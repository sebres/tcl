--- conflicted
+++ resolved
@@ -3,25 +3,12 @@
  *
  *      Macros, constants and prototypes for Posix conformance.
  *
-<<<<<<< HEAD
  * Copyright 1989 Regents of the University of California Permission to use,
  * copy, modify, and distribute this software and its documentation for any
  * purpose and without fee is hereby granted, provided that the above
  * copyright notice appear in all copies. The University of California makes
  * no representations about the suitability of this software for any purpose.
  * It is provided "as is" without express or implied warranty.
- *
- * RCS: @(#) $Id: unistd.h,v 1.5 2010/04/29 09:23:57 nijtmans Exp $
-=======
- * Copyright 1989 Regents of the University of California
- * Permission to use, copy, modify, and distribute this
- * software and its documentation for any purpose and without
- * fee is hereby granted, provided that the above copyright
- * notice appear in all copies.  The University of California
- * makes no representations about the suitability of this
- * software for any purpose.  It is provided "as is" without
- * express or implied warranty.
->>>>>>> d15d7f1d
  */
 
 #ifndef _UNISTD
