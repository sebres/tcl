--- conflicted
+++ resolved
@@ -26,11 +26,6 @@
 #ifndef __dlfcn_h__
 #define __dlfcn_h__
 
-<<<<<<< HEAD
-#include "tcl.h"
-
-=======
->>>>>>> a5c86ede
 #ifdef __cplusplus
 extern "C" {
 #endif
