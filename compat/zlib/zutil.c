--- conflicted
+++ resolved
@@ -3,11 +3,7 @@
  * For conditions of distribution and use, see copyright notice in zlib.h
  */
 
-<<<<<<< HEAD
-/* @(#) $Id: zutil.c,v 1.1.2.4 2010/04/21 14:23:49 dgp Exp $ */
-=======
 /* @(#) $Id$ */
->>>>>>> 4ef635f7
 
 #include "zutil.h"
 #ifndef Z_SOLO
