README:  Tcl
    This is the Tcl 9.0a0 source distribution.
	http://sourceforge.net/projects/tcl/files/Tcl/
    You can get any source release of Tcl from the URL above.

Contents
--------
    1. Introduction
    2. Documentation
    3. Compiling and installing Tcl
    4. Development tools
    5. Tcl newsgroup
    6. The Tcler's Wiki
    7. Mailing lists
    8. Support and Training
    9. Tracking Development
    10. Thank You

1. Introduction
---------------
Tcl provides a powerful platform for creating integration applications that
tie together diverse applications, protocols, devices, and frameworks.
When paired with the Tk toolkit, Tcl provides the fastest and most powerful
way to create GUI applications that run on PCs, Unix, and Mac OS X.
Tcl can also be used for a variety of web-related tasks and for creating
powerful command languages for applications.

Tcl is maintained, enhanced, and distributed freely by the Tcl community.
Source code development and tracking of bug reports and feature requests
takes place at:

	http://core.tcl-lang.org/

Tcl/Tk release and mailing list services are hosted by SourceForge:

	http://sourceforge.net/projects/tcl/

with the Tcl Developer Xchange hosted at:

	http://www.tcl-lang.org/

Tcl is a freely available open source package.  You can do virtually
anything you like with it, such as modifying it, redistributing it,
and selling it either in whole or in part.  See the file
"license.terms" for complete information.

2. Documentation
----------------

Extensive documentation is available at our website.
The home page for this release, including new features, is
<<<<<<< HEAD
	http://www.tcl.tk/software/tcltk/9.0.html
=======
	http://www.tcl-lang.org/software/tcltk/8.7.html
>>>>>>> e806d379

Detailed release notes can be found at the file distributions page
by clicking on the relevant version.
	http://sourceforge.net/projects/tcl/files/Tcl/

Information about Tcl itself can be found at
	http://www.tcl-lang.org/about/

There have been many Tcl books on the market.  Many are mentioned in the Wiki:
	http://wiki.tcl-lang.org/_/ref?N=25206

To view the complete set of reference manual entries for Tcl 9.0 online,
visit the URL:
<<<<<<< HEAD
	http://www.tcl.tk/man/tcl9.0/
=======
	http://www.tcl-lang.org/man/tcl8.7/
>>>>>>> e806d379

2a. Unix Documentation
----------------------

The "doc" subdirectory in this release contains a complete set of
reference manual entries for Tcl.  Files with extension ".1" are for
programs (for example, tclsh.1); files with extension ".3" are for C
library procedures; and files with extension ".n" describe Tcl
commands.  The file "doc/Tcl.n" gives a quick summary of the Tcl
language syntax.  To print any of the man pages on Unix, cd to the
"doc" directory and invoke your favorite variant of troff using the
normal -man macros, for example

		ditroff -man Tcl.n

to print Tcl.n.  If Tcl has been installed correctly and your "man" program
supports it, you should be able to access the Tcl manual entries using the
normal "man" mechanisms, such as

		man Tcl

2b. Windows Documentation
-------------------------

The "doc" subdirectory in this release contains a complete set of Windows
help files for Tcl.  Once you install this Tcl release, a shortcut to the
Windows help Tcl documentation will appear in the "Start" menu:

	Start | Programs | Tcl | Tcl Help

3. Compiling and installing Tcl
-------------------------------

There are brief notes in the unix/README, win/README, and macosx/README about
compiling on these different platforms.  There is additional information
about building Tcl from sources at

	http://www.tcl-lang.org/doc/howto/compile.html

4. Development tools
---------------------------

ActiveState produces a high quality set of commercial quality development
tools that is available to accelerate your Tcl application development.
Tcl Dev Kit builds on the earlier TclPro toolset and provides a debugger,
static code checker, single-file wrapping utility, bytecode compiler and
more.  More information can be found at

	http://www.ActiveState.com/Tcl

5. Tcl newsgroup
----------------

There is a USENET news group, "comp.lang.tcl", intended for the exchange of
information about Tcl, Tk, and related applications.  The newsgroup is a
great place to ask general information questions.  For bug reports, please
see the "Support and bug fixes" section below.

6. Tcl'ers Wiki
---------------

A Wiki-based open community site covering all aspects of Tcl/Tk is at:

	http://wiki.tcl-lang.org/

It is dedicated to the Tcl programming language and its extensions.  A
wealth of useful information can be found there.  It contains code
snippets, references to papers, books, and FAQs, as well as pointers to
development tools, extensions, and applications.  You can also recommend
additional URLs by editing the wiki yourself.

7. Mailing lists
----------------

Several mailing lists are hosted at SourceForge to discuss development or
use issues (like Macintosh and Windows topics).  For more information and
to subscribe, visit:

	http://sourceforge.net/projects/tcl/

and go to the Mailing Lists page.

8. Support and Training
------------------------

We are very interested in receiving bug reports, patches, and suggestions
for improvements.  We prefer that you send this information to us as
tickets entered into our tracker at:

	http://core.tcl-lang.org/tcl/reportlist

We will log and follow-up on each bug, although we cannot promise a
specific turn-around time.  Enhancements may take longer and may not happen
at all unless there is widespread support for them (we're trying to
slow the rate at which Tcl/Tk turns into a kitchen sink).  It's very
difficult to make incompatible changes to Tcl/Tk at this point, due to
the size of the installed base.

The Tcl community is too large for us to provide much individual support
for users.  If you need help we suggest that you post questions to
comp.lang.tcl.  We read the newsgroup and will attempt to answer esoteric
questions for which no one else is likely to know the answer.  In addition,
see the following Web site for links to other organizations that offer
Tcl/Tk training:

	http://wiki.tcl-lang.org/training

9. Tracking Development
-----------------------

Tcl is developed in public.  To keep an eye on how Tcl is changing, see
	http://core.tcl-lang.org/

10. Thank You
-------------

We'd like to express our thanks to the Tcl community for all the
helpful suggestions, bug reports, and patches we have received.
Tcl/Tk has improved vastly and will continue to do so with your help.<|MERGE_RESOLUTION|>--- conflicted
+++ resolved
@@ -49,11 +49,7 @@
 
 Extensive documentation is available at our website.
 The home page for this release, including new features, is
-<<<<<<< HEAD
-	http://www.tcl.tk/software/tcltk/9.0.html
-=======
-	http://www.tcl-lang.org/software/tcltk/8.7.html
->>>>>>> e806d379
+	http://www.tcl-lang.org/software/tcltk/9.0.html
 
 Detailed release notes can be found at the file distributions page
 by clicking on the relevant version.
@@ -67,11 +63,7 @@
 
 To view the complete set of reference manual entries for Tcl 9.0 online,
 visit the URL:
-<<<<<<< HEAD
-	http://www.tcl.tk/man/tcl9.0/
-=======
-	http://www.tcl-lang.org/man/tcl8.7/
->>>>>>> e806d379
+	http://www.tcl-lang.org/man/tcl9.0/
 
 2a. Unix Documentation
 ----------------------
