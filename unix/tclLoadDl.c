/*
 * tclLoadDl.c --
 *
 *	This procedure provides a version of the TclLoadFile that works with
 *	the "dlopen" and "dlsym" library procedures for dynamic loading.
 *
 * Copyright © 1995-1997 Sun Microsystems, Inc.
 *
 * See the file "license.terms" for information on usage and redistribution
 * of this file, and for a DISCLAIMER OF ALL WARRANTIES.
 */

#include "tclInt.h"
#ifdef NO_DLFCN_H
#   include "../compat/dlfcn.h"
#else
#   include <dlfcn.h>
#endif

/*
 * In some systems, like SunOS 4.1.3, the RTLD_NOW flag isn't defined and this
 * argument to dlopen must always be 1. The RTLD_LOCAL flag doesn't exist on
 * some platforms; if it doesn't exist, set it to 0 so it has no effect.
 * See [Bug #3216070]
 */

#ifndef RTLD_NOW
#   define RTLD_NOW 1
#endif

#ifndef RTLD_LOCAL
#   define RTLD_LOCAL 0
#endif

/*
 * Static procedures defined within this file.
 */

static void *		FindSymbol(Tcl_Interp *interp,
			    Tcl_LoadHandle loadHandle, const char *symbol);
static void		UnloadFile(Tcl_LoadHandle loadHandle);

/*
 *---------------------------------------------------------------------------
 *
 * TclpDlopen --
 *
 *	Dynamically loads a binary code file into memory and returns a handle
 *	to the new code.
 *
 * Results:
 *	A standard Tcl completion code. If an error occurs, an error message
 *	is left in the interp's result.
 *
 * Side effects:
 *	New code suddenly appears in memory.
 *
 *---------------------------------------------------------------------------
 */

int
TclpDlopen(
    Tcl_Interp *interp,		/* Used for error reporting. */
    Tcl_Obj *pathPtr,		/* Name of the file containing the desired
				 * code (UTF-8). */
    Tcl_LoadHandle *loadHandle,	/* Filled with token for dynamically loaded
				 * file which will be passed back to
				 * (*unloadProcPtr)() to unload the file. */
    Tcl_FSUnloadFileProc **unloadProcPtr,
				/* Filled with address of Tcl_FSUnloadFileProc
				 * function which should be used for this
				 * file. */
    int flags)
{
    void *handle;
    Tcl_LoadHandle newHandle;
    const char *native;
    int dlopenflags = 0;

    /*
     * First try the full path the user gave us. This is particularly
     * important if the cwd is inside a vfs, and we are trying to load using a
     * relative path.
     */

    native = (const char *)Tcl_FSGetNativePath(pathPtr);
    /*
     * Use (RTLD_NOW|RTLD_LOCAL) as default, see [Bug #3216070]
     */
    if (flags & TCL_LOAD_GLOBAL) {
    	dlopenflags |= RTLD_GLOBAL;
    } else {
    	dlopenflags |= RTLD_LOCAL;
    }
    if (flags & TCL_LOAD_LAZY) {
    	dlopenflags |= RTLD_LAZY;
    } else {
    	dlopenflags |= RTLD_NOW;
    }
    handle = dlopen(native, dlopenflags);
    if (handle == NULL) {
	/*
	 * Let the OS loader examine the binary search path for whatever
	 * string the user gave us which hopefully refers to a file on the
	 * binary path.
	 */

	Tcl_DString ds;
	const char *fileName = TclGetString(pathPtr);

	native = Tcl_UtfToExternalDString(NULL, fileName, TCL_INDEX_NONE, &ds);
	/*
	 * Use (RTLD_NOW|RTLD_LOCAL) as default, see [Bug #3216070]
	 */
	handle = dlopen(native, dlopenflags);
	Tcl_DStringFree(&ds);
    }

    if (handle == NULL) {
	/*
	 * Write the string to a variable first to work around a compiler bug
	 * in the Sun Forte 6 compiler. [Bug 1503729]
	 */

	const char *errorStr = dlerror();

	if (interp) {
	    Tcl_SetObjResult(interp, Tcl_ObjPrintf(
		    "couldn't load file \"%s\": %s",
		    TclGetString(pathPtr), errorStr));
	}
	return TCL_ERROR;
    }
    newHandle = (Tcl_LoadHandle)Tcl_Alloc(sizeof(*newHandle));
    newHandle->clientData = handle;
    newHandle->findSymbolProcPtr = &FindSymbol;
    newHandle->unloadFileProcPtr = &UnloadFile;
    *unloadProcPtr = &UnloadFile;
    *loadHandle = newHandle;

    return TCL_OK;
}

/*
 *----------------------------------------------------------------------
 *
 * FindSymbol --
 *
 *	Looks up a symbol, by name, through a handle associated with a
 *	previously loaded piece of code (shared library).
 *
 * Results:
 *	Returns a pointer to the function associated with 'symbol' if it is
 *	found. Otherwise returns NULL and may leave an error message in the
 *	interp's result.
 *
 *----------------------------------------------------------------------
 */

static void *
FindSymbol(
    Tcl_Interp *interp,		/* Place to put error messages. */
    Tcl_LoadHandle loadHandle,	/* Value from TcpDlopen(). */
    const char *symbol)		/* Symbol to look up. */
{
    const char *native;		/* Name of the library to be loaded, in
				 * system encoding */
    Tcl_DString newName, ds;	/* Buffers for converting the name to
				 * system encoding and prepending an
				 * underscore*/
    void *handle = (void *) loadHandle->clientData;
				/* Native handle to the loaded library */
    void *proc;			/* Address corresponding to the resolved
				 * symbol */

    /*
     * Some platforms still add an underscore to the beginning of symbol
     * names. If we can't find a name without an underscore, try again with
     * the underscore.
     */

    native = Tcl_UtfToExternalDString(NULL, symbol, TCL_INDEX_NONE, &ds);
    proc = dlsym(handle, native);	/* INTL: Native. */
    if (proc == NULL) {
	Tcl_DStringInit(&newName);
	TclDStringAppendLiteral(&newName, "_");
	native = Tcl_DStringAppend(&newName, native, TCL_INDEX_NONE);
	proc = dlsym(handle, native);	/* INTL: Native. */
	Tcl_DStringFree(&newName);
    }
#ifdef __cplusplus
    if (proc == NULL) {
	char buf[32];
<<<<<<< HEAD
	sprintf(buf, "%d", (int)Tcl_DStringLength(&ds));
=======
	snprintf(buf, sizeof(buf), "%d", Tcl_DStringLength(&ds));
>>>>>>> 7da2af2f
	Tcl_DStringInit(&newName);
	TclDStringAppendLiteral(&newName, "__Z");
	Tcl_DStringAppend(&newName, buf, TCL_INDEX_NONE);
	Tcl_DStringAppend(&newName, Tcl_DStringValue(&ds), TCL_INDEX_NONE);
	TclDStringAppendLiteral(&newName, "P10Tcl_Interp");
	native = Tcl_DStringValue(&newName);
	proc = dlsym(handle, native + 1);	/* INTL: Native. */
	if (proc == NULL) {
	    proc = dlsym(handle, native);	/* INTL: Native. */
	}
	if (proc == NULL) {
	    TclDStringAppendLiteral(&newName, "i");
	    native = Tcl_DStringValue(&newName);
	    proc = dlsym(handle, native + 1);	/* INTL: Native. */
	}
	if (proc == NULL) {
	    proc = dlsym(handle, native);	/* INTL: Native. */
	}
	Tcl_DStringFree(&newName);
    }
#endif
    Tcl_DStringFree(&ds);
    if (proc == NULL) {
	const char *errorStr = dlerror();

	if (interp) {
	    if (!errorStr) {
		errorStr = "unknown";
	    }
	    Tcl_SetObjResult(interp, Tcl_ObjPrintf(
		    "cannot find symbol \"%s\": %s", symbol, errorStr));
	    Tcl_SetErrorCode(interp, "TCL", "LOOKUP", "LOAD_SYMBOL", symbol,
		    NULL);
	}
    }
    return proc;
}

/*
 *----------------------------------------------------------------------
 *
 * UnloadFile --
 *
 *	Unloads a dynamic shared object, after which all pointers to functions
 *	in the formerly-loaded object are no longer valid.
 *
 * Results:
 *	None.
 *
 * Side effects:
 *	Memory for the loaded object is deallocated.
 *
 *----------------------------------------------------------------------
 */

static void
UnloadFile(
    Tcl_LoadHandle loadHandle)	/* loadHandle returned by a previous call to
				 * TclpDlopen(). The loadHandle is a token
				 * that represents the loaded file. */
{
    void *handle = loadHandle->clientData;

    dlclose(handle);
    Tcl_Free(loadHandle);
}

/*
 * Local Variables:
 * mode: c
 * c-basic-offset: 4
 * fill-column: 78
 * End:
 */<|MERGE_RESOLUTION|>--- conflicted
+++ resolved
@@ -194,11 +194,7 @@
 #ifdef __cplusplus
     if (proc == NULL) {
 	char buf[32];
-<<<<<<< HEAD
-	sprintf(buf, "%d", (int)Tcl_DStringLength(&ds));
-=======
-	snprintf(buf, sizeof(buf), "%d", Tcl_DStringLength(&ds));
->>>>>>> 7da2af2f
+	snprintf(buf, sizeof(buf), "%d", (int)Tcl_DStringLength(&ds));
 	Tcl_DStringInit(&newName);
 	TclDStringAppendLiteral(&newName, "__Z");
 	Tcl_DStringAppend(&newName, buf, TCL_INDEX_NONE);
