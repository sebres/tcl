/*
 * tclUnixNotfy.c --
 *
 *	This file contains subroutines shared by all notifier backend
 *	implementations on *nix platforms. It is *included* by the epoll,
 *	kqueue and select notifier implementation files.
 *
 * Copyright © 1995-1997 Sun Microsystems, Inc.
 * Copyright © 2016 Lucio Andrés Illanes Albornoz <l.illanes@gmx.de>
 * Copyright © 2021 Donal K. Fellows
 *
 * See the file "license.terms" for information on usage and redistribution
 * of this file, and for a DISCLAIMER OF ALL WARRANTIES.
 */

#include <poll.h>
#include "tclInt.h"

/*
 * Static routines defined in this file.
 */

static int		FileHandlerEventProc(Tcl_Event *evPtr, int flags);
#if !TCL_THREADS
# undef NOTIFIER_EPOLL
# undef NOTIFIER_KQUEUE
# define NOTIFIER_SELECT
#elif !defined(NOTIFIER_EPOLL) && !defined(NOTIFIER_KQUEUE)
# define NOTIFIER_SELECT
static TCL_NORETURN void NotifierThreadProc(void *clientData);
# if defined(HAVE_PTHREAD_ATFORK)
static void		AtForkChild(void);
# endif /* HAVE_PTHREAD_ATFORK */

/*
 *----------------------------------------------------------------------
 *
 * StartNotifierThread --
 *
 *	Start a notifier thread and wait for the notifier pipe to be created.
 *
 * Results:
 *	None.
 *
 * Side effects:
 *	Running Thread.
 *
 *----------------------------------------------------------------------
 */

static void
StartNotifierThread(
    const char *proc)
{
    if (!notifierThreadRunning) {
	pthread_mutex_lock(&notifierInitMutex);
	if (!notifierThreadRunning) {
	    if (TclpThreadCreate(&notifierThread, NotifierThreadProc, NULL,
		    TCL_THREAD_STACK_DEFAULT, TCL_THREAD_JOINABLE) != TCL_OK) {
		Tcl_Panic("%s: unable to start notifier thread", proc);
	    }

	    pthread_mutex_lock(&notifierMutex);

	    /*
	     * Wait for the notifier pipe to be created.
	     */

	    while (triggerPipe < 0) {
		pthread_cond_wait(&notifierCV, &notifierMutex);
	    }
	    pthread_mutex_unlock(&notifierMutex);

	    notifierThreadRunning = 1;
	}
	pthread_mutex_unlock(&notifierInitMutex);
    }
}
#endif /* NOTIFIER_SELECT */

/*
 *----------------------------------------------------------------------
 *
 * TclpAlertNotifier --
 *
 *	Wake up the specified notifier from any thread. This routine is called
 *	by the platform independent notifier code whenever the Tcl_ThreadAlert
 *	routine is called. This routine is guaranteed not to be called on a
 *	given notifier after Tcl_FinalizeNotifier is called for that notifier.
 *
 * Results:
 *	None.
 *
 * Side effects:
 *	select(2) notifier:
 *		signals the notifier condition variable for the specified
 *		notifier.
 *	epoll(7) notifier:
 *		write(2)s to the eventfd(2) of the specified thread.
 *	kqueue(2) notifier:
 *		write(2)s to the trigger pipe(2) of the specified thread.
 *
 *----------------------------------------------------------------------
 */

void
TclpAlertNotifier(
    void *clientData)
{
#ifdef NOTIFIER_SELECT
#if TCL_THREADS
    ThreadSpecificData *tsdPtr = (ThreadSpecificData *) clientData;

    pthread_mutex_lock(&notifierMutex);
    tsdPtr->eventReady = 1;

#   ifdef __CYGWIN__
    PostMessageW(tsdPtr->hwnd, 1024, 0, 0);
#   else
    pthread_cond_broadcast(&tsdPtr->waitCV);
#   endif /* __CYGWIN__ */
    pthread_mutex_unlock(&notifierMutex);
#else
    (void)clientData;
#endif /* TCL_THREADS */
#else /* !NOTIFIER_SELECT */
    ThreadSpecificData *tsdPtr = (ThreadSpecificData *) clientData;
#if defined(NOTIFIER_EPOLL) && defined(HAVE_EVENTFD)
    uint64_t eventFdVal = 1;

    if (write(tsdPtr->triggerEventFd, &eventFdVal,
	    sizeof(eventFdVal)) != sizeof(eventFdVal)) {
	Tcl_Panic("Tcl_AlertNotifier: unable to write to %p->triggerEventFd",
		tsdPtr);
    }
#else
    if (write(tsdPtr->triggerPipe[1], "", 1) != 1) {
	Tcl_Panic("Tcl_AlertNotifier: unable to write to %p->triggerPipe",
		tsdPtr);
    }
#endif /* NOTIFIER_EPOLL && HAVE_EVENTFD */
#endif /* NOTIFIER_SELECT */
}

/*
 *----------------------------------------------------------------------
 *
 * LookUpFileHandler --
 *
 *	Look up the file handler structure (and optionally the previous one in
 *	the chain) associated with a file descriptor.
 *
 * Returns:
 *	A pointer to the file handler, or NULL if it can't be found.
 *
 * Side effects:
 *	If prevPtrPtr is non-NULL, it will be written to if the file handler
 *	is found.
 *
 *----------------------------------------------------------------------
 */

static inline FileHandler *
LookUpFileHandler(
    ThreadSpecificData *tsdPtr,	/* Where to look things up. */
    int fd,			/* What we are looking for. */
    FileHandler **prevPtrPtr)	/* If non-NULL, where to report the previous
				 * pointer. */
{
    FileHandler *filePtr, *prevPtr;

    /*
     * Find the entry for the given file (and return if there isn't one).
     */

    for (prevPtr = NULL, filePtr = tsdPtr->firstFileHandlerPtr; ;
	    prevPtr = filePtr, filePtr = filePtr->nextPtr) {
	if (filePtr == NULL) {
	    return NULL;
	}
	if (filePtr->fd == fd) {
	    break;
	}
    }

    /*
     * Report what we've found to our caller.
     */

    if (prevPtrPtr) {
	*prevPtrPtr = prevPtr;
    }
    return filePtr;
}

/*
 *----------------------------------------------------------------------
 *
 * TclpSetTimer --
 *
 *	This function sets the current notifier timer value. This interface is
 *	not implemented in this notifier because we are always running inside
 *	of Tcl_DoOneEvent.
 *
 * Results:
 *	None.
 *
 * Side effects:
 *	None.
 *
 *----------------------------------------------------------------------
 */

void
TclpSetTimer(
    TCL_UNUSED(const Tcl_Time *))		/* Timeout value, may be NULL. */
{
    /*
     * The interval timer doesn't do anything in this implementation, because
     * the only event loop is via Tcl_DoOneEvent, which passes timeout values
     * to Tcl_WaitForEvent.
     */
}

/*
 *----------------------------------------------------------------------
 *
 * Tcl_ServiceModeHook --
 *
 *	This function is invoked whenever the service mode changes.
 *
 * Results:
 *	None.
 *
 * Side effects:
 *	None.
 *
 *----------------------------------------------------------------------
 */

void
TclpServiceModeHook(
    int mode)			/* Either TCL_SERVICE_ALL, or
				 * TCL_SERVICE_NONE. */
{
    if (mode == TCL_SERVICE_ALL) {
#ifdef NOTIFIER_SELECT
#if TCL_THREADS
	StartNotifierThread("Tcl_ServiceModeHook");
#endif
#endif /* NOTIFIER_SELECT */
    }
}

/*
 *----------------------------------------------------------------------
 *
 * FileHandlerEventProc --
 *
 *	This function is called by Tcl_ServiceEvent when a file event reaches
 *	the front of the event queue. This function is responsible for
 *	actually handling the event by invoking the callback for the file
 *	handler.
 *
 * Results:
 *	Returns 1 if the event was handled, meaning it should be removed from
 *	the queue. Returns 0 if the event was not handled, meaning it should
 *	stay on the queue. The only time the event isn't handled is if the
 *	TCL_FILE_EVENTS flag bit isn't set.
 *
 * Side effects:
 *	Whatever the file handler's callback function does.
 *
 *----------------------------------------------------------------------
 */

static int
FileHandlerEventProc(
    Tcl_Event *evPtr,		/* Event to service. */
    int flags)			/* Flags that indicate what events to handle,
				 * such as TCL_FILE_EVENTS. */
{
    int mask;
    FileHandler *filePtr;
    FileHandlerEvent *fileEvPtr = (FileHandlerEvent *) evPtr;
    ThreadSpecificData *tsdPtr;

    if (!(flags & TCL_FILE_EVENTS)) {
	return 0;
    }

    /*
     * Search through the file handlers to find the one whose handle matches
     * the event. We do this rather than keeping a pointer to the file handler
     * directly in the event, so that the handler can be deleted while the
     * event is queued without leaving a dangling pointer.
     */

    tsdPtr = TCL_TSD_INIT(&dataKey);

    for (filePtr = tsdPtr->firstFileHandlerPtr; filePtr != NULL;
	    filePtr = filePtr->nextPtr) {
	if (filePtr->fd != fileEvPtr->fd) {
	    continue;
	}

	/*
	 * The code is tricky for two reasons:
	 * 1. The file handler's desired events could have changed since the
	 *    time when the event was queued, so AND the ready mask with the
	 *    desired mask.
	 * 2. The file could have been closed and re-opened since the time
	 *    when the event was queued. This is why the ready mask is stored
	 *    in the file handler rather than the queued event: it will be
	 *    zeroed when a new file handler is created for the newly opened
	 *    file.
	 */

	mask = filePtr->readyMask & filePtr->mask;
	filePtr->readyMask = 0;
	if (mask != 0) {
	    filePtr->proc(filePtr->clientData, mask);
	}
	break;
    }
    return 1;
}

#ifdef NOTIFIER_SELECT
#if TCL_THREADS
/*
 *----------------------------------------------------------------------
 *
 * AlertSingleThread --
 *
 *	Notify a single thread that is waiting on a file descriptor to become
 *	readable or writable or to have an exception condition.
 *	notifierMutex must be held.
 *
 * Result:
 *	None.
 *
 * Side effects:
 *	The condition variable associated with the thread is broadcasted.
 *
 *----------------------------------------------------------------------
 */

static void
AlertSingleThread(
    ThreadSpecificData *tsdPtr)
{
    tsdPtr->eventReady = 1;
    if (tsdPtr->onList) {
	/*
	 * Remove the ThreadSpecificData structure of this thread from the
	 * waiting list. This prevents us from continuously spinning on
	 * epoll_wait until the other threads runs and services the file
	 * event.
	 */

	if (tsdPtr->prevPtr) {
    	    tsdPtr->prevPtr->nextPtr = tsdPtr->nextPtr;
	} else {
    	    waitingListPtr = tsdPtr->nextPtr;
	}
	if (tsdPtr->nextPtr) {
    	    tsdPtr->nextPtr->prevPtr = tsdPtr->prevPtr;
	}
	tsdPtr->nextPtr = tsdPtr->prevPtr = NULL;
	tsdPtr->onList = 0;
	tsdPtr->pollState = 0;
    }
#ifdef __CYGWIN__
    PostMessageW(tsdPtr->hwnd, 1024, 0, 0);
#else /* !__CYGWIN__ */
    pthread_cond_broadcast(&tsdPtr->waitCV);
#endif /* __CYGWIN__ */
}

#if defined(HAVE_PTHREAD_ATFORK)
/*
 *----------------------------------------------------------------------
 *
 * AtForkChild --
 *
 *	Unlock and reinstall the notifier in the child after a fork.
 *
 * Results:
 *	None.
 *
 * Side effects:
 *	None.
 *
 *----------------------------------------------------------------------
 */

static void
AtForkChild(void)
{
    if (notifierThreadRunning == 1) {
	pthread_cond_destroy(&notifierCV);
    }
    pthread_mutex_init(&notifierInitMutex, NULL);
    pthread_mutex_init(&notifierMutex, NULL);
    pthread_cond_init(&notifierCV, NULL);

#ifdef NOTIFIER_SELECT
    asyncPending = 0;
#endif

    /*
     * notifierThreadRunning == 1: thread is running, (there might be data in
     *		notifier lists)
     * atForkInit == 0: InitNotifier was never called
     * notifierCount != 0: unbalanced InitNotifier() / FinalizeNotifier calls
     * waitingListPtr != 0: there are threads currently waiting for events.
     */

    if (atForkInit == 1) {

	notifierCount = 0;
	if (notifierThreadRunning == 1) {
	    ThreadSpecificData *tsdPtr = TCL_TSD_INIT(&dataKey);
	    notifierThreadRunning = 0;

	    close(triggerPipe);
	    triggerPipe = -1;
#ifdef NOTIFIER_SELECT
	    close(otherPipe);
	    otherPipe = -1;
#endif
	    /*
	     * The waitingListPtr might contain event info from multiple
	     * threads, which are invalid here, so setting it to NULL is not
	     * unreasonable.
	     */
	    waitingListPtr = NULL;

	    /*
	     * The tsdPtr from before the fork is copied as well. But since we
	     * are paranoiac, we don't trust its condvar and reset it.
	     */
#ifdef __CYGWIN__
	    DestroyWindow(tsdPtr->hwnd);
	    tsdPtr->hwnd = CreateWindowExW(NULL, className,
		    className, 0, 0, 0, 0, 0, NULL, NULL,
		    TclWinGetTclInstance(), NULL);
	    ResetEvent(tsdPtr->event);
#else /* !__CYGWIN__ */
	    pthread_cond_destroy(&tsdPtr->waitCV);
	    pthread_cond_init(&tsdPtr->waitCV, NULL);
#endif /* __CYGWIN__ */

	    /*
	     * In case, we had multiple threads running before the fork,
	     * make sure, we don't try to reach out to their thread local data.
	     */
	    tsdPtr->nextPtr = tsdPtr->prevPtr = NULL;

	    /*
	     * The list of registered event handlers at fork time is in
	     * tsdPtr->firstFileHandlerPtr;
	     */
	}
    }

    Tcl_InitNotifier();

#ifdef NOTIFIER_SELECT
    /*
     * Restart the notifier thread for signal handling.
     */

    StartNotifierThread("AtForkChild");
#endif
}
#endif /* HAVE_PTHREAD_ATFORK */
#endif /* TCL_THREADS */
#endif /* NOTIFIER_SELECT */

/*
 *----------------------------------------------------------------------
 *
 * TclpNotifierData --
 *
<<<<<<< HEAD
 *	This function returns a pointer to be associated
=======
 *	This function returns a void pointer to be associated
>>>>>>> 4cc92c06
 *	with a Tcl_AsyncHandler.
 *
 * Results:
 *	For the epoll and kqueue notifiers, this function returns the
 *	thread specific data. Otherwise NULL.
 *
 * Side effects:
 *	None.
 *
 *----------------------------------------------------------------------
 */

void *
TclpNotifierData(void)
{
#if defined(NOTIFIER_EPOLL) || defined(NOTIFIER_KQUEUE)
    ThreadSpecificData *tsdPtr = TCL_TSD_INIT(&dataKey);

    return tsdPtr;
#else
    return NULL;
#endif
}

/*
 *----------------------------------------------------------------------
 *
 * TclUnixWaitForFile --
 *
 *	This function waits synchronously for a file to become readable or
 *	writable, with an optional timeout.
 *
 * Results:
 *	The return value is an OR'ed combination of TCL_READABLE,
 *	TCL_WRITABLE, and TCL_EXCEPTION, indicating the conditions that are
 *	present on file at the time of the return. This function will not
 *	return until either "timeout" milliseconds have elapsed or at least
 *	one of the conditions given by mask has occurred for file (a return
 *	value of 0 means that a timeout occurred). No normal events will be
 *	serviced during the execution of this function.
 *
 * Side effects:
 *	Time passes.
 *
 *----------------------------------------------------------------------
 */

#ifndef HAVE_COREFOUNDATION	/* Darwin/Mac OS X CoreFoundation notifier is
				 * in tclMacOSXNotify.c */

int
TclUnixWaitForFile(
    int fd,			/* Handle for file on which to wait. */
    int mask,			/* What to wait for: OR'ed combination of
				 * TCL_READABLE, TCL_WRITABLE, and
				 * TCL_EXCEPTION. */
    int timeout)		/* Maximum amount of time to wait for one of
				 * the conditions in mask to occur, in
				 * milliseconds. A value of 0 means don't wait
				 * at all, and a value of -1 means wait
				 * forever. */
{
    Tcl_Time abortTime = {0, 0}, now; /* silence gcc 4 warning */
    struct timeval blockTime, *timeoutPtr;
    struct pollfd pollFds[1];
    int numFound, result = 0, pollTimeout;

    /*
     * If there is a non-zero finite timeout, compute the time when we give
     * up.
     */

    if (timeout > 0) {
	Tcl_GetTime(&now);
	abortTime.sec = now.sec + timeout / 1000;
	abortTime.usec = now.usec + (timeout % 1000) * 1000;
	if (abortTime.usec >= 1000000) {
	    abortTime.usec -= 1000000;
	    abortTime.sec += 1;
	}
	timeoutPtr = &blockTime;
    } else if (timeout == 0) {
	timeoutPtr = &blockTime;
	blockTime.tv_sec = 0;
	blockTime.tv_usec = 0;
    } else {
	timeoutPtr = NULL;
    }

    /*
     * Setup the pollfd structure for the fd.
     */

    pollFds[0].fd = fd;
    pollFds[0].events = pollFds[0].revents = 0;
    if (mask & TCL_READABLE) {
	pollFds[0].events |= (POLLIN | POLLHUP);
    }
    if (mask & TCL_WRITABLE) {
	pollFds[0].events |= POLLOUT;
    }
    if (mask & TCL_EXCEPTION) {
	pollFds[0].events |= POLLERR;
    }

    /*
     * Loop in a mini-event loop of our own, waiting for either the file to
     * become ready or a timeout to occur.
     */

    do {
	if (timeout > 0) {
	    blockTime.tv_sec = abortTime.sec - now.sec;
	    blockTime.tv_usec = abortTime.usec - now.usec;
	    if (blockTime.tv_usec < 0) {
		blockTime.tv_sec -= 1;
		blockTime.tv_usec += 1000000;
	    }
	    if (blockTime.tv_sec < 0) {
		blockTime.tv_sec = 0;
		blockTime.tv_usec = 0;
	    }
	}

	/*
	 * Wait for the event or a timeout.
	 */

	if (!timeoutPtr) {
	    pollTimeout = -1;
	} else if (!timeoutPtr->tv_sec && !timeoutPtr->tv_usec) {
	    pollTimeout = 0;
	} else {
	    pollTimeout = (int) timeoutPtr->tv_sec * 1000;
	    if (timeoutPtr->tv_usec) {
		pollTimeout += (int) timeoutPtr->tv_usec / 1000;
	    }
	}
	numFound = poll(pollFds, 1, pollTimeout);
	if (numFound == 1) {
	    result = 0;
	    if (pollFds[0].revents & (POLLIN | POLLHUP)) {
		result |= TCL_READABLE;
	    }
	    if (pollFds[0].revents & POLLOUT) {
		result |= TCL_WRITABLE;
	    }
	    if (pollFds[0].revents & POLLERR) {
		result |= TCL_EXCEPTION;
	    }
	    if (result) {
		break;
	    }
	}
	if (timeout == 0) {
	    break;
	}
	if (timeout < 0) {
	    continue;
	}

	/*
	 * The select returned early, so we need to recompute the timeout.
	 */

	Tcl_GetTime(&now);
    } while ((abortTime.sec > now.sec)
	    || (abortTime.sec == now.sec && abortTime.usec > now.usec));
    return result;
}
#endif /* !HAVE_COREFOUNDATION */

/*
 * Local Variables:
 * mode: c
 * c-basic-offset: 4
 * fill-column: 78
 * End:
 */<|MERGE_RESOLUTION|>--- conflicted
+++ resolved
@@ -493,11 +493,7 @@
  *
  * TclpNotifierData --
  *
-<<<<<<< HEAD
- *	This function returns a pointer to be associated
-=======
  *	This function returns a void pointer to be associated
->>>>>>> 4cc92c06
  *	with a Tcl_AsyncHandler.
  *
  * Results:
