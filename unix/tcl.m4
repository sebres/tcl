--- conflicted
+++ resolved
@@ -1447,14 +1447,9 @@
 		    tcl_cv_ld_search_paths_first, [
 		hold_ldflags=$LDFLAGS
 		LDFLAGS="$LDFLAGS -Wl,-search_paths_first"
-<<<<<<< HEAD
 		AC_LINK_IFELSE([AC_LANG_PROGRAM([[]], [[int i;]])],
 			[tcl_cv_ld_search_paths_first=yes],
-			[tcl_cv_ld_search_paths_first=no])
-=======
-		AC_LINK_IFELSE([AC_LANG_PROGRAM([[]], [[int i;]])],[tcl_cv_ld_search_paths_first=yes],
 		    [tcl_cv_ld_search_paths_first=no])
->>>>>>> 0862b6c2
 		LDFLAGS=$hold_ldflags])
 	    AS_IF([test $tcl_cv_ld_search_paths_first = yes], [
 		LDFLAGS="$LDFLAGS -Wl,-search_paths_first"
@@ -2127,11 +2122,7 @@
     AC_CHECK_FUNCS(gmtime_r localtime_r mktime)
 
     AC_CACHE_CHECK([tm_tzadj in struct tm], tcl_cv_member_tm_tzadj, [
-<<<<<<< HEAD
-	AC_COMPILE_IFELSE([AC_LANG_PROGRAM([[#include <time.h>]], [[struct tm tm; tm.tm_tzadj;]])],
-=======
 	AC_COMPILE_IFELSE([AC_LANG_PROGRAM([[#include <time.h>]], [[struct tm tm; (void)tm.tm_tzadj;]])],
->>>>>>> 0862b6c2
 	    [tcl_cv_member_tm_tzadj=yes],
 	    [tcl_cv_member_tm_tzadj=no])])
     if test $tcl_cv_member_tm_tzadj = yes ; then
@@ -2372,14 +2363,7 @@
     AC_MSG_CHECKING([for 64-bit integer type])
     AC_CACHE_VAL(tcl_cv_type_64bit,[
 	tcl_cv_type_64bit=none
-<<<<<<< HEAD
 	# See if we could use long anyway  Note that we substitute in the
-=======
-	# See if the compiler knows natively about __int64
-	AC_COMPILE_IFELSE([AC_LANG_PROGRAM([[]], [[__int64 value = (__int64) 0;]])],
-	    [tcl_type_64bit=__int64], [tcl_type_64bit="long long"])
-	# See if we should use long anyway  Note that we substitute in the
->>>>>>> 0862b6c2
 	# type that is our current guess for a 64-bit type inside this check
 	# program, so it should be modified only carefully...
         AC_COMPILE_IFELSE([AC_LANG_PROGRAM([[]], [[switch (0) {
