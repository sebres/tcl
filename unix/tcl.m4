--- conflicted
+++ resolved
@@ -571,116 +571,6 @@
 ])
 
 #------------------------------------------------------------------------
-<<<<<<< HEAD
-=======
-# SC_ENABLE_THREADS --
-#
-#	Specify if thread support should be enabled
-#
-# Arguments:
-#	none
-#
-# Results:
-#
-#	Adds the following arguments to configure:
-#		--enable-threads
-#
-#	Sets the following vars:
-#		THREADS_LIBS	Thread library(s)
-#
-#	Defines the following vars:
-#		TCL_THREADS
-#		_REENTRANT
-#		_THREAD_SAFE
-#------------------------------------------------------------------------
-
-AC_DEFUN([SC_ENABLE_THREADS], [
-    AC_ARG_ENABLE(threads,
-	AS_HELP_STRING([--enable-threads],
-	    [build with threads (default: on)]),
-	[tcl_ok=$enableval], [tcl_ok=yes])
-
-    if test "${TCL_THREADS}" = 1; then
-	tcl_threaded_core=1;
-    fi
-
-    if test "$tcl_ok" = "yes" -o "${TCL_THREADS}" = 1; then
-	TCL_THREADS=1
-	# USE_THREAD_ALLOC tells us to try the special thread-based
-	# allocator that significantly reduces lock contention
-	AC_DEFINE(USE_THREAD_ALLOC, 1,
-	    [Do we want to use the threaded memory allocator?])
-	AC_DEFINE(_REENTRANT, 1, [Do we want the reentrant OS API?])
-	if test "`uname -s`" = "SunOS" ; then
-	    AC_DEFINE(_POSIX_PTHREAD_SEMANTICS, 1,
-		    [Do we really want to follow the standard? Yes we do!])
-	fi
-	AC_DEFINE(_THREAD_SAFE, 1, [Do we want the thread-safe OS API?])
-	AC_CHECK_LIB(pthread,pthread_mutex_init,tcl_ok=yes,tcl_ok=no)
-	if test "$tcl_ok" = "no"; then
-	    # Check a little harder for __pthread_mutex_init in the same
-	    # library, as some systems hide it there until pthread.h is
-	    # defined.  We could alternatively do an AC_TRY_COMPILE with
-	    # pthread.h, but that will work with libpthread really doesn't
-	    # exist, like AIX 4.2.  [Bug: 4359]
-	    AC_CHECK_LIB(pthread, __pthread_mutex_init,
-		tcl_ok=yes, tcl_ok=no)
-	fi
-
-	if test "$tcl_ok" = "yes"; then
-	    # The space is needed
-	    THREADS_LIBS=" -lpthread"
-	else
-	    AC_CHECK_LIB(pthreads, pthread_mutex_init,
-		tcl_ok=yes, tcl_ok=no)
-	    if test "$tcl_ok" = "yes"; then
-		# The space is needed
-		THREADS_LIBS=" -lpthreads"
-	    else
-		AC_CHECK_LIB(c, pthread_mutex_init,
-		    tcl_ok=yes, tcl_ok=no)
-		if test "$tcl_ok" = "no"; then
-		    AC_CHECK_LIB(c_r, pthread_mutex_init,
-			tcl_ok=yes, tcl_ok=no)
-		    if test "$tcl_ok" = "yes"; then
-			# The space is needed
-			THREADS_LIBS=" -pthread"
-		    else
-			TCL_THREADS=0
-			AC_MSG_WARN([Don't know how to find pthread lib on your system - you must disable thread support or edit the LIBS in the Makefile...])
-		    fi
-		fi
-	    fi
-	fi
-
-	# Does the pthread-implementation provide
-	# 'pthread_attr_setstacksize' ?
-
-	ac_saved_libs=$LIBS
-	LIBS="$LIBS $THREADS_LIBS"
-	AC_CHECK_FUNCS(pthread_attr_setstacksize pthread_atfork)
-	LIBS=$ac_saved_libs
-    else
-	TCL_THREADS=0
-    fi
-    # Do checking message here to not mess up interleaved configure output
-    AC_MSG_CHECKING([for building with threads])
-    if test "${TCL_THREADS}" = 1; then
-	AC_DEFINE(TCL_THREADS, 1, [Are we building with threads enabled?])
-	if test "${tcl_threaded_core}" = 1; then
-	    AC_MSG_RESULT([yes (threaded core)])
-	else
-	    AC_MSG_RESULT([yes])
-	fi
-    else
-	AC_MSG_RESULT([no])
-    fi
-
-    AC_SUBST(TCL_THREADS)
-])
-
-#------------------------------------------------------------------------
->>>>>>> 12f853da
 # SC_ENABLE_SYMBOLS --
 #
 #	Specify if debugging symbols should be used.
