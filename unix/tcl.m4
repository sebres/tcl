--- conflicted
+++ resolved
@@ -511,10 +511,6 @@
 	AC_HELP_STRING([--enable-shared],
 	    [build and link with shared libraries (default: on)]),
 	[tcl_ok=$enableval], [tcl_ok=yes])
-<<<<<<< HEAD
-
-=======
->>>>>>> 571e5ea9
     if test "$tcl_ok" = "yes" ; then
 	AC_MSG_RESULT([shared])
 	SHARED_BUILD=1
