/*
 * tclUnixPipe.c --
 *
 *	This file implements the UNIX-specific exec pipeline functions, the
 *	"pipe" channel driver, and the "pid" Tcl command.
 *
 * Copyright © 1991-1994 The Regents of the University of California.
 * Copyright © 1994-1997 Sun Microsystems, Inc.
 *
 * See the file "license.terms" for information on usage and redistribution of
 * this file, and for a DISCLAIMER OF ALL WARRANTIES.
 */

#include "tclInt.h"

#ifdef HAVE_POSIX_SPAWNP
# include <spawn.h>
#endif

#ifdef USE_VFORK
#define fork vfork
#endif

/*
 * The following macros convert between TclFile's and fd's. The conversion
 * simple involves shifting fd's up by one to ensure that no valid fd is ever
 * the same as NULL.
 */

#define MakeFile(fd)	((TclFile) INT2PTR(((int) (fd)) + 1))
#define GetFd(file)	(PTR2INT(file) - 1)

/*
 * This structure describes per-instance state of a pipe based channel.
 */

typedef struct {
    Tcl_Channel channel;	/* Channel associated with this file. */
    TclFile inFile;		/* Output from pipe. */
    TclFile outFile;		/* Input to pipe. */
    TclFile errorFile;		/* Error output from pipe. */
    size_t numPids;		/* How many processes are attached to this
				 * pipe? */
    Tcl_Pid *pidPtr;		/* The process IDs themselves. Allocated by
				 * the creator of the pipe. */
    int isNonBlocking;		/* Nonzero when the pipe is in nonblocking
				 * mode. Used to decide whether to wait for
				 * the children at close time. */
} PipeState;

/*
 * Declarations for local functions defined in this file:
 */

static int		PipeBlockModeProc(void *instanceData, int mode);
static int		PipeClose2Proc(void *instanceData,
			    Tcl_Interp *interp, int flags);
static int		PipeGetHandleProc(void *instanceData,
			    int direction, void **handlePtr);
static int		PipeInputProc(void *instanceData, char *buf,
			    int toRead, int *errorCode);
static int		PipeOutputProc(void *instanceData,
			    const char *buf, int toWrite, int *errorCode);
static void		PipeWatchProc(void *instanceData, int mask);
static void		RestoreSignals(void);
static int		SetupStdFile(TclFile file, int type);

/*
 * This structure describes the channel type structure for command pipe based
 * I/O:
 */

static const Tcl_ChannelType pipeChannelType = {
    "pipe",			/* Type name. */
    TCL_CHANNEL_VERSION_5,	/* v5 channel */
    NULL,		/* Close proc. */
    PipeInputProc,		/* Input proc. */
    PipeOutputProc,		/* Output proc. */
    NULL,			/* Seek proc. */
    NULL,			/* Set option proc. */
    NULL,			/* Get option proc. */
    PipeWatchProc,		/* Initialize notifier. */
    PipeGetHandleProc,		/* Get OS handles out of channel. */
    PipeClose2Proc,		/* close2proc. */
    PipeBlockModeProc,		/* Set blocking or non-blocking mode.*/
    NULL,			/* flush proc. */
    NULL,			/* handler proc. */
    NULL,			/* wide seek proc */
    NULL,			/* thread action proc */
    NULL			/* truncation */
};

/*
 *----------------------------------------------------------------------
 *
 * TclpMakeFile --
 *
 *	Make a TclFile from a channel.
 *
 * Results:
 *	Returns a new TclFile or NULL on failure.
 *
 * Side effects:
 *	None.
 *
 *----------------------------------------------------------------------
 */

TclFile
TclpMakeFile(
    Tcl_Channel channel,	/* Channel to get file from. */
    int direction)		/* Either TCL_READABLE or TCL_WRITABLE. */
{
    void *data;

    if (Tcl_GetChannelHandle(channel, direction, &data) != TCL_OK) {
	return NULL;
    }

    return MakeFile(PTR2INT(data));
}

/*
 *----------------------------------------------------------------------
 *
 * TclpOpenFile --
 *
 *	Open a file for use in a pipeline.
 *
 * Results:
 *	Returns a new TclFile handle or NULL on failure.
 *
 * Side effects:
 *	May cause a file to be created on the file system.
 *
 *----------------------------------------------------------------------
 */

TclFile
TclpOpenFile(
    const char *fname,		/* The name of the file to open. */
    int mode)			/* In what mode to open the file? */
{
    int fd;
    const char *native;
    Tcl_DString ds;

    native = Tcl_UtfToExternalDString(NULL, fname, TCL_INDEX_NONE, &ds);
    fd = TclOSopen(native, mode, 0666);			/* INTL: Native. */
    Tcl_DStringFree(&ds);
    if (fd != -1) {
	fcntl(fd, F_SETFD, FD_CLOEXEC);

	/*
	 * If the file is being opened for writing, seek to the end so we can
	 * append to any data already in the file.
	 */

	if ((mode & O_WRONLY) && !(mode & O_APPEND)) {
	    TclOSseek(fd, 0, SEEK_END);
	}

	/*
	 * Increment the fd so it can't be 0, which would conflict with the
	 * NULL return for errors.
	 */

	return MakeFile(fd);
    }
    return NULL;
}

/*
 *----------------------------------------------------------------------
 *
 * TclpCreateTempFile --
 *
 *	This function creates a temporary file initialized with an optional
 *	string, and returns a file handle with the file pointer at the
 *	beginning of the file.
 *
 * Results:
 *	A handle to a file.
 *
 * Side effects:
 *	None.
 *
 *----------------------------------------------------------------------
 */

TclFile
TclpCreateTempFile(
    const char *contents)	/* String to write into temp file, or NULL. */
{
    int fd = TclUnixOpenTemporaryFile(NULL, NULL, NULL, NULL);

    if (fd == -1) {
	return NULL;
    }
    fcntl(fd, F_SETFD, FD_CLOEXEC);
    if (contents != NULL) {
	Tcl_DString dstring;
	char *native;

	native = Tcl_UtfToExternalDString(NULL, contents, TCL_INDEX_NONE, &dstring);
	if (write(fd, native, Tcl_DStringLength(&dstring)) == -1) {
	    close(fd);
	    Tcl_DStringFree(&dstring);
	    return NULL;
	}
	Tcl_DStringFree(&dstring);
	TclOSseek(fd, 0, SEEK_SET);
    }
    return MakeFile(fd);
}

/*
 *----------------------------------------------------------------------
 *
 * TclpTempFileName --
 *
 *	This function returns unique filename.
 *
 * Results:
 *	Returns a valid Tcl_Obj* with refCount 0, or NULL on failure.
 *
 * Side effects:
 *	None.
 *
 *----------------------------------------------------------------------
 */

Tcl_Obj *
TclpTempFileName(void)
{
    Tcl_Obj *retVal, *nameObj;
    int fd;

    TclNewObj(nameObj);
    Tcl_IncrRefCount(nameObj);
    fd = TclUnixOpenTemporaryFile(NULL, NULL, NULL, nameObj);
    if (fd == -1) {
	Tcl_DecrRefCount(nameObj);
	return NULL;
    }

    fcntl(fd, F_SETFD, FD_CLOEXEC);
    TclpObjDeleteFile(nameObj);
    close(fd);
    retVal = Tcl_DuplicateObj(nameObj);
    Tcl_DecrRefCount(nameObj);
    return retVal;
}

/*
 *----------------------------------------------------------------------------
 *
 * TclpTempFileNameForLibrary --
 *
 *	Constructs a file name in the native file system where a dynamically
 *	loaded library may be placed.
 *
 * Results:
 *	Returns the constructed file name. If an error occurs, returns NULL
 *	and leaves an error message in the interpreter result.
 *
 * On Unix, it works to load a shared object from a file of any name, so this
 * function is merely a thin wrapper around TclpTempFileName().
 *
 *----------------------------------------------------------------------------
 */

Tcl_Obj *
TclpTempFileNameForLibrary(
    Tcl_Interp *interp,		/* Tcl interpreter. */
    TCL_UNUSED(Tcl_Obj *) /*path*/)
{
    Tcl_Obj *retval = TclpTempFileName();

    if (retval == NULL) {
	Tcl_SetObjResult(interp, Tcl_ObjPrintf(
		"couldn't create temporary file: %s",
		Tcl_PosixError(interp)));
    }
    return retval;
}

/*
 *----------------------------------------------------------------------
 *
 * TclpCreatePipe --
 *
 *	Creates a pipe - simply calls the pipe() function.
 *
 * Results:
 *	Returns 1 on success, 0 on failure.
 *
 * Side effects:
 *	Creates a pipe.
 *
 *----------------------------------------------------------------------
 */

int
TclpCreatePipe(
    TclFile *readPipe,		/* Location to store file handle for read side
				 * of pipe. */
    TclFile *writePipe)		/* Location to store file handle for write
				 * side of pipe. */
{
    int pipeIds[2];

    if (pipe(pipeIds) != 0) {
	return 0;
    }

    fcntl(pipeIds[0], F_SETFD, FD_CLOEXEC);
    fcntl(pipeIds[1], F_SETFD, FD_CLOEXEC);

    *readPipe = MakeFile(pipeIds[0]);
    *writePipe = MakeFile(pipeIds[1]);
    return 1;
}

/*
 *----------------------------------------------------------------------
 *
 * TclpCloseFile --
 *
 *	Implements a mechanism to close a UNIX file.
 *
 * Results:
 *	Returns 0 on success, or -1 on error, setting errno.
 *
 * Side effects:
 *	The file is closed.
 *
 *----------------------------------------------------------------------
 */

int
TclpCloseFile(
    TclFile file)	/* The file to close. */
{
    int fd = GetFd(file);

    /*
     * Refuse to close the fds for stdin, stdout and stderr.
     */

    if ((fd == 0) || (fd == 1) || (fd == 2)) {
	return 0;
    }

    Tcl_DeleteFileHandler(fd);
    return close(fd);
}

/*
 *---------------------------------------------------------------------------
 *
 * TclpCreateProcess --
 *
 *	Create a child process that has the specified files as its standard
 *	input, output, and error. The child process runs asynchronously and
 *	runs with the same environment variables as the creating process.
 *
 *	The path is searched to find the specified executable.
 *
 * Results:
 *	The return value is TCL_ERROR and an error message is left in the
 *	interp's result if there was a problem creating the child process.
 *	Otherwise, the return value is TCL_OK and *pidPtr is filled with the
 *	process id of the child process.
 *
 * Side effects:
 *	A process is created.
 *
 *---------------------------------------------------------------------------
 */

int
TclpCreateProcess(
    Tcl_Interp *interp,		/* Interpreter in which to leave errors that
				 * occurred when creating the child process.
				 * Error messages from the child process
				 * itself are sent to errorFile. */
    size_t argc,			/* Number of arguments in following array. */
    const char **argv,		/* Array of argument strings in UTF-8.
				 * argv[0] contains the name of the executable
				 * translated using Tcl_TranslateFileName
				 * call). Additional arguments have not been
				 * converted. */
    TclFile inputFile,		/* If non-NULL, gives the file to use as input
				 * for the child process. If inputFile file is
				 * not readable or is NULL, the child will
				 * receive no standard input. */
    TclFile outputFile,		/* If non-NULL, gives the file that receives
				 * output from the child process. If
				 * outputFile file is not writable or is
				 * NULL, output from the child will be
				 * discarded. */
    TclFile errorFile,		/* If non-NULL, gives the file that receives
				 * errors from the child process. If errorFile
				 * file is not writable or is NULL, errors
				 * from the child will be discarded. errorFile
				 * may be the same as outputFile. */
    Tcl_Pid *pidPtr)		/* If this function is successful, pidPtr is
				 * filled with the process id of the child
				 * process. */
{
    TclFile errPipeIn, errPipeOut;
    int count, status, fd;
    char errSpace[200 + TCL_INTEGER_SPACE];
    Tcl_DString *dsArray;
    char **newArgv;
<<<<<<< HEAD
    int pid;
    size_t i;
=======
    int pid, i;
#if defined(HAVE_POSIX_SPAWNP)
    int childErrno;
#endif
>>>>>>> 370fb686

    errPipeIn = NULL;
    errPipeOut = NULL;
    pid = -1;

    /*
     * Create a pipe that the child can use to return error information if
     * anything goes wrong.
     */

    if (TclpCreatePipe(&errPipeIn, &errPipeOut) == 0) {
	Tcl_SetObjResult(interp, Tcl_ObjPrintf(
		"couldn't create pipe: %s", Tcl_PosixError(interp)));
	goto error;
    }

    /*
     * We need to allocate and convert this before the fork so it is properly
     * deallocated later
     */

    dsArray = (Tcl_DString *)TclStackAlloc(interp, argc * sizeof(Tcl_DString));
    newArgv = (char **)TclStackAlloc(interp, (argc+1) * sizeof(char *));
    newArgv[argc] = NULL;
    for (i = 0; i < argc; i++) {
	newArgv[i] = Tcl_UtfToExternalDString(NULL, argv[i], TCL_INDEX_NONE, &dsArray[i]);
    }

#if defined(USE_VFORK) || defined(HAVE_POSIX_SPAWNP)
    /*
     * After vfork(), do not call code in the child that changes global state,
     * because it is using the parent's memory space at that point and writes
     * might corrupt the parent: so ensure standard channels are initialized
     * in the parent, otherwise SetupStdFile() might initialize them in the
     * child.
     */

    if (!inputFile) {
	Tcl_GetStdChannel(TCL_STDIN);
    }
    if (!outputFile) {
	Tcl_GetStdChannel(TCL_STDOUT);
    }
    if (!errorFile) {
	Tcl_GetStdChannel(TCL_STDERR);
    }
#endif

#ifdef HAVE_POSIX_SPAWNP
    {
	posix_spawn_file_actions_t actions;
	posix_spawnattr_t attr;

	posix_spawn_file_actions_init(&actions);
	posix_spawnattr_init(&attr);

	posix_spawnattr_setflags(&attr, POSIX_SPAWN_SETSIGDEF|
# ifdef POSIX_SPAWN_USEVFORK
		POSIX_SPAWN_USEVFORK
# else
		0
# endif
		);

	posix_spawn_file_actions_adddup2(&actions, GetFd(inputFile), 0);
	posix_spawn_file_actions_adddup2(&actions, GetFd(outputFile), 1);
	posix_spawn_file_actions_adddup2(&actions, GetFd(errorFile), 2);

	status = posix_spawnp(&pid, newArgv[0], &actions, &attr, newArgv, environ);
	childErrno = status;

	posix_spawn_file_actions_destroy(&actions);
	posix_spawnattr_destroy(&attr);

	/*
	 * Fork semantics:
	 *  - pid == 0: child process
	 *  - pid == -1: error
	 *  - pid > 0: parent process
	 *
	 * Mimic fork semantics to minimize changes below
	 */
	if (status != 0) {
	    pid = -1;
	}
    }
#else
    pid = fork();
#endif
    if (pid == 0) {
	size_t len;
	int joinThisError = errorFile && (errorFile == outputFile);

	fd = GetFd(errPipeOut);

	/*
	 * Set up stdio file handles for the child process.
	 */

	if (!SetupStdFile(inputFile, TCL_STDIN)
		|| !SetupStdFile(outputFile, TCL_STDOUT)
		|| (!joinThisError && !SetupStdFile(errorFile, TCL_STDERR))
		|| (joinThisError &&
			((dup2(1,2) == -1) || (fcntl(2, F_SETFD, 0) != 0)))) {
	    snprintf(errSpace, sizeof(errSpace),
		    "%dforked process couldn't set up input/output", errno);
	    len = strlen(errSpace);
	    if (len != (size_t) write(fd, errSpace, len)) {
		    Tcl_Panic("TclpCreateProcess: unable to write to errPipeOut");
	    }
	    _exit(1);
	}

	/*
	 * Close the input side of the error pipe.
	 */

	RestoreSignals();
	execvp(newArgv[0], newArgv);			/* INTL: Native. */
	snprintf(errSpace, sizeof(errSpace), "%dcouldn't execute \"%.150s\"", errno, argv[0]);
	len = strlen(errSpace);
	if (len != (size_t) write(fd, errSpace, len)) {
	    Tcl_Panic("TclpCreateProcess: unable to write to errPipeOut");
	}
	_exit(1);
    }

    /*
     * Free the mem we used for the fork
     */

    for (i = 0; i < argc; i++) {
	Tcl_DStringFree(&dsArray[i]);
    }
    TclStackFree(interp, newArgv);
    TclStackFree(interp, dsArray);

    if (pid == -1) {
#ifdef HAVE_POSIX_SPAWNP
	errno = childErrno;
	Tcl_SetObjResult(interp, Tcl_ObjPrintf(
		"couldn't execute \"%s\": %s", argv[0], Tcl_PosixError(interp)));
#else
	Tcl_SetObjResult(interp, Tcl_ObjPrintf(
		"couldn't fork child process: %s", Tcl_PosixError(interp)));
#endif
	goto error;
    }

    /*
     * Read back from the error pipe to see if the child started up OK. The
     * info in the pipe (if any) consists of a decimal errno value followed by
     * an error message.
     */

    TclpCloseFile(errPipeOut);
    errPipeOut = NULL;

    fd = GetFd(errPipeIn);
    count = read(fd, errSpace, sizeof(errSpace) - 1);
    if (count > 0) {
	char *end;

	errSpace[count] = 0;
	errno = strtol(errSpace, &end, 10);
	Tcl_SetObjResult(interp, Tcl_ObjPrintf("%s: %s",
		end, Tcl_PosixError(interp)));
	goto error;
    }

    TclpCloseFile(errPipeIn);
    *pidPtr = (Tcl_Pid) INT2PTR(pid);
    return TCL_OK;

  error:
    if (pid != -1) {
	/*
	 * Reap the child process now if an error occurred during its startup.
	 * We don't call this with WNOHANG because that can lead to defunct
	 * processes on an MP system. We shouldn't have to worry about hanging
	 * here, since this is the error case. [Bug: 6148]
	 */

	Tcl_WaitPid((Tcl_Pid)INT2PTR(pid), &status, 0);
    }

    if (errPipeIn) {
	TclpCloseFile(errPipeIn);
    }
    if (errPipeOut) {
	TclpCloseFile(errPipeOut);
    }
    return TCL_ERROR;
}

/*
 *----------------------------------------------------------------------
 *
 * RestoreSignals --
 *
 *	This function is invoked in a forked child process just before
 *	exec-ing a new program to restore all signals to their default
 *	settings.
 *
 * Results:
 *	None.
 *
 * Side effects:
 *	Signal settings get changed.
 *
 *----------------------------------------------------------------------
 */

static void
RestoreSignals(void)
{
#ifdef SIGABRT
    signal(SIGABRT, SIG_DFL);
#endif
#ifdef SIGALRM
    signal(SIGALRM, SIG_DFL);
#endif
#ifdef SIGFPE
    signal(SIGFPE, SIG_DFL);
#endif
#ifdef SIGHUP
    signal(SIGHUP, SIG_DFL);
#endif
#ifdef SIGILL
    signal(SIGILL, SIG_DFL);
#endif
#ifdef SIGINT
    signal(SIGINT, SIG_DFL);
#endif
#ifdef SIGPIPE
    signal(SIGPIPE, SIG_DFL);
#endif
#ifdef SIGQUIT
    signal(SIGQUIT, SIG_DFL);
#endif
#ifdef SIGSEGV
    signal(SIGSEGV, SIG_DFL);
#endif
#ifdef SIGTERM
    signal(SIGTERM, SIG_DFL);
#endif
#ifdef SIGUSR1
    signal(SIGUSR1, SIG_DFL);
#endif
#ifdef SIGUSR2
    signal(SIGUSR2, SIG_DFL);
#endif
#ifdef SIGCHLD
    signal(SIGCHLD, SIG_DFL);
#endif
#ifdef SIGCONT
    signal(SIGCONT, SIG_DFL);
#endif
#ifdef SIGTSTP
    signal(SIGTSTP, SIG_DFL);
#endif
#ifdef SIGTTIN
    signal(SIGTTIN, SIG_DFL);
#endif
#ifdef SIGTTOU
    signal(SIGTTOU, SIG_DFL);
#endif
}

/*
 *----------------------------------------------------------------------
 *
 * SetupStdFile --
 *
 *	Set up stdio file handles for the child process, using the current
 *	standard channels if no other files are specified. If no standard
 *	channel is defined, or if no file is associated with the channel, then
 *	the corresponding standard fd is closed.
 *
 * Results:
 *	Returns 1 on success, or 0 on failure.
 *
 * Side effects:
 *	Replaces stdio fds.
 *
 *----------------------------------------------------------------------
 */

static int
SetupStdFile(
    TclFile file,		/* File to dup, or NULL. */
    int type)			/* One of TCL_STDIN, TCL_STDOUT, TCL_STDERR */
{
    Tcl_Channel channel;
    int fd;
    int targetFd = 0;		/* Initializations here needed only to */
    int direction = 0;		/* prevent warnings about using uninitialized
				 * variables. */

    switch (type) {
    case TCL_STDIN:
	targetFd = 0;
	direction = TCL_READABLE;
	break;
    case TCL_STDOUT:
	targetFd = 1;
	direction = TCL_WRITABLE;
	break;
    case TCL_STDERR:
	targetFd = 2;
	direction = TCL_WRITABLE;
	break;
    }

    if (!file) {
	channel = Tcl_GetStdChannel(type);
	if (channel) {
	    file = TclpMakeFile(channel, direction);
	}
    }
    if (file) {
	fd = GetFd(file);
	if (fd != targetFd) {
	    if (dup2(fd, targetFd) == -1) {
		return 0;
	    }

	    /*
	     * Must clear the close-on-exec flag for the target FD, since some
	     * systems (e.g. Ultrix) do not clear the CLOEXEC flag on the
	     * target FD.
	     */

	    fcntl(targetFd, F_SETFD, 0);
	} else {
	    /*
	     * Since we aren't dup'ing the file, we need to explicitly clear
	     * the close-on-exec flag.
	     */

	    fcntl(fd, F_SETFD, 0);
	}
    } else {
	close(targetFd);
    }
    return 1;
}

/*
 *----------------------------------------------------------------------
 *
 * TclpCreateCommandChannel --
 *
 *	This function is called by the generic IO level to perform the
 *	platform specific channel initialization for a command channel.
 *
 * Results:
 *	Returns a new channel or NULL on failure.
 *
 * Side effects:
 *	Allocates a new channel.
 *
 *----------------------------------------------------------------------
 */

Tcl_Channel
TclpCreateCommandChannel(
    TclFile readFile,		/* If non-null, gives the file for reading. */
    TclFile writeFile,		/* If non-null, gives the file for writing. */
    TclFile errorFile,		/* If non-null, gives the file where errors
				 * can be read. */
    size_t numPids,		/* The number of pids in the pid array. */
    Tcl_Pid *pidPtr)		/* An array of process identifiers. Allocated
				 * by the caller, freed when the channel is
				 * closed or the processes are detached (in a
				 * background exec). */
{
    char channelName[16 + TCL_INTEGER_SPACE];
    int channelId;
    PipeState *statePtr = (PipeState *)Tcl_Alloc(sizeof(PipeState));
    int mode;

    statePtr->inFile = readFile;
    statePtr->outFile = writeFile;
    statePtr->errorFile = errorFile;
    statePtr->numPids = numPids;
    statePtr->pidPtr = pidPtr;
    statePtr->isNonBlocking = 0;

    mode = 0;
    if (readFile) {
	mode |= TCL_READABLE;
    }
    if (writeFile) {
	mode |= TCL_WRITABLE;
    }

    /*
     * Use one of the fds associated with the channel as the channel id.
     */

    if (readFile) {
	channelId = GetFd(readFile);
    } else if (writeFile) {
	channelId = GetFd(writeFile);
    } else if (errorFile) {
	channelId = GetFd(errorFile);
    } else {
	channelId = 0;
    }

    /*
     * For backward compatibility with previous versions of Tcl, we use
     * "file%d" as the base name for pipes even though it would be more
     * natural to use "pipe%d".
     */

    snprintf(channelName, sizeof(channelName), "file%d", channelId);
    statePtr->channel = Tcl_CreateChannel(&pipeChannelType, channelName,
	    statePtr, mode);
    return statePtr->channel;
}

/*
 *----------------------------------------------------------------------
 *
 * Tcl_CreatePipe --
 *
 *	System dependent interface to create a pipe for the [chan pipe]
 *	command. Stolen from TclX.
 *
 * Results:
 *	TCL_OK or TCL_ERROR.
 *
 * Side effects:
 *	Registers two channels.
 *
 *----------------------------------------------------------------------
 */

int
Tcl_CreatePipe(
    Tcl_Interp *interp,		/* Errors returned in result. */
    Tcl_Channel *rchan,		/* Returned read side. */
    Tcl_Channel *wchan,		/* Returned write side. */
    TCL_UNUSED(int) /*flags*/)	/* Reserved for future use. */
{
    int fileNums[2];

    if (pipe(fileNums) < 0) {
	Tcl_SetObjResult(interp, Tcl_ObjPrintf("pipe creation failed: %s",
		Tcl_PosixError(interp)));
	return TCL_ERROR;
    }

    fcntl(fileNums[0], F_SETFD, FD_CLOEXEC);
    fcntl(fileNums[1], F_SETFD, FD_CLOEXEC);

    *rchan = Tcl_MakeFileChannel(INT2PTR(fileNums[0]), TCL_READABLE);
    Tcl_RegisterChannel(interp, *rchan);
    *wchan = Tcl_MakeFileChannel(INT2PTR(fileNums[1]), TCL_WRITABLE);
    Tcl_RegisterChannel(interp, *wchan);

    return TCL_OK;
}

/*
 *----------------------------------------------------------------------
 *
 * TclGetAndDetachPids --
 *
 *	This function is invoked in the generic implementation of a
 *	background "exec" (an exec when invoked with a terminating "&") to
 *	store a list of the PIDs for processes in a command pipeline in the
 *	interp's result and to detach the processes.
 *
 * Results:
 *	None.
 *
 * Side effects:
 *	Modifies the interp's result. Detaches processes.
 *
 *----------------------------------------------------------------------
 */

void
TclGetAndDetachPids(
    Tcl_Interp *interp,		/* Interpreter to append the PIDs to. */
    Tcl_Channel chan)		/* Handle for the pipeline. */
{
    PipeState *pipePtr;
    const Tcl_ChannelType *chanTypePtr;
    Tcl_Obj *pidsObj;
    size_t i;

    /*
     * Punt if the channel is not a command channel.
     */

    chanTypePtr = Tcl_GetChannelType(chan);
    if (chanTypePtr != &pipeChannelType) {
	return;
    }

    pipePtr = (PipeState *)Tcl_GetChannelInstanceData(chan);
    TclNewObj(pidsObj);
    for (i = 0; i < pipePtr->numPids; i++) {
	Tcl_ListObjAppendElement(NULL, pidsObj, Tcl_NewWideIntObj(
		PTR2INT(pipePtr->pidPtr[i])));
	Tcl_DetachPids(1, &pipePtr->pidPtr[i]);
    }
    Tcl_SetObjResult(interp, pidsObj);
    if (pipePtr->numPids > 0) {
	Tcl_Free(pipePtr->pidPtr);
	pipePtr->numPids = 0;
    }
}

/*
 *----------------------------------------------------------------------
 *
 * PipeBlockModeProc --
 *
 *	Helper function to set blocking and nonblocking modes on a pipe based
 *	channel. Invoked by generic IO level code.
 *
 * Results:
 *	0 if successful, errno when failed.
 *
 * Side effects:
 *	Sets the device into blocking or non-blocking mode.
 *
 *----------------------------------------------------------------------
 */

static int
PipeBlockModeProc(
    void *instanceData,	/* Pipe state. */
    int mode)			/* The mode to set. Can be one of
				 * TCL_MODE_BLOCKING or
				 * TCL_MODE_NONBLOCKING. */
{
    PipeState *psPtr = (PipeState *)instanceData;

    if (psPtr->inFile
	    && TclUnixSetBlockingMode(GetFd(psPtr->inFile), mode) < 0) {
	return errno;
    }
    if (psPtr->outFile
	    && TclUnixSetBlockingMode(GetFd(psPtr->outFile), mode) < 0) {
	return errno;
    }

    psPtr->isNonBlocking = (mode == TCL_MODE_NONBLOCKING);

    return 0;
}

/*
 *----------------------------------------------------------------------
 *
 * PipeClose2Proc
 *
 *	This function is invoked by the generic IO level to perform
 *	pipeline-type-specific half or full-close.
 *
 * Results:
 *	0 on success, errno otherwise.
 *
 * Side effects:
 *	Closes the command pipeline channel.
 *
 *----------------------------------------------------------------------
 */

static int
PipeClose2Proc(
    void *instanceData,	/* The pipe to close. */
    Tcl_Interp *interp,		/* For error reporting. */
    int flags)			/* Flags that indicate which side to close. */
{
    PipeState *pipePtr = (PipeState *)instanceData;
    Tcl_Channel errChan;
    int errorCode, result;

    errorCode = 0;
    result = 0;

    if (((!flags) || (flags & TCL_CLOSE_READ)) && (pipePtr->inFile != NULL)) {
	if (TclpCloseFile(pipePtr->inFile) < 0) {
	    errorCode = errno;
	} else {
	    pipePtr->inFile = NULL;
	}
    }
    if (((!flags) || (flags & TCL_CLOSE_WRITE)) && (pipePtr->outFile != NULL)
	    && (errorCode == 0)) {
	if (TclpCloseFile(pipePtr->outFile) < 0) {
	    errorCode = errno;
	} else {
	    pipePtr->outFile = NULL;
	}
    }

    /*
     * If half-closing, stop here.
     */

    if (flags) {
	return errorCode;
    }

    if (pipePtr->isNonBlocking || TclInExit()) {
	/*
	 * If the channel is non-blocking or Tcl is being cleaned up, just
	 * detach the children PIDs, reap them (important if we are in a
	 * dynamic load module), and discard the errorFile.
	 */

	Tcl_DetachPids(pipePtr->numPids, pipePtr->pidPtr);
	Tcl_ReapDetachedProcs();

	if (pipePtr->errorFile) {
	    TclpCloseFile(pipePtr->errorFile);
	}
    } else {
	/*
	 * Wrap the error file into a channel and give it to the cleanup
	 * routine.
	 */

	if (pipePtr->errorFile) {
	    errChan = Tcl_MakeFileChannel(
		    INT2PTR(GetFd(pipePtr->errorFile)),
		    TCL_READABLE);
	} else {
	    errChan = NULL;
	}
	result = TclCleanupChildren(interp, pipePtr->numPids, pipePtr->pidPtr,
		errChan);
    }

    if (pipePtr->numPids != 0) {
	Tcl_Free(pipePtr->pidPtr);
    }
    Tcl_Free(pipePtr);
    if (errorCode == 0) {
	return result;
    }
    return errorCode;
}

/*
 *----------------------------------------------------------------------
 *
 * PipeInputProc --
 *
 *	This function is invoked from the generic IO level to read input from
 *	a command pipeline based channel.
 *
 * Results:
 *	The number of bytes read is returned or -1 on error. An output
 *	argument contains a POSIX error code if an error occurs, or zero.
 *
 * Side effects:
 *	Reads input from the input device of the channel.
 *
 *----------------------------------------------------------------------
 */

static int
PipeInputProc(
    void *instanceData,	/* Pipe state. */
    char *buf,			/* Where to store data read. */
    int toRead,			/* How much space is available in the
				 * buffer? */
    int *errorCodePtr)		/* Where to store error code. */
{
    PipeState *psPtr = (PipeState *)instanceData;
    int bytesRead;		/* How many bytes were actually read from the
				 * input device? */

    *errorCodePtr = 0;

    /*
     * Assume there is always enough input available. This will block
     * appropriately, and read will unblock as soon as a short read is
     * possible, if the channel is in blocking mode. If the channel is
     * nonblocking, the read will never block. Some OSes can throw an
     * interrupt error, for which we should immediately retry. [Bug #415131]
     */

    do {
	bytesRead = read(GetFd(psPtr->inFile), buf, toRead);
    } while ((bytesRead < 0) && (errno == EINTR));

    if (bytesRead < 0) {
	*errorCodePtr = errno;
	return -1;
    }
    return bytesRead;
}

/*
 *----------------------------------------------------------------------
 *
 * PipeOutputProc--
 *
 *	This function is invoked from the generic IO level to write output to
 *	a command pipeline based channel.
 *
 * Results:
 *	The number of bytes written is returned or -1 on error. An output
 *	argument contains a POSIX error code if an error occurred, or zero.
 *
 * Side effects:
 *	Writes output on the output device of the channel.
 *
 *----------------------------------------------------------------------
 */

static int
PipeOutputProc(
    void *instanceData,	/* Pipe state. */
    const char *buf,		/* The data buffer. */
    int toWrite,		/* How many bytes to write? */
    int *errorCodePtr)		/* Where to store error code. */
{
    PipeState *psPtr = (PipeState *)instanceData;
    int written;

    *errorCodePtr = 0;

    /*
     * Some OSes can throw an interrupt error, for which we should immediately
     * retry. [Bug #415131]
     */

    do {
	written = write(GetFd(psPtr->outFile), buf, toWrite);
    } while ((written < 0) && (errno == EINTR));

    if (written < 0) {
	*errorCodePtr = errno;
	return -1;
    }
    return written;
}

/*
 *----------------------------------------------------------------------
 *
 * PipeWatchProc --
 *
 *	Initialize the notifier to watch the fds from this channel.
 *
 * Results:
 *	None.
 *
 * Side effects:
 *	Sets up the notifier so that a future event on the channel will be
 *	seen by Tcl.
 *
 *----------------------------------------------------------------------
 */

static void
PipeWatchProc(
    void *instanceData,	/* The pipe state. */
    int mask)			/* Events of interest; an OR-ed combination of
				 * TCL_READABLE, TCL_WRITABLE and
				 * TCL_EXCEPTION. */
{
    PipeState *psPtr = (PipeState *)instanceData;
    int newmask;

    if (psPtr->inFile) {
	newmask = mask & (TCL_READABLE | TCL_EXCEPTION);
	if (newmask) {
	    Tcl_CreateFileHandler(GetFd(psPtr->inFile), newmask,
		    (Tcl_FileProc *) Tcl_NotifyChannel, psPtr->channel);
	} else {
	    Tcl_DeleteFileHandler(GetFd(psPtr->inFile));
	}
    }
    if (psPtr->outFile) {
	newmask = mask & (TCL_WRITABLE | TCL_EXCEPTION);
	if (newmask) {
	    Tcl_CreateFileHandler(GetFd(psPtr->outFile), newmask,
		    (Tcl_FileProc *) Tcl_NotifyChannel, psPtr->channel);
	} else {
	    Tcl_DeleteFileHandler(GetFd(psPtr->outFile));
	}
    }
}

/*
 *----------------------------------------------------------------------
 *
 * PipeGetHandleProc --
 *
 *	Called from Tcl_GetChannelHandle to retrieve OS handles from inside a
 *	command pipeline based channel.
 *
 * Results:
 *	Returns TCL_OK with the fd in handlePtr, or TCL_ERROR if there is no
 *	handle for the specified direction.
 *
 * Side effects:
 *	None.
 *
 *----------------------------------------------------------------------
 */

static int
PipeGetHandleProc(
    void *instanceData,	/* The pipe state. */
    int direction,		/* TCL_READABLE or TCL_WRITABLE */
    void **handlePtr)	/* Where to store the handle. */
{
    PipeState *psPtr = (PipeState *)instanceData;

    if (direction == TCL_READABLE && psPtr->inFile) {
	*handlePtr = INT2PTR(GetFd(psPtr->inFile));
	return TCL_OK;
    }
    if (direction == TCL_WRITABLE && psPtr->outFile) {
	*handlePtr = INT2PTR(GetFd(psPtr->outFile));
	return TCL_OK;
    }
    return TCL_ERROR;
}

/*
 *----------------------------------------------------------------------
 *
 * Tcl_WaitPid --
 *
 *	Implements the waitpid system call on Unix systems.
 *
 * Results:
 *	Result of calling waitpid.
 *
 * Side effects:
 *	Waits for a process to terminate.
 *
 *----------------------------------------------------------------------
 */

Tcl_Pid
Tcl_WaitPid(
    Tcl_Pid pid,
    int *statPtr,
    int options)
{
    int result;
    pid_t real_pid = (pid_t) PTR2INT(pid);

    while (1) {
	result = (int) waitpid(real_pid, statPtr, options);
	if ((result != -1) || (errno != EINTR)) {
	    return (Tcl_Pid) INT2PTR(result);
	}
    }
}

/*
 *----------------------------------------------------------------------
 *
 * Tcl_PidObjCmd --
 *
 *	This function is invoked to process the "pid" Tcl command. See the
 *	user documentation for details on what it does.
 *
 * Results:
 *	A standard Tcl result.
 *
 * Side effects:
 *	See the user documentation.
 *
 *----------------------------------------------------------------------
 */

int
Tcl_PidObjCmd(
    TCL_UNUSED(void *),
    Tcl_Interp *interp,		/* Current interpreter. */
    int objc,			/* Number of arguments. */
    Tcl_Obj *const *objv)	/* Argument strings. */
{
    Tcl_Channel chan;
    PipeState *pipePtr;
    size_t i;
    Tcl_Obj *resultPtr;

    if (objc > 2) {
	Tcl_WrongNumArgs(interp, 1, objv, "?channelId?");
	return TCL_ERROR;
    }

    if (objc == 1) {
	Tcl_SetObjResult(interp, Tcl_NewWideIntObj(getpid()));
    } else {
	/*
	 * Get the channel and make sure that it refers to a pipe.
	 */

	chan = Tcl_GetChannel(interp, TclGetString(objv[1]), NULL);
	if (chan == NULL) {
	    return TCL_ERROR;
	}
	if (Tcl_GetChannelType(chan) != &pipeChannelType) {
	    return TCL_OK;
	}

	/*
	 * Extract the process IDs from the pipe structure.
	 */

	pipePtr = (PipeState *)Tcl_GetChannelInstanceData(chan);
	TclNewObj(resultPtr);
	for (i = 0; i < pipePtr->numPids; i++) {
	    Tcl_ListObjAppendElement(NULL, resultPtr,
		    Tcl_NewWideIntObj(TclpGetPid(pipePtr->pidPtr[i])));
	}
	Tcl_SetObjResult(interp, resultPtr);
    }
    return TCL_OK;
}

/*
 *----------------------------------------------------------------------
 *
 * TclpFinalizePipes --
 *
 *	Cleans up the pipe subsystem from Tcl_FinalizeThread
 *
 * Results:
 *	None.
 *
 * Notes:
 *	This function carries out no operation on Unix.
 *
 *----------------------------------------------------------------------
 */

void
TclpFinalizePipes(void)
{
}

/*
 * Local Variables:
 * mode: c
 * c-basic-offset: 4
 * fill-column: 78
 * End:
 */<|MERGE_RESOLUTION|>--- conflicted
+++ resolved
@@ -422,15 +422,11 @@
     char errSpace[200 + TCL_INTEGER_SPACE];
     Tcl_DString *dsArray;
     char **newArgv;
-<<<<<<< HEAD
     int pid;
     size_t i;
-=======
-    int pid, i;
 #if defined(HAVE_POSIX_SPAWNP)
     int childErrno;
 #endif
->>>>>>> 370fb686
 
     errPipeIn = NULL;
     errPipeOut = NULL;
