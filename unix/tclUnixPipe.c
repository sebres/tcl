--- conflicted
+++ resolved
@@ -756,11 +756,7 @@
 {
     char channelName[16 + TCL_INTEGER_SPACE];
     int channelId;
-<<<<<<< HEAD
-    PipeState *statePtr = Tcl_Alloc(sizeof(PipeState));
-=======
-    PipeState *statePtr = (PipeState *)ckalloc(sizeof(PipeState));
->>>>>>> 075589bf
+    PipeState *statePtr = (PipeState *)Tcl_Alloc(sizeof(PipeState));
     int mode;
 
     statePtr->inFile = readFile;
