/*
 * tclUnixThrd.c --
 *
 *	This file implements the UNIX-specific thread support.
 *
 * Copyright (c) 1991-1994 The Regents of the University of California.
 * Copyright (c) 1994-1997 Sun Microsystems, Inc.
 * Copyright (c) 2008 by George Peter Staplin
 *
 * See the file "license.terms" for information on usage and redistribution of
 * this file, and for a DISCLAIMER OF ALL WARRANTIES.
 */

#include "tclInt.h"

#if TCL_THREADS

/*
 * TIP #509. Ensures that Tcl's mutexes are reentrant.
 *
 *----------------------------------------------------------------------
 *
 * PMutexInit --
 *
 *	Sets up the memory pointed to by its argument so that it contains the
 *	implementation of a recursive lock. Caller supplies the space.
 *
 *----------------------------------------------------------------------
 *
 * PMutexDestroy --
 *
 *	Tears down the implementation of a recursive lock (but does not
 *	deallocate the space holding the lock).
 *
 *----------------------------------------------------------------------
 *
 * PMutexLock --
 *
 *	Locks a recursive lock. (Similar to pthread_mutex_lock)
 *
 *----------------------------------------------------------------------
 *
 * PMutexUnlock --
 *
 *	Unlocks a recursive lock. (Similar to pthread_mutex_unlock)
 *
 *----------------------------------------------------------------------
 *
 * PCondWait --
 *
 *	Waits on a condition variable linked a recursive lock. (Similar to
 *	pthread_cond_wait)
 *
 *----------------------------------------------------------------------
 *
 * PCondTimedWait --
 *
 *	Waits for a limited amount of time on a condition variable linked to a
 *	recursive lock. (Similar to pthread_cond_timedwait)
 *
 *----------------------------------------------------------------------
 */

#ifndef HAVE_DECL_PTHREAD_MUTEX_RECURSIVE
#define HAVE_DECL_PTHREAD_MUTEX_RECURSIVE 0
#endif

#if HAVE_DECL_PTHREAD_MUTEX_RECURSIVE
/*
 * Pthread has native reentrant (AKA recursive) mutexes. Use them for
 * Tcl_Mutex.
 */

typedef pthread_mutex_t PMutex;

static void
PMutexInit(
    PMutex *pmutexPtr)
{
    pthread_mutexattr_t attr;

<<<<<<< HEAD
=======
    pthread_mutexattr_init(&attr);
    pthread_mutexattr_settype(&attr, PTHREAD_MUTEX_RECURSIVE);
    pthread_mutex_init(pmutexPtr, &attr);
}

#define PMutexDestroy	pthread_mutex_destroy
#define PMutexLock	pthread_mutex_lock
#define PMutexUnlock	pthread_mutex_unlock
#define PCondWait	pthread_cond_wait
#define PCondTimedWait	pthread_cond_timedwait

#else /* !HAVE_PTHREAD_MUTEX_RECURSIVE */

/*
 * No native support for reentrant mutexes. Emulate them with regular mutexes
 * and thread-local counters.
 */

typedef struct PMutex {
    pthread_mutex_t mutex;
    pthread_t thread;
    int counter;
} PMutex;

static void
PMutexInit(
    PMutex *pmutexPtr)
{
    pthread_mutex_init(&pmutexPtr->mutex, NULL);
    pmutexPtr->thread = 0;
    pmutexPtr->counter = 0;
}

static void
PMutexDestroy(
    PMutex *pmutexPtr)
{
    pthread_mutex_destroy(&pmutexPtr->mutex);
}

static void
PMutexLock(
    PMutex *pmutexPtr)
{
    if (pmutexPtr->thread != pthread_self() || pmutexPtr->counter == 0) {
	pthread_mutex_lock(&pmutexPtr->mutex);
	pmutexPtr->thread = pthread_self();
	pmutexPtr->counter = 0;
    }
    pmutexPtr->counter++;
}

static void
PMutexUnlock(
    PMutex *pmutexPtr)
{
    pmutexPtr->counter--;
    if (pmutexPtr->counter == 0) {
	pmutexPtr->thread = 0;
	pthread_mutex_unlock(&pmutexPtr->mutex);
    }
}

static void
PCondWait(
    pthread_cond_t *pcondPtr,
    PMutex *pmutexPtr)
{
    pthread_cond_wait(pcondPtr, &pmutexPtr->mutex);
}

static void
PCondTimedWait(
    pthread_cond_t *pcondPtr,
    PMutex *pmutexPtr,
    struct timespec *ptime)
{
    pthread_cond_timedwait(pcondPtr, &pmutexPtr->mutex, ptime);
}
#endif /* HAVE_PTHREAD_MUTEX_RECURSIVE */

#ifndef TCL_NO_DEPRECATED
typedef struct {
    char nabuf[16];
} ThreadSpecificData;

static Tcl_ThreadDataKey dataKey;
#endif /* TCL_NO_DEPRECATED */

>>>>>>> ed08d726
/*
 * masterLock is used to serialize creation of mutexes, condition variables,
 * and thread local storage. This is the only place that can count on the
 * ability to statically initialize the mutex.
 */

static pthread_mutex_t masterLock = PTHREAD_MUTEX_INITIALIZER;

/*
 * initLock is used to serialize initialization and finalization of Tcl. It
 * cannot use any dyamically allocated storage.
 */

static pthread_mutex_t initLock = PTHREAD_MUTEX_INITIALIZER;

/*
 * allocLock is used by Tcl's version of malloc for synchronization. For
 * obvious reasons, cannot use any dyamically allocated storage.
 */

static PMutex allocLock;
static pthread_once_t allocLockInitOnce = PTHREAD_ONCE_INIT;

static void
allocLockInit(void)
{
    PMutexInit(&allocLock);
}
static PMutex *allocLockPtr = &allocLock;

#endif /* TCL_THREADS */

/*
 *----------------------------------------------------------------------
 *
 * TclpThreadCreate --
 *
 *	This procedure creates a new thread.
 *
 * Results:
 *	TCL_OK if the thread could be created. The thread ID is returned in a
 *	parameter.
 *
 * Side effects:
 *	A new thread is created.
 *
 *----------------------------------------------------------------------
 */

int
TclpThreadCreate(
    Tcl_ThreadId *idPtr,	/* Return, the ID of the thread */
    Tcl_ThreadCreateProc *proc,	/* Main() function of the thread */
    ClientData clientData,	/* The one argument to Main() */
    int stackSize,		/* Size of stack for the new thread */
    int flags)			/* Flags controlling behaviour of the new
				 * thread. */
{
#if TCL_THREADS
    pthread_attr_t attr;
    pthread_t theThread;
    int result;

    pthread_attr_init(&attr);
    pthread_attr_setscope(&attr, PTHREAD_SCOPE_SYSTEM);

#ifdef HAVE_PTHREAD_ATTR_SETSTACKSIZE
    if (stackSize != TCL_THREAD_STACK_DEFAULT) {
	pthread_attr_setstacksize(&attr, (size_t) stackSize);
#ifdef TCL_THREAD_STACK_MIN
    } else {
	/*
	 * Certain systems define a thread stack size that by default is too
	 * small for many operations. The user has the option of defining
	 * TCL_THREAD_STACK_MIN to a value large enough to work for their
	 * needs. This would look like (for 128K min stack):
	 *    make MEM_DEBUG_FLAGS=-DTCL_THREAD_STACK_MIN=131072L
	 *
	 * This solution is not optimal, as we should allow the user to
	 * specify a size at runtime, but we don't want to slow this function
	 * down, and that would still leave the main thread at the default.
	 */

	size_t size;

	result = pthread_attr_getstacksize(&attr, &size);
	if (!result && (size < TCL_THREAD_STACK_MIN)) {
	    pthread_attr_setstacksize(&attr, (size_t) TCL_THREAD_STACK_MIN);
	}
#endif /* TCL_THREAD_STACK_MIN */
    }
#endif /* HAVE_PTHREAD_ATTR_SETSTACKSIZE */

    if (!(flags & TCL_THREAD_JOINABLE)) {
	pthread_attr_setdetachstate(&attr, PTHREAD_CREATE_DETACHED);
    }

    if (pthread_create(&theThread, &attr,
	    (void * (*)(void *)) proc, (void *) clientData) &&
	    pthread_create(&theThread, NULL,
		    (void * (*)(void *)) proc, (void *) clientData)) {
	result = TCL_ERROR;
    } else {
	*idPtr = (Tcl_ThreadId) theThread;
	result = TCL_OK;
    }
    pthread_attr_destroy(&attr);
    return result;
#else
    return TCL_ERROR;
#endif /* TCL_THREADS */
}

/*
 *----------------------------------------------------------------------
 *
 * Tcl_JoinThread --
 *
 *	This procedure waits upon the exit of the specified thread.
 *
 * Results:
 *	TCL_OK if the wait was successful, TCL_ERROR else.
 *
 * Side effects:
 *	The result area is set to the exit code of the thread we waited upon.
 *
 *----------------------------------------------------------------------
 */

int
Tcl_JoinThread(
    Tcl_ThreadId threadId,	/* Id of the thread to wait upon. */
    int *state)			/* Reference to the storage the result of the
				 * thread we wait upon will be written into.
				 * May be NULL. */
{
#if TCL_THREADS
    int result;
    unsigned long retcode, *retcodePtr = &retcode;

    result = pthread_join((pthread_t) threadId, (void**) retcodePtr);
    if (state) {
	*state = (int) retcode;
    }
    return (result == 0) ? TCL_OK : TCL_ERROR;
#else
    return TCL_ERROR;
#endif
}

/*
 *----------------------------------------------------------------------
 *
 * TclpThreadExit --
 *
 *	This procedure terminates the current thread.
 *
 * Results:
 *	None.
 *
 * Side effects:
 *	This procedure terminates the current thread.
 *
 *----------------------------------------------------------------------
 */

void
TclpThreadExit(
    int status)
{
#if TCL_THREADS
    pthread_exit(INT2PTR(status));
#else /* TCL_THREADS */
    exit(status);
#endif /* TCL_THREADS */
}

/*
 *----------------------------------------------------------------------
 *
 * Tcl_GetCurrentThread --
 *
 *	This procedure returns the ID of the currently running thread.
 *
 * Results:
 *	A thread ID.
 *
 * Side effects:
 *	None.
 *
 *----------------------------------------------------------------------
 */

Tcl_ThreadId
Tcl_GetCurrentThread(void)
{
#if TCL_THREADS
    return (Tcl_ThreadId) pthread_self();
#else
    return (Tcl_ThreadId) 0;
#endif
}

/*
 *----------------------------------------------------------------------
 *
 * TclpInitLock
 *
 *	This procedure is used to grab a lock that serializes initialization
 *	and finalization of Tcl. On some platforms this may also initialize
 *	the mutex used to serialize creation of more mutexes and thread local
 *	storage keys.
 *
 * Results:
 *	None.
 *
 * Side effects:
 *	Acquire the initialization mutex.
 *
 *----------------------------------------------------------------------
 */

void
TclpInitLock(void)
{
#if TCL_THREADS
    pthread_mutex_lock(&initLock);
#endif
}

/*
 *----------------------------------------------------------------------
 *
 * TclFinalizeLock
 *
 *	This procedure is used to destroy all private resources used in this
 *	file.
 *
 * Results:
 *	None.
 *
 * Side effects:
 *	Destroys everything private. TclpInitLock must be held entering this
 *	function.
 *
 *----------------------------------------------------------------------
 */

void
TclFinalizeLock(void)
{
#if TCL_THREADS
    /*
     * You do not need to destroy mutexes that were created with the
     * PTHREAD_MUTEX_INITIALIZER macro. These mutexes do not need any
     * destruction: masterLock, allocLock, and initLock.
     */

    pthread_mutex_unlock(&initLock);
#endif
}

/*
 *----------------------------------------------------------------------
 *
 * TclpInitUnlock
 *
 *	This procedure is used to release a lock that serializes
 *	initialization and finalization of Tcl.
 *
 * Results:
 *	None.
 *
 * Side effects:
 *	Release the initialization mutex.
 *
 *----------------------------------------------------------------------
 */

void
TclpInitUnlock(void)
{
#if TCL_THREADS
    pthread_mutex_unlock(&initLock);
#endif
}

/*
 *----------------------------------------------------------------------
 *
 * TclpMasterLock
 *
 *	This procedure is used to grab a lock that serializes creation and
 *	finalization of serialization objects. This interface is only needed
 *	in finalization; it is hidden during creation of the objects.
 *
 *	This lock must be different than the initLock because the initLock is
 *	held during creation of synchronization objects.
 *
 * Results:
 *	None.
 *
 * Side effects:
 *	Acquire the master mutex.
 *
 *----------------------------------------------------------------------
 */

void
TclpMasterLock(void)
{
#if TCL_THREADS
    pthread_mutex_lock(&masterLock);
#endif
}

/*
 *----------------------------------------------------------------------
 *
 * TclpMasterUnlock
 *
 *	This procedure is used to release a lock that serializes creation and
 *	finalization of synchronization objects.
 *
 * Results:
 *	None.
 *
 * Side effects:
 *	Release the master mutex.
 *
 *----------------------------------------------------------------------
 */

void
TclpMasterUnlock(void)
{
#if TCL_THREADS
    pthread_mutex_unlock(&masterLock);
#endif
}

/*
 *----------------------------------------------------------------------
 *
 * Tcl_GetAllocMutex
 *
 *	This procedure returns a pointer to a statically initialized mutex for
 *	use by the memory allocator. The alloctor must use this lock, because
 *	all other locks are allocated...
 *
 * Results:
 *	A pointer to a mutex that is suitable for passing to Tcl_MutexLock and
 *	Tcl_MutexUnlock.
 *
 * Side effects:
 *	None.
 *
 *----------------------------------------------------------------------
 */

Tcl_Mutex *
Tcl_GetAllocMutex(void)
{
#if TCL_THREADS
    PMutex **allocLockPtrPtr = &allocLockPtr;

    pthread_once(&allocLockInitOnce, allocLockInit);
    return (Tcl_Mutex *) allocLockPtrPtr;
#else
    return NULL;
#endif
}

#if TCL_THREADS

/*
 *----------------------------------------------------------------------
 *
 * Tcl_MutexLock --
 *
 *	This procedure is invoked to lock a mutex. This procedure handles
 *	initializing the mutex, if necessary. The caller can rely on the fact
 *	that Tcl_Mutex is an opaque pointer. This routine will change that
 *	pointer from NULL after first use.
 *
 * Results:
 *	None.
 *
 * Side effects:
 *	May block the current thread. The mutex is acquired when this returns.
 *	Will allocate memory for a pthread_mutex_t and initialize this the
 *	first time this Tcl_Mutex is used.
 *
 *----------------------------------------------------------------------
 */

void
Tcl_MutexLock(
    Tcl_Mutex *mutexPtr)	/* Really (PMutex **) */
{
    PMutex *pmutexPtr;

    if (*mutexPtr == NULL) {
	pthread_mutex_lock(&masterLock);
	if (*mutexPtr == NULL) {
	    /*
	     * Double inside master lock check to avoid a race condition.
	     */

	    pmutexPtr = ckalloc(sizeof(PMutex));
	    PMutexInit(pmutexPtr);
	    *mutexPtr = (Tcl_Mutex) pmutexPtr;
	    TclRememberMutex(mutexPtr);
	}
	pthread_mutex_unlock(&masterLock);
    }
    pmutexPtr = *((PMutex **) mutexPtr);
    PMutexLock(pmutexPtr);
}

/*
 *----------------------------------------------------------------------
 *
 * Tcl_MutexUnlock --
 *
 *	This procedure is invoked to unlock a mutex. The mutex must have been
 *	locked by Tcl_MutexLock.
 *
 * Results:
 *	None.
 *
 * Side effects:
 *	The mutex is released when this returns.
 *
 *----------------------------------------------------------------------
 */

void
Tcl_MutexUnlock(
    Tcl_Mutex *mutexPtr)	/* Really (PMutex **) */
{
    PMutex *pmutexPtr = *(PMutex **) mutexPtr;

    PMutexUnlock(pmutexPtr);
}

/*
 *----------------------------------------------------------------------
 *
 * TclpFinalizeMutex --
 *
 *	This procedure is invoked to clean up one mutex. This is only safe to
 *	call at the end of time.
 *
 *	This assumes the Master Lock is held.
 *
 * Results:
 *	None.
 *
 * Side effects:
 *	The mutex list is deallocated.
 *
 *----------------------------------------------------------------------
 */

void
TclpFinalizeMutex(
    Tcl_Mutex *mutexPtr)
{
    PMutex *pmutexPtr = *(PMutex **) mutexPtr;

    if (pmutexPtr != NULL) {
	PMutexDestroy(pmutexPtr);
	ckfree(pmutexPtr);
	*mutexPtr = NULL;
    }
}

/*
 *----------------------------------------------------------------------
 *
 * Tcl_ConditionWait --
 *
 *	This procedure is invoked to wait on a condition variable. The mutex
 *	is automically released as part of the wait, and automatically grabbed
 *	when the condition is signaled.
 *
 *	The mutex must be held when this procedure is called.
 *
 * Results:
 *	None.
 *
 * Side effects:
 *	May block the current thread. The mutex is acquired when this returns.
 *	Will allocate memory for a pthread_mutex_t and initialize this the
 *	first time this Tcl_Mutex is used.
 *
 *----------------------------------------------------------------------
 */

void
Tcl_ConditionWait(
    Tcl_Condition *condPtr,	/* Really (pthread_cond_t **) */
    Tcl_Mutex *mutexPtr,	/* Really (PMutex **) */
    const Tcl_Time *timePtr) /* Timeout on waiting period */
{
    pthread_cond_t *pcondPtr;
    PMutex *pmutexPtr;
    struct timespec ptime;

    if (*condPtr == NULL) {
	pthread_mutex_lock(&masterLock);

	/*
	 * Double check inside mutex to avoid race, then initialize condition
	 * variable if necessary.
	 */

	if (*condPtr == NULL) {
	    pcondPtr = ckalloc(sizeof(pthread_cond_t));
	    pthread_cond_init(pcondPtr, NULL);
	    *condPtr = (Tcl_Condition) pcondPtr;
	    TclRememberCondition(condPtr);
	}
	pthread_mutex_unlock(&masterLock);
    }
    pmutexPtr = *((PMutex **) mutexPtr);
    pcondPtr = *((pthread_cond_t **) condPtr);
    if (timePtr == NULL) {
	PCondWait(pcondPtr, pmutexPtr);
    } else {
	Tcl_Time now;

	/*
	 * Make sure to take into account the microsecond component of the
	 * current time, including possible overflow situations. [Bug #411603]
	 */

	Tcl_GetTime(&now);
	ptime.tv_sec = timePtr->sec + now.sec +
	    (timePtr->usec + now.usec) / 1000000;
	ptime.tv_nsec = 1000 * ((timePtr->usec + now.usec) % 1000000);
	PCondTimedWait(pcondPtr, pmutexPtr, &ptime);
    }
}

/*
 *----------------------------------------------------------------------
 *
 * Tcl_ConditionNotify --
 *
 *	This procedure is invoked to signal a condition variable.
 *
 *	The mutex must be held during this call to avoid races, but this
 *	interface does not enforce that.
 *
 * Results:
 *	None.
 *
 * Side effects:
 *	May unblock another thread.
 *
 *----------------------------------------------------------------------
 */

void
Tcl_ConditionNotify(
    Tcl_Condition *condPtr)
{
    pthread_cond_t *pcondPtr = *((pthread_cond_t **) condPtr);

    if (pcondPtr != NULL) {
	pthread_cond_broadcast(pcondPtr);
    } else {
	/*
	 * No-one has used the condition variable, so there are no waiters.
	 */
    }
}

/*
 *----------------------------------------------------------------------
 *
 * TclpFinalizeCondition --
 *
 *	This procedure is invoked to clean up a condition variable. This is
 *	only safe to call at the end of time.
 *
 *	This assumes the Master Lock is held.
 *
 * Results:
 *	None.
 *
 * Side effects:
 *	The condition variable is deallocated.
 *
 *----------------------------------------------------------------------
 */

void
TclpFinalizeCondition(
    Tcl_Condition *condPtr)
{
    pthread_cond_t *pcondPtr = *(pthread_cond_t **) condPtr;

    if (pcondPtr != NULL) {
	pthread_cond_destroy(pcondPtr);
	ckfree(pcondPtr);
	*condPtr = NULL;
    }
}

/*
 * Additions by AOL for specialized thread memory allocator.
 */

#ifdef USE_THREAD_ALLOC
static pthread_key_t key;

typedef struct {
    Tcl_Mutex tlock;
    PMutex plock;
} AllocMutex;

Tcl_Mutex *
TclpNewAllocMutex(void)
{
    AllocMutex *lockPtr;
    register PMutex *plockPtr;

    lockPtr = malloc(sizeof(AllocMutex));
    if (lockPtr == NULL) {
	Tcl_Panic("could not allocate lock");
    }
    plockPtr = &lockPtr->plock;
    lockPtr->tlock = (Tcl_Mutex) plockPtr;
    PMutexInit(&lockPtr->plock);
    return &lockPtr->tlock;
}

void
TclpFreeAllocMutex(
    Tcl_Mutex *mutex)		/* The alloc mutex to free. */
{
    AllocMutex *lockPtr = (AllocMutex *) mutex;

    if (!lockPtr) {
	return;
    }
    PMutexDestroy(&lockPtr->plock);
    free(lockPtr);
}

void
TclpInitAllocCache(void)
{
    pthread_key_create(&key, NULL);
}

void
TclpFreeAllocCache(
    void *ptr)
{
    if (ptr != NULL) {
	/*
	 * Called by TclFinalizeThreadAllocThread() during the thread
	 * finalization initiated from Tcl_FinalizeThread()
	 */

	TclFreeAllocCache(ptr);
	pthread_setspecific(key, NULL);

    } else {
	/*
	 * Called by TclFinalizeThreadAlloc() during the process
	 * finalization initiated from Tcl_Finalize()
	 */

	pthread_key_delete(key);
    }
}

void *
TclpGetAllocCache(void)
{
    return pthread_getspecific(key);
}

void
TclpSetAllocCache(
    void *arg)
{
    pthread_setspecific(key, arg);
}
#endif /* USE_THREAD_ALLOC */

void *
TclpThreadCreateKey(void)
{
    pthread_key_t *ptkeyPtr;

    ptkeyPtr = TclpSysAlloc(sizeof(pthread_key_t), 0);
    if (NULL == ptkeyPtr) {
	Tcl_Panic("unable to allocate thread key!");
    }

    if (pthread_key_create(ptkeyPtr, NULL)) {
	Tcl_Panic("unable to create pthread key!");
    }

    return ptkeyPtr;
}

void
TclpThreadDeleteKey(
    void *keyPtr)
{
    pthread_key_t *ptkeyPtr = keyPtr;

    if (pthread_key_delete(*ptkeyPtr)) {
	Tcl_Panic("unable to delete key!");
    }

    TclpSysFree(keyPtr);
}

void
TclpThreadSetMasterTSD(
    void *tsdKeyPtr,
    void *ptr)
{
    pthread_key_t *ptkeyPtr = tsdKeyPtr;

    if (pthread_setspecific(*ptkeyPtr, ptr)) {
	Tcl_Panic("unable to set master TSD value");
    }
}

void *
TclpThreadGetMasterTSD(
    void *tsdKeyPtr)
{
    pthread_key_t *ptkeyPtr = tsdKeyPtr;

    return pthread_getspecific(*ptkeyPtr);
}

#endif /* TCL_THREADS */

/*
 * Local Variables:
 * mode: c
 * c-basic-offset: 4
 * fill-column: 78
 * End:
 */<|MERGE_RESOLUTION|>--- conflicted
+++ resolved
@@ -80,8 +80,6 @@
 {
     pthread_mutexattr_t attr;
 
-<<<<<<< HEAD
-=======
     pthread_mutexattr_init(&attr);
     pthread_mutexattr_settype(&attr, PTHREAD_MUTEX_RECURSIVE);
     pthread_mutex_init(pmutexPtr, &attr);
@@ -172,7 +170,6 @@
 static Tcl_ThreadDataKey dataKey;
 #endif /* TCL_NO_DEPRECATED */
 
->>>>>>> ed08d726
 /*
  * masterLock is used to serialize creation of mutexes, condition variables,
  * and thread local storage. This is the only place that can count on the
