/*
 * tclSelectNotfy.c --
 *
 *	This file contains the implementation of the select()-based generic
 *	Unix notifier, which is the lowest-level part of the Tcl event loop.
 *	This file works together with generic/tclNotify.c.
 *
 * Copyright (c) 1995-1997 Sun Microsystems, Inc.
 *
 * See the file "license.terms" for information on usage and redistribution
 * of this file, and for a DISCLAIMER OF ALL WARRANTIES.
 */

#include "tclInt.h"
#ifndef HAVE_COREFOUNDATION	/* Darwin/Mac OS X CoreFoundation notifier is
				 * in tclMacOSXNotify.c */
#if (!defined(NOTIFIER_EPOLL) && !defined(NOTIFIER_KQUEUE)) || !TCL_THREADS

#include <signal.h>

/*
 * This structure is used to keep track of the notifier info for a registered
 * file.
 */

typedef struct FileHandler {
    int fd;
    int mask;			/* Mask of desired events: TCL_READABLE,
				 * etc. */
    int readyMask;		/* Mask of events that have been seen since
				 * the last time file handlers were invoked
				 * for this file. */
    Tcl_FileProc *proc;		/* Function to call, in the style of
				 * Tcl_CreateFileHandler. */
    ClientData clientData;	/* Argument to pass to proc. */
    struct FileHandler *nextPtr;/* Next in list of all files we care about. */
} FileHandler;

/*
 * The following structure contains a set of select() masks to track readable,
 * writable, and exception conditions.
 */

typedef struct {
    fd_set readable;
    fd_set writable;
    fd_set exception;
} SelectMasks;

/*
 * The following structure is what is added to the Tcl event queue when file
 * handlers are ready to fire.
 */

typedef struct {
    Tcl_Event header;		/* Information that is standard for all
				 * events. */
    int fd;			/* File descriptor that is ready. Used to find
				 * the FileHandler structure for the file
				 * (can't point directly to the FileHandler
				 * structure because it could go away while
				 * the event is queued). */
} FileHandlerEvent;

/*
 * The following static structure contains the state information for the
 * select based implementation of the Tcl notifier. One of these structures is
 * created for each thread that is using the notifier.
 */

typedef struct ThreadSpecificData {
    FileHandler *firstFileHandlerPtr;
				/* Pointer to head of file handler list. */
    SelectMasks checkMasks;	/* This structure is used to build up the
				 * masks to be used in the next call to
				 * select. Bits are set in response to calls
				 * to Tcl_CreateFileHandler. */
    SelectMasks readyMasks;	/* This array reflects the readable/writable
				 * conditions that were found to exist by the
				 * last call to select. */
    int numFdBits;		/* Number of valid bits in checkMasks (one
				 * more than highest fd for which
				 * Tcl_WatchFile has been called). */
#if TCL_THREADS
    int onList;			/* True if it is in this list */
    unsigned int pollState;	/* pollState is used to implement a polling
				 * handshake between each thread and the
				 * notifier thread. Bits defined below. */
    struct ThreadSpecificData *nextPtr, *prevPtr;
				/* All threads that are currently waiting on
				 * an event have their ThreadSpecificData
				 * structure on a doubly-linked listed formed
				 * from these pointers. You must hold the
				 * notifierMutex lock before accessing these
				 * fields. */
#ifdef __CYGWIN__
    void *event;		/* Any other thread alerts a notifier that an
				 * event is ready to be processed by sending
				 * this event. */
    void *hwnd;			/* Messaging window. */
#else /* !__CYGWIN__ */
    pthread_cond_t waitCV;	/* Any other thread alerts a notifier that an
				 * event is ready to be processed by signaling
				 * this condition variable. */
#endif /* __CYGWIN__ */
    int waitCVinitialized;	/* Variable to flag initialization of the
				 * structure. */
    int eventReady;		/* True if an event is ready to be processed.
				 * Used as condition flag together with waitCV
				 * above. */
#endif /* TCL_THREADS */
} ThreadSpecificData;

static Tcl_ThreadDataKey dataKey;

#if TCL_THREADS
/*
 * The following static indicates the number of threads that have initialized
 * notifiers.
 *
 * You must hold the notifierMutex lock before accessing this variable.
 */

static int notifierCount = 0;

/*
 * The following variable points to the head of a doubly-linked list of
 * ThreadSpecificData structures for all threads that are currently waiting on
 * an event.
 *
 * You must hold the notifierMutex lock before accessing this list.
 */

static ThreadSpecificData *waitingListPtr = NULL;

/*
 * The notifier thread spends all its time in select() waiting for a file
 * descriptor associated with one of the threads on the waitingListPtr list to
 * do something interesting. But if the contents of the waitingListPtr list
 * ever changes, we need to wake up and restart the select() system call. You
 * can wake up the notifier thread by writing a single byte to the file
 * descriptor defined below. This file descriptor is the input-end of a pipe
 * and the notifier thread is listening for data on the output-end of the same
 * pipe. Hence writing to this file descriptor will cause the select() system
 * call to return and wake up the notifier thread.
 *
 * You must hold the notifierMutex lock before writing to the pipe.
 */

static int triggerPipe = -1;

/*
 * The notifierMutex locks access to all of the global notifier state.
 */

static pthread_mutex_t notifierInitMutex = PTHREAD_MUTEX_INITIALIZER;
static pthread_mutex_t notifierMutex     = PTHREAD_MUTEX_INITIALIZER;
/*
 * The following static indicates if the notifier thread is running.
 *
 * You must hold the notifierInitMutex before accessing this variable.
 */

static int notifierThreadRunning = 0;

/*
 * The notifier thread signals the notifierCV when it has finished
 * initializing the triggerPipe and right before the notifier thread
 * terminates.
 */

static pthread_cond_t notifierCV = PTHREAD_COND_INITIALIZER;

/*
 * The pollState bits:
 *
 * POLL_WANT is set by each thread before it waits on its condition variable.
 *	It is checked by the notifier before it does select.
 *
 * POLL_DONE is set by the notifier if it goes into select after seeing
 *	POLL_WANT. The idea is to ensure it tries a select with the same bits
 *	the initial thread had set.
 */

#define POLL_WANT	0x1
#define POLL_DONE	0x2

/*
 * This is the thread ID of the notifier thread that does select.
 */

static Tcl_ThreadId notifierThread;
#endif /* TCL_THREADS */

/*
 * Static routines defined in this file.
 */

#if TCL_THREADS
static TCL_NORETURN void NotifierThreadProc(ClientData clientData);
#if defined(HAVE_PTHREAD_ATFORK)
static int atForkInit = 0;
static void		AtForkChild(void);
#endif /* HAVE_PTHREAD_ATFORK */
#endif /* TCL_THREADS */
static int		FileHandlerEventProc(Tcl_Event *evPtr, int flags);

/*
 * Import of critical bits of Windows API when building threaded with Cygwin.
 */

#if defined(__CYGWIN__)
#ifdef __cplusplus
extern "C" {
#endif
typedef struct {
    void *hwnd;			/* Messaging window. */
    unsigned int *message;	/* Message payload. */
    int wParam;			/* Event-specific "word" parameter. */
    int lParam;			/* Event-specific "long" parameter. */
    int time;			/* Event timestamp. */
    int x;			/* Event location (where meaningful). */
    int y;
} MSG;

typedef struct {
    unsigned int style;
    void *lpfnWndProc;
    int cbClsExtra;
    int cbWndExtra;
    void *hInstance;
    void *hIcon;
    void *hCursor;
    void *hbrBackground;
    void *lpszMenuName;
    const void *lpszClassName;
} WNDCLASSW;

#ifdef __clang__
#pragma clang diagnostic ignored "-Wignored-attributes"
#endif
extern void __stdcall	CloseHandle(void *);
extern void *__stdcall	CreateEventW(void *, unsigned char, unsigned char,
			    void *);
extern void *__stdcall	CreateWindowExW(void *, const void *, const void *,
			    DWORD, int, int, int, int, void *, void *, void *,
			    void *);
extern DWORD __stdcall	DefWindowProcW(void *, int, void *, void *);
extern unsigned char __stdcall	DestroyWindow(void *);
extern int __stdcall	DispatchMessageW(const MSG *);
extern unsigned char __stdcall	GetMessageW(MSG *, void *, int, int);
extern void __stdcall	MsgWaitForMultipleObjects(DWORD, void *,
			    unsigned char, DWORD, DWORD);
extern unsigned char __stdcall	PeekMessageW(MSG *, void *, int, int, int);
extern unsigned char __stdcall	PostMessageW(void *, unsigned int, void *,
				    void *);
extern void __stdcall	PostQuitMessage(int);
extern void *__stdcall	RegisterClassW(const WNDCLASSW *);
extern unsigned char __stdcall	ResetEvent(void *);
extern unsigned char __stdcall	TranslateMessage(const MSG *);

/*
 * Threaded-cygwin specific constants and functions in this file:
 */

static const wchar_t className[] = L"TclNotifier";
static DWORD __stdcall	NotifierProc(void *hwnd, unsigned int message,
			    void *wParam, void *lParam);
#ifdef __cplusplus
}
#endif
#endif /* TCL_THREADS && __CYGWIN__ */


#include "tclUnixNotfy.c"

/*
 *----------------------------------------------------------------------
 *
 * Tcl_InitNotifier --
 *
 *	Initializes the platform specific notifier state.
 *
 * Results:
 *	Returns a handle to the notifier state for this thread.
 *
 * Side effects:
 *	None.
 *
 *----------------------------------------------------------------------
 */

ClientData
Tcl_InitNotifier(void)
{
    if (tclNotifierHooks.initNotifierProc) {
	return tclNotifierHooks.initNotifierProc();
    } else {
	ThreadSpecificData *tsdPtr = TCL_TSD_INIT(&dataKey);

#if TCL_THREADS
	tsdPtr->eventReady = 0;

	/*
	 * Initialize thread specific condition variable for this thread.
	 */
	if (tsdPtr->waitCVinitialized == 0) {
#ifdef __CYGWIN__
	    WNDCLASSW clazz;

	    clazz.style = 0;
	    clazz.cbClsExtra = 0;
	    clazz.cbWndExtra = 0;
	    clazz.hInstance = TclWinGetTclInstance();
	    clazz.hbrBackground = NULL;
	    clazz.lpszMenuName = NULL;
	    clazz.lpszClassName = className;
	    clazz.lpfnWndProc = (void *)NotifierProc;
	    clazz.hIcon = NULL;
	    clazz.hCursor = NULL;

	    RegisterClassW(&clazz);
	    tsdPtr->hwnd = CreateWindowExW(NULL, clazz.lpszClassName,
		    clazz.lpszClassName, 0, 0, 0, 0, 0, NULL, NULL,
		    TclWinGetTclInstance(), NULL);
	    tsdPtr->event = CreateEventW(NULL, 1 /* manual */,
		    0 /* !signaled */, NULL);
#else
	    pthread_cond_init(&tsdPtr->waitCV, NULL);
#endif /* __CYGWIN__ */
	    tsdPtr->waitCVinitialized = 1;
	}

	pthread_mutex_lock(&notifierInitMutex);
#if defined(HAVE_PTHREAD_ATFORK)
	/*
	 * Install pthread_atfork handlers to clean up the notifier in the
	 * child of a fork.
	 */

	if (!atForkInit) {
	    int result = pthread_atfork(NULL, NULL, AtForkChild);

	    if (result) {
		Tcl_Panic("Tcl_InitNotifier: pthread_atfork failed");
	    }
	    atForkInit = 1;
	}
#endif /* HAVE_PTHREAD_ATFORK */

	notifierCount++;
	pthread_mutex_unlock(&notifierInitMutex);

#endif /* TCL_THREADS */
	return tsdPtr;
    }
}

/*
 *----------------------------------------------------------------------
 *
 * Tcl_FinalizeNotifier --
 *
 *	This function is called to cleanup the notifier state before a thread
 *	is terminated.
 *
 * Results:
 *	None.
 *
 * Side effects:
 *	May terminate the background notifier thread if this is the last
 *	notifier instance.
 *
 *----------------------------------------------------------------------
 */

void
Tcl_FinalizeNotifier(
    ClientData clientData)		/* Not used. */
{
    if (tclNotifierHooks.finalizeNotifierProc) {
	tclNotifierHooks.finalizeNotifierProc(clientData);
	return;
    } else {
#if TCL_THREADS
	ThreadSpecificData *tsdPtr = TCL_TSD_INIT(&dataKey);

	pthread_mutex_lock(&notifierInitMutex);
	notifierCount--;

	/*
	 * If this is the last thread to use the notifier, close the notifier
	 * pipe and wait for the background thread to terminate.
	 */

	if (notifierCount == 0 && triggerPipe != -1) {
	    if (write(triggerPipe, "q", 1) != 1) {
		Tcl_Panic("Tcl_FinalizeNotifier: %s",
			"unable to write 'q' to triggerPipe");
	    }
	    close(triggerPipe);
	    pthread_mutex_lock(&notifierMutex);
	    while(triggerPipe != -1) {
		pthread_cond_wait(&notifierCV, &notifierMutex);
	    }
	    pthread_mutex_unlock(&notifierMutex);
	    if (notifierThreadRunning) {
		int result = pthread_join((pthread_t) notifierThread, NULL);

		if (result) {
		    Tcl_Panic("Tcl_FinalizeNotifier: %s",
			    "unable to join notifier thread");
		}
		notifierThreadRunning = 0;
	    }
	}

	/*
	 * Clean up any synchronization objects in the thread local storage.
	 */

#ifdef __CYGWIN__
	DestroyWindow(tsdPtr->hwnd);
	CloseHandle(tsdPtr->event);
#else /* __CYGWIN__ */
	pthread_cond_destroy(&tsdPtr->waitCV);
#endif /* __CYGWIN__ */
	tsdPtr->waitCVinitialized = 0;

	pthread_mutex_unlock(&notifierInitMutex);
#endif /* TCL_THREADS */
    }
}

/*
 *----------------------------------------------------------------------
 *
 * Tcl_CreateFileHandler --
 *
 *	This function registers a file handler with the select notifier.
 *
 * Results:
 *	None.
 *
 * Side effects:
 *	Creates a new file handler structure.
 *
 *----------------------------------------------------------------------
 */

void
Tcl_CreateFileHandler(
    int fd,			/* Handle of stream to watch. */
    int mask,			/* OR'ed combination of TCL_READABLE,
				 * TCL_WRITABLE, and TCL_EXCEPTION: indicates
				 * conditions under which proc should be
				 * called. */
    Tcl_FileProc *proc,		/* Function to call for each selected
				 * event. */
    ClientData clientData)	/* Arbitrary data to pass to proc. */
{
    if (tclNotifierHooks.createFileHandlerProc) {
	tclNotifierHooks.createFileHandlerProc(fd, mask, proc, clientData);
	return;
    } else {
	ThreadSpecificData *tsdPtr = TCL_TSD_INIT(&dataKey);
	FileHandler *filePtr;

	for (filePtr = tsdPtr->firstFileHandlerPtr; filePtr != NULL;
		filePtr = filePtr->nextPtr) {
	    if (filePtr->fd == fd) {
		break;
	    }
	}
	if (filePtr == NULL) {
<<<<<<< HEAD
	    filePtr = Tcl_Alloc(sizeof(FileHandler));
=======
	    filePtr = (FileHandler *)ckalloc(sizeof(FileHandler));
>>>>>>> 075589bf
	    filePtr->fd = fd;
	    filePtr->readyMask = 0;
	    filePtr->nextPtr = tsdPtr->firstFileHandlerPtr;
	    tsdPtr->firstFileHandlerPtr = filePtr;
	}
	filePtr->proc = proc;
	filePtr->clientData = clientData;
	filePtr->mask = mask;

	/*
	 * Update the check masks for this file.
	 */

	if (mask & TCL_READABLE) {
	    FD_SET(fd, &tsdPtr->checkMasks.readable);
	} else {
	    FD_CLR(fd, &tsdPtr->checkMasks.readable);
	}
	if (mask & TCL_WRITABLE) {
	    FD_SET(fd, &tsdPtr->checkMasks.writable);
	} else {
	    FD_CLR(fd, &tsdPtr->checkMasks.writable);
	}
	if (mask & TCL_EXCEPTION) {
	    FD_SET(fd, &tsdPtr->checkMasks.exception);
	} else {
	    FD_CLR(fd, &tsdPtr->checkMasks.exception);
	}
	if (tsdPtr->numFdBits <= fd) {
	    tsdPtr->numFdBits = fd+1;
	}
    }
}

/*
 *----------------------------------------------------------------------
 *
 * Tcl_DeleteFileHandler --
 *
 *	Cancel a previously-arranged callback arrangement for a file.
 *
 * Results:
 *	None.
 *
 * Side effects:
 *	If a callback was previously registered on file, remove it.
 *
 *----------------------------------------------------------------------
 */

void
Tcl_DeleteFileHandler(
    int fd)			/* Stream id for which to remove callback
				 * function. */
{
    if (tclNotifierHooks.deleteFileHandlerProc) {
	tclNotifierHooks.deleteFileHandlerProc(fd);
	return;
    } else {
	FileHandler *filePtr, *prevPtr;
	int i;
	ThreadSpecificData *tsdPtr = TCL_TSD_INIT(&dataKey);

	/*
	 * Find the entry for the given file (and return if there isn't one).
	 */

	for (prevPtr = NULL, filePtr = tsdPtr->firstFileHandlerPtr; ;
		prevPtr = filePtr, filePtr = filePtr->nextPtr) {
	    if (filePtr == NULL) {
		return;
	    }
	    if (filePtr->fd == fd) {
		break;
	    }
	}

	/*
	 * Update the check masks for this file.
	 */

	if (filePtr->mask & TCL_READABLE) {
	    FD_CLR(fd, &tsdPtr->checkMasks.readable);
	}
	if (filePtr->mask & TCL_WRITABLE) {
	    FD_CLR(fd, &tsdPtr->checkMasks.writable);
	}
	if (filePtr->mask & TCL_EXCEPTION) {
	    FD_CLR(fd, &tsdPtr->checkMasks.exception);
	}

	/*
	 * Find current max fd.
	 */

	if (fd+1 == tsdPtr->numFdBits) {
	    int numFdBits = 0;

	    for (i = fd-1; i >= 0; i--) {
		if (FD_ISSET(i, &tsdPtr->checkMasks.readable)
			|| FD_ISSET(i, &tsdPtr->checkMasks.writable)
			|| FD_ISSET(i, &tsdPtr->checkMasks.exception)) {
		    numFdBits = i+1;
		    break;
		}
	    }
	    tsdPtr->numFdBits = numFdBits;
	}

	/*
	 * Clean up information in the callback record.
	 */

	if (prevPtr == NULL) {
	    tsdPtr->firstFileHandlerPtr = filePtr->nextPtr;
	} else {
	    prevPtr->nextPtr = filePtr->nextPtr;
	}
	Tcl_Free(filePtr);
    }
}

#if defined(__CYGWIN__)

static DWORD __stdcall
NotifierProc(
    void *hwnd,
    unsigned int message,
    void *wParam,
    void *lParam)
{
    ThreadSpecificData *tsdPtr = TCL_TSD_INIT(&dataKey);

    if (message != 1024) {
	return DefWindowProcW(hwnd, message, wParam, lParam);
    }

    /*
     * Process all of the runnable events.
     */

    tsdPtr->eventReady = 1;
    Tcl_ServiceAll();
    return 0;
}
#endif /* TCL_THREADS && __CYGWIN__ */

/*
 *----------------------------------------------------------------------
 *
 * Tcl_WaitForEvent --
 *
 *	This function is called by Tcl_DoOneEvent to wait for new events on
 *	the message queue. If the block time is 0, then Tcl_WaitForEvent just
 *	polls without blocking.
 *
 * Results:
 *	Returns -1 if the select would block forever, otherwise returns 0.
 *
 * Side effects:
 *	Queues file events that are detected by the select.
 *
 *----------------------------------------------------------------------
 */

int
Tcl_WaitForEvent(
    const Tcl_Time *timePtr)		/* Maximum block time, or NULL. */
{
    if (tclNotifierHooks.waitForEventProc) {
	return tclNotifierHooks.waitForEventProc(timePtr);
    } else {
	FileHandler *filePtr;
	int mask;
	Tcl_Time vTime;
#if TCL_THREADS
	int waitForFiles;
#   ifdef __CYGWIN__
	MSG msg;
#   endif /* __CYGWIN__ */
#else /* !TCL_THREADS */
	/*
	 * Impl. notes: timeout & timeoutPtr are used if, and only if threads
	 * are not enabled. They are the arguments for the regular select()
	 * used when the core is not thread-enabled.
	 */

	struct timeval timeout, *timeoutPtr;
	int numFound;
#endif /* TCL_THREADS */
	ThreadSpecificData *tsdPtr = TCL_TSD_INIT(&dataKey);

	/*
	 * Set up the timeout structure. Note that if there are no events to
	 * check for, we return with a negative result rather than blocking
	 * forever.
	 */

	if (timePtr != NULL) {
	    /*
	     * TIP #233 (Virtualized Time). Is virtual time in effect? And do
	     * we actually have something to scale? If yes to both then we
	     * call the handler to do this scaling.
	     */

	    if (timePtr->sec != 0 || timePtr->usec != 0) {
		vTime = *timePtr;
		tclScaleTimeProcPtr(&vTime, tclTimeClientData);
		timePtr = &vTime;
	    }
#if !TCL_THREADS
	    timeout.tv_sec = timePtr->sec;
	    timeout.tv_usec = timePtr->usec;
	    timeoutPtr = &timeout;
	} else if (tsdPtr->numFdBits == 0) {
	    /*
	     * If there are no threads, no timeout, and no fds registered,
	     * then there are no events possible and we must avoid deadlock.
	     * Note that this is not entirely correct because there might be a
	     * signal that could interrupt the select call, but we don't
	     * handle that case if we aren't using threads.
	     */

	    return -1;
	} else {
	    timeoutPtr = NULL;
#endif /* !TCL_THREADS */
	}

#if TCL_THREADS
	/*
	 * Start notifier thread and place this thread on the list of
	 * interested threads, signal the notifier thread, and wait for a
	 * response or a timeout.
	 */
	StartNotifierThread("Tcl_WaitForEvent");

	pthread_mutex_lock(&notifierMutex);

	if (timePtr != NULL && timePtr->sec == 0 && (timePtr->usec == 0
#if defined(__APPLE__) && defined(__LP64__)
		/*
		 * On 64-bit Darwin, pthread_cond_timedwait() appears to have
		 * a bug that causes it to wait forever when passed an
		 * absolute time which has already been exceeded by the system
		 * time; as a workaround, when given a very brief timeout,
		 * just do a poll. [Bug 1457797]
		 */
		|| timePtr->usec < 10
#endif /* __APPLE__ && __LP64__ */
		)) {
	    /*
	     * Cannot emulate a polling select with a polling condition
	     * variable. Instead, pretend to wait for files and tell the
	     * notifier thread what we are doing. The notifier thread makes
	     * sure it goes through select with its select mask in the same
	     * state as ours currently is. We block until that happens.
	     */

	    waitForFiles = 1;
	    tsdPtr->pollState = POLL_WANT;
	    timePtr = NULL;
	} else {
	    waitForFiles = (tsdPtr->numFdBits > 0);
	    tsdPtr->pollState = 0;
	}

	if (waitForFiles) {
	    /*
	     * Add the ThreadSpecificData structure of this thread to the list
	     * of ThreadSpecificData structures of all threads that are
	     * waiting on file events.
	     */

	    tsdPtr->nextPtr = waitingListPtr;
	    if (waitingListPtr) {
		waitingListPtr->prevPtr = tsdPtr;
	    }
	    tsdPtr->prevPtr = 0;
	    waitingListPtr = tsdPtr;
	    tsdPtr->onList = 1;

	    if ((write(triggerPipe, "", 1) == -1) && (errno != EAGAIN)) {
		Tcl_Panic("Tcl_WaitForEvent: %s",
			"unable to write to triggerPipe");
	    }
	}

	FD_ZERO(&tsdPtr->readyMasks.readable);
	FD_ZERO(&tsdPtr->readyMasks.writable);
	FD_ZERO(&tsdPtr->readyMasks.exception);

	if (!tsdPtr->eventReady) {
#ifdef __CYGWIN__
	    if (!PeekMessageW(&msg, NULL, 0, 0, 0)) {
		DWORD timeout;

		if (timePtr) {
		    timeout = timePtr->sec * 1000 + timePtr->usec / 1000;
		} else {
		    timeout = 0xFFFFFFFF;
		}
		pthread_mutex_unlock(&notifierMutex);
		MsgWaitForMultipleObjects(1, &tsdPtr->event, 0, timeout, 1279);
		pthread_mutex_lock(&notifierMutex);
	    }
#else /* !__CYGWIN__ */
	    if (timePtr != NULL) {
		Tcl_Time now;
		struct timespec ptime;

		Tcl_GetTime(&now);
		ptime.tv_sec = timePtr->sec + now.sec +
			(timePtr->usec + now.usec) / 1000000;
		ptime.tv_nsec = 1000 * ((timePtr->usec + now.usec) % 1000000);

		pthread_cond_timedwait(&tsdPtr->waitCV, &notifierMutex, &ptime);
	    } else {
		pthread_cond_wait(&tsdPtr->waitCV, &notifierMutex);
	    }
#endif /* __CYGWIN__ */
	}
	tsdPtr->eventReady = 0;

#ifdef __CYGWIN__
	while (PeekMessageW(&msg, NULL, 0, 0, 0)) {
	    /*
	     * Retrieve and dispatch the message.
	     */

	    DWORD result = GetMessageW(&msg, NULL, 0, 0);

	    if (result == 0) {
		PostQuitMessage(msg.wParam);
		/* What to do here? */
	    } else if (result != (DWORD) -1) {
		TranslateMessage(&msg);
		DispatchMessageW(&msg);
	    }
	}
	ResetEvent(tsdPtr->event);
#endif /* __CYGWIN__ */

	if (waitForFiles && tsdPtr->onList) {
	    /*
	     * Remove the ThreadSpecificData structure of this thread from the
	     * waiting list. Alert the notifier thread to recompute its select
	     * masks - skipping this caused a hang when trying to close a pipe
	     * which the notifier thread was still doing a select on.
	     */

	    if (tsdPtr->prevPtr) {
		tsdPtr->prevPtr->nextPtr = tsdPtr->nextPtr;
	    } else {
		waitingListPtr = tsdPtr->nextPtr;
	    }
	    if (tsdPtr->nextPtr) {
		tsdPtr->nextPtr->prevPtr = tsdPtr->prevPtr;
	    }
	    tsdPtr->nextPtr = tsdPtr->prevPtr = NULL;
	    tsdPtr->onList = 0;
	    if ((write(triggerPipe, "", 1) == -1) && (errno != EAGAIN)) {
		Tcl_Panic("Tcl_WaitForEvent: %s",
			"unable to write to triggerPipe");
	    }
	}
#else /* !TCL_THREADS */
	tsdPtr->readyMasks = tsdPtr->checkMasks;
	numFound = select(tsdPtr->numFdBits, &tsdPtr->readyMasks.readable,
		&tsdPtr->readyMasks.writable, &tsdPtr->readyMasks.exception,
		timeoutPtr);

	/*
	 * Some systems don't clear the masks after an error, so we have to do
	 * it here.
	 */

	if (numFound == -1) {
	    FD_ZERO(&tsdPtr->readyMasks.readable);
	    FD_ZERO(&tsdPtr->readyMasks.writable);
	    FD_ZERO(&tsdPtr->readyMasks.exception);
	}
#endif /* TCL_THREADS */

	/*
	 * Queue all detected file events before returning.
	 */

	for (filePtr = tsdPtr->firstFileHandlerPtr; (filePtr != NULL);
		filePtr = filePtr->nextPtr) {
	    mask = 0;
	    if (FD_ISSET(filePtr->fd, &tsdPtr->readyMasks.readable)) {
		mask |= TCL_READABLE;
	    }
	    if (FD_ISSET(filePtr->fd, &tsdPtr->readyMasks.writable)) {
		mask |= TCL_WRITABLE;
	    }
	    if (FD_ISSET(filePtr->fd, &tsdPtr->readyMasks.exception)) {
		mask |= TCL_EXCEPTION;
	    }

	    if (!mask) {
		continue;
	    }

	    /*
	     * Don't bother to queue an event if the mask was previously
	     * non-zero since an event must still be on the queue.
	     */

	    if (filePtr->readyMask == 0) {
		FileHandlerEvent *fileEvPtr =
<<<<<<< HEAD
			Tcl_Alloc(sizeof(FileHandlerEvent));
=======
			(FileHandlerEvent *)ckalloc(sizeof(FileHandlerEvent));
>>>>>>> 075589bf

		fileEvPtr->header.proc = FileHandlerEventProc;
		fileEvPtr->fd = filePtr->fd;
		Tcl_QueueEvent((Tcl_Event *) fileEvPtr, TCL_QUEUE_TAIL);
	    }
	    filePtr->readyMask = mask;
	}
#if TCL_THREADS
	pthread_mutex_unlock(&notifierMutex);
#endif /* TCL_THREADS */
	return 0;
    }
}

/*
 *----------------------------------------------------------------------
 *
 * NotifierThreadProc --
 *
 *	This routine is the initial (and only) function executed by the
 *	special notifier thread. Its job is to wait for file descriptors to
 *	become readable or writable or to have an exception condition and then
 *	to notify other threads who are interested in this information by
 *	signalling a condition variable. Other threads can signal this
 *	notifier thread of a change in their interests by writing a single
 *	byte to a special pipe that the notifier thread is monitoring.
 *
 * Result:
 *	None. Once started, this routine never exits. It dies with the overall
 *	process.
 *
 * Side effects:
 *	The trigger pipe used to signal the notifier thread is created when
 *	the notifier thread first starts.
 *
 *----------------------------------------------------------------------
 */

#if TCL_THREADS
static TCL_NORETURN void
NotifierThreadProc(
    ClientData dummy)	/* Not used. */
{
    ThreadSpecificData *tsdPtr;
    fd_set readableMask;
    fd_set writableMask;
    fd_set exceptionMask;
    int i;
    int fds[2], receivePipe;
    long found;
    struct timeval poll = {0, 0}, *timePtr;
    char buf[2];
    int numFdBits = 0;
    (void)dummy;

    if (pipe(fds) != 0) {
	Tcl_Panic("NotifierThreadProc: %s", "could not create trigger pipe");
    }

    receivePipe = fds[0];

    if (TclUnixSetBlockingMode(receivePipe, TCL_MODE_NONBLOCKING) < 0) {
	Tcl_Panic("NotifierThreadProc: %s",
		"could not make receive pipe non blocking");
    }
    if (TclUnixSetBlockingMode(fds[1], TCL_MODE_NONBLOCKING) < 0) {
	Tcl_Panic("NotifierThreadProc: %s",
		"could not make trigger pipe non blocking");
    }
    if (fcntl(receivePipe, F_SETFD, FD_CLOEXEC) < 0) {
	Tcl_Panic("NotifierThreadProc: %s",
		"could not make receive pipe close-on-exec");
    }
    if (fcntl(fds[1], F_SETFD, FD_CLOEXEC) < 0) {
	Tcl_Panic("NotifierThreadProc: %s",
		"could not make trigger pipe close-on-exec");
    }

    /*
     * Install the write end of the pipe into the global variable.
     */

    pthread_mutex_lock(&notifierMutex);
    triggerPipe = fds[1];

    /*
     * Signal any threads that are waiting.
     */

    pthread_cond_broadcast(&notifierCV);
    pthread_mutex_unlock(&notifierMutex);

    /*
     * Look for file events and report them to interested threads.
     */

    while (1) {
	FD_ZERO(&readableMask);
	FD_ZERO(&writableMask);
	FD_ZERO(&exceptionMask);

	/*
	 * Compute the logical OR of the masks from all the waiting
	 * notifiers.
	 */

	pthread_mutex_lock(&notifierMutex);
	timePtr = NULL;
	for (tsdPtr = waitingListPtr; tsdPtr; tsdPtr = tsdPtr->nextPtr) {
	    for (i = tsdPtr->numFdBits-1; i >= 0; --i) {
		if (FD_ISSET(i, &tsdPtr->checkMasks.readable)) {
		    FD_SET(i, &readableMask);
		}
		if (FD_ISSET(i, &tsdPtr->checkMasks.writable)) {
		    FD_SET(i, &writableMask);
		}
		if (FD_ISSET(i, &tsdPtr->checkMasks.exception)) {
		    FD_SET(i, &exceptionMask);
		}
	    }
	    if (tsdPtr->numFdBits > numFdBits) {
		numFdBits = tsdPtr->numFdBits;
	    }
	    if (tsdPtr->pollState & POLL_WANT) {
		/*
		 * Here we make sure we go through select() with the same mask
		 * bits that were present when the thread tried to poll.
		 */

		tsdPtr->pollState |= POLL_DONE;
		timePtr = &poll;
	    }
	}
	pthread_mutex_unlock(&notifierMutex);

	/*
	 * Set up the mask to include the receive pipe.
	 */

	if (receivePipe >= numFdBits) {
	    numFdBits = receivePipe + 1;
	}
	FD_SET(receivePipe, &readableMask);

	if (select(numFdBits, &readableMask, &writableMask, &exceptionMask,
		timePtr) == -1) {
	    /*
	     * Try again immediately on an error.
	     */

	    continue;
	}

	/*
	 * Alert any threads that are waiting on a ready file descriptor.
	 */

	pthread_mutex_lock(&notifierMutex);
	for (tsdPtr = waitingListPtr; tsdPtr; tsdPtr = tsdPtr->nextPtr) {
	    found = 0;

	    for (i = tsdPtr->numFdBits-1; i >= 0; --i) {
		if (FD_ISSET(i, &tsdPtr->checkMasks.readable)
			&& FD_ISSET(i, &readableMask)) {
		    FD_SET(i, &tsdPtr->readyMasks.readable);
		    found = 1;
		}
		if (FD_ISSET(i, &tsdPtr->checkMasks.writable)
			&& FD_ISSET(i, &writableMask)) {
		    FD_SET(i, &tsdPtr->readyMasks.writable);
		    found = 1;
		}
		if (FD_ISSET(i, &tsdPtr->checkMasks.exception)
			&& FD_ISSET(i, &exceptionMask)) {
		    FD_SET(i, &tsdPtr->readyMasks.exception);
		    found = 1;
		}
	    }

	    if (found || (tsdPtr->pollState & POLL_DONE)) {
		AlertSingleThread(tsdPtr);
	    }
	}
	pthread_mutex_unlock(&notifierMutex);

	/*
	 * Consume the next byte from the notifier pipe if the pipe was
	 * readable. Note that there may be multiple bytes pending, but to
	 * avoid a race condition we only read one at a time.
	 */

	do {
	    i = read(receivePipe, buf, 1);
	    if (i <= 0) {
		break;
	    } else if ((i == 0) || ((i == 1) && (buf[0] == 'q'))) {
		/*
		 * Someone closed the write end of the pipe or sent us a Quit
		 * message [Bug: 4139] and then closed the write end of the
		 * pipe so we need to shut down the notifier thread.
		 */

		break;
	    }
	} while (1);
	if ((i == 0) || (buf[0] == 'q')) {
	    break;
	}
    }

    /*
     * Clean up the read end of the pipe and signal any threads waiting on
     * termination of the notifier thread.
     */

    close(receivePipe);
    pthread_mutex_lock(&notifierMutex);
    triggerPipe = -1;
    pthread_cond_broadcast(&notifierCV);
    pthread_mutex_unlock(&notifierMutex);

    TclpThreadExit(0);
}
#endif /* TCL_THREADS */

#endif /* (!NOTIFIER_EPOLL && !NOTIFIER_KQUEUE) || !TCL_THREADS */
#endif /* !HAVE_COREFOUNDATION */

/*
 * Local Variables:
 * mode: c
 * c-basic-offset: 4
 * fill-column: 78
 * End:
 */<|MERGE_RESOLUTION|>--- conflicted
+++ resolved
@@ -478,11 +478,7 @@
 	    }
 	}
 	if (filePtr == NULL) {
-<<<<<<< HEAD
-	    filePtr = Tcl_Alloc(sizeof(FileHandler));
-=======
-	    filePtr = (FileHandler *)ckalloc(sizeof(FileHandler));
->>>>>>> 075589bf
+	    filePtr = (FileHandler *)Tcl_Alloc(sizeof(FileHandler));
 	    filePtr->fd = fd;
 	    filePtr->readyMask = 0;
 	    filePtr->nextPtr = tsdPtr->firstFileHandlerPtr;
@@ -898,11 +894,7 @@
 
 	    if (filePtr->readyMask == 0) {
 		FileHandlerEvent *fileEvPtr =
-<<<<<<< HEAD
-			Tcl_Alloc(sizeof(FileHandlerEvent));
-=======
-			(FileHandlerEvent *)ckalloc(sizeof(FileHandlerEvent));
->>>>>>> 075589bf
+			(FileHandlerEvent *)Tcl_Alloc(sizeof(FileHandlerEvent));
 
 		fileEvPtr->header.proc = FileHandlerEventProc;
 		fileEvPtr->fd = filePtr->fd;
