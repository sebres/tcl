--- conflicted
+++ resolved
@@ -193,12 +193,9 @@
 /* Is 'struct dirent64' in <sys/types.h>? */
 #undef HAVE_STRUCT_DIRENT64
 
-<<<<<<< HEAD
-=======
 /* Is 'DIR64' in <sys/types.h>? */
 #undef HAVE_DIR64
 
->>>>>>> a8ab3aa0
 /* Is 'struct stat64' in <sys/stat.h>? */
 #undef HAVE_STRUCT_STAT64
 
