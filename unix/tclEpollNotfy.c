--- conflicted
+++ resolved
@@ -243,11 +243,7 @@
 	newEvent.events |= EPOLLOUT;
     }
     if (isNew) {
-<<<<<<< HEAD
-        newPedPtr = Tcl_Alloc(sizeof(*newPedPtr));
-=======
-        newPedPtr = (struct PlatformEventData *)ckalloc(sizeof(struct PlatformEventData));
->>>>>>> 075589bf
+        newPedPtr = (struct PlatformEventData *)Tcl_Alloc(sizeof(struct PlatformEventData));
         newPedPtr->filePtr = filePtr;
         newPedPtr->tsdPtr = tsdPtr;
 	filePtr->pedPtr = newPedPtr;
@@ -381,11 +377,7 @@
     if (errno) {
 	Tcl_Panic("Tcl_InitNotifier: %s", "could not create mutex");
     }
-<<<<<<< HEAD
-    filePtr = Tcl_Alloc(sizeof(*filePtr));
-=======
-    filePtr = (FileHandler *)ckalloc(sizeof(FileHandler));
->>>>>>> 075589bf
+    filePtr = (FileHandler *)Tcl_Alloc(sizeof(FileHandler));
 #ifdef HAVE_EVENTFD
     tsdPtr->triggerEventFd = eventfd(0, EFD_CLOEXEC | EFD_NONBLOCK);
     if (tsdPtr->triggerEventFd <= 0) {
@@ -406,11 +398,7 @@
     PlatformEventsControl(filePtr, tsdPtr, EPOLL_CTL_ADD, 1);
     if (!tsdPtr->readyEvents) {
         tsdPtr->maxReadyEvents = 512;
-<<<<<<< HEAD
-	tsdPtr->readyEvents = Tcl_Alloc(
-=======
-	tsdPtr->readyEvents = (struct epoll_event *)ckalloc(
->>>>>>> 075589bf
+	tsdPtr->readyEvents = (struct epoll_event *)Tcl_Alloc(
 		tsdPtr->maxReadyEvents * sizeof(tsdPtr->readyEvents[0]));
     }
     LIST_INIT(&tsdPtr->firstReadyFileHandlerPtr);
@@ -572,11 +560,7 @@
 	    }
 	}
 	if (filePtr == NULL) {
-<<<<<<< HEAD
-	    filePtr = Tcl_Alloc(sizeof(FileHandler));
-=======
-	    filePtr = (FileHandler *)ckalloc(sizeof(FileHandler));
->>>>>>> 075589bf
+	    filePtr = (FileHandler *)Tcl_Alloc(sizeof(FileHandler));
 	    filePtr->fd = fd;
 	    filePtr->readyMask = 0;
 	    filePtr->nextPtr = tsdPtr->firstFileHandlerPtr;
@@ -761,13 +745,8 @@
 	     */
 
 	    if (filePtr->readyMask == 0) {
-<<<<<<< HEAD
-		FileHandlerEvent *fileEvPtr =
+		FileHandlerEvent *fileEvPtr = (FileHandlerEvent *)
 			Tcl_Alloc(sizeof(FileHandlerEvent));
-=======
-		FileHandlerEvent *fileEvPtr = (FileHandlerEvent *)
-			ckalloc(sizeof(FileHandlerEvent));
->>>>>>> 075589bf
 
 		fileEvPtr->header.proc = FileHandlerEventProc;
 		fileEvPtr->fd = filePtr->fd;
@@ -843,13 +822,8 @@
 	     */
 
 	    if (filePtr->readyMask == 0) {
-<<<<<<< HEAD
-		FileHandlerEvent *fileEvPtr =
+		FileHandlerEvent *fileEvPtr = (FileHandlerEvent *)
 			Tcl_Alloc(sizeof(FileHandlerEvent));
-=======
-		FileHandlerEvent *fileEvPtr = (FileHandlerEvent *)
-			ckalloc(sizeof(FileHandlerEvent));
->>>>>>> 075589bf
 
 		fileEvPtr->header.proc = FileHandlerEventProc;
 		fileEvPtr->fd = filePtr->fd;
