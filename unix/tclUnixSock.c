/*
 * tclUnixSock.c --
 *
 *	This file contains Unix-specific socket related code.
 *
 * Copyright (c) 1995 Sun Microsystems, Inc.
 *
 * See the file "license.terms" for information on usage and redistribution of
 * this file, and for a DISCLAIMER OF ALL WARRANTIES.
 */

#include "tclInt.h"

/*
 * Helper macros to make parts of this file clearer. The macros do exactly
 * what they say on the tin. :-) They also only ever refer to their arguments
 * once, and so can be used without regard to side effects.
 */

#define SET_BITS(var, bits)	((var) |= (bits))
#define CLEAR_BITS(var, bits)	((var) &= ~(bits))

/* "sock" + a pointer in hex + \0 */
#define SOCK_CHAN_LENGTH        (4 + sizeof(void *) * 2 + 1)
#define SOCK_TEMPLATE           "sock%lx"

#undef SOCKET   /* Possible conflict with win32 SOCKET */

/*
 * This is needed to comply with the strict aliasing rules of GCC, but it also
 * simplifies casting between the different sockaddr types.
 */

typedef union {
    struct sockaddr sa;
    struct sockaddr_in sa4;
    struct sockaddr_in6 sa6;
    struct sockaddr_storage sas;
} address;

/*
 * This structure describes per-instance state of a tcp based channel.
 */

typedef struct TcpState TcpState;

typedef struct TcpFdList {
    TcpState *statePtr;
    int fd;
    struct TcpFdList *next;
} TcpFdList;

struct TcpState {
    Tcl_Channel channel;	/* Channel associated with this file. */
    TcpFdList fds;		/* The file descriptors of the sockets. */
    int flags;			/* ORed combination of the bitfields defined
				 * below. */
    int interest;		/* Event types of interest */

    /*
     * Only needed for server sockets
     */

    Tcl_TcpAcceptProc *acceptProc;
                                /* Proc to call on accept. */
    ClientData acceptProcData;  /* The data for the accept proc. */

    /*
     * Only needed for client sockets
     */

    struct addrinfo *addrlist;	/* Addresses to connect to. */
    struct addrinfo *addr;	/* Iterator over addrlist. */
    struct addrinfo *myaddrlist;/* Local address. */
    struct addrinfo *myaddr;	/* Iterator over myaddrlist. */
    int filehandlers;           /* Caches FileHandlers that get set up while
                                 * an async socket is not yet connected. */
    int connectError;           /* Cache SO_ERROR of async socket. */
    int cachedBlocking;         /* Cache blocking mode of async socket. */
};

/*
 * These bits may be ORed together into the "flags" field of a TcpState
 * structure.
 */

#define TCP_NONBLOCKING		(1<<0)	/* Socket with non-blocking I/O */
#define TCP_ASYNC_CONNECT	(1<<1)	/* Async connect in progress. */
#define TCP_ASYNC_PENDING	(1<<4)	/* TcpConnect was called to
					 * process an async connect. This
					 * flag indicates that reentry is
					 * still pending */
#define TCP_ASYNC_FAILED	(1<<5)	/* An async connect finally failed */

/*
 * The following defines the maximum length of the listen queue. This is the
 * number of outstanding yet-to-be-serviced requests for a connection on a
 * server socket, more than this number of outstanding requests and the
 * connection request will fail.
 */

#ifndef SOMAXCONN
#   define SOMAXCONN	100
#elif (SOMAXCONN < 100)
#   undef  SOMAXCONN
#   define SOMAXCONN	100
#endif /* SOMAXCONN < 100 */

/*
 * The following defines how much buffer space the kernel should maintain for
 * a socket.
 */

#define SOCKET_BUFSIZE	4096

/*
 * Static routines for this file:
 */

static int		TcpConnect(Tcl_Interp *interp,
                                           TcpState *state);
static void		TcpAccept(ClientData data, int mask);
static int		TcpBlockModeProc(ClientData data, int mode);
static int		TcpCloseProc(ClientData instanceData,
			    Tcl_Interp *interp);
static int		TcpClose2Proc(ClientData instanceData,
			    Tcl_Interp *interp, int flags);
static int		TcpGetHandleProc(ClientData instanceData,
			    int direction, ClientData *handlePtr);
static int		TcpGetOptionProc(ClientData instanceData,
			    Tcl_Interp *interp, const char *optionName,
			    Tcl_DString *dsPtr);
static int		TcpInputProc(ClientData instanceData, char *buf,
			    int toRead, int *errorCode);
static int		TcpOutputProc(ClientData instanceData,
			    const char *buf, int toWrite, int *errorCode);
static void		TcpWatchProc(ClientData instanceData, int mask);
static int		WaitForConnect(TcpState *statePtr, int *errorCodePtr);
static void		WrapNotify(ClientData clientData, int mask);

/*
 * This structure describes the channel type structure for TCP socket
 * based IO:
 */

static const Tcl_ChannelType tcpChannelType = {
    "tcp",			/* Type name. */
    TCL_CHANNEL_VERSION_5,	/* v5 channel */
    TcpCloseProc,		/* Close proc. */
    TcpInputProc,		/* Input proc. */
    TcpOutputProc,		/* Output proc. */
    NULL,			/* Seek proc. */
    NULL,			/* Set option proc. */
    TcpGetOptionProc,		/* Get option proc. */
    TcpWatchProc,		/* Initialize notifier. */
    TcpGetHandleProc,		/* Get OS handles out of channel. */
    TcpClose2Proc,		/* Close2 proc. */
    TcpBlockModeProc,		/* Set blocking or non-blocking mode.*/
    NULL,			/* flush proc. */
    NULL,			/* handler proc. */
    NULL,			/* wide seek proc. */
    NULL,			/* thread action proc. */
    NULL			/* truncate proc. */
};

/*
 * The following variable holds the network name of this host.
 */

static TclInitProcessGlobalValueProc InitializeHostName;
static ProcessGlobalValue hostName =
	{0, 0, NULL, NULL, InitializeHostName, NULL, NULL};

#if 0
/* printf debugging */
void printaddrinfo(struct addrinfo *addrlist, char *prefix)
{
    char host[NI_MAXHOST], port[NI_MAXSERV];
    struct addrinfo *ai;
    for (ai = addrlist; ai != NULL; ai = ai->ai_next) {
	getnameinfo(ai->ai_addr, ai->ai_addrlen,
		    host, sizeof(host),
		    port, sizeof(port),
		    NI_NUMERICHOST|NI_NUMERICSERV);
	fprintf(stderr,"%s: %s:%s\n", prefix, host, port);
    }
}
#endif
/*
 *----------------------------------------------------------------------
 *
 * InitializeHostName --
 *
 * 	This routine sets the process global value of the name of the local
 * 	host on which the process is running.
 *
 * Results:
 *	None.
 *
 *----------------------------------------------------------------------
 */

static void
InitializeHostName(
    char **valuePtr,
    size_t *lengthPtr,
    Tcl_Encoding *encodingPtr)
{
    const char *native = NULL;

#ifndef NO_UNAME
    struct utsname u;
    struct hostent *hp;

    memset(&u, (int) 0, sizeof(struct utsname));
    if (uname(&u) > -1) {				/* INTL: Native. */
        hp = TclpGetHostByName(u.nodename);		/* INTL: Native. */
	if (hp == NULL) {
	    /*
	     * Sometimes the nodename is fully qualified, but gets truncated
	     * as it exceeds SYS_NMLN. See if we can just get the immediate
	     * nodename and get a proper answer that way.
	     */

	    char *dot = strchr(u.nodename, '.');

	    if (dot != NULL) {
		char *node = ckalloc(dot - u.nodename + 1);

		memcpy(node, u.nodename, (size_t) (dot - u.nodename));
		node[dot - u.nodename] = '\0';
		hp = TclpGetHostByName(node);
		ckfree(node);
	    }
	}
        if (hp != NULL) {
	    native = hp->h_name;
        } else {
	    native = u.nodename;
        }
    }
    if (native == NULL) {
	native = tclEmptyStringRep;
    }
#else /* !NO_UNAME */
    /*
     * Uname doesn't exist; try gethostname instead.
     *
     * There is no portable macro for the maximum length of host names
     * returned by gethostbyname(). We should only trust SYS_NMLN if it is at
     * least 255 + 1 bytes to comply with DNS host name limits.
     *
     * Note: SYS_NMLN is a restriction on "uname" not on gethostbyname!
     *
     * For example HP-UX 10.20 has SYS_NMLN == 9, while gethostbyname() can
     * return a fully qualified name from DNS of up to 255 bytes.
     *
     * Fix suggested by Viktor Dukhovni (viktor@esm.com)
     */

#    if defined(SYS_NMLN) && (SYS_NMLEN >= 256)
    char buffer[SYS_NMLEN];
#    else
    char buffer[256];
#    endif

    if (gethostname(buffer, sizeof(buffer)) > -1) {	/* INTL: Native. */
	native = buffer;
    }
#endif /* NO_UNAME */

    *encodingPtr = Tcl_GetEncoding(NULL, NULL);
    *lengthPtr = strlen(native);
<<<<<<< HEAD
    *valuePtr = ckalloc((*lengthPtr) + 1);
    memcpy(*valuePtr, native, (*lengthPtr)+1);
=======
    *valuePtr = ckalloc(*lengthPtr + 1);
    memcpy(*valuePtr, native, *lengthPtr + 1);
>>>>>>> 82a01176
}

/*
 *----------------------------------------------------------------------
 *
 * Tcl_GetHostName --
 *
 *	Returns the name of the local host.
 *
 * Results:
 *	A string containing the network name for this machine, or an empty
 *	string if we can't figure out the name. The caller must not modify or
 *	free this string.
 *
 * Side effects:
 *	Caches the name to return for future calls.
 *
 *----------------------------------------------------------------------
 */

const char *
Tcl_GetHostName(void)
{
    return Tcl_GetString(TclGetProcessGlobalValue(&hostName));
}

/*
 *----------------------------------------------------------------------
 *
 * TclpHasSockets --
 *
 *	Detect if sockets are available on this platform.
 *
 * Results:
 *	Returns TCL_OK.
 *
 * Side effects:
 *	None.
 *
 *----------------------------------------------------------------------
 */

int
TclpHasSockets(
    Tcl_Interp *interp)		/* Not used. */
{
    return TCL_OK;
}

/*
 *----------------------------------------------------------------------
 *
 * TclpFinalizeSockets --
 *
 *	Performs per-thread socket subsystem finalization.
 *
 * Results:
 *	None.
 *
 * Side effects:
 *	None.
 *
 *----------------------------------------------------------------------
 */

void
TclpFinalizeSockets(void)
{
    return;
}

/*
 *----------------------------------------------------------------------
 *
 * TcpBlockModeProc --
 *
 *	This function is invoked by the generic IO level to set blocking and
 *	nonblocking mode on a TCP socket based channel.
 *
 * Results:
 *	0 if successful, errno when failed.
 *
 * Side effects:
 *	Sets the device into blocking or nonblocking mode.
 *
 *----------------------------------------------------------------------
 */

	/* ARGSUSED */
static int
TcpBlockModeProc(
    ClientData instanceData,	/* Socket state. */
    int mode)			/* The mode to set. Can be one of
				 * TCL_MODE_BLOCKING or
				 * TCL_MODE_NONBLOCKING. */
{
    TcpState *statePtr = instanceData;

    if (mode == TCL_MODE_BLOCKING) {
	CLEAR_BITS(statePtr->flags, TCP_NONBLOCKING);
    } else {
	SET_BITS(statePtr->flags, TCP_NONBLOCKING);
    }
    if (statePtr->flags & TCP_ASYNC_CONNECT) {
        statePtr->cachedBlocking = mode;
        return 0;
    }
    if (TclUnixSetBlockingMode(statePtr->fds.fd, mode) < 0) {
	return errno;
    }
    return 0;
}

/*
 *----------------------------------------------------------------------
 *
 * WaitForConnect --
 *
 *	Check the state of an async connect process. If a connection
 *	attempt terminated, process it, which may finalize it or may
 *	start the next attempt. If a connect error occures, it is saved
 *	in statePtr->connectError to be reported by 'fconfigure -error'.
 *
 *	There are two modes of operation, defined by errorCodePtr:
 *	 *  non-NULL: Called by explicite read/write command. block if
 *	    socket is blocking.
 *	    May return two error codes:
 *	     *	EWOULDBLOCK: if connect is still in progress
 *	     *	ENOTCONN: if connect failed. This would be the error
 *		message of a rect or sendto syscall so this is
 *		emulated here.
 *	 *  NULL: Called by a backround operation. Do not block and
 *	    don't return any error code.
 *
 * Results:
 * 	0 if the connection has completed, -1 if still in progress
 * 	or there is an error.
 *
 * Side effects:
 *	Processes socket events off the system queue.
 *	May process asynchroneous connect.
 *
 *----------------------------------------------------------------------
 */

static int
WaitForConnect(
    TcpState *statePtr,		/* State of the socket. */
    int *errorCodePtr)
{
    int timeout;

    /*
     * Check if an async connect failed already and error reporting is demanded,
     * return the error ENOTCONN
     */

    if (errorCodePtr != NULL && (statePtr->flags & TCP_ASYNC_FAILED)) {
	*errorCodePtr = ENOTCONN;
	return -1;
    }

    /*
     * Check if an async connect is running. If not return ok
     */

    if (!(statePtr->flags & TCP_ASYNC_PENDING)) {
	return 0;
    }

    if (errorCodePtr == NULL || (statePtr->flags & TCP_NONBLOCKING)) {
        timeout = 0;
    } else {
        timeout = -1;
    }
    do {
        if (TclUnixWaitForFile(statePtr->fds.fd,
                                TCL_WRITABLE | TCL_EXCEPTION, timeout) != 0) {
            TcpConnect(NULL, statePtr);
        }
        /* Do this only once in the nonblocking case and repeat it until the
         * socket is final when blocking */
    } while (timeout == -1 && statePtr->flags & TCP_ASYNC_CONNECT);

    if (errorCodePtr != NULL) {
        if (statePtr->flags & TCP_ASYNC_PENDING) {
            *errorCodePtr = EAGAIN;
            return -1;
        } else if (statePtr->connectError != 0) {
            *errorCodePtr = ENOTCONN;
            return -1;
        }
    }
    return 0;
}

/*
 *----------------------------------------------------------------------
 *
 * TcpInputProc --
 *
 *	This function is invoked by the generic IO level to read input from a
 *	TCP socket based channel.
 *
 *	NOTE: We cannot share code with FilePipeInputProc because here we must
 *	use recv to obtain the input from the channel, not read.
 *
 * Results:
 *	The number of bytes read is returned or -1 on error. An output
 *	argument contains the POSIX error code on error, or zero if no error
 *	occurred.
 *
 * Side effects:
 *	Reads input from the input device of the channel.
 *
 *----------------------------------------------------------------------
 */

	/* ARGSUSED */
static int
TcpInputProc(
    ClientData instanceData,	/* Socket state. */
    char *buf,			/* Where to store data read. */
    int bufSize,		/* How much space is available in the
				 * buffer? */
    int *errorCodePtr)		/* Where to store error code. */
{
    TcpState *statePtr = instanceData;
    int bytesRead;

    *errorCodePtr = 0;
    if (WaitForConnect(statePtr, errorCodePtr) != 0) {
	return -1;
    }
    bytesRead = recv(statePtr->fds.fd, buf, (size_t) bufSize, 0);
    if (bytesRead > -1) {
	return bytesRead;
    }
    if (errno == ECONNRESET) {
	/*
	 * Turn ECONNRESET into a soft EOF condition.
	 */

	return 0;
    }
    *errorCodePtr = errno;
    return -1;
}

/*
 *----------------------------------------------------------------------
 *
 * TcpOutputProc --
 *
 *	This function is invoked by the generic IO level to write output to a
 *	TCP socket based channel.
 *
 *	NOTE: We cannot share code with FilePipeOutputProc because here we
 *	must use send, not write, to get reliable error reporting.
 *
 * Results:
 *	The number of bytes written is returned. An output argument is set to
 *	a POSIX error code if an error occurred, or zero.
 *
 * Side effects:
 *	Writes output on the output device of the channel.
 *
 *----------------------------------------------------------------------
 */

static int
TcpOutputProc(
    ClientData instanceData,	/* Socket state. */
    const char *buf,		/* The data buffer. */
    int toWrite,		/* How many bytes to write? */
    int *errorCodePtr)		/* Where to store error code. */
{
    TcpState *statePtr = instanceData;
    int written;

    *errorCodePtr = 0;
    if (WaitForConnect(statePtr, errorCodePtr) != 0) {
	return -1;
    }
    written = send(statePtr->fds.fd, buf, (size_t) toWrite, 0);

    if (written > -1) {
	return written;
    }
    *errorCodePtr = errno;
    return -1;
}

/*
 *----------------------------------------------------------------------
 *
 * TcpCloseProc --
 *
 *	This function is invoked by the generic IO level to perform
 *	channel-type-specific cleanup when a TCP socket based channel is
 *	closed.
 *
 * Results:
 *	0 if successful, the value of errno if failed.
 *
 * Side effects:
 *	Closes the socket of the channel.
 *
 *----------------------------------------------------------------------
 */

	/* ARGSUSED */
static int
TcpCloseProc(
    ClientData instanceData,	/* The socket to close. */
    Tcl_Interp *interp)		/* For error reporting - unused. */
{
    TcpState *statePtr = instanceData;
    int errorCode = 0;
    TcpFdList *fds;

    /*
     * Delete a file handler that may be active for this socket if this is a
     * server socket - the file handler was created automatically by Tcl as
     * part of the mechanism to accept new client connections. Channel
     * handlers are already deleted in the generic IO channel closing code
     * that called this function, so we do not have to delete them here.
     */

    for (fds = &statePtr->fds; fds != NULL; fds = fds->next) {
	if (fds->fd < 0) {
	    continue;
	}
	Tcl_DeleteFileHandler(fds->fd);
	if (close(fds->fd) < 0) {
	    errorCode = errno;
	}

    }
    fds = statePtr->fds.next;
    while (fds != NULL) {
	TcpFdList *next = fds->next;
        ckfree(fds);
	fds = next;
    }
    if (statePtr->addrlist != NULL) {
        freeaddrinfo(statePtr->addrlist);
    }
    if (statePtr->myaddrlist != NULL) {
        freeaddrinfo(statePtr->myaddrlist);
    }
    ckfree(statePtr);
    return errorCode;
}

/*
 *----------------------------------------------------------------------
 *
 * TcpClose2Proc --
 *
 *	This function is called by the generic IO level to perform the channel
 *	type specific part of a half-close: namely, a shutdown() on a socket.
 *
 * Results:
 *	0 if successful, the value of errno if failed.
 *
 * Side effects:
 *	Shuts down one side of the socket.
 *
 *----------------------------------------------------------------------
 */

static int
TcpClose2Proc(
    ClientData instanceData,	/* The socket to close. */
    Tcl_Interp *interp,		/* For error reporting. */
    int flags)			/* Flags that indicate which side to close. */
{
    TcpState *statePtr = instanceData;
    int errorCode = 0;
    int sd;

    /*
     * Shutdown the OS socket handle.
     */

    switch(flags) {
    case TCL_CLOSE_READ:
        sd = SHUT_RD;
        break;
    case TCL_CLOSE_WRITE:
        sd = SHUT_WR;
        break;
    default:
        if (interp) {
            Tcl_SetObjResult(interp, Tcl_NewStringObj(
                    "socket close2proc called bidirectionally", -1));
        }
        return TCL_ERROR;
    }
    if (shutdown(statePtr->fds.fd,sd) < 0) {
	errorCode = errno;
    }

    return errorCode;
}

/*
 *----------------------------------------------------------------------
 *
 * TcpHostPortList --
 *
 *	This function is called by the -gethostname and -getpeername
 *	switches of TcpGetOptionProc() to add three list elements
 *	with the textual representation of the given address to the
 *	given DString.
 *
 * Results:
 *	None.
 *
 * Side effects:
 *	Adds three elements do dsPtr
 *
 *----------------------------------------------------------------------
 */
static void
TcpHostPortList(
    Tcl_Interp *interp,
    Tcl_DString *dsPtr,
    address addr,
    socklen_t salen)
{
#define SUPPRESS_RDNS_VAR "::tcl::unsupported::noReverseDNS"
    char host[NI_MAXHOST], nhost[NI_MAXHOST], nport[NI_MAXSERV];
    int flags = 0;

    getnameinfo(&addr.sa, salen,
                nhost, sizeof(nhost), nport, sizeof(nport),
                NI_NUMERICHOST | NI_NUMERICSERV);
    Tcl_DStringAppendElement(dsPtr, nhost);
    /*
     * We don't want to resolve INADDR_ANY and sin6addr_any; they
     * can sometimes cause problems (and never have a name).
     */
    if (addr.sa.sa_family == AF_INET) {
        if (addr.sa4.sin_addr.s_addr == INADDR_ANY) {
            flags |= NI_NUMERICHOST;
        }
#ifndef NEED_FAKE_RFC2553
    } else if (addr.sa.sa_family == AF_INET6) {
        if ((IN6_ARE_ADDR_EQUAL(&addr.sa6.sin6_addr,
                                &in6addr_any))
            || (IN6_IS_ADDR_V4MAPPED(&addr.sa6.sin6_addr) &&
                addr.sa6.sin6_addr.s6_addr[12] == 0 &&
                addr.sa6.sin6_addr.s6_addr[13] == 0 &&
                addr.sa6.sin6_addr.s6_addr[14] == 0 &&
                addr.sa6.sin6_addr.s6_addr[15] == 0)) {
            flags |= NI_NUMERICHOST;
        }
#endif /* NEED_FAKE_RFC2553 */
    }
    /* Check if reverse DNS has been switched off globally */
    if (interp != NULL && Tcl_GetVar2(interp, SUPPRESS_RDNS_VAR, NULL, 0) != NULL) {
        flags |= NI_NUMERICHOST;
    }
    if (getnameinfo(&addr.sa, salen, host, sizeof(host), NULL, 0, flags) == 0) {
        /* Reverse mapping worked */
        Tcl_DStringAppendElement(dsPtr, host);
    } else {
        /* Reverse mappong failed - use the numeric rep once more */
        Tcl_DStringAppendElement(dsPtr, nhost);
    }
    Tcl_DStringAppendElement(dsPtr, nport);
}

/*
 *----------------------------------------------------------------------
 *
 * TcpGetOptionProc --
 *
 *	Computes an option value for a TCP socket based channel, or a list of
 *	all options and their values.
 *
 *	Note: This code is based on code contributed by John Haxby.
 *
 * Results:
 *	A standard Tcl result. The value of the specified option or a list of
 *	all options and their values is returned in the supplied DString. Sets
 *	Error message if needed.
 *
 * Side effects:
 *	None.
 *
 *----------------------------------------------------------------------
 */

static int
TcpGetOptionProc(
    ClientData instanceData,	/* Socket state. */
    Tcl_Interp *interp,		/* For error reporting - can be NULL. */
    const char *optionName,	/* Name of the option to retrieve the value
				 * for, or NULL to get all options and their
				 * values. */
    Tcl_DString *dsPtr)		/* Where to store the computed value;
				 * initialized by caller. */
{
    TcpState *statePtr = instanceData;
    size_t len = 0;

    WaitForConnect(statePtr, NULL);

    if (optionName != NULL) {
	len = strlen(optionName);
    }

    if ((len > 1) && (optionName[1] == 'e') &&
	    (strncmp(optionName, "-error", len) == 0)) {
	socklen_t optlen = sizeof(int);

        if (statePtr->flags & TCP_ASYNC_CONNECT) {
            /* Suppress errors as long as we are not done */
            errno = 0;
        } else if (statePtr->connectError != 0) {
            errno = statePtr->connectError;
            statePtr->connectError = 0;
        } else {
            int err;
            getsockopt(statePtr->fds.fd, SOL_SOCKET, SO_ERROR,
                    (char *) &err, &optlen);
            errno = err;
        }
        if (errno != 0) {
	    Tcl_DStringAppend(dsPtr, Tcl_ErrnoMsg(errno), -1);
        }
	return TCL_OK;
    }

    if ((len > 1) && (optionName[1] == 'c') &&
	    (strncmp(optionName, "-connecting", len) == 0)) {

        Tcl_DStringAppend(dsPtr,
                        (statePtr->flags & TCP_ASYNC_CONNECT) ? "1" : "0", -1);
        return TCL_OK;
    }

    if ((len == 0) || ((len > 1) && (optionName[1] == 'p') &&
	    (strncmp(optionName, "-peername", len) == 0))) {
        address peername;
        socklen_t size = sizeof(peername);

	if ( (statePtr->flags & TCP_ASYNC_CONNECT) ) {
	    /*
	     * In async connect output an empty string
	     */
	    if (len == 0) {
		Tcl_DStringAppendElement(dsPtr, "-peername");
		Tcl_DStringAppendElement(dsPtr, "");
	    } else {
		return TCL_OK;
	    }
	} else if (getpeername(statePtr->fds.fd, &peername.sa, &size) >= 0) {
	    /*
	     * Peername fetch succeeded - output list
	     */
	    if (len == 0) {
		Tcl_DStringAppendElement(dsPtr, "-peername");
		Tcl_DStringStartSublist(dsPtr);
	    }
            TcpHostPortList(interp, dsPtr, peername, size);
	    if (len) {
                return TCL_OK;
            }
            Tcl_DStringEndSublist(dsPtr);
	} else {
	    /*
	     * getpeername failed - but if we were asked for all the options
	     * (len==0), don't flag an error at that point because it could be
	     * an fconfigure request on a server socket (which have no peer).
	     * Same must be done on win&mac.
	     */

	    if (len) {
		if (interp) {
		    Tcl_SetObjResult(interp, Tcl_ObjPrintf(
                            "can't get peername: %s",
			    Tcl_PosixError(interp)));
		}
		return TCL_ERROR;
	    }
	}
    }

    if ((len == 0) || ((len > 1) && (optionName[1] == 's') &&
	    (strncmp(optionName, "-sockname", len) == 0))) {
	TcpFdList *fds;
        address sockname;
        socklen_t size;
	int found = 0;

	if (len == 0) {
	    Tcl_DStringAppendElement(dsPtr, "-sockname");
	    Tcl_DStringStartSublist(dsPtr);
	}
	if ( (statePtr->flags & TCP_ASYNC_CONNECT) ) {
	    /*
	     * In async connect output an empty string
	     */
	     found = 1;
	} else {
	    for (fds = &statePtr->fds; fds != NULL; fds = fds->next) {
		size = sizeof(sockname);
		if (getsockname(fds->fd, &(sockname.sa), &size) >= 0) {
		    found = 1;
		    TcpHostPortList(interp, dsPtr, sockname, size);
		}
	    }
	}
        if (found) {
            if (len) {
                return TCL_OK;
            }
            Tcl_DStringEndSublist(dsPtr);
        } else {
            if (interp) {
                Tcl_SetObjResult(interp, Tcl_ObjPrintf(
                        "can't get sockname: %s", Tcl_PosixError(interp)));
            }
	    return TCL_ERROR;
	}
    }

    if (len > 0) {
	return Tcl_BadChannelOption(interp, optionName, "connecting peername sockname");
    }

    return TCL_OK;
}

/*
 *----------------------------------------------------------------------
 *
 * TcpWatchProc --
 *
 *	Initialize the notifier to watch the fd from this channel.
 *
 * Results:
 *	None.
 *
 * Side effects:
 *	Sets up the notifier so that a future event on the channel will be
 *	seen by Tcl.
 *
 *----------------------------------------------------------------------
 */

static void
WrapNotify(
    ClientData clientData,
    int mask)
{
    TcpState *statePtr = (TcpState *) clientData;
    int newmask = mask & statePtr->interest;

    if (newmask == 0) {
	/*
	 * There was no overlap between the states the channel is
	 * interested in notifications for, and the states that are
	 * reported present on the file descriptor by select().  The
	 * only way that can happen is when the channel is interested
	 * in a writable condition, and only a readable state is reported
	 * present (see TcpWatchProc() below).  In that case, signal back
	 * to the caller the writable state, which is really an error
	 * condition.  As an extra check on that assumption, check for
	 * a non-zero value of errno before reporting an artificial
	 * writable state.
	 */
	if (errno == 0) {
	    return;
	}
	newmask = TCL_WRITABLE;
    }
    Tcl_NotifyChannel(statePtr->channel, newmask);
}

static void
TcpWatchProc(
    ClientData instanceData,	/* The socket state. */
    int mask)			/* Events of interest; an OR-ed combination of
				 * TCL_READABLE, TCL_WRITABLE and
				 * TCL_EXCEPTION. */
{
    TcpState *statePtr = instanceData;

    if (statePtr->acceptProc != NULL) {
        /*
         * Make sure we don't mess with server sockets since they will never
         * be readable or writable at the Tcl level. This keeps Tcl scripts
         * from interfering with the -accept behavior (bug #3394732).
         */
    	return;
    }

    if (statePtr->flags & TCP_ASYNC_PENDING) {
        /* Async sockets use a FileHandler internally while connecting, so we
         * need to cache this request until the connection has succeeded. */
        statePtr->filehandlers = mask;
    } else if (mask) {

	/*
	 * Whether it is a bug or feature or otherwise, it is a fact
	 * of life that on at least some Linux kernels select() fails
	 * to report that a socket file descriptor is writable when
	 * the other end of the socket is closed.  This is in contrast
	 * to the guarantees Tcl makes that its channels become
	 * writable and fire writable events on an error conditon.
	 * This has caused a leak of file descriptors in a state of
	 * background flushing.  See Tcl ticket 1758a0b603.
	 *
	 * As a workaround, when our caller indicates an interest in
	 * writable notifications, we must tell the notifier built
	 * around select() that we are interested in the readable state
	 * of the file descriptor as well, as that is the only reliable
	 * means to get notified of error conditions.  Then it is the
	 * task of WrapNotify() above to untangle the meaning of these
	 * channel states and report the chan events as best it can.
	 * We save a copy of the mask passed in to assist with that.
	 */

	statePtr->interest = mask;
        Tcl_CreateFileHandler(statePtr->fds.fd, mask|TCL_READABLE,
                (Tcl_FileProc *) WrapNotify, statePtr);
    } else {
        Tcl_DeleteFileHandler(statePtr->fds.fd);
    }
}

/*
 *----------------------------------------------------------------------
 *
 * TcpGetHandleProc --
 *
 *	Called from Tcl_GetChannelHandle to retrieve OS handles from inside a
 *	TCP socket based channel.
 *
 * Results:
 *	Returns TCL_OK with the fd in handlePtr, or TCL_ERROR if there is no
 *	handle for the specified direction.
 *
 * Side effects:
 *	None.
 *
 *----------------------------------------------------------------------
 */

	/* ARGSUSED */
static int
TcpGetHandleProc(
    ClientData instanceData,	/* The socket state. */
    int direction,		/* Not used. */
    ClientData *handlePtr)	/* Where to store the handle. */
{
    TcpState *statePtr = instanceData;

    *handlePtr = INT2PTR(statePtr->fds.fd);
    return TCL_OK;
}

/*
 *----------------------------------------------------------------------
 *
 * TcpAsyncCallback --
 *
 *	Called by the event handler that TcpConnect sets up
 *	internally for [socket -async] to get notified when the
 *	asyncronous connection attempt has succeeded or failed.
 *
 *----------------------------------------------------------------------
 */
static void
TcpAsyncCallback(
    ClientData clientData,	/* The socket state. */
    int mask)			/* Events of interest; an OR-ed combination of
				 * TCL_READABLE, TCL_WRITABLE and
				 * TCL_EXCEPTION. */
{
    TcpConnect(NULL, clientData);
}

/*
 *----------------------------------------------------------------------
 *
 * TcpConnect --
 *
 *	This function opens a new socket in client mode.
 *
 * Results:
 *      TCL_OK, if the socket was successfully connected or an asynchronous
 *      connection is in progress. If an error occurs, TCL_ERROR is returned
 *      and an error message is left in interp.
 *
 * Side effects:
 *	Opens a socket.
 *
 * Remarks:
 *	A single host name may resolve to more than one IP address, e.g. for
 *	an IPv4/IPv6 dual stack host. For handling asyncronously connecting
 *	sockets in the background for such hosts, this function can act as a
 *	coroutine. On the first call, it sets up the control variables for the
 *	two nested loops over the local and remote addresses. Once the first
 *	connection attempt is in progress, it sets up itself as a writable
 *	event handler for that socket, and returns. When the callback occurs,
 *	control is transferred to the "reenter" label, right after the initial
 *	return and the loops resume as if they had never been interrupted.
 *	For syncronously connecting sockets, the loops work the usual way.
 *
 *----------------------------------------------------------------------
 */

static int
TcpConnect(
    Tcl_Interp *interp,		/* For error reporting; can be NULL. */
    TcpState *statePtr)
{
    socklen_t optlen;
    int async_callback = statePtr->flags & TCP_ASYNC_PENDING;
    int ret = -1, error = EHOSTUNREACH;
    int async = statePtr->flags & TCP_ASYNC_CONNECT;

    if (async_callback) {
        goto reenter;
    }

    for (statePtr->addr = statePtr->addrlist; statePtr->addr != NULL;
            statePtr->addr = statePtr->addr->ai_next) {

        for (statePtr->myaddr = statePtr->myaddrlist; statePtr->myaddr != NULL;
                statePtr->myaddr = statePtr->myaddr->ai_next) {
            int reuseaddr = 1;

	    /*
	     * No need to try combinations of local and remote addresses of
	     * different families.
	     */

	    if (statePtr->myaddr->ai_family != statePtr->addr->ai_family) {
		continue;
	    }

            /*
             * Close the socket if it is still open from the last unsuccessful
             * iteration.
             */

            if (statePtr->fds.fd >= 0) {
		close(statePtr->fds.fd);
		statePtr->fds.fd = -1;
                errno = 0;
	    }

	    statePtr->fds.fd = socket(statePtr->addr->ai_family, SOCK_STREAM, 0);
	    if (statePtr->fds.fd < 0) {
		continue;
	    }

	    /*
	     * Set the close-on-exec flag so that the socket will not get
	     * inherited by child processes.
	     */

	    fcntl(statePtr->fds.fd, F_SETFD, FD_CLOEXEC);

	    /*
	     * Set kernel space buffering
	     */

	    TclSockMinimumBuffers(INT2PTR(statePtr->fds.fd), SOCKET_BUFSIZE);

	    if (async) {
                ret = TclUnixSetBlockingMode(statePtr->fds.fd,TCL_MODE_NONBLOCKING);
                if (ret < 0) {
                    continue;
                }
            }

            /* Gotta reset the error variable here, before we use it for the
             * first time in this iteration. */
            error = 0;

            (void) setsockopt(statePtr->fds.fd, SOL_SOCKET, SO_REUSEADDR,
                    (char *) &reuseaddr, sizeof(reuseaddr));
            ret = bind(statePtr->fds.fd, statePtr->myaddr->ai_addr,
                    statePtr->myaddr->ai_addrlen);
            if (ret < 0) {
                error = errno;
                continue;
            }

	    /*
	     * Attempt to connect. The connect may fail at present with an
	     * EINPROGRESS but at a later time it will complete. The caller
	     * will set up a file handler on the socket if she is interested
	     * in being informed when the connect completes.
	     */

	    ret = connect(statePtr->fds.fd, statePtr->addr->ai_addr,
                        statePtr->addr->ai_addrlen);
            if (ret < 0) error = errno;
	    if (ret < 0 && errno == EINPROGRESS) {
                Tcl_CreateFileHandler(statePtr->fds.fd,
                        TCL_WRITABLE|TCL_EXCEPTION, TcpAsyncCallback, statePtr);
                errno = EWOULDBLOCK;
                SET_BITS(statePtr->flags, TCP_ASYNC_PENDING);
                return TCL_OK;

            reenter:
                CLEAR_BITS(statePtr->flags, TCP_ASYNC_PENDING);
                Tcl_DeleteFileHandler(statePtr->fds.fd);

                /*
                 * Read the error state from the socket to see if the async
                 * connection has succeeded or failed. As this clears the
                 * error condition, we cache the status in the socket state
                 * struct for later retrieval by [fconfigure -error].
                 */

                optlen = sizeof(int);

                getsockopt(statePtr->fds.fd, SOL_SOCKET, SO_ERROR,
                        (char *) &error, &optlen);
                errno = error;
            }
	    if (error == 0) {
		goto out;
	    }
	}
    }

out:
    statePtr->connectError = error;
    CLEAR_BITS(statePtr->flags, TCP_ASYNC_CONNECT);
    if (async_callback) {
        /*
         * An asynchonous connection has finally succeeded or failed.
         */

        TcpWatchProc(statePtr, statePtr->filehandlers);
        TclUnixSetBlockingMode(statePtr->fds.fd, statePtr->cachedBlocking);

        if (error != 0) {
            SET_BITS(statePtr->flags, TCP_ASYNC_FAILED);
        }

        /*
         * We need to forward the writable event that brought us here, bcasue
         * upon reading of getsockopt(SO_ERROR), at least some OSes clear the
         * writable state from the socket, and so a subsequent select() on
         * behalf of a script level [fileevent] would not fire. It doesn't
         * hurt that this is also called in the successful case and will save
         * the event mechanism one roundtrip through select().
         */

	if (statePtr->cachedBlocking == TCL_MODE_NONBLOCKING) {
	    Tcl_NotifyChannel(statePtr->channel, TCL_WRITABLE);
	}
    }
    if (error != 0) {
        /*
         * Failure for either a synchronous connection, or an async one that
         * failed before it could enter background mode, e.g. because an
         * invalid -myaddr was given.
         */

        if (interp != NULL) {
            errno = error;
            Tcl_SetObjResult(interp, Tcl_ObjPrintf(
                    "couldn't open socket: %s", Tcl_PosixError(interp)));
        }
        return TCL_ERROR;
    }
    return TCL_OK;
}

/*
 *----------------------------------------------------------------------
 *
 * Tcl_OpenTcpClient --
 *
 *	Opens a TCP client socket and creates a channel around it.
 *
 * Results:
 *	The channel or NULL if failed. An error message is returned in the
 *	interpreter on failure.
 *
 * Side effects:
 *	Opens a client socket and creates a new channel.
 *
 *----------------------------------------------------------------------
 */

Tcl_Channel
Tcl_OpenTcpClient(
    Tcl_Interp *interp,		/* For error reporting; can be NULL. */
    int port,			/* Port number to open. */
    const char *host,		/* Host on which to open port. */
    const char *myaddr,		/* Client-side address */
    int myport,			/* Client-side port */
    int async)			/* If nonzero, attempt to do an asynchronous
				 * connect. Otherwise we do a blocking
				 * connect. */
{
    TcpState *statePtr;
    const char *errorMsg = NULL;
    struct addrinfo *addrlist = NULL, *myaddrlist = NULL;
    char channelName[SOCK_CHAN_LENGTH];

    /*
     * Do the name lookups for the local and remote addresses.
     */

    if (!TclCreateSocketAddress(interp, &addrlist, host, port, 0, &errorMsg)
            || !TclCreateSocketAddress(interp, &myaddrlist, myaddr, myport, 1,
                    &errorMsg)) {
        if (addrlist != NULL) {
            freeaddrinfo(addrlist);
        }
        if (interp != NULL) {
            Tcl_SetObjResult(interp, Tcl_ObjPrintf(
                    "couldn't open socket: %s", errorMsg));
        }
        return NULL;
    }

    /*
     * Allocate a new TcpState for this socket.
     */
    statePtr = ckalloc(sizeof(TcpState));
    memset(statePtr, 0, sizeof(TcpState));
    statePtr->flags = async ? TCP_ASYNC_CONNECT : 0;
    statePtr->cachedBlocking = TCL_MODE_BLOCKING;
    statePtr->addrlist = addrlist;
    statePtr->myaddrlist = myaddrlist;
    statePtr->fds.fd = -1;

    /*
     * Create a new client socket and wrap it in a channel.
     */
    if (TcpConnect(interp, statePtr) != TCL_OK) {
        TcpCloseProc(statePtr, NULL);
        return NULL;
    }

    sprintf(channelName, SOCK_TEMPLATE, (long) statePtr);

    statePtr->channel = Tcl_CreateChannel(&tcpChannelType, channelName, statePtr,
            (TCL_READABLE | TCL_WRITABLE));
    if (Tcl_SetChannelOption(interp, statePtr->channel, "-translation",
	    "auto crlf") == TCL_ERROR) {
	Tcl_Close(NULL, statePtr->channel);
	return NULL;
    }
    return statePtr->channel;
}

/*
 *----------------------------------------------------------------------
 *
 * Tcl_MakeTcpClientChannel --
 *
 *	Creates a Tcl_Channel from an existing client TCP socket.
 *
 * Results:
 *	The Tcl_Channel wrapped around the preexisting TCP socket.
 *
 * Side effects:
 *	None.
 *
 *----------------------------------------------------------------------
 */

Tcl_Channel
Tcl_MakeTcpClientChannel(
    ClientData sock)		/* The socket to wrap up into a channel. */
{
    return (Tcl_Channel) TclpMakeTcpClientChannelMode(sock, (TCL_READABLE | TCL_WRITABLE));
}

/*
 *----------------------------------------------------------------------
 *
 * TclpMakeTcpClientChannelMode --
 *
 *	Creates a Tcl_Channel from an existing client TCP socket
 *	with given mode.
 *
 * Results:
 *	The Tcl_Channel wrapped around the preexisting TCP socket.
 *
 * Side effects:
 *	None.
 *
 *----------------------------------------------------------------------
 */

void *
TclpMakeTcpClientChannelMode(
    void *sock,		/* The socket to wrap up into a channel. */
    int mode)			/* ORed combination of TCL_READABLE and
				 * TCL_WRITABLE to indicate file mode. */
{
    TcpState *statePtr;
    char channelName[SOCK_CHAN_LENGTH];

    statePtr = ckalloc(sizeof(TcpState));
    memset(statePtr, 0, sizeof(TcpState));
    statePtr->fds.fd = PTR2INT(sock);
    statePtr->flags = 0;

    sprintf(channelName, SOCK_TEMPLATE, (long)statePtr);

    statePtr->channel = Tcl_CreateChannel(&tcpChannelType, channelName,
	    statePtr, mode);
    if (Tcl_SetChannelOption(NULL, statePtr->channel, "-translation",
	    "auto crlf") == TCL_ERROR) {
	Tcl_Close(NULL, statePtr->channel);
	return NULL;
    }
    return statePtr->channel;
}

/*
 *----------------------------------------------------------------------
 *
 * Tcl_OpenTcpServer --
 *
 *	Opens a TCP server socket and creates a channel around it.
 *
 * Results:
 *	The channel or NULL if failed. If an error occurred, an error message
 *	is left in the interp's result if interp is not NULL.
 *
 * Side effects:
 *	Opens a server socket and creates a new channel.
 *
 *----------------------------------------------------------------------
 */

Tcl_Channel
Tcl_OpenTcpServer(
    Tcl_Interp *interp,		/* For error reporting - may be NULL. */
    int port,			/* Port number to open. */
    const char *myHost,		/* Name of local host. */
    Tcl_TcpAcceptProc *acceptProc,
				/* Callback for accepting connections from new
				 * clients. */
    ClientData acceptProcData)	/* Data for the callback. */
{
    int status = 0, sock = -1, reuseaddr = 1, chosenport;
    struct addrinfo *addrlist = NULL, *addrPtr;	/* socket address */
    TcpState *statePtr = NULL;
    char channelName[SOCK_CHAN_LENGTH];
    const char *errorMsg = NULL;
    TcpFdList *fds = NULL, *newfds;

    /*
     * Try to record and return the most meaningful error message, i.e. the
     * one from the first socket that went the farthest before it failed.
     */

    enum { LOOKUP, SOCKET, BIND, LISTEN } howfar = LOOKUP;
    int my_errno = 0;

    /*
     * If we were called with port 0 to listen on a random port number, we
     * copy the port number from the first member of the addrinfo list to all
     * subsequent members, so that IPv4 and IPv6 listen on the same port. This
     * might fail to bind() with EADDRINUSE if a port is free on the first
     * address family in the list but already used on the other. In this case
     * we revert everything we've done so far and start from scratch hoping
     * that next time we'll find a port number that is usable on all address
     * families. We try this at most MAXRETRY times to avoid an endless loop
     * if all ports are taken.
     */
    int retry = 0;
#define MAXRETRY 10

 repeat:
    if (retry > 0) {
        if (statePtr != NULL) {
            TcpCloseProc(statePtr, NULL);
            statePtr = NULL;
        }
        if (addrlist != NULL) {
            freeaddrinfo(addrlist);
            addrlist = NULL;
        }
        if (retry >= MAXRETRY) {
            goto error;
        }
    }
    retry++;
    chosenport = 0;

    if (!TclCreateSocketAddress(interp, &addrlist, myHost, port, 1, &errorMsg)) {
	my_errno = errno;
	goto error;
    }

    for (addrPtr = addrlist; addrPtr != NULL; addrPtr = addrPtr->ai_next) {
	sock = socket(addrPtr->ai_family, addrPtr->ai_socktype,
                addrPtr->ai_protocol);
	if (sock == -1) {
	    if (howfar < SOCKET) {
		howfar = SOCKET;
		my_errno = errno;
	    }
	    continue;
	}

	/*
	 * Set the close-on-exec flag so that the socket will not get
	 * inherited by child processes.
	 */

	fcntl(sock, F_SETFD, FD_CLOEXEC);

	/*
	 * Set kernel space buffering
	 */

	TclSockMinimumBuffers(INT2PTR(sock), SOCKET_BUFSIZE);

	/*
	 * Set up to reuse server addresses automatically and bind to the
	 * specified port.
	 */

	(void) setsockopt(sock, SOL_SOCKET, SO_REUSEADDR,
		(char *) &reuseaddr, sizeof(reuseaddr));

        /*
         * Make sure we use the same port number when opening two server
         * sockets for IPv4 and IPv6 on a random port.
         *
         * As sockaddr_in6 uses the same offset and size for the port member
         * as sockaddr_in, we can handle both through the IPv4 API.
         */

	if (port == 0 && chosenport != 0) {
	    ((struct sockaddr_in *) addrPtr->ai_addr)->sin_port =
                    htons(chosenport);
	}

#ifdef IPV6_V6ONLY
	/* Missing on: Solaris 2.8 */
        if (addrPtr->ai_family == AF_INET6) {
            int v6only = 1;

            (void) setsockopt(sock, IPPROTO_IPV6, IPV6_V6ONLY,
                    &v6only, sizeof(v6only));
        }
#endif /* IPV6_V6ONLY */

	status = bind(sock, addrPtr->ai_addr, addrPtr->ai_addrlen);
        if (status == -1) {
	    if (howfar < BIND) {
		howfar = BIND;
		my_errno = errno;
	    }
            close(sock);
            sock = -1;
            if (port == 0 && errno == EADDRINUSE) {
                goto repeat;
            }
            continue;
        }
        if (port == 0 && chosenport == 0) {
            address sockname;
            socklen_t namelen = sizeof(sockname);

            /*
             * Synchronize port numbers when binding to port 0 of multiple
             * addresses.
             */

            if (getsockname(sock, &sockname.sa, &namelen) >= 0) {
                chosenport = ntohs(sockname.sa4.sin_port);
            }
        }
        status = listen(sock, SOMAXCONN);
        if (status < 0) {
	    if (howfar < LISTEN) {
		howfar = LISTEN;
		my_errno = errno;
	    }
            close(sock);
            sock = -1;
            if (port == 0 && errno == EADDRINUSE) {
                goto repeat;
            }
            continue;
        }
        if (statePtr == NULL) {
            /*
             * Allocate a new TcpState for this socket.
             */

            statePtr = ckalloc(sizeof(TcpState));
            memset(statePtr, 0, sizeof(TcpState));
            statePtr->acceptProc = acceptProc;
            statePtr->acceptProcData = acceptProcData;
            sprintf(channelName, SOCK_TEMPLATE, (long) statePtr);
            newfds = &statePtr->fds;
        } else {
            newfds = ckalloc(sizeof(TcpFdList));
            memset(newfds, (int) 0, sizeof(TcpFdList));
            fds->next = newfds;
        }
        newfds->fd = sock;
        newfds->statePtr = statePtr;
        fds = newfds;

        /*
         * Set up the callback mechanism for accepting connections from new
         * clients.
         */

        Tcl_CreateFileHandler(sock, TCL_READABLE, TcpAccept, fds);
    }

  error:
    if (addrlist != NULL) {
	freeaddrinfo(addrlist);
    }
    if (statePtr != NULL) {
	statePtr->channel = Tcl_CreateChannel(&tcpChannelType, channelName,
		statePtr, 0);
	return statePtr->channel;
    }
    if (interp != NULL) {
        Tcl_Obj *errorObj = Tcl_NewStringObj("couldn't open socket: ", -1);

	if (errorMsg == NULL) {
            errno = my_errno;
            Tcl_AppendToObj(errorObj, Tcl_PosixError(interp), -1);
        } else {
	    Tcl_AppendToObj(errorObj, errorMsg, -1);
	}
        Tcl_SetObjResult(interp, errorObj);
    }
    if (sock != -1) {
	close(sock);
    }
    return NULL;
}

/*
 *----------------------------------------------------------------------
 *
 * TcpAccept --
 *	Accept a TCP socket connection.	 This is called by the event loop.
 *
 * Results:
 *	None.
 *
 * Side effects:
 *	Creates a new connection socket. Calls the registered callback for the
 *	connection acceptance mechanism.
 *
 *----------------------------------------------------------------------
 */

	/* ARGSUSED */
static void
TcpAccept(
    ClientData data,		/* Callback token. */
    int mask)			/* Not used. */
{
    TcpFdList *fds = data;	/* Client data of server socket. */
    int newsock;		/* The new client socket */
    TcpState *newSockState;	/* State for new socket. */
    address addr;		/* The remote address */
    socklen_t len;		/* For accept interface */
    char channelName[SOCK_CHAN_LENGTH];
    char host[NI_MAXHOST], port[NI_MAXSERV];

    len = sizeof(addr);
    newsock = accept(fds->fd, &addr.sa, &len);
    if (newsock < 0) {
	return;
    }

    /*
     * Set close-on-exec flag to prevent the newly accepted socket from being
     * inherited by child processes.
     */

    (void) fcntl(newsock, F_SETFD, FD_CLOEXEC);

    newSockState = ckalloc(sizeof(TcpState));
    memset(newSockState, 0, sizeof(TcpState));
    newSockState->flags = 0;
    newSockState->fds.fd = newsock;

    sprintf(channelName, SOCK_TEMPLATE, (long) newSockState);
    newSockState->channel = Tcl_CreateChannel(&tcpChannelType, channelName,
	    newSockState, (TCL_READABLE | TCL_WRITABLE));

    Tcl_SetChannelOption(NULL, newSockState->channel, "-translation",
	    "auto crlf");

    if (fds->statePtr->acceptProc != NULL) {
	getnameinfo(&addr.sa, len, host, sizeof(host), port, sizeof(port),
                NI_NUMERICHOST|NI_NUMERICSERV);
	fds->statePtr->acceptProc(fds->statePtr->acceptProcData,
                newSockState->channel, host, atoi(port));
    }
}

/*
 * Local Variables:
 * mode: c
 * c-basic-offset: 4
 * fill-column: 78
 * tab-width: 8
 * indent-tabs-mode: nil
 * End:
 */<|MERGE_RESOLUTION|>--- conflicted
+++ resolved
@@ -272,13 +272,8 @@
 
     *encodingPtr = Tcl_GetEncoding(NULL, NULL);
     *lengthPtr = strlen(native);
-<<<<<<< HEAD
-    *valuePtr = ckalloc((*lengthPtr) + 1);
-    memcpy(*valuePtr, native, (*lengthPtr)+1);
-=======
     *valuePtr = ckalloc(*lengthPtr + 1);
     memcpy(*valuePtr, native, *lengthPtr + 1);
->>>>>>> 82a01176
 }
  
