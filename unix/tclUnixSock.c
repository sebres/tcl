--- conflicted
+++ resolved
@@ -1342,11 +1342,11 @@
     TclFormatInt(service, port);
     TclFormatInt(myservice, myport);
 
-    return TclOpenTcpClientEx(interp, service, host, myaddr, myservice, async!=0);
+    return Tcl_OpenTcpClientEx(interp, service, host, myaddr, myservice, async!=0);
 }
 
 Tcl_Channel
-TclOpenTcpClientEx(
+Tcl_OpenTcpClientEx(
     Tcl_Interp *interp,		/* For error reporting; can be NULL. */
     const char *service,	/* Port number to open. */
     const char *host,		/* Host on which to open port. */
@@ -1558,12 +1558,8 @@
 	goto error;
     }
 
-<<<<<<< HEAD
-    if (!TclCreateSocketAddress(interp, &addrlist, myHost, service, 1, &errorMsg)) {
-=======
-    if (!TclCreateSocketAddress(interp, &addrlist, myHost, port, 1,
-            &errorMsg)) {
->>>>>>> dfb774a4
+    if (!TclCreateSocketAddress(interp, &addrlist, myHost, service, 1,
+	    &errorMsg)) {
 	my_errno = errno;
 	goto error;
     }
