# This file is the basis for a binary Tcl RPM for Linux.

%{!?directory:%define directory /usr/local}

Name:          tcl
Summary:       Tcl scripting language development environment
<<<<<<< HEAD
Version:       8.7a3
=======
Version:       8.6.11
>>>>>>> 1524e1af
Release:       2
License:       BSD
Group:         Development/Languages
Source:        http://prdownloads.sourceforge.net/tcl/tcl%{version}-src.tar.gz
URL:           http://www.tcl.tk/
Buildroot:     /var/tmp/%{name}%{version}

%description
The Tcl (Tool Command Language) provides a powerful platform for
creating integration applications that tie together diverse
applications, protocols, devices, and frameworks.  When paired with
the Tk toolkit, Tcl provides the fastest and most powerful way to
create GUI applications that run on PCs, Unix, and Mac OS X.  Tcl
can also be used for a variety of web-related tasks and for creating
powerful command languages for applications.

%prep
%setup -q -n %{name}%{version}

%build
cd unix
CFLAGS="%optflags" ./configure \
	--prefix=%{directory} \
	--exec-prefix=%{directory} \
	--libdir=%{directory}/%{_lib}
make

%install
cd unix
make INSTALL_ROOT=%{buildroot} install

%clean
rm -rf %buildroot

%files
%defattr(-,root,root)
%if %{_lib} != lib
%{directory}/%{_lib}
%endif
%{directory}/lib
%{directory}/bin
%{directory}/include
%{directory}/man/man1
%{directory}/man/man3
%{directory}/man/mann<|MERGE_RESOLUTION|>--- conflicted
+++ resolved
@@ -4,11 +4,7 @@
 
 Name:          tcl
 Summary:       Tcl scripting language development environment
-<<<<<<< HEAD
-Version:       8.7a3
-=======
-Version:       8.6.11
->>>>>>> 1524e1af
+Version:       8.7a4
 Release:       2
 License:       BSD
 Group:         Development/Languages
