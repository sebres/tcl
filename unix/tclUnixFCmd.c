--- conflicted
+++ resolved
@@ -893,11 +893,7 @@
     result = TCL_OK;
     if ((errno != EEXIST) || (recursive == 0)) {
 	if (errorPtr != NULL) {
-<<<<<<< HEAD
-	    Tcl_ExternalToUtfDStringEx(NULL, path, -1, TCL_ENCODING_NOCOMPLAIN, errorPtr);
-=======
-	    Tcl_ExternalToUtfDString(NULL, path, TCL_INDEX_NONE, errorPtr);
->>>>>>> 0d3d06d4
+	    Tcl_ExternalToUtfDStringEx(NULL, path, TCL_INDEX_NONE, TCL_ENCODING_NOCOMPLAIN, errorPtr);
 	}
 	result = TCL_ERROR;
     }
@@ -1147,11 +1143,7 @@
   end:
     if (errfile != NULL) {
 	if (errorPtr != NULL) {
-<<<<<<< HEAD
-	    Tcl_ExternalToUtfDStringEx(NULL, errfile, -1, TCL_ENCODING_NOCOMPLAIN, errorPtr);
-=======
-	    Tcl_ExternalToUtfDString(NULL, errfile, TCL_INDEX_NONE, errorPtr);
->>>>>>> 0d3d06d4
+	    Tcl_ExternalToUtfDStringEx(NULL, errfile, TCL_INDEX_NONE, TCL_ENCODING_NOCOMPLAIN, errorPtr);
 	}
 	result = TCL_ERROR;
     }
@@ -1445,11 +1437,7 @@
     } else {
 	Tcl_DString ds;
 
-<<<<<<< HEAD
-	Tcl_ExternalToUtfDStringEx(NULL, pwPtr->pw_name, -1, TCL_ENCODING_NOCOMPLAIN, &ds);
-=======
-	(void) Tcl_ExternalToUtfDString(NULL, pwPtr->pw_name, TCL_INDEX_NONE, &ds);
->>>>>>> 0d3d06d4
+	Tcl_ExternalToUtfDStringEx(NULL, pwPtr->pw_name, TCL_INDEX_NONE, TCL_ENCODING_NOCOMPLAIN, &ds);
 	*attributePtrPtr = TclDStringToObj(&ds);
     }
     return TCL_OK;
