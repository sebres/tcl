--- conflicted
+++ resolved
@@ -1520,15 +1520,8 @@
 	Tcl_DString ds;
 	struct group *groupPtr = NULL;
 	const char *string;
-<<<<<<< HEAD
-	size_t length;
 
 	string = TclGetString(attributePtr);
-	length = attributePtr->length;
-=======
-
-	string = TclGetString(attributePtr);
->>>>>>> a7aef814
 
 	native = Tcl_UtfToExternalDString(NULL, string, attributePtr->length, &ds);
 	groupPtr = TclpGetGrNam(native); /* INTL: Native. */
@@ -1594,15 +1587,8 @@
 	Tcl_DString ds;
 	struct passwd *pwPtr = NULL;
 	const char *string;
-<<<<<<< HEAD
-	size_t length;
 
 	string = TclGetString(attributePtr);
-	length = attributePtr->length;
-=======
-
-	string = TclGetString(attributePtr);
->>>>>>> a7aef814
 
 	native = Tcl_UtfToExternalDString(NULL, string, attributePtr->length, &ds);
 	pwPtr = TclpGetPwNam(native);			/* INTL: Native. */
@@ -1976,22 +1962,15 @@
     int nextCheckpoint)
 {
     const char *currentPathEndPosition;
-<<<<<<< HEAD
-    size_t pathLen;
-    char cur;
-    const char *path = TclGetString(pathPtr);
-=======
     char cur;
     const char *path = TclGetString(pathPtr);
     size_t pathLen = pathPtr->length;
->>>>>>> a7aef814
     Tcl_DString ds;
     const char *nativePath;
 #ifndef NO_REALPATH
     char normPath[MAXPATHLEN];
 #endif
 
-    pathLen = pathPtr->length;
     /*
      * We add '1' here because if nextCheckpoint is zero we know that '/'
      * exists, and if it isn't zero, it must point at a directory separator
@@ -2215,10 +2194,6 @@
 {
     Tcl_DString template, tmp;
     const char *string;
-<<<<<<< HEAD
-    size_t len;
-=======
->>>>>>> a7aef814
     int fd;
 
     /*
@@ -2227,12 +2202,7 @@
 
     if (dirObj) {
 	string = TclGetString(dirObj);
-<<<<<<< HEAD
-	len = dirObj->length;
-	Tcl_UtfToExternalDString(NULL, string, len, &template);
-=======
 	Tcl_UtfToExternalDString(NULL, string, dirObj->length, &template);
->>>>>>> a7aef814
     } else {
 	Tcl_DStringInit(&template);
 	Tcl_DStringAppend(&template, DefaultTempDir(), -1); /* INTL: native */
@@ -2242,12 +2212,7 @@
 
     if (basenameObj) {
 	string = TclGetString(basenameObj);
-<<<<<<< HEAD
-	len = basenameObj->length;
-	Tcl_UtfToExternalDString(NULL, string, len, &tmp);
-=======
 	Tcl_UtfToExternalDString(NULL, string, basenameObj->length, &tmp);
->>>>>>> a7aef814
 	TclDStringAppendDString(&template, &tmp);
 	Tcl_DStringFree(&tmp);
     } else {
@@ -2259,12 +2224,7 @@
 #ifdef HAVE_MKSTEMPS
     if (extensionObj) {
 	string = TclGetString(extensionObj);
-<<<<<<< HEAD
-	len = extensionObj->length;
-	Tcl_UtfToExternalDString(NULL, string, len, &tmp);
-=======
 	Tcl_UtfToExternalDString(NULL, string, extensionObj->length, &tmp);
->>>>>>> a7aef814
 	TclDStringAppendDString(&template, &tmp);
 	fd = mkstemps(Tcl_DStringValue(&template), Tcl_DStringLength(&tmp));
 	Tcl_DStringFree(&tmp);
