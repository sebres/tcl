/*
 * pkge.c --
 *
 *	This file contains a simple Tcl package "pkge" that is intended for
 *	testing the Tcl dynamic loading facilities. Its Init procedure returns
 *	an error in order to test how this is handled.
 *
 * Copyright (c) 1995 Sun Microsystems, Inc.
 *
 * See the file "license.terms" for information on usage and redistribution of
 * this file, and for a DISCLAIMER OF ALL WARRANTIES.
 */

#include "tcl.h"


/*
 *----------------------------------------------------------------------
 *
 * Pkge_Init --
 *
 *	This is a package initialization procedure, which is called by Tcl
 *	when this package is to be added to an interpreter.
 *
 * Results:
 *	Returns TCL_ERROR and leaves an error message in interp->result.
 *
 * Side effects:
 *	None.
 *
 *----------------------------------------------------------------------
 */

DLLEXPORT int
Pkge_Init(
    Tcl_Interp *interp)		/* Interpreter in which the package is to be
				 * made available. */
{
    static const char script[] = "if 44 {open non_existent}";

<<<<<<< HEAD
    if (Tcl_InitStubs(interp, "9.0", 0) == NULL) {
=======
    if (Tcl_InitStubs(interp, "8.5-", 0) == NULL) {
>>>>>>> 0b7e1f10
	return TCL_ERROR;
    }
    return Tcl_EvalEx(interp, script, -1, 0);
}<|MERGE_RESOLUTION|>--- conflicted
+++ resolved
@@ -39,11 +39,7 @@
 {
     static const char script[] = "if 44 {open non_existent}";
 
-<<<<<<< HEAD
-    if (Tcl_InitStubs(interp, "9.0", 0) == NULL) {
-=======
     if (Tcl_InitStubs(interp, "8.5-", 0) == NULL) {
->>>>>>> 0b7e1f10
 	return TCL_ERROR;
     }
     return Tcl_EvalEx(interp, script, -1, 0);
