--- conflicted
+++ resolved
@@ -112,7 +112,7 @@
     if (interp) {							\
 	Tcl_SetObjResult(interp, Tcl_ObjPrintf(				\
 		"%s not supported for this platform", (detail)));	\
-	Tcl_SetErrorCode(interp, "TCL", "UNSUPPORTED", (char *)NULL);		\
+	Tcl_SetErrorCode(interp, "TCL", "UNSUPPORTED", (void *)NULL);		\
     }
 
 /*
@@ -851,7 +851,7 @@
 			"bad value for -handshake: must be one of"
 			" xonxoff, rtscts, dtrdsr or none", -1));
 		Tcl_SetErrorCode(interp, "TCL", "OPERATION", "FCONFIGURE",
-			"VALUE", (char *)NULL);
+			"VALUE", (void *)NULL);
 	    }
 	    return TCL_ERROR;
 	}
@@ -872,7 +872,7 @@
 		Tcl_SetObjResult(interp, Tcl_NewStringObj(
 			"bad value for -xchar: should be a list of"
 			" two elements with each a single 8-bit character", -1));
-		Tcl_SetErrorCode(interp, "TCL", "VALUE", "XCHAR", (char *)NULL);
+		Tcl_SetErrorCode(interp, "TCL", "VALUE", "XCHAR", (void *)NULL);
 	    }
 	    Tcl_Free(argv);
 	    return TCL_ERROR;
@@ -938,7 +938,7 @@
 			"bad value for -ttycontrol: should be a list of"
 			" signal,value pairs", -1));
 		Tcl_SetErrorCode(interp, "TCL", "OPERATION", "FCONFIGURE",
-			"VALUE", (char *)NULL);
+			"VALUE", (void *)NULL);
 	    }
 	    Tcl_Free(argv);
 	    return TCL_ERROR;
@@ -980,7 +980,7 @@
 			    "bad signal \"%s\" for -ttycontrol: must be"
 			    " DTR, RTS or BREAK", argv[i]));
 		    Tcl_SetErrorCode(interp, "TCL", "OPERATION", "FCONFIGURE",
-			"VALUE", (char *)NULL);
+			"VALUE", (void *)NULL);
 		}
 		Tcl_Free(argv);
 		return TCL_ERROR;
@@ -1012,7 +1012,7 @@
 			"bad mode \"%s\" for -closemode: must be"
 			" default, discard, or drain", value));
 		Tcl_SetErrorCode(interp, "TCL", "OPERATION", "FCONFIGURE",
-			"VALUE", (char *)NULL);
+			"VALUE", (void *)NULL);
 	    }
 	    return TCL_ERROR;
 	}
@@ -1070,7 +1070,7 @@
 			"bad mode \"%s\" for -inputmode: must be"
 			" normal, password, raw, or reset", value));
 		Tcl_SetErrorCode(interp, "TCL", "OPERATION", "FCONFIGURE",
-			"VALUE", (char *)NULL);
+			"VALUE", (void *)NULL);
 	    }
 	    return TCL_ERROR;
 	}
@@ -1655,7 +1655,7 @@
 	if (interp != NULL) {
 	    Tcl_SetObjResult(interp, Tcl_ObjPrintf(
 		    "%s: should be baud,parity,data,stop", bad));
-	    Tcl_SetErrorCode(interp, "TCL", "VALUE", "SERIALMODE", (char *)NULL);
+	    Tcl_SetErrorCode(interp, "TCL", "VALUE", "SERIALMODE", (void *)NULL);
 	}
 	return TCL_ERROR;
     }
@@ -1685,7 +1685,7 @@
 		    "n, o, or e"
 #endif /* PAREXT */
 		    ));
-	    Tcl_SetErrorCode(interp, "TCL", "VALUE", "SERIALMODE", (char *)NULL);
+	    Tcl_SetErrorCode(interp, "TCL", "VALUE", "SERIALMODE", (void *)NULL);
 	}
 	return TCL_ERROR;
     }
@@ -1694,7 +1694,7 @@
 	if (interp != NULL) {
 	    Tcl_SetObjResult(interp, Tcl_ObjPrintf(
 		    "%s data: should be 5, 6, 7, or 8", bad));
-	    Tcl_SetErrorCode(interp, "TCL", "VALUE", "SERIALMODE", (char *)NULL);
+	    Tcl_SetErrorCode(interp, "TCL", "VALUE", "SERIALMODE", (void *)NULL);
 	}
 	return TCL_ERROR;
     }
@@ -1702,7 +1702,7 @@
 	if (interp != NULL) {
 	    Tcl_SetObjResult(interp, Tcl_ObjPrintf(
 		    "%s stop: should be 1 or 2", bad));
-	    Tcl_SetErrorCode(interp, "TCL", "VALUE", "SERIALMODE", (char *)NULL);
+	    Tcl_SetErrorCode(interp, "TCL", "VALUE", "SERIALMODE", (void *)NULL);
 	}
 	return TCL_ERROR;
     }
@@ -1811,7 +1811,7 @@
 	if (interp != (Tcl_Interp *) NULL) {
 	    Tcl_AppendResult(interp, "couldn't open \"",
 	    TclGetString(pathPtr), "\": filename is invalid on this platform",
-	    (char *)NULL);
+	    (void *)NULL);
 	}
 	return NULL;
     }
@@ -1938,7 +1938,6 @@
 	snprintf(channelName, sizeof(channelName), "serial%d", fd);
     } else
 #endif /* SUPPORTS_TTY */
-<<<<<<< HEAD
     if (fstat(fd, &buf) == 0 && S_ISSOCK(buf.st_mode)) {
 	struct sockaddr sockaddr;
 	socklen_t sockaddrLen = sizeof(sockaddr);
@@ -1951,13 +1950,6 @@
 	    return (Tcl_Channel)TclpMakeTcpClientChannelMode(INT2PTR(fd), mode);
 	}
 	goto normalChannelAfterAll;
-=======
-    if ((getsockname(fd, (struct sockaddr *)&sockaddr, &sockaddrLen) == 0)
-		&& (sockaddrLen > 0)
-		&& (sockaddr.sa_family == AF_INET
-			|| sockaddr.sa_family == AF_INET6)) {
-	return (Tcl_Channel)TclpMakeTcpClientChannelMode(INT2PTR(fd), mode);
->>>>>>> 364f454c
     } else {
     normalChannelAfterAll:
 	channelTypePtr = &fileChannelType;
@@ -2115,13 +2107,13 @@
 	Tcl_SetObjResult(interp, Tcl_ObjPrintf(
 		"\"%s\" wasn't opened for writing", chanID));
 	Tcl_SetErrorCode(interp, "TCL", "VALUE", "CHANNEL", "NOT_WRITABLE",
-		(char *)NULL);
+		(void *)NULL);
 	return TCL_ERROR;
     } else if (!forWriting && !(chanMode & TCL_READABLE)) {
 	Tcl_SetObjResult(interp, Tcl_ObjPrintf(
 		"\"%s\" wasn't opened for reading", chanID));
 	Tcl_SetErrorCode(interp, "TCL", "VALUE", "CHANNEL", "NOT_READABLE",
-		(char *)NULL);
+		(void *)NULL);
 	return TCL_ERROR;
     }
 
@@ -2153,7 +2145,7 @@
 		Tcl_SetObjResult(interp, Tcl_ObjPrintf(
 			"cannot get a FILE * for \"%s\"", chanID));
 		Tcl_SetErrorCode(interp, "TCL", "VALUE", "CHANNEL",
-			"FILE_FAILURE", (char *)NULL);
+			"FILE_FAILURE", (void *)NULL);
 		return TCL_ERROR;
 	    }
 	    *filePtr = f;
@@ -2164,7 +2156,7 @@
     Tcl_SetObjResult(interp, Tcl_ObjPrintf(
 	    "\"%s\" cannot be used to get a FILE *", chanID));
     Tcl_SetErrorCode(interp, "TCL", "VALUE", "CHANNEL", "NO_DESCRIPTOR",
-	    (char *)NULL);
+	    (void *)NULL);
     return TCL_ERROR;
 }
 