/*
 * tclUnixPort.h --
 *
 *	This header file handles porting issues that occur because of
 *	differences between systems. It reads in UNIX-related header files and
 *	sets up UNIX-related macros for Tcl's UNIX core. It should be the only
 *	file that contains #ifdefs to handle different flavors of UNIX. This
 *	file sets up the union of all UNIX-related things needed by any of the
 *	Tcl core files. This file depends on configuration #defines such as
 *	NO_DIRENT_H that are set up by the "configure" script.
 *
 *	Much of the material in this file was originally contributed by Karl
 *	Lehenbauer, Mark Diekhans and Peter da Silva.
 *
 * Copyright (c) 1991-1994 The Regents of the University of California.
 * Copyright (c) 1994-1997 Sun Microsystems, Inc.
 *
 * See the file "license.terms" for information on usage and redistribution of
 * this file, and for a DISCLAIMER OF ALL WARRANTIES.
 */

#ifndef _TCLUNIXPORT
#define _TCLUNIXPORT

#ifndef MODULE_SCOPE
#define MODULE_SCOPE	extern
#endif

/*
 *---------------------------------------------------------------------------
 * The following sets of #includes and #ifdefs are required to get Tcl to
 * compile under the various flavors of unix.
 *---------------------------------------------------------------------------
 */

#include <errno.h>
#include <fcntl.h>
#ifdef HAVE_NET_ERRNO_H
#   include <net/errno.h>
#endif
#include <pwd.h>
#include <signal.h>
#ifdef HAVE_SYS_PARAM_H
#   include <sys/param.h>
#endif
#include <sys/types.h>
#ifdef USE_DIRENT2_H
#   include "../compat/dirent2.h"
#else
#ifdef NO_DIRENT_H
#   include "../compat/dirent.h"
#else
#   include <dirent.h>
#endif
#endif

/*
 *---------------------------------------------------------------------------
 * Parameterize for 64-bit filesystem support.
 *---------------------------------------------------------------------------
 */

#ifdef HAVE_STRUCT_DIRENT64
typedef struct dirent64	Tcl_DirEntry;
#   define TclOSreaddir		readdir64
#else
typedef struct dirent	Tcl_DirEntry;
#   define TclOSreaddir		readdir
#endif

#ifdef HAVE_TYPE_OFF64_T
typedef off64_t		Tcl_SeekOffset;
#   define TclOSseek		lseek64
#   define TclOSopen		open64
#else
typedef off_t		Tcl_SeekOffset;
#   define TclOSseek		lseek
#   define TclOSopen		open
#endif

#ifdef __CYGWIN__
MODULE_SCOPE int TclOSstat(const char *name, Tcl_StatBuf *statBuf);
MODULE_SCOPE int TclOSlstat(const char *name, Tcl_StatBuf *statBuf);
#elif defined(HAVE_STRUCT_STAT64)
#   define TclOSstat		stat64
#   define TclOSlstat		lstat64
#else
#   define TclOSstat		stat
#   define TclOSlstat		lstat
#endif

/*
 *---------------------------------------------------------------------------
 * Miscellaneous includes that might be missing.
 *---------------------------------------------------------------------------
 */

#include <sys/file.h>
#ifdef HAVE_SYS_SELECT_H
#   include <sys/select.h>
#endif
#ifdef HAVE_SYS_STAT_H
#   include <sys/stat.h>
#endif
#if TIME_WITH_SYS_TIME
#   include <sys/time.h>
#   include <time.h>
#else
#if HAVE_SYS_TIME_H
#   include <sys/time.h>
#else
#   include <time.h>
#endif
#endif
#ifndef NO_SYS_WAIT_H
#   include <sys/wait.h>
#endif
#if HAVE_INTTYPES_H
#   include <inttypes.h>
#endif
#ifdef NO_LIMITS_H
#   include "../compat/limits.h"
#else
#   include <limits.h>
#endif
#if HAVE_STDINT_H
#   include <stdint.h>
#endif
#ifdef HAVE_UNISTD_H
#   include <unistd.h>
#else
#   include "../compat/unistd.h"
#endif

MODULE_SCOPE int	TclUnixSetBlockingMode(int fd, int mode);

#include <utime.h>

/*
 *---------------------------------------------------------------------------
 * Socket support stuff: This likely needs more work to parameterize for each
 * system.
 *---------------------------------------------------------------------------
 */

#include <sys/socket.h>		/* struct sockaddr, SOCK_STREAM, ... */
#ifndef NO_UNAME
#   include <sys/utsname.h>	/* uname system call. */
#endif
#include <netinet/in.h>		/* struct in_addr, struct sockaddr_in */
#include <arpa/inet.h>		/* inet_ntoa() */
#include <netdb.h>		/* getaddrinfo() */
#ifdef NEED_FAKE_RFC2553
# include "../compat/fake-rfc2553.h"
#endif

/*
 *---------------------------------------------------------------------------
 * Some platforms (e.g. SunOS) don't define FLT_MAX and FLT_MIN, so we look
 * for an alternative definition. If no other alternative is available we use
 * a reasonable guess.
 *---------------------------------------------------------------------------
 */

#ifndef NO_FLOAT_H
#   include <float.h>
#else
#ifndef NO_VALUES_H
#   include <values.h>
#endif
#endif

#ifndef FLT_MAX
#   ifdef MAXFLOAT
#	define FLT_MAX	MAXFLOAT
#   else
#	define FLT_MAX	3.402823466E+38F
#   endif
#endif
#ifndef FLT_MIN
#   ifdef MINFLOAT
#	define FLT_MIN	MINFLOAT
#   else
#	define FLT_MIN	1.175494351E-38F
#   endif
#endif

/*
 *---------------------------------------------------------------------------
 * NeXT doesn't define O_NONBLOCK, so #define it here if necessary.
 *---------------------------------------------------------------------------
 */

#ifndef O_NONBLOCK
#   define O_NONBLOCK 0x80
#endif

/*
 *---------------------------------------------------------------------------
 * The type of the status returned by wait varies from UNIX system to UNIX
 * system. The macro below defines it:
 *---------------------------------------------------------------------------
 */

#ifdef _AIX
#   define WAIT_STATUS_TYPE	pid_t
#else
#ifndef NO_UNION_WAIT
#   define WAIT_STATUS_TYPE	union wait
#else
#   define WAIT_STATUS_TYPE	int
#endif
#endif

/*
 *---------------------------------------------------------------------------
 * Supply definitions for macros to query wait status, if not already defined
 * in header files above.
 *---------------------------------------------------------------------------
 */

#ifndef WIFEXITED
#   define WIFEXITED(stat)	(((*((int *) &(stat))) & 0xff) == 0)
#endif

#ifndef WEXITSTATUS
#   define WEXITSTATUS(stat)	(((*((int *) &(stat))) >> 8) & 0xff)
#endif

#ifndef WIFSIGNALED
#   define WIFSIGNALED(stat) \
	(((*((int *) &(stat)))) && ((*((int *) &(stat))) \
		== ((*((int *) &(stat))) & 0x00ff)))
#endif

#ifndef WTERMSIG
#   define WTERMSIG(stat)	((*((int *) &(stat))) & 0x7f)
#endif

#ifndef WIFSTOPPED
#   define WIFSTOPPED(stat)	(((*((int *) &(stat))) & 0xff) == 0177)
#endif

#ifndef WSTOPSIG
#   define WSTOPSIG(stat)	(((*((int *) &(stat))) >> 8) & 0xff)
#endif

/*
 *---------------------------------------------------------------------------
 * Define constants for waitpid() system call if they aren't defined by a
 * system header file.
 *---------------------------------------------------------------------------
 */

#ifndef WNOHANG
#   define WNOHANG 1
#endif
#ifndef WUNTRACED
#   define WUNTRACED 2
#endif

/*
 *---------------------------------------------------------------------------
 * Supply macros for seek offsets, if they're not already provided by an
 * include file.
 *---------------------------------------------------------------------------
 */

#ifndef SEEK_SET
#   define SEEK_SET 0
#endif
#ifndef SEEK_CUR
#   define SEEK_CUR 1
#endif
#ifndef SEEK_END
#   define SEEK_END 2
#endif

/*
 *---------------------------------------------------------------------------
 * The stuff below is needed by the "time" command. If this system has no
 * gettimeofday call, then must use times() instead.
 *---------------------------------------------------------------------------
 */

#ifdef NO_GETTOD
#   include <sys/times.h>
#else
#   ifdef HAVE_BSDGETTIMEOFDAY
#	define gettimeofday BSDgettimeofday
#   endif
#endif

#ifdef GETTOD_NOT_DECLARED
MODULE_SCOPE int	gettimeofday(struct timeval *tp,
			    struct timezone *tzp);
#endif

/*
 *---------------------------------------------------------------------------
 * Define access mode constants if they aren't already defined.
 *---------------------------------------------------------------------------
 */

#ifndef F_OK
#   define F_OK		00
#endif
#ifndef X_OK
#   define X_OK		01
#endif
#ifndef W_OK
#   define W_OK		02
#endif
#ifndef R_OK
#   define R_OK		04
#endif

/*
 *---------------------------------------------------------------------------
 * Define FD_CLOEEXEC (the close-on-exec flag bit) if it isn't already
 * defined.
 *---------------------------------------------------------------------------
 */

#ifndef FD_CLOEXEC
#   define FD_CLOEXEC	1
#endif

/*
 *---------------------------------------------------------------------------
 * On systems without symbolic links (i.e. S_IFLNK isn't defined) define
 * "lstat" to use "stat" instead.
 *---------------------------------------------------------------------------
 */

#ifndef S_IFLNK
#   undef TclOSlstat
#   define lstat	stat
#   define lstat64	stat64
#   define TclOSlstat	TclOSstat
#endif

/*
 *---------------------------------------------------------------------------
 * Define macros to query file type bits, if they're not already defined.
 *---------------------------------------------------------------------------
 */

#ifndef S_ISREG
#   ifdef S_IFREG
#	define S_ISREG(m)	(((m) & S_IFMT) == S_IFREG)
#   else
#	define S_ISREG(m)	0
#   endif
#endif /* !S_ISREG */
#ifndef S_ISDIR
#   ifdef S_IFDIR
#	define S_ISDIR(m)	(((m) & S_IFMT) == S_IFDIR)
#   else
#	define S_ISDIR(m)	0
#   endif
#endif /* !S_ISDIR */
#ifndef S_ISCHR
#   ifdef S_IFCHR
#	define S_ISCHR(m)	(((m) & S_IFMT) == S_IFCHR)
#   else
#	define S_ISCHR(m)	0
#   endif
#endif /* !S_ISCHR */

#ifndef S_ISBLK
#   ifdef S_IFBLK
#	define S_ISBLK(m)	(((m) & S_IFMT) == S_IFBLK)
#   else
#	define S_ISBLK(m)	0
#   endif
#endif /* !S_ISBLK */

#ifndef S_ISFIFO
#   ifdef S_IFIFO
#	define S_ISFIFO(m)	(((m) & S_IFMT) == S_IFIFO)
#   else
#	define S_ISFIFO(m)	0
#   endif
#endif /* !S_ISFIFO */

#ifndef S_ISLNK
#   ifdef S_IFLNK
#	define S_ISLNK(m)	(((m) & S_IFMT) == S_IFLNK)
#   else
#	define S_ISLNK(m)	0
#   endif
#endif /* !S_ISLNK */

#ifndef S_ISSOCK
#   ifdef S_IFSOCK
#	define S_ISSOCK(m)	(((m) & S_IFMT) == S_IFSOCK)
#   else
#	define S_ISSOCK(m)	0
#   endif
#endif /* !S_ISSOCK */

/*
 *---------------------------------------------------------------------------
 * Make sure that MAXPATHLEN and MAXNAMLEN are defined.
 *---------------------------------------------------------------------------
 */

#ifndef MAXPATHLEN
#   ifdef PATH_MAX
#	define MAXPATHLEN	PATH_MAX
#   else
#	define MAXPATHLEN	2048
#   endif
#endif

#ifndef MAXNAMLEN
#   ifdef NAME_MAX
#	define MAXNAMLEN	NAME_MAX
#   else
#	define MAXNAMLEN	255
#   endif
#endif

/*
 *---------------------------------------------------------------------------
 * Make sure that L_tmpnam is defined.
 *---------------------------------------------------------------------------
 */

#ifndef L_tmpnam
#   define L_tmpnam	100
#endif

/*
 *---------------------------------------------------------------------------
 * The following macro defines the type of the mask arguments to select:
 *---------------------------------------------------------------------------
 */

#ifndef NO_FD_SET
#   define SELECT_MASK	fd_set
#else /* NO_FD_SET */
#   ifndef _AIX
	typedef long	fd_mask;
#   endif /* !AIX */
#   if defined(_IBMR2)
#	define SELECT_MASK	void
#   else /* !defined(_IBMR2) */
#	define SELECT_MASK	int
#   endif /* defined(_IBMR2) */
#endif /* !NO_FD_SET */

/*
 *---------------------------------------------------------------------------
 * Define "NBBY" (number of bits per byte) if it's not already defined.
 *---------------------------------------------------------------------------
 */

#ifndef NBBY
#   define NBBY		8
#endif

/*
 *---------------------------------------------------------------------------
 * The following macro defines the number of fd_masks in an fd_set:
 *---------------------------------------------------------------------------
 */

#ifndef FD_SETSIZE
#   ifdef OPEN_MAX
#	define FD_SETSIZE	OPEN_MAX
#   else
#	define FD_SETSIZE	256
#   endif
#endif /* FD_SETSIZE */

#ifndef howmany
#   define howmany(x, y)	(((x)+((y)-1))/(y))
#endif /* !defined(howmany) */

#ifndef NFDBITS
#   define NFDBITS	NBBY*sizeof(fd_mask)
#endif /* NFDBITS */

#define MASK_SIZE	howmany(FD_SETSIZE, NFDBITS)

/*
 *---------------------------------------------------------------------------
 * Not all systems declare the errno variable in errno.h. so this file does it
 * explicitly. The list of system error messages also isn't generally declared
 * in a header file anywhere.
 *---------------------------------------------------------------------------
 */

#ifdef NO_ERRNO
extern int errno;
#endif /* NO_ERRNO */

/*
 *---------------------------------------------------------------------------
 * Not all systems declare all the errors that Tcl uses! Provide some
 * work-arounds...
 *---------------------------------------------------------------------------
 */

#ifndef EOVERFLOW
#   ifdef EFBIG
#	define EOVERFLOW	EFBIG
#   else /* !EFBIG */
#	define EOVERFLOW	EINVAL
#   endif /* EFBIG */
#endif /* EOVERFLOW */

/*
 *---------------------------------------------------------------------------
 * Variables provided by the C library:
 *---------------------------------------------------------------------------
 */

#if defined(__APPLE__) && defined(__DYNAMIC__)
#   include <crt_externs.h>
#   define environ	(*_NSGetEnviron())
#   define USE_PUTENV	1
#else
#   if defined(_sgi) || defined(__sgi)
#	define environ	_environ
#   endif
extern char **		environ;
#endif

/*
 *---------------------------------------------------------------------------
 * Darwin specifc configure overrides.
 *---------------------------------------------------------------------------
 */

#ifdef __APPLE__

/*
 *---------------------------------------------------------------------------
 * Support for fat compiles: configure runs only once for multiple architectures
 *---------------------------------------------------------------------------
 */

#   if defined(__LP64__) && defined (NO_COREFOUNDATION_64)
#	undef HAVE_COREFOUNDATION
#   endif /* __LP64__ && NO_COREFOUNDATION_64 */
#   include <sys/cdefs.h>
#   ifdef __DARWIN_UNIX03
#	if __DARWIN_UNIX03
#	    undef HAVE_PUTENV_THAT_COPIES
#	else
#	    define HAVE_PUTENV_THAT_COPIES	1
#	endif
#   endif /* __DARWIN_UNIX03 */

/*
 *---------------------------------------------------------------------------
 * The termios configure test program relies on the configure script being run
 * from a terminal, which is not the case e.g., when configuring from Xcode.
 * Since termios is known to be present on all Mac OS X releases since 10.0,
 * override the configure defines for serial API here. [Bug 497147]
 *---------------------------------------------------------------------------
 */

#   define USE_TERMIOS 1
#   undef USE_TERMIO
#   undef USE_SGTTY

/*
 *---------------------------------------------------------------------------
 * Include AvailabilityMacros.h here (when available) to ensure any symbolic
 * MAC_OS_X_VERSION_* constants passed on the command line are translated.
 *---------------------------------------------------------------------------
 */

#   ifdef HAVE_AVAILABILITYMACROS_H
#	include <AvailabilityMacros.h>
#   endif

/*
 *---------------------------------------------------------------------------
 * Support for weak import.
 *---------------------------------------------------------------------------
 */

#   ifdef HAVE_WEAK_IMPORT
#	if !defined(HAVE_AVAILABILITYMACROS_H) || !defined(MAC_OS_X_VERSION_MIN_REQUIRED)
#	    undef HAVE_WEAK_IMPORT
#	else
#	    ifndef WEAK_IMPORT_ATTRIBUTE
#		define WEAK_IMPORT_ATTRIBUTE	__attribute__((weak_import))
#	    endif
#	endif
#   endif /* HAVE_WEAK_IMPORT */

/*
 *---------------------------------------------------------------------------
 * Support for MAC_OS_X_VERSION_MAX_ALLOWED define from AvailabilityMacros.h:
 * only use API available in the indicated OS version or earlier.
 *---------------------------------------------------------------------------
 */

#   ifdef MAC_OS_X_VERSION_MAX_ALLOWED
#	if MAC_OS_X_VERSION_MAX_ALLOWED < 1050 && defined(__LP64__)
#	    undef HAVE_COREFOUNDATION
#	endif
#	if MAC_OS_X_VERSION_MAX_ALLOWED < 1040
#	    undef HAVE_OSSPINLOCKLOCK
#	    undef HAVE_PTHREAD_ATFORK
#	    undef HAVE_COPYFILE
#	endif
#	if MAC_OS_X_VERSION_MAX_ALLOWED < 1030
#	    ifdef TCL_THREADS
		/* prior to 10.3, realpath is not threadsafe, c.f. bug 711232 */
#		define NO_REALPATH 1
#	    endif
#	    undef HAVE_LANGINFO
#	endif
#   endif /* MAC_OS_X_VERSION_MAX_ALLOWED */
#   if defined(HAVE_COREFOUNDATION) && defined(__LP64__) && \
	    defined(HAVE_WEAK_IMPORT) && MAC_OS_X_VERSION_MIN_REQUIRED < 1050
#	warning "Weak import of 64-bit CoreFoundation is not supported, will not run on Mac OS X < 10.5."
#   endif

/*
 *---------------------------------------------------------------------------
 * At present, using vfork() instead of fork() causes execve() to fail
 * intermittently on Darwin x86_64. rdar://4685553
 *---------------------------------------------------------------------------
 */

#   if defined(__x86_64__) && !defined(FIXED_RDAR_4685553)
#	undef USE_VFORK
#   endif /* __x86_64__ */
/* Workaround problems with vfork() when building with llvm-gcc-4.2 */
#   if defined (__llvm__) && \
	    (__GNUC__ > 4 || (__GNUC__ == 4 && (__GNUC_MINOR__ > 2 || \
	    (__GNUC_MINOR__ == 2 && __GNUC_PATCHLEVEL__ > 0))))
#	undef USE_VFORK
#   endif /* __llvm__ */
#endif /* __APPLE__ */

/*
 *---------------------------------------------------------------------------
 * The following macros and declarations represent the interface between
 * generic and unix-specific parts of Tcl. Some of the macros may override
 * functions declared in tclInt.h.
 *---------------------------------------------------------------------------
 */

/*
 * The default platform eol translation on Unix is TCL_TRANSLATE_LF.
 */

#ifdef DJGPP
#define	TCL_PLATFORM_TRANSLATION	TCL_TRANSLATE_CRLF
typedef int socklen_t;
#else
#define	TCL_PLATFORM_TRANSLATION	TCL_TRANSLATE_LF
#endif

/*
 *---------------------------------------------------------------------------
 * The following macros have trivial definitions, allowing generic code to
 * address platform-specific issues.
 *---------------------------------------------------------------------------
 */

#define TclpReleaseFile(file)	/* Nothing. */

/*
 *---------------------------------------------------------------------------
 * The following defines wrap the system memory allocation routines.
 *---------------------------------------------------------------------------
 */

#define TclpSysAlloc(size, isBin)	malloc((size_t)(size))
#define TclpSysFree(ptr)		free((char *)(ptr))
#define TclpSysRealloc(ptr, size)	realloc((char *)(ptr), (size_t)(size))

/*
 *---------------------------------------------------------------------------
 * The following macros and declaration wrap the C runtime library functions.
 *---------------------------------------------------------------------------
 */

#define TclpExit	exit

#ifdef TCL_THREADS
<<<<<<< HEAD
=======
EXTERN struct tm *     	TclpLocaltime(CONST time_t *);
EXTERN struct tm *     	TclpGmtime(CONST time_t *);
/* #define localtime(x)	TclpLocaltime(x)
 * #define gmtime(x)	TclpGmtime(x)    */
>>>>>>> 25482da8
#   undef inet_ntoa
#   define inet_ntoa(x)	TclpInetNtoa(x)
#endif /* TCL_THREADS */

/* FIXME - Hyper-enormous platform assumption! */
#ifndef AF_INET6
#   define AF_INET6	10
#endif

/*
 *---------------------------------------------------------------------------
 * Set of MT-safe implementations of some known-to-be-MT-unsafe library calls.
 * Instead of returning pointers to the static storage, those return pointers
 * to the TSD data.
 *---------------------------------------------------------------------------
 */

#include <pwd.h>
#include <grp.h>

MODULE_SCOPE struct passwd *	TclpGetPwNam(const char *name);
MODULE_SCOPE struct group *	TclpGetGrNam(const char *name);
MODULE_SCOPE struct passwd *	TclpGetPwUid(uid_t uid);
MODULE_SCOPE struct group *	TclpGetGrGid(gid_t gid);
MODULE_SCOPE struct hostent *	TclpGetHostByName(const char *name);
MODULE_SCOPE struct hostent *	TclpGetHostByAddr(const char *addr,
				    int length, int type);
MODULE_SCOPE Tcl_Channel	TclpMakeTcpClientChannelMode(
				    ClientData tcpSocket, int mode);

#endif /* _TCLUNIXPORT */

/*
 * Local Variables:
 * mode: c
 * c-basic-offset: 4
 * fill-column: 78
 * End:
 */<|MERGE_RESOLUTION|>--- conflicted
+++ resolved
@@ -717,13 +717,6 @@
 #define TclpExit	exit
 
 #ifdef TCL_THREADS
-<<<<<<< HEAD
-=======
-EXTERN struct tm *     	TclpLocaltime(CONST time_t *);
-EXTERN struct tm *     	TclpGmtime(CONST time_t *);
-/* #define localtime(x)	TclpLocaltime(x)
- * #define gmtime(x)	TclpGmtime(x)    */
->>>>>>> 25482da8
 #   undef inet_ntoa
 #   define inet_ntoa(x)	TclpInetNtoa(x)
 #endif /* TCL_THREADS */
