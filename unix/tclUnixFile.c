--- conflicted
+++ resolved
@@ -45,9 +45,8 @@
     int length;
     wchar_t buf[PATH_MAX] = L"";
     char name[PATH_MAX * 3 + 1];
-    (void)argv0;
-
-    GetModuleFileNameW(NULL, (void *)buf, sizeof(buf)/sizeof(wchar_t));
+
+    GetModuleFileNameW(NULL, buf, PATH_MAX);
     cygwin_conv_path(3, buf, name, sizeof(name));
     length = strlen(name);
     if ((length > 4) && !strcasecmp(name + length - 4, ".exe")) {
@@ -253,9 +252,9 @@
 	Tcl_Obj *tailPtr;
 	const char *nativeTail;
 
-	native = Tcl_FSGetNativePath(pathPtr);
+	native = (const char *)Tcl_FSGetNativePath(pathPtr);
 	tailPtr = TclPathPart(interp, pathPtr, TCL_PATH_TAIL);
-	nativeTail = Tcl_FSGetNativePath(tailPtr);
+	nativeTail = (const char *)Tcl_FSGetNativePath(tailPtr);
 	matchResult = NativeMatchType(interp, native, nativeTail, types);
 	if (matchResult == 1) {
 	    Tcl_ListObjAppendElement(interp, resultPtr, pathPtr);
@@ -657,7 +656,7 @@
 TclpObjChdir(
     Tcl_Obj *pathPtr)		/* Path to new working directory */
 {
-    const char *path = Tcl_FSGetNativePath(pathPtr);
+    const char *path = (const char *)Tcl_FSGetNativePath(pathPtr);
 
     if (path == NULL) {
 	return -1;
@@ -687,7 +686,7 @@
     Tcl_Obj *pathPtr,		/* Path of file to stat */
     Tcl_StatBuf *bufPtr)	/* Filled with results of stat call. */
 {
-    return TclOSlstat(Tcl_FSGetNativePath(pathPtr), bufPtr);
+    return TclOSlstat((const char *)Tcl_FSGetNativePath(pathPtr), bufPtr);
 }
  
@@ -729,7 +728,7 @@
 #endif /* USEGETWD */
 
     if ((clientData == NULL) || strcmp(buffer, (const char *) clientData)) {
-	char *newCd = ckalloc(strlen(buffer) + 1);
+	char *newCd = (char*)ckalloc(strlen(buffer) + 1);
 
 	strcpy(newCd, buffer);
 	return newCd;
@@ -859,7 +858,7 @@
     Tcl_Obj *pathPtr,		/* Path of file to stat */
     Tcl_StatBuf *bufPtr)	/* Filled with results of stat call. */
 {
-    const char *path = Tcl_FSGetNativePath(pathPtr);
+    const char *path = (const char *)Tcl_FSGetNativePath(pathPtr);
 
     if (path == NULL) {
 	return -1;
@@ -877,7 +876,7 @@
     int linkAction)
 {
     if (toPtr != NULL) {
-	const char *src = Tcl_FSGetNativePath(pathPtr);
+	const char *src = (const char *)Tcl_FSGetNativePath(pathPtr);
 	const char *target = NULL;
 
 	if (src == NULL) {
@@ -923,7 +922,7 @@
 	    Tcl_DecrRefCount(absPtr);
 	    Tcl_DecrRefCount(dirPtr);
 	} else {
-	    target = Tcl_FSGetNativePath(toPtr);
+	    target = (const char*)Tcl_FSGetNativePath(toPtr);
 	    if (target == NULL) {
 		return NULL;
 	    }
@@ -996,7 +995,7 @@
 	}
 	Tcl_DecrRefCount(transPtr);
 
-	length = readlink(Tcl_FSGetNativePath(pathPtr), link, sizeof(link));
+	length = readlink((const char *)Tcl_FSGetNativePath(pathPtr), link, sizeof(link));
 	if (length < 0) {
 	    return NULL;
 	}
@@ -1132,7 +1131,7 @@
 	return NULL;
     }
     Tcl_DecrRefCount(validPathPtr);
-    nativePathPtr = ckalloc(len);
+    nativePathPtr = (char *)ckalloc(len);
     memcpy(nativePathPtr, Tcl_DStringValue(&ds), len);
 
     Tcl_DStringFree(&ds);
@@ -1174,7 +1173,7 @@
 
     len = (strlen((const char*) clientData) + 1) * sizeof(char);
 
-    copy = ckalloc(len);
+    copy = (char *)ckalloc(len);
     memcpy(copy, clientData, len);
     return copy;
 }
@@ -1206,10 +1205,7 @@
  
 #ifdef __CYGWIN__
-<<<<<<< HEAD
-
-=======
->>>>>>> a6ac89bb
+
 int
 TclOSstat(
     const char *name,
