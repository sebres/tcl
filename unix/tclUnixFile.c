/*
 * tclUnixFile.c --
 *
 *	This file contains wrappers around UNIX file handling functions.
 *	These wrappers mask differences between Windows and UNIX.
 *
 * Copyright © 1995-1998 Sun Microsystems, Inc.
 *
 * See the file "license.terms" for information on usage and redistribution
 * of this file, and for a DISCLAIMER OF ALL WARRANTIES.
 */

#include "tclInt.h"
#include "tclFileSystem.h"

static int NativeMatchType(Tcl_Interp *interp, const char* nativeEntry,
	const char* nativeName, Tcl_GlobTypeData *types);

/*
 *---------------------------------------------------------------------------
 *
 * TclpFindExecutable --
 *
 *	This function computes the absolute path name of the current
 *	application, given its argv[0] value. For Cygwin, argv[0] is
 *	ignored and the path is determined the same as under win32.
 *
 * Results:
 *	None.
 *
 * Side effects:
 *	The computed path name is stored as a ProcessGlobalValue.
 *
 *---------------------------------------------------------------------------
 */

#ifdef __CYGWIN__
void
TclpFindExecutable(
    TCL_UNUSED(const char *) /*argv0*/)
{
    Tcl_Encoding encoding;
    size_t length;
    wchar_t buf[PATH_MAX] = L"";
    char name[PATH_MAX * 3 + 1];

    GetModuleFileNameW(NULL, buf, PATH_MAX);
    cygwin_conv_path(3, buf, name, sizeof(name));
    length = strlen(name);
    if ((length > 4) && !strcasecmp(name + length - 4, ".exe")) {
	/* Strip '.exe' part. */
	length -= 4;
    }
    encoding = Tcl_GetEncoding(NULL, NULL);
    TclSetObjNameOfExecutable(
	    Tcl_NewStringObj(name, length), encoding);
}
#else
void
TclpFindExecutable(
    const char *argv0)		/* The value of the application's argv[0]
				 * (native). */
{
    Tcl_Encoding encoding;
    const char *name, *p;
    Tcl_StatBuf statBuf;
    Tcl_DString buffer, nameString, cwd, utfName;

    if (argv0 == NULL) {
	return;
    }
    Tcl_DStringInit(&buffer);

    name = argv0;
    for (p = name; *p != '\0'; p++) {
	if (*p == '/') {
	    /*
	     * The name contains a slash, so use the name directly without
	     * doing a path search.
	     */

	    goto gotName;
	}
    }

    p = getenv("PATH");					/* INTL: Native. */
    if (p == NULL) {
	/*
	 * There's no PATH environment variable; use the default that is used
	 * by sh.
	 */

	p = ":/bin:/usr/bin";
    } else if (*p == '\0') {
	/*
	 * An empty path is equivalent to ".".
	 */

	p = "./";
    }

    /*
     * Search through all the directories named in the PATH variable to see if
     * argv[0] is in one of them. If so, use that file name.
     */

    while (1) {
	while (TclIsSpaceProcM(*p)) {
	    p++;
	}
	name = p;
	while ((*p != ':') && (*p != 0)) {
	    p++;
	}
	TclDStringClear(&buffer);
	if (p != name) {
	    Tcl_DStringAppend(&buffer, name, p - name);
	    if (p[-1] != '/') {
		TclDStringAppendLiteral(&buffer, "/");
	    }
	}
	name = Tcl_DStringAppend(&buffer, argv0, TCL_INDEX_NONE);

	/*
	 * INTL: The following calls to access() and stat() should not be
	 * converted to Tclp routines because they need to operate on native
	 * strings directly.
	 */

	if ((access(name, X_OK) == 0)			/* INTL: Native. */
		&& (TclOSstat(name, &statBuf) == 0)	/* INTL: Native. */
		&& S_ISREG(statBuf.st_mode)) {
	    goto gotName;
	}
	if (*p == '\0') {
	    break;
	} else if (*(p+1) == 0) {
	    p = "./";
	} else {
	    p++;
	}
    }
    TclSetObjNameOfExecutable(Tcl_NewObj(), NULL);
    goto done;

    /*
     * If the name starts with "/" then just store it
     */

  gotName:
#ifdef DJGPP
    if (name[1] == ':')
#else
    if (name[0] == '/')
#endif
    {
	encoding = Tcl_GetEncoding(NULL, NULL);
	Tcl_ExternalToUtfDStringEx(encoding, name, TCL_INDEX_NONE, TCL_ENCODING_NOCOMPLAIN, &utfName);
	TclSetObjNameOfExecutable(
		Tcl_NewStringObj(Tcl_DStringValue(&utfName), TCL_INDEX_NONE), encoding);
	Tcl_DStringFree(&utfName);
	goto done;
    }

    if (TclpGetCwd(NULL, &cwd) == NULL) {
	TclSetObjNameOfExecutable(Tcl_NewObj(), NULL);
	goto done;
    }

    /*
     * The name is relative to the current working directory. First strip off
     * a leading "./", if any, then add the full path name of the current
     * working directory.
     */

    if ((name[0] == '.') && (name[1] == '/')) {
	name += 2;
    }

    Tcl_DStringInit(&nameString);
    Tcl_DStringAppend(&nameString, name, TCL_INDEX_NONE);

    Tcl_DStringFree(&buffer);
    Tcl_UtfToExternalDStringEx(NULL, Tcl_DStringValue(&cwd),
	    Tcl_DStringLength(&cwd), TCL_ENCODING_NOCOMPLAIN, &buffer);
    if (Tcl_DStringValue(&cwd)[Tcl_DStringLength(&cwd) -1] != '/') {
	TclDStringAppendLiteral(&buffer, "/");
    }
    Tcl_DStringFree(&cwd);
    TclDStringAppendDString(&buffer, &nameString);
    Tcl_DStringFree(&nameString);

    encoding = Tcl_GetEncoding(NULL, NULL);
    Tcl_ExternalToUtfDStringEx(encoding, Tcl_DStringValue(&buffer), TCL_INDEX_NONE,
	    TCL_ENCODING_NOCOMPLAIN, &utfName);
    TclSetObjNameOfExecutable(
	    Tcl_NewStringObj(Tcl_DStringValue(&utfName), TCL_INDEX_NONE), encoding);
    Tcl_DStringFree(&utfName);

  done:
    Tcl_DStringFree(&buffer);
}
#endif

/*
 *----------------------------------------------------------------------
 *
 * TclpMatchInDirectory --
 *
 *	This routine is used by the globbing code to search a directory for
 *	all files which match a given pattern.
 *
 * Results:
 *	The return value is a standard Tcl result indicating whether an error
 *	occurred in globbing. Errors are left in interp, good results are
 *	[lappend]ed to resultPtr (which must be a valid object).
 *
 * Side effects:
 *	None.
 *
 *----------------------------------------------------------------------
 */

int
TclpMatchInDirectory(
    Tcl_Interp *interp,		/* Interpreter to receive errors. */
    Tcl_Obj *resultPtr,		/* List object to lappend results. */
    Tcl_Obj *pathPtr,		/* Contains path to directory to search. */
    const char *pattern,	/* Pattern to match against. */
    Tcl_GlobTypeData *types)	/* Object containing list of acceptable types.
				 * May be NULL. In particular the directory
				 * flag is very important. */
{
    const char *native;
    Tcl_Obj *fileNamePtr;
    int matchResult = 0;

    if (types != NULL && types->type == TCL_GLOB_TYPE_MOUNT) {
	/*
	 * The native filesystem never adds mounts.
	 */

	return TCL_OK;
    }

    fileNamePtr = Tcl_FSGetTranslatedPath(interp, pathPtr);
    if (fileNamePtr == NULL) {
	return TCL_ERROR;
    }

    if (pattern == NULL || (*pattern == '\0')) {
	/*
	 * Match a file directly.
	 */

	Tcl_Obj *tailPtr;
	const char *nativeTail;

	native = (const char *)Tcl_FSGetNativePath(pathPtr);
	tailPtr = TclPathPart(interp, pathPtr, TCL_PATH_TAIL);
	nativeTail = (const char *)Tcl_FSGetNativePath(tailPtr);
	matchResult = NativeMatchType(interp, native, nativeTail, types);
	if (matchResult == 1) {
	    Tcl_ListObjAppendElement(interp, resultPtr, pathPtr);
	}
	Tcl_DecrRefCount(tailPtr);
	Tcl_DecrRefCount(fileNamePtr);
    } else {
	TclDIR *d;
	Tcl_DirEntry *entryPtr;
	const char *dirName;
	size_t dirLength, nativeDirLen;
	int matchHidden, matchHiddenPat;
	Tcl_StatBuf statBuf;
	Tcl_DString ds;		/* native encoding of dir */
	Tcl_DString dsOrig;	/* utf-8 encoding of dir */

	Tcl_DStringInit(&dsOrig);
	dirName = TclGetString(fileNamePtr);
	dirLength = fileNamePtr->length;
	Tcl_DStringAppend(&dsOrig, dirName, dirLength);

	/*
	 * Make sure that the directory part of the name really is a
	 * directory. If the directory name is "", use the name "." instead,
	 * because some UNIX systems don't treat "" like "." automatically.
	 * Keep the "" for use in generating file names, otherwise "glob
	 * foo.c" would return "./foo.c".
	 */

	if (dirLength == 0) {
	    dirName = ".";
	} else {
	    dirName = Tcl_DStringValue(&dsOrig);

	    /*
	     * Make sure we have a trailing directory delimiter.
	     */

	    if (dirName[dirLength-1] != '/') {
		dirName = TclDStringAppendLiteral(&dsOrig, "/");
		dirLength++;
	    }
	}

	/*
	 * Now open the directory for reading and iterate over the contents.
	 */

	native = Tcl_UtfToExternalDString(NULL, dirName, TCL_INDEX_NONE, &ds);

	if ((TclOSstat(native, &statBuf) != 0)		/* INTL: Native. */
		|| !S_ISDIR(statBuf.st_mode)) {
	    Tcl_DStringFree(&dsOrig);
	    Tcl_DStringFree(&ds);
	    Tcl_DecrRefCount(fileNamePtr);
	    return TCL_OK;
	}

	d = TclOSopendir(native);				/* INTL: Native. */
	if (d == NULL) {
	    Tcl_DStringFree(&ds);
	    if (interp != NULL) {
		Tcl_SetObjResult(interp, Tcl_ObjPrintf(
			"couldn't read directory \"%s\": %s",
			Tcl_DStringValue(&dsOrig), Tcl_PosixError(interp)));
	    }
	    Tcl_DStringFree(&dsOrig);
	    Tcl_DecrRefCount(fileNamePtr);
	    return TCL_ERROR;
	}

	nativeDirLen = Tcl_DStringLength(&ds);

	/*
	 * Check to see if -type or the pattern requests hidden files.
	 */

	matchHiddenPat = (pattern[0] == '.')
		|| ((pattern[0] == '\\') && (pattern[1] == '.'));
	matchHidden = matchHiddenPat
		|| (types && (types->perm & TCL_GLOB_PERM_HIDDEN));
	while ((entryPtr = TclOSreaddir(d)) != NULL) {	/* INTL: Native. */
	    Tcl_DString utfDs;
	    const char *utfname;

	    /*
	     * Skip this file if it doesn't agree with the hidden parameters
	     * requested by the user (via -type or pattern).
	     */

	    if (*entryPtr->d_name == '.') {
		if (!matchHidden) {
		    continue;
		}
	    } else {
#ifdef MAC_OSX_TCL
		if (matchHiddenPat) {
		    continue;
		}
		/* Also need to check HFS hidden flag in TclMacOSXMatchType. */
#else
		if (matchHidden) {
		    continue;
		}
#endif
	    }

	    /*
	     * Now check to see if the file matches, according to both type
	     * and pattern. If so, add the file to the result.
	     */

	    utfname = Tcl_ExternalToUtfDString(NULL, entryPtr->d_name, TCL_INDEX_NONE,
		    &utfDs);
	    if (Tcl_StringCaseMatch(utfname, pattern, 0)) {
		int typeOk = 1;

		if (types != NULL) {
		    Tcl_DStringSetLength(&ds, nativeDirLen);
		    native = Tcl_DStringAppend(&ds, entryPtr->d_name, TCL_INDEX_NONE);
		    matchResult = NativeMatchType(interp, native,
			    entryPtr->d_name, types);
		    typeOk = (matchResult == 1);
		}
		if (typeOk) {
		    Tcl_ListObjAppendElement(interp, resultPtr,
			    TclNewFSPathObj(pathPtr, utfname,
			    Tcl_DStringLength(&utfDs)));
		}
	    }
	    Tcl_DStringFree(&utfDs);
	    if (matchResult < 0) {
		break;
	    }
	}

	TclOSclosedir(d);
	Tcl_DStringFree(&ds);
	Tcl_DStringFree(&dsOrig);
	Tcl_DecrRefCount(fileNamePtr);
    }
    if (matchResult < 0) {
	return TCL_ERROR;
    }
    return TCL_OK;
}

/*
 *----------------------------------------------------------------------
 *
 * NativeMatchType --
 *
 *	This routine is used by the globbing code to check if a file matches a
 *	given type description.
 *
 * Results:
 *	The return value is 1, 0 or -1 indicating whether the file matches the
 *	given criteria, does not match them, or an error occurred (in which
 *	case an error is left in interp).
 *
 * Side effects:
 *	None.
 *
 *----------------------------------------------------------------------
 */

static int
NativeMatchType(
    Tcl_Interp *interp,       /* Interpreter to receive errors. */
    const char *nativeEntry,  /* Native path to check. */
    const char *nativeName,   /* Native filename to check. */
    Tcl_GlobTypeData *types)  /* Type description to match against. */
{
    Tcl_StatBuf buf;

    if (types == NULL) {
	/*
	 * Simply check for the file's existence, but do it with lstat, in
	 * case it is a link to a file which doesn't exist (since that case
	 * would not show up if we used 'access' or 'stat')
	 */

	if (TclOSlstat(nativeEntry, &buf) != 0) {
	    return 0;
	}
	return 1;
    }

    if (types->perm != 0) {
	if (TclOSstat(nativeEntry, &buf) != 0) {
	    /*
	     * Either the file has disappeared between the 'readdir' call and
	     * the 'stat' call, or the file is a link to a file which doesn't
	     * exist (which we could ascertain with lstat), or there is some
	     * other strange problem. In all these cases, we define this to
	     * mean the file does not match any defined permission, and
	     * therefore it is not added to the list of files to return.
	     */

	    return 0;
	}

	/*
	 * readonly means that there are NO write permissions (even for user),
	 * but execute is OK for anybody OR that the user immutable flag is
	 * set (where supported).
	 */

	if (((types->perm & TCL_GLOB_PERM_RONLY) &&
#if defined(HAVE_CHFLAGS) && defined(UF_IMMUTABLE)
		!(buf.st_flags & UF_IMMUTABLE) &&
#endif
		(buf.st_mode & (S_IWOTH|S_IWGRP|S_IWUSR))) ||
	    ((types->perm & TCL_GLOB_PERM_R) &&
		(access(nativeEntry, R_OK) != 0)) ||
	    ((types->perm & TCL_GLOB_PERM_W) &&
		(access(nativeEntry, W_OK) != 0)) ||
	    ((types->perm & TCL_GLOB_PERM_X) &&
		(access(nativeEntry, X_OK) != 0))
#ifndef MAC_OSX_TCL
	    || ((types->perm & TCL_GLOB_PERM_HIDDEN) &&
		(*nativeName != '.'))
#endif /* MAC_OSX_TCL */
		) {
	    return 0;
	}
    }
    if (types->type != 0) {
	if (types->perm == 0) {
	    /*
	     * We haven't yet done a stat on the file.
	     */

	    if (TclOSstat(nativeEntry, &buf) != 0) {
		/*
		 * Posix error occurred. The only ok case is if this is a link
		 * to a nonexistent file, and the user did 'glob -l'. So we
		 * check that here:
		 */

		if ((types->type & TCL_GLOB_TYPE_LINK)
			&& (TclOSlstat(nativeEntry, &buf) == 0)
			&& S_ISLNK(buf.st_mode)) {
		    return 1;
		}
		return 0;
	    }
	}

	/*
	 * In order bcdpsfl as in 'find -t'
	 */

	if (    ((types->type & TCL_GLOB_TYPE_BLOCK)&& S_ISBLK(buf.st_mode)) ||
		((types->type & TCL_GLOB_TYPE_CHAR) && S_ISCHR(buf.st_mode)) ||
		((types->type & TCL_GLOB_TYPE_DIR)  && S_ISDIR(buf.st_mode)) ||
		((types->type & TCL_GLOB_TYPE_PIPE) && S_ISFIFO(buf.st_mode))||
#ifdef S_ISSOCK
		((types->type & TCL_GLOB_TYPE_SOCK) && S_ISSOCK(buf.st_mode))||
#endif /* S_ISSOCK */
		((types->type & TCL_GLOB_TYPE_FILE) && S_ISREG(buf.st_mode))) {
	    /*
	     * Do nothing - this file is ok.
	     */
	} else {
#ifdef S_ISLNK
	    if ((types->type & TCL_GLOB_TYPE_LINK)
		    && (TclOSlstat(nativeEntry, &buf) == 0)
		    && S_ISLNK(buf.st_mode)) {
		goto filetypeOK;
	    }
#endif /* S_ISLNK */
	    return 0;
	}
    }
  filetypeOK:

    /*
     * If we're on OSX, we also have to worry about matching the file creator
     * code (if specified). Do that now.
     */

#ifdef MAC_OSX_TCL
    if (types->macType != NULL || types->macCreator != NULL ||
	    (types->perm & TCL_GLOB_PERM_HIDDEN)) {
	int matchResult;

	if (types->perm == 0 && types->type == 0) {
	    /*
	     * We haven't yet done a stat on the file.
	     */

	    if (TclOSstat(nativeEntry, &buf) != 0) {
		return 0;
	    }
	}

	matchResult = TclMacOSXMatchType(interp, nativeEntry, nativeName,
		&buf, types);
	if (matchResult != 1) {
	    return matchResult;
	}
    }
#else
    (void)interp;
#endif /* MAC_OSX_TCL */

    return 1;
}

/*
 *---------------------------------------------------------------------------
 *
 * TclpGetUserHome --
 *
 *	This function takes the specified user name and finds their home
 *	directory.
 *
 * Results:
 *	The result is a pointer to a string specifying the user's home
 *	directory, or NULL if the user's home directory could not be
 *	determined. Storage for the result string is allocated in bufferPtr;
 *	the caller must call Tcl_DStringFree() when the result is no longer
 *	needed.
 *
 * Side effects:
 *	None.
 *
 *----------------------------------------------------------------------
 */

const char *
TclpGetUserHome(
    const char *name,		/* User name for desired home directory. */
    Tcl_DString *bufferPtr)	/* Uninitialized or free DString filled with
				 * name of user's home directory. */
{
    struct passwd *pwPtr;
    Tcl_DString ds;
    const char *native = Tcl_UtfToExternalDString(NULL, name, TCL_INDEX_NONE, &ds);

    pwPtr = TclpGetPwNam(native);			/* INTL: Native. */
    Tcl_DStringFree(&ds);

    if (pwPtr == NULL) {
	return NULL;
    }
    return Tcl_ExternalToUtfDString(NULL, pwPtr->pw_dir, TCL_INDEX_NONE, bufferPtr);
}

/*
 *---------------------------------------------------------------------------
 *
 * TclpObjAccess --
 *
 *	This function replaces the library version of access().
 *
 * Results:
 *	See access() documentation.
 *
 * Side effects:
 *	See access() documentation.
 *
 *---------------------------------------------------------------------------
 */

int
TclpObjAccess(
    Tcl_Obj *pathPtr,		/* Path of file to access */
    int mode)			/* Permission setting. */
{
    const char *path = (const char *)Tcl_FSGetNativePath(pathPtr);

    if (path == NULL) {
	return -1;
    }
    return access(path, mode);
}

/*
 *---------------------------------------------------------------------------
 *
 * TclpObjChdir --
 *
 *	This function replaces the library version of chdir().
 *
 * Results:
 *	See chdir() documentation.
 *
 * Side effects:
 *	See chdir() documentation.
 *
 *---------------------------------------------------------------------------
 */

int
TclpObjChdir(
    Tcl_Obj *pathPtr)		/* Path to new working directory */
{
    const char *path = (const char *)Tcl_FSGetNativePath(pathPtr);

    if (path == NULL) {
	return -1;
    }
    return chdir(path);
}

/*
 *----------------------------------------------------------------------
 *
 * TclpObjLstat --
 *
 *	This function replaces the library version of lstat().
 *
 * Results:
 *	See lstat() documentation.
 *
 * Side effects:
 *	See lstat() documentation.
 *
 *----------------------------------------------------------------------
 */

int
TclpObjLstat(
    Tcl_Obj *pathPtr,		/* Path of file to stat */
    Tcl_StatBuf *bufPtr)	/* Filled with results of stat call. */
{
    return TclOSlstat((const char *)Tcl_FSGetNativePath(pathPtr), bufPtr);
}

/*
 *---------------------------------------------------------------------------
 *
 * TclpGetNativeCwd --
 *
 *	This function replaces the library version of getcwd().
 *
 * Results:
 *	The input and output are filesystem paths in native form. The result
 *	is either the given clientData, if the working directory hasn't
 *	changed, or a new clientData (owned by our caller), giving the new
 *	native path, or NULL if the current directory could not be determined.
 *	If NULL is returned, the caller can examine the standard posix error
 *	codes to determine the cause of the problem.
 *
 * Side effects:
 *	None.
 *
 *----------------------------------------------------------------------
 */

ClientData
TclpGetNativeCwd(
    ClientData clientData)
{
    char buffer[MAXPATHLEN+1];

#ifdef USEGETWD
    if (getwd(buffer) == NULL) {			/* INTL: Native. */
	return NULL;
    }
#else
    if (getcwd(buffer, MAXPATHLEN+1) == NULL) {		/* INTL: Native. */
	return NULL;
    }
#endif /* USEGETWD */

    if ((clientData == NULL) || strcmp(buffer, (const char *) clientData)) {
	char *newCd = (char *)Tcl_Alloc(strlen(buffer) + 1);

	strcpy(newCd, buffer);
	return newCd;
    }

    /*
     * No change to pwd.
     */

    return clientData;
}

/*
 *---------------------------------------------------------------------------
 *
 * TclpGetCwd --
 *
 *	This function replaces the library version of getcwd(). (Obsolete
 *	function, only retained for old extensions which may call it
 *	directly).
 *
 * Results:
 *	The result is a pointer to a string specifying the current directory,
 *	or NULL if the current directory could not be determined. If NULL is
 *	returned, an error message is left in the interp's result. Storage for
 *	the result string is allocated in bufferPtr; the caller must call
 *	Tcl_DStringFree() when the result is no longer needed.
 *
 * Side effects:
 *	None.
 *
 *----------------------------------------------------------------------
 */

const char *
TclpGetCwd(
    Tcl_Interp *interp,		/* If non-NULL, used for error reporting. */
    Tcl_DString *bufferPtr)	/* Uninitialized or free DString filled with
				 * name of current directory. */
{
    char buffer[MAXPATHLEN+1];

#ifdef USEGETWD
    if (getwd(buffer) == NULL)				/* INTL: Native. */
#else
    if (getcwd(buffer, MAXPATHLEN+1) == NULL)		/* INTL: Native. */
#endif /* USEGETWD */
    {
	if (interp != NULL) {
	    Tcl_SetObjResult(interp, Tcl_ObjPrintf(
		    "error getting working directory name: %s",
		    Tcl_PosixError(interp)));
	}
	return NULL;
    }
    return Tcl_ExternalToUtfDString(NULL, buffer, TCL_INDEX_NONE, bufferPtr);
}

/*
 *---------------------------------------------------------------------------
 *
 * TclpReadlink --
 *
 *	This function replaces the library version of readlink().
 *
 * Results:
 *	The result is a pointer to a string specifying the contents of the
 *	symbolic link given by 'path', or NULL if the symbolic link could not
 *	be read. Storage for the result string is allocated in bufferPtr; the
 *	caller must call Tcl_DStringFree() when the result is no longer
 *	needed.
 *
 * Side effects:
 *	See readlink() documentation.
 *
 *---------------------------------------------------------------------------
 */

char *
TclpReadlink(
    const char *path,		/* Path of file to readlink (UTF-8). */
    Tcl_DString *linkPtr)	/* Uninitialized or free DString filled with
				 * contents of link (UTF-8). */
{
#ifndef DJGPP
    char link[MAXPATHLEN];
    int length;
    const char *native;
    Tcl_DString ds;

    native = Tcl_UtfToExternalDString(NULL, path, TCL_INDEX_NONE, &ds);
    length = readlink(native, link, sizeof(link));	/* INTL: Native. */
    Tcl_DStringFree(&ds);

    if (length < 0) {
	return NULL;
    }

    Tcl_ExternalToUtfDStringEx(NULL, link, length, TCL_ENCODING_NOCOMPLAIN, linkPtr);
    return Tcl_DStringValue(linkPtr);
#else
    return NULL;
#endif /* !DJGPP */
}

/*
 *----------------------------------------------------------------------
 *
 * TclpObjStat --
 *
 *	This function replaces the library version of stat().
 *
 * Results:
 *	See stat() documentation.
 *
 * Side effects:
 *	See stat() documentation.
 *
 *----------------------------------------------------------------------
 */

int
TclpObjStat(
    Tcl_Obj *pathPtr,		/* Path of file to stat */
    Tcl_StatBuf *bufPtr)	/* Filled with results of stat call. */
{
    const char *path = (const char *)Tcl_FSGetNativePath(pathPtr);

    if (path == NULL) {
	return -1;
    }
    return TclOSstat(path, bufPtr);
}

#ifdef S_IFLNK

Tcl_Obj *
TclpObjLink(
    Tcl_Obj *pathPtr,
    Tcl_Obj *toPtr,
    int linkAction)
{
    if (toPtr != NULL) {
	const char *src = (const char *)Tcl_FSGetNativePath(pathPtr);
	const char *target = NULL;

	if (src == NULL) {
	    return NULL;
	}

	/*
	 * If we're making a symbolic link and the path is relative, then we
	 * must check whether it exists _relative_ to the directory in which
	 * the src is found (not relative to the current cwd which is just not
	 * relevant in this case).
	 *
	 * If we're making a hard link, then a relative path is just converted
	 * to absolute relative to the cwd.
	 */

	if ((linkAction & TCL_CREATE_SYMBOLIC_LINK)
		&& (Tcl_FSGetPathType(toPtr) == TCL_PATH_RELATIVE)) {
	    Tcl_Obj *dirPtr, *absPtr;

	    dirPtr = TclPathPart(NULL, pathPtr, TCL_PATH_DIRNAME);
	    if (dirPtr == NULL) {
		return NULL;
	    }
	    absPtr = Tcl_FSJoinToPath(dirPtr, 1, &toPtr);
	    Tcl_IncrRefCount(absPtr);
	    if (Tcl_FSAccess(absPtr, F_OK) == -1) {
		Tcl_DecrRefCount(absPtr);
		Tcl_DecrRefCount(dirPtr);

		/*
		 * Target doesn't exist.
		 */

		errno = ENOENT;
		return NULL;
	    }

	    /*
	     * Target exists; we'll construct the relative path we want below.
	     */

	    Tcl_DecrRefCount(absPtr);
	    Tcl_DecrRefCount(dirPtr);
	} else {
	    target = (const char*)Tcl_FSGetNativePath(toPtr);
	    if (target == NULL) {
		return NULL;
	    }
	    if (access(target, F_OK) == -1) {
		/*
		 * Target doesn't exist.
		 */

		errno = ENOENT;
		return NULL;
	    }
	}

	if (access(src, F_OK) != -1) {
	    /*
	     * Src exists.
	     */

	    errno = EEXIST;
	    return NULL;
	}

	/*
	 * Check symbolic link flag first, since we prefer to create these.
	 */

	if (linkAction & TCL_CREATE_SYMBOLIC_LINK) {
	    Tcl_DString ds;
	    Tcl_Obj *transPtr;
	    size_t length;

	    /*
	     * Now we don't want to link to the absolute, normalized path.
	     * Relative links are quite acceptable (but links to ~user are not
	     * -- these must be expanded first).
	     */

	    transPtr = Tcl_FSGetTranslatedPath(NULL, toPtr);
	    if (transPtr == NULL) {
		return NULL;
	    }
	    target = Tcl_GetStringFromObj(transPtr, &length);
	    target = Tcl_UtfToExternalDString(NULL, target, length, &ds);
	    Tcl_DecrRefCount(transPtr);

	    if (symlink(target, src) != 0) {
		toPtr = NULL;
	    }
	    Tcl_DStringFree(&ds);
	} else if (linkAction & TCL_CREATE_HARD_LINK) {
	    if (link(target, src) != 0) {
		return NULL;
	    }
	} else {
	    errno = ENODEV;
	    return NULL;
	}
	return toPtr;
    } else {
	Tcl_Obj *linkPtr = NULL;

	char link[MAXPATHLEN];
	int length;
	Tcl_DString ds;
	Tcl_Obj *transPtr;

	transPtr = Tcl_FSGetTranslatedPath(NULL, pathPtr);
	if (transPtr == NULL) {
	    return NULL;
	}
	Tcl_DecrRefCount(transPtr);

	length = readlink((const char *)Tcl_FSGetNativePath(pathPtr), link, sizeof(link));
	if (length < 0) {
	    return NULL;
	}

<<<<<<< HEAD
	Tcl_ExternalToUtfDStringEx(NULL, link, length, TCL_ENCODING_NOCOMPLAIN, &ds);
	linkPtr = TclDStringToObj(&ds);
=======
	Tcl_ExternalToUtfDString(NULL, link, length, &ds);
	linkPtr = Tcl_DStringToObj(&ds);
>>>>>>> 5b97ab63
	Tcl_IncrRefCount(linkPtr);
	return linkPtr;
    }
}
#endif /* S_IFLNK */

/*
 *---------------------------------------------------------------------------
 *
 * TclpFilesystemPathType --
 *
 *	This function is part of the native filesystem support, and returns
 *	the path type of the given path. Right now it simply returns NULL. In
 *	the future it could return specific path types, like 'nfs', 'samba',
 *	'FAT32', etc.
 *
 * Results:
 *	NULL at present.
 *
 * Side effects:
 *	None.
 *
 *---------------------------------------------------------------------------
 */

Tcl_Obj *
TclpFilesystemPathType(
    TCL_UNUSED(Tcl_Obj *))
{
    /*
     * All native paths are of the same type.
     */

    return NULL;
}

/*
 *---------------------------------------------------------------------------
 *
 * TclpNativeToNormalized --
 *
 *	Convert native format to a normalized path object, with refCount of
 *	zero.
 *
 *	Currently assumes all native paths are actually normalized already, so
 *	if the path given is not normalized this will actually just convert to
 *	a valid string path, but not necessarily a normalized one.
 *
 * Results:
 *	A valid normalized path.
 *
 * Side effects:
 *	None.
 *
 *---------------------------------------------------------------------------
 */

Tcl_Obj *
TclpNativeToNormalized(
    ClientData clientData)
{
    Tcl_DString ds;

<<<<<<< HEAD
    Tcl_ExternalToUtfDStringEx(NULL, (const char *) clientData, TCL_INDEX_NONE, TCL_ENCODING_NOCOMPLAIN, &ds);
    return TclDStringToObj(&ds);
=======
    Tcl_ExternalToUtfDString(NULL, (const char *) clientData, TCL_INDEX_NONE, &ds);
    return Tcl_DStringToObj(&ds);
>>>>>>> 5b97ab63
}

/*
 *---------------------------------------------------------------------------
 *
 * TclNativeCreateNativeRep --
 *
 *	Create a native representation for the given path.
 *
 * Results:
 *	The nativePath representation.
 *
 * Side effects:
 *	Memory will be allocated. The path may need to be normalized.
 *
 *---------------------------------------------------------------------------
 */

ClientData
TclNativeCreateNativeRep(
    Tcl_Obj *pathPtr)
{
    char *nativePathPtr;
    const char *str;
    Tcl_DString ds;
    Tcl_Obj *validPathPtr;
    size_t len;

    if (TclFSCwdIsNative()) {
	/*
	 * The cwd is native, which means we can use the translated path
	 * without worrying about normalization (this will also usually be
	 * shorter so the utf-to-external conversion will be somewhat faster).
	 */

	validPathPtr = Tcl_FSGetTranslatedPath(NULL, pathPtr);
	if (validPathPtr == NULL) {
	    return NULL;
	}
    } else {
	/*
	 * Make sure the normalized path is set.
	 */

	validPathPtr = Tcl_FSGetNormalizedPath(NULL, pathPtr);
	if (validPathPtr == NULL) {
	    return NULL;
	}
	Tcl_IncrRefCount(validPathPtr);
    }

    str = Tcl_GetStringFromObj(validPathPtr, &len);
    Tcl_UtfToExternalDStringEx(NULL, str, len, TCL_ENCODING_NOCOMPLAIN, &ds);
    len = Tcl_DStringLength(&ds) + sizeof(char);
    if (strlen(Tcl_DStringValue(&ds)) < len - sizeof(char)) {
	/* See bug [3118489]: NUL in filenames */
	Tcl_DecrRefCount(validPathPtr);
	Tcl_DStringFree(&ds);
	return NULL;
    }
    Tcl_DecrRefCount(validPathPtr);
    nativePathPtr = (char *)Tcl_Alloc(len);
    memcpy(nativePathPtr, Tcl_DStringValue(&ds), len);

    Tcl_DStringFree(&ds);
    return nativePathPtr;
}

/*
 *---------------------------------------------------------------------------
 *
 * TclNativeDupInternalRep --
 *
 *	Duplicate the native representation.
 *
 * Results:
 *	The copied native representation, or NULL if it is not possible to
 *	copy the representation.
 *
 * Side effects:
 *	Memory will be allocated for the copy.
 *
 *---------------------------------------------------------------------------
 */

ClientData
TclNativeDupInternalRep(
    ClientData clientData)
{
    char *copy;
    size_t len;

    if (clientData == NULL) {
	return NULL;
    }

    /*
     * ASCII representation when running on Unix.
     */

    len = (strlen((const char*) clientData) + 1) * sizeof(char);

    copy = (char *)Tcl_Alloc(len);
    memcpy(copy, clientData, len);
    return copy;
}

/*
 *---------------------------------------------------------------------------
 *
 * TclpUtime --
 *
 *	Set the modification date for a file.
 *
 * Results:
 *	0 on success, -1 on error.
 *
 * Side effects:
 *	None.
 *
 *---------------------------------------------------------------------------
 */

int
TclpUtime(
    Tcl_Obj *pathPtr,		/* File to modify */
    struct utimbuf *tval)	/* New modification date structure */
{
    return utime((const char *)Tcl_FSGetNativePath(pathPtr), tval);
}

#ifdef __CYGWIN__

int
TclOSfstat(
    int fd,
    void *cygstat)
{
    struct stat buf;
    Tcl_StatBuf *statBuf = (Tcl_StatBuf *)cygstat;
    int result = fstat(fd, &buf);

    statBuf->st_mode = buf.st_mode;
    statBuf->st_ino = buf.st_ino;
    statBuf->st_dev = buf.st_dev;
    statBuf->st_rdev = buf.st_rdev;
    statBuf->st_nlink = buf.st_nlink;
    statBuf->st_uid = buf.st_uid;
    statBuf->st_gid = buf.st_gid;
    statBuf->st_size = buf.st_size;
    statBuf->st_atime = buf.st_atime;
    statBuf->st_mtime = buf.st_mtime;
    statBuf->st_ctime = buf.st_ctime;
    return result;
}

int
TclOSstat(
    const char *name,
    void *cygstat)
{
    struct stat buf;
    Tcl_StatBuf *statBuf = (Tcl_StatBuf *)cygstat;
    int result = stat(name, &buf);

    statBuf->st_mode = buf.st_mode;
    statBuf->st_ino = buf.st_ino;
    statBuf->st_dev = buf.st_dev;
    statBuf->st_rdev = buf.st_rdev;
    statBuf->st_nlink = buf.st_nlink;
    statBuf->st_uid = buf.st_uid;
    statBuf->st_gid = buf.st_gid;
    statBuf->st_size = buf.st_size;
    statBuf->st_atime = buf.st_atime;
    statBuf->st_mtime = buf.st_mtime;
    statBuf->st_ctime = buf.st_ctime;
    return result;
}

int
TclOSlstat(
    const char *name,
    void *cygstat)
{
    struct stat buf;
    Tcl_StatBuf *statBuf = (Tcl_StatBuf *)cygstat;
    int result = lstat(name, &buf);

    statBuf->st_mode = buf.st_mode;
    statBuf->st_ino = buf.st_ino;
    statBuf->st_dev = buf.st_dev;
    statBuf->st_rdev = buf.st_rdev;
    statBuf->st_nlink = buf.st_nlink;
    statBuf->st_uid = buf.st_uid;
    statBuf->st_gid = buf.st_gid;
    statBuf->st_size = buf.st_size;
    statBuf->st_atime = buf.st_atime;
    statBuf->st_mtime = buf.st_mtime;
    statBuf->st_ctime = buf.st_ctime;
    return result;
}
#endif /* CYGWIN */

/*
 * Local Variables:
 * mode: c
 * c-basic-offset: 4
 * fill-column: 78
 * End:
 */<|MERGE_RESOLUTION|>--- conflicted
+++ resolved
@@ -1008,13 +1008,8 @@
 	    return NULL;
 	}
 
-<<<<<<< HEAD
 	Tcl_ExternalToUtfDStringEx(NULL, link, length, TCL_ENCODING_NOCOMPLAIN, &ds);
-	linkPtr = TclDStringToObj(&ds);
-=======
-	Tcl_ExternalToUtfDString(NULL, link, length, &ds);
 	linkPtr = Tcl_DStringToObj(&ds);
->>>>>>> 5b97ab63
 	Tcl_IncrRefCount(linkPtr);
 	return linkPtr;
     }
@@ -1080,13 +1075,8 @@
 {
     Tcl_DString ds;
 
-<<<<<<< HEAD
     Tcl_ExternalToUtfDStringEx(NULL, (const char *) clientData, TCL_INDEX_NONE, TCL_ENCODING_NOCOMPLAIN, &ds);
-    return TclDStringToObj(&ds);
-=======
-    Tcl_ExternalToUtfDString(NULL, (const char *) clientData, TCL_INDEX_NONE, &ds);
     return Tcl_DStringToObj(&ds);
->>>>>>> 5b97ab63
 }
  
