--- conflicted
+++ resolved
@@ -41,13 +41,8 @@
     TCL_UNUSED(const char *) /*argv0*/)
 {
     Tcl_Encoding encoding;
-<<<<<<< HEAD
     size_t length;
-    wchar_t buf[PATH_MAX];
-=======
-    int length;
     wchar_t buf[PATH_MAX] = L"";
->>>>>>> 58f6f4d7
     char name[PATH_MAX * 3 + 1];
 
     GetModuleFileNameW(NULL, buf, PATH_MAX);
