--- conflicted
+++ resolved
@@ -42,15 +42,9 @@
 {
     Tcl_Encoding encoding;
 #ifdef __CYGWIN__
-<<<<<<< HEAD
     size_t length;
-    char buf[PATH_MAX * 2];
-    char name[PATH_MAX * TCL_UTF_MAX + 1];
-=======
-    int length;
     wchar_t buf[PATH_MAX];
     char name[PATH_MAX * 3 + 1];
->>>>>>> fddf78ed
     GetModuleFileNameW(NULL, buf, PATH_MAX);
     cygwin_conv_path(3, buf, name, PATH_MAX);
     length = strlen(name);
