/*
 * tclUnixFile.c --
 *
 *	This file contains wrappers around UNIX file handling functions.
 *	These wrappers mask differences between Windows and UNIX.
 *
 * Copyright (c) 1995-1998 Sun Microsystems, Inc.
 *
 * See the file "license.terms" for information on usage and redistribution of
 * this file, and for a DISCLAIMER OF ALL WARRANTIES.
 */

#include "tclInt.h"
#include "tclFileSystem.h"

static int NativeMatchType(Tcl_Interp *interp, CONST char* nativeEntry,
	CONST char* nativeName, Tcl_GlobTypeData *types);

/*
 *---------------------------------------------------------------------------
 *
 * TclpFindExecutable --
 *
 *	This function computes the absolute path name of the current
 *	application, given its argv[0] value. For Cygwin, argv[0] is
 *	ignored and the path is determined the same as under win32.
 *
 * Results:
 *	None.
 *
 * Side effects:
 *	The computed path name is stored as a ProcessGlobalValue.
 *
 *---------------------------------------------------------------------------
 */

void
TclpFindExecutable(
    CONST char *argv0)		/* The value of the application's argv[0]
				 * (native). */
{
    Tcl_Encoding encoding;
#ifdef __CYGWIN__
    int length;
    char buf[PATH_MAX * TCL_UTF_MAX + 1];
    char name[PATH_MAX * TCL_UTF_MAX + 1];
<<<<<<< HEAD

    /* Make some symbols available without including <windows.h> */
#   define CP_UTF8 65001
    DLLIMPORT extern int cygwin_conv_to_full_posix_path(const char *, char *);
    DLLIMPORT extern __stdcall int GetModuleFileNameW(void *, const char *, int);
    DLLIMPORT extern __stdcall int WideCharToMultiByte(int, int, const char *, int,
		const char *, int, const char *, const char *);

=======
#else
    CONST char *name, *p;
    Tcl_StatBuf statBuf;
    Tcl_DString buffer, nameString;
#endif

    if (tclNativeExecutableName != NULL) {
	return tclNativeExecutableName;
    }

#ifdef __CYGWIN__
>>>>>>> 98c87c0b
    GetModuleFileNameW(NULL, name, PATH_MAX);
    WideCharToMultiByte(CP_UTF8, 0, name, -1, buf, PATH_MAX, NULL, NULL);
    cygwin_conv_to_full_posix_path(buf, name);
    length = strlen(name);
    if ((length > 4) && !strcasecmp(name + length - 4, ".exe")) {
	/* Strip '.exe' part. */
	length -= 4;
    }
	encoding = Tcl_GetEncoding(NULL, NULL);
	TclSetObjNameOfExecutable(
		Tcl_NewStringObj(name, length), encoding);
#else
    const char *name, *p;
    Tcl_StatBuf statBuf;
    Tcl_DString buffer, nameString, cwd, utfName;

    if (argv0 == NULL) {
	return;
    }
    Tcl_DStringInit(&buffer);

    name = argv0;
    for (p = name; *p != '\0'; p++) {
	if (*p == '/') {
	    /*
	     * The name contains a slash, so use the name directly without
	     * doing a path search.
	     */

	    goto gotName;
	}
    }

    p = getenv("PATH");					/* INTL: Native. */
    if (p == NULL) {
	/*
	 * There's no PATH environment variable; use the default that is used
	 * by sh.
	 */

	p = ":/bin:/usr/bin";
    } else if (*p == '\0') {
	/*
	 * An empty path is equivalent to ".".
	 */

	p = "./";
    }

    /*
     * Search through all the directories named in the PATH variable to see if
     * argv[0] is in one of them. If so, use that file name.
     */

    while (1) {
	while (TclIsSpaceProc(*p)) {
	    p++;
	}
	name = p;
	while ((*p != ':') && (*p != 0)) {
	    p++;
	}
	Tcl_DStringSetLength(&buffer, 0);
	if (p != name) {
	    Tcl_DStringAppend(&buffer, name, p - name);
	    if (p[-1] != '/') {
		Tcl_DStringAppend(&buffer, "/", 1);
	    }
	}
	name = Tcl_DStringAppend(&buffer, argv0, -1);

	/*
	 * INTL: The following calls to access() and stat() should not be
	 * converted to Tclp routines because they need to operate on native
	 * strings directly.
	 */

	if ((access(name, X_OK) == 0)			/* INTL: Native. */
		&& (TclOSstat(name, &statBuf) == 0)	/* INTL: Native. */
		&& S_ISREG(statBuf.st_mode)) {
	    goto gotName;
	}
	if (*p == '\0') {
	    break;
	} else if (*(p+1) == 0) {
	    p = "./";
	} else {
	    p++;
	}
    }
    TclSetObjNameOfExecutable(Tcl_NewObj(), NULL);
    goto done;

    /*
     * If the name starts with "/" then just store it
     */

  gotName:
#ifdef DJGPP
    if (name[1] == ':')
#else
    if (name[0] == '/')
#endif
    {
	encoding = Tcl_GetEncoding(NULL, NULL);
	Tcl_ExternalToUtfDString(encoding, name, -1, &utfName);
	TclSetObjNameOfExecutable(
		Tcl_NewStringObj(Tcl_DStringValue(&utfName), -1), encoding);
	Tcl_DStringFree(&utfName);
	goto done;
    }

    /*
     * The name is relative to the current working directory. First strip off
     * a leading "./", if any, then add the full path name of the current
     * working directory.
     */

    if ((name[0] == '.') && (name[1] == '/')) {
	name += 2;
    }

    Tcl_DStringInit(&nameString);
    Tcl_DStringAppend(&nameString, name, -1);

    TclpGetCwd(NULL, &cwd);

    Tcl_DStringFree(&buffer);
    Tcl_UtfToExternalDString(NULL, Tcl_DStringValue(&cwd),
	    Tcl_DStringLength(&cwd), &buffer);
    if (Tcl_DStringValue(&cwd)[Tcl_DStringLength(&cwd) -1] != '/') {
	Tcl_DStringAppend(&buffer, "/", 1);
    }
    Tcl_DStringFree(&cwd);
    Tcl_DStringAppend(&buffer, Tcl_DStringValue(&nameString),
	    Tcl_DStringLength(&nameString));
    Tcl_DStringFree(&nameString);

    encoding = Tcl_GetEncoding(NULL, NULL);
    Tcl_ExternalToUtfDString(encoding, Tcl_DStringValue(&buffer), -1,
	    &utfName);
    TclSetObjNameOfExecutable(
	    Tcl_NewStringObj(Tcl_DStringValue(&utfName), -1), encoding);
    Tcl_DStringFree(&utfName);

  done:
    Tcl_DStringFree(&buffer);
#endif
}

/*
 *----------------------------------------------------------------------
 *
 * TclpMatchInDirectory --
 *
 *	This routine is used by the globbing code to search a directory for
 *	all files which match a given pattern.
 *
 * Results:
 *	The return value is a standard Tcl result indicating whether an error
 *	occurred in globbing. Errors are left in interp, good results are
 *	[lappend]ed to resultPtr (which must be a valid object).
 *
 * Side effects:
 *	None.
 *
 *----------------------------------------------------------------------
 */

int
TclpMatchInDirectory(
    Tcl_Interp *interp,		/* Interpreter to receive errors. */
    Tcl_Obj *resultPtr,		/* List object to lappend results. */
    Tcl_Obj *pathPtr,		/* Contains path to directory to search. */
    CONST char *pattern,	/* Pattern to match against. */
    Tcl_GlobTypeData *types)	/* Object containing list of acceptable types.
				 * May be NULL. In particular the directory
				 * flag is very important. */
{
    CONST char *native;
    Tcl_Obj *fileNamePtr;
    int matchResult = 0;

    if (types != NULL && types->type == TCL_GLOB_TYPE_MOUNT) {
	/*
	 * The native filesystem never adds mounts.
	 */

	return TCL_OK;
    }

    fileNamePtr = Tcl_FSGetTranslatedPath(interp, pathPtr);
    if (fileNamePtr == NULL) {
	return TCL_ERROR;
    }

    if (pattern == NULL || (*pattern == '\0')) {
	/*
	 * Match a file directly.
	 */
	Tcl_Obj *tailPtr;
	CONST char *nativeTail;

	native = (CONST char*) Tcl_FSGetNativePath(pathPtr);
	tailPtr = TclPathPart(interp, pathPtr, TCL_PATH_TAIL);
	nativeTail = (CONST char*) Tcl_FSGetNativePath(tailPtr);
	matchResult = NativeMatchType(interp, native, nativeTail, types);
	if (matchResult == 1) {
	    Tcl_ListObjAppendElement(interp, resultPtr, pathPtr);
	}
	Tcl_DecrRefCount(tailPtr);
	Tcl_DecrRefCount(fileNamePtr);
    } else {
	DIR *d;
	Tcl_DirEntry *entryPtr;
	CONST char *dirName;
	int dirLength;
	int matchHidden, matchHiddenPat;
	int nativeDirLen;
	Tcl_StatBuf statBuf;
	Tcl_DString ds;		/* native encoding of dir */
	Tcl_DString dsOrig;	/* utf-8 encoding of dir */

	Tcl_DStringInit(&dsOrig);
	dirName = Tcl_GetStringFromObj(fileNamePtr, &dirLength);
	Tcl_DStringAppend(&dsOrig, dirName, dirLength);

	/*
	 * Make sure that the directory part of the name really is a
	 * directory.  If the directory name is "", use the name "." instead,
	 * because some UNIX systems don't treat "" like "." automatically.
	 * Keep the "" for use in generating file names, otherwise "glob
	 * foo.c" would return "./foo.c".
	 */

	if (dirLength == 0) {
	    dirName = ".";
	} else {
	    dirName = Tcl_DStringValue(&dsOrig);

	    /*
	     * Make sure we have a trailing directory delimiter.
	     */

	    if (dirName[dirLength-1] != '/') {
		dirName = Tcl_DStringAppend(&dsOrig, "/", 1);
		dirLength++;
	    }
	}

	/*
	 * Now open the directory for reading and iterate over the contents.
	 */

	native = Tcl_UtfToExternalDString(NULL, dirName, -1, &ds);

	if ((TclOSstat(native, &statBuf) != 0)		/* INTL: Native. */
		|| !S_ISDIR(statBuf.st_mode)) {
	    Tcl_DStringFree(&dsOrig);
	    Tcl_DStringFree(&ds);
	    Tcl_DecrRefCount(fileNamePtr);
	    return TCL_OK;
	}

	d = opendir(native);				/* INTL: Native. */
	if (d == NULL) {
	    Tcl_DStringFree(&ds);
	    if (interp != NULL) {
		Tcl_ResetResult(interp);
		Tcl_AppendResult(interp, "couldn't read directory \"",
			Tcl_DStringValue(&dsOrig), "\": ",
			Tcl_PosixError(interp), (char *) NULL);
	    }
	    Tcl_DStringFree(&dsOrig);
	    Tcl_DecrRefCount(fileNamePtr);
	    return TCL_ERROR;
	}

	nativeDirLen = Tcl_DStringLength(&ds);

	/*
	 * Check to see if -type or the pattern requests hidden files.
	 */

	matchHiddenPat = (pattern[0] == '.')
		|| ((pattern[0] == '\\') && (pattern[1] == '.'));
	matchHidden = matchHiddenPat 
		|| (types && (types->perm & TCL_GLOB_PERM_HIDDEN));
	while ((entryPtr = TclOSreaddir(d)) != NULL) {	/* INTL: Native. */
	    Tcl_DString utfDs;
	    CONST char *utfname;

	    /*
	     * Skip this file if it doesn't agree with the hidden parameters
	     * requested by the user (via -type or pattern).
	     */

	    if (*entryPtr->d_name == '.') {
		if (!matchHidden) continue;
	    } else {
#ifdef MAC_OSX_TCL
		if (matchHiddenPat) continue;
		/* Also need to check HFS hidden flag in TclMacOSXMatchType. */
#else
		if (matchHidden) continue;
#endif
	    }

	    /*
	     * Now check to see if the file matches, according to both type
	     * and pattern. If so, add the file to the result.
	     */

	    utfname = Tcl_ExternalToUtfDString(NULL, entryPtr->d_name, -1,
		    &utfDs);
	    if (Tcl_StringCaseMatch(utfname, pattern, 0)) {
		int typeOk = 1;

		if (types != NULL) {
		    Tcl_DStringSetLength(&ds, nativeDirLen);
		    native = Tcl_DStringAppend(&ds, entryPtr->d_name, -1);
		    matchResult = NativeMatchType(interp, native,
			    entryPtr->d_name, types);
		    typeOk = (matchResult == 1);
		}
		if (typeOk) {
		    Tcl_ListObjAppendElement(interp, resultPtr,
			    TclNewFSPathObj(pathPtr, utfname,
			    Tcl_DStringLength(&utfDs)));
		}
	    }
	    Tcl_DStringFree(&utfDs);
	    if (matchResult < 0) {
		break;
	    }
	}

	closedir(d);
	Tcl_DStringFree(&ds);
	Tcl_DStringFree(&dsOrig);
	Tcl_DecrRefCount(fileNamePtr);
    }
    if (matchResult < 0) {
	return TCL_ERROR;
    } else {
	return TCL_OK;
    }
}

/*
 *----------------------------------------------------------------------
 *
 * NativeMatchType --
 *
 *	This routine is used by the globbing code to check if a file
 *	matches a given type description.
 *
 * Results:
 *	The return value is 1, 0 or -1 indicating whether the file
 *	matches the given criteria, does not match them, or an error
 *	occurred (in wich case an error is left in interp).
 *
 * Side effects:
 *	None.
 *
 *----------------------------------------------------------------------
 */

static int
NativeMatchType(
    Tcl_Interp *interp,       /* Interpreter to receive errors. */
    CONST char *nativeEntry,  /* Native path to check. */
    CONST char *nativeName,   /* Native filename to check. */
    Tcl_GlobTypeData *types)  /* Type description to match against. */
{
    Tcl_StatBuf buf;
    if (types == NULL) {
	/*
	 * Simply check for the file's existence, but do it with lstat, in
	 * case it is a link to a file which doesn't exist (since that case
	 * would not show up if we used 'access' or 'stat')
	 */

	if (TclOSlstat(nativeEntry, &buf) != 0) {
	    return 0;
	}
    } else {
	if (types->perm != 0) {
	    if (TclOSstat(nativeEntry, &buf) != 0) {
		/*
		 * Either the file has disappeared between the 'readdir' call
		 * and the 'stat' call, or the file is a link to a file which
		 * doesn't exist (which we could ascertain with lstat), or
		 * there is some other strange problem. In all these cases, we
		 * define this to mean the file does not match any defined
		 * permission, and therefore it is not added to the list of
		 * files to return.
		 */

		return 0;
	    }

	    /*
	     * readonly means that there are NO write permissions (even for
	     * user), but execute is OK for anybody OR that the user immutable
	     * flag is set (where supported).
	     */

	    if (((types->perm & TCL_GLOB_PERM_RONLY) &&
#if defined(HAVE_CHFLAGS) && defined(UF_IMMUTABLE)
			!(buf.st_flags & UF_IMMUTABLE) &&
#endif
			(buf.st_mode & (S_IWOTH|S_IWGRP|S_IWUSR))) ||
		((types->perm & TCL_GLOB_PERM_R) &&
			(access(nativeEntry, R_OK) != 0)) ||
		((types->perm & TCL_GLOB_PERM_W) &&
			(access(nativeEntry, W_OK) != 0)) ||
		((types->perm & TCL_GLOB_PERM_X) &&
			(access(nativeEntry, X_OK) != 0))
#ifndef MAC_OSX_TCL
		|| ((types->perm & TCL_GLOB_PERM_HIDDEN) &&
			(*nativeName != '.'))
#endif
		) {
		return 0;
	    }
	}
	if (types->type != 0) {
	    if (types->perm == 0) {
		/*
		 * We haven't yet done a stat on the file.
		 */

		if (TclOSstat(nativeEntry, &buf) != 0) {
		    /*
		     * Posix error occurred. The only ok case is if this is a
		     * link to a nonexistent file, and the user did 'glob -l'.
		     * So we check that here:
		     */

		    if (types->type & TCL_GLOB_TYPE_LINK) {
			if (TclOSlstat(nativeEntry, &buf) == 0) {
			    if (S_ISLNK(buf.st_mode)) {
				return 1;
			    }
			}
		    }
		    return 0;
		}
	    }

	    /*
	     * In order bcdpfls as in 'find -t'
	     */

	    if (((types->type & TCL_GLOB_TYPE_BLOCK)&& S_ISBLK(buf.st_mode)) ||
		((types->type & TCL_GLOB_TYPE_CHAR) && S_ISCHR(buf.st_mode)) ||
		((types->type & TCL_GLOB_TYPE_DIR)  && S_ISDIR(buf.st_mode)) ||
		((types->type & TCL_GLOB_TYPE_PIPE) && S_ISFIFO(buf.st_mode))||
		((types->type & TCL_GLOB_TYPE_FILE) && S_ISREG(buf.st_mode))
#ifdef S_ISSOCK
		||((types->type & TCL_GLOB_TYPE_SOCK) && S_ISSOCK(buf.st_mode))
#endif /* S_ISSOCK */
		) {
		/*
		 * Do nothing - this file is ok.
		 */
	    } else {
#ifdef S_ISLNK
		if (types->type & TCL_GLOB_TYPE_LINK) {
		    if (TclOSlstat(nativeEntry, &buf) == 0) {
			if (S_ISLNK(buf.st_mode)) {
			    goto filetypeOK;
			}
		    }
		}
#endif /* S_ISLNK */
		return 0;
	    }
	}
    filetypeOK: ;
#ifdef MAC_OSX_TCL
	if (types->macType != NULL || types->macCreator != NULL ||
		(types->perm & TCL_GLOB_PERM_HIDDEN)) {
	    int matchResult;

	    if (types->perm == 0 && types->type == 0) {
		/*
		 * We haven't yet done a stat on the file.
		 */

		if (TclOSstat(nativeEntry, &buf) != 0) {
		    return 0;
		}
	    }

	    matchResult = TclMacOSXMatchType(interp, nativeEntry, nativeName,
		    &buf, types);
	    if (matchResult != 1) {
		return matchResult;
	    }
	}
#endif
    }
    return 1;
}

/*
 *---------------------------------------------------------------------------
 *
 * TclpGetUserHome --
 *
 *	This function takes the specified user name and finds their home
 *	directory.
 *
 * Results:
 *	The result is a pointer to a string specifying the user's home
 *	directory, or NULL if the user's home directory could not be
 *	determined. Storage for the result string is allocated in bufferPtr;
 *	the caller must call Tcl_DStringFree() when the result is no longer
 *	needed.
 *
 * Side effects:
 *	None.
 *
 *----------------------------------------------------------------------
 */

char *
TclpGetUserHome(
    CONST char *name,		/* User name for desired home directory. */
    Tcl_DString *bufferPtr)	/* Uninitialized or free DString filled with
				 * name of user's home directory. */
{
    struct passwd *pwPtr;
    Tcl_DString ds;
    CONST char *native;

    native = Tcl_UtfToExternalDString(NULL, name, -1, &ds);
    pwPtr = TclpGetPwNam(native);			/* INTL: Native. */
    Tcl_DStringFree(&ds);

    if (pwPtr == NULL) {
	return NULL;
    }
    Tcl_ExternalToUtfDString(NULL, pwPtr->pw_dir, -1, bufferPtr);
    return Tcl_DStringValue(bufferPtr);
}

/*
 *---------------------------------------------------------------------------
 *
 * TclpObjAccess --
 *
 *	This function replaces the library version of access().
 *
 * Results:
 *	See access() documentation.
 *
 * Side effects:
 *	See access() documentation.
 *
 *---------------------------------------------------------------------------
 */

int
TclpObjAccess(
    Tcl_Obj *pathPtr,		/* Path of file to access */
    int mode)			/* Permission setting. */
{
    CONST char *path = Tcl_FSGetNativePath(pathPtr);
    if (path == NULL) {
	return -1;
    } else {
	return access(path, mode);
    }
}

/*
 *---------------------------------------------------------------------------
 *
 * TclpObjChdir --
 *
 *	This function replaces the library version of chdir().
 *
 * Results:
 *	See chdir() documentation.
 *
 * Side effects:
 *	See chdir() documentation.
 *
 *---------------------------------------------------------------------------
 */

int
TclpObjChdir(
    Tcl_Obj *pathPtr)		/* Path to new working directory */
{
    CONST char *path = Tcl_FSGetNativePath(pathPtr);
    if (path == NULL) {
	return -1;
    } else {
	return chdir(path);
    }
}

/*
 *----------------------------------------------------------------------
 *
 * TclpObjLstat --
 *
 *	This function replaces the library version of lstat().
 *
 * Results:
 *	See lstat() documentation.
 *
 * Side effects:
 *	See lstat() documentation.
 *
 *----------------------------------------------------------------------
 */

int
TclpObjLstat(
    Tcl_Obj *pathPtr,		/* Path of file to stat */
    Tcl_StatBuf *bufPtr)	/* Filled with results of stat call. */
{
    return TclOSlstat(Tcl_FSGetNativePath(pathPtr), bufPtr);
}

/*
 *---------------------------------------------------------------------------
 *
 * TclpGetNativeCwd --
 *
 *	This function replaces the library version of getcwd().
 *
 * Results:
 *	The input and output are filesystem paths in native form. The result
 *	is either the given clientData, if the working directory hasn't
 *	changed, or a new clientData (owned by our caller), giving the new
 *	native path, or NULL if the current directory could not be determined.
 *	If NULL is returned, the caller can examine the standard posix error
 *	codes to determine the cause of the problem.
 *
 * Side effects:
 *	None.
 *
 *----------------------------------------------------------------------
 */

ClientData
TclpGetNativeCwd(
    ClientData clientData)
{
    char buffer[MAXPATHLEN+1];

#ifdef USEGETWD
    if (getwd(buffer) == NULL)				/* INTL: Native. */
#else
    if (getcwd(buffer, MAXPATHLEN+1) == NULL)		/* INTL: Native. */
#endif
    {
	return NULL;
    }
    if ((clientData != NULL) && strcmp(buffer, (CONST char*)clientData) == 0) {
	/*
	 * No change to pwd.
	 */

	return clientData;
    } else {
	char *newCd = (char *) ckalloc((unsigned) (strlen(buffer) + 1));
	strcpy(newCd, buffer);
	return (ClientData) newCd;
    }
}

/*
 *---------------------------------------------------------------------------
 *
 * TclpGetCwd --
 *
 *	This function replaces the library version of getcwd(). (Obsolete
 *	function, only retained for old extensions which may call it
 *	directly).
 *
 * Results:
 *	The result is a pointer to a string specifying the current directory,
 *	or NULL if the current directory could not be determined. If NULL is
 *	returned, an error message is left in the interp's result. Storage for
 *	the result string is allocated in bufferPtr; the caller must call
 *	Tcl_DStringFree() when the result is no longer needed.
 *
 * Side effects:
 *	None.
 *
 *----------------------------------------------------------------------
 */

CONST char *
TclpGetCwd(
    Tcl_Interp *interp,		/* If non-NULL, used for error reporting. */
    Tcl_DString *bufferPtr)	/* Uninitialized or free DString filled with
				 * name of current directory. */
{
    char buffer[MAXPATHLEN+1];

#ifdef USEGETWD
    if (getwd(buffer) == NULL)				/* INTL: Native. */
#else
    if (getcwd(buffer, MAXPATHLEN+1) == NULL)		/* INTL: Native. */
#endif
    {
	if (interp != NULL) {
	    Tcl_AppendResult(interp,
		    "error getting working directory name: ",
		    Tcl_PosixError(interp), NULL);
	}
	return NULL;
    }
    return Tcl_ExternalToUtfDString(NULL, buffer, -1, bufferPtr);
}

/*
 *---------------------------------------------------------------------------
 *
 * TclpReadlink --
 *
 *	This function replaces the library version of readlink().
 *
 * Results:
 *	The result is a pointer to a string specifying the contents of the
 *	symbolic link given by 'path', or NULL if the symbolic link could not
 *	be read. Storage for the result string is allocated in bufferPtr; the
 *	caller must call Tcl_DStringFree() when the result is no longer
 *	needed.
 *
 * Side effects:
 *	See readlink() documentation.
 *
 *---------------------------------------------------------------------------
 */

char *
TclpReadlink(
    CONST char *path,		/* Path of file to readlink (UTF-8). */
    Tcl_DString *linkPtr)	/* Uninitialized or free DString filled with
				 * contents of link (UTF-8). */
{
#ifndef DJGPP
    char link[MAXPATHLEN];
    int length;
    CONST char *native;
    Tcl_DString ds;

    native = Tcl_UtfToExternalDString(NULL, path, -1, &ds);
    length = readlink(native, link, sizeof(link));	/* INTL: Native. */
    Tcl_DStringFree(&ds);

    if (length < 0) {
	return NULL;
    }

    Tcl_ExternalToUtfDString(NULL, link, length, linkPtr);
    return Tcl_DStringValue(linkPtr);
#else
    return NULL;
#endif
}

/*
 *----------------------------------------------------------------------
 *
 * TclpObjStat --
 *
 *	This function replaces the library version of stat().
 *
 * Results:
 *	See stat() documentation.
 *
 * Side effects:
 *	See stat() documentation.
 *
 *----------------------------------------------------------------------
 */

int
TclpObjStat(
    Tcl_Obj *pathPtr,		/* Path of file to stat */
    Tcl_StatBuf *bufPtr)	/* Filled with results of stat call. */
{
    CONST char *path = Tcl_FSGetNativePath(pathPtr);
    if (path == NULL) {
	return -1;
    } else {
	return TclOSstat(path, bufPtr);
    }
}

#ifdef S_IFLNK

Tcl_Obj*
TclpObjLink(
    Tcl_Obj *pathPtr,
    Tcl_Obj *toPtr,
    int linkAction)
{
    if (toPtr != NULL) {
	CONST char *src = Tcl_FSGetNativePath(pathPtr);
	CONST char *target = NULL;

	if (src == NULL) {
	    return NULL;
	}

	/*
	 * If we're making a symbolic link and the path is relative, then we
	 * must check whether it exists _relative_ to the directory in which
	 * the src is found (not relative to the current cwd which is just not
	 * relevant in this case).
	 *
	 * If we're making a hard link, then a relative path is just converted
	 * to absolute relative to the cwd.
	 */

	if ((linkAction & TCL_CREATE_SYMBOLIC_LINK)
		&& (Tcl_FSGetPathType(toPtr) == TCL_PATH_RELATIVE)) {
	    Tcl_Obj *dirPtr, *absPtr;

	    dirPtr = TclPathPart(NULL, pathPtr, TCL_PATH_DIRNAME);
	    if (dirPtr == NULL) {
		return NULL;
	    }
	    absPtr = Tcl_FSJoinToPath(dirPtr, 1, &toPtr);
	    Tcl_IncrRefCount(absPtr);
	    if (Tcl_FSAccess(absPtr, F_OK) == -1) {
		Tcl_DecrRefCount(absPtr);
		Tcl_DecrRefCount(dirPtr);

		/*
		 * Target doesn't exist.
		 */

		errno = ENOENT;
		return NULL;
	    }

	    /*
	     * Target exists; we'll construct the relative path we want below.
	     */

	    Tcl_DecrRefCount(absPtr);
	    Tcl_DecrRefCount(dirPtr);
	} else {
	    target = Tcl_FSGetNativePath(toPtr);
	    if (target == NULL) {
		return NULL;
	    }
	    if (access(target, F_OK) == -1) {
		/*
		 * Target doesn't exist.
		 */

		errno = ENOENT;
		return NULL;
	    }
	}

	if (access(src, F_OK) != -1) {
	    /*
	     * Src exists.
	     */

	    errno = EEXIST;
	    return NULL;
	}

	/*
	 * Check symbolic link flag first, since we prefer to create these.
	 */

	if (linkAction & TCL_CREATE_SYMBOLIC_LINK) {
	    int targetLen;
	    Tcl_DString ds;
	    Tcl_Obj *transPtr;

	    /*
	     * Now we don't want to link to the absolute, normalized path.
	     * Relative links are quite acceptable (but links to ~user are not
	     * -- these must be expanded first).
	     */

	    transPtr = Tcl_FSGetTranslatedPath(NULL, toPtr);
	    if (transPtr == NULL) {
		return NULL;
	    }
	    target = Tcl_GetStringFromObj(transPtr, &targetLen);
	    target = Tcl_UtfToExternalDString(NULL, target, targetLen, &ds);
	    Tcl_DecrRefCount(transPtr);

	    if (symlink(target, src) != 0) {
		toPtr = NULL;
	    }
	    Tcl_DStringFree(&ds);
	} else if (linkAction & TCL_CREATE_HARD_LINK) {
	    if (link(target, src) != 0) {
		return NULL;
	    }
	} else {
	    errno = ENODEV;
	    return NULL;
	}
	return toPtr;
    } else {
	Tcl_Obj *linkPtr = NULL;

	char link[MAXPATHLEN];
	int length;
	Tcl_DString ds;
	Tcl_Obj *transPtr;

	transPtr = Tcl_FSGetTranslatedPath(NULL, pathPtr);
	if (transPtr == NULL) {
	    return NULL;
	}
	Tcl_DecrRefCount(transPtr);

	length = readlink(Tcl_FSGetNativePath(pathPtr), link, sizeof(link));
	if (length < 0) {
	    return NULL;
	}

	Tcl_ExternalToUtfDString(NULL, link, length, &ds);
	linkPtr = Tcl_NewStringObj(Tcl_DStringValue(&ds),
		Tcl_DStringLength(&ds));
	Tcl_DStringFree(&ds);
	if (linkPtr != NULL) {
	    Tcl_IncrRefCount(linkPtr);
	}
	return linkPtr;
    }
}
#endif /* S_IFLNK */

/*
 *---------------------------------------------------------------------------
 *
 * TclpFilesystemPathType --
 *
 *	This function is part of the native filesystem support, and returns
 *	the path type of the given path. Right now it simply returns NULL. In
 *	the future it could return specific path types, like 'nfs', 'samba',
 *	'FAT32', etc.
 *
 * Results:
 *	NULL at present.
 *
 * Side effects:
 *	None.
 *
 *---------------------------------------------------------------------------
 */

Tcl_Obj *
TclpFilesystemPathType(
    Tcl_Obj *pathPtr)
{
    /*
     * All native paths are of the same type.
     */

    return NULL;
}

/*
 *---------------------------------------------------------------------------
 *
 * TclpNativeToNormalized --
 *
 *	Convert native format to a normalized path object, with refCount of
 *	zero.
 *
 *	Currently assumes all native paths are actually normalized already, so
 *	if the path given is not normalized this will actually just convert to
 *	a valid string path, but not necessarily a normalized one.
 *
 * Results:
 *	A valid normalized path.
 *
 * Side effects:
 *	None.
 *
 *---------------------------------------------------------------------------
 */

Tcl_Obj *
TclpNativeToNormalized(
    ClientData clientData)
{
    Tcl_DString ds;
    Tcl_Obj *objPtr;
    int len;

    CONST char *copy;
    Tcl_ExternalToUtfDString(NULL, (CONST char*)clientData, -1, &ds);

    copy = Tcl_DStringValue(&ds);
    len = Tcl_DStringLength(&ds);

    objPtr = Tcl_NewStringObj(copy,len);
    Tcl_DStringFree(&ds);

    return objPtr;
}

/*
 *---------------------------------------------------------------------------
 *
 * TclNativeCreateNativeRep --
 *
 *	Create a native representation for the given path.
 *
 * Results:
 *	The nativePath representation.
 *
 * Side effects:
 *	Memory will be allocated. The path may need to be normalized.
 *
 *---------------------------------------------------------------------------
 */

ClientData
TclNativeCreateNativeRep(
    Tcl_Obj *pathPtr)
{
    char *nativePathPtr;
    Tcl_DString ds;
    Tcl_Obj *validPathPtr;
    int len;
    char *str;

    if (TclFSCwdIsNative()) {
	/*
	 * The cwd is native, which means we can use the translated path
	 * without worrying about normalization (this will also usually be
	 * shorter so the utf-to-external conversion will be somewhat faster).
	 */

	validPathPtr = Tcl_FSGetTranslatedPath(NULL, pathPtr);
	if (validPathPtr == NULL) {
	    return NULL;
	}
    } else {
	/*
	 * Make sure the normalized path is set.
	 */

	validPathPtr = Tcl_FSGetNormalizedPath(NULL, pathPtr);
	if (validPathPtr == NULL) {
	    return NULL;
	}
	Tcl_IncrRefCount(validPathPtr);
    }

    str = Tcl_GetStringFromObj(validPathPtr, &len);
    Tcl_UtfToExternalDString(NULL, str, len, &ds);
    len = Tcl_DStringLength(&ds) + sizeof(char);
    Tcl_DecrRefCount(validPathPtr);
    nativePathPtr = ckalloc((unsigned) len);
    memcpy((void*)nativePathPtr, (void*)Tcl_DStringValue(&ds), (size_t) len);

    Tcl_DStringFree(&ds);
    return (ClientData)nativePathPtr;
}

/*
 *---------------------------------------------------------------------------
 *
 * TclNativeDupInternalRep --
 *
 *	Duplicate the native representation.
 *
 * Results:
 *	The copied native representation, or NULL if it is not possible to
 *	copy the representation.
 *
 * Side effects:
 *	Memory will be allocated for the copy.
 *
 *---------------------------------------------------------------------------
 */

ClientData
TclNativeDupInternalRep(
    ClientData clientData)
{
    char *copy;
    size_t len;

    if (clientData == NULL) {
	return NULL;
    }

    /*
     * ASCII representation when running on Unix.
     */

    len = sizeof(char) + (strlen((CONST char*) clientData) * sizeof(char));

    copy = (char *) ckalloc(len);
    memcpy((void *) copy, (void *) clientData, len);
    return (ClientData)copy;
}

/*
 *---------------------------------------------------------------------------
 *
 * TclpUtime --
 *
 *	Set the modification date for a file.
 *
 * Results:
 *	0 on success, -1 on error.
 *
 * Side effects:
 *	None.
 *
 *---------------------------------------------------------------------------
 */

int
TclpUtime(
    Tcl_Obj *pathPtr,		/* File to modify */
    struct utimbuf *tval)	/* New modification date structure */
{
    return utime(Tcl_FSGetNativePath(pathPtr), tval);
}
#ifdef __CYGWIN__
int TclOSstat(const char *name, Tcl_StatBuf *statBuf) {
    struct stat buf;
    int result = stat(name, &buf);
    statBuf->st_mode = buf.st_mode;
    statBuf->st_ino = buf.st_ino;
    statBuf->st_dev = buf.st_dev;
    statBuf->st_rdev = buf.st_rdev;
    statBuf->st_nlink = buf.st_nlink;
    statBuf->st_uid = buf.st_uid;
    statBuf->st_gid = buf.st_gid;
    statBuf->st_size = buf.st_size;
    statBuf->st_atime = buf.st_atime;
    statBuf->st_mtime = buf.st_mtime;
    statBuf->st_ctime = buf.st_ctime;
    return result;
}
int TclOSlstat(const char *name, Tcl_StatBuf *statBuf) {
    struct stat buf;
    int result = lstat(name, &buf);
    statBuf->st_mode = buf.st_mode;
    statBuf->st_ino = buf.st_ino;
    statBuf->st_dev = buf.st_dev;
    statBuf->st_rdev = buf.st_rdev;
    statBuf->st_nlink = buf.st_nlink;
    statBuf->st_uid = buf.st_uid;
    statBuf->st_gid = buf.st_gid;
    statBuf->st_size = buf.st_size;
    statBuf->st_atime = buf.st_atime;
    statBuf->st_mtime = buf.st_mtime;
    statBuf->st_ctime = buf.st_ctime;
    return result;
}
#endif

/*
 * Local Variables:
 * mode: c
 * c-basic-offset: 4
 * fill-column: 78
 * End:
 */<|MERGE_RESOLUTION|>--- conflicted
+++ resolved
@@ -45,28 +45,6 @@
     int length;
     char buf[PATH_MAX * TCL_UTF_MAX + 1];
     char name[PATH_MAX * TCL_UTF_MAX + 1];
-<<<<<<< HEAD
-
-    /* Make some symbols available without including <windows.h> */
-#   define CP_UTF8 65001
-    DLLIMPORT extern int cygwin_conv_to_full_posix_path(const char *, char *);
-    DLLIMPORT extern __stdcall int GetModuleFileNameW(void *, const char *, int);
-    DLLIMPORT extern __stdcall int WideCharToMultiByte(int, int, const char *, int,
-		const char *, int, const char *, const char *);
-
-=======
-#else
-    CONST char *name, *p;
-    Tcl_StatBuf statBuf;
-    Tcl_DString buffer, nameString;
-#endif
-
-    if (tclNativeExecutableName != NULL) {
-	return tclNativeExecutableName;
-    }
-
-#ifdef __CYGWIN__
->>>>>>> 98c87c0b
     GetModuleFileNameW(NULL, name, PATH_MAX);
     WideCharToMultiByte(CP_UTF8, 0, name, -1, buf, PATH_MAX, NULL, NULL);
     cygwin_conv_to_full_posix_path(buf, name);
