--- conflicted
+++ resolved
@@ -156,11 +156,7 @@
 #endif
     {
 	encoding = Tcl_GetEncoding(NULL, NULL);
-<<<<<<< HEAD
-	Tcl_ExternalToUtfDStringEx(encoding, name, -1, TCL_ENCODING_NOCOMPLAIN, &utfName);
-=======
-	Tcl_ExternalToUtfDString(encoding, name, TCL_INDEX_NONE, &utfName);
->>>>>>> 0d3d06d4
+	Tcl_ExternalToUtfDStringEx(encoding, name, TCL_INDEX_NONE, TCL_ENCODING_NOCOMPLAIN, &utfName);
 	TclSetObjNameOfExecutable(
 		Tcl_NewStringObj(Tcl_DStringValue(&utfName), TCL_INDEX_NONE), encoding);
 	Tcl_DStringFree(&utfName);
@@ -196,13 +192,8 @@
     Tcl_DStringFree(&nameString);
 
     encoding = Tcl_GetEncoding(NULL, NULL);
-<<<<<<< HEAD
-    Tcl_ExternalToUtfDStringEx(encoding, Tcl_DStringValue(&buffer), -1,
+    Tcl_ExternalToUtfDStringEx(encoding, Tcl_DStringValue(&buffer), TCL_INDEX_NONE,
 	    TCL_ENCODING_NOCOMPLAIN, &utfName);
-=======
-    Tcl_ExternalToUtfDString(encoding, Tcl_DStringValue(&buffer), TCL_INDEX_NONE,
-	    &utfName);
->>>>>>> 0d3d06d4
     TclSetObjNameOfExecutable(
 	    Tcl_NewStringObj(Tcl_DStringValue(&utfName), TCL_INDEX_NONE), encoding);
     Tcl_DStringFree(&utfName);
@@ -619,12 +610,7 @@
     if (pwPtr == NULL) {
 	return NULL;
     }
-<<<<<<< HEAD
-    return Tcl_ExternalToUtfDString(NULL, pwPtr->pw_dir, -1, bufferPtr);
-=======
-    Tcl_ExternalToUtfDString(NULL, pwPtr->pw_dir, TCL_INDEX_NONE, bufferPtr);
-    return Tcl_DStringValue(bufferPtr);
->>>>>>> 0d3d06d4
+    return Tcl_ExternalToUtfDString(NULL, pwPtr->pw_dir, TCL_INDEX_NONE, bufferPtr);
 }
  
@@ -1089,11 +1075,7 @@
 {
     Tcl_DString ds;
 
-<<<<<<< HEAD
-    Tcl_ExternalToUtfDStringEx(NULL, (const char *) clientData, -1, TCL_ENCODING_NOCOMPLAIN, &ds);
-=======
-    Tcl_ExternalToUtfDString(NULL, (const char *) clientData, TCL_INDEX_NONE, &ds);
->>>>>>> 0d3d06d4
+    Tcl_ExternalToUtfDStringEx(NULL, (const char *) clientData, TCL_INDEX_NONE, TCL_ENCODING_NOCOMPLAIN, &ds);
     return TclDStringToObj(&ds);
 }
 