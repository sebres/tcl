--- conflicted
+++ resolved
@@ -15,11 +15,6 @@
 # Copyright (c) 2000 by Ajuba Solutions
 # Contributions from Don Porter, NIST, 2002.  (not subject to US copyright)
 # All rights reserved.
-<<<<<<< HEAD
-#
-# RCS: @(#) $Id: tcltest.tcl,v 1.103.2.3 2009/09/01 14:13:02 dgp Exp $
-=======
->>>>>>> efc40e34
 
 package require Tcl 8.5		;# -verbose line uses [info frame]
 namespace eval tcltest {
