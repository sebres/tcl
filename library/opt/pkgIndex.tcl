# Tcl package index file, version 1.1
# This file is generated by the "pkg_mkIndex -direct" command
# and sourced either when an application starts up or
# by a "package unknown" script.  It invokes the
# "package ifneeded" command to set up package-related
# information so that packages will be loaded automatically
# in response to "package require" commands.  When this
# script is sourced, the variable $dir must contain the
# full path name of this file's directory.

if {![package vsatisfies [package provide Tcl] 8.2-]} {return}
<<<<<<< HEAD
package ifneeded opt 0.4.6 [list source [file join $dir optparse.tcl]]
=======
package ifneeded opt 0.4.7 [list source [file join $dir optparse.tcl]]
>>>>>>> 7deb1c44
<|MERGE_RESOLUTION|>--- conflicted
+++ resolved
@@ -9,8 +9,4 @@
 # full path name of this file's directory.
 
 if {![package vsatisfies [package provide Tcl] 8.2-]} {return}
-<<<<<<< HEAD
-package ifneeded opt 0.4.6 [list source [file join $dir optparse.tcl]]
-=======
-package ifneeded opt 0.4.7 [list source [file join $dir optparse.tcl]]
->>>>>>> 7deb1c44
+package ifneeded opt 0.4.7 [list source [file join $dir optparse.tcl]]