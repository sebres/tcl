--- conflicted
+++ resolved
@@ -694,17 +694,11 @@
 
     namespace upvar ::safe S$slave state
 
-<<<<<<< HEAD
-    # Sub interpreters would be deleted automatically, but if they are managed
-    # by the Safe Base we also need to clean up, and this needs to be done
-    # independently of the cleanupHook.
-=======
     # When an interpreter is deleted with [interp delete], any sub-interpreters
     # are deleted automatically, but this leaves behind their data in the Safe
     # Base. To clean up properly, we call safe::interpDelete recursively on each
     # Safe Base sub-interpreter, so each one is deleted cleanly and not by
     # the automatic mechanism built into [interp delete].
->>>>>>> 675ec17a
     foreach sub [interp slaves $slave] {
         if {[info exists ::safe::S[list $slave $sub]]} {
             ::safe::interpDelete [list $slave $sub]
