if {![package vsatisfies [package provide Tcl] 8.5-]} return
if {[info sharedlibextension] != ".dll"} return
<<<<<<< HEAD
package ifneeded registry 1.3.4 \
        [list load [file join $dir tclreg13.dll] registry]
=======
if {[::tcl::pkgconfig get debug]} {
    package ifneeded registry 1.3.5 \
            [list load [file join $dir tclreg13g.dll] registry]
} else {
    package ifneeded registry 1.3.5 \
            [list load [file join $dir tclreg13.dll] registry]
}
>>>>>>> fbe7eb63
<|MERGE_RESOLUTION|>--- conflicted
+++ resolved
@@ -1,14 +1,4 @@
 if {![package vsatisfies [package provide Tcl] 8.5-]} return
 if {[info sharedlibextension] != ".dll"} return
-<<<<<<< HEAD
-package ifneeded registry 1.3.4 \
-        [list load [file join $dir tclreg13.dll] registry]
-=======
-if {[::tcl::pkgconfig get debug]} {
-    package ifneeded registry 1.3.5 \
-            [list load [file join $dir tclreg13g.dll] registry]
-} else {
-    package ifneeded registry 1.3.5 \
-            [list load [file join $dir tclreg13.dll] registry]
-}
->>>>>>> fbe7eb63
+package ifneeded registry 1.3.5 \
+        [list load [file join $dir tclreg13.dll] registry]