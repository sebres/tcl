<<<<<<< HEAD
if {![package vsatisfies [package provide Tcl] 8.5-]} return
=======
>>>>>>> 9272a13c
if {[info sharedlibextension] != ".dll"} return
if {[package vsatisfies [package provide Tcl] 9.0-]} {
    package ifneeded dde 1.4.4 \
	    [list load [file join $dir tcl9dde14.dll] Dde]
<<<<<<< HEAD
=======
} elseif {![package vsatisfies [package provide Tcl] 8.7]
	&& [::tcl::pkgconfig get debug]} {
    package ifneeded dde 1.4.4 \
	    [list load [file join $dir tcldde14g.dll] Dde]
>>>>>>> 9272a13c
} else {
    package ifneeded dde 1.4.4 \
	    [list load [file join $dir tcldde14.dll] Dde]
}<|MERGE_RESOLUTION|>--- conflicted
+++ resolved
@@ -1,18 +1,11 @@
-<<<<<<< HEAD
-if {![package vsatisfies [package provide Tcl] 8.5-]} return
-=======
->>>>>>> 9272a13c
 if {[info sharedlibextension] != ".dll"} return
 if {[package vsatisfies [package provide Tcl] 9.0-]} {
     package ifneeded dde 1.4.4 \
 	    [list load [file join $dir tcl9dde14.dll] Dde]
-<<<<<<< HEAD
-=======
 } elseif {![package vsatisfies [package provide Tcl] 8.7]
 	&& [::tcl::pkgconfig get debug]} {
     package ifneeded dde 1.4.4 \
 	    [list load [file join $dir tcldde14g.dll] Dde]
->>>>>>> 9272a13c
 } else {
     package ifneeded dde 1.4.4 \
 	    [list load [file join $dir tcldde14.dll] Dde]
