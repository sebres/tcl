# word.tcl --
#
# This file defines various procedures for computing word boundaries in
# strings. This file is primarily needed so Tk text and entry widgets behave
# properly for different platforms.
#
# Copyright (c) 1996 by Sun Microsystems, Inc.
# Copyright (c) 1998 by Scritpics Corporation.
#
# See the file "license.terms" for information on usage and redistribution
# of this file, and for a DISCLAIMER OF ALL WARRANTIES.

# The following variables are used to determine which characters are
# interpreted as white space.

if {$::tcl_platform(platform) eq "windows"} {
    # Windows style - any but a unicode space char
    set ::tcl_wordchars {\S}
    set ::tcl_nonwordchars {\s}
} else {
    # Motif style - any unicode word char (number, letter, or underscore)
    set ::tcl_wordchars {\w}
    set ::tcl_nonwordchars {\W}
}

# Arrange for caches of the real matcher REs to be kept, which enables the REs
# themselves to be cached for greater performance (and somewhat greater
# clarity too).

namespace eval ::tcl {
    variable WordBreakRE
    array set WordBreakRE {}

    proc UpdateWordBreakREs {args} {
	# Ignores the arguments
	global tcl_wordchars tcl_nonwordchars
	variable WordBreakRE

	# To keep the RE strings short...
	set letter $tcl_wordchars
	set space $tcl_nonwordchars

	set WordBreakRE(after)		"$letter$space|$space$letter"
	set WordBreakRE(before)		"^.*($letter$space|$space$letter)"
	set WordBreakRE(end)		"$space*$letter+$space"
	set WordBreakRE(next)		"$letter*$space+$letter"
	set WordBreakRE(previous)	"$space*($letter+)$space*\$"
    }

    # Initialize the cache
    UpdateWordBreakREs
    trace add variable ::tcl_wordchars write ::tcl::UpdateWordBreakREs
    trace add variable ::tcl_nonwordchars write ::tcl::UpdateWordBreakREs
}

# tcl_wordBreakAfter --
#
# This procedure returns the index of the first word boundary after the
# starting point in the given string, or -1 if there are no more boundaries in
# the given string. The index returned refers to the first character of the
# pair that comprises a boundary.
#
# Arguments:
# str -		String to search.
# start -	Index into string specifying starting point.

proc tcl_wordBreakAfter {str start} {
    variable ::tcl::WordBreakRE
<<<<<<< HEAD
    set result [list -1 -1]
=======
    set result {-1 -1}
>>>>>>> bffcc5f6
    regexp -indices -start $start -- $WordBreakRE(after) $str result
    return [lindex $result 1]
}

# tcl_wordBreakBefore --
#
# This procedure returns the index of the first word boundary before the
# starting point in the given string, or -1 if there are no more boundaries in
# the given string. The index returned refers to the second character of the
# pair that comprises a boundary.
#
# Arguments:
# str -		String to search.
# start -	Index into string specifying starting point.

proc tcl_wordBreakBefore {str start} {
    variable ::tcl::WordBreakRE
<<<<<<< HEAD
    set result [list -1 -1]
=======
    set result {-1 -1}
>>>>>>> bffcc5f6
    regexp -indices -- $WordBreakRE(before) [string range $str 0 $start] result
    return [lindex $result 1]
}

# tcl_endOfWord --
#
# This procedure returns the index of the first end-of-word location after a
# starting index in the given string. An end-of-word location is defined to be
# the first whitespace character following the first non-whitespace character
# after the starting point. Returns -1 if there are no more words after the
# starting point.
#
# Arguments:
# str -		String to search.
# start -	Index into string specifying starting point.

proc tcl_endOfWord {str start} {
    variable ::tcl::WordBreakRE
<<<<<<< HEAD
    set result [list -1 -1]
=======
    set result {-1 -1}
>>>>>>> bffcc5f6
    regexp -indices -start $start -- $WordBreakRE(end) $str result
    return [lindex $result 1]
}

# tcl_startOfNextWord --
#
# This procedure returns the index of the first start-of-word location after a
# starting index in the given string. A start-of-word location is defined to
# be a non-whitespace character following a whitespace character. Returns -1
# if there are no more start-of-word locations after the starting point.
#
# Arguments:
# str -		String to search.
# start -	Index into string specifying starting point.

proc tcl_startOfNextWord {str start} {
    variable ::tcl::WordBreakRE
<<<<<<< HEAD
    set result [list -1 -1]
=======
    set result {-1 -1}
>>>>>>> bffcc5f6
    regexp -indices -start $start -- $WordBreakRE(next) $str result
    return [lindex $result 1]
}

# tcl_startOfPreviousWord --
#
# This procedure returns the index of the first start-of-word location before
# a starting index in the given string.
#
# Arguments:
# str -		String to search.
# start -	Index into string specifying starting point.

proc tcl_startOfPreviousWord {str start} {
    variable ::tcl::WordBreakRE
<<<<<<< HEAD
    set word [list -1 -1]
=======
    set word {-1 -1}
>>>>>>> bffcc5f6
    regexp -indices -- $WordBreakRE(previous) [string range $str 0 $start-1] \
	    result word
    return [lindex $word 0]
}<|MERGE_RESOLUTION|>--- conflicted
+++ resolved
@@ -31,7 +31,7 @@
     variable WordBreakRE
     array set WordBreakRE {}
 
-    proc UpdateWordBreakREs {args} {
+    proc UpdateWordBreakREs args {
 	# Ignores the arguments
 	global tcl_wordchars tcl_nonwordchars
 	variable WordBreakRE
@@ -66,11 +66,7 @@
 
 proc tcl_wordBreakAfter {str start} {
     variable ::tcl::WordBreakRE
-<<<<<<< HEAD
-    set result [list -1 -1]
-=======
     set result {-1 -1}
->>>>>>> bffcc5f6
     regexp -indices -start $start -- $WordBreakRE(after) $str result
     return [lindex $result 1]
 }
@@ -88,11 +84,7 @@
 
 proc tcl_wordBreakBefore {str start} {
     variable ::tcl::WordBreakRE
-<<<<<<< HEAD
-    set result [list -1 -1]
-=======
     set result {-1 -1}
->>>>>>> bffcc5f6
     regexp -indices -- $WordBreakRE(before) [string range $str 0 $start] result
     return [lindex $result 1]
 }
@@ -111,11 +103,7 @@
 
 proc tcl_endOfWord {str start} {
     variable ::tcl::WordBreakRE
-<<<<<<< HEAD
-    set result [list -1 -1]
-=======
     set result {-1 -1}
->>>>>>> bffcc5f6
     regexp -indices -start $start -- $WordBreakRE(end) $str result
     return [lindex $result 1]
 }
@@ -133,11 +121,7 @@
 
 proc tcl_startOfNextWord {str start} {
     variable ::tcl::WordBreakRE
-<<<<<<< HEAD
-    set result [list -1 -1]
-=======
     set result {-1 -1}
->>>>>>> bffcc5f6
     regexp -indices -start $start -- $WordBreakRE(next) $str result
     return [lindex $result 1]
 }
@@ -153,11 +137,7 @@
 
 proc tcl_startOfPreviousWord {str start} {
     variable ::tcl::WordBreakRE
-<<<<<<< HEAD
-    set word [list -1 -1]
-=======
     set word {-1 -1}
->>>>>>> bffcc5f6
     regexp -indices -- $WordBreakRE(previous) [string range $str 0 $start-1] \
 	    result word
     return [lindex $word 0]
