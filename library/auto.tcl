--- conflicted
+++ resolved
@@ -211,11 +211,7 @@
     }
 
     auto_mkindex_parser::init
-<<<<<<< HEAD
-    foreach file [glob -- {*}$args] {
-=======
     foreach file [lsort [glob -- {*}$args]] {
->>>>>>> a8ab3aa0
         if {[catch {auto_mkindex_parser::mkindex $file} msg opts] == 0} {
             append index $msg
         } else {
