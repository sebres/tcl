# auto.tcl --
#
# utility procs formerly in init.tcl dealing with auto execution of commands
# and can be auto loaded themselves.
#
# Copyright (c) 1991-1993 The Regents of the University of California.
# Copyright (c) 1994-1998 Sun Microsystems, Inc.
#
# See the file "license.terms" for information on usage and redistribution of
# this file, and for a DISCLAIMER OF ALL WARRANTIES.
#

# auto_reset --
#
# Destroy all cached information for auto-loading and auto-execution, so that
# the information gets recomputed the next time it's needed.  Also delete any
# commands that are listed in the auto-load index.
#
# Arguments:
# None.

proc auto_reset {} {
    global auto_execs auto_index auto_path
    if {[array exists auto_index]} {
	foreach cmdName [array names auto_index] {
	    set fqcn [namespace which $cmdName]
	    if {$fqcn eq ""} {
		continue
	    }
	    rename $fqcn {}
	}
    }
    unset -nocomplain auto_execs auto_index ::tcl::auto_oldpath
    if {[catch {llength $auto_path}]} {
	set auto_path [list [info library]]
    } elseif {[info library] ni $auto_path} {
	lappend auto_path [info library]
    }
}

# tcl_findLibrary --
#
#	This is a utility for extensions that searches for a library directory
#	using a canonical searching algorithm. A side effect is to source the
#	initialization script and set a global library variable.
#
# Arguments:
# 	basename	Prefix of the directory name, (e.g., "tk")
#	version		Version number of the package, (e.g., "8.0")
#	patch		Patchlevel of the package, (e.g., "8.0.3")
#	initScript	Initialization script to source (e.g., tk.tcl)
#	enVarName	environment variable to honor (e.g., TK_LIBRARY)
#	varName		Global variable to set when done (e.g., tk_library)

proc tcl_findLibrary {basename version patch initScript enVarName varName} {
    upvar #0 $varName the_library
    global auto_path env tcl_platform

    set dirs {}
    set errors {}

    # The C application may have hardwired a path, which we honor

    if {[info exists the_library] && $the_library ne ""} {
	lappend dirs $the_library
    } else {
	# Do the canonical search

	# 1. From an environment variable, if it exists.  Placing this first
	#    gives the end-user ultimate control to work-around any bugs, or
	#    to customize.

        if {[info exists env($enVarName)]} {
            lappend dirs $env($enVarName)
        }

	# 2. In the package script directory registered within the
	#    configuration of the package itself.

	catch {
	    lappend dirs [::${basename}::pkgconfig get scriptdir,runtime]
	}

	# 3. Relative to auto_path directories.  This checks relative to the
	# Tcl library as well as allowing loading of libraries added to the
	# auto_path that is not relative to the core library or binary paths.
	foreach d $auto_path {
	    lappend dirs [file join $d $basename$version]
	    if {$tcl_platform(platform) eq "unix"
		    && $tcl_platform(os) eq "Darwin"} {
		# 4. On MacOSX, check the Resources/Scripts subdir too
		lappend dirs [file join $d $basename$version Resources Scripts]
	    }
	}

	# 3. Various locations relative to the executable
	# ../lib/foo1.0		(From bin directory in install hierarchy)
	# ../../lib/foo1.0	(From bin/arch directory in install hierarchy)
	# ../library		(From unix directory in build hierarchy)
	#
	# Remaining locations are out of date (when relevant, they ought to be
	# covered by the $::auto_path seach above) and disabled.
	#
	# ../../library		(From unix/arch directory in build hierarchy)
	# ../../foo1.0.1/library
	#		(From unix directory in parallel build hierarchy)
	# ../../../foo1.0.1/library
	#		(From unix/arch directory in parallel build hierarchy)

        set parentDir [file dirname [file dirname [info nameofexecutable]]]
        set grandParentDir [file dirname $parentDir]
        lappend dirs [file join $parentDir lib $basename$version]
        lappend dirs [file join $grandParentDir lib $basename$version]
        lappend dirs [file join $parentDir library]
	if {0} {
	    lappend dirs [file join $grandParentDir library]
	    lappend dirs [file join $grandParentDir $basename$patch library]
	    lappend dirs [file join [file dirname $grandParentDir] \
			      $basename$patch library]
	}
    }
    # uniquify $dirs in order
    array set seen {}
    foreach i $dirs {
	# Make sure $i is unique under normalization. Avoid repeated [source].
	if {[interp issafe]} {
	    # Safe interps have no [file normalize].
	    set norm $i
	} else {
	    set norm [file normalize $i]
	}
	if {[info exists seen($norm)]} {
	    continue
	}
	set seen($norm) {}

        set the_library $i
        set file [file join $i $initScript]

	# source everything when in a safe interpreter because we have a
	# source command, but no file exists command

        if {[interp issafe] || [file exists $file]} {
            if {![catch {uplevel #0 [list source $file]} msg opts]} {
                return
            }
	    append errors "$file: $msg\n"
	    append errors [dict get $opts -errorinfo]\n
        }
    }
    unset -nocomplain the_library
    set msg "Can't find a usable $initScript in the following directories: \n"
    append msg "    $dirs\n\n"
    append msg "$errors\n\n"
    append msg "This probably means that $basename wasn't installed properly.\n"
    error $msg
}


# ----------------------------------------------------------------------
# auto_mkindex
# ----------------------------------------------------------------------
# The following procedures are used to generate the tclIndex file from Tcl
# source files.  They use a special safe interpreter to parse Tcl source
# files, writing out index entries as "proc" commands are encountered.  This
# implementation won't work in a safe interpreter, since a safe interpreter
# can't create the special parser and mess with its commands.

if {[interp issafe]} {
    return	;# Stop sourcing the file here
}

# auto_mkindex --
# Regenerate a tclIndex file from Tcl source files.  Takes as argument the
# name of the directory in which the tclIndex file is to be placed, followed
# by any number of glob patterns to use in that directory to locate all of the
# relevant files.
#
# Arguments:
# dir -		Name of the directory in which to create an index.

# args -	Any number of additional arguments giving the names of files
#		within dir.  If no additional are given auto_mkindex will look
#		for *.tcl.

proc auto_mkindex {dir args} {
    if {[interp issafe]} {
        error "can't generate index within safe interpreter"
    }

    set oldDir [pwd]
    cd $dir

    append index "# Tcl autoload index file, version 2.0\n"
    append index "# This file is generated by the \"auto_mkindex\" command\n"
    append index "# and sourced to set up indexing information for one or\n"
    append index "# more commands.  Typically each line is a command that\n"
    append index "# sets an element in the auto_index array, where the\n"
    append index "# element name is the name of a command and the value is\n"
    append index "# a script that loads the command.\n\n"
    if {![llength $args]} {
	set args *.tcl
    }

    auto_mkindex_parser::init
<<<<<<< HEAD
    foreach file [glob -- {*}$args] {
	try {
	    append index [auto_mkindex_parser::mkindex $file]
	} on error {msg opts} {
	    cd $oldDir
=======
    foreach file [lsort [glob -- {*}$args]] {
        if {[catch {auto_mkindex_parser::mkindex $file} msg opts] == 0} {
            append index $msg
        } else {
            cd $oldDir
>>>>>>> c659144f
	    return -options $opts $msg
	}
    }
    auto_mkindex_parser::cleanup

    set fid [open "tclIndex" w]
    puts -nonewline $fid $index
    close $fid
    cd $oldDir
}

# Original version of auto_mkindex that just searches the source code for
# "proc" at the beginning of the line.

proc auto_mkindex_old {dir args} {
    set oldDir [pwd]
    cd $dir
    set dir [pwd]
    append index "# Tcl autoload index file, version 2.0\n"
    append index "# This file is generated by the \"auto_mkindex\" command\n"
    append index "# and sourced to set up indexing information for one or\n"
    append index "# more commands.  Typically each line is a command that\n"
    append index "# sets an element in the auto_index array, where the\n"
    append index "# element name is the name of a command and the value is\n"
    append index "# a script that loads the command.\n\n"
    if {![llength $args]} {
	set args *.tcl
    }
    foreach file [lsort [glob -- {*}$args]] {
	set f ""
	set error [catch {
	    set f [open $file]
	    while {[gets $f line] >= 0} {
		if {[regexp {^proc[ 	]+([^ 	]*)} $line match procName]} {
		    set procName [lindex [auto_qualify $procName "::"] 0]
		    append index "set [list auto_index($procName)]"
		    append index " \[list source \[file join \$dir [list $file]\]\]\n"
		}
	    }
	    close $f
	} msg opts]
	if {$error} {
	    catch {close $f}
	    cd $oldDir
	    return -options $opts $msg
	}
    }
    set f ""
    set error [catch {
	set f [open tclIndex w]
	puts -nonewline $f $index
	close $f
	cd $oldDir
    } msg opts]
    if {$error} {
	catch {close $f}
	cd $oldDir
	error $msg $info $code
	return -options $opts $msg
    }
}

# Create a safe interpreter that can be used to parse Tcl source files
# generate a tclIndex file for autoloading.  This interp contains commands for
# things that need index entries.  Each time a command is executed, it writes
# an entry out to the index file.

namespace eval auto_mkindex_parser {
    variable parser ""          ;# parser used to build index
    variable index ""           ;# maintains index as it is built
    variable scriptFile ""      ;# name of file being processed
    variable contextStack ""    ;# stack of namespace scopes
    variable imports ""         ;# keeps track of all imported cmds
    variable initCommands       ;# list of commands that create aliases
    if {![info exists initCommands]} {
	set initCommands [list]
    }

    proc init {} {
	variable parser
	variable initCommands

	if {![interp issafe]} {
	    set parser [interp create -safe]
	    $parser hide info
	    $parser hide rename
	    $parser hide proc
	    $parser hide namespace
	    $parser hide eval
	    $parser hide puts
	    foreach ns [$parser invokehidden namespace children ::] {
		# MUST NOT DELETE "::tcl" OR BAD THINGS HAPPEN!
		if {$ns eq "::tcl"} continue
		$parser invokehidden namespace delete $ns
	    }
	    foreach cmd [$parser invokehidden info commands ::*] {
		$parser invokehidden rename $cmd {}
	    }
	    $parser invokehidden proc unknown {args} {}

	    # We'll need access to the "namespace" command within the
	    # interp.  Put it back, but move it out of the way.

	    $parser expose namespace
	    $parser invokehidden rename namespace _%@namespace
	    $parser expose eval
	    $parser invokehidden rename eval _%@eval

	    # Install all the registered psuedo-command implementations

	    foreach cmd $initCommands {
		eval $cmd
	    }
	}
    }
    proc cleanup {} {
	variable parser
	interp delete $parser
	unset parser
    }
}

# auto_mkindex_parser::mkindex --
#
# Used by the "auto_mkindex" command to create a "tclIndex" file for the given
# Tcl source file.  Executes the commands in the file, and handles things like
# the "proc" command by adding an entry for the index file.  Returns a string
# that represents the index file.
#
# Arguments:
#	file	Name of Tcl source file to be indexed.

proc auto_mkindex_parser::mkindex {file} {
    variable parser
    variable index
    variable scriptFile
    variable contextStack
    variable imports

    set scriptFile $file

    set fid [open $file]
    set contents [read $fid]
    close $fid

    # There is one problem with sourcing files into the safe interpreter:
    # references like "$x" will fail since code is not really being executed
    # and variables do not really exist.  To avoid this, we replace all $ with
    # \0 (literally, the null char) later, when getting proc names we will
    # have to reverse this replacement, in case there were any $ in the proc
    # name.  This will cause a problem if somebody actually tries to have a \0
    # in their proc name.  Too bad for them.
    set contents [string map [list \$ \0] $contents]

    set index ""
    set contextStack ""
    set imports ""

    $parser eval $contents

    foreach name $imports {
        catch {$parser eval [list _%@namespace forget $name]}
    }
    return $index
}

# auto_mkindex_parser::hook command
#
# Registers a Tcl command to evaluate when initializing the slave interpreter
# used by the mkindex parser.  The command is evaluated in the master
# interpreter, and can use the variable auto_mkindex_parser::parser to get to
# the slave

proc auto_mkindex_parser::hook {cmd} {
    variable initCommands

    lappend initCommands $cmd
}

# auto_mkindex_parser::slavehook command
#
# Registers a Tcl command to evaluate when initializing the slave interpreter
# used by the mkindex parser.  The command is evaluated in the slave
# interpreter.

proc auto_mkindex_parser::slavehook {cmd} {
    variable initCommands

    # The $parser variable is defined to be the name of the slave interpreter
    # when this command is used later.

    lappend initCommands "\$parser eval [list $cmd]"
}

# auto_mkindex_parser::command --
#
# Registers a new command with the "auto_mkindex_parser" interpreter that
# parses Tcl files.  These commands are fake versions of things like the
# "proc" command.  When you execute them, they simply write out an entry to a
# "tclIndex" file for auto-loading.
#
# This procedure allows extensions to register their own commands with the
# auto_mkindex facility.  For example, a package like [incr Tcl] might
# register a "class" command so that class definitions could be added to a
# "tclIndex" file for auto-loading.
#
# Arguments:
#	name 	Name of command recognized in Tcl files.
#	arglist	Argument list for command.
#	body 	Implementation of command to handle indexing.

proc auto_mkindex_parser::command {name arglist body} {
    hook [list auto_mkindex_parser::commandInit $name $arglist $body]
}

# auto_mkindex_parser::commandInit --
#
# This does the actual work set up by auto_mkindex_parser::command. This is
# called when the interpreter used by the parser is created.
#
# Arguments:
#	name 	Name of command recognized in Tcl files.
#	arglist	Argument list for command.
#	body 	Implementation of command to handle indexing.

proc auto_mkindex_parser::commandInit {name arglist body} {
    variable parser

    set ns [namespace qualifiers $name]
    set tail [namespace tail $name]
    if {$ns eq ""} {
        set fakeName [namespace current]::_%@fake_$tail
    } else {
        set fakeName [namespace current]::[string map {:: _} _%@fake_$name]
    }
    proc $fakeName $arglist $body

    # YUK!  Tcl won't let us alias fully qualified command names, so we can't
    # handle names like "::itcl::class".  Instead, we have to build procs with
    # the fully qualified names, and have the procs point to the aliases.

    if {[string match *::* $name]} {
        set exportCmd [list _%@namespace export [namespace tail $name]]
        $parser eval [list _%@namespace eval $ns $exportCmd]

	# The following proc definition does not work if you want to tolerate
	# space or something else diabolical in the procedure name, (i.e.,
	# space in $alias). The following does not work:
	#   "_%@eval {$alias} \$args"
	# because $alias gets concat'ed to $args.  The following does not work
	# because $cmd is somehow undefined
	#   "set cmd {$alias} \; _%@eval {\$cmd} \$args"
	# A gold star to someone that can make test autoMkindex-3.3 work
	# properly

        set alias [namespace tail $fakeName]
        $parser invokehidden proc $name {args} "_%@eval {$alias} \$args"
        $parser alias $alias $fakeName
    } else {
        $parser alias $name $fakeName
    }
    return
}

# auto_mkindex_parser::fullname --
#
# Used by commands like "proc" within the auto_mkindex parser.  Returns the
# qualified namespace name for the "name" argument.  If the "name" does not
# start with "::", elements are added from the current namespace stack to
# produce a qualified name.  Then, the name is examined to see whether or not
# it should really be qualified.  If the name has more than the leading "::",
# it is returned as a fully qualified name.  Otherwise, it is returned as a
# simple name.  That way, the Tcl autoloader will recognize it properly.
#
# Arguments:
# name -		Name that is being added to index.

proc auto_mkindex_parser::fullname {name} {
    variable contextStack

    if {![string match ::* $name]} {
        foreach ns $contextStack {
            set name "${ns}::$name"
            if {[string match ::* $name]} {
                break
            }
        }
    }

    if {[namespace qualifiers $name] eq ""} {
        set name [namespace tail $name]
    } elseif {![string match ::* $name]} {
        set name "::$name"
    }

    # Earlier, mkindex replaced all $'s with \0.  Now, we have to reverse that
    # replacement.
    return [string map [list \0 \$] $name]
}

# auto_mkindex_parser::indexEntry --
#
# Used by commands like "proc" within the auto_mkindex parser to add a
# correctly-quoted entry to the index. This is shared code so it is done
# *right*, in one place.
#
# Arguments:
# name -		Name that is being added to index.

proc auto_mkindex_parser::indexEntry {name} {
    variable index
    variable scriptFile

    # We convert all metacharacters to their backslashed form, and pre-split
    # the file name that we know about (which will be a proper list, and so
    # correctly quoted).

    set name [string range [list \}[fullname $name]] 2 end]
    set filenameParts [file split $scriptFile]

    append index [format \
	    {set auto_index(%s) [list source [file join $dir %s]]%s} \
	    $name $filenameParts \n]
    return
}

if {[llength $::auto_mkindex_parser::initCommands]} {
    return
}

# Register all of the procedures for the auto_mkindex parser that will build
# the "tclIndex" file.

# AUTO MKINDEX:  proc name arglist body
# Adds an entry to the auto index list for the given procedure name.

auto_mkindex_parser::command proc {name args} {
    indexEntry $name
}

# Conditionally add support for Tcl byte code files.  There are some tricky
# details here.  First, we need to get the tbcload library initialized in the
# current interpreter.  We cannot load tbcload into the slave until we have
# done so because it needs access to the tcl_patchLevel variable.  Second,
# because the package index file may defer loading the library until we invoke
# a command, we need to explicitly invoke auto_load to force it to be loaded.
# This should be a noop if the package has already been loaded

auto_mkindex_parser::hook {
    try {
	package require tbcload
    } on error {} {
	# OK, don't have it so do nothing
    } on ok {} {
	if {[namespace which -command tbcload::bcproc] eq ""} {
	    auto_load tbcload::bcproc
	}
	load {} tbcload $auto_mkindex_parser::parser

	# AUTO MKINDEX:  tbcload::bcproc name arglist body
	# Adds an entry to the auto index list for the given pre-compiled
	# procedure name.

	auto_mkindex_parser::commandInit tbcload::bcproc {name args} {
	    indexEntry $name
	}
    }
}

# AUTO MKINDEX:  namespace eval name command ?arg arg...?
# Adds the namespace name onto the context stack and evaluates the associated
# body of commands.
#
# AUTO MKINDEX:  namespace import ?-force? pattern ?pattern...?
# Performs the "import" action in the parser interpreter.  This is important
# for any commands contained in a namespace that affect the index.  For
# example, a script may say "itcl::class ...", or it may import "itcl::*" and
# then say "class ...".  This procedure does the import operation, but keeps
# track of imported patterns so we can remove the imports later.

auto_mkindex_parser::command namespace {op args} {
    switch -- $op {
        eval {
            variable parser
            variable contextStack

            set name [lindex $args 0]
            set args [lrange $args 1 end]

            set contextStack [linsert $contextStack 0 $name]
	    $parser eval [list _%@namespace eval $name] $args
            set contextStack [lrange $contextStack 1 end]
        }
        import {
            variable parser
            variable imports
            foreach pattern $args {
                if {$pattern ne "-force"} {
                    lappend imports $pattern
                }
            }
            catch {$parser eval "_%@namespace import $args"}
        }
	ensemble {
	    variable parser
	    variable contextStack
	    if {[lindex $args 0] eq "create"} {
		set name ::[join [lreverse $contextStack] ::]
		catch {
		    set name [dict get [lrange $args 1 end] -command]
		    if {![string match ::* $name]} {
			set name ::[join [lreverse $contextStack] ::]$name
		    }
		    regsub -all ::+ $name :: name
		}
		# create artifical proc to force an entry in the tclIndex
		$parser eval [list ::proc $name {} {}]
	    }
	}
    }
}

# AUTO MKINDEX:  oo::class create name ?definition?
# Adds an entry to the auto index list for the given class name.
auto_mkindex_parser::command oo::class {op name {body ""}} {
    if {$op eq "create"} {
	indexEntry $name
    }
}
auto_mkindex_parser::command class {op name {body ""}} {
    if {$op eq "create"} {
	indexEntry $name
    }
}

return<|MERGE_RESOLUTION|>--- conflicted
+++ resolved
@@ -203,19 +203,11 @@
     }
 
     auto_mkindex_parser::init
-<<<<<<< HEAD
-    foreach file [glob -- {*}$args] {
+    foreach file [lsort [glob -- {*}$args]] {
 	try {
 	    append index [auto_mkindex_parser::mkindex $file]
 	} on error {msg opts} {
 	    cd $oldDir
-=======
-    foreach file [lsort [glob -- {*}$args]] {
-        if {[catch {auto_mkindex_parser::mkindex $file} msg opts] == 0} {
-            append index $msg
-        } else {
-            cd $oldDir
->>>>>>> c659144f
 	    return -options $opts $msg
 	}
     }
