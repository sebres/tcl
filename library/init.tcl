# init.tcl --
#
# Default system startup file for Tcl-based applications.  Defines
# "unknown" procedure and auto-load facilities.
#
# Copyright (c) 1991-1993 The Regents of the University of California.
# Copyright (c) 1994-1996 Sun Microsystems, Inc.
# Copyright (c) 1998-1999 Scriptics Corporation.
# Copyright (c) 2004 by Kevin B. Kenny.  All rights reserved.
#
# See the file "license.terms" for information on usage and redistribution
# of this file, and for a DISCLAIMER OF ALL WARRANTIES.
#

# This test intentionally written in pre-7.5 Tcl
if {[info commands package] == ""} {
    error "version mismatch: library\nscripts expect Tcl version 7.5b1 or later but the loaded version is\nonly [info patchlevel]"
}
package require -exact Tcl 8.6.10

# Compute the auto path to use in this interpreter.
# The values on the path come from several locations:
#
# The environment variable TCLLIBPATH
#
# tcl_library, which is the directory containing this init.tcl script.
# [tclInit] (Tcl_Init()) searches around for the directory containing this
# init.tcl and defines tcl_library to that location before sourcing it.
#
# The parent directory of tcl_library. Adding the parent
# means that packages in peer directories will be found automatically.
#
# Also add the directory ../lib relative to the directory where the
# executable is located.  This is meant to find binary packages for the
# same architecture as the current executable.
#
# tcl_pkgPath, which is set by the platform-specific initialization routines
#	On UNIX it is compiled in
#       On Windows, it is not used
#
# (Ticket 41c9857bdd) In a safe interpreter, this file does not set
# ::auto_path (other than to {} if it is undefined). The caller, typically
# a Safe Base command, is responsible for setting ::auto_path.

if {![info exists auto_path]} {
    if {[info exists env(TCLLIBPATH)] && (![interp issafe])} {
	set auto_path $env(TCLLIBPATH)
    } else {
	set auto_path ""
    }
}

namespace eval tcl {
    if {![interp issafe]} {
	variable Dir
	foreach Dir [list $::tcl_library [file dirname $::tcl_library]] {
	    if {$Dir ni $::auto_path} {
		lappend ::auto_path $Dir
	    }
	}
	set Dir [file join [file dirname [file dirname \
		[info nameofexecutable]]] lib]
	if {$Dir ni $::auto_path} {
	    lappend ::auto_path $Dir
	}
	if {[info exists ::tcl_pkgPath]} { catch {
	    foreach Dir $::tcl_pkgPath {
		if {$Dir ni $::auto_path} {
		    lappend ::auto_path $Dir
		}
	    }
	}}

<<<<<<< HEAD
    if {![interp issafe]} {
=======
>>>>>>> d36e21a6
	variable Path [encoding dirs]
	set Dir [file join $::tcl_library encoding]
	if {$Dir ni $Path} {
	    lappend Path $Dir
	    encoding dirs $Path
	}
<<<<<<< HEAD
=======
	unset Dir Path
>>>>>>> d36e21a6
    }

    # TIP #255 min and max functions
    namespace eval mathfunc {
	proc min {args} {
	    if {![llength $args]} {
		return -code error \
		    "too few arguments to math function \"min\""
	    }
	    set val Inf
	    foreach arg $args {
		# This will handle forcing the numeric value without
		# ruining the internal type of a numeric object
		if {[catch {expr {double($arg)}} err]} {
		    return -code error $err
		}
		if {$arg < $val} {set val $arg}
	    }
	    return $val
	}
	proc max {args} {
	    if {![llength $args]} {
		return -code error \
		    "too few arguments to math function \"max\""
	    }
	    set val -Inf
	    foreach arg $args {
		# This will handle forcing the numeric value without
		# ruining the internal type of a numeric object
		if {[catch {expr {double($arg)}} err]} {
		    return -code error $err
		}
		if {$arg > $val} {set val $arg}
	    }
	    return $val
	}
	namespace export min max
    }
}

# Windows specific end of initialization

if {(![interp issafe]) && ($tcl_platform(platform) eq "windows")} {
    namespace eval tcl {
	proc EnvTraceProc {lo n1 n2 op} {
	    global env
	    set x $env($n2)
	    set env($lo) $x
	    set env([string toupper $lo]) $x
	}
	proc InitWinEnv {} {
	    global env tcl_platform
	    foreach p [array names env] {
		set u [string toupper $p]
		if {$u ne $p} {
		    switch -- $u {
			COMSPEC -
			PATH {
			    set temp $env($p)
			    unset env($p)
			    set env($u) $temp
			    trace add variable env($p) write \
				    [namespace code [list EnvTraceProc $p]]
			    trace add variable env($u) write \
				    [namespace code [list EnvTraceProc $p]]
			}
		    }
		}
	    }
	    if {![info exists env(COMSPEC)]} {
		set env(COMSPEC) cmd.exe
	    }
	}
	InitWinEnv
    }
}

# Setup the unknown package handler


if {[interp issafe]} {
    package unknown {::tcl::tm::UnknownHandler ::tclPkgUnknown}
} else {
    # Default known auto_index (avoid loading auto index implicit after interp create):

    array set ::auto_index {
	::tcl::tm::UnknownHandler {source [info library]/tm.tcl}
	::tclPkgUnknown {source [info library]/package.tcl}
	::history {source [info library]/history.tcl}
    }

    # The newest possibility to load whole namespace:
    array set ::auto_index_ns {}

    # Set up search for Tcl Modules (TIP #189).
    # and setup platform specific unknown package handlers
    if {$tcl_platform(os) eq "Darwin"
	    && $tcl_platform(platform) eq "unix"} {
	package unknown {::tcl::tm::UnknownHandler \
		{::tcl::MacOSXPkgUnknown ::tclPkgUnknown}}
    } else {
	package unknown {::tcl::tm::UnknownHandler ::tclPkgUnknown}
    }

    # Set up the 'clock' ensemble

    proc clock args {
	set cmdmap [dict create]
	foreach cmd {add clicks format microseconds milliseconds scan seconds configure} {
	    dict set cmdmap $cmd ::tcl::clock::$cmd
	}
	namespace inscope ::tcl::clock [list namespace ensemble create -command \
	    [uplevel 1 [list ::namespace origin [::lindex [info level 0] 0]]] \
	    -map $cmdmap]

	uplevel 1 [info level 0]
    }
    # Auto-loading stubs for 'clock.tcl'
    set ::auto_index_ns(::tcl::clock) {::namespace inscope ::tcl::clock {
	::source -encoding utf-8 [::file join [info library] clock.tcl]
    }}
}

# Conditionalize for presence of exec.

if {[namespace which -command exec] eq ""} {

    # Some machines do not have exec. Also, on all
    # platforms, safe interpreters do not have exec.

    set auto_noexec 1
}

# Define a log command (which can be overwitten to log errors
# differently, specially when stderr is not available)

if {[namespace which -command tclLog] eq ""} {
    proc tclLog {string} {
	catch {puts stderr $string}
    }
}

# unknown --
# This procedure is called when a Tcl command is invoked that doesn't
# exist in the interpreter.  It takes the following steps to make the
# command available:
#
#	1. See if the autoload facility can locate the command in a
#	   Tcl script file.  If so, load it and execute it.
#	2. If the command was invoked interactively at top-level:
#	    (a) see if the command exists as an executable UNIX program.
#		If so, "exec" the command.
#	    (b) see if the command requests csh-like history substitution
#		in one of the common forms !!, !<number>, or ^old^new.  If
#		so, emulate csh's history substitution.
#	    (c) see if the command is a unique abbreviation for another
#		command.  If so, invoke the command.
#
# Arguments:
# args -	A list whose elements are the words of the original
#		command, including the command name.

proc unknown args {
    variable ::tcl::UnknownPending
    global auto_noexec auto_noload env tcl_interactive errorInfo errorCode

    if {[info exists errorInfo]} {
	set savedErrorInfo $errorInfo
    }
    if {[info exists errorCode]} {
	set savedErrorCode $errorCode
    }

    set name [lindex $args 0]
    if {![info exists auto_noload]} {
	#
	# Make sure we're not trying to load the same proc twice.
	#
	if {[info exists UnknownPending($name)]} {
	    return -code error "self-referential recursion\
		    in \"unknown\" for command \"$name\""
	}
	set UnknownPending($name) pending
	set ret [catch {
		auto_load $name [uplevel 1 {::namespace current}]
	} msg opts]
	unset UnknownPending($name)
	if {$ret != 0} {
	    dict append opts -errorinfo "\n    (autoloading \"$name\")"
	    return -options $opts $msg
	}
	if {![array size UnknownPending]} {
	    unset UnknownPending
	}
	if {$msg} {
	    if {[info exists savedErrorCode]} {
		set ::errorCode $savedErrorCode
	    } else {
		unset -nocomplain ::errorCode
	    }
	    if {[info exists savedErrorInfo]} {
		set errorInfo $savedErrorInfo
	    } else {
		unset -nocomplain errorInfo
	    }
	    set code [catch {uplevel 1 $args} msg opts]
	    if {$code ==  1} {
		#
		# Compute stack trace contribution from the [uplevel].
		# Note the dependence on how Tcl_AddErrorInfo, etc.
		# construct the stack trace.
		#
		set errInfo [dict get $opts -errorinfo]
		set errCode [dict get $opts -errorcode]
		set cinfo $args
		if {[string bytelength $cinfo] > 150} {
		    set cinfo [string range $cinfo 0 150]
		    while {[string bytelength $cinfo] > 150} {
			set cinfo [string range $cinfo 0 end-1]
		    }
		    append cinfo ...
		}
		set tail "\n    (\"uplevel\" body line 1)\n    invoked\
			from within\n\"uplevel 1 \$args\""
		set expect "$msg\n    while executing\n\"$cinfo\"$tail"
		if {$errInfo eq $expect} {
		    #
		    # The stack has only the eval from the expanded command
		    # Do not generate any stack trace here.
		    #
		    dict unset opts -errorinfo
		    dict incr opts -level
		    return -options $opts $msg
		}
		#
		# Stack trace is nested, trim off just the contribution
		# from the extra "eval" of $args due to the "catch" above.
		#
		set last [string last $tail $errInfo]
		if {$last + [string length $tail] != [string length $errInfo]} {
		    # Very likely cannot happen
		    return -options $opts $msg
		}
		set errInfo [string range $errInfo 0 $last-1]
		set tail "\"$cinfo\""
		set last [string last $tail $errInfo]
		if {$last < 0 || $last + [string length $tail] != [string length $errInfo]} {
		    return -code error -errorcode $errCode \
			    -errorinfo $errInfo $msg
		}
		set errInfo [string range $errInfo 0 $last-1]
		set tail "\n    invoked from within\n"
		set last [string last $tail $errInfo]
		if {$last + [string length $tail] == [string length $errInfo]} {
		    return -code error -errorcode $errCode \
			    -errorinfo [string range $errInfo 0 $last-1] $msg
		}
		set tail "\n    while executing\n"
		set last [string last $tail $errInfo]
		if {$last + [string length $tail] == [string length $errInfo]} {
		    return -code error -errorcode $errCode \
			    -errorinfo [string range $errInfo 0 $last-1] $msg
		}
		return -options $opts $msg
	    } else {
		dict incr opts -level
		return -options $opts $msg
	    }
	}
    }

    if {([info level] == 1) && ([info script] eq "")
	    && [info exists tcl_interactive] && $tcl_interactive} {
	if {![info exists auto_noexec]} {
	    set new [auto_execok $name]
	    if {$new ne ""} {
		set redir ""
		if {[namespace which -command console] eq ""} {
		    set redir ">&@stdout <@stdin"
		}
		uplevel 1 [list ::catch \
			[concat exec $redir $new [lrange $args 1 end]] \
			::tcl::UnknownResult ::tcl::UnknownOptions]
		dict incr ::tcl::UnknownOptions -level
		return -options $::tcl::UnknownOptions $::tcl::UnknownResult
	    }
	}
	if {$name eq "!!"} {
	    set newcmd [history event]
	} elseif {[regexp {^!(.+)$} $name -> event]} {
	    set newcmd [history event $event]
	} elseif {[regexp {^\^([^^]*)\^([^^]*)\^?$} $name -> old new]} {
	    set newcmd [history event -1]
	    catch {regsub -all -- $old $newcmd $new newcmd}
	}
	if {[info exists newcmd]} {
	    tclLog $newcmd
	    history change $newcmd 0
	    uplevel 1 [list ::catch $newcmd \
		    ::tcl::UnknownResult ::tcl::UnknownOptions]
	    dict incr ::tcl::UnknownOptions -level
	    return -options $::tcl::UnknownOptions $::tcl::UnknownResult
	}

	set ret [catch {set candidates [info commands $name*]} msg]
	if {$name eq "::"} {
	    set name ""
	}
	if {$ret != 0} {
	    dict append opts -errorinfo \
		    "\n    (expanding command prefix \"$name\" in unknown)"
	    return -options $opts $msg
	}
	# Filter out bogus matches when $name contained
	# a glob-special char [Bug 946952]
	if {$name eq ""} {
	    # Handle empty $name separately due to strangeness
	    # in [string first] (See RFE 1243354)
	    set cmds $candidates
	} else {
	    set cmds [list]
	    foreach x $candidates {
		if {[string first $name $x] == 0} {
		    lappend cmds $x
		}
	    }
	}
	if {[llength $cmds] == 1} {
	    uplevel 1 [list ::catch [lreplace $args 0 0 [lindex $cmds 0]] \
		    ::tcl::UnknownResult ::tcl::UnknownOptions]
	    dict incr ::tcl::UnknownOptions -level
	    return -options $::tcl::UnknownOptions $::tcl::UnknownResult
	}
	if {[llength $cmds]} {
	    return -code error "ambiguous command name \"$name\": [lsort $cmds]"
	}
    }
    return -code error -errorcode [list TCL LOOKUP COMMAND $name] \
	"invalid command name \"$name\""
}

# auto_load --
# Checks a collection of library directories to see if a procedure
# is defined in one of them.  If so, it sources the appropriate
# library file to create the procedure.  Returns 1 if it successfully
# loaded the procedure, 0 otherwise.
#
# Arguments:
# cmd -			Name of the command to find and load.
# namespace (optional)  The namespace where the command is being used - must be
#                       a canonical namespace as returned [namespace current]
#                       for instance. If not given, namespace current is used.

proc auto_load {cmd {namespace {}}} {
    global auto_index auto_index_ns auto_path

    # qualify names:
    if {$namespace eq ""} {
	set namespace [uplevel 1 [list ::namespace current]]
    }
    set nameList [auto_qualify $cmd $namespace]
    # workaround non canonical auto_index entries that might be around
    # from older auto_mkindex versions
    if {$cmd ni $nameList} {lappend nameList $cmd}

    # try to load (and create sub-cmd handler "_sub_load_cmd" for further usage):
    foreach name $nameList [set _sub_load_cmd {
    	# via auto_index:
	if {[info exists auto_index($name)]} {
	    namespace inscope :: $auto_index($name)
	    # There's a couple of ways to look for a command of a given
	    # name.  One is to use
	    #    info commands $name
	    # Unfortunately, if the name has glob-magic chars in it like *
	    # or [], it may not match.  For our purposes here, a better
	    # route is to use
	    #    namespace which -command $name
	    if {[namespace which -command $name] ne ""} {
		return 1
	    }
	}
	# via auto_index_ns - resolver for the whole namespace loaders
	if {[set ns [::namespace qualifiers $name]] ni {"" "::"} &&
	    [info exists auto_index_ns($ns)]
	} {
	    # remove handler before loading (prevents several self-recursion cases):
	    set ldr $auto_index_ns($ns); unset auto_index_ns($ns)
	    namespace inscope :: $ldr
	    # if got it:
	    if {[namespace which -command $name] ne ""} {
		return 1
	    }
	}
    }]

    # load auto_index if possible:
    if {![info exists auto_path]} {
	return 0
    }
    if {![auto_load_index]} {
	return 0
    }

    # try again (something new could be loaded):
    foreach name $nameList $_sub_load_cmd

    return 0
}

# auto_load_index --
# Loads the contents of tclIndex files on the auto_path directory
# list.  This is usually invoked within auto_load to load the index
# of available commands.  Returns 1 if the index is loaded, and 0 if
# the index is already loaded and up to date.
#
# Arguments:
# None.

proc auto_load_index {} {
    variable ::tcl::auto_oldpath
    global auto_index auto_path

    if {[info exists auto_oldpath] && ($auto_oldpath eq $auto_path)} {
	return 0
    }
    set auto_oldpath $auto_path

    # Check if we are a safe interpreter. In that case, we support only
    # newer format tclIndex files.

    set issafe [interp issafe]
    for {set i [expr {[llength $auto_path] - 1}]} {$i >= 0} {incr i -1} {
	set dir [lindex $auto_path $i]
	set f ""
	if {$issafe} {
	    catch {source [file join $dir tclIndex]}
	} elseif {[catch {set f [open [file join $dir tclIndex]]}]} {
	    continue
	} else {
	    set error [catch {
		fconfigure $f -eofchar \032
		set id [gets $f]
		if {$id eq "# Tcl autoload index file, version 2.0"} {
		    eval [read $f]
		} elseif {$id eq "# Tcl autoload index file: each line identifies a Tcl"} {
		    while {[gets $f line] >= 0} {
			if {([string index $line 0] eq "#") \
				|| ([llength $line] != 2)} {
			    continue
			}
			set name [lindex $line 0]
			set auto_index($name) \
				"source [file join $dir [lindex $line 1]]"
		    }
		} else {
		    error "[file join $dir tclIndex] isn't a proper Tcl index file"
		}
	    } msg opts]
	    if {$f ne ""} {
		close $f
	    }
	    if {$error} {
		return -options $opts $msg
	    }
	}
    }
    return 1
}

# auto_qualify --
#
# Compute a fully qualified names list for use in the auto_index array.
# For historical reasons, commands in the global namespace do not have leading
# :: in the index key. The list has two elements when the command name is
# relative (no leading ::) and the namespace is not the global one. Otherwise
# only one name is returned (and searched in the auto_index).
#
# Arguments -
# cmd		The command name. Can be any name accepted for command
#               invocations (Like "foo::::bar").
# namespace	The namespace where the command is being used - must be
#               a canonical namespace as returned by [namespace current]
#               for instance.

proc auto_qualify {cmd namespace} {

    # count separators and clean them up
    # (making sure that foo:::::bar will be treated as foo::bar)
    set n [regsub -all {::+} $cmd :: cmd]

    # Ignore namespace if the name starts with ::
    # Handle special case of only leading ::

    # Before each return case we give an example of which category it is
    # with the following form :
    # (inputCmd, inputNameSpace) -> output

    if {[string match ::* $cmd]} {
	if {$n > 1} {
	    # (::foo::bar , *) -> ::foo::bar
	    return [list $cmd]
	} else {
	    # (::global , *) -> global
	    return [list [string range $cmd 2 end]]
	}
    }

    # Potentially returning 2 elements to try  :
    # (if the current namespace is not the global one)

    if {$n == 0} {
	if {$namespace eq "::"} {
	    # (nocolons , ::) -> nocolons
	    return [list $cmd]
	} else {
	    # (nocolons , ::sub) -> ::sub::nocolons nocolons
	    return [list ${namespace}::$cmd $cmd]
	}
    } elseif {$namespace eq "::"} {
	#  (foo::bar , ::) -> ::foo::bar
	return [list ::$cmd]
    } else {
	# (foo::bar , ::sub) -> ::sub::foo::bar ::foo::bar
	return [list ${namespace}::$cmd ::$cmd]
    }
}

# auto_import --
#
# Invoked during "namespace import" to make see if the imported commands
# reside in an autoloaded library.  If so, the commands are loaded so
# that they will be available for the import links.  If not, then this
# procedure does nothing.
#
# Arguments -
# pattern	The pattern of commands being imported (like "foo::*")
#               a canonical namespace as returned by [namespace current]

proc auto_import {pattern} {
    global auto_index

    # If no namespace is specified, this will be an error case

    if {![string match *::* $pattern]} {
	return
    }

    set ns [uplevel 1 [list ::namespace current]]
    set patternList [auto_qualify $pattern $ns]

    auto_load_index

    foreach pattern $patternList {
	foreach name [array names auto_index $pattern] {
	    if {([namespace which -command $name] eq "")
		    && ([namespace qualifiers $pattern] eq [namespace qualifiers $name])} {
		namespace inscope :: $auto_index($name)
	    }
	}
    }
}

# auto_execok --
#
# Returns string that indicates name of program to execute if
# name corresponds to a shell builtin or an executable in the
# Windows search path, or "" otherwise.  Builds an associative
# array auto_execs that caches information about previous checks,
# for speed.
#
# Arguments:
# name -			Name of a command.

if {$tcl_platform(platform) eq "windows"} {
# Windows version.
#
# Note that file executable doesn't work under Windows, so we have to
# look for files with .exe, .com, or .bat extensions.  Also, the path
# may be in the Path or PATH environment variables, and path
# components are separated with semicolons, not colons as under Unix.
#
proc auto_execok name {
    global auto_execs env tcl_platform

    if {[info exists auto_execs($name)]} {
	return $auto_execs($name)
    }
    set auto_execs($name) ""

    set shellBuiltins [list assoc cls copy date del dir echo erase ftype \
	    md mkdir mklink move rd ren rename rmdir start time type ver vol]
    if {[info exists env(PATHEXT)]} {
	# Add an initial ; to have the {} extension check first.
	set execExtensions [split ";$env(PATHEXT)" ";"]
    } else {
	set execExtensions [list {} .com .exe .bat .cmd]
    }

    if {[string tolower $name] in $shellBuiltins} {
	# When this is command.com for some reason on Win2K, Tcl won't
	# exec it unless the case is right, which this corrects.  COMSPEC
	# may not point to a real file, so do the check.
	set cmd $env(COMSPEC)
	if {[file exists $cmd]} {
	    set cmd [file attributes $cmd -shortname]
	}
	return [set auto_execs($name) [list $cmd /c $name]]
    }

    if {[llength [file split $name]] != 1} {
	foreach ext $execExtensions {
	    set file ${name}${ext}
	    if {[file exists $file] && ![file isdirectory $file]} {
		return [set auto_execs($name) [list $file]]
	    }
	}
	return ""
    }

    set path "[file dirname [info nameof]];.;"
    if {[info exists env(SystemRoot)]} {
	set windir $env(SystemRoot)
    } elseif {[info exists env(WINDIR)]} {
	set windir $env(WINDIR)
    }
    if {[info exists windir]} {
	if {$tcl_platform(os) eq "Windows NT"} {
	    append path "$windir/system32;"
	}
	append path "$windir/system;$windir;"
    }

    foreach var {PATH Path path} {
	if {[info exists env($var)]} {
	    append path ";$env($var)"
	}
    }

    foreach ext $execExtensions {
	unset -nocomplain checked
	foreach dir [split $path {;}] {
	    # Skip already checked directories
	    if {[info exists checked($dir)] || ($dir eq "")} {
		continue
	    }
	    set checked($dir) {}
	    set file [file join $dir ${name}${ext}]
	    if {[file exists $file] && ![file isdirectory $file]} {
		return [set auto_execs($name) [list $file]]
	    }
	}
    }
    return ""
}

} else {
# Unix version.
#
proc auto_execok name {
    global auto_execs env

    if {[info exists auto_execs($name)]} {
	return $auto_execs($name)
    }
    set auto_execs($name) ""
    if {[llength [file split $name]] != 1} {
	if {[file executable $name] && ![file isdirectory $name]} {
	    set auto_execs($name) [list $name]
	}
	return $auto_execs($name)
    }
    foreach dir [split $env(PATH) :] {
	if {$dir eq ""} {
	    set dir .
	}
	set file [file join $dir $name]
	if {[file executable $file] && ![file isdirectory $file]} {
	    set auto_execs($name) [list $file]
	    return $auto_execs($name)
	}
    }
    return ""
}

}

# ::tcl::CopyDirectory --
#
# This procedure is called by Tcl's core when attempts to call the
# filesystem's copydirectory function fail.  The semantics of the call
# are that 'dest' does not yet exist, i.e. dest should become the exact
# image of src.  If dest does exist, we throw an error.
#
# Note that making changes to this procedure can change the results
# of running Tcl's tests.
#
# Arguments:
# action -              "renaming" or "copying"
# src -			source directory
# dest -		destination directory
proc tcl::CopyDirectory {action src dest} {
    set nsrc [file normalize $src]
    set ndest [file normalize $dest]

    if {$action eq "renaming"} {
	# Can't rename volumes.  We could give a more precise
	# error message here, but that would break the test suite.
	if {$nsrc in [file volumes]} {
	    return -code error "error $action \"$src\" to\
	      \"$dest\": trying to rename a volume or move a directory\
	      into itself"
	}
    }
    if {[file exists $dest]} {
	if {$nsrc eq $ndest} {
	    return -code error "error $action \"$src\" to\
	      \"$dest\": trying to rename a volume or move a directory\
	      into itself"
	}
	if {$action eq "copying"} {
	    # We used to throw an error here, but, looking more closely
	    # at the core copy code in tclFCmd.c, if the destination
	    # exists, then we should only call this function if -force
	    # is true, which means we just want to over-write.  So,
	    # the following code is now commented out.
	    #
	    # return -code error "error $action \"$src\" to\
	    # \"$dest\": file already exists"
	} else {
	    # Depending on the platform, and on the current
	    # working directory, the directories '.', '..'
	    # can be returned in various combinations.  Anyway,
	    # if any other file is returned, we must signal an error.
	    set existing [glob -nocomplain -directory $dest * .*]
	    lappend existing {*}[glob -nocomplain -directory $dest \
		    -type hidden * .*]
	    foreach s $existing {
		if {[file tail $s] ni {. ..}} {
		    return -code error "error $action \"$src\" to\
		      \"$dest\": file already exists"
		}
	    }
	}
    } else {
	if {[string first $nsrc $ndest] >= 0} {
	    set srclen [expr {[llength [file split $nsrc]] - 1}]
	    set ndest [lindex [file split $ndest] $srclen]
	    if {$ndest eq [file tail $nsrc]} {
		return -code error "error $action \"$src\" to\
		  \"$dest\": trying to rename a volume or move a directory\
		  into itself"
	    }
	}
	file mkdir $dest
    }
    # Have to be careful to capture both visible and hidden files.
    # We will also be more generous to the file system and not
    # assume the hidden and non-hidden lists are non-overlapping.
    #
    # On Unix 'hidden' files begin with '.'.  On other platforms
    # or filesystems hidden files may have other interpretations.
    set filelist [concat [glob -nocomplain -directory $src *] \
      [glob -nocomplain -directory $src -types hidden *]]

    foreach s [lsort -unique $filelist] {
	if {[file tail $s] ni {. ..}} {
	    file copy -force -- $s [file join $dest [file tail $s]]
	}
    }
    return
}<|MERGE_RESOLUTION|>--- conflicted
+++ resolved
@@ -71,20 +71,13 @@
 	    }
 	}}
 
-<<<<<<< HEAD
-    if {![interp issafe]} {
-=======
->>>>>>> d36e21a6
 	variable Path [encoding dirs]
 	set Dir [file join $::tcl_library encoding]
 	if {$Dir ni $Path} {
 	    lappend Path $Dir
 	    encoding dirs $Path
 	}
-<<<<<<< HEAD
-=======
 	unset Dir Path
->>>>>>> d36e21a6
     }
 
     # TIP #255 min and max functions
@@ -638,12 +631,12 @@
     auto_load_index
 
     foreach pattern $patternList {
-	foreach name [array names auto_index $pattern] {
-	    if {([namespace which -command $name] eq "")
+        foreach name [array names auto_index $pattern] {
+            if {([namespace which -command $name] eq "")
 		    && ([namespace qualifiers $pattern] eq [namespace qualifiers $name])} {
-		namespace inscope :: $auto_index($name)
-	    }
-	}
+                namespace inscope :: $auto_index($name)
+            }
+        }
     }
 }
 
