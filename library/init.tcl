--- conflicted
+++ resolved
@@ -19,11 +19,7 @@
 if {[info commands package] == ""} {
     error "version mismatch: library\nscripts expect Tcl version 7.5b1 or later but the loaded version is\nonly [info patchlevel]"
 }
-<<<<<<< HEAD
-package require -exact Tcl 9.0a1
-=======
-package require -exact Tcl 8.7a4
->>>>>>> e6aa2445
+package require -exact Tcl 9.0a2
 
 # Compute the auto path to use in this interpreter.
 # The values on the path come from several locations:
