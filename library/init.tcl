# init.tcl --
#
# Default system startup file for Tcl-based applications.  Defines
# "unknown" procedure and auto-load facilities.
#
# Copyright (c) 1991-1993 The Regents of the University of California.
# Copyright (c) 1994-1996 Sun Microsystems, Inc.
# Copyright (c) 1998-1999 Scriptics Corporation.
# Copyright (c) 2004 by Kevin B. Kenny.  All rights reserved.
#
# See the file "license.terms" for information on usage and redistribution
# of this file, and for a DISCLAIMER OF ALL WARRANTIES.
#

if {[info commands package] == ""} {
    error "version mismatch: library\nscripts expect Tcl version 7.5b1 or later but the loaded version is\nonly [info patchlevel]"
}
package require -exact Tcl 8.5.11

# Compute the auto path to use in this interpreter.
# The values on the path come from several locations:
#
# The environment variable TCLLIBPATH
#
# tcl_library, which is the directory containing this init.tcl script.
# [tclInit] (Tcl_Init()) searches around for the directory containing this
# init.tcl and defines tcl_library to that location before sourcing it.
#
# The parent directory of tcl_library. Adding the parent
# means that packages in peer directories will be found automatically.
#
# Also add the directory ../lib relative to the directory where the
# executable is located.  This is meant to find binary packages for the
# same architecture as the current executable.
#
# tcl_pkgPath, which is set by the platform-specific initialization routines
#	On UNIX it is compiled in
#       On Windows, it is not used

if {![info exists auto_path]} {
    if {[info exists env(TCLLIBPATH)]} {
	set auto_path $env(TCLLIBPATH)
    } else {
	set auto_path ""
    }
}
namespace eval tcl {
    variable Dir
    foreach Dir [list $::tcl_library [file dirname $::tcl_library]] {
	if {$Dir ni $::auto_path} {
	    lappend ::auto_path $Dir
	}
    }
    set Dir [file join [file dirname [file dirname \
	    [info nameofexecutable]]] lib]
    if {$Dir ni $::auto_path} {
	lappend ::auto_path $Dir
    }
    catch {
	foreach Dir $::tcl_pkgPath {
	    if {$Dir ni $::auto_path} {
		lappend ::auto_path $Dir
	    }
	}
    }

    if {![interp issafe]} {
        variable Path [encoding dirs]
        set Dir [file join $::tcl_library encoding]
        if {$Dir ni $Path} {
	    lappend Path $Dir
	    encoding dirs $Path
        }
    }

    # TIP #255 min and max functions
    namespace eval mathfunc {
	proc min {args} {
	    if {[llength $args] == 0} {
		return -code error \
		    "too few arguments to math function \"min\""
	    }
	    set val Inf
	    foreach arg $args {
		# This will handle forcing the numeric value without
		# ruining the internal type of a numeric object
		if {[catch {expr {double($arg)}} err]} {
		    return -code error $err
		}
		if {$arg < $val} { set val $arg }
	    }
	    return $val
	}
	proc max {args} {
	    if {[llength $args] == 0} {
		return -code error \
		    "too few arguments to math function \"max\""
	    }
	    set val -Inf
	    foreach arg $args {
		# This will handle forcing the numeric value without
		# ruining the internal type of a numeric object
		if {[catch {expr {double($arg)}} err]} {
		    return -code error $err
		}
		if {$arg > $val} { set val $arg }
	    }
	    return $val
	}
	namespace export min max
    }
}

# Windows specific end of initialization

if {(![interp issafe]) && ($tcl_platform(platform) eq "windows")} {
    namespace eval tcl {
	proc EnvTraceProc {lo n1 n2 op} {
	    set x $::env($n2)
	    set ::env($lo) $x
	    set ::env([string toupper $lo]) $x
	}
	proc InitWinEnv {} {
	    global env tcl_platform
	    foreach p [array names env] {
		set u [string toupper $p]
		if {$u ne $p} {
		    switch -- $u {
			COMSPEC -
			PATH {
			    if {![info exists env($u)]} {
				set env($u) $env($p)
			    }
			    trace add variable env($p) write \
				    [namespace code [list EnvTraceProc $p]]
			    trace add variable env($u) write \
				    [namespace code [list EnvTraceProc $p]]
			}
		    }
		}
	    }
	    if {![info exists env(COMSPEC)]} {
		if {$tcl_platform(os) eq "Windows NT"} {
		    set env(COMSPEC) cmd.exe
		} else {
		    set env(COMSPEC) command.com
		}
	    }
	}
	InitWinEnv
    }
}

# Setup the unknown package handler


if {[interp issafe]} {
    package unknown {::tcl::tm::UnknownHandler ::tclPkgUnknown}
} else {
    # Set up search for Tcl Modules (TIP #189).
    # and setup platform specific unknown package handlers
    if {$::tcl_platform(os) eq "Darwin"
	    && $::tcl_platform(platform) eq "unix"} {
	package unknown {::tcl::tm::UnknownHandler \
		{::tcl::MacOSXPkgUnknown ::tclPkgUnknown}}
    } else {
	package unknown {::tcl::tm::UnknownHandler ::tclPkgUnknown}
    }

    # Set up the 'clock' ensemble

    namespace eval ::tcl::clock [list variable TclLibDir $::tcl_library]

    proc clock args {
	namespace eval ::tcl::clock [list namespace ensemble create -command \
		[uplevel 1 [list namespace origin [lindex [info level 0] 0]]] \
		-subcommands {
		    add clicks format microseconds milliseconds scan seconds
		}]
	
	# Auto-loading stubs for 'clock.tcl'
	
	foreach cmd {add format scan} {
	    proc ::tcl::clock::$cmd args {
		variable TclLibDir
		source -encoding utf-8 [file join $TclLibDir clock.tcl]
		return [uplevel 1 [info level 0]]
	    }
	}

	return [uplevel 1 [info level 0]]
    }
}

# Conditionalize for presence of exec.

if {[namespace which -command exec] eq ""} {

    # Some machines do not have exec. Also, on all
    # platforms, safe interpreters do not have exec.

    set auto_noexec 1
}

# Define a log command (which can be overwitten to log errors
# differently, specially when stderr is not available)

if {[namespace which -command tclLog] eq ""} {
    proc tclLog {string} {
	catch {puts stderr $string}
    }
}

# unknown --
# This procedure is called when a Tcl command is invoked that doesn't
# exist in the interpreter.  It takes the following steps to make the
# command available:
#
#	1. See if the command has the form "namespace inscope ns cmd" and
#	   if so, concatenate its arguments onto the end and evaluate it.
#	2. See if the autoload facility can locate the command in a
#	   Tcl script file.  If so, load it and execute it.
#	3. If the command was invoked interactively at top-level:
#	    (a) see if the command exists as an executable UNIX program.
#		If so, "exec" the command.
#	    (b) see if the command requests csh-like history substitution
#		in one of the common forms !!, !<number>, or ^old^new.  If
#		so, emulate csh's history substitution.
#	    (c) see if the command is a unique abbreviation for another
#		command.  If so, invoke the command.
#
# Arguments:
# args -	A list whose elements are the words of the original
#		command, including the command name.

proc unknown args {
    variable ::tcl::UnknownPending
    global auto_noexec auto_noload env tcl_interactive

    # If the command word has the form "namespace inscope ns cmd"
    # then concatenate its arguments onto the end and evaluate it.

    set cmd [lindex $args 0]
    if {[regexp "^:*namespace\[ \t\n\]+inscope" $cmd] && [llength $cmd] == 4} {
	#return -code error "You need an {*}"
        set arglist [lrange $args 1 end]
	set ret [catch {uplevel 1 ::$cmd $arglist} result opts]
	dict unset opts -errorinfo
	dict incr opts -level
	return -options $opts $result
    }

    catch {set savedErrorInfo $::errorInfo}
    catch {set savedErrorCode $::errorCode}
    set name $cmd
    if {![info exists auto_noload]} {
	#
	# Make sure we're not trying to load the same proc twice.
	#
	if {[info exists UnknownPending($name)]} {
	    return -code error "self-referential recursion\
		    in \"unknown\" for command \"$name\"";
	}
	set UnknownPending($name) pending;
	set ret [catch {
		auto_load $name [uplevel 1 {::namespace current}]
	} msg opts]
	unset UnknownPending($name);
	if {$ret != 0} {
	    dict append opts -errorinfo "\n    (autoloading \"$name\")"
	    return -options $opts $msg
	}
	if {![array size UnknownPending]} {
	    unset UnknownPending
	}
	if {$msg} {
	    if {[info exists savedErrorCode]} {
		set ::errorCode $savedErrorCode
	    } else {
		unset -nocomplain ::errorCode
	    }
	    if {[info exists savedErrorInfo]} {
		set ::errorInfo $savedErrorInfo
	    } else {
		unset -nocomplain ::errorInfo
	    }
	    set code [catch {uplevel 1 $args} msg opts]
	    if {$code ==  1} {
		#
		# Compute stack trace contribution from the [uplevel].
		# Note the dependence on how Tcl_AddErrorInfo, etc. 
		# construct the stack trace.
		#
		set errorInfo [dict get $opts -errorinfo]
		set errorCode [dict get $opts -errorcode]
		set cinfo $args
		if {[string bytelength $cinfo] > 150} {
		    set cinfo [string range $cinfo 0 150]
		    while {[string bytelength $cinfo] > 150} {
			set cinfo [string range $cinfo 0 end-1]
		    }
		    append cinfo ...
		}
		append cinfo "\"\n    (\"uplevel\" body line 1)"
		append cinfo "\n    invoked from within"
		append cinfo "\n\"uplevel 1 \$args\""
		#
		# Try each possible form of the stack trace
		# and trim the extra contribution from the matching case
		#
		set expect "$msg\n    while executing\n\"$cinfo"
		if {$errorInfo eq $expect} {
		    #
		    # The stack has only the eval from the expanded command
		    # Do not generate any stack trace here.
		    #
		    dict unset opts -errorinfo
		    dict incr opts -level
		    return -options $opts $msg
		}
		#
		# Stack trace is nested, trim off just the contribution
		# from the extra "eval" of $args due to the "catch" above.
		#
		set expect "\n    invoked from within\n\"$cinfo"
		set exlen [string length $expect]
		set eilen [string length $errorInfo]
		set i [expr {$eilen - $exlen - 1}]
		set einfo [string range $errorInfo 0 $i]
		#
		# For now verify that $errorInfo consists of what we are about
		# to return plus what we expected to trim off.
		#
		if {$errorInfo ne "$einfo$expect"} {
		    error "Tcl bug: unexpected stack trace in \"unknown\"" {} \
			[list CORE UNKNOWN BADTRACE $einfo $expect $errorInfo]
		}
		return -code error -errorcode $errorCode \
			-errorinfo $einfo $msg
	    } else {
		dict incr opts -level
		return -options $opts $msg
	    }
	}
    }

    if {([info level] == 1) && ([info script] eq "") \
	    && [info exists tcl_interactive] && $tcl_interactive} {
	if {![info exists auto_noexec]} {
	    set new [auto_execok $name]
	    if {$new ne ""} {
		set redir ""
		if {[namespace which -command console] eq ""} {
		    set redir ">&@stdout <@stdin"
		}
		uplevel 1 [list ::catch \
			[concat exec $redir $new [lrange $args 1 end]] \
			::tcl::UnknownResult ::tcl::UnknownOptions]
		dict incr ::tcl::UnknownOptions -level
		return -options $::tcl::UnknownOptions $::tcl::UnknownResult
	    }
	}
	if {$name eq "!!"} {
	    set newcmd [history event]
	} elseif {[regexp {^!(.+)$} $name -> event]} {
	    set newcmd [history event $event]
	} elseif {[regexp {^\^([^^]*)\^([^^]*)\^?$} $name -> old new]} {
	    set newcmd [history event -1]
	    catch {regsub -all -- $old $newcmd $new newcmd}
	}
	if {[info exists newcmd]} {
	    tclLog $newcmd
	    history change $newcmd 0
	    uplevel 1 [list ::catch $newcmd \
		    ::tcl::UnknownResult ::tcl::UnknownOptions]
	    dict incr ::tcl::UnknownOptions -level
	    return -options $::tcl::UnknownOptions $::tcl::UnknownResult
	}

	set ret [catch {set candidates [info commands $name*]} msg]
	if {$name eq "::"} {
	    set name ""
	}
	if {$ret != 0} {
	    dict append opts -errorinfo \
		    "\n    (expanding command prefix \"$name\" in unknown)"
	    return -options $opts $msg
	}
	# Filter out bogus matches when $name contained
	# a glob-special char [Bug 946952]
	if {$name eq ""} {
	    # Handle empty $name separately due to strangeness
	    # in [string first] (See RFE 1243354)
	    set cmds $candidates
	} else {
	    set cmds [list]
	    foreach x $candidates {
		if {[string first $name $x] == 0} {
		    lappend cmds $x
		}
	    }
	}
	if {[llength $cmds] == 1} {
	    uplevel 1 [list ::catch [lreplace $args 0 0 [lindex $cmds 0]] \
		    ::tcl::UnknownResult ::tcl::UnknownOptions]
	    dict incr ::tcl::UnknownOptions -level
	    return -options $::tcl::UnknownOptions $::tcl::UnknownResult
	}
	if {[llength $cmds]} {
	    return -code error "ambiguous command name \"$name\": [lsort $cmds]"
	}
    }
    return -code error "invalid command name \"$name\""
}

# auto_load --
# Checks a collection of library directories to see if a procedure
# is defined in one of them.  If so, it sources the appropriate
# library file to create the procedure.  Returns 1 if it successfully
# loaded the procedure, 0 otherwise.
#
# Arguments: 
# cmd -			Name of the command to find and load.
# namespace (optional)  The namespace where the command is being used - must be
#                       a canonical namespace as returned [namespace current]
#                       for instance. If not given, namespace current is used.

proc auto_load {cmd {namespace {}}} {
    global auto_index auto_path

    if {$namespace eq ""} {
	set namespace [uplevel 1 [list ::namespace current]]
    }
    set nameList [auto_qualify $cmd $namespace]
    # workaround non canonical auto_index entries that might be around
    # from older auto_mkindex versions
    lappend nameList $cmd
    foreach name $nameList {
	if {[info exists auto_index($name)]} {
	    namespace eval :: $auto_index($name)
	    # There's a couple of ways to look for a command of a given
	    # name.  One is to use
	    #    info commands $name
	    # Unfortunately, if the name has glob-magic chars in it like *
	    # or [], it may not match.  For our purposes here, a better
	    # route is to use 
	    #    namespace which -command $name
	    if {[namespace which -command $name] ne ""} {
		return 1
	    }
	}
    }
    if {![info exists auto_path]} {
	return 0
    }

    if {![auto_load_index]} {
	return 0
    }
    foreach name $nameList {
	if {[info exists auto_index($name)]} {
	    namespace eval :: $auto_index($name)
	    if {[namespace which -command $name] ne ""} {
		return 1
	    }
	}
    }
    return 0
}

# auto_load_index --
# Loads the contents of tclIndex files on the auto_path directory
# list.  This is usually invoked within auto_load to load the index
# of available commands.  Returns 1 if the index is loaded, and 0 if
# the index is already loaded and up to date.
#
# Arguments: 
# None.

proc auto_load_index {} {
    variable ::tcl::auto_oldpath
    global auto_index auto_path

    if {[info exists auto_oldpath] && ($auto_oldpath eq $auto_path)} {
	return 0
    }
    set auto_oldpath $auto_path

    # Check if we are a safe interpreter. In that case, we support only
    # newer format tclIndex files.

    set issafe [interp issafe]
    for {set i [expr {[llength $auto_path] - 1}]} {$i >= 0} {incr i -1} {
	set dir [lindex $auto_path $i]
	set f ""
	if {$issafe} {
	    catch {source [file join $dir tclIndex]}
	} elseif {[catch {set f [open [file join $dir tclIndex]]}]} {
	    continue
	} else {
	    set error [catch {
		set id [gets $f]
		if {$id eq "# Tcl autoload index file, version 2.0"} {
		    eval [read $f]
		} elseif {$id eq "# Tcl autoload index file: each line identifies a Tcl"} {
		    while {[gets $f line] >= 0} {
			if {([string index $line 0] eq "#") \
				|| ([llength $line] != 2)} {
			    continue
			}
			set name [lindex $line 0]
			set auto_index($name) \
				"source [file join $dir [lindex $line 1]]"
		    }
		} else {
		    error "[file join $dir tclIndex] isn't a proper Tcl index file"
		}
	    } msg opts]
	    if {$f ne ""} {
		close $f
	    }
	    if {$error} {
		return -options $opts $msg
	    }
	}
    }
    return 1
}

# auto_qualify --
#
# Compute a fully qualified names list for use in the auto_index array.
# For historical reasons, commands in the global namespace do not have leading
# :: in the index key. The list has two elements when the command name is
# relative (no leading ::) and the namespace is not the global one. Otherwise
# only one name is returned (and searched in the auto_index).
#
# Arguments -
# cmd		The command name. Can be any name accepted for command
#               invocations (Like "foo::::bar").
# namespace	The namespace where the command is being used - must be
#               a canonical namespace as returned by [namespace current]
#               for instance.

proc auto_qualify {cmd namespace} {

    # count separators and clean them up
    # (making sure that foo:::::bar will be treated as foo::bar)
    set n [regsub -all {::+} $cmd :: cmd]

    # Ignore namespace if the name starts with ::
    # Handle special case of only leading ::

    # Before each return case we give an example of which category it is
    # with the following form :
    # ( inputCmd, inputNameSpace) -> output

    if {[string match ::* $cmd]} {
	if {$n > 1} {
	    # ( ::foo::bar , * ) -> ::foo::bar
	    return [list $cmd]
	} else {
	    # ( ::global , * ) -> global
	    return [list [string range $cmd 2 end]]
	}
    }
    
    # Potentially returning 2 elements to try  :
    # (if the current namespace is not the global one)

    if {$n == 0} {
	if {$namespace eq "::"} {
	    # ( nocolons , :: ) -> nocolons
	    return [list $cmd]
	} else {
	    # ( nocolons , ::sub ) -> ::sub::nocolons nocolons
	    return [list ${namespace}::$cmd $cmd]
	}
    } elseif {$namespace eq "::"} {
	#  ( foo::bar , :: ) -> ::foo::bar
	return [list ::$cmd]
    } else {
	# ( foo::bar , ::sub ) -> ::sub::foo::bar ::foo::bar
	return [list ${namespace}::$cmd ::$cmd]
    }
}

# auto_import --
#
# Invoked during "namespace import" to make see if the imported commands
# reside in an autoloaded library.  If so, the commands are loaded so
# that they will be available for the import links.  If not, then this
# procedure does nothing.
#
# Arguments -
# pattern	The pattern of commands being imported (like "foo::*")
#               a canonical namespace as returned by [namespace current]

proc auto_import {pattern} {
    global auto_index

    # If no namespace is specified, this will be an error case

    if {![string match *::* $pattern]} {
	return
    }

    set ns [uplevel 1 [list ::namespace current]]
    set patternList [auto_qualify $pattern $ns]

    auto_load_index

    foreach pattern $patternList {
        foreach name [array names auto_index $pattern] {
            if {([namespace which -command $name] eq "")
		    && ([namespace qualifiers $pattern] eq [namespace qualifiers $name])} {
                namespace eval :: $auto_index($name)
            }
        }
    }
}

# auto_execok --
#
# Returns string that indicates name of program to execute if 
# name corresponds to a shell builtin or an executable in the
# Windows search path, or "" otherwise.  Builds an associative 
# array auto_execs that caches information about previous checks, 
# for speed.
#
# Arguments: 
# name -			Name of a command.

if {$tcl_platform(platform) eq "windows"} {
# Windows version.
#
# Note that info executable doesn't work under Windows, so we have to
# look for files with .exe, .com, or .bat extensions.  Also, the path
# may be in the Path or PATH environment variables, and path
# components are separated with semicolons, not colons as under Unix.
#
proc auto_execok name {
    global auto_execs env tcl_platform

    if {[info exists auto_execs($name)]} {
	return $auto_execs($name)
    }
    set auto_execs($name) ""

    set shellBuiltins [list cls copy date del erase dir echo mkdir \
	    md rename ren rmdir rd time type ver vol]
    if {$tcl_platform(os) eq "Windows NT"} {
	# NT includes the 'start' built-in
	lappend shellBuiltins "start"
    }
    if {[info exists env(PATHEXT)]} {
	# Add an initial ; to have the {} extension check first.
	set execExtensions [split ";$env(PATHEXT)" ";"]
    } else {
	set execExtensions [list {} .com .exe .bat .cmd]
    }

    if {[string tolower $name] in $shellBuiltins} {
	# When this is command.com for some reason on Win2K, Tcl won't
	# exec it unless the case is right, which this corrects.  COMSPEC
	# may not point to a real file, so do the check.
	set cmd $env(COMSPEC)
	if {[file exists $cmd]} {
	    set cmd [file attributes $cmd -shortname]
	}
	return [set auto_execs($name) [list $cmd /c $name]]
    }

    if {[llength [file split $name]] != 1} {
	foreach ext $execExtensions {
	    set file ${name}${ext}
	    if {[file exists $file] && ![file isdirectory $file]} {
		return [set auto_execs($name) [list $file]]
	    }
	}
	return ""
    }

    set path "[file dirname [info nameof]];.;"
    if {[info exists env(WINDIR)]} {
	set windir $env(WINDIR) 
    }
    if {[info exists windir]} {
	if {$tcl_platform(os) eq "Windows NT"} {
	    append path "$windir/system32;"
	}
	append path "$windir/system;$windir;"
    }

    foreach var {PATH Path path} {
	if {[info exists env($var)]} {
	    append path ";$env($var)"
	}
    }

<<<<<<< HEAD
    foreach dir [split $path {;}] {
	# Skip already checked directories
	if {[info exists checked($dir)] || ($dir eq {})} { continue }
	set checked($dir) {}
	foreach ext $execExtensions {
=======
    foreach ext $execExtensions {
	unset -nocomplain checked
	foreach dir [split $path {;}] {
	    # Skip already checked directories
	    if {[info exists checked($dir)] || $dir eq {}} {
		continue
	    }
	    set checked($dir) {}
>>>>>>> 21b68b8e
	    set file [file join $dir ${name}${ext}]
	    if {[file exists $file] && ![file isdirectory $file]} {
		return [set auto_execs($name) [list $file]]
	    }
	}
    }
    return ""
}

} else {
# Unix version.
#
proc auto_execok name {
    global auto_execs env

    if {[info exists auto_execs($name)]} {
	return $auto_execs($name)
    }
    set auto_execs($name) ""
    if {[llength [file split $name]] != 1} {
	if {[file executable $name] && ![file isdirectory $name]} {
	    set auto_execs($name) [list $name]
	}
	return $auto_execs($name)
    }
    foreach dir [split $env(PATH) :] {
	if {$dir eq ""} {
	    set dir .
	}
	set file [file join $dir $name]
	if {[file executable $file] && ![file isdirectory $file]} {
	    set auto_execs($name) [list $file]
	    return $auto_execs($name)
	}
    }
    return ""
}

}

# ::tcl::CopyDirectory --
#
# This procedure is called by Tcl's core when attempts to call the
# filesystem's copydirectory function fail.  The semantics of the call
# are that 'dest' does not yet exist, i.e. dest should become the exact
# image of src.  If dest does exist, we throw an error.  
# 
# Note that making changes to this procedure can change the results
# of running Tcl's tests.
#
# Arguments: 
# action -              "renaming" or "copying" 
# src -			source directory
# dest -		destination directory
proc tcl::CopyDirectory {action src dest} {
    set nsrc [file normalize $src]
    set ndest [file normalize $dest]

    if {$action eq "renaming"} {
	# Can't rename volumes.  We could give a more precise
	# error message here, but that would break the test suite.
	if {$nsrc in [file volumes]} {
	    return -code error "error $action \"$src\" to\
	      \"$dest\": trying to rename a volume or move a directory\
	      into itself"
	}
    }
    if {[file exists $dest]} {
	if {$nsrc eq $ndest} {
	    return -code error "error $action \"$src\" to\
	      \"$dest\": trying to rename a volume or move a directory\
	      into itself"
	}
	if {$action eq "copying"} {
	    # We used to throw an error here, but, looking more closely
	    # at the core copy code in tclFCmd.c, if the destination
	    # exists, then we should only call this function if -force
	    # is true, which means we just want to over-write.  So,
	    # the following code is now commented out.
	    # 
	    # return -code error "error $action \"$src\" to\
	    # \"$dest\": file already exists"
	} else {
	    # Depending on the platform, and on the current
	    # working directory, the directories '.', '..'
	    # can be returned in various combinations.  Anyway,
	    # if any other file is returned, we must signal an error.
	    set existing [glob -nocomplain -directory $dest * .*]
	    lappend existing {*}[glob -nocomplain -directory $dest \
		    -type hidden * .*]
	    foreach s $existing {
		if {([file tail $s] ne ".") && ([file tail $s] ne "..")} {
		    return -code error "error $action \"$src\" to\
		      \"$dest\": file already exists"
		}
	    }
	}
    } else {
	if {[string first $nsrc $ndest] != -1} {
	    set srclen [expr {[llength [file split $nsrc]] -1}]
	    set ndest [lindex [file split $ndest] $srclen]
	    if {$ndest eq [file tail $nsrc]} {
		return -code error "error $action \"$src\" to\
		  \"$dest\": trying to rename a volume or move a directory\
		  into itself"
	    }
	}
	file mkdir $dest
    }
    # Have to be careful to capture both visible and hidden files.
    # We will also be more generous to the file system and not
    # assume the hidden and non-hidden lists are non-overlapping.
    # 
    # On Unix 'hidden' files begin with '.'.  On other platforms
    # or filesystems hidden files may have other interpretations.
    set filelist [concat [glob -nocomplain -directory $src *] \
      [glob -nocomplain -directory $src -types hidden *]]

    foreach s [lsort -unique $filelist] {
	if {([file tail $s] ne ".") && ([file tail $s] ne "..")} {
	    file copy -force $s [file join $dest [file tail $s]]
	}
    }
    return
}<|MERGE_RESOLUTION|>--- conflicted
+++ resolved
@@ -698,22 +698,14 @@
 	}
     }
 
-<<<<<<< HEAD
-    foreach dir [split $path {;}] {
-	# Skip already checked directories
-	if {[info exists checked($dir)] || ($dir eq {})} { continue }
-	set checked($dir) {}
-	foreach ext $execExtensions {
-=======
     foreach ext $execExtensions {
 	unset -nocomplain checked
 	foreach dir [split $path {;}] {
 	    # Skip already checked directories
-	    if {[info exists checked($dir)] || $dir eq {}} {
+	    if {[info exists checked($dir)] || ($dir eq {})} {
 		continue
 	    }
 	    set checked($dir) {}
->>>>>>> 21b68b8e
 	    set file [file join $dir ${name}${ext}]
 	    if {[file exists $file] && ![file isdirectory $file]} {
 		return [set auto_execs($name) [list $file]]
