--- conflicted
+++ resolved
@@ -905,36 +905,15 @@
 proc ::tcl::clock::GetSystemTimeZone {} {
     variable TimeZoneBad
 
-<<<<<<< HEAD
-    if {[info exist ::env(TCL_TZ)]} {
-	set timezone $::env(TCL_TZ)
-    } elseif {[info exist ::env(TZ)]} {
-	set timezone $::env(TZ)
-    }
-    if {![info exists timezone]} {
-        # ask engine for the cached timezone:
-        set timezone [configure -system-tz]
-        if { $timezone ne "" } {
-            return $timezone
-=======
     if {[set result [getenv TCL_TZ]] ne {}} {
 	set timezone $result
     } elseif {[set result [getenv TZ]] ne {}} {
 	set timezone $result
     } else {
-        # Cache the time zone only if it was detected by one of the
-        # expensive methods.
-        if { [info exists CachedSystemTimeZone] } {
-            set timezone $CachedSystemTimeZone
-        } elseif { $::tcl_platform(platform) eq {windows} } {
-            set timezone [GuessWindowsTimeZone]
-        } elseif { [file exists /etc/localtime]
-                   && ![catch {ReadZoneinfoFile \
-                                   Tcl/Localtime /etc/localtime}] } {
-            set timezone :Tcl/Localtime
-        } else {
-            set timezone :localtime
->>>>>>> 549a48fa
+        # ask engine for the cached timezone:
+        set timezone [configure -system-tz]
+        if { $timezone ne "" } {
+            return $timezone
         }
 	if { $::tcl_platform(platform) eq {windows} } {
 	    set timezone [GuessWindowsTimeZone]
