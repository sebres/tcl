# Commands covered:  none (tests environment variable implementation)
#
# This file contains a collection of tests for one or more of the Tcl built-in
# commands. Sourcing this file into Tcl runs the tests and generates output
# for errors. No output means no errors were found.
#
# Copyright (c) 1991-1993 The Regents of the University of California.
# Copyright (c) 1994 Sun Microsystems, Inc.
# Copyright (c) 1998-1999 by Scriptics Corporation.
#
# See the file "license.terms" for information on usage and redistribution of
# this file, and for a DISCLAIMER OF ALL WARRANTIES.

if {"::tcltest" ni [namespace children]} {
    package require tcltest 2.5
    namespace import -force ::tcltest::*
}

package require tcltests

# [exec] is required here to see the actual environment received by child
# processes.
proc getenv {} {
    global printenvScript
    catch {exec [interpreter] $printenvScript} out
    if {$out eq "child process exited abnormally"} {
	set out {}
    }
    return $out
}


proc envrestore {} {
    # Restore the environment variables at the end of the test.
    global env
    variable env2

    foreach name [array names env] {
	unset env($name)
    }
    array set env $env2
    return
}


proc envprep {} {
    # Save the current environment variables at the start of the test.
    global env
    variable keep
    variable env2

    set env2 [array get env]
    foreach name [array names env] {
	# Keep some environment variables that support operation of the tcltest
	# package.
	if {[string toupper $name] ni [string toupper $keep]} {
	    unset env($name)
	}
    }
    return
}


proc encodingrestore {} {
    variable sysenc
    encoding system $sysenc
    return
}


proc encodingswitch encoding {
    variable sysenc
    # Need to run [getenv] in known encoding, so save the current one here...
    set sysenc [encoding system]
    encoding system $encoding
    return
}


proc setup1 {} {
    global env
    envprep
    encodingswitch iso8859-1
}

proc setup2 {} {
    global env
    setup1
    set env(NAME1) {test string}
    set env(NAME2) {new value}
    set env(XYZZY) {garbage}
}


proc cleanup1 {} {
    encodingrestore
    envrestore
}

variable keep {
    TCL_LIBRARY PATH LD_LIBRARY_PATH LIBPATH PURE_PROG_NAME DISPLAY
    SHLIB_PATH SYSTEMDRIVE SYSTEMROOT DYLD_LIBRARY_PATH DYLD_FRAMEWORK_PATH
    DYLD_NEW_LOCAL_SHARED_REGIONS DYLD_NO_FIX_PREBINDING
    __CF_USER_TEXT_ENCODING SECURITYSESSIONID LANG WINDIR TERM
    CommonProgramFiles ProgramFiles CommonProgramW6432 ProgramW6432
}

variable printenvScript [makeFile [string map [list @keep@ [list $keep]] {
    encoding system iso8859-1
    proc lrem {listname name} {
	upvar $listname list
	set i [lsearch -nocase $list $name]
	if {$i >= 0} {
	    set list [lreplace $list $i $i]
	}
	return $list
    }
    proc mangle s {
	regsub -all {\[|\\|\]} $s {\\&} s
	regsub -all "\[\u0000-\u001f\u007f-\uffff\]" $s {[manglechar {&}]} s
	return [subst -novariables $s]
    }
    proc manglechar c {
	return [format {\u%04x} [scan $c %c]]
    }

    set names [lsort [array names env]]
    if {$tcl_platform(platform) eq "windows"} {
	lrem names HOME
        lrem names COMSPEC
	lrem names ComSpec
	lrem names ""
    }
<<<<<<< HEAD
    foreach name @keep@ {
=======
    foreach name {
	TCL_LIBRARY PATH LD_LIBRARY_PATH LIBPATH PURE_PROG_NAME DISPLAY
	SHLIB_PATH SYSTEMDRIVE SYSTEMROOT DYLD_LIBRARY_PATH DYLD_FRAMEWORK_PATH
	DYLD_NEW_LOCAL_SHARED_REGIONS DYLD_NO_FIX_PREBINDING MSYSTEM
	__CF_USER_TEXT_ENCODING SECURITYSESSIONID LANG WINDIR TERM
	CommonProgramFiles ProgramFiles CommonProgramW6432 ProgramW6432
    } {
>>>>>>> 651a7790
	lrem names $name
    }
    foreach p $names {
	puts [mangle $p]=[mangle $env($p)]
    }
    exit
}] printenv]


<<<<<<< HEAD
test env-1.1 {propagation of env values to child interpreters} -setup {
    catch {interp delete child}
    catch {unset env(test)}
} -body {
    interp create child
    set env(test) garbage
    child eval {set env(test)}
} -cleanup {
    interp delete child
    unset env(test)
} -result {garbage}


# This one crashed on Solaris under Tcl8.0, so we only want to make sure it
# runs.
test env-1.2 {lappend to env value} -setup {
    catch {unset env(test)}
} -body {
    set env(test) aaaaaaaaaaaaaaaa
    append env(test) bbbbbbbbbbbbbb
    unset env(test)
=======
# Save the current environment variables at the start of the test.

set env2 [array get env]
foreach name [array names env] {
    # Keep some environment variables that support operation of the tcltest
    # package.
    if {[string toupper $name] ni {
	TCL_LIBRARY PATH LD_LIBRARY_PATH LIBPATH DISPLAY SHLIB_PATH
	SYSTEMDRIVE SYSTEMROOT DYLD_LIBRARY_PATH DYLD_FRAMEWORK_PATH
	DYLD_NEW_LOCAL_SHARED_REGIONS DYLD_NO_FIX_PREBINDING MSYSTEM
	SECURITYSESSIONID LANG WINDIR TERM
	CONNOMPROGRAMFILES PROGRAMFILES COMMONPROGRAMW6432 PROGRAMW6432
    }} {
	unset env($name)
    }
>>>>>>> 651a7790
}


test env-1.3 {reflection of env by "array names"} -setup {
    catch {interp delete child}
    catch {unset env(test)}
} -body {
    interp create child
    child eval {set env(test) garbage}
    expr {"test" in [array names env]}
} -cleanup {
    interp delete child
    catch {unset env(test)}
} -result 1


test env-2.1 {
    adding environment variables
} -constraints exec -setup setup1 -body {
    getenv
} -cleanup cleanup1 -result {}


test env-2.2 {
    adding environment variables
} -constraints exec -setup setup1 -body {
    set env(NAME1) "test string"
    getenv
} -cleanup cleanup1 -result {NAME1=test string}


test env-2.3 {adding environment variables} -constraints exec -setup {
    setup1
    set env(NAME1) "test string"
} -body {
    set env(NAME2) "more"
    getenv
} -cleanup cleanup1 -result {NAME1=test string
NAME2=more}


test env-2.4 {
    adding environment variables
} -constraints exec -setup {
    setup1
    set env(NAME1) "test string"
    set env(NAME2) "more"
} -body {
    set env(XYZZY) "garbage"
    getenv
} -cleanup { cleanup1
} -result {NAME1=test string
NAME2=more
XYZZY=garbage}

test env-2.5 {different encoding (wide chars)} -constraints {win exec} -setup {
    # be sure set of (unicode) environment occurs if single-byte encoding is used:
    encodingswitch cp1252
    # german (cp1252) and russian (cp1251) characters together encoded as utf-8:
    set val 2d2dc3a4c3b6c3bcc39f2dd182d0b5d181d1822d2d
    set env(XYZZY) [encoding convertfrom utf-8 [binary decode hex $val]]
    # now switch to utf-8 (to see correct values from test):
    encoding system utf-8
} -body {
    exec [interpreter] << [string map [list \$val $val] {
	encoding system utf-8; fconfigure stdout -encoding utf-8
	set test [encoding convertfrom utf-8 [binary decode hex $val]]
	puts "[expr {$env(XYZZY) eq $test}] \ngot:\t\
	    $env(XYZZY) ([binary encode hex [encoding convertto $env(XYZZY)]]) \nexp:\t\
	    $test ([binary encode hex [encoding convertto $test]])"
    }]
} -cleanup {
    encodingrestore
    unset -nocomplain val f env(XYZZY)
} -match glob -result {1 *}

test env-3.1 {
    changing environment variables
} -constraints exec -setup setup2 -body {
    set result [getenv]
    unset env(NAME2)
    set result
} -cleanup {
    cleanup1
} -result {NAME1=test string
NAME2=new value
XYZZY=garbage}


test env-4.1 {
    unsetting environment variables
} -constraints exec -setup setup2 -body {
    unset -nocomplain env(NAME2)
    getenv
} -cleanup cleanup1 -result {NAME1=test string
XYZZY=garbage}

# env-4.2 is deleted

test env-4.3 {
    setting international environment variables
} -constraints exec -setup setup1 -body {
    set env(\ua7) \ub6
    getenv
} -cleanup cleanup1 -result {\u00a7=\u00b6}


test env-4.4 {
    changing international environment variables
} -constraints exec -setup setup1 -body {
    set env(\ua7) \ua7
    getenv
} -cleanup cleanup1 -result {\u00a7=\u00a7}


test env-4.5 {
    unsetting international environment variables
} -constraints exec -setup {
    setup1
    set env(\ua7) \ua7
} -body {
    set env(\ub6) \ua7
    unset env(\ua7)
    getenv
} -cleanup cleanup1 -result {\u00b6=\u00a7}

test env-5.0 {
    corner cases - set a value, it should exist
} -setup setup1 -body {
    set env(temp) a
    set env(temp)
} -cleanup cleanup1 -result a


test env-5.1 {
    corner cases - remove one elem at a time
} -setup setup1 -body {
    # When no environment variables exist, the env var will contain no
    # entries. The "array names" call synchs up the C-level environ array with
    # the Tcl level env array. Make sure an empty Tcl array is created.
    foreach e [array names env] {
	unset env($e)
    }
    array size env
} -cleanup cleanup1 -result 0


test env-5.2 {corner cases - unset the env array} -setup {
    interp create i
} -body {
    # Unsetting a variable in an interp detaches the C-level traces from the
    # Tcl "env" variable.
    i eval {
	unset env
	set env(THIS_SHOULDNT_EXIST) a
    }
    info exists env(THIS_SHOULDNT_EXIST)
} -cleanup {
    interp delete i
} -result {0}


test env-5.3 {corner cases: unset the env in parent should unset child} -setup {
    setup1
    interp create i
} -body {
    # Variables deleted in a parent interp should be deleted in child interp
    # too.
    i eval {set env(THIS_SHOULD_EXIST) a}
    set result [set env(THIS_SHOULD_EXIST)]
    unset env(THIS_SHOULD_EXIST)
    lappend result [i eval {catch {set env(THIS_SHOULD_EXIST)}}]
} -cleanup {
    cleanup1
    interp delete i
} -result {a 1}


test env-5.4 {corner cases - unset the env array} -setup {
    setup1
    interp create i
} -body {
    # The info exists command should be in synch with the env array.
    # Know Bug: 1737
    i eval {set env(THIS_SHOULD_EXIST) a}
    set     result [info exists env(THIS_SHOULD_EXIST)]
    lappend result [set env(THIS_SHOULD_EXIST)]
    lappend result [info exists env(THIS_SHOULD_EXIST)]
} -cleanup {
    cleanup1
    interp delete i
} -result {1 a 1}


test env-5.5 {
    corner cases - cannot have null entries on Windows
} -constraints win -body {
    set env() a
    catch {set env()}
} -cleanup cleanup1 -result 1

test env-6.1 {corner cases - add lots of env variables} -setup setup1 -body {
    set size [array size env]
    for {set i 0} {$i < 100} {incr i} {
	set env(BOGUS$i) $i
    }
    expr {[array size env] - $size}
} -cleanup cleanup1 -result 100

test env-7.1 {[219226]: whole env array should not be unset by read} -body {
    set n [array size env]
    set s [array startsearch env]
    while {[array anymore env $s]} {
	array nextelement env $s
	incr n -1
    }
    array donesearch env $s
    return $n
} -result 0

test env-7.2 {
    [219226]: links to env elements should not be removed by read
} -setup setup1 -body {
    apply {{} {
	set ::env(test7_2) ok
	upvar env(test7_2) elem
	set ::env(PATH)
	return $elem
    }}
} -cleanup cleanup1 -result ok

test env-7.3 {
    [9b4702]: testing existence of env(some_thing) should not destroy trace
} -setup setup1 -body {
    apply {{} {
      catch {unset ::env(test7_3)}
      proc foo args {
        set ::env(test7_3) ok
      }
      trace add variable ::env(not_yet_existent) write foo
      info exists ::env(not_yet_existent)
      set ::env(not_yet_existent) "Now I'm here";
      return [info exists ::env(test7_3)]
    }}
} -cleanup cleanup1 -result 1

test env-8.0 {
    memory usage - valgrind does not report reachable memory
} -body {
    set res [set env(__DUMMY__) {i'm with dummy}]
    unset env(__DUMMY__)
    return $res
} -result {i'm with dummy}



# cleanup
rename getenv {} 
rename envrestore {} 
rename envprep {}
rename encodingrestore {}
rename encodingswitch {}

removeFile $printenvScript
::tcltest::cleanupTests
return

# Local Variables:
# mode: tcl
# End:<|MERGE_RESOLUTION|>--- conflicted
+++ resolved
@@ -101,7 +101,7 @@
 variable keep {
     TCL_LIBRARY PATH LD_LIBRARY_PATH LIBPATH PURE_PROG_NAME DISPLAY
     SHLIB_PATH SYSTEMDRIVE SYSTEMROOT DYLD_LIBRARY_PATH DYLD_FRAMEWORK_PATH
-    DYLD_NEW_LOCAL_SHARED_REGIONS DYLD_NO_FIX_PREBINDING
+    DYLD_NEW_LOCAL_SHARED_REGIONS DYLD_NO_FIX_PREBINDING MSYSTEM
     __CF_USER_TEXT_ENCODING SECURITYSESSIONID LANG WINDIR TERM
     CommonProgramFiles ProgramFiles CommonProgramW6432 ProgramW6432
 }
@@ -132,17 +132,7 @@
 	lrem names ComSpec
 	lrem names ""
     }
-<<<<<<< HEAD
     foreach name @keep@ {
-=======
-    foreach name {
-	TCL_LIBRARY PATH LD_LIBRARY_PATH LIBPATH PURE_PROG_NAME DISPLAY
-	SHLIB_PATH SYSTEMDRIVE SYSTEMROOT DYLD_LIBRARY_PATH DYLD_FRAMEWORK_PATH
-	DYLD_NEW_LOCAL_SHARED_REGIONS DYLD_NO_FIX_PREBINDING MSYSTEM
-	__CF_USER_TEXT_ENCODING SECURITYSESSIONID LANG WINDIR TERM
-	CommonProgramFiles ProgramFiles CommonProgramW6432 ProgramW6432
-    } {
->>>>>>> 651a7790
 	lrem names $name
     }
     foreach p $names {
@@ -152,7 +142,6 @@
 }] printenv]
 
 
-<<<<<<< HEAD
 test env-1.1 {propagation of env values to child interpreters} -setup {
     catch {interp delete child}
     catch {unset env(test)}
@@ -174,23 +163,6 @@
     set env(test) aaaaaaaaaaaaaaaa
     append env(test) bbbbbbbbbbbbbb
     unset env(test)
-=======
-# Save the current environment variables at the start of the test.
-
-set env2 [array get env]
-foreach name [array names env] {
-    # Keep some environment variables that support operation of the tcltest
-    # package.
-    if {[string toupper $name] ni {
-	TCL_LIBRARY PATH LD_LIBRARY_PATH LIBPATH DISPLAY SHLIB_PATH
-	SYSTEMDRIVE SYSTEMROOT DYLD_LIBRARY_PATH DYLD_FRAMEWORK_PATH
-	DYLD_NEW_LOCAL_SHARED_REGIONS DYLD_NO_FIX_PREBINDING MSYSTEM
-	SECURITYSESSIONID LANG WINDIR TERM
-	CONNOMPROGRAMFILES PROGRAMFILES COMMONPROGRAMW6432 PROGRAMW6432
-    }} {
-	unset env($name)
-    }
->>>>>>> 651a7790
 }
 
 
