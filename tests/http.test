--- conflicted
+++ resolved
@@ -682,20 +682,13 @@
     http::mapReply "∈"
 } -cleanup {
     http::config -urlencoding $enc
-<<<<<<< HEAD
-} -result "can't read \"formMap(∈)\": no such element in array"
+} -result {unknown encoding ""}
 test http-7.4 {http::formatQuery} -setup {
-    set enc [http::config -urlencoding]
-} -body {
-=======
-} -result {unknown encoding ""}
-test http-7.4 {http::formatQuery} -constraints deprecated -setup {
     set enc [http::config -urlencoding]
 } -body {
     # this would be reverting to http <=2.4 behavior w/o errors
     # with Tcl 8.x (unknown chars become '?'), generating a 
     # proper exception with Tcl 9.0
->>>>>>> f34aae6b
     http::config -urlencoding "iso8859-1"
     http::mapReply "∈"
 } -cleanup {
