# Commands covered:  http::config, http::geturl, http::wait, http::reset
#
# This file contains a collection of tests for the http script library.
# Sourcing this file into Tcl runs the tests and generates output for errors.
# No output means no errors were found.
#
# Copyright © 1991-1993 The Regents of the University of California.
# Copyright © 1994-1996 Sun Microsystems, Inc.
# Copyright © 1998-2000 Ajuba Solutions.
#
# See the file "license.terms" for information on usage and redistribution of
# this file, and for a DISCLAIMER OF ALL WARRANTIES.

if {"::tcltest" ni [namespace children]} {
    package require tcltest 2.5
    namespace import -force ::tcltest::*
}
package require tcltests

<<<<<<< HEAD
package require http 2.10
=======
if {[catch {package require http 2} version]} {
    if {[info exists http2]} {
	catch {puts "Cannot load http 2.* package"}
	return
    } else {
	catch {puts "Running http 2.* tests in child interp"}
	set interp [interp create http2]
	$interp eval [list set http2 "running"]
	$interp eval [list set argv $argv]
	$interp eval [list source [info script]]
	interp delete $interp
	return
    }
}
testConstraint http2.9.7 [package vsatisfies [package provide http] 2.9.7]
testConstraint http2.9.8 [package vsatisfies [package provide http] 2.9.8]
>>>>>>> 3773a0a9

proc bgerror {args} {
    global errorInfo
    puts stderr "http.test bgerror"
    puts stderr [join $args]
    puts stderr $errorInfo
}

# Do not use [info hostname].
# Name resolution is often a problem on OSX; not focus of HTTP package anyway.
# Also a problem on other platforms for http-4.14 (test with bad port number).
set HOST localhost
set bindata "This is binary data\x0D\x0Amore\x0Dmore\x0Amore\x00null"
catch {unset data}

# Ensure httpd file exists

set origFile [file join [pwd] [file dirname [info script]] httpd]
set httpdFile [file join [temporaryDirectory] httpd_[pid]]
if {![file exists $httpdFile]} {
    makeFile "" $httpdFile
    file delete $httpdFile
    file copy $origFile $httpdFile
    set removeHttpd 1
}

catch {package require Thread 2.7-}
if {[catch {package present Thread}] == 0 && [file exists $httpdFile]} {
    set httpthread [thread::create -preserved]
    lappend threadStack [list thread::release $httpthread]
    thread::send $httpthread [list source $httpdFile]
    thread::send $httpthread [list set bindata $bindata]
    thread::send $httpthread {httpd_init 0; set port} port
    puts "Running httpd in thread $httpthread"
} else {
    if {![file exists $httpdFile]} {
	puts "Cannot read $httpdFile script, http test skipped"
	unset port
	return
    }
    source $httpdFile
    # Let the OS pick the port; that's much more flexible
    if {[catch {httpd_init 0} listen]} {
	puts "Cannot start http server, http test skipped"
	catch {unset port}
	return
    }
    set threadStack {}
}

if {![info exists ThreadLevel]} {
    if {[catch {package require Thread}] == 0} {
        set ValueRange {0 1 2}
    } else {
        set ValueRange {0 1}
    }

    # For each value of ThreadLevel, source this file recursively in the
    # same interpreter.
    foreach ThreadLevel $ValueRange {
        source [info script]
    }
    if {[llength $threadStack]} {
	eval [lpop threadStack]
    }
    catch {unset ThreadLevel}
    catch {unset ValueRange}
    return
}

catch {puts "==== Test with ThreadLevel $ThreadLevel ===="}
http::config -threadlevel $ThreadLevel

test http-1.1.$ThreadLevel {http::config} {
    http::config -useragent UserAgent
    http::config
} [list -accept */* -cookiejar {} -pipeline 1 -postfresh 0 -proxyauth {} -proxyfilter http::ProxyRequired -proxyhost {} -proxynot {} -proxyport {} -repost 0 -threadlevel $ThreadLevel -urlencoding utf-8 -useragent UserAgent -zip 1]
test http-1.2.$ThreadLevel {http::config} {
    http::config -proxyfilter
} http::ProxyRequired
test http-1.3.$ThreadLevel {http::config} {
    catch {http::config -junk}
} 1
test http-1.4.$ThreadLevel {http::config} {
    set savedconf [http::config]
    http::config -proxyhost nowhere.come -proxyport 8080 \
	-proxyfilter myFilter -useragent "Tcl Test Suite" \
	-urlencoding iso8859-1
    set x [http::config]
    http::config {*}$savedconf
    set x
} [list -accept */* -cookiejar {} -pipeline 1 -postfresh 0 -proxyauth {} -proxyfilter myFilter -proxyhost nowhere.come -proxynot {} -proxyport 8080 -repost 0 -threadlevel $ThreadLevel -urlencoding iso8859-1 -useragent {Tcl Test Suite} -zip 1]
test http-1.5.$ThreadLevel {http::config} -returnCodes error -body {
    http::config -proxyhost {} -junk 8080
} -result {Unknown option -junk, must be: -accept, -cookiejar, -pipeline, -postfresh, -proxyauth, -proxyfilter, -proxyhost, -proxynot, -proxyport, -repost, -threadlevel, -urlencoding, -useragent, -zip}
test http-1.6.$ThreadLevel {http::config} -setup {
    set oldenc [http::config -urlencoding]
} -body {
    set enc [list [http::config -urlencoding]]
    http::config -urlencoding iso8859-1
    lappend enc [http::config -urlencoding]
} -cleanup {
    http::config -urlencoding $oldenc
} -result {utf-8 iso8859-1}

test http-2.1.$ThreadLevel {http::reset} {
    catch {http::reset http#1}
} 0
<<<<<<< HEAD
test http-2.2.$ThreadLevel {http::CharsetToEncoding} {
    http::CharsetToEncoding iso-8859-11
} iso8859-11
test http-2.3.$ThreadLevel {http::CharsetToEncoding} {
    http::CharsetToEncoding iso-2022-kr
} iso2022-kr
test http-2.4.$ThreadLevel {http::CharsetToEncoding} {
    http::CharsetToEncoding shift-jis
} shiftjis
test http-2.5.$ThreadLevel {http::CharsetToEncoding} {
    http::CharsetToEncoding windows-437
} cp437
test http-2.6.$ThreadLevel {http::CharsetToEncoding} {
    http::CharsetToEncoding latin5
} iso8859-9
test http-2.7.$ThreadLevel {http::CharsetToEncoding} {
    http::CharsetToEncoding latin1
} iso8859-1
test http-2.8.$ThreadLevel {http::CharsetToEncoding} {
=======
test http-2.2 {http::CharsetToEncoding} http2.9.7 {
    http::CharsetToEncoding iso-8859-11
} iso8859-11
test http-2.3 {http::CharsetToEncoding} http2.9.7 {
    http::CharsetToEncoding iso-2022-kr
} iso2022-kr
test http-2.4 {http::CharsetToEncoding} http2.9.7 {
    http::CharsetToEncoding shift-jis
} shiftjis
test http-2.5 {http::CharsetToEncoding} http2.9.7 {
    http::CharsetToEncoding windows-437
} cp437
test http-2.6 {http::CharsetToEncoding} http2.9.7 {
    http::CharsetToEncoding latin5
} iso8859-9
test http-2.7 {http::CharsetToEncoding} http2.9.7 {
    http::CharsetToEncoding latin1
} iso8859-1
test http-2.8 {http::CharsetToEncoding} http2.9.7 {
>>>>>>> 3773a0a9
    http::CharsetToEncoding latin4
} binary

test http-3.1.$ThreadLevel {http::geturl} -returnCodes error -body {
    http::geturl -bogus flag
} -result {Unknown option flag, can be: -binary, -blocksize, -channel, -command, -guesstype, -handler, -headers, -keepalive, -method, -myaddr, -progress, -protocol, -query, -queryblocksize, -querychannel, -queryprogress, -strict, -timeout, -type, -validate}

test http-3.2.$ThreadLevel {http::geturl} -returnCodes error -body {
    http::geturl http:junk
} -result {Unsupported URL: http:junk}

set url //${::HOST}:$port
set badurl //${::HOST}:[expr {$port+1}]
test http-3.3.$ThreadLevel {http::geturl} -body {
    set token [http::geturl $url]
    http::data $token
} -cleanup {
    http::cleanup $token
} -result "<html><head><title>HTTP/1.0 TEST</title></head><body>
<h1>Hello, World!</h1>
<h2>GET /</h2>
</body></html>"

set tail /a/b/c
set url //${::HOST}:$port/a/b/c
set fullurl HTTP://user:pass@${::HOST}:$port/a/b/c
set binurl //${::HOST}:$port/binary
set xmlurl //${::HOST}:$port/xml
set posturl //${::HOST}:$port/post
set badposturl //${::HOST}:$port/droppost
set authorityurl //${::HOST}:$port
set ipv6url http://\[::1\]:$port/

test http-3.4.$ThreadLevel {http::geturl} -body {
    set token [http::geturl $url]
    http::data $token
} -cleanup {
    http::cleanup $token
} -result "<html><head><title>HTTP/1.0 TEST</title></head><body>
<h1>Hello, World!</h1>
<h2>GET $tail</h2>
</body></html>"
proc selfproxy {host} {
    global port
    return [list ${::HOST} $port]
}
test http-3.5.$ThreadLevel {http::geturl} -body {
    http::config -proxyfilter selfproxy
    set token [http::geturl $url]
    http::data $token
} -cleanup {
    http::config -proxyfilter http::ProxyRequired
    http::cleanup $token
} -result "<html><head><title>HTTP/1.0 TEST</title></head><body>
<h1>Hello, World!</h1>
<h2>GET http:$url</h2>
</body></html>"
test http-3.6.$ThreadLevel {http::geturl} -body {
    http::config -proxyfilter bogus
    set token [http::geturl $url]
    http::data $token
} -cleanup {
    http::config -proxyfilter http::ProxyRequired
    http::cleanup $token
} -result "<html><head><title>HTTP/1.0 TEST</title></head><body>
<h1>Hello, World!</h1>
<h2>GET $tail</h2>
</body></html>"
test http-3.7.$ThreadLevel {http::geturl} -body {
    set token [http::geturl $url -headers {Pragma no-cache}]
    http::data $token
} -cleanup {
    http::cleanup $token
} -result "<html><head><title>HTTP/1.0 TEST</title></head><body>
<h1>Hello, World!</h1>
<h2>GET $tail</h2>
</body></html>"
test http-3.8.$ThreadLevel {http::geturl} -body {
    set token [http::geturl $url -query Name=Value&Foo=Bar -timeout 3000]
    http::data $token
} -cleanup {
    http::cleanup $token
} -result "<html><head><title>HTTP/1.0 TEST</title></head><body>
<h1>Hello, World!</h1>
<h2>POST $tail</h2>
<h2>Query</h2>
<dl>
<dt>Name<dd>Value
<dt>Foo<dd>Bar
</dl>
</body></html>"
test http-3.9.$ThreadLevel {http::geturl} -body {
    set token [http::geturl $url -validate 1]
    http::code $token
} -cleanup {
    http::cleanup $token
} -result "HTTP/1.0 200 OK"
test http-3.10.$ThreadLevel {http::geturl queryprogress} -setup {
    set query foo=bar
    set sep ""
    set i 0
    # Create about 120K of query data
    while {$i < 14} {
	incr i
	append query $sep$query
	set sep &
    }
} -body {
    proc postProgress {token x y} {
	global postProgress
	lappend postProgress $y
    }
    set postProgress {}
    set t [http::geturl $posturl -keepalive 0 -query $query \
	    -queryprogress postProgress -queryblocksize 16384]
    http::wait $t
    list [http::status $t] [string length $query] $postProgress [http::data $t]
} -cleanup {
    http::cleanup $t
} -result {ok 122879 {16384 32768 49152 65536 81920 98304 114688 122879} {Got 122879 bytes}}
test http-3.11.$ThreadLevel {http::geturl querychannel with -command} -setup {
    set query foo=bar
    set sep ""
    set i 0
    # Create about 120K of query data
    while {$i < 14} {
	incr i
	append query $sep$query
	set sep &
    }
    set file [makeFile $query outdata]
} -body {
    set fp [open $file]
    proc asyncCB {token} {
	global postResult
	lappend postResult [http::data $token]
    }
    set postResult [list ]
    set t [http::geturl $posturl -querychannel $fp]
    http::wait $t
    set testRes [list [http::status $t] [string length $query] [http::data $t]]
    # Now do async
    http::cleanup $t
    close $fp
    set fp [open $file]
    set t [http::geturl $posturl -querychannel $fp -command asyncCB]
    set postResult [list PostStart]
    http::wait $t
    close $fp
    lappend testRes [http::status $t] $postResult
} -cleanup {
    removeFile outdata
    http::cleanup $t
} -result {ok 122879 {Got 122880 bytes} ok {PostStart {Got 122880 bytes}}}
# On Linux platforms when the client and server are on the same host, the
# client is unable to read the server's response one it hits the write error.
# The status is "eof".
# On Windows, the http::wait procedure gets a "connection reset by peer" error
# while reading the reply.
test http-3.12.$ThreadLevel {http::geturl querychannel with aborted request} -setup {
    set query foo=bar
    set sep ""
    set i 0
    # Create about 120K of query data
    while {$i < 14} {
	incr i
	append query $sep$query
	set sep &
    }
    set file [makeFile $query outdata]
} -constraints {nonPortable} -body {
    set fp [open $file]
    proc asyncCB {token} {
	global postResult
	lappend postResult [http::data $token]
    }
    proc postProgress {token x y} {
	global postProgress
	lappend postProgress $y
    }
    set postProgress {}
    # Now do async
    set postResult [list PostStart]
    if {[catch {
	set t [http::geturl $badposturl -querychannel $fp -command asyncCB \
		-queryprogress postProgress]
	http::wait $t
	upvar #0 $t state
    } err]} {
	puts $::errorInfo
	error $err
    }
    list [http::status $t] [http::code $t]
} -cleanup {
    removeFile outdata
    http::cleanup $t
} -result {ok {HTTP/1.0 200 Data follows}}
test http-3.13.$ThreadLevel {http::geturl socket leak test} {
    set chanCount [llength [file channels]]
    for {set i 0} {$i < 3} {incr i} {
	catch {http::geturl $badurl -timeout 5000}
    }
    # No extra channels should be taken
    expr {[llength [file channels]] == $chanCount}
} 1
test http-3.14.$ThreadLevel "http::geturl $fullurl" -body {
    set token [http::geturl $fullurl -validate 1]
    http::code $token
} -cleanup {
    http::cleanup $token
} -result "HTTP/1.0 200 OK"
test http-3.15.$ThreadLevel {http::geturl parse failures} -body {
    http::geturl "{invalid}:url"
} -returnCodes error -result {Unsupported URL: {invalid}:url}
test http-3.16.$ThreadLevel {http::geturl parse failures} -body {
    http::geturl http:relative/url
} -returnCodes error -result {Unsupported URL: http:relative/url}
test http-3.17.$ThreadLevel {http::geturl parse failures} -body {
    http::geturl /absolute/url
} -returnCodes error -result {Missing host part: /absolute/url}
test http-3.18.$ThreadLevel {http::geturl parse failures} -body {
    http::geturl http://somewhere:123456789/
} -returnCodes error -result {Invalid port number: 123456789}
test http-3.19.$ThreadLevel {http::geturl parse failures} -body {
    http::geturl http://{user}@somewhere
} -returnCodes error -result {Illegal characters in URL user}
test http-3.20.$ThreadLevel {http::geturl parse failures} -body {
    http::geturl http://%user@somewhere
} -returnCodes error -result {Illegal encoding character usage "%us" in URL user}
test http-3.21.$ThreadLevel {http::geturl parse failures} -body {
    http::geturl http://somewhere/{path}
} -returnCodes error -result {Illegal characters in URL path}
test http-3.22.$ThreadLevel {http::geturl parse failures} -body {
    http::geturl http://somewhere/%path
} -returnCodes error -result {Illegal encoding character usage "%pa" in URL path}
test http-3.23.$ThreadLevel {http::geturl parse failures} -body {
    http::geturl http://somewhere/path?{query}?
} -returnCodes error -result {Illegal characters in URL path}
test http-3.24.$ThreadLevel {http::geturl parse failures} -body {
    http::geturl http://somewhere/path?%query
} -returnCodes error -result {Illegal encoding character usage "%qu" in URL path}
test http-3.25.$ThreadLevel {http::meta} -setup {
    unset -nocomplain m token
} -body {
    set token [http::geturl $url -timeout 3000]
    array set m [http::meta $token]
    lsort [array names m]
} -cleanup {
    http::cleanup $token
    unset -nocomplain m token
} -result {content-length content-type date}
test http-3.26.$ThreadLevel {http::meta} -setup {
    unset -nocomplain m token
} -body {
    set token [http::geturl $url -headers {X-Check 1} -timeout 3000]
    array set m [http::meta $token]
    lsort [array names m]
} -cleanup {
    http::cleanup $token
    unset -nocomplain m token
} -result {content-length content-type date x-check}
test http-3.27.$ThreadLevel {http::geturl: -headers override -type} -body {
    set token [http::geturl $url/headers -type "text/plain" -query dummy \
	    -headers [list "Content-Type" "text/plain;charset=utf-8"]]
    http::data $token
} -cleanup {
    http::cleanup $token
} -match regexp -result {(?n)Host .*
User-Agent .*
Content-Type {text/plain;charset=utf-8}
Accept \*/\*
Accept-Encoding .*
Connection close
Content-Length 5}
test http-3.28.$ThreadLevel {http::geturl: -headers override -type default} -body {
    set token [http::geturl $url/headers -query dummy \
	    -headers [list "Content-Type" "text/plain;charset=utf-8"]]
    http::data $token
} -cleanup {
    http::cleanup $token
} -match regexp -result {(?n)Host .*
User-Agent .*
Content-Type {text/plain;charset=utf-8}
Accept \*/\*
Accept-Encoding .*
Connection close
Content-Length 5}
test http-3.29.$ThreadLevel {http::geturl IPv6 address} -body {
    # We only want to see if the URL gets parsed correctly. This is
    # the case if http::geturl succeeds or returns a socket related
    # error. If the parsing is wrong, we'll get a parse error.
    # It'd be better to separate the URL parser from http::geturl, so
    # that it can be tested without also trying to make a connection.
    set error [catch {http::geturl $ipv6url -validate 1} token]
    if {$error && [string match "couldn't open socket: *" $token]} {
            set error 0
    }
    set error
} -cleanup {
    catch { http::cleanup $token }
} -result 0
test http-3.30.$ThreadLevel {http::geturl query without path} -body {
    set token [http::geturl $authorityurl?var=val]
    http::ncode $token
} -cleanup {
    catch { http::cleanup $token }
} -result 200
test http-3.31.$ThreadLevel {http::geturl fragment without path} -body {
    set token [http::geturl "$authorityurl#fragment42"]
    http::ncode $token
} -cleanup {
    catch { http::cleanup $token }
} -result 200
# Bug c11a51c482
test http-3.32.$ThreadLevel {http::geturl: -headers override -accept default} -body {
    set token [http::geturl $url/headers -query dummy \
	    -headers [list "Accept" "text/plain,application/tcl-test-value"]]
    http::data $token
} -cleanup {
    http::cleanup $token
} -match regexp -result {(?n)Host .*
User-Agent .*
Accept text/plain,application/tcl-test-value
Accept-Encoding .*
Connection close
Content-Type application/x-www-form-urlencoded
Content-Length 5}
# Bug 838e99a76d
test http-3.33.$ThreadLevel {http::geturl application/xml is text} -body {
    set token [http::geturl "$xmlurl"]
    scan [http::data $token] "<%\[^>]>%c<%\[^>]>"
} -cleanup {
    catch { http::cleanup $token }
} -result {test 4660 /test}
<<<<<<< HEAD
test http-3.34.$ThreadLevel {http::geturl -headers not a list} -returnCodes error -body {
    http::geturl http://test/t -headers \"
} -result {Bad value for -headers ("), must be list}
test http-3.35.$ThreadLevel {http::geturl -headers not even number of elements} -returnCodes error -body {
=======


test http-3.34 {http::geturl -headers not a list} -returnCodes error -body {
    http::geturl http://test/t -headers \"
} -constraints http2.9.8 -result {Bad value for -headers ("), must be list}
test http-3.35 {http::geturl -headers not even number of elements} -returnCodes error -body {
>>>>>>> 3773a0a9
    http::geturl http://test/t -headers {List Length 3}
} -constraints http2.9.8 -result {Bad value for -headers (List Length 3), number of list elements must be even}

test http-4.1.$ThreadLevel {http::Event} -body {
    set token [http::geturl $url -keepalive 0]
    upvar #0 $token data
    array set meta $data(meta)
    expr {($data(totalsize) == $meta(content-length))}
} -cleanup {
    http::cleanup $token
} -result 1
test http-4.2.$ThreadLevel {http::Event} -body {
    set token [http::geturl $url]
    upvar #0 $token data
    array set meta $data(meta)
    string compare $data(type) [string trim $meta(content-type)]
} -cleanup {
    http::cleanup $token
} -result 0
test http-4.3.$ThreadLevel {http::Event} -body {
    set token [http::geturl $url]
    http::code $token
} -cleanup {
    http::cleanup $token
} -result {HTTP/1.0 200 Data follows}
test http-4.4.$ThreadLevel {http::Event} -setup {
    set testfile [makeFile "" testfile]
} -body {
    set out [open $testfile w]
    set token [http::geturl $url -channel $out]
    close $out
    set in [open $testfile]
    set x [read $in]
} -cleanup {
    catch {close $in}
    catch {close $out}
    removeFile $testfile
    http::cleanup $token
} -result "<html><head><title>HTTP/1.0 TEST</title></head><body>
<h1>Hello, World!</h1>
<h2>GET $tail</h2>
</body></html>"
test http-4.5.$ThreadLevel {http::Event} -setup {
    set testfile [makeFile "" testfile]
} -body {
    set out [open $testfile w]
    fconfigure $out -translation lf
    set token [http::geturl $url -channel $out]
    close $out
    upvar #0 $token data
    expr {$data(currentsize) == $data(totalsize)}
} -cleanup {
    removeFile $testfile
    http::cleanup $token
} -result 1
test http-4.6.$ThreadLevel {http::Event} -setup {
    set testfile [makeFile "" testfile]
} -body {
    set out [open $testfile w]
    set token [http::geturl $binurl -channel $out]
    close $out
    set in [open $testfile]
    fconfigure $in -translation binary
    read $in
} -cleanup {
    catch {close $in}
    catch {close $out}
    removeFile $testfile
    http::cleanup $token
} -result "$bindata[string trimleft $binurl /]"
proc myProgress {token total current} {
    global progress httpLog
    if {[info exists httpLog] && $httpLog} {
	puts "progress $total $current"
    }
    set progress [list $total $current]
}
test http-4.6.1.$ThreadLevel {http::Event} knownBug {
    set token [http::geturl $url -blocksize 50 -progress myProgress]
    return $progress
} {111 111}
test http-4.7.$ThreadLevel {http::Event} -body {
    set token [http::geturl $url -keepalive 0 -progress myProgress]
    return $progress
} -cleanup {
    http::cleanup $token
} -result {111 111}
test http-4.8.$ThreadLevel {http::Event} -body {
    set token [http::geturl $url]
    http::status $token
} -cleanup {
    http::cleanup $token
} -result {ok}
test http-4.9.$ThreadLevel {http::Event} -body {
    set token [http::geturl $url -progress myProgress]
    http::code $token
} -cleanup {
    http::cleanup $token
} -result {HTTP/1.0 200 Data follows}
test http-4.10.$ThreadLevel {http::Event} -body {
    set token [http::geturl $url -progress myProgress]
    http::size $token
} -cleanup {
    http::cleanup $token
} -result {111}

# Timeout cases
#	Short timeout to working server (the test server). This lets us try a
#	reset during the connection.
test http-4.11.$ThreadLevel {http::Event} -body {
    set token [http::geturl $url -timeout 1 -keepalive 0 -command \#]
    http::reset $token
    http::status $token
} -cleanup {
    http::cleanup $token
} -result {reset}

#	Longer timeout with reset.
test http-4.12.$ThreadLevel {http::Event} -body {
    set token [http::geturl $url/?timeout=10 -keepalive 0 -command \#]
    http::reset $token
    http::status $token
} -cleanup {
    http::cleanup $token
} -result {reset}

#	Medium timeout to working server that waits even longer. The timeout
#	hits while waiting for a reply.
test http-4.13.$ThreadLevel {http::Event} -body {
    set token [http::geturl $url?timeout=30 -keepalive 0 -timeout 10 -command \#]
    http::wait $token
    http::status $token
} -cleanup {
    http::cleanup $token
} -result {timeout}

#	Longer timeout to good host, bad port, gets an error after the
#	connection "completes" but the socket is bad.
test http-4.14.$ThreadLevel {http::Event} -body {
    set token [http::geturl $badurl/?timeout=10 -timeout 10000 -command \#]
    if {$token eq ""} {
	error "bogus return from http::geturl"
    }
    http::wait $token
    lindex [http::error $token] 0
} -cleanup {
    catch {http::cleanup $token}
} -result {connect failed connection refused}

# Bogus host
test http-4.15.$ThreadLevel {http::Event} -body {
    # This test may fail if you use a proxy server. That is to be
    # expected and is not a problem with Tcl.
    # With http::config -threadlevel 1 or 2, the script enters the event loop
    # during the DNS lookup, and has the opportunity to time out.
    # Increase -timeout from 3000 to 10000 to prevent this.
    set token [http::geturl //not_a_host.tcl.tk -timeout 10000 -command \#]
    http::wait $token
    set result "[http::status $token] -- [lindex [http::error $token] 0]"
    # error codes vary among platforms.
} -cleanup {
    catch {http::cleanup $token}
} -match glob -result "error -- couldn't open socket*"

test http-4.16.$ThreadLevel {Leak with Close vs Keepalive (bug [6ca52aec14]} -setup {
    proc list-difference {l1 l2} {
	lmap item $l2 {if {$item in $l1} continue; set item}
    }
} -body {
    set before [chan names]
    set token [http::geturl $url -headers {X-Connection keep-alive}]
    http::cleanup $token
    update
    # Compute what channels have been unexpectedly leaked past cleanup
    list-difference $before [chan names]
} -cleanup {
    rename list-difference {}
} -result {}

test http-5.1.$ThreadLevel {http::formatQuery} {
    http::formatQuery name1 value1 name2 "value two"
} {name1=value1&name2=value%20two}
# test http-5.2 obsoleted by 5.4 and 5.5 with http 2.5
test http-5.3.$ThreadLevel {http::formatQuery} {
    http::formatQuery lines "line1\nline2\nline3"
} {lines=line1%0D%0Aline2%0D%0Aline3}
test http-5.4.$ThreadLevel {http::formatQuery} {
    http::formatQuery name1 ~bwelch name2 ¡¢¢
} {name1=~bwelch&name2=%C2%A1%C2%A2%C2%A2}
test http-5.5.$ThreadLevel {http::formatQuery} {
    set enc [http::config -urlencoding]
    http::config -urlencoding iso8859-1
    set res [http::formatQuery name1 ~bwelch name2 ¡¢¢]
    http::config -urlencoding $enc
    set res
} {name1=~bwelch&name2=%A1%A2%A2}

test http-6.1.$ThreadLevel {http::ProxyRequired} -body {
    http::config -proxyhost ${::HOST} -proxyport $port
    set token [http::geturl $url]
    http::wait $token
    upvar #0 $token data
    set data(body)
} -cleanup {
    http::config -proxyhost {} -proxyport {}
    http::cleanup $token
} -result "<html><head><title>HTTP/1.0 TEST</title></head><body>
<h1>Hello, World!</h1>
<h2>GET http:$url</h2>
</body></html>"

test http-7.1.$ThreadLevel {http::mapReply} {
    http::mapReply "abc\$\[\]\"\\()\}\{"
} {abc%24%5B%5D%22%5C%28%29%7D%7B}
test http-7.2.$ThreadLevel {http::mapReply} {
    # RFC 2718 specifies that we pass urlencoding on utf-8 chars by default,
    # so make sure this gets converted to utf-8 then urlencoded.
    http::mapReply "∈"
} {%E2%88%88}
test http-7.3.$ThreadLevel {http::formatQuery} -setup {
    set enc [http::config -urlencoding]
} -returnCodes error -body {
    # -urlencoding "" no longer supported. Use "iso8859-1".
    http::config -urlencoding ""
    http::mapReply "∈"
} -cleanup {
    http::config -urlencoding $enc
} -result {unknown encoding ""}
test http-7.4.$ThreadLevel {http::formatQuery} -constraints deprecated -setup {
    set enc [http::config -urlencoding]
} -body {
    # this would be reverting to http <=2.4 behavior w/o errors
    # with Tcl 8.x (unknown chars become '?'), generating a
    # proper exception with Tcl 9.0
    http::config -urlencoding "iso8859-1"
    http::mapReply "∈"
} -cleanup {
    http::config -urlencoding $enc
} -result {%3F}

package require tcl::idna 1.0

test http-idna-1.1.$ThreadLevel {IDNA package: basics} -returnCodes error -body {
    ::tcl::idna
} -result {wrong # args: should be "::tcl::idna subcommand ?arg ...?"}
test http-idna-1.2.$ThreadLevel {IDNA package: basics} -returnCodes error -body {
    ::tcl::idna ?
} -result {unknown or ambiguous subcommand "?": must be decode, encode, puny, or version}
test http-idna-1.3.$ThreadLevel {IDNA package: basics} -body {
    ::tcl::idna version
} -result 1.0.1
test http-idna-1.4.$ThreadLevel {IDNA package: basics} -returnCodes error -body {
    ::tcl::idna version what
} -result {wrong # args: should be "::tcl::idna version"}
test http-idna-1.5.$ThreadLevel {IDNA package: basics} -returnCodes error -body {
    ::tcl::idna puny
} -result {wrong # args: should be "::tcl::idna puny subcommand ?arg ...?"}
test http-idna-1.6.$ThreadLevel {IDNA package: basics} -returnCodes error -body {
    ::tcl::idna puny ?
} -result {unknown or ambiguous subcommand "?": must be decode, or encode}
test http-idna-1.7.$ThreadLevel {IDNA package: basics} -returnCodes error -body {
    ::tcl::idna puny encode
} -result {wrong # args: should be "::tcl::idna puny encode string ?case?"}
test http-idna-1.8.$ThreadLevel {IDNA package: basics} -returnCodes error -body {
    ::tcl::idna puny encode a b c
} -result {wrong # args: should be "::tcl::idna puny encode string ?case?"}
test http-idna-1.9.$ThreadLevel {IDNA package: basics} -returnCodes error -body {
    ::tcl::idna puny decode
} -result {wrong # args: should be "::tcl::idna puny decode string ?case?"}
test http-idna-1.10.$ThreadLevel {IDNA package: basics} -returnCodes error -body {
    ::tcl::idna puny decode a b c
} -result {wrong # args: should be "::tcl::idna puny decode string ?case?"}
test http-idna-1.11.$ThreadLevel {IDNA package: basics} -returnCodes error -body {
    ::tcl::idna decode
} -result {wrong # args: should be "::tcl::idna decode hostname"}
test http-idna-1.12.$ThreadLevel {IDNA package: basics} -returnCodes error -body {
    ::tcl::idna encode
} -result {wrong # args: should be "::tcl::idna encode hostname"}

test http-idna-2.1.$ThreadLevel {puny encode: functional test} {
    ::tcl::idna puny encode abc
} abc-
test http-idna-2.2.$ThreadLevel {puny encode: functional test} {
    ::tcl::idna puny encode a€b€c
} abc-k50ab
test http-idna-2.3.$ThreadLevel {puny encode: functional test} {
    ::tcl::idna puny encode ABC
} ABC-
test http-idna-2.4.$ThreadLevel {puny encode: functional test} {
    ::tcl::idna puny encode A€B€C
} ABC-k50ab
test http-idna-2.5.$ThreadLevel {puny encode: functional test} {
    ::tcl::idna puny encode ABC 0
} abc-
test http-idna-2.6.$ThreadLevel {puny encode: functional test} {
    ::tcl::idna puny encode A€B€C 0
} abc-k50ab
test http-idna-2.7.$ThreadLevel {puny encode: functional test} {
    ::tcl::idna puny encode ABC 1
} ABC-
test http-idna-2.8.$ThreadLevel {puny encode: functional test} {
    ::tcl::idna puny encode A€B€C 1
} ABC-k50ab
test http-idna-2.9.$ThreadLevel {puny encode: functional test} {
    ::tcl::idna puny encode abc 0
} abc-
test http-idna-2.10.$ThreadLevel {puny encode: functional test} {
    ::tcl::idna puny encode a€b€c 0
} abc-k50ab
test http-idna-2.11.$ThreadLevel {puny encode: functional test} {
    ::tcl::idna puny encode abc 1
} ABC-
test http-idna-2.12.$ThreadLevel {puny encode: functional test} {
    ::tcl::idna puny encode a€b€c 1
} ABC-k50ab
test http-idna-2.13.$ThreadLevel {puny encode: edge cases} {
    ::tcl::idna puny encode ""
} ""
test http-idna-2.14-A.$ThreadLevel {puny encode: examples from RFC 3492} {
    ::tcl::idna puny encode [join [subst [string map {u+ \\u} {
	u+0644 u+064A u+0647 u+0645 u+0627 u+0628 u+062A u+0643 u+0644
	u+0645 u+0648 u+0634 u+0639 u+0631 u+0628 u+064A u+061F
    }]] ""]
} egbpdaj6bu4bxfgehfvwxn
test http-idna-2.14-B.$ThreadLevel {puny encode: examples from RFC 3492} {
    ::tcl::idna puny encode [join [subst [string map {u+ \\u} {
	u+4ED6 u+4EEC u+4E3A u+4EC0 u+4E48 u+4E0D u+8BF4 u+4E2D u+6587
    }]] ""]
} ihqwcrb4cv8a8dqg056pqjye
test http-idna-2.14-C.$ThreadLevel {puny encode: examples from RFC 3492} {
    ::tcl::idna puny encode [join [subst [string map {u+ \\u} {
	u+4ED6 u+5011 u+7232 u+4EC0 u+9EBD u+4E0D u+8AAA u+4E2D u+6587
    }]] ""]
} ihqwctvzc91f659drss3x8bo0yb
test http-idna-2.14-D.$ThreadLevel {puny encode: examples from RFC 3492} {
    ::tcl::idna puny encode [join [subst [string map {u+ \\u} {
	u+0050 u+0072 u+006F u+010D u+0070 u+0072 u+006F u+0073 u+0074
	u+011B u+006E u+0065 u+006D u+006C u+0075 u+0076 u+00ED u+010D
	u+0065 u+0073 u+006B u+0079
    }]] ""]
} Proprostnemluvesky-uyb24dma41a
test http-idna-2.14-E.$ThreadLevel {puny encode: examples from RFC 3492} {
    ::tcl::idna puny encode [join [subst [string map {u+ \\u} {
	u+05DC u+05DE u+05D4 u+05D4 u+05DD u+05E4 u+05E9 u+05D5 u+05D8
	u+05DC u+05D0 u+05DE u+05D3 u+05D1 u+05E8 u+05D9 u+05DD u+05E2
	u+05D1 u+05E8 u+05D9 u+05EA
    }]] ""]
} 4dbcagdahymbxekheh6e0a7fei0b
test http-idna-2.14-F.$ThreadLevel {puny encode: examples from RFC 3492} {
    ::tcl::idna puny encode [join [subst [string map {u+ \\u} {
	u+092F u+0939 u+0932 u+094B u+0917 u+0939 u+093F u+0928 u+094D
	u+0926 u+0940 u+0915 u+094D u+092F u+094B u+0902 u+0928 u+0939
	u+0940 u+0902 u+092C u+094B u+0932 u+0938 u+0915 u+0924 u+0947
	u+0939 u+0948 u+0902
    }]] ""]
} i1baa7eci9glrd9b2ae1bj0hfcgg6iyaf8o0a1dig0cd
test http-idna-2.14-G.$ThreadLevel {puny encode: examples from RFC 3492} {
    ::tcl::idna puny encode [join [subst [string map {u+ \\u} {
	u+306A u+305C u+307F u+3093 u+306A u+65E5 u+672C u+8A9E u+3092
	u+8A71 u+3057 u+3066 u+304F u+308C u+306A u+3044 u+306E u+304B
    }]] ""]
} n8jok5ay5dzabd5bym9f0cm5685rrjetr6pdxa
test http-idna-2.14-H.$ThreadLevel {puny encode: examples from RFC 3492} {
    ::tcl::idna puny encode [join [subst [string map {u+ \\u} {
	u+C138 u+ACC4 u+C758 u+BAA8 u+B4E0 u+C0AC u+B78C u+B4E4 u+C774
	u+D55C u+AD6D u+C5B4 u+B97C u+C774 u+D574 u+D55C u+B2E4 u+BA74
	u+C5BC u+B9C8 u+B098 u+C88B u+C744 u+AE4C
    }]] ""]
} 989aomsvi5e83db1d2a355cv1e0vak1dwrv93d5xbh15a0dt30a5jpsd879ccm6fea98c
test http-idna-2.14-I.$ThreadLevel {puny encode: examples from RFC 3492} {
    ::tcl::idna puny encode [join [subst [string map {u+ \\u} {
	u+043F u+043E u+0447 u+0435 u+043C u+0443 u+0436 u+0435 u+043E
	u+043D u+0438 u+043D u+0435 u+0433 u+043E u+0432 u+043E u+0440
	u+044F u+0442 u+043F u+043E u+0440 u+0443 u+0441 u+0441 u+043A
	u+0438
    }]] ""]
} b1abfaaepdrnnbgefbadotcwatmq2g4l
test http-idna-2.14-J.$ThreadLevel {puny encode: examples from RFC 3492} {
    ::tcl::idna puny encode [join [subst [string map {u+ \\u} {
	u+0050 u+006F u+0072 u+0071 u+0075 u+00E9 u+006E u+006F u+0070
	u+0075 u+0065 u+0064 u+0065 u+006E u+0073 u+0069 u+006D u+0070
	u+006C u+0065 u+006D u+0065 u+006E u+0074 u+0065 u+0068 u+0061
	u+0062 u+006C u+0061 u+0072 u+0065 u+006E u+0045 u+0073 u+0070
	u+0061 u+00F1 u+006F u+006C
    }]] ""]
} PorqunopuedensimplementehablarenEspaol-fmd56a
test http-idna-2.14-K.$ThreadLevel {puny encode: examples from RFC 3492} {
    ::tcl::idna puny encode [join [subst [string map {u+ \\u} {
	u+0054 u+1EA1 u+0069 u+0073 u+0061 u+006F u+0068 u+1ECD u+006B
	u+0068 u+00F4 u+006E u+0067 u+0074 u+0068 u+1EC3 u+0063 u+0068
	u+1EC9 u+006E u+00F3 u+0069 u+0074 u+0069 u+1EBF u+006E u+0067
	u+0056 u+0069 u+1EC7 u+0074
    }]] ""]
} TisaohkhngthchnitingVit-kjcr8268qyxafd2f1b9g
test http-idna-2.14-L.$ThreadLevel {puny encode: examples from RFC 3492} {
    ::tcl::idna puny encode [join [subst [string map {u+ \\u} {
	u+0033 u+5E74 u+0042 u+7D44 u+91D1 u+516B u+5148 u+751F
    }]] ""]
} 3B-ww4c5e180e575a65lsy2b
test http-idna-2.14-M.$ThreadLevel {puny encode: examples from RFC 3492} {
    ::tcl::idna puny encode [join [subst [string map {u+ \\u} {
	u+5B89 u+5BA4 u+5948 u+7F8E u+6075 u+002D u+0077 u+0069 u+0074
	u+0068 u+002D u+0053 u+0055 u+0050 u+0045 u+0052 u+002D u+004D
	u+004F u+004E u+004B u+0045 u+0059 u+0053
    }]] ""]
} -with-SUPER-MONKEYS-pc58ag80a8qai00g7n9n
test http-idna-2.14-N.$ThreadLevel {puny encode: examples from RFC 3492} {
    ::tcl::idna puny encode [join [subst [string map {u+ \\u} {
	u+0048 u+0065 u+006C u+006C u+006F u+002D u+0041 u+006E u+006F
	u+0074 u+0068 u+0065 u+0072 u+002D u+0057 u+0061 u+0079 u+002D
	u+305D u+308C u+305E u+308C u+306E u+5834 u+6240
    }]] ""]
} Hello-Another-Way--fc4qua05auwb3674vfr0b
test http-idna-2.14-O.$ThreadLevel {puny encode: examples from RFC 3492} {
    ::tcl::idna puny encode [join [subst [string map {u+ \\u} {
	u+3072 u+3068 u+3064 u+5C4B u+6839 u+306E u+4E0B u+0032
    }]] ""]
} 2-u9tlzr9756bt3uc0v
test http-idna-2.14-P.$ThreadLevel {puny encode: examples from RFC 3492} {
    ::tcl::idna puny encode [join [subst [string map {u+ \\u} {
	u+004D u+0061 u+006A u+0069 u+3067 u+004B u+006F u+0069 u+3059
	u+308B u+0035 u+79D2 u+524D
    }]] ""]
} MajiKoi5-783gue6qz075azm5e
test http-idna-2.14-Q.$ThreadLevel {puny encode: examples from RFC 3492} {
    ::tcl::idna puny encode [join [subst [string map {u+ \\u} {
	u+30D1 u+30D5 u+30A3 u+30FC u+0064 u+0065 u+30EB u+30F3 u+30D0
    }]] ""]
} de-jg4avhby1noc0d
test http-idna-2.14-R.$ThreadLevel {puny encode: examples from RFC 3492} {
    ::tcl::idna puny encode [join [subst [string map {u+ \\u} {
	u+305D u+306E u+30B9 u+30D4 u+30FC u+30C9 u+3067
    }]] ""]
} d9juau41awczczp
test http-idna-2.14-S.$ThreadLevel {puny encode: examples from RFC 3492} {
    ::tcl::idna puny encode {-> $1.00 <-}
} {-> $1.00 <--}

test http-idna-3.1.$ThreadLevel {puny decode: functional test} {
    ::tcl::idna puny decode abc-
} abc
test http-idna-3.2.$ThreadLevel {puny decode: functional test} {
    ::tcl::idna puny decode abc-k50ab
} a€b€c
test http-idna-3.3.$ThreadLevel {puny decode: functional test} {
    ::tcl::idna puny decode ABC-
} ABC
test http-idna-3.4.$ThreadLevel {puny decode: functional test} {
    ::tcl::idna puny decode ABC-k50ab
} A€B€C
test http-idna-3.5.$ThreadLevel {puny decode: functional test} {
    ::tcl::idna puny decode ABC-K50AB
} A€B€C
test http-idna-3.6.$ThreadLevel {puny decode: functional test} {
    ::tcl::idna puny decode abc-K50AB
} a€b€c
test http-idna-3.7.$ThreadLevel {puny decode: functional test} {
    ::tcl::idna puny decode ABC- 0
} abc
test http-idna-3.8.$ThreadLevel {puny decode: functional test} {
    ::tcl::idna puny decode ABC-K50AB 0
} a€b€c
test http-idna-3.9.$ThreadLevel {puny decode: functional test} {
    ::tcl::idna puny decode ABC- 1
} ABC
test http-idna-3.10.$ThreadLevel {puny decode: functional test} {
    ::tcl::idna puny decode ABC-K50AB 1
} A€B€C
test http-idna-3.11.$ThreadLevel {puny decode: functional test} {
    ::tcl::idna puny decode abc- 0
} abc
test http-idna-3.12.$ThreadLevel {puny decode: functional test} {
    ::tcl::idna puny decode abc-k50ab 0
} a€b€c
test http-idna-3.13.$ThreadLevel {puny decode: functional test} {
    ::tcl::idna puny decode abc- 1
} ABC
test http-idna-3.14.$ThreadLevel {puny decode: functional test} {
    ::tcl::idna puny decode abc-k50ab 1
} A€B€C
test http-idna-3.15.$ThreadLevel {puny decode: edge cases and errors} {
    # Is this case actually correct?
    binary encode hex [encoding convertto utf-8 [::tcl::idna puny decode abc]]
} c282c281c280
test http-idna-3.16.$ThreadLevel {puny decode: edge cases and errors} -returnCodes error -body {
    ::tcl::idna puny decode abc!
} -result {bad decode character "!"}
test http-idna-3.17.$ThreadLevel {puny decode: edge cases and errors} {
    catch {::tcl::idna puny decode abc!} -> opt
    dict get $opt -errorcode
} {PUNYCODE BAD_INPUT CHAR}
test http-idna-3.18.$ThreadLevel {puny decode: edge cases and errors} {
    ::tcl::idna puny decode ""
} {}
# A helper so we don't get lots of crap in failures
proc hexify s {lmap c [split $s ""] {format u+%04X [scan $c %c]}}
test http-idna-3.19-A.$ThreadLevel {puny decode: examples from RFC 3492} {
    hexify [::tcl::idna puny decode egbpdaj6bu4bxfgehfvwxn]
} [list {*}{
    u+0644 u+064A u+0647 u+0645 u+0627 u+0628 u+062A u+0643 u+0644
    u+0645 u+0648 u+0634 u+0639 u+0631 u+0628 u+064A u+061F
}]
test http-idna-3.19-B.$ThreadLevel {puny decode: examples from RFC 3492} {
    hexify [::tcl::idna puny decode ihqwcrb4cv8a8dqg056pqjye]
} {u+4ED6 u+4EEC u+4E3A u+4EC0 u+4E48 u+4E0D u+8BF4 u+4E2D u+6587}
test http-idna-3.19-C.$ThreadLevel {puny decode: examples from RFC 3492} {
    hexify [::tcl::idna puny decode ihqwctvzc91f659drss3x8bo0yb]
} {u+4ED6 u+5011 u+7232 u+4EC0 u+9EBD u+4E0D u+8AAA u+4E2D u+6587}
test http-idna-3.19-D.$ThreadLevel {puny decode: examples from RFC 3492} {
    hexify [::tcl::idna puny decode Proprostnemluvesky-uyb24dma41a]
} [list {*}{
    u+0050 u+0072 u+006F u+010D u+0070 u+0072 u+006F u+0073 u+0074
    u+011B u+006E u+0065 u+006D u+006C u+0075 u+0076 u+00ED u+010D
    u+0065 u+0073 u+006B u+0079
}]
test http-idna-3.19-E.$ThreadLevel {puny decode: examples from RFC 3492} {
    hexify [::tcl::idna puny decode 4dbcagdahymbxekheh6e0a7fei0b]
} [list {*}{
    u+05DC u+05DE u+05D4 u+05D4 u+05DD u+05E4 u+05E9 u+05D5 u+05D8
    u+05DC u+05D0 u+05DE u+05D3 u+05D1 u+05E8 u+05D9 u+05DD u+05E2
    u+05D1 u+05E8 u+05D9 u+05EA
}]
test http-idna-3.19-F.$ThreadLevel {puny decode: examples from RFC 3492} {
    hexify [::tcl::idna puny decode \
	i1baa7eci9glrd9b2ae1bj0hfcgg6iyaf8o0a1dig0cd]
} [list {*}{
    u+092F u+0939 u+0932 u+094B u+0917 u+0939 u+093F u+0928 u+094D
    u+0926 u+0940 u+0915 u+094D u+092F u+094B u+0902 u+0928 u+0939
    u+0940 u+0902 u+092C u+094B u+0932 u+0938 u+0915 u+0924 u+0947
    u+0939 u+0948 u+0902
}]
test http-idna-3.19-G.$ThreadLevel {puny decode: examples from RFC 3492} {
    hexify [::tcl::idna puny decode n8jok5ay5dzabd5bym9f0cm5685rrjetr6pdxa]
} [list {*}{
    u+306A u+305C u+307F u+3093 u+306A u+65E5 u+672C u+8A9E u+3092
    u+8A71 u+3057 u+3066 u+304F u+308C u+306A u+3044 u+306E u+304B
}]
test http-idna-3.19-H.$ThreadLevel {puny decode: examples from RFC 3492} {
    hexify [::tcl::idna puny decode \
	989aomsvi5e83db1d2a355cv1e0vak1dwrv93d5xbh15a0dt30a5jpsd879ccm6fea98c]
} [list {*}{
    u+C138 u+ACC4 u+C758 u+BAA8 u+B4E0 u+C0AC u+B78C u+B4E4 u+C774
    u+D55C u+AD6D u+C5B4 u+B97C u+C774 u+D574 u+D55C u+B2E4 u+BA74
    u+C5BC u+B9C8 u+B098 u+C88B u+C744 u+AE4C
}]
test http-idna-3.19-I.$ThreadLevel {puny decode: examples from RFC 3492} {
    hexify [::tcl::idna puny decode b1abfaaepdrnnbgefbadotcwatmq2g4l]
} [list {*}{
    u+043F u+043E u+0447 u+0435 u+043C u+0443 u+0436 u+0435 u+043E
    u+043D u+0438 u+043D u+0435 u+0433 u+043E u+0432 u+043E u+0440
    u+044F u+0442 u+043F u+043E u+0440 u+0443 u+0441 u+0441 u+043A
    u+0438
}]
test http-idna-3.19-J.$ThreadLevel {puny decode: examples from RFC 3492} {
    hexify [::tcl::idna puny decode \
	PorqunopuedensimplementehablarenEspaol-fmd56a]
} [list {*}{
    u+0050 u+006F u+0072 u+0071 u+0075 u+00E9 u+006E u+006F u+0070
    u+0075 u+0065 u+0064 u+0065 u+006E u+0073 u+0069 u+006D u+0070
    u+006C u+0065 u+006D u+0065 u+006E u+0074 u+0065 u+0068 u+0061
    u+0062 u+006C u+0061 u+0072 u+0065 u+006E u+0045 u+0073 u+0070
    u+0061 u+00F1 u+006F u+006C
}]
test http-idna-3.19-K.$ThreadLevel {puny decode: examples from RFC 3492} {
    hexify [::tcl::idna puny decode \
	TisaohkhngthchnitingVit-kjcr8268qyxafd2f1b9g]
} [list {*}{
    u+0054 u+1EA1 u+0069 u+0073 u+0061 u+006F u+0068 u+1ECD u+006B
    u+0068 u+00F4 u+006E u+0067 u+0074 u+0068 u+1EC3 u+0063 u+0068
    u+1EC9 u+006E u+00F3 u+0069 u+0074 u+0069 u+1EBF u+006E u+0067
    u+0056 u+0069 u+1EC7 u+0074
}]
test http-idna-3.19-L.$ThreadLevel {puny decode: examples from RFC 3492} {
    hexify [::tcl::idna puny decode 3B-ww4c5e180e575a65lsy2b]
} {u+0033 u+5E74 u+0042 u+7D44 u+91D1 u+516B u+5148 u+751F}
test http-idna-3.19-M.$ThreadLevel {puny decode: examples from RFC 3492} {
    hexify [::tcl::idna puny decode -with-SUPER-MONKEYS-pc58ag80a8qai00g7n9n]
} [list {*}{
    u+5B89 u+5BA4 u+5948 u+7F8E u+6075 u+002D u+0077 u+0069 u+0074
    u+0068 u+002D u+0053 u+0055 u+0050 u+0045 u+0052 u+002D u+004D
    u+004F u+004E u+004B u+0045 u+0059 u+0053
}]
test http-idna-3.19-N.$ThreadLevel {puny decode: examples from RFC 3492} {
    hexify [::tcl::idna puny decode Hello-Another-Way--fc4qua05auwb3674vfr0b]
} [list {*}{
    u+0048 u+0065 u+006C u+006C u+006F u+002D u+0041 u+006E u+006F
    u+0074 u+0068 u+0065 u+0072 u+002D u+0057 u+0061 u+0079 u+002D
    u+305D u+308C u+305E u+308C u+306E u+5834 u+6240
}]
test http-idna-3.19-O.$ThreadLevel {puny decode: examples from RFC 3492} {
    hexify [::tcl::idna puny decode 2-u9tlzr9756bt3uc0v]
} {u+3072 u+3068 u+3064 u+5C4B u+6839 u+306E u+4E0B u+0032}
test http-idna-3.19-P.$ThreadLevel {puny decode: examples from RFC 3492} {
    hexify [::tcl::idna puny decode MajiKoi5-783gue6qz075azm5e]
} [list {*}{
    u+004D u+0061 u+006A u+0069 u+3067 u+004B u+006F u+0069 u+3059
    u+308B u+0035 u+79D2 u+524D
}]
test http-idna-3.19-Q.$ThreadLevel {puny decode: examples from RFC 3492} {
    hexify [::tcl::idna puny decode de-jg4avhby1noc0d]
} {u+30D1 u+30D5 u+30A3 u+30FC u+0064 u+0065 u+30EB u+30F3 u+30D0}
test http-idna-3.19-R.$ThreadLevel {puny decode: examples from RFC 3492} {
    hexify [::tcl::idna puny decode d9juau41awczczp]
} {u+305D u+306E u+30B9 u+30D4 u+30FC u+30C9 u+3067}
test http-idna-3.19-S.$ThreadLevel {puny decode: examples from RFC 3492} {
    ::tcl::idna puny decode {-> $1.00 <--}
} {-> $1.00 <-}
rename hexify ""

test http-idna-4.1.$ThreadLevel {IDNA encoding} {
    ::tcl::idna encode abc.def
} abc.def
test http-idna-4.2.$ThreadLevel {IDNA encoding} {
    ::tcl::idna encode a€b€c.def
} xn--abc-k50ab.def
test http-idna-4.3.$ThreadLevel {IDNA encoding} {
    ::tcl::idna encode def.a€b€c
} def.xn--abc-k50ab
test http-idna-4.4.$ThreadLevel {IDNA encoding} {
    ::tcl::idna encode ABC.DEF
} ABC.DEF
test http-idna-4.5.$ThreadLevel {IDNA encoding} {
    ::tcl::idna encode A€B€C.def
} xn--ABC-k50ab.def
test http-idna-4.6.$ThreadLevel {IDNA encoding: invalid edge case} {
    # Should this be an error?
    ::tcl::idna encode abc..def
} abc..def
test http-idna-4.7.$ThreadLevel {IDNA encoding: invalid char} -returnCodes error -body {
    ::tcl::idna encode abc.$.def
} -result {bad character "$" in DNS name}
test http-idna-4.7.1.$ThreadLevel {IDNA encoding: invalid char} {
    catch {::tcl::idna encode abc.$.def} -> opt
    dict get $opt -errorcode
} {IDNA INVALID_NAME_CHARACTER {$}}
test http-idna-4.8.$ThreadLevel {IDNA encoding: empty} {
    ::tcl::idna encode ""
} {}
set overlong www.[join [subst [string map {u+ \\u} {
    u+C138 u+ACC4 u+C758 u+BAA8 u+B4E0 u+C0AC u+B78C u+B4E4 u+C774
    u+D55C u+AD6D u+C5B4 u+B97C u+C774 u+D574 u+D55C u+B2E4 u+BA74
    u+C5BC u+B9C8 u+B098 u+C88B u+C744 u+AE4C
}]] ""].com
test http-idna-4.9.$ThreadLevel {IDNA encoding: max lengths from RFC 5890} -body {
    ::tcl::idna encode $overlong
} -returnCodes error -result "hostname part too long"
test http-idna-4.9.1.$ThreadLevel {IDNA encoding: max lengths from RFC 5890} {
    catch {::tcl::idna encode $overlong} -> opt
    dict get $opt -errorcode
} {IDNA OVERLONG_PART xn--989aomsvi5e83db1d2a355cv1e0vak1dwrv93d5xbh15a0dt30a5jpsd879ccm6fea98c}
unset overlong
test http-idna-4.10.$ThreadLevel {IDNA encoding: edge cases} {
    ::tcl::idna encode passé.example.com
} xn--pass-epa.example.com

test http-idna-5.1.$ThreadLevel {IDNA decoding} {
    ::tcl::idna decode abc.def
} abc.def
test http-idna-5.2.$ThreadLevel {IDNA decoding} {
    # Invalid entry that's just a wrapper
    ::tcl::idna decode xn--abc-.def
} abc.def
test http-idna-5.3.$ThreadLevel {IDNA decoding} {
    # Invalid entry that's just a wrapper
    ::tcl::idna decode xn--abc-.xn--def-
} abc.def
test http-idna-5.4.$ThreadLevel {IDNA decoding} {
    # Invalid entry that's just a wrapper
    ::tcl::idna decode XN--abc-.XN--def-
} abc.def
test http-idna-5.5.$ThreadLevel {IDNA decoding: error cases} -returnCodes error -body {
    ::tcl::idna decode xn--$$$.example.com
} -result {bad decode character "$"}
test http-idna-5.5.1.$ThreadLevel {IDNA decoding: error cases} {
    catch {::tcl::idna decode xn--$$$.example.com} -> opt
    dict get $opt -errorcode
} {PUNYCODE BAD_INPUT CHAR}
test http-idna-5.6.$ThreadLevel {IDNA decoding: error cases} -returnCodes error -body {
    ::tcl::idna decode xn--a-zzzzzzzzzzzzzzzzzzzzzzzzzzzzzz.def
} -result {exceeded input data}
test http-idna-5.6.1.$ThreadLevel {IDNA decoding: error cases} {
    catch {::tcl::idna decode xn--a-zzzzzzzzzzzzzzzzzzzzzzzzzzzzzz.def} -> opt
    dict get $opt -errorcode
} {PUNYCODE BAD_INPUT LENGTH}

# cleanup
catch {unset url}
catch {unset badurl}
catch {unset port}
catch {unset data}
if {[llength $threadStack]} {
    eval [lpop threadStack]
} else {
    close $listen
}

if {[info exists removeHttpd]} {
    removeFile $httpdFile
}

rename bgerror {}
::tcltest::cleanupTests

# Local variables:
# mode: tcl
# End:<|MERGE_RESOLUTION|>--- conflicted
+++ resolved
@@ -15,28 +15,9 @@
     package require tcltest 2.5
     namespace import -force ::tcltest::*
 }
-package require tcltests
-
-<<<<<<< HEAD
+source [file join [file dirname [info script]] tcltests.tcl]
+
 package require http 2.10
-=======
-if {[catch {package require http 2} version]} {
-    if {[info exists http2]} {
-	catch {puts "Cannot load http 2.* package"}
-	return
-    } else {
-	catch {puts "Running http 2.* tests in child interp"}
-	set interp [interp create http2]
-	$interp eval [list set http2 "running"]
-	$interp eval [list set argv $argv]
-	$interp eval [list source [info script]]
-	interp delete $interp
-	return
-    }
-}
-testConstraint http2.9.7 [package vsatisfies [package provide http] 2.9.7]
-testConstraint http2.9.8 [package vsatisfies [package provide http] 2.9.8]
->>>>>>> 3773a0a9
 
 proc bgerror {args} {
     global errorInfo
@@ -146,7 +127,6 @@
 test http-2.1.$ThreadLevel {http::reset} {
     catch {http::reset http#1}
 } 0
-<<<<<<< HEAD
 test http-2.2.$ThreadLevel {http::CharsetToEncoding} {
     http::CharsetToEncoding iso-8859-11
 } iso8859-11
@@ -166,27 +146,6 @@
     http::CharsetToEncoding latin1
 } iso8859-1
 test http-2.8.$ThreadLevel {http::CharsetToEncoding} {
-=======
-test http-2.2 {http::CharsetToEncoding} http2.9.7 {
-    http::CharsetToEncoding iso-8859-11
-} iso8859-11
-test http-2.3 {http::CharsetToEncoding} http2.9.7 {
-    http::CharsetToEncoding iso-2022-kr
-} iso2022-kr
-test http-2.4 {http::CharsetToEncoding} http2.9.7 {
-    http::CharsetToEncoding shift-jis
-} shiftjis
-test http-2.5 {http::CharsetToEncoding} http2.9.7 {
-    http::CharsetToEncoding windows-437
-} cp437
-test http-2.6 {http::CharsetToEncoding} http2.9.7 {
-    http::CharsetToEncoding latin5
-} iso8859-9
-test http-2.7 {http::CharsetToEncoding} http2.9.7 {
-    http::CharsetToEncoding latin1
-} iso8859-1
-test http-2.8 {http::CharsetToEncoding} http2.9.7 {
->>>>>>> 3773a0a9
     http::CharsetToEncoding latin4
 } binary
 
@@ -521,21 +480,12 @@
 } -cleanup {
     catch { http::cleanup $token }
 } -result {test 4660 /test}
-<<<<<<< HEAD
 test http-3.34.$ThreadLevel {http::geturl -headers not a list} -returnCodes error -body {
     http::geturl http://test/t -headers \"
 } -result {Bad value for -headers ("), must be list}
 test http-3.35.$ThreadLevel {http::geturl -headers not even number of elements} -returnCodes error -body {
-=======
-
-
-test http-3.34 {http::geturl -headers not a list} -returnCodes error -body {
-    http::geturl http://test/t -headers \"
-} -constraints http2.9.8 -result {Bad value for -headers ("), must be list}
-test http-3.35 {http::geturl -headers not even number of elements} -returnCodes error -body {
->>>>>>> 3773a0a9
     http::geturl http://test/t -headers {List Length 3}
-} -constraints http2.9.8 -result {Bad value for -headers (List Length 3), number of list elements must be even}
+} -result {Bad value for -headers (List Length 3), number of list elements must be even}
 
 test http-4.1.$ThreadLevel {http::Event} -body {
     set token [http::geturl $url -keepalive 0]
