# This file tests the multiple interpreter facility of Tcl
#
# This file contains a collection of tests for one or more of the Tcl
# built-in commands.  Sourcing this file into Tcl runs the tests and
# generates output for errors.  No output means no errors were found.
#
# Copyright (c) 1995-1996 Sun Microsystems, Inc.
# Copyright (c) 1998-1999 by Scriptics Corporation.
#
# See the file "license.terms" for information on usage and redistribution
# of this file, and for a DISCLAIMER OF ALL WARRANTIES.

if {"::tcltest" ni [namespace children]} {
    package require tcltest 2.5
    namespace import -force ::tcltest::*
}

::tcltest::loadTestedCommands
catch [list package require -exact Tcltest [info patchlevel]]

testConstraint testinterpdelete [llength [info commands testinterpdelete]]

set hidden_cmds {cd encoding exec exit fconfigure file glob load open pwd socket source tcl:encoding:dirs tcl:encoding:system tcl:file:atime tcl:file:attributes tcl:file:copy tcl:file:delete tcl:file:dirname tcl:file:executable tcl:file:exists tcl:file:extension tcl:file:isdirectory tcl:file:isfile tcl:file:link tcl:file:lstat tcl:file:mkdir tcl:file:mtime tcl:file:nativename tcl:file:normalize tcl:file:owned tcl:file:readable tcl:file:readlink tcl:file:rename tcl:file:rootname tcl:file:size tcl:file:stat tcl:file:tail tcl:file:tempdir tcl:file:tempfile tcl:file:type tcl:file:volumes tcl:file:writable tcl:info:cmdtype tcl:info:nameofexecutable tcl:process:autopurge tcl:process:list tcl:process:purge tcl:process:status tcl:zipfs:lmkimg tcl:zipfs:lmkzip tcl:zipfs:mkimg tcl:zipfs:mkkey tcl:zipfs:mkzip tcl:zipfs:mount tcl:zipfs:mount_data tcl:zipfs:unmount unload}

foreach i [interp children] {
  interp delete $i
}

# Part 0: Check out options for interp command
test interp-1.1 {options for interp command} -returnCodes error -body {
    interp
} -result {wrong # args: should be "interp cmd ?arg ...?"}
test interp-1.2 {options for interp command} -returnCodes error -body {
    interp frobox
<<<<<<< HEAD
} -match glob -result {bad option "frobox": must be alias, aliases, bgerror, cancel, children, create, debug, delete, eval, exists, expose, hide, hidden, issafe, invokehidden, limit, marktrusted, recursionlimit, *share, target, or transfer}
=======
} -result {bad option "frobox": must be alias, aliases, bgerror, cancel, children, create, debug, delete, eval, exists, expose, hide, hidden, issafe, invokehidden, limit, marktrusted, recursionlimit, share, target, or transfer}
>>>>>>> 5617ab4f
test interp-1.3 {options for interp command} {
    interp delete
} ""
test interp-1.4 {options for interp command} -returnCodes error -body {
    interp delete foo bar
} -result {could not find interpreter "foo"}
test interp-1.5 {options for interp command} -returnCodes error -body {
    interp exists foo bar
} -result {wrong # args: should be "interp exists ?path?"}
#
# test interp-0.6 was removed
#
test interp-1.6 {options for interp command} -returnCodes error -body {
    interp children foo bar zop
} -result {wrong # args: should be "interp children ?path?"}
test interp-1.7 {options for interp command} -returnCodes error -body {
    interp hello
<<<<<<< HEAD
} -match glob -result {bad option "hello": must be alias, aliases, bgerror, cancel, children, create, debug, delete, eval, exists, expose, hide, hidden, issafe, invokehidden, limit, marktrusted, recursionlimit, *share, target, or transfer}
test interp-1.8 {options for interp command} -returnCodes error -body {
    interp -froboz
} -match glob -result {bad option "-froboz": must be alias, aliases, bgerror, cancel, children, create, debug, delete, eval, exists, expose, hide, hidden, issafe, invokehidden, limit, marktrusted, recursionlimit, *share, target, or transfer}
test interp-1.9 {options for interp command} -returnCodes error -body {
    interp -froboz -safe
} -match glob -result {bad option "-froboz": must be alias, aliases, bgerror, cancel, children, create, debug, delete, eval, exists, expose, hide, hidden, issafe, invokehidden, limit, marktrusted, recursionlimit, *share, target, or transfer}
=======
} -result {bad option "hello": must be alias, aliases, bgerror, cancel, children, create, debug, delete, eval, exists, expose, hide, hidden, issafe, invokehidden, limit, marktrusted, recursionlimit, share, target, or transfer}
test interp-1.8 {options for interp command} -returnCodes error -body {
    interp -froboz
} -result {bad option "-froboz": must be alias, aliases, bgerror, cancel, children, create, debug, delete, eval, exists, expose, hide, hidden, issafe, invokehidden, limit, marktrusted, recursionlimit, share, target, or transfer}
test interp-1.9 {options for interp command} -returnCodes error -body {
    interp -froboz -safe
} -result {bad option "-froboz": must be alias, aliases, bgerror, cancel, children, create, debug, delete, eval, exists, expose, hide, hidden, issafe, invokehidden, limit, marktrusted, recursionlimit, share, target, or transfer}
>>>>>>> 5617ab4f
test interp-1.10 {options for interp command} -returnCodes error -body {
    interp target
} -result {wrong # args: should be "interp target path alias"}

# Part 1: Basic interpreter creation tests:
test interp-2.1 {basic interpreter creation} {
    interp create a
} a
test interp-2.2 {basic interpreter creation} {
    catch {interp create}
} 0
test interp-2.3 {basic interpreter creation} {
    catch {interp create -safe}
} 0
test interp-2.4 {basic interpreter creation} -setup {
    catch {interp create a}
} -returnCodes error -body {
    interp create a
} -result {interpreter named "a" already exists, cannot create}
test interp-2.5 {basic interpreter creation} {
    interp create b -safe
} b
test interp-2.6 {basic interpreter creation} {
    interp create d -safe
} d
test interp-2.7 {basic interpreter creation} {
    list [catch {interp create -froboz} msg] $msg
} {1 {bad option "-froboz": must be -safe or --}}
test interp-2.8 {basic interpreter creation} {
    interp create -- -froboz
} -froboz
test interp-2.9 {basic interpreter creation} {
    interp create -safe -- -froboz1
} -froboz1
test interp-2.10 {basic interpreter creation} -setup {
    catch {interp create a}
} -body {
    interp create {a x1}
    interp create {a x2}
    interp create {a x3} -safe
} -result {a x3}
test interp-2.11 {anonymous interps vs existing procs} {
    set x [interp create]
    regexp "interp(\[0-9]+)" $x dummy thenum
    interp delete $x
    proc interp$thenum {} {}
    set x [interp create]
    regexp "interp(\[0-9]+)" $x dummy anothernum
    expr $anothernum > $thenum
} 1
test interp-2.12 {anonymous interps vs existing procs} {
    set x [interp create -safe]
    regexp "interp(\[0-9]+)" $x dummy thenum
    interp delete $x
    proc interp$thenum {} {}
    set x [interp create -safe]
    regexp "interp(\[0-9]+)" $x dummy anothernum
    expr $anothernum - $thenum
} 1
test interp-2.13 {correct default when no $path arg is given} -body {
    interp create --
} -match regexp -result {interp[0-9]+}

foreach i [interp children] {
    interp delete $i
}

# Part 2: Testing "interp children" and "interp exists"
test interp-3.1 {testing interp exists and interp children} {
    interp children
} ""
test interp-3.2 {testing interp exists and interp children} {
    interp create a
    interp exists a
} 1
test interp-3.3 {testing interp exists and interp children} {
    interp exists nonexistent
} 0
test interp-3.4 {testing interp exists and interp children} -body {
    interp children a b c
} -returnCodes error -result {wrong # args: should be "interp children ?path?"}
test interp-3.5 {testing interp exists and interp children} -body {
    interp exists a b c
} -returnCodes error -result {wrong # args: should be "interp exists ?path?"}
test interp-3.6 {testing interp exists and interp children} {
    interp exists
} 1
test interp-3.7 {testing interp exists and interp children} -setup {
    catch {interp create a}
} -body {
    interp children
} -result a
test interp-3.8 {testing interp exists and interp children} -body {
    interp children a b c
} -returnCodes error -result {wrong # args: should be "interp children ?path?"}
test interp-3.9 {testing interp exists and interp children} -setup {
    catch {interp create a}
} -body {
    interp create {a a2} -safe
    expr {"a2" in [interp children a]}
} -result 1
test interp-3.10 {testing interp exists and interp children} -setup {
    catch {interp create a}
    catch {interp create {a a2}}
} -body {
    interp exists {a a2}
} -result 1

# Part 3: Testing "interp delete"
test interp-3.11 {testing interp delete} {
    interp delete
} ""
test interp-4.1 {testing interp delete} {
    catch {interp create a}
    interp delete a
} ""
test interp-4.2 {testing interp delete} -returnCodes error -body {
    interp delete nonexistent
} -result {could not find interpreter "nonexistent"}
test interp-4.3 {testing interp delete} -returnCodes error -body {
    interp delete x y z
} -result {could not find interpreter "x"}
test interp-4.4 {testing interp delete} {
    interp delete
} ""
test interp-4.5 {testing interp delete} {
    interp create a
    interp create {a x1}
    interp delete {a x1}
    expr {"x1" in [interp children a]}
} 0
test interp-4.6 {testing interp delete} {
    interp create c1
    interp create c2
    interp create c3
    interp delete c1 c2 c3
} ""
test interp-4.7 {testing interp delete} -returnCodes error -body {
    interp create c1
    interp create c2
    interp delete c1 c2 c3
} -result {could not find interpreter "c3"}
test interp-4.8 {testing interp delete} -returnCodes error -body {
    interp delete {}
} -result {cannot delete the current interpreter}

foreach i [interp children] {
    interp delete $i
}

# Part 4: Consistency checking - all nondeleted interpreters should be
# there:
test interp-5.1 {testing consistency} {
    interp children
} ""
test interp-5.2 {testing consistency} {
    interp exists a
} 0
test interp-5.3 {testing consistency} {
    interp exists nonexistent
} 0

# Recreate interpreter "a"
interp create a

# Part 5: Testing eval in interpreter object command and with interp command
test interp-6.1 {testing eval} {
    a eval expr 3 + 5
} 8
test interp-6.2 {testing eval} -returnCodes error -body {
    a eval foo
} -result {invalid command name "foo"}
test interp-6.3 {testing eval} {
    a eval {proc foo {} {expr 3 + 5}}
    a eval foo
} 8
catch {a eval {proc foo {} {expr 3 + 5}}}
test interp-6.4 {testing eval} {
    interp eval a foo
} 8
test interp-6.5 {testing eval} {
    interp create {a x2}
    interp eval {a x2} {proc frob {} {expr 4 * 9}}
    interp eval {a x2} frob
} 36
catch {interp create {a x2}}
test interp-6.6 {testing eval} -returnCodes error -body {
    interp eval {a x2} foo
} -result {invalid command name "foo"}

# UTILITY PROCEDURE RUNNING IN PARENT INTERPRETER:
proc in_parent {args} {
     return [list seen in parent: $args]
}

# Part 6: Testing basic alias creation
test interp-7.1 {testing basic alias creation} {
    a alias foo in_parent
} foo
catch {a alias foo in_parent}
test interp-7.2 {testing basic alias creation} {
    a alias bar in_parent a1 a2 a3
} bar
catch {a alias bar in_parent a1 a2 a3}
# Test 6.3 has been deleted.
test interp-7.3 {testing basic alias creation} {
    a alias foo
} in_parent
test interp-7.4 {testing basic alias creation} {
    a alias bar
} {in_parent a1 a2 a3}
test interp-7.5 {testing basic alias creation} {
    lsort [a aliases]
} {bar foo}
test interp-7.6 {testing basic aliases arg checking} -returnCodes error -body {
    a aliases too many args
} -result {wrong # args: should be "a aliases"}

# Part 7: testing basic alias invocation
test interp-8.1 {testing basic alias invocation} {
    catch {interp create a}
    a alias foo in_parent
    a eval foo s1 s2 s3
} {seen in parent: {s1 s2 s3}}
test interp-8.2 {testing basic alias invocation} {
    catch {interp create a}
    a alias bar in_parent a1 a2 a3
    a eval bar s1 s2 s3
} {seen in parent: {a1 a2 a3 s1 s2 s3}}
test interp-8.3 {testing basic alias invocation} -returnCodes error -body {
   catch {interp create a}
   a alias
} -result {wrong # args: should be "a alias aliasName ?targetName? ?arg ...?"}

# Part 8: Testing aliases for non-existent or hidden targets
test interp-9.1 {testing aliases for non-existent targets} {
    catch {interp create a}
    a alias zop nonexistent-command-in-parent
    list [catch {a eval zop} msg] $msg
} {1 {invalid command name "nonexistent-command-in-parent"}}
test interp-9.2 {testing aliases for non-existent targets} {
    catch {interp create a}
    a alias zop nonexistent-command-in-parent
    proc nonexistent-command-in-parent {} {return i_exist!}
    a eval zop
} i_exist!
test interp-9.3 {testing aliases for hidden commands} {
    catch {interp create a}
    a eval {proc p {} {return ENTER_A}}
    interp alias {} p a p
    set res {}
    lappend res [list [catch p msg] $msg]
    interp hide a p
    lappend res [list [catch p msg] $msg]
    rename p {}
    interp delete a
    set res
 } {{0 ENTER_A} {1 {invalid command name "p"}}}
test interp-9.4 {testing aliases and namespace commands} {
    proc p {} {return GLOBAL}
    namespace eval tst {
	proc p {} {return NAMESPACE}
    }
    interp alias {} a {} p
    set res [a]
    lappend res [namespace eval tst a]
    rename p {}
    rename a {}
    namespace delete tst
    set res
 } {GLOBAL GLOBAL}

if {[info command nonexistent-command-in-parent] != ""} {
    rename nonexistent-command-in-parent {}
}

# Part 9: Aliasing between interpreters
test interp-10.1 {testing aliasing between interpreters} {
    catch {interp delete a}
    catch {interp delete b}
    interp create a
    interp create b
    interp alias a a_alias b b_alias 1 2 3
} a_alias
test interp-10.2 {testing aliasing between interpreters} {
    catch {interp delete a}
    catch {interp delete b}
    interp create a
    interp create b
    b eval {proc b_alias {args} {return [list got $args]}}
    interp alias a a_alias b b_alias 1 2 3
    a eval a_alias a b c
} {got {1 2 3 a b c}}
test interp-10.3 {testing aliasing between interpreters} {
    catch {interp delete a}
    catch {interp delete b}
    interp create a
    interp create b
    interp alias a a_alias b b_alias 1 2 3
    list [catch {a eval a_alias a b c} msg] $msg
} {1 {invalid command name "b_alias"}}
test interp-10.4 {testing aliasing between interpreters} {
    catch {interp delete a}
    interp create a
    a alias a_alias puts
    a aliases
} a_alias
test interp-10.5 {testing aliasing between interpreters} {
    catch {interp delete a}
    catch {interp delete b}
    interp create a
    interp create b
    a alias a_alias puts
    interp alias a a_del b b_del
    interp delete b
    a aliases
} a_alias
test interp-10.6 {testing aliasing between interpreters} {
    catch {interp delete a}
    catch {interp delete b}
    interp create a
    interp create b
    interp alias a a_command b b_command a1 a2 a3
    b alias b_command in_parent b1 b2 b3
    a eval a_command m1 m2 m3
} {seen in parent: {b1 b2 b3 a1 a2 a3 m1 m2 m3}}
test interp-10.7 {testing aliases between interpreters} {
    catch {interp delete a}
    interp create a
    interp alias "" foo a zoppo
    a eval {proc zoppo {x} {list $x $x $x}}
    set x [foo 33]
    a eval {rename zoppo {}}
    interp alias "" foo a {}
    return $x
} {33 33 33}

# Part 10: Testing "interp target"
test interp-11.1 {testing interp target} {
    list [catch {interp target} msg] $msg
} {1 {wrong # args: should be "interp target path alias"}}
test interp-11.2 {testing interp target} {
    list [catch {interp target nosuchinterpreter foo} msg] $msg
} {1 {could not find interpreter "nosuchinterpreter"}}
test interp-11.3 {testing interp target} {
    catch {interp delete a}
    interp create a
    a alias boo no_command
    interp target a boo
} ""
test interp-11.4 {testing interp target} {
    catch {interp delete x1}
    interp create x1
    x1 eval interp create x2
    x1 eval x2 eval interp create x3
    catch {interp delete y1}
    interp create y1
    y1 eval interp create y2
    y1 eval y2 eval interp create y3
    interp alias {x1 x2 x3} xcommand {y1 y2 y3} ycommand
    interp target {x1 x2 x3} xcommand
} {y1 y2 y3}
test interp-11.5 {testing interp target} {
    catch {interp delete x1}
    interp create x1
    interp create {x1 x2}
    interp create {x1 x2 x3}
    catch {interp delete y1}
    interp create y1
    interp create {y1 y2}
    interp create {y1 y2 y3}
    interp alias {x1 x2 x3} xcommand {y1 y2 y3} ycommand
    list [catch {x1 eval {interp target {x2 x3} xcommand}} msg] $msg
} {1 {target interpreter for alias "xcommand" in path "x2 x3" is not my descendant}}
test interp-11.6 {testing interp target} {
    foreach a [interp aliases] {
	rename $a {}
    }
    list [catch {interp target {} foo} msg] $msg
} {1 {alias "foo" in path "" not found}}
test interp-11.7 {testing interp target} {
    catch {interp delete a}
    interp create a
    list [catch {interp target a foo} msg] $msg
} {1 {alias "foo" in path "a" not found}}

# Part 11: testing "interp issafe"
test interp-12.1 {testing interp issafe} {
    interp issafe
} 0
test interp-12.2 {testing interp issafe} {
    catch {interp delete a}
    interp create a
    interp issafe a
} 0
test interp-12.3 {testing interp issafe} {
    catch {interp delete a}
    interp create a
    interp create {a x3} -safe
    interp issafe {a x3}
} 1
test interp-12.4 {testing interp issafe} {
    catch {interp delete a}
    interp create a
    interp create {a x3} -safe
    interp create {a x3 foo}
    interp issafe {a x3 foo}
} 1

# Part 12: testing interpreter object command "issafe" sub-command
test interp-13.1 {testing foo issafe} {
    catch {interp delete a}
    interp create a
    a issafe
} 0
test interp-13.2 {testing foo issafe} {
    catch {interp delete a}
    interp create a
    interp create {a x3} -safe
    a eval x3 issafe
} 1
test interp-13.3 {testing foo issafe} {
    catch {interp delete a}
    interp create a
    interp create {a x3} -safe
    interp create {a x3 foo}
    a eval x3 eval foo issafe
} 1
test interp-13.4 {testing issafe arg checking} {
    catch {interp create a}
    list [catch {a issafe too many args} msg] $msg
} {1 {wrong # args: should be "a issafe"}}

# part 14: testing interp aliases
test interp-14.1 {testing interp aliases} -setup {
    interp create abc
} -body {
    interp eval abc {interp aliases}
} -cleanup {
    interp delete abc
} -result ""
test interp-14.2 {testing interp aliases} {
    catch {interp delete a}
    interp create a
    a alias a1 puts
    a alias a2 puts
    a alias a3 puts
    lsort [interp aliases a]
} {a1 a2 a3}
test interp-14.3 {testing interp aliases} {
    catch {interp delete a}
    interp create a
    interp create {a x3}
    interp alias {a x3} froboz "" puts
    interp aliases {a x3}
} froboz
test interp-14.4 {testing interp alias - alias over parent} {
    # SF Bug 641195
    catch {interp delete a}
    interp create a
    list [catch {interp alias "" a a eval} msg] $msg [info commands a]
} {1 {cannot define or rename alias "a": interpreter deleted} {}}
test interp-14.5 {testing interp-alias: wrong # args} -body {
    proc setx x {set x}
    interp alias {} a {} setx
    catch {a 1 2}
    set ::errorInfo
} -cleanup {
    rename setx {}
    rename a {}
} -result {wrong # args: should be "a x"
    while executing
"a 1 2"}
test interp-14.6 {testing interp-alias: wrong # args} -setup {
    proc setx x {set x}
    catch {interp delete a}
    interp create a
} -body {
    interp alias a a {} setx
    catch {a eval a 1 2}
    set ::errorInfo
} -cleanup {
    rename setx {}
    interp delete a
} -result {wrong # args: should be "a x"
    invoked from within
"a 1 2"
    invoked from within
"a eval a 1 2"}
test interp-14.7 {testing interp-alias: wrong # args} -setup {
    proc setx x {set x}
    catch {interp delete a}
    interp create a
} -body {
    interp alias a a {} setx
    a eval {
	catch {a 1 2}
	set ::errorInfo
    }
} -cleanup {
    rename setx {}
    interp delete a
} -result {wrong # args: should be "a x"
    invoked from within
"a 1 2"}
test interp-14.8 {testing interp-alias: error messages} -body {
    proc setx x {return -code error x}
    interp alias {} a {} setx
    catch {a 1}
    set ::errorInfo
} -cleanup {
    rename setx {}
    rename a {}
} -result {x
    while executing
"a 1"}
test interp-14.9 {testing interp-alias: error messages} -setup {
    proc setx x {return -code error x}
    catch {interp delete a}
    interp create a
} -body {
    interp alias a a {} setx
    catch {a eval a 1}
    set ::errorInfo
} -cleanup {
    rename setx {}
    interp delete a
} -result {x
    invoked from within
"a 1"
    invoked from within
"a eval a 1"}
test interp-14.10 {testing interp-alias: error messages} -setup {
    proc setx x {return -code error x}
    catch {interp delete a}
    interp create a
} -body {
    interp alias a a {} setx
    a eval {
	catch {a 1}
	set ::errorInfo
    }
} -cleanup {
    rename setx {}
    interp delete a
} -result {x
    invoked from within
"a 1"}

test interp-14.11 {{interp alias} {target named the empty string} {bug 2bf56185}} -setup {
    set interp [interp create [info cmdcount]]
    interp eval $interp {
	proc {} args {return $args}
    }

} -body {
    interp alias {} p1 $interp {}
    p1 one two three
} -cleanup {
    interp delete $interp
} -result {one two three}

# part 15: testing file sharing
test interp-15.1 {testing file sharing} {
    catch {interp delete z}
    interp create z
    z eval close stdout
    list [catch {z eval puts hello} msg] $msg
} {1 {can not find channel named "stdout"}}
test interp-15.2 {testing file sharing} -body {
    catch {interp delete z}
    interp create z
    set f [open [makeFile {} file-15.2] w]
    interp share "" $f z
    z eval puts $f hello
    z eval close $f
    close $f
} -cleanup {
    removeFile file-15.2
} -result ""
test interp-15.3 {testing file sharing} {
    catch {interp delete xsafe}
    interp create xsafe -safe
    list [catch {xsafe eval puts hello} msg] $msg
} {1 {can not find channel named "stdout"}}
test interp-15.4 {testing file sharing} -body {
    catch {interp delete xsafe}
    interp create xsafe -safe
    set f [open [makeFile {} file-15.4] w]
    interp share "" $f xsafe
    xsafe eval puts $f hello
    xsafe eval close $f
    close $f
} -cleanup {
    removeFile file-15.4
} -result ""
test interp-15.5 {testing file sharing} {
    catch {interp delete xsafe}
    interp create xsafe -safe
    interp share "" stdout xsafe
    list [catch {xsafe eval gets stdout} msg] $msg
} {1 {channel "stdout" wasn't opened for reading}}
test interp-15.6 {testing file sharing} -body {
    catch {interp delete xsafe}
    interp create xsafe -safe
    set f [open [makeFile {} file-15.6] w]
    interp share "" $f xsafe
    set x [list [catch [list xsafe eval gets $f] msg] $msg]
    xsafe eval close $f
    close $f
    string compare [string tolower $x] \
		[list 1 [format "channel \"%s\" wasn't opened for reading" $f]]
} -cleanup {
    removeFile file-15.6
} -result 0
test interp-15.7 {testing file transferring} -body {
    catch {interp delete xsafe}
    interp create xsafe -safe
    set f [open [makeFile {} file-15.7] w]
    interp transfer "" $f xsafe
    xsafe eval puts $f hello
    xsafe eval close $f
} -cleanup {
    removeFile file-15.7
} -result ""
test interp-15.8 {testing file transferring} -body {
    catch {interp delete xsafe}
    interp create xsafe -safe
    set f [open [makeFile {} file-15.8] w]
    interp transfer "" $f xsafe
    xsafe eval close $f
    set x [list [catch {close $f} msg] $msg]
    string compare [string tolower $x] \
		[list 1 [format "can not find channel named \"%s\"" $f]]
} -cleanup {
    removeFile file-15.8
} -result 0

#
# Torture tests for interpreter deletion order
#
proc kill {} {interp delete xxx}
test interp-16.0 {testing deletion order} {
    catch {interp delete xxx}
    interp create xxx
    xxx alias kill kill
    list [catch {xxx eval kill} msg] $msg
} {0 {}}
test interp-16.1 {testing deletion order} {
    catch {interp delete xxx}
    interp create xxx
    interp create {xxx yyy}
    interp alias {xxx yyy} kill "" kill
    list [catch {interp eval {xxx yyy} kill} msg] $msg
} {0 {}}
test interp-16.2 {testing deletion order} {
    catch {interp delete xxx}
    interp create xxx
    interp create {xxx yyy}
    interp alias {xxx yyy} kill "" kill
    list [catch {xxx eval yyy eval kill} msg] $msg
} {0 {}}
test interp-16.3 {testing deletion order} {
    catch {interp delete xxx}
    interp create xxx
    interp create ddd
    xxx alias kill kill
    interp alias ddd kill xxx kill
    set x [ddd eval kill]
    interp delete ddd
    set x
} ""
test interp-16.4 {testing deletion order} {
    catch {interp delete xxx}
    interp create xxx
    interp create {xxx yyy}
    interp alias {xxx yyy} kill "" kill
    interp create ddd
    interp alias ddd kill {xxx yyy} kill
    set x [ddd eval kill]
    interp delete ddd
    set x
} ""
test interp-16.5 {testing deletion order, bgerror} {
    catch {interp delete xxx}
    interp create xxx
    xxx eval {proc bgerror {args} {exit}}
    xxx alias exit kill xxx
    proc kill {i} {interp delete $i}
    xxx eval after 100 expr a + b
    after 200
    update
    interp exists xxx
} 0

#
# Alias loop prevention testing.
#

test interp-17.1 {alias loop prevention} {
    list [catch {interp alias {} a {} a} msg] $msg
} {1 {cannot define or rename alias "a": would create a loop}}
test interp-17.2 {alias loop prevention} {
    catch {interp delete x}
    interp create x
    x alias a loop
    list [catch {interp alias {} loop x a} msg] $msg
} {1 {cannot define or rename alias "loop": would create a loop}}
test interp-17.3 {alias loop prevention} {
    catch {interp delete x}
    interp create x
    interp alias x a x b
    list [catch {interp alias x b x a} msg] $msg
} {1 {cannot define or rename alias "b": would create a loop}}
test interp-17.4 {alias loop prevention} {
    catch {interp delete x}
    interp create x
    interp alias x b x a
    list [catch {x eval rename b a} msg] $msg
} {1 {cannot define or rename alias "a": would create a loop}}
test interp-17.5 {alias loop prevention} {
    catch {interp delete x}
    interp create x
    x alias z l1
    interp alias {} l2 x z
    list [catch {rename l2 l1} msg] $msg
} {1 {cannot define or rename alias "l1": would create a loop}}
test interp-17.6 {alias loop prevention} {
    catch {interp delete x}
    interp create x
    interp alias x a x b
    x eval rename a c
    list [catch {x eval rename c b} msg] $msg
} {1 {cannot define or rename alias "b": would create a loop}}

#
# Test robustness of Tcl_DeleteInterp when applied to a child interpreter.
# If there are bugs in the implementation these tests are likely to expose
# the bugs as a core dump.
#

test interp-18.1 {testing Tcl_DeleteInterp vs children} testinterpdelete {
    list [catch {testinterpdelete} msg] $msg
} {1 {wrong # args: should be "testinterpdelete path"}}
test interp-18.2 {testing Tcl_DeleteInterp vs children} testinterpdelete {
    catch {interp delete a}
    interp create a
    testinterpdelete a
} ""
test interp-18.3 {testing Tcl_DeleteInterp vs children} testinterpdelete {
    catch {interp delete a}
    interp create a
    interp create {a b}
    testinterpdelete {a b}
} ""
test interp-18.4 {testing Tcl_DeleteInterp vs children} testinterpdelete {
    catch {interp delete a}
    interp create a
    interp create {a b}
    testinterpdelete a
} ""
test interp-18.5 {testing Tcl_DeleteInterp vs children} testinterpdelete {
    catch {interp delete a}
    interp create a
    interp create {a b}
    interp alias {a b} dodel {} dodel
    proc dodel {x} {testinterpdelete $x}
    list [catch {interp eval {a b} {dodel {a b}}} msg] $msg
} {0 {}}
test interp-18.6 {testing Tcl_DeleteInterp vs children} testinterpdelete {
    catch {interp delete a}
    interp create a
    interp create {a b}
    interp alias {a b} dodel {} dodel
    proc dodel {x} {testinterpdelete $x}
    list [catch {interp eval {a b} {dodel a}} msg] $msg
} {0 {}}
test interp-18.7 {eval in deleted interp} {
    catch {interp delete a}
    interp create a
    a eval {
	proc dodel {} {
	    delme
	    dosomething else
	}
	proc dosomething args {
	    puts "I should not have been called!!"
	}
    }
    a alias delme dela
    proc dela {} {interp delete a}
    list [catch {a eval dodel} msg] $msg
} {1 {attempt to call eval in deleted interpreter}}
test interp-18.8 {eval in deleted interp} {
    catch {interp delete a}
    interp create a
    a eval {
	interp create b
	b eval {
	    proc dodel {} {
		dela
	    }
	}
	proc foo {} {
	    b eval dela
	    dosomething else
	}
	proc dosomething args {
	    puts "I should not have been called!!"
	}
    }
    interp alias {a b} dela {} dela
    proc dela {} {interp delete a}
    list [catch {a eval foo} msg] $msg
} {1 {attempt to call eval in deleted interpreter}}
test interp-18.9 {eval in deleted interp, bug 495830} {
    interp create tst
    interp alias tst suicide {} interp delete tst
    list [catch {tst eval {suicide; set a 5}} msg] $msg
} {1 {attempt to call eval in deleted interpreter}}
test interp-18.10 {eval in deleted interp, bug 495830} {
    interp create tst
    interp alias tst suicide {} interp delete tst
    list [catch {tst eval {set set set; suicide; $set a 5}} msg] $msg
} {1 {attempt to call eval in deleted interpreter}}

# Test alias deletion

test interp-19.1 {alias deletion} {
    catch {interp delete a}
    interp create a
    interp alias a foo a bar
    set s [interp alias a foo {}]
    interp delete a
    set s
} {}
test interp-19.2 {alias deletion} {
    catch {interp delete a}
    interp create a
    catch {interp alias a foo {}} msg
    interp delete a
    set msg
} {alias "foo" not found}
test interp-19.3 {alias deletion} {
    catch {interp delete a}
    interp create a
    interp alias a foo a bar
    interp eval a {rename foo zop}
    interp alias a foo a zop
    catch {interp eval a foo} msg
    interp delete a
    set msg
} {invalid command name "bar"}
test interp-19.4 {alias deletion} {
    catch {interp delete a}
    interp create a
    interp alias a foo a bar
    interp eval a {rename foo zop}
    catch {interp eval a foo} msg
    interp delete a
    set msg
} {invalid command name "foo"}
test interp-19.5 {alias deletion} {
    catch {interp delete a}
    interp create a
    interp eval a {proc bar {} {return 1}}
    interp alias a foo a bar
    interp eval a {rename foo zop}
    catch {interp eval a zop} msg
    interp delete a
    set msg
} 1
test interp-19.6 {alias deletion} {
    catch {interp delete a}
    interp create a
    interp alias a foo a bar
    interp eval a {rename foo zop}
    interp alias a foo a zop
    set s [interp aliases a]
    interp delete a
    set s
} {::foo foo}
test interp-19.7 {alias deletion, renaming} {
    catch {interp delete a}
    interp create a
    interp alias a foo a bar
    interp eval a rename foo blotz
    interp alias a foo {}
    set s [interp aliases a]
    interp delete a
    set s
} {}
test interp-19.8 {alias deletion, renaming} {
    catch {interp delete a}
    interp create a
    interp alias a foo a bar
    interp eval a rename foo blotz
    set l ""
    lappend l [interp aliases a]
    interp alias a foo {}
    lappend l [interp aliases a]
    interp delete a
    set l
} {foo {}}
test interp-19.9 {alias deletion, renaming} {
    catch {interp delete a}
    interp create a
    interp alias a foo a bar
    interp eval a rename foo blotz
    interp eval a {proc foo {} {expr 34 * 34}}
    interp alias a foo {}
    set l [interp eval a foo]
    interp delete a
    set l
} 1156

test interp-20.1 {interp hide, interp expose and interp invokehidden} {
    set a [interp create]
    $a eval {proc unknown {x args} {error "invalid command name \"$x\""}}
    $a eval {proc foo {} {}}
    $a hide foo
    catch {$a eval foo something} msg
    interp delete $a
    set msg
} {invalid command name "foo"}
test interp-20.2 {interp hide, interp expose and interp invokehidden} {
    set a [interp create]
    $a eval {proc unknown {x args} {error "invalid command name \"$x\""}}
    $a hide list
    set l ""
    lappend l [catch {$a eval {list 1 2 3}} msg] $msg
    $a expose list
    lappend l [catch {$a eval {list 1 2 3}} msg] $msg
    interp delete $a
    set l
} {1 {invalid command name "list"} 0 {1 2 3}}
test interp-20.3 {interp hide, interp expose and interp invokehidden} {
    set a [interp create]
    $a eval {proc unknown {x args} {error "invalid command name \"$x\""}}
    $a hide list
    set l ""
    lappend l [catch { $a eval {list 1 2 3}       } msg] $msg
    lappend l [catch { $a invokehidden list 1 2 3 } msg] $msg
    $a expose list
    lappend l [catch { $a eval {list 1 2 3}       } msg] $msg
    interp delete $a
    set l
} {1 {invalid command name "list"} 0 {1 2 3} 0 {1 2 3}}
test interp-20.4 {interp hide, interp expose and interp invokehidden -- passing {}} {
    set a [interp create]
    $a eval {proc unknown {x args} {error "invalid command name \"$x\""}}
    $a hide list
    set l ""
    lappend l [catch { $a eval {list 1 2 3}            } msg] $msg
    lappend l [catch { $a invokehidden list {"" 1 2 3} } msg] $msg
    $a expose list
    lappend l [catch { $a eval {list 1 2 3}            } msg] $msg
    interp delete $a
    set l
} {1 {invalid command name "list"} 0 {{"" 1 2 3}} 0 {1 2 3}}
test interp-20.5 {interp hide, interp expose and interp invokehidden -- passing {}} {
    set a [interp create]
    $a eval {proc unknown {x args} {error "invalid command name \"$x\""}}
    $a hide list
    set l ""
    lappend l [catch { $a eval {list 1 2 3}            } msg] $msg
    lappend l [catch { $a invokehidden list {{} 1 2 3} } msg] $msg
    $a expose list
    lappend l [catch { $a eval {list 1 2 3}            } msg] $msg
    interp delete $a
    set l
} {1 {invalid command name "list"} 0 {{{} 1 2 3}} 0 {1 2 3}}
test interp-20.6 {interp invokehidden -- eval args} {
    set a [interp create]
    $a hide list
    set l ""
    set z 45
    lappend l [catch { $a invokehidden list $z 1 2 3 } msg] $msg
    $a expose list
    lappend l [catch { $a eval list $z 1 2 3         } msg] $msg
    interp delete $a
    set l
} {0 {45 1 2 3} 0 {45 1 2 3}}
test interp-20.7 {interp invokehidden vs variable eval} {
    set a [interp create]
    $a hide list
    set z 45
    set l [list [catch {$a invokehidden list {$z a b c}} msg] $msg]
    interp delete $a
    set l
} {0 {{$z a b c}}}
test interp-20.8 {interp invokehidden vs variable eval} {
    set a [interp create]
    $a hide list
    $a eval set z 89
    set z 45
    set l [list [catch {$a invokehidden list {$z a b c}} msg] $msg]
    interp delete $a
    set l
} {0 {{$z a b c}}}
test interp-20.9 {interp invokehidden vs variable eval} {
    set a [interp create]
    $a hide list
    $a eval set z 89
    set z 45
    set l ""
    lappend l [catch {$a invokehidden list $z {$z a b c}} msg] $msg
    interp delete $a
    set l
} {0 {45 {$z a b c}}}
test interp-20.10 {interp hide, interp expose and interp invokehidden} {
    set a [interp create]
    $a eval {proc unknown {x args} {error "invalid command name \"$x\""}}
    $a eval {proc foo {} {}}
    interp hide $a foo
    catch {interp eval $a foo something} msg
    interp delete $a
    set msg
} {invalid command name "foo"}
test interp-20.11 {interp hide, interp expose and interp invokehidden} {
    set a [interp create]
    $a eval {proc unknown {x args} {error "invalid command name \"$x\""}}
    interp hide $a list
    set l ""
    lappend l [catch {interp eval $a {list 1 2 3}} msg] $msg
    interp expose $a list
    lappend l [catch {interp eval $a {list 1 2 3}} msg] $msg
    interp delete $a
    set l
} {1 {invalid command name "list"} 0 {1 2 3}}
test interp-20.12 {interp hide, interp expose and interp invokehidden} {
    set a [interp create]
    $a eval {proc unknown {x args} {error "invalid command name \"$x\""}}
    interp hide $a list
    set l ""
    lappend l [catch {interp eval $a {list 1 2 3}      } msg] $msg
    lappend l [catch {interp invokehidden $a list 1 2 3} msg] $msg
    interp expose $a list
    lappend l [catch {interp eval $a {list 1 2 3}      } msg] $msg
    interp delete $a
    set l
} {1 {invalid command name "list"} 0 {1 2 3} 0 {1 2 3}}
test interp-20.13 {interp hide, interp expose, interp invokehidden -- passing {}} {
    set a [interp create]
    $a eval {proc unknown {x args} {error "invalid command name \"$x\""}}
    interp hide $a list
    set l ""
    lappend l [catch {interp eval $a {list 1 2 3}           } msg] $msg
    lappend l [catch {interp invokehidden $a list {"" 1 2 3}} msg] $msg
    interp expose $a list
    lappend l [catch {interp eval $a {list 1 2 3}           } msg] $msg
    interp delete $a
    set l
} {1 {invalid command name "list"} 0 {{"" 1 2 3}} 0 {1 2 3}}
test interp-20.14 {interp hide, interp expose, interp invokehidden -- passing {}} {
    set a [interp create]
    $a eval {proc unknown {x args} {error "invalid command name \"$x\""}}
    interp hide $a list
    set l ""
    lappend l [catch {interp eval $a {list 1 2 3}           } msg] $msg
    lappend l [catch {interp invokehidden $a list {{} 1 2 3}} msg] $msg
    interp expose $a list
    lappend l [catch {$a eval {list 1 2 3}                  } msg] $msg
    interp delete $a
    set l
} {1 {invalid command name "list"} 0 {{{} 1 2 3}} 0 {1 2 3}}
test interp-20.15 {interp invokehidden -- eval args} {
    catch {interp delete a}
    interp create a
    interp hide a list
    set l ""
    set z 45
    lappend l [catch {interp invokehidden a list $z 1 2 3} msg]
    lappend l $msg
    a expose list
    lappend l [catch {interp eval a list $z 1 2 3} msg]
    lappend l $msg
    interp delete a
    set l
} {0 {45 1 2 3} 0 {45 1 2 3}}
test interp-20.16 {interp invokehidden vs variable eval} {
    catch {interp delete a}
    interp create a
    interp hide a list
    set z 45
    set l ""
    lappend l [catch {interp invokehidden a list {$z a b c}} msg]
    lappend l $msg
    interp delete a
    set l
} {0 {{$z a b c}}}
test interp-20.17 {interp invokehidden vs variable eval} {
    catch {interp delete a}
    interp create a
    interp hide a list
    a eval set z 89
    set z 45
    set l ""
    lappend l [catch {interp invokehidden a list {$z a b c}} msg]
    lappend l $msg
    interp delete a
    set l
} {0 {{$z a b c}}}
test interp-20.18 {interp invokehidden vs variable eval} {
    catch {interp delete a}
    interp create a
    interp hide a list
    a eval set z 89
    set z 45
    set l ""
    lappend l [catch {interp invokehidden a list $z {$z a b c}} msg]
    lappend l $msg
    interp delete a
    set l
} {0 {45 {$z a b c}}}
test interp-20.19 {interp invokehidden vs nested commands} {
    catch {interp delete a}
    interp create a
    a hide list
    set l [a invokehidden list {[list x y z] f g h} z]
    interp delete a
    set l
} {{[list x y z] f g h} z}
test interp-20.20 {interp invokehidden vs nested commands} {
    catch {interp delete a}
    interp create a
    a hide list
    set l [interp invokehidden a list {[list x y z] f g h} z]
    interp delete a
    set l
} {{[list x y z] f g h} z}
test interp-20.21 {interp hide vs safety} {
    catch {interp delete a}
    interp create a -safe
    set l ""
    lappend l [catch {a hide list} msg]
    lappend l $msg
    interp delete a
    set l
} {0 {}}
test interp-20.22 {interp hide vs safety} {
    catch {interp delete a}
    interp create a -safe
    set l ""
    lappend l [catch {interp hide a list} msg]
    lappend l $msg
    interp delete a
    set l
} {0 {}}
test interp-20.23 {interp hide vs safety} {
    catch {interp delete a}
    interp create a -safe
    set l ""
    lappend l [catch {a eval {interp hide {} list}} msg]
    lappend l $msg
    interp delete a
    set l
} {1 {permission denied: safe interpreter cannot hide commands}}
test interp-20.24 {interp hide vs safety} {
    catch {interp delete a}
    interp create a -safe
    interp create {a b}
    set l ""
    lappend l [catch {a eval {interp hide b list}} msg]
    lappend l $msg
    interp delete a
    set l
} {1 {permission denied: safe interpreter cannot hide commands}}
test interp-20.25 {interp hide vs safety} {
    catch {interp delete a}
    interp create a -safe
    interp create {a b}
    set l ""
    lappend l [catch {interp hide {a b} list} msg]
    lappend l $msg
    interp delete a
    set l
} {0 {}}
test interp-20.26 {interp expoose vs safety} {
    catch {interp delete a}
    interp create a -safe
    set l ""
    lappend l [catch {a hide list} msg]
    lappend l $msg
    lappend l [catch {a expose list} msg]
    lappend l $msg
    interp delete a
    set l
} {0 {} 0 {}}
test interp-20.27 {interp expose vs safety} {
    catch {interp delete a}
    interp create a -safe
    set l ""
    lappend l [catch {interp hide a list} msg]
    lappend l $msg
    lappend l [catch {interp expose a list} msg]
    lappend l $msg
    interp delete a
    set l
} {0 {} 0 {}}
test interp-20.28 {interp expose vs safety} {
    catch {interp delete a}
    interp create a -safe
    set l ""
    lappend l [catch {a hide list} msg]
    lappend l $msg
    lappend l [catch {a eval {interp expose {} list}} msg]
    lappend l $msg
    interp delete a
    set l
} {0 {} 1 {permission denied: safe interpreter cannot expose commands}}
test interp-20.29 {interp expose vs safety} {
    catch {interp delete a}
    interp create a -safe
    set l ""
    lappend l [catch {interp hide a list} msg]
    lappend l $msg
    lappend l [catch {a eval {interp expose {} list}} msg]
    lappend l $msg
    interp delete a
    set l
} {0 {} 1 {permission denied: safe interpreter cannot expose commands}}
test interp-20.30 {interp expose vs safety} {
    catch {interp delete a}
    interp create a -safe
    interp create {a b}
    set l ""
    lappend l [catch {interp hide {a b} list} msg]
    lappend l $msg
    lappend l [catch {a eval {interp expose b list}} msg]
    lappend l $msg
    interp delete a
    set l
} {0 {} 1 {permission denied: safe interpreter cannot expose commands}}
test interp-20.31 {interp expose vs safety} {
    catch {interp delete a}
    interp create a -safe
    interp create {a b}
    set l ""
    lappend l [catch {interp hide {a b} list} msg]
    lappend l $msg
    lappend l [catch {interp expose {a b} list} msg]
    lappend l $msg
    interp delete a
    set l
} {0 {} 0 {}}
test interp-20.32 {interp invokehidden vs safety} {
    catch {interp delete a}
    interp create a -safe
    interp hide a list
    set l ""
    lappend l [catch {a eval {interp invokehidden {} list a b c}} msg]
    lappend l $msg
    interp delete a
    set l
} {1 {not allowed to invoke hidden commands from safe interpreter}}
test interp-20.33 {interp invokehidden vs safety} {
    catch {interp delete a}
    interp create a -safe
    interp hide a list
    set l ""
    lappend l [catch {a eval {interp invokehidden {} list a b c}} msg]
    lappend l $msg
    lappend l [catch {a invokehidden list a b c} msg]
    lappend l $msg
    interp delete a
    set l
} {1 {not allowed to invoke hidden commands from safe interpreter}\
0 {a b c}}
test interp-20.34 {interp invokehidden vs safety} {
    catch {interp delete a}
    interp create a -safe
    interp create {a b}
    interp hide {a b} list
    set l ""
    lappend l [catch {a eval {interp invokehidden b list a b c}} msg]
    lappend l $msg
    lappend l [catch {interp invokehidden {a b} list a b c} msg]
    lappend l $msg
    interp delete a
    set l
} {1 {not allowed to invoke hidden commands from safe interpreter}\
0 {a b c}}
test interp-20.35 {invokehidden at local level} {
    catch {interp delete a}
    interp create a
    a eval {
	proc p1 {} {
	    set z 90
	    a1
	    set z
	}
	proc h1 {} {
	    upvar z z
	    set z 91
	}
    }
    a hide h1
    a alias a1 a1
    proc a1 {} {
	interp invokehidden a h1
    }
    set r [interp eval a p1]
    interp delete a
    set r
} 91
test interp-20.36 {invokehidden at local level} {
    catch {interp delete a}
    interp create a
    a eval {
	set z 90
	proc p1 {} {
	    global z
	    a1
	    set z
	}
	proc h1 {} {
	    upvar z z
	    set z 91
	}
    }
    a hide h1
    a alias a1 a1
    proc a1 {} {
	interp invokehidden a h1
    }
    set r [interp eval a p1]
    interp delete a
    set r
} 91
test interp-20.37 {invokehidden at local level} {
    catch {interp delete a}
    interp create a
    a eval {
	proc p1 {} {
	    a1
	    set z
	}
	proc h1 {} {
	    upvar z z
	    set z 91
	}
    }
    a hide h1
    a alias a1 a1
    proc a1 {} {
	interp invokehidden a h1
    }
    set r [interp eval a p1]
    interp delete a
    set r
} 91
test interp-20.38 {invokehidden at global level} {
    catch {interp delete a}
    interp create a
    a eval {
	proc p1 {} {
	    a1
	    set z
	}
	proc h1 {} {
	    upvar z z
	    set z 91
	}
    }
    a hide h1
    a alias a1 a1
    proc a1 {} {
	interp invokehidden a -global h1
    }
    set r [catch {interp eval a p1} msg]
    interp delete a
    list $r $msg
} {1 {can't read "z": no such variable}}
test interp-20.39 {invokehidden at global level} {
    catch {interp delete a}
    interp create a
    a eval {
	proc p1 {} {
	    global z
	    a1
	    set z
	}
	proc h1 {} {
	    upvar z z
	    set z 91
	}
    }
    a hide h1
    a alias a1 a1
    proc a1 {} {
	interp invokehidden a -global h1
    }
    set r [catch {interp eval a p1} msg]
    interp delete a
    list $r $msg
} {0 91}
test interp-20.40 {safe, invokehidden at local level} {
    catch {interp delete a}
    interp create a -safe
    a eval {
	proc p1 {} {
	    set z 90
	    a1
	    set z
	}
	proc h1 {} {
	    upvar z z
	    set z 91
	}
    }
    a hide h1
    a alias a1 a1
    proc a1 {} {
	interp invokehidden a h1
    }
    set r [interp eval a p1]
    interp delete a
    set r
} 91
test interp-20.41 {safe, invokehidden at local level} {
    catch {interp delete a}
    interp create a -safe
    a eval {
	set z 90
	proc p1 {} {
	    global z
	    a1
	    set z
	}
	proc h1 {} {
	    upvar z z
	    set z 91
	}
    }
    a hide h1
    a alias a1 a1
    proc a1 {} {
	interp invokehidden a h1
    }
    set r [interp eval a p1]
    interp delete a
    set r
} 91
test interp-20.42 {safe, invokehidden at local level} {
    catch {interp delete a}
    interp create a -safe
    a eval {
	proc p1 {} {
	    a1
	    set z
	}
	proc h1 {} {
	    upvar z z
	    set z 91
	}
    }
    a hide h1
    a alias a1 a1
    proc a1 {} {
	interp invokehidden a h1
    }
    set r [interp eval a p1]
    interp delete a
    set r
} 91
test interp-20.43 {invokehidden at global level} {
    catch {interp delete a}
    interp create a
    a eval {
	proc p1 {} {
	    a1
	    set z
	}
	proc h1 {} {
	    upvar z z
	    set z 91
	}
    }
    a hide h1
    a alias a1 a1
    proc a1 {} {
	interp invokehidden a -global h1
    }
    set r [catch {interp eval a p1} msg]
    interp delete a
    list $r $msg
} {1 {can't read "z": no such variable}}
test interp-20.44 {invokehidden at global level} {
    catch {interp delete a}
    interp create a
    a eval {
	proc p1 {} {
	    global z
	    a1
	    set z
	}
	proc h1 {} {
	    upvar z z
	    set z 91
	}
    }
    a hide h1
    a alias a1 a1
    proc a1 {} {
	interp invokehidden a -global h1
    }
    set r [catch {interp eval a p1} msg]
    interp delete a
    list $r $msg
} {0 91}
test interp-20.45 {interp hide vs namespaces} {
    catch {interp delete a}
    interp create a
    a eval {
        namespace eval foo {}
	proc foo::x {} {}
    }
    set l [list [catch {interp hide a foo::x} msg] $msg]
    interp delete a
    set l
} {1 {cannot use namespace qualifiers in hidden command token (rename)}}
test interp-20.46 {interp hide vs namespaces} {
    catch {interp delete a}
    interp create a
    a eval {
        namespace eval foo {}
	proc foo::x {} {}
    }
    set l [list [catch {interp hide a foo::x x} msg] $msg]
    interp delete a
    set l
} {1 {can only hide global namespace commands (use rename then hide)}}
test interp-20.47 {interp hide vs namespaces} {
    catch {interp delete a}
    interp create a
    a eval {
	proc x {} {}
    }
    set l [list [catch {interp hide a x foo::x} msg] $msg]
    interp delete a
    set l
} {1 {cannot use namespace qualifiers in hidden command token (rename)}}
test interp-20.48 {interp hide vs namespaces} {
    catch {interp delete a}
    interp create a
    a eval {
        namespace eval foo {}
	proc foo::x {} {}
    }
    set l [list [catch {interp hide a foo::x bar::x} msg] $msg]
    interp delete a
    set l
} {1 {cannot use namespace qualifiers in hidden command token (rename)}}
test interp-20.49 {interp invokehidden -namespace} -setup {
    set script [makeFile {
	set x [namespace current]
    } script]
    interp create -safe child
} -body {
    child invokehidden -namespace ::foo source $script
    child eval {set ::foo::x}
} -cleanup {
    interp delete child
    removeFile script
} -result ::foo
test interp-20.50 {Bug 2486550} -setup {
    interp create child
} -body {
    child hide coroutine
    child invokehidden coroutine
} -cleanup {
    interp delete child
} -returnCodes error -match glob -result *
test interp-20.50.1 {Bug 2486550} -setup {
    interp create child
} -body {
    child hide coroutine
    catch {child invokehidden coroutine} m o
    dict get $o -errorinfo
} -cleanup {
    unset -nocomplain m 0
    interp delete child
} -returnCodes ok -result {wrong # args: should be "coroutine name cmd ?arg ...?"
    while executing
"coroutine"
    invoked from within
"child invokehidden coroutine"}

test interp-21.1 {interp hidden} {
    interp hidden {}
} ""
test interp-21.2 {interp hidden} {
    interp hidden
} ""
test interp-21.3 {interp hidden vs interp hide, interp expose} -setup {
    set l ""
} -body {
    lappend l [interp hidden]
    interp hide {} pwd
    lappend l [interp hidden]
    interp expose {} pwd
    lappend l [interp hidden]
} -result {{} pwd {}}
test interp-21.4 {interp hidden} -setup {
    catch {interp delete a}
} -body {
    interp create a
    interp hidden a
} -cleanup {
    interp delete a
} -result ""
test interp-21.5 {interp hidden} -setup {
    catch {interp delete a}
} -body {
    interp create -safe a
    lsort [interp hidden a]
} -cleanup {
    interp delete a
} -result $hidden_cmds
test interp-21.6 {interp hidden vs interp hide, interp expose} -setup {
    catch {interp delete a}
    set l ""
} -body {
    interp create a
    lappend l [interp hidden a]
    interp hide a pwd
    lappend l [interp hidden a]
    interp expose a pwd
    lappend l [interp hidden a]
} -cleanup {
    interp delete a
} -result {{} pwd {}}
test interp-21.7 {interp hidden} -setup {
    catch {interp delete a}
} -body {
    interp create a
    a hidden
} -cleanup {
    interp delete a
} -result ""
test interp-21.8 {interp hidden} -setup {
    catch {interp delete a}
} -body {
    interp create a -safe
    lsort [a hidden]
} -cleanup {
    interp delete a
} -result $hidden_cmds
test interp-21.9 {interp hidden vs interp hide, interp expose} -setup {
    catch {interp delete a}
    set l ""
} -body {
    interp create a
    lappend l [a hidden]
    a hide pwd
    lappend l [a hidden]
    a expose pwd
    lappend l [a hidden]
} -cleanup {
    interp delete a
} -result {{} pwd {}}

test interp-22.1 {testing interp marktrusted} {
    catch {interp delete a}
    interp create a
    set l ""
    lappend l [a issafe]
    lappend l [a marktrusted]
    lappend l [a issafe]
    interp delete a
    set l
} {0 {} 0}
test interp-22.2 {testing interp marktrusted} {
    catch {interp delete a}
    interp create a
    set l ""
    lappend l [interp issafe a]
    lappend l [interp marktrusted a]
    lappend l [interp issafe a]
    interp delete a
    set l
} {0 {} 0}
test interp-22.3 {testing interp marktrusted} {
    catch {interp delete a}
    interp create a -safe
    set l ""
    lappend l [a issafe]
    lappend l [a marktrusted]
    lappend l [a issafe]
    interp delete a
    set l
} {1 {} 0}
test interp-22.4 {testing interp marktrusted} {
    catch {interp delete a}
    interp create a -safe
    set l ""
    lappend l [interp issafe a]
    lappend l [interp marktrusted a]
    lappend l [interp issafe a]
    interp delete a
    set l
} {1 {} 0}
test interp-22.5 {testing interp marktrusted} {
    catch {interp delete a}
    interp create a -safe
    interp create {a b}
    catch {a eval {interp marktrusted b}} msg
    interp delete a
    set msg
} {permission denied: safe interpreter cannot mark trusted}
test interp-22.6 {testing interp marktrusted} {
    catch {interp delete a}
    interp create a -safe
    interp create {a b}
    catch {a eval {b marktrusted}} msg
    interp delete a
    set msg
} {permission denied: safe interpreter cannot mark trusted}
test interp-22.7 {testing interp marktrusted} {
    catch {interp delete a}
    interp create a -safe
    set l ""
    lappend l [interp issafe a]
    interp marktrusted a
    interp create {a b}
    lappend l [interp issafe a]
    lappend l [interp issafe {a b}]
    interp delete a
    set l
} {1 0 0}
test interp-22.8 {testing interp marktrusted} {
    catch {interp delete a}
    interp create a -safe
    set l ""
    lappend l [interp issafe a]
    interp create {a b}
    lappend l [interp issafe {a b}]
    interp marktrusted a
    interp create {a c}
    lappend l [interp issafe a]
    lappend l [interp issafe {a c}]
    interp delete a
    set l
} {1 1 0 0}
test interp-22.9 {testing interp marktrusted} {
    catch {interp delete a}
    interp create a -safe
    set l ""
    lappend l [interp issafe a]
    interp create {a b}
    lappend l [interp issafe {a b}]
    interp marktrusted {a b}
    lappend l [interp issafe a]
    lappend l [interp issafe {a b}]
    interp create {a b c}
    lappend l [interp issafe {a b c}]
    interp delete a
    set l
} {1 1 1 0 0}

test interp-23.1 {testing hiding vs aliases: unsafe interp} -setup {
    catch {interp delete a}
    set l ""
} -body {
    interp create a
    lappend l [interp hidden a]
    a alias bar bar
    lappend l [interp aliases a] [interp hidden a]
    a hide bar
    lappend l [interp aliases a] [interp hidden a]
    a alias bar {}
    lappend l [interp aliases a] [interp hidden a]
} -cleanup {
    interp delete a
} -result {{} bar {} bar bar {} {}}
test interp-23.2 {testing hiding vs aliases: safe interp} -setup {
    catch {interp delete a}
    set l ""
} -constraints {unixOrWin} -body {
    interp create a -safe
    lappend l [lsort [interp hidden a]]
    a alias bar bar
    lappend l [lsort [interp aliases a]] [lsort [interp hidden a]]
    a hide bar
    lappend l [lsort [interp aliases a]] [lsort [interp hidden a]]
    a alias bar {}
    lappend l [lsort [interp aliases a]] [lsort [interp hidden a]]
} -cleanup {
    interp delete a
} -result [list $hidden_cmds {bar clock} $hidden_cmds {bar clock} [lsort [concat $hidden_cmds bar]] {clock} $hidden_cmds]

test interp-24.1 {result resetting on error} -setup {
    catch {interp delete a}
} -body {
    interp create a
    interp alias a foo {} apply {args {error $args}}
    interp eval a {
	lappend l [catch {foo 1 2 3} msg] $msg
	lappend l [catch {foo 3 4 5} msg] $msg
    }
} -cleanup {
    interp delete a
} -result {1 {1 2 3} 1 {3 4 5}}
test interp-24.2 {result resetting on error} -setup {
    catch {interp delete a}
} -body {
    interp create a -safe
    interp alias a foo {} apply {args {error $args}}
    interp eval a {
	lappend l [catch {foo 1 2 3} msg] $msg
	lappend l [catch {foo 3 4 5} msg] $msg
    }
} -cleanup {
    interp delete a
} -result {1 {1 2 3} 1 {3 4 5}}
test interp-24.3 {result resetting on error} -setup {
    catch {interp delete a}
} -body {
    interp create a
    interp create {a b}
    interp eval a {
	proc foo args {error $args}
    }
    interp alias {a b} foo a foo
    interp eval {a b} {
	lappend l [catch {foo 1 2 3} msg] $msg
	lappend l [catch {foo 3 4 5} msg] $msg
    }
} -cleanup {
    interp delete a
} -result {1 {1 2 3} 1 {3 4 5}}
test interp-24.4 {result resetting on error} -setup {
    catch {interp delete a}
} -body {
    interp create a -safe
    interp create {a b}
    interp eval a {
	proc foo args {error $args}
    }
    interp alias {a b} foo a foo
    interp eval {a b} {
	lappend l [catch {foo 1 2 3} msg]
	lappend l $msg
	lappend l [catch {foo 3 4 5} msg]
	lappend l $msg
    }
} -cleanup {
    interp delete a
} -result {1 {1 2 3} 1 {3 4 5}}
test interp-24.5 {result resetting on error} -setup {
    catch {interp delete a}
    catch {interp delete b}
} -body {
    interp create a
    interp create b
    interp eval a {
	proc foo args {error $args}
    }
    interp alias b foo a foo
    interp eval b {
	lappend l [catch {foo 1 2 3} msg] $msg
	lappend l [catch {foo 3 4 5} msg] $msg
    }
} -cleanup {
    interp delete a
    interp delete b
} -result {1 {1 2 3} 1 {3 4 5}}
test interp-24.6 {result resetting on error} -setup {
    catch {interp delete a}
    catch {interp delete b}
} -body {
    interp create a -safe
    interp create b -safe
    interp eval a {
	proc foo args {error $args}
    }
    interp alias b foo a foo
    interp eval b {
	lappend l [catch {foo 1 2 3} msg] $msg
	lappend l [catch {foo 3 4 5} msg] $msg
    }
} -cleanup {
    interp delete a
    interp delete b
} -result {1 {1 2 3} 1 {3 4 5}}
test interp-24.7 {result resetting on error} -setup {
    catch {interp delete a}
    set l {}
} -body {
    interp create a
    interp eval a {
	proc foo args {error $args}
    }
    lappend l [catch {interp eval a foo 1 2 3} msg] $msg
    lappend l [catch {interp eval a foo 3 4 5} msg] $msg
} -cleanup {
    interp delete a
} -result {1 {1 2 3} 1 {3 4 5}}
test interp-24.8 {result resetting on error} -setup {
    catch {interp delete a}
    set l {}
} -body {
    interp create a -safe
    interp eval a {
	proc foo args {error $args}
    }
    lappend l [catch {interp eval a foo 1 2 3} msg] $msg
    lappend l [catch {interp eval a foo 3 4 5} msg] $msg
} -cleanup {
    interp delete a
} -result {1 {1 2 3} 1 {3 4 5}}
test interp-24.9 {result resetting on error} -setup {
    catch {interp delete a}
    set l {}
} -body {
    interp create a
    interp create {a b}
    interp eval {a b} {
	proc foo args {error $args}
    }
    interp eval a {
	proc foo args {
	    eval interp eval b foo $args
	}
    }
    lappend l [catch {interp eval a foo 1 2 3} msg] $msg
    lappend l [catch {interp eval a foo 3 4 5} msg] $msg
} -cleanup {
    interp delete a
} -result {1 {1 2 3} 1 {3 4 5}}
test interp-24.10 {result resetting on error} -setup {
    catch {interp delete a}
    set l {}
} -body {
    interp create a -safe
    interp create {a b}
    interp eval {a b} {
	proc foo args {error $args}
    }
    interp eval a {
	proc foo args {
	    eval interp eval b foo $args
	}
    }
    lappend l [catch {interp eval a foo 1 2 3} msg] $msg
    lappend l [catch {interp eval a foo 3 4 5} msg] $msg
} -cleanup {
    interp delete a
} -result {1 {1 2 3} 1 {3 4 5}}
test interp-24.11 {result resetting on error} -setup {
    catch {interp delete a}
} -body {
    interp create a
    interp create {a b}
    interp eval {a b} {
	proc foo args {error $args}
    }
    interp eval a {
	proc foo args {
	    lappend l [catch {eval interp eval b foo $args} msg] $msg
	    lappend l [catch {eval interp eval b foo $args} msg] $msg
	}
    }
    interp eval a foo 1 2 3
} -cleanup {
    interp delete a
} -result {1 {1 2 3} 1 {1 2 3}}
test interp-24.12 {result resetting on error} -setup {
    catch {interp delete a}
} -body {
    interp create a -safe
    interp create {a b}
    interp eval {a b} {
	proc foo args {error $args}
    }
    interp eval a {
	proc foo args {
	    lappend l [catch {eval interp eval b foo $args} msg] $msg
	    lappend l [catch {eval interp eval b foo $args} msg] $msg
	}
    }
    interp eval a foo 1 2 3
} -cleanup {
    interp delete a
} -result {1 {1 2 3} 1 {1 2 3}}

test interp-25.1 {testing aliasing of string commands} -setup {
    catch {interp delete a}
} -body {
    interp create a
    a alias exec foo		;# Relies on exec being a string command!
    interp delete a
} -result ""

#
# Interps result transmission
#

test interp-26.1 {result code transmission : interp eval direct} {
    # Test that all the possibles error codes from Tcl get passed up
    # from the child interp's context to the parent, even though the
    # child nominally thinks the command is running at the root level.
    catch {interp delete a}
    interp create a
    set res {}
    # use a for so if a return -code break 'escapes' we would notice
    for {set code -1} {$code<=5} {incr code} {
	lappend res [catch {interp eval a return -code $code} msg]
    }
    interp delete a
    set res
} {-1 0 1 2 3 4 5}
test interp-26.2 {result code transmission : interp eval indirect} {
    # retcode == 2 == return is special
    catch {interp delete a}
    interp create a
    interp eval a {proc retcode {code} {return -code $code ret$code}}
    set res {}
    # use a for so if a return -code break 'escapes' we would notice
    for {set code -1} {$code<=5} {incr code} {
	lappend res [catch {interp eval a retcode $code} msg] $msg
    }
    interp delete a
    set res
} {-1 ret-1 0 ret0 1 ret1 0 ret2 3 ret3 4 ret4 5 ret5}
test interp-26.3 {result code transmission : aliases} {
    # Test that all the possibles error codes from Tcl get passed up from the
    # child interp's context to the parent, even though the child nominally
    # thinks the command is running at the root level.
    catch {interp delete a}
    interp create a
    set res {}
    proc MyTestAlias {code} {
	return -code $code ret$code
    }
    interp alias a Test {} MyTestAlias
    for {set code -1} {$code<=5} {incr code} {
	lappend res [interp eval a [list catch [list Test $code] msg]]
    }
    interp delete a
    set res
} {-1 0 1 2 3 4 5}
test interp-26.4 {result code transmission: invoke hidden direct--bug 1637} \
	{knownBug} {
    # The known bug is that code 2 is returned, not the -code argument
    catch {interp delete a}
    interp create a
    set res {}
    interp hide a return
    for {set code -1} {$code<=5} {incr code} {
	lappend res [catch {interp invokehidden a return -code $code ret$code}]
    }
    interp delete a
    set res
} {-1 0 1 2 3 4 5}
test interp-26.5 {result code transmission: invoke hidden indirect--bug 1637} -setup {
    catch {interp delete a}
    interp create a
} -body {
    # The known bug is that the break and continue should raise errors that
    # they are used outside a loop.
    set res {}
    interp eval a {proc retcode {code} {return -code $code ret$code}}
    interp hide a retcode
    for {set code -1} {$code<=5} {incr code} {
	lappend res [catch {interp invokehidden a retcode $code} msg] $msg
    }
    return $res
} -cleanup {
    interp delete a
} -result {-1 ret-1 0 ret0 1 ret1 2 ret2 3 ret3 4 ret4 5 ret5}
test interp-26.6 {result code transmission: all combined--bug 1637} -setup {
    set interp [interp create]
} -constraints knownBug -body {
    # Test that all the possibles error codes from Tcl get passed in both
    # directions.  This doesn't work.
    proc MyTestAlias {interp args} {
	global aliasTrace
	lappend aliasTrace $args
	interp invokehidden $interp {*}$args
    }
    foreach c {return} {
	interp hide $interp  $c
        interp alias $interp $c {} MyTestAlias $interp $c
    }
    interp eval $interp {proc ret {code} {return -code $code ret$code}}
    set res {}
    set aliasTrace {}
    for {set code -1} {$code<=5} {incr code} {
	lappend res [catch {interp eval $interp ret $code} msg] $msg
    }
    return $res
} -cleanup {
    interp delete $interp
} -result {-1 ret-1 0 ret0 1 ret1 0 ret2 3 ret3 4 ret4 5 ret5}
# Some tests might need to be added to check for difference between toplevel
# and non-toplevel evals.
# End of return code transmission section
test interp-26.7 {errorInfo transmission: regular interps} -setup {
    set interp [interp create]
} -body {
    proc MyError {secret} {
	return -code error "msg"
    }
    proc MyTestAlias {interp args} {
	MyError "some secret"
    }
    interp alias $interp test {} MyTestAlias $interp
    interp eval $interp {catch test;set ::errorInfo}
} -cleanup {
    interp delete $interp
} -result {msg
    while executing
"MyError "some secret""
    (procedure "MyTestAlias" line 2)
    invoked from within
"test"}
test interp-26.8 {errorInfo transmission: safe interps--bug 1637} -setup {
    set interp [interp create -safe]
} -constraints knownBug -body {
    # this test fails because the errorInfo is fully transmitted whether the
    # interp is safe or not.  The errorInfo should never report data from the
    # parent interpreter because it could contain sensitive information.
    proc MyError {secret} {
	return -code error "msg"
    }
    proc MyTestAlias {interp args} {
	MyError "some secret"
    }
    interp alias $interp test {} MyTestAlias $interp
    interp eval $interp {catch test;set ::errorInfo}
} -cleanup {
    interp delete $interp
} -result {msg
    while executing
"test"}

# Interps & Namespaces
test interp-27.1 {interp aliases & namespaces} -setup {
    set i [interp create]
} -body {
    set aliasTrace {}
    proc tstAlias {args} {
	global aliasTrace
	lappend aliasTrace [list [namespace current] $args]
    }
    $i alias foo::bar tstAlias foo::bar
    $i eval foo::bar test
    return $aliasTrace
} -cleanup {
    interp delete $i
} -result {{:: {foo::bar test}}}
test interp-27.2 {interp aliases & namespaces} -setup {
    set i [interp create]
} -body {
    set aliasTrace {}
    proc tstAlias {args} {
	global aliasTrace
	lappend aliasTrace [list [namespace current] $args]
    }
    $i alias foo::bar tstAlias foo::bar
    $i eval namespace eval foo {bar test}
    return $aliasTrace
} -cleanup {
    interp delete $i
} -result {{:: {foo::bar test}}}
test interp-27.3 {interp aliases & namespaces} -setup {
    set i [interp create]
} -body {
    set aliasTrace {}
    proc tstAlias {args} {
	global aliasTrace
	lappend aliasTrace [list [namespace current] $args]
    }
    interp eval $i {namespace eval foo {proc bar {} {error "bar called"}}}
    interp alias $i foo::bar {} tstAlias foo::bar
    interp eval $i {namespace eval foo {bar test}}
    return $aliasTrace
} -cleanup {
    interp delete $i
} -result {{:: {foo::bar test}}}
test interp-27.4 {interp aliases & namespaces} -setup {
    set i [interp create]
} -body {
    namespace eval foo2 {
	variable aliasTrace {}
	proc bar {args} {
	    variable aliasTrace
	    lappend aliasTrace [list [namespace current] $args]
	}
    }
    $i alias foo::bar foo2::bar foo::bar
    $i eval namespace eval foo {bar test}
    return $foo2::aliasTrace
} -cleanup {
    namespace delete foo2
    interp delete $i
} -result {{::foo2 {foo::bar test}}}
test interp-27.5 {interp hidden & namespaces} -setup {
    set i [interp create]
} -constraints knownBug -body {
    interp eval $i {
	namespace eval foo {
	    proc bar {args} {
		return "bar called ([namespace current]) ($args)"
	    }
	}
    }
    set res [list [interp eval $i {namespace eval foo {bar test1}}]]
    interp hide $i foo::bar
    lappend res [list [catch {interp eval $i {namespace eval foo {bar test2}}} msg] $msg]
} -cleanup {
    interp delete $i
} -result {{bar called (::foo) (test1)} {1 {invalid command name "bar"}}}
test interp-27.6 {interp hidden & aliases & namespaces} -setup {
    set i [interp create]
} -constraints knownBug -body {
    set v root-parent
    namespace eval foo {
	variable v foo-parent
	proc bar {interp args} {
	    variable v
	    list "parent bar called ($v) ([namespace current]) ($args)"\
		[interp invokehidden $interp foo::bar $args]
	}
    }
    interp eval $i {
	namespace eval foo {
	    namespace export *
	    variable v foo-child
	    proc bar {args} {
		variable v
		return "child bar called ($v) ([namespace current]) ($args)"
	    }
	}
    }
    set res [list [interp eval $i {namespace eval foo {bar test1}}]]
    $i hide foo::bar
    $i alias foo::bar foo::bar $i
    set res [concat $res [interp eval $i {
	set v root-child
	namespace eval test {
	    variable v foo-test
	    namespace import ::foo::*
	    bar test2
	}
    }]]
} -cleanup {
    namespace delete foo
    interp delete $i
} -result {{child bar called (foo-child) (::foo) (test1)} {parent bar called (foo-parent) (::foo) (test2)} {child bar called (foo-child) (::foo) (test2)}}
test interp-27.7 {interp hidden & aliases & imports & namespaces} -setup {
    set i [interp create]
} -constraints knownBug -body {
    set v root-parent
    namespace eval mfoo {
	variable v foo-parent
	proc bar {interp args} {
	    variable v
	    list "parent bar called ($v) ([namespace current]) ($args)"\
		[interp invokehidden $interp test::bar $args]
	}
    }
    interp eval $i {
	namespace eval foo {
	    namespace export *
	    variable v foo-child
	    proc bar {args} {
		variable v
		return "child bar called ($v) ([info level 0]) ([uplevel namespace current]) ([namespace current]) ($args)"
	    }
	}
	set v root-child
	namespace eval test {
	    variable v foo-test
	    namespace import ::foo::*
	}
    }
    set res [list [interp eval $i {namespace eval test {bar test1}}]]
    $i hide test::bar
    $i alias test::bar mfoo::bar $i
    set res [concat $res [interp eval $i {test::bar test2}]]
} -cleanup {
    namespace delete mfoo
    interp delete $i
} -result {{child bar called (foo-child) (bar test1) (::tcltest) (::foo) (test1)} {parent bar called (foo-parent) (::mfoo) (test2)} {child bar called (foo-child) (test::bar test2) (::) (::foo) (test2)}}
test interp-27.8 {hiding, namespaces and integrity} knownBug {
    namespace eval foo {
	variable v 3
	proc bar {} {variable v; set v}
	# next command would currently generate an unknown command "bar" error.
	interp hide {} bar
    }
    namespace delete foo
    list [catch {interp invokehidden {} foo::bar} msg] $msg
} {1 {invalid hidden command name "foo"}}

test interp-28.1 {getting fooled by child's namespace ?} -setup {
    set i [interp create -safe]
    proc parent {interp args} {interp hide $interp list}
} -body {
    $i alias parent parent $i
    set r [interp eval $i {
        namespace eval foo {
	    proc list {args} {
		return "dummy foo::list"
	    }
	    parent
	}
	info commands list
    }]
} -cleanup {
    rename parent {}
    interp delete $i
} -result {}
test interp-28.2 {parent's nsName cache should not cross} -setup {
    set i [interp create]
    $i eval {proc filter lst {lsearch -all -inline -not $lst "::tcl"}}
} -body {
    $i eval {
	set x {namespace children ::}
	set y [list namespace children ::]
	namespace delete {*}[filter [{*}$y]]
	set j [interp create]
	$j alias filter filter
	$j eval {namespace delete {*}[filter [namespace children ::]]}
	namespace eval foo {}
	list [filter [eval $x]] [filter [eval $y]] [filter [$j eval $x]] [filter [$j eval $y]]
    }
} -cleanup {
    interp delete $i
} -result {::foo ::foo {} {}}

# Part 29: recursion limit
#  29.1.*  Argument checking
#  29.2.*  Reading and setting the recursion limit
#  29.3.*  Does the recursion limit work?
#  29.4.*  Recursion limit inheritance by sub-interpreters
#  29.5.*  Confirming the recursionlimit command does not affect the parent
#  29.6.*  Safe interpreter restriction

test interp-29.1.1 {interp recursionlimit argument checking} {
    list [catch {interp recursionlimit} msg] $msg
} {1 {wrong # args: should be "interp recursionlimit path ?newlimit?"}}
test interp-29.1.2 {interp recursionlimit argument checking} {
    list [catch {interp recursionlimit foo bar} msg] $msg
} {1 {could not find interpreter "foo"}}
test interp-29.1.3 {interp recursionlimit argument checking} {
    list [catch {interp recursionlimit foo bar baz} msg] $msg
} {1 {wrong # args: should be "interp recursionlimit path ?newlimit?"}}
test interp-29.1.4 {interp recursionlimit argument checking} {
    interp create moo
    set result [catch {interp recursionlimit moo bar} msg]
    interp delete moo
    list $result $msg
} {1 {expected integer but got "bar"}}
test interp-29.1.5 {interp recursionlimit argument checking} {
    interp create moo
    set result [catch {interp recursionlimit moo 0} msg]
    interp delete moo
    list $result $msg
} {1 {recursion limit must be > 0}}
test interp-29.1.6 {interp recursionlimit argument checking} {
    interp create moo
    set result [catch {interp recursionlimit moo -1} msg]
    interp delete moo
    list $result $msg
} {1 {recursion limit must be > 0}}
test interp-29.1.7 {interp recursionlimit argument checking} {
    interp create moo
    set result [catch {interp recursionlimit moo [expr {wide(1)<<32}]} msg]
    interp delete moo
    list $result [string range $msg 0 35]
} {1 {integer value too large to represent}}
test interp-29.1.8 {child recursionlimit argument checking} {
    interp create moo
    set result [catch {moo recursionlimit foo bar} msg]
    interp delete moo
    list $result $msg
} {1 {wrong # args: should be "moo recursionlimit ?newlimit?"}}
test interp-29.1.9 {child recursionlimit argument checking} {
    interp create moo
    set result [catch {moo recursionlimit foo} msg]
    interp delete moo
    list $result $msg
} {1 {expected integer but got "foo"}}
test interp-29.1.10 {child recursionlimit argument checking} {
    interp create moo
    set result [catch {moo recursionlimit 0} msg]
    interp delete moo
    list $result $msg
} {1 {recursion limit must be > 0}}
test interp-29.1.11 {child recursionlimit argument checking} {
    interp create moo
    set result [catch {moo recursionlimit -1} msg]
    interp delete moo
    list $result $msg
} {1 {recursion limit must be > 0}}
test interp-29.1.12 {child recursionlimit argument checking} {
    interp create moo
    set result [catch {moo recursionlimit [expr {wide(1)<<32}]} msg]
    interp delete moo
    list $result [string range $msg 0 35]
} {1 {integer value too large to represent}}
test interp-29.2.1 {query recursion limit} {
    interp recursionlimit {}
} 1000
test interp-29.2.2 {query recursion limit} {
    set i [interp create]
    set n [interp recursionlimit $i]
    interp delete $i
    set n
} 1000
test interp-29.2.3 {query recursion limit} {
    set i [interp create]
    set n [$i recursionlimit]
    interp delete $i
    set n
} 1000
test interp-29.2.4 {query recursion limit} {
    set i [interp create]
    set r [$i eval {
	set n1 [interp recursionlimit {} 42]
	set n2 [interp recursionlimit {}]
	list $n1 $n2
    }]
    interp delete $i
    set r
} {42 42}
test interp-29.2.5 {query recursion limit} {
    set i [interp create]
    set n1 [interp recursionlimit $i 42]
    set n2 [interp recursionlimit $i]
    interp delete $i
    list $n1 $n2
} {42 42}
test interp-29.2.6 {query recursion limit} {
    set i [interp create]
    set n1 [interp recursionlimit $i 42]
    set n2 [$i recursionlimit]
    interp delete $i
    list $n1 $n2
} {42 42}
test interp-29.2.7 {query recursion limit} {
    set i [interp create]
    set n1 [$i recursionlimit 42]
    set n2 [interp recursionlimit $i]
    interp delete $i
    list $n1 $n2
} {42 42}
test interp-29.2.8 {query recursion limit} {
    set i [interp create]
    set n1 [$i recursionlimit 42]
    set n2 [$i recursionlimit]
    interp delete $i
    list $n1 $n2
} {42 42}
test interp-29.3.1 {recursion limit} {
    set i [interp create]
    set r [interp eval $i {
	interp recursionlimit {} 50
	proc p {} {incr ::i; p}
	set i 0
	list [catch p msg] $msg $i
    }]
    interp delete $i
    set r
} {1 {too many nested evaluations (infinite loop?)} 49}
test interp-29.3.2 {recursion limit} {
    set i [interp create]
    interp recursionlimit $i 50
    set r [interp eval $i {
	proc p {} {incr ::i; p}
	set i 0
	list [catch p msg] $msg $i
    }]
   interp delete $i
   set r
} {1 {too many nested evaluations (infinite loop?)} 49}
test interp-29.3.3 {recursion limit} {
    set i [interp create]
    $i recursionlimit 50
    set r [interp eval $i {
	proc p {} {incr ::i; p}
	set i 0
	list [catch p msg] $msg $i
    }]
   interp delete $i
   set r
} {1 {too many nested evaluations (infinite loop?)} 49}
test interp-29.3.4 {recursion limit error reporting} {
    interp create child
    set r1 [child eval {
        catch { 		# nesting level 1
	    eval {		# 2
	        eval {		# 3
		    eval {	# 4
		        eval {	# 5
			     interp recursionlimit {} 5
			     set x ok
			}
		    }
		}
	    }
	} msg
    }]
    set r2 [child eval { set msg }]
    interp delete child
    list $r1 $r2
} {1 {falling back due to new recursion limit}}
test interp-29.3.5 {recursion limit error reporting} {
    interp create child
    set r1 [child eval {
        catch {			# nesting level 1
	    eval {		# 2
	        eval {		# 3
		    eval {	# 4
		        eval {	# 5
			    interp recursionlimit {} 4
			    set x ok
			}
		    }
		}
	    }
	} msg
    }]
    set r2 [child eval { set msg }]
    interp delete child
    list $r1 $r2
} {1 {falling back due to new recursion limit}}
test interp-29.3.6 {recursion limit error reporting} {
    interp create child
    set r1 [child eval {
        catch {			# nesting level 1
	    eval {		# 2
	        eval {		# 3
		    eval {	# 4
		        eval {	# 5
			    interp recursionlimit {} 6
			    set x ok
			}
		    }
		}
	    }
	} msg
    }]
    set r2 [child eval { set msg }]
    interp delete child
    list $r1 $r2
} {0 ok}
#
# Note that TEBC does not verify the interp's nesting level itself; the nesting
# level will only be verified when it invokes a non-bcc'd command.
#
test interp-29.3.7a {recursion limit error reporting} {
    interp create child
    after 0 {interp recursionlimit child 5}
    set r1 [child eval {
        catch { 		# nesting level 1
	    eval {		# 2
	        eval {		# 3
		    eval {	# 4
		        eval {	# 5
			    update
			    set x ok
			}
		    }
		}
	    }
	} msg
    }]
    set r2 [child eval { set msg }]
    interp delete child
    list $r1 $r2
} {0 ok}
test interp-29.3.7b {recursion limit error reporting} {
    interp create child
    after 0 {interp recursionlimit child 5}
    set r1 [child eval {
        catch { 		# nesting level 1
	    eval {		# 2
	        eval {		# 3
		    eval {	# 4
			update
		        eval {	# 5
			    set x ok
			}
		    }
		}
	    }
	} msg
    }]
    set r2 [child eval { set msg }]
    interp delete child
    list $r1 $r2
} {0 ok}
test interp-29.3.7c {recursion limit error reporting} {
    interp create child
    after 0 {interp recursionlimit child 5}
    set r1 [child eval {
        catch { 		# nesting level 1
	    eval {		# 2
	        eval {		# 3
		    eval {	# 4
		        eval {	# 5
			    update
			    set set set
			    $set x ok
			}
		    }
		}
	    }
	} msg
    }]
    set r2 [child eval { set msg }]
    interp delete child
    list $r1 $r2
} {1 {too many nested evaluations (infinite loop?)}}
test interp-29.3.8a {recursion limit error reporting} {
    interp create child
    after 0 {interp recursionlimit child 4}
    set r1 [child eval {
        catch { 		# nesting level 1
	    eval {		# 2
	        eval {		# 3
		    eval {	# 4
		        eval {	# 5
			    update
			    set x ok
			}
		    }
		}
	    }
	} msg
    }]
    set r2 [child eval { set msg }]
    interp delete child
    list $r1 $r2
} {0 ok}
test interp-29.3.8b {recursion limit error reporting} {
    interp create child
    after 0 {interp recursionlimit child 4}
    set r1 [child eval {
        catch { 		# nesting level 1
	    eval {		# 2
	        eval {		# 3
		    eval {	# 4
			update
		        eval {	# 5
			    set x ok
			}
		    }
		}
	    }
	} msg
    }]
    set r2 [child eval { set msg }]
    interp delete child
    list $r1 $r2
} {1 {too many nested evaluations (infinite loop?)}}
test interp-29.3.9a {recursion limit error reporting} {
    interp create child
    after 0 {interp recursionlimit child 6}
    set r1 [child eval {
        catch { 		# nesting level 1
	    eval {		# 2
	        eval {		# 3
		    eval {	# 4
		        eval {	# 5
			    update
			    set x ok
			}
		    }
		}
	    }
	} msg
    }]
    set r2 [child eval { set msg }]
    interp delete child
    list $r1 $r2
} {0 ok}
test interp-29.3.9b {recursion limit error reporting} {
    interp create child
    after 0 {interp recursionlimit child 6}
    set r1 [child eval {
        catch { 		# nesting level 1
	    eval {		# 2
	        eval {		# 3
		    eval {	# 4
		        eval {	# 5
			    set set set
			    $set x ok
			}
		    }
		}
	    }
	} msg
    }]
    set r2 [child eval { set msg }]
    interp delete child
    list $r1 $r2
} {0 ok}
test interp-29.3.10a {recursion limit error reporting} {
    interp create child
    after 0 {child recursionlimit 4}
    set r1 [child eval {
        catch { 		# nesting level 1
	    eval {		# 2
	        eval {		# 3
		    eval {	# 4
		        eval {	# 5
			     update
			     set x ok
			}
		    }
		}
	    }
	} msg
    }]
    set r2 [child eval { set msg }]
    interp delete child
    list $r1 $r2
} {0 ok}
test interp-29.3.10b {recursion limit error reporting} {
    interp create child
    after 0 {child recursionlimit 4}
    set r1 [child eval {
        catch { 		# nesting level 1
	    eval {		# 2
	        eval {		# 3
		    eval {	# 4
			update
		        eval {	# 5
			    set x ok
			}
		    }
		}
	    }
	} msg
    }]
    set r2 [child eval { set msg }]
    interp delete child
    list $r1 $r2
} {1 {too many nested evaluations (infinite loop?)}}
test interp-29.3.11a {recursion limit error reporting} {
    interp create child
    after 0 {child recursionlimit 5}
    set r1 [child eval {
        catch { 		# nesting level 1
	    eval {		# 2
	        eval {		# 3
		    eval {	# 4
		        eval {	# 5
			    update
			    set x ok
			}
		    }
		}
	    }
	} msg
    }]
    set r2 [child eval { set msg }]
    interp delete child
    list $r1 $r2
} {0 ok}
test interp-29.3.11b {recursion limit error reporting} {
    interp create child
    after 0 {child recursionlimit 5}
    set r1 [child eval {
        catch { 		# nesting level 1
	    eval {		# 2
	        eval {		# 3
		    eval {	# 4
		        eval {	# 5
			    update
			    set set set
			    $set x ok
			}
		    }
		}
	    }
	} msg
    }]
    set r2 [child eval { set msg }]
    interp delete child
    list $r1 $r2
} {1 {too many nested evaluations (infinite loop?)}}
test interp-29.3.12a {recursion limit error reporting} {
    interp create child
    after 0 {child recursionlimit 6}
    set r1 [child eval {
        catch { 		# nesting level 1
	    eval {		# 2
	        eval {		# 3
		    eval {	# 4
		        eval {	# 5
			    update
			    set x ok
			}
		    }
		}
	    }
	} msg
    }]
    set r2 [child eval { set msg }]
    interp delete child
    list $r1 $r2
} {0 ok}
test interp-29.3.12b {recursion limit error reporting} {
    interp create child
    after 0 {child recursionlimit 6}
    set r1 [child eval {
        catch { 		# nesting level 1
	    eval {		# 2
	        eval {		# 3
		    eval {	# 4
		        eval {	# 5
			    update
			    set set set
			    $set x ok
			}
		    }
		}
	    }
	} msg
    }]
    set r2 [child eval { set msg }]
    interp delete child
    list $r1 $r2
} {0 ok}
test interp-29.4.1 {recursion limit inheritance} {
    set i [interp create]
    set ii [interp eval $i {
	interp recursionlimit {} 50
	interp create
    }]
    set r [interp eval [list $i $ii] {
	proc p {} {incr ::i; p}
	set i 0
	catch p
	set i
    }]
   interp delete $i
   set r
} 50
test interp-29.4.2 {recursion limit inheritance} {
    set i [interp create]
    $i recursionlimit 50
    set ii [interp eval $i {interp create}]
    set r [interp eval [list $i $ii] {
	proc p {} {incr ::i; p}
	set i 0
	catch p
	set i
    }]
   interp delete $i
   set r
} 50
test interp-29.5.1 {does child recursion limit affect parent?} {
    set before [interp recursionlimit {}]
    set i [interp create]
    interp recursionlimit $i 20000
    set after [interp recursionlimit {}]
    set childlimit [interp recursionlimit $i]
    interp delete $i
    list [expr {$before == $after}] $childlimit
} {1 20000}
test interp-29.5.2 {does child recursion limit affect parent?} {
    set before [interp recursionlimit {}]
    set i [interp create]
    interp recursionlimit $i 20000
    set after [interp recursionlimit {}]
    set childlimit [$i recursionlimit]
    interp delete $i
    list [expr {$before == $after}] $childlimit
} {1 20000}
test interp-29.5.3 {does child recursion limit affect parent?} {
    set before [interp recursionlimit {}]
    set i [interp create]
    $i recursionlimit 20000
    set after [interp recursionlimit {}]
    set childlimit [interp recursionlimit $i]
    interp delete $i
    list [expr {$before == $after}] $childlimit
} {1 20000}
test interp-29.5.4 {does child recursion limit affect parent?} {
    set before [interp recursionlimit {}]
    set i [interp create]
    $i recursionlimit 20000
    set after [interp recursionlimit {}]
    set childlimit [$i recursionlimit]
    interp delete $i
    list [expr {$before == $after}] $childlimit
} {1 20000}
test interp-29.6.1 {safe interpreter recursion limit} {
    interp create child -safe
    set n [interp recursionlimit child]
    interp delete child
    set n
} 1000
test interp-29.6.2 {safe interpreter recursion limit} {
    interp create child -safe
    set n [child recursionlimit]
    interp delete child
    set n
} 1000
test interp-29.6.3 {safe interpreter recursion limit} {
    interp create child -safe
    set n1 [interp recursionlimit child 42]
    set n2 [interp recursionlimit child]
    interp delete child
    list $n1 $n2
} {42 42}
test interp-29.6.4 {safe interpreter recursion limit} {
    interp create child -safe
    set n1 [child recursionlimit 42]
    set n2 [interp recursionlimit child]
    interp delete child
    list $n1 $n2
} {42 42}
test interp-29.6.5 {safe interpreter recursion limit} {
    interp create child -safe
    set n1 [interp recursionlimit child 42]
    set n2 [child recursionlimit]
    interp delete child
    list $n1 $n2
} {42 42}
test interp-29.6.6 {safe interpreter recursion limit} {
    interp create child -safe
    set n1 [child recursionlimit 42]
    set n2 [child recursionlimit]
    interp delete child
    list $n1 $n2
} {42 42}
test interp-29.6.7 {safe interpreter recursion limit} {
    interp create child -safe
    set n1 [child recursionlimit 42]
    set n2 [child recursionlimit]
    interp delete child
    list $n1 $n2
} {42 42}
test interp-29.6.8 {safe interpreter recursion limit} {
    interp create child -safe
    set n [catch {child eval {interp recursionlimit {} 42}} msg]
    interp delete child
    list $n $msg
} {1 {permission denied: safe interpreters cannot change recursion limit}}
test interp-29.6.9 {safe interpreter recursion limit} {
    interp create child -safe
    set result [
	child eval {
	    interp create child2 -safe
	    set n [catch {
	        interp recursionlimit child2 42
            } msg]
            list $n $msg
        }
    ]
    interp delete child
    set result
} {1 {permission denied: safe interpreters cannot change recursion limit}}
test interp-29.6.10 {safe interpreter recursion limit} {
    interp create child -safe
    set result [
        child eval {
	    interp create child2 -safe
	    set n [catch {
	        child2 recursionlimit 42
            } msg]
            list $n $msg
        }
    ]
    interp delete child
    set result
} {1 {permission denied: safe interpreters cannot change recursion limit}}


#    # Deep recursion (into interps when the regular one fails):
#    # still crashes...
#    proc p {} {
#	if {[catch p ret]} {
#	    catch {
#		set i [interp create]
#		interp eval $i [list proc p {} [info body p]]
#		interp eval $i p
#	    }
#	    interp delete $i
#	    return ok
#	}
#	return $ret
#    }
#    p

# more tests needed...

# Interp & stack
#test interp-29.1 {interp and stack (info level)} {
#} {}

# End of stack-recursion tests

# This test dumps core in Tcl 8.0.3!
test interp-30.1 {deletion of aliases inside namespaces} {
    set i [interp create]
    $i alias ns::cmd list
    $i alias ns::cmd {}
} {}

test interp-31.1 {alias invocation scope} {
    proc mySet {varName value} {
	upvar 1 $varName localVar
	set localVar $value
    }
    interp alias {} myNewSet {} mySet
    proc testMyNewSet {value} {
	myNewSet a $value
	return $a
    }
    unset -nocomplain a
    set result [testMyNewSet "ok"]
    rename testMyNewSet {}
    rename mySet {}
    rename myNewSet {}
    set result
} ok

test interp-32.1 {parent's working directory should be inherited by a child interp} -setup {
    cd [temporaryDirectory]
} -body {
    set parent [pwd]
    set i [interp create]
    set child [$i eval pwd]
    interp delete $i
    file mkdir cwd_test
    cd cwd_test
    lappend parent [pwd]
    set i [interp create]
    lappend child [$i eval pwd]
    cd ..
    file delete cwd_test
    interp delete $i
    expr {[string equal $parent $child] ? 1 :
             "\{$parent\} != \{$child\}"}
} -cleanup {
    cd [workingDirectory]
} -result 1

test interp-33.1 {refCounting for target words of alias [Bug 730244]} {
    # This test will panic if Bug 730244 is not fixed.
    set i [interp create]
    proc testHelper args {rename testHelper {}; return $args}
    # Note: interp names are simple words by default
    trace add execution testHelper enter "interp alias $i alias {} ;#"
    interp alias $i alias {} testHelper this
    $i eval alias
} this

test interp-34.1 {basic test of limits - calling commands} -body {
    set i [interp create]
    $i eval {
	proc foobar {} {
	    for {set x 0} {$x<1000000} {incr x} {
		# Calls to this are not bytecoded away
		pid
	    }
	}
    }
    $i limit command -value 1000
    $i eval foobar
} -returnCodes error -result {command count limit exceeded} -cleanup {
    interp delete $i
}
test interp-34.2 {basic test of limits - bytecoded commands} -body {
    set i [interp create]
    $i eval {
	proc foobar {} {
	    for {set x 0} {$x<1000000} {incr x} {
		# Calls to this *are* bytecoded away
		expr {1+2+3}
	    }
	}
    }
    $i limit command -value 1000
    $i eval foobar
} -returnCodes error -result {command count limit exceeded} -cleanup {
    interp delete $i
}
test interp-34.3 {basic test of limits - pure bytecode loop} -body {
    set i [interp create]
    $i eval {
	proc foobar {} {
	    while {1} {
		# No bytecode at all here...
	    }
	}
    }
    # We use a time limit here; command limits don't trap this case
    $i limit time -seconds [expr {[clock seconds]+2}]
    $i eval foobar
} -returnCodes error -result {time limit exceeded} -cleanup {
    interp delete $i
}
test interp-34.3.1 {basic test of limits - pure inside-command loop} -body {
    set i [interp create]
    $i eval {
	proc foobar {} {
	    set while while
	    $while {1} {
		# No bytecode at all here...
	    }
	}
    }
    # We use a time limit here; command limits don't trap this case
    $i limit time -seconds [expr {[clock seconds]+2}]
    $i eval foobar
} -returnCodes error -result {time limit exceeded} -cleanup {
    interp delete $i
}
test interp-34.4 {limits with callbacks: extending limits} -setup {
    set i [interp create]
    set a 0
    set b 0
    set c a
    proc cb1 {} {
	global c
	incr ::$c
    }
    proc cb2 {newlimit args} {
	global c i
	set c b
	$i limit command -value $newlimit
    }
} -body {
    interp alias $i foo {} cb1
    set curlim [$i eval info cmdcount]
    $i limit command -command "cb2 [expr $curlim+100]" \
	    -value [expr {$curlim+10}]
    $i eval {for {set i 0} {$i<10} {incr i} {foo}}
    list $a $b $c
} -result {6 4 b} -cleanup {
    interp delete $i
    rename cb1 {}
    rename cb2 {}
}
# The next three tests exercise all the three ways that limit handlers
# can be deleted.  Fully verifying this requires additional source
# code instrumentation.
test interp-34.5 {limits with callbacks: removing limits} -setup {
    set i [interp create]
    set a 0
    set b 0
    set c a
    proc cb1 {} {
	global c
	incr ::$c
    }
    proc cb2 {newlimit args} {
	global c i
	set c b
	$i limit command -value $newlimit
    }
} -body {
    interp alias $i foo {} cb1
    set curlim [$i eval info cmdcount]
    $i limit command -command "cb2 {}" -value [expr {$curlim+10}]
    $i eval {for {set i 0} {$i<10} {incr i} {foo}}
    list $a $b $c
} -result {6 4 b} -cleanup {
    interp delete $i
    rename cb1 {}
    rename cb2 {}
}
test interp-34.6 {limits with callbacks: removing limits and handlers} -setup {
    set i [interp create]
    set a 0
    set b 0
    set c a
    proc cb1 {} {
	global c
	incr ::$c
    }
    proc cb2 {args} {
	global c i
	set c b
	$i limit command -value {} -command {}
    }
} -body {
    interp alias $i foo {} cb1
    set curlim [$i eval info cmdcount]
    $i limit command -command cb2 -value [expr {$curlim+10}]
    $i eval {for {set i 0} {$i<10} {incr i} {foo}}
    list $a $b $c
} -result {6 4 b} -cleanup {
    interp delete $i
    rename cb1 {}
    rename cb2 {}
}
test interp-34.7 {limits with callbacks: deleting the handler interp} -setup {
    set i [interp create]
    $i eval {
	set i [interp create]
	proc cb1 {} {
	    global c
	    incr ::$c
	}
	proc cb2 {args} {
	    global c i curlim
	    set c b
	    $i limit command -value [expr {$curlim+1000}]
	    trapToParent
	}
    }
    proc cb3 {} {
	global i subi
	interp alias [list $i $subi] foo {} cb4
	interp delete $i
    }
    proc cb4 {} {
	global n
	incr n
    }
} -body {
    set subi [$i eval set i]
    interp alias $i trapToParent {} cb3
    set n 0
    $i eval {
	set a 0
	set b 0
	set c a
	interp alias $i foo {} cb1
	set curlim [$i eval info cmdcount]
	$i limit command -command cb2 -value [expr {$curlim+10}]
    }
    $i eval {
	$i eval {
	    for {set i 0} {$i<10} {incr i} {foo}
	}
    }
    list $n [interp exists $i]
} -result {4 0} -cleanup {
    rename cb3 {}
    rename cb4 {}
}
# Bug 1085023
test interp-34.8 {time limits trigger in vwaits} -body {
    set i [interp create]
    interp limit $i time -seconds [expr {[clock seconds]+1}] -granularity 1
    $i eval {
	set x {}
	vwait x
    }
} -cleanup {
    interp delete $i
} -returnCodes error -result {limit exceeded}
test interp-34.9 {time limits trigger in blocking after} {
    set i [interp create]
    set t0 [clock seconds]
    interp limit $i time -seconds [expr {$t0 + 1}] -granularity 1
    set code [catch {
	$i eval {after 10000}
    } msg]
    set t1 [clock seconds]
    interp delete $i
    list $code $msg [expr {($t1-$t0) < 3 ? "OK" : $t1-$t0}]
} {1 {time limit exceeded} OK}
test interp-34.10 {time limits trigger in vwaits: Bug 1221395} -body {
    set i [interp create]
    # Assume someone hasn't set the clock to early 1970!
    $i limit time -seconds 1 -granularity 4
    interp alias $i log {} lappend result
    set result {}
    catch {
	$i eval {
	    log 1
	    after 100
	    log 2
	}
    } msg
    interp delete $i
    lappend result $msg
} -result {1 {time limit exceeded}}
test interp-34.11 {time limit extension in callbacks} -setup {
    proc cb1 {i t} {
	global result
	lappend result cb1
	$i limit time -seconds $t -command cb2
    }
    proc cb2 {} {
	global result
	lappend result cb2
    }
} -body {
    set i [interp create]
    set t0 [clock seconds]
    $i limit time -seconds [expr {$t0+1}] -granularity 1 \
	-command "cb1 $i [expr {$t0+2}]"
    set ::result {}
    lappend ::result [catch {
	$i eval {
	    for {set i 0} {$i<30} {incr i} {
		after 100
	    }
	}
    } msg] $msg
    set t1 [clock seconds]
    lappend ::result [expr {$t1-$t0>=2 ? "ok" : "$t0,$t1"}]
    interp delete $i
    return $::result
} -result {cb1 cb2 1 {time limit exceeded} ok} -cleanup {
    rename cb1 {}
    rename cb2 {}
}
test interp-34.12 {time limit extension in callbacks} -setup {
    proc cb1 {i} {
	global result times
	lappend result cb1
	set times [lassign $times t]
	$i limit time -seconds $t
    }
} -body {
    set i [interp create]
    set t0 [clock seconds]
    set ::times "[expr {$t0+2}] [expr {$t0+100}]"
    $i limit time -seconds [expr {$t0+1}] -granularity 1 -command "cb1 $i"
    set ::result {}
    lappend ::result [catch {
	$i eval {
	    for {set i 0} {$i<30} {incr i} {
		after 100
	    }
	}
    } msg] $msg
    set t1 [clock seconds]
    lappend ::result [expr {$t1-$t0>=2 ? "ok" : "$t0,$t1"}]
    interp delete $i
    return $::result
} -result {cb1 cb1 0 {} ok} -cleanup {
    rename cb1 {}
}
test interp-34.13 {time limit granularity and vwait: Bug 2891362} -setup {
    set i [interp create -safe]
} -body {
    $i limit time -seconds [clock add [clock seconds] 1 second]
    $i eval {
	after 2000 set x timeout
	vwait x
	return $x
    }
} -cleanup {
    interp delete $i
} -returnCodes error -result {limit exceeded}

test interp-35.1 {interp limit syntax} -body {
    interp limit
} -returnCodes error -result {wrong # args: should be "interp limit path limitType ?-option value ...?"}
test interp-35.2 {interp limit syntax} -body {
    interp limit {}
} -returnCodes error -result {wrong # args: should be "interp limit path limitType ?-option value ...?"}
test interp-35.3 {interp limit syntax} -body {
    interp limit {} foo
} -returnCodes error -result {bad limit type "foo": must be commands or time}
test interp-35.4 {interp limit syntax} -body {
    set i [interp create]
    set dict [interp limit $i commands]
    set result {}
    foreach key [lsort [dict keys $dict]] {
	lappend result $key [dict get $dict $key]
    }
    set result
} -cleanup {
    interp delete $i
} -result {-command {} -granularity 1 -value {}}
test interp-35.5 {interp limit syntax} -body {
    set i [interp create]
    interp limit $i commands -granularity
} -cleanup {
    interp delete $i
} -result 1
test interp-35.6 {interp limit syntax} -body {
    set i [interp create]
    interp limit $i commands -granularity 2
} -cleanup {
    interp delete $i
} -result {}
test interp-35.7 {interp limit syntax} -body {
    set i [interp create]
    interp limit $i commands -foobar
} -cleanup {
    interp delete $i
} -returnCodes error -result {bad option "-foobar": must be -command, -granularity, or -value}
test interp-35.8 {interp limit syntax} -body {
    set i [interp create]
    interp limit $i commands -granularity foobar
} -cleanup {
    interp delete $i
} -returnCodes error -result {expected integer but got "foobar"}
test interp-35.9 {interp limit syntax} -body {
    set i [interp create]
    interp limit $i commands -granularity 0
} -cleanup {
    interp delete $i
} -returnCodes error -result {granularity must be at least 1}
test interp-35.10 {interp limit syntax} -body {
    set i [interp create]
    interp limit $i commands -value foobar
} -cleanup {
    interp delete $i
} -returnCodes error -result {expected integer but got "foobar"}
test interp-35.11 {interp limit syntax} -body {
    set i [interp create]
    interp limit $i commands -value -1
} -cleanup {
    interp delete $i
} -returnCodes error -result {command limit value must be at least 0}
test interp-35.12 {interp limit syntax} -body {
    set i [interp create]
    set dict [interp limit $i time]
    set result {}
    foreach key [lsort [dict keys $dict]] {
	lappend result $key [dict get $dict $key]
    }
    set result
} -cleanup {
    interp delete $i
} -result {-command {} -granularity 10 -milliseconds {} -seconds {}}
test interp-35.13 {interp limit syntax} -body {
    set i [interp create]
    interp limit $i time -granularity
} -cleanup {
    interp delete $i
} -result 10
test interp-35.14 {interp limit syntax} -body {
    set i [interp create]
    interp limit $i time -granularity 2
} -cleanup {
    interp delete $i
} -result {}
test interp-35.15 {interp limit syntax} -body {
    set i [interp create]
    interp limit $i time -foobar
} -cleanup {
    interp delete $i
} -returnCodes error -result {bad option "-foobar": must be -command, -granularity, -milliseconds, or -seconds}
test interp-35.16 {interp limit syntax} -body {
    set i [interp create]
    interp limit $i time -granularity foobar
} -cleanup {
    interp delete $i
} -returnCodes error -result {expected integer but got "foobar"}
test interp-35.17 {interp limit syntax} -body {
    set i [interp create]
    interp limit $i time -granularity 0
} -cleanup {
    interp delete $i
} -returnCodes error -result {granularity must be at least 1}
test interp-35.18 {interp limit syntax} -body {
    set i [interp create]
    interp limit $i time -seconds foobar
} -cleanup {
    interp delete $i
} -returnCodes error -result {expected integer but got "foobar"}
test interp-35.19 {interp limit syntax} -body {
    set i [interp create]
    interp limit $i time -seconds -1
} -cleanup {
    interp delete $i
} -returnCodes error -result {seconds must be at least 0}
test interp-35.20 {interp limit syntax} -body {
    set i [interp create]
    interp limit $i time -millis foobar
} -cleanup {
    interp delete $i
} -returnCodes error -result {expected integer but got "foobar"}
test interp-35.21 {interp limit syntax} -body {
    set i [interp create]
    interp limit $i time -millis -1
} -cleanup {
    interp delete $i
} -returnCodes error -result {milliseconds must be at least 0}
test interp-35.22 {interp time limits normalize milliseconds} -body {
    set i [interp create]
    interp limit $i time -seconds 1 -millis 1500
    list [$i limit time -seconds] [$i limit time -millis]
} -cleanup {
    interp delete $i
} -result {2 500}
# Bug 3398794
test interp-35.23 {interp command limits can't touch current interp} -body {
    interp limit {} commands -value 10
} -returnCodes error -result {limits on current interpreter inaccessible}
test interp-35.24 {interp time limits can't touch current interp} -body {
    interp limit {} time -seconds 2
} -returnCodes error -result {limits on current interpreter inaccessible}

test interp-36.1 {interp bgerror syntax} -body {
    interp bgerror
} -returnCodes error -result {wrong # args: should be "interp bgerror path ?cmdPrefix?"}
test interp-36.2 {interp bgerror syntax} -body {
    interp bgerror x y z
} -returnCodes error -result {wrong # args: should be "interp bgerror path ?cmdPrefix?"}
test interp-36.3 {interp bgerror syntax} -setup {
    interp create child
} -body {
    child bgerror x y
} -cleanup {
    interp delete child
} -returnCodes error -result {wrong # args: should be "child bgerror ?cmdPrefix?"}
test interp-36.4 {ChildBgerror syntax} -setup {
    interp create child
} -body {
    child bgerror \{
} -cleanup {
    interp delete child
} -returnCodes error -result {cmdPrefix must be list of length >= 1}
test interp-36.5 {ChildBgerror syntax} -setup {
    interp create child
} -body {
    child bgerror {}
} -cleanup {
    interp delete child
} -returnCodes error -result {cmdPrefix must be list of length >= 1}
test interp-36.6 {ChildBgerror returns handler} -setup {
    interp create child
} -body {
    child bgerror {foo bar soom}
} -cleanup {
    interp delete child
} -result {foo bar soom}
test interp-36.7 {ChildBgerror sets error handler of child [1999035]} -setup {
    interp create child
    child alias handler handler
    child bgerror handler
    variable result {untouched}
    proc handler {args} {
        variable result
        set result [lindex $args 0]
    }
} -body {
    child eval {
        variable done {}
        after 0 error foo
        after 10 [list ::set [namespace which -variable done] {}]
        vwait [namespace which -variable done]
    }
    set result
} -cleanup {
    variable result {}
    unset -nocomplain result
    interp delete child
} -result foo

test interp-37.1 {safe interps and min() and max(): Bug 2895741} -setup {
    catch {interp delete a}
    interp create a
    set result {}
} -body {
    interp create {a b} -safe
    lappend result [interp eval a {expr min(5,2,3)*max(7,13,11)}]
    lappend result [interp eval {a b} {expr min(5,2,3)*max(7,13,11)}]
} -cleanup {
    unset -nocomplain result
    interp delete a
} -result {26 26}

test interp-38.1 {interp debug one-way switch} -setup {
    catch {interp delete a}
    interp create a
    interp debug a -frame 1
} -body {
    # TIP #3xx interp debug frame is a one-way switch
    interp debug a -frame 0
} -cleanup {
    interp delete a
} -result {1}
test interp-38.2 {interp debug env var} -setup {
    catch {interp delete a}
    set ::env(TCL_INTERP_DEBUG_FRAME) 1
    interp create a
} -body {
    interp debug a
} -cleanup {
    unset -nocomplain ::env(TCL_INTERP_DEBUG_FRAME)
    interp delete a
} -result {-frame 1}
test interp-38.3 {interp debug wrong args} -body {
    interp debug
} -returnCodes {
    error
} -result {wrong # args: should be "interp debug path ?-frame ?bool??"}
test interp-38.4 {interp debug basic setup} -constraints {!singleTestInterp} -body {
    interp debug {}
} -result {-frame 0}
test interp-38.5 {interp debug basic setup} -constraints {!singleTestInterp} -body {
    interp debug {} -f
} -result {0}
test interp-38.6 {interp debug basic setup} -body {
    interp debug -frames
} -returnCodes error -result {could not find interpreter "-frames"}
test interp-38.7 {interp debug basic setup} -body {
    interp debug {} -frames
} -returnCodes error -result {bad debug option "-frames": must be -frame}
test interp-38.8 {interp debug basic setup} -body {
    interp debug {} -frame 0 bogus
} -returnCodes {
    error
} -result {wrong # args: should be "interp debug path ?-frame ?bool??"}

# cleanup
unset -nocomplain hidden_cmds
foreach i [interp children] {
    interp delete $i
}
::tcltest::cleanupTests
return

# Local Variables:
# mode: tcl
# fill-column: 78
# End:<|MERGE_RESOLUTION|>--- conflicted
+++ resolved
@@ -33,11 +33,7 @@
 } -result {wrong # args: should be "interp cmd ?arg ...?"}
 test interp-1.2 {options for interp command} -returnCodes error -body {
     interp frobox
-<<<<<<< HEAD
-} -match glob -result {bad option "frobox": must be alias, aliases, bgerror, cancel, children, create, debug, delete, eval, exists, expose, hide, hidden, issafe, invokehidden, limit, marktrusted, recursionlimit, *share, target, or transfer}
-=======
 } -result {bad option "frobox": must be alias, aliases, bgerror, cancel, children, create, debug, delete, eval, exists, expose, hide, hidden, issafe, invokehidden, limit, marktrusted, recursionlimit, share, target, or transfer}
->>>>>>> 5617ab4f
 test interp-1.3 {options for interp command} {
     interp delete
 } ""
@@ -55,15 +51,6 @@
 } -result {wrong # args: should be "interp children ?path?"}
 test interp-1.7 {options for interp command} -returnCodes error -body {
     interp hello
-<<<<<<< HEAD
-} -match glob -result {bad option "hello": must be alias, aliases, bgerror, cancel, children, create, debug, delete, eval, exists, expose, hide, hidden, issafe, invokehidden, limit, marktrusted, recursionlimit, *share, target, or transfer}
-test interp-1.8 {options for interp command} -returnCodes error -body {
-    interp -froboz
-} -match glob -result {bad option "-froboz": must be alias, aliases, bgerror, cancel, children, create, debug, delete, eval, exists, expose, hide, hidden, issafe, invokehidden, limit, marktrusted, recursionlimit, *share, target, or transfer}
-test interp-1.9 {options for interp command} -returnCodes error -body {
-    interp -froboz -safe
-} -match glob -result {bad option "-froboz": must be alias, aliases, bgerror, cancel, children, create, debug, delete, eval, exists, expose, hide, hidden, issafe, invokehidden, limit, marktrusted, recursionlimit, *share, target, or transfer}
-=======
 } -result {bad option "hello": must be alias, aliases, bgerror, cancel, children, create, debug, delete, eval, exists, expose, hide, hidden, issafe, invokehidden, limit, marktrusted, recursionlimit, share, target, or transfer}
 test interp-1.8 {options for interp command} -returnCodes error -body {
     interp -froboz
@@ -71,7 +58,6 @@
 test interp-1.9 {options for interp command} -returnCodes error -body {
     interp -froboz -safe
 } -result {bad option "-froboz": must be alias, aliases, bgerror, cancel, children, create, debug, delete, eval, exists, expose, hide, hidden, issafe, invokehidden, limit, marktrusted, recursionlimit, share, target, or transfer}
->>>>>>> 5617ab4f
 test interp-1.10 {options for interp command} -returnCodes error -body {
     interp target
 } -result {wrong # args: should be "interp target path alias"}
