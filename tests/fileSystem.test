# This file tests the filesystem and vfs internals.
#
# This file contains a collection of tests for one or more of the Tcl built-in
# commands. Sourcing this file into Tcl runs the tests and generates output
# for errors. No output means no errors were found.
#
# Copyright (c) 2002 Vincent Darley.
#
# See the file "license.terms" for information on usage and redistribution of
# this file, and for a DISCLAIMER OF ALL WARRANTIES.

if {"::tcltest" ni [namespace children]} {
    package require tcltest 2.5
    namespace import -force ::tcltest::*
}

namespace eval ::tcl::test::fileSystem {
    namespace import ::tcltest::*

    catch {
	file delete -force link.file
	file delete -force dir.link
	file delete -force [file join dir.dir linkinside.file]
    }

testConstraint loaddll 0
catch {
    ::tcltest::loadTestedCommands
    package require -exact Tcltest [info patchlevel]
    set ::ddever [package require dde]
    set ::ddelib [lindex [package ifneeded dde $::ddever] 1]
    set ::regver  [package require registry]
    set ::reglib [lindex [package ifneeded registry $::regver] 1]
    testConstraint loaddll 1
}

# Test for commands defined in Tcltest executable
testConstraint testfilesystem  	    [llength [info commands ::testfilesystem]]
testConstraint testsetplatform 	    [llength [info commands ::testsetplatform]]
testConstraint testsimplefilesystem [llength [info commands ::testsimplefilesystem]]
# Some things fail under all Continuous Integration systems for subtle reasons
# such as CI often running with elevated privileges in a container.
testConstraint notInCIenv           [expr {![info exists ::env(CI)]}]

cd [tcltest::temporaryDirectory]
makeFile "test file" gorp.file
makeDirectory dir.dir
makeDirectory [file join dir.dir dirinside.dir]
makeFile "test file in directory" [file join dir.dir inside.file]

testConstraint unusedDrive 0
testConstraint moreThanOneDrive 0
apply {{} {
    # The variables 'drive' and 'drives' will be used below.
    variable drive {} drives {}
    if {[testConstraint win]} {
	set vols [string map [list :/ {}] [file volumes]]
	for {set i 0} {$i < 26} {incr i} {
	    set drive [format %c [expr {$i + 65}]]
	    if {$drive ni $vols} {
		testConstraint unusedDrive 1
		break
	    }
	}

	set dir [pwd]
	try {
	    foreach vol [file volumes] {
		if {![catch {cd $vol}]} {
		    lappend drives $vol
		}
	    }
	    testConstraint moreThanOneDrive [llength $drives]
	} finally {
	    cd $dir
	}
    }
} ::tcl::test::fileSystem}

proc testPathEqual {one two} {
    if {$one eq $two} {
	return "ok"
    }
    return "not equal: $one $two"
}

testConstraint hasLinks [expr {![catch {
    file link link.file gorp.file
    cd dir.dir
    file link \
	[file join linkinside.file] \
	[file join inside.file]
    cd ..
    file link dir.link dir.dir
    cd dir.dir
    file link [file join dirinside.link] \
	[file join dirinside.dir]
    cd ..
}]}]

if {[testConstraint testsetplatform]} {
    set platform [testgetplatform]
}

# ----------------------------------------------------------------------

test filesystem-1.0 {link normalisation} {hasLinks} {
   string equal [file normalize gorp.file] [file normalize link.file]
} {0}
test filesystem-1.1 {link normalisation} {hasLinks} {
   string equal [file normalize dir.dir] [file normalize dir.link]
} {0}
test filesystem-1.2 {link normalisation} {hasLinks unix} {
    testPathEqual [file normalize [file join gorp.file foo]] \
	[file normalize [file join link.file foo]]
} ok
test filesystem-1.3 {link normalisation} {hasLinks} {
    testPathEqual [file normalize [file join dir.dir foo]] \
	[file normalize [file join dir.link foo]]
} ok
test filesystem-1.4 {link normalisation} {hasLinks} {
    testPathEqual [file normalize [file join dir.dir inside.file]] \
	[file normalize [file join dir.link inside.file]]
} ok
test filesystem-1.5 {link normalisation} {hasLinks} {
    testPathEqual [file normalize [file join dir.dir linkinside.file]] \
	[file normalize [file join dir.dir linkinside.file]]
} ok
test filesystem-1.6 {link normalisation} {hasLinks} {
    string equal [file normalize [file join dir.dir linkinside.file]] \
	[file normalize [file join dir.link inside.file]]
} {0}
test filesystem-1.7 {link normalisation} {hasLinks unix} {
    testPathEqual [file normalize [file join dir.link linkinside.file foo]] \
	[file normalize [file join dir.dir inside.file foo]]
} ok
test filesystem-1.8 {link normalisation} {hasLinks} {
    string equal [file normalize [file join dir.dir linkinside.filefoo]] \
	[file normalize [file join dir.link inside.filefoo]]
} {0}
test filesystem-1.9 {link normalisation} -setup {
    file delete -force dir.link
} -constraints {unix hasLinks} -body {
    file link dir.link [file nativename dir.dir]
    testPathEqual [file normalize [file join dir.dir linkinside.file foo]] \
	[file normalize [file join dir.link inside.file foo]]
} -result ok
test filesystem-1.10 {link normalisation: double link} -constraints {
    unix hasLinks
} -body {
    file link dir2.link dir.link
    testPathEqual [file normalize [file join dir.dir linkinside.file foo]] \
	[file normalize [file join dir2.link inside.file foo]]
} -cleanup {
    file delete dir2.link
} -result ok 
makeDirectory dir2.file
test filesystem-1.11 {link normalisation: double link, back in tree} {unix hasLinks} {
    file link dir2.link dir.link
    file link [file join dir2.file dir2.link] [file join .. dir2.link]
    testPathEqual [file normalize [file join dir.dir linkinside.file foo]] \
	[file normalize [file join dir2.file dir2.link inside.file foo]]
} ok
test filesystem-1.12 {file new native path} {} {
    for {set i 0} {$i < 10} {incr i} {
	foreach f [lsort [glob -nocomplain -type l *]] {
	    catch {file readlink $f}
	}
    }
    # If we reach here we've succeeded. We used to crash above.
    expr 1
} {1}
test filesystem-1.13 {file normalisation} {win} {
    # This used to be broken
    file normalize C:/thislongnamedoesntexist
} {C:/thislongnamedoesntexist}
test filesystem-1.14 {file normalisation} {win} {
    # This used to be broken
    file normalize c:/
} {C:/}
test filesystem-1.15 {file normalisation} {win} {
    file normalize c:/../
} {C:/}
test filesystem-1.16 {file normalisation} {win} {
    file normalize c:/.
} {C:/}
test filesystem-1.17 {file normalisation} {win} {
    file normalize c:/..
} {C:/}
test filesystem-1.17.1 {file normalisation} {win} {
    file normalize c:\\..
} {C:/}
test filesystem-1.18 {file normalisation} {win} {
    file normalize c:/./
} {C:/}
test filesystem-1.19 {file normalisation} {win unusedDrive} {
    file normalize ${drive}:/./../../..
} "${drive}:/"
test filesystem-1.20 {file normalisation} {win} {
    file normalize //name/foo/../
} {//name/foo}
test filesystem-1.21 {file normalisation} {win} {
    file normalize C:///foo/./
} {C:/foo}
test filesystem-1.22 {file normalisation} {win} {
    file normalize //name/foo/.
} {//name/foo}
test filesystem-1.23 {file normalisation} {win} {
    file normalize c:/./foo
} {C:/foo}
test filesystem-1.24 {file normalisation} {win unusedDrive} {
    file normalize ${drive}:/./../../../a
} "${drive}:/a"
test filesystem-1.25 {file normalisation} {win unusedDrive} {
    file normalize ${drive}:/./.././../../a
} "${drive}:/a"
test filesystem-1.25.1 {file normalisation} {win unusedDrive} {
    file normalize ${drive}:/./.././..\\..\\a\\bb
} "${drive}:/a/bb"
test filesystem-1.26 {link normalisation: link and ..} -setup {
    file delete -force dir2.link
} -constraints {hasLinks} -body {
    set dir [file join dir2 foo bar]
    file mkdir $dir
    file link dir2.link [file join dir2 foo bar]
    testPathEqual [file normalize [file join dir2 foo x]] \
	    [file normalize [file join dir2.link .. x]]
} -result ok
test filesystem-1.27 {file normalisation: up and down with ..} {
    set dir [file join dir2 foo bar]
    file mkdir $dir
    set dir2 [file join dir2 .. dir2 foo .. foo bar]
    list [testPathEqual [file normalize $dir] [file normalize $dir2]] \
	[file exists $dir] [file exists $dir2]
} {ok 1 1}
test filesystem-1.28 {link normalisation: link with .. and ..} -setup {
    file delete -force dir2.link
} -constraints {hasLinks} -body {
    set dir [file join dir2 foo bar]
    file mkdir $dir
    set to [file join dir2 .. dir2 foo .. foo bar]
    file link dir2.link $to
    testPathEqual [file normalize [file join dir2 foo x]] \
	    [file normalize [file join dir2.link .. x]]
} -result ok
test filesystem-1.29 {link normalisation: link with ..} -setup {
    file delete -force dir2.link
} -constraints {hasLinks} -body {
    set dir [file join dir2 foo bar]
    file mkdir $dir
    set to [file join dir2 .. dir2 foo .. foo bar]
    file link dir2.link $to
    set res [file normalize [file join dir2.link x yyy z]]
    if {[string match *..* $res]} {
	return "$res must not contain '..'"
    }
    return "ok"
} -result {ok}
test filesystem-1.29.1 {link normalisation with two consecutive links} {hasLinks} {
    testPathEqual [file normalize [file join dir.link dirinside.link abc]] \
	[file normalize [file join dir.dir dirinside.dir abc]]
} ok
file delete -force dir2.file
file delete -force dir2.link
file delete -force link.file dir.link
file delete -force dir2
file delete -force [file join dir.dir dirinside.link]
removeFile [file join dir.dir inside.file]
removeDirectory [file join dir.dir dirinside.dir]
removeDirectory dir.dir
test filesystem-1.30 {normalisation of nonexistent user} -body {
    file normalize ~noonewiththisname
} -returnCodes error -result {user "noonewiththisname" doesn't exist}
test filesystem-1.30.1 {normalisation of existing user} -body {
    catch {file normalize ~$::tcl_platform(user)}
} -result {0}
test filesystem-1.30.2 {normalisation of nonexistent user specified as user@domain} -body {
    file normalize ~nonexistentuser@nonexistentdomain
} -returnCodes error -result {user "nonexistentuser@nonexistentdomain" doesn't exist}
test filesystem-1.31 {link normalisation: link near filesystem root} {testsetplatform} {
    testsetplatform unix
    file normalize /foo/../bar
} {/bar}
test filesystem-1.32 {link normalisation: link near filesystem root} {testsetplatform} {
    testsetplatform unix
    file normalize /../bar
} {/bar}
test filesystem-1.33 {link normalisation: link near filesystem root} {testsetplatform} {
    testsetplatform windows
    set res [file normalize C:/../bar]
    if {[testConstraint unix]} {
	# Some unices go further in normalizing this -- not really a problem
	# since this is a Windows test.
	regexp {C:/bar$} $res res
    }
    set res
} {C:/bar}
if {[testConstraint testsetplatform]} {
    testsetplatform $platform
}
test filesystem-1.34 {file normalisation with '/./'} -body {
    file normalize /foo/bar/anc/./.tml
} -match regexp -result {^(?:(?!/\./).)*$}
test filesystem-1.35a {file normalisation with '/./'} -body {
    file normalize /ffo/bar/anc/./foo/.tml
} -match regexp -result {^(?:(?!/\./).)*$}
test filesystem-1.35b {file normalisation with '/./'} {
    llength [regexp -all foo [file normalize /ffo/bar/anc/./foo/.tml]]
} 1
test filesystem-1.36a {file normalisation with '/./'} -body {
    file normalize /foo/bar/anc/././asdasd/.tml
} -match regexp -result {^(?:(?!/\./).)*$}
test filesystem-1.36b {file normalisation with '/./'} {
    llength [regexp -all asdasd [file normalize /foo/bar/anc/././asdasd/.tml]]
} 1
test filesystem-1.37 {file normalisation with '/./'} -body {
    set fname "/abc/./def/./ghi/./asda/.././.././asd/x/../../../../....."
    file norm $fname
} -match regexp -result {^(?:[^/]|/(?:[^/]|$))+$}
test filesystem-1.38 {file normalisation with volume relative} -setup {
    set dir [pwd]
} -constraints {win moreThanOneDrive notInCIenv} -body {
    set path "[string range [lindex $drives 0] 0 1]foo"
    cd [lindex $drives 1]
    file norm $path
} -cleanup {
    cd $dir
} -result "[lindex $drives 0]foo"
test filesystem-1.39 {file normalisation with volume relative} -setup {
    set old [pwd]
} -constraints {win} -body {
    set drv C:/
    cd [lindex [glob -type d -dir $drv *] 0]
    file norm [string range $drv 0 1]
} -cleanup {
    cd $old
} -match regexp -result {.*[^/]}
test filesystem-1.40 {file normalisation with repeated separators} {
    testPathEqual [file norm foo////bar] [file norm foo/bar]
} ok
test filesystem-1.41 {file normalisation with repeated separators} {win} {
    testPathEqual [file norm foo\\\\\\bar] [file norm foo/bar]
} ok
test filesystem-1.42 {file normalisation .. beyond root (Bug 1379287)} {
    testPathEqual [file norm /xxx/..] [file norm /]
} ok
test filesystem-1.42.1 {file normalisation .. beyond root (Bug 1379287)} {
    testPathEqual [file norm /xxx/../] [file norm /]
} ok
test filesystem-1.43 {file normalisation .. beyond root (Bug 1379287)} {
    testPathEqual [file norm /xxx/foo/../..] [file norm /]
} ok
test filesystem-1.43.1 {file normalisation .. beyond root (Bug 1379287)} {
    testPathEqual [file norm /xxx/foo/../../] [file norm /]
} ok
test filesystem-1.44 {file normalisation .. beyond root (Bug 1379287)} {
    testPathEqual [file norm /xxx/foo/../../bar] [file norm /bar]
} ok
test filesystem-1.45 {file normalisation .. beyond root (Bug 1379287)} {
    testPathEqual [file norm /xxx/../../bar] [file norm /bar]
} ok
test filesystem-1.46 {file normalisation .. beyond root (Bug 1379287)} {
    testPathEqual [file norm /xxx/../bar] [file norm /bar]
} ok
test filesystem-1.47 {file normalisation .. beyond root (Bug 1379287)} {
    testPathEqual [file norm /..] [file norm /]
} ok
test filesystem-1.48 {file normalisation .. beyond root (Bug 1379287)} {
    testPathEqual [file norm /../] [file norm /]
} ok
test filesystem-1.49 {file normalisation .. beyond root (Bug 1379287)} {
    testPathEqual [file norm /.] [file norm /]
} ok
test filesystem-1.50 {file normalisation .. beyond root (Bug 1379287)} {
    testPathEqual [file norm /./] [file norm /]
} ok
test filesystem-1.51 {file normalisation .. beyond root (Bug 1379287)} {
    testPathEqual [file norm /../..] [file norm /]
} ok
test filesystem-1.51.1 {file normalisation .. beyond root (Bug 1379287)} {
    testPathEqual [file norm /../../] [file norm /]
} ok
test filesystem-1.52 {bug f9f390d0fa: file join where strep is not canonical} -constraints unix -body {
    set x //foo
    file normalize $x
    file join $x bar
} -result /foo/bar
test filesystem-1.52.1 {bug f9f390d0fa: file join where strep is not canonical} -body {
    set x //foo
    file normalize $x
    file join $x
} -result /foo
test filesystem-1.53 {[Bug 3559678] - normalize when tail is empty} {
  string match */ [file normalize [lindex [glob -dir [pwd] {{}}] 0]]
} 0
test filesystem-1.54 {[Bug ce3a211dcb] - normalize when tail is empty} -setup {
    set save [pwd]
    cd [set home [makeDirectory ce3a211dcb]]
    makeDirectory A $home
    cd [lindex [glob */] 0]
} -body {
    string match */A [pwd]
} -cleanup {
    cd $home
    removeDirectory A $home
    cd $save
    removeDirectory ce3a211dcb
} -result 1

test filesystem-2.0 {new native path} {unix} {
   foreach f [lsort [glob -nocomplain /usr/bin/c*]] {
       catch {file readlink $f}
   }
   # If we reach here we've succeeded. We used to crash above.
   return ok
} ok

# Make sure the testfilesystem hasn't been registered.
if {[testConstraint testfilesystem]} {
  proc resetfs {} {
    while {![catch {testfilesystem 0}]} {}
  }
}

test filesystem-3.1 {Tcl_FSRegister & Tcl_FSUnregister} testfilesystem {
    set result {}
    lappend result [testfilesystem 1]
    lappend result [testfilesystem 0]
    lappend result [catch {testfilesystem 0} msg] $msg
} {registered unregistered 1 failed}
test filesystem-3.3 {Tcl_FSRegister} testfilesystem {
    testfilesystem 1
    testfilesystem 1
    testfilesystem 0
    testfilesystem 0
} {unregistered}
test filesystem-3.4 {Tcl_FSRegister} -constraints testfilesystem -body {
    testfilesystem 1
    file system bar
} -cleanup {
    testfilesystem 0
} -result {reporting}
test filesystem-3.5 {Tcl_FSUnregister} testfilesystem {
    resetfs
    lindex [file system bar] 0
} {native}

test filesystem-4.0 {testfilesystem} -constraints testfilesystem -body {
    testfilesystem 1
    set filesystemReport {}
    file exists foo
    testfilesystem 0
    return $filesystemReport
} -match glob -result {*{access foo}}
test filesystem-4.1 {testfilesystem} -constraints testfilesystem -body {
    testfilesystem 1
    set filesystemReport {}
    catch {file stat foo bar}
    testfilesystem 0
    return $filesystemReport
} -match glob -result {*{stat foo}}
test filesystem-4.2 {testfilesystem} -constraints testfilesystem -body {
    testfilesystem 1
    set filesystemReport {}
    catch {file lstat foo bar}
    testfilesystem 0
    return $filesystemReport
} -match glob -result {*{lstat foo}}
test filesystem-4.3 {testfilesystem} -constraints testfilesystem -body {
    testfilesystem 1
    set filesystemReport {}
    catch {glob *}
    testfilesystem 0
    return $filesystemReport
} -match glob -result {*{matchindirectory *}*}

test filesystem-5.1 {cache and ~} -constraints testfilesystem -setup {
    set orig $::env(HOME)
} -body {
    set ::env(HOME) /foo/bar/blah
    set testdir ~
    set res1 "Parent of ~ (/foo/bar/blah) is [file dirname $testdir]"
    set ::env(HOME) /a/b/c
    set res2 "Parent of ~ (/a/b/c) is [file dirname $testdir]"
    list $res1 $res2
} -cleanup {
    set ::env(HOME) $orig
} -match regexp -result {{Parent of ~ \(/foo/bar/blah\) is ([a-zA-Z]:)?(/cygwin)?(/foo/bar|foo:bar)} {Parent of ~ \(/a/b/c\) is ([a-zA-Z]:)?(/cygwin)?(/a/b|a:b)}}

test filesystem-6.1 {empty file name} -returnCodes error -body {
    open ""
} -result {couldn't open "": no such file or directory}
test filesystem-6.2 {empty file name} -returnCodes error -body {
    file stat "" arr
} -result {could not read "": no such file or directory}
test filesystem-6.3 {empty file name} -returnCodes error -body {
    file atime ""
} -result {could not read "": no such file or directory}
test filesystem-6.4 {empty file name} -returnCodes error -body {
    file attributes ""
} -result {could not read "": no such file or directory}
test filesystem-6.5 {empty file name} -returnCodes error -body {
    file copy "" ""
} -result {error copying "": no such file or directory}
test filesystem-6.6 {empty file name} {file delete ""} {}
test filesystem-6.7 {empty file name} {file dirname ""} .
test filesystem-6.8 {empty file name} {file executable ""} 0
test filesystem-6.9 {empty file name} {file exists ""} 0
test filesystem-6.10 {empty file name} {file extension ""} {}
test filesystem-6.11 {empty file name} {file isdirectory ""} 0
test filesystem-6.12 {empty file name} {file isfile ""} 0
test filesystem-6.13 {empty file name} {file join ""} {}
test filesystem-6.14 {empty file name} -returnCodes error -body {
    file link ""
} -result {could not read link "": no such file or directory}
test filesystem-6.15 {empty file name} -returnCodes error -body {
    file lstat "" arr
} -result {could not read "": no such file or directory}
test filesystem-6.16 {empty file name} -returnCodes error -body {
    file mtime ""
} -result {could not read "": no such file or directory}
test filesystem-6.17 {empty file name} -returnCodes error -body {
    file mtime "" 0
} -result {could not read "": no such file or directory}
test filesystem-6.18 {empty file name} -returnCodes error -body {
    file mkdir ""
} -result {can't create directory "": no such file or directory}
test filesystem-6.19 {empty file name} {file nativename ""} {}
test filesystem-6.20 {empty file name} {file normalize ""} {}
test filesystem-6.21 {empty file name} {file owned ""} 0
test filesystem-6.22 {empty file name} {file pathtype ""} relative
test filesystem-6.23 {empty file name} {file readable ""} 0
test filesystem-6.24 {empty file name} -returnCodes error -body {
    file readlink ""
} -result {could not read link "": no such file or directory}
test filesystem-6.25 {empty file name} -returnCodes error -body {
    file rename "" ""
} -result {error renaming "": no such file or directory}
test filesystem-6.26 {empty file name} {file rootname ""} {}
test filesystem-6.27 {empty file name} -returnCodes error -body {
    file separator ""
} -result {unrecognised path}
test filesystem-6.28 {empty file name} -returnCodes error -body {
    file size ""
} -result {could not read "": no such file or directory}
test filesystem-6.29 {empty file name} {file split ""} {}
test filesystem-6.30 {empty file name} -returnCodes error -body {
    file system ""
} -result {unrecognised path}
test filesystem-6.31 {empty file name} {file tail ""} {}
test filesystem-6.32 {empty file name} -returnCodes error -body {
    file type ""
} -result {could not read "": no such file or directory}
test filesystem-6.33 {empty file name} {file writable ""} 0
test filesystem-6.34 {file name with (invalid) nul character} {
    list [catch "open foo\x00" msg] $msg
} [list 1 "couldn't open \"foo\x00\": filename is invalid on this platform"]

# Make sure the testfilesystem hasn't been registered.
if {[testConstraint testfilesystem]} {
    while {![catch {testfilesystem 0}]} {}
}

test filesystem-7.1.1 {load from vfs} -setup {
    set dir [pwd]
} -constraints {win testsimplefilesystem loaddll} -body {
    # This may cause a crash on exit
    cd [file dirname $::ddelib]
    testsimplefilesystem 1
    # This loads dde via a complex copy-to-temp operation
<<<<<<< HEAD
    load simplefs:/[file tail $::ddelib] dde
=======
    load simplefs:/$dde Dde
>>>>>>> d9d44d33
    testsimplefilesystem 0
    return ok
    # The real result of this test is what happens when Tcl exits.
} -cleanup {
    cd $dir
} -result ok
test filesystem-7.1.2 {load from vfs, and then unload again} -setup {
    set dir [pwd]
} -constraints {win testsimplefilesystem loaddll} -body {
    # This may cause a crash on exit
    cd [file dirname $::reglib]
    testsimplefilesystem 1
    # This loads reg via a complex copy-to-temp operation
    load simplefs:/[file tail $::reglib] Registry
    unload simplefs:/[file tail $::reglib]
    testsimplefilesystem 0
    return ok
    # The real result of this test is what happens when Tcl exits.
} -cleanup {
    cd $dir
} -result ok
test filesystem-7.2 {cross-filesystem copy from vfs maintains mtime} -setup {
    set dir [pwd]
    cd [tcltest::temporaryDirectory]
} -constraints testsimplefilesystem -body {
    # We created this file several tests ago.
    set origtime [file mtime gorp.file]
    set res [file exists gorp.file]
    testsimplefilesystem 1
    file delete -force theCopy
    file copy simplefs:/gorp.file theCopy
    testsimplefilesystem 0
    set newtime [file mtime theCopy]
    lappend res [expr {$origtime == $newtime ? 1 : "$origtime != $newtime"}]
} -cleanup {
    catch {file delete theCopy}
    cd $dir
} -result {1 1}
test filesystem-7.3 {glob in simplefs} -setup {
    set dir [pwd]
    cd [tcltest::temporaryDirectory]
} -constraints testsimplefilesystem -body {
    file mkdir simpledir
    close [open [file join simpledir simplefile] w]
    testsimplefilesystem 1
    glob -nocomplain -dir simplefs:/simpledir *
} -cleanup {
    catch {testsimplefilesystem 0}
    file delete -force simpledir
    cd $dir
} -result {simplefs:/simpledir/simplefile}
test filesystem-7.3.1 {glob in simplefs: no path/dir} -setup {
    set dir [pwd]
    cd [tcltest::temporaryDirectory]
} -constraints testsimplefilesystem -body {
    file mkdir simpledir
    close [open [file join simpledir simplefile] w]
    testsimplefilesystem 1
    set res [glob -nocomplain simplefs:/simpledir/*]
    lappend res {*}[glob -nocomplain simplefs:/simpledir]
} -cleanup {
    catch {testsimplefilesystem 0}
    file delete -force simpledir
    cd $dir
} -result {simplefs:/simpledir/simplefile simplefs:/simpledir}
test filesystem-7.3.2 {glob in simplefs: no path/dir, no subdirectory} -setup {
    set dir [pwd]
    cd [tcltest::temporaryDirectory]
} -constraints testsimplefilesystem -body {
    file mkdir simpledir
    close [open [file join simpledir simplefile] w]
    testsimplefilesystem 1
    glob -nocomplain simplefs:/s*
} -cleanup {
    catch {testsimplefilesystem 0}
    file delete -force simpledir
    cd $dir
} -match glob -result ?*
test filesystem-7.3.3 {glob in simplefs: pattern is a volume} -setup {
    set dir [pwd]
    cd [tcltest::temporaryDirectory]
} -constraints testsimplefilesystem -body {
    file mkdir simpledir
    close [open [file join simpledir simplefile] w]
    testsimplefilesystem 1
    glob -nocomplain simplefs:/*
} -cleanup {
    testsimplefilesystem 0
    file delete -force simpledir
    cd $dir
} -match glob -result ?*
test filesystem-7.4 {cross-filesystem file copy with -force} -setup {
    set dir [pwd]
    cd [tcltest::temporaryDirectory]
    set fout [open [file join simplefile] w]
    puts -nonewline $fout "1234567890"
    close $fout
    testsimplefilesystem 1
} -constraints testsimplefilesystem -body {
    # First copy should succeed
    set res [catch {file copy simplefs:/simplefile file2} err]
    lappend res $err
    # Second copy should fail (no -force)
    lappend res [catch {file copy simplefs:/simplefile file2} err]
    lappend res $err
    # Third copy should succeed (-force)
    lappend res [catch {file copy -force simplefs:/simplefile file2} err]
    lappend res $err
    lappend res [file exists file2]
} -cleanup {
    catch {testsimplefilesystem 0}
    file delete -force simplefile
    file delete -force file2
    cd $dir
} -result {0 {} 1 {error copying "simplefs:/simplefile" to "file2": file already exists} 0 {} 1}
test filesystem-7.5 {cross-filesystem file copy with -force} -setup {
    set dir [pwd]
    cd [tcltest::temporaryDirectory]
    set fout [open [file join simplefile] w]
    puts -nonewline $fout "1234567890"
    close $fout
    testsimplefilesystem 1
} -constraints {testsimplefilesystem unix} -body {
    # First copy should succeed
    set res [catch {file copy simplefs:/simplefile file2} err]
    lappend res $err
    file attributes file2 -permissions 0000
    # Second copy should fail (no -force)
    lappend res [catch {file copy simplefs:/simplefile file2} err]
    lappend res $err
    # Third copy should succeed (-force)
    lappend res [catch {file copy -force simplefs:/simplefile file2} err]
    lappend res $err
    lappend res [file exists file2]
} -cleanup {
    testsimplefilesystem 0
    file delete -force simplefile
    file delete -force file2
    cd $dir
} -result {0 {} 1 {error copying "simplefs:/simplefile" to "file2": file already exists} 0 {} 1}
test filesystem-7.6 {cross-filesystem dir copy with -force} -setup {
    set dir [pwd]
    cd [tcltest::temporaryDirectory]
    file delete -force simpledir
    file mkdir simpledir
    file mkdir dir2
    set fout [open [file join simpledir simplefile] w]
    puts -nonewline $fout "1234567890"
    close $fout
    testsimplefilesystem 1
} -constraints testsimplefilesystem -body {
    # First copy should succeed
    set res [catch {file copy simplefs:/simpledir dir2} err]
    lappend res $err
    # Second copy should fail (no -force)
    lappend res [catch {file copy simplefs:/simpledir dir2} err]
    lappend res $err
    # Third copy should succeed (-force)
    lappend res [catch {file copy -force simplefs:/simpledir dir2} err]
    lappend res $err
    lappend res [file exists [file join dir2 simpledir]] \
	    [file exists [file join dir2 simpledir simplefile]]
} -cleanup {
    testsimplefilesystem 0
    file delete -force simpledir
    file delete -force dir2
    cd $dir
} -result {0 {} 1 {error copying "simplefs:/simpledir" to "dir2/simpledir": file already exists} 0 {} 1 1}
test filesystem-7.7 {cross-filesystem dir copy with -force} -setup {
    set dir [pwd]
    cd [tcltest::temporaryDirectory]
    file delete -force simpledir
    file mkdir simpledir
    file mkdir dir2
    set fout [open [file join simpledir simplefile] w]
    puts -nonewline $fout "1234567890"
    close $fout
    testsimplefilesystem 1
} -constraints {testsimplefilesystem unix} -body {
    # First copy should succeed
    set res [catch {file copy simplefs:/simpledir dir2} err]
    lappend res $err
    # Second copy should fail (no -force)
    lappend res [catch {file copy simplefs:/simpledir dir2} err]
    lappend res $err
    # Third copy should succeed (-force)
    # I've noticed on some Unices that this only succeeds intermittently (some
    # runs work, some fail). This needs examining further.
    lappend res [catch {file copy -force simplefs:/simpledir dir2} err]
    lappend res $err
    lappend res [file exists [file join dir2 simpledir]] \
	    [file exists [file join dir2 simpledir simplefile]]
} -cleanup {
    testsimplefilesystem 0
    file delete -force simpledir
    file delete -force dir2
    cd $dir
} -result {0 {} 1 {error copying "simplefs:/simpledir" to "dir2/simpledir": file already exists} 0 {} 1 1}
removeFile gorp.file
test filesystem-7.8 {vfs cd} -setup {
    set dir [pwd]
    cd [tcltest::temporaryDirectory]
    file delete -force simpledir
    file mkdir simpledir
    testsimplefilesystem 1
} -constraints testsimplefilesystem -body {
    # This can variously cause an infinite loop or simply have no effect at
    # all (before certain bugs were fixed, of course).
    cd simplefs:/simpledir
    pwd
} -cleanup {
    cd [tcltest::temporaryDirectory]
    testsimplefilesystem 0
    file delete -force simpledir
    cd $dir
} -result {simplefs:/simpledir}

test filesystem-8.1 {relative path objects and caching of pwd} -setup {
    set dir [pwd]
    cd [tcltest::temporaryDirectory]
} -body {
    makeDirectory abc
    makeDirectory def
    makeFile "contents" [file join abc foo]
    cd abc
    set f "foo"
    set res {}
    lappend res [file exists $f]
    lappend res [file exists $f]
    cd ..
    cd def
    # If we haven't cleared the object's cwd cache, Tcl will think it still
    # exists.
    lappend res [file exists $f]
    lappend res [file exists $f]
} -cleanup {
    removeFile [file join abc foo]
    removeDirectory abc
    removeDirectory def
    cd $dir
} -result {1 1 0 0}
test filesystem-8.2 {relative path objects and use of pwd} -setup {
    set origdir [pwd]
    cd [tcltest::temporaryDirectory]
} -body {
    set dir "abc"
    makeDirectory $dir
    makeFile "contents" [file join abc foo]
    cd $dir
    file exists [lindex [glob *] 0]
} -cleanup {
    cd [tcltest::temporaryDirectory]
    removeFile [file join abc foo]
    removeDirectory abc
    cd $origdir
} -result 1
test filesystem-8.3 {path objects and empty string} {
    set anchor ""
    set dst foo
    set res $dst
    set yyy [file split $anchor]
    set dst [file join  $anchor $dst]
    lappend res $dst $yyy
} {foo foo {}}

proc TestFind1 {d f} {
    set r1 [file exists [file join $d $f]]
    lappend res "[file join $d $f] found: $r1"
    lappend res "is dir a dir? [file isdirectory $d]"
    set r2 [file exists [file join $d $f]]
    lappend res "[file join $d $f] found: $r2"
    return $res
}
proc TestFind2 {d f} {
    set r1 [file exists [file join $d $f]]
    lappend res "[file join $d $f] found: $r1"
    lappend res "is dir a dir? [file isdirectory [file join $d]]"
    set r2 [file exists [file join $d $f]]
    lappend res "[file join $d $f] found: $r2"
    return $res
}

test filesystem-9.1 {path objects and join and object rep} -setup {
    set origdir [pwd]
    cd [tcltest::temporaryDirectory]
} -body {
    file mkdir [file join a b c]
    TestFind1 a [file join b . c]
} -cleanup {
    file delete -force a
    cd $origdir
} -result {{a/b/./c found: 1} {is dir a dir? 1} {a/b/./c found: 1}}
test filesystem-9.2 {path objects and join and object rep} -setup {
    set origdir [pwd]
    cd [tcltest::temporaryDirectory]
} -body {
    file mkdir [file join a b c]
    TestFind2 a [file join b . c]
} -cleanup {
    file delete -force a
    cd $origdir
} -result {{a/b/./c found: 1} {is dir a dir? 1} {a/b/./c found: 1}}
test filesystem-9.2.1 {path objects and join and object rep} -setup {
    set origdir [pwd]
    cd [tcltest::temporaryDirectory]
} -body {
    file mkdir [file join a b c]
    TestFind2 a [file join b .]
} -cleanup {
    file delete -force a
    cd $origdir
} -result {{a/b/. found: 1} {is dir a dir? 1} {a/b/. found: 1}}
test filesystem-9.3 {path objects and join and object rep} -setup {
    set origdir [pwd]
    cd [tcltest::temporaryDirectory]
} -body {
    file mkdir [file join a b c]
    TestFind1 a [file join b .. b c]
} -cleanup {
    file delete -force a
    cd $origdir
} -result {{a/b/../b/c found: 1} {is dir a dir? 1} {a/b/../b/c found: 1}}
test filesystem-9.4 {path objects and join and object rep} -setup {
    set origdir [pwd]
    cd [tcltest::temporaryDirectory]
} -body {
    file mkdir [file join a b c]
    TestFind2 a [file join b .. b c]
} -cleanup {
    file delete -force a
    cd $origdir
} -result {{a/b/../b/c found: 1} {is dir a dir? 1} {a/b/../b/c found: 1}}
test filesystem-9.5 {path objects and file tail and object rep} -setup {
    set origdir [pwd]
    cd [tcltest::temporaryDirectory]
} -body {
    file mkdir dgp
    close [open dgp/test w]
    foreach relative [glob -nocomplain [file join * test]] {
	set absolute [file join [pwd] $relative]
	set res [list [file tail $absolute] "test"]
    }
    return $res
} -cleanup {
    file delete -force dgp 
    cd $origdir
} -result {test test}
test filesystem-9.6 {path objects and file tail and object rep} win {
    set res {}
    set p "C:\\toto"
    lappend res [file join $p toto]
    file isdirectory $p
    lappend res [file join $p toto]
} {C:/toto/toto C:/toto/toto}
test filesystem-9.7 {path objects and glob and file tail and tilde} -setup {
    set res {}
    set origdir [pwd]
    cd [tcltest::temporaryDirectory]
} -body {
    file mkdir tilde
    close [open tilde/~testNotExist w]
    cd tilde
    set file [lindex [glob *test*] 0]
    lappend res [file exists $file] [catch {file tail $file} r] $r
    lappend res $file
    lappend res [file exists $file] [catch {file tail $file} r] $r
    lappend res [catch {file tail $file} r] $r
} -cleanup {
    cd [tcltest::temporaryDirectory]
    file delete -force tilde
    cd $origdir
} -result {0 1 {user "testNotExist" doesn't exist} ~testNotExist 0 1 {user "testNotExist" doesn't exist} 1 {user "testNotExist" doesn't exist}}
test filesystem-9.8 {path objects and glob and file tail and tilde} -setup {
    set res {}
    set origdir [pwd]
    cd [tcltest::temporaryDirectory]
} -body {
    file mkdir tilde
    close [open tilde/~testNotExist w]
    cd tilde
    set file1 [lindex [glob *test*] 0]
    set file2 "~testNotExist"
    lappend res $file1 $file2
    lappend res [catch {file tail $file1} r] $r
    lappend res [catch {file tail $file2} r] $r
} -cleanup {
    cd [tcltest::temporaryDirectory]
    file delete -force tilde
    cd $origdir
} -result {~testNotExist ~testNotExist 1 {user "testNotExist" doesn't exist} 1 {user "testNotExist" doesn't exist}}
test filesystem-9.9 {path objects and glob and file tail and tilde} -setup {
    set res {}
    set origdir [pwd]
    cd [tcltest::temporaryDirectory]
} -body {
    file mkdir tilde
    close [open tilde/~testNotExist w]
    cd tilde
    set file1 [lindex [glob *test*] 0]
    set file2 "~testNotExist"
    lappend res [catch {file exists $file1} r] $r
    lappend res [catch {file exists $file2} r] $r
    lappend res [string equal $file1 $file2]
} -cleanup {
    cd [tcltest::temporaryDirectory]
    file delete -force tilde
    cd $origdir
} -result {0 0 0 0 1}

# ----------------------------------------------------------------------

test filesystem-10.1 {Bug 3414754} {
    string match */ [file join [pwd] foo/]
} 0

cleanupTests
unset -nocomplain drive drives
}
namespace delete ::tcl::test::fileSystem
return

# Local Variables:
# mode: tcl
# End:<|MERGE_RESOLUTION|>--- conflicted
+++ resolved
@@ -569,11 +569,7 @@
     cd [file dirname $::ddelib]
     testsimplefilesystem 1
     # This loads dde via a complex copy-to-temp operation
-<<<<<<< HEAD
-    load simplefs:/[file tail $::ddelib] dde
-=======
-    load simplefs:/$dde Dde
->>>>>>> d9d44d33
+    load simplefs:/[file tail $::ddelib] Dde
     testsimplefilesystem 0
     return ok
     # The real result of this test is what happens when Tcl exits.
