# -*- tcl -*-
# Functionality covered: operation of all IO commands, and all procedures
# defined in generic/tclIO.c.
#
# This file contains a collection of tests for one or more of the Tcl built-in
# commands. Sourcing this file into Tcl runs the tests and generates output
# for errors. No output means no errors were found.
#
# Copyright © 1991-1994 The Regents of the University of California.
# Copyright © 1994-1997 Sun Microsystems, Inc.
# Copyright © 1998-1999 Scriptics Corporation.
#
# See the file "license.terms" for information on usage and redistribution of
# this file, and for a DISCLAIMER OF ALL WARRANTIES.

if {"::tcltest" ni [namespace children]} {
    package require tcltest 2.5
    namespace import -force ::tcltest::*
}

namespace eval ::tcl::test::io {

    if {"::tcltest" ni [namespace children]} {
	package require tcltest 2.5
	namespace import -force ::tcltest::*
    }

    variable umaskValue
    variable path
    variable f
    variable i
    variable n
    variable v
    variable msg
    variable expected

    catch {
	::tcltest::loadTestedCommands
	package require -exact tcl::test [info patchlevel]
	set ::tcltestlib [info loaded {} Tcltest]
    }
    source [file join [file dirname [info script]] tcltests.tcl]

    testConstraint testbytestring   [llength [info commands testbytestring]]
    testConstraint testchannel      [llength [info commands testchannel]]
    testConstraint testfevent       [llength [info commands testfevent]]
    testConstraint testchannelevent [llength [info commands testchannelevent]]
    testConstraint testmainthread   [llength [info commands testmainthread]]
    testConstraint testservicemode  [llength [info commands testservicemode]]
    testConstraint notWinCI       [expr {
	$::tcl_platform(platform) ne "windows" || ![info exists ::env(CI)]}]
    testConstraint notOSX [expr {$::tcl_platform(os) ne "Darwin"}]
    # File permissions broken on wsl without some "exotic" wsl configuration
    testConstraint notWsl [expr {[llength [array names ::env *WSL*]] == 0}]
    testConstraint specialfiles  [expr {[file exists /dev/zero] || [file exists NUL]}]

    # You need a *very* special environment to do some tests.  In particular,
    # many file systems do not support large-files...
    testConstraint largefileSupport [expr {$::tcl_platform(os) ne "Darwin"}]

    # some tests can only be run is umask is 2 if "umask" cannot be run, the
    # tests will be skipped.
    set umaskValue 0
    testConstraint umask [expr {![catch {set umaskValue [scan [exec /bin/sh -c umask] %o]}]}]

    testConstraint makeFileInHome [expr {![file exists $::env(HOME)/_test_] && [file writable $::env(HOME)]}]

    # set up a long data file for some of the following tests

    set path(longfile) [makeFile {} longfile]
    set f [open $path(longfile) w]
    chan configure $f -eofchar {} -translation lf
    for { set i 0 } { $i < 100 } { incr i} {
	chan puts $f "#123456789abcdef0123456789abcdef0123456789abcdef0123456789abcdef0123456789abcdef
\#123456789abcdef01
\#"
    }
    chan close $f

    set path(cat) [makeFile {
	set f stdin
	if {$argv != ""} {
	    set f [open [lindex $argv 0]]
	}
	chan configure $f -encoding binary -translation lf -blocking 0 -eofchar \x1A
	chan configure stdout -encoding binary -translation lf -buffering none
	chan event $f readable "foo $f"
	proc foo {f} {
	    set x [chan read $f]
	    catch {chan puts -nonewline $x}
	    if {[chan eof $f]} {
		chan close $f
		exit 0
	    }
	}
	vwait forever
    } cat]

    set thisScript [file join [pwd] [info script]]

    proc contents {file} {
	set f [open $file]
	chan configure $f -translation binary
	set a [chan read $f]
	chan close $f
	return $a
    }

    # Wrapper round butt-ugly pipe syntax
    proc openpipe {{mode r+} args} {
	open "|[list [interpreter] {*}$args]" $mode
    }

test chan-io-1.5 {Tcl_WriteChars: CheckChannelErrors} {emptyTest} {
    # no test, need to cause an async error.
} {}
set path(test1) [makeFile {} test1]
test chan-io-1.6 {Tcl_WriteChars: WriteBytes} {
    set f [open $path(test1) w]
    chan configure $f -encoding binary
    chan puts -nonewline $f "a\x4D\x00"
    chan close $f
    contents $path(test1)
} aM\x00
test chan-io-1.7 {Tcl_WriteChars: WriteChars} {
    set f [open $path(test1) w]
    chan configure $f -encoding shiftjis
    chan puts -nonewline $f "a乍\x00"
    chan close $f
    contents $path(test1)
} "a\x93\xE1\x00"
set path(test2) [makeFile {} test2]
test chan-io-1.8 {Tcl_WriteChars: WriteChars} {
    # This test written for SF bug #506297.
    #
    # Executing this test without the fix for the referenced bug applied to
    # tcl will cause tcl, more specifically WriteChars, to go into an infinite
    # loop.
    set f [open $path(test2) w]
    chan configure      $f -encoding iso2022-jp
    chan puts -nonewline $f [format %s%c [string repeat " " 4] 12399]
    chan close           $f
    contents $path(test2)
} "    \x1B\$B\$O\x1B(B"
test chan-io-1.9 {Tcl_WriteChars: WriteChars} {
    # When closing a channel with an encoding that appends escape bytes, check
    # for the case where the escape bytes overflow the current IO buffer. The
    # bytes should be moved into a new buffer.
    set data "1234567890 [format %c 12399]"
    set sizes [list]
    # With default buffer size
    set f [open $path(test2) w]
    chan configure      $f -encoding iso2022-jp
    chan puts -nonewline $f $data
    chan close           $f
    lappend sizes [file size $path(test2)]
    # With buffer size equal to the length of the data, the escape bytes would
    # go into the next buffer.
    set f [open $path(test2) w]
    chan configure      $f -encoding iso2022-jp -buffersize 16
    chan puts -nonewline $f $data
    chan close           $f
    lappend sizes [file size $path(test2)]
    # With buffer size that is large enough to hold 1 byte of escaped data,
    # but not all 3. This should not write the escape bytes to the first
    # buffer and then again to the second buffer.
    set f [open $path(test2) w]
    chan configure      $f -encoding iso2022-jp -buffersize 17
    chan puts -nonewline $f $data
    chan close           $f
    lappend sizes [file size $path(test2)]
    # With buffer size that can hold 2 out of 3 bytes of escaped data.
    set f [open $path(test2) w]
    chan configure      $f -encoding iso2022-jp -buffersize 18
    chan puts -nonewline $f $data
    chan close           $f
    lappend sizes [file size $path(test2)]
    # With buffer size that can hold all the data and escape bytes.
    set f [open $path(test2) w]
    chan configure      $f -encoding iso2022-jp -buffersize 19
    chan puts -nonewline $f $data
    chan close           $f
    lappend sizes [file size $path(test2)]
} {19 19 19 19 19}

test chan-io-2.1 {WriteBytes} {
    # loop until all bytes are written
    set f [open $path(test1) w]
    chan configure $f  -encoding binary -buffersize 16 -translation crlf
    chan puts $f "abcdefghijklmnopqrstuvwxyz"
    chan close $f
    contents $path(test1)
} "abcdefghijklmnopqrstuvwxyz\r\n"
test chan-io-2.2 {WriteBytes: savedLF > 0} {
    # After flushing buffer, there was a \n left over from the last
    # \n -> \r\n expansion.  It gets stuck at beginning of this buffer.
    set f [open $path(test1) w]
    chan configure $f -encoding binary -buffersize 16 -translation crlf
    chan puts -nonewline $f "123456789012345\n12"
    set x [list [contents $path(test1)]]
    chan close $f
    lappend x [contents $path(test1)]
} [list "123456789012345\r" "123456789012345\r\n12"]
test chan-io-2.3 {WriteBytes: flush on line} -body {
    # Tcl "line" buffering has weird behavior: if current buffer contains a
    # \n, entire buffer gets flushed.  Logical behavior would be to flush only
    # up to the \n.
    set f [open $path(test1) w]
    chan configure $f -encoding binary -buffering line -translation crlf
    chan puts -nonewline $f "\n12"
    contents $path(test1)
} -cleanup {
    chan close $f
} -result "\r\n12"
test chan-io-2.4 {WriteBytes: reset sawLF after each buffer} {
    set f [open $path(test1) w]
     chan configure $f -encoding binary -buffering line -translation lf \
	     -buffersize 16
    chan puts -nonewline $f "abcdefg\nhijklmnopqrstuvwxyz"
    set x [list [contents $path(test1)]]
    chan close $f
    lappend x [contents $path(test1)]
} [list "abcdefg\nhijklmno" "abcdefg\nhijklmnopqrstuvwxyz"]

test chan-io-3.1 {WriteChars: compatibility with WriteBytes} {
    # loop until all bytes are written
    set f [open $path(test1) w]
    chan configure $f -encoding ascii -buffersize 16 -translation crlf
    chan puts $f "abcdefghijklmnopqrstuvwxyz"
    chan close $f
    contents $path(test1)
} "abcdefghijklmnopqrstuvwxyz\r\n"
test chan-io-3.2 {WriteChars: compatibility with WriteBytes: savedLF > 0} {
    # After flushing buffer, there was a \n left over from the last
    # \n -> \r\n expansion.  It gets stuck at beginning of this buffer.
    set f [open $path(test1) w]
    chan configure $f -encoding ascii -buffersize 16 -translation crlf
    chan puts -nonewline $f "123456789012345\n12"
    set x [list [contents $path(test1)]]
    chan close $f
    lappend x [contents $path(test1)]
} [list "123456789012345\r" "123456789012345\r\n12"]
test chan-io-3.3 {WriteChars: compatibility with WriteBytes: flush on line} -body {
    # Tcl "line" buffering has weird behavior: if current buffer contains a
    # \n, entire buffer gets flushed.  Logical behavior would be to flush only
    # up to the \n.
    set f [open $path(test1) w]
    chan configure $f -encoding ascii -buffering line -translation crlf
    chan puts -nonewline $f "\n12"
    contents $path(test1)
} -cleanup {
    chan close $f
} -result "\r\n12"
test chan-io-3.4 {WriteChars: loop over stage buffer} -body {
    # stage buffer maps to more than can be queued at once.
    set f [open $path(test1) w]
    chan configure $f -encoding jis0208 -buffersize 16 -profile tcl8
    chan puts -nonewline $f "\\\\\\\\\\\\\\\\\\\\\\\\\\\\\\"
    set x [list [contents $path(test1)]]
    chan close $f
    lappend x [contents $path(test1)]
} -cleanup {
    catch {chan close $f}
} -result [list "!)!)!)!)!)!)!)!)" "!)!)!)!)!)!)!)!)!)!)!)!)!)!)!)"]
test chan-io-3.5 {WriteChars: saved != 0} -body {
    # Bytes produced by UtfToExternal from end of last channel buffer had to
    # be moved to beginning of next channel buffer to preserve requested
    # buffersize.
    set f [open $path(test1) w]
    chan configure $f -encoding jis0208 -buffersize 17 -profile tcl8
    chan puts -nonewline $f "\\\\\\\\\\\\\\\\\\\\\\\\\\\\\\"
    set x [list [contents $path(test1)]]
    chan close $f
    lappend x [contents $path(test1)]
} -cleanup {
    catch {chan close $f}
} -result [list "!)!)!)!)!)!)!)!)!" "!)!)!)!)!)!)!)!)!)!)!)!)!)!)!)"]
test chan-io-3.6 {WriteChars: (stageRead + dstWrote == 0)} -body {
    # One incomplete UTF-8 character at end of staging buffer. Backup in src
    # to the beginning of that UTF-8 character and try again.
    #
    # Translate the first 16 bytes, produce 14 bytes of output, 2 left over
    # (first two bytes of Ａ in UTF-8). Given those two bytes try
    # translating them again, find that no bytes are read produced, and break
    # to outer loop where those two bytes will have the remaining 4 bytes (the
    # last byte of Ａ plus the all of Ｂ) appended.
    set f [open $path(test1) w]
    chan configure $f -encoding shiftjis -buffersize 16
    chan puts -nonewline $f 12345678901234ＡＢ
    set x [list [contents $path(test1)]]
    chan close $f
    lappend x [contents $path(test1)]
} -cleanup {
    catch {chan close $f}
} -result [list "12345678901234\x82\x60" "12345678901234\x82\x60\x82\x61"]
test chan-io-3.7 {WriteChars: (bufPtr->nextAdded > bufPtr->length)} -body {
    # When translating UTF-8 to external, the produced bytes went past end of
    # the channel buffer. This is done on purpose - we then truncate the bytes
    # at the end of the partial character to preserve the requested blocksize
    # on flush. The truncated bytes are moved to the beginning of the next
    # channel buffer.
    set f [open $path(test1) w]
    chan configure $f -encoding jis0208 -buffersize 17 -profile tcl8
    chan puts -nonewline $f "\\\\\\\\\\\\\\\\\\\\\\\\\\\\\\"
    set x [list [contents $path(test1)]]
    chan close $f
    lappend x [contents $path(test1)]
} -cleanup {
    catch {chan close $f}
} -result [list "!)!)!)!)!)!)!)!)!" "!)!)!)!)!)!)!)!)!)!)!)!)!)!)!)"]
test chan-io-3.8 {WriteChars: reset sawLF after each buffer} -body {
    set f [open $path(test1) w]
    chan configure $f -encoding ascii -buffering line -translation lf \
	     -buffersize 16
    chan puts -nonewline $f "abcdefg\nhijklmnopqrstuvwxyz"
    set x [list [contents $path(test1)]]
    chan close $f
    lappend x [contents $path(test1)]
} -cleanup {
    catch {chan close $f}
} -result [list "abcdefg\nhijklmno" "abcdefg\nhijklmnopqrstuvwxyz"]

test chan-io-4.1 {TranslateOutputEOL: lf} {
    # search for \n
    set f [open $path(test1) w]
    chan configure $f -buffering line -translation lf
    chan puts $f "abcde"
    set x [list [contents $path(test1)]]
    chan close $f
    lappend x [contents $path(test1)]
} [list "abcde\n" "abcde\n"]
test chan-io-4.2 {TranslateOutputEOL: cr} {
    # search for \n, replace with \r
    set f [open $path(test1) w]
    chan configure $f -buffering line -translation cr
    chan puts $f "abcde"
    set x [list [contents $path(test1)]]
    chan close $f
    lappend x [contents $path(test1)]
} [list "abcde\r" "abcde\r"]
test chan-io-4.3 {TranslateOutputEOL: crlf} {
    # simple case: search for \n, replace with \r
    set f [open $path(test1) w]
    chan configure $f -buffering line -translation crlf
    chan puts $f "abcde"
    set x [list [contents $path(test1)]]
    chan close $f
    lappend x [contents $path(test1)]
} [list "abcde\r\n" "abcde\r\n"]
test chan-io-4.4 {TranslateOutputEOL: crlf} {
    # Keep storing more bytes in output buffer until output buffer is full. We
    # have 13 bytes initially that would turn into 18 bytes. Fill dest buffer
    # while (dstEnd < dstMax).
    set f [open $path(test1) w]
    chan configure $f -translation crlf -buffersize 16
    chan puts -nonewline $f "1234567\n\n\n\n\nA"
    set x [list [contents $path(test1)]]
    chan close $f
    lappend x [contents $path(test1)]
} [list "1234567\r\n\r\n\r\n\r\n\r" "1234567\r\n\r\n\r\n\r\n\r\nA"]
test chan-io-4.5 {TranslateOutputEOL: crlf} {
    # Check for overflow of the destination buffer
    set f [open $path(test1) w]
    chan configure $f -translation crlf -buffersize 12
    chan puts -nonewline $f "12345678901\n456789012345678901234"
    chan close $f
    set x [contents $path(test1)]
} "12345678901\r\n456789012345678901234"

test chan-io-5.1 {CheckFlush: not full} {
    set f [open $path(test1) w]
    chan configure $f
    chan puts -nonewline $f "12345678901234567890"
    set x [list [contents $path(test1)]]
    chan close $f
    lappend x [contents $path(test1)]
} [list "" "12345678901234567890"]
test chan-io-5.2 {CheckFlush: full} {
    set f [open $path(test1) w]
    chan configure $f -buffersize 16
    chan puts -nonewline $f "12345678901234567890"
    set x [list [contents $path(test1)]]
    chan close $f
    lappend x [contents $path(test1)]
} [list "1234567890123456" "12345678901234567890"]
test chan-io-5.3 {CheckFlush: not line} {
    set f [open $path(test1) w]
    chan configure $f -buffering line
    chan puts -nonewline $f "12345678901234567890"
    set x [list [contents $path(test1)]]
    chan close $f
    lappend x [contents $path(test1)]
} [list "" "12345678901234567890"]
test chan-io-5.4 {CheckFlush: line} {
    set f [open $path(test1) w]
    chan configure $f -buffering line -translation lf -encoding ascii
    chan puts -nonewline $f "1234567890\n1234567890"
    set x [list [contents $path(test1)]]
    chan close $f
    lappend x [contents $path(test1)]
} [list "1234567890\n1234567890" "1234567890\n1234567890"]
test chan-io-5.5 {CheckFlush: none} {
    set f [open $path(test1) w]
    chan configure $f -buffering none
    chan puts -nonewline $f "1234567890"
    set x [list [contents $path(test1)]]
    chan close $f
    lappend x [contents $path(test1)]
} [list "1234567890" "1234567890"]

test chan-io-6.1 {Tcl_GetsObj: working} -body {
    set f [open $path(test1) w]
    chan puts $f "foo\nboo"
    chan close $f
    set f [open $path(test1)]
    chan gets $f
} -cleanup {
    chan close $f
} -result {foo}
test chan-io-6.2 {Tcl_GetsObj: CheckChannelErrors() != 0} emptyTest {
    # no test, need to cause an async error.
} {}
test chan-io-6.3 {Tcl_GetsObj: how many have we used?} -body {
    # if (bufPtr != NULL) {oldRemoved = bufPtr->nextRemoved}
    set f [open $path(test1) w]
    chan configure $f -translation crlf
    chan puts $f "abc\ndefg"
    chan close $f
    set f [open $path(test1)]
    list [chan tell $f] [chan gets $f line] [chan tell $f] [chan gets $f line] $line
} -cleanup {
    chan close $f
} -result {0 3 5 4 defg}
test chan-io-6.4 {Tcl_GetsObj: encoding == NULL} -body {
    set f [open $path(test1) w]
    chan configure $f -translation binary
    chan puts $f "\x81\x34\x00"
    chan close $f
    set f [open $path(test1)]
    chan configure $f -translation binary
    list [chan gets $f line] $line
} -cleanup {
    chan close $f
} -result [list 3 "\x81\x34\x00"]
test chan-io-6.5 {Tcl_GetsObj: encoding != NULL} -body {
    set f [open $path(test1) w]
    chan configure $f -translation binary
    chan puts $f "\x88\xEA\x92\x9A"
    chan close $f
    set f [open $path(test1)]
    chan configure $f -encoding shiftjis
    list [chan gets $f line] $line
} -cleanup {
    chan close $f
} -result [list 2 "一丁"]
set a "bbbbbbbbbbbbbbbbbbbbbbbbbbbbbbbbbbbbbbbbbbbbbbbbbbbbbbbbbbbbbbbb"
append a $a
append a $a
test chan-io-6.6 {Tcl_GetsObj: loop test} -body {
    # if (dst >= dstEnd)
    set f [open $path(test1) w]
    chan puts $f $a
    chan puts $f hi
    chan close $f
    set f [open $path(test1)]
    list [chan gets $f line] $line
} -cleanup {
    chan close $f
} -result [list 256 $a]
test chan-io-6.7 {Tcl_GetsObj: error in input} -constraints stdio -body {
    # if (FilterInputBytes(chanPtr, &gs) != 0)
    set f [openpipe w+ $path(cat)]
    chan puts -nonewline $f "hi\nwould"
    chan flush $f
    chan gets $f
    chan configure $f -blocking 0
    chan gets $f line
} -cleanup {
    chan close $f
} -result {-1}
test chan-io-6.8 {Tcl_GetsObj: remember if EOF is seen} -body {
    set f [open $path(test1) w]
    chan puts $f "abcdef\x1Aghijk\nwombat"
    chan close $f
    set f [open $path(test1)]
    chan configure $f -eofchar \x1A
    list [chan gets $f line] $line [chan gets $f line] $line
} -cleanup {
    chan close $f
} -result {6 abcdef -1 {}}
test chan-io-6.9 {Tcl_GetsObj: remember if EOF is seen} -body {
    set f [open $path(test1) w]
    chan puts $f "abcdefghijk\nwom\x1Abat"
    chan close $f
    set f [open $path(test1)]
    chan configure $f -eofchar \x1A
    list [chan gets $f line] $line [chan gets $f line] $line
} -cleanup {
    chan close $f
} -result {11 abcdefghijk 3 wom}
# Comprehensive tests
test chan-io-6.10 {Tcl_GetsObj: lf mode: no chars} -body {
    set f [open $path(test1) w]
    chan close $f
    set f [open $path(test1)]
    chan configure $f -translation lf
    list [chan gets $f line] $line
} -cleanup {
    chan close $f
} -result {-1 {}}
test chan-io-6.11 {Tcl_GetsObj: lf mode: lone \n} -body {
    set f [open $path(test1) w]
    chan configure $f -translation lf
    chan puts -nonewline $f "\n"
    chan close $f
    set f [open $path(test1)]
    chan configure $f -translation lf
    list [chan gets $f line] $line [chan gets $f line] $line
} -cleanup {
    chan close $f
} -result {0 {} -1 {}}
test chan-io-6.12 {Tcl_GetsObj: lf mode: lone \r} -body {
    set f [open $path(test1) w]
    chan configure $f -translation lf
    chan puts -nonewline $f "\r"
    chan close $f
    set f [open $path(test1)]
    chan configure $f -translation lf
    set x [list [chan gets $f line] $line [chan gets $f line] $line]
} -cleanup {
    chan close $f
} -result [list 1 "\r" -1 ""]
test chan-io-6.13 {Tcl_GetsObj: lf mode: 1 char} -body {
    set f [open $path(test1) w]
    chan configure $f -translation lf
    chan puts -nonewline $f a
    chan close $f
    set f [open $path(test1)]
    chan configure $f -translation lf
    list [chan gets $f line] $line [chan gets $f line] $line
} -cleanup {
    chan close $f
} -result {1 a -1 {}}
test chan-io-6.14 {Tcl_GetsObj: lf mode: 1 char followed by EOL} -body {
    set f [open $path(test1) w]
    chan configure $f -translation lf
    chan puts -nonewline $f "a\n"
    chan close $f
    set f [open $path(test1)]
    chan configure $f -translation lf
    list [chan gets $f line] $line [chan gets $f line] $line
} -cleanup {
    chan close $f
} -result {1 a -1 {}}
test chan-io-6.15 {Tcl_GetsObj: lf mode: several chars} -body {
    set f [open $path(test1) w]
    chan configure $f -translation lf
    chan puts -nonewline $f "abcd\nefgh\rijkl\r\nmnop"
    chan close $f
    set f [open $path(test1)]
    chan configure $f -translation lf
    list [chan gets $f line] $line [chan gets $f line] $line \
	[chan gets $f line] $line [chan gets $f line] $line
} -cleanup {
    chan close $f
} -result [list 4 "abcd" 10 "efgh\rijkl\r" 4 "mnop" -1 ""]
test chan-io-6.16 {Tcl_GetsObj: cr mode: no chars} -body {
    set f [open $path(test1) w]
    chan close $f
    set f [open $path(test1)]
    chan configure $f -translation cr
    list [chan gets $f line] $line
} -cleanup {
    chan close $f
} -result {-1 {}}
test chan-io-6.17 {Tcl_GetsObj: cr mode: lone \n} -body {
    set f [open $path(test1) w]
    chan configure $f -translation lf
    chan puts -nonewline $f "\n"
    chan close $f
    set f [open $path(test1)]
    chan configure $f -translation cr
    list [chan gets $f line] $line [chan gets $f line] $line
} -cleanup {
    chan close $f
} -result [list 1 "\n" -1 ""]
test chan-io-6.18 {Tcl_GetsObj: cr mode: lone \r} -body {
    set f [open $path(test1) w]
    chan configure $f -translation lf
    chan puts -nonewline $f "\r"
    chan close $f
    set f [open $path(test1)]
    chan configure $f -translation cr
    list [chan gets $f line] $line [chan gets $f line] $line
} -cleanup {
    chan close $f
} -result {0 {} -1 {}}
test chan-io-6.19 {Tcl_GetsObj: cr mode: 1 char} -body {
    set f [open $path(test1) w]
    chan configure $f -translation lf
    chan puts -nonewline $f a
    chan close $f
    set f [open $path(test1)]
    chan configure $f -translation cr
    list [chan gets $f line] $line [chan gets $f line] $line
} -cleanup {
    chan close $f
} -result {1 a -1 {}}
test chan-io-6.20 {Tcl_GetsObj: cr mode: 1 char followed by EOL} -body {
    set f [open $path(test1) w]
    chan configure $f -translation lf
    chan puts -nonewline $f "a\r"
    chan close $f
    set f [open $path(test1)]
    chan configure $f -translation cr
    list [chan gets $f line] $line [chan gets $f line] $line
} -cleanup {
    chan close $f
} -result {1 a -1 {}}
test chan-io-6.21 {Tcl_GetsObj: cr mode: several chars} -body {
    set f [open $path(test1) w]
    chan configure $f -translation lf
    chan puts -nonewline $f "abcd\nefgh\rijkl\r\nmnop"
    chan close $f
    set f [open $path(test1)]
    chan configure $f -translation cr
    list [chan gets $f line] $line [chan gets $f line] $line [chan gets $f line] $line [chan gets $f line] $line
} -cleanup {
    chan close $f
} -result [list 9 "abcd\nefgh" 4 "ijkl" 5 "\nmnop" -1 ""]
test chan-io-6.22 {Tcl_GetsObj: crlf mode: no chars} -body {
    set f [open $path(test1) w]
    chan close $f
    set f [open $path(test1)]
    chan configure $f -translation crlf
    list [chan gets $f line] $line
} -cleanup {
    chan close $f
} -result {-1 {}}
test chan-io-6.23 {Tcl_GetsObj: crlf mode: lone \n} -body {
    set f [open $path(test1) w]
    chan configure $f -translation lf
    chan puts -nonewline $f "\n"
    chan close $f
    set f [open $path(test1)]
    chan configure $f -translation crlf
    list [chan gets $f line] $line [chan gets $f line] $line
} -cleanup {
    chan close $f
} -result [list 1 "\n" -1 ""]
test chan-io-6.24 {Tcl_GetsObj: crlf mode: lone \r} -body {
    set f [open $path(test1) w]
    chan configure $f -translation lf
    chan puts -nonewline $f "\r"
    chan close $f
    set f [open $path(test1)]
    chan configure $f -translation crlf
    list [chan gets $f line] $line [chan gets $f line] $line
} -cleanup {
    chan close $f
} -result [list 1 "\r" -1 ""]
test chan-io-6.25 {Tcl_GetsObj: crlf mode: \r\r} -body {
    set f [open $path(test1) w]
    chan configure $f -translation lf
    chan puts -nonewline $f "\r\r"
    chan close $f
    set f [open $path(test1)]
    chan configure $f -translation crlf
    list [chan gets $f line] $line [chan gets $f line] $line
} -cleanup {
    chan close $f
} -result [list 2 "\r\r" -1 ""]
test chan-io-6.26 {Tcl_GetsObj: crlf mode: \r\n} -body {
    set f [open $path(test1) w]
    chan configure $f -translation lf
    chan puts -nonewline $f "\r\n"
    chan close $f
    set f [open $path(test1)]
    chan configure $f -translation crlf
    list [chan gets $f line] $line [chan gets $f line] $line
} -cleanup {
    chan close $f
} -result {0 {} -1 {}}
test chan-io-6.27 {Tcl_GetsObj: crlf mode: 1 char} -body {
    set f [open $path(test1) w]
    chan configure $f -translation lf
    chan puts -nonewline $f a
    chan close $f
    set f [open $path(test1)]
    chan configure $f -translation crlf
    list [chan gets $f line] $line [chan gets $f line] $line
} -cleanup {
    chan close $f
} -result {1 a -1 {}}
test chan-io-6.28 {Tcl_GetsObj: crlf mode: 1 char followed by EOL} -body {
    set f [open $path(test1) w]
    chan configure $f -translation lf
    chan puts -nonewline $f "a\r\n"
    chan close $f
    set f [open $path(test1)]
    chan configure $f -translation crlf
    list [chan gets $f line] $line [chan gets $f line] $line
} -cleanup {
    chan close $f
} -result {1 a -1 {}}
test chan-io-6.29 {Tcl_GetsObj: crlf mode: several chars} -body {
    set f [open $path(test1) w]
    chan configure $f -translation lf
    chan puts -nonewline $f "abcd\nefgh\rijkl\r\nmnop"
    chan close $f
    set f [open $path(test1)]
    chan configure $f -translation crlf
    list [chan gets $f line] $line [chan gets $f line] $line [chan gets $f line] $line
} -cleanup {
    chan close $f
} -result [list 14 "abcd\nefgh\rijkl" 4 "mnop" -1 ""]
test chan-io-6.30 {Tcl_GetsObj: crlf mode: buffer exhausted} -constraints {testchannel} -body {
    # if (eol >= dstEnd)
    set f [open $path(test1) w]
    chan configure $f -translation lf
    chan puts -nonewline $f "123456789012345\r\nabcdefghijklmnoprstuvwxyz"
    chan close $f
    set f [open $path(test1)]
    chan configure $f -translation crlf -buffersize 16
    list [chan gets $f line] $line [testchannel inputbuffered $f]
} -cleanup {
    chan close $f
} -result [list 15 "123456789012345" 15]
test chan-io-6.31 {Tcl_GetsObj: crlf mode: buffer exhausted, blocked} -setup {
    set x ""
} -constraints {stdio testchannel fileevent} -body {
    # (FilterInputBytes() != 0)
    set f [openpipe w+ $path(cat)]
    chan configure $f -translation {crlf lf} -buffering none
    chan puts -nonewline $f "bbbbbbbbbbbbbb\r\n123456789012345\r"
    chan configure $f -buffersize 16
    lappend x [chan gets $f]
    chan configure $f -blocking 0
    lappend x [chan gets $f line] $line [chan blocked $f] \
	[testchannel inputbuffered $f]
} -cleanup {
    chan close $f
} -result {bbbbbbbbbbbbbb -1 {} 1 16}
test chan-io-6.32 {Tcl_GetsObj: crlf mode: buffer exhausted, more data} -constraints {testchannel} -body {
    # not (FilterInputBytes() != 0)
    set f [open $path(test1) w]
    chan configure $f -translation lf
    chan puts -nonewline $f "123456789012345\r\n123"
    chan close $f
    set f [open $path(test1)]
    chan configure $f -translation crlf -buffersize 16
    list [chan gets $f line] $line [chan tell $f] [testchannel inputbuffered $f]
} -cleanup {
    chan close $f
} -result {15 123456789012345 17 3}
test chan-io-6.33 {Tcl_GetsObj: crlf mode: buffer exhausted, at eof} -body {
    # eol still equals dstEnd
    set f [open $path(test1) w]
    chan configure $f -translation lf
    chan puts -nonewline $f "123456789012345\r"
    chan close $f
    set f [open $path(test1)]
    chan configure $f -translation crlf -buffersize 16
    list [chan gets $f line] $line [chan eof $f]
} -cleanup {
    chan close $f
} -result [list 16 "123456789012345\r" 1]
test chan-io-6.34 {Tcl_GetsObj: crlf mode: buffer exhausted, not followed by \n} -body {
    # not (*eol == '\n')
    set f [open $path(test1) w]
    chan configure $f -translation lf
    chan puts -nonewline $f "123456789012345\rabcd\r\nefg"
    chan close $f
    set f [open $path(test1)]
    chan configure $f -translation crlf -buffersize 16
    list [chan gets $f line] $line [chan tell $f]
} -cleanup {
    chan close $f
} -result [list 20 "123456789012345\rabcd" 22]
test chan-io-6.35 {Tcl_GetsObj: auto mode: no chars} -body {
    set f [open $path(test1) w]
    chan close $f
    set f [open $path(test1)]
    chan configure $f -translation auto
    list [chan gets $f line] $line
} -cleanup {
    chan close $f
} -result {-1 {}}
test chan-io-6.36 {Tcl_GetsObj: auto mode: lone \n} -body {
    set f [open $path(test1) w]
    chan configure $f -translation lf
    chan puts -nonewline $f "\n"
    chan close $f
    set f [open $path(test1)]
    chan configure $f -translation auto
    list [chan gets $f line] $line [chan gets $f line] $line
} -cleanup {
    chan close $f
} -result {0 {} -1 {}}
test chan-io-6.37 {Tcl_GetsObj: auto mode: lone \r} -body {
    set f [open $path(test1) w]
    chan configure $f -translation lf
    chan puts -nonewline $f "\r"
    chan close $f
    set f [open $path(test1)]
    chan configure $f -translation auto
    list [chan gets $f line] $line [chan gets $f line] $line
} -cleanup {
    chan close $f
} -result {0 {} -1 {}}
test chan-io-6.38 {Tcl_GetsObj: auto mode: \r\r} -body {
    set f [open $path(test1) w]
    chan configure $f -translation lf
    chan puts -nonewline $f "\r\r"
    chan close $f
    set f [open $path(test1)]
    chan configure $f -translation auto
    list [chan gets $f line] $line [chan gets $f line] $line [chan gets $f line] $line
} -cleanup {
    chan close $f
} -result {0 {} 0 {} -1 {}}
test chan-io-6.39 {Tcl_GetsObj: auto mode: \r\n} -body {
    set f [open $path(test1) w]
    chan configure $f -translation lf
    chan puts -nonewline $f "\r\n"
    chan close $f
    set f [open $path(test1)]
    chan configure $f -translation auto
    list [chan gets $f line] $line [chan gets $f line] $line
} -cleanup {
    chan close $f
} -result {0 {} -1 {}}
test chan-io-6.40 {Tcl_GetsObj: auto mode: 1 char} -body {
    set f [open $path(test1) w]
    chan configure $f -translation lf
    chan puts -nonewline $f a
    chan close $f
    set f [open $path(test1)]
    chan configure $f -translation auto
    list [chan gets $f line] $line [chan gets $f line] $line
} -cleanup {
    chan close $f
} -result {1 a -1 {}}
test chan-io-6.41 {Tcl_GetsObj: auto mode: 1 char followed by EOL} -body {
    set f [open $path(test1) w]
    chan configure $f -translation lf
    chan puts -nonewline $f "a\r\n"
    chan close $f
    set f [open $path(test1)]
    chan configure $f -translation auto
    list [chan gets $f line] $line [chan gets $f line] $line
} -cleanup {
    chan close $f
} -result {1 a -1 {}}
test chan-io-6.42 {Tcl_GetsObj: auto mode: several chars} -setup {
    set x ""
} -body {
    set f [open $path(test1) w]
    chan configure $f -translation lf
    chan puts -nonewline $f "abcd\nefgh\rijkl\r\nmnop"
    chan close $f
    set f [open $path(test1)]
    chan configure $f -translation auto
    lappend x [chan gets $f line] $line [chan gets $f line] $line
    lappend x [chan gets $f line] $line [chan gets $f line] $line [chan gets $f line] $line
} -cleanup {
    chan close $f
} -result {4 abcd 4 efgh 4 ijkl 4 mnop -1 {}}
test chan-io-6.43 {Tcl_GetsObj: input saw cr} -setup {
    set x ""
} -constraints {stdio testchannel fileevent} -body {
    # if (chanPtr->flags & INPUT_SAW_CR)
    set f [openpipe w+ $path(cat)]
    chan configure $f -translation {auto lf} -buffering none
    chan puts -nonewline $f "bbbbbbbbbbbbbbb\n123456789abcdef\r"
    chan configure $f -buffersize 16
    lappend x [chan gets $f]
    chan configure $f -blocking 0
    lappend x [chan gets $f line] $line [testchannel queuedcr $f]
    chan configure $f -blocking 1
    chan puts -nonewline $f "\nabcd\refg\x1A"
    lappend x [chan gets $f line] $line [testchannel queuedcr $f]
    lappend x [chan gets $f line] $line
} -cleanup {
    chan close $f
} -result {bbbbbbbbbbbbbbb 15 123456789abcdef 1 4 abcd 0 3 efg}
test chan-io-6.44 {Tcl_GetsObj: input saw cr, not followed by cr} -setup {
    set x ""
} -constraints {stdio testchannel fileevent} -body {
    # not (*eol == '\n')
    set f [openpipe w+ $path(cat)]
    chan configure $f -translation {auto lf} -buffering none
    chan puts -nonewline $f "bbbbbbbbbbbbbbb\n123456789abcdef\r"
    chan configure $f -buffersize 16
    lappend x [chan gets $f]
    chan configure $f -blocking 0
    lappend x [chan gets $f line] $line [testchannel queuedcr $f]
    chan configure $f -blocking 1
    chan puts -nonewline $f "abcd\refg\x1A"
    lappend x [chan gets $f line] $line [testchannel queuedcr $f]
    lappend x [chan gets $f line] $line
} -cleanup {
    chan close $f
} -result {bbbbbbbbbbbbbbb 15 123456789abcdef 1 4 abcd 0 3 efg}
test chan-io-6.45 {Tcl_GetsObj: input saw cr, skip right number of bytes} -setup {
    set x ""
} -constraints {stdio testchannel fileevent} -body {
    # Tcl_ExternalToUtf()
    set f [openpipe w+ $path(cat)]
    chan configure $f -translation {auto lf} -buffering none
    chan configure $f -encoding utf-16
    chan puts -nonewline $f "bbbbbbbbbbbbbbb\n123456789abcdef\r"
    chan configure $f -buffersize 16
    chan gets $f
    chan configure $f -blocking 0
    lappend x [chan gets $f line] $line [testchannel queuedcr $f]
    chan configure $f -blocking 1
    chan puts -nonewline $f "\nabcd\refg"
    lappend x [chan gets $f line] $line [testchannel queuedcr $f]
} -cleanup {
    chan close $f
} -result {15 123456789abcdef 1 4 abcd 0}
test chan-io-6.46 {Tcl_GetsObj: input saw cr, followed by just \n should give eof} -setup {
    set x ""
} -constraints {stdio testchannel fileevent} -body {
    # memmove()
    set f [openpipe w+ $path(cat)]
    chan configure $f -translation {auto lf} -buffering none
    chan puts -nonewline $f "bbbbbbbbbbbbbbb\n123456789abcdef\r"
    chan configure $f -buffersize 16
    chan gets $f
    chan configure $f -blocking 0
    lappend x [chan gets $f line] $line [testchannel queuedcr $f]
    chan configure $f -blocking 1
    chan puts -nonewline $f "\n\x1A"
    lappend x [chan gets $f line] $line [testchannel queuedcr $f]
} -cleanup {
    chan close $f
} -result {15 123456789abcdef 1 -1 {} 0}
test chan-io-6.47 {Tcl_GetsObj: auto mode: \r at end of buffer, peek for \n} -constraints {testchannel} -body {
    # (eol == dstEnd)
    set f [open $path(test1) w]
    chan configure $f -translation lf
    chan puts -nonewline $f "123456789012345\r\nabcdefghijklmnopq"
    chan close $f
    set f [open $path(test1)]
    chan configure $f -translation auto -buffersize 16
    list [chan gets $f] [testchannel inputbuffered $f]
} -cleanup {
    chan close $f
} -result {123456789012345 15}
test chan-io-6.48 {Tcl_GetsObj: auto mode: \r at end of buffer, no more avail} -constraints {testchannel} -body {
    # PeekAhead() did not get any, so (eol >= dstEnd)
    set f [open $path(test1) w]
    chan configure $f -translation lf
    chan puts -nonewline $f "123456789012345\r"
    chan close $f
    set f [open $path(test1)]
    chan configure $f -translation auto -buffersize 16
    list [chan gets $f] [testchannel queuedcr $f]
} -cleanup {
    chan close $f
} -result {123456789012345 1}
test chan-io-6.49 {Tcl_GetsObj: auto mode: \r followed by \n} -constraints {testchannel} -body {
    # if (*eol == '\n') {skip++}
    set f [open $path(test1) w]
    chan configure $f -translation lf
    chan puts -nonewline $f "123456\r\n78901"
    chan close $f
    set f [open $path(test1)]
    list [chan gets $f] [testchannel queuedcr $f] [chan tell $f] [chan gets $f]
} -cleanup {
    chan close $f
} -result {123456 0 8 78901}
test chan-io-6.50 {Tcl_GetsObj: auto mode: \r not followed by \n} -constraints {testchannel} -body {
    # not (*eol == '\n')
    set f [open $path(test1) w]
    chan configure $f -translation lf
    chan puts -nonewline $f "123456\r78901"
    chan close $f
    set f [open $path(test1)]
    list [chan gets $f] [testchannel queuedcr $f] [chan tell $f] [chan gets $f]
} -cleanup {
    chan close $f
} -result {123456 0 7 78901}
test chan-io-6.51 {Tcl_GetsObj: auto mode: \n} -body {
    # else if (*eol == '\n') {goto gotoeol;}
    set f [open $path(test1) w]
    chan configure $f -translation lf
    chan puts -nonewline $f "123456\n78901"
    chan close $f
    set f [open $path(test1)]
    list [chan gets $f] [chan tell $f] [chan gets $f]
} -cleanup {
    chan close $f
} -result {123456 7 78901}
test chan-io-6.52 {Tcl_GetsObj: saw EOF character} -constraints {testchannel} -body {
    # if (eof != NULL)
    set f [open $path(test1) w]
    chan configure $f -translation lf
    chan puts -nonewline $f "123456\x1Ak9012345\r"
    chan close $f
    set f [open $path(test1)]
    chan configure $f -eofchar \x1A
    list [chan gets $f] [testchannel queuedcr $f] [chan tell $f] [chan gets $f]
} -cleanup {
    chan close $f
} -result {123456 0 6 {}}
test chan-io-6.53 {Tcl_GetsObj: device EOF} -body {
    # didn't produce any bytes
    set f [open $path(test1) w]
    chan close $f
    set f [open $path(test1)]
    list [chan gets $f line] $line [chan eof $f]
} -cleanup {
    chan close $f
} -result {-1 {} 1}
test chan-io-6.54 {Tcl_GetsObj: device EOF} -body {
    # got some bytes before EOF.
    set f [open $path(test1) w]
    chan puts -nonewline $f abc
    chan close $f
    set f [open $path(test1)]
    list [chan gets $f line] $line [chan eof $f]
} -cleanup {
    chan close $f
} -result {3 abc 1}
test chan-io-6.55 {Tcl_GetsObj: overconverted} -body {
    # Tcl_ExternalToUtf(), make sure state updated
    set f [open $path(test1) w]
    chan configure $f -encoding iso2022-jp
    chan puts $f "there一ok\n丁more bytes\nhere"
    chan close $f
    set f [open $path(test1)]
    chan configure $f -encoding iso2022-jp
    list [chan gets $f line] $line [chan gets $f line] $line [chan gets $f line] $line
} -cleanup {
    chan close $f
} -result [list 8 "there一ok" 11 "丁more bytes" 4 "here"]
test chan-io-6.56 {Tcl_GetsObj: incomplete lines should disable file events} -setup {
    update
    variable x {}
} -constraints {stdio fileevent} -body {
    set f [openpipe w+ $path(cat)]
    chan configure $f -buffering none
    chan puts -nonewline $f "foobar"
    chan configure $f -blocking 0
    after 500 [namespace code {
	lappend x timeout
    }]
    chan event $f readable [namespace code {
	lappend x [chan gets $f]
    }]
    vwait [namespace which -variable x]
    vwait [namespace which -variable x]
    chan configure $f -blocking 1
    chan puts -nonewline $f "baz\n"
    after 500 [namespace code {
	lappend x timeout
    }]
    chan configure $f -blocking 0
    vwait [namespace which -variable x]
    vwait [namespace which -variable x]
    return $x
} -cleanup {
    chan close $f
} -result {{} timeout foobarbaz timeout}

test chan-io-7.1 {FilterInputBytes: split up character at end of buffer} -body {
    # (result == TCL_CONVERT_MULTIBYTE)
    set f [open $path(test1) w]
    chan configure $f -encoding shiftjis
    chan puts $f "1234567890123０１２３４\nend"
    chan close $f
    set f [open $path(test1)]
    chan configure $f -encoding shiftjis -buffersize 16
    chan gets $f
} -cleanup {
    chan close $f
} -result "1234567890123０１２３４"
test chan-io-7.2 {FilterInputBytes: split up character in middle of buffer} -body {
    # (bufPtr->nextAdded < bufPtr->bufLength)
    set f [open $path(test1) w]
    chan configure $f -encoding binary
    chan puts -nonewline $f "1234567890\n123\x82\x4F\x82\x50\x82"
    chan close $f
    set f [open $path(test1)]
    chan configure $f -encoding shiftjis
    list [chan gets $f line] $line [chan eof $f]
} -cleanup {
    chan close $f
} -result {10 1234567890 0}
test chan-io-7.3 {FilterInputBytes: split up character at EOF} -setup {
    set x ""
} -constraints {testchannel} -body {
    set f [open $path(test1) w]
    chan configure $f -encoding binary
    chan puts -nonewline $f "1234567890123\x82\x4F\x82\x50\x82"
    chan close $f
    set f [open $path(test1)]
    chan configure $f -encoding shiftjis
    lappend x [chan gets $f line] $line
    lappend x [chan tell $f] [testchannel inputbuffered $f] [chan eof $f]
    lappend x [chan gets $f line] $line
} -cleanup {
    chan close $f
} -result [list 15 "1234567890123０１" 18 0 1 -1 ""]
test chan-io-7.4 {FilterInputBytes: recover from split up character} -setup {
    variable x ""
} -constraints {stdio fileevent} -body {
    set f [openpipe w+ $path(cat)]
    chan configure $f -encoding binary -buffering none
    chan puts -nonewline $f "1234567890123\x82\x4F\x82\x50\x82"
    chan configure $f -encoding shiftjis -blocking 0
    chan event $f read [namespace code {
	lappend x [chan gets $f line] $line [chan blocked $f]
    }]
    vwait [namespace which -variable x]
    chan configure $f -encoding binary -blocking 1
    chan puts $f "\x51\x82\x52"
    chan configure $f -encoding shiftjis
    vwait [namespace which -variable x]
    return $x
} -cleanup {
    chan close $f
} -result [list -1 "" 1 17 "1234567890123０１２３" 0]

test chan-io-8.1 {PeekAhead: only go to device if no more cached data} -constraints {testchannel} -body {
    # (bufPtr->nextPtr == NULL)
    set f [open $path(test1) w]
    chan configure $f -encoding ascii -translation lf
    chan puts -nonewline $f "123456789012345\r\n2345678"
    chan close $f
    set f [open $path(test1)]
    chan configure $f -encoding ascii -translation auto -buffersize 16
    # here
    chan gets $f
    testchannel inputbuffered $f
} -cleanup {
    chan close $f
} -result 7
test chan-io-8.2 {PeekAhead: only go to device if no more cached data} -setup {
    variable x {}
} -constraints {stdio testchannel fileevent} -body {
    # not (bufPtr->nextPtr == NULL)
    set f [openpipe w+ $path(cat)]
    chan configure $f -translation lf -encoding ascii -buffering none
    chan puts -nonewline $f "123456789012345\r\nbcdefghijklmnopqrstuvwxyz"
    chan event $f read [namespace code {
	lappend x [chan gets $f line] $line [testchannel inputbuffered $f]
    }]
    chan configure $f -encoding utf-16 -buffersize 16 -blocking 0
    vwait [namespace which -variable x]
    chan configure $f -translation auto -encoding ascii -blocking 1
    # here
    vwait [namespace which -variable x]
    return $x
} -cleanup {
    chan close $f
} -result {-1 {} 42 15 123456789012345 25}
test chan-io-8.3 {PeekAhead: no cached data available} -constraints {stdio testchannel fileevent} -body {
    # (bytesLeft == 0)
    set f [openpipe w+ $path(cat)]
    chan configure $f -translation {auto binary}
    chan puts -nonewline $f "abcdefghijklmno\r"
    chan flush $f
    list [chan gets $f line] $line [testchannel queuedcr $f]
} -cleanup {
    chan close $f
} -result {15 abcdefghijklmno 1}
set a "123456789012345678901234567890"
append a "123456789012345678901234567890"
append a "1234567890123456789012345678901"
test chan-io-8.4 {PeekAhead: cached data available in this buffer} -body {
    # not (bytesLeft == 0)
    set f [open $path(test1) w+]
    chan configure $f -translation binary
    chan puts $f "${a}\r\nabcdef"
    chan close $f
    set f [open $path(test1)]
    chan configure $f -encoding binary -translation auto
    # "${a}\r" was converted in one operation (because ENCODING_LINESIZE is
    # 30). To check if "\n" follows, calls PeekAhead and determines that
    # cached data is available in buffer w/o having to call driver.
    chan gets $f
} -cleanup {
    chan close $f
} -result $a
unset a
test chan-io-8.5 {PeekAhead: don't peek if last read was short} -constraints {stdio testchannel fileevent} -body {
    # (bufPtr->nextAdded < bufPtr->length)
    set f [openpipe w+ $path(cat)]
    chan configure $f -translation {auto binary}
    chan puts -nonewline $f "abcdefghijklmno\r"
    chan flush $f
    # here
    list [chan gets $f line] $line [testchannel queuedcr $f]
} -cleanup {
    chan close $f
} -result {15 abcdefghijklmno 1}
test chan-io-8.6 {PeekAhead: change to non-blocking mode} -constraints {stdio testchannel fileevent} -body {
    # ((chanPtr->flags & CHANNEL_NONBLOCKING) == 0)
    set f [openpipe w+ $path(cat)]
    chan configure $f -translation {auto binary} -buffersize 16
    chan puts -nonewline $f "abcdefghijklmno\r"
    chan flush $f
    # here
    list [chan gets $f line] $line [testchannel queuedcr $f]
} -cleanup {
    chan close $f
} -result {15 abcdefghijklmno 1}
test chan-io-8.7 {PeekAhead: cleanup} -setup {
    set x ""
} -constraints {stdio testchannel fileevent} -body {
    # Make sure bytes are removed from buffer.
    set f [openpipe w+ $path(cat)]
    chan configure $f -translation {auto binary} -buffering none
    chan puts -nonewline $f "abcdefghijklmno\r"
    # here
    lappend x [chan gets $f line] $line [testchannel queuedcr $f]
    chan puts -nonewline $f \x1A
    lappend x [chan gets $f line] $line
} -cleanup {
    chan close $f
} -result {15 abcdefghijklmno 1 -1 {}}

test chan-io-9.1 {CommonGetsCleanup} emptyTest {
} {}

test chan-io-10.1 {Tcl_ReadChars: CheckChannelErrors} emptyTest {
    # no test, need to cause an async error.
} {}
test chan-io-10.2 {Tcl_ReadChars: loop until enough copied} -body {
    # one time
    # for (copied = 0; (unsigned) toRead > 0; )
    set f [open $path(test1) w]
    chan puts $f abcdefghijklmnop
    chan close $f
    set f [open $path(test1)]
    chan read $f 5
} -cleanup {
    chan close $f
} -result {abcde}
test chan-io-10.3 {Tcl_ReadChars: loop until enough copied} -body {
    # multiple times
    # for (copied = 0; (unsigned) toRead > 0; )
    set f [open $path(test1) w]
    chan puts $f abcdefghijklmnopqrstuvwxyz
    chan close $f
    set f [open $path(test1)]
    chan configure $f -buffersize 16
    # here
    chan read $f 19
} -cleanup {
    chan close $f
} -result {abcdefghijklmnopqrs}
test chan-io-10.4 {Tcl_ReadChars: no more in channel buffer} -body {
    # (copiedNow < 0)
    set f [open $path(test1) w]
    chan puts -nonewline $f abcdefghijkl
    chan close $f
    set f [open $path(test1)]
    # here
    chan read $f 1000
} -cleanup {
    chan close $f
} -result {abcdefghijkl}
test chan-io-10.5 {Tcl_ReadChars: stop on EOF} -body {
    # (chanPtr->flags & CHANNEL_EOF)
    set f [open $path(test1) w]
    chan puts -nonewline $f abcdefghijkl
    chan close $f
    set f [open $path(test1)]
    # here
    chan read $f 1000
} -cleanup {
    chan close $f
} -result {abcdefghijkl}

test chan-io-11.1 {ReadBytes: want to read a lot} -body {
    # ((unsigned) toRead > (unsigned) srcLen)
    set f [open $path(test1) w]
    chan puts -nonewline $f abcdefghijkl
    chan close $f
    set f [open $path(test1)]
    chan configure $f -encoding binary
    # here
    chan read $f 1000
} -cleanup {
    chan close $f
} -result {abcdefghijkl}
test chan-io-11.2 {ReadBytes: want to read all} -body {
    # ((unsigned) toRead > (unsigned) srcLen)
    set f [open $path(test1) w]
    chan puts -nonewline $f abcdefghijkl
    chan close $f
    set f [open $path(test1)]
    chan configure $f -encoding binary
    # here
    chan read $f
} -cleanup {
    chan close $f
} -result {abcdefghijkl}
test chan-io-11.3 {ReadBytes: allocate more space} -body {
    # (toRead > length - offset - 1)
    set f [open $path(test1) w]
    chan puts -nonewline $f abcdefghijklmnopqrstuvwxyz
    chan close $f
    set f [open $path(test1)]
    chan configure $f -buffersize 16 -encoding binary
    # here
    chan read $f
} -cleanup {
    chan close $f
} -result {abcdefghijklmnopqrstuvwxyz}
test chan-io-11.4 {ReadBytes: EOF char found} -body {
    # (TranslateInputEOL() != 0)
    set f [open $path(test1) w]
    chan puts $f abcdefghijklmnopqrstuvwxyz
    chan close $f
    set f [open $path(test1)]
    chan configure $f -eofchar m -encoding binary
    # here
    list [chan read $f] [chan eof $f] [chan read $f] [chan eof $f]
} -cleanup {
    chan close $f
} -result {abcdefghijkl 1 {} 1}

test chan-io-12.1 {ReadChars: want to read a lot} -body {
    # ((unsigned) toRead > (unsigned) srcLen)
    set f [open $path(test1) w]
    chan puts -nonewline $f abcdefghijkl
    chan close $f
    set f [open $path(test1)]
    # here
    chan read $f 1000
} -cleanup {
    chan close $f
} -result {abcdefghijkl}
test chan-io-12.2 {ReadChars: want to read all} -body {
    # ((unsigned) toRead > (unsigned) srcLen)
    set f [open $path(test1) w]
    chan puts -nonewline $f abcdefghijkl
    chan close $f
    set f [open $path(test1)]
    # here
    chan read $f
} -cleanup {
    chan close $f
} -result {abcdefghijkl}
test chan-io-12.3 {ReadChars: allocate more space} -body {
    # (toRead > length - offset - 1)
    set f [open $path(test1) w]
    chan puts -nonewline $f abcdefghijklmnopqrstuvwxyz
    chan close $f
    set f [open $path(test1)]
    chan configure $f -buffersize 16
    # here
    chan read $f
} -cleanup {
    chan close $f
} -result {abcdefghijklmnopqrstuvwxyz}
test chan-io-12.4 {ReadChars: split-up char} -setup {
    variable x {}
} -constraints {stdio testchannel fileevent} -body {
    # (srcRead == 0)
    set f [openpipe w+ $path(cat)]
    chan configure $f -encoding binary -buffering none -buffersize 16
    chan puts -nonewline $f "123456789012345\x96"
    chan configure $f -encoding shiftjis -blocking 0
    chan event $f read [namespace code {
	lappend x [chan read $f] [testchannel inputbuffered $f]
    }]
    chan configure $f -encoding shiftjis
    vwait [namespace which -variable x]
    chan configure $f -encoding binary -blocking 1
    chan puts -nonewline $f \x7B
    after 500			;# Give the cat process time to catch up
    chan configure $f -encoding shiftjis -blocking 0
    vwait [namespace which -variable x]
    return $x
} -cleanup {
    chan close $f
} -result [list "123456789012345" 1 本 0]
test chan-io-12.5 {ReadChars: chan events on partial characters} -setup {
    variable x {}
} -constraints {stdio fileevent} -body {
    set path(test1) [makeFile {
	chan configure stdout -encoding binary -buffering none
	chan gets stdin; chan puts -nonewline \xE7
	chan gets stdin; chan puts -nonewline \x89
	chan gets stdin; chan puts -nonewline \xA6
    } test1]
    set f [openpipe r+ $path(test1)]
    chan event $f readable [namespace code {
	lappend x [chan read $f]
	if {[chan eof $f]} {
	    lappend x eof
	}
    }]
    chan puts $f "go1"
    chan flush $f
    chan configure $f -blocking 0 -encoding utf-8
    vwait [namespace which -variable x]
    after 500 [namespace code { lappend x timeout }]
    vwait [namespace which -variable x]
    chan puts $f "go2"
    chan flush $f
    vwait [namespace which -variable x]
    after 500 [namespace code { lappend x timeout }]
    vwait [namespace which -variable x]
    chan puts $f "go3"
    chan flush $f
    vwait [namespace which -variable x]
    vwait [namespace which -variable x]
    lappend x [catch {chan close $f} msg] $msg
} -result "{} timeout {} timeout 牦 {} eof 0 {}"

test chan-io-13.1 {TranslateInputEOL: cr mode} -body {
    set f [open $path(test1) w]
    chan configure $f -translation lf
    chan puts -nonewline $f "abcd\rdef\r"
    chan close $f
    set f [open $path(test1)]
    chan configure $f -translation cr
    chan read $f
} -cleanup {
    chan close $f
} -result "abcd\ndef\n"
test chan-io-13.2 {TranslateInputEOL: crlf mode} -body {
    set f [open $path(test1) w]
    chan configure $f -translation lf
    chan puts -nonewline $f "abcd\r\ndef\r\n"
    chan close $f
    set f [open $path(test1)]
    chan configure $f -translation crlf
    chan read $f
} -cleanup {
    chan close $f
} -result "abcd\ndef\n"
test chan-io-13.3 {TranslateInputEOL: crlf mode: naked cr} -body {
    # (src >= srcMax)
    set f [open $path(test1) w]
    chan configure $f -translation lf
    chan puts -nonewline $f "abcd\r\ndef\r"
    chan close $f
    set f [open $path(test1)]
    chan configure $f -translation crlf
    chan read $f
} -cleanup {
    chan close $f
} -result "abcd\ndef\r"
test chan-io-13.4 {TranslateInputEOL: crlf mode: cr followed by not \n} -body {
    # (src >= srcMax)
    set f [open $path(test1) w]
    chan configure $f -translation lf
    chan puts -nonewline $f "abcd\r\ndef\rfgh"
    chan close $f
    set f [open $path(test1)]
    chan configure $f -translation crlf
    chan read $f
} -cleanup {
    chan close $f
} -result "abcd\ndef\rfgh"
test chan-io-13.5 {TranslateInputEOL: crlf mode: naked lf} -body {
    # (src >= srcMax)
    set f [open $path(test1) w]
    chan configure $f -translation lf
    chan puts -nonewline $f "abcd\r\ndef\nfgh"
    chan close $f
    set f [open $path(test1)]
    chan configure $f -translation crlf
    chan read $f
} -cleanup {
    chan close $f
} -result "abcd\ndef\nfgh"
test chan-io-13.6 {TranslateInputEOL: auto mode: saw cr in last segment} -setup {
    variable x {}
    variable y {}
} -constraints {stdio testchannel fileevent} -body {
    # (chanPtr->flags & INPUT_SAW_CR)
    # This test may fail on slower machines.
    set f [openpipe w+ $path(cat)]
    chan configure $f -blocking 0 -buffering none -translation {auto lf}
    chan event $f read [namespace code {
	lappend x [chan read $f] [testchannel queuedcr $f]
    }]
    chan puts -nonewline $f "abcdefghj\r"
    after 500 [namespace code {set y ok}]
    vwait [namespace which -variable y]
    chan puts -nonewline $f "\n01234"
    after 500 [namespace code {set y ok}]
    vwait [namespace which -variable y]
    return $x
} -cleanup {
    chan close $f
} -result [list "abcdefghj\n" 1 "01234" 0]
test chan-io-13.7 {TranslateInputEOL: auto mode: naked \r} -constraints testchannel -body {
    # (src >= srcMax)
    set f [open $path(test1) w]
    chan configure $f -translation lf
    chan puts -nonewline $f "abcd\r"
    chan close $f
    set f [open $path(test1)]
    chan configure $f -translation auto
    list [chan read $f] [testchannel queuedcr $f]
} -cleanup {
    chan close $f
} -result [list "abcd\n" 1]
test chan-io-13.8 {TranslateInputEOL: auto mode: \r\n} -body {
    # (*src == '\n')
    set f [open $path(test1) w]
    chan configure $f -translation lf
    chan puts -nonewline $f "abcd\r\ndef"
    chan close $f
    set f [open $path(test1)]
    chan configure $f -translation auto
    chan read $f
} -cleanup {
    chan close $f
} -result "abcd\ndef"
test chan-io-13.9 {TranslateInputEOL: auto mode: \r followed by not \n} -body {
    set f [open $path(test1) w]
    chan configure $f -translation lf
    chan puts -nonewline $f "abcd\rdef"
    chan close $f
    set f [open $path(test1)]
    chan configure $f -translation auto
    chan read $f
} -cleanup {
    chan close $f
} -result "abcd\ndef"
test chan-io-13.10 {TranslateInputEOL: auto mode: \n} -body {
    # not (*src == '\r')
    set f [open $path(test1) w]
    chan configure $f -translation lf
    chan puts -nonewline $f "abcd\ndef"
    chan close $f
    set f [open $path(test1)]
    chan configure $f -translation auto
    chan read $f
} -cleanup {
    chan close $f
} -result "abcd\ndef"
test chan-io-13.11 {TranslateInputEOL: EOF char} -body {
    # (*chanPtr->inEofChar != '\x00')
    set f [open $path(test1) w]
    chan configure $f -translation lf
    chan puts -nonewline $f "abcd\ndefgh"
    chan close $f
    set f [open $path(test1)]
    chan configure $f -translation auto -eofchar e
    chan read $f
} -cleanup {
    chan close $f
} -result "abcd\nd"
test chan-io-13.12 {TranslateInputEOL: find EOF char in src} -body {
    # (*chanPtr->inEofChar != '\x00')
    set f [open $path(test1) w]
    chan configure $f -translation lf
    chan puts -nonewline $f "\r\n\r\n\r\nab\r\n\r\ndef\r\n\r\n\r\n"
    chan close $f
    set f [open $path(test1)]
    chan configure $f -translation auto -eofchar e
    chan read $f
} -cleanup {
    chan close $f
} -result "\n\n\nab\n\nd"

# Test standard handle management. The functions tested are Tcl_SetStdChannel
# and Tcl_GetStdChannel. Incidentally we are also testing channel table
# management.

if {[testConstraint testchannel]} {
    set consoleFileNames [lsort [testchannel open]]
} else {
    # just to avoid an error
    set consoleFileNames [list]
}

test chan-io-14.1 {Tcl_SetStdChannel and Tcl_GetStdChannel} {testchannel} {
    set result ""
    lappend result [chan configure stdin -buffering]
    lappend result [chan configure stdout -buffering]
    lappend result [chan configure stderr -buffering]
    lappend result [lsort [testchannel open]]
} [list line line none $consoleFileNames]
test chan-io-14.2 {Tcl_SetStdChannel and Tcl_GetStdChannel} -setup {
    interp create x
    set result ""
} -body {
    lappend result [x eval {chan configure stdin -buffering}]
    lappend result [x eval {chan configure stdout -buffering}]
    lappend result [x eval {chan configure stderr -buffering}]
} -cleanup {
    interp delete x
} -result {line line none}
set path(test3) [makeFile {} test3]
test chan-io-14.3 {Tcl_SetStdChannel & Tcl_GetStdChannel} -constraints exec -body {
    set f [open $path(test1) w]
    chan puts -nonewline $f {
	chan close stdin
	chan close stdout
	chan close stderr
	set f  [}
    chan puts $f [list open $path(test1) r]]
    chan puts $f "set f2 \[[list open $path(test2) w]]"
    chan puts $f "set f3 \[[list open $path(test3) w]]"
    chan puts $f {	chan puts stdout [chan gets stdin]
	chan puts stdout out
	chan puts stderr err
	chan close $f
	chan close $f2
	chan close $f3
    }
    chan close $f
    set result [exec [interpreter] $path(test1)]
    set f  [open $path(test2) r]
    set f2 [open $path(test3) r]
    lappend result [chan read $f] [chan read $f2]
} -cleanup {
    chan close $f
    chan close $f2
} -result {{
out
} {err
}}
# This test relies on the fact that stdout is used before stderr.
test chan-io-14.4 {Tcl_SetStdChannel & Tcl_GetStdChannel} -constraints {exec} -body {
    set f [open $path(test1) w]
    chan puts -nonewline $f { chan close stdin
	chan close stdout
	chan close stderr
	set f  [}
    chan puts $f [list open $path(test1) r]]
    chan puts $f "set f2 \[[list open $path(test2) w]]"
    chan puts $f "set f3 \[[list open $path(test3) w]]"
    chan puts $f {
	chan puts stdout [chan gets stdin]
	chan puts stdout $f2
	chan puts stderr $f3
	chan close $f
	chan close $f2
	chan close $f3
    }
    chan close $f
    set result [exec [interpreter] $path(test1)]
    set f  [open $path(test2) r]
    set f2 [open $path(test3) r]
    lappend result [chan read $f] [chan read $f2]
} -cleanup {
    chan close $f
    chan close $f2
} -result {{ chan close stdin
stdout
} {stderr
}}
catch {interp delete z}
test chan-io-14.5 {Tcl_GetChannel: stdio name translation} -setup {
    interp create z
} -body {
    chan eof stdin
    catch {z eval chan flush stdin} msg1
    catch {z eval chan close stdin} msg2
    catch {z eval chan flush stdin} msg3
    list $msg1 $msg2 $msg3
} -cleanup {
    interp delete z
} -result {{channel "stdin" wasn't opened for writing} {} {can not find channel named "stdin"}}
test chan-io-14.6 {Tcl_GetChannel: stdio name translation} -setup {
    interp create z
} -body {
    chan eof stdout
    catch {z eval chan flush stdout} msg1
    catch {z eval chan close stdout} msg2
    catch {z eval chan flush stdout} msg3
    list $msg1 $msg2 $msg3
} -cleanup {
    interp delete z
} -result {{} {} {can not find channel named "stdout"}}
test chan-io-14.7 {Tcl_GetChannel: stdio name translation} -setup {
    interp create z
} -body {
    chan eof stderr
    catch {z eval chan flush stderr} msg1
    catch {z eval chan close stderr} msg2
    catch {z eval chan flush stderr} msg3
    list $msg1 $msg2 $msg3
} -cleanup {
    interp delete z
} -result {{} {} {can not find channel named "stderr"}}
set path(script) [makeFile {} script]
test chan-io-14.8 {reuse of stdio special channels} -setup {
    file delete $path(script)
    file delete $path(test1)
} -constraints stdio -body {
    set f [open $path(script) w]
    chan puts -nonewline $f {
	chan close stderr
	set f [}
    chan puts $f [list open $path(test1) w]]
    chan puts -nonewline $f {
	chan puts stderr hello
	chan close $f
	set f [}
    chan puts $f [list open $path(test1) r]]
    chan puts $f {
	chan puts [chan gets $f]
    }
    chan close $f
    set f [openpipe r $path(script)]
    chan gets $f
} -cleanup {
    chan close $f
} -result hello
test chan-io-14.9 {reuse of stdio special channels} -setup {
    file delete $path(script)
    file delete $path(test1)
} -constraints {stdio fileevent} -body {
    set f [open $path(script) w]
    chan puts $f {
        array set path [lindex $argv 0]
	set f [open $path(test1) w]
	chan puts $f hello
	chan close $f
	chan close stderr
	set f [open "|[list [info nameofexecutable] $path(cat) $path(test1)]" r]
	chan puts [chan gets $f]
    }
    chan close $f
    set f [openpipe r $path(script) [array get path]]
    chan gets $f
} -cleanup {
    chan close $f
    # Added delay to give Windows time to stop the spawned process and clean
    # up its grip on the file test1. Added delete as proper test cleanup.
    # The failing tests were 18.1 and 18.2 as first re-users of file "test1".
    after [expr {[testConstraint win] ? 10000 : 500}]
    file delete $path(script)
    file delete $path(test1)
} -result hello

test chan-io-15.1 {Tcl_CreateChan CloseHandler} emptyTest {
} {}

test chan-io-16.1 {Tcl_DeleteChan CloseHandler} emptyTest {
} {}

# Test channel table management. The functions tested are GetChannelTable,
# DeleteChannelTable, Tcl_RegisterChannel, Tcl_UnregisterChannel,
# Tcl_GetChannel and Tcl_CreateChannel.
#
# These functions use "eof stdin" to ensure that the standard channels are
# added to the channel table of the interpreter.

test chan-io-17.1 {GetChannelTable, DeleteChannelTable on std handles} -setup {
    set l ""
} -constraints {testchannel} -body {
    set l1 [testchannel refcount stdin]
    chan eof stdin
    interp create x
    lappend l [expr {[testchannel refcount stdin] - $l1}]
    x eval {chan eof stdin}
    lappend l [expr {[testchannel refcount stdin] - $l1}]
    interp delete x
    lappend l [expr {[testchannel refcount stdin] - $l1}]
} -result {0 1 0}
test chan-io-17.2 {GetChannelTable, DeleteChannelTable on std handles} -setup  {
    set l ""
} -constraints {testchannel} -body {
    set l1 [testchannel refcount stdout]
    chan eof stdin
    interp create x
    lappend l [expr {[testchannel refcount stdout] - $l1}]
    x eval {chan eof stdout}
    lappend l [expr {[testchannel refcount stdout] - $l1}]
    interp delete x
    lappend l [expr {[testchannel refcount stdout] - $l1}]
} -result {0 1 0}
test chan-io-17.3 {GetChannelTable, DeleteChannelTable on std handles} -setup {
    set l ""
} -constraints {testchannel} -body {
    set l1 [testchannel refcount stderr]
    chan eof stdin
    interp create x
    lappend l [expr {[testchannel refcount stderr] - $l1}]
    x eval {chan eof stderr}
    lappend l [expr {[testchannel refcount stderr] - $l1}]
    interp delete x
    lappend l [expr {[testchannel refcount stderr] - $l1}]
} -result {0 1 0}

test chan-io-18.1 {Tcl_RegisterChannel, Tcl_UnregisterChannel} -setup {
    file delete -force $path(test1)
    set l ""
} -constraints {testchannel} -body {
    set f [open $path(test1) w]
    lappend l [lindex [testchannel info $f] 15]
    chan close $f
    if {[catch {lindex [testchannel info $f] 15} msg]} {
	lappend l $msg
    } else {
	lappend l "very broken: $f found after being chan closed"
    }
    string equal $l [list 1 "can not find channel named \"$f\""]
} -result 1
test chan-io-18.2 {Tcl_RegisterChannel, Tcl_UnregisterChannel} -setup {
    file delete -force $path(test1)
    set l ""
} -constraints {testchannel} -body {
    set f [open $path(test1) w]
    lappend l [lindex [testchannel info $f] 15]
    interp create x
    interp share "" $f x
    lappend l [lindex [testchannel info $f] 15]
    x eval chan close $f
    lappend l [lindex [testchannel info $f] 15]
    interp delete x
    lappend l [lindex [testchannel info $f] 15]
    chan close $f
    if {[catch {lindex [testchannel info $f] 15} msg]} {
	lappend l $msg
    } else {
	lappend l "very broken: $f found after being chan closed"
    }
    string equal $l [list 1 2 1 1 "can not find channel named \"$f\""]
} -result 1
test chan-io-18.3 {Tcl_RegisterChannel, Tcl_UnregisterChannel} -setup {
    file delete $path(test1)
    set l ""
} -constraints {testchannel} -body {
    set f [open $path(test1) w]
    lappend l [lindex [testchannel info $f] 15]
    interp create x
    interp share "" $f x
    lappend l [lindex [testchannel info $f] 15]
    interp delete x
    lappend l [lindex [testchannel info $f] 15]
    chan close $f
    if {[catch {lindex [testchannel info $f] 15} msg]} {
	lappend l $msg
    } else {
	lappend l "very broken: $f found after being chan closed"
    }
    string equal $l [list 1 2 1 "can not find channel named \"$f\""]
} -result 1

test chan-io-19.1 {Tcl_GetChannel->Tcl_GetStdChannel, standard handles} {
    chan eof stdin
} 0
test chan-io-19.2 {testing Tcl_GetChannel, user opened handle} -setup {
    file delete $path(test1)
} -body {
    set f [open $path(test1) w]
    chan eof $f
} -cleanup {
    chan close $f
} -result 0
test chan-io-19.3 {Tcl_GetChannel, channel not found} -body {
    chan eof file34
} -returnCodes error -result {can not find channel named "file34"}
test chan-io-19.4 {Tcl_CreateChannel, insertion into channel table} -setup {
    file delete $path(test1)
    set l ""
} -constraints {testchannel} -body {
    set f [open $path(test1) w]
    lappend l [chan eof $f]
    chan close $f
    if {[catch {lindex [testchannel info $f] 15} msg]} {
	lappend l $msg
    } else {
	lappend l "very broken: $f found after being chan closed"
    }
    string equal $l [list 0 "can not find channel named \"$f\""]
} -result 1

test chan-io-20.1 {Tcl_CreateChannel: initial settings} -setup {
    set old [encoding system]
} -body {
    set a [open $path(test2) w]
    encoding system ascii
    set f [open $path(test1) w]
    chan configure $f -encoding
} -cleanup {
    encoding system $old
    chan close $f
    chan close $a
} -result {ascii}
test chan-io-20.2 {Tcl_CreateChannel: initial settings} -constraints {win} -body {
    set f [open $path(test1) w+]
    list [chan configure $f -eofchar] [chan configure $f -translation]
} -cleanup {
    chan close $f
} -result {{} {auto crlf}}
test chan-io-20.3 {Tcl_CreateChannel: initial settings} -constraints {unix} -body {
    set f [open $path(test1) w+]
    list [chan configure $f -eofchar] [chan configure $f -translation]
} -cleanup {
    chan close $f
} -result {{} {auto lf}}
test chan-io-20.5 {Tcl_CreateChannel: install channel in empty slot} -setup {
    set path(stdout) [makeFile {} stdout]
} -constraints {stdio notWinCI} -body {
    set f [open $path(script) w]
    chan puts -nonewline $f {
	chan close stdout
	set f1 [}
    chan puts $f [list open $path(stdout) w]]
    chan puts $f {
	chan configure $f1 -buffersize 777
	chan puts stderr [chan configure stdout -buffersize]
    }
    chan close $f
    set f [openpipe r $path(script)]
    chan close $f
} -cleanup {
    removeFile $path(stdout)
} -returnCodes error -result {777}

test chan-io-21.1 {Chan CloseChannelsOnExit} emptyTest {
} {}

# Test management of attributes associated with a channel, such as its default
# translation, its name and type, etc. The functions tested in this group are
# Tcl_GetChannelName, Tcl_GetChannelType and Tcl_GetChannelFile.
# Tcl_GetChannelInstanceData not tested because files do not use the instance
# data.

test chan-io-22.1 {Tcl_GetChannelMode} emptyTest {
    # Not used anywhere in Tcl.
} {}

test chan-io-23.1 {Tcl_GetChannelName} -constraints {testchannel} -setup {
    file delete $path(test1)
} -body {
    set f [open $path(test1) w]
    set n [testchannel name $f]
    expr {$n eq $f ? "ok" : "$n != $f"}
} -cleanup {
    chan close $f
} -result ok

test chan-io-24.1 {Tcl_GetChannelType} -constraints {testchannel} -setup {
    file delete $path(test1)
} -body {
    set f [open $path(test1) w]
    testchannel type $f
} -cleanup {
    chan close $f
} -result "file"

test chan-io-25.1 {Tcl_GetChannelHandle, input} -setup {
    set l ""
} -constraints {testchannel} -body {
    set f [open $path(test1) w]
    chan configure $f -translation lf -eofchar {}
    chan puts $f "1234567890\n098765432"
    chan close $f
    set f [open $path(test1) r]
    chan gets $f
    lappend l [testchannel inputbuffered $f]
    lappend l [chan tell $f]
} -cleanup {
    chan close $f
} -result {10 11}
test chan-io-25.2 {Tcl_GetChannelHandle, output} -setup {
    file delete $path(test1)
    set l ""
} -constraints {testchannel} -body {
    set f [open $path(test1) w]
    chan configure $f -translation lf
    chan puts $f hello
    lappend l [testchannel outputbuffered $f]
    lappend l [chan tell $f]
    chan flush $f
    lappend l [testchannel outputbuffered $f]
    lappend l [chan tell $f]
} -cleanup {
    chan close $f
    file delete $path(test1)
} -result {6 6 0 6}

test chan-io-26.1 {Tcl_GetChannelInstanceData} -body {
    # "pid" command uses Tcl_GetChannelInstanceData
    # Don't care what pid is (but must be a number), just want to exercise it.
    set f [openpipe r << exit]
    pid $f
} -constraints stdio -cleanup {
    chan close $f
} -match regexp -result {^\d+$}

# Test flushing. The functions tested here are FlushChannel.

test chan-io-27.1 {FlushChannel, no output buffered} -setup {
    file delete $path(test1)
} -body {
    set f [open $path(test1) w]
    chan flush $f
    file size $path(test1)
} -cleanup {
    chan close $f
} -result 0
test chan-io-27.2 {FlushChannel, some output buffered} -setup {
    file delete $path(test1)
    set l ""
} -body {
    set f [open $path(test1) w]
    chan configure $f -translation lf -eofchar {}
    chan puts $f hello
    lappend l [file size $path(test1)]
    chan flush $f
    lappend l [file size $path(test1)]
    chan close $f
    lappend l [file size $path(test1)]
} -result {0 6 6}
test chan-io-27.3 {FlushChannel, implicit flush on chan close} -setup {
    file delete $path(test1)
    set l ""
} -body {
    set f [open $path(test1) w]
    chan configure $f -translation lf -eofchar {}
    chan puts $f hello
    lappend l [file size $path(test1)]
    chan close $f
    lappend l [file size $path(test1)]
} -result {0 6}
test chan-io-27.4 {FlushChannel, implicit flush when buffer fills} -setup {
    file delete $path(test1)
    set l ""
} -body {
    set f [open $path(test1) w]
    chan configure $f -translation lf -eofchar {}
    chan configure $f -buffersize 60
    lappend l [file size $path(test1)]
    for {set i 0} {$i < 12} {incr i} {
	chan puts $f hello
    }
    lappend l [file size $path(test1)]
    chan flush $f
    lappend l [file size $path(test1)]
} -cleanup {
    chan close $f
} -result {0 60 72}
test chan-io-27.5 {FlushChannel, implicit flush when buffer fills and on chan close} -setup {
    file delete $path(test1)
    set l ""
} -constraints {unixOrWin} -body {
    set f [open $path(test1) w]
    chan configure $f -translation lf -buffersize 60 -eofchar {}
    lappend l [file size $path(test1)]
    for {set i 0} {$i < 12} {incr i} {
	chan puts $f hello
    }
    lappend l [file size $path(test1)]
    chan close $f
    lappend l [file size $path(test1)]
} -result {0 60 72}
set path(pipe)   [makeFile {} pipe]
set path(output) [makeFile {} output]
test chan-io-27.6 {FlushChannel, async flushing, async chan close} -setup {
    file delete $path(pipe)
    file delete $path(output)
} -constraints {stdio asyncPipeChan Close} -body {
    set f [open $path(pipe) w]
    chan puts $f "set f \[[list open $path(output) w]]"
    chan puts $f {
	chan configure $f -translation lf -buffering none -eofchar {}
	while {![chan eof stdin]} {
	    after 20
	    chan puts -nonewline $f [chan read stdin 1024]
	}
	chan close $f
    }
    chan close $f
    set x 01234567890123456789012345678901
    for {set i 0} {$i < 11} {incr i} {
        set x "$x$x"
    }
    set f [open $path(output) w]
    chan close $f
    set f [openpipe w $path(pipe)]
    chan configure $f -blocking off
    chan puts -nonewline $f $x
    chan close $f
    set counter 0
    while {([file size $path(output)] < 65536) && ($counter < 1000)} {
	after 20 [list incr [namespace which -variable counter]]
	vwait [namespace which -variable counter]
    }
    if {$counter == 1000} {
        set result "file size only [file size $path(output)]"
    } else {
        set result ok
    }
} -result ok

# Tests closing a channel. The functions tested are Chan CloseChannel and
# Tcl_Chan Close.

test chan-io-28.1 {Chan CloseChannel called when all references are dropped} -setup {
    file delete $path(test1)
    set l ""
} -constraints {testchannel} -body {
    set f [open $path(test1) w]
    interp create x
    interp share "" $f x
    lappend l [testchannel refcount $f]
    x eval chan close $f
    interp delete x
    lappend l [testchannel refcount $f]
} -cleanup {
    chan close $f
} -result {2 1}
test chan-io-28.2 {Chan CloseChannel called when all references are dropped} -setup {
    file delete $path(test1)
} -body {
    set f [open $path(test1) w]
    interp create x
    interp share "" $f x
    chan puts -nonewline $f abc
    chan close $f
    x eval chan puts $f def
    x eval chan close $f
    interp delete x
    set f [open $path(test1) r]
    chan gets $f
} -cleanup {
    chan close $f
} -result abcdef
test chan-io-28.3 {Chan CloseChannel, not called before output queue is empty} -setup {
    file delete $path(pipe)
    file delete $path(output)
} -constraints {stdio asyncPipeChan Close nonPortable} -body {
    set f [open $path(pipe) w]
    chan puts $f {
	# Need to not have eof char appended on chan close, because the other
	# side of the pipe already chan closed, so that writing would cause an
	# error "invalid file".
	chan configure stdout -eofchar {}
	chan configure stderr -eofchar {}
	set f [open $path(output) w]
	chan configure $f -translation lf -buffering none
	for {set x 0} {$x < 20} {incr x} {
	    after 20
	    chan puts -nonewline $f [chan read stdin 1024]
	}
	chan close $f
    }
    chan close $f
    set x 01234567890123456789012345678901
    for {set i 0} {$i < 11} {incr i} {
        set x "$x$x"
    }
    set f [open $path(output) w]
    chan close $f
    set f [openpipe r+ $path(pipe)]
    chan configure $f -blocking off -eofchar {}
    chan puts -nonewline $f $x
    chan close $f
    set counter 0
    while {([file size $path(output)] < 20480) && ($counter < 1000)} {
	after 20 [list incr [namespace which -variable counter]]
	vwait [namespace which -variable counter]
    }
    if {$counter == 1000} {
        set result probably_broken
    } else {
        set result ok
    }
} -result ok
test chan-io-28.4 {Tcl_Chan Close} -constraints {testchannel} -setup {
    file delete $path(test1)
    set l ""
} -body {
    lappend l [lsort [testchannel open]]
    set f [open $path(test1) w]
    lappend l [lsort [testchannel open]]
    chan close $f
    lappend l [lsort [testchannel open]]
    set x [list $consoleFileNames \
		[lsort [list {*}$consoleFileNames $f]] \
		$consoleFileNames]
    expr {$l eq $x ? "ok" : "{$l} != {$x}"}
} -result ok
test chan-io-28.5 {Tcl_Chan Close vs standard handles} -setup {
    file delete $path(script)
} -constraints {stdio unix testchannel} -body {
    set f [open $path(script) w]
    chan puts $f {
	chan close stdin
	chan puts [testchannel open]
    }
    chan close $f
    set f [openpipe r $path(script)]
    set l [chan gets $f]
    chan close $f
    lsort $l
} -result {file1 file2}
test chan-io-28.6 {Tcl_CloseEx (half-close) pipe} -setup {
    set cat [makeFile {
	fconfigure stdout -buffering line
	while {[gets stdin line] >= 0} {puts $line}
	puts DONE
	exit 0
    } cat.tcl]
    variable done
} -body {
    set ff [openpipe r+ $cat]
    puts $ff Hey
    close $ff w
    set timer [after 1000 [namespace code {set done Failed}]]
    set acc {}
    fileevent $ff readable [namespace code {
	if {[gets $ff line] < 0} {
	    set done Succeeded
	} else {
	    lappend acc $line
	}
    }]
    vwait [namespace which -variable done]
    after cancel $timer
    close $ff r
    list $done $acc
} -cleanup {
    removeFile cat.tcl
} -result {Succeeded {Hey DONE}}
test chan-io-28.7 {Tcl_CloseEx (half-close) socket} -setup {
    set echo [makeFile {
	proc accept {s args} {set ::sok $s}
	set s [socket -server accept 0]
	puts [lindex [fconfigure $s -sockname] 2]
	flush stdout
	vwait ::sok
	fconfigure $sok -buffering line
	while {[gets $sok line]>=0} {puts $sok $line}
	puts $sok DONE
	exit 0
    } echo.tcl]
    variable done
    unset -nocomplain done
    set done ""
    set timer ""
    set ff [openpipe r $echo]
    gets $ff port
} -body {
    set s [socket 127.0.0.1 $port]
    puts $s Hey
    close $s w
    set timer [after 1000 [namespace code {set done Failed}]]
    set acc {}
    fileevent $s readable [namespace code {
	if {[gets $s line]<0} {
	    set done Succeeded
	} else {
	    lappend acc $line
	}
    }]
    vwait [namespace which -variable done]
    list $done $acc
} -cleanup {
    catch {close $s}
    close $ff
    after cancel $timer
    removeFile echo.tcl
} -result {Succeeded {Hey DONE}}

test chan-io-29.1 {Tcl_WriteChars, channel not writable} -body {
    chan puts stdin hello
} -returnCodes error -result {channel "stdin" wasn't opened for writing}
test chan-io-29.2 {Tcl_WriteChars, empty string} -setup {
    file delete $path(test1)
} -body {
    set f [open $path(test1) w]
    chan configure $f -eofchar {}
    chan puts -nonewline $f ""
    chan close $f
    file size $path(test1)
} -result 0
test chan-io-29.3 {Tcl_WriteChars, nonempty string} -setup {
    file delete $path(test1)
} -body {
    set f [open $path(test1) w]
    chan configure $f -eofchar {}
    chan puts -nonewline $f hello
    chan close $f
    file size $path(test1)
} -result 5
test chan-io-29.4 {Tcl_WriteChars, buffering in full buffering mode} -setup {
    file delete $path(test1)
    set l ""
} -constraints {testchannel} -body {
    set f [open $path(test1) w]
    chan configure $f -translation lf -buffering full -eofchar {}
    chan puts $f hello
    lappend l [testchannel outputbuffered $f]
    lappend l [file size $path(test1)]
    chan flush $f
    lappend l [testchannel outputbuffered $f]
    lappend l [file size $path(test1)]
} -cleanup {
    chan close $f
} -result {6 0 0 6}
test chan-io-29.5 {Tcl_WriteChars, buffering in line buffering mode} -setup {
    file delete $path(test1)
    set l ""
} -constraints {testchannel} -body {
    set f [open $path(test1) w]
    chan configure $f -translation lf -buffering line -eofchar {}
    chan puts -nonewline $f hello
    lappend l [testchannel outputbuffered $f]
    lappend l [file size $path(test1)]
    chan puts $f hello
    lappend l [testchannel outputbuffered $f]
    lappend l [file size $path(test1)]
} -cleanup {
    chan close $f
} -result {5 0 0 11}
test chan-io-29.6 {Tcl_WriteChars, buffering in no buffering mode} -setup {
    file delete $path(test1)
    set l ""
} -constraints {testchannel} -body {
    set f [open $path(test1) w]
    chan configure $f -translation lf -buffering none -eofchar {}
    chan puts -nonewline $f hello
    lappend l [testchannel outputbuffered $f]
    lappend l [file size $path(test1)]
    chan puts $f hello
    lappend l [testchannel outputbuffered $f]
    lappend l [file size $path(test1)]
} -cleanup {
    chan close $f
} -result {0 5 0 11}
test chan-io-29.7 {Tcl_Flush, full buffering} -setup {
    file delete $path(test1)
    set l ""
} -constraints {testchannel} -body {
    set f [open $path(test1) w]
    chan configure $f -translation lf -buffering full -eofchar {}
    chan puts -nonewline $f hello
    lappend l [testchannel outputbuffered $f]
    lappend l [file size $path(test1)]
    chan puts $f hello
    lappend l [testchannel outputbuffered $f]
    lappend l [file size $path(test1)]
    chan flush $f
    lappend l [testchannel outputbuffered $f]
    lappend l [file size $path(test1)]
} -cleanup {
    chan close $f
} -result {5 0 11 0 0 11}
test chan-io-29.8 {Tcl_Flush, full buffering} -setup {
    file delete $path(test1)
    set l ""
} -constraints {testchannel} -body {
    set f [open $path(test1) w]
    chan configure $f -translation lf -buffering line
    chan puts -nonewline $f hello
    lappend l [testchannel outputbuffered $f]
    lappend l [file size $path(test1)]
    chan flush $f
    lappend l [testchannel outputbuffered $f]
    lappend l [file size $path(test1)]
    chan puts $f hello
    lappend l [testchannel outputbuffered $f]
    lappend l [file size $path(test1)]
    chan flush $f
    lappend l [testchannel outputbuffered $f]
    lappend l [file size $path(test1)]
} -cleanup {
    chan close $f
} -result {5 0 0 5 0 11 0 11}
test chan-io-29.9 {Tcl_Flush, channel not writable} -body {
    chan flush stdin
} -returnCodes error -result {channel "stdin" wasn't opened for writing}
test chan-io-29.10 {Tcl_WriteChars, looping and buffering} -setup {
    file delete $path(test1)
} -body {
    set f1 [open $path(test1) w]
    chan configure $f1 -translation lf -eofchar {}
    set f2 [open $path(longfile) r]
    for {set x 0} {$x < 10} {incr x} {
	chan puts $f1 [chan gets $f2]
    }
    chan close $f2
    chan close $f1
    file size $path(test1)
} -result 387
test chan-io-29.11 {Tcl_WriteChars, no newline, implicit flush} -setup {
    file delete $path(test1)
} -body {
    set f1 [open $path(test1) w]
    chan configure $f1 -eofchar {}
    set f2 [open $path(longfile) r]
    for {set x 0} {$x < 10} {incr x} {
	chan puts -nonewline $f1 [chan gets $f2]
    }
    chan close $f1
    chan close $f2
    file size $path(test1)
} -result 377
test chan-io-29.12 {Tcl_WriteChars on a pipe} -setup {
    file delete $path(test1)
    file delete $path(pipe)
} -constraints stdio -body {
    set f1 [open $path(pipe) w]
    chan puts $f1 "set f1 \[[list open $path(longfile) r]]"
    chan puts $f1 {
	for {set x 0} {$x < 10} {incr x} {
	    chan puts [chan gets $f1]
	}
    }
    chan close $f1
    set f1 [openpipe r $path(pipe)]
    set f2 [open $path(longfile) r]
    set y ok
    for {set x 0} {$x < 10} {incr x} {
	set l1 [chan gets $f1]
	set l2 [chan gets $f2]
	if {$l1 ne $l2} {
	    set y broken:$x
	}
    }
    return $y
} -cleanup {
    chan close $f1
    chan close $f2
} -result ok
test chan-io-29.13 {Tcl_WriteChars to a pipe, line buffered} -setup {
    file delete $path(test1)
    file delete $path(pipe)
} -constraints stdio -body {
    set f1 [open $path(pipe) w]
    chan puts $f1 {
	chan puts [chan gets stdin]
	chan puts [chan gets stdin]
    }
    chan close $f1
    set y ok
    set f1 [openpipe r+ $path(pipe)]
    chan configure $f1 -buffering line
    set f2 [open $path(longfile) r]
    set line [chan gets $f2]
    chan puts $f1 $line
    set backline [chan gets $f1]
    if {$line ne $backline} {
	set y broken1
    }
    set line [chan gets $f2]
    chan puts $f1 $line
    set backline [chan gets $f1]
    if {$line ne $backline} {
	set y broken2
    }
    return $y
} -cleanup {
    chan close $f1
    chan close $f2
} -result ok
test chan-io-29.14 {Tcl_WriteChars, buffering and implicit flush at chan close} -setup {
    file delete $path(test3)
} -body {
    set f [open $path(test3) w]
    chan puts -nonewline $f "Text1"
    chan puts -nonewline $f " Text 2"
    chan puts $f " Text 3"
    chan close $f
    set f [open $path(test3) r]
    chan gets $f
} -cleanup {
    chan close $f
} -result {Text1 Text 2 Text 3}
test chan-io-29.15 {Tcl_Flush, channel not open for writing} -setup {
    file delete $path(test1)
    set fd [open $path(test1) w]
    chan close $fd
} -body {
    set fd [open $path(test1) r]
    chan flush $fd
} -returnCodes error -cleanup {
    catch {chan close $fd}
} -match glob -result {channel "*" wasn't opened for writing}
test chan-io-29.16 {Tcl_Flush on pipe opened only for reading} -setup {
    set fd [openpipe r cat longfile]
} -constraints stdio -body {
    chan flush $fd
} -returnCodes error -cleanup {
    catch {chan close $fd}
} -match glob -result {channel "*" wasn't opened for writing}
test chan-io-29.17 {Tcl_WriteChars buffers, then Tcl_Flush flushes} -setup {
    file delete $path(test1)
} -body {
    set f1 [open $path(test1) w]
    chan configure $f1 -translation lf
    chan puts $f1 hello
    chan puts $f1 hello
    chan puts $f1 hello
    chan flush $f1
    file size $path(test1)
} -cleanup {
    chan close $f1
} -result 18
test chan-io-29.18 {Tcl_WriteChars and Tcl_Flush intermixed} -setup {
    file delete $path(test1)
    set x ""
    set f1 [open $path(test1) w]
} -body {
    chan configure $f1 -translation lf
    chan puts $f1 hello
    chan puts $f1 hello
    chan puts $f1 hello
    chan flush $f1
    lappend x [file size $path(test1)]
    chan puts $f1 hello
    chan flush $f1
    lappend x [file size $path(test1)]
    chan puts $f1 hello
    chan flush $f1
    lappend x [file size $path(test1)]
} -cleanup {
    chan close $f1
} -result {18 24 30}
test chan-io-29.19 {Explicit and implicit flushes} -setup {
    file delete $path(test1)
} -body {
    set f1 [open $path(test1) w]
    chan configure $f1 -translation lf -eofchar {}
    set x ""
    chan puts $f1 hello
    chan puts $f1 hello
    chan puts $f1 hello
    chan flush $f1
    lappend x [file size $path(test1)]
    chan puts $f1 hello
    chan flush $f1
    lappend x [file size $path(test1)]
    chan puts $f1 hello
    chan close $f1
    lappend x [file size $path(test1)]
} -result {18 24 30}
test chan-io-29.20 {Implicit flush when buffer is full} -setup {
    file delete $path(test1)
} -body {
    set f1 [open $path(test1) w]
    chan configure $f1 -translation lf -eofchar {}
    set line "abcdefghijklmnopqrstuvwxyzABCDEFGHIJKLMNOPQRSTUVWXYZ0123456789"
    for {set x 0} {$x < 100} {incr x} {
      chan puts $f1 $line
    }
    set z ""
    lappend z [file size $path(test1)]
    for {set x 0} {$x < 100} {incr x} {
	chan puts $f1 $line
    }
    lappend z [file size $path(test1)]
    chan close $f1
    lappend z [file size $path(test1)]
} -result {4096 12288 12600}
test chan-io-29.21 {Tcl_Flush to pipe} -setup {
    file delete $path(pipe)
} -constraints stdio -body {
    set f1 [open $path(pipe) w]
    chan puts $f1 {set x [chan read stdin 6]}
    chan puts $f1 {set cnt [string length $x]}
    chan puts $f1 {chan puts "read $cnt characters"}
    chan close $f1
    set f1 [openpipe r+ $path(pipe)]
    chan puts $f1 hello
    chan flush $f1
    chan gets $f1
} -cleanup {
    catch {chan close $f1}
} -result "read 6 characters"
test chan-io-29.22 {Tcl_Flush called at other end of pipe} -setup {
    file delete $path(pipe)
} -constraints stdio -body {
    set f1 [open $path(pipe) w]
    chan puts $f1 {
	chan configure stdout -buffering full
	chan puts hello
	chan puts hello
	chan flush stdout
	chan gets stdin
	chan puts bye
	chan flush stdout
    }
    chan close $f1
    set f1 [openpipe r+ $path(pipe)]
    set x ""
    lappend x [chan gets $f1]
    lappend x [chan gets $f1]
    chan puts $f1 hello
    chan flush $f1
    lappend x [chan gets $f1]
} -cleanup {
    chan close $f1
} -result {hello hello bye}
test chan-io-29.23 {Tcl_Flush and line buffering at end of pipe} -setup {
    file delete $path(pipe)
} -constraints stdio -body {
    set f1 [open $path(pipe) w]
    chan puts $f1 {
	chan puts hello
	chan puts hello
	chan gets stdin
	chan puts bye
    }
    chan close $f1
    set f1 [openpipe r+ $path(pipe)]
    set x ""
    lappend x [chan gets $f1]
    lappend x [chan gets $f1]
    chan puts $f1 hello
    chan flush $f1
    lappend x [chan gets $f1]
} -cleanup {
    chan close $f1
} -result {hello hello bye}
test chan-io-29.24 {Tcl_WriteChars and Tcl_Flush move end of file} -setup {
    variable x {}
} -body {
    set f [open $path(test3) w]
    chan puts $f "Line 1"
    chan puts $f "Line 2"
    set f2 [open $path(test3)]
    lappend x [chan read -nonewline $f2]
    chan close $f2
    chan flush $f
    set f2 [open $path(test3)]
    lappend x [chan read -nonewline $f2]
} -cleanup {
    chan close $f2
    chan close $f
} -result "{} {Line 1\nLine 2}"
test chan-io-29.25 {Implicit flush with Tcl_Flush to command pipelines} -setup {
    file delete $path(test3)
} -constraints {stdio fileevent} -body {
    set f [openpipe w $path(cat) | [interpreter] $path(cat) > $path(test3)]
    chan puts $f "Line 1"
    chan puts $f "Line 2"
    chan close $f
    after 100
    set f [open $path(test3) r]
    chan read $f
} -cleanup {
    chan close $f
} -result "Line 1\nLine 2\n"
test chan-io-29.26 {Tcl_Flush, Tcl_Write on bidirectional pipelines} -constraints {stdio unixExecs} -body {
    set f [open "|[list cat -u]" r+]
    chan puts $f "Line1"
    chan flush $f
    chan gets $f
} -cleanup {
    chan close $f
} -result {Line1}
test chan-io-29.27 {Tcl_Flush on chan closed pipeline} -setup {
    file delete $path(pipe)
    set f [open $path(pipe) w]
    chan puts $f {exit}
    chan close $f
} -constraints stdio -body {
    set f [openpipe r+ $path(pipe)]
    chan gets $f
    chan puts $f output
    after 50
    #
    # The flush below will get a SIGPIPE. This is an expected part of the test
    # and indicates that the test operates correctly. If you run this test
    # under a debugger, the signal will by intercepted unless you disable the
    # debugger's signal interception.
    #
    if {[catch {chan flush $f} msg]} {
	set x [list 1 $msg $::errorCode]
	catch {chan close $f}
    } elseif {[catch {chan close $f} msg]} {
	set x [list 1 $msg $::errorCode]
    } else {
	set x {this was supposed to fail and did not}
    }
    string tolower $x
} -match glob -result {1 {error flushing "*": broken pipe} {posix epipe {broken pipe}}}
test chan-io-29.28 {Tcl_WriteChars, lf mode} -setup {
    file delete $path(test1)
} -body {
    set f [open $path(test1) w]
    chan configure $f -translation lf -eofchar {}
    chan puts $f hello\nthere\nand\nhere
    chan flush $f
    file size $path(test1)
} -cleanup {
    chan close $f
} -result 21
test chan-io-29.29 {Tcl_WriteChars, cr mode} -setup {
    file delete $path(test1)
} -body {
    set f [open $path(test1) w]
    chan configure $f -translation cr -eofchar {}
    chan puts $f hello\nthere\nand\nhere
    chan close $f
    file size $path(test1)
} -result 21
test chan-io-29.30 {Tcl_WriteChars, crlf mode} -setup {
    file delete $path(test1)
} -body {
    set f [open $path(test1) w]
    chan configure $f -translation crlf -eofchar {}
    chan puts $f hello\nthere\nand\nhere
    chan close $f
    file size $path(test1)
} -result 25
test chan-io-29.31 {Tcl_WriteChars, background flush} -setup {
    file delete $path(pipe)
    file delete $path(output)
} -constraints stdio -body {
    set f [open $path(pipe) w]
    chan puts $f "set f \[[list open $path(output)  w]]"
    chan puts $f {chan configure $f -translation lf}
    set x [list while {![chan eof stdin]}]
    set x "$x {"
    chan puts $f $x
    chan puts $f {  chan puts -nonewline $f [chan read stdin 4096]}
    chan puts $f {  chan flush $f}
    chan puts $f "}"
    chan puts $f {chan close $f}
    chan close $f
    set x 01234567890123456789012345678901
    for {set i 0} {$i < 11} {incr i} {
	set x "$x$x"
    }
    set f [open $path(output) w]
    chan close $f
    set f [openpipe r+ $path(pipe)]
    chan configure $f -blocking off
    chan puts -nonewline $f $x
    chan close $f
    set counter 0
    while {([file size $path(output)] < 65536) && ($counter < 1000)} {
	after 10 [list incr [namespace which -variable counter]]
	vwait [namespace which -variable counter]
    }
    if {$counter == 1000} {
	set result "file size only [file size $path(output)]"
    } else {
	set result ok
    }
    # allow a little time for the background process to chan close.
    # otherwise, the following test fails on the [file delete $path(output)]
    # on Windows because a process still has the file open.
    after 100 set v 1; vwait v
    return $result
} -result ok
test chan-io-29.32 {Tcl_WriteChars, background flush to slow reader} -setup {
    file delete $path(pipe)
    file delete $path(output)
} -constraints {stdio asyncPipeChan Close} -body {
    set f [open $path(pipe) w]
    chan puts $f "set f \[[list open $path(output) w]]"
    chan puts $f {chan configure $f -translation lf}
    set x [list while {![chan eof stdin]}]
    set x "$x \{"
    chan puts $f $x
    chan puts $f {  after 20}
    chan puts $f {  chan puts -nonewline $f [chan read stdin 1024]}
    chan puts $f {  chan flush $f}
    chan puts $f "\}"
    chan puts $f {chan close $f}
    chan close $f
    set x 01234567890123456789012345678901
    for {set i 0} {$i < 11} {incr i} {
	set x "$x$x"
    }
    set f [open $path(output) w]
    chan close $f
    set f [openpipe r+ $path(pipe)]
    chan configure $f -blocking off
    chan puts -nonewline $f $x
    chan close $f
    set counter 0
    while {([file size $path(output)] < 65536) && ($counter < 1000)} {
	after 20 [list incr [namespace which -variable counter]]
	vwait [namespace which -variable counter]
    }
    if {$counter == 1000} {
	set result "file size only [file size $path(output)]"
    } else {
	set result ok
    }
} -result ok
test chan-io-29.33 {Tcl_Flush, implicit flush on exit} -setup {
    set f [open $path(script) w]
    chan puts $f "set f \[[list open $path(test1) w]]"
    chan puts $f {chan configure $f -translation lf
	chan puts $f hello
	chan puts $f bye
	chan puts $f strange
    }
    chan close $f
} -constraints exec -body {
    exec [interpreter] $path(script)
    set f [open $path(test1) r]
    chan read $f
} -cleanup {
    chan close $f
} -result "hello\nbye\nstrange\n"
test chan-io-29.34 {Tcl_Chan Close, async flush on chan close, using sockets} -setup {
    variable c 0
    variable x running
    set l abcdefghijklmnopqrstuvwxyzabcdefghijklmnopqrstuvwxyzabcdefghijklmnopqrstuvwxyz
    proc writelots {s l} {
	for {set i 0} {$i < 2000} {incr i} {
	    chan puts $s $l
	}
    }
} -constraints {socket tempNotMac fileevent notWinCI} -body {
    proc accept {s a p} {
	variable x
	chan event $s readable [namespace code [list readit $s]]
	chan configure $s -blocking off
	set x accepted
    }
    proc readit {s} {
	variable c
	variable x
	set l [chan gets $s]
	if {[chan eof $s]} {
	    chan close $s
	    set x done
	} elseif {([string length $l] > 0) || ![chan blocked $s]} {
	    incr c
	}
    }
    set ss [socket -server [namespace code accept] -myaddr 127.0.0.1 0]
    set cs [socket 127.0.0.1 [lindex [chan configure $ss -sockname] 2]]
    vwait [namespace which -variable x]
    chan configure $cs -blocking off
    writelots $cs $l
    chan close $cs
    chan close $ss
    vwait [namespace which -variable x]
    set c
} -result 2000
test chan-io-29.35 {Tcl_Chan Close vs chan event vs multiple interpreters} -setup {
    catch {interp delete x}
    catch {interp delete y}
} -constraints {socket tempNotMac fileevent} -body {
    # On Mac, this test screws up sockets such that subsequent tests using
    # port 2828 either cause errors or panic().
    interp create x
    interp create y
    set s [socket -server [namespace code accept] -myaddr 127.0.0.1 0]
    proc accept {s a p} {
	chan puts $s hello
	chan close $s
    }
    set c [socket 127.0.0.1 [lindex [chan configure $s -sockname] 2]]
    interp share {} $c x
    interp share {} $c y
    chan close $c
    x eval {
	proc readit {s} {
	    chan gets $s
	    if {[chan eof $s]} {
		chan close $s
	    }
	}
    }
    y eval {
	proc readit {s} {
	    chan gets $s
	    if {[chan eof $s]} {
		chan close $s
	    }
	}
    }
    x eval "chan event $c readable \{readit $c\}"
    y eval "chan event $c readable \{readit $c\}"
    y eval [list chan close $c]
    update
} -cleanup {
    chan close $s
    interp delete x
    interp delete y
} -result ""

# Test end of line translations. Procedures tested are Tcl_Write, Tcl_Read.

test chan-io-30.1 {Tcl_Write lf, Tcl_Read lf} -setup {
    file delete $path(test1)
} -body {
    set f [open $path(test1) w]
    chan configure $f -translation lf
    chan puts $f hello\nthere\nand\nhere
    chan close $f
    set f [open $path(test1) r]
    chan configure $f -translation lf
    chan read $f
} -cleanup {
    chan close $f
} -result "hello\nthere\nand\nhere\n"
test chan-io-30.2 {Tcl_Write lf, Tcl_Read cr} -setup {
    file delete $path(test1)
} -body {
    set f [open $path(test1) w]
    chan configure $f -translation lf
    chan puts $f hello\nthere\nand\nhere
    chan close $f
    set f [open $path(test1) r]
    chan configure $f -translation cr
    chan read $f
} -cleanup {
    chan close $f
} -result "hello\nthere\nand\nhere\n"
test chan-io-30.3 {Tcl_Write lf, Tcl_Read crlf} -setup {
    file delete $path(test1)
} -body {
    set f [open $path(test1) w]
    chan configure $f -translation lf
    chan puts $f hello\nthere\nand\nhere
    chan close $f
    set f [open $path(test1) r]
    chan configure $f -translation crlf
    chan read $f
} -cleanup {
    chan close $f
} -result "hello\nthere\nand\nhere\n"
test chan-io-30.4 {Tcl_Write cr, Tcl_Read cr} -setup {
    file delete $path(test1)
} -body {
    set f [open $path(test1) w]
    chan configure $f -translation cr
    chan puts $f hello\nthere\nand\nhere
    chan close $f
    set f [open $path(test1) r]
    chan configure $f -translation cr
    chan read $f
} -cleanup {
    chan close $f
} -result "hello\nthere\nand\nhere\n"
test chan-io-30.5 {Tcl_Write cr, Tcl_Read lf} -setup {
    file delete $path(test1)
} -body {
    set f [open $path(test1) w]
    chan configure $f -translation cr
    chan puts $f hello\nthere\nand\nhere
    chan close $f
    set f [open $path(test1) r]
    chan configure $f -translation lf
    chan read $f
} -cleanup {
    chan close $f
} -result "hello\rthere\rand\rhere\r"
test chan-io-30.6 {Tcl_Write cr, Tcl_Read crlf} -setup {
    file delete $path(test1)
} -body {
    set f [open $path(test1) w]
    chan configure $f -translation cr
    chan puts $f hello\nthere\nand\nhere
    chan close $f
    set f [open $path(test1) r]
    chan configure $f -translation crlf
    chan read $f
} -cleanup {
    chan close $f
} -result "hello\rthere\rand\rhere\r"
test chan-io-30.7 {Tcl_Write crlf, Tcl_Read crlf} -setup {
    file delete $path(test1)
} -body {
    set f [open $path(test1) w]
    chan configure $f -translation crlf
    chan puts $f hello\nthere\nand\nhere
    chan close $f
    set f [open $path(test1) r]
    chan configure $f -translation crlf
    chan read $f
} -cleanup {
    chan close $f
} -result "hello\nthere\nand\nhere\n"
test chan-io-30.8 {Tcl_Write crlf, Tcl_Read lf} -setup {
    file delete $path(test1)
} -body {
    set f [open $path(test1) w]
    chan configure $f -translation crlf
    chan puts $f hello\nthere\nand\nhere
    chan close $f
    set f [open $path(test1) r]
    chan configure $f -translation lf
    chan read $f
} -cleanup {
    chan close $f
} -result "hello\r\nthere\r\nand\r\nhere\r\n"
test chan-io-30.9 {Tcl_Write crlf, Tcl_Read cr} -setup {
    file delete $path(test1)
} -body {
    set f [open $path(test1) w]
    chan configure $f -translation crlf
    chan puts $f hello\nthere\nand\nhere
    chan close $f
    set f [open $path(test1) r]
    chan configure $f -translation cr
    chan read $f
} -cleanup {
    chan close $f
} -result "hello\n\nthere\n\nand\n\nhere\n\n"
test chan-io-30.10 {Tcl_Write lf, Tcl_Read auto} -setup {
    file delete $path(test1)
} -body {
    set f [open $path(test1) w]
    chan configure $f -translation lf
    chan puts $f hello\nthere\nand\nhere
    chan close $f
    set f [open $path(test1) r]
    list [chan read $f] [chan configure $f -translation]
} -cleanup {
    chan close $f
} -result {{hello
there
and
here
} auto}
test chan-io-30.11 {Tcl_Write cr, Tcl_Read auto} -setup {
    file delete $path(test1)
} -body {
    set f [open $path(test1) w]
    chan configure $f -translation cr
    chan puts $f hello\nthere\nand\nhere
    chan close $f
    set f [open $path(test1) r]
    list [chan read $f] [chan configure $f -translation]
} -cleanup {
    chan close $f
} -result {{hello
there
and
here
} auto}
test chan-io-30.12 {Tcl_Write crlf, Tcl_Read auto} -setup {
    file delete $path(test1)
} -body {
    set f [open $path(test1) w]
    chan configure $f -translation crlf
    chan puts $f hello\nthere\nand\nhere
    chan close $f
    set f [open $path(test1) r]
    list [chan read $f] [chan configure $f -translation]
} -cleanup {
    chan close $f
} -result {{hello
there
and
here
} auto}
test chan-io-30.13 {Tcl_Write crlf on block boundary, Tcl_Read auto} -setup {
    file delete $path(test1)
} -body {
    set f [open $path(test1) w]
    chan configure $f -translation crlf
    set line "123456789ABCDE"	;# 14 char plus crlf
    chan puts -nonewline $f x	;# shift crlf across block boundary
    for {set i 0} {$i < 700} {incr i} {
	chan puts $f $line
    }
    chan close $f
    set f [open $path(test1) r]
    chan configure $f -translation auto
    string length [chan read $f]
} -cleanup {
    chan close $f
} -result [expr {700*15 + 1}]
test chan-io-30.14 {Tcl_Write crlf on block boundary, Tcl_Read crlf} -setup {
    file delete $path(test1)
} -body {
    set f [open $path(test1) w]
    chan configure $f -translation crlf
    set line "123456789ABCDE"	;# 14 char plus crlf
    chan puts -nonewline $f x	;# shift crlf across block boundary
    for {set i 0} {$i < 700} {incr i} {
	chan puts $f $line
    }
    chan close $f
    set f [open $path(test1) r]
    chan configure $f -translation crlf
    string length [chan read $f]
} -cleanup {
    chan close $f
} -result [expr {700*15 + 1}]
test chan-io-30.15 {Tcl_Write mixed, Tcl_Read auto} -setup {
    file delete $path(test1)
} -body {
    set f [open $path(test1) w]
    chan configure $f -translation lf
    chan puts $f hello\nthere\nand\rhere
    chan close $f
    set f [open $path(test1) r]
    chan configure $f -translation auto
    chan read $f
} -cleanup {
    chan close $f
} -result {hello
there
and
here
}
test chan-io-30.16 {Tcl_Write ^Z at end, Tcl_Read auto} -setup {
    file delete $path(test1)
} -body {
    set f [open $path(test1) w]
    chan configure $f -translation lf
    chan puts -nonewline $f hello\nthere\nand\rhere\n\x1A
    chan close $f
    set f [open $path(test1) r]
    chan configure $f -translation auto -eofchar \x1A
    chan read $f
} -cleanup {
    chan close $f
} -result {hello
there
and
here
}
test chan-io-30.17 {Tcl_Write, implicit ^Z at end, Tcl_Read auto} -setup {
    file delete $path(test1)
} -constraints {win} -body {
    set f [open $path(test1) w]
    chan configure $f -translation lf -eofchar \x1A
    chan puts $f hello\nthere\nand\rhere
    chan close $f
    set f [open $path(test1) r]
    chan configure $f -translation auto -eofchar \x1A
    chan read $f
} -cleanup {
    chan close $f
} -result {hello
there
and
here
}
test chan-io-30.18 {Tcl_Write, ^Z in middle, Tcl_Read auto} -setup {
    file delete $path(test1)
} -body {
    set f [open $path(test1) w]
    chan configure $f -translation lf
    set s [format "abc\ndef\n%cghi\nqrs" 26]
    chan puts $f $s
    chan close $f
    set f [open $path(test1) r]
    chan configure $f -translation auto -eofchar \x1A
    set l ""
    lappend l [chan gets $f]
    lappend l [chan gets $f]
    lappend l [chan eof $f]
    lappend l [chan gets $f]
    lappend l [chan eof $f]
    lappend l [chan gets $f]
    lappend l [chan eof $f]
} -cleanup {
    chan close $f
} -result {abc def 0 {} 1 {} 1}
test chan-io-30.19 {Tcl_Write, ^Z no newline in middle, Tcl_Read auto} -setup {
    file delete $path(test1)
} -body {
    set f [open $path(test1) w]
    chan configure $f -translation lf
    set s [format "abc\ndef\n%cghi\nqrs" 26]
    chan puts $f $s
    chan close $f
    set f [open $path(test1) r]
    chan configure $f -translation auto -eofchar \x1A
    set l ""
    lappend l [chan gets $f]
    lappend l [chan gets $f]
    lappend l [chan eof $f]
    lappend l [chan gets $f]
    lappend l [chan eof $f]
    lappend l [chan gets $f]
    lappend l [chan eof $f]
} -cleanup {
    chan close $f
} -result {abc def 0 {} 1 {} 1}
test chan-io-30.20 {Tcl_Write, ^Z in middle ignored, Tcl_Read lf} -setup {
    file delete $path(test1)
    set l ""
} -body {
    set f [open $path(test1) w]
    chan configure $f -translation lf -eofchar {}
    chan puts $f [format "abc\ndef\n%cghi\nqrs" 26]
    chan close $f
    set f [open $path(test1) r]
    chan configure $f -translation lf -eofchar {}
    lappend l [chan gets $f]
    lappend l [chan gets $f]
    lappend l [chan eof $f]
    lappend l [chan gets $f]
    lappend l [chan eof $f]
    lappend l [chan gets $f]
    lappend l [chan eof $f]
    lappend l [chan gets $f]
    lappend l [chan eof $f]
} -cleanup {
    chan close $f
} -result "abc def 0 \x1Aghi 0 qrs 0 {} 1"
test chan-io-30.21 {Tcl_Write, ^Z in middle ignored, Tcl_Read cr} -setup {
    file delete $path(test1)
    set l ""
} -body {
    set f [open $path(test1) w]
    chan configure $f -translation lf -eofchar {}
    chan puts $f [format "abc\ndef\n%cghi\nqrs" 26]
    chan close $f
    set f [open $path(test1) r]
    chan configure $f -translation cr -eofchar {}
    set x [chan gets $f]
    lappend l [string equal $x "abc\ndef\n\x1Aghi\nqrs\n"]
    lappend l [chan eof $f]
    lappend l [chan gets $f]
    lappend l [chan eof $f]
} -cleanup {
    chan close $f
} -result {1 1 {} 1}
test chan-io-30.22 {Tcl_Write, ^Z in middle ignored, Tcl_Read crlf} -setup {
    file delete $path(test1)
    set l ""
} -body {
    set f [open $path(test1) w]
    chan configure $f -translation lf -eofchar {}
    chan puts $f [format "abc\ndef\n%cghi\nqrs" 26]
    chan close $f
    set f [open $path(test1) r]
    chan configure $f -translation crlf -eofchar {}
    set x [chan gets $f]
    lappend l [string equal $x "abc\ndef\n\x1Aghi\nqrs\n"]
    lappend l [chan eof $f]
    lappend l [chan gets $f]
    lappend l [chan eof $f]
} -cleanup {
    chan close $f
} -result {1 1 {} 1}
test chan-io-30.23 {Tcl_Write lf, ^Z in middle, Tcl_Read auto} -setup {
    file delete $path(test1)
} -body {
    set f [open $path(test1) w]
    chan configure $f -translation lf
    chan puts $f [format abc\ndef\n%cqrs\ntuv 26]
    chan close $f
    set f [open $path(test1) r]
    chan configure $f -translation auto -eofchar \x1A
    list [string length [chan read $f]] [chan eof $f]
} -cleanup {
    chan close $f
} -result {8 1}
test chan-io-30.24 {Tcl_Write lf, ^Z in middle, Tcl_Read lf} -setup {
    file delete $path(test1)
} -body {
    set f [open $path(test1) w]
    chan configure $f -translation lf
    set c [format abc\ndef\n%cqrs\ntuv 26]
    chan puts $f $c
    chan close $f
    set f [open $path(test1) r]
    chan configure $f -translation lf -eofchar \x1A
    list [string length [chan read $f]] [chan eof $f]
} -cleanup {
    chan close $f
} -result {8 1}
test chan-io-30.25 {Tcl_Write cr, ^Z in middle, Tcl_Read auto} -setup {
    file delete $path(test1)
} -body {
    set f [open $path(test1) w]
    chan configure $f -translation cr
    set c [format abc\ndef\n%cqrs\ntuv 26]
    chan puts $f $c
    chan close $f
    set f [open $path(test1) r]
    chan configure $f -translation auto -eofchar \x1A
    list [string length [chan read $f]] [chan eof $f]
} -cleanup {
    chan close $f
} -result {8 1}
test chan-io-30.26 {Tcl_Write cr, ^Z in middle, Tcl_Read cr} -setup {
    file delete $path(test1)
} -body {
    set f [open $path(test1) w]
    chan configure $f -translation cr
    set c [format abc\ndef\n%cqrs\ntuv 26]
    chan puts $f $c
    chan close $f
    set f [open $path(test1) r]
    chan configure $f -translation cr -eofchar \x1A
    list [string length [chan read $f]] [chan eof $f]
} -cleanup {
    chan close $f
} -result {8 1}
test chan-io-30.27 {Tcl_Write crlf, ^Z in middle, Tcl_Read auto} -setup {
    file delete $path(test1)
} -body {
    set f [open $path(test1) w]
    chan configure $f -translation crlf
    set c [format abc\ndef\n%cqrs\ntuv 26]
    chan puts $f $c
    chan close $f
    set f [open $path(test1) r]
    chan configure $f -translation auto -eofchar \x1A
    list [string length [chan read $f]] [chan eof $f]
} -cleanup {
    chan close $f
} -result {8 1}
test chan-io-30.28 {Tcl_Write crlf, ^Z in middle, Tcl_Read crlf} -setup {
    file delete $path(test1)
} -body {
    set f [open $path(test1) w]
    chan configure $f -translation crlf
    set c [format abc\ndef\n%cqrs\ntuv 26]
    chan puts $f $c
    chan close $f
    set f [open $path(test1) r]
    chan configure $f -translation crlf -eofchar \x1A
    list [string length [chan read $f]] [chan eof $f]
} -cleanup {
    chan close $f
} -result {8 1}

# Test end of line translations. Functions tested are Tcl_Write and
# Tcl_Gets.

test chan-io-31.1 {Tcl_Write lf, Tcl_Gets auto} -setup {
    file delete $path(test1)
    set l ""
} -body {
    set f [open $path(test1) w]
    chan configure $f -translation lf
    chan puts $f hello\nthere\nand\nhere
    chan close $f
    set f [open $path(test1) r]
    lappend l [chan gets $f]
    lappend l [chan tell $f]
    lappend l [chan configure $f -translation]
    lappend l [chan gets $f]
    lappend l [chan tell $f]
    lappend l [chan configure $f -translation]
} -cleanup {
    chan close $f
} -result {hello 6 auto there 12 auto}
test chan-io-31.2 {Tcl_Write cr, Tcl_Gets auto} -setup {
    file delete $path(test1)
    set l ""
} -body {
    set f [open $path(test1) w]
    chan configure $f -translation cr
    chan puts $f hello\nthere\nand\nhere
    chan close $f
    set f [open $path(test1) r]
    lappend l [chan gets $f]
    lappend l [chan tell $f]
    lappend l [chan configure $f -translation]
    lappend l [chan gets $f]
    lappend l [chan tell $f]
    lappend l [chan configure $f -translation]
} -cleanup {
    chan close $f
} -result {hello 6 auto there 12 auto}
test chan-io-31.3 {Tcl_Write crlf, Tcl_Gets auto} -setup {
    file delete $path(test1)
    set l ""
} -body {
    set f [open $path(test1) w]
    chan configure $f -translation crlf
    chan puts $f hello\nthere\nand\nhere
    chan close $f
    set f [open $path(test1) r]
    lappend l [chan gets $f]
    lappend l [chan tell $f]
    lappend l [chan configure $f -translation]
    lappend l [chan gets $f]
    lappend l [chan tell $f]
    lappend l [chan configure $f -translation]
} -cleanup {
    chan close $f
} -result {hello 7 auto there 14 auto}
test chan-io-31.4 {Tcl_Write lf, Tcl_Gets lf} -setup {
    file delete $path(test1)
    set l ""
} -body {
    set f [open $path(test1) w]
    chan configure $f -translation lf
    chan puts $f hello\nthere\nand\nhere
    chan close $f
    set f [open $path(test1) r]
    chan configure $f -translation lf
    lappend l [chan gets $f]
    lappend l [chan tell $f]
    lappend l [chan configure $f -translation]
    lappend l [chan gets $f]
    lappend l [chan tell $f]
    lappend l [chan configure $f -translation]
} -cleanup {
    chan close $f
} -result {hello 6 lf there 12 lf}
test chan-io-31.5 {Tcl_Write lf, Tcl_Gets cr} -setup {
    file delete $path(test1)
    set l ""
} -body {
    set f [open $path(test1) w]
    chan configure $f -translation lf
    chan puts $f hello\nthere\nand\nhere
    chan close $f
    set f [open $path(test1) r]
    chan configure $f -translation cr
    lappend l [string length [chan gets $f]]
    lappend l [chan tell $f]
    lappend l [chan configure $f -translation]
    lappend l [chan eof $f]
    lappend l [chan gets $f]
    lappend l [chan tell $f]
    lappend l [chan configure $f -translation]
    lappend l [chan eof $f]
} -cleanup {
    chan close $f
} -result {21 21 cr 1 {} 21 cr 1}
test chan-io-31.6 {Tcl_Write lf, Tcl_Gets crlf} -setup {
    file delete $path(test1)
    set l ""
} -body {
    set f [open $path(test1) w]
    chan configure $f -translation lf
    chan puts $f hello\nthere\nand\nhere
    chan close $f
    set f [open $path(test1) r]
    chan configure $f -translation crlf
    lappend l [string length [chan gets $f]]
    lappend l [chan tell $f]
    lappend l [chan configure $f -translation]
    lappend l [chan eof $f]
    lappend l [chan gets $f]
    lappend l [chan tell $f]
    lappend l [chan configure $f -translation]
    lappend l [chan eof $f]
} -cleanup {
    chan close $f
} -result {21 21 crlf 1 {} 21 crlf 1}
test chan-io-31.7 {Tcl_Write cr, Tcl_Gets cr} -setup {
    file delete $path(test1)
    set l ""
} -body {
    set f [open $path(test1) w]
    chan configure $f -translation cr
    chan puts $f hello\nthere\nand\nhere
    chan close $f
    set f [open $path(test1) r]
    chan configure $f -translation cr
    lappend l [chan gets $f]
    lappend l [chan tell $f]
    lappend l [chan configure $f -translation]
    lappend l [chan eof $f]
    lappend l [chan gets $f]
    lappend l [chan tell $f]
    lappend l [chan configure $f -translation]
    lappend l [chan eof $f]
} -cleanup {
    chan close $f
} -result {hello 6 cr 0 there 12 cr 0}
test chan-io-31.8 {Tcl_Write cr, Tcl_Gets lf} -setup {
    file delete $path(test1)
    set l ""
} -body {
    set f [open $path(test1) w]
    chan configure $f -translation cr
    chan puts $f hello\nthere\nand\nhere
    chan close $f
    set f [open $path(test1) r]
    chan configure $f -translation lf
    lappend l [string length [chan gets $f]]
    lappend l [chan tell $f]
    lappend l [chan configure $f -translation]
    lappend l [chan eof $f]
    lappend l [chan gets $f]
    lappend l [chan tell $f]
    lappend l [chan configure $f -translation]
    lappend l [chan eof $f]
} -cleanup {
    chan close $f
} -result {21 21 lf 1 {} 21 lf 1}
test chan-io-31.9 {Tcl_Write cr, Tcl_Gets crlf} -setup {
    file delete $path(test1)
    set l ""
} -body {
    set f [open $path(test1) w]
    chan configure $f -translation cr
    chan puts $f hello\nthere\nand\nhere
    chan close $f
    set f [open $path(test1) r]
    chan configure $f -translation crlf
    lappend l [string length [chan gets $f]]
    lappend l [chan tell $f]
    lappend l [chan configure $f -translation]
    lappend l [chan eof $f]
    lappend l [chan gets $f]
    lappend l [chan tell $f]
    lappend l [chan configure $f -translation]
    lappend l [chan eof $f]
} -cleanup {
    chan close $f
} -result {21 21 crlf 1 {} 21 crlf 1}
test chan-io-31.10 {Tcl_Write crlf, Tcl_Gets crlf} -setup {
    file delete $path(test1)
    set l ""
} -body {
    set f [open $path(test1) w]
    chan configure $f -translation crlf
    chan puts $f hello\nthere\nand\nhere
    chan close $f
    set f [open $path(test1) r]
    chan configure $f -translation crlf
    lappend l [chan gets $f]
    lappend l [chan tell $f]
    lappend l [chan configure $f -translation]
    lappend l [chan eof $f]
    lappend l [chan gets $f]
    lappend l [chan tell $f]
    lappend l [chan configure $f -translation]
    lappend l [chan eof $f]
} -cleanup {
    chan close $f
} -result {hello 7 crlf 0 there 14 crlf 0}
test chan-io-31.11 {Tcl_Write crlf, Tcl_Gets cr} -setup {
    file delete $path(test1)
    set l ""
} -body {
    set f [open $path(test1) w]
    chan configure $f -translation crlf
    chan puts $f hello\nthere\nand\nhere
    chan close $f
    set f [open $path(test1) r]
    chan configure $f -translation cr
    lappend l [chan gets $f]
    lappend l [chan tell $f]
    lappend l [chan configure $f -translation]
    lappend l [chan eof $f]
    lappend l [string length [chan gets $f]]
    lappend l [chan tell $f]
    lappend l [chan configure $f -translation]
    lappend l [chan eof $f]
} -cleanup {
    chan close $f
} -result {hello 6 cr 0 6 13 cr 0}
test chan-io-31.12 {Tcl_Write crlf, Tcl_Gets lf} -setup {
    file delete $path(test1)
    set l ""
} -body {
    set f [open $path(test1) w]
    chan configure $f -translation crlf
    chan puts $f hello\nthere\nand\nhere
    chan close $f
    set f [open $path(test1) r]
    chan configure $f -translation lf
    lappend l [string length [chan gets $f]]
    lappend l [chan tell $f]
    lappend l [chan configure $f -translation]
    lappend l [chan eof $f]
    lappend l [string length [chan gets $f]]
    lappend l [chan tell $f]
    lappend l [chan configure $f -translation]
    lappend l [chan eof $f]
} -cleanup {
    chan close $f
} -result {6 7 lf 0 6 14 lf 0}
test chan-io-31.13 {binary mode is synonym of lf mode} -setup {
    file delete $path(test1)
} -body {
    set f [open $path(test1) w]
    chan configure $f -translation binary
    chan configure $f -translation
} -cleanup {
    chan close $f
} -result lf
#
# Test chan-io-9.14 has been removed because "auto" output translation mode is
# not supported.
#
test chan-io-31.14 {Tcl_Write mixed, Tcl_Gets auto} -setup {
    file delete $path(test1)
    set l ""
} -body {
    set f [open $path(test1) w]
    chan configure $f -translation lf
    chan puts $f hello\nthere\rand\r\nhere
    chan close $f
    set f [open $path(test1) r]
    chan configure $f -translation auto
    lappend l [chan gets $f]
    lappend l [chan gets $f]
    lappend l [chan gets $f]
    lappend l [chan gets $f]
    lappend l [chan eof $f]
    lappend l [chan gets $f]
    lappend l [chan eof $f]
} -cleanup {
    chan close $f
} -result {hello there and here 0 {} 1}
test chan-io-31.15 {Tcl_Write mixed, Tcl_Gets auto} -setup {
    file delete $path(test1)
    set l ""
} -body {
    set f [open $path(test1) w]
    chan configure $f -translation lf
    chan puts -nonewline $f hello\nthere\rand\r\nhere\r
    chan close $f
    set f [open $path(test1) r]
    chan configure $f -translation auto
    lappend l [chan gets $f]
    lappend l [chan gets $f]
    lappend l [chan gets $f]
    lappend l [chan gets $f]
    lappend l [chan eof $f]
    lappend l [chan gets $f]
    lappend l [chan eof $f]
} -cleanup {
    chan close $f
} -result {hello there and here 0 {} 1}
test chan-io-31.16 {Tcl_Write mixed, Tcl_Gets auto} -setup {
    file delete $path(test1)
    set l ""
} -body {
    set f [open $path(test1) w]
    chan configure $f -translation lf
    chan puts -nonewline $f hello\nthere\rand\r\nhere\n
    chan close $f
    set f [open $path(test1) r]
    lappend l [chan gets $f]
    lappend l [chan gets $f]
    lappend l [chan gets $f]
    lappend l [chan gets $f]
    lappend l [chan eof $f]
    lappend l [chan gets $f]
    lappend l [chan eof $f]
} -cleanup {
    chan close $f
} -result {hello there and here 0 {} 1}
test chan-io-31.17 {Tcl_Write mixed, Tcl_Gets auto} -setup {
    file delete $path(test1)
    set l ""
} -body {
    set f [open $path(test1) w]
    chan configure $f -translation lf
    chan puts -nonewline $f hello\nthere\rand\r\nhere\r\n
    chan close $f
    set f [open $path(test1) r]
    chan configure $f -translation auto
    lappend l [chan gets $f]
    lappend l [chan gets $f]
    lappend l [chan gets $f]
    lappend l [chan gets $f]
    lappend l [chan eof $f]
    lappend l [chan gets $f]
    lappend l [chan eof $f]
} -cleanup {
    chan close $f
} -result {hello there and here 0 {} 1}
test chan-io-31.18 {Tcl_Write ^Z at end, Tcl_Gets auto} -setup {
    file delete $path(test1)
    set l ""
} -body {
    set f [open $path(test1) w]
    chan configure $f -translation lf
    chan puts $f [format "hello\nthere\nand\rhere\n\%c" 26]
    chan close $f
    set f [open $path(test1) r]
    chan configure $f -translation auto -eofchar \x1A
    lappend l [chan gets $f]
    lappend l [chan gets $f]
    lappend l [chan gets $f]
    lappend l [chan gets $f]
    lappend l [chan eof $f]
    lappend l [chan gets $f]
    lappend l [chan eof $f]
} -cleanup {
    chan close $f
} -result {hello there and here 0 {} 1}
test chan-io-31.19 {Tcl_Write, implicit ^Z at end, Tcl_Gets auto} -setup {
    file delete $path(test1)
    set l ""
} -body {
    set f [open $path(test1) w]
    chan configure $f -translation lf -eofchar \x1A
    chan puts $f hello\nthere\nand\rhere
    chan close $f
    set f [open $path(test1) r]
    chan configure $f -translation auto -eofchar \x1A
    lappend l [chan gets $f]
    lappend l [chan gets $f]
    lappend l [chan gets $f]
    lappend l [chan gets $f]
    lappend l [chan eof $f]
    lappend l [chan gets $f]
    lappend l [chan eof $f]
} -cleanup {
    chan close $f
} -result {hello there and here 0 {} 1}
test chan-io-31.20 {Tcl_Write, ^Z in middle, Tcl_Gets auto, eofChar} -setup {
    file delete $path(test1)
    set l ""
} -body {
    set f [open $path(test1) w]
    chan configure $f -translation lf
    chan puts $f [format "abc\ndef\n%cqrs\ntuv" 26]
    chan close $f
    set f [open $path(test1) r]
    chan configure $f -translation auto -eofchar \x1A
    lappend l [chan gets $f]
    lappend l [chan gets $f]
    lappend l [chan eof $f]
    lappend l [chan gets $f]
    lappend l [chan eof $f]
} -cleanup {
    chan close $f
} -result {abc def 0 {} 1}
test chan-io-31.21 {Tcl_Write, no newline ^Z in middle, Tcl_Gets auto, eofChar} -setup {
    file delete $path(test1)
    set l ""
} -body {
    set f [open $path(test1) w]
    chan configure $f -translation lf
    chan puts $f [format "abc\ndef\n%cqrs\ntuv" 26]
    chan close $f
    set f [open $path(test1) r]
    chan configure $f -translation auto -eofchar \x1A
    lappend l [chan gets $f]
    lappend l [chan gets $f]
    lappend l [chan eof $f]
    lappend l [chan gets $f]
    lappend l [chan eof $f]
} -cleanup {
    chan close $f
} -result {abc def 0 {} 1}
test chan-io-31.22 {Tcl_Write, ^Z in middle ignored, Tcl_Gets lf} -setup {
    file delete $path(test1)
    set l ""
} -body {
    set f [open $path(test1) w]
    chan configure $f -translation lf -eofchar {}
    chan puts $f [format "abc\ndef\n%cqrs\ntuv" 26]
    chan close $f
    set f [open $path(test1) r]
    chan configure $f -translation lf -eofchar {}
    lappend l [chan gets $f]
    lappend l [chan gets $f]
    lappend l [chan eof $f]
    lappend l [chan gets $f]
    lappend l [chan eof $f]
    lappend l [chan gets $f]
    lappend l [chan eof $f]
    lappend l [chan gets $f]
    lappend l [chan eof $f]
} -cleanup {
    chan close $f
} -result "abc def 0 \x1Aqrs 0 tuv 0 {} 1"
test chan-io-31.23 {Tcl_Write, ^Z in middle ignored, Tcl_Gets cr} -setup {
    file delete $path(test1)
    set l ""
} -body {
    set f [open $path(test1) w]
    chan configure $f -translation cr -eofchar {}
    chan puts $f [format "abc\ndef\n%cqrs\ntuv" 26]
    chan close $f
    set f [open $path(test1) r]
    chan configure $f -translation cr -eofchar {}
    lappend l [chan gets $f]
    lappend l [chan gets $f]
    lappend l [chan eof $f]
    lappend l [chan gets $f]
    lappend l [chan eof $f]
    lappend l [chan gets $f]
    lappend l [chan eof $f]
    lappend l [chan gets $f]
    lappend l [chan eof $f]
} -cleanup {
    chan close $f
} -result "abc def 0 \x1Aqrs 0 tuv 0 {} 1"
test chan-io-31.24 {Tcl_Write, ^Z in middle ignored, Tcl_Gets crlf} -setup {
    file delete $path(test1)
    set l ""
} -body {
    set f [open $path(test1) w]
    chan configure $f -translation crlf -eofchar {}
    chan puts $f [format "abc\ndef\n%cqrs\ntuv" 26]
    chan close $f
    set f [open $path(test1) r]
    chan configure $f -translation crlf -eofchar {}
    lappend l [chan gets $f]
    lappend l [chan gets $f]
    lappend l [chan eof $f]
    lappend l [chan gets $f]
    lappend l [chan eof $f]
    lappend l [chan gets $f]
    lappend l [chan eof $f]
    lappend l [chan gets $f]
    lappend l [chan eof $f]
} -cleanup {
    chan close $f
} -result "abc def 0 \x1Aqrs 0 tuv 0 {} 1"
test chan-io-31.25 {Tcl_Write lf, ^Z in middle, Tcl_Gets auto} -setup {
    file delete $path(test1)
    set l ""
} -body {
    set f [open $path(test1) w]
    chan configure $f -translation lf
    chan puts $f [format "abc\ndef\n%cqrs\ntuv" 26]
    chan close $f
    set f [open $path(test1) r]
    chan configure $f -translation auto -eofchar \x1A
    lappend l [chan gets $f]
    lappend l [chan gets $f]
    lappend l [chan eof $f]
    lappend l [chan gets $f]
    lappend l [chan eof $f]
} -cleanup {
    chan close $f
} -result {abc def 0 {} 1}
test chan-io-31.26 {Tcl_Write lf, ^Z in middle, Tcl_Gets lf} -setup {
    file delete $path(test1)
    set l ""
} -body {
    set f [open $path(test1) w]
    chan configure $f -translation lf
    chan puts $f [format "abc\ndef\n%cqrs\ntuv" 26]
    chan close $f
    set f [open $path(test1) r]
    chan configure $f -translation lf -eofchar \x1A
    lappend l [chan gets $f]
    lappend l [chan gets $f]
    lappend l [chan eof $f]
    lappend l [chan gets $f]
    lappend l [chan eof $f]
} -cleanup {
    chan close $f
} -result {abc def 0 {} 1}
test chan-io-31.27 {Tcl_Write cr, ^Z in middle, Tcl_Gets auto} -setup {
    file delete $path(test1)
    set l ""
} -body {
    set f [open $path(test1) w]
    chan configure $f -translation cr -eofchar {}
    chan puts $f [format "abc\ndef\n%cqrs\ntuv" 26]
    chan close $f
    set f [open $path(test1) r]
    chan configure $f -translation auto -eofchar \x1A
    lappend l [chan gets $f]
    lappend l [chan gets $f]
    lappend l [chan eof $f]
    lappend l [chan gets $f]
    lappend l [chan eof $f]
} -cleanup {
    chan close $f
} -result {abc def 0 {} 1}
test chan-io-31.28 {Tcl_Write cr, ^Z in middle, Tcl_Gets cr} -setup {
    file delete $path(test1)
    set l ""
} -body {
    set f [open $path(test1) w]
    chan configure $f -translation cr -eofchar {}
    chan puts $f [format "abc\ndef\n%cqrs\ntuv" 26]
    chan close $f
    set f [open $path(test1) r]
    chan configure $f -translation cr -eofchar \x1A
    lappend l [chan gets $f]
    lappend l [chan gets $f]
    lappend l [chan eof $f]
    lappend l [chan gets $f]
    lappend l [chan eof $f]
} -cleanup {
    chan close $f
} -result {abc def 0 {} 1}
test chan-io-31.29 {Tcl_Write crlf, ^Z in middle, Tcl_Gets auto} -setup {
    file delete $path(test1)
    set l ""
} -body {
    set f [open $path(test1) w]
    chan configure $f -translation crlf -eofchar {}
    chan puts $f [format "abc\ndef\n%cqrs\ntuv" 26]
    chan close $f
    set f [open $path(test1) r]
    chan configure $f -translation auto -eofchar \x1A
    lappend l [chan gets $f]
    lappend l [chan gets $f]
    lappend l [chan eof $f]
    lappend l [chan gets $f]
    lappend l [chan eof $f]
} -cleanup {
    chan close $f
} -result {abc def 0 {} 1}
test chan-io-31.30 {Tcl_Write crlf, ^Z in middle, Tcl_Gets crlf} -setup {
    file delete $path(test1)
    set l ""
} -body {
    set f [open $path(test1) w]
    chan configure $f -translation crlf -eofchar {}
    chan puts $f [format "abc\ndef\n%cqrs\ntuv" 26]
    chan close $f
    set f [open $path(test1) r]
    chan configure $f -translation crlf -eofchar \x1A
    lappend l [chan gets $f]
    lappend l [chan gets $f]
    lappend l [chan eof $f]
    lappend l [chan gets $f]
    lappend l [chan eof $f]
} -cleanup {
    chan close $f
} -result {abc def 0 {} 1}
test chan-io-31.31 {Tcl_Write crlf on block boundary, Tcl_Gets crlf} -setup {
    file delete $path(test1)
    set c ""
} -body {
    set f [open $path(test1) w]
    chan configure $f -translation crlf
    set line "123456789ABCDE"	;# 14 char plus crlf
    chan puts -nonewline $f x	;# shift crlf across block boundary
    for {set i 0} {$i < 700} {incr i} {
	chan puts $f $line
    }
    chan close $f
    set f [open $path(test1) r]
    chan configure $f -translation crlf
    while {[chan gets $f line] >= 0} {
	append c $line\n
    }
    chan close $f
    string length $c
} -result [expr {700*15 + 1}]
test chan-io-31.32 {Tcl_Write crlf on block boundary, Tcl_Gets auto} -setup {
    file delete $path(test1)
    set c ""
} -body {
    set f [open $path(test1) w]
    chan configure $f -translation crlf
    set line "123456789ABCDE"	;# 14 char plus crlf
    chan puts -nonewline $f x	;# shift crlf across block boundary
    for {set i 0} {$i < 700} {incr i} {
	chan puts $f $line
    }
    chan close $f
    set f [open $path(test1) r]
    chan configure $f -translation auto
    while {[chan gets $f line] >= 0} {
	append c $line\n
    }
    chan close $f
    string length $c
} -result [expr {700*15 + 1}]

# Test Tcl_Read and buffering.

test chan-io-32.1 {Tcl_Read, channel not readable} -body {
    read stdout
} -returnCodes error -result {channel "stdout" wasn't opened for reading}
test chan-io-32.2 {Tcl_Read, zero byte count} {
    chan read stdin 0
} ""
test chan-io-32.3 {Tcl_Read, negative byte count} -setup {
    set f [open $path(longfile) r]
} -body {
    chan read $f -1
} -returnCodes error -cleanup {
    chan close $f
} -result {expected non-negative integer but got "-1"}
test chan-io-32.4 {Tcl_Read, positive byte count} -body {
    set f [open $path(longfile) r]
    string length [chan read $f 1024]
} -cleanup {
    chan close $f
} -result 1024
test chan-io-32.5 {Tcl_Read, multiple buffers} -body {
    set f [open $path(longfile) r]
    chan configure $f -buffersize 100
    string length [chan read $f 1024]
} -cleanup {
    chan close $f
} -result 1024
test chan-io-32.6 {Tcl_Read, very large read} {
    set f1 [open $path(longfile) r]
    set z [chan read $f1 1000000]
    chan close $f1
    set l [string length $z]
    set x ok
    set z [file size $path(longfile)]
    if {$z != $l} {
	set x "$z != $l"
    }
    set x
} ok
test chan-io-32.7 {Tcl_Read, nonblocking, file} {nonBlockFiles} {
    set f1 [open $path(longfile) r]
    chan configure $f1 -blocking off
    set z [chan read $f1 20]
    chan close $f1
    set l [string length $z]
    set x ok
    if {$l != 20} {
	set x "$l != 20"
    }
    set x
} ok
test chan-io-32.8 {Tcl_Read, nonblocking, file} {nonBlockFiles} {
    set f1 [open $path(longfile) r]
    chan configure $f1 -blocking off
    set z [chan read $f1 1000000]
    chan close $f1
    set x ok
    set l [string length $z]
    set z [file size $path(longfile)]
    if {$z != $l} {
	set x "$z != $l"
    }
    set x
} ok
test chan-io-32.9 {Tcl_Read, read to end of file} {
    set f1 [open $path(longfile) r]
    set z [chan read $f1]
    chan close $f1
    set l [string length $z]
    set x ok
    set z [file size $path(longfile)]
    if {$z != $l} {
	set x "$z != $l"
    }
    set x
} ok
test chan-io-32.10 {Tcl_Read from a pipe} -setup {
    file delete $path(pipe)
} -constraints stdio -body {
    set f1 [open $path(pipe) w]
    chan puts $f1 {chan puts [chan gets stdin]}
    chan close $f1
    set f1 [openpipe r+ $path(pipe)]
    chan puts $f1 hello
    chan flush $f1
    chan read $f1
} -cleanup {
    chan close $f1
} -result "hello\n"
test chan-io-32.11 {Tcl_Read from a pipe} -setup {
    file delete $path(pipe)
    set x ""
} -constraints stdio -body {
    set f1 [open $path(pipe) w]
    chan puts $f1 {chan puts [chan gets stdin]}
    chan puts $f1 {chan puts [chan gets stdin]}
    chan close $f1
    set f1 [openpipe r+ $path(pipe)]
    chan puts $f1 hello
    chan flush $f1
    lappend x [chan read $f1 6]
    chan puts $f1 hello
    chan flush $f1
    lappend x [chan read $f1]
} -cleanup {
    chan close $f1
} -result {{hello
} {hello
}}
test chan-io-32.12 {Tcl_Read, -nonewline} -setup {
    file delete $path(test1)
} -body {
    set f1 [open $path(test1) w]
    chan puts $f1 hello
    chan puts $f1 bye
    chan close $f1
    set f1 [open $path(test1) r]
    chan read -nonewline $f1
} -cleanup {
    chan close $f1
} -result {hello
bye}
test chan-io-32.13 {Tcl_Read, -nonewline} -setup {
    file delete $path(test1)
} -body {
    set f1 [open $path(test1) w]
    chan puts $f1 hello
    chan puts $f1 bye
    chan close $f1
    set f1 [open $path(test1) r]
    set c [chan read -nonewline $f1]
    list [string length $c] $c
} -cleanup {
    chan close $f1
} -result {9 {hello
bye}}
test chan-io-32.14 {Tcl_Read, reading in small chunks} -setup {
    file delete $path(test1)
} -body {
    set f [open $path(test1) w]
    chan puts $f "Two lines: this one"
    chan puts $f "and this one"
    chan close $f
    set f [open $path(test1)]
    list [chan read $f 1] [chan read $f 2] [chan read $f]
} -cleanup {
    chan close $f
} -result {T wo { lines: this one
and this one
}}
test chan-io-32.15 {Tcl_Read, asking for more input than available} -setup {
    file delete $path(test1)
} -body {
    set f [open $path(test1) w]
    chan puts $f "Two lines: this one"
    chan puts $f "and this one"
    chan close $f
    set f [open $path(test1)]
    chan read $f 100
} -cleanup {
    chan close $f
} -result {Two lines: this one
and this one
}
test chan-io-32.16 {Tcl_Read, read to end of file with -nonewline} -setup {
    file delete $path(test1)
} -body {
    set f [open $path(test1) w]
    chan puts $f "Two lines: this one"
    chan puts $f "and this one"
    chan close $f
    set f [open $path(test1)]
    chan read -nonewline $f
} -cleanup {
    chan close $f
} -result {Two lines: this one
and this one}

# Test Tcl_Gets.

test chan-io-33.1 {Tcl_Gets, reading what was written} -setup {
    file delete $path(test1)
} -body {
    set f1 [open $path(test1) w]
    chan puts $f1 "first line"
    chan close $f1
    set f1 [open $path(test1) r]
    chan gets $f1
} -cleanup {
    chan close $f1
} -result {first line}
test chan-io-33.2 {Tcl_Gets into variable} {
    set f1 [open $path(longfile) r]
    set c [chan gets $f1 x]
    set l [string length x]
    set z ok
    if {$l != $l} {
	set z broken
    }
    chan close $f1
    set z
} ok
test chan-io-33.3 {Tcl_Gets from pipe} -setup {
    file delete $path(pipe)
} -constraints stdio -body {
    set f1 [open $path(pipe) w]
    chan puts $f1 {chan puts [chan gets stdin]}
    chan close $f1
    set f1 [openpipe r+ $path(pipe)]
    chan puts $f1 hello
    chan flush $f1
    chan gets $f1
} -cleanup {
    chan close $f1
} -result hello
test chan-io-33.4 {Tcl_Gets with long line} -setup {
    file delete $path(test3)
} -body {
    set f [open $path(test3) w]
    chan puts -nonewline $f "abcdefghijklmnopqrstuvwxyzABCDEFGHIJKLMNOPQRSTUVWXYZ"
    chan puts -nonewline $f "abcdefghijklmnopqrstuvwxyzABCDEFGHIJKLMNOPQRSTUVWXYZ"
    chan puts -nonewline $f "abcdefghijklmnopqrstuvwxyzABCDEFGHIJKLMNOPQRSTUVWXYZ"
    chan puts -nonewline $f "abcdefghijklmnopqrstuvwxyzABCDEFGHIJKLMNOPQRSTUVWXYZ"
    chan puts $f "abcdefghijklmnopqrstuvwxyzABCDEFGHIJKLMNOPQRSTUVWXYZ"
    chan close $f
    set f [open $path(test3)]
    chan gets $f
} -cleanup {
    chan close $f
} -result {abcdefghijklmnopqrstuvwxyzABCDEFGHIJKLMNOPQRSTUVWXYZabcdefghijklmnopqrstuvwxyzABCDEFGHIJKLMNOPQRSTUVWXYZabcdefghijklmnopqrstuvwxyzABCDEFGHIJKLMNOPQRSTUVWXYZabcdefghijklmnopqrstuvwxyzABCDEFGHIJKLMNOPQRSTUVWXYZabcdefghijklmnopqrstuvwxyzABCDEFGHIJKLMNOPQRSTUVWXYZ}
test chan-io-33.5 {Tcl_Gets with long line} -setup {
    set f [open $path(test3) w]
    puts -nonewline $f "abcdefghijklmnopqrstuvwxyzABCDEFGHIJKLMNOPQRSTUVWXYZ"
    puts -nonewline $f "abcdefghijklmnopqrstuvwxyzABCDEFGHIJKLMNOPQRSTUVWXYZ"
    puts -nonewline $f "abcdefghijklmnopqrstuvwxyzABCDEFGHIJKLMNOPQRSTUVWXYZ"
    puts -nonewline $f "abcdefghijklmnopqrstuvwxyzABCDEFGHIJKLMNOPQRSTUVWXYZ"
    puts $f "abcdefghijklmnopqrstuvwxyzABCDEFGHIJKLMNOPQRSTUVWXYZ"
    close $f
} -body {
    set f [open $path(test3)]
    set x [chan gets $f y]
    chan close $f
    list $x $y
} -result {260 abcdefghijklmnopqrstuvwxyzABCDEFGHIJKLMNOPQRSTUVWXYZabcdefghijklmnopqrstuvwxyzABCDEFGHIJKLMNOPQRSTUVWXYZabcdefghijklmnopqrstuvwxyzABCDEFGHIJKLMNOPQRSTUVWXYZabcdefghijklmnopqrstuvwxyzABCDEFGHIJKLMNOPQRSTUVWXYZabcdefghijklmnopqrstuvwxyzABCDEFGHIJKLMNOPQRSTUVWXYZ}
test chan-io-33.6 {Tcl_Gets and end of file} -setup {
    file delete $path(test3)
    set x {}
} -body {
    set f [open $path(test3) w]
    chan puts -nonewline $f "Test1\nTest2"
    chan close $f
    set f [open $path(test3)]
    set y {}
    lappend x [chan gets $f y] $y
    set y {}
    lappend x [chan gets $f y] $y
    set y {}
    lappend x [chan gets $f y] $y
} -cleanup {
    chan close $f
} -result {5 Test1 5 Test2 -1 {}}
test chan-io-33.7 {Tcl_Gets and bad variable} -setup {
    set f [open $path(test3) w]
    chan puts $f "Line 1"
    chan puts $f "Line 2"
    chan close $f
    catch {unset x}
    set f [open $path(test3) r]
} -body {
    set x 24
    chan gets $f x(0)
} -returnCodes error -cleanup {
    chan close $f
} -result {can't set "x(0)": variable isn't array}
test chan-io-33.8 {Tcl_Gets, exercising double buffering} {
    set f [open $path(test3) w]
    chan configure $f -translation lf -eofchar {}
    set x ""
    for {set y 0} {$y < 99} {incr y} {set x "a$x"}
    for {set y 0} {$y < 100} {incr y} {chan puts $f $x}
    chan close $f
    set f [open $path(test3) r]
    chan configure $f -translation lf
    for {set y 0} {$y < 100} {incr y} {chan gets $f}
    chan close $f
    set y
} 100
test chan-io-33.9 {Tcl_Gets, exercising double buffering} {
    set f [open $path(test3) w]
    chan configure $f -translation lf -eofchar {}
    set x ""
    for {set y 0} {$y < 99} {incr y} {set x "a$x"}
    for {set y 0} {$y < 200} {incr y} {chan puts $f $x}
    chan close $f
    set f [open $path(test3) r]
    chan configure $f -translation lf
    for {set y 0} {$y < 200} {incr y} {chan gets $f}
    chan close $f
    set y
} 200
test chan-io-33.10 {Tcl_Gets, exercising double buffering} {
    set f [open $path(test3) w]
    chan configure $f -translation lf -eofchar {}
    set x ""
    for {set y 0} {$y < 99} {incr y} {set x "a$x"}
    for {set y 0} {$y < 300} {incr y} {chan puts $f $x}
    chan close $f
    set f [open $path(test3) r]
    chan configure $f -translation lf
    for {set y 0} {$y < 300} {incr y} {chan gets $f}
    chan close $f
    set y
} 300

# Test Tcl_Seek and Tcl_Tell.

test chan-io-34.1 {Tcl_Seek to current position at start of file} -body {
    set f1 [open $path(longfile) r]
    chan seek $f1 0 current
    chan tell $f1
} -cleanup {
    chan close $f1
} -result 0
test chan-io-34.2 {Tcl_Seek to offset from start} -setup {
    file delete $path(test1)
} -body {
    set f1 [open $path(test1) w]
    chan configure $f1 -translation lf -eofchar {}
    chan puts $f1 "abcdefghijklmnopqrstuvwxyz"
    chan puts $f1 "abcdefghijklmnopqrstuvwxyz"
    chan close $f1
    set f1 [open $path(test1) r]
    chan seek $f1 10 start
    chan tell $f1
} -cleanup {
    chan close $f1
} -result 10
test chan-io-34.3 {Tcl_Seek to end of file} -setup {
    file delete $path(test1)
} -body {
    set f1 [open $path(test1) w]
    chan configure $f1 -translation lf -eofchar {}
    chan puts $f1 "abcdefghijklmnopqrstuvwxyz"
    chan puts $f1 "abcdefghijklmnopqrstuvwxyz"
    chan close $f1
    set f1 [open $path(test1) r]
    chan seek $f1 0 end
    chan tell $f1
} -cleanup {
    chan close $f1
} -result 54
test chan-io-34.4 {Tcl_Seek to offset from end of file} -setup {
    file delete $path(test1)
} -body {
    set f1 [open $path(test1) w]
    chan configure $f1 -translation lf -eofchar {}
    chan puts $f1 "abcdefghijklmnopqrstuvwxyz"
    chan puts $f1 "abcdefghijklmnopqrstuvwxyz"
    chan close $f1
    set f1 [open $path(test1) r]
    chan seek $f1 -10 end
    chan tell $f1
} -cleanup {
    chan close $f1
} -result 44
test chan-io-34.5 {Tcl_Seek to offset from current position} -setup {
    file delete $path(test1)
} -body {
    set f1 [open $path(test1) w]
    chan configure $f1 -translation lf -eofchar {}
    chan puts $f1 "abcdefghijklmnopqrstuvwxyz"
    chan puts $f1 "abcdefghijklmnopqrstuvwxyz"
    chan close $f1
    set f1 [open $path(test1) r]
    chan seek $f1 10 current
    chan seek $f1 10 current
    chan tell $f1
} -cleanup {
    chan close $f1
} -result 20
test chan-io-34.6 {Tcl_Seek to offset from end of file} -setup {
    file delete $path(test1)
} -body {
    set f1 [open $path(test1) w]
    chan configure $f1 -translation lf -eofchar {}
    chan puts $f1 "abcdefghijklmnopqrstuvwxyz"
    chan puts $f1 "abcdefghijklmnopqrstuvwxyz"
    chan close $f1
    set f1 [open $path(test1) r]
    chan seek $f1 -10 end
    list [chan tell $f1] [chan read $f1]
} -cleanup {
    chan close $f1
} -result {44 {rstuvwxyz
}}
test chan-io-34.7 {Tcl_Seek to offset from end of file, then to current position} -setup {
    file delete $path(test1)
} -body {
    set f1 [open $path(test1) w]
    chan configure $f1 -translation lf -eofchar {}
    chan puts $f1 "abcdefghijklmnopqrstuvwxyz"
    chan puts $f1 "abcdefghijklmnopqrstuvwxyz"
    chan close $f1
    set f1 [open $path(test1) r]
    chan seek $f1 -10 end
    set c1 [chan tell $f1]
    set r1 [chan read $f1 5]
    chan seek $f1 0 current
    list $c1 $r1 [chan tell $f1]
} -cleanup {
    chan close $f1
} -result {44 rstuv 49}
test chan-io-34.8 {Tcl_Seek on pipes: not supported} -setup {
    set pipe [openpipe]
} -constraints stdio -body {
    chan seek $pipe 0 current
} -returnCodes error -cleanup {
    chan close $pipe
} -match glob -result {error during seek on "*": invalid argument}
test chan-io-34.9 {Tcl_Seek, testing buffered input flushing} -setup {
    file delete $path(test3)
} -body {
    set f [open $path(test3) w]
    chan configure $f -eofchar {}
    chan puts -nonewline $f "abcdefghijklmnopqrstuvwxyzABCDEFGHIJKLMNOPQRSTUVWXYZ"
    chan close $f
    set f [open $path(test3) RDWR]
    set x [chan read $f 1]
    chan seek $f 3
    lappend x [chan read $f 1]
    chan seek $f 0 start
    lappend x [chan read $f 1]
    chan seek $f 10 current
    lappend x [chan read $f 1]
    chan seek $f -2 end
    lappend x [chan read $f 1]
    chan seek $f 50 end
    lappend x [chan read $f 1]
    chan seek $f 1
    lappend x [chan read $f 1]
} -cleanup {
    chan close $f
} -result {a d a l Y {} b}
set path(test3) [makeFile {} test3]
test chan-io-34.10 {Tcl_Seek testing flushing of buffered input} {
    set f [open $path(test3) w]
    chan configure $f -translation lf
    chan puts $f xyz\n123
    chan close $f
    set f [open $path(test3) r+]
    chan configure $f -translation lf
    set x [chan gets $f]
    chan seek $f 0 current
    chan puts $f 456
    chan close $f
    list $x [viewFile test3]
} "xyz {xyz
456}"
test chan-io-34.11 {Tcl_Seek testing flushing of buffered output} {
    set f [open $path(test3) w]
    chan puts $f xyz\n123
    chan close $f
    set f [open $path(test3) w+]
    chan puts $f xyzzy
    chan seek $f 2
    set x [chan gets $f]
    chan close $f
    list $x [viewFile test3]
} "zzy xyzzy"
test chan-io-34.12 {Tcl_Seek testing combination of write, seek back and read} {
    set f [open $path(test3) w]
    chan configure $f -translation lf -eofchar {}
    chan puts $f xyz\n123
    chan close $f
    set f [open $path(test3) a+]
    chan configure $f -translation lf -eofchar {}
    chan puts $f xyzzy
    chan flush $f
    set x [chan tell $f]
    chan seek $f -4 cur
    set y [chan gets $f]
    chan close $f
    list $x [viewFile test3] $y
} {14 {xyz
123
xyzzy} zzy}
test chan-io-34.13 {Tcl_Tell at start of file} -setup {
    file delete $path(test1)
} -body {
    set f1 [open $path(test1) w]
    chan tell $f1
} -cleanup {
    chan close $f1
} -result 0
test chan-io-34.14 {Tcl_Tell after seek to end of file} -setup {
    file delete $path(test1)
} -body {
    set f1 [open $path(test1) w]
    chan configure $f1 -translation lf -eofchar {}
    chan puts $f1 "abcdefghijklmnopqrstuvwxyz"
    chan puts $f1 "abcdefghijklmnopqrstuvwxyz"
    chan close $f1
    set f1 [open $path(test1) r]
    chan seek $f1 0 end
    chan tell $f1
} -cleanup {
    chan close $f1
} -result 54
test chan-io-34.15 {Tcl_Tell combined with seeking} -setup {
    file delete $path(test1)
} -body {
    set f1 [open $path(test1) w]
    chan configure $f1 -translation lf -eofchar {}
    chan puts $f1 "abcdefghijklmnopqrstuvwxyz"
    chan puts $f1 "abcdefghijklmnopqrstuvwxyz"
    chan close $f1
    set f1 [open $path(test1) r]
    chan seek $f1 10 start
    set c1 [chan tell $f1]
    chan seek $f1 10 current
    list $c1 [chan tell $f1]
} -cleanup {
    chan close $f1
} -result {10 20}
test chan-io-34.16 {Tcl_Tell on pipe: always -1} -constraints stdio -body {
    set f1 [openpipe]
    chan tell $f1
} -cleanup {
    chan close $f1
} -result -1
test chan-io-34.17 {Tcl_Tell on pipe: always -1} stdio {
    set f1 [openpipe]
    chan puts $f1 {chan puts hello}
    chan flush $f1
    set c [chan tell $f1]
    chan gets $f1
    chan close $f1
    set c
} -1
test chan-io-34.18 {Tcl_Tell combined with seeking and reading} -setup {
    file delete $path(test2)
} -body {
    set f [open $path(test2) w]
    chan configure $f -translation lf -eofchar {}
    chan puts -nonewline $f "line1\nline2\nline3\nline4\nline5\n"
    chan close $f
    set f [open $path(test2)]
    chan configure $f -translation lf
    set x [chan tell $f]
    chan read $f 3
    lappend x [chan tell $f]
    chan seek $f 2
    lappend x [chan tell $f]
    chan seek $f 10 current
    lappend x [chan tell $f]
    chan seek $f 0 end
    lappend x [chan tell $f]
} -cleanup {
    chan close $f
} -result {0 3 2 12 30}
test chan-io-34.19 {Tcl_Tell combined with opening in append mode} -body {
    set f [open $path(test3) w]
    chan configure $f -translation lf -eofchar {}
    chan puts $f "abcdefghijklmnopqrstuvwxyz"
    chan puts $f "abcdefghijklmnopqrstuvwxyz"
    chan close $f
    set f [open $path(test3) a]
    chan tell $f
} -cleanup {
    chan close $f
} -result 54
test chan-io-34.20 {Tcl_Tell combined with writing} -setup {
    set l ""
} -body {
    set f [open $path(test3) w]
    chan seek $f 29 start
    lappend l [chan tell $f]
    chan puts -nonewline $f a
    chan seek $f 39 start
    lappend l [chan tell $f]
    chan puts -nonewline $f a
    lappend l [chan tell $f]
    chan seek $f 407 end
    lappend l [chan tell $f]
} -cleanup {
    chan close $f
} -result {29 39 40 447}
test chan-io-34.21 {Tcl_Seek and Tcl_Tell on large files} -setup {
    file delete $path(test3)
    set l ""
} -constraints {largefileSupport} -body {
    set f [open $path(test3) w]
    chan configure $f -encoding binary
    lappend l [chan tell $f]
    chan puts -nonewline $f abcdef
    lappend l [chan tell $f]
    chan flush $f
    lappend l [chan tell $f]
    # 4GB offset!
    chan seek $f 0x100000000
    lappend l [chan tell $f]
    chan puts -nonewline $f abcdef
    lappend l [chan tell $f]
    chan close $f
    lappend l [file size $path(test3)]
    # truncate...
    chan close [open $path(test3) w]
    lappend l [file size $path(test3)]
} -result {0 6 6 4294967296 4294967302 4294967302 0}

# Test Tcl_Eof

test chan-io-35.1 {Tcl_Eof} -setup {
    file delete $path(test1)
} -body {
    set f [open $path(test1) w]
    chan puts $f hello
    chan puts $f hello
    chan close $f
    set f [open $path(test1)]
    set x [chan eof $f]
    lappend x [chan eof $f]
    chan gets $f
    lappend x [chan eof $f]
    chan gets $f
    lappend x [chan eof $f]
    chan gets $f
    lappend x [chan eof $f]
    lappend x [chan eof $f]
} -cleanup {
    chan close $f
} -result {0 0 0 0 1 1}
test chan-io-35.2 {Tcl_Eof with pipe} -constraints stdio -setup {
    file delete $path(pipe)
} -body {
    set f1 [open $path(pipe) w]
    chan puts $f1 {chan gets stdin}
    chan puts $f1 {chan puts hello}
    chan close $f1
    set f1 [openpipe r+ $path(pipe)]
    chan puts $f1 hello
    set x [chan eof $f1]
    chan flush $f1
    lappend x [chan eof $f1]
    chan gets $f1
    lappend x [chan eof $f1]
    chan gets $f1
    lappend x [chan eof $f1]
} -cleanup {
    chan close $f1
} -result {0 0 0 1}
test chan-io-35.3 {Tcl_Eof with pipe} -constraints stdio -setup {
    file delete $path(pipe)
} -body {
    set f1 [open $path(pipe) w]
    chan puts $f1 {chan gets stdin}
    chan puts $f1 {chan puts hello}
    chan close $f1
    set f1 [openpipe r+ $path(pipe)]
    chan puts $f1 hello
    set x [chan eof $f1]
    chan flush $f1
    lappend x [chan eof $f1]
    chan gets $f1
    lappend x [chan eof $f1]
    chan gets $f1
    lappend x [chan eof $f1]
    chan gets $f1
    lappend x [chan eof $f1]
    chan gets $f1
    lappend x [chan eof $f1]
} -cleanup {
    chan close $f1
} -result {0 0 0 1 1 1}
test chan-io-35.4 {Tcl_Eof, eof detection on nonblocking file} -setup {
    file delete $path(test1)
    set l ""
} -constraints {nonBlockFiles} -body {
    chan close [open $path(test1) w]
    set f [open $path(test1) r]
    chan configure $f -blocking off
    lappend l [chan gets $f]
    lappend l [chan eof $f]
} -cleanup {
    chan close $f
} -result {{} 1}
test chan-io-35.5 {Tcl_Eof, eof detection on nonblocking pipe} -setup {
    file delete $path(pipe)
    set l ""
} -constraints stdio -body {
    set f [open $path(pipe) w]
    chan puts $f {
	exit
    }
    chan close $f
    set f [openpipe r $path(pipe)]
    lappend l [chan gets $f]
    lappend l [chan eof $f]
} -cleanup {
    chan close $f
} -result {{} 1}
test chan-io-35.6 {Tcl_Eof, eof char, lf write, auto read} -setup {
    file delete $path(test1)
} -body {
    set f [open $path(test1) w]
    chan configure $f -translation lf -eofchar \x1A
    chan puts $f abc\ndef
    chan close $f
    set s [file size $path(test1)]
    set f [open $path(test1) r]
    chan configure $f -translation auto -eofchar \x1A
    list $s [string length [chan read $f]] [chan eof $f]
} -cleanup {
    chan close $f
} -result {8 8 1}
test chan-io-35.7 {Tcl_Eof, eof char, lf write, lf read} -setup {
    file delete $path(test1)
} -body {
    set f [open $path(test1) w]
    chan configure $f -translation lf -eofchar \x1A
    chan puts $f abc\ndef
    chan close $f
    set s [file size $path(test1)]
    set f [open $path(test1) r]
    chan configure $f -translation lf -eofchar \x1A
    list $s [string length [chan read $f]] [chan eof $f]
} -cleanup {
    chan close $f
} -result {8 8 1}
test chan-io-35.8 {Tcl_Eof, eof char, cr write, auto read} -setup {
    file delete $path(test1)
} -body {
    set f [open $path(test1) w]
    chan configure $f -translation cr -eofchar \x1A
    chan puts $f abc\ndef
    chan close $f
    set s [file size $path(test1)]
    set f [open $path(test1) r]
    chan configure $f -translation auto -eofchar \x1A
    list $s [string length [chan read $f]] [chan eof $f]
} -cleanup {
    chan close $f
} -result {8 8 1}
test chan-io-35.9 {Tcl_Eof, eof char, cr write, cr read} -setup {
    file delete $path(test1)
} -body {
    set f [open $path(test1) w]
    chan configure $f -translation cr -eofchar \x1A
    chan puts $f abc\ndef
    chan close $f
    set s [file size $path(test1)]
    set f [open $path(test1) r]
    chan configure $f -translation cr -eofchar \x1A
    list $s [string length [chan read $f]] [chan eof $f]
} -cleanup {
    chan close $f
} -result {8 8 1}
test chan-io-35.10 {Tcl_Eof, eof char, crlf write, auto read} -setup {
    file delete $path(test1)
} -body {
    set f [open $path(test1) w]
    chan configure $f -translation crlf -eofchar \x1A
    chan puts $f abc\ndef
    chan close $f
    set s [file size $path(test1)]
    set f [open $path(test1) r]
    chan configure $f -translation auto -eofchar \x1A
    list $s [string length [chan read $f]] [chan eof $f]
} -cleanup {
    chan close $f
} -result {10 8 1}
test chan-io-35.11 {Tcl_Eof, eof char, crlf write, crlf read} -setup {
    file delete $path(test1)
} -body {
    set f [open $path(test1) w]
    chan configure $f -translation crlf -eofchar \x1A
    chan puts $f abc\ndef
    chan close $f
    set s [file size $path(test1)]
    set f [open $path(test1) r]
    chan configure $f -translation crlf -eofchar \x1A
    list $s [string length [chan read $f]] [chan eof $f]
} -cleanup {
    chan close $f
} -result {10 8 1}
test chan-io-35.12 {Tcl_Eof, eof char in middle, lf write, auto read} -setup {
    file delete $path(test1)
} -body {
    set f [open $path(test1) w]
    chan configure $f -translation lf -eofchar {}
    chan puts $f [format abc\ndef\n%cqrs\nuvw 26]
    chan close $f
    set c [file size $path(test1)]
    set f [open $path(test1) r]
    chan configure $f -translation auto -eofchar \x1A
    list $c [string length [chan read $f]] [chan eof $f]
} -cleanup {
    chan close $f
} -result {17 8 1}
test chan-io-35.13 {Tcl_Eof, eof char in middle, lf write, lf read} -setup {
    file delete $path(test1)
} -body {
    set f [open $path(test1) w]
    chan configure $f -translation lf -eofchar {}
    chan puts $f [format abc\ndef\n%cqrs\nuvw 26]
    chan close $f
    set c [file size $path(test1)]
    set f [open $path(test1) r]
    chan configure $f -translation lf -eofchar \x1A
    list $c [string length [chan read $f]] [chan eof $f]
} -cleanup {
    chan close $f
} -result {17 8 1}
test chan-io-35.14 {Tcl_Eof, eof char in middle, cr write, auto read} -setup {
    file delete $path(test1)
} -body {
    set f [open $path(test1) w]
    chan configure $f -translation cr -eofchar {}
    chan puts $f [format abc\ndef\n%cqrs\nuvw 26]
    chan close $f
    set c [file size $path(test1)]
    set f [open $path(test1) r]
    chan configure $f -translation auto -eofchar \x1A
    list $c [string length [chan read $f]] [chan eof $f]
} -cleanup {
    chan close $f
} -result {17 8 1}
test chan-io-35.15 {Tcl_Eof, eof char in middle, cr write, cr read} -setup {
    file delete $path(test1)
} -body {
    set f [open $path(test1) w]
    chan configure $f -translation cr -eofchar {}
    chan puts $f [format abc\ndef\n%cqrs\nuvw 26]
    chan close $f
    set c [file size $path(test1)]
    set f [open $path(test1) r]
    chan configure $f -translation cr -eofchar \x1A
    list $c [string length [chan read $f]] [chan eof $f]
} -cleanup {
    chan close $f
} -result {17 8 1}
test chan-io-35.16 {Tcl_Eof, eof char in middle, crlf write, auto read} -setup {
    file delete $path(test1)
} -body {
    set f [open $path(test1) w]
    chan configure $f -translation crlf -eofchar {}
    chan puts $f [format abc\ndef\n%cqrs\nuvw 26]
    chan close $f
    set c [file size $path(test1)]
    set f [open $path(test1) r]
    chan configure $f -translation auto -eofchar \x1A
    list $c [string length [chan read $f]] [chan eof $f]
} -cleanup {
    chan close $f
} -result {21 8 1}
test chan-io-35.17 {Tcl_Eof, eof char in middle, crlf write, crlf read} -setup {
    file delete $path(test1)
} -body {
    set f [open $path(test1) w]
    chan configure $f -translation crlf -eofchar {}
    chan puts $f [format abc\ndef\n%cqrs\nuvw 26]
    chan close $f
    set c [file size $path(test1)]
    set f [open $path(test1) r]
    chan configure $f -translation crlf -eofchar \x1A
    list $c [string length [chan read $f]] [chan eof $f]
} -cleanup {
    chan close $f
} -result {21 8 1}

# Test Tcl_InputBlocked

test chan-io-36.1 {Tcl_InputBlocked on nonblocking pipe} -setup {
    set x ""
} -constraints stdio -body {
    set f1 [openpipe]
    chan puts $f1 {chan puts hello_from_pipe}
    chan flush $f1
    chan gets $f1
    chan configure $f1 -blocking off -buffering full
    chan puts $f1 {chan puts hello}
    lappend x [chan gets $f1]
    lappend x [chan blocked $f1]
    chan flush $f1
    after 200
    lappend x [chan gets $f1]
    lappend x [chan blocked $f1]
    lappend x [chan gets $f1]
    lappend x [chan blocked $f1]
} -cleanup {
    chan close $f1
} -result {{} 1 hello 0 {} 1}
test chan-io-36.2 {Tcl_InputBlocked on blocking pipe} -setup {
    set x ""
} -constraints stdio -body {
    set f1 [openpipe]
    chan configure $f1 -buffering line
    chan puts $f1 {chan puts hello_from_pipe}
    lappend x [chan gets $f1]
    lappend x [chan blocked $f1]
    chan puts $f1 {exit}
    lappend x [chan gets $f1]
    lappend x [chan blocked $f1]
    lappend x [chan eof $f1]
} -cleanup {
    chan close $f1
} -result {hello_from_pipe 0 {} 0 1}
test chan-io-36.3 {Tcl_InputBlocked vs files, short read} -setup {
    file delete $path(test1)
    set l ""
} -body {
    set f [open $path(test1) w]
    chan puts $f abcdefghijklmnop
    chan close $f
    set f [open $path(test1) r]
    lappend l [chan blocked $f]
    lappend l [chan read $f 3]
    lappend l [chan blocked $f]
    lappend l [chan read -nonewline $f]
    lappend l [chan blocked $f]
    lappend l [chan eof $f]
} -cleanup {
    chan close $f
} -result {0 abc 0 defghijklmnop 0 1}
test chan-io-36.4 {Tcl_InputBlocked vs files, event driven read} -setup {
    file delete $path(test1)
    set l ""
    variable x
} -constraints {fileevent} -body {
    set f [open $path(test1) w]
    chan puts $f abcdefghijklmnop
    chan close $f
    set f [open $path(test1) r]
    chan event $f readable [namespace code {
	lappend l [chan read $f 3]
	if {[chan eof $f]} {lappend l eof; chan close $f; set x done}
    }]
    vwait [namespace which -variable x]
    return $l
} -result {abc def ghi jkl mno {p
} eof}
test chan-io-36.5 {Tcl_InputBlocked vs files, short read, nonblocking} -setup {
    file delete $path(test1)
    set l ""
} -constraints {nonBlockFiles} -body {
    set f [open $path(test1) w]
    chan puts $f abcdefghijklmnop
    chan close $f
    set f [open $path(test1) r]
    chan configure $f -blocking off
    lappend l [chan blocked $f]
    lappend l [chan read $f 3]
    lappend l [chan blocked $f]
    lappend l [chan read -nonewline $f]
    lappend l [chan blocked $f]
    lappend l [chan eof $f]
} -cleanup {
    chan close $f
} -result {0 abc 0 defghijklmnop 0 1}
test chan-io-36.6 {Tcl_InputBlocked vs files, event driven read} -setup {
    file delete $path(test1)
    set l ""
    variable x
} -constraints {nonBlockFiles fileevent} -body {
    set f [open $path(test1) w]
    chan puts $f abcdefghijklmnop
    chan close $f
    set f [open $path(test1) r]
    chan configure $f -blocking off
    chan event $f readable [namespace code {
	lappend l [chan read $f 3]
	if {[chan eof $f]} {lappend l eof; chan close $f; set x done}
    }]
    vwait [namespace which -variable x]
    return $l
} -result {abc def ghi jkl mno {p
} eof}

# Test Tcl_InputBuffered

test chan-io-37.1 {Tcl_InputBuffered} -setup {
    set l ""
} -constraints {testchannel} -body {
    set f [open $path(longfile) r]
    chan configure $f -buffersize 4096
    chan read $f 3
    lappend l [testchannel inputbuffered $f]
    lappend l [chan tell $f]
} -cleanup {
    chan close $f
} -result {4093 3}
test chan-io-37.2 {Tcl_InputBuffered, test input flushing on seek} -setup {
    set l ""
} -constraints {testchannel} -body {
    set f [open $path(longfile) r]
    chan configure $f -buffersize 4096
    chan read $f 3
    lappend l [testchannel inputbuffered $f]
    lappend l [chan tell $f]
    chan seek $f 0 current
    lappend l [testchannel inputbuffered $f]
    lappend l [chan tell $f]
} -cleanup {
    chan close $f
} -result {4093 3 0 3}

# Test Tcl_SetChannelBufferSize, Tcl_GetChannelBufferSize

test chan-io-38.1 {Tcl_GetChannelBufferSize, default buffer size} -body {
    set f [open $path(longfile) r]
    chan configure $f -buffersize
} -cleanup {
    chan close $f
} -result 4096
test chan-io-38.2 {Tcl_SetChannelBufferSize, Tcl_GetChannelBufferSize} -setup {
    set l ""
} -body {
    set f [open $path(longfile) r]
    lappend l [chan configure $f -buffersize]
    chan configure $f -buffersize 10000
    lappend l [chan configure $f -buffersize]
    chan configure $f -buffersize 1
    lappend l [chan configure $f -buffersize]
    chan configure $f -buffersize -1
    lappend l [chan configure $f -buffersize]
    chan configure $f -buffersize 0
    lappend l [chan configure $f -buffersize]
    chan configure $f -buffersize 100000
    lappend l [chan configure $f -buffersize]
    chan configure $f -buffersize 10000000
    lappend l [chan configure $f -buffersize]
} -cleanup {
    chan close $f
} -result {4096 10000 1 1 1 100000 1048576}
test chan-io-38.3 {Tcl_SetChannelBufferSize, changing buffersize between reads} {
    # This test crashes the interp if Bug #427196 is not fixed
    set chan [open [info script] r]
    chan configure $chan -buffersize 10 -encoding utf-8
    set var [chan read $chan 2]
    chan configure $chan -buffersize 32
    append var [chan read $chan]
    chan close $chan
} {}

# Test Tcl_SetChannelOption, Tcl_GetChannelOption

test chan-io-39.1 {Tcl_GetChannelOption} -setup {
    file delete $path(test1)
} -body {
    set f1 [open $path(test1) w]
    chan configure $f1 -blocking
} -cleanup {
    chan close $f1
} -result 1
#
# Test 17.2 was removed.
#
test chan-io-39.2 {Tcl_GetChannelOption} -setup {
    file delete $path(test1)
} -body {
    set f1 [open $path(test1) w]
    chan configure $f1 -buffering
} -cleanup {
    chan close $f1
} -result full
test chan-io-39.3 {Tcl_GetChannelOption} -setup {
    file delete $path(test1)
} -body {
    set f1 [open $path(test1) w]
    chan configure $f1 -buffering line
    chan configure $f1 -buffering
} -cleanup {
    chan close $f1
} -result line
test chan-io-39.4 {Tcl_GetChannelOption, Tcl_SetChannelOption} -setup {
    file delete $path(test1)
    set l ""
} -body {
    set f1 [open $path(test1) w]
    lappend l [chan configure $f1 -buffering]
    chan configure $f1 -buffering line
    lappend l [chan configure $f1 -buffering]
    chan configure $f1 -buffering none
    lappend l [chan configure $f1 -buffering]
    chan configure $f1 -buffering line
    lappend l [chan configure $f1 -buffering]
    chan configure $f1 -buffering full
    lappend l [chan configure $f1 -buffering]
} -cleanup {
    chan close $f1
} -result {full line none line full}
test chan-io-39.5 {Tcl_GetChannelOption, invariance} -setup {
    file delete $path(test1)
    set l ""
} -body {
    set f1 [open $path(test1) w]
    lappend l [chan configure $f1 -buffering]
    lappend l [list [catch {chan configure $f1 -buffering green} msg] $msg]
    lappend l [chan configure $f1 -buffering]
} -cleanup {
    chan close $f1
} -result {full {1 {bad value for -buffering: must be one of full, line, or none}} full}
test chan-io-39.6 {Tcl_SetChannelOption, multiple options} -setup {
    file delete $path(test1)
} -body {
    set f1 [open $path(test1) w]
    chan configure $f1 -translation lf -buffering line
    chan puts $f1 hello
    chan puts $f1 bye
    file size $path(test1)
} -cleanup {
    chan close $f1
} -result 10
test chan-io-39.7 {Tcl_SetChannelOption, buffering, translation} -setup {
    file delete $path(test1)
    set x ""
} -body {
    set f1 [open $path(test1) w]
    chan configure $f1 -translation lf
    chan puts $f1 hello
    chan puts $f1 bye
    chan configure $f1 -buffering line
    lappend x [file size $path(test1)]
    chan puts $f1 really_bye
    lappend x [file size $path(test1)]
} -cleanup {
    chan close $f1
} -result {0 21}
test chan-io-39.8 {Tcl_SetChannelOption, different buffering options} -setup {
    file delete $path(test1)
    set l ""
} -body {
    set f1 [open $path(test1) w]
    chan configure $f1 -translation lf -buffering none -eofchar {}
    chan puts -nonewline $f1 hello
    lappend l [file size $path(test1)]
    chan puts -nonewline $f1 hello
    lappend l [file size $path(test1)]
    chan configure $f1 -buffering full
    chan puts -nonewline $f1 hello
    lappend l [file size $path(test1)]
    chan configure $f1 -buffering none
    lappend l [file size $path(test1)]
    chan puts -nonewline $f1 hello
    lappend l [file size $path(test1)]
    chan close $f1
    lappend l [file size $path(test1)]
} -result {5 10 10 10 20 20}
test chan-io-39.9 {Tcl_SetChannelOption, blocking mode} -setup {
    file delete $path(test1)
    set x ""
} -constraints {nonBlockFiles} -body {
    set f1 [open $path(test1) w]
    chan close $f1
    set f1 [open $path(test1) r]
    lappend x [chan configure $f1 -blocking]
    chan configure $f1 -blocking off
    lappend x [chan configure $f1 -blocking]
    lappend x [chan gets $f1]
    lappend x [chan read $f1 1000]
    lappend x [chan blocked $f1]
    lappend x [chan eof $f1]
} -cleanup {
    chan close $f1
} -result {1 0 {} {} 0 1}
test chan-io-39.10 {Tcl_SetChannelOption, blocking mode} -setup {
    file delete $path(pipe)
    set x ""
} -constraints stdio -body {
    set f1 [open $path(pipe) w]
    chan puts $f1 {
	chan gets stdin
	after 100
	chan puts hi
	chan gets stdin
    }
    chan close $f1
    set f1 [openpipe r+ $path(pipe)]
    chan configure $f1 -blocking off -buffering line
    lappend x [chan configure $f1 -blocking]
    lappend x [chan gets $f1]
    lappend x [chan blocked $f1]
    chan configure $f1 -blocking on
    chan puts $f1 hello
    chan configure $f1 -blocking off
    lappend x [chan gets $f1]
    lappend x [chan blocked $f1]
    chan configure $f1 -blocking on
    chan puts $f1 bye
    chan configure $f1 -blocking off
    lappend x [chan gets $f1]
    lappend x [chan blocked $f1]
    chan configure $f1 -blocking on
    lappend x [chan configure $f1 -blocking]
    lappend x [chan gets $f1]
    lappend x [chan blocked $f1]
    lappend x [chan eof $f1]
    lappend x [chan gets $f1]
    lappend x [chan eof $f1]
} -cleanup {
    chan close $f1
} -result {0 {} 1 {} 1 {} 1 1 hi 0 0 {} 1}
test chan-io-39.11 {Tcl_SetChannelOption, Tcl_GetChannelOption, buffer size clipped to lower bound} -setup {
    file delete $path(test1)
} -body {
    set f [open $path(test1) w]
    chan configure $f -buffersize -10
    chan configure $f -buffersize
} -cleanup {
    chan close $f
} -result 1
test chan-io-39.12 {Tcl_SetChannelOption, Tcl_GetChannelOption buffer size clipped to upper bound} -setup {
    file delete $path(test1)
} -body {
    set f [open $path(test1) w]
    chan configure $f -buffersize 10000000
    chan configure $f -buffersize
} -cleanup {
    chan close $f
} -result 1048576
test chan-io-39.13 {Tcl_SetChannelOption, Tcl_GetChannelOption, buffer size} -setup {
    file delete $path(test1)
} -body {
    set f [open $path(test1) w]
    chan configure $f -buffersize 40000
    chan configure $f -buffersize
} -cleanup {
    chan close $f
} -result 40000
test chan-io-39.14 {Tcl_SetChannelOption: -encoding, binary & utf-8} -setup {
    file delete $path(test1)
} -body {
    set f [open $path(test1) w]
    chan configure $f -encoding {}
    chan puts -nonewline $f \xE7\x89\xA6
    chan close $f
    set f [open $path(test1) r]
    chan configure $f -encoding utf-8
    chan read $f
} -cleanup {
    chan close $f
} -result 牦
test chan-io-39.15 {Tcl_SetChannelOption: -encoding, binary & utf-8} -setup {
    file delete $path(test1)
} -body {
    set f [open $path(test1) w]
    chan configure $f -encoding binary
    chan puts -nonewline $f \xE7\x89\xA6
    chan close $f
    set f [open $path(test1) r]
    chan configure $f -encoding utf-8
    chan read $f
} -cleanup {
    chan close $f
} -result 牦
test chan-io-39.16 {Tcl_SetChannelOption: -encoding, errors} -setup {
    file delete $path(test1)
    set f [open $path(test1) w]
} -body {
    chan configure $f -encoding foobar
} -returnCodes error -cleanup {
    chan close $f
} -result {unknown encoding "foobar"}
test chan-io-39.17 {Tcl_SetChannelOption: -encoding, clearing CHANNEL_NEED_MORE_DATA} -setup {
    variable x {}
} -constraints {stdio fileevent} -body {
    set f [openpipe r+ $path(cat)]
    chan configure $f -encoding binary
    chan puts -nonewline $f \xE7
    chan flush $f
    chan configure $f -encoding utf-8 -blocking 0
    chan event $f readable [namespace code { lappend x [chan read $f] }]
    vwait [namespace which -variable x]
    after 300 [namespace code { lappend x timeout }]
    vwait [namespace which -variable x]
    chan configure $f -encoding utf-8
    vwait [namespace which -variable x]
    after 300 [namespace code { lappend x timeout }]
    vwait [namespace which -variable x]
    chan configure $f -encoding binary
    vwait [namespace which -variable x]
    after 300 [namespace code { lappend x timeout }]
    vwait [namespace which -variable x]
    return $x
} -cleanup {
    chan close $f
} -result "{} timeout {} timeout \xE7 timeout"
test chan-io-39.18 {Tcl_SetChannelOption, setting read mode independently} \
	-constraints {socket} -body {
    proc accept {s a p} {chan close $s}
    set s1 [socket -server [namespace code accept] -myaddr 127.0.0.1 0]
    set port [lindex [chan configure $s1 -sockname] 2]
    set s2 [socket 127.0.0.1 $port]
    update
    chan configure $s2 -translation {auto lf}
    chan configure $s2 -translation
} -cleanup {
    chan close $s1
    chan close $s2
} -result {auto lf}
test chan-io-39.19 {Tcl_SetChannelOption, setting read mode independently} \
	-constraints {socket} -body {
    proc accept {s a p} {chan close $s}
    set s1 [socket -server [namespace code accept] -myaddr 127.0.0.1 0]
    set port [lindex [chan configure $s1 -sockname] 2]
    set s2 [socket 127.0.0.1 $port]
    update
    chan configure $s2 -translation {auto crlf}
    chan configure $s2 -translation
} -cleanup {
    chan close $s1
    chan close $s2
} -result {auto crlf}
test chan-io-39.20 {Tcl_SetChannelOption, setting read mode independently} \
	-constraints {socket} -body {
    proc accept {s a p} {chan close $s}
    set s1 [socket -server [namespace code accept] -myaddr 127.0.0.1 0]
    set port [lindex [chan configure $s1 -sockname] 2]
    set s2 [socket 127.0.0.1 $port]
    update
    chan configure $s2 -translation {auto cr}
    chan configure $s2 -translation
} -cleanup {
    chan close $s1
    chan close $s2
} -result {auto cr}
test chan-io-39.21 {Tcl_SetChannelOption, setting read mode independently} \
	-constraints {socket} -body {
    proc accept {s a p} {chan close $s}
    set s1 [socket -server [namespace code accept] -myaddr 127.0.0.1 0]
    set port [lindex [chan configure $s1 -sockname] 2]
    set s2 [socket 127.0.0.1 $port]
    update
    chan configure $s2 -translation {auto auto}
    chan configure $s2 -translation
} -cleanup {
    chan close $s1
    chan close $s2
} -result {auto crlf}
test chan-io-39.22 {Tcl_SetChannelOption, invariance} -setup {
    file delete $path(test1)
    set l ""
} -constraints {unix deprecated} -body {
    set f1 [open $path(test1) w+]
    lappend l [chan configure $f1 -eofchar]
    chan configure $f1 -eofchar {O {}}
    lappend l [chan configure $f1 -eofchar]
    chan configure $f1 -eofchar D
    lappend l [chan configure $f1 -eofchar]
} -cleanup {
    chan close $f1
} -result {{} O D}
test chan-io-39.22a {Tcl_SetChannelOption, invariance} -constraints deprecated -setup {
    file delete $path(test1)
    set l [list]
} -body {
    set f1 [open $path(test1) w+]
    chan configure $f1 -eofchar {O {}}
    lappend l [chan configure $f1 -eofchar]
    chan configure $f1 -eofchar D
    lappend l [chan configure $f1 -eofchar]
    lappend l [list [catch {chan configure $f1 -eofchar {1 2 3}} msg] $msg]
} -cleanup {
    chan close $f1
<<<<<<< HEAD
} -result {O D {1 {bad value for -eofchar: must be non-NUL ASCII character}}}
test chan-io-39.23 {Tcl_GetChannelOption, server socket is not readable or\
        writeable, it should still have valid -eofchar and -translation options} -setup {
=======
} -result {{O G} {D D} {1 {bad value for -eofchar: should be a list of zero, one, or two elements}}}
test chan-io-39.23 {
	Tcl_GetChannelOption, server socket is not readable or writable, but should
	still have valid -eofchar and -translation options.
} -setup {
>>>>>>> d8344406
    set l [list]
} -body {
    set sock [socket -server [namespace code accept] -myaddr 127.0.0.1 0]
    lappend l [chan configure $sock -eofchar] \
	[chan configure $sock -translation]
} -cleanup {
    chan close $sock
} -result {{} auto}
test chan-io-39.24 {Tcl_SetChannelOption, server socket is not readable or\
        writable so we can't change -eofchar or -translation} -setup {
    set l [list]
} -body {
    set sock [socket -server [namespace code accept] -myaddr 127.0.0.1 0]
    chan configure $sock -eofchar D -translation lf
    lappend l [chan configure $sock -eofchar] \
	[chan configure $sock -translation]
} -cleanup {
    chan close $sock
} -result {{} auto}

test chan-io-40.1 {POSIX open access modes: RDWR} -setup {
    file delete $path(test3)
} -body {
    set f [open $path(test3) w]
    chan puts $f xyzzy
    chan close $f
    set f [open $path(test3) RDWR]
    chan puts -nonewline $f "ab"
    chan seek $f 0 current
    set x [chan gets $f]
    chan close $f
    set f [open $path(test3) r]
    lappend x [chan gets $f]
} -cleanup {
    chan close $f
} -result {zzy abzzy}
test chan-io-40.2 {POSIX open access modes: CREAT} -setup {
    file delete $path(test3)
} -constraints {unix notWsl} -body {
    set f [open $path(test3) {WRONLY CREAT} 0o600]
    file stat $path(test3) stats
    set x [format 0o%03o [expr {$stats(mode) & 0o777}]]
    chan puts $f "line 1"
    chan close $f
    set f [open $path(test3) r]
    lappend x [chan gets $f]
} -cleanup {
    chan close $f
} -result {0o600 {line 1}}
test chan-io-40.3 {POSIX open access modes: CREAT} -setup {
    file delete $path(test3)
} -constraints {unix umask notWsl} -body {
    # This test only works if your umask is 2, like ouster's.
    chan close [open $path(test3) {WRONLY CREAT}]
    file stat $path(test3) stats
    format 0o%03o [expr {$stats(mode) & 0o777}]
} -result [format 0o%03o [expr {0o666 & ~ $umaskValue}]]
test chan-io-40.4 {POSIX open access modes: CREAT} -setup {
    file delete $path(test3)
} -body {
    set f [open $path(test3) w]
    chan configure $f -eofchar {}
    chan puts $f xyzzy
    chan close $f
    set f [open $path(test3) {WRONLY CREAT}]
    chan configure $f -eofchar {}
    chan puts -nonewline $f "ab"
    chan close $f
    set f [open $path(test3) r]
    chan gets $f
} -cleanup {
    chan close $f
} -result abzzy
test chan-io-40.5 {POSIX open access modes: APPEND} -setup {
    file delete $path(test3)
    set x ""
} -body {
    set f [open $path(test3) w]
    chan configure $f -translation lf -eofchar {}
    chan puts $f xyzzy
    chan close $f
    set f [open $path(test3) {WRONLY APPEND}]
    chan configure $f -translation lf
    chan puts $f "new line"
    chan seek $f 0
    chan puts $f "abc"
    chan close $f
    set f [open $path(test3) r]
    chan configure $f -translation lf
    chan seek $f 6 current
    lappend x [chan gets $f]
    lappend x [chan gets $f]
} -cleanup {
    chan close $f
} -result {{new line} abc}
test chan-io-40.6 {POSIX open access modes: EXCL} -match regexp -setup {
    file delete $path(test3)
} -body {
    set f [open $path(test3) w]
    chan puts $f xyzzy
    chan close $f
    open $path(test3) {WRONLY CREAT EXCL}
} -returnCodes error -result {(?i)couldn't open ".*test3": file (already )?exists}
test chan-io-40.7 {POSIX open access modes: EXCL} -setup {
    file delete $path(test3)
} -body {
    set f [open $path(test3) {WRONLY CREAT EXCL}]
    chan configure $f -eofchar {}
    chan puts $f "A test line"
    chan close $f
    viewFile test3
} -result {A test line}
test chan-io-40.8 {POSIX open access modes: TRUNC} -setup {
    file delete $path(test3)
} -body {
    set f [open $path(test3) w]
    chan puts $f xyzzy
    chan close $f
    set f [open $path(test3) {WRONLY TRUNC}]
    chan puts $f abc
    chan close $f
    set f [open $path(test3) r]
    chan gets $f
} -cleanup {
    chan close $f
} -result abc
test chan-io-40.9 {POSIX open access modes: NONBLOCK} -setup {
    file delete $path(test3)
} -constraints {nonPortable unix} -body {
    set f [open $path(test3) {WRONLY NONBLOCK CREAT}]
    chan puts $f "NONBLOCK test"
    chan close $f
    set f [open $path(test3) r]
    chan gets $f
} -cleanup {
    chan close $f
} -result {NONBLOCK test}
test chan-io-40.10 {POSIX open access modes: RDONLY} -body {
    set f [open $path(test1) w]
    chan puts $f "two lines: this one"
    chan puts $f "and this"
    chan close $f
    set f [open $path(test1) RDONLY]
    list [chan gets $f] [catch {chan puts $f Test} msg] $msg
} -cleanup {
    chan close $f
} -match glob -result {{two lines: this one} 1 {channel "*" wasn't opened for writing}}
test chan-io-40.11 {POSIX open access modes: RDONLY} -match regexp -body {
    file delete $path(test3)
    open $path(test3) RDONLY
} -returnCodes error -result {(?i)couldn't open ".*test3": no such file or directory}
test chan-io-40.12 {POSIX open access modes: WRONLY} -match regexp -body {
    file delete $path(test3)
    open $path(test3) WRONLY
} -returnCodes error -result {(?i)couldn't open ".*test3": no such file or directory}
test chan-io-40.13 {POSIX open access modes: WRONLY} -body {
    makeFile xyzzy test3
    set f [open $path(test3) WRONLY]
    chan configure $f -eofchar {}
    chan puts -nonewline $f "ab"
    chan seek $f 0 current
    set x [list [catch {chan gets $f} msg] $msg]
    chan close $f
    lappend x [viewFile test3]
} -match glob -result {1 {channel "*" wasn't opened for reading} abzzy}
test chan-io-40.14 {POSIX open access modes: RDWR} -match regexp -body {
    file delete $path(test3)
    open $path(test3) RDWR
} -returnCodes error -result {(?i)couldn't open ".*test3": no such file or directory}
test chan-io-40.15 {POSIX open access modes: RDWR} {
    makeFile xyzzy test3
    set f [open $path(test3) RDWR]
    chan puts -nonewline $f "ab"
    chan seek $f 0 current
    set x [chan gets $f]
    chan close $f
    lappend x [viewFile test3]
} {zzy abzzy}
test chan-io-40.16 {verify no tilde substitution in open} -setup {
    set curdir [pwd]
    cd [temporaryDirectory]
} -body {
    close [open ~ w]
    list [file isfile ~]
} -cleanup {
    file delete ./~ ;# ./ because don't want to delete home in case of bugs!
    cd $curdir
} -result 1

test chan-io-41.1 {Tcl_FileeventCmd: errors} -constraints fileevent -body {
    chan event foo
} -returnCodes error -result {wrong # args: should be "chan event channelId event ?script?"}
test chan-io-41.2 {Tcl_FileeventCmd: errors} -constraints fileevent -body {
    chan event foo bar baz q
} -returnCodes error -result {wrong # args: should be "chan event channelId event ?script?"}
test chan-io-41.3 {Tcl_FileeventCmd: errors} -constraints fileevent -body {
    chan event gorp readable
} -returnCodes error -result {can not find channel named "gorp"}
test chan-io-41.4 {Tcl_FileeventCmd: errors} -constraints fileevent -body {
    chan event gorp writable
} -returnCodes error -result {can not find channel named "gorp"}
test chan-io-41.5 {Tcl_FileeventCmd: errors} -constraints fileevent -body {
    chan event gorp who-knows
} -returnCodes error -result {bad event name "who-knows": must be readable or writable}


test chan-io-41.6 {Tcl_FileeventCmd: directory} -constraints {fileevent unix} -setup {
    set tempdir [::tcltests::tempdir]
} -body {
    set chan [open $tempdir]
    chan event $chan readable [list ::apply [list {} {
	variable success
	set success 1
    } [namespace current]]]
    vwait [namespace current]::success
    return $success
} -cleanup {
    close $chan
    file delete -force tempdir
} -result 1


test chan-io-41.7 {Tcl_FileeventCmd: special} -constraints {
    fileevent specialfiles
} -body {
    set special /dev/zero
    if {![file exists $special]} {
	set special NUL
    }
    set chan [open $special]
    chan event $chan readable [list ::apply [list {} {
	variable success
	set success 1
    } [namespace current]]]
    vwait [namespace current]::success
    return $success
} -cleanup {
    close $chan
} -result 1


test chan-io-41.8 {Tcl_FileeventCmd: symbolic link} -constraints {fileevent unix} -setup {
    set tempdir [::tcltests::tempdir]
} -body {
    set target [makeFile {not again} thefile $tempdir]
    set link [file join $tempdir thelin]
    file link -symbolic $link $target
    set chan [open $link]
    chan event $chan readable [list ::apply [list {} {
	variable success
	set success 1
    } [namespace current]]]
    vwait [namespace current]::success
    return $success
} -cleanup {
    close $chan
    file delete -force $tempdir
} -result 1

#
# Test chan event on a file
#

set path(foo) [makeFile {} foo]
set f [open $path(foo) w+]

test chan-io-42.1 {Tcl_FileeventCmd: creating, deleting, querying} {fileevent} {
    list [chan event $f readable] [chan event $f writable]
} {{} {}}
test chan-io-42.2 {Tcl_FileeventCmd: replacing} {fileevent} {
    set result {}
    chan event $f r "first script"
    lappend result [chan event $f readable]
    chan event $f r "new script"
    lappend result [chan event $f readable]
    chan event $f r "yet another"
    lappend result [chan event $f readable]
    chan event $f r ""
    lappend result [chan event $f readable]
} {{first script} {new script} {yet another} {}}
test chan-io-42.3 {Tcl_FileeventCmd: replacing, with NULL chars in script} {fileevent} {
    set result {}
    chan event $f r "first scr\x00ipt"
    lappend result [string length [chan event $f readable]]
    chan event $f r "new scr\x00ipt"
    lappend result [string length [chan event $f readable]]
    chan event $f r "yet ano\x00ther"
    lappend result [string length [chan event $f readable]]
    chan event $f r ""
    lappend result [chan event $f readable]
} {13 11 12 {}}

test chan-io-43.1 {Tcl_FileeventCmd: creating, deleting, querying} {stdio unixExecs fileevent} {
    set result {}
    chan event $f readable "script 1"
    lappend result [chan event $f readable] [chan event $f writable]
    chan event $f writable "write script"
    lappend result [chan event $f readable] [chan event $f writable]
    chan event $f readable {}
    lappend result [chan event $f readable] [chan event $f writable]
    chan event $f writable {}
    lappend result [chan event $f readable] [chan event $f writable]
} {{script 1} {} {script 1} {write script} {} {write script} {} {}}
test chan-io-43.2 {Tcl_FileeventCmd: deleting when many present} -setup {
    set f2 [open "|[list cat -u]" r+]
    set f3 [open "|[list cat -u]" r+]
    set result {}
} -constraints {stdio unixExecs fileevent} -body {
    lappend result [chan event $f r] [chan event $f2 r] [chan event $f3 r]
    chan event $f r "chan read f"
    chan event $f2 r "chan read f2"
    chan event $f3 r "chan read f3"
    lappend result [chan event $f r] [chan event $f2 r] [chan event $f3 r]
    chan event $f2 r {}
    lappend result [chan event $f r] [chan event $f2 r] [chan event $f3 r]
    chan event $f3 r {}
    lappend result [chan event $f r] [chan event $f2 r] [chan event $f3 r]
    chan event $f r {}
    lappend result [chan event $f r] [chan event $f2 r] [chan event $f3 r]
} -cleanup {
    catch {chan close $f2}
    catch {chan close $f3}
} -result {{} {} {} {chan read f} {chan read f2} {chan read f3} {chan read f} {} {chan read f3} {chan read f} {} {} {} {} {}}

test chan-io-44.1 {FileEventProc procedure: normal read event} -setup {
    set f2 [open "|[list cat -u]" r+]
    set f3 [open "|[list cat -u]" r+]
} -constraints {stdio unixExecs fileevent} -body {
    chan event $f2 readable [namespace code {
	set x [chan gets $f2]; chan event $f2 readable {}
    }]
    chan puts $f2 text; chan flush $f2
    variable x initial
    vwait [namespace which -variable x]
    return $x
} -cleanup {
    catch {chan close $f2}
    catch {chan close $f3}
} -result {text}
test chan-io-44.2 {FileEventProc procedure: error in read event} -setup {
    set f2 [open "|[list cat -u]" r+]
    set f3 [open "|[list cat -u]" r+]
    proc myHandler {msg options} {
	variable x $msg
    }
    set handler [interp bgerror {}]
    interp bgerror {} [namespace which myHandler]
} -constraints {stdio unixExecs fileevent} -body {
    chan event $f2 readable {error bogus}
    chan puts $f2 text; chan flush $f2
    variable x initial
    vwait [namespace which -variable x]
    list $x [chan event $f2 readable]
} -cleanup {
    interp bgerror {} $handler
    catch {chan close $f2}
    catch {chan close $f3}
} -result {bogus {}}
test chan-io-44.3 {FileEventProc procedure: normal write event} -setup {
    set f2 [open "|[list cat -u]" r+]
    set f3 [open "|[list cat -u]" r+]
} -constraints {stdio unixExecs fileevent} -body {
    chan event $f2 writable [namespace code {
	lappend x "triggered"
	incr count -1
	if {$count <= 0} {
	    chan event $f2 writable {}
	}
    }]
    variable x initial
    set count 3
    vwait [namespace which -variable x]
    vwait [namespace which -variable x]
    vwait [namespace which -variable x]
    return $x
} -cleanup {
    catch {chan close $f2}
    catch {chan close $f3}
} -result {initial triggered triggered triggered}
test chan-io-44.4 {FileEventProc procedure: eror in write event} -setup {
    set f2 [open "|[list cat -u]" r+]
    set f3 [open "|[list cat -u]" r+]
    proc myHandler {msg options} {
	variable x $msg
    }
    set handler [interp bgerror {}]
    interp bgerror {} [namespace which myHandler]
} -constraints {stdio unixExecs fileevent} -body {
    chan event $f2 writable {error bad-write}
    variable x initial
    vwait [namespace which -variable x]
    list $x [chan event $f2 writable]
} -cleanup {
    interp bgerror {} $handler
    catch {chan close $f2}
    catch {chan close $f3}
} -result {bad-write {}}
test chan-io-44.5 {FileEventProc procedure: end of file} -constraints {
    stdio unixExecs fileevent
} -body {
    set f4 [openpipe r $path(cat) << foo]
    chan event $f4 readable [namespace code {
	if {[chan gets $f4 line] < 0} {
	    lappend x eof
	    chan event $f4 readable {}
	} else {
	    lappend x $line
	}
    }]
    variable x initial
    vwait [namespace which -variable x]
    vwait [namespace which -variable x]
    set x
} -cleanup {
    chan close $f4
} -result {initial foo eof}

chan close $f
makeFile "foo bar" foo

test chan-io-45.1 {DeleteFileEvent, cleanup on chan close} {fileevent} {
    set f [open $path(foo) r]
    chan event $f readable [namespace code {
	lappend x "binding triggered: \"[chan gets $f]\""
	chan event $f readable {}
    }]
    chan close $f
    set x initial
    after 100 [namespace code {
	set y done
    }]
    variable y
    vwait [namespace which -variable y]
    set x
} {initial}
test chan-io-45.2 {DeleteFileEvent, cleanup on chan close} {fileevent} {
    set f  [open $path(foo) r]
    set f2 [open $path(foo) r]
    chan event $f readable [namespace code {
	lappend x "f triggered: \"[chan gets $f]\""
	chan event $f readable {}
    }]
    chan event $f2 readable [namespace code {
	lappend x "f2 triggered: \"[chan gets $f2]\""
	chan event $f2 readable {}
    }]
    chan close $f
    variable x initial
    vwait [namespace which -variable x]
    chan close $f2
    set x
} {initial {f2 triggered: "foo bar"}}
test chan-io-45.3 {DeleteFileEvent, cleanup on chan close} {fileevent} {
    set f  [open $path(foo) r]
    set f2 [open $path(foo) r]
    set f3 [open $path(foo) r]
    chan event $f readable {f script}
    chan event $f2 readable {f2 script}
    chan event $f3 readable {f3 script}
    set x {}
    chan close $f2
    lappend x [catch {chan event $f readable} msg] $msg \
	    [catch {chan event $f2 readable}] \
	    [catch {chan event $f3 readable} msg] $msg
    chan close $f3
    lappend x [catch {chan event $f readable} msg] $msg \
	    [catch {chan event $f2 readable}] \
	    [catch {chan event $f3 readable}]
    chan close $f
    lappend x [catch {chan event $f readable}] \
	    [catch {chan event $f2 readable}] \
	    [catch {chan event $f3 readable}]
} {0 {f script} 1 0 {f3 script} 0 {f script} 1 1 1 1 1}

# Execute these tests only if the "testfevent" command is present.

test chan-io-46.1 {Tcl event loop vs multiple interpreters} {testfevent fileevent notOSX} {
    testfevent create
    set script "set f \[[list open $path(foo) r]]\n"
    append script {
	set x "no event"
	chan event $f readable [namespace code {
	    set x "f triggered: [chan gets $f]"
	    chan event $f readable {}
	}]
    }
    set timer [after 10 lappend x timeout]
    testfevent cmd $script
    vwait x
    after cancel $timer
    testfevent cmd {chan close $f}
    list [testfevent cmd {set x}] [testfevent cmd {info commands after}]
} {{f triggered: foo bar} after}
test chan-io-46.2 {Tcl event loop vs multiple interpreters} testfevent {
    testfevent create
    testfevent cmd {
        variable x 0
        after 100 {set x triggered}
        vwait [namespace which -variable x]
        set x
    }
} {triggered}
test chan-io-46.3 {Tcl event loop vs multiple interpreters} testfevent {
    testfevent create
    testfevent cmd {
        set x 0
        after 10 {lappend x timer}
        after 30
        set result $x
        update idletasks
        lappend result $x
        update
        lappend result $x
    }
} {0 0 {0 timer}}

test chan-io-47.1 {chan event vs multiple interpreters} -setup {
    set f  [open $path(foo) r]
    set f2 [open $path(foo) r]
    set f3 [open $path(foo) r]
    set x {}
} -constraints {testfevent fileevent} -body {
    chan event $f readable {script 1}
    testfevent create
    testfevent share $f2
    testfevent cmd "chan event $f2 readable {script 2}"
    chan event $f3 readable {sript 3}
    lappend x [chan event $f2 readable]
    testfevent delete
    lappend x [chan event $f readable] [chan event $f2 readable] \
        [chan event $f3 readable]
} -cleanup {
    chan close $f
    chan close $f2
    chan close $f3
} -result {{} {script 1} {} {sript 3}}
test chan-io-47.2 {deleting chan event on interpreter delete} -setup {
    set f  [open $path(foo) r]
    set f2 [open $path(foo) r]
    set f3 [open $path(foo) r]
    set f4 [open $path(foo) r]
} -constraints {testfevent fileevent} -body {
    chan event $f readable {script 1}
    testfevent create
    testfevent share $f2
    testfevent share $f3
    testfevent cmd "chan event $f2 readable {script 2}
        chan event $f3 readable {script 3}"
    chan event $f4 readable {script 4}
    testfevent delete
    list [chan event $f readable] [chan event $f2 readable] \
	[chan event $f3 readable] [chan event $f4 readable]
} -cleanup {
    chan close $f
    chan close $f2
    chan close $f3
    chan close $f4
} -result {{script 1} {} {} {script 4}}
test chan-io-47.3 {deleting chan event on interpreter delete} -setup {
    set f  [open $path(foo) r]
    set f2 [open $path(foo) r]
    set f3 [open $path(foo) r]
    set f4 [open $path(foo) r]
} -constraints {testfevent fileevent} -body {
    testfevent create
    testfevent share $f3
    testfevent share $f4
    chan event $f readable {script 1}
    chan event $f2 readable {script 2}
    testfevent cmd "chan event $f3 readable {script 3}
      chan event $f4 readable {script 4}"
    testfevent delete
    list [chan event $f readable] [chan event $f2 readable] \
	[chan event $f3 readable] [chan event $f4 readable]
} -cleanup {
    chan close $f
    chan close $f2
    chan close $f3
    chan close $f4
} -result {{script 1} {script 2} {} {}}
test chan-io-47.4 {file events on shared files and multiple interpreters} -setup {
    set f  [open $path(foo) r]
    set f2 [open $path(foo) r]
} -constraints {testfevent fileevent} -body {
    testfevent create
    testfevent share $f
    testfevent cmd "chan event $f readable {script 1}"
    chan event $f readable {script 2}
    chan event $f2 readable {script 3}
    list [chan event $f2 readable] [testfevent cmd "chan event $f readable"] \
	[chan event $f readable]
} -cleanup {
    testfevent delete
    chan close $f
    chan close $f2
} -result {{script 3} {script 1} {script 2}}
test chan-io-47.5 {file events on shared files, deleting file events} -setup {
    set f [open $path(foo) r]
} -body {
    testfevent create
    testfevent share $f
    testfevent cmd "chan event $f readable {script 1}"
    chan event $f readable {script 2}
    testfevent cmd "chan event $f readable {}"
    list [testfevent cmd "chan event $f readable"] [chan event $f readable]
} -constraints {testfevent fileevent} -cleanup {
    testfevent delete
    chan close $f
} -result {{} {script 2}}
test chan-io-47.6 {file events on shared files, deleting file events} -setup {
    set f [open $path(foo) r]
} -body {
    testfevent create
    testfevent share $f
    testfevent cmd "chan event $f readable {script 1}"
    chan event $f readable {script 2}
    chan event $f readable {}
    list [testfevent cmd "chan event $f readable"] [chan event $f readable]
} -constraints {testfevent fileevent} -cleanup {
    testfevent delete
    chan close $f
} -result {{script 1} {}}
unset path(foo)
removeFile foo

set path(bar) [makeFile {} bar]

test chan-io-48.1 {testing readability conditions} {fileevent} {
    set f [open $path(bar) w]
    chan puts $f abcdefg
    chan puts $f abcdefg
    chan puts $f abcdefg
    chan puts $f abcdefg
    chan puts $f abcdefg
    chan close $f
    set f [open $path(bar) r]
    chan event $f readable [namespace code {
	lappend l called
	if {[chan eof $f]} {
	    chan close $f
	    set x done
	} else {
	    chan gets $f
	}
    }]
    set l ""
    variable x not_done
    vwait [namespace which -variable x]
    list $x $l
} {done {called called called called called called called}}
test chan-io-48.2 {testing readability conditions} {nonBlockFiles fileevent} {
    set f [open $path(bar) w]
    chan puts $f abcdefg
    chan puts $f abcdefg
    chan puts $f abcdefg
    chan puts $f abcdefg
    chan puts $f abcdefg
    chan close $f
    set f [open $path(bar) r]
    chan event $f readable [namespace code {
	lappend l called
	if {[chan eof $f]} {
	    chan close $f
	    set x done
	} else {
	    chan gets $f
	}
    }]
    chan configure $f -blocking off
    set l ""
    variable x not_done
    vwait [namespace which -variable x]
    list $x $l
} {done {called called called called called called called}}
set path(my_script) [makeFile {} my_script]
test chan-io-48.3 {testing readability conditions} -setup {
    set l ""
} -constraints {stdio unix nonBlockFiles fileevent} -body {
    set f [open $path(bar) w]
    chan puts $f abcdefg
    chan puts $f abcdefg
    chan puts $f abcdefg
    chan puts $f abcdefg
    chan puts $f abcdefg
    chan close $f
    set f [open $path(my_script) w]
    chan puts $f {
	proc copy_slowly {f} {
	    while {![chan eof $f]} {
		chan puts [chan gets $f]
		after 200
	    }
	    chan close $f
	}
    }
    chan close $f
    set f [openpipe]
    chan event $f readable [namespace code {
	if {[chan eof $f]} {
	    set x done
	} else {
	    chan gets $f
	    lappend l [chan blocked $f]
	    chan gets $f
	    lappend l [chan blocked $f]
	}
    }]
    chan configure $f -buffering line
    chan configure $f -blocking off
    variable x not_done
    chan puts $f [list source $path(my_script)]
    chan puts $f "set f \[[list open $path(bar) r]]"
    chan puts $f {copy_slowly $f}
    chan puts $f {exit}
    vwait [namespace which -variable x]
    list $x $l
} -cleanup {
    chan close $f
} -result {done {0 1 0 1 0 1 0 1 0 1 0 1 0 0}}
unset path(bar)
removeFile bar

test chan-io-48.4 {lf write, testing readability, ^Z termination, auto read mode} -setup {
    file delete $path(test1)
    set c 0
    set l ""
} -constraints {fileevent} -body {
    set f [open $path(test1) w]
    chan configure $f -translation lf
    chan puts -nonewline $f [format "abc\ndef\n%c" 26]
    chan close $f
    set f [open $path(test1) r]
    chan configure $f -translation auto -eofchar \x1A
    chan event $f readable [namespace code {
	if {[chan eof $f]} {
	   set x done
	   chan close $f
	} else {
	   lappend l [chan gets $f]
	   incr c
	}
    }]
    variable x
    vwait [namespace which -variable x]
    list $c $l
} -result {3 {abc def {}}}
test chan-io-48.5 {lf write, testing readability, ^Z in middle, auto read mode} -setup {
    file delete $path(test1)
    set c 0
    set l ""
} -constraints {fileevent} -body {
    set f [open $path(test1) w]
    chan configure $f -translation lf
    chan puts -nonewline $f [format "abc\ndef\n%cfoo\nbar\n" 26]
    chan close $f
    set f [open $path(test1) r]
    chan configure $f -translation auto -eofchar \x1A
    chan event $f readable [namespace code {
	if {[chan eof $f]} {
	   set x done
	   chan close $f
	} else {
	   lappend l [chan gets $f]
	   incr c
	}
    }]
    variable x
    vwait [namespace which -variable x]
    list $c $l
} -result {3 {abc def {}}}
test chan-io-48.6 {cr write, testing readability, ^Z termination, auto read mode} -setup {
    file delete $path(test1)
    set c 0
    set l ""
} -constraints {fileevent} -body {
    set f [open $path(test1) w]
    chan configure $f -translation cr
    chan puts -nonewline $f [format "abc\ndef\n%c" 26]
    chan close $f
    set f [open $path(test1) r]
    chan configure $f -translation auto -eofchar \x1A
    chan event $f readable [namespace code {
	if {[chan eof $f]} {
	   set x done
	   chan close $f
	} else {
	   lappend l [chan gets $f]
	   incr c
	}
    }]
    variable x
    vwait [namespace which -variable x]
    list $c $l
} -result {3 {abc def {}}}
test chan-io-48.7 {cr write, testing readability, ^Z in middle, auto read mode} -setup {
    file delete $path(test1)
    set c 0
    set l ""
} -constraints {fileevent} -body {
    set f [open $path(test1) w]
    chan configure $f -translation cr
    chan puts -nonewline $f [format "abc\ndef\n%cfoo\nbar\n" 26]
    chan close $f
    set f [open $path(test1) r]
    chan configure $f -translation auto -eofchar \x1A
    chan event $f readable [namespace code {
	if {[chan eof $f]} {
	   set x done
	   chan close $f
	} else {
	   lappend l [chan gets $f]
	   incr c
	}
    }]
    variable x
    vwait [namespace which -variable x]
    list $c $l
} -result {3 {abc def {}}}
test chan-io-48.8 {crlf write, testing readability, ^Z termination, auto read mode} -setup {
    file delete $path(test1)
    set c 0
    set l ""
} -constraints {fileevent} -body {
    set f [open $path(test1) w]
    chan configure $f -translation crlf
    chan puts -nonewline $f [format "abc\ndef\n%c" 26]
    chan close $f
    set f [open $path(test1) r]
    chan configure $f -translation auto -eofchar \x1A
    chan event $f readable [namespace code {
	if {[chan eof $f]} {
	   set x done
	   chan close $f
	} else {
	   lappend l [chan gets $f]
	   incr c
	}
    }]
    variable x
    vwait [namespace which -variable x]
    list $c $l
} -result {3 {abc def {}}}
test chan-io-48.9 {crlf write, testing readability, ^Z in middle, auto read mode} -setup {
    file delete $path(test1)
    set c 0
    set l ""
} -constraints {fileevent} -body {
    set f [open $path(test1) w]
    chan configure $f -translation crlf
    chan puts -nonewline $f [format "abc\ndef\n%cfoo\nbar\n" 26]
    chan close $f
    set f [open $path(test1) r]
    chan configure $f -translation auto -eofchar \x1A
    chan event $f readable [namespace code {
	if {[chan eof $f]} {
	   set x done
	   chan close $f
	} else {
	   lappend l [chan gets $f]
	   incr c
	}
    }]
    variable x
    vwait [namespace which -variable x]
    list $c $l
} -result {3 {abc def {}}}
test chan-io-48.10 {lf write, testing readability, ^Z in middle, lf read mode} -setup {
    file delete $path(test1)
    set c 0
    set l ""
} -constraints {fileevent} -body {
    set f [open $path(test1) w]
    chan configure $f -translation lf
    chan puts -nonewline $f [format "abc\ndef\n%cfoo\nbar\n" 26]
    chan close $f
    set f [open $path(test1) r]
    chan configure $f -translation lf -eofchar \x1A
    chan event $f readable [namespace code {
	if {[chan eof $f]} {
	   set x done
	   chan close $f
	} else {
	   lappend l [chan gets $f]
	   incr c
	}
    }]
    variable x
    vwait [namespace which -variable x]
    list $c $l
} -result {3 {abc def {}}}
test chan-io-48.11 {lf write, testing readability, ^Z termination, lf read mode} -setup {
    file delete $path(test1)
    set c 0
    set l ""
} -constraints {fileevent} -body {
    set f [open $path(test1) w]
    chan configure $f -translation lf
    chan puts -nonewline $f [format "abc\ndef\n%c" 26]
    chan close $f
    set f [open $path(test1) r]
    chan configure $f -translation lf -eofchar \x1A
    chan event $f readable [namespace code {
	if {[chan eof $f]} {
	   set x done
	   chan close $f
	} else {
	   lappend l [chan gets $f]
	   incr c
	}
    }]
    variable x
    vwait [namespace which -variable x]
    list $c $l
} -result {3 {abc def {}}}
test chan-io-48.12 {cr write, testing readability, ^Z in middle, cr read mode} -setup {
    file delete $path(test1)
    set c 0
    set l ""
} -constraints {fileevent} -body {
    set f [open $path(test1) w]
    chan configure $f -translation cr
    chan puts -nonewline $f [format "abc\ndef\n%cfoo\nbar\n" 26]
    chan close $f
    set f [open $path(test1) r]
    chan configure $f -translation cr -eofchar \x1A
    chan event $f readable [namespace code {
	if {[chan eof $f]} {
	   set x done
	   chan close $f
	} else {
	   lappend l [chan gets $f]
	   incr c
	}
    }]
    variable x
    vwait [namespace which -variable x]
    list $c $l
} -result {3 {abc def {}}}
test chan-io-48.13 {cr write, testing readability, ^Z termination, cr read mode} -setup {
    file delete $path(test1)
    set c 0
    set l ""
} -constraints {fileevent} -body {
    set f [open $path(test1) w]
    chan configure $f -translation cr
    chan puts -nonewline $f [format "abc\ndef\n%c" 26]
    chan close $f
    set f [open $path(test1) r]
    chan configure $f -translation cr -eofchar \x1A
    chan event $f readable [namespace code {
	if {[chan eof $f]} {
	   set x done
	   chan close $f
	} else {
	   lappend l [chan gets $f]
	   incr c
	}
    }]
    variable x
    vwait [namespace which -variable x]
    list $c $l
} -result {3 {abc def {}}}
test chan-io-48.14 {crlf write, testing readability, ^Z in middle, crlf read mode} -setup {
    file delete $path(test1)
    set c 0
    set l ""
} -constraints {fileevent} -body {
    set f [open $path(test1) w]
    chan configure $f -translation crlf
    chan puts -nonewline $f [format "abc\ndef\n%cfoo\nbar\n" 26]
    chan close $f
    set f [open $path(test1) r]
    chan configure $f -translation crlf -eofchar \x1A
    chan event $f readable [namespace code {
	if {[chan eof $f]} {
	   set x done
	   chan close $f
	} else {
	   lappend l [chan gets $f]
	   incr c
	}
    }]
    variable x
    vwait [namespace which -variable x]
    list $c $l
} -result {3 {abc def {}}}
test chan-io-48.15 {crlf write, testing readability, ^Z termi, crlf read mode} -setup {
    file delete $path(test1)
    set c 0
    set l ""
} -constraints {fileevent} -body {
    set f [open $path(test1) w]
    chan configure $f -translation crlf
    chan puts -nonewline $f [format "abc\ndef\n%c" 26]
    chan close $f
    set f [open $path(test1) r]
    chan configure $f -translation crlf -eofchar \x1A
    chan event $f readable [namespace code {
	if {[chan eof $f]} {
	   set x done
	   chan close $f
	} else {
	   lappend l [chan gets $f]
	   incr c
	}
    }]
    variable x
    vwait [namespace which -variable x]
    list $c $l
} -result {3 {abc def {}}}

test chan-io-49.1 {testing crlf reading, leftover cr disgorgment} -setup {
    file delete $path(test1)
    set l ""
} -body {
    set f [open $path(test1) w]
    chan configure $f -translation lf
    chan puts -nonewline $f "a\rb\rc\r\n"
    chan close $f
    set f [open $path(test1) r]
    lappend l [file size $path(test1)]
    chan configure $f -translation crlf
    lappend l [chan read $f 1]
    lappend l [chan tell $f]
    lappend l [chan read $f 1]
    lappend l [chan tell $f]
    lappend l [chan read $f 1]
    lappend l [chan tell $f]
    lappend l [chan read $f 1]
    lappend l [chan tell $f]
    lappend l [chan read $f 1]
    lappend l [chan tell $f]
    lappend l [chan read $f 1]
    lappend l [chan tell $f]
    lappend l [chan eof $f]
    lappend l [chan read $f 1]
    lappend l [chan eof $f]
} -cleanup {
    chan close $f
} -result "7 a 1 [list \r] 2 b 3 [list \r] 4 c 5 {
} 7 0 {} 1"
test chan-io-49.2 {testing crlf reading, leftover cr disgorgment} -setup {
    file delete $path(test1)
    set l ""
} -body {
    set f [open $path(test1) w]
    chan configure $f -translation lf
    chan puts -nonewline $f "a\rb\rc\r\n"
    chan close $f
    set f [open $path(test1) r]
    lappend l [file size $path(test1)]
    chan configure $f -translation crlf
    lappend l [chan read $f 2]
    lappend l [chan tell $f]
    lappend l [chan read $f 2]
    lappend l [chan tell $f]
    lappend l [chan read $f 2]
    lappend l [chan tell $f]
    lappend l [chan eof $f]
    lappend l [chan read $f 2]
    lappend l [chan tell $f]
    lappend l [chan eof $f]
} -cleanup {
    chan close $f
} -result "7 [list a\r] 2 [list b\r] 4 [list c\n] 7 0 {} 7 1"
test chan-io-49.3 {testing crlf reading, leftover cr disgorgment} -setup {
    file delete $path(test1)
    set l ""
} -body {
    set f [open $path(test1) w]
    chan configure $f -translation lf
    chan puts -nonewline $f "a\rb\rc\r\n"
    chan close $f
    set f [open $path(test1) r]
    lappend l [file size $path(test1)]
    chan configure $f -translation crlf
    lappend l [chan read $f 3]
    lappend l [chan tell $f]
    lappend l [chan read $f 3]
    lappend l [chan tell $f]
    lappend l [chan eof $f]
    lappend l [chan read $f 3]
    lappend l [chan tell $f]
    lappend l [chan eof $f]
} -cleanup {
    chan close $f
} -result "7 [list a\rb] 3 [list \rc\n] 7 0 {} 7 1"
test chan-io-49.4 {testing crlf reading, leftover cr disgorgment} -setup {
    file delete $path(test1)
    set l ""
} -body {
    set f [open $path(test1) w]
    chan configure $f -translation lf
    chan puts -nonewline $f "a\rb\rc\r\n"
    chan close $f
    set f [open $path(test1) r]
    lappend l [file size $path(test1)]
    chan configure $f -translation crlf
    lappend l [chan read $f 3]
    lappend l [chan tell $f]
    lappend l [chan gets $f]
    lappend l [chan tell $f]
    lappend l [chan eof $f]
    lappend l [chan gets $f]
    lappend l [chan tell $f]
    lappend l [chan eof $f]
} -cleanup {
    chan close $f
} -result "7 [list a\rb] 3 [list \rc] 7 0 {} 7 1"
test chan-io-49.5 {testing crlf reading, leftover cr disgorgment} -setup {
    file delete $path(test1)
    set l ""
} -body {
    set f [open $path(test1) w]
    chan configure $f -translation lf
    chan puts -nonewline $f "a\rb\rc\r\n"
    chan close $f
    set f [open $path(test1) r]
    lappend l [file size $path(test1)]
    chan configure $f -translation crlf
    lappend l [set x [chan gets $f]]
    lappend l [chan tell $f]
    lappend l [chan gets $f]
    lappend l [chan tell $f]
    lappend l [chan eof $f]
} -cleanup {
    chan close $f
} -result [list 7 a\rb\rc 7 {} 7 1]

test chan-io-50.1 {testing handler deletion} -setup {
    file delete $path(test1)
} -constraints testchannelevent -body {
    set f [open $path(test1) w]
    chan close $f
    set f [open $path(test1) r]
    variable z not_called
    set timer [after 50 lappend z timeout]
    testservicemode 0
    testchannelevent $f add readable [namespace code {
	variable z called
	testchannelevent $f delete 0
    }]
    testservicemode 1
    vwait z
    after cancel $timer
    set z
} -cleanup {
    chan close $f
} -result called
test chan-io-50.2 {testing handler deletion with multiple handlers} -setup {
    file delete $path(test1)
    chan close [open $path(test1) w]
    set z ""
} -constraints {testchannelevent testservicemode} -body {
    proc delhandler {f i} {
	variable z
	lappend z "called delhandler $f $i"
	testchannelevent $f delete 0
    }
    set z ""
    set timer [after 50 lappend z timeout]
    testservicemode 0
    set f [open $path(test1) r]
    testchannelevent $f add readable [namespace code [list delhandler $f 1]]
    testchannelevent $f add readable [namespace code [list delhandler $f 0]]
    testservicemode 1
    vwait z
    after cancel $timer
    string equal $z \
	[list [list called delhandler $f 0] [list called delhandler $f 1]]
} -cleanup {
    chan close $f
} -result 1
test chan-io-50.3 {testing handler deletion with multiple handlers} -setup {
    file delete $path(test1)
    chan close [open $path(test1) w]
} -constraints {testchannelevent testservicemode} -body {
    proc notcalled {f i} {
	variable z
	lappend z "notcalled was called!! $f $i"
    }
    proc delhandler {f i} {
	variable z
	testchannelevent $f delete 1
	lappend z "delhandler $f $i called"
	testchannelevent $f delete 0
	lappend z "delhandler $f $i deleted myself"
    }
    set z ""
    set timer [after 50 lappend z timeout]
    testservicemode 0
    set f [open $path(test1) r]
    testchannelevent $f add readable [namespace code [list notcalled $f 1]]
    testchannelevent $f add readable [namespace code [list delhandler $f 0]]
    testservicemode 1
    vwait z
    after cancel $timer
    string equal $z \
	[list [list delhandler $f 0 called] \
	      [list delhandler $f 0 deleted myself]]
} -cleanup {
    chan close $f
} -result 1
test chan-io-50.4 {testing handler deletion vs reentrant calls} -setup {
    file delete $path(test1)
    set f [open $path(test1) w]
    chan close $f
} -constraints testchannelevent -body {
    set f [open $path(test1) r]
    testchannelevent $f add readable [namespace code {
	if {$u eq "recursive"} {
	    testchannelevent $f delete 0
	    lappend z "delrecursive deleting recursive"
	} else {
	    lappend z "delrecursive calling recursive"
	    set u recursive
	    update
	}
    }]
    variable u toplevel
    variable z ""
    set timer [after 50 lappend z timeout]
    vwait z
    after cancel $timer
    set z
} -cleanup {
    chan close $f
    update
} -result {{delrecursive calling recursive} {delrecursive deleting recursive}}
test chan-io-50.5 {testing handler deletion vs reentrant calls} -setup {
    file delete $path(test1)
    set f [open $path(test1) w]
    chan close $f
    update
} -constraints {testchannelevent testservicemode notOSX} -body {
    proc notcalled {f} {
	variable z
	lappend z "notcalled was called!! $f"
    }
    proc del {f} {
	variable u
	variable z
	if {$u eq "recursive"} {
	    testchannelevent $f delete 1
	    testchannelevent $f delete 0
	    lappend z "del deleted notcalled"
	    lappend z "del deleted myself"
	} else {
	    set u recursive
	    lappend z "del calling recursive"
	    set timer [after 50 lappend z timeout]
	    set mode [testservicemode 1]
	    vwait z
	    after cancel $timer
	    testservicemode $mode
	    lappend z "del after update"
	}
    }
    set z ""
    set u toplevel
    set timer [after 50 lappend z timeout]
    testservicemode 0
    set f [open $path(test1) r]
    testchannelevent $f add readable [namespace code [list notcalled $f]]
    testchannelevent $f add readable [namespace code [list del $f]]
    testservicemode 1
    vwait z
    after cancel $timer
    set z
} -cleanup {
    chan close $f
    update
} -result [list {del calling recursive} {del deleted notcalled} \
	       {del deleted myself} {del after update}]
test chan-io-50.6 {testing handler deletion vs reentrant calls} -setup {
    file delete $path(test1)
    set f [open $path(test1) w]
    chan close $f
} -constraints {testchannelevent testservicemode} -body {
    proc first {f} {
	variable u
	variable z
	if {$u eq "toplevel"} {
	    lappend z "first called"
	    set mode [testservicemode 1]
	    set timer [after 50 lappend z timeout]
	    set u first
	    vwait z
	    after cancel $timer
	    testservicemode $mode
	    lappend z "first after update"
	} else {
	    lappend z "first called not toplevel"
	}
    }
    proc second {f} {
	variable u
	variable z
	if {$u eq "first"} {
	    lappend z "second called, first time"
	    set u second
	    testchannelevent $f delete 0
	} elseif {$u eq "second"} {
	    lappend z "second called, second time"
	    testchannelevent $f delete 0
	} else {
	    lappend z "second called, cannot happen!"
	    testchannelevent $f removeall
	}
    }
    set z ""
    set u toplevel
    set timer [after 50 lappend z timeout]
    testservicemode 0
    set f [open $path(test1) r]
    testchannelevent $f add readable [namespace code [list second $f]]
    testchannelevent $f add readable [namespace code [list first $f]]
    testservicemode 1
    vwait z
    after cancel $timer
    set z
} -cleanup {
    chan close $f
} -result [list {first called} {first called not toplevel} \
	       {second called, first time} {second called, second time} \
	       {first after update}]

test chan-io-51.1 {Test old socket deletion on Macintosh} -setup {
    set x 0
    set result ""
    variable wait ""
} -constraints {socket} -body {
    proc accept {s a p} {
	variable x
	chan configure $s -blocking off
	chan puts $s "sock[incr x]"
	chan close $s
	variable wait done
    }
    set ss [socket -server [namespace code accept] -myaddr 127.0.0.1 0]
    set port [lindex [chan configure $ss -sockname] 2]
    set cs [socket 127.0.0.1 $port]
    vwait [namespace which -variable wait]
    lappend result [chan gets $cs]
    chan close $cs
    set cs [socket 127.0.0.1 $port]
    vwait [namespace which -variable wait]
    lappend result [chan gets $cs]
    chan close $cs
    set cs [socket 127.0.0.1 $port]
    vwait [namespace which -variable wait]
    lappend result [chan gets $cs]
    chan close $cs
    set cs [socket 127.0.0.1 $port]
    vwait [namespace which -variable wait]
    lappend result [chan gets $cs]
} -cleanup {
    chan close $cs
    chan close $ss
} -result {sock1 sock2 sock3 sock4}

test chan-io-52.1 {TclCopyChannel} -constraints {fcopy} -setup {
    file delete $path(test1)
} -body {
    set f1 [open $thisScript]
    set f2 [open $path(test1) w]
    chan copy $f1 $f2 -command " # "
    chan copy $f1 $f2
} -returnCodes error -cleanup {
    chan close $f1
    chan close $f2
} -match glob -result {channel "*" is busy}
test chan-io-52.2 {TclCopyChannel} -constraints {fcopy} -setup {
    file delete $path(test1)
} -body {
    set f1 [open $thisScript]
    set f2 [open $path(test1) w]
    set f3 [open $thisScript]
    chan copy $f1 $f2 -command " # "
    chan copy $f3 $f2
} -returnCodes error -cleanup {
    chan close $f1
    chan close $f2
    chan close $f3
} -match glob -result {channel "*" is busy}
test chan-io-52.3 {TclCopyChannel} -constraints {fcopy} -setup {
    file delete $path(test1)
} -body {
    set f1 [open $thisScript]
    set f2 [open $path(test1) w]
    chan configure $f1 -translation lf -encoding iso8859-1 -blocking 0
    chan configure $f2 -translation cr -encoding iso8859-1 -blocking 0
    set s0 [chan copy $f1 $f2]
    set result [list [chan configure $f1 -blocking] [chan configure $f2 -blocking]]
    chan close $f1
    chan close $f2
    set s1 [file size $thisScript]
    set s2 [file size $path(test1)]
    if {($s1 == $s2) && ($s0 == $s1)} {
        lappend result ok
    }
    return $result
} -result {0 0 ok}
test chan-io-52.4 {TclCopyChannel} -constraints {fcopy} -setup {
    file delete $path(test1)
} -body {
    set f1 [open $thisScript]
    set f2 [open $path(test1) w]
    chan configure $f1 -translation lf -blocking 0
    chan configure $f2 -translation cr -blocking 0
    chan copy $f1 $f2 -size 40
    set result [list [chan configure $f1 -blocking] [chan configure $f2 -blocking]]
    chan close $f1
    chan close $f2
    lappend result [file size $path(test1)]
} -result {0 0 40}
test chan-io-52.5 {TclCopyChannel, all} -constraints {fcopy} -setup {
    file delete $path(test1)
} -body {
    set f1 [open $thisScript]
    set f2 [open $path(test1) w]
    chan configure $f1 -translation lf -encoding iso8859-1 -blocking 0
    chan configure $f2 -translation lf -encoding iso8859-1 -blocking 0
    chan copy $f1 $f2 -size -1 ;# -1 means 'copy all', same as if no -size specified.
    set result [list [chan configure $f1 -blocking] [chan configure $f2 -blocking]]
    chan close $f1
    chan close $f2
    if {[file size $thisScript] == [file size $path(test1)]} {
        lappend result ok
    }
    return $result
} -result {0 0 ok}
test chan-io-52.5a {TclCopyChannel, all, other negative value} -setup {
    file delete $path(test1)
} -constraints {fcopy} -body {
    set f1 [open $thisScript]
    set f2 [open $path(test1) w]
    chan configure $f1 -translation lf -encoding iso8859-1 -blocking 0
    chan configure $f2 -translation lf -encoding iso8859-1 -blocking 0
    chan copy $f1 $f2 -size -2 ;# < 0 behaves like -1, copy all
    set result [list [chan configure $f1 -blocking] [chan configure $f2 -blocking]]
    chan close $f1
    chan close $f2
    if {[file size $thisScript] == [file size $path(test1)]} {
        lappend result ok
    }
    return $result
} -result {0 0 ok}
test chan-io-52.5b {TclCopyChannel, all, wrap to negative value} -setup {
    file delete $path(test1)
} -constraints {fcopy} -body {
    set f1 [open $thisScript]
    set f2 [open $path(test1) w]
    chan configure $f1 -translation lf -encoding iso8859-1 -blocking 0
    chan configure $f2 -translation lf -encoding iso8859-1 -blocking 0
    chan copy $f1 $f2 -size 3221176172 ;# Wrapped to < 0, behaves like -1, copy all
    set result [list [chan configure $f1 -blocking] [chan configure $f2 -blocking]]
    chan close $f1
    chan close $f2
    if {[file size $thisScript] ==  [file size $path(test1)]} {
        lappend result ok
    }
    return $result
} -result {0 0 ok}
test chan-io-52.6 {TclCopyChannel} -setup {
    file delete $path(test1)
} -constraints {fcopy} -body {
    set f1 [open $thisScript]
    set f2 [open $path(test1) w]
    chan configure $f1 -translation lf -encoding iso8859-1 -blocking 0
    chan configure $f2 -translation lf -encoding iso8859-1 -blocking 0
    set s0 [chan copy $f1 $f2 -size [expr {[file size $thisScript] + 5}]]
    set result [list [chan configure $f1 -blocking] [chan configure $f2 -blocking]]
    chan close $f1
    chan close $f2
    set s1 [file size $thisScript]
    set s2 [file size $path(test1)]
    if {($s1 == $s2) && ($s0 == $s1)} {
        lappend result ok
    }
    return $result
} -result {0 0 ok}
test chan-io-52.7 {TclCopyChannel} -constraints {fcopy} -setup {
    file delete $path(test1)
} -body {
    set f1 [open $thisScript]
    set f2 [open $path(test1) w]
    chan configure $f1 -translation lf -encoding iso8859-1 -blocking 0
    chan configure $f2 -translation lf -encoding iso8859-1 -blocking 0
    chan copy $f1 $f2
    set result [list [chan configure $f1 -blocking] [chan configure $f2 -blocking]]
    if {[file size $thisScript] == [file size $path(test1)]} {
        lappend result ok
    }
    return $result
} -cleanup {
    chan close $f1
    chan close $f2
} -result {0 0 ok}
test chan-io-52.8 {TclCopyChannel} -setup {
    file delete $path(test1)
    file delete $path(pipe)
} -constraints {stdio fcopy} -body {
    set f1 [open $path(pipe) w]
    chan configure $f1 -translation lf
    chan puts $f1 "
	chan puts ready
	chan gets stdin
	set f1 \[open [list $thisScript] r\]
	chan configure \$f1 -translation lf
	chan puts \[chan read \$f1 100\]
	chan close \$f1
    "
    chan close $f1
    set f1 [openpipe r+ $path(pipe)]
    chan configure $f1 -translation lf
    chan gets $f1
    chan puts $f1 ready
    chan flush $f1
    set f2 [open $path(test1) w]
    chan configure $f2 -translation lf
    set s0 [chan copy $f1 $f2 -size 40]
    catch {chan close $f1}
    chan close $f2
    list $s0 [file size $path(test1)]
} -result {40 40}
# Empty files, to register them with the test facility
set path(kyrillic.txt)   [makeFile {} kyrillic.txt]
set path(utf8-fcopy.txt) [makeFile {} utf8-fcopy.txt]
set path(utf8-rp.txt)    [makeFile {} utf8-rp.txt]
# Create kyrillic file, use lf translation to avoid os eol issues
set out [open $path(kyrillic.txt) w]
chan configure $out -encoding koi8-r -translation lf
chan puts       $out АА
chan close      $out
test chan-io-52.9 {TclCopyChannel & encodings} {fcopy} {
    # Copy kyrillic to UTF-8, using chan copy.
    set in  [open $path(kyrillic.txt) r]
    set out [open $path(utf8-fcopy.txt) w]
    chan configure $in  -encoding koi8-r -translation lf
    chan configure $out -encoding utf-8 -translation lf
    chan copy $in $out
    chan close $in
    chan close $out
    # Do the same again, but differently (read/chan puts).
    set in  [open $path(kyrillic.txt) r]
    set out [open $path(utf8-rp.txt) w]
    chan configure $in  -encoding koi8-r -translation lf
    chan configure $out -encoding utf-8 -translation lf
    chan puts -nonewline $out [chan read $in]
    chan close $in
    chan close $out
    list [file size $path(kyrillic.txt)] \
	    [file size $path(utf8-fcopy.txt)] \
	    [file size $path(utf8-rp.txt)]
} {3 5 5}
test chan-io-52.10 {TclCopyChannel & encodings} -constraints {fcopy} -body {
    set in  [open $path(kyrillic.txt) r]
    set out [open $path(utf8-fcopy.txt) w]
    chan configure $in  -encoding koi8-r -translation lf
    # -translation binary is also -encoding binary
    chan configure $out -translation binary
    chan copy $in $out
    chan close $in
    chan close $out
    file size $path(utf8-fcopy.txt)
} -returnCodes 1 -match glob -result {error writing "*":\
	invalid or incomplete multibyte or wide character}
test chan-io-52.11 {TclCopyChannel & encodings} -setup {
    set f [open $path(utf8-fcopy.txt) w]
    fconfigure $f -encoding utf-8 -translation lf
    puts $f АА
    close $f
} -constraints {fcopy} -body {
    set in  [open $path(utf8-fcopy.txt) r]
    set out [open $path(kyrillic.txt) w]
    # -translation binary is also -encoding binary
    chan configure $in  -translation binary
    chan configure $out -encoding koi8-r -translation lf -profile strict
    catch {chan copy $in $out} cres copts
    return $cres
} -cleanup {
    if {$in in [chan names]} {
	close $in
    }
    if {$out in [chan names]} {
	close $out
    }
    catch {unset cres}
} -match glob -result  {error writing "*": invalid or incomplete\
	multibyte or wide character}

test chan-io-53.1 {CopyData} -setup {
    file delete $path(test1)
} -constraints {fcopy} -body {
    set f1 [open $thisScript]
    set f2 [open $path(test1) w]
    chan configure $f1 -translation lf -blocking 0
    chan configure $f2 -translation cr -blocking 0
    chan copy $f1 $f2 -size 0
    set result [list [chan configure $f1 -blocking] [chan configure $f2 -blocking]]
    chan close $f1
    chan close $f2
    lappend result [file size $path(test1)]
} -result {0 0 0}
test chan-io-53.2 {CopyData} -setup {
    file delete $path(test1)
} -constraints {fcopy} -body {
    set f1 [open $thisScript]
    set f2 [open $path(test1) w]
    chan configure $f1 -translation lf -encoding iso8859-1 -blocking 0
    chan configure $f2 -translation cr -encoding iso8859-1 -blocking 0
    chan copy $f1 $f2 -command [namespace code {set s0}]
    set result [list [chan configure $f1 -blocking] [chan configure $f2 -blocking]]
    variable s0
    vwait [namespace which -variable s0]
    chan close $f1
    chan close $f2
    set s1 [file size $thisScript]
    set s2 [file size $path(test1)]
    if {($s1 == $s2) && ($s0 == $s1)} {
        lappend result ok
    }
    return $result
} -result {0 0 ok}
test chan-io-53.3 {CopyData: background read underflow} -setup {
    file delete $path(test1)
    file delete $path(pipe)
} -constraints {stdio unix fcopy} -body {
    set f1 [open $path(pipe) w]
    chan puts -nonewline $f1 {
	chan puts ready
	chan flush stdout			;# Don't assume line buffered!
	chan copy stdin stdout -command { set x }
	vwait x
	set f [}
    chan puts $f1 [list open $path(test1) w]]
    chan puts $f1 {
	chan configure $f -translation lf
	chan puts $f "done"
	chan close $f
    }
    chan close $f1
    set f1 [openpipe r+ $path(pipe)]
    set result [chan gets $f1]
    chan puts $f1 line1
    chan flush $f1
    lappend result [chan gets $f1]
    chan puts $f1 line2
    chan flush $f1
    lappend result [chan gets $f1]
    chan close $f1
    after 500
    set f [open $path(test1)]
    lappend result [chan read $f]
} -cleanup {
    chan close $f
} -result "ready line1 line2 {done\n}"
test chan-io-53.4 {CopyData: background write overflow} -setup {
    set big bbbbbbbbbbbbbbbbbbbbbbbbbbbbbbbbbbbbbbbbbbbbbbbbbbbbbbbbbbbbbbbb\n
    variable x
    for {set x 0} {$x < 12} {incr x} {
	append big $big
    }
    file delete $path(test1)
    file delete $path(pipe)
} -constraints {stdio unix fileevent fcopy} -body {
    set f1 [open $path(pipe) w]
    chan puts $f1 {
	chan puts ready
	chan copy stdin stdout -command { set x }
	vwait x
	set f [open $path(test1) w]
	chan configure $f -translation lf
	chan puts $f "done"
	chan close $f
    }
    chan close $f1
    set f1 [openpipe r+ $path(pipe)]
    set result [chan gets $f1]
    chan configure $f1 -blocking 0
    chan puts $f1 $big
    chan flush $f1
    after 500
    set result ""
    chan event $f1 read [namespace code {
	append result [chan read $f1 1024]
	if {[string length $result] >= [string length $big]} {
	    set x done
	}
    }]
    vwait [namespace which -variable x]
    return $x
} -cleanup {
    set big {}
    chan close $f1
} -result done
set result {}
proc FcopyTestAccept {sock args} {
    after 1000 "chan close $sock"
}
proc FcopyTestDone {bytes {error {}}} {
    variable fcopyTestDone
    if {[string length $error]} {
	set fcopyTestDone 1
    } else {
	set fcopyTestDone 0
    }
}
test chan-io-53.5 {CopyData: error during chan copy} {socket fcopy} {
    variable fcopyTestDone
    set listen [socket -server [namespace code FcopyTestAccept] -myaddr 127.0.0.1 0]
    set in [open $thisScript]	;# 126 K
    set out [socket 127.0.0.1 [lindex [chan configure $listen -sockname] 2]]
    catch {unset fcopyTestDone}
    chan close $listen	;# This means the socket open never really succeeds
    chan copy $in $out -command [namespace code FcopyTestDone]
    variable fcopyTestDone
    if {![info exists fcopyTestDone]} {
	vwait [namespace which -variable fcopyTestDone]		;# The error occurs here in the b.g.
    }
    chan close $in
    chan close $out
    set fcopyTestDone	;# 1 for error condition
} 1
test chan-io-53.6 {CopyData: error during chan copy} -setup {
    variable fcopyTestDone
    file delete $path(pipe)
    file delete $path(test1)
    catch {unset fcopyTestDone}
} -constraints {stdio fcopy} -body {
    set f1 [open $path(pipe) w]
    chan puts $f1 "exit 1"
    chan close $f1
    set in [openpipe r+ $path(pipe)]
    set out [open $path(test1) w]
    chan copy $in $out -command [namespace code FcopyTestDone]
    variable fcopyTestDone
    if {![info exists fcopyTestDone]} {
	vwait [namespace which -variable fcopyTestDone]
    }
    return $fcopyTestDone	;# 0 for plain end of file
} -cleanup {
    catch {chan close $in}
    chan close $out
} -result 0
proc doFcopy {in out {bytes 0} {error {}}} {
    variable fcopyTestDone
    variable fcopyTestCount
    incr fcopyTestCount $bytes
    if {[string length $error]} {
	set fcopyTestDone 1
    } elseif {[chan eof $in]} {
	set fcopyTestDone 0
    } else {
        # Delay next chan copy to wait for size>0 input bytes
        after 100 [list chan copy $in $out -size 1000 \
		-command [namespace code [list doFcopy $in $out]]]
    }
}
test chan-io-53.7 {CopyData: Flooding chan copy from pipe} -setup {
    variable fcopyTestDone
    file delete $path(pipe)
    catch {unset fcopyTestDone}
} -constraints {stdio fcopy} -body {
    set fcopyTestCount 0
    set f1 [open $path(pipe) w]
    chan puts $f1 {
	# Write  10 bytes / 10 msec
	proc Write {count} {
	    chan puts -nonewline "1234567890"
	    if {[incr count -1]} {
	        after 10 [list Write $count]
	    } else {
	        set ::ready 1
	    }
	}
	chan configure stdout -buffering none
	Write 345 ;# 3450 bytes ~3.45 sec
	vwait ready
	exit 0
    }
    chan close $f1
    set in [openpipe r+ $path(pipe) &]
    set out [open $path(test1) w]
    doFcopy $in $out
    variable fcopyTestDone
    if {![info exists fcopyTestDone]} {
	vwait [namespace which -variable fcopyTestDone]
    }
    # -1=error 0=script error N=number of bytes
    expr {($fcopyTestDone == 0) ? $fcopyTestCount : -1}
} -cleanup {
    catch {chan close $in}
    chan close $out
} -result {3450}
test chan-io-53.8 {CopyData: async callback and error handling, Bug 1932639} -setup {
    # copy progress callback. errors out intentionally
    proc cmd args {
	lappend ::RES "CMD $args"
	error !STOP
    }
    # capture callback error here
    proc ::bgerror args {
	lappend ::RES "bgerror/OK $args"
	set ::forever has-been-reached
	return
    }
    # Files we use for our channels
    set foo [makeFile ashgdfashdgfasdhgfasdhgf foo]
    set bar [makeFile {} bar]
    # Channels to copy between
    set f [open $foo r] ; fconfigure $f -translation binary
    set g [open $bar w] ; fconfigure $g -translation binary -buffering none
} -constraints {stdio fcopy} -body {
    # Record input size, so that result is always defined
    lappend ::RES [file size $bar]
    # Run the copy. Should not invoke -command now.
    chan copy $f $g -size 2 -command [namespace code cmd]
    # Check that -command was not called synchronously
    set sbs [file size $bar]
    lappend ::RES [expr {($sbs > 0) ? "sync/FAIL" : "sync/OK"}] $sbs
    # Now let the async part happen. Should capture the error in cmd via
    # bgerror. If not break the event loop via timer.
    set token [after 1000 {
	lappend ::RES {bgerror/FAIL timeout}
	set ::forever has-been-reached
    }]
    vwait ::forever
    catch {after cancel $token}
    # Report
    set ::RES
} -cleanup {
    chan close $f
    chan close $g
    catch {unset ::RES}
    catch {unset ::forever}
    rename ::bgerror {}
    removeFile foo
    removeFile bar
} -result {0 sync/OK 0 {CMD 2} {bgerror/OK !STOP}}
test chan-io-53.8a {CopyData: async callback and error handling, Bug 1932639, at eof} -setup {
    # copy progress callback.
    proc cmd args {
	lappend ::RES "CMD $args"
	set ::forever has-been-reached
	return
    }
    # Files we use for our channels
    set foo [makeFile ashgdfashdgfasdhgfasdhgf foo]
    set bar [makeFile {} bar]
    # Channels to copy between
    set f [open $foo r] ; chan configure $f -translation binary
    set g [open $bar w] ; chan configure $g -translation binary -buffering none
} -constraints {stdio fcopy} -body {
    # Initialize and force eof on the input.
    chan seek $f 0 end ; chan read $f 1
    set ::RES [chan eof $f]
    # Run the copy. Should not invoke -command now.
    chan copy $f $g -size 2 -command [namespace code cmd]
    # Check that -command was not called synchronously
    lappend ::RES [expr {([llength $::RES] > 1) ? "sync/FAIL" : "sync/OK"}]
    # Now let the async part happen. Should capture the eof in cmd
    # If not break the event loop via timer.
    set token [after 1000 {
	lappend ::RES {cmd/FAIL timeout}
	set ::forever has-been-reached
    }]
    vwait ::forever
    catch {after cancel $token}
    # Report
    return $::RES
} -cleanup {
    chan close $f
    chan close $g
    catch {unset ::RES}
    catch {unset ::forever}
    removeFile foo
    removeFile bar
} -result {1 sync/OK {CMD 0}}
test chan-io-53.9 {CopyData: -size and event interaction, Bug 780533} -setup {
    set out [makeFile {} out]
    set err [makeFile {} err]
    set pipe [open "|[list [info nameofexecutable] 2> $err]" r+]
    chan configure $pipe -translation binary -buffering line
    chan puts $pipe {
	chan configure stdout -translation binary -buffering line
	chan puts stderr Waiting...
	after 1000
	foreach x {a b c} {
	    chan puts stderr Looping...
	    chan puts $x
	    after 500
	}
	proc bye args {
	    if {[chan gets stdin line]<0} {
		chan puts stderr "CHILD: EOF detected, exiting"
		exit
	    } else {
		chan puts stderr "CHILD: ignoring line: $line"
	    }
	}
	chan puts stderr Now-sleeping-forever
	chan event stdin readable bye
	vwait forever
    }
    proc ::done args {
	set ::forever OK
	return
    }
    set ::forever {}
    set out [open $out w]
} -constraints {stdio fcopy} -body {
    chan copy $pipe $out -size 6 -command ::done
    set token [after 5000 {
	set ::forever {fcopy hangs}
    }]
    vwait ::forever
    catch {after cancel $token}
    set ::forever
} -cleanup {
    chan close $pipe
    rename ::done {}
    if {[testConstraint win]} {
	after 1000;		# Allow Windows time to figure out that the
                                # process is gone
    }
    catch {close $out}
    catch {removeFile out}
    catch {removeFile err}
    catch {unset ::forever}
} -result OK
test chan-io-53.10 {Bug 1350564, multi-directional fcopy} -setup {
    set err [makeFile {} err]
    set pipe [open "|[list [info nameofexecutable] 2> $err]" r+]
    chan configure $pipe -translation binary -buffering line
    chan puts $pipe {
	chan configure stderr -buffering line
	# Kill server when pipe closed by invoker.
	proc bye args {
	    if {![chan eof stdin]} { chan gets stdin ; return }
	    chan puts stderr BYE
	    exit
	}
	# Server code. Bi-directional copy between 2 sockets.
	proc geof {sok} {
	    chan puts stderr DONE/$sok
	    chan close $sok
	}
	proc new {sok args} {
	    chan puts stderr NEW/$sok
	    global l srv
	    chan configure $sok -translation binary -buffering none
	    lappend l $sok
	    if {[llength $l] == 2} {
		chan close $srv
		foreach {a b} $l break
		chan copy $a $b -command [list geof $a]
		chan copy $b $a -command [list geof $b]
		chan puts stderr 2COPY
	    }
	    chan puts stderr ...
	}
	chan puts stderr SRV
	set l {}
	set srv [socket -server new 9999]
	chan puts stderr WAITING
	chan event stdin readable bye
	chan puts OK
	vwait forever
    }
    # wait for OK from server.
    chan gets $pipe
    # Now the two clients.
    proc done {sock} {
	if {[chan eof $sock]} { chan close $sock ; return }
	lappend ::forever [chan gets $sock]
	return
    }
    set a [socket 127.0.0.1 9999]
    set b [socket 127.0.0.1 9999]
    chan configure $a -translation binary -buffering none
    chan configure $b -translation binary -buffering none
    chan event  $a readable [namespace code "done $a"]
    chan event  $b readable [namespace code "done $b"]
} -constraints {stdio fcopy} -body {
    # Now pass data through the server in both directions.
    set ::forever {}
    chan puts $a AB
    vwait ::forever
    chan puts $b BA
    vwait ::forever
    set ::forever
} -cleanup {
    catch {chan close $a}
    catch {chan close $b}
    chan close $pipe
    if {[testConstraint win]} {
	after 1000		;# Give Windows time to kill the process
    }
    removeFile err
    catch {unset ::forever}
} -result {AB BA}

test chan-io-54.1 {Recursive channel events} {socket fileevent} {
    # This test checks to see if file events are delivered during recursive
    # event loops when there is buffered data on the channel.
    proc accept {s a p} {
	variable as
	chan configure $s -translation lf
	chan puts $s "line 1\nline2\nline3"
	chan flush $s
	set as $s
    }
    proc readit {s next} {
	variable x
	variable result
	lappend result $next
	if {$next == 1} {
	    chan event $s readable [namespace code [list readit $s 2]]
	    vwait [namespace which -variable x]
	}
	incr x
    }
    set ss [socket -server [namespace code accept] -myaddr 127.0.0.1 0]
    # We need to delay on some systems until the creation of the server socket
    # completes.
    set done 0
    for {set i 0} {$i < 10} {incr i} {
	if {![catch {
	    set cs [socket 127.0.0.1 [lindex [chan configure $ss -sockname] 2]]
	}]} {
	    set done 1
	    break
	}
	after 100
    }
    if {$done == 0} {
	chan close $ss
	error "failed to connect to server"
    }
    variable result {}
    variable x 0
    variable as
    vwait [namespace which -variable as]
    chan configure $cs -translation lf
    lappend result [chan gets $cs]
    chan configure $cs -blocking off
    chan event $cs readable [namespace code [list readit $cs 1]]
    set a [after 2000 [namespace code { set x failure }]]
    vwait [namespace which -variable x]
    after cancel $a
    chan close $as
    chan close $ss
    chan close $cs
    list $result $x
} {{{line 1} 1 2} 2}
test chan-io-54.2 {Testing for busy-wait in recursive channel events} -setup {
    set accept {}
    set after {}
    variable done 0
} -constraints {socket fileevent} -body {
    variable s [socket -server [namespace code accept] -myaddr 127.0.0.1 0]
    proc accept {s a p} {
	variable counter 0
	variable accept $s
	chan configure $s -blocking off -buffering line -translation lf
	chan event $s readable [namespace code "doit $s"]
    }
    proc doit {s} {
	variable counter
	variable after
	incr counter
	if {[chan gets $s] eq ""} {
	    chan event $s readable [namespace code "doit1 $s"]
	    set after [after 1000 [namespace code {
		chan puts $writer hello
		chan flush $writer
		set done 1
	    }]]
	}
    }
    proc doit1 {s} {
	variable counter
	variable accept
	incr counter
	chan gets $s
	chan close $s
	set accept {}
    }
    proc producer {} {
	variable s
	variable writer
	set writer [socket 127.0.0.1 [lindex [chan configure $s -sockname] 2]]
	chan configure $writer -buffering line
	chan puts -nonewline $writer hello
	chan flush $writer
    }
    producer
    vwait [namespace which -variable done]
    chan close $writer
    chan close $s
    after cancel $after
    set counter
} -cleanup {
    if {$accept ne {}} {chan close $accept}
} -result 1

set path(fooBar) [makeFile {} fooBar]

test chan-io-55.1 {ChannelEventScriptInvoker: deletion} -constraints {
    fileevent
} -setup {
    variable x
    proc eventScript {fd} {
	variable x
	chan close $fd
	error "planned error"
	set x whoops
    }
    proc myHandler args {
	variable x got_error
    }
    set handler [interp bgerror {}]
    interp bgerror {} [namespace which myHandler]
} -body {
    set f [open $path(fooBar) w]
    chan event $f writable [namespace code [list eventScript $f]]
    variable x not_done
    vwait [namespace which -variable x]
    set x
} -cleanup {
    interp bgerror {} $handler
} -result {got_error}

test chan-io-56.1 {ChannelTimerProc} {testchannelevent} {
    set f [open $path(fooBar) w]
    chan puts $f "this is a test"
    chan close $f
    set f [open $path(fooBar) r]
    testchannelevent $f add readable [namespace code {
	chan read $f 1
	incr x
    }]
    variable x 0
    vwait [namespace which -variable x]
    vwait [namespace which -variable x]
    set result $x
    testchannelevent $f set 0 none
    after idle [namespace code {set y done}]
    variable y
    vwait [namespace which -variable y]
    chan close $f
    lappend result $y
} {2 done}

test chan-io-57.1 {buffered data and file events, gets} -setup {
    variable s2
} -constraints {fileevent} -body {
    proc accept {sock args} {
	variable s2
	set s2 $sock
    }
    set server [socket -server [namespace code accept] -myaddr 127.0.0.1 0]
    set s [socket 127.0.0.1 [lindex [chan configure $server -sockname] 2]]
    vwait [namespace which -variable s2]
    update
    chan event $s2 readable [namespace code {lappend result readable}]
    chan puts $s "12\n34567890"
    chan flush $s
    variable result [chan gets $s2]
    after 1000 [namespace code {lappend result timer}]
    vwait [namespace which -variable result]
    lappend result [chan gets $s2]
    vwait [namespace which -variable result]
    set result
} -cleanup {
    chan close $s
    chan close $s2
    chan close $server
} -result {12 readable 34567890 timer}
test chan-io-57.2 {buffered data and file events, read} -setup {
    variable s2
} -constraints {fileevent} -body {
    proc accept {sock args} {
	variable s2
	set s2 $sock
    }
    set server [socket -server [namespace code accept] -myaddr 127.0.0.1 0]
    set s [socket 127.0.0.1 [lindex [chan configure $server -sockname] 2]]
    vwait [namespace which -variable s2]
    update
    chan event $s2 readable [namespace code {lappend result readable}]
    chan puts -nonewline $s "1234567890"
    chan flush $s
    variable result [chan read $s2 1]
    after 1000 [namespace code {lappend result timer}]
    vwait [namespace which -variable result]
    lappend result [chan read $s2 9]
    vwait [namespace which -variable result]
    set result
} -cleanup {
    chan close $s
    chan close $s2
    chan close $server
} -result {1 readable 234567890 timer}

test chan-io-58.1 {Tcl_NotifyChannel and error when closing} {stdio unixOrWin fileevent} {
    set out [open $path(script) w]
    chan puts $out {
	chan puts "normal message from pipe"
	chan puts stderr "error message from pipe"
	exit 1
    }
    proc readit {pipe} {
	variable x
	variable result
	if {[chan eof $pipe]} {
	    set x [catch {chan close $pipe} line]
	    lappend result catch $line
	} else {
	    chan gets $pipe line
	    lappend result chan gets $line
	}
    }
    chan close $out
    set pipe [openpipe r $path(script)]
    chan event $pipe readable [namespace code [list readit $pipe]]
    variable x ""
    set result ""
    vwait [namespace which -variable x]
    list $x $result
} {1 {chan gets {normal message from pipe} chan gets {} catch {error message from pipe}}}

test chan-io-59.1 {Thread reference of channels} {testmainthread testchannel} {
    # TIP #10
    # More complicated tests (like that the reference changes as a channel is
    # moved from thread to thread) can be done only in the extension which
    # fully implements the moving of channels between threads, i.e. 'Threads'.
    set f [open $path(longfile) r]
    set result [testchannel mthread $f]
    chan close $f
    string equal $result [testmainthread]
} {1}

test chan-io-60.1 {writing illegal utf sequences} {fileevent testbytestring} {
    # This test will hang in older revisions of the core.
    set out [open $path(script) w]
    chan puts $out "catch {load $::tcltestlib Tcltest}"
    chan puts $out {
	chan puts [testbytestring \xE2]
	exit 1
    }
    proc readit {pipe} {
	variable x
	variable result
	if {[chan eof $pipe]} {
	    set x [catch {chan close $pipe} line]
	    lappend result catch $line
	} else {
	    chan gets $pipe line
	    lappend result gets $line
	}
    }
    chan close $out
    set pipe [openpipe r $path(script)]
    chan event $pipe readable [namespace code [list readit $pipe]]
    variable x ""
    set result ""
    vwait [namespace which -variable x]
    # cut of the remainder of the error stack, especially the filename
    set result [lreplace $result 3 3 [lindex [split [lindex $result 3] \n] 0]]
    list $x $result
} {1 {gets {} catch {error writing "stdout": invalid or incomplete multibyte or wide character}}}

test chan-io-61.1 {Reset eof state after changing the eof char} -setup {
    set datafile [makeFile {} eofchar]
    set f [open $datafile w]
    chan configure $f -translation binary
    chan puts -nonewline $f [string repeat "Ho hum\n" 11]
    chan puts $f =
    set line [string repeat "Ge gla " 4]
    chan puts -nonewline $f [string repeat [string trimright $line]\n 834]
    chan close $f
} -body {
    set f [open $datafile r]
    chan configure $f -eofchar =
    set res {}
    lappend res [chan read $f; chan tell $f]
    chan configure $f -eofchar {}
    lappend res [chan read $f 1]
    lappend res [chan read $f; chan tell $f]
    # Any seek zaps the internals into a good state.
    #chan seek $f 0 start
    #chan seek $f 0 current
    #lappend res [chan read $f; chan tell $f]
} -cleanup {
    chan close $f
    removeFile eofchar
} -result {77 = 23431}

# Test the cutting and splicing of channels, this is incidentally the
# attach/detach facility of package Thread, but __without any safeguards__. It
# can also be used to emulate transfer of channels between threads, and is
# used for that here.

test chan-io-70.0 {Cutting & Splicing channels} -setup {
    set f [makeFile {... dummy ...} cutsplice]
    set res {}
} -constraints {testchannel} -body {
    set c [open $f r]
    lappend res [catch {chan seek $c 0 start}]
    testchannel cut $c
    lappend res [catch {chan seek $c 0 start}]
    testchannel splice $c
    lappend res [catch {chan seek $c 0 start}]
} -cleanup {
    chan close $c
    removeFile cutsplice
} -result {0 1 0}

test chan-io-70.1 {Transfer channel} -setup {
    set f [makeFile {... dummy ...} cutsplice]
    set res {}
} -constraints {testchannel thread} -body {
    set c [open $f r]
    lappend res [catch {chan seek $c 0 start}]
    testchannel cut $c
    lappend res [catch {chan seek $c 0 start}]
    set tid [thread::create -preserved]
    thread::send $tid [list set c $c]
    thread::send $tid {load {} Tcltest}
    lappend res [thread::send $tid {
	testchannel splice $c
	set res [catch {chan seek $c 0 start}]
	chan close $c
	set res
    }]
} -cleanup {
    thread::release $tid
    removeFile cutsplice
} -result {0 1 0}

# ### ### ### ######### ######### #########

foreach {n msg expected} {
     0 {}                                 {}
     1 {{message only}}                   {{message only}}
     2 {-options x}                       {-options x}
     3 {-options {x y} {the message}}     {-options {x y} {the message}}

     4 {-code 1     -level 0 -f ba snarf} {-code 1     -level 0 -f ba snarf}
     5 {-code 0     -level 0 -f ba snarf} {-code 1     -level 0 -f ba snarf}
     6 {-code 1     -level 5 -f ba snarf} {-code 1     -level 0 -f ba snarf}
     7 {-code 0     -level 5 -f ba snarf} {-code 1     -level 0 -f ba snarf}
     8 {-code error -level 0 -f ba snarf} {-code error -level 0 -f ba snarf}
     9 {-code ok    -level 0 -f ba snarf} {-code 1     -level 0 -f ba snarf}
    10 {-code error -level 5 -f ba snarf} {-code error -level 0 -f ba snarf}
    11 {-code ok    -level 5 -f ba snarf} {-code 1     -level 0 -f ba snarf}
    12 {-code boss  -level 0 -f ba snarf} {-code 1     -level 0 -f ba snarf}
    13 {-code boss  -level 5 -f ba snarf} {-code 1     -level 0 -f ba snarf}
    14 {-code 1     -level 0 -f ba}       {-code 1     -level 0 -f ba}
    15 {-code 0     -level 0 -f ba}       {-code 1     -level 0 -f ba}
    16 {-code 1     -level 5 -f ba}       {-code 1     -level 0 -f ba}
    17 {-code 0     -level 5 -f ba}       {-code 1     -level 0 -f ba}
    18 {-code error -level 0 -f ba}       {-code error -level 0 -f ba}
    19 {-code ok    -level 0 -f ba}       {-code 1     -level 0 -f ba}
    20 {-code error -level 5 -f ba}       {-code error -level 0 -f ba}
    21 {-code ok    -level 5 -f ba}       {-code 1     -level 0 -f ba}
    22 {-code boss  -level 0 -f ba}       {-code 1     -level 0 -f ba}
    23 {-code boss  -level 5 -f ba}       {-code 1     -level 0 -f ba}
    24 {-code 1     -level X -f ba snarf} {-code 1     -level 0 -f ba snarf}
    25 {-code 0     -level X -f ba snarf} {-code 1     -level 0 -f ba snarf}
    26 {-code error -level X -f ba snarf} {-code error -level 0 -f ba snarf}
    27 {-code ok    -level X -f ba snarf} {-code 1     -level 0 -f ba snarf}
    28 {-code boss  -level X -f ba snarf} {-code 1     -level 0 -f ba snarf}
    29 {-code 1     -level X -f ba}       {-code 1     -level 0 -f ba}
    30 {-code 0     -level X -f ba}       {-code 1     -level 0 -f ba}
    31 {-code error -level X -f ba}       {-code error -level 0 -f ba}
    32 {-code ok    -level X -f ba}       {-code 1     -level 0 -f ba}
    33 {-code boss  -level X -f ba}       {-code 1     -level 0 -f ba}

    34 {-code 1 -code 1     -level 0 -f ba snarf} {-code 1 -code 1     -level 0 -f ba snarf}
    35 {-code 1 -code 0     -level 0 -f ba snarf} {-code 1             -level 0 -f ba snarf}
    36 {-code 1 -code 1     -level 5 -f ba snarf} {-code 1 -code 1     -level 0 -f ba snarf}
    37 {-code 1 -code 0     -level 5 -f ba snarf} {-code 1             -level 0 -f ba snarf}
    38 {-code 1 -code error -level 0 -f ba snarf} {-code 1 -code error -level 0 -f ba snarf}
    39 {-code 1 -code ok    -level 0 -f ba snarf} {-code 1             -level 0 -f ba snarf}
    40 {-code 1 -code error -level 5 -f ba snarf} {-code 1 -code error -level 0 -f ba snarf}
    41 {-code 1 -code ok    -level 5 -f ba snarf} {-code 1             -level 0 -f ba snarf}
    42 {-code 1 -code boss  -level 0 -f ba snarf} {-code 1             -level 0 -f ba snarf}
    43 {-code 1 -code boss  -level 5 -f ba snarf} {-code 1             -level 0 -f ba snarf}
    44 {-code 1 -code 1     -level 0 -f ba}       {-code 1 -code 1     -level 0 -f ba}
    45 {-code 1 -code 0     -level 0 -f ba}       {-code 1             -level 0 -f ba}
    46 {-code 1 -code 1     -level 5 -f ba}       {-code 1 -code 1     -level 0 -f ba}
    47 {-code 1 -code 0     -level 5 -f ba}       {-code 1             -level 0 -f ba}
    48 {-code 1 -code error -level 0 -f ba}       {-code 1 -code error -level 0 -f ba}
    49 {-code 1 -code ok    -level 0 -f ba}       {-code 1             -level 0 -f ba}
    50 {-code 1 -code error -level 5 -f ba}       {-code 1 -code error -level 0 -f ba}
    51 {-code 1 -code ok    -level 5 -f ba}       {-code 1             -level 0 -f ba}
    52 {-code 1 -code boss  -level 0 -f ba}       {-code 1             -level 0 -f ba}
    53 {-code 1 -code boss  -level 5 -f ba}       {-code 1             -level 0 -f ba}
    54 {-code 1 -code 1     -level X -f ba snarf} {-code 1 -code 1     -level 0 -f ba snarf}
    55 {-code 1 -code 0     -level X -f ba snarf} {-code 1             -level 0 -f ba snarf}
    56 {-code 1 -code error -level X -f ba snarf} {-code 1 -code error -level 0 -f ba snarf}
    57 {-code 1 -code ok    -level X -f ba snarf} {-code 1             -level 0 -f ba snarf}
    58 {-code 1 -code boss  -level X -f ba snarf} {-code 1             -level 0 -f ba snarf}
    59 {-code 1 -code 1     -level X -f ba}       {-code 1 -code 1     -level 0 -f ba}
    60 {-code 1 -code 0     -level X -f ba}       {-code 1             -level 0 -f ba}
    61 {-code 1 -code error -level X -f ba}       {-code 1 -code error -level 0 -f ba}
    62 {-code 1 -code ok    -level X -f ba}       {-code 1             -level 0 -f ba}
    63 {-code 1 -code boss  -level X -f ba}       {-code 1             -level 0 -f ba}

    64 {-code 0 -code 1     -level 0 -f ba snarf} {-code 1 -level 0 -f ba snarf}
    65 {-code 0 -code 0     -level 0 -f ba snarf} {-code 1 -level 0 -f ba snarf}
    66 {-code 0 -code 1     -level 5 -f ba snarf} {-code 1 -level 0 -f ba snarf}
    67 {-code 0 -code 0     -level 5 -f ba snarf} {-code 1 -level 0 -f ba snarf}
    68 {-code 0 -code error -level 0 -f ba snarf} {-code 1 -level 0 -f ba snarf}
    69 {-code 0 -code ok    -level 0 -f ba snarf} {-code 1 -level 0 -f ba snarf}
    70 {-code 0 -code error -level 5 -f ba snarf} {-code 1 -level 0 -f ba snarf}
    71 {-code 0 -code ok    -level 5 -f ba snarf} {-code 1 -level 0 -f ba snarf}
    72 {-code 0 -code boss  -level 0 -f ba snarf} {-code 1 -level 0 -f ba snarf}
    73 {-code 0 -code boss  -level 5 -f ba snarf} {-code 1 -level 0 -f ba snarf}
    74 {-code 0 -code 1     -level 0 -f ba}       {-code 1 -level 0 -f ba}
    75 {-code 0 -code 0     -level 0 -f ba}       {-code 1 -level 0 -f ba}
    76 {-code 0 -code 1     -level 5 -f ba}       {-code 1 -level 0 -f ba}
    77 {-code 0 -code 0     -level 5 -f ba}       {-code 1 -level 0 -f ba}
    78 {-code 0 -code error -level 0 -f ba}       {-code 1 -level 0 -f ba}
    79 {-code 0 -code ok    -level 0 -f ba}       {-code 1 -level 0 -f ba}
    80 {-code 0 -code error -level 5 -f ba}       {-code 1 -level 0 -f ba}
    81 {-code 0 -code ok    -level 5 -f ba}       {-code 1 -level 0 -f ba}
    82 {-code 0 -code boss  -level 0 -f ba}       {-code 1 -level 0 -f ba}
    83 {-code 0 -code boss  -level 5 -f ba}       {-code 1 -level 0 -f ba}
    84 {-code 0 -code 1     -level X -f ba snarf} {-code 1 -level 0 -f ba snarf}
    85 {-code 0 -code 0     -level X -f ba snarf} {-code 1 -level 0 -f ba snarf}
    86 {-code 0 -code error -level X -f ba snarf} {-code 1 -level 0 -f ba snarf}
    87 {-code 0 -code ok    -level X -f ba snarf} {-code 1 -level 0 -f ba snarf}
    88 {-code 0 -code boss  -level X -f ba snarf} {-code 1 -level 0 -f ba snarf}
    89 {-code 0 -code 1     -level X -f ba}       {-code 1 -level 0 -f ba}
    90 {-code 0 -code 0     -level X -f ba}       {-code 1 -level 0 -f ba}
    91 {-code 0 -code error -level X -f ba}       {-code 1 -level 0 -f ba}
    92 {-code 0 -code ok    -level X -f ba}       {-code 1 -level 0 -f ba}
    93 {-code 0 -code boss  -level X -f ba}       {-code 1 -level 0 -f ba}

    94 {-code 1     -code 1 -level 0 -f ba snarf} {-code 1 -code 1     -level 0 -f ba snarf}
    95 {-code 0     -code 1 -level 0 -f ba snarf} {-code 1             -level 0 -f ba snarf}
    96 {-code 1     -code 1 -level 5 -f ba snarf} {-code 1 -code 1     -level 0 -f ba snarf}
    97 {-code 0     -code 1 -level 5 -f ba snarf} {-code 1             -level 0 -f ba snarf}
    98 {-code error -code 1 -level 0 -f ba snarf} {-code error -code 1 -level 0 -f ba snarf}
    99 {-code ok    -code 1 -level 0 -f ba snarf} {-code 1             -level 0 -f ba snarf}
    a0 {-code error -code 1 -level 5 -f ba snarf} {-code error -code 1 -level 0 -f ba snarf}
    a1 {-code ok    -code 1 -level 5 -f ba snarf} {-code 1             -level 0 -f ba snarf}
    a2 {-code boss  -code 1 -level 0 -f ba snarf} {-code 1             -level 0 -f ba snarf}
    a3 {-code boss  -code 1 -level 5 -f ba snarf} {-code 1             -level 0 -f ba snarf}
    a4 {-code 1     -code 1 -level 0 -f ba}       {-code 1 -code 1     -level 0 -f ba}
    a5 {-code 0     -code 1 -level 0 -f ba}       {-code 1             -level 0 -f ba}
    a6 {-code 1     -code 1 -level 5 -f ba}       {-code 1 -code 1     -level 0 -f ba}
    a7 {-code 0     -code 1 -level 5 -f ba}       {-code 1             -level 0 -f ba}
    a8 {-code error -code 1 -level 0 -f ba}       {-code error -code 1 -level 0 -f ba}
    a9 {-code ok    -code 1 -level 0 -f ba}       {-code 1             -level 0 -f ba}
    b0 {-code error -code 1 -level 5 -f ba}       {-code error -code 1 -level 0 -f ba}
    b1 {-code ok    -code 1 -level 5 -f ba}       {-code 1             -level 0 -f ba}
    b2 {-code boss  -code 1 -level 0 -f ba}       {-code 1             -level 0 -f ba}
    b3 {-code boss  -code 1 -level 5 -f ba}       {-code 1             -level 0 -f ba}
    b4 {-code 1     -code 1 -level X -f ba snarf} {-code 1 -code 1     -level 0 -f ba snarf}
    b5 {-code 0     -code 1 -level X -f ba snarf} {-code 1             -level 0 -f ba snarf}
    b6 {-code error -code 1 -level X -f ba snarf} {-code error -code 1 -level 0 -f ba snarf}
    b7 {-code ok    -code 1 -level X -f ba snarf} {-code 1             -level 0 -f ba snarf}
    b8 {-code boss  -code 1 -level X -f ba snarf} {-code 1             -level 0 -f ba snarf}
    b9 {-code 1     -code 1 -level X -f ba}       {-code 1 -code 1     -level 0 -f ba}
    c0 {-code 0     -code 1 -level X -f ba}       {-code 1             -level 0 -f ba}
    c1 {-code error -code 1 -level X -f ba}       {-code error -code 1 -level 0 -f ba}
    c2 {-code ok    -code 1 -level X -f ba}       {-code 1             -level 0 -f ba}
    c3 {-code boss  -code 1 -level X -f ba}       {-code 1             -level 0 -f ba}

    c4 {-code 1     -code 0 -level 0 -f ba snarf} {-code 1 -level 0 -f ba snarf}
    c5 {-code 0     -code 0 -level 0 -f ba snarf} {-code 1 -level 0 -f ba snarf}
    c6 {-code 1     -code 0 -level 5 -f ba snarf} {-code 1 -level 0 -f ba snarf}
    c7 {-code 0     -code 0 -level 5 -f ba snarf} {-code 1 -level 0 -f ba snarf}
    c8 {-code error -code 0 -level 0 -f ba snarf} {-code 1 -level 0 -f ba snarf}
    c9 {-code ok    -code 0 -level 0 -f ba snarf} {-code 1 -level 0 -f ba snarf}
    d0 {-code error -code 0 -level 5 -f ba snarf} {-code 1 -level 0 -f ba snarf}
    d1 {-code ok    -code 0 -level 5 -f ba snarf} {-code 1 -level 0 -f ba snarf}
    d2 {-code boss  -code 0 -level 0 -f ba snarf} {-code 1 -level 0 -f ba snarf}
    d3 {-code boss  -code 0 -level 5 -f ba snarf} {-code 1 -level 0 -f ba snarf}
    d4 {-code 1     -code 0 -level 0 -f ba}       {-code 1 -level 0 -f ba}
    d5 {-code 0     -code 0 -level 0 -f ba}       {-code 1 -level 0 -f ba}
    d6 {-code 1     -code 0 -level 5 -f ba}       {-code 1 -level 0 -f ba}
    d7 {-code 0     -code 0 -level 5 -f ba}       {-code 1 -level 0 -f ba}
    d8 {-code error -code 0 -level 0 -f ba}       {-code 1 -level 0 -f ba}
    d9 {-code ok    -code 0 -level 0 -f ba}       {-code 1 -level 0 -f ba}
    e0 {-code error -code 0 -level 5 -f ba}       {-code 1 -level 0 -f ba}
    e1 {-code ok    -code 0 -level 5 -f ba}       {-code 1 -level 0 -f ba}
    e2 {-code boss  -code 0 -level 0 -f ba}       {-code 1 -level 0 -f ba}
    e3 {-code boss  -code 0 -level 5 -f ba}       {-code 1 -level 0 -f ba}
    e4 {-code 1     -code 0 -level X -f ba snarf} {-code 1 -level 0 -f ba snarf}
    e5 {-code 0     -code 0 -level X -f ba snarf} {-code 1 -level 0 -f ba snarf}
    e6 {-code error -code 0 -level X -f ba snarf} {-code 1 -level 0 -f ba snarf}
    e7 {-code ok    -code 0 -level X -f ba snarf} {-code 1 -level 0 -f ba snarf}
    e8 {-code boss  -code 0 -level X -f ba snarf} {-code 1 -level 0 -f ba snarf}
    e9 {-code 1     -code 0 -level X -f ba}       {-code 1 -level 0 -f ba}
    f0 {-code 0     -code 0 -level X -f ba}       {-code 1 -level 0 -f ba}
    f1 {-code error -code 0 -level X -f ba}       {-code 1 -level 0 -f ba}
    f2 {-code ok    -code 0 -level X -f ba}       {-code 1 -level 0 -f ba}
    f3 {-code boss  -code 0 -level X -f ba}       {-code 1 -level 0 -f ba}
} {
    test chan-io-71.$n {Tcl_SetChannelError} -setup {
	set f [makeFile {... dummy ...} cutsplice]
    } -constraints {testchannel} -body {
	set c [open $f r]
	testchannel setchannelerror $c [lrange $msg 0 end]
    } -cleanup {
	chan close $c
	removeFile cutsplice
    } -result [lrange $expected 0 end]
    test chan-io-72.$n {Tcl_SetChannelErrorInterp} -setup {
	set f [makeFile {... dummy ...} cutsplice]
    } -constraints {testchannel} -body {
	set c [open $f r]
	testchannel setchannelerrorinterp $c [lrange $msg 0 end]
    } -cleanup {
	chan close $c
	removeFile cutsplice
    } -result [lrange $expected 0 end]
}

test chan-io-73.1 {channel Tcl_Obj SetChannelFromAny} -body {
    # Test for Bug 1847044 - don't spoil type unless we have a valid channel
    chan close [lreplace [list a] 0 end]
} -returnCodes error -match glob -result *

# ### ### ### ######### ######### #########

# cleanup
foreach file [list fooBar longfile script output test1 pipe my_script \
	test2 test3 cat kyrillic.txt utf8-fcopy.txt utf8-rp.txt] {
    removeFile $file
}
cleanupTests
}
namespace delete ::tcl::test::io<|MERGE_RESOLUTION|>--- conflicted
+++ resolved
@@ -5310,17 +5310,11 @@
     lappend l [list [catch {chan configure $f1 -eofchar {1 2 3}} msg] $msg]
 } -cleanup {
     chan close $f1
-<<<<<<< HEAD
 } -result {O D {1 {bad value for -eofchar: must be non-NUL ASCII character}}}
-test chan-io-39.23 {Tcl_GetChannelOption, server socket is not readable or\
-        writeable, it should still have valid -eofchar and -translation options} -setup {
-=======
-} -result {{O G} {D D} {1 {bad value for -eofchar: should be a list of zero, one, or two elements}}}
 test chan-io-39.23 {
 	Tcl_GetChannelOption, server socket is not readable or writable, but should
 	still have valid -eofchar and -translation options.
 } -setup {
->>>>>>> d8344406
     set l [list]
 } -body {
     set sock [socket -server [namespace code accept] -myaddr 127.0.0.1 0]
