# -*- tcl -*-
# Functionality covered: operation of all IO commands, and all procedures
# defined in generic/tclIO.c.
#
# This file contains a collection of tests for one or more of the Tcl built-in
# commands. Sourcing this file into Tcl runs the tests and generates output
# for errors. No output means no errors were found.
#
# Copyright (c) 1991-1994 The Regents of the University of California.
# Copyright (c) 1994-1997 Sun Microsystems, Inc.
# Copyright (c) 1998-1999 by Scriptics Corporation.
#
# See the file "license.terms" for information on usage and redistribution of
# this file, and for a DISCLAIMER OF ALL WARRANTIES.

# TODO: This test is likely worthless. Confirm and remove
if {[lsearch [namespace children] ::tcltest] == -1} {
    package require tcltest 2
}

namespace eval ::tcl::test::io {
    namespace import ::tcltest::*

    variable umaskValue
    variable path
    variable f
    variable i
    variable n
    variable v
    variable msg
    variable expected

    catch {
	::tcltest::loadTestedCommands
	package require -exact Tcltest [info patchlevel]
	set ::tcltestlib [lindex [package ifneeded Tcltest [info patchlevel]] 1]
    }
    package require tcltests
    
    testConstraint testbytestring   [llength [info commands testbytestring]]
    testConstraint testchannel      [llength [info commands testchannel]]
    testConstraint openpipe         1
    testConstraint testfevent       [llength [info commands testfevent]]
    testConstraint testchannelevent [llength [info commands testchannelevent]]
    testConstraint testmainthread   [llength [info commands testmainthread]]
    testConstraint knownMsvcBug [expr {![info exists ::env(TRAVIS_OS_NAME)] || ![string match windows $::env(TRAVIS_OS_NAME)]}]

    # You need a *very* special environment to do some tests.  In particular,
    # many file systems do not support large-files...
    testConstraint largefileSupport [expr {$::tcl_platform(os) ne "Darwin"}]

    # some tests can only be run is umask is 2 if "umask" cannot be run, the
    # tests will be skipped.
    set umaskValue 0
    testConstraint umask [expr {![catch {set umaskValue [scan [exec /bin/sh -c umask] %o]}]}]

    testConstraint makeFileInHome [expr {![file exists ~/_test_] && [file writable ~]}]

    # set up a long data file for some of the following tests

    set path(longfile) [makeFile {} longfile]
    set f [open $path(longfile) w]
    chan configure $f -eofchar {} -translation lf
    for { set i 0 } { $i < 100 } { incr i} {
	chan puts $f "#123456789abcdef0123456789abcdef0123456789abcdef0123456789abcdef0123456789abcdef
\#123456789abcdef01
\#"
    }
    chan close $f

    set path(cat) [makeFile {
	set f stdin
	if {$argv != ""} {
	    set f [open [lindex $argv 0]]
	}
	chan configure $f -encoding binary -translation lf -blocking 0 -eofchar \x1a
	chan configure stdout -encoding binary -translation lf -buffering none
	chan event $f readable "foo $f"
	proc foo {f} {
	    set x [chan read $f]
	    catch {chan puts -nonewline $x}
	    if {[chan eof $f]} {
		chan close $f
		exit 0
	    }
	}
	vwait forever
    } cat]

    set thisScript [file join [pwd] [info script]]

    proc contents {file} {
	set f [open $file]
	chan configure $f -translation binary
	set a [chan read $f]
	chan close $f
	return $a
    }

    # Wrapper round butt-ugly pipe syntax
    proc openpipe {{mode r+} args} {
	open "|[list [interpreter] {*}$args]" $mode
    }

test chan-io-1.5 {Tcl_WriteChars: CheckChannelErrors} {emptyTest} {
    # no test, need to cause an async error.
} {}
set path(test1) [makeFile {} test1]
test chan-io-1.6 {Tcl_WriteChars: WriteBytes} {
    set f [open $path(test1) w]
    chan configure $f -encoding binary
    chan puts -nonewline $f "a\u4e4d\0"
    chan close $f
    contents $path(test1)
} "a\x4d\x00"
test chan-io-1.7 {Tcl_WriteChars: WriteChars} {
    set f [open $path(test1) w]
    chan configure $f -encoding shiftjis
    chan puts -nonewline $f "a\u4e4d\0"
    chan close $f
    contents $path(test1)
} "a\x93\xe1\x00"
set path(test2) [makeFile {} test2]
test chan-io-1.8 {Tcl_WriteChars: WriteChars} {
    # This test written for SF bug #506297.
    #
    # Executing this test without the fix for the referenced bug applied to
    # tcl will cause tcl, more specifically WriteChars, to go into an infinite
    # loop.
<<<<<<< HEAD
    set f [open $path(test2) w] 
    chan configure      $f -encoding iso2022-jp 
    chan puts -nonewline $f [format %s%c [string repeat " " 4] 12399] 
    chan close           $f 
=======
    set f [open $path(test2) w]
    chan configure      $f -encoding iso2022-jp
    chan puts -nonewline $f [format %s%c [string repeat " " 4] 12399]
    chan close           $f
>>>>>>> f5582690
    contents $path(test2)
} "    \x1b\$B\$O\x1b(B"
test chan-io-1.9 {Tcl_WriteChars: WriteChars} {
    # When closing a channel with an encoding that appends escape bytes, check
    # for the case where the escape bytes overflow the current IO buffer. The
    # bytes should be moved into a new buffer.
    set data "1234567890 [format %c 12399]"
    set sizes [list]
    # With default buffer size
    set f [open $path(test2) w]
    chan configure      $f -encoding iso2022-jp
    chan puts -nonewline $f $data
    chan close           $f
    lappend sizes [file size $path(test2)]
    # With buffer size equal to the length of the data, the escape bytes would
    # go into the next buffer.
    set f [open $path(test2) w]
    chan configure      $f -encoding iso2022-jp -buffersize 16
    chan puts -nonewline $f $data
    chan close           $f
    lappend sizes [file size $path(test2)]
    # With buffer size that is large enough to hold 1 byte of escaped data,
    # but not all 3. This should not write the escape bytes to the first
    # buffer and then again to the second buffer.
    set f [open $path(test2) w]
    chan configure      $f -encoding iso2022-jp -buffersize 17
    chan puts -nonewline $f $data
    chan close           $f
    lappend sizes [file size $path(test2)]
    # With buffer size that can hold 2 out of 3 bytes of escaped data.
    set f [open $path(test2) w]
    chan configure      $f -encoding iso2022-jp -buffersize 18
    chan puts -nonewline $f $data
    chan close           $f
    lappend sizes [file size $path(test2)]
    # With buffer size that can hold all the data and escape bytes.
    set f [open $path(test2) w]
    chan configure      $f -encoding iso2022-jp -buffersize 19
    chan puts -nonewline $f $data
    chan close           $f
    lappend sizes [file size $path(test2)]
} {19 19 19 19 19}

test chan-io-2.1 {WriteBytes} {
    # loop until all bytes are written
    set f [open $path(test1) w]
    chan configure $f  -encoding binary -buffersize 16 -translation crlf
    chan puts $f "abcdefghijklmnopqrstuvwxyz"
    chan close $f
    contents $path(test1)
} "abcdefghijklmnopqrstuvwxyz\r\n"
test chan-io-2.2 {WriteBytes: savedLF > 0} {
    # After flushing buffer, there was a \n left over from the last
    # \n -> \r\n expansion.  It gets stuck at beginning of this buffer.
    set f [open $path(test1) w]
    chan configure $f -encoding binary -buffersize 16 -translation crlf
    chan puts -nonewline $f "123456789012345\n12"
    set x [list [contents $path(test1)]]
    chan close $f
    lappend x [contents $path(test1)]
} [list "123456789012345\r" "123456789012345\r\n12"]
test chan-io-2.3 {WriteBytes: flush on line} -body {
    # Tcl "line" buffering has weird behavior: if current buffer contains a
    # \n, entire buffer gets flushed.  Logical behavior would be to flush only
    # up to the \n.
    set f [open $path(test1) w]
    chan configure $f -encoding binary -buffering line -translation crlf
    chan puts -nonewline $f "\n12"
    contents $path(test1)
} -cleanup {
    chan close $f
} -result "\r\n12"
test chan-io-2.4 {WriteBytes: reset sawLF after each buffer} {
    set f [open $path(test1) w]
     chan configure $f -encoding binary -buffering line -translation lf \
	     -buffersize 16
    chan puts -nonewline $f "abcdefg\nhijklmnopqrstuvwxyz"
    set x [list [contents $path(test1)]]
    chan close $f
    lappend x [contents $path(test1)]
} [list "abcdefg\nhijklmno" "abcdefg\nhijklmnopqrstuvwxyz"]

test chan-io-3.1 {WriteChars: compatibility with WriteBytes} {
    # loop until all bytes are written
    set f [open $path(test1) w]
    chan configure $f -encoding ascii -buffersize 16 -translation crlf
    chan puts $f "abcdefghijklmnopqrstuvwxyz"
    chan close $f
    contents $path(test1)
} "abcdefghijklmnopqrstuvwxyz\r\n"
test chan-io-3.2 {WriteChars: compatibility with WriteBytes: savedLF > 0} {
    # After flushing buffer, there was a \n left over from the last
    # \n -> \r\n expansion.  It gets stuck at beginning of this buffer.
    set f [open $path(test1) w]
    chan configure $f -encoding ascii -buffersize 16 -translation crlf
    chan puts -nonewline $f "123456789012345\n12"
    set x [list [contents $path(test1)]]
    chan close $f
    lappend x [contents $path(test1)]
} [list "123456789012345\r" "123456789012345\r\n12"]
test chan-io-3.3 {WriteChars: compatibility with WriteBytes: flush on line} -body {
    # Tcl "line" buffering has weird behavior: if current buffer contains a
    # \n, entire buffer gets flushed.  Logical behavior would be to flush only
    # up to the \n.
    set f [open $path(test1) w]
    chan configure $f -encoding ascii -buffering line -translation crlf
    chan puts -nonewline $f "\n12"
    contents $path(test1)
} -cleanup {
    chan close $f
} -result "\r\n12"
test chan-io-3.4 {WriteChars: loop over stage buffer} {
    # stage buffer maps to more than can be queued at once.
    set f [open $path(test1) w]
    chan configure $f -encoding jis0208 -buffersize 16 
    chan puts -nonewline $f "\\\\\\\\\\\\\\\\\\\\\\\\\\\\\\"
    set x [list [contents $path(test1)]]
    chan close $f
    lappend x [contents $path(test1)]
} [list "!)!)!)!)!)!)!)!)" "!)!)!)!)!)!)!)!)!)!)!)!)!)!)!)"]
test chan-io-3.5 {WriteChars: saved != 0} {
    # Bytes produced by UtfToExternal from end of last channel buffer had to
    # be moved to beginning of next channel buffer to preserve requested
    # buffersize.
    set f [open $path(test1) w]
    chan configure $f -encoding jis0208 -buffersize 17 
    chan puts -nonewline $f "\\\\\\\\\\\\\\\\\\\\\\\\\\\\\\"
    set x [list [contents $path(test1)]]
    chan close $f
    lappend x [contents $path(test1)]
} [list "!)!)!)!)!)!)!)!)!" "!)!)!)!)!)!)!)!)!)!)!)!)!)!)!)"]
test chan-io-3.6 {WriteChars: (stageRead + dstWrote == 0)} {
    # One incomplete UTF-8 character at end of staging buffer. Backup in src
    # to the beginning of that UTF-8 character and try again.
    #
    # Translate the first 16 bytes, produce 14 bytes of output, 2 left over
    # (first two bytes of \uff21 in UTF-8). Given those two bytes try
    # translating them again, find that no bytes are read produced, and break
    # to outer loop where those two bytes will have the remaining 4 bytes (the
    # last byte of \uff21 plus the all of \uff22) appended.
    set f [open $path(test1) w]
    chan configure $f -encoding shiftjis -buffersize 16
    chan puts -nonewline $f "12345678901234\uff21\uff22"
    set x [list [contents $path(test1)]]
    chan close $f
    lappend x [contents $path(test1)]
} [list "12345678901234\x82\x60" "12345678901234\x82\x60\x82\x61"]
test chan-io-3.7 {WriteChars: (bufPtr->nextAdded > bufPtr->length)} {
    # When translating UTF-8 to external, the produced bytes went past end of
    # the channel buffer. This is done on purpose - we then truncate the bytes
    # at the end of the partial character to preserve the requested blocksize
    # on flush. The truncated bytes are moved to the beginning of the next
    # channel buffer.
    set f [open $path(test1) w]
    chan configure $f -encoding jis0208 -buffersize 17 
    chan puts -nonewline $f "\\\\\\\\\\\\\\\\\\\\\\\\\\\\\\"
    set x [list [contents $path(test1)]]
    chan close $f
    lappend x [contents $path(test1)]
} [list "!)!)!)!)!)!)!)!)!" "!)!)!)!)!)!)!)!)!)!)!)!)!)!)!)"]
test chan-io-3.8 {WriteChars: reset sawLF after each buffer} {
    set f [open $path(test1) w]
    chan configure $f -encoding ascii -buffering line -translation lf \
	     -buffersize 16
    chan puts -nonewline $f "abcdefg\nhijklmnopqrstuvwxyz"
    set x [list [contents $path(test1)]]
    chan close $f
    lappend x [contents $path(test1)]
} [list "abcdefg\nhijklmno" "abcdefg\nhijklmnopqrstuvwxyz"]

test chan-io-4.1 {TranslateOutputEOL: lf} {
    # search for \n
    set f [open $path(test1) w]
    chan configure $f -buffering line -translation lf
    chan puts $f "abcde"
    set x [list [contents $path(test1)]]
    chan close $f
    lappend x [contents $path(test1)]
} [list "abcde\n" "abcde\n"]
test chan-io-4.2 {TranslateOutputEOL: cr} {
    # search for \n, replace with \r
    set f [open $path(test1) w]
    chan configure $f -buffering line -translation cr
    chan puts $f "abcde"
    set x [list [contents $path(test1)]]
    chan close $f
    lappend x [contents $path(test1)]
} [list "abcde\r" "abcde\r"]
test chan-io-4.3 {TranslateOutputEOL: crlf} {
    # simple case: search for \n, replace with \r
    set f [open $path(test1) w]
    chan configure $f -buffering line -translation crlf
    chan puts $f "abcde"
    set x [list [contents $path(test1)]]
    chan close $f
    lappend x [contents $path(test1)]
} [list "abcde\r\n" "abcde\r\n"]
test chan-io-4.4 {TranslateOutputEOL: crlf} {
    # Keep storing more bytes in output buffer until output buffer is full. We
    # have 13 bytes initially that would turn into 18 bytes. Fill dest buffer
    # while (dstEnd < dstMax).
    set f [open $path(test1) w]
    chan configure $f -translation crlf -buffersize 16
    chan puts -nonewline $f "1234567\n\n\n\n\nA"
    set x [list [contents $path(test1)]]
    chan close $f
    lappend x [contents $path(test1)]
} [list "1234567\r\n\r\n\r\n\r\n\r" "1234567\r\n\r\n\r\n\r\n\r\nA"]
test chan-io-4.5 {TranslateOutputEOL: crlf} {
    # Check for overflow of the destination buffer
    set f [open $path(test1) w]
    chan configure $f -translation crlf -buffersize 12
    chan puts -nonewline $f "12345678901\n456789012345678901234"
    chan close $f
    set x [contents $path(test1)]
} "12345678901\r\n456789012345678901234"

test chan-io-5.1 {CheckFlush: not full} {
    set f [open $path(test1) w]
    chan configure $f 
    chan puts -nonewline $f "12345678901234567890"
    set x [list [contents $path(test1)]]
    chan close $f
    lappend x [contents $path(test1)]
} [list "" "12345678901234567890"]
test chan-io-5.2 {CheckFlush: full} {
    set f [open $path(test1) w]
    chan configure $f -buffersize 16
    chan puts -nonewline $f "12345678901234567890"
    set x [list [contents $path(test1)]]
    chan close $f
    lappend x [contents $path(test1)]
} [list "1234567890123456" "12345678901234567890"]
test chan-io-5.3 {CheckFlush: not line} {
    set f [open $path(test1) w]
    chan configure $f -buffering line
    chan puts -nonewline $f "12345678901234567890"
    set x [list [contents $path(test1)]]
    chan close $f
    lappend x [contents $path(test1)]
} [list "" "12345678901234567890"]
test chan-io-5.4 {CheckFlush: line} {
    set f [open $path(test1) w]
    chan configure $f -buffering line -translation lf -encoding ascii
    chan puts -nonewline $f "1234567890\n1234567890"
    set x [list [contents $path(test1)]]
    chan close $f
    lappend x [contents $path(test1)]
} [list "1234567890\n1234567890" "1234567890\n1234567890"]
test chan-io-5.5 {CheckFlush: none} {
    set f [open $path(test1) w]
    chan configure $f -buffering none
    chan puts -nonewline $f "1234567890"
    set x [list [contents $path(test1)]]
    chan close $f
    lappend x [contents $path(test1)]
} [list "1234567890" "1234567890"]

test chan-io-6.1 {Tcl_GetsObj: working} -body {
    set f [open $path(test1) w]
    chan puts $f "foo\nboo"
    chan close $f
    set f [open $path(test1)]
    chan gets $f
} -cleanup {
    chan close $f
} -result {foo}
test chan-io-6.2 {Tcl_GetsObj: CheckChannelErrors() != 0} emptyTest {
    # no test, need to cause an async error.
} {}
test chan-io-6.3 {Tcl_GetsObj: how many have we used?} -body {
    # if (bufPtr != NULL) {oldRemoved = bufPtr->nextRemoved}
    set f [open $path(test1) w]
    chan configure $f -translation crlf
    chan puts $f "abc\ndefg"
    chan close $f
    set f [open $path(test1)]
    list [chan tell $f] [chan gets $f line] [chan tell $f] [chan gets $f line] $line
} -cleanup {
    chan close $f
} -result {0 3 5 4 defg}
test chan-io-6.4 {Tcl_GetsObj: encoding == NULL} -body {
    set f [open $path(test1) w]
    chan configure $f -translation binary
    chan puts $f "\x81\u1234\0"
    chan close $f
    set f [open $path(test1)]
    chan configure $f -translation binary
    list [chan gets $f line] $line
} -cleanup {
    chan close $f
} -result [list 3 "\x81\x34\x00"]
test chan-io-6.5 {Tcl_GetsObj: encoding != NULL} -body {
    set f [open $path(test1) w]
    chan configure $f -translation binary
    chan puts $f "\x88\xea\x92\x9a"
    chan close $f
    set f [open $path(test1)]
    chan configure $f -encoding shiftjis
    list [chan gets $f line] $line
} -cleanup {
    chan close $f
} -result [list 2 "\u4e00\u4e01"]
set a "bbbbbbbbbbbbbbbbbbbbbbbbbbbbbbbbbbbbbbbbbbbbbbbbbbbbbbbbbbbbbbbb"
append a $a
append a $a
test chan-io-6.6 {Tcl_GetsObj: loop test} -body {
    # if (dst >= dstEnd) 
    set f [open $path(test1) w]
    chan puts $f $a
    chan puts $f hi
    chan close $f
    set f [open $path(test1)]
    list [chan gets $f line] $line
} -cleanup {
    chan close $f
} -result [list 256 $a]
test chan-io-6.7 {Tcl_GetsObj: error in input} -constraints {stdio openpipe} -body {
    # if (FilterInputBytes(chanPtr, &gs) != 0)
    set f [openpipe w+ $path(cat)]
    chan puts -nonewline $f "hi\nwould"
    chan flush $f
    chan gets $f
    chan configure $f -blocking 0
    chan gets $f line
} -cleanup {
    chan close $f
} -result {-1}
test chan-io-6.8 {Tcl_GetsObj: remember if EOF is seen} -body {
    set f [open $path(test1) w]
    chan puts $f "abcdef\x1aghijk\nwombat"
    chan close $f
    set f [open $path(test1)]
    chan configure $f -eofchar \x1a
    list [chan gets $f line] $line [chan gets $f line] $line
} -cleanup {
    chan close $f
} -result {6 abcdef -1 {}}
test chan-io-6.9 {Tcl_GetsObj: remember if EOF is seen} -body {
    set f [open $path(test1) w]
    chan puts $f "abcdefghijk\nwom\u001abat"
    chan close $f
    set f [open $path(test1)]
    chan configure $f -eofchar \x1a
    list [chan gets $f line] $line [chan gets $f line] $line
} -cleanup {
    chan close $f
} -result {11 abcdefghijk 3 wom}
# Comprehensive tests
test chan-io-6.10 {Tcl_GetsObj: lf mode: no chars} -body {
    set f [open $path(test1) w]
    chan close $f
    set f [open $path(test1)]
    chan configure $f -translation lf
    list [chan gets $f line] $line
} -cleanup {
    chan close $f
} -result {-1 {}}
<<<<<<< HEAD
test chan-io-6.11 {Tcl_GetsObj: lf mode: lone \n} -body {
=======
test chan-io-6.11 {Tcl_GetsObj: lf mode: lone \n} {
>>>>>>> f5582690
    set f [open $path(test1) w]
    chan configure $f -translation lf
    chan puts -nonewline $f "\n"
    chan close $f
    set f [open $path(test1)]
    chan configure $f -translation lf
    list [chan gets $f line] $line [chan gets $f line] $line
} -cleanup {
    chan close $f
} -result {0 {} -1 {}}
test chan-io-6.12 {Tcl_GetsObj: lf mode: lone \r} -body {
    set f [open $path(test1) w]
    chan configure $f -translation lf
    chan puts -nonewline $f "\r"
    chan close $f
    set f [open $path(test1)]
    chan configure $f -translation lf
    set x [list [chan gets $f line] $line [chan gets $f line] $line]
} -cleanup {
    chan close $f
} -result [list 1 "\r" -1 ""]
test chan-io-6.13 {Tcl_GetsObj: lf mode: 1 char} -body {
    set f [open $path(test1) w]
    chan configure $f -translation lf
    chan puts -nonewline $f a
    chan close $f
    set f [open $path(test1)]
    chan configure $f -translation lf
    list [chan gets $f line] $line [chan gets $f line] $line
} -cleanup {
    chan close $f
} -result {1 a -1 {}}
test chan-io-6.14 {Tcl_GetsObj: lf mode: 1 char followed by EOL} -body {
    set f [open $path(test1) w]
    chan configure $f -translation lf
    chan puts -nonewline $f "a\n"
    chan close $f
    set f [open $path(test1)]
    chan configure $f -translation lf
    list [chan gets $f line] $line [chan gets $f line] $line
} -cleanup {
    chan close $f
} -result {1 a -1 {}}
test chan-io-6.15 {Tcl_GetsObj: lf mode: several chars} -body {
    set f [open $path(test1) w]
    chan configure $f -translation lf
    chan puts -nonewline $f "abcd\nefgh\rijkl\r\nmnop"
    chan close $f
    set f [open $path(test1)]
    chan configure $f -translation lf
    list [chan gets $f line] $line [chan gets $f line] $line \
	[chan gets $f line] $line [chan gets $f line] $line
} -cleanup {
    chan close $f
} -result [list 4 "abcd" 10 "efgh\rijkl\r" 4 "mnop" -1 ""]
test chan-io-6.16 {Tcl_GetsObj: cr mode: no chars} -body {
    set f [open $path(test1) w]
    chan close $f
    set f [open $path(test1)]
    chan configure $f -translation cr
    list [chan gets $f line] $line
} -cleanup {
    chan close $f
} -result {-1 {}}
test chan-io-6.17 {Tcl_GetsObj: cr mode: lone \n} -body {
    set f [open $path(test1) w]
    chan configure $f -translation lf
    chan puts -nonewline $f "\n"
    chan close $f
    set f [open $path(test1)]
    chan configure $f -translation cr
    list [chan gets $f line] $line [chan gets $f line] $line
} -cleanup {
    chan close $f
} -result [list 1 "\n" -1 ""]
test chan-io-6.18 {Tcl_GetsObj: cr mode: lone \r} -body {
    set f [open $path(test1) w]
    chan configure $f -translation lf
    chan puts -nonewline $f "\r"
    chan close $f
    set f [open $path(test1)]
    chan configure $f -translation cr
    list [chan gets $f line] $line [chan gets $f line] $line
} -cleanup {
    chan close $f
} -result {0 {} -1 {}}
test chan-io-6.19 {Tcl_GetsObj: cr mode: 1 char} -body {
    set f [open $path(test1) w]
    chan configure $f -translation lf
    chan puts -nonewline $f a
    chan close $f
    set f [open $path(test1)]
    chan configure $f -translation cr
    list [chan gets $f line] $line [chan gets $f line] $line
} -cleanup {
    chan close $f
} -result {1 a -1 {}}
test chan-io-6.20 {Tcl_GetsObj: cr mode: 1 char followed by EOL} -body {
    set f [open $path(test1) w]
    chan configure $f -translation lf
    chan puts -nonewline $f "a\r"
    chan close $f
    set f [open $path(test1)]
    chan configure $f -translation cr
    list [chan gets $f line] $line [chan gets $f line] $line
} -cleanup {
    chan close $f
} -result {1 a -1 {}}
test chan-io-6.21 {Tcl_GetsObj: cr mode: several chars} -body {
    set f [open $path(test1) w]
    chan configure $f -translation lf
    chan puts -nonewline $f "abcd\nefgh\rijkl\r\nmnop"
    chan close $f
    set f [open $path(test1)]
    chan configure $f -translation cr
    list [chan gets $f line] $line [chan gets $f line] $line [chan gets $f line] $line [chan gets $f line] $line
} -cleanup {
    chan close $f
} -result [list 9 "abcd\nefgh" 4 "ijkl" 5 "\nmnop" -1 ""]
test chan-io-6.22 {Tcl_GetsObj: crlf mode: no chars} -body {
    set f [open $path(test1) w]
    chan close $f
    set f [open $path(test1)]
    chan configure $f -translation crlf
    list [chan gets $f line] $line
} -cleanup {
    chan close $f
} -result {-1 {}}
test chan-io-6.23 {Tcl_GetsObj: crlf mode: lone \n} -body {
    set f [open $path(test1) w]
    chan configure $f -translation lf
    chan puts -nonewline $f "\n"
    chan close $f
    set f [open $path(test1)]
    chan configure $f -translation crlf
    list [chan gets $f line] $line [chan gets $f line] $line
} -cleanup {
    chan close $f
} -result [list 1 "\n" -1 ""]
test chan-io-6.24 {Tcl_GetsObj: crlf mode: lone \r} -body {
    set f [open $path(test1) w]
    chan configure $f -translation lf
    chan puts -nonewline $f "\r"
    chan close $f
    set f [open $path(test1)]
    chan configure $f -translation crlf
    list [chan gets $f line] $line [chan gets $f line] $line
} -cleanup {
    chan close $f
} -result [list 1 "\r" -1 ""]
test chan-io-6.25 {Tcl_GetsObj: crlf mode: \r\r} -body {
    set f [open $path(test1) w]
    chan configure $f -translation lf
    chan puts -nonewline $f "\r\r"
    chan close $f
    set f [open $path(test1)]
    chan configure $f -translation crlf
    list [chan gets $f line] $line [chan gets $f line] $line
} -cleanup {
    chan close $f
} -result [list 2 "\r\r" -1 ""]
test chan-io-6.26 {Tcl_GetsObj: crlf mode: \r\n} -body {
    set f [open $path(test1) w]
    chan configure $f -translation lf
    chan puts -nonewline $f "\r\n"
    chan close $f
    set f [open $path(test1)]
    chan configure $f -translation crlf
    list [chan gets $f line] $line [chan gets $f line] $line
} -cleanup {
    chan close $f
} -result {0 {} -1 {}}
test chan-io-6.27 {Tcl_GetsObj: crlf mode: 1 char} -body {
    set f [open $path(test1) w]
    chan configure $f -translation lf
    chan puts -nonewline $f a
    chan close $f
    set f [open $path(test1)]
    chan configure $f -translation crlf
    list [chan gets $f line] $line [chan gets $f line] $line
} -cleanup {
    chan close $f
} -result {1 a -1 {}}
test chan-io-6.28 {Tcl_GetsObj: crlf mode: 1 char followed by EOL} -body {
    set f [open $path(test1) w]
    chan configure $f -translation lf
    chan puts -nonewline $f "a\r\n"
    chan close $f
    set f [open $path(test1)]
    chan configure $f -translation crlf
    list [chan gets $f line] $line [chan gets $f line] $line
} -cleanup {
    chan close $f
} -result {1 a -1 {}}
test chan-io-6.29 {Tcl_GetsObj: crlf mode: several chars} -body {
    set f [open $path(test1) w]
    chan configure $f -translation lf
    chan puts -nonewline $f "abcd\nefgh\rijkl\r\nmnop"
    chan close $f
    set f [open $path(test1)]
    chan configure $f -translation crlf
    list [chan gets $f line] $line [chan gets $f line] $line [chan gets $f line] $line
} -cleanup {
    chan close $f
} -result [list 14 "abcd\nefgh\rijkl" 4 "mnop" -1 ""]
test chan-io-6.30 {Tcl_GetsObj: crlf mode: buffer exhausted} -constraints {testchannel} -body {
    # if (eol >= dstEnd)
    set f [open $path(test1) w]
    chan configure $f -translation lf
    chan puts -nonewline $f "123456789012345\r\nabcdefghijklmnoprstuvwxyz"
    chan close $f
    set f [open $path(test1)]
    chan configure $f -translation crlf -buffersize 16
    list [chan gets $f line] $line [testchannel inputbuffered $f]
} -cleanup {
    chan close $f
} -result [list 15 "123456789012345" 15]
test chan-io-6.31 {Tcl_GetsObj: crlf mode: buffer exhausted, blocked} -setup {
    set x ""
} -constraints {stdio testchannel openpipe fileevent} -body {
    # (FilterInputBytes() != 0)
    set f [openpipe w+ $path(cat)]
    chan configure $f -translation {crlf lf} -buffering none
    chan puts -nonewline $f "bbbbbbbbbbbbbb\r\n123456789012345\r"
    chan configure $f -buffersize 16
    lappend x [chan gets $f]
    chan configure $f -blocking 0
    lappend x [chan gets $f line] $line [chan blocked $f] \
	[testchannel inputbuffered $f]
} -cleanup {
    chan close $f
} -result {bbbbbbbbbbbbbb -1 {} 1 16}
test chan-io-6.32 {Tcl_GetsObj: crlf mode: buffer exhausted, more data} -constraints {testchannel} -body {
    # not (FilterInputBytes() != 0)
    set f [open $path(test1) w]
    chan configure $f -translation lf
    chan puts -nonewline $f "123456789012345\r\n123"
    chan close $f
    set f [open $path(test1)]
    chan configure $f -translation crlf -buffersize 16
    list [chan gets $f line] $line [chan tell $f] [testchannel inputbuffered $f]
} -cleanup {
    chan close $f
} -result {15 123456789012345 17 3}
test chan-io-6.33 {Tcl_GetsObj: crlf mode: buffer exhausted, at eof} -body {
    # eol still equals dstEnd
    set f [open $path(test1) w]
    chan configure $f -translation lf
    chan puts -nonewline $f "123456789012345\r"
    chan close $f
    set f [open $path(test1)]
    chan configure $f -translation crlf -buffersize 16
    list [chan gets $f line] $line [chan eof $f]
} -cleanup {
    chan close $f
} -result [list 16 "123456789012345\r" 1]
test chan-io-6.34 {Tcl_GetsObj: crlf mode: buffer exhausted, not followed by \n} -body {
    # not (*eol == '\n') 
    set f [open $path(test1) w]
    chan configure $f -translation lf
    chan puts -nonewline $f "123456789012345\rabcd\r\nefg"
    chan close $f
    set f [open $path(test1)]
    chan configure $f -translation crlf -buffersize 16
    list [chan gets $f line] $line [chan tell $f]
} -cleanup {
    chan close $f
} -result [list 20 "123456789012345\rabcd" 22]
test chan-io-6.35 {Tcl_GetsObj: auto mode: no chars} -body {
    set f [open $path(test1) w]
    chan close $f
    set f [open $path(test1)]
    chan configure $f -translation auto
    list [chan gets $f line] $line
} -cleanup {
    chan close $f
} -result {-1 {}}
test chan-io-6.36 {Tcl_GetsObj: auto mode: lone \n} -body {
    set f [open $path(test1) w]
    chan configure $f -translation lf
    chan puts -nonewline $f "\n"
    chan close $f
    set f [open $path(test1)]
    chan configure $f -translation auto
    list [chan gets $f line] $line [chan gets $f line] $line
} -cleanup {
    chan close $f
} -result {0 {} -1 {}}
test chan-io-6.37 {Tcl_GetsObj: auto mode: lone \r} -body {
    set f [open $path(test1) w]
    chan configure $f -translation lf
    chan puts -nonewline $f "\r"
    chan close $f
    set f [open $path(test1)]
    chan configure $f -translation auto
    list [chan gets $f line] $line [chan gets $f line] $line
} -cleanup {
    chan close $f
} -result {0 {} -1 {}}
test chan-io-6.38 {Tcl_GetsObj: auto mode: \r\r} -body {
    set f [open $path(test1) w]
    chan configure $f -translation lf
    chan puts -nonewline $f "\r\r"
    chan close $f
    set f [open $path(test1)]
    chan configure $f -translation auto
    list [chan gets $f line] $line [chan gets $f line] $line [chan gets $f line] $line
} -cleanup {
    chan close $f
} -result {0 {} 0 {} -1 {}}
test chan-io-6.39 {Tcl_GetsObj: auto mode: \r\n} -body {
    set f [open $path(test1) w]
    chan configure $f -translation lf
    chan puts -nonewline $f "\r\n"
    chan close $f
    set f [open $path(test1)]
    chan configure $f -translation auto
    list [chan gets $f line] $line [chan gets $f line] $line
} -cleanup {
    chan close $f
} -result {0 {} -1 {}}
test chan-io-6.40 {Tcl_GetsObj: auto mode: 1 char} -body {
    set f [open $path(test1) w]
    chan configure $f -translation lf
    chan puts -nonewline $f a
    chan close $f
    set f [open $path(test1)]
    chan configure $f -translation auto
    list [chan gets $f line] $line [chan gets $f line] $line
} -cleanup {
    chan close $f
} -result {1 a -1 {}}
test chan-io-6.41 {Tcl_GetsObj: auto mode: 1 char followed by EOL} -body {
    set f [open $path(test1) w]
    chan configure $f -translation lf
    chan puts -nonewline $f "a\r\n"
    chan close $f
    set f [open $path(test1)]
    chan configure $f -translation auto
    list [chan gets $f line] $line [chan gets $f line] $line
} -cleanup {
    chan close $f
} -result {1 a -1 {}}
test chan-io-6.42 {Tcl_GetsObj: auto mode: several chars} -setup {
    set x ""
} -body {
    set f [open $path(test1) w]
    chan configure $f -translation lf
    chan puts -nonewline $f "abcd\nefgh\rijkl\r\nmnop"
    chan close $f
    set f [open $path(test1)]
    chan configure $f -translation auto
    lappend x [chan gets $f line] $line [chan gets $f line] $line
    lappend x [chan gets $f line] $line [chan gets $f line] $line [chan gets $f line] $line
} -cleanup {
    chan close $f
} -result {4 abcd 4 efgh 4 ijkl 4 mnop -1 {}}
test chan-io-6.43 {Tcl_GetsObj: input saw cr} -setup {
    set x ""
} -constraints {stdio testchannel openpipe fileevent} -body {
    # if (chanPtr->flags & INPUT_SAW_CR)
    set f [openpipe w+ $path(cat)]
    chan configure $f -translation {auto lf} -buffering none
    chan puts -nonewline $f "bbbbbbbbbbbbbbb\n123456789abcdef\r"
    chan configure $f -buffersize 16
    lappend x [chan gets $f]
    chan configure $f -blocking 0
    lappend x [chan gets $f line] $line [testchannel queuedcr $f] 
    chan configure $f -blocking 1
    chan puts -nonewline $f "\nabcd\refg\x1a"
    lappend x [chan gets $f line] $line [testchannel queuedcr $f]
    lappend x [chan gets $f line] $line
} -cleanup {
    chan close $f
} -result {bbbbbbbbbbbbbbb 15 123456789abcdef 1 4 abcd 0 3 efg}
test chan-io-6.44 {Tcl_GetsObj: input saw cr, not followed by cr} -setup {
    set x ""
} -constraints {stdio testchannel openpipe fileevent} -body {
    # not (*eol == '\n') 
    set f [openpipe w+ $path(cat)]
    chan configure $f -translation {auto lf} -buffering none
    chan puts -nonewline $f "bbbbbbbbbbbbbbb\n123456789abcdef\r"
    chan configure $f -buffersize 16
    lappend x [chan gets $f]
    chan configure $f -blocking 0
    lappend x [chan gets $f line] $line [testchannel queuedcr $f] 
    chan configure $f -blocking 1
    chan puts -nonewline $f "abcd\refg\x1a"
    lappend x [chan gets $f line] $line [testchannel queuedcr $f]
    lappend x [chan gets $f line] $line
} -cleanup {
    chan close $f
} -result {bbbbbbbbbbbbbbb 15 123456789abcdef 1 4 abcd 0 3 efg}
test chan-io-6.45 {Tcl_GetsObj: input saw cr, skip right number of bytes} -setup {
    set x ""
} -constraints {stdio testchannel openpipe fileevent} -body {
    # Tcl_ExternalToUtf()
    set f [openpipe w+ $path(cat)]
    chan configure $f -translation {auto lf} -buffering none
    chan configure $f -encoding unicode
    chan puts -nonewline $f "bbbbbbbbbbbbbbb\n123456789abcdef\r"
    chan configure $f -buffersize 16
    chan gets $f
    chan configure $f -blocking 0
    lappend x [chan gets $f line] $line [testchannel queuedcr $f]
    chan configure $f -blocking 1
    chan puts -nonewline $f "\nabcd\refg"
    lappend x [chan gets $f line] $line [testchannel queuedcr $f]
} -cleanup {
    chan close $f
} -result {15 123456789abcdef 1 4 abcd 0}
test chan-io-6.46 {Tcl_GetsObj: input saw cr, followed by just \n should give eof} -setup {
    set x ""
} -constraints {stdio testchannel openpipe fileevent} -body {
    # memmove()
    set f [openpipe w+ $path(cat)]
    chan configure $f -translation {auto lf} -buffering none
    chan puts -nonewline $f "bbbbbbbbbbbbbbb\n123456789abcdef\r"
    chan configure $f -buffersize 16
    chan gets $f
    chan configure $f -blocking 0
    lappend x [chan gets $f line] $line [testchannel queuedcr $f]
    chan configure $f -blocking 1
    chan puts -nonewline $f "\n\x1a"
    lappend x [chan gets $f line] $line [testchannel queuedcr $f]
} -cleanup {
    chan close $f
} -result {15 123456789abcdef 1 -1 {} 0}
test chan-io-6.47 {Tcl_GetsObj: auto mode: \r at end of buffer, peek for \n} -constraints {testchannel} -body {
    # (eol == dstEnd)
    set f [open $path(test1) w]
    chan configure $f -translation lf
    chan puts -nonewline $f "123456789012345\r\nabcdefghijklmnopq"
    chan close $f
    set f [open $path(test1)]
    chan configure $f -translation auto -buffersize 16
    list [chan gets $f] [testchannel inputbuffered $f]
} -cleanup {
    chan close $f
} -result {123456789012345 15}
test chan-io-6.48 {Tcl_GetsObj: auto mode: \r at end of buffer, no more avail} -constraints {testchannel} -body {
    # PeekAhead() did not get any, so (eol >= dstEnd)
    set f [open $path(test1) w]
    chan configure $f -translation lf
    chan puts -nonewline $f "123456789012345\r"
    chan close $f
    set f [open $path(test1)]
    chan configure $f -translation auto -buffersize 16
    list [chan gets $f] [testchannel queuedcr $f]
} -cleanup {
    chan close $f
} -result {123456789012345 1}
test chan-io-6.49 {Tcl_GetsObj: auto mode: \r followed by \n} -constraints {testchannel} -body {
    # if (*eol == '\n') {skip++}
    set f [open $path(test1) w]
    chan configure $f -translation lf
    chan puts -nonewline $f "123456\r\n78901"
    chan close $f
    set f [open $path(test1)]
    list [chan gets $f] [testchannel queuedcr $f] [chan tell $f] [chan gets $f]
} -cleanup {
    chan close $f
} -result {123456 0 8 78901}
test chan-io-6.50 {Tcl_GetsObj: auto mode: \r not followed by \n} -constraints {testchannel} -body {
    # not (*eol == '\n') 
    set f [open $path(test1) w]
    chan configure $f -translation lf
    chan puts -nonewline $f "123456\r78901"
    chan close $f
    set f [open $path(test1)]
    list [chan gets $f] [testchannel queuedcr $f] [chan tell $f] [chan gets $f]
} -cleanup {
    chan close $f
} -result {123456 0 7 78901}
test chan-io-6.51 {Tcl_GetsObj: auto mode: \n} -body {
    # else if (*eol == '\n') {goto gotoeol;}
    set f [open $path(test1) w]
    chan configure $f -translation lf
    chan puts -nonewline $f "123456\n78901"
    chan close $f
    set f [open $path(test1)]
    list [chan gets $f] [chan tell $f] [chan gets $f]
} -cleanup {
    chan close $f
} -result {123456 7 78901}
test chan-io-6.52 {Tcl_GetsObj: saw EOF character} -constraints {testchannel} -body {
    # if (eof != NULL)
    set f [open $path(test1) w]
    chan configure $f -translation lf
    chan puts -nonewline $f "123456\x1ak9012345\r"
    chan close $f
    set f [open $path(test1)]
    chan configure $f -eofchar \x1a
    list [chan gets $f] [testchannel queuedcr $f] [chan tell $f] [chan gets $f]
} -cleanup {
    chan close $f
} -result {123456 0 6 {}}
test chan-io-6.53 {Tcl_GetsObj: device EOF} -body {
    # didn't produce any bytes
    set f [open $path(test1) w]
    chan close $f
    set f [open $path(test1)]
    list [chan gets $f line] $line [chan eof $f]
} -cleanup {
    chan close $f
} -result {-1 {} 1}
test chan-io-6.54 {Tcl_GetsObj: device EOF} -body {
    # got some bytes before EOF.
    set f [open $path(test1) w]
    chan puts -nonewline $f abc
    chan close $f
    set f [open $path(test1)]
    list [chan gets $f line] $line [chan eof $f]
} -cleanup {
    chan close $f
} -result {3 abc 1}
test chan-io-6.55 {Tcl_GetsObj: overconverted} -body {
    # Tcl_ExternalToUtf(), make sure state updated
    set f [open $path(test1) w]
    chan configure $f -encoding iso2022-jp
    chan puts $f "there\u4e00ok\n\u4e01more bytes\nhere"
    chan close $f
    set f [open $path(test1)]
    chan configure $f -encoding iso2022-jp
    list [chan gets $f line] $line [chan gets $f line] $line [chan gets $f line] $line
} -cleanup {
    chan close $f
} -result [list 8 "there\u4e00ok" 11 "\u4e01more bytes" 4 "here"]
test chan-io-6.56 {Tcl_GetsObj: incomplete lines should disable file events} -setup {
    update
    variable x {}
} -constraints {stdio openpipe fileevent} -body {
    set f [openpipe w+ $path(cat)]
    chan configure $f -buffering none
    chan puts -nonewline $f "foobar"
    chan configure $f -blocking 0
    after 500 [namespace code {
	lappend x timeout
    }]
    chan event $f readable [namespace code {
	lappend x [chan gets $f]
    }]
    vwait [namespace which -variable x]
    vwait [namespace which -variable x]
    chan configure $f -blocking 1
    chan puts -nonewline $f "baz\n"
    after 500 [namespace code {
	lappend x timeout
    }]
    chan configure $f -blocking 0
    vwait [namespace which -variable x]
    vwait [namespace which -variable x]
    return $x
} -cleanup {
    chan close $f
} -result {{} timeout foobarbaz timeout}

test chan-io-7.1 {FilterInputBytes: split up character at end of buffer} -body {
    # (result == TCL_CONVERT_MULTIBYTE)
    set f [open $path(test1) w]
    chan configure $f -encoding shiftjis
    chan puts $f "1234567890123\uff10\uff11\uff12\uff13\uff14\nend"
    chan close $f
    set f [open $path(test1)]
    chan configure $f -encoding shiftjis -buffersize 16
    chan gets $f
} -cleanup {
    chan close $f
} -result "1234567890123\uff10\uff11\uff12\uff13\uff14"
test chan-io-7.2 {FilterInputBytes: split up character in middle of buffer} -body {
    # (bufPtr->nextAdded < bufPtr->bufLength)
    set f [open $path(test1) w]
    chan configure $f -encoding binary
    chan puts -nonewline $f "1234567890\n123\x82\x4f\x82\x50\x82"
    chan close $f
    set f [open $path(test1)]
    chan configure $f -encoding shiftjis
    list [chan gets $f line] $line [chan eof $f]
} -cleanup {
    chan close $f
} -result {10 1234567890 0}
test chan-io-7.3 {FilterInputBytes: split up character at EOF} -setup {
    set x ""
} -constraints {testchannel} -body {
    set f [open $path(test1) w]
    chan configure $f -encoding binary
    chan puts -nonewline $f "1234567890123\x82\x4f\x82\x50\x82"
    chan close $f
    set f [open $path(test1)]
    chan configure $f -encoding shiftjis
    lappend x [chan gets $f line] $line
    lappend x [chan tell $f] [testchannel inputbuffered $f] [chan eof $f]
    lappend x [chan gets $f line] $line
} -cleanup {
    chan close $f
} -result [list 15 "1234567890123\uff10\uff11" 18 0 1 -1 ""]
test chan-io-7.4 {FilterInputBytes: recover from split up character} -setup {
    variable x ""
} -constraints {stdio openpipe fileevent} -body {
    set f [openpipe w+ $path(cat)]
    chan configure $f -encoding binary -buffering none
    chan puts -nonewline $f "1234567890123\x82\x4f\x82\x50\x82"
    chan configure $f -encoding shiftjis -blocking 0
    chan event $f read [namespace code {
	lappend x [chan gets $f line] $line [chan blocked $f]
    }]
    vwait [namespace which -variable x]
    chan configure $f -encoding binary -blocking 1
    chan puts $f "\x51\x82\x52"
    chan configure $f -encoding shiftjis
    vwait [namespace which -variable x]
    return $x
} -cleanup {
    chan close $f
} -result [list -1 "" 1 17 "1234567890123\uff10\uff11\uff12\uff13" 0]

test chan-io-8.1 {PeekAhead: only go to device if no more cached data} -constraints {testchannel} -body {
    # (bufPtr->nextPtr == NULL)
    set f [open $path(test1) w]
    chan configure $f -encoding ascii -translation lf
    chan puts -nonewline $f "123456789012345\r\n2345678"
    chan close $f
    set f [open $path(test1)]
    chan configure $f -encoding ascii -translation auto -buffersize 16
    # here
    chan gets $f
    testchannel inputbuffered $f
} -cleanup {
    chan close $f
} -result 7
test chan-io-8.2 {PeekAhead: only go to device if no more cached data} -setup {
    variable x {}
} -constraints {stdio testchannel openpipe fileevent} -body {
    # not (bufPtr->nextPtr == NULL)
    set f [openpipe w+ $path(cat)]
    chan configure $f -translation lf -encoding ascii -buffering none
    chan puts -nonewline $f "123456789012345\r\nbcdefghijklmnopqrstuvwxyz"
    chan event $f read [namespace code {
	lappend x [chan gets $f line] $line [testchannel inputbuffered $f]
    }]
    chan configure $f -encoding unicode -buffersize 16 -blocking 0
    vwait [namespace which -variable x]
    chan configure $f -translation auto -encoding ascii -blocking 1
    # here
    vwait [namespace which -variable x]
    return $x
} -cleanup {
    chan close $f
} -result {-1 {} 42 15 123456789012345 25}
test chan-io-8.3 {PeekAhead: no cached data available} -constraints {stdio testchannel openpipe fileevent} -body {
    # (bytesLeft == 0)
    set f [openpipe w+ $path(cat)]
    chan configure $f -translation {auto binary}
    chan puts -nonewline $f "abcdefghijklmno\r"
    chan flush $f
    list [chan gets $f line] $line [testchannel queuedcr $f]
} -cleanup {
    chan close $f
} -result {15 abcdefghijklmno 1}
set a "123456789012345678901234567890"
append a "123456789012345678901234567890"
append a "1234567890123456789012345678901"
test chan-io-8.4 {PeekAhead: cached data available in this buffer} -body {
    # not (bytesLeft == 0)
    set f [open $path(test1) w+]
    chan configure $f -translation binary
    chan puts $f "${a}\r\nabcdef"
    chan close $f
    set f [open $path(test1)]
    chan configure $f -encoding binary -translation auto
    # "${a}\r" was converted in one operation (because ENCODING_LINESIZE is
    # 30). To check if "\n" follows, calls PeekAhead and determines that
    # cached data is available in buffer w/o having to call driver.
    chan gets $f
} -cleanup {
    chan close $f
} -result $a
unset a
test chan-io-8.5 {PeekAhead: don't peek if last read was short} -constraints {stdio testchannel openpipe fileevent} -body {
    # (bufPtr->nextAdded < bufPtr->length)
    set f [openpipe w+ $path(cat)]
    chan configure $f -translation {auto binary}
    chan puts -nonewline $f "abcdefghijklmno\r"
    chan flush $f
    # here
    list [chan gets $f line] $line [testchannel queuedcr $f]
} -cleanup {
    chan close $f
} -result {15 abcdefghijklmno 1}
test chan-io-8.6 {PeekAhead: change to non-blocking mode} -constraints {stdio testchannel openpipe fileevent} -body {
    # ((chanPtr->flags & CHANNEL_NONBLOCKING) == 0) 
    set f [openpipe w+ $path(cat)]
    chan configure $f -translation {auto binary} -buffersize 16
    chan puts -nonewline $f "abcdefghijklmno\r"
    chan flush $f
    # here
    list [chan gets $f line] $line [testchannel queuedcr $f]
} -cleanup {
    chan close $f
} -result {15 abcdefghijklmno 1}
test chan-io-8.7 {PeekAhead: cleanup} -setup {
    set x ""
} -constraints {stdio testchannel openpipe fileevent} -body {
    # Make sure bytes are removed from buffer.
    set f [openpipe w+ $path(cat)]
    chan configure $f -translation {auto binary} -buffering none
    chan puts -nonewline $f "abcdefghijklmno\r"
    # here
    lappend x [chan gets $f line] $line [testchannel queuedcr $f]
    chan puts -nonewline $f "\x1a"
    lappend x [chan gets $f line] $line
} -cleanup {
    chan close $f
} -result {15 abcdefghijklmno 1 -1 {}}

test chan-io-9.1 {CommonGetsCleanup} emptyTest {
} {}

test chan-io-10.1 {Tcl_ReadChars: CheckChannelErrors} emptyTest {
    # no test, need to cause an async error.
} {}
test chan-io-10.2 {Tcl_ReadChars: loop until enough copied} -body {
    # one time
    # for (copied = 0; (unsigned) toRead > 0; )
    set f [open $path(test1) w]
    chan puts $f abcdefghijklmnop
    chan close $f
    set f [open $path(test1)]
    chan read $f 5
} -cleanup {
    chan close $f
} -result {abcde}
test chan-io-10.3 {Tcl_ReadChars: loop until enough copied} -body {
    # multiple times
    # for (copied = 0; (unsigned) toRead > 0; )
    set f [open $path(test1) w]
    chan puts $f abcdefghijklmnopqrstuvwxyz
    chan close $f
    set f [open $path(test1)]
    chan configure $f -buffersize 16
    # here
    chan read $f 19
} -cleanup {
    chan close $f
} -result {abcdefghijklmnopqrs}
test chan-io-10.4 {Tcl_ReadChars: no more in channel buffer} -body {
    # (copiedNow < 0)
    set f [open $path(test1) w]
    chan puts -nonewline $f abcdefghijkl
    chan close $f
    set f [open $path(test1)]
    # here
    chan read $f 1000
} -cleanup {
    chan close $f
} -result {abcdefghijkl}
test chan-io-10.5 {Tcl_ReadChars: stop on EOF} -body {
    # (chanPtr->flags & CHANNEL_EOF)
    set f [open $path(test1) w]
    chan puts -nonewline $f abcdefghijkl
    chan close $f
    set f [open $path(test1)]
    # here
    chan read $f 1000
} -cleanup {
    chan close $f
} -result {abcdefghijkl}

test chan-io-11.1 {ReadBytes: want to read a lot} -body {
    # ((unsigned) toRead > (unsigned) srcLen)
    set f [open $path(test1) w]
    chan puts -nonewline $f abcdefghijkl
    chan close $f
    set f [open $path(test1)]
    chan configure $f -encoding binary
    # here
    chan read $f 1000
} -cleanup {
    chan close $f
} -result {abcdefghijkl}
test chan-io-11.2 {ReadBytes: want to read all} -body {
    # ((unsigned) toRead > (unsigned) srcLen)
    set f [open $path(test1) w]
    chan puts -nonewline $f abcdefghijkl
    chan close $f
    set f [open $path(test1)]
    chan configure $f -encoding binary
    # here
    chan read $f
} -cleanup {
    chan close $f
} -result {abcdefghijkl}
test chan-io-11.3 {ReadBytes: allocate more space} -body {
    # (toRead > length - offset - 1)
    set f [open $path(test1) w]
    chan puts -nonewline $f abcdefghijklmnopqrstuvwxyz
    chan close $f
    set f [open $path(test1)]
    chan configure $f -buffersize 16 -encoding binary
    # here
    chan read $f
} -cleanup {
    chan close $f
} -result {abcdefghijklmnopqrstuvwxyz}
test chan-io-11.4 {ReadBytes: EOF char found} -body {
    # (TranslateInputEOL() != 0)
    set f [open $path(test1) w]
    chan puts $f abcdefghijklmnopqrstuvwxyz
    chan close $f
    set f [open $path(test1)]
    chan configure $f -eofchar m -encoding binary
    # here
    list [chan read $f] [chan eof $f] [chan read $f] [chan eof $f]
} -cleanup {
    chan close $f
} -result {abcdefghijkl 1 {} 1}

test chan-io-12.1 {ReadChars: want to read a lot} -body {
    # ((unsigned) toRead > (unsigned) srcLen)
    set f [open $path(test1) w]
    chan puts -nonewline $f abcdefghijkl
    chan close $f
    set f [open $path(test1)]
    # here
    chan read $f 1000
} -cleanup {
    chan close $f
} -result {abcdefghijkl}
test chan-io-12.2 {ReadChars: want to read all} -body {
    # ((unsigned) toRead > (unsigned) srcLen)
    set f [open $path(test1) w]
    chan puts -nonewline $f abcdefghijkl
    chan close $f
    set f [open $path(test1)]
    # here
    chan read $f
} -cleanup {
    chan close $f
} -result {abcdefghijkl}
test chan-io-12.3 {ReadChars: allocate more space} -body {
    # (toRead > length - offset - 1)
    set f [open $path(test1) w]
    chan puts -nonewline $f abcdefghijklmnopqrstuvwxyz
    chan close $f
    set f [open $path(test1)]
    chan configure $f -buffersize 16
    # here
    chan read $f
} -cleanup {
    chan close $f
} -result {abcdefghijklmnopqrstuvwxyz}
test chan-io-12.4 {ReadChars: split-up char} -setup {
    variable x {}
} -constraints {stdio testchannel openpipe fileevent} -body {
    # (srcRead == 0)
    set f [openpipe w+ $path(cat)]
    chan configure $f -encoding binary -buffering none -buffersize 16
    chan puts -nonewline $f "123456789012345\x96"
    chan configure $f -encoding shiftjis -blocking 0
    chan event $f read [namespace code {
	lappend x [chan read $f] [testchannel inputbuffered $f]
    }]
    chan configure $f -encoding shiftjis
    vwait [namespace which -variable x]
    chan configure $f -encoding binary -blocking 1
    chan puts -nonewline $f "\x7b"
    after 500			;# Give the cat process time to catch up
    chan configure $f -encoding shiftjis -blocking 0
    vwait [namespace which -variable x]
    return $x
} -cleanup {
    chan close $f
} -result [list "123456789012345" 1 "\u672c" 0]
test chan-io-12.5 {ReadChars: chan events on partial characters} -setup {
    variable x {}
} -constraints {stdio openpipe fileevent} -body {
    set path(test1) [makeFile {
	chan configure stdout -encoding binary -buffering none
	chan gets stdin; chan puts -nonewline "\xe7"
	chan gets stdin; chan puts -nonewline "\x89"
	chan gets stdin; chan puts -nonewline "\xa6"
    } test1]
    set f [openpipe r+ $path(test1)]
    chan event $f readable [namespace code {
	lappend x [chan read $f]
	if {[chan eof $f]} {
	    lappend x eof
	}
    }]
    chan puts $f "go1"
    chan flush $f
    chan configure $f -blocking 0 -encoding utf-8
    vwait [namespace which -variable x]
    after 500 [namespace code { lappend x timeout }]
    vwait [namespace which -variable x]
    chan puts $f "go2"
    chan flush $f
    vwait [namespace which -variable x]
    after 500 [namespace code { lappend x timeout }]
    vwait [namespace which -variable x]
    chan puts $f "go3"
    chan flush $f
    vwait [namespace which -variable x]
    vwait [namespace which -variable x]
    lappend x [catch {chan close $f} msg] $msg
} -result "{} timeout {} timeout \u7266 {} eof 0 {}"

test chan-io-13.1 {TranslateInputEOL: cr mode} -body {
    set f [open $path(test1) w]
    chan configure $f -translation lf
    chan puts -nonewline $f "abcd\rdef\r"
    chan close $f
    set f [open $path(test1)]
    chan configure $f -translation cr
    chan read $f
} -cleanup {
    chan close $f
} -result "abcd\ndef\n"
test chan-io-13.2 {TranslateInputEOL: crlf mode} -body {
    set f [open $path(test1) w]
    chan configure $f -translation lf
    chan puts -nonewline $f "abcd\r\ndef\r\n"
    chan close $f
    set f [open $path(test1)]
    chan configure $f -translation crlf
    chan read $f
} -cleanup {
    chan close $f
} -result "abcd\ndef\n"
test chan-io-13.3 {TranslateInputEOL: crlf mode: naked cr} -body {
    # (src >= srcMax) 
    set f [open $path(test1) w]
    chan configure $f -translation lf
    chan puts -nonewline $f "abcd\r\ndef\r"
    chan close $f
    set f [open $path(test1)]
    chan configure $f -translation crlf
    chan read $f
} -cleanup {
    chan close $f
} -result "abcd\ndef\r"
test chan-io-13.4 {TranslateInputEOL: crlf mode: cr followed by not \n} -body {
    # (src >= srcMax) 
    set f [open $path(test1) w]
    chan configure $f -translation lf
    chan puts -nonewline $f "abcd\r\ndef\rfgh"
    chan close $f
    set f [open $path(test1)]
    chan configure $f -translation crlf
    chan read $f
} -cleanup {
    chan close $f
} -result "abcd\ndef\rfgh"
test chan-io-13.5 {TranslateInputEOL: crlf mode: naked lf} -body {
    # (src >= srcMax) 
    set f [open $path(test1) w]
    chan configure $f -translation lf
    chan puts -nonewline $f "abcd\r\ndef\nfgh"
    chan close $f
    set f [open $path(test1)]
    chan configure $f -translation crlf
    chan read $f
} -cleanup {
    chan close $f
} -result "abcd\ndef\nfgh"
test chan-io-13.6 {TranslateInputEOL: auto mode: saw cr in last segment} -setup {
    variable x {}
    variable y {}
} -constraints {stdio testchannel openpipe fileevent} -body {
    # (chanPtr->flags & INPUT_SAW_CR)
    # This test may fail on slower machines.
    set f [openpipe w+ $path(cat)]
    chan configure $f -blocking 0 -buffering none -translation {auto lf}
    chan event $f read [namespace code {
	lappend x [chan read $f] [testchannel queuedcr $f]
    }]
    chan puts -nonewline $f "abcdefghj\r"
    after 500 [namespace code {set y ok}]
    vwait [namespace which -variable y]
    chan puts -nonewline $f "\n01234"
    after 500 [namespace code {set y ok}]
    vwait [namespace which -variable y]
    return $x
} -cleanup {
    chan close $f
} -result [list "abcdefghj\n" 1 "01234" 0]
test chan-io-13.7 {TranslateInputEOL: auto mode: naked \r} -constraints {testchannel openpipe} -body {
    # (src >= srcMax)
    set f [open $path(test1) w]
    chan configure $f -translation lf
    chan puts -nonewline $f "abcd\r"
    chan close $f
    set f [open $path(test1)]
    chan configure $f -translation auto
    list [chan read $f] [testchannel queuedcr $f]
} -cleanup {
    chan close $f
} -result [list "abcd\n" 1]
test chan-io-13.8 {TranslateInputEOL: auto mode: \r\n} -body {
    # (*src == '\n')
    set f [open $path(test1) w]
    chan configure $f -translation lf
    chan puts -nonewline $f "abcd\r\ndef"
    chan close $f
    set f [open $path(test1)]
    chan configure $f -translation auto
    chan read $f
} -cleanup {
    chan close $f
} -result "abcd\ndef"
test chan-io-13.9 {TranslateInputEOL: auto mode: \r followed by not \n} -body {
    set f [open $path(test1) w]
    chan configure $f -translation lf
    chan puts -nonewline $f "abcd\rdef"
    chan close $f
    set f [open $path(test1)]
    chan configure $f -translation auto
    chan read $f
} -cleanup {
    chan close $f
} -result "abcd\ndef"
test chan-io-13.10 {TranslateInputEOL: auto mode: \n} -body {
    # not (*src == '\r') 
    set f [open $path(test1) w]
    chan configure $f -translation lf
    chan puts -nonewline $f "abcd\ndef"
    chan close $f
    set f [open $path(test1)]
    chan configure $f -translation auto
    chan read $f
} -cleanup {
    chan close $f
} -result "abcd\ndef"
test chan-io-13.11 {TranslateInputEOL: EOF char} -body {
    # (*chanPtr->inEofChar != '\0')
    set f [open $path(test1) w]
    chan configure $f -translation lf
    chan puts -nonewline $f "abcd\ndefgh"
    chan close $f
    set f [open $path(test1)]
    chan configure $f -translation auto -eofchar e
    chan read $f
} -cleanup {
    chan close $f
} -result "abcd\nd"
test chan-io-13.12 {TranslateInputEOL: find EOF char in src} -body {
    # (*chanPtr->inEofChar != '\0')
    set f [open $path(test1) w]
    chan configure $f -translation lf
    chan puts -nonewline $f "\r\n\r\n\r\nab\r\n\r\ndef\r\n\r\n\r\n"
    chan close $f
    set f [open $path(test1)]
    chan configure $f -translation auto -eofchar e
    chan read $f
} -cleanup {
    chan close $f
} -result "\n\n\nab\n\nd"

# Test standard handle management. The functions tested are Tcl_SetStdChannel
# and Tcl_GetStdChannel. Incidentally we are also testing channel table
# management.

if {[testConstraint testchannel]} {
    set consoleFileNames [lsort [testchannel open]]
} else {
    # just to avoid an error
    set consoleFileNames [list]
}

test chan-io-14.1 {Tcl_SetStdChannel and Tcl_GetStdChannel} {testchannel} {
    set result ""
    lappend result [chan configure stdin -buffering]
    lappend result [chan configure stdout -buffering]
    lappend result [chan configure stderr -buffering]
    lappend result [lsort [testchannel open]]
} [list line line none $consoleFileNames]
test chan-io-14.2 {Tcl_SetStdChannel and Tcl_GetStdChannel} -setup {
    interp create x
    set result ""
} -body {
    lappend result [x eval {chan configure stdin -buffering}]
    lappend result [x eval {chan configure stdout -buffering}]
    lappend result [x eval {chan configure stderr -buffering}]
} -cleanup {
    interp delete x
} -result {line line none}
set path(test3) [makeFile {} test3]
test chan-io-14.3 {Tcl_SetStdChannel & Tcl_GetStdChannel} -constraints {exec openpipe} -body {
    set f [open $path(test1) w]
    chan puts -nonewline $f {
	chan close stdin
	chan close stdout
	chan close stderr
	set f  [}
    chan puts $f [list open $path(test1) r]]
    chan puts $f "set f2 \[[list open $path(test2) w]]"
    chan puts $f "set f3 \[[list open $path(test3) w]]"
    chan puts $f {	chan puts stdout [chan gets stdin]
	chan puts stdout out
	chan puts stderr err
	chan close $f
	chan close $f2
	chan close $f3
    }
    chan close $f
    set result [exec [interpreter] $path(test1)]
    set f  [open $path(test2) r]
    set f2 [open $path(test3) r]
    lappend result [chan read $f] [chan read $f2]
} -cleanup {
    chan close $f
    chan close $f2
} -result {{
out
} {err
}}
# This test relies on the fact that stdout is used before stderr.
test chan-io-14.4 {Tcl_SetStdChannel & Tcl_GetStdChannel} -constraints {exec} -body {
    set f [open $path(test1) w]
    chan puts -nonewline $f { chan close stdin
	chan close stdout
	chan close stderr
	set f  [}
    chan puts $f [list open $path(test1) r]]
    chan puts $f "set f2 \[[list open $path(test2) w]]"
    chan puts $f "set f3 \[[list open $path(test3) w]]"
    chan puts $f {
	chan puts stdout [chan gets stdin]
	chan puts stdout $f2
	chan puts stderr $f3
	chan close $f
	chan close $f2
	chan close $f3
    }
    chan close $f
    set result [exec [interpreter] $path(test1)]
    set f  [open $path(test2) r]
    set f2 [open $path(test3) r]
    lappend result [chan read $f] [chan read $f2]
} -cleanup {
    chan close $f
    chan close $f2
} -result {{ chan close stdin
stdout
} {stderr
}}
catch {interp delete z}
test chan-io-14.5 {Tcl_GetChannel: stdio name translation} -setup {
    interp create z
} -body {
    chan eof stdin
    catch {z eval chan flush stdin} msg1
    catch {z eval chan close stdin} msg2
    catch {z eval chan flush stdin} msg3
    list $msg1 $msg2 $msg3
} -cleanup {
    interp delete z
} -result {{channel "stdin" wasn't opened for writing} {} {can not find channel named "stdin"}}
test chan-io-14.6 {Tcl_GetChannel: stdio name translation} -setup {
    interp create z
} -body {
    chan eof stdout
    catch {z eval chan flush stdout} msg1
    catch {z eval chan close stdout} msg2
    catch {z eval chan flush stdout} msg3
    list $msg1 $msg2 $msg3
} -cleanup {
    interp delete z
} -result {{} {} {can not find channel named "stdout"}}
test chan-io-14.7 {Tcl_GetChannel: stdio name translation} -setup {
    interp create z
} -body {
    chan eof stderr
    catch {z eval chan flush stderr} msg1
    catch {z eval chan close stderr} msg2
    catch {z eval chan flush stderr} msg3
    list $msg1 $msg2 $msg3
} -cleanup {
    interp delete z
} -result {{} {} {can not find channel named "stderr"}}
set path(script) [makeFile {} script]
test chan-io-14.8 {reuse of stdio special channels} -setup {
    file delete $path(script)
    file delete $path(test1)
} -constraints {stdio openpipe} -body {
    set f [open $path(script) w]
    chan puts -nonewline $f {
	chan close stderr
	set f [}
    chan puts $f [list open $path(test1) w]]
    chan puts -nonewline $f {
	chan puts stderr hello
	chan close $f
	set f [}
    chan puts $f [list open $path(test1) r]]
    chan puts $f {
	chan puts [chan gets $f]
    }
    chan close $f
    set f [openpipe r $path(script)]
    chan gets $f
} -cleanup {
    chan close $f
} -result hello
test chan-io-14.9 {reuse of stdio special channels} -setup {
    file delete $path(script)
    file delete $path(test1)
} -constraints {stdio openpipe fileevent} -body {
    set f [open $path(script) w]
    chan puts $f {
        array set path [lindex $argv 0]
	set f [open $path(test1) w]
	chan puts $f hello
	chan close $f
	chan close stderr
	set f [open "|[list [info nameofexecutable] $path(cat) $path(test1)]" r]
	chan puts [chan gets $f]
    }
    chan close $f
    set f [openpipe r $path(script) [array get path]]
    chan gets $f
} -cleanup {
    chan close $f
    # Added delay to give Windows time to stop the spawned process and clean
    # up its grip on the file test1. Added delete as proper test cleanup.
    # The failing tests were 18.1 and 18.2 as first re-users of file "test1".
    after [expr {[testConstraint win] ? 10000 : 500}]
    file delete $path(script)
    file delete $path(test1)
} -result hello

test chan-io-15.1 {Tcl_CreateChan CloseHandler} emptyTest {
} {}

test chan-io-16.1 {Tcl_DeleteChan CloseHandler} emptyTest {
} {}

# Test channel table management. The functions tested are GetChannelTable,
# DeleteChannelTable, Tcl_RegisterChannel, Tcl_UnregisterChannel,
# Tcl_GetChannel and Tcl_CreateChannel.
#
# These functions use "eof stdin" to ensure that the standard channels are
# added to the channel table of the interpreter.

test chan-io-17.1 {GetChannelTable, DeleteChannelTable on std handles} -setup {
    set l ""
} -constraints {testchannel} -body {
    set l1 [testchannel refcount stdin]
    chan eof stdin
    interp create x
    lappend l [expr {[testchannel refcount stdin] - $l1}]
    x eval {chan eof stdin}
    lappend l [expr {[testchannel refcount stdin] - $l1}]
    interp delete x
    lappend l [expr {[testchannel refcount stdin] - $l1}]
} -result {0 1 0}
test chan-io-17.2 {GetChannelTable, DeleteChannelTable on std handles} -setup  {
    set l ""
} -constraints {testchannel} -body {
    set l1 [testchannel refcount stdout]
    chan eof stdin
    interp create x
    lappend l [expr {[testchannel refcount stdout] - $l1}]
    x eval {chan eof stdout}
    lappend l [expr {[testchannel refcount stdout] - $l1}]
    interp delete x
    lappend l [expr {[testchannel refcount stdout] - $l1}]
} -result {0 1 0}
test chan-io-17.3 {GetChannelTable, DeleteChannelTable on std handles} -setup {
    set l ""
} -constraints {testchannel} -body {
    set l1 [testchannel refcount stderr]
    chan eof stdin
    interp create x
    lappend l [expr {[testchannel refcount stderr] - $l1}]
    x eval {chan eof stderr}
    lappend l [expr {[testchannel refcount stderr] - $l1}]
    interp delete x
    lappend l [expr {[testchannel refcount stderr] - $l1}]
} -result {0 1 0}

test chan-io-18.1 {Tcl_RegisterChannel, Tcl_UnregisterChannel} -setup {
    file delete -force $path(test1)
    set l ""
} -constraints {testchannel} -body {
    set f [open $path(test1) w]
    lappend l [lindex [testchannel info $f] 15]
    chan close $f
    if {[catch {lindex [testchannel info $f] 15} msg]} {
	lappend l $msg
    } else {
	lappend l "very broken: $f found after being chan closed"
    }
    string equal $l [list 1 "can not find channel named \"$f\""]
} -result 1
test chan-io-18.2 {Tcl_RegisterChannel, Tcl_UnregisterChannel} -setup {
    file delete -force $path(test1)
    set l ""
} -constraints {testchannel} -body {
    set f [open $path(test1) w]
    lappend l [lindex [testchannel info $f] 15]
    interp create x
    interp share "" $f x
    lappend l [lindex [testchannel info $f] 15]
    x eval chan close $f
    lappend l [lindex [testchannel info $f] 15]
    interp delete x
    lappend l [lindex [testchannel info $f] 15]
    chan close $f
    if {[catch {lindex [testchannel info $f] 15} msg]} {
	lappend l $msg
    } else {
	lappend l "very broken: $f found after being chan closed"
    }
    string equal $l [list 1 2 1 1 "can not find channel named \"$f\""]
} -result 1
test chan-io-18.3 {Tcl_RegisterChannel, Tcl_UnregisterChannel} -setup {
    file delete $path(test1)
    set l ""
} -constraints {testchannel} -body {
    set f [open $path(test1) w]
    lappend l [lindex [testchannel info $f] 15]
    interp create x
    interp share "" $f x
    lappend l [lindex [testchannel info $f] 15]
    interp delete x
    lappend l [lindex [testchannel info $f] 15]
    chan close $f
    if {[catch {lindex [testchannel info $f] 15} msg]} {
	lappend l $msg
    } else {
	lappend l "very broken: $f found after being chan closed"
    }
    string equal $l [list 1 2 1 "can not find channel named \"$f\""]
} -result 1

test chan-io-19.1 {Tcl_GetChannel->Tcl_GetStdChannel, standard handles} {
    chan eof stdin
} 0
test chan-io-19.2 {testing Tcl_GetChannel, user opened handle} -setup {
    file delete $path(test1)
} -body {
    set f [open $path(test1) w]
    chan eof $f
} -cleanup {
    chan close $f
} -result 0
test chan-io-19.3 {Tcl_GetChannel, channel not found} -body {
    chan eof file34
} -returnCodes error -result {can not find channel named "file34"}
test chan-io-19.4 {Tcl_CreateChannel, insertion into channel table} -setup {
    file delete $path(test1)
    set l ""
} -constraints {testchannel} -body {
    set f [open $path(test1) w]
    lappend l [chan eof $f]
    chan close $f
    if {[catch {lindex [testchannel info $f] 15} msg]} {
	lappend l $msg
    } else {
	lappend l "very broken: $f found after being chan closed"
    }
    string equal $l [list 0 "can not find channel named \"$f\""]
} -result 1

test chan-io-20.1 {Tcl_CreateChannel: initial settings} -setup {
    set old [encoding system]
} -body {
    set a [open $path(test2) w]
    encoding system ascii
    set f [open $path(test1) w]
    chan configure $f -encoding
} -cleanup {
    encoding system $old
    chan close $f
    chan close $a
} -result {ascii}
test chan-io-20.2 {Tcl_CreateChannel: initial settings} -constraints {win} -body {
    set f [open $path(test1) w+]
    list [chan configure $f -eofchar] [chan configure $f -translation]
} -cleanup {
    chan close $f
} -result [list [list \x1a ""] {auto crlf}]
test chan-io-20.3 {Tcl_CreateChannel: initial settings} -constraints {unix} -body {
    set f [open $path(test1) w+]
    list [chan configure $f -eofchar] [chan configure $f -translation]
} -cleanup {
    chan close $f
} -result {{{} {}} {auto lf}}
test chan-io-20.5 {Tcl_CreateChannel: install channel in empty slot} -setup {
    set path(stdout) [makeFile {} stdout]
<<<<<<< HEAD
} -constraints {stdio openpipe} -body {
=======
} -constraints {stdio openpipe knownMsvcBug} -body {
>>>>>>> f5582690
    set f [open $path(script) w]
    chan puts -nonewline $f {
	chan close stdout
	set f1 [}
    chan puts $f [list open $path(stdout) w]]
    chan puts $f {
	chan configure $f1 -buffersize 777
	chan puts stderr [chan configure stdout -buffersize]
    }
    chan close $f
    set f [openpipe r $path(script)]
    chan close $f
} -cleanup {
    removeFile $path(stdout)
} -returnCodes error -result {777}

test chan-io-21.1 {Chan CloseChannelsOnExit} emptyTest {
} {}

# Test management of attributes associated with a channel, such as its default
# translation, its name and type, etc. The functions tested in this group are
# Tcl_GetChannelName, Tcl_GetChannelType and Tcl_GetChannelFile.
# Tcl_GetChannelInstanceData not tested because files do not use the instance
# data.

test chan-io-22.1 {Tcl_GetChannelMode} emptyTest {
    # Not used anywhere in Tcl.
} {}

test chan-io-23.1 {Tcl_GetChannelName} -constraints {testchannel} -setup {
    file delete $path(test1)
} -body {
    set f [open $path(test1) w]
    set n [testchannel name $f]
    expr {$n eq $f ? "ok" : "$n != $f"}
} -cleanup {
    chan close $f
} -result ok

test chan-io-24.1 {Tcl_GetChannelType} -constraints {testchannel} -setup {
    file delete $path(test1)
} -body {
    set f [open $path(test1) w]
    testchannel type $f
} -cleanup {
    chan close $f
} -result "file"

test chan-io-25.1 {Tcl_GetChannelHandle, input} -setup {
    set l ""
} -constraints {testchannel} -body {
    set f [open $path(test1) w]
    chan configure $f -translation lf -eofchar {}
    chan puts $f "1234567890\n098765432"
    chan close $f
    set f [open $path(test1) r]
    chan gets $f
    lappend l [testchannel inputbuffered $f]
    lappend l [chan tell $f]
} -cleanup {
    chan close $f
} -result {10 11}
test chan-io-25.2 {Tcl_GetChannelHandle, output} -setup {
    file delete $path(test1)
    set l ""
} -constraints {testchannel} -body {
    set f [open $path(test1) w]
    chan configure $f -translation lf
    chan puts $f hello
    lappend l [testchannel outputbuffered $f]
    lappend l [chan tell $f]
    chan flush $f
    lappend l [testchannel outputbuffered $f]
    lappend l [chan tell $f]
} -cleanup {
    chan close $f
    file delete $path(test1)
} -result {6 6 0 6}

test chan-io-26.1 {Tcl_GetChannelInstanceData} -body {
    # "pid" command uses Tcl_GetChannelInstanceData
    # Don't care what pid is (but must be a number), just want to exercise it.
    set f [openpipe r << exit]
    pid $f
} -constraints {stdio openpipe} -cleanup {
    chan close $f
} -match regexp -result {^\d+$}

# Test flushing. The functions tested here are FlushChannel.

test chan-io-27.1 {FlushChannel, no output buffered} -setup {
    file delete $path(test1)
} -body {
    set f [open $path(test1) w]
    chan flush $f
    file size $path(test1)
} -cleanup {
    chan close $f
} -result 0
test chan-io-27.2 {FlushChannel, some output buffered} -setup {
    file delete $path(test1)
    set l ""
} -body {
    set f [open $path(test1) w]
    chan configure $f -translation lf -eofchar {}
    chan puts $f hello
    lappend l [file size $path(test1)]
    chan flush $f
    lappend l [file size $path(test1)]
    chan close $f
    lappend l [file size $path(test1)]
} -result {0 6 6}
test chan-io-27.3 {FlushChannel, implicit flush on chan close} -setup {
    file delete $path(test1)
    set l ""
} -body {
    set f [open $path(test1) w]
    chan configure $f -translation lf -eofchar {}
    chan puts $f hello
    lappend l [file size $path(test1)]
    chan close $f
    lappend l [file size $path(test1)]
} -result {0 6}
test chan-io-27.4 {FlushChannel, implicit flush when buffer fills} -setup {
    file delete $path(test1)
    set l ""
} -body {
    set f [open $path(test1) w]
    chan configure $f -translation lf -eofchar {}
    chan configure $f -buffersize 60
    lappend l [file size $path(test1)]
    for {set i 0} {$i < 12} {incr i} {
	chan puts $f hello
    }
    lappend l [file size $path(test1)]
    chan flush $f
    lappend l [file size $path(test1)]
} -cleanup {
    chan close $f
} -result {0 60 72}
test chan-io-27.5 {FlushChannel, implicit flush when buffer fills and on chan close} -setup {
    file delete $path(test1)
    set l ""
} -constraints {unixOrWin} -body {
    set f [open $path(test1) w]
    chan configure $f -translation lf -buffersize 60 -eofchar {}
    lappend l [file size $path(test1)]
    for {set i 0} {$i < 12} {incr i} {
	chan puts $f hello
    }
    lappend l [file size $path(test1)]
    chan close $f
    lappend l [file size $path(test1)]
} -result {0 60 72}
set path(pipe)   [makeFile {} pipe]
set path(output) [makeFile {} output]
test chan-io-27.6 {FlushChannel, async flushing, async chan close} -setup {
    file delete $path(pipe)
    file delete $path(output)
} -constraints {stdio asyncPipeChan Close openpipe} -body {
    set f [open $path(pipe) w]
    chan puts $f "set f \[[list open $path(output) w]]"
    chan puts $f {
	chan configure $f -translation lf -buffering none -eofchar {}
	while {![chan eof stdin]} {
	    after 20
	    chan puts -nonewline $f [chan read stdin 1024]
	}
	chan close $f
    }
    chan close $f
    set x 01234567890123456789012345678901
    for {set i 0} {$i < 11} {incr i} {
        set x "$x$x"
    }
    set f [open $path(output) w]
    chan close $f
    set f [openpipe w $path(pipe)]
    chan configure $f -blocking off
    chan puts -nonewline $f $x
    chan close $f
    set counter 0
    while {([file size $path(output)] < 65536) && ($counter < 1000)} {
	after 20 [list incr [namespace which -variable counter]]
	vwait [namespace which -variable counter]
    }
    if {$counter == 1000} {
        set result "file size only [file size $path(output)]"
    } else {
        set result ok
    }
} -result ok

# Tests closing a channel. The functions tested are Chan CloseChannel and
# Tcl_Chan Close.

test chan-io-28.1 {Chan CloseChannel called when all references are dropped} -setup {
    file delete $path(test1)
    set l ""
} -constraints {testchannel} -body {
    set f [open $path(test1) w]
    interp create x
    interp share "" $f x
    lappend l [testchannel refcount $f]
    x eval chan close $f
    interp delete x
    lappend l [testchannel refcount $f]
} -cleanup {
    chan close $f
} -result {2 1}
test chan-io-28.2 {Chan CloseChannel called when all references are dropped} -setup {
    file delete $path(test1)
} -body {
    set f [open $path(test1) w]
    interp create x
    interp share "" $f x
    chan puts -nonewline $f abc
    chan close $f
    x eval chan puts $f def
    x eval chan close $f
    interp delete x
    set f [open $path(test1) r]
    chan gets $f
} -cleanup {
    chan close $f
} -result abcdef
test chan-io-28.3 {Chan CloseChannel, not called before output queue is empty} -setup {
    file delete $path(pipe)
    file delete $path(output)
} -constraints {stdio asyncPipeChan Close nonPortable openpipe} -body {
    set f [open $path(pipe) w]
    chan puts $f {
	# Need to not have eof char appended on chan close, because the other
	# side of the pipe already chan closed, so that writing would cause an
	# error "invalid file".
	chan configure stdout -eofchar {}
	chan configure stderr -eofchar {}
	set f [open $path(output) w]
	chan configure $f -translation lf -buffering none
	for {set x 0} {$x < 20} {incr x} {
	    after 20
	    chan puts -nonewline $f [chan read stdin 1024]
	}
	chan close $f
    }
    chan close $f
    set x 01234567890123456789012345678901
    for {set i 0} {$i < 11} {incr i} {
        set x "$x$x"
    }
    set f [open $path(output) w]
    chan close $f
    set f [openpipe r+ $path(pipe)]
    chan configure $f -blocking off -eofchar {}
    chan puts -nonewline $f $x
    chan close $f
    set counter 0
    while {([file size $path(output)] < 20480) && ($counter < 1000)} {
	after 20 [list incr [namespace which -variable counter]]
	vwait [namespace which -variable counter]
    }
    if {$counter == 1000} {
        set result probably_broken
    } else {
        set result ok
    }
} -result ok
test chan-io-28.4 {Tcl_Chan Close} -constraints {testchannel} -setup {
    file delete $path(test1)
    set l ""
} -body {
    lappend l [lsort [testchannel open]]
    set f [open $path(test1) w]
    lappend l [lsort [testchannel open]]
    chan close $f
    lappend l [lsort [testchannel open]]
    set x [list $consoleFileNames \
		[lsort [list {*}$consoleFileNames $f]] \
		$consoleFileNames]
    expr {$l eq $x ? "ok" : "{$l} != {$x}"}
} -result ok
test chan-io-28.5 {Tcl_Chan Close vs standard handles} -setup {
    file delete $path(script)
} -constraints {stdio unix testchannel openpipe} -body {
    set f [open $path(script) w]
    chan puts $f {
	chan close stdin
	chan puts [testchannel open]
    }
    chan close $f
    set f [openpipe r $path(script)]
    set l [chan gets $f]
    chan close $f
    lsort $l
} -result {file1 file2}
test chan-io-28.6 {Tcl_CloseEx (half-close) pipe} -setup {
    set cat [makeFile {
	fconfigure stdout -buffering line
	while {[gets stdin line] >= 0} {puts $line}
	puts DONE
	exit 0
    } cat.tcl]
    variable done
} -body {
    set ff [openpipe r+ $cat]
    puts $ff Hey
    close $ff w
    set timer [after 1000 [namespace code {set done Failed}]]
    set acc {}
    fileevent $ff readable [namespace code {
	if {[gets $ff line] < 0} {
	    set done Succeeded
	} else {
	    lappend acc $line
	}
    }]
    vwait [namespace which -variable done]
    after cancel $timer
    close $ff r
    list $done $acc
} -cleanup {
    removeFile cat.tcl
} -result {Succeeded {Hey DONE}}
test chan-io-28.7 {Tcl_CloseEx (half-close) socket} -setup {
    set echo [makeFile {
	proc accept {s args} {set ::sok $s}
	set s [socket -server accept 0]
	puts [lindex [fconfigure $s -sockname] 2]
	flush stdout
	vwait ::sok
	fconfigure $sok -buffering line
	while {[gets $sok line]>=0} {puts $sok $line}
	puts $sok DONE
	exit 0
    } echo.tcl]
    variable done
    unset -nocomplain done
    set done ""
    set timer ""
    set ff [openpipe r $echo]
    gets $ff port
} -body {
    set s [socket 127.0.0.1 $port]
    puts $s Hey
    close $s w
    set timer [after 1000 [namespace code {set done Failed}]]
    set acc {}
    fileevent $s readable [namespace code {
	if {[gets $s line]<0} {
	    set done Succeeded
	} else {
	    lappend acc $line
	}
    }]
    vwait [namespace which -variable done]
    list $done $acc
} -cleanup {
    catch {close $s}
    close $ff
    after cancel $timer
    removeFile echo.tcl
} -result {Succeeded {Hey DONE}}

test chan-io-29.1 {Tcl_WriteChars, channel not writable} -body {
    chan puts stdin hello
} -returnCodes error -result {channel "stdin" wasn't opened for writing}
test chan-io-29.2 {Tcl_WriteChars, empty string} -setup {
    file delete $path(test1)
} -body {
    set f [open $path(test1) w]
    chan configure $f -eofchar {}
    chan puts -nonewline $f ""
    chan close $f
    file size $path(test1)
} -result 0
test chan-io-29.3 {Tcl_WriteChars, nonempty string} -setup {
    file delete $path(test1)
} -body {
    set f [open $path(test1) w]
    chan configure $f -eofchar {}
    chan puts -nonewline $f hello
    chan close $f
    file size $path(test1)
} -result 5
test chan-io-29.4 {Tcl_WriteChars, buffering in full buffering mode} -setup {
    file delete $path(test1)
    set l ""
} -constraints {testchannel} -body {
    set f [open $path(test1) w]
    chan configure $f -translation lf -buffering full -eofchar {}
    chan puts $f hello
    lappend l [testchannel outputbuffered $f]
    lappend l [file size $path(test1)]
    chan flush $f
    lappend l [testchannel outputbuffered $f]
    lappend l [file size $path(test1)]
} -cleanup {
    chan close $f
} -result {6 0 0 6}
test chan-io-29.5 {Tcl_WriteChars, buffering in line buffering mode} -setup {
    file delete $path(test1)
    set l ""
} -constraints {testchannel} -body {
    set f [open $path(test1) w]
    chan configure $f -translation lf -buffering line -eofchar {}
    chan puts -nonewline $f hello
    lappend l [testchannel outputbuffered $f]
    lappend l [file size $path(test1)]
    chan puts $f hello
    lappend l [testchannel outputbuffered $f]
    lappend l [file size $path(test1)]
} -cleanup {
    chan close $f
} -result {5 0 0 11}
test chan-io-29.6 {Tcl_WriteChars, buffering in no buffering mode} -setup {
    file delete $path(test1)
    set l ""
} -constraints {testchannel} -body {
    set f [open $path(test1) w]
    chan configure $f -translation lf -buffering none -eofchar {}
    chan puts -nonewline $f hello
    lappend l [testchannel outputbuffered $f]
    lappend l [file size $path(test1)]
    chan puts $f hello
    lappend l [testchannel outputbuffered $f]
    lappend l [file size $path(test1)]
} -cleanup {
    chan close $f
} -result {0 5 0 11}
test chan-io-29.7 {Tcl_Flush, full buffering} -setup {
    file delete $path(test1)
    set l ""
} -constraints {testchannel} -body {
    set f [open $path(test1) w]
    chan configure $f -translation lf -buffering full -eofchar {}
    chan puts -nonewline $f hello
    lappend l [testchannel outputbuffered $f]
    lappend l [file size $path(test1)]
    chan puts $f hello
    lappend l [testchannel outputbuffered $f]
    lappend l [file size $path(test1)]
    chan flush $f
    lappend l [testchannel outputbuffered $f]
    lappend l [file size $path(test1)]
} -cleanup {
    chan close $f
} -result {5 0 11 0 0 11}
test chan-io-29.8 {Tcl_Flush, full buffering} -setup {
    file delete $path(test1)
    set l ""
} -constraints {testchannel} -body {
    set f [open $path(test1) w]
    chan configure $f -translation lf -buffering line
    chan puts -nonewline $f hello
    lappend l [testchannel outputbuffered $f]
    lappend l [file size $path(test1)]
    chan flush $f
    lappend l [testchannel outputbuffered $f]
    lappend l [file size $path(test1)]
    chan puts $f hello
    lappend l [testchannel outputbuffered $f]
    lappend l [file size $path(test1)]
    chan flush $f
    lappend l [testchannel outputbuffered $f]
    lappend l [file size $path(test1)]
} -cleanup {
    chan close $f
} -result {5 0 0 5 0 11 0 11}
test chan-io-29.9 {Tcl_Flush, channel not writable} -body {
    chan flush stdin
} -returnCodes error -result {channel "stdin" wasn't opened for writing}
test chan-io-29.10 {Tcl_WriteChars, looping and buffering} -setup {
    file delete $path(test1)
} -body {
    set f1 [open $path(test1) w]
    chan configure $f1 -translation lf -eofchar {}
    set f2 [open $path(longfile) r]
    for {set x 0} {$x < 10} {incr x} {
	chan puts $f1 [chan gets $f2]
    }
    chan close $f2
    chan close $f1
    file size $path(test1)
} -result 387
test chan-io-29.11 {Tcl_WriteChars, no newline, implicit flush} -setup {
    file delete $path(test1)
} -body {
    set f1 [open $path(test1) w]
    chan configure $f1 -eofchar {}
    set f2 [open $path(longfile) r]
    for {set x 0} {$x < 10} {incr x} {
	chan puts -nonewline $f1 [chan gets $f2]
    }
    chan close $f1
    chan close $f2
    file size $path(test1)
} -result 377
test chan-io-29.12 {Tcl_WriteChars on a pipe} -setup {
    file delete $path(test1)
    file delete $path(pipe)
} -constraints {stdio openpipe} -body {
    set f1 [open $path(pipe) w]
    chan puts $f1 "set f1 \[[list open $path(longfile) r]]"
    chan puts $f1 {
	for {set x 0} {$x < 10} {incr x} {
	    chan puts [chan gets $f1]
	}
    }
    chan close $f1
    set f1 [openpipe r $path(pipe)]
    set f2 [open $path(longfile) r]
    set y ok
    for {set x 0} {$x < 10} {incr x} {
	set l1 [chan gets $f1]
	set l2 [chan gets $f2]
	if {$l1 ne $l2} {
	    set y broken:$x
	}
    }
    return $y
} -cleanup {
    chan close $f1
    chan close $f2
} -result ok
test chan-io-29.13 {Tcl_WriteChars to a pipe, line buffered} -setup {
    file delete $path(test1)
    file delete $path(pipe)
} -constraints {stdio openpipe} -body {
    set f1 [open $path(pipe) w]
    chan puts $f1 {
	chan puts [chan gets stdin]
	chan puts [chan gets stdin]
    }
    chan close $f1
    set y ok
    set f1 [openpipe r+ $path(pipe)]
    chan configure $f1 -buffering line
    set f2 [open $path(longfile) r]
    set line [chan gets $f2]
    chan puts $f1 $line
    set backline [chan gets $f1]
    if {$line ne $backline} {
	set y broken1
    }
    set line [chan gets $f2]
    chan puts $f1 $line
    set backline [chan gets $f1]
    if {$line ne $backline} {
	set y broken2
    }
    return $y
} -cleanup {
    chan close $f1
    chan close $f2
} -result ok
test chan-io-29.14 {Tcl_WriteChars, buffering and implicit flush at chan close} -setup {
    file delete $path(test3)
} -body {
    set f [open $path(test3) w]
    chan puts -nonewline $f "Text1"
    chan puts -nonewline $f " Text 2"
    chan puts $f " Text 3"
    chan close $f
    set f [open $path(test3) r]
    chan gets $f
} -cleanup {
    chan close $f
} -result {Text1 Text 2 Text 3}
test chan-io-29.15 {Tcl_Flush, channel not open for writing} -setup {
    file delete $path(test1)
    set fd [open $path(test1) w]
    chan close $fd
} -body {
    set fd [open $path(test1) r]
    chan flush $fd
} -returnCodes error -cleanup {
    catch {chan close $fd}
} -match glob -result {channel "*" wasn't opened for writing}
test chan-io-29.16 {Tcl_Flush on pipe opened only for reading} -setup {
    set fd [openpipe r cat longfile]
} -constraints {stdio openpipe} -body {
    chan flush $fd
} -returnCodes error -cleanup {
    catch {chan close $fd}
} -match glob -result {channel "*" wasn't opened for writing}
test chan-io-29.17 {Tcl_WriteChars buffers, then Tcl_Flush flushes} -setup {
    file delete $path(test1)
} -body {
    set f1 [open $path(test1) w]
    chan configure $f1 -translation lf
    chan puts $f1 hello
    chan puts $f1 hello
    chan puts $f1 hello
    chan flush $f1
    file size $path(test1)
} -cleanup {
    chan close $f1
} -result 18
test chan-io-29.18 {Tcl_WriteChars and Tcl_Flush intermixed} -setup {
    file delete $path(test1)
    set x ""
    set f1 [open $path(test1) w]
} -body {
    chan configure $f1 -translation lf
    chan puts $f1 hello
    chan puts $f1 hello
    chan puts $f1 hello
    chan flush $f1
    lappend x [file size $path(test1)]
    chan puts $f1 hello
    chan flush $f1
    lappend x [file size $path(test1)]
    chan puts $f1 hello
    chan flush $f1
    lappend x [file size $path(test1)]
} -cleanup {
    chan close $f1
} -result {18 24 30}
test chan-io-29.19 {Explicit and implicit flushes} -setup {
    file delete $path(test1)
} -body {
    set f1 [open $path(test1) w]
    chan configure $f1 -translation lf -eofchar {}
    set x ""
    chan puts $f1 hello
    chan puts $f1 hello
    chan puts $f1 hello
    chan flush $f1
    lappend x [file size $path(test1)]
    chan puts $f1 hello
    chan flush $f1
    lappend x [file size $path(test1)]
    chan puts $f1 hello
    chan close $f1
    lappend x [file size $path(test1)]
} -result {18 24 30}
test chan-io-29.20 {Implicit flush when buffer is full} -setup {
    file delete $path(test1)
} -body {
    set f1 [open $path(test1) w]
    chan configure $f1 -translation lf -eofchar {}
    set line "abcdefghijklmnopqrstuvwxyzABCDEFGHIJKLMNOPQRSTUVWXYZ0123456789"
    for {set x 0} {$x < 100} {incr x} {
      chan puts $f1 $line
    }
    set z ""
    lappend z [file size $path(test1)]
    for {set x 0} {$x < 100} {incr x} {
	chan puts $f1 $line
    }
    lappend z [file size $path(test1)]
    chan close $f1
    lappend z [file size $path(test1)]
} -result {4096 12288 12600}
test chan-io-29.21 {Tcl_Flush to pipe} -setup {
    file delete $path(pipe)
} -constraints {stdio openpipe} -body {
    set f1 [open $path(pipe) w]
    chan puts $f1 {set x [chan read stdin 6]}
    chan puts $f1 {set cnt [string length $x]}
    chan puts $f1 {chan puts "read $cnt characters"}
    chan close $f1
    set f1 [openpipe r+ $path(pipe)]
    chan puts $f1 hello
    chan flush $f1
    chan gets $f1
} -cleanup {
    catch {chan close $f1}
} -result "read 6 characters"
test chan-io-29.22 {Tcl_Flush called at other end of pipe} -setup {
    file delete $path(pipe)
} -constraints {stdio openpipe} -body {
    set f1 [open $path(pipe) w]
    chan puts $f1 {
	chan configure stdout -buffering full
	chan puts hello
	chan puts hello
	chan flush stdout
	chan gets stdin
	chan puts bye
	chan flush stdout
    }
    chan close $f1
    set f1 [openpipe r+ $path(pipe)]
    set x ""
    lappend x [chan gets $f1]
    lappend x [chan gets $f1]
    chan puts $f1 hello
    chan flush $f1
    lappend x [chan gets $f1]
} -cleanup {
    chan close $f1
} -result {hello hello bye}
test chan-io-29.23 {Tcl_Flush and line buffering at end of pipe} -setup {
    file delete $path(pipe)
} -constraints {stdio openpipe} -body {
    set f1 [open $path(pipe) w]
    chan puts $f1 {
	chan puts hello
	chan puts hello
	chan gets stdin
	chan puts bye
    }
    chan close $f1
    set f1 [openpipe r+ $path(pipe)]
    set x ""
    lappend x [chan gets $f1]
    lappend x [chan gets $f1]
    chan puts $f1 hello
    chan flush $f1
    lappend x [chan gets $f1]
} -cleanup {
    chan close $f1
} -result {hello hello bye}
test chan-io-29.24 {Tcl_WriteChars and Tcl_Flush move end of file} -setup {
    variable x {}
} -body {
    set f [open $path(test3) w]
    chan puts $f "Line 1"
    chan puts $f "Line 2"
    set f2 [open $path(test3)]
    lappend x [chan read -nonewline $f2]
    chan close $f2
    chan flush $f
    set f2 [open $path(test3)]
    lappend x [chan read -nonewline $f2]
} -cleanup {
    chan close $f2
    chan close $f
} -result "{} {Line 1\nLine 2}"
test chan-io-29.25 {Implicit flush with Tcl_Flush to command pipelines} -setup {
    file delete $path(test3)
} -constraints {stdio openpipe fileevent} -body {
    set f [openpipe w $path(cat) | [interpreter] $path(cat) > $path(test3)]
    chan puts $f "Line 1"
    chan puts $f "Line 2"
    chan close $f
    after 100
    set f [open $path(test3) r]
    chan read $f
} -cleanup {
    chan close $f
} -result "Line 1\nLine 2\n"
test chan-io-29.26 {Tcl_Flush, Tcl_Write on bidirectional pipelines} -constraints {stdio unixExecs openpipe} -body {
    set f [open "|[list cat -u]" r+]
    chan puts $f "Line1"
    chan flush $f
    chan gets $f
} -cleanup {
    chan close $f
} -result {Line1}
test chan-io-29.27 {Tcl_Flush on chan closed pipeline} -setup {
    file delete $path(pipe)
    set f [open $path(pipe) w]
    chan puts $f {exit}
    chan close $f
} -constraints {stdio openpipe} -body {
    set f [openpipe r+ $path(pipe)]
    chan gets $f
    chan puts $f output
    after 50
    #
    # The flush below will get a SIGPIPE. This is an expected part of the test
    # and indicates that the test operates correctly. If you run this test
    # under a debugger, the signal will by intercepted unless you disable the
    # debugger's signal interception.
    #
    if {[catch {chan flush $f} msg]} {
	set x [list 1 $msg $::errorCode]
	catch {chan close $f}
    } elseif {[catch {chan close $f} msg]} {
	set x [list 1 $msg $::errorCode]
    } else {
	set x {this was supposed to fail and did not}
    }
    string tolower $x
} -match glob -result {1 {error flushing "*": broken pipe} {posix epipe {broken pipe}}}
test chan-io-29.28 {Tcl_WriteChars, lf mode} -setup {
    file delete $path(test1)
} -body {
    set f [open $path(test1) w]
    chan configure $f -translation lf -eofchar {}
    chan puts $f hello\nthere\nand\nhere
    chan flush $f
    file size $path(test1)
} -cleanup {
    chan close $f
} -result 21
test chan-io-29.29 {Tcl_WriteChars, cr mode} -setup {
    file delete $path(test1)
} -body {
    set f [open $path(test1) w]
    chan configure $f -translation cr -eofchar {}
    chan puts $f hello\nthere\nand\nhere
    chan close $f
    file size $path(test1)
} -result 21
test chan-io-29.30 {Tcl_WriteChars, crlf mode} -setup {
    file delete $path(test1)
} -body {
    set f [open $path(test1) w]
    chan configure $f -translation crlf -eofchar {}
    chan puts $f hello\nthere\nand\nhere
    chan close $f
    file size $path(test1)
} -result 25
test chan-io-29.31 {Tcl_WriteChars, background flush} -setup {
    file delete $path(pipe)
    file delete $path(output)
} -constraints {stdio openpipe} -body {
    set f [open $path(pipe) w]
    chan puts $f "set f \[[list open $path(output)  w]]"
    chan puts $f {chan configure $f -translation lf}
    set x [list while {![chan eof stdin]}]
    set x "$x {"
    chan puts $f $x
    chan puts $f {  chan puts -nonewline $f [chan read stdin 4096]}
    chan puts $f {  chan flush $f}
    chan puts $f "}"
    chan puts $f {chan close $f}
    chan close $f
    set x 01234567890123456789012345678901
    for {set i 0} {$i < 11} {incr i} {
	set x "$x$x"
    }
    set f [open $path(output) w]
    chan close $f
    set f [openpipe r+ $path(pipe)]
    chan configure $f -blocking off
    chan puts -nonewline $f $x
    chan close $f
    set counter 0
    while {([file size $path(output)] < 65536) && ($counter < 1000)} {
	after 10 [list incr [namespace which -variable counter]]
	vwait [namespace which -variable counter]
    }
    if {$counter == 1000} {
	set result "file size only [file size $path(output)]"
    } else {
	set result ok
    }
    # allow a little time for the background process to chan close.
    # otherwise, the following test fails on the [file delete $path(output)
    # on Windows because a process still has the file open.
    after 100 set v 1; vwait v
    return $result
} -result ok
test chan-io-29.32 {Tcl_WriteChars, background flush to slow reader} -setup {
    file delete $path(pipe)
    file delete $path(output)
} -constraints {stdio asyncPipeChan Close openpipe} -body {
    set f [open $path(pipe) w]
    chan puts $f "set f \[[list open $path(output) w]]"
    chan puts $f {chan configure $f -translation lf}
    set x [list while {![chan eof stdin]}]
    set x "$x \{"
    chan puts $f $x
    chan puts $f {  after 20}
    chan puts $f {  chan puts -nonewline $f [chan read stdin 1024]}
    chan puts $f {  chan flush $f}
    chan puts $f "\}"
    chan puts $f {chan close $f}
    chan close $f
    set x 01234567890123456789012345678901
    for {set i 0} {$i < 11} {incr i} {
	set x "$x$x"
    }
    set f [open $path(output) w]
    chan close $f
    set f [openpipe r+ $path(pipe)]
    chan configure $f -blocking off
    chan puts -nonewline $f $x
    chan close $f
    set counter 0
    while {([file size $path(output)] < 65536) && ($counter < 1000)} {
	after 20 [list incr [namespace which -variable counter]]
	vwait [namespace which -variable counter]
    }
    if {$counter == 1000} {
	set result "file size only [file size $path(output)]"
    } else {
	set result ok
    }
<<<<<<< HEAD
} -result ok
=======
} ok
>>>>>>> f5582690
test chan-io-29.33 {Tcl_Flush, implicit flush on exit} -setup {
    set f [open $path(script) w]
    chan puts $f "set f \[[list open $path(test1) w]]"
    chan puts $f {chan configure $f -translation lf
	chan puts $f hello
	chan puts $f bye
	chan puts $f strange
    }
    chan close $f
} -constraints exec -body {
    exec [interpreter] $path(script)
    set f [open $path(test1) r]
    chan read $f
} -cleanup {
    chan close $f
} -result "hello\nbye\nstrange\n"
test chan-io-29.34 {Tcl_Chan Close, async flush on chan close, using sockets} -setup {
    variable c 0
    variable x running
    set l abcdefghijklmnopqrstuvwxyzabcdefghijklmnopqrstuvwxyzabcdefghijklmnopqrstuvwxyz
    proc writelots {s l} {
	for {set i 0} {$i < 2000} {incr i} {
	    chan puts $s $l
	}
    }
} -constraints {socket tempNotMac fileevent knownMsvcBug} -body {
    proc accept {s a p} {
	variable x
	chan event $s readable [namespace code [list readit $s]]
	chan configure $s -blocking off
	set x accepted
    }
    proc readit {s} {
	variable c
	variable x
	set l [chan gets $s]
	if {[chan eof $s]} {
	    chan close $s
	    set x done
	} elseif {([string length $l] > 0) || ![chan blocked $s]} {
	    incr c
	}
    }
    set ss [socket -server [namespace code accept] -myaddr 127.0.0.1 0]
    set cs [socket 127.0.0.1 [lindex [chan configure $ss -sockname] 2]]
    vwait [namespace which -variable x]
    chan configure $cs -blocking off
    writelots $cs $l
    chan close $cs
    chan close $ss
    vwait [namespace which -variable x]
<<<<<<< HEAD
    return $c
} -result 2000
test chan-io-29.35 {Tcl_Chan Close vs chan event vs multiple interpreters} -setup {
=======
    set c
} -result 2000
test chan-io-29.35 {Tcl_Chan Close vs chan event vs multiple interpreters} {socket tempNotMac fileevent} {
    # On Mac, this test screws up sockets such that subsequent tests using port 2828
    # either cause errors or panic().

>>>>>>> f5582690
    catch {interp delete x}
    catch {interp delete y}
} -constraints {socket tempNotMac fileevent} -body {
    # On Mac, this test screws up sockets such that subsequent tests using
    # port 2828 either cause errors or panic().
    interp create x
    interp create y
    set s [socket -server [namespace code accept] -myaddr 127.0.0.1 0]
    proc accept {s a p} {
	chan puts $s hello
	chan close $s
    }
    set c [socket 127.0.0.1 [lindex [chan configure $s -sockname] 2]]
    interp share {} $c x
    interp share {} $c y
    chan close $c
    x eval {
	proc readit {s} {
	    chan gets $s
	    if {[chan eof $s]} {
		chan close $s
	    }
	}
    }
    y eval {
	proc readit {s} {
	    chan gets $s
	    if {[chan eof $s]} {
		chan close $s
	    }
	}
    }
    x eval "chan event $c readable \{readit $c\}"
    y eval "chan event $c readable \{readit $c\}"
    y eval [list chan close $c]
    update
} -cleanup {
    chan close $s
    interp delete x
    interp delete y
} -result ""

# Test end of line translations. Procedures tested are Tcl_Write, Tcl_Read.

test chan-io-30.1 {Tcl_Write lf, Tcl_Read lf} -setup {
    file delete $path(test1)
} -body {
    set f [open $path(test1) w]
    chan configure $f -translation lf
    chan puts $f hello\nthere\nand\nhere
    chan close $f
    set f [open $path(test1) r]
    chan configure $f -translation lf
    chan read $f
} -cleanup {
    chan close $f
} -result "hello\nthere\nand\nhere\n"
test chan-io-30.2 {Tcl_Write lf, Tcl_Read cr} -setup {
    file delete $path(test1)
} -body {
    set f [open $path(test1) w]
    chan configure $f -translation lf
    chan puts $f hello\nthere\nand\nhere
    chan close $f
    set f [open $path(test1) r]
    chan configure $f -translation cr
    chan read $f
} -cleanup {
    chan close $f
} -result "hello\nthere\nand\nhere\n"
test chan-io-30.3 {Tcl_Write lf, Tcl_Read crlf} -setup {
    file delete $path(test1)
} -body {
    set f [open $path(test1) w]
    chan configure $f -translation lf
    chan puts $f hello\nthere\nand\nhere
    chan close $f
    set f [open $path(test1) r]
    chan configure $f -translation crlf
    chan read $f
} -cleanup {
    chan close $f
} -result "hello\nthere\nand\nhere\n"
test chan-io-30.4 {Tcl_Write cr, Tcl_Read cr} -setup {
    file delete $path(test1)
} -body {
    set f [open $path(test1) w]
    chan configure $f -translation cr
    chan puts $f hello\nthere\nand\nhere
    chan close $f
    set f [open $path(test1) r]
    chan configure $f -translation cr
    chan read $f
} -cleanup {
    chan close $f
} -result "hello\nthere\nand\nhere\n"
test chan-io-30.5 {Tcl_Write cr, Tcl_Read lf} -setup {
    file delete $path(test1)
} -body {
    set f [open $path(test1) w]
    chan configure $f -translation cr
    chan puts $f hello\nthere\nand\nhere
    chan close $f
    set f [open $path(test1) r]
    chan configure $f -translation lf
    chan read $f
} -cleanup {
    chan close $f
} -result "hello\rthere\rand\rhere\r"
test chan-io-30.6 {Tcl_Write cr, Tcl_Read crlf} -setup {
    file delete $path(test1)
} -body {
    set f [open $path(test1) w]
    chan configure $f -translation cr
    chan puts $f hello\nthere\nand\nhere
    chan close $f
    set f [open $path(test1) r]
    chan configure $f -translation crlf
    chan read $f
} -cleanup {
    chan close $f
} -result "hello\rthere\rand\rhere\r"
test chan-io-30.7 {Tcl_Write crlf, Tcl_Read crlf} -setup {
    file delete $path(test1)
} -body {
    set f [open $path(test1) w]
    chan configure $f -translation crlf
    chan puts $f hello\nthere\nand\nhere
    chan close $f
    set f [open $path(test1) r]
    chan configure $f -translation crlf
    chan read $f
} -cleanup {
    chan close $f
} -result "hello\nthere\nand\nhere\n"
test chan-io-30.8 {Tcl_Write crlf, Tcl_Read lf} -setup {
    file delete $path(test1)
} -body {
    set f [open $path(test1) w]
    chan configure $f -translation crlf
    chan puts $f hello\nthere\nand\nhere
    chan close $f
    set f [open $path(test1) r]
    chan configure $f -translation lf
    chan read $f
} -cleanup {
    chan close $f
} -result "hello\r\nthere\r\nand\r\nhere\r\n"
test chan-io-30.9 {Tcl_Write crlf, Tcl_Read cr} -setup {
    file delete $path(test1)
} -body {
    set f [open $path(test1) w]
    chan configure $f -translation crlf
    chan puts $f hello\nthere\nand\nhere
    chan close $f
    set f [open $path(test1) r]
    chan configure $f -translation cr
    chan read $f
} -cleanup {
    chan close $f
} -result "hello\n\nthere\n\nand\n\nhere\n\n"
test chan-io-30.10 {Tcl_Write lf, Tcl_Read auto} -setup {
    file delete $path(test1)
} -body {
    set f [open $path(test1) w]
    chan configure $f -translation lf
    chan puts $f hello\nthere\nand\nhere
    chan close $f
    set f [open $path(test1) r]
    list [chan read $f] [chan configure $f -translation]
} -cleanup {
    chan close $f
} -result {{hello
there
and
here
} auto}
test chan-io-30.11 {Tcl_Write cr, Tcl_Read auto} -setup {
    file delete $path(test1)
} -body {
    set f [open $path(test1) w]
    chan configure $f -translation cr
    chan puts $f hello\nthere\nand\nhere
    chan close $f
    set f [open $path(test1) r]
    list [chan read $f] [chan configure $f -translation]
} -cleanup {
    chan close $f
} -result {{hello
there
and
here
} auto}
test chan-io-30.12 {Tcl_Write crlf, Tcl_Read auto} -setup {
    file delete $path(test1)
} -body {
    set f [open $path(test1) w]
    chan configure $f -translation crlf
    chan puts $f hello\nthere\nand\nhere
    chan close $f
    set f [open $path(test1) r]
    list [chan read $f] [chan configure $f -translation]
} -cleanup {
    chan close $f
} -result {{hello
there
and
here
} auto}
test chan-io-30.13 {Tcl_Write crlf on block boundary, Tcl_Read auto} -setup {
    file delete $path(test1)
} -body {
    set f [open $path(test1) w]
    chan configure $f -translation crlf
    set line "123456789ABCDE"	;# 14 char plus crlf
    chan puts -nonewline $f x	;# shift crlf across block boundary
    for {set i 0} {$i < 700} {incr i} {
	chan puts $f $line
    }
    chan close $f
    set f [open $path(test1) r]
    chan configure $f -translation auto
    string length [chan read $f]
} -cleanup {
    chan close $f
} -result [expr 700*15+1]
test chan-io-30.14 {Tcl_Write crlf on block boundary, Tcl_Read crlf} -setup {
    file delete $path(test1)
} -body {
    set f [open $path(test1) w]
    chan configure $f -translation crlf
    set line "123456789ABCDE"	;# 14 char plus crlf
    chan puts -nonewline $f x	;# shift crlf across block boundary
    for {set i 0} {$i < 700} {incr i} {
	chan puts $f $line
    }
    chan close $f
    set f [open $path(test1) r]
    chan configure $f -translation crlf
    string length [chan read $f]
} -cleanup {
    chan close $f
} -result [expr 700*15+1]
test chan-io-30.15 {Tcl_Write mixed, Tcl_Read auto} -setup {
    file delete $path(test1)
} -body {
    set f [open $path(test1) w]
    chan configure $f -translation lf
    chan puts $f hello\nthere\nand\rhere
    chan close $f
    set f [open $path(test1) r]
    chan configure $f -translation auto
    chan read $f
} -cleanup {
    chan close $f
} -result {hello
there
and
here
}
test chan-io-30.16 {Tcl_Write ^Z at end, Tcl_Read auto} -setup {
    file delete $path(test1)
} -body {
    set f [open $path(test1) w]
    chan configure $f -translation lf
    chan puts -nonewline $f hello\nthere\nand\rhere\n\x1a
    chan close $f
    set f [open $path(test1) r]
    chan configure $f -eofchar \x1a -translation auto
    chan read $f
} -cleanup {
    chan close $f
} -result {hello
there
and
here
}
test chan-io-30.17 {Tcl_Write, implicit ^Z at end, Tcl_Read auto} -setup {
    file delete $path(test1)
} -constraints {win} -body {
    set f [open $path(test1) w]
    chan configure $f -eofchar \x1a -translation lf
    chan puts $f hello\nthere\nand\rhere
    chan close $f
    set f [open $path(test1) r]
    chan configure $f -eofchar \x1a -translation auto
    chan read $f
} -cleanup {
    chan close $f
} -result {hello
there
and
here
}
test chan-io-30.18 {Tcl_Write, ^Z in middle, Tcl_Read auto} -setup {
    file delete $path(test1)
} -body {
    set f [open $path(test1) w]
    chan configure $f -translation lf
    set s [format "abc\ndef\n%cghi\nqrs" 26]
    chan puts $f $s
    chan close $f
    set f [open $path(test1) r]
    chan configure $f -eofchar \x1a -translation auto
    set l ""
    lappend l [chan gets $f]
    lappend l [chan gets $f]
    lappend l [chan eof $f]
    lappend l [chan gets $f]
    lappend l [chan eof $f]
    lappend l [chan gets $f]
    lappend l [chan eof $f]
} -cleanup {
    chan close $f
} -result {abc def 0 {} 1 {} 1}
test chan-io-30.19 {Tcl_Write, ^Z no newline in middle, Tcl_Read auto} -setup {
    file delete $path(test1)
} -body {
    set f [open $path(test1) w]
    chan configure $f -translation lf
    set s [format "abc\ndef\n%cghi\nqrs" 26]
    chan puts $f $s
    chan close $f
    set f [open $path(test1) r]
    chan configure $f -eofchar \x1a -translation auto
    set l ""
    lappend l [chan gets $f]
    lappend l [chan gets $f]
    lappend l [chan eof $f]
    lappend l [chan gets $f]
    lappend l [chan eof $f]
    lappend l [chan gets $f]
    lappend l [chan eof $f]
} -cleanup {
    chan close $f
} -result {abc def 0 {} 1 {} 1}
test chan-io-30.20 {Tcl_Write, ^Z in middle ignored, Tcl_Read lf} -setup {
    file delete $path(test1)
    set l ""
} -body {
    set f [open $path(test1) w]
    chan configure $f -translation lf -eofchar {}
    chan puts $f [format "abc\ndef\n%cghi\nqrs" 26]
    chan close $f
    set f [open $path(test1) r]
    chan configure $f -translation lf -eofchar {}
    lappend l [chan gets $f]
    lappend l [chan gets $f]
    lappend l [chan eof $f]
    lappend l [chan gets $f]
    lappend l [chan eof $f]
    lappend l [chan gets $f]
    lappend l [chan eof $f]
    lappend l [chan gets $f]
    lappend l [chan eof $f]
} -cleanup {
    chan close $f
} -result "abc def 0 \x1aghi 0 qrs 0 {} 1"
test chan-io-30.21 {Tcl_Write, ^Z in middle ignored, Tcl_Read cr} -setup {
    file delete $path(test1)
    set l ""
} -body {
    set f [open $path(test1) w]
    chan configure $f -translation lf -eofchar {}
    chan puts $f [format "abc\ndef\n%cghi\nqrs" 26]
    chan close $f
    set f [open $path(test1) r]
    chan configure $f -translation cr -eofchar {}
    set x [chan gets $f]
    lappend l [string equal $x "abc\ndef\n\x1aghi\nqrs\n"]
    lappend l [chan eof $f]
    lappend l [chan gets $f]
    lappend l [chan eof $f]
} -cleanup {
    chan close $f
} -result {1 1 {} 1}
test chan-io-30.22 {Tcl_Write, ^Z in middle ignored, Tcl_Read crlf} -setup {
    file delete $path(test1)
    set l ""
} -body {
    set f [open $path(test1) w]
    chan configure $f -translation lf -eofchar {}
    chan puts $f [format "abc\ndef\n%cghi\nqrs" 26]
    chan close $f
    set f [open $path(test1) r]
    chan configure $f -translation crlf -eofchar {}
    set x [chan gets $f]
    lappend l [string equal $x "abc\ndef\n\x1aghi\nqrs\n"]
    lappend l [chan eof $f]
    lappend l [chan gets $f]
    lappend l [chan eof $f]
} -cleanup {
    chan close $f
} -result {1 1 {} 1}
test chan-io-30.23 {Tcl_Write lf, ^Z in middle, Tcl_Read auto} -setup {
    file delete $path(test1)
} -body {
    set f [open $path(test1) w]
    chan configure $f -translation lf
    chan puts $f [format abc\ndef\n%cqrs\ntuv 26]
    chan close $f
    set f [open $path(test1) r]
    chan configure $f -translation auto -eofchar \x1a
    list [string length [chan read $f]] [chan eof $f]
} -cleanup {
    chan close $f
} -result {8 1}
test chan-io-30.24 {Tcl_Write lf, ^Z in middle, Tcl_Read lf} -setup {
    file delete $path(test1)
} -body {
    set f [open $path(test1) w]
    chan configure $f -translation lf
    set c [format abc\ndef\n%cqrs\ntuv 26]
    chan puts $f $c
    chan close $f
    set f [open $path(test1) r]
    chan configure $f -translation lf -eofchar \x1a
    list [string length [chan read $f]] [chan eof $f]
} -cleanup {
    chan close $f
} -result {8 1}
test chan-io-30.25 {Tcl_Write cr, ^Z in middle, Tcl_Read auto} -setup {
    file delete $path(test1)
} -body {
    set f [open $path(test1) w]
    chan configure $f -translation cr
    set c [format abc\ndef\n%cqrs\ntuv 26]
    chan puts $f $c
    chan close $f
    set f [open $path(test1) r]
    chan configure $f -translation auto -eofchar \x1a
    list [string length [chan read $f]] [chan eof $f]
} -cleanup {
    chan close $f
} -result {8 1}
test chan-io-30.26 {Tcl_Write cr, ^Z in middle, Tcl_Read cr} -setup {
    file delete $path(test1)
} -body {
    set f [open $path(test1) w]
    chan configure $f -translation cr
    set c [format abc\ndef\n%cqrs\ntuv 26]
    chan puts $f $c
    chan close $f
    set f [open $path(test1) r]
    chan configure $f -translation cr -eofchar \x1a
    list [string length [chan read $f]] [chan eof $f]
} -cleanup {
    chan close $f
} -result {8 1}
test chan-io-30.27 {Tcl_Write crlf, ^Z in middle, Tcl_Read auto} -setup {
    file delete $path(test1)
} -body {
    set f [open $path(test1) w]
    chan configure $f -translation crlf
    set c [format abc\ndef\n%cqrs\ntuv 26]
    chan puts $f $c
    chan close $f
    set f [open $path(test1) r]
    chan configure $f -translation auto -eofchar \x1a
    list [string length [chan read $f]] [chan eof $f]
} -cleanup {
    chan close $f
} -result {8 1}
test chan-io-30.28 {Tcl_Write crlf, ^Z in middle, Tcl_Read crlf} -setup {
    file delete $path(test1)
} -body {
    set f [open $path(test1) w]
    chan configure $f -translation crlf
    set c [format abc\ndef\n%cqrs\ntuv 26]
    chan puts $f $c
    chan close $f
    set f [open $path(test1) r]
    chan configure $f -translation crlf -eofchar \x1a
    list [string length [chan read $f]] [chan eof $f]
} -cleanup {
    chan close $f
} -result {8 1}

# Test end of line translations. Functions tested are Tcl_Write and
# Tcl_Gets.

test chan-io-31.1 {Tcl_Write lf, Tcl_Gets auto} -setup {
    file delete $path(test1)
    set l ""
} -body {
    set f [open $path(test1) w]
    chan configure $f -translation lf
    chan puts $f hello\nthere\nand\nhere
    chan close $f
    set f [open $path(test1) r]
    lappend l [chan gets $f]
    lappend l [chan tell $f]
    lappend l [chan configure $f -translation]
    lappend l [chan gets $f]
    lappend l [chan tell $f]
    lappend l [chan configure $f -translation]
} -cleanup {
    chan close $f
} -result {hello 6 auto there 12 auto}
test chan-io-31.2 {Tcl_Write cr, Tcl_Gets auto} -setup {
    file delete $path(test1)
    set l ""
} -body {
    set f [open $path(test1) w]
    chan configure $f -translation cr
    chan puts $f hello\nthere\nand\nhere
    chan close $f
    set f [open $path(test1) r]
    lappend l [chan gets $f]
    lappend l [chan tell $f]
    lappend l [chan configure $f -translation]
    lappend l [chan gets $f]
    lappend l [chan tell $f]
    lappend l [chan configure $f -translation]
} -cleanup {
    chan close $f
} -result {hello 6 auto there 12 auto}
test chan-io-31.3 {Tcl_Write crlf, Tcl_Gets auto} -setup {
    file delete $path(test1)
    set l ""
} -body {
    set f [open $path(test1) w]
    chan configure $f -translation crlf
    chan puts $f hello\nthere\nand\nhere
    chan close $f
    set f [open $path(test1) r]
    lappend l [chan gets $f]
    lappend l [chan tell $f]
    lappend l [chan configure $f -translation]
    lappend l [chan gets $f]
    lappend l [chan tell $f]
    lappend l [chan configure $f -translation]
} -cleanup {
    chan close $f
} -result {hello 7 auto there 14 auto}
test chan-io-31.4 {Tcl_Write lf, Tcl_Gets lf} -setup {
    file delete $path(test1)
    set l ""
} -body {
    set f [open $path(test1) w]
    chan configure $f -translation lf
    chan puts $f hello\nthere\nand\nhere
    chan close $f
    set f [open $path(test1) r]
    chan configure $f -translation lf
    lappend l [chan gets $f]
    lappend l [chan tell $f]
    lappend l [chan configure $f -translation]
    lappend l [chan gets $f]
    lappend l [chan tell $f]
    lappend l [chan configure $f -translation]
} -cleanup {
    chan close $f
} -result {hello 6 lf there 12 lf}
test chan-io-31.5 {Tcl_Write lf, Tcl_Gets cr} -setup {
    file delete $path(test1)
    set l ""
} -body {
    set f [open $path(test1) w]
    chan configure $f -translation lf
    chan puts $f hello\nthere\nand\nhere
    chan close $f
    set f [open $path(test1) r]
    chan configure $f -translation cr
    lappend l [string length [chan gets $f]]
    lappend l [chan tell $f]
    lappend l [chan configure $f -translation]
    lappend l [chan eof $f]
    lappend l [chan gets $f]
    lappend l [chan tell $f]
    lappend l [chan configure $f -translation]
    lappend l [chan eof $f]
} -cleanup {
    chan close $f
} -result {21 21 cr 1 {} 21 cr 1}
test chan-io-31.6 {Tcl_Write lf, Tcl_Gets crlf} -setup {
    file delete $path(test1)
    set l ""
} -body {
    set f [open $path(test1) w]
    chan configure $f -translation lf
    chan puts $f hello\nthere\nand\nhere
    chan close $f
    set f [open $path(test1) r]
    chan configure $f -translation crlf
    lappend l [string length [chan gets $f]]
    lappend l [chan tell $f]
    lappend l [chan configure $f -translation]
    lappend l [chan eof $f]
    lappend l [chan gets $f]
    lappend l [chan tell $f]
    lappend l [chan configure $f -translation]
    lappend l [chan eof $f]
} -cleanup {
    chan close $f
} -result {21 21 crlf 1 {} 21 crlf 1}
test chan-io-31.7 {Tcl_Write cr, Tcl_Gets cr} -setup {
    file delete $path(test1)
    set l ""
} -body {
    set f [open $path(test1) w]
    chan configure $f -translation cr
    chan puts $f hello\nthere\nand\nhere
    chan close $f
    set f [open $path(test1) r]
    chan configure $f -translation cr
    lappend l [chan gets $f]
    lappend l [chan tell $f]
    lappend l [chan configure $f -translation]
    lappend l [chan eof $f]
    lappend l [chan gets $f]
    lappend l [chan tell $f]
    lappend l [chan configure $f -translation]
    lappend l [chan eof $f]
} -cleanup {
    chan close $f
} -result {hello 6 cr 0 there 12 cr 0}
test chan-io-31.8 {Tcl_Write cr, Tcl_Gets lf} -setup {
    file delete $path(test1)
    set l ""
} -body {
    set f [open $path(test1) w]
    chan configure $f -translation cr
    chan puts $f hello\nthere\nand\nhere
    chan close $f
    set f [open $path(test1) r]
    chan configure $f -translation lf
    lappend l [string length [chan gets $f]]
    lappend l [chan tell $f]
    lappend l [chan configure $f -translation]
    lappend l [chan eof $f]
    lappend l [chan gets $f]
    lappend l [chan tell $f]
    lappend l [chan configure $f -translation]
    lappend l [chan eof $f]
} -cleanup {
    chan close $f
} -result {21 21 lf 1 {} 21 lf 1}
test chan-io-31.9 {Tcl_Write cr, Tcl_Gets crlf} -setup {
    file delete $path(test1)
    set l ""
} -body {
    set f [open $path(test1) w]
    chan configure $f -translation cr
    chan puts $f hello\nthere\nand\nhere
    chan close $f
    set f [open $path(test1) r]
    chan configure $f -translation crlf
    lappend l [string length [chan gets $f]]
    lappend l [chan tell $f]
    lappend l [chan configure $f -translation]
    lappend l [chan eof $f]
    lappend l [chan gets $f]
    lappend l [chan tell $f]
    lappend l [chan configure $f -translation]
    lappend l [chan eof $f]
} -cleanup {
    chan close $f
} -result {21 21 crlf 1 {} 21 crlf 1}
test chan-io-31.10 {Tcl_Write crlf, Tcl_Gets crlf} -setup {
    file delete $path(test1)
    set l ""
} -body {
    set f [open $path(test1) w]
    chan configure $f -translation crlf
    chan puts $f hello\nthere\nand\nhere
    chan close $f
    set f [open $path(test1) r]
    chan configure $f -translation crlf
    lappend l [chan gets $f]
    lappend l [chan tell $f]
    lappend l [chan configure $f -translation]
    lappend l [chan eof $f]
    lappend l [chan gets $f]
    lappend l [chan tell $f]
    lappend l [chan configure $f -translation]
    lappend l [chan eof $f]
} -cleanup {
    chan close $f
} -result {hello 7 crlf 0 there 14 crlf 0}
test chan-io-31.11 {Tcl_Write crlf, Tcl_Gets cr} -setup {
    file delete $path(test1)
    set l ""
} -body {
    set f [open $path(test1) w]
    chan configure $f -translation crlf
    chan puts $f hello\nthere\nand\nhere
    chan close $f
    set f [open $path(test1) r]
    chan configure $f -translation cr
    lappend l [chan gets $f]
    lappend l [chan tell $f]
    lappend l [chan configure $f -translation]
    lappend l [chan eof $f]
    lappend l [string length [chan gets $f]]
    lappend l [chan tell $f]
    lappend l [chan configure $f -translation]
    lappend l [chan eof $f]
} -cleanup {
    chan close $f
} -result {hello 6 cr 0 6 13 cr 0}
test chan-io-31.12 {Tcl_Write crlf, Tcl_Gets lf} -setup {
    file delete $path(test1)
    set l ""
} -body {
    set f [open $path(test1) w]
    chan configure $f -translation crlf
    chan puts $f hello\nthere\nand\nhere
    chan close $f
    set f [open $path(test1) r]
    chan configure $f -translation lf
    lappend l [string length [chan gets $f]]
    lappend l [chan tell $f]
    lappend l [chan configure $f -translation]
    lappend l [chan eof $f]
    lappend l [string length [chan gets $f]]
    lappend l [chan tell $f]
    lappend l [chan configure $f -translation]
    lappend l [chan eof $f]
} -cleanup {
    chan close $f
} -result {6 7 lf 0 6 14 lf 0}
test chan-io-31.13 {binary mode is synonym of lf mode} -setup {
    file delete $path(test1)
} -body {
    set f [open $path(test1) w]
    chan configure $f -translation binary
    chan configure $f -translation
} -cleanup {
    chan close $f
} -result lf
#
# Test chan-io-9.14 has been removed because "auto" output translation mode is
# not supoprted.
#
test chan-io-31.14 {Tcl_Write mixed, Tcl_Gets auto} -setup {
    file delete $path(test1)
    set l ""
} -body {
    set f [open $path(test1) w]
    chan configure $f -translation lf
    chan puts $f hello\nthere\rand\r\nhere
    chan close $f
    set f [open $path(test1) r]
    chan configure $f -translation auto
    lappend l [chan gets $f]
    lappend l [chan gets $f]
    lappend l [chan gets $f]
    lappend l [chan gets $f]
    lappend l [chan eof $f]
    lappend l [chan gets $f]
    lappend l [chan eof $f]
} -cleanup {
    chan close $f
} -result {hello there and here 0 {} 1}
test chan-io-31.15 {Tcl_Write mixed, Tcl_Gets auto} -setup {
    file delete $path(test1)
    set l ""
} -body {
    set f [open $path(test1) w]
    chan configure $f -translation lf
    chan puts -nonewline $f hello\nthere\rand\r\nhere\r
    chan close $f
    set f [open $path(test1) r]
    chan configure $f -translation auto
    lappend l [chan gets $f]
    lappend l [chan gets $f]
    lappend l [chan gets $f]
    lappend l [chan gets $f]
    lappend l [chan eof $f]
    lappend l [chan gets $f]
    lappend l [chan eof $f]
} -cleanup {
    chan close $f
} -result {hello there and here 0 {} 1}
test chan-io-31.16 {Tcl_Write mixed, Tcl_Gets auto} -setup {
    file delete $path(test1)
    set l ""
} -body {
    set f [open $path(test1) w]
    chan configure $f -translation lf
    chan puts -nonewline $f hello\nthere\rand\r\nhere\n
    chan close $f
    set f [open $path(test1) r]
    lappend l [chan gets $f]
    lappend l [chan gets $f]
    lappend l [chan gets $f]
    lappend l [chan gets $f]
    lappend l [chan eof $f]
    lappend l [chan gets $f]
    lappend l [chan eof $f]
} -cleanup {
    chan close $f
} -result {hello there and here 0 {} 1}
test chan-io-31.17 {Tcl_Write mixed, Tcl_Gets auto} -setup {
    file delete $path(test1)
    set l ""
} -body {
    set f [open $path(test1) w]
    chan configure $f -translation lf
    chan puts -nonewline $f hello\nthere\rand\r\nhere\r\n
    chan close $f
    set f [open $path(test1) r]
    chan configure $f -translation auto
    lappend l [chan gets $f]
    lappend l [chan gets $f]
    lappend l [chan gets $f]
    lappend l [chan gets $f]
    lappend l [chan eof $f]
    lappend l [chan gets $f]
    lappend l [chan eof $f]
} -cleanup {
    chan close $f
} -result {hello there and here 0 {} 1}
test chan-io-31.18 {Tcl_Write ^Z at end, Tcl_Gets auto} -setup {
    file delete $path(test1)
    set l ""
} -body {
    set f [open $path(test1) w]
    chan configure $f -translation lf
    chan puts $f [format "hello\nthere\nand\rhere\n\%c" 26]
    chan close $f
    set f [open $path(test1) r]
    chan configure $f -eofchar \x1a -translation auto
    lappend l [chan gets $f]
    lappend l [chan gets $f]
    lappend l [chan gets $f]
    lappend l [chan gets $f]
    lappend l [chan eof $f]
    lappend l [chan gets $f]
    lappend l [chan eof $f]
} -cleanup {
    chan close $f
} -result {hello there and here 0 {} 1}
test chan-io-31.19 {Tcl_Write, implicit ^Z at end, Tcl_Gets auto} -setup {
    file delete $path(test1)
    set l ""
} -body {
    set f [open $path(test1) w]
    chan configure $f -eofchar \x1a -translation lf
    chan puts $f hello\nthere\nand\rhere
    chan close $f
    set f [open $path(test1) r]
    chan configure $f -eofchar \x1a -translation auto
    lappend l [chan gets $f]
    lappend l [chan gets $f]
    lappend l [chan gets $f]
    lappend l [chan gets $f]
    lappend l [chan eof $f]
    lappend l [chan gets $f]
    lappend l [chan eof $f]
} -cleanup {
    chan close $f
} -result {hello there and here 0 {} 1}
test chan-io-31.20 {Tcl_Write, ^Z in middle, Tcl_Gets auto, eofChar} -setup {
    file delete $path(test1)
    set l ""
} -body {
    set f [open $path(test1) w]
    chan configure $f -translation lf
    chan puts $f [format "abc\ndef\n%cqrs\ntuv" 26]
    chan close $f
    set f [open $path(test1) r]
    chan configure $f -eofchar \x1a
    chan configure $f -translation auto
    lappend l [chan gets $f]
    lappend l [chan gets $f]
    lappend l [chan eof $f]
    lappend l [chan gets $f]
    lappend l [chan eof $f]
} -cleanup {
    chan close $f
} -result {abc def 0 {} 1}
test chan-io-31.21 {Tcl_Write, no newline ^Z in middle, Tcl_Gets auto, eofChar} -setup {
    file delete $path(test1)
    set l ""
} -body {
    set f [open $path(test1) w]
    chan configure $f -translation lf
    chan puts $f [format "abc\ndef\n%cqrs\ntuv" 26]
    chan close $f
    set f [open $path(test1) r]
    chan configure $f -eofchar \x1a -translation auto
    lappend l [chan gets $f]
    lappend l [chan gets $f]
    lappend l [chan eof $f]
    lappend l [chan gets $f]
    lappend l [chan eof $f]
} -cleanup {
    chan close $f
} -result {abc def 0 {} 1}
test chan-io-31.22 {Tcl_Write, ^Z in middle ignored, Tcl_Gets lf} -setup {
    file delete $path(test1)
    set l ""
} -body {
    set f [open $path(test1) w]
    chan configure $f -translation lf -eofchar {}
    chan puts $f [format "abc\ndef\n%cqrs\ntuv" 26]
    chan close $f
    set f [open $path(test1) r]
    chan configure $f -translation lf -eofchar {}
    lappend l [chan gets $f]
    lappend l [chan gets $f]
    lappend l [chan eof $f]
    lappend l [chan gets $f]
    lappend l [chan eof $f]
    lappend l [chan gets $f]
    lappend l [chan eof $f]
    lappend l [chan gets $f]
    lappend l [chan eof $f]
} -cleanup {
    chan close $f
} -result "abc def 0 \x1aqrs 0 tuv 0 {} 1"
test chan-io-31.23 {Tcl_Write, ^Z in middle ignored, Tcl_Gets cr} -setup {
    file delete $path(test1)
    set l ""
} -body {
    set f [open $path(test1) w]
    chan configure $f -translation cr -eofchar {}
    chan puts $f [format "abc\ndef\n%cqrs\ntuv" 26]
    chan close $f
    set f [open $path(test1) r]
    chan configure $f -translation cr -eofchar {}
    lappend l [chan gets $f]
    lappend l [chan gets $f]
    lappend l [chan eof $f]
    lappend l [chan gets $f]
    lappend l [chan eof $f]
    lappend l [chan gets $f]
    lappend l [chan eof $f]
    lappend l [chan gets $f]
    lappend l [chan eof $f]
} -cleanup {
    chan close $f
} -result "abc def 0 \x1aqrs 0 tuv 0 {} 1"
test chan-io-31.24 {Tcl_Write, ^Z in middle ignored, Tcl_Gets crlf} -setup {
    file delete $path(test1)
    set l ""
} -body {
    set f [open $path(test1) w]
    chan configure $f -translation crlf -eofchar {}
    chan puts $f [format "abc\ndef\n%cqrs\ntuv" 26]
    chan close $f
    set f [open $path(test1) r]
    chan configure $f -translation crlf -eofchar {}
    lappend l [chan gets $f]
    lappend l [chan gets $f]
    lappend l [chan eof $f]
    lappend l [chan gets $f]
    lappend l [chan eof $f]
    lappend l [chan gets $f]
    lappend l [chan eof $f]
    lappend l [chan gets $f]
    lappend l [chan eof $f]
} -cleanup {
    chan close $f
} -result "abc def 0 \x1aqrs 0 tuv 0 {} 1"
test chan-io-31.25 {Tcl_Write lf, ^Z in middle, Tcl_Gets auto} -setup {
    file delete $path(test1)
    set l ""
} -body {
    set f [open $path(test1) w]
    chan configure $f -translation lf
    chan puts $f [format "abc\ndef\n%cqrs\ntuv" 26]
    chan close $f
    set f [open $path(test1) r]
    chan configure $f -translation auto -eofchar \x1a
    lappend l [chan gets $f]
    lappend l [chan gets $f]
    lappend l [chan eof $f]
    lappend l [chan gets $f]
    lappend l [chan eof $f]
} -cleanup {
    chan close $f
} -result {abc def 0 {} 1}
test chan-io-31.26 {Tcl_Write lf, ^Z in middle, Tcl_Gets lf} -setup {
    file delete $path(test1)
    set l ""
} -body {
    set f [open $path(test1) w]
    chan configure $f -translation lf
    chan puts $f [format "abc\ndef\n%cqrs\ntuv" 26]
    chan close $f
    set f [open $path(test1) r]
    chan configure $f -translation lf -eofchar \x1a
    lappend l [chan gets $f]
    lappend l [chan gets $f]
    lappend l [chan eof $f]
    lappend l [chan gets $f]
    lappend l [chan eof $f]
} -cleanup {
    chan close $f
} -result {abc def 0 {} 1}
test chan-io-31.27 {Tcl_Write cr, ^Z in middle, Tcl_Gets auto} -setup {
    file delete $path(test1)
    set l ""
} -body {
    set f [open $path(test1) w]
    chan configure $f -translation cr -eofchar {}
    chan puts $f [format "abc\ndef\n%cqrs\ntuv" 26]
    chan close $f
    set f [open $path(test1) r]
    chan configure $f -translation auto -eofchar \x1a
    lappend l [chan gets $f]
    lappend l [chan gets $f]
    lappend l [chan eof $f]
    lappend l [chan gets $f]
    lappend l [chan eof $f]
} -cleanup {
    chan close $f
} -result {abc def 0 {} 1}
test chan-io-31.28 {Tcl_Write cr, ^Z in middle, Tcl_Gets cr} -setup {
    file delete $path(test1)
    set l ""
} -body {
    set f [open $path(test1) w]
    chan configure $f -translation cr -eofchar {}
    chan puts $f [format "abc\ndef\n%cqrs\ntuv" 26]
    chan close $f
    set f [open $path(test1) r]
    chan configure $f -translation cr -eofchar \x1a
    lappend l [chan gets $f]
    lappend l [chan gets $f]
    lappend l [chan eof $f]
    lappend l [chan gets $f]
    lappend l [chan eof $f]
} -cleanup {
    chan close $f
} -result {abc def 0 {} 1}
test chan-io-31.29 {Tcl_Write crlf, ^Z in middle, Tcl_Gets auto} -setup {
    file delete $path(test1)
    set l ""
} -body {
    set f [open $path(test1) w]
    chan configure $f -translation crlf -eofchar {}
    chan puts $f [format "abc\ndef\n%cqrs\ntuv" 26]
    chan close $f
    set f [open $path(test1) r]
    chan configure $f -translation auto -eofchar \x1a
    lappend l [chan gets $f]
    lappend l [chan gets $f]
    lappend l [chan eof $f]
    lappend l [chan gets $f]
    lappend l [chan eof $f]
} -cleanup {
    chan close $f
} -result {abc def 0 {} 1}
test chan-io-31.30 {Tcl_Write crlf, ^Z in middle, Tcl_Gets crlf} -setup {
    file delete $path(test1)
    set l ""
} -body {
    set f [open $path(test1) w]
    chan configure $f -translation crlf -eofchar {}
    chan puts $f [format "abc\ndef\n%cqrs\ntuv" 26]
    chan close $f
    set f [open $path(test1) r]
    chan configure $f -translation crlf -eofchar \x1a
    lappend l [chan gets $f]
    lappend l [chan gets $f]
    lappend l [chan eof $f]
    lappend l [chan gets $f]
    lappend l [chan eof $f]
} -cleanup {
    chan close $f
} -result {abc def 0 {} 1}
test chan-io-31.31 {Tcl_Write crlf on block boundary, Tcl_Gets crlf} -setup {
    file delete $path(test1)
    set c ""
} -body {
    set f [open $path(test1) w]
    chan configure $f -translation crlf
    set line "123456789ABCDE"	;# 14 char plus crlf
    chan puts -nonewline $f x	;# shift crlf across block boundary
    for {set i 0} {$i < 700} {incr i} {
	chan puts $f $line
    }
    chan close $f
    set f [open $path(test1) r]
    chan configure $f -translation crlf 
    while {[chan gets $f line] >= 0} {
	append c $line\n
    }
    chan close $f
    string length $c
} -result [expr 700*15+1]
test chan-io-31.32 {Tcl_Write crlf on block boundary, Tcl_Gets auto} -setup {
    file delete $path(test1)
    set c ""
} -body {
    set f [open $path(test1) w]
    chan configure $f -translation crlf
    set line "123456789ABCDE"	;# 14 char plus crlf
    chan puts -nonewline $f x	;# shift crlf across block boundary
    for {set i 0} {$i < 700} {incr i} {
	chan puts $f $line
    }
    chan close $f
    set f [open $path(test1) r]
    chan configure $f -translation auto
    while {[chan gets $f line] >= 0} {
	append c $line\n
    }
    chan close $f
    string length $c
} -result [expr 700*15+1]

# Test Tcl_Read and buffering.

test chan-io-32.1 {Tcl_Read, channel not readable} -body {
    read stdout
} -returnCodes error -result {channel "stdout" wasn't opened for reading}
test chan-io-32.2 {Tcl_Read, zero byte count} {
    chan read stdin 0
} ""
test chan-io-32.3 {Tcl_Read, negative byte count} -setup {
    set f [open $path(longfile) r]
} -body {
    chan read $f -1
} -returnCodes error -cleanup {
    chan close $f
} -result {expected non-negative integer but got "-1"}
test chan-io-32.4 {Tcl_Read, positive byte count} -body {
    set f [open $path(longfile) r]
    string length [chan read $f 1024]
} -cleanup {
    chan close $f
} -result 1024
test chan-io-32.5 {Tcl_Read, multiple buffers} -body {
    set f [open $path(longfile) r]
    chan configure $f -buffersize 100
    string length [chan read $f 1024]
} -cleanup {
    chan close $f
} -result 1024
test chan-io-32.6 {Tcl_Read, very large read} {
    set f1 [open $path(longfile) r]
    set z [chan read $f1 1000000]
    chan close $f1
    set l [string length $z]
    set x ok
    set z [file size $path(longfile)]
    if {$z != $l} {
	set x "$z != $l"
    }
    set x
} ok
test chan-io-32.7 {Tcl_Read, nonblocking, file} {nonBlockFiles} {
    set f1 [open $path(longfile) r]
    chan configure $f1 -blocking off
    set z [chan read $f1 20]
    chan close $f1
    set l [string length $z]
    set x ok
    if {$l != 20} {
	set x "$l != 20"
    }
    set x
} ok
test chan-io-32.8 {Tcl_Read, nonblocking, file} {nonBlockFiles} {
    set f1 [open $path(longfile) r]
    chan configure $f1 -blocking off
    set z [chan read $f1 1000000]
    chan close $f1
    set x ok
    set l [string length $z]
    set z [file size $path(longfile)]
    if {$z != $l} {
	set x "$z != $l"
    }
    set x
} ok
test chan-io-32.9 {Tcl_Read, read to end of file} {
    set f1 [open $path(longfile) r]
    set z [chan read $f1]
    chan close $f1
    set l [string length $z]
    set x ok
    set z [file size $path(longfile)]
    if {$z != $l} {
	set x "$z != $l"
    }
    set x
} ok
test chan-io-32.10 {Tcl_Read from a pipe} -setup {
    file delete $path(pipe)
} -constraints {stdio openpipe} -body {
    set f1 [open $path(pipe) w]
    chan puts $f1 {chan puts [chan gets stdin]}
    chan close $f1
    set f1 [openpipe r+ $path(pipe)]
    chan puts $f1 hello
    chan flush $f1
    chan read $f1
} -cleanup {
    chan close $f1
} -result "hello\n"
test chan-io-32.11 {Tcl_Read from a pipe} -setup {
    file delete $path(pipe)
    set x ""
} -constraints {stdio openpipe} -body {
    set f1 [open $path(pipe) w]
    chan puts $f1 {chan puts [chan gets stdin]}
    chan puts $f1 {chan puts [chan gets stdin]}
    chan close $f1
    set f1 [openpipe r+ $path(pipe)]
    chan puts $f1 hello
    chan flush $f1
    lappend x [chan read $f1 6]
    chan puts $f1 hello
    chan flush $f1
    lappend x [chan read $f1]
} -cleanup {
    chan close $f1
} -result {{hello
} {hello
}}
test chan-io-32.12 {Tcl_Read, -nonewline} -setup {
    file delete $path(test1)
} -body {
    set f1 [open $path(test1) w]
    chan puts $f1 hello
    chan puts $f1 bye
    chan close $f1
    set f1 [open $path(test1) r]
    chan read -nonewline $f1
} -cleanup {
    chan close $f1
} -result {hello
bye}
test chan-io-32.13 {Tcl_Read, -nonewline} -setup {
    file delete $path(test1)
} -body {
    set f1 [open $path(test1) w]
    chan puts $f1 hello
    chan puts $f1 bye
    chan close $f1
    set f1 [open $path(test1) r]
    set c [chan read -nonewline $f1]
    list [string length $c] $c
} -cleanup {
    chan close $f1
} -result {9 {hello
bye}}
test chan-io-32.14 {Tcl_Read, reading in small chunks} -setup {
    file delete $path(test1)
} -body {
    set f [open $path(test1) w]
    chan puts $f "Two lines: this one"
    chan puts $f "and this one"
    chan close $f
    set f [open $path(test1)]
    list [chan read $f 1] [chan read $f 2] [chan read $f]
} -cleanup {
    chan close $f
} -result {T wo { lines: this one
and this one
}}
test chan-io-32.15 {Tcl_Read, asking for more input than available} -setup {
    file delete $path(test1)
} -body {
    set f [open $path(test1) w]
    chan puts $f "Two lines: this one"
    chan puts $f "and this one"
    chan close $f
    set f [open $path(test1)]
    chan read $f 100
} -cleanup {
    chan close $f
} -result {Two lines: this one
and this one
}
test chan-io-32.16 {Tcl_Read, read to end of file with -nonewline} -setup {
    file delete $path(test1)
} -body {
    set f [open $path(test1) w]
    chan puts $f "Two lines: this one"
    chan puts $f "and this one"
    chan close $f
    set f [open $path(test1)]
    chan read -nonewline $f
} -cleanup {
    chan close $f
} -result {Two lines: this one
and this one}

# Test Tcl_Gets.

test chan-io-33.1 {Tcl_Gets, reading what was written} -setup {
    file delete $path(test1)
} -body {
    set f1 [open $path(test1) w]
    chan puts $f1 "first line"
    chan close $f1
    set f1 [open $path(test1) r]
    chan gets $f1
} -cleanup {
    chan close $f1
} -result {first line}
test chan-io-33.2 {Tcl_Gets into variable} {
    set f1 [open $path(longfile) r]
    set c [chan gets $f1 x]
    set l [string length x]
    set z ok
    if {$l != $l} {
	set z broken
    }
    chan close $f1
    set z
} ok
test chan-io-33.3 {Tcl_Gets from pipe} -setup {
    file delete $path(pipe)
} -constraints {stdio openpipe} -body {
    set f1 [open $path(pipe) w]
    chan puts $f1 {chan puts [chan gets stdin]}
    chan close $f1
    set f1 [openpipe r+ $path(pipe)]
    chan puts $f1 hello
    chan flush $f1
    chan gets $f1
} -cleanup {
    chan close $f1
} -result hello
test chan-io-33.4 {Tcl_Gets with long line} -setup {
    file delete $path(test3)
} -body {
    set f [open $path(test3) w]
    chan puts -nonewline $f "abcdefghijklmnopqrstuvwxyzABCDEFGHIJKLMNOPQRSTUVWXYZ"
    chan puts -nonewline $f "abcdefghijklmnopqrstuvwxyzABCDEFGHIJKLMNOPQRSTUVWXYZ"
    chan puts -nonewline $f "abcdefghijklmnopqrstuvwxyzABCDEFGHIJKLMNOPQRSTUVWXYZ"
    chan puts -nonewline $f "abcdefghijklmnopqrstuvwxyzABCDEFGHIJKLMNOPQRSTUVWXYZ"
    chan puts $f "abcdefghijklmnopqrstuvwxyzABCDEFGHIJKLMNOPQRSTUVWXYZ"
    chan close $f
    set f [open $path(test3)]
    chan gets $f
} -cleanup {
    chan close $f
} -result {abcdefghijklmnopqrstuvwxyzABCDEFGHIJKLMNOPQRSTUVWXYZabcdefghijklmnopqrstuvwxyzABCDEFGHIJKLMNOPQRSTUVWXYZabcdefghijklmnopqrstuvwxyzABCDEFGHIJKLMNOPQRSTUVWXYZabcdefghijklmnopqrstuvwxyzABCDEFGHIJKLMNOPQRSTUVWXYZabcdefghijklmnopqrstuvwxyzABCDEFGHIJKLMNOPQRSTUVWXYZ}
test chan-io-33.5 {Tcl_Gets with long line} -setup {
    set f [open $path(test3) w]
    puts -nonewline $f "abcdefghijklmnopqrstuvwxyzABCDEFGHIJKLMNOPQRSTUVWXYZ"
    puts -nonewline $f "abcdefghijklmnopqrstuvwxyzABCDEFGHIJKLMNOPQRSTUVWXYZ"
    puts -nonewline $f "abcdefghijklmnopqrstuvwxyzABCDEFGHIJKLMNOPQRSTUVWXYZ"
    puts -nonewline $f "abcdefghijklmnopqrstuvwxyzABCDEFGHIJKLMNOPQRSTUVWXYZ"
    puts $f "abcdefghijklmnopqrstuvwxyzABCDEFGHIJKLMNOPQRSTUVWXYZ"
    close $f
} -body {
    set f [open $path(test3)]
    set x [chan gets $f y]
    chan close $f
    list $x $y
} -result {260 abcdefghijklmnopqrstuvwxyzABCDEFGHIJKLMNOPQRSTUVWXYZabcdefghijklmnopqrstuvwxyzABCDEFGHIJKLMNOPQRSTUVWXYZabcdefghijklmnopqrstuvwxyzABCDEFGHIJKLMNOPQRSTUVWXYZabcdefghijklmnopqrstuvwxyzABCDEFGHIJKLMNOPQRSTUVWXYZabcdefghijklmnopqrstuvwxyzABCDEFGHIJKLMNOPQRSTUVWXYZ}
test chan-io-33.6 {Tcl_Gets and end of file} -setup {
    file delete $path(test3)
    set x {}
} -body {
    set f [open $path(test3) w]
    chan puts -nonewline $f "Test1\nTest2"
    chan close $f
    set f [open $path(test3)]
    set y {}
    lappend x [chan gets $f y] $y
    set y {}
    lappend x [chan gets $f y] $y
    set y {}
    lappend x [chan gets $f y] $y
} -cleanup {
    chan close $f
} -result {5 Test1 5 Test2 -1 {}}
test chan-io-33.7 {Tcl_Gets and bad variable} -setup {
    set f [open $path(test3) w]
    chan puts $f "Line 1"
    chan puts $f "Line 2"
    chan close $f
    catch {unset x}
    set f [open $path(test3) r]
} -body {
    set x 24
    chan gets $f x(0)
} -returnCodes error -cleanup {
    chan close $f
} -result {can't set "x(0)": variable isn't array}
test chan-io-33.8 {Tcl_Gets, exercising double buffering} {
    set f [open $path(test3) w]
    chan configure $f -translation lf -eofchar {}
    set x ""
    for {set y 0} {$y < 99} {incr y} {set x "a$x"}
    for {set y 0} {$y < 100} {incr y} {chan puts $f $x}
    chan close $f
    set f [open $path(test3) r]
    chan configure $f -translation lf
    for {set y 0} {$y < 100} {incr y} {chan gets $f}
    chan close $f
    set y
} 100
test chan-io-33.9 {Tcl_Gets, exercising double buffering} {
    set f [open $path(test3) w]
    chan configure $f -translation lf -eofchar {}
    set x ""
    for {set y 0} {$y < 99} {incr y} {set x "a$x"}
    for {set y 0} {$y < 200} {incr y} {chan puts $f $x}
    chan close $f
    set f [open $path(test3) r]
    chan configure $f -translation lf
    for {set y 0} {$y < 200} {incr y} {chan gets $f}
    chan close $f
    set y
} 200
test chan-io-33.10 {Tcl_Gets, exercising double buffering} {
    set f [open $path(test3) w]
    chan configure $f -translation lf -eofchar {}
    set x ""
    for {set y 0} {$y < 99} {incr y} {set x "a$x"}
    for {set y 0} {$y < 300} {incr y} {chan puts $f $x}
    chan close $f
    set f [open $path(test3) r]
    chan configure $f -translation lf
    for {set y 0} {$y < 300} {incr y} {chan gets $f}
    chan close $f
    set y
} 300

# Test Tcl_Seek and Tcl_Tell.

test chan-io-34.1 {Tcl_Seek to current position at start of file} -body {
    set f1 [open $path(longfile) r]
    chan seek $f1 0 current
    chan tell $f1
} -cleanup {
    chan close $f1
} -result 0
test chan-io-34.2 {Tcl_Seek to offset from start} -setup {
    file delete $path(test1)
} -body {
    set f1 [open $path(test1) w]
    chan configure $f1 -translation lf -eofchar {}
    chan puts $f1 "abcdefghijklmnopqrstuvwxyz"
    chan puts $f1 "abcdefghijklmnopqrstuvwxyz"
    chan close $f1
    set f1 [open $path(test1) r]
    chan seek $f1 10 start
    chan tell $f1
} -cleanup {
    chan close $f1
} -result 10
test chan-io-34.3 {Tcl_Seek to end of file} -setup {
    file delete $path(test1)
} -body {
    set f1 [open $path(test1) w]
    chan configure $f1 -translation lf -eofchar {}
    chan puts $f1 "abcdefghijklmnopqrstuvwxyz"
    chan puts $f1 "abcdefghijklmnopqrstuvwxyz"
    chan close $f1
    set f1 [open $path(test1) r]
    chan seek $f1 0 end
    chan tell $f1
} -cleanup {
    chan close $f1
} -result 54
test chan-io-34.4 {Tcl_Seek to offset from end of file} -setup {
    file delete $path(test1)
} -body {
    set f1 [open $path(test1) w]
    chan configure $f1 -translation lf -eofchar {}
    chan puts $f1 "abcdefghijklmnopqrstuvwxyz"
    chan puts $f1 "abcdefghijklmnopqrstuvwxyz"
    chan close $f1
    set f1 [open $path(test1) r]
    chan seek $f1 -10 end
    chan tell $f1
} -cleanup {
    chan close $f1
} -result 44
test chan-io-34.5 {Tcl_Seek to offset from current position} -setup {
    file delete $path(test1)
} -body {
    set f1 [open $path(test1) w]
    chan configure $f1 -translation lf -eofchar {}
    chan puts $f1 "abcdefghijklmnopqrstuvwxyz"
    chan puts $f1 "abcdefghijklmnopqrstuvwxyz"
    chan close $f1
    set f1 [open $path(test1) r]
    chan seek $f1 10 current
    chan seek $f1 10 current
    chan tell $f1
} -cleanup {
    chan close $f1
} -result 20
test chan-io-34.6 {Tcl_Seek to offset from end of file} -setup {
    file delete $path(test1)
} -body {
    set f1 [open $path(test1) w]
    chan configure $f1 -translation lf -eofchar {}
    chan puts $f1 "abcdefghijklmnopqrstuvwxyz"
    chan puts $f1 "abcdefghijklmnopqrstuvwxyz"
    chan close $f1
    set f1 [open $path(test1) r]
    chan seek $f1 -10 end
    list [chan tell $f1] [chan read $f1]
} -cleanup {
    chan close $f1
} -result {44 {rstuvwxyz
}}
test chan-io-34.7 {Tcl_Seek to offset from end of file, then to current position} -setup {
    file delete $path(test1)
} -body {
    set f1 [open $path(test1) w]
    chan configure $f1 -translation lf -eofchar {}
    chan puts $f1 "abcdefghijklmnopqrstuvwxyz"
    chan puts $f1 "abcdefghijklmnopqrstuvwxyz"
    chan close $f1
    set f1 [open $path(test1) r]
    chan seek $f1 -10 end
    set c1 [chan tell $f1]
    set r1 [chan read $f1 5]
    chan seek $f1 0 current
    list $c1 $r1 [chan tell $f1]
} -cleanup {
    chan close $f1
} -result {44 rstuv 49}
test chan-io-34.8 {Tcl_Seek on pipes: not supported} -setup {
    set pipe [openpipe]
} -constraints {stdio openpipe} -body {
    chan seek $pipe 0 current
} -returnCodes error -cleanup {
    chan close $pipe
} -match glob -result {error during seek on "*": invalid argument}
test chan-io-34.9 {Tcl_Seek, testing buffered input flushing} -setup {
    file delete $path(test3)
} -body {
    set f [open $path(test3) w]
    chan configure $f -eofchar {}
    chan puts -nonewline $f "abcdefghijklmnopqrstuvwxyzABCDEFGHIJKLMNOPQRSTUVWXYZ"
    chan close $f
    set f [open $path(test3) RDWR]
    set x [chan read $f 1]
    chan seek $f 3
    lappend x [chan read $f 1]
    chan seek $f 0 start
    lappend x [chan read $f 1]
    chan seek $f 10 current
    lappend x [chan read $f 1]
    chan seek $f -2 end
    lappend x [chan read $f 1]
    chan seek $f 50 end
    lappend x [chan read $f 1]
    chan seek $f 1
    lappend x [chan read $f 1]
} -cleanup {
    chan close $f
} -result {a d a l Y {} b}
set path(test3) [makeFile {} test3]
test chan-io-34.10 {Tcl_Seek testing flushing of buffered input} {
    set f [open $path(test3) w]
    chan configure $f -translation lf
    chan puts $f xyz\n123
    chan close $f
    set f [open $path(test3) r+]
    chan configure $f -translation lf
    set x [chan gets $f]
    chan seek $f 0 current
    chan puts $f 456
    chan close $f
    list $x [viewFile test3]
} "xyz {xyz
456}"
test chan-io-34.11 {Tcl_Seek testing flushing of buffered output} {
    set f [open $path(test3) w]
    chan puts $f xyz\n123
    chan close $f
    set f [open $path(test3) w+]
    chan puts $f xyzzy
    chan seek $f 2
    set x [chan gets $f]
    chan close $f
    list $x [viewFile test3]
} "zzy xyzzy"
test chan-io-34.12 {Tcl_Seek testing combination of write, seek back and read} {
    set f [open $path(test3) w]
    chan configure $f -translation lf -eofchar {}
    chan puts $f xyz\n123
    chan close $f
    set f [open $path(test3) a+]
    chan configure $f -translation lf -eofchar {}
    chan puts $f xyzzy
    chan flush $f
    set x [chan tell $f]
    chan seek $f -4 cur
    set y [chan gets $f]
    chan close $f
    list $x [viewFile test3] $y
} {14 {xyz
123
xyzzy} zzy}
test chan-io-34.13 {Tcl_Tell at start of file} -setup {
    file delete $path(test1)
} -body {
    set f1 [open $path(test1) w]
    chan tell $f1
} -cleanup {
    chan close $f1
} -result 0
test chan-io-34.14 {Tcl_Tell after seek to end of file} -setup {
    file delete $path(test1)
} -body {
    set f1 [open $path(test1) w]
    chan configure $f1 -translation lf -eofchar {}
    chan puts $f1 "abcdefghijklmnopqrstuvwxyz"
    chan puts $f1 "abcdefghijklmnopqrstuvwxyz"
    chan close $f1
    set f1 [open $path(test1) r]
    chan seek $f1 0 end
    chan tell $f1
} -cleanup {
    chan close $f1
} -result 54
test chan-io-34.15 {Tcl_Tell combined with seeking} -setup {
    file delete $path(test1)
} -body {
    set f1 [open $path(test1) w]
    chan configure $f1 -translation lf -eofchar {}
    chan puts $f1 "abcdefghijklmnopqrstuvwxyz"
    chan puts $f1 "abcdefghijklmnopqrstuvwxyz"
    chan close $f1
    set f1 [open $path(test1) r]
    chan seek $f1 10 start
    set c1 [chan tell $f1]
    chan seek $f1 10 current
    list $c1 [chan tell $f1]
} -cleanup {
    chan close $f1
} -result {10 20}
test chan-io-34.16 {Tcl_Tell on pipe: always -1} -constraints {stdio openpipe} -body {
    set f1 [openpipe]
    chan tell $f1
} -cleanup {
    chan close $f1
} -result -1
test chan-io-34.17 {Tcl_Tell on pipe: always -1} {stdio openpipe} {
    set f1 [openpipe]
    chan puts $f1 {chan puts hello}
    chan flush $f1
    set c [chan tell $f1]
    chan gets $f1
    chan close $f1
    set c
} -1
test chan-io-34.18 {Tcl_Tell combined with seeking and reading} -setup {
    file delete $path(test2)
} -body {
    set f [open $path(test2) w]
    chan configure $f -translation lf -eofchar {}
    chan puts -nonewline $f "line1\nline2\nline3\nline4\nline5\n"
    chan close $f
    set f [open $path(test2)]
    chan configure $f -translation lf
    set x [chan tell $f]
    chan read $f 3
    lappend x [chan tell $f]
    chan seek $f 2
    lappend x [chan tell $f]
    chan seek $f 10 current
    lappend x [chan tell $f]
    chan seek $f 0 end
    lappend x [chan tell $f]
} -cleanup {
    chan close $f
} -result {0 3 2 12 30}
test chan-io-34.19 {Tcl_Tell combined with opening in append mode} -body {
    set f [open $path(test3) w]
    chan configure $f -translation lf -eofchar {}
    chan puts $f "abcdefghijklmnopqrstuvwxyz"
    chan puts $f "abcdefghijklmnopqrstuvwxyz"
    chan close $f
    set f [open $path(test3) a]
    chan tell $f
} -cleanup {
    chan close $f
} -result 54
test chan-io-34.20 {Tcl_Tell combined with writing} -setup {
    set l ""
} -body {
    set f [open $path(test3) w]
    chan seek $f 29 start
    lappend l [chan tell $f]
    chan puts -nonewline $f a
    chan seek $f 39 start
    lappend l [chan tell $f]
    chan puts -nonewline $f a
    lappend l [chan tell $f]
    chan seek $f 407 end
    lappend l [chan tell $f]
} -cleanup {
    chan close $f
} -result {29 39 40 447}
test chan-io-34.21 {Tcl_Seek and Tcl_Tell on large files} -setup {
    file delete $path(test3)
    set l ""
} -constraints {largefileSupport} -body {
    set f [open $path(test3) w]
    chan configure $f -encoding binary
    lappend l [chan tell $f]
    chan puts -nonewline $f abcdef
    lappend l [chan tell $f]
    chan flush $f
    lappend l [chan tell $f]
    # 4GB offset!
    chan seek $f 0x100000000
    lappend l [chan tell $f]
    chan puts -nonewline $f abcdef
    lappend l [chan tell $f]
    chan close $f
    lappend l [file size $path(test3)]
    # truncate...
    chan close [open $path(test3) w]
    lappend l [file size $path(test3)]
} -result {0 6 6 4294967296 4294967302 4294967302 0}

# Test Tcl_Eof

test chan-io-35.1 {Tcl_Eof} -setup {
    file delete $path(test1)
} -body {
    set f [open $path(test1) w]
    chan puts $f hello
    chan puts $f hello
    chan close $f
    set f [open $path(test1)]
    set x [chan eof $f]
    lappend x [chan eof $f]
    chan gets $f
    lappend x [chan eof $f]
    chan gets $f
    lappend x [chan eof $f]
    chan gets $f
    lappend x [chan eof $f]
    lappend x [chan eof $f]
} -cleanup {
    chan close $f
} -result {0 0 0 0 1 1}
test chan-io-35.2 {Tcl_Eof with pipe} -constraints {stdio openpipe} -setup {
    file delete $path(pipe)
} -body {
    set f1 [open $path(pipe) w]
    chan puts $f1 {chan gets stdin}
    chan puts $f1 {chan puts hello}
    chan close $f1
    set f1 [openpipe r+ $path(pipe)]
    chan puts $f1 hello
    set x [chan eof $f1]
    chan flush $f1
    lappend x [chan eof $f1]
    chan gets $f1
    lappend x [chan eof $f1]
    chan gets $f1
    lappend x [chan eof $f1]
} -cleanup {
    chan close $f1
} -result {0 0 0 1}
test chan-io-35.3 {Tcl_Eof with pipe} -constraints {stdio openpipe} -setup {
    file delete $path(pipe)
} -body {
    set f1 [open $path(pipe) w]
    chan puts $f1 {chan gets stdin}
    chan puts $f1 {chan puts hello}
    chan close $f1
    set f1 [openpipe r+ $path(pipe)]
    chan puts $f1 hello
    set x [chan eof $f1]
    chan flush $f1
    lappend x [chan eof $f1]
    chan gets $f1
    lappend x [chan eof $f1]
    chan gets $f1
    lappend x [chan eof $f1]
    chan gets $f1
    lappend x [chan eof $f1]
    chan gets $f1
    lappend x [chan eof $f1]
} -cleanup {
    chan close $f1
} -result {0 0 0 1 1 1}
test chan-io-35.4 {Tcl_Eof, eof detection on nonblocking file} -setup {
    file delete $path(test1)
    set l ""
} -constraints {nonBlockFiles} -body {
    chan close [open $path(test1) w]
    set f [open $path(test1) r]
    chan configure $f -blocking off
    lappend l [chan gets $f]
    lappend l [chan eof $f]
} -cleanup {
    chan close $f
} -result {{} 1}
test chan-io-35.5 {Tcl_Eof, eof detection on nonblocking pipe} -setup {
    file delete $path(pipe)
    set l ""
} -constraints {stdio openpipe} -body {
    set f [open $path(pipe) w]
    chan puts $f {
	exit
    }
    chan close $f
    set f [openpipe r $path(pipe)]
    lappend l [chan gets $f]
    lappend l [chan eof $f]
} -cleanup {
    chan close $f
} -result {{} 1}
test chan-io-35.6 {Tcl_Eof, eof char, lf write, auto read} -setup {
    file delete $path(test1)
} -body {
    set f [open $path(test1) w]
    chan configure $f -translation lf -eofchar \x1a
    chan puts $f abc\ndef
    chan close $f
    set s [file size $path(test1)]
    set f [open $path(test1) r]
    chan configure $f -translation auto -eofchar \x1a
    list $s [string length [chan read $f]] [chan eof $f]
} -cleanup {
    chan close $f
} -result {9 8 1}
test chan-io-35.7 {Tcl_Eof, eof char, lf write, lf read} -setup {
    file delete $path(test1)
} -body {
    set f [open $path(test1) w]
    chan configure $f -translation lf -eofchar \x1a
    chan puts $f abc\ndef
    chan close $f
    set s [file size $path(test1)]
    set f [open $path(test1) r]
    chan configure $f -translation lf -eofchar \x1a
    list $s [string length [chan read $f]] [chan eof $f]
} -cleanup {
    chan close $f
} -result {9 8 1}
test chan-io-35.8 {Tcl_Eof, eof char, cr write, auto read} -setup {
    file delete $path(test1)
} -body {
    set f [open $path(test1) w]
    chan configure $f -translation cr -eofchar \x1a
    chan puts $f abc\ndef
    chan close $f
    set s [file size $path(test1)]
    set f [open $path(test1) r]
    chan configure $f -translation auto -eofchar \x1a
    list $s [string length [chan read $f]] [chan eof $f]
} -cleanup {
    chan close $f
} -result {9 8 1}
test chan-io-35.9 {Tcl_Eof, eof char, cr write, cr read} -setup {
    file delete $path(test1)
} -body {
    set f [open $path(test1) w]
    chan configure $f -translation cr -eofchar \x1a
    chan puts $f abc\ndef
    chan close $f
    set s [file size $path(test1)]
    set f [open $path(test1) r]
    chan configure $f -translation cr -eofchar \x1a
    list $s [string length [chan read $f]] [chan eof $f]
} -cleanup {
    chan close $f
} -result {9 8 1}
test chan-io-35.10 {Tcl_Eof, eof char, crlf write, auto read} -setup {
    file delete $path(test1)
} -body {
    set f [open $path(test1) w]
    chan configure $f -translation crlf -eofchar \x1a
    chan puts $f abc\ndef
    chan close $f
    set s [file size $path(test1)]
    set f [open $path(test1) r]
    chan configure $f -translation auto -eofchar \x1a
    list $s [string length [chan read $f]] [chan eof $f]
} -cleanup {
    chan close $f
} -result {11 8 1}
test chan-io-35.11 {Tcl_Eof, eof char, crlf write, crlf read} -setup {
    file delete $path(test1)
} -body {
    set f [open $path(test1) w]
    chan configure $f -translation crlf -eofchar \x1a
    chan puts $f abc\ndef
    chan close $f
    set s [file size $path(test1)]
    set f [open $path(test1) r]
    chan configure $f -translation crlf -eofchar \x1a
    list $s [string length [chan read $f]] [chan eof $f]
} -cleanup {
    chan close $f
} -result {11 8 1}
test chan-io-35.12 {Tcl_Eof, eof char in middle, lf write, auto read} -setup {
    file delete $path(test1)
} -body {
    set f [open $path(test1) w]
    chan configure $f -translation lf -eofchar {}
    chan puts $f [format abc\ndef\n%cqrs\nuvw 26]
    chan close $f
    set c [file size $path(test1)]
    set f [open $path(test1) r]
    chan configure $f -translation auto -eofchar \x1a
    list $c [string length [chan read $f]] [chan eof $f]
} -cleanup {
    chan close $f
} -result {17 8 1}
test chan-io-35.13 {Tcl_Eof, eof char in middle, lf write, lf read} -setup {
    file delete $path(test1)
} -body {
    set f [open $path(test1) w]
    chan configure $f -translation lf -eofchar {}
    chan puts $f [format abc\ndef\n%cqrs\nuvw 26]
    chan close $f
    set c [file size $path(test1)]
    set f [open $path(test1) r]
    chan configure $f -translation lf -eofchar \x1a
    list $c [string length [chan read $f]] [chan eof $f]
} -cleanup {
    chan close $f
} -result {17 8 1}
test chan-io-35.14 {Tcl_Eof, eof char in middle, cr write, auto read} -setup {
    file delete $path(test1)
} -body {
    set f [open $path(test1) w]
    chan configure $f -translation cr -eofchar {}
    chan puts $f [format abc\ndef\n%cqrs\nuvw 26]
    chan close $f
    set c [file size $path(test1)]
    set f [open $path(test1) r]
    chan configure $f -translation auto -eofchar \x1a
    list $c [string length [chan read $f]] [chan eof $f]
} -cleanup {
    chan close $f
} -result {17 8 1}
test chan-io-35.15 {Tcl_Eof, eof char in middle, cr write, cr read} -setup {
    file delete $path(test1)
} -body {
    set f [open $path(test1) w]
    chan configure $f -translation cr -eofchar {}
    chan puts $f [format abc\ndef\n%cqrs\nuvw 26]
    chan close $f
    set c [file size $path(test1)]
    set f [open $path(test1) r]
    chan configure $f -translation cr -eofchar \x1a
    list $c [string length [chan read $f]] [chan eof $f]
} -cleanup {
    chan close $f
} -result {17 8 1}
test chan-io-35.16 {Tcl_Eof, eof char in middle, crlf write, auto read} -setup {
    file delete $path(test1)
} -body {
    set f [open $path(test1) w]
    chan configure $f -translation crlf -eofchar {}
    chan puts $f [format abc\ndef\n%cqrs\nuvw 26]
    chan close $f
    set c [file size $path(test1)]
    set f [open $path(test1) r]
    chan configure $f -translation auto -eofchar \x1a
    list $c [string length [chan read $f]] [chan eof $f]
} -cleanup {
    chan close $f
} -result {21 8 1}
test chan-io-35.17 {Tcl_Eof, eof char in middle, crlf write, crlf read} -setup {
    file delete $path(test1)
} -body {
    set f [open $path(test1) w]
    chan configure $f -translation crlf -eofchar {}
    chan puts $f [format abc\ndef\n%cqrs\nuvw 26]
    chan close $f
    set c [file size $path(test1)]
    set f [open $path(test1) r]
    chan configure $f -translation crlf -eofchar \x1a
    list $c [string length [chan read $f]] [chan eof $f]
} -cleanup {
    chan close $f
} -result {21 8 1}

# Test Tcl_InputBlocked

test chan-io-36.1 {Tcl_InputBlocked on nonblocking pipe} -setup {
    set x ""
} -constraints {stdio openpipe} -body {
    set f1 [openpipe]
    chan puts $f1 {chan puts hello_from_pipe}
    chan flush $f1
    chan gets $f1
    chan configure $f1 -blocking off -buffering full
    chan puts $f1 {chan puts hello}
    lappend x [chan gets $f1]
    lappend x [chan blocked $f1]
    chan flush $f1
    after 200
    lappend x [chan gets $f1]
    lappend x [chan blocked $f1]
    lappend x [chan gets $f1]
    lappend x [chan blocked $f1]
} -cleanup {
    chan close $f1
} -result {{} 1 hello 0 {} 1}
test chan-io-36.2 {Tcl_InputBlocked on blocking pipe} -setup {
    set x ""
} -constraints {stdio openpipe} -body {
    set f1 [openpipe]
    chan configure $f1 -buffering line
    chan puts $f1 {chan puts hello_from_pipe}
    lappend x [chan gets $f1]
    lappend x [chan blocked $f1]
    chan puts $f1 {exit}
    lappend x [chan gets $f1]
    lappend x [chan blocked $f1]
    lappend x [chan eof $f1]
} -cleanup {
    chan close $f1
} -result {hello_from_pipe 0 {} 0 1}
test chan-io-36.3 {Tcl_InputBlocked vs files, short read} -setup {
    file delete $path(test1)
    set l ""
} -body {
    set f [open $path(test1) w]
    chan puts $f abcdefghijklmnop
    chan close $f
    set f [open $path(test1) r]
    lappend l [chan blocked $f]
    lappend l [chan read $f 3]
    lappend l [chan blocked $f]
    lappend l [chan read -nonewline $f]
    lappend l [chan blocked $f]
    lappend l [chan eof $f]
} -cleanup {
    chan close $f
} -result {0 abc 0 defghijklmnop 0 1}
test chan-io-36.4 {Tcl_InputBlocked vs files, event driven read} -setup {
    file delete $path(test1)
    set l ""
    variable x
} -constraints {fileevent} -body {
    set f [open $path(test1) w]
    chan puts $f abcdefghijklmnop
    chan close $f
    set f [open $path(test1) r]
    chan event $f readable [namespace code {
	lappend l [chan read $f 3]
	if {[chan eof $f]} {lappend l eof; chan close $f; set x done}
    }]
    vwait [namespace which -variable x]
    return $l
} -result {abc def ghi jkl mno {p
} eof}
test chan-io-36.5 {Tcl_InputBlocked vs files, short read, nonblocking} -setup {
    file delete $path(test1)
    set l ""
} -constraints {nonBlockFiles} -body {
    set f [open $path(test1) w]
    chan puts $f abcdefghijklmnop
    chan close $f
    set f [open $path(test1) r]
    chan configure $f -blocking off
    lappend l [chan blocked $f]
    lappend l [chan read $f 3]
    lappend l [chan blocked $f]
    lappend l [chan read -nonewline $f]
    lappend l [chan blocked $f]
    lappend l [chan eof $f]
} -cleanup {
    chan close $f
} -result {0 abc 0 defghijklmnop 0 1}
test chan-io-36.6 {Tcl_InputBlocked vs files, event driven read} -setup {
    file delete $path(test1)
    set l ""
    variable x
} -constraints {nonBlockFiles fileevent} -body {
    set f [open $path(test1) w]
    chan puts $f abcdefghijklmnop
    chan close $f
    set f [open $path(test1) r]
    chan configure $f -blocking off
    chan event $f readable [namespace code {
	lappend l [chan read $f 3]
	if {[chan eof $f]} {lappend l eof; chan close $f; set x done}
    }]
    vwait [namespace which -variable x]
    return $l
} -result {abc def ghi jkl mno {p
} eof}

# Test Tcl_InputBuffered

test chan-io-37.1 {Tcl_InputBuffered} -setup {
    set l ""
} -constraints {testchannel} -body {
    set f [open $path(longfile) r]
    chan configure $f -buffersize 4096
    chan read $f 3
    lappend l [testchannel inputbuffered $f]
    lappend l [chan tell $f]
} -cleanup {
    chan close $f
} -result {4093 3}
test chan-io-37.2 {Tcl_InputBuffered, test input flushing on seek} -setup {
    set l ""
} -constraints {testchannel} -body {
    set f [open $path(longfile) r]
    chan configure $f -buffersize 4096
    chan read $f 3
    lappend l [testchannel inputbuffered $f]
    lappend l [chan tell $f]
    chan seek $f 0 current
    lappend l [testchannel inputbuffered $f]
    lappend l [chan tell $f]
} -cleanup {
    chan close $f
} -result {4093 3 0 3}

# Test Tcl_SetChannelBufferSize, Tcl_GetChannelBufferSize

test chan-io-38.1 {Tcl_GetChannelBufferSize, default buffer size} -body {
    set f [open $path(longfile) r]
    chan configure $f -buffersize
} -cleanup {
    chan close $f
} -result 4096
test chan-io-38.2 {Tcl_SetChannelBufferSize, Tcl_GetChannelBufferSize} -setup {
    set l ""
} -body {
    set f [open $path(longfile) r]
    lappend l [chan configure $f -buffersize]
    chan configure $f -buffersize 10000
    lappend l [chan configure $f -buffersize]
    chan configure $f -buffersize 1
    lappend l [chan configure $f -buffersize]
    chan configure $f -buffersize -1
    lappend l [chan configure $f -buffersize]
    chan configure $f -buffersize 0
    lappend l [chan configure $f -buffersize]
    chan configure $f -buffersize 100000
    lappend l [chan configure $f -buffersize]
    chan configure $f -buffersize 10000000
    lappend l [chan configure $f -buffersize]
} -cleanup {
    chan close $f
} -result {4096 10000 1 1 1 100000 1048576}
test chan-io-38.3 {Tcl_SetChannelBufferSize, changing buffersize between reads} {
    # This test crashes the interp if Bug #427196 is not fixed
    set chan [open [info script] r]
    chan configure $chan -buffersize 10
    set var [chan read $chan 2]
    chan configure $chan -buffersize 32
    append var [chan read $chan]
    chan close $chan
} {}

# Test Tcl_SetChannelOption, Tcl_GetChannelOption

test chan-io-39.1 {Tcl_GetChannelOption} -setup {
    file delete $path(test1)
} -body {
    set f1 [open $path(test1) w]
    chan configure $f1 -blocking
} -cleanup {
    chan close $f1
} -result 1
#
# Test 17.2 was removed.
#
test chan-io-39.2 {Tcl_GetChannelOption} -setup {
    file delete $path(test1)
} -body {
    set f1 [open $path(test1) w]
    chan configure $f1 -buffering
} -cleanup {
    chan close $f1
} -result full
test chan-io-39.3 {Tcl_GetChannelOption} -setup {
    file delete $path(test1)
} -body {
    set f1 [open $path(test1) w]
    chan configure $f1 -buffering line
    chan configure $f1 -buffering
} -cleanup {
    chan close $f1
} -result line
test chan-io-39.4 {Tcl_GetChannelOption, Tcl_SetChannelOption} -setup {
    file delete $path(test1)
    set l ""
} -body {
    set f1 [open $path(test1) w]
    lappend l [chan configure $f1 -buffering]
    chan configure $f1 -buffering line
    lappend l [chan configure $f1 -buffering]
    chan configure $f1 -buffering none
    lappend l [chan configure $f1 -buffering]
    chan configure $f1 -buffering line
    lappend l [chan configure $f1 -buffering]
    chan configure $f1 -buffering full
    lappend l [chan configure $f1 -buffering]
} -cleanup {
    chan close $f1
} -result {full line none line full}
test chan-io-39.5 {Tcl_GetChannelOption, invariance} -setup {
    file delete $path(test1)
    set l ""
} -body {
    set f1 [open $path(test1) w]
    lappend l [chan configure $f1 -buffering]
    lappend l [list [catch {chan configure $f1 -buffering green} msg] $msg]
    lappend l [chan configure $f1 -buffering]
} -cleanup {
    chan close $f1
} -result {full {1 {bad value for -buffering: must be one of full, line, or none}} full}
test chan-io-39.6 {Tcl_SetChannelOption, multiple options} -setup {
    file delete $path(test1)
} -body {
    set f1 [open $path(test1) w]
    chan configure $f1 -translation lf -buffering line
    chan puts $f1 hello
    chan puts $f1 bye
    file size $path(test1)
} -cleanup {
    chan close $f1
} -result 10
test chan-io-39.7 {Tcl_SetChannelOption, buffering, translation} -setup {
    file delete $path(test1)
    set x ""
} -body {
    set f1 [open $path(test1) w]
    chan configure $f1 -translation lf
    chan puts $f1 hello
    chan puts $f1 bye
    chan configure $f1 -buffering line
    lappend x [file size $path(test1)]
    chan puts $f1 really_bye
    lappend x [file size $path(test1)]
} -cleanup {
    chan close $f1
} -result {0 21}
test chan-io-39.8 {Tcl_SetChannelOption, different buffering options} -setup {
    file delete $path(test1)
    set l ""
} -body {
    set f1 [open $path(test1) w]
    chan configure $f1 -translation lf -buffering none -eofchar {}
    chan puts -nonewline $f1 hello
    lappend l [file size $path(test1)]
    chan puts -nonewline $f1 hello
    lappend l [file size $path(test1)]
    chan configure $f1 -buffering full
    chan puts -nonewline $f1 hello
    lappend l [file size $path(test1)]
    chan configure $f1 -buffering none
    lappend l [file size $path(test1)]
    chan puts -nonewline $f1 hello
    lappend l [file size $path(test1)]
    chan close $f1
    lappend l [file size $path(test1)]
} -result {5 10 10 10 20 20}
test chan-io-39.9 {Tcl_SetChannelOption, blocking mode} -setup {
    file delete $path(test1)
    set x ""
} -constraints {nonBlockFiles} -body {
    set f1 [open $path(test1) w]
    chan close $f1
    set f1 [open $path(test1) r]
    lappend x [chan configure $f1 -blocking]
    chan configure $f1 -blocking off
    lappend x [chan configure $f1 -blocking]
    lappend x [chan gets $f1]
    lappend x [chan read $f1 1000]
    lappend x [chan blocked $f1]
    lappend x [chan eof $f1]
} -cleanup {
    chan close $f1
} -result {1 0 {} {} 0 1}
test chan-io-39.10 {Tcl_SetChannelOption, blocking mode} -setup {
    file delete $path(pipe)
    set x ""
} -constraints {stdio openpipe} -body {
    set f1 [open $path(pipe) w]
    chan puts $f1 {
	chan gets stdin
	after 100
	chan puts hi
	chan gets stdin
    }
    chan close $f1
    set f1 [openpipe r+ $path(pipe)]
    chan configure $f1 -blocking off -buffering line
    lappend x [chan configure $f1 -blocking]
    lappend x [chan gets $f1]
    lappend x [chan blocked $f1]
    chan configure $f1 -blocking on
    chan puts $f1 hello
    chan configure $f1 -blocking off
    lappend x [chan gets $f1]
    lappend x [chan blocked $f1]
    chan configure $f1 -blocking on
    chan puts $f1 bye
    chan configure $f1 -blocking off
    lappend x [chan gets $f1]
    lappend x [chan blocked $f1]
    chan configure $f1 -blocking on
    lappend x [chan configure $f1 -blocking]
    lappend x [chan gets $f1]
    lappend x [chan blocked $f1]
    lappend x [chan eof $f1]
    lappend x [chan gets $f1]
    lappend x [chan eof $f1]
} -cleanup {
    chan close $f1
} -result {0 {} 1 {} 1 {} 1 1 hi 0 0 {} 1}
test chan-io-39.11 {Tcl_SetChannelOption, Tcl_GetChannelOption, buffer size clipped to lower bound} -setup {
    file delete $path(test1)
} -body {
    set f [open $path(test1) w]
    chan configure $f -buffersize -10
    chan configure $f -buffersize
} -cleanup {
    chan close $f
} -result 1
test chan-io-39.12 {Tcl_SetChannelOption, Tcl_GetChannelOption buffer size clipped to upper bound} -setup {
    file delete $path(test1)
} -body {
    set f [open $path(test1) w]
    chan configure $f -buffersize 10000000
    chan configure $f -buffersize
} -cleanup {
    chan close $f
} -result 1048576
test chan-io-39.13 {Tcl_SetChannelOption, Tcl_GetChannelOption, buffer size} -setup {
    file delete $path(test1)
} -body {
    set f [open $path(test1) w]
    chan configure $f -buffersize 40000
    chan configure $f -buffersize
} -cleanup {
    chan close $f
} -result 40000
test chan-io-39.14 {Tcl_SetChannelOption: -encoding, binary & utf-8} -setup {
    file delete $path(test1)
} -body {
    set f [open $path(test1) w]
    chan configure $f -encoding {} 
    chan puts -nonewline $f \xe7\x89\xa6
    chan close $f
    set f [open $path(test1) r]
    chan configure $f -encoding utf-8
    chan read $f
} -cleanup {
    chan close $f
} -result \u7266
test chan-io-39.15 {Tcl_SetChannelOption: -encoding, binary & utf-8} -setup {
    file delete $path(test1)
} -body {
    set f [open $path(test1) w]
    chan configure $f -encoding binary
    chan puts -nonewline $f \xe7\x89\xa6
    chan close $f
    set f [open $path(test1) r]
    chan configure $f -encoding utf-8
    chan read $f
} -cleanup {
    chan close $f
} -result \u7266
test chan-io-39.16 {Tcl_SetChannelOption: -encoding, errors} -setup {
    file delete $path(test1)
    set f [open $path(test1) w]
} -body {
    chan configure $f -encoding foobar
} -returnCodes error -cleanup {
    chan close $f
} -result {unknown encoding "foobar"}
test chan-io-39.17 {Tcl_SetChannelOption: -encoding, clearing CHANNEL_NEED_MORE_DATA} -setup {
    variable x {}
} -constraints {stdio openpipe fileevent} -body {
    set f [openpipe r+ $path(cat)]
    chan configure $f -encoding binary
    chan puts -nonewline $f "\xe7"
    chan flush $f
    chan configure $f -encoding utf-8 -blocking 0
    chan event $f readable [namespace code { lappend x [chan read $f] }]
    vwait [namespace which -variable x]
    after 300 [namespace code { lappend x timeout }]
    vwait [namespace which -variable x]
    chan configure $f -encoding utf-8
    vwait [namespace which -variable x]
    after 300 [namespace code { lappend x timeout }]
    vwait [namespace which -variable x]
    chan configure $f -encoding binary
    vwait [namespace which -variable x]
    after 300 [namespace code { lappend x timeout }]
    vwait [namespace which -variable x]
    return $x
} -cleanup {
    chan close $f
} -result "{} timeout {} timeout \xe7 timeout"
test chan-io-39.18 {Tcl_SetChannelOption, setting read mode independently} \
	-constraints {socket} -body {
    proc accept {s a p} {chan close $s}
    set s1 [socket -server [namespace code accept] -myaddr 127.0.0.1 0]
    set port [lindex [chan configure $s1 -sockname] 2]
    set s2 [socket 127.0.0.1 $port]
    update
    chan configure $s2 -translation {auto lf}
    chan configure $s2 -translation
} -cleanup {
    chan close $s1
    chan close $s2
} -result {auto lf}
test chan-io-39.19 {Tcl_SetChannelOption, setting read mode independently} \
	-constraints {socket} -body {
    proc accept {s a p} {chan close $s}
    set s1 [socket -server [namespace code accept] -myaddr 127.0.0.1 0]
    set port [lindex [chan configure $s1 -sockname] 2]
    set s2 [socket 127.0.0.1 $port]
    update
    chan configure $s2 -translation {auto crlf}
    chan configure $s2 -translation
} -cleanup {
    chan close $s1
    chan close $s2
} -result {auto crlf}
test chan-io-39.20 {Tcl_SetChannelOption, setting read mode independently} \
	-constraints {socket} -body {
    proc accept {s a p} {chan close $s}
    set s1 [socket -server [namespace code accept] -myaddr 127.0.0.1 0]
    set port [lindex [chan configure $s1 -sockname] 2]
    set s2 [socket 127.0.0.1 $port]
    update
    chan configure $s2 -translation {auto cr}
    chan configure $s2 -translation
} -cleanup {
    chan close $s1
    chan close $s2
} -result {auto cr}
test chan-io-39.21 {Tcl_SetChannelOption, setting read mode independently} \
	-constraints {socket} -body {
    proc accept {s a p} {chan close $s}
    set s1 [socket -server [namespace code accept] -myaddr 127.0.0.1 0]
    set port [lindex [chan configure $s1 -sockname] 2]
    set s2 [socket 127.0.0.1 $port]
    update
    chan configure $s2 -translation {auto auto}
    chan configure $s2 -translation
} -cleanup {
    chan close $s1
    chan close $s2
} -result {auto crlf}
test chan-io-39.22 {Tcl_SetChannelOption, invariance} -setup {
    file delete $path(test1)
    set l ""
} -constraints {unix} -body {
    set f1 [open $path(test1) w+]
    lappend l [chan configure $f1 -eofchar]
    chan configure $f1 -eofchar {ON GO}
    lappend l [chan configure $f1 -eofchar]
    chan configure $f1 -eofchar D
    lappend l [chan configure $f1 -eofchar]
} -cleanup {
    chan close $f1
} -result {{{} {}} {O G} {D D}}
test chan-io-39.22a {Tcl_SetChannelOption, invariance} -setup {
    file delete $path(test1)
    set l [list]
} -body {
    set f1 [open $path(test1) w+]
    chan configure $f1 -eofchar {ON GO}
    lappend l [chan configure $f1 -eofchar]
    chan configure $f1 -eofchar D
    lappend l [chan configure $f1 -eofchar]
    lappend l [list [catch {chan configure $f1 -eofchar {1 2 3}} msg] $msg]
} -cleanup {
    chan close $f1
} -result {{O G} {D D} {1 {bad value for -eofchar: should be a list of zero, one, or two elements}}}
test chan-io-39.23 {Tcl_GetChannelOption, server socket is not readable or\
        writeable, it should still have valid -eofchar and -translation options} -setup {
    set l [list]
} -body {
    set sock [socket -server [namespace code accept] -myaddr 127.0.0.1 0]
    lappend l [chan configure $sock -eofchar] \
	[chan configure $sock -translation]
} -cleanup {
    chan close $sock
} -result {{{}} auto}
test chan-io-39.24 {Tcl_SetChannelOption, server socket is not readable or\
        writable so we can't change -eofchar or -translation} -setup {
    set l [list]
} -body { 
    set sock [socket -server [namespace code accept] -myaddr 127.0.0.1 0]
    chan configure $sock -eofchar D -translation lf
    lappend l [chan configure $sock -eofchar] \
	[chan configure $sock -translation]
} -cleanup {
    chan close $sock
} -result {{{}} auto}

test chan-io-40.1 {POSIX open access modes: RDWR} -setup {
    file delete $path(test3)
} -body {
    set f [open $path(test3) w]
    chan puts $f xyzzy
    chan close $f
    set f [open $path(test3) RDWR]
    chan puts -nonewline $f "ab"
    chan seek $f 0 current
    set x [chan gets $f]
    chan close $f
    set f [open $path(test3) r]
    lappend x [chan gets $f]
} -cleanup {
    chan close $f
} -result {zzy abzzy}
test chan-io-40.2 {POSIX open access modes: CREAT} -setup {
    file delete $path(test3)
} -constraints {unix} -body {
    set f [open $path(test3) {WRONLY CREAT} 0600]
    file stat $path(test3) stats
    set x [format "%#o" [expr $stats(mode)&0o777]]
    chan puts $f "line 1"
    chan close $f
    set f [open $path(test3) r]
    lappend x [chan gets $f]
} -cleanup {
    chan close $f
} -result {0600 {line 1}}
test chan-io-40.3 {POSIX open access modes: CREAT} -setup {
    file delete $path(test3)
} -constraints {unix umask} -body {
    # This test only works if your umask is 2, like ouster's.
    chan close [open $path(test3) {WRONLY CREAT}]
    file stat $path(test3) stats
    format "%#o" [expr $stats(mode)&0o777]
} -result [format %#4o [expr {0o666 & ~ $umaskValue}]]
test chan-io-40.4 {POSIX open access modes: CREAT} -setup {
    file delete $path(test3)
} -body {
    set f [open $path(test3) w]
    chan configure $f -eofchar {}
    chan puts $f xyzzy
    chan close $f
    set f [open $path(test3) {WRONLY CREAT}]
    chan configure $f -eofchar {}
    chan puts -nonewline $f "ab"
    chan close $f
    set f [open $path(test3) r]
    chan gets $f
} -cleanup {
    chan close $f
} -result abzzy
test chan-io-40.5 {POSIX open access modes: APPEND} -setup {
    file delete $path(test3)
    set x ""
} -body {
    set f [open $path(test3) w]
    chan configure $f -translation lf -eofchar {}
    chan puts $f xyzzy
    chan close $f
    set f [open $path(test3) {WRONLY APPEND}]
    chan configure $f -translation lf
    chan puts $f "new line"
    chan seek $f 0
    chan puts $f "abc"
    chan close $f
    set f [open $path(test3) r]
    chan configure $f -translation lf
    chan seek $f 6 current
    lappend x [chan gets $f]
    lappend x [chan gets $f]
} -cleanup {
    chan close $f
} -result {{new line} abc}
test chan-io-40.6 {POSIX open access modes: EXCL} -match regexp -setup {
    file delete $path(test3)
} -body {
    set f [open $path(test3) w]
    chan puts $f xyzzy
    chan close $f
    open $path(test3) {WRONLY CREAT EXCL}
} -returnCodes error -result {(?i)couldn't open ".*test3": file (already )?exists}
test chan-io-40.7 {POSIX open access modes: EXCL} -setup {
    file delete $path(test3)
} -body {
    set f [open $path(test3) {WRONLY CREAT EXCL}]
    chan configure $f -eofchar {}
    chan puts $f "A test line"
    chan close $f
    viewFile test3
} -result {A test line}
test chan-io-40.8 {POSIX open access modes: TRUNC} -setup {
    file delete $path(test3)
} -body {
    set f [open $path(test3) w]
    chan puts $f xyzzy
    chan close $f
    set f [open $path(test3) {WRONLY TRUNC}]
    chan puts $f abc
    chan close $f
    set f [open $path(test3) r]
    chan gets $f
} -cleanup {
    chan close $f
} -result abc
test chan-io-40.9 {POSIX open access modes: NONBLOCK} -setup {
    file delete $path(test3)
} -constraints {nonPortable unix} -body {
    set f [open $path(test3) {WRONLY NONBLOCK CREAT}]
    chan puts $f "NONBLOCK test"
    chan close $f
    set f [open $path(test3) r]
    chan gets $f
} -cleanup {
    chan close $f
} -result {NONBLOCK test}
test chan-io-40.10 {POSIX open access modes: RDONLY} -body {
    set f [open $path(test1) w]
    chan puts $f "two lines: this one"
    chan puts $f "and this"
    chan close $f
    set f [open $path(test1) RDONLY]
    list [chan gets $f] [catch {chan puts $f Test} msg] $msg
} -cleanup {
    chan close $f
} -match glob -result {{two lines: this one} 1 {channel "*" wasn't opened for writing}}
test chan-io-40.11 {POSIX open access modes: RDONLY} -match regexp -body {
    file delete $path(test3)
    open $path(test3) RDONLY
} -returnCodes error -result {(?i)couldn't open ".*test3": no such file or directory}
test chan-io-40.12 {POSIX open access modes: WRONLY} -match regexp -body {
    file delete $path(test3)
    open $path(test3) WRONLY
} -returnCodes error -result {(?i)couldn't open ".*test3": no such file or directory}
test chan-io-40.13 {POSIX open access modes: WRONLY} -body {
    makeFile xyzzy test3
    set f [open $path(test3) WRONLY]
    chan configure $f -eofchar {}
    chan puts -nonewline $f "ab"
    chan seek $f 0 current
    set x [list [catch {chan gets $f} msg] $msg]
    chan close $f
    lappend x [viewFile test3]
} -match glob -result {1 {channel "*" wasn't opened for reading} abzzy} 
test chan-io-40.14 {POSIX open access modes: RDWR} -match regexp -body {
    file delete $path(test3)
    open $path(test3) RDWR
} -returnCodes error -result {(?i)couldn't open ".*test3": no such file or directory}
test chan-io-40.15 {POSIX open access modes: RDWR} {
    makeFile xyzzy test3
    set f [open $path(test3) RDWR]
    chan puts -nonewline $f "ab"
    chan seek $f 0 current
    set x [chan gets $f]
    chan close $f
    lappend x [viewFile test3]
} {zzy abzzy}
test chan-io-40.16 {tilde substitution in open} -constraints makeFileInHome -setup {
    makeFile {Some text} _test_ ~
} -body {
    file exists [file join $::env(HOME) _test_]
} -cleanup {
    removeFile _test_ ~
} -result 1
test chan-io-40.17 {tilde substitution in open} -setup {
    set home $::env(HOME)
} -body {
    unset ::env(HOME)
    open ~/foo
} -returnCodes error -cleanup {
    set ::env(HOME) $home
} -result {couldn't find HOME environment variable to expand path}

test chan-io-41.1 {Tcl_FileeventCmd: errors} -constraints fileevent -body {
    chan event foo
} -returnCodes error -result {wrong # args: should be "chan event channelId event ?script?"}
test chan-io-41.2 {Tcl_FileeventCmd: errors} -constraints fileevent -body {
    chan event foo bar baz q
} -returnCodes error -result {wrong # args: should be "chan event channelId event ?script?"}
test chan-io-41.3 {Tcl_FileeventCmd: errors} -constraints fileevent -body {
    chan event gorp readable
} -returnCodes error -result {can not find channel named "gorp"}
test chan-io-41.4 {Tcl_FileeventCmd: errors} -constraints fileevent -body {
    chan event gorp writable
} -returnCodes error -result {can not find channel named "gorp"}
test chan-io-41.5 {Tcl_FileeventCmd: errors} -constraints fileevent -body {
    chan event gorp who-knows
} -returnCodes error -result {bad event name "who-knows": must be readable or writable}

#
# Test chan event on a file
#

set path(foo) [makeFile {} foo]
set f [open $path(foo) w+]

test chan-io-42.1 {Tcl_FileeventCmd: creating, deleting, querying} {fileevent} {
    list [chan event $f readable] [chan event $f writable]
} {{} {}}
test chan-io-42.2 {Tcl_FileeventCmd: replacing} {fileevent} {
    set result {}
    chan event $f r "first script"
    lappend result [chan event $f readable]
    chan event $f r "new script"
    lappend result [chan event $f readable]
    chan event $f r "yet another"
    lappend result [chan event $f readable]
    chan event $f r ""
    lappend result [chan event $f readable]
} {{first script} {new script} {yet another} {}}
test chan-io-42.3 {Tcl_FileeventCmd: replacing, with NULL chars in script} {fileevent} {
    set result {}
    chan event $f r "first scr\0ipt"
    lappend result [string length [chan event $f readable]]
    chan event $f r "new scr\0ipt"
    lappend result [string length [chan event $f readable]]
    chan event $f r "yet ano\0ther"
    lappend result [string length [chan event $f readable]]
    chan event $f r ""
    lappend result [chan event $f readable]
} {13 11 12 {}}

test chan-io-43.1 {Tcl_FileeventCmd: creating, deleting, querying} {stdio unixExecs fileevent} {
    set result {}
    chan event $f readable "script 1"
    lappend result [chan event $f readable] [chan event $f writable]
    chan event $f writable "write script"
    lappend result [chan event $f readable] [chan event $f writable]
    chan event $f readable {}
    lappend result [chan event $f readable] [chan event $f writable]
    chan event $f writable {}
    lappend result [chan event $f readable] [chan event $f writable]
} {{script 1} {} {script 1} {write script} {} {write script} {} {}}
test chan-io-43.2 {Tcl_FileeventCmd: deleting when many present} -setup {
    set f2 [open "|[list cat -u]" r+]
    set f3 [open "|[list cat -u]" r+]
    set result {}
} -constraints {stdio unixExecs fileevent openpipe} -body {
    lappend result [chan event $f r] [chan event $f2 r] [chan event $f3 r]
    chan event $f r "chan read f"
    chan event $f2 r "chan read f2"
    chan event $f3 r "chan read f3"
    lappend result [chan event $f r] [chan event $f2 r] [chan event $f3 r]
    chan event $f2 r {}
    lappend result [chan event $f r] [chan event $f2 r] [chan event $f3 r]
    chan event $f3 r {}
    lappend result [chan event $f r] [chan event $f2 r] [chan event $f3 r]
    chan event $f r {}
    lappend result [chan event $f r] [chan event $f2 r] [chan event $f3 r]
} -cleanup {
    catch {chan close $f2}
    catch {chan close $f3}
} -result {{} {} {} {chan read f} {chan read f2} {chan read f3} {chan read f} {} {chan read f3} {chan read f} {} {} {} {} {}}

test chan-io-44.1 {FileEventProc procedure: normal read event} -setup {
    set f2 [open "|[list cat -u]" r+]
    set f3 [open "|[list cat -u]" r+]
} -constraints {stdio unixExecs fileevent openpipe} -body {
    chan event $f2 readable [namespace code {
	set x [chan gets $f2]; chan event $f2 readable {}
    }]
    chan puts $f2 text; chan flush $f2
    variable x initial
    vwait [namespace which -variable x]
    return $x
} -cleanup {
    catch {chan close $f2}
    catch {chan close $f3}
} -result {text}
test chan-io-44.2 {FileEventProc procedure: error in read event} -setup {
    set f2 [open "|[list cat -u]" r+]
    set f3 [open "|[list cat -u]" r+]
    proc myHandler {msg options} {
	variable x $msg
    }
    set handler [interp bgerror {}]
    interp bgerror {} [namespace which myHandler]
} -constraints {stdio unixExecs fileevent openpipe} -body {
    chan event $f2 readable {error bogus}
    chan puts $f2 text; chan flush $f2
    variable x initial
    vwait [namespace which -variable x]
    list $x [chan event $f2 readable]
} -cleanup {
    interp bgerror {} $handler
    catch {chan close $f2}
    catch {chan close $f3}
} -result {bogus {}}
test chan-io-44.3 {FileEventProc procedure: normal write event} -setup {
    set f2 [open "|[list cat -u]" r+]
    set f3 [open "|[list cat -u]" r+]
} -constraints {stdio unixExecs fileevent openpipe} -body {
    chan event $f2 writable [namespace code {
	lappend x "triggered"
	incr count -1
	if {$count <= 0} {
	    chan event $f2 writable {}
	}
    }]
    variable x initial
    set count 3
    vwait [namespace which -variable x]
    vwait [namespace which -variable x]
    vwait [namespace which -variable x]
    return $x
} -cleanup {
    catch {chan close $f2}
    catch {chan close $f3}
} -result {initial triggered triggered triggered}
test chan-io-44.4 {FileEventProc procedure: eror in write event} -setup {
    set f2 [open "|[list cat -u]" r+]
    set f3 [open "|[list cat -u]" r+]
    proc myHandler {msg options} {
	variable x $msg
    }
    set handler [interp bgerror {}]
    interp bgerror {} [namespace which myHandler]
} -constraints {stdio unixExecs fileevent openpipe} -body {
    chan event $f2 writable {error bad-write}
    variable x initial
    vwait [namespace which -variable x]
    list $x [chan event $f2 writable]
} -cleanup {
    interp bgerror {} $handler
    catch {chan close $f2}
    catch {chan close $f3}
} -result {bad-write {}}
test chan-io-44.5 {FileEventProc procedure: end of file} {stdio unixExecs openpipe fileevent} {
    set f4 [openpipe r $path(cat) << foo]
    chan event $f4 readable [namespace code {
	if {[chan gets $f4 line] < 0} {
	    lappend x eof
	    chan event $f4 readable {}
	} else {
	    lappend x $line
	}
    }]
    variable x initial
    vwait [namespace which -variable x]
    vwait [namespace which -variable x]
    chan close $f4
    set x
} {initial foo eof}

chan close $f
makeFile "foo bar" foo

test chan-io-45.1 {DeleteFileEvent, cleanup on chan close} {fileevent} {
    set f [open $path(foo) r]
    chan event $f readable [namespace code {
	lappend x "binding triggered: \"[chan gets $f]\""
	chan event $f readable {}
    }]
    chan close $f
    set x initial
    after 100 [namespace code {
	set y done
    }]
    variable y
    vwait [namespace which -variable y]
    set x
} {initial}
test chan-io-45.2 {DeleteFileEvent, cleanup on chan close} {fileevent} {
    set f  [open $path(foo) r]
    set f2 [open $path(foo) r]
    chan event $f readable [namespace code {
	lappend x "f triggered: \"[chan gets $f]\""
	chan event $f readable {}
    }]
    chan event $f2 readable [namespace code {
	lappend x "f2 triggered: \"[chan gets $f2]\""
	chan event $f2 readable {}
    }]
    chan close $f
    variable x initial
    vwait [namespace which -variable x]
    chan close $f2
    set x
} {initial {f2 triggered: "foo bar"}}
test chan-io-45.3 {DeleteFileEvent, cleanup on chan close} {fileevent} {
    set f  [open $path(foo) r]
    set f2 [open $path(foo) r]
    set f3 [open $path(foo) r]
    chan event $f readable {f script}
    chan event $f2 readable {f2 script}
    chan event $f3 readable {f3 script}
    set x {}
    chan close $f2
    lappend x [catch {chan event $f readable} msg] $msg \
	    [catch {chan event $f2 readable}] \
	    [catch {chan event $f3 readable} msg] $msg
    chan close $f3
    lappend x [catch {chan event $f readable} msg] $msg \
	    [catch {chan event $f2 readable}] \
	    [catch {chan event $f3 readable}]
    chan close $f
    lappend x [catch {chan event $f readable}] \
	    [catch {chan event $f2 readable}] \
	    [catch {chan event $f3 readable}]
} {0 {f script} 1 0 {f3 script} 0 {f script} 1 1 1 1 1}

# Execute these tests only if the "testfevent" command is present.

test chan-io-46.1 {Tcl event loop vs multiple interpreters} {testfevent fileevent} {
    testfevent create
    set script "set f \[[list open $path(foo) r]]\n"
    append script {
	set x "no event"
	chan event $f readable [namespace code {
	    set x "f triggered: [chan gets $f]"
	    chan event $f readable {}
	}]
    }
    testfevent cmd $script
    after 1	;# We must delay because Windows takes a little time to notice
    update
    testfevent cmd {chan close $f}
    list [testfevent cmd {set x}] [testfevent cmd {info commands after}]
} {{f triggered: foo bar} after}
test chan-io-46.2 {Tcl event loop vs multiple interpreters} testfevent {
    testfevent create
    testfevent cmd {
        variable x 0
        after 100 {set x triggered}
        vwait [namespace which -variable x]
        set x
    }
} {triggered}
test chan-io-46.3 {Tcl event loop vs multiple interpreters} testfevent {
    testfevent create
    testfevent cmd {
        set x 0
        after 10 {lappend x timer}
        after 30
        set result $x
        update idletasks
        lappend result $x
        update
        lappend result $x
    }
} {0 0 {0 timer}}

test chan-io-47.1 {chan event vs multiple interpreters} -setup {
    set f  [open $path(foo) r]
    set f2 [open $path(foo) r]
    set f3 [open $path(foo) r]
    set x {}
} -constraints {testfevent fileevent} -body {
    chan event $f readable {script 1}
    testfevent create
    testfevent share $f2
    testfevent cmd "chan event $f2 readable {script 2}"
    chan event $f3 readable {sript 3}
    lappend x [chan event $f2 readable]
    testfevent delete
    lappend x [chan event $f readable] [chan event $f2 readable] \
        [chan event $f3 readable]
} -cleanup {
    chan close $f
    chan close $f2
    chan close $f3
} -result {{} {script 1} {} {sript 3}}
test chan-io-47.2 {deleting chan event on interpreter delete} -setup {
    set f  [open $path(foo) r]
    set f2 [open $path(foo) r]
    set f3 [open $path(foo) r]
    set f4 [open $path(foo) r]
} -constraints {testfevent fileevent} -body {
    chan event $f readable {script 1}
    testfevent create
    testfevent share $f2
    testfevent share $f3
    testfevent cmd "chan event $f2 readable {script 2}
        chan event $f3 readable {script 3}"
    chan event $f4 readable {script 4}
    testfevent delete
    list [chan event $f readable] [chan event $f2 readable] \
	[chan event $f3 readable] [chan event $f4 readable]
} -cleanup {
    chan close $f
    chan close $f2
    chan close $f3
    chan close $f4
} -result {{script 1} {} {} {script 4}}
test chan-io-47.3 {deleting chan event on interpreter delete} -setup {
    set f  [open $path(foo) r]
    set f2 [open $path(foo) r]
    set f3 [open $path(foo) r]
    set f4 [open $path(foo) r]
} -constraints {testfevent fileevent} -body {
    testfevent create
    testfevent share $f3
    testfevent share $f4
    chan event $f readable {script 1}
    chan event $f2 readable {script 2}
    testfevent cmd "chan event $f3 readable {script 3}
      chan event $f4 readable {script 4}"
    testfevent delete
    list [chan event $f readable] [chan event $f2 readable] \
	[chan event $f3 readable] [chan event $f4 readable]
} -cleanup {
    chan close $f
    chan close $f2
    chan close $f3
    chan close $f4
} -result {{script 1} {script 2} {} {}}
test chan-io-47.4 {file events on shared files and multiple interpreters} -setup {
    set f  [open $path(foo) r]
    set f2 [open $path(foo) r]
} -constraints {testfevent fileevent} -body {
    testfevent create
    testfevent share $f
    testfevent cmd "chan event $f readable {script 1}"
    chan event $f readable {script 2}
    chan event $f2 readable {script 3}
    list [chan event $f2 readable] [testfevent cmd "chan event $f readable"] \
	[chan event $f readable]
} -cleanup {
    testfevent delete
    chan close $f
    chan close $f2
} -result {{script 3} {script 1} {script 2}}
test chan-io-47.5 {file events on shared files, deleting file events} -setup {
    set f [open $path(foo) r]
} -body {
    testfevent create
    testfevent share $f
    testfevent cmd "chan event $f readable {script 1}"
    chan event $f readable {script 2}
    testfevent cmd "chan event $f readable {}"
    list [testfevent cmd "chan event $f readable"] [chan event $f readable]
} -constraints {testfevent fileevent} -cleanup {
    testfevent delete
    chan close $f
} -result {{} {script 2}}
test chan-io-47.6 {file events on shared files, deleting file events} -setup {
    set f [open $path(foo) r]
} -body {
    testfevent create
    testfevent share $f
    testfevent cmd "chan event $f readable {script 1}"
    chan event $f readable {script 2}
    chan event $f readable {}
    list [testfevent cmd "chan event $f readable"] [chan event $f readable]
} -constraints {testfevent fileevent} -cleanup {
    testfevent delete
    chan close $f
} -result {{script 1} {}}
unset path(foo)
removeFile foo

set path(bar) [makeFile {} bar]

test chan-io-48.1 {testing readability conditions} {fileevent} {
    set f [open $path(bar) w]
    chan puts $f abcdefg
    chan puts $f abcdefg
    chan puts $f abcdefg
    chan puts $f abcdefg
    chan puts $f abcdefg
    chan close $f
    set f [open $path(bar) r]
    chan event $f readable [namespace code {
	lappend l called
	if {[chan eof $f]} {
	    chan close $f
	    set x done
	} else {
	    chan gets $f
	}
    }]
    set l ""
    variable x not_done
    vwait [namespace which -variable x]
    list $x $l
} {done {called called called called called called called}}
test chan-io-48.2 {testing readability conditions} {nonBlockFiles fileevent} {
    set f [open $path(bar) w]
    chan puts $f abcdefg
    chan puts $f abcdefg
    chan puts $f abcdefg
    chan puts $f abcdefg
    chan puts $f abcdefg
    chan close $f
    set f [open $path(bar) r]
    chan event $f readable [namespace code {
	lappend l called
	if {[chan eof $f]} {
	    chan close $f
	    set x done
	} else {
	    chan gets $f
	}
    }]
    chan configure $f -blocking off
    set l ""
    variable x not_done
    vwait [namespace which -variable x]
    list $x $l
} {done {called called called called called called called}}
set path(my_script) [makeFile {} my_script]
test chan-io-48.3 {testing readability conditions} -setup {
    set l ""
} -constraints {stdio unix nonBlockFiles openpipe fileevent} -body {
    set f [open $path(bar) w]
    chan puts $f abcdefg
    chan puts $f abcdefg
    chan puts $f abcdefg
    chan puts $f abcdefg
    chan puts $f abcdefg
    chan close $f
    set f [open $path(my_script) w]
    chan puts $f {
	proc copy_slowly {f} {
	    while {![chan eof $f]} {
		chan puts [chan gets $f]
		after 200
	    }
	    chan close $f
	}
    }
    chan close $f
    set f [openpipe]
    chan event $f readable [namespace code {
	if {[chan eof $f]} {
	    set x done
	} else {
	    chan gets $f
	    lappend l [chan blocked $f]
	    chan gets $f
	    lappend l [chan blocked $f]
	}
    }]
    chan configure $f -buffering line
    chan configure $f -blocking off
    variable x not_done
    chan puts $f [list source $path(my_script)]
    chan puts $f "set f \[[list open $path(bar) r]]"
    chan puts $f {copy_slowly $f}
    chan puts $f {exit}
    vwait [namespace which -variable x]
    list $x $l
} -cleanup {
    chan close $f
} -result {done {0 1 0 1 0 1 0 1 0 1 0 1 0 0}}
unset path(bar)
removeFile bar 

test chan-io-48.4 {lf write, testing readability, ^Z termination, auto read mode} -setup {
    file delete $path(test1)
    set c 0
    set l ""
} -constraints {fileevent} -body {
    set f [open $path(test1) w]
    chan configure $f -translation lf
    chan puts -nonewline $f [format "abc\ndef\n%c" 26]
    chan close $f
    set f [open $path(test1) r]
    chan configure $f -translation auto -eofchar \x1a
    chan event $f readable [namespace code {
	if {[chan eof $f]} {
	   set x done
	   chan close $f
	} else {
	   lappend l [chan gets $f]
	   incr c
	}
    }]
    variable x
    vwait [namespace which -variable x]
    list $c $l
} -result {3 {abc def {}}}
test chan-io-48.5 {lf write, testing readability, ^Z in middle, auto read mode} -setup {
    file delete $path(test1)
    set c 0
    set l ""
} -constraints {fileevent} -body {
    set f [open $path(test1) w]
    chan configure $f -translation lf
    chan puts -nonewline $f [format "abc\ndef\n%cfoo\nbar\n" 26]
    chan close $f
    set f [open $path(test1) r]
    chan configure $f -eofchar \x1a -translation auto
    chan event $f readable [namespace code {
	if {[chan eof $f]} {
	   set x done
	   chan close $f
	} else {
	   lappend l [chan gets $f]
	   incr c
	}
    }]
    variable x
    vwait [namespace which -variable x]
    list $c $l
} -result {3 {abc def {}}}
test chan-io-48.6 {cr write, testing readability, ^Z termination, auto read mode} -setup {
    file delete $path(test1)
    set c 0
    set l ""
} -constraints {fileevent} -body {
    set f [open $path(test1) w]
    chan configure $f -translation cr
    chan puts -nonewline $f [format "abc\ndef\n%c" 26]
    chan close $f
    set f [open $path(test1) r]
    chan configure $f -translation auto -eofchar \x1a
    chan event $f readable [namespace code {
	if {[chan eof $f]} {
	   set x done
	   chan close $f
	} else {
	   lappend l [chan gets $f]
	   incr c
	}
    }]
    variable x
    vwait [namespace which -variable x]
    list $c $l
} -result {3 {abc def {}}}
test chan-io-48.7 {cr write, testing readability, ^Z in middle, auto read mode} -setup {
    file delete $path(test1)
    set c 0
    set l ""
} -constraints {fileevent} -body {
    set f [open $path(test1) w]
    chan configure $f -translation cr
    chan puts -nonewline $f [format "abc\ndef\n%cfoo\nbar\n" 26]
    chan close $f
    set f [open $path(test1) r]
    chan configure $f -eofchar \x1a -translation auto
    chan event $f readable [namespace code {
	if {[chan eof $f]} {
	   set x done
	   chan close $f
	} else {
	   lappend l [chan gets $f]
	   incr c
	}
    }]
    variable x
    vwait [namespace which -variable x]
    list $c $l
} -result {3 {abc def {}}}
test chan-io-48.8 {crlf write, testing readability, ^Z termination, auto read mode} -setup {
    file delete $path(test1)
    set c 0
    set l ""
} -constraints {fileevent} -body {
    set f [open $path(test1) w]
    chan configure $f -translation crlf
    chan puts -nonewline $f [format "abc\ndef\n%c" 26]
    chan close $f
    set f [open $path(test1) r]
    chan configure $f -translation auto -eofchar \x1a
    chan event $f readable [namespace code {
	if {[chan eof $f]} {
	   set x done
	   chan close $f
	} else {
	   lappend l [chan gets $f]
	   incr c
	}
    }]
    variable x
    vwait [namespace which -variable x]
    list $c $l
} -result {3 {abc def {}}}
test chan-io-48.9 {crlf write, testing readability, ^Z in middle, auto read mode} -setup {
    file delete $path(test1)
    set c 0
    set l ""
} -constraints {fileevent} -body {
    set f [open $path(test1) w]
    chan configure $f -translation crlf
    chan puts -nonewline $f [format "abc\ndef\n%cfoo\nbar\n" 26]
    chan close $f
    set f [open $path(test1) r]
    chan configure $f -eofchar \x1a -translation auto
    chan event $f readable [namespace code {
	if {[chan eof $f]} {
	   set x done
	   chan close $f
	} else {
	   lappend l [chan gets $f]
	   incr c
	}
    }]
    variable x
    vwait [namespace which -variable x]
    list $c $l
} -result {3 {abc def {}}}
test chan-io-48.10 {lf write, testing readability, ^Z in middle, lf read mode} -setup {
    file delete $path(test1)
    set c 0
    set l ""
} -constraints {fileevent} -body {
    set f [open $path(test1) w]
    chan configure $f -translation lf
    chan puts -nonewline $f [format "abc\ndef\n%cfoo\nbar\n" 26]
    chan close $f
    set f [open $path(test1) r]
    chan configure $f -eofchar \x1a -translation lf
    chan event $f readable [namespace code {
	if {[chan eof $f]} {
	   set x done
	   chan close $f
	} else {
	   lappend l [chan gets $f]
	   incr c
	}
    }]
    variable x
    vwait [namespace which -variable x]
    list $c $l
} -result {3 {abc def {}}}
test chan-io-48.11 {lf write, testing readability, ^Z termination, lf read mode} -setup {
    file delete $path(test1)
    set c 0
    set l ""
} -constraints {fileevent} -body {
    set f [open $path(test1) w]
    chan configure $f -translation lf
    chan puts -nonewline $f [format "abc\ndef\n%c" 26]
    chan close $f
    set f [open $path(test1) r]
    chan configure $f -translation lf -eofchar \x1a
    chan event $f readable [namespace code {
	if {[chan eof $f]} {
	   set x done
	   chan close $f
	} else {
	   lappend l [chan gets $f]
	   incr c
	}
    }]
    variable x
    vwait [namespace which -variable x]
    list $c $l
} -result {3 {abc def {}}}
test chan-io-48.12 {cr write, testing readability, ^Z in middle, cr read mode} -setup {
    file delete $path(test1)
    set c 0
    set l ""
} -constraints {fileevent} -body {
    set f [open $path(test1) w]
    chan configure $f -translation cr
    chan puts -nonewline $f [format "abc\ndef\n%cfoo\nbar\n" 26]
    chan close $f
    set f [open $path(test1) r]
    chan configure $f -eofchar \x1a -translation cr
    chan event $f readable [namespace code {
	if {[chan eof $f]} {
	   set x done
	   chan close $f
	} else {
	   lappend l [chan gets $f]
	   incr c
	}
    }]
    variable x
    vwait [namespace which -variable x]
    list $c $l
} -result {3 {abc def {}}}
test chan-io-48.13 {cr write, testing readability, ^Z termination, cr read mode} -setup {
    file delete $path(test1)
    set c 0
    set l ""
} -constraints {fileevent} -body {
    set f [open $path(test1) w]
    chan configure $f -translation cr
    chan puts -nonewline $f [format "abc\ndef\n%c" 26]
    chan close $f
    set f [open $path(test1) r]
    chan configure $f -translation cr -eofchar \x1a
    chan event $f readable [namespace code {
	if {[chan eof $f]} {
	   set x done
	   chan close $f
	} else {
	   lappend l [chan gets $f]
	   incr c
	}
    }]
    variable x
    vwait [namespace which -variable x]
    list $c $l
} -result {3 {abc def {}}}
test chan-io-48.14 {crlf write, testing readability, ^Z in middle, crlf read mode} -setup {
    file delete $path(test1)
    set c 0
    set l ""
} -constraints {fileevent} -body {
    set f [open $path(test1) w]
    chan configure $f -translation crlf
    chan puts -nonewline $f [format "abc\ndef\n%cfoo\nbar\n" 26]
    chan close $f
    set f [open $path(test1) r]
    chan configure $f -eofchar \x1a -translation crlf
    chan event $f readable [namespace code {
	if {[chan eof $f]} {
	   set x done
	   chan close $f
	} else {
	   lappend l [chan gets $f]
	   incr c
	}
    }]
    variable x
    vwait [namespace which -variable x]
    list $c $l
} -result {3 {abc def {}}}
test chan-io-48.15 {crlf write, testing readability, ^Z termi, crlf read mode} -setup {
    file delete $path(test1)
    set c 0
    set l ""
} -constraints {fileevent} -body {
    set f [open $path(test1) w]
    chan configure $f -translation crlf
    chan puts -nonewline $f [format "abc\ndef\n%c" 26]
    chan close $f
    set f [open $path(test1) r]
    chan configure $f -translation crlf -eofchar \x1a
    chan event $f readable [namespace code {
	if {[chan eof $f]} {
	   set x done
	   chan close $f
	} else {
	   lappend l [chan gets $f]
	   incr c
	}
    }]
    variable x
    vwait [namespace which -variable x]
    list $c $l
} -result {3 {abc def {}}}

test chan-io-49.1 {testing crlf reading, leftover cr disgorgment} -setup {
    file delete $path(test1)
    set l ""
} -body {
    set f [open $path(test1) w]
    chan configure $f -translation lf
    chan puts -nonewline $f "a\rb\rc\r\n"
    chan close $f
    set f [open $path(test1) r]
    lappend l [file size $path(test1)]
    chan configure $f -translation crlf
    lappend l [chan read $f 1]
    lappend l [chan tell $f]
    lappend l [chan read $f 1]
    lappend l [chan tell $f]
    lappend l [chan read $f 1]
    lappend l [chan tell $f]
    lappend l [chan read $f 1]
    lappend l [chan tell $f]
    lappend l [chan read $f 1]
    lappend l [chan tell $f]
    lappend l [chan read $f 1]
    lappend l [chan tell $f]
    lappend l [chan eof $f]
    lappend l [chan read $f 1]
    lappend l [chan eof $f]
} -cleanup {
    chan close $f
} -result "7 a 1 [list \r] 2 b 3 [list \r] 4 c 5 {
} 7 0 {} 1"
test chan-io-49.2 {testing crlf reading, leftover cr disgorgment} -setup {
    file delete $path(test1)
    set l ""
} -body {
    set f [open $path(test1) w]
    chan configure $f -translation lf
    chan puts -nonewline $f "a\rb\rc\r\n"
    chan close $f
    set f [open $path(test1) r]
    lappend l [file size $path(test1)]
    chan configure $f -translation crlf
    lappend l [chan read $f 2]
    lappend l [chan tell $f]
    lappend l [chan read $f 2]
    lappend l [chan tell $f]
    lappend l [chan read $f 2]
    lappend l [chan tell $f]
    lappend l [chan eof $f]
    lappend l [chan read $f 2]
    lappend l [chan tell $f]
    lappend l [chan eof $f]
} -cleanup {
    chan close $f
} -result "7 [list a\r] 2 [list b\r] 4 [list c\n] 7 0 {} 7 1"
test chan-io-49.3 {testing crlf reading, leftover cr disgorgment} -setup {
    file delete $path(test1)
    set l ""
} -body {
    set f [open $path(test1) w]
    chan configure $f -translation lf
    chan puts -nonewline $f "a\rb\rc\r\n"
    chan close $f
    set f [open $path(test1) r]
    lappend l [file size $path(test1)]
    chan configure $f -translation crlf
    lappend l [chan read $f 3]
    lappend l [chan tell $f]
    lappend l [chan read $f 3]
    lappend l [chan tell $f]
    lappend l [chan eof $f]
    lappend l [chan read $f 3]
    lappend l [chan tell $f]
    lappend l [chan eof $f]
} -cleanup {
    chan close $f
} -result "7 [list a\rb] 3 [list \rc\n] 7 0 {} 7 1"
test chan-io-49.4 {testing crlf reading, leftover cr disgorgment} -setup {
    file delete $path(test1)
    set l ""
} -body {
    set f [open $path(test1) w]
    chan configure $f -translation lf
    chan puts -nonewline $f "a\rb\rc\r\n"
    chan close $f
    set f [open $path(test1) r]
    lappend l [file size $path(test1)]
    chan configure $f -translation crlf
    lappend l [chan read $f 3]
    lappend l [chan tell $f]
    lappend l [chan gets $f]
    lappend l [chan tell $f]
    lappend l [chan eof $f]
    lappend l [chan gets $f]
    lappend l [chan tell $f]
    lappend l [chan eof $f]
} -cleanup {
    chan close $f
} -result "7 [list a\rb] 3 [list \rc] 7 0 {} 7 1"
test chan-io-49.5 {testing crlf reading, leftover cr disgorgment} -setup {
    file delete $path(test1)
    set l ""
} -body {
    set f [open $path(test1) w]
    chan configure $f -translation lf
    chan puts -nonewline $f "a\rb\rc\r\n"
    chan close $f
    set f [open $path(test1) r]
    lappend l [file size $path(test1)]
    chan configure $f -translation crlf
    lappend l [set x [chan gets $f]]
    lappend l [chan tell $f]
    lappend l [chan gets $f]
    lappend l [chan tell $f]
    lappend l [chan eof $f]
} -cleanup {
    chan close $f
} -result [list 7 a\rb\rc 7 {} 7 1]

test chan-io-50.1 {testing handler deletion} -setup {
    file delete $path(test1)
} -constraints {testchannelevent} -body {
    set f [open $path(test1) w]
    chan close $f
    set f [open $path(test1) r]
    testchannelevent $f add readable [namespace code {
	variable z called
	testchannelevent $f delete 0
    }]
    variable z not_called
    update
    return $z
} -cleanup {
    chan close $f
} -result called
test chan-io-50.2 {testing handler deletion with multiple handlers} -setup {
    file delete $path(test1)
    chan close [open $path(test1) w]
    set z ""
} -constraints {testchannelevent} -body {
    set f [open $path(test1) r]
    testchannelevent $f add readable [namespace code [list delhandler $f 1]]
    testchannelevent $f add readable [namespace code [list delhandler $f 0]]
    proc delhandler {f i} {
	variable z
	lappend z "called delhandler $f $i"
	testchannelevent $f delete 0
    }
    update
    string equal $z \
	[list [list called delhandler $f 0] [list called delhandler $f 1]]
} -cleanup {
    chan close $f
} -result 1
test chan-io-50.3 {testing handler deletion with multiple handlers} -setup {
    file delete $path(test1)
    chan close [open $path(test1) w]
    set z ""
} -constraints {testchannelevent} -body {
    set f [open $path(test1) r]
    testchannelevent $f add readable [namespace code [list notcalled $f 1]]
    testchannelevent $f add readable [namespace code [list delhandler $f 0]]
    proc notcalled {f i} {
	variable z
	lappend z "notcalled was called!! $f $i"
    }
    proc delhandler {f i} {
	variable z
	testchannelevent $f delete 1
	lappend z "delhandler $f $i called"
	testchannelevent $f delete 0
	lappend z "delhandler $f $i deleted myself"
    }
    update
    string equal $z \
	[list [list delhandler $f 0 called] \
	      [list delhandler $f 0 deleted myself]]
} -cleanup {
    chan close $f
} -result 1
test chan-io-50.4 {testing handler deletion vs reentrant calls} -setup {
    file delete $path(test1)
    set f [open $path(test1) w]
    chan close $f
} -constraints {testchannelevent} -body {
    set f [open $path(test1) r]
    testchannelevent $f add readable [namespace code {
	if {$u eq "recursive"} {
	    testchannelevent $f delete 0
	    lappend z "delrecursive deleting recursive"
	} else {
	    lappend z "delrecursive calling recursive"
	    set u recursive
	    update
	}
    }]
    variable u toplevel
    variable z ""
    update
    return $z
} -cleanup {
    chan close $f
} -result {{delrecursive calling recursive} {delrecursive deleting recursive}}
test chan-io-50.5 {testing handler deletion vs reentrant calls} -setup {
    file delete $path(test1)
    set f [open $path(test1) w]
    chan close $f
} -constraints {testchannelevent} -body {
    set f [open $path(test1) r]
    testchannelevent $f add readable [namespace code [list notcalled $f]]
    testchannelevent $f add readable [namespace code [list del $f]]
    proc notcalled {f} {
	variable z
	lappend z "notcalled was called!! $f"
    }
    proc del {f} {
	variable u
	variable z
	if {$u eq "recursive"} {
	    testchannelevent $f delete 1
	    testchannelevent $f delete 0
	    lappend z "del deleted notcalled"
	    lappend z "del deleted myself"
	} else {
	    set u recursive
	    lappend z "del calling recursive"
	    update
	    lappend z "del after update"
	}
    }
    set z ""
    set u toplevel
    update
    return $z
} -cleanup {
    chan close $f
} -result [list {del calling recursive} {del deleted notcalled} \
	       {del deleted myself} {del after update}]
test chan-io-50.6 {testing handler deletion vs reentrant calls} -setup {
    file delete $path(test1)
    set f [open $path(test1) w]
    chan close $f
} -constraints {testchannelevent} -body {
    set f [open $path(test1) r]
    testchannelevent $f add readable [namespace code [list second $f]]
    testchannelevent $f add readable [namespace code [list first $f]]
    proc first {f} {
	variable u
	variable z
	if {$u eq "toplevel"} {
	    lappend z "first called"
	    set u first
	    update
	    lappend z "first after update"
	} else {
	    lappend z "first called not toplevel"
	}
    }
    proc second {f} {
	variable u
	variable z
	if {$u eq "first"} {
	    lappend z "second called, first time"
	    set u second
	    testchannelevent $f delete 0
	} elseif {$u eq "second"} {
	    lappend z "second called, second time"
	    testchannelevent $f delete 0
	} else {
	    lappend z "second called, cannot happen!"
	    testchannelevent $f removeall
	}
    }
    set z ""
    set u toplevel
    update
    return $z
} -cleanup {
    chan close $f
} -result [list {first called} {first called not toplevel} \
	       {second called, first time} {second called, second time} \
	       {first after update}]

test chan-io-51.1 {Test old socket deletion on Macintosh} -setup {
    set x 0
    set result ""
    variable wait ""
} -constraints {socket} -body {
    proc accept {s a p} {
	variable x
	chan configure $s -blocking off
	chan puts $s "sock[incr x]"
	chan close $s
	variable wait done
    }
    set ss [socket -server [namespace code accept] -myaddr 127.0.0.1 0]
    set port [lindex [chan configure $ss -sockname] 2]
    set cs [socket 127.0.0.1 $port]
    vwait [namespace which -variable wait]
    lappend result [chan gets $cs]
    chan close $cs
    set cs [socket 127.0.0.1 $port]
    vwait [namespace which -variable wait]
    lappend result [chan gets $cs]
    chan close $cs
    set cs [socket 127.0.0.1 $port]
    vwait [namespace which -variable wait]
    lappend result [chan gets $cs]
    chan close $cs
    set cs [socket 127.0.0.1 $port]
    vwait [namespace which -variable wait]
    lappend result [chan gets $cs]
} -cleanup {
    chan close $cs
    chan close $ss
} -result {sock1 sock2 sock3 sock4}

test chan-io-52.1 {TclCopyChannel} -constraints {fcopy} -setup {
    file delete $path(test1)
} -body {
    set f1 [open $thisScript]
    set f2 [open $path(test1) w]
    chan copy $f1 $f2 -command " # "
    chan copy $f1 $f2
} -returnCodes error -cleanup {
    chan close $f1
    chan close $f2
} -match glob -result {channel "*" is busy}
test chan-io-52.2 {TclCopyChannel} -constraints {fcopy} -setup {
    file delete $path(test1)
} -body {
    set f1 [open $thisScript]
    set f2 [open $path(test1) w]
    set f3 [open $thisScript]
    chan copy $f1 $f2 -command " # "
    chan copy $f3 $f2
} -returnCodes error -cleanup {
    chan close $f1
    chan close $f2
    chan close $f3
} -match glob -result {channel "*" is busy}
test chan-io-52.3 {TclCopyChannel} -constraints {fcopy} -setup {
    file delete $path(test1)
} -body {
    set f1 [open $thisScript]
    set f2 [open $path(test1) w]
    chan configure $f1 -translation lf -blocking 0
    chan configure $f2 -translation cr -blocking 0
    set s0 [chan copy $f1 $f2]
    set result [list [chan configure $f1 -blocking] [chan configure $f2 -blocking]]
    chan close $f1
    chan close $f2
    set s1 [file size $thisScript]
    set s2 [file size $path(test1)]
    if {($s1 == $s2) && ($s0 == $s1)} {
        lappend result ok
    }
    return $result
} -result {0 0 ok}
test chan-io-52.4 {TclCopyChannel} -constraints {fcopy} -setup {
    file delete $path(test1)
} -body {
    set f1 [open $thisScript]
    set f2 [open $path(test1) w]
    chan configure $f1 -translation lf -blocking 0
    chan configure $f2 -translation cr -blocking 0
    chan copy $f1 $f2 -size 40
    set result [list [chan configure $f1 -blocking] [chan configure $f2 -blocking]]
    chan close $f1
    chan close $f2
    lappend result [file size $path(test1)]
} -result {0 0 40}
test chan-io-52.5 {TclCopyChannel, all} -constraints {fcopy} -setup {
    file delete $path(test1)
} -body {
    set f1 [open $thisScript]
    set f2 [open $path(test1) w]
    chan configure $f1 -translation lf -blocking 0
    chan configure $f2 -translation lf -blocking 0
    chan copy $f1 $f2 -size -1 ;# -1 means 'copy all', same as if no -size specified.
    set result [list [chan configure $f1 -blocking] [chan configure $f2 -blocking]]
    chan close $f1
    chan close $f2
    if {[file size $thisScript] == [file size $path(test1)]} {
        lappend result ok
    }
    return $result
} -result {0 0 ok}
test chan-io-52.5a {TclCopyChannel, all, other negative value} -setup {
    file delete $path(test1)
} -constraints {fcopy} -body {
    set f1 [open $thisScript]
    set f2 [open $path(test1) w]
    chan configure $f1 -translation lf -blocking 0
    chan configure $f2 -translation lf -blocking 0
    chan copy $f1 $f2 -size -2 ;# < 0 behaves like -1, copy all
    set result [list [chan configure $f1 -blocking] [chan configure $f2 -blocking]]
    chan close $f1
    chan close $f2
    if {[file size $thisScript] == [file size $path(test1)]} {
        lappend result ok
    }
    return $result
} -result {0 0 ok}
test chan-io-52.5b {TclCopyChannel, all, wrap to negative value} -setup {
    file delete $path(test1)
} -constraints {fcopy} -body {
    set f1 [open $thisScript]
    set f2 [open $path(test1) w]
    chan configure $f1 -translation lf -blocking 0
    chan configure $f2 -translation lf -blocking 0
    chan copy $f1 $f2 -size 3221176172 ;# Wrapped to < 0, behaves like -1, copy all
    set result [list [chan configure $f1 -blocking] [chan configure $f2 -blocking]]
    chan close $f1
    chan close $f2
    if {[file size $thisScript] ==  [file size $path(test1)]} {
        lappend result ok
    }
    return $result
} -result {0 0 ok}
test chan-io-52.6 {TclCopyChannel} -setup {
    file delete $path(test1)
} -constraints {fcopy} -body {
    set f1 [open $thisScript]
    set f2 [open $path(test1) w]
    chan configure $f1 -translation lf -blocking 0
    chan configure $f2 -translation lf -blocking 0
    set s0 [chan copy $f1 $f2 -size [expr [file size $thisScript] + 5]]
    set result [list [chan configure $f1 -blocking] [chan configure $f2 -blocking]]
    chan close $f1
    chan close $f2
    set s1 [file size $thisScript]
    set s2 [file size $path(test1)]
    if {($s1 == $s2) && ($s0 == $s1)} {
        lappend result ok
    }
    return $result
} -result {0 0 ok}
test chan-io-52.7 {TclCopyChannel} -constraints {fcopy} -setup {
    file delete $path(test1)
} -body {
    set f1 [open $thisScript]
    set f2 [open $path(test1) w]
    chan configure $f1 -translation lf -blocking 0
    chan configure $f2 -translation lf -blocking 0
    chan copy $f1 $f2
    set result [list [chan configure $f1 -blocking] [chan configure $f2 -blocking]]
    if {[file size $thisScript] == [file size $path(test1)]} {
        lappend result ok
    }
    return $result
} -cleanup {
    chan close $f1
    chan close $f2
} -result {0 0 ok}
test chan-io-52.8 {TclCopyChannel} -setup {
    file delete $path(test1)
    file delete $path(pipe)
} -constraints {stdio openpipe fcopy} -body {
    set f1 [open $path(pipe) w]
    chan configure $f1 -translation lf
    chan puts $f1 "
	chan puts ready
	chan gets stdin
	set f1 \[open [list $thisScript] r\]
	chan configure \$f1 -translation lf
	chan puts \[chan read \$f1 100\]
	chan close \$f1
    "
    chan close $f1
    set f1 [openpipe r+ $path(pipe)]
    chan configure $f1 -translation lf
    chan gets $f1
    chan puts $f1 ready
    chan flush $f1
    set f2 [open $path(test1) w]
    chan configure $f2 -translation lf
    set s0 [chan copy $f1 $f2 -size 40]
    catch {chan close $f1}
    chan close $f2
    list $s0 [file size $path(test1)]
} -result {40 40}
# Empty files, to register them with the test facility
set path(kyrillic.txt)   [makeFile {} kyrillic.txt]
set path(utf8-fcopy.txt) [makeFile {} utf8-fcopy.txt]
set path(utf8-rp.txt)    [makeFile {} utf8-rp.txt]
# Create kyrillic file, use lf translation to avoid os eol issues
set out [open $path(kyrillic.txt) w]
chan configure $out -encoding koi8-r -translation lf
chan puts       $out "\u0410\u0410"
chan close      $out
test chan-io-52.9 {TclCopyChannel & encodings} {fcopy} {
    # Copy kyrillic to UTF-8, using chan copy.
    set in  [open $path(kyrillic.txt) r]
    set out [open $path(utf8-fcopy.txt) w]
    chan configure $in  -encoding koi8-r -translation lf
    chan configure $out -encoding utf-8 -translation lf
    chan copy $in $out
    chan close $in
    chan close $out
    # Do the same again, but differently (read/chan puts).
    set in  [open $path(kyrillic.txt) r]
    set out [open $path(utf8-rp.txt) w]
    chan configure $in  -encoding koi8-r -translation lf
    chan configure $out -encoding utf-8 -translation lf
    chan puts -nonewline $out [chan read $in]
    chan close $in
    chan close $out
    list [file size $path(kyrillic.txt)] \
	    [file size $path(utf8-fcopy.txt)] \
	    [file size $path(utf8-rp.txt)]
} {3 5 5}
test chan-io-52.10 {TclCopyChannel & encodings} {fcopy} {
    # encoding to binary (=> implies that the internal utf-8 is written)
    set in  [open $path(kyrillic.txt) r]
    set out [open $path(utf8-fcopy.txt) w]
    chan configure $in  -encoding koi8-r -translation lf
    # -translation binary is also -encoding binary
    chan configure $out -translation binary
    chan copy $in $out
    chan close $in
    chan close $out
    file size $path(utf8-fcopy.txt)
} 5
test chan-io-52.11 {TclCopyChannel & encodings} -setup {
    set f [open $path(utf8-fcopy.txt) w]
    fconfigure $f -encoding utf-8 -translation lf
    puts $f "\u0410\u0410"
    close $f
} -constraints {fcopy} -body {
    # binary to encoding => the input has to be in utf-8 to make sense to the
    # encoder
    set in  [open $path(utf8-fcopy.txt) r]
    set out [open $path(kyrillic.txt) w]
    # -translation binary is also -encoding binary
    chan configure $in  -translation binary
    chan configure $out -encoding koi8-r -translation lf
    chan copy $in $out
    chan close $in
    chan close $out
    file size $path(kyrillic.txt)
} -result 3

test chan-io-53.1 {CopyData} -setup {
    file delete $path(test1)
} -constraints {fcopy} -body {
    set f1 [open $thisScript]
    set f2 [open $path(test1) w]
    chan configure $f1 -translation lf -blocking 0
    chan configure $f2 -translation cr -blocking 0
    chan copy $f1 $f2 -size 0
    set result [list [chan configure $f1 -blocking] [chan configure $f2 -blocking]]
    chan close $f1
    chan close $f2
    lappend result [file size $path(test1)]
} -result {0 0 0}
test chan-io-53.2 {CopyData} -setup {
    file delete $path(test1)
} -constraints {fcopy} -body {
    set f1 [open $thisScript]
    set f2 [open $path(test1) w]
    chan configure $f1 -translation lf -blocking 0
    chan configure $f2 -translation cr -blocking 0
    chan copy $f1 $f2 -command [namespace code {set s0}]
    set result [list [chan configure $f1 -blocking] [chan configure $f2 -blocking]]
    variable s0
    vwait [namespace which -variable s0]
    chan close $f1
    chan close $f2
    set s1 [file size $thisScript]
    set s2 [file size $path(test1)]
    if {($s1 == $s2) && ($s0 == $s1)} {
        lappend result ok
    }
    return $result
} -result {0 0 ok}
test chan-io-53.3 {CopyData: background read underflow} -setup {
    file delete $path(test1)
    file delete $path(pipe)
} -constraints {stdio unix openpipe fcopy} -body {
    set f1 [open $path(pipe) w]
    chan puts -nonewline $f1 {
	chan puts ready
	chan flush stdout			;# Don't assume line buffered!
	chan copy stdin stdout -command { set x }
	vwait x
	set f [}
    chan puts $f1 [list open $path(test1) w]]
    chan puts $f1 {
	chan configure $f -translation lf
	chan puts $f "done"
	chan close $f
    }
    chan close $f1
    set f1 [openpipe r+ $path(pipe)]
    set result [chan gets $f1]
    chan puts $f1 line1
    chan flush $f1
    lappend result [chan gets $f1]
    chan puts $f1 line2
    chan flush $f1
    lappend result [chan gets $f1]
    chan close $f1
    after 500
    set f [open $path(test1)]
    lappend result [chan read $f]
} -cleanup {
    chan close $f
} -result "ready line1 line2 {done\n}"
test chan-io-53.4 {CopyData: background write overflow} -setup {
    set big bbbbbbbbbbbbbbbbbbbbbbbbbbbbbbbbbbbbbbbbbbbbbbbbbbbbbbbbbbbbbbbb\n
    variable x
    for {set x 0} {$x < 12} {incr x} {
	append big $big
    }
    file delete $path(test1)
    file delete $path(pipe)
} -constraints {stdio unix openpipe fileevent fcopy} -body {
    set f1 [open $path(pipe) w]
    chan puts $f1 {
	chan puts ready
	chan copy stdin stdout -command { set x }
	vwait x
	set f [open $path(test1) w]
	chan configure $f -translation lf
	chan puts $f "done"
	chan close $f
    }
    chan close $f1
    set f1 [openpipe r+ $path(pipe)]
    set result [chan gets $f1]
    chan configure $f1 -blocking 0
    chan puts $f1 $big
    chan flush $f1
    after 500
    set result ""
    chan event $f1 read [namespace code {
	append result [chan read $f1 1024]
	if {[string length $result] >= [string length $big]} {
	    set x done
	}
    }]
    vwait [namespace which -variable x]
    return $x
} -cleanup {
    set big {}
    chan close $f1
} -result done
set result {}
proc FcopyTestAccept {sock args} {
    after 1000 "chan close $sock"
}
proc FcopyTestDone {bytes {error {}}} {
    variable fcopyTestDone
    if {[string length $error]} {
	set fcopyTestDone 1
    } else {
	set fcopyTestDone 0
    }
}
test chan-io-53.5 {CopyData: error during chan copy} {socket fcopy} {
    variable fcopyTestDone
    set listen [socket -server [namespace code FcopyTestAccept] -myaddr 127.0.0.1 0]
    set in [open $thisScript]	;# 126 K
    set out [socket 127.0.0.1 [lindex [chan configure $listen -sockname] 2]]
    catch {unset fcopyTestDone}
    chan close $listen	;# This means the socket open never really succeeds
    chan copy $in $out -command [namespace code FcopyTestDone]
    variable fcopyTestDone
    if ![info exists fcopyTestDone] {
	vwait [namespace which -variable fcopyTestDone]		;# The error occurs here in the b.g.
    }
    chan close $in
    chan close $out
    set fcopyTestDone	;# 1 for error condition
} 1
test chan-io-53.6 {CopyData: error during chan copy} -setup {
    variable fcopyTestDone
    file delete $path(pipe)
    file delete $path(test1)
    catch {unset fcopyTestDone}
} -constraints {stdio openpipe fcopy} -body {
    set f1 [open $path(pipe) w]
    chan puts $f1 "exit 1"
    chan close $f1
    set in [openpipe r+ $path(pipe)]
    set out [open $path(test1) w]
    chan copy $in $out -command [namespace code FcopyTestDone]
    variable fcopyTestDone
    if ![info exists fcopyTestDone] {
	vwait [namespace which -variable fcopyTestDone]
    }
    return $fcopyTestDone	;# 0 for plain end of file
} -cleanup {
    catch {chan close $in}
    chan close $out
} -result 0
proc doFcopy {in out {bytes 0} {error {}}} {
    variable fcopyTestDone
    variable fcopyTestCount
    incr fcopyTestCount $bytes
    if {[string length $error]} {
	set fcopyTestDone 1
    } elseif {[chan eof $in]} {
	set fcopyTestDone 0
    } else {
        # Delay next chan copy to wait for size>0 input bytes
        after 100 [list chan copy $in $out -size 1000 \
		-command [namespace code [list doFcopy $in $out]]]
    }
}
test chan-io-53.7 {CopyData: Flooding chan copy from pipe} -setup {
    variable fcopyTestDone
    file delete $path(pipe)
    catch {unset fcopyTestDone}
} -constraints {stdio openpipe fcopy} -body {
    set fcopyTestCount 0
    set f1 [open $path(pipe) w]
    chan puts $f1 {
	# Write  10 bytes / 10 msec
	proc Write {count} {
	    chan puts -nonewline "1234567890"
	    if {[incr count -1]} {
	        after 10 [list Write $count]
	    } else {
	        set ::ready 1
	    }
	}
	chan configure stdout -buffering none
	Write 345 ;# 3450 bytes ~3.45 sec
	vwait ready
	exit 0
    }
    chan close $f1
    set in [openpipe r+ $path(pipe) &]
    set out [open $path(test1) w]
    doFcopy $in $out
    variable fcopyTestDone
    if {![info exists fcopyTestDone]} {
	vwait [namespace which -variable fcopyTestDone]
    }
    # -1=error 0=script error N=number of bytes
    expr ($fcopyTestDone == 0) ? $fcopyTestCount : -1
} -cleanup {
    catch {chan close $in}
    chan close $out
} -result {3450}
test chan-io-53.8 {CopyData: async callback and error handling, Bug 1932639} -setup {
    # copy progress callback. errors out intentionally
    proc cmd args {
	lappend ::RES "CMD $args"
	error !STOP
    }
    # capture callback error here
    proc ::bgerror args {
	lappend ::RES "bgerror/OK $args"
	set ::forever has-been-reached
	return
    }
    # Files we use for our channels
    set foo [makeFile ashgdfashdgfasdhgfasdhgf foo]
    set bar [makeFile {} bar]
    # Channels to copy between
    set f [open $foo r] ; fconfigure $f -translation binary
    set g [open $bar w] ; fconfigure $g -translation binary -buffering none
} -constraints {stdio openpipe fcopy} -body {
    # Record input size, so that result is always defined
    lappend ::RES [file size $bar]
    # Run the copy. Should not invoke -command now.
    chan copy $f $g -size 2 -command [namespace code cmd]
    # Check that -command was not called synchronously
    set sbs [file size $bar]
    lappend ::RES [expr {($sbs > 0) ? "sync/FAIL" : "sync/OK"}] $sbs
    # Now let the async part happen. Should capture the error in cmd via
    # bgerror. If not break the event loop via timer.
    set token [after 1000 {
	lappend ::RES {bgerror/FAIL timeout}
	set ::forever has-been-reached
    }]
    vwait ::forever
    catch {after cancel $token}
    # Report
    return $::RES
} -cleanup {
    chan close $f
    chan close $g
    catch {unset ::RES}
    catch {unset ::forever}
    rename ::bgerror {}
    removeFile foo
    removeFile bar
} -result {0 sync/OK 0 {CMD 2} {bgerror/OK !STOP}}
test chan-io-53.8a {CopyData: async callback and error handling, Bug 1932639, at eof} -setup {
    # copy progress callback.
    proc cmd args {
	lappend ::RES "CMD $args"
	set ::forever has-been-reached
	return
    }
    # Files we use for our channels
    set foo [makeFile ashgdfashdgfasdhgfasdhgf foo]
    set bar [makeFile {} bar]
    # Channels to copy between
    set f [open $foo r] ; chan configure $f -translation binary
    set g [open $bar w] ; chan configure $g -translation binary -buffering none
} -constraints {stdio openpipe fcopy} -body {
    # Initialize and force eof on the input.
    chan seek $f 0 end ; chan read $f 1
    set ::RES [chan eof $f]
    # Run the copy. Should not invoke -command now.
    chan copy $f $g -size 2 -command [namespace code cmd]
    # Check that -command was not called synchronously
    lappend ::RES [expr {([llength $::RES] > 1) ? "sync/FAIL" : "sync/OK"}]
    # Now let the async part happen. Should capture the eof in cmd
    # If not break the event loop via timer.
    set token [after 1000 {
	lappend ::RES {cmd/FAIL timeout}
	set ::forever has-been-reached
    }]
    vwait ::forever
    catch {after cancel $token}
    # Report
    return $::RES
} -cleanup {
    chan close $f
    chan close $g
    catch {unset ::RES}
    catch {unset ::forever}
    removeFile foo
    removeFile bar
} -result {1 sync/OK {CMD 0}}
test chan-io-53.9 {CopyData: -size and event interaction, Bug 780533} -setup {
    set out [makeFile {} out]
    set err [makeFile {} err]
    set pipe [open "|[list [info nameofexecutable] 2> $err]" r+]
    chan configure $pipe -translation binary -buffering line
    chan puts $pipe {
	chan configure stdout -translation binary -buffering line
	chan puts stderr Waiting...
	after 1000
	foreach x {a b c} {
	    chan puts stderr Looping...
	    chan puts $x
	    after 500
	}
	proc bye args {
	    if {[chan gets stdin line]<0} {
		chan puts stderr "CHILD: EOF detected, exiting"
		exit
	    } else {
		chan puts stderr "CHILD: ignoring line: $line"
	    }
	}
	chan puts stderr Now-sleeping-forever
	chan event stdin readable bye
	vwait forever
    }
    proc ::done args {
	set ::forever OK
	return
    }
    set ::forever {}
    set out [open $out w]
} -constraints {stdio openpipe fcopy} -body {
    chan copy $pipe $out -size 6 -command ::done
    set token [after 5000 {
	set ::forever {fcopy hangs}
    }]
    vwait ::forever
    catch {after cancel $token}
    set ::forever
} -cleanup {
    chan close $pipe
    rename ::done {}
    if {[testConstraint win]} {
	after 1000;		# Allow Windows time to figure out that the
                                # process is gone
    }
    catch {close $out}
    catch {removeFile out}
    catch {removeFile err}
    catch {unset ::forever}
} -result OK
test chan-io-53.10 {Bug 1350564, multi-directional fcopy} -setup {
    set err [makeFile {} err]
    set pipe [open "|[list [info nameofexecutable] 2> $err]" r+]
    chan configure $pipe -translation binary -buffering line
    chan puts $pipe {
	chan configure stderr -buffering line
	# Kill server when pipe closed by invoker.
	proc bye args {
	    if {![chan eof stdin]} { chan gets stdin ; return }
	    chan puts stderr BYE
	    exit
	}
	# Server code. Bi-directional copy between 2 sockets.
	proc geof {sok} {
	    chan puts stderr DONE/$sok
	    chan close $sok
	}
	proc new {sok args} {
	    chan puts stderr NEW/$sok
	    global l srv
	    chan configure $sok -translation binary -buffering none
	    lappend l $sok
	    if {[llength $l] == 2} {
		chan close $srv
		foreach {a b} $l break
		chan copy $a $b -command [list geof $a]
		chan copy $b $a -command [list geof $b]
		chan puts stderr 2COPY
	    }
	    chan puts stderr ...
	}
	chan puts stderr SRV
	set l {}
	set srv [socket -server new 9999]
	chan puts stderr WAITING
	chan event stdin readable bye
	chan puts OK
	vwait forever
    }
    # wait for OK from server.
    chan gets $pipe
    # Now the two clients.
    proc done {sock} {
	if {[chan eof $sock]} { chan close $sock ; return }
	lappend ::forever [chan gets $sock]
	return
    }
    set a [socket 127.0.0.1 9999]
    set b [socket 127.0.0.1 9999]
    chan configure $a -translation binary -buffering none
    chan configure $b -translation binary -buffering none
    chan event  $a readable [namespace code "done $a"]
    chan event  $b readable [namespace code "done $b"]
} -constraints {stdio openpipe fcopy} -body {
    # Now pass data through the server in both directions.
    set ::forever {}
    chan puts $a AB
    vwait ::forever
    chan puts $b BA
    vwait ::forever
    set ::forever
} -cleanup {
    catch {chan close $a}
    catch {chan close $b}
    chan close $pipe
    if {[testConstraint win]} {
	after 1000		;# Give Windows time to kill the process
    }
    removeFile err
    catch {unset ::forever}
} -result {AB BA}

test chan-io-54.1 {Recursive channel events} {socket fileevent} {
    # This test checks to see if file events are delivered during recursive
    # event loops when there is buffered data on the channel.
    proc accept {s a p} {
	variable as
	chan configure $s -translation lf
	chan puts $s "line 1\nline2\nline3"
	chan flush $s
	set as $s
    }
    proc readit {s next} {
	variable x
	variable result
	lappend result $next
	if {$next == 1} {
	    chan event $s readable [namespace code [list readit $s 2]]
	    vwait [namespace which -variable x]
	}
	incr x
    }
    set ss [socket -server [namespace code accept] -myaddr 127.0.0.1 0]
    # We need to delay on some systems until the creation of the server socket
    # completes.
    set done 0
    for {set i 0} {$i < 10} {incr i} {
	if {![catch {
	    set cs [socket 127.0.0.1 [lindex [chan configure $ss -sockname] 2]]
<<<<<<< HEAD
	}]} then {
=======
	}]} {
>>>>>>> f5582690
	    set done 1
	    break
	}
	after 100
    }
    if {$done == 0} {
	chan close $ss
	error "failed to connect to server"
    }
    variable result {}
    variable x 0
    variable as
    vwait [namespace which -variable as]
    chan configure $cs -translation lf
    lappend result [chan gets $cs]
    chan configure $cs -blocking off
    chan event $cs readable [namespace code [list readit $cs 1]]
    set a [after 2000 [namespace code { set x failure }]]
    vwait [namespace which -variable x]
    after cancel $a
    chan close $as
    chan close $ss
    chan close $cs
    list $result $x
} {{{line 1} 1 2} 2}
test chan-io-54.2 {Testing for busy-wait in recursive channel events} -setup {
    set accept {}
    set after {}
    variable done 0
} -constraints {socket fileevent} -body {
    variable s [socket -server [namespace code accept] -myaddr 127.0.0.1 0]
    proc accept {s a p} {
	variable counter 0
	variable accept $s
	chan configure $s -blocking off -buffering line -translation lf
	chan event $s readable [namespace code "doit $s"]
    }
    proc doit {s} {
	variable counter
	variable after
	incr counter
	if {[chan gets $s] eq ""} {
	    chan event $s readable [namespace code "doit1 $s"]
	    set after [after 1000 [namespace code {
		chan puts $writer hello
		chan flush $writer
		set done 1
	    }]]
	}
    }
    proc doit1 {s} {
	variable counter
	variable accept
	incr counter
	chan gets $s
	chan close $s
	set accept {}
    }
    proc producer {} {
	variable s
	variable writer
	set writer [socket 127.0.0.1 [lindex [chan configure $s -sockname] 2]]
	chan configure $writer -buffering line
	chan puts -nonewline $writer hello
	chan flush $writer
    }
    producer
    vwait [namespace which -variable done]
    chan close $writer
    chan close $s
    after cancel $after
<<<<<<< HEAD
    return $counter
} -cleanup {
    if {$accept ne {}} {chan close $accept}
=======
    set counter
} -cleanup {
    if {$accept != {}} {chan close $accept}
>>>>>>> f5582690
} -result 1

set path(fooBar) [makeFile {} fooBar]

test chan-io-55.1 {ChannelEventScriptInvoker: deletion} -constraints {
    fileevent
} -setup {
    variable x
    proc eventScript {fd} {
	variable x
	chan close $fd
	error "planned error"
	set x whoops
    }
    proc myHandler args {
	variable x got_error
    }
    set handler [interp bgerror {}]
    interp bgerror {} [namespace which myHandler]
} -body {
    set f [open $path(fooBar) w]
    chan event $f writable [namespace code [list eventScript $f]]
    variable x not_done
    vwait [namespace which -variable x]
    return $x
} -cleanup {
    interp bgerror {} $handler
} -result {got_error}

test chan-io-56.1 {ChannelTimerProc} {testchannelevent} {
    set f [open $path(fooBar) w]
    chan puts $f "this is a test"
    chan close $f
    set f [open $path(fooBar) r]
    testchannelevent $f add readable [namespace code {
	chan read $f 1
	incr x
    }]
    variable x 0
    vwait [namespace which -variable x]
    vwait [namespace which -variable x]
    set result $x
    testchannelevent $f set 0 none
    after idle [namespace code {set y done}]
    variable y
    vwait [namespace which -variable y]
    chan close $f
    lappend result $y
} {2 done}

test chan-io-57.1 {buffered data and file events, gets} -setup {
    variable s2
} -constraints {fileevent} -body {
    proc accept {sock args} {
	variable s2
	set s2 $sock
    }
    set server [socket -server [namespace code accept] -myaddr 127.0.0.1 0]
    set s [socket 127.0.0.1 [lindex [chan configure $server -sockname] 2]]
    vwait [namespace which -variable s2]
    update
    chan event $s2 readable [namespace code {lappend result readable}]
    chan puts $s "12\n34567890"
    chan flush $s
    variable result [chan gets $s2]
    after 1000 [namespace code {lappend result timer}]
    vwait [namespace which -variable result]
    lappend result [chan gets $s2]
    vwait [namespace which -variable result]
<<<<<<< HEAD
    return $result
=======
    set result
>>>>>>> f5582690
} -cleanup {
    chan close $s
    chan close $s2
    chan close $server
} -result {12 readable 34567890 timer}
test chan-io-57.2 {buffered data and file events, read} -setup {
    variable s2
} -constraints {fileevent} -body {
    proc accept {sock args} {
	variable s2
	set s2 $sock
    }
    set server [socket -server [namespace code accept] -myaddr 127.0.0.1 0]
    set s [socket 127.0.0.1 [lindex [chan configure $server -sockname] 2]]
    vwait [namespace which -variable s2]
    update
    chan event $s2 readable [namespace code {lappend result readable}]
    chan puts -nonewline $s "1234567890"
    chan flush $s
    variable result [chan read $s2 1]
    after 1000 [namespace code {lappend result timer}]
    vwait [namespace which -variable result]
    lappend result [chan read $s2 9]
    vwait [namespace which -variable result]
<<<<<<< HEAD
    return $result
=======
    set result
>>>>>>> f5582690
} -cleanup {
    chan close $s
    chan close $s2
    chan close $server
} -result {1 readable 234567890 timer}

test chan-io-58.1 {Tcl_NotifyChannel and error when closing} {stdio unixOrWin openpipe fileevent} {
    set out [open $path(script) w]
    chan puts $out {
	chan puts "normal message from pipe"
	chan puts stderr "error message from pipe"
	exit 1
    }
    proc readit {pipe} {
	variable x
	variable result
	if {[chan eof $pipe]} {
	    set x [catch {chan close $pipe} line]
	    lappend result catch $line
	} else {
	    chan gets $pipe line
	    lappend result chan gets $line
	}
    }
    chan close $out
    set pipe [openpipe r $path(script)]
    chan event $pipe readable [namespace code [list readit $pipe]]
    variable x ""
    set result ""
    vwait [namespace which -variable x]
    list $x $result
} {1 {chan gets {normal message from pipe} chan gets {} catch {error message from pipe}}}

test chan-io-59.1 {Thread reference of channels} {testmainthread testchannel} {
    # TIP #10
    # More complicated tests (like that the reference changes as a channel is
    # moved from thread to thread) can be done only in the extension which
    # fully implements the moving of channels between threads, i.e. 'Threads'.
    set f [open $path(longfile) r]
    set result [testchannel mthread $f]
    chan close $f
    string equal $result [testmainthread]
} {1}

test chan-io-60.1 {writing illegal utf sequences} {openpipe fileevent testbytestring} {
    # This test will hang in older revisions of the core.
    set out [open $path(script) w]
    chan puts $out "catch {load $::tcltestlib Tcltest}"
    chan puts $out {
	chan puts [testbytestring \xe2]
	exit 1
    }
    proc readit {pipe} {
	variable x
	variable result
	if {[chan eof $pipe]} {
	    set x [catch {chan close $pipe} line]
	    lappend result catch $line
	} else {
	    chan gets $pipe line
	    lappend result gets $line
	}
    }
    chan close $out
    set pipe [openpipe r $path(script)]
    chan event $pipe readable [namespace code [list readit $pipe]]
    variable x ""
    set result ""
    vwait [namespace which -variable x]
    # cut of the remainder of the error stack, especially the filename
    set result [lreplace $result 3 3 [lindex [split [lindex $result 3] \n] 0]]
    list $x $result
} {1 {gets {} catch {error writing "stdout": invalid argument}}}

test chan-io-61.1 {Reset eof state after changing the eof char} -setup {
    set datafile [makeFile {} eofchar]
    set f [open $datafile w]
    chan configure $f -translation binary
    chan puts -nonewline $f [string repeat "Ho hum\n" 11]
    chan puts $f =
    set line [string repeat "Ge gla " 4]
    chan puts -nonewline $f [string repeat [string trimright $line]\n 834]
    chan close $f
} -body {
    set f [open $datafile r]
    chan configure $f -eofchar =
    set res {}
    lappend res [chan read $f; chan tell $f]
    chan configure $f -eofchar {}
    lappend res [chan read $f 1]
    lappend res [chan read $f; chan tell $f]
    # Any seek zaps the internals into a good state.
    #chan seek $f 0 start
    #chan seek $f 0 current
    #lappend res [chan read $f; chan tell $f]
} -cleanup {
    chan close $f
    removeFile eofchar
} -result {77 = 23431}

# Test the cutting and splicing of channels, this is incidentially the
# attach/detach facility of package Thread, but __without any safeguards__. It
# can also be used to emulate transfer of channels between threads, and is
# used for that here.

test chan-io-70.0 {Cutting & Splicing channels} -setup {
    set f [makeFile {... dummy ...} cutsplice]
    set res {}
} -constraints {testchannel} -body {
    set c [open $f r]
    lappend res [catch {chan seek $c 0 start}]
    testchannel cut $c
    lappend res [catch {chan seek $c 0 start}]
    testchannel splice $c
    lappend res [catch {chan seek $c 0 start}]
} -cleanup {
    chan close $c
    removeFile cutsplice
} -result {0 1 0}

<<<<<<< HEAD
test chan-io-70.1 {Transfer channel} -setup {
=======

# Duplicate of code in "thread.test". Find a better way of doing this
# without duplication. Maybe placement into a proc which transforms to
# nop after the first call, and placement of its defintion in a
# central location.

if {[testConstraint testthread]} {
    testthread errorproc ThreadError

    proc ThreadError {id info} {
	global threadError
	set threadError $info
    }

    proc ThreadNullError {id info} {
	# ignore
    }
}

test chan-io-70.1 {Transfer channel} {testchannel testthread} {
>>>>>>> f5582690
    set f [makeFile {... dummy ...} cutsplice]
    set res {}
} -constraints {testchannel thread} -body {
    set c [open $f r]
    lappend res [catch {chan seek $c 0 start}]
    testchannel cut $c
    lappend res [catch {chan seek $c 0 start}]
    set tid [thread::create -preserved]
    thread::send $tid [list set c $c]
    thread::send $tid {load {} Tcltest}
    lappend res [thread::send $tid {
	testchannel splice $c
	set res [catch {chan seek $c 0 start}]
	chan close $c
	set res
    }]
} -cleanup {
    thread::release $tid
    removeFile cutsplice
} -result {0 1 0}

# ### ### ### ######### ######### #########

foreach {n msg expected} {
     0 {}                                 {}
     1 {{message only}}                   {{message only}}
     2 {-options x}                       {-options x}
     3 {-options {x y} {the message}}     {-options {x y} {the message}}

     4 {-code 1     -level 0 -f ba snarf} {-code 1     -level 0 -f ba snarf}
     5 {-code 0     -level 0 -f ba snarf} {-code 1     -level 0 -f ba snarf}
     6 {-code 1     -level 5 -f ba snarf} {-code 1     -level 0 -f ba snarf}
     7 {-code 0     -level 5 -f ba snarf} {-code 1     -level 0 -f ba snarf}
     8 {-code error -level 0 -f ba snarf} {-code error -level 0 -f ba snarf}
     9 {-code ok    -level 0 -f ba snarf} {-code 1     -level 0 -f ba snarf}
    10 {-code error -level 5 -f ba snarf} {-code error -level 0 -f ba snarf}
    11 {-code ok    -level 5 -f ba snarf} {-code 1     -level 0 -f ba snarf}
    12 {-code boss  -level 0 -f ba snarf} {-code 1     -level 0 -f ba snarf}
    13 {-code boss  -level 5 -f ba snarf} {-code 1     -level 0 -f ba snarf}
    14 {-code 1     -level 0 -f ba}       {-code 1     -level 0 -f ba}
    15 {-code 0     -level 0 -f ba}       {-code 1     -level 0 -f ba}
    16 {-code 1     -level 5 -f ba}       {-code 1     -level 0 -f ba}
    17 {-code 0     -level 5 -f ba}       {-code 1     -level 0 -f ba}
    18 {-code error -level 0 -f ba}       {-code error -level 0 -f ba}
    19 {-code ok    -level 0 -f ba}       {-code 1     -level 0 -f ba}
    20 {-code error -level 5 -f ba}       {-code error -level 0 -f ba}
    21 {-code ok    -level 5 -f ba}       {-code 1     -level 0 -f ba}
    22 {-code boss  -level 0 -f ba}       {-code 1     -level 0 -f ba}
    23 {-code boss  -level 5 -f ba}       {-code 1     -level 0 -f ba}
    24 {-code 1     -level X -f ba snarf} {-code 1     -level 0 -f ba snarf}
    25 {-code 0     -level X -f ba snarf} {-code 1     -level 0 -f ba snarf}
    26 {-code error -level X -f ba snarf} {-code error -level 0 -f ba snarf}
    27 {-code ok    -level X -f ba snarf} {-code 1     -level 0 -f ba snarf}
    28 {-code boss  -level X -f ba snarf} {-code 1     -level 0 -f ba snarf}
    29 {-code 1     -level X -f ba}       {-code 1     -level 0 -f ba}
    30 {-code 0     -level X -f ba}       {-code 1     -level 0 -f ba}
    31 {-code error -level X -f ba}       {-code error -level 0 -f ba}
    32 {-code ok    -level X -f ba}       {-code 1     -level 0 -f ba}
    33 {-code boss  -level X -f ba}       {-code 1     -level 0 -f ba}

    34 {-code 1 -code 1     -level 0 -f ba snarf} {-code 1 -code 1     -level 0 -f ba snarf}
    35 {-code 1 -code 0     -level 0 -f ba snarf} {-code 1             -level 0 -f ba snarf}
    36 {-code 1 -code 1     -level 5 -f ba snarf} {-code 1 -code 1     -level 0 -f ba snarf}
    37 {-code 1 -code 0     -level 5 -f ba snarf} {-code 1             -level 0 -f ba snarf}
    38 {-code 1 -code error -level 0 -f ba snarf} {-code 1 -code error -level 0 -f ba snarf}
    39 {-code 1 -code ok    -level 0 -f ba snarf} {-code 1             -level 0 -f ba snarf}
    40 {-code 1 -code error -level 5 -f ba snarf} {-code 1 -code error -level 0 -f ba snarf}
    41 {-code 1 -code ok    -level 5 -f ba snarf} {-code 1             -level 0 -f ba snarf}
    42 {-code 1 -code boss  -level 0 -f ba snarf} {-code 1             -level 0 -f ba snarf}
    43 {-code 1 -code boss  -level 5 -f ba snarf} {-code 1             -level 0 -f ba snarf}
    44 {-code 1 -code 1     -level 0 -f ba}       {-code 1 -code 1     -level 0 -f ba}
    45 {-code 1 -code 0     -level 0 -f ba}       {-code 1             -level 0 -f ba}
    46 {-code 1 -code 1     -level 5 -f ba}       {-code 1 -code 1     -level 0 -f ba}
    47 {-code 1 -code 0     -level 5 -f ba}       {-code 1             -level 0 -f ba}
    48 {-code 1 -code error -level 0 -f ba}       {-code 1 -code error -level 0 -f ba}
    49 {-code 1 -code ok    -level 0 -f ba}       {-code 1             -level 0 -f ba}
    50 {-code 1 -code error -level 5 -f ba}       {-code 1 -code error -level 0 -f ba}
    51 {-code 1 -code ok    -level 5 -f ba}       {-code 1             -level 0 -f ba}
    52 {-code 1 -code boss  -level 0 -f ba}       {-code 1             -level 0 -f ba}
    53 {-code 1 -code boss  -level 5 -f ba}       {-code 1             -level 0 -f ba}
    54 {-code 1 -code 1     -level X -f ba snarf} {-code 1 -code 1     -level 0 -f ba snarf}
    55 {-code 1 -code 0     -level X -f ba snarf} {-code 1             -level 0 -f ba snarf}
    56 {-code 1 -code error -level X -f ba snarf} {-code 1 -code error -level 0 -f ba snarf}
    57 {-code 1 -code ok    -level X -f ba snarf} {-code 1             -level 0 -f ba snarf}
    58 {-code 1 -code boss  -level X -f ba snarf} {-code 1             -level 0 -f ba snarf}
    59 {-code 1 -code 1     -level X -f ba}       {-code 1 -code 1     -level 0 -f ba}
    60 {-code 1 -code 0     -level X -f ba}       {-code 1             -level 0 -f ba}
    61 {-code 1 -code error -level X -f ba}       {-code 1 -code error -level 0 -f ba}
    62 {-code 1 -code ok    -level X -f ba}       {-code 1             -level 0 -f ba}
    63 {-code 1 -code boss  -level X -f ba}       {-code 1             -level 0 -f ba}

    64 {-code 0 -code 1     -level 0 -f ba snarf} {-code 1 -level 0 -f ba snarf}
    65 {-code 0 -code 0     -level 0 -f ba snarf} {-code 1 -level 0 -f ba snarf}
    66 {-code 0 -code 1     -level 5 -f ba snarf} {-code 1 -level 0 -f ba snarf}
    67 {-code 0 -code 0     -level 5 -f ba snarf} {-code 1 -level 0 -f ba snarf}
    68 {-code 0 -code error -level 0 -f ba snarf} {-code 1 -level 0 -f ba snarf}
    69 {-code 0 -code ok    -level 0 -f ba snarf} {-code 1 -level 0 -f ba snarf}
    70 {-code 0 -code error -level 5 -f ba snarf} {-code 1 -level 0 -f ba snarf}
    71 {-code 0 -code ok    -level 5 -f ba snarf} {-code 1 -level 0 -f ba snarf}
    72 {-code 0 -code boss  -level 0 -f ba snarf} {-code 1 -level 0 -f ba snarf}
    73 {-code 0 -code boss  -level 5 -f ba snarf} {-code 1 -level 0 -f ba snarf}
    74 {-code 0 -code 1     -level 0 -f ba}       {-code 1 -level 0 -f ba}
    75 {-code 0 -code 0     -level 0 -f ba}       {-code 1 -level 0 -f ba}
    76 {-code 0 -code 1     -level 5 -f ba}       {-code 1 -level 0 -f ba}
    77 {-code 0 -code 0     -level 5 -f ba}       {-code 1 -level 0 -f ba}
    78 {-code 0 -code error -level 0 -f ba}       {-code 1 -level 0 -f ba}
    79 {-code 0 -code ok    -level 0 -f ba}       {-code 1 -level 0 -f ba}
    80 {-code 0 -code error -level 5 -f ba}       {-code 1 -level 0 -f ba}
    81 {-code 0 -code ok    -level 5 -f ba}       {-code 1 -level 0 -f ba}
    82 {-code 0 -code boss  -level 0 -f ba}       {-code 1 -level 0 -f ba}
    83 {-code 0 -code boss  -level 5 -f ba}       {-code 1 -level 0 -f ba}
    84 {-code 0 -code 1     -level X -f ba snarf} {-code 1 -level 0 -f ba snarf}
    85 {-code 0 -code 0     -level X -f ba snarf} {-code 1 -level 0 -f ba snarf}
    86 {-code 0 -code error -level X -f ba snarf} {-code 1 -level 0 -f ba snarf}
    87 {-code 0 -code ok    -level X -f ba snarf} {-code 1 -level 0 -f ba snarf}
    88 {-code 0 -code boss  -level X -f ba snarf} {-code 1 -level 0 -f ba snarf}
    89 {-code 0 -code 1     -level X -f ba}       {-code 1 -level 0 -f ba}
    90 {-code 0 -code 0     -level X -f ba}       {-code 1 -level 0 -f ba}
    91 {-code 0 -code error -level X -f ba}       {-code 1 -level 0 -f ba}
    92 {-code 0 -code ok    -level X -f ba}       {-code 1 -level 0 -f ba}
    93 {-code 0 -code boss  -level X -f ba}       {-code 1 -level 0 -f ba}

    94 {-code 1     -code 1 -level 0 -f ba snarf} {-code 1 -code 1     -level 0 -f ba snarf}
    95 {-code 0     -code 1 -level 0 -f ba snarf} {-code 1             -level 0 -f ba snarf}
    96 {-code 1     -code 1 -level 5 -f ba snarf} {-code 1 -code 1     -level 0 -f ba snarf}
    97 {-code 0     -code 1 -level 5 -f ba snarf} {-code 1             -level 0 -f ba snarf}
    98 {-code error -code 1 -level 0 -f ba snarf} {-code error -code 1 -level 0 -f ba snarf}
    99 {-code ok    -code 1 -level 0 -f ba snarf} {-code 1             -level 0 -f ba snarf}
    a0 {-code error -code 1 -level 5 -f ba snarf} {-code error -code 1 -level 0 -f ba snarf}
    a1 {-code ok    -code 1 -level 5 -f ba snarf} {-code 1             -level 0 -f ba snarf}
    a2 {-code boss  -code 1 -level 0 -f ba snarf} {-code 1             -level 0 -f ba snarf}
    a3 {-code boss  -code 1 -level 5 -f ba snarf} {-code 1             -level 0 -f ba snarf}
    a4 {-code 1     -code 1 -level 0 -f ba}       {-code 1 -code 1     -level 0 -f ba}
    a5 {-code 0     -code 1 -level 0 -f ba}       {-code 1             -level 0 -f ba}
    a6 {-code 1     -code 1 -level 5 -f ba}       {-code 1 -code 1     -level 0 -f ba}
    a7 {-code 0     -code 1 -level 5 -f ba}       {-code 1             -level 0 -f ba}
    a8 {-code error -code 1 -level 0 -f ba}       {-code error -code 1 -level 0 -f ba}
    a9 {-code ok    -code 1 -level 0 -f ba}       {-code 1             -level 0 -f ba}
    b0 {-code error -code 1 -level 5 -f ba}       {-code error -code 1 -level 0 -f ba}
    b1 {-code ok    -code 1 -level 5 -f ba}       {-code 1             -level 0 -f ba}
    b2 {-code boss  -code 1 -level 0 -f ba}       {-code 1             -level 0 -f ba}
    b3 {-code boss  -code 1 -level 5 -f ba}       {-code 1             -level 0 -f ba}
    b4 {-code 1     -code 1 -level X -f ba snarf} {-code 1 -code 1     -level 0 -f ba snarf}
    b5 {-code 0     -code 1 -level X -f ba snarf} {-code 1             -level 0 -f ba snarf}
    b6 {-code error -code 1 -level X -f ba snarf} {-code error -code 1 -level 0 -f ba snarf}
    b7 {-code ok    -code 1 -level X -f ba snarf} {-code 1             -level 0 -f ba snarf}
    b8 {-code boss  -code 1 -level X -f ba snarf} {-code 1             -level 0 -f ba snarf}
    b9 {-code 1     -code 1 -level X -f ba}       {-code 1 -code 1     -level 0 -f ba}
    c0 {-code 0     -code 1 -level X -f ba}       {-code 1             -level 0 -f ba}
    c1 {-code error -code 1 -level X -f ba}       {-code error -code 1 -level 0 -f ba}
    c2 {-code ok    -code 1 -level X -f ba}       {-code 1             -level 0 -f ba}
    c3 {-code boss  -code 1 -level X -f ba}       {-code 1             -level 0 -f ba}

    c4 {-code 1     -code 0 -level 0 -f ba snarf} {-code 1 -level 0 -f ba snarf}
    c5 {-code 0     -code 0 -level 0 -f ba snarf} {-code 1 -level 0 -f ba snarf}
    c6 {-code 1     -code 0 -level 5 -f ba snarf} {-code 1 -level 0 -f ba snarf}
    c7 {-code 0     -code 0 -level 5 -f ba snarf} {-code 1 -level 0 -f ba snarf}
    c8 {-code error -code 0 -level 0 -f ba snarf} {-code 1 -level 0 -f ba snarf}
    c9 {-code ok    -code 0 -level 0 -f ba snarf} {-code 1 -level 0 -f ba snarf}
    d0 {-code error -code 0 -level 5 -f ba snarf} {-code 1 -level 0 -f ba snarf}
    d1 {-code ok    -code 0 -level 5 -f ba snarf} {-code 1 -level 0 -f ba snarf}
    d2 {-code boss  -code 0 -level 0 -f ba snarf} {-code 1 -level 0 -f ba snarf}
    d3 {-code boss  -code 0 -level 5 -f ba snarf} {-code 1 -level 0 -f ba snarf}
    d4 {-code 1     -code 0 -level 0 -f ba}       {-code 1 -level 0 -f ba}
    d5 {-code 0     -code 0 -level 0 -f ba}       {-code 1 -level 0 -f ba}
    d6 {-code 1     -code 0 -level 5 -f ba}       {-code 1 -level 0 -f ba}
    d7 {-code 0     -code 0 -level 5 -f ba}       {-code 1 -level 0 -f ba}
    d8 {-code error -code 0 -level 0 -f ba}       {-code 1 -level 0 -f ba}
    d9 {-code ok    -code 0 -level 0 -f ba}       {-code 1 -level 0 -f ba}
    e0 {-code error -code 0 -level 5 -f ba}       {-code 1 -level 0 -f ba}
    e1 {-code ok    -code 0 -level 5 -f ba}       {-code 1 -level 0 -f ba}
    e2 {-code boss  -code 0 -level 0 -f ba}       {-code 1 -level 0 -f ba}
    e3 {-code boss  -code 0 -level 5 -f ba}       {-code 1 -level 0 -f ba}
    e4 {-code 1     -code 0 -level X -f ba snarf} {-code 1 -level 0 -f ba snarf}
    e5 {-code 0     -code 0 -level X -f ba snarf} {-code 1 -level 0 -f ba snarf}
    e6 {-code error -code 0 -level X -f ba snarf} {-code 1 -level 0 -f ba snarf}
    e7 {-code ok    -code 0 -level X -f ba snarf} {-code 1 -level 0 -f ba snarf}
    e8 {-code boss  -code 0 -level X -f ba snarf} {-code 1 -level 0 -f ba snarf}
    e9 {-code 1     -code 0 -level X -f ba}       {-code 1 -level 0 -f ba}
    f0 {-code 0     -code 0 -level X -f ba}       {-code 1 -level 0 -f ba}
    f1 {-code error -code 0 -level X -f ba}       {-code 1 -level 0 -f ba}
    f2 {-code ok    -code 0 -level X -f ba}       {-code 1 -level 0 -f ba}
    f3 {-code boss  -code 0 -level X -f ba}       {-code 1 -level 0 -f ba}
} {
    test chan-io-71.$n {Tcl_SetChannelError} -setup {
	set f [makeFile {... dummy ...} cutsplice]
    } -constraints {testchannel} -body {
	set c [open $f r]
	testchannel setchannelerror $c [lrange $msg 0 end]
    } -cleanup {
	chan close $c
	removeFile cutsplice
    } -result [lrange $expected 0 end]
    test chan-io-72.$n {Tcl_SetChannelErrorInterp} -setup {
	set f [makeFile {... dummy ...} cutsplice]
    } -constraints {testchannel} -body {
	set c [open $f r]
	testchannel setchannelerrorinterp $c [lrange $msg 0 end]
    } -cleanup {
	chan close $c
	removeFile cutsplice
    } -result [lrange $expected 0 end]
}

test chan-io-73.1 {channel Tcl_Obj SetChannelFromAny} -body {
    # Test for Bug 1847044 - don't spoil type unless we have a valid channel
    chan close [lreplace [list a] 0 end]
} -returnCodes error -match glob -result *

# ### ### ### ######### ######### #########

# cleanup
foreach file [list fooBar longfile script output test1 pipe my_script \
	test2 test3 cat kyrillic.txt utf8-fcopy.txt utf8-rp.txt] {
    removeFile $file
}
cleanupTests
}
namespace delete ::tcl::test::io<|MERGE_RESOLUTION|>--- conflicted
+++ resolved
@@ -36,7 +36,7 @@
 	set ::tcltestlib [lindex [package ifneeded Tcltest [info patchlevel]] 1]
     }
     package require tcltests
-    
+
     testConstraint testbytestring   [llength [info commands testbytestring]]
     testConstraint testchannel      [llength [info commands testchannel]]
     testConstraint openpipe         1
@@ -128,17 +128,10 @@
     # Executing this test without the fix for the referenced bug applied to
     # tcl will cause tcl, more specifically WriteChars, to go into an infinite
     # loop.
-<<<<<<< HEAD
-    set f [open $path(test2) w] 
-    chan configure      $f -encoding iso2022-jp 
-    chan puts -nonewline $f [format %s%c [string repeat " " 4] 12399] 
-    chan close           $f 
-=======
     set f [open $path(test2) w]
     chan configure      $f -encoding iso2022-jp
     chan puts -nonewline $f [format %s%c [string repeat " " 4] 12399]
     chan close           $f
->>>>>>> f5582690
     contents $path(test2)
 } "    \x1b\$B\$O\x1b(B"
 test chan-io-1.9 {Tcl_WriteChars: WriteChars} {
@@ -253,7 +246,7 @@
 test chan-io-3.4 {WriteChars: loop over stage buffer} {
     # stage buffer maps to more than can be queued at once.
     set f [open $path(test1) w]
-    chan configure $f -encoding jis0208 -buffersize 16 
+    chan configure $f -encoding jis0208 -buffersize 16
     chan puts -nonewline $f "\\\\\\\\\\\\\\\\\\\\\\\\\\\\\\"
     set x [list [contents $path(test1)]]
     chan close $f
@@ -264,7 +257,7 @@
     # be moved to beginning of next channel buffer to preserve requested
     # buffersize.
     set f [open $path(test1) w]
-    chan configure $f -encoding jis0208 -buffersize 17 
+    chan configure $f -encoding jis0208 -buffersize 17
     chan puts -nonewline $f "\\\\\\\\\\\\\\\\\\\\\\\\\\\\\\"
     set x [list [contents $path(test1)]]
     chan close $f
@@ -293,7 +286,7 @@
     # on flush. The truncated bytes are moved to the beginning of the next
     # channel buffer.
     set f [open $path(test1) w]
-    chan configure $f -encoding jis0208 -buffersize 17 
+    chan configure $f -encoding jis0208 -buffersize 17
     chan puts -nonewline $f "\\\\\\\\\\\\\\\\\\\\\\\\\\\\\\"
     set x [list [contents $path(test1)]]
     chan close $f
@@ -358,7 +351,7 @@
 
 test chan-io-5.1 {CheckFlush: not full} {
     set f [open $path(test1) w]
-    chan configure $f 
+    chan configure $f
     chan puts -nonewline $f "12345678901234567890"
     set x [list [contents $path(test1)]]
     chan close $f
@@ -446,7 +439,7 @@
 append a $a
 append a $a
 test chan-io-6.6 {Tcl_GetsObj: loop test} -body {
-    # if (dst >= dstEnd) 
+    # if (dst >= dstEnd)
     set f [open $path(test1) w]
     chan puts $f $a
     chan puts $f hi
@@ -497,11 +490,7 @@
 } -cleanup {
     chan close $f
 } -result {-1 {}}
-<<<<<<< HEAD
 test chan-io-6.11 {Tcl_GetsObj: lf mode: lone \n} -body {
-=======
-test chan-io-6.11 {Tcl_GetsObj: lf mode: lone \n} {
->>>>>>> f5582690
     set f [open $path(test1) w]
     chan configure $f -translation lf
     chan puts -nonewline $f "\n"
@@ -759,7 +748,7 @@
     chan close $f
 } -result [list 16 "123456789012345\r" 1]
 test chan-io-6.34 {Tcl_GetsObj: crlf mode: buffer exhausted, not followed by \n} -body {
-    # not (*eol == '\n') 
+    # not (*eol == '\n')
     set f [open $path(test1) w]
     chan configure $f -translation lf
     chan puts -nonewline $f "123456789012345\rabcd\r\nefg"
@@ -869,7 +858,7 @@
     chan configure $f -buffersize 16
     lappend x [chan gets $f]
     chan configure $f -blocking 0
-    lappend x [chan gets $f line] $line [testchannel queuedcr $f] 
+    lappend x [chan gets $f line] $line [testchannel queuedcr $f]
     chan configure $f -blocking 1
     chan puts -nonewline $f "\nabcd\refg\x1a"
     lappend x [chan gets $f line] $line [testchannel queuedcr $f]
@@ -880,14 +869,14 @@
 test chan-io-6.44 {Tcl_GetsObj: input saw cr, not followed by cr} -setup {
     set x ""
 } -constraints {stdio testchannel openpipe fileevent} -body {
-    # not (*eol == '\n') 
+    # not (*eol == '\n')
     set f [openpipe w+ $path(cat)]
     chan configure $f -translation {auto lf} -buffering none
     chan puts -nonewline $f "bbbbbbbbbbbbbbb\n123456789abcdef\r"
     chan configure $f -buffersize 16
     lappend x [chan gets $f]
     chan configure $f -blocking 0
-    lappend x [chan gets $f line] $line [testchannel queuedcr $f] 
+    lappend x [chan gets $f line] $line [testchannel queuedcr $f]
     chan configure $f -blocking 1
     chan puts -nonewline $f "abcd\refg\x1a"
     lappend x [chan gets $f line] $line [testchannel queuedcr $f]
@@ -966,7 +955,7 @@
     chan close $f
 } -result {123456 0 8 78901}
 test chan-io-6.50 {Tcl_GetsObj: auto mode: \r not followed by \n} -constraints {testchannel} -body {
-    # not (*eol == '\n') 
+    # not (*eol == '\n')
     set f [open $path(test1) w]
     chan configure $f -translation lf
     chan puts -nonewline $f "123456\r78901"
@@ -1192,7 +1181,7 @@
     chan close $f
 } -result {15 abcdefghijklmno 1}
 test chan-io-8.6 {PeekAhead: change to non-blocking mode} -constraints {stdio testchannel openpipe fileevent} -body {
-    # ((chanPtr->flags & CHANNEL_NONBLOCKING) == 0) 
+    # ((chanPtr->flags & CHANNEL_NONBLOCKING) == 0)
     set f [openpipe w+ $path(cat)]
     chan configure $f -translation {auto binary} -buffersize 16
     chan puts -nonewline $f "abcdefghijklmno\r"
@@ -1432,7 +1421,7 @@
     chan close $f
 } -result "abcd\ndef\n"
 test chan-io-13.3 {TranslateInputEOL: crlf mode: naked cr} -body {
-    # (src >= srcMax) 
+    # (src >= srcMax)
     set f [open $path(test1) w]
     chan configure $f -translation lf
     chan puts -nonewline $f "abcd\r\ndef\r"
@@ -1444,7 +1433,7 @@
     chan close $f
 } -result "abcd\ndef\r"
 test chan-io-13.4 {TranslateInputEOL: crlf mode: cr followed by not \n} -body {
-    # (src >= srcMax) 
+    # (src >= srcMax)
     set f [open $path(test1) w]
     chan configure $f -translation lf
     chan puts -nonewline $f "abcd\r\ndef\rfgh"
@@ -1456,7 +1445,7 @@
     chan close $f
 } -result "abcd\ndef\rfgh"
 test chan-io-13.5 {TranslateInputEOL: crlf mode: naked lf} -body {
-    # (src >= srcMax) 
+    # (src >= srcMax)
     set f [open $path(test1) w]
     chan configure $f -translation lf
     chan puts -nonewline $f "abcd\r\ndef\nfgh"
@@ -1524,7 +1513,7 @@
     chan close $f
 } -result "abcd\ndef"
 test chan-io-13.10 {TranslateInputEOL: auto mode: \n} -body {
-    # not (*src == '\r') 
+    # not (*src == '\r')
     set f [open $path(test1) w]
     chan configure $f -translation lf
     chan puts -nonewline $f "abcd\ndef"
@@ -1893,11 +1882,7 @@
 } -result {{{} {}} {auto lf}}
 test chan-io-20.5 {Tcl_CreateChannel: install channel in empty slot} -setup {
     set path(stdout) [makeFile {} stdout]
-<<<<<<< HEAD
-} -constraints {stdio openpipe} -body {
-=======
 } -constraints {stdio openpipe knownMsvcBug} -body {
->>>>>>> f5582690
     set f [open $path(script) w]
     chan puts -nonewline $f {
 	chan close stdout
@@ -2781,11 +2766,7 @@
     } else {
 	set result ok
     }
-<<<<<<< HEAD
 } -result ok
-=======
-} ok
->>>>>>> f5582690
 test chan-io-29.33 {Tcl_Flush, implicit flush on exit} -setup {
     set f [open $path(script) w]
     chan puts $f "set f \[[list open $path(test1) w]]"
@@ -2837,18 +2818,9 @@
     chan close $cs
     chan close $ss
     vwait [namespace which -variable x]
-<<<<<<< HEAD
-    return $c
+    set c
 } -result 2000
 test chan-io-29.35 {Tcl_Chan Close vs chan event vs multiple interpreters} -setup {
-=======
-    set c
-} -result 2000
-test chan-io-29.35 {Tcl_Chan Close vs chan event vs multiple interpreters} {socket tempNotMac fileevent} {
-    # On Mac, this test screws up sockets such that subsequent tests using port 2828
-    # either cause errors or panic().
-
->>>>>>> f5582690
     catch {interp delete x}
     catch {interp delete y}
 } -constraints {socket tempNotMac fileevent} -body {
@@ -3927,7 +3899,7 @@
     }
     chan close $f
     set f [open $path(test1) r]
-    chan configure $f -translation crlf 
+    chan configure $f -translation crlf
     while {[chan gets $f line] >= 0} {
 	append c $line\n
     }
@@ -5189,7 +5161,7 @@
     file delete $path(test1)
 } -body {
     set f [open $path(test1) w]
-    chan configure $f -encoding {} 
+    chan configure $f -encoding {}
     chan puts -nonewline $f \xe7\x89\xa6
     chan close $f
     set f [open $path(test1) r]
@@ -5334,7 +5306,7 @@
 test chan-io-39.24 {Tcl_SetChannelOption, server socket is not readable or\
         writable so we can't change -eofchar or -translation} -setup {
     set l [list]
-} -body { 
+} -body {
     set sock [socket -server [namespace code accept] -myaddr 127.0.0.1 0]
     chan configure $sock -eofchar D -translation lf
     lappend l [chan configure $sock -eofchar] \
@@ -5487,7 +5459,7 @@
     set x [list [catch {chan gets $f} msg] $msg]
     chan close $f
     lappend x [viewFile test3]
-} -match glob -result {1 {channel "*" wasn't opened for reading} abzzy} 
+} -match glob -result {1 {channel "*" wasn't opened for reading} abzzy}
 test chan-io-40.14 {POSIX open access modes: RDWR} -match regexp -body {
     file delete $path(test3)
     open $path(test3) RDWR
@@ -5990,7 +5962,7 @@
     chan close $f
 } -result {done {0 1 0 1 0 1 0 1 0 1 0 1 0 0}}
 unset path(bar)
-removeFile bar 
+removeFile bar
 
 test chan-io-48.4 {lf write, testing readability, ^Z termination, auto read mode} -setup {
     file delete $path(test1)
@@ -7062,7 +7034,7 @@
     vwait ::forever
     catch {after cancel $token}
     # Report
-    return $::RES
+    set ::RES
 } -cleanup {
     chan close $f
     chan close $g
@@ -7262,11 +7234,7 @@
     for {set i 0} {$i < 10} {incr i} {
 	if {![catch {
 	    set cs [socket 127.0.0.1 [lindex [chan configure $ss -sockname] 2]]
-<<<<<<< HEAD
-	}]} then {
-=======
 	}]} {
->>>>>>> f5582690
 	    set done 1
 	    break
 	}
@@ -7338,15 +7306,9 @@
     chan close $writer
     chan close $s
     after cancel $after
-<<<<<<< HEAD
-    return $counter
+    set counter
 } -cleanup {
     if {$accept ne {}} {chan close $accept}
-=======
-    set counter
-} -cleanup {
-    if {$accept != {}} {chan close $accept}
->>>>>>> f5582690
 } -result 1
 
 set path(fooBar) [makeFile {} fooBar]
@@ -7371,7 +7333,7 @@
     chan event $f writable [namespace code [list eventScript $f]]
     variable x not_done
     vwait [namespace which -variable x]
-    return $x
+    set x
 } -cleanup {
     interp bgerror {} $handler
 } -result {got_error}
@@ -7416,11 +7378,7 @@
     vwait [namespace which -variable result]
     lappend result [chan gets $s2]
     vwait [namespace which -variable result]
-<<<<<<< HEAD
-    return $result
-=======
     set result
->>>>>>> f5582690
 } -cleanup {
     chan close $s
     chan close $s2
@@ -7445,11 +7403,7 @@
     vwait [namespace which -variable result]
     lappend result [chan read $s2 9]
     vwait [namespace which -variable result]
-<<<<<<< HEAD
-    return $result
-=======
     set result
->>>>>>> f5582690
 } -cleanup {
     chan close $s
     chan close $s2
@@ -7570,30 +7524,7 @@
     removeFile cutsplice
 } -result {0 1 0}
 
-<<<<<<< HEAD
 test chan-io-70.1 {Transfer channel} -setup {
-=======
-
-# Duplicate of code in "thread.test". Find a better way of doing this
-# without duplication. Maybe placement into a proc which transforms to
-# nop after the first call, and placement of its defintion in a
-# central location.
-
-if {[testConstraint testthread]} {
-    testthread errorproc ThreadError
-
-    proc ThreadError {id info} {
-	global threadError
-	set threadError $info
-    }
-
-    proc ThreadNullError {id info} {
-	# ignore
-    }
-}
-
-test chan-io-70.1 {Transfer channel} {testchannel testthread} {
->>>>>>> f5582690
     set f [makeFile {... dummy ...} cutsplice]
     set res {}
 } -constraints {testchannel thread} -body {
