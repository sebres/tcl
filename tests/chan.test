--- conflicted
+++ resolved
@@ -6,11 +6,6 @@
 #
 # See the file "license.terms" for information on usage and redistribution
 # of this file, and for a DISCLAIMER OF ALL WARRANTIES.
-<<<<<<< HEAD
-#
-# RCS: @(#) $Id: chan.test,v 1.4.4.8 2008/12/18 04:36:24 dgp Exp $
-=======
->>>>>>> 6ec5ba1e
 
 if {[lsearch [namespace children] ::tcltest] == -1} {
     package require tcltest 2
