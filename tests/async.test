--- conflicted
+++ resolved
@@ -20,12 +20,7 @@
 catch [list package require -exact Tcltest [info patchlevel]]
 
 testConstraint testasync [llength [info commands testasync]]
-<<<<<<< HEAD
-testConstraint knownMsvcBug [expr {![info exists ::env(TRAVIS_OS_NAME)] || ![string match windows $::env(TRAVIS_OS_NAME)]}]
-=======
-testConstraint threaded [::tcl::pkgconfig get threaded]
-testConstraint notWinCI [expr {$::tcl_platform(platform) != "windows" || ![info exists ::env(CI)]}]
->>>>>>> 05cca412
+testConstraint knownMsvcBug [expr {![info exists ::env(CI_BUILD_WITH_MSVC)]}]
 
 proc async1 {result code} {
     global aresult acode
@@ -208,11 +203,7 @@
     testasync delete $hm
 }
 test async-4.3 {async interrupting loop-less bytecode sequence} -constraints {
-<<<<<<< HEAD
     testasync knownMsvcBug
-=======
-    testasync threaded notWinCI
->>>>>>> 05cca412
 } -setup {
     set hm [testasync create async3]
 } -body {
