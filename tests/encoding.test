--- conflicted
+++ resolved
@@ -483,7 +483,7 @@
     list $val [format %x [scan $val %c]]
 } -result "乎 4e4e"
 test encoding-16.8 {Utf32ToUtfProc} -body {
-    set val [encoding convertfrom -nocomplain utf-32 \x41\x00\x00\x41]
+    set val [encoding convertfrom -profile tcl8 utf-32 \x41\x00\x00\x41]
     list $val [format %x [scan $val %c]]
 } -result "\uFFFD fffd"
 
@@ -936,15 +936,10 @@
 test encoding-28.0 {all encodings load} -body {
 	set string hello
 	foreach name [encoding names] {
-<<<<<<< HEAD
-		incr count
-		encoding convertto -profile tcl8 $name $string
-=======
 		if {$name ne "unicode"} {
 		    incr count
 		}
-		encoding convertto -nocomplain $name $string
->>>>>>> 2771f825
+		encoding convertto -profile tcl8 $name $string
 
 		# discard the cached internal representation of Tcl_Encoding
 		# Unfortunately, without this, encoding 2-1 fails.
