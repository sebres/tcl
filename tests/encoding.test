# This file contains a collection of tests for tclEncoding.c
# Sourcing this file into Tcl runs the tests and generates output for errors.
# No output means no errors were found.
#
# Copyright © 1997 Sun Microsystems, Inc.
# Copyright © 1998-1999 Scriptics Corporation.
#
# See the file "license.terms" for information on usage and redistribution of
# this file, and for a DISCLAIMER OF ALL WARRANTIES.

if {"::tcltest" ni [namespace children]} {
    package require tcltest 2.5
    namespace import -force ::tcltest::*
}


namespace eval ::tcl::test::encoding {
    variable x

catch {
    ::tcltest::loadTestedCommands
    package require -exact tcl::test [info patchlevel]
}

proc toutf {args} {
    variable x
    lappend x "toutf $args"
}
proc fromutf {args} {
    variable x
    lappend x "fromutf $args"
}

proc runtests {} {
    variable x

# Some tests require the testencoding command
testConstraint testencoding [llength [info commands testencoding]]
testConstraint testbytestring [llength [info commands testbytestring]]
testConstraint teststringbytes [llength [info commands teststringbytes]]
testConstraint exec [llength [info commands exec]]
testConstraint testgetencpath [llength [info commands testgetencpath]]
testConstraint fullutf [expr {[format %c 0x010000] ne "\uFFFD"}]
testConstraint utf32 [expr {[testConstraint fullutf]
		&& [string length [format %c 0x10000]] == 1}]

# TclInitEncodingSubsystem is tested by the rest of this file
# TclFinalizeEncodingSubsystem is not currently tested

test encoding-1.1 {Tcl_GetEncoding: system encoding} -setup {
    set old [encoding system]
} -constraints {testencoding} -body {
    testencoding create foo [namespace origin toutf] [namespace origin fromutf]
    encoding system foo
    set x {}
    encoding convertto abcd
    return $x
} -cleanup {
    encoding system $old
    testencoding delete foo
} -result {{fromutf }}
test encoding-1.2 {Tcl_GetEncoding: existing encoding} {testencoding} {
    testencoding create foo [namespace origin toutf] [namespace origin fromutf]
    set x {}
    encoding convertto foo abcd
    testencoding delete foo
    return $x
} {{fromutf }}
test encoding-1.3 {Tcl_GetEncoding: load encoding} {
    list [encoding convertto jis0208 乎] \
	[encoding convertfrom jis0208 8C]
} "8C 乎"

test encoding-2.1 {Tcl_FreeEncoding: refcount == 0} {
    encoding convertto jis0208 乎
} {8C}
test encoding-2.2 {Tcl_FreeEncoding: refcount != 0} -setup {
    set system [encoding system]
    set path [encoding dirs]
} -constraints {testencoding} -body {
    encoding system shiftjis		;# incr ref count
    encoding dirs [list [pwd]]
    set x [encoding convertto shiftjis 乎]	;# old one found
    encoding system iso8859-1
    llength shiftjis		;# Shimmer away any cache of Tcl_Encoding
    lappend x [catch {encoding convertto shiftjis 乎} msg] $msg
} -cleanup {
    encoding system iso8859-1
    encoding dirs $path
    encoding system $system
} -result "\x8C\xC1 1 {unknown encoding \"shiftjis\"}"

test encoding-3.1 {Tcl_GetEncodingName, NULL} -setup {
    set old [encoding system]
} -body {
    encoding system shiftjis
    encoding system
} -cleanup {
    encoding system $old
} -result {shiftjis}
test encoding-3.2 {Tcl_GetEncodingName, non-null} -setup {
    set old [fconfigure stdout -encoding]
} -body {
    fconfigure stdout -encoding jis0208
    fconfigure stdout -encoding
} -cleanup {
    fconfigure stdout -encoding $old
} -result {jis0208}
test encoding-3.3 {fconfigure -profile} -setup {
    set old [fconfigure stdout -profile]
} -body {
    fconfigure stdout -profile replace
    fconfigure stdout -profile
} -cleanup {
    fconfigure stdout -profile $old
} -result replace

test encoding-4.1 {Tcl_GetEncodingNames} -constraints {testencoding} -setup {
    cd [makeDirectory tmp]
    makeDirectory [file join tmp encoding]
    set path [encoding dirs]
    encoding dirs {}
    catch {unset encodings}
    catch {unset x}
} -body {
    foreach encoding [encoding names] {
	set encodings($encoding) 1
    }
    makeFile {} [file join tmp encoding junk.enc]
    makeFile {} [file join tmp encoding junk2.enc]
    encoding dirs [list [file join [pwd] encoding]]
    foreach encoding [encoding names] {
	if {![info exists encodings($encoding)]} {
	    lappend x $encoding
	}
    }
    lsort $x
} -cleanup {
    encoding dirs $path
    cd [workingDirectory]
    removeFile [file join tmp encoding junk2.enc]
    removeFile [file join tmp encoding junk.enc]
    removeDirectory [file join tmp encoding]
    removeDirectory tmp
} -result {junk junk2}

test encoding-5.1 {Tcl_SetSystemEncoding} -setup {
    set old [encoding system]
} -body {
    encoding system jis0208
    encoding convertto 乎
} -cleanup {
    encoding system iso8859-1
    encoding system $old
} -result {8C}
test encoding-5.2 {Tcl_SetSystemEncoding: test ref count} {
    set old [encoding system]
    encoding system $old
    string compare $old [encoding system]
} {0}

test encoding-6.1 {Tcl_CreateEncoding: new} {testencoding} {
    testencoding create foo [namespace code {toutf 1}] \
	[namespace code {fromutf 2}]
    set x {}
    encoding convertfrom foo abcd
    encoding convertto foo abcd
    testencoding delete foo
    return $x
} {{toutf 1} {fromutf 2}}
test encoding-6.2 {Tcl_CreateEncoding: replace encoding} {testencoding} {
    testencoding create foo [namespace code {toutf a}] \
	[namespace code {fromutf b}]
    set x {}
    encoding convertfrom foo abcd
    encoding convertto foo abcd
    testencoding delete foo
    return $x
} {{toutf a} {fromutf b}}

test encoding-7.1 {Tcl_ExternalToUtfDString: small buffer} {
    encoding convertfrom jis0208 8c8c8c8c
} 吾吾吾吾
test encoding-7.2 {Tcl_UtfToExternalDString: big buffer} {
    set a 8C8C8C8C8C8C8C8C8C8C8C8C8C8C8C8C8C8C8C8C8C8C8C8C8C8C8C8C8C8C8C8C
    append a $a
    append a $a
    append a $a
    append a $a
    set x [encoding convertfrom jis0208 $a]
    list [string length $x] [string index $x 0]
} "512 乎"

test encoding-8.1 {Tcl_ExternalToUtf} {
    set f [open [file join [temporaryDirectory] dummy] w]
    fconfigure $f -translation binary -encoding iso8859-1
    puts -nonewline $f "ab\x8C\xC1g"
    close $f
    set f [open [file join [temporaryDirectory] dummy] r]
    fconfigure $f -translation binary -encoding shiftjis
    set x [read $f]
    close $f
    file delete [file join [temporaryDirectory] dummy]
    return $x
} ab乎g

test encoding-9.1 {Tcl_UtfToExternalDString: small buffer} {
    encoding convertto jis0208 "吾吾吾吾"
} {8c8c8c8c}
test encoding-9.2 {Tcl_UtfToExternalDString: big buffer} {
    set a 乎乎乎乎乎乎乎乎
    append a $a
    append a $a
    append a $a
    append a $a
    append a $a
    append a $a
    set x [encoding convertto jis0208 $a]
    list [string length $x] [string range $x 0 1]
} "1024 8C"

test encoding-10.1 {Tcl_UtfToExternal} {
    set f [open [file join [temporaryDirectory] dummy] w]
    fconfigure $f -translation binary -encoding shiftjis
    puts -nonewline $f ab乎g
    close $f
    set f [open [file join [temporaryDirectory] dummy] r]
    fconfigure $f -translation binary -encoding iso8859-1
    set x [read $f]
    close $f
    file delete [file join [temporaryDirectory] dummy]
    return $x
} "ab\x8C\xC1g"

proc viewable {str} {
    set res ""
    foreach c [split $str {}] {
	if {[string is print $c] && [string is ascii $c]} {
	    append res $c
	} else {
	    append res "\\u[format %4.4X [scan $c %c]]"
	}
    }
    return "$str ($res)"
}

test encoding-11.1 {LoadEncodingFile: unknown encoding} {testencoding} {
    set system [encoding system]
    set path [encoding dirs]
    encoding system iso8859-1
    encoding dirs {}
    llength jis0208	;# Shimmer any cached Tcl_Encoding in shared literal
    set x [list [catch {encoding convertto jis0208 乎} msg] $msg]
    encoding dirs $path
    encoding system $system
    lappend x [encoding convertto jis0208 乎]
} {1 {unknown encoding "jis0208"} 8C}
test encoding-11.2 {LoadEncodingFile: single-byte} {
    encoding convertfrom jis0201 \xA1
} ｡
test encoding-11.3 {LoadEncodingFile: double-byte} {
    encoding convertfrom jis0208 8C
} 乎
test encoding-11.4 {LoadEncodingFile: multi-byte} {
    encoding convertfrom shiftjis \x8C\xC1
} 乎
test encoding-11.5 {LoadEncodingFile: escape file} {
    viewable [encoding convertto iso2022 乎]
} [viewable "\x1B\$B8C\x1B(B"]
test encoding-11.5.1 {LoadEncodingFile: escape file} {
    viewable [encoding convertto iso2022-jp 乎]
} [viewable "\x1B\$B8C\x1B(B"]
test encoding-11.6 {LoadEncodingFile: invalid file} -constraints {testencoding} -setup {
    set system [encoding system]
    set path [encoding dirs]
    encoding system iso8859-1
} -body {
    cd [temporaryDirectory]
    encoding dirs [file join tmp encoding]
    makeDirectory tmp
    makeDirectory [file join tmp encoding]
    set f [open [file join tmp encoding splat.enc] w]
    fconfigure $f -translation binary
    puts $f "abcdefghijklmnop"
    close $f
    encoding convertto splat 乎
} -returnCodes error -cleanup {
    file delete [file join [temporaryDirectory] tmp encoding splat.enc]
    removeDirectory [file join tmp encoding]
    removeDirectory tmp
    cd [workingDirectory]
    encoding dirs $path
    encoding system $system
} -result {invalid encoding file "splat"}
test encoding-11.8 {encoding: extended Unicode UTF-16} {
    viewable [encoding convertto utf-16le 😹]
} {=Ø9Þ (=\u00D89\u00DE)}
test encoding-11.9 {encoding: extended Unicode UTF-16} {
    viewable [encoding convertto utf-16be 😹]
} {Ø=Þ9 (\u00D8=\u00DE9)}
test encoding-11.10 {encoding: extended Unicode UTF-32} {
    viewable [encoding convertto utf-32le 😹]
} "9\xF6\x01\x00 (9\\u00F6\\u0001\\u0000)"
test encoding-11.11 {encoding: extended Unicode UTF-32} {
    viewable [encoding convertto utf-32be 😹]
} "\x00\x01\xF69 (\\u0000\\u0001\\u00F69)"
# OpenEncodingFile is fully tested by the rest of the tests in this file.

test encoding-12.1 {LoadTableEncoding: normal encoding} {
    set x [encoding convertto iso8859-3 Ġ]
    append x [encoding convertto -profile tcl8 iso8859-3 Õ]
    append x [encoding convertfrom iso8859-3 Õ]
} "Õ?Ġ"
test encoding-12.2 {LoadTableEncoding: single-byte encoding} {
    set x [encoding convertto iso8859-3 abĠg]
    append x [encoding convertfrom iso8859-3 abÕg]
} "abÕgabĠg"
test encoding-12.3 {LoadTableEncoding: multi-byte encoding} {
    set x [encoding convertto shiftjis ab乎g]
    append x [encoding convertfrom shiftjis ab\x8C\xC1g]
} "ab\x8C\xC1gab乎g"
test encoding-12.4 {LoadTableEncoding: double-byte encoding} {
    set x [encoding convertto jis0208 乎α]
    append x [encoding convertfrom jis0208 8C&A]
} "8C&A乎α"
test encoding-12.5 {LoadTableEncoding: symbol encoding} {
    set x [encoding convertto symbol γ]
    append x [encoding convertto symbol g]
    append x [encoding convertfrom symbol g]
} "ggγ"

test encoding-13.1 {LoadEscapeTable} {
    viewable [set x [encoding convertto iso2022 ab乎棙g]]
} [viewable "ab\x1B\$B8C\x1B\$\(DD%\x1B(Bg"]

test encoding-15.1 {UtfToUtfProc} {
    encoding convertto utf-8 £
} "\xC2\xA3"
test encoding-15.2 {UtfToUtfProc null character output} testbytestring {
    binary scan [testbytestring [encoding convertto utf-8 \x00]] H* z
    set z
} 00
test encoding-15.3 {UtfToUtfProc null character input} teststringbytes {
    set y [encoding convertfrom utf-8 [encoding convertto utf-8 \x00]]
    binary scan [teststringbytes $y] H* z
    set z
} c080
test encoding-15.4 {UtfToUtfProc emoji character input} -body {
    set x \xED\xA0\xBD\xED\xB8\x82
    set y [encoding convertfrom -profile tcl8 utf-8 \xED\xA0\xBD\xED\xB8\x82]
    list [string length $x] $y
} -result "6 \uD83D\uDE02"
test encoding-15.5 {UtfToUtfProc emoji character input} {
    set x \xF0\x9F\x98\x82
    set y [encoding convertfrom utf-8 \xF0\x9F\x98\x82]
    list [string length $x] $y
} "4 😂"
test encoding-15.6 {UtfToUtfProc emoji character output} utf32 {
    set x \uDE02\uD83D\uDE02\uD83D
    set y [encoding convertto -profile tcl8 utf-8 \uDE02\uD83D\uDE02\uD83D]
    binary scan $y H* z
    list [string length $y] $z
} {12 edb882eda0bdedb882eda0bd}
test encoding-15.7 {UtfToUtfProc emoji character output} {
    set x \uDE02\uD83D\uD83D
    set y [encoding convertto -profile tcl8 utf-8 \uDE02\uD83D\uD83D]
    binary scan $y H* z
    list [string length $x] [string length $y] $z
} {3 9 edb882eda0bdeda0bd}
test encoding-15.8 {UtfToUtfProc emoji character output} {
    set x \uDE02\uD83Dé
    set y [encoding convertto -profile tcl8 utf-8 \uDE02\uD83Dé]
    binary scan $y H* z
    list [string length $x] [string length $y] $z
} {3 8 edb882eda0bdc3a9}
test encoding-15.9 {UtfToUtfProc emoji character output} {
    set x \uDE02\uD83DX
    set y [encoding convertto -profile tcl8 utf-8 \uDE02\uD83DX]
    binary scan $y H* z
    list [string length $x] [string length $y] $z
} {3 7 edb882eda0bd58}
test encoding-15.10 {UtfToUtfProc high surrogate character output} {
    set x \uDE02é
    set y [encoding convertto -profile tcl8 utf-8 \uDE02é]
    binary scan $y H* z
    list [string length $x] [string length $y] $z
} {2 5 edb882c3a9}
test encoding-15.11 {UtfToUtfProc low surrogate character output} {
    set x \uDA02é
    set y [encoding convertto -profile tcl8 utf-8 \uDA02é]
    binary scan $y H* z
    list [string length $x] [string length $y] $z
} {2 5 eda882c3a9}
test encoding-15.12 {UtfToUtfProc high surrogate character output} {
    set x \uDE02Y
    set y [encoding convertto -profile tcl8 utf-8 \uDE02Y]
    binary scan $y H* z
    list [string length $x] [string length $y] $z
} {2 4 edb88259}
test encoding-15.13 {UtfToUtfProc low surrogate character output} {
    set x \uDA02Y
    set y [encoding convertto -profile tcl8 utf-8 \uDA02Y]
    binary scan $y H* z
    list [string length $x] [string length $y] $z
} {2 4 eda88259}
test encoding-15.14 {UtfToUtfProc high surrogate character output} {
    set x \uDE02
    set y [encoding convertto -profile tcl8 utf-8 \uDE02]
    binary scan $y H* z
    list [string length $x] [string length $y] $z
} {1 3 edb882}
test encoding-15.15 {UtfToUtfProc low surrogate character output} {
    set x \uDA02
    set y [encoding convertto -profile tcl8 utf-8 \uDA02]
    binary scan $y H* z
    list [string length $x] [string length $y] $z
} {1 3 eda882}
test encoding-15.16 {UtfToUtfProc: Invalid 4-byte UTF-8, see [ed29806ba]} {
    set x \xF0\xA0\xA1\xC2
    set y [encoding convertfrom -profile tcl8 utf-8 \xF0\xA0\xA1\xC2]
    list [string length $x] $y
} "4 \xF0\xA0\xA1\xC2"
test encoding-15.17 {UtfToUtfProc emoji character output} {
    set x 😂
    set y [encoding convertto utf-8 😂]
    binary scan $y H* z
    list [string length $y] $z
} {4 f09f9882}
test encoding-15.18 {UtfToUtfProc CESU-8 6-byte sequence} {
    set y [encoding convertto cesu-8 \U10000]
    binary scan $y H* z
    list [string length $y] $z
} {6 eda080edb080}
test encoding-15.19 {UtfToUtfProc CESU-8 upper surrogate} {
    set y [encoding convertto cesu-8 \uD800]
    binary scan $y H* z
    list [string length $y] $z
} {3 eda080}
test encoding-15.20 {UtfToUtfProc CESU-8 lower surrogate} {
    set y [encoding convertto cesu-8 \uDC00]
    binary scan $y H* z
    list [string length $y] $z
} {3 edb080}
test encoding-15.21 {UtfToUtfProc CESU-8 noncharacter} {
    set y [encoding convertto cesu-8 \uFFFF]
    binary scan $y H* z
    list [string length $y] $z
} {3 efbfbf}
test encoding-15.22 {UtfToUtfProc CESU-8 bug [048dd20b4171c8da]} {
    set y [encoding convertto cesu-8 \x80]
    binary scan $y H* z
    list [string length $y] $z
} {2 c280}
test encoding-15.23 {UtfToUtfProc CESU-8 bug [048dd20b4171c8da]} {
    set y [encoding convertto cesu-8 \u100]
    binary scan $y H* z
    list [string length $y] $z
} {2 c480}
test encoding-15.24 {UtfToUtfProc CESU-8 bug [048dd20b4171c8da]} {
    set y [encoding convertto cesu-8 \u3FF]
    binary scan $y H* z
    list [string length $y] $z
} {2 cfbf}
test encoding-15.25 {UtfToUtfProc CESU-8} {
    encoding convertfrom cesu-8 \x00
} \x00
test {encoding-15.26 cesu-8 tclnull strict} {UtfToUtfProc CESU-8} {
    encoding convertfrom -profile tcl8 cesu-8 \xC0\x80
} \x00
test {encoding-15.26 cesu-8 tclnull tcl8} {UtfToUtfProc CESU-8} {
    encoding convertfrom -profile tcl8 cesu-8 \xC0\x80
} \x00
test encoding-15.27 {UtfToUtfProc -profile strict CESU-8} {
    encoding convertfrom -profile strict cesu-8 \x00
} \x00
test encoding-15.28 {UtfToUtfProc -profile strict CESU-8} -body {
    encoding convertfrom -profile strict cesu-8 \xC0\x80
} -returnCodes 1 -result {unexpected byte sequence starting at index 0: '\xC0'}
test encoding-15.29 {UtfToUtfProc CESU-8} {
    encoding convertto cesu-8 \x00
} \x00
test encoding-15.30 {UtfToUtfProc -profile strict CESU-8} {
    encoding convertto -profile strict cesu-8 \x00
} \x00
test encoding-15.31 {UtfToUtfProc -profile strict CESU-8 (bytes F0-F4 are invalid)} -body {
    encoding convertfrom -profile strict cesu-8 \xF1\x86\x83\x9C
} -returnCodes 1 -result {unexpected byte sequence starting at index 0: '\xF1'}

test encoding-16.1 {Utf16ToUtfProc} -body {
    set val [encoding convertfrom utf-16 NN]
    list $val [format %x [scan $val %c]]
} -result "乎 4e4e"
test encoding-16.2 {Utf16ToUtfProc} -body {
    set val [encoding convertfrom utf-16 "\xD8\xD8\xDC\xDC"]
    list $val [format %x [scan $val %c]]
} -result "\U460DC 460dc"
test encoding-16.3 {Utf16ToUtfProc} -body {
    set val [encoding convertfrom -profile tcl8 utf-16 "\xDC\xDC"]
    list $val [format %x [scan $val %c]]
} -result "\uDCDC dcdc"
test encoding-16.4 {Ucs2ToUtfProc} -body {
    set val [encoding convertfrom ucs-2 NN]
    list $val [format %x [scan $val %c]]
} -result "乎 4e4e"
test encoding-16.5 {Ucs2ToUtfProc} -body {
    set val [encoding convertfrom ucs-2 "\xD8\xD8\xDC\xDC"]
    list $val [format %x [scan $val %c]]
} -result "\U460DC 460dc"
test encoding-16.6 {Utf32ToUtfProc} -body {
    set val [encoding convertfrom -profile strict utf-32le NN\0\0]
    list $val [format %x [scan $val %c]]
} -result "乎 4e4e"
test encoding-16.7 {Utf32ToUtfProc} -body {
    set val [encoding convertfrom -profile strict utf-32be \0\0NN]
    list $val [format %x [scan $val %c]]
} -result "乎 4e4e"
test encoding-16.8 {Utf32ToUtfProc} -body {
    set val [encoding convertfrom -profile tcl8 utf-32 \x41\x00\x00\x41]
    list $val [format %x [scan $val %c]]
} -result "\uFFFD fffd"
test encoding-16.9 {Utf32ToUtfProc} -constraints utf32 -body {
    encoding convertfrom -profile tcl8 utf-32le \x00\xD8\x00\x00
} -result \uD800
test encoding-16.10 {Utf32ToUtfProc} -body {
    encoding convertfrom -profile tcl8 utf-32le \x00\xDC\x00\x00
} -result \uDC00
test encoding-16.11 {Utf32ToUtfProc} -body {
    encoding convertfrom -profile tcl8 utf-32le \x00\xD8\x00\x00\x00\xDC\x00\x00
} -result \uD800\uDC00
test encoding-16.12 {Utf32ToUtfProc} -constraints utf32 -body {
    encoding convertfrom -profile tcl8 utf-32le \x00\xDC\x00\x00\x00\xD8\x00\x00
} -result \uDC00\uD800
test encoding-16.13 {Utf16ToUtfProc} -body {
    encoding convertfrom -profile tcl8 utf-16le \x00\xD8
} -result \uD800
test encoding-16.14 {Utf16ToUtfProc} -body {
    encoding convertfrom -profile tcl8 utf-16le \x00\xDC
} -result \uDC00
test encoding-16.15 {Utf16ToUtfProc} -body {
    encoding convertfrom utf-16le \x00\xD8\x00\xDC
} -result \U010000
test encoding-16.16 {Utf16ToUtfProc} -body {
    encoding convertfrom -profile tcl8 utf-16le \x00\xDC\x00\xD8
} -result \uDC00\uD800
test encoding-16.17 {Utf32ToUtfProc} -body {
    list [encoding convertfrom -profile strict -failindex  idx utf-32le \x41\x00\x00\x00\x00\xD8\x00\x00\x42\x00\x00\x00] [set idx]
} -result {A 4}

test encoding-16.18 {
    Utf16ToUtfProc, Tcl_UniCharToUtf, surrogate pairs in utf-16
} -body {
    apply [list {} {
	for {set i 0xD800} {$i < 0xDBFF} {incr i} {
	    for {set j 0xDC00} {$j < 0xDFFF} {incr j} {
		set string [binary format S2 [list $i $j]]
		set status [catch {
		    set decoded [encoding convertfrom utf-16be $string]
		    set encoded [encoding convertto utf-16be $decoded]
		}]
		if {$status || ( $encoded ne $string )} {
		    return [list [format %x $i] [format %x $j]]
		}
	    }
	}
	return done
    } [namespace current]]
} -result done
<<<<<<< HEAD
test encoding-16.19 {Utf16ToUtfProc, bug [d19fe0a5b]} -body {
    encoding convertfrom -profile strict utf-16 "\x41\x41\x41"
} -returnCodes 1 -result {unexpected byte sequence starting at index 2: '\x41'}
test encoding-16.19.tcl8 {Utf16ToUtfProc, bug [d19fe0a5b]} -body {
    encoding convertfrom -profile tcl8 utf-16 "\x41\x41\x41"
} -result \u4141\uFFFD
test encoding-16.19.strict {Utf16ToUtfProc, bug [d19fe0a5b]} -body {
    encoding convertfrom -profile strict utf-16 "\x41\x41\x41"
} -returnCodes 1 -result {unexpected byte sequence starting at index 2: '\x41'}
test encoding-16.20 {utf16ToUtfProc, bug [d19fe0a5b]} -body {
    encoding convertfrom utf-16 "\xD8\xD8"
} -returnCodes 1 -result {unexpected byte sequence starting at index 0: '\xD8'}
=======
test {encoding-16.19 strict} {Utf16ToUtfProc, bug [d19fe0a5b]} -body {
    encoding convertfrom -profile strict utf-16 "\x41\x41\x41"
} -returnCodes 1 -result {unexpected byte sequence starting at index 2: '\x41'}
test {encoding-16.19 tcl8} {Utf16ToUtfProc, bug [d19fe0a5b]} -body {
    encoding convertfrom -profile tcl8 utf-16 "\x41\x41\x41"
} -result \u4141\uFFFD
test encoding-16.20 {utf16ToUtfProc, bug [d19fe0a5b]} \
    -constraints deprecated -body {
    encoding convertfrom utf-16 "\xD8\xD8"
} -result \uD8D8
>>>>>>> 33e660e5
test encoding-16.21.tcl8 {Utf32ToUtfProc, bug [d19fe0a5b]} -body {
    encoding convertfrom -profile tcl8 utf-32 "\x00\x00\x00\x00\x41\x41"
} -result \x00\uFFFD
test encoding-16.21.strict {Utf32ToUtfProc, bug [d19fe0a5b]} -body {
    encoding convertfrom -profile strict utf-32 "\x00\x00\x00\x00\x41\x41"
} -returnCodes 1 -result {unexpected byte sequence starting at index 4: '\x41'}

test encoding-16.22 {Utf16ToUtfProc, strict, bug [db7a085bd9]} -body {
    encoding convertfrom -profile strict utf-16le \x00\xD8
} -returnCodes 1 -result {unexpected byte sequence starting at index 0: '\x00'}
test encoding-16.23 {Utf16ToUtfProc, strict, bug [db7a085bd9]} -body {
    encoding convertfrom -profile strict utf-16le \x00\xDC
} -returnCodes 1 -result {unexpected byte sequence starting at index 0: '\x00'}
test {encoding-24.4 utf-8 invalid strict} {Parse invalid utf-8, strict} -body {
    string length [encoding convertfrom -profile strict utf-8 "\xC0\x80"]
} -returnCodes 1 -result {unexpected byte sequence starting at index 0: '\xC0'}
test {encoding-24.4 utf-8 invalid tcl8} {UtfToUtfProc utf-8} {
    encoding convertfrom -profile tcl8 utf-8 \xC0\x80
} \x00
test encoding-16.25 {Utf32ToUtfProc} -body {
    encoding convertfrom -profile tcl8 utf-32 "\x01\x00\x00\x01"
} -result \uFFFD

test encoding-17.1 {UtfToUtf16Proc} -body {
    encoding convertto utf-16 "\U460DC"
} -result "\xD8\xD8\xDC\xDC"
test encoding-17.2 {UtfToUcs2Proc} -body {
    encoding convertfrom utf-16 \xD8\xD8\xDC\xDC
} -result "\U460DC"
test encoding-17.3 {UtfToUtf16Proc} -body {
    encoding convertto -profile tcl8 utf-16be "\uDCDC"
} -result "\xDC\xDC"
test encoding-17.4 {UtfToUtf16Proc} -body {
    encoding convertto -profile tcl8 utf-16le "\uD8D8"
} -result "\xD8\xD8"
test encoding-17.5 {UtfToUtf32Proc} -body {
    encoding convertto utf-32le "\U460DC"
} -result "\xDC\x60\x04\x00"
test encoding-17.6 {UtfToUtf32Proc} -body {
    encoding convertto utf-32be "\U460DC"
} -result "\x00\x04\x60\xDC"
test encoding-17.7 {UtfToUtf16Proc} -body {
    encoding convertto -profile strict utf-16be "\uDCDC"
} -returnCodes error -result {unexpected character at index 0: 'U+00DCDC'}
test encoding-17.8 {UtfToUtf16Proc} -body {
    encoding convertto -profile strict utf-16le "\uD8D8"
} -returnCodes error -result {unexpected character at index 0: 'U+00D8D8'}
test encoding-17.9 {Utf32ToUtfProc} -body {
    encoding convertfrom -profile strict utf-32 "\xFF\xFF\xFF\xFF"
} -returnCodes error -result {unexpected byte sequence starting at index 0: '\xFF'}
test encoding-17.10 {Utf32ToUtfProc} -body {
    encoding convertfrom -profile tcl8 utf-32 "\xFF\xFF\xFF\xFF"
} -result \uFFFD
test encoding-17.11 {Utf32ToUtfProc} -body {
    encoding convertfrom -profile strict utf-32le "\x00\xD8\x00\x00"
} -returnCodes error -result {unexpected byte sequence starting at index 0: '\x00'}
test encoding-17.12 {Utf32ToUtfProc} -body {
    encoding convertfrom -profile strict utf-32le "\x00\xDC\x00\x00"
} -returnCodes error -result {unexpected byte sequence starting at index 0: '\x00'}

test encoding-18.1 {TableToUtfProc on invalid input} -body {
	list [catch {encoding convertto -profile tcl8 jis0208 \\} res] $res
} -result {0 !)}
test encoding-18.2 {TableToUtfProc on invalid input with -profile strict} -body {
	list [catch {encoding convertto -profile strict jis0208 \\} res] $res
} -result {1 {unexpected character at index 0: 'U+00005C'}}
test encoding-18.3 {TableToUtfProc on invalid input with -profile strict -failindex} -body {
	list [catch {encoding convertto -profile strict -failindex pos jis0208 \\} res] $res $pos
} -result {0 {} 0}
test encoding-18.4 {TableToUtfProc on invalid input with -failindex -profile strict} -body {
	list [catch {encoding convertto -failindex pos -profile strict jis0208 \\} res] $res $pos
} -result {0 {} 0}
test encoding-18.5 {TableToUtfProc on invalid input with -failindex} -body {
	list [catch {encoding convertto -profile tcl8 -failindex pos jis0208 \\} res] $res $pos
} -result {0 !) -1}
test encoding-18.6 {TableToUtfProc on invalid input with -profile tcl8} -body {
	list [catch {encoding convertto -profile tcl8 jis0208 \\} res] $res
} -result {0 !)}

test encoding-19.1 {TableFromUtfProc} -body {
    encoding convertfrom -profile tcl8 ascii AÁ
} -result AÁ
test encoding-19.2 {TableFromUtfProc} -body {
    encoding convertfrom -profile tcl8 ascii AÁ
} -result AÁ
test encoding-19.3 {TableFromUtfProc} -body {
    encoding convertfrom -profile strict ascii AÁ
} -returnCodes 1 -result {unexpected byte sequence starting at index 1: '\xC1'}
test encoding-19.4 {TableFromUtfProc} -body {
    list [encoding convertfrom -profile tcl8 -failindex idx ascii AÁ] [set idx]
} -result [list A\xC1 -1]
test encoding-19.5 {TableFromUtfProc} -body {
    list [encoding convertfrom -failindex idx -profile strict ascii A\xC1] [set idx]
} -result {A 1}
test encoding-19.6 {TableFromUtfProc} -body {
    list [encoding convertfrom -failindex idx -profile strict ascii AÁB] [set idx]
} -result {A 1}

test encoding-20.1 {TableFreefProc} {
} {}

test encoding-21.1 {EscapeToUtfProc} {
} {}

test encoding-22.1 {EscapeFromUtfProc} {
} {}

set iso2022encData "\x1B\$B;d\$I\$b\$G\$O!\"%A%C%W\$49XF~;~\$K\$4EPO?\$\$\$?\$@\$\$\$?\$4=;=j\$r%-%c%C%7%e%\"%&%H\$N:]\$N\x1B(B
\x1B\$B>.@Z<jAwIU@h\$H\$7\$F;HMQ\$7\$F\$*\$j\$^\$9!#62\$lF~\$j\$^\$9\$,!\"@5\$7\$\$=;=j\$r\$4EPO?\$7\$J\$*\x1B(B
\x1B\$B\$*4j\$\$\$\$\$?\$7\$^\$9!#\$^\$?!\"BgJQ62=L\$G\$9\$,!\"=;=jJQ99\$N\$\"\$H!\"F|K\\8l%5!<%S%9It!J\x1B(B
casino_japanese@___.com \x1B\$B!K\$^\$G\$4=;=jJQ99:Q\$NO\"Mm\$r\$\$\$?\$@\$1\$J\$\$\$G\x1B(B
\x1B\$B\$7\$g\$&\$+!)\x1B(B"

set iso2022uniData [encoding convertfrom iso2022-jp $iso2022encData]
set iso2022uniData2 "私どもでは、チップご購入時にご登録いただいたご住所をキャッシュアウトの際の
小切手送付先として使用しております。恐れ入りますが、正しい住所をご登録しなお
お願いいたします。また、大変恐縮ですが、住所変更のあと、日本語サービス部（
casino_japanese@___.com ）までご住所変更済の連絡をいただけないで
しょうか？"

cd [temporaryDirectory]
set fid [open iso2022.txt w]
fconfigure $fid -encoding binary
puts -nonewline $fid $iso2022encData
close $fid

test encoding-23.1 {iso2022-jp escape encoding test} {
    string equal $iso2022uniData $iso2022uniData2
} 1
test encoding-23.2 {iso2022-jp escape encoding test} {
    # This checks that 'gets' isn't resetting the encoding inappropriately.
    # [Bug #523988]
    set fid [open iso2022.txt r]
    fconfigure $fid -encoding iso2022-jp
    set out ""
    set count 0
    while {[set num [gets $fid line]] >= 0} {
	if {$count} {
	    incr count 1 ; # account for newline
	    append out \n
	}
	append out $line
	incr count $num
    }
    close $fid
    if {[string compare $iso2022uniData $out]} {
	return -code error "iso2022-jp read in doesn't match original"
    }
    list $count $out
} [list [string length $iso2022uniData] $iso2022uniData]
test encoding-23.3 {iso2022-jp escape encoding test} {
    # read $fis <size> reads size in chars, not raw bytes.
    set fid [open iso2022.txt r]
    fconfigure $fid -encoding iso2022-jp
    set data [read $fid 50]
    close $fid
    return $data
} [string range $iso2022uniData 0 49] ; # 0 .. 49 inclusive == 50
cd [workingDirectory]

# Code to make the next few tests more intelligible; the code being tested
# should be in the body of the test!
proc runInSubprocess {contents {filename iso2022.tcl}} {
    set theFile [makeFile $contents $filename]
    try {
	exec [interpreter] $theFile
    } finally {
	removeFile $theFile
    }
}

test encoding-24.1 {EscapeFreeProc on open channels} exec {
    runInSubprocess {
	set f [open [file join [file dirname [info script]] iso2022.txt]]
	fconfigure $f -encoding iso2022-jp
	gets $f
    }
} {}
test encoding-24.2 {EscapeFreeProc on open channels} {exec} {
    # Bug #524674 output
    viewable [runInSubprocess {
	encoding system cp1252;	# Bug #2891556 crash revelator
	fconfigure stdout -encoding iso2022-jp
	puts ab乎棙g
	set env(TCL_FINALIZE_ON_EXIT) 1
	exit
    }]
} "ab\x1B\$B8C\x1B\$(DD%\x1B(Bg (ab\\u001B\$B8C\\u001B\$(DD%\\u001B(Bg)"
test encoding-24.3 {EscapeFreeProc on open channels} {stdio} {
    # Bug #219314 - if we don't free escape encodings correctly on channel
    # closure, we go boom
    set file [makeFile {
	encoding system iso2022-jp
	set a "乎乞也"; # 3 Japanese Kanji letters
	puts $a
    } iso2022.tcl]
    set f [open "|[list [interpreter] $file]"]
    fconfigure $f -encoding iso2022-jp
    set count [gets $f line]
    close $f
    removeFile iso2022.tcl
    list $count [viewable $line]
} [list 3 "乎乞也 (\\u4E4E\\u4E5E\\u4E5F)"]

test {encoding-24.4 utf-8 invalid strict} {Parse invalid utf-8, strict} -body {
    string length [encoding convertfrom -profile strict utf-8 "\xC0\x80"]
} -returnCodes 1 -result {unexpected byte sequence starting at index 0: '\xC0'}
test {encoding-24.4 utf-8 invalid tcl8} {UtfToUtfProc utf-8} {
    encoding convertfrom -profile tcl8 utf-8 \xC0\x80
} \x00
test encoding-24.5 {Parse valid or invalid utf-8} {
    string length [encoding convertfrom -profile tcl8 utf-8 "\xC0\x81"]
} 2
test encoding-24.6 {Parse valid or invalid utf-8} {
    string length [encoding convertfrom -profile tcl8 utf-8 "\xC1\xBF"]
} 2
test encoding-24.7 {Parse valid or invalid utf-8} {
    string length [encoding convertfrom utf-8 "\xC2\x80"]
} 1
test encoding-24.8 {Parse valid or invalid utf-8} {
    string length [encoding convertfrom -profile tcl8 utf-8 "\xE0\x80\x80"]
} 3
test encoding-24.9 {Parse valid or invalid utf-8} {
    string length [encoding convertfrom -profile tcl8 utf-8 "\xE0\x9F\xBF"]
} 3
test encoding-24.10 {Parse valid or invalid utf-8} {
    string length [encoding convertfrom utf-8 "\xE0\xA0\x80"]
} 1
test encoding-24.11 {Parse valid or invalid utf-8} {
    string length [encoding convertfrom -profile tcl8 utf-8 "\xEF\xBF\xBF"]
} 1
test encoding-24.12 {Parse invalid utf-8} -body {
    encoding convertfrom -profile strict utf-8 "\xC0\x81"
} -returnCodes 1 -result {unexpected byte sequence starting at index 0: '\xC0'}
test encoding-24.13 {Parse invalid utf-8} -body {
    encoding convertfrom -profile strict utf-8 "\xC1\xBF"
} -returnCodes 1 -result {unexpected byte sequence starting at index 0: '\xC1'}
test encoding-24.14 {Parse valid utf-8} {
    expr {[encoding convertfrom utf-8 "\xC2\x80"] eq "\u80"}
} 1
<<<<<<< HEAD
test encoding-24.15.default {Parse invalid utf-8, default} -body {
    encoding convertfrom -profile strict utf-8 "Z\xE0\x80"
} -returnCodes 1 -result "unexpected byte sequence starting at index 1: '\\xE0'"
=======
>>>>>>> 33e660e5
test encoding-24.15.strict {Parse invalid utf-8, -profile strict} -body {
    encoding convertfrom -profile strict utf-8 "Z\xE0\x80"
} -returnCodes 1 -result "unexpected byte sequence starting at index 1: '\\xE0'"
test encoding-24.15.tcl8 {Parse invalid utf-8, -profile tcl8} -body {
    encoding convertfrom -profile tcl8 utf-8 "Z\xE0\x80"
} -result Z\xE0\u20AC
test encoding-24.16 {Parse valid or invalid utf-8} -constraints testbytestring -body {
    encoding convertto utf-8 [testbytestring "Z\u4343\x80"]
} -returnCodes 1 -result {expected byte sequence but character 1 was '䍃' (U+004343)}
test encoding-24.17 {Parse valid or invalid utf-8} -constraints testbytestring -body {
    encoding convertto utf-8 [testbytestring "Z\xE0\x80"]
} -result "Z\xC3\xA0\xE2\x82\xAC"
test encoding-24.18 {Parse valid or invalid utf-8} -constraints testbytestring -body {
    encoding convertto utf-8 [testbytestring "Z\xE0\x80xxxxxx"]
} -result "Z\xC3\xA0\xE2\x82\xACxxxxxx"
test encoding-24.19.1 {Parse valid or invalid utf-8} -body {
    encoding convertto -profile tcl8 utf-8 "ZX\uD800"
} -result ZX\xED\xA0\x80
test encoding-24.19.2 {Parse valid or invalid utf-8} -body {
    encoding convertto -profile strict utf-8 "ZX\uD800"
} -returnCodes 1 -match glob -result "unexpected character at index 2: 'U+00D800'"
test encoding-24.19.3 {Parse valid or invalid utf-8} -body {
    encoding convertto utf-8 "ZX\uD800"
} -returnCodes 1 -match glob -result "unexpected character at index 2: 'U+00D800'"
test encoding-24.20 {Parse with -profile tcl8 but without providing encoding} -body {
    encoding convertfrom -profile tcl8 "\x20"
} -result {wrong # args: should be "::tcl::encoding::convertfrom ?-profile profile? ?-failindex var? encoding data" or "::tcl::encoding::convertfrom data"} -returnCodes error
test encoding-24.21 {Parse with -profile tcl8 but without providing encoding} -body {
    string length [encoding convertto -profile tcl8 "\x20"]
} -result {wrong # args: should be "::tcl::encoding::convertto ?-profile profile? ?-failindex var? encoding data" or "::tcl::encoding::convertto data"} -returnCodes error
test encoding-24.22 {Syntax error, two encodings} -body {
    encoding convertfrom iso8859-1 utf-8 "ZX\uD800"
} -result {bad option "iso8859-1": must be -profile or -failindex} -returnCodes error
test encoding-24.23 {Syntax error, two encodings} -body {
    encoding convertto iso8859-1 utf-8 "ZX\uD800"
} -result {bad option "iso8859-1": must be -profile or -failindex} -returnCodes error
test encoding-24.24 {Parse invalid utf-8 with -profile strict} -body {
    encoding convertfrom -profile strict utf-8 "\xC0\x80\x00\x00"
} -returnCodes 1 -result {unexpected byte sequence starting at index 0: '\xC0'}
test encoding-24.25 {Parse invalid utf-8 with -profile strict} -body {
    encoding convertfrom -profile strict utf-8 "\x40\x80\x00\x00"
} -returnCodes 1 -result {unexpected byte sequence starting at index 1: '\x80'}
test encoding-24.26 {Parse valid utf-8 with -profile strict} -body {
    encoding convertfrom -profile strict utf-8 "\xF1\x80\x80\x80"
} -result \U40000
test encoding-24.27 {Parse invalid utf-8 with -profile strict} -body {
    encoding convertfrom -profile strict utf-8 "\xF0\x80\x80\x80"
} -returnCodes 1 -result {unexpected byte sequence starting at index 0: '\xF0'}
test encoding-24.28 {Parse invalid utf-8 with -profile strict} -body {
    encoding convertfrom -profile strict utf-8 "\xFF\x00\x00"
} -returnCodes 1 -result {unexpected byte sequence starting at index 0: '\xFF'}
test encoding-24.29 {Parse invalid utf-8} -body {
    encoding convertfrom utf-8 \xEF\xBF\xBF
} -result \uFFFF
test encoding-24.30 {Parse noncharacter with -profile strict} -body {
    encoding convertfrom -profile strict utf-8 \xEF\xBF\xBF
} -result \uFFFF
test encoding-24.31 {Parse invalid utf-8 with -profile tcl8} -body {
    encoding convertfrom -profile tcl8 utf-8 \xEF\xBF\xBF
} -result \uFFFF
test encoding-24.33 {Try to generate invalid utf-8} -body {
    encoding convertto utf-8 \uFFFF
} -result \xEF\xBF\xBF
test encoding-24.33 {Try to generate invalid utf-8} -body {
    encoding convertto -profile strict utf-8 \uFFFF
} -result \xEF\xBF\xBF
test encoding-24.34 {Try to generate invalid utf-8 with -profile tcl8} -body {
    encoding convertto -profile tcl8 utf-8 \uFFFF
} -result \xEF\xBF\xBF
test encoding-24.35 {Parse invalid utf-8} -constraints utf32 -body {
    encoding convertfrom -profile tcl8 utf-8 \xED\xA0\x80
} -result \uD800
test encoding-24.36 {Parse invalid utf-8 with -profile strict} -body {
    encoding convertfrom -profile strict utf-8 \xED\xA0\x80
} -returnCodes 1 -result {unexpected byte sequence starting at index 0: '\xED'}
test encoding-24.37 {Parse invalid utf-8 with -profile tcl8} -body {
    encoding convertfrom -profile tcl8 utf-8 \xED\xA0\x80
} -result \uD800
test encoding-24.38.1 {Try to generate invalid utf-8} -body {
    encoding convertto -profile tcl8 utf-8 \uD800
} -result \xED\xA0\x80
test encoding-24.38.2 {Try to generate invalid utf-8} -body {
    encoding convertto -profile strict utf-8 \uD800
} -returnCodes 1 -result {unexpected character at index 0: 'U+00D800'}
test encoding-24.39 {Try to generate invalid utf-8 with -profile strict} -body {
    encoding convertto -profile strict utf-8 \uD800
} -returnCodes 1 -result {unexpected character at index 0: 'U+00D800'}
test encoding-24.40 {Try to generate invalid utf-8 with -profile tcl8} -body {
    encoding convertto -profile tcl8 utf-8 \uD800
} -result \xED\xA0\x80
test encoding-24.41 {Parse invalid utf-8 with -profile strict} -body {
    encoding convertfrom -profile strict utf-8 \xED\xA0\x80\xED\xB0\x80
} -returnCodes 1 -result {unexpected byte sequence starting at index 0: '\xED'}
test encoding-24.42 {Parse invalid utf-8, fallback to cp1252 [885c86a9a0]} -body {
    encoding convertfrom -profile tcl8 utf-8 \xF0\x80\x80\x80
} -result \xF0\u20AC\u20AC\u20AC
test encoding-24.43 {Parse invalid utf-8, fallback to cp1252 [885c86a9a0]} -body {
    encoding convertfrom -profile tcl8 utf-8 \x80
} -result \u20AC
test encoding-24.44 {Try to generate invalid ucs-2 with -profile strict} -body {
    encoding convertto -profile strict ucs-2 \uD800
} -returnCodes 1 -result {unexpected character at index 0: 'U+00D800'}
test encoding-24.45 {Try to generate invalid ucs-2 with -profile strict} -body {
    encoding convertto -profile strict ucs-2 \U10000
} -returnCodes 1 -result {unexpected character at index 0: 'U+010000'}

file delete [file join [temporaryDirectory] iso2022.txt]

#
# Begin jajp encoding round-trip conformity tests
#
proc foreach-jisx0208 {varName command} {
    upvar 1 $varName code
    foreach range {
	{2121 217E}
	{2221 222E}
	{223A 2241}
	{224A 2250}
	{225C 226A}
	{2272 2279}
	{227E 227E}
	{2330 2339}
	{2421 2473}
	{2521 2576}
	{2821 2821}
	{282C 282C}
	{2837 2837}

	{30 21 4E 7E}
	{4F21 4F53}

	{50 21 73 7E}
	{7421 7426}
    } {
	if {[llength $range] == 2} {
	    # for adhoc range. simple {first last}. inclusive.
	    scan $range %x%x first last
	    for {set i $first} {$i <= $last} {incr i} {
		set code $i
		uplevel 1 $command
	    }
	} elseif {[llength $range] == 4} {
	    # for uniform range.
	    scan $range %x%x%x%x h0 l0 hend lend
	    for {set hi $h0} {$hi <= $hend} {incr hi} {
		for {set lo $l0} {$lo <= $lend} {incr lo} {
		    set code [expr {$hi << 8 | ($lo & 0xff)}]
		    uplevel 1 $command
		}
	    }
	} else {
	    error "really?"
	}
    }
}
proc gen-jisx0208-euc-jp {code} {
    binary format cc \
	[expr {($code >> 8) | 0x80}] [expr {($code & 0xFF) | 0x80}]
}
proc gen-jisx0208-iso2022-jp {code} {
    binary format a3cca3 \
	"\x1B\$B" [expr {$code >> 8}] [expr {$code & 0xFF}] "\x1B(B"
}
proc gen-jisx0208-cp932 {code} {
    set c1 [expr {($code >> 8) | 0x80}]
    set c2 [expr {($code & 0xff)| 0x80}]
    if {$c1 % 2} {
	set c1 [expr {($c1 >> 1) + ($c1 < 0xDF ? 0x31 : 0x71)}]
	incr c2 [expr {- (0x60 + ($c2 < 0xE0))}]
    } else {
	set c1 [expr {($c1 >> 1) + ($c1 < 0xDF ? 0x30 : 0x70)}]
	incr c2 -2
    }
    binary format cc $c1 $c2
}
proc channel-diff {fa fb} {
    set diff {}
    while {[gets $fa la] >= 0 && [gets $fb lb] >= 0} {
	if {[string compare $la $lb] == 0} continue
	# lappend diff $la $lb

	# For more readable (easy to analyze) output.
	set code [lindex $la 0]
	binary scan [lindex $la 1] H* expected
	binary scan [lindex $lb 1] H* got
	lappend diff [list $code $expected $got]
    }
    return $diff
}

# Create char tables.
cd [temporaryDirectory]
foreach enc {cp932 euc-jp iso2022-jp} {
    set f [open $enc.chars w]
    fconfigure $f -encoding binary
    foreach-jisx0208 code {
	puts $f [format "%04X %s" $code [gen-jisx0208-$enc $code]]
    }
    close $f
}
# shiftjis == cp932 for jisx0208.
file copy -force cp932.chars shiftjis.chars

set NUM 0
foreach from {cp932 shiftjis euc-jp iso2022-jp} {
    foreach to {cp932 shiftjis euc-jp iso2022-jp} {
	test encoding-25.[incr NUM] "jisx0208 $from => $to" -setup {
	    cd [temporaryDirectory]
	} -body {
	    set f [open $from.chars]
	    fconfigure $f -encoding $from
	    set out [open $from.$to.tcltestout w]
	    fconfigure $out -encoding $to
	    puts -nonewline $out [read $f]
	    close $out
	    close $f
	    # then compare $to.chars <=> $from.to.tcltestout as binary.
	    set fa [open $to.chars rb]
	    set fb [open $from.$to.tcltestout rb]
	    channel-diff $fa $fb
	    # Difference should be empty.
	} -cleanup {
	    close $fa
	    close $fb
	} -result {}
    }
}

test encoding-26.0 {Tcl_GetEncodingSearchPath} -constraints {
    testgetencpath
} -setup {
    set origPath [testgetencpath]
    testsetencpath slappy
} -body {
    testgetencpath
} -cleanup {
    testsetencpath $origPath
} -result slappy

file delete {*}[glob -directory [temporaryDirectory] *.chars *.tcltestout]
# ===> Cut here <===

# EscapeFreeProc, GetTableEncoding, unilen are fully tested by the rest of
# this file.


test encoding-27.1 {encoding dirs basic behavior} -returnCodes error -body {
    encoding dirs ? ?
} -result {wrong # args: should be "encoding dirs ?dirList?"}
test encoding-27.2 {encoding dirs basic behavior} -returnCodes error -body {
    encoding dirs "\{not a list"
} -result "expected directory list but got \"\{not a list\""

}


test encoding-28.0 {all encodings load} -body {
	set string hello
	foreach name [encoding names] {
		if {$name ne "unicode"} {
		    incr count
		}
		encoding convertto -profile tcl8 $name $string

		# discard the cached internal representation of Tcl_Encoding
		# Unfortunately, without this, encoding 2-1 fails.
		llength $name
	}
	return $count
} -result 91

runtests

test encoding-bug-183a1adcc0-1 {Bug [183a1adcc0] Buffer overflow Tcl_UtfToExternal} -constraints {
    testencoding
} -body {
    # Note - buffers are initialized to \xff
    list [catch {testencoding Tcl_UtfToExternal utf-16 A {start end} {} 1} result] $result
} -result [list 0 [list nospace {} \xff]]

test encoding-bug-183a1adcc0-2 {Bug [183a1adcc0] Buffer overflow Tcl_UtfToExternal} -constraints {
    testencoding
} -body {
    # Note - buffers are initialized to \xff
    list [catch {testencoding Tcl_UtfToExternal utf-16 A {start end} {} 0} result] $result
} -result [list 0 [list nospace {} {}]]

test encoding-bug-183a1adcc0-3 {Bug [183a1adcc0] Buffer overflow Tcl_UtfToExternal} -constraints {
    testencoding
} -body {
    # Note - buffers are initialized to \xff
    list [catch {testencoding Tcl_UtfToExternal utf-16 A {start end} {} 2} result] $result
} -result [list 0 [list nospace {} \x00\x00]]

test encoding-bug-183a1adcc0-4 {Bug [183a1adcc0] Buffer overflow Tcl_UtfToExternal} -constraints {
    testencoding
} -body {
    # Note - buffers are initialized to \xff
    list [catch {testencoding Tcl_UtfToExternal utf-16 A {start end} {} 3} result] $result
} -result [list 0 [list nospace {} \x00\x00\xff]]

test encoding-bug-183a1adcc0-5 {Bug [183a1adcc0] Buffer overflow Tcl_UtfToExternal} -constraints {
    testencoding ucs2 knownBug
} -body {
    # The knownBug constraint is because test depends on TCL_UTF_MAX and
    # also UtfToUtf16 assumes space required in destination buffer is
    # sizeof(Tcl_UniChar) which is incorrect when TCL_UTF_MAX==4
    # Note - buffers are initialized to \xff
    list [catch {testencoding Tcl_UtfToExternal utf-16 A {start end} {} 4} result] $result
} -result [list 0 [list ok {} [expr {$::tcl_platform(byteOrder) eq "littleEndian" ? "\x41\x00" : "\x00\x41"}]\x00\x00]]

}

test encoding-29.0 {get encoding nul terminator lengths} -constraints {
    testencoding
} -body {
    list \
        [testencoding nullength ascii] \
        [testencoding nullength utf-16] \
        [testencoding nullength utf-32] \
        [testencoding nullength gb12345] \
        [testencoding nullength ksc5601]
} -result {1 2 4 2 2}

test encoding-30.0 {encoding convertto large strings UINT_MAX} -constraints {
    perf
} -body {
    # Test to ensure not misinterpreted as -1
    list [string length [set s [string repeat A 0xFFFFFFFF]]] [string equal $s [encoding convertto ascii $s]]
} -result {4294967295 1}

test encoding-30.1 {encoding convertto large strings > 4GB} -constraints {
    perf
} -body {
    list [string length [set s [string repeat A 0x100000000]]] [string equal $s [encoding convertto ascii $s]]
} -result {4294967296 1}

test encoding-30.2 {encoding convertfrom large strings UINT_MAX} -constraints {
    perf
} -body {
    # Test to ensure not misinterpreted as -1
    list [string length [set s [string repeat A 0xFFFFFFFF]]] [string equal $s [encoding convertfrom ascii $s]]
} -result {4294967295 1}

test encoding-30.3 {encoding convertfrom large strings > 4GB} -constraints {
    perf
} -body {
    list [string length [set s [string repeat A 0x100000000]]] [string equal $s [encoding convertfrom ascii $s]]
} -result {4294967296 1}


# cleanup
namespace delete ::tcl::test::encoding
::tcltest::cleanupTests
return

# Local Variables:
# mode: tcl
# End:<|MERGE_RESOLUTION|>--- conflicted
+++ resolved
@@ -566,8 +566,10 @@
 	return done
     } [namespace current]]
 } -result done
-<<<<<<< HEAD
-test encoding-16.19 {Utf16ToUtfProc, bug [d19fe0a5b]} -body {
+test {encoding-16.19 strict} {Utf16ToUtfProc, bug [d19fe0a5b]} -body {
+    encoding convertfrom -profile strict utf-16 "\x41\x41\x41"
+} -returnCodes 1 -result {unexpected byte sequence starting at index 2: '\x41'}
+test {encoding-16.19 tcl8} {Utf16ToUtfProc, bug [d19fe0a5b]} -body {
     encoding convertfrom -profile strict utf-16 "\x41\x41\x41"
 } -returnCodes 1 -result {unexpected byte sequence starting at index 2: '\x41'}
 test encoding-16.19.tcl8 {Utf16ToUtfProc, bug [d19fe0a5b]} -body {
@@ -579,18 +581,6 @@
 test encoding-16.20 {utf16ToUtfProc, bug [d19fe0a5b]} -body {
     encoding convertfrom utf-16 "\xD8\xD8"
 } -returnCodes 1 -result {unexpected byte sequence starting at index 0: '\xD8'}
-=======
-test {encoding-16.19 strict} {Utf16ToUtfProc, bug [d19fe0a5b]} -body {
-    encoding convertfrom -profile strict utf-16 "\x41\x41\x41"
-} -returnCodes 1 -result {unexpected byte sequence starting at index 2: '\x41'}
-test {encoding-16.19 tcl8} {Utf16ToUtfProc, bug [d19fe0a5b]} -body {
-    encoding convertfrom -profile tcl8 utf-16 "\x41\x41\x41"
-} -result \u4141\uFFFD
-test encoding-16.20 {utf16ToUtfProc, bug [d19fe0a5b]} \
-    -constraints deprecated -body {
-    encoding convertfrom utf-16 "\xD8\xD8"
-} -result \uD8D8
->>>>>>> 33e660e5
 test encoding-16.21.tcl8 {Utf32ToUtfProc, bug [d19fe0a5b]} -body {
     encoding convertfrom -profile tcl8 utf-32 "\x00\x00\x00\x00\x41\x41"
 } -result \x00\uFFFD
@@ -831,12 +821,9 @@
 test encoding-24.14 {Parse valid utf-8} {
     expr {[encoding convertfrom utf-8 "\xC2\x80"] eq "\u80"}
 } 1
-<<<<<<< HEAD
 test encoding-24.15.default {Parse invalid utf-8, default} -body {
     encoding convertfrom -profile strict utf-8 "Z\xE0\x80"
 } -returnCodes 1 -result "unexpected byte sequence starting at index 1: '\\xE0'"
-=======
->>>>>>> 33e660e5
 test encoding-24.15.strict {Parse invalid utf-8, -profile strict} -body {
     encoding convertfrom -profile strict utf-8 "Z\xE0\x80"
 } -returnCodes 1 -result "unexpected byte sequence starting at index 1: '\\xE0'"
