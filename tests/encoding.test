--- conflicted
+++ resolved
@@ -36,10 +36,6 @@
 testConstraint testencoding [llength [info commands testencoding]]
 testConstraint testbytestring [llength [info commands testbytestring]]
 testConstraint teststringbytes [llength [info commands teststringbytes]]
-<<<<<<< HEAD
-=======
-testConstraint fullutf [expr {[format %c 0x010000] ne "\ufffd"}]
->>>>>>> 6b697360
 testConstraint exec [llength [info commands exec]]
 testConstraint testgetencpath [llength [info commands testgetencpath]]
 @@ -309,9 +305,6 @@
     append x [encoding convertto symbol \u67]
     append x [encoding convertfrom symbol \x67]
 } "\x67\x67\u3b3"
-test encoding-12.6 {LoadTableEncoding: overflow in char value} fullutf {
-    encoding convertto iso8859-3 \U010000
-} "?"
 
 test encoding-13.1 {LoadEscapeTable} {
     viewable [set x [encoding convertto iso2022 ab\u4e4e\u68d9g]]
