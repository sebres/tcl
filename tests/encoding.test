--- conflicted
+++ resolved
@@ -334,20 +334,12 @@
     set val [encoding convertfrom unicode NN]
     list $val [format %x [scan $val %c]]
 } "\u4e4e 4e4e"
-<<<<<<< HEAD
-test encoding-16.2 {UnicodeToUtfProc} -constraints utf16 -body {
-=======
 test encoding-16.2 {UnicodeToUtfProc} -constraints fullutf -body {
->>>>>>> c02780d9
     set val [encoding convertfrom unicode "\xd8\xd8\xdc\xdc"]
     list $val [format %x [scan $val %c]]
 } -result "\U460dc 460dc"
 
-<<<<<<< HEAD
-test encoding-17.1 {UtfToUnicodeProc} -constraints utf16 -body {
-=======
 test encoding-17.1 {UtfToUnicodeProc} -constraints fullutf -body {
->>>>>>> c02780d9
     encoding convertto unicode "\U460dc"
 } -result "\xd8\xd8\xdc\xdc"
 
