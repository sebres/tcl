--- conflicted
+++ resolved
@@ -341,61 +341,61 @@
 } "4 😂"
 test encoding-15.6 {UtfToUtfProc emoji character output} {
     set x \uDE02\uD83D\uDE02\uD83D
-    set y [encoding convertto wtf-8 \uDE02\uD83D\uDE02\uD83D]
+    set y [encoding convertto utf-8 \uDE02\uD83D\uDE02\uD83D -nothrow]
     binary scan $y H* z
     list [string length $y] $z
 } {10 efbfbdf09f9882efbfbd}
 test encoding-15.7 {UtfToUtfProc emoji character output} {
     set x \uDE02\uD83D\uD83D
-    set y [encoding convertto wtf-8 \uDE02\uD83D\uD83D]
+    set y [encoding convertto utf-8 \uDE02\uD83D\uD83D -nothrow]
     binary scan $y H* z
     list [string length $x] [string length $y] $z
 } {3 9 efbfbdefbfbdefbfbd}
 test encoding-15.8 {UtfToUtfProc emoji character output} {
     set x \uDE02\uD83Dé
-    set y [encoding convertto wtf-8 \uDE02\uD83Dé]
+    set y [encoding convertto utf-8 \uDE02\uD83Dé -nothrow]
     binary scan $y H* z
     list [string length $x] [string length $y] $z
 } {3 8 efbfbdefbfbdc3a9}
 test encoding-15.9 {UtfToUtfProc emoji character output} {
     set x \uDE02\uD83DX
-    set y [encoding convertto wtf-8 \uDE02\uD83DX]
+    set y [encoding convertto utf-8 \uDE02\uD83DX -nothrow]
     binary scan $y H* z
     list [string length $x] [string length $y] $z
 } {3 7 efbfbdefbfbd58}
 test encoding-15.10 {UtfToUtfProc high surrogate character output} {
     set x \uDE02é
-    set y [encoding convertto wtf-8 \uDE02é]
+    set y [encoding convertto utf-8 \uDE02é -nothrow]
     binary scan $y H* z
     list [string length $x] [string length $y] $z
 } {2 5 efbfbdc3a9}
 test encoding-15.11 {UtfToUtfProc low surrogate character output} {
     set x \uDA02é
-    set y [encoding convertto wtf-8 \uDA02é]
+    set y [encoding convertto utf-8 \uDA02é -nothrow]
     binary scan $y H* z
     list [string length $x] [string length $y] $z
 } {2 5 efbfbdc3a9}
 test encoding-15.12 {UtfToUtfProc high surrogate character output} {
     set x \uDE02Y
-    set y [encoding convertto wtf-8 \uDE02Y]
+    set y [encoding convertto utf-8 \uDE02Y -nothrow]
     binary scan $y H* z
     list [string length $x] [string length $y] $z
 } {2 4 efbfbd59}
 test encoding-15.13 {UtfToUtfProc low surrogate character output} {
     set x \uDA02Y
-    set y [encoding convertto wtf-8 \uDA02Y]
+    set y [encoding convertto utf-8 \uDA02Y -nothrow]
     binary scan $y H* z
     list [string length $x] [string length $y] $z
 } {2 4 efbfbd59}
 test encoding-15.14 {UtfToUtfProc high surrogate character output} {
     set x \uDE02
-    set y [encoding convertto wtf-8 \uDE02]
+    set y [encoding convertto utf-8 \uDE02 -nothrow]
     binary scan $y H* z
     list [string length $x] [string length $y] $z
 } {1 3 efbfbd}
 test encoding-15.15 {UtfToUtfProc low surrogate character output} {
     set x \uDA02
-    set y [encoding convertto wtf-8 \uDA02]
+    set y [encoding convertto utf-8 \uDA02 -nothrow]
     binary scan $y H* z
     list [string length $x] [string length $y] $z
 } {1 3 efbfbd}
@@ -410,73 +410,6 @@
     binary scan $y H* z
     list [string length $y] $z
 } {4 f09f9882}
-<<<<<<< HEAD
-test encoding-15.18 {UtfToUtfProc emoji character output} {
-    set x \uDE02\uD83D\uDE02\uD83D
-    set y [encoding convertto utf-8 \uDE02\uD83D\uDE02\uD83D -nothrow]
-    binary scan $y H* z
-    list [string length $y] $z
-} {10 efbfbdf09f9882efbfbd}
-test encoding-15.19 {UtfToUtfProc emoji character output} {
-    set x \uDE02\uD83D\uD83D
-    set y [encoding convertto utf-8 \uDE02\uD83D\uD83D -nothrow]
-    binary scan $y H* z
-    list [string length $x] [string length $y] $z
-} {3 9 efbfbdefbfbdefbfbd}
-test encoding-15.20 {UtfToUtfProc emoji character output} {
-    set x \uDE02\uD83D\xE9
-    set y [encoding convertto utf-8 \uDE02\uD83D\xE9 -nothrow]
-    binary scan $y H* z
-    list [string length $x] [string length $y] $z
-} {3 8 efbfbdefbfbdc3a9}
-test encoding-15.21 {UtfToUtfProc emoji character output} {
-    set x \uDE02\uD83DX
-    set y [encoding convertto utf-8 \uDE02\uD83DX -nothrow]
-    binary scan $y H* z
-    list [string length $x] [string length $y] $z
-} {3 7 efbfbdefbfbd58}
-test encoding-15.22 {UtfToUtfProc high surrogate character output} {
-    set x \uDE02\xE9
-    set y [encoding convertto utf-8 \uDE02\xE9 -nothrow]
-    binary scan $y H* z
-    list [string length $x] [string length $y] $z
-} {2 5 efbfbdc3a9}
-test encoding-15.23 {UtfToUtfProc low surrogate character output} {
-    set x \uDA02\xE9
-    set y [encoding convertto utf-8 \uDA02\xE9 -nothrow]
-    binary scan $y H* z
-    list [string length $x] [string length $y] $z
-} {2 5 efbfbdc3a9}
-test encoding-15.24 {UtfToUtfProc high surrogate character output} {
-    set x \uDE02Y
-    set y [encoding convertto utf-8 \uDE02Y -nothrow]
-    binary scan $y H* z
-    list [string length $x] [string length $y] $z
-} {2 4 efbfbd59}
-test encoding-15.25 {UtfToUtfProc low surrogate character output} {
-    set x \uDA02Y
-    set y [encoding convertto utf-8 \uDA02Y -nothrow]
-    binary scan $y H* z
-    list [string length $x] [string length $y] $z
-} {2 4 efbfbd59}
-test encoding-15.26 {UtfToUtfProc high surrogate character output} {
-    set x \uDE02
-    set y [encoding convertto utf-8 \uDE02 -nothrow]
-    binary scan $y H* z
-    list [string length $x] [string length $y] $z
-} {1 3 efbfbd}
-test encoding-15.27 {UtfToUtfProc low surrogate character output} {
-    set x \uDA02
-    set y [encoding convertto utf-8 \uDA02 -nothrow]
-    binary scan $y H* z
-    list [string length $x] [string length $y] $z
-} {1 3 efbfbd}
-test encoding-15.28 {UtfToUtfProc CESU-8 6-byte sequence} {
-    set y [encoding convertto cesu-8 \U10000]
-    binary scan $y H* z
-    list [string length $y] $z
-} {6 eda080edb080}
-=======
 test encoding-15.18 {UtfToUtfProc CESU-8 6-byte sequence} {
     set y [encoding convertto cesu-8 \U10000]
     binary scan $y H* z
@@ -497,7 +430,6 @@
     binary scan $y H* z
     list [string length $y] $z
 } {3 efbfbf}
->>>>>>> 0a11fd25
 
 test encoding-16.1 {Utf16ToUtfProc} -body {
     set val [encoding convertfrom utf-16 NN]
@@ -523,31 +455,14 @@
 test encoding-17.1 {UtfToUtf16Proc} -body {
     encoding convertto utf-16 "\U460DC"
 } -result "\xD8\xD8\xDC\xDC"
-<<<<<<< HEAD
-test encoding-17.2 {UtfToUtf16Proc} -body {
-    encoding convertto wtf-16 "\uDCDC"
-} -result "\xDC\xDC"
-test encoding-17.3 {UtfToUtf16Proc} -body {
-    encoding convertto wtf-16 "\uD8D8"
-} -result "\xD8\xD8"
-test encoding-17.4 {UtfToUcs2Proc} -body {
-    encoding convertfrom utf-16 [encoding convertto ucs-2 "\U460DC"]
-} -result "\uFFFD"
-test encoding-17.5 {UtfToUtf16Proc} -body {
-    encoding convertto utf-16be "\uDCDC" -nothrow
-} -result "\xFF\xFD"
-test encoding-17.6 {UtfToUtf16Proc} -body {
-    encoding convertto utf-16le "\uD8D8" -nothrow
-=======
 test encoding-17.2 {UtfToUcs2Proc} -body {
     encoding convertfrom utf-16 [encoding convertto ucs-2 "\U460DC"]
 } -result "\uFFFD"
 test encoding-17.3 {UtfToUtf16Proc} -body {
-    encoding convertto utf-16be "\uDCDC"
+    encoding convertto utf-16be "\uDCDC" -nothrow
 } -result "\xFF\xFD"
 test encoding-17.4 {UtfToUtf16Proc} -body {
-    encoding convertto utf-16le "\uD8D8"
->>>>>>> 0a11fd25
+    encoding convertto utf-16le "\uD8D8" -nothrow
 } -result "\xFD\xFF"
 
 test encoding-18.1 {TableToUtfProc} {
@@ -686,33 +601,6 @@
 test encoding-24.11 {Parse valid or invalid utf-8} {
     string length [encoding convertfrom utf-8 "\xEF\xBF\xBF" -nothrow]
 } 1
-test encoding-24.12 {Parse valid or invalid utf-8} {
-    string length [encoding convertfrom utf-8 "\xC0\x80" -stoponerror]
-} 1
-test encoding-24.13 {Parse valid or invalid utf-8} -body {
-    encoding convertfrom utf-8 "\xC0\x81" -stoponerror
-} -returnCodes 1 -result {unexpected byte at index 0: 'À' (\xC0)}
-test encoding-24.14 {Parse valid or invalid utf-8} -body {
-    encoding convertfrom utf-8 "\xC1\xBF" -stoponerror
-} -returnCodes 1 -result {unexpected byte at index 0: 'Á' (\xC1)}
-test encoding-24.15 {Parse valid or invalid utf-8} {
-    string length [encoding convertfrom utf-8 "\xC2\x80" -stoponerror]
-} 1
-test encoding-24.16 {Parse valid or invalid utf-8} -body {
-    encoding convertfrom utf-8 "Z\xE0\x80" -stoponerror
-} -returnCodes 1 -result {unexpected byte at index 1: 'à' (\xE0)}
-test encoding-24.17 {Parse valid or invalid utf-8} -constraints testbytestring -body {
-    encoding convertto utf-8 [testbytestring "Z\u4343\x80"] -stoponerror
-} -returnCodes 1 -result {expected byte sequence but character 1 was '䍃' (U+004343)}
-test encoding-24.18 {Parse valid or invalid utf-8} -constraints testbytestring -body {
-    encoding convertto utf-8 [testbytestring "Z\xE0\x80"] -stoponerror
-} -result "Z\xC3\xA0\xE2\x82\xAC"
-test encoding-24.19 {Parse valid or invalid utf-8} -constraints testbytestring -body {
-    encoding convertto utf-8 [testbytestring "Z\xE0\x80xxxxxx"] -stoponerror
-} -result "Z\xC3\xA0\xE2\x82\xACxxxxxx"
-test encoding-24.20 {Parse valid or invalid utf-8} -constraints testbytestring -body {
-    encoding convertto utf-8 "ZX\uD800" -stoponerror
-} -returnCodes 1 -match glob -result "unexpected character at index 2: '\uD800' (U+00D800)"
 
 file delete [file join [temporaryDirectory] iso2022.txt]
 
@@ -876,11 +764,7 @@
 		llength $name
 	}
 	return $count
-<<<<<<< HEAD
-} -result [expr {[info exists ::tcl_precision] ? 92 : 91}]
-=======
 } -result [expr {[info exists ::tcl_precision] ? 87 : 86}]
->>>>>>> 0a11fd25
 
 runtests
 
