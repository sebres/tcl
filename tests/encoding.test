# This file contains a collection of tests for tclEncoding.c
# Sourcing this file into Tcl runs the tests and generates output for errors.
# No output means no errors were found.
#
# Copyright © 1997 Sun Microsystems, Inc.
# Copyright © 1998-1999 Scriptics Corporation.
#
# See the file "license.terms" for information on usage and redistribution of
# this file, and for a DISCLAIMER OF ALL WARRANTIES.

if {"::tcltest" ni [namespace children]} {
    package require tcltest 2.5
    namespace import -force ::tcltest::*
}


namespace eval ::tcl::test::encoding {
    variable x

catch {
    ::tcltest::loadTestedCommands
    package require -exact tcl::test [info patchlevel]
}

proc toutf {args} {
    variable x
    lappend x "toutf $args"
}
proc fromutf {args} {
    variable x
    lappend x "fromutf $args"
}

proc runtests {} {
    variable x

# Some tests require the testencoding command
testConstraint testencoding [llength [info commands testencoding]]
testConstraint testbytestring [llength [info commands testbytestring]]
testConstraint teststringbytes [llength [info commands teststringbytes]]
testConstraint exec [llength [info commands exec]]
testConstraint testgetencpath [llength [info commands testgetencpath]]
testConstraint fullutf [expr {[format %c 0x010000] ne "\uFFFD"}]
testConstraint utf32 [expr {[testConstraint fullutf]
		&& [string length [format %c 0x10000]] == 1}]

# TclInitEncodingSubsystem is tested by the rest of this file
# TclFinalizeEncodingSubsystem is not currently tested

test encoding-1.1 {Tcl_GetEncoding: system encoding} -setup {
    set old [encoding system]
} -constraints {testencoding} -body {
    testencoding create foo [namespace origin toutf] [namespace origin fromutf]
    encoding system foo
    set x {}
    encoding convertto abcd
    return $x
} -cleanup {
    encoding system $old
    testencoding delete foo
} -result {{fromutf }}
test encoding-1.2 {Tcl_GetEncoding: existing encoding} {testencoding} {
    testencoding create foo [namespace origin toutf] [namespace origin fromutf]
    set x {}
    encoding convertto foo abcd
    testencoding delete foo
    return $x
} {{fromutf }}
test encoding-1.3 {Tcl_GetEncoding: load encoding} {
    list [encoding convertto jis0208 乎] \
	[encoding convertfrom jis0208 8C]
} "8C 乎"

test encoding-2.1 {Tcl_FreeEncoding: refcount == 0} {
    encoding convertto jis0208 乎
} {8C}
test encoding-2.2 {Tcl_FreeEncoding: refcount != 0} -setup {
    set system [encoding system]
    set path [encoding dirs]
} -constraints {testencoding} -body {
    encoding system shiftjis		;# incr ref count
    encoding dirs [list [pwd]]
    set x [encoding convertto shiftjis 乎]	;# old one found
    encoding system iso8859-1
    llength shiftjis		;# Shimmer away any cache of Tcl_Encoding
    lappend x [catch {encoding convertto shiftjis 乎} msg] $msg
} -cleanup {
    encoding system iso8859-1
    encoding dirs $path
    encoding system $system
} -result "\x8C\xC1 1 {unknown encoding \"shiftjis\"}"

test encoding-3.1 {Tcl_GetEncodingName, NULL} -setup {
    set old [encoding system]
} -body {
    encoding system shiftjis
    encoding system
} -cleanup {
    encoding system $old
} -result {shiftjis}
test encoding-3.2 {Tcl_GetEncodingName, non-null} -setup {
    set old [fconfigure stdout -encoding]
} -body {
    fconfigure stdout -encoding jis0208
    fconfigure stdout -encoding
} -cleanup {
    fconfigure stdout -encoding $old
} -result {jis0208}

test encoding-4.1 {Tcl_GetEncodingNames} -constraints {testencoding} -setup {
    cd [makeDirectory tmp]
    makeDirectory [file join tmp encoding]
    set path [encoding dirs]
    encoding dirs {}
    catch {unset encodings}
    catch {unset x}
} -body {
    foreach encoding [encoding names] {
	set encodings($encoding) 1
    }
    makeFile {} [file join tmp encoding junk.enc]
    makeFile {} [file join tmp encoding junk2.enc]
    encoding dirs [list [file join [pwd] encoding]]
    foreach encoding [encoding names] {
	if {![info exists encodings($encoding)]} {
	    lappend x $encoding
	}
    }
    lsort $x
} -cleanup {
    encoding dirs $path
    cd [workingDirectory]
    removeFile [file join tmp encoding junk2.enc]
    removeFile [file join tmp encoding junk.enc]
    removeDirectory [file join tmp encoding]
    removeDirectory tmp
} -result {junk junk2}

test encoding-5.1 {Tcl_SetSystemEncoding} -setup {
    set old [encoding system]
} -body {
    encoding system jis0208
    encoding convertto 乎
} -cleanup {
    encoding system iso8859-1
    encoding system $old
} -result {8C}
test encoding-5.2 {Tcl_SetSystemEncoding: test ref count} {
    set old [encoding system]
    encoding system $old
    string compare $old [encoding system]
} {0}

test encoding-6.1 {Tcl_CreateEncoding: new} {testencoding} {
    testencoding create foo [namespace code {toutf 1}] \
	[namespace code {fromutf 2}]
    set x {}
    encoding convertfrom foo abcd
    encoding convertto foo abcd
    testencoding delete foo
    return $x
} {{toutf 1} {fromutf 2}}
test encoding-6.2 {Tcl_CreateEncoding: replace encoding} {testencoding} {
    testencoding create foo [namespace code {toutf a}] \
	[namespace code {fromutf b}]
    set x {}
    encoding convertfrom foo abcd
    encoding convertto foo abcd
    testencoding delete foo
    return $x
} {{toutf a} {fromutf b}}

test encoding-7.1 {Tcl_ExternalToUtfDString: small buffer} {
    encoding convertfrom jis0208 8c8c8c8c
} 吾吾吾吾
test encoding-7.2 {Tcl_UtfToExternalDString: big buffer} {
    set a 8C8C8C8C8C8C8C8C8C8C8C8C8C8C8C8C8C8C8C8C8C8C8C8C8C8C8C8C8C8C8C8C
    append a $a
    append a $a
    append a $a
    append a $a
    set x [encoding convertfrom jis0208 $a]
    list [string length $x] [string index $x 0]
} "512 乎"

test encoding-8.1 {Tcl_ExternalToUtf} {
    set f [open [file join [temporaryDirectory] dummy] w]
    fconfigure $f -translation binary -encoding iso8859-1
    puts -nonewline $f "ab\x8C\xC1g"
    close $f
    set f [open [file join [temporaryDirectory] dummy] r]
    fconfigure $f -translation binary -encoding shiftjis
    set x [read $f]
    close $f
    file delete [file join [temporaryDirectory] dummy]
    return $x
} ab乎g

test encoding-9.1 {Tcl_UtfToExternalDString: small buffer} {
    encoding convertto jis0208 "吾吾吾吾"
} {8c8c8c8c}
test encoding-9.2 {Tcl_UtfToExternalDString: big buffer} {
    set a 乎乎乎乎乎乎乎乎
    append a $a
    append a $a
    append a $a
    append a $a
    append a $a
    append a $a
    set x [encoding convertto jis0208 $a]
    list [string length $x] [string range $x 0 1]
} "1024 8C"

test encoding-10.1 {Tcl_UtfToExternal} {
    set f [open [file join [temporaryDirectory] dummy] w]
    fconfigure $f -translation binary -encoding shiftjis
    puts -nonewline $f ab乎g
    close $f
    set f [open [file join [temporaryDirectory] dummy] r]
    fconfigure $f -translation binary -encoding iso8859-1
    set x [read $f]
    close $f
    file delete [file join [temporaryDirectory] dummy]
    return $x
} "ab\x8C\xC1g"

proc viewable {str} {
    set res ""
    foreach c [split $str {}] {
	if {[string is print $c] && [string is ascii $c]} {
	    append res $c
	} else {
	    append res "\\u[format %4.4X [scan $c %c]]"
	}
    }
    return "$str ($res)"
}

test encoding-11.1 {LoadEncodingFile: unknown encoding} {testencoding} {
    set system [encoding system]
    set path [encoding dirs]
    encoding system iso8859-1
    encoding dirs {}
    llength jis0208	;# Shimmer any cached Tcl_Encoding in shared literal
    set x [list [catch {encoding convertto jis0208 乎} msg] $msg]
    encoding dirs $path
    encoding system $system
    lappend x [encoding convertto jis0208 乎]
} {1 {unknown encoding "jis0208"} 8C}
test encoding-11.2 {LoadEncodingFile: single-byte} {
    encoding convertfrom jis0201 \xA1
} ｡
test encoding-11.3 {LoadEncodingFile: double-byte} {
    encoding convertfrom jis0208 8C
} 乎
test encoding-11.4 {LoadEncodingFile: multi-byte} {
    encoding convertfrom shiftjis \x8C\xC1
} 乎
test encoding-11.5 {LoadEncodingFile: escape file} {
    viewable [encoding convertto iso2022 乎]
} [viewable "\x1B\$B8C\x1B(B"]
test encoding-11.5.1 {LoadEncodingFile: escape file} {
    viewable [encoding convertto iso2022-jp 乎]
} [viewable "\x1B\$B8C\x1B(B"]
test encoding-11.6 {LoadEncodingFile: invalid file} -constraints {testencoding} -setup {
    set system [encoding system]
    set path [encoding dirs]
    encoding system iso8859-1
} -body {
    cd [temporaryDirectory]
    encoding dirs [file join tmp encoding]
    makeDirectory tmp
    makeDirectory [file join tmp encoding]
    set f [open [file join tmp encoding splat.enc] w]
    fconfigure $f -translation binary
    puts $f "abcdefghijklmnop"
    close $f
    encoding convertto splat 乎
} -returnCodes error -cleanup {
    file delete [file join [temporaryDirectory] tmp encoding splat.enc]
    removeDirectory [file join tmp encoding]
    removeDirectory tmp
    cd [workingDirectory]
    encoding dirs $path
    encoding system $system
} -result {invalid encoding file "splat"}
test encoding-11.8 {encoding: extended Unicode UTF-16} {
    viewable [encoding convertto utf-16le 😹]
} {=Ø9Þ (=\u00D89\u00DE)}
test encoding-11.9 {encoding: extended Unicode UTF-16} {
    viewable [encoding convertto utf-16be 😹]
} {Ø=Þ9 (\u00D8=\u00DE9)}
test encoding-11.10 {encoding: extended Unicode UTF-32} {
    viewable [encoding convertto utf-32le 😹]
} "9\xF6\x01\x00 (9\\u00F6\\u0001\\u0000)"
test encoding-11.11 {encoding: extended Unicode UTF-32} {
    viewable [encoding convertto utf-32be 😹]
} "\x00\x01\xF69 (\\u0000\\u0001\\u00F69)"
# OpenEncodingFile is fully tested by the rest of the tests in this file.

test encoding-12.1 {LoadTableEncoding: normal encoding} {
    set x [encoding convertto iso8859-3 Ġ]
    append x [encoding convertto -pass iso8859-3 Õ]
    append x [encoding convertfrom iso8859-3 Õ]
} "Õ?Ġ"
test encoding-12.2 {LoadTableEncoding: single-byte encoding} {
    set x [encoding convertto iso8859-3 abĠg]
    append x [encoding convertfrom iso8859-3 abÕg]
} "abÕgabĠg"
test encoding-12.3 {LoadTableEncoding: multi-byte encoding} {
    set x [encoding convertto shiftjis ab乎g]
    append x [encoding convertfrom shiftjis ab\x8C\xC1g]
} "ab\x8C\xC1gab乎g"
test encoding-12.4 {LoadTableEncoding: double-byte encoding} {
    set x [encoding convertto jis0208 乎α]
    append x [encoding convertfrom jis0208 8C&A]
} "8C&A乎α"
test encoding-12.5 {LoadTableEncoding: symbol encoding} {
    set x [encoding convertto symbol γ]
    append x [encoding convertto symbol g]
    append x [encoding convertfrom symbol g]
} "ggγ"

test encoding-13.1 {LoadEscapeTable} {
    viewable [set x [encoding convertto iso2022 ab乎棙g]]
} [viewable "ab\x1B\$B8C\x1B\$\(DD%\x1B(Bg"]

test encoding-15.1 {UtfToUtfProc} {
    encoding convertto utf-8 £
} "\xC2\xA3"
test encoding-15.2 {UtfToUtfProc null character output} testbytestring {
    binary scan [testbytestring [encoding convertto utf-8 \x00]] H* z
    set z
} 00
test encoding-15.3 {UtfToUtfProc null character input} teststringbytes {
    set y [encoding convertfrom utf-8 [encoding convertto utf-8 \x00]]
    binary scan [teststringbytes $y] H* z
    set z
} c080
test encoding-15.4 {UtfToUtfProc emoji character input} -body {
    set x \xED\xA0\xBD\xED\xB8\x82
    set y [encoding convertfrom -pass utf-8 \xED\xA0\xBD\xED\xB8\x82]
    list [string length $x] $y
} -result "6 \uD83D\uDE02"
test encoding-15.5 {UtfToUtfProc emoji character input} {
    set x \xF0\x9F\x98\x82
    set y [encoding convertfrom utf-8 \xF0\x9F\x98\x82]
    list [string length $x] $y
} "4 😂"
test encoding-15.6 {UtfToUtfProc emoji character output} utf32 {
    set x \uDE02\uD83D\uDE02\uD83D
    set y [encoding convertto -pass utf-8 \uDE02\uD83D\uDE02\uD83D]
    binary scan $y H* z
    list [string length $y] $z
} {12 edb882eda0bdedb882eda0bd}
test encoding-15.7 {UtfToUtfProc emoji character output} {
    set x \uDE02\uD83D\uD83D
    set y [encoding convertto -pass utf-8 \uDE02\uD83D\uD83D]
    binary scan $y H* z
    list [string length $x] [string length $y] $z
} {3 9 edb882eda0bdeda0bd}
test encoding-15.8 {UtfToUtfProc emoji character output} {
    set x \uDE02\uD83Dé
    set y [encoding convertto -pass utf-8 \uDE02\uD83Dé]
    binary scan $y H* z
    list [string length $x] [string length $y] $z
} {3 8 edb882eda0bdc3a9}
test encoding-15.9 {UtfToUtfProc emoji character output} {
    set x \uDE02\uD83DX
    set y [encoding convertto -pass utf-8 \uDE02\uD83DX]
    binary scan $y H* z
    list [string length $x] [string length $y] $z
} {3 7 edb882eda0bd58}
test encoding-15.10 {UtfToUtfProc high surrogate character output} {
    set x \uDE02é
    set y [encoding convertto -pass utf-8 \uDE02é]
    binary scan $y H* z
    list [string length $x] [string length $y] $z
} {2 5 edb882c3a9}
test encoding-15.11 {UtfToUtfProc low surrogate character output} {
    set x \uDA02é
    set y [encoding convertto -pass utf-8 \uDA02é]
    binary scan $y H* z
    list [string length $x] [string length $y] $z
} {2 5 eda882c3a9}
test encoding-15.12 {UtfToUtfProc high surrogate character output} {
    set x \uDE02Y
    set y [encoding convertto -pass utf-8 \uDE02Y]
    binary scan $y H* z
    list [string length $x] [string length $y] $z
} {2 4 edb88259}
test encoding-15.13 {UtfToUtfProc low surrogate character output} {
    set x \uDA02Y
    set y [encoding convertto -pass utf-8 \uDA02Y]
    binary scan $y H* z
    list [string length $x] [string length $y] $z
} {2 4 eda88259}
test encoding-15.14 {UtfToUtfProc high surrogate character output} {
    set x \uDE02
    set y [encoding convertto -pass utf-8 \uDE02]
    binary scan $y H* z
    list [string length $x] [string length $y] $z
} {1 3 edb882}
test encoding-15.15 {UtfToUtfProc low surrogate character output} {
    set x \uDA02
    set y [encoding convertto -pass utf-8 \uDA02]
    binary scan $y H* z
    list [string length $x] [string length $y] $z
} {1 3 eda882}
test encoding-15.16 {UtfToUtfProc: Invalid 4-byte UTF-8, see [ed29806ba]} {
    set x \xF0\xA0\xA1\xC2
    set y [encoding convertfrom -pass utf-8 \xF0\xA0\xA1\xC2]
    list [string length $x] $y
} "4 \xF0\xA0\xA1\xC2"
test encoding-15.17 {UtfToUtfProc emoji character output} {
    set x 😂
    set y [encoding convertto utf-8 😂]
    binary scan $y H* z
    list [string length $y] $z
} {4 f09f9882}
test encoding-15.18 {UtfToUtfProc CESU-8 6-byte sequence} {
    set y [encoding convertto cesu-8 \U10000]
    binary scan $y H* z
    list [string length $y] $z
} {6 eda080edb080}
test encoding-15.19 {UtfToUtfProc CESU-8 upper surrogate} {
    set y [encoding convertto cesu-8 \uD800]
    binary scan $y H* z
    list [string length $y] $z
} {3 eda080}
test encoding-15.20 {UtfToUtfProc CESU-8 lower surrogate} {
    set y [encoding convertto cesu-8 \uDC00]
    binary scan $y H* z
    list [string length $y] $z
} {3 edb080}
test encoding-15.21 {UtfToUtfProc CESU-8 noncharacter} {
    set y [encoding convertto cesu-8 \uFFFF]
    binary scan $y H* z
    list [string length $y] $z
} {3 efbfbf}
test encoding-15.22 {UtfToUtfProc CESU-8 bug [048dd20b4171c8da]} {
    set y [encoding convertto cesu-8 \x80]
    binary scan $y H* z
    list [string length $y] $z
} {2 c280}
test encoding-15.23 {UtfToUtfProc CESU-8 bug [048dd20b4171c8da]} {
    set y [encoding convertto cesu-8 \u100]
    binary scan $y H* z
    list [string length $y] $z
} {2 c480}
test encoding-15.24 {UtfToUtfProc CESU-8 bug [048dd20b4171c8da]} {
    set y [encoding convertto cesu-8 \u3FF]
    binary scan $y H* z
    list [string length $y] $z
} {2 cfbf}
test encoding-15.25 {UtfToUtfProc CESU-8} {
    encoding convertfrom cesu-8 \x00
} \x00
test encoding-15.26 {UtfToUtfProc CESU-8} {
	after 1
    encoding convertfrom -pass utf-8 \xC0\x80
} \x00
test encoding-15.27 {UtfToUtfProc -strict CESU-8} {
    encoding convertfrom -strict cesu-8 \x00
} \x00
test encoding-15.28 {UtfToUtfProc -strict CESU-8} -body {
    encoding convertfrom -strict cesu-8 \xC0\x80
} -returnCodes 1 -result {unexpected byte sequence starting at index 0: '\xC0'}
test encoding-15.29 {UtfToUtfProc CESU-8} {
    encoding convertto cesu-8 \x00
} \x00
test encoding-15.30 {UtfToUtfProc -strict CESU-8} {
    encoding convertto -strict cesu-8 \x00
} \x00
<<<<<<< HEAD
=======
test encoding-15.31 {UtfToUtfProc -strict CESU-8 (bytes F0-F4 are invalid)} -body {
    encoding convertfrom -strict cesu-8 \xF1\x86\x83\x9C
} -returnCodes 1 -result {unexpected byte sequence starting at index 0: '\xF1'}
>>>>>>> aafbfae1

test encoding-16.1 {Utf16ToUtfProc} -body {
    set val [encoding convertfrom utf-16 NN]
    list $val [format %x [scan $val %c]]
} -result "乎 4e4e"
test encoding-16.2 {Utf16ToUtfProc} -body {
    set val [encoding convertfrom utf-16 "\xD8\xD8\xDC\xDC"]
    list $val [format %x [scan $val %c]]
} -result "\U460DC 460dc"
test encoding-16.3 {Utf16ToUtfProc} -body {
    set val [encoding convertfrom utf-16 "\xDC\xDC"]
    list $val [format %x [scan $val %c]]
} -result "\uDCDC dcdc"
test encoding-16.4 {Ucs2ToUtfProc} -body {
    set val [encoding convertfrom ucs-2 NN]
    list $val [format %x [scan $val %c]]
} -result "乎 4e4e"
test encoding-16.5 {Ucs2ToUtfProc} -body {
    set val [encoding convertfrom ucs-2 "\xD8\xD8\xDC\xDC"]
    list $val [format %x [scan $val %c]]
} -result "\U460DC 460dc"
test encoding-16.6 {Utf32ToUtfProc surrogate} -body {
    set val [encoding convertfrom utf-32le NN\0\0]
    list $val [format %x [scan $val %c]]
} -result "乎 4e4e"
test encoding-16.7 {Utf32ToUtfProc} -body {
    set val [encoding convertfrom -strict utf-32be \0\0NN]
    list $val [format %x [scan $val %c]]
} -result "乎 4e4e"
test encoding-16.8 {Utf32ToUtfProc} -body {
    set val [encoding convertfrom -pass utf-32 \x41\x00\x00\x41]
    list $val [format %x [scan $val %c]]
} -result "\uFFFD fffd"
test encoding-16.9 {Utf32ToUtfProc} -constraints utf32 -body {
    encoding convertfrom -pass utf-32le \x00\xD8\x00\x00
} -result \uD800
test encoding-16.10 {Utf32ToUtfProc} -body {
    encoding convertfrom -pass utf-32le \x00\xDC\x00\x00
} -result \uDC00
test encoding-16.11 {Utf32ToUtfProc} -body {
    encoding convertfrom -pass utf-32le \x00\xD8\x00\x00\x00\xDC\x00\x00
} -result \uD800\uDC00
test encoding-16.12 {Utf32ToUtfProc} -constraints utf32 -body {
    encoding convertfrom -pass utf-32le \x00\xDC\x00\x00\x00\xD8\x00\x00
} -result \uDC00\uD800
test encoding-16.13 {Utf16ToUtfProc} -body {
    encoding convertfrom utf-16le \x00\xD8
} -result \uD800
test encoding-16.14 {Utf16ToUtfProc} -body {
    encoding convertfrom utf-16le \x00\xDC
} -result \uDC00
test encoding-16.15 {Utf16ToUtfProc} -body {
    encoding convertfrom utf-16le \x00\xD8\x00\xDC
} -result \U010000
test encoding-16.16 {Utf16ToUtfProc} -body {
    encoding convertfrom utf-16le \x00\xDC\x00\xD8
} -result \uDC00\uD800
test encoding-16.17 {Utf32ToUtfProc} -body {
    list [encoding convertfrom -strict -failindex  idx utf-32le \x41\x00\x00\x00\x00\xD8\x00\x00\x42\x00\x00\x00] [set idx]
} -result {A 4}

test encoding-16.11 {
    Utf16ToUtfProc, Tcl_UniCharToUtf, surrogate pairs in utf-16
} -body {
    apply [list {} {
	for {set i 0xD800} {$i < 0xDBFF} {incr i} {
	    for {set j 0xDC00} {$j < 0xDFFF} {incr j} {
		set string [binary format S2 [list $i $j]]
		set status [catch {
		    set decoded [encoding convertfrom utf-16be $string]
		    set encoded [encoding convertto utf-16be $decoded]
		}]
		if {$status || ( $encoded ne $string )} {
		    return [list [format %x $i] [format %x $j]]
		}
	    }
	}
	return done
    } [namespace current]]
} -result done





test encoding-17.1 {UtfToUtf16Proc} -body {
    encoding convertto utf-16 "\U460DC"
} -result "\xD8\xD8\xDC\xDC"
test encoding-17.2 {UtfToUcs2Proc} -body {
    encoding convertfrom utf-16 [encoding convertto ucs-2 "\U460DC"]
} -result "\uFFFD"
test encoding-17.3 {UtfToUtf16Proc} -body {
    encoding convertto -pass utf-16be "\uDCDC"
} -result "\xDC\xDC"
test encoding-17.4 {UtfToUtf16Proc} -body {
    encoding convertto -pass utf-16le "\uD8D8"
} -result "\xD8\xD8"
test encoding-17.5 {UtfToUtf16Proc} -body {
    encoding convertto utf-32le "\U460DC"
} -result "\xDC\x60\x04\x00"
test encoding-17.6 {UtfToUtf16Proc} -body {
    encoding convertto utf-32be "\U460DC"
} -result "\x00\x04\x60\xDC"
test encoding-17.7 {UtfToUtf16Proc} -body {
    encoding convertto -strict utf-16be "\uDCDC"
} -returnCodes error -result {unexpected character at index 0: 'U+00DCDC'}
test encoding-17.8 {UtfToUtf16Proc} -body {
    encoding convertto -strict utf-16le "\uD8D8"
} -returnCodes error -result {unexpected character at index 0: 'U+00D8D8'}
test encoding-17.9 {Utf32ToUtfProc} -body {
    encoding convertfrom -strict utf-32 "\xFF\xFF\xFF\xFF"
} -returnCodes error -result {unexpected byte sequence starting at index 0: '\xFF'}
test encoding-17.10 {Utf32ToUtfProc} -body {
    encoding convertfrom -pass utf-32 "\xFF\xFF\xFF\xFF"
} -result \uFFFD

test encoding-18.1 {TableToUtfProc on invalid input} -body {
	list [catch {encoding convertto jis0208 \\} res] $res
} -result {1 {unexpected character at index 0: 'U+00005C'}}
test encoding-18.2 {TableToUtfProc on invalid input with -strict} -body {
	list [catch {encoding convertto -strict jis0208 \\} res] $res
} -result {1 {unexpected character at index 0: 'U+00005C'}}
test encoding-18.3 {TableToUtfProc on invalid input with -strict -failindex} -body {
	list [catch {encoding convertto -strict -failindex pos jis0208 \\} res] $res $pos
} -result {0 {} 0}
test encoding-18.4 {TableToUtfProc on invalid input with -failindex -strict} -body {
	list [catch {encoding convertto -failindex pos -strict jis0208 \\} res] $res $pos
} -result {0 {} 0}
test encoding-18.5 {TableToUtfProc on invalid input with -failindex} -body {
	list [catch {encoding convertto -failindex pos jis0208 \\} res] $res $pos
} -result {0 {} 0}
test encoding-18.6 {TableToUtfProc on invalid input with -nocomplain} -body {
	list [catch {encoding convertto -pass jis0208 \\} res] $res
} -result {0 !)}

test encoding-19.1 {TableFromUtfProc} -body {
    encoding convertfrom -pas ascii AÁ
} -result AÁ
test encoding-19.2 {TableFromUtfProc} -body {
    encoding convertfrom -pass ascii AÁ
} -result AÁ
test encoding-19.3 {TableFromUtfProc} -body {
    encoding convertfrom -strict ascii AÁ
} -returnCodes 1 -result {unexpected byte sequence starting at index 1: '\xC1'}
test encoding-19.4 {TableFromUtfProc} -body {
    list [encoding convertfrom -failindex idx ascii AÁ] [set idx]
} -result {A 1}
test encoding-19.5 {TableFromUtfProc} -body {
    list [encoding convertfrom -failindex idx -strict ascii AÁ] [set idx]
} -result {A 1}
test encoding-19.6 {TableFromUtfProc} -body {
    list [encoding convertfrom -failindex idx -strict ascii AÁB] [set idx]
} -result {A 1}

test encoding-20.1 {TableFreefProc} {
} {}

test encoding-21.1 {EscapeToUtfProc} {
} {}

test encoding-22.1 {EscapeFromUtfProc} {
} {}

set iso2022encData "\x1B\$B;d\$I\$b\$G\$O!\"%A%C%W\$49XF~;~\$K\$4EPO?\$\$\$?\$@\$\$\$?\$4=;=j\$r%-%c%C%7%e%\"%&%H\$N:]\$N\x1B(B
\x1B\$B>.@Z<jAwIU@h\$H\$7\$F;HMQ\$7\$F\$*\$j\$^\$9!#62\$lF~\$j\$^\$9\$,!\"@5\$7\$\$=;=j\$r\$4EPO?\$7\$J\$*\x1B(B
\x1B\$B\$*4j\$\$\$\$\$?\$7\$^\$9!#\$^\$?!\"BgJQ62=L\$G\$9\$,!\"=;=jJQ99\$N\$\"\$H!\"F|K\\8l%5!<%S%9It!J\x1B(B
casino_japanese@___.com \x1B\$B!K\$^\$G\$4=;=jJQ99:Q\$NO\"Mm\$r\$\$\$?\$@\$1\$J\$\$\$G\x1B(B
\x1B\$B\$7\$g\$&\$+!)\x1B(B"

set iso2022uniData [encoding convertfrom iso2022-jp $iso2022encData]
set iso2022uniData2 "私どもでは、チップご購入時にご登録いただいたご住所をキャッシュアウトの際の
小切手送付先として使用しております。恐れ入りますが、正しい住所をご登録しなお
お願いいたします。また、大変恐縮ですが、住所変更のあと、日本語サービス部（
casino_japanese@___.com ）までご住所変更済の連絡をいただけないで
しょうか？"

cd [temporaryDirectory]
set fid [open iso2022.txt w]
fconfigure $fid -encoding binary
puts -nonewline $fid $iso2022encData
close $fid

test encoding-23.1 {iso2022-jp escape encoding test} {
    string equal $iso2022uniData $iso2022uniData2
} 1
test encoding-23.2 {iso2022-jp escape encoding test} {
    # This checks that 'gets' isn't resetting the encoding inappropriately.
    # [Bug #523988]
    set fid [open iso2022.txt r]
    fconfigure $fid -encoding iso2022-jp
    set out ""
    set count 0
    while {[set num [gets $fid line]] >= 0} {
	if {$count} {
	    incr count 1 ; # account for newline
	    append out \n
	}
	append out $line
	incr count $num
    }
    close $fid
    if {[string compare $iso2022uniData $out]} {
	return -code error "iso2022-jp read in doesn't match original"
    }
    list $count $out
} [list [string length $iso2022uniData] $iso2022uniData]
test encoding-23.3 {iso2022-jp escape encoding test} {
    # read $fis <size> reads size in chars, not raw bytes.
    set fid [open iso2022.txt r]
    fconfigure $fid -encoding iso2022-jp
    set data [read $fid 50]
    close $fid
    return $data
} [string range $iso2022uniData 0 49] ; # 0 .. 49 inclusive == 50
cd [workingDirectory]

# Code to make the next few tests more intelligible; the code being tested
# should be in the body of the test!
proc runInSubprocess {contents {filename iso2022.tcl}} {
    set theFile [makeFile $contents $filename]
    try {
	exec [interpreter] $theFile
    } finally {
	removeFile $theFile
    }
}

test encoding-24.1 {EscapeFreeProc on open channels} exec {
    runInSubprocess {
	set f [open [file join [file dirname [info script]] iso2022.txt]]
	fconfigure $f -encoding iso2022-jp
	gets $f
    }
} {}
test encoding-24.2 {EscapeFreeProc on open channels} {exec} {
    # Bug #524674 output
    viewable [runInSubprocess {
	encoding system cp1252;	# Bug #2891556 crash revelator
	fconfigure stdout -encoding iso2022-jp
	puts ab乎棙g
	set env(TCL_FINALIZE_ON_EXIT) 1
	exit
    }]
} "ab\x1B\$B8C\x1B\$(DD%\x1B(Bg (ab\\u001B\$B8C\\u001B\$(DD%\\u001B(Bg)"
test encoding-24.3 {EscapeFreeProc on open channels} {stdio} {
    # Bug #219314 - if we don't free escape encodings correctly on channel
    # closure, we go boom
    set file [makeFile {
	encoding system iso2022-jp
	set a "乎乞也"; # 3 Japanese Kanji letters
	puts $a
    } iso2022.tcl]
    set f [open "|[list [interpreter] $file]"]
    fconfigure $f -encoding iso2022-jp
    set count [gets $f line]
    close $f
    removeFile iso2022.tcl
    list $count [viewable $line]
} [list 3 "乎乞也 (\\u4E4E\\u4E5E\\u4E5F)"]

test encoding-24.4 {Parse invalid utf-8, strict} -body {
    string length [encoding convertfrom -strict utf-8 "\xC0\x80"]
} -returnCodes 1 -result {unexpected byte sequence starting at index 0: '\xC0'}
test encoding-24.5 {Parse valid or invalid utf-8} {
    string length [encoding convertfrom -pass utf-8 "\xC0\x81"]
} 2
test encoding-24.6 {Parse valid or invalid utf-8} {
    string length [encoding convertfrom -pass utf-8 "\xC1\xBF"]
} 2
test encoding-24.7 {Parse valid or invalid utf-8} {
    string length [encoding convertfrom utf-8 "\xC2\x80"]
} 1
test encoding-24.8 {Parse valid or invalid utf-8} {
    string length [encoding convertfrom -pass utf-8 "\xE0\x80\x80"]
} 3
test encoding-24.9 {Parse valid or invalid utf-8} {
    string length [encoding convertfrom -pass utf-8 "\xE0\x9F\xBF"]
} 3
test encoding-24.10 {Parse valid or invalid utf-8} {
    string length [encoding convertfrom utf-8 "\xE0\xA0\x80"]
} 1
test encoding-24.11 {Parse valid or invalid utf-8} {
    string length [encoding convertfrom -pass utf-8 "\xEF\xBF\xBF"]
} 1
test encoding-24.12 {Parse invalid utf-8} -body {
    encoding convertfrom -strict utf-8 "\xC0\x81"
} -returnCodes 1 -result {unexpected byte sequence starting at index 0: '\xC0'}
test encoding-24.13 {Parse invalid utf-8} -body {
    encoding convertfrom -strict utf-8 "\xC1\xBF"
} -returnCodes 1 -result {unexpected byte sequence starting at index 0: '\xC1'}
test encoding-24.14 {Parse valid utf-8} {
    expr {[encoding convertfrom utf-8 "\xC2\x80"] eq "\u80"}
} 1
test encoding-24.15 {Parse invalid utf-8, default} -body {
    encoding convertfrom -pass utf-8 "Z\xE0\x80"
} -result Z\xE0\x80
test encoding-24.15 {Parse invalid utf-8, -strict} -body {
    encoding convertfrom -strict utf-8 "Z\xE0\x80"
} -returnCodes 1 -result "unexpected byte sequence starting at index 1: '\\xE0'"
test encoding-24.15 {Parse invalid utf-8, -pass} -body {
    encoding convertfrom -pass utf-8 "Z\xE0\x80"
} -result Z\xE0\x80
test encoding-24.16 {Parse valid or invalid utf-8} -constraints testbytestring -body {
    encoding convertto utf-8 [testbytestring "Z\u4343\x80"]
} -returnCodes 1 -result {expected byte sequence but character 1 was '䍃' (U+004343)}
test encoding-24.17 {Parse valid or invalid utf-8} -constraints testbytestring -body {
    encoding convertto utf-8 [testbytestring "Z\xE0\x80"]
} -result "Z\xC3\xA0\xE2\x82\xAC"
test encoding-24.18 {Parse valid or invalid utf-8} -constraints testbytestring -body {
    encoding convertto utf-8 [testbytestring "Z\xE0\x80xxxxxx"]
} -result "Z\xC3\xA0\xE2\x82\xACxxxxxx"
test encoding-24.19.pass {Parse invalid utf-8, -default} -body {
    encoding convertto -pass utf-8 "ZX\uD800"
} -returnCodes 0 -result "ZXí\xa0\x80"
test encoding-24.19.strict {Parse invalid utf-8, -strict} -body {
    encoding convertto -strict utf-8 "ZX\uD800"
} -returnCodes 1 -match glob -result "unexpected character at index 2: 'U+00D800'"
test encoding-24.19.default {Parse invalid utf-8, -pass} -body {
    encoding convertto utf-8 "ZX\uD800"
} -returnCodes 1 -match glob -result "unexpected character at index 2: 'U+00D800'"
test encoding-24.20 {syntax error: Parse with -pass but without providing encoding} -body {
    string length [encoding convertfrom -pass "\x20"]
} -returnCodes 1 -result {unknown encoding "-pass"}
test encoding-24.21 {syntax error: Parse with -pass but without providing encoding} -body {
    string length [encoding convertto -pass "\x20"]
} -returnCodes 1 -result {unknown encoding "-pass"}
test encoding-24.22 {Syntax error, two encodings} -body {
    encoding convertfrom iso8859-1 utf-8 "ZX\uD800"
} -returnCodes 1 -result {wrong # args: should be "::tcl::encoding::convertfrom ?-pass|-strict|-failindex var? ?encoding? data"}
test encoding-24.23 {Syntax error, two encodings} -body {
    encoding convertto iso8859-1 utf-8 "ZX\uD800"
} -returnCodes 1 -result {wrong # args: should be "::tcl::encoding::convertto ?-pass|-strict|-failindex var? ?encoding? data"}
test encoding-24.24 {Parse invalid utf-8 with -strict} -body {
    encoding convertfrom -strict utf-8 "\xC0\x80\x00\x00"
} -returnCodes 1 -result {unexpected byte sequence starting at index 0: '\xC0'}
test encoding-24.25 {Parse invalid utf-8 with -strict} -body {
    encoding convertfrom -strict utf-8 "\x40\x80\x00\x00"
} -returnCodes 1 -result {unexpected byte sequence starting at index 1: '\x80'}
test encoding-24.26 {Parse valid utf-8 with -strict} -body {
    encoding convertfrom -strict utf-8 "\xF1\x80\x80\x80"
} -result \U40000
test encoding-24.27 {Parse invalid utf-8 with -strict} -body {
    encoding convertfrom -strict utf-8 "\xF0\x80\x80\x80"
} -returnCodes 1 -result {unexpected byte sequence starting at index 0: '\xF0'}
test encoding-24.28 {Parse invalid utf-8 with -strict} -body {
    encoding convertfrom -strict utf-8 "\xFF\x00\x00"
} -returnCodes 1 -result {unexpected byte sequence starting at index 0: '\xFF'}
test encoding-24.29 {Parse invalid utf-8} -body {
    encoding convertfrom utf-8 \xEF\xBF\xBF
} -result \uFFFF
test encoding-24.30 {Parse noncharacter with -strict} -body {
    encoding convertfrom -strict utf-8 \xEF\xBF\xBF
} -result \uFFFF
test encoding-24.31 {Parse valid or invalid utf-8} {
    expr {[encoding convertfrom -pass utf-8 "\xC0\x80"] eq "\0"}
} 1
test encoding-24.32 {Parse invalid utf-8 with -pass} -body {
    encoding convertfrom -pass utf-8 \xEF\xBF\xBF
} -result \uFFFF
test encoding-24.33 {Try to generate invalid utf-8} -body {
    encoding convertto utf-8 \uFFFF
} -result \xEF\xBF\xBF
test encoding-24.34 {Try to generate noncharacter with -strict} -body {
    encoding convertto -strict utf-8 \uFFFF
} -result \xEF\xBF\xBF
test encoding-24.35 {Try to generate invalid utf-8 with -pass} -body {
    encoding convertto -pass utf-8 \uFFFF
} -result \xEF\xBF\xBF
test encoding-24.36 {Parse invalid utf-8, default} -body {
    encoding convertfrom -strict utf-8 \xED\xA0\x80
} -returnCodes 1 -result {unexpected byte sequence starting at index 0: '\xED'}
test encoding-24.37 {Parse invalid utf-8 with -strict} -body {
    encoding convertfrom -strict utf-8 \xED\xA0\x80
} -returnCodes 1 -result {unexpected byte sequence starting at index 0: '\xED'}
test encoding-24.38 {Parse invalid utf-8 with -pass} -body {
    encoding convertfrom -pass utf-8 \xED\xA0\x80
} -result \uD800
test encoding-24.39 {Try to generate invalid utf-8} -body {
    encoding convertto -strict utf-8 \uD800
} -returnCodes 1 -result {unexpected character at index 0: 'U+00D800'}
test encoding-24.40 {Try to generate invalid utf-8 with -strict} -body {
    encoding convertto -strict utf-8 \uD800
} -returnCodes 1 -result {unexpected character at index 0: 'U+00D800'}
test encoding-24.41 {Try to generate invalid utf-8 with -pass} -body {
    encoding convertto -pass utf-8 \uD800
} -result \xED\xA0\x80
test encoding-24.41 {Parse invalid utf-8 with -strict} -body {
    encoding convertfrom -strict utf-8 \xED\xA0\x80\xED\xB0\x80
} -returnCodes 1 -result {unexpected byte sequence starting at index 0: '\xED'}

file delete [file join [temporaryDirectory] iso2022.txt]

#
# Begin jajp encoding round-trip conformity tests
#
proc foreach-jisx0208 {varName command} {
    upvar 1 $varName code
    foreach range {
	{2121 217E}
	{2221 222E}
	{223A 2241}
	{224A 2250}
	{225C 226A}
	{2272 2279}
	{227E 227E}
	{2330 2339}
	{2421 2473}
	{2521 2576}
	{2821 2821}
	{282C 282C}
	{2837 2837}

	{30 21 4E 7E}
	{4F21 4F53}

	{50 21 73 7E}
	{7421 7426}
    } {
	if {[llength $range] == 2} {
	    # for adhoc range. simple {first last}. inclusive.
	    scan $range %x%x first last
	    for {set i $first} {$i <= $last} {incr i} {
		set code $i
		uplevel 1 $command
	    }
	} elseif {[llength $range] == 4} {
	    # for uniform range.
	    scan $range %x%x%x%x h0 l0 hend lend
	    for {set hi $h0} {$hi <= $hend} {incr hi} {
		for {set lo $l0} {$lo <= $lend} {incr lo} {
		    set code [expr {$hi << 8 | ($lo & 0xff)}]
		    uplevel 1 $command
		}
	    }
	} else {
	    error "really?"
	}
    }
}
proc gen-jisx0208-euc-jp {code} {
    binary format cc \
	[expr {($code >> 8) | 0x80}] [expr {($code & 0xFF) | 0x80}]
}
proc gen-jisx0208-iso2022-jp {code} {
    binary format a3cca3 \
	"\x1B\$B" [expr {$code >> 8}] [expr {$code & 0xFF}] "\x1B(B"
}
proc gen-jisx0208-cp932 {code} {
    set c1 [expr {($code >> 8) | 0x80}]
    set c2 [expr {($code & 0xff)| 0x80}]
    if {$c1 % 2} {
	set c1 [expr {($c1 >> 1) + ($c1 < 0xDF ? 0x31 : 0x71)}]
	incr c2 [expr {- (0x60 + ($c2 < 0xE0))}]
    } else {
	set c1 [expr {($c1 >> 1) + ($c1 < 0xDF ? 0x30 : 0x70)}]
	incr c2 -2
    }
    binary format cc $c1 $c2
}
proc channel-diff {fa fb} {
    set diff {}
    while {[gets $fa la] >= 0 && [gets $fb lb] >= 0} {
	if {[string compare $la $lb] == 0} continue
	# lappend diff $la $lb

	# For more readable (easy to analyze) output.
	set code [lindex $la 0]
	binary scan [lindex $la 1] H* expected
	binary scan [lindex $lb 1] H* got
	lappend diff [list $code $expected $got]
    }
    return $diff
}

# Create char tables.
cd [temporaryDirectory]
foreach enc {cp932 euc-jp iso2022-jp} {
    set f [open $enc.chars w]
    fconfigure $f -encoding binary
    foreach-jisx0208 code {
	puts $f [format "%04X %s" $code [gen-jisx0208-$enc $code]]
    }
    close $f
}
# shiftjis == cp932 for jisx0208.
file copy -force cp932.chars shiftjis.chars

set NUM 0
foreach from {cp932 shiftjis euc-jp iso2022-jp} {
    foreach to {cp932 shiftjis euc-jp iso2022-jp} {
	test encoding-25.[incr NUM] "jisx0208 $from => $to" -setup {
	    cd [temporaryDirectory]
	} -body {
	    set f [open $from.chars]
	    fconfigure $f -encoding $from
	    set out [open $from.$to.tcltestout w]
	    fconfigure $out -encoding $to
	    puts -nonewline $out [read $f]
	    close $out
	    close $f
	    # then compare $to.chars <=> $from.to.tcltestout as binary.
	    set fa [open $to.chars rb]
	    set fb [open $from.$to.tcltestout rb]
	    channel-diff $fa $fb
	    # Difference should be empty.
	} -cleanup {
	    close $fa
	    close $fb
	} -result {}
    }
}

test encoding-26.0 {Tcl_GetEncodingSearchPath} -constraints {
    testgetencpath
} -setup {
    set origPath [testgetencpath]
    testsetencpath slappy
} -body {
    testgetencpath
} -cleanup {
    testsetencpath $origPath
} -result slappy

file delete {*}[glob -directory [temporaryDirectory] *.chars *.tcltestout]
# ===> Cut here <===

# EscapeFreeProc, GetTableEncoding, unilen are fully tested by the rest of
# this file.


test encoding-27.1 {encoding dirs basic behavior} -returnCodes error -body {
    encoding dirs ? ?
} -result {wrong # args: should be "encoding dirs ?dirList?"}
test encoding-27.2 {encoding dirs basic behavior} -returnCodes error -body {
    encoding dirs "\{not a list"
} -result "expected directory list but got \"\{not a list\""

}


test encoding-28.0 {all encodings load} -body {
	set string hello
	foreach name [encoding names] {
		if {$name ne "unicode"} {
		    incr count
		}
		encoding convertto -pass $name $string

		# discard the cached internal representation of Tcl_Encoding
		# Unfortunately, without this, encoding 2-1 fails.
		llength $name
	}
	return $count
} -result 91

runtests

}

test encoding-29.0 {get encoding nul terminator lengths} -constraints {
    testencoding
} -body {
    list \
        [testencoding nullength ascii] \
        [testencoding nullength utf-16] \
        [testencoding nullength utf-32] \
        [testencoding nullength gb12345] \
        [testencoding nullength ksc5601]
} -result {1 2 4 2 2}


# cleanup
namespace delete ::tcl::test::encoding
::tcltest::cleanupTests
return

# Local Variables:
# mode: tcl
# End:<|MERGE_RESOLUTION|>--- conflicted
+++ resolved
@@ -473,12 +473,9 @@
 test encoding-15.30 {UtfToUtfProc -strict CESU-8} {
     encoding convertto -strict cesu-8 \x00
 } \x00
-<<<<<<< HEAD
-=======
 test encoding-15.31 {UtfToUtfProc -strict CESU-8 (bytes F0-F4 are invalid)} -body {
     encoding convertfrom -strict cesu-8 \xF1\x86\x83\x9C
 } -returnCodes 1 -result {unexpected byte sequence starting at index 0: '\xF1'}
->>>>>>> aafbfae1
 
 test encoding-16.1 {Utf16ToUtfProc} -body {
     set val [encoding convertfrom utf-16 NN]
