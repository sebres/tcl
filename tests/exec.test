# Commands covered:  exec
#
# This file contains a collection of tests for one or more of the Tcl built-in
# commands. Sourcing this file into Tcl runs the tests and generates output
# for errors. No output means no errors were found.
#
# Copyright © 1991-1994 The Regents of the University of California.
# Copyright © 1994-1997 Sun Microsystems, Inc.
# Copyright © 1998-1999 Scriptics Corporation.
#
# See the file "license.terms" for information on usage and redistribution of
# this file, and for a DISCLAIMER OF ALL WARRANTIES.

# There is no point in running Valgrind on cases where [exec] forks but then
# fails and the child process doesn't go through full cleanup.

if {"::tcltest" ni [namespace children]} {
    package require tcltest 2.5
    namespace import -force ::tcltest::*
}

<<<<<<< HEAD
loadTestedCommands
catch [list package require -exact tcl::test [info patchlevel]]
package require tcltests

=======
>>>>>>> 6c81c067
# All tests require the "exec" command.
# Skip them if exec is not defined.
testConstraint exec [llength [info commands exec]]
# Some skips when running in a macOS CI environment
testConstraint noosxCI [expr {![info exists ::env(MAC_CI)]}]

unset -nocomplain path

# Utilities that are like bourne shell stalwarts, but cross-platform.
set path(echo) [makeFile {
    puts -nonewline [lindex $argv 0]
    foreach str [lrange $argv 1 end] {
	puts -nonewline " $str"
    }
    puts {}
    exit
} echo]
set path(echo2) [makeFile {
    puts stdout [join $argv]
    puts stderr [lindex $argv 1]
    exit
} echo2]
set path(cat) [makeFile {
    if {$argv eq ""} {
	set argv -
    }
    fconfigure stdout -translation binary
    foreach name $argv {
	if {$name eq "-"} {
	    set f stdin
	} elseif {[catch {open $name r} f] != 0} {
	    puts stderr $f
	    continue
	}
	fconfigure $f -translation binary
	while {[eof $f] == 0} {
	    puts -nonewline [read $f]
	}
	if {$f ne "stdin"} {
	    close $f
	}
    }
    exit
} cat]
set path(wc) [makeFile {
    set data [read stdin]
    set lines [regsub -all "\n" $data {} dummy]
    set words [regsub -all "\[^ \t\n]+" $data {} dummy]
    set chars [string length $data]
    puts [format "%8.d%8.d%8.d" $lines $words $chars]
    exit
} wc]
set path(sh) [makeFile {
    if {[lindex $argv 0] ne "-c"} {
	error "sh: unexpected arguments $argv"
    }
    set cmd [lindex $argv 1]
    lappend cmd ";"
    set newcmd {}
    foreach arg $cmd {
	if {$arg eq ";"} {
	    exec >@stdout 2>@stderr [info nameofexecutable] {*}$newcmd
	    set newcmd {}
	    continue
	}
	if {$arg eq "1>&2"} {
	    set arg >@stderr
	}
	lappend newcmd $arg
    }
    exit
} sh]
set path(sh2) [makeFile {
    if {[lindex $argv 0] ne "-c"} {
	error "sh: unexpected arguments $argv"
    }
    set cmd [lindex $argv 1]
    lappend cmd ";"
    set newcmd {}
    foreach arg $cmd {
	if {$arg eq ";"} {
	    exec -ignorestderr >@stdout [info nameofexecutable] {*}$newcmd
	    set newcmd {}
	    continue
	}
	lappend newcmd $arg
    }
    exit
} sh2]
set path(sleep) [makeFile {
    after [expr {$argv*1000}]
    exit
} sleep]
set path(exit) [makeFile {
    exit $argv
} exit]

proc readfile filename {
    set f [open $filename]
    set d [read $f]
    close $f
    return [string trimright $d \n]
}

# ----------------------------------------------------------------------
# Basic operations.

test exec-1.1 {basic exec operation} {exec} {
    exec [interpreter] $path(echo) a b c
} "a b c"
test exec-1.2 {pipelining} {exec stdio} {
    exec [interpreter] $path(echo) a b c d | [interpreter] $path(cat) | [interpreter] $path(cat)
} "a b c d"
test exec-1.3 {pipelining} {exec stdio} {
    set a [exec [interpreter] $path(echo) a b c d | [interpreter] $path(cat) | [interpreter] $path(wc)]
    list [scan $a "%d %d %d" b c d] $b $c
} {3 1 4}
set arg {12345678901234567890123456789012345678901234567890}
set arg "$arg$arg$arg$arg$arg$arg"
test exec-1.4 {long command lines} {exec} {
    exec [interpreter] $path(echo) $arg
} $arg
set arg {}

# I/O redirection: input from Tcl command.

test exec-2.1 {redirecting input from immediate source} {exec stdio} {
    exec [interpreter] $path(cat) << "Sample text"
} {Sample text}
test exec-2.2 {redirecting input from immediate source} {exec stdio} {
    exec << "Sample text" [interpreter] $path(cat) | [interpreter] $path(cat)
} {Sample text}
test exec-2.3 {redirecting input from immediate source} {exec stdio} {
    exec [interpreter] $path(cat) << "Sample text" | [interpreter] $path(cat)
} {Sample text}
test exec-2.4 {redirecting input from immediate source} {exec stdio} {
    exec [interpreter] $path(cat) | [interpreter] $path(cat) << "Sample text"
} {Sample text}
test exec-2.5 {redirecting input from immediate source} {exec} {
    exec [interpreter] $path(cat) "<<Joined to arrows"
} {Joined to arrows}
test exec-2.6 {redirecting input from immediate source, with UTF} -setup {
    set sysenc [encoding system]
    encoding system iso8859-1
    proc quotenonascii s {
	regsub -all {\[|\\|\]} $s {\\&} s
	regsub -all "\[\x7F-\xFF\]" $s \
	    {[apply {c {format {\x%02X} [scan $c %c]}} &]} s
	return [subst -novariables $s]
    }
} -constraints {exec} -body {
    # If this fails, it may give back: "\xC3\xA9\xC3\xA0\xC3\xBC\xC3\xB1"
    # If it does, this means that the UTF -> external conversion did not occur
    # before writing out the temp file.
    quotenonascii [exec [interpreter] $path(cat) << "\xE9\xE0\xFC\xF1"]
} -cleanup {
    encoding system $sysenc
    rename quotenonascii {}
} -result {\xE9\xE0\xFC\xF1}

# I/O redirection: output to file.

set path(gorp.file) [makeFile {} gorp.file]
file delete $path(gorp.file)

test exec-3.1 {redirecting output to file} {exec} {
    exec [interpreter] $path(echo) "Some simple words" > $path(gorp.file)
    exec [interpreter] $path(cat) $path(gorp.file)
} "Some simple words"
test exec-3.2 {redirecting output to file} {exec stdio} {
    exec [interpreter] $path(echo) "More simple words" | >$path(gorp.file) [interpreter] $path(cat) | [interpreter] $path(cat)
    exec [interpreter] $path(cat) $path(gorp.file)
} "More simple words"
test exec-3.3 {redirecting output to file} {exec stdio} {
    exec > $path(gorp.file) [interpreter] $path(echo) "Different simple words" | [interpreter] $path(cat) | [interpreter] $path(cat)
    exec [interpreter] $path(cat) $path(gorp.file)
} "Different simple words"
test exec-3.4 {redirecting output to file} {exec} {
    exec [interpreter] $path(echo) "Some simple words" >$path(gorp.file)
    exec [interpreter] $path(cat) $path(gorp.file)
} "Some simple words"
test exec-3.5 {redirecting output to file} {exec} {
    exec [interpreter] $path(echo) "First line" >$path(gorp.file)
    exec [interpreter] $path(echo) "Second line" >> $path(gorp.file)
    exec [interpreter] $path(cat) $path(gorp.file)
} "First line\nSecond line"
test exec-3.6 {redirecting output to file} {exec} {
    exec [interpreter] $path(echo) "First line" >$path(gorp.file)
    exec [interpreter] $path(echo) "Second line" >>$path(gorp.file)
    exec [interpreter] $path(cat) $path(gorp.file)
} "First line\nSecond line"
test exec-3.7 {redirecting output to file} {exec} {
    set f [open $path(gorp.file) w]
    puts $f "Line 1"
    flush $f
    exec [interpreter] $path(echo) "More text" >@ $f
    exec [interpreter] $path(echo) >@$f "Even more"
    puts $f "Line 3"
    close $f
    exec [interpreter] $path(cat) $path(gorp.file)
} "Line 1\nMore text\nEven more\nLine 3"

# I/O redirection: output and stderr to file.

file delete $path(gorp.file)

test exec-4.1 {redirecting output and stderr to file} {exec} {
    exec [interpreter] $path(echo) "test output" >& $path(gorp.file)
    exec [interpreter] $path(cat) $path(gorp.file)
} "test output"
test exec-4.2 {redirecting output and stderr to file} {exec} {
    list [exec [interpreter] $path(sh) -c "\"$path(echo)\" foo bar 1>&2" >&$path(gorp.file)] \
	    [exec [interpreter] $path(cat) $path(gorp.file)]
} {{} {foo bar}}
test exec-4.3 {redirecting output and stderr to file} {exec} {
    exec [interpreter] $path(echo) "first line" > $path(gorp.file)
    list [exec [interpreter] $path(sh) -c "\"$path(echo)\" foo bar 1>&2" >>&$path(gorp.file)] \
	    [exec [interpreter] $path(cat) $path(gorp.file)]
} "{} {first line\nfoo bar}"
test exec-4.4 {redirecting output and stderr to file} {exec} {
    set f [open $path(gorp.file) w]
    puts $f "Line 1"
    flush $f
    exec [interpreter] $path(echo) "More text" >&@ $f
    exec [interpreter] $path(echo) >&@$f "Even more"
    puts $f "Line 3"
    close $f
    exec [interpreter] $path(cat) $path(gorp.file)
} "Line 1\nMore text\nEven more\nLine 3"
test exec-4.5 {redirecting output and stderr to file} {exec} {
    set f [open $path(gorp.file) w]
    puts $f "Line 1"
    flush $f
    exec >&@ $f [interpreter] $path(sh) -c "\"$path(echo)\" foo bar 1>&2"
    exec >&@$f [interpreter] $path(sh) -c "\"$path(echo)\" xyzzy 1>&2"
    puts $f "Line 3"
    close $f
    exec [interpreter] $path(cat) $path(gorp.file)
} "Line 1\nfoo bar\nxyzzy\nLine 3"

# I/O redirection: input from file.

if {[testConstraint exec]} {
    exec [interpreter] $path(echo) "Just a few thoughts" > $path(gorp.file)
}
test exec-5.1 {redirecting input from file} {exec} {
    exec [interpreter] $path(cat) < $path(gorp.file)
} {Just a few thoughts}
test exec-5.2 {redirecting input from file} {exec stdio} {
    exec [interpreter] $path(cat) | [interpreter] $path(cat) < $path(gorp.file)
} {Just a few thoughts}
test exec-5.3 {redirecting input from file} {exec stdio} {
    exec [interpreter] $path(cat) < $path(gorp.file) | [interpreter] $path(cat)
} {Just a few thoughts}
test exec-5.4 {redirecting input from file} {exec stdio} {
    exec < $path(gorp.file) [interpreter] $path(cat) | [interpreter] $path(cat)
} {Just a few thoughts}
test exec-5.5 {redirecting input from file} {exec} {
    exec [interpreter] $path(cat) <$path(gorp.file)
} {Just a few thoughts}
test exec-5.6 {redirecting input from file} -constraints {exec} -body {
    set f [open $path(gorp.file) r]
    exec [interpreter] $path(cat) <@ $f
} -cleanup {
    close $f
} -result {Just a few thoughts}
test exec-5.7 {redirecting input from file} -constraints {exec} -body {
    set f [open $path(gorp.file) r]
    exec <@$f [interpreter] $path(cat)
} -cleanup {
    close $f
} -result {Just a few thoughts}

# I/O redirection: standard error through a pipeline.

test exec-6.1 {redirecting stderr through a pipeline} {exec stdio} {
    exec [interpreter] $path(sh) -c "\"$path(echo)\" foo bar" |& [interpreter] $path(cat)
} "foo bar"
test exec-6.2 {redirecting stderr through a pipeline} {exec stdio} {
    exec [interpreter] $path(sh) -c "\"$path(echo)\" foo bar 1>&2" |& [interpreter] $path(cat)
} "foo bar"
test exec-6.3 {redirecting stderr through a pipeline} {exec stdio} {
    exec [interpreter] $path(sh) -c "\"$path(echo)\" foo bar 1>&2" \
	|& [interpreter] $path(sh) -c "\"$path(echo)\" second msg 1>&2 ; \"$path(cat)\"" |& [interpreter] $path(cat)
} "second msg\nfoo bar"

# I/O redirection: combinations.

set path(gorp.file2) [makeFile {} gorp.file2]

test exec-7.1 {multiple I/O redirections} {exec} {
    exec << "command input" > $path(gorp.file2) [interpreter] $path(cat) < $path(gorp.file)
    exec [interpreter] $path(cat) $path(gorp.file2)
} {Just a few thoughts}
test exec-7.2 {multiple I/O redirections} {exec} {
    exec < $path(gorp.file) << "command input" [interpreter] $path(cat)
} {command input}

# Long input to command and output from command.
set a "0123456789 xxxxxxxxx abcdefghi ABCDEFGHIJK\n"
set a [concat $a $a $a $a]
set a [concat $a $a $a $a]
set a [concat $a $a $a $a]
set a [concat $a $a $a $a]
test exec-8.1 {long input and output} {exec} {
    exec [interpreter] $path(cat) << $a
} $a
# More than 20 arguments to exec.
test exec-8.2 {long input and output} {exec} {
    exec [interpreter] $path(echo) 1 2 3 4 5 6 7 8 9 10 11 12 13 14 15 16 17 18 19 20 21 22 23
} {1 2 3 4 5 6 7 8 9 10 11 12 13 14 15 16 17 18 19 20 21 22 23}

# Commands that return errors.

test exec-9.1 {commands returning errors} {exec notValgrind} {
    set x [catch {exec gorp456} msg]
    list $x [string tolower $msg] [string tolower $errorCode]
} {1 {couldn't execute "gorp456": no such file or directory} {posix enoent {no such file or directory}}}
test exec-9.2 {commands returning errors} {exec notValgrind} {
    string tolower [list [catch {exec [interpreter] echo foo | foo123} msg] $msg $errorCode]
} {1 {couldn't execute "foo123": no such file or directory} {posix enoent {no such file or directory}}}
test exec-9.3 {commands returning errors} -constraints {exec stdio} -body {
    exec [interpreter] $path(sleep) 1 | [interpreter] $path(exit) 43 | [interpreter] $path(sleep) 1
} -returnCodes error -result {child process exited abnormally}
test exec-9.4 {commands returning errors} -constraints {exec stdio} -body {
    exec [interpreter] $path(exit) 43 | [interpreter] $path(echo) "foo bar"
} -returnCodes error -result {foo bar
child process exited abnormally}
test exec-9.5 {commands returning errors} -constraints {exec stdio notValgrind} -body {
    exec gorp456 | [interpreter] echo a b c
} -returnCodes error -result {couldn't execute "gorp456": no such file or directory}
test exec-9.6 {commands returning errors} -constraints {exec} -body {
    exec [interpreter] $path(sh) -c "\"$path(echo)\" error msg 1>&2"
} -returnCodes error -result {error msg}
test exec-9.7 {commands returning errors} -constraints {exec stdio nonPortable} -body {
    # This test can fail easily on multiprocessor machines
    exec [interpreter] $path(sh) -c "\"$path(echo)\" error msg 1>&2 ; \"$path(sleep)\" 1" \
	| [interpreter] $path(sh) -c "\"$path(echo)\" error msg 1>&2 ; \"$path(sleep)\" 1"
} -returnCodes error -result {error msg
error msg}
set path(err) [makeFile {} err]
test exec-9.8 {commands returning errors} -constraints {exec} -setup {
    set f [open $path(err) w]
    puts $f {
	puts stdout out
	puts stderr err
    }
    close $f
} -body {
    exec [interpreter] $path(err)
} -returnCodes error -result {out
err}

# Errors in executing the Tcl command, as opposed to errors in the processes
# that are invoked.

test exec-10.1 {errors in exec invocation} -constraints {exec} -body {
    exec
} -returnCodes error -result {wrong # args: should be "exec ?-option ...? arg ?arg ...?"}
test exec-10.2 {errors in exec invocation} -constraints {exec} -body {
    exec | cat
} -returnCodes error -result {illegal use of | or |& in command}
test exec-10.3 {errors in exec invocation} -constraints {exec} -body {
    exec cat |
} -returnCodes error -result {illegal use of | or |& in command}
test exec-10.4 {errors in exec invocation} -constraints {exec} -body {
    exec cat | | cat
} -returnCodes error -result {illegal use of | or |& in command}
test exec-10.5 {errors in exec invocation} -constraints {exec} -body {
    exec cat | |& cat
} -returnCodes error -result {illegal use of | or |& in command}
test exec-10.6 {errors in exec invocation} -constraints {exec} -body {
    exec cat |&
} -returnCodes error -result {illegal use of | or |& in command}
test exec-10.7 {errors in exec invocation} -constraints {exec} -body {
    exec cat <
} -returnCodes error -result {can't specify "<" as last word in command}
test exec-10.8 {errors in exec invocation} -constraints {exec} -body {
    exec cat >
} -returnCodes error -result {can't specify ">" as last word in command}
test exec-10.9 {errors in exec invocation} -constraints {exec} -body {
    exec cat <<
} -returnCodes error -result {can't specify "<<" as last word in command}
test exec-10.10 {errors in exec invocation} -constraints {exec} -body {
    exec cat >>
} -returnCodes error -result {can't specify ">>" as last word in command}
test exec-10.11 {errors in exec invocation} -constraints {exec} -body {
    exec cat >&
} -returnCodes error -result {can't specify ">&" as last word in command}
test exec-10.12 {errors in exec invocation} -constraints {exec} -body {
    exec cat >>&
} -returnCodes error -result {can't specify ">>&" as last word in command}
test exec-10.13 {errors in exec invocation} -constraints {exec} -body {
    exec cat >@
} -returnCodes error -result {can't specify ">@" as last word in command}
test exec-10.14 {errors in exec invocation} -constraints {exec} -body {
    exec cat <@
} -returnCodes error -result {can't specify "<@" as last word in command}
test exec-10.15 {errors in exec invocation} -constraints {exec} -body {
    exec cat < a/b/c
} -returnCodes error -result {couldn't read file "a/b/c": no such file or directory}
test exec-10.16 {errors in exec invocation} -constraints {exec} -body {
    exec cat << foo > a/b/c
} -returnCodes error -result {couldn't write file "a/b/c": no such file or directory}
test exec-10.17 {errors in exec invocation} -constraints {exec} -body {
    exec cat << foo > a/b/c
} -returnCodes error -result {couldn't write file "a/b/c": no such file or directory}
set f [open $path(gorp.file) w]
test exec-10.18 {errors in exec invocation} -constraints {exec} -body {
    exec cat <@ $f
} -returnCodes error -result "channel \"$f\" wasn't opened for reading"
close $f
set f [open $path(gorp.file) r]
test exec-10.19 {errors in exec invocation} -constraints {exec} -body {
    exec cat >@ $f
} -returnCodes error -result "channel \"$f\" wasn't opened for writing"
close $f
test exec-10.20 {errors in exec invocation} -constraints {exec notValgrind} -body {
    exec ~non_existent_user/foo/bar
} -returnCodes error -result {user "non_existent_user" doesn't exist}
test exec-10.21 {errors in exec invocation} -constraints {exec notValgrind} -body {
    exec [interpreter] true | ~xyzzy_bad_user/x | false
} -returnCodes error -result {user "xyzzy_bad_user" doesn't exist}
test exec-10.22 {errors in exec invocation} -constraints {exec notValgrind} -body {
    exec echo test > ~non_existent_user/foo/bar
} -returnCodes error -result {user "non_existent_user" doesn't exist}
# Commands in background.

test exec-11.1 {commands in background} {exec} {
    set time [time {exec [interpreter] $path(sleep) 2 &}]
    expr {[lindex $time 0] < 1000000}
} 1
test exec-11.2 {commands in background} -constraints {exec} -body {
    exec [interpreter] $path(echo) a &b
} -result {a &b}
test exec-11.3 {commands in background} {exec} {
    llength [exec [interpreter] $path(sleep) 1 &]
} 1
test exec-11.4 {commands in background} {exec stdio} {
    llength [exec [interpreter] $path(sleep) 1 | [interpreter] $path(sleep) 1 | [interpreter] $path(sleep) 1 &]
} 3
test exec-11.5 {commands in background} {exec} {
    set f [open $path(gorp.file) w]
    puts $f [list catch [list exec [info nameofexecutable] $path(echo) foo &]]
    close $f
    exec [interpreter] $path(gorp.file)
} foo

# Make sure that background commands are properly reaped when they
# eventually die.

if {[testConstraint exec] && [testConstraint nonPortable]} {
    after 1300
    exec [interpreter] $path(sleep) 1
}
test exec-12.1 {reaping background processes} {exec unix nonPortable} {
    for {set i 0} {$i < 20} {incr i} {
	exec echo foo > /dev/null &
    }
    after 1000
    catch {exec ps | fgrep "echo foo" | fgrep -v fgrep | wc} msg
    lindex $msg 0
} 0
test exec-12.2 {reaping background processes} {exec unix nonPortable} {
    exec sleep 2 | sleep 2 | sleep 2 &
    catch {exec ps | fgrep -i "sleep" | fgrep -i -v fgrep | wc} msg
    set x [lindex $msg 0]
    after 3000
    catch {exec ps | fgrep -i "sleep" | fgrep -i -v fgrep | wc} msg
    list $x [lindex $msg 0]
} {3 0}
test exec-12.3 {reaping background processes} {exec unix nonPortable} {
    exec sleep 1000 &
    exec sleep 1000 &
    set x [exec ps | fgrep "sleep" | fgrep -v fgrep]
    set pids {}
    foreach i [split $x \n] {
	lappend pids [lindex $i 0]
    }
    foreach i $pids {
	catch {exec kill -STOP $i}
    }
    catch {exec ps | fgrep "sleep" | fgrep -v fgrep | wc} msg
    set x [lindex $msg 0]
    foreach i $pids {
	catch {exec kill -KILL $i}
    }
    catch {exec ps | fgrep "sleep" | fgrep -v fgrep | wc} msg
    list $x [lindex $msg 0]
} {2 0}

# Make sure "errorCode" is set correctly.

test exec-13.1 {setting errorCode variable} {exec} {
    list [catch {exec [interpreter] $path(cat) < a/b/c} msg] [string tolower $errorCode]
} {1 {posix enoent {no such file or directory}}}
test exec-13.2 {setting errorCode variable} {exec} {
    list [catch {exec [interpreter] $path(cat) > a/b/c} msg] [string tolower $errorCode]
} {1 {posix enoent {no such file or directory}}}
test exec-13.3 {setting errorCode variable} {exec notValgrind} {
    set x [catch {exec _weird_cmd_} msg]
    list $x [string tolower $msg] [lindex $errorCode 0] \
	    [string tolower [lrange $errorCode 2 end]]
} {1 {couldn't execute "_weird_cmd_": no such file or directory} POSIX {{no such file or directory}}}
test exec-13.4 {extended exit result codes} -setup {
    set tmp [makeFile {exit 0x00000101} tmpfile.exec-13.4]
} -constraints {win} -body {
    list [catch {exec [interpreter] $tmp} err] [lreplace $::errorCode 1 1 {}]
} -cleanup {
    removeFile $tmp
} -result {1 {CHILDSTATUS {} 257}}
test exec-13.5 {extended exit result codes: max value} -setup {
    set tmp [makeFile {exit 0x3fffffff} tmpfile.exec-13.5]
} -constraints {win} -body {
    list [catch {exec [interpreter] $tmp} err] [lreplace $::errorCode 1 1 {}]
} -cleanup {
    removeFile $tmp
} -result {1 {CHILDSTATUS {} 1073741823}}
test exec-13.6 {extended exit result codes: signalled} -setup {
    set tmp [makeFile {exit 0xC0000016} tmpfile.exec-13.6]
} -constraints {win} -body {
    list [catch {exec [interpreter] $tmp} err] [lreplace $::errorCode 1 1 {}]
} -cleanup {
    removeFile $tmp
} -result {1 {CHILDKILLED {} SIGABRT SIGABRT}}

# Switches before the first argument

test exec-14.1 {-keepnewline switch} {exec} {
    exec -keepnewline [interpreter] $path(echo) foo
} "foo\n"
test exec-14.2 {-keepnewline switch} -constraints {exec} -body {
    exec -keepnewline
} -returnCodes error -result {wrong # args: should be "exec ?-option ...? arg ?arg ...?"}
test exec-14.3 {unknown switch} -constraints {exec} -body {
    exec -gorp
} -returnCodes error -result {bad option "-gorp": must be -ignorestderr, -keepnewline, or --}
test exec-14.4 {-- switch} -constraints {exec notValgrind} -body {
    exec -- -gorp
} -returnCodes error -result {couldn't execute "-gorp": no such file or directory}
test exec-14.5 {-ignorestderr switch} {exec} {
    # Alas, the use of -ignorestderr is buried here :-(
    exec [interpreter] $path(sh2) -c [list $path(echo2) foo bar] 2>@1
} "foo bar\nbar"

# Redirecting standard error separately from standard output

test exec-15.1 {standard error redirection} {exec} {
    exec [interpreter] $path(echo) "First line" > $path(gorp.file)
    list [exec [interpreter] $path(sh) -c "\"$path(echo)\" foo bar 1>&2" 2> $path(gorp.file)] \
	    [exec [interpreter] $path(cat) $path(gorp.file)]
} {{} {foo bar}}
test exec-15.2 {standard error redirection} {exec stdio} {
    list [exec [interpreter] $path(sh) -c "\"$path(echo)\" foo bar 1>&2" \
	      | [interpreter] $path(echo) biz baz >$path(gorp.file) 2> $path(gorp.file2)] \
	[exec [interpreter] $path(cat) $path(gorp.file)] \
	[exec [interpreter] $path(cat) $path(gorp.file2)]
} {{} {biz baz} {foo bar}}
test exec-15.3 {standard error redirection} {exec stdio} {
    list [exec [interpreter] $path(sh) -c "\"$path(echo)\" foo bar 1>&2" \
	      | [interpreter] $path(echo) biz baz 2>$path(gorp.file) > $path(gorp.file2)] \
	[exec [interpreter] $path(cat) $path(gorp.file)] \
	[exec [interpreter] $path(cat) $path(gorp.file2)]
} {{} {foo bar} {biz baz}}
test exec-15.4 {standard error redirection} {exec} {
    set f [open $path(gorp.file) w]
    puts $f "Line 1"
    flush $f
    exec [interpreter] $path(sh) -c "\"$path(echo)\" foo bar 1>&2" 2>@ $f
    puts $f "Line 3"
    close $f
    readfile $path(gorp.file)
} {Line 1
foo bar
Line 3}
test exec-15.5 {standard error redirection} {exec} {
    exec [interpreter] $path(echo) "First line" > "$path(gorp.file)"
    exec [interpreter] "$path(sh)" -c "\"$path(echo)\" foo bar 1>&2" 2>> "$path(gorp.file)"
    readfile $path(gorp.file)
} {First line
foo bar}
test exec-15.6 {standard error redirection} {exec stdio} {
    exec [interpreter] "$path(sh)" -c "\"$path(echo)\" foo bar 1>&2" > "$path(gorp.file2)" 2> "$path(gorp.file)" \
	    >& "$path(gorp.file)" 2> "$path(gorp.file2)" | [interpreter] $path(echo) biz baz
    list [readfile $path(gorp.file)] [readfile $path(gorp.file2)]
} {{biz baz} {foo bar}}
test exec-15.7 {standard error redirection 2>@1} {exec stdio} {
    # This redirects stderr output into normal result output from exec
    exec [interpreter] "$path(sh)" -c "\"$path(echo)\" foo bar 1>&2" 2>@1
} {foo bar}

test exec-16.1 {flush output before exec} {exec} {
    set f [open $path(gorp.file) w]
    puts $f "First line"
    exec [interpreter] $path(echo) "Second line" >@ $f
    puts $f "Third line"
    close $f
    readfile $path(gorp.file)
} {First line
Second line
Third line}
test exec-16.2 {flush output before exec} {exec} {
    set f [open $path(gorp.file) w]
    puts $f "First line"
    exec [interpreter] << {puts stderr {Second line}} >&@ $f > $path(gorp.file2)
    puts $f "Third line"
    close $f
    readfile $path(gorp.file)
} {First line
Second line
Third line}

test exec-17.1 {inheriting standard I/O} -constraints {exec} -setup {
    set path(script) [makeFile {} script]
    set f [open $path(script) w]
    puts $f [list lassign [list \
	    [info nameofexecutable] $path(gorp.file) $path(echo) $path(sleep) \
        ] exe file echo sleep]
    puts $f {
	close stdout
	set f [open $file w]
	catch {exec $exe $echo foobar &}
	exec $exe $sleep 2
	close $f
    }
    close $f
} -body {
    catch {exec [interpreter] $path(script)} result
    list $result [readfile $path(gorp.file)]
} -cleanup {
    removeFile $path(script)
} -result {{} foobar}

test exec-18.1 {exec deals with weird file names} -body {
    set path(fooblah) [makeFile {contents} "foo\[\{blah"]
    exec [interpreter] $path(cat) $path(fooblah)
} -constraints {exec} -cleanup {
    removeFile $path(fooblah)
} -result contents
test exec-18.2 {exec cat deals with weird file names} -body {
    # This is cross-platform, but the cat isn't predictably correct on
    # Windows.
    set path(fooblah) [makeFile {contents} "foo\[\{blah"]
    exec cat $path(fooblah)
} -constraints {exec tempNotWin} -cleanup {
    removeFile $path(fooblah)
} -result contents

# Note that this test cannot be adapted to work on Windows; that platform has
# no kernel support for an analog of O_APPEND. OTOH, that means we can assume
# that there is a POSIX shell...
#
# This test also fails in some cases when building with macOS
test exec-19.1 {exec >> uses O_APPEND} -constraints {exec unix notValgrind noosxCI} -setup {
    set tmpfile [makeFile {0} tmpfile.exec-19.1]
} -body {
    # Note that we have to allow for the current contents of the temporary
    # file, which is why the result is 14 and not 12
    exec /bin/sh -c \
	    {for a in 1 2 3; do sleep 1; echo $a; done} >>$tmpfile &
    exec /bin/sh -c \
	    {for a in 4 5 6; do sleep 1; echo $a >&2; done} 2>>$tmpfile &
    exec /bin/sh -c \
	    {for a in a b c; do sleep 1; echo $a; done} >>$tmpfile &
    exec /bin/sh -c \
	    {for a in d e f; do sleep 1; echo $a >&2; done} 2>>$tmpfile &
    # The above four shell invocations take about 3 seconds to finish, so allow
    # 5s (in case the machine is busy)
    after 5000
    # Check that no bytes have got lost through mixups with overlapping
    # appends, which is only guaranteed to work when we set O_APPEND on the
    # file descriptor in the [exec >>...]
    file size $tmpfile
} -cleanup {
    removeFile $tmpfile
} -result 26

# Tests to ensure batch files and .CMD (Bug 9ece99d58b)
# can be executed on Windows
test exec-20.0 {exec .bat file} -constraints {win} -body {
    set log [makeFile {} exec20.log]
    exec [makeFile "echo %1> $log" exec20.bat] "Testing exec-20.0"
    viewFile $log
} -result "\"Testing exec-20.0\""
test exec-20.1 {exec .CMD file} -constraints {win} -body {
    set log [makeFile {} exec201.log]
    exec [makeFile "echo %1> $log" exec201.CMD] "Testing exec-20.1"
    viewFile $log
} -result "\"Testing exec-20.1\""

# ----------------------------------------------------------------------
# cleanup

foreach file {gorp.file gorp.file2 echo echo2 cat wc sh sh2 sleep exit err} {
    removeFile $file
}
unset -nocomplain path

::tcltest::cleanupTests
return

# Local Variables:
# mode: tcl
# End:<|MERGE_RESOLUTION|>--- conflicted
+++ resolved
@@ -19,13 +19,6 @@
     namespace import -force ::tcltest::*
 }
 
-<<<<<<< HEAD
-loadTestedCommands
-catch [list package require -exact tcl::test [info patchlevel]]
-package require tcltests
-
-=======
->>>>>>> 6c81c067
 # All tests require the "exec" command.
 # Skip them if exec is not defined.
 testConstraint exec [llength [info commands exec]]
