--- conflicted
+++ resolved
@@ -61,12 +61,7 @@
 } foo
  
-<<<<<<< HEAD
-# We use a sub-interp and auto_reset and double the tests because there is 2
-=======
-
-# we use a child interp and auto_reset and double the tests because there is 2
->>>>>>> 2752163e
+# We use a child interp and auto_reset and double the tests because there is 2
 # places where auto_loading occur (before loading the indexes files and after)
 
 set testInterp [interp create]
