# safe-zipfs.test --
#
# This file contains tests for safe Tcl that test its compatibility with the
# zipfs facilities introduced in Tcl 8.7.  Test numbering is for comparison
# with similar tests in safe.test that do not use the zipfs file system.
#
# Sourcing this file into tcl runs the tests and generates output for errors.
# No output means no errors were found.
#
# Copyright © 1995-1996 Sun Microsystems, Inc.
# Copyright © 1998-1999 Scriptics Corporation.
#
# See the file "license.terms" for information on usage and redistribution of
# this file, and for a DISCLAIMER OF ALL WARRANTIES.


apply [list {} {
    global auto_path
    global tcl_library
    if {"::tcltest" ni [namespace children]} {
        package require tcltest 2.5
        namespace import -force ::tcltest::*
    }

    foreach i [interp children] {
        interp delete $i
    }

    set SaveAutoPath $::auto_path
    set ::auto_path [info library]
    set TestsDir [file normalize [file dirname [info script]]]

    set ZipMountPoint [zipfs root]auto-files
    zipfs mount $ZipMountPoint [file join $TestsDir auto-files.zip]

<<<<<<< HEAD
proc mapList {map listIn} {
    set listOut {}
    foreach element $listIn {
        lappend listOut [string map $map $element]
    }
    return $listOut
}
proc mapAndSortList {map listIn} {
    set listOut {}
    foreach element $listIn {
        lappend listOut [string map $map $element]
    }
    lsort $listOut
}

# Force actual loading of the safe package because we use un-exported (and
# thus un-autoindexed) APIs in this test result arguments:
catch {safe::interpConfigure}

testConstraint AutoSyncDefined 1

# Tests 5.* test the example files before using them to test safe interpreters.

test safe-zipfs-5.1 {example tclIndex commands, test in parent interpreter; zipfs} -setup {
    set tmpAutoPath $::auto_path
    lappend ::auto_path [file join $ZipMountPoint auto0 auto1] [file join $ZipMountPoint auto0 auto2]
} -body {
    # Try to load the commands.
    set code3 [catch report1 msg3]
    set code4 [catch report2 msg4]
    list $code3 $msg3 $code4 $msg4
} -cleanup {
    catch {rename report1 {}}
    catch {rename report2 {}}
    set ::auto_path $tmpAutoPath
    auto_reset
} -match glob -result {0 ok1 0 ok2}
test safe-zipfs-5.2 {example tclIndex commands, negative test in parent interpreter; zipfs} -setup {
    set tmpAutoPath $::auto_path
    lappend ::auto_path [file join $ZipMountPoint auto0]
} -body {
    # Try to load the commands.
    set code3 [catch report1 msg3]
    set code4 [catch report2 msg4]
    list $code3 $msg3 $code4 $msg4
} -cleanup {
    catch {rename report1 {}}
    catch {rename report2 {}}
    set ::auto_path $tmpAutoPath
    auto_reset
} -match glob -result {1 {invalid command name "report1"} 1 {invalid command name "report2"}}
test safe-zipfs-5.3 {example pkgIndex.tcl packages, test in parent interpreter, child directories; zipfs} -setup {
    set tmpAutoPath $::auto_path
    lappend ::auto_path [file join $ZipMountPoint auto0]
} -body {
    # Try to load the packages and run a command from each one.
    set code3 [catch {package require SafeTestPackage1} msg3]
    set code4 [catch {package require SafeTestPackage2} msg4]
    set code5 [catch HeresPackage1 msg5]
    set code6 [catch HeresPackage2 msg6]
    list $code3 $msg3 $code4 $msg4 $code5 $msg5 $code6 $msg6
} -cleanup {
    set ::auto_path $tmpAutoPath
    catch {package forget SafeTestPackage1}
    catch {package forget SafeTestPackage2}
    catch {rename HeresPackage1 {}}
    catch {rename HeresPackage2 {}}
} -match glob -result {0 1.2.3 0 2.3.4 0 OK1 0 OK2}
test safe-zipfs-5.4 {example pkgIndex.tcl packages, test in parent interpreter, main directories; zipfs} -setup {
    set tmpAutoPath $::auto_path
    lappend ::auto_path [file join $ZipMountPoint auto0 auto1] \
                        [file join $ZipMountPoint auto0 auto2]
} -body {
    # Try to load the packages and run a command from each one.
    set code3 [catch {package require SafeTestPackage1} msg3]
    set code4 [catch {package require SafeTestPackage2} msg4]
    set code5 [catch HeresPackage1 msg5]
    set code6 [catch HeresPackage2 msg6]
    list $code3 $msg3 $code4 $msg4 $code5 $msg5 $code6 $msg6
} -cleanup {
    set ::auto_path $tmpAutoPath
    catch {package forget SafeTestPackage1}
    catch {package forget SafeTestPackage2}
    catch {rename HeresPackage1 {}}
    catch {rename HeresPackage2 {}}
} -match glob -result {0 1.2.3 0 2.3.4 0 OK1 0 OK2}
test safe-zipfs-5.5 {example modules packages, test in parent interpreter, replace path; zipfs} -setup {
    set oldTm [tcl::tm::path list]
    foreach path $oldTm {
        tcl::tm::path remove $path
=======
    set PathMapp {}
    lappend PathMapp $tcl_library TCLLIB $TestsDir TESTSDIR $ZipMountPoint ZIPDIR

    proc mapList {map listIn} {
        set listOut {}
        foreach element $listIn {
            lappend listOut [string map $map $element]
        }
        return $listOut
>>>>>>> 57f8ecc8
    }
    proc mapAndSortList {map listIn} {
        set listOut {}
        foreach element $listIn {
            lappend listOut [string map $map $element]
        }
        lsort $listOut
    }
<<<<<<< HEAD
    catch {package forget test0}
    catch {package forget mod1::test1}
    catch {package forget mod2::test2}
    catch {namespace delete ::test0}
    catch {namespace delete ::mod1}
} -match glob -result {0 0.5 0 1.0 0 2.0 -- res0 res1 res2}
test safe-zipfs-5.6 {example modules packages, test in parent interpreter, append to path; zipfs} -setup {
    tcl::tm::path add [file join $ZipMountPoint auto0 modules]
} -body {
    # Try to load the modules and run a command from each one.
    set code0 [catch {package require test0} msg0]
    set code1 [catch {package require mod1::test1} msg1]
    set code2 [catch {package require mod2::test2} msg2]
    set out0  [test0::try0]
    set out1  [mod1::test1::try1]
    set out2  [mod2::test2::try2]
    list $code0 $msg0 $code1 $msg1 $code2 $msg2 -- $out0 $out1 $out2
} -cleanup {
    tcl::tm::path remove [file join $ZipMountPoint auto0 modules]
    catch {package forget test0}
    catch {package forget mod1::test1}
    catch {package forget mod2::test2}
    catch {namespace delete ::test0}
    catch {namespace delete ::mod1}
} -match glob -result {0 0.5 0 1.0 0 2.0 -- res0 res1 res2}

# high level general test
# Use zipped example packages not http1.0 etc
test safe-zipfs-7.1 {tests that everything works at high level with conventional AutoPathSync; zipfs} -setup {
    set SyncExists [expr {[info commands ::safe::setSyncMode] ne {}}]
    if {$SyncExists} {
        set SyncVal_TMP [safe::setSyncMode]
        safe::setSyncMode 1
    }
    set tmpAutoPath $::auto_path
    lappend ::auto_path [file join $ZipMountPoint auto0]
    set i [safe::interpCreate]
    set ::auto_path $tmpAutoPath
} -body {
    # no error shall occur:
    # (because the default access_path shall include 1st level sub dirs so
    #  package require in a child works like in the parent)
    set v [interp eval $i {package require SafeTestPackage1}]
    # no error shall occur:
    interp eval $i {HeresPackage1}
    set v
} -cleanup {
    safe::interpDelete $i
    if {$SyncExists} {
        safe::setSyncMode $SyncVal_TMP
    }
} -match glob -result 1.2.3
test safe-zipfs-7.2 {tests specific path and interpFind/AddToAccessPath with conventional AutoPathSync; zipfs} -setup {
    set SyncExists [expr {[info commands ::safe::setSyncMode] ne {}}]
    if {$SyncExists} {
        set SyncVal_TMP [safe::setSyncMode]
        safe::setSyncMode 1
    } else {
        set SyncVal_TMP 1
    }
} -body {
    set i [safe::interpCreate -nostat -nested 1 -accessPath [list [info library]]]
    # should not add anything (p0)
    set token1 [safe::interpAddToAccessPath $i [info library]]
    # should add as p* (not p1 if parent has a module path)
    set token2 [safe::interpAddToAccessPath $i "/dummy/unixlike/test/path"]
    # should add as p* (not p2 if parent has a module path)
    set token3 [safe::interpAddToAccessPath $i [file join $ZipMountPoint auto0]]
    set confA [safe::interpConfigure $i]
    set mappA [mapList $PathMapp [dict get $confA -accessPath]]
    # an error shall occur (SafeTestPackage1 is not anymore in the secure 0-level
    # provided deep path)
    list $token1 $token2 $token3 -- \
            [catch {interp eval $i {package require SafeTestPackage1}} msg] $msg -- \
            $mappA -- [safe::interpDelete $i]
} -cleanup {
    if {$SyncExists} {
        safe::setSyncMode $SyncVal_TMP
    }
} -match glob -result {{$p(:0:)} {$p(:*:)} {$p(:*:)} --\
        1 {can't find package SafeTestPackage1} --\
        {TCLLIB */dummy/unixlike/test/path ZIPDIR/auto0} -- {}}
test safe-zipfs-7.4 {tests specific path and positive search with conventional AutoPathSync; zipfs} -setup {
    set SyncExists [expr {[info commands ::safe::setSyncMode] ne {}}]
    if {$SyncExists} {
        set SyncVal_TMP [safe::setSyncMode]
        safe::setSyncMode 1
    } else {
        set SyncVal_TMP 1
    }
} -body {
    set i [safe::interpCreate -nostat -nested 1 -accessPath [list [info library]]]
    # should not add anything (p0)
    set token1 [safe::interpAddToAccessPath $i [info library]]
    # should add as p* (not p1 if parent has a module path)
    set token2 [safe::interpAddToAccessPath $i [file join $ZipMountPoint auto0 auto1]]
    set confA [safe::interpConfigure $i]
    set mappA [mapList $PathMapp [dict get $confA -accessPath]]
    # this time, unlike test safe-zipfs-7.2, SafeTestPackage1 should be found
    list $token1 $token2 -- \
	    [catch {interp eval $i {package require SafeTestPackage1}} msg] $msg -- \
	    $mappA -- [safe::interpDelete $i]
    # Note that the glob match elides directories (those from the module path)
    # other than the first and last in the access path.
} -cleanup {
    if {$SyncExists} {
        safe::setSyncMode $SyncVal_TMP
    }
} -match glob -result {{$p(:0:)} {$p(:*:)} -- 0 1.2.3 --\
        {TCLLIB * ZIPDIR/auto0/auto1} -- {}}

test safe-zipfs-9.9 {interpConfigure change the access path; tclIndex commands unaffected by token rearrangement (dummy test of doreset) with conventional AutoPathSync; zipfs} -setup {
    set SyncExists [expr {[info commands ::safe::setSyncMode] ne {}}]
    if {$SyncExists} {
        set SyncVal_TMP [safe::setSyncMode]
        safe::setSyncMode 1
    }
} -body {
    set i [safe::interpCreate -accessPath [list $tcl_library \
                                            [file join $ZipMountPoint auto0 auto1] \
                                            [file join $ZipMountPoint auto0 auto2]]]
    # Inspect.
    set confA [safe::interpConfigure $i]
    set mappA [mapList $PathMapp [dict get $confA -accessPath]]
    set path1 [::safe::interpFindInAccessPath $i [file join $ZipMountPoint auto0 auto1]]
    set path2 [::safe::interpFindInAccessPath $i [file join $ZipMountPoint auto0 auto2]]

    # Load auto_load data.
    interp eval $i {catch nonExistentCommand}

    # Load and run the commands.
    # This guarantees the test will pass even if the tokens are swapped.
    set code1 [catch {interp eval $i {report1}} msg1]
    set code2 [catch {interp eval $i {report2}} msg2]

    # Rearrange access path.  Swap tokens {$p(:1:)} and {$p(:2:)}.
    safe::interpConfigure $i -accessPath [list $tcl_library \
                                           [file join $ZipMountPoint auto0 auto2] \
                                           [file join $ZipMountPoint auto0 auto1]]
    # Inspect.
    set confB [safe::interpConfigure $i]
    set mappB [mapList $PathMapp [dict get $confB -accessPath]]
    set path3 [::safe::interpFindInAccessPath $i [file join $ZipMountPoint auto0 auto1]]
    set path4 [::safe::interpFindInAccessPath $i [file join $ZipMountPoint auto0 auto2]]

    # Run the commands.
    set code3 [catch {interp eval $i {report1}} msg3]
    set code4 [catch {interp eval $i {report2}} msg4]

    list $path1 $path2 -- $path3 $path4 -- $code3 $msg3 $code4 $msg4 -- $mappA -- $mappB
} -cleanup {
    safe::interpDelete $i
    if {$SyncExists} {
        safe::setSyncMode $SyncVal_TMP
    }
} -match glob -result {{$p(:1:)} {$p(:2:)} -- {$p(:2:)} {$p(:1:)} -- 0 ok1 0 ok2 --\
        {TCLLIB ZIPDIR/auto0/auto1 ZIPDIR/auto0/auto2*} --\
        {TCLLIB ZIPDIR/auto0/auto2 ZIPDIR/auto0/auto1*}}
test safe-zipfs-9.10 {interpConfigure change the access path; tclIndex commands unaffected by token rearrangement (actual test of doreset) with conventional AutoPathSync; zipfs} -setup {
    set SyncExists [expr {[info commands ::safe::setSyncMode] ne {}}]
    if {$SyncExists} {
        set SyncVal_TMP [safe::setSyncMode]
        safe::setSyncMode 1
    }
} -body {
    set i [safe::interpCreate -accessPath [list $tcl_library \
                                            [file join $ZipMountPoint auto0 auto1] \
                                            [file join $ZipMountPoint auto0 auto2]]]
    # Inspect.
    set confA [safe::interpConfigure $i]
    set mappA [mapList $PathMapp [dict get $confA -accessPath]]
    set path1 [::safe::interpFindInAccessPath $i [file join $ZipMountPoint auto0 auto1]]
    set path2 [::safe::interpFindInAccessPath $i [file join $ZipMountPoint auto0 auto2]]

    # Load auto_load data.
    interp eval $i {catch nonExistentCommand}

    # Do not load the commands.  With the tokens swapped, the test
    # will pass only if the Safe Base has called auto_reset.

    # Rearrange access path.  Swap tokens {$p(:1:)} and {$p(:2:)}.
    safe::interpConfigure $i -accessPath [list $tcl_library \
                                           [file join $ZipMountPoint auto0 auto2] \
                                           [file join $ZipMountPoint auto0 auto1]]
    # Inspect.
    set confB [safe::interpConfigure $i]
    set mappB [mapList $PathMapp [dict get $confB -accessPath]]
    set path3 [::safe::interpFindInAccessPath $i [file join $ZipMountPoint auto0 auto1]]
    set path4 [::safe::interpFindInAccessPath $i [file join $ZipMountPoint auto0 auto2]]

    # Load and run the commands.
    set code3 [catch {interp eval $i {report1}} msg3]
    set code4 [catch {interp eval $i {report2}} msg4]

    list $path1 $path2 -- $path3 $path4 -- $code3 $msg3 $code4 $msg4 -- $mappA -- $mappB
} -cleanup {
    safe::interpDelete $i
    if {$SyncExists} {
        safe::setSyncMode $SyncVal_TMP
    }
} -match glob -result {{$p(:1:)} {$p(:2:)} -- {$p(:2:)} {$p(:1:)} --\
        0 ok1 0 ok2 --\
        {TCLLIB ZIPDIR/auto0/auto1 ZIPDIR/auto0/auto2*} --\
        {TCLLIB ZIPDIR/auto0/auto2 ZIPDIR/auto0/auto1*}}
test safe-zipfs-9.11 {interpConfigure change the access path; pkgIndex.tcl packages unaffected by token rearrangement with conventional AutoPathSync; zipfs} -setup {
    set SyncExists [expr {[info commands ::safe::setSyncMode] ne {}}]
    if {$SyncExists} {
        set SyncVal_TMP [safe::setSyncMode]
        safe::setSyncMode 1
    }
} -body {
    # For complete correspondence to safe-stock-9.11, include auto0 in access path.
    set i [safe::interpCreate -accessPath [list $tcl_library \
                                            [file join $ZipMountPoint auto0] \
                                            [file join $ZipMountPoint auto0 auto1] \
                                            [file join $ZipMountPoint auto0 auto2]]]
    # Inspect.
    set confA [safe::interpConfigure $i]
    set mappA [mapList $PathMapp [dict get $confA -accessPath]]
    set path0 [::safe::interpFindInAccessPath $i [file join $ZipMountPoint auto0]]
    set path1 [::safe::interpFindInAccessPath $i [file join $ZipMountPoint auto0 auto1]]
    set path2 [::safe::interpFindInAccessPath $i [file join $ZipMountPoint auto0 auto2]]

    # Load pkgIndex.tcl data.
    catch {interp eval $i {package require NOEXIST}}

    # Rearrange access path.  Swap tokens {$p(:2:)} and {$p(:3:)}.
    # This would have no effect because the records in Pkg of these directories
    # were from access as children of {$p(:1:)}.
    safe::interpConfigure $i -accessPath [list $tcl_library \
                                           [file join $ZipMountPoint auto0] \
                                           [file join $ZipMountPoint auto0 auto2] \
                                           [file join $ZipMountPoint auto0 auto1]]
    # Inspect.
    set confB [safe::interpConfigure $i]
    set mappB [mapList $PathMapp [dict get $confB -accessPath]]
    set path3 [::safe::interpFindInAccessPath $i [file join $ZipMountPoint auto0 auto1]]
    set path4 [::safe::interpFindInAccessPath $i [file join $ZipMountPoint auto0 auto2]]

    # Try to load the packages and run a command from each one.
    set code3 [catch {interp eval $i {package require SafeTestPackage1}} msg3 opts3]
    set code4 [catch {interp eval $i {package require SafeTestPackage2}} msg4 opts4]
    set code5 [catch {interp eval $i {HeresPackage1}} msg5 opts5]
    set code6 [catch {interp eval $i {HeresPackage2}} msg6 opts6]

    list $path1 $path2 -- $path3 $path4 -- $code3 $msg3 $code4 $msg4 -- \
         $mappA -- $mappB -- $code5 $msg5 $code6 $msg6
} -cleanup {
    safe::interpDelete $i
    if {$SyncExists} {
        safe::setSyncMode $SyncVal_TMP
    }
} -match glob -result {{$p(:2:)} {$p(:3:)} -- {$p(:3:)} {$p(:2:)} -- 0 1.2.3 0 2.3.4 --\
        {TCLLIB ZIPDIR/auto0 ZIPDIR/auto0/auto1 ZIPDIR/auto0/auto2*} --\
        {TCLLIB ZIPDIR/auto0 ZIPDIR/auto0/auto2 ZIPDIR/auto0/auto1*} --\
        0 OK1 0 OK2}
test safe-zipfs-9.12 {interpConfigure change the access path; pkgIndex.tcl packages unaffected by token rearrangement, 9.10 without path auto0 with conventional AutoPathSync; zipfs} -setup {
    set SyncExists [expr {[info commands ::safe::setSyncMode] ne {}}]
    if {$SyncExists} {
        set SyncVal_TMP [safe::setSyncMode]
        safe::setSyncMode 1
    }
} -body {
    set i [safe::interpCreate -accessPath [list $tcl_library \
                                            [file join $ZipMountPoint auto0 auto1] \
                                            [file join $ZipMountPoint auto0 auto2]]]
    # Inspect.
    set confA [safe::interpConfigure $i]
    set mappA [mapList $PathMapp [dict get $confA -accessPath]]
    set path1 [::safe::interpFindInAccessPath $i [file join $ZipMountPoint auto0 auto1]]
    set path2 [::safe::interpFindInAccessPath $i [file join $ZipMountPoint auto0 auto2]]

    # Load pkgIndex.tcl data.
    catch {interp eval $i {package require NOEXIST}}

    # Rearrange access path.  Swap tokens {$p(:1:)} and {$p(:2:)}.
    safe::interpConfigure $i -accessPath [list $tcl_library \
                                           [file join $ZipMountPoint auto0 auto2] \
                                           [file join $ZipMountPoint auto0 auto1]]
    # Inspect.
    set confB [safe::interpConfigure $i]
    set mappB [mapList $PathMapp [dict get $confB -accessPath]]
    set path3 [::safe::interpFindInAccessPath $i [file join $ZipMountPoint auto0 auto1]]
    set path4 [::safe::interpFindInAccessPath $i [file join $ZipMountPoint auto0 auto2]]

    # Try to load the packages and run a command from each one.
    set code3 [catch {interp eval $i {package require SafeTestPackage1}} msg3 opts3]
    set code4 [catch {interp eval $i {package require SafeTestPackage2}} msg4 opts4]
    set code5 [catch {interp eval $i {HeresPackage1}} msg5 opts5]
    set code6 [catch {interp eval $i {HeresPackage2}} msg6 opts6]

    list $path1 $path2 -- $path3 $path4 -- $code3 $msg3 $code4 $msg4 -- \
            $mappA -- $mappB -- $code5 $msg5 $code6 $msg6
} -cleanup {
    safe::interpDelete $i
    if {$SyncExists} {
        safe::setSyncMode $SyncVal_TMP
    }
} -match glob -result {{$p(:1:)} {$p(:2:)} -- {$p(:2:)} {$p(:1:)} --\
        0 1.2.3 0 2.3.4 --\
        {TCLLIB ZIPDIR/auto0/auto1 ZIPDIR/auto0/auto2*} --\
        {TCLLIB ZIPDIR/auto0/auto2 ZIPDIR/auto0/auto1*} --\
        0 OK1 0 OK2}
test safe-zipfs-9.13 {interpConfigure change the access path; pkgIndex.tcl packages fail if directory de-listed, with conventional AutoPathSync; zipfs} -setup {
    set SyncExists [expr {[info commands ::safe::setSyncMode] ne {}}]
    if {$SyncExists} {
        set SyncVal_TMP [safe::setSyncMode]
        safe::setSyncMode 1
    }
} -body {
    set i [safe::interpCreate -accessPath [list $tcl_library \
                                            [file join $ZipMountPoint auto0 auto1] \
                                            [file join $ZipMountPoint auto0 auto2]]]
    # Inspect.
    set confA [safe::interpConfigure $i]
    set mappA [mapList $PathMapp [dict get $confA -accessPath]]
    set path1 [::safe::interpFindInAccessPath $i [file join $ZipMountPoint auto0 auto1]]
    set path2 [::safe::interpFindInAccessPath $i [file join $ZipMountPoint auto0 auto2]]

    # Load pkgIndex.tcl data.
    catch {interp eval $i {package require NOEXIST}}

    # Limit access path.  Remove tokens {$p(:1:)} and {$p(:2:)}.
    safe::interpConfigure $i -accessPath [list $tcl_library]

    # Inspect.
    set confB [safe::interpConfigure $i]
    set mappB [mapList $PathMapp [dict get $confB -accessPath]]
    set code4 [catch {::safe::interpFindInAccessPath $i [file join $ZipMountPoint auto0 auto1]} path4]
    set code5 [catch {::safe::interpFindInAccessPath $i [file join $ZipMountPoint auto0 auto2]} path5]

    # Try to load the packages.
    set code3 [catch {interp eval $i {package require SafeTestPackage1}} msg3]
    set code6 [catch {interp eval $i {package require SafeTestPackage2}} msg6]

    list $path1 $path2 -- $code4 $path4 -- $code5 $path5 -- $code3 $code6 -- \
            $mappA -- $mappB
} -cleanup {
    safe::interpDelete $i
    if {$SyncExists} {
        safe::setSyncMode $SyncVal_TMP
    }
} -match glob -result {{$p(:1:)} {$p(:2:)} -- 1 {* not found in access path} --\
        1 {* not found in access path} -- 1 1 --\
        {TCLLIB ZIPDIR/auto0/auto1 ZIPDIR/auto0/auto2*} -- {TCLLIB*}}
test safe-zipfs-9.20 {check module loading, with conventional AutoPathSync; zipfs} -setup {
    set SyncExists [expr {[info commands ::safe::setSyncMode] ne {}}]
    if {$SyncExists} {
        set SyncVal_TMP [safe::setSyncMode]
        safe::setSyncMode 1
    }
    set oldTm [tcl::tm::path list]
    foreach path $oldTm {
        tcl::tm::path remove $path
    }
    tcl::tm::path add [file join $ZipMountPoint auto0 modules]
} -body {
    set i [safe::interpCreate -accessPath [list $tcl_library]]

    # Inspect.
    set confA [safe::interpConfigure $i]
    set sortA [mapAndSortList $PathMapp [dict get $confA -accessPath]]
    set modsA [interp eval $i {tcl::tm::path list}]
    set path0 [::safe::interpFindInAccessPath $i [file join $ZipMountPoint auto0 modules]]
    set path1 [::safe::interpFindInAccessPath $i [file join $ZipMountPoint auto0 modules mod1]]
    set path2 [::safe::interpFindInAccessPath $i [file join $ZipMountPoint auto0 modules mod2]]

    # Try to load the packages and run a command from each one.
    set code0 [catch {interp eval $i {package require test0}} msg0]
    set code1 [catch {interp eval $i {package require mod1::test1}} msg1]
    set code2 [catch {interp eval $i {package require mod2::test2}} msg2]
    set out0  [interp eval $i {test0::try0}]
    set out1  [interp eval $i {mod1::test1::try1}]
    set out2  [interp eval $i {mod2::test2::try2}]

    list [lsort [list $path0 $path1 $path2]] -- $modsA -- \
            $code0 $msg0 $code1 $msg1 $code2 $msg2 -- $sortA -- $out0 $out1 $out2
} -cleanup {
    tcl::tm::path remove [file join $ZipMountPoint auto0 modules]
    foreach path [lreverse $oldTm] {
        tcl::tm::path add $path
    }
    safe::interpDelete $i
    if {$SyncExists} {
        safe::setSyncMode $SyncVal_TMP
    }
} -match glob -result {{{$p(:1:)} {$p(:2:)} {$p(:3:)}} -- {{$p(:1:)}} --\
        0 0.5 0 1.0 0 2.0 --\
        {TCLLIB ZIPDIR/auto0/modules ZIPDIR/auto0/modules/mod1\
         ZIPDIR/auto0/modules/mod2} -- res0 res1 res2}
# - The command safe::InterpSetConfig adds the parent's [tcl::tm::list] in
#   tokenized form to the child's access path, and then adds all the
#   descendants, discovered recursively by using glob.
# - The order of the directories in the list returned by glob is system-dependent,
#   and therefore this is true also for (a) the order of token assignment to
#   descendants of the [tcl::tm::list] roots; and (b) the order of those same
#   directories in the access path.  Both those things must be sorted before
#   comparing with expected results.  The test is therefore not totally strict,
#   but will notice missing or surplus directories.
test safe-zipfs-9.21 {interpConfigure change the access path; check module loading, with conventional AutoPathSync; stale data case 1; zipfs} -setup {
    set SyncExists [expr {[info commands ::safe::setSyncMode] ne {}}]
    if {$SyncExists} {
        set SyncVal_TMP [safe::setSyncMode]
        safe::setSyncMode 1
    }
    set oldTm [tcl::tm::path list]
    foreach path $oldTm {
        tcl::tm::path remove $path
    }
    tcl::tm::path add [file join $ZipMountPoint auto0 modules]
} -body {
    set i [safe::interpCreate -accessPath [list $tcl_library]]

    # Inspect.
    set confA [safe::interpConfigure $i]
    set sortA [mapAndSortList $PathMapp [dict get $confA -accessPath]]
    set modsA [interp eval $i {tcl::tm::path list}]
    set path0 [::safe::interpFindInAccessPath $i [file join $ZipMountPoint auto0 modules]]
    set path1 [::safe::interpFindInAccessPath $i [file join $ZipMountPoint auto0 modules mod1]]
    set path2 [::safe::interpFindInAccessPath $i [file join $ZipMountPoint auto0 modules mod2]]

    # Add to access path.
    # This injects more tokens, pushing modules to higher token numbers.
    safe::interpConfigure $i -accessPath [list $tcl_library \
                                           [file join $ZipMountPoint auto0 auto1] \
                                           [file join $ZipMountPoint auto0 auto2]]
    # Inspect.
    set confB [safe::interpConfigure $i]
    set sortB [mapAndSortList $PathMapp [dict get $confB -accessPath]]
    set modsB [interp eval $i {tcl::tm::path list}]
    set path3 [::safe::interpFindInAccessPath $i [file join $ZipMountPoint auto0 modules]]
    set path4 [::safe::interpFindInAccessPath $i [file join $ZipMountPoint auto0 modules mod1]]
    set path5 [::safe::interpFindInAccessPath $i [file join $ZipMountPoint auto0 modules mod2]]

    # Load pkg data.
    catch {interp eval $i {package require NOEXIST}}
    catch {interp eval $i {package require mod1::NOEXIST}}
    catch {interp eval $i {package require mod2::NOEXIST}}

    # Try to load the packages and run a command from each one.
    set code0 [catch {interp eval $i {package require test0}} msg0]
    set code1 [catch {interp eval $i {package require mod1::test1}} msg1]
    set code2 [catch {interp eval $i {package require mod2::test2}} msg2]
    set out0  [interp eval $i {test0::try0}]
    set out1  [interp eval $i {mod1::test1::try1}]
    set out2  [interp eval $i {mod2::test2::try2}]

    list [lsort [list $path0 $path1 $path2]] -- $modsA -- \
            [lsort [list $path3 $path4 $path5]] -- $modsB -- \
            $code0 $msg0 $code1 $msg1 $code2 $msg2 -- $sortA -- $sortB -- \
            $out0 $out1 $out2
} -cleanup {
    tcl::tm::path remove [file join $ZipMountPoint auto0 modules]
    foreach path [lreverse $oldTm] {
        tcl::tm::path add $path
    }
    safe::interpDelete $i
    if {$SyncExists} {
        safe::setSyncMode $SyncVal_TMP
    }
} -match glob -result {{{$p(:1:)} {$p(:2:)} {$p(:3:)}} -- {{$p(:1:)}} --\
        {{$p(:3:)} {$p(:4:)} {$p(:5:)}} -- {{$p(:3:)}} --\
        0 0.5 0 1.0 0 2.0 --\
        {TCLLIB ZIPDIR/auto0/modules ZIPDIR/auto0/modules/mod1\
         ZIPDIR/auto0/modules/mod2} --\
        {TCLLIB ZIPDIR/auto0/auto1 ZIPDIR/auto0/auto2 ZIPDIR/auto0/modules\
         ZIPDIR/auto0/modules/mod1 ZIPDIR/auto0/modules/mod2} --\
        res0 res1 res2}
# See comments on lsort after test safe-zipfs-9.20.
test safe-zipfs-9.22 {interpConfigure change the access path; check module loading, with conventional AutoPathSync; stale data case 0; zipfs} -setup {
    set SyncExists [expr {[info commands ::safe::setSyncMode] ne {}}]
    if {$SyncExists} {
        set SyncVal_TMP [safe::setSyncMode]
        safe::setSyncMode 1
    }
    set oldTm [tcl::tm::path list]
    foreach path $oldTm {
        tcl::tm::path remove $path
    }
    tcl::tm::path add [file join $ZipMountPoint auto0 modules]
} -body {
    set i [safe::interpCreate -accessPath [list $tcl_library]]

    # Inspect.
    set confA [safe::interpConfigure $i]
    set sortA [mapAndSortList $PathMapp [dict get $confA -accessPath]]
    set modsA [interp eval $i {tcl::tm::path list}]
    set path0 [::safe::interpFindInAccessPath $i [file join $ZipMountPoint auto0 modules]]
    set path1 [::safe::interpFindInAccessPath $i [file join $ZipMountPoint auto0 modules mod1]]
    set path2 [::safe::interpFindInAccessPath $i [file join $ZipMountPoint auto0 modules mod2]]

    # Add to access path.
    # This injects more tokens, pushing modules to higher token numbers.
    safe::interpConfigure $i -accessPath [list $tcl_library \
                                          [file join $ZipMountPoint auto0 auto1] \
                                          [file join $ZipMountPoint auto0 auto2]]
    # Inspect.
    set confB [safe::interpConfigure $i]
    set sortB [mapAndSortList $PathMapp [dict get $confB -accessPath]]
    set modsB [interp eval $i {tcl::tm::path list}]
    set path3 [::safe::interpFindInAccessPath $i [file join $ZipMountPoint auto0 modules]]
    set path4 [::safe::interpFindInAccessPath $i [file join $ZipMountPoint auto0 modules mod1]]
    set path5 [::safe::interpFindInAccessPath $i [file join $ZipMountPoint auto0 modules mod2]]

    # Try to load the packages and run a command from each one.
    set code0 [catch {interp eval $i {package require test0}} msg0]
    set code1 [catch {interp eval $i {package require mod1::test1}} msg1]
    set code2 [catch {interp eval $i {package require mod2::test2}} msg2]
    set out0  [interp eval $i {test0::try0}]
    set out1  [interp eval $i {mod1::test1::try1}]
    set out2  [interp eval $i {mod2::test2::try2}]

    list [lsort [list $path0 $path1 $path2]] -- $modsA -- \
            [lsort [list $path3 $path4 $path5]] -- $modsB -- \
            $code0 $msg0 $code1 $msg1 $code2 $msg2 -- $sortA -- $sortB -- \
            $out0 $out1 $out2
} -cleanup {
    tcl::tm::path remove [file join $ZipMountPoint auto0 modules]
    foreach path [lreverse $oldTm] {
        tcl::tm::path add $path
    }
    safe::interpDelete $i
    if {$SyncExists} {
        safe::setSyncMode $SyncVal_TMP
    }
} -match glob -result {{{$p(:1:)} {$p(:2:)} {$p(:3:)}} -- {{$p(:1:)}} --\
        {{$p(:3:)} {$p(:4:)} {$p(:5:)}} -- {{$p(:3:)}} --\
        0 0.5 0 1.0 0 2.0 --\
        {TCLLIB ZIPDIR/auto0/modules ZIPDIR/auto0/modules/mod1\
         ZIPDIR/auto0/modules/mod2} --\
        {TCLLIB ZIPDIR/auto0/auto1 ZIPDIR/auto0/auto2 ZIPDIR/auto0/modules\
         ZIPDIR/auto0/modules/mod1 ZIPDIR/auto0/modules/mod2} --\
        res0 res1 res2}
# See comments on lsort after test safe-zipfs-9.20.
test safe-zipfs-9.23 {interpConfigure change the access path; check module loading, with conventional AutoPathSync; stale data case 3; zipfs} -setup {
    set SyncExists [expr {[info commands ::safe::setSyncMode] ne {}}]
    if {$SyncExists} {
        set SyncVal_TMP [safe::setSyncMode]
        safe::setSyncMode 1
    }
    set oldTm [tcl::tm::path list]
    foreach path $oldTm {
        tcl::tm::path remove $path
    }
    tcl::tm::path add [file join $ZipMountPoint auto0 modules]
} -body {
    set i [safe::interpCreate -accessPath [list $tcl_library]]

    # Inspect.
    set confA [safe::interpConfigure $i]
    set sortA [mapAndSortList $PathMapp [dict get $confA -accessPath]]
    set modsA [interp eval $i {tcl::tm::path list}]
    set path0 [::safe::interpFindInAccessPath $i [file join $ZipMountPoint auto0 modules]]
    set path1 [::safe::interpFindInAccessPath $i [file join $ZipMountPoint auto0 modules mod1]]
    set path2 [::safe::interpFindInAccessPath $i [file join $ZipMountPoint auto0 modules mod2]]

    # Force the interpreter to acquire pkg data which will soon become stale.
    catch {interp eval $i {package require NOEXIST}}
    catch {interp eval $i {package require mod1::NOEXIST}}
    catch {interp eval $i {package require mod2::NOEXIST}}

    # Add to access path.
    # This injects more tokens, pushing modules to higher token numbers.
    safe::interpConfigure $i -accessPath [list $tcl_library \
                                           [file join $ZipMountPoint auto0 auto1] \
                                           [file join $ZipMountPoint auto0 auto2]]
    # Inspect.
    set confB [safe::interpConfigure $i]
    set sortB [mapAndSortList $PathMapp [dict get $confB -accessPath]]
    set modsB [interp eval $i {tcl::tm::path list}]
    set path3 [::safe::interpFindInAccessPath $i [file join $ZipMountPoint auto0 modules]]
    set path4 [::safe::interpFindInAccessPath $i [file join $ZipMountPoint auto0 modules mod1]]
    set path5 [::safe::interpFindInAccessPath $i [file join $ZipMountPoint auto0 modules mod2]]

    # Refresh stale pkg data.
    catch {interp eval $i {package require NOEXIST}}
    catch {interp eval $i {package require mod1::NOEXIST}}
    catch {interp eval $i {package require mod2::NOEXIST}}

    # Try to load the packages and run a command from each one.
    set code0 [catch {interp eval $i {package require test0}} msg0]
    set code1 [catch {interp eval $i {package require mod1::test1}} msg1]
    set code2 [catch {interp eval $i {package require mod2::test2}} msg2]
    set out0  [interp eval $i {test0::try0}]
    set out1  [interp eval $i {mod1::test1::try1}]
    set out2  [interp eval $i {mod2::test2::try2}]

    list [lsort [list $path0 $path1 $path2]] -- $modsA -- \
            [lsort [list $path3 $path4 $path5]] -- $modsB -- \
            $code0 $msg0 $code1 $msg1 $code2 $msg2 -- $sortA -- $sortB -- \
            $out0 $out1 $out2
} -cleanup {
    tcl::tm::path remove [file join $ZipMountPoint auto0 modules]
    foreach path [lreverse $oldTm] {
        tcl::tm::path add $path
    }
    safe::interpDelete $i
    if {$SyncExists} {
        safe::setSyncMode $SyncVal_TMP
    }
} -match glob -result {{{$p(:1:)} {$p(:2:)} {$p(:3:)}} -- {{$p(:1:)}} --\
        {{$p(:3:)} {$p(:4:)} {$p(:5:)}} -- {{$p(:3:)}} --\
        0 0.5 0 1.0 0 2.0 --\
        {TCLLIB ZIPDIR/auto0/modules ZIPDIR/auto0/modules/mod1\
         ZIPDIR/auto0/modules/mod2} --\
        {TCLLIB ZIPDIR/auto0/auto1 ZIPDIR/auto0/auto2 ZIPDIR/auto0/modules\
         ZIPDIR/auto0/modules/mod1 ZIPDIR/auto0/modules/mod2} --\
        res0 res1 res2}
# See comments on lsort after test safe-zipfs-9.20.
test safe-zipfs-9.24 {interpConfigure change the access path; check module loading, with conventional AutoPathSync; stale data case 2 (worst case); zipfs} -setup {
    set SyncExists [expr {[info commands ::safe::setSyncMode] ne {}}]
    if {$SyncExists} {
        set SyncVal_TMP [safe::setSyncMode]
        safe::setSyncMode 1
    }
    set oldTm [tcl::tm::path list]
    foreach path $oldTm {
        tcl::tm::path remove $path
    }
    tcl::tm::path add [file join $ZipMountPoint auto0 modules]
} -body {
    set i [safe::interpCreate -accessPath [list $tcl_library]]

    # Inspect.
    set confA [safe::interpConfigure $i]
    set sortA [mapAndSortList $PathMapp [dict get $confA -accessPath]]
    set modsA [interp eval $i {tcl::tm::path list}]
    set path0 [::safe::interpFindInAccessPath $i [file join $ZipMountPoint auto0 modules]]
    set path1 [::safe::interpFindInAccessPath $i [file join $ZipMountPoint auto0 modules mod1]]
    set path2 [::safe::interpFindInAccessPath $i [file join $ZipMountPoint auto0 modules mod2]]

    # Force the interpreter to acquire pkg data which will soon become stale.
    catch {interp eval $i {package require NOEXIST}}
    catch {interp eval $i {package require mod1::NOEXIST}}
    catch {interp eval $i {package require mod2::NOEXIST}}

    # Add to access path.
    # This injects more tokens, pushing modules to higher token numbers.
    safe::interpConfigure $i -accessPath [list $tcl_library \
                                           [file join $ZipMountPoint auto0 auto1] \
                                           [file join $ZipMountPoint auto0 auto2]]
    # Inspect.
    set confB [safe::interpConfigure $i]
    set sortB [mapAndSortList $PathMapp [dict get $confB -accessPath]]
    set modsB [interp eval $i {tcl::tm::path list}]
    set path3 [::safe::interpFindInAccessPath $i [file join $ZipMountPoint auto0 modules]]
    set path4 [::safe::interpFindInAccessPath $i [file join $ZipMountPoint auto0 modules mod1]]
    set path5 [::safe::interpFindInAccessPath $i [file join $ZipMountPoint auto0 modules mod2]]

    # Try to load the packages and run a command from each one.
    set code0 [catch {interp eval $i {package require test0}} msg0]
    set code1 [catch {interp eval $i {package require mod1::test1}} msg1]
    set code2 [catch {interp eval $i {package require mod2::test2}} msg2]
    set out0  [interp eval $i {test0::try0}]
    set out1  [interp eval $i {mod1::test1::try1}]
    set out2  [interp eval $i {mod2::test2::try2}]

    list [lsort [list $path0 $path1 $path2]] -- $modsA -- \
            [lsort [list $path3 $path4 $path5]] -- $modsB -- \
            $code0 $msg0 $code1 $msg1 $code2 $msg2 -- $sortA -- $sortB -- \
            $out0 $out1 $out2
} -cleanup {
    tcl::tm::path remove [file join $ZipMountPoint auto0 modules]
    foreach path [lreverse $oldTm] {
        tcl::tm::path add $path
    }
    safe::interpDelete $i
    if {$SyncExists} {
        safe::setSyncMode $SyncVal_TMP
    }
} -match glob -result {{{$p(:1:)} {$p(:2:)} {$p(:3:)}} -- {{$p(:1:)}} --\
        {{$p(:3:)} {$p(:4:)} {$p(:5:)}} -- {{$p(:3:)}} --\
        0 0.5 0 1.0 0 2.0 --\
        {TCLLIB ZIPDIR/auto0/modules ZIPDIR/auto0/modules/mod1\
         ZIPDIR/auto0/modules/mod2} --\
        {TCLLIB ZIPDIR/auto0/auto1 ZIPDIR/auto0/auto2 ZIPDIR/auto0/modules\
         ZIPDIR/auto0/modules/mod1 ZIPDIR/auto0/modules/mod2} --\
        res0 res1 res2}
# See comments on lsort after test safe-zipfs-9.20.

test safe-zipfs-18.1 {cf. safe-zipfs-7.1 - tests that everything works at high level without conventional AutoPathSync; zipfs} -constraints AutoSyncDefined -setup {
    set SyncExists [expr {[info commands ::safe::setSyncMode] ne {}}]
    if {$SyncExists} {
        set SyncVal_TMP [safe::setSyncMode]
        safe::setSyncMode 0
    } else {
        error {This test is meaningful only if the command ::safe::setSyncMode is defined}
    }
    # Without AutoPathSync, we need a more complete auto_path,
    # because the child will use the same value.
    set lib1        [info library]
    set lib2        [file join $ZipMountPoint auto0]
    set ::auto_TMP  $::auto_path
    set ::auto_path [list $lib1 $lib2]

    set i [safe::interpCreate]
    set ::auto_path $::auto_TMP
} -body {
    # no error shall occur:
    # (because the default access_path shall include 1st level sub dirs so
    #  package require in a child works like in the parent)
    set v [interp eval $i {package require SafeTestPackage1}]
    # no error shall occur:
    interp eval $i HeresPackage1
    set v
} -cleanup {
    safe::interpDelete $i
    if {$SyncExists} {
        safe::setSyncMode $SyncVal_TMP
    }
} -match glob -result 1.2.3
test safe-zipfs-18.2 {cf. safe-zipfs-7.2 - tests specific path and interpFind/AddToAccessPath without conventional AutoPathSync; zipfs} -constraints AutoSyncDefined -setup {
    set SyncExists [expr {[info commands ::safe::setSyncMode] ne {}}]
    if {$SyncExists} {
        set SyncVal_TMP [safe::setSyncMode]
        safe::setSyncMode 0
    } else {
        error {This test is meaningful only if the command ::safe::setSyncMode is defined}
    }
} -body {
    set i [safe::interpCreate -nostat -nested 1 -accessPath [list [info library]]]
    set auto1 [interp eval $i {set ::auto_path}]
    interp eval $i {set ::auto_path [list {$p(:0:)}]}
    # should not add anything (p0)
    set token1 [safe::interpAddToAccessPath $i [info library]]
    # should add as p* (not p1 if parent has a module path)
    set token2 [safe::interpAddToAccessPath $i "/dummy/unixlike/test/path"]
    # should add as p* (not p2 if parent has a module path)
    set token3 [safe::interpAddToAccessPath $i [file join $ZipMountPoint auto0]]
    # an error shall occur (SafeTestPackage1 is not anymore in the secure 0-level
    # provided deep path)
    list $auto1 $token1 $token2 $token3 \
	    [catch {interp eval $i {package require SafeTestPackage1}} msg] $msg \
	    [safe::interpConfigure $i]\
	    [safe::interpDelete $i]
} -cleanup {
    if {$SyncExists} {
        safe::setSyncMode $SyncVal_TMP
    }
} -match glob -result "{} {\$p(:0:)} {\$p(:*:)} {\$p(:*:)}\
        1 {can't find package SafeTestPackage1}\
        {-accessPath {[list $tcl_library \
                            */dummy/unixlike/test/path \
                            $ZipMountPoint/auto0]}\
        -statics 0 -nested 1 -deleteHook {} -autoPath {}} {}"
test safe-zipfs-18.4 {cf. safe-zipfs-7.4 - tests specific path and positive search and auto_path without conventional AutoPathSync; zipfs} -constraints AutoSyncDefined -setup {
    set SyncExists [expr {[info commands ::safe::setSyncMode] ne {}}]
    if {$SyncExists} {
        set SyncVal_TMP [safe::setSyncMode]
        safe::setSyncMode 0
    } else {
        error {This test is meaningful only if the command ::safe::setSyncMode is defined}
    }
} -body {
    set i [safe::interpCreate -nostat -nested 1 -accessPath [list [info library]]]

    # should not have been set by Safe Base:
    set auto1 [interp eval $i {set ::auto_path}]

    # This will differ from the value -autoPath {}
    interp eval $i {set ::auto_path [list {$p(:0:)}]}

    # should not add anything (p0)
    set token1 [safe::interpAddToAccessPath $i [info library]]

    # should add as p* (not p1 if parent has a module path)
    set token2 [safe::interpAddToAccessPath $i [file join $ZipMountPoint auto0]]

    # should add as p* (not p2 if parent has a module path)
    set token3 [safe::interpAddToAccessPath $i [file join $ZipMountPoint auto0 auto1]]

    # should not have been changed by Safe Base:
    set auto2 [interp eval $i {set ::auto_path}]

    # This will differ from the value -autoPath {}
    set auto3 [interp eval $i [list set ::auto_path [list {$p(:0:)} $token2]]]

    # This time, unlike test safe-zipfs-18.2 and the try above, SafeTestPackage1 should be found:
    list $auto1 $auto2 $token1 $token2 $token3 \
	    [catch {interp eval $i {package require SafeTestPackage1}} msg] $msg \
	    [safe::interpConfigure $i]\
	    [safe::interpDelete $i]
} -cleanup {
    if {$SyncExists} {
	safe::setSyncMode $SyncVal_TMP
    }
} -match glob -result "{} {{\$p(:0:)}} {\$p(:0:)} {\$p(:*:)} {\$p(:*:)} 0 1.2.3\
        {-accessPath {[list $tcl_library *$ZipMountPoint/auto0 $ZipMountPoint/auto0/auto1]}\
        -statics 0 -nested 1 -deleteHook {}\
        -autoPath {}} {}"

# cleanup
set ::auto_path $SaveAutoPath
zipfs unmount ${ZipMountPoint}
unset SaveAutoPath TestsDir ZipMountPoint PathMapp
rename mapList {}
rename mapAndSortList {}
::tcltest::cleanupTests
return
=======

    # Force actual loading of the safe package because we use un-exported (and
    # thus un-autoindexed) APIs in this test result arguments:
    catch {safe::interpConfigure}

    # Tests 5.* test the example files before using them to test safe interpreters.

    test safe-zipfs-5.1 {example tclIndex commands, test in parent interpreter; zipfs} -setup {
        set tmpAutoPath $::auto_path
        lappend ::auto_path [file join $ZipMountPoint auto0 auto1] [file join $ZipMountPoint auto0 auto2]
    } -body {
        # Try to load the commands.
        set code3 [catch report1 msg3]
        set code4 [catch report2 msg4]
        list $code3 $msg3 $code4 $msg4
    } -cleanup {
        catch {rename report1 {}}
        catch {rename report2 {}}
        set ::auto_path $tmpAutoPath
        auto_reset
    } -match glob -result {0 ok1 0 ok2}
    test safe-zipfs-5.2 {example tclIndex commands, negative test in parent interpreter; zipfs} -setup {
        set tmpAutoPath $::auto_path
        lappend ::auto_path [file join $ZipMountPoint auto0]
    } -body {
        # Try to load the commands.
        set code3 [catch report1 msg3]
        set code4 [catch report2 msg4]
        list $code3 $msg3 $code4 $msg4
    } -cleanup {
        catch {rename report1 {}}
        catch {rename report2 {}}
        set ::auto_path $tmpAutoPath
        auto_reset
    } -match glob -result {1 {invalid command name "report1"} 1 {invalid command name "report2"}}
    test safe-zipfs-5.3 {example pkgIndex.tcl packages, test in parent interpreter, child directories; zipfs} -setup {
        set tmpAutoPath $::auto_path
        lappend ::auto_path [file join $ZipMountPoint auto0]
    } -body {
        # Try to load the packages and run a command from each one.
        set code3 [catch {package require SafeTestPackage1} msg3]
        set code4 [catch {package require SafeTestPackage2} msg4]
        set code5 [catch HeresPackage1 msg5]
        set code6 [catch HeresPackage2 msg6]
        list $code3 $msg3 $code4 $msg4 $code5 $msg5 $code6 $msg6
    } -cleanup {
        set ::auto_path $tmpAutoPath
        catch {package forget SafeTestPackage1}
        catch {package forget SafeTestPackage2}
        catch {rename HeresPackage1 {}}
        catch {rename HeresPackage2 {}}
    } -match glob -result {0 1.2.3 0 2.3.4 0 OK1 0 OK2}
    test safe-zipfs-5.4 {example pkgIndex.tcl packages, test in parent interpreter, main directories; zipfs} -setup {
        set tmpAutoPath $::auto_path
        lappend ::auto_path [file join $ZipMountPoint auto0 auto1] \
                            [file join $ZipMountPoint auto0 auto2]
    } -body {
        # Try to load the packages and run a command from each one.
        set code3 [catch {package require SafeTestPackage1} msg3]
        set code4 [catch {package require SafeTestPackage2} msg4]
        set code5 [catch HeresPackage1 msg5]
        set code6 [catch HeresPackage2 msg6]
        list $code3 $msg3 $code4 $msg4 $code5 $msg5 $code6 $msg6
    } -cleanup {
        set ::auto_path $tmpAutoPath
        catch {package forget SafeTestPackage1}
        catch {package forget SafeTestPackage2}
        catch {rename HeresPackage1 {}}
        catch {rename HeresPackage2 {}}
    } -match glob -result {0 1.2.3 0 2.3.4 0 OK1 0 OK2}
    test safe-zipfs-5.5 {example modules packages, test in parent interpreter, replace path; zipfs} -setup {
        set oldTm [tcl::tm::path list]
        foreach path $oldTm {
            tcl::tm::path remove $path
        }
        tcl::tm::path add [file join $ZipMountPoint auto0 modules]
    } -body {
        # Try to load the modules and run a command from each one.
        set code0 [catch {package require test0} msg0]
        set code1 [catch {package require mod1::test1} msg1]
        set code2 [catch {package require mod2::test2} msg2]
        set out0  [test0::try0]
        set out1  [mod1::test1::try1]
        set out2  [mod2::test2::try2]
        list $code0 $msg0 $code1 $msg1 $code2 $msg2 -- $out0 $out1 $out2
    } -cleanup {
        tcl::tm::path remove [file join $ZipMountPoint auto0 modules]
        foreach path [lreverse $oldTm] {
            tcl::tm::path add $path
        }
        catch {package forget test0}
        catch {package forget mod1::test1}
        catch {package forget mod2::test2}
        catch {namespace delete ::test0}
        catch {namespace delete ::mod1}
    } -match glob -result {0 0.5 0 1.0 0 2.0 -- res0 res1 res2}
    test safe-zipfs-5.6 {example modules packages, test in parent interpreter, append to path; zipfs} -setup {
        tcl::tm::path add [file join $ZipMountPoint auto0 modules]
    } -body {
        # Try to load the modules and run a command from each one.
        set code0 [catch {package require test0} msg0]
        set code1 [catch {package require mod1::test1} msg1]
        set code2 [catch {package require mod2::test2} msg2]
        set out0  [test0::try0]
        set out1  [mod1::test1::try1]
        set out2  [mod2::test2::try2]
        list $code0 $msg0 $code1 $msg1 $code2 $msg2 -- $out0 $out1 $out2
    } -cleanup {
        tcl::tm::path remove [file join $ZipMountPoint auto0 modules]
        catch {package forget test0}
        catch {package forget mod1::test1}
        catch {package forget mod2::test2}
        catch {namespace delete ::test0}
        catch {namespace delete ::mod1}
    } -match glob -result {0 0.5 0 1.0 0 2.0 -- res0 res1 res2}

    # high level general test
    # Use zipped example packages not http1.0 etc
    test safe-zipfs-7.1 {tests that everything works at high level; zipfs} -setup {
        set tmpAutoPath $::auto_path
        lappend ::auto_path [file join $ZipMountPoint auto0]
        set i [safe::interpCreate]
        set ::auto_path $tmpAutoPath
    } -body {
        # no error shall occur:
        # (because the default access_path shall include 1st level sub dirs so
        #  package require in a child works like in the parent)
        set v [interp eval $i {package require SafeTestPackage1}]
        # no error shall occur:
        interp eval $i {HeresPackage1}
        set v
    } -cleanup {
        safe::interpDelete $i
    } -match glob -result 1.2.3
    test safe-zipfs-7.2 {tests specific path and interpFind/AddToAccessPath; zipfs} -setup {
    } -body {
        set i [safe::interpCreate -nostat -nested 1 -accessPath [list [info library]]]
        # should not add anything (p0)
        set token1 [safe::interpAddToAccessPath $i [info library]]
        # should add as p* (not p1 if parent has a module path)
        set token2 [safe::interpAddToAccessPath $i "/dummy/unixlike/test/path"]
        # should add as p* (not p2 if parent has a module path)
        set token3 [safe::interpAddToAccessPath $i [file join $ZipMountPoint auto0]]
        set confA [safe::interpConfigure $i]
        set mappA [mapList $PathMapp [dict get $confA -accessPath]]
        # an error shall occur (SafeTestPackage1 is not anymore in the secure 0-level
        # provided deep path)
        list $token1 $token2 $token3 -- \
                [catch {interp eval $i {package require SafeTestPackage1}} msg] $msg -- \
                $mappA -- [safe::interpDelete $i]
    } -cleanup {
    } -match glob -result {{$p(:0:)} {$p(:*:)} {$p(:*:)} --\
            1 {can't find package SafeTestPackage1} --\
            {TCLLIB */dummy/unixlike/test/path ZIPDIR/auto0} -- {}}
    test safe-zipfs-7.4 {tests specific path and positive search; zipfs} -setup {
    } -body {
        set i [safe::interpCreate -nostat -nested 1 -accessPath [list [info library]]]
        # should not add anything (p0)
        set token1 [safe::interpAddToAccessPath $i [info library]]
        # should add as p* (not p1 if parent has a module path)
        set token2 [safe::interpAddToAccessPath $i [file join $ZipMountPoint auto0 auto1]]
        set confA [safe::interpConfigure $i]
        set mappA [mapList $PathMapp [dict get $confA -accessPath]]
        # this time, unlike test safe-zipfs-7.2, SafeTestPackage1 should be found
        list $token1 $token2 -- \
            [catch {interp eval $i {package require SafeTestPackage1}} msg] $msg -- \
            $mappA -- [safe::interpDelete $i]
        # Note that the glob match elides directories (those from the module path)
        # other than the first and last in the access path.
    } -cleanup {
    } -match glob -result {{$p(:0:)} {$p(:*:)} -- 0 1.2.3 --\
            {TCLLIB * ZIPDIR/auto0/auto1} -- {}}

    test safe-zipfs-9.9 {interpConfigure change the access path; tclIndex commands unaffected by token rearrangement (dummy test of doreset); zipfs} -setup {
    } -body {
        set i [safe::interpCreate -accessPath [list $tcl_library \
                                                [file join $ZipMountPoint auto0 auto1] \
                                                [file join $ZipMountPoint auto0 auto2]]]
        # Inspect.
        set confA [safe::interpConfigure $i]
        set mappA [mapList $PathMapp [dict get $confA -accessPath]]
        set path1 [::safe::interpFindInAccessPath $i [file join $ZipMountPoint auto0 auto1]]
        set path2 [::safe::interpFindInAccessPath $i [file join $ZipMountPoint auto0 auto2]]

        # Load auto_load data.
        interp eval $i {catch nonExistentCommand}

        # Load and run the commands.
        # This guarantees the test will pass even if the tokens are swapped.
        set code1 [catch {interp eval $i {report1}} msg1]
        set code2 [catch {interp eval $i {report2}} msg2]

        # Rearrange access path.  Swap tokens {$p(:1:)} and {$p(:2:)}.
        safe::interpConfigure $i -accessPath [list $tcl_library \
                                               [file join $ZipMountPoint auto0 auto2] \
                                               [file join $ZipMountPoint auto0 auto1]]
        # Inspect.
        set confB [safe::interpConfigure $i]
        set mappB [mapList $PathMapp [dict get $confB -accessPath]]
        set path3 [::safe::interpFindInAccessPath $i [file join $ZipMountPoint auto0 auto1]]
        set path4 [::safe::interpFindInAccessPath $i [file join $ZipMountPoint auto0 auto2]]

        # Run the commands.
        set code3 [catch {interp eval $i {report1}} msg3]
        set code4 [catch {interp eval $i {report2}} msg4]

        list $path1 $path2 -- $path3 $path4 -- $code3 $msg3 $code4 $msg4 -- $mappA -- $mappB
    } -cleanup {
        safe::interpDelete $i
    } -match glob -result {{$p(:1:)} {$p(:2:)} -- {$p(:2:)} {$p(:1:)} -- 0 ok1 0 ok2 --\
            {TCLLIB ZIPDIR/auto0/auto1 ZIPDIR/auto0/auto2*} --\
            {TCLLIB ZIPDIR/auto0/auto2 ZIPDIR/auto0/auto1*}}
    test safe-zipfs-9.10 {interpConfigure change the access path; tclIndex commands unaffected by token rearrangement (actual test of doreset); zipfs} -setup {
    } -body {
        set i [safe::interpCreate -accessPath [list $tcl_library \
                                                [file join $ZipMountPoint auto0 auto1] \
                                                [file join $ZipMountPoint auto0 auto2]]]
        # Inspect.
        set confA [safe::interpConfigure $i]
        set mappA [mapList $PathMapp [dict get $confA -accessPath]]
        set path1 [::safe::interpFindInAccessPath $i [file join $ZipMountPoint auto0 auto1]]
        set path2 [::safe::interpFindInAccessPath $i [file join $ZipMountPoint auto0 auto2]]

        # Load auto_load data.
        interp eval $i {catch nonExistentCommand}

        # Do not load the commands.  With the tokens swapped, the test
        # will pass only if the Safe Base has called auto_reset.

        # Rearrange access path.  Swap tokens {$p(:1:)} and {$p(:2:)}.
        safe::interpConfigure $i -accessPath [list $tcl_library \
                                               [file join $ZipMountPoint auto0 auto2] \
                                               [file join $ZipMountPoint auto0 auto1]]
        # Inspect.
        set confB [safe::interpConfigure $i]
        set mappB [mapList $PathMapp [dict get $confB -accessPath]]
        set path3 [::safe::interpFindInAccessPath $i [file join $ZipMountPoint auto0 auto1]]
        set path4 [::safe::interpFindInAccessPath $i [file join $ZipMountPoint auto0 auto2]]

        # Load and run the commands.
        set code3 [catch {interp eval $i {report1}} msg3]
        set code4 [catch {interp eval $i {report2}} msg4]

        list $path1 $path2 -- $path3 $path4 -- $code3 $msg3 $code4 $msg4 -- $mappA -- $mappB
    } -cleanup {
        safe::interpDelete $i
    } -match glob -result {{$p(:1:)} {$p(:2:)} -- {$p(:2:)} {$p(:1:)} --\
            0 ok1 0 ok2 --\
            {TCLLIB ZIPDIR/auto0/auto1 ZIPDIR/auto0/auto2*} --\
            {TCLLIB ZIPDIR/auto0/auto2 ZIPDIR/auto0/auto1*}}
    test safe-zipfs-9.11 {interpConfigure change the access path; pkgIndex.tcl packages unaffected by token rearrangement; zipfs} -setup {
    } -body {
        # For complete correspondence to safe-stock87-9.11, include auto0 in access path.
        set i [safe::interpCreate -accessPath [list $tcl_library \
                                                [file join $ZipMountPoint auto0] \
                                                [file join $ZipMountPoint auto0 auto1] \
                                                [file join $ZipMountPoint auto0 auto2]]]
        # Inspect.
        set confA [safe::interpConfigure $i]
        set mappA [mapList $PathMapp [dict get $confA -accessPath]]
        set path0 [::safe::interpFindInAccessPath $i [file join $ZipMountPoint auto0]]
        set path1 [::safe::interpFindInAccessPath $i [file join $ZipMountPoint auto0 auto1]]
        set path2 [::safe::interpFindInAccessPath $i [file join $ZipMountPoint auto0 auto2]]

        # Load pkgIndex.tcl data.
        catch {interp eval $i {package require NOEXIST}}

        # Rearrange access path.  Swap tokens {$p(:2:)} and {$p(:3:)}.
        # This would have no effect because the records in Pkg of these directories
        # were from access as children of {$p(:1:)}.
        safe::interpConfigure $i -accessPath [list $tcl_library \
                                               [file join $ZipMountPoint auto0] \
                                               [file join $ZipMountPoint auto0 auto2] \
                                               [file join $ZipMountPoint auto0 auto1]]
        # Inspect.
        set confB [safe::interpConfigure $i]
        set mappB [mapList $PathMapp [dict get $confB -accessPath]]
        set path3 [::safe::interpFindInAccessPath $i [file join $ZipMountPoint auto0 auto1]]
        set path4 [::safe::interpFindInAccessPath $i [file join $ZipMountPoint auto0 auto2]]

        # Try to load the packages and run a command from each one.
        set code3 [catch {interp eval $i {package require SafeTestPackage1}} msg3 opts3]
        set code4 [catch {interp eval $i {package require SafeTestPackage2}} msg4 opts4]
        set code5 [catch {interp eval $i {HeresPackage1}} msg5 opts5]
        set code6 [catch {interp eval $i {HeresPackage2}} msg6 opts6]

        list $path1 $path2 -- $path3 $path4 -- $code3 $msg3 $code4 $msg4 -- \
             $mappA -- $mappB -- $code5 $msg5 $code6 $msg6
    } -cleanup {
        safe::interpDelete $i
    } -match glob -result {{$p(:2:)} {$p(:3:)} -- {$p(:3:)} {$p(:2:)} -- 0 1.2.3 0 2.3.4 --\
            {TCLLIB ZIPDIR/auto0 ZIPDIR/auto0/auto1 ZIPDIR/auto0/auto2*} --\
            {TCLLIB ZIPDIR/auto0 ZIPDIR/auto0/auto2 ZIPDIR/auto0/auto1*} --\
            0 OK1 0 OK2}
    test safe-zipfs-9.12 {interpConfigure change the access path; pkgIndex.tcl packages unaffected by token rearrangement, 9.10 without path auto0; zipfs} -setup {
    } -body {
        set i [safe::interpCreate -accessPath [list $tcl_library \
                                                [file join $ZipMountPoint auto0 auto1] \
                                                [file join $ZipMountPoint auto0 auto2]]]
        # Inspect.
        set confA [safe::interpConfigure $i]
        set mappA [mapList $PathMapp [dict get $confA -accessPath]]
        set path1 [::safe::interpFindInAccessPath $i [file join $ZipMountPoint auto0 auto1]]
        set path2 [::safe::interpFindInAccessPath $i [file join $ZipMountPoint auto0 auto2]]

        # Load pkgIndex.tcl data.
        catch {interp eval $i {package require NOEXIST}}

        # Rearrange access path.  Swap tokens {$p(:1:)} and {$p(:2:)}.
        safe::interpConfigure $i -accessPath [list $tcl_library \
                                               [file join $ZipMountPoint auto0 auto2] \
                                               [file join $ZipMountPoint auto0 auto1]]
        # Inspect.
        set confB [safe::interpConfigure $i]
        set mappB [mapList $PathMapp [dict get $confB -accessPath]]
        set path3 [::safe::interpFindInAccessPath $i [file join $ZipMountPoint auto0 auto1]]
        set path4 [::safe::interpFindInAccessPath $i [file join $ZipMountPoint auto0 auto2]]

        # Try to load the packages and run a command from each one.
        set code3 [catch {interp eval $i {package require SafeTestPackage1}} msg3 opts3]
        set code4 [catch {interp eval $i {package require SafeTestPackage2}} msg4 opts4]
        set code5 [catch {interp eval $i {HeresPackage1}} msg5 opts5]
        set code6 [catch {interp eval $i {HeresPackage2}} msg6 opts6]

        list $path1 $path2 -- $path3 $path4 -- $code3 $msg3 $code4 $msg4 -- \
                $mappA -- $mappB -- $code5 $msg5 $code6 $msg6
    } -cleanup {
        safe::interpDelete $i
    } -match glob -result {{$p(:1:)} {$p(:2:)} -- {$p(:2:)} {$p(:1:)} --\
            0 1.2.3 0 2.3.4 --\
            {TCLLIB ZIPDIR/auto0/auto1 ZIPDIR/auto0/auto2*} --\
            {TCLLIB ZIPDIR/auto0/auto2 ZIPDIR/auto0/auto1*} --\
            0 OK1 0 OK2}
    test safe-zipfs-9.13 {interpConfigure change the access path; pkgIndex.tcl packages fail if directory de-listed; zipfs} -setup {
    } -body {
        set i [safe::interpCreate -accessPath [list $tcl_library \
                                                [file join $ZipMountPoint auto0 auto1] \
                                                [file join $ZipMountPoint auto0 auto2]]]
        # Inspect.
        set confA [safe::interpConfigure $i]
        set mappA [mapList $PathMapp [dict get $confA -accessPath]]
        set path1 [::safe::interpFindInAccessPath $i [file join $ZipMountPoint auto0 auto1]]
        set path2 [::safe::interpFindInAccessPath $i [file join $ZipMountPoint auto0 auto2]]

        # Load pkgIndex.tcl data.
        catch {interp eval $i {package require NOEXIST}}

        # Limit access path.  Remove tokens {$p(:1:)} and {$p(:2:)}.
        safe::interpConfigure $i -accessPath [list $tcl_library]

        # Inspect.
        set confB [safe::interpConfigure $i]
        set mappB [mapList $PathMapp [dict get $confB -accessPath]]
        set code4 [catch {::safe::interpFindInAccessPath $i [file join $ZipMountPoint auto0 auto1]} path4]
        set code5 [catch {::safe::interpFindInAccessPath $i [file join $ZipMountPoint auto0 auto2]} path5]

        # Try to load the packages.
        set code3 [catch {interp eval $i {package require SafeTestPackage1}} msg3]
        set code6 [catch {interp eval $i {package require SafeTestPackage2}} msg6]

        list $path1 $path2 -- $code4 $path4 -- $code5 $path5 -- $code3 $code6 -- \
                $mappA -- $mappB
    } -cleanup {
        safe::interpDelete $i
    } -match glob -result {{$p(:1:)} {$p(:2:)} -- 1 {* not found in access path} --\
            1 {* not found in access path} -- 1 1 --\
            {TCLLIB ZIPDIR/auto0/auto1 ZIPDIR/auto0/auto2*} -- {TCLLIB*}}
    test safe-zipfs-9.20 {check module loading; zipfs} -setup {
        set oldTm [tcl::tm::path list]
        foreach path $oldTm {
            tcl::tm::path remove $path
        }
        tcl::tm::path add [file join $ZipMountPoint auto0 modules]
    } -body {
        set i [safe::interpCreate -accessPath [list $tcl_library]]

        # Inspect.
        set confA [safe::interpConfigure $i]
        set sortA [mapAndSortList $PathMapp [dict get $confA -accessPath]]
        set modsA [interp eval $i {tcl::tm::path list}]
        set path0 [::safe::interpFindInAccessPath $i [file join $ZipMountPoint auto0 modules]]
        set path1 [::safe::interpFindInAccessPath $i [file join $ZipMountPoint auto0 modules mod1]]
        set path2 [::safe::interpFindInAccessPath $i [file join $ZipMountPoint auto0 modules mod2]]

        # Try to load the packages and run a command from each one.
        set code0 [catch {interp eval $i {package require test0}} msg0]
        set code1 [catch {interp eval $i {package require mod1::test1}} msg1]
        set code2 [catch {interp eval $i {package require mod2::test2}} msg2]
        set out0  [interp eval $i {test0::try0}]
        set out1  [interp eval $i {mod1::test1::try1}]
        set out2  [interp eval $i {mod2::test2::try2}]

        list [lsort [list $path0 $path1 $path2]] -- $modsA -- \
                $code0 $msg0 $code1 $msg1 $code2 $msg2 -- $sortA -- $out0 $out1 $out2
    } -cleanup {
        tcl::tm::path remove [file join $ZipMountPoint auto0 modules]
        foreach path [lreverse $oldTm] {
            tcl::tm::path add $path
        }
        safe::interpDelete $i
    } -match glob -result {{{$p(:1:)} {$p(:2:)} {$p(:3:)}} -- {{$p(:1:)}} --\
            0 0.5 0 1.0 0 2.0 --\
            {TCLLIB ZIPDIR/auto0/modules ZIPDIR/auto0/modules/mod1\
             ZIPDIR/auto0/modules/mod2} -- res0 res1 res2}
    # - The command safe::InterpSetConfig adds the parent's [tcl::tm::list] in
    #   tokenized form to the child's access path, and then adds all the
    #   descendants, discovered recursively by using glob.
    # - The order of the directories in the list returned by glob is system-dependent,
    #   and therefore this is true also for (a) the order of token assignment to
    #   descendants of the [tcl::tm::list] roots; and (b) the order of those same
    #   directories in the access path.  Both those things must be sorted before
    #   comparing with expected results.  The test is therefore not totally strict,
    #   but will notice missing or surplus directories.
    test safe-zipfs-9.21 {interpConfigure change the access path; check module loading; stale data case 1; zipfs} -setup {
        set oldTm [tcl::tm::path list]
        foreach path $oldTm {
            tcl::tm::path remove $path
        }
        tcl::tm::path add [file join $ZipMountPoint auto0 modules]
    } -body {
        set i [safe::interpCreate -accessPath [list $tcl_library]]

        # Inspect.
        set confA [safe::interpConfigure $i]
        set sortA [mapAndSortList $PathMapp [dict get $confA -accessPath]]
        set modsA [interp eval $i {tcl::tm::path list}]
        set path0 [::safe::interpFindInAccessPath $i [file join $ZipMountPoint auto0 modules]]
        set path1 [::safe::interpFindInAccessPath $i [file join $ZipMountPoint auto0 modules mod1]]
        set path2 [::safe::interpFindInAccessPath $i [file join $ZipMountPoint auto0 modules mod2]]

        # Add to access path.
        # This injects more tokens, pushing modules to higher token numbers.
        safe::interpConfigure $i -accessPath [list $tcl_library \
                                               [file join $ZipMountPoint auto0 auto1] \
                                               [file join $ZipMountPoint auto0 auto2]]
        # Inspect.
        set confB [safe::interpConfigure $i]
        set sortB [mapAndSortList $PathMapp [dict get $confB -accessPath]]
        set modsB [interp eval $i {tcl::tm::path list}]
        set path3 [::safe::interpFindInAccessPath $i [file join $ZipMountPoint auto0 modules]]
        set path4 [::safe::interpFindInAccessPath $i [file join $ZipMountPoint auto0 modules mod1]]
        set path5 [::safe::interpFindInAccessPath $i [file join $ZipMountPoint auto0 modules mod2]]

        # Load pkg data.
        catch {interp eval $i {package require NOEXIST}}
        catch {interp eval $i {package require mod1::NOEXIST}}
        catch {interp eval $i {package require mod2::NOEXIST}}

        # Try to load the packages and run a command from each one.
        set code0 [catch {interp eval $i {package require test0}} msg0]
        set code1 [catch {interp eval $i {package require mod1::test1}} msg1]
        set code2 [catch {interp eval $i {package require mod2::test2}} msg2]
        set out0  [interp eval $i {test0::try0}]
        set out1  [interp eval $i {mod1::test1::try1}]
        set out2  [interp eval $i {mod2::test2::try2}]

        list [lsort [list $path0 $path1 $path2]] -- $modsA -- \
                [lsort [list $path3 $path4 $path5]] -- $modsB -- \
                $code0 $msg0 $code1 $msg1 $code2 $msg2 -- $sortA -- $sortB -- \
                $out0 $out1 $out2
    } -cleanup {
        tcl::tm::path remove [file join $ZipMountPoint auto0 modules]
        foreach path [lreverse $oldTm] {
            tcl::tm::path add $path
        }
        safe::interpDelete $i
    } -match glob -result {{{$p(:1:)} {$p(:2:)} {$p(:3:)}} -- {{$p(:1:)}} --\
            {{$p(:3:)} {$p(:4:)} {$p(:5:)}} -- {{$p(:3:)}} --\
            0 0.5 0 1.0 0 2.0 --\
            {TCLLIB ZIPDIR/auto0/modules ZIPDIR/auto0/modules/mod1\
             ZIPDIR/auto0/modules/mod2} --\
            {TCLLIB ZIPDIR/auto0/auto1 ZIPDIR/auto0/auto2 ZIPDIR/auto0/modules\
             ZIPDIR/auto0/modules/mod1 ZIPDIR/auto0/modules/mod2} --\
            res0 res1 res2}
    # See comments on lsort after test safe-zipfs-9.20.
    test safe-zipfs-9.22 {interpConfigure change the access path; check module loading; stale data case 0; zipfs} -setup {
        set oldTm [tcl::tm::path list]
        foreach path $oldTm {
            tcl::tm::path remove $path
        }
        tcl::tm::path add [file join $ZipMountPoint auto0 modules]
    } -body {
        set i [safe::interpCreate -accessPath [list $tcl_library]]

        # Inspect.
        set confA [safe::interpConfigure $i]
        set sortA [mapAndSortList $PathMapp [dict get $confA -accessPath]]
        set modsA [interp eval $i {tcl::tm::path list}]
        set path0 [::safe::interpFindInAccessPath $i [file join $ZipMountPoint auto0 modules]]
        set path1 [::safe::interpFindInAccessPath $i [file join $ZipMountPoint auto0 modules mod1]]
        set path2 [::safe::interpFindInAccessPath $i [file join $ZipMountPoint auto0 modules mod2]]

        # Add to access path.
        # This injects more tokens, pushing modules to higher token numbers.
        safe::interpConfigure $i -accessPath [list $tcl_library \
                                              [file join $ZipMountPoint auto0 auto1] \
                                              [file join $ZipMountPoint auto0 auto2]]
        # Inspect.
        set confB [safe::interpConfigure $i]
        set sortB [mapAndSortList $PathMapp [dict get $confB -accessPath]]
        set modsB [interp eval $i {tcl::tm::path list}]
        set path3 [::safe::interpFindInAccessPath $i [file join $ZipMountPoint auto0 modules]]
        set path4 [::safe::interpFindInAccessPath $i [file join $ZipMountPoint auto0 modules mod1]]
        set path5 [::safe::interpFindInAccessPath $i [file join $ZipMountPoint auto0 modules mod2]]

        # Try to load the packages and run a command from each one.
        set code0 [catch {interp eval $i {package require test0}} msg0]
        set code1 [catch {interp eval $i {package require mod1::test1}} msg1]
        set code2 [catch {interp eval $i {package require mod2::test2}} msg2]
        set out0  [interp eval $i {test0::try0}]
        set out1  [interp eval $i {mod1::test1::try1}]
        set out2  [interp eval $i {mod2::test2::try2}]

        list [lsort [list $path0 $path1 $path2]] -- $modsA -- \
                [lsort [list $path3 $path4 $path5]] -- $modsB -- \
                $code0 $msg0 $code1 $msg1 $code2 $msg2 -- $sortA -- $sortB -- \
                $out0 $out1 $out2
    } -cleanup {
        tcl::tm::path remove [file join $ZipMountPoint auto0 modules]
        foreach path [lreverse $oldTm] {
            tcl::tm::path add $path
        }
        safe::interpDelete $i
    } -match glob -result {{{$p(:1:)} {$p(:2:)} {$p(:3:)}} -- {{$p(:1:)}} --\
            {{$p(:3:)} {$p(:4:)} {$p(:5:)}} -- {{$p(:3:)}} --\
            0 0.5 0 1.0 0 2.0 --\
            {TCLLIB ZIPDIR/auto0/modules ZIPDIR/auto0/modules/mod1\
             ZIPDIR/auto0/modules/mod2} --\
            {TCLLIB ZIPDIR/auto0/auto1 ZIPDIR/auto0/auto2 ZIPDIR/auto0/modules\
             ZIPDIR/auto0/modules/mod1 ZIPDIR/auto0/modules/mod2} --\
            res0 res1 res2}
    # See comments on lsort after test safe-zipfs-9.20.
    test safe-zipfs-9.23 {interpConfigure change the access path; check module loading; stale data case 3; zipfs} -setup {
        set oldTm [tcl::tm::path list]
        foreach path $oldTm {
            tcl::tm::path remove $path
        }
        tcl::tm::path add [file join $ZipMountPoint auto0 modules]
    } -body {
        set i [safe::interpCreate -accessPath [list $tcl_library]]

        # Inspect.
        set confA [safe::interpConfigure $i]
        set sortA [mapAndSortList $PathMapp [dict get $confA -accessPath]]
        set modsA [interp eval $i {tcl::tm::path list}]
        set path0 [::safe::interpFindInAccessPath $i [file join $ZipMountPoint auto0 modules]]
        set path1 [::safe::interpFindInAccessPath $i [file join $ZipMountPoint auto0 modules mod1]]
        set path2 [::safe::interpFindInAccessPath $i [file join $ZipMountPoint auto0 modules mod2]]

        # Force the interpreter to acquire pkg data which will soon become stale.
        catch {interp eval $i {package require NOEXIST}}
        catch {interp eval $i {package require mod1::NOEXIST}}
        catch {interp eval $i {package require mod2::NOEXIST}}

        # Add to access path.
        # This injects more tokens, pushing modules to higher token numbers.
        safe::interpConfigure $i -accessPath [list $tcl_library \
                                               [file join $ZipMountPoint auto0 auto1] \
                                               [file join $ZipMountPoint auto0 auto2]]
        # Inspect.
        set confB [safe::interpConfigure $i]
        set sortB [mapAndSortList $PathMapp [dict get $confB -accessPath]]
        set modsB [interp eval $i {tcl::tm::path list}]
        set path3 [::safe::interpFindInAccessPath $i [file join $ZipMountPoint auto0 modules]]
        set path4 [::safe::interpFindInAccessPath $i [file join $ZipMountPoint auto0 modules mod1]]
        set path5 [::safe::interpFindInAccessPath $i [file join $ZipMountPoint auto0 modules mod2]]

        # Refresh stale pkg data.
        catch {interp eval $i {package require NOEXIST}}
        catch {interp eval $i {package require mod1::NOEXIST}}
        catch {interp eval $i {package require mod2::NOEXIST}}

        # Try to load the packages and run a command from each one.
        set code0 [catch {interp eval $i {package require test0}} msg0]
        set code1 [catch {interp eval $i {package require mod1::test1}} msg1]
        set code2 [catch {interp eval $i {package require mod2::test2}} msg2]
        set out0  [interp eval $i {test0::try0}]
        set out1  [interp eval $i {mod1::test1::try1}]
        set out2  [interp eval $i {mod2::test2::try2}]

        list [lsort [list $path0 $path1 $path2]] -- $modsA -- \
                [lsort [list $path3 $path4 $path5]] -- $modsB -- \
                $code0 $msg0 $code1 $msg1 $code2 $msg2 -- $sortA -- $sortB -- \
                $out0 $out1 $out2
    } -cleanup {
        tcl::tm::path remove [file join $ZipMountPoint auto0 modules]
        foreach path [lreverse $oldTm] {
            tcl::tm::path add $path
        }
        safe::interpDelete $i
    } -match glob -result {{{$p(:1:)} {$p(:2:)} {$p(:3:)}} -- {{$p(:1:)}} --\
            {{$p(:3:)} {$p(:4:)} {$p(:5:)}} -- {{$p(:3:)}} --\
            0 0.5 0 1.0 0 2.0 --\
            {TCLLIB ZIPDIR/auto0/modules ZIPDIR/auto0/modules/mod1\
             ZIPDIR/auto0/modules/mod2} --\
            {TCLLIB ZIPDIR/auto0/auto1 ZIPDIR/auto0/auto2 ZIPDIR/auto0/modules\
             ZIPDIR/auto0/modules/mod1 ZIPDIR/auto0/modules/mod2} --\
            res0 res1 res2}
    # See comments on lsort after test safe-zipfs-9.20.
    test safe-zipfs-9.24 {interpConfigure change the access path; check module loading; stale data case 2 (worst case); zipfs} -setup {
        set oldTm [tcl::tm::path list]
        foreach path $oldTm {
            tcl::tm::path remove $path
        }
        tcl::tm::path add [file join $ZipMountPoint auto0 modules]
    } -body {
        set i [safe::interpCreate -accessPath [list $tcl_library]]

        # Inspect.
        set confA [safe::interpConfigure $i]
        set sortA [mapAndSortList $PathMapp [dict get $confA -accessPath]]
        set modsA [interp eval $i {tcl::tm::path list}]
        set path0 [::safe::interpFindInAccessPath $i [file join $ZipMountPoint auto0 modules]]
        set path1 [::safe::interpFindInAccessPath $i [file join $ZipMountPoint auto0 modules mod1]]
        set path2 [::safe::interpFindInAccessPath $i [file join $ZipMountPoint auto0 modules mod2]]

        # Force the interpreter to acquire pkg data which will soon become stale.
        catch {interp eval $i {package require NOEXIST}}
        catch {interp eval $i {package require mod1::NOEXIST}}
        catch {interp eval $i {package require mod2::NOEXIST}}

        # Add to access path.
        # This injects more tokens, pushing modules to higher token numbers.
        safe::interpConfigure $i -accessPath [list $tcl_library \
                                               [file join $ZipMountPoint auto0 auto1] \
                                               [file join $ZipMountPoint auto0 auto2]]
        # Inspect.
        set confB [safe::interpConfigure $i]
        set sortB [mapAndSortList $PathMapp [dict get $confB -accessPath]]
        set modsB [interp eval $i {tcl::tm::path list}]
        set path3 [::safe::interpFindInAccessPath $i [file join $ZipMountPoint auto0 modules]]
        set path4 [::safe::interpFindInAccessPath $i [file join $ZipMountPoint auto0 modules mod1]]
        set path5 [::safe::interpFindInAccessPath $i [file join $ZipMountPoint auto0 modules mod2]]

        # Try to load the packages and run a command from each one.
        set code0 [catch {interp eval $i {package require test0}} msg0]
        set code1 [catch {interp eval $i {package require mod1::test1}} msg1]
        set code2 [catch {interp eval $i {package require mod2::test2}} msg2]
        set out0  [interp eval $i {test0::try0}]
        set out1  [interp eval $i {mod1::test1::try1}]
        set out2  [interp eval $i {mod2::test2::try2}]

        list [lsort [list $path0 $path1 $path2]] -- $modsA -- \
                [lsort [list $path3 $path4 $path5]] -- $modsB -- \
                $code0 $msg0 $code1 $msg1 $code2 $msg2 -- $sortA -- $sortB -- \
                $out0 $out1 $out2
    } -cleanup {
        tcl::tm::path remove [file join $ZipMountPoint auto0 modules]
        foreach path [lreverse $oldTm] {
            tcl::tm::path add $path
        }
        safe::interpDelete $i
    } -match glob -result {{{$p(:1:)} {$p(:2:)} {$p(:3:)}} -- {{$p(:1:)}} --\
            {{$p(:3:)} {$p(:4:)} {$p(:5:)}} -- {{$p(:3:)}} --\
            0 0.5 0 1.0 0 2.0 --\
            {TCLLIB ZIPDIR/auto0/modules ZIPDIR/auto0/modules/mod1\
             ZIPDIR/auto0/modules/mod2} --\
            {TCLLIB ZIPDIR/auto0/auto1 ZIPDIR/auto0/auto2 ZIPDIR/auto0/modules\
             ZIPDIR/auto0/modules/mod1 ZIPDIR/auto0/modules/mod2} --\
            res0 res1 res2}
    # See comments on lsort after test safe-zipfs-9.20.
    
    # cleanup
    set ::auto_path $SaveAutoPath
    zipfs unmount ${ZipMountPoint}
    unset SaveAutoPath TestsDir ZipMountPoint PathMapp
    rename mapList {}
    rename mapAndSortList {}
    ::tcltest::cleanupTests
    return
} [namespace current]]
>>>>>>> 57f8ecc8

# Local Variables:
# mode: tcl
# End:<|MERGE_RESOLUTION|>--- conflicted
+++ resolved
@@ -33,99 +33,6 @@
     set ZipMountPoint [zipfs root]auto-files
     zipfs mount $ZipMountPoint [file join $TestsDir auto-files.zip]
 
-<<<<<<< HEAD
-proc mapList {map listIn} {
-    set listOut {}
-    foreach element $listIn {
-        lappend listOut [string map $map $element]
-    }
-    return $listOut
-}
-proc mapAndSortList {map listIn} {
-    set listOut {}
-    foreach element $listIn {
-        lappend listOut [string map $map $element]
-    }
-    lsort $listOut
-}
-
-# Force actual loading of the safe package because we use un-exported (and
-# thus un-autoindexed) APIs in this test result arguments:
-catch {safe::interpConfigure}
-
-testConstraint AutoSyncDefined 1
--
-# Tests 5.* test the example files before using them to test safe interpreters.
-
-test safe-zipfs-5.1 {example tclIndex commands, test in parent interpreter; zipfs} -setup {
-    set tmpAutoPath $::auto_path
-    lappend ::auto_path [file join $ZipMountPoint auto0 auto1] [file join $ZipMountPoint auto0 auto2]
-} -body {
-    # Try to load the commands.
-    set code3 [catch report1 msg3]
-    set code4 [catch report2 msg4]
-    list $code3 $msg3 $code4 $msg4
-} -cleanup {
-    catch {rename report1 {}}
-    catch {rename report2 {}}
-    set ::auto_path $tmpAutoPath
-    auto_reset
-} -match glob -result {0 ok1 0 ok2}
-test safe-zipfs-5.2 {example tclIndex commands, negative test in parent interpreter; zipfs} -setup {
-    set tmpAutoPath $::auto_path
-    lappend ::auto_path [file join $ZipMountPoint auto0]
-} -body {
-    # Try to load the commands.
-    set code3 [catch report1 msg3]
-    set code4 [catch report2 msg4]
-    list $code3 $msg3 $code4 $msg4
-} -cleanup {
-    catch {rename report1 {}}
-    catch {rename report2 {}}
-    set ::auto_path $tmpAutoPath
-    auto_reset
-} -match glob -result {1 {invalid command name "report1"} 1 {invalid command name "report2"}}
-test safe-zipfs-5.3 {example pkgIndex.tcl packages, test in parent interpreter, child directories; zipfs} -setup {
-    set tmpAutoPath $::auto_path
-    lappend ::auto_path [file join $ZipMountPoint auto0]
-} -body {
-    # Try to load the packages and run a command from each one.
-    set code3 [catch {package require SafeTestPackage1} msg3]
-    set code4 [catch {package require SafeTestPackage2} msg4]
-    set code5 [catch HeresPackage1 msg5]
-    set code6 [catch HeresPackage2 msg6]
-    list $code3 $msg3 $code4 $msg4 $code5 $msg5 $code6 $msg6
-} -cleanup {
-    set ::auto_path $tmpAutoPath
-    catch {package forget SafeTestPackage1}
-    catch {package forget SafeTestPackage2}
-    catch {rename HeresPackage1 {}}
-    catch {rename HeresPackage2 {}}
-} -match glob -result {0 1.2.3 0 2.3.4 0 OK1 0 OK2}
-test safe-zipfs-5.4 {example pkgIndex.tcl packages, test in parent interpreter, main directories; zipfs} -setup {
-    set tmpAutoPath $::auto_path
-    lappend ::auto_path [file join $ZipMountPoint auto0 auto1] \
-                        [file join $ZipMountPoint auto0 auto2]
-} -body {
-    # Try to load the packages and run a command from each one.
-    set code3 [catch {package require SafeTestPackage1} msg3]
-    set code4 [catch {package require SafeTestPackage2} msg4]
-    set code5 [catch HeresPackage1 msg5]
-    set code6 [catch HeresPackage2 msg6]
-    list $code3 $msg3 $code4 $msg4 $code5 $msg5 $code6 $msg6
-} -cleanup {
-    set ::auto_path $tmpAutoPath
-    catch {package forget SafeTestPackage1}
-    catch {package forget SafeTestPackage2}
-    catch {rename HeresPackage1 {}}
-    catch {rename HeresPackage2 {}}
-} -match glob -result {0 1.2.3 0 2.3.4 0 OK1 0 OK2}
-test safe-zipfs-5.5 {example modules packages, test in parent interpreter, replace path; zipfs} -setup {
-    set oldTm [tcl::tm::path list]
-    foreach path $oldTm {
-        tcl::tm::path remove $path
-=======
     set PathMapp {}
     lappend PathMapp $tcl_library TCLLIB $TestsDir TESTSDIR $ZipMountPoint ZIPDIR
 
@@ -135,7 +42,6 @@
             lappend listOut [string map $map $element]
         }
         return $listOut
->>>>>>> 57f8ecc8
     }
     proc mapAndSortList {map listIn} {
         set listOut {}
@@ -144,808 +50,6 @@
         }
         lsort $listOut
     }
-<<<<<<< HEAD
-    catch {package forget test0}
-    catch {package forget mod1::test1}
-    catch {package forget mod2::test2}
-    catch {namespace delete ::test0}
-    catch {namespace delete ::mod1}
-} -match glob -result {0 0.5 0 1.0 0 2.0 -- res0 res1 res2}
-test safe-zipfs-5.6 {example modules packages, test in parent interpreter, append to path; zipfs} -setup {
-    tcl::tm::path add [file join $ZipMountPoint auto0 modules]
-} -body {
-    # Try to load the modules and run a command from each one.
-    set code0 [catch {package require test0} msg0]
-    set code1 [catch {package require mod1::test1} msg1]
-    set code2 [catch {package require mod2::test2} msg2]
-    set out0  [test0::try0]
-    set out1  [mod1::test1::try1]
-    set out2  [mod2::test2::try2]
-    list $code0 $msg0 $code1 $msg1 $code2 $msg2 -- $out0 $out1 $out2
-} -cleanup {
-    tcl::tm::path remove [file join $ZipMountPoint auto0 modules]
-    catch {package forget test0}
-    catch {package forget mod1::test1}
-    catch {package forget mod2::test2}
-    catch {namespace delete ::test0}
-    catch {namespace delete ::mod1}
-} -match glob -result {0 0.5 0 1.0 0 2.0 -- res0 res1 res2}
-
-# high level general test
-# Use zipped example packages not http1.0 etc
-test safe-zipfs-7.1 {tests that everything works at high level with conventional AutoPathSync; zipfs} -setup {
-    set SyncExists [expr {[info commands ::safe::setSyncMode] ne {}}]
-    if {$SyncExists} {
-        set SyncVal_TMP [safe::setSyncMode]
-        safe::setSyncMode 1
-    }
-    set tmpAutoPath $::auto_path
-    lappend ::auto_path [file join $ZipMountPoint auto0]
-    set i [safe::interpCreate]
-    set ::auto_path $tmpAutoPath
-} -body {
-    # no error shall occur:
-    # (because the default access_path shall include 1st level sub dirs so
-    #  package require in a child works like in the parent)
-    set v [interp eval $i {package require SafeTestPackage1}]
-    # no error shall occur:
-    interp eval $i {HeresPackage1}
-    set v
-} -cleanup {
-    safe::interpDelete $i
-    if {$SyncExists} {
-        safe::setSyncMode $SyncVal_TMP
-    }
-} -match glob -result 1.2.3
-test safe-zipfs-7.2 {tests specific path and interpFind/AddToAccessPath with conventional AutoPathSync; zipfs} -setup {
-    set SyncExists [expr {[info commands ::safe::setSyncMode] ne {}}]
-    if {$SyncExists} {
-        set SyncVal_TMP [safe::setSyncMode]
-        safe::setSyncMode 1
-    } else {
-        set SyncVal_TMP 1
-    }
-} -body {
-    set i [safe::interpCreate -nostat -nested 1 -accessPath [list [info library]]]
-    # should not add anything (p0)
-    set token1 [safe::interpAddToAccessPath $i [info library]]
-    # should add as p* (not p1 if parent has a module path)
-    set token2 [safe::interpAddToAccessPath $i "/dummy/unixlike/test/path"]
-    # should add as p* (not p2 if parent has a module path)
-    set token3 [safe::interpAddToAccessPath $i [file join $ZipMountPoint auto0]]
-    set confA [safe::interpConfigure $i]
-    set mappA [mapList $PathMapp [dict get $confA -accessPath]]
-    # an error shall occur (SafeTestPackage1 is not anymore in the secure 0-level
-    # provided deep path)
-    list $token1 $token2 $token3 -- \
-            [catch {interp eval $i {package require SafeTestPackage1}} msg] $msg -- \
-            $mappA -- [safe::interpDelete $i]
-} -cleanup {
-    if {$SyncExists} {
-        safe::setSyncMode $SyncVal_TMP
-    }
-} -match glob -result {{$p(:0:)} {$p(:*:)} {$p(:*:)} --\
-        1 {can't find package SafeTestPackage1} --\
-        {TCLLIB */dummy/unixlike/test/path ZIPDIR/auto0} -- {}}
-test safe-zipfs-7.4 {tests specific path and positive search with conventional AutoPathSync; zipfs} -setup {
-    set SyncExists [expr {[info commands ::safe::setSyncMode] ne {}}]
-    if {$SyncExists} {
-        set SyncVal_TMP [safe::setSyncMode]
-        safe::setSyncMode 1
-    } else {
-        set SyncVal_TMP 1
-    }
-} -body {
-    set i [safe::interpCreate -nostat -nested 1 -accessPath [list [info library]]]
-    # should not add anything (p0)
-    set token1 [safe::interpAddToAccessPath $i [info library]]
-    # should add as p* (not p1 if parent has a module path)
-    set token2 [safe::interpAddToAccessPath $i [file join $ZipMountPoint auto0 auto1]]
-    set confA [safe::interpConfigure $i]
-    set mappA [mapList $PathMapp [dict get $confA -accessPath]]
-    # this time, unlike test safe-zipfs-7.2, SafeTestPackage1 should be found
-    list $token1 $token2 -- \
-	    [catch {interp eval $i {package require SafeTestPackage1}} msg] $msg -- \
-	    $mappA -- [safe::interpDelete $i]
-    # Note that the glob match elides directories (those from the module path)
-    # other than the first and last in the access path.
-} -cleanup {
-    if {$SyncExists} {
-        safe::setSyncMode $SyncVal_TMP
-    }
-} -match glob -result {{$p(:0:)} {$p(:*:)} -- 0 1.2.3 --\
-        {TCLLIB * ZIPDIR/auto0/auto1} -- {}}
-
-test safe-zipfs-9.9 {interpConfigure change the access path; tclIndex commands unaffected by token rearrangement (dummy test of doreset) with conventional AutoPathSync; zipfs} -setup {
-    set SyncExists [expr {[info commands ::safe::setSyncMode] ne {}}]
-    if {$SyncExists} {
-        set SyncVal_TMP [safe::setSyncMode]
-        safe::setSyncMode 1
-    }
-} -body {
-    set i [safe::interpCreate -accessPath [list $tcl_library \
-                                            [file join $ZipMountPoint auto0 auto1] \
-                                            [file join $ZipMountPoint auto0 auto2]]]
-    # Inspect.
-    set confA [safe::interpConfigure $i]
-    set mappA [mapList $PathMapp [dict get $confA -accessPath]]
-    set path1 [::safe::interpFindInAccessPath $i [file join $ZipMountPoint auto0 auto1]]
-    set path2 [::safe::interpFindInAccessPath $i [file join $ZipMountPoint auto0 auto2]]
-
-    # Load auto_load data.
-    interp eval $i {catch nonExistentCommand}
-
-    # Load and run the commands.
-    # This guarantees the test will pass even if the tokens are swapped.
-    set code1 [catch {interp eval $i {report1}} msg1]
-    set code2 [catch {interp eval $i {report2}} msg2]
-
-    # Rearrange access path.  Swap tokens {$p(:1:)} and {$p(:2:)}.
-    safe::interpConfigure $i -accessPath [list $tcl_library \
-                                           [file join $ZipMountPoint auto0 auto2] \
-                                           [file join $ZipMountPoint auto0 auto1]]
-    # Inspect.
-    set confB [safe::interpConfigure $i]
-    set mappB [mapList $PathMapp [dict get $confB -accessPath]]
-    set path3 [::safe::interpFindInAccessPath $i [file join $ZipMountPoint auto0 auto1]]
-    set path4 [::safe::interpFindInAccessPath $i [file join $ZipMountPoint auto0 auto2]]
-
-    # Run the commands.
-    set code3 [catch {interp eval $i {report1}} msg3]
-    set code4 [catch {interp eval $i {report2}} msg4]
-
-    list $path1 $path2 -- $path3 $path4 -- $code3 $msg3 $code4 $msg4 -- $mappA -- $mappB
-} -cleanup {
-    safe::interpDelete $i
-    if {$SyncExists} {
-        safe::setSyncMode $SyncVal_TMP
-    }
-} -match glob -result {{$p(:1:)} {$p(:2:)} -- {$p(:2:)} {$p(:1:)} -- 0 ok1 0 ok2 --\
-        {TCLLIB ZIPDIR/auto0/auto1 ZIPDIR/auto0/auto2*} --\
-        {TCLLIB ZIPDIR/auto0/auto2 ZIPDIR/auto0/auto1*}}
-test safe-zipfs-9.10 {interpConfigure change the access path; tclIndex commands unaffected by token rearrangement (actual test of doreset) with conventional AutoPathSync; zipfs} -setup {
-    set SyncExists [expr {[info commands ::safe::setSyncMode] ne {}}]
-    if {$SyncExists} {
-        set SyncVal_TMP [safe::setSyncMode]
-        safe::setSyncMode 1
-    }
-} -body {
-    set i [safe::interpCreate -accessPath [list $tcl_library \
-                                            [file join $ZipMountPoint auto0 auto1] \
-                                            [file join $ZipMountPoint auto0 auto2]]]
-    # Inspect.
-    set confA [safe::interpConfigure $i]
-    set mappA [mapList $PathMapp [dict get $confA -accessPath]]
-    set path1 [::safe::interpFindInAccessPath $i [file join $ZipMountPoint auto0 auto1]]
-    set path2 [::safe::interpFindInAccessPath $i [file join $ZipMountPoint auto0 auto2]]
-
-    # Load auto_load data.
-    interp eval $i {catch nonExistentCommand}
-
-    # Do not load the commands.  With the tokens swapped, the test
-    # will pass only if the Safe Base has called auto_reset.
-
-    # Rearrange access path.  Swap tokens {$p(:1:)} and {$p(:2:)}.
-    safe::interpConfigure $i -accessPath [list $tcl_library \
-                                           [file join $ZipMountPoint auto0 auto2] \
-                                           [file join $ZipMountPoint auto0 auto1]]
-    # Inspect.
-    set confB [safe::interpConfigure $i]
-    set mappB [mapList $PathMapp [dict get $confB -accessPath]]
-    set path3 [::safe::interpFindInAccessPath $i [file join $ZipMountPoint auto0 auto1]]
-    set path4 [::safe::interpFindInAccessPath $i [file join $ZipMountPoint auto0 auto2]]
-
-    # Load and run the commands.
-    set code3 [catch {interp eval $i {report1}} msg3]
-    set code4 [catch {interp eval $i {report2}} msg4]
-
-    list $path1 $path2 -- $path3 $path4 -- $code3 $msg3 $code4 $msg4 -- $mappA -- $mappB
-} -cleanup {
-    safe::interpDelete $i
-    if {$SyncExists} {
-        safe::setSyncMode $SyncVal_TMP
-    }
-} -match glob -result {{$p(:1:)} {$p(:2:)} -- {$p(:2:)} {$p(:1:)} --\
-        0 ok1 0 ok2 --\
-        {TCLLIB ZIPDIR/auto0/auto1 ZIPDIR/auto0/auto2*} --\
-        {TCLLIB ZIPDIR/auto0/auto2 ZIPDIR/auto0/auto1*}}
-test safe-zipfs-9.11 {interpConfigure change the access path; pkgIndex.tcl packages unaffected by token rearrangement with conventional AutoPathSync; zipfs} -setup {
-    set SyncExists [expr {[info commands ::safe::setSyncMode] ne {}}]
-    if {$SyncExists} {
-        set SyncVal_TMP [safe::setSyncMode]
-        safe::setSyncMode 1
-    }
-} -body {
-    # For complete correspondence to safe-stock-9.11, include auto0 in access path.
-    set i [safe::interpCreate -accessPath [list $tcl_library \
-                                            [file join $ZipMountPoint auto0] \
-                                            [file join $ZipMountPoint auto0 auto1] \
-                                            [file join $ZipMountPoint auto0 auto2]]]
-    # Inspect.
-    set confA [safe::interpConfigure $i]
-    set mappA [mapList $PathMapp [dict get $confA -accessPath]]
-    set path0 [::safe::interpFindInAccessPath $i [file join $ZipMountPoint auto0]]
-    set path1 [::safe::interpFindInAccessPath $i [file join $ZipMountPoint auto0 auto1]]
-    set path2 [::safe::interpFindInAccessPath $i [file join $ZipMountPoint auto0 auto2]]
-
-    # Load pkgIndex.tcl data.
-    catch {interp eval $i {package require NOEXIST}}
-
-    # Rearrange access path.  Swap tokens {$p(:2:)} and {$p(:3:)}.
-    # This would have no effect because the records in Pkg of these directories
-    # were from access as children of {$p(:1:)}.
-    safe::interpConfigure $i -accessPath [list $tcl_library \
-                                           [file join $ZipMountPoint auto0] \
-                                           [file join $ZipMountPoint auto0 auto2] \
-                                           [file join $ZipMountPoint auto0 auto1]]
-    # Inspect.
-    set confB [safe::interpConfigure $i]
-    set mappB [mapList $PathMapp [dict get $confB -accessPath]]
-    set path3 [::safe::interpFindInAccessPath $i [file join $ZipMountPoint auto0 auto1]]
-    set path4 [::safe::interpFindInAccessPath $i [file join $ZipMountPoint auto0 auto2]]
-
-    # Try to load the packages and run a command from each one.
-    set code3 [catch {interp eval $i {package require SafeTestPackage1}} msg3 opts3]
-    set code4 [catch {interp eval $i {package require SafeTestPackage2}} msg4 opts4]
-    set code5 [catch {interp eval $i {HeresPackage1}} msg5 opts5]
-    set code6 [catch {interp eval $i {HeresPackage2}} msg6 opts6]
-
-    list $path1 $path2 -- $path3 $path4 -- $code3 $msg3 $code4 $msg4 -- \
-         $mappA -- $mappB -- $code5 $msg5 $code6 $msg6
-} -cleanup {
-    safe::interpDelete $i
-    if {$SyncExists} {
-        safe::setSyncMode $SyncVal_TMP
-    }
-} -match glob -result {{$p(:2:)} {$p(:3:)} -- {$p(:3:)} {$p(:2:)} -- 0 1.2.3 0 2.3.4 --\
-        {TCLLIB ZIPDIR/auto0 ZIPDIR/auto0/auto1 ZIPDIR/auto0/auto2*} --\
-        {TCLLIB ZIPDIR/auto0 ZIPDIR/auto0/auto2 ZIPDIR/auto0/auto1*} --\
-        0 OK1 0 OK2}
-test safe-zipfs-9.12 {interpConfigure change the access path; pkgIndex.tcl packages unaffected by token rearrangement, 9.10 without path auto0 with conventional AutoPathSync; zipfs} -setup {
-    set SyncExists [expr {[info commands ::safe::setSyncMode] ne {}}]
-    if {$SyncExists} {
-        set SyncVal_TMP [safe::setSyncMode]
-        safe::setSyncMode 1
-    }
-} -body {
-    set i [safe::interpCreate -accessPath [list $tcl_library \
-                                            [file join $ZipMountPoint auto0 auto1] \
-                                            [file join $ZipMountPoint auto0 auto2]]]
-    # Inspect.
-    set confA [safe::interpConfigure $i]
-    set mappA [mapList $PathMapp [dict get $confA -accessPath]]
-    set path1 [::safe::interpFindInAccessPath $i [file join $ZipMountPoint auto0 auto1]]
-    set path2 [::safe::interpFindInAccessPath $i [file join $ZipMountPoint auto0 auto2]]
-
-    # Load pkgIndex.tcl data.
-    catch {interp eval $i {package require NOEXIST}}
-
-    # Rearrange access path.  Swap tokens {$p(:1:)} and {$p(:2:)}.
-    safe::interpConfigure $i -accessPath [list $tcl_library \
-                                           [file join $ZipMountPoint auto0 auto2] \
-                                           [file join $ZipMountPoint auto0 auto1]]
-    # Inspect.
-    set confB [safe::interpConfigure $i]
-    set mappB [mapList $PathMapp [dict get $confB -accessPath]]
-    set path3 [::safe::interpFindInAccessPath $i [file join $ZipMountPoint auto0 auto1]]
-    set path4 [::safe::interpFindInAccessPath $i [file join $ZipMountPoint auto0 auto2]]
-
-    # Try to load the packages and run a command from each one.
-    set code3 [catch {interp eval $i {package require SafeTestPackage1}} msg3 opts3]
-    set code4 [catch {interp eval $i {package require SafeTestPackage2}} msg4 opts4]
-    set code5 [catch {interp eval $i {HeresPackage1}} msg5 opts5]
-    set code6 [catch {interp eval $i {HeresPackage2}} msg6 opts6]
-
-    list $path1 $path2 -- $path3 $path4 -- $code3 $msg3 $code4 $msg4 -- \
-            $mappA -- $mappB -- $code5 $msg5 $code6 $msg6
-} -cleanup {
-    safe::interpDelete $i
-    if {$SyncExists} {
-        safe::setSyncMode $SyncVal_TMP
-    }
-} -match glob -result {{$p(:1:)} {$p(:2:)} -- {$p(:2:)} {$p(:1:)} --\
-        0 1.2.3 0 2.3.4 --\
-        {TCLLIB ZIPDIR/auto0/auto1 ZIPDIR/auto0/auto2*} --\
-        {TCLLIB ZIPDIR/auto0/auto2 ZIPDIR/auto0/auto1*} --\
-        0 OK1 0 OK2}
-test safe-zipfs-9.13 {interpConfigure change the access path; pkgIndex.tcl packages fail if directory de-listed, with conventional AutoPathSync; zipfs} -setup {
-    set SyncExists [expr {[info commands ::safe::setSyncMode] ne {}}]
-    if {$SyncExists} {
-        set SyncVal_TMP [safe::setSyncMode]
-        safe::setSyncMode 1
-    }
-} -body {
-    set i [safe::interpCreate -accessPath [list $tcl_library \
-                                            [file join $ZipMountPoint auto0 auto1] \
-                                            [file join $ZipMountPoint auto0 auto2]]]
-    # Inspect.
-    set confA [safe::interpConfigure $i]
-    set mappA [mapList $PathMapp [dict get $confA -accessPath]]
-    set path1 [::safe::interpFindInAccessPath $i [file join $ZipMountPoint auto0 auto1]]
-    set path2 [::safe::interpFindInAccessPath $i [file join $ZipMountPoint auto0 auto2]]
-
-    # Load pkgIndex.tcl data.
-    catch {interp eval $i {package require NOEXIST}}
-
-    # Limit access path.  Remove tokens {$p(:1:)} and {$p(:2:)}.
-    safe::interpConfigure $i -accessPath [list $tcl_library]
-
-    # Inspect.
-    set confB [safe::interpConfigure $i]
-    set mappB [mapList $PathMapp [dict get $confB -accessPath]]
-    set code4 [catch {::safe::interpFindInAccessPath $i [file join $ZipMountPoint auto0 auto1]} path4]
-    set code5 [catch {::safe::interpFindInAccessPath $i [file join $ZipMountPoint auto0 auto2]} path5]
-
-    # Try to load the packages.
-    set code3 [catch {interp eval $i {package require SafeTestPackage1}} msg3]
-    set code6 [catch {interp eval $i {package require SafeTestPackage2}} msg6]
-
-    list $path1 $path2 -- $code4 $path4 -- $code5 $path5 -- $code3 $code6 -- \
-            $mappA -- $mappB
-} -cleanup {
-    safe::interpDelete $i
-    if {$SyncExists} {
-        safe::setSyncMode $SyncVal_TMP
-    }
-} -match glob -result {{$p(:1:)} {$p(:2:)} -- 1 {* not found in access path} --\
-        1 {* not found in access path} -- 1 1 --\
-        {TCLLIB ZIPDIR/auto0/auto1 ZIPDIR/auto0/auto2*} -- {TCLLIB*}}
-test safe-zipfs-9.20 {check module loading, with conventional AutoPathSync; zipfs} -setup {
-    set SyncExists [expr {[info commands ::safe::setSyncMode] ne {}}]
-    if {$SyncExists} {
-        set SyncVal_TMP [safe::setSyncMode]
-        safe::setSyncMode 1
-    }
-    set oldTm [tcl::tm::path list]
-    foreach path $oldTm {
-        tcl::tm::path remove $path
-    }
-    tcl::tm::path add [file join $ZipMountPoint auto0 modules]
-} -body {
-    set i [safe::interpCreate -accessPath [list $tcl_library]]
-
-    # Inspect.
-    set confA [safe::interpConfigure $i]
-    set sortA [mapAndSortList $PathMapp [dict get $confA -accessPath]]
-    set modsA [interp eval $i {tcl::tm::path list}]
-    set path0 [::safe::interpFindInAccessPath $i [file join $ZipMountPoint auto0 modules]]
-    set path1 [::safe::interpFindInAccessPath $i [file join $ZipMountPoint auto0 modules mod1]]
-    set path2 [::safe::interpFindInAccessPath $i [file join $ZipMountPoint auto0 modules mod2]]
-
-    # Try to load the packages and run a command from each one.
-    set code0 [catch {interp eval $i {package require test0}} msg0]
-    set code1 [catch {interp eval $i {package require mod1::test1}} msg1]
-    set code2 [catch {interp eval $i {package require mod2::test2}} msg2]
-    set out0  [interp eval $i {test0::try0}]
-    set out1  [interp eval $i {mod1::test1::try1}]
-    set out2  [interp eval $i {mod2::test2::try2}]
-
-    list [lsort [list $path0 $path1 $path2]] -- $modsA -- \
-            $code0 $msg0 $code1 $msg1 $code2 $msg2 -- $sortA -- $out0 $out1 $out2
-} -cleanup {
-    tcl::tm::path remove [file join $ZipMountPoint auto0 modules]
-    foreach path [lreverse $oldTm] {
-        tcl::tm::path add $path
-    }
-    safe::interpDelete $i
-    if {$SyncExists} {
-        safe::setSyncMode $SyncVal_TMP
-    }
-} -match glob -result {{{$p(:1:)} {$p(:2:)} {$p(:3:)}} -- {{$p(:1:)}} --\
-        0 0.5 0 1.0 0 2.0 --\
-        {TCLLIB ZIPDIR/auto0/modules ZIPDIR/auto0/modules/mod1\
-         ZIPDIR/auto0/modules/mod2} -- res0 res1 res2}
-# - The command safe::InterpSetConfig adds the parent's [tcl::tm::list] in
-#   tokenized form to the child's access path, and then adds all the
-#   descendants, discovered recursively by using glob.
-# - The order of the directories in the list returned by glob is system-dependent,
-#   and therefore this is true also for (a) the order of token assignment to
-#   descendants of the [tcl::tm::list] roots; and (b) the order of those same
-#   directories in the access path.  Both those things must be sorted before
-#   comparing with expected results.  The test is therefore not totally strict,
-#   but will notice missing or surplus directories.
-test safe-zipfs-9.21 {interpConfigure change the access path; check module loading, with conventional AutoPathSync; stale data case 1; zipfs} -setup {
-    set SyncExists [expr {[info commands ::safe::setSyncMode] ne {}}]
-    if {$SyncExists} {
-        set SyncVal_TMP [safe::setSyncMode]
-        safe::setSyncMode 1
-    }
-    set oldTm [tcl::tm::path list]
-    foreach path $oldTm {
-        tcl::tm::path remove $path
-    }
-    tcl::tm::path add [file join $ZipMountPoint auto0 modules]
-} -body {
-    set i [safe::interpCreate -accessPath [list $tcl_library]]
-
-    # Inspect.
-    set confA [safe::interpConfigure $i]
-    set sortA [mapAndSortList $PathMapp [dict get $confA -accessPath]]
-    set modsA [interp eval $i {tcl::tm::path list}]
-    set path0 [::safe::interpFindInAccessPath $i [file join $ZipMountPoint auto0 modules]]
-    set path1 [::safe::interpFindInAccessPath $i [file join $ZipMountPoint auto0 modules mod1]]
-    set path2 [::safe::interpFindInAccessPath $i [file join $ZipMountPoint auto0 modules mod2]]
-
-    # Add to access path.
-    # This injects more tokens, pushing modules to higher token numbers.
-    safe::interpConfigure $i -accessPath [list $tcl_library \
-                                           [file join $ZipMountPoint auto0 auto1] \
-                                           [file join $ZipMountPoint auto0 auto2]]
-    # Inspect.
-    set confB [safe::interpConfigure $i]
-    set sortB [mapAndSortList $PathMapp [dict get $confB -accessPath]]
-    set modsB [interp eval $i {tcl::tm::path list}]
-    set path3 [::safe::interpFindInAccessPath $i [file join $ZipMountPoint auto0 modules]]
-    set path4 [::safe::interpFindInAccessPath $i [file join $ZipMountPoint auto0 modules mod1]]
-    set path5 [::safe::interpFindInAccessPath $i [file join $ZipMountPoint auto0 modules mod2]]
-
-    # Load pkg data.
-    catch {interp eval $i {package require NOEXIST}}
-    catch {interp eval $i {package require mod1::NOEXIST}}
-    catch {interp eval $i {package require mod2::NOEXIST}}
-
-    # Try to load the packages and run a command from each one.
-    set code0 [catch {interp eval $i {package require test0}} msg0]
-    set code1 [catch {interp eval $i {package require mod1::test1}} msg1]
-    set code2 [catch {interp eval $i {package require mod2::test2}} msg2]
-    set out0  [interp eval $i {test0::try0}]
-    set out1  [interp eval $i {mod1::test1::try1}]
-    set out2  [interp eval $i {mod2::test2::try2}]
-
-    list [lsort [list $path0 $path1 $path2]] -- $modsA -- \
-            [lsort [list $path3 $path4 $path5]] -- $modsB -- \
-            $code0 $msg0 $code1 $msg1 $code2 $msg2 -- $sortA -- $sortB -- \
-            $out0 $out1 $out2
-} -cleanup {
-    tcl::tm::path remove [file join $ZipMountPoint auto0 modules]
-    foreach path [lreverse $oldTm] {
-        tcl::tm::path add $path
-    }
-    safe::interpDelete $i
-    if {$SyncExists} {
-        safe::setSyncMode $SyncVal_TMP
-    }
-} -match glob -result {{{$p(:1:)} {$p(:2:)} {$p(:3:)}} -- {{$p(:1:)}} --\
-        {{$p(:3:)} {$p(:4:)} {$p(:5:)}} -- {{$p(:3:)}} --\
-        0 0.5 0 1.0 0 2.0 --\
-        {TCLLIB ZIPDIR/auto0/modules ZIPDIR/auto0/modules/mod1\
-         ZIPDIR/auto0/modules/mod2} --\
-        {TCLLIB ZIPDIR/auto0/auto1 ZIPDIR/auto0/auto2 ZIPDIR/auto0/modules\
-         ZIPDIR/auto0/modules/mod1 ZIPDIR/auto0/modules/mod2} --\
-        res0 res1 res2}
-# See comments on lsort after test safe-zipfs-9.20.
-test safe-zipfs-9.22 {interpConfigure change the access path; check module loading, with conventional AutoPathSync; stale data case 0; zipfs} -setup {
-    set SyncExists [expr {[info commands ::safe::setSyncMode] ne {}}]
-    if {$SyncExists} {
-        set SyncVal_TMP [safe::setSyncMode]
-        safe::setSyncMode 1
-    }
-    set oldTm [tcl::tm::path list]
-    foreach path $oldTm {
-        tcl::tm::path remove $path
-    }
-    tcl::tm::path add [file join $ZipMountPoint auto0 modules]
-} -body {
-    set i [safe::interpCreate -accessPath [list $tcl_library]]
-
-    # Inspect.
-    set confA [safe::interpConfigure $i]
-    set sortA [mapAndSortList $PathMapp [dict get $confA -accessPath]]
-    set modsA [interp eval $i {tcl::tm::path list}]
-    set path0 [::safe::interpFindInAccessPath $i [file join $ZipMountPoint auto0 modules]]
-    set path1 [::safe::interpFindInAccessPath $i [file join $ZipMountPoint auto0 modules mod1]]
-    set path2 [::safe::interpFindInAccessPath $i [file join $ZipMountPoint auto0 modules mod2]]
-
-    # Add to access path.
-    # This injects more tokens, pushing modules to higher token numbers.
-    safe::interpConfigure $i -accessPath [list $tcl_library \
-                                          [file join $ZipMountPoint auto0 auto1] \
-                                          [file join $ZipMountPoint auto0 auto2]]
-    # Inspect.
-    set confB [safe::interpConfigure $i]
-    set sortB [mapAndSortList $PathMapp [dict get $confB -accessPath]]
-    set modsB [interp eval $i {tcl::tm::path list}]
-    set path3 [::safe::interpFindInAccessPath $i [file join $ZipMountPoint auto0 modules]]
-    set path4 [::safe::interpFindInAccessPath $i [file join $ZipMountPoint auto0 modules mod1]]
-    set path5 [::safe::interpFindInAccessPath $i [file join $ZipMountPoint auto0 modules mod2]]
-
-    # Try to load the packages and run a command from each one.
-    set code0 [catch {interp eval $i {package require test0}} msg0]
-    set code1 [catch {interp eval $i {package require mod1::test1}} msg1]
-    set code2 [catch {interp eval $i {package require mod2::test2}} msg2]
-    set out0  [interp eval $i {test0::try0}]
-    set out1  [interp eval $i {mod1::test1::try1}]
-    set out2  [interp eval $i {mod2::test2::try2}]
-
-    list [lsort [list $path0 $path1 $path2]] -- $modsA -- \
-            [lsort [list $path3 $path4 $path5]] -- $modsB -- \
-            $code0 $msg0 $code1 $msg1 $code2 $msg2 -- $sortA -- $sortB -- \
-            $out0 $out1 $out2
-} -cleanup {
-    tcl::tm::path remove [file join $ZipMountPoint auto0 modules]
-    foreach path [lreverse $oldTm] {
-        tcl::tm::path add $path
-    }
-    safe::interpDelete $i
-    if {$SyncExists} {
-        safe::setSyncMode $SyncVal_TMP
-    }
-} -match glob -result {{{$p(:1:)} {$p(:2:)} {$p(:3:)}} -- {{$p(:1:)}} --\
-        {{$p(:3:)} {$p(:4:)} {$p(:5:)}} -- {{$p(:3:)}} --\
-        0 0.5 0 1.0 0 2.0 --\
-        {TCLLIB ZIPDIR/auto0/modules ZIPDIR/auto0/modules/mod1\
-         ZIPDIR/auto0/modules/mod2} --\
-        {TCLLIB ZIPDIR/auto0/auto1 ZIPDIR/auto0/auto2 ZIPDIR/auto0/modules\
-         ZIPDIR/auto0/modules/mod1 ZIPDIR/auto0/modules/mod2} --\
-        res0 res1 res2}
-# See comments on lsort after test safe-zipfs-9.20.
-test safe-zipfs-9.23 {interpConfigure change the access path; check module loading, with conventional AutoPathSync; stale data case 3; zipfs} -setup {
-    set SyncExists [expr {[info commands ::safe::setSyncMode] ne {}}]
-    if {$SyncExists} {
-        set SyncVal_TMP [safe::setSyncMode]
-        safe::setSyncMode 1
-    }
-    set oldTm [tcl::tm::path list]
-    foreach path $oldTm {
-        tcl::tm::path remove $path
-    }
-    tcl::tm::path add [file join $ZipMountPoint auto0 modules]
-} -body {
-    set i [safe::interpCreate -accessPath [list $tcl_library]]
-
-    # Inspect.
-    set confA [safe::interpConfigure $i]
-    set sortA [mapAndSortList $PathMapp [dict get $confA -accessPath]]
-    set modsA [interp eval $i {tcl::tm::path list}]
-    set path0 [::safe::interpFindInAccessPath $i [file join $ZipMountPoint auto0 modules]]
-    set path1 [::safe::interpFindInAccessPath $i [file join $ZipMountPoint auto0 modules mod1]]
-    set path2 [::safe::interpFindInAccessPath $i [file join $ZipMountPoint auto0 modules mod2]]
-
-    # Force the interpreter to acquire pkg data which will soon become stale.
-    catch {interp eval $i {package require NOEXIST}}
-    catch {interp eval $i {package require mod1::NOEXIST}}
-    catch {interp eval $i {package require mod2::NOEXIST}}
-
-    # Add to access path.
-    # This injects more tokens, pushing modules to higher token numbers.
-    safe::interpConfigure $i -accessPath [list $tcl_library \
-                                           [file join $ZipMountPoint auto0 auto1] \
-                                           [file join $ZipMountPoint auto0 auto2]]
-    # Inspect.
-    set confB [safe::interpConfigure $i]
-    set sortB [mapAndSortList $PathMapp [dict get $confB -accessPath]]
-    set modsB [interp eval $i {tcl::tm::path list}]
-    set path3 [::safe::interpFindInAccessPath $i [file join $ZipMountPoint auto0 modules]]
-    set path4 [::safe::interpFindInAccessPath $i [file join $ZipMountPoint auto0 modules mod1]]
-    set path5 [::safe::interpFindInAccessPath $i [file join $ZipMountPoint auto0 modules mod2]]
-
-    # Refresh stale pkg data.
-    catch {interp eval $i {package require NOEXIST}}
-    catch {interp eval $i {package require mod1::NOEXIST}}
-    catch {interp eval $i {package require mod2::NOEXIST}}
-
-    # Try to load the packages and run a command from each one.
-    set code0 [catch {interp eval $i {package require test0}} msg0]
-    set code1 [catch {interp eval $i {package require mod1::test1}} msg1]
-    set code2 [catch {interp eval $i {package require mod2::test2}} msg2]
-    set out0  [interp eval $i {test0::try0}]
-    set out1  [interp eval $i {mod1::test1::try1}]
-    set out2  [interp eval $i {mod2::test2::try2}]
-
-    list [lsort [list $path0 $path1 $path2]] -- $modsA -- \
-            [lsort [list $path3 $path4 $path5]] -- $modsB -- \
-            $code0 $msg0 $code1 $msg1 $code2 $msg2 -- $sortA -- $sortB -- \
-            $out0 $out1 $out2
-} -cleanup {
-    tcl::tm::path remove [file join $ZipMountPoint auto0 modules]
-    foreach path [lreverse $oldTm] {
-        tcl::tm::path add $path
-    }
-    safe::interpDelete $i
-    if {$SyncExists} {
-        safe::setSyncMode $SyncVal_TMP
-    }
-} -match glob -result {{{$p(:1:)} {$p(:2:)} {$p(:3:)}} -- {{$p(:1:)}} --\
-        {{$p(:3:)} {$p(:4:)} {$p(:5:)}} -- {{$p(:3:)}} --\
-        0 0.5 0 1.0 0 2.0 --\
-        {TCLLIB ZIPDIR/auto0/modules ZIPDIR/auto0/modules/mod1\
-         ZIPDIR/auto0/modules/mod2} --\
-        {TCLLIB ZIPDIR/auto0/auto1 ZIPDIR/auto0/auto2 ZIPDIR/auto0/modules\
-         ZIPDIR/auto0/modules/mod1 ZIPDIR/auto0/modules/mod2} --\
-        res0 res1 res2}
-# See comments on lsort after test safe-zipfs-9.20.
-test safe-zipfs-9.24 {interpConfigure change the access path; check module loading, with conventional AutoPathSync; stale data case 2 (worst case); zipfs} -setup {
-    set SyncExists [expr {[info commands ::safe::setSyncMode] ne {}}]
-    if {$SyncExists} {
-        set SyncVal_TMP [safe::setSyncMode]
-        safe::setSyncMode 1
-    }
-    set oldTm [tcl::tm::path list]
-    foreach path $oldTm {
-        tcl::tm::path remove $path
-    }
-    tcl::tm::path add [file join $ZipMountPoint auto0 modules]
-} -body {
-    set i [safe::interpCreate -accessPath [list $tcl_library]]
-
-    # Inspect.
-    set confA [safe::interpConfigure $i]
-    set sortA [mapAndSortList $PathMapp [dict get $confA -accessPath]]
-    set modsA [interp eval $i {tcl::tm::path list}]
-    set path0 [::safe::interpFindInAccessPath $i [file join $ZipMountPoint auto0 modules]]
-    set path1 [::safe::interpFindInAccessPath $i [file join $ZipMountPoint auto0 modules mod1]]
-    set path2 [::safe::interpFindInAccessPath $i [file join $ZipMountPoint auto0 modules mod2]]
-
-    # Force the interpreter to acquire pkg data which will soon become stale.
-    catch {interp eval $i {package require NOEXIST}}
-    catch {interp eval $i {package require mod1::NOEXIST}}
-    catch {interp eval $i {package require mod2::NOEXIST}}
-
-    # Add to access path.
-    # This injects more tokens, pushing modules to higher token numbers.
-    safe::interpConfigure $i -accessPath [list $tcl_library \
-                                           [file join $ZipMountPoint auto0 auto1] \
-                                           [file join $ZipMountPoint auto0 auto2]]
-    # Inspect.
-    set confB [safe::interpConfigure $i]
-    set sortB [mapAndSortList $PathMapp [dict get $confB -accessPath]]
-    set modsB [interp eval $i {tcl::tm::path list}]
-    set path3 [::safe::interpFindInAccessPath $i [file join $ZipMountPoint auto0 modules]]
-    set path4 [::safe::interpFindInAccessPath $i [file join $ZipMountPoint auto0 modules mod1]]
-    set path5 [::safe::interpFindInAccessPath $i [file join $ZipMountPoint auto0 modules mod2]]
-
-    # Try to load the packages and run a command from each one.
-    set code0 [catch {interp eval $i {package require test0}} msg0]
-    set code1 [catch {interp eval $i {package require mod1::test1}} msg1]
-    set code2 [catch {interp eval $i {package require mod2::test2}} msg2]
-    set out0  [interp eval $i {test0::try0}]
-    set out1  [interp eval $i {mod1::test1::try1}]
-    set out2  [interp eval $i {mod2::test2::try2}]
-
-    list [lsort [list $path0 $path1 $path2]] -- $modsA -- \
-            [lsort [list $path3 $path4 $path5]] -- $modsB -- \
-            $code0 $msg0 $code1 $msg1 $code2 $msg2 -- $sortA -- $sortB -- \
-            $out0 $out1 $out2
-} -cleanup {
-    tcl::tm::path remove [file join $ZipMountPoint auto0 modules]
-    foreach path [lreverse $oldTm] {
-        tcl::tm::path add $path
-    }
-    safe::interpDelete $i
-    if {$SyncExists} {
-        safe::setSyncMode $SyncVal_TMP
-    }
-} -match glob -result {{{$p(:1:)} {$p(:2:)} {$p(:3:)}} -- {{$p(:1:)}} --\
-        {{$p(:3:)} {$p(:4:)} {$p(:5:)}} -- {{$p(:3:)}} --\
-        0 0.5 0 1.0 0 2.0 --\
-        {TCLLIB ZIPDIR/auto0/modules ZIPDIR/auto0/modules/mod1\
-         ZIPDIR/auto0/modules/mod2} --\
-        {TCLLIB ZIPDIR/auto0/auto1 ZIPDIR/auto0/auto2 ZIPDIR/auto0/modules\
-         ZIPDIR/auto0/modules/mod1 ZIPDIR/auto0/modules/mod2} --\
-        res0 res1 res2}
-# See comments on lsort after test safe-zipfs-9.20.
-
-test safe-zipfs-18.1 {cf. safe-zipfs-7.1 - tests that everything works at high level without conventional AutoPathSync; zipfs} -constraints AutoSyncDefined -setup {
-    set SyncExists [expr {[info commands ::safe::setSyncMode] ne {}}]
-    if {$SyncExists} {
-        set SyncVal_TMP [safe::setSyncMode]
-        safe::setSyncMode 0
-    } else {
-        error {This test is meaningful only if the command ::safe::setSyncMode is defined}
-    }
-    # Without AutoPathSync, we need a more complete auto_path,
-    # because the child will use the same value.
-    set lib1        [info library]
-    set lib2        [file join $ZipMountPoint auto0]
-    set ::auto_TMP  $::auto_path
-    set ::auto_path [list $lib1 $lib2]
-
-    set i [safe::interpCreate]
-    set ::auto_path $::auto_TMP
-} -body {
-    # no error shall occur:
-    # (because the default access_path shall include 1st level sub dirs so
-    #  package require in a child works like in the parent)
-    set v [interp eval $i {package require SafeTestPackage1}]
-    # no error shall occur:
-    interp eval $i HeresPackage1
-    set v
-} -cleanup {
-    safe::interpDelete $i
-    if {$SyncExists} {
-        safe::setSyncMode $SyncVal_TMP
-    }
-} -match glob -result 1.2.3
-test safe-zipfs-18.2 {cf. safe-zipfs-7.2 - tests specific path and interpFind/AddToAccessPath without conventional AutoPathSync; zipfs} -constraints AutoSyncDefined -setup {
-    set SyncExists [expr {[info commands ::safe::setSyncMode] ne {}}]
-    if {$SyncExists} {
-        set SyncVal_TMP [safe::setSyncMode]
-        safe::setSyncMode 0
-    } else {
-        error {This test is meaningful only if the command ::safe::setSyncMode is defined}
-    }
-} -body {
-    set i [safe::interpCreate -nostat -nested 1 -accessPath [list [info library]]]
-    set auto1 [interp eval $i {set ::auto_path}]
-    interp eval $i {set ::auto_path [list {$p(:0:)}]}
-    # should not add anything (p0)
-    set token1 [safe::interpAddToAccessPath $i [info library]]
-    # should add as p* (not p1 if parent has a module path)
-    set token2 [safe::interpAddToAccessPath $i "/dummy/unixlike/test/path"]
-    # should add as p* (not p2 if parent has a module path)
-    set token3 [safe::interpAddToAccessPath $i [file join $ZipMountPoint auto0]]
-    # an error shall occur (SafeTestPackage1 is not anymore in the secure 0-level
-    # provided deep path)
-    list $auto1 $token1 $token2 $token3 \
-	    [catch {interp eval $i {package require SafeTestPackage1}} msg] $msg \
-	    [safe::interpConfigure $i]\
-	    [safe::interpDelete $i]
-} -cleanup {
-    if {$SyncExists} {
-        safe::setSyncMode $SyncVal_TMP
-    }
-} -match glob -result "{} {\$p(:0:)} {\$p(:*:)} {\$p(:*:)}\
-        1 {can't find package SafeTestPackage1}\
-        {-accessPath {[list $tcl_library \
-                            */dummy/unixlike/test/path \
-                            $ZipMountPoint/auto0]}\
-        -statics 0 -nested 1 -deleteHook {} -autoPath {}} {}"
-test safe-zipfs-18.4 {cf. safe-zipfs-7.4 - tests specific path and positive search and auto_path without conventional AutoPathSync; zipfs} -constraints AutoSyncDefined -setup {
-    set SyncExists [expr {[info commands ::safe::setSyncMode] ne {}}]
-    if {$SyncExists} {
-        set SyncVal_TMP [safe::setSyncMode]
-        safe::setSyncMode 0
-    } else {
-        error {This test is meaningful only if the command ::safe::setSyncMode is defined}
-    }
-} -body {
-    set i [safe::interpCreate -nostat -nested 1 -accessPath [list [info library]]]
-
-    # should not have been set by Safe Base:
-    set auto1 [interp eval $i {set ::auto_path}]
-
-    # This will differ from the value -autoPath {}
-    interp eval $i {set ::auto_path [list {$p(:0:)}]}
-
-    # should not add anything (p0)
-    set token1 [safe::interpAddToAccessPath $i [info library]]
-
-    # should add as p* (not p1 if parent has a module path)
-    set token2 [safe::interpAddToAccessPath $i [file join $ZipMountPoint auto0]]
-
-    # should add as p* (not p2 if parent has a module path)
-    set token3 [safe::interpAddToAccessPath $i [file join $ZipMountPoint auto0 auto1]]
-
-    # should not have been changed by Safe Base:
-    set auto2 [interp eval $i {set ::auto_path}]
-
-    # This will differ from the value -autoPath {}
-    set auto3 [interp eval $i [list set ::auto_path [list {$p(:0:)} $token2]]]
-
-    # This time, unlike test safe-zipfs-18.2 and the try above, SafeTestPackage1 should be found:
-    list $auto1 $auto2 $token1 $token2 $token3 \
-	    [catch {interp eval $i {package require SafeTestPackage1}} msg] $msg \
-	    [safe::interpConfigure $i]\
-	    [safe::interpDelete $i]
-} -cleanup {
-    if {$SyncExists} {
-	safe::setSyncMode $SyncVal_TMP
-    }
-} -match glob -result "{} {{\$p(:0:)}} {\$p(:0:)} {\$p(:*:)} {\$p(:*:)} 0 1.2.3\
-        {-accessPath {[list $tcl_library *$ZipMountPoint/auto0 $ZipMountPoint/auto0/auto1]}\
-        -statics 0 -nested 1 -deleteHook {}\
-        -autoPath {}} {}"
--
-# cleanup
-set ::auto_path $SaveAutoPath
-zipfs unmount ${ZipMountPoint}
-unset SaveAutoPath TestsDir ZipMountPoint PathMapp
-rename mapList {}
-rename mapAndSortList {}
-::tcltest::cleanupTests
-return
-=======
 
     # Force actual loading of the safe package because we use un-exported (and
     # thus un-autoindexed) APIs in this test result arguments:
@@ -1618,7 +722,6 @@
     ::tcltest::cleanupTests
     return
 } [namespace current]]
->>>>>>> 57f8ecc8
 
 # Local Variables:
 # mode: tcl
