--- conflicted
+++ resolved
@@ -590,22 +590,13 @@
     file rename -force td2 td1
 } -returnCodes error -match glob -result \
     [subst {error renaming "td2" to "[file join td1 td2]": file *}]
-<<<<<<< HEAD
 test fCmd-6.19 {CopyRenameOneFile: errno == EXDEV} -setup {
-    cleanup /tmp
-} -constraints {unix notRoot} -body {
-    createfile tf1
-    file rename tf1 /tmp
-    glob -nocomplain tf* /tmp/tf1
-} -result {/tmp/tf1}
-=======
-test fCmd-6.19 {CopyRenameOneFile: errno == EXDEV} {xdev notRoot} {
     cleanup $tmpspace
+} -constraints {xdev notRoot} -body {
     createfile tf1
     file rename tf1 $tmpspace
     glob -nocomplain tf* [file join $tmpspace tf1]
-} [file join $tmpspace tf1]
->>>>>>> d704c699
+} -result [file join $tmpspace tf1]
 test fCmd-6.20 {CopyRenameOneFile: errno == EXDEV} -constraints {win} -setup {
     catch {file delete -force c:/tcl8975@ d:/tcl8975@}
 } -body {
@@ -618,37 +609,20 @@
     file delete -force c:/tcl8975@
     catch {file delete -force d:/tcl8975@}
 } -result {d:/tcl8975@}
-<<<<<<< HEAD
 test fCmd-6.21 {CopyRenameOneFile: copy/rename: S_ISDIR(source)} -setup {
-    cleanup /tmp
-} -constraints {unix notRoot} -body {
-    file mkdir td1
-    file rename td1 /tmp
-    glob -nocomplain td* /tmp/td*
-} -result {/tmp/td1}
-test fCmd-6.22 {CopyRenameOneFile: copy/rename: !S_ISDIR(source)} -setup {
-    cleanup /tmp
-} -constraints {unix notRoot} -body {
-    createfile tf1
-    file rename tf1 /tmp
-    glob -nocomplain tf* /tmp/tf*
-} -result {/tmp/tf1}
-=======
-test fCmd-6.21 {CopyRenameOneFile: copy/rename: S_ISDIR(source)} \
-	{xdev notRoot} {
     cleanup $tmpspace
+} -constraints {xdev notRoot} -body {
     file mkdir td1
     file rename td1 $tmpspace
     glob -nocomplain td* [file join $tmpspace td*]
-} [file join $tmpspace td1]
-test fCmd-6.22 {CopyRenameOneFile: copy/rename: !S_ISDIR(source)} \
-	{xdev notRoot} {
+} -result [file join $tmpspace td1]
+test fCmd-6.22 {CopyRenameOneFile: copy/rename: !S_ISDIR(source)} -setup {
     cleanup $tmpspace
+} -constraints {xdev notRoot} -body {
     createfile tf1
     file rename tf1 $tmpspace
     glob -nocomplain tf* [file join $tmpspace tf*]
-} [file join $tmpspace tf1]
->>>>>>> d704c699
+} -result [file join $tmpspace tf1]
 test fCmd-6.23 {CopyRenameOneFile: TclpCopyDirectory failed} -setup {
     cleanup $tmpspace
 } -constraints {notRoot xdev} -body {
