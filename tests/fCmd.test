# This file tests the tclFCmd.c file.
#
# This file contains a collection of tests for one or more of the Tcl built-in
# commands. Sourcing this file into Tcl runs the tests and generates output
# for errors. No output means no errors were found.
#
# Copyright (c) 1996-1997 Sun Microsystems, Inc.
# Copyright (c) 1999 by Scriptics Corporation.
#
# See the file "license.terms" for information on usage and redistribution of
# this file, and for a DISCLAIMER OF ALL WARRANTIES.

if {"::tcltest" ni [namespace children]} {
    package require tcltest 2
    namespace import -force ::tcltest::*
}

::tcltest::loadTestedCommands
catch [list package require -exact Tcltest [info patchlevel]]

cd [temporaryDirectory]

testConstraint testsetplatform [llength [info commands testsetplatform]]
testConstraint testchmod [llength [info commands testchmod]]
testConstraint winVista 0
testConstraint win2000orXP 0
# Don't know how to determine this constraint correctly
testConstraint notNetworkFilesystem 0
testConstraint reg 0
if {[testConstraint win]} {
    catch {
	# Is the registry extension already static to this shell?
	try {
	    load {} Registry
	    set ::reglib {}
	} on error {} {
	    # try the location given to use on the commandline to tcltest
	    ::tcltest::loadTestedCommands
	    load $::reglib Registry
	}
	testConstraint reg 1
    }
}

set tmpspace /tmp;# default value
# Find a group that exists on this Unix system, or else skip tests that
# require Unix groups.
testConstraint foundGroup [expr {![testConstraint unix]}]
if {[testConstraint unix]} {
    catch {
	set groupList [exec groups]
	set group [lindex $groupList 0]
	testConstraint foundGroup 1
    }

    proc dev dir {
	file stat $dir stat
	return $stat(dev)
    }

    if {[catch {makeDirectory tcl[pid] /tmp} tmpspace] == 0} {
	testConstraint xdev [expr {([dev .] != [dev $tmpspace])}]
    }
}

# Also used in winFCmd...
if {[testConstraint win]} {
    set major [string index $tcl_platform(osVersion) 0]
    if {[testConstraint nt] && $major > 4} {
        if {$major > 5} {
            testConstraint winVista 1
        } elseif {$major == 5} {
            testConstraint win2000orXP 1
        }
    }
}

testConstraint darwin9 [expr {
    [testConstraint unix]
    && $tcl_platform(os) eq "Darwin"
    && [package vsatisfies 1.$tcl_platform(osVersion) 1.9]
}]
testConstraint notDarwin9 [expr {![testConstraint darwin9]}]

testConstraint fileSharing 0
testConstraint notFileSharing 1
testConstraint linkFile 1
testConstraint linkDirectory 1

# Several tests require need to match results against the unix username
set user {}
if {[testConstraint unix]} {
    catch {
	set user [exec whoami]
    }
    if {$user eq ""} {
	catch {
	    regexp {^[^(]*\(([^)]*)\)} [exec id] -> user
	}
    }
    if {$user eq ""} {
	set user "root"
    }
}

proc createfile {file {string a}} {
    set f [open $file w]
    puts -nonewline $f $string
    close $f
    return $string
}

#
# checkcontent --
#
#  Ensures that file "file" contains only the string "matchString" returns 0
#  if the file does not exist, or has a different content
#
proc checkcontent {file matchString} {
    try {
	set f [open $file]
	set fileString [read $f]
	close $f
    } on error {} {
	return 0
    }
    return [string match $matchString $fileString]
}

proc openup {path} {
    testchmod 777 $path
    if {[file isdirectory $path]} {
	catch {
	    foreach p [glob -directory $path *] {
		openup $p
	    }
	}
    }
}

proc cleanup {args} {
    set wd [list .]
    foreach p [concat $wd $args] {
	set x ""
	catch {
	    set x [glob -directory $p tf* td*]
	}
	foreach file $x {
	    if {
		[catch {file delete -force -- $file}]
		&& [testConstraint testchmod]
	    } then {
		catch {openup $file}
		catch {file delete -force -- $file}
	    }
	}
    }
}

proc contents {file} {
    set f [open $file]
    set r [read $f]
    close $f
    return $r
}


set root [lindex [file split [pwd]] 0]

# A really long file name.
# Length of long is 1216 chars, which should be greater than any static buffer
# or allowable filename.

set long "abcdefghihjllmnopqrstuvwxyz01234567890"
append long $long
append long $long
append long $long
append long $long
append long $long

test fCmd-1.1 {TclFileRenameCmd} -constraints {notRoot} -setup {
    cleanup
} -body {
    createfile tf1
    file rename tf1 tf2
    glob tf*
} -result {tf2}

test fCmd-2.1 {TclFileCopyCmd} -constraints {notRoot} -setup {
    cleanup
} -body {
    createfile tf1
    file copy tf1 tf2
    lsort [glob tf*]
} -result {tf1 tf2}

test fCmd-3.1 {FileCopyRename: FileForceOption fails} -constraints {notRoot} -body {
    file rename -xyz
} -returnCodes error -result {bad option "-xyz": must be -force or --}
test fCmd-3.2 {FileCopyRename: not enough args} -constraints {notRoot} -body {
    file rename xyz
} -returnCodes error -result {wrong # args: should be "file rename ?-option value ...? source ?source ...? target"}
test fCmd-3.3 {FileCopyRename: Tcl_TranslateFileName fails} -constraints {notRoot} -body {
    file rename xyz ~_totally_bogus_user
} -returnCodes error -result {user "_totally_bogus_user" doesn't exist}
test fCmd-3.4 {FileCopyRename: Tcl_TranslateFileName passes} -setup {
    cleanup
} -constraints {notRoot} -returnCodes error -body {
    file copy tf1 ~
} -result {error copying "tf1": no such file or directory}
test fCmd-3.5 {FileCopyRename: target doesn't exist: stat(target) != 0} -setup {
    cleanup
} -constraints {notRoot} -returnCodes error -body {
    file rename tf1 tf2 tf3
} -result {error renaming: target "tf3" is not a directory}
test fCmd-3.6 {FileCopyRename: target tf3 is not a dir: !S_ISDIR(target)} -setup {
    cleanup
} -constraints {notRoot} -returnCodes error -body {
    createfile tf3
    file rename tf1 tf2 tf3
} -result {error renaming: target "tf3" is not a directory}
test fCmd-3.7 {FileCopyRename: target exists & is directory} -setup {
    cleanup
} -constraints {notRoot} -body {
    file mkdir td1
    createfile tf1 tf1
    file rename tf1 td1
    contents [file join td1 tf1]
} -result {tf1}
test fCmd-3.8 {FileCopyRename: too many arguments: argc - i > 2} -setup {
    cleanup
} -constraints {notRoot} -returnCodes error -body {
    file rename tf1 tf2 tf3
} -result {error renaming: target "tf3" is not a directory}
test fCmd-3.9 {FileCopyRename: too many arguments: argc - i > 2} -setup {
    cleanup
} -constraints {notRoot} -returnCodes error -body {
    file copy -force -- tf1 tf2 tf3
} -result {error copying: target "tf3" is not a directory}
test fCmd-3.10 {FileCopyRename: just 2 arguments} -constraints notRoot -setup {
    cleanup
} -body {
    createfile tf1 tf1
    file rename tf1 tf2
    contents tf2
} -result {tf1}
test fCmd-3.11 {FileCopyRename: just 2 arguments} -constraints notRoot -setup {
    cleanup
} -body {
    createfile tf1 tf1
    file rename -force -force -- tf1 tf2
    contents tf2
} -result {tf1}
test fCmd-3.12 {FileCopyRename: move each source: 1 source} -setup {
    cleanup
} -constraints {notRoot} -body {
    createfile tf1 tf1
    file mkdir td1
    file rename tf1 td1
    contents [file join td1 tf1]
} -result {tf1}
test fCmd-3.13 {FileCopyRename: move each source: multiple sources} -setup {
    cleanup
} -constraints {notRoot} -body {
    createfile tf1 tf1
    createfile tf2 tf2
    createfile tf3 tf3
    createfile tf4 tf4
    file mkdir td1
    file rename tf1 tf2 tf3 tf4 td1
    list [contents [file join td1 tf1]] [contents [file join td1 tf2]] \
	[contents [file join td1 tf3]] [contents [file join td1 tf4]]
} -result {tf1 tf2 tf3 tf4}
test fCmd-3.14 {FileCopyRename: FileBasename fails} -setup {
    cleanup
} -constraints {notRoot} -returnCodes error -body {
    file mkdir td1
    file rename ~_totally_bogus_user td1
} -result {user "_totally_bogus_user" doesn't exist}
test fCmd-3.15 {FileCopyRename: source[0] == '\0'} -setup {
    cleanup
} -constraints {notRoot unixOrPc} -returnCodes error -body {
    file mkdir td1
    file rename / td1
} -result {error renaming "/" to "td1": file already exists}
test fCmd-3.16 {FileCopyRename: break on first error} -setup {
    cleanup
} -constraints {notRoot} -returnCodes error -body {
    createfile tf1
    createfile tf2
    createfile tf3
    createfile tf4
    file mkdir td1
    createfile [file join td1 tf3]
    file rename tf1 tf2 tf3 tf4 td1
} -result [subst {error renaming "tf3" to "[file join td1 tf3]": file already exists}]

test fCmd-4.1 {TclFileMakeDirsCmd: make each dir: 1 dir} -setup {
    cleanup
} -constraints {notRoot} -body {
    file mkdir td1
    glob td*
} -result {td1}
test fCmd-4.2 {TclFileMakeDirsCmd: make each dir: multiple dirs} -setup {
    cleanup
} -constraints {notRoot} -body {
    file mkdir td1 td2 td3
    lsort [glob td*]
} -result {td1 td2 td3}
test fCmd-4.3 {TclFileMakeDirsCmd: stops on first error} -setup {
    cleanup
} -constraints {notRoot} -body {
    createfile tf1
    catch {file mkdir td1 td2 tf1 td3 td4}
    glob td1 td2 tf1 td3 td4
} -result {td1 td2 tf1}
test fCmd-4.4 {TclFileMakeDirsCmd: Tcl_TranslateFileName fails} -setup {
    cleanup
} -constraints {notRoot} -returnCodes error -body {
    file mkdir ~_totally_bogus_user
} -result {user "_totally_bogus_user" doesn't exist}
test fCmd-4.5 {TclFileMakeDirsCmd: Tcl_SplitPath returns 0: *name == '\0'} -setup {
    cleanup
} -constraints {notRoot} -returnCodes error -body {
    file mkdir ""
} -result {can't create directory "": no such file or directory}
test fCmd-4.6 {TclFileMakeDirsCmd: one level deep} -setup {
    cleanup
} -constraints {notRoot} -body {
    file mkdir td1
    glob td1
} -result {td1}
test fCmd-4.7 {TclFileMakeDirsCmd: multi levels deep} -setup {
    cleanup
} -constraints {notRoot} -body {
    file mkdir [file join td1 td2 td3 td4]
    glob td1 [file join td1 td2]
} -result "td1 [file join td1 td2]"
test fCmd-4.8 {TclFileMakeDirsCmd: already exist: lstat(target) == 0} -setup {
    cleanup
} -constraints {notRoot} -body {
    file mkdir td1
    set x [file exists td1]
    file mkdir td1
    list $x [file exists td1]
} -result {1 1}
test fCmd-4.9 {TclFileMakeDirsCmd: exists, not dir} -setup {
    cleanup
} -constraints {notRoot} -returnCodes error -body {
    createfile tf1
    file mkdir tf1
} -result [subst {can't create directory "[file join tf1]": file already exists}]
test fCmd-4.10 {TclFileMakeDirsCmd: exists, is dir} -setup {
    cleanup
} -constraints {notRoot} -body {
    file mkdir td1
    set x [file exists td1]
    file mkdir td1
    list $x [file exists td1]
} -result {1 1}
test fCmd-4.11 {TclFileMakeDirsCmd: doesn't exist: errno != ENOENT} -setup {
    cleanup
} -constraints {unix notRoot testchmod} -returnCodes error -body {
    file mkdir td1/td2/td3
    testchmod 000 td1/td2
    file mkdir td1/td2/td3/td4
} -cleanup {
    testchmod 755 td1/td2
    cleanup
} -result {can't create directory "td1/td2/td3": permission denied}
test fCmd-4.13 {TclFileMakeDirsCmd: doesn't exist: errno == ENOENT} -setup {
    cleanup
} -constraints {notRoot} -body {
    set x [file exists td1]
    file mkdir td1
    list $x [file exists td1]
} -result {0 1}
test fCmd-4.14 {TclFileMakeDirsCmd: TclpCreateDirectory fails} -setup {
    cleanup
    file delete -force foo
} -constraints {unix notRoot} -body {
    file mkdir foo
    file attr foo -perm 040000
    file mkdir foo/tf1
} -returnCodes error -cleanup {
    file delete -force foo
} -result {can't create directory "foo/tf1": permission denied}
test fCmd-4.16 {TclFileMakeDirsCmd: TclpCreateDirectory succeeds} -setup {
    cleanup
} -constraints {notRoot} -body {
    file mkdir tf1
    file exists tf1
} -result {1}

test fCmd-5.1 {TclFileDeleteCmd: FileForceOption fails} -constraints {notRoot} -body {
    file delete -xyz
} -returnCodes error -result {bad option "-xyz": must be -force or --}
test fCmd-5.2 {TclFileDeleteCmd: accept 0 files (TIP 323)} -body {
    file delete -force -force
} -result {}
test fCmd-5.3 {TclFileDeleteCmd: 1 file} -constraints {notRoot} -setup {
    cleanup
} -body {
    createfile tf1
    createfile tf2
    file mkdir td1
    file delete tf2
    glob tf* td*
} -result {tf1 td1}
test fCmd-5.4 {TclFileDeleteCmd: multiple files} -constraints notRoot -setup {
    cleanup
} -body {
    createfile tf1
    createfile tf2
    file mkdir td1
    set x [list [file exists tf1] [file exists tf2] [file exists td1]]
    file delete tf1 td1 tf2
    lappend x [file exists tf1] [file exists tf2] [file exists tf3]
} -cleanup {cleanup} -result {1 1 1 0 0 0}
test fCmd-5.5 {TclFileDeleteCmd: stop at first error} -setup {
    cleanup
} -constraints {notRoot unixOrPc} -body {
    createfile tf1
    createfile tf2
    file mkdir td1
    catch {file delete tf1 td1 $root tf2}
    list [file exists tf1] [file exists tf2] [file exists td1]
} -cleanup {cleanup} -result {0 1 0}
test fCmd-5.6 {TclFileDeleteCmd: Tcl_TranslateFileName fails} -constraints {notRoot} -body {
    file delete ~_totally_bogus_user
} -returnCodes error -result {user "_totally_bogus_user" doesn't exist}
test fCmd-5.7 {TclFileDeleteCmd: Tcl_TranslateFileName succeeds} -setup {
    catch {file delete ~/tf1}
} -constraints {notRoot} -body {
    createfile ~/tf1
    file delete ~/tf1
} -result {}
test fCmd-5.8 {TclFileDeleteCmd: file doesn't exist: lstat(name) != 0} -setup {
    cleanup
} -constraints {notRoot} -body {
    set x [file exists tf1]
    file delete tf1
    list $x [file exists tf1]
} -result {0 0}
test fCmd-5.9 {TclFileDeleteCmd: is directory} -constraints {notRoot} -setup {
    cleanup
} -body {
    file mkdir td1
    file delete td1
    file exists td1
} -result {0}
test fCmd-5.10 {TclFileDeleteCmd: TclpRemoveDirectory fails} -setup {
    cleanup
} -constraints {notRoot} -returnCodes error -body {
    file mkdir [file join td1 td2]
    file delete td1
} -result {error deleting "td1": directory not empty}
test fCmd-5.11 {TclFileDeleteCmd: TclpRemoveDirectory with cwd inside} -setup {
    cleanup
    set dir [pwd]
} -constraints {notRoot} -body {
    file mkdir [file join td1 td2]
    cd [file join td1 td2]
    set res [list [catch {file delete -force [file dirname [pwd]]} msg]]
    cd $dir
    lappend res [file exists td1] $msg
} -cleanup {
    cd $dir
} -result {0 0 {}}
test fCmd-5.12 {TclFileDeleteCmd: TclpRemoveDirectory with bad perms} -setup {
    cleanup
} -constraints {unix} -body {
    file mkdir [file join td1 td2]
    file attributes [file join td1 td2] -permissions u+rwx
    set res [list [catch {file delete -force td1} msg]]
    lappend res [file exists td1] $msg
} -result {0 0 {}}

test fCmd-6.1 {CopyRenameOneFile: bad source} {notRoot emptyTest} {
    # can't test this, because it's caught by FileCopyRename
} {}
test fCmd-6.2 {CopyRenameOneFile: bad target} {notRoot emptyTest} {
    # can't test this, because it's caught by FileCopyRename
} {}
test fCmd-6.3 {CopyRenameOneFile: lstat(source) != 0} -setup {
    cleanup
} -constraints {notRoot} -returnCodes error -body {
    file rename tf1 tf2
} -result {error renaming "tf1": no such file or directory}
test fCmd-6.4 {CopyRenameOneFile: lstat(source) == 0} -setup {
    cleanup
} -constraints {notRoot} -body {
    createfile tf1
    file rename tf1 tf2
    glob tf*
} -result {tf2}
test fCmd-6.5 {CopyRenameOneFile: lstat(target) != 0} -setup {
    cleanup
} -constraints {notRoot} -body {
    createfile tf1
    file rename tf1 tf2
    glob tf*
} -result {tf2}
test fCmd-6.6 {CopyRenameOneFile: errno != ENOENT} -setup {
    cleanup
} -constraints {unix notRoot testchmod} -body {
    file mkdir td1
    testchmod 000 td1
    createfile tf1
    file rename tf1 td1
} -returnCodes error -cleanup {
    testchmod 755 td1
} -result {error renaming "tf1" to "td1/tf1": permission denied}
test fCmd-6.7 {CopyRenameOneFile: errno != ENOENT} -setup {
    cleanup
} -constraints {win 95} -returnCodes error -body {
    createfile tf1
    file rename tf1 $long
} -result [subst {error renaming "tf1" to "$long": file name too long}]
test fCmd-6.9 {CopyRenameOneFile: errno == ENOENT} -setup {
    cleanup
} -constraints {unix notRoot} -body {
    createfile tf1
    file rename tf1 tf2
    glob tf*
} -result {tf2}
test fCmd-6.10 {CopyRenameOneFile: lstat(target) == 0} -setup {
    cleanup
} -constraints {notRoot} -returnCodes error -body {
    createfile tf1
    createfile tf2
    file rename tf1 tf2
} -result {error renaming "tf1" to "tf2": file already exists}
test fCmd-6.11 {CopyRenameOneFile: force == 0} -setup {
    cleanup
} -constraints {notRoot} -returnCodes error -body {
    createfile tf1
    createfile tf2
    file rename tf1 tf2
} -result {error renaming "tf1" to "tf2": file already exists}
test fCmd-6.12 {CopyRenameOneFile: force != 0} -setup {
    cleanup
} -constraints {notRoot} -body {
    createfile tf1
    createfile tf2
    file rename -force tf1 tf2
    glob tf*
} -result {tf2}
test fCmd-6.13 {CopyRenameOneFile: source is dir, target is file} -setup {
    cleanup
} -constraints {notRoot} -returnCodes error -body {
    file mkdir td1
    file mkdir td2
    createfile [file join td2 td1]
    file rename -force td1 td2
} -result [subst {can't overwrite file "[file join td2 td1]" with directory "td1"}]
test fCmd-6.14 {CopyRenameOneFile: source is file, target is dir} -setup {
    cleanup
} -constraints {notRoot} -returnCodes error -body {
    createfile tf1
    file mkdir [file join td1 tf1]
    file rename -force tf1 td1
} -result [subst {can't overwrite directory "[file join td1 tf1]" with file "tf1"}]
test fCmd-6.15 {CopyRenameOneFile: TclpRenameFile succeeds} -setup {
    cleanup
} -constraints {notRoot notNetworkFilesystem} -body {
    file mkdir [file join td1 td2]
    file mkdir td2
    createfile [file join td2 tf1]
    file rename -force td2 td1
    file exists [file join td1 td2 tf1]
} -result 1
test fCmd-6.16 {CopyRenameOneFile: TclpCopyRenameOneFile fails} -setup {
    cleanup
} -constraints {notRoot} -body {
    file mkdir [file join td1 td2]
    createfile [file join td1 td2 tf1]
    file mkdir td2
    file rename -force td2 td1
} -returnCodes error -match glob -result \
    [subst {error renaming "td2" to "[file join td1 td2]": file *}]
test fCmd-6.17 {CopyRenameOneFile: errno == EINVAL} -setup {
    cleanup
} -constraints {notRoot} -returnCodes error -body {
    file rename -force $root tf1
} -result [subst {error renaming "$root" to "tf1": trying to rename a volume or move a directory into itself}]
test fCmd-6.18 {CopyRenameOneFile: errno != EXDEV} -setup {
    cleanup
} -constraints {notRoot} -body {
    file mkdir [file join td1 td2]
    createfile [file join td1 td2 tf1]
    file mkdir td2
    file rename -force td2 td1
} -returnCodes error -match glob -result \
    [subst {error renaming "td2" to "[file join td1 td2]": file *}]
test fCmd-6.19 {CopyRenameOneFile: errno == EXDEV} -setup {
    cleanup $tmpspace
} -constraints {unix notRoot} -body {
    createfile tf1
    file rename tf1 $tmpspace
    glob -nocomplain tf* [file join $tmpspace tf1]
} -result [file join $tmpspace tf1]
test fCmd-6.20 {CopyRenameOneFile: errno == EXDEV} -constraints {win} -setup {
    catch {file delete -force c:/tcl8975@ d:/tcl8975@}
} -body {
    file mkdir c:/tcl8975@
    if {[catch {file rename c:/tcl8975@ d:/}]} {
	return d:/tcl8975@
    }
    glob c:/tcl8975@ d:/tcl8975@
} -cleanup {
    file delete -force c:/tcl8975@
    catch {file delete -force d:/tcl8975@}
} -result {d:/tcl8975@}
test fCmd-6.21 {CopyRenameOneFile: copy/rename: S_ISDIR(source)} -setup {
    cleanup $tmpspace
} -constraints {unix notRoot} -body {
    file mkdir td1
    file rename td1 $tmpspace
    glob -nocomplain td* [file join $tmpspace td*]
} -result [file join $tmpspace td1]
test fCmd-6.22 {CopyRenameOneFile: copy/rename: !S_ISDIR(source)} -setup {
    cleanup $tmpspace
} -constraints {unix notRoot} -body {
    createfile tf1
    file rename tf1 $tmpspace
    glob -nocomplain tf* [file join $tmpspace tf*]
} -result [file join $tmpspace tf1]
test fCmd-6.23 {CopyRenameOneFile: TclpCopyDirectory failed} -setup {
    cleanup $tmpspace
} -constraints {xdev notRoot} -body {
    file mkdir td1/td2/td3
    file attributes td1 -permissions 0000
    file rename td1 $tmpspace
} -returnCodes error -cleanup {
    file attributes td1 -permissions 0755
    cleanup
} -match regexp -result {^error renaming "td1"( to "/tmp/tcl\d+/td1")?: permission denied$}
test fCmd-6.24 {CopyRenameOneFile: error uses original name} -setup {
    cleanup
} -constraints {unix notRoot} -body {
    file mkdir ~/td1/td2
    set td1name [file join [file dirname ~] [file tail ~] td1]
    file attributes $td1name -permissions 0000
    file copy ~/td1 td1
} -returnCodes error -cleanup {
    file attributes $td1name -permissions 0755
    file delete -force ~/td1
} -result {error copying "~/td1": permission denied}
test fCmd-6.25 {CopyRenameOneFile: error uses original name} -setup {
    cleanup
} -constraints {unix notRoot} -body {
    file mkdir td2
    file mkdir ~/td1
    set td1name [file join [file dirname ~] [file tail ~] td1]
    file attributes $td1name -permissions 0000
    file copy td2 ~/td1
} -returnCodes error -cleanup {
    file attributes $td1name -permissions 0755
    file delete -force ~/td1
} -result {error copying "td2" to "~/td1/td2": permission denied}
test fCmd-6.26 {CopyRenameOneFile: doesn't use original name} -setup {
    cleanup
} -constraints {unix notRoot} -body {
    file mkdir ~/td1/td2
    set td2name [file join [file dirname ~] [file tail ~] td1 td2]
    file attributes $td2name -permissions 0000
    file copy ~/td1 td1
} -returnCodes error -cleanup {
    file attributes $td2name -permissions 0755
    file delete -force ~/td1
} -result "error copying \"~/td1\" to \"td1\": \"[file join $::env(HOME) td1 td2]\": permission denied"
test fCmd-6.27 {CopyRenameOneFile: TclpCopyDirectory failed} -setup {
    cleanup $tmpspace
} -constraints {notRoot xdev} -returnCodes error -body {
    file mkdir td1/td2/td3
    file mkdir [file join $tmpspace td1]
    createfile [file join $tmpspace td1 tf1]
    file rename -force td1 $tmpspace
} -match glob -result {error renaming "td1" to "/tmp/tcl*/td1": file already exists}
test fCmd-6.28 {CopyRenameOneFile: TclpCopyDirectory failed} -setup {
    cleanup $tmpspace
} -constraints {notRoot xdev} -body {
    file mkdir td1/td2/td3
    file attributes td1/td2/td3 -permissions 0000
    file rename td1 $tmpspace
} -returnCodes error -cleanup {
    file attributes td1/td2/td3 -permissions 0755
    cleanup $tmpspace
} -match glob -result {error renaming "td1" to "/tmp/tcl*/td1": "td1/td2/td3": permission denied}
test fCmd-6.29 {CopyRenameOneFile: TclpCopyDirectory passed} -setup {
    cleanup $tmpspace
} -constraints {notRoot xdev} -body {
    file mkdir td1/td2/td3
    file rename td1 $tmpspace
    glob td* [file join $tmpspace td1 t*]
} -result [file join $tmpspace td1 td2]
test fCmd-6.30 {CopyRenameOneFile: TclpRemoveDirectory failed} -setup {
    cleanup $tmpspace
} -constraints {unix notRoot} -body {
    file mkdir foo/bar
    file attr foo -perm 040555
    file rename foo/bar $tmpspace
} -returnCodes error -cleanup {
    catch {file delete [file join $tmpspace bar]}
    catch {file attr foo -perm 040777}
    catch {file delete -force foo}
} -match glob -result {*: permission denied}
test fCmd-6.31 {CopyRenameOneFile: TclpDeleteFile passed} -setup {
    cleanup $tmpspace
} -constraints {notRoot xdev} -body {
    file mkdir [file join $tmpspace td1]
    createfile [file join $tmpspace td1 tf1]
    file rename [file join $tmpspace td1 tf1] tf1
    list [file exists [file join $tmpspace td1 tf1]] [file exists tf1]
} -result {0 1}
test fCmd-6.32 {CopyRenameOneFile: copy} -constraints {notRoot} -setup {
    cleanup
} -returnCodes error -body {
    file copy tf1 tf2
} -result {error copying "tf1": no such file or directory}

test fCmd-7.1 {FileForceOption: none} -constraints {notRoot} -setup {
    cleanup
} -returnCodes error -body {
    file mkdir [file join tf1 tf2]
    file delete tf1
} -result {error deleting "tf1": directory not empty}
test fCmd-7.2 {FileForceOption: -force} -constraints {notRoot} -setup {
    cleanup
} -body {
    file mkdir [file join tf1 tf2]
    file delete -force tf1
} -result {}
test fCmd-7.3 {FileForceOption: --} -constraints {notRoot} -body {
    createfile -tf1
    file delete -- -tf1
} -result {}
test fCmd-7.4 {FileForceOption: bad option} -constraints {notRoot} -setup {
    createfile -tf1
} -body {
    file delete -tf1
} -returnCodes error -cleanup {
    file delete -- -tf1
} -result {bad option "-tf1": must be -force or --}
test fCmd-7.5 {FileForceOption: multiple times through loop} -setup {
    cleanup
} -constraints {notRoot} -returnCodes error -body {
    createfile --
    createfile -force
    file delete -force -force -- -- -force
    glob -- -- -force
} -result {no files matched glob patterns "-- -force"}

test fCmd-8.1 {FileBasename: basename of ~user: argc == 1 && *path == ~} \
    -constraints {unix notRoot knownBug} -body {
    # Labelled knownBug because it is dangerous [Bug: 3881]
    file mkdir td1
    file attr td1 -perm 040000
    file rename ~$user td1
} -returnCodes error -cleanup {
    file delete -force td1
} -result "error renaming \"~$user\" to \"td1/[file tail ~$user]\": permission denied"
test fCmd-8.2 {FileBasename: basename of ~user: argc == 1 && *path == ~} \
	-constraints {unix notRoot} -body {
    string equal [file tail ~$user] ~$user
} -result 0
test fCmd-8.3 {file copy and path translation: ensure correct error} -body {
    file copy ~ [file join this file doesnt exist]
} -returnCodes error -result [subst \
	{error copying "~" to "[file join this file doesnt exist]": no such file or directory}]

test fCmd-9.1 {file rename: comprehensive: EACCES} -setup {
    cleanup
} -constraints {unix notRoot} -body {
    file mkdir td1
    file mkdir td2
    file attr td2 -perm 040000
    file rename td1 td2/
} -returnCodes error -cleanup {
    file delete -force td2
    file delete -force td1
} -result {error renaming "td1" to "td2/td1": permission denied}
test fCmd-9.2 {file rename: comprehensive: source doesn't exist} -setup {
    cleanup
} -constraints {notRoot} -returnCodes error -body {
    file rename tf1 tf2
} -result {error renaming "tf1": no such file or directory}
test fCmd-9.3 {file rename: comprehensive: file to new name} -setup {
    cleanup
} -constraints {notRoot testchmod} -body {
    createfile tf1
    createfile tf2
    testchmod 444 tf2
    file rename tf1 tf3
    file rename tf2 tf4
    list [lsort [glob tf*]] [file writable tf3] [file writable tf4]
} -result {{tf3 tf4} 1 0}
test fCmd-9.4.a {file rename: comprehensive: dir to new name} -setup {
    cleanup
} -constraints {win win2000orXP testchmod} -body {
    file mkdir td1 td2
    testchmod 555 td2
    file rename td1 td3
    file rename td2 td4
    list [lsort [glob td*]] [file writable td3] [file writable td4]
} -cleanup {
    cleanup
} -result {{td3 td4} 1 0}
test fCmd-9.4.b {file rename: comprehensive: dir to new name} -setup {
    cleanup
} -constraints {unix notRoot testchmod notDarwin9} -body {
    file mkdir td1 td2
    testchmod 555 td2
    file rename td1 td3
    file rename td2 td4
    list [lsort [glob td*]] [file writable td3] [file writable td4]
} -cleanup {
    cleanup
} -result {{td3 td4} 1 0}
test fCmd-9.5 {file rename: comprehensive: file to self} -setup {
    cleanup
} -constraints {notRoot testchmod} -body {
    createfile tf1 tf1
    createfile tf2 tf2
    testchmod 444 tf2
    file rename -force tf1 tf1
    file rename -force tf2 tf2
    list [contents tf1] [contents tf2] [file writable tf1] [file writable tf2]
} -result {tf1 tf2 1 0}
test fCmd-9.6.a {file rename: comprehensive: dir to self} -setup {
    cleanup
} -constraints {win win2000orXP testchmod} -body {
    file mkdir td1
    file mkdir td2
    testchmod 555 td2
    file rename -force td1 .
    file rename -force td2 .
    list [lsort [glob td*]] [file writable td1] [file writable td2]
} -result {{td1 td2} 1 0}
test fCmd-9.6.b {file rename: comprehensive: dir to self} -setup {
    cleanup
} -constraints {unix notRoot testchmod} -body {
    file mkdir td1
    file mkdir td2
    testchmod 555 td2
    file rename -force td1 .
    file rename -force td2 .
    list [lsort [glob td*]] [file writable td1] [file writable td2]
} -result {{td1 td2} 1 0}
test fCmd-9.7 {file rename: comprehensive: file to existing file} -setup {
    cleanup
} -constraints {notRoot testchmod} -body {
    createfile tf1
    createfile tf2
    createfile tfs1
    createfile tfs2
    createfile tfs3
    createfile tfs4
    createfile tfd1
    createfile tfd2
    createfile tfd3
    createfile tfd4
    testchmod 444 tfs3
    testchmod 444 tfs4
    testchmod 444 tfd2
    testchmod 444 tfd4
    set msg [list [catch {file rename tf1 tf2} msg] $msg]
    file rename -force tfs1 tfd1
    file rename -force tfs2 tfd2
    file rename -force tfs3 tfd3
    file rename -force tfs4 tfd4
    list [lsort [glob tf*]] $msg [file writable tfd1] [file writable tfd2] [file writable tfd3] [file writable tfd4]
} -result {{tf1 tf2 tfd1 tfd2 tfd3 tfd4} {1 {error renaming "tf1" to "tf2": file already exists}} 1 1 0 0}
test fCmd-9.8 {file rename: comprehensive: dir to empty dir} -setup {
    cleanup
} -constraints {notRoot testchmod notNetworkFilesystem} -body {
    # Under unix, you can rename a read-only directory, but you can't move it
    # into another directory.
    file mkdir td1
    file mkdir [file join td2 td1]
    file mkdir tds1
    file mkdir tds2
    file mkdir tds3
    file mkdir tds4
    file mkdir [file join tdd1 tds1]
    file mkdir [file join tdd2 tds2]
    file mkdir [file join tdd3 tds3]
    file mkdir [file join tdd4 tds4]
    if {![testConstraint unix]} {
	testchmod 555 tds3
	testchmod 555 tds4
    }
    testchmod 555 [file join tdd2 tds2]
    testchmod 555 [file join tdd4 tds4]
    set msg [list [catch {file rename td1 td2} msg] $msg]
    file rename -force tds1 tdd1
    file rename -force tds2 tdd2
    file rename -force tds3 tdd3
    file rename -force tds4 tdd4
    if {[testConstraint unix]} {
	set w3 0
	set w4 0
    } else {
	set w3 [file writable [file join tdd3 tds3]]
	set w4 [file writable [file join tdd4 tds4]]
    }
    list [lsort [glob td*]] $msg [file writable [file join tdd1 tds1]] \
    [file writable [file join tdd2 tds2]] $w3 $w4
} -result [subst {{td1 td2 tdd1 tdd2 tdd3 tdd4} {1 {error renaming "td1" to "[file join td2 td1]": file already exists}} 1 1 0 0}]
# Test can hit EEXIST or EBUSY, depending on underlying filesystem
test fCmd-9.9 {file rename: comprehensive: dir to non-empty dir} -setup {
    cleanup
} -constraints {notRoot testchmod} -body {
    file mkdir tds1
    file mkdir tds2
    file mkdir [file join tdd1 tds1 xxx]
    file mkdir [file join tdd2 tds2 xxx]
    if {!([testConstraint unix] || [testConstraint winVista])} {
	testchmod 555 tds2
    }
    set a1 [list [catch {file rename -force tds1 tdd1} msg] $msg]
    set a2 [list [catch {file rename -force tds2 tdd2} msg] $msg]
    if {[testConstraint unix] || [testConstraint winVista]} {
	set w2 0
    } else {
	set w2 [file writable tds2]
    }
    list [lsort [glob td*]] $a1 $a2 [file writable tds1] $w2
} -match glob -result \
    [subst {{tdd1 tdd2 tds1 tds2} {1 {error renaming "tds1" to "[file join tdd1 tds1]": file *}} {1 {error renaming "tds2" to "[file join tdd2 tds2]": file *}} 1 0}]
test fCmd-9.10 {file rename: comprehensive: file to new name and dir} -setup {
    cleanup
} -constraints {notRoot testchmod} -body {
    createfile tf1
    createfile tf2
    file mkdir td1
    testchmod 444 tf2
    file rename tf1 [file join td1 tf3]
    file rename tf2 [file join td1 tf4]
    list [catch {glob tf*}] [lsort [glob -directory td1 t*]] \
    [file writable [file join td1 tf3]] [file writable [file join td1 tf4]]
} -result [subst {1 {[file join td1 tf3] [file join td1 tf4]} 1 0}]
test fCmd-9.11 {file rename: comprehensive: dir to new name and dir} -setup {
    cleanup
} -constraints {notRoot testchmod} -body {
    file mkdir td1
    file mkdir td2
    file mkdir td3
    if {!([testConstraint unix] || [testConstraint winVista])} {
	testchmod 555 td2
    }
    file rename td1 [file join td3 td3]
    file rename td2 [file join td3 td4]
    if {[testConstraint unix] || [testConstraint winVista]} {
        set w4 0
    } else {
	set w4 [file writable [file join td3 td4]]
    }
    list [lsort [glob td*]] [lsort [glob -directory td3 t*]] \
    [file writable [file join td3 td3]] $w4
} -result [subst {td3 {[file join td3 td3] [file join td3 td4]} 1 0}]
test fCmd-9.12 {file rename: comprehensive: target exists} -setup {
    cleanup
} -constraints {notRoot testchmod notNetworkFilesystem} -body {
    file mkdir [file join td1 td2] [file join td2 td1]
    testchmod 555 [file join td2 td1]
    file mkdir [file join td3 td4] [file join td4 td3]
    file rename -force td3 td4
    list [file exists td3] [file exists [file join td4 td3 td4]] \
	[catch {file rename td1 td2} msg] $msg
} -cleanup {
    testchmod 755 [file join td2 td1]
} -result [subst {0 1 1 {error renaming "td1" to "[file join td2 td1]": file already exists}}]
# Test can hit EEXIST or EBUSY, depending on underlying filesystem
test fCmd-9.13 {file rename: comprehensive: can't overwrite target} -setup {
    cleanup
} -constraints {notRoot} -body {
    file mkdir [file join td1 td2] [file join td2 td1 td4]
    file rename -force td1 td2
} -returnCodes error -match glob -result \
    [subst {error renaming "td1" to "[file join td2 td1]": file *}]
test fCmd-9.14 {file rename: comprehensive: dir into self} -setup {
    cleanup
} -constraints {notRoot} -body {
    file mkdir td1
    list [glob td*] [list [catch {file rename td1 td1} msg] $msg]
} -result [subst {td1 {1 {error renaming "td1" to "[file join td1 td1]": trying to rename a volume or move a directory into itself}}}]
test fCmd-9.14.1 {file rename: comprehensive: dir into self} -setup {
    cleanup
} -constraints {notRoot} -body {
    file mkdir td1
    file rename td1 td1x
    file rename td1x td1
    set msg "ok"
} -result {ok}
test fCmd-9.14.2 {file rename: comprehensive: dir into self} -setup {
    cleanup
    set dir [pwd]
} -constraints {nonPortable notRoot} -body {
    file mkdir td1
    cd td1
    file rename [file join .. td1] [file join .. td1x]
} -returnCodes error -cleanup {
    cd $dir
} -result [subst {error renaming "[file join .. td1]" to "[file join .. td1x]": permission denied}]
test fCmd-9.14.3 {file rename: comprehensive: dir into self} -setup {
    cleanup
    set dir [pwd]
} -constraints {notRoot} -body {
    file mkdir td1
    cd td1
    file rename [file join .. td1] [file join .. td1 foo]
} -returnCodes error -cleanup {
    cd $dir
} -result [subst {error renaming "[file join .. td1]" to "[file join .. td1 foo]": trying to rename a volume or move a directory into itself}]
test fCmd-9.15 {file rename: comprehensive: source and target incompatible} -setup {
    cleanup
} -constraints {notRoot} -returnCodes error -body {
    file mkdir td1
    createfile tf1
    file rename -force td1 tf1
} -cleanup {
    cleanup
} -result {can't overwrite file "tf1" with directory "td1"}
test fCmd-9.16 {file rename: comprehensive: source and target incompatible} -setup {
    cleanup
} -constraints {notRoot} -returnCodes error -body {
    file mkdir td1/tf1
    createfile tf1
    file rename -force tf1 td1
} -result [subst {can't overwrite directory "[file join td1 tf1]" with file "tf1"}]

test fCmd-10.1 {file copy: comprehensive: source doesn't exist} -setup {
    cleanup
} -constraints {notRoot} -returnCodes error -body {
    file copy tf1 tf2
} -result {error copying "tf1": no such file or directory}
test fCmd-10.2 {file copy: comprehensive: file to new name} -setup {
    cleanup
} -constraints {notRoot testchmod} -body {
    createfile tf1 tf1
    createfile tf2 tf2
    testchmod 444 tf2
    file copy tf1 tf3
    file copy tf2 tf4
    list [lsort [glob tf*]] [contents tf3] [contents tf4] [file writable tf3] [file writable tf4]
} -result {{tf1 tf2 tf3 tf4} tf1 tf2 1 0}
test fCmd-10.3 {file copy: comprehensive: dir to new name} -setup {
    cleanup
} -constraints {unix notRoot testchmod} -body {
    file mkdir [file join td1 tdx]
    file mkdir [file join td2 tdy]
    testchmod 555 td2
    file copy td1 td3
    file copy td2 td4
    list [lsort [glob td*]] [glob -directory td3 t*] \
	    [glob -directory td4 t*] [file writable td3] [file writable td4]
} -cleanup {
    testchmod 755 td2
    testchmod 755 td4
} -result [list {td1 td2 td3 td4} [file join td3 tdx] [file join td4 tdy] 1 0]
test fCmd-10.3.1 {file copy: comprehensive: dir to new name} -setup {
    cleanup
} -constraints {win notRoot testchmod} -body {
    # On Windows with ACLs, copying a directory is defined like this
    file mkdir [file join td1 tdx]
    file mkdir [file join td2 tdy]
    testchmod 555 td2
    file copy td1 td3
    file copy td2 td4
    list [lsort [glob td*]] [glob -directory td3 t*] \
	    [glob -directory td4 t*] [file writable td3] [file writable td4]
} -cleanup {
    testchmod 755 td2
    testchmod 755 td4
} -result [list {td1 td2 td3 td4} [file join td3 tdx] [file join td4 tdy] 1 1]
test fCmd-10.4 {file copy: comprehensive: file to existing file} -setup {
    cleanup
} -constraints {notRoot testchmod} -body {
    createfile tf1
    createfile tf2
    createfile tfs1
    createfile tfs2
    createfile tfs3
    createfile tfs4
    createfile tfd1
    createfile tfd2
    createfile tfd3
    createfile tfd4
    testchmod 444 tfs3
    testchmod 444 tfs4
    testchmod 444 tfd2
    testchmod 444 tfd4
    set msg [list [catch {file copy tf1 tf2} msg] $msg]
    file copy -force tfs1 tfd1
    file copy -force tfs2 tfd2
    file copy -force tfs3 tfd3
    file copy -force tfs4 tfd4
    list [lsort [glob tf*]] $msg [file writable tfd1] [file writable tfd2] [file writable tfd3] [file writable tfd4]
} -result {{tf1 tf2 tfd1 tfd2 tfd3 tfd4 tfs1 tfs2 tfs3 tfs4} {1 {error copying "tf1" to "tf2": file already exists}} 1 1 0 0}
test fCmd-10.5 {file copy: comprehensive: dir to empty dir} -setup {
    cleanup
} -constraints {notRoot testchmod} -body {
    file mkdir td1
    file mkdir [file join td2 td1]
    file mkdir tds1
    file mkdir tds2
    file mkdir tds3
    file mkdir tds4
    file mkdir [file join tdd1 tds1]
    file mkdir [file join tdd2 tds2]
    file mkdir [file join tdd3 tds3]
    file mkdir [file join tdd4 tds4]
    testchmod 555 tds3
    testchmod 555 tds4
    testchmod 555 [file join tdd2 tds2]
    testchmod 555 [file join tdd4 tds4]
    set a1 [list [catch {file copy td1 td2} msg] $msg]
    set a2 [list [catch {file copy -force tds1 tdd1} msg] $msg]
    set a3 [catch {file copy -force tds2 tdd2}]
    set a4 [catch {file copy -force tds3 tdd3}]
    set a5 [catch {file copy -force tds4 tdd4}]
    list [lsort [glob td*]] $a1 $a2 $a3 $a4 $a5
} -result [subst {{td1 td2 tdd1 tdd2 tdd3 tdd4 tds1 tds2 tds3 tds4} {1 {error copying "td1" to "[file join td2 td1]": file already exists}} {1 {error copying "tds1" to "[file join tdd1 tds1]": file already exists}} 1 1 1}]
test fCmd-10.6 {file copy: comprehensive: dir to non-empty dir} -setup {
    cleanup
} -constraints {notRoot unixOrPc testchmod} -body {
    file mkdir tds1
    file mkdir tds2
    file mkdir [file join tdd1 tds1 xxx]
    file mkdir [file join tdd2 tds2 xxx]
    testchmod 555 tds2
    set a1 [list [catch {file copy -force tds1 tdd1} msg] $msg]
    set a2 [list [catch {file copy -force tds2 tdd2} msg] $msg]
    list [lsort [glob td*]] $a1 $a2 [file writable tds1] [file writable tds2]
} -result [subst {{tdd1 tdd2 tds1 tds2} {1 {error copying "tds1" to "[file join tdd1 tds1]": file already exists}} {1 {error copying "tds2" to "[file join tdd2 tds2]": file already exists}} 1 0}]
test fCmd-10.7 {file rename: comprehensive: file to new name and dir} -setup {
    cleanup
} -constraints {notRoot testchmod} -body {
    createfile tf1
    createfile tf2
    file mkdir td1
    testchmod 444 tf2
    file copy tf1 [file join td1 tf3]
    file copy tf2 [file join td1 tf4]
    list [lsort [glob tf*]] [lsort [glob -directory td1 t*]] \
    [file writable [file join td1 tf3]] [file writable [file join td1 tf4]]
} -result [subst {{tf1 tf2} {[file join td1 tf3] [file join td1 tf4]} 1 0}]
test fCmd-10.8 {file rename: comprehensive: dir to new name and dir} -setup {
    cleanup
} -constraints {unix notRoot testchmod} -body {
    file mkdir td1
    file mkdir td2
    file mkdir td3
    testchmod 555 td2
    file copy td1 [file join td3 td3]
    file copy td2 [file join td3 td4]
    list [lsort [glob td*]] [lsort [glob -directory td3 t*]] \
    [file writable [file join td3 td3]] [file writable [file join td3 td4]]
} -result [subst {{td1 td2 td3} {[file join td3 td3] [file join td3 td4]} 1 0}]
test fCmd-10.8.1 {file rename: comprehensive: dir to new name and dir} -setup {
    cleanup
} -constraints {win notRoot testchmod} -body {
    # On Windows with ACLs, copying a directory is defined like this
    file mkdir td1
    file mkdir td2
    file mkdir td3
    testchmod 555 td2
    file copy td1 [file join td3 td3]
    file copy td2 [file join td3 td4]
    list [lsort [glob td*]] [lsort [glob -directory td3 t*]] \
    [file writable [file join td3 td3]] [file writable [file join td3 td4]]
} -result [subst {{td1 td2 td3} {[file join td3 td3] [file join td3 td4]} 1 1}]
test fCmd-10.9 {file copy: comprehensive: source and target incompatible} -setup {
    cleanup
} -constraints {notRoot} -returnCodes error -body {
    file mkdir td1
    createfile tf1
    file copy -force td1 tf1
} -result {can't overwrite file "tf1" with directory "td1"}
test fCmd-10.10 {file copy: comprehensive: source and target incompatible} -setup {
    cleanup
} -constraints {notRoot} -returnCodes error -body {
    file mkdir [file join td1 tf1]
    createfile tf1
    file copy -force tf1 td1
} -result [subst {can't overwrite directory "[file join td1 tf1]" with file "tf1"}]
test fCmd-10.11 {file copy: copy to empty file name} -setup {
    cleanup
} -returnCodes error -body {
    createfile tf1
    file copy tf1 ""
} -result {error copying "tf1" to "": no such file or directory}
test fCmd-10.12 {file rename: rename to empty file name} -setup {
    cleanup
} -returnCodes error -body {
    createfile tf1
    file rename tf1 ""
} -result {error renaming "tf1" to "": no such file or directory}
cleanup

# old tests

test fCmd-11.1 {TclFileRenameCmd: -- option} -constraints notRoot -setup {
    catch {file delete -force -- -tfa1}
} -body {
    set s [createfile -tfa1]
    file rename -- -tfa1 tfa2
    list [checkcontent tfa2 $s] [file exists -tfa1]
} -cleanup {
    file delete tfa2
} -result {1 0}
test fCmd-11.2 {TclFileRenameCmd: bad option} -constraints notRoot -setup {
    catch {file delete -force -- tfa1}
} -body {
    set s [createfile tfa1]
    list [catch {file rename -x tfa1 tfa2}] \
	[checkcontent tfa1 $s] [file exists tfa2]
} -cleanup {
    file delete tfa1
} -result {1 1 0}
test fCmd-11.3 {TclFileRenameCmd: bad \# args} -returnCodes error -body {
    file rename --
} -match glob -result *
test fCmd-11.4 {TclFileRenameCmd: target filename translation failing} -setup {
    set temp $::env(HOME)
} -constraints notRoot -body {
    global env
    unset env(HOME)
    catch { file rename tfa ~/foobar }
} -cleanup {
    set ::env(HOME) $temp
} -result 1
test fCmd-11.5 {TclFileRenameCmd: > 1 source & target is not a dir} -setup {
    catch {file delete -force -- tfa1 tfa2 tfa3}
} -constraints {notRoot} -body {
    createfile tfa1
    createfile tfa2
    createfile tfa3
    catch {file rename tfa1 tfa2 tfa3}
} -cleanup {
    file delete tfa1 tfa2 tfa3
} -result {1}
test fCmd-11.6 {TclFileRenameCmd: : single file into directory} -setup {
    catch {file delete -force -- tfa1 tfad}
} -constraints {notRoot} -body {
    set s [createfile tfa1]
    file mkdir tfad
    file rename tfa1 tfad
    list [checkcontent tfad/tfa1 $s] [file exists tfa1]
} -cleanup {
    file delete -force tfad
} -result {1 0}
test fCmd-11.7 {TclFileRenameCmd: : multiple files into directory} -setup {
    catch {file delete -force -- tfa1 tfa2 tfad}
} -constraints {notRoot} -body {
    set s1 [createfile tfa1]
    set s2 [createfile tfa2]
    file mkdir tfad
    file rename tfa1 tfa2 tfad
    list [checkcontent tfad/tfa1 $s1] [checkcontent tfad/tfa2 $s2] \
	[file exists tfa1] [file exists tfa2]
} -cleanup {
    file delete -force tfad
} -result {1 1 0 0}
test fCmd-11.8 {TclFileRenameCmd: error renaming file to directory} -setup {
    catch {file delete -force -- tfa tfad}
} -constraints {notRoot} -body {
    set s [createfile tfa]
    file mkdir tfad
    file mkdir tfad/tfa
    list [catch {file rename tfa tfad}] [checkcontent tfa $s] [file isdir tfad]
} -cleanup {
    file delete -force tfa tfad
} -result {1 1 1}

#
# Coverage tests for renamefile() ;
#
test fCmd-12.1 {renamefile: source filename translation failing} -setup {
    set temp $::env(HOME)
} -constraints {notRoot} -body {
    global env
    unset env(HOME)
    catch {file rename ~/tfa1 tfa2}
} -cleanup {
    set ::env(HOME) $temp
} -result {1}
test fCmd-12.2 {renamefile: src filename translation failing} -setup {
    set temp $::env(HOME)
} -constraints {notRoot} -body {
    global env
    unset env(HOME)
    set s [createfile tfa1]
    file mkdir tfad
    catch {file rename tfa1 ~/tfa2 tfad}
} -cleanup {
    set ::env(HOME) $temp
    file delete -force tfad
} -result {1}
test fCmd-12.3 {renamefile: stat failing on source} -setup {
    catch {file delete -force -- tfa1 tfa2}
} -constraints {notRoot} -body {
    list [catch {file rename tfa1 tfa2}] [file exists tfa1] [file exists tfa2]
} -result {1 0 0}
test fCmd-12.4 {renamefile: error renaming file to directory} -setup {
    catch {file delete -force -- tfa tfad}
} -constraints {notRoot} -body {
    set s1 [createfile tfa]
    file mkdir tfad
    file mkdir tfad/tfa
    list [catch {file rename tfa tfad}] [checkcontent tfa $s1] \
	[file isdir tfad/tfa]
} -cleanup {
    file delete -force tfa tfad
} -result {1 1 1}
test fCmd-12.5 {renamefile: error renaming directory to file} -setup {
    catch {file delete -force -- tfa tfad}
} -constraints {notRoot} -body {
    file mkdir tfa
    file mkdir tfad
    set s [createfile tfad/tfa]
    list [catch {file rename tfa tfad}] [checkcontent tfad/tfa $s] \
	[file isdir tfad] [file isdir tfa]
} -cleanup {
    file delete -force tfa tfad
} -result {1 1 1 1}
test fCmd-12.6 {renamefile: TclRenameFile succeeding} -setup {
    catch {file delete -force -- tfa1 tfa2}
} -constraints {notRoot} -body {
    set s [createfile tfa1]
    file rename tfa1 tfa2
    list [checkcontent tfa2 $s] [file exists tfa1]
} -cleanup {
    file delete tfa2
} -result {1 0}
test fCmd-12.7 {renamefile: renaming directory into offspring} -setup {
    catch {file delete -force -- tfad}
} -constraints {notRoot} -body {
    file mkdir tfad
    file mkdir tfad/dir
    catch {file rename tfad tfad/dir}
} -cleanup {
    file delete -force tfad
} -result {1}
test fCmd-12.8 {renamefile: generic error} -setup {
    catch {file delete -force -- tfa}
} -constraints {unix notRoot} -body {
    file mkdir tfa
    file mkdir tfa/dir
    file attributes tfa -permissions 0555
    catch {file rename tfa/dir tfa2}
} -cleanup {
    catch {file attributes tfa -permissions 0777}
    file delete -force tfa
} -result {1}
test fCmd-12.9 {renamefile: moving a file across volumes} -setup {
    cleanup $tmpspace
} -constraints {unix notRoot} -body {
    set s [createfile tfa]
    file rename tfa $tmpspace
    list [checkcontent [file join $tmpspace tfa] $s] [file exists tfa]
} -cleanup {
    cleanup $tmpspace
} -result {1 0}
test fCmd-12.10 {renamefile: moving a directory across volumes} -setup {
    cleanup $tmpspace
} -constraints {xdev notRoot} -body {
    file mkdir tfad
    set s [createfile tfad/a]
    file rename tfad $tmpspace
    list [checkcontent [file join $tmpspace tfad a] $s] [file exists tfad]
} -cleanup {
    cleanup $tmpspace
} -result {1 0}

#
# Coverage tests for TclCopyFilesCmd()
#
test fCmd-13.1 {TclCopyFilesCmd: -force option} -constraints notRoot -setup {
    catch {file delete -force -- tfa1}
} -body {
    set s [createfile tfa1]
    file copy -force  tfa1 tfa2
    list [checkcontent tfa2 $s] [checkcontent tfa1 $s]
} -cleanup {
    file delete tfa1 tfa2
} -result {1 1}
test fCmd-13.2 {TclCopyFilesCmd: -- option} -constraints {notRoot} -setup {
    catch {file delete -force -- tfa1}
} -body {
    set s [createfile -tfa1]
    file copy --  -tfa1 tfa2
    list [checkcontent tfa2 $s] [checkcontent -tfa1 $s]
} -cleanup {
    file delete -- -tfa1 tfa2
} -result {1 1}
test fCmd-13.3 {TclCopyFilesCmd: bad option} -constraints {notRoot} -setup {
    catch {file delete -force -- tfa1}
} -body {
    set s [createfile tfa1]
    list [catch {file copy -x tfa1 tfa2}] \
	[checkcontent tfa1 $s] [file exists tfa2]
} -cleanup {
    file delete tfa1
} -result {1 1 0}
test fCmd-13.4 {TclCopyFilesCmd: bad \# args} -constraints {notRoot} -body {
    file copy --
} -returnCodes error -match glob -result *
test fCmd-13.5 {TclCopyFilesCmd: target filename translation failing} -setup {
    set temp $::env(HOME)
} -body {
    global env
    unset env(HOME)
    catch { file copy tfa ~/foobar }
} -cleanup {
    set ::env(HOME) $temp
} -result {1}
test fCmd-13.6 {TclCopyFilesCmd: > 1 source & target is not a dir} -setup {
    catch {file delete -force -- tfa1 tfa2 tfa3}
} -constraints {notRoot} -body {
    createfile tfa1
    createfile tfa2
    createfile tfa3
    catch {file copy tfa1 tfa2 tfa3}
} -cleanup {
    file delete tfa1 tfa2 tfa3
} -result {1}
test fCmd-13.7 {TclCopyFilesCmd: single file into directory} -setup {
    catch {file delete -force -- tfa1 tfad}
} -constraints {notRoot} -body {
    set s [createfile tfa1]
    file mkdir tfad
    file copy tfa1 tfad
    list [checkcontent tfad/tfa1 $s] [checkcontent tfa1 $s]
} -cleanup {
    file delete -force tfad tfa1
} -result {1 1}
test fCmd-13.8 {TclCopyFilesCmd: multiple files into directory} -setup {
    catch {file delete -force -- tfa1 tfa2 tfad}
} -constraints {notRoot} -body {
    set s1 [createfile tfa1]
    set s2 [createfile tfa2]
    file mkdir tfad
    file copy tfa1 tfa2 tfad
    list [checkcontent tfad/tfa1 $s1] [checkcontent tfad/tfa2 $s2] \
	[checkcontent tfa1 $s1] [checkcontent tfa2 $s2]
} -cleanup {
    file delete -force tfad tfa1 tfa2
} -result {1 1 1 1}
test fCmd-13.9 {TclCopyFilesCmd: error copying file to directory} -setup {
    catch {file delete -force -- tfa tfad}
} -constraints {notRoot} -body {
    set s [createfile tfa]
    file mkdir tfad
    file mkdir tfad/tfa
    list [catch {file copy tfa tfad}] [checkcontent tfa $s] \
	[file isdir tfad/tfa] [file isdir tfad]
} -cleanup {
    file delete -force tfa tfad
} -result {1 1 1 1}

#
# Coverage tests for copyfile()
#
test fCmd-14.1 {copyfile: source filename translation failing} -setup {
    set temp $::env(HOME)
} -constraints {notRoot} -body {
    global env
    unset env(HOME)
    catch {file copy ~/tfa1 tfa2}
} -cleanup {
    set ::env(HOME) $temp
} -result {1}
test fCmd-14.2 {copyfile: dst filename translation failing} -setup {
    set temp $::env(HOME)
} -constraints {notRoot} -body {
    global env
    unset env(HOME)
    set s [createfile tfa1]
    file mkdir tfad
    list [catch {file copy tfa1 ~/tfa2 tfad}] [checkcontent tfad/tfa1 $s]
} -cleanup {
    set ::env(HOME) $temp
    file delete -force tfa1 tfad
} -result {1 1}
test fCmd-14.3 {copyfile: stat failing on source} -setup {
    catch {file delete -force -- tfa1 tfa2}
} -constraints notRoot -body {
    list [catch {file copy tfa1 tfa2}] [file exists tfa1] [file exists tfa2]
} -result {1 0 0}
test fCmd-14.4 {copyfile: error copying file to directory} -setup {
    catch {file delete -force -- tfa tfad}
} -constraints {notRoot} -body {
    set s1 [createfile tfa]
    file mkdir tfad
    file mkdir tfad/tfa
    list [catch {file copy tfa tfad}] [checkcontent tfa $s1] \
	[file isdir tfad] [file isdir tfad/tfa]
} -cleanup {
    file delete -force tfa tfad
} -result {1 1 1 1}
test fCmd-14.5 {copyfile: error copying directory to file} -setup {
    catch {file delete -force -- tfa tfad}
} -constraints {notRoot} -body {
    file mkdir tfa
    file mkdir tfad
    set s [createfile tfad/tfa]
    list [catch {file copy tfa tfad}] [checkcontent tfad/tfa $s] \
	[file isdir tfad] [file isdir tfa]
} -cleanup {
     file delete -force tfa tfad
} -result {1 1 1 1}
test fCmd-14.6 {copyfile: copy file succeeding} -constraints notRoot -setup {
    catch {file delete -force -- tfa tfa2}
} -body {
    set s [createfile tfa]
    file copy tfa tfa2
    list [checkcontent tfa $s] [checkcontent tfa2 $s]
} -cleanup {
    file delete tfa tfa2
} -result {1 1}
test fCmd-14.7 {copyfile: copy directory succeeding} -setup {
    catch {file delete -force -- tfa tfa2}
} -constraints {notRoot} -body {
    file mkdir tfa
    set s [createfile tfa/file]
    file copy tfa tfa2
    list [checkcontent tfa/file $s] [checkcontent tfa2/file $s]
} -cleanup {
    file delete -force tfa tfa2
} -result {1 1}
test fCmd-14.8 {copyfile: copy directory failing} -setup {
    catch {file delete -force -- tfa}
} -constraints {unix notRoot} -body {
    file mkdir tfa/dir/a/b/c
    file attributes tfa/dir -permissions 0000
    catch {file copy tfa tfa2}
} -cleanup {
    file attributes tfa/dir -permissions 0777
    file delete -force tfa tfa2
} -result {1}

#
# Coverage tests for TclMkdirCmd()
#
test fCmd-15.1 {TclMakeDirsCmd: target filename translation failing} -setup {
    set temp $::env(HOME)
} -constraints {notRoot} -body {
    global env
    unset env(HOME)
    catch {file mkdir ~/tfa}
} -cleanup {
    set ::env(HOME) $temp
} -result {1}
#
# Can Tcl_SplitPath return argc == 0? If so them we need a test for that code.
#
test fCmd-15.2 {TclMakeDirsCmd - one directory} -setup {
    catch {file delete -force -- tfa}
} -constraints {notRoot} -body {
    file mkdir tfa
    file isdirectory tfa
} -cleanup {
    file delete tfa
} -result {1}
test fCmd-15.3 {TclMakeDirsCmd: - two directories} -setup {
    catch {file delete -force -- tfa1 tfa2}
} -constraints {notRoot} -body {
    file mkdir tfa1 tfa2
    list [file isdirectory tfa1] [file isdirectory tfa2]
} -cleanup {
    file delete tfa1 tfa2
} -result {1 1}
test fCmd-15.4 {TclMakeDirsCmd - stat failing} -setup {
    catch {file delete -force -- tfa}
} -constraints {unix notRoot} -body {
    file mkdir tfa
    createfile tfa/file
    file attributes tfa -permissions 0000
    catch {file mkdir tfa/file}
} -cleanup {
    file attributes tfa -permissions 0777
    file delete -force tfa
} -result {1}
test fCmd-15.5 {TclMakeDirsCmd: - making a directory several levels deep} -setup {
    catch {file delete -force -- tfa}
} -constraints {notRoot} -body {
    file mkdir tfa/a/b/c
    file isdir tfa/a/b/c
} -cleanup {
    file delete -force tfa
} -result {1}
test fCmd-15.6 {TclMakeDirsCmd: - trying to overwrite a file} -setup {
    catch {file delete -force -- tfa}
} -constraints {notRoot} -body {
    set s [createfile tfa]
    list [catch {file mkdir tfa}] [file isdir tfa] [file exists tfa] \
	[checkcontent tfa $s]
} -cleanup {
    file delete tfa
} -result {1 0 1 1}
test fCmd-15.7 {TclMakeDirsCmd - making several directories} -setup {
    catch {file delete -force -- tfa1 tfa2}
} -constraints {notRoot} -body {
    file mkdir tfa1 tfa2/a/b/c
    list [file isdir tfa1] [file isdir tfa2/a/b/c]
} -cleanup {
    file delete -force tfa1 tfa2
} -result {1 1}
test fCmd-15.8 {TclFileMakeDirsCmd: trying to create an existing dir} -body {
    file mkdir tfa
    file mkdir tfa
    file isdir tfa
} -constraints {notRoot} -cleanup {
    file delete tfa
} -result {1}

# Coverage tests for TclDeleteFilesCommand()
test fCmd-16.1 {test the -- argument} -constraints {notRoot} -setup {
    catch {file delete -force -- tfa}
} -body {
    createfile tfa
    file delete -- tfa
    file exists tfa
} -result 0
test fCmd-16.2 {test the -force and -- arguments} -constraints notRoot -setup {
    catch {file delete -force -- tfa}
} -body {
    createfile tfa
    file delete -force -- tfa
    file exists tfa
} -result 0
test fCmd-16.3 {test bad option} -constraints {notRoot} -setup {
    catch {file delete -force -- tfa}
} -body {
    createfile tfa
    catch {file delete -dog tfa}
} -cleanup {
    file delete tfa
} -result {1}
test fCmd-16.4 {accept zero files (TIP 323)} -body {
    file delete
} -result {}
test fCmd-16.5 {accept zero files (TIP 323)} -body {
    file delete --
} -result {}
test fCmd-16.6 {delete: source filename translation failing} -setup {
    set temp $::env(HOME)
} -constraints {notRoot} -body {
    global env
    unset env(HOME)
    catch {file delete ~/tfa}
} -cleanup {
    set ::env(HOME) $temp
} -result {1}
test fCmd-16.7 {remove a non-empty directory without -force} -setup {
    catch {file delete -force -- tfa}
} -constraints {notRoot} -body {
    file mkdir tfa
    createfile tfa/a
    catch {file delete tfa}
} -cleanup {
    file delete -force tfa
} -result {1}
test fCmd-16.8 {remove a normal file} -constraints {notRoot} -setup {
    catch {file delete -force -- tfa}
} -body {
    file mkdir tfa
    createfile tfa/a
    catch {file delete tfa}
} -cleanup {
    file delete -force tfa
} -result {1}
test fCmd-16.9 {error while deleting file} -setup {
    catch {file delete -force -- tfa}
} -constraints {unix notRoot} -body {
    file mkdir tfa
    createfile tfa/a
    file attributes tfa -permissions 0555
    catch {file delete tfa/a}
    #######
    #######  If any directory in a tree that is being removed does not have
    #######  write permission, the process will fail! This is also the case
    #######  with "rm -rf"
    #######
} -cleanup {
    file attributes tfa -permissions 0777
    file delete -force tfa
} -result {1}
test fCmd-16.10 {deleting multiple files} -constraints {notRoot} -setup {
    catch {file delete -force -- tfa1 tfa2}
} -body {
    createfile tfa1
    createfile tfa2
    file delete tfa1 tfa2
    list [file exists tfa1] [file exists tfa2]
} -result {0 0}
test fCmd-16.11 {TclFileDeleteCmd: removing a nonexistant file} -setup {
    catch {file delete -force -- tfa}
} -constraints {notRoot} -body {
    file delete tfa
} -result {}

# More coverage tests for mkpath()
test fCmd-17.1 {mkdir stat failing on target but not ENOENT} -setup {
     catch {file delete -force -- tfa1}
} -constraints {unix notRoot} -body {
     file mkdir tfa1
     file attributes tfa1 -permissions 0555
     catch {file mkdir tfa1/tfa2}
} -cleanup {
     file attributes tfa1 -permissions 0777
     file delete -force tfa1
} -result {1}
test fCmd-17.2 {mkdir several levels deep - relative} -setup {
    catch {file delete -force -- tfa}
} -constraints {notRoot} -body {
    file mkdir tfa/a/b
    file isdir tfa/a/b
} -cleanup {
    file delete tfa/a/b tfa/a tfa
} -result 1
test fCmd-17.3 {mkdir several levels deep - absolute} -setup {
    catch {file delete -force -- tfa}
} -constraints {notRoot} -body {
    set f [file join [pwd] tfa a]
    file mkdir $f
    file isdir $f
} -cleanup {
    file delete $f [file join [pwd] tfa]
} -result {1}

#
# Functionality tests for TclFileRenameCmd()
#
test fCmd-18.1 {TclFileRenameCmd: rename (first form) in the same directory} \
	-setup {
    catch {file delete -force -- tfad}
    set savedDir [pwd]
} -constraints {notRoot} -body {
    file mkdir tfad/dir
    cd tfad/dir
    set s [createfile foo]
    file rename  foo bar
    file rename bar ./foo
    file rename ./foo bar
    file rename ./bar ./foo
    file rename foo ../dir/bar
    file rename ../dir/bar ./foo
    file rename ../../tfad/dir/foo ../../tfad/dir/bar
    file rename [file join [pwd] bar] foo
    file rename foo [file join [pwd] bar]
    list [checkcontent bar $s] [file exists foo]
} -cleanup {
    cd $savedDir
    file delete -force tfad
} -result {1 0}
test fCmd-18.2 {TclFileRenameCmd: single dir to nonexistant} -setup {
    catch {file delete -force -- tfa1 tfa2}
} -constraints {notRoot} -body {
    file mkdir tfa1
    file rename tfa1 tfa2
    list [file exists tfa2] [file exists tfa1]
} -cleanup {
    file delete tfa2
} -result {1 0}
test fCmd-18.3 {TclFileRenameCmd: mixed dirs and files into directory} -setup {
    catch {file delete -force -- tfa1 tfad1 tfad2}
} -constraints {notRoot} -body {
    set s [createfile tfa1]
    file mkdir tfad1 tfad2
    file rename tfa1 tfad1 tfad2
    list [checkcontent tfad2/tfa1 $s] [file isdir tfad2/tfad1] \
	[file exists tfa1] [file exists tfad1]
} -cleanup {
    file delete tfad2/tfa1
    file delete -force tfad2
} -result {1 1 0 0}
test fCmd-18.4 {TclFileRenameCmd: attempt to replace non-dir with dir} -setup {
    catch {file delete -force -- tfa tfad}
} -constraints {notRoot} -body {
    set s [createfile tfa]
    file mkdir tfad
    list [catch {file rename tfad tfa}] [checkcontent tfa $s] [file isdir tfad]
} -cleanup {
    file delete tfa tfad
} -result {1 1 1}
test fCmd-18.5 {TclFileRenameCmd: attempt to replace dir with non-dir} -setup {
    catch {file delete -force -- tfa tfad}
} -constraints {notRoot} -body {
    set s [createfile tfa]
    file mkdir tfad/tfa
    list [catch {file rename tfa tfad}] [checkcontent tfa $s] \
	[file isdir tfad/tfa]
} -cleanup {
    file delete -force tfa tfad
} -result {1 1 1}
#
# On Windows there is no easy way to determine if two files are the same
#
test fCmd-18.6 {TclFileRenameCmd: rename a file to itself} -setup {
    catch {file delete -force -- tfa}
} -constraints {unix notRoot} -body {
    set s [createfile tfa]
    list [catch {file rename tfa tfa}] [checkcontent tfa $s]
} -cleanup {
    file delete tfa
} -result {1 1}
test fCmd-18.7 {TclFileRenameCmd: rename dir on top of another empty dir w/o -force} -setup {
    catch {file delete -force -- tfa tfad}
} -constraints {notRoot} -body {
    file mkdir tfa tfad/tfa
    list [catch {file rename tfa tfad}] [file isdir tfa]
} -cleanup {
    file delete -force tfa tfad
} -result {1 1}
test fCmd-18.8 {TclFileRenameCmd: rename dir on top of another empty dir w/ -force} -setup {
    catch {file delete -force -- tfa tfad}
} -constraints {notRoot notNetworkFilesystem} -body {
    file mkdir tfa tfad/tfa
    file rename -force tfa tfad
    file isdir tfa
} -cleanup {
    file delete -force tfad
} -result 0
test fCmd-18.9 {TclFileRenameCmd: rename dir on top of a non-empty dir w/o -force} -setup {
    catch {file delete -force -- tfa tfad}
} -constraints {notRoot} -body {
    file mkdir tfa tfad/tfa/file
    list [catch {file rename tfa tfad}] [file isdir tfa] \
	[file isdir tfad/tfa/file]
} -cleanup {
    file delete -force tfa tfad
} -result {1 1 1}
test fCmd-18.10 {TclFileRenameCmd: rename dir on top of a non-empty dir w/ -force} -setup {
    catch {file delete -force -- tfa tfad}
} -constraints {notRoot notNetworkFilesystem} -body {
    file mkdir tfa tfad/tfa/file
    list [catch {file rename -force tfa tfad}] [file isdir tfa] \
	[file isdir tfad/tfa/file]
} -cleanup {
    file delete -force tfa tfad
} -result {1 1 1}
test fCmd-18.11 {TclFileRenameCmd: rename a non-existant file} -setup {
    catch {file delete -force -- tfa1}
} -constraints {notRoot} -body {
    list [catch {file rename tfa1 tfa2}] [file exists tfa1] [file exists tfa2]
} -result {1 0 0}
test fCmd-18.12 {TclFileRenameCmd : rename a symbolic link to file} -setup {
    catch {file delete -force -- tfa1 tfa2 tfa3}
} -constraints {unix notRoot} -body {
    set s [createfile tfa1]
    file link -symbolic tfa2 tfa1
    file rename tfa2 tfa3
    file type tfa3
} -cleanup {
    file delete tfa1 tfa3
} -result link
test fCmd-18.13 {TclFileRenameCmd : rename a symbolic link to dir} -setup {
    catch {file delete -force -- tfa1 tfa2 tfa3}
} -constraints {unix notRoot} -body {
    file mkdir tfa1
    file link -symbolic tfa2 tfa1
    file rename tfa2 tfa3
    file type tfa3
} -cleanup {
    file delete tfa1 tfa3
} -result link
test fCmd-18.14 {TclFileRenameCmd : rename a path with sym link} -setup {
    catch {file delete -force -- tfa1 tfa2 tfa3}
} -constraints {unix notRoot} -body {
    file mkdir tfa1/a/b/c/d
    file mkdir tfa2
    set f [file join [pwd] tfa1/a/b]
    set f2 [file join [pwd] {tfa2/b alias}]
    file link -symbolic $f2 $f
    file rename {tfa2/b alias/c} tfa3
    list [file isdir tfa3] [file exists tfa1/a/b/c]
} -cleanup {
    file delete -force tfa1 tfa2 tfa3
} -result {1 0}
test fCmd-18.15 {TclFileRenameCmd : rename a file to a symlink dir} -setup {
    catch {file delete -force -- tfa1 tfa2 tfalink}
} -constraints {unix notRoot} -body {
    file mkdir tfa1
    set s [createfile tfa2]
    file link -symbolic tfalink tfa1
    file rename tfa2 tfalink
    checkcontent tfa1/tfa2 $s
} -cleanup {
    file delete -force tfa1 tfalink
} -result {1}
test fCmd-18.16 {TclFileRenameCmd: rename a dangling symlink} -setup {
    catch {file delete -force -- tfa1 tfalink}
} -constraints {unix notRoot} -body {
    file mkdir tfa1
    file link -symbolic tfalink tfa1
    file delete tfa1
    file rename tfalink tfa2
    file type tfa2
} -cleanup {
    file delete tfa2
} -result link

#
# Coverage tests for TclUnixRmdir
#
test fCmd-19.1 {remove empty directory} -constraints {notRoot} -setup {
    catch {file delete -force -- tfa}
} -body {
    file mkdir tfa
    file delete tfa
    file exists tfa
} -result {0}
test fCmd-19.2 {rmdir error besides EEXIST} -setup {
    catch {file delete -force -- tfa}
} -constraints {unix notRoot} -body {
    file mkdir tfa
    file mkdir tfa/a
    file attributes tfa -permissions 0555
    catch {file delete tfa/a}
} -cleanup {
    file attributes tfa -permissions 0777
    file delete -force tfa
} -result {1}
test fCmd-19.3 {recursive remove} -constraints {notRoot} -setup {
    catch {file delete -force -- tfa}
} -body {
    file mkdir tfa
    file mkdir tfa/a
    file delete -force tfa
    file exists tfa
} -result {0}

#
# TclUnixDeleteFile and TraversalDelete are covered by tests from the
# TclDeleteFilesCmd suite
#

#
# Coverage tests for TraverseUnixTree(), called from TclDeleteFilesCmd
#
test fCmd-20.1 {TraverseUnixTree : failure opening a subdirectory directory} -setup {
    catch {file delete -force -- tfa}
} -constraints {unix notRoot} -body {
    file mkdir tfa
    file mkdir tfa/a
    file attributes tfa/a -permissions 0000
    catch {file delete -force tfa}
} -cleanup {
    file attributes tfa/a -permissions 0777
    file delete -force tfa
} -result {1}
test fCmd-20.2 {TraverseUnixTree : recursive delete of large directory: Bug 1034337} -setup {
    catch {file delete -force -- tfa}
} -constraints {unix notRoot} -body {
    file mkdir tfa
    for {set i 1} {$i <= 300} {incr i} {
	createfile tfa/testfile_$i
    }
    file delete -force tfa
} -cleanup {
    while {[catch {file delete -force tfa}]} {}
} -result {}

#
# Feature testing for TclCopyFilesCmd
#
test fCmd-21.1 {copy : single file to nonexistant} -setup {
    catch {file delete -force -- tfa1 tfa2}
} -constraints {notRoot} -body {
    set s [createfile tfa1]
    file copy tfa1 tfa2
    list [checkcontent tfa2 $s] [checkcontent tfa1 $s]
} -cleanup {
    file delete tfa1 tfa2
} -result {1 1}
test fCmd-21.2 {copy : single dir to nonexistant} -setup {
    catch {file delete -force -- tfa1 tfa2}
} -constraints {notRoot} -body {
    file mkdir tfa1
    file copy tfa1 tfa2
    list [file isdir tfa2] [file isdir tfa1]
} -cleanup {
    file delete tfa1 tfa2
} -result {1 1}
test fCmd-21.3 {copy : single file into directory} -setup {
    catch {file delete -force -- tfa1 tfad}
} -constraints {notRoot} -body {
    set s [createfile tfa1]
    file mkdir tfad
    file copy tfa1 tfad
    list [checkcontent tfad/tfa1 $s] [checkcontent tfa1 $s]
} -cleanup {
    file delete -force tfa1 tfad
} -result {1 1}
test fCmd-21.4 {copy : more than one source and target is not a directory} -setup {
    catch {file delete -force -- tfa1 tfa2 tfa3}
} -constraints {notRoot} -body {
    createfile tfa1
    createfile tfa2
    createfile tfa3
    catch {file copy tfa1 tfa2 tfa3}
} -cleanup {
    file delete tfa1 tfa2 tfa3
} -result {1}
test fCmd-21.5 {copy : multiple files into directory} -constraints {notRoot} -setup {
    catch {file delete -force -- tfa1 tfa2 tfad}
} -body {
    set s1 [createfile tfa1]
    set s2 [createfile tfa2]
    file mkdir tfad
    file copy tfa1 tfa2 tfad
    list [checkcontent tfad/tfa1 $s1] [checkcontent tfad/tfa2 $s2] \
	[checkcontent tfa1 $s1] [checkcontent tfa2 $s2]
} -cleanup {
    file delete -force tfa1 tfa2 tfad
} -result {1 1 1 1}
test fCmd-21.6 {copy: mixed dirs and files into directory} -setup {
    catch {file delete -force -- tfa1 tfad1 tfad2}
} -constraints {notRoot notFileSharing} -body {
    set s [createfile tfa1]
    file mkdir tfad1 tfad2
    file copy tfa1 tfad1 tfad2
    list [checkcontent [file join tfad2 tfa1] $s] \
	[file isdir [file join tfad2 tfad1]] \
	[checkcontent tfa1 $s] [file isdir tfad1]
} -cleanup {
    file delete -force tfa1 tfad1 tfad2
} -result {1 1 1 1}
test fCmd-21.7.1 {TclCopyFilesCmd: copy a dangling link} -setup {
    catch {file delete -force tfad1 tfalink tfalink2}
} -constraints {unix notRoot dontCopyLinks} -body {
    file mkdir tfad1
    file link -symbolic tfalink tfad1
    file delete tfad1
    file copy tfalink tfalink2
} -returnCodes error -cleanup {
    file delete -force tfalink tfalink2
} -result {error copying "tfalink": the target of this link doesn't exist}
test fCmd-21.7.2 {TclCopyFilesCmd: copy a dangling link} -setup {
    catch {file delete -force tfad1 tfalink tfalink2}
} -constraints {unix notRoot} -body {
    file mkdir tfad1
    file link -symbolic tfalink tfad1
    file delete tfad1
    file copy tfalink tfalink2
    file type tfalink2
} -cleanup {
    file delete tfalink tfalink2
} -result link
test fCmd-21.8.1 {TclCopyFilesCmd: copy a link} -setup {
    catch {file delete -force tfad1 tfalink tfalink2}
} -constraints {unix notRoot dontCopyLinks} -body {
    file mkdir tfad1
    file link -symbolic tfalink tfad1
    file copy tfalink tfalink2
    list [file type tfalink] [file type tfalink2] [file isdir tfad1]
} -cleanup {
    file delete -force tfad1 tfalink tfalink2
} -result {link directory 1}
test fCmd-21.8.2 {TclCopyFilesCmd: copy a link} -setup {
    catch {file delete -force tfad1 tfalink tfalink2}
} -constraints {unix notRoot} -body {
    file mkdir tfad1
    file link -symbolic tfalink tfad1
    file copy tfalink tfalink2
    list [file type tfalink] [file type tfalink2] [file isdir tfad1]
} -cleanup {
    file delete -force tfad1 tfalink tfalink2
} -result {link link 1}
test fCmd-21.9 {TclCopyFilesCmd: copy dir with a link in it} -setup {
    catch {file delete -force tfad1 tfad2}
} -constraints {unix notRoot} -body {
    file mkdir tfad1
    file link -symbolic tfad1/tfalink "[pwd]/tfad1"
    file copy tfad1 tfad2
    file type tfad2/tfalink
} -cleanup {
    file delete -force tfad1 tfad2
} -result link
test fCmd-21.10 {TclFileCopyCmd: copy dir on top of another empty dir w/o -force} -setup {
    catch {file delete -force -- tfa tfad}
} -constraints {notRoot} -body {
    file mkdir tfa [file join tfad tfa]
    list [catch {file copy tfa tfad}] [file isdir tfa]
} -cleanup {
    file delete -force tfa tfad
} -result {1 1}
test fCmd-21.11 {TclFileCopyCmd: copy dir on top of a dir w/o -force} -setup {
    catch {file delete -force -- tfa tfad}
} -constraints {notRoot} -body {
    file mkdir tfa [file join tfad tfa file]
    list [catch {file copy tfa tfad}] [file isdir tfa] \
	[file isdir [file join tfad tfa file]]
} -cleanup {
    file delete -force tfa tfad
} -result {1 1 1}
test fCmd-21.12 {TclFileCopyCmd: copy dir on top of a non-empty dir w/ -force} -setup {
    catch {file delete -force -- tfa tfad}
} -constraints {notRoot} -body {
    file mkdir tfa [file join tfad tfa file]
    list [catch {file copy -force tfa tfad}] [file isdir tfa] \
	[file isdir [file join tfad tfa file]]
} -cleanup {
    file delete -force tfa tfad
} -result {1 1 1}

#
# Coverage testing for TclpRenameFile
#
test fCmd-22.1 {TclpRenameFile: rename and overwrite in a single dir} -setup {
    catch {file delete -force -- tfa1 tfa2}
} -constraints {notRoot} -body {
    set s [createfile tfa1]
    set s2 [createfile tfa2 q]
    set result [catch {file rename tfa1 tfa2}]
    file rename -force tfa1 tfa2
    lappend result [checkcontent tfa2 $s]
} -cleanup {
    file delete [glob tfa1 tfa2]
} -result {1 1}
test fCmd-22.2 {TclpRenameFile: attempt to overwrite itself} -setup {
    catch {file delete -force -- tfa1}
} -constraints {unix notRoot} -body {
    set s [createfile tfa1]
    file rename -force tfa1 tfa1
    checkcontent tfa1 $s
} -cleanup {
    file delete tfa1
} -result {1}
test fCmd-22.3 {TclpRenameFile: rename dir to existing dir} -setup {
    catch {file delete -force -- d1 tfad}
} -constraints {notRoot} -body {
    file mkdir d1 [file join tfad d1]
    list [catch {file rename d1 tfad}] [file isdir d1] \
	[file isdir [file join tfad d1]]
} -cleanup {
    file delete -force d1 tfad
} -result {1 1 1}
test fCmd-22.4 {TclpRenameFile: rename dir to dir several levels deep} -setup {
    catch {file delete -force -- d1 tfad}
} -constraints {notRoot} -body {
    file mkdir d1 [file join tfad a b c]
    file rename d1 [file join tfad a b c d1]
    list [file isdir d1] [file isdir [file join tfad a b c d1]]
} -cleanup {
    file delete -force [glob d1 tfad]
} -result {0 1}
#
# TclMacCopyFile needs to be redone.
#
test fCmd-22.5 {TclMacCopyFile: copy and overwrite in a single dir} -setup {
    catch {file delete -force -- tfa1 tfa2}
} -constraints {notRoot} -body {
    set s [createfile tfa1]
    set s2 [createfile tfa2 q]
    set result [catch {file copy tfa1 tfa2}]
    file copy -force tfa1 tfa2
    lappend result [checkcontent tfa2 $s] [checkcontent tfa1 $s]
} -cleanup {
    file delete tfa1 tfa2
} -result {1 1 1}

#
# TclMacMkdir - basic cases are covered elsewhere.
# Error cases are not covered.
#

#
# TclMacRmdir
# Error cases are not covered.
#
test fCmd-23.1 {TclMacRmdir: trying to remove a nonempty directory} -setup {
    catch {file delete -force -- tfad}
} -constraints {notRoot} -body {
    file mkdir [file join tfad dir]
    list [catch {file delete tfad}] [file delete -force tfad]
} -cleanup {
    catch {file delete -force tfad}
} -result {1 {}}

#
# TclMacDeleteFile
# Error cases are not covered.
#
test fCmd-24.1 {TclMacDeleteFile: deleting a normal file} -setup {
    catch {file delete -force -- tfa1}
} -constraints {notRoot} -body {
    createfile tfa1
    file delete tfa1
    file exists tfa1
} -cleanup {
    catch {file delete -force tfa1}
} -result {0}

#
# TclMacCopyDirectory
# Error cases are not covered.
#
test fCmd-25.1 {TclMacCopyDirectory: copying a normal directory} -setup {
    catch {file delete -force -- tfad1 tfad2}
} -constraints {notRoot notFileSharing} -body {
    file mkdir [file join tfad1 a b c]
    file copy tfad1 tfad2
    list [file isdir [file join tfad1 a b c]] \
	[file isdir [file join tfad2 a b c]]
} -cleanup {
    file delete -force tfad1 tfad2
} -result {1 1}
test fCmd-25.2 {TclMacCopyDirectory: copying a short path normal directory} -setup {
    catch {file delete -force -- tfad1 tfad2}
} -constraints {notRoot notFileSharing} -body {
    file mkdir tfad1
    file copy tfad1 tfad2
    list [file isdir tfad1] [file isdir tfad2]
} -cleanup {
    file delete tfad1 tfad2
} -result {1 1}
test fCmd-25.3 {TclMacCopyDirectory: copying dirs between different dirs} -setup {
    catch {file delete -force -- tfad1 tfad2}
} -constraints {notRoot notFileSharing} -body {
    file mkdir [file join tfad1 x y z]
    file mkdir [file join tfad2 dir]
    file copy tfad1 [file join tfad2 dir]
    list [file isdir [file join tfad1 x y z]] \
	[file isdir [file join tfad2 dir tfad1 x y z]]
} -cleanup {
    file delete -force tfad1 tfad2
} -result {1 1}

#
# Functionality tests for TclDeleteFilesCmd
#
test fCmd-26.1 {TclDeleteFilesCmd: delete symlink} -setup {
    catch {file delete -force -- tfad1 tfad2}
} -constraints {unix notRoot} -body {
    file mkdir tfad1
    file link -symbolic tfalink tfad1
    file delete tfalink
    list [file isdir tfad1] [file exists tfalink]
} -cleanup {
    file delete tfad1
    catch {file delete tfalink}
} -result {1 0}
test fCmd-26.2 {TclDeleteFilesCmd: delete dir with symlink} -setup {
    catch {file delete -force -- tfad1 tfad2}
} -constraints {unix notRoot} -body {
    file mkdir tfad1
    file mkdir tfad2
    file link -symbolic [file join tfad2 link] [file join .. tfad1]
    file delete -force tfad2
    list [file isdir tfad1] [file exists tfad2]
} -cleanup {
    file delete tfad1
} -result {1 0}
test fCmd-26.3 {TclDeleteFilesCmd: delete dangling symlink} -setup {
    catch {file delete -force -- tfad1 tfad2}
} -constraints {unix notRoot} -body {
    file mkdir tfad1
    file link -symbolic tfad2 tfad1
    file delete tfad1
    file delete tfad2
    list [file exists tfad1] [file exists tfad2]
} -result {0 0}

# There is no fCmd-27.1
test fCmd-27.2 {TclFileAttrsCmd - Tcl_TranslateFileName fails} -setup {
    set platform [testgetplatform]
} -constraints {testsetplatform} -body {
    testsetplatform unix
    file attributes ~_totally_bogus_user
} -returnCodes error -cleanup {
    testsetplatform $platform
} -result {user "_totally_bogus_user" doesn't exist}
test fCmd-27.3 {TclFileAttrsCmd - all attributes} -setup {
    catch {file delete -force -- foo.tmp}
} -body {
    createfile foo.tmp
    file attributes foo.tmp
    # Must be non-empty result
} -cleanup {
    file delete -force -- foo.tmp
} -match glob -result {?*}
test fCmd-27.4 {TclFileAttrsCmd - getting one option} -setup {
    catch {file delete -force -- foo.tmp}
} -body {
    createfile foo.tmp
    set attrs [file attributes foo.tmp]
    file attributes foo.tmp {*}[lindex $attrs 0]
    # Any successful result will do
} -cleanup {
    file delete -force -- foo.tmp
} -match glob -result *
test fCmd-27.5 {TclFileAttrsCmd - setting one option} -setup {
    catch {file delete -force -- foo.tmp}
} -constraints {foundGroup} -body {
    createfile foo.tmp
    set attrs [file attributes foo.tmp]
    file attributes foo.tmp {*}[lrange $attrs 0 1]
} -cleanup {
    file delete -force -- foo.tmp
} -result {}
test fCmd-27.6 {TclFileAttrsCmd - setting more than one option} -setup {
    catch {file delete -force -- foo.tmp}
} -constraints {foundGroup} -body {
    createfile foo.tmp
    set attrs [file attributes foo.tmp]
    file attributes foo.tmp {*}[lrange $attrs 0 3]
} -cleanup {
    file delete -force -- foo.tmp
} -result {}

if {
    [testConstraint win] &&
    ([string index $tcl_platform(osVersion) 0] < 5
     || [lindex [file system [temporaryDirectory]] 1] ne "NTFS")
} then {
    testConstraint linkDirectory 0
    testConstraint linkFile 0
}

test fCmd-28.1 {file link} -returnCodes error -body {
    file link
} -result {wrong # args: should be "file link ?-linktype? linkname ?target?"}
test fCmd-28.2 {file link} -returnCodes error -body {
    file link a b c d
} -result {wrong # args: should be "file link ?-linktype? linkname ?target?"}
test fCmd-28.3 {file link} -returnCodes error -body {
    file link abc b c
} -result {bad switch "abc": must be -symbolic or -hard}
test fCmd-28.4 {file link} -returnCodes error -body {
    file link -abc b c
} -result {bad switch "-abc": must be -symbolic or -hard}
cd [workingDirectory]
makeDirectory abc.dir
makeDirectory abc2.dir
makeFile contents abc.file
makeFile contents abc2.file
cd [temporaryDirectory]
test fCmd-28.5 {file link: source already exists} -setup {
    cd [temporaryDirectory]
} -constraints {linkDirectory} -body {
    file link abc.dir abc2.dir
} -returnCodes error -cleanup {
    cd [workingDirectory]
} -result {could not create new link "abc.dir": that path already exists}
test fCmd-28.6 {file link: unsupported operation} -setup {
    cd [temporaryDirectory]
} -constraints {linkDirectory win} -body {
    file link -hard abc.link abc.dir
} -returnCodes error -cleanup {
    cd [workingDirectory]
} -result {could not create new link "abc.link" pointing to "abc.dir": illegal operation on a directory}
test fCmd-28.7 {file link: source already exists} -setup {
    cd [temporaryDirectory]
} -constraints {linkFile} -body {
    file link abc.file abc2.file
} -returnCodes error -cleanup {
    cd [workingDirectory]
} -result {could not create new link "abc.file": that path already exists}
test fCmd-28.8 {file link} -constraints {linkFile win} -setup {
    cd [temporaryDirectory]
} -body {
    file link -symbolic abc.link abc.file
} -returnCodes error -cleanup {
    cd [workingDirectory]
} -result {could not create new link "abc.link" pointing to "abc.file": not a directory}
test fCmd-28.9 {file link: success with file} -constraints {linkFile} -setup {
    cd [temporaryDirectory]
    file delete -force abc.link
} -body {
    file link abc.link abc.file
} -cleanup {
    cd [workingDirectory]
} -result abc.file
test fCmd-28.9.1 {file link: success with file} -setup {
    cd [temporaryDirectory]
    file delete -force abc.link
} -constraints {linkFile win} -body {
    file stat abc.file arr
    set res $arr(nlink)
    lappend res [catch {file link abc.link abc.file} msg] $msg
    file stat abc.file arr
    lappend res $arr(nlink)
} -cleanup {
    cd [workingDirectory]
} -result {1 0 abc.file 2}
cd [temporaryDirectory]
catch {file delete -force abc.link}
cd [workingDirectory]
test fCmd-28.10 {file link: linking to nonexistent path} -setup {
    cd [temporaryDirectory]
    file delete -force abc.link
} -constraints {linkDirectory} -body {
    file link abc.link abc2.doesnt
} -returnCodes error -cleanup {
    cd [workingDirectory]
} -result {could not create new link "abc.link": target "abc2.doesnt" doesn't exist}
test fCmd-28.10.1 {file link: linking to nonexistent path} -setup {
    cd [temporaryDirectory]
    file delete -force abc.link
} -constraints {linkDirectory} -body {
    file link doesnt/abc.link abc.dir
} -returnCodes error -cleanup {
    cd [workingDirectory]
} -result {could not create new link "doesnt/abc.link": no such file or directory}
test fCmd-28.11 {file link: success with directory} -setup {
    cd [temporaryDirectory]
    file delete -force abc.link
} -constraints {linkDirectory} -body {
    file link abc.link abc.dir
} -cleanup {
    cd [workingDirectory]
} -result abc.dir
test fCmd-28.12 {file link: cd into a link} -setup {
    cd [temporaryDirectory]
    file delete -force abc.link
} -constraints {linkDirectory} -body {
    file link abc.link abc.dir
    set orig [pwd]
    cd abc.link
    set dir [pwd]
    cd ..
    set up [pwd]
    cd $orig
    # Now '$up' should be either $orig or [file dirname abc.dir], depending on
    # whether 'cd' actually moves to the destination of a link, or simply
    # treats the link as a directory. (On windows the former, on unix the
    # latter, I believe)
    if {
	([file normalize $up] ne [file normalize $orig]) &&
	([file normalize $up] ne [file normalize [file dirname abc.dir]])
    } then {
	return "wrong directory with 'cd abc.link ; cd ..': \
		\"[file normalize $up]\" should be \"[file normalize $orig]\"\
		or \"[file normalize [file dirname abc.dir]]\""
    } else {
	return "ok"
    }
} -cleanup {
    file delete -force abc.link
    cd [workingDirectory]
} -result ok
test fCmd-28.13 {file link} -constraints {linkDirectory} -setup {
    cd [temporaryDirectory]
    file link abc.link abc.dir
} -body {
    # duplicate link throws error
    file link abc.link abc.dir
} -returnCodes error -cleanup {
    file delete -force abc.link
    cd [workingDirectory]
} -result {could not create new link "abc.link": that path already exists}
test fCmd-28.14 {file link: deletes link not dir} -setup {
    cd [temporaryDirectory]
} -constraints {linkDirectory} -body {
    file delete -force abc.link
    list [file exists abc.link] [file exists abc.dir]
} -cleanup {
    cd [workingDirectory]
} -result {0 1}
test fCmd-28.15.1 {file link: copies link not dir} -setup {
    cd [temporaryDirectory]
    file delete -force abc.link
} -constraints {linkDirectory dontCopyLinks} -body {
    file link abc.link abc.dir
    file copy abc.link abc2.link
    # abc2.linkdir was a copy of a link to a dir, so it should end up as a
    # directory, not a link (links trace to endpoint).
    list [file type abc2.link] [file tail [file link abc.link]]
} -cleanup {
    file delete -force abc.link
    cd [workingDirectory]
} -result {directory abc.dir}
test fCmd-28.15.2 {file link: copies link not dir} -setup {
    cd [temporaryDirectory]
    file delete -force abc.link
} -constraints {linkDirectory} -body {
    file link abc.link abc.dir
    file copy abc.link abc2.link
    list [file type abc2.link] [file tail [file link abc2.link]]
} -cleanup {
    file delete -force abc.link
    cd [workingDirectory]
} -result {link abc.dir}
cd [temporaryDirectory]
file delete -force abc.link
file delete -force abc2.link
cd abc.dir
file delete -force abc.file
file delete -force abc2.file
cd ..
file copy abc.file abc.dir
file copy abc2.file abc.dir
cd [workingDirectory]
test fCmd-28.16 {file link: glob inside link} -setup {
    cd [temporaryDirectory]
    file delete -force abc.link
} -constraints {linkDirectory} -body {
    file link abc.link abc.dir
    lsort [glob -dir abc.link -tails *]
} -cleanup {
    file delete -force abc.link
    cd [workingDirectory]
} -result {abc.file abc2.file}
test fCmd-28.17 {file link: glob -type l} -setup {
    cd [temporaryDirectory]
    file link abc.link abc.dir
} -constraints {linkDirectory} -body {
    glob -dir [pwd] -type l -tails abc*
} -cleanup {
    file delete -force abc.link
    cd [workingDirectory]
} -result {abc.link}
test fCmd-28.18 {file link: glob -type d} -constraints linkDirectory -setup {
    cd [temporaryDirectory]
    file link abc.link abc.dir
} -body {
    lsort [glob -dir [pwd] -type d -tails abc*]
} -cleanup {
    file delete -force abc.link
    cd [workingDirectory]
} -result [lsort [list abc.link abc.dir abc2.dir]]
test fCmd-28.19 {file link: relative paths} -setup {
    cd [temporaryDirectory]
} -constraints {win linkDirectory} -body {
    file mkdir d1/d2/d3
    file link d1/l2 d1/d2
} -cleanup {
    catch {file delete -force d1}
    cd [workingDirectory]
} -result d1/d2
test fCmd-28.20 {file link: relative paths} -setup {
    cd [temporaryDirectory]
} -constraints {unix linkDirectory} -body {
    file mkdir d1/d2/d3
    file link d1/l2 d1/d2
} -returnCodes error -cleanup {
    catch {file delete -force d1}
    cd [workingDirectory]
} -result {could not create new link "d1/l2": target "d1/d2" doesn't exist}
test fCmd-28.21 {file link: relative paths} -setup {
    cd [temporaryDirectory]
} -constraints {unix linkDirectory} -body {
    file mkdir d1/d2/d3
    file link d1/l2 d2
} -cleanup {
    catch {file delete -force d1}
    cd [workingDirectory]
} -result d2
test fCmd-28.22 {file link: relative paths} -setup {
    cd [temporaryDirectory]
} -constraints {unix linkDirectory} -body {
    file mkdir d1/d2/d3
    catch {file delete -force d1/l2}
    file link d1/l2 d2/d3
} -cleanup {
    catch {file delete -force d1}
    cd [workingDirectory]
} -result d2/d3
try {
    cd [temporaryDirectory]
    file delete -force abc.link
    file delete -force d1/d2
    file delete -force d1
} finally {
    cd [workingDirectory]
}
removeFile abc2.file
removeFile abc.file
removeDirectory abc2.dir
removeDirectory abc.dir

test fCmd-29.1 {weird memory corruption fault} -body {
    open [file join ~a_totally_bogus_user_id/foo bar]
} -returnCodes error -match glob -result *

test fCmd-30.1 {file writable on 'My Documents'} -setup {
    # Get the localized version of the folder name by looking in the registry.
    set mydocsname [registry get {HKEY_CURRENT_USER\SOFTWARE\Microsoft\Windows\CurrentVersion\Explorer\Shell Folders} Personal]
} -constraints {win reg} -body {
    file writable $mydocsname
} -result 1
test fCmd-30.2 {file readable on 'NTUSER.DAT'} -constraints {win} -body {
    expr {[info exists env(USERPROFILE)]
          && [file exists $env(USERPROFILE)/NTUSER.DAT]
          && [file readable $env(USERPROFILE)/NTUSER.DAT]}
} -result {1}
test fCmd-30.3 {file readable on 'pagefile.sys'} -constraints {win} -body {
    set r {}
    if {[info exists env(SystemDrive)]} {
        set path $env(SystemDrive)/pagefile.sys
        lappend r exists [file exists $path]
        lappend r readable [file readable $path]
        lappend r stat [catch {file stat $path a} e] $e
    }
    return $r
} -result {exists 1 readable 0 stat 0 {}}
<<<<<<< HEAD

=======

removeFile abc2.file
removeFile abc.file
removeDirectory abc2.dir
removeDirectory abc.dir

test fCmd-30.4 {file writable on 'My Documents'} -constraints {win 2000orNewer} -body {
    set mydocsname "~/My Documents"
    # Would be good to localise this name, since this test will only function
    # on english-speaking windows otherwise
    if {[file exists $mydocsname]} {
	return [file writable $mydocsname]
    }
    return 1
} -result {1}
test fCmd-30.5 {file readable on 'NTUSER.DAT'} -constraints {win 2000orNewer knownBug} -body {
    # Apparently the OS has this file open with exclusive permissions Windows
    # doesn't provide any way to determine that fact without actually trying
    # to open the file (open NTUSER.dat r), which fails. Hence this isn't
    # really a knownBug in Tcl, but an OS limitation. But, perhaps in the
    # future that limitation will be lifted.
    if {[file exists "~/NTUSER.DAT"]} {
	return [file readable "~/NTUSER.DAT"]
    }
    return 0
} -result {0}

>>>>>>> 8c2a3a29
# cleanup
cleanup
if {[testConstraint unix]} {
    removeDirectory tcl[pid] /tmp
}
::tcltest::cleanupTests
return

# Local Variables:
# mode: tcl
# fill-column: 78
# End:<|MERGE_RESOLUTION|>--- conflicted
+++ resolved
@@ -2600,15 +2600,6 @@
     }
     return $r
 } -result {exists 1 readable 0 stat 0 {}}
-<<<<<<< HEAD
--
-=======
-
-removeFile abc2.file
-removeFile abc.file
-removeDirectory abc2.dir
-removeDirectory abc.dir
 
 test fCmd-30.4 {file writable on 'My Documents'} -constraints {win 2000orNewer} -body {
     set mydocsname "~/My Documents"
@@ -2631,7 +2622,6 @@
     return 0
 } -result {0}
 
->>>>>>> 8c2a3a29
 # cleanup
 cleanup
 if {[testConstraint unix]} {
