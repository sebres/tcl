--- conflicted
+++ resolved
@@ -104,24 +104,18 @@
 test utf-2.7 {Tcl_UtfToUniChar: lead (3-byte) followed by 2 trail} testbytestring {
     string length [testbytestring \xE4\xB9\x8E]
 } 1
-test utf-2.8.0 {Tcl_UtfToUniChar: lead (4-byte) followed by 3 trail} {testbytestring ucs2} {
+test utf-2.8.0 {Tcl_UtfToUniChar: lead (4-byte) followed by 3 trail} {testbytestring ucs2_utf16} {
     string length [testbytestring \xF0\x90\x80\x80]
-} 4
+} 2
 test utf-2.8.1 {Tcl_UtfToUniChar: lead (4-byte) followed by 3 trail} {testbytestring ucs4} {
     string length [testbytestring \xF0\x90\x80\x80]
 } 1
-test utf-2.8.2 {Tcl_UtfToUniChar: lead (4-byte) followed by 3 trail} {testbytestring utf16} {
-    string length [testbytestring \xF0\x90\x80\x80]
-} 2
-test utf-2.9.0 {Tcl_UtfToUniChar: lead (4-byte) followed by 3 trail} {testbytestring ucs2} {
+test utf-2.9.0 {Tcl_UtfToUniChar: lead (4-byte) followed by 3 trail} {testbytestring ucs2_utf16} {
     string length [testbytestring \xF4\x8F\xBF\xBF]
-} 4
+} 2
 test utf-2.9.1 {Tcl_UtfToUniChar: lead (4-byte) followed by 3 trail} {Uesc ucs4} {
     string length \U10FFFF
 } 1
-test utf-2.9.2 {Tcl_UtfToUniChar: lead (4-byte) followed by 3 trail} utf16 {
-    string length \uDBFF\uDFFF
-} 2
 test utf-2.10 {Tcl_UtfToUniChar: lead (4-byte) followed by 3 trail, underflow} testbytestring {
     string length [testbytestring \xF0\x8F\xBF\xBF]
 } 4
@@ -167,25 +161,21 @@
 test utf-4.10 {Tcl_NumUtfChars: #x00, calc len, overcomplete} {testnumutfchars testbytestring} {
     testnumutfchars [testbytestring \x00] end+1
 } 2
-test utf-4.11 {Tcl_NumUtfChars: 3 bytes of 4-byte UTF-8 characater} {testnumutfchars testbytestring} {
+test utf-4.11 {Tcl_NumUtfChars: 3 bytes of 4-byte UTF-8 characater} {testnumutfchars testbytestring knownBug} {
     testnumutfchars [testbytestring \xF0\x9F\x92\xA9] end-1
 } 3
-test utf-4.12.0 {Tcl_NumUtfChars: #4-byte UTF-8 character} {testnumutfchars testbytestring ucs2} {
+test utf-4.12.0 {Tcl_NumUtfChars: #4-byte UTF-8 character} {testnumutfchars testbytestring ucs2_utf16} {
     testnumutfchars [testbytestring \xF0\x9F\x92\xA9] end
-} 4
+} 2
 test utf-4.12.1 {Tcl_NumUtfChars: #4-byte UTF-8 character} {testnumutfchars testbytestring ucs4} {
     testnumutfchars [testbytestring \xF0\x9F\x92\xA9] end
 } 1
-<<<<<<< HEAD
-test utf-4.12.2 {Tcl_NumUtfChars: #4-byte UTF-8 character} {testnumutfchars testbytestring utf16} {
-    testnumutfchars [testbytestring \xF0\x9F\x92\xA9] end
-} 2
-test utf-4.13 {Tcl_NumUtfChars: end of string} {testnumutfchars testbytestring} { 
-=======
 test utf-4.13 {Tcl_NumUtfChars: end of string} {testnumutfchars testbytestring} {
->>>>>>> 977db901
     testnumutfchars foobar[testbytestring \xF2\xC2\xA0] end
 } 8
+test utf-4.14 {Tcl_NumUtfChars: 3 bytes of 4-byte UTF-8 characater} {testnumutfchars testbytestring} {
+    testnumutfchars [testbytestring \xF4\x90\x80\x80] end-1
+} 3
 
 test utf-5.1 {Tcl_UtfFindFirst} {testfindfirst testbytestring} {
     testfindfirst [testbytestring abcbc] 98
