--- conflicted
+++ resolved
@@ -131,13 +131,8 @@
 test utf-2.8.1 {Tcl_UtfToUniChar: lead (4-byte) followed by 3 trail} utf16 {
     string length 𐀀
 } 2
-<<<<<<< HEAD
-test utf-2.8.2 {Tcl_UtfToUniChar: lead (4-byte) followed by 3 trail} ucs4 {
+test utf-2.8.2 {Tcl_UtfToUniChar: lead (4-byte) followed by 3 trail} utf32 {
     string length 𐀀
-=======
-test utf-2.8.2 {Tcl_UtfToUniChar: lead (4-byte) followed by 3 trail} utf32 {
-    string length \U010000
->>>>>>> c6615fa1
 } 1
 test utf-2.9.0 {Tcl_UtfToUniChar: lead (4-byte) followed by 3 trail} {ucs2 testbytestring} {
     string length [testbytestring \xF4\x8F\xBF\xBF]
@@ -895,28 +890,17 @@
 test utf-8.7.0 {Tcl_UniCharAtIndex: Emoji} ucs2 {
     string index \uD83D\uDE00G 0
 } \uD83D
-<<<<<<< HEAD
-test utf-8.7.1 {Tcl_UniCharAtIndex: Emoji} ucs4 {
+test utf-8.7.1 {Tcl_UniCharAtIndex: Emoji} utf32 {
     string index 😀G 0
 } 😀
-=======
-test utf-8.7.1 {Tcl_UniCharAtIndex: Emoji} utf32 {
-    string index \U1F600G 0
-} \U1F600
->>>>>>> c6615fa1
 test utf-8.7.2 {Tcl_UniCharAtIndex: Emoji} utf16 {
     string index 😀G 0
 } 😀
 test utf-8.8.0 {Tcl_UniCharAtIndex: Emoji} ucs2 {
     string index \uD83D\uDE00G 1
 } \uDE00
-<<<<<<< HEAD
-test utf-8.8.1 {Tcl_UniCharAtIndex: Emoji} ucs4 {
+test utf-8.8.1 {Tcl_UniCharAtIndex: Emoji} utf32 {
     string index 😀G 1
-=======
-test utf-8.8.1 {Tcl_UniCharAtIndex: Emoji} utf32 {
-    string index \U1F600G 1
->>>>>>> c6615fa1
 } G
 test utf-8.8.2 {Tcl_UniCharAtIndex: Emoji} utf16 {
     string index 😀G 1
@@ -924,13 +908,8 @@
 test utf-8.9.0 {Tcl_UniCharAtIndex: Emoji} ucs2 {
     string index \uD83D\uDE00G 2
 } G
-<<<<<<< HEAD
-test utf-8.9.1 {Tcl_UniCharAtIndex: Emoji} ucs4 {
+test utf-8.9.1 {Tcl_UniCharAtIndex: Emoji} utf32 {
     string index 😀G 2
-=======
-test utf-8.9.1 {Tcl_UniCharAtIndex: Emoji} utf32 {
-    string index \U1F600G 2
->>>>>>> c6615fa1
 } {}
 test utf-8.9.2 {Tcl_UniCharAtIndex: Emoji} utf16 {
     string index 😀G 2
@@ -938,28 +917,17 @@
 test utf-8.10.0 {Tcl_UniCharAtIndex: Emoji} ucs2 {
     string index 😀G 0
 } \uFFFD
-<<<<<<< HEAD
-test utf-8.10.1 {Tcl_UniCharAtIndex: Emoji} ucs4 {
+test utf-8.10.1 {Tcl_UniCharAtIndex: Emoji} utf32 {
     string index 😀G 0
 } 😀
-=======
-test utf-8.10.1 {Tcl_UniCharAtIndex: Emoji} utf32 {
-    string index \U1F600G 0
-} \U1F600
->>>>>>> c6615fa1
 test utf-8.10.2 {Tcl_UniCharAtIndex: Emoji} utf16 {
     string index 😀G 0
 } 😀
 test utf-8.11.0 {Tcl_UniCharAtIndex: Emoji} ucs2 {
     string index 😀G 1
 } G
-<<<<<<< HEAD
-test utf-8.11.1 {Tcl_UniCharAtIndex: Emoji} ucs4 {
+test utf-8.11.1 {Tcl_UniCharAtIndex: Emoji} utf32 {
     string index 😀G 1
-=======
-test utf-8.11.1 {Tcl_UniCharAtIndex: Emoji} utf32 {
-    string index \U1F600G 1
->>>>>>> c6615fa1
 } G
 test utf-8.11.2 {Tcl_UniCharAtIndex: Emoji} utf16 {
     string index 😀G 1
@@ -967,13 +935,8 @@
 test utf-8.12.0 {Tcl_UniCharAtIndex: Emoji} ucs2 {
     string index 😀G 2
 } {}
-<<<<<<< HEAD
-test utf-8.12.1 {Tcl_UniCharAtIndex: Emoji} ucs4 {
+test utf-8.12.1 {Tcl_UniCharAtIndex: Emoji} utf32 {
     string index 😀G 2
-=======
-test utf-8.12.1 {Tcl_UniCharAtIndex: Emoji} utf32 {
-    string index \U1F600G 2
->>>>>>> c6615fa1
 } {}
 test utf-8.12.2 {Tcl_UniCharAtIndex: Emoji} utf16 {
     string index 😀G 2
@@ -988,28 +951,17 @@
 test utf-9.3.0 {Tcl_UtfAtIndex: index = 0, Emoji} ucs2 {
     string range \uD83D\uDE00G 0 0
 } \uD83D
-<<<<<<< HEAD
-test utf-9.3.1 {Tcl_UtfAtIndex: index = 0, Emoji} ucs4 {
+test utf-9.3.1 {Tcl_UtfAtIndex: index = 0, Emoji} utf32 {
     string range 😀G 0 0
 } 😀
-=======
-test utf-9.3.1 {Tcl_UtfAtIndex: index = 0, Emoji} utf32 {
-    string range \U1F600G 0 0
-} \U1F600
->>>>>>> c6615fa1
 test utf-9.3.2 {Tcl_UtfAtIndex: index = 0, Emoji} utf16 {
     string range 😀G 0 0
 } 😀
 test utf-9.4.0 {Tcl_UtfAtIndex: index > 0, Emoji} ucs2 {
     string range \uD83D\uDE00G 1 1
 } \uDE00
-<<<<<<< HEAD
-test utf-9.4.1 {Tcl_UtfAtIndex: index > 0, Emoji} ucs4 {
+test utf-9.4.1 {Tcl_UtfAtIndex: index > 0, Emoji} utf32 {
     string range 😀G 1 1
-=======
-test utf-9.4.1 {Tcl_UtfAtIndex: index > 0, Emoji} utf32 {
-    string range \U1F600G 1 1
->>>>>>> c6615fa1
 } G
 test utf-9.4.2 {Tcl_UtfAtIndex: index > 0, Emoji} utf16 {
     string range 😀G 1 1
@@ -1017,13 +969,8 @@
 test utf-9.5.0 {Tcl_UtfAtIndex: index > 0, Emoji} ucs2 {
     string range \uD83D\uDE00G 2 2
 } G
-<<<<<<< HEAD
-test utf-9.5.1 {Tcl_UtfAtIndex: index > 0, Emoji} ucs4 {
+test utf-9.5.1 {Tcl_UtfAtIndex: index > 0, Emoji} utf32 {
     string range 😀G 2 2
-=======
-test utf-9.5.1 {Tcl_UtfAtIndex: index > 0, Emoji} utf32 {
-    string range \U1F600G 2 2
->>>>>>> c6615fa1
 } {}
 test utf-9.5.2 {Tcl_UtfAtIndex: index > 0, Emoji} utf16 {
     string range 😀G 2 2
@@ -1031,28 +978,17 @@
 test utf-9.6.0 {Tcl_UtfAtIndex: index = 0, Emoji} ucs2 {
     string range 😀G 0 0
 } \uFFFD
-<<<<<<< HEAD
-test utf-9.6.1 {Tcl_UtfAtIndex: index = 0, Emoji} ucs4 {
+test utf-9.6.1 {Tcl_UtfAtIndex: index = 0, Emoji} utf32 {
     string range 😀G 0 0
 } 😀
-=======
-test utf-9.6.1 {Tcl_UtfAtIndex: index = 0, Emoji} utf32 {
-    string range \U1F600G 0 0
-} \U1F600
->>>>>>> c6615fa1
 test utf-9.6.2 {Tcl_UtfAtIndex: index = 0, Emoji} utf16 {
     string range 😀G 0 0
 } 😀
 test utf-9.7.0 {Tcl_UtfAtIndex: index > 0, Emoji} ucs2 {
     string range 😀G 1 1
 } G
-<<<<<<< HEAD
-test utf-9.7.1 {Tcl_UtfAtIndex: index > 0, Emoji} ucs4 {
+test utf-9.7.1 {Tcl_UtfAtIndex: index > 0, Emoji} utf32 {
     string range 😀G 1 1
-=======
-test utf-9.7.1 {Tcl_UtfAtIndex: index > 0, Emoji} utf32 {
-    string range \U1F600G 1 1
->>>>>>> c6615fa1
 } G
 test utf-9.7.2 {Tcl_UtfAtIndex: index > 0, Emoji} utf16 {
     string range 😀G 1 1
@@ -1060,13 +996,8 @@
 test utf-9.8.0 {Tcl_UtfAtIndex: index > 0, Emoji} ucs2 {
     string range 😀G 2 2
 } {}
-<<<<<<< HEAD
-test utf-9.8.1 {Tcl_UtfAtIndex: index > 0, Emoji} ucs4 {
+test utf-9.8.1 {Tcl_UtfAtIndex: index > 0, Emoji} utf32 {
     string range 😀G 2 2
-=======
-test utf-9.8.1 {Tcl_UtfAtIndex: index > 0, Emoji} utf32 {
-    string range \U1F600G 2 2
->>>>>>> c6615fa1
 } {}
 test utf-9.8.2 {Tcl_UtfAtIndex: index > 0, Emoji} utf16 {
     string range 😀G 2 2
