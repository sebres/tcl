--- conflicted
+++ resolved
@@ -13,21 +13,12 @@
     namespace import -force ::tcltest::*
 }
 
-<<<<<<< HEAD
 ::tcltest::loadTestedCommands
 catch [list package require -exact Tcltest [info patchlevel]]
 
-testConstraint testbytestring [llength [info commands testbytestring]]
-
-catch {unset x}
-
-# Some tests require support for 4-byte UTF-8 sequences
-testConstraint fullutf [expr {[format %c 0x010000] != "\uFFFD"}]
+testConstraint smallutf [expr {[format %c 0x010000] eq "\uFFFD"}]
 testConstraint tip389 [expr {[string length \U010000] == 2}]
-
-=======
-testConstraint compat85 [expr {[format %c 0x010000] eq "\uFFFD"}]
-testConstraint fullutf  [expr {[format %c 0x010000] ne "\uFFFD"}]
+testConstraint fullutf [expr {[format %c 0x010000] ne "\uFFFD"}]
 
 testConstraint testbytestring [llength [info commands testbytestring]]
 testConstraint testfindfirst [llength [info commands testfindfirst]]
@@ -39,7 +30,6 @@
 
 catch {unset x}
 
->>>>>>> 8a0004e2
 test utf-1.1 {Tcl_UniCharToUtf: 1 byte sequences} testbytestring {
     expr {"\x01" eq [testbytestring "\x01"]}
 } 1
@@ -58,7 +48,6 @@
 test utf-1.6 {Tcl_UniCharToUtf: negative Tcl_UniChar} testbytestring {
     expr {[format %c -1] eq [testbytestring "\xEF\xBF\xBD"]}
 } 1
-<<<<<<< HEAD
 test utf-1.7 {Tcl_UniCharToUtf: 4 byte sequences} -constraints {fullutf testbytestring} -body {
     expr {"\U014E4E" eq [testbytestring "\xF0\x94\xB9\x8E"]}
 } -result 1
@@ -80,8 +69,6 @@
 test utf-1.13 {Tcl_UniCharToUtf: Invalid surrogate} testbytestring {
     expr {"\UD842" eq [testbytestring "\xEF\xBF\xBD"]}
 } 1
-=======
->>>>>>> 8a0004e2
 
 test utf-2.1 {Tcl_UtfToUniChar: low ascii} {
     string length "abc"
@@ -104,7 +91,6 @@
 test utf-2.7 {Tcl_UtfToUniChar: lead (3-byte) followed by 2 trail} testbytestring {
     string length [testbytestring "\xE4\xB9\x8E"]
 } {1}
-<<<<<<< HEAD
 test utf-2.8 {Tcl_UtfToUniChar: lead (4-byte) followed by 3 trail} -constraints {tip389 testbytestring} -body {
     string length [testbytestring "\xF0\x90\x80\x80"]
 } -result {2}
@@ -114,36 +100,19 @@
 test utf-2.10 {Tcl_UtfToUniChar: lead (4-byte) followed by 3 trail, underflow} testbytestring {
     string length [testbytestring "\xF0\x8F\xBF\xBF"]
 } {4}
-test utf-2.11 {Tcl_UtfToUniChar: lead (4-byte) followed by 3 trail, overflow} {testbytestring knownBug} {# Doesn't work with any TCL_UTF_MAX value
+test utf-2.11 {Tcl_UtfToUniChar: lead (4-byte) followed by 3 trail, overflow} {testbytestring} {
     string length [testbytestring "\xF4\x90\x80\x80"]
 } {4}
-=======
-test utf-2.8.0 {Tcl_UtfToUniChar: lead (4-byte) followed by 3 trail} -constraints {testbytestring compat85} -body {
-    string length [testbytestring "\xF0\x90\x80\x80"]
-} -result {4}
-test utf-2.8.1 {Tcl_UtfToUniChar: lead (4-byte) followed by 3 trail} -constraints {testbytestring fullutf} -body {
-    string length [testbytestring "\xF0\x90\x80\x80"]
-} -result {1}
-test utf-2.9.0 {Tcl_UtfToUniChar: lead (4-byte) followed by 3 trail} -constraints {testbytestring compat85} -body {
-    string length [testbytestring "\xF4\x8F\xBF\xBF"]
-} -result {4}
-test utf-2.9.1 {Tcl_UtfToUniChar: lead (4-byte) followed by 3 trail} -constraints {testbytestring fullutf} -body {
-    string length [testbytestring "\xF4\x8F\xBF\xBF"]
-} -result {1}
-test utf-2.10 {Tcl_UtfToUniChar: lead (4-byte) followed by 3 trail, underflow} testbytestring {
-    string length [testbytestring "\xF0\x8F\xBF\xBF"]
-} {4}
-test utf-2.11 {Tcl_UtfToUniChar: lead (4-byte) followed by 3 trail, overflow} testbytestring {
-    # Would decode to U+110000 but that is outside the Unicode range.
-    string length [testbytestring "\xF4\x90\x80\x80"]
-} {4}
->>>>>>> 8a0004e2
 test utf-2.12 {Tcl_UtfToUniChar: longer UTF sequences not supported} testbytestring {
     string length [testbytestring "\xF8\xA2\xA2\xA2\xA2"]
 } {5}
 
 test utf-3.1 {Tcl_UtfCharComplete} {
 } {}
+
+testConstraint testnumutfchars [llength [info commands testnumutfchars]]
+testConstraint testfindfirst [llength [info commands testfindfirst]]
+testConstraint testfindlast [llength [info commands testfindlast]]
 
 test utf-4.1 {Tcl_NumUtfChars: zero length} testnumutfchars {
     testnumutfchars ""
@@ -152,11 +121,7 @@
     testnumutfchars [testbytestring "\xC2\xA2"]
 } {1}
 test utf-4.3 {Tcl_NumUtfChars: long string} {testnumutfchars testbytestring} {
-<<<<<<< HEAD
-    testnumutfchars [testbytestring "abc\xC2\xA2\xE4\xB9\x8E\uA2\x4E"]
-=======
     testnumutfchars [testbytestring "abc\xC2\xA2\xE4\xB9\x8E\xA2\x4E"]
->>>>>>> 8a0004e2
 } {7}
 test utf-4.4 {Tcl_NumUtfChars: #u0000} {testnumutfchars testbytestring} {
     testnumutfchars [testbytestring "\xC0\x80"]
@@ -165,15 +130,6 @@
     testnumutfchars "" 0
 } {0}
 test utf-4.6 {Tcl_NumUtfChars: length 1, calc len} {testnumutfchars testbytestring} {
-<<<<<<< HEAD
-    testnumutfchars [testbytestring "\xC2\xA2"] 2
-} {1}
-test utf-4.7 {Tcl_NumUtfChars: long string, calc len} {testnumutfchars testbytestring} {
-    testnumutfchars [testbytestring "abc\xC2\xA2\xE4\xB9\x8E\uA2\x4E"] 10
-} {7}
-test utf-4.8 {Tcl_NumUtfChars: #u0000, calc len} {testnumutfchars testbytestring} {
-    testnumutfchars [testbytestring "\xC0\x80"] 2
-=======
     testnumutfchars [testbytestring "\xC2\xA2"] 1
 } {1}
 test utf-4.7 {Tcl_NumUtfChars: long string, calc len} {testnumutfchars testbytestring} {
@@ -181,7 +137,6 @@
 } {7}
 test utf-4.8 {Tcl_NumUtfChars: #u0000, calc len} {testnumutfchars testbytestring} {
     testnumutfchars [testbytestring "\xC0\x80"] 1
->>>>>>> 8a0004e2
 } {1}
 # Bug [2738427]: Tcl_NumUtfChars(...) no overflow check
 test utf-4.9 {Tcl_NumUtfChars: #u20AC, calc len, incomplete} {testnumutfchars testbytestring} {
@@ -191,22 +146,11 @@
     testnumutfchars [testbytestring "\x00"] 2
 } {2}
 test utf-4.11 {Tcl_NumUtfChars: 3 bytes of 4-byte UTF-8 characater} {testnumutfchars testbytestring} {
-<<<<<<< HEAD
-    testnumutfchars [testbytestring \xf0\x9f\x92\xa9] 3
+    testnumutfchars [testbytestring \xF0\x9F\x92\xA9] 3
 } {3}
 test utf-4.12 {Tcl_NumUtfChars: #4-byte UTF-8 character} {testnumutfchars testbytestring tip389} {
-    testnumutfchars [testbytestring \xf0\x9f\x92\xa9] 4
+    testnumutfchars [testbytestring \xF0\x9F\x92\xA9] 4
 } {2}
-=======
-    testnumutfchars [testbytestring \xF0\x9F\x92\xA9] 3
-} {3}
-test utf-4.12.0 {Tcl_NumUtfChars: #4-byte UTF-8 character} {testnumutfchars testbytestring compat85} {
-    testnumutfchars [testbytestring \xF0\x9F\x92\xA9] 4
-} {4}
-test utf-4.12.1 {Tcl_NumUtfChars: #4-byte UTF-8 character} {testnumutfchars testbytestring fullutf} {
-    testnumutfchars [testbytestring \xF0\x9F\x92\xA9] 4
-} {1}
->>>>>>> 8a0004e2
 
 test utf-5.1 {Tcl_UtfFindFirst} {testfindfirst testbytestring} {
     testfindfirst [testbytestring "abcbc"] 98
@@ -421,16 +365,8 @@
 test utf-6.68 {Tcl_UtfNext} testutfnext {
     testutfnext -bytestring \xF2\xA0\xA0G
 } 1
-<<<<<<< HEAD
 test utf-6.69 {Tcl_UtfNext} testutfnext {
-    testutfnext \xF4\xA0\xA0\xA0
-=======
-test utf-6.69.0 {Tcl_UtfNext} {testutfnext compat85} {
     testutfnext -bytestring \xF2\xA0\xA0\xA0
-} 1
-test utf-6.69.1 {Tcl_UtfNext} {testutfnext fullutf} {
-    testutfnext -bytestring \xF2\xA0\xA0\xA0
->>>>>>> 8a0004e2
 } 4
 test utf-6.70 {Tcl_UtfNext} testutfnext {
     testutfnext -bytestring \xF2\xA0\xA0\xD0
@@ -444,61 +380,23 @@
 test utf-6.73 {Tcl_UtfNext} testutfnext {
     testutfnext -bytestring \xF2\xA0\xA0\xF8
 } 1
-<<<<<<< HEAD
 test utf-6.74 {Tcl_UtfNext} testutfnext {
-    testutfnext \xF4\xA0\xA0\xA0G
+    testutfnext -bytestring \xF2\xA0\xA0\xA0G
 } 4
 test utf-6.75 {Tcl_UtfNext} testutfnext {
-    testutfnext \xF4\xA0\xA0\xA0\xA0
+    testutfnext -bytestring \xF2\xA0\xA0\xA0\xA0
 } 4
 test utf-6.76 {Tcl_UtfNext} testutfnext {
-    testutfnext \xF4\xA0\xA0\xA0\xD0
+    testutfnext -bytestring \xF2\xA0\xA0\xA0\xD0
 } 4
 test utf-6.77 {Tcl_UtfNext} testutfnext {
-    testutfnext \xF4\xA0\xA0\xA0\xE8
+    testutfnext -bytestring \xF2\xA0\xA0\xA0\xE8
 } 4
 test utf-6.78 {Tcl_UtfNext} testutfnext {
-    testutfnext \xF4\xA0\xA0\xA0\xF4
+    testutfnext -bytestring \xF2\xA0\xA0\xA0\xF2
 } 4
 test utf-6.79 {Tcl_UtfNext} testutfnext {
-    testutfnext \xF4\xA0\xA0\xA0G\xF8
-=======
-test utf-6.74.0 {Tcl_UtfNext} {testutfnext compat85} {
-    testutfnext -bytestring \xF2\xA0\xA0\xA0G
-} 1
-test utf-6.74.1 {Tcl_UtfNext} {testutfnext fullutf} {
-    testutfnext -bytestring \xF2\xA0\xA0\xA0G
-} 4
-test utf-6.75.0 {Tcl_UtfNext} {testutfnext compat85} {
-    testutfnext -bytestring \xF2\xA0\xA0\xA0\xA0
-} 1
-test utf-6.75.1 {Tcl_UtfNext} {testutfnext fullutf} {
-    testutfnext -bytestring \xF2\xA0\xA0\xA0\xA0
-} 4
-test utf-6.76.0 {Tcl_UtfNext} {testutfnext compat85} {
-    testutfnext -bytestring \xF2\xA0\xA0\xA0\xD0
-} 1
-test utf-6.76.1 {Tcl_UtfNext} {testutfnext fullutf} {
-    testutfnext -bytestring \xF2\xA0\xA0\xA0\xD0
-} 4
-test utf-6.77.0 {Tcl_UtfNext} {testutfnext compat85} {
-    testutfnext -bytestring \xF2\xA0\xA0\xA0\xE8
-} 1
-test utf-6.77.1 {Tcl_UtfNext} {testutfnext fullutf} {
-    testutfnext -bytestring \xF2\xA0\xA0\xA0\xE8
-} 4
-test utf-6.78.0 {Tcl_UtfNext} {testutfnext compat85} {
-    testutfnext -bytestring \xF2\xA0\xA0\xA0\xF2
-} 1
-test utf-6.78.1 {Tcl_UtfNext} {testutfnext fullutf} {
-    testutfnext -bytestring \xF2\xA0\xA0\xA0\xF2
-} 4
-test utf-6.79.0 {Tcl_UtfNext} {testutfnext compat85} {
     testutfnext -bytestring \xF2\xA0\xA0\xA0G\xF8
-} 1
-test utf-6.79.1 {Tcl_UtfNext} {testutfnext fullutf} {
-    testutfnext -bytestring \xF2\xA0\xA0\xA0G\xF8
->>>>>>> 8a0004e2
 } 4
 test utf-6.80 {Tcl_UtfNext - overlong sequences} testutfnext {
     testutfnext -bytestring \xC0\x80
@@ -521,16 +419,11 @@
 test utf-6.86 {Tcl_UtfNext - overlong sequences} testutfnext {
     testutfnext -bytestring \xF0\x80\x80\x80
 } 1
-<<<<<<< HEAD
-test utf-6.87 {Tcl_UtfNext - overlong sequences} {testutfnext} {
-    testutfnext \xF0\x90\x80\x80
-=======
-test utf-6.87.0 {Tcl_UtfNext - overlong sequences} {testutfnext compat85} {
+test utf-6.87.0 {Tcl_UtfNext - overlong sequences} {testutfnext smallutf} {
     testutfnext -bytestring \xF0\x90\x80\x80
 } 1
 test utf-6.87.1 {Tcl_UtfNext - overlong sequences} {testutfnext fullutf} {
     testutfnext -bytestring \xF0\x90\x80\x80
->>>>>>> 8a0004e2
 } 4
 test utf-6.88 {Tcl_UtfNext, pointing to 2th byte of 3-byte valid sequence} {testutfnext} {
     testutfnext -bytestring \xA0\xA0
@@ -538,7 +431,7 @@
 test utf-6.89 {Tcl_UtfNext, pointing to 2th byte of 3-byte invalid sequence} {testutfnext} {
     testutfnext -bytestring \x80\x80
 } 1
-test utf-6.90.0 {Tcl_UtfNext, validity check [493dccc2de]} {testutfnext compat85} {
+test utf-6.90.0 {Tcl_UtfNext, validity check [493dccc2de]} {testutfnext smallutf} {
     testutfnext -bytestring \xF4\x8F\xBF\xBF
 } 1
 test utf-6.90.1 {Tcl_UtfNext, validity check [493dccc2de]} {testutfnext fullutf} {
@@ -617,34 +510,23 @@
 test utf-7.9.2 {Tcl_UtfPrev} testutfprev {
     testutfprev A\xF8\xA0\xF8\xA0 3
 } 2
-<<<<<<< HEAD
-test utf-7.10 {Tcl_UtfPrev} testutfprev {
-    testutfprev A\xF4\xA0
-} 1
-test utf-7.10.1 {Tcl_UtfPrev} testutfprev {
-    testutfprev A\xF4\xA0\xA0\xA0 3
-} 1
-test utf-7.10.2 {Tcl_UtfPrev} testutfprev {
-    testutfprev A\xF4\xA0\xF8\xA0 3
-=======
-test utf-7.10.0 {Tcl_UtfPrev} {testutfprev compat85} {
+test utf-7.10.0 {Tcl_UtfPrev} {testutfprev smallutf} {
     testutfprev A\xF2\xA0
-} 2
+} 1
 test utf-7.10.1 {Tcl_UtfPrev} {testutfprev fullutf} {
     testutfprev A\xF2\xA0
 } 1
-test utf-7.10.1.0 {Tcl_UtfPrev} {testutfprev compat85} {
+test utf-7.10.1.0 {Tcl_UtfPrev} {testutfprev smallutf} {
     testutfprev A\xF2\xA0\xA0\xA0 3
-} 2
+} 1
 test utf-7.10.1.1 {Tcl_UtfPrev} {testutfprev fullutf} {
     testutfprev A\xF2\xA0\xA0\xA0 3
 } 1
-test utf-7.10.2.0 {Tcl_UtfPrev} {testutfprev compat85} {
+test utf-7.10.2.0 {Tcl_UtfPrev} {testutfprev smallutf} {
     testutfprev A\xF2\xA0\xF8\xA0 3
-} 2
+} 1
 test utf-7.10.2.1 {Tcl_UtfPrev} {testutfprev fullutf} {
     testutfprev A\xF2\xA0\xF8\xA0 3
->>>>>>> 8a0004e2
 } 1
 test utf-7.11 {Tcl_UtfPrev} testutfprev {
     testutfprev A\xE8\xA0
@@ -685,34 +567,23 @@
 test utf-7.14.2 {Tcl_UtfPrev} testutfprev {
     testutfprev A\xF8\xA0\xA0\xF8 4
 } 3
-<<<<<<< HEAD
-test utf-7.15 {Tcl_UtfPrev} testutfprev {
-    testutfprev A\xF4\xA0\xA0
-} 1
-test utf-7.15.1 {Tcl_UtfPrev} testutfprev {
-    testutfprev A\xF4\xA0\xA0\xA0 4
-} 1
-test utf-7.15.2 {Tcl_UtfPrev} testutfprev {
-    testutfprev A\xF4\xA0\xA0\xF8 4
-=======
-test utf-7.15.0 {Tcl_UtfPrev} {testutfprev compat85} {
+test utf-7.15.0 {Tcl_UtfPrev} {testutfprev smallutf} {
     testutfprev A\xF2\xA0\xA0
-} 3
+} 1
 test utf-7.15.1 {Tcl_UtfPrev} {testutfprev fullutf} {
     testutfprev A\xF2\xA0\xA0
 } 1
-test utf-7.15.1.0 {Tcl_UtfPrev} {testutfprev compat85} {
+test utf-7.15.1.0 {Tcl_UtfPrev} {testutfprev smallutf} {
     testutfprev A\xF2\xA0\xA0\xA0 4
-} 3
+} 1
 test utf-7.15.1.1 {Tcl_UtfPrev} {testutfprev fullutf} {
     testutfprev A\xF2\xA0\xA0\xA0 4
 } 1
-test utf-7.15.2.0 {Tcl_UtfPrev} {testutfprev compat85} {
+test utf-7.15.2.0 {Tcl_UtfPrev} {testutfprev smallutf} {
     testutfprev A\xF2\xA0\xA0\xF8 4
-} 3
+} 1
 test utf-7.15.2.1 {Tcl_UtfPrev} {testutfprev fullutf} {
     testutfprev A\xF2\xA0\xA0\xF8 4
->>>>>>> 8a0004e2
 } 1
 test utf-7.16 {Tcl_UtfPrev} testutfprev {
     testutfprev A\xE8\xA0\xA0
@@ -744,16 +615,11 @@
 test utf-7.19 {Tcl_UtfPrev} testutfprev {
     testutfprev A\xF8\xA0\xA0\xA0
 } 4
-<<<<<<< HEAD
-test utf-7.20 {Tcl_UtfPrev} testutfprev {
-    testutfprev A\xF4\xA0\xA0\xA0
-=======
-test utf-7.20.0 {Tcl_UtfPrev} {testutfprev compat85} {
+test utf-7.20.0 {Tcl_UtfPrev} {testutfprev smallutf} {
     testutfprev A\xF2\xA0\xA0\xA0
-} 4
+} 1
 test utf-7.20.1 {Tcl_UtfPrev} {testutfprev fullutf} {
     testutfprev A\xF2\xA0\xA0\xA0
->>>>>>> 8a0004e2
 } 1
 test utf-7.21 {Tcl_UtfPrev} testutfprev {
     testutfprev A\xE8\xA0\xA0\xA0
@@ -815,34 +681,23 @@
 test utf-7.38 {Tcl_UtfPrev -- overlong sequence}  testutfprev {
     testutfprev A\xE0\xA0\x80 2
 } 1
-<<<<<<< HEAD
-test utf-7.39 {Tcl_UtfPrev -- overlong sequence}  {testutfprev} {
-    testutfprev A\xF0\x90\x80\x80
-} 1
-test utf-7.40 {Tcl_UtfPrev -- overlong sequence}  {testutfprev} {
-    testutfprev A\xF0\x90\x80\x80 4
-} 1
-test utf-7.41 {Tcl_UtfPrev -- overlong sequence}  {testutfprev} {
-    testutfprev A\xF0\x90\x80\x80 3
-=======
-test utf-7.39.0 {Tcl_UtfPrev -- overlong sequence}  {testutfprev compat85} {
+test utf-7.39.0 {Tcl_UtfPrev -- overlong sequence}  {testutfprev smallutf} {
     testutfprev A\xF0\x90\x80\x80
 } 4
 test utf-7.39.1 {Tcl_UtfPrev -- overlong sequence}  {testutfprev fullutf} {
     testutfprev A\xF0\x90\x80\x80
 } 1
-test utf-7.40.0 {Tcl_UtfPrev -- overlong sequence}  {testutfprev compat85} {
+test utf-7.40.0 {Tcl_UtfPrev -- overlong sequence}  {testutfprev smallutf} {
     testutfprev A\xF0\x90\x80\x80 4
 } 3
 test utf-7.40.1 {Tcl_UtfPrev -- overlong sequence}  {testutfprev fullutf} {
     testutfprev A\xF0\x90\x80\x80 4
 } 1
-test utf-7.41.0 {Tcl_UtfPrev -- overlong sequence}  {testutfprev compat85} {
+test utf-7.41.0 {Tcl_UtfPrev -- overlong sequence}  {testutfprev smallutf} {
     testutfprev A\xF0\x90\x80\x80 3
 } 2
 test utf-7.41.1 {Tcl_UtfPrev -- overlong sequence}  {testutfprev fullutf} {
     testutfprev A\xF0\x90\x80\x80 3
->>>>>>> 8a0004e2
 } 1
 test utf-7.42 {Tcl_UtfPrev -- overlong sequence}  testutfprev {
     testutfprev A\xF0\x90\x80\x80 2
@@ -868,19 +723,19 @@
 test utf-7.47.2 {Tcl_UtfPrev, pointing to 3th byte of 3-byte invalid sequence} {testutfprev} {
     testutfprev \xE8\xA0\x00 2
 } 0
-test utf-7.48.0 {Tcl_UtfPrev, validity check [493dccc2de]} {testutfprev compat85} {
+test utf-7.48.0 {Tcl_UtfPrev, validity check [493dccc2de]} {testutfprev smallutf} {
     testutfprev A\xF4\x8F\xBF\xBF
 } 4
 test utf-7.48.1 {Tcl_UtfPrev, validity check [493dccc2de]} {testutfprev fullutf} {
     testutfprev A\xF4\x8F\xBF\xBF
 } 1
-test utf-7.48.1.0 {Tcl_UtfPrev, validity check [493dccc2de]} {testutfprev compat85} {
+test utf-7.48.1.0 {Tcl_UtfPrev, validity check [493dccc2de]} {testutfprev smallutf} {
     testutfprev A\xF4\x8F\xBF\xBF 4
 } 3
 test utf-7.48.1.1 {Tcl_UtfPrev, validity check [493dccc2de]} {testutfprev fullutf} {
     testutfprev A\xF4\x8F\xBF\xBF 4
 } 1
-test utf-7.48.2.0 {Tcl_UtfPrev, validity check [493dccc2de]} {testutfprev compat85} {
+test utf-7.48.2.0 {Tcl_UtfPrev, validity check [493dccc2de]} {testutfprev smallutf} {
     testutfprev A\xF4\x8F\xBF\xBF 3
 } 2
 test utf-7.48.2.1 {Tcl_UtfPrev, validity check [493dccc2de]} {testutfprev fullutf} {
@@ -914,16 +769,16 @@
 test utf-8.4 {Tcl_UniCharAtIndex: index > 0} {
     string index \u4E4E\u25A\xFF\u543 2
 } "\uFF"
-test utf-8.5 {Tcl_UniCharAtIndex: high surrogate} {
+test utf-8.5 {Tcl_UniCharAtIndex: high surrogate} smallutf {
     string index \uD842 0
 } "\uD842"
 test utf-8.6 {Tcl_UniCharAtIndex: low surrogate} {
     string index \uDC42 0
 } "\uDC42"
-test utf-8.7 {Tcl_UniCharAtIndex: Emoji} {
+test utf-8.7 {Tcl_UniCharAtIndex: Emoji} smallutf {
     string index \uD83D\uDE00 0
 } "\uD83D"
-test utf-8.8 {Tcl_UniCharAtIndex: Emoji} {
+test utf-8.8 {Tcl_UniCharAtIndex: Emoji} smallutf {
     string index \uD83D\uDE00 1
 } "\uDE00"
 
@@ -933,10 +788,10 @@
 test utf-9.2 {Tcl_UtfAtIndex: index > 0} {
     string range \u4E4E\u25A\xFF\u543klmnop 1 5
 } "\u25A\xFF\u543kl"
-test utf-9.3 {Tcl_UtfAtIndex: index = 0, Emoji} {
+test utf-9.3 {Tcl_UtfAtIndex: index = 0, Emoji} smallutf {
     string range \uD83D\uDE00G 0 0
 } "\uD83D"
-test utf-9.4 {Tcl_UtfAtIndex: index > 0, Emoji} {
+test utf-9.4 {Tcl_UtfAtIndex: index > 0, Emoji} smallutf {
     string range \uD83D\uDE00G 1 1
 } "\uDE00"
 
@@ -957,15 +812,12 @@
 test utf-10.5 {Tcl_UtfBackslash: stops after 4 hex chars} testbytestring {
     expr {"\u4E216" eq "[testbytestring \xE4\xB8\xA1]6"}
 } 1
-<<<<<<< HEAD
 test utf-10.6 {Tcl_UtfBackslash: stops after 5 hex chars} {fullutf testbytestring} {
     expr {"\U1E2165" eq "[testbytestring \xF0\x9E\x88\x96]5"}
 } 1
 test utf-10.7 {Tcl_UtfBackslash: stops after 6 hex chars} {fullutf testbytestring} {
     expr {"\U10E2165" eq "[testbytestring \xF4\x8E\x88\x96]5"}
 } 1
-=======
->>>>>>> 8a0004e2
 proc bsCheck {char num} {
     global errNum
     test utf-10.$errNum {backslash substitution} {
@@ -1040,7 +892,6 @@
     string toupper abc
 } ABC
 test utf-11.3 {Tcl_UtfToUpper} {
-<<<<<<< HEAD
     string toupper \u00E3AB
 } \u00C3AB
 test utf-11.4 {Tcl_UtfToUpper} {
@@ -1049,13 +900,6 @@
 test utf-11.5 {Tcl_UtfToUpper Georgian (new in Unicode 11)} {
     string toupper \u10D0\u1C90
 } \u1C90\u1C90
-=======
-    string toupper \xE3gh
-} \xC3GH
-test utf-11.4 {Tcl_UtfToUpper} {
-    string toupper \u01E3gh
-} \u01E2GH
->>>>>>> 8a0004e2
 
 test utf-12.1 {Tcl_UtfToLower} {
     string tolower {}
@@ -1064,7 +908,6 @@
     string tolower ABC
 } abc
 test utf-12.3 {Tcl_UtfToLower} {
-<<<<<<< HEAD
     string tolower \u00C3AB
 } \u00E3ab
 test utf-12.4 {Tcl_UtfToLower} {
@@ -1073,19 +916,6 @@
 test utf-12.5 {Tcl_UtfToLower Georgian (new in Unicode 11)} {
     string tolower \u10D0\u1C90
 } \u10D0\u10D0
-=======
-    string tolower \xC3GH
-} \xE3gh
-test utf-12.4 {Tcl_UtfToLower} {
-    string tolower \u01E2GH
-} \u01E3gh
-test utf-12.5 {Tcl_UtfToLower Georgian (new in Unicode 11)} {
-    string tolower \u10D0\u1C90
-} \u10D0\u10D0
-test utf-12.6 {Tcl_UtfToUpper low/high surrogate)} {
-    string tolower \uDC24\uD824
-} \uDC24\uD824
->>>>>>> 8a0004e2
 
 test utf-13.1 {Tcl_UtfToTitle} {
     string totitle {}
@@ -1094,13 +924,8 @@
     string totitle abc
 } Abc
 test utf-13.3 {Tcl_UtfToTitle} {
-<<<<<<< HEAD
     string totitle \u00E3AB
 } \u00C3ab
-=======
-    string totitle \xE3GH
-} \xC3gh
->>>>>>> 8a0004e2
 test utf-13.4 {Tcl_UtfToTitle} {
     string totitle \u01F3AB
 } \u01F2ab
@@ -1110,12 +935,6 @@
 test utf-13.6 {Tcl_UtfToTitle Georgian (new in Unicode 11)} {
     string totitle \u1C90\u10D0
 } \u1C90\u10D0
-<<<<<<< HEAD
-=======
-test utf-13.7 {Tcl_UtfToTitle low/high surrogate)} {
-    string totitle \uDC24\uD824
-} \uDC24\uD824
->>>>>>> 8a0004e2
 
 test utf-14.1 {Tcl_UtfNcasecmp} {
     string compare -nocase a b
@@ -1134,11 +953,7 @@
     string toupper aA
 } AA
 test utf-15.2 {Tcl_UniCharToUpper, positive delta} {
-<<<<<<< HEAD
     string toupper \u0178\u00FF
-=======
-    string toupper \u0178\xFF
->>>>>>> 8a0004e2
 } \u0178\u0178
 test utf-15.3 {Tcl_UniCharToUpper, no delta} {
     string toupper !
@@ -1148,13 +963,8 @@
     string tolower aA
 } aa
 test utf-16.2 {Tcl_UniCharToLower, positive delta} {
-<<<<<<< HEAD
     string tolower \u0178\u00FF\uA78D\u01C5
 } \u00FF\u00FF\u0265\u01C6
-=======
-    string tolower \u0178\xFF\uA78D\u01C5
-} \xFF\xFF\u0265\u01C6
->>>>>>> 8a0004e2
 
 test utf-17.1 {Tcl_UniCharToLower, no delta} {
     string tolower !
@@ -1168,15 +978,9 @@
 } \u01C5
 test utf-18.3 {Tcl_UniCharToTitle, subtract delta for title (positive)} {
     string totitle \u017F
-<<<<<<< HEAD
 } \u0053
 test utf-18.4 {Tcl_UniCharToTitle, subtract delta for title (negative)} {
     string totitle \u00FF
-=======
-} \x53
-test utf-18.4 {Tcl_UniCharToTitle, subtract delta for title (negative)} {
-    string totitle \xFF
->>>>>>> 8a0004e2
 } \u0178
 test utf-18.5 {Tcl_UniCharToTitle, no delta} {
     string totitle !
@@ -1213,47 +1017,31 @@
 } {1}
 test utf-21.6 {TclUniCharIsGraph} {
     # [Bug 3464428]
-<<<<<<< HEAD
     string is graph \u00A0
 } {0}
 test utf-21.7 {unicode graph char in regc_locale.c} {
     # [Bug 3464428]
     regexp {[[:graph:]]} \u0020\u00A0\u2028\u2029
-=======
-    string is graph \xA0
-} {0}
-test utf-21.7 {unicode graph char in regc_locale.c} {
-    # [Bug 3464428]
-    regexp {[[:graph:]]} \x20\xA0\u2028\u2029
->>>>>>> 8a0004e2
 } {0}
 test utf-21.8 {TclUniCharIsPrint} {
     # [Bug 3464428]
-    string is print \x09
+    string is print \u0009
 } {0}
 test utf-21.9 {unicode print char in regc_locale.c} {
     # [Bug 3464428]
-    regexp {[[:print:]]} \x09
+    regexp {[[:print:]]} \u0009
 } {0}
 test utf-21.10 {unicode print char in regc_locale.c} {
     # [Bug 3464428]
-    regexp {[[:print:]]} \x09
+    regexp {[[:print:]]} \u0009
 } {0}
 test utf-21.11 {TclUniCharIsControl} {
     # [Bug 3464428]
-<<<<<<< HEAD
     string is control \u0000\u001F\u00AD\u0605\u061C\u180E\u2066\uFEFF
 } {1}
 test utf-21.12 {unicode control char in regc_locale.c} {
     # [Bug 3464428], [Bug a876646efe]
     regexp {^[[:cntrl:]]*$} \u0000\u001F\u00AD\u0605\u061C\u180E\u2066\uFEFF
-=======
-    string is control \x00\x1F\xAD\u0605\u061C\u180E\u2066\uFEFF
-} {1}
-test utf-21.12 {unicode control char in regc_locale.c} {
-    # [Bug 3464428], [Bug a876646efe]
-    regexp {^[[:cntrl:]]*$} \x00\x1F\xAD\u0605\u061C\u180E\u2066\uFEFF
->>>>>>> 8a0004e2
 } {1}
 
 test utf-22.1 {TclUniCharIsWordChar} {
@@ -1282,22 +1070,15 @@
 } {1 1}
 
 test utf-24.3 {TclUniCharIsSpace} {
-<<<<<<< HEAD
     # this returns 1 with Unicode 7/TIP 413 compliance
     string is space \u0085\u1680\u180E\u200B\u202F\u2060
 } {1}
 test utf-24.4 {unicode space char in regc_locale.c} {
     # this returns 1 with Unicode 7/TIP 413 compliance
     list [regexp {^[[:space:]]+$} \u0085\u1680\u180E\u200B\u202F\u2060] [regexp {^\s+$} \u0085\u1680\u180E\u200B\u202F\u2060]
-=======
-    # this returns 1 with Unicode 7 compliance
-    string is space \u1680\u180E\u202F
-} {1}
-test utf-24.4 {unicode space char in regc_locale.c} {
-    # this returns 1 with Unicode 7 compliance
-    list [regexp {^[[:space:]]+$} \u1680\u180E\u202F] [regexp {^\s+$} \u1680\u180E\u202F]
->>>>>>> 8a0004e2
 } {1 1}
+
+testConstraint teststringobj [llength [info commands teststringobj]]
 
 test utf-25.1 {Tcl_UniCharNcasecmp} -constraints teststringobj \
     -setup {
