--- conflicted
+++ resolved
@@ -1102,73 +1102,13 @@
     variable count
     test utf-25.$count {Tcl_UniCharNcasecmp} -setup {
 	testobj freeallvars
-<<<<<<< HEAD
-    } \
-    -body {
-	teststringobj set 1 a
-	teststringobj set 2 b
-	teststringobj maxchars 1
-	teststringobj maxchars 2
-	string compare -nocase [teststringobj get 1] [teststringobj get 2]
-    } \
-    -cleanup {
-	testobj freeallvars
-    } \
-    -result -1
-test utf-25.2 {Tcl_UniCharNcasecmp} -constraints teststringobj \
-    -setup {
-	testobj freeallvars
-    } \
-    -body {
-	teststringobj set 1 b
-	teststringobj set 2 a
-	teststringobj maxchars 1
-	teststringobj maxchars 2
-	string compare -nocase [teststringobj get 1] [teststringobj get 2]
-    } \
-    -cleanup {
-	testobj freeallvars
-    } \
-    -result 1
-test utf-25.3 {Tcl_UniCharNcasecmp} -constraints teststringobj \
-    -setup {
-	testobj freeallvars
-    } \
-    -body {
-	teststringobj set 1 B
-	teststringobj set 2 a
-	teststringobj maxchars 1
-	teststringobj maxchars 2
-	string compare -nocase [teststringobj get 1] [teststringobj get 2]
-    } \
-    -cleanup {
-	testobj freeallvars
-    } \
-    -result 1
-
-test utf-25.4 {Tcl_UniCharNcasecmp} -constraints teststringobj \
-    -setup {
-	testobj freeallvars
-    } \
-    -body {
-	teststringobj set 1 aBcB
-	teststringobj set 2 abca
-	teststringobj maxchars 1
-	teststringobj maxchars 2
-	string compare -nocase [teststringobj get 1] [teststringobj get 2]
-    } \
-    -cleanup {
-	testobj freeallvars
-    } \
-    -result 1
-=======
     } -constraints [linsert $constraints 0 teststringobj] -cleanup {
 	testobj freeallvars
     } -body {
 	teststringobj set 1 $one
 	teststringobj set 2 $two
-	teststringobj getunicode 1
-	teststringobj getunicode 2
+	teststringobj maxchars 1
+	teststringobj maxchars 2
 	set result [string compare -nocase [teststringobj get 1] [teststringobj get 2]]
 	if {$result eq [string map {< -1 = 0 > 1} $order]} {
 	    set result ok
@@ -1193,7 +1133,6 @@
 
 unset count
 rename UniCharCaseCmpTest {}
->>>>>>> 8454a781
 
 # cleanup
 ::tcltest::cleanupTests
