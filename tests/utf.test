--- conflicted
+++ resolved
@@ -941,19 +941,11 @@
     string range \uD83D\uDE00G 0 0
 } \U1F600
 test utf-9.4.0 {Tcl_UtfAtIndex: index > 0, Emoji} ucs2 {
-<<<<<<< HEAD
     string range \U1F600G 1 1
-} "\uDE00"
+} \uDE00
 test utf-9.4.1 {Tcl_UtfAtIndex: index > 0, Emoji} ucs4 {
     string range \U1F600G 1 1
-} {G}
-=======
-    string range \uD83D\uDE00G 1 1
-} \uDE00
-test utf-9.4.1 {Tcl_UtfAtIndex: index > 0, Emoji} ucs4 {
-    string range \uD83D\uDE00G 1 1
 } G
->>>>>>> dd870edf
 test utf-9.4.2 {Tcl_UtfAtIndex: index > 0, Emoji} tip389 {
     string range \uD83D\uDE00G 1 1
 } {}
