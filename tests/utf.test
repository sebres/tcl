--- conflicted
+++ resolved
@@ -209,10 +209,6 @@
 test utf-6.8 {Tcl_UtfNext} {testutfnext testbytestring} {
     testutfnext A[testbytestring \xF8]
 } 1
-<<<<<<< HEAD
-test utf-6.9 {Tcl_UtfNext} {testutfnext testbytestring} {
-    testutfnext [testbytestring \xA0\x00]
-=======
 test utf-6.9.0 {Tcl_UtfNext} {testutfnext testbytestring ucs2} {
     testutfnext [testbytestring \xA0]
 } 1
@@ -220,8 +216,7 @@
     testutfnext [testbytestring \xA0]
 } -1
 test utf-6.9.2 {Tcl_UtfNext} {testutfnext testbytestring ucs4} {
-    testutfnext [testbytestring \xA0]
->>>>>>> 468b4eaf
+    testutfnext [testbytestring \xA0\x00]
 } 1
 test utf-6.10 {Tcl_UtfNext} {testutfnext testbytestring} {
     testutfnext [testbytestring \xA0]G
@@ -288,7 +283,7 @@
 } 1
 test utf-6.30.1 {Tcl_UtfNext} {testutfnext testbytestring utf16} {
     testutfnext [testbytestring \xF2]
-} 1
+} -1
 test utf-6.30.2 {Tcl_UtfNext} {testutfnext testbytestring ucs4} {
     testutfnext [testbytestring \xF2]
 } -1
@@ -300,7 +295,7 @@
 } 1
 test utf-6.32.1 {Tcl_UtfNext} {testutfnext testbytestring utf16} {
     testutfnext [testbytestring \xF2\xA0]
-} 1
+} -1
 test utf-6.32.2 {Tcl_UtfNext} {testutfnext testbytestring ucs4} {
     testutfnext [testbytestring \xF2\xA0]
 } -1
