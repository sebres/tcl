# This file contains a collection of tests for tclUtf.c
# Sourcing this file into Tcl runs the tests and generates output for
# errors.  No output means no errors were found.
#
# Copyright (c) 1997 Sun Microsystems, Inc.
# Copyright (c) 1998-1999 Scriptics Corporation.
#
# See the file "license.terms" for information on usage and redistribution
# of this file, and for a DISCLAIMER OF ALL WARRANTIES.

if {"::tcltest" ni [namespace children]} {
    package require tcltest 2.5
    namespace import -force ::tcltest::*
}

::tcltest::loadTestedCommands
catch [list package require -exact Tcltest [info patchlevel]]

testConstraint ucs2 [expr {[format %c 0x010000] eq "\uFFFD"}]
testConstraint fullutf [expr {[format %c 0x010000] ne "\uFFFD"}]
testConstraint utf16 [expr {[string length [format %c 0x10000]] == 2}]
testConstraint ucs4 [expr {[testConstraint fullutf]
		&& [string length [format %c 0x10000]] == 1}]

testConstraint Uesc [expr {"\U0041" eq "A"}]
testConstraint pre388 [expr {"\x741" eq "A"}]
testConstraint pairsTo4bytes [expr {[llength [info commands teststringbytes]]
		&& [string length [teststringbytes \uD83D\uDCA9]] == 4}]

testConstraint testbytestring [llength [info commands testbytestring]]
testConstraint testfindfirst [llength [info commands testfindfirst]]
testConstraint testfindlast [llength [info commands testfindlast]]
testConstraint testnumutfchars [llength [info commands testnumutfchars]]
testConstraint teststringobj [llength [info commands teststringobj]]
testConstraint testutfnext [llength [info commands testutfnext]]
testConstraint testutfprev [llength [info commands testutfprev]]

testConstraint tip413 [expr {[string trim \x00] eq {}}]

catch {unset x}

test utf-1.1 {Tcl_UniCharToUtf: 1 byte sequences} testbytestring {
    expr {"\x01" eq [testbytestring \x01]}
} 1
test utf-1.2 {Tcl_UniCharToUtf: 2 byte sequences} testbytestring {
    expr {"\x00" eq [testbytestring \xC0\x80]}
} 1
test utf-1.3 {Tcl_UniCharToUtf: 2 byte sequences} testbytestring {
    expr {"\xE0" eq [testbytestring \xC3\xA0]}
} 1
test utf-1.4 {Tcl_UniCharToUtf: 3 byte sequences} testbytestring {
    expr {"\u4E4E" eq [testbytestring \xE4\xB9\x8E]}
} 1
test utf-1.5 {Tcl_UniCharToUtf: overflowed Tcl_UniChar} testbytestring {
    expr {[format %c 0x110000] eq [testbytestring \xEF\xBF\xBD]}
} 1
test utf-1.6 {Tcl_UniCharToUtf: negative Tcl_UniChar} testbytestring {
    expr {[format %c -1] eq [testbytestring \xEF\xBF\xBD]}
} 1
test utf-1.7.0 {Tcl_UniCharToUtf: 4 byte sequences} {fullutf testbytestring} {
    expr {"\U014E4E" eq [testbytestring \xF0\x94\xB9\x8E]}
} 1
test utf-1.7.1 {Tcl_UniCharToUtf: 4 byte sequences} {Uesc ucs2 testbytestring} {
    expr {"\U014E4E" eq [testbytestring \xF0\x94\xB9\x8E]}
} 0
test utf-1.8 {Tcl_UniCharToUtf: 3 byte sequence, high surrogate} testbytestring {
    expr {"\uD842" eq [testbytestring \xED\xA1\x82]}
} 1
test utf-1.9 {Tcl_UniCharToUtf: 3 byte sequence, low surrogate} testbytestring {
    expr {"\uDC42" eq [testbytestring \xED\xB1\x82]}
} 1
test utf-1.10 {Tcl_UniCharToUtf: 3 byte sequence, high surrogate} testbytestring {
    expr {[format %c 0xD842] eq [testbytestring \xED\xA1\x82]}
} 1
test utf-1.11 {Tcl_UniCharToUtf: 3 byte sequence, low surrogate} testbytestring {
    expr {[format %c 0xDC42] eq [testbytestring \xED\xB1\x82]}
} 1
test utf-1.12 {Tcl_UniCharToUtf: 4 byte sequence, high/low surrogate} {pairsTo4bytes testbytestring} {
    expr {"\uD842\uDC42" eq [testbytestring \xF0\xA0\xA1\x82]}
} 1
test utf-1.13.0 {Tcl_UniCharToUtf: Invalid surrogate} {Uesc ucs2} {
    expr {"\UD842" eq "\uD842"}
} 1
test utf-1.13.1 {Tcl_UniCharToUtf: Invalid surrogate} {fullutf testbytestring} {
    expr {"\UD842" eq [testbytestring \xEF\xBF\xBD]}
} 1

test utf-2.1 {Tcl_UtfToUniChar: low ascii} {
    string length "abc"
} 3
test utf-2.2 {Tcl_UtfToUniChar: naked trail bytes} testbytestring {
    string length [testbytestring \x82\x83\x84]
} 3
test utf-2.3 {Tcl_UtfToUniChar: lead (2-byte) followed by non-trail} testbytestring {
    string length [testbytestring \xC2]
} 1
test utf-2.4 {Tcl_UtfToUniChar: lead (2-byte) followed by trail} {
    string length \xA2
} 1
test utf-2.5 {Tcl_UtfToUniChar: lead (3-byte) followed by non-trail} testbytestring {
    string length [testbytestring \xE2]
} 1
test utf-2.6 {Tcl_UtfToUniChar: lead (3-byte) followed by 1 trail} testbytestring {
    string length [testbytestring \xE2\xA2]
} 2
test utf-2.7 {Tcl_UtfToUniChar: lead (3-byte) followed by 2 trail} testbytestring {
    string length [testbytestring \xE4\xB9\x8E]
} 1
test utf-2.8.0 {Tcl_UtfToUniChar: lead (4-byte) followed by 3 trail} {ucs2 testbytestring} {
    string length [testbytestring \xF0\x90\x80\x80]
<<<<<<< HEAD
} 2
test utf-2.8.1 {Tcl_UtfToUniChar: lead (4-byte) followed by 3 trail} {Uesc utf16} {
=======
} 4
test utf-2.8.1 {Tcl_UtfToUniChar: lead (4-byte) followed by 3 trail} utf16 {
>>>>>>> 88f366a4
    string length \U010000
} 2
test utf-2.8.2 {Tcl_UtfToUniChar: lead (4-byte) followed by 3 trail} ucs4 {
    string length \U010000
} 1
test utf-2.9.0 {Tcl_UtfToUniChar: lead (4-byte) followed by 3 trail} {ucs2 testbytestring} {
    string length [testbytestring \xF4\x8F\xBF\xBF]
<<<<<<< HEAD
} 2
test utf-2.9.1 {Tcl_UtfToUniChar: lead (4-byte) followed by 3 trail} {Uesc utf16} {
=======
} 4
test utf-2.9.1 {Tcl_UtfToUniChar: lead (4-byte) followed by 3 trail} utf16 {
>>>>>>> 88f366a4
    string length \U10FFFF
} 2
test utf-2.9.2 {Tcl_UtfToUniChar: lead (4-byte) followed by 3 trail} ucs4 {
    string length \U10FFFF
} 1
test utf-2.10 {Tcl_UtfToUniChar: lead (4-byte) followed by 3 trail, underflow} testbytestring {
    string length [testbytestring \xF0\x8F\xBF\xBF]
} 4
test utf-2.11 {Tcl_UtfToUniChar: lead (4-byte) followed by 3 trail, overflow} testbytestring {
    # Would decode to U+110000 but that is outside the Unicode range.
    string length [testbytestring \xF4\x90\x80\x80]
} 4
test utf-2.12 {Tcl_UtfToUniChar: longer UTF sequences not supported} testbytestring {
    string length [testbytestring \xF8\xA2\xA2\xA2\xA2]
} 5

test utf-3.1 {Tcl_UtfCharComplete} {
} {}

test utf-4.1 {Tcl_NumUtfChars: zero length} testnumutfchars {
    testnumutfchars ""
} 0
test utf-4.2 {Tcl_NumUtfChars: length 1} testnumutfchars {
    testnumutfchars \xA2
} 1
test utf-4.3 {Tcl_NumUtfChars: long string} {testnumutfchars testbytestring} {
    testnumutfchars abc\xA2[testbytestring \xE4\xB9\x8E\xA2\x4E]
} 7
test utf-4.4 {Tcl_NumUtfChars: #x00} testnumutfchars {
    testnumutfchars \x00
} 1
test utf-4.5 {Tcl_NumUtfChars: zero length, calc len} testnumutfchars {
    testnumutfchars "" 0
} 0
test utf-4.6 {Tcl_NumUtfChars: length 1, calc len} {testnumutfchars testbytestring} {
    testnumutfchars \xA2 end
} 1
test utf-4.7 {Tcl_NumUtfChars: long string, calc len} {testnumutfchars testbytestring} {
    testnumutfchars abc\xA2[testbytestring \xE4\xB9\x8E\xA2\x4E] end
} 7
test utf-4.8 {Tcl_NumUtfChars: #x00, calc len} testnumutfchars {
    testnumutfchars \x00 end
} 1
# Bug [2738427]: Tcl_NumUtfChars(...) no overflow check
test utf-4.9 {Tcl_NumUtfChars: #u20AC, calc len, incomplete} {testnumutfchars testbytestring} {
    testnumutfchars [testbytestring \xE2\x82\xAC] end-1
} 2
test utf-4.10 {Tcl_NumUtfChars: #x00, calc len, overcomplete} {testnumutfchars testbytestring} {
    testnumutfchars [testbytestring \x00] end+1
} 2
test utf-4.11 {Tcl_NumUtfChars: 3 bytes of 4-byte UTF-8 characater} {testnumutfchars testbytestring} {
    testnumutfchars [testbytestring \xF0\x9F\x92\xA9] end-1
} 3
test utf-4.12.0 {Tcl_NumUtfChars: #4-byte UTF-8 character} {testnumutfchars testbytestring ucs2} {
    testnumutfchars [testbytestring \xF0\x9F\x92\xA9] end
} 2
test utf-4.12.1 {Tcl_NumUtfChars: #4-byte UTF-8 character} {testnumutfchars testbytestring ucs4} {
    testnumutfchars [testbytestring \xF0\x9F\x92\xA9] end
} 1
test utf-4.13 {Tcl_NumUtfChars: end of string} {testnumutfchars testbytestring} {
    testnumutfchars foobar[testbytestring \xF2\xC2\xA0] end
} 8
test utf-4.14 {Tcl_NumUtfChars: 3 bytes of 4-byte UTF-8 characater} {testnumutfchars testbytestring} {
    testnumutfchars [testbytestring \xF4\x90\x80\x80] end-1
} 3

test utf-5.1 {Tcl_UtfFindFirst} {testfindfirst testbytestring} {
    testfindfirst [testbytestring abcbc] 98
} bcbc
test utf-5.2 {Tcl_UtfFindLast} {testfindlast testbytestring} {
    testfindlast [testbytestring abcbc] 98
} bc

test utf-6.1 {Tcl_UtfNext} {testutfnext testbytestring} {
    # This takes the pointer one past the terminating NUL.
    # This is really an invalid call.
    testutfnext [testbytestring \x00]
} 1
test utf-6.2 {Tcl_UtfNext} testutfnext {
    testutfnext A
} 1
test utf-6.3 {Tcl_UtfNext} testutfnext {
    testutfnext AA
} 1
test utf-6.4 {Tcl_UtfNext} {testutfnext testbytestring} {
    testutfnext [testbytestring A\xA0]
} 1
test utf-6.5 {Tcl_UtfNext} {testutfnext testbytestring} {
    testutfnext A[testbytestring \xD0]
} 1
test utf-6.6 {Tcl_UtfNext} {testutfnext testbytestring} {
    testutfnext A[testbytestring \xE8]
} 1
test utf-6.7 {Tcl_UtfNext} {testutfnext testbytestring} {
    testutfnext A[testbytestring \xF2]
} 1
test utf-6.8 {Tcl_UtfNext} {testutfnext testbytestring} {
    testutfnext A[testbytestring \xF8]
} 1
test utf-6.9 {Tcl_UtfNext} {testutfnext testbytestring} {
    testutfnext [testbytestring \xA0\x00]
} 1
test utf-6.10 {Tcl_UtfNext} {testutfnext testbytestring} {
    testutfnext [testbytestring \xA0]G
} 1
test utf-6.11.0 {Tcl_UtfNext} {testutfnext testbytestring ucs2} {
    testutfnext [testbytestring \xA0\xA0\x00]
} 1
test utf-6.11.1 {Tcl_UtfNext} {testutfnext testbytestring fullutf} {
    testutfnext [testbytestring \xA0\xA0\x00]
} 2
test utf-6.12 {Tcl_UtfNext} {testutfnext testbytestring} {
    testutfnext [testbytestring \xA0\xD0]
} 1
test utf-6.13 {Tcl_UtfNext} {testutfnext testbytestring} {
    testutfnext [testbytestring \xA0\xE8]
} 1
test utf-6.14 {Tcl_UtfNext} {testutfnext testbytestring} {
    testutfnext [testbytestring \xA0\xF2]
} 1
test utf-6.15 {Tcl_UtfNext} {testutfnext testbytestring} {
    testutfnext [testbytestring \xA0\xF8]
} 1
test utf-6.16 {Tcl_UtfNext} {testutfnext testbytestring} {
    testutfnext [testbytestring \xD0\x00]
} 1
test utf-6.17 {Tcl_UtfNext} {testutfnext testbytestring} {
    testutfnext [testbytestring \xD0]G
} 1
test utf-6.18 {Tcl_UtfNext} {testutfnext testbytestring} {
    testutfnext [testbytestring \xD0\xA0]
} 2
test utf-6.19 {Tcl_UtfNext} {testutfnext testbytestring} {
    testutfnext [testbytestring \xD0\xD0]
} 1
test utf-6.20 {Tcl_UtfNext} {testutfnext testbytestring} {
    testutfnext [testbytestring \xD0\xE8]
} 1
test utf-6.21 {Tcl_UtfNext} {testutfnext testbytestring} {
    testutfnext [testbytestring \xD0\xF2]
} 1
test utf-6.22 {Tcl_UtfNext} {testutfnext testbytestring} {
    testutfnext [testbytestring \xD0\xF8]
} 1
test utf-6.23 {Tcl_UtfNext} {testutfnext testbytestring} {
    testutfnext [testbytestring \xE8\x00]
} 1
test utf-6.24 {Tcl_UtfNext} {testutfnext testbytestring} {
    testutfnext [testbytestring \xE8]G
} 1
test utf-6.25 {Tcl_UtfNext} {testutfnext testbytestring} {
    testutfnext [testbytestring \xE8\xA0\x00]
} 1
test utf-6.26 {Tcl_UtfNext} {testutfnext testbytestring} {
    testutfnext [testbytestring \xE8\xD0]
} 1
test utf-6.27 {Tcl_UtfNext} {testutfnext testbytestring} {
    testutfnext [testbytestring \xE8\xE8]
} 1
test utf-6.28 {Tcl_UtfNext} {testutfnext testbytestring} {
    testutfnext [testbytestring \xE8\xF2]
} 1
test utf-6.29 {Tcl_UtfNext} {testutfnext testbytestring} {
    testutfnext [testbytestring \xE8\xF8]
} 1
test utf-6.30.0 {Tcl_UtfNext} {testutfnext testbytestring ucs2} {
    testutfnext [testbytestring \xF2]
} 1
test utf-6.30.1 {Tcl_UtfNext} {testutfnext testbytestring fullutf} {
    testutfnext [testbytestring \xF2\x00]
} 1
test utf-6.31 {Tcl_UtfNext} {testutfnext testbytestring} {
    testutfnext [testbytestring \xF2]G
} 1
test utf-6.32.0 {Tcl_UtfNext} {testutfnext testbytestring ucs2} {
    testutfnext [testbytestring \xF2\xA0]
} 1
test utf-6.32.1 {Tcl_UtfNext} {testutfnext testbytestring fullutf} {
    testutfnext [testbytestring \xF2\xA0\x00]
} 1
test utf-6.33 {Tcl_UtfNext} {testutfnext testbytestring} {
    testutfnext [testbytestring \xF2\xD0]
} 1
test utf-6.34 {Tcl_UtfNext} {testutfnext testbytestring} {
    testutfnext [testbytestring \xF2\xE8]
} 1
test utf-6.35 {Tcl_UtfNext} {testutfnext testbytestring} {
    testutfnext [testbytestring \xF2\xF2]
} 1
test utf-6.36 {Tcl_UtfNext} {testutfnext testbytestring} {
    testutfnext [testbytestring \xF2\xF8]
} 1
test utf-6.37 {Tcl_UtfNext} {testutfnext testbytestring} {
    testutfnext [testbytestring \xF8]
} 1
test utf-6.38 {Tcl_UtfNext} {testutfnext testbytestring} {
    testutfnext [testbytestring \xF8]G
} 1
test utf-6.39 {Tcl_UtfNext} {testutfnext testbytestring} {
    testutfnext [testbytestring \xF8\xA0]
} 1
test utf-6.40 {Tcl_UtfNext} {testutfnext testbytestring} {
    testutfnext [testbytestring \xF8\xD0]
} 1
test utf-6.41 {Tcl_UtfNext} {testutfnext testbytestring} {
    testutfnext [testbytestring \xF8\xE8]
} 1
test utf-6.42 {Tcl_UtfNext} {testutfnext testbytestring} {
    testutfnext [testbytestring \xF8\xF2]
} 1
test utf-6.43 {Tcl_UtfNext} {testutfnext testbytestring} {
    testutfnext [testbytestring \xF8\xF8]
} 1
test utf-6.44 {Tcl_UtfNext} {testutfnext testbytestring} {
    testutfnext [testbytestring \xD0\xA0]G
} 2
test utf-6.45 {Tcl_UtfNext} {testutfnext testbytestring} {
    testutfnext [testbytestring \xD0\xA0\xA0]
} 2
test utf-6.46 {Tcl_UtfNext} {testutfnext testbytestring} {
    testutfnext [testbytestring \xD0\xA0\xD0]
} 2
test utf-6.47 {Tcl_UtfNext} {testutfnext testbytestring} {
    testutfnext [testbytestring \xD0\xA0\xE8]
} 2
test utf-6.48 {Tcl_UtfNext} {testutfnext testbytestring} {
    testutfnext [testbytestring \xD0\xA0\xF2]
} 2
test utf-6.49 {Tcl_UtfNext} {testutfnext testbytestring} {
    testutfnext [testbytestring \xD0\xA0\xF8]
} 2
test utf-6.50 {Tcl_UtfNext} {testutfnext testbytestring} {
    testutfnext [testbytestring \xE8\xA0]G
} 1
test utf-6.51 {Tcl_UtfNext} testutfnext {
    testutfnext \u8820
} 3
test utf-6.52 {Tcl_UtfNext} {testutfnext testbytestring} {
    testutfnext [testbytestring \xE8\xA0\xD0]
} 1
test utf-6.53 {Tcl_UtfNext} {testutfnext testbytestring} {
    testutfnext [testbytestring \xE8\xA0\xE8]
} 1
test utf-6.54 {Tcl_UtfNext} {testutfnext testbytestring} {
    testutfnext [testbytestring \xE8\xA0\xF2]
} 1
test utf-6.55 {Tcl_UtfNext} {testutfnext testbytestring} {
    testutfnext [testbytestring \xE8\xA0\xF8]
} 1
test utf-6.56 {Tcl_UtfNext} {testutfnext testbytestring} {
    testutfnext [testbytestring \xF2\xA0]G
} 1
test utf-6.57 {Tcl_UtfNext} {testutfnext testbytestring} {
    testutfnext [testbytestring \xF2\xA0\xA0\x00]
} 1
test utf-6.58 {Tcl_UtfNext} {testutfnext testbytestring} {
    testutfnext [testbytestring \xF2\xA0\xD0]
} 1
test utf-6.59 {Tcl_UtfNext} {testutfnext testbytestring} {
    testutfnext [testbytestring \xF2\xA0\xE8]
} 1
test utf-6.60 {Tcl_UtfNext} {testutfnext testbytestring} {
    testutfnext [testbytestring \xF2\xA0\xF2]
} 1
test utf-6.61 {Tcl_UtfNext} {testutfnext testbytestring} {
    testutfnext [testbytestring \xF2\xA0\xF8]
} 1
test utf-6.62 {Tcl_UtfNext} testutfnext {
    testutfnext \u8820G
} 3
test utf-6.63 {Tcl_UtfNext} {testutfnext testbytestring} {
    testutfnext [testbytestring \xE8\xA0\xA0\xA0]
} 3
test utf-6.64 {Tcl_UtfNext} {testutfnext testbytestring} {
    testutfnext \u8820[testbytestring \xD0]
} 3
test utf-6.65 {Tcl_UtfNext} {testutfnext testbytestring} {
    testutfnext \u8820[testbytestring \xE8]
} 3
test utf-6.66 {Tcl_UtfNext} {testutfnext testbytestring} {
    testutfnext \u8820[testbytestring \xF2]
} 3
test utf-6.67 {Tcl_UtfNext} {testutfnext testbytestring} {
    testutfnext \u8820[testbytestring \xF8]
} 3
test utf-6.68 {Tcl_UtfNext} {testutfnext testbytestring} {
    testutfnext [testbytestring \xF2\xA0\xA0]G
} 1
test utf-6.69.0 {Tcl_UtfNext} {testutfnext testbytestring ucs2} {
    testutfnext [testbytestring \xF2\xA0\xA0\xA0]
} 1
test utf-6.69.1 {Tcl_UtfNext} {testutfnext testbytestring fullutf} {
    testutfnext [testbytestring \xF2\xA0\xA0\xA0]
} 4
test utf-6.70 {Tcl_UtfNext} {testutfnext testbytestring} {
    testutfnext [testbytestring \xF2\xA0\xA0\xD0]
} 1
test utf-6.71 {Tcl_UtfNext} {testutfnext testbytestring} {
    testutfnext [testbytestring \xF2\xA0\xA0\xE8]
} 1
test utf-6.72 {Tcl_UtfNext} {testutfnext testbytestring} {
    testutfnext [testbytestring \xF2\xA0\xA0\xF2]
} 1
test utf-6.73 {Tcl_UtfNext} {testutfnext testbytestring} {
    testutfnext [testbytestring \xF2\xA0\xA0\xF8]
} 1
test utf-6.74.0 {Tcl_UtfNext} {testutfnext testbytestring ucs2} {
    testutfnext [testbytestring \xF2\xA0\xA0\xA0]G
} 1
test utf-6.74.1 {Tcl_UtfNext} {testutfnext testbytestring fullutf} {
    testutfnext [testbytestring \xF2\xA0\xA0\xA0]G
} 4
test utf-6.75.0 {Tcl_UtfNext} {testutfnext testbytestring ucs2} {
    testutfnext [testbytestring \xF2\xA0\xA0\xA0\xA0]
} 1
test utf-6.75.1 {Tcl_UtfNext} {testutfnext testbytestring fullutf} {
    testutfnext [testbytestring \xF2\xA0\xA0\xA0\xA0]
} 4
test utf-6.76.0 {Tcl_UtfNext} {testutfnext testbytestring ucs2} {
    testutfnext [testbytestring \xF2\xA0\xA0\xA0\xD0]
} 1
test utf-6.76.1 {Tcl_UtfNext} {testutfnext testbytestring fullutf} {
    testutfnext [testbytestring \xF2\xA0\xA0\xA0\xD0]
} 4
test utf-6.77.0 {Tcl_UtfNext} {testutfnext testbytestring ucs2} {
    testutfnext [testbytestring \xF2\xA0\xA0\xA0\xE8]
} 1
test utf-6.77.1 {Tcl_UtfNext} {testutfnext testbytestring fullutf} {
    testutfnext [testbytestring \xF2\xA0\xA0\xA0\xE8]
} 4
test utf-6.78.0 {Tcl_UtfNext} {testutfnext testbytestring ucs2} {
    testutfnext [testbytestring \xF2\xA0\xA0\xA0\xF2]
} 1
test utf-6.78.1 {Tcl_UtfNext} {testutfnext testbytestring fullutf} {
    testutfnext [testbytestring \xF2\xA0\xA0\xA0\xF2]
} 4
test utf-6.79.0 {Tcl_UtfNext} {testutfnext testbytestring ucs2} {
    testutfnext [testbytestring \xF2\xA0\xA0\xA0G\xF8]
} 1
test utf-6.79.1 {Tcl_UtfNext} {testutfnext testbytestring fullutf} {
    testutfnext [testbytestring \xF2\xA0\xA0\xA0G\xF8]
} 4
test utf-6.80 {Tcl_UtfNext - overlong sequences} testutfnext {
    testutfnext \x00
} 2
test utf-6.81 {Tcl_UtfNext - overlong sequences} {testutfnext testbytestring} {
    testutfnext [testbytestring \xC0\x81]
} 1
test utf-6.82 {Tcl_UtfNext - overlong sequences} {testutfnext testbytestring} {
    testutfnext [testbytestring \xC1\x80]
} 1
test utf-6.83 {Tcl_UtfNext - overlong sequences} {testutfnext testbytestring} {
    testutfnext [testbytestring \xC2\x80]
} 2
test utf-6.84 {Tcl_UtfNext - overlong sequences} {testutfnext testbytestring} {
    testutfnext [testbytestring \xE0\x80\x80]
} 1
test utf-6.85 {Tcl_UtfNext - overlong sequences} {testutfnext testbytestring} {
    testutfnext [testbytestring \xE0\xA0\x80]
} 3
test utf-6.86 {Tcl_UtfNext - overlong sequences} {testutfnext testbytestring} {
    testutfnext [testbytestring \xF0\x80\x80\x80]
} 1
test utf-6.87.0 {Tcl_UtfNext - overlong sequences} {testutfnext testbytestring ucs2} {
    testutfnext [testbytestring \xF0\x90\x80\x80]
} 1
test utf-6.87.1 {Tcl_UtfNext - overlong sequences} {testutfnext testbytestring fullutf} {
    testutfnext [testbytestring \xF0\x90\x80\x80]
} 4
test utf-6.88.0 {Tcl_UtfNext, pointing to 2th byte of 3-byte valid sequence} {testutfnext testbytestring ucs2} {
    testutfnext [testbytestring \xA0\xA0\x00]
} 1
test utf-6.88.1 {Tcl_UtfNext, pointing to 2th byte of 3-byte valid sequence} {testutfnext testbytestring fullutf} {
    testutfnext [testbytestring \xA0\xA0\x00]
} 2
test utf-6.89.0 {Tcl_UtfNext, pointing to 2th byte of 3-byte invalid sequence} {testutfnext testbytestring ucs2} {
    testutfnext [testbytestring \x80\x80\x00]
} 1
test utf-6.89.1 {Tcl_UtfNext, pointing to 2th byte of 3-byte invalid sequence} {testutfnext testbytestring fullutf} {
    testutfnext [testbytestring \x80\x80\x00]
} 2
test utf-6.90.0 {Tcl_UtfNext, validity check [493dccc2de]} {testutfnext testbytestring ucs2} {
    testutfnext [testbytestring \xF4\x8F\xBF\xBF]
} 1
test utf-6.90.1 {Tcl_UtfNext, validity check [493dccc2de]} {testutfnext testbytestring fullutf} {
    testutfnext [testbytestring \xF4\x8F\xBF\xBF]
} 4
test utf-6.91 {Tcl_UtfNext, validity check [493dccc2de]} {testutfnext testbytestring} {
    testutfnext [testbytestring \xF4\x90\x80\x80]
} 1
test utf-6.92.0 {Tcl_UtfNext, pointing to 2th byte of 4-byte valid sequence} {testutfnext testbytestring ucs2} {
    testutfnext [testbytestring \xA0\xA0\xA0]
} 1
test utf-6.92.1 {Tcl_UtfNext, pointing to 2th byte of 4-byte valid sequence} {testutfnext testbytestring fullutf} {
    testutfnext [testbytestring \xA0\xA0\xA0]
} 3
test utf-6.93.0 {Tcl_UtfNext, pointing to 2th byte of 4-byte invalid sequence} {testutfnext testbytestring ucs2} {
    testutfnext [testbytestring \x80\x80\x80]
} 1
test utf-6.93.1 {Tcl_UtfNext, pointing to 2th byte of 4-byte invalid sequence} {testutfnext testbytestring fullutf} {
    testutfnext [testbytestring \x80\x80\x80]
} 3
test utf-6.94.0 {Tcl_UtfNext, pointing to 2th byte of 5-byte invalid sequence} {testutfnext testbytestring ucs2} {
    testutfnext [testbytestring \xA0\xA0\xA0\xA0]
} 1
test utf-6.94.1 {Tcl_UtfNext, pointing to 2th byte of 5-byte invalid sequence} {testutfnext testbytestring fullutf} {
    testutfnext [testbytestring \xA0\xA0\xA0\xA0]
} 3
test utf-6.95.0 {Tcl_UtfNext, pointing to 2th byte of 5-byte invalid sequence} {testutfnext testbytestring ucs2} {
    testutfnext [testbytestring \x80\x80\x80\x80]
} 1
test utf-6.95.1 {Tcl_UtfNext, pointing to 2th byte of 5-byte invalid sequence} {testutfnext testbytestring fullutf} {
    testutfnext [testbytestring \x80\x80\x80\x80]
} 3
test utf-6.96 {Tcl_UtfNext, read limits} testutfnext {
    testutfnext G 0
} 0
test utf-6.97 {Tcl_UtfNext, read limits} {testutfnext testbytestring} {
    testutfnext [testbytestring \xA0] 0
} 0
test utf-6.98 {Tcl_UtfNext, read limits} testutfnext {
    testutfnext AG 1
} 1
test utf-6.99 {Tcl_UtfNext, read limits} {testutfnext testbytestring} {
    testutfnext A[testbytestring \xA0] 1
} 1
test utf-6.100 {Tcl_UtfNext, read limits} {testutfnext testbytestring} {
    testutfnext [testbytestring \xD0\xA0]G 1
} 0
test utf-6.101 {Tcl_UtfNext, read limits} {testutfnext testbytestring} {
    testutfnext [testbytestring \xD0\xA0]G 2
} 2
test utf-6.102 {Tcl_UtfNext, read limits} {testutfnext testbytestring} {
    testutfnext [testbytestring \xD0\xA0\xA0] 1
} 0
test utf-6.103 {Tcl_UtfNext, read limits} {testutfnext testbytestring} {
    testutfnext [testbytestring \xD0\xA0\xA0] 2
} 2
test utf-6.104 {Tcl_UtfNext, read limits} testutfnext {
    testutfnext \u8820G 1
} 0
test utf-6.105 {Tcl_UtfNext, read limits} testutfnext {
    testutfnext \u8820G 2
} 0
test utf-6.106 {Tcl_UtfNext, read limits} testutfnext {
    testutfnext \u8820G 3
} 3
test utf-6.107 {Tcl_UtfNext, read limits} {testutfnext testbytestring} {
    testutfnext \u8820[testbytestring \xA0] 1
} 0
test utf-6.108 {Tcl_UtfNext, read limits} {testutfnext testbytestring} {
    testutfnext \u8820[testbytestring \xA0] 2
} 0
test utf-6.109 {Tcl_UtfNext, read limits} {testutfnext testbytestring} {
    testutfnext \u8820[testbytestring \xA0] 3
} 3
# This testcase actually tests Tcl_UtfCharComplete, not Tcl_UtfNext
test utf-6.110 {Tcl_UtfNext, read limits} {testutfnext testbytestring} {
    testutfnext [testbytestring \xF2\xA0\xA0\xA0]G 1
} 0
# This testcase actually tests Tcl_UtfCharComplete, not Tcl_UtfNext
test utf-6.111 {Tcl_UtfNext, read limits} {testutfnext testbytestring} {
    testutfnext [testbytestring \xF2\xA0\xA0\xA0]G 2
} 0
test utf-6.112.0 {Tcl_UtfNext, read limits} {testutfnext testbytestring ucs2} {
    testutfnext [testbytestring \xF2\xA0\xA0\xA0]G 3
} 1
test utf-6.112.1 {Tcl_UtfNext, read limits} {testutfnext testbytestring fullutf} {
    testutfnext [testbytestring \xF2\xA0\xA0\xA0]G 3
} 0
test utf-6.113.0 {Tcl_UtfNext, read limits} {testutfnext testbytestring ucs2} {
    testutfnext [testbytestring \xF2\xA0\xA0\xA0]G 4
} 1
test utf-6.113.1 {Tcl_UtfNext, read limits} {testutfnext testbytestring fullutf} {
    testutfnext [testbytestring \xF2\xA0\xA0\xA0]G 4
} 4
# This testcase actually tests Tcl_UtfCharComplete, not Tcl_UtfNext
test utf-6.114 {Tcl_UtfNext, read limits} {testutfnext testbytestring} {
    testutfnext [testbytestring \xF2\xA0\xA0\xA0\xA0] 1
} 0
# This testcase actually tests Tcl_UtfCharComplete, not Tcl_UtfNext
test utf-6.115 {Tcl_UtfNext, read limits} {testutfnext testbytestring} {
    testutfnext [testbytestring \xF2\xA0\xA0\xA0\xA0] 2
} 0
test utf-6.116.0 {Tcl_UtfNext, read limits} {testutfnext testbytestring ucs2} {
    testutfnext [testbytestring \xF2\xA0\xA0\xA0\xA0] 3
} 1
test utf-6.116.1 {Tcl_UtfNext, read limits} {testutfnext testbytestring fullutf} {
    testutfnext [testbytestring \xF2\xA0\xA0\xA0\xA0] 3
} 0
test utf-6.117.0 {Tcl_UtfNext, read limits} {testutfnext testbytestring ucs2} {
    testutfnext [testbytestring \xF2\xA0\xA0\xA0\xA0] 4
} 1
test utf-6.117.1 {Tcl_UtfNext, read limits} {testutfnext testbytestring fullutf} {
    testutfnext [testbytestring \xF2\xA0\xA0\xA0\xA0] 4
} 4
test utf-6.118 {Tcl_UtfNext, read limits} {testutfnext testbytestring} {
    testutfnext [testbytestring \xA0]G 0
} 0
test utf-6.119 {Tcl_UtfNext, read limits} {testutfnext testbytestring} {
    testutfnext [testbytestring \xA0]G 1
} 0
test utf-6.120 {Tcl_UtfNext, read limits} {testutfnext testbytestring} {
    testutfnext [testbytestring \xA0\xA0] 1
} 0
test utf-6.121 {Tcl_UtfNext, read limits} {testutfnext testbytestring} {
    testutfnext [testbytestring \xA0\xA0]G 2
} 0
test utf-6.122 {Tcl_UtfNext, read limits} {testutfnext testbytestring} {
    testutfnext [testbytestring \xA0\xA0\xA0] 2
} 0
test utf-6.123.0 {Tcl_UtfNext, read limits} {testutfnext testbytestring ucs2} {
    testutfnext [testbytestring \xA0\xA0\xA0]G 3
} 1
test utf-6.123.1 {Tcl_UtfNext, read limits} {testutfnext testbytestring fullutf} {
    testutfnext [testbytestring \xA0\xA0\xA0]G 3
} 3
test utf-6.124.0 {Tcl_UtfNext, read limits} {testutfnext testbytestring ucs2} {
    testutfnext [testbytestring \xA0\xA0\xA0\xA0] 3
} 1
test utf-6.124.1 {Tcl_UtfNext, read limits} {testutfnext testbytestring fullutf} {
    testutfnext [testbytestring \xA0\xA0\xA0\xA0] 3
} 3
test utf-6.125.0 {Tcl_UtfNext, read limits} {testutfnext testbytestring ucs2} {
    testutfnext [testbytestring \xA0\xA0\xA0\xA0]G 4
} 1
test utf-6.125.1 {Tcl_UtfNext, read limits} {testutfnext testbytestring fullutf} {
    testutfnext [testbytestring \xA0\xA0\xA0\xA0]G 4
} 3
test utf-6.126.0 {Tcl_UtfNext, read limits} {testutfnext testbytestring ucs2} {
    testutfnext [testbytestring \xA0\xA0\xA0\xA0\xA0] 4
} 1
test utf-6.126.1 {Tcl_UtfNext, read limits} {testutfnext testbytestring fullutf} {
    testutfnext [testbytestring \xA0\xA0\xA0\xA0\xA0] 4
} 3

test utf-7.1 {Tcl_UtfPrev} testutfprev {
    testutfprev {}
} 0
test utf-7.2 {Tcl_UtfPrev} testutfprev {
    testutfprev A
} 0
test utf-7.3 {Tcl_UtfPrev} testutfprev {
    testutfprev AA
} 1
test utf-7.4 {Tcl_UtfPrev} {testutfprev testbytestring} {
    testutfprev A[testbytestring \xF8]
} 1
test utf-7.4.1 {Tcl_UtfPrev} {testutfprev testbytestring} {
    testutfprev A[testbytestring \xF8\xA0\xA0\xA0] 2
} 1
test utf-7.4.2 {Tcl_UtfPrev} {testutfprev testbytestring} {
    testutfprev A[testbytestring \xF8\xF8\xA0\xA0] 2
} 1
test utf-7.5 {Tcl_UtfPrev} {testutfprev testbytestring} {
    testutfprev A[testbytestring \xF2]
} 1
test utf-7.5.1 {Tcl_UtfPrev} {testutfprev testbytestring} {
    testutfprev A[testbytestring \xF2\xA0\xA0\xA0] 2
} 1
test utf-7.5.2 {Tcl_UtfPrev} {testutfprev testbytestring} {
    testutfprev A[testbytestring \xF2\xF8\xA0\xA0] 2
} 1
test utf-7.6 {Tcl_UtfPrev} {testutfprev testbytestring} {
    testutfprev A[testbytestring \xE8]
} 1
test utf-7.6.1 {Tcl_UtfPrev} {testutfprev testbytestring} {
    testutfprev A[testbytestring \xE8\xA0\xA0\xA0] 2
} 1
test utf-7.6.2 {Tcl_UtfPrev} {testutfprev testbytestring} {
    testutfprev A[testbytestring \xE8\xF8\xA0\xA0] 2
} 1
test utf-7.7 {Tcl_UtfPrev} {testutfprev testbytestring} {
    testutfprev A[testbytestring \xD0]
} 1
test utf-7.7.1 {Tcl_UtfPrev} {testutfprev testbytestring} {
    testutfprev A[testbytestring \xD0\xA0\xA0\xA0] 2
} 1
test utf-7.7.2 {Tcl_UtfPrev} {testutfprev testbytestring} {
    testutfprev A[testbytestring \xD0\xF8\xA0\xA0] 2
} 1
test utf-7.8 {Tcl_UtfPrev} {testutfprev testbytestring} {
    testutfprev [testbytestring A\xA0]
} 1
test utf-7.8.1 {Tcl_UtfPrev} {testutfprev testbytestring} {
    testutfprev [testbytestring A\xA0\xA0\xA0\xA0] 2
} 1
test utf-7.8.2 {Tcl_UtfPrev} {testutfprev testbytestring} {
    testutfprev [testbytestring A\xA0\xF8\xA0\xA0] 2
} 1
test utf-7.9 {Tcl_UtfPrev} {testutfprev testbytestring} {
    testutfprev A[testbytestring \xF8\xA0]
} 2
test utf-7.9.1 {Tcl_UtfPrev} {testutfprev testbytestring} {
    testutfprev A[testbytestring \xF8\xA0\xA0\xA0] 3
} 2
test utf-7.9.2 {Tcl_UtfPrev} {testutfprev testbytestring} {
    testutfprev A[testbytestring \xF8\xA0\xF8\xA0] 3
} 2
test utf-7.10.0 {Tcl_UtfPrev} {testutfprev testbytestring ucs2} {
    testutfprev A[testbytestring \xF2\xA0]
} 2
test utf-7.10.1 {Tcl_UtfPrev} {testutfprev testbytestring fullutf} {
    testutfprev A[testbytestring \xF2\xA0]
} 1
test utf-7.10.2 {Tcl_UtfPrev} {testutfprev testbytestring ucs2} {
    testutfprev A[testbytestring \xF2\xA0\xA0\xA0] 3
} 2
test utf-7.10.3 {Tcl_UtfPrev} {testutfprev testbytestring fullutf} {
    testutfprev A[testbytestring \xF2\xA0\xA0\xA0] 3
} 1
test utf-7.10.4 {Tcl_UtfPrev} {testutfprev testbytestring ucs2} {
    testutfprev A[testbytestring \xF2\xA0\xF8\xA0] 3
} 2
test utf-7.10.5 {Tcl_UtfPrev} {testutfprev testbytestring fullutf} {
    testutfprev A[testbytestring \xF2\xA0\xF8\xA0] 3
} 1
test utf-7.11 {Tcl_UtfPrev} {testutfprev testbytestring} {
    testutfprev A[testbytestring \xE8\xA0]
} 1
test utf-7.11.1 {Tcl_UtfPrev} {testutfprev testbytestring} {
    testutfprev A[testbytestring \xE8\xA0\xA0\xA0] 3
} 1
test utf-7.11.2 {Tcl_UtfPrev} {testutfprev testbytestring} {
    testutfprev A[testbytestring \xE8\xA0\xF8\xA0] 3
} 1
test utf-7.11.3 {Tcl_UtfPrev} {testutfprev testbytestring} {
    testutfprev A[testbytestring \xE8\xA0\xF8] 3
} 1
test utf-7.12 {Tcl_UtfPrev} {testutfprev testbytestring} {
    testutfprev A[testbytestring \xD0\xA0]
} 1
test utf-7.12.1 {Tcl_UtfPrev} {testutfprev testbytestring} {
    testutfprev A[testbytestring \xD0\xA0\xA0\xA0] 3
} 1
test utf-7.12.2 {Tcl_UtfPrev} {testutfprev testbytestring} {
    testutfprev A[testbytestring \xD0\xA0\xF8\xA0] 3
} 1
test utf-7.13 {Tcl_UtfPrev} {testutfprev testbytestring} {
    testutfprev [testbytestring A\xA0\xA0]
} 2
test utf-7.13.1 {Tcl_UtfPrev} {testutfprev testbytestring} {
    testutfprev [testbytestring A\xA0\xA0\xA0\xA0] 3
} 2
test utf-7.13.2 {Tcl_UtfPrev} {testutfprev testbytestring} {
    testutfprev [testbytestring A\xA0\xA0\xF8\xA0] 3
} 2
test utf-7.14 {Tcl_UtfPrev} {testutfprev testbytestring} {
    testutfprev A[testbytestring \xF8\xA0\xA0]
} 3
test utf-7.14.1 {Tcl_UtfPrev} {testutfprev testbytestring} {
    testutfprev A[testbytestring \xF8\xA0\xA0\xA0] 4
} 3
test utf-7.14.2 {Tcl_UtfPrev} {testutfprev testbytestring} {
    testutfprev A[testbytestring \xF8\xA0\xA0\xF8] 4
} 3
test utf-7.15.0 {Tcl_UtfPrev} {testutfprev testbytestring ucs2} {
    testutfprev A[testbytestring \xF2\xA0\xA0]
} 3
test utf-7.15.1 {Tcl_UtfPrev} {testutfprev testbytestring fullutf} {
    testutfprev A[testbytestring \xF2\xA0\xA0]
} 1
test utf-7.15.2 {Tcl_UtfPrev} {testutfprev testbytestring ucs2} {
    testutfprev A[testbytestring \xF2\xA0\xA0\xA0] 4
} 3
test utf-7.15.3 {Tcl_UtfPrev} {testutfprev testbytestring fullutf} {
    testutfprev A[testbytestring \xF2\xA0\xA0\xA0] 4
} 1
test utf-7.15.4 {Tcl_UtfPrev} {testutfprev testbytestring ucs2} {
    testutfprev A[testbytestring \xF2\xA0\xA0\xF8] 4
} 3
test utf-7.15.5 {Tcl_UtfPrev} {testutfprev testbytestring fullutf} {
    testutfprev A[testbytestring \xF2\xA0\xA0\xF8] 4
} 1
test utf-7.16 {Tcl_UtfPrev} testutfprev {
    testutfprev A\u8820
} 1
test utf-7.16.1 {Tcl_UtfPrev} {testutfprev testbytestring} {
    testutfprev A[testbytestring \xE8\xA0\xA0\xA0] 4
} 1
test utf-7.16.2 {Tcl_UtfPrev} {testutfprev testbytestring} {
    testutfprev A\u8820[testbytestring \xF8] 4
} 1
test utf-7.17 {Tcl_UtfPrev} {testutfprev testbytestring} {
    testutfprev A[testbytestring \xD0\xA0\xA0]
} 3
test utf-7.17.1 {Tcl_UtfPrev} {testutfprev testbytestring} {
    testutfprev A[testbytestring \xD0\xA0\xA0\xA0] 4
} 3
test utf-7.17.2 {Tcl_UtfPrev} {testutfprev testbytestring} {
    testutfprev A[testbytestring \xD0\xA0\xA0\xF8] 4
} 3
test utf-7.18.0 {Tcl_UtfPrev} {testutfprev testbytestring} {
    testutfprev [testbytestring A\xA0\xA0\xA0]
} 3
test utf-7.18.1 {Tcl_UtfPrev} {testutfprev testbytestring} {
    testutfprev [testbytestring A\xA0\xA0\xA0\xA0] 4
} 3
test utf-7.18.2 {Tcl_UtfPrev} {testutfprev testbytestring} {
    testutfprev [testbytestring A\xA0\xA0\xA0\xF8] 4
} 3
test utf-7.19 {Tcl_UtfPrev} {testutfprev testbytestring} {
    testutfprev [testbytestring A\xF8\xA0\xA0\xA0]
} 4
test utf-7.20.0 {Tcl_UtfPrev} {testutfprev testbytestring ucs2} {
    testutfprev [testbytestring A\xF2\xA0\xA0\xA0]
} 4
test utf-7.20.1 {Tcl_UtfPrev} {testutfprev testbytestring fullutf} {
    testutfprev [testbytestring A\xF2\xA0\xA0\xA0]
} 1
test utf-7.21 {Tcl_UtfPrev} {testutfprev testbytestring} {
    testutfprev A[testbytestring \xE8\xA0\xA0\xA0]
} 4
test utf-7.22 {Tcl_UtfPrev} {testutfprev testbytestring} {
    testutfprev A[testbytestring \xD0\xA0\xA0\xA0]
} 4
test utf-7.23 {Tcl_UtfPrev} {testutfprev testbytestring} {
    testutfprev [testbytestring A\xA0\xA0\xA0\xA0]
} 4
test utf-7.24 {Tcl_UtfPrev -- overlong sequence}  {testutfprev testbytestring} {
    testutfprev A[testbytestring \xC0\x81]
} 2
test utf-7.25 {Tcl_UtfPrev -- overlong sequence}  {testutfprev testbytestring} {
    testutfprev A[testbytestring \xC0\x81] 2
} 1
test utf-7.26 {Tcl_UtfPrev -- overlong sequence}  {testutfprev testbytestring} {
    testutfprev A[testbytestring \xE0\x80\x80]
} 3
test utf-7.27 {Tcl_UtfPrev -- overlong sequence}  {testutfprev testbytestring} {
    testutfprev A[testbytestring \xE0\x80]
} 2
test utf-7.27.1 {Tcl_UtfPrev -- overlong sequence}  {testutfprev testbytestring} {
    testutfprev A[testbytestring \xE0\x80\x80] 3
} 2
test utf-7.28 {Tcl_UtfPrev -- overlong sequence}  {testutfprev testbytestring} {
    testutfprev A[testbytestring \xE0]
} 1
test utf-7.28.1 {Tcl_UtfPrev -- overlong sequence}  {testutfprev testbytestring} {
    testutfprev A[testbytestring \xE0\x80\x80] 2
} 1
test utf-7.29 {Tcl_UtfPrev -- overlong sequence}  {testutfprev testbytestring} {
    testutfprev A[testbytestring \xF0\x80\x80\x80]
} 4
test utf-7.30 {Tcl_UtfPrev -- overlong sequence}  {testutfprev testbytestring} {
    testutfprev A[testbytestring \xF0\x80\x80\x80] 4
} 3
test utf-7.31 {Tcl_UtfPrev -- overlong sequence}  {testutfprev testbytestring} {
    testutfprev A[testbytestring \xF0\x80\x80\x80] 3
} 2
test utf-7.32 {Tcl_UtfPrev -- overlong sequence}  {testutfprev testbytestring} {
    testutfprev A[testbytestring \xF0\x80\x80\x80] 2
} 1
test utf-7.33 {Tcl_UtfPrev -- overlong sequence}  testutfprev {
    testutfprev A\x00
} 1
test utf-7.34 {Tcl_UtfPrev -- overlong sequence}  {testutfprev testbytestring} {
    testutfprev A[testbytestring \xC1\x80]
} 2
test utf-7.35 {Tcl_UtfPrev -- overlong sequence}  {testutfprev testbytestring} {
    testutfprev A[testbytestring \xC2\x80]
} 1
test utf-7.36 {Tcl_UtfPrev -- overlong sequence}  {testutfprev testbytestring} {
    testutfprev A[testbytestring \xE0\xA0\x80]
} 1
test utf-7.37 {Tcl_UtfPrev -- overlong sequence}  {testutfprev testbytestring} {
    testutfprev A[testbytestring \xE0\xA0\x80] 3
} 1
test utf-7.38 {Tcl_UtfPrev -- overlong sequence}  {testutfprev testbytestring} {
    testutfprev A[testbytestring \xE0\xA0\x80] 2
} 1
test utf-7.39.0 {Tcl_UtfPrev -- overlong sequence}  {testutfprev testbytestring ucs2} {
    testutfprev A[testbytestring \xF0\x90\x80\x80]
} 4
test utf-7.39.1 {Tcl_UtfPrev -- overlong sequence}  {testutfprev testbytestring fullutf} {
    testutfprev A[testbytestring \xF0\x90\x80\x80]
} 1
test utf-7.40.0 {Tcl_UtfPrev -- overlong sequence}  {testutfprev testbytestring ucs2} {
    testutfprev A[testbytestring \xF0\x90\x80\x80] 4
} 3
test utf-7.40.1 {Tcl_UtfPrev -- overlong sequence}  {testutfprev testbytestring fullutf} {
    testutfprev A[testbytestring \xF0\x90\x80\x80] 4
} 1
test utf-7.41.0 {Tcl_UtfPrev -- overlong sequence}  {testutfprev testbytestring ucs2} {
    testutfprev A[testbytestring \xF0\x90\x80\x80] 3
} 2
test utf-7.41.1 {Tcl_UtfPrev -- overlong sequence}  {testutfprev testbytestring fullutf} {
    testutfprev A[testbytestring \xF0\x90\x80\x80] 3
} 1
test utf-7.42 {Tcl_UtfPrev -- overlong sequence}  {testutfprev testbytestring} {
    testutfprev A[testbytestring \xF0\x90\x80\x80] 2
} 1
test utf-7.43 {Tcl_UtfPrev -- no lead byte at start}  {testutfprev testbytestring} {
    testutfprev [testbytestring \xA0]
} 0
test utf-7.44 {Tcl_UtfPrev -- no lead byte at start}  {testutfprev testbytestring} {
    testutfprev [testbytestring \xA0\xA0]
} 1
test utf-7.45 {Tcl_UtfPrev -- no lead byte at start}  {testutfprev testbytestring} {
    testutfprev [testbytestring \xA0\xA0\xA0]
} 2
test utf-7.46 {Tcl_UtfPrev -- no lead byte at start}  {testutfprev testbytestring} {
    testutfprev [testbytestring \xA0\xA0\xA0\xA0]
} 3
test utf-7.47 {Tcl_UtfPrev, pointing to 3th byte of 3-byte valid sequence} {testutfprev testbytestring} {
    testutfprev [testbytestring \xE8\xA0]
} 0
test utf-7.47.1 {Tcl_UtfPrev, pointing to 3th byte of 3-byte valid sequence} testutfprev {
    testutfprev \u8820 2
} 0
test utf-7.47.2 {Tcl_UtfPrev, pointing to 3th byte of 3-byte invalid sequence} {testutfprev testbytestring} {
    testutfprev [testbytestring \xE8\xA0\x00] 2
} 0
test utf-7.48.0 {Tcl_UtfPrev, validity check [493dccc2de]} {testutfprev testbytestring ucs2} {
    testutfprev A[testbytestring \xF4\x8F\xBF\xBF]
} 4
test utf-7.48.1 {Tcl_UtfPrev, validity check [493dccc2de]} {testutfprev testbytestring fullutf} {
    testutfprev A[testbytestring \xF4\x8F\xBF\xBF]
} 1
test utf-7.48.2 {Tcl_UtfPrev, validity check [493dccc2de]} {testutfprev testbytestring ucs2} {
    testutfprev A[testbytestring \xF4\x8F\xBF\xBF] 4
} 3
test utf-7.48.3 {Tcl_UtfPrev, validity check [493dccc2de]} {testutfprev testbytestring fullutf} {
    testutfprev A[testbytestring \xF4\x8F\xBF\xBF] 4
} 1
test utf-7.48.4 {Tcl_UtfPrev, validity check [493dccc2de]} {testutfprev testbytestring ucs2} {
    testutfprev A[testbytestring \xF4\x8F\xBF\xBF] 3
} 2
test utf-7.48.5 {Tcl_UtfPrev, validity check [493dccc2de]} {testutfprev testbytestring fullutf} {
    testutfprev A[testbytestring \xF4\x8F\xBF\xBF] 3
} 1
test utf-7.48.6 {Tcl_UtfPrev, validity check [493dccc2de]} {testutfprev testbytestring} {
    testutfprev A[testbytestring \xF4\x8F\xBF\xBF] 2
} 1
test utf-7.49.0 {Tcl_UtfPrev, validity check [493dccc2de]} {testutfprev testbytestring} {
    testutfprev A[testbytestring \xF4\x90\x80\x80]
} 4
test utf-7.49.1 {Tcl_UtfPrev, validity check [493dccc2de]} {testutfprev testbytestring} {
    testutfprev A[testbytestring \xF4\x90\x80\x80] 4
} 3
test utf-7.49.2 {Tcl_UtfPrev, validity check [493dccc2de]} {testutfprev testbytestring} {
    testutfprev A[testbytestring \xF4\x90\x80\x80] 3
} 2
test utf-7.49.3 {Tcl_UtfPrev, validity check [493dccc2de]} {testutfprev testbytestring} {
    testutfprev A[testbytestring \xF4\x90\x80\x80] 2
} 1

test utf-8.1 {Tcl_UniCharAtIndex: index = 0} {
    string index abcd 0
} a
test utf-8.2 {Tcl_UniCharAtIndex: index = 0} {
    string index \u4E4E\u25A 0
} \u4E4E
test utf-8.3 {Tcl_UniCharAtIndex: index > 0} {
    string index abcd 2
} c
test utf-8.4 {Tcl_UniCharAtIndex: index > 0} {
    string index \u4E4E\u25A\xFF\u543 2
} \xFF
test utf-8.5.0 {Tcl_UniCharAtIndex: high surrogate} ucs2 {
    string index \uD842 0
} \uD842
test utf-8.5.1 {Tcl_UniCharAtIndex: high surrogate} ucs4 {
    string index \uD842 0
} \uD842
test utf-8.5.2 {Tcl_UniCharAtIndex: high surrogate} utf16 {
    string index \uD842 0
} \uD842
test utf-8.6 {Tcl_UniCharAtIndex: low surrogate} {
    string index \uDC42 0
} \uDC42
test utf-8.7.0 {Tcl_UniCharAtIndex: Emoji} ucs2 {
    string index \uD83D\uDE00G 0
} \uD83D
test utf-8.7.1 {Tcl_UniCharAtIndex: Emoji} ucs4 {
    string index \U1F600G 0
} \U1F600
test utf-8.7.2 {Tcl_UniCharAtIndex: Emoji} utf16 {
    string index \U1F600G 0
} \U1F600
test utf-8.8.0 {Tcl_UniCharAtIndex: Emoji} ucs2 {
    string index \uD83D\uDE00G 1
} \uDE00
test utf-8.8.1 {Tcl_UniCharAtIndex: Emoji} ucs4 {
    string index \U1F600G 1
} G
test utf-8.8.2 {Tcl_UniCharAtIndex: Emoji} utf16 {
    string index \U1F600G 1
} {}
test utf-8.9.0 {Tcl_UniCharAtIndex: Emoji} ucs2 {
    string index \uD83D\uDE00G 2
} G
test utf-8.9.1 {Tcl_UniCharAtIndex: Emoji} ucs4 {
    string index \U1F600G 2
} {}
test utf-8.9.2 {Tcl_UniCharAtIndex: Emoji} utf16 {
    string index \U1F600G 2
} G
test utf-8.10.0 {Tcl_UniCharAtIndex: Emoji} {Uesc ucs2} {
    string index \U1F600G 0
} \uFFFD
test utf-8.10.1 {Tcl_UniCharAtIndex: Emoji} ucs4 {
    string index \U1F600G 0
} \U1F600
test utf-8.10.2 {Tcl_UniCharAtIndex: Emoji} utf16 {
    string index \U1F600G 0
} \U1F600
test utf-8.11.0 {Tcl_UniCharAtIndex: Emoji} {Uesc ucs2} {
    string index \U1F600G 1
} G
test utf-8.11.1 {Tcl_UniCharAtIndex: Emoji} ucs4 {
    string index \U1F600G 1
} G
test utf-8.11.2 {Tcl_UniCharAtIndex: Emoji} utf16 {
    string index \U1F600G 1
} {}
test utf-8.12.0 {Tcl_UniCharAtIndex: Emoji} {Uesc ucs2} {
    string index \U1F600G 2
} {}
test utf-8.12.1 {Tcl_UniCharAtIndex: Emoji} ucs4 {
    string index \U1F600G 2
} {}
test utf-8.12.2 {Tcl_UniCharAtIndex: Emoji} utf16 {
    string index \U1F600G 2
} G

test utf-9.1 {Tcl_UtfAtIndex: index = 0} {
    string range abcd 0 2
} abc
test utf-9.2 {Tcl_UtfAtIndex: index > 0} {
    string range \u4E4E\u25A\xFF\u543klmnop 1 5
} \u25A\xFF\u543kl
test utf-9.3.0 {Tcl_UtfAtIndex: index = 0, Emoji} ucs2 {
    string range \uD83D\uDE00G 0 0
} \uD83D
test utf-9.3.1 {Tcl_UtfAtIndex: index = 0, Emoji} ucs4 {
    string range \U1F600G 0 0
} \U1F600
test utf-9.3.2 {Tcl_UtfAtIndex: index = 0, Emoji} utf16 {
    string range \U1F600G 0 0
} \U1F600
test utf-9.4.0 {Tcl_UtfAtIndex: index > 0, Emoji} ucs2 {
    string range \uD83D\uDE00G 1 1
} \uDE00
test utf-9.4.1 {Tcl_UtfAtIndex: index > 0, Emoji} ucs4 {
    string range \U1F600G 1 1
} G
test utf-9.4.2 {Tcl_UtfAtIndex: index > 0, Emoji} utf16 {
    string range \U1F600G 1 1
} {}
test utf-9.5.0 {Tcl_UtfAtIndex: index > 0, Emoji} ucs2 {
    string range \uD83D\uDE00G 2 2
} G
test utf-9.5.1 {Tcl_UtfAtIndex: index > 0, Emoji} ucs4 {
    string range \U1F600G 2 2
} {}
test utf-9.5.2 {Tcl_UtfAtIndex: index > 0, Emoji} utf16 {
    string range \U1F600G 2 2
} G
test utf-9.6.0 {Tcl_UtfAtIndex: index = 0, Emoji} {Uesc ucs2} {
    string range \U1F600G 0 0
} \uFFFD
test utf-9.6.1 {Tcl_UtfAtIndex: index = 0, Emoji} ucs4 {
    string range \U1F600G 0 0
} \U1F600
test utf-9.6.2 {Tcl_UtfAtIndex: index = 0, Emoji} utf16 {
    string range \U1F600G 0 0
} \U1F600
test utf-9.7.0 {Tcl_UtfAtIndex: index > 0, Emoji} {Uesc ucs2} {
    string range \U1F600G 1 1
} G
test utf-9.7.1 {Tcl_UtfAtIndex: index > 0, Emoji} ucs4 {
    string range \U1F600G 1 1
} G
test utf-9.7.2 {Tcl_UtfAtIndex: index > 0, Emoji} utf16 {
    string range \U1F600G 1 1
} {}
test utf-9.8.0 {Tcl_UtfAtIndex: index > 0, Emoji} {Uesc ucs2} {
    string range \U1F600G 2 2
} {}
test utf-9.8.1 {Tcl_UtfAtIndex: index > 0, Emoji} ucs4 {
    string range \U1F600G 2 2
} {}
test utf-9.8.2 {Tcl_UtfAtIndex: index > 0, Emoji} utf16 {
    string range \U1F600G 2 2
} G

test utf-10.1 {Tcl_UtfBackslash: dst == NULL} {
    set x \n
} {
}
test utf-10.2 {Tcl_UtfBackslash: \u subst} testbytestring {
    expr {"\uA2" eq [testbytestring \xC2\xA2]}
} 1
test utf-10.3 {Tcl_UtfBackslash: longer \u subst} testbytestring {
    expr {"\u4E21" eq [testbytestring \xE4\xB8\xA1]}
} 1
test utf-10.4 {Tcl_UtfBackslash: stops at first non-hex} testbytestring {
    expr {"\u4E2k" eq "[testbytestring \xD3\xA2]k"}
} 1
test utf-10.5 {Tcl_UtfBackslash: stops after 4 hex chars} testbytestring {
    expr {"\u4E216" eq "[testbytestring \xE4\xB8\xA1]6"}
} 1
test utf-10.6 {Tcl_UtfBackslash: stops after 5 hex chars} {fullutf testbytestring} {
    expr {"\U1E2165" eq "[testbytestring \xF0\x9E\x88\x96]5"}
} 1
test utf-10.7 {Tcl_UtfBackslash: stops after 6 hex chars} {fullutf testbytestring} {
    expr {"\U10E2165" eq "[testbytestring \xF4\x8E\x88\x96]5"}
} 1

proc bsCheck {char num {constraints {}}} {
    global errNum
    test utf-10.$errNum {backslash substitution} $constraints {
	scan $char %c value
	set value
    } $num
    incr errNum
}
set errNum 8
bsCheck \b	8
bsCheck \e	101
bsCheck \f	12
bsCheck \n	10
bsCheck \r	13
bsCheck \t	9
bsCheck \v	11
bsCheck \{	123
bsCheck \}	125
bsCheck \[	91
bsCheck \]	93
bsCheck \$	36
bsCheck \ 	32
bsCheck \;	59
bsCheck \\	92
bsCheck \Ca	67
bsCheck \Ma	77
bsCheck \CMa	67
# prior to 8.3, this returned 8, as \8 as accepted as an
# octal value - but it isn't! [Bug: 3975]
bsCheck \8a	56
bsCheck \14	12
bsCheck \141	97
bsCheck b\0	98
bsCheck \x	120
bsCheck \xa	10
bsCheck \xA	10
bsCheck \x41	65
bsCheck \x541	65	pre388	;# == \x41
bsCheck \x541	84	!pre388	;# == \x54 1
bsCheck \u	117
bsCheck \uk	117
bsCheck \u41	65
bsCheck \ua	10
bsCheck \uA	10
bsCheck \340	224
bsCheck \uA1	161
bsCheck \u4E21	20001
bsCheck \741    225	pre388	;# == \341
bsCheck \741    60	!pre388	;# == \74 1
bsCheck \U      85
bsCheck \Uk     85
bsCheck \U41    65			Uesc
bsCheck \Ua     10			Uesc
bsCheck \UA     10			Uesc
bsCheck \UA1    161			Uesc
bsCheck \U4E21  20001			Uesc
bsCheck \U004E21        20001		Uesc
bsCheck \U00004E21      20001		Uesc
bsCheck \U0000004E21    78		Uesc
bsCheck \U00110000      69632		fullutf
bsCheck \U01100000      69632		fullutf
bsCheck \U11000000      69632		fullutf
bsCheck \U0010FFFF      1114111		fullutf
bsCheck \U010FFFF0      1114111		fullutf
bsCheck \U10FFFF00      1114111		fullutf
bsCheck \UFFFFFFFF      1048575		fullutf

test utf-11.1 {Tcl_UtfToUpper} {
    string toupper {}
} {}
test utf-11.2 {Tcl_UtfToUpper} {
    string toupper abc
} ABC
test utf-11.3 {Tcl_UtfToUpper} {
    string toupper \xE3gh
} \xC3GH
test utf-11.4 {Tcl_UtfToUpper} {
    string toupper \u01E3gh
} \u01E2GH
test utf-11.5 {Tcl_UtfToUpper Georgian (new in Unicode 11)} {
    string toupper \u10D0\u1C90
} \u1C90\u1C90
test utf-11.6 {Tcl_UtfToUpper beyond U+FFFF} fullutf {
    string toupper \U10428
} \U10400
test utf-11.7 {Tcl_UtfToUpper beyond U+FFFF} fullutf {
    string toupper \uD801\uDC28
} \uD801\uDC00
test utf-11.8 {Tcl_UtfToUpper low/high surrogate)} {
    string toupper \uDC24\uD824
} \uDC24\uD824

test utf-12.1 {Tcl_UtfToLower} {
    string tolower {}
} {}
test utf-12.2 {Tcl_UtfToLower} {
    string tolower ABC
} abc
test utf-12.3 {Tcl_UtfToLower} {
    string tolower \xC3GH
} \xE3gh
test utf-12.4 {Tcl_UtfToLower} {
    string tolower \u01E2GH
} \u01E3gh
test utf-12.5 {Tcl_UtfToLower Georgian (new in Unicode 11)} {
    string tolower \u10D0\u1C90
} \u10D0\u10D0
test utf-12.6 {Tcl_UtfToLower low/high surrogate)} {
    string tolower \uDC24\uD824
} \uDC24\uD824
test utf-12.7 {Tcl_UtfToLower beyond U+FFFF} fullutf {
    string tolower \U10400
} \U10428
test utf-12.8 {Tcl_UtfToLower beyond U+FFFF} fullutf {
    string tolower \uD801\uDC00
} \uD801\uDC28

test utf-13.1 {Tcl_UtfToTitle} {
    string totitle {}
} {}
test utf-13.2 {Tcl_UtfToTitle} {
    string totitle abc
} Abc
test utf-13.3 {Tcl_UtfToTitle} {
    string totitle \xE3GH
} \xC3gh
test utf-13.4 {Tcl_UtfToTitle} {
    string totitle \u01F3AB
} \u01F2ab
test utf-13.5 {Tcl_UtfToTitle Georgian (new in Unicode 11)} {
    string totitle \u10D0\u1C90
} \u10D0\u1C90
test utf-13.6 {Tcl_UtfToTitle Georgian (new in Unicode 11)} {
    string totitle \u1C90\u10D0
} \u1C90\u10D0
test utf-13.7 {Tcl_UtfToTitle low/high surrogate)} {
    string totitle \uDC24\uD824
} \uDC24\uD824
test utf-13.8 {Tcl_UtfToTitle beyond U+FFFF} fullutf {
    string totitle \U10428\U10400
} \U10400\U10428
test utf-13.9 {Tcl_UtfToTitle beyond U+FFFF} fullutf {
    string totitle \uD801\uDC28\uD801\uDC00
} \uD801\uDC00\uD801\uDC28

test utf-14.1 {Tcl_UtfNcasecmp} {
    string compare -nocase a b
} -1
test utf-14.2 {Tcl_UtfNcasecmp} {
    string compare -nocase b a
} 1
test utf-14.3 {Tcl_UtfNcasecmp} {
    string compare -nocase B a
} 1
test utf-14.4 {Tcl_UtfNcasecmp} {
    string compare -nocase aBcB abca
} 1

test utf-15.1 {Tcl_UniCharToUpper, negative delta} {
    string toupper aA
} AA
test utf-15.2 {Tcl_UniCharToUpper, positive delta} {
    string toupper \u0178\xFF
} \u0178\u0178
test utf-15.3 {Tcl_UniCharToUpper, no delta} {
    string toupper !
} !

test utf-16.1 {Tcl_UniCharToLower, negative delta} {
    string tolower aA
} aa
test utf-16.2 {Tcl_UniCharToLower, positive delta} {
    string tolower \u0178\xFF\uA78D\u01C5
} \xFF\xFF\u0265\u01C6

test utf-17.1 {Tcl_UniCharToLower, no delta} {
    string tolower !
} !

test utf-18.1 {Tcl_UniCharToTitle, add one for title} {
    string totitle \u01C4
} \u01C5
test utf-18.2 {Tcl_UniCharToTitle, subtract one for title} {
    string totitle \u01C6
} \u01C5
test utf-18.3 {Tcl_UniCharToTitle, subtract delta for title (positive)} {
    string totitle \u017F
} \x53
test utf-18.4 {Tcl_UniCharToTitle, subtract delta for title (negative)} {
    string totitle \xFF
} \u0178
test utf-18.5 {Tcl_UniCharToTitle, no delta} {
    string totitle !
} !

test utf-19.1 {TclUniCharLen} -body {
    list [regexp \\d abc456def foo] $foo
} -cleanup {
    unset -nocomplain foo
} -result {1 4}

test utf-20.1 {TclUniCharNcmp} ucs4 {
    string compare [string range [format %c 0xFFFF] 0 0] [string range [format %c 0x10000] 0 0]
} -1
test utf-20.2 {[4c591fa487] TclUniCharNcmp/TclUtfNcmp} {
    set one [format %c 0xFFFF]
    set two [format %c 0x10000]
    set first [string compare $one $two]
    string range $one 0 0
    string range $two 0 0
    set second [string compare $one $two]
    expr {($first == $second) ? "agree" : "disagree"}
} agree

test utf-21.1 {TclUniCharIsAlnum} {
    # this returns 1 with Unicode 7 compliance
    string is alnum \u1040\u021F\u0220
} 1
test utf-21.2 {unicode alnum char in regc_locale.c} {
    # this returns 1 with Unicode 7 compliance
    list [regexp {^[[:alnum:]]+$} \u1040\u021F\u0220] [regexp {^\w+$} \u1040\u021F\u0220_\u203F\u2040\u2054\uFE33\uFE34\uFE4D\uFE4E\uFE4F\uFF3F]
} {1 1}
test utf-21.3 {unicode print char in regc_locale.c} {
    # this returns 1 with Unicode 7 compliance
    regexp {^[[:print:]]+$} \uFBC1
} 1
test utf-21.4 {TclUniCharIsGraph} {
    # [Bug 3464428]
    string is graph \u0120
} 1
test utf-21.5 {unicode graph char in regc_locale.c} {
    # [Bug 3464428]
    regexp {^[[:graph:]]+$} \u0120
} 1
test utf-21.6 {TclUniCharIsGraph} {
    # [Bug 3464428]
    string is graph \xA0
} 0
test utf-21.7 {unicode graph char in regc_locale.c} {
    # [Bug 3464428]
    regexp {[[:graph:]]} \x20\xA0\u2028\u2029
} 0
test utf-21.8 {TclUniCharIsPrint} {
    # [Bug 3464428]
    string is print \x09
} 0
test utf-21.9 {unicode print char in regc_locale.c} {
    # [Bug 3464428]
    regexp {[[:print:]]} \x09
} 0
test utf-21.10 {unicode print char in regc_locale.c} {
    # [Bug 3464428]
    regexp {[[:print:]]} \x09
} 0
test utf-21.11 {TclUniCharIsControl} {
    # [Bug 3464428]
    string is control \x00\x1F\xAD\u0605\u061C\u180E\u2066\uFEFF
} 1
test utf-21.12 {unicode control char in regc_locale.c} {
    # [Bug 3464428], [Bug a876646efe]
    regexp {^[[:cntrl:]]*$} \x00\x1F\xAD\u0605\u061C\u180E\u2066\uFEFF
} 1

test utf-22.1 {TclUniCharIsWordChar} {
    string wordend "xyz123_bar fg" 0
} 10
test utf-22.2 {TclUniCharIsWordChar} {
    string wordend "x\u5080z123_bar\u203C fg" 0
} 10

test utf-23.1 {TclUniCharIsAlpha} {
    # this returns 1 with Unicode 7 compliance
    string is alpha \u021F\u0220\u037F\u052F
} 1
test utf-23.2 {unicode alpha char in regc_locale.c} {
    # this returns 1 with Unicode 7 compliance
    regexp {^[[:alpha:]]+$} \u021F\u0220\u037F\u052F
} 1

test utf-24.1 {TclUniCharIsDigit} {
    # this returns 1 with Unicode 7 compliance
    string is digit \u1040\uABF0
} 1
test utf-24.2 {unicode digit char in regc_locale.c} {
    # this returns 1 with Unicode 7 compliance
    list [regexp {^[[:digit:]]+$} \u1040\uABF0] [regexp {^\d+$} \u1040\uABF0]
} {1 1}

test utf-24.3 {TclUniCharIsSpace} {
    # this returns 1 with Unicode 7 compliance
    string is space \u1680\u180E\u202F
} 1
test utf-24.4 {unicode space char in regc_locale.c} {
    # this returns 1 with Unicode 7 compliance
    list [regexp {^[[:space:]]+$} \u1680\u180E\u202F] [regexp {^\s+$} \u1680\u180E\u202F]
} {1 1}
test utf-24.5 {TclUniCharIsSpace} tip413 {
    # this returns 1 with Unicode 7/TIP 413 compliance
    string is space \x85\u1680\u180E\u200B\u202F\u2060
} 1
test utf-24.6 {unicode space char in regc_locale.c} tip413 {
    # this returns 1 with Unicode 7/TIP 413 compliance
    list [regexp {^[[:space:]]+$} \x85\u1680\u180E\u200B\u202F\u2060] [regexp {^\s+$} \x85\u1680\u180E\u200B\u202F\u2060]
} {1 1}

proc UniCharCaseCmpTest {order one two {constraints {}}} {
    variable count
    test utf-25.$count {Tcl_UniCharNcasecmp} -setup {
	testobj freeallvars
    } -constraints [linsert $constraints 0 teststringobj] -cleanup {
	testobj freeallvars
    } -body {
	teststringobj set 1 $one
	teststringobj set 2 $two
	teststringobj getunicode 1
	teststringobj getunicode 2
	set result [string compare -nocase [teststringobj get 1] [teststringobj get 2]]
	if {$result eq [string map {< -1 = 0 > 1} $order]} {
	    set result ok
	} else {
	    set result "'$one' should be $order '$two' (no case)"
	}
	set result
    } -result ok
    incr count
}
variable count 1
UniCharCaseCmpTest < a b
UniCharCaseCmpTest > b a
UniCharCaseCmpTest > B a
UniCharCaseCmpTest > aBcB abca
UniCharCaseCmpTest < \uFFFF [format %c 0x10000] ucs4
UniCharCaseCmpTest < \uFFFF \U10000		ucs4
UniCharCaseCmpTest > [format %c 0x10000] \uFFFF	ucs4
UniCharCaseCmpTest > \U10000 \uFFFF		ucs4


test utf-26.1 {Tcl_UniCharDString} -setup {
    testobj freeallvars
} -constraints {teststringobj testbytestring} -cleanup {
    testobj freeallvars
} -body {
    teststringobj set 1 foo
    teststringobj getunicode 1
    teststringobj append 1 [testbytestring barsoom\xF2\xC2\x80] 10
    scan [string index [teststringobj get 1] 11] %c
} -result 128


unset count
rename UniCharCaseCmpTest {}

# cleanup
::tcltest::cleanupTests
return

# Local Variables:
# mode: tcl
# End:<|MERGE_RESOLUTION|>--- conflicted
+++ resolved
@@ -108,13 +108,8 @@
 } 1
 test utf-2.8.0 {Tcl_UtfToUniChar: lead (4-byte) followed by 3 trail} {ucs2 testbytestring} {
     string length [testbytestring \xF0\x90\x80\x80]
-<<<<<<< HEAD
-} 2
-test utf-2.8.1 {Tcl_UtfToUniChar: lead (4-byte) followed by 3 trail} {Uesc utf16} {
-=======
-} 4
+} 2
 test utf-2.8.1 {Tcl_UtfToUniChar: lead (4-byte) followed by 3 trail} utf16 {
->>>>>>> 88f366a4
     string length \U010000
 } 2
 test utf-2.8.2 {Tcl_UtfToUniChar: lead (4-byte) followed by 3 trail} ucs4 {
@@ -122,13 +117,8 @@
 } 1
 test utf-2.9.0 {Tcl_UtfToUniChar: lead (4-byte) followed by 3 trail} {ucs2 testbytestring} {
     string length [testbytestring \xF4\x8F\xBF\xBF]
-<<<<<<< HEAD
-} 2
-test utf-2.9.1 {Tcl_UtfToUniChar: lead (4-byte) followed by 3 trail} {Uesc utf16} {
-=======
-} 4
+} 2
 test utf-2.9.1 {Tcl_UtfToUniChar: lead (4-byte) followed by 3 trail} utf16 {
->>>>>>> 88f366a4
     string length \U10FFFF
 } 2
 test utf-2.9.2 {Tcl_UtfToUniChar: lead (4-byte) followed by 3 trail} ucs4 {
