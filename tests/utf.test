--- conflicted
+++ resolved
@@ -176,15 +176,12 @@
 test utf-4.12.1 {Tcl_NumUtfChars: #4-byte UTF-8 character} {testnumutfchars testbytestring utf16} {
     testnumutfchars [testbytestring \xF0\x9F\x92\xA9] end
 } 2
-<<<<<<< HEAD
 test utf-4.12.2 {Tcl_NumUtfChars: #4-byte UTF-8 character} {testnumutfchars testbytestring ucs4} {
     testnumutfchars [testbytestring \xF0\x9F\x92\xA9] end
 } 1
-=======
 test utf-4.13 {Tcl_NumUtfChars: end of string} {testnumutfchars testbytestring} { 
     testnumutfchars foobar[testbytestring \xF2\xC2\xA0] end
 } 8
->>>>>>> 6581ecce
 
 test utf-5.1 {Tcl_UtfFindFirst} {testfindfirst testbytestring} {
     testfindfirst [testbytestring abcbc] 98
