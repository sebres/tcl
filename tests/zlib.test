# The file tests the tclZlib.c file.
#
# This file contains a collection of tests for one or more of the Tcl built-in
# commands. Sourcing this file into Tcl runs the tests and generates output
# for errors. No output means no errors were found.
#
# Copyright (c) 1996-1998 by Sun Microsystems, Inc.
# Copyright (c) 1998-1999 by Scriptics Corporation.
#
# See the file "license.terms" for information on usage and redistribution of
# this file, and for a DISCLAIMER OF ALL WARRANTIES.

if {[lsearch [namespace children] ::tcltest] == -1} {
    package require tcltest 2.1
    namespace import -force ::tcltest::*
}

testConstraint zlib [llength [info commands zlib]]

test zlib-1.1 {zlib basics} -constraints zlib -returnCodes error -body {
    zlib
} -result {wrong # args: should be "zlib command arg ?...?"}
test zlib-1.2 {zlib basics} -constraints zlib -returnCodes error -body {
    zlib ? {}
} -result {bad command "?": must be adler32, compress, crc32, decompress, deflate, gunzip, gzip, inflate, push, or stream}

test zlib-2.1 {zlib compress/decompress} zlib {
    zlib decompress [zlib compress abcdefghijklm]
} abcdefghijklm

test zlib-3.1 {zlib deflate/inflate} zlib {
    zlib inflate [zlib deflate abcdefghijklm]
} abcdefghijklm

test zlib-4.1 {zlib gzip/gunzip} zlib {
    zlib gunzip [zlib gzip abcdefghijklm]
} abcdefghijklm
test zlib-4.2 {zlib gzip/gunzip} zlib {
    set s [string repeat abcdef 5]
    list [zlib gunzip [zlib gzip $s -header {comment gorp}] -header head] \
	[dict get $head comment] [dict get $head size]
} {abcdefabcdefabcdefabcdefabcdef gorp 30}

test zlib-5.1 {zlib adler32} zlib {
    format %x [expr {[zlib adler32 abcdeabcdeabcdeabcdeabcdeabcde] & 0xffffffff}]
} b3b50b9b
test zlib-5.2 {zlib adler32} zlib {
    format %x [expr {[zlib adler32 abcdeabcdeabcdeabcdeabcdeabcde 42] & 0xffffffff}]
} b8830bc4
test zlib-5.3 {zlib adler32} -constraints zlib -returnCodes error -body {
    zlib adler32 abcdeabcdeabcdeabcdeabcdeabcde 42 x
} -result {wrong # args: should be "zlib adler32 data ?startValue?"}

test zlib-6.1 {zlib crc32} zlib {
    format %x [expr {[zlib crc32 abcdeabcdeabcdeabcdeabcdeabcde] & 0xffffffff}]
} 6f73e901
test zlib-6.2 {zlib crc32} zlib {
    format %x [expr {[zlib crc32 abcdeabcdeabcdeabcdeabcdeabcde 42] & 0xffffffff}]
} ce1c4914
test zlib-6.3 {zlib crc32} -constraints zlib -returnCodes error -body {
    zlib crc32 abcdeabcdeabcdeabcdeabcdeabcde 42 x
} -result {wrong # args: should be "zlib crc32 data ?startValue?"}
test zlib-6.4 {zlib crc32: bug 2662434} -constraints zlib -body {
    zlib crc32 "dabale arroz a la zorra el abad"
} -result 3842832571

test zlib-7.0 {zlib stream} -constraints zlib -returnCodes error -setup {
    set s [zlib stream compress]
} -body {
    $s ?
} -cleanup {
    $s close
} -result {bad option "?": must be add, checksum, close, eof, finalize, flush, fullflush, get, put, or reset}
test zlib-7.1 {zlib stream} zlib {
    set s [zlib stream compress]
    $s put -finalize abcdeEDCBA
    set data [$s get]
    set result [list [$s get] [format %x [$s checksum]]]
    $s close
    lappend result [zlib decompress $data]
} {{} 136f033f abcdeEDCBA}
test zlib-7.2 {zlib stream} zlib {
    set s [zlib stream decompress]
    $s put -finalize [zlib compress abcdeEDCBA]
    set data [$s get]
    set result [list [$s get] [format %x [$s checksum]]]
    $s close
    lappend result $data
} {{} 136f033f abcdeEDCBA}
test zlib-7.3 {zlib stream} zlib {
    set s [zlib stream deflate]
    $s put -finalize abcdeEDCBA
    set data [$s get]
    set result [list [$s get] [format %x [$s checksum]]]
    $s close
    lappend result [zlib inflate $data]
} {{} 1 abcdeEDCBA}
test zlib-7.4 {zlib stream} zlib {
    set s [zlib stream inflate]
    $s put -finalize [zlib deflate abcdeEDCBA]
    set data [$s get]
    set result [list [$s get] [format %x [$s checksum]]]
    $s close
    lappend result $data
} {{} 1 abcdeEDCBA}

test zlib-8.1 {zlib transformation} -constraints zlib -setup {
    set file [makeFile {} test.gz]
} -body {
    set f [zlib push gzip [open $file w] -header {comment gorp}]
    puts $f "ok"
    close $f
    set f [zlib push gunzip [open $file]]
    list [gets $f] [dict get [chan configure $f -header] comment]
} -cleanup {
    close $f
    removeFile $file
} -result {ok gorp}
test zlib-8.2 {zlib transformation} -constraints zlib -setup {
    set file [makeFile {} test.z]
} -body {
    set f [zlib push compress [open $file w]]
    puts $f "ok"
    close $f
    set f [zlib push decompress [open $file]]
    gets $f
} -cleanup {
    close $f
    removeFile $file
} -result ok
test zlib-8.3 {zlib transformation and fileevent} -constraints zlib -setup {
    set srv [socket -myaddr localhost -server {apply {{c a p} {
        fconfigure $c -translation binary -buffering none -blocking 0
        puts -nonewline $c [zlib gzip [string repeat a 81920]]
        close $c
    }}} 0]
    set port [lindex [fconfigure $srv -sockname] 2]
    set file [makeFile {} test.gz]
    set fout [open $file wb]
} -body {
    set sin [socket localhost $port]
    try {
	fconfigure $sin -translation binary
	zlib push gunzip $sin
	after 1000 {set total timeout}
	fcopy $sin $fout -command {apply {{c {e {}}} {
	    set ::total [expr {$e eq {} ? $c : $e}]
	}}}
	vwait total
	after cancel {set total timeout}
    } finally {
	close $sin
    }
    append total --> [file size $file]
} -cleanup {
    close $fout
    close $srv
    removeFile $file
} -result 81920-->81920
test zlib-8.4 {transformation and flushing: Bug 3517696} -setup {
    set file [makeFile {} test.z]
    set fd [open $file w]
} -constraints zlib -body {
    zlib push compress $fd
    puts $fd "qwertyuiop"
    fconfigure $fd -flush sync
    puts $fd "qwertyuiop"
} -cleanup {
    catch {close $fd}
    removeFile $file
} -result {}
<<<<<<< HEAD
test zlib-8.5 {transformation and fconfigure} -setup {
    set file [makeFile {} test.z]
    set fd [open $file wb]
} -constraints zlib -body {
    list [fconfigure $fd] [zlib push compress $fd; fconfigure $fd] \
	[chan pop $fd; fconfigure $fd]
} -cleanup {
    catch {close $fd}
    removeFile $file
} -result {{-blocking 1 -buffering full -buffersize 4096 -encoding binary -eofchar {} -translation lf} {-blocking 1 -buffering full -buffersize 4096 -encoding binary -eofchar {} -translation lf -checksum 1 -dictionary {}} {-blocking 1 -buffering full -buffersize 4096 -encoding binary -eofchar {} -translation lf}}
test zlib-8.6 {transformation and fconfigure} -setup {
    set file [makeFile {} test.gz]
    set fd [open $file wb]
} -constraints zlib -body {
    list [fconfigure $fd] [zlib push gzip $fd; fconfigure $fd] \
	[chan pop $fd; fconfigure $fd]
} -cleanup {
    catch {close $fd}
    removeFile $file
} -result {{-blocking 1 -buffering full -buffersize 4096 -encoding binary -eofchar {} -translation lf} {-blocking 1 -buffering full -buffersize 4096 -encoding binary -eofchar {} -translation lf -checksum 0} {-blocking 1 -buffering full -buffersize 4096 -encoding binary -eofchar {} -translation lf}}
test zlib-8.7 {transformtion and fconfigure} -setup {
    lassign [chan pipe] inSide outSide
    set msg [string repeat "am i all that i am at all? i am all that i am!" 400]
    set dict "thatallam i "
} -constraints zlib -body {
    zlib push compress $outSide -dictionary $dict
    fconfigure $outSide -blocking 0 -translation binary -buffering none
    fconfigure $inSide -blocking 0 -translation binary
    puts -nonewline $outSide $msg
    chan pop $outSide
    string length [read $inSide]
} -cleanup {
    catch {close $outSide}
    catch {close $inSide}
} -result 103
=======
test zlib-8.5 {transformation and flushing and fileevents: Bug 3525907} -setup {
    foreach {r w} [chan pipe] break
} -constraints zlib -body {
    set ::res {}
    fconfigure $w -buffering none
    zlib push compress $w
    puts -nonewline $w qwertyuiop
    chan configure $w -flush sync
    after 500 {puts -nonewline $w asdfghjkl;close $w}
    fconfigure $r -blocking 0 -buffering none
    zlib push decompress $r
    fileevent $r readable {set msg [read $r];lappend ::res $msg;if {[eof $r]} {set ::done 1}}
    after 250 {lappend ::res MIDDLE}
    vwait ::done
    set ::res
} -cleanup {
    catch {close $r}
} -result {qwertyuiop MIDDLE asdfghjkl}
>>>>>>> 16ecb376

test zlib-9.1 "check fcopy with push" -constraints zlib -setup {
    set sfile [makeFile {} testsrc.gz]
    set file [makeFile {} test.gz]
    set f [open $sfile wb]
    puts -nonewline $f [zlib gzip [string repeat a 81920]]
    close $f
} -body {
    set fin [zlib push gunzip [open $sfile rb]]
    set fout [open $file wb]
    set total [fcopy $fin $fout]
    close $fin ; close $fout
    list copied $total size [file size $file]
} -cleanup {
    removeFile $file
    removeFile $sfile
} -result {copied 81920 size 81920}
test zlib-9.2 "socket fcopy with push" -constraints zlib -setup {
    set srv [socket -myaddr localhost -server {apply {{c a p} {
        chan configure $c -translation binary -buffering none -blocking 0
        puts -nonewline $c [zlib gzip [string repeat a 81920]]
        close $c
    }}} 0]
    set file [makeFile {} test.gz]
} -body {
    lassign [chan configure $srv -sockname] addr name port
    set sin [socket $addr $port]
    chan configure $sin -translation binary
    zlib push gunzip $sin
    update
    set total [fcopy $sin [set fout [open $file wb]]]
    close $sin
    close $fout
    list read $total size [file size $file]
} -cleanup {
    close $srv
    removeFile $file
} -result {read 81920 size 81920}
test zlib-9.3 "socket fcopy bg (identity)" -constraints {tempNotWin zlib} -setup {
    set srv [socket -myaddr localhost -server {apply {{c a p} {
        #puts "connection from $a:$p on $c"
        chan configure $c -translation binary -buffering none -blocking 0
        puts -nonewline $c [string repeat a 81920]
        close $c
    }}} 0]
    set file [makeFile {} test.gz]
} -body {
    lassign [chan configure $srv -sockname] addr name port
    #puts "listening for connections on $addr $port"
    set sin [socket localhost $port]
    chan configure $sin -translation binary
    update
    set fout [open $file wb]
    after 1000 {set ::total timeout}
    fcopy $sin $fout -command {apply {{c {e {}}} {
        set ::total [expr {$e eq {} ? $c : $e}]
    }}}
    vwait ::total
    after cancel {set ::total timeout}
    close $sin; close $fout
    list read $::total size [file size $file]
} -cleanup {
    close $srv
    removeFile $file
} -returnCodes {ok error} -result {read 81920 size 81920}
test zlib-9.4 "socket fcopy bg (gzip)" -constraints zlib -setup {
    set srv [socket -myaddr localhost -server {apply {{c a p} {
        chan configure $c -translation binary -buffering none -blocking 0
        puts -nonewline $c [zlib gzip [string repeat a 81920]]
        close $c
    }}} 0]
    set file [makeFile {} test.gz]
} -body {
    lassign [chan configure $srv -sockname] addr name port
    set sin [socket $addr $port]
    chan configure $sin -translation binary
    zlib push gunzip $sin
    update
    set fout [open $file wb]
    after 1000 {set ::total timeout}
    fcopy $sin $fout -command {apply {{c {e {}}} {
        set ::total [expr {$e eq {} ? $c : $e}]
    }}}
    vwait ::total
    after cancel {set ::total timeout}
    close $sin; close $fout
    list read $::total size [file size $file]
} -cleanup {
    close $srv
    removeFile $file
} -result {read 81920 size 81920}
test zlib-9.5 "socket fcopy incremental (gzip)" -constraints zlib -setup {
    set srv [socket -myaddr localhost -server {apply {{c a p} {
        chan configure $c -translation binary -buffering none -blocking 0
        puts -nonewline $c [zlib gzip [string repeat a 81920]]
        close $c
    }}} 0]
    proc zlib95copy {i o t c {e {}}} {
        incr t $c
        if {$e ne {}} {
            set ::total [list error $e]
        } elseif {[eof $i]} {
            set ::total [list eof $t]
        } else {
            fcopy $i $o -size 8192 -command [list zlib95copy $i $o $t]
        }
    }
    set file [makeFile {} test.gz]
} -body {
    lassign [chan configure $srv -sockname] addr name port
    set sin [socket $addr $port]
    chan configure $sin -translation binary
    zlib push gunzip $sin
    update
    set fout [open $file wb]
    after 1000 {set ::total timeout}
    fcopy $sin $fout -size 8192 -command [list zlib95copy $sin $fout 0]
    vwait ::total
    after cancel {set ::total timeout}
    close $sin; close $fout
    list $::total size [file size $file]
} -cleanup {
    close $srv
    rename zlib95copy {}
    removeFile $file
} -result {{eof 81920} size 81920}
test zlib-9.6 "bug #2818131 (gzip)" -constraints zlib -setup {
    set srv [socket -myaddr localhost -server {apply {{c a p} {
        chan configure $c -translation binary -buffering none -blocking 0
        zlib push gzip $c
        puts -nonewline $c [string repeat hello 100]
        close $c
    }}} 0]
} -body {
    lassign [chan configure $srv -sockname] addr name port
    after 1000 {set ::total timeout}
    set s [socket $addr $port]
    chan configure $s -translation binary
    zlib push gunzip $s
    chan event $s readable [list apply {{s} {
        set d [read $s]
        if {[eof $s]} {
            chan event $s readable {}
            set ::total [list eof [string length $d]]
        }
    }} $s]
    vwait ::total
    after cancel {set ::total timeout}
    close $s
    set ::total
} -cleanup {
    close $srv
    unset -nocomplain total
} -result {eof 500}
test zlib-9.7 "bug #2818131 (compress)" -constraints zlib -setup {
    set srv [socket -myaddr localhost -server {apply {{c a p} {
        chan configure $c -translation binary -buffering none -blocking 0
        zlib push compress $c
        puts -nonewline $c [string repeat hello 100]
        close $c
    }}} 0]
} -body {
    lassign [chan configure $srv -sockname] addr name port
    after 1000 {set ::total timeout}
    set s [socket $addr $port]
    chan configure $s -translation binary
    zlib push decompress $s
    chan event $s readable [list apply {{s} {
        set d [read $s]
        if {[eof $s]} {
            chan event $s readable {}
            set ::total [list eof [string length $d]]
        }
    }} $s]
    vwait ::total
    after cancel {set ::total timeout}
    close $s
    set ::total
} -cleanup {
    close $srv
    unset -nocomplain total
} -result {eof 500}
test zlib-9.8 "bug #2818131 (deflate)" -constraints zlib -setup {
    set srv [socket -myaddr localhost -server {apply {{c a p} {
        chan configure $c -translation binary -buffering none -blocking 0
        zlib push deflate $c
        puts -nonewline $c [string repeat hello 100]
        close $c
    }}} 0]
} -body {
    lassign [chan configure $srv -sockname] addr name port
    after 1000 {set ::total timeout}
    set s [socket $addr $port]
    chan configure $s -translation binary
    zlib push inflate $s
    chan event $s readable [list apply {{s} {
        set d [read $s]
        if {[eof $s]} {
            chan event $s readable {}
            set ::total [list eof [string length $d]]
        }
    }} $s]
    vwait ::total
    after cancel {set ::total timeout}
    close $s
    set ::total
} -cleanup {
    unset -nocomplain total
    close $srv
} -result {eof 500}
test zlib-9.9 "bug #2818131 (gzip mismatch)" -constraints zlib -setup {
    proc bgerror {s} {set ::total [list error $s]}
    set srv [socket -myaddr localhost -server {apply {{c a p} {
        chan configure $c -translation binary -buffering none -blocking 0
        zlib push gzip $c
        puts -nonewline $c [string repeat hello 100]
        close $c
    }}} 0]
} -body {
    lassign [chan configure $srv -sockname] addr name port
    after 1000 {set ::total timeout}
    set s [socket $addr $port]
    try {
        chan configure $s -translation binary
        zlib push inflate $s
        chan event $s readable [list apply {{s} {
            set d [read $s]
            if {[eof $s]} {
                chan event $s readable {}
                set ::total [list eof [string length $d]]
            }
        }} $s]
        vwait ::total
    } finally {
	after cancel {set ::total timeout}
        close $s
    }
    set ::total
} -cleanup {
    unset -nocomplain total
    close $srv
    rename bgerror {}
} -result {error {invalid block type}}
test zlib-9.10 "bug #2818131 (compress mismatch)" -constraints zlib -setup {
    proc bgerror {s} {set ::total [list error $s]}
    set srv [socket -myaddr localhost -server {apply {{c a p} {
        chan configure $c -translation binary -buffering none -blocking 0
        zlib push compress $c
        puts -nonewline $c [string repeat hello 100]
        close $c
    }}} 0]
} -body {
    lassign [chan configure $srv -sockname] addr name port
    after 1000 {set ::total timeout}
    set s [socket $addr $port]
    try {
        chan configure $s -translation binary
        zlib push inflate $s
        chan event $s readable [list apply {{s} {
            set d [read $s]
            if {[eof $s]} {
                chan event $s readable {}
                set ::total [list eof [string length $d]]
            }
        }} $s]
        vwait ::total
    } finally {
	after cancel {set ::total timeout}
        close $s
    }
    set ::total
} -cleanup {
    unset -nocomplain total
    close $srv
    rename bgerror {}
} -result {error {invalid stored block lengths}}
test zlib-9.11 "bug #2818131 (deflate mismatch)" -constraints zlib -setup {
    proc bgerror {s} {set ::total [list error $s]}
    set srv [socket -myaddr localhost -server {apply {{c a p} {
        chan configure $c -translation binary -buffering none -blocking 0
        zlib push deflate $c
        puts -nonewline $c [string repeat hello 100]
        close $c
    }}} 0]
} -body {
    lassign [chan configure $srv -sockname] addr name port
    after 1000 {set ::total timeout}
    set s [socket $addr $port]
    try {
        chan configure $s -translation binary
        zlib push gunzip $s
        chan event $s readable [list apply {{s} {
            set d [read $s]
            if {[eof $s]} {
                chan event $s readable {}
                set ::total [list eof [string length $d]]
            }
        }} $s]
        vwait ::total
    } finally {
	after cancel {set ::total timeout}
        close $s
    }
    set ::total
} -cleanup {
    unset -nocomplain total
    close $srv
    rename bgerror {}
} -result {error {incorrect header check}}

test zlib-10.0 "bug #2818131 (close with null interp)" -constraints {
    zlib
} -setup {
    proc bgerror {s} {set ::total [list error $s]}
    set srv [socket -myaddr localhost -server {apply {{c a p} {
        chan configure $c -translation binary
        zlib push inflate $c
        chan event $c readable [list apply {{c} {
            set d [read $c]
            if {[eof $c]} {
                chan event $c readable {}
                close $c
                set ::total [list eof [string length $d]]
            }
        }} $c]
    }}} 0]
} -body {
    lassign [chan configure $srv -sockname] addr name port
    after 1000 {set ::total timeout}
    set s [socket $addr $port]
    chan configure $s -translation binary -buffering none -blocking 0
    zlib push gzip $s
    chan event $s xyzzy [list apply {{s} {
        if {[gets $s line] < 0} {
            chan close $s
        }
    }} $s]
    after idle [list apply {{s} {
        puts $s test
        chan close $s
        after 100 {set ::total done}
    }} $s]
    vwait ::total
    after cancel {set ::total timeout}
    after cancel {set ::total done}
    set ::total
} -cleanup {
    close $srv
    rename bgerror {}
} -returnCodes error \
  -result {bad event name "xyzzy": must be readable or writable}
test zlib-10.1 "bug #2818131 (mismatch read)" -constraints {
    zlib
} -setup {
    proc bgerror {s} {set ::total [list error $s]}
    proc zlibRead {c} {
        set d [read $c]
        if {[eof $c]} {
            chan event $c readable {}
            close $c
            set ::total [list eof [string length $d]]
        }
    }
    set srv [socket -myaddr localhost -server {apply {{c a p} {
        chan configure $c -translation binary
        zlib push inflate $c
        chan event $c readable [list zlibRead $c]
    }}} 0]
} -body {
    lassign [chan configure $srv -sockname] addr name port
    after 1000 {set ::total timeout}
    set s [socket $addr $port]
    chan configure $s -translation binary -buffering none -blocking 0
    zlib push gzip $s
    chan event $s readable [list zlibRead $s]
    after idle [list apply {{s} {
        puts $s test
        chan close $s
        after 100 {set ::total done}
    }} $s]
    vwait ::total
    after cancel {set ::total timeout}
    after cancel {set ::total done}
    set ::total
} -cleanup {
    close $srv
    rename bgerror {}
    rename zlibRead {}
} -result {error {invalid block type}}
test zlib-10.2 "bug #2818131 (mismatch gets)" -constraints {
    zlib
} -setup {
    proc bgerror {s} {set ::total [list error $s]}
    proc zlibRead {c} {
        if {[gets $c line] < 0} {
            close $c
            set ::total [list error -1]
        } elseif {[eof $c]} {
            chan event $c readable {}
            close $c
            set ::total [list eof 0]
        }
    }
    set srv [socket -myaddr localhost -server {apply {{c a p} {
        chan configure $c -translation binary
        zlib push inflate $c
        chan event $c readable [list zlibRead $c]
    }}} 0]
} -body {
    lassign [chan configure $srv -sockname] addr name port
    after 1000 {set ::total timeout}
    set s [socket $addr $port]
    chan configure $s -translation binary -buffering none -blocking 0
    zlib push gzip $s
    chan event $s readable [list zlibRead $s]
    after idle [list apply {{s} {
        puts $s test
        chan close $s
        after 100 {set ::total done}
    }} $s]
    vwait ::total
    after cancel {set ::total timeout}
    after cancel {set ::total done}
    set ::total
} -cleanup {
    close $srv
    rename bgerror {}
    rename zlibRead {}
} -result {error {invalid block type}}

test zlib-11.1 "Bug #3390073: mis-appled gzip filtering" -setup {
    set file [makeFile {} test.input]
} -constraints zlib -body {
    set f [open $file wb]
    puts -nonewline [zlib push gzip $f] [string repeat "hello" 1000]
    close $f
    set f [open $file rb]
    set d [read $f]
    close $f
    set d [zlib gunzip $d]
    list [regexp -all "hello" $d] [string length [regsub -all "hello" $d {}]]
} -cleanup {
    removeFile $file
} -result {1000 0}
test zlib-11.2 "Bug #3390073: mis-appled gzip filtering" -setup {
    set file [makeFile {} test.input]
} -constraints zlib -body {
    set f [open $file wb]
    puts -nonewline [zlib push gzip $f -header {filename /foo/bar}] \
	[string repeat "hello" 1000]
    close $f
    set f [open $file rb]
    set d [read $f]
    close $f
    set d [zlib gunzip $d -header h]
    list [regexp -all "hello" $d] [dict get $h filename] \
	[string length [regsub -all "hello" $d {}]]
} -cleanup {
    removeFile $file
} -result {1000 /foo/bar 0}

::tcltest::cleanupTests
return

# Local Variables:
# mode: tcl
# End:<|MERGE_RESOLUTION|>--- conflicted
+++ resolved
@@ -10,7 +10,7 @@
 # See the file "license.terms" for information on usage and redistribution of
 # this file, and for a DISCLAIMER OF ALL WARRANTIES.
 
-if {[lsearch [namespace children] ::tcltest] == -1} {
+if {"::tcltest" ni [namespace children]} {
     package require tcltest 2.1
     namespace import -force ::tcltest::*
 }
@@ -71,7 +71,7 @@
     $s ?
 } -cleanup {
     $s close
-} -result {bad option "?": must be add, checksum, close, eof, finalize, flush, fullflush, get, put, or reset}
+} -result {bad option "?": must be add, checksum, close, eof, finalize, flush, fullflush, get, header, put, or reset}
 test zlib-7.1 {zlib stream} zlib {
     set s [zlib stream compress]
     $s put -finalize abcdeEDCBA
@@ -170,43 +170,6 @@
     catch {close $fd}
     removeFile $file
 } -result {}
-<<<<<<< HEAD
-test zlib-8.5 {transformation and fconfigure} -setup {
-    set file [makeFile {} test.z]
-    set fd [open $file wb]
-} -constraints zlib -body {
-    list [fconfigure $fd] [zlib push compress $fd; fconfigure $fd] \
-	[chan pop $fd; fconfigure $fd]
-} -cleanup {
-    catch {close $fd}
-    removeFile $file
-} -result {{-blocking 1 -buffering full -buffersize 4096 -encoding binary -eofchar {} -translation lf} {-blocking 1 -buffering full -buffersize 4096 -encoding binary -eofchar {} -translation lf -checksum 1 -dictionary {}} {-blocking 1 -buffering full -buffersize 4096 -encoding binary -eofchar {} -translation lf}}
-test zlib-8.6 {transformation and fconfigure} -setup {
-    set file [makeFile {} test.gz]
-    set fd [open $file wb]
-} -constraints zlib -body {
-    list [fconfigure $fd] [zlib push gzip $fd; fconfigure $fd] \
-	[chan pop $fd; fconfigure $fd]
-} -cleanup {
-    catch {close $fd}
-    removeFile $file
-} -result {{-blocking 1 -buffering full -buffersize 4096 -encoding binary -eofchar {} -translation lf} {-blocking 1 -buffering full -buffersize 4096 -encoding binary -eofchar {} -translation lf -checksum 0} {-blocking 1 -buffering full -buffersize 4096 -encoding binary -eofchar {} -translation lf}}
-test zlib-8.7 {transformtion and fconfigure} -setup {
-    lassign [chan pipe] inSide outSide
-    set msg [string repeat "am i all that i am at all? i am all that i am!" 400]
-    set dict "thatallam i "
-} -constraints zlib -body {
-    zlib push compress $outSide -dictionary $dict
-    fconfigure $outSide -blocking 0 -translation binary -buffering none
-    fconfigure $inSide -blocking 0 -translation binary
-    puts -nonewline $outSide $msg
-    chan pop $outSide
-    string length [read $inSide]
-} -cleanup {
-    catch {close $outSide}
-    catch {close $inSide}
-} -result 103
-=======
 test zlib-8.5 {transformation and flushing and fileevents: Bug 3525907} -setup {
     foreach {r w} [chan pipe] break
 } -constraints zlib -body {
@@ -225,7 +188,41 @@
 } -cleanup {
     catch {close $r}
 } -result {qwertyuiop MIDDLE asdfghjkl}
->>>>>>> 16ecb376
+test zlib-8.6 {transformation and fconfigure} -setup {
+    set file [makeFile {} test.z]
+    set fd [open $file wb]
+} -constraints zlib -body {
+    list [fconfigure $fd] [zlib push compress $fd; fconfigure $fd] \
+	[chan pop $fd; fconfigure $fd]
+} -cleanup {
+    catch {close $fd}
+    removeFile $file
+} -result {{-blocking 1 -buffering full -buffersize 4096 -encoding binary -eofchar {} -translation lf} {-blocking 1 -buffering full -buffersize 4096 -encoding binary -eofchar {} -translation lf -checksum 1 -dictionary {}} {-blocking 1 -buffering full -buffersize 4096 -encoding binary -eofchar {} -translation lf}}
+test zlib-8.7 {transformation and fconfigure} -setup {
+    set file [makeFile {} test.gz]
+    set fd [open $file wb]
+} -constraints zlib -body {
+    list [fconfigure $fd] [zlib push gzip $fd; fconfigure $fd] \
+	[chan pop $fd; fconfigure $fd]
+} -cleanup {
+    catch {close $fd}
+    removeFile $file
+} -result {{-blocking 1 -buffering full -buffersize 4096 -encoding binary -eofchar {} -translation lf} {-blocking 1 -buffering full -buffersize 4096 -encoding binary -eofchar {} -translation lf -checksum 0} {-blocking 1 -buffering full -buffersize 4096 -encoding binary -eofchar {} -translation lf}}
+test zlib-8.8 {transformtion and fconfigure} -setup {
+    lassign [chan pipe] inSide outSide
+    set msg [string repeat "am i all that i am at all? i am all that i am!" 400]
+    set dict "thatallam i "
+} -constraints zlib -body {
+    zlib push compress $outSide -dictionary $dict
+    fconfigure $outSide -blocking 0 -translation binary -buffering none
+    fconfigure $inSide -blocking 0 -translation binary
+    puts -nonewline $outSide $msg
+    chan pop $outSide
+    string length [read $inSide]
+} -cleanup {
+    catch {close $outSide}
+    catch {close $inSide}
+} -result 103
 
 test zlib-9.1 "check fcopy with push" -constraints zlib -setup {
     set sfile [makeFile {} testsrc.gz]
