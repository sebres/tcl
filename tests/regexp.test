--- conflicted
+++ resolved
@@ -160,7 +160,17 @@
     set foo 1; set f2 1; set f3 1; set f4 1
     list [regexp -indices (a)(b)?(c) xacy foo f2 f3 f4] $foo $f2 $f3 $f4
 } {1 {1 2} {1 1} {-1 -1} {2 2}}
-<<<<<<< HEAD
+test regexp-3.8a {-indices by multi-byte utf-8} {
+    regexp -inline -indices {(\w+)-(\w+)} \
+	"gr\u00FC\u00DF-\u043F\u0440\u0438\u0432\u0435\u0442"
+} {{0 10} {0 3} {5 10}}
+test regexp-3.8b {-indices by multi-byte utf-8, from -start position} {
+    list\
+	[regexp -inline -indices -start 3 {(\w+)-(\w+)} \
+	"gr\u00FC\u00DF-\u043F\u0440\u0438\u0432\u0435\u0442"] \
+	[regexp -inline -indices -start 4 {(\w+)-(\w+)} \
+	"gr\u00FC\u00DF-\u043F\u0440\u0438\u0432\u0435\u0442"]
+} {{{3 10} {3 3} {5 10}} {}}
 test regexp-3.8m {getting substrings back from regexp (multi-byte utf capability)} {
     set foo 1; set f2 1; set f3 1; set f4 1
     list [regexp -indices {(\w)(b)?([[:upper:]])} a\xe4\xc4\xe4\xdc\xfcz foo f2 f3 f4] $foo $f2 $f3 $f4
@@ -177,19 +187,6 @@
     set foo 1; set f2 1; set f3 1; set f4 1
     list [regexp -start 3 {([[:upper:]])(b)?(\w)} a\xe4\xc4\xe4\xdc\xfcz foo f2 f3 f4] $foo $f2 $f3 $f4
 } [list 1 \xdc\xfc \xdc {} \xfc]
-=======
-test regexp-3.8a {-indices by multi-byte utf-8} {
-    regexp -inline -indices {(\w+)-(\w+)} \
-	"gr\u00FC\u00DF-\u043F\u0440\u0438\u0432\u0435\u0442"
-} {{0 10} {0 3} {5 10}}
-test regexp-3.8b {-indices by multi-byte utf-8, from -start position} {
-    list\
-	[regexp -inline -indices -start 3 {(\w+)-(\w+)} \
-	"gr\u00FC\u00DF-\u043F\u0440\u0438\u0432\u0435\u0442"] \
-	[regexp -inline -indices -start 4 {(\w+)-(\w+)} \
-	"gr\u00FC\u00DF-\u043F\u0440\u0438\u0432\u0435\u0442"]
-} {{{3 10} {3 3} {5 10}} {}}
->>>>>>> 3e6dcc8c
 
 test regexp-4.1 {-nocase option to regexp} {
     regexp -nocase foo abcFOo
