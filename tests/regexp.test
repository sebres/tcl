--- conflicted
+++ resolved
@@ -671,7 +671,10 @@
 test regexp-22.2 {regexp compile and backrefs, Bug 1857126} {
     regexp -- {([bc])\1} bb
 } 1
-<<<<<<< HEAD
+test regexp-22.3 {Bug 3604074} {
+    # This will hang in interps where the bug is not fixed
+    regexp ((((((((a)*)*)*)*)*)*)*)* a
+} 1
 
 test regexp-23.1 {regexp -all and -line} {
     set string ""
@@ -914,12 +917,6 @@
 test regexp-26.13 {regexp without -line option} {
     regexp -all -inline -- {a*} "b\n"
 } {{} {}}
-=======
-test regexp-22.3 {Bug 3604074} {
-    # This will hang in interps where the bug is not fixed
-    regexp ((((((((a)*)*)*)*)*)*)*)* a
-} 1
->>>>>>> 08ad3de3
 
 # cleanup
 ::tcltest::cleanupTests
