--- conflicted
+++ resolved
@@ -16,17 +16,11 @@
     namespace import -force ::tcltest::*
 }
 
-<<<<<<< HEAD
 unset -nocomplain foo
 
 testConstraint exec [llength [info commands exec]]
  
-=======
-testConstraint exec [llength [info commands exec]]
-
-catch {unset foo}
->>>>>>> 6a9974cf
 test regexp-1.1 {basic regexp operation} {
     regexp ab*c abbbc
 } 1
@@ -51,31 +45,6 @@
     regexp "\u4e4eb q" "a\u4e4eb qw\u5e4e\x4e wq" bar
     list [string compare $foo $bar] [regexp 4 $bar]
 } {0 0}
-test regexp-1.8 {regexp ***= metasyntax} {
-    regexp -- "***=o" "aeiou"
-} 1
-test regexp-1.9 {regexp ***= metasyntax} {
-    set string "aeiou"
-    regexp -- "***=o" $string
-} 1
-test regexp-1.10 {regexp ***= metasyntax} {
-    set string "aeiou"
-    set re "***=o"
-    regexp -- $re $string
-} 1
-test regexp-1.11 {regexp ***= metasyntax} {
-    regexp -- "***=y" "aeiou"
-} 0
-test regexp-1.12 {regexp ***= metasyntax} {
-    set string "aeiou"
-    regexp -- "***=y" $string
-} 0
-test regexp-1.13 {regexp ***= metasyntax} {
-    set string "aeiou"
-    set re "***=y"
-    regexp -- $re $string
-} 0
-
 test regexp-1.8 {regexp ***= metasyntax} {
     regexp -- "***=o" "aeiou"
 } 1
@@ -301,12 +270,9 @@
 test regexp-6.9 {regexp errors, -start bad int check} {
     list [catch {regexp -start bogus {^$} {}} msg] $msg
 } {1 {bad index "bogus": must be integer?[+-]integer? or end?[+-]integer?}}
-<<<<<<< HEAD
 test regexp-6.10 {regexp errors} {
     list [catch {regexp {a[} b} msg] $msg
 } {1 {couldn't compile regular expression pattern: brackets [] not balanced}}
-=======
->>>>>>> 6a9974cf
 
 test regexp-7.1 {basic regsub operation} {
     list [regsub aa+ xaxaaaxaa 111&222 foo] $foo
@@ -593,7 +559,6 @@
     regexp -start 0 -start 2 a abc
 } 0
 test regexp-15.9 {regexp -start, end relative index} {
-<<<<<<< HEAD
     unset -nocomplain x
     list [regexp -start end {\d} 1abc2de3 x] [info exists x]
 } {0 0}
@@ -605,15 +570,6 @@
     set x NA
     list [regexp -start 2 {.*} ab x] $x
 } {1 {}}
-=======
-    catch {unset x}
-    list [regexp -start end {\d} 1abc2de3 x] [info exists x]
-} {0 0}
-test regexp-15.10 {regexp -start, end relative index} {
-    catch {unset x}
-    list [regexp -start end-1 {\d} 1abc2de3 x] [info exists x] $x
-} {1 1 3}
->>>>>>> 6a9974cf
 
 test regexp-16.1 {regsub -start} {
     unset -nocomplain x
@@ -644,7 +600,6 @@
 test regexp-16.8 {regexp -start, end relative index} {
     list [regsub -start end-1 a aaa b x] $x
 } {1 aab}
-<<<<<<< HEAD
 test regexp-16.9 {regsub -start and -all} {
     set foo {}
     list [regsub -start 0 -all x+ axxxbxx |&| foo] $foo
@@ -701,8 +656,6 @@
     set foo NA
     list [regsub -all -start 1 {^.*$} abc & foo] $foo
 } {0 abc}
-=======
->>>>>>> 6a9974cf
 
 test regexp-17.1 {regexp -inline} {
     regexp -inline b ababa
@@ -795,7 +748,7 @@
     set c abcdefghijklmnopqurstuvwxyz0123456789 
     regsub $a $c $b d 
     list $d [string length $d] [string bytelength $d]
-} {abcdefghijklmnopqurstuvwxyz0123456789 37 37}
+} [list abcdefghijklmnopqurstuvwxyz0123456789 37 37]
 test regexp-20.2 {regsub shared object shimmering with -about} {
     eval regexp -about abc
 } {0 {}}
@@ -839,7 +792,6 @@
 test regexp-21.13 {multiple matches handle newlines} {
     regexp -all -inline -indices -line -- ^ "a\nb\nc"
 } {{0 -1} {2 1} {4 3}}
-<<<<<<< HEAD
 test regexp-21.14 {regsub works with empty string} {
     regsub -- ^ {} &
 } {}
@@ -861,8 +813,6 @@
 test regexp-21.20 {regsub works with empty string} {
     regsub -- x {} {foo}
 } {}
-=======
->>>>>>> 6a9974cf
 
 test regexp-22.1 {Bug 1810038} {
     regexp ($|^X)* {}
@@ -1006,11 +956,7 @@
 	[regsub -line -all {^} $string {<&>} v1] $v1 \
 	[regsub -line -all {^$} $string {<&>} v2] $v2 \
 	[regsub -line -all {$} $string {<&>} v3] $v3
-<<<<<<< HEAD
 } [list 2 "<>\n<>" 2 "<>\n<>" 2 "<>\n<>"]
-=======
-} "2 {<>\n<>} 2 {<>\n<>} 2 {<>\n<>}"
->>>>>>> 6a9974cf
 test regexp-24.3 {regsub -all and -line} {
     foreach {v1 v2 v3} {{} {} {}} {}
     set string "\n\n"
@@ -1018,11 +964,7 @@
 	[regsub -line -all {^} $string {<&>} v1] $v1 \
 	[regsub -line -all {^$} $string {<&>} v2] $v2 \
 	[regsub -line -all {$} $string {<&>} v3] $v3
-<<<<<<< HEAD
 } [list 3 "<>\n<>\n<>" 3 "<>\n<>\n<>" 3 "<>\n<>\n<>"]
-=======
-} "3 {<>\n<>\n<>} 3 {<>\n<>\n<>} 3 {<>\n<>\n<>}"
->>>>>>> 6a9974cf
 test regexp-24.4 {regsub -all and -line} {
     foreach {v1 v2 v3} {{} {} {}} {}
     set string "a"
@@ -1030,11 +972,7 @@
 	[regsub -line -all {^} $string {<&>} v1] $v1 \
 	[regsub -line -all {^.*$} $string {<&>} v2] $v2 \
 	[regsub -line -all {$} $string {<&>} v3] $v3
-<<<<<<< HEAD
 } [list 1 "<>a" 1 "<a>" 1 "a<>"]
-=======
-} {1 <>a 1 <a> 1 a<>}
->>>>>>> 6a9974cf
 test regexp-24.5 {regsub -all and -line} {
     foreach {v1 v2 v3} {{} {} {}} {}
     set string "a\n"
@@ -1042,11 +980,7 @@
 	[regsub -line -all {^} $string {<&>} v1] $v1 \
 	[regsub -line -all {^.*$} $string {<&>} v2] $v2 \
 	[regsub -line -all {$} $string {<&>} v3] $v3
-<<<<<<< HEAD
 } [list 2 "<>a\n<>" 2 "<a>\n<>" 2 "a<>\n<>"]
-=======
-} "2 {<>a\n<>} 2 {<a>\n<>} 2 {a<>\n<>}"
->>>>>>> 6a9974cf
 test regexp-24.6 {regsub -all and -line} {
     foreach {v1 v2 v3} {{} {} {}} {}
     set string "\na"
@@ -1054,11 +988,7 @@
 	[regsub -line -all {^} $string {<&>} v1] $v1 \
 	[regsub -line -all {^.*$} $string {<&>} v2] $v2 \
 	[regsub -line -all {$} $string {<&>} v3] $v3
-<<<<<<< HEAD
 } [list 2 "<>\n<>a" 2 "<>\n<a>" 2 "<>\na<>"]
-=======
-} "2 {<>\n<>a} 2 {<>\n<a>} 2 {<>\na<>}"
->>>>>>> 6a9974cf
 test regexp-24.7 {regsub -all and -line} {
     foreach {v1 v2 v3} {{} {} {}} {}
     set string "ab\n"
@@ -1066,11 +996,7 @@
 	[regsub -line -all {^} $string {<&>} v1] $v1 \
 	[regsub -line -all {^.*$} $string {<&>} v2] $v2 \
 	[regsub -line -all {$} $string {<&>} v3] $v3
-<<<<<<< HEAD
 } [list 2 "<>ab\n<>" 2 "<ab>\n<>" 2 "ab<>\n<>"]
-=======
-} "2 {<>ab\n<>} 2 {<ab>\n<>} 2 {ab<>\n<>}"
->>>>>>> 6a9974cf
 test regexp-24.8 {regsub -all and -line} {
     foreach {v1 v2 v3} {{} {} {}} {}
     set string "a\nb"
@@ -1078,11 +1004,7 @@
 	[regsub -line -all {^} $string {<&>} v1] $v1 \
 	[regsub -line -all {^.*$} $string {<&>} v2] $v2 \
 	[regsub -line -all {$} $string {<&>} v3] $v3
-<<<<<<< HEAD
 } [list 2 "<>a\n<>b" 2 "<a>\n<b>" 2 "a<>\nb<>"]
-=======
-} "2 {<>a\n<>b} 2 {<a>\n<b>} 2 {a<>\nb<>}"
->>>>>>> 6a9974cf
 test regexp-24.9 {regsub -all and -line} {
     foreach {v1 v2 v3} {{} {} {}} {}
     set string "a\nb\n"
@@ -1090,11 +1012,7 @@
 	[regsub -line -all {^} $string {<&>} v1] $v1 \
 	[regsub -line -all {^.*$} $string {<&>} v2] $v2 \
 	[regsub -line -all {$} $string {<&>} v3] $v3
-<<<<<<< HEAD
 } [list 3 "<>a\n<>b\n<>" 3 "<a>\n<b>\n<>" 3 "a<>\nb<>\n<>"]
-=======
-} "3 {<>a\n<>b\n<>} 3 {<a>\n<b>\n<>} 3 {a<>\nb<>\n<>}"
->>>>>>> 6a9974cf
 test regexp-24.10 {regsub -all and -line} {
     foreach {v1 v2 v3} {{} {} {}} {}
     set string "a\nb\nc"
@@ -1102,11 +1020,7 @@
 	[regsub -line -all {^} $string {<&>} v1] $v1 \
 	[regsub -line -all {^.*$} $string {<&>} v2] $v2 \
 	[regsub -line -all {$} $string {<&>} v3] $v3
-<<<<<<< HEAD
 } [list 3 "<>a\n<>b\n<>c" 3 "<a>\n<b>\n<c>" 3 "a<>\nb<>\nc<>"]
-=======
-} "3 {<>a\n<>b\n<>c} 3 {<a>\n<b>\n<c>} 3 {a<>\nb<>\nc<>}"
->>>>>>> 6a9974cf
 test regexp-24.11 {regsub -all and -line} {
     regsub -line -all {b} "abb\nb" {<&>}
 } "a<b><b>\n<b>"
@@ -1114,11 +1028,7 @@
 test regexp-25.1 {regexp without -line option} {
     set foo ""
     list [regexp {a.*b} "dabc\naxyb\n" foo] $foo
-<<<<<<< HEAD
 } [list 1 abc\naxyb]
-=======
-} "1 {abc\naxyb}"
->>>>>>> 6a9974cf
 test regexp-25.2 {regexp without -line option} {
     set foo ""
     list [regexp {^a.*b$} "dabc\naxyb\n" foo] $foo
@@ -1165,10 +1075,7 @@
 	[regexp -all -inline -line -start 3 -- {^a+} "aab\naaa"] \
 	[regexp -all -inline -line -start 4 -- {^a+} "aab\naaa"] \
 } {{aa aaa} aaa aaa aaa}
-<<<<<<< HEAD
 # No regexp-26.4
-=======
->>>>>>> 6a9974cf
 test regexp-26.5 {match length 0, match length 1} {
     regexp -all -inline -line -- {^b*} "a\nb"
 } {{} b}
@@ -1185,19 +1092,11 @@
 test regexp-26.8 {Tcl bug 2826551: diff regexp with -line option} {
     set data "@1\n2\n+3\n@4\n-5\n+6\n7\n@8\n9\n"
     regexp -all -inline -line {^@.*\n(?:[^@].*\n?)*} $data
-<<<<<<< HEAD
 } [list "@1\n2\n+3\n" "@4\n-5\n+6\n7\n" "@8\n9\n"]
 test regexp-26.9 {Tcl bug 2826551: diff regexp with embedded -line option} {
     set data "@1\n2\n+3\n@4\n-5\n+6\n7\n@8\n9\n"
     regexp -all -inline {(?n)^@.*\n(?:[^@].*\n?)*} $data
 } [list "@1\n2\n+3\n" "@4\n-5\n+6\n7\n" "@8\n9\n"]
-=======
-} "{@1\n2\n+3\n} {@4\n-5\n+6\n7\n} {@8\n9\n}"
-test regexp-26.9 {Tcl bug 2826551: diff regexp with embedded -line option} {
-    set data "@1\n2\n+3\n@4\n-5\n+6\n7\n@8\n9\n"
-    regexp -all -inline {(?n)^@.*\n(?:[^@].*\n?)*} $data
-} "{@1\n2\n+3\n} {@4\n-5\n+6\n7\n} {@8\n9\n}"
->>>>>>> 6a9974cf
 test regexp-26.10 {regexp with -line option} {
     regexp -all -inline -line -- {a*} "a\n"
 } {a {}}
@@ -1210,12 +1109,8 @@
 test regexp-26.13 {regexp without -line option} {
     regexp -all -inline -- {a*} "b\n"
 } {{} {}}
-<<<<<<< HEAD
  
-=======
-
->>>>>>> 6a9974cf
 # cleanup
 ::tcltest::cleanupTests
 return
