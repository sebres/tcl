# Commands covered:  lseq
#
# This file contains a collection of tests for one or more of the Tcl
# built-in commands.  Sourcing this file into Tcl runs the tests and
# generates output for errors.  No output means no errors were found.
#
# Copyright © 2003 Simon Geard.
#
# See the file "license.terms" for information on usage and redistribution
# of this file, and for a DISCLAIMER OF ALL WARRANTIES.

if {"::tcltest" ni [namespace children]} {
    package require tcltest 2.5
    namespace import -force ::tcltest::*
}

testConstraint arithSeriesDouble 1
testConstraint arithSeriesShimmer 1
testConstraint arithSeriesShimmerOk 1
testConstraint has64BitLengths [expr {$tcl_platform(pointerSize) == 8}]

# Arg errors
test lseq-1.1 {error cases} -body {
    lseq
} \
    -returnCodes 1 \
    -result {wrong # args: should be "lseq n ??op? n ??by? n??"}


test lseq-1.2 {step magnitude} {
    lseq 10 .. 1 by -2 ;# or this could be an error - or not
} {10 8 6 4 2}

test lseq-1.3 {synergy between int and double} -body {
    set rl [lseq 25. to 5. by -5]
    set il [lseq 25  to 5  by -5]
    lmap r $rl i $il { if {$r ne "" && $i ne ""} {expr {int($r) == $i}} else {list $r $i} }
} -cleanup {
    unset rl il
} -result {1 1 1 1 1}

test lseq-1.4 {integer decreasing} {
    lseq 10 .. 1
} {10 9 8 7 6 5 4 3 2 1}

test lseq-1.5 {integer increasing} {
    lseq 1 .. 10
} {1 2 3 4 5 6 7 8 9 10}

test lseq-1.6 {integer decreasing with step} {
    lseq 10 .. 1 by -2
} {10 8 6 4 2}

test lseq-1.7 {real increasing lseq} arithSeriesDouble {
    lseq 5.0 to 15.
} {5.0 6.0 7.0 8.0 9.0 10.0 11.0 12.0 13.0 14.0 15.0}

test lseq-1.8 {real increasing lseq with step} arithSeriesDouble {
    lseq 5.0 to 25. by 5
} {5.0 10.0 15.0 20.0 25.0}

test lseq-1.9 {real decreasing with step} arithSeriesDouble {
    lseq 25. to 5. by -5
} {25.0 20.0 15.0 10.0 5.0}

# note, 10 cannot be in such a list, but allowed
test lseq-1.10 {integer lseq with step} {
    lseq 1 to 10 by 2
} {1 3 5 7 9}

test lseq-1.11 {error case: increasing wrong step direction} {
    lseq 1 to 10 by -2
} {}

test lseq-1.12 {decreasing lseq with step} arithSeriesDouble {
    lseq 25. to -25. by -5
} {25.0 20.0 15.0 10.0 5.0 0.0 -5.0 -10.0 -15.0 -20.0 -25.0}

test lseq-1.13 {count operation} {
    -body {
	lseq 5 count 5
    }
    -result {5 6 7 8 9}
}

test lseq-1.14 {count with step} {
    -body {
	lseq 5 count 5 by 2
    }
    -result {5 7 9 11 13}
}

test lseq-1.15 {count with decreasing step} {
    -body {
	lseq 5 count 5 by -2
    }
    -result {5 3 1 -1 -3}
}

test lseq-1.16 {large numbers} {
    -body {
	lseq [expr {int(1e6)}] [expr {int(2e6)}] [expr {int(1e5)}]
    }
    -result {1000000 1100000 1200000 1300000 1400000 1500000 1600000 1700000 1800000 1900000 2000000}
}

test lseq-1.17 {too many arguments} -body {
    lseq 12 to 24 by 2 with feeling
} -returnCodes 1 -result {wrong # args: should be "lseq n ??op? n ??by? n??"}

test lseq-1.18 {too many arguments extra valid keyword} -body {
    lseq 12 to 24 by 2 count
} -returnCodes 1 -result {wrong # args: should be "lseq n ??op? n ??by? n??"}

test lseq-1.19 {too many arguments extra numeric value} -body {
    lseq 12 to 24 by 2 7
} -returnCodes 1 -result {wrong # args: should be "lseq n ??op? n ??by? n??"}

test lseq-1.20 {bug: wrong length computed} {
    lseq 1 to 10 -1
} {}

test lseq-1.21 {n n by n} {
    lseq 66 84 by 3
} {66 69 72 75 78 81 84}

test lseq-1.22 {n n by -n} {
    lseq 84 66 by -3
} {84 81 78 75 72 69 66}

#
# Short-hand use cases
#
test lseq-2.2 {step magnitude} {
    lseq 10 1 2 ;# this is an empty case since step has wrong sign
} {}

test lseq-2.3 {step wrong sign} arithSeriesDouble {
    lseq 25. 5. 5 ;# ditto - empty list
} {}

test lseq-2.4 {integer decreasing} {
    lseq 10 1
} {10 9 8 7 6 5 4 3 2 1}

test lseq-2.5 {integer increasing} {
    lseq 1 10
} {1 2 3 4 5 6 7 8 9 10}

test lseq-2.6 {integer decreasing with step} {
    lseq 10 1 by -2
} {10 8 6 4 2}

test lseq-2.7 {real increasing lseq} arithSeriesDouble {
    lseq 5.0 15.
} {5.0 6.0 7.0 8.0 9.0 10.0 11.0 12.0 13.0 14.0 15.0}


test lseq-2.8 {real increasing lseq with step} arithSeriesDouble {
    lseq 5.0 25. 5
} {5.0 10.0 15.0 20.0 25.0}


test lseq-2.9 {real decreasing with step} arithSeriesDouble {
    lseq 25. 5. -5
} {25.0 20.0 15.0 10.0 5.0}

test lseq-2.10 {integer lseq with step} {
    lseq 1 10 2
} {1 3 5 7 9}

test lseq-2.11 {error case: increasing wrong step direction} {
    lseq 1 10 -2
} {}

test lseq-2.12 {decreasing lseq with step} arithSeriesDouble {
    lseq 25. -25. -5
} {25.0 20.0 15.0 10.0 5.0 0.0 -5.0 -10.0 -15.0 -20.0 -25.0}

test lseq-2.13 {count only operation} {
    lseq 5
} {0 1 2 3 4}

test lseq-2.14 {count with step} {
    lseq 5 count 5 2
} {5 7 9 11 13}

test lseq-2.15 {count with decreasing step} {
    lseq 5 count 5 -2
} {5 3 1 -1 -3}

test lseq-2.16 {large numbers} {
    lseq 1e6 2e6 1e5
} {1000000.0 1100000.0 1200000.0 1300000.0 1400000.0 1500000.0 1600000.0 1700000.0 1800000.0 1900000.0 2000000.0}

test lseq-2.17 {large numbers} arithSeriesDouble {
    lseq 1e6 2e6 1e5
} {1000000.0 1100000.0 1200000.0 1300000.0 1400000.0 1500000.0 1600000.0 1700000.0 1800000.0 1900000.0 2000000.0}

# Covered: {10 1 2 } {1 10 2} {1 10 -2} {1 1 1} {1 1 1} {-5 17 3}
# Missing: {- - +} {- - -} {- + -} {+ - -} {- - +} {+ + -}
test lseq-2.18 {signs} {
    list [lseq -10 -1 2] \
	[lseq -10 -1 -1] \
	[lseq -10 1 -3] \
	[lseq 10 -1 -4] \
	[lseq -10 -1 3] \
	[lseq 10 1 -5]

} {{-10 -8 -6 -4 -2} {} {} {10 6 2} {-10 -7 -4 -1} {10 5}}

test lseq-3.1 {experiement} -body {
    set ans {}
    foreach factor [lseq 2.0 10.0] {
	set start 1
	set end 10
	for {set step 1} {$step < 1e8} {} {
	    set l [lseq $start to $end by $step]
	    if {[llength $l] != 10} {
		lappend ans $factor $step [llength $l] $l
	    }
	    set step [expr {$step * $factor}]
	    set end [expr {$end * $factor}]
	}
    }
    if {$ans eq {}} {
	set ans OK
    }
    set ans
} -cleanup {
    unset ans step end start factor l
} -result {OK}

test lseq-3.2 {error case} -body {
    lseq foo
} -returnCodes 1 -result {bad operation "foo": must be .., to, count, or by}

test lseq-3.3 {error case} -body {
    lseq 10 foo
} -returnCodes 1 -result {bad operation "foo": must be .., to, count, or by}

test lseq-3.4 {error case} -body {
    lseq 25 or 6
} -returnCodes 1 -result {bad operation "or": must be .., to, count, or by}

test lseq-3.5 {simple count and step arguments} -body {
    set s [lseq 25 by 6]
    list $s length=[llength $s]
} -cleanup {
    unset s
} -result {{0 6 12 18 24 30 36 42 48 54 60 66 72 78 84 90 96 102 108 114 120 126 132 138 144} length=25}

test lseq-3.6 {error case} -body {
    lseq 1 7 or 3
} -returnCodes 1  -result {bad operation "or": must be .., to, count, or by}

test lseq-3.7 {lmap lseq} -body {
    lmap x [lseq 5] { expr {$x * $x} }
} -cleanup {unset x} -result {0 1 4 9 16}

test lseq-3.8 {lrange lseq} -body {
    set r [lrange [lseq 1 100] 10 20]
    set empty [lrange [lseq 1 100] 20 10]
    list $r $empty [lindex [tcl::unsupported::representation $r] 3]
} -cleanup {
    unset r empty
} -result {{11 12 13 14 15 16 17 18 19 20 21} {} arithseries}

test lseq-3.9 {lassign lseq} -constraints arithSeriesShimmer -body {
    set r [lseq 15]
    set r2 [lassign $r a b]
    list [lindex [tcl::unsupported::representation $r] 3] $a $b \
	[lindex [tcl::unsupported::representation $r2] 3]
} -cleanup {unset r r2 a b} -result {arithseries 0 1 arithseries}

test lseq-3.10 {lsearch lseq must shimmer?} -constraints arithSeriesShimmer -body {
    set r [lseq 15 0]
    set a [lsearch $r 9]
    list [lindex [tcl::unsupported::representation $r] 3] $a
} -cleanup {unset r a} -result {arithseries 6}

test lseq-3.11 {lreverse lseq} -body {
    set r [lseq 15 0]
    set a [lreverse $r]
    join [list \
	      [lindex [tcl::unsupported::representation $r] 3] \
	      $r \
	      [lindex [tcl::unsupported::representation $a] 3] \
	      $a] \n
} -cleanup {unset r a} -result {arithseries
15 14 13 12 11 10 9 8 7 6 5 4 3 2 1 0
arithseries
0 1 2 3 4 5 6 7 8 9 10 11 12 13 14 15}

test lseq-3.12 {in operator} -body {
    set r [lseq 9]
    set i [expr {7 in $r}]
    set j [expr {10 ni $r}]
    set k [expr {-1 in $r}]
    set l [expr {4 ni $r}]
    list $i $j $k $l [lindex [tcl::unsupported::representation $r] 3]
} -cleanup {
    unset r i j k l
} -result {1 1 0 0 arithseries}

test lseq-3.13 {lmap lseq shimmer} -constraints arithSeriesShimmer -body {
    set r [lseq 15]
    set rep-before [lindex [tcl::unsupported::representation $r] 3]
    set m [lmap i $r { expr {$i * 7} }]
    set rep-after [lindex [tcl::unsupported::representation $r] 3]
    set rep-m [lindex [tcl::unsupported::representation $m] 3]
    list $r ${rep-before} ${rep-after} ${rep-m} $m
} -cleanup {
    unset r rep-before m rep-after rep-m
} -result {{0 1 2 3 4 5 6 7 8 9 10 11 12 13 14} arithseries arithseries list {0 7 14 21 28 35 42 49 56 63 70 77 84 91 98}}

test lseq-3.14 {array for shimmer} -constraints arithSeriesShimmerOk -body {
    array set testarray {a Test for This great Function}
    set vars [lseq 2]
    set vars-rep [lindex [tcl::unsupported::representation $vars] 3]
    array for $vars testarray {
	lappend keys $0
	lappend vals $1
    }
    # Since hash order is not guaranteed, have to validate content ignoring order
    set valk [lmap k $keys {expr {$k in {a for great}}}]
    set valv [lmap v $vals {expr {$v in {Test This Function}}}]
    set vars-after [lindex [tcl::unsupported::representation $vars] 3]
    list ${vars-rep} $valk $valv ${vars-after}
} -cleanup {
    unset testarray vars vars-rep 0 valk k  valv v vars-after
} -result {arithseries {1 1 1} {1 1 1} arithseries}

test lseq-3.15 {join for shimmer} -constraints arithSeriesShimmer -body {
    set r [lseq 3]
    set rep-before [lindex [tcl::unsupported::representation $r] 3]
    set str [join $r :]
    set rep-after [lindex [tcl::unsupported::representation $r] 3]
    list ${rep-before} $str ${rep-after}
} -cleanup {
    unset r rep-before str rep-after
} -result {arithseries 0:1:2 arithseries}

test lseq-3.16 {error case} -body {
    lseq 16 to
} -returnCodes 1 -result {missing "to" value.}

test lseq-3.17 {error case} -body {
    lseq 17 to 13 by
} -returnCodes 1 -result {missing "by" value.}

test lseq-3.18 {error case} -body {
    lseq 18 count
} -returnCodes 1 -result {missing "count" value.}

test lseq-3.19 {edge case} -body {
    lseq 1 count 5 by 0
} -result {}
# 1 1 1 1 1

# My thought is that this is likely a user error, since they can always use lrepeat for this.

test lseq-3.20 {edge case} -body {
    lseq 1 to 1 by 0
} -result {}

# hmmm, I guess this is right, in a way, so...

test lseq-3.21 {edge case} {
    lseq 1 to 1 by 1
} {1}

test lseq-3.22 {edge case} {
    lseq 1 1 1
} {1}

test lseq-3.23 {edge case} {
    llength [lseq 1 1 1]
} {1}

test lseq-3.24 {edge case} {
    llength [lseq 1 to 1 1]
} {1}

test lseq-3.25 {edge case} {
    llength [lseq 1 to 1 by 1]
} {1}

test lseq-3.26 {lsort shimmer} -constraints arithSeriesShimmer -body {
    set r [lseq 15 0]
    set rep-before [lindex [tcl::unsupported::representation $r] 3]
    set lexical_sort [lsort $r]
    set rep-after [lindex [tcl::unsupported::representation $r] 3]
    list ${rep-before} $lexical_sort ${rep-after}
} -cleanup {
    unset r rep-before lexical_sort rep-after
} -result {arithseries {0 1 10 11 12 13 14 15 2 3 4 5 6 7 8 9} arithseries}

test lseq-3.27 {lreplace shimmer} -constraints arithSeriesShimmer -body {
    set r [lseq 15 0]
    set rep-before [lindex [tcl::unsupported::representation $r] 3]
    set lexical_sort [lreplace $r 3 5 A B C]
    set rep-after [lindex [tcl::unsupported::representation $r] 3]
    list ${rep-before} $lexical_sort ${rep-after}
} -cleanup {
    unset r
    unset rep-before
    unset lexical_sort
    unset rep-after
} -result {arithseries {15 14 13 A B C 9 8 7 6 5 4 3 2 1 0} arithseries}

test lseq-3.28 {lreverse bug in ArithSeries} -body {
    set r [lseq -5 17 3]
    set rr [lreverse $r]
    list $r $rr [string equal $r [lreverse $rr]]
} -cleanup {
    unset r rr
} -result {{-5 -2 1 4 7 10 13 16} {16 13 10 7 4 1 -2 -5} 1}

test lseq-3.29 {edge case: negative count} {
    lseq -15
} {}

test lseq-3.30 {lreverse with double values} -constraints arithSeriesDouble -body {
    set r [lseq 3.5 18.5 1.5]
    set a [lreverse $r]
    join [list \
	      [lindex [tcl::unsupported::representation $r] 3] \
	      $r \
	      [lindex [tcl::unsupported::representation $a] 3] \
	      $a] \n
} -cleanup {
    unset r a
} -result {arithseries
3.5 5.0 6.5 8.0 9.5 11.0 12.5 14.0 15.5 17.0 18.5
arithseries
18.5 17.0 15.5 14.0 12.5 11.0 9.5 8.0 6.5 5.0 3.5}

test lseq-3.31 {lreverse inplace with doubles} {arithSeriesDouble has64BitLengths} {
    lreverse [lseq 1.1 29.9 0.3]
} {29.9 29.6 29.3 29.0 28.7 28.4 28.1 27.8 27.5 27.2 26.9 26.6 26.3 26.0 25.7 25.4 25.1 24.8 24.5 24.2 23.9 23.6 23.3 23.0 22.7 22.4 22.1 21.8 21.5 21.2 20.9 20.6 20.3 20.0 19.7 19.4 19.1 18.8 18.5 18.2 17.9 17.6 17.3 17.0 16.7 16.4 16.1 15.8 15.5 15.2 14.9 14.6 14.3 14.0 13.7 13.4 13.1 12.8 12.5 12.2 11.9 11.6 11.3 11.0 10.7 10.4 10.1 9.8 9.5 9.2 8.9 8.6 8.3 8.0 7.7 7.4 7.1 6.8 6.5 6.2 5.9 5.6 5.3 5.0 4.7 4.4 4.1 3.8 3.5 3.2 2.9 2.6 2.3 2.0 1.7 1.4 1.1}

# lsearch -
#  -- should not shimmer lseq  list
#  -- should not leak lseq elements
test lseq-3.32 {lsearch nested lists of lseq} -constraints arithSeriesShimmer -body {
    set srchlist {}
    for {set i 5} {$i < 25} {incr i} {
	lappend srchlist [lseq $i count 7 by 3]
    }
    set a [lsearch -all -inline -index 1 $srchlist 23]
    set b [lmap i $a {lindex [tcl::unsupported::representation $i] 3}]
    list [lindex [tcl::unsupported::representation $a] 3] $a $b \
        [lindex [tcl::unsupported::representation [lindex $srchlist 15]] 3]
} -cleanup {
    unset srchlist i a b
} -result {list {{20 23 26 29 32 35 38}} arithseries arithseries}

test lseq-4.1 {end expressions} -body {
    set start 7
    lseq $start $start+11
} -cleanup {unset start} -result {7 8 9 10 11 12 13 14 15 16 17 18}

test lseq-4.2 {start expressions} -body {
    set base [clock seconds]
    set tl [lseq $base-60 $base 10]
    lmap t $tl {expr {$t - $base + 60}}
} -cleanup {unset base tl t} -result {0 10 20 30 40 50 60}

##	lseq 1 to 10 by -2
##	# -> lseq: invalid step = -2 with a = 1 and b = 10

test lseq-4.3 {TIP examples} -body {
    set examples {# Examples from TIP-629
	# --- Begin ---
	lseq 10 .. 1
	# -> 10 9 8 7 6 5 4 3 2 1
	lseq 1 .. 10
	# -> 1 2 3 4 5 6 7 8 9 10
	lseq 10 .. 1 by 2
	# ->
	lseq 10 .. 1 by -2
	# -> 10 8 6 4 2
	lseq 5.0 to 15.
	# -> 5.0 6.0 7.0 8.0 9.0 10.0 11.0 12.0 13.0 14.0 15.0
	lseq 5.0 to 25. by 5
	# -> 5.0 10.0 15.0 20.0 25.0
	lseq 25. to 5. by 5
	# ->
	lseq 25. to 5. by -5
	# -> 25.0 20.0 15.0 10.0 5.0
	lseq 1 to 10 by 2
	# -> 1 3 5 7 9
	lseq 25. to -25. by -5
	# -> 25.0 20.0 15.0 10.0 5.0 0.0 -5.0 -10.0 -15.0 -20.0 -25.0
	lseq 5 5
	# -> 5
	lseq 5 5 2
	# -> 5
	lseq 5 5 -2
	# -> 5
    }
    set res {}
    foreach {cmd expect} [split $examples \n] {
	if {[string trim $cmd] ne ""} {
	    set cmd [string trimleft $cmd]
	    if {[string match {\#*} $cmd]} continue
	    set status [catch $cmd ans]
	    lappend res $ans
	    if {[regexp {\# -> (.*)$} $expect -> expected]} {
		if {$expected ne $ans} {
		    lappend res [list Mismatch: $cmd -> $ans ne $expected]
		}
	    }
	}
    }
    set res
} -cleanup {
    unset res cmd status ans expect expected examples
} -result {{10 9 8 7 6 5 4 3 2 1} {1 2 3 4 5 6 7 8 9 10} {} {10 8 6 4 2} {5.0 6.0 7.0 8.0 9.0 10.0 11.0 12.0 13.0 14.0 15.0} {5.0 10.0 15.0 20.0 25.0} {} {25.0 20.0 15.0 10.0 5.0} {1 3 5 7 9} {25.0 20.0 15.0 10.0 5.0 0.0 -5.0 -10.0 -15.0 -20.0 -25.0} 5 5 5}

#
# Ticket 9933cc4d88697f05976accebd31c1e3ba6efe9c6 - lseq corner case
test lseq-4.4 {lseq corner case} -constraints has64BitLengths -body {
    set tcmd {
	set res {}
	set s [catch {lindex [lseq 10 100] 0} e]
	lappend res $s $e
	set s [catch {lindex [lseq 10 9223372036854775000] 0} e]
	lappend res $s $e
	set s [catch {llength [lseq 10 9223372036854775000]} e]
	lappend res $s $e
	set s [catch {lindex [lseq 10 2147483647] 0} e]
	lappend res $s $e
	set s [catch {llength [lseq 10 2147483647]} e]
	lappend res $s $e
    }
    eval $tcmd
} -cleanup {
    unset res s e tcmd
} -result {0 10 0 10 0 9223372036854774991 0 10 0 2147483638}

# Ticket 99e834bf33 - lseq, lindex end off by one

test lseq-4.5 {lindex off by one} -body {
    lappend res [eval {lindex [lseq 1 4] end}]
    lappend res [eval {lindex [lseq 1 4] end-1}]
} -setup {
    # Since 4.3 does not clean up and 4.4 may not run under constraint
    set res {}
} -cleanup {
    unset res
} -result {4 3}

# Bad refcount on ResultObj
test lseq-4.6 {lindex flat} -body {
    set l [lseq 2 10]
    set cmd lindex
    set i 4
    set c [lindex $l $i]
    set d [$cmd $l $i]
    set e [lindex [lseq 2 10] $i]
    set f [$cmd [lseq 2 10] $i]
    list $c $d $e $f
} -cleanup {
    unset l cmd i c d e f
} -result [lrepeat 4 6]

test lseq-4.7 {empty list} {
    list [lseq 0] [join [lseq 0] {}] [join [lseq 1] {}]
} {{} {} 0}

test lseq-4.8 {error case lrange} -body {
    lrange [lseq 1 5] fred ginger
} -cleanup {
    unset -nocomplain fred ginger
} -returnCodes 1 -result {bad index "fred": must be integer?[+-]integer? or end?[+-]integer?}

test lseq-4.9 {lrange empty/partial sets} -body {
    set res {}
    foreach {fred ginger} {7 8 4 9 0 15 9 9 4 2} {
        lappend res [lrange [lseq 1 5] $fred $ginger]
    }
    set res
} -cleanup {unset res fred ginger} -result {{} 5 {1 2 3 4 5} {} {}}

# Panic when using variable value?
test lseq-4.10 {panic using variable index} -body {
    set i 0
    lindex [lseq 10] $i
} -cleanup {unset i} -result {0}

test lseq-4.11 {bug lseq / lindex discrepancies} -constraints has64BitLengths -body {
    lindex [lseq 0x7fffffff] 0x80000000
} -result {}

test lseq-4.12 {bug lseq} -constraints has64BitLengths -body {
    llength [lseq 0x100000000]
} -result {4294967296}

<<<<<<< HEAD
test lseq-4.13 {bug lseq} -constraints knownBug -body {
=======
test lseq-4.13 {bug lseq} -constraints {has64BitLengths knownBug} -body {
>>>>>>> d4a49665
    set l [lseq 0x7fffffffffffffff]
    list \
    [llength $l] \
    [lindex $l end] \
        [lindex $l 9223372036854775800]
} -cleanup {unset l} -result {9223372036854775807 9223372036854775806 9223372036854775800}


test lseq-4.14 {bug lseq - inconsistent rounding} has64BitLengths {
    # using a non-integer increment, [lseq] rounding seems to be not consistent:
    lseq 4 40 0.1
} {4.0 4.1 4.2 4.3 4.4 4.5 4.6 4.7 4.8 4.9 5.0 5.1 5.2 5.3 5.4 5.5 5.6 5.7 5.8 5.9 6.0 6.1 6.2 6.3 6.4 6.5 6.6 6.7 6.8 6.9 7.0 7.1 7.2 7.3 7.4 7.5 7.6 7.7 7.8 7.9 8.0 8.1 8.2 8.3 8.4 8.5 8.6 8.7 8.8 8.9 9.0 9.1 9.2 9.3 9.4 9.5 9.6 9.7 9.8 9.9 10.0 10.1 10.2 10.3 10.4 10.5 10.6 10.7 10.8 10.9 11.0 11.1 11.2 11.3 11.4 11.5 11.6 11.7 11.8 11.9 12.0 12.1 12.2 12.3 12.4 12.5 12.6 12.7 12.8 12.9 13.0 13.1 13.2 13.3 13.4 13.5 13.6 13.7 13.8 13.9 14.0 14.1 14.2 14.3 14.4 14.5 14.6 14.7 14.8 14.9 15.0 15.1 15.2 15.3 15.4 15.5 15.6 15.7 15.8 15.9 16.0 16.1 16.2 16.3 16.4 16.5 16.6 16.7 16.8 16.9 17.0 17.1 17.2 17.3 17.4 17.5 17.6 17.7 17.8 17.9 18.0 18.1 18.2 18.3 18.4 18.5 18.6 18.7 18.8 18.9 19.0 19.1 19.2 19.3 19.4 19.5 19.6 19.7 19.8 19.9 20.0 20.1 20.2 20.3 20.4 20.5 20.6 20.7 20.8 20.9 21.0 21.1 21.2 21.3 21.4 21.5 21.6 21.7 21.8 21.9 22.0 22.1 22.2 22.3 22.4 22.5 22.6 22.7 22.8 22.9 23.0 23.1 23.2 23.3 23.4 23.5 23.6 23.7 23.8 23.9 24.0 24.1 24.2 24.3 24.4 24.5 24.6 24.7 24.8 24.9 25.0 25.1 25.2 25.3 25.4 25.5 25.6 25.7 25.8 25.9 26.0 26.1 26.2 26.3 26.4 26.5 26.6 26.7 26.8 26.9 27.0 27.1 27.2 27.3 27.4 27.5 27.6 27.7 27.8 27.9 28.0 28.1 28.2 28.3 28.4 28.5 28.6 28.7 28.8 28.9 29.0 29.1 29.2 29.3 29.4 29.5 29.6 29.7 29.8 29.9 30.0 30.1 30.2 30.3 30.4 30.5 30.6 30.7 30.8 30.9 31.0 31.1 31.2 31.3 31.4 31.5 31.6 31.7 31.8 31.9 32.0 32.1 32.2 32.3 32.4 32.5 32.6 32.7 32.8 32.9 33.0 33.1 33.2 33.3 33.4 33.5 33.6 33.7 33.8 33.9 34.0 34.1 34.2 34.3 34.4 34.5 34.6 34.7 34.8 34.9 35.0 35.1 35.2 35.3 35.4 35.5 35.6 35.7 35.8 35.9 36.0 36.1 36.2 36.3 36.4 36.5 36.6 36.7 36.8 36.9 37.0 37.1 37.2 37.3 37.4 37.5 37.6 37.7 37.8 37.9 38.0 38.1 38.2 38.3 38.4 38.5 38.6 38.7 38.8 38.9 39.0 39.1 39.2 39.3 39.4 39.5 39.6 39.7 39.8 39.9 40.0}

test lseq-4.15 {bug lseq - inconsistent rounding} has64BitLengths {
    # using a non-integer increment, [lseq] rounding seems to be not consistent:
    lseq 6 40 0.1
} {6.0 6.1 6.2 6.3 6.4 6.5 6.6 6.7 6.8 6.9 7.0 7.1 7.2 7.3 7.4 7.5 7.6 7.7 7.8 7.9 8.0 8.1 8.2 8.3 8.4 8.5 8.6 8.7 8.8 8.9 9.0 9.1 9.2 9.3 9.4 9.5 9.6 9.7 9.8 9.9 10.0 10.1 10.2 10.3 10.4 10.5 10.6 10.7 10.8 10.9 11.0 11.1 11.2 11.3 11.4 11.5 11.6 11.7 11.8 11.9 12.0 12.1 12.2 12.3 12.4 12.5 12.6 12.7 12.8 12.9 13.0 13.1 13.2 13.3 13.4 13.5 13.6 13.7 13.8 13.9 14.0 14.1 14.2 14.3 14.4 14.5 14.6 14.7 14.8 14.9 15.0 15.1 15.2 15.3 15.4 15.5 15.6 15.7 15.8 15.9 16.0 16.1 16.2 16.3 16.4 16.5 16.6 16.7 16.8 16.9 17.0 17.1 17.2 17.3 17.4 17.5 17.6 17.7 17.8 17.9 18.0 18.1 18.2 18.3 18.4 18.5 18.6 18.7 18.8 18.9 19.0 19.1 19.2 19.3 19.4 19.5 19.6 19.7 19.8 19.9 20.0 20.1 20.2 20.3 20.4 20.5 20.6 20.7 20.8 20.9 21.0 21.1 21.2 21.3 21.4 21.5 21.6 21.7 21.8 21.9 22.0 22.1 22.2 22.3 22.4 22.5 22.6 22.7 22.8 22.9 23.0 23.1 23.2 23.3 23.4 23.5 23.6 23.7 23.8 23.9 24.0 24.1 24.2 24.3 24.4 24.5 24.6 24.7 24.8 24.9 25.0 25.1 25.2 25.3 25.4 25.5 25.6 25.7 25.8 25.9 26.0 26.1 26.2 26.3 26.4 26.5 26.6 26.7 26.8 26.9 27.0 27.1 27.2 27.3 27.4 27.5 27.6 27.7 27.8 27.9 28.0 28.1 28.2 28.3 28.4 28.5 28.6 28.7 28.8 28.9 29.0 29.1 29.2 29.3 29.4 29.5 29.6 29.7 29.8 29.9 30.0 30.1 30.2 30.3 30.4 30.5 30.6 30.7 30.8 30.9 31.0 31.1 31.2 31.3 31.4 31.5 31.6 31.7 31.8 31.9 32.0 32.1 32.2 32.3 32.4 32.5 32.6 32.7 32.8 32.9 33.0 33.1 33.2 33.3 33.4 33.5 33.6 33.7 33.8 33.9 34.0 34.1 34.2 34.3 34.4 34.5 34.6 34.7 34.8 34.9 35.0 35.1 35.2 35.3 35.4 35.5 35.6 35.7 35.8 35.9 36.0 36.1 36.2 36.3 36.4 36.5 36.6 36.7 36.8 36.9 37.0 37.1 37.2 37.3 37.4 37.5 37.6 37.7 37.8 37.9 38.0 38.1 38.2 38.3 38.4 38.5 38.6 38.7 38.8 38.9 39.0 39.1 39.2 39.3 39.4 39.5 39.6 39.7 39.8 39.9 40.0}

test lseq-4.16 {bug lseq - inconsistent rounding} {
    # using a non-integer increment, [lseq] rounding seems to be not consistent:
    set res {}
    lappend res [lseq 4.07 6 0.1]
    lappend res [lseq 4.03 4.208 0.013]
} {{4.07 4.17 4.27 4.37 4.47 4.57 4.67 4.77 4.87 4.97 5.07 5.17 5.27 5.37 5.47 5.57 5.67 5.77 5.87 5.97} {4.03 4.043 4.056 4.069 4.082 4.095 4.108 4.121 4.134 4.147 4.16 4.173 4.186 4.199}}

# Test abstract list in a concat
#  -- lseq list should not shimmer
#  -- lseq elements should not leak
test lseq-4.17 {concat shimmer} -body {
    set rng [lseq 8 15 2]
    set pre [list A b C]
    set pst [list x Y z]
    list [concat $pre $rng $pst] \
         [lindex [tcl::unsupported::representation $pre] 3] \
         [lindex [tcl::unsupported::representation $rng] 3] \
         [lindex [tcl::unsupported::representation $pst] 3]
} -cleanup {unset rng pre pst} -result  {{A b C 8 10 12 14 x Y z} list arithseries list}

test lseq-4.18 {concat shimmer} -body {
    set rng [lseq 8 15 2]
    set pre [list A b C]
    set pst [list x Y z]
    list [concat $rng $pre $pst] \
         [lindex [tcl::unsupported::representation $rng] 3] \
         [lindex [tcl::unsupported::representation $pre] 3] \
         [lindex [tcl::unsupported::representation $pst] 3]
} -cleanup {unset rng pre pst} -result {{8 10 12 14 A b C x Y z} arithseries list list}

# Test lseq elements as var names
test lseq-4.19 {varnames} -body {
    set plist {}
    foreach v {auto_execok auto_load auto_qualify} {
	lappend plist proc $v [info args $v] [info body $v]
    }
    set res {}
    set varlist [lseq 1 to 4]
    foreach $varlist $plist {
	lappend res $2 [llength $3]
    }
    lappend res [lindex [tcl::unsupported::representation $varlist] 3]
} -cleanup {
    unset {*}$varlist res varlist v plist
} -result {auto_execok 1 auto_load 2 auto_qualify 2 arithseries}

test lseq-convertToList {does not result in a memory error} -body {
	trace add variable var1 write [list ::apply [list args {
		error {this is an error}
	} [namespace current]]]
	list [catch {set var1 [lindex [lreplace [lseq 1 2] 1 1 hello] 0]} cres] $cres
} -cleanup {unset var1 cres} -result {1 {can't set "var1": this is an error}}

# cleanup
::tcltest::cleanupTests

return

# Local Variables:
# mode: tcl
# End:<|MERGE_RESOLUTION|>--- conflicted
+++ resolved
@@ -598,11 +598,7 @@
     llength [lseq 0x100000000]
 } -result {4294967296}
 
-<<<<<<< HEAD
-test lseq-4.13 {bug lseq} -constraints knownBug -body {
-=======
 test lseq-4.13 {bug lseq} -constraints {has64BitLengths knownBug} -body {
->>>>>>> d4a49665
     set l [lseq 0x7fffffffffffffff]
     list \
     [llength $l] \
