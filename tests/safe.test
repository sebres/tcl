# safe.test --
#
# This file contains a collection of tests for safe Tcl, packages loading, and
# using safe interpreters. Sourcing this file into tcl runs the tests and
# generates output for errors. No output means no errors were found.
#
# The defunct package http 1.0 was convenient for testing package loading.
# - Tests that used http are replaced here with tests that use example packages
#   provided in subdirectory auto0 of the tests directory, which are independent
#   of any changes made to the packages provided with Tcl itself.
#   - These are tests 7.1 7.2 7.4 9.11 9.13 17.1 17.2 17.4
#   - Tests 5.* test the example packages themselves before they
#     are used to test Safe Base interpreters.
# - Alternative tests using stock packages of Tcl 8.7 are in file
#   safe-stock.test.
#
# Copyright © 1995-1996 Sun Microsystems, Inc.
# Copyright © 1998-1999 Scriptics Corporation.
#
# See the file "license.terms" for information on usage and redistribution of
# this file, and for a DISCLAIMER OF ALL WARRANTIES.

if {"::tcltest" ni [namespace children]} {
    package require tcltest 2.5
    namespace import -force ::tcltest::*
}
::tcltest::loadTestedCommands
catch [list package require -exact tcl::test [info patchlevel]]

foreach i [interp children] {
    interp delete $i
}

set SaveAutoPath $::auto_path
set ::auto_path [info library]
set TestsDir [file normalize [file dirname [info script]]]
set PathMapp [list $tcl_library TCLLIB $TestsDir TESTSDIR]

proc getAutoPath {child} {
    set ap1 [lrange [lindex [safe::interpConfigure $child -autoPath] 1] 0 end]
    set ap2 [::safe::DetokPath $child [interp eval $child set ::auto_path]]
    list $ap1 -- $ap2
}
proc mapList {map listIn} {
    set listOut {}
    foreach element $listIn {
        lappend listOut [string map $map $element]
    }
    return $listOut
}
proc mapAndSortList {map listIn} {
    set listOut {}
    foreach element $listIn {
        lappend listOut [string map $map $element]
    }
    lsort $listOut
}

# Force actual loading of the safe package because we use un-exported (and
# thus un-autoindexed) APIs in this test result arguments:
catch {safe::interpConfigure}

# testing that nested and statics do what is advertised (we use a static
# package - tcl::test - but it might be absent if we're in standard tclsh)

testConstraint tcl::test [expr {![catch {package require tcl::test}]}]
testConstraint AutoSyncDefined 1

###  1. Basic help/error messages.

test safe-1.1 {safe::interpConfigure syntax} -returnCodes error -body {
    safe::interpConfigure
} -result {no value given for parameter "child" (use -help for full usage) :
    child name () name of the child}
test safe-1.2 {safe::interpCreate syntax, Sync Mode on} -returnCodes error -setup {
    set SyncExists [expr {[info commands ::safe::setSyncMode] ne {}}]
    if {$SyncExists} {
        set SyncVal_TMP [safe::setSyncMode]
        safe::setSyncMode 1
    } else {
        set SyncVal_TMP 1
    }
} -body {
    safe::interpCreate -help
} -cleanup {
    if {$SyncExists} {
        safe::setSyncMode $SyncVal_TMP
    }
} -result {Usage information:
    Var/FlagName  Type     Value   Help
    ------------  ----     -----   ----
    (-help                         gives this help)
    ?child?       name     ()      name of the child (optional)
    -accessPath   list     ()      access path for the child
    -noStatics    boolflag (false) prevent loading of statically linked pkgs
    -statics      boolean  (true)  loading of statically linked pkgs
    -nestedLoadOk boolflag (false) allow nested loading
    -nested       boolean  (false) nested loading
    -deleteHook   script   ()      delete hook}
test safe-1.2.1 {safe::interpCreate syntax, Sync Mode off} -returnCodes error -constraints AutoSyncDefined -setup {
    set SyncExists [expr {[info commands ::safe::setSyncMode] ne {}}]
    if {$SyncExists} {
        set SyncVal_TMP [safe::setSyncMode]
        safe::setSyncMode 0
    } else {
        error {This test is meaningful only if the command ::safe::setSyncMode is defined}
    }
} -body {
    safe::interpCreate -help
} -cleanup {
    if {$SyncExists} {
        safe::setSyncMode $SyncVal_TMP
    }
} -result {Usage information:
    Var/FlagName  Type     Value   Help
    ------------  ----     -----   ----
    (-help                         gives this help)
    ?child?       name     ()      name of the child (optional)
    -accessPath   list     ()      access path for the child
    -noStatics    boolflag (false) prevent loading of statically linked pkgs
    -statics      boolean  (true)  loading of statically linked pkgs
    -nestedLoadOk boolflag (false) allow nested loading
    -nested       boolean  (false) nested loading
    -deleteHook   script   ()      delete hook
    -autoPath     list     ()      ::auto_path for the child}
test safe-1.3 {safe::interpInit syntax} -returnCodes error -body {
    safe::interpInit -noStatics
} -result {bad value "-noStatics" for parameter
    child name () name of the child}

###  2. Aliases in a new "interp create" interpreter.

test safe-2.1 {creating interpreters, should have no aliases} emptyTest {
    # Disabled this test.  It tests nothing sensible.  [Bug 999612]
    # interp aliases
} ""
test safe-2.2 {creating interpreters, should have no aliases} -setup {
    catch {safe::interpDelete a}
} -body {
    interp create a
    a aliases
} -cleanup {
    safe::interpDelete a
    # This (ab)use of safe::interpDelete to delete non-Safe-Base interpreters
    # is regrettable and should be removed at the next major revision.
} -result ""
test safe-2.3 {creating safe interpreters, should have no unexpected aliases} -setup {
    catch {safe::interpDelete a}
} -body {
    interp create a -safe
    lsort [a aliases]
} -cleanup {
    interp delete a
} -result {clock}

###  3. Simple use of interpCreate, interpInit.
###     Aliases in a new "interpCreate/interpInit" interpreter.

test safe-3.1 {calling safe::interpInit is safe} -setup {
    catch {safe::interpDelete a}
    interp create a -safe
} -body {
    safe::interpInit a
    interp eval a exec ls
} -returnCodes error -cleanup {
    safe::interpDelete a
} -result {invalid command name "exec"}
test safe-3.2 {calling safe::interpCreate on trusted interp} -setup {
    catch {safe::interpDelete a}
} -body {
    safe::interpCreate a
    lsort [a aliases]
} -cleanup {
    safe::interpDelete a
} -result {::tcl::encoding::system ::tcl::file::dirname ::tcl::file::extension ::tcl::file::rootname ::tcl::file::tail ::tcl::info::nameofexecutable clock encoding exit file glob load source}
test safe-3.3 {calling safe::interpCreate on trusted interp} -setup {
    catch {safe::interpDelete a}
} -body {
    safe::interpCreate a
    interp eval a {source [file join $tcl_library init.tcl]}
} -cleanup {
    safe::interpDelete a
} -result ""
test safe-3.4 {calling safe::interpCreate on trusted interp} -setup {
    catch {safe::interpDelete a}
} -body {
    safe::interpCreate a
    interp eval a {source [file join $tcl_library init.tcl]}
} -cleanup {
    safe::interpDelete a
} -result {}

###  4. Testing safe::interpDelete, double interpCreate.

test safe-4.1 {safe::interpDelete} -setup {
    catch {safe::interpDelete a}
} -body {
    interp create a
    safe::interpDelete a
    # This (ab)use of safe::interpDelete to delete non-Safe-Base interpreters
    # is regrettable and should be removed at the next major revision.
} -result ""
test safe-4.2 {safe::interpDelete, indirectly} -setup {
    catch {safe::interpDelete a}
} -body {
    interp create a
    a alias exit safe::interpDelete a
    a eval exit
    # This (ab)use of safe::interpDelete to delete non-Safe-Base interpreters
    # is regrettable and should be removed at the next major revision.
} -result ""
test safe-4.5 {safe::interpDelete} -setup {
    catch {safe::interpDelete a}
} -body {
    safe::interpCreate a
    safe::interpCreate a
} -returnCodes error -cleanup {
    safe::interpDelete a
} -result {interpreter named "a" already exists, cannot create}
test safe-4.6 {safe::interpDelete, indirectly} -setup {
    catch {safe::interpDelete a}
} -body {
    safe::interpCreate a
    a eval exit
} -result ""

###  5. Test the example files before using them to test safe interpreters.
###     The old test "safe-5.1" has been moved to "safe-stock-9.8".
###     A replacement test using example files is "safe-9.8".

unset -nocomplain path

test safe-5.1 {example tclIndex commands, test in parent interpreter} -setup {
    set tmpAutoPath $::auto_path
    lappend ::auto_path [file join $TestsDir auto0 auto1] [file join $TestsDir auto0 auto2]
} -body {
    # Try to load the commands.
    set code3 [catch report1 msg3]
    set code4 [catch report2 msg4]
    list $code3 $msg3 $code4 $msg4
} -cleanup {
    catch {rename report1 {}}
    catch {rename report2 {}}
    set ::auto_path $tmpAutoPath
    auto_reset
} -match glob -result {0 ok1 0 ok2}
test safe-5.2 {example tclIndex commands, negative test in parent interpreter} -setup {
    set tmpAutoPath $::auto_path
    lappend ::auto_path [file join $TestsDir auto0]
} -body {
    # Try to load the commands.
    set code3 [catch report1 msg3]
    set code4 [catch report2 msg4]
    list $code3 $msg3 $code4 $msg4
} -cleanup {
    catch {rename report1 {}}
    catch {rename report2 {}}
    set ::auto_path $tmpAutoPath
    auto_reset
} -match glob -result {1 {invalid command name "report1"} 1 {invalid command name "report2"}}
test safe-5.3 {example pkgIndex.tcl packages, test in parent interpreter, child directories} -setup {
    set tmpAutoPath $::auto_path
    lappend ::auto_path [file join $TestsDir auto0]
} -body {
    # Try to load the packages and run a command from each one.
    set code3 [catch {package require SafeTestPackage1} msg3]
    set code4 [catch {package require SafeTestPackage2} msg4]
    set code5 [catch HeresPackage1 msg5]
    set code6 [catch HeresPackage2 msg6]
    list $code3 $msg3 $code4 $msg4 $code5 $msg5 $code6 $msg6
} -cleanup {
    set ::auto_path $tmpAutoPath
    catch {package forget SafeTestPackage1}
    catch {package forget SafeTestPackage2}
    catch {rename HeresPackage1 {}}
    catch {rename HeresPackage2 {}}
} -match glob -result {0 1.2.3 0 2.3.4 0 OK1 0 OK2}
test safe-5.4 {example pkgIndex.tcl packages, test in parent interpreter, main directories} -setup {
    set tmpAutoPath $::auto_path
    lappend ::auto_path [file join $TestsDir auto0 auto1] \
                        [file join $TestsDir auto0 auto2]
} -body {
    # Try to load the packages and run a command from each one.
    set code3 [catch {package require SafeTestPackage1} msg3]
    set code4 [catch {package require SafeTestPackage2} msg4]
    set code5 [catch HeresPackage1 msg5]
    set code6 [catch HeresPackage2 msg6]
    list $code3 $msg3 $code4 $msg4 $code5 $msg5 $code6 $msg6
} -cleanup {
    set ::auto_path $tmpAutoPath
    catch {package forget SafeTestPackage1}
    catch {package forget SafeTestPackage2}
    catch {rename HeresPackage1 {}}
    catch {rename HeresPackage2 {}}
} -match glob -result {0 1.2.3 0 2.3.4 0 OK1 0 OK2}
test safe-5.5 {example modules packages, test in parent interpreter, replace path} -setup {
    set oldTm [tcl::tm::path list]
    foreach path $oldTm {
        tcl::tm::path remove $path
    }
    tcl::tm::path add [file join $TestsDir auto0 modules]
} -body {
    # Try to load the modules and run a command from each one.
    set code0 [catch {package require test0} msg0]
    set code1 [catch {package require mod1::test1} msg1]
    set code2 [catch {package require mod2::test2} msg2]
    set out0  [test0::try0]
    set out1  [mod1::test1::try1]
    set out2  [mod2::test2::try2]
    list $code0 $msg0 $code1 $msg1 $code2 $msg2 -- $out0 $out1 $out2
} -cleanup {
    tcl::tm::path remove [file join $TestsDir auto0 modules]
    foreach path [lreverse $oldTm] {
        tcl::tm::path add $path
    }
    catch {package forget test0}
    catch {package forget mod1::test1}
    catch {package forget mod2::test2}
    catch {namespace delete ::test0}
    catch {namespace delete ::mod1}
} -match glob -result {0 0.5 0 1.0 0 2.0 -- res0 res1 res2}
test safe-5.6 {example modules packages, test in parent interpreter, append to path} -setup {
    tcl::tm::path add [file join $TestsDir auto0 modules]
} -body {
    # Try to load the modules and run a command from each one.
    set code0 [catch {package require test0} msg0]
    set code1 [catch {package require mod1::test1} msg1]
    set code2 [catch {package require mod2::test2} msg2]
    set out0  [test0::try0]
    set out1  [mod1::test1::try1]
    set out2  [mod2::test2::try2]
    list $code0 $msg0 $code1 $msg1 $code2 $msg2 -- $out0 $out1 $out2
} -cleanup {
    tcl::tm::path remove [file join $TestsDir auto0 modules]
    catch {package forget test0}
    catch {package forget mod1::test1}
    catch {package forget mod2::test2}
    catch {namespace delete ::test0}
    catch {namespace delete ::mod1}
} -match glob -result {0 0.5 0 1.0 0 2.0 -- res0 res1 res2}

###  6. Test safe interps 'information leak'.

proc SafeEval {script} {
    # Helper procedure that ensures the safe interp is cleaned up even if
    # there is a failure in the script.
    set SafeInterp [interp create -safe]
    catch {$SafeInterp eval $script} msg opts
    interp delete $SafeInterp
    return -options $opts $msg
}

test safe-6.1 {test safe interpreters knowledge of the world} {
    lsort [SafeEval {info globals}]
} {tcl_interactive tcl_patchLevel tcl_platform tcl_version}
test safe-6.2 {test safe interpreters knowledge of the world} {
    SafeEval {info script}
} {}
test safe-6.3 {test safe interpreters knowledge of the world} {
    set r [SafeEval {array names tcl_platform}]
    # If running a windows-debug shell, remove the "debug" element from r.
    if {[testConstraint win]} {
	set r [lsearch -all -inline -not -exact $r "debug"]
    }
    set r [lsearch -all -inline -not -exact $r "threaded"]
    lsort $r
} {byteOrder engine pathSeparator platform pointerSize wordSize}

rename SafeEval {}
# More test should be added to check that hostname, nameofexecutable, aren't
# leaking infos, but they still do...

###  7. Test the use of ::auto_path for loading commands (via tclIndex files)
###     and non-module packages (via pkgIndex.tcl files).
###     Corresponding tests with Sync Mode off are 17.*

test safe-7.1 {positive non-module package require, Sync Mode on} -setup {
    set SyncExists [expr {[info commands ::safe::setSyncMode] ne {}}]
    if {$SyncExists} {
        set SyncVal_TMP [safe::setSyncMode]
        safe::setSyncMode 1
    }
    set tmpAutoPath $::auto_path
    lappend ::auto_path [file join $TestsDir auto0]
    set i [safe::interpCreate]
    set ::auto_path $tmpAutoPath
} -body {
    # no error shall occur:
    # (because the default access_path shall include 1st level sub dirs so
    #  package require in a child works like in the parent)
    set v [interp eval $i {package require SafeTestPackage1}]
    # no error shall occur:
    interp eval $i {HeresPackage1}
    set v
} -cleanup {
    safe::interpDelete $i
    if {$SyncExists} {
        safe::setSyncMode $SyncVal_TMP
    }
} -match glob -result 1.2.3
test safe-7.2 {negative non-module package require with specific path and interpAddToAccessPath, Sync Mode on} -setup {
    set SyncExists [expr {[info commands ::safe::setSyncMode] ne {}}]
    if {$SyncExists} {
        set SyncVal_TMP [safe::setSyncMode]
        safe::setSyncMode 1
    } else {
        set SyncVal_TMP 1
    }
} -body {
    set i [safe::interpCreate -nostat -nested 1 -accessPath [list [info library]]]
    # should not add anything (p0)
    set token1 [safe::interpAddToAccessPath $i [info library]]
    # should add as p* (not p1 if parent has a module path)
    set token2 [safe::interpAddToAccessPath $i "/dummy/unixlike/test/path"]
    # should add as p* (not p2 if parent has a module path)
    set token3 [safe::interpAddToAccessPath $i [file join $TestsDir auto0]]
    set confA [safe::interpConfigure $i]
    set mappA [mapList $PathMapp [dict get $confA -accessPath]]
    # an error shall occur (SafeTestPackage1 is not in auto0 but a subdirectory)
    list $token1 $token2 $token3 -- \
	    [catch {interp eval $i {package require SafeTestPackage1}} msg] $msg -- \
	    $mappA -- [safe::interpDelete $i]
} -cleanup {
    if {$SyncExists} {
        safe::setSyncMode $SyncVal_TMP
    }
} -match glob -result {{$p(:0:)} {$p(:*:)} {$p(:*:)} --\
        1 {can't find package SafeTestPackage1} --\
        {TCLLIB */dummy/unixlike/test/path TESTSDIR/auto0} -- {}}
test safe-7.3 {check that safe subinterpreters work} {
    set g [interp children]
    if {$g ne {}} {
        append g { -- residue of an earlier test}
    }
    set h [info vars ::safe::S*]
    if {$h ne {}} {
        append h { -- residue of an earlier test}
    }
    set i [safe::interpCreate]
    set j [safe::interpCreate [list $i x]]
    list $g $h [interp eval $j {join {o k} ""}] [safe::interpDelete $i] \
            [interp exists $j] [info vars ::safe::S*]
} {{} {} ok {} 0 {}}
test safe-7.3.1 {check that safe subinterpreters work with namespace names} -setup {
} -body {
    set g [interp children]
    if {$g ne {}} {
        append g { -- residue of an earlier test}
    }
    set h [info vars ::safe::S*]
    if {$h ne {}} {
        append h { -- residue of an earlier test}
    }
    set i [safe::interpCreate foo::bar]
    set j [safe::interpCreate [list $i hello::world]]
    list $g $h [interp eval $j {join {o k} ""}] \
            [foo::bar eval {hello::world eval {join {o k} ""}}] \
            [safe::interpDelete $i] \
            [interp exists $j] [info vars ::safe::S*]
} -match glob -result {{} {} ok ok {} 0 {}}
test safe-7.4 {positive non-module package require with specific path and interpAddToAccessPath, Sync Mode on} -setup {
    set SyncExists [expr {[info commands ::safe::setSyncMode] ne {}}]
    if {$SyncExists} {
        set SyncVal_TMP [safe::setSyncMode]
        safe::setSyncMode 1
    } else {
        set SyncVal_TMP 1
    }
} -body {
    set i [safe::interpCreate -nostat -nested 1 -accessPath [list [info library]]]
    # should not add anything (p0)
    set token1 [safe::interpAddToAccessPath $i [info library]]
    # should add as p* (not p1 if parent has a module path)
    set token2 [safe::interpAddToAccessPath $i [file join $TestsDir auto0 auto1]]
    set confA [safe::interpConfigure $i]
    set mappA [mapList $PathMapp [dict get $confA -accessPath]]
    # this time, unlike test safe-7.2, SafeTestPackage1 should be found
    list $token1 $token2 -- \
	    [catch {interp eval $i {package require SafeTestPackage1}} msg] $msg -- \
	    $mappA -- [safe::interpDelete $i]
    # Note that the glob match elides directories (those from the module path)
    # other than the first and last in the access path.
} -cleanup {
    if {$SyncExists} {
        safe::setSyncMode $SyncVal_TMP
    }
} -match glob -result {{$p(:0:)} {$p(:*:)} -- 0 1.2.3 --\
        {TCLLIB * TESTSDIR/auto0/auto1} -- {}}
test safe-7.5 {positive and negative module package require, including ancestor directory issue, Sync Mode on} -setup {
    set SyncExists [expr {[info commands ::safe::setSyncMode] ne {}}]
    if {$SyncExists} {
        set SyncVal_TMP [safe::setSyncMode]
        safe::setSyncMode 1
    }
    tcl::tm::path add [file join $TestsDir auto0 modules]
    set i [safe::interpCreate]
    tcl::tm::path remove [file join $TestsDir auto0 modules]
    interp eval $i {
        package forget mod1::test1
        catch {namespace delete ::mod1}
    }
} -body {
    # Should raise an error (module ancestor directory issue)
    set code1 [catch {interp eval $i {package require test1}} msg1]
    # Should not raise an error
    set code2 [catch {interp eval $i {package require mod1::test1}} msg2]
    return [list $code1 $msg1 $code2]
} -cleanup {
    safe::interpDelete $i
    if {$SyncExists} {
        safe::setSyncMode $SyncVal_TMP
    }
} -result {1 {can't find package test1} 0}

###  8. Test source control on file name.

test safe-8.1 {safe source control on file} -setup {
    set i "a"
    catch {safe::interpDelete $i}
} -body {
    safe::interpCreate $i
    $i eval {source}
} -returnCodes error -cleanup {
    safe::interpDelete $i
    unset i
} -result {wrong # args: should be "source ?-encoding E? fileName"}
test safe-8.2 {safe source control on file} -setup {
    set i "a"
    catch {safe::interpDelete $i}
} -body {
    safe::interpCreate $i
    $i eval {source a b c d e}
} -returnCodes error -cleanup {
    safe::interpDelete $i
    unset i
} -result {wrong # args: should be "source ?-encoding E? fileName"}
test safe-8.3 {safe source control on file} -setup {
    set i "a"
    catch {safe::interpDelete $i}
    set log {}
    proc safe-test-log {str} {lappend ::log $str}
    set prevlog [safe::setLogCmd]
} -body {
    safe::interpCreate $i
    safe::setLogCmd safe-test-log
    list [catch {$i eval {source .}} msg] $msg $log
} -cleanup {
    safe::setLogCmd $prevlog
    safe::interpDelete $i
    rename safe-test-log {}
    unset i log
} -result {1 {permission denied} {{ERROR for child a : ".": is a directory}}}
test safe-8.4 {safe source control on file} -setup {
    set i "a"
    catch {safe::interpDelete $i}
    set log {}
    proc safe-test-log {str} {global log; lappend log $str}
    set prevlog [safe::setLogCmd]
} -body {
    safe::interpCreate $i
    safe::setLogCmd safe-test-log
    list [catch {$i eval {source /abc/def}} msg] $msg $log
} -cleanup {
    safe::setLogCmd $prevlog
    safe::interpDelete $i
    rename safe-test-log {}
    unset i log
} -result {1 {permission denied} {{ERROR for child a : "/abc/def": not in access_path}}}
test safe-8.5 {safe source control on file} -setup {
    set i "a"
    catch {safe::interpDelete $i}
    set log {}
    proc safe-test-log {str} {global log; lappend log $str}
    set prevlog [safe::setLogCmd]
} -body {
    # This tested filename == *.tcl or tclIndex, but that restriction was
    # removed in 8.4a4 - hobbs
    safe::interpCreate $i
    safe::setLogCmd safe-test-log
    list [catch {
	$i eval {source [file join [info lib] blah]}
    } msg] $msg $log
} -cleanup {
    safe::setLogCmd $prevlog
    safe::interpDelete $i
    rename safe-test-log {}
    unset i log
} -result [list 1 {no such file or directory} [list "ERROR for child a : [file join [info library] blah]:no such file or directory"]]
test safe-8.6 {safe source control on file} -setup {
    set i "a"
    catch {safe::interpDelete $i}
    set log {}
    proc safe-test-log {str} {global log; lappend log $str}
    set prevlog [safe::setLogCmd]
} -body {
    safe::interpCreate $i
    safe::setLogCmd safe-test-log
    list [catch {
	$i eval {source [file join [info lib] blah.tcl]}
    } msg] $msg $log
} -cleanup {
    safe::setLogCmd $prevlog
    safe::interpDelete $i
    rename safe-test-log {}
    unset i log
} -result [list 1 {no such file or directory} [list "ERROR for child a : [file join [info library] blah.tcl]:no such file or directory"]]
test safe-8.7 {safe source control on file} -setup {
    set i "a"
    catch {safe::interpDelete $i}
    set log {}
    proc safe-test-log {str} {global log; lappend log $str}
    set prevlog [safe::setLogCmd]
} -body {
    safe::interpCreate $i
    # This tested length of filename, but that restriction was removed in
    # 8.4a4 - hobbs
    safe::setLogCmd safe-test-log
    list [catch {
	$i eval {source [file join [info lib] xxxxxxxxxxx.tcl]}
    } msg] $msg $log
} -cleanup {
    safe::setLogCmd $prevlog
    safe::interpDelete $i
    rename safe-test-log {}
    unset i log
} -result [list 1 {no such file or directory} [list "ERROR for child a : [file join [info library] xxxxxxxxxxx.tcl]:no such file or directory"]]
test safe-8.8 {safe source forbids -rsrc} emptyTest {
    # Disabled this test.  It was only useful for long unsupported
    # Mac OS 9 systems. [Bug 860a9f1945]
} {}
test safe-8.9 {safe source and return} -setup {
    set i "a"
    set returnScript [makeFile {return "ok"} return.tcl]
    catch {safe::interpDelete $i}
} -body {
    safe::interpCreate $i
    set token [safe::interpAddToAccessPath $i [file dirname $returnScript]]
    $i eval [list source $token/[file tail $returnScript]]
} -cleanup {
    catch {safe::interpDelete $i}
    removeFile $returnScript
    unset i
} -result ok
test safe-8.10 {safe source and return} -setup {
    set i "a"
    set returnScript [makeFile {return -level 2 "ok"} return.tcl]
    catch {safe::interpDelete $i}
} -body {
    safe::interpCreate $i
    set token [safe::interpAddToAccessPath $i [file dirname $returnScript]]
    $i eval [list apply {filename {
	source $filename
	error boom
    }} $token/[file tail $returnScript]]
} -cleanup {
    catch {safe::interpDelete $i}
    removeFile $returnScript
    unset i
} -result ok

###  9. Assorted options, including changes to option values.
###     If Sync Mode is on, a corresponding test with Sync Mode off is 19.*

test safe-9.1 {safe interps' deleteHook} -setup {
    set i "a"
    catch {safe::interpDelete $i}
    set res {}
} -body {
    proc testDelHook {args} {
	global res
	# the interp still exists at that point
	interp eval a {set delete 1}
	# mark that we've been here (successfully)
	set res $args
    }
    safe::interpCreate $i -deleteHook "testDelHook arg1 arg2"
    list [interp eval $i exit] $res
} -cleanup {
    catch {rename testDelHook {}}
    unset i res
} -result {{} {arg1 arg2 a}}
test safe-9.2 {safe interps' error in deleteHook} -setup {
    set i "a"
    catch {safe::interpDelete $i}
    set res {}
    set log {}
    proc safe-test-log {str} {lappend ::log $str}
    set prevlog [safe::setLogCmd]
} -body {
    proc testDelHook {args} {
	global res
	# the interp still exists at that point
	interp eval a {set delete 1}
	# mark that we've been here (successfully)
	set res $args
	# create an exception
	error "being catched"
    }
    safe::interpCreate $i -deleteHook "testDelHook arg1 arg2"
    safe::setLogCmd safe-test-log
    list [safe::interpDelete $i] $res $log
} -cleanup {
    safe::setLogCmd $prevlog
    catch {rename testDelHook {}}
    rename safe-test-log {}
    unset i log res
} -result {{} {arg1 arg2 a} {{NOTICE for child a : About to delete} {ERROR for child a : Delete hook error (being catched)} {NOTICE for child a : Deleted}}}
test safe-9.3 {dual specification of statics} -returnCodes error -body {
    safe::interpCreate -stat true -nostat
} -result {conflicting values given for -statics and -noStatics}
test safe-9.4 {dual specification of statics} {
    # no error shall occur
    safe::interpDelete [safe::interpCreate -stat false -nostat]
} {}
test safe-9.5 {dual specification of nested} -returnCodes error -body {
    safe::interpCreate -nested 0 -nestedload
} -result {conflicting values given for -nested and -nestedLoadOk}
test safe-9.6 {interpConfigure widget like behaviour} -body {
   # this test shall work, don't try to "fix it" unless you *really* know what
   # you are doing (ie you are me :p) -- dl
   list [set i [safe::interpCreate \
		    -noStatics \
		    -nestedLoadOk \
		    -deleteHook {foo bar}]
         safe::interpConfigure $i -accessPath /foo/bar
         safe::interpConfigure $i]\
	[safe::interpConfigure $i -aCCess]\
	[safe::interpConfigure $i -nested]\
	[safe::interpConfigure $i -statics]\
	[safe::interpConfigure $i -DEL]\
	[safe::interpConfigure $i -accessPath /blah -statics 1
	 safe::interpConfigure $i]\
	[safe::interpConfigure $i -deleteHook toto -nosta -nested 0
	 safe::interpConfigure $i]
} -cleanup {
    safe::interpDelete $i
} -match glob -result {{-accessPath * -statics 0 -nested 1 -deleteHook {foo bar} -autoPath *}\
	{-accessPath *} {-nested 1} {-statics 0} {-deleteHook {foo bar}}\
	{-accessPath * -statics 1 -nested 1 -deleteHook {foo bar} -autoPath *}\
	{-accessPath * -statics 0 -nested 0 -deleteHook toto -autoPath *}}
test safe-9.7 {interpConfigure widget like behaviour (demystified)} -body {
   # this test shall work, believed equivalent to 9.6
    set i [safe::interpCreate \
	    -noStatics \
	    -nestedLoadOk \
	    -deleteHook {foo bar}]
	   safe::interpConfigure $i -accessPath /foo/bar
    set a [safe::interpConfigure $i]
    set b [safe::interpConfigure $i -aCCess]
    set c [safe::interpConfigure $i -nested]
    set d [safe::interpConfigure $i -statics]
    set e [safe::interpConfigure $i -DEL]
	   safe::interpConfigure $i -accessPath /blah -statics 1
    set f [safe::interpConfigure $i]
	   safe::interpConfigure $i -deleteHook toto -nosta -nested 0
    set g [safe::interpConfigure $i]

    list $a $b $c $d $e $f $g
} -cleanup {
    safe::interpDelete $i
    unset -nocomplain a b c d e f g i
} -match glob -result {{-accessPath * -statics 0 -nested 1 -deleteHook {foo bar} -autoPath *}\
	{-accessPath *} {-nested 1} {-statics 0} {-deleteHook {foo bar}}\
	{-accessPath * -statics 1 -nested 1 -deleteHook {foo bar} -autoPath *}\
	{-accessPath * -statics 0 -nested 0 -deleteHook toto -autoPath *}}
test safe-9.8 {autoloading commands indexed in tclIndex files, Sync Mode on} -setup {
    set SyncExists [expr {[info commands ::safe::setSyncMode] ne {}}]
    if {$SyncExists} {
        set SyncVal_TMP [safe::setSyncMode]
        safe::setSyncMode 1
    }
} -body {
    set i [safe::interpCreate -accessPath [list $tcl_library \
                                            [file join $TestsDir auto0 auto1] \
                                            [file join $TestsDir auto0 auto2]]]
    # Inspect.
    set confA [safe::interpConfigure $i]
    set mappA [mapList $PathMapp [dict get $confA -accessPath]]
    set path1 [::safe::interpFindInAccessPath $i [file join $TestsDir auto0 auto1]]
    set path2 [::safe::interpFindInAccessPath $i [file join $TestsDir auto0 auto2]]

    # Load and run the commands.
    set code1 [catch {interp eval $i {report1}} msg1]
    set code2 [catch {interp eval $i {report2}} msg2]

    list $path1 $path2 -- $code1 $msg1 $code2 $msg2 -- $mappA
} -cleanup {
    safe::interpDelete $i
    if {$SyncExists} {
        safe::setSyncMode $SyncVal_TMP
    }
} -match glob -result {{$p(:1:)} {$p(:2:)} -- 0 ok1 0 ok2 --\
        {TCLLIB TESTSDIR/auto0/auto1 TESTSDIR/auto0/auto2*}}
test safe-9.9 {interpConfigure change the access path; tclIndex commands unaffected by token rearrangement (dummy test of doreset), Sync Mode on} -setup {
    set SyncExists [expr {[info commands ::safe::setSyncMode] ne {}}]
    if {$SyncExists} {
        set SyncVal_TMP [safe::setSyncMode]
        safe::setSyncMode 1
    }
} -body {
    set i [safe::interpCreate -accessPath [list $tcl_library \
                                            [file join $TestsDir auto0 auto1] \
                                            [file join $TestsDir auto0 auto2]]]
    # Inspect.
    set confA [safe::interpConfigure $i]
    set mappA [mapList $PathMapp [dict get $confA -accessPath]]
    set path1 [::safe::interpFindInAccessPath $i [file join $TestsDir auto0 auto1]]
    set path2 [::safe::interpFindInAccessPath $i [file join $TestsDir auto0 auto2]]

    # Load auto_load data.
    interp eval $i {catch nonExistentCommand}

    # Load and run the commands.
    # This guarantees the test will pass even if the tokens are swapped.
    set code1 [catch {interp eval $i {report1}} msg1]
    set code2 [catch {interp eval $i {report2}} msg2]

    # Rearrange access path.  Swap tokens {$p(:1:)} and {$p(:2:)}.
    safe::interpConfigure $i -accessPath [list $tcl_library \
                                           [file join $TestsDir auto0 auto2] \
                                           [file join $TestsDir auto0 auto1]]
    # Inspect.
    set confB [safe::interpConfigure $i]
    set mappB [mapList $PathMapp [dict get $confB -accessPath]]
    set path3 [::safe::interpFindInAccessPath $i [file join $TestsDir auto0 auto1]]
    set path4 [::safe::interpFindInAccessPath $i [file join $TestsDir auto0 auto2]]

    # Run the commands.
    set code3 [catch {interp eval $i {report1}} msg3]
    set code4 [catch {interp eval $i {report2}} msg4]

    list $path1 $path2 -- $path3 $path4 -- $code3 $msg3 $code4 $msg4 -- $mappA -- $mappB
} -cleanup {
    safe::interpDelete $i
    if {$SyncExists} {
        safe::setSyncMode $SyncVal_TMP
    }
} -match glob -result {{$p(:1:)} {$p(:2:)} -- {$p(:2:)} {$p(:1:)} -- 0 ok1 0 ok2 --\
        {TCLLIB TESTSDIR/auto0/auto1 TESTSDIR/auto0/auto2*} --\
        {TCLLIB TESTSDIR/auto0/auto2 TESTSDIR/auto0/auto1*}}
test safe-9.10 {interpConfigure change the access path; tclIndex commands unaffected by token rearrangement (actual test of doreset), Sync Mode on} -setup {
    set SyncExists [expr {[info commands ::safe::setSyncMode] ne {}}]
    if {$SyncExists} {
        set SyncVal_TMP [safe::setSyncMode]
        safe::setSyncMode 1
    }
} -body {
    set i [safe::interpCreate -accessPath [list $tcl_library \
                                            [file join $TestsDir auto0 auto1] \
                                            [file join $TestsDir auto0 auto2]]]
    # Inspect.
    set confA [safe::interpConfigure $i]
    set mappA [mapList $PathMapp [dict get $confA -accessPath]]
    set path1 [::safe::interpFindInAccessPath $i [file join $TestsDir auto0 auto1]]
    set path2 [::safe::interpFindInAccessPath $i [file join $TestsDir auto0 auto2]]

    # Load auto_load data.
    interp eval $i {catch nonExistentCommand}

    # Do not load the commands.  With the tokens swapped, the test
    # will pass only if the Safe Base has called auto_reset.

    # Rearrange access path.  Swap tokens {$p(:1:)} and {$p(:2:)}.
    safe::interpConfigure $i -accessPath [list $tcl_library \
                                           [file join $TestsDir auto0 auto2] \
                                           [file join $TestsDir auto0 auto1]]
    # Inspect.
    set confB [safe::interpConfigure $i]
    set mappB [mapList $PathMapp [dict get $confB -accessPath]]
    set path3 [::safe::interpFindInAccessPath $i [file join $TestsDir auto0 auto1]]
    set path4 [::safe::interpFindInAccessPath $i [file join $TestsDir auto0 auto2]]

    # Load and run the commands.
    set code3 [catch {interp eval $i {report1}} msg3]
    set code4 [catch {interp eval $i {report2}} msg4]

    list $path1 $path2 -- $path3 $path4 -- $code3 $msg3 $code4 $msg4 -- $mappA -- $mappB
} -cleanup {
    safe::interpDelete $i
    if {$SyncExists} {
        safe::setSyncMode $SyncVal_TMP
    }
} -match glob -result {{$p(:1:)} {$p(:2:)} -- {$p(:2:)} {$p(:1:)} --\
        0 ok1 0 ok2 --\
        {TCLLIB TESTSDIR/auto0/auto1 TESTSDIR/auto0/auto2*} --\
        {TCLLIB TESTSDIR/auto0/auto2 TESTSDIR/auto0/auto1*}}
test safe-9.11 {interpConfigure change the access path; pkgIndex.tcl packages unaffected by token rearrangement, Sync Mode on} -setup {
    set SyncExists [expr {[info commands ::safe::setSyncMode] ne {}}]
    if {$SyncExists} {
        set SyncVal_TMP [safe::setSyncMode]
        safe::setSyncMode 1
    }
} -body {
    # For complete correspondence to safe-9.10opt, include auto0 in access path.
    set i [safe::interpCreate -accessPath [list $tcl_library \
                                            [file join $TestsDir auto0] \
                                            [file join $TestsDir auto0 auto1] \
                                            [file join $TestsDir auto0 auto2]]]
    # Inspect.
    set confA [safe::interpConfigure $i]
    set mappA [mapList $PathMapp [dict get $confA -accessPath]]
    set path0 [::safe::interpFindInAccessPath $i [file join $TestsDir auto0]]
    set path1 [::safe::interpFindInAccessPath $i [file join $TestsDir auto0 auto1]]
    set path2 [::safe::interpFindInAccessPath $i [file join $TestsDir auto0 auto2]]

    # Load pkgIndex.tcl data.
    catch {interp eval $i {package require NOEXIST}}

    # Rearrange access path.  Swap tokens {$p(:2:)} and {$p(:3:)}.
    # This would have no effect because the records in Pkg of these directories
    # were from access as children of {$p(:1:)}.
    safe::interpConfigure $i -accessPath [list $tcl_library \
                                           [file join $TestsDir auto0] \
                                           [file join $TestsDir auto0 auto2] \
                                           [file join $TestsDir auto0 auto1]]
    # Inspect.
    set confB [safe::interpConfigure $i]
    set mappB [mapList $PathMapp [dict get $confB -accessPath]]
    set path3 [::safe::interpFindInAccessPath $i [file join $TestsDir auto0 auto1]]
    set path4 [::safe::interpFindInAccessPath $i [file join $TestsDir auto0 auto2]]

    # Try to load the packages and run a command from each one.
    set code3 [catch {interp eval $i {package require SafeTestPackage1}} msg3 opts3]
    set code4 [catch {interp eval $i {package require SafeTestPackage2}} msg4 opts4]
    set code5 [catch {interp eval $i {HeresPackage1}} msg5 opts5]
    set code6 [catch {interp eval $i {HeresPackage2}} msg6 opts6]

    list $path1 $path2 -- $path3 $path4 -- $code3 $msg3 $code4 $msg4 -- \
         $mappA -- $mappB -- $code5 $msg5 $code6 $msg6
} -cleanup {
    safe::interpDelete $i
    if {$SyncExists} {
        safe::setSyncMode $SyncVal_TMP
    }
} -match glob -result {{$p(:2:)} {$p(:3:)} -- {$p(:3:)} {$p(:2:)} -- 0 1.2.3 0 2.3.4 --\
        {TCLLIB TESTSDIR/auto0 TESTSDIR/auto0/auto1 TESTSDIR/auto0/auto2*} --\
        {TCLLIB TESTSDIR/auto0 TESTSDIR/auto0/auto2 TESTSDIR/auto0/auto1*} --\
        0 OK1 0 OK2}
test safe-9.12 {interpConfigure change the access path; pkgIndex.tcl packages unaffected by token rearrangement, safe-9.11 without path auto0, Sync Mode on} -setup {
    set SyncExists [expr {[info commands ::safe::setSyncMode] ne {}}]
    if {$SyncExists} {
        set SyncVal_TMP [safe::setSyncMode]
        safe::setSyncMode 1
    }
} -body {
    set i [safe::interpCreate -accessPath [list $tcl_library \
                                            [file join $TestsDir auto0 auto1] \
                                            [file join $TestsDir auto0 auto2]]]
    # Inspect.
    set confA [safe::interpConfigure $i]
    set mappA [mapList $PathMapp [dict get $confA -accessPath]]
    set path1 [::safe::interpFindInAccessPath $i [file join $TestsDir auto0 auto1]]
    set path2 [::safe::interpFindInAccessPath $i [file join $TestsDir auto0 auto2]]

    # Load pkgIndex.tcl data.
    catch {interp eval $i {package require NOEXIST}}

    # Rearrange access path.  Swap tokens {$p(:1:)} and {$p(:2:)}.
    safe::interpConfigure $i -accessPath [list $tcl_library \
                                           [file join $TestsDir auto0 auto2] \
                                           [file join $TestsDir auto0 auto1]]
    # Inspect.
    set confB [safe::interpConfigure $i]
    set mappB [mapList $PathMapp [dict get $confB -accessPath]]
    set path3 [::safe::interpFindInAccessPath $i [file join $TestsDir auto0 auto1]]
    set path4 [::safe::interpFindInAccessPath $i [file join $TestsDir auto0 auto2]]

    # Try to load the packages and run a command from each one.
    set code3 [catch {interp eval $i {package require SafeTestPackage1}} msg3 opts3]
    set code4 [catch {interp eval $i {package require SafeTestPackage2}} msg4 opts4]
    set code5 [catch {interp eval $i {HeresPackage1}} msg5 opts5]
    set code6 [catch {interp eval $i {HeresPackage2}} msg6 opts6]

    list $path1 $path2 -- $path3 $path4 -- $code3 $msg3 $code4 $msg4 -- \
            $mappA -- $mappB -- \
            $code5 $msg5 $code6 $msg6
} -cleanup {
    safe::interpDelete $i
    if {$SyncExists} {
        safe::setSyncMode $SyncVal_TMP
    }
} -match glob -result {{$p(:1:)} {$p(:2:)} -- {$p(:2:)} {$p(:1:)} --\
        0 1.2.3 0 2.3.4 --\
        {TCLLIB TESTSDIR/auto0/auto1 TESTSDIR/auto0/auto2*} --\
        {TCLLIB TESTSDIR/auto0/auto2 TESTSDIR/auto0/auto1*} --\
        0 OK1 0 OK2}
test safe-9.13 {interpConfigure change the access path; pkgIndex.tcl packages fail if directory de-listed, Sync Mode on} -setup {
    set SyncExists [expr {[info commands ::safe::setSyncMode] ne {}}]
    if {$SyncExists} {
        set SyncVal_TMP [safe::setSyncMode]
        safe::setSyncMode 1
    }
} -body {
    set i [safe::interpCreate -accessPath [list $tcl_library \
                                            [file join $TestsDir auto0 auto1] \
                                            [file join $TestsDir auto0 auto2]]]
    # Inspect.
    set confA [safe::interpConfigure $i]
    set mappA [mapList $PathMapp [dict get $confA -accessPath]]
    set path1 [::safe::interpFindInAccessPath $i [file join $TestsDir auto0 auto1]]
    set path2 [::safe::interpFindInAccessPath $i [file join $TestsDir auto0 auto2]]

    # Load pkgIndex.tcl data.
    catch {interp eval $i {package require NOEXIST}}

    # Limit access path.  Remove tokens {$p(:1:)} and {$p(:2:)}.
    safe::interpConfigure $i -accessPath [list $tcl_library]

    # Inspect.
    set confB [safe::interpConfigure $i]
    set mappB [mapList $PathMapp [dict get $confB -accessPath]]
    set code4 [catch {::safe::interpFindInAccessPath $i [file join $TestsDir auto0 auto1]} path4]
    set code5 [catch {::safe::interpFindInAccessPath $i [file join $TestsDir auto0 auto2]} path5]

    # Try to load the packages.
    set code3 [catch {interp eval $i {package require SafeTestPackage1}} msg3]
    set code6 [catch {interp eval $i {package require SafeTestPackage2}} msg6]

    list $path1 $path2 -- $code4 $path4 -- $code5 $path5 -- $code3 $code6 -- \
            $mappA -- $mappB
} -cleanup {
    safe::interpDelete $i
    if {$SyncExists} {
        safe::setSyncMode $SyncVal_TMP
    }
} -match glob -result {{$p(:1:)} {$p(:2:)} -- 1 {* not found in access path} --\
        1 {* not found in access path} -- 1 1 --\
        {TCLLIB TESTSDIR/auto0/auto1 TESTSDIR/auto0/auto2*} -- {TCLLIB*}}
test safe-9.20 {check module loading, Sync Mode on} -setup {
    set SyncExists [expr {[info commands ::safe::setSyncMode] ne {}}]
    if {$SyncExists} {
        set SyncVal_TMP [safe::setSyncMode]
        safe::setSyncMode 1
    }
    set oldTm [tcl::tm::path list]
    foreach path $oldTm {
        tcl::tm::path remove $path
    }
    tcl::tm::path add [file join $TestsDir auto0 modules]
} -body {
    set i [safe::interpCreate -accessPath [list $tcl_library]]

    # Inspect.
    set confA [safe::interpConfigure $i]
    set sortA [mapAndSortList $PathMapp [dict get $confA -accessPath]]
    set modsA [interp eval $i {tcl::tm::path list}]
    set path0 [::safe::interpFindInAccessPath $i [file join $TestsDir auto0 modules]]
    set path1 [::safe::interpFindInAccessPath $i [file join $TestsDir auto0 modules mod1]]
    set path2 [::safe::interpFindInAccessPath $i [file join $TestsDir auto0 modules mod2]]

    # Try to load the packages and run a command from each one.
    set code0 [catch {interp eval $i {package require test0}} msg0]
    set code1 [catch {interp eval $i {package require mod1::test1}} msg1]
    set code2 [catch {interp eval $i {package require mod2::test2}} msg2]
    set out0  [interp eval $i {test0::try0}]
    set out1  [interp eval $i {mod1::test1::try1}]
    set out2  [interp eval $i {mod2::test2::try2}]

    list [lsort [list $path0 $path1 $path2]] -- $modsA -- \
            $code0 $msg0 $code1 $msg1 $code2 $msg2 -- $sortA -- $out0 $out1 $out2
} -cleanup {
    tcl::tm::path remove [file join $TestsDir auto0 modules]
    foreach path [lreverse $oldTm] {
        tcl::tm::path add $path
    }
    safe::interpDelete $i
    if {$SyncExists} {
        safe::setSyncMode $SyncVal_TMP
    }
} -match glob -result {{{$p(:1:)} {$p(:2:)} {$p(:3:)}} -- {{$p(:1:)}} --\
        0 0.5 0 1.0 0 2.0 --\
        {TCLLIB TESTSDIR/auto0/modules TESTSDIR/auto0/modules/mod1\
         TESTSDIR/auto0/modules/mod2} -- res0 res1 res2}
# - The command safe::InterpSetConfig adds the parent's [tcl::tm::list] in
#   tokenized form to the child's access path, and then adds all the
#   descendants, discovered recursively by using glob.
# - The order of the directories in the list returned by glob is system-dependent,
#   and therefore this is true also for (a) the order of token assignment to
#   descendants of the [tcl::tm::list] roots; and (b) the order of those same
#   directories in the access path.  Both those things must be sorted before
#   comparing with expected results.  The test is therefore not totally strict,
#   but will notice missing or surplus directories.
test safe-9.21 {interpConfigure change the access path; check module loading, Sync Mode on; stale data case 1} -setup {
    set SyncExists [expr {[info commands ::safe::setSyncMode] ne {}}]
    if {$SyncExists} {
        set SyncVal_TMP [safe::setSyncMode]
        safe::setSyncMode 1
    }
    set oldTm [tcl::tm::path list]
    foreach path $oldTm {
        tcl::tm::path remove $path
    }
    tcl::tm::path add [file join $TestsDir auto0 modules]
} -body {
    set i [safe::interpCreate -accessPath [list $tcl_library]]

    # Inspect.
    set confA [safe::interpConfigure $i]
    set sortA [mapAndSortList $PathMapp [dict get $confA -accessPath]]
    set modsA [interp eval $i {tcl::tm::path list}]
    set path0 [::safe::interpFindInAccessPath $i [file join $TestsDir auto0 modules]]
    set path1 [::safe::interpFindInAccessPath $i [file join $TestsDir auto0 modules mod1]]
    set path2 [::safe::interpFindInAccessPath $i [file join $TestsDir auto0 modules mod2]]

    # Add to access path.
    # This injects more tokens, pushing modules to higher token numbers.
    safe::interpConfigure $i -accessPath [list $tcl_library \
                                           [file join $TestsDir auto0 auto1] \
                                           [file join $TestsDir auto0 auto2]]
    # Inspect.
    set confB [safe::interpConfigure $i]
    set sortB [mapAndSortList $PathMapp [dict get $confB -accessPath]]
    set modsB [interp eval $i {tcl::tm::path list}]
    set path3 [::safe::interpFindInAccessPath $i [file join $TestsDir auto0 modules]]
    set path4 [::safe::interpFindInAccessPath $i [file join $TestsDir auto0 modules mod1]]
    set path5 [::safe::interpFindInAccessPath $i [file join $TestsDir auto0 modules mod2]]

    # Load pkg data.
    catch {interp eval $i {package require NOEXIST}}
    catch {interp eval $i {package require mod1::NOEXIST}}
    catch {interp eval $i {package require mod2::NOEXIST}}

    # Try to load the packages and run a command from each one.
    set code0 [catch {interp eval $i {package require test0}} msg0]
    set code1 [catch {interp eval $i {package require mod1::test1}} msg1]
    set code2 [catch {interp eval $i {package require mod2::test2}} msg2]
    set out0  [interp eval $i {test0::try0}]
    set out1  [interp eval $i {mod1::test1::try1}]
    set out2  [interp eval $i {mod2::test2::try2}]

    list [lsort [list $path0 $path1 $path2]] -- $modsA -- \
            [lsort [list $path3 $path4 $path5]] -- $modsB -- \
            $code0 $msg0 $code1 $msg1 $code2 $msg2 -- $sortA -- $sortB -- \
            $out0 $out1 $out2
} -cleanup {
    tcl::tm::path remove [file join $TestsDir auto0 modules]
    foreach path [lreverse $oldTm] {
        tcl::tm::path add $path
    }
    safe::interpDelete $i
    if {$SyncExists} {
        safe::setSyncMode $SyncVal_TMP
    }
} -match glob -result {{{$p(:1:)} {$p(:2:)} {$p(:3:)}} -- {{$p(:1:)}} --\
        {{$p(:3:)} {$p(:4:)} {$p(:5:)}} -- {{$p(:3:)}} --\
        0 0.5 0 1.0 0 2.0 --\
        {TCLLIB TESTSDIR/auto0/modules TESTSDIR/auto0/modules/mod1\
         TESTSDIR/auto0/modules/mod2} --\
        {TCLLIB TESTSDIR/auto0/auto1 TESTSDIR/auto0/auto2 TESTSDIR/auto0/modules\
         TESTSDIR/auto0/modules/mod1 TESTSDIR/auto0/modules/mod2} --\
        res0 res1 res2}
# See comments on lsort after test safe-9.20.
test safe-9.22 {interpConfigure change the access path; check module loading, Sync Mode on; stale data case 0} -setup {
    set SyncExists [expr {[info commands ::safe::setSyncMode] ne {}}]
    if {$SyncExists} {
        set SyncVal_TMP [safe::setSyncMode]
        safe::setSyncMode 1
    }
    set oldTm [tcl::tm::path list]
    foreach path $oldTm {
        tcl::tm::path remove $path
    }
    tcl::tm::path add [file join $TestsDir auto0 modules]
} -body {
    set i [safe::interpCreate -accessPath [list $tcl_library]]

    # Inspect.
    set confA [safe::interpConfigure $i]
    set sortA [mapAndSortList $PathMapp [dict get $confA -accessPath]]
    set modsA [interp eval $i {tcl::tm::path list}]
    set path0 [::safe::interpFindInAccessPath $i [file join $TestsDir auto0 modules]]
    set path1 [::safe::interpFindInAccessPath $i [file join $TestsDir auto0 modules mod1]]
    set path2 [::safe::interpFindInAccessPath $i [file join $TestsDir auto0 modules mod2]]

    # Add to access path.
    # This injects more tokens, pushing modules to higher token numbers.
    safe::interpConfigure $i -accessPath [list $tcl_library \
                                          [file join $TestsDir auto0 auto1] \
                                          [file join $TestsDir auto0 auto2]]
    # Inspect.
    set confB [safe::interpConfigure $i]
    set sortB [mapAndSortList $PathMapp [dict get $confB -accessPath]]
    set modsB [interp eval $i {tcl::tm::path list}]
    set path3 [::safe::interpFindInAccessPath $i [file join $TestsDir auto0 modules]]
    set path4 [::safe::interpFindInAccessPath $i [file join $TestsDir auto0 modules mod1]]
    set path5 [::safe::interpFindInAccessPath $i [file join $TestsDir auto0 modules mod2]]

    # Try to load the packages and run a command from each one.
    set code0 [catch {interp eval $i {package require test0}} msg0]
    set code1 [catch {interp eval $i {package require mod1::test1}} msg1]
    set code2 [catch {interp eval $i {package require mod2::test2}} msg2]
    set out0  [interp eval $i {test0::try0}]
    set out1  [interp eval $i {mod1::test1::try1}]
    set out2  [interp eval $i {mod2::test2::try2}]

    list [lsort [list $path0 $path1 $path2]] -- $modsA -- \
            [lsort [list $path3 $path4 $path5]] -- $modsB -- \
            $code0 $msg0 $code1 $msg1 $code2 $msg2 -- $sortA -- $sortB -- \
            $out0 $out1 $out2
} -cleanup {
    tcl::tm::path remove [file join $TestsDir auto0 modules]
    foreach path [lreverse $oldTm] {
        tcl::tm::path add $path
    }
    safe::interpDelete $i
    if {$SyncExists} {
        safe::setSyncMode $SyncVal_TMP
    }
} -match glob -result {{{$p(:1:)} {$p(:2:)} {$p(:3:)}} -- {{$p(:1:)}} --\
        {{$p(:3:)} {$p(:4:)} {$p(:5:)}} -- {{$p(:3:)}} --\
        0 0.5 0 1.0 0 2.0 --\
        {TCLLIB TESTSDIR/auto0/modules TESTSDIR/auto0/modules/mod1\
         TESTSDIR/auto0/modules/mod2} --\
        {TCLLIB TESTSDIR/auto0/auto1 TESTSDIR/auto0/auto2 TESTSDIR/auto0/modules\
         TESTSDIR/auto0/modules/mod1 TESTSDIR/auto0/modules/mod2} --\
        res0 res1 res2}
# See comments on lsort after test safe-9.20.
test safe-9.23 {interpConfigure change the access path; check module loading, Sync Mode on; stale data case 3} -setup {
    set SyncExists [expr {[info commands ::safe::setSyncMode] ne {}}]
    if {$SyncExists} {
        set SyncVal_TMP [safe::setSyncMode]
        safe::setSyncMode 1
    }
    set oldTm [tcl::tm::path list]
    foreach path $oldTm {
        tcl::tm::path remove $path
    }
    tcl::tm::path add [file join $TestsDir auto0 modules]
} -body {
    set i [safe::interpCreate -accessPath [list $tcl_library]]

    # Inspect.
    set confA [safe::interpConfigure $i]
    set sortA [mapAndSortList $PathMapp [dict get $confA -accessPath]]
    set modsA [interp eval $i {tcl::tm::path list}]
    set path0 [::safe::interpFindInAccessPath $i [file join $TestsDir auto0 modules]]
    set path1 [::safe::interpFindInAccessPath $i [file join $TestsDir auto0 modules mod1]]
    set path2 [::safe::interpFindInAccessPath $i [file join $TestsDir auto0 modules mod2]]

    # Force the interpreter to acquire pkg data which will soon become stale.
    catch {interp eval $i {package require NOEXIST}}
    catch {interp eval $i {package require mod1::NOEXIST}}
    catch {interp eval $i {package require mod2::NOEXIST}}

    # Add to access path.
    # This injects more tokens, pushing modules to higher token numbers.
    safe::interpConfigure $i -accessPath [list $tcl_library \
                                           [file join $TestsDir auto0 auto1] \
                                           [file join $TestsDir auto0 auto2]]
    # Inspect.
    set confB [safe::interpConfigure $i]
    set sortB [mapAndSortList $PathMapp [dict get $confB -accessPath]]
    set modsB [interp eval $i {tcl::tm::path list}]
    set path3 [::safe::interpFindInAccessPath $i [file join $TestsDir auto0 modules]]
    set path4 [::safe::interpFindInAccessPath $i [file join $TestsDir auto0 modules mod1]]
    set path5 [::safe::interpFindInAccessPath $i [file join $TestsDir auto0 modules mod2]]

    # Refresh stale pkg data.
    catch {interp eval $i {package require NOEXIST}}
    catch {interp eval $i {package require mod1::NOEXIST}}
    catch {interp eval $i {package require mod2::NOEXIST}}

    # Try to load the packages and run a command from each one.
    set code0 [catch {interp eval $i {package require test0}} msg0]
    set code1 [catch {interp eval $i {package require mod1::test1}} msg1]
    set code2 [catch {interp eval $i {package require mod2::test2}} msg2]
    set out0  [interp eval $i {test0::try0}]
    set out1  [interp eval $i {mod1::test1::try1}]
    set out2  [interp eval $i {mod2::test2::try2}]

    list [lsort [list $path0 $path1 $path2]] -- $modsA -- \
            [lsort [list $path3 $path4 $path5]] -- $modsB -- \
            $code0 $msg0 $code1 $msg1 $code2 $msg2 -- $sortA -- $sortB -- \
            $out0 $out1 $out2
} -cleanup {
    tcl::tm::path remove [file join $TestsDir auto0 modules]
    foreach path [lreverse $oldTm] {
        tcl::tm::path add $path
    }
    safe::interpDelete $i
    if {$SyncExists} {
        safe::setSyncMode $SyncVal_TMP
    }
} -match glob -result {{{$p(:1:)} {$p(:2:)} {$p(:3:)}} -- {{$p(:1:)}} --\
        {{$p(:3:)} {$p(:4:)} {$p(:5:)}} -- {{$p(:3:)}} --\
        0 0.5 0 1.0 0 2.0 --\
        {TCLLIB TESTSDIR/auto0/modules TESTSDIR/auto0/modules/mod1\
         TESTSDIR/auto0/modules/mod2} --\
        {TCLLIB TESTSDIR/auto0/auto1 TESTSDIR/auto0/auto2 TESTSDIR/auto0/modules\
         TESTSDIR/auto0/modules/mod1 TESTSDIR/auto0/modules/mod2} --\
        res0 res1 res2}
# See comments on lsort after test safe-9.20.
test safe-9.24 {interpConfigure change the access path; check module loading, Sync Mode on; stale data case 2 (worst case)} -setup {
    set SyncExists [expr {[info commands ::safe::setSyncMode] ne {}}]
    if {$SyncExists} {
        set SyncVal_TMP [safe::setSyncMode]
        safe::setSyncMode 1
    }
    set oldTm [tcl::tm::path list]
    foreach path $oldTm {
        tcl::tm::path remove $path
    }
    tcl::tm::path add [file join $TestsDir auto0 modules]
} -body {
    set i [safe::interpCreate -accessPath [list $tcl_library]]

    # Inspect.
    set confA [safe::interpConfigure $i]
    set sortA [mapAndSortList $PathMapp [dict get $confA -accessPath]]
    set modsA [interp eval $i {tcl::tm::path list}]
    set path0 [::safe::interpFindInAccessPath $i [file join $TestsDir auto0 modules]]
    set path1 [::safe::interpFindInAccessPath $i [file join $TestsDir auto0 modules mod1]]
    set path2 [::safe::interpFindInAccessPath $i [file join $TestsDir auto0 modules mod2]]

    # Force the interpreter to acquire pkg data which will soon become stale.
    catch {interp eval $i {package require NOEXIST}}
    catch {interp eval $i {package require mod1::NOEXIST}}
    catch {interp eval $i {package require mod2::NOEXIST}}

    # Add to access path.
    # This injects more tokens, pushing modules to higher token numbers.
    safe::interpConfigure $i -accessPath [list $tcl_library \
                                           [file join $TestsDir auto0 auto1] \
                                           [file join $TestsDir auto0 auto2]]
    # Inspect.
    set confB [safe::interpConfigure $i]
    set sortB [mapAndSortList $PathMapp [dict get $confB -accessPath]]
    set modsB [interp eval $i {tcl::tm::path list}]
    set path3 [::safe::interpFindInAccessPath $i [file join $TestsDir auto0 modules]]
    set path4 [::safe::interpFindInAccessPath $i [file join $TestsDir auto0 modules mod1]]
    set path5 [::safe::interpFindInAccessPath $i [file join $TestsDir auto0 modules mod2]]

    # Try to load the packages and run a command from each one.
    set code0 [catch {interp eval $i {package require test0}} msg0]
    set code1 [catch {interp eval $i {package require mod1::test1}} msg1]
    set code2 [catch {interp eval $i {package require mod2::test2}} msg2]
    set out0  [interp eval $i {test0::try0}]
    set out1  [interp eval $i {mod1::test1::try1}]
    set out2  [interp eval $i {mod2::test2::try2}]

    list [lsort [list $path0 $path1 $path2]] -- $modsA -- \
            [lsort [list $path3 $path4 $path5]] -- $modsB -- \
            $code0 $msg0 $code1 $msg1 $code2 $msg2 -- $sortA -- $sortB -- \
            $out0 $out1 $out2
} -cleanup {
    tcl::tm::path remove [file join $TestsDir auto0 modules]
    foreach path [lreverse $oldTm] {
        tcl::tm::path add $path
    }
    safe::interpDelete $i
    if {$SyncExists} {
        safe::setSyncMode $SyncVal_TMP
    }
} -match glob -result {{{$p(:1:)} {$p(:2:)} {$p(:3:)}} -- {{$p(:1:)}} --\
        {{$p(:3:)} {$p(:4:)} {$p(:5:)}} -- {{$p(:3:)}} --\
        0 0.5 0 1.0 0 2.0 --\
        {TCLLIB TESTSDIR/auto0/modules TESTSDIR/auto0/modules/mod1\
         TESTSDIR/auto0/modules/mod2} --\
        {TCLLIB TESTSDIR/auto0/auto1 TESTSDIR/auto0/auto2 TESTSDIR/auto0/modules\
         TESTSDIR/auto0/modules/mod1 TESTSDIR/auto0/modules/mod2} --\
        res0 res1 res2}
# See comments on lsort after test safe-9.20.

### 10. Test options -statics -nostatics -nested -nestedloadok

catch {teststaticlibrary Safepfx1 0 0}
test safe-10.1 {testing statics loading} -constraints tcl::test -setup {
    set i [safe::interpCreate]
} -body {
    interp eval $i {load {} Safepfx1}
} -returnCodes error -cleanup {
    safe::interpDelete $i
} -result {load of library for prefix Safepfx1 failed: can't use library in a safe interpreter: no Safepfx1_SafeInit procedure}
test safe-10.1.1 {testing statics loading} -constraints tcl::test -setup {
    set i [safe::interpCreate]
} -body {
    catch {interp eval $i {load {} Safepfx1}} m o
    dict get $o -errorinfo
} -cleanup {
    unset -nocomplain m o
    safe::interpDelete $i
} -result {load of library for prefix Safepfx1 failed: can't use library in a safe interpreter: no Safepfx1_SafeInit procedure
    invoked from within
"load {} Safepfx1"
    invoked from within
"interp eval $i {load {} Safepfx1}"}
test safe-10.2 {testing statics loading / -nostatics} -constraints tcl::test -body {
    set i [safe::interpCreate -nostatics]
    interp eval $i {load {} Safepfx1}
} -returnCodes error -cleanup {
    safe::interpDelete $i
} -result {permission denied (static library)}
test safe-10.3 {testing nested statics loading / no nested by default} -setup {
    set i [safe::interpCreate]
} -constraints tcl::test -body {
    interp eval $i {interp create x; load {} Safepfx1 x}
} -returnCodes error -cleanup {
    safe::interpDelete $i
} -result {permission denied (nested load)}
test safe-10.4 {testing nested statics loading / -nestedloadok} -constraints tcl::test -body {
    set i [safe::interpCreate -nestedloadok]
    interp eval $i {interp create x; load {} Safepfx1 x}
} -returnCodes error -cleanup {
    safe::interpDelete $i
} -result {load of library for prefix Safepfx1 failed: can't use library in a safe interpreter: no Safepfx1_SafeInit procedure}
test safe-10.4.1 {testing nested statics loading / -nestedloadok} -constraints tcl::test -body {
    set i [safe::interpCreate -nestedloadok]
    catch {interp eval $i {interp create x; load {} Safepfx1 x}} m o
    dict get $o -errorinfo
} -cleanup {
    unset -nocomplain m o
    safe::interpDelete $i
} -result {load of library for prefix Safepfx1 failed: can't use library in a safe interpreter: no Safepfx1_SafeInit procedure
    invoked from within
"load {} Safepfx1 x"
    invoked from within
"interp eval $i {interp create x; load {} Safepfx1 x}"}

### 11. Safe encoding.

test safe-11.1 {testing safe encoding} -setup {
    set i [safe::interpCreate]
} -body {
    interp eval $i encoding
} -returnCodes error -cleanup {
    safe::interpDelete $i
} -result {wrong # args: should be "encoding subcommand ?arg ...?"}
test safe-11.1a {testing safe encoding} -setup {
    set i [safe::interpCreate]
} -body {
    interp eval $i encoding foobar
} -returnCodes error -cleanup {
    safe::interpDelete $i
} -match glob -result {unknown or ambiguous subcommand "foobar": must be *}
test safe-11.2 {testing safe encoding} -setup {
    set i [safe::interpCreate]
} -body {
    interp eval $i encoding system cp775
} -returnCodes error -cleanup {
    safe::interpDelete $i
} -result {wrong # args: should be "encoding system"}
test safe-11.3 {testing safe encoding} -setup {
    set i [safe::interpCreate]
} -body {
    interp eval $i encoding system
} -cleanup {
    safe::interpDelete $i
} -result [encoding system]
test safe-11.4 {testing safe encoding} -setup {
    set i [safe::interpCreate]
} -body {
    interp eval $i encoding names
} -cleanup {
    safe::interpDelete $i
} -result [encoding names]
test safe-11.5 {testing safe encoding} -setup {
    set i [safe::interpCreate]
} -body {
    interp eval $i encoding convertfrom cp1258 foobar
} -cleanup {
    safe::interpDelete $i
} -result foobar
test safe-11.6 {testing safe encoding} -setup {
    set i [safe::interpCreate]
} -body {
    interp eval $i encoding convertto cp1258 foobar
} -cleanup {
    safe::interpDelete $i
} -result foobar
test safe-11.7 {testing safe encoding} -setup {
    set i [safe::interpCreate]
} -body {
    interp eval $i encoding convertfrom
} -returnCodes error -cleanup {
    safe::interpDelete $i
<<<<<<< HEAD
} -result {wrong # args: should be "encoding convertfrom ?-ignore? ?-strict? ?-failindex var? ?encoding? data"}
=======
} -result {wrong # args: should be "encoding convertfrom ?-nocomplain|-strict|-failindex var? ?encoding? data"}
>>>>>>> 7b7d5dd2
test safe-11.7.1 {testing safe encoding} -setup {
    set i [safe::interpCreate]
} -body {
    catch {interp eval $i encoding convertfrom} m o
    dict get $o -errorinfo
} -match glob -cleanup {
    unset -nocomplain m o
    safe::interpDelete $i
<<<<<<< HEAD
} -result {wrong # args: should be "encoding convertfrom ?-ignore? ?-strict? ?-failindex var? ?encoding? data"
=======
} -result {wrong # args: should be "encoding convertfrom ?-nocomplain|-strict|-failindex var? ?encoding? data"
>>>>>>> 7b7d5dd2
    while executing
"encoding convertfrom"
    invoked from within
"encoding convertfrom"
    invoked from within
"interp eval $i encoding convertfrom"}
test safe-11.8 {testing safe encoding} -setup {
    set i [safe::interpCreate]
} -body {
    interp eval $i encoding convertto
} -returnCodes error -cleanup {
    safe::interpDelete $i
<<<<<<< HEAD
} -result {wrong # args: should be "encoding convertto ?-ignore? ?-strict? ?-failindex var? ?encoding? data"}
=======
} -result {wrong # args: should be "encoding convertto ?-nocomplain|-strict|-failindex var? ?encoding? data"}
>>>>>>> 7b7d5dd2
test safe-11.8.1 {testing safe encoding} -setup {
    set i [safe::interpCreate]
} -body {
    catch {interp eval $i encoding convertto} m o
    dict get $o -errorinfo
} -match glob -cleanup {
    unset -nocomplain m o
    safe::interpDelete $i
<<<<<<< HEAD
} -result {wrong # args: should be "encoding convertto ?-ignore? ?-strict? ?-failindex var? ?encoding? data"
=======
} -result {wrong # args: should be "encoding convertto ?-nocomplain|-strict|-failindex var? ?encoding? data"
>>>>>>> 7b7d5dd2
    while executing
"encoding convertto"
    invoked from within
"encoding convertto"
    invoked from within
"interp eval $i encoding convertto"}

### 12. Safe glob.
###     More tests of glob in sections 13, 16.

test safe-12.1 {glob is restricted [Bug 2906841]} -setup {
    set i [safe::interpCreate]
} -body {
    $i eval glob ../*
} -returnCodes error -cleanup {
    safe::interpDelete $i
} -result "permission denied"
test safe-12.2 {glob is restricted [Bug 2906841]} -setup {
    set i [safe::interpCreate]
} -body {
    $i eval glob -directory .. *
} -returnCodes error -cleanup {
    safe::interpDelete $i
} -result "permission denied"
test safe-12.3 {glob is restricted [Bug 2906841]} -setup {
    set i [safe::interpCreate]
} -body {
    $i eval glob -join .. *
} -returnCodes error -cleanup {
    safe::interpDelete $i
} -result "permission denied"
test safe-12.4 {glob is restricted [Bug 2906841]} -setup {
    set i [safe::interpCreate]
} -body {
    $i eval glob -nocomplain ../*
} -cleanup {
    safe::interpDelete $i
} -result {}
test safe-12.5 {glob is restricted [Bug 2906841]} -setup {
    set i [safe::interpCreate]
} -body {
    $i eval glob -directory .. -nocomplain *
} -cleanup {
    safe::interpDelete $i
} -result {}
test safe-12.6 {glob is restricted [Bug 2906841]} -setup {
    set i [safe::interpCreate]
} -body {
    $i eval glob -nocomplain -join .. *
} -cleanup {
    safe::interpDelete $i
} -result {}
test safe-12.7 {glob is restricted} -setup {
    set i [safe::interpCreate]
} -body {
    $i eval glob *
} -returnCodes error -cleanup {
    safe::interpDelete $i
} -result {permission denied}

### 13. More tests for Safe base glob, with patches @ Bug 2964715
###     More tests of glob in sections 12, 16.

proc buildEnvironment {filename} {
    upvar 1 testdir testdir testdir2 testdir2 testfile testfile
    set testdir [makeDirectory deletethisdir]
    set testdir2 [makeDirectory deletemetoo $testdir]
    set testfile [makeFile {} $filename $testdir2]
}
proc buildEnvironment2 {filename} {
    upvar 1 testdir testdir testdir2 testdir2 testfile testfile
    upvar 1 testdir3 testdir3 testfile2 testfile2
    set testdir [makeDirectory deletethisdir]
    set testdir2 [makeDirectory deletemetoo $testdir]
    set testfile [makeFile {} $filename $testdir2]
    set testdir3 [makeDirectory deleteme $testdir]
    set testfile2 [makeFile {} $filename $testdir3]
}

test safe-13.1 {glob is restricted [Bug 2964715]} -setup {
    set i [safe::interpCreate]
} -body {
    $i eval glob *
} -returnCodes error -cleanup {
    safe::interpDelete $i
} -result {permission denied}
test safe-13.2 {mimic the valid glob call by ::tcl::tm::UnknownHandler [Bug 2964715]} -setup {
    set i [safe::interpCreate]
    buildEnvironment deleteme.tm
} -body {
    ::safe::interpAddToAccessPath $i $testdir2
    set result [$i eval glob -nocomplain -directory $testdir2 *.tm]
    if {$result eq [list $testfile]} {
        return "glob match"
    } else {
        return "no match: $result"
    }
} -cleanup {
    safe::interpDelete $i
    removeDirectory $testdir
} -result {glob match}
test safe-13.3 {cf 13.2 but test glob failure when -directory is outside access path [Bug 2964715]} -setup {
    set i [safe::interpCreate]
    buildEnvironment deleteme.tm
} -body {
    $i eval glob -directory $testdir2 *.tm
} -returnCodes error -cleanup {
    safe::interpDelete $i
    removeDirectory $testdir
} -result {permission denied}
test safe-13.4 {another valid glob call [Bug 2964715]} -setup {
    set i [safe::interpCreate]
    buildEnvironment deleteme.tm
} -body {
    ::safe::interpAddToAccessPath $i $testdir
    ::safe::interpAddToAccessPath $i $testdir2
    set result [$i eval \
	    glob -nocomplain -directory $testdir [file join deletemetoo *.tm]]
    if {$result eq [list $testfile]} {
        return "glob match"
    } else {
        return "no match: $result"
    }
} -cleanup {
    safe::interpDelete $i
    removeDirectory $testdir
} -result {glob match}
test safe-13.5 {as 13.4 but test glob failure when -directory is outside access path [Bug 2964715]} -setup {
    set i [safe::interpCreate]
    buildEnvironment deleteme.tm
} -body {
    ::safe::interpAddToAccessPath $i $testdir2
    $i eval \
	glob -directory $testdir [file join deletemetoo *.tm]
} -returnCodes error -cleanup {
    safe::interpDelete $i
    removeDirectory $testdir
} -result {permission denied}
test safe-13.6 {as 13.4 but test silent failure when result is outside access_path [Bug 2964715]} -setup {
    set i [safe::interpCreate]
    buildEnvironment deleteme.tm
} -body {
    ::safe::interpAddToAccessPath $i $testdir
    $i eval \
	glob -nocomplain -directory $testdir [file join deletemetoo *.tm]
} -cleanup {
    safe::interpDelete $i
    removeDirectory $testdir
} -result {}
test safe-13.7 {mimic the glob call by tclPkgUnknown in a safe interpreter [Bug 2964715]} -setup {
    set i [safe::interpCreate]
    buildEnvironment pkgIndex.tcl
} -body {
    set safeTD [::safe::interpAddToAccessPath $i $testdir]
    ::safe::interpAddToAccessPath $i $testdir2
    mapList [list $safeTD EXPECTED] [$i eval [list \
	glob -directory $safeTD -join * pkgIndex.tcl]]
} -cleanup {
    safe::interpDelete $i
    removeDirectory $testdir
} -result {EXPECTED/deletemetoo/pkgIndex.tcl}
test safe-13.7.1 {mimic the glob call by tclPkgUnknown in a safe interpreter with multiple subdirectories} -setup {
    set i [safe::interpCreate]
    buildEnvironment2 pkgIndex.tcl
} -body {
    set safeTD [::safe::interpAddToAccessPath $i $testdir]
    ::safe::interpAddToAccessPath $i $testdir2
    ::safe::interpAddToAccessPath $i $testdir3
    mapAndSortList [list $safeTD EXPECTED] [$i eval [list \
	glob -directory $safeTD -join * pkgIndex.tcl]]
} -cleanup {
    safe::interpDelete $i
    removeDirectory $testdir
} -result {EXPECTED/deleteme/pkgIndex.tcl EXPECTED/deletemetoo/pkgIndex.tcl}
# See comments on lsort after test safe-9.20.
test safe-13.8 {mimic the glob call by tclPkgUnknown without the special treatment that is specific to pkgIndex.tcl [Bug 2964715]} -setup {
    set i [safe::interpCreate]
    buildEnvironment notIndex.tcl
} -body {
    set safeTD [::safe::interpAddToAccessPath $i $testdir]
    ::safe::interpAddToAccessPath $i $testdir2
    $i eval [list glob -directory $safeTD -join -nocomplain * notIndex.tcl]
} -cleanup {
    safe::interpDelete $i
    removeDirectory $testdir
} -result {}
test safe-13.9 {as 13.8 but test glob failure when -directory is outside access path [Bug 2964715]} -setup {
    set i [safe::interpCreate]
    buildEnvironment notIndex.tcl
} -body {
    ::safe::interpAddToAccessPath $i $testdir2
    set result [$i eval \
	    glob -directory $testdir -join -nocomplain * notIndex.tcl]
    if {$result eq [list $testfile]} {
        return {glob match}
    } else {
        return "no match: $result"
    }
} -cleanup {
    safe::interpDelete $i
    removeDirectory $testdir
} -result {no match: }
test safe-13.10 {as 13.8 but test silent failure when result is outside access_path [Bug 2964715]} -setup {
    set i [safe::interpCreate]
    buildEnvironment notIndex.tcl
} -body {
    ::safe::interpAddToAccessPath $i $testdir
    $i eval glob -directory $testdir -join -nocomplain * notIndex.tcl
} -cleanup {
    safe::interpDelete $i
    removeDirectory $testdir
} -result {}
rename buildEnvironment {}
rename buildEnvironment2 {}

### 14. Sanity checks on paths - module path, access path, auto_path.

test safe-14.1 {Check that module path is the same as in the parent interpreter [Bug 2964715]} -setup {
    set i [safe::interpCreate]
} -body {
    set tm {}
    foreach token [$i eval ::tcl::tm::path list] {
        lappend tm [dict get [set ::safe::S${i}(access_path,map)] $token]
    }
    return $tm
} -cleanup {
    safe::interpDelete $i
} -result [::tcl::tm::path list]
test safe-14.2 {Check that first element of child auto_path (and access path) is Tcl Library, Sync Mode on} -setup {
    set SyncExists [expr {[info commands ::safe::setSyncMode] ne {}}]
    if {$SyncExists} {
        set SyncVal_TMP [safe::setSyncMode]
        safe::setSyncMode 1
    }

    set lib1        [info library]
    set lib2        [file dirname $lib1]
    set ::auto_TMP  $::auto_path
    set ::auto_path [list $lib1 $lib2]

    set i [safe::interpCreate]
} -body {
    set autoList {}
    set token [lindex [$i eval set ::auto_path] 0]
    set auto0 [dict get [set ::safe::S${i}(access_path,map)] $token]
    set accessList [lindex [safe::interpConfigure $i -accessPath] 1]
    return [list [lindex $accessList 0] $auto0]
} -cleanup {
    set ::auto_path $::auto_TMP
    safe::interpDelete $i
    if {$SyncExists} {
        safe::setSyncMode $SyncVal_TMP
    }
} -result [list [info library] [info library]]
test safe-14.2.1 {Check that first element of child auto_path (and access path) is Tcl Library, Sync Mode off} -constraints AutoSyncDefined -setup {
    set SyncExists [expr {[info commands ::safe::setSyncMode] ne {}}]
    if {$SyncExists} {
        set SyncVal_TMP [safe::setSyncMode]
        safe::setSyncMode 0
    } else {
        error {This test is meaningful only if the command ::safe::setSyncMode is defined}
    }

    set lib1        [info library]
    set lib2        [file dirname $lib1]
    set ::auto_TMP  $::auto_path
    set ::auto_path [list $lib1 $lib2]

    set i [safe::interpCreate]
} -body {
    set autoList {}
    set token [lindex [$i eval set ::auto_path] 0]
    set auto0 [dict get [set ::safe::S${i}(access_path,map)] $token]
    set accessList [lindex [safe::interpConfigure $i -accessPath] 1]
    set autoList   [lindex [safe::interpConfigure $i -autoPath] 1]
    return [list [lindex $accessList 0] [lindex $autoList 0] $auto0]
} -cleanup {
    set ::auto_path $::auto_TMP
    safe::interpDelete $i
    if {$SyncExists} {
        safe::setSyncMode $SyncVal_TMP
    }
} -result [list [info library] [info library] [info library]]
test safe-14.3 {Check that first element of child auto_path (and access path) is Tcl Library, even if not true for parent, Sync Mode on} -setup {
    set SyncExists [expr {[info commands ::safe::setSyncMode] ne {}}]
    if {$SyncExists} {
        set SyncVal_TMP [safe::setSyncMode]
        safe::setSyncMode 1
    }

    set lib1        [info library]
    set lib2        [file dirname $lib1]
    set ::auto_TMP  $::auto_path
    set ::auto_path [list $lib2 $lib1]
    # Unexpected order, should be reversed in the child

    set i [safe::interpCreate]
} -body {
    set autoList {}
    set token [lindex [$i eval set ::auto_path] 0]
    set auto0 [dict get [set ::safe::S${i}(access_path,map)] $token]
    set accessList [lindex [safe::interpConfigure $i -accessPath] 1]

    return [list [lindex $accessList 0] $auto0]
} -cleanup {
    set ::auto_path $::auto_TMP
    safe::interpDelete $i
    if {$SyncExists} {
        safe::setSyncMode $SyncVal_TMP
    }
} -result [list [info library] [info library]]
test safe-14.3.1 {Check that first element of child auto_path (and access path) is Tcl Library, even if not true for parent, Sync Mode off} -constraints AutoSyncDefined -setup {
    set SyncExists [expr {[info commands ::safe::setSyncMode] ne {}}]
    if {$SyncExists} {
        set SyncVal_TMP [safe::setSyncMode]
        safe::setSyncMode 0
    } else {
        error {This test is meaningful only if the command ::safe::setSyncMode is defined}
    }

    set lib1        [info library]
    set lib2        [file dirname $lib1]
    set ::auto_TMP  $::auto_path
    set ::auto_path [list $lib2 $lib1]
    # Unexpected order, should be reversed in the child

    set i [safe::interpCreate]
} -body {
    set autoList {}
    set token [lindex [$i eval set ::auto_path] 0]
    set auto0 [dict get [set ::safe::S${i}(access_path,map)] $token]
    set accessList [lindex [safe::interpConfigure $i -accessPath] 1]
    set autoList   [lindex [safe::interpConfigure $i -autoPath] 1]

    return [list [lindex $accessList 0] [lindex $autoList 0] $auto0]
} -cleanup {
    set ::auto_path $::auto_TMP
    safe::interpDelete $i
    if {$SyncExists} {
        safe::setSyncMode $SyncVal_TMP
    }
} -result [list [info library] [info library] [info library]]

### 15. Safe file ensemble.

test safe-15.1 {safe file ensemble does not surprise code} -setup {
    set i [interp create -safe]
} -body {
    set result [expr {"file" in [interp hidden $i]}]
    lappend result [interp eval $i {tcl::file::split a/b/c}]
    lappend result [catch {interp eval $i {tcl::file::isdirectory .}}]
    lappend result [interp invokehidden $i file split a/b/c]
    lappend result [catch {interp eval $i {file split a/b/c}} msg] $msg
    lappend result [catch {interp invokehidden $i file isdirectory .}]
    interp expose $i file
    lappend result [catch {interp eval $i {file split a/b/c}} msg] $msg
    lappend result [catch {interp eval $i {file isdirectory .}} msg] $msg
} -cleanup {
    unset -nocomplain msg
    interp delete $i
} -result {1 {a b c} 1 {a b c} 1 {invalid command name "file"} 1 0 {a b c} 1 {not allowed to invoke subcommand isdirectory of file}}
test safe-15.2 {safe file ensemble does not surprise code} -setup {
    set i [interp create -safe]
} -body {
    set result [expr {"file" in [interp hidden $i]}]
    lappend result [interp eval $i {tcl::file::split a/b/c}]
    lappend result [catch {interp eval $i {tcl::file::isdirectory .}}]
    lappend result [interp invokehidden $i file split a/b/c]
    lappend result [catch {interp eval $i {file split a/b/c}} msg] $msg
    lappend result [catch {interp invokehidden $i file isdirectory .}]
    interp expose $i file
    lappend result [catch {interp eval $i {file split a/b/c}} msg] $msg
    lappend result [catch {interp eval $i {file isdirectory .}} msg o] [dict get $o -errorinfo]
} -cleanup {
    unset -nocomplain msg o
    interp delete $i
} -result {1 {a b c} 1 {a b c} 1 {invalid command name "file"} 1 0 {a b c} 1 {not allowed to invoke subcommand isdirectory of file
    while executing
"file isdirectory ."
    invoked from within
"interp eval $i {file isdirectory .}"}}

### 16. ~ should have no special meaning in paths in safe interpreters.
###     Defang it in glob.
###     More tests of glob in sections 12, 13.

test safe-16.1 {Bug 3529949: defang ~ in paths} -setup {
    set savedHOME $env(HOME)
    set env(HOME) /foo/bar
    set i [safe::interpCreate]
} -body {
    $i eval {
	set d [format %c 126]
	list [file join [file dirname $d] [file tail $d]]
    }
} -cleanup {
    safe::interpDelete $i
    set env(HOME) $savedHOME
    unset savedHOME
} -result {./~}
test safe-16.2 {Bug 3529949: defang ~user in paths} -setup {
    set i [safe::interpCreate]
    set user $tcl_platform(user)
} -body {
    string map [list $user USER] [$i eval \
	    "file join \[file dirname ~$user\] \[file tail ~$user\]"]
} -cleanup {
    safe::interpDelete $i
    unset user
} -result {./~USER}
test safe-16.3 {Bug 3529949: defang ~ in globs} -setup {
    set syntheticHOME [makeDirectory foo]
    makeFile {} bar $syntheticHOME
    set savedHOME $env(HOME)
    set env(HOME) $syntheticHOME
    set i [safe::interpCreate]
} -body {
    ::safe::interpAddToAccessPath $i $syntheticHOME
    $i eval {glob -nocomplain ~/*}
} -cleanup {
    safe::interpDelete $i
    set env(HOME) $savedHOME
    removeDirectory $syntheticHOME
    unset savedHOME syntheticHOME
} -result {}
test safe-16.4 {Bug 3529949: defang ~user in globs} -setup {
    set i [safe::interpCreate]
} -body {
    ::safe::interpAddToAccessPath $i $~$tcl_platform(user)
    $i eval [list glob -nocomplain ~$tcl_platform(user)/*]
} -cleanup {
    safe::interpDelete $i
} -result {}
test safe-16.5 {Bug 3529949: defang ~ in paths used by AliasGlob (1)} -setup {
    set savedHOME $env(HOME)
    set env(HOME) /foo/bar
    set i [safe::interpCreate]
} -body {
    $i eval {
	set d [format %c 126]
	file join {$p(:0:)} $d
    }
} -cleanup {
    safe::interpDelete $i
    set env(HOME) $savedHOME
    unset savedHOME
} -result {$p(:0:)/~}
test safe-16.6 {Bug 3529949: defang ~ in paths used by AliasGlob (2)} -setup {
    set savedHOME $env(HOME)
    set env(HOME) /foo/bar
    set i [safe::interpCreate]
} -body {
    $i eval {
	set d [format %c 126]
	file join {$p(:0:)/foo/bar} $d
    }
} -cleanup {
    safe::interpDelete $i
    set env(HOME) $savedHOME
    unset savedHOME
} -result {$p(:0:)/foo/bar/~}
test safe-16.7 {Bug 3529949: defang ~user in paths used by AliasGlob (1)} -setup {
    set i [safe::interpCreate]
    set user $tcl_platform(user)
} -body {
    string map [list $user USER] [$i eval [list file join {$p(:0:)} ~$user]]
} -cleanup {
    safe::interpDelete $i
    unset user
} -result {$p(:0:)/~USER}
test safe-16.8 {Bug 3529949: defang ~user in paths used by AliasGlob (2)} -setup {
    set i [safe::interpCreate]
    set user $tcl_platform(user)
} -body {
    string map [list $user USER] [$i eval [list file join {$p(:0:)/foo/bar} ~$user]]
} -cleanup {
    safe::interpDelete $i
    unset user
} -result {$p(:0:)/foo/bar/~USER}

### 17. Test the use of ::auto_path for loading commands (via tclIndex files)
###     and non-module packages (via pkgIndex.tcl files).
###     Corresponding tests with Sync Mode on are 7.*

test safe-17.1 {cf. safe-7.1 - positive non-module package require, Sync Mode off} -constraints AutoSyncDefined -setup {
    set SyncExists [expr {[info commands ::safe::setSyncMode] ne {}}]
    if {$SyncExists} {
        set SyncVal_TMP [safe::setSyncMode]
        safe::setSyncMode 0
    } else {
        error {This test is meaningful only if the command ::safe::setSyncMode is defined}
    }
    # Without AutoPathSync, we need a more complete auto_path,
    # because the child will use the same value.
    set lib1        [info library]
    set lib2        [file join $TestsDir auto0]
    set ::auto_TMP  $::auto_path
    set ::auto_path [list $lib1 $lib2]

    set i [safe::interpCreate]
    set ::auto_path $::auto_TMP
} -body {
    # no error shall occur:
    # (because the default access_path shall include 1st level sub dirs so
    #  package require in a child works like in the parent)
    set v [interp eval $i {package require SafeTestPackage1}]
    # no error shall occur:
    interp eval $i HeresPackage1
    set v
} -cleanup {
    safe::interpDelete $i
    if {$SyncExists} {
        safe::setSyncMode $SyncVal_TMP
    }
} -match glob -result 1.2.3
test safe-17.2 {cf. safe-7.2 - negative non-module package require with specific path and interpAddToAccessPath, Sync Mode off} -constraints AutoSyncDefined -setup {
    set SyncExists [expr {[info commands ::safe::setSyncMode] ne {}}]
    if {$SyncExists} {
        set SyncVal_TMP [safe::setSyncMode]
        safe::setSyncMode 0
    } else {
        error {This test is meaningful only if the command ::safe::setSyncMode is defined}
    }
} -body {
    set i [safe::interpCreate -nostat -nested 1 -accessPath [list [info library]]]
    # should not have been set by Safe Base:
    set auto1 [interp eval $i {set ::auto_path}]
    # This does not change the value of option -autoPath:
    interp eval $i {set ::auto_path [list {$p(:0:)}]}
    # should not add anything (p0)
    set token1 [safe::interpAddToAccessPath $i [info library]]
    # should add as p* (not p1 if parent has a module path)
    set token2 [safe::interpAddToAccessPath $i "/dummy/unixlike/test/path"]
    # should add as p* (not p2 if parent has a module path)
    set token3 [safe::interpAddToAccessPath $i [file join $TestsDir auto0]]
    # an error shall occur (SafeTestPackage1 is not in auto0 but a subdirectory)
    list $auto1 $token1 $token2 $token3 \
	    [catch {interp eval $i {package require SafeTestPackage1}} msg] $msg \
	    [safe::interpConfigure $i]\
	    [safe::interpDelete $i]
} -cleanup {
    if {$SyncExists} {
        safe::setSyncMode $SyncVal_TMP
    }
} -match glob -result "{} {\$p(:0:)} {\$p(:*:)} {\$p(:*:)}\
        1 {can't find package SafeTestPackage1}\
        {-accessPath {[list $tcl_library \
                            */dummy/unixlike/test/path \
                            $TestsDir/auto0]}\
        -statics 0 -nested 1 -deleteHook {} -autoPath {}} {}"
# (not a counterpart of safe-7.3)
test safe-17.3 {Check that default auto_path is the same as in the parent interpreter, Sync Mode off} -constraints AutoSyncDefined -setup {
    set SyncExists [expr {[info commands ::safe::setSyncMode] ne {}}]
    if {$SyncExists} {
        set SyncVal_TMP [safe::setSyncMode]
        safe::setSyncMode 0
    } else {
        error {This test is meaningful only if the command ::safe::setSyncMode is defined}
    }
    set i [safe::interpCreate]
} -body {
    # This file's header sets auto_path to a single directory [info library],
    # which is the one required by Safe Base to be present & first in the list.
    set ap {}
    foreach token [$i eval set ::auto_path] {
        lappend ap [dict get [set ::safe::S${i}(access_path,map)] $token]
    }
    return [list $ap [lindex [::safe::interpConfigure $i -autoPath] 1]]
} -cleanup {
    safe::interpDelete $i
    if {$SyncExists} {
	safe::setSyncMode $SyncVal_TMP
    }
} -result [list $::auto_path $::auto_path]
test safe-17.4 {cf. safe-7.4 - positive non-module package require with specific path and interpAddToAccessPath, Sync Mode off} -constraints AutoSyncDefined -setup {
    set SyncExists [expr {[info commands ::safe::setSyncMode] ne {}}]
    if {$SyncExists} {
        set SyncVal_TMP [safe::setSyncMode]
        safe::setSyncMode 0
    } else {
        error {This test is meaningful only if the command ::safe::setSyncMode is defined}
    }
} -body {
    set i [safe::interpCreate -nostat -nested 1 -accessPath [list [info library]]]

    # should not have been set by Safe Base:
    set auto1 [interp eval $i {set ::auto_path}]

    # This does not change the value of option -autoPath.
    interp eval $i {set ::auto_path [list {$p(:0:)}]}

    # should not add anything (p0)
    set token1 [safe::interpAddToAccessPath $i [info library]]

    # should add as p* (not p1 if parent has a module path)
    set token2 [safe::interpAddToAccessPath $i [file join $TestsDir auto0]]

    # should add as p* (not p2 if parent has a module path)
    set token3 [safe::interpAddToAccessPath $i [file join $TestsDir auto0 auto1]]

    # should not have been changed by Safe Base:
    set auto2 [interp eval $i {set ::auto_path}]

    set auto3 [interp eval $i [list set ::auto_path [list {$p(:0:)} $token2]]]

    # This time, unlike test safe-17.2 and the try above, SafeTestPackage1 should be found:
    list $auto1 $auto2 $token1 $token2 $token3 \
	    [catch {interp eval $i {package require SafeTestPackage1}} msg] $msg \
	    [safe::interpConfigure $i]\
	    [safe::interpDelete $i]
} -cleanup {
    if {$SyncExists} {
	safe::setSyncMode $SyncVal_TMP
    }
} -match glob -result "{} {{\$p(:0:)}} {\$p(:0:)} {\$p(:*:)} {\$p(:*:)} 0 1.2.3\
        {-accessPath {[list $tcl_library *$TestsDir/auto0 $TestsDir/auto0/auto1]}\
        -statics 0 -nested 1 -deleteHook {}\
        -autoPath {}} {}"
test safe-17.5 {cf. safe-7.5 - positive and negative module package require, including ancestor directory issue, Sync Mode off} -setup {
    set SyncExists [expr {[info commands ::safe::setSyncMode] ne {}}]
    if {$SyncExists} {
        set SyncVal_TMP [safe::setSyncMode]
        safe::setSyncMode 0
    } else {
        error {This test is meaningful only if the command ::safe::setSyncMode is defined}
    }
    tcl::tm::path add [file join $TestsDir auto0 modules]
    set i [safe::interpCreate]
    tcl::tm::path remove [file join $TestsDir auto0 modules]
    interp eval $i {
        package forget mod1::test1
        catch {namespace delete ::mod1}
    }
} -body {
    # Should raise an error (tests module ancestor directory rule)
    set code1 [catch {interp eval $i {package require test1}} msg1]
    # Should not raise an error
    set code2 [catch {interp eval $i {package require mod1::test1}} msg2]
    return [list $code1 $msg1 $code2]
} -cleanup {
    safe::interpDelete $i
    if {$SyncExists} {
        safe::setSyncMode $SyncVal_TMP
    }
} -result {1 {can't find package test1} 0}

### 18. Test tokenization of directories available to a child.

test safe-18.1 {Check that each directory of the default auto_path is a valid token, Sync Mode on} -setup {
    set SyncExists [expr {[info commands ::safe::setSyncMode] ne {}}]
    if {$SyncExists} {
        set SyncVal_TMP [safe::setSyncMode]
        safe::setSyncMode 1
    }
    set i [safe::interpCreate]
} -body {
    set badTokens {}
    foreach dir [$i eval {set ::auto_path}] {
        if {[regexp {^\$p\(:[0-9]+:\)$} $dir]} {
            # Match - OK - token has expected form
        } else {
            # No match - possibly an ordinary path has not been tokenized
            lappend badTokens $dir
        }
    }
    set badTokens
} -cleanup {
    safe::interpDelete $i
    if {$SyncExists} {
        safe::setSyncMode $SyncVal_TMP
    }
} -result {}
test safe-18.1.1 {Check that each directory of the default auto_path is a valid token, Sync Mode off} -constraints AutoSyncDefined -setup {
    set SyncExists [expr {[info commands ::safe::setSyncMode] ne {}}]
    if {$SyncExists} {
        set SyncVal_TMP [safe::setSyncMode]
        safe::setSyncMode 0
    } else {
        error {This test is meaningful only if the command ::safe::setSyncMode is defined}
    }
    set i [safe::interpCreate]
} -body {
    set badTokens {}
    foreach dir [$i eval {set ::auto_path}] {
        if {[regexp {^\$p\(:[0-9]+:\)$} $dir]} {
            # Match - OK - token has expected form
        } else {
            # No match - possibly an ordinary path has not been tokenized
            lappend badTokens $dir
        }
    }
    set badTokens
} -cleanup {
    safe::interpDelete $i
    if {$SyncExists} {
        safe::setSyncMode $SyncVal_TMP
    }
} -result {}
test safe-18.2 {Check that each directory of the module path is a valid token, Sync Mode on} -setup {
    set SyncExists [expr {[info commands ::safe::setSyncMode] ne {}}]
    if {$SyncExists} {
        set SyncVal_TMP [safe::setSyncMode]
        safe::setSyncMode 1
    }
    set i [safe::interpCreate]
} -body {
    set badTokens {}
    foreach dir [$i eval {::tcl::tm::path list}] {
        if {[regexp {^\$p\(:[0-9]+:\)$} $dir]} {
            # Match - OK - token has expected form
        } else {
            # No match - possibly an ordinary path has not been tokenized
            lappend badTokens $dir
        }
    }
    set badTokens
} -cleanup {
    safe::interpDelete $i
    if {$SyncExists} {
        safe::setSyncMode $SyncVal_TMP
    }
} -result {}
test safe-18.2.1 {Check that each directory of the module path is a valid token, Sync Mode off} -constraints AutoSyncDefined -setup {
    set SyncExists [expr {[info commands ::safe::setSyncMode] ne {}}]
    if {$SyncExists} {
        set SyncVal_TMP [safe::setSyncMode]
        safe::setSyncMode 0
    } else {
        error {This test is meaningful only if the command ::safe::setSyncMode is defined}
    }
    set i [safe::interpCreate]
} -body {
    set badTokens {}
    foreach dir [$i eval {::tcl::tm::path list}] {
        if {[regexp {^\$p\(:[0-9]+:\)$} $dir]} {
            # Match - OK - token has expected form
        } else {
            # No match - possibly an ordinary path has not been tokenized
            lappend badTokens $dir
        }
    }
    set badTokens
} -cleanup {
    safe::interpDelete $i
    if {$SyncExists} {
        safe::setSyncMode $SyncVal_TMP
    }
} -result {}

### 19. Assorted options, including changes to option values.
###     Mostly these are changes to access path, auto_path, module path.
###     If Sync Mode is on, a corresponding test with Sync Mode off is 9.*

test safe-19.8 {autoloading commands indexed in tclIndex files, Sync Mode off} -constraints AutoSyncDefined -setup {
    set SyncExists [expr {[info commands ::safe::setSyncMode] ne {}}]
    if {$SyncExists} {
        set SyncVal_TMP [safe::setSyncMode]
        safe::setSyncMode 0
    } else {
        error {This test is meaningful only if the command ::safe::setSyncMode is defined}
    }
} -body {
    set i [safe::interpCreate -accessPath [list $tcl_library \
                                            [file join $TestsDir auto0 auto1] \
                                            [file join $TestsDir auto0 auto2]] \
                              -autoPath [list $tcl_library \
                                            [file join $TestsDir auto0 auto1] \
                                            [file join $TestsDir auto0 auto2]]]
    # Inspect.
    set confA [safe::interpConfigure $i]
    set mappA [mapList $PathMapp [dict get $confA -accessPath]]
    set path1 [::safe::interpFindInAccessPath $i [file join $TestsDir auto0 auto1]]
    set path2 [::safe::interpFindInAccessPath $i [file join $TestsDir auto0 auto2]]
    set mappC [mapList $PathMapp [dict get $confA -autoPath]]
    set toksC [interp eval $i set ::auto_path]

    # Load and run the commands.
    set code1 [catch {interp eval $i {report1}} msg1]
    set code2 [catch {interp eval $i {report2}} msg2]

    list $path1 $path2 -- $code1 $msg1 $code2 $msg2 -- $mappA -- $mappC -- $toksC
} -cleanup {
    safe::interpDelete $i
    if {$SyncExists} {
        safe::setSyncMode $SyncVal_TMP
    }
} -match glob -result {{$p(:1:)} {$p(:2:)} -- 0 ok1 0 ok2 --\
        {TCLLIB TESTSDIR/auto0/auto1 TESTSDIR/auto0/auto2*} --\
        {TCLLIB TESTSDIR/auto0/auto1 TESTSDIR/auto0/auto2*} --\
        {{$p(:0:)} {$p(:1:)} {$p(:2:)}}}
test safe-19.9 {interpConfigure change the access path; tclIndex commands unaffected by token rearrangement (dummy test of doreset), Sync Mode off} -constraints AutoSyncDefined -setup {
    set SyncExists [expr {[info commands ::safe::setSyncMode] ne {}}]
    if {$SyncExists} {
        set SyncVal_TMP [safe::setSyncMode]
        safe::setSyncMode 0
    } else {
        error {This test is meaningful only if the command ::safe::setSyncMode is defined}
    }
} -body {
    set i [safe::interpCreate -accessPath [list $tcl_library \
                                            [file join $TestsDir auto0 auto1] \
                                            [file join $TestsDir auto0 auto2]] \
                              -autoPath [list $tcl_library \
                                            [file join $TestsDir auto0 auto1] \
                                            [file join $TestsDir auto0 auto2]]]
    # Inspect.
    set confA [safe::interpConfigure $i]
    set mappA [mapList $PathMapp [dict get $confA -accessPath]]
    set path1 [::safe::interpFindInAccessPath $i [file join $TestsDir auto0 auto1]]
    set path2 [::safe::interpFindInAccessPath $i [file join $TestsDir auto0 auto2]]
    set mappC [mapList $PathMapp [dict get $confA -autoPath]]
    set toksC [interp eval $i set ::auto_path]

    # Load auto_load data.
    interp eval $i {catch nonExistentCommand}

    # Load and run the commands.
    # This guarantees the test will pass even if the tokens are swapped.
    set code1 [catch {interp eval $i {report1}} msg1]
    set code2 [catch {interp eval $i {report2}} msg2]

    # Rearrange access path.  Swap tokens {$p(:1:)} and {$p(:2:)}.
    safe::interpConfigure $i -accessPath [list $tcl_library \
                                           [file join $TestsDir auto0 auto2] \
                                           [file join $TestsDir auto0 auto1]] \
                             -autoPath [list $tcl_library \
                                            [file join $TestsDir auto0 auto1] \
                                            [file join $TestsDir auto0 auto2]]
    # Inspect.
    set confB [safe::interpConfigure $i]
    set mappB [mapList $PathMapp [dict get $confB -accessPath]]
    set path3 [::safe::interpFindInAccessPath $i [file join $TestsDir auto0 auto1]]
    set path4 [::safe::interpFindInAccessPath $i [file join $TestsDir auto0 auto2]]
    set mappD [mapList $PathMapp [dict get $confB -autoPath]]
    set toksD [interp eval $i set ::auto_path]

    # Run the commands.
    set code3 [catch {interp eval $i {report1}} msg3]
    set code4 [catch {interp eval $i {report2}} msg4]

    list $path1 $path2 -- $path3 $path4 -- $code3 $msg3 $code4 $msg4 -- \
            $mappA -- $mappB -- $mappC -- $mappD -- $toksC -- $toksD
} -cleanup {
    safe::interpDelete $i
    if {$SyncExists} {
        safe::setSyncMode $SyncVal_TMP
    }
} -match glob -result {{$p(:1:)} {$p(:2:)} -- {$p(:2:)} {$p(:1:)} -- 0 ok1 0 ok2 --\
        {TCLLIB TESTSDIR/auto0/auto1 TESTSDIR/auto0/auto2*} --\
        {TCLLIB TESTSDIR/auto0/auto2 TESTSDIR/auto0/auto1*} --\
        {TCLLIB TESTSDIR/auto0/auto1 TESTSDIR/auto0/auto2*} --\
        {TCLLIB TESTSDIR/auto0/auto1 TESTSDIR/auto0/auto2*} --\
        {{$p(:0:)} {$p(:1:)} {$p(:2:)}} -- {{$p(:0:)} {$p(:2:)} {$p(:1:)}}}
test safe-19.10 {interpConfigure change the access path; tclIndex commands unaffected by token rearrangement (actual test of doreset), Sync Mode off} -constraints {AutoSyncDefined} -setup {
    set SyncExists [expr {[info commands ::safe::setSyncMode] ne {}}]
    if {$SyncExists} {
        set SyncVal_TMP [safe::setSyncMode]
        safe::setSyncMode 0
    } else {
        error {This test is meaningful only if the command ::safe::setSyncMode is defined}
    }
} -body {
    set i [safe::interpCreate -accessPath [list $tcl_library \
                                            [file join $TestsDir auto0 auto1] \
                                            [file join $TestsDir auto0 auto2]] \
                              -autoPath [list $tcl_library \
                                            [file join $TestsDir auto0 auto1] \
                                            [file join $TestsDir auto0 auto2]]]
    # Inspect.
    set confA [safe::interpConfigure $i]
    set mappA [mapList $PathMapp [dict get $confA -accessPath]]
    set path1 [::safe::interpFindInAccessPath $i [file join $TestsDir auto0 auto1]]
    set path2 [::safe::interpFindInAccessPath $i [file join $TestsDir auto0 auto2]]
    set mappC [mapList $PathMapp [dict get $confA -autoPath]]
    set toksC [interp eval $i set ::auto_path]

    # Load auto_load data.
    interp eval $i {catch nonExistentCommand}

    # Do not load the commands.  With the tokens swapped, the test
    # will pass only if the Safe Base has called auto_reset.

    # Rearrange access path.  Swap tokens {$p(:1:)} and {$p(:2:)}.
    safe::interpConfigure $i -accessPath [list $tcl_library \
                                           [file join $TestsDir auto0 auto2] \
                                           [file join $TestsDir auto0 auto1]] \
                             -autoPath [list $tcl_library \
                                            [file join $TestsDir auto0 auto1] \
                                            [file join $TestsDir auto0 auto2]]
    # Inspect.
    set confB [safe::interpConfigure $i]
    set mappB [mapList $PathMapp [dict get $confB -accessPath]]
    set path3 [::safe::interpFindInAccessPath $i [file join $TestsDir auto0 auto1]]
    set path4 [::safe::interpFindInAccessPath $i [file join $TestsDir auto0 auto2]]
    set mappD [mapList $PathMapp [dict get $confB -autoPath]]
    set toksD [interp eval $i set ::auto_path]

    # Load and run the commands.
    set code3 [catch {interp eval $i {report1}} msg3]
    set code4 [catch {interp eval $i {report2}} msg4]

    list $path1 $path2 -- $path3 $path4 -- $code3 $msg3 $code4 $msg4 -- \
            $mappA -- $mappB -- $mappC -- $mappD -- $toksC -- $toksD
} -cleanup {
    safe::interpDelete $i
    if {$SyncExists} {
        safe::setSyncMode $SyncVal_TMP
    }
} -match glob -result {{$p(:1:)} {$p(:2:)} -- {$p(:2:)} {$p(:1:)} --\
        0 ok1 0 ok2 --\
        {TCLLIB TESTSDIR/auto0/auto1 TESTSDIR/auto0/auto2*} --\
        {TCLLIB TESTSDIR/auto0/auto2 TESTSDIR/auto0/auto1*} --\
        {TCLLIB TESTSDIR/auto0/auto1 TESTSDIR/auto0/auto2} --\
        {TCLLIB TESTSDIR/auto0/auto1 TESTSDIR/auto0/auto2} --\
        {{$p(:0:)} {$p(:1:)} {$p(:2:)}} -- {{$p(:0:)} {$p(:2:)} {$p(:1:)}}}
test safe-19.11 {interpConfigure change the access path; pkgIndex.tcl packages unaffected by token rearrangement (1), Sync Mode off} -constraints AutoSyncDefined -setup {
    set SyncExists [expr {[info commands ::safe::setSyncMode] ne {}}]
    if {$SyncExists} {
        set SyncVal_TMP [safe::setSyncMode]
        safe::setSyncMode 0
    } else {
        error {This test is meaningful only if the command ::safe::setSyncMode is defined}
    }
} -body {
    set i [safe::interpCreate -accessPath [list $tcl_library \
                                            [file join $TestsDir auto0] \
                                            [file join $TestsDir auto0 auto1] \
                                            [file join $TestsDir auto0 auto2]] \
                              -autoPath [list $tcl_library \
                                            [file join $TestsDir auto0]]]
    # Inspect.
    set confA [safe::interpConfigure $i]
    set mappA [mapList $PathMapp [dict get $confA -accessPath]]
    set path0 [::safe::interpFindInAccessPath $i [file join $TestsDir auto0]]
    set path1 [::safe::interpFindInAccessPath $i [file join $TestsDir auto0 auto1]]
    set path2 [::safe::interpFindInAccessPath $i [file join $TestsDir auto0 auto2]]
    set mappC [mapList $PathMapp [dict get $confA -autoPath]]
    set toksC [interp eval $i set ::auto_path]

    # Load pkgIndex.tcl data.
    catch {interp eval $i {package require NOEXIST}}

    # Rearrange access path.  Swap tokens {$p(:2:)} and {$p(:3:)}.
    # This would have no effect because the records in Pkg of these directories
    # were from access as children of {$p(:1:)}.
    safe::interpConfigure $i -accessPath [list $tcl_library \
                                           [file join $TestsDir auto0] \
                                           [file join $TestsDir auto0 auto2] \
                                           [file join $TestsDir auto0 auto1]] \
                              -autoPath [list $tcl_library \
                                            [file join $TestsDir auto0]]
    # Inspect.
    set confB [safe::interpConfigure $i]
    set mappB [mapList $PathMapp [dict get $confB -accessPath]]
    set path3 [::safe::interpFindInAccessPath $i [file join $TestsDir auto0 auto1]]
    set path4 [::safe::interpFindInAccessPath $i [file join $TestsDir auto0 auto2]]
    set mappD [mapList $PathMapp [dict get $confB -autoPath]]
    set toksD [interp eval $i set ::auto_path]

    # Try to load the packages and run a command from each one.
    set code3 [catch {interp eval $i {package require SafeTestPackage1}} msg3 opts3]
    set code4 [catch {interp eval $i {package require SafeTestPackage2}} msg4 opts4]
    set code5 [catch {interp eval $i {HeresPackage1}} msg5 opts5]
    set code6 [catch {interp eval $i {HeresPackage2}} msg6 opts6]

    list $path1 $path2 -- $path3 $path4 -- $code3 $msg3 $code4 $msg4 -- \
         $mappA -- $mappB -- $mappC -- $mappD -- $toksC -- $toksD -- \
         $code5 $msg5 $code6 $msg6
} -cleanup {
    safe::interpDelete $i
    if {$SyncExists} {
        safe::setSyncMode $SyncVal_TMP
    }
} -match glob -result {{$p(:2:)} {$p(:3:)} -- {$p(:3:)} {$p(:2:)} -- 0 1.2.3 0 2.3.4 --\
        {TCLLIB TESTSDIR/auto0 TESTSDIR/auto0/auto1 TESTSDIR/auto0/auto2*} --\
        {TCLLIB TESTSDIR/auto0 TESTSDIR/auto0/auto2 TESTSDIR/auto0/auto1*} --\
        {TCLLIB TESTSDIR/auto0} -- {TCLLIB TESTSDIR/auto0} --\
        {{$p(:0:)} {$p(:1:)}} -- {{$p(:0:)} {$p(:1:)}} --\
        0 OK1 0 OK2}
test safe-19.12 {interpConfigure change the access path; pkgIndex.tcl packages unaffected by token rearrangement, safe-19.11 without path auto0, Sync Mode off} -constraints {AutoSyncDefined} -setup {
    set SyncExists [expr {[info commands ::safe::setSyncMode] ne {}}]
    if {$SyncExists} {
        set SyncVal_TMP [safe::setSyncMode]
        safe::setSyncMode 0
    } else {
        error {This test is meaningful only if the command ::safe::setSyncMode is defined}
    }
} -body {
    # To manage without path auto0, use an auto_path that is unusual for
    # package discovery.
    set i [safe::interpCreate -accessPath [list $tcl_library \
                                            [file join $TestsDir auto0 auto1] \
                                            [file join $TestsDir auto0 auto2]] \
                              -autoPath [list $tcl_library \
                                            [file join $TestsDir auto0 auto1] \
                                            [file join $TestsDir auto0 auto2]]]
    # Inspect.
    set confA [safe::interpConfigure $i]
    set mappA [mapList $PathMapp [dict get $confA -accessPath]]
    set path1 [::safe::interpFindInAccessPath $i [file join $TestsDir auto0 auto1]]
    set path2 [::safe::interpFindInAccessPath $i [file join $TestsDir auto0 auto2]]
    set mappC [mapList $PathMapp [dict get $confA -autoPath]]
    set toksC [interp eval $i set ::auto_path]

    # Load pkgIndex.tcl data.
    catch {interp eval $i {package require NOEXIST}}

    # Rearrange access path.  Swap tokens {$p(:2:)} and {$p(:3:)}.
    safe::interpConfigure $i -accessPath [list $tcl_library \
                                           [file join $TestsDir auto0 auto2] \
                                           [file join $TestsDir auto0 auto1]] \
                              -autoPath [list $tcl_library \
                                            [file join $TestsDir auto0 auto2] \
                                            [file join $TestsDir auto0 auto1]]
    # Inspect.
    set confB [safe::interpConfigure $i]
    set mappB [mapList $PathMapp [dict get $confB -accessPath]]
    set path3 [::safe::interpFindInAccessPath $i [file join $TestsDir auto0 auto1]]
    set path4 [::safe::interpFindInAccessPath $i [file join $TestsDir auto0 auto2]]
    set mappD [mapList $PathMapp [dict get $confB -autoPath]]
    set toksD [interp eval $i set ::auto_path]

    # Try to load the packages and run a command from each one.
    set code3 [catch {interp eval $i {package require SafeTestPackage1}} msg3 opts3]
    set code4 [catch {interp eval $i {package require SafeTestPackage2}} msg4 opts4]
    set code5 [catch {interp eval $i {HeresPackage1}} msg5 opts5]
    set code6 [catch {interp eval $i {HeresPackage2}} msg6 opts6]

    list $path1 $path2 -- $path3 $path4 -- $code3 $msg3 $code4 $msg4 -- \
            $mappA -- $mappB -- $mappC -- $mappD -- $toksC -- $toksD -- \
            $code5 $msg5 $code6 $msg6
} -cleanup {
    safe::interpDelete $i
    if {$SyncExists} {
        safe::setSyncMode $SyncVal_TMP
    }
} -match glob -result {{$p(:1:)} {$p(:2:)} -- {$p(:2:)} {$p(:1:)} --\
        0 1.2.3 0 2.3.4 --\
        {TCLLIB TESTSDIR/auto0/auto1 TESTSDIR/auto0/auto2*} --\
        {TCLLIB TESTSDIR/auto0/auto2 TESTSDIR/auto0/auto1*} --\
        {TCLLIB TESTSDIR/auto0/auto1 TESTSDIR/auto0/auto2} --\
        {TCLLIB TESTSDIR/auto0/auto2 TESTSDIR/auto0/auto1} --\
        {{$p(:0:)} {$p(:1:)} {$p(:2:)}} -- {{$p(:0:)} {$p(:1:)} {$p(:2:)}} --\
        0 OK1 0 OK2}
test safe-19.13 {interpConfigure change the access path; pkgIndex.tcl packages fail if directory de-listed, Sync Mode off} -constraints {AutoSyncDefined} -setup {
    set SyncExists [expr {[info commands ::safe::setSyncMode] ne {}}]
    if {$SyncExists} {
        set SyncVal_TMP [safe::setSyncMode]
        safe::setSyncMode 0
    } else {
        error {This test is meaningful only if the command ::safe::setSyncMode is defined}
    }
} -body {
    # Path auto0 added (cf. safe-9.3) because it is needed for auto_path.
    set i [safe::interpCreate -accessPath [list $tcl_library \
                                            [file join $TestsDir auto0] \
                                            [file join $TestsDir auto0 auto1] \
                                            [file join $TestsDir auto0 auto2]] \
                              -autoPath [list $tcl_library \
                                            [file join $TestsDir auto0]]]
    # Inspect.
    set confA [safe::interpConfigure $i]
    set mappA [mapList $PathMapp [dict get $confA -accessPath]]
    set path1 [::safe::interpFindInAccessPath $i [file join $TestsDir auto0 auto1]]
    set path2 [::safe::interpFindInAccessPath $i [file join $TestsDir auto0 auto2]]
    set mappC [mapList $PathMapp [dict get $confA -autoPath]]
    set toksC [interp eval $i set ::auto_path]

    # Load pkgIndex.tcl data.
    catch {interp eval $i {package require NOEXIST}}

    # Limit access path.  Remove tokens {$p(:2:)} and {$p(:3:)}.
    safe::interpConfigure $i -accessPath [list $tcl_library]

    # Inspect.
    set confB [safe::interpConfigure $i]
    set mappB [mapList $PathMapp [dict get $confB -accessPath]]
    set code4 [catch {::safe::interpFindInAccessPath $i [file join $TestsDir auto0 auto1]} path4]
    set code5 [catch {::safe::interpFindInAccessPath $i [file join $TestsDir auto0 auto2]} path5]
    set mappD [mapList $PathMapp [dict get $confB -autoPath]]
    set toksD [interp eval $i set ::auto_path]

    # Try to load the packages.
    set code3 [catch {interp eval $i {package require SafeTestPackage1}} msg3]
    set code6 [catch {interp eval $i {package require SafeTestPackage2}} msg6]

    list $path1 $path2 -- $code4 $path4 -- $code5 $path5 -- $code3 $code6 -- \
            $mappA -- $mappB -- $mappC -- $mappD -- $toksC -- $toksD
} -cleanup {
    safe::interpDelete $i
    if {$SyncExists} {
        safe::setSyncMode $SyncVal_TMP
    }
} -match glob -result {{$p(:2:)} {$p(:3:)} -- 1 {* not found in access path} --\
        1 {* not found in access path} -- 1 1 --\
        {TCLLIB TESTSDIR/auto0 TESTSDIR/auto0/auto1 TESTSDIR/auto0/auto2*} --\
        {TCLLIB*} -- {TCLLIB TESTSDIR/auto0} -- {TCLLIB TESTSDIR/auto0} --\
        {{$p(:0:)} {$p(:1:)}} -- {{$p(:0:)}}}
# (no counterpart safe-9.14)
test safe-19.14 {when interpConfigure changes the access path, ::auto_path uses -autoPath value and new tokens, Sync Mode off} -constraints AutoSyncDefined -setup {
    set SyncExists [expr {[info commands ::safe::setSyncMode] ne {}}]
    if {$SyncExists} {
        set SyncVal_TMP [safe::setSyncMode]
        safe::setSyncMode 0
    } else {
        error {This test is meaningful only if the command ::safe::setSyncMode is defined}
    }
} -body {
    # Test that although -autoPath is unchanged, the child's ::auto_path changes to
    # reflect the changes in token mappings.
    set i [safe::interpCreate -accessPath [list $tcl_library \
                                            [file join $TestsDir auto0] \
                                            [file join $TestsDir auto0 auto1] \
                                            [file join $TestsDir auto0 auto2]] \
                              -autoPath [list $tcl_library \
                                            [file join $TestsDir auto0]]]
    # Inspect.
    set confA [safe::interpConfigure $i]
    set mappA [mapList $PathMapp [dict get $confA -accessPath]]
    set path0 [::safe::interpFindInAccessPath $i [file join $TestsDir auto0]]
    set path1 [::safe::interpFindInAccessPath $i [file join $TestsDir auto0 auto1]]
    set path2 [::safe::interpFindInAccessPath $i [file join $TestsDir auto0 auto2]]
    set mappC [mapList $PathMapp [dict get $confA -autoPath]]
    set toksC [interp eval $i set ::auto_path]

    # Load pkgIndex.tcl data.
    catch {interp eval $i {package require NOEXIST}}

    # Rearrange access path.  Swap tokens {$p(:1:)} and {$p(:3:)}.
    safe::interpConfigure $i -accessPath [list $tcl_library \
                                           [file join $TestsDir auto0 auto2] \
                                           [file join $TestsDir auto0 auto1] \
                                           [file join $TestsDir auto0]]
    # Inspect.
    set confB [safe::interpConfigure $i]
    set mappB [mapList $PathMapp [dict get $confB -accessPath]]
    set path5 [::safe::interpFindInAccessPath $i [file join $TestsDir auto0]]
    set path3 [::safe::interpFindInAccessPath $i [file join $TestsDir auto0 auto1]]
    set path4 [::safe::interpFindInAccessPath $i [file join $TestsDir auto0 auto2]]
    set mappD [mapList $PathMapp [dict get $confA -autoPath]]
    set toksD [interp eval $i set ::auto_path]

    # Try to load the packages and run a command from each one.
    set code3 [catch {interp eval $i {package require SafeTestPackage1}} msg3 opts3]
    set code4 [catch {interp eval $i {package require SafeTestPackage2}} msg4 opts4]
    set code5 [catch {interp eval $i {HeresPackage1}} msg5 opts5]
    set code6 [catch {interp eval $i {HeresPackage2}} msg6 opts6]

    list $path0 $path1 $path2 -- $path5 $path3 $path4 -- $toksC -- $toksD -- \
         $code3 $msg3 $code4 $msg4 -- \
         $mappA -- $mappB -- $mappC -- $mappD -- $code5 $msg5 $code6 $msg6
} -cleanup {
    safe::interpDelete $i
    if {$SyncExists} {
        safe::setSyncMode $SyncVal_TMP
    }
} -match glob -result {{$p(:1:)} {$p(:2:)} {$p(:3:)} -- {$p(:3:)} {$p(:2:)} {$p(:1:)} -- {{$p(:0:)} {$p(:1:)}} -- {{$p(:0:)} {$p(:3:)}} -- 0 1.2.3 0 2.3.4 --\
        {TCLLIB TESTSDIR/auto0 TESTSDIR/auto0/auto1 TESTSDIR/auto0/auto2*} --\
        {TCLLIB TESTSDIR/auto0/auto2 TESTSDIR/auto0/auto1 TESTSDIR/auto0*} --\
        {TCLLIB TESTSDIR/auto0} --\
        {TCLLIB TESTSDIR/auto0} --\
        0 OK1 0 OK2}
# (no counterpart safe-9.15)
test safe-19.15 {when interpConfigure changes the access path, ::auto_path uses -autoPath value and new tokens, Sync Mode off} -constraints AutoSyncDefined -setup {
    set SyncExists [expr {[info commands ::safe::setSyncMode] ne {}}]
    if {$SyncExists} {
        set SyncVal_TMP [safe::setSyncMode]
        safe::setSyncMode 0
    } else {
        error {This test is meaningful only if the command ::safe::setSyncMode is defined}
    }
} -body {
    # Test that although -autoPath is unchanged, the child's ::auto_path changes to
    # reflect the changes in token mappings; and that it is based on the -autoPath
    # value, not the previously restricted child ::auto_path.
    set i [safe::interpCreate -accessPath [list $tcl_library \
                                            [file join $TestsDir auto0]] \
                              -autoPath [list $tcl_library \
                                            [file join $TestsDir auto0 auto1] \
                                            [file join $TestsDir auto0 auto2]]]
    # Inspect.
    set confA [safe::interpConfigure $i]
    set mappA [mapList $PathMapp [dict get $confA -accessPath]]
    set path0 [::safe::interpFindInAccessPath $i [file join $TestsDir auto0]]
    set mappC [mapList $PathMapp [dict get $confA -autoPath]]
    set toksC [interp eval $i set ::auto_path]

    # Load pkgIndex.tcl data.
    catch {interp eval $i {package require NOEXIST}}

    # Rearrange access path.  Add more directories.
    safe::interpConfigure $i -accessPath [list $tcl_library \
                                            [file join $TestsDir auto0] \
                                            [file join $TestsDir auto0 auto1] \
                                            [file join $TestsDir auto0 auto2]]
    # Inspect.
    set confB [safe::interpConfigure $i]
    set mappB [mapList $PathMapp [dict get $confB -accessPath]]
    set path5 [::safe::interpFindInAccessPath $i [file join $TestsDir auto0]]
    set path3 [::safe::interpFindInAccessPath $i [file join $TestsDir auto0 auto1]]
    set path4 [::safe::interpFindInAccessPath $i [file join $TestsDir auto0 auto2]]
    set mappD [mapList $PathMapp [dict get $confA -autoPath]]
    set toksD [interp eval $i set ::auto_path]

    # Try to load the packages and run a command from each one.
    set code3 [catch {interp eval $i {package require SafeTestPackage1}} msg3 opts3]
    set code4 [catch {interp eval $i {package require SafeTestPackage2}} msg4 opts4]
    set code5 [catch {interp eval $i {HeresPackage1}} msg5 opts5]
    set code6 [catch {interp eval $i {HeresPackage2}} msg6 opts6]

    list $path0 -- $path5 $path3 $path4 -- $toksC -- $toksD -- \
         $code3 $msg3 $code4 $msg4 -- \
         $mappA -- $mappB -- $mappC -- $mappD -- $code5 $msg5 $code6 $msg6
} -cleanup {
    safe::interpDelete $i
    if {$SyncExists} {
        safe::setSyncMode $SyncVal_TMP
    }
} -match glob -result {{$p(:1:)} -- {$p(:1:)} {$p(:2:)} {$p(:3:)} -- {{$p(:0:)}} -- {{$p(:0:)} {$p(:2:)} {$p(:3:)}} -- 0 1.2.3 0 2.3.4 --\
        {TCLLIB TESTSDIR/auto0*} --\
        {TCLLIB TESTSDIR/auto0 TESTSDIR/auto0/auto1 TESTSDIR/auto0/auto2*} --\
        {TCLLIB TESTSDIR/auto0/auto1 TESTSDIR/auto0/auto2} --\
        {TCLLIB TESTSDIR/auto0/auto1 TESTSDIR/auto0/auto2} --\
        0 OK1 0 OK2}
# (no counterpart safe-9.16)
test safe-19.16 {default value for -accessPath and -autoPath on creation; -autoPath preserved when -accessPath changes, ::auto_path using changed tokens, Sync Mode off} -constraints AutoSyncDefined -setup {
    set SyncExists [expr {[info commands ::safe::setSyncMode] ne {}}]
    if {$SyncExists} {
        set SyncVal_TMP [safe::setSyncMode]
        safe::setSyncMode 0
    } else {
        error {This test is meaningful only if the command ::safe::setSyncMode is defined}
    }
    set tmpAutoPath $::auto_path
    set ::auto_path [list $tcl_library [file join $TestsDir auto0]]
    set i [safe::interpCreate]
    set ::auto_path $tmpAutoPath
} -body {
    # Test that the -autoPath acquires and keeps the parent's value unless otherwise specified.

    # Inspect.
    set confA [safe::interpConfigure $i]
    set mappC [mapList $PathMapp [dict get $confA -autoPath]]
    set toksC [interp eval $i set ::auto_path]

    # Load pkgIndex.tcl data.
    catch {interp eval $i {package require NOEXIST}}

    # Rearrange access path.  Remove a directory.
    safe::interpConfigure $i -accessPath [list $tcl_library \
                                            [file join $TestsDir auto0] \
                                            [file join $TestsDir auto0 auto1]]
    # Inspect.
    set confB [safe::interpConfigure $i]
    set mappB [mapList $PathMapp [dict get $confB -accessPath]]
    set path5 [::safe::interpFindInAccessPath $i [file join $TestsDir auto0]]
    set path3 [::safe::interpFindInAccessPath $i [file join $TestsDir auto0 auto1]]
    set mappD [mapList $PathMapp [dict get $confA -autoPath]]
    set toksD [interp eval $i set ::auto_path]

    # Try to load the packages and run a command from each one.
    set code3 [catch {interp eval $i {package require SafeTestPackage1}} msg3]
    set code4 [catch {interp eval $i {package require SafeTestPackage2}} msg4]
    set code5 [catch {interp eval $i {HeresPackage1}} msg5 opts5]
    set code6 [catch {interp eval $i {HeresPackage2}} msg6 opts6]

    list $path5 $path3 -- [lindex $toksC 0] [llength $toksC] -- \
            $toksD -- $code3 $msg3 $code4 $msg4 -- \
            $mappB -- $mappC -- $mappD -- $code5 $msg5 $code6 $msg6
} -cleanup {
    safe::interpDelete $i
    if {$SyncExists} {
        safe::setSyncMode $SyncVal_TMP
    }
} -match glob -result {{$p(:1:)} {$p(:2:)} -- {$p(:0:)} 2 --\
        {{$p(:0:)} {$p(:1:)}} -- 0 1.2.3 1 {can't find package SafeTestPackage2} --\
        {TCLLIB TESTSDIR/auto0 TESTSDIR/auto0/auto1*} --\
        {TCLLIB TESTSDIR/auto0} -- {TCLLIB TESTSDIR/auto0} --\
        0 OK1 1 {invalid command name "HeresPackage2"}}
test safe-19.20 {check module loading, Sync Mode off} -constraints AutoSyncDefined -setup {
    set SyncExists [expr {[info commands ::safe::setSyncMode] ne {}}]
    if {$SyncExists} {
        set SyncVal_TMP [safe::setSyncMode]
        safe::setSyncMode 0
    } else {
        error {This test is meaningful only if the command ::safe::setSyncMode is defined}
    }
    set oldTm [tcl::tm::path list]
    foreach path $oldTm {
        tcl::tm::path remove $path
    }
    tcl::tm::path add [file join $TestsDir auto0 modules]
} -body {
    set i [safe::interpCreate -accessPath [list $tcl_library]]

    # Inspect.
    set confA [safe::interpConfigure $i]
    set sortA [mapAndSortList $PathMapp [dict get $confA -accessPath]]
    set modsA [interp eval $i {tcl::tm::path list}]
    set path0 [::safe::interpFindInAccessPath $i [file join $TestsDir auto0 modules]]
    set path1 [::safe::interpFindInAccessPath $i [file join $TestsDir auto0 modules mod1]]
    set path2 [::safe::interpFindInAccessPath $i [file join $TestsDir auto0 modules mod2]]

    # Try to load the packages and run a command from each one.
    set code0 [catch {interp eval $i {package require test0}} msg0]
    set code1 [catch {interp eval $i {package require mod1::test1}} msg1]
    set code2 [catch {interp eval $i {package require mod2::test2}} msg2]
    set out0  [interp eval $i {test0::try0}]
    set out1  [interp eval $i {mod1::test1::try1}]
    set out2  [interp eval $i {mod2::test2::try2}]

    list [lsort [list $path0 $path1 $path2]] -- $modsA -- \
            $code0 $msg0 $code1 $msg1 $code2 $msg2 -- $sortA -- $out0 $out1 $out2
} -cleanup {
    tcl::tm::path remove [file join $TestsDir auto0 modules]
    foreach path [lreverse $oldTm] {
        tcl::tm::path add $path
    }
    safe::interpDelete $i
    if {$SyncExists} {
        safe::setSyncMode $SyncVal_TMP
    }
} -match glob -result {{{$p(:1:)} {$p(:2:)} {$p(:3:)}} -- {{$p(:1:)}} --\
        0 0.5 0 1.0 0 2.0 --\
        {TCLLIB TESTSDIR/auto0/modules TESTSDIR/auto0/modules/mod1\
         TESTSDIR/auto0/modules/mod2} -- res0 res1 res2}
# See comments on lsort after test safe-9.20.
test safe-19.21 {interpConfigure change the access path; check module loading, Sync Mode off; stale data case 1} -constraints AutoSyncDefined -setup {
    set SyncExists [expr {[info commands ::safe::setSyncMode] ne {}}]
    if {$SyncExists} {
        set SyncVal_TMP [safe::setSyncMode]
        safe::setSyncMode 0
    } else {
        error {This test is meaningful only if the command ::safe::setSyncMode is defined}
    }
    set oldTm [tcl::tm::path list]
    foreach path $oldTm {
        tcl::tm::path remove $path
    }
    tcl::tm::path add [file join $TestsDir auto0 modules]
} -body {
    set i [safe::interpCreate -accessPath [list $tcl_library]]

    # Inspect.
    set confA [safe::interpConfigure $i]
    set sortA [mapAndSortList $PathMapp [dict get $confA -accessPath]]
    set modsA [interp eval $i {tcl::tm::path list}]
    set path0 [::safe::interpFindInAccessPath $i [file join $TestsDir auto0 modules]]
    set path1 [::safe::interpFindInAccessPath $i [file join $TestsDir auto0 modules mod1]]
    set path2 [::safe::interpFindInAccessPath $i [file join $TestsDir auto0 modules mod2]]

    # Add to access path.
    # This injects more tokens, pushing modules to higher token numbers.
    safe::interpConfigure $i -accessPath [list $tcl_library \
                                           [file join $TestsDir auto0 auto1] \
                                           [file join $TestsDir auto0 auto2]]
    # Inspect.
    set confB [safe::interpConfigure $i]
    set sortB [mapAndSortList $PathMapp [dict get $confB -accessPath]]
    set modsB [interp eval $i {tcl::tm::path list}]
    set path3 [::safe::interpFindInAccessPath $i [file join $TestsDir auto0 modules]]
    set path4 [::safe::interpFindInAccessPath $i [file join $TestsDir auto0 modules mod1]]
    set path5 [::safe::interpFindInAccessPath $i [file join $TestsDir auto0 modules mod2]]

    # Load pkg data.
    catch {interp eval $i {package require NOEXIST}}
    catch {interp eval $i {package require mod1::NOEXIST}}
    catch {interp eval $i {package require mod2::NOEXIST}}

    # Try to load the packages and run a command from each one.
    set code0 [catch {interp eval $i {package require test0}} msg0]
    set code1 [catch {interp eval $i {package require mod1::test1}} msg1]
    set code2 [catch {interp eval $i {package require mod2::test2}} msg2]
    set out0  [interp eval $i {test0::try0}]
    set out1  [interp eval $i {mod1::test1::try1}]
    set out2  [interp eval $i {mod2::test2::try2}]

    list [lsort [list $path0 $path1 $path2]] -- $modsA -- \
            [lsort [list $path3 $path4 $path5]] -- $modsB -- \
            $code0 $msg0 $code1 $msg1 $code2 $msg2 -- $sortA -- $sortB -- \
            $out0 $out1 $out2
} -cleanup {
    tcl::tm::path remove [file join $TestsDir auto0 modules]
    foreach path [lreverse $oldTm] {
        tcl::tm::path add $path
    }
    safe::interpDelete $i
    if {$SyncExists} {
        safe::setSyncMode $SyncVal_TMP
    }
} -match glob -result {{{$p(:1:)} {$p(:2:)} {$p(:3:)}} -- {{$p(:1:)}} --\
        {{$p(:3:)} {$p(:4:)} {$p(:5:)}} -- {{$p(:3:)}} --\
        0 0.5 0 1.0 0 2.0 --\
        {TCLLIB TESTSDIR/auto0/modules TESTSDIR/auto0/modules/mod1\
         TESTSDIR/auto0/modules/mod2} --\
        {TCLLIB TESTSDIR/auto0/auto1 TESTSDIR/auto0/auto2 TESTSDIR/auto0/modules\
         TESTSDIR/auto0/modules/mod1 TESTSDIR/auto0/modules/mod2} --\
        res0 res1 res2}
# See comments on lsort after test safe-9.20.
test safe-19.22 {interpConfigure change the access path; check module loading, Sync Mode off; stale data case 0} -constraints AutoSyncDefined -setup {
    set SyncExists [expr {[info commands ::safe::setSyncMode] ne {}}]
    if {$SyncExists} {
        set SyncVal_TMP [safe::setSyncMode]
        safe::setSyncMode 0
    } else {
        error {This test is meaningful only if the command ::safe::setSyncMode is defined}
    }
    set oldTm [tcl::tm::path list]
    foreach path $oldTm {
        tcl::tm::path remove $path
    }
    tcl::tm::path add [file join $TestsDir auto0 modules]
} -body {
    set i [safe::interpCreate -accessPath [list $tcl_library]]

    # Inspect.
    set confA [safe::interpConfigure $i]
    set sortA [mapAndSortList $PathMapp [dict get $confA -accessPath]]
    set modsA [interp eval $i {tcl::tm::path list}]
    set path0 [::safe::interpFindInAccessPath $i [file join $TestsDir auto0 modules]]
    set path1 [::safe::interpFindInAccessPath $i [file join $TestsDir auto0 modules mod1]]
    set path2 [::safe::interpFindInAccessPath $i [file join $TestsDir auto0 modules mod2]]

    # Add to access path.
    # This injects more tokens, pushing modules to higher token numbers.
    safe::interpConfigure $i -accessPath [list $tcl_library \
                                          [file join $TestsDir auto0 auto1] \
                                          [file join $TestsDir auto0 auto2]]
    # Inspect.
    set confB [safe::interpConfigure $i]
    set sortB [mapAndSortList $PathMapp [dict get $confB -accessPath]]
    set modsB [interp eval $i {tcl::tm::path list}]
    set path3 [::safe::interpFindInAccessPath $i [file join $TestsDir auto0 modules]]
    set path4 [::safe::interpFindInAccessPath $i [file join $TestsDir auto0 modules mod1]]
    set path5 [::safe::interpFindInAccessPath $i [file join $TestsDir auto0 modules mod2]]

    # Try to load the packages and run a command from each one.
    set code0 [catch {interp eval $i {package require test0}} msg0]
    set code1 [catch {interp eval $i {package require mod1::test1}} msg1]
    set code2 [catch {interp eval $i {package require mod2::test2}} msg2]
    set out0  [interp eval $i {test0::try0}]
    set out1  [interp eval $i {mod1::test1::try1}]
    set out2  [interp eval $i {mod2::test2::try2}]

    list [lsort [list $path0 $path1 $path2]] -- $modsA -- \
            [lsort [list $path3 $path4 $path5]] -- $modsB -- \
            $code0 $msg0 $code1 $msg1 $code2 $msg2 -- $sortA -- $sortB -- \
            $out0 $out1 $out2
} -cleanup {
    tcl::tm::path remove [file join $TestsDir auto0 modules]
    foreach path [lreverse $oldTm] {
        tcl::tm::path add $path
    }
    safe::interpDelete $i
    if {$SyncExists} {
        safe::setSyncMode $SyncVal_TMP
    }
} -match glob -result {{{$p(:1:)} {$p(:2:)} {$p(:3:)}} -- {{$p(:1:)}} --\
        {{$p(:3:)} {$p(:4:)} {$p(:5:)}} -- {{$p(:3:)}} --\
        0 0.5 0 1.0 0 2.0 --\
        {TCLLIB TESTSDIR/auto0/modules TESTSDIR/auto0/modules/mod1\
         TESTSDIR/auto0/modules/mod2} --\
        {TCLLIB TESTSDIR/auto0/auto1 TESTSDIR/auto0/auto2 TESTSDIR/auto0/modules\
         TESTSDIR/auto0/modules/mod1 TESTSDIR/auto0/modules/mod2} --\
        res0 res1 res2}
# See comments on lsort after test safe-9.20.
test safe-19.23 {interpConfigure change the access path; check module loading, Sync Mode off; stale data case 3} -constraints AutoSyncDefined -setup {
    set SyncExists [expr {[info commands ::safe::setSyncMode] ne {}}]
    if {$SyncExists} {
        set SyncVal_TMP [safe::setSyncMode]
        safe::setSyncMode 0
    } else {
        error {This test is meaningful only if the command ::safe::setSyncMode is defined}
    }
    set oldTm [tcl::tm::path list]
    foreach path $oldTm {
        tcl::tm::path remove $path
    }
    tcl::tm::path add [file join $TestsDir auto0 modules]
} -body {
    set i [safe::interpCreate -accessPath [list $tcl_library]]

    # Inspect.
    set confA [safe::interpConfigure $i]
    set sortA [mapAndSortList $PathMapp [dict get $confA -accessPath]]
    set modsA [interp eval $i {tcl::tm::path list}]
    set path0 [::safe::interpFindInAccessPath $i [file join $TestsDir auto0 modules]]
    set path1 [::safe::interpFindInAccessPath $i [file join $TestsDir auto0 modules mod1]]
    set path2 [::safe::interpFindInAccessPath $i [file join $TestsDir auto0 modules mod2]]

    # Force the interpreter to acquire pkg data which will soon become stale.
    catch {interp eval $i {package require NOEXIST}}
    catch {interp eval $i {package require mod1::NOEXIST}}
    catch {interp eval $i {package require mod2::NOEXIST}}

    # Add to access path.
    # This injects more tokens, pushing modules to higher token numbers.
    safe::interpConfigure $i -accessPath [list $tcl_library \
                                           [file join $TestsDir auto0 auto1] \
                                           [file join $TestsDir auto0 auto2]]
    # Inspect.
    set confB [safe::interpConfigure $i]
    set sortB [mapAndSortList $PathMapp [dict get $confB -accessPath]]
    set modsB [interp eval $i {tcl::tm::path list}]
    set path3 [::safe::interpFindInAccessPath $i [file join $TestsDir auto0 modules]]
    set path4 [::safe::interpFindInAccessPath $i [file join $TestsDir auto0 modules mod1]]
    set path5 [::safe::interpFindInAccessPath $i [file join $TestsDir auto0 modules mod2]]

    # Refresh stale pkg data.
    catch {interp eval $i {package require NOEXIST}}
    catch {interp eval $i {package require mod1::NOEXIST}}
    catch {interp eval $i {package require mod2::NOEXIST}}

    # Try to load the packages and run a command from each one.
    set code0 [catch {interp eval $i {package require test0}} msg0]
    set code1 [catch {interp eval $i {package require mod1::test1}} msg1]
    set code2 [catch {interp eval $i {package require mod2::test2}} msg2]
    set out0  [interp eval $i {test0::try0}]
    set out1  [interp eval $i {mod1::test1::try1}]
    set out2  [interp eval $i {mod2::test2::try2}]

    list [lsort [list $path0 $path1 $path2]] -- $modsA -- \
            [lsort [list $path3 $path4 $path5]] -- $modsB -- \
            $code0 $msg0 $code1 $msg1 $code2 $msg2 -- $sortA -- $sortB -- \
            $out0 $out1 $out2
} -cleanup {
    tcl::tm::path remove [file join $TestsDir auto0 modules]
    foreach path [lreverse $oldTm] {
        tcl::tm::path add $path
    }
    safe::interpDelete $i
    if {$SyncExists} {
        safe::setSyncMode $SyncVal_TMP
    }
} -match glob -result {{{$p(:1:)} {$p(:2:)} {$p(:3:)}} -- {{$p(:1:)}} --\
        {{$p(:3:)} {$p(:4:)} {$p(:5:)}} -- {{$p(:3:)}} --\
        0 0.5 0 1.0 0 2.0 --\
        {TCLLIB TESTSDIR/auto0/modules TESTSDIR/auto0/modules/mod1\
         TESTSDIR/auto0/modules/mod2} --\
        {TCLLIB TESTSDIR/auto0/auto1 TESTSDIR/auto0/auto2 TESTSDIR/auto0/modules\
         TESTSDIR/auto0/modules/mod1 TESTSDIR/auto0/modules/mod2} --\
        res0 res1 res2}
# See comments on lsort after test safe-9.20.
test safe-19.24 {interpConfigure change the access path; check module loading, Sync Mode off; stale data case 2 (worst case)} -constraints AutoSyncDefined -setup {
    set SyncExists [expr {[info commands ::safe::setSyncMode] ne {}}]
    if {$SyncExists} {
        set SyncVal_TMP [safe::setSyncMode]
        safe::setSyncMode 0
    } else {
        error {This test is meaningful only if the command ::safe::setSyncMode is defined}
    }
    set oldTm [tcl::tm::path list]
    foreach path $oldTm {
        tcl::tm::path remove $path
    }
    tcl::tm::path add [file join $TestsDir auto0 modules]
} -body {
    set i [safe::interpCreate -accessPath [list $tcl_library]]

    # Inspect.
    set confA [safe::interpConfigure $i]
    set sortA [mapAndSortList $PathMapp [dict get $confA -accessPath]]
    set modsA [interp eval $i {tcl::tm::path list}]
    set path0 [::safe::interpFindInAccessPath $i [file join $TestsDir auto0 modules]]
    set path1 [::safe::interpFindInAccessPath $i [file join $TestsDir auto0 modules mod1]]
    set path2 [::safe::interpFindInAccessPath $i [file join $TestsDir auto0 modules mod2]]

    # Force the interpreter to acquire pkg data which will soon become stale.
    catch {interp eval $i {package require NOEXIST}}
    catch {interp eval $i {package require mod1::NOEXIST}}
    catch {interp eval $i {package require mod2::NOEXIST}}

    # Add to access path.
    # This injects more tokens, pushing modules to higher token numbers.
    safe::interpConfigure $i -accessPath [list $tcl_library \
                                           [file join $TestsDir auto0 auto1] \
                                           [file join $TestsDir auto0 auto2]]
    # Inspect.
    set confB [safe::interpConfigure $i]
    set sortB [mapAndSortList $PathMapp [dict get $confB -accessPath]]
    set modsB [interp eval $i {tcl::tm::path list}]
    set path3 [::safe::interpFindInAccessPath $i [file join $TestsDir auto0 modules]]
    set path4 [::safe::interpFindInAccessPath $i [file join $TestsDir auto0 modules mod1]]
    set path5 [::safe::interpFindInAccessPath $i [file join $TestsDir auto0 modules mod2]]

    # Try to load the packages and run a command from each one.
    set code0 [catch {interp eval $i {package require test0}} msg0]
    set code1 [catch {interp eval $i {package require mod1::test1}} msg1]
    set code2 [catch {interp eval $i {package require mod2::test2}} msg2]
    set out0  [interp eval $i {test0::try0}]
    set out1  [interp eval $i {mod1::test1::try1}]
    set out2  [interp eval $i {mod2::test2::try2}]

    list [lsort [list $path0 $path1 $path2]] -- $modsA -- \
            [lsort [list $path3 $path4 $path5]] -- $modsB -- \
            $code0 $msg0 $code1 $msg1 $code2 $msg2 -- $sortA -- $sortB -- \
            $out0 $out1 $out2
} -cleanup {
    tcl::tm::path remove [file join $TestsDir auto0 modules]
    foreach path [lreverse $oldTm] {
        tcl::tm::path add $path
    }
    safe::interpDelete $i
    if {$SyncExists} {
        safe::setSyncMode $SyncVal_TMP
    }
} -match glob -result {{{$p(:1:)} {$p(:2:)} {$p(:3:)}} -- {{$p(:1:)}} --\
        {{$p(:3:)} {$p(:4:)} {$p(:5:)}} -- {{$p(:3:)}} --\
        0 0.5 0 1.0 0 2.0 --\
        {TCLLIB TESTSDIR/auto0/modules TESTSDIR/auto0/modules/mod1\
         TESTSDIR/auto0/modules/mod2} --\
        {TCLLIB TESTSDIR/auto0/auto1 TESTSDIR/auto0/auto2 TESTSDIR/auto0/modules\
         TESTSDIR/auto0/modules/mod1 TESTSDIR/auto0/modules/mod2} --\
        res0 res1 res2}
# See comments on lsort after test safe-9.20.


### 20. safe::interpCreate with different cases of -accessPath, -autoPath.

set ::auto_path [list $tcl_library [file dirname $tcl_library] [file join $TestsDir auto0]]

test safe-20.1 "create -accessPath NULL -autoPath NULL -> parent's ::auto_path" -constraints AutoSyncDefined -setup {
    set SyncExists [expr {[info commands ::safe::setSyncMode] ne {}}]
    if {$SyncExists} {
        set SyncVal_TMP [safe::setSyncMode]
        safe::setSyncMode 0
    } else {
        error {This test is meaningful only if the command ::safe::setSyncMode is defined}
    }
} -body {
    set i [safe::interpCreate]
    getAutoPath $i
} -cleanup {
    safe::interpDelete $i
    if {$SyncExists} {
        safe::setSyncMode $SyncVal_TMP
    }
} -result [list $::auto_path -- $::auto_path]
test safe-20.2 "create -accessPath {} -autoPath NULL -> parent's ::auto_path" -constraints AutoSyncDefined -setup {
    set SyncExists [expr {[info commands ::safe::setSyncMode] ne {}}]
    if {$SyncExists} {
        set SyncVal_TMP [safe::setSyncMode]
        safe::setSyncMode 0
    } else {
        error {This test is meaningful only if the command ::safe::setSyncMode is defined}
    }
} -body {
    set i [safe::interpCreate -accessPath {}]
    getAutoPath $i
} -cleanup {
    safe::interpDelete $i
    if {$SyncExists} {
        safe::setSyncMode $SyncVal_TMP
    }
} -result [list $::auto_path -- $::auto_path]
test safe-20.3 "create -accessPath path1 -autoPath NULL -> {}" -constraints AutoSyncDefined -setup {
    set SyncExists [expr {[info commands ::safe::setSyncMode] ne {}}]
    if {$SyncExists} {
        set SyncVal_TMP [safe::setSyncMode]
        safe::setSyncMode 0
    } else {
        error {This test is meaningful only if the command ::safe::setSyncMode is defined}
    }
} -body {
    set i [safe::interpCreate -accessPath [lrange $::auto_path 0 1]]
    getAutoPath $i
} -cleanup {
    safe::interpDelete $i
    if {$SyncExists} {
        safe::setSyncMode $SyncVal_TMP
    }
} -result {{} -- {}}
test safe-20.4 "create -accessPath NULL -autoPath {} -> {}" -constraints AutoSyncDefined -setup {
    set SyncExists [expr {[info commands ::safe::setSyncMode] ne {}}]
    if {$SyncExists} {
        set SyncVal_TMP [safe::setSyncMode]
        safe::setSyncMode 0
    } else {
        error {This test is meaningful only if the command ::safe::setSyncMode is defined}
    }
} -body {
    set i [safe::interpCreate -autoPath {}]
    getAutoPath $i
} -cleanup {
    safe::interpDelete $i
    if {$SyncExists} {
        safe::setSyncMode $SyncVal_TMP
    }
} -result {{} -- {}}
test safe-20.5 "create -accessPath {} -autoPath {} -> {}" -constraints AutoSyncDefined -setup {
    set SyncExists [expr {[info commands ::safe::setSyncMode] ne {}}]
    if {$SyncExists} {
        set SyncVal_TMP [safe::setSyncMode]
        safe::setSyncMode 0
    } else {
        error {This test is meaningful only if the command ::safe::setSyncMode is defined}
    }
} -body {
    set i [safe::interpCreate -accessPath {} -autoPath {}]
    getAutoPath $i
} -cleanup {
    safe::interpDelete $i
    if {$SyncExists} {
        safe::setSyncMode $SyncVal_TMP
    }
} -result {{} -- {}}
test safe-20.6 "create -accessPath path1 -autoPath {} -> {}" -constraints AutoSyncDefined -setup {
    set SyncExists [expr {[info commands ::safe::setSyncMode] ne {}}]
    if {$SyncExists} {
        set SyncVal_TMP [safe::setSyncMode]
        safe::setSyncMode 0
    } else {
        error {This test is meaningful only if the command ::safe::setSyncMode is defined}
    }
} -body {
    set i [safe::interpCreate -accessPath [lrange $::auto_path 0 1] -autoPath {}]
    getAutoPath $i
} -cleanup {
    safe::interpDelete $i
    if {$SyncExists} {
        safe::setSyncMode $SyncVal_TMP
    }
} -result {{} -- {}}
test safe-20.7 "create -accessPath NULL -autoPath path2 -> path2" -constraints AutoSyncDefined -setup {
    set SyncExists [expr {[info commands ::safe::setSyncMode] ne {}}]
    if {$SyncExists} {
        set SyncVal_TMP [safe::setSyncMode]
        safe::setSyncMode 0
    } else {
        error {This test is meaningful only if the command ::safe::setSyncMode is defined}
    }
} -body {
    set i [safe::interpCreate -autoPath [lrange $::auto_path 0 0]]
    getAutoPath $i
} -cleanup {
    safe::interpDelete $i
    if {$SyncExists} {
        safe::setSyncMode $SyncVal_TMP
    }
} -result [list [lrange $::auto_path 0 0] -- [lrange $::auto_path 0 0]]
test safe-20.8 "create -accessPath {} -autoPath path2 -> path2" -constraints AutoSyncDefined -setup {
    set SyncExists [expr {[info commands ::safe::setSyncMode] ne {}}]
    if {$SyncExists} {
        set SyncVal_TMP [safe::setSyncMode]
        safe::setSyncMode 0
    } else {
        error {This test is meaningful only if the command ::safe::setSyncMode is defined}
    }
} -body {
    set i [safe::interpCreate -accessPath {} -autoPath [lrange $::auto_path 0 0]]
    getAutoPath $i
} -cleanup {
    safe::interpDelete $i
    if {$SyncExists} {
        safe::setSyncMode $SyncVal_TMP
    }
} -result [list [lrange $::auto_path 0 0] -- [lrange $::auto_path 0 0]]
test safe-20.9 "create -accessPath path1 -autoPath path2 -> path2" -constraints AutoSyncDefined -setup {
    set SyncExists [expr {[info commands ::safe::setSyncMode] ne {}}]
    if {$SyncExists} {
        set SyncVal_TMP [safe::setSyncMode]
        safe::setSyncMode 0
    } else {
        error {This test is meaningful only if the command ::safe::setSyncMode is defined}
    }
} -body {
    set i [safe::interpCreate -accessPath [lrange $::auto_path 0 1] -autoPath [lrange $::auto_path 0 0]]
    getAutoPath $i
} -cleanup {
    safe::interpDelete $i
    if {$SyncExists} {
        safe::setSyncMode $SyncVal_TMP
    }
} -result [list [lrange $::auto_path 0 0] -- [lrange $::auto_path 0 0]]
test safe-20.10 "create -accessPath NULL -autoPath pathX -> pathX" -constraints AutoSyncDefined -setup {
    set SyncExists [expr {[info commands ::safe::setSyncMode] ne {}}]
    if {$SyncExists} {
        set SyncVal_TMP [safe::setSyncMode]
        safe::setSyncMode 0
    } else {
        error {This test is meaningful only if the command ::safe::setSyncMode is defined}
    }
} -body {
    set i [safe::interpCreate -autoPath /not/in/access/path]
    getAutoPath $i
} -cleanup {
    safe::interpDelete $i
    if {$SyncExists} {
        safe::setSyncMode $SyncVal_TMP
    }
} -result {/not/in/access/path -- {}}
test safe-20.11 "create -accessPath {} -autoPath pathX -> pathX" -constraints AutoSyncDefined -setup {
    set SyncExists [expr {[info commands ::safe::setSyncMode] ne {}}]
    if {$SyncExists} {
        set SyncVal_TMP [safe::setSyncMode]
        safe::setSyncMode 0
    } else {
        error {This test is meaningful only if the command ::safe::setSyncMode is defined}
    }
} -body {
    set i [safe::interpCreate -accessPath {} -autoPath /not/in/access/path]
    getAutoPath $i
} -cleanup {
    safe::interpDelete $i
    if {$SyncExists} {
        safe::setSyncMode $SyncVal_TMP
    }
} -result {/not/in/access/path -- {}}
test safe-20.12 "create -accessPath path1 -autoPath pathX -> {pathX}" -constraints AutoSyncDefined -setup {
    set SyncExists [expr {[info commands ::safe::setSyncMode] ne {}}]
    if {$SyncExists} {
        set SyncVal_TMP [safe::setSyncMode]
        safe::setSyncMode 0
    } else {
        error {This test is meaningful only if the command ::safe::setSyncMode is defined}
    }
} -body {
    set i [safe::interpCreate -accessPath [lrange $::auto_path 0 1] -autoPath /not/in/access/path]
    getAutoPath $i
} -cleanup {
    safe::interpDelete $i
    if {$SyncExists} {
        safe::setSyncMode $SyncVal_TMP
    }
} -result {/not/in/access/path -- {}}

### 21. safe::interpConfigure with different cases of -accessPath, -autoPath.

test safe-21.1 "interpConfigure -accessPath NULL -autoPath NULL -> no change" -constraints AutoSyncDefined -setup {
    set SyncExists [expr {[info commands ::safe::setSyncMode] ne {}}]
    if {$SyncExists} {
        set SyncVal_TMP [safe::setSyncMode]
        safe::setSyncMode 0
    } else {
        error {This test is meaningful only if the command ::safe::setSyncMode is defined}
    }
    set i [safe::interpCreate -accessPath [lrange $::auto_path 0 1] -autoPath [lrange $::auto_path 0 0]]
} -body {
    safe::interpConfigure $i -deleteHook {}
    getAutoPath $i
} -cleanup {
    safe::interpDelete $i
    if {$SyncExists} {
        safe::setSyncMode $SyncVal_TMP
    }
} -result [list [lrange $::auto_path 0 0] -- [lrange $::auto_path 0 0]]
test safe-21.2 "interpConfigure -accessPath {} -autoPath NULL -> parent's ::auto_path" -constraints AutoSyncDefined -setup {
    set SyncExists [expr {[info commands ::safe::setSyncMode] ne {}}]
    if {$SyncExists} {
        set SyncVal_TMP [safe::setSyncMode]
        safe::setSyncMode 0
    } else {
        error {This test is meaningful only if the command ::safe::setSyncMode is defined}
    }
    set i [safe::interpCreate -accessPath [lrange $::auto_path 0 1] -autoPath [lrange $::auto_path 0 0]]
} -body {
    safe::interpConfigure $i -accessPath {}
    getAutoPath $i
} -cleanup {
    safe::interpDelete $i
    if {$SyncExists} {
        safe::setSyncMode $SyncVal_TMP
    }
} -result [list $::auto_path -- $::auto_path]
test safe-21.3 "interpConfigure -accessPath path1 -autoPath NULL -> no change" -constraints AutoSyncDefined -setup {
    set SyncExists [expr {[info commands ::safe::setSyncMode] ne {}}]
    if {$SyncExists} {
        set SyncVal_TMP [safe::setSyncMode]
        safe::setSyncMode 0
    } else {
        error {This test is meaningful only if the command ::safe::setSyncMode is defined}
    }
    set i [safe::interpCreate -accessPath [lrange $::auto_path 0 1] -autoPath [lrange $::auto_path 0 0]]
} -body {
    safe::interpConfigure $i -accessPath [lrange $::auto_path 0 1]
    getAutoPath $i
} -cleanup {
    safe::interpDelete $i
    if {$SyncExists} {
        safe::setSyncMode $SyncVal_TMP
    }
} -result [list [lrange $::auto_path 0 0] -- [lrange $::auto_path 0 0]]
test safe-21.4 "interpConfigure -accessPath NULL -autoPath {} -> {}" -constraints AutoSyncDefined -setup {
    set SyncExists [expr {[info commands ::safe::setSyncMode] ne {}}]
    if {$SyncExists} {
        set SyncVal_TMP [safe::setSyncMode]
        safe::setSyncMode 0
    } else {
        error {This test is meaningful only if the command ::safe::setSyncMode is defined}
    }
    set i [safe::interpCreate -accessPath [lrange $::auto_path 0 1] -autoPath [lrange $::auto_path 0 0]]
} -body {
    safe::interpConfigure $i -autoPath {}
    getAutoPath $i
} -cleanup {
    safe::interpDelete $i
    if {$SyncExists} {
        safe::setSyncMode $SyncVal_TMP
    }
} -result {{} -- {}}
test safe-21.5 "interpConfigure -accessPath {} -autoPath {} -> {}" -constraints AutoSyncDefined -setup {
    set SyncExists [expr {[info commands ::safe::setSyncMode] ne {}}]
    if {$SyncExists} {
        set SyncVal_TMP [safe::setSyncMode]
        safe::setSyncMode 0
    } else {
        error {This test is meaningful only if the command ::safe::setSyncMode is defined}
    }
    set i [safe::interpCreate -accessPath [lrange $::auto_path 0 1] -autoPath [lrange $::auto_path 0 0]]
} -body {
    safe::interpConfigure $i -accessPath {} -autoPath {}
    getAutoPath $i
} -cleanup {
    safe::interpDelete $i
    if {$SyncExists} {
        safe::setSyncMode $SyncVal_TMP
    }
} -result {{} -- {}}
test safe-21.6 "interpConfigure -accessPath {path1} -autoPath {} -> {}" -constraints AutoSyncDefined -setup {
    set SyncExists [expr {[info commands ::safe::setSyncMode] ne {}}]
    if {$SyncExists} {
        set SyncVal_TMP [safe::setSyncMode]
        safe::setSyncMode 0
    } else {
        error {This test is meaningful only if the command ::safe::setSyncMode is defined}
    }
    set i [safe::interpCreate -accessPath [lrange $::auto_path 0 1] -autoPath [lrange $::auto_path 0 0]]
} -body {
    safe::interpConfigure $i -accessPath [lrange $::auto_path 1 1] -autoPath {}
    getAutoPath $i
} -cleanup {
    safe::interpDelete $i
    if {$SyncExists} {
        safe::setSyncMode $SyncVal_TMP
    }
} -result {{} -- {}}
test safe-21.7 "interpConfigure -accessPath NULL -autoPath path2 -> path2" -constraints AutoSyncDefined -setup {
    set SyncExists [expr {[info commands ::safe::setSyncMode] ne {}}]
    if {$SyncExists} {
        set SyncVal_TMP [safe::setSyncMode]
        safe::setSyncMode 0
    } else {
        error {This test is meaningful only if the command ::safe::setSyncMode is defined}
    }
    set i [safe::interpCreate -accessPath [lrange $::auto_path 0 1] -autoPath [lrange $::auto_path 0 0]]
} -body {
    safe::interpConfigure $i -autoPath [lrange $::auto_path 1 1]
    getAutoPath $i
} -cleanup {
    safe::interpDelete $i
    if {$SyncExists} {
        safe::setSyncMode $SyncVal_TMP
    }
} -result [list [lrange $::auto_path 1 1] -- [lrange $::auto_path 1 1]]
test safe-21.8 "interpConfigure -accessPath {} -autoPath path2 -> path2" -constraints AutoSyncDefined -setup {
    set SyncExists [expr {[info commands ::safe::setSyncMode] ne {}}]
    if {$SyncExists} {
        set SyncVal_TMP [safe::setSyncMode]
        safe::setSyncMode 0
    } else {
        error {This test is meaningful only if the command ::safe::setSyncMode is defined}
    }
    set i [safe::interpCreate -accessPath [lrange $::auto_path 0 1] -autoPath [lrange $::auto_path 0 0]]
} -body {
    safe::interpConfigure $i -accessPath {} -autoPath [lrange $::auto_path 1 1]
    getAutoPath $i
} -cleanup {
    safe::interpDelete $i
    if {$SyncExists} {
        safe::setSyncMode $SyncVal_TMP
    }
} -result [list [lrange $::auto_path 1 1] -- [lrange $::auto_path 1 1]]
test safe-21.9 "interpConfigure -accessPath path1 -autoPath path2 -> path2" -constraints AutoSyncDefined -setup {
    set SyncExists [expr {[info commands ::safe::setSyncMode] ne {}}]
    if {$SyncExists} {
        set SyncVal_TMP [safe::setSyncMode]
        safe::setSyncMode 0
    } else {
        error {This test is meaningful only if the command ::safe::setSyncMode is defined}
    }
    set i [safe::interpCreate -accessPath [lrange $::auto_path 0 1] -autoPath [lrange $::auto_path 0 0]]
} -body {
    safe::interpConfigure $i -accessPath [lrange $::auto_path 0 2] -autoPath [lrange $::auto_path 1 1]
    getAutoPath $i
} -cleanup {
    safe::interpDelete $i
    if {$SyncExists} {
        safe::setSyncMode $SyncVal_TMP
    }
} -result [list [lrange $::auto_path 1 1] -- [lrange $::auto_path 1 1]]
test safe-21.10 "interpConfigure -accessPath NULL -autoPath pathX -> pathX" -constraints AutoSyncDefined -setup {
    set SyncExists [expr {[info commands ::safe::setSyncMode] ne {}}]
    if {$SyncExists} {
        set SyncVal_TMP [safe::setSyncMode]
        safe::setSyncMode 0
    } else {
        error {This test is meaningful only if the command ::safe::setSyncMode is defined}
    }
    set i [safe::interpCreate -accessPath [lrange $::auto_path 0 1] -autoPath [lrange $::auto_path 0 0]]
} -body {
    safe::interpConfigure $i -autoPath /not/in/access/path
    getAutoPath $i
} -cleanup {
    safe::interpDelete $i
    if {$SyncExists} {
        safe::setSyncMode $SyncVal_TMP
    }
} -result {/not/in/access/path -- {}}
test safe-21.11 "interpConfigure -accessPath {} -autoPath pathX -> pathX" -constraints AutoSyncDefined -setup {
    set SyncExists [expr {[info commands ::safe::setSyncMode] ne {}}]
    if {$SyncExists} {
        set SyncVal_TMP [safe::setSyncMode]
        safe::setSyncMode 0
    } else {
        error {This test is meaningful only if the command ::safe::setSyncMode is defined}
    }
    set i [safe::interpCreate -accessPath [lrange $::auto_path 0 1] -autoPath [lrange $::auto_path 0 0]]
} -body {
    safe::interpConfigure $i -accessPath {} -autoPath /not/in/access/path
    getAutoPath $i
} -cleanup {
    safe::interpDelete $i
    if {$SyncExists} {
        safe::setSyncMode $SyncVal_TMP
    }
} -result {/not/in/access/path -- {}}
test safe-21.12 "interpConfigure -accessPath path1 -autoPath pathX -> pathX" -constraints AutoSyncDefined -setup {
    set SyncExists [expr {[info commands ::safe::setSyncMode] ne {}}]
    if {$SyncExists} {
        set SyncVal_TMP [safe::setSyncMode]
        safe::setSyncMode 0
    } else {
        error {This test is meaningful only if the command ::safe::setSyncMode is defined}
    }
    set i [safe::interpCreate -accessPath [lrange $::auto_path 0 1] -autoPath [lrange $::auto_path 0 0]]
} -body {
    safe::interpConfigure $i -accessPath [lrange $::auto_path 0 2] -autoPath /not/in/access/path
    getAutoPath $i
} -cleanup {
    safe::interpDelete $i
    if {$SyncExists} {
        safe::setSyncMode $SyncVal_TMP
    }
} -result {/not/in/access/path -- {}}

# cleanup
set ::auto_path $SaveAutoPath
unset SaveAutoPath TestsDir PathMapp
rename getAutoPath {}
unset -nocomplain path
rename mapList {}
rename mapAndSortList {}
::tcltest::cleanupTests
return

# Local Variables:
# mode: tcl
# End:<|MERGE_RESOLUTION|>--- conflicted
+++ resolved
@@ -1474,11 +1474,7 @@
     interp eval $i encoding convertfrom
 } -returnCodes error -cleanup {
     safe::interpDelete $i
-<<<<<<< HEAD
-} -result {wrong # args: should be "encoding convertfrom ?-ignore? ?-strict? ?-failindex var? ?encoding? data"}
-=======
-} -result {wrong # args: should be "encoding convertfrom ?-nocomplain|-strict|-failindex var? ?encoding? data"}
->>>>>>> 7b7d5dd2
+} -result {wrong # args: should be "encoding convertfrom ?-ignore|-strict|-failindex var? ?encoding? data"}
 test safe-11.7.1 {testing safe encoding} -setup {
     set i [safe::interpCreate]
 } -body {
@@ -1487,11 +1483,7 @@
 } -match glob -cleanup {
     unset -nocomplain m o
     safe::interpDelete $i
-<<<<<<< HEAD
-} -result {wrong # args: should be "encoding convertfrom ?-ignore? ?-strict? ?-failindex var? ?encoding? data"
-=======
-} -result {wrong # args: should be "encoding convertfrom ?-nocomplain|-strict|-failindex var? ?encoding? data"
->>>>>>> 7b7d5dd2
+} -result {wrong # args: should be "encoding convertfrom ?-ignore|-strict|-failindex var? ?encoding? data"
     while executing
 "encoding convertfrom"
     invoked from within
@@ -1504,11 +1496,7 @@
     interp eval $i encoding convertto
 } -returnCodes error -cleanup {
     safe::interpDelete $i
-<<<<<<< HEAD
-} -result {wrong # args: should be "encoding convertto ?-ignore? ?-strict? ?-failindex var? ?encoding? data"}
-=======
-} -result {wrong # args: should be "encoding convertto ?-nocomplain|-strict|-failindex var? ?encoding? data"}
->>>>>>> 7b7d5dd2
+} -result {wrong # args: should be "encoding convertto ?-ignore|-strict|-failindex var? ?encoding? data"}
 test safe-11.8.1 {testing safe encoding} -setup {
     set i [safe::interpCreate]
 } -body {
@@ -1517,11 +1505,7 @@
 } -match glob -cleanup {
     unset -nocomplain m o
     safe::interpDelete $i
-<<<<<<< HEAD
-} -result {wrong # args: should be "encoding convertto ?-ignore? ?-strict? ?-failindex var? ?encoding? data"
-=======
-} -result {wrong # args: should be "encoding convertto ?-nocomplain|-strict|-failindex var? ?encoding? data"
->>>>>>> 7b7d5dd2
+} -result {wrong # args: should be "encoding convertto ?-ignore|-strict|-failindex var? ?encoding? data"
     while executing
 "encoding convertto"
     invoked from within
