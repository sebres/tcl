--- conflicted
+++ resolved
@@ -173,24 +173,14 @@
 # aren't leaking infos, but they still do...
 
 # high level general test
-<<<<<<< HEAD
-test safe-7.1 {tests that everything works at high level} {
-=======
 test safe-7.1 {tests that everything works at high level} -body {
->>>>>>> a8ab3aa0
     set i [safe::interpCreate];
     # no error shall occur:
     # (because the default access_path shall include 1st level sub dirs
     #  so package require in a slave works like in the master)
-<<<<<<< HEAD
-    set v [interp eval $i {package require http 1}]
-    # no error shall occur:
-    interp eval $i {http_config};
-=======
     set v [interp eval $i {package require http 2}]
     # no error shall occur:
     interp eval $i {http::config}
->>>>>>> a8ab3aa0
     safe::interpDelete $i
     set v
 } -match glob -result 2.*
@@ -228,7 +218,6 @@
 } {1 {wrong # args: should be "source ?-encoding E? fileName"} {}}
 test safe-8.3 {safe source control on file} {
     set i "a";
-<<<<<<< HEAD
     catch {safe::interpDelete $i}
     safe::interpCreate $i;
     set log {};
@@ -243,32 +232,21 @@
 } {1 {permission denied} {{ERROR for slave a : ".": is a directory}} {} {}}
 test safe-8.4 {safe source control on file} {
     set i "a";
-=======
->>>>>>> a8ab3aa0
     catch {safe::interpDelete $i}
     safe::interpCreate $i;
     set log {};
     proc safe-test-log {str} {global log; lappend log $str}
     set prevlog [safe::setLogCmd];
     safe::setLogCmd safe-test-log;
-<<<<<<< HEAD
     list  [catch {$i eval {source /abc/def}} msg] \
-=======
-    list  [catch {$i eval {source .}} msg] \
->>>>>>> a8ab3aa0
 	    $msg \
 	    $log \
 	    [safe::setLogCmd $prevlog; unset log] \
 	    [safe::interpDelete $i] ;
-<<<<<<< HEAD
 } {1 {permission denied} {{ERROR for slave a : "/abc/def": not in access_path}} {} {}}
 test safe-8.5 {safe source control on file} {
     # This tested filename == *.tcl or tclIndex, but that restriction
     # was removed in 8.4a4 - hobbs
-=======
-} {1 {permission denied} {{ERROR for slave a : ".": is a directory}} {} {}}
-test safe-8.4 {safe source control on file} {
->>>>>>> a8ab3aa0
     set i "a";
     catch {safe::interpDelete $i}
     safe::interpCreate $i;
@@ -276,24 +254,13 @@
     proc safe-test-log {str} {global log; lappend log $str}
     set prevlog [safe::setLogCmd];
     safe::setLogCmd safe-test-log;
-<<<<<<< HEAD
     list  [catch {$i eval {source [file join [info lib] blah]}} msg] \
-=======
-    list  [catch {$i eval {source /abc/def}} msg] \
->>>>>>> a8ab3aa0
 	    $msg \
 	    $log \
 	    [safe::setLogCmd $prevlog; unset log] \
 	    [safe::interpDelete $i] ;
-<<<<<<< HEAD
 } [list 1 {no such file or directory} [list "ERROR for slave a : [file join [info library] blah]:no such file or directory"] {} {}]
 test safe-8.6 {safe source control on file} {
-=======
-} {1 {permission denied} {{ERROR for slave a : "/abc/def": not in access_path}} {} {}}
-test safe-8.5 {safe source control on file} {
-    # This tested filename == *.tcl or tclIndex, but that restriction
-    # was removed in 8.4a4 - hobbs
->>>>>>> a8ab3aa0
     set i "a";
     catch {safe::interpDelete $i}
     safe::interpCreate $i;
@@ -301,52 +268,11 @@
     proc safe-test-log {str} {global log; lappend log $str}
     set prevlog [safe::setLogCmd];
     safe::setLogCmd safe-test-log;
-<<<<<<< HEAD
     list  [catch {$i eval {source [file join [info lib] blah.tcl]}} msg] \
-=======
-    list  [catch {$i eval {source [file join [info lib] blah]}} msg] \
->>>>>>> a8ab3aa0
 	    $msg \
 	    $log \
 	    [safe::setLogCmd $prevlog; unset log] \
 	    [safe::interpDelete $i] ;
-<<<<<<< HEAD
-} [list 1 {no such file or directory} [list "ERROR for slave a : [file join [info library] blah.tcl]:no such file or directory"] {} {}]
-test safe-8.7 {safe source control on file} {
-    # This tested length of filename, but that restriction
-    # was removed in 8.4a4 - hobbs
-=======
-} [list 1 {no such file or directory} [list "ERROR for slave a : [file join [info library] blah]:no such file or directory"] {} {}]
-test safe-8.6 {safe source control on file} {
->>>>>>> a8ab3aa0
-    set i "a";
-    catch {safe::interpDelete $i}
-    safe::interpCreate $i;
-    set log {};
-    proc safe-test-log {str} {global log; lappend log $str}
-    set prevlog [safe::setLogCmd];
-    safe::setLogCmd safe-test-log;
-<<<<<<< HEAD
-    list  [catch {$i eval {source [file join [info lib] xxxxxxxxxxx.tcl]}}\
-		 msg] \
-=======
-    list  [catch {$i eval {source [file join [info lib] blah.tcl]}} msg] \
->>>>>>> a8ab3aa0
-	    $msg \
-	    $log \
-	    [safe::setLogCmd $prevlog; unset log] \
-	    [safe::interpDelete $i] ;
-<<<<<<< HEAD
-} [list 1 {no such file or directory} [list "ERROR for slave a : [file join [info library] xxxxxxxxxxx.tcl]:no such file or directory"] {} {}]
-test safe-8.8 {safe source forbids -rsrc} {
-    set i "a";
-    catch {safe::interpDelete $i}
-    safe::interpCreate $i;
-    list  [catch {$i eval {source -rsrc Init}} msg] \
-	    $msg \
-	    [safe::interpDelete $i] ;
-} {1 {wrong # args: should be "source ?-encoding E? fileName"} {}}
-=======
 } [list 1 {no such file or directory} [list "ERROR for slave a : [file join [info library] blah.tcl]:no such file or directory"] {} {}]
 test safe-8.7 {safe source control on file} {
     # This tested length of filename, but that restriction
@@ -369,7 +295,6 @@
     # Disabled this test.  It was only useful for long unsupported
     # Mac OS 9 systems. [Bug 860a9f1945]
 } {}
->>>>>>> a8ab3aa0
 test safe-8.9 {safe source and return} -setup {
     set returnScript [makeFile {return "ok"} return.tcl]
     catch {safe::interpDelete $i}
