--- conflicted
+++ resolved
@@ -8,7 +8,7 @@
 # - Tests that used http are replaced here with tests that use example packages
 #   provided in subdirectory auto0 of the tests directory, which are independent
 #   of any changes made to the packages provided with Tcl itself.
-#   - These are tests 7.1 7.2 7.4 9.11 9.13
+#   - These are tests 7.1 7.2 7.4 9.11 9.13 18.1 18.2 18.4
 #   - Tests 5.* test the example packages themselves before they
 #     are used to test Safe Base interpreters.
 # - Alternative tests using stock packages of Tcl 8.7 are in file
@@ -27,79 +27,15 @@
     namespace import -force ::tcltest::*
 }
 
-testConstraint AutoSyncDefined 1
-
 foreach i [interp slaves] {
     interp delete $i
 }
 
 set SaveAutoPath $::auto_path
 set ::auto_path [info library]
-
-<<<<<<< HEAD
-# The defunct package http 1.0 was convenient for testing package loading.
-# - Replaced here with tests using example packages provided in subdirectory
-#   auto0 of the tests directory, which are independent of any changes
-#   made to the packages provided with Tcl.
-#   - These are tests 7.1 7.2 7.4 9.10 9.12 18.1 18.2 18.4
-#   - Tests 7.0[a-f] test the example packages themselves before they
-#     are used to test Safe Base interpreters.
-# - Alternatively use packages opt and (from cookiejar) tcl::idna.
-#   - These alternative tests have suffix "opt".
-#   - These are 7.[124]opt, 9.1[02]opt, 18.[124]opt.
-#   - Tests 7.[124]opt, 9.1[02]opt, 18.[124]opt use "package require opt".
-#   - Tests 9.1[02]opt also use "package require tcl::idna".
-#
-# When using package opt for testing positive/negative package search:
-# - The directory location and the error message depend on whether
-#   and how the package is installed.
-
-# Error message for tests 7.2opt, 18.2opt for "package require opt".
-if {[string match *zipfs:/* [info library]]} {
-    # pkgIndex.tcl is in [info library]
-    # file to be sourced is in [info library]/opt*
-    set pkgOptErrMsg {permission denied}
-} else {
-    # pkgIndex.tcl and file to be sourced are
-    # both in [info library]/opt*
-    set pkgOptErrMsg {can't find package opt}
-}
-
-# Directory of opt for tests 7.4opt, 9.10opt, 9.12opt, 18.4opt
-# for "package require opt".
-if {[file exists [file join [info library] opt0.4]]} {
-    # Installed files in lib8.7/opt0.4
-    set pkgOptDir opt0.4
-} elseif {[file exists [file join [info library] opt]]} {
-    # Installed files in zipfs, or source files used by "make test"
-    set pkgOptDir opt
-} else {
-    error {cannot find opt library}
-}
-
-# Directory of cookiejar for tests 9.10opt, 9.12opt
-# for "package require tcl::idna".
-if {[file exists [file join [info library] cookiejar0.2]]} {
-    # Installed files in lib8.7/cookiejar0.2
-    set pkgJarDir cookiejar0.2
-} elseif {[file exists [file join [info library] cookiejar]]} {
-    # Installed files in zipfs, or source files used by "make test"
-    set pkgJarDir cookiejar
-} else {
-    error {cannot find cookiejar library}
-}
-
 set TestsDir [file normalize [file dirname [info script]]]
-set ZipMountPoint [zipfs root]auto-files
-zipfs mount $ZipMountPoint [file join $TestsDir auto-files.zip]
-
-set PathMapp {}
-lappend PathMapp [file join [info library] $pkgOptDir] TCLLIB/OPTDIR
-lappend PathMapp [file join [info library] $pkgJarDir] TCLLIB/JARDIR
-lappend PathMapp $tcl_library TCLLIB $TestsDir TESTSDIR $ZipMountPoint ZIPDIR
-
-=======
->>>>>>> d2bc7e41
+set PathMapp [list $tcl_library TCLLIB $TestsDir TESTSDIR]
+
 proc mapList {map listIn} {
     set listOut {}
     foreach element $listIn {
@@ -123,6 +59,8 @@
 # package - Tcltest - but it might be absent if we're in standard tclsh)
 
 testConstraint TcltestPackage [expr {![catch {package require Tcltest}]}]
+
+testConstraint AutoSyncDefined 1
  
 test safe-1.1 {safe::interpConfigure syntax} -returnCodes error -body {
@@ -409,61 +347,6 @@
         safe::setAutoPathSync $SyncVal_TMP
     }
 } -match glob -result 1.2.3
-<<<<<<< HEAD
-# high level general test
-# Use zipped example packages not tcl8.x/opt
-test safe-7.1z {tests that everything works at high level with conventional AutoPathSync; zipfs} -setup {
-    # All ::safe commands are loaded at start of file.
-    set SyncExists [expr {[info commands ::safe::setAutoPathSync] ne {}}]
-
-    if {$SyncExists} {
-        set SyncVal_TMP [safe::setAutoPathSync]
-        safe::setAutoPathSync 1
-    }
-
-    set tmpAutoPath $::auto_path
-    lappend ::auto_path [file join $ZipMountPoint auto0]
-    set i [safe::interpCreate]
-    set ::auto_path $tmpAutoPath
-} -body {
-    # no error shall occur:
-    # (because the default access_path shall include 1st level sub dirs so
-    #  package require in a slave works like in the master)
-    set v [interp eval $i {package require SafeTestPackage1}]
-    # no error shall occur:
-    interp eval $i {HeresPackage1}
-    set v
-} -cleanup {
-    safe::interpDelete $i
-    if {$SyncExists} {
-        safe::setAutoPathSync $SyncVal_TMP
-    }
-} -match glob -result 1.2.3
-# high level general test
-test safe-7.1opt {tests that everything works at high level with conventional AutoPathSync, use pkg opt} -setup {
-    # All ::safe commands are loaded at start of file.
-    set SyncExists [expr {[info commands ::safe::setAutoPathSync] ne {}}]
-
-    if {$SyncExists} {
-        set SyncVal_TMP [safe::setAutoPathSync]
-        safe::setAutoPathSync 1
-    }
-
-    set i [safe::interpCreate]
-} -body {
-    # no error shall occur:
-    # (because the default access_path shall include 1st level sub dirs so
-    #  package require in a slave works like in the master)
-    set v [interp eval $i {package require opt}]
-    # no error shall occur:
-    interp eval $i {::tcl::Lempty {a list}}
-    set v
-} -cleanup {
-    safe::interpDelete $i
-    if {$SyncExists} {
-        safe::setAutoPathSync $SyncVal_TMP
-    }
-} -match glob -result 0.4.*
 test safe-7.2 {tests specific path and interpFind/AddToAccessPath with conventional AutoPathSync} -setup {
     # All ::safe commands are loaded at start of file.
     set SyncExists [expr {[info commands ::safe::setAutoPathSync] ne {}}]
@@ -474,9 +357,6 @@
     } else {
         set SyncVal_TMP 1
     }
-=======
-test safe-7.2 {tests specific path and interpFind/AddToAccessPath} -setup {
->>>>>>> d2bc7e41
 } -body {
     set i [safe::interpCreate -nostat -nested 1 -accessPath [list [info library]]]
     # should not add anything (p0)
@@ -499,70 +379,6 @@
 } -match glob -result {{$p(:0:)} {$p(:*:)} {$p(:*:)} --\
         1 {can't find package SafeTestPackage1} --\
         {TCLLIB */dummy/unixlike/test/path TESTSDIR/auto0} -- {}}
-<<<<<<< HEAD
-test safe-7.2z {tests specific path and interpFind/AddToAccessPath with conventional AutoPathSync; zipfs} -setup {
-    # All ::safe commands are loaded at start of file.
-    set SyncExists [expr {[info commands ::safe::setAutoPathSync] ne {}}]
-
-    if {$SyncExists} {
-        set SyncVal_TMP [safe::setAutoPathSync]
-        safe::setAutoPathSync 1
-    } else {
-        set SyncVal_TMP 1
-    }
-} -body {
-    set i [safe::interpCreate -nostat -nested 1 -accessPath [list [info library]]]
-    # should not add anything (p0)
-    set token1 [safe::interpAddToAccessPath $i [info library]]
-    # should add as p* (not p1 if master has a module path)
-    set token2 [safe::interpAddToAccessPath $i "/dummy/unixlike/test/path"]
-    # should add as p* (not p2 if master has a module path)
-    set token3 [safe::interpAddToAccessPath $i [file join $ZipMountPoint auto0]]
-    set confA [safe::interpConfigure $i]
-    set mappA [mapList $PathMapp [dict get $confA -accessPath]]
-    # an error shall occur (SafeTestPackage1 is not anymore in the secure 0-level
-    # provided deep path)
-    list $token1 $token2 $token3 -- \
-            [catch {interp eval $i {package require SafeTestPackage1}} msg] $msg -- \
-            $mappA -- [safe::interpDelete $i]
-} -cleanup {
-    if {$SyncExists} {
-        safe::setAutoPathSync $SyncVal_TMP
-    }
-} -match glob -result {{$p(:0:)} {$p(:*:)} {$p(:*:)} --\
-        1 {can't find package SafeTestPackage1} --\
-        {TCLLIB */dummy/unixlike/test/path ZIPDIR/auto0} -- {}}
-test safe-7.2opt {tests specific path and interpFind/AddToAccessPath with conventional AutoPathSync, use pkg opt} -setup {
-    # All ::safe commands are loaded at start of file.
-    set SyncExists [expr {[info commands ::safe::setAutoPathSync] ne {}}]
-
-    if {$SyncExists} {
-        set SyncVal_TMP [safe::setAutoPathSync]
-        safe::setAutoPathSync 1
-    } else {
-        set SyncVal_TMP 1
-    }
-} -body {
-    set i [safe::interpCreate -nostat -nested 1 -accessPath [list [info library]]]
-    # should not add anything (p0)
-    set token1 [safe::interpAddToAccessPath $i [info library]]
-    # should add as p* (not p1 if master has a module path)
-    set token2 [safe::interpAddToAccessPath $i "/dummy/unixlike/test/path"]
-    # an error shall occur (opt is not anymore in the secure 0-level
-    # provided deep path)
-    set confA [safe::interpConfigure $i]
-    set mappA [mapList $PathMapp [dict get $confA -accessPath]]
-    list $token1 $token2 -- \
-	    [catch {interp eval $i {package require opt}} msg] $msg -- \
-	    $mappA -- [safe::interpDelete $i]
-} -cleanup {
-    if {$SyncExists} {
-        safe::setAutoPathSync $SyncVal_TMP
-    }
-} -match glob -result "{\$p(:0:)} {\$p(:*:)} -- 1 {$pkgOptErrMsg} --\
-        {TCLLIB */dummy/unixlike/test/path} -- {}"
-=======
->>>>>>> d2bc7e41
 test safe-7.3 {check that safe subinterpreters work} {
     set g [interp slaves]
     if {$g ne {}} {
@@ -577,18 +393,6 @@
     list $g $h [interp eval $j {join {o k} ""}] [safe::interpDelete $i] \
             [interp exists $j] [info vars ::safe::S*]
 } {{} {} ok {} 0 {}}
-<<<<<<< HEAD
-test safe-7.4 {tests specific path and positive search with conventional AutoPathSync} -setup {
-    # All ::safe commands are loaded at start of file.
-    set SyncExists [expr {[info commands ::safe::setAutoPathSync] ne {}}]
-
-    if {$SyncExists} {
-        set SyncVal_TMP [safe::setAutoPathSync]
-        safe::setAutoPathSync 1
-    } else {
-        set SyncVal_TMP 1
-    }
-=======
 test safe-7.3.1 {check that safe subinterpreters work with namespace names} -setup {
 } -body {
     set g [interp slaves]
@@ -606,8 +410,16 @@
             [safe::interpDelete $i] \
             [interp exists $j] [info vars ::safe::S*]
 } -match glob -result {{} {} ok ok {} 0 {}}
-test safe-7.4 {tests specific path and positive search} -setup {
->>>>>>> d2bc7e41
+test safe-7.4 {tests specific path and positive search with conventional AutoPathSync} -setup {
+    # All ::safe commands are loaded at start of file.
+    set SyncExists [expr {[info commands ::safe::setAutoPathSync] ne {}}]
+
+    if {$SyncExists} {
+        set SyncVal_TMP [safe::setAutoPathSync]
+        safe::setAutoPathSync 1
+    } else {
+        set SyncVal_TMP 1
+    }
 } -body {
     set i [safe::interpCreate -nostat -nested 1 -accessPath [list [info library]]]
     # should not add anything (p0)
@@ -628,68 +440,6 @@
     }
 } -match glob -result {{$p(:0:)} {$p(:*:)} -- 0 1.2.3 --\
         {TCLLIB * TESTSDIR/auto0/auto1} -- {}}
-<<<<<<< HEAD
-test safe-7.4z {tests specific path and positive search with conventional AutoPathSync; zipfs} -setup {
-    # All ::safe commands are loaded at start of file.
-    set SyncExists [expr {[info commands ::safe::setAutoPathSync] ne {}}]
-
-    if {$SyncExists} {
-        set SyncVal_TMP [safe::setAutoPathSync]
-        safe::setAutoPathSync 1
-    } else {
-        set SyncVal_TMP 1
-    }
-} -body {
-    set i [safe::interpCreate -nostat -nested 1 -accessPath [list [info library]]]
-    # should not add anything (p0)
-    set token1 [safe::interpAddToAccessPath $i [info library]]
-    # should add as p* (not p1 if master has a module path)
-    set token2 [safe::interpAddToAccessPath $i [file join $ZipMountPoint auto0 auto1]]
-    set confA [safe::interpConfigure $i]
-    set mappA [mapList $PathMapp [dict get $confA -accessPath]]
-    # this time, unlike test safe-7.2, SafeTestPackage1 should be found
-    list $token1 $token2 -- \
-	    [catch {interp eval $i {package require SafeTestPackage1}} msg] $msg -- \
-	    $mappA -- [safe::interpDelete $i]
-    # Note that the glob match elides directories (those from the module path)
-    # other than the first and last in the access path.
-} -cleanup {
-    if {$SyncExists} {
-        safe::setAutoPathSync $SyncVal_TMP
-    }
-} -match glob -result {{$p(:0:)} {$p(:*:)} -- 0 1.2.3 --\
-        {TCLLIB * ZIPDIR/auto0/auto1} -- {}}
-test safe-7.4opt {tests specific path and positive search with conventional AutoPathSync, use pkg opt} -setup {
-    # All ::safe commands are loaded at start of file.
-    set SyncExists [expr {[info commands ::safe::setAutoPathSync] ne {}}]
-
-    if {$SyncExists} {
-        set SyncVal_TMP [safe::setAutoPathSync]
-        safe::setAutoPathSync 1
-    } else {
-        set SyncVal_TMP 1
-    }
-} -body {
-    set i [safe::interpCreate -nostat -nested 1 -accessPath [list [info library]]]
-    # should not add anything (p0)
-    set token1 [safe::interpAddToAccessPath $i [info library]]
-    # should add as p* (not p1 if master has a module path)
-    set token2 [safe::interpAddToAccessPath $i [file join [info library] $pkgOptDir]]
-    set confA [safe::interpConfigure $i]
-    set mappA [mapList $PathMapp [dict get $confA -accessPath]]
-    # this time, unlike test safe-7.2opt, opt should be found
-    list $token1 $token2 -- \
-            [catch {interp eval $i {package require opt}} msg] $msg -- \
-            $mappA -- [safe::interpDelete $i]
-    # Note that the glob match elides directories (those from the module path)
-    # other than the first and last in the access path.
-} -cleanup {
-    if {$SyncExists} {
-        safe::setAutoPathSync $SyncVal_TMP
-    }
-} -match glob -result {{$p(:0:)} {$p(:*:)} -- 0 0.4.* --\
-        {TCLLIB * TCLLIB/OPTDIR} -- {}}
-
 test safe-7.5 {tests positive and negative module loading with conventional AutoPathSync} -setup {
     # All ::safe commands are loaded at start of file.
     set SyncExists [expr {[info commands ::safe::setAutoPathSync] ne {}}]
@@ -718,8 +468,6 @@
         safe::setAutoPathSync $SyncVal_TMP
     }
 } -result {1 {can't find package shell} 0}
-=======
->>>>>>> d2bc7e41
 
 # test source control on file name
 test safe-8.1 {safe source control on file} -setup {
@@ -968,14 +716,6 @@
         {-accessPath *} {-nested 1} {-statics 0} {-deleteHook {foo bar}}\
         {-accessPath * -statics 1 -nested 1 -deleteHook {foo bar}}\
         {-accessPath * -statics 0 -nested 0 -deleteHook toto}}
-<<<<<<< HEAD
-test safe-9.8 {interpConfigure change the access path; tclIndex commands unaffected by token rearrangement (dummy test of doreset)} -setup {
-    set SyncExists [expr {[info commands ::safe::setAutoPathSync] ne {}}]
-    if {$SyncExists} {
-        set SyncVal_TMP [safe::setAutoPathSync]
-        safe::setAutoPathSync 1
-    }
-=======
 test safe-9.8 {test autoloading commands indexed in tclIndex files} -setup {
 } -body {
     set i [safe::interpCreate -accessPath [list $tcl_library \
@@ -996,8 +736,12 @@
     safe::interpDelete $i
 } -match glob -result {{$p(:1:)} {$p(:2:)} -- 0 ok1 0 ok2 --\
         {TCLLIB TESTSDIR/auto0/auto1 TESTSDIR/auto0/auto2*}}
-test safe-9.9 {interpConfigure change the access path; tclIndex commands unaffected by token rearrangement (dummy test of doreset)} -setup {
->>>>>>> d2bc7e41
+test safe-9.9 {interpConfigure change the access path; tclIndex commands unaffected by token rearrangement (dummy test of doreset), with conventional AutoPathSync} -setup {
+    set SyncExists [expr {[info commands ::safe::setAutoPathSync] ne {}}]
+    if {$SyncExists} {
+        set SyncVal_TMP [safe::setAutoPathSync]
+        safe::setAutoPathSync 1
+    }
 } -body {
     set i [safe::interpCreate -accessPath [list $tcl_library \
                                             [file join $TestsDir auto0 auto1] \
@@ -1039,63 +783,12 @@
 } -match glob -result {{$p(:1:)} {$p(:2:)} -- {$p(:2:)} {$p(:1:)} -- 0 ok1 0 ok2 --\
         {TCLLIB TESTSDIR/auto0/auto1 TESTSDIR/auto0/auto2*} --\
         {TCLLIB TESTSDIR/auto0/auto2 TESTSDIR/auto0/auto1*}}
-<<<<<<< HEAD
-test safe-9.8z {interpConfigure change the access path; tclIndex commands unaffected by token rearrangement (dummy test of doreset); zipfs} -setup {
+test safe-9.10 {interpConfigure change the access path; tclIndex commands unaffected by token rearrangement (actual test of doreset), with conventional AutoPathSync} -setup {
     set SyncExists [expr {[info commands ::safe::setAutoPathSync] ne {}}]
     if {$SyncExists} {
         set SyncVal_TMP [safe::setAutoPathSync]
         safe::setAutoPathSync 1
     }
-} -body {
-    set i [safe::interpCreate -accessPath [list $tcl_library \
-                                            [file join $ZipMountPoint auto0 auto1] \
-                                            [file join $ZipMountPoint auto0 auto2]]]
-    # Inspect.
-    set confA [safe::interpConfigure $i]
-    set mappA [mapList $PathMapp [dict get $confA -accessPath]]
-    set path1 [::safe::interpFindInAccessPath $i [file join $ZipMountPoint auto0 auto1]]
-    set path2 [::safe::interpFindInAccessPath $i [file join $ZipMountPoint auto0 auto2]]
-
-    # Load auto_load data.
-    interp eval $i {catch nonExistentCommand}
-
-    # Load and run the commands.
-    # This guarantees the test will pass even if the tokens are swapped.
-    set code1 [catch {interp eval $i {report1}} msg1]
-    set code2 [catch {interp eval $i {report2}} msg2]
-
-    # Rearrange access path.  Swap tokens {$p(:1:)} and {$p(:2:)}.
-    safe::interpConfigure $i -accessPath [list $tcl_library \
-                                           [file join $ZipMountPoint auto0 auto2] \
-                                           [file join $ZipMountPoint auto0 auto1]]
-    # Inspect.
-    set confB [safe::interpConfigure $i]
-    set mappB [mapList $PathMapp [dict get $confB -accessPath]]
-    set path3 [::safe::interpFindInAccessPath $i [file join $ZipMountPoint auto0 auto1]]
-    set path4 [::safe::interpFindInAccessPath $i [file join $ZipMountPoint auto0 auto2]]
-
-    # Run the commands.
-    set code3 [catch {interp eval $i {report1}} msg3]
-    set code4 [catch {interp eval $i {report2}} msg4]
-
-    list $path1 $path2 -- $path3 $path4 -- $code3 $msg3 $code4 $msg4 -- $mappA -- $mappB
-} -cleanup {
-    safe::interpDelete $i
-    if {$SyncExists} {
-        safe::setAutoPathSync $SyncVal_TMP
-    }
-} -match glob -result {{$p(:1:)} {$p(:2:)} -- {$p(:2:)} {$p(:1:)} -- 0 ok1 0 ok2 --\
-        {TCLLIB ZIPDIR/auto0/auto1 ZIPDIR/auto0/auto2*} --\
-        {TCLLIB ZIPDIR/auto0/auto2 ZIPDIR/auto0/auto1*}}
-test safe-9.9 {interpConfigure change the access path; tclIndex commands unaffected by token rearrangement (actual test of doreset)} -setup {
-    set SyncExists [expr {[info commands ::safe::setAutoPathSync] ne {}}]
-    if {$SyncExists} {
-        set SyncVal_TMP [safe::setAutoPathSync]
-        safe::setAutoPathSync 1
-    }
-=======
-test safe-9.10 {interpConfigure change the access path; tclIndex commands unaffected by token rearrangement (actual test of doreset)} -setup {
->>>>>>> d2bc7e41
 } -body {
     set i [safe::interpCreate -accessPath [list $tcl_library \
                                             [file join $TestsDir auto0 auto1] \
@@ -1136,62 +829,12 @@
         0 ok1 0 ok2 --\
         {TCLLIB TESTSDIR/auto0/auto1 TESTSDIR/auto0/auto2*} --\
         {TCLLIB TESTSDIR/auto0/auto2 TESTSDIR/auto0/auto1*}}
-<<<<<<< HEAD
-test safe-9.9z {interpConfigure change the access path; tclIndex commands unaffected by token rearrangement (actual test of doreset); zipfs} -setup {
+test safe-9.11 {interpConfigure change the access path; pkgIndex.tcl packages unaffected by token rearrangement, with conventional AutoPathSync} -setup {
     set SyncExists [expr {[info commands ::safe::setAutoPathSync] ne {}}]
     if {$SyncExists} {
         set SyncVal_TMP [safe::setAutoPathSync]
         safe::setAutoPathSync 1
     }
-} -body {
-    set i [safe::interpCreate -accessPath [list $tcl_library \
-                                            [file join $ZipMountPoint auto0 auto1] \
-                                            [file join $ZipMountPoint auto0 auto2]]]
-    # Inspect.
-    set confA [safe::interpConfigure $i]
-    set mappA [mapList $PathMapp [dict get $confA -accessPath]]
-    set path1 [::safe::interpFindInAccessPath $i [file join $ZipMountPoint auto0 auto1]]
-    set path2 [::safe::interpFindInAccessPath $i [file join $ZipMountPoint auto0 auto2]]
-
-    # Load auto_load data.
-    interp eval $i {catch nonExistentCommand}
-
-    # Do not load the commands.  With the tokens swapped, the test
-    # will pass only if the Safe Base has called auto_reset.
-
-    # Rearrange access path.  Swap tokens {$p(:1:)} and {$p(:2:)}.
-    safe::interpConfigure $i -accessPath [list $tcl_library \
-                                           [file join $ZipMountPoint auto0 auto2] \
-                                           [file join $ZipMountPoint auto0 auto1]]
-    # Inspect.
-    set confB [safe::interpConfigure $i]
-    set mappB [mapList $PathMapp [dict get $confB -accessPath]]
-    set path3 [::safe::interpFindInAccessPath $i [file join $ZipMountPoint auto0 auto1]]
-    set path4 [::safe::interpFindInAccessPath $i [file join $ZipMountPoint auto0 auto2]]
-
-    # Load and run the commands.
-    set code3 [catch {interp eval $i {report1}} msg3]
-    set code4 [catch {interp eval $i {report2}} msg4]
-
-    list $path1 $path2 -- $path3 $path4 -- $code3 $msg3 $code4 $msg4 -- $mappA -- $mappB
-} -cleanup {
-    safe::interpDelete $i
-    if {$SyncExists} {
-        safe::setAutoPathSync $SyncVal_TMP
-    }
-} -match glob -result {{$p(:1:)} {$p(:2:)} -- {$p(:2:)} {$p(:1:)} --\
-        0 ok1 0 ok2 --\
-        {TCLLIB ZIPDIR/auto0/auto1 ZIPDIR/auto0/auto2*} --\
-        {TCLLIB ZIPDIR/auto0/auto2 ZIPDIR/auto0/auto1*}}
-test safe-9.10 {interpConfigure change the access path; pkgIndex.tcl packages unaffected by token rearrangement} -setup {
-    set SyncExists [expr {[info commands ::safe::setAutoPathSync] ne {}}]
-    if {$SyncExists} {
-        set SyncVal_TMP [safe::setAutoPathSync]
-        safe::setAutoPathSync 1
-    }
-=======
-test safe-9.11 {interpConfigure change the access path; pkgIndex.tcl packages unaffected by token rearrangement} -setup {
->>>>>>> d2bc7e41
 } -body {
     # For complete correspondence to safe-9.10opt, include auto0 in access path.
     set i [safe::interpCreate -accessPath [list $tcl_library \
@@ -1239,114 +882,7 @@
         {TCLLIB TESTSDIR/auto0 TESTSDIR/auto0/auto1 TESTSDIR/auto0/auto2*} --\
         {TCLLIB TESTSDIR/auto0 TESTSDIR/auto0/auto2 TESTSDIR/auto0/auto1*} --\
         0 OK1 0 OK2}
-<<<<<<< HEAD
-test safe-9.10z {interpConfigure change the access path; pkgIndex.tcl packages unaffected by token rearrangement; zipfs} -setup {
-    set SyncExists [expr {[info commands ::safe::setAutoPathSync] ne {}}]
-    if {$SyncExists} {
-        set SyncVal_TMP [safe::setAutoPathSync]
-        safe::setAutoPathSync 1
-    }
-=======
-test safe-9.12 {interpConfigure change the access path; pkgIndex.tcl packages unaffected by token rearrangement, 9.10 without path auto0} -setup {
->>>>>>> d2bc7e41
-} -body {
-    # For complete correspondence to safe-9.10opt, include auto0 in access path.
-    set i [safe::interpCreate -accessPath [list $tcl_library \
-                                            [file join $ZipMountPoint auto0] \
-                                            [file join $ZipMountPoint auto0 auto1] \
-                                            [file join $ZipMountPoint auto0 auto2]]]
-    # Inspect.
-    set confA [safe::interpConfigure $i]
-    set mappA [mapList $PathMapp [dict get $confA -accessPath]]
-    set path0 [::safe::interpFindInAccessPath $i [file join $ZipMountPoint auto0]]
-    set path1 [::safe::interpFindInAccessPath $i [file join $ZipMountPoint auto0 auto1]]
-    set path2 [::safe::interpFindInAccessPath $i [file join $ZipMountPoint auto0 auto2]]
-
-    # Load pkgIndex.tcl data.
-    catch {interp eval $i {package require NOEXIST}}
-
-    # Rearrange access path.  Swap tokens {$p(:2:)} and {$p(:3:)}.
-    # This would have no effect because the records in Pkg of these directories
-    # were from access as children of {$p(:1:)}.
-    safe::interpConfigure $i -accessPath [list $tcl_library \
-                                           [file join $ZipMountPoint auto0] \
-                                           [file join $ZipMountPoint auto0 auto2] \
-                                           [file join $ZipMountPoint auto0 auto1]]
-    # Inspect.
-    set confB [safe::interpConfigure $i]
-    set mappB [mapList $PathMapp [dict get $confB -accessPath]]
-    set path3 [::safe::interpFindInAccessPath $i [file join $ZipMountPoint auto0 auto1]]
-    set path4 [::safe::interpFindInAccessPath $i [file join $ZipMountPoint auto0 auto2]]
-
-    # Try to load the packages and run a command from each one.
-    set code3 [catch {interp eval $i {package require SafeTestPackage1}} msg3 opts3]
-    set code4 [catch {interp eval $i {package require SafeTestPackage2}} msg4 opts4]
-    set code5 [catch {interp eval $i {HeresPackage1}} msg5 opts5]
-    set code6 [catch {interp eval $i {HeresPackage2}} msg6 opts6]
-
-    list $path1 $path2 -- $path3 $path4 -- $code3 $msg3 $code4 $msg4 -- \
-         $mappA -- $mappB -- $code5 $msg5 $code6 $msg6
-} -cleanup {
-    safe::interpDelete $i
-    if {$SyncExists} {
-        safe::setAutoPathSync $SyncVal_TMP
-    }
-} -match glob -result {{$p(:2:)} {$p(:3:)} -- {$p(:3:)} {$p(:2:)} -- 0 1.2.3 0 2.3.4 --\
-        {TCLLIB ZIPDIR/auto0 ZIPDIR/auto0/auto1 ZIPDIR/auto0/auto2*} --\
-        {TCLLIB ZIPDIR/auto0 ZIPDIR/auto0/auto2 ZIPDIR/auto0/auto1*} --\
-        0 OK1 0 OK2}
-<<<<<<< HEAD
-test safe-9.10opt {interpConfigure change the access path; pkgIndex.tcl packages unaffected by token rearrangement, uses pkg opt and tcl::idna} -setup {
-    set SyncExists [expr {[info commands ::safe::setAutoPathSync] ne {}}]
-    if {$SyncExists} {
-        set SyncVal_TMP [safe::setAutoPathSync]
-        safe::setAutoPathSync 1
-    }
-=======
-test safe-9.13 {interpConfigure change the access path; pkgIndex.tcl packages fail if directory de-listed} -setup {
->>>>>>> d2bc7e41
-} -body {
-    set i [safe::interpCreate -accessPath [list $tcl_library \
-                                            [file join $tcl_library $pkgOptDir] \
-                                            [file join $tcl_library $pkgJarDir]]]
-    # Inspect.
-    set confA [safe::interpConfigure $i]
-    set mappA [mapList $PathMapp [dict get $confA -accessPath]]
-    set path1 [::safe::interpFindInAccessPath $i [file join $tcl_library $pkgOptDir]]
-    set path2 [::safe::interpFindInAccessPath $i [file join $tcl_library $pkgJarDir]]
-
-    # Load pkgIndex.tcl data.
-    catch {interp eval $i {package require NOEXIST}}
-
-    # Rearrange access path.  Swap tokens {$p(:1:)} and {$p(:2:)}.
-    # This has no effect because the records in Pkg of these directories were from access as children of {$p(:0:)}.
-    safe::interpConfigure $i -accessPath [list $tcl_library \
-                                           [file join $tcl_library $pkgJarDir] \
-                                           [file join $tcl_library $pkgOptDir]]
-    # Inspect.
-    set confB [safe::interpConfigure $i]
-    set mappB [mapList $PathMapp [dict get $confB -accessPath]]
-    set path3 [::safe::interpFindInAccessPath $i [file join $tcl_library $pkgOptDir]]
-    set path4 [::safe::interpFindInAccessPath $i [file join $tcl_library $pkgJarDir]]
-
-    # Try to load the packages and run a command from each one.
-    set code3 [catch {interp eval $i {package require tcl::idna}} msg3]
-    set code4 [catch {interp eval $i {package require opt}} msg4]
-    set code5 [catch {interp eval $i {::tcl::Lempty {a list}}} msg5]
-    set code6 [catch {interp eval $i {::tcl::idna::IDNAencode example.com}} msg6]
-
-    list $path1 $path2 -- $path3 $path4 -- $code3 $msg3 $code4 $msg4 -- \
-         $mappA -- $mappB -- $code5 $msg5 $code6 $msg6
-} -cleanup {
-    safe::interpDelete $i
-    if {$SyncExists} {
-        safe::setAutoPathSync $SyncVal_TMP
-    }
-} -match glob -result {{$p(:1:)} {$p(:2:)} -- {$p(:2:)} {$p(:1:)} -- 0 1.* 0 0.4.* --\
-        {TCLLIB TCLLIB/OPTDIR TCLLIB/JARDIR*} --\
-        {TCLLIB TCLLIB/JARDIR TCLLIB/OPTDIR*} --\
-        0 0 0 example.com}
-test safe-9.11 {interpConfigure change the access path; pkgIndex.tcl packages unaffected by token rearrangement, 9.10 without path auto0} -setup {
+test safe-9.12 {interpConfigure change the access path; pkgIndex.tcl packages unaffected by token rearrangement, 9.10 without path auto0, with conventional AutoPathSync} -setup {
     set SyncExists [expr {[info commands ::safe::setAutoPathSync] ne {}}]
     if {$SyncExists} {
         set SyncVal_TMP [safe::setAutoPathSync]
@@ -1362,7 +898,6 @@
     set path1 [::safe::interpFindInAccessPath $i [file join $TestsDir auto0 auto1]]
     set path2 [::safe::interpFindInAccessPath $i [file join $TestsDir auto0 auto2]]
 
-<<<<<<< HEAD
     # Load pkgIndex.tcl data.
     catch {interp eval $i {package require NOEXIST}}
 
@@ -1395,54 +930,7 @@
         {TCLLIB TESTSDIR/auto0/auto1 TESTSDIR/auto0/auto2*} --\
         {TCLLIB TESTSDIR/auto0/auto2 TESTSDIR/auto0/auto1*} --\
         0 OK1 0 OK2}
-test safe-9.11z {interpConfigure change the access path; pkgIndex.tcl packages unaffected by token rearrangement, 9.10 without path auto0; zipfs} -setup {
-    set SyncExists [expr {[info commands ::safe::setAutoPathSync] ne {}}]
-    if {$SyncExists} {
-        set SyncVal_TMP [safe::setAutoPathSync]
-        safe::setAutoPathSync 1
-    }
-} -body {
-    set i [safe::interpCreate -accessPath [list $tcl_library \
-                                            [file join $ZipMountPoint auto0 auto1] \
-                                            [file join $ZipMountPoint auto0 auto2]]]
-    # Inspect.
-    set confA [safe::interpConfigure $i]
-    set mappA [mapList $PathMapp [dict get $confA -accessPath]]
-    set path1 [::safe::interpFindInAccessPath $i [file join $ZipMountPoint auto0 auto1]]
-    set path2 [::safe::interpFindInAccessPath $i [file join $ZipMountPoint auto0 auto2]]
-
-    # Load pkgIndex.tcl data.
-    catch {interp eval $i {package require NOEXIST}}
-
-    # Rearrange access path.  Swap tokens {$p(:1:)} and {$p(:2:)}.
-    safe::interpConfigure $i -accessPath [list $tcl_library \
-                                           [file join $ZipMountPoint auto0 auto2] \
-                                           [file join $ZipMountPoint auto0 auto1]]
-    # Inspect.
-    set confB [safe::interpConfigure $i]
-    set mappB [mapList $PathMapp [dict get $confB -accessPath]]
-    set path3 [::safe::interpFindInAccessPath $i [file join $ZipMountPoint auto0 auto1]]
-    set path4 [::safe::interpFindInAccessPath $i [file join $ZipMountPoint auto0 auto2]]
-
-    # Try to load the packages and run a command from each one.
-    set code3 [catch {interp eval $i {package require SafeTestPackage1}} msg3 opts3]
-    set code4 [catch {interp eval $i {package require SafeTestPackage2}} msg4 opts4]
-    set code5 [catch {interp eval $i {HeresPackage1}} msg5 opts5]
-    set code6 [catch {interp eval $i {HeresPackage2}} msg6 opts6]
-
-    list $path1 $path2 -- $path3 $path4 -- $code3 $msg3 $code4 $msg4 -- \
-            $mappA -- $mappB -- $code5 $msg5 $code6 $msg6
-} -cleanup {
-    safe::interpDelete $i
-    if {$SyncExists} {
-        safe::setAutoPathSync $SyncVal_TMP
-    }
-} -match glob -result {{$p(:1:)} {$p(:2:)} -- {$p(:2:)} {$p(:1:)} --\
-        0 1.2.3 0 2.3.4 --\
-        {TCLLIB ZIPDIR/auto0/auto1 ZIPDIR/auto0/auto2*} --\
-        {TCLLIB ZIPDIR/auto0/auto2 ZIPDIR/auto0/auto1*} --\
-        0 OK1 0 OK2}
-test safe-9.12 {interpConfigure change the access path; pkgIndex.tcl packages fail if directory de-listed} -setup {
+test safe-9.13 {interpConfigure change the access path; pkgIndex.tcl packages fail if directory de-listed, with conventional AutoPathSync} -setup {
     set SyncExists [expr {[info commands ::safe::setAutoPathSync] ne {}}]
     if {$SyncExists} {
         set SyncVal_TMP [safe::setAutoPathSync]
@@ -1484,91 +972,7 @@
 } -match glob -result {{$p(:1:)} {$p(:2:)} -- 1 {* not found in access path} --\
         1 {* not found in access path} -- 1 1 --\
         {TCLLIB TESTSDIR/auto0/auto1 TESTSDIR/auto0/auto2*} -- {TCLLIB*}}
-test safe-9.12z {interpConfigure change the access path; pkgIndex.tcl packages fail if directory de-listed; zipfs} -setup {
-    set SyncExists [expr {[info commands ::safe::setAutoPathSync] ne {}}]
-    if {$SyncExists} {
-        set SyncVal_TMP [safe::setAutoPathSync]
-        safe::setAutoPathSync 1
-    }
-} -body {
-    set i [safe::interpCreate -accessPath [list $tcl_library \
-                                            [file join $ZipMountPoint auto0 auto1] \
-                                            [file join $ZipMountPoint auto0 auto2]]]
-    # Inspect.
-    set confA [safe::interpConfigure $i]
-    set mappA [mapList $PathMapp [dict get $confA -accessPath]]
-    set path1 [::safe::interpFindInAccessPath $i [file join $ZipMountPoint auto0 auto1]]
-    set path2 [::safe::interpFindInAccessPath $i [file join $ZipMountPoint auto0 auto2]]
-
-    # Load pkgIndex.tcl data.
-    catch {interp eval $i {package require NOEXIST}}
-
-    # Limit access path.  Remove tokens {$p(:1:)} and {$p(:2:)}.
-    safe::interpConfigure $i -accessPath [list $tcl_library]
-
-    # Inspect.
-    set confB [safe::interpConfigure $i]
-    set mappB [mapList $PathMapp [dict get $confB -accessPath]]
-    set code4 [catch {::safe::interpFindInAccessPath $i [file join $ZipMountPoint auto0 auto1]} path4]
-    set code5 [catch {::safe::interpFindInAccessPath $i [file join $ZipMountPoint auto0 auto2]} path5]
-
-    # Try to load the packages.
-    set code3 [catch {interp eval $i {package require SafeTestPackage1}} msg3]
-    set code6 [catch {interp eval $i {package require SafeTestPackage2}} msg6]
-
-    list $path1 $path2 -- $code4 $path4 -- $code5 $path5 -- $code3 $code6 -- \
-            $mappA -- $mappB
-} -cleanup {
-    safe::interpDelete $i
-    if {$SyncExists} {
-        safe::setAutoPathSync $SyncVal_TMP
-    }
-} -match glob -result {{$p(:1:)} {$p(:2:)} -- 1 {* not found in access path} --\
-        1 {* not found in access path} -- 1 1 --\
-        {TCLLIB ZIPDIR/auto0/auto1 ZIPDIR/auto0/auto2*} -- {TCLLIB*}}
-test safe-9.12opt {interpConfigure change the access path; pkgIndex.tcl packages fail if directory de-listed, uses pkg opt and tcl::idna} -setup {
-    set SyncExists [expr {[info commands ::safe::setAutoPathSync] ne {}}]
-    if {$SyncExists} {
-        set SyncVal_TMP [safe::setAutoPathSync]
-        safe::setAutoPathSync 1
-    }
-} -body {
-    set i [safe::interpCreate -accessPath [list $tcl_library \
-                                            [file join $tcl_library $pkgOptDir] \
-                                            [file join $tcl_library $pkgJarDir]]]
-    # Inspect.
-    set confA [safe::interpConfigure $i]
-    set mappA [mapList $PathMapp [dict get $confA -accessPath]]
-    set path1 [::safe::interpFindInAccessPath $i [file join $tcl_library $pkgOptDir]]
-    set path2 [::safe::interpFindInAccessPath $i [file join $tcl_library $pkgJarDir]]
-
-    # Load pkgIndex.tcl data.
-    catch {interp eval $i {package require NOEXIST}}
-
-    # Limit access path.  Remove tokens {$p(:1:)} and {$p(:2:)}.
-    safe::interpConfigure $i -accessPath [list $tcl_library]
-
-    # Inspect.
-    set confB [safe::interpConfigure $i]
-    set mappB [mapList $PathMapp [dict get $confB -accessPath]]
-    set code4 [catch {::safe::interpFindInAccessPath $i [file join $tcl_library $pkgOptDir]} path4]
-    set code5 [catch {::safe::interpFindInAccessPath $i [file join $tcl_library $pkgJarDir]} path5]
-
-    # Try to load the packages.
-    set code3 [catch {interp eval $i {package require opt}} msg3]
-    set code6 [catch {interp eval $i {package require tcl::idna}} msg6]
-
-    list $path1 $path2 -- $code4 $path4 -- $code5 $path5 -- $code3 $code6 -- \
-            $mappA -- $mappB
-} -cleanup {
-    safe::interpDelete $i
-    if {$SyncExists} {
-        safe::setAutoPathSync $SyncVal_TMP
-    }
-} -match glob -result {{$p(:1:)} {$p(:2:)} -- 1 {* not found in access path} --\
-        1 {* not found in access path} -- 1 1 --\
-        {TCLLIB TCLLIB/OPTDIR TCLLIB/JARDIR*} -- {TCLLIB*}}
-test safe-9.20 {check module loading} -setup {
+test safe-9.20 {check module loading, with conventional AutoPathSync} -setup {
     set SyncExists [expr {[info commands ::safe::setAutoPathSync] ne {}}]
     if {$SyncExists} {
         set SyncVal_TMP [safe::setAutoPathSync]
@@ -1590,8 +994,6 @@
     set path1 [::safe::interpFindInAccessPath $i [file join $TestsDir auto0 modules mod1]]
     set path2 [::safe::interpFindInAccessPath $i [file join $TestsDir auto0 modules mod2]]
 
-=======
->>>>>>> d2bc7e41
     # Try to load the packages and run a command from each one.
     set code0 [catch {interp eval $i {package require test0}} msg0]
     set code1 [catch {interp eval $i {package require mod1::test1}} msg1]
@@ -1608,12 +1010,9 @@
         tcl::tm::path add $path
     }
     safe::interpDelete $i
-<<<<<<< HEAD
     if {$SyncExists} {
         safe::setAutoPathSync $SyncVal_TMP
     }
-=======
->>>>>>> d2bc7e41
 } -match glob -result {{{$p(:1:)} {$p(:2:)} {$p(:3:)}} -- {{$p(:1:)}} --\
         0 0.5 0 1.0 0 2.0 --\
         {TCLLIB TESTSDIR/auto0/modules TESTSDIR/auto0/modules/mod1\
@@ -1627,62 +1026,12 @@
 #   directories in the access path.  Both those things must be sorted before
 #   comparing with expected results.  The test is therefore not totally strict,
 #   but will notice missing or surplus directories.
-<<<<<<< HEAD
-test safe-9.20z {check module loading; zipfs} -setup {
+test safe-9.21 {interpConfigure change the access path; check module loading, with conventional AutoPathSync; stale data case 1} -setup {
     set SyncExists [expr {[info commands ::safe::setAutoPathSync] ne {}}]
     if {$SyncExists} {
         set SyncVal_TMP [safe::setAutoPathSync]
         safe::setAutoPathSync 1
     }
-    set oldTm [tcl::tm::path list]
-    foreach path $oldTm {
-        tcl::tm::path remove $path
-    }
-    tcl::tm::path add [file join $ZipMountPoint auto0 modules]
-} -body {
-    set i [safe::interpCreate -accessPath [list $tcl_library]]
-
-    # Inspect.
-    set confA [safe::interpConfigure $i]
-    set sortA [mapAndSortList $PathMapp [dict get $confA -accessPath]]
-    set modsA [interp eval $i {tcl::tm::path list}]
-    set path0 [::safe::interpFindInAccessPath $i [file join $ZipMountPoint auto0 modules]]
-    set path1 [::safe::interpFindInAccessPath $i [file join $ZipMountPoint auto0 modules mod1]]
-    set path2 [::safe::interpFindInAccessPath $i [file join $ZipMountPoint auto0 modules mod2]]
-
-    # Try to load the packages and run a command from each one.
-    set code0 [catch {interp eval $i {package require test0}} msg0]
-    set code1 [catch {interp eval $i {package require mod1::test1}} msg1]
-    set code2 [catch {interp eval $i {package require mod2::test2}} msg2]
-    set out0  [interp eval $i {test0::try0}]
-    set out1  [interp eval $i {mod1::test1::try1}]
-    set out2  [interp eval $i {mod2::test2::try2}]
-
-    list [lsort [list $path0 $path1 $path2]] -- $modsA -- \
-            $code0 $msg0 $code1 $msg1 $code2 $msg2 -- $sortA -- $out0 $out1 $out2
-} -cleanup {
-    tcl::tm::path remove [file join $ZipMountPoint auto0 modules]
-    foreach path [lreverse $oldTm] {
-        tcl::tm::path add $path
-    }
-    safe::interpDelete $i
-    if {$SyncExists} {
-        safe::setAutoPathSync $SyncVal_TMP
-    }
-} -match glob -result {{{$p(:1:)} {$p(:2:)} {$p(:3:)}} -- {{$p(:1:)}} --\
-        0 0.5 0 1.0 0 2.0 --\
-        {TCLLIB ZIPDIR/auto0/modules ZIPDIR/auto0/modules/mod1\
-         ZIPDIR/auto0/modules/mod2} -- res0 res1 res2}
-# See comments on lsort after test safe-9.20.
-test safe-9.21 {interpConfigure change the access path; check module loading; stale data case 1} -setup {
-    set SyncExists [expr {[info commands ::safe::setAutoPathSync] ne {}}]
-    if {$SyncExists} {
-        set SyncVal_TMP [safe::setAutoPathSync]
-        safe::setAutoPathSync 1
-    }
-=======
-test safe-9.21 {interpConfigure change the access path; check module loading; stale data case 1} -setup {
->>>>>>> d2bc7e41
     set oldTm [tcl::tm::path list]
     foreach path $oldTm {
         tcl::tm::path remove $path
@@ -1735,12 +1084,9 @@
         tcl::tm::path add $path
     }
     safe::interpDelete $i
-<<<<<<< HEAD
     if {$SyncExists} {
         safe::setAutoPathSync $SyncVal_TMP
     }
-=======
->>>>>>> d2bc7e41
 } -match glob -result {{{$p(:1:)} {$p(:2:)} {$p(:3:)}} -- {{$p(:1:)}} --\
         {{$p(:3:)} {$p(:4:)} {$p(:5:)}} -- {{$p(:3:)}} --\
         0 0.5 0 1.0 0 2.0 --\
@@ -1750,86 +1096,12 @@
          TESTSDIR/auto0/modules/mod1 TESTSDIR/auto0/modules/mod2} --\
         res0 res1 res2}
 # See comments on lsort after test safe-9.20.
-<<<<<<< HEAD
-test safe-9.21z {interpConfigure change the access path; check module loading; stale data case 1; zipfs} -setup {
+test safe-9.22 {interpConfigure change the access path; check module loading, with conventional AutoPathSync; stale data case 0} -setup {
     set SyncExists [expr {[info commands ::safe::setAutoPathSync] ne {}}]
     if {$SyncExists} {
         set SyncVal_TMP [safe::setAutoPathSync]
         safe::setAutoPathSync 1
     }
-    set oldTm [tcl::tm::path list]
-    foreach path $oldTm {
-        tcl::tm::path remove $path
-    }
-    tcl::tm::path add [file join $ZipMountPoint auto0 modules]
-} -body {
-    set i [safe::interpCreate -accessPath [list $tcl_library]]
-
-    # Inspect.
-    set confA [safe::interpConfigure $i]
-    set sortA [mapAndSortList $PathMapp [dict get $confA -accessPath]]
-    set modsA [interp eval $i {tcl::tm::path list}]
-    set path0 [::safe::interpFindInAccessPath $i [file join $ZipMountPoint auto0 modules]]
-    set path1 [::safe::interpFindInAccessPath $i [file join $ZipMountPoint auto0 modules mod1]]
-    set path2 [::safe::interpFindInAccessPath $i [file join $ZipMountPoint auto0 modules mod2]]
-
-    # Add to access path.
-    # This injects more tokens, pushing modules to higher token numbers.
-    safe::interpConfigure $i -accessPath [list $tcl_library \
-                                           [file join $ZipMountPoint auto0 auto1] \
-                                           [file join $ZipMountPoint auto0 auto2]]
-    # Inspect.
-    set confB [safe::interpConfigure $i]
-    set sortB [mapAndSortList $PathMapp [dict get $confB -accessPath]]
-    set modsB [interp eval $i {tcl::tm::path list}]
-    set path3 [::safe::interpFindInAccessPath $i [file join $ZipMountPoint auto0 modules]]
-    set path4 [::safe::interpFindInAccessPath $i [file join $ZipMountPoint auto0 modules mod1]]
-    set path5 [::safe::interpFindInAccessPath $i [file join $ZipMountPoint auto0 modules mod2]]
-
-    # Load pkg data.
-    catch {interp eval $i {package require NOEXIST}}
-    catch {interp eval $i {package require mod1::NOEXIST}}
-    catch {interp eval $i {package require mod2::NOEXIST}}
-
-    # Try to load the packages and run a command from each one.
-    set code0 [catch {interp eval $i {package require test0}} msg0]
-    set code1 [catch {interp eval $i {package require mod1::test1}} msg1]
-    set code2 [catch {interp eval $i {package require mod2::test2}} msg2]
-    set out0  [interp eval $i {test0::try0}]
-    set out1  [interp eval $i {mod1::test1::try1}]
-    set out2  [interp eval $i {mod2::test2::try2}]
-
-    list [lsort [list $path0 $path1 $path2]] -- $modsA -- \
-            [lsort [list $path3 $path4 $path5]] -- $modsB -- \
-            $code0 $msg0 $code1 $msg1 $code2 $msg2 -- $sortA -- $sortB -- \
-            $out0 $out1 $out2
-} -cleanup {
-    tcl::tm::path remove [file join $ZipMountPoint auto0 modules]
-    foreach path [lreverse $oldTm] {
-        tcl::tm::path add $path
-    }
-    safe::interpDelete $i
-    if {$SyncExists} {
-        safe::setAutoPathSync $SyncVal_TMP
-    }
-} -match glob -result {{{$p(:1:)} {$p(:2:)} {$p(:3:)}} -- {{$p(:1:)}} --\
-        {{$p(:3:)} {$p(:4:)} {$p(:5:)}} -- {{$p(:3:)}} --\
-        0 0.5 0 1.0 0 2.0 --\
-        {TCLLIB ZIPDIR/auto0/modules ZIPDIR/auto0/modules/mod1\
-         ZIPDIR/auto0/modules/mod2} --\
-        {TCLLIB ZIPDIR/auto0/auto1 ZIPDIR/auto0/auto2 ZIPDIR/auto0/modules\
-         ZIPDIR/auto0/modules/mod1 ZIPDIR/auto0/modules/mod2} --\
-        res0 res1 res2}
-# See comments on lsort after test safe-9.20.
-test safe-9.22 {interpConfigure change the access path; check module loading; stale data case 0} -setup {
-    set SyncExists [expr {[info commands ::safe::setAutoPathSync] ne {}}]
-    if {$SyncExists} {
-        set SyncVal_TMP [safe::setAutoPathSync]
-        safe::setAutoPathSync 1
-    }
-=======
-test safe-9.22 {interpConfigure change the access path; check module loading; stale data case 0} -setup {
->>>>>>> d2bc7e41
     set oldTm [tcl::tm::path list]
     foreach path $oldTm {
         tcl::tm::path remove $path
@@ -1867,11 +1139,7 @@
     set out1  [interp eval $i {mod1::test1::try1}]
     set out2  [interp eval $i {mod2::test2::try2}]
 
-<<<<<<< HEAD
     list [lsort [list $path0 $path1 $path2]] -- $modsA -- \
-=======
-    list [lsort [list $path0 $path1 $path2]] -- $modsA --\
->>>>>>> d2bc7e41
             [lsort [list $path3 $path4 $path5]] -- $modsB -- \
             $code0 $msg0 $code1 $msg1 $code2 $msg2 -- $sortA -- $sortB -- \
             $out0 $out1 $out2
@@ -1881,12 +1149,9 @@
         tcl::tm::path add $path
     }
     safe::interpDelete $i
-<<<<<<< HEAD
     if {$SyncExists} {
         safe::setAutoPathSync $SyncVal_TMP
     }
-=======
->>>>>>> d2bc7e41
 } -match glob -result {{{$p(:1:)} {$p(:2:)} {$p(:3:)}} -- {{$p(:1:)}} --\
         {{$p(:3:)} {$p(:4:)} {$p(:5:)}} -- {{$p(:3:)}} --\
         0 0.5 0 1.0 0 2.0 --\
@@ -1896,81 +1161,12 @@
          TESTSDIR/auto0/modules/mod1 TESTSDIR/auto0/modules/mod2} --\
         res0 res1 res2}
 # See comments on lsort after test safe-9.20.
-<<<<<<< HEAD
-test safe-9.22z {interpConfigure change the access path; check module loading; stale data case 0; zipfs} -setup {
+test safe-9.23 {interpConfigure change the access path; check module loading, with conventional AutoPathSync; stale data case 3} -setup {
     set SyncExists [expr {[info commands ::safe::setAutoPathSync] ne {}}]
     if {$SyncExists} {
         set SyncVal_TMP [safe::setAutoPathSync]
         safe::setAutoPathSync 1
     }
-    set oldTm [tcl::tm::path list]
-    foreach path $oldTm {
-        tcl::tm::path remove $path
-    }
-    tcl::tm::path add [file join $ZipMountPoint auto0 modules]
-} -body {
-    set i [safe::interpCreate -accessPath [list $tcl_library]]
-
-    # Inspect.
-    set confA [safe::interpConfigure $i]
-    set sortA [mapAndSortList $PathMapp [dict get $confA -accessPath]]
-    set modsA [interp eval $i {tcl::tm::path list}]
-    set path0 [::safe::interpFindInAccessPath $i [file join $ZipMountPoint auto0 modules]]
-    set path1 [::safe::interpFindInAccessPath $i [file join $ZipMountPoint auto0 modules mod1]]
-    set path2 [::safe::interpFindInAccessPath $i [file join $ZipMountPoint auto0 modules mod2]]
-
-    # Add to access path.
-    # This injects more tokens, pushing modules to higher token numbers.
-    safe::interpConfigure $i -accessPath [list $tcl_library \
-                                          [file join $ZipMountPoint auto0 auto1] \
-                                          [file join $ZipMountPoint auto0 auto2]]
-    # Inspect.
-    set confB [safe::interpConfigure $i]
-    set sortB [mapAndSortList $PathMapp [dict get $confB -accessPath]]
-    set modsB [interp eval $i {tcl::tm::path list}]
-    set path3 [::safe::interpFindInAccessPath $i [file join $ZipMountPoint auto0 modules]]
-    set path4 [::safe::interpFindInAccessPath $i [file join $ZipMountPoint auto0 modules mod1]]
-    set path5 [::safe::interpFindInAccessPath $i [file join $ZipMountPoint auto0 modules mod2]]
-
-    # Try to load the packages and run a command from each one.
-    set code0 [catch {interp eval $i {package require test0}} msg0]
-    set code1 [catch {interp eval $i {package require mod1::test1}} msg1]
-    set code2 [catch {interp eval $i {package require mod2::test2}} msg2]
-    set out0  [interp eval $i {test0::try0}]
-    set out1  [interp eval $i {mod1::test1::try1}]
-    set out2  [interp eval $i {mod2::test2::try2}]
-
-    list [lsort [list $path0 $path1 $path2]] -- $modsA -- \
-            [lsort [list $path3 $path4 $path5]] -- $modsB -- \
-            $code0 $msg0 $code1 $msg1 $code2 $msg2 -- $sortA -- $sortB -- \
-            $out0 $out1 $out2
-} -cleanup {
-    tcl::tm::path remove [file join $ZipMountPoint auto0 modules]
-    foreach path [lreverse $oldTm] {
-        tcl::tm::path add $path
-    }
-    safe::interpDelete $i
-    if {$SyncExists} {
-        safe::setAutoPathSync $SyncVal_TMP
-    }
-} -match glob -result {{{$p(:1:)} {$p(:2:)} {$p(:3:)}} -- {{$p(:1:)}} --\
-        {{$p(:3:)} {$p(:4:)} {$p(:5:)}} -- {{$p(:3:)}} --\
-        0 0.5 0 1.0 0 2.0 --\
-        {TCLLIB ZIPDIR/auto0/modules ZIPDIR/auto0/modules/mod1\
-         ZIPDIR/auto0/modules/mod2} --\
-        {TCLLIB ZIPDIR/auto0/auto1 ZIPDIR/auto0/auto2 ZIPDIR/auto0/modules\
-         ZIPDIR/auto0/modules/mod1 ZIPDIR/auto0/modules/mod2} --\
-        res0 res1 res2}
-# See comments on lsort after test safe-9.20.
-test safe-9.23 {interpConfigure change the access path; check module loading; stale data case 3} -setup {
-    set SyncExists [expr {[info commands ::safe::setAutoPathSync] ne {}}]
-    if {$SyncExists} {
-        set SyncVal_TMP [safe::setAutoPathSync]
-        safe::setAutoPathSync 1
-    }
-=======
-test safe-9.23 {interpConfigure change the access path; check module loading; stale data case 3} -setup {
->>>>>>> d2bc7e41
     set oldTm [tcl::tm::path list]
     foreach path $oldTm {
         tcl::tm::path remove $path
@@ -2018,11 +1214,7 @@
     set out1  [interp eval $i {mod1::test1::try1}]
     set out2  [interp eval $i {mod2::test2::try2}]
 
-<<<<<<< HEAD
     list [lsort [list $path0 $path1 $path2]] -- $modsA -- \
-=======
-    list [lsort [list $path0 $path1 $path2]] -- $modsA --\
->>>>>>> d2bc7e41
             [lsort [list $path3 $path4 $path5]] -- $modsB -- \
             $code0 $msg0 $code1 $msg1 $code2 $msg2 -- $sortA -- $sortB -- \
             $out0 $out1 $out2
@@ -2032,12 +1224,9 @@
         tcl::tm::path add $path
     }
     safe::interpDelete $i
-<<<<<<< HEAD
     if {$SyncExists} {
         safe::setAutoPathSync $SyncVal_TMP
     }
-=======
->>>>>>> d2bc7e41
 } -match glob -result {{{$p(:1:)} {$p(:2:)} {$p(:3:)}} -- {{$p(:1:)}} --\
         {{$p(:3:)} {$p(:4:)} {$p(:5:)}} -- {{$p(:3:)}} --\
         0 0.5 0 1.0 0 2.0 --\
@@ -2047,91 +1236,12 @@
          TESTSDIR/auto0/modules/mod1 TESTSDIR/auto0/modules/mod2} --\
         res0 res1 res2}
 # See comments on lsort after test safe-9.20.
-<<<<<<< HEAD
-test safe-9.23z {interpConfigure change the access path; check module loading; stale data case 3; zipfs} -setup {
+test safe-9.24 {interpConfigure change the access path; check module loading, with conventional AutoPathSync; stale data case 2 (worst case)} -setup {
     set SyncExists [expr {[info commands ::safe::setAutoPathSync] ne {}}]
     if {$SyncExists} {
         set SyncVal_TMP [safe::setAutoPathSync]
         safe::setAutoPathSync 1
     }
-    set oldTm [tcl::tm::path list]
-    foreach path $oldTm {
-        tcl::tm::path remove $path
-    }
-    tcl::tm::path add [file join $ZipMountPoint auto0 modules]
-} -body {
-    set i [safe::interpCreate -accessPath [list $tcl_library]]
-
-    # Inspect.
-    set confA [safe::interpConfigure $i]
-    set sortA [mapAndSortList $PathMapp [dict get $confA -accessPath]]
-    set modsA [interp eval $i {tcl::tm::path list}]
-    set path0 [::safe::interpFindInAccessPath $i [file join $ZipMountPoint auto0 modules]]
-    set path1 [::safe::interpFindInAccessPath $i [file join $ZipMountPoint auto0 modules mod1]]
-    set path2 [::safe::interpFindInAccessPath $i [file join $ZipMountPoint auto0 modules mod2]]
-
-    # Force the interpreter to acquire pkg data which will soon become stale.
-    catch {interp eval $i {package require NOEXIST}}
-    catch {interp eval $i {package require mod1::NOEXIST}}
-    catch {interp eval $i {package require mod2::NOEXIST}}
-
-    # Add to access path.
-    # This injects more tokens, pushing modules to higher token numbers.
-    safe::interpConfigure $i -accessPath [list $tcl_library \
-                                           [file join $ZipMountPoint auto0 auto1] \
-                                           [file join $ZipMountPoint auto0 auto2]]
-    # Inspect.
-    set confB [safe::interpConfigure $i]
-    set sortB [mapAndSortList $PathMapp [dict get $confB -accessPath]]
-    set modsB [interp eval $i {tcl::tm::path list}]
-    set path3 [::safe::interpFindInAccessPath $i [file join $ZipMountPoint auto0 modules]]
-    set path4 [::safe::interpFindInAccessPath $i [file join $ZipMountPoint auto0 modules mod1]]
-    set path5 [::safe::interpFindInAccessPath $i [file join $ZipMountPoint auto0 modules mod2]]
-
-    # Refresh stale pkg data.
-    catch {interp eval $i {package require NOEXIST}}
-    catch {interp eval $i {package require mod1::NOEXIST}}
-    catch {interp eval $i {package require mod2::NOEXIST}}
-
-    # Try to load the packages and run a command from each one.
-    set code0 [catch {interp eval $i {package require test0}} msg0]
-    set code1 [catch {interp eval $i {package require mod1::test1}} msg1]
-    set code2 [catch {interp eval $i {package require mod2::test2}} msg2]
-    set out0  [interp eval $i {test0::try0}]
-    set out1  [interp eval $i {mod1::test1::try1}]
-    set out2  [interp eval $i {mod2::test2::try2}]
-
-    list [lsort [list $path0 $path1 $path2]] -- $modsA -- \
-            [lsort [list $path3 $path4 $path5]] -- $modsB -- \
-            $code0 $msg0 $code1 $msg1 $code2 $msg2 -- $sortA -- $sortB -- \
-            $out0 $out1 $out2
-} -cleanup {
-    tcl::tm::path remove [file join $ZipMountPoint auto0 modules]
-    foreach path [lreverse $oldTm] {
-        tcl::tm::path add $path
-    }
-    safe::interpDelete $i
-    if {$SyncExists} {
-        safe::setAutoPathSync $SyncVal_TMP
-    }
-} -match glob -result {{{$p(:1:)} {$p(:2:)} {$p(:3:)}} -- {{$p(:1:)}} --\
-        {{$p(:3:)} {$p(:4:)} {$p(:5:)}} -- {{$p(:3:)}} --\
-        0 0.5 0 1.0 0 2.0 --\
-        {TCLLIB ZIPDIR/auto0/modules ZIPDIR/auto0/modules/mod1\
-         ZIPDIR/auto0/modules/mod2} --\
-        {TCLLIB ZIPDIR/auto0/auto1 ZIPDIR/auto0/auto2 ZIPDIR/auto0/modules\
-         ZIPDIR/auto0/modules/mod1 ZIPDIR/auto0/modules/mod2} --\
-        res0 res1 res2}
-# See comments on lsort after test safe-9.20.
-test safe-9.24 {interpConfigure change the access path; check module loading; stale data case 2 (worst case)} -setup {
-    set SyncExists [expr {[info commands ::safe::setAutoPathSync] ne {}}]
-    if {$SyncExists} {
-        set SyncVal_TMP [safe::setAutoPathSync]
-        safe::setAutoPathSync 1
-    }
-=======
-test safe-9.24 {interpConfigure change the access path; check module loading; stale data case 2 (worst case)} -setup {
->>>>>>> d2bc7e41
     set oldTm [tcl::tm::path list]
     foreach path $oldTm {
         tcl::tm::path remove $path
@@ -2184,12 +1294,9 @@
         tcl::tm::path add $path
     }
     safe::interpDelete $i
-<<<<<<< HEAD
     if {$SyncExists} {
         safe::setAutoPathSync $SyncVal_TMP
     }
-=======
->>>>>>> d2bc7e41
 } -match glob -result {{{$p(:1:)} {$p(:2:)} {$p(:3:)}} -- {{$p(:1:)}} --\
         {{$p(:3:)} {$p(:4:)} {$p(:5:)}} -- {{$p(:3:)}} --\
         0 0.5 0 1.0 0 2.0 --\
@@ -2199,79 +1306,6 @@
          TESTSDIR/auto0/modules/mod1 TESTSDIR/auto0/modules/mod2} --\
         res0 res1 res2}
 # See comments on lsort after test safe-9.20.
-<<<<<<< HEAD
-test safe-9.24z {interpConfigure change the access path; check module loading; stale data case 2 (worst case); zipfs} -setup {
-    set SyncExists [expr {[info commands ::safe::setAutoPathSync] ne {}}]
-    if {$SyncExists} {
-        set SyncVal_TMP [safe::setAutoPathSync]
-        safe::setAutoPathSync 1
-    }
-    set oldTm [tcl::tm::path list]
-    foreach path $oldTm {
-        tcl::tm::path remove $path
-    }
-    tcl::tm::path add [file join $ZipMountPoint auto0 modules]
-} -body {
-    set i [safe::interpCreate -accessPath [list $tcl_library]]
-
-    # Inspect.
-    set confA [safe::interpConfigure $i]
-    set sortA [mapAndSortList $PathMapp [dict get $confA -accessPath]]
-    set modsA [interp eval $i {tcl::tm::path list}]
-    set path0 [::safe::interpFindInAccessPath $i [file join $ZipMountPoint auto0 modules]]
-    set path1 [::safe::interpFindInAccessPath $i [file join $ZipMountPoint auto0 modules mod1]]
-    set path2 [::safe::interpFindInAccessPath $i [file join $ZipMountPoint auto0 modules mod2]]
-
-    # Force the interpreter to acquire pkg data which will soon become stale.
-    catch {interp eval $i {package require NOEXIST}}
-    catch {interp eval $i {package require mod1::NOEXIST}}
-    catch {interp eval $i {package require mod2::NOEXIST}}
-
-    # Add to access path.
-    # This injects more tokens, pushing modules to higher token numbers.
-    safe::interpConfigure $i -accessPath [list $tcl_library \
-                                           [file join $ZipMountPoint auto0 auto1] \
-                                           [file join $ZipMountPoint auto0 auto2]]
-    # Inspect.
-    set confB [safe::interpConfigure $i]
-    set sortB [mapAndSortList $PathMapp [dict get $confB -accessPath]]
-    set modsB [interp eval $i {tcl::tm::path list}]
-    set path3 [::safe::interpFindInAccessPath $i [file join $ZipMountPoint auto0 modules]]
-    set path4 [::safe::interpFindInAccessPath $i [file join $ZipMountPoint auto0 modules mod1]]
-    set path5 [::safe::interpFindInAccessPath $i [file join $ZipMountPoint auto0 modules mod2]]
-
-    # Try to load the packages and run a command from each one.
-    set code0 [catch {interp eval $i {package require test0}} msg0]
-    set code1 [catch {interp eval $i {package require mod1::test1}} msg1]
-    set code2 [catch {interp eval $i {package require mod2::test2}} msg2]
-    set out0  [interp eval $i {test0::try0}]
-    set out1  [interp eval $i {mod1::test1::try1}]
-    set out2  [interp eval $i {mod2::test2::try2}]
-
-    list [lsort [list $path0 $path1 $path2]] -- $modsA -- \
-            [lsort [list $path3 $path4 $path5]] -- $modsB -- \
-            $code0 $msg0 $code1 $msg1 $code2 $msg2 -- $sortA -- $sortB -- \
-            $out0 $out1 $out2
-} -cleanup {
-    tcl::tm::path remove [file join $ZipMountPoint auto0 modules]
-    foreach path [lreverse $oldTm] {
-        tcl::tm::path add $path
-    }
-    safe::interpDelete $i
-    if {$SyncExists} {
-        safe::setAutoPathSync $SyncVal_TMP
-    }
-} -match glob -result {{{$p(:1:)} {$p(:2:)} {$p(:3:)}} -- {{$p(:1:)}} --\
-        {{$p(:3:)} {$p(:4:)} {$p(:5:)}} -- {{$p(:3:)}} --\
-        0 0.5 0 1.0 0 2.0 --\
-        {TCLLIB ZIPDIR/auto0/modules ZIPDIR/auto0/modules/mod1\
-         ZIPDIR/auto0/modules/mod2} --\
-        {TCLLIB ZIPDIR/auto0/auto1 ZIPDIR/auto0/auto2 ZIPDIR/auto0/modules\
-         ZIPDIR/auto0/modules/mod1 ZIPDIR/auto0/modules/mod2} --\
-        res0 res1 res2}
-# See comments on lsort after test safe-9.20.
-=======
->>>>>>> d2bc7e41
 
 catch {teststaticpkg Safepkg1 0 0}
 test safe-10.1 {testing statics loading} -constraints TcltestPackage -setup {
@@ -2843,74 +1877,6 @@
         safe::setAutoPathSync $SyncVal_TMP
     }
 } -match glob -result 1.2.3
-test safe-18.1z {cf. safe-7.1 - tests that everything works at high level without conventional AutoPathSync; zipfs} -constraints AutoSyncDefined -setup {
-    # All ::safe commands are loaded at start of file.
-    set SyncExists [expr {[info commands ::safe::setAutoPathSync] ne {}}]
-
-    if {$SyncExists} {
-        set SyncVal_TMP [safe::setAutoPathSync]
-        safe::setAutoPathSync 0
-    } else {
-        error {This test is meaningful only if the command ::safe::setAutoPathSync is defined}
-    }
-
-    # Without AutoPathSync, we need a more complete auto_path,
-    # because the slave will use the same value.
-    set lib1        [info library]
-    set lib2        [file join $ZipMountPoint auto0]
-    set ::auto_TMP  $::auto_path
-    set ::auto_path [list $lib1 $lib2]
-
-    set i [safe::interpCreate]
-    set ::auto_path $::auto_TMP
-} -body {
-    # no error shall occur:
-    # (because the default access_path shall include 1st level sub dirs so
-    #  package require in a slave works like in the master)
-    set v [interp eval $i {package require SafeTestPackage1}]
-    # no error shall occur:
-    interp eval $i HeresPackage1
-    set v
-} -cleanup {
-    safe::interpDelete $i
-    if {$SyncExists} {
-        safe::setAutoPathSync $SyncVal_TMP
-    }
-} -match glob -result 1.2.3
-test safe-18.1opt {cf. safe-7.1opt - tests that everything works at high level without conventional AutoPathSync, use pkg opt} -constraints AutoSyncDefined -setup {
-    # All ::safe commands are loaded at start of file.
-    set SyncExists [expr {[info commands ::safe::setAutoPathSync] ne {}}]
-
-    if {$SyncExists} {
-        set SyncVal_TMP [safe::setAutoPathSync]
-        safe::setAutoPathSync 0
-    } else {
-        error {This test is meaningful only if the command ::safe::setAutoPathSync is defined}
-    }
-
-    # Without AutoPathSync, we need a more complete auto_path,
-    # because the slave will use the same value.
-    set lib1        [info library]
-    set lib2        [file dirname $lib1]
-    set ::auto_TMP  $::auto_path
-    set ::auto_path [list $lib1 $lib2]
-
-    set i [safe::interpCreate]
-    set ::auto_path $::auto_TMP
-} -body {
-    # no error shall occur:
-    # (because the default access_path shall include 1st level sub dirs so
-    #  package require in a slave works like in the master)
-    set v [interp eval $i {package require opt}]
-    # no error shall occur:
-    interp eval $i {::tcl::Lempty {a list}}
-    set v
-} -cleanup {
-    safe::interpDelete $i
-    if {$SyncExists} {
-        safe::setAutoPathSync $SyncVal_TMP
-    }
-} -match glob -result 0.4.*
 test safe-18.2 {cf. safe-7.2 - tests specific path and interpFind/AddToAccessPath without conventional AutoPathSync} -constraints AutoSyncDefined -setup {
     # All ::safe commands are loaded at start of file.
     set SyncExists [expr {[info commands ::safe::setAutoPathSync] ne {}}]
@@ -2947,73 +1913,6 @@
                             */dummy/unixlike/test/path \
                             $TestsDir/auto0]}\
         -statics 0 -nested 1 -deleteHook {} -autoPath [list $tcl_library]} {}"
-test safe-18.2z {cf. safe-7.2 - tests specific path and interpFind/AddToAccessPath without conventional AutoPathSync; zipfs} -constraints AutoSyncDefined -setup {
-    # All ::safe commands are loaded at start of file.
-    set SyncExists [expr {[info commands ::safe::setAutoPathSync] ne {}}]
-
-    if {$SyncExists} {
-        set SyncVal_TMP [safe::setAutoPathSync]
-        safe::setAutoPathSync 0
-    } else {
-        error {This test is meaningful only if the command ::safe::setAutoPathSync is defined}
-    }
-} -body {
-    set i [safe::interpCreate -nostat -nested 1 -accessPath [list [info library]]]
-    set auto1 [interp eval $i {set ::auto_path}]
-    interp eval $i {set ::auto_path [list {$p(:0:)}]}
-    # should not add anything (p0)
-    set token1 [safe::interpAddToAccessPath $i [info library]]
-    # should add as p* (not p1 if master has a module path)
-    set token2 [safe::interpAddToAccessPath $i "/dummy/unixlike/test/path"]
-    # should add as p* (not p2 if master has a module path)
-    set token3 [safe::interpAddToAccessPath $i [file join $ZipMountPoint auto0]]
-    # an error shall occur (SafeTestPackage1 is not anymore in the secure 0-level
-    # provided deep path)
-    list $auto1 $token1 $token2 $token3 \
-	    [catch {interp eval $i {package require SafeTestPackage1}} msg] $msg \
-	    [safe::interpConfigure $i]\
-	    [safe::interpDelete $i]
-} -cleanup {
-    if {$SyncExists} {
-        safe::setAutoPathSync $SyncVal_TMP
-    }
-} -match glob -result "{} {\$p(:0:)} {\$p(:*:)} {\$p(:*:)}\
-        1 {can't find package SafeTestPackage1}\
-        {-accessPath {[list $tcl_library \
-                            */dummy/unixlike/test/path \
-                            $ZipMountPoint/auto0]}\
-        -statics 0 -nested 1 -deleteHook {} -autoPath [list $tcl_library]} {}"
-test safe-18.2opt {cf. safe-7.2opt - tests specific path and interpFind/AddToAccessPath without conventional AutoPathSync, use pkg opt} -constraints AutoSyncDefined -setup {
-    # All ::safe commands are loaded at start of file.
-    set SyncExists [expr {[info commands ::safe::setAutoPathSync] ne {}}]
-
-    if {$SyncExists} {
-        set SyncVal_TMP [safe::setAutoPathSync]
-        safe::setAutoPathSync 0
-    } else {
-        error {This test is meaningful only if the command ::safe::setAutoPathSync is defined}
-    }
-} -body {
-    set i [safe::interpCreate -nostat -nested 1 -accessPath [list [info library]]]
-    set auto1 [interp eval $i {set ::auto_path}]
-    interp eval $i {set ::auto_path [list {$p(:0:)}]}
-    # should not add anything (p0)
-    set token1 [safe::interpAddToAccessPath $i [info library]]
-    # should add as p* (not p1 if master has a module path)
-    set token2 [safe::interpAddToAccessPath $i "/dummy/unixlike/test/path"]
-    # an error shall occur (opt is not anymore in the secure 0-level
-    # provided deep path)
-    list $auto1 $token1 $token2 \
-	    [catch {interp eval $i {package require opt}} msg] $msg \
-	    [safe::interpConfigure $i]\
-	    [safe::interpDelete $i]
-} -cleanup {
-    if {$SyncExists} {
-        safe::setAutoPathSync $SyncVal_TMP
-    }
-} -match glob -result "{} {\$p(:0:)} {\$p(:*:)} 1 {$pkgOptErrMsg}\
-        {-accessPath {[list $tcl_library */dummy/unixlike/test/path]}\
-        -statics 0 -nested 1 -deleteHook {} -autoPath [list $tcl_library]} {}"
 test safe-18.3 {Check that default auto_path is the same as in the master interpreter without conventional AutoPathSync} -constraints AutoSyncDefined -setup {
     # All ::safe commands are loaded at start of file.
     set SyncExists [expr {[info commands ::safe::setAutoPathSync] ne {}}]
@@ -3087,90 +1986,6 @@
         {-accessPath {[list $tcl_library *$TestsDir/auto0 $TestsDir/auto0/auto1]}\
         -statics 0 -nested 1 -deleteHook {}\
         -autoPath {[list $tcl_library $TestsDir/auto0]}} {}"
-test safe-18.4z {cf. safe-7.4 - tests specific path and positive search and auto_path without conventional AutoPathSync; zipfs} -constraints AutoSyncDefined -setup {
-    # All ::safe commands are loaded at start of file.
-    set SyncExists [expr {[info commands ::safe::setAutoPathSync] ne {}}]
-
-    if {$SyncExists} {
-        set SyncVal_TMP [safe::setAutoPathSync]
-        safe::setAutoPathSync 0
-    } else {
-        error {This test is meaningful only if the command ::safe::setAutoPathSync is defined}
-    }
-} -body {
-    set i [safe::interpCreate -nostat -nested 1 -accessPath [list [info library]]]
-
-    # should not have been set by Safe Base:
-    set auto1 [interp eval $i {set ::auto_path}]
-
-    interp eval $i {set ::auto_path [list {$p(:0:)}]}
-
-    # should not add anything (p0)
-    set token1 [safe::interpAddToAccessPath $i [info library]]
-
-    # should add as p* (not p1 if master has a module path)
-    set token2 [safe::interpAddToAccessPath $i [file join $ZipMountPoint auto0]]
-
-    # should add as p* (not p2 if master has a module path)
-    set token3 [safe::interpAddToAccessPath $i [file join $ZipMountPoint auto0 auto1]]
-
-    # should not have been changed by Safe Base:
-    set auto2 [interp eval $i {set ::auto_path}]
-
-    set auto3 [interp eval $i [list set ::auto_path [list {$p(:0:)} $token2]]]
-
-    # This time, unlike test safe-18.2 and the try above, SafeTestPackage1 should be found:
-    list $auto1 $auto2 $token1 $token2 $token3 \
-	    [catch {interp eval $i {package require SafeTestPackage1}} msg] $msg \
-	    [safe::interpConfigure $i]\
-	    [safe::interpDelete $i]
-} -cleanup {
-    if {$SyncExists} {
-	safe::setAutoPathSync $SyncVal_TMP
-    }
-} -match glob -result "{} {{\$p(:0:)}} {\$p(:0:)} {\$p(:*:)} {\$p(:*:)} 0 1.2.3\
-        {-accessPath {[list $tcl_library *$ZipMountPoint/auto0 $ZipMountPoint/auto0/auto1]}\
-        -statics 0 -nested 1 -deleteHook {}\
-        -autoPath {[list $tcl_library $ZipMountPoint/auto0]}} {}"
-test safe-18.4opt {cf. safe-7.4opt - tests specific path and positive search and auto_path without conventional AutoPathSync, use pkg opt} -constraints AutoSyncDefined -setup {
-    # All ::safe commands are loaded at start of file.
-    set SyncExists [expr {[info commands ::safe::setAutoPathSync] ne {}}]
-
-    if {$SyncExists} {
-        set SyncVal_TMP [safe::setAutoPathSync]
-        safe::setAutoPathSync 0
-    } else {
-        error {This test is meaningful only if the command ::safe::setAutoPathSync is defined}
-    }
-} -body {
-    set i [safe::interpCreate -nostat -nested 1 -accessPath [list [info library]]]
-
-    # should not have been set by Safe Base:
-    set auto1 [interp eval $i {set ::auto_path}]
-
-    interp eval $i {set ::auto_path [list {$p(:0:)}]}
-
-    # should not add anything (p0)
-    set token1 [safe::interpAddToAccessPath $i [info library]]
-
-    # should add as p* (not p1 if master has a module path)
-    set token2 [safe::interpAddToAccessPath $i [file join [info library] $pkgOptDir]]
-
-    # should not have been changed by Safe Base:
-    set auto2 [interp eval $i {set ::auto_path}]
-
-    # This time, unlike test safe-18.2opt and the try above, opt should be found:
-    list $auto1 $auto2 $token1 $token2 \
-	    [catch {interp eval $i {package require opt}} msg] $msg \
-	    [safe::interpConfigure $i]\
-	    [safe::interpDelete $i]
-} -cleanup {
-    if {$SyncExists} {
-	safe::setAutoPathSync $SyncVal_TMP
-    }
-} -match glob -result "{} {{\$p(:0:)}} {\$p(:0:)} {\$p(:*:)} 0 0.4.*\
-        {-accessPath {[list $tcl_library *$tcl_library/$pkgOptDir]}\
-        -statics 0 -nested 1 -deleteHook {} -autoPath [list $tcl_library]} {}"
 test safe-18.5 {cf. safe-7.5 - tests positive and negative module loading without conventional AutoPathSync} -setup {
     # All ::safe commands are loaded at start of file.
     set SyncExists [expr {[info commands ::safe::setAutoPathSync] ne {}}]
