--- conflicted
+++ resolved
@@ -385,19 +385,12 @@
 	    [catch {interp eval $i {package require SafeTestPackage1}} msg] $msg -- \
 	    $mappA -- [safe::interpDelete $i]
 } -cleanup {
-<<<<<<< HEAD
     if {$SyncExists} {
         safe::setAutoPathSync $SyncVal_TMP
     }
-} -match glob -result "{\$p(:0:)} {\$p(:*:)} {\$p(:*:)} 1\
-        {can't find package SafeTestPackage1}\
-        {-accessPath {[list $tcl_library */dummy/unixlike/test/path $TestsDir/auto0]}\
-        -statics 0 -nested 1 -deleteHook {}} {}"
-=======
 } -match glob -result {{$p(:0:)} {$p(:*:)} {$p(:*:)} --\
         1 {can't find package SafeTestPackage1} --\
         {TCLLIB */dummy/unixlike/test/path TESTSDIR/auto0} -- {}}
->>>>>>> eaecdd19
 test safe-7.2http {tests specific path and interpFind/AddToAccessPath, uses http1.0} -body {
     set i [safe::interpCreate -nostat -nested 1 -accessPath [list [info library]]]
     # should not add anything (p0)
@@ -424,9 +417,8 @@
     }
     set i [safe::interpCreate]
     set j [safe::interpCreate [list $i x]]
-<<<<<<< HEAD
-    list [interp eval $j {join {o k} ""}] [safe::interpDelete $i] [interp exists $j]
-} {ok {} 0}
+    list $g $h [interp eval $j {join {o k} ""}] [safe::interpDelete $i] [interp exists $j] [info vars ::safe::S*]
+} {{} {} ok {} 0 {}}
 
 test safe-7.4 {tests specific path and positive search with conventional AutoPathSync} -setup {
     # All ::safe commands are loaded at start of file.
@@ -438,11 +430,6 @@
     } else {
         set SyncVal_TMP 1
     }
-=======
-    list $g $h [interp eval $j {join {o k} ""}] [safe::interpDelete $i] [interp exists $j] [info vars ::safe::S*]
-} {{} {} ok {} 0 {}}
-test safe-7.4 {tests specific path and positive search} -setup {
->>>>>>> eaecdd19
 } -body {
     set i [safe::interpCreate -nostat -nested 1 -accessPath [list [info library]]]
     # should not add anything (p0)
@@ -458,17 +445,11 @@
     # Note that the glob match elides directories (those from the module path)
     # other than the first and last in the access path.
 } -cleanup {
-<<<<<<< HEAD
     if {$SyncExists} {
         safe::setAutoPathSync $SyncVal_TMP
     }
-} -match glob -result "{\$p(:0:)} {\$p(:*:)} 0 1.2.3\
-        {-accessPath {[list $tcl_library * $TestsDir/auto0/auto1]}\
-        -statics 0 -nested 1 -deleteHook {}} {}"
-=======
 } -match glob -result {{$p(:0:)} {$p(:*:)} -- 0 1.2.3 --\
         {TCLLIB * TESTSDIR/auto0/auto1} -- {}}
->>>>>>> eaecdd19
 test safe-7.4http {tests specific path and positive search, uses http1.0} -body {
     set i [safe::interpCreate -nostat -nested 1 -accessPath [list [info library]]]
     # should not add anything (p0)
