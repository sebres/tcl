# safe.test --
#
# This file contains a collection of tests for safe Tcl, packages loading, and
# using safe interpreters. Sourcing this file into tcl runs the tests and
# generates output for errors. No output means no errors were found.
#
# The defunct package http 1.0 was convenient for testing package loading.
# - Tests that used http are replaced here with tests that use example packages
#   provided in subdirectory auto0 of the tests directory, which are independent
#   of any changes made to the packages provided with Tcl itself.
#   - These are tests 7.1 7.2 7.4 9.11 9.13 17.1 17.2 17.4
#   - Tests 5.* test the example packages themselves before they
#     are used to test Safe Base interpreters.
# - Alternative tests using stock packages of Tcl 8.7 are in file
#   safe-stock87.test.
#
# Copyright (c) 1995-1996 Sun Microsystems, Inc.
# Copyright (c) 1998-1999 by Scriptics Corporation.
#
# See the file "license.terms" for information on usage and redistribution of
# this file, and for a DISCLAIMER OF ALL WARRANTIES.

package require Tcl 8.5-

if {"::tcltest" ni [namespace children]} {
    package require tcltest 2
    namespace import -force ::tcltest::*
}

foreach i [interp slaves] {
    interp delete $i
}

set SaveAutoPath $::auto_path
set ::auto_path [info library]
set TestsDir [file normalize [file dirname [info script]]]
set PathMapp [list $tcl_library TCLLIB $TestsDir TESTSDIR]

proc getAutoPath {slave} {
    set ap1 [lrange [lindex [safe::interpConfigure $slave -autoPath] 1] 0 end]
    set ap2 [::safe::DetokPath $slave [interp eval $slave set ::auto_path]]
    list $ap1 -- $ap2
}
proc mapList {map listIn} {
    set listOut {}
    foreach element $listIn {
        lappend listOut [string map $map $element]
    }
    return $listOut
}
proc mapAndSortList {map listIn} {
    set listOut {}
    foreach element $listIn {
        lappend listOut [string map $map $element]
    }
    lsort $listOut
}

# Force actual loading of the safe package because we use un-exported (and
# thus un-autoindexed) APIs in this test result arguments:
catch {safe::interpConfigure}

# testing that nested and statics do what is advertised (we use a static
# package - Tcltest - but it might be absent if we're in standard tclsh)

testConstraint TcltestPackage [expr {![catch {package require Tcltest}]}]
testConstraint AutoSyncDefined 1

###  1. Basic help/error messages.

test safe-1.1 {safe::interpConfigure syntax} -returnCodes error -body {
    safe::interpConfigure
} -result {no value given for parameter "slave" (use -help for full usage) :
    slave name () name of the slave}
test safe-1.2 {safe::interpCreate syntax, Sync Mode on} -returnCodes error -setup {
    set SyncExists [expr {[info commands ::safe::setSyncMode] ne {}}]
    if {$SyncExists} {
        set SyncVal_TMP [safe::setSyncMode]
        safe::setSyncMode 1
    } else {
        set SyncVal_TMP 1
    }
} -body {
    safe::interpCreate -help
} -cleanup {
    if {$SyncExists} {
        safe::setSyncMode $SyncVal_TMP
    }
} -result {Usage information:
    Var/FlagName  Type     Value   Help
    ------------  ----     -----   ----
    (-help                         gives this help)
    ?slave?       name     ()      name of the slave (optional)
    -accessPath   list     ()      access path for the slave
    -noStatics    boolflag (false) prevent loading of statically linked pkgs
    -statics      boolean  (true)  loading of statically linked pkgs
    -nestedLoadOk boolflag (false) allow nested loading
    -nested       boolean  (false) nested loading
    -deleteHook   script   ()      delete hook}
test safe-1.2.1 {safe::interpCreate syntax, Sync Mode off} -returnCodes error -constraints AutoSyncDefined -setup {
    set SyncExists [expr {[info commands ::safe::setSyncMode] ne {}}]
    if {$SyncExists} {
        set SyncVal_TMP [safe::setSyncMode]
        safe::setSyncMode 0
    } else {
        error {This test is meaningful only if the command ::safe::setSyncMode is defined}
    }
} -body {
    safe::interpCreate -help
} -cleanup {
    if {$SyncExists} {
        safe::setSyncMode $SyncVal_TMP
    }
} -result {Usage information:
    Var/FlagName  Type     Value   Help
    ------------  ----     -----   ----
    (-help                         gives this help)
    ?slave?       name     ()      name of the slave (optional)
    -accessPath   list     ()      access path for the slave
    -noStatics    boolflag (false) prevent loading of statically linked pkgs
    -statics      boolean  (true)  loading of statically linked pkgs
    -nestedLoadOk boolflag (false) allow nested loading
    -nested       boolean  (false) nested loading
    -deleteHook   script   ()      delete hook
    -autoPath     list     ()      ::auto_path for the slave}
test safe-1.3 {safe::interpInit syntax} -returnCodes error -body {
    safe::interpInit -noStatics
} -result {bad value "-noStatics" for parameter
    slave name () name of the slave}

###  2. Aliases in a new "interp create" interpreter.

test safe-2.1 {creating interpreters, should have no aliases} emptyTest {
    # Disabled this test.  It tests nothing sensible.  [Bug 999612]
    # interp aliases
} ""
test safe-2.2 {creating interpreters, should have no aliases} -setup {
    catch {safe::interpDelete a}
} -body {
    interp create a
    a aliases
} -cleanup {
    safe::interpDelete a
    # This (ab)use of safe::interpDelete to delete non-Safe-Base interpreters
    # is regrettable and should be removed at the next major revision.
} -result ""
test safe-2.3 {creating safe interpreters, should have no unexpected aliases} -setup {
    catch {safe::interpDelete a}
} -body {
    interp create a -safe
    lsort [a aliases]
} -cleanup {
    interp delete a
} -result {clock}

###  3. Simple use of interpCreate, interpInit.
###     Aliases in a new "interpCreate/interpInit" interpreter.

###  3. Simple use of interpCreate, interpInit.
###     Aliases in a new "interpCreate/interpInit" interpreter.

test safe-3.1 {calling safe::interpInit is safe} -setup {
    catch {safe::interpDelete a}
    interp create a -safe
} -body {
    safe::interpInit a
    interp eval a exec ls
} -returnCodes error -cleanup {
    safe::interpDelete a
} -result {invalid command name "exec"}
test safe-3.2 {calling safe::interpCreate on trusted interp} -setup {
    catch {safe::interpDelete a}
} -body {
    safe::interpCreate a
    lsort [a aliases]
} -cleanup {
    safe::interpDelete a
} -result {::tcl::encoding::system ::tcl::file::dirname ::tcl::file::extension ::tcl::file::rootname ::tcl::file::tail ::tcl::info::nameofexecutable clock encoding exit file glob load source}
test safe-3.3 {calling safe::interpCreate on trusted interp} -setup {
    catch {safe::interpDelete a}
} -body {
    safe::interpCreate a
    interp eval a {source [file join $tcl_library init.tcl]}
} -cleanup {
    safe::interpDelete a
} -result ""
test safe-3.4 {calling safe::interpCreate on trusted interp} -setup {
    catch {safe::interpDelete a}
} -body {
    safe::interpCreate a
    interp eval a {source [file join $tcl_library init.tcl]}
} -cleanup {
    safe::interpDelete a
} -result {}

###  4. Testing safe::interpDelete, double interpCreate.

test safe-4.1 {safe::interpDelete} -setup {
    catch {safe::interpDelete a}
} -body {
    interp create a
    safe::interpDelete a
    # This (ab)use of safe::interpDelete to delete non-Safe-Base interpreters
    # is regrettable and should be removed at the next major revision.
} -result ""
test safe-4.2 {safe::interpDelete, indirectly} -setup {
    catch {safe::interpDelete a}
} -body {
    interp create a
    a alias exit safe::interpDelete a
    a eval exit
    # This (ab)use of safe::interpDelete to delete non-Safe-Base interpreters
    # is regrettable and should be removed at the next major revision.
} -result ""
test safe-4.5 {safe::interpDelete} -setup {
    catch {safe::interpDelete a}
} -body {
    safe::interpCreate a
    safe::interpCreate a
} -returnCodes error -cleanup {
    safe::interpDelete a
} -result {interpreter named "a" already exists, cannot create}
test safe-4.6 {safe::interpDelete, indirectly} -setup {
    catch {safe::interpDelete a}
} -body {
    safe::interpCreate a
    a eval exit
} -result ""

###  5. Test the example files before using them to test safe interpreters.
###     The old test "safe-5.1" has been moved to "safe-stock86-9.8".
###     A replacement test using example files is "safe-9.8".

test safe-5.1 {example tclIndex commands, test in master interpreter} -setup {
    set tmpAutoPath $::auto_path
    lappend ::auto_path [file join $TestsDir auto0 auto1] [file join $TestsDir auto0 auto2]
} -body {
    # Try to load the commands.
    set code3 [catch report1 msg3]
    set code4 [catch report2 msg4]
    list $code3 $msg3 $code4 $msg4
} -cleanup {
    catch {rename report1 {}}
    catch {rename report2 {}}
    set ::auto_path $tmpAutoPath
    auto_reset
} -match glob -result {0 ok1 0 ok2}
test safe-5.2 {example tclIndex commands, negative test in master interpreter} -setup {
    set tmpAutoPath $::auto_path
    lappend ::auto_path [file join $TestsDir auto0]
} -body {
    # Try to load the commands.
    set code3 [catch report1 msg3]
    set code4 [catch report2 msg4]
    list $code3 $msg3 $code4 $msg4
} -cleanup {
    catch {rename report1 {}}
    catch {rename report2 {}}
    set ::auto_path $tmpAutoPath
    auto_reset
} -match glob -result {1 {invalid command name "report1"} 1 {invalid command name "report2"}}
test safe-5.3 {example pkgIndex.tcl packages, test in master interpreter, child directories} -setup {
    set tmpAutoPath $::auto_path
    lappend ::auto_path [file join $TestsDir auto0]
} -body {
    # Try to load the packages and run a command from each one.
    set code3 [catch {package require SafeTestPackage1} msg3]
    set code4 [catch {package require SafeTestPackage2} msg4]
    set code5 [catch HeresPackage1 msg5]
    set code6 [catch HeresPackage2 msg6]
    list $code3 $msg3 $code4 $msg4 $code5 $msg5 $code6 $msg6
} -cleanup {
    set ::auto_path $tmpAutoPath
    catch {package forget SafeTestPackage1}
    catch {package forget SafeTestPackage2}
    catch {rename HeresPackage1 {}}
    catch {rename HeresPackage2 {}}
} -match glob -result {0 1.2.3 0 2.3.4 0 OK1 0 OK2}
test safe-5.4 {example pkgIndex.tcl packages, test in master interpreter, main directories} -setup {
    set tmpAutoPath $::auto_path
    lappend ::auto_path [file join $TestsDir auto0 auto1] \
                        [file join $TestsDir auto0 auto2]
} -body {
    # Try to load the packages and run a command from each one.
    set code3 [catch {package require SafeTestPackage1} msg3]
    set code4 [catch {package require SafeTestPackage2} msg4]
    set code5 [catch HeresPackage1 msg5]
    set code6 [catch HeresPackage2 msg6]
    list $code3 $msg3 $code4 $msg4 $code5 $msg5 $code6 $msg6
} -cleanup {
    set ::auto_path $tmpAutoPath
    catch {package forget SafeTestPackage1}
    catch {package forget SafeTestPackage2}
    catch {rename HeresPackage1 {}}
    catch {rename HeresPackage2 {}}
} -match glob -result {0 1.2.3 0 2.3.4 0 OK1 0 OK2}
test safe-5.5 {example modules packages, test in master interpreter, replace path} -setup {
    set oldTm [tcl::tm::path list]
    foreach path $oldTm {
        tcl::tm::path remove $path
    }
    tcl::tm::path add [file join $TestsDir auto0 modules]
} -body {
    # Try to load the modules and run a command from each one.
    set code0 [catch {package require test0} msg0]
    set code1 [catch {package require mod1::test1} msg1]
    set code2 [catch {package require mod2::test2} msg2]
    set out0  [test0::try0]
    set out1  [mod1::test1::try1]
    set out2  [mod2::test2::try2]
    list $code0 $msg0 $code1 $msg1 $code2 $msg2 -- $out0 $out1 $out2
} -cleanup {
    tcl::tm::path remove [file join $TestsDir auto0 modules]
    foreach path [lreverse $oldTm] {
        tcl::tm::path add $path
    }
    catch {package forget test0}
    catch {package forget mod1::test1}
    catch {package forget mod2::test2}
    catch {namespace delete ::test0}
    catch {namespace delete ::mod1}
} -match glob -result {0 0.5 0 1.0 0 2.0 -- res0 res1 res2}
test safe-5.6 {example modules packages, test in master interpreter, append to path} -setup {
    tcl::tm::path add [file join $TestsDir auto0 modules]
} -body {
    # Try to load the modules and run a command from each one.
    set code0 [catch {package require test0} msg0]
    set code1 [catch {package require mod1::test1} msg1]
    set code2 [catch {package require mod2::test2} msg2]
    set out0  [test0::try0]
    set out1  [mod1::test1::try1]
    set out2  [mod2::test2::try2]
    list $code0 $msg0 $code1 $msg1 $code2 $msg2 -- $out0 $out1 $out2
} -cleanup {
    tcl::tm::path remove [file join $TestsDir auto0 modules]
    catch {package forget test0}
    catch {package forget mod1::test1}
    catch {package forget mod2::test2}
    catch {namespace delete ::test0}
    catch {namespace delete ::mod1}
} -match glob -result {0 0.5 0 1.0 0 2.0 -- res0 res1 res2}

###  6. Test safe interps 'information leak'.

proc SafeEval {script} {
    # Helper procedure that ensures the safe interp is cleaned up even if
    # there is a failure in the script.
    set SafeInterp [interp create -safe]
    catch {$SafeInterp eval $script} msg opts
    interp delete $SafeInterp
    return -options $opts $msg
}

test safe-6.1 {test safe interpreters knowledge of the world} {
    lsort [SafeEval {info globals}]
} {tcl_interactive tcl_patchLevel tcl_platform tcl_version}
test safe-6.2 {test safe interpreters knowledge of the world} {
    SafeEval {info script}
} {}
test safe-6.3 {test safe interpreters knowledge of the world} {
    set r [SafeEval {array names tcl_platform}]
    # If running a windows-debug shell, remove the "debug" element from r.
    if {[testConstraint win]} {
	set r [lsearch -all -inline -not -exact $r "debug"]
    }
    set r [lsearch -all -inline -not -exact $r "threaded"]
    lsort $r
} {byteOrder engine pathSeparator platform pointerSize wordSize}

rename SafeEval {}
# More test should be added to check that hostname, nameofexecutable, aren't
# leaking infos, but they still do...

###  7. Test the use of ::auto_path for loading commands (via tclIndex files)
###     and non-module packages (via pkgIndex.tcl files).
###     Corresponding tests with Sync Mode off are 17.*

test safe-7.1 {positive non-module package require, Sync Mode on} -setup {
    set SyncExists [expr {[info commands ::safe::setSyncMode] ne {}}]
    if {$SyncExists} {
        set SyncVal_TMP [safe::setSyncMode]
        safe::setSyncMode 1
    }
    set tmpAutoPath $::auto_path
    lappend ::auto_path [file join $TestsDir auto0]
    set i [safe::interpCreate]
    set ::auto_path $tmpAutoPath
} -body {
    # no error shall occur:
    # (because the default access_path shall include 1st level sub dirs so
    #  package require in a slave works like in the master)
    set v [interp eval $i {package require SafeTestPackage1}]
    # no error shall occur:
    interp eval $i {HeresPackage1}
    set v
} -cleanup {
    safe::interpDelete $i
    if {$SyncExists} {
        safe::setSyncMode $SyncVal_TMP
    }
} -match glob -result 1.2.3
test safe-7.2 {negative non-module package require with specific path and interpAddToAccessPath, Sync Mode on} -setup {
    set SyncExists [expr {[info commands ::safe::setSyncMode] ne {}}]
    if {$SyncExists} {
        set SyncVal_TMP [safe::setSyncMode]
        safe::setSyncMode 1
    } else {
        set SyncVal_TMP 1
    }
} -body {
    set i [safe::interpCreate -nostat -nested 1 -accessPath [list [info library]]]
    # should not add anything (p0)
    set token1 [safe::interpAddToAccessPath $i [info library]]
    # should add as p* (not p1 if master has a module path)
    set token2 [safe::interpAddToAccessPath $i "/dummy/unixlike/test/path"]
    # should add as p* (not p2 if master has a module path)
    set token3 [safe::interpAddToAccessPath $i [file join $TestsDir auto0]]
    set confA [safe::interpConfigure $i]
    set mappA [mapList $PathMapp [dict get $confA -accessPath]]
    # an error shall occur (SafeTestPackage1 is not in auto0 but a subdirectory)
    list $token1 $token2 $token3 -- \
	    [catch {interp eval $i {package require SafeTestPackage1}} msg] $msg -- \
	    $mappA -- [safe::interpDelete $i]
} -cleanup {
    if {$SyncExists} {
        safe::setSyncMode $SyncVal_TMP
    }
} -match glob -result {{$p(:0:)} {$p(:*:)} {$p(:*:)} --\
        1 {can't find package SafeTestPackage1} --\
        {TCLLIB */dummy/unixlike/test/path TESTSDIR/auto0} -- {}}
test safe-7.3 {check that safe subinterpreters work} {
    set g [interp slaves]
    if {$g ne {}} {
        append g { -- residue of an earlier test}
    }
    set h [info vars ::safe::S*]
    if {$h ne {}} {
        append h { -- residue of an earlier test}
    }
    set i [safe::interpCreate]
    set j [safe::interpCreate [list $i x]]
    list $g $h [interp eval $j {join {o k} ""}] [safe::interpDelete $i] \
            [interp exists $j] [info vars ::safe::S*]
} {{} {} ok {} 0 {}}
test safe-7.3.1 {check that safe subinterpreters work with namespace names} -setup {
} -body {
    set g [interp slaves]
    if {$g ne {}} {
        append g { -- residue of an earlier test}
    }
    set h [info vars ::safe::S*]
    if {$h ne {}} {
        append h { -- residue of an earlier test}
    }
    set i [safe::interpCreate foo::bar]
    set j [safe::interpCreate [list $i hello::world]]
    list $g $h [interp eval $j {join {o k} ""}] \
            [foo::bar eval {hello::world eval {join {o k} ""}}] \
            [safe::interpDelete $i] \
            [interp exists $j] [info vars ::safe::S*]
} -match glob -result {{} {} ok ok {} 0 {}}
test safe-7.4 {positive non-module package require with specific path and interpAddToAccessPath, Sync Mode on} -setup {
    set SyncExists [expr {[info commands ::safe::setSyncMode] ne {}}]
    if {$SyncExists} {
        set SyncVal_TMP [safe::setSyncMode]
        safe::setSyncMode 1
    } else {
        set SyncVal_TMP 1
    }
} -body {
    set i [safe::interpCreate -nostat -nested 1 -accessPath [list [info library]]]
    # should not add anything (p0)
    set token1 [safe::interpAddToAccessPath $i [info library]]
    # should add as p* (not p1 if master has a module path)
    set token2 [safe::interpAddToAccessPath $i [file join $TestsDir auto0 auto1]]
    set confA [safe::interpConfigure $i]
    set mappA [mapList $PathMapp [dict get $confA -accessPath]]
    # this time, unlike test safe-7.2, SafeTestPackage1 should be found
    list $token1 $token2 -- \
	    [catch {interp eval $i {package require SafeTestPackage1}} msg] $msg -- \
	    $mappA -- [safe::interpDelete $i]
    # Note that the glob match elides directories (those from the module path)
    # other than the first and last in the access path.
} -cleanup {
    if {$SyncExists} {
        safe::setSyncMode $SyncVal_TMP
    }
} -match glob -result {{$p(:0:)} {$p(:*:)} -- 0 1.2.3 --\
        {TCLLIB * TESTSDIR/auto0/auto1} -- {}}
test safe-7.5 {positive and negative module package require, including ancestor directory issue, Sync Mode on} -setup {
    set SyncExists [expr {[info commands ::safe::setSyncMode] ne {}}]
    if {$SyncExists} {
        set SyncVal_TMP [safe::setSyncMode]
        safe::setSyncMode 1
    }
    tcl::tm::path add [file join $TestsDir auto0 modules]
    set i [safe::interpCreate]
    tcl::tm::path remove [file join $TestsDir auto0 modules]
    interp eval $i {
        package forget mod1::test1
        catch {namespace delete ::mod1}
    }
} -body {
    # Should raise an error (module ancestor directory issue)
    set code1 [catch {interp eval $i {package require test1}} msg1]
    # Should not raise an error
    set code2 [catch {interp eval $i {package require mod1::test1}} msg2]
    return [list $code1 $msg1 $code2]
} -cleanup {
    safe::interpDelete $i
    if {$SyncExists} {
        safe::setSyncMode $SyncVal_TMP
    }
} -result {1 {can't find package test1} 0}

###  8. Test source control on file name.

test safe-8.1 {safe source control on file} -setup {
    set i "a"
    catch {safe::interpDelete $i}
} -body {
    safe::interpCreate $i
    $i eval {source}
} -returnCodes error -cleanup {
    safe::interpDelete $i
    unset i
} -result {wrong # args: should be "source ?-encoding E? fileName"}
test safe-8.2 {safe source control on file} -setup {
    set i "a"
    catch {safe::interpDelete $i}
} -body {
    safe::interpCreate $i
    $i eval {source a b c d e}
} -returnCodes error -cleanup {
    safe::interpDelete $i
    unset i
} -result {wrong # args: should be "source ?-encoding E? fileName"}
test safe-8.3 {safe source control on file} -setup {
    set i "a"
    catch {safe::interpDelete $i}
    set log {}
    proc safe-test-log {str} {lappend ::log $str}
    set prevlog [safe::setLogCmd]
} -body {
    safe::interpCreate $i
    safe::setLogCmd safe-test-log
    list [catch {$i eval {source .}} msg] $msg $log
} -cleanup {
    safe::setLogCmd $prevlog
    safe::interpDelete $i
    rename safe-test-log {}
    unset i log
} -result {1 {permission denied} {{ERROR for slave a : ".": is a directory}}}
test safe-8.4 {safe source control on file} -setup {
    set i "a"
    catch {safe::interpDelete $i}
    set log {}
    proc safe-test-log {str} {global log; lappend log $str}
    set prevlog [safe::setLogCmd]
} -body {
    safe::interpCreate $i
    safe::setLogCmd safe-test-log
    list [catch {$i eval {source /abc/def}} msg] $msg $log
} -cleanup {
    safe::setLogCmd $prevlog
    safe::interpDelete $i
    rename safe-test-log {}
    unset i log
} -result {1 {permission denied} {{ERROR for slave a : "/abc/def": not in access_path}}}
test safe-8.5 {safe source control on file} -setup {
    set i "a"
    catch {safe::interpDelete $i}
    set log {}
    proc safe-test-log {str} {global log; lappend log $str}
    set prevlog [safe::setLogCmd]
} -body {
    # This tested filename == *.tcl or tclIndex, but that restriction was
    # removed in 8.4a4 - hobbs
    safe::interpCreate $i
    safe::setLogCmd safe-test-log
    list [catch {
	$i eval {source [file join [info lib] blah]}
    } msg] $msg $log
} -cleanup {
    safe::setLogCmd $prevlog
    safe::interpDelete $i
    rename safe-test-log {}
    unset i log
} -result [list 1 {no such file or directory} [list "ERROR for slave a : [file join [info library] blah]:no such file or directory"]]
test safe-8.6 {safe source control on file} -setup {
    set i "a"
    catch {safe::interpDelete $i}
    set log {}
    proc safe-test-log {str} {global log; lappend log $str}
    set prevlog [safe::setLogCmd]
} -body {
    safe::interpCreate $i
    safe::setLogCmd safe-test-log
    list [catch {
	$i eval {source [file join [info lib] blah.tcl]}
    } msg] $msg $log
} -cleanup {
    safe::setLogCmd $prevlog
    safe::interpDelete $i
    rename safe-test-log {}
    unset i log
} -result [list 1 {no such file or directory} [list "ERROR for slave a : [file join [info library] blah.tcl]:no such file or directory"]]
test safe-8.7 {safe source control on file} -setup {
    set i "a"
    catch {safe::interpDelete $i}
    set log {}
    proc safe-test-log {str} {global log; lappend log $str}
    set prevlog [safe::setLogCmd]
} -body {
    safe::interpCreate $i
    # This tested length of filename, but that restriction was removed in
    # 8.4a4 - hobbs
    safe::setLogCmd safe-test-log
    list [catch {
	$i eval {source [file join [info lib] xxxxxxxxxxx.tcl]}
    } msg] $msg $log
} -cleanup {
    safe::setLogCmd $prevlog
    safe::interpDelete $i
    rename safe-test-log {}
    unset i log
} -result [list 1 {no such file or directory} [list "ERROR for slave a : [file join [info library] xxxxxxxxxxx.tcl]:no such file or directory"]]
test safe-8.8 {safe source forbids -rsrc} emptyTest {
    # Disabled this test.  It was only useful for long unsupported
    # Mac OS 9 systems. [Bug 860a9f1945]
} {}
test safe-8.9 {safe source and return} -setup {
    set i "a"
    set returnScript [makeFile {return "ok"} return.tcl]
    catch {safe::interpDelete $i}
} -body {
    safe::interpCreate $i
    set token [safe::interpAddToAccessPath $i [file dirname $returnScript]]
    $i eval [list source $token/[file tail $returnScript]]
} -cleanup {
    catch {safe::interpDelete $i}
    removeFile $returnScript
    unset i
} -result ok
test safe-8.10 {safe source and return} -setup {
    set i "a"
    set returnScript [makeFile {return -level 2 "ok"} return.tcl]
    catch {safe::interpDelete $i}
} -body {
    safe::interpCreate $i
    set token [safe::interpAddToAccessPath $i [file dirname $returnScript]]
    $i eval [list apply {filename {
	source $filename
	error boom
    }} $token/[file tail $returnScript]]
} -cleanup {
    catch {safe::interpDelete $i}
    removeFile $returnScript
    unset i
} -result ok

###  9. Assorted options, including changes to option values.
###     If Sync Mode is on, a corresponding test with Sync Mode off is 19.*

test safe-9.1 {safe interps' deleteHook} -setup {
    set i "a"
    catch {safe::interpDelete $i}
    set res {}
} -body {
    proc testDelHook {args} {
	global res
	# the interp still exists at that point
	interp eval a {set delete 1}
	# mark that we've been here (successfully)
	set res $args
    }
    safe::interpCreate $i -deleteHook "testDelHook arg1 arg2"
    list [interp eval $i exit] $res
} -cleanup {
    catch {rename testDelHook {}}
    unset i res
} -result {{} {arg1 arg2 a}}
test safe-9.2 {safe interps' error in deleteHook} -setup {
    set i "a"
    catch {safe::interpDelete $i}
    set res {}
    set log {}
    proc safe-test-log {str} {lappend ::log $str}
    set prevlog [safe::setLogCmd]
} -body {
    proc testDelHook {args} {
	global res
	# the interp still exists at that point
	interp eval a {set delete 1}
	# mark that we've been here (successfully)
	set res $args
	# create an exception
	error "being catched"
    }
    safe::interpCreate $i -deleteHook "testDelHook arg1 arg2"
    safe::setLogCmd safe-test-log
    list [safe::interpDelete $i] $res $log
} -cleanup {
    safe::setLogCmd $prevlog
    catch {rename testDelHook {}}
    rename safe-test-log {}
    unset i log res
} -result {{} {arg1 arg2 a} {{NOTICE for slave a : About to delete} {ERROR for slave a : Delete hook error (being catched)} {NOTICE for slave a : Deleted}}}
test safe-9.3 {dual specification of statics} -returnCodes error -body {
    safe::interpCreate -stat true -nostat
} -result {conflicting values given for -statics and -noStatics}
test safe-9.4 {dual specification of statics} {
    # no error shall occur
    safe::interpDelete [safe::interpCreate -stat false -nostat]
} {}
test safe-9.5 {dual specification of nested} -returnCodes error -body {
    safe::interpCreate -nested 0 -nestedload
} -result {conflicting values given for -nested and -nestedLoadOk}
test safe-9.6 {interpConfigure widget like behaviour} -body {
   # this test shall work, don't try to "fix it" unless you *really* know what
   # you are doing (ie you are me :p) -- dl
   list [set i [safe::interpCreate \
		    -noStatics \
		    -nestedLoadOk \
		    -deleteHook {foo bar}]
         safe::interpConfigure $i -accessPath /foo/bar
         safe::interpConfigure $i]\
	[safe::interpConfigure $i -aCCess]\
	[safe::interpConfigure $i -nested]\
	[safe::interpConfigure $i -statics]\
	[safe::interpConfigure $i -DEL]\
	[safe::interpConfigure $i -accessPath /blah -statics 1
	 safe::interpConfigure $i]\
	[safe::interpConfigure $i -deleteHook toto -nosta -nested 0
	 safe::interpConfigure $i]
} -cleanup {
    safe::interpDelete $i
} -match glob -result {{-accessPath * -statics 0 -nested 1 -deleteHook {foo bar}}\
        {-accessPath *} {-nested 1} {-statics 0} {-deleteHook {foo bar}}\
        {-accessPath * -statics 1 -nested 1 -deleteHook {foo bar}}\
        {-accessPath * -statics 0 -nested 0 -deleteHook toto}}
test safe-9.7 {interpConfigure widget like behaviour (demystified)} -body {
   # this test shall work, believed equivalent to 9.6
    set i [safe::interpCreate \
	    -noStatics \
	    -nestedLoadOk \
	    -deleteHook {foo bar}]
	   safe::interpConfigure $i -accessPath /foo/bar
    set a [safe::interpConfigure $i]
    set b [safe::interpConfigure $i -aCCess]
    set c [safe::interpConfigure $i -nested]
    set d [safe::interpConfigure $i -statics]
    set e [safe::interpConfigure $i -DEL]
	   safe::interpConfigure $i -accessPath /blah -statics 1
    set f [safe::interpConfigure $i]
	   safe::interpConfigure $i -deleteHook toto -nosta -nested 0
    set g [safe::interpConfigure $i]

    list $a $b $c $d $e $f $g
} -cleanup {
    safe::interpDelete $i
    unset -nocomplain a b c d e f g i
} -match glob -result {{-accessPath * -statics 0 -nested 1 -deleteHook {foo bar}}\
        {-accessPath *} {-nested 1} {-statics 0} {-deleteHook {foo bar}}\
        {-accessPath * -statics 1 -nested 1 -deleteHook {foo bar}}\
        {-accessPath * -statics 0 -nested 0 -deleteHook toto}}
test safe-9.8 {autoloading commands indexed in tclIndex files, Sync Mode on} -setup {
    set SyncExists [expr {[info commands ::safe::setSyncMode] ne {}}]
    if {$SyncExists} {
        set SyncVal_TMP [safe::setSyncMode]
        safe::setSyncMode 1
    }
} -body {
    set i [safe::interpCreate -accessPath [list $tcl_library \
                                            [file join $TestsDir auto0 auto1] \
                                            [file join $TestsDir auto0 auto2]]]
    # Inspect.
    set confA [safe::interpConfigure $i]
    set mappA [mapList $PathMapp [dict get $confA -accessPath]]
    set path1 [::safe::interpFindInAccessPath $i [file join $TestsDir auto0 auto1]]
    set path2 [::safe::interpFindInAccessPath $i [file join $TestsDir auto0 auto2]]

    # Load and run the commands.
    set code1 [catch {interp eval $i {report1}} msg1]
    set code2 [catch {interp eval $i {report2}} msg2]

    list $path1 $path2 -- $code1 $msg1 $code2 $msg2 -- $mappA
} -cleanup {
    safe::interpDelete $i
    if {$SyncExists} {
        safe::setSyncMode $SyncVal_TMP
    }
} -match glob -result {{$p(:1:)} {$p(:2:)} -- 0 ok1 0 ok2 --\
        {TCLLIB TESTSDIR/auto0/auto1 TESTSDIR/auto0/auto2*}}
test safe-9.9 {interpConfigure change the access path; tclIndex commands unaffected by token rearrangement (dummy test of doreset), Sync Mode on} -setup {
    set SyncExists [expr {[info commands ::safe::setSyncMode] ne {}}]
    if {$SyncExists} {
        set SyncVal_TMP [safe::setSyncMode]
        safe::setSyncMode 1
    }
} -body {
    set i [safe::interpCreate -accessPath [list $tcl_library \
                                            [file join $TestsDir auto0 auto1] \
                                            [file join $TestsDir auto0 auto2]]]
    # Inspect.
    set confA [safe::interpConfigure $i]
    set mappA [mapList $PathMapp [dict get $confA -accessPath]]
    set path1 [::safe::interpFindInAccessPath $i [file join $TestsDir auto0 auto1]]
    set path2 [::safe::interpFindInAccessPath $i [file join $TestsDir auto0 auto2]]

    # Load auto_load data.
    interp eval $i {catch nonExistentCommand}

    # Load and run the commands.
    # This guarantees the test will pass even if the tokens are swapped.
    set code1 [catch {interp eval $i {report1}} msg1]
    set code2 [catch {interp eval $i {report2}} msg2]

    # Rearrange access path.  Swap tokens {$p(:1:)} and {$p(:2:)}.
    safe::interpConfigure $i -accessPath [list $tcl_library \
                                           [file join $TestsDir auto0 auto2] \
                                           [file join $TestsDir auto0 auto1]]
    # Inspect.
    set confB [safe::interpConfigure $i]
    set mappB [mapList $PathMapp [dict get $confB -accessPath]]
    set path3 [::safe::interpFindInAccessPath $i [file join $TestsDir auto0 auto1]]
    set path4 [::safe::interpFindInAccessPath $i [file join $TestsDir auto0 auto2]]

    # Run the commands.
    set code3 [catch {interp eval $i {report1}} msg3]
    set code4 [catch {interp eval $i {report2}} msg4]

    list $path1 $path2 -- $path3 $path4 -- $code3 $msg3 $code4 $msg4 -- $mappA -- $mappB
} -cleanup {
    safe::interpDelete $i
    if {$SyncExists} {
        safe::setSyncMode $SyncVal_TMP
    }
} -match glob -result {{$p(:1:)} {$p(:2:)} -- {$p(:2:)} {$p(:1:)} -- 0 ok1 0 ok2 --\
        {TCLLIB TESTSDIR/auto0/auto1 TESTSDIR/auto0/auto2*} --\
        {TCLLIB TESTSDIR/auto0/auto2 TESTSDIR/auto0/auto1*}}
test safe-9.10 {interpConfigure change the access path; tclIndex commands unaffected by token rearrangement (actual test of doreset), Sync Mode on} -setup {
    set SyncExists [expr {[info commands ::safe::setSyncMode] ne {}}]
    if {$SyncExists} {
        set SyncVal_TMP [safe::setSyncMode]
        safe::setSyncMode 1
    }
} -body {
    set i [safe::interpCreate -accessPath [list $tcl_library \
                                            [file join $TestsDir auto0 auto1] \
                                            [file join $TestsDir auto0 auto2]]]
    # Inspect.
    set confA [safe::interpConfigure $i]
    set mappA [mapList $PathMapp [dict get $confA -accessPath]]
    set path1 [::safe::interpFindInAccessPath $i [file join $TestsDir auto0 auto1]]
    set path2 [::safe::interpFindInAccessPath $i [file join $TestsDir auto0 auto2]]

    # Load auto_load data.
    interp eval $i {catch nonExistentCommand}

    # Do not load the commands.  With the tokens swapped, the test
    # will pass only if the Safe Base has called auto_reset.

    # Rearrange access path.  Swap tokens {$p(:1:)} and {$p(:2:)}.
    safe::interpConfigure $i -accessPath [list $tcl_library \
                                           [file join $TestsDir auto0 auto2] \
                                           [file join $TestsDir auto0 auto1]]
    # Inspect.
    set confB [safe::interpConfigure $i]
    set mappB [mapList $PathMapp [dict get $confB -accessPath]]
    set path3 [::safe::interpFindInAccessPath $i [file join $TestsDir auto0 auto1]]
    set path4 [::safe::interpFindInAccessPath $i [file join $TestsDir auto0 auto2]]

    # Load and run the commands.
    set code3 [catch {interp eval $i {report1}} msg3]
    set code4 [catch {interp eval $i {report2}} msg4]

    list $path1 $path2 -- $path3 $path4 -- $code3 $msg3 $code4 $msg4 -- $mappA -- $mappB
} -cleanup {
    safe::interpDelete $i
    if {$SyncExists} {
        safe::setSyncMode $SyncVal_TMP
    }
} -match glob -result {{$p(:1:)} {$p(:2:)} -- {$p(:2:)} {$p(:1:)} --\
        0 ok1 0 ok2 --\
        {TCLLIB TESTSDIR/auto0/auto1 TESTSDIR/auto0/auto2*} --\
        {TCLLIB TESTSDIR/auto0/auto2 TESTSDIR/auto0/auto1*}}
test safe-9.11 {interpConfigure change the access path; pkgIndex.tcl packages unaffected by token rearrangement, Sync Mode on} -setup {
    set SyncExists [expr {[info commands ::safe::setSyncMode] ne {}}]
    if {$SyncExists} {
        set SyncVal_TMP [safe::setSyncMode]
        safe::setSyncMode 1
    }
} -body {
    # For complete correspondence to safe-9.10opt, include auto0 in access path.
    set i [safe::interpCreate -accessPath [list $tcl_library \
                                            [file join $TestsDir auto0] \
                                            [file join $TestsDir auto0 auto1] \
                                            [file join $TestsDir auto0 auto2]]]
    # Inspect.
    set confA [safe::interpConfigure $i]
    set mappA [mapList $PathMapp [dict get $confA -accessPath]]
    set path0 [::safe::interpFindInAccessPath $i [file join $TestsDir auto0]]
    set path1 [::safe::interpFindInAccessPath $i [file join $TestsDir auto0 auto1]]
    set path2 [::safe::interpFindInAccessPath $i [file join $TestsDir auto0 auto2]]

    # Load pkgIndex.tcl data.
    catch {interp eval $i {package require NOEXIST}}

    # Rearrange access path.  Swap tokens {$p(:2:)} and {$p(:3:)}.
    # This would have no effect because the records in Pkg of these directories
    # were from access as children of {$p(:1:)}.
    safe::interpConfigure $i -accessPath [list $tcl_library \
                                           [file join $TestsDir auto0] \
                                           [file join $TestsDir auto0 auto2] \
                                           [file join $TestsDir auto0 auto1]]
    # Inspect.
    set confB [safe::interpConfigure $i]
    set mappB [mapList $PathMapp [dict get $confB -accessPath]]
    set path3 [::safe::interpFindInAccessPath $i [file join $TestsDir auto0 auto1]]
    set path4 [::safe::interpFindInAccessPath $i [file join $TestsDir auto0 auto2]]

    # Try to load the packages and run a command from each one.
    set code3 [catch {interp eval $i {package require SafeTestPackage1}} msg3 opts3]
    set code4 [catch {interp eval $i {package require SafeTestPackage2}} msg4 opts4]
    set code5 [catch {interp eval $i {HeresPackage1}} msg5 opts5]
    set code6 [catch {interp eval $i {HeresPackage2}} msg6 opts6]

    list $path1 $path2 -- $path3 $path4 -- $code3 $msg3 $code4 $msg4 -- \
         $mappA -- $mappB -- $code5 $msg5 $code6 $msg6
} -cleanup {
    safe::interpDelete $i
    if {$SyncExists} {
        safe::setSyncMode $SyncVal_TMP
    }
} -match glob -result {{$p(:2:)} {$p(:3:)} -- {$p(:3:)} {$p(:2:)} -- 0 1.2.3 0 2.3.4 --\
        {TCLLIB TESTSDIR/auto0 TESTSDIR/auto0/auto1 TESTSDIR/auto0/auto2*} --\
        {TCLLIB TESTSDIR/auto0 TESTSDIR/auto0/auto2 TESTSDIR/auto0/auto1*} --\
        0 OK1 0 OK2}
test safe-9.12 {interpConfigure change the access path; pkgIndex.tcl packages unaffected by token rearrangement, safe-9.11 without path auto0, Sync Mode on} -setup {
    set SyncExists [expr {[info commands ::safe::setSyncMode] ne {}}]
    if {$SyncExists} {
        set SyncVal_TMP [safe::setSyncMode]
        safe::setSyncMode 1
    }
} -body {
    set i [safe::interpCreate -accessPath [list $tcl_library \
                                            [file join $TestsDir auto0 auto1] \
                                            [file join $TestsDir auto0 auto2]]]
    # Inspect.
    set confA [safe::interpConfigure $i]
    set mappA [mapList $PathMapp [dict get $confA -accessPath]]
    set path1 [::safe::interpFindInAccessPath $i [file join $TestsDir auto0 auto1]]
    set path2 [::safe::interpFindInAccessPath $i [file join $TestsDir auto0 auto2]]

    # Load pkgIndex.tcl data.
    catch {interp eval $i {package require NOEXIST}}

    # Rearrange access path.  Swap tokens {$p(:1:)} and {$p(:2:)}.
    safe::interpConfigure $i -accessPath [list $tcl_library \
                                           [file join $TestsDir auto0 auto2] \
                                           [file join $TestsDir auto0 auto1]]
    # Inspect.
    set confB [safe::interpConfigure $i]
    set mappB [mapList $PathMapp [dict get $confB -accessPath]]
    set path3 [::safe::interpFindInAccessPath $i [file join $TestsDir auto0 auto1]]
    set path4 [::safe::interpFindInAccessPath $i [file join $TestsDir auto0 auto2]]

    # Try to load the packages and run a command from each one.
    set code3 [catch {interp eval $i {package require SafeTestPackage1}} msg3 opts3]
    set code4 [catch {interp eval $i {package require SafeTestPackage2}} msg4 opts4]
    set code5 [catch {interp eval $i {HeresPackage1}} msg5 opts5]
    set code6 [catch {interp eval $i {HeresPackage2}} msg6 opts6]

    list $path1 $path2 -- $path3 $path4 -- $code3 $msg3 $code4 $msg4 -- \
            $mappA -- $mappB -- \
            $code5 $msg5 $code6 $msg6
} -cleanup {
    safe::interpDelete $i
    if {$SyncExists} {
        safe::setSyncMode $SyncVal_TMP
    }
} -match glob -result {{$p(:1:)} {$p(:2:)} -- {$p(:2:)} {$p(:1:)} --\
        0 1.2.3 0 2.3.4 --\
        {TCLLIB TESTSDIR/auto0/auto1 TESTSDIR/auto0/auto2*} --\
        {TCLLIB TESTSDIR/auto0/auto2 TESTSDIR/auto0/auto1*} --\
        0 OK1 0 OK2}
test safe-9.13 {interpConfigure change the access path; pkgIndex.tcl packages fail if directory de-listed, Sync Mode on} -setup {
    set SyncExists [expr {[info commands ::safe::setSyncMode] ne {}}]
    if {$SyncExists} {
        set SyncVal_TMP [safe::setSyncMode]
        safe::setSyncMode 1
    }
} -body {
    set i [safe::interpCreate -accessPath [list $tcl_library \
                                            [file join $TestsDir auto0 auto1] \
                                            [file join $TestsDir auto0 auto2]]]
    # Inspect.
    set confA [safe::interpConfigure $i]
    set mappA [mapList $PathMapp [dict get $confA -accessPath]]
    set path1 [::safe::interpFindInAccessPath $i [file join $TestsDir auto0 auto1]]
    set path2 [::safe::interpFindInAccessPath $i [file join $TestsDir auto0 auto2]]

    # Load pkgIndex.tcl data.
    catch {interp eval $i {package require NOEXIST}}

    # Limit access path.  Remove tokens {$p(:1:)} and {$p(:2:)}.
    safe::interpConfigure $i -accessPath [list $tcl_library]

    # Inspect.
    set confB [safe::interpConfigure $i]
    set mappB [mapList $PathMapp [dict get $confB -accessPath]]
    set code4 [catch {::safe::interpFindInAccessPath $i [file join $TestsDir auto0 auto1]} path4]
    set code5 [catch {::safe::interpFindInAccessPath $i [file join $TestsDir auto0 auto2]} path5]

    # Try to load the packages.
    set code3 [catch {interp eval $i {package require SafeTestPackage1}} msg3]
    set code6 [catch {interp eval $i {package require SafeTestPackage2}} msg6]

    list $path1 $path2 -- $code4 $path4 -- $code5 $path5 -- $code3 $code6 -- \
            $mappA -- $mappB
} -cleanup {
    safe::interpDelete $i
    if {$SyncExists} {
        safe::setSyncMode $SyncVal_TMP
    }
} -match glob -result {{$p(:1:)} {$p(:2:)} -- 1 {* not found in access path} --\
        1 {* not found in access path} -- 1 1 --\
        {TCLLIB TESTSDIR/auto0/auto1 TESTSDIR/auto0/auto2*} -- {TCLLIB*}}
test safe-9.20 {check module loading, Sync Mode on} -setup {
    set SyncExists [expr {[info commands ::safe::setSyncMode] ne {}}]
    if {$SyncExists} {
        set SyncVal_TMP [safe::setSyncMode]
        safe::setSyncMode 1
    }
    set oldTm [tcl::tm::path list]
    foreach path $oldTm {
        tcl::tm::path remove $path
    }
    tcl::tm::path add [file join $TestsDir auto0 modules]
} -body {
    set i [safe::interpCreate -accessPath [list $tcl_library]]

    # Inspect.
    set confA [safe::interpConfigure $i]
    set sortA [mapAndSortList $PathMapp [dict get $confA -accessPath]]
    set modsA [interp eval $i {tcl::tm::path list}]
    set path0 [::safe::interpFindInAccessPath $i [file join $TestsDir auto0 modules]]
    set path1 [::safe::interpFindInAccessPath $i [file join $TestsDir auto0 modules mod1]]
    set path2 [::safe::interpFindInAccessPath $i [file join $TestsDir auto0 modules mod2]]

    # Try to load the packages and run a command from each one.
    set code0 [catch {interp eval $i {package require test0}} msg0]
    set code1 [catch {interp eval $i {package require mod1::test1}} msg1]
    set code2 [catch {interp eval $i {package require mod2::test2}} msg2]
    set out0  [interp eval $i {test0::try0}]
    set out1  [interp eval $i {mod1::test1::try1}]
    set out2  [interp eval $i {mod2::test2::try2}]

    list [lsort [list $path0 $path1 $path2]] -- $modsA -- \
            $code0 $msg0 $code1 $msg1 $code2 $msg2 -- $sortA -- $out0 $out1 $out2
} -cleanup {
    tcl::tm::path remove [file join $TestsDir auto0 modules]
    foreach path [lreverse $oldTm] {
        tcl::tm::path add $path
    }
    safe::interpDelete $i
    if {$SyncExists} {
        safe::setSyncMode $SyncVal_TMP
    }
} -match glob -result {{{$p(:1:)} {$p(:2:)} {$p(:3:)}} -- {{$p(:1:)}} --\
        0 0.5 0 1.0 0 2.0 --\
        {TCLLIB TESTSDIR/auto0/modules TESTSDIR/auto0/modules/mod1\
         TESTSDIR/auto0/modules/mod2} -- res0 res1 res2}
# - The command safe::InterpSetConfig adds the master's [tcl::tm::list] in
#   tokenized form to the slave's access path, and then adds all the
#   descendants, discovered recursively by using glob.
# - The order of the directories in the list returned by glob is system-dependent,
#   and therefore this is true also for (a) the order of token assignment to
#   descendants of the [tcl::tm::list] roots; and (b) the order of those same
#   directories in the access path.  Both those things must be sorted before
#   comparing with expected results.  The test is therefore not totally strict,
#   but will notice missing or surplus directories.
test safe-9.21 {interpConfigure change the access path; check module loading, Sync Mode on; stale data case 1} -setup {
    set SyncExists [expr {[info commands ::safe::setSyncMode] ne {}}]
    if {$SyncExists} {
        set SyncVal_TMP [safe::setSyncMode]
        safe::setSyncMode 1
    }
    set oldTm [tcl::tm::path list]
    foreach path $oldTm {
        tcl::tm::path remove $path
    }
    tcl::tm::path add [file join $TestsDir auto0 modules]
} -body {
    set i [safe::interpCreate -accessPath [list $tcl_library]]

    # Inspect.
    set confA [safe::interpConfigure $i]
    set sortA [mapAndSortList $PathMapp [dict get $confA -accessPath]]
    set modsA [interp eval $i {tcl::tm::path list}]
    set path0 [::safe::interpFindInAccessPath $i [file join $TestsDir auto0 modules]]
    set path1 [::safe::interpFindInAccessPath $i [file join $TestsDir auto0 modules mod1]]
    set path2 [::safe::interpFindInAccessPath $i [file join $TestsDir auto0 modules mod2]]

    # Add to access path.
    # This injects more tokens, pushing modules to higher token numbers.
    safe::interpConfigure $i -accessPath [list $tcl_library \
                                           [file join $TestsDir auto0 auto1] \
                                           [file join $TestsDir auto0 auto2]]
    # Inspect.
    set confB [safe::interpConfigure $i]
    set sortB [mapAndSortList $PathMapp [dict get $confB -accessPath]]
    set modsB [interp eval $i {tcl::tm::path list}]
    set path3 [::safe::interpFindInAccessPath $i [file join $TestsDir auto0 modules]]
    set path4 [::safe::interpFindInAccessPath $i [file join $TestsDir auto0 modules mod1]]
    set path5 [::safe::interpFindInAccessPath $i [file join $TestsDir auto0 modules mod2]]

    # Load pkg data.
    catch {interp eval $i {package require NOEXIST}}
    catch {interp eval $i {package require mod1::NOEXIST}}
    catch {interp eval $i {package require mod2::NOEXIST}}

    # Try to load the packages and run a command from each one.
    set code0 [catch {interp eval $i {package require test0}} msg0]
    set code1 [catch {interp eval $i {package require mod1::test1}} msg1]
    set code2 [catch {interp eval $i {package require mod2::test2}} msg2]
    set out0  [interp eval $i {test0::try0}]
    set out1  [interp eval $i {mod1::test1::try1}]
    set out2  [interp eval $i {mod2::test2::try2}]

    list [lsort [list $path0 $path1 $path2]] -- $modsA -- \
            [lsort [list $path3 $path4 $path5]] -- $modsB -- \
            $code0 $msg0 $code1 $msg1 $code2 $msg2 -- $sortA -- $sortB -- \
            $out0 $out1 $out2
} -cleanup {
    tcl::tm::path remove [file join $TestsDir auto0 modules]
    foreach path [lreverse $oldTm] {
        tcl::tm::path add $path
    }
    safe::interpDelete $i
    if {$SyncExists} {
        safe::setSyncMode $SyncVal_TMP
    }
} -match glob -result {{{$p(:1:)} {$p(:2:)} {$p(:3:)}} -- {{$p(:1:)}} --\
        {{$p(:3:)} {$p(:4:)} {$p(:5:)}} -- {{$p(:3:)}} --\
        0 0.5 0 1.0 0 2.0 --\
        {TCLLIB TESTSDIR/auto0/modules TESTSDIR/auto0/modules/mod1\
         TESTSDIR/auto0/modules/mod2} --\
        {TCLLIB TESTSDIR/auto0/auto1 TESTSDIR/auto0/auto2 TESTSDIR/auto0/modules\
         TESTSDIR/auto0/modules/mod1 TESTSDIR/auto0/modules/mod2} --\
        res0 res1 res2}
# See comments on lsort after test safe-9.20.
test safe-9.22 {interpConfigure change the access path; check module loading, Sync Mode on; stale data case 0} -setup {
    set SyncExists [expr {[info commands ::safe::setSyncMode] ne {}}]
    if {$SyncExists} {
        set SyncVal_TMP [safe::setSyncMode]
        safe::setSyncMode 1
    }
    set oldTm [tcl::tm::path list]
    foreach path $oldTm {
        tcl::tm::path remove $path
    }
    tcl::tm::path add [file join $TestsDir auto0 modules]
} -body {
    set i [safe::interpCreate -accessPath [list $tcl_library]]

    # Inspect.
    set confA [safe::interpConfigure $i]
    set sortA [mapAndSortList $PathMapp [dict get $confA -accessPath]]
    set modsA [interp eval $i {tcl::tm::path list}]
    set path0 [::safe::interpFindInAccessPath $i [file join $TestsDir auto0 modules]]
    set path1 [::safe::interpFindInAccessPath $i [file join $TestsDir auto0 modules mod1]]
    set path2 [::safe::interpFindInAccessPath $i [file join $TestsDir auto0 modules mod2]]

    # Add to access path.
    # This injects more tokens, pushing modules to higher token numbers.
    safe::interpConfigure $i -accessPath [list $tcl_library \
                                          [file join $TestsDir auto0 auto1] \
                                          [file join $TestsDir auto0 auto2]]
    # Inspect.
    set confB [safe::interpConfigure $i]
    set sortB [mapAndSortList $PathMapp [dict get $confB -accessPath]]
    set modsB [interp eval $i {tcl::tm::path list}]
    set path3 [::safe::interpFindInAccessPath $i [file join $TestsDir auto0 modules]]
    set path4 [::safe::interpFindInAccessPath $i [file join $TestsDir auto0 modules mod1]]
    set path5 [::safe::interpFindInAccessPath $i [file join $TestsDir auto0 modules mod2]]

    # Try to load the packages and run a command from each one.
    set code0 [catch {interp eval $i {package require test0}} msg0]
    set code1 [catch {interp eval $i {package require mod1::test1}} msg1]
    set code2 [catch {interp eval $i {package require mod2::test2}} msg2]
    set out0  [interp eval $i {test0::try0}]
    set out1  [interp eval $i {mod1::test1::try1}]
    set out2  [interp eval $i {mod2::test2::try2}]

    list [lsort [list $path0 $path1 $path2]] -- $modsA -- \
            [lsort [list $path3 $path4 $path5]] -- $modsB -- \
            $code0 $msg0 $code1 $msg1 $code2 $msg2 -- $sortA -- $sortB -- \
            $out0 $out1 $out2
} -cleanup {
    tcl::tm::path remove [file join $TestsDir auto0 modules]
    foreach path [lreverse $oldTm] {
        tcl::tm::path add $path
    }
    safe::interpDelete $i
    if {$SyncExists} {
        safe::setSyncMode $SyncVal_TMP
    }
} -match glob -result {{{$p(:1:)} {$p(:2:)} {$p(:3:)}} -- {{$p(:1:)}} --\
        {{$p(:3:)} {$p(:4:)} {$p(:5:)}} -- {{$p(:3:)}} --\
        0 0.5 0 1.0 0 2.0 --\
        {TCLLIB TESTSDIR/auto0/modules TESTSDIR/auto0/modules/mod1\
         TESTSDIR/auto0/modules/mod2} --\
        {TCLLIB TESTSDIR/auto0/auto1 TESTSDIR/auto0/auto2 TESTSDIR/auto0/modules\
         TESTSDIR/auto0/modules/mod1 TESTSDIR/auto0/modules/mod2} --\
        res0 res1 res2}
# See comments on lsort after test safe-9.20.
test safe-9.23 {interpConfigure change the access path; check module loading, Sync Mode on; stale data case 3} -setup {
    set SyncExists [expr {[info commands ::safe::setSyncMode] ne {}}]
    if {$SyncExists} {
        set SyncVal_TMP [safe::setSyncMode]
        safe::setSyncMode 1
    }
    set oldTm [tcl::tm::path list]
    foreach path $oldTm {
        tcl::tm::path remove $path
    }
    tcl::tm::path add [file join $TestsDir auto0 modules]
} -body {
    set i [safe::interpCreate -accessPath [list $tcl_library]]

    # Inspect.
    set confA [safe::interpConfigure $i]
    set sortA [mapAndSortList $PathMapp [dict get $confA -accessPath]]
    set modsA [interp eval $i {tcl::tm::path list}]
    set path0 [::safe::interpFindInAccessPath $i [file join $TestsDir auto0 modules]]
    set path1 [::safe::interpFindInAccessPath $i [file join $TestsDir auto0 modules mod1]]
    set path2 [::safe::interpFindInAccessPath $i [file join $TestsDir auto0 modules mod2]]

    # Force the interpreter to acquire pkg data which will soon become stale.
    catch {interp eval $i {package require NOEXIST}}
    catch {interp eval $i {package require mod1::NOEXIST}}
    catch {interp eval $i {package require mod2::NOEXIST}}

    # Add to access path.
    # This injects more tokens, pushing modules to higher token numbers.
    safe::interpConfigure $i -accessPath [list $tcl_library \
                                           [file join $TestsDir auto0 auto1] \
                                           [file join $TestsDir auto0 auto2]]
    # Inspect.
    set confB [safe::interpConfigure $i]
    set sortB [mapAndSortList $PathMapp [dict get $confB -accessPath]]
    set modsB [interp eval $i {tcl::tm::path list}]
    set path3 [::safe::interpFindInAccessPath $i [file join $TestsDir auto0 modules]]
    set path4 [::safe::interpFindInAccessPath $i [file join $TestsDir auto0 modules mod1]]
    set path5 [::safe::interpFindInAccessPath $i [file join $TestsDir auto0 modules mod2]]

    # Refresh stale pkg data.
    catch {interp eval $i {package require NOEXIST}}
    catch {interp eval $i {package require mod1::NOEXIST}}
    catch {interp eval $i {package require mod2::NOEXIST}}

    # Try to load the packages and run a command from each one.
    set code0 [catch {interp eval $i {package require test0}} msg0]
    set code1 [catch {interp eval $i {package require mod1::test1}} msg1]
    set code2 [catch {interp eval $i {package require mod2::test2}} msg2]
    set out0  [interp eval $i {test0::try0}]
    set out1  [interp eval $i {mod1::test1::try1}]
    set out2  [interp eval $i {mod2::test2::try2}]

    list [lsort [list $path0 $path1 $path2]] -- $modsA -- \
            [lsort [list $path3 $path4 $path5]] -- $modsB -- \
            $code0 $msg0 $code1 $msg1 $code2 $msg2 -- $sortA -- $sortB -- \
            $out0 $out1 $out2
} -cleanup {
    tcl::tm::path remove [file join $TestsDir auto0 modules]
    foreach path [lreverse $oldTm] {
        tcl::tm::path add $path
    }
    safe::interpDelete $i
    if {$SyncExists} {
        safe::setSyncMode $SyncVal_TMP
    }
} -match glob -result {{{$p(:1:)} {$p(:2:)} {$p(:3:)}} -- {{$p(:1:)}} --\
        {{$p(:3:)} {$p(:4:)} {$p(:5:)}} -- {{$p(:3:)}} --\
        0 0.5 0 1.0 0 2.0 --\
        {TCLLIB TESTSDIR/auto0/modules TESTSDIR/auto0/modules/mod1\
         TESTSDIR/auto0/modules/mod2} --\
        {TCLLIB TESTSDIR/auto0/auto1 TESTSDIR/auto0/auto2 TESTSDIR/auto0/modules\
         TESTSDIR/auto0/modules/mod1 TESTSDIR/auto0/modules/mod2} --\
        res0 res1 res2}
# See comments on lsort after test safe-9.20.
test safe-9.24 {interpConfigure change the access path; check module loading, Sync Mode on; stale data case 2 (worst case)} -setup {
    set SyncExists [expr {[info commands ::safe::setSyncMode] ne {}}]
    if {$SyncExists} {
        set SyncVal_TMP [safe::setSyncMode]
        safe::setSyncMode 1
    }
    set oldTm [tcl::tm::path list]
    foreach path $oldTm {
        tcl::tm::path remove $path
    }
    tcl::tm::path add [file join $TestsDir auto0 modules]
} -body {
    set i [safe::interpCreate -accessPath [list $tcl_library]]

    # Inspect.
    set confA [safe::interpConfigure $i]
    set sortA [mapAndSortList $PathMapp [dict get $confA -accessPath]]
    set modsA [interp eval $i {tcl::tm::path list}]
    set path0 [::safe::interpFindInAccessPath $i [file join $TestsDir auto0 modules]]
    set path1 [::safe::interpFindInAccessPath $i [file join $TestsDir auto0 modules mod1]]
    set path2 [::safe::interpFindInAccessPath $i [file join $TestsDir auto0 modules mod2]]

    # Force the interpreter to acquire pkg data which will soon become stale.
    catch {interp eval $i {package require NOEXIST}}
    catch {interp eval $i {package require mod1::NOEXIST}}
    catch {interp eval $i {package require mod2::NOEXIST}}

    # Add to access path.
    # This injects more tokens, pushing modules to higher token numbers.
    safe::interpConfigure $i -accessPath [list $tcl_library \
                                           [file join $TestsDir auto0 auto1] \
                                           [file join $TestsDir auto0 auto2]]
    # Inspect.
    set confB [safe::interpConfigure $i]
    set sortB [mapAndSortList $PathMapp [dict get $confB -accessPath]]
    set modsB [interp eval $i {tcl::tm::path list}]
    set path3 [::safe::interpFindInAccessPath $i [file join $TestsDir auto0 modules]]
    set path4 [::safe::interpFindInAccessPath $i [file join $TestsDir auto0 modules mod1]]
    set path5 [::safe::interpFindInAccessPath $i [file join $TestsDir auto0 modules mod2]]

    # Try to load the packages and run a command from each one.
    set code0 [catch {interp eval $i {package require test0}} msg0]
    set code1 [catch {interp eval $i {package require mod1::test1}} msg1]
    set code2 [catch {interp eval $i {package require mod2::test2}} msg2]
    set out0  [interp eval $i {test0::try0}]
    set out1  [interp eval $i {mod1::test1::try1}]
    set out2  [interp eval $i {mod2::test2::try2}]

    list [lsort [list $path0 $path1 $path2]] -- $modsA -- \
            [lsort [list $path3 $path4 $path5]] -- $modsB -- \
            $code0 $msg0 $code1 $msg1 $code2 $msg2 -- $sortA -- $sortB -- \
            $out0 $out1 $out2
} -cleanup {
    tcl::tm::path remove [file join $TestsDir auto0 modules]
    foreach path [lreverse $oldTm] {
        tcl::tm::path add $path
    }
    safe::interpDelete $i
    if {$SyncExists} {
        safe::setSyncMode $SyncVal_TMP
    }
} -match glob -result {{{$p(:1:)} {$p(:2:)} {$p(:3:)}} -- {{$p(:1:)}} --\
        {{$p(:3:)} {$p(:4:)} {$p(:5:)}} -- {{$p(:3:)}} --\
        0 0.5 0 1.0 0 2.0 --\
        {TCLLIB TESTSDIR/auto0/modules TESTSDIR/auto0/modules/mod1\
         TESTSDIR/auto0/modules/mod2} --\
        {TCLLIB TESTSDIR/auto0/auto1 TESTSDIR/auto0/auto2 TESTSDIR/auto0/modules\
         TESTSDIR/auto0/modules/mod1 TESTSDIR/auto0/modules/mod2} --\
        res0 res1 res2}
# See comments on lsort after test safe-9.20.

### 10. Test options -statics -nostatics -nested -nestedloadok

catch {teststaticpkg Safepkg1 0 0}
test safe-10.1 {testing statics loading} -constraints TcltestPackage -setup {
    set i [safe::interpCreate]
} -body {
    interp eval $i {load {} Safepkg1}
} -returnCodes error -cleanup {
    safe::interpDelete $i
} -result {can't use package in a safe interpreter: no Safepkg1_SafeInit procedure}
test safe-10.1.1 {testing statics loading} -constraints TcltestPackage -setup {
    set i [safe::interpCreate]
} -body {
    catch {interp eval $i {load {} Safepkg1}} m o
    dict get $o -errorinfo
} -returnCodes ok -cleanup {
    unset -nocomplain m o
    safe::interpDelete $i
} -result {can't use package in a safe interpreter: no Safepkg1_SafeInit procedure
    invoked from within
"load {} Safepkg1"
    invoked from within
"interp eval $i {load {} Safepkg1}"}
test safe-10.2 {testing statics loading / -nostatics} -constraints TcltestPackage -body {
    set i [safe::interpCreate -nostatics]
    interp eval $i {load {} Safepkg1}
} -returnCodes error -cleanup {
    safe::interpDelete $i
} -result {permission denied (static package)}
test safe-10.3 {testing nested statics loading / no nested by default} -setup {
    set i [safe::interpCreate]
} -constraints TcltestPackage -body {
    interp eval $i {interp create x; load {} Safepkg1 x}
} -returnCodes error -cleanup {
    safe::interpDelete $i
} -result {permission denied (nested load)}
test safe-10.4 {testing nested statics loading / -nestedloadok} -constraints TcltestPackage -body {
    set i [safe::interpCreate -nestedloadok]
    interp eval $i {interp create x; load {} Safepkg1 x}
} -returnCodes error -cleanup {
    safe::interpDelete $i
} -result {can't use package in a safe interpreter: no Safepkg1_SafeInit procedure}
test safe-10.4.1 {testing nested statics loading / -nestedloadok} -constraints TcltestPackage -body {
    set i [safe::interpCreate -nestedloadok]
    catch {interp eval $i {interp create x; load {} Safepkg1 x}} m o
    dict get $o -errorinfo
} -returnCodes ok -cleanup {
    unset -nocomplain m o
    safe::interpDelete $i
} -result {can't use package in a safe interpreter: no Safepkg1_SafeInit procedure
    invoked from within
"load {} Safepkg1 x"
    invoked from within
"interp eval $i {interp create x; load {} Safepkg1 x}"}

### 11. Safe encoding.

test safe-11.1 {testing safe encoding} -setup {
    set i [safe::interpCreate]
} -body {
    interp eval $i encoding
} -returnCodes error -cleanup {
    safe::interpDelete $i
} -result {wrong # args: should be "encoding subcommand ?arg ...?"}
test safe-11.1a {testing safe encoding} -setup {
    set i [safe::interpCreate]
} -body {
    interp eval $i encoding foobar
} -returnCodes error -cleanup {
    safe::interpDelete $i
} -match glob -result {unknown or ambiguous subcommand "foobar": must be *}
test safe-11.2 {testing safe encoding} -setup {
    set i [safe::interpCreate]
} -body {
    interp eval $i encoding system cp775
} -returnCodes error -cleanup {
    safe::interpDelete $i
} -result {wrong # args: should be "encoding system"}
test safe-11.3 {testing safe encoding} -setup {
    set i [safe::interpCreate]
} -body {
    interp eval $i encoding system
} -cleanup {
    safe::interpDelete $i
} -result [encoding system]
test safe-11.4 {testing safe encoding} -setup {
    set i [safe::interpCreate]
} -body {
    interp eval $i encoding names
} -cleanup {
    safe::interpDelete $i
} -result [encoding names]
test safe-11.5 {testing safe encoding} -setup {
    set i [safe::interpCreate]
} -body {
    interp eval $i encoding convertfrom cp1258 foobar
} -cleanup {
    safe::interpDelete $i
} -result foobar
test safe-11.6 {testing safe encoding} -setup {
    set i [safe::interpCreate]
} -body {
    interp eval $i encoding convertto cp1258 foobar
} -cleanup {
    safe::interpDelete $i
} -result foobar
test safe-11.7 {testing safe encoding} -setup {
    set i [safe::interpCreate]
} -body {
    interp eval $i encoding convertfrom
} -returnCodes error -cleanup {
    safe::interpDelete $i
} -result {wrong # args: should be "encoding convertfrom ?encoding? data"}
test safe-11.7.1 {testing safe encoding} -setup {
    set i [safe::interpCreate]
} -body {
    catch {interp eval $i encoding convertfrom} m o
    dict get $o -errorinfo
} -returnCodes ok -match glob -cleanup {
    unset -nocomplain m o
    safe::interpDelete $i
} -result {wrong # args: should be "encoding convertfrom ?encoding? data"
    while executing
"encoding convertfrom"
    invoked from within
"encoding convertfrom"
    invoked from within
"interp eval $i encoding convertfrom"}
test safe-11.8 {testing safe encoding} -setup {
    set i [safe::interpCreate]
} -body {
    interp eval $i encoding convertto
} -returnCodes error -cleanup {
    safe::interpDelete $i
} -result {wrong # args: should be "encoding convertto ?encoding? data"}
test safe-11.8.1 {testing safe encoding} -setup {
    set i [safe::interpCreate]
} -body {
    catch {interp eval $i encoding convertto} m o
    dict get $o -errorinfo
} -returnCodes ok -match glob -cleanup {
    unset -nocomplain m o
    safe::interpDelete $i
} -result {wrong # args: should be "encoding convertto ?encoding? data"
    while executing
"encoding convertto"
    invoked from within
"encoding convertto"
    invoked from within
"interp eval $i encoding convertto"}

### 12. Safe glob.
###     More tests of glob in sections 13, 16.

test safe-12.1 {glob is restricted [Bug 2906841]} -setup {
    set i [safe::interpCreate]
} -body {
    $i eval glob ../*
} -returnCodes error -cleanup {
    safe::interpDelete $i
} -result "permission denied"
test safe-12.2 {glob is restricted [Bug 2906841]} -setup {
    set i [safe::interpCreate]
} -body {
    $i eval glob -directory .. *
} -returnCodes error -cleanup {
    safe::interpDelete $i
} -result "permission denied"
test safe-12.3 {glob is restricted [Bug 2906841]} -setup {
    set i [safe::interpCreate]
} -body {
    $i eval glob -join .. *
} -returnCodes error -cleanup {
    safe::interpDelete $i
} -result "permission denied"
test safe-12.4 {glob is restricted [Bug 2906841]} -setup {
    set i [safe::interpCreate]
} -body {
    $i eval glob -nocomplain ../*
} -cleanup {
    safe::interpDelete $i
} -result {}
test safe-12.5 {glob is restricted [Bug 2906841]} -setup {
    set i [safe::interpCreate]
} -body {
    $i eval glob -directory .. -nocomplain *
} -cleanup {
    safe::interpDelete $i
} -result {}
test safe-12.6 {glob is restricted [Bug 2906841]} -setup {
    set i [safe::interpCreate]
} -body {
    $i eval glob -nocomplain -join .. *
} -cleanup {
    safe::interpDelete $i
} -result {}
test safe-12.7 {glob is restricted} -setup {
    set i [safe::interpCreate]
} -body {
    $i eval glob *
} -returnCodes error -cleanup {
    safe::interpDelete $i
} -result {permission denied}

### 13. More tests for Safe base glob, with patches @ Bug 2964715
###     More tests of glob in sections 12, 16.

proc buildEnvironment {filename} {
    upvar 1 testdir testdir testdir2 testdir2 testfile testfile
    set testdir [makeDirectory deletethisdir]
    set testdir2 [makeDirectory deletemetoo $testdir]
    set testfile [makeFile {} $filename $testdir2]
}
proc buildEnvironment2 {filename} {
    upvar 1 testdir testdir testdir2 testdir2 testfile testfile
    upvar 1 testdir3 testdir3 testfile2 testfile2
    set testdir [makeDirectory deletethisdir]
    set testdir2 [makeDirectory deletemetoo $testdir]
    set testfile [makeFile {} $filename $testdir2]
    set testdir3 [makeDirectory deleteme $testdir]
    set testfile2 [makeFile {} $filename $testdir3]
}

test safe-13.1 {glob is restricted [Bug 2964715]} -setup {
    set i [safe::interpCreate]
} -body {
    $i eval glob *
} -returnCodes error -cleanup {
    safe::interpDelete $i
} -result {permission denied}
test safe-13.2 {mimic the valid glob call by ::tcl::tm::UnknownHandler [Bug 2964715]} -setup {
    set i [safe::interpCreate]
    buildEnvironment deleteme.tm
} -body {
    ::safe::interpAddToAccessPath $i $testdir2
    set result [$i eval glob -nocomplain -directory $testdir2 *.tm]
    if {$result eq [list $testfile]} {
        return "glob match"
    } else {
        return "no match: $result"
    }
} -cleanup {
    safe::interpDelete $i
    removeDirectory $testdir
} -result {glob match}
test safe-13.3 {cf 13.2 but test glob failure when -directory is outside access path [Bug 2964715]} -setup {
    set i [safe::interpCreate]
    buildEnvironment deleteme.tm
} -body {
    $i eval glob -directory $testdir2 *.tm
} -returnCodes error -cleanup {
    safe::interpDelete $i
    removeDirectory $testdir
} -result {permission denied}
test safe-13.4 {another valid glob call [Bug 2964715]} -setup {
    set i [safe::interpCreate]
    buildEnvironment deleteme.tm
} -body {
    ::safe::interpAddToAccessPath $i $testdir
    ::safe::interpAddToAccessPath $i $testdir2
    set result [$i eval \
	    glob -nocomplain -directory $testdir [file join deletemetoo *.tm]]
    if {$result eq [list $testfile]} {
        return "glob match"
    } else {
        return "no match: $result"
    }
} -cleanup {
    safe::interpDelete $i
    removeDirectory $testdir
} -result {glob match}
test safe-13.5 {as 13.4 but test glob failure when -directory is outside access path [Bug 2964715]} -setup {
    set i [safe::interpCreate]
    buildEnvironment deleteme.tm
} -body {
    ::safe::interpAddToAccessPath $i $testdir2
    $i eval \
	glob -directory $testdir [file join deletemetoo *.tm]
} -returnCodes error -cleanup {
    safe::interpDelete $i
    removeDirectory $testdir
} -result {permission denied}
test safe-13.6 {as 13.4 but test silent failure when result is outside access_path [Bug 2964715]} -setup {
    set i [safe::interpCreate]
    buildEnvironment deleteme.tm
} -body {
    ::safe::interpAddToAccessPath $i $testdir
    $i eval \
	glob -nocomplain -directory $testdir [file join deletemetoo *.tm]
} -cleanup {
    safe::interpDelete $i
    removeDirectory $testdir
} -result {}
test safe-13.7 {mimic the glob call by tclPkgUnknown in a safe interpreter [Bug 2964715]} -setup {
    set i [safe::interpCreate]
    buildEnvironment pkgIndex.tcl
} -body {
    set safeTD [::safe::interpAddToAccessPath $i $testdir]
    ::safe::interpAddToAccessPath $i $testdir2
    mapList [list $safeTD EXPECTED] [$i eval [list \
	glob -directory $safeTD -join * pkgIndex.tcl]]
} -cleanup {
    safe::interpDelete $i
    removeDirectory $testdir
} -result {EXPECTED/deletemetoo/pkgIndex.tcl}
test safe-13.7.1 {mimic the glob call by tclPkgUnknown in a safe interpreter with multiple subdirectories} -setup {
    set i [safe::interpCreate]
    buildEnvironment2 pkgIndex.tcl
} -body {
    set safeTD [::safe::interpAddToAccessPath $i $testdir]
    ::safe::interpAddToAccessPath $i $testdir2
    ::safe::interpAddToAccessPath $i $testdir3
    mapAndSortList [list $safeTD EXPECTED] [$i eval [list \
	glob -directory $safeTD -join * pkgIndex.tcl]]
} -cleanup {
    safe::interpDelete $i
    removeDirectory $testdir
} -result {EXPECTED/deleteme/pkgIndex.tcl EXPECTED/deletemetoo/pkgIndex.tcl}
# See comments on lsort after test safe-9.20.
test safe-13.8 {mimic the glob call by tclPkgUnknown without the special treatment that is specific to pkgIndex.tcl [Bug 2964715]} -setup {
    set i [safe::interpCreate]
    buildEnvironment notIndex.tcl
} -body {
    set safeTD [::safe::interpAddToAccessPath $i $testdir]
    ::safe::interpAddToAccessPath $i $testdir2
    $i eval [list glob -directory $safeTD -join -nocomplain * notIndex.tcl]
} -cleanup {
    safe::interpDelete $i
    removeDirectory $testdir
} -result {}
test safe-13.9 {as 13.8 but test glob failure when -directory is outside access path [Bug 2964715]} -setup {
    set i [safe::interpCreate]
    buildEnvironment notIndex.tcl
} -body {
    ::safe::interpAddToAccessPath $i $testdir2
    set result [$i eval \
	    glob -directory $testdir -join -nocomplain * notIndex.tcl]
    if {$result eq [list $testfile]} {
        return {glob match}
    } else {
        return "no match: $result"
    }
} -cleanup {
    safe::interpDelete $i
    removeDirectory $testdir
} -result {no match: }
test safe-13.10 {as 13.8 but test silent failure when result is outside access_path [Bug 2964715]} -setup {
    set i [safe::interpCreate]
    buildEnvironment notIndex.tcl
} -body {
    ::safe::interpAddToAccessPath $i $testdir
    $i eval glob -directory $testdir -join -nocomplain * notIndex.tcl
} -cleanup {
    safe::interpDelete $i
    removeDirectory $testdir
} -result {}
rename buildEnvironment {}
rename buildEnvironment2 {}

### 14. Sanity checks on paths - module path, access path, auto_path.

test safe-14.1 {Check that module path is the same as in the master interpreter [Bug 2964715]} -setup {
    set i [safe::interpCreate]
} -body {
    set tm {}
    foreach token [$i eval ::tcl::tm::path list] {
        lappend tm [dict get [set ::safe::S${i}(access_path,map)] $token]
    }
    return $tm
} -cleanup {
    safe::interpDelete $i
} -result [::tcl::tm::path list]
test safe-14.2 {Check that first element of slave auto_path (and access path) is Tcl Library, Sync Mode on} -setup {
    set SyncExists [expr {[info commands ::safe::setSyncMode] ne {}}]
    if {$SyncExists} {
        set SyncVal_TMP [safe::setSyncMode]
        safe::setSyncMode 1
    }

    set lib1        [info library]
    set lib2        [file dirname $lib1]
    set ::auto_TMP  $::auto_path
    set ::auto_path [list $lib1 $lib2]

    set i [safe::interpCreate]
} -body {
    set autoList {}
    set token [lindex [$i eval set ::auto_path] 0]
    set auto0 [dict get [set ::safe::S${i}(access_path,map)] $token]
    set accessList [lindex [safe::interpConfigure $i -accessPath] 1]
    return [list [lindex $accessList 0] $auto0]
} -cleanup {
    set ::auto_path $::auto_TMP
    safe::interpDelete $i
    if {$SyncExists} {
        safe::setSyncMode $SyncVal_TMP
    }
} -result [list [info library] [info library]]
test safe-14.2.1 {Check that first element of slave auto_path (and access path) is Tcl Library, Sync Mode off} -constraints AutoSyncDefined -setup {
    set SyncExists [expr {[info commands ::safe::setSyncMode] ne {}}]
    if {$SyncExists} {
        set SyncVal_TMP [safe::setSyncMode]
        safe::setSyncMode 0
    } else {
        error {This test is meaningful only if the command ::safe::setSyncMode is defined}
    }

    set lib1        [info library]
    set lib2        [file dirname $lib1]
    set ::auto_TMP  $::auto_path
    set ::auto_path [list $lib1 $lib2]

    set i [safe::interpCreate]
} -body {
    set autoList {}
    set token [lindex [$i eval set ::auto_path] 0]
    set auto0 [dict get [set ::safe::S${i}(access_path,map)] $token]
    set accessList [lindex [safe::interpConfigure $i -accessPath] 1]
<<<<<<< HEAD
    return [list [lindex $accessList 0] $auto0]
=======
    set autoList   [lindex [safe::interpConfigure $i -autoPath] 1]
    return [list [lindex $accessList 0] [lindex $autoList 0] $auto0]
>>>>>>> fa9a5670
} -cleanup {
    set ::auto_path $::auto_TMP
    safe::interpDelete $i
    if {$SyncExists} {
        safe::setSyncMode $SyncVal_TMP
    }
<<<<<<< HEAD
} -result [list [info library] [info library]]
=======
} -result [list [info library] [info library] [info library]]
>>>>>>> fa9a5670
test safe-14.3 {Check that first element of slave auto_path (and access path) is Tcl Library, even if not true for master, Sync Mode on} -setup {
    set SyncExists [expr {[info commands ::safe::setSyncMode] ne {}}]
    if {$SyncExists} {
        set SyncVal_TMP [safe::setSyncMode]
        safe::setSyncMode 1
    }

    set lib1        [info library]
    set lib2        [file dirname $lib1]
    set ::auto_TMP  $::auto_path
    set ::auto_path [list $lib2 $lib1]
    # Unexpected order, should be reversed in the slave

    set i [safe::interpCreate]
} -body {
    set autoList {}
    set token [lindex [$i eval set ::auto_path] 0]
    set auto0 [dict get [set ::safe::S${i}(access_path,map)] $token]
    set accessList [lindex [safe::interpConfigure $i -accessPath] 1]

    return [list [lindex $accessList 0] $auto0]
} -cleanup {
    set ::auto_path $::auto_TMP
    safe::interpDelete $i
    if {$SyncExists} {
        safe::setSyncMode $SyncVal_TMP
    }
} -result [list [info library] [info library]]
test safe-14.3.1 {Check that first element of slave auto_path (and access path) is Tcl Library, even if not true for master, Sync Mode off} -constraints AutoSyncDefined -setup {
    set SyncExists [expr {[info commands ::safe::setSyncMode] ne {}}]
    if {$SyncExists} {
        set SyncVal_TMP [safe::setSyncMode]
        safe::setSyncMode 0
    } else {
        error {This test is meaningful only if the command ::safe::setSyncMode is defined}
    }

    set lib1        [info library]
    set lib2        [file dirname $lib1]
    set ::auto_TMP  $::auto_path
    set ::auto_path [list $lib2 $lib1]
    # Unexpected order, should be reversed in the slave

    set i [safe::interpCreate]
} -body {
    set autoList {}
    set token [lindex [$i eval set ::auto_path] 0]
    set auto0 [dict get [set ::safe::S${i}(access_path,map)] $token]
    set accessList [lindex [safe::interpConfigure $i -accessPath] 1]
<<<<<<< HEAD

    return [list [lindex $accessList 0] $auto0]
=======
    set autoList   [lindex [safe::interpConfigure $i -autoPath] 1]

    return [list [lindex $accessList 0] [lindex $autoList 0] $auto0]
>>>>>>> fa9a5670
} -cleanup {
    set ::auto_path $::auto_TMP
    safe::interpDelete $i
    if {$SyncExists} {
        safe::setSyncMode $SyncVal_TMP
    }
<<<<<<< HEAD
} -result [list [info library] [info library]]
=======
} -result [list [info library] [info library] [info library]]
>>>>>>> fa9a5670

### 15. Safe file ensemble.

test safe-15.1 {safe file ensemble does not surprise code} -setup {
    set i [interp create -safe]
} -body {
    set result [expr {"file" in [interp hidden $i]}]
    lappend result [interp eval $i {tcl::file::split a/b/c}]
    lappend result [catch {interp eval $i {tcl::file::isdirectory .}}]
    lappend result [interp invokehidden $i file split a/b/c]
    lappend result [catch {interp eval $i {file split a/b/c}} msg] $msg
    lappend result [catch {interp invokehidden $i file isdirectory .}]
    interp expose $i file
    lappend result [catch {interp eval $i {file split a/b/c}} msg] $msg
    lappend result [catch {interp eval $i {file isdirectory .}} msg] $msg
} -cleanup {
    unset -nocomplain msg
    interp delete $i
} -result {1 {a b c} 1 {a b c} 1 {invalid command name "file"} 1 0 {a b c} 1 {not allowed to invoke subcommand isdirectory of file}}
test safe-15.2 {safe file ensemble does not surprise code} -setup {
    set i [interp create -safe]
} -body {
    set result [expr {"file" in [interp hidden $i]}]
    lappend result [interp eval $i {tcl::file::split a/b/c}]
    lappend result [catch {interp eval $i {tcl::file::isdirectory .}}]
    lappend result [interp invokehidden $i file split a/b/c]
    lappend result [catch {interp eval $i {file split a/b/c}} msg] $msg
    lappend result [catch {interp invokehidden $i file isdirectory .}]
    interp expose $i file
    lappend result [catch {interp eval $i {file split a/b/c}} msg] $msg
    lappend result [catch {interp eval $i {file isdirectory .}} msg o] [dict get $o -errorinfo]
} -cleanup {
    unset -nocomplain msg o
    interp delete $i
} -result {1 {a b c} 1 {a b c} 1 {invalid command name "file"} 1 0 {a b c} 1 {not allowed to invoke subcommand isdirectory of file
    while executing
"file isdirectory ."
    invoked from within
"interp eval $i {file isdirectory .}"}}

### 16. ~ should have no special meaning in paths in safe interpreters.
###     Defang it in glob.
###     More tests of glob in sections 12, 13.

test safe-16.1 {Bug 3529949: defang ~ in paths} -setup {
    set savedHOME $env(HOME)
    set env(HOME) /foo/bar
    set i [safe::interpCreate]
} -body {
    $i eval {
	set d [format %c 126]
	list [file join [file dirname $d] [file tail $d]]
    }
} -cleanup {
    safe::interpDelete $i
    set env(HOME) $savedHOME
    unset savedHOME
} -result {./~}
test safe-16.2 {Bug 3529949: defang ~user in paths} -setup {
    set i [safe::interpCreate]
    set user $tcl_platform(user)
} -body {
    string map [list $user USER] [$i eval \
	    "file join \[file dirname ~$user\] \[file tail ~$user\]"]
} -cleanup {
    safe::interpDelete $i
    unset user
} -result {./~USER}
test safe-16.3 {Bug 3529949: defang ~ in globs} -setup {
    set syntheticHOME [makeDirectory foo]
    makeFile {} bar $syntheticHOME
    set savedHOME $env(HOME)
    set env(HOME) $syntheticHOME
    set i [safe::interpCreate]
} -body {
    ::safe::interpAddToAccessPath $i $syntheticHOME
    $i eval {glob -nocomplain ~/*}
} -cleanup {
    safe::interpDelete $i
    set env(HOME) $savedHOME
    removeDirectory $syntheticHOME
    unset savedHOME syntheticHOME
} -result {}
test safe-16.4 {Bug 3529949: defang ~user in globs} -setup {
    set i [safe::interpCreate]
} -body {
    ::safe::interpAddToAccessPath $i $~$tcl_platform(user)
    $i eval [list glob -nocomplain ~$tcl_platform(user)/*]
} -cleanup {
    safe::interpDelete $i
} -result {}
test safe-16.5 {Bug 3529949: defang ~ in paths used by AliasGlob (1)} -setup {
    set savedHOME $env(HOME)
    set env(HOME) /foo/bar
    set i [safe::interpCreate]
} -body {
    $i eval {
	set d [format %c 126]
	file join {$p(:0:)} $d
    }
} -cleanup {
    safe::interpDelete $i
    set env(HOME) $savedHOME
    unset savedHOME
} -result {~}
test safe-16.6 {Bug 3529949: defang ~ in paths used by AliasGlob (2)} -setup {
    set savedHOME $env(HOME)
    set env(HOME) /foo/bar
    set i [safe::interpCreate]
} -body {
    $i eval {
	set d [format %c 126]
	file join {$p(:0:)/foo/bar} $d
    }
} -cleanup {
    safe::interpDelete $i
    set env(HOME) $savedHOME
    unset savedHOME
} -result {~}
test safe-16.7 {Bug 3529949: defang ~user in paths used by AliasGlob (1)} -setup {
    set i [safe::interpCreate]
    set user $tcl_platform(user)
} -body {
    string map [list $user USER] [$i eval [list file join {$p(:0:)} ~$user]]
} -cleanup {
    safe::interpDelete $i
    unset user
} -result {~USER}
test safe-16.8 {Bug 3529949: defang ~user in paths used by AliasGlob (2)} -setup {
    set i [safe::interpCreate]
    set user $tcl_platform(user)
} -body {
    string map [list $user USER] [$i eval [list file join {$p(:0:)/foo/bar} ~$user]]
} -cleanup {
    safe::interpDelete $i
    unset user
} -result {~USER}

### 17. Test the use of ::auto_path for loading commands (via tclIndex files)
###     and non-module packages (via pkgIndex.tcl files).
###     Corresponding tests with Sync Mode on are 7.*

test safe-17.1 {cf. safe-7.1 - positive non-module package require, Sync Mode off} -constraints AutoSyncDefined -setup {
    set SyncExists [expr {[info commands ::safe::setSyncMode] ne {}}]
    if {$SyncExists} {
        set SyncVal_TMP [safe::setSyncMode]
        safe::setSyncMode 0
    } else {
        error {This test is meaningful only if the command ::safe::setSyncMode is defined}
    }
    # Without AutoPathSync, we need a more complete auto_path,
    # because the slave will use the same value.
    set lib1        [info library]
    set lib2        [file join $TestsDir auto0]
    set ::auto_TMP  $::auto_path
    set ::auto_path [list $lib1 $lib2]

    set i [safe::interpCreate]
    set ::auto_path $::auto_TMP
} -body {
    # no error shall occur:
    # (because the default access_path shall include 1st level sub dirs so
    #  package require in a slave works like in the master)
    set v [interp eval $i {package require SafeTestPackage1}]
    # no error shall occur:
    interp eval $i HeresPackage1
    set v
} -cleanup {
    safe::interpDelete $i
    if {$SyncExists} {
        safe::setSyncMode $SyncVal_TMP
    }
} -match glob -result 1.2.3
test safe-17.2 {cf. safe-7.2 - negative non-module package require with specific path and interpAddToAccessPath, Sync Mode off} -constraints AutoSyncDefined -setup {
    set SyncExists [expr {[info commands ::safe::setSyncMode] ne {}}]
    if {$SyncExists} {
        set SyncVal_TMP [safe::setSyncMode]
        safe::setSyncMode 0
    } else {
        error {This test is meaningful only if the command ::safe::setSyncMode is defined}
    }
} -body {
    set i [safe::interpCreate -nostat -nested 1 -accessPath [list [info library]]]
<<<<<<< HEAD
    set auto1 [interp eval $i {set ::auto_path}]
=======
    # should not have been set by Safe Base:
    set auto1 [interp eval $i {set ::auto_path}]
    # This does not change the value of option -autoPath:
>>>>>>> fa9a5670
    interp eval $i {set ::auto_path [list {$p(:0:)}]}
    # should not add anything (p0)
    set token1 [safe::interpAddToAccessPath $i [info library]]
    # should add as p* (not p1 if master has a module path)
    set token2 [safe::interpAddToAccessPath $i "/dummy/unixlike/test/path"]
    # should add as p* (not p2 if master has a module path)
    set token3 [safe::interpAddToAccessPath $i [file join $TestsDir auto0]]
    # an error shall occur (SafeTestPackage1 is not in auto0 but a subdirectory)
    list $auto1 $token1 $token2 $token3 \
	    [catch {interp eval $i {package require SafeTestPackage1}} msg] $msg \
	    [safe::interpConfigure $i]\
	    [safe::interpDelete $i]
} -cleanup {
    if {$SyncExists} {
        safe::setSyncMode $SyncVal_TMP
    }
} -match glob -result "{} {\$p(:0:)} {\$p(:*:)} {\$p(:*:)}\
        1 {can't find package SafeTestPackage1}\
        {-accessPath {[list $tcl_library \
                            */dummy/unixlike/test/path \
                            $TestsDir/auto0]}\
<<<<<<< HEAD
        -statics 0 -nested 1 -deleteHook {} -autoPath [list $tcl_library]} {}"
=======
        -statics 0 -nested 1 -deleteHook {} -autoPath {}} {}"
>>>>>>> fa9a5670
# (not a counterpart of safe-7.3)
test safe-17.3 {Check that default auto_path is the same as in the master interpreter, Sync Mode off} -constraints AutoSyncDefined -setup {
    set SyncExists [expr {[info commands ::safe::setSyncMode] ne {}}]
    if {$SyncExists} {
        set SyncVal_TMP [safe::setSyncMode]
        safe::setSyncMode 0
    } else {
        error {This test is meaningful only if the command ::safe::setSyncMode is defined}
    }
    set i [safe::interpCreate]
} -body {
    # This file's header sets auto_path to a single directory [info library],
    # which is the one required by Safe Base to be present & first in the list.
    set ap {}
    foreach token [$i eval set ::auto_path] {
        lappend ap [dict get [set ::safe::S${i}(access_path,map)] $token]
    }
<<<<<<< HEAD
    return $ap
=======
    return [list $ap [lindex [::safe::interpConfigure $i -autoPath] 1]]
>>>>>>> fa9a5670
} -cleanup {
    safe::interpDelete $i
    if {$SyncExists} {
	safe::setSyncMode $SyncVal_TMP
    }
<<<<<<< HEAD
} -result $::auto_path
=======
} -result [list $::auto_path $::auto_path]
>>>>>>> fa9a5670
test safe-17.4 {cf. safe-7.4 - positive non-module package require with specific path and interpAddToAccessPath, Sync Mode off} -constraints AutoSyncDefined -setup {
    set SyncExists [expr {[info commands ::safe::setSyncMode] ne {}}]
    if {$SyncExists} {
        set SyncVal_TMP [safe::setSyncMode]
        safe::setSyncMode 0
    } else {
        error {This test is meaningful only if the command ::safe::setSyncMode is defined}
    }
} -body {
    set i [safe::interpCreate -nostat -nested 1 -accessPath [list [info library]]]

    # should not have been set by Safe Base:
    set auto1 [interp eval $i {set ::auto_path}]

<<<<<<< HEAD
=======
    # This does not change the value of option -autoPath.
>>>>>>> fa9a5670
    interp eval $i {set ::auto_path [list {$p(:0:)}]}

    # should not add anything (p0)
    set token1 [safe::interpAddToAccessPath $i [info library]]

    # should add as p* (not p1 if master has a module path)
    set token2 [safe::interpAddToAccessPath $i [file join $TestsDir auto0]]

    # should add as p* (not p2 if master has a module path)
    set token3 [safe::interpAddToAccessPath $i [file join $TestsDir auto0 auto1]]

    # should not have been changed by Safe Base:
    set auto2 [interp eval $i {set ::auto_path}]

    set auto3 [interp eval $i [list set ::auto_path [list {$p(:0:)} $token2]]]

    # This time, unlike test safe-17.2 and the try above, SafeTestPackage1 should be found:
    list $auto1 $auto2 $token1 $token2 $token3 \
	    [catch {interp eval $i {package require SafeTestPackage1}} msg] $msg \
	    [safe::interpConfigure $i]\
	    [safe::interpDelete $i]
} -cleanup {
    if {$SyncExists} {
	safe::setSyncMode $SyncVal_TMP
    }
} -match glob -result "{} {{\$p(:0:)}} {\$p(:0:)} {\$p(:*:)} {\$p(:*:)} 0 1.2.3\
        {-accessPath {[list $tcl_library *$TestsDir/auto0 $TestsDir/auto0/auto1]}\
        -statics 0 -nested 1 -deleteHook {}\
<<<<<<< HEAD
        -autoPath {[list $tcl_library $TestsDir/auto0]}} {}"
=======
        -autoPath {}} {}"
>>>>>>> fa9a5670
test safe-17.5 {cf. safe-7.5 - positive and negative module package require, including ancestor directory issue, Sync Mode off} -setup {
    set SyncExists [expr {[info commands ::safe::setSyncMode] ne {}}]
    if {$SyncExists} {
        set SyncVal_TMP [safe::setSyncMode]
        safe::setSyncMode 0
    } else {
        error {This test is meaningful only if the command ::safe::setSyncMode is defined}
    }
    tcl::tm::path add [file join $TestsDir auto0 modules]
    set i [safe::interpCreate]
    tcl::tm::path remove [file join $TestsDir auto0 modules]
    interp eval $i {
        package forget mod1::test1
        catch {namespace delete ::mod1}
    }
} -body {
    # Should raise an error (tests module ancestor directory rule)
    set code1 [catch {interp eval $i {package require test1}} msg1]
    # Should not raise an error
    set code2 [catch {interp eval $i {package require mod1::test1}} msg2]
    return [list $code1 $msg1 $code2]
} -cleanup {
    safe::interpDelete $i
    if {$SyncExists} {
        safe::setSyncMode $SyncVal_TMP
    }
} -result {1 {can't find package test1} 0}

### 18. Test tokenization of directories available to a slave.

test safe-18.1 {Check that each directory of the default auto_path is a valid token, Sync Mode on} -setup {
    set SyncExists [expr {[info commands ::safe::setSyncMode] ne {}}]
    if {$SyncExists} {
        set SyncVal_TMP [safe::setSyncMode]
        safe::setSyncMode 1
    }
    set i [safe::interpCreate]
} -body {
    set badTokens {}
    foreach dir [$i eval {set ::auto_path}] {
        if {[regexp {^\$p\(:[0-9]+:\)$} $dir]} {
            # Match - OK - token has expected form
        } else {
            # No match - possibly an ordinary path has not been tokenized
            lappend badTokens $dir
        }
    }
    set badTokens
} -cleanup {
    safe::interpDelete $i
    if {$SyncExists} {
        safe::setSyncMode $SyncVal_TMP
    }
} -result {}
test safe-18.1.1 {Check that each directory of the default auto_path is a valid token, Sync Mode off} -constraints AutoSyncDefined -setup {
    set SyncExists [expr {[info commands ::safe::setSyncMode] ne {}}]
    if {$SyncExists} {
        set SyncVal_TMP [safe::setSyncMode]
        safe::setSyncMode 0
    } else {
        error {This test is meaningful only if the command ::safe::setSyncMode is defined}
    }
    set i [safe::interpCreate]
} -body {
    set badTokens {}
    foreach dir [$i eval {set ::auto_path}] {
        if {[regexp {^\$p\(:[0-9]+:\)$} $dir]} {
            # Match - OK - token has expected form
        } else {
            # No match - possibly an ordinary path has not been tokenized
            lappend badTokens $dir
        }
    }
    set badTokens
} -cleanup {
    safe::interpDelete $i
    if {$SyncExists} {
        safe::setSyncMode $SyncVal_TMP
    }
} -result {}
test safe-18.2 {Check that each directory of the module path is a valid token, Sync Mode on} -setup {
    set SyncExists [expr {[info commands ::safe::setSyncMode] ne {}}]
    if {$SyncExists} {
        set SyncVal_TMP [safe::setSyncMode]
        safe::setSyncMode 1
    }
    set i [safe::interpCreate]
} -body {
    set badTokens {}
    foreach dir [$i eval {::tcl::tm::path list}] {
        if {[regexp {^\$p\(:[0-9]+:\)$} $dir]} {
            # Match - OK - token has expected form
        } else {
            # No match - possibly an ordinary path has not been tokenized
            lappend badTokens $dir
        }
    }
    set badTokens
} -cleanup {
    safe::interpDelete $i
    if {$SyncExists} {
        safe::setSyncMode $SyncVal_TMP
    }
} -result {}
test safe-18.2.1 {Check that each directory of the module path is a valid token, Sync Mode off} -constraints AutoSyncDefined -setup {
    set SyncExists [expr {[info commands ::safe::setSyncMode] ne {}}]
    if {$SyncExists} {
        set SyncVal_TMP [safe::setSyncMode]
        safe::setSyncMode 0
    } else {
        error {This test is meaningful only if the command ::safe::setSyncMode is defined}
    }
    set i [safe::interpCreate]
} -body {
    set badTokens {}
    foreach dir [$i eval {::tcl::tm::path list}] {
        if {[regexp {^\$p\(:[0-9]+:\)$} $dir]} {
            # Match - OK - token has expected form
        } else {
            # No match - possibly an ordinary path has not been tokenized
            lappend badTokens $dir
        }
    }
    set badTokens
} -cleanup {
    safe::interpDelete $i
    if {$SyncExists} {
        safe::setSyncMode $SyncVal_TMP
    }
} -result {}

### 19. Assorted options, including changes to option values.
###     Mostly these are changes to access path, auto_path, module path.
###     If Sync Mode is on, a corresponding test with Sync Mode off is 9.*

test safe-19.8 {autoloading commands indexed in tclIndex files, Sync Mode off} -constraints AutoSyncDefined -setup {
    set SyncExists [expr {[info commands ::safe::setSyncMode] ne {}}]
    if {$SyncExists} {
        set SyncVal_TMP [safe::setSyncMode]
        safe::setSyncMode 0
    } else {
        error {This test is meaningful only if the command ::safe::setSyncMode is defined}
    }
} -body {
    set i [safe::interpCreate -accessPath [list $tcl_library \
                                            [file join $TestsDir auto0 auto1] \
                                            [file join $TestsDir auto0 auto2]] \
                              -autoPath [list $tcl_library \
                                            [file join $TestsDir auto0 auto1] \
                                            [file join $TestsDir auto0 auto2]]]
    # Inspect.
    set confA [safe::interpConfigure $i]
    set mappA [mapList $PathMapp [dict get $confA -accessPath]]
    set path1 [::safe::interpFindInAccessPath $i [file join $TestsDir auto0 auto1]]
    set path2 [::safe::interpFindInAccessPath $i [file join $TestsDir auto0 auto2]]
<<<<<<< HEAD
=======
    set mappC [mapList $PathMapp [dict get $confA -autoPath]]
    set toksC [interp eval $i set ::auto_path]
>>>>>>> fa9a5670

    # Load and run the commands.
    set code1 [catch {interp eval $i {report1}} msg1]
    set code2 [catch {interp eval $i {report2}} msg2]

<<<<<<< HEAD
    list $path1 $path2 -- $code1 $msg1 $code2 $msg2 -- $mappA
=======
    list $path1 $path2 -- $code1 $msg1 $code2 $msg2 -- $mappA -- $mappC -- $toksC
>>>>>>> fa9a5670
} -cleanup {
    safe::interpDelete $i
    if {$SyncExists} {
        safe::setSyncMode $SyncVal_TMP
    }
} -match glob -result {{$p(:1:)} {$p(:2:)} -- 0 ok1 0 ok2 --\
<<<<<<< HEAD
        {TCLLIB TESTSDIR/auto0/auto1 TESTSDIR/auto0/auto2*}}
=======
        {TCLLIB TESTSDIR/auto0/auto1 TESTSDIR/auto0/auto2*} --\
        {TCLLIB TESTSDIR/auto0/auto1 TESTSDIR/auto0/auto2*} --\
        {{$p(:0:)} {$p(:1:)} {$p(:2:)}}}
>>>>>>> fa9a5670
test safe-19.9 {interpConfigure change the access path; tclIndex commands unaffected by token rearrangement (dummy test of doreset), Sync Mode off} -constraints AutoSyncDefined -setup {
    set SyncExists [expr {[info commands ::safe::setSyncMode] ne {}}]
    if {$SyncExists} {
        set SyncVal_TMP [safe::setSyncMode]
        safe::setSyncMode 0
    } else {
        error {This test is meaningful only if the command ::safe::setSyncMode is defined}
    }
} -body {
    set i [safe::interpCreate -accessPath [list $tcl_library \
                                            [file join $TestsDir auto0 auto1] \
                                            [file join $TestsDir auto0 auto2]] \
                              -autoPath [list $tcl_library \
                                            [file join $TestsDir auto0 auto1] \
                                            [file join $TestsDir auto0 auto2]]]
    # Inspect.
    set confA [safe::interpConfigure $i]
    set mappA [mapList $PathMapp [dict get $confA -accessPath]]
    set path1 [::safe::interpFindInAccessPath $i [file join $TestsDir auto0 auto1]]
    set path2 [::safe::interpFindInAccessPath $i [file join $TestsDir auto0 auto2]]
<<<<<<< HEAD
=======
    set mappC [mapList $PathMapp [dict get $confA -autoPath]]
    set toksC [interp eval $i set ::auto_path]
>>>>>>> fa9a5670

    # Load auto_load data.
    interp eval $i {catch nonExistentCommand}

    # Load and run the commands.
    # This guarantees the test will pass even if the tokens are swapped.
    set code1 [catch {interp eval $i {report1}} msg1]
    set code2 [catch {interp eval $i {report2}} msg2]

    # Rearrange access path.  Swap tokens {$p(:1:)} and {$p(:2:)}.
    safe::interpConfigure $i -accessPath [list $tcl_library \
                                           [file join $TestsDir auto0 auto2] \
                                           [file join $TestsDir auto0 auto1]] \
                             -autoPath [list $tcl_library \
                                            [file join $TestsDir auto0 auto1] \
                                            [file join $TestsDir auto0 auto2]]
    # Inspect.
    set confB [safe::interpConfigure $i]
    set mappB [mapList $PathMapp [dict get $confB -accessPath]]
    set path3 [::safe::interpFindInAccessPath $i [file join $TestsDir auto0 auto1]]
    set path4 [::safe::interpFindInAccessPath $i [file join $TestsDir auto0 auto2]]
<<<<<<< HEAD
=======
    set mappD [mapList $PathMapp [dict get $confB -autoPath]]
    set toksD [interp eval $i set ::auto_path]
>>>>>>> fa9a5670

    # Run the commands.
    set code3 [catch {interp eval $i {report1}} msg3]
    set code4 [catch {interp eval $i {report2}} msg4]

<<<<<<< HEAD
    list $path1 $path2 -- $path3 $path4 -- $code3 $msg3 $code4 $msg4 -- $mappA -- $mappB
=======
    list $path1 $path2 -- $path3 $path4 -- $code3 $msg3 $code4 $msg4 -- \
            $mappA -- $mappB -- $mappC -- $mappD -- $toksC -- $toksD
>>>>>>> fa9a5670
} -cleanup {
    safe::interpDelete $i
    if {$SyncExists} {
        safe::setSyncMode $SyncVal_TMP
    }
} -match glob -result {{$p(:1:)} {$p(:2:)} -- {$p(:2:)} {$p(:1:)} -- 0 ok1 0 ok2 --\
        {TCLLIB TESTSDIR/auto0/auto1 TESTSDIR/auto0/auto2*} --\
<<<<<<< HEAD
        {TCLLIB TESTSDIR/auto0/auto2 TESTSDIR/auto0/auto1*}}
=======
        {TCLLIB TESTSDIR/auto0/auto2 TESTSDIR/auto0/auto1*} --\
        {TCLLIB TESTSDIR/auto0/auto1 TESTSDIR/auto0/auto2*} --\
        {TCLLIB TESTSDIR/auto0/auto1 TESTSDIR/auto0/auto2*} --\
        {{$p(:0:)} {$p(:1:)} {$p(:2:)}} -- {{$p(:0:)} {$p(:2:)} {$p(:1:)}}}
>>>>>>> fa9a5670
test safe-19.10 {interpConfigure change the access path; tclIndex commands unaffected by token rearrangement (actual test of doreset), Sync Mode off} -constraints {AutoSyncDefined} -setup {
    set SyncExists [expr {[info commands ::safe::setSyncMode] ne {}}]
    if {$SyncExists} {
        set SyncVal_TMP [safe::setSyncMode]
        safe::setSyncMode 0
    } else {
        error {This test is meaningful only if the command ::safe::setSyncMode is defined}
    }
} -body {
    set i [safe::interpCreate -accessPath [list $tcl_library \
                                            [file join $TestsDir auto0 auto1] \
                                            [file join $TestsDir auto0 auto2]] \
                              -autoPath [list $tcl_library \
                                            [file join $TestsDir auto0 auto1] \
                                            [file join $TestsDir auto0 auto2]]]
    # Inspect.
    set confA [safe::interpConfigure $i]
    set mappA [mapList $PathMapp [dict get $confA -accessPath]]
    set path1 [::safe::interpFindInAccessPath $i [file join $TestsDir auto0 auto1]]
    set path2 [::safe::interpFindInAccessPath $i [file join $TestsDir auto0 auto2]]
<<<<<<< HEAD
=======
    set mappC [mapList $PathMapp [dict get $confA -autoPath]]
    set toksC [interp eval $i set ::auto_path]
>>>>>>> fa9a5670

    # Load auto_load data.
    interp eval $i {catch nonExistentCommand}

    # Do not load the commands.  With the tokens swapped, the test
    # will pass only if the Safe Base has called auto_reset.

    # Rearrange access path.  Swap tokens {$p(:1:)} and {$p(:2:)}.
    safe::interpConfigure $i -accessPath [list $tcl_library \
                                           [file join $TestsDir auto0 auto2] \
                                           [file join $TestsDir auto0 auto1]] \
                             -autoPath [list $tcl_library \
                                            [file join $TestsDir auto0 auto1] \
                                            [file join $TestsDir auto0 auto2]]
    # Inspect.
    set confB [safe::interpConfigure $i]
    set mappB [mapList $PathMapp [dict get $confB -accessPath]]
    set path3 [::safe::interpFindInAccessPath $i [file join $TestsDir auto0 auto1]]
    set path4 [::safe::interpFindInAccessPath $i [file join $TestsDir auto0 auto2]]
<<<<<<< HEAD
=======
    set mappD [mapList $PathMapp [dict get $confB -autoPath]]
    set toksD [interp eval $i set ::auto_path]
>>>>>>> fa9a5670

    # Load and run the commands.
    set code3 [catch {interp eval $i {report1}} msg3]
    set code4 [catch {interp eval $i {report2}} msg4]

<<<<<<< HEAD
    list $path1 $path2 -- $path3 $path4 -- $code3 $msg3 $code4 $msg4 -- $mappA -- $mappB
=======
    list $path1 $path2 -- $path3 $path4 -- $code3 $msg3 $code4 $msg4 -- \
            $mappA -- $mappB -- $mappC -- $mappD -- $toksC -- $toksD
>>>>>>> fa9a5670
} -cleanup {
    safe::interpDelete $i
    if {$SyncExists} {
        safe::setSyncMode $SyncVal_TMP
    }
} -match glob -result {{$p(:1:)} {$p(:2:)} -- {$p(:2:)} {$p(:1:)} --\
        0 ok1 0 ok2 --\
        {TCLLIB TESTSDIR/auto0/auto1 TESTSDIR/auto0/auto2*} --\
<<<<<<< HEAD
        {TCLLIB TESTSDIR/auto0/auto2 TESTSDIR/auto0/auto1*}}
test safe-19.11 {interpConfigure change the access path; pkgIndex.tcl packages unaffected by token rearrangement, Sync Mode off} -constraints AutoSyncDefined -setup {
=======
        {TCLLIB TESTSDIR/auto0/auto2 TESTSDIR/auto0/auto1*} --\
        {TCLLIB TESTSDIR/auto0/auto1 TESTSDIR/auto0/auto2} --\
        {TCLLIB TESTSDIR/auto0/auto1 TESTSDIR/auto0/auto2} --\
        {{$p(:0:)} {$p(:1:)} {$p(:2:)}} -- {{$p(:0:)} {$p(:2:)} {$p(:1:)}}}
test safe-19.11 {interpConfigure change the access path; pkgIndex.tcl packages unaffected by token rearrangement (1), Sync Mode off} -constraints AutoSyncDefined -setup {
>>>>>>> fa9a5670
    set SyncExists [expr {[info commands ::safe::setSyncMode] ne {}}]
    if {$SyncExists} {
        set SyncVal_TMP [safe::setSyncMode]
        safe::setSyncMode 0
    } else {
        error {This test is meaningful only if the command ::safe::setSyncMode is defined}
    }
} -body {
<<<<<<< HEAD
    # For complete correspondence to safe-stock87-9.11, include auto0 in access path.
=======
>>>>>>> fa9a5670
    set i [safe::interpCreate -accessPath [list $tcl_library \
                                            [file join $TestsDir auto0] \
                                            [file join $TestsDir auto0 auto1] \
                                            [file join $TestsDir auto0 auto2]] \
                              -autoPath [list $tcl_library \
                                            [file join $TestsDir auto0]]]
    # Inspect.
    set confA [safe::interpConfigure $i]
    set mappA [mapList $PathMapp [dict get $confA -accessPath]]
    set path0 [::safe::interpFindInAccessPath $i [file join $TestsDir auto0]]
    set path1 [::safe::interpFindInAccessPath $i [file join $TestsDir auto0 auto1]]
    set path2 [::safe::interpFindInAccessPath $i [file join $TestsDir auto0 auto2]]
<<<<<<< HEAD
=======
    set mappC [mapList $PathMapp [dict get $confA -autoPath]]
    set toksC [interp eval $i set ::auto_path]
>>>>>>> fa9a5670

    # Load pkgIndex.tcl data.
    catch {interp eval $i {package require NOEXIST}}

    # Rearrange access path.  Swap tokens {$p(:2:)} and {$p(:3:)}.
    # This would have no effect because the records in Pkg of these directories
    # were from access as children of {$p(:1:)}.
    safe::interpConfigure $i -accessPath [list $tcl_library \
                                           [file join $TestsDir auto0] \
                                           [file join $TestsDir auto0 auto2] \
                                           [file join $TestsDir auto0 auto1]] \
                              -autoPath [list $tcl_library \
<<<<<<< HEAD
                                            [file join $TestsDir auto0]]]
=======
                                            [file join $TestsDir auto0]]
>>>>>>> fa9a5670
    # Inspect.
    set confB [safe::interpConfigure $i]
    set mappB [mapList $PathMapp [dict get $confB -accessPath]]
    set path3 [::safe::interpFindInAccessPath $i [file join $TestsDir auto0 auto1]]
    set path4 [::safe::interpFindInAccessPath $i [file join $TestsDir auto0 auto2]]
<<<<<<< HEAD
=======
    set mappD [mapList $PathMapp [dict get $confB -autoPath]]
    set toksD [interp eval $i set ::auto_path]
>>>>>>> fa9a5670

    # Try to load the packages and run a command from each one.
    set code3 [catch {interp eval $i {package require SafeTestPackage1}} msg3 opts3]
    set code4 [catch {interp eval $i {package require SafeTestPackage2}} msg4 opts4]
    set code5 [catch {interp eval $i {HeresPackage1}} msg5 opts5]
    set code6 [catch {interp eval $i {HeresPackage2}} msg6 opts6]

    list $path1 $path2 -- $path3 $path4 -- $code3 $msg3 $code4 $msg4 -- \
<<<<<<< HEAD
         $mappA -- $mappB -- $code5 $msg5 $code6 $msg6
=======
         $mappA -- $mappB -- $mappC -- $mappD -- $toksC -- $toksD -- \
         $code5 $msg5 $code6 $msg6
>>>>>>> fa9a5670
} -cleanup {
    safe::interpDelete $i
    if {$SyncExists} {
        safe::setSyncMode $SyncVal_TMP
    }
} -match glob -result {{$p(:2:)} {$p(:3:)} -- {$p(:3:)} {$p(:2:)} -- 0 1.2.3 0 2.3.4 --\
        {TCLLIB TESTSDIR/auto0 TESTSDIR/auto0/auto1 TESTSDIR/auto0/auto2*} --\
        {TCLLIB TESTSDIR/auto0 TESTSDIR/auto0/auto2 TESTSDIR/auto0/auto1*} --\
<<<<<<< HEAD
=======
        {TCLLIB TESTSDIR/auto0} -- {TCLLIB TESTSDIR/auto0} --\
        {{$p(:0:)} {$p(:1:)}} -- {{$p(:0:)} {$p(:1:)}} --\
>>>>>>> fa9a5670
        0 OK1 0 OK2}
test safe-19.12 {interpConfigure change the access path; pkgIndex.tcl packages unaffected by token rearrangement, safe-19.11 without path auto0, Sync Mode off} -constraints {AutoSyncDefined} -setup {
    set SyncExists [expr {[info commands ::safe::setSyncMode] ne {}}]
    if {$SyncExists} {
        set SyncVal_TMP [safe::setSyncMode]
        safe::setSyncMode 0
    } else {
        error {This test is meaningful only if the command ::safe::setSyncMode is defined}
    }
} -body {
    # To manage without path auto0, use an auto_path that is unusual for
    # package discovery.
    set i [safe::interpCreate -accessPath [list $tcl_library \
                                            [file join $TestsDir auto0 auto1] \
                                            [file join $TestsDir auto0 auto2]] \
                              -autoPath [list $tcl_library \
                                            [file join $TestsDir auto0 auto1] \
                                            [file join $TestsDir auto0 auto2]]]
    # Inspect.
    set confA [safe::interpConfigure $i]
    set mappA [mapList $PathMapp [dict get $confA -accessPath]]
    set path1 [::safe::interpFindInAccessPath $i [file join $TestsDir auto0 auto1]]
    set path2 [::safe::interpFindInAccessPath $i [file join $TestsDir auto0 auto2]]
<<<<<<< HEAD
=======
    set mappC [mapList $PathMapp [dict get $confA -autoPath]]
    set toksC [interp eval $i set ::auto_path]
>>>>>>> fa9a5670

    # Load pkgIndex.tcl data.
    catch {interp eval $i {package require NOEXIST}}

    # Rearrange access path.  Swap tokens {$p(:2:)} and {$p(:3:)}.
    safe::interpConfigure $i -accessPath [list $tcl_library \
                                           [file join $TestsDir auto0 auto2] \
                                           [file join $TestsDir auto0 auto1]] \
                              -autoPath [list $tcl_library \
                                            [file join $TestsDir auto0 auto2] \
                                            [file join $TestsDir auto0 auto1]]
    # Inspect.
    set confB [safe::interpConfigure $i]
    set mappB [mapList $PathMapp [dict get $confB -accessPath]]
    set path3 [::safe::interpFindInAccessPath $i [file join $TestsDir auto0 auto1]]
    set path4 [::safe::interpFindInAccessPath $i [file join $TestsDir auto0 auto2]]
<<<<<<< HEAD
=======
    set mappD [mapList $PathMapp [dict get $confB -autoPath]]
    set toksD [interp eval $i set ::auto_path]
>>>>>>> fa9a5670

    # Try to load the packages and run a command from each one.
    set code3 [catch {interp eval $i {package require SafeTestPackage1}} msg3 opts3]
    set code4 [catch {interp eval $i {package require SafeTestPackage2}} msg4 opts4]
    set code5 [catch {interp eval $i {HeresPackage1}} msg5 opts5]
    set code6 [catch {interp eval $i {HeresPackage2}} msg6 opts6]

    list $path1 $path2 -- $path3 $path4 -- $code3 $msg3 $code4 $msg4 -- \
<<<<<<< HEAD
            $mappA -- $mappB -- \
=======
            $mappA -- $mappB -- $mappC -- $mappD -- $toksC -- $toksD -- \
>>>>>>> fa9a5670
            $code5 $msg5 $code6 $msg6
} -cleanup {
    safe::interpDelete $i
    if {$SyncExists} {
        safe::setSyncMode $SyncVal_TMP
    }
} -match glob -result {{$p(:1:)} {$p(:2:)} -- {$p(:2:)} {$p(:1:)} --\
        0 1.2.3 0 2.3.4 --\
        {TCLLIB TESTSDIR/auto0/auto1 TESTSDIR/auto0/auto2*} --\
        {TCLLIB TESTSDIR/auto0/auto2 TESTSDIR/auto0/auto1*} --\
<<<<<<< HEAD
=======
        {TCLLIB TESTSDIR/auto0/auto1 TESTSDIR/auto0/auto2} --\
        {TCLLIB TESTSDIR/auto0/auto2 TESTSDIR/auto0/auto1} --\
        {{$p(:0:)} {$p(:1:)} {$p(:2:)}} -- {{$p(:0:)} {$p(:1:)} {$p(:2:)}} --\
>>>>>>> fa9a5670
        0 OK1 0 OK2}
test safe-19.13 {interpConfigure change the access path; pkgIndex.tcl packages fail if directory de-listed, Sync Mode off} -constraints {AutoSyncDefined} -setup {
    set SyncExists [expr {[info commands ::safe::setSyncMode] ne {}}]
    if {$SyncExists} {
        set SyncVal_TMP [safe::setSyncMode]
        safe::setSyncMode 0
    } else {
        error {This test is meaningful only if the command ::safe::setSyncMode is defined}
    }
} -body {
    # Path auto0 added (cf. safe-9.3) because it is needed for auto_path.
    set i [safe::interpCreate -accessPath [list $tcl_library \
                                            [file join $TestsDir auto0] \
                                            [file join $TestsDir auto0 auto1] \
                                            [file join $TestsDir auto0 auto2]] \
                              -autoPath [list $tcl_library \
                                            [file join $TestsDir auto0]]]
    # Inspect.
    set confA [safe::interpConfigure $i]
    set mappA [mapList $PathMapp [dict get $confA -accessPath]]
    set path1 [::safe::interpFindInAccessPath $i [file join $TestsDir auto0 auto1]]
    set path2 [::safe::interpFindInAccessPath $i [file join $TestsDir auto0 auto2]]
<<<<<<< HEAD
=======
    set mappC [mapList $PathMapp [dict get $confA -autoPath]]
    set toksC [interp eval $i set ::auto_path]
>>>>>>> fa9a5670

    # Load pkgIndex.tcl data.
    catch {interp eval $i {package require NOEXIST}}

    # Limit access path.  Remove tokens {$p(:2:)} and {$p(:3:)}.
    safe::interpConfigure $i -accessPath [list $tcl_library]

    # Inspect.
    set confB [safe::interpConfigure $i]
    set mappB [mapList $PathMapp [dict get $confB -accessPath]]
    set code4 [catch {::safe::interpFindInAccessPath $i [file join $TestsDir auto0 auto1]} path4]
    set code5 [catch {::safe::interpFindInAccessPath $i [file join $TestsDir auto0 auto2]} path5]
<<<<<<< HEAD
=======
    set mappD [mapList $PathMapp [dict get $confB -autoPath]]
    set toksD [interp eval $i set ::auto_path]
>>>>>>> fa9a5670

    # Try to load the packages.
    set code3 [catch {interp eval $i {package require SafeTestPackage1}} msg3]
    set code6 [catch {interp eval $i {package require SafeTestPackage2}} msg6]

    list $path1 $path2 -- $code4 $path4 -- $code5 $path5 -- $code3 $code6 -- \
<<<<<<< HEAD
            $mappA -- $mappB
=======
            $mappA -- $mappB -- $mappC -- $mappD -- $toksC -- $toksD
>>>>>>> fa9a5670
} -cleanup {
    safe::interpDelete $i
    if {$SyncExists} {
        safe::setSyncMode $SyncVal_TMP
    }
} -match glob -result {{$p(:2:)} {$p(:3:)} -- 1 {* not found in access path} --\
        1 {* not found in access path} -- 1 1 --\
<<<<<<< HEAD
        {TCLLIB TESTSDIR/auto0 TESTSDIR/auto0/auto1 TESTSDIR/auto0/auto2*} -- {TCLLIB*}}
=======
        {TCLLIB TESTSDIR/auto0 TESTSDIR/auto0/auto1 TESTSDIR/auto0/auto2*} --\
        {TCLLIB*} -- {TCLLIB TESTSDIR/auto0} -- {TCLLIB TESTSDIR/auto0} --\
        {{$p(:0:)} {$p(:1:)}} -- {{$p(:0:)}}}
# (no counterpart safe-9.14)
test safe-19.14 {when interpConfigure changes the access path, ::auto_path uses -autoPath value and new tokens, Sync Mode off} -constraints AutoSyncDefined -setup {
    set SyncExists [expr {[info commands ::safe::setSyncMode] ne {}}]
    if {$SyncExists} {
        set SyncVal_TMP [safe::setSyncMode]
        safe::setSyncMode 0
    } else {
        error {This test is meaningful only if the command ::safe::setSyncMode is defined}
    }
} -body {
    # Test that although -autoPath is unchanged, the slave's ::auto_path changes to
    # reflect the changes in token mappings.
    set i [safe::interpCreate -accessPath [list $tcl_library \
                                            [file join $TestsDir auto0] \
                                            [file join $TestsDir auto0 auto1] \
                                            [file join $TestsDir auto0 auto2]] \
                              -autoPath [list $tcl_library \
                                            [file join $TestsDir auto0]]]
    # Inspect.
    set confA [safe::interpConfigure $i]
    set mappA [mapList $PathMapp [dict get $confA -accessPath]]
    set path0 [::safe::interpFindInAccessPath $i [file join $TestsDir auto0]]
    set path1 [::safe::interpFindInAccessPath $i [file join $TestsDir auto0 auto1]]
    set path2 [::safe::interpFindInAccessPath $i [file join $TestsDir auto0 auto2]]
    set mappC [mapList $PathMapp [dict get $confA -autoPath]]
    set toksC [interp eval $i set ::auto_path]

    # Load pkgIndex.tcl data.
    catch {interp eval $i {package require NOEXIST}}

    # Rearrange access path.  Swap tokens {$p(:1:)} and {$p(:3:)}.
    safe::interpConfigure $i -accessPath [list $tcl_library \
                                           [file join $TestsDir auto0 auto2] \
                                           [file join $TestsDir auto0 auto1] \
                                           [file join $TestsDir auto0]]
    # Inspect.
    set confB [safe::interpConfigure $i]
    set mappB [mapList $PathMapp [dict get $confB -accessPath]]
    set path5 [::safe::interpFindInAccessPath $i [file join $TestsDir auto0]]
    set path3 [::safe::interpFindInAccessPath $i [file join $TestsDir auto0 auto1]]
    set path4 [::safe::interpFindInAccessPath $i [file join $TestsDir auto0 auto2]]
    set mappD [mapList $PathMapp [dict get $confA -autoPath]]
    set toksD [interp eval $i set ::auto_path]

    # Try to load the packages and run a command from each one.
    set code3 [catch {interp eval $i {package require SafeTestPackage1}} msg3 opts3]
    set code4 [catch {interp eval $i {package require SafeTestPackage2}} msg4 opts4]
    set code5 [catch {interp eval $i {HeresPackage1}} msg5 opts5]
    set code6 [catch {interp eval $i {HeresPackage2}} msg6 opts6]

    list $path0 $path1 $path2 -- $path5 $path3 $path4 -- $toksC -- $toksD -- \
         $code3 $msg3 $code4 $msg4 -- \
         $mappA -- $mappB -- $mappC -- $mappD -- $code5 $msg5 $code6 $msg6
} -cleanup {
    safe::interpDelete $i
    if {$SyncExists} {
        safe::setSyncMode $SyncVal_TMP
    }
} -match glob -result {{$p(:1:)} {$p(:2:)} {$p(:3:)} -- {$p(:3:)} {$p(:2:)} {$p(:1:)} -- {{$p(:0:)} {$p(:1:)}} -- {{$p(:0:)} {$p(:3:)}} -- 0 1.2.3 0 2.3.4 --\
        {TCLLIB TESTSDIR/auto0 TESTSDIR/auto0/auto1 TESTSDIR/auto0/auto2*} --\
        {TCLLIB TESTSDIR/auto0/auto2 TESTSDIR/auto0/auto1 TESTSDIR/auto0*} --\
        {TCLLIB TESTSDIR/auto0} --\
        {TCLLIB TESTSDIR/auto0} --\
        0 OK1 0 OK2}
# (no counterpart safe-9.15)
test safe-19.15 {when interpConfigure changes the access path, ::auto_path uses -autoPath value and new tokens, Sync Mode off} -constraints AutoSyncDefined -setup {
    set SyncExists [expr {[info commands ::safe::setSyncMode] ne {}}]
    if {$SyncExists} {
        set SyncVal_TMP [safe::setSyncMode]
        safe::setSyncMode 0
    } else {
        error {This test is meaningful only if the command ::safe::setSyncMode is defined}
    }
} -body {
    # Test that although -autoPath is unchanged, the slave's ::auto_path changes to
    # reflect the changes in token mappings; and that it is based on the -autoPath
    # value, not the previously restricted slave ::auto_path.
    set i [safe::interpCreate -accessPath [list $tcl_library \
                                            [file join $TestsDir auto0]] \
                              -autoPath [list $tcl_library \
                                            [file join $TestsDir auto0 auto1] \
                                            [file join $TestsDir auto0 auto2]]]
    # Inspect.
    set confA [safe::interpConfigure $i]
    set mappA [mapList $PathMapp [dict get $confA -accessPath]]
    set path0 [::safe::interpFindInAccessPath $i [file join $TestsDir auto0]]
    set mappC [mapList $PathMapp [dict get $confA -autoPath]]
    set toksC [interp eval $i set ::auto_path]

    # Load pkgIndex.tcl data.
    catch {interp eval $i {package require NOEXIST}}

    # Rearrange access path.  Add more directories.
    safe::interpConfigure $i -accessPath [list $tcl_library \
                                            [file join $TestsDir auto0] \
                                            [file join $TestsDir auto0 auto1] \
                                            [file join $TestsDir auto0 auto2]]
    # Inspect.
    set confB [safe::interpConfigure $i]
    set mappB [mapList $PathMapp [dict get $confB -accessPath]]
    set path5 [::safe::interpFindInAccessPath $i [file join $TestsDir auto0]]
    set path3 [::safe::interpFindInAccessPath $i [file join $TestsDir auto0 auto1]]
    set path4 [::safe::interpFindInAccessPath $i [file join $TestsDir auto0 auto2]]
    set mappD [mapList $PathMapp [dict get $confA -autoPath]]
    set toksD [interp eval $i set ::auto_path]

    # Try to load the packages and run a command from each one.
    set code3 [catch {interp eval $i {package require SafeTestPackage1}} msg3 opts3]
    set code4 [catch {interp eval $i {package require SafeTestPackage2}} msg4 opts4]
    set code5 [catch {interp eval $i {HeresPackage1}} msg5 opts5]
    set code6 [catch {interp eval $i {HeresPackage2}} msg6 opts6]

    list $path0 -- $path5 $path3 $path4 -- $toksC -- $toksD -- \
         $code3 $msg3 $code4 $msg4 -- \
         $mappA -- $mappB -- $mappC -- $mappD -- $code5 $msg5 $code6 $msg6
} -cleanup {
    safe::interpDelete $i
    if {$SyncExists} {
        safe::setSyncMode $SyncVal_TMP
    }
} -match glob -result {{$p(:1:)} -- {$p(:1:)} {$p(:2:)} {$p(:3:)} -- {{$p(:0:)}} -- {{$p(:0:)} {$p(:2:)} {$p(:3:)}} -- 0 1.2.3 0 2.3.4 --\
        {TCLLIB TESTSDIR/auto0*} --\
        {TCLLIB TESTSDIR/auto0 TESTSDIR/auto0/auto1 TESTSDIR/auto0/auto2*} --\
        {TCLLIB TESTSDIR/auto0/auto1 TESTSDIR/auto0/auto2} --\
        {TCLLIB TESTSDIR/auto0/auto1 TESTSDIR/auto0/auto2} --\
        0 OK1 0 OK2}
# (no counterpart safe-9.16)
test safe-19.16 {default value for -accessPath and -autoPath on creation; -autoPath preserved when -accessPath changes, ::auto_path using changed tokens, Sync Mode off} -constraints AutoSyncDefined -setup {
    set SyncExists [expr {[info commands ::safe::setSyncMode] ne {}}]
    if {$SyncExists} {
        set SyncVal_TMP [safe::setSyncMode]
        safe::setSyncMode 0
    } else {
        error {This test is meaningful only if the command ::safe::setSyncMode is defined}
    }
    set tmpAutoPath $::auto_path
    set ::auto_path [list $tcl_library [file join $TestsDir auto0]]
    set i [safe::interpCreate]
    set ::auto_path $tmpAutoPath
} -body {
    # Test that the -autoPath acquires and keeps the master's value unless otherwise specified.

    # Inspect.
    set confA [safe::interpConfigure $i]
    set mappC [mapList $PathMapp [dict get $confA -autoPath]]
    set toksC [interp eval $i set ::auto_path]

    # Load pkgIndex.tcl data.
    catch {interp eval $i {package require NOEXIST}}

    # Rearrange access path.  Remove a directory.
    safe::interpConfigure $i -accessPath [list $tcl_library \
                                            [file join $TestsDir auto0] \
                                            [file join $TestsDir auto0 auto1]]
    # Inspect.
    set confB [safe::interpConfigure $i]
    set mappB [mapList $PathMapp [dict get $confB -accessPath]]
    set path5 [::safe::interpFindInAccessPath $i [file join $TestsDir auto0]]
    set path3 [::safe::interpFindInAccessPath $i [file join $TestsDir auto0 auto1]]
    set mappD [mapList $PathMapp [dict get $confA -autoPath]]
    set toksD [interp eval $i set ::auto_path]

    # Try to load the packages and run a command from each one.
    set code3 [catch {interp eval $i {package require SafeTestPackage1}} msg3]
    set code4 [catch {interp eval $i {package require SafeTestPackage2}} msg4]
    set code5 [catch {interp eval $i {HeresPackage1}} msg5 opts5]
    set code6 [catch {interp eval $i {HeresPackage2}} msg6 opts6]

    list $path5 $path3 -- [lindex $toksC 0] [llength $toksC] -- \
            $toksD -- $code3 $msg3 $code4 $msg4 -- \
            $mappB -- $mappC -- $mappD -- $code5 $msg5 $code6 $msg6
} -cleanup {
    safe::interpDelete $i
    if {$SyncExists} {
        safe::setSyncMode $SyncVal_TMP
    }
} -match glob -result {{$p(:1:)} {$p(:2:)} -- {$p(:0:)} 2 --\
        {{$p(:0:)} {$p(:1:)}} -- 0 1.2.3 1 {can't find package SafeTestPackage2} --\
        {TCLLIB TESTSDIR/auto0 TESTSDIR/auto0/auto1*} --\
        {TCLLIB TESTSDIR/auto0} -- {TCLLIB TESTSDIR/auto0} --\
        0 OK1 1 {invalid command name "HeresPackage2"}}
>>>>>>> fa9a5670
test safe-19.20 {check module loading, Sync Mode off} -constraints AutoSyncDefined -setup {
    set SyncExists [expr {[info commands ::safe::setSyncMode] ne {}}]
    if {$SyncExists} {
        set SyncVal_TMP [safe::setSyncMode]
        safe::setSyncMode 0
    } else {
        error {This test is meaningful only if the command ::safe::setSyncMode is defined}
    }
    set oldTm [tcl::tm::path list]
    foreach path $oldTm {
        tcl::tm::path remove $path
    }
    tcl::tm::path add [file join $TestsDir auto0 modules]
} -body {
    set i [safe::interpCreate -accessPath [list $tcl_library]]

    # Inspect.
    set confA [safe::interpConfigure $i]
    set sortA [mapAndSortList $PathMapp [dict get $confA -accessPath]]
    set modsA [interp eval $i {tcl::tm::path list}]
    set path0 [::safe::interpFindInAccessPath $i [file join $TestsDir auto0 modules]]
    set path1 [::safe::interpFindInAccessPath $i [file join $TestsDir auto0 modules mod1]]
    set path2 [::safe::interpFindInAccessPath $i [file join $TestsDir auto0 modules mod2]]

    # Try to load the packages and run a command from each one.
    set code0 [catch {interp eval $i {package require test0}} msg0]
    set code1 [catch {interp eval $i {package require mod1::test1}} msg1]
    set code2 [catch {interp eval $i {package require mod2::test2}} msg2]
    set out0  [interp eval $i {test0::try0}]
    set out1  [interp eval $i {mod1::test1::try1}]
    set out2  [interp eval $i {mod2::test2::try2}]

    list [lsort [list $path0 $path1 $path2]] -- $modsA -- \
            $code0 $msg0 $code1 $msg1 $code2 $msg2 -- $sortA -- $out0 $out1 $out2
} -cleanup {
    tcl::tm::path remove [file join $TestsDir auto0 modules]
    foreach path [lreverse $oldTm] {
        tcl::tm::path add $path
    }
    safe::interpDelete $i
    if {$SyncExists} {
        safe::setSyncMode $SyncVal_TMP
    }
} -match glob -result {{{$p(:1:)} {$p(:2:)} {$p(:3:)}} -- {{$p(:1:)}} --\
        0 0.5 0 1.0 0 2.0 --\
        {TCLLIB TESTSDIR/auto0/modules TESTSDIR/auto0/modules/mod1\
         TESTSDIR/auto0/modules/mod2} -- res0 res1 res2}
# See comments on lsort after test safe-9.20.
test safe-19.21 {interpConfigure change the access path; check module loading, Sync Mode off; stale data case 1} -constraints AutoSyncDefined -setup {
    set SyncExists [expr {[info commands ::safe::setSyncMode] ne {}}]
    if {$SyncExists} {
        set SyncVal_TMP [safe::setSyncMode]
        safe::setSyncMode 0
    } else {
        error {This test is meaningful only if the command ::safe::setSyncMode is defined}
    }
    set oldTm [tcl::tm::path list]
    foreach path $oldTm {
        tcl::tm::path remove $path
    }
    tcl::tm::path add [file join $TestsDir auto0 modules]
} -body {
    set i [safe::interpCreate -accessPath [list $tcl_library]]

    # Inspect.
    set confA [safe::interpConfigure $i]
    set sortA [mapAndSortList $PathMapp [dict get $confA -accessPath]]
    set modsA [interp eval $i {tcl::tm::path list}]
    set path0 [::safe::interpFindInAccessPath $i [file join $TestsDir auto0 modules]]
    set path1 [::safe::interpFindInAccessPath $i [file join $TestsDir auto0 modules mod1]]
    set path2 [::safe::interpFindInAccessPath $i [file join $TestsDir auto0 modules mod2]]

    # Add to access path.
    # This injects more tokens, pushing modules to higher token numbers.
    safe::interpConfigure $i -accessPath [list $tcl_library \
                                           [file join $TestsDir auto0 auto1] \
                                           [file join $TestsDir auto0 auto2]]
    # Inspect.
    set confB [safe::interpConfigure $i]
    set sortB [mapAndSortList $PathMapp [dict get $confB -accessPath]]
    set modsB [interp eval $i {tcl::tm::path list}]
    set path3 [::safe::interpFindInAccessPath $i [file join $TestsDir auto0 modules]]
    set path4 [::safe::interpFindInAccessPath $i [file join $TestsDir auto0 modules mod1]]
    set path5 [::safe::interpFindInAccessPath $i [file join $TestsDir auto0 modules mod2]]

    # Load pkg data.
    catch {interp eval $i {package require NOEXIST}}
    catch {interp eval $i {package require mod1::NOEXIST}}
    catch {interp eval $i {package require mod2::NOEXIST}}

    # Try to load the packages and run a command from each one.
    set code0 [catch {interp eval $i {package require test0}} msg0]
    set code1 [catch {interp eval $i {package require mod1::test1}} msg1]
    set code2 [catch {interp eval $i {package require mod2::test2}} msg2]
    set out0  [interp eval $i {test0::try0}]
    set out1  [interp eval $i {mod1::test1::try1}]
    set out2  [interp eval $i {mod2::test2::try2}]

    list [lsort [list $path0 $path1 $path2]] -- $modsA -- \
            [lsort [list $path3 $path4 $path5]] -- $modsB -- \
            $code0 $msg0 $code1 $msg1 $code2 $msg2 -- $sortA -- $sortB -- \
            $out0 $out1 $out2
} -cleanup {
    tcl::tm::path remove [file join $TestsDir auto0 modules]
    foreach path [lreverse $oldTm] {
        tcl::tm::path add $path
    }
    safe::interpDelete $i
    if {$SyncExists} {
        safe::setSyncMode $SyncVal_TMP
    }
} -match glob -result {{{$p(:1:)} {$p(:2:)} {$p(:3:)}} -- {{$p(:1:)}} --\
        {{$p(:3:)} {$p(:4:)} {$p(:5:)}} -- {{$p(:3:)}} --\
        0 0.5 0 1.0 0 2.0 --\
        {TCLLIB TESTSDIR/auto0/modules TESTSDIR/auto0/modules/mod1\
         TESTSDIR/auto0/modules/mod2} --\
        {TCLLIB TESTSDIR/auto0/auto1 TESTSDIR/auto0/auto2 TESTSDIR/auto0/modules\
         TESTSDIR/auto0/modules/mod1 TESTSDIR/auto0/modules/mod2} --\
        res0 res1 res2}
# See comments on lsort after test safe-9.20.
test safe-19.22 {interpConfigure change the access path; check module loading, Sync Mode off; stale data case 0} -constraints AutoSyncDefined -setup {
    set SyncExists [expr {[info commands ::safe::setSyncMode] ne {}}]
    if {$SyncExists} {
        set SyncVal_TMP [safe::setSyncMode]
        safe::setSyncMode 0
    } else {
        error {This test is meaningful only if the command ::safe::setSyncMode is defined}
    }
    set oldTm [tcl::tm::path list]
    foreach path $oldTm {
        tcl::tm::path remove $path
    }
    tcl::tm::path add [file join $TestsDir auto0 modules]
} -body {
    set i [safe::interpCreate -accessPath [list $tcl_library]]

    # Inspect.
    set confA [safe::interpConfigure $i]
    set sortA [mapAndSortList $PathMapp [dict get $confA -accessPath]]
    set modsA [interp eval $i {tcl::tm::path list}]
    set path0 [::safe::interpFindInAccessPath $i [file join $TestsDir auto0 modules]]
    set path1 [::safe::interpFindInAccessPath $i [file join $TestsDir auto0 modules mod1]]
    set path2 [::safe::interpFindInAccessPath $i [file join $TestsDir auto0 modules mod2]]

    # Add to access path.
    # This injects more tokens, pushing modules to higher token numbers.
    safe::interpConfigure $i -accessPath [list $tcl_library \
                                          [file join $TestsDir auto0 auto1] \
                                          [file join $TestsDir auto0 auto2]]
    # Inspect.
    set confB [safe::interpConfigure $i]
    set sortB [mapAndSortList $PathMapp [dict get $confB -accessPath]]
    set modsB [interp eval $i {tcl::tm::path list}]
    set path3 [::safe::interpFindInAccessPath $i [file join $TestsDir auto0 modules]]
    set path4 [::safe::interpFindInAccessPath $i [file join $TestsDir auto0 modules mod1]]
    set path5 [::safe::interpFindInAccessPath $i [file join $TestsDir auto0 modules mod2]]

    # Try to load the packages and run a command from each one.
    set code0 [catch {interp eval $i {package require test0}} msg0]
    set code1 [catch {interp eval $i {package require mod1::test1}} msg1]
    set code2 [catch {interp eval $i {package require mod2::test2}} msg2]
    set out0  [interp eval $i {test0::try0}]
    set out1  [interp eval $i {mod1::test1::try1}]
    set out2  [interp eval $i {mod2::test2::try2}]

    list [lsort [list $path0 $path1 $path2]] -- $modsA -- \
            [lsort [list $path3 $path4 $path5]] -- $modsB -- \
            $code0 $msg0 $code1 $msg1 $code2 $msg2 -- $sortA -- $sortB -- \
            $out0 $out1 $out2
} -cleanup {
    tcl::tm::path remove [file join $TestsDir auto0 modules]
    foreach path [lreverse $oldTm] {
        tcl::tm::path add $path
    }
    safe::interpDelete $i
    if {$SyncExists} {
        safe::setSyncMode $SyncVal_TMP
    }
} -match glob -result {{{$p(:1:)} {$p(:2:)} {$p(:3:)}} -- {{$p(:1:)}} --\
        {{$p(:3:)} {$p(:4:)} {$p(:5:)}} -- {{$p(:3:)}} --\
        0 0.5 0 1.0 0 2.0 --\
        {TCLLIB TESTSDIR/auto0/modules TESTSDIR/auto0/modules/mod1\
         TESTSDIR/auto0/modules/mod2} --\
        {TCLLIB TESTSDIR/auto0/auto1 TESTSDIR/auto0/auto2 TESTSDIR/auto0/modules\
         TESTSDIR/auto0/modules/mod1 TESTSDIR/auto0/modules/mod2} --\
        res0 res1 res2}
# See comments on lsort after test safe-9.20.
test safe-19.23 {interpConfigure change the access path; check module loading, Sync Mode off; stale data case 3} -constraints AutoSyncDefined -setup {
    set SyncExists [expr {[info commands ::safe::setSyncMode] ne {}}]
    if {$SyncExists} {
        set SyncVal_TMP [safe::setSyncMode]
        safe::setSyncMode 0
    } else {
        error {This test is meaningful only if the command ::safe::setSyncMode is defined}
    }
    set oldTm [tcl::tm::path list]
    foreach path $oldTm {
        tcl::tm::path remove $path
    }
    tcl::tm::path add [file join $TestsDir auto0 modules]
} -body {
    set i [safe::interpCreate -accessPath [list $tcl_library]]

    # Inspect.
    set confA [safe::interpConfigure $i]
    set sortA [mapAndSortList $PathMapp [dict get $confA -accessPath]]
    set modsA [interp eval $i {tcl::tm::path list}]
    set path0 [::safe::interpFindInAccessPath $i [file join $TestsDir auto0 modules]]
    set path1 [::safe::interpFindInAccessPath $i [file join $TestsDir auto0 modules mod1]]
    set path2 [::safe::interpFindInAccessPath $i [file join $TestsDir auto0 modules mod2]]

    # Force the interpreter to acquire pkg data which will soon become stale.
    catch {interp eval $i {package require NOEXIST}}
    catch {interp eval $i {package require mod1::NOEXIST}}
    catch {interp eval $i {package require mod2::NOEXIST}}

    # Add to access path.
    # This injects more tokens, pushing modules to higher token numbers.
    safe::interpConfigure $i -accessPath [list $tcl_library \
                                           [file join $TestsDir auto0 auto1] \
                                           [file join $TestsDir auto0 auto2]]
    # Inspect.
    set confB [safe::interpConfigure $i]
    set sortB [mapAndSortList $PathMapp [dict get $confB -accessPath]]
    set modsB [interp eval $i {tcl::tm::path list}]
    set path3 [::safe::interpFindInAccessPath $i [file join $TestsDir auto0 modules]]
    set path4 [::safe::interpFindInAccessPath $i [file join $TestsDir auto0 modules mod1]]
    set path5 [::safe::interpFindInAccessPath $i [file join $TestsDir auto0 modules mod2]]

    # Refresh stale pkg data.
    catch {interp eval $i {package require NOEXIST}}
    catch {interp eval $i {package require mod1::NOEXIST}}
    catch {interp eval $i {package require mod2::NOEXIST}}

    # Try to load the packages and run a command from each one.
    set code0 [catch {interp eval $i {package require test0}} msg0]
    set code1 [catch {interp eval $i {package require mod1::test1}} msg1]
    set code2 [catch {interp eval $i {package require mod2::test2}} msg2]
    set out0  [interp eval $i {test0::try0}]
    set out1  [interp eval $i {mod1::test1::try1}]
    set out2  [interp eval $i {mod2::test2::try2}]

    list [lsort [list $path0 $path1 $path2]] -- $modsA -- \
            [lsort [list $path3 $path4 $path5]] -- $modsB -- \
            $code0 $msg0 $code1 $msg1 $code2 $msg2 -- $sortA -- $sortB -- \
            $out0 $out1 $out2
} -cleanup {
    tcl::tm::path remove [file join $TestsDir auto0 modules]
    foreach path [lreverse $oldTm] {
        tcl::tm::path add $path
    }
    safe::interpDelete $i
    if {$SyncExists} {
        safe::setSyncMode $SyncVal_TMP
    }
} -match glob -result {{{$p(:1:)} {$p(:2:)} {$p(:3:)}} -- {{$p(:1:)}} --\
        {{$p(:3:)} {$p(:4:)} {$p(:5:)}} -- {{$p(:3:)}} --\
        0 0.5 0 1.0 0 2.0 --\
        {TCLLIB TESTSDIR/auto0/modules TESTSDIR/auto0/modules/mod1\
         TESTSDIR/auto0/modules/mod2} --\
        {TCLLIB TESTSDIR/auto0/auto1 TESTSDIR/auto0/auto2 TESTSDIR/auto0/modules\
         TESTSDIR/auto0/modules/mod1 TESTSDIR/auto0/modules/mod2} --\
        res0 res1 res2}
# See comments on lsort after test safe-9.20.
test safe-19.24 {interpConfigure change the access path; check module loading, Sync Mode off; stale data case 2 (worst case)} -constraints AutoSyncDefined -setup {
    set SyncExists [expr {[info commands ::safe::setSyncMode] ne {}}]
    if {$SyncExists} {
        set SyncVal_TMP [safe::setSyncMode]
        safe::setSyncMode 0
    } else {
        error {This test is meaningful only if the command ::safe::setSyncMode is defined}
    }
    set oldTm [tcl::tm::path list]
    foreach path $oldTm {
        tcl::tm::path remove $path
    }
    tcl::tm::path add [file join $TestsDir auto0 modules]
} -body {
    set i [safe::interpCreate -accessPath [list $tcl_library]]

    # Inspect.
    set confA [safe::interpConfigure $i]
    set sortA [mapAndSortList $PathMapp [dict get $confA -accessPath]]
    set modsA [interp eval $i {tcl::tm::path list}]
    set path0 [::safe::interpFindInAccessPath $i [file join $TestsDir auto0 modules]]
    set path1 [::safe::interpFindInAccessPath $i [file join $TestsDir auto0 modules mod1]]
    set path2 [::safe::interpFindInAccessPath $i [file join $TestsDir auto0 modules mod2]]

    # Force the interpreter to acquire pkg data which will soon become stale.
    catch {interp eval $i {package require NOEXIST}}
    catch {interp eval $i {package require mod1::NOEXIST}}
    catch {interp eval $i {package require mod2::NOEXIST}}

    # Add to access path.
    # This injects more tokens, pushing modules to higher token numbers.
    safe::interpConfigure $i -accessPath [list $tcl_library \
                                           [file join $TestsDir auto0 auto1] \
                                           [file join $TestsDir auto0 auto2]]
    # Inspect.
    set confB [safe::interpConfigure $i]
    set sortB [mapAndSortList $PathMapp [dict get $confB -accessPath]]
    set modsB [interp eval $i {tcl::tm::path list}]
    set path3 [::safe::interpFindInAccessPath $i [file join $TestsDir auto0 modules]]
    set path4 [::safe::interpFindInAccessPath $i [file join $TestsDir auto0 modules mod1]]
    set path5 [::safe::interpFindInAccessPath $i [file join $TestsDir auto0 modules mod2]]

    # Try to load the packages and run a command from each one.
    set code0 [catch {interp eval $i {package require test0}} msg0]
    set code1 [catch {interp eval $i {package require mod1::test1}} msg1]
    set code2 [catch {interp eval $i {package require mod2::test2}} msg2]
    set out0  [interp eval $i {test0::try0}]
    set out1  [interp eval $i {mod1::test1::try1}]
    set out2  [interp eval $i {mod2::test2::try2}]

    list [lsort [list $path0 $path1 $path2]] -- $modsA -- \
            [lsort [list $path3 $path4 $path5]] -- $modsB -- \
            $code0 $msg0 $code1 $msg1 $code2 $msg2 -- $sortA -- $sortB -- \
            $out0 $out1 $out2
} -cleanup {
    tcl::tm::path remove [file join $TestsDir auto0 modules]
    foreach path [lreverse $oldTm] {
        tcl::tm::path add $path
    }
    safe::interpDelete $i
    if {$SyncExists} {
        safe::setSyncMode $SyncVal_TMP
    }
} -match glob -result {{{$p(:1:)} {$p(:2:)} {$p(:3:)}} -- {{$p(:1:)}} --\
        {{$p(:3:)} {$p(:4:)} {$p(:5:)}} -- {{$p(:3:)}} --\
        0 0.5 0 1.0 0 2.0 --\
        {TCLLIB TESTSDIR/auto0/modules TESTSDIR/auto0/modules/mod1\
         TESTSDIR/auto0/modules/mod2} --\
        {TCLLIB TESTSDIR/auto0/auto1 TESTSDIR/auto0/auto2 TESTSDIR/auto0/modules\
         TESTSDIR/auto0/modules/mod1 TESTSDIR/auto0/modules/mod2} --\
        res0 res1 res2}
# See comments on lsort after test safe-9.20.
<<<<<<< HEAD
=======


### 20. safe::interpCreate with different cases of -accessPath, -autoPath.

set ::auto_path [list $tcl_library [file dirname $tcl_library] [file join $TestsDir auto0]]

test safe-20.1 "create -accessPath NULL -autoPath NULL -> master's ::auto_path" -constraints AutoSyncDefined -setup {
    set SyncExists [expr {[info commands ::safe::setSyncMode] ne {}}]
    if {$SyncExists} {
        set SyncVal_TMP [safe::setSyncMode]
        safe::setSyncMode 0
    } else {
        error {This test is meaningful only if the command ::safe::setSyncMode is defined}
    }
} -body {
    set i [safe::interpCreate]
    getAutoPath $i
} -cleanup {
    safe::interpDelete $i
    if {$SyncExists} {
        safe::setSyncMode $SyncVal_TMP
    }
} -result [list $::auto_path -- $::auto_path]
test safe-20.2 "create -accessPath {} -autoPath NULL -> master's ::auto_path" -constraints AutoSyncDefined -setup {
    set SyncExists [expr {[info commands ::safe::setSyncMode] ne {}}]
    if {$SyncExists} {
        set SyncVal_TMP [safe::setSyncMode]
        safe::setSyncMode 0
    } else {
        error {This test is meaningful only if the command ::safe::setSyncMode is defined}
    }
} -body {
    set i [safe::interpCreate -accessPath {}]
    getAutoPath $i
} -cleanup {
    safe::interpDelete $i
    if {$SyncExists} {
        safe::setSyncMode $SyncVal_TMP
    }
} -result [list $::auto_path -- $::auto_path]
test safe-20.3 "create -accessPath path1 -autoPath NULL -> {}" -constraints AutoSyncDefined -setup {
    set SyncExists [expr {[info commands ::safe::setSyncMode] ne {}}]
    if {$SyncExists} {
        set SyncVal_TMP [safe::setSyncMode]
        safe::setSyncMode 0
    } else {
        error {This test is meaningful only if the command ::safe::setSyncMode is defined}
    }
} -body {
    set i [safe::interpCreate -accessPath [lrange $::auto_path 0 1]]
    getAutoPath $i
} -cleanup {
    safe::interpDelete $i
    if {$SyncExists} {
        safe::setSyncMode $SyncVal_TMP
    }
} -result {{} -- {}}
test safe-20.4 "create -accessPath NULL -autoPath {} -> {}" -constraints AutoSyncDefined -setup {
    set SyncExists [expr {[info commands ::safe::setSyncMode] ne {}}]
    if {$SyncExists} {
        set SyncVal_TMP [safe::setSyncMode]
        safe::setSyncMode 0
    } else {
        error {This test is meaningful only if the command ::safe::setSyncMode is defined}
    }
} -body {
    set i [safe::interpCreate -autoPath {}]
    getAutoPath $i
} -cleanup {
    safe::interpDelete $i
    if {$SyncExists} {
        safe::setSyncMode $SyncVal_TMP
    }
} -result {{} -- {}}
test safe-20.5 "create -accessPath {} -autoPath {} -> {}" -constraints AutoSyncDefined -setup {
    set SyncExists [expr {[info commands ::safe::setSyncMode] ne {}}]
    if {$SyncExists} {
        set SyncVal_TMP [safe::setSyncMode]
        safe::setSyncMode 0
    } else {
        error {This test is meaningful only if the command ::safe::setSyncMode is defined}
    }
} -body {
    set i [safe::interpCreate -accessPath {} -autoPath {}]
    getAutoPath $i
} -cleanup {
    safe::interpDelete $i
    if {$SyncExists} {
        safe::setSyncMode $SyncVal_TMP
    }
} -result {{} -- {}}
test safe-20.6 "create -accessPath path1 -autoPath {} -> {}" -constraints AutoSyncDefined -setup {
    set SyncExists [expr {[info commands ::safe::setSyncMode] ne {}}]
    if {$SyncExists} {
        set SyncVal_TMP [safe::setSyncMode]
        safe::setSyncMode 0
    } else {
        error {This test is meaningful only if the command ::safe::setSyncMode is defined}
    }
} -body {
    set i [safe::interpCreate -accessPath [lrange $::auto_path 0 1] -autoPath {}]
    getAutoPath $i
} -cleanup {
    safe::interpDelete $i
    if {$SyncExists} {
        safe::setSyncMode $SyncVal_TMP
    }
} -result {{} -- {}}
test safe-20.7 "create -accessPath NULL -autoPath path2 -> path2" -constraints AutoSyncDefined -setup {
    set SyncExists [expr {[info commands ::safe::setSyncMode] ne {}}]
    if {$SyncExists} {
        set SyncVal_TMP [safe::setSyncMode]
        safe::setSyncMode 0
    } else {
        error {This test is meaningful only if the command ::safe::setSyncMode is defined}
    }
} -body {
    set i [safe::interpCreate -autoPath [lrange $::auto_path 0 0]]
    getAutoPath $i
} -cleanup {
    safe::interpDelete $i
    if {$SyncExists} {
        safe::setSyncMode $SyncVal_TMP
    }
} -result [list [lrange $::auto_path 0 0] -- [lrange $::auto_path 0 0]]
test safe-20.8 "create -accessPath {} -autoPath path2 -> path2" -constraints AutoSyncDefined -setup {
    set SyncExists [expr {[info commands ::safe::setSyncMode] ne {}}]
    if {$SyncExists} {
        set SyncVal_TMP [safe::setSyncMode]
        safe::setSyncMode 0
    } else {
        error {This test is meaningful only if the command ::safe::setSyncMode is defined}
    }
} -body {
    set i [safe::interpCreate -accessPath {} -autoPath [lrange $::auto_path 0 0]]
    getAutoPath $i
} -cleanup {
    safe::interpDelete $i
    if {$SyncExists} {
        safe::setSyncMode $SyncVal_TMP
    }
} -result [list [lrange $::auto_path 0 0] -- [lrange $::auto_path 0 0]]
test safe-20.9 "create -accessPath path1 -autoPath path2 -> path2" -constraints AutoSyncDefined -setup {
    set SyncExists [expr {[info commands ::safe::setSyncMode] ne {}}]
    if {$SyncExists} {
        set SyncVal_TMP [safe::setSyncMode]
        safe::setSyncMode 0
    } else {
        error {This test is meaningful only if the command ::safe::setSyncMode is defined}
    }
} -body {
    set i [safe::interpCreate -accessPath [lrange $::auto_path 0 1] -autoPath [lrange $::auto_path 0 0]]
    getAutoPath $i
} -cleanup {
    safe::interpDelete $i
    if {$SyncExists} {
        safe::setSyncMode $SyncVal_TMP
    }
} -result [list [lrange $::auto_path 0 0] -- [lrange $::auto_path 0 0]]
test safe-20.10 "create -accessPath NULL -autoPath pathX -> pathX" -constraints AutoSyncDefined -setup {
    set SyncExists [expr {[info commands ::safe::setSyncMode] ne {}}]
    if {$SyncExists} {
        set SyncVal_TMP [safe::setSyncMode]
        safe::setSyncMode 0
    } else {
        error {This test is meaningful only if the command ::safe::setSyncMode is defined}
    }
} -body {
    set i [safe::interpCreate -autoPath /not/in/access/path]
    getAutoPath $i
} -cleanup {
    safe::interpDelete $i
    if {$SyncExists} {
        safe::setSyncMode $SyncVal_TMP
    }
} -result {/not/in/access/path -- {}}
test safe-20.11 "create -accessPath {} -autoPath pathX -> pathX" -constraints AutoSyncDefined -setup {
    set SyncExists [expr {[info commands ::safe::setSyncMode] ne {}}]
    if {$SyncExists} {
        set SyncVal_TMP [safe::setSyncMode]
        safe::setSyncMode 0
    } else {
        error {This test is meaningful only if the command ::safe::setSyncMode is defined}
    }
} -body {
    set i [safe::interpCreate -accessPath {} -autoPath /not/in/access/path]
    getAutoPath $i
} -cleanup {
    safe::interpDelete $i
    if {$SyncExists} {
        safe::setSyncMode $SyncVal_TMP
    }
} -result {/not/in/access/path -- {}}
test safe-20.12 "create -accessPath path1 -autoPath pathX -> {pathX}" -constraints AutoSyncDefined -setup {
    set SyncExists [expr {[info commands ::safe::setSyncMode] ne {}}]
    if {$SyncExists} {
        set SyncVal_TMP [safe::setSyncMode]
        safe::setSyncMode 0
    } else {
        error {This test is meaningful only if the command ::safe::setSyncMode is defined}
    }
} -body {
    set i [safe::interpCreate -accessPath [lrange $::auto_path 0 1] -autoPath /not/in/access/path]
    getAutoPath $i
} -cleanup {
    safe::interpDelete $i
    if {$SyncExists} {
        safe::setSyncMode $SyncVal_TMP
    }
} -result {/not/in/access/path -- {}}

### 21. safe::interpConfigure with different cases of -accessPath, -autoPath.

test safe-21.1 "interpConfigure -accessPath NULL -autoPath NULL -> no change" -constraints AutoSyncDefined -setup {
    set SyncExists [expr {[info commands ::safe::setSyncMode] ne {}}]
    if {$SyncExists} {
        set SyncVal_TMP [safe::setSyncMode]
        safe::setSyncMode 0
    } else {
        error {This test is meaningful only if the command ::safe::setSyncMode is defined}
    }
    set i [safe::interpCreate -accessPath [lrange $::auto_path 0 1] -autoPath [lrange $::auto_path 0 0]]
} -body {
    safe::interpConfigure $i -deleteHook {}
    getAutoPath $i
} -cleanup {
    safe::interpDelete $i
    if {$SyncExists} {
        safe::setSyncMode $SyncVal_TMP
    }
} -result [list [lrange $::auto_path 0 0] -- [lrange $::auto_path 0 0]]
test safe-21.2 "interpConfigure -accessPath {} -autoPath NULL -> master's ::auto_path" -constraints AutoSyncDefined -setup {
    set SyncExists [expr {[info commands ::safe::setSyncMode] ne {}}]
    if {$SyncExists} {
        set SyncVal_TMP [safe::setSyncMode]
        safe::setSyncMode 0
    } else {
        error {This test is meaningful only if the command ::safe::setSyncMode is defined}
    }
    set i [safe::interpCreate -accessPath [lrange $::auto_path 0 1] -autoPath [lrange $::auto_path 0 0]]
} -body {
    safe::interpConfigure $i -accessPath {}
    getAutoPath $i
} -cleanup {
    safe::interpDelete $i
    if {$SyncExists} {
        safe::setSyncMode $SyncVal_TMP
    }
} -result [list $::auto_path -- $::auto_path]
test safe-21.3 "interpConfigure -accessPath path1 -autoPath NULL -> no change" -constraints AutoSyncDefined -setup {
    set SyncExists [expr {[info commands ::safe::setSyncMode] ne {}}]
    if {$SyncExists} {
        set SyncVal_TMP [safe::setSyncMode]
        safe::setSyncMode 0
    } else {
        error {This test is meaningful only if the command ::safe::setSyncMode is defined}
    }
    set i [safe::interpCreate -accessPath [lrange $::auto_path 0 1] -autoPath [lrange $::auto_path 0 0]]
} -body {
    safe::interpConfigure $i -accessPath [lrange $::auto_path 0 1]
    getAutoPath $i
} -cleanup {
    safe::interpDelete $i
    if {$SyncExists} {
        safe::setSyncMode $SyncVal_TMP
    }
} -result [list [lrange $::auto_path 0 0] -- [lrange $::auto_path 0 0]]
test safe-21.4 "interpConfigure -accessPath NULL -autoPath {} -> {}" -constraints AutoSyncDefined -setup {
    set SyncExists [expr {[info commands ::safe::setSyncMode] ne {}}]
    if {$SyncExists} {
        set SyncVal_TMP [safe::setSyncMode]
        safe::setSyncMode 0
    } else {
        error {This test is meaningful only if the command ::safe::setSyncMode is defined}
    }
    set i [safe::interpCreate -accessPath [lrange $::auto_path 0 1] -autoPath [lrange $::auto_path 0 0]]
} -body {
    safe::interpConfigure $i -autoPath {}
    getAutoPath $i
} -cleanup {
    safe::interpDelete $i
    if {$SyncExists} {
        safe::setSyncMode $SyncVal_TMP
    }
} -result {{} -- {}}
test safe-21.5 "interpConfigure -accessPath {} -autoPath {} -> {}" -constraints AutoSyncDefined -setup {
    set SyncExists [expr {[info commands ::safe::setSyncMode] ne {}}]
    if {$SyncExists} {
        set SyncVal_TMP [safe::setSyncMode]
        safe::setSyncMode 0
    } else {
        error {This test is meaningful only if the command ::safe::setSyncMode is defined}
    }
    set i [safe::interpCreate -accessPath [lrange $::auto_path 0 1] -autoPath [lrange $::auto_path 0 0]]
} -body {
    safe::interpConfigure $i -accessPath {} -autoPath {}
    getAutoPath $i
} -cleanup {
    safe::interpDelete $i
    if {$SyncExists} {
        safe::setSyncMode $SyncVal_TMP
    }
} -result {{} -- {}}
test safe-21.6 "interpConfigure -accessPath {path1} -autoPath {} -> {}" -constraints AutoSyncDefined -setup {
    set SyncExists [expr {[info commands ::safe::setSyncMode] ne {}}]
    if {$SyncExists} {
        set SyncVal_TMP [safe::setSyncMode]
        safe::setSyncMode 0
    } else {
        error {This test is meaningful only if the command ::safe::setSyncMode is defined}
    }
    set i [safe::interpCreate -accessPath [lrange $::auto_path 0 1] -autoPath [lrange $::auto_path 0 0]]
} -body {
    safe::interpConfigure $i -accessPath [lrange $::auto_path 1 1] -autoPath {}
    getAutoPath $i
} -cleanup {
    safe::interpDelete $i
    if {$SyncExists} {
        safe::setSyncMode $SyncVal_TMP
    }
} -result {{} -- {}}
test safe-21.7 "interpConfigure -accessPath NULL -autoPath path2 -> path2" -constraints AutoSyncDefined -setup {
    set SyncExists [expr {[info commands ::safe::setSyncMode] ne {}}]
    if {$SyncExists} {
        set SyncVal_TMP [safe::setSyncMode]
        safe::setSyncMode 0
    } else {
        error {This test is meaningful only if the command ::safe::setSyncMode is defined}
    }
    set i [safe::interpCreate -accessPath [lrange $::auto_path 0 1] -autoPath [lrange $::auto_path 0 0]]
} -body {
    safe::interpConfigure $i -autoPath [lrange $::auto_path 1 1]
    getAutoPath $i
} -cleanup {
    safe::interpDelete $i
    if {$SyncExists} {
        safe::setSyncMode $SyncVal_TMP
    }
} -result [list [lrange $::auto_path 1 1] -- [lrange $::auto_path 1 1]]
test safe-21.8 "interpConfigure -accessPath {} -autoPath path2 -> path2" -constraints AutoSyncDefined -setup {
    set SyncExists [expr {[info commands ::safe::setSyncMode] ne {}}]
    if {$SyncExists} {
        set SyncVal_TMP [safe::setSyncMode]
        safe::setSyncMode 0
    } else {
        error {This test is meaningful only if the command ::safe::setSyncMode is defined}
    }
    set i [safe::interpCreate -accessPath [lrange $::auto_path 0 1] -autoPath [lrange $::auto_path 0 0]]
} -body {
    safe::interpConfigure $i -accessPath {} -autoPath [lrange $::auto_path 1 1]
    getAutoPath $i
} -cleanup {
    safe::interpDelete $i
    if {$SyncExists} {
        safe::setSyncMode $SyncVal_TMP
    }
} -result [list [lrange $::auto_path 1 1] -- [lrange $::auto_path 1 1]]
test safe-21.9 "interpConfigure -accessPath path1 -autoPath path2 -> path2" -constraints AutoSyncDefined -setup {
    set SyncExists [expr {[info commands ::safe::setSyncMode] ne {}}]
    if {$SyncExists} {
        set SyncVal_TMP [safe::setSyncMode]
        safe::setSyncMode 0
    } else {
        error {This test is meaningful only if the command ::safe::setSyncMode is defined}
    }
    set i [safe::interpCreate -accessPath [lrange $::auto_path 0 1] -autoPath [lrange $::auto_path 0 0]]
} -body {
    safe::interpConfigure $i -accessPath [lrange $::auto_path 0 2] -autoPath [lrange $::auto_path 1 1]
    getAutoPath $i
} -cleanup {
    safe::interpDelete $i
    if {$SyncExists} {
        safe::setSyncMode $SyncVal_TMP
    }
} -result [list [lrange $::auto_path 1 1] -- [lrange $::auto_path 1 1]]
test safe-21.10 "interpConfigure -accessPath NULL -autoPath pathX -> pathX" -constraints AutoSyncDefined -setup {
    set SyncExists [expr {[info commands ::safe::setSyncMode] ne {}}]
    if {$SyncExists} {
        set SyncVal_TMP [safe::setSyncMode]
        safe::setSyncMode 0
    } else {
        error {This test is meaningful only if the command ::safe::setSyncMode is defined}
    }
    set i [safe::interpCreate -accessPath [lrange $::auto_path 0 1] -autoPath [lrange $::auto_path 0 0]]
} -body {
    safe::interpConfigure $i -autoPath /not/in/access/path
    getAutoPath $i
} -cleanup {
    safe::interpDelete $i
    if {$SyncExists} {
        safe::setSyncMode $SyncVal_TMP
    }
} -result {/not/in/access/path -- {}}
test safe-21.11 "interpConfigure -accessPath {} -autoPath pathX -> pathX" -constraints AutoSyncDefined -setup {
    set SyncExists [expr {[info commands ::safe::setSyncMode] ne {}}]
    if {$SyncExists} {
        set SyncVal_TMP [safe::setSyncMode]
        safe::setSyncMode 0
    } else {
        error {This test is meaningful only if the command ::safe::setSyncMode is defined}
    }
    set i [safe::interpCreate -accessPath [lrange $::auto_path 0 1] -autoPath [lrange $::auto_path 0 0]]
} -body {
    safe::interpConfigure $i -accessPath {} -autoPath /not/in/access/path
    getAutoPath $i
} -cleanup {
    safe::interpDelete $i
    if {$SyncExists} {
        safe::setSyncMode $SyncVal_TMP
    }
} -result {/not/in/access/path -- {}}
test safe-21.12 "interpConfigure -accessPath path1 -autoPath pathX -> pathX" -constraints AutoSyncDefined -setup {
    set SyncExists [expr {[info commands ::safe::setSyncMode] ne {}}]
    if {$SyncExists} {
        set SyncVal_TMP [safe::setSyncMode]
        safe::setSyncMode 0
    } else {
        error {This test is meaningful only if the command ::safe::setSyncMode is defined}
    }
    set i [safe::interpCreate -accessPath [lrange $::auto_path 0 1] -autoPath [lrange $::auto_path 0 0]]
} -body {
    safe::interpConfigure $i -accessPath [lrange $::auto_path 0 2] -autoPath /not/in/access/path
    getAutoPath $i
} -cleanup {
    safe::interpDelete $i
    if {$SyncExists} {
        safe::setSyncMode $SyncVal_TMP
    }
} -result {/not/in/access/path -- {}}
>>>>>>> fa9a5670

# cleanup
set ::auto_path $SaveAutoPath
unset SaveAutoPath TestsDir PathMapp
rename getAutoPath {}
rename mapList {}
rename mapAndSortList {}
::tcltest::cleanupTests
return

# Local Variables:
# mode: tcl
# End:<|MERGE_RESOLUTION|>--- conflicted
+++ resolved
@@ -153,9 +153,6 @@
 } -cleanup {
     interp delete a
 } -result {clock}
-
-###  3. Simple use of interpCreate, interpInit.
-###     Aliases in a new "interpCreate/interpInit" interpreter.
 
 ###  3. Simple use of interpCreate, interpInit.
 ###     Aliases in a new "interpCreate/interpInit" interpreter.
@@ -1781,23 +1778,15 @@
     set token [lindex [$i eval set ::auto_path] 0]
     set auto0 [dict get [set ::safe::S${i}(access_path,map)] $token]
     set accessList [lindex [safe::interpConfigure $i -accessPath] 1]
-<<<<<<< HEAD
-    return [list [lindex $accessList 0] $auto0]
-=======
     set autoList   [lindex [safe::interpConfigure $i -autoPath] 1]
     return [list [lindex $accessList 0] [lindex $autoList 0] $auto0]
->>>>>>> fa9a5670
 } -cleanup {
     set ::auto_path $::auto_TMP
     safe::interpDelete $i
     if {$SyncExists} {
         safe::setSyncMode $SyncVal_TMP
     }
-<<<<<<< HEAD
-} -result [list [info library] [info library]]
-=======
 } -result [list [info library] [info library] [info library]]
->>>>>>> fa9a5670
 test safe-14.3 {Check that first element of slave auto_path (and access path) is Tcl Library, even if not true for master, Sync Mode on} -setup {
     set SyncExists [expr {[info commands ::safe::setSyncMode] ne {}}]
     if {$SyncExists} {
@@ -1847,25 +1836,16 @@
     set token [lindex [$i eval set ::auto_path] 0]
     set auto0 [dict get [set ::safe::S${i}(access_path,map)] $token]
     set accessList [lindex [safe::interpConfigure $i -accessPath] 1]
-<<<<<<< HEAD
-
-    return [list [lindex $accessList 0] $auto0]
-=======
     set autoList   [lindex [safe::interpConfigure $i -autoPath] 1]
 
     return [list [lindex $accessList 0] [lindex $autoList 0] $auto0]
->>>>>>> fa9a5670
 } -cleanup {
     set ::auto_path $::auto_TMP
     safe::interpDelete $i
     if {$SyncExists} {
         safe::setSyncMode $SyncVal_TMP
     }
-<<<<<<< HEAD
-} -result [list [info library] [info library]]
-=======
 } -result [list [info library] [info library] [info library]]
->>>>>>> fa9a5670
 
 ### 15. Safe file ensemble.
 
@@ -2049,13 +2029,9 @@
     }
 } -body {
     set i [safe::interpCreate -nostat -nested 1 -accessPath [list [info library]]]
-<<<<<<< HEAD
-    set auto1 [interp eval $i {set ::auto_path}]
-=======
     # should not have been set by Safe Base:
     set auto1 [interp eval $i {set ::auto_path}]
     # This does not change the value of option -autoPath:
->>>>>>> fa9a5670
     interp eval $i {set ::auto_path [list {$p(:0:)}]}
     # should not add anything (p0)
     set token1 [safe::interpAddToAccessPath $i [info library]]
@@ -2077,11 +2053,7 @@
         {-accessPath {[list $tcl_library \
                             */dummy/unixlike/test/path \
                             $TestsDir/auto0]}\
-<<<<<<< HEAD
-        -statics 0 -nested 1 -deleteHook {} -autoPath [list $tcl_library]} {}"
-=======
         -statics 0 -nested 1 -deleteHook {} -autoPath {}} {}"
->>>>>>> fa9a5670
 # (not a counterpart of safe-7.3)
 test safe-17.3 {Check that default auto_path is the same as in the master interpreter, Sync Mode off} -constraints AutoSyncDefined -setup {
     set SyncExists [expr {[info commands ::safe::setSyncMode] ne {}}]
@@ -2099,21 +2071,13 @@
     foreach token [$i eval set ::auto_path] {
         lappend ap [dict get [set ::safe::S${i}(access_path,map)] $token]
     }
-<<<<<<< HEAD
-    return $ap
-=======
     return [list $ap [lindex [::safe::interpConfigure $i -autoPath] 1]]
->>>>>>> fa9a5670
 } -cleanup {
     safe::interpDelete $i
     if {$SyncExists} {
 	safe::setSyncMode $SyncVal_TMP
     }
-<<<<<<< HEAD
-} -result $::auto_path
-=======
 } -result [list $::auto_path $::auto_path]
->>>>>>> fa9a5670
 test safe-17.4 {cf. safe-7.4 - positive non-module package require with specific path and interpAddToAccessPath, Sync Mode off} -constraints AutoSyncDefined -setup {
     set SyncExists [expr {[info commands ::safe::setSyncMode] ne {}}]
     if {$SyncExists} {
@@ -2128,10 +2092,7 @@
     # should not have been set by Safe Base:
     set auto1 [interp eval $i {set ::auto_path}]
 
-<<<<<<< HEAD
-=======
     # This does not change the value of option -autoPath.
->>>>>>> fa9a5670
     interp eval $i {set ::auto_path [list {$p(:0:)}]}
 
     # should not add anything (p0)
@@ -2160,11 +2121,7 @@
 } -match glob -result "{} {{\$p(:0:)}} {\$p(:0:)} {\$p(:*:)} {\$p(:*:)} 0 1.2.3\
         {-accessPath {[list $tcl_library *$TestsDir/auto0 $TestsDir/auto0/auto1]}\
         -statics 0 -nested 1 -deleteHook {}\
-<<<<<<< HEAD
-        -autoPath {[list $tcl_library $TestsDir/auto0]}} {}"
-=======
         -autoPath {}} {}"
->>>>>>> fa9a5670
 test safe-17.5 {cf. safe-7.5 - positive and negative module package require, including ancestor directory issue, Sync Mode off} -setup {
     set SyncExists [expr {[info commands ::safe::setSyncMode] ne {}}]
     if {$SyncExists} {
@@ -2320,34 +2277,23 @@
     set mappA [mapList $PathMapp [dict get $confA -accessPath]]
     set path1 [::safe::interpFindInAccessPath $i [file join $TestsDir auto0 auto1]]
     set path2 [::safe::interpFindInAccessPath $i [file join $TestsDir auto0 auto2]]
-<<<<<<< HEAD
-=======
     set mappC [mapList $PathMapp [dict get $confA -autoPath]]
     set toksC [interp eval $i set ::auto_path]
->>>>>>> fa9a5670
 
     # Load and run the commands.
     set code1 [catch {interp eval $i {report1}} msg1]
     set code2 [catch {interp eval $i {report2}} msg2]
 
-<<<<<<< HEAD
-    list $path1 $path2 -- $code1 $msg1 $code2 $msg2 -- $mappA
-=======
     list $path1 $path2 -- $code1 $msg1 $code2 $msg2 -- $mappA -- $mappC -- $toksC
->>>>>>> fa9a5670
 } -cleanup {
     safe::interpDelete $i
     if {$SyncExists} {
         safe::setSyncMode $SyncVal_TMP
     }
 } -match glob -result {{$p(:1:)} {$p(:2:)} -- 0 ok1 0 ok2 --\
-<<<<<<< HEAD
-        {TCLLIB TESTSDIR/auto0/auto1 TESTSDIR/auto0/auto2*}}
-=======
         {TCLLIB TESTSDIR/auto0/auto1 TESTSDIR/auto0/auto2*} --\
         {TCLLIB TESTSDIR/auto0/auto1 TESTSDIR/auto0/auto2*} --\
         {{$p(:0:)} {$p(:1:)} {$p(:2:)}}}
->>>>>>> fa9a5670
 test safe-19.9 {interpConfigure change the access path; tclIndex commands unaffected by token rearrangement (dummy test of doreset), Sync Mode off} -constraints AutoSyncDefined -setup {
     set SyncExists [expr {[info commands ::safe::setSyncMode] ne {}}]
     if {$SyncExists} {
@@ -2368,11 +2314,8 @@
     set mappA [mapList $PathMapp [dict get $confA -accessPath]]
     set path1 [::safe::interpFindInAccessPath $i [file join $TestsDir auto0 auto1]]
     set path2 [::safe::interpFindInAccessPath $i [file join $TestsDir auto0 auto2]]
-<<<<<<< HEAD
-=======
     set mappC [mapList $PathMapp [dict get $confA -autoPath]]
     set toksC [interp eval $i set ::auto_path]
->>>>>>> fa9a5670
 
     # Load auto_load data.
     interp eval $i {catch nonExistentCommand}
@@ -2394,22 +2337,15 @@
     set mappB [mapList $PathMapp [dict get $confB -accessPath]]
     set path3 [::safe::interpFindInAccessPath $i [file join $TestsDir auto0 auto1]]
     set path4 [::safe::interpFindInAccessPath $i [file join $TestsDir auto0 auto2]]
-<<<<<<< HEAD
-=======
     set mappD [mapList $PathMapp [dict get $confB -autoPath]]
     set toksD [interp eval $i set ::auto_path]
->>>>>>> fa9a5670
 
     # Run the commands.
     set code3 [catch {interp eval $i {report1}} msg3]
     set code4 [catch {interp eval $i {report2}} msg4]
 
-<<<<<<< HEAD
-    list $path1 $path2 -- $path3 $path4 -- $code3 $msg3 $code4 $msg4 -- $mappA -- $mappB
-=======
     list $path1 $path2 -- $path3 $path4 -- $code3 $msg3 $code4 $msg4 -- \
             $mappA -- $mappB -- $mappC -- $mappD -- $toksC -- $toksD
->>>>>>> fa9a5670
 } -cleanup {
     safe::interpDelete $i
     if {$SyncExists} {
@@ -2417,14 +2353,10 @@
     }
 } -match glob -result {{$p(:1:)} {$p(:2:)} -- {$p(:2:)} {$p(:1:)} -- 0 ok1 0 ok2 --\
         {TCLLIB TESTSDIR/auto0/auto1 TESTSDIR/auto0/auto2*} --\
-<<<<<<< HEAD
-        {TCLLIB TESTSDIR/auto0/auto2 TESTSDIR/auto0/auto1*}}
-=======
         {TCLLIB TESTSDIR/auto0/auto2 TESTSDIR/auto0/auto1*} --\
         {TCLLIB TESTSDIR/auto0/auto1 TESTSDIR/auto0/auto2*} --\
         {TCLLIB TESTSDIR/auto0/auto1 TESTSDIR/auto0/auto2*} --\
         {{$p(:0:)} {$p(:1:)} {$p(:2:)}} -- {{$p(:0:)} {$p(:2:)} {$p(:1:)}}}
->>>>>>> fa9a5670
 test safe-19.10 {interpConfigure change the access path; tclIndex commands unaffected by token rearrangement (actual test of doreset), Sync Mode off} -constraints {AutoSyncDefined} -setup {
     set SyncExists [expr {[info commands ::safe::setSyncMode] ne {}}]
     if {$SyncExists} {
@@ -2445,11 +2377,8 @@
     set mappA [mapList $PathMapp [dict get $confA -accessPath]]
     set path1 [::safe::interpFindInAccessPath $i [file join $TestsDir auto0 auto1]]
     set path2 [::safe::interpFindInAccessPath $i [file join $TestsDir auto0 auto2]]
-<<<<<<< HEAD
-=======
     set mappC [mapList $PathMapp [dict get $confA -autoPath]]
     set toksC [interp eval $i set ::auto_path]
->>>>>>> fa9a5670
 
     # Load auto_load data.
     interp eval $i {catch nonExistentCommand}
@@ -2469,22 +2398,15 @@
     set mappB [mapList $PathMapp [dict get $confB -accessPath]]
     set path3 [::safe::interpFindInAccessPath $i [file join $TestsDir auto0 auto1]]
     set path4 [::safe::interpFindInAccessPath $i [file join $TestsDir auto0 auto2]]
-<<<<<<< HEAD
-=======
     set mappD [mapList $PathMapp [dict get $confB -autoPath]]
     set toksD [interp eval $i set ::auto_path]
->>>>>>> fa9a5670
 
     # Load and run the commands.
     set code3 [catch {interp eval $i {report1}} msg3]
     set code4 [catch {interp eval $i {report2}} msg4]
 
-<<<<<<< HEAD
-    list $path1 $path2 -- $path3 $path4 -- $code3 $msg3 $code4 $msg4 -- $mappA -- $mappB
-=======
     list $path1 $path2 -- $path3 $path4 -- $code3 $msg3 $code4 $msg4 -- \
             $mappA -- $mappB -- $mappC -- $mappD -- $toksC -- $toksD
->>>>>>> fa9a5670
 } -cleanup {
     safe::interpDelete $i
     if {$SyncExists} {
@@ -2493,28 +2415,19 @@
 } -match glob -result {{$p(:1:)} {$p(:2:)} -- {$p(:2:)} {$p(:1:)} --\
         0 ok1 0 ok2 --\
         {TCLLIB TESTSDIR/auto0/auto1 TESTSDIR/auto0/auto2*} --\
-<<<<<<< HEAD
-        {TCLLIB TESTSDIR/auto0/auto2 TESTSDIR/auto0/auto1*}}
-test safe-19.11 {interpConfigure change the access path; pkgIndex.tcl packages unaffected by token rearrangement, Sync Mode off} -constraints AutoSyncDefined -setup {
-=======
         {TCLLIB TESTSDIR/auto0/auto2 TESTSDIR/auto0/auto1*} --\
         {TCLLIB TESTSDIR/auto0/auto1 TESTSDIR/auto0/auto2} --\
         {TCLLIB TESTSDIR/auto0/auto1 TESTSDIR/auto0/auto2} --\
         {{$p(:0:)} {$p(:1:)} {$p(:2:)}} -- {{$p(:0:)} {$p(:2:)} {$p(:1:)}}}
 test safe-19.11 {interpConfigure change the access path; pkgIndex.tcl packages unaffected by token rearrangement (1), Sync Mode off} -constraints AutoSyncDefined -setup {
->>>>>>> fa9a5670
-    set SyncExists [expr {[info commands ::safe::setSyncMode] ne {}}]
-    if {$SyncExists} {
-        set SyncVal_TMP [safe::setSyncMode]
-        safe::setSyncMode 0
-    } else {
-        error {This test is meaningful only if the command ::safe::setSyncMode is defined}
-    }
-} -body {
-<<<<<<< HEAD
-    # For complete correspondence to safe-stock87-9.11, include auto0 in access path.
-=======
->>>>>>> fa9a5670
+    set SyncExists [expr {[info commands ::safe::setSyncMode] ne {}}]
+    if {$SyncExists} {
+        set SyncVal_TMP [safe::setSyncMode]
+        safe::setSyncMode 0
+    } else {
+        error {This test is meaningful only if the command ::safe::setSyncMode is defined}
+    }
+} -body {
     set i [safe::interpCreate -accessPath [list $tcl_library \
                                             [file join $TestsDir auto0] \
                                             [file join $TestsDir auto0 auto1] \
@@ -2527,11 +2440,8 @@
     set path0 [::safe::interpFindInAccessPath $i [file join $TestsDir auto0]]
     set path1 [::safe::interpFindInAccessPath $i [file join $TestsDir auto0 auto1]]
     set path2 [::safe::interpFindInAccessPath $i [file join $TestsDir auto0 auto2]]
-<<<<<<< HEAD
-=======
     set mappC [mapList $PathMapp [dict get $confA -autoPath]]
     set toksC [interp eval $i set ::auto_path]
->>>>>>> fa9a5670
 
     # Load pkgIndex.tcl data.
     catch {interp eval $i {package require NOEXIST}}
@@ -2544,21 +2454,14 @@
                                            [file join $TestsDir auto0 auto2] \
                                            [file join $TestsDir auto0 auto1]] \
                               -autoPath [list $tcl_library \
-<<<<<<< HEAD
-                                            [file join $TestsDir auto0]]]
-=======
                                             [file join $TestsDir auto0]]
->>>>>>> fa9a5670
     # Inspect.
     set confB [safe::interpConfigure $i]
     set mappB [mapList $PathMapp [dict get $confB -accessPath]]
     set path3 [::safe::interpFindInAccessPath $i [file join $TestsDir auto0 auto1]]
     set path4 [::safe::interpFindInAccessPath $i [file join $TestsDir auto0 auto2]]
-<<<<<<< HEAD
-=======
     set mappD [mapList $PathMapp [dict get $confB -autoPath]]
     set toksD [interp eval $i set ::auto_path]
->>>>>>> fa9a5670
 
     # Try to load the packages and run a command from each one.
     set code3 [catch {interp eval $i {package require SafeTestPackage1}} msg3 opts3]
@@ -2567,12 +2470,8 @@
     set code6 [catch {interp eval $i {HeresPackage2}} msg6 opts6]
 
     list $path1 $path2 -- $path3 $path4 -- $code3 $msg3 $code4 $msg4 -- \
-<<<<<<< HEAD
-         $mappA -- $mappB -- $code5 $msg5 $code6 $msg6
-=======
          $mappA -- $mappB -- $mappC -- $mappD -- $toksC -- $toksD -- \
          $code5 $msg5 $code6 $msg6
->>>>>>> fa9a5670
 } -cleanup {
     safe::interpDelete $i
     if {$SyncExists} {
@@ -2581,11 +2480,8 @@
 } -match glob -result {{$p(:2:)} {$p(:3:)} -- {$p(:3:)} {$p(:2:)} -- 0 1.2.3 0 2.3.4 --\
         {TCLLIB TESTSDIR/auto0 TESTSDIR/auto0/auto1 TESTSDIR/auto0/auto2*} --\
         {TCLLIB TESTSDIR/auto0 TESTSDIR/auto0/auto2 TESTSDIR/auto0/auto1*} --\
-<<<<<<< HEAD
-=======
         {TCLLIB TESTSDIR/auto0} -- {TCLLIB TESTSDIR/auto0} --\
         {{$p(:0:)} {$p(:1:)}} -- {{$p(:0:)} {$p(:1:)}} --\
->>>>>>> fa9a5670
         0 OK1 0 OK2}
 test safe-19.12 {interpConfigure change the access path; pkgIndex.tcl packages unaffected by token rearrangement, safe-19.11 without path auto0, Sync Mode off} -constraints {AutoSyncDefined} -setup {
     set SyncExists [expr {[info commands ::safe::setSyncMode] ne {}}]
@@ -2609,11 +2505,8 @@
     set mappA [mapList $PathMapp [dict get $confA -accessPath]]
     set path1 [::safe::interpFindInAccessPath $i [file join $TestsDir auto0 auto1]]
     set path2 [::safe::interpFindInAccessPath $i [file join $TestsDir auto0 auto2]]
-<<<<<<< HEAD
-=======
     set mappC [mapList $PathMapp [dict get $confA -autoPath]]
     set toksC [interp eval $i set ::auto_path]
->>>>>>> fa9a5670
 
     # Load pkgIndex.tcl data.
     catch {interp eval $i {package require NOEXIST}}
@@ -2630,11 +2523,8 @@
     set mappB [mapList $PathMapp [dict get $confB -accessPath]]
     set path3 [::safe::interpFindInAccessPath $i [file join $TestsDir auto0 auto1]]
     set path4 [::safe::interpFindInAccessPath $i [file join $TestsDir auto0 auto2]]
-<<<<<<< HEAD
-=======
     set mappD [mapList $PathMapp [dict get $confB -autoPath]]
     set toksD [interp eval $i set ::auto_path]
->>>>>>> fa9a5670
 
     # Try to load the packages and run a command from each one.
     set code3 [catch {interp eval $i {package require SafeTestPackage1}} msg3 opts3]
@@ -2643,11 +2533,7 @@
     set code6 [catch {interp eval $i {HeresPackage2}} msg6 opts6]
 
     list $path1 $path2 -- $path3 $path4 -- $code3 $msg3 $code4 $msg4 -- \
-<<<<<<< HEAD
-            $mappA -- $mappB -- \
-=======
             $mappA -- $mappB -- $mappC -- $mappD -- $toksC -- $toksD -- \
->>>>>>> fa9a5670
             $code5 $msg5 $code6 $msg6
 } -cleanup {
     safe::interpDelete $i
@@ -2658,12 +2544,9 @@
         0 1.2.3 0 2.3.4 --\
         {TCLLIB TESTSDIR/auto0/auto1 TESTSDIR/auto0/auto2*} --\
         {TCLLIB TESTSDIR/auto0/auto2 TESTSDIR/auto0/auto1*} --\
-<<<<<<< HEAD
-=======
         {TCLLIB TESTSDIR/auto0/auto1 TESTSDIR/auto0/auto2} --\
         {TCLLIB TESTSDIR/auto0/auto2 TESTSDIR/auto0/auto1} --\
         {{$p(:0:)} {$p(:1:)} {$p(:2:)}} -- {{$p(:0:)} {$p(:1:)} {$p(:2:)}} --\
->>>>>>> fa9a5670
         0 OK1 0 OK2}
 test safe-19.13 {interpConfigure change the access path; pkgIndex.tcl packages fail if directory de-listed, Sync Mode off} -constraints {AutoSyncDefined} -setup {
     set SyncExists [expr {[info commands ::safe::setSyncMode] ne {}}]
@@ -2686,11 +2569,8 @@
     set mappA [mapList $PathMapp [dict get $confA -accessPath]]
     set path1 [::safe::interpFindInAccessPath $i [file join $TestsDir auto0 auto1]]
     set path2 [::safe::interpFindInAccessPath $i [file join $TestsDir auto0 auto2]]
-<<<<<<< HEAD
-=======
     set mappC [mapList $PathMapp [dict get $confA -autoPath]]
     set toksC [interp eval $i set ::auto_path]
->>>>>>> fa9a5670
 
     # Load pkgIndex.tcl data.
     catch {interp eval $i {package require NOEXIST}}
@@ -2703,22 +2583,15 @@
     set mappB [mapList $PathMapp [dict get $confB -accessPath]]
     set code4 [catch {::safe::interpFindInAccessPath $i [file join $TestsDir auto0 auto1]} path4]
     set code5 [catch {::safe::interpFindInAccessPath $i [file join $TestsDir auto0 auto2]} path5]
-<<<<<<< HEAD
-=======
     set mappD [mapList $PathMapp [dict get $confB -autoPath]]
     set toksD [interp eval $i set ::auto_path]
->>>>>>> fa9a5670
 
     # Try to load the packages.
     set code3 [catch {interp eval $i {package require SafeTestPackage1}} msg3]
     set code6 [catch {interp eval $i {package require SafeTestPackage2}} msg6]
 
     list $path1 $path2 -- $code4 $path4 -- $code5 $path5 -- $code3 $code6 -- \
-<<<<<<< HEAD
-            $mappA -- $mappB
-=======
             $mappA -- $mappB -- $mappC -- $mappD -- $toksC -- $toksD
->>>>>>> fa9a5670
 } -cleanup {
     safe::interpDelete $i
     if {$SyncExists} {
@@ -2726,9 +2599,6 @@
     }
 } -match glob -result {{$p(:2:)} {$p(:3:)} -- 1 {* not found in access path} --\
         1 {* not found in access path} -- 1 1 --\
-<<<<<<< HEAD
-        {TCLLIB TESTSDIR/auto0 TESTSDIR/auto0/auto1 TESTSDIR/auto0/auto2*} -- {TCLLIB*}}
-=======
         {TCLLIB TESTSDIR/auto0 TESTSDIR/auto0/auto1 TESTSDIR/auto0/auto2*} --\
         {TCLLIB*} -- {TCLLIB TESTSDIR/auto0} -- {TCLLIB TESTSDIR/auto0} --\
         {{$p(:0:)} {$p(:1:)}} -- {{$p(:0:)}}}
@@ -2913,7 +2783,6 @@
         {TCLLIB TESTSDIR/auto0 TESTSDIR/auto0/auto1*} --\
         {TCLLIB TESTSDIR/auto0} -- {TCLLIB TESTSDIR/auto0} --\
         0 OK1 1 {invalid command name "HeresPackage2"}}
->>>>>>> fa9a5670
 test safe-19.20 {check module loading, Sync Mode off} -constraints AutoSyncDefined -setup {
     set SyncExists [expr {[info commands ::safe::setSyncMode] ne {}}]
     if {$SyncExists} {
@@ -3250,8 +3119,6 @@
          TESTSDIR/auto0/modules/mod1 TESTSDIR/auto0/modules/mod2} --\
         res0 res1 res2}
 # See comments on lsort after test safe-9.20.
-<<<<<<< HEAD
-=======
 
 
 ### 20. safe::interpCreate with different cases of -accessPath, -autoPath.
@@ -3681,7 +3548,6 @@
         safe::setSyncMode $SyncVal_TMP
     }
 } -result {/not/in/access/path -- {}}
->>>>>>> fa9a5670
  
 # cleanup
