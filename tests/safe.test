--- conflicted
+++ resolved
@@ -1160,21 +1160,7 @@
         res0 res1 res2}
 # See comments on lsort after test safe-9.20.
 
-<<<<<<< HEAD
-catch {teststaticlibrary Safe1 0 0}
-test safe-10.1 {testing statics loading} -constraints tcl::test -setup {
-    set i [safe::interpCreate]
-} -body {
-    interp eval $i {load {} Safe1}
-} -returnCodes error -cleanup {
-    safe::interpDelete $i
-} -result {load of binary library with prefix Safe1 failed: can't use library in a safe interpreter: no Safe1_SafeInit procedure}
-test safe-10.1.1 {testing statics loading} -constraints tcl::test -setup {
-    set i [safe::interpCreate]
-} -body {
-    catch {interp eval $i {load {} Safe1}} m o
-=======
-catch {teststaticpkg Safepfx1 0 0}
+catch {teststaticlibrary Safepfx1 0 0}
 test safe-10.1 {testing statics loading} -constraints tcl::test -setup {
     set i [safe::interpCreate]
 } -body {
@@ -1186,21 +1172,10 @@
     set i [safe::interpCreate]
 } -body {
     catch {interp eval $i {load {} Safepfx1}} m o
->>>>>>> 240c0f7a
     dict get $o -errorinfo
 } -returnCodes ok -cleanup {
     unset -nocomplain m o
     safe::interpDelete $i
-<<<<<<< HEAD
-} -result {load of binary library with prefix Safe1 failed: can't use library in a safe interpreter: no Safe1_SafeInit procedure
-    invoked from within
-"load {} Safe1"
-    invoked from within
-"interp eval $i {load {} Safe1}"}
-test safe-10.2 {testing statics loading / -nostatics} -constraints tcl::test -body {
-    set i [safe::interpCreate -nostatics]
-    interp eval $i {load {} Safe1}
-=======
 } -result {load of library for prefix Safepfx1 failed: can't use library in a safe interpreter: no Safepfx1_SafeInit procedure
     invoked from within
 "load {} Safepfx1"
@@ -1209,32 +1184,18 @@
 test safe-10.2 {testing statics loading / -nostatics} -constraints tcl::test -body {
     set i [safe::interpCreate -nostatics]
     interp eval $i {load {} Safepfx1}
->>>>>>> 240c0f7a
 } -returnCodes error -cleanup {
     safe::interpDelete $i
 } -result {permission denied (static library)}
 test safe-10.3 {testing nested statics loading / no nested by default} -setup {
     set i [safe::interpCreate]
 } -constraints tcl::test -body {
-<<<<<<< HEAD
-    interp eval $i {interp create x; load {} Safe1 x}
-=======
     interp eval $i {interp create x; load {} Safepfx1 x}
->>>>>>> 240c0f7a
 } -returnCodes error -cleanup {
     safe::interpDelete $i
 } -result {permission denied (nested load)}
 test safe-10.4 {testing nested statics loading / -nestedloadok} -constraints tcl::test -body {
     set i [safe::interpCreate -nestedloadok]
-<<<<<<< HEAD
-    interp eval $i {interp create x; load {} Safe1 x}
-} -returnCodes error -cleanup {
-    safe::interpDelete $i
-} -result {load of binary library with prefix Safe1 failed: can't use library in a safe interpreter: no Safe1_SafeInit procedure}
-test safe-10.4.1 {testing nested statics loading / -nestedloadok} -constraints tcl::test -body {
-    set i [safe::interpCreate -nestedloadok]
-    catch {interp eval $i {interp create x; load {} Safe1 x}} m o
-=======
     interp eval $i {interp create x; load {} Safepfx1 x}
 } -returnCodes error -cleanup {
     safe::interpDelete $i
@@ -1242,24 +1203,15 @@
 test safe-10.4.1 {testing nested statics loading / -nestedloadok} -constraints tcl::test -body {
     set i [safe::interpCreate -nestedloadok]
     catch {interp eval $i {interp create x; load {} Safepfx1 x}} m o
->>>>>>> 240c0f7a
     dict get $o -errorinfo
 } -returnCodes ok -cleanup {
     unset -nocomplain m o
     safe::interpDelete $i
-<<<<<<< HEAD
-} -result {load of binary library with prefix Safe1 failed: can't use library in a safe interpreter: no Safe1_SafeInit procedure
-    invoked from within
-"load {} Safe1 x"
-    invoked from within
-"interp eval $i {interp create x; load {} Safe1 x}"}
-=======
 } -result {load of library for prefix Safepfx1 failed: can't use library in a safe interpreter: no Safepfx1_SafeInit procedure
     invoked from within
 "load {} Safepfx1 x"
     invoked from within
 "interp eval $i {interp create x; load {} Safepfx1 x}"}
->>>>>>> 240c0f7a
 
 test safe-11.1 {testing safe encoding} -setup {
     set i [safe::interpCreate]
