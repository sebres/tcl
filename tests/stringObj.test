# Commands covered: none
#
# This file contains tests for the procedures in tclStringObj.c that implement
# the Tcl type manager for the string type.
#
# Sourcing this file into Tcl runs the tests and generates output for errors.
# No output means no errors were found.
#
# Copyright © 1995-1997 Sun Microsystems, Inc.
# Copyright © 1998-1999 Scriptics Corporation.
#
# See the file "license.terms" for information on usage and redistribution of
# this file, and for a DISCLAIMER OF ALL WARRANTIES.

if {"::tcltest" ni [namespace children]} {
    package require tcltest 2.5
    namespace import -force ::tcltest::*
}

::tcltest::loadTestedCommands
catch [list package require -exact tcl::test [info patchlevel]]
source [file join [file dirname [info script]] tcltests.tcl]

testConstraint testobj [llength [info commands testobj]]
testConstraint testbytestring [llength [info commands testbytestring]]
testConstraint testdstring [llength [info commands testdstring]]
testConstraint tip389 [expr {[string length \U010000] == 2}]
testConstraint utf32 [expr {[string length [format %c 0x10000]] == 1}]

test stringObj-1.1 {string type registration} {testobj deprecated} {
    set t [testobj types]
    set first [string first "string" $t]
    set result [expr {$first >= 0}]
} 1

test stringObj-2.1 {Tcl_NewStringObj} testobj {
    set result ""
    lappend result [testobj freeallvars]
    lappend result [teststringobj set 1 abcd]
    lappend result [testobj type 1]
    lappend result [testobj refcount 1]
} {{} abcd string 2}

test stringObj-3.1 {Tcl_SetStringObj, existing "empty string" object} testobj {
    set result ""
    lappend result [testobj freeallvars]
    lappend result [testobj newobj 1]
    lappend result [teststringobj set 1 xyz]	;# makes existing obj a string
    lappend result [testobj type 1]
    lappend result [testobj refcount 1]
} {{} {} xyz string 2}
test stringObj-3.2 {Tcl_SetStringObj, existing non-"empty string" object} testobj {
    set result ""
    lappend result [testobj freeallvars]
    lappend result [testintobj set 1 512]
    lappend result [teststringobj set 1 foo]	;# makes existing obj a string
    lappend result [testobj type 1]
    lappend result [testobj refcount 1]
} {{} 512 foo string 2}

test stringObj-4.1 {Tcl_SetObjLength procedure, string gets shorter} {testobj utf32 deprecated} {
    testobj freeallvars
    teststringobj set 1 test
    teststringobj setlength 1 3
    list [teststringobj length 1] [teststringobj length2 1] \
	    [teststringobj get 1]
} {3 3 tes}
test stringObj-4.2 {Tcl_SetObjLength procedure, string gets longer} {testobj deprecated} {
    testobj freeallvars
    teststringobj set 1 abcdef
    teststringobj setlength 1 10
<<<<<<< HEAD
    list [teststringobj length 1] [teststringobj length2 1]
} {10 10}
test stringObj-4.3 {Tcl_SetObjLength procedure, string gets longer} {testobj utf32 deprecated} {
=======
    teststringobj length 1
} 10
test stringObj-4.3 {Tcl_SetObjLength procedure, string gets longer} testobj {
>>>>>>> 748ce1af
    testobj freeallvars
    teststringobj set 1 abcdef
    teststringobj append 1 xyzq -1
    list [teststringobj length 1] [teststringobj length2 1] \
	    [teststringobj get 1]
<<<<<<< HEAD
} {10 10 abcdefxyzq}
test stringObj-4.4 {Tcl_SetObjLength procedure, "expty string", length 0} {testobj deprecated} {
=======
} {10 20 abcdefxyzq}
test stringObj-4.4 {Tcl_SetObjLength procedure, "empty string", length 0} testobj {
>>>>>>> 748ce1af
    testobj freeallvars
    testobj newobj 1
    teststringobj setlength 1 0
    list [teststringobj length2 1] [teststringobj get 1]
} {0 {}}

test stringObj-5.1 {Tcl_AppendToObj procedure, type conversion} testobj {
    testobj freeallvars
    testintobj set2 1 43
    teststringobj append 1 xyz -1
    teststringobj get 1
} {43xyz}
test stringObj-5.2 {Tcl_AppendToObj procedure, length calculation} testobj {
    testobj freeallvars
    teststringobj set 1 {x y }
    teststringobj append 1 bbCCddEE 4
    teststringobj append 1 123 -1
    teststringobj get 1
} {x y bbCC123}
test stringObj-5.3 {Tcl_AppendToObj procedure, reallocating space} {testobj utf32 deprecated} {
    testobj freeallvars
    teststringobj set 1 xyz
    teststringobj setlength 1 15
    teststringobj setlength 1 2
    set result {}
    teststringobj append 1 1234567890123 -1
    lappend result [teststringobj length 1] [teststringobj length2 1]
    teststringobj setlength 1 10
    teststringobj append 1 abcdef -1
    lappend result [teststringobj length 1] [teststringobj length2 1] \
	    [teststringobj get 1]
} {15 15 16 16 xy12345678abcdef}

test stringObj-6.1 {Tcl_AppendStringsToObj procedure, type conversion} testobj {
    testobj freeallvars
    teststringobj set2 1 [list a b]
    teststringobj appendstrings 1 xyz { 1234 } foo
    teststringobj get 1
} {a bxyz 1234 foo}
test stringObj-6.2 {Tcl_AppendStringsToObj procedure, counting space} testobj {
    testobj freeallvars
    teststringobj set 1 abc
    teststringobj appendstrings 1
    list [teststringobj length 1] [teststringobj get 1]
} {3 abc}
test stringObj-6.3 {Tcl_AppendStringsToObj procedure, counting space} testobj {
    testobj freeallvars
    teststringobj set 1 abc
    teststringobj appendstrings 1 {} {} {} {}
    list [teststringobj length 1] [teststringobj get 1]
} {3 abc}
test stringObj-6.4 {Tcl_AppendStringsToObj procedure, counting space} testobj {
    testobj freeallvars
    teststringobj set 1 abc
    teststringobj appendstrings 1 { 123 } abcdefg
    list [teststringobj length 1] [teststringobj get 1]
} {15 {abc 123 abcdefg}}
test stringObj-6.5 {Tcl_AppendStringsToObj procedure, don't double space if initial string empty} {testobj utf32 deprecated} {
    testobj freeallvars
    testobj newobj 1
    teststringobj appendstrings 1 123 abcdefg
    list [teststringobj length 1] [teststringobj length2 1] [teststringobj get 1]
} {10 10 123abcdefg}
test stringObj-6.6 {Tcl_AppendStringsToObj procedure, space reallocation} {testobj deprecated} {
    testobj freeallvars
    teststringobj set 1 abc
    teststringobj setlength 1 10
    teststringobj setlength 1 2
    teststringobj appendstrings 1 34567890
    list [teststringobj length 1] [teststringobj length2 1] \
	    [teststringobj get 1]
} {10 10 ab34567890}
test stringObj-6.7 {Tcl_AppendStringsToObj procedure, space reallocation} {testobj utf32 deprecated} {
    testobj freeallvars
    teststringobj set 1 abc
    teststringobj setlength 1 10
    teststringobj setlength 1 2
    teststringobj appendstrings 1 34567890x
    list [teststringobj length 1] [teststringobj length2 1] \
	    [teststringobj get 1]
} {11 11 ab34567890x}
test stringObj-6.8 {Tcl_AppendStringsToObj procedure, object totally empty} {testobj deprecated} {
    testobj freeallvars
    testobj newobj 1
    teststringobj appendstrings 1 {}
    list [teststringobj length2 1] [teststringobj get 1]
} {0 {}}
test stringObj-6.9 {Tcl_AppendStringToObj, pure unicode} testobj {
    testobj freeallvars
    teststringobj set2 1 [string replace abc 1 1 d]
    teststringobj appendstrings 1 foo bar soom
    teststringobj get 1
} adcfoobarsoom

test stringObj-7.1 {SetStringFromAny procedure} {testobj utf32 deprecated} {
    testobj freeallvars
    teststringobj set2 1 [list a b]
    teststringobj append 1 x -1
    list [teststringobj length 1] [teststringobj length2 1] \
	    [teststringobj get 1]
} {4 4 {a bx}}
test stringObj-7.2 {SetStringFromAny procedure, null object} {testobj deprecated} {
    testobj freeallvars
    testobj newobj 1
    teststringobj appendstrings 1 {}
    list [teststringobj length 1] [teststringobj length2 1] \
	    [teststringobj get 1]
} {0 0 {}}
test stringObj-7.3 {SetStringFromAny called with non-string obj} testobj {
    set x 2345
    list [incr x] [testobj objtype $x] [string index $x end] \
	    [testobj objtype $x]
} {2346 int 6 string}
test stringObj-7.4 {SetStringFromAny called with string obj} testobj {
    set x "abcdef"
    list [string length $x] [testobj objtype $x] \
	    [string length $x] [testobj objtype $x]
} {6 string 6 string}

test stringObj-8.1 {DupStringInternalRep procedure} {testobj utf32 deprecated} {
    testobj freeallvars
    teststringobj set 1 {}
    teststringobj append 1 abcde -1
    testobj duplicate 1 2
    list [teststringobj length 1] [teststringobj length2 1] \
	    [teststringobj maxchars 1] [teststringobj get 1] \
	    [teststringobj length 2] [teststringobj length2 2] \
	    [teststringobj maxchars 2] [teststringobj get 2]
} {5 5 5 abcde 5 5 5 abcde}
test stringObj-8.2 {DupUnicodeInternalRep, mixed width chars} testobj {
    set x abc\xEF\xBF\xAEghi
    string length $x
    set y $x
    list [testobj objtype $x] [testobj objtype $y] [append x "\xAE\xBF\xEF"] \
	    [set y] [testobj objtype $x] [testobj objtype $y]
} "string string abc\xEF\xBF\xAEghi\xAE\xBF\xEF abc\xEF\xBF\xAEghi string string"
test stringObj-8.3 {DupUnicodeInternalRep, mixed width chars} testobj {
    set x abc\xEF\xBF\xAEghi
    set y $x
    string length $x
    list [testobj objtype $x] [testobj objtype $y] [append x "\xAE\xBF\xEF"] \
	    [set y] [testobj objtype $x] [testobj objtype $y]
} "string string abc\xEF\xBF\xAEghi\xAE\xBF\xEF abc\xEF\xBF\xAEghi string string"
test stringObj-8.4 {DupUnicodeInternalRep, all byte-size chars} testobj {
    set x abcdefghi
    string length $x
    set y $x
    list [testobj objtype $x] [testobj objtype $y] [append x jkl] \
	    [set y] [testobj objtype $x] [testobj objtype $y]
} {string string abcdefghijkl abcdefghi string string}
test stringObj-8.5 {DupUnicodeInternalRep, all byte-size chars} testobj {
    set x abcdefghi
    set y $x
    string length $x
    list [testobj objtype $x] [testobj objtype $y] [append x jkl] \
	    [set y] [testobj objtype $x] [testobj objtype $y]
} {string string abcdefghijkl abcdefghi string string}

test stringObj-9.1 {TclAppendObjToObj, mixed src & dest} {testobj testdstring} {
    set x abc\xEF\xBF\xAEghi
    testdstring free
    testdstring append \xAE\xBF\xEF -1
    set y [testdstring get]
    string length $x
    list [testobj objtype $x] [testobj objtype $y] [append x $y] \
	    [set y] [testobj objtype $x] [testobj objtype $y]
} "string none abc\xEF\xBF\xAEghi\xAE\xBF\xEF \xAE\xBF\xEF string none"
test stringObj-9.2 {TclAppendObjToObj, mixed src & dest} testobj {
    set x abc\xEF\xBF\xAEghi
    string length $x
    list [testobj objtype $x] [append x $x] [testobj objtype $x] \
	    [append x $x] [testobj objtype $x]
} "string abc\xEF\xBF\xAEghiabc\xEF\xBF\xAEghi string\
abc\xEF\xBF\xAEghiabc\xEF\xBF\xAEghiabc\xEF\xBF\xAEghiabc\xEF\xBF\xAEghi\
string"
test stringObj-9.3 {TclAppendObjToObj, mixed src & 1-byte dest} {testobj testdstring} {
    set x abcdefghi
    testdstring free
    testdstring append \xAE\xBF\xEF -1
    set y [testdstring get]
    string length $x
    list [testobj objtype $x] [testobj objtype $y] [append x $y] \
	    [set y] [testobj objtype $x] [testobj objtype $y]
} "string none abcdefghi\xAE\xBF\xEF \xAE\xBF\xEF string none"
test stringObj-9.4 {TclAppendObjToObj, 1-byte src & dest} {testobj testdstring} {
    set x abcdefghi
    testdstring free
    testdstring append jkl -1
    set y [testdstring get]
    string length $x
    list [testobj objtype $x] [testobj objtype $y] [append x $y] \
	    [set y] [testobj objtype $x] [testobj objtype $y]
} {string none abcdefghijkl jkl string none}
test stringObj-9.5 {TclAppendObjToObj, 1-byte src & dest} testobj {
    set x abcdefghi
    string length $x
    list [testobj objtype $x] [append x $x] [testobj objtype $x] \
	    [append x $x] [testobj objtype $x]
} {string abcdefghiabcdefghi string abcdefghiabcdefghiabcdefghiabcdefghi\
string}
test stringObj-9.6 {TclAppendObjToObj, 1-byte src & mixed dest} {testobj testdstring} {
    set x abc\xEF\xBF\xAEghi
    testdstring free
    testdstring append jkl -1
    set y [testdstring get]
    string length $x
    list [testobj objtype $x] [testobj objtype $y] [append x $y] \
	    [set y] [testobj objtype $x] [testobj objtype $y]
} "string none abc\xEF\xBF\xAEghijkl jkl string none"
test stringObj-9.7 {TclAppendObjToObj, integer src & dest} testobj {
    set x [expr {4 * 5}]
    set y [expr {4 + 5}]
    list [testobj objtype $x] [testobj objtype $y] [append x $y] \
	    [testobj objtype $x] [append x $y] [testobj objtype $x] \
	    [testobj objtype $y]
} {int int 209 string 2099 string int}
test stringObj-9.8 {TclAppendObjToObj, integer src & dest} testobj {
    set x [expr {4 * 5}]
    list [testobj objtype $x] [append x $x] [testobj objtype $x] \
	    [append x $x] [testobj objtype $x]
} {int 2020 string 20202020 string}
test stringObj-9.9 {TclAppendObjToObj, integer src & 1-byte dest} testobj {
    set x abcdefghi
    set y [expr {4 + 5}]
    string length $x
    list [testobj objtype $x] [testobj objtype $y] [append x $y] \
	    [set y] [testobj objtype $x] [testobj objtype $y]
} {string int abcdefghi9 9 string int}
test stringObj-9.10 {TclAppendObjToObj, integer src & mixed dest} testobj {
    set x abc\xEF\xBF\xAEghi
    set y [expr {4 + 5}]
    string length $x
    list [testobj objtype $x] [testobj objtype $y] [append x $y] \
	    [set y] [testobj objtype $x] [testobj objtype $y]
} "string int abc\xEF\xBF\xAEghi9 9 string int"
test stringObj-9.11 {TclAppendObjToObj, mixed src & 1-byte dest index check} testobj {
    # bug 2678, in <=8.2.0, the second obj (the one to append) in
    # Tcl_AppendObjToObj was not correctly checked to see if it was all one
    # byte chars, so a unicode string would be added as one byte chars.
    set x abcdef
    set len [string length $x]
    set y a\xFCb\xE5c\xEF
    set len [string length $y]
    append x $y
    string length $x
    set q {}
    for {set i 0} {$i < 12} {incr i} {
	lappend q [string index $x $i]
    }
    set q
} "a b c d e f a \xFC b \xE5 c \xEF"

test stringObj-10.1 {Tcl_GetRange with all byte-size chars} {testobj testdstring} {
    testdstring free
    testdstring append abcdef -1
    set x [testdstring get]
    list [testobj objtype $x] [set y [string range $x 1 end-1]] \
	    [testobj objtype $x] [testobj objtype $y]
} [list none bcde string string]
test stringObj-10.2 {Tcl_GetRange with some mixed width chars} {testobj testdstring} {
    testdstring free
    testdstring append "abcïïdef" -1
    set x [testdstring get]
    list [testobj objtype $x] [set y [string range $x 1 end-1]] \
	    [testobj objtype $x] [testobj objtype $y]
} [list none "bcïïde" string string]
test stringObj-10.3 {Tcl_GetRange with some mixed width chars} testobj {
    set x "abcïïdef"
    string length $x
    list [testobj objtype $x] [set y [string range $x 1 end-1]] \
	    [testobj objtype $x] [testobj objtype $y]
} [list string "bcïïde" string string]
test stringObj-10.4 {Tcl_GetRange with some mixed width chars} testobj {
    set a "ïa¿b®cï¿d®"
    set result [list]
    while {[string length $a] > 0} {
	set a [string range $a 1 end-1]
	lappend result $a
    }
    set result
} [list a\xBFb\xAEc\xEF\xBFd	\
	\xBFb\xAEc\xEF\xBF	\
	b\xAEc\xEF			\
	\xAEc				\
	{}]

test stringObj-11.1 {UpdateStringOfString} testobj {
    set x 2345
    list [string index $x end] [testobj objtype $x] [incr x] \
	    [testobj objtype $x]
} {5 string 2346 int}

test stringObj-12.1 {Tcl_GetUniChar with byte-size chars} testobj {
    set x "abcdefghi"
    list [string index $x 0] [string index $x 1]
} {a b}
test stringObj-12.2 {Tcl_GetUniChar with byte-size chars} testobj {
    set x "abcdefghi"
    list [string index $x 3] [string index $x end]
} {d i}
test stringObj-12.3 {Tcl_GetUniChar with byte-size chars} testobj {
    set x "abcdefghi"
    list [string index $x end] [string index $x end-1]
} {i h}
test stringObj-12.4 {Tcl_GetUniChar with mixed width chars} testobj {
    string index "\xEFa\xBFb\xAEc\xAE\xBFd\xEF" 0
} "\xEF"
test stringObj-12.5 {Tcl_GetUniChar} testobj {
    set x "\xEFa\xBFb\xAEc\xAE\xBFd\xEF"
    list [string index $x 4] [string index $x 0]
} "\xAE \xEF"
test stringObj-12.6 {Tcl_GetUniChar} testobj {
    string index "\xEFa\xBFb\xAEc\xEF\xBFd\xAE" end
} "\xAE"

test stringObj-13.1 {Tcl_GetCharLength with byte-size chars} testobj {
    set a ""
    list [string length $a] [string length $a]
} {0 0}
test stringObj-13.2 {Tcl_GetCharLength with byte-size chars} testobj {
    string length "a"
} 1
test stringObj-13.3 {Tcl_GetCharLength with byte-size chars} testobj {
    set a "abcdef"
    list [string length $a] [string length $a]
} {6 6}
test stringObj-13.4 {Tcl_GetCharLength with mixed width chars} testobj {
    string length "\xAE"
} 1
test stringObj-13.5 {Tcl_GetCharLength with mixed width chars} testobj {
    # string length "ï¿®ï¿®"
    # Use \uXXXX notation below instead of hardcoding the values, otherwise
    # the test will fail in multibyte locales.
    string length "\xEF\xBF\xAE\xEF\xBF\xAE"
} 6
test stringObj-13.6 {Tcl_GetCharLength with mixed width chars} testobj {
    # set a "ïa¿b®cï¿d®"
    # Use \uXXXX notation below instead of hardcoding the values, otherwise
    # the test will fail in multibyte locales.
    set a "\xEFa\xBFb\xAEc\xEF\xBFd\xAE"
    list [string length $a] [string length $a]
} {10 10}
test stringObj-13.7 {Tcl_GetCharLength with identity nulls} {testobj testbytestring} {
    # SF bug #684699
    string length [testbytestring \x00]
} 1
test stringObj-13.8 {Tcl_GetCharLength with identity nulls} {testobj testbytestring} {
    string length [testbytestring \x01\x00\x02]
} 3

test stringObj-14.1 {Tcl_SetObjLength on pure unicode object} testobj {
    teststringobj set 1 foo
    teststringobj maxchars 1
    teststringobj append 1 bar -1
    teststringobj maxchars 1
    teststringobj append 1 bar -1
    teststringobj setlength 1 0
    teststringobj append 1 bar -1
    teststringobj get 1
} {bar}

test stringObj-15.1 {Tcl_Append*ToObj: self appends} testobj {
    teststringobj set 1 foo
    teststringobj appendself 1 0
} foofoo
test stringObj-15.2 {Tcl_Append*ToObj: self appends} testobj {
    teststringobj set 1 foo
    teststringobj appendself 1 1
} foooo
test stringObj-15.3 {Tcl_Append*ToObj: self appends} testobj {
    teststringobj set 1 foo
    teststringobj appendself 1 2
} fooo
test stringObj-15.4 {Tcl_Append*ToObj: self appends} testobj {
    teststringobj set 1 foo
    teststringobj appendself 1 3
} foo
test stringObj-15.5 {Tcl_Append*ToObj: self appends} {testobj tip389 deprecated} {
    teststringobj set 1 foo
    teststringobj appendself2 1 0
} foofoo
test stringObj-15.6 {Tcl_Append*ToObj: self appends} {testobj tip389 deprecated} {
    teststringobj set 1 foo
    teststringobj appendself2 1 1
} foooo
test stringObj-15.7 {Tcl_Append*ToObj: self appends} {testobj tip389 deprecated} {
    teststringobj set 1 foo
    teststringobj appendself2 1 2
} fooo
test stringObj-15.8 {Tcl_Append*ToObj: self appends} {testobj tip389 deprecated} {
    teststringobj set 1 foo
    teststringobj appendself2 1 3
} foo

test stringObj-16.0 {Tcl_GetRange: normal case} {testobj deprecated} {
    teststringobj set 1 abcde
    teststringobj range 1 1 3
} bcd
test stringObj-16.1 {Tcl_GetRange: first > end} {testobj deprecated} {
    teststringobj set 1 abcde
    teststringobj range 1 10 5
} {}
test stringObj-16.2 {Tcl_GetRange: last > end} {testobj deprecated} {
    teststringobj set 1 abcde
    teststringobj range 1 3 13
} de
test stringObj-16.3 {Tcl_GetRange: first = -1} {testobj deprecated} {
    teststringobj set 1 abcde
    teststringobj range 1 -1 3
} abcd
test stringObj-16.4 {Tcl_GetRange: last = -1} {testobj deprecated} {
    teststringobj set 1 abcde
    teststringobj range 1 1 -1
} bcde
test stringObj-16.5 {Tcl_GetRange: fist = last = -1} {testobj deprecated} {
    teststringobj set 1 abcde
    teststringobj range 1 -1 -1
} abcde
test stringObj-16.6 {Tcl_GetRange: old anomaly} {testobj deprecated} {
    # Older implementations could return "cde"
    teststringobj set 1 abcde
    teststringobj range 1 2 0
} {}

if {[testConstraint testobj]} {
    testobj freeallvars
}

# cleanup
::tcltest::cleanupTests
return

# Local Variables:
# mode: tcl
# End:<|MERGE_RESOLUTION|>--- conflicted
+++ resolved
@@ -69,27 +69,16 @@
     testobj freeallvars
     teststringobj set 1 abcdef
     teststringobj setlength 1 10
-<<<<<<< HEAD
-    list [teststringobj length 1] [teststringobj length2 1]
-} {10 10}
-test stringObj-4.3 {Tcl_SetObjLength procedure, string gets longer} {testobj utf32 deprecated} {
-=======
     teststringobj length 1
 } 10
-test stringObj-4.3 {Tcl_SetObjLength procedure, string gets longer} testobj {
->>>>>>> 748ce1af
+test stringObj-4.3 {Tcl_SetObjLength procedure, string gets longer} {testobj utf32 deprecated} {
     testobj freeallvars
     teststringobj set 1 abcdef
     teststringobj append 1 xyzq -1
     list [teststringobj length 1] [teststringobj length2 1] \
 	    [teststringobj get 1]
-<<<<<<< HEAD
 } {10 10 abcdefxyzq}
-test stringObj-4.4 {Tcl_SetObjLength procedure, "expty string", length 0} {testobj deprecated} {
-=======
-} {10 20 abcdefxyzq}
-test stringObj-4.4 {Tcl_SetObjLength procedure, "empty string", length 0} testobj {
->>>>>>> 748ce1af
+test stringObj-4.4 {Tcl_SetObjLength procedure, "empty string", length 0} {testobj deprecated} {
     testobj freeallvars
     testobj newobj 1
     teststringobj setlength 1 0
