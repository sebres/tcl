--- conflicted
+++ resolved
@@ -243,29 +243,6 @@
     # Bug edb4b065f4
     run {string compare -length 1 "" [binary decode hex 00]}
 } -1
-<<<<<<< HEAD
-test string-2.38.$noComp {string compare empty string against byte array} {
-    # Bug edb4b065f4
-    run {string compare "" [binary decode hex 00]}
-} -1
-test string-2.38.$noComp {string compare -length empty string against byte array} {
-    # Bug edb4b065f4
-    run {string compare -length 1 "" [binary decode hex 00]}
-} -1
-test string-2.38.$noComp {string compare -nocase empty string against byte array} {
-    # Bug edb4b065f4
-    run {string compare -nocase "" [binary decode hex 00]}
-} -1
-test string-2.38.$noComp {string compare empty string against byte array} {
-    # Bug edb4b065f4
-    run {string compare [binary decode hex 00] ""}
-} 1
-test string-2.38.$noComp {string compare -length empty string against byte array} {
-    # Bug edb4b065f4
-    run {string compare -length 1 [binary decode hex 00] ""}
-} 1
-test string-2.38.$noComp {string compare -nocase empty string against byte array} {
-=======
 test string-2.38c.$noComp {string compare -nocase empty string against byte array} {
     # Bug edb4b065f4
     run {string compare -nocase "" [binary decode hex 00]}
@@ -279,7 +256,6 @@
     run {string compare -length 1 [binary decode hex 00] ""}
 } 1
 test string-2.38f.$noComp {string compare -nocase empty string against byte array} {
->>>>>>> 4874935c
     # Bug edb4b065f4
     run {string compare -nocase  [binary decode hex 00] ""}
 } 1
@@ -433,33 +409,6 @@
 test string-3.44.$noComp {string equal, bigger -length} -body {
     run {string equal -length 18446744073709551616 abc def}
 } -returnCodes 1 -result {integer value too large to represent}
-<<<<<<< HEAD
-test string-3.45.$noComp {string equal empty string against byte array} {
-    # Bug edb4b065f4
-    run {string equal "" [binary decode hex 00]}
-} 0
-test string-3.45.$noComp {string equal -length empty string against byte array} {
-    # Bug edb4b065f4
-    run {string equal -length 1 "" [binary decode hex 00]}
-} 0
-test string-3.45.$noComp {string equal -nocase empty string against byte array} {
-    # Bug edb4b065f4
-    run {string equal -nocase "" [binary decode hex 00]}
-} 0
-test string-3.45.$noComp {string equal empty string against byte array} {
-    # Bug edb4b065f4
-    run {string equal [binary decode hex 00] ""}
-} 0
-test string-3.45.$noComp {string equal -length empty string against byte array} {
-    # Bug edb4b065f4
-    run {string equal -length 1 [binary decode hex 00] ""}
-} 0
-test string-3.45.$noComp {string equal -nocase empty string against byte array} {
-    # Bug edb4b065f4
-    run {string equal -nocase  [binary decode hex 00] ""}
-} 0
-
-=======
 test string-3.45a.$noComp {string equal empty string against byte array} {
     # Bug edb4b065f4
     run {string equal "" [binary decode hex 00]}
@@ -484,7 +433,7 @@
     # Bug edb4b065f4
     run {string equal -nocase  [binary decode hex 00] ""}
 } 0
->>>>>>> 4874935c
+
 
 test string-4.1.$noComp {string first, not enough args} {
     list [catch {run {string first a}} msg] $msg
