# Commands covered:  string
#
# This file contains a collection of tests for one or more of the Tcl
# built-in commands.  Sourcing this file into Tcl runs the tests and
# generates output for errors.  No output means no errors were found.
#
# Copyright (c) 1991-1993 The Regents of the University of California.
# Copyright (c) 1994 Sun Microsystems, Inc.
# Copyright (c) 1998-1999 by Scriptics Corporation.
# Copyright (c) 2001 by Kevin B. Kenny.  All rights reserved.
#
# See the file "license.terms" for information on usage and redistribution
# of this file, and for a DISCLAIMER OF ALL WARRANTIES.

if {[lsearch [namespace children] ::tcltest] == -1} {
    package require tcltest
    namespace import -force ::tcltest::*
}

::tcltest::loadTestedCommands
catch [list package require -exact Tcltest [info patchlevel]]

# Helper commands to test various optimizations, code paths, and special cases.
proc makeByteArray {s} {binary format a* $s}
proc makeUnicode {s} {lindex [regexp -inline .* $s] 0}
proc makeList {args} {return $args}
proc makeShared {s} {uplevel 1 [list lappend copy $s]; return $s}

# Some tests require the testobj command

testConstraint testobj [expr {[info commands testobj] ne {}}]
testConstraint testindexobj [expr {[info commands testindexobj] ne {}}]
testConstraint testevalex [expr {[info commands testevalex] ne {}}]
testConstraint tip389 [expr {[string length \U010000] == 2}]

# Used for constraining memory leak tests
testConstraint memory [llength [info commands memory]]
if {[testConstraint memory]} {
    proc getbytes {} {
        set lines [split [memory info] \n]
        return [lindex $lines 3 3]
    }
    proc leaktest {script {iterations 3}} {
        set end [getbytes]
        for {set i 0} {$i < $iterations} {incr i} {
            uplevel 1 $script
            set tmp $end
            set end [getbytes]
        }
        return [expr {$end - $tmp}]
    }
}

proc representationpoke s {
    set r [::tcl::unsupported::representation $s]
    list [lindex $r 3] [string match {*, string representation "*"} $r]
}

foreach noComp {0 1} {

if {$noComp} {
    if {[info commands testevalex] eq {}} {
	test string-0.1.$noComp "show testevalex availability" {testevalex} {list} {}
	continue
    }
    interp alias {} run {} testevalex
    set constraints testevalex
} else {
    interp alias {} run {} try
    set constraints {}
}


test string-1.1.$noComp {error conditions} {
    list [catch {run {string gorp a b}} msg] $msg
} {1 {unknown or ambiguous subcommand "gorp": must be bytelength, cat, compare, equal, first, index, insert, is, last, length, map, match, range, repeat, replace, reverse, tolower, totitle, toupper, trim, trimleft, trimright, wordend, or wordstart}}
test string-1.2.$noComp {error conditions} {
    list [catch {run {string}} msg] $msg
} {1 {wrong # args: should be "string subcommand ?arg ...?"}}
test stringComp-1.3.$noComp {error condition - undefined method during compile} {
    # We don't want this to complain about 'never' because it may never
    # be called, or string may get redefined.  This must compile OK.
    proc foo {str i} {
        if {"yes" == "no"} { string never called but complains here }
        string index $str $i
    }
    foo abc 0
} a

test string-2.1.$noComp {string compare, too few args} {
    list [catch {run {string compare a}} msg] $msg
} {1 {wrong # args: should be "string compare ?-nocase? ?-length int? string1 string2"}}
test string-2.2.$noComp {string compare, bad args} {
    list [catch {run {string compare a b c}} msg] $msg
} {1 {bad option "a": must be -nocase or -length}}
test string-2.3.$noComp {string compare, bad args} {
    list [catch {run {string compare -length -nocase str1 str2}} msg] $msg
} {1 {expected integer but got "-nocase"}}
test string-2.4.$noComp {string compare, too many args} {
    list [catch {run {string compare -length 10 -nocase str1 str2 str3}} msg] $msg
} {1 {wrong # args: should be "string compare ?-nocase? ?-length int? string1 string2"}}
test string-2.5.$noComp {string compare with length unspecified} {
    list [catch {run {string compare -length 10 10}} msg] $msg
} {1 {wrong # args: should be "string compare ?-nocase? ?-length int? string1 string2"}}
test string-2.6.$noComp {string compare} {
    run {string compare abcde abdef}
} -1
test string-2.7.$noComp {string compare, shortest method name} {
    run {string co abcde ABCDE}
} 1
test string-2.8.$noComp {string compare} {
    run {string compare abcde abcde}
} 0
test string-2.9.$noComp {string compare with length} {
    run {string compare -length 2 abcde abxyz}
} 0
test string-2.10.$noComp {string compare with special index} {
    list [catch {run {string compare -length end-3 abcde abxyz}} msg] $msg
} {1 {expected integer but got "end-3"}}
test string-2.11.$noComp {string compare, unicode} {
    run {string compare ab\u7266 ab\u7267}
} -1
test string-2.11.1.$noComp {string compare, unicode} {
    run {string compare \334 \u00dc}
} 0
test string-2.11.2.$noComp {string compare, unicode} {
    run {string compare \334 \u00fc}
} -1
test string-2.11.3.$noComp {string compare, unicode} {
    run {string compare \334\334\334\374\374 \334\334\334\334\334}
} 1
test string-2.12.$noComp {string compare, high bit} {
    # This test will fail if the underlying comparaison
    # is using signed chars instead of unsigned chars.
    # (like SunOS's default memcmp thus the compat/memcmp.c)
    run {string compare "\x80" "@"}
    # Nb this tests works also in utf8 space because \x80 is
    # translated into a 2 or more bytelength but whose first byte has
    # the high bit set.
} 1
test string-2.13.$noComp {string compare -nocase} {
    run {string compare -nocase abcde abdef}
} -1
test string-2.13.1.$noComp {string compare -nocase} {
    run {string compare -nocase abcde Abdef}
} -1
test string-2.14.$noComp {string compare -nocase} {
    run {string compare -nocase abcde ABCDE}
} 0
test string-2.15.$noComp {string compare -nocase} {
    run {string compare -nocase abcde abcde}
} 0
test string-2.15.1.$noComp {string compare -nocase} {
    run {string compare -nocase \334 \u00dc}
} 0
test string-2.15.2.$noComp {string compare -nocase} {
    run {string compare -nocase \334\334\334\374\u00fc \334\334\334\334\334}
} 0
test string-2.16.$noComp {string compare -nocase with length} {
    run {string compare -length 2 -nocase abcde Abxyz}
} 0
test string-2.17.$noComp {string compare -nocase with length} {
    run {string compare -nocase -length 3 abcde Abxyz}
} -1
test string-2.18.$noComp {string compare -nocase with length <= 0} {
    run {string compare -nocase -length -1 abcde AbCdEf}
} -1
test string-2.19.$noComp {string compare -nocase with excessive length} {
    run {string compare -nocase -length 50 AbCdEf abcde}
} 1
test string-2.20.$noComp {string compare -len unicode} {
    # These are strings that are 6 BYTELENGTH long, but the length
    # shouldn't make a different because there are actually 3 CHARS long
    run {string compare -len 5 \334\334\334 \334\334\374}
} -1
test string-2.21.$noComp {string compare -nocase with special index} {
    list [catch {run {string compare -nocase -length end-3 Abcde abxyz}} msg] $msg
} {1 {expected integer but got "end-3"}}
test string-2.22.$noComp {string compare, null strings} {
    run {string compare "" ""}
} 0
test string-2.23.$noComp {string compare, null strings} {
    run {string compare "" foo}
} -1
test string-2.24.$noComp {string compare, null strings} {
    run {string compare foo ""}
} 1
test string-2.25.$noComp {string compare -nocase, null strings} {
    run {string compare -nocase "" ""}
} 0
test string-2.26.$noComp {string compare -nocase, null strings} {
    run {string compare -nocase "" foo}
} -1
test string-2.27.$noComp {string compare -nocase, null strings} {
    run {string compare -nocase foo ""}
} 1
test string-2.28.$noComp {string compare with length, unequal strings} {
    run {string compare -length 2 abc abde}
} 0
test string-2.29.$noComp {string compare with length, unequal strings} {
    run {string compare -length 2 ab abde}
} 0
test string-2.30.$noComp {string compare with NUL character vs. other ASCII} {
    # Be careful here, since UTF-8 rep comparison with memcmp() of
    # these puts chars in the wrong order
    run {string compare \x00 \x01}
} -1
test string-2.31.$noComp {string compare, high bit} {
    run {string compare "a\x80" "a@"}
} 1
test string-2.32.$noComp {string compare, high bit} {
    run {string compare "a\x00" "a\x01"}
} -1
test string-2.33.$noComp {string compare, high bit} {
    run {string compare "\x00\x00" "\x00\x01"}
} -1
test string-2.34.$noComp {string compare, binary equal} {
    run {string compare [binary format a100 0] [binary format a100 0]}
} 0
test string-2.35.$noComp {string compare, binary neq} {
    run {string compare [binary format a100a 0 1] [binary format a100a 0 0]}
} 1
test string-2.36.$noComp {string compare, binary neq unequal length} {
    run {string compare [binary format a20a 0 1] [binary format a100a 0 0]}
} 1

# only need a few tests on equal, since it uses the same code as
# string compare, but just modifies the return output
test string-3.1.$noComp {string equal} {
    run {string equal abcde abdef}
} 0
test string-3.2.$noComp {string equal} {
    run {string e abcde ABCDE}
} 0
test string-3.3.$noComp {string equal} {
    run {string equal abcde abcde}
} 1
test string-3.4.$noComp {string equal -nocase} {
    run {string equal -nocase \334\334\334\334\374\374\374\374 \334\334\334\334\334\334\334\334}
} 1
test string-3.5.$noComp {string equal -nocase} {
    run {string equal -nocase abcde abdef}
} 0
test string-3.6.$noComp {string equal -nocase} {
    run {string eq -nocase abcde ABCDE}
} 1
test string-3.7.$noComp {string equal -nocase} {
    run {string equal -nocase abcde abcde}
} 1
test string-3.8.$noComp {string equal with length, unequal strings} {
    run {string equal -length 2 abc abde}
} 1
test string-3.9.$noComp {string equal, too few args} {
    list [catch {run {string equal a}} msg] $msg
} {1 {wrong # args: should be "string equal ?-nocase? ?-length int? string1 string2"}}
test string-3.10.$noComp {string equal, bad args} {
    list [catch {run {string equal a b c}} msg] $msg
} {1 {bad option "a": must be -nocase or -length}}
test string-3.11.$noComp {string equal, bad args} {
    list [catch {run {string equal -length -nocase str1 str2}} msg] $msg
} {1 {expected integer but got "-nocase"}}
test string-3.12.$noComp {string equal, too many args} {
    list [catch {run {string equal -length 10 -nocase str1 str2 str3}} msg] $msg
} {1 {wrong # args: should be "string equal ?-nocase? ?-length int? string1 string2"}}
test string-3.13.$noComp {string equal with length unspecified} {
    list [catch {run {string equal -length 10 10}} msg] $msg
} {1 {wrong # args: should be "string equal ?-nocase? ?-length int? string1 string2"}}
test string-3.14.$noComp {string equal with length} {
    run {string equal -length 2 abcde abxyz}
} 1
test string-3.15.$noComp {string equal with special index} {
    list [catch {run {string equal -length end-3 abcde abxyz}} msg] $msg
} {1 {expected integer but got "end-3"}}

test string-3.16.$noComp {string equal, unicode} {
    run {string equal ab\u7266 ab\u7267}
} 0
test string-3.17.$noComp {string equal, unicode} {
    run {string equal \334 \u00dc}
} 1
test string-3.18.$noComp {string equal, unicode} {
    run {string equal \334 \u00fc}
} 0
test string-3.19.$noComp {string equal, unicode} {
    run {string equal \334\334\334\374\374 \334\334\334\334\334}
} 0
test string-3.20.$noComp {string equal, high bit} {
    # This test will fail if the underlying comparaison
    # is using signed chars instead of unsigned chars.
    # (like SunOS's default memcmp thus the compat/memcmp.c)
    run {string equal "\x80" "@"}
    # Nb this tests works also in utf8 space because \x80 is
    # translated into a 2 or more bytelength but whose first byte has
    # the high bit set.
} 0
test string-3.21.$noComp {string equal -nocase} {
    run {string equal -nocase abcde Abdef}
} 0
test string-3.22.$noComp {string equal, -nocase unicode} {
    run {string equal -nocase \334 \u00dc}
} 1
test string-3.23.$noComp {string equal, -nocase unicode} {
    run {string equal -nocase \334\334\334\374\u00fc \334\334\334\334\334}
} 1
test string-3.24.$noComp {string equal -nocase with length} {
    run {string equal -length 2 -nocase abcde Abxyz}
} 1
test string-3.25.$noComp {string equal -nocase with length} {
    run {string equal -nocase -length 3 abcde Abxyz}
} 0
test string-3.26.$noComp {string equal -nocase with length <= 0} {
    run {string equal -nocase -length -1 abcde AbCdEf}
} 0
test string-3.27.$noComp {string equal -nocase with excessive length} {
    run {string equal -nocase -length 50 AbCdEf abcde}
} 0
test string-3.28.$noComp {string equal -len unicode} {
    # These are strings that are 6 BYTELENGTH long, but the length
    # shouldn't make a different because there are actually 3 CHARS long
    run {string equal -len 5 \334\334\334 \334\334\374}
} 0
test string-3.29.$noComp {string equal -nocase with special index} {
    list [catch {run {string equal -nocase -length end-3 Abcde abxyz}} msg] $msg
} {1 {expected integer but got "end-3"}}
test string-3.30.$noComp {string equal, null strings} {
    run {string equal "" ""}
} 1
test string-3.31.$noComp {string equal, null strings} {
    run {string equal "" foo}
} 0
test string-3.32.$noComp {string equal, null strings} {
    run {string equal foo ""}
} 0
test string-3.33.$noComp {string equal -nocase, null strings} {
    run {string equal -nocase "" ""}
} 1
test string-3.34.$noComp {string equal -nocase, null strings} {
    run {string equal -nocase "" foo}
} 0
test string-3.35.$noComp {string equal -nocase, null strings} {
    run {string equal -nocase foo ""}
} 0
test string-3.36.$noComp {string equal with NUL character vs. other ASCII} {
    # Be careful here, since UTF-8 rep comparison with memcmp() of
    # these puts chars in the wrong order
    run {string equal \x00 \x01}
} 0
test string-3.37.$noComp {string equal, high bit} {
    run {string equal "a\x80" "a@"}
} 0
test string-3.38.$noComp {string equal, high bit} {
    run {string equal "a\x00" "a\x01"}
} 0
test string-3.39.$noComp {string equal, high bit} {
    run {string equal "a\x00\x00" "a\x00\x01"}
} 0
test string-3.40.$noComp {string equal, binary equal} {
    run {string equal [binary format a100 0] [binary format a100 0]}
} 1
test string-3.41.$noComp {string equal, binary neq} {
    run {string equal [binary format a100a 0 1] [binary format a100a 0 0]}
} 0
test string-3.42.$noComp {string equal, binary neq inequal length} {
    run {string equal [binary format a20a 0 1] [binary format a100a 0 0]}
} 0


test string-4.1.$noComp {string first, too few args} {
    list [catch {run {string first a}} msg] $msg
} {1 {wrong # args: should be "string first needleString haystackString ?startIndex?"}}
test string-4.2.$noComp {string first, bad args} {
    list [catch {run {string first a b c}} msg] $msg
} {1 {bad index "c": must be integer?[+-]integer? or end?[+-]integer?}}
test string-4.3.$noComp {string first, too many args} {
    list [catch {run {string first a b 5 d}} msg] $msg
} {1 {wrong # args: should be "string first needleString haystackString ?startIndex?"}}
test string-4.4.$noComp {string first} {
    run {string first bq abcdefgbcefgbqrs}
} 12
test string-4.5.$noComp {string first} {
    run {string fir bcd abcdefgbcefgbqrs}
} 1
test string-4.6.$noComp {string first} {
    run {string f b abcdefgbcefgbqrs}
} 1
test string-4.7.$noComp {string first} {
    run {string first xxx x123xx345xxx789xxx012}
} 9
test string-4.8.$noComp {string first} {
    run {string first "" x123xx345xxx789xxx012}
} -1
test string-4.9.$noComp {string first, unicode} {
    run {string first x abc\u7266x}
} 4
test string-4.10.$noComp {string first, unicode} {
    run {string first \u7266 abc\u7266x}
} 3
test string-4.11.$noComp {string first, start index} {
    run {string first \u7266 abc\u7266x 3}
} 3
test string-4.12.$noComp {string first, start index} {
    run {string first \u7266 abc\u7266x 4}
} -1
test string-4.13.$noComp {string first, start index} {
    run {string first \u7266 abc\u7266x end-2}
} 3
test string-4.14.$noComp {string first, negative start index} {
    run {string first b abc -1}
} 1
test string-4.15.$noComp {string first, ability to two-byte encoded utf-8 chars} {
    # Test for a bug in Tcl 8.3 where test for all-single-byte-encoded
    # strings was incorrect, leading to an index returned by [string first]
    # which pointed past the end of the string.
    set uchar \u057e    ;# character with two-byte encoding in utf-8
    run {string first % %#$uchar$uchar#$uchar$uchar#% 3}
} 8
test string-4.16.$noComp {string first, normal string vs pure unicode string} {
    set s hello
    regexp ll $s m
    # Representation checks are canaries
    run {list [representationpoke $s] [representationpoke $m] \
	[string first $m $s]}
} {{string 1} {string 0} 2}

test string-5.1.$noComp {string index} {
    list [catch {run {string index}} msg] $msg
} {1 {wrong # args: should be "string index string charIndex"}}
test string-5.2.$noComp {string index} {
    list [catch {run {string index a b c}} msg] $msg
} {1 {wrong # args: should be "string index string charIndex"}}
test string-5.3.$noComp {string index} {
    run {string index abcde 0}
} a
test string-5.4.$noComp {string index} {
    run {string ind abcde 4}
} e
test string-5.5.$noComp {string index} {
    run {string index abcde 5}
} {}
test string-5.6.$noComp {string index} {
    list [catch {run {string index abcde -10}} msg] $msg
} {0 {}}
test string-5.7.$noComp {string index} {
    list [catch {run {string index a xyz}} msg] $msg
} {1 {bad index "xyz": must be integer?[+-]integer? or end?[+-]integer?}}
test string-5.8.$noComp {string index} {
    run {string index abc end}
} c
test string-5.9.$noComp {string index} {
    run {string index abc end-1}
} b
test string-5.10.$noComp {string index, unicode} {
    run {string index abc\u7266d 4}
} d
test string-5.11.$noComp {string index, unicode} {
    run {string index abc\u7266d 3}
} \u7266
test string-5.12.$noComp {string index, unicode over char length, under byte length} {
    run {string index \334\374\334\374 6}
} {}
test string-5.13.$noComp {string index, bytearray object} {
    run {string index [binary format a5 fuz] 0}
} f
test string-5.14.$noComp {string index, bytearray object} {
    run {string index [binary format I* {0x50515253 0x52}] 3}
} S
test string-5.15.$noComp {string index, bytearray object} {
    set b [binary format I* {0x50515253 0x52}]
    set i1 [run {string index $b end-6}]
    set i2 [run {string index $b 1}]
    run {string compare $i1 $i2}
} 0
test string-5.16.$noComp {string index, bytearray object with string obj shimmering} {
    set str "0123456789\x00 abcdedfghi"
    binary scan $str H* dump
    run {string compare [run {string index $str 10}] \x00}
} 0
test string-5.17.$noComp {string index, bad integer} -body {
    list [catch {run {string index "abc" 0o8}} msg] $msg
} -match glob -result {1 {*invalid octal number*}}
test string-5.18.$noComp {string index, bad integer} -body {
    list [catch {run {string index "abc" end-0o0289}} msg] $msg
} -match glob -result {1 {*invalid octal number*}}
test string-5.19.$noComp {string index, bytearray object out of bounds} {
    run {string index [binary format I* {0x50515253 0x52}] -1}
} {}
test string-5.20.$noComp {string index, bytearray object out of bounds} {
    run {string index [binary format I* {0x50515253 0x52}] 20}
} {}
test string-5.21.$noComp {string index, surrogates, bug [11ae2be95dac9417]} tip389 {
    run {list [string index a\U100000b 1] [string index a\U100000b 2] [string index a\U100000b 3]}
} [list \U100000 {} b]


proc largest_int {} {
    # This will give us what the largest valid int on this machine is,
    # so we can test for overflow properly below on >32 bit systems
    set int 1
    set exp 7; # assume we get at least 8 bits
    while {wide($int) > 0} { set int [expr {wide(1) << [incr exp]}] }
    return [expr {$int-1}]
}

test string-6.1.$noComp {string is, too few args} {
    list [catch {run {string is}} msg] $msg
} {1 {wrong # args: should be "string is class ?-strict? ?-failindex var? str"}}
test string-6.2.$noComp {string is, too few args} {
    list [catch {run {string is alpha}} msg] $msg
} {1 {wrong # args: should be "string is class ?-strict? ?-failindex var? str"}}
test string-6.3.$noComp {string is, bad args} {
    list [catch {run {string is alpha -failin str}} msg] $msg
} {1 {wrong # args: should be "string is alpha ?-strict? ?-failindex var? str"}}
test string-6.4.$noComp {string is, too many args} {
    list [catch {run {string is alpha -failin var -strict str more}} msg] $msg
} {1 {wrong # args: should be "string is class ?-strict? ?-failindex var? str"}}
test string-6.5.$noComp {string is, class check} {
    list [catch {run {string is bogus str}} msg] $msg
} {1 {bad class "bogus": must be alnum, alpha, ascii, control, boolean, dict, digit, double, entier, false, graph, integer, list, lower, print, punct, space, true, upper, wideinteger, wordchar, or xdigit}}
test string-6.6.$noComp {string is, ambiguous class} {
    list [catch {run {string is al str}} msg] $msg
} {1 {ambiguous class "al": must be alnum, alpha, ascii, control, boolean, dict, digit, double, entier, false, graph, integer, list, lower, print, punct, space, true, upper, wideinteger, wordchar, or xdigit}}
test string-6.7.$noComp {string is alpha, all ok} {
    run {string is alpha -strict -failindex var abc}
} 1
test string-6.8.$noComp {string is, error in var} {
    list [run {string is alpha -failindex var abc5def}] $var
} {0 3}
test string-6.9.$noComp {string is, var shouldn't get set} {
    catch {unset var}
    list [catch {run {string is alpha -failindex var abc; set var}} msg] $msg
} {1 {can't read "var": no such variable}}
test string-6.10.$noComp {string is, ok on empty} {
    run {string is alpha {}}
} 1
test string-6.11.$noComp {string is, -strict check against empty} {
    run {string is alpha -strict {}}
} 0
test string-6.12.$noComp {string is alnum, true} {
    run {string is alnum abc123}
} 1
test string-6.13.$noComp {string is alnum, false} {
    list [run {string is alnum -failindex var abc1.23}] $var
} {0 4}
test string-6.14.$noComp {string is alnum, unicode} "run {string is alnum abc\xfc}" 1
test string-6.15.$noComp {string is alpha, true} {
    run {string is alpha abc}
} 1
test string-6.16.$noComp {string is alpha, false} {
    list [run {string is alpha -fail var a1bcde}] $var
} {0 1}
test string-6.17.$noComp {string is alpha, unicode} {
    run {string is alpha abc\374}
} 1
test string-6.18.$noComp {string is ascii, true} {
    run {string is ascii abc\u007Fend\u0000}
} 1
test string-6.19.$noComp {string is ascii, false} {
    list [run {string is ascii -fail var abc\u0000def\u0080more}] $var
} {0 7}
test string-6.20.$noComp {string is boolean, true} {
    run {string is boolean true}
} 1
test string-6.21.$noComp {string is boolean, true} {
    run {string is boolean f}
} 1
test string-6.22.$noComp {string is boolean, true based on type} {
    run {string is bool [run {string compare a a}]}
} 1
test string-6.23.$noComp {string is boolean, false} {
    list [run {string is bool -fail var yada}] $var
} {0 0}
test string-6.24.$noComp {string is digit, true} {
    run {string is digit 0123456789}
} 1
test string-6.25.$noComp {string is digit, false} {
    list [run {string is digit -fail var 0123\u00dc567}] $var
} {0 4}
test string-6.26.$noComp {string is digit, false} {
    list [run {string is digit -fail var +123567}] $var
} {0 0}
test string-6.27.$noComp {string is double, true} {
    run {string is double 1}
} 1
test string-6.28.$noComp {string is double, true} {
    run {string is double [expr double(1)]}
} 1
test string-6.29.$noComp {string is double, true} {
    run {string is double 1.0}
} 1
test string-6.30.$noComp {string is double, true} {
    run {string is double [run {string compare a a}]}
} 1
test string-6.31.$noComp {string is double, true} {
    run {string is double "   +1.0e-1  "}
} 1
test string-6.32.$noComp {string is double, true} {
    run {string is double "\n1.0\v"}
} 1
test string-6.33.$noComp {string is double, false} {
    list [run {string is double -fail var 1abc}] $var
} {0 1}
test string-6.34.$noComp {string is double, false} {
    list [run {string is double -fail var abc}] $var
} {0 0}
test string-6.35.$noComp {string is double, false} {
    list [run {string is double -fail var "   1.0e4e4  "}] $var
} {0 8}
test string-6.36.$noComp {string is double, false} {
    list [run {string is double -fail var "\n"}] $var
} {0 0}
test string-6.37.$noComp {string is double, false on int overflow} -setup {
    set var priorValue
} -body {
    # Make it the largest int recognizable, with one more digit for overflow
    # Since bignums arrived in Tcl 8.5, the sense of this test changed.
    # Now integer values that exceed native limits become bignums, and
    # bignums can convert to doubles without error.
    list [run {string is double -fail var [largest_int]0}] $var
} -result {1 priorValue}
# string-6.38 removed, underflow on input is no longer an error.
test string-6.39.$noComp {string is double, false} {
    # This test is non-portable because IRIX thinks
    # that .e1 is a valid double - this is really a bug
    # on IRIX as .e1 should NOT be a valid double
    #
    # Portable now. Tcl 8.5 does its own double parsing.

    list [run {string is double -fail var .e1}] $var
} {0 0}
test string-6.40.$noComp {string is false, true} {
    run {string is false false}
} 1
test string-6.41.$noComp {string is false, true} {
    run {string is false FaLsE}
} 1
test string-6.42.$noComp {string is false, true} {
    run {string is false N}
} 1
test string-6.43.$noComp {string is false, true} {
    run {string is false 0}
} 1
test string-6.44.$noComp {string is false, true} {
    run {string is false off}
} 1
test string-6.45.$noComp {string is false, false} {
    list [run {string is false -fail var abc}] $var
} {0 0}
test string-6.46.$noComp {string is false, false} {
    catch {unset var}
    list [run {string is false -fail var Y}] $var
} {0 0}
test string-6.47.$noComp {string is false, false} {
    catch {unset var}
    list [run {string is false -fail var offensive}] $var
} {0 0}
test string-6.48.$noComp {string is integer, true} {
    run {string is integer +1234567890}
} 1
test string-6.49.$noComp {string is integer, true on type} {
    run {string is integer [expr int(50.0)]}
} 1
test string-6.50.$noComp {string is integer, true} {
    run {string is integer [list -10]}
} 1
test string-6.51.$noComp {string is integer, true as hex} {
    run {string is integer 0xabcdef}
} 1
test string-6.52.$noComp {string is integer, true as octal} {
    run {string is integer 012345}
} 1
test string-6.53.$noComp {string is integer, true with whitespace} {
    run {string is integer "  \n1234\v"}
} 1
test string-6.54.$noComp {string is integer, false} {
    list [run {string is integer -fail var 123abc}] $var
} {0 3}
test string-6.55.$noComp {string is integer, no overflow possible} {
    run {string is integer +[largest_int]0}
} 1
test string-6.56.$noComp {string is integer, false} {
    list [run {string is integer -fail var [expr double(1)]}] $var
} {0 1}
test string-6.57.$noComp {string is integer, false} {
    list [run {string is integer -fail var "    "}] $var
} {0 0}
test string-6.58.$noComp {string is integer, false on bad octal} {
    list [run {string is integer -fail var 0o36963}] $var
} {0 4}
test string-6.58.1.$noComp {string is integer, false on bad octal} {
    list [run {string is integer -fail var 0o36963}] $var
} {0 4}
test string-6.59.$noComp {string is integer, false on bad hex} {
    list [run {string is integer -fail var 0X345XYZ}] $var
} {0 5}
test string-6.60.$noComp {string is lower, true} {
    run {string is lower abc}
} 1
test string-6.61.$noComp {string is lower, unicode true} {
    run {string is lower abc\u00fcue}
} 1
test string-6.62.$noComp {string is lower, false} {
    list [run {string is lower -fail var aBc}] $var
} {0 1}
test string-6.63.$noComp {string is lower, false} {
    list [run {string is lower -fail var abc1}] $var
} {0 3}
test string-6.64.$noComp {string is lower, unicode false} {
    list [run {string is lower -fail var ab\u00dcUE}] $var
} {0 2}
test string-6.65.$noComp {string is space, true} {
    run {string is space " \t\n\v\f"}
} 1
test string-6.66.$noComp {string is space, false} {
    list [run {string is space -fail var " \t\n\v1\f"}] $var
} {0 4}
test string-6.67.$noComp {string is true, true} {
    run {string is true true}
} 1
test string-6.68.$noComp {string is true, true} {
    run {string is true TrU}
} 1
test string-6.69.$noComp {string is true, true} {
    run {string is true ye}
} 1
test string-6.70.$noComp {string is true, true} {
    run {string is true 1}
} 1
test string-6.71.$noComp {string is true, true} {
    run {string is true on}
} 1
test string-6.72.$noComp {string is true, false} {
    list [run {string is true -fail var onto}] $var
} {0 0}
test string-6.73.$noComp {string is true, false} {
    catch {unset var}
    list [run {string is true -fail var 25}] $var
} {0 0}
test string-6.74.$noComp {string is true, false} {
    catch {unset var}
    list [run {string is true -fail var no}] $var
} {0 0}
test string-6.75.$noComp {string is upper, true} {
    run {string is upper ABC}
} 1
test string-6.76.$noComp {string is upper, unicode true} {
    run {string is upper ABC\u00dcUE}
} 1
test string-6.77.$noComp {string is upper, false} {
    list [run {string is upper -fail var AbC}] $var
} {0 1}
test string-6.78.$noComp {string is upper, false} {
    list [run {string is upper -fail var AB2C}] $var
} {0 2}
test string-6.79.$noComp {string is upper, unicode false} {
    list [run {string is upper -fail var ABC\u00fcue}] $var
} {0 3}
test string-6.80.$noComp {string is wordchar, true} {
    run {string is wordchar abc_123}
} 1
test string-6.81.$noComp {string is wordchar, unicode true} {
    run {string is wordchar abc\u00fcab\u00dcAB\u5001}
} 1
test string-6.82.$noComp {string is wordchar, false} {
    list [run {string is wordchar -fail var abcd.ef}] $var
} {0 4}
test string-6.83.$noComp {string is wordchar, unicode false} {
    list [run {string is wordchar -fail var abc\u0080def}] $var
} {0 3}
test string-6.84.$noComp {string is control} {
    ## Control chars are in the ranges
    ## 00..1F && 7F..9F
    list [run {string is control -fail var \x00\x01\x10\x1F\x7F\x80\x9F\x60}] $var
} {0 7}
test string-6.85.$noComp {string is control} {
    run {string is control \u0100}
} 0
test string-6.86.$noComp {string is graph} {
    ## graph is any print char, except space
    list [run {string is gra -fail var "0123abc!@#\$\u0100\UE0100\UE01EF "}] $var
} {0 14}
test string-6.87.$noComp {string is print} {
    ## basically any printable char
    list [run {string is print -fail var "0123abc!@#\$\u0100 \UE0100\UE01EF\u0010"}] $var
} {0 15}
test string-6.88.$noComp {string is punct} {
    ## any graph char that isn't alnum
    list [run {string is punct -fail var "_!@#\u00beq0"}] $var
} {0 4}
test string-6.89.$noComp {string is xdigit} {
    list [run {string is xdigit -fail var 0123456789\u0061bcdefABCDEFg}] $var
} {0 22}

test string-6.90.$noComp {string is integer, bad integers} {
    # SF bug #634856
    set result ""
    set numbers [list 1 +1 ++1 +-1 -+1 -1 --1 "- +1"]
    foreach num $numbers {
	lappend result [run {string is int -strict $num}]
    }
    return $result
} {1 1 0 0 0 1 0 0}
test string-6.91.$noComp {string is double, bad doubles} {
    set result ""
    set numbers [list 1.0 +1.0 ++1.0 +-1.0 -+1.0 -1.0 --1.0 "- +1.0"]
    foreach num $numbers {
	lappend result [run {string is double -strict $num}]
    }
    return $result
} {1 1 0 0 0 1 0 0}
test string-6.92.$noComp {string is integer, no 64-bit overflow} {
    # Bug 718878
    set x 0x10000000000000000
    run {string is integer $x}
} 1
test string-6.93.$noComp {string is integer, no 64-bit overflow} {
    # Bug 718878
    set x 0x10000000000000000
    append x ""
    run {string is integer $x}
} 1
test string-6.94.$noComp {string is integer, no 64-bit overflow} {
    # Bug 718878
    set x 0x10000000000000000
    run {string is integer [expr {$x}]}
} 1
test string-6.95.$noComp {string is wideinteger, true} {
    run {string is wideinteger +1234567890}
} 1
test string-6.96.$noComp {string is wideinteger, true on type} {
    run {string is wideinteger [expr wide(50.0)]}
} 1
test string-6.97.$noComp {string is wideinteger, true} {
    run {string is wideinteger [list -10]}
} 1
test string-6.98.$noComp {string is wideinteger, true as hex} {
    run {string is wideinteger 0xabcdef}
} 1
test string-6.99.$noComp {string is wideinteger, true as octal} {
    run {string is wideinteger 0123456}
} 1
test string-6.100.$noComp {string is wideinteger, true with whitespace} {
    run {string is wideinteger "  \n1234\v"}
} 1
test string-6.101.$noComp {string is wideinteger, false} {
    list [run {string is wideinteger -fail var 123abc}] $var
} {0 3}
test string-6.102.$noComp {string is wideinteger, false on overflow} {
    list [run {string is wideinteger -fail var +[largest_int]0}] $var
} {0 -1}
test string-6.103.$noComp {string is wideinteger, false} {
    list [run {string is wideinteger -fail var [expr double(1)]}] $var
} {0 1}
test string-6.104.$noComp {string is wideinteger, false} {
    list [run {string is wideinteger -fail var "    "}] $var
} {0 0}
test string-6.105.$noComp {string is wideinteger, false on bad octal} {
    list [run {string is wideinteger -fail var 0o36963}] $var
} {0 4}
test string-6.105.1.$noComp {string is wideinteger, false on bad octal} {
    list [run {string is wideinteger -fail var 0o36963}] $var
} {0 4}
test string-6.106.$noComp {string is wideinteger, false on bad hex} {
    list [run {string is wideinteger -fail var 0X345XYZ}] $var
} {0 5}
test string-6.107.$noComp {string is integer, bad integers} {
    # SF bug #634856
    set result ""
    set numbers [list 1 +1 ++1 +-1 -+1 -1 --1 "- +1"]
    foreach num $numbers {
	lappend result [run {string is wideinteger -strict $num}]
    }
    return $result
} {1 1 0 0 0 1 0 0}
test string-6.108.$noComp {string is double, Bug 1382287} {
    set x 2turtledoves
    run {string is double $x}
    run {string is double $x}
} 0
test string-6.109.$noComp {string is double, Bug 1360532} {
    run {string is double 1\u00a0}
} 0
test string-6.110.$noComp {string is entier, true} {
    run {string is entier +1234567890}
} 1
test string-6.111.$noComp {string is entier, true on type} {
    run {string is entier [expr wide(50.0)]}
} 1
test string-6.112.$noComp {string is entier, true} {
    run {string is entier [list -10]}
} 1
test string-6.113.$noComp {string is entier, true as hex} {
    run {string is entier 0xabcdef}
} 1
test string-6.114.$noComp {string is entier, true as octal} {
    run {string is entier 0123456}
} 1
test string-6.115.$noComp {string is entier, true with whitespace} {
    run {string is entier "  \n1234\v"}
} 1
test string-6.116.$noComp {string is entier, false} {
    list [run {string is entier -fail var 123abc}] $var
} {0 3}
test string-6.117.$noComp {string is entier, false} {
    list [run {string is entier -fail var 123123123123123123123123123123123123123123123123123123123123123123123123123123123123abc}] $var
} {0 84}
test string-6.118.$noComp {string is entier, false} {
    list [run {string is entier -fail var [expr double(1)]}] $var
} {0 1}
test string-6.119.$noComp {string is entier, false} {
    list [run {string is entier -fail var "    "}] $var
} {0 0}
test string-6.120.$noComp {string is entier, false on bad octal} {
    list [run {string is entier -fail var 0o36963}] $var
} {0 4}
test string-6.121.1.$noComp {string is entier, false on bad octal} {
    list [run {string is entier -fail var 0o36963}] $var
} {0 4}
test string-6.122.$noComp {string is entier, false on bad hex} {
    list [run {string is entier -fail var 0X345XYZ}] $var
} {0 5}
test string-6.123.$noComp {string is entier, bad integers} {
    # SF bug #634856
    set result ""
    set numbers [list 1 +1 ++1 +-1 -+1 -1 --1 "- +1"]
    foreach num $numbers {
	lappend result [run {string is entier -strict $num}]
    }
    return $result
} {1 1 0 0 0 1 0 0}
test string-6.124.$noComp {string is entier, true} {
    run {string is entier +1234567890123456789012345678901234567890}
} 1
test string-6.125.$noComp {string is entier, true} {
    run {string is entier [list -10000000000000000000000000000000000000000000000000000000000000000000000000000000000000]}
} 1
test string-6.126.$noComp {string is entier, true as hex} {
    run {string is entier 0xabcdefabcdefabcdefabcdefabcdefabcdefabcdefabcdefabcdefabcdefabcdefabcdefabcdefabcdef}
} 1
test string-6.127.$noComp {string is entier, true as octal} {
    run {string is entier 0123456112341234561234565623456123456123456123456123456123456123456123456123456123456}
} 1
test string-6.128.$noComp {string is entier, true with whitespace} {
    run {string is entier "  \n12340000000000000000000000000000000000000000000000000000000000000000000000000000000000000\v"}
} 1
test string-6.129.$noComp {string is entier, false on bad octal} {
    list [run {string is entier -fail var 0o1234561123412345612345656234561234561234561234561234561234561234561234561234561234536963}] $var
} {0 87}
test string-6.130.1.$noComp {string is entier, false on bad octal} {
    list [run {string is entier -fail var 0o1234561123412345612345656234561234561234561234561234561234561234561234561234561234536963}] $var
} {0 87}
test string-6.131.$noComp {string is entier, false on bad hex} {
    list [run {string is entier -fail var 0X12345611234123456123456562345612345612345612345612345612345612345612345612345612345345XYZ}] $var
} {0 88}

catch {rename largest_int {}}

test string-7.1.$noComp {string last, too few args} {
    list [catch {run {string last a}} msg] $msg
} {1 {wrong # args: should be "string last needleString haystackString ?lastIndex?"}}
test string-7.2.$noComp {string last, bad args} {
    list [catch {run {string last a b c}} msg] $msg
} {1 {bad index "c": must be integer?[+-]integer? or end?[+-]integer?}}
test string-7.3.$noComp {string last, too many args} {
    list [catch {run {string last a b c d}} msg] $msg
} {1 {wrong # args: should be "string last needleString haystackString ?lastIndex?"}}
test string-7.4.$noComp {string last} {
    run {string la xxx xxxx123xx345x678}
} 1
test string-7.5.$noComp {string last} {
    run {string last xx xxxx123xx345x678}
} 7
test string-7.6.$noComp {string last} {
    run {string las x xxxx123xx345x678}
} 12
test string-7.7.$noComp {string last, unicode} {
    run {string las x xxxx12\u7266xx345x678}
} 12
test string-7.8.$noComp {string last, unicode} {
    run {string las \u7266 xxxx12\u7266xx345x678}
} 6
test string-7.9.$noComp {string last, stop index} {
    run {string las \u7266 xxxx12\u7266xx345x678}
} 6
test string-7.10.$noComp {string last, unicode} {
    run {string las \u7266 xxxx12\u7266xx345x678}
} 6
test string-7.11.$noComp {string last, start index} {
    run {string last \u7266 abc\u7266x 3}
} 3
test string-7.12.$noComp {string last, start index} {
    run {string last \u7266 abc\u7266x 2}
} -1
test string-7.13.$noComp {string last, start index} {
    ## Constrain to last 'a' should work
    run {string last ba badbad end-1}
} 3
test string-7.14.$noComp {string last, start index} {
    ## Constrain to last 'b' should skip last 'ba'
    run {string last ba badbad end-2}
} 0
test string-7.15.$noComp {string last, start index} {
    run {string last \334a \334ad\334ad 0}
} -1
test string-7.16.$noComp {string last, start index} {
    run {string last \334a \334ad\334ad end-1}
} 3

test string-8.1.$noComp {string bytelength} {
    list [catch {run {string bytelength}} msg] $msg
} {1 {wrong # args: should be "string bytelength string"}}
test string-8.2.$noComp {string bytelength} {
    list [catch {run {string bytelength a b}} msg] $msg
} {1 {wrong # args: should be "string bytelength string"}}
test string-8.3.$noComp {string bytelength} {
    run {string bytelength "\u00c7"}
} 2
test string-8.4.$noComp {string bytelength} {
    run {string b ""}
} 0

test string-9.1.$noComp {string length} {
    list [catch {run {string length}} msg] $msg
} {1 {wrong # args: should be "string length string"}}
test string-9.2.$noComp {string length} {
    list [catch {run {string length a b}} msg] $msg
} {1 {wrong # args: should be "string length string"}}
test string-9.3.$noComp {string length} {
    run {string length "a little string"}
} 15
test string-9.4.$noComp {string length} {
    run {string le ""}
} 0
test string-9.5.$noComp {string length, unicode} {
    run {string le "abcd\u7266"}
} 5
test string-9.6.$noComp {string length, bytearray object} {
    run {string length [binary format a5 foo]}
} 5
test string-9.7.$noComp {string length, bytearray object} {
    run {string length [binary format I* {0x50515253 0x52}]}
} 8

test string-10.1.$noComp {string map, too few args} {
    list [catch {run {string map}} msg] $msg
} {1 {wrong # args: should be "string map ?-nocase? charMap string"}}
test string-10.2.$noComp {string map, bad args} {
    list [catch {run {string map {a b} abba oops}} msg] $msg
} {1 {bad option "a b": must be -nocase}}
test string-10.3.$noComp {string map, too many args} {
    list [catch {run {string map -nocase {a b} str1 str2}} msg] $msg
} {1 {wrong # args: should be "string map ?-nocase? charMap string"}}
test string-10.4.$noComp {string map} {
    run {string map {a b} abba}
} {bbbb}
test string-10.5.$noComp {string map} {
    run {string map {a b} a}
} {b}
test string-10.6.$noComp {string map -nocase} {
    run {string map -nocase {a b} Abba}
} {bbbb}
test string-10.7.$noComp {string map} {
    run {string map {abc 321 ab * a A} aabcabaababcab}
} {A321*A*321*}
test string-10.8.$noComp {string map -nocase} {
    run {string map -nocase {aBc 321 Ab * a A} aabcabaababcab}
} {A321*A*321*}
test string-10.9.$noComp {string map -nocase} {
    run {string map -no {abc 321 Ab * a A} aAbCaBaAbAbcAb}
} {A321*A*321*}
test string-10.10.$noComp {string map} {
    list [catch {run {string map {a b c} abba}} msg] $msg
} {1 {char map list unbalanced}}
test string-10.11.$noComp {string map, nulls} {
    run {string map {\x00 NULL blah \x00nix} {qwerty}}
} {qwerty}
test string-10.12.$noComp {string map, unicode} {
    run {string map [list \374 ue UE \334] "a\374ueUE\000EU"}
} aueue\334\0EU
test string-10.13.$noComp {string map, -nocase unicode} {
    run {string map -nocase [list \374 ue UE \334] "a\374ueUE\000EU"}
} aue\334\334\0EU
test string-10.14.$noComp {string map, -nocase null arguments} {
    run {string map -nocase {{} abc} foo}
} foo
test string-10.15.$noComp {string map, one pair case} {
    run {string map -nocase {abc 32} aAbCaBaAbAbcAb}
} {a32aBaAb32Ab}
test string-10.16.$noComp {string map, one pair case} {
    run {string map -nocase {ab 4321} aAbCaBaAbAbcAb}
} {a4321C4321a43214321c4321}
test string-10.17.$noComp {string map, one pair case} {
    run {string map {Ab 4321} aAbCaBaAbAbcAb}
} {a4321CaBa43214321c4321}
test string-10.18.$noComp {string map, empty argument} {
    run {string map -nocase {{} abc} foo}
} foo
test string-10.19.$noComp {string map, empty arguments} {
    run {string map -nocase {{} abc f bar {} def} foo}
} baroo
test string-10.20.$noComp {string map, dictionaries don't alter map ordering} {
    set map {aa X a Y}
    list [run {string map [dict create aa X a Y] aaa}] [run {string map $map aaa}] [dict size $map] [run {string map $map aaa}]
} {XY XY 2 XY}
test string-10.20.1.$noComp {string map, dictionaries don't alter map ordering} {
    set map {a X b Y a Z}
    list [run {string map [dict create a X b Y a Z] aaa}] [run {string map $map aaa}] [dict size $map] [run {string map $map aaa}]
} {ZZZ XXX 2 XXX}
test string-10.21.$noComp {string map, ABR checks} {
    run {string map {longstring foob} long}
} long
test string-10.22.$noComp {string map, ABR checks} {
    run {string map {long foob} long}
} foob
test string-10.23.$noComp {string map, ABR checks} {
    run {string map {lon foob} long}
} foobg
test string-10.24.$noComp {string map, ABR checks} {
    run {string map {lon foob} longlo}
} foobglo
test string-10.25.$noComp {string map, ABR checks} {
    run {string map {lon foob} longlon}
} foobgfoob
test string-10.26.$noComp {string map, ABR checks} {
    run {string map {longstring foob longstring bar} long}
} long
test string-10.27.$noComp {string map, ABR checks} {
    run {string map {long foob longstring bar} long}
} foob
test string-10.28.$noComp {string map, ABR checks} {
    run {string map {lon foob longstring bar} long}
} foobg
test string-10.29.$noComp {string map, ABR checks} {
    run {string map {lon foob longstring bar} longlo}
} foobglo
test string-10.30.$noComp {string map, ABR checks} {
    run {string map {lon foob longstring bar} longlon}
} foobgfoob
test string-10.31.$noComp {string map, nasty sharing crash from [Bug 1018562]} {
    set a {a b}
    run {string map $a $a}
} {b b}

test string-11.1.$noComp {string match, too few args} {
    list [catch {run {string match a}} msg] $msg
} {1 {wrong # args: should be "string match ?-nocase? pattern string"}}
test string-11.2.$noComp {string match, too many args} {
    list [catch {run {string match a b c d}} msg] $msg
} {1 {wrong # args: should be "string match ?-nocase? pattern string"}}
test string-11.3.$noComp {string match} {
    run {string match abc abc}
} 1
test string-11.4.$noComp {string match} {
    run {string mat abc abd}
} 0
test string-11.5.$noComp {string match} {
    run {string match ab*c abc}
} 1
test string-11.6.$noComp {string match} {
    run {string match ab**c abc}
} 1
test string-11.7.$noComp {string match} {
    run {string match ab* abcdef}
} 1
test string-11.8.$noComp {string match} {
    run {string match *c abc}
} 1
test string-11.9.$noComp {string match} {
    run {string match *3*6*9 0123456789}
} 1
test string-11.9.1.$noComp {string match} {
    run {string match *3*6*89 0123456789}
} 1
test string-11.9.2.$noComp {string match} {
    run {string match *3*456*89 0123456789}
} 1
test string-11.9.3.$noComp {string match} {
    run {string match *3*6* 0123456789}
} 1
test string-11.9.4.$noComp {string match} {
    run {string match *3*56* 0123456789}
} 1
test string-11.9.5.$noComp {string match} {
    run {string match *3*456*** 0123456789}
} 1
test string-11.9.6.$noComp {string match} {
    run {string match **3*456** 0123456789}
} 1
test string-11.9.7.$noComp {string match} {
    run {string match *3***456* 0123456789}
} 1
test string-11.9.8.$noComp {string match} {
    run {string match *3***\[456]* 0123456789}
} 1
test string-11.9.9.$noComp {string match} {
    run {string match *3***\[4-6]* 0123456789}
} 1
test string-11.9.10.$noComp {string match} {
    run {string match *3***\[4-6] 0123456789}
} 0
test string-11.9.11.$noComp {string match} {
    run {string match *3***\[4-6] 0123456}
} 1
test string-11.10.$noComp {string match} {
    run {string match *3*6*9 01234567890}
} 0
test string-11.10.1.$noComp {string match} {
    run {string match *3*6*89 01234567890}
} 0
test string-11.10.2.$noComp {string match} {
    run {string match *3*456*89 01234567890}
} 0
test string-11.10.3.$noComp {string match} {
    run {string match **3*456*89 01234567890}
} 0
test string-11.10.4.$noComp {string match} {
    run {string match *3*456***89 01234567890}
} 0
test string-11.11.$noComp {string match} {
    run {string match a?c abc}
} 1
test string-11.12.$noComp {string match} {
    run {string match a??c abc}
} 0
test string-11.13.$noComp {string match} {
    run {string match ?1??4???8? 0123456789}
} 1
test string-11.14.$noComp {string match} {
    run {string match {[abc]bc} abc}
} 1
test string-11.15.$noComp {string match} {
    run {string match {a[abc]c} abc}
} 1
test string-11.16.$noComp {string match} {
    run {string match {a[xyz]c} abc}
} 0
test string-11.17.$noComp {string match} {
    run {string match {12[2-7]45} 12345}
} 1
test string-11.18.$noComp {string match} {
    run {string match {12[ab2-4cd]45} 12345}
} 1
test string-11.19.$noComp {string match} {
    run {string match {12[ab2-4cd]45} 12b45}
} 1
test string-11.20.$noComp {string match} {
    run {string match {12[ab2-4cd]45} 12d45}
} 1
test string-11.21.$noComp {string match} {
    run {string match {12[ab2-4cd]45} 12145}
} 0
test string-11.22.$noComp {string match} {
    run {string match {12[ab2-4cd]45} 12545}
} 0
test string-11.23.$noComp {string match} {
    run {string match {a\*b} a*b}
} 1
test string-11.24.$noComp {string match} {
    run {string match {a\*b} ab}
} 0
test string-11.25.$noComp {string match} {
    run {string match {a\*\?\[\]\\\x} "a*?\[\]\\x"}
} 1
test string-11.26.$noComp {string match} {
    run {string match ** ""}
} 1
test string-11.27.$noComp {string match} {
    run {string match *. ""}
} 0
test string-11.28.$noComp {string match} {
    run {string match "" ""}
} 1
test string-11.29.$noComp {string match} {
    run {string match \[a a}
} 1
test string-11.30.$noComp {string match, bad args} {
    list [catch {run {string match - b c}} msg] $msg
} {1 {bad option "-": must be -nocase}}
test string-11.31.$noComp {string match case} {
    run {string match a A}
} 0
test string-11.32.$noComp {string match nocase} {
    run {string match -n a A}
} 1
test string-11.33.$noComp {string match nocase} {
    run {string match -nocase a\334 A\374}
} 1
test string-11.34.$noComp {string match nocase} {
    run {string match -nocase a*f ABCDEf}
} 1
test string-11.35.$noComp {string match case, false hope} {
    # This is true because '_' lies between the A-Z and a-z ranges
    run {string match {[A-z]} _}
} 1
test string-11.36.$noComp {string match nocase range} {
    # This is false because although '_' lies between the A-Z and a-z ranges,
    # we lower case the end points before checking the ranges.
    run {string match -nocase {[A-z]} _}
} 0
test string-11.37.$noComp {string match nocase} {
    run {string match -nocase {[A-fh-Z]} g}
} 0
test string-11.38.$noComp {string match case, reverse range} {
    run {string match {[A-fh-Z]} g}
} 1
test string-11.39.$noComp {string match, *\ case} {
    run {string match {*\abc} abc}
} 1
test string-11.39.1.$noComp {string match, *\ case} {
    run {string match {*ab\c} abc}
} 1
test string-11.39.2.$noComp {string match, *\ case} {
    run {string match {*ab\*} ab*}
} 1
test string-11.39.3.$noComp {string match, *\ case} {
    run {string match {*ab\*} abc}
} 0
test string-11.39.4.$noComp {string match, *\ case} {
    run {string match {*ab\\*} {ab\c}}
} 1
test string-11.39.5.$noComp {string match, *\ case} {
    run {string match {*ab\\*} {ab\*}}
} 1
test string-11.40.$noComp {string match, *special case} {
    run {string match {*[ab]} abc}
} 0
test string-11.41.$noComp {string match, *special case} {
    run {string match {*[ab]*} abc}
} 1
test string-11.42.$noComp {string match, *special case} {
    run {string match "*\\" "\\"}
} 0
test string-11.43.$noComp {string match, *special case} {
    run {string match "*\\\\" "\\"}
} 1
test string-11.44.$noComp {string match, *special case} {
    run {string match "*???" "12345"}
} 1
test string-11.45.$noComp {string match, *special case} {
    run {string match "*???" "12"}
} 0
test string-11.46.$noComp {string match, *special case} {
    run {string match "*\\*" "abc*"}
} 1
test string-11.47.$noComp {string match, *special case} {
    run {string match "*\\*" "*"}
} 1
test string-11.48.$noComp {string match, *special case} {
    run {string match "*\\*" "*abc"}
} 0
test string-11.49.$noComp {string match, *special case} {
    run {string match "?\\*" "a*"}
} 1
test string-11.50.$noComp {string match, *special case} {
    run {string match "\\" "\\"}
} 0
test string-11.51.$noComp {string match; *, -nocase and UTF-8} {
    run {string match -nocase [binary format I 717316707] \
	    [binary format I 2028036707]}
} 1
test string-11.52.$noComp {string match, null char in string} {
    set out ""
    set ptn "*abc*"
    foreach elem [list "\u0000@abc" "@abc" "\u0000@abc\u0000" "blahabcblah"] {
	lappend out [run {string match $ptn $elem}]
    }
    set out
} {1 1 1 1}
test string-11.53.$noComp {string match, null char in pattern} {
    set out ""
    foreach {ptn elem} [list \
	    "*\u0000abc\u0000"  "\u0000abc\u0000" \
	    "*\u0000abc\u0000"  "\u0000abc\u0000ef" \
	    "*\u0000abc\u0000*" "\u0000abc\u0000ef" \
	    "*\u0000abc\u0000"  "@\u0000abc\u0000ef" \
	    "*\u0000abc\u0000*"  "@\u0000abc\u0000ef" \
	    ] {
	lappend out [run {string match $ptn $elem}]
    }
    set out
} {1 0 1 0 1}
test string-11.54.$noComp {string match, failure} {
    set longString ""
    for {set i 0} {$i < 10} {incr i} {
	append longString "abcdefghijklmnopqrstuvwxy\u0000z01234567890123"
    }
    run {string first $longString 123}
    list [run {string match *cba* $longString}] \
	    [run {string match *a*l*\u0000* $longString}] \
	    [run {string match *a*l*\u0000*123 $longString}] \
	    [run {string match *a*l*\u0000*123* $longString}] \
	    [run {string match *a*l*\u0000*cba* $longString}] \
	    [run {string match *===* $longString}]
} {0 1 1 1 0 0}
test string-11.55.$noComp {string match, invalid binary optimization} {
    [format string] match \u0141 [binary format c 65]
} 0

test stringComp-12.1.0.$noComp {Bug 3588366: end-offsets before start} {
    apply {s {
        string range $s 0 end-5
    }} 12345
} {}
test string-12.1.$noComp {string range} {
    list [catch {run {string range}} msg] $msg
} {1 {wrong # args: should be "string range string first last"}}
test string-12.2.$noComp {string range} {
    list [catch {run {string range a 1}} msg] $msg
} {1 {wrong # args: should be "string range string first last"}}
test string-12.3.$noComp {string range} {
    list [catch {run {string range a 1 2 3}} msg] $msg
} {1 {wrong # args: should be "string range string first last"}}
test string-12.4.$noComp {string range} {
    run {string range abcdefghijklmnop 2 14}
} {cdefghijklmno}
test string-12.5.$noComp {string range, last > length} {
    run {string range abcdefghijklmnop 7 1000}
} {hijklmnop}
test string-12.6.$noComp {string range} {
    run {string range abcdefghijklmnop 10 end}
} {klmnop}
test string-12.7.$noComp {string range, last < first} {
    run {string range abcdefghijklmnop 10 9}
} {}
test string-12.8.$noComp {string range, first < 0} {
    run {string range abcdefghijklmnop -3 2}
} {abc}
test string-12.9.$noComp {string range} {
    run {string range abcdefghijklmnop -3 -2}
} {}
test string-12.10.$noComp {string range} {
    run {string range abcdefghijklmnop 1000 1010}
} {}
test string-12.11.$noComp {string range} {
    run {string range abcdefghijklmnop -100 end}
} {abcdefghijklmnop}
test string-12.12.$noComp {string range} {
    list [catch {run {string range abc abc 1}} msg] $msg
} {1 {bad index "abc": must be integer?[+-]integer? or end?[+-]integer?}}
test string-12.13.$noComp {string range} {
    list [catch {run {string range abc 1 eof}} msg] $msg
} {1 {bad index "eof": must be integer?[+-]integer? or end?[+-]integer?}}
test string-12.14.$noComp {string range} {
    run {string range abcdefghijklmnop end-1 end}
} {op}
test string-12.15.$noComp {string range} {
    run {string range abcdefghijklmnop end 1000}
} {p}
test string-12.16.$noComp {string range} {
    run {string range abcdefghijklmnop end end-1}
} {}
test string-12.17.$noComp {string range, unicode} {
    run {string range ab\u7266cdefghijklmnop 5 5}
} e
test string-12.18.$noComp {string range, unicode} {
    run {string range ab\u7266cdefghijklmnop 2 3}
} \u7266c
test string-12.19.$noComp {string range, bytearray object} {
    set b [binary format I* {0x50515253 0x52}]
    set r1 [run {string range $b 1 end-1}]
    set r2 [run {string range $b 1 6}]
    run {string equal $r1 $r2}
} 1
test string-12.20.$noComp {string range, out of bounds indices} {
    run {string range \u00ff 0 1}
} \u00ff
# Bug 1410553
test string-12.21.$noComp {string range, regenerates correct reps, bug 1410553} {
    set bytes "\x00 \x03 \x41"
    set rxBuffer {}
    foreach ch $bytes {
	append rxBuffer $ch
	if {$ch eq "\x03"} {
	    run {string length $rxBuffer}
	}
    }
    set rxCRC [run {string range $rxBuffer end-1 end}]
    binary scan [join $bytes {}] "H*" input_hex
    binary scan $rxBuffer "H*" rxBuffer_hex
    binary scan $rxCRC "H*" rxCRC_hex
    list $input_hex $rxBuffer_hex $rxCRC_hex
} {000341 000341 0341}
test string-12.22.$noComp {string range, shimmering binary/index} {
    set s 0000000001
    binary scan $s a* x
    run {string range $s $s end}
} 000000001
test string-12.23.$noComp {string range, surrogates, bug [11ae2be95dac9417]} tip389 {
    run {list [string range a\U100000b 1 1] [string range a\U100000b 2 2] [string range a\U100000b 3 3]}
} [list \U100000 {} b]

test string-13.1.$noComp {string repeat} {
    list [catch {run {string repeat}} msg] $msg
} {1 {wrong # args: should be "string repeat string count"}}
test string-13.2.$noComp {string repeat} {
    list [catch {run {string repeat abc 10 oops}} msg] $msg
} {1 {wrong # args: should be "string repeat string count"}}
test string-13.3.$noComp {string repeat} {
    run {string repeat {} 100}
} {}
test string-13.4.$noComp {string repeat} {
    run {string repeat { } 5}
} {     }
test string-13.5.$noComp {string repeat} {
    run {string repeat abc 3}
} {abcabcabc}
test string-13.6.$noComp {string repeat} {
    run {string repeat abc -1}
} {}
test string-13.7.$noComp {string repeat} {
    list [catch {run {string repeat abc end}} msg] $msg
} {1 {expected integer but got "end"}}
test string-13.8.$noComp {string repeat} {
    run {string repeat {} -1000}
} {}
test string-13.9.$noComp {string repeat} {
    run {string repeat {} 0}
} {}
test string-13.10.$noComp {string repeat} {
    run {string repeat def 0}
} {}
test string-13.11.$noComp {string repeat} {
    run {string repeat def 1}
} def
test string-13.12.$noComp {string repeat} {
    run {string repeat ab\u7266cd 3}
} ab\u7266cdab\u7266cdab\u7266cd
test string-13.13.$noComp {string repeat} {
    run {string repeat \x00 3}
} \x00\x00\x00
test string-13.14.$noComp {string repeat} {
    # The string range will ensure us that string repeat gets a unicode string
    run {string repeat [run {string range ab\u7266cd 2 3}] 3}
} \u7266c\u7266c\u7266c

test string-14.1.$noComp {string replace} {
    list [catch {run {string replace}} msg] $msg
} {1 {wrong # args: should be "string replace string first last ?string?"}}
test string-14.2.$noComp {string replace} {
    list [catch {run {string replace a 1}} msg] $msg
} {1 {wrong # args: should be "string replace string first last ?string?"}}
test string-14.3.$noComp {string replace} {
    list [catch {run {string replace a 1 2 3 4}} msg] $msg
} {1 {wrong # args: should be "string replace string first last ?string?"}}
test string-14.4.$noComp {string replace} {
} {}
test string-14.5.$noComp {string replace} {
    run {string replace abcdefghijklmnop 2 14}
} {abp}
test string-14.6.$noComp {string replace} {
    run {string replace abcdefghijklmnop 7 1000}
} {abcdefg}
test string-14.7.$noComp {string replace} {
    run {string replace abcdefghijklmnop 10 end}
} {abcdefghij}
test string-14.8.$noComp {string replace} {
    run {string replace abcdefghijklmnop 10 9}
} {abcdefghijklmnop}
test string-14.9.$noComp {string replace} {
    run {string replace abcdefghijklmnop -3 2}
} {defghijklmnop}
test string-14.10.$noComp {string replace} {
    run {string replace abcdefghijklmnop -3 -2}
} {abcdefghijklmnop}
test string-14.11.$noComp {string replace} {
    run {string replace abcdefghijklmnop 1000 1010}
} {abcdefghijklmnop}
test string-14.12.$noComp {string replace} {
    run {string replace abcdefghijklmnop -100 end}
} {}
test string-14.13.$noComp {string replace} {
    list [catch {run {string replace abc abc 1}} msg] $msg
} {1 {bad index "abc": must be integer?[+-]integer? or end?[+-]integer?}}
test string-14.14.$noComp {string replace} {
    list [catch {run {string replace abc 1 eof}} msg] $msg
} {1 {bad index "eof": must be integer?[+-]integer? or end?[+-]integer?}}
test string-14.15.$noComp {string replace} {
    run {string replace abcdefghijklmnop end-10 end-2 NEW}
} {abcdeNEWop}
test string-14.16.$noComp {string replace} {
    run {string replace abcdefghijklmnop 0 end foo}
} {foo}
test string-14.17.$noComp {string replace} {
    run {string replace abcdefghijklmnop end end-1}
} {abcdefghijklmnop}
test string-14.18.$noComp {string replace} {
    run {string replace abcdefghijklmnop 10 9 XXX}
} {abcdefghijklmnop}
test string-14.19.$noComp {string replace} {
    run {string replace {} -1 0 A}
} A
test string-14.20.$noComp {string replace} {
    run {string replace [makeByteArray abcdefghijklmnop] end-10 end-2\
	    [makeByteArray NEW]}
} {abcdeNEWop}


test stringComp-14.21.$noComp {Bug 82e7f67325} {
    apply {x {
        set a [join $x {}]
        lappend b [string length [string replace ___! 0 2 $a]]
        lappend b [string length [string replace ___! 0 2 $a[unset a]]]
    }} {a b}
} {3 3}
test stringComp-14.22.$noComp {Bug 82e7f67325} memory {
    # As in stringComp-14.1, but make sure we don't retain too many refs
    leaktest {
        apply {x {
            set a [join $x {}]
            lappend b [string length [string replace ___! 0 2 $a]]
            lappend b [string length [string replace ___! 0 2 $a[unset a]]]
        }} {a b}
    }
} {0}
test stringComp-14.23.$noComp {Bug 0dca3bfa8f} {
    apply {arg {
        set argCopy $arg
        set arg [string replace $arg 1 2 aa]
        # Crashes in comparison before fix
        expr {$arg ne $argCopy}
    }} abcde
} 1
test stringComp-14.24.$noComp {Bug 1af8de570511} {
    apply {{x y} {
        # Generate an unshared string value
        set val ""
        for { set i 0 } { $i < $x } { incr i } {
            set val [format "0%s" $val]
        }
        string replace $val[unset val] 1 1 $y
    }} 4 x
} 0x00
test stringComp-14.25.$noComp {} {
    string length [string replace [string repeat a\u00fe 2] 3 end {}]
} 3

test string-15.1.$noComp {string tolower too few args} {
    list [catch {run {string tolower}} msg] $msg
} {1 {wrong # args: should be "string tolower string ?first? ?last?"}}
test string-15.2.$noComp {string tolower bad args} {
    list [catch {run {string tolower a b}} msg] $msg
} {1 {bad index "b": must be integer?[+-]integer? or end?[+-]integer?}}
test string-15.3.$noComp {string tolower too many args} {
    list [catch {run {string tolower ABC 1 end oops}} msg] $msg
} {1 {wrong # args: should be "string tolower string ?first? ?last?"}}
test string-15.4.$noComp {string tolower} {
    run {string tolower ABCDeF}
} {abcdef}
test string-15.5.$noComp {string tolower} {
    run {string tolower "ABC  XyZ"}
} {abc  xyz}
test string-15.6.$noComp {string tolower} {
    run {string tolower {123#$&*()}}
} {123#$&*()}
test string-15.7.$noComp {string tolower} {
    run {string tolower ABC 1}
} AbC
test string-15.8.$noComp {string tolower} {
    run {string tolower ABC 1 end}
} Abc
test string-15.9.$noComp {string tolower} {
    run {string tolower ABC 0 end-1}
} abC
test string-15.10.$noComp {string tolower, unicode} {
     run {string tolower ABCabc\xc7\xe7}
} "abcabc\xe7\xe7"
test string-15.11.$noComp {string tolower, compiled} {
    lindex [run {string tolower [list A B [list C]]}] 1
} b

test string-16.1.$noComp {string toupper} {
    list [catch {run {string toupper}} msg] $msg
} {1 {wrong # args: should be "string toupper string ?first? ?last?"}}
test string-16.2.$noComp {string toupper} {
    list [catch {run {string toupper a b}} msg] $msg
} {1 {bad index "b": must be integer?[+-]integer? or end?[+-]integer?}}
test string-16.3.$noComp {string toupper} {
    list [catch {run {string toupper a 1 end oops}} msg] $msg
} {1 {wrong # args: should be "string toupper string ?first? ?last?"}}
test string-16.4.$noComp {string toupper} {
    run {string toupper abCDEf}
} {ABCDEF}
test string-16.5.$noComp {string toupper} {
    run {string toupper "abc xYz"}
} {ABC XYZ}
test string-16.6.$noComp {string toupper} {
    run {string toupper {123#$&*()}}
} {123#$&*()}
test string-16.7.$noComp {string toupper} {
    run {string toupper abc 1}
} aBc
test string-16.8.$noComp {string toupper} {
    run {string toupper abc 1 end}
} aBC
test string-16.9.$noComp {string toupper} {
    run {string toupper abc 0 end-1}
} ABc
test string-16.10.$noComp {string toupper, unicode} {
    run {string toupper ABCabc\xc7\xe7}
} "ABCABC\xc7\xc7"
test string-16.11.$noComp {string toupper, compiled} {
    lindex [run {string toupper [list a b [list c]]}] 1
} B

test string-17.1.$noComp {string totitle} {
    list [catch {run {string totitle}} msg] $msg
} {1 {wrong # args: should be "string totitle string ?first? ?last?"}}
test string-17.2.$noComp {string totitle} {
    list [catch {run {string totitle a b}} msg] $msg
} {1 {bad index "b": must be integer?[+-]integer? or end?[+-]integer?}}
test string-17.3.$noComp {string totitle} {
    run {string totitle abCDEf}
} {Abcdef}
test string-17.4.$noComp {string totitle} {
    run {string totitle "abc xYz"}
} {Abc xyz}
test string-17.5.$noComp {string totitle} {
    run {string totitle {123#$&*()}}
} {123#$&*()}
test string-17.6.$noComp {string totitle, unicode} {
    run {string totitle ABCabc\xc7\xe7}
} "Abcabc\xe7\xe7"
test string-17.7.$noComp {string totitle, unicode} {
    run {string totitle \u01f3BCabc\xc7\xe7}
} "\u01f2bcabc\xe7\xe7"
test string-17.8.$noComp {string totitle, compiled} {
    lindex [run {string totitle [list aa bb [list cc]]}] 0
} Aa
test string-17.9.$noComp {string totitle, surrogates, bug [11ae2be95dac9417]} tip389 {
    run {list [string totitle a\U118c0c 1 1] [string totitle a\U118c0c 2 2] \
	[string totitle a\U118c0c 3 3]}
} [list a\U118a0c a\U118c0C a\U118c0C]

test string-18.1.$noComp {string trim} {
    list [catch {run {string trim}} msg] $msg
} {1 {wrong # args: should be "string trim string ?chars?"}}
test string-18.2.$noComp {string trim} {
    list [catch {run {string trim a b c}} msg] $msg
} {1 {wrong # args: should be "string trim string ?chars?"}}
test string-18.3.$noComp {string trim} {
    run {string trim "    XYZ      "}
} {XYZ}
test string-18.4.$noComp {string trim} {
    run {string trim "\t\nXYZ\t\n\r\n"}
} {XYZ}
test string-18.5.$noComp {string trim} {
    run {string trim "  A XYZ A    "}
} {A XYZ A}
test string-18.6.$noComp {string trim} {
    run {string trim "XXYYZZABC XXYYZZ" ZYX}
} {ABC }
test string-18.7.$noComp {string trim} {
    run {string trim "    \t\r      "}
} {}
test string-18.8.$noComp {string trim} {
    run {string trim {abcdefg} {}}
} {abcdefg}
test string-18.9.$noComp {string trim} {
    run {string trim {}}
} {}
test string-18.10.$noComp {string trim} {
    run {string trim ABC DEF}
} {ABC}
test string-18.11.$noComp {string trim, unicode} {
    run {string trim "\xe7\xe8 AB\xe7C \xe8\xe7" \xe7\xe8}
} " AB\xe7C "
test string-18.12.$noComp {string trim, unicode default} {
    run {string trim \ufeff\x00\u0085\u00a0\u1680\u180eABC\u1361\u2000\u2001\u2002\u2003\u2004\u2005\u2006\u2007\u2008\u2009\u200a\u200b\u2028\u2029\u202f\u205f\u3000}
} ABC\u1361

test string-19.1.$noComp {string trimleft} {
    list [catch {run {string trimleft}} msg] $msg
} {1 {wrong # args: should be "string trimleft string ?chars?"}}
test string-19.2.$noComp {string trimleft} {
    run {string trimleft "    XYZ      "}
} {XYZ      }
test string-19.3.$noComp {string trimleft, unicode default} {
    run {string trimleft \ufeff\u0085\u00a0\x00\u1680\u180e\u2000\u2001\u2002\u2003\u2004\u2005\u2006\u2007\u2008\u2009\u200a\u200b\u2028\u2029\u202f\u205f\u3000\u1361ABC}
} \u1361ABC

test string-20.1.$noComp {string trimright errors} {
    list [catch {run {string trimright}} msg] $msg
} {1 {wrong # args: should be "string trimright string ?chars?"}}
test string-20.2.$noComp {string trimright errors} {
    list [catch {run {string trimg a}} msg] $msg
} {1 {unknown or ambiguous subcommand "trimg": must be bytelength, cat, compare, equal, first, index, insert, is, last, length, map, match, range, repeat, replace, reverse, tolower, totitle, toupper, trim, trimleft, trimright, wordend, or wordstart}}
test string-20.3.$noComp {string trimright} {
    run {string trimright "    XYZ      "}
} {    XYZ}
test string-20.4.$noComp {string trimright} {
    run {string trimright "   "}
} {}
test string-20.5.$noComp {string trimright} {
    run {string trimright ""}
} {}
test string-20.6.$noComp {string trimright, unicode default} {
    run {string trimright ABC\u1361\u0085\x00\u00a0\u1680\u180e\u2000\u2001\u2002\u2003\u2004\u2005\u2006\u2007\u2008\u2009\u200a\u200b\u2028\u2029\u202f\u205f\u3000}
} ABC\u1361

test string-21.1.$noComp {string wordend} {
    list [catch {run {string wordend a}} msg] $msg
} {1 {wrong # args: should be "string wordend string index"}}
test string-21.2.$noComp {string wordend} {
    list [catch {run {string wordend a b c}} msg] $msg
} {1 {wrong # args: should be "string wordend string index"}}
test string-21.3.$noComp {string wordend} {
    list [catch {run {string wordend a gorp}} msg] $msg
} {1 {bad index "gorp": must be integer?[+-]integer? or end?[+-]integer?}}
test string-21.4.$noComp {string wordend} {
    run {string wordend abc. -1}
} 3
test string-21.5.$noComp {string wordend} {
    run {string wordend abc. 100}
} 4
test string-21.6.$noComp {string wordend} {
    run {string wordend "word_one two three" 2}
} 8
test string-21.7.$noComp {string wordend} {
    run {string wordend "one .&# three" 5}
} 6
test string-21.8.$noComp {string wordend} {
    run {string worde "x.y" 0}
} 1
test string-21.9.$noComp {string wordend} {
    run {string worde "x.y" end-1}
} 2
test string-21.10.$noComp {string wordend, unicode} {
    run {string wordend "xyz\u00c7de fg" 0}
} 6
test string-21.11.$noComp {string wordend, unicode} {
    run {string wordend "xyz\uc700de fg" 0}
} 6
test string-21.12.$noComp {string wordend, unicode} {
    run {string wordend "xyz\u203fde fg" 0}
} 6
test string-21.13.$noComp {string wordend, unicode} {
    run {string wordend "xyz\u2045de fg" 0}
} 3
test string-21.14.$noComp {string wordend, unicode} {
    run {string wordend "\uc700\uc700 abc" 8}
} 6

test string-22.1.$noComp {string wordstart} {
    list [catch {run {string word a}} msg] $msg
} {1 {unknown or ambiguous subcommand "word": must be bytelength, cat, compare, equal, first, index, insert, is, last, length, map, match, range, repeat, replace, reverse, tolower, totitle, toupper, trim, trimleft, trimright, wordend, or wordstart}}
test string-22.2.$noComp {string wordstart} {
    list [catch {run {string wordstart a}} msg] $msg
} {1 {wrong # args: should be "string wordstart string index"}}
test string-22.3.$noComp {string wordstart} {
    list [catch {run {string wordstart a b c}} msg] $msg
} {1 {wrong # args: should be "string wordstart string index"}}
test string-22.4.$noComp {string wordstart} {
    list [catch {run {string wordstart a gorp}} msg] $msg
} {1 {bad index "gorp": must be integer?[+-]integer? or end?[+-]integer?}}
test string-22.5.$noComp {string wordstart} {
    run {string wordstart "one two three_words" 400}
} 8
test string-22.6.$noComp {string wordstart} {
    run {string wordstart "one two three_words" 2}
} 0
test string-22.7.$noComp {string wordstart} {
    run {string wordstart "one two three_words" -2}
} 0
test string-22.8.$noComp {string wordstart} {
    run {string wordstart "one .*&^ three" 6}
} 6
test string-22.9.$noComp {string wordstart} {
    run {string wordstart "one two three" 4}
} 4
test string-22.10.$noComp {string wordstart} {
    run {string wordstart "one two three" end-5}
} 7
test string-22.11.$noComp {string wordstart, unicode} {
    run {string wordstart "one tw\u00c7o three" 7}
} 4
test string-22.12.$noComp {string wordstart, unicode} {
    run {string wordstart "ab\uc700\uc700 cdef ghi" 12}
} 10
test string-22.13.$noComp {string wordstart, unicode} {
    run {string wordstart "\uc700\uc700 abc" 8}
} 3

test string-23.0.$noComp {string is boolean, Bug 1187123} testindexobj {
    set x 5
    catch {testindexobj $x foo bar soom}
    run {string is boolean $x}
} 0
test string-23.1.$noComp {string is command with empty string} {
    set s ""
    list \
        [run {string is alnum $s}] \
        [run {string is alpha $s}] \
        [run {string is ascii $s}] \
        [run {string is control $s}] \
        [run {string is boolean $s}] \
        [run {string is digit $s}] \
        [run {string is double $s}] \
        [run {string is false $s}] \
        [run {string is graph $s}] \
        [run {string is integer $s}] \
        [run {string is lower $s}] \
        [run {string is print $s}] \
        [run {string is punct $s}] \
        [run {string is space $s}] \
        [run {string is true $s}] \
        [run {string is upper $s}] \
        [run {string is wordchar $s}] \
        [run {string is xdigit $s}] \

} {1 1 1 1 1 1 1 1 1 1 1 1 1 1 1 1 1 1}
test string-23.2.$noComp {string is command with empty string} {
    set s ""
    list \
        [run {string is alnum -strict $s}] \
        [run {string is alpha -strict $s}] \
        [run {string is ascii -strict $s}] \
        [run {string is control -strict $s}] \
        [run {string is boolean -strict $s}] \
        [run {string is digit -strict $s}] \
        [run {string is double -strict $s}] \
        [run {string is false -strict $s}] \
        [run {string is graph -strict $s}] \
        [run {string is integer -strict $s}] \
        [run {string is lower -strict $s}] \
        [run {string is print -strict $s}] \
        [run {string is punct -strict $s}] \
        [run {string is space -strict $s}] \
        [run {string is true -strict $s}] \
        [run {string is upper -strict $s}] \
        [run {string is wordchar -strict $s}] \
        [run {string is xdigit -strict $s}] \

} {0 0 0 0 0 0 0 0 0 0 0 0 0 0 0 0 0 0}

test string-24.1.$noComp {string reverse command} -body {
    run {string reverse}
} -returnCodes error -result "wrong # args: should be \"string reverse string\""
test string-24.2.$noComp {string reverse command} -body {
    run {string reverse a b}
} -returnCodes error -result "wrong # args: should be \"string reverse string\""
test string-24.3.$noComp {string reverse command - shared string} {
    set x abcde
    run {string reverse $x}
} edcba
test string-24.4.$noComp {string reverse command - unshared string} {
    set x abc
    set y de
    run {string reverse $x$y}
} edcba
test string-24.5.$noComp {string reverse command - shared unicode string} {
    set x abcde\ud0ad
    run {string reverse $x}
} \ud0adedcba
test string-24.6.$noComp {string reverse command - unshared string} {
    set x abc
    set y de\ud0ad
    run {string reverse $x$y}
} \ud0adedcba
test string-24.7.$noComp {string reverse command - simple case} {
    run {string reverse a}
} a
test string-24.8.$noComp {string reverse command - simple case} {
    run {string reverse \ud0ad}
} \ud0ad
test string-24.9.$noComp {string reverse command - simple case} {
    run {string reverse {}}
} {}
test string-24.10.$noComp {string reverse command - corner case} {
    set x \ubeef\ud0ad
    run {string reverse $x}
} \ud0ad\ubeef
test string-24.11.$noComp {string reverse command - corner case} {
    set x \ubeef
    set y \ud0ad
    run {string reverse $x$y}
} \ud0ad\ubeef
test string-24.12.$noComp {string reverse command - corner case} {
    set x \ubeef
    set y \ud0ad
    run {string is ascii [run {string reverse $x$y}]}
} 0
test string-24.13.$noComp {string reverse command - pure Unicode string} {
    run {string reverse [run {string range \ubeef\ud0ad\ubeef\ud0ad\ubeef\ud0ad 1 5}]}
} \ud0ad\ubeef\ud0ad\ubeef\ud0ad
test string-24.14.$noComp {string reverse command - pure bytearray} {
    binary scan [run {string reverse [binary format H* 010203]}] H* x
    set x
} 030201
test string-24.15.$noComp {string reverse command - pure bytearray} {
    binary scan [run {tcl::string::reverse [binary format H* 010203]}] H* x
    set x
} 030201

test string-25.1.$noComp {string is list} {
    run {string is list {a b c}}
} 1
test string-25.2.$noComp {string is list} {
    run {string is list "a \{b c"}
} 0
test string-25.3.$noComp {string is list} {
    run {string is list {a {b c}d e}}
} 0
test string-25.4.$noComp {string is list} {
    run {string is list {}}
} 1
test string-25.5.$noComp {string is list} {
    run {string is list -strict {a b c}}
} 1
test string-25.6.$noComp {string is list} {
    run {string is list -strict "a \{b c"}
} 0
test string-25.7.$noComp {string is list} {
    run {string is list -strict {a {b c}d e}}
} 0
test string-25.8.$noComp {string is list} {
    run {string is list -strict {}}
} 1
test string-25.9.$noComp {string is list} {
    set x {}
    list [run {string is list -failindex x {a b c}}] $x
} {1 {}}
test string-25.10.$noComp {string is list} {
    set x {}
    list [run {string is list -failindex x "a \{b c"}] $x
} {0 2}
test string-25.11.$noComp {string is list} {
    set x {}
    list [run {string is list -failindex x {a b {b c}d e}}] $x
} {0 4}
test string-25.12.$noComp {string is list} {
    set x {}
    list [run {string is list -failindex x {}}] $x
} {1 {}}
test string-25.13.$noComp {string is list} {
    set x {}
    list [run {string is list -failindex x {  {b c}d e}}] $x
} {0 2}
test string-25.14.$noComp {string is list} {
    set x {}
    list [run {string is list -failindex x "\uabcd {b c}d e"}] $x
} {0 2}

test string-26.1.$noComp {tcl::prefix, too few args} -body {
    tcl::prefix match a
} -returnCodes 1 -result {wrong # args: should be "tcl::prefix match ?options? table string"}
test string-26.2.$noComp {tcl::prefix, bad args} -body {
    tcl::prefix match a b c
} -returnCodes 1 -result {bad option "a": must be -error, -exact, or -message}
test string-26.2.1.$noComp {tcl::prefix, empty table} -body {
    tcl::prefix match {} foo
} -returnCodes 1 -result {bad option "foo": no valid options}
test string-26.3.$noComp {tcl::prefix, bad args} -body {
    tcl::prefix match -error "{}x" -exact str1 str2
} -returnCodes 1 -result {list element in braces followed by "x" instead of space}
test string-26.3.1.$noComp {tcl::prefix, bad args} -body {
    tcl::prefix match -error "x" -exact str1 str2
} -returnCodes 1 -result {error options must have an even number of elements}
test string-26.3.2.$noComp {tcl::prefix, bad args} -body {
    tcl::prefix match -error str1 str2
} -returnCodes 1 -result {missing value for -error}
test string-26.4.$noComp {tcl::prefix, bad args} -body {
    tcl::prefix match -message str1 str2
} -returnCodes 1 -result {missing value for -message}
test string-26.5.$noComp {tcl::prefix} {
    tcl::prefix match {apa bepa cepa depa} cepa
} cepa
test string-26.6.$noComp {tcl::prefix} {
    tcl::prefix match {apa bepa cepa depa} be
} bepa
test string-26.7.$noComp {tcl::prefix} -body {
    tcl::prefix match -exact {apa bepa cepa depa} be
} -returnCodes 1 -result {bad option "be": must be apa, bepa, cepa, or depa}
test string-26.8.$noComp {tcl::prefix} -body {
    tcl::prefix match -message wombat {apa bepa bear depa} be
} -returnCodes 1 -result {ambiguous wombat "be": must be apa, bepa, bear, or depa}
test string-26.9.$noComp {tcl::prefix} -body {
    tcl::prefix match -error {} {apa bepa bear depa} be
} -returnCodes 0 -result {}
test string-26.10.$noComp {tcl::prefix} -body {
    tcl::prefix match -error {-level 1} {apa bepa bear depa} be
} -returnCodes 2 -result {ambiguous option "be": must be apa, bepa, bear, or depa}
test string-26.10.1.$noComp {tcl::prefix} -setup {
    proc _testprefix {args} {
        array set opts {-a x -b y -c y}
        foreach {opt val} $args {
            set opt [tcl::prefix match -error {-level 1} {-a -b -c} $opt]
            set opts($opt) $val
        }
        array get opts
    }
} -body {
    set a [catch {_testprefix -x u} result options]
    dict get $options -errorinfo
} -cleanup {
    rename _testprefix {}
} -result {bad option "-x": must be -a, -b, or -c
    while executing
"_testprefix -x u"}

# Helper for memory stress tests
# Repeat each body in a local space checking that memory does not increase
proc MemStress {args} {
    set res {}
    foreach body $args {
        set end 0
        for {set i 0} {$i < 5} {incr i} {
            proc MemStress_Body {} $body
            uplevel 1 MemStress_Body
            rename MemStress_Body {}
            set tmp $end
            set end [lindex [lindex [split [memory info] "\n"] 3] 3]
        }
        lappend res [expr {$end - $tmp}]
    }
    return $res
}

test string-26.11.$noComp {tcl::prefix: testing for leaks} -body {
    # This test is made to stress object reference management
    MemStress {
        set table {hejj miff gurk}
        set item [lindex $table 1]
        # If not careful, this can cause a circular reference
        # that will cause a leak.
        tcl::prefix match $table $item
    } {
        # A similar case with nested lists
        set table2 {hejj {miff maff} gurk}
        set item [lindex [lindex $table2 1] 0]
        tcl::prefix match $table2 $item
    } {
        # A similar case with dict
        set table3 {hejj {miff maff} gurk2}
        set item [lindex [dict keys [lindex $table3 1]] 0]
        tcl::prefix match $table3 $item
    }
} -constraints memory -result {0 0 0}

test string-26.12.$noComp {tcl::prefix: testing for leaks} -body {
    # This is a memory leak test in a form that might actually happen
    # in real code.  The shared literal "miff" causes a connection
    # between the item and the table.
    MemStress {
        proc stress1 {item} {
            set table [list hejj miff gurk]
            tcl::prefix match $table $item
        }
        proc stress2 {} {
            stress1 miff
        }
        stress2
        rename stress1 {}
        rename stress2 {}
    }
} -constraints memory -result 0

test string-26.13.$noComp {tcl::prefix: testing for leaks} -body {
    # This test is made to stress object reference management
    MemStress {
        set table [list hejj miff]
        set item $table
        set error $table
        # Use the same objects in all places
        catch {
            tcl::prefix match -error $error $table $item
        }
    }
} -constraints memory -result {0}

test string-27.1.$noComp {tcl::prefix all, too few args} -body {
    tcl::prefix all a
} -returnCodes 1 -result {wrong # args: should be "tcl::prefix all table string"}
test string-27.2.$noComp {tcl::prefix all, bad args} -body {
    tcl::prefix all a b c
} -returnCodes 1 -result {wrong # args: should be "tcl::prefix all table string"}
test string-27.3.$noComp {tcl::prefix all, bad args} -body {
    tcl::prefix all "{}x" str2
} -returnCodes 1 -result {list element in braces followed by "x" instead of space}
test string-27.4.$noComp {tcl::prefix all} {
    tcl::prefix all {apa bepa cepa depa} c
} cepa
test string-27.5.$noComp {tcl::prefix all} {
    tcl::prefix all {apa bepa cepa depa} cepa
} cepa
test string-27.6.$noComp {tcl::prefix all} {
    tcl::prefix all {apa bepa cepa depa} cepax
} {}
test string-27.7.$noComp {tcl::prefix all} {
    tcl::prefix all {apa aska appa} a
} {apa aska appa}
test string-27.8.$noComp {tcl::prefix all} {
    tcl::prefix all {apa aska appa} ap
} {apa appa}
test string-27.9.$noComp {tcl::prefix all} {
    tcl::prefix all {apa aska appa} p
} {}
test string-27.10.$noComp {tcl::prefix all} {
    tcl::prefix all {apa aska appa} {}
} {apa aska appa}

test string-28.1.$noComp {tcl::prefix longest, too few args} -body {
    tcl::prefix longest a
} -returnCodes 1 -result {wrong # args: should be "tcl::prefix longest table string"}
test string-28.2.$noComp {tcl::prefix longest, bad args} -body {
    tcl::prefix longest a b c
} -returnCodes 1 -result {wrong # args: should be "tcl::prefix longest table string"}
test string-28.3.$noComp {tcl::prefix longest, bad args} -body {
    tcl::prefix longest "{}x" str2
} -returnCodes 1 -result {list element in braces followed by "x" instead of space}
test string-28.4.$noComp {tcl::prefix longest} {
    tcl::prefix longest {apa bepa cepa depa} c
} cepa
test string-28.5.$noComp {tcl::prefix longest} {
    tcl::prefix longest {apa bepa cepa depa} cepa
} cepa
test string-28.6.$noComp {tcl::prefix longest} {
    tcl::prefix longest {apa bepa cepa depa} cepax
} {}
test string-28.7.$noComp {tcl::prefix longest} {
    tcl::prefix longest {apa aska appa} a
} a
test string-28.8.$noComp {tcl::prefix longest} {
    tcl::prefix longest {apa aska appa} ap
} ap
test string-28.9.$noComp {tcl::prefix longest} {
    tcl::prefix longest {apa bska appa} a
} ap
test string-28.10.$noComp {tcl::prefix longest} {
    tcl::prefix longest {apa bska appa} {}
} {}
test string-28.11.$noComp {tcl::prefix longest} {
    tcl::prefix longest {{} bska appa} {}
} {}
test string-28.12.$noComp {tcl::prefix longest} {
    tcl::prefix longest {apa {} appa} {}
} {}
test string-28.13.$noComp {tcl::prefix longest} {
    # Test UTF8 handling
    tcl::prefix longest {ax\x90 bep ax\x91} a
} ax

test string-29.1.$noComp {string cat, no arg} {
    run {string cat}
} ""
test string-29.2.$noComp {string cat, single arg} {
    set x FOO
    run {string compare $x [run {string cat $x}]}
} 0
test string-29.3.$noComp {string cat, two args} {
    set x FOO
    run {string compare $x$x [run {string cat $x $x}]}
} 0
test string-29.4.$noComp {string cat, many args} {
    set x FOO
    set n 260
    set xx [run {string repeat $x $n}]
    set vv [run {string repeat {$x} $n}]
    set vvs [run {string repeat {$x } $n}]
    set r1 [run {string compare $xx [subst $vv]}]
    set r2 [run {string compare $xx [eval "run {string cat $vvs}"]}]
    list $r1 $r2
} {0 0}
if {$noComp} {
test string-29.5.$noComp {string cat, efficiency} -body {
    tcl::unsupported::representation [run {string cat [list x] [list]}]
} -match glob -result {*no string representation}
test string-29.6.$noComp {string cat, efficiency} -body {
    tcl::unsupported::representation [run {string cat [list] [list x]}]
} -match glob -result {*no string representation}
test string-29.7.$noComp {string cat, efficiency} -body {
    tcl::unsupported::representation [run {string cat [list x] [list] [list]}]
} -match glob -result {*no string representation}
test string-29.8.$noComp {string cat, efficiency} -body {
    tcl::unsupported::representation [run {string cat [list] [list x] [list]}]
} -match glob -result {*no string representation}
test string-29.9.$noComp {string cat, efficiency} -body {
    tcl::unsupported::representation [run {string cat [list] [list] [list x]}]
} -match glob -result {*no string representation}
test string-29.10.$noComp {string cat, efficiency} -body {
    tcl::unsupported::representation [run {string cat [list x] [list x]}]
} -match glob -result {*, string representation "xx"}
test string-29.11.$noComp {string cat, efficiency} -body {
    tcl::unsupported::representation \
	[run {string cat [list x] [encoding convertto utf-8 {}]}]
} -match glob -result {*no string representation}
test string-29.12.$noComp {string cat, efficiency} -body {
    tcl::unsupported::representation \
	[run {string cat [encoding convertto utf-8 {}] [list x]}]
} -match glob -result {*, string representation "x"}
test string-29.13.$noComp {string cat, efficiency} -body {
    tcl::unsupported::representation [run {string cat \
	[encoding convertto utf-8 {}] [encoding convertto utf-8 {}] [list x]}]
} -match glob -result {*, string representation "x"}
test string-29.14.$noComp {string cat, efficiency} -setup {
    set e [encoding convertto utf-8 {}]
} -cleanup {
    unset e
} -body {
    tcl::unsupported::representation [run {string cat $e $e [list x]}]
} -match glob -result {*no string representation}
test string-29.15.$noComp {string cat, efficiency} -setup {
    set e [encoding convertto utf-8 {}]
    set f [encoding convertto utf-8 {}]
} -cleanup {
    unset e f
} -body {
    tcl::unsupported::representation [run {string cat $e $f $e $f [list x]}]
} -match glob -result {*no string representation}
}

test string-30.1.1.$noComp {[Bug ba921a8d98]: string cat} {
    run {string cat [set data [binary format a* hello]] [encoding convertto $data] [unset data]}
} hellohello
test string-30.1.2.$noComp {[Bug ba921a8d98]: inplace cat by subst (compiled to "strcat" instruction)} {
    run {set x "[set data [binary format a* hello]][encoding convertto $data][unset data]"}
} hellohello

<<<<<<< HEAD
# Note: string-31.* tests use [tcl::string::insert] rather than [string insert]
# to dodge ticket [3397978fff] which would cause all arguments to be shared,
# thereby preventing the optimizations from being tested.
test string-31.1.$noComp {string insert, start of string} {
    run {tcl::string::insert 0123 0 _}
} _0123
test string-31.2.$noComp {string insert, middle of string} {
    run {tcl::string::insert 0123 2 _}
} 01_23
test string-31.3.$noComp {string insert, end of string} {
    run {tcl::string::insert 0123 4 _}
} 0123_
test string-31.4.$noComp {string insert, start of string, end-relative} {
    run {tcl::string::insert 0123 end-4 _}
} _0123
test string-31.5.$noComp {string insert, middle of string, end-relative} {
    run {tcl::string::insert 0123 end-2 _}
} 01_23
test string-31.6.$noComp {string insert, end of string, end-relative} {
    run {tcl::string::insert 0123 end _}
} 0123_
test string-31.7.$noComp {string insert, empty target string} {
    run {tcl::string::insert {} 0 _}
} _
test string-31.8.$noComp {string insert, empty insert string} {
    run {tcl::string::insert 0123 0 {}}
} 0123
test string-31.9.$noComp {string insert, empty strings} {
    run {tcl::string::insert {} 0 {}}
} {}
test string-31.10.$noComp {string insert, negative index} {
    run {tcl::string::insert 0123 -1 _}
} _0123
test string-31.11.$noComp {string insert, index beyond end} {
    run {tcl::string::insert 0123 5 _}
} 0123_
test string-31.12.$noComp {string insert, start of string, pure byte array} {
    run {tcl::string::insert [makeByteArray 0123] 0 [makeByteArray _]}
} _0123
test string-31.13.$noComp {string insert, middle of string, pure byte array} {
    run {tcl::string::insert [makeByteArray 0123] 2 [makeByteArray _]}
} 01_23
test string-31.14.$noComp {string insert, end of string, pure byte array} {
    run {tcl::string::insert [makeByteArray 0123] 4 [makeByteArray _]}
} 0123_
test string-31.15.$noComp {string insert, pure byte array, neither shared} {
    run {tcl::string::insert [makeByteArray 0123] 2 [makeByteArray _]}
} 01_23
test string-31.16.$noComp {string insert, pure byte array, first shared} {
    run {tcl::string::insert [makeShared [makeByteArray 0123]] 2\
            [makeByteArray _]}
} 01_23
test string-31.17.$noComp {string insert, pure byte array, second shared} {
    run {tcl::string::insert [makeByteArray 0123] 2\
            [makeShared [makeByteArray _]]}
} 01_23
test string-31.18.$noComp {string insert, pure byte array, both shared} {
    run {tcl::string::insert [makeShared [makeByteArray 0123]] 2\
            [makeShared [makeByteArray _]]}
} 01_23
test string-31.19.$noComp {string insert, start of string, pure Unicode} {
    run {tcl::string::insert [makeUnicode 0123] 0 [makeUnicode _]}
} _0123
test string-31.20.$noComp {string insert, middle of string, pure Unicode} {
    run {tcl::string::insert [makeUnicode 0123] 2 [makeUnicode _]}
} 01_23
test string-31.21.$noComp {string insert, end of string, pure Unicode} {
    run {tcl::string::insert [makeUnicode 0123] 4 [makeUnicode _]}
} 0123_
test string-31.22.$noComp {string insert, str start, pure Uni, first shared} {
    run {tcl::string::insert [makeShared [makeUnicode 0123]] 0 [makeUnicode _]}
} _0123
test string-31.23.$noComp {string insert, string mid, pure Uni, 2nd shared} {
    run {tcl::string::insert [makeUnicode 0123] 2 [makeShared [makeUnicode _]]}
} 01_23
test string-31.24.$noComp {string insert, string end, pure Uni, both shared} {
    run {tcl::string::insert [makeShared [makeUnicode 0123]] 4\
            [makeShared [makeUnicode _]]}
} 0123_
test string-31.25.$noComp {string insert, neither byte array nor Unicode} {
    run {tcl::string::insert [makeList a b c] 1 zzzzzz}
} {azzzzzz b c}

}
=======
test string-31.1.$noComp {string is dict} {
    string is dict {a b c d}
} 1
test string-31.1a.$noComp {string is dict} {
    string is dict {a b c}
} 0
test string-31.2.$noComp {string is dict} {
    string is dict "a \{b c"
} 0
test string-31.3.$noComp {string is dict} {
    string is dict {a {b c}d e}
} 0
test string-31.4.$noComp {string is dict} {
    string is dict {}
} 1
test string-31.5.$noComp {string is dict} {
    string is dict -strict {a b c d}
} 1
test string-31.5a.$noComp {string is dict} {
    string is dict -strict {a b c}
} 0
test string-31.6.$noComp {string is dict} {
    string is dict -strict "a \{b c"
} 0
test string-31.7.$noComp {string is dict} {
    string is dict -strict {a {b c}d e}
} 0
test string-31.8.$noComp {string is dict} {
    string is dict -strict {}
} 1
test string-31.9.$noComp {string is dict} {
    set x {}
    list [string is dict -failindex x {a b c d}] $x
} {1 {}}
test string-31.9a.$noComp {string is dict} {
    set x {}
    list [string is dict -failindex x {a b c}] $x
} {0 -1}
test string-31.10.$noComp {string is dict} {
    set x {}
    list [string is dict -failindex x "a \{b c d"] $x
} {0 2}
test string-31.10a.$noComp {string is dict} {
    set x {}
    list [string is dict -failindex x "a \{b c"] $x
} {0 2}
test string-31.11.$noComp {string is dict} {
    set x {}
    list [string is dict -failindex x {a b {b c}d e}] $x
} {0 4}
test string-31.12.$noComp {string is dict} {
    set x {}
    list [string is dict -failindex x {}] $x
} {1 {}}
test string-31.13.$noComp {string is dict} {
    set x {}
    list [string is dict -failindex x {  {b c}d e}] $x
} {0 2}
test string-31.14.$noComp {string is dict} {
    set x {}
    list [string is dict -failindex x "\uabcd {b c}d e"] $x
} {0 2}
test string-31.15.$noComp {string is dict, valid dict} {
    string is dict {a b c d e f}
} 1
test string-31.16.$noComp {string is dict, invalid dict} {
    string is dict a
} 0
test string-31.17.$noComp {string is dict, valid dict packed in invalid dict} {
    string is dict {{a b c d e f g h}}
} 0
>>>>>>> f63e64ee

};				# foreach noComp {0 1}

# cleanup
rename MemStress {}
rename makeByteArray {}
rename makeUnicode {}
rename makeList {}
rename makeShared {}
catch {rename foo {}}
::tcltest::cleanupTests
return

# Local Variables:
# mode: tcl
# End:<|MERGE_RESOLUTION|>--- conflicted
+++ resolved
@@ -2315,7 +2315,6 @@
     run {set x "[set data [binary format a* hello]][encoding convertto $data][unset data]"}
 } hellohello
 
-<<<<<<< HEAD
 # Note: string-31.* tests use [tcl::string::insert] rather than [string insert]
 # to dodge ticket [3397978fff] which would cause all arguments to be shared,
 # thereby preventing the optimizations from being tested.
@@ -2399,8 +2398,6 @@
     run {tcl::string::insert [makeList a b c] 1 zzzzzz}
 } {azzzzzz b c}
 
-}
-=======
 test string-31.1.$noComp {string is dict} {
     string is dict {a b c d}
 } 1
@@ -2472,7 +2469,6 @@
 test string-31.17.$noComp {string is dict, valid dict packed in invalid dict} {
     string is dict {{a b c d e f g h}}
 } 0
->>>>>>> f63e64ee
 
 };				# foreach noComp {0 1}
 