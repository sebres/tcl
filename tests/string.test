--- conflicted
+++ resolved
@@ -122,10 +122,10 @@
     run {string compare ab\u7266 ab\u7267}
 } -1
 test string-2.11.1.$noComp {string compare, unicode} {
-    run {string compare \334 \u00dc}
+    run {string compare \334 \xDC}
 } 0
 test string-2.11.2.$noComp {string compare, unicode} {
-    run {string compare \334 \u00fc}
+    run {string compare \334 \xFC}
 } -1
 test string-2.11.3.$noComp {string compare, unicode} {
     run {string compare \334\334\334\374\374 \334\334\334\334\334}
@@ -152,10 +152,10 @@
     run {string compare -nocase abcde abcde}
 } 0
 test string-2.15.1.$noComp {string compare -nocase} {
-    run {string compare -nocase \334 \u00dc}
+    run {string compare -nocase \334 \xDC}
 } 0
 test string-2.15.2.$noComp {string compare -nocase} {
-    run {string compare -nocase \334\334\334\374\u00fc \334\334\334\334\334}
+    run {string compare -nocase \334\334\334\374\xFC \334\334\334\334\334}
 } 0
 test string-2.16.$noComp {string compare -nocase with length} {
     run {string compare -length 2 -nocase abcde Abxyz}
@@ -277,10 +277,10 @@
     run {string equal ab\u7266 ab\u7267}
 } 0
 test string-3.17.$noComp {string equal, unicode} {
-    run {string equal \334 \u00dc}
+    run {string equal \334 \xDC}
 } 1
 test string-3.18.$noComp {string equal, unicode} {
-    run {string equal \334 \u00fc}
+    run {string equal \334 \xFC}
 } 0
 test string-3.19.$noComp {string equal, unicode} {
     run {string equal \334\334\334\374\374 \334\334\334\334\334}
@@ -298,10 +298,10 @@
     run {string equal -nocase abcde Abdef}
 } 0
 test string-3.22.$noComp {string equal, -nocase unicode} {
-    run {string equal -nocase \334 \u00dc}
+    run {string equal -nocase \334 \xDC}
 } 1
 test string-3.23.$noComp {string equal, -nocase unicode} {
-    run {string equal -nocase \334\334\334\374\u00fc \334\334\334\334\334}
+    run {string equal -nocase \334\334\334\374\xFC \334\334\334\334\334}
 } 1
 test string-3.24.$noComp {string equal -nocase with length} {
     run {string equal -length 2 -nocase abcde Abxyz}
@@ -412,13 +412,8 @@
     # Test for a bug in Tcl 8.3 where test for all-single-byte-encoded
     # strings was incorrect, leading to an index returned by [string first]
     # which pointed past the end of the string.
-<<<<<<< HEAD
-    set uchar \u057e    ;# character with two-byte encoding in utf-8
+    set uchar \u057E    ;# character with two-byte encoding in utf-8
     run {string first % %#$uchar$uchar#$uchar$uchar#% 3}
-=======
-    set uchar \u057E    ;# character with two-byte encoding in utf-8
-    string first % %#$uchar$uchar#$uchar$uchar#% 3
->>>>>>> 73fee902
 } 8
 test string-4.16.$noComp {string first, normal string vs pure unicode string} {
     set s hello
@@ -511,12 +506,9 @@
 test string-5.20.$noComp {string index, bytearray object out of bounds} {
     run {string index [binary format I* {0x50515253 0x52}] 20}
 } {}
-<<<<<<< HEAD
 test string-5.21.$noComp {string index, surrogates, bug [11ae2be95dac9417]} tip389 {
     run {list [string index a\U100000b 1] [string index a\U100000b 2] [string index a\U100000b 3]}
 } [list \U100000 {} b]
-=======
->>>>>>> 73fee902
 
 
 proc largest_int {} {
@@ -568,7 +560,7 @@
 test string-6.13.$noComp {string is alnum, false} {
     list [run {string is alnum -failindex var abc1.23}] $var
 } {0 4}
-test string-6.14.$noComp {string is alnum, unicode} "run {string is alnum abc\xfc}" 1
+test string-6.14.$noComp {string is alnum, unicode} "run {string is alnum abc\xFC}" 1
 test string-6.15.$noComp {string is alpha, true} {
     run {string is alpha abc}
 } 1
@@ -579,10 +571,10 @@
     run {string is alpha abc\374}
 } 1
 test string-6.18.$noComp {string is ascii, true} {
-    run {string is ascii abc\u007Fend\u0000}
+    run {string is ascii abc\x7Fend\x00}
 } 1
 test string-6.19.$noComp {string is ascii, false} {
-    list [run {string is ascii -fail var abc\u0000def\u0080more}] $var
+    list [run {string is ascii -fail var abc\x00def\x80more}] $var
 } {0 7}
 test string-6.20.$noComp {string is boolean, true} {
     run {string is boolean true}
@@ -599,13 +591,8 @@
 test string-6.24.$noComp {string is digit, true} {
     run {string is digit 0123456789}
 } 1
-<<<<<<< HEAD
 test string-6.25.$noComp {string is digit, false} {
-    list [run {string is digit -fail var 0123\u00dc567}] $var
-=======
-test string-6.25 {string is digit, false} {
-    list [string is digit -fail var 0123\u00DC567] $var
->>>>>>> 73fee902
+    list [run {string is digit -fail var 0123\xDC567}] $var
 } {0 4}
 test string-6.26.$noComp {string is digit, false} {
     list [run {string is digit -fail var +123567}] $var
@@ -727,13 +714,8 @@
 test string-6.60.$noComp {string is lower, true} {
     run {string is lower abc}
 } 1
-<<<<<<< HEAD
 test string-6.61.$noComp {string is lower, unicode true} {
-    run {string is lower abc\u00fcue}
-=======
-test string-6.61 {string is lower, unicode true} {
-    string is lower abc\u00FCue
->>>>>>> 73fee902
+    run {string is lower abc\xFCue}
 } 1
 test string-6.62.$noComp {string is lower, false} {
     list [run {string is lower -fail var aBc}] $var
@@ -741,13 +723,8 @@
 test string-6.63.$noComp {string is lower, false} {
     list [run {string is lower -fail var abc1}] $var
 } {0 3}
-<<<<<<< HEAD
 test string-6.64.$noComp {string is lower, unicode false} {
-    list [run {string is lower -fail var ab\u00dcUE}] $var
-=======
-test string-6.64 {string is lower, unicode false} {
-    list [string is lower -fail var ab\u00DCUE] $var
->>>>>>> 73fee902
+    list [run {string is lower -fail var ab\xDCUE}] $var
 } {0 2}
 test string-6.65.$noComp {string is space, true} {
     run {string is space " \t\n\v\f"}
@@ -784,13 +761,8 @@
 test string-6.75.$noComp {string is upper, true} {
     run {string is upper ABC}
 } 1
-<<<<<<< HEAD
 test string-6.76.$noComp {string is upper, unicode true} {
-    run {string is upper ABC\u00dcUE}
-=======
-test string-6.76 {string is upper, unicode true} {
-    string is upper ABC\u00DCUE
->>>>>>> 73fee902
+    run {string is upper ABC\xDCUE}
 } 1
 test string-6.77.$noComp {string is upper, false} {
     list [run {string is upper -fail var AbC}] $var
@@ -798,30 +770,20 @@
 test string-6.78.$noComp {string is upper, false} {
     list [run {string is upper -fail var AB2C}] $var
 } {0 2}
-<<<<<<< HEAD
 test string-6.79.$noComp {string is upper, unicode false} {
-    list [run {string is upper -fail var ABC\u00fcue}] $var
-=======
-test string-6.79 {string is upper, unicode false} {
-    list [string is upper -fail var ABC\u00FCue] $var
->>>>>>> 73fee902
+    list [run {string is upper -fail var ABC\xFCue}] $var
 } {0 3}
 test string-6.80.$noComp {string is wordchar, true} {
     run {string is wordchar abc_123}
 } 1
-<<<<<<< HEAD
 test string-6.81.$noComp {string is wordchar, unicode true} {
-    run {string is wordchar abc\u00fcab\u00dcAB\u5001}
-=======
-test string-6.81 {string is wordchar, unicode true} {
-    string is wordchar abc\u00FCab\u00DCAB\u5001
->>>>>>> 73fee902
+    run {string is wordchar abc\xFCab\xDCAB\u5001}
 } 1
 test string-6.82.$noComp {string is wordchar, false} {
     list [run {string is wordchar -fail var abcd.ef}] $var
 } {0 4}
 test string-6.83.$noComp {string is wordchar, unicode false} {
-    list [run {string is wordchar -fail var abc\u0080def}] $var
+    list [run {string is wordchar -fail var abc\x80def}] $var
 } {0 3}
 test string-6.84.$noComp {string is control} {
     ## Control chars are in the ranges
@@ -837,18 +799,14 @@
 } {0 14}
 test string-6.87.$noComp {string is print} {
     ## basically any printable char
-    list [run {string is print -fail var "0123abc!@#\$\u0100 \UE0100\UE01EF\u0010"}] $var
+    list [run {string is print -fail var "0123abc!@#\$\u0100 \UE0100\UE01EF\x10"}] $var
 } {0 15}
 test string-6.88.$noComp {string is punct} {
     ## any graph char that isn't alnum
-<<<<<<< HEAD
-    list [run {string is punct -fail var "_!@#\u00beq0"}] $var
-=======
-    list [string is punct -fail var "_!@#\u00BEq0"] $var
->>>>>>> 73fee902
+    list [run {string is punct -fail var "_!@#\xBEq0"}] $var
 } {0 4}
 test string-6.89.$noComp {string is xdigit} {
-    list [run {string is xdigit -fail var 0123456789\u0061bcdefABCDEFg}] $var
+    list [run {string is xdigit -fail var 0123456789\x61bcdefABCDEFg}] $var
 } {0 22}
 
 test string-6.90.$noComp {string is integer, bad integers} {
@@ -937,13 +895,8 @@
     run {string is double $x}
     run {string is double $x}
 } 0
-<<<<<<< HEAD
 test string-6.109.$noComp {string is double, Bug 1360532} {
-    run {string is double 1\u00a0}
-=======
-test string-6.109 {string is double, Bug 1360532} {
-    string is double 1\u00A0
->>>>>>> 73fee902
+    run {string is double 1\xA0}
 } 0
 test string-6.110.$noComp {string is entier, true} {
     run {string is entier +1234567890}
@@ -1078,7 +1031,7 @@
     list [catch {run {string bytelength a b}} msg] $msg
 } {1 {wrong # args: should be "string bytelength string"}}
 test string-8.3.$noComp {string bytelength} {
-    run {string bytelength "\u00c7"}
+    run {string bytelength "\xC7"}
 } 2
 test string-8.4.$noComp {string bytelength} {
     run {string b ""}
@@ -1426,7 +1379,7 @@
 test string-11.52.$noComp {string match, null char in string} {
     set out ""
     set ptn "*abc*"
-    foreach elem [list "\u0000@abc" "@abc" "\u0000@abc\u0000" "blahabcblah"] {
+    foreach elem [list "\x00@abc" "@abc" "\x00@abc\x00" "blahabcblah"] {
 	lappend out [run {string match $ptn $elem}]
     }
     set out
@@ -1434,11 +1387,11 @@
 test string-11.53.$noComp {string match, null char in pattern} {
     set out ""
     foreach {ptn elem} [list \
-	    "*\u0000abc\u0000"  "\u0000abc\u0000" \
-	    "*\u0000abc\u0000"  "\u0000abc\u0000ef" \
-	    "*\u0000abc\u0000*" "\u0000abc\u0000ef" \
-	    "*\u0000abc\u0000"  "@\u0000abc\u0000ef" \
-	    "*\u0000abc\u0000*"  "@\u0000abc\u0000ef" \
+	    "*\x00abc\x00"  "\x00abc\x00" \
+	    "*\x00abc\x00"  "\x00abc\x00ef" \
+	    "*\x00abc\x00*" "\x00abc\x00ef" \
+	    "*\x00abc\x00"  "@\x00abc\x00ef" \
+	    "*\x00abc\x00*"  "@\x00abc\x00ef" \
 	    ] {
 	lappend out [run {string match $ptn $elem}]
     }
@@ -1447,14 +1400,14 @@
 test string-11.54.$noComp {string match, failure} {
     set longString ""
     for {set i 0} {$i < 10} {incr i} {
-	append longString "abcdefghijklmnopqrstuvwxy\u0000z01234567890123"
+	append longString "abcdefghijklmnopqrstuvwxy\x00z01234567890123"
     }
     run {string first $longString 123}
     list [run {string match *cba* $longString}] \
-	    [run {string match *a*l*\u0000* $longString}] \
-	    [run {string match *a*l*\u0000*123 $longString}] \
-	    [run {string match *a*l*\u0000*123* $longString}] \
-	    [run {string match *a*l*\u0000*cba* $longString}] \
+	    [run {string match *a*l*\x00* $longString}] \
+	    [run {string match *a*l*\x00*123 $longString}] \
+	    [run {string match *a*l*\x00*123* $longString}] \
+	    [run {string match *a*l*\x00*cba* $longString}] \
 	    [run {string match *===* $longString}]
 } {0 1 1 1 0 0}
 test string-11.55.$noComp {string match, invalid binary optimization} {
@@ -1526,15 +1479,9 @@
     set r2 [run {string range $b 1 6}]
     run {string equal $r1 $r2}
 } 1
-<<<<<<< HEAD
 test string-12.20.$noComp {string range, out of bounds indices} {
-    run {string range \u00ff 0 1}
-} \u00ff
-=======
-test string-12.20 {string range, out of bounds indices} {
-    string range \u00FF 0 1
-} \u00FF
->>>>>>> 73fee902
+    run {string range \xFF 0 1}
+} \xFF
 # Bug 1410553
 test string-12.21.$noComp {string range, regenerates correct reps, bug 1410553} {
     set bytes "\x00 \x03 \x41"
@@ -1702,7 +1649,7 @@
     }} 4 x
 } 0x00
 test stringComp-14.25.$noComp {} {
-    string length [string replace [string repeat a\u00fe 2] 3 end {}]
+    string length [string replace [string repeat a\xFE 2] 3 end {}]
 } 3
 
 test string-15.1.$noComp {string tolower too few args} {
@@ -1733,8 +1680,8 @@
     run {string tolower ABC 0 end-1}
 } abC
 test string-15.10.$noComp {string tolower, unicode} {
-     run {string tolower ABCabc\xc7\xe7}
-} "abcabc\xe7\xe7"
+     run {string tolower ABCabc\xC7\xE7}
+} "abcabc\xE7\xE7"
 test string-15.11.$noComp {string tolower, compiled} {
     lindex [run {string tolower [list A B [list C]]}] 1
 } b
@@ -1767,8 +1714,8 @@
     run {string toupper abc 0 end-1}
 } ABc
 test string-16.10.$noComp {string toupper, unicode} {
-    run {string toupper ABCabc\xc7\xe7}
-} "ABCABC\xc7\xc7"
+    run {string toupper ABCabc\xC7\xE7}
+} "ABCABC\xC7\xC7"
 test string-16.11.$noComp {string toupper, compiled} {
     lindex [run {string toupper [list a b [list c]]}] 1
 } B
@@ -1788,13 +1735,12 @@
 test string-17.5.$noComp {string totitle} {
     run {string totitle {123#$&*()}}
 } {123#$&*()}
-<<<<<<< HEAD
 test string-17.6.$noComp {string totitle, unicode} {
-    run {string totitle ABCabc\xc7\xe7}
-} "Abcabc\xe7\xe7"
+    run {string totitle ABCabc\xC7\xE7}
+} "Abcabc\xE7\xE7"
 test string-17.7.$noComp {string totitle, unicode} {
-    run {string totitle \u01f3BCabc\xc7\xe7}
-} "\u01f2bcabc\xe7\xe7"
+    run {string totitle \u01F3BCabc\xC7\xE7}
+} "\u01F2bcabc\xE7\xE7"
 test string-17.8.$noComp {string totitle, compiled} {
     lindex [run {string totitle [list aa bb [list cc]]}] 0
 } Aa
@@ -1802,17 +1748,6 @@
     run {list [string totitle a\U118c0c 1 1] [string totitle a\U118c0c 2 2] \
 	[string totitle a\U118c0c 3 3]}
 } [list a\U118a0c a\U118c0C a\U118c0C]
-=======
-test string-17.6 {string totitle, unicode} {
-    string totitle ABCabc\xC7\xE7
-} "Abcabc\xE7\xE7"
-test string-17.7 {string totitle, unicode} {
-    string totitle \u01F3BCabc\xc7\xe7
-} "\u01F2bcabc\xe7\xe7"
-test string-17.8 {string totitle, compiled} {
-    lindex [string totitle [list aa bb [list cc]]] 0
-} Aa
->>>>>>> 73fee902
 
 test string-18.1.$noComp {string trim} {
     list [catch {run {string trim}} msg] $msg
@@ -1845,15 +1780,10 @@
     run {string trim ABC DEF}
 } {ABC}
 test string-18.11.$noComp {string trim, unicode} {
-    run {string trim "\xe7\xe8 AB\xe7C \xe8\xe7" \xe7\xe8}
-} " AB\xe7C "
-<<<<<<< HEAD
+    run {string trim "\xE7\xE8 AB\xE7C \xE8\xE7" \xE7\xE8}
+} " AB\xE7C "
 test string-18.12.$noComp {string trim, unicode default} {
-    run {string trim \ufeff\x00\u0085\u00a0\u1680\u180eABC\u1361\u2000\u2001\u2002\u2003\u2004\u2005\u2006\u2007\u2008\u2009\u200a\u200b\u2028\u2029\u202f\u205f\u3000}
-=======
-test string-18.12 {string trim, unicode default} {
-    string trim \uFEFF\x00\u0085\u00A0\u1680\u180EABC\u1361\u2000\u2001\u2002\u2003\u2004\u2005\u2006\u2007\u2008\u2009\u200A\u200B\u2028\u2029\u202F\u205F\u3000
->>>>>>> 73fee902
+    run {string trim \uFEFF\x00\x85\xA0\u1680\u180EABC\u1361\u2000\u2001\u2002\u2003\u2004\u2005\u2006\u2007\u2008\u2009\u200A\u200B\u2028\u2029\u202F\u205F\u3000}
 } ABC\u1361
 
 test string-19.1.$noComp {string trimleft} {
@@ -1862,13 +1792,8 @@
 test string-19.2.$noComp {string trimleft} {
     run {string trimleft "    XYZ      "}
 } {XYZ      }
-<<<<<<< HEAD
 test string-19.3.$noComp {string trimleft, unicode default} {
-    run {string trimleft \ufeff\u0085\u00a0\x00\u1680\u180e\u2000\u2001\u2002\u2003\u2004\u2005\u2006\u2007\u2008\u2009\u200a\u200b\u2028\u2029\u202f\u205f\u3000\u1361ABC}
-=======
-test string-19.3 {string trimleft, unicode default} {
-    string trimleft \uFEFF\u0085\u00A0\x00\u1680\u180E\u2000\u2001\u2002\u2003\u2004\u2005\u2006\u2007\u2008\u2009\u200A\u200B\u2028\u2029\u202F\u205F\u3000\u1361ABC
->>>>>>> 73fee902
+    run {string trimleft \uFEFF\x85\xA0\x00\u1680\u180E\u2000\u2001\u2002\u2003\u2004\u2005\u2006\u2007\u2008\u2009\u200A\u200B\u2028\u2029\u202F\u205F\u3000\u1361ABC}
 } \u1361ABC
 
 test string-20.1.$noComp {string trimright errors} {
@@ -1886,13 +1811,8 @@
 test string-20.5.$noComp {string trimright} {
     run {string trimright ""}
 } {}
-<<<<<<< HEAD
 test string-20.6.$noComp {string trimright, unicode default} {
-    run {string trimright ABC\u1361\u0085\x00\u00a0\u1680\u180e\u2000\u2001\u2002\u2003\u2004\u2005\u2006\u2007\u2008\u2009\u200a\u200b\u2028\u2029\u202f\u205f\u3000}
-=======
-test string-20.6 {string trimright, unicode default} {
-    string trimright ABC\u1361\u0085\x00\u00A0\u1680\u180E\u2000\u2001\u2002\u2003\u2004\u2005\u2006\u2007\u2008\u2009\u200A\u200B\u2028\u2029\u202F\u205F\u3000
->>>>>>> 73fee902
+    run {string trimright ABC\u1361\x85\x00\xA0\u1680\u180E\u2000\u2001\u2002\u2003\u2004\u2005\u2006\u2007\u2008\u2009\u200A\u200B\u2028\u2029\u202F\u205F\u3000}
 } ABC\u1361
 
 test string-21.1.$noComp {string wordend} {
@@ -1922,36 +1842,20 @@
 test string-21.9.$noComp {string wordend} {
     run {string worde "x.y" end-1}
 } 2
-<<<<<<< HEAD
 test string-21.10.$noComp {string wordend, unicode} {
-    run {string wordend "xyz\u00c7de fg" 0}
+    run {string wordend "xyz\xC7de fg" 0}
 } 6
 test string-21.11.$noComp {string wordend, unicode} {
-    run {string wordend "xyz\uc700de fg" 0}
+    run {string wordend "xyz\uC700de fg" 0}
 } 6
 test string-21.12.$noComp {string wordend, unicode} {
-    run {string wordend "xyz\u203fde fg" 0}
-=======
-test string-21.10 {string wordend, unicode} {
-    string wordend "xyz\u00C7de fg" 0
-} 6
-test string-21.11 {string wordend, unicode} {
-    string wordend "xyz\uC700de fg" 0
-} 6
-test string-21.12 {string wordend, unicode} {
-    string wordend "xyz\u203Fde fg" 0
->>>>>>> 73fee902
+    run {string wordend "xyz\u203Fde fg" 0}
 } 6
 test string-21.13.$noComp {string wordend, unicode} {
     run {string wordend "xyz\u2045de fg" 0}
 } 3
-<<<<<<< HEAD
 test string-21.14.$noComp {string wordend, unicode} {
-    run {string wordend "\uc700\uc700 abc" 8}
-=======
-test string-21.14 {string wordend, unicode} {
-    string wordend "\uC700\uC700 abc" 8
->>>>>>> 73fee902
+    run {string wordend "\uC700\uC700 abc" 8}
 } 6
 
 test string-22.1.$noComp {string wordstart} {
@@ -1984,25 +1888,14 @@
 test string-22.10.$noComp {string wordstart} {
     run {string wordstart "one two three" end-5}
 } 7
-<<<<<<< HEAD
 test string-22.11.$noComp {string wordstart, unicode} {
-    run {string wordstart "one tw\u00c7o three" 7}
+    run {string wordstart "one tw\xC7o three" 7}
 } 4
 test string-22.12.$noComp {string wordstart, unicode} {
-    run {string wordstart "ab\uc700\uc700 cdef ghi" 12}
+    run {string wordstart "ab\uC700\uC700 cdef ghi" 12}
 } 10
 test string-22.13.$noComp {string wordstart, unicode} {
-    run {string wordstart "\uc700\uc700 abc" 8}
-=======
-test string-22.11 {string wordstart, unicode} {
-    string wordstart "one tw\u00C7o three" 7
-} 4
-test string-22.12 {string wordstart, unicode} {
-    string wordstart "ab\uC700\uC700 cdef ghi" 12
-} 10
-test string-22.13 {string wordstart, unicode} {
-    string wordstart "\uC700\uC700 abc" 8
->>>>>>> 73fee902
+    run {string wordstart "\uC700\uC700 abc" 8}
 } 3
 
 test string-23.0.$noComp {string is boolean, Bug 1187123} testindexobj {
@@ -2072,83 +1965,43 @@
     set y de
     run {string reverse $x$y}
 } edcba
-<<<<<<< HEAD
 test string-24.5.$noComp {string reverse command - shared unicode string} {
-    set x abcde\ud0ad
+    set x abcde\uD0AD
     run {string reverse $x}
-} \ud0adedcba
+} \uD0ADedcba
 test string-24.6.$noComp {string reverse command - unshared string} {
     set x abc
-    set y de\ud0ad
+    set y de\uD0AD
     run {string reverse $x$y}
-} \ud0adedcba
+} \uD0ADedcba
 test string-24.7.$noComp {string reverse command - simple case} {
     run {string reverse a}
 } a
 test string-24.8.$noComp {string reverse command - simple case} {
-    run {string reverse \ud0ad}
-} \ud0ad
+    run {string reverse \uD0AD}
+} \uD0AD
 test string-24.9.$noComp {string reverse command - simple case} {
     run {string reverse {}}
 } {}
 test string-24.10.$noComp {string reverse command - corner case} {
-    set x \ubeef\ud0ad
+    set x \uBEEF\uD0AD
     run {string reverse $x}
-} \ud0ad\ubeef
+} \uD0AD\uBEEF
 test string-24.11.$noComp {string reverse command - corner case} {
-    set x \ubeef
-    set y \ud0ad
+    set x \uBEEF
+    set y \uD0AD
     run {string reverse $x$y}
-} \ud0ad\ubeef
+} \uD0AD\uBEEF
 test string-24.12.$noComp {string reverse command - corner case} {
-    set x \ubeef
-    set y \ud0ad
+    set x \uBEEF
+    set y \uD0AD
     run {string is ascii [run {string reverse $x$y}]}
 } 0
 test string-24.13.$noComp {string reverse command - pure Unicode string} {
-    run {string reverse [run {string range \ubeef\ud0ad\ubeef\ud0ad\ubeef\ud0ad 1 5}]}
-} \ud0ad\ubeef\ud0ad\ubeef\ud0ad
+    run {string reverse [run {string range \uBEEF\uD0AD\uBEEF\uD0AD\uBEEF\uD0AD 1 5}]}
+} \uD0AD\uBEEF\uD0AD\uBEEF\uD0AD
 test string-24.14.$noComp {string reverse command - pure bytearray} {
     binary scan [run {string reverse [binary format H* 010203]}] H* x
-=======
-test string-24.5 {string reverse command - shared unicode string} {
-    set x abcde\uD0AD
-    string reverse $x
-} \uD0ADedcba
-test string-24.6 {string reverse command - unshared string} {
-    set x abc
-    set y de\uD0AD
-    string reverse $x$y
-} \uD0ADedcba
-test string-24.7 {string reverse command - simple case} {
-    string reverse a
-} a
-test string-24.8 {string reverse command - simple case} {
-    string reverse \uD0AD
-} \uD0AD
-test string-24.9 {string reverse command - simple case} {
-    string reverse {}
-} {}
-test string-24.10 {string reverse command - corner case} {
-    set x \uBEEF\uD0AD
-    string reverse $x
-} \uD0AD\uBEEF
-test string-24.11 {string reverse command - corner case} {
-    set x \uBEEF
-    set y \uD0AD
-    string reverse $x$y
-} \uD0AD\uBEEF
-test string-24.12 {string reverse command - corner case} {
-    set x \uBEEF
-    set y \uD0AD
-    string is ascii [string reverse $x$y]
-} 0
-test string-24.13 {string reverse command - pure Unicode string} {
-    string reverse [string range \uBEEF\uD0AD\uBEEF\uD0AD\uBEEF\uD0AD 1 5]
-} \uD0AD\uBEEF\uD0AD\uBEEF\uD0AD
-test string-24.14 {string reverse command - pure bytearray} {
-    binary scan [string reverse [binary format H* 010203]] H* x
->>>>>>> 73fee902
     set x
 } 030201
 test string-24.15.$noComp {string reverse command - pure bytearray} {
@@ -2202,11 +2055,7 @@
 } {0 2}
 test string-25.14.$noComp {string is list} {
     set x {}
-<<<<<<< HEAD
-    list [run {string is list -failindex x "\uabcd {b c}d e"}] $x
-=======
-    list [string is list -failindex x "\uABCD {b c}d e"] $x
->>>>>>> 73fee902
+    list [run {string is list -failindex x "\uABCD {b c}d e"}] $x
 } {0 2}
 
 test string-26.1.$noComp {tcl::prefix, too few args} -body {
@@ -2627,7 +2476,7 @@
 } {0 2}
 test string-32.14.$noComp {string is dict} {
     set x {}
-    list [string is dict -failindex x "\uabcd {b c}d e"] $x
+    list [string is dict -failindex x "\uABCD {b c}d e"] $x
 } {0 2}
 test string-32.15.$noComp {string is dict, valid dict} {
     string is dict {a b c d e f}
