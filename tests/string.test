--- conflicted
+++ resolved
@@ -1850,7 +1850,6 @@
     lappend result [string map $m [run {string trimright $b \u0000}]]
 } [list {*}[lrepeat 4 fooUV] {*}[lrepeat 2 fooU] {*}[lrepeat 2 foo] fooUV]
 
-<<<<<<< HEAD
 test string-21.1.$noComp {string wordend} -body {
     list [catch {run {string wordend a}} msg] $msg
 } -result {1 {wrong # args: should be "string wordend string index"}}
@@ -1899,65 +1898,14 @@
 test string-21.16.$noComp {string wordend, unicode} -constraints utf16 -body {
     run {string wordend "\U1D7CA\U1D7CA abc" 10}
 } -result 8
-test string-21.17.$noComp {string trim, unicode} knownBug {
+test string-21.17.$noComp {string trim, unicode} {
     run {string trim "\uD83D\uDE02Hello world!\uD83D\uDE02" \uD83D\uDE02}
-=======
-test string-21.1 {string wordend} {
-    list [catch {string wordend a} msg] $msg
-} {1 {wrong # args: should be "string wordend string index"}}
-test string-21.2 {string wordend} {
-    list [catch {string wordend a b c} msg] $msg
-} {1 {wrong # args: should be "string wordend string index"}}
-test string-21.3 {string wordend} {
-    list [catch {string wordend a gorp} msg] $msg
-} {1 {bad index "gorp": must be integer?[+-]integer? or end?[+-]integer?}}
-test string-21.4 {string wordend} {
-    string wordend abc. -1
-} 3
-test string-21.5 {string wordend} {
-    string wordend abc. 100
-} 4
-test string-21.6 {string wordend} {
-    string wordend "word_one two three" 2
-} 8
-test string-21.7 {string wordend} {
-    string wordend "one .&# three" 5
-} 6
-test string-21.8 {string wordend} {
-    string worde "x.y" 0
-} 1
-test string-21.9 {string wordend} {
-    string worde "x.y" end-1
-} 2
-test string-21.10 {string wordend, unicode} {
-    string wordend "xyz\u00C7de fg" 0
-} 6
-test string-21.11 {string wordend, unicode} {
-    string wordend "xyz\uC700de fg" 0
-} 6
-test string-21.12 {string wordend, unicode} {
-    string wordend "xyz\u203Fde fg" 0
-} 6
-test string-21.13 {string wordend, unicode} {
-    string wordend "xyz\u2045de fg" 0
-} 3
-test string-21.14 {string wordend, unicode} {
-    string wordend "\uC700\uC700 abc" 8
-} 6
-test string-21.17 {string trim, unicode} {
-    string trim "\uD83D\uDE02Hello world!\uD83D\uDE02" \uD83D\uDE02
->>>>>>> 5074a481
 } "Hello world!"
 test string-21.18.$noComp {string trimleft, unicode} {
     run {string trimleft "\uD83D\uDE02Hello world!\uD83D\uDE02" \uD83D\uDE02}
 } "Hello world!\uD83D\uDE02"
-<<<<<<< HEAD
-test string-21.19.$noComp {string trimright, unicode} knownBug {
+test string-21.19.$noComp {string trimright, unicode} {
     run {string trimright "\uD83D\uDE02Hello world!\uD83D\uDE02" \uD83D\uDE02}
-=======
-test string-21.19 {string trimright, unicode} {
-    string trimright "\uD83D\uDE02Hello world!\uD83D\uDE02" \uD83D\uDE02
->>>>>>> 5074a481
 } "\uD83D\uDE02Hello world!"
 test string-21.20.$noComp {string trim, unicode} {
     run {string trim "\uF602Hello world!\uF602" \uD83D\uDE02}
@@ -1968,24 +1916,14 @@
 test string-21.22.$noComp {string trimright, unicode} {
     run {string trimright "\uF602Hello world!\uF602" \uD83D\uDE02}
 } "\uF602Hello world!\uF602"
-<<<<<<< HEAD
 test string-21.23.$noComp {string trim, unicode} {
     run {string trim "\uD83D\uDE02Hello world!\uD83D\uDE02" \uD93D\uDE02}
-=======
-test string-21.23 {string trim, unicode} {
-    string trim "\uD83D\uDE02Hello world!\uD83D\uDE02" \uD93D\uDE02
->>>>>>> 5074a481
 } "\uD83D\uDE02Hello world!\uD83D\uDE02"
 test string-21.24.$noComp {string trimleft, unicode} {
     run {string trimleft "\uD83D\uDE02Hello world!\uD83D\uDE02" \uD93D\uDE02}
 } "\uD83D\uDE02Hello world!\uD83D\uDE02"
-<<<<<<< HEAD
 test string-21.25.$noComp {string trimright, unicode} {
     run {string trimright "\uD83D\uDE02Hello world!\uD83D\uDE02" \uD93D\uDE02}
-=======
-test string-21.25 {string trimright, unicode} {
-    string trimright "\uD83D\uDE02Hello world!\uD83D\uDE02" \uD93D\uDE02
->>>>>>> 5074a481
 } "\uD83D\uDE02Hello world!\uD83D\uDE02"
 
 test string-22.1.$noComp {string wordstart} -body {
