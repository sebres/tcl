# Commands covered:  string
#
# This file contains a collection of tests for one or more of the Tcl
# built-in commands.  Sourcing this file into Tcl runs the tests and
# generates output for errors.  No output means no errors were found.
#
# Copyright (c) 1991-1993 The Regents of the University of California.
# Copyright (c) 1994 Sun Microsystems, Inc.
# Copyright (c) 1998-1999 by Scriptics Corporation.
# Copyright (c) 2001 by Kevin B. Kenny.  All rights reserved.
#
# See the file "license.terms" for information on usage and redistribution
# of this file, and for a DISCLAIMER OF ALL WARRANTIES.

if {[lsearch [namespace children] ::tcltest] == -1} {
    package require tcltest
    namespace import -force ::tcltest::*
}

::tcltest::loadTestedCommands
catch [list package require -exact Tcltest [info patchlevel]]

# Helper commands to test various optimizations, code paths, and special cases.
proc makeByteArray {s} {binary format a* $s}
proc makeUnicode {s} {lindex [regexp -inline .* $s] 0}
proc makeList {args} {return $args}
proc makeShared {s} {uplevel 1 [list lappend copy $s]; return $s}

# Some tests require the testobj command

testConstraint testobj [expr {[info commands testobj] ne {}}]
testConstraint testindexobj [expr {[info commands testindexobj] ne {}}]
testConstraint testevalex [expr {[info commands testevalex] ne {}}]
testConstraint fullutf [expr {[format %c 0x010000] != "\ufffd"}]

# Used for constraining memory leak tests
testConstraint memory [llength [info commands memory]]
if {[testConstraint memory]} {
    proc getbytes {} {
        set lines [split [memory info] \n]
        return [lindex $lines 3 3]
    }
    proc leaktest {script {iterations 3}} {
        set end [getbytes]
        for {set i 0} {$i < $iterations} {incr i} {
            uplevel 1 $script
            set tmp $end
            set end [getbytes]
        }
        return [expr {$end - $tmp}]
    }
}

proc representationpoke s {
    set r [::tcl::unsupported::representation $s]
    list [lindex $r 3] [string match {*, string representation "*"} $r]
}

foreach noComp {0 1} {

if {$noComp} {
    if {[info commands testevalex] eq {}} {
	test string-0.1.$noComp "show testevalex availability" {testevalex} {list} {}
	continue
    }
    interp alias {} run {} testevalex
    set constraints testevalex
} else {
    interp alias {} run {} try
    set constraints {}
}


test string-1.1.$noComp {error conditions} {
    list [catch {run {string gorp a b}} msg] $msg
} {1 {unknown or ambiguous subcommand "gorp": must be bytelength, cat, compare, equal, first, index, is, last, length, map, match, range, repeat, replace, reverse, tolower, totitle, toupper, trim, trimleft, trimright, wordend, or wordstart}}
test string-1.2.$noComp {error conditions} {
    list [catch {run {string}} msg] $msg
} {1 {wrong # args: should be "string subcommand ?arg ...?"}}
test stringComp-1.3.$noComp {error condition - undefined method during compile} {
    # We don't want this to complain about 'never' because it may never
    # be called, or string may get redefined.  This must compile OK.
    proc foo {str i} {
        if {"yes" == "no"} { string never called but complains here }
        string index $str $i
    }
    foo abc 0
} a

test string-2.1.$noComp {string compare, too few args} {
    list [catch {run {string compare a}} msg] $msg
} {1 {wrong # args: should be "string compare ?-nocase? ?-length int? string1 string2"}}
test string-2.2.$noComp {string compare, bad args} {
    list [catch {run {string compare a b c}} msg] $msg
} {1 {bad option "a": must be -nocase or -length}}
test string-2.3.$noComp {string compare, bad args} {
    list [catch {run {string compare -length -nocase str1 str2}} msg] $msg
} {1 {expected integer but got "-nocase"}}
test string-2.4.$noComp {string compare, too many args} {
    list [catch {run {string compare -length 10 -nocase str1 str2 str3}} msg] $msg
} {1 {wrong # args: should be "string compare ?-nocase? ?-length int? string1 string2"}}
test string-2.5.$noComp {string compare with length unspecified} {
    list [catch {run {string compare -length 10 10}} msg] $msg
} {1 {wrong # args: should be "string compare ?-nocase? ?-length int? string1 string2"}}
test string-2.6.$noComp {string compare} {
    run {string compare abcde abdef}
} -1
test string-2.7.$noComp {string compare, shortest method name} {
    run {string co abcde ABCDE}
} 1
test string-2.8.$noComp {string compare} {
    run {string compare abcde abcde}
} 0
test string-2.9.$noComp {string compare with length} {
    run {string compare -length 2 abcde abxyz}
} 0
test string-2.10.$noComp {string compare with special index} {
    list [catch {run {string compare -length end-3 abcde abxyz}} msg] $msg
} {1 {expected integer but got "end-3"}}
test string-2.11.$noComp {string compare, unicode} {
    run {string compare ab\u7266 ab\u7267}
} -1
test string-2.11.1.$noComp {string compare, unicode} {
    run {string compare \334 \u00dc}
} 0
test string-2.11.2.$noComp {string compare, unicode} {
    run {string compare \334 \u00fc}
} -1
test string-2.11.3.$noComp {string compare, unicode} {
    run {string compare \334\334\334\374\374 \334\334\334\334\334}
} 1
test string-2.12.$noComp {string compare, high bit} {
    # This test will fail if the underlying comparaison
    # is using signed chars instead of unsigned chars.
    # (like SunOS's default memcmp thus the compat/memcmp.c)
    run {string compare "\x80" "@"}
    # Nb this tests works also in utf8 space because \x80 is
    # translated into a 2 or more bytelength but whose first byte has
    # the high bit set.
} 1
test string-2.13.$noComp {string compare -nocase} {
    run {string compare -nocase abcde abdef}
} -1
test string-2.13.1.$noComp {string compare -nocase} {
    run {string compare -nocase abcde Abdef}
} -1
test string-2.14.$noComp {string compare -nocase} {
    run {string compare -nocase abcde ABCDE}
} 0
test string-2.15.$noComp {string compare -nocase} {
    run {string compare -nocase abcde abcde}
} 0
test string-2.15.1.$noComp {string compare -nocase} {
    run {string compare -nocase \334 \u00dc}
} 0
test string-2.15.2.$noComp {string compare -nocase} {
    run {string compare -nocase \334\334\334\374\u00fc \334\334\334\334\334}
} 0
test string-2.16.$noComp {string compare -nocase with length} {
    run {string compare -length 2 -nocase abcde Abxyz}
} 0
test string-2.17.$noComp {string compare -nocase with length} {
    run {string compare -nocase -length 3 abcde Abxyz}
} -1
test string-2.18.$noComp {string compare -nocase with length <= 0} {
    run {string compare -nocase -length -1 abcde AbCdEf}
} -1
test string-2.19.$noComp {string compare -nocase with excessive length} {
    run {string compare -nocase -length 50 AbCdEf abcde}
} 1
test string-2.20.$noComp {string compare -len unicode} {
    # These are strings that are 6 BYTELENGTH long, but the length
    # shouldn't make a different because there are actually 3 CHARS long
    run {string compare -len 5 \334\334\334 \334\334\374}
} -1
test string-2.21.$noComp {string compare -nocase with special index} {
    list [catch {run {string compare -nocase -length end-3 Abcde abxyz}} msg] $msg
} {1 {expected integer but got "end-3"}}
test string-2.22.$noComp {string compare, null strings} {
    run {string compare "" ""}
} 0
test string-2.23.$noComp {string compare, null strings} {
    run {string compare "" foo}
} -1
test string-2.24.$noComp {string compare, null strings} {
    run {string compare foo ""}
} 1
test string-2.25.$noComp {string compare -nocase, null strings} {
    run {string compare -nocase "" ""}
} 0
test string-2.26.$noComp {string compare -nocase, null strings} {
    run {string compare -nocase "" foo}
} -1
test string-2.27.$noComp {string compare -nocase, null strings} {
    run {string compare -nocase foo ""}
} 1
test string-2.28.$noComp {string compare with length, unequal strings} {
    run {string compare -length 2 abc abde}
} 0
test string-2.29.$noComp {string compare with length, unequal strings} {
    run {string compare -length 2 ab abde}
} 0
test string-2.30.$noComp {string compare with NUL character vs. other ASCII} {
    # Be careful here, since UTF-8 rep comparison with memcmp() of
    # these puts chars in the wrong order
    run {string compare \x00 \x01}
} -1
test string-2.31.$noComp {string compare, high bit} {
    run {string compare "a\x80" "a@"}
} 1
test string-2.32.$noComp {string compare, high bit} {
    run {string compare "a\x00" "a\x01"}
} -1
test string-2.33.$noComp {string compare, high bit} {
    run {string compare "\x00\x00" "\x00\x01"}
} -1
test string-2.34.$noComp {string compare, binary equal} {
    run {string compare [binary format a100 0] [binary format a100 0]}
} 0
test string-2.35.$noComp {string compare, binary neq} {
    run {string compare [binary format a100a 0 1] [binary format a100a 0 0]}
} 1
test string-2.36.$noComp {string compare, binary neq unequal length} {
    run {string compare [binary format a20a 0 1] [binary format a100a 0 0]}
} 1

# only need a few tests on equal, since it uses the same code as
# string compare, but just modifies the return output
test string-3.1.$noComp {string equal} {
    run {string equal abcde abdef}
} 0
test string-3.2.$noComp {string equal} {
    run {string e abcde ABCDE}
} 0
test string-3.3.$noComp {string equal} {
    run {string equal abcde abcde}
} 1
test string-3.4.$noComp {string equal -nocase} {
    run {string equal -nocase \334\334\334\334\374\374\374\374 \334\334\334\334\334\334\334\334}
} 1
test string-3.5.$noComp {string equal -nocase} {
    run {string equal -nocase abcde abdef}
} 0
test string-3.6.$noComp {string equal -nocase} {
    run {string eq -nocase abcde ABCDE}
} 1
test string-3.7.$noComp {string equal -nocase} {
    run {string equal -nocase abcde abcde}
} 1
test string-3.8.$noComp {string equal with length, unequal strings} {
    run {string equal -length 2 abc abde}
} 1
test string-3.9.$noComp {string equal, too few args} {
    list [catch {run {string equal a}} msg] $msg
} {1 {wrong # args: should be "string equal ?-nocase? ?-length int? string1 string2"}}
test string-3.10.$noComp {string equal, bad args} {
    list [catch {run {string equal a b c}} msg] $msg
} {1 {bad option "a": must be -nocase or -length}}
test string-3.11.$noComp {string equal, bad args} {
    list [catch {run {string equal -length -nocase str1 str2}} msg] $msg
} {1 {expected integer but got "-nocase"}}
test string-3.12.$noComp {string equal, too many args} {
    list [catch {run {string equal -length 10 -nocase str1 str2 str3}} msg] $msg
} {1 {wrong # args: should be "string equal ?-nocase? ?-length int? string1 string2"}}
test string-3.13.$noComp {string equal with length unspecified} {
    list [catch {run {string equal -length 10 10}} msg] $msg
} {1 {wrong # args: should be "string equal ?-nocase? ?-length int? string1 string2"}}
test string-3.14.$noComp {string equal with length} {
    run {string equal -length 2 abcde abxyz}
} 1
test string-3.15.$noComp {string equal with special index} {
    list [catch {run {string equal -length end-3 abcde abxyz}} msg] $msg
} {1 {expected integer but got "end-3"}}

test string-3.16.$noComp {string equal, unicode} {
    run {string equal ab\u7266 ab\u7267}
} 0
test string-3.17.$noComp {string equal, unicode} {
    run {string equal \334 \u00dc}
} 1
test string-3.18.$noComp {string equal, unicode} {
    run {string equal \334 \u00fc}
} 0 
test string-3.19.$noComp {string equal, unicode} {
    run {string equal \334\334\334\374\374 \334\334\334\334\334}
} 0
test string-3.20.$noComp {string equal, high bit} {
    # This test will fail if the underlying comparaison
    # is using signed chars instead of unsigned chars.
    # (like SunOS's default memcmp thus the compat/memcmp.c)
    run {string equal "\x80" "@"}
    # Nb this tests works also in utf8 space because \x80 is
    # translated into a 2 or more bytelength but whose first byte has
    # the high bit set.
} 0
test string-3.21.$noComp {string equal -nocase} {
    run {string equal -nocase abcde Abdef}
} 0
test string-3.22.$noComp {string equal, -nocase unicode} {
    run {string equal -nocase \334 \u00dc}
} 1
test string-3.23.$noComp {string equal, -nocase unicode} {
    run {string equal -nocase \334\334\334\374\u00fc \334\334\334\334\334}
} 1
test string-3.24.$noComp {string equal -nocase with length} {
    run {string equal -length 2 -nocase abcde Abxyz}
} 1
test string-3.25.$noComp {string equal -nocase with length} {
    run {string equal -nocase -length 3 abcde Abxyz}
} 0 
test string-3.26.$noComp {string equal -nocase with length <= 0} {
    run {string equal -nocase -length -1 abcde AbCdEf}
} 0
test string-3.27.$noComp {string equal -nocase with excessive length} {
    run {string equal -nocase -length 50 AbCdEf abcde}
} 0
test string-3.28.$noComp {string equal -len unicode} {
    # These are strings that are 6 BYTELENGTH long, but the length
    # shouldn't make a different because there are actually 3 CHARS long
    run {string equal -len 5 \334\334\334 \334\334\374}
} 0
test string-3.29.$noComp {string equal -nocase with special index} {
    list [catch {run {string equal -nocase -length end-3 Abcde abxyz}} msg] $msg
} {1 {expected integer but got "end-3"}}
test string-3.30.$noComp {string equal, null strings} {
    run {string equal "" ""}
} 1
test string-3.31.$noComp {string equal, null strings} {
    run {string equal "" foo}
} 0
test string-3.32.$noComp {string equal, null strings} {
    run {string equal foo ""}
} 0
test string-3.33.$noComp {string equal -nocase, null strings} {
    run {string equal -nocase "" ""}
} 1
test string-3.34.$noComp {string equal -nocase, null strings} {
    run {string equal -nocase "" foo}
} 0
test string-3.35.$noComp {string equal -nocase, null strings} {
    run {string equal -nocase foo ""}
} 0
test string-3.36.$noComp {string equal with NUL character vs. other ASCII} {
    # Be careful here, since UTF-8 rep comparison with memcmp() of
    # these puts chars in the wrong order
    run {string equal \x00 \x01}
} 0
test string-3.37.$noComp {string equal, high bit} {
    run {string equal "a\x80" "a@"}
} 0
test string-3.38.$noComp {string equal, high bit} {
    run {string equal "a\x00" "a\x01"}
} 0
test string-3.39.$noComp {string equal, high bit} {
    run {string equal "a\x00\x00" "a\x00\x01"}
} 0
test string-3.40.$noComp {string equal, binary equal} {
    run {string equal [binary format a100 0] [binary format a100 0]}
} 1
test string-3.41.$noComp {string equal, binary neq} {
    run {string equal [binary format a100a 0 1] [binary format a100a 0 0]}
} 0
test string-3.42.$noComp {string equal, binary neq inequal length} {
    run {string equal [binary format a20a 0 1] [binary format a100a 0 0]}
} 0


test string-4.1.$noComp {string first, too few args} {
    list [catch {run {string first a}} msg] $msg
} {1 {wrong # args: should be "string first needleString haystackString ?startIndex?"}}
test string-4.2.$noComp {string first, bad args} {
    list [catch {run {string first a b c}} msg] $msg
} {1 {bad index "c": must be integer?[+-]integer? or end?[+-]integer?}}
test string-4.3.$noComp {string first, too many args} {
    list [catch {run {string first a b 5 d}} msg] $msg
} {1 {wrong # args: should be "string first needleString haystackString ?startIndex?"}}
test string-4.4.$noComp {string first} {
    run {string first bq abcdefgbcefgbqrs}
} 12
test string-4.5.$noComp {string first} {
    run {string fir bcd abcdefgbcefgbqrs}
} 1
test string-4.6.$noComp {string first} {
    run {string f b abcdefgbcefgbqrs}
} 1
test string-4.7.$noComp {string first} {
    run {string first xxx x123xx345xxx789xxx012}
} 9
test string-4.8.$noComp {string first} {
    run {string first "" x123xx345xxx789xxx012}
} -1
test string-4.9.$noComp {string first, unicode} {
    run {string first x abc\u7266x}
} 4
test string-4.10.$noComp {string first, unicode} {
    run {string first \u7266 abc\u7266x}
} 3
test string-4.11.$noComp {string first, start index} {
    run {string first \u7266 abc\u7266x 3}
} 3
test string-4.12.$noComp {string first, start index} {
    run {string first \u7266 abc\u7266x 4}
} -1
test string-4.13.$noComp {string first, start index} {
    run {string first \u7266 abc\u7266x end-2}
} 3
test string-4.14.$noComp {string first, negative start index} {
    run {string first b abc -1}
} 1
test string-4.15.$noComp {string first, ability to two-byte encoded utf-8 chars} {
    # Test for a bug in Tcl 8.3 where test for all-single-byte-encoded
    # strings was incorrect, leading to an index returned by [string first]
    # which pointed past the end of the string.
    set uchar \u057e    ;# character with two-byte encoding in utf-8
    run {string first % %#$uchar$uchar#$uchar$uchar#% 3}
} 8
test string-4.16.$noComp {string first, normal string vs pure unicode string} {
    set s hello
    regexp ll $s m
    # Representation checks are canaries
    run {list [representationpoke $s] [representationpoke $m] \
	[string first $m $s]}
} {{string 1} {string 0} 2}

test string-5.1.$noComp {string index} {
    list [catch {run {string index}} msg] $msg
} {1 {wrong # args: should be "string index string charIndex"}}
test string-5.2.$noComp {string index} {
    list [catch {run {string index a b c}} msg] $msg
} {1 {wrong # args: should be "string index string charIndex"}}
test string-5.3.$noComp {string index} {
    run {string index abcde 0}
} a
test string-5.4.$noComp {string index} {
    run {string ind abcde 4}
} e
test string-5.5.$noComp {string index} {
    run {string index abcde 5}
} {}
test string-5.6.$noComp {string index} {
    list [catch {run {string index abcde -10}} msg] $msg
} {0 {}}
test string-5.7.$noComp {string index} {
    list [catch {run {string index a xyz}} msg] $msg
} {1 {bad index "xyz": must be integer?[+-]integer? or end?[+-]integer?}}
test string-5.8.$noComp {string index} {
    run {string index abc end}
} c
test string-5.9.$noComp {string index} {
    run {string index abc end-1}
} b
test string-5.10.$noComp {string index, unicode} {
    run {string index abc\u7266d 4}
} d
test string-5.11.$noComp {string index, unicode} {
    run {string index abc\u7266d 3}
} \u7266
test string-5.12.$noComp {string index, unicode over char length, under byte length} {
    run {string index \334\374\334\374 6}
} {}
test string-5.13.$noComp {string index, bytearray object} {
    run {string index [binary format a5 fuz] 0}
} f
test string-5.14.$noComp {string index, bytearray object} {
    run {string index [binary format I* {0x50515253 0x52}] 3}
} S
test string-5.15.$noComp {string index, bytearray object} {
    set b [binary format I* {0x50515253 0x52}]
    set i1 [run {string index $b end-6}]
    set i2 [run {string index $b 1}]
    run {string compare $i1 $i2}
} 0
test string-5.16.$noComp {string index, bytearray object with string obj shimmering} {
    set str "0123456789\x00 abcdedfghi"
    binary scan $str H* dump
    run {string compare [run {string index $str 10}] \x00}
} 0
<<<<<<< HEAD
test string-5.17 {string index, bad integer} -body {
    list [catch {string index "abc" 0o8} msg] $msg
} -match glob -result {1 {*}}
test string-5.18 {string index, bad integer} -body {
    list [catch {string index "abc" end-0o0289} msg] $msg
} -match glob -result {1 {*}}
test string-5.19 {string index, bytearray object out of bounds} {
    string index [binary format I* {0x50515253 0x52}] -1
=======
test string-5.17.$noComp {string index, bad integer} -body {
    list [catch {run {string index "abc" 0o8}} msg] $msg
} -match glob -result {1 {*invalid octal number*}}
test string-5.18.$noComp {string index, bad integer} -body {
    list [catch {run {string index "abc" end-0o0289}} msg] $msg
} -match glob -result {1 {*invalid octal number*}}
test string-5.19.$noComp {string index, bytearray object out of bounds} {
    run {string index [binary format I* {0x50515253 0x52}] -1}
>>>>>>> 5aed4d3c
} {}
test string-5.20.$noComp {string index, bytearray object out of bounds} {
    run {string index [binary format I* {0x50515253 0x52}] 20}
} {}


proc largest_int {} {
    # This will give us what the largest valid int on this machine is,
    # so we can test for overflow properly below on >32 bit systems
    set int 1
    set exp 7; # assume we get at least 8 bits
    while {wide($int) > 0} { set int [expr {wide(1) << [incr exp]}] }
    return [expr {$int-1}]
}

test string-6.1.$noComp {string is, too few args} {
    list [catch {run {string is}} msg] $msg
} {1 {wrong # args: should be "string is class ?-strict? ?-failindex var? str"}}
test string-6.2.$noComp {string is, too few args} {
    list [catch {run {string is alpha}} msg] $msg
} {1 {wrong # args: should be "string is class ?-strict? ?-failindex var? str"}}
test string-6.3.$noComp {string is, bad args} {
    list [catch {run {string is alpha -failin str}} msg] $msg
} {1 {wrong # args: should be "string is alpha ?-strict? ?-failindex var? str"}}
test string-6.4.$noComp {string is, too many args} {
    list [catch {run {string is alpha -failin var -strict str more}} msg] $msg
} {1 {wrong # args: should be "string is class ?-strict? ?-failindex var? str"}}
test string-6.5.$noComp {string is, class check} {
    list [catch {run {string is bogus str}} msg] $msg
} {1 {bad class "bogus": must be alnum, alpha, ascii, control, boolean, digit, double, entier, false, graph, integer, list, lower, print, punct, space, true, upper, wideinteger, wordchar, or xdigit}}
test string-6.6.$noComp {string is, ambiguous class} {
    list [catch {run {string is al str}} msg] $msg
} {1 {ambiguous class "al": must be alnum, alpha, ascii, control, boolean, digit, double, entier, false, graph, integer, list, lower, print, punct, space, true, upper, wideinteger, wordchar, or xdigit}}
test string-6.7.$noComp {string is alpha, all ok} {
    run {string is alpha -strict -failindex var abc}
} 1
test string-6.8.$noComp {string is, error in var} {
    list [run {string is alpha -failindex var abc5def}] $var
} {0 3}
test string-6.9.$noComp {string is, var shouldn't get set} {
    catch {unset var}
    list [catch {run {string is alpha -failindex var abc; set var}} msg] $msg
} {1 {can't read "var": no such variable}}
test string-6.10.$noComp {string is, ok on empty} {
    run {string is alpha {}}
} 1
test string-6.11.$noComp {string is, -strict check against empty} {
    run {string is alpha -strict {}}
} 0
test string-6.12.$noComp {string is alnum, true} {
    run {string is alnum abc123}
} 1
test string-6.13.$noComp {string is alnum, false} {
    list [run {string is alnum -failindex var abc1.23}] $var
} {0 4}
test string-6.14.$noComp {string is alnum, unicode} "run {string is alnum abc\xfc}" 1
test string-6.15.$noComp {string is alpha, true} {
    run {string is alpha abc}
} 1
test string-6.16.$noComp {string is alpha, false} {
    list [run {string is alpha -fail var a1bcde}] $var
} {0 1}
test string-6.17.$noComp {string is alpha, unicode} {
    run {string is alpha abc\374}
} 1
test string-6.18.$noComp {string is ascii, true} {
    run {string is ascii abc\u007Fend\u0000}
} 1
test string-6.19.$noComp {string is ascii, false} {
    list [run {string is ascii -fail var abc\u0000def\u0080more}] $var
} {0 7}
test string-6.20.$noComp {string is boolean, true} {
    run {string is boolean true}
} 1
test string-6.21.$noComp {string is boolean, true} {
    run {string is boolean f}
} 1
test string-6.22.$noComp {string is boolean, true based on type} {
    run {string is bool [run {string compare a a}]}
} 1
test string-6.23.$noComp {string is boolean, false} {
    list [run {string is bool -fail var yada}] $var
} {0 0}
test string-6.24.$noComp {string is digit, true} {
    run {string is digit 0123456789}
} 1
test string-6.25.$noComp {string is digit, false} {
    list [run {string is digit -fail var 0123\u00dc567}] $var
} {0 4}
test string-6.26.$noComp {string is digit, false} {
    list [run {string is digit -fail var +123567}] $var
} {0 0}
test string-6.27.$noComp {string is double, true} {
    run {string is double 1}
} 1
test string-6.28.$noComp {string is double, true} {
    run {string is double [expr double(1)]}
} 1
test string-6.29.$noComp {string is double, true} {
    run {string is double 1.0}
} 1
test string-6.30.$noComp {string is double, true} {
    run {string is double [run {string compare a a}]}
} 1
test string-6.31.$noComp {string is double, true} {
    run {string is double "   +1.0e-1  "}
} 1
test string-6.32.$noComp {string is double, true} {
    run {string is double "\n1.0\v"}
} 1
test string-6.33.$noComp {string is double, false} {
    list [run {string is double -fail var 1abc}] $var
} {0 1}
test string-6.34.$noComp {string is double, false} {
    list [run {string is double -fail var abc}] $var
} {0 0}
test string-6.35.$noComp {string is double, false} {
    list [run {string is double -fail var "   1.0e4e4  "}] $var
} {0 8}
test string-6.36.$noComp {string is double, false} {
    list [run {string is double -fail var "\n"}] $var
} {0 0}
test string-6.37.$noComp {string is double, false on int overflow} -setup {
    set var priorValue
} -body {
    # Make it the largest int recognizable, with one more digit for overflow
    # Since bignums arrived in Tcl 8.5, the sense of this test changed.
    # Now integer values that exceed native limits become bignums, and
    # bignums can convert to doubles without error.
    list [run {string is double -fail var [largest_int]0}] $var
} -result {1 priorValue}
# string-6.38 removed, underflow on input is no longer an error.
test string-6.39.$noComp {string is double, false} {
    # This test is non-portable because IRIX thinks
    # that .e1 is a valid double - this is really a bug
    # on IRIX as .e1 should NOT be a valid double
    #
    # Portable now. Tcl 8.5 does its own double parsing.

    list [run {string is double -fail var .e1}] $var
} {0 0}
test string-6.40.$noComp {string is false, true} {
    run {string is false false}
} 1
test string-6.41.$noComp {string is false, true} {
    run {string is false FaLsE}
} 1
test string-6.42.$noComp {string is false, true} {
    run {string is false N}
} 1
test string-6.43.$noComp {string is false, true} {
    run {string is false 0}
} 1
test string-6.44.$noComp {string is false, true} {
    run {string is false off}
} 1
test string-6.45.$noComp {string is false, false} {
    list [run {string is false -fail var abc}] $var
} {0 0}
test string-6.46.$noComp {string is false, false} {
    catch {unset var}
    list [run {string is false -fail var Y}] $var
} {0 0}
test string-6.47.$noComp {string is false, false} {
    catch {unset var}
    list [run {string is false -fail var offensive}] $var
} {0 0}
test string-6.48.$noComp {string is integer, true} {
    run {string is integer +1234567890}
} 1
test string-6.49.$noComp {string is integer, true on type} {
    run {string is integer [expr int(50.0)]}
} 1
test string-6.50.$noComp {string is integer, true} {
    run {string is integer [list -10]}
} 1
test string-6.51.$noComp {string is integer, true as hex} {
    run {string is integer 0xabcdef}
} 1
test string-6.52.$noComp {string is integer, true as octal} {
    run {string is integer 012345}
} 1
test string-6.53.$noComp {string is integer, true with whitespace} {
    run {string is integer "  \n1234\v"}
} 1
test string-6.54.$noComp {string is integer, false} {
    list [run {string is integer -fail var 123abc}] $var
} {0 3}
test string-6.55.$noComp {string is integer, false on overflow} {
    list [run {string is integer -fail var +[largest_int]0}] $var
} {0 -1}
test string-6.56.$noComp {string is integer, false} {
    list [run {string is integer -fail var [expr double(1)]}] $var
} {0 1}
test string-6.57.$noComp {string is integer, false} {
    list [run {string is integer -fail var "    "}] $var
} {0 0}
test string-6.58.$noComp {string is integer, false on bad octal} {
    list [run {string is integer -fail var 0o36963}] $var
} {0 4}
test string-6.58.1.$noComp {string is integer, false on bad octal} {
    list [run {string is integer -fail var 0o36963}] $var
} {0 4}
test string-6.59.$noComp {string is integer, false on bad hex} {
    list [run {string is integer -fail var 0X345XYZ}] $var
} {0 5}
test string-6.60.$noComp {string is lower, true} {
    run {string is lower abc}
} 1
test string-6.61.$noComp {string is lower, unicode true} {
    run {string is lower abc\u00fcue}
} 1
test string-6.62.$noComp {string is lower, false} {
    list [run {string is lower -fail var aBc}] $var
} {0 1}
test string-6.63.$noComp {string is lower, false} {
    list [run {string is lower -fail var abc1}] $var
} {0 3}
test string-6.64.$noComp {string is lower, unicode false} {
    list [run {string is lower -fail var ab\u00dcUE}] $var
} {0 2}
test string-6.65.$noComp {string is space, true} {
    run {string is space " \t\n\v\f"}
} 1
test string-6.66.$noComp {string is space, false} {
    list [run {string is space -fail var " \t\n\v1\f"}] $var
} {0 4}
test string-6.67.$noComp {string is true, true} {
    run {string is true true}
} 1
test string-6.68.$noComp {string is true, true} {
    run {string is true TrU}
} 1
test string-6.69.$noComp {string is true, true} {
    run {string is true ye}
} 1
test string-6.70.$noComp {string is true, true} {
    run {string is true 1}
} 1
test string-6.71.$noComp {string is true, true} {
    run {string is true on}
} 1
test string-6.72.$noComp {string is true, false} {
    list [run {string is true -fail var onto}] $var
} {0 0}
test string-6.73.$noComp {string is true, false} {
    catch {unset var}
    list [run {string is true -fail var 25}] $var
} {0 0}
test string-6.74.$noComp {string is true, false} {
    catch {unset var}
    list [run {string is true -fail var no}] $var
} {0 0}
test string-6.75.$noComp {string is upper, true} {
    run {string is upper ABC}
} 1
test string-6.76.$noComp {string is upper, unicode true} {
    run {string is upper ABC\u00dcUE}
} 1
test string-6.77.$noComp {string is upper, false} {
    list [run {string is upper -fail var AbC}] $var
} {0 1}
test string-6.78.$noComp {string is upper, false} {
    list [run {string is upper -fail var AB2C}] $var
} {0 2}
test string-6.79.$noComp {string is upper, unicode false} {
    list [run {string is upper -fail var ABC\u00fcue}] $var
} {0 3}
test string-6.80.$noComp {string is wordchar, true} {
    run {string is wordchar abc_123}
} 1
test string-6.81.$noComp {string is wordchar, unicode true} {
    run {string is wordchar abc\u00fcab\u00dcAB\u5001}
} 1
test string-6.82.$noComp {string is wordchar, false} {
    list [run {string is wordchar -fail var abcd.ef}] $var
} {0 4}
test string-6.83.$noComp {string is wordchar, unicode false} {
    list [run {string is wordchar -fail var abc\u0080def}] $var
} {0 3}
test string-6.84.$noComp {string is control} {
    ## Control chars are in the ranges
    ## 00..1F && 7F..9F
    list [run {string is control -fail var \x00\x01\x10\x1F\x7F\x80\x9F\x60}] $var
} {0 7}
test string-6.85.$noComp {string is control} {
    run {string is control \u0100}
} 0
test string-6.86.$noComp {string is graph} {
    ## graph is any print char, except space
    list [run {string is gra -fail var "0123abc!@#\$\u0100\UE0100\UE01EF "}] $var
} {0 14}
test string-6.87.$noComp {string is print} {
    ## basically any printable char
    list [run {string is print -fail var "0123abc!@#\$\u0100 \UE0100\UE01EF\u0010"}] $var
} {0 15}
test string-6.88.$noComp {string is punct} {
    ## any graph char that isn't alnum
    list [run {string is punct -fail var "_!@#\u00beq0"}] $var
} {0 4}
test string-6.89.$noComp {string is xdigit} {
    list [run {string is xdigit -fail var 0123456789\u0061bcdefABCDEFg}] $var
} {0 22}

test string-6.90.$noComp {string is integer, bad integers} {
    # SF bug #634856
    set result ""
    set numbers [list 1 +1 ++1 +-1 -+1 -1 --1 "- +1"]
    foreach num $numbers {
	lappend result [run {string is int -strict $num}]
    }
    return $result
} {1 1 0 0 0 1 0 0}
test string-6.91.$noComp {string is double, bad doubles} {
    set result ""
    set numbers [list 1.0 +1.0 ++1.0 +-1.0 -+1.0 -1.0 --1.0 "- +1.0"]
    foreach num $numbers {
	lappend result [run {string is double -strict $num}]
    }
    return $result
} {1 1 0 0 0 1 0 0}
test string-6.92.$noComp {string is integer, 32-bit overflow} {
    # Bug 718878
    set x 0x100000000
    list [run {string is integer -failindex var $x}] $var
} {0 -1}
test string-6.93.$noComp {string is integer, 32-bit overflow} {
    # Bug 718878
    set x 0x100000000
    append x ""
    list [run {string is integer -failindex var $x}] $var
} {0 -1}
test string-6.94.$noComp {string is integer, 32-bit overflow} {
    # Bug 718878
    set x 0x100000000
    list [run {string is integer -failindex var [expr {$x}]}] $var
} {0 -1}
test string-6.95.$noComp {string is wideinteger, true} {
    run {string is wideinteger +1234567890}
} 1
test string-6.96.$noComp {string is wideinteger, true on type} {
    run {string is wideinteger [expr wide(50.0)]}
} 1
test string-6.97.$noComp {string is wideinteger, true} {
    run {string is wideinteger [list -10]}
} 1
test string-6.98.$noComp {string is wideinteger, true as hex} {
    run {string is wideinteger 0xabcdef}
} 1
test string-6.99.$noComp {string is wideinteger, true as octal} {
    run {string is wideinteger 0123456}
} 1
test string-6.100.$noComp {string is wideinteger, true with whitespace} {
    run {string is wideinteger "  \n1234\v"}
} 1
test string-6.101.$noComp {string is wideinteger, false} {
    list [run {string is wideinteger -fail var 123abc}] $var
} {0 3}
test string-6.102.$noComp {string is wideinteger, false on overflow} {
    list [run {string is wideinteger -fail var +[largest_int]0}] $var
} {0 -1}
test string-6.103.$noComp {string is wideinteger, false} {
    list [run {string is wideinteger -fail var [expr double(1)]}] $var
} {0 1}
test string-6.104.$noComp {string is wideinteger, false} {
    list [run {string is wideinteger -fail var "    "}] $var
} {0 0}
test string-6.105.$noComp {string is wideinteger, false on bad octal} {
    list [run {string is wideinteger -fail var 0o36963}] $var
} {0 4}
test string-6.105.1.$noComp {string is wideinteger, false on bad octal} {
    list [run {string is wideinteger -fail var 0o36963}] $var
} {0 4}
test string-6.106.$noComp {string is wideinteger, false on bad hex} {
    list [run {string is wideinteger -fail var 0X345XYZ}] $var
} {0 5}
test string-6.107.$noComp {string is integer, bad integers} {
    # SF bug #634856
    set result ""
    set numbers [list 1 +1 ++1 +-1 -+1 -1 --1 "- +1"]
    foreach num $numbers {
	lappend result [run {string is wideinteger -strict $num}]
    }
    return $result
} {1 1 0 0 0 1 0 0}
test string-6.108.$noComp {string is double, Bug 1382287} {
    set x 2turtledoves
    run {string is double $x}
    run {string is double $x}
} 0
test string-6.109.$noComp {string is double, Bug 1360532} {
    run {string is double 1\u00a0}
} 0
test string-6.110.$noComp {string is entier, true} {
    run {string is entier +1234567890}
} 1
test string-6.111.$noComp {string is entier, true on type} {
    run {string is entier [expr wide(50.0)]}
} 1
test string-6.112.$noComp {string is entier, true} {
    run {string is entier [list -10]}
} 1
test string-6.113.$noComp {string is entier, true as hex} {
    run {string is entier 0xabcdef}
} 1
test string-6.114.$noComp {string is entier, true as octal} {
    run {string is entier 0123456}
} 1
test string-6.115.$noComp {string is entier, true with whitespace} {
    run {string is entier "  \n1234\v"}
} 1
test string-6.116.$noComp {string is entier, false} {
    list [run {string is entier -fail var 123abc}] $var
} {0 3}
test string-6.117.$noComp {string is entier, false} {
    list [run {string is entier -fail var 123123123123123123123123123123123123123123123123123123123123123123123123123123123123abc}] $var
} {0 84}
test string-6.118.$noComp {string is entier, false} {
    list [run {string is entier -fail var [expr double(1)]}] $var
} {0 1}
test string-6.119.$noComp {string is entier, false} {
    list [run {string is entier -fail var "    "}] $var
} {0 0}
test string-6.120.$noComp {string is entier, false on bad octal} {
    list [run {string is entier -fail var 0o36963}] $var
} {0 4}
test string-6.121.1.$noComp {string is entier, false on bad octal} {
    list [run {string is entier -fail var 0o36963}] $var
} {0 4}
test string-6.122.$noComp {string is entier, false on bad hex} {
    list [run {string is entier -fail var 0X345XYZ}] $var
} {0 5}
test string-6.123.$noComp {string is entier, bad integers} {
    # SF bug #634856
    set result ""
    set numbers [list 1 +1 ++1 +-1 -+1 -1 --1 "- +1"]
    foreach num $numbers {
	lappend result [run {string is entier -strict $num}]
    }
    return $result
} {1 1 0 0 0 1 0 0}
test string-6.124.$noComp {string is entier, true} {
    run {string is entier +1234567890123456789012345678901234567890}
} 1
test string-6.125.$noComp {string is entier, true} {
    run {string is entier [list -10000000000000000000000000000000000000000000000000000000000000000000000000000000000000]}
} 1
test string-6.126.$noComp {string is entier, true as hex} {
    run {string is entier 0xabcdefabcdefabcdefabcdefabcdefabcdefabcdefabcdefabcdefabcdefabcdefabcdefabcdefabcdef}
} 1
test string-6.127.$noComp {string is entier, true as octal} {
    run {string is entier 0123456112341234561234565623456123456123456123456123456123456123456123456123456123456}
} 1
test string-6.128.$noComp {string is entier, true with whitespace} {
    run {string is entier "  \n12340000000000000000000000000000000000000000000000000000000000000000000000000000000000000\v"}
} 1
test string-6.129.$noComp {string is entier, false on bad octal} {
    list [run {string is entier -fail var 0o1234561123412345612345656234561234561234561234561234561234561234561234561234561234536963}] $var
} {0 87}
test string-6.130.1.$noComp {string is entier, false on bad octal} {
    list [run {string is entier -fail var 0o1234561123412345612345656234561234561234561234561234561234561234561234561234561234536963}] $var
} {0 87}
test string-6.131.$noComp {string is entier, false on bad hex} {
    list [run {string is entier -fail var 0X12345611234123456123456562345612345612345612345612345612345612345612345612345612345345XYZ}] $var
} {0 88}

catch {rename largest_int {}}

test string-7.1.$noComp {string last, too few args} {
    list [catch {run {string last a}} msg] $msg
} {1 {wrong # args: should be "string last needleString haystackString ?lastIndex?"}}
test string-7.2.$noComp {string last, bad args} {
    list [catch {run {string last a b c}} msg] $msg
} {1 {bad index "c": must be integer?[+-]integer? or end?[+-]integer?}}
test string-7.3.$noComp {string last, too many args} {
    list [catch {run {string last a b c d}} msg] $msg
} {1 {wrong # args: should be "string last needleString haystackString ?lastIndex?"}}
test string-7.4.$noComp {string last} {
    run {string la xxx xxxx123xx345x678}
} 1
test string-7.5.$noComp {string last} {
    run {string last xx xxxx123xx345x678}
} 7
test string-7.6.$noComp {string last} {
    run {string las x xxxx123xx345x678}
} 12
test string-7.7.$noComp {string last, unicode} {
    run {string las x xxxx12\u7266xx345x678}
} 12
test string-7.8.$noComp {string last, unicode} {
    run {string las \u7266 xxxx12\u7266xx345x678}
} 6
test string-7.9.$noComp {string last, stop index} {
    run {string las \u7266 xxxx12\u7266xx345x678}
} 6
test string-7.10.$noComp {string last, unicode} {
    run {string las \u7266 xxxx12\u7266xx345x678}
} 6
test string-7.11.$noComp {string last, start index} {
    run {string last \u7266 abc\u7266x 3}
} 3
test string-7.12.$noComp {string last, start index} {
    run {string last \u7266 abc\u7266x 2}
} -1
test string-7.13.$noComp {string last, start index} {
    ## Constrain to last 'a' should work
    run {string last ba badbad end-1}
} 3
test string-7.14.$noComp {string last, start index} {
    ## Constrain to last 'b' should skip last 'ba'
    run {string last ba badbad end-2}
} 0
test string-7.15.$noComp {string last, start index} {
    run {string last \334a \334ad\334ad 0}
} -1
test string-7.16.$noComp {string last, start index} {
    run {string last \334a \334ad\334ad end-1}
} 3

test string-8.1.$noComp {string bytelength} {
    list [catch {run {string bytelength}} msg] $msg
} {1 {wrong # args: should be "string bytelength string"}}
test string-8.2.$noComp {string bytelength} {
    list [catch {run {string bytelength a b}} msg] $msg
} {1 {wrong # args: should be "string bytelength string"}}
test string-8.3.$noComp {string bytelength} {
    run {string bytelength "\u00c7"}
} 2
test string-8.4.$noComp {string bytelength} {
    run {string b ""}
} 0

test string-9.1.$noComp {string length} {
    list [catch {run {string length}} msg] $msg
} {1 {wrong # args: should be "string length string"}}
test string-9.2.$noComp {string length} {
    list [catch {run {string length a b}} msg] $msg
} {1 {wrong # args: should be "string length string"}}
test string-9.3.$noComp {string length} {
    run {string length "a little string"}
} 15
test string-9.4.$noComp {string length} {
    run {string le ""}
} 0
test string-9.5.$noComp {string length, unicode} {
    run {string le "abcd\u7266"}
} 5
test string-9.6.$noComp {string length, bytearray object} {
    run {string length [binary format a5 foo]}
} 5
test string-9.7.$noComp {string length, bytearray object} {
    run {string length [binary format I* {0x50515253 0x52}]}
} 8

test string-10.1.$noComp {string map, too few args} {
    list [catch {run {string map}} msg] $msg
} {1 {wrong # args: should be "string map ?-nocase? charMap string"}}
test string-10.2.$noComp {string map, bad args} {
    list [catch {run {string map {a b} abba oops}} msg] $msg
} {1 {bad option "a b": must be -nocase}}
test string-10.3.$noComp {string map, too many args} {
    list [catch {run {string map -nocase {a b} str1 str2}} msg] $msg
} {1 {wrong # args: should be "string map ?-nocase? charMap string"}}
test string-10.4.$noComp {string map} {
    run {string map {a b} abba}
} {bbbb}
test string-10.5.$noComp {string map} {
    run {string map {a b} a}
} {b}
test string-10.6.$noComp {string map -nocase} {
    run {string map -nocase {a b} Abba}
} {bbbb}
test string-10.7.$noComp {string map} {
    run {string map {abc 321 ab * a A} aabcabaababcab}
} {A321*A*321*}
test string-10.8.$noComp {string map -nocase} {
    run {string map -nocase {aBc 321 Ab * a A} aabcabaababcab}
} {A321*A*321*}
test string-10.9.$noComp {string map -nocase} {
    run {string map -no {abc 321 Ab * a A} aAbCaBaAbAbcAb}
} {A321*A*321*}
test string-10.10.$noComp {string map} {
    list [catch {run {string map {a b c} abba}} msg] $msg
} {1 {char map list unbalanced}}
test string-10.11.$noComp {string map, nulls} {
    run {string map {\x00 NULL blah \x00nix} {qwerty}}
} {qwerty}
test string-10.12.$noComp {string map, unicode} {
    run {string map [list \374 ue UE \334] "a\374ueUE\000EU"}
} aueue\334\0EU
test string-10.13.$noComp {string map, -nocase unicode} {
    run {string map -nocase [list \374 ue UE \334] "a\374ueUE\000EU"}
} aue\334\334\0EU
test string-10.14.$noComp {string map, -nocase null arguments} {
    run {string map -nocase {{} abc} foo}
} foo
test string-10.15.$noComp {string map, one pair case} {
    run {string map -nocase {abc 32} aAbCaBaAbAbcAb}
} {a32aBaAb32Ab}
test string-10.16.$noComp {string map, one pair case} {
    run {string map -nocase {ab 4321} aAbCaBaAbAbcAb}
} {a4321C4321a43214321c4321}
test string-10.17.$noComp {string map, one pair case} {
    run {string map {Ab 4321} aAbCaBaAbAbcAb}
} {a4321CaBa43214321c4321}
test string-10.18.$noComp {string map, empty argument} {
    run {string map -nocase {{} abc} foo}
} foo
test string-10.19.$noComp {string map, empty arguments} {
    run {string map -nocase {{} abc f bar {} def} foo}
} baroo
test string-10.20.$noComp {string map, dictionaries don't alter map ordering} {
    set map {aa X a Y}
    list [run {string map [dict create aa X a Y] aaa}] [run {string map $map aaa}] [dict size $map] [run {string map $map aaa}]
} {XY XY 2 XY}
test string-10.20.1.$noComp {string map, dictionaries don't alter map ordering} {
    set map {a X b Y a Z}
    list [run {string map [dict create a X b Y a Z] aaa}] [run {string map $map aaa}] [dict size $map] [run {string map $map aaa}]
} {ZZZ XXX 2 XXX}
test string-10.21.$noComp {string map, ABR checks} {
    run {string map {longstring foob} long}
} long
test string-10.22.$noComp {string map, ABR checks} {
    run {string map {long foob} long}
} foob
test string-10.23.$noComp {string map, ABR checks} {
    run {string map {lon foob} long}
} foobg
test string-10.24.$noComp {string map, ABR checks} {
    run {string map {lon foob} longlo}
} foobglo
test string-10.25.$noComp {string map, ABR checks} {
    run {string map {lon foob} longlon}
} foobgfoob
test string-10.26.$noComp {string map, ABR checks} {
    run {string map {longstring foob longstring bar} long}
} long
test string-10.27.$noComp {string map, ABR checks} {
    run {string map {long foob longstring bar} long}
} foob
test string-10.28.$noComp {string map, ABR checks} {
    run {string map {lon foob longstring bar} long}
} foobg
test string-10.29.$noComp {string map, ABR checks} {
    run {string map {lon foob longstring bar} longlo}
} foobglo
test string-10.30.$noComp {string map, ABR checks} {
    run {string map {lon foob longstring bar} longlon}
} foobgfoob
test string-10.31.$noComp {string map, nasty sharing crash from [Bug 1018562]} {
    set a {a b}
    run {string map $a $a}
} {b b}

test string-11.1.$noComp {string match, too few args} {
    list [catch {run {string match a}} msg] $msg
} {1 {wrong # args: should be "string match ?-nocase? pattern string"}}
test string-11.2.$noComp {string match, too many args} {
    list [catch {run {string match a b c d}} msg] $msg
} {1 {wrong # args: should be "string match ?-nocase? pattern string"}}
test string-11.3.$noComp {string match} {
    run {string match abc abc}
} 1
test string-11.4.$noComp {string match} {
    run {string mat abc abd}
} 0
test string-11.5.$noComp {string match} {
    run {string match ab*c abc}
} 1
test string-11.6.$noComp {string match} {
    run {string match ab**c abc}
} 1
test string-11.7.$noComp {string match} {
    run {string match ab* abcdef}
} 1
test string-11.8.$noComp {string match} {
    run {string match *c abc}
} 1
test string-11.9.$noComp {string match} {
    run {string match *3*6*9 0123456789}
} 1
test string-11.9.1.$noComp {string match} {
    run {string match *3*6*89 0123456789}
} 1
test string-11.9.2.$noComp {string match} {
    run {string match *3*456*89 0123456789}
} 1
test string-11.9.3.$noComp {string match} {
    run {string match *3*6* 0123456789}
} 1
test string-11.9.4.$noComp {string match} {
    run {string match *3*56* 0123456789}
} 1
test string-11.9.5.$noComp {string match} {
    run {string match *3*456*** 0123456789}
} 1
test string-11.9.6.$noComp {string match} {
    run {string match **3*456** 0123456789}
} 1
test string-11.9.7.$noComp {string match} {
    run {string match *3***456* 0123456789}
} 1
test string-11.9.8.$noComp {string match} {
    run {string match *3***\[456]* 0123456789}
} 1
test string-11.9.9.$noComp {string match} {
    run {string match *3***\[4-6]* 0123456789}
} 1
test string-11.9.10.$noComp {string match} {
    run {string match *3***\[4-6] 0123456789}
} 0
test string-11.9.11.$noComp {string match} {
    run {string match *3***\[4-6] 0123456}
} 1
test string-11.10.$noComp {string match} {
    run {string match *3*6*9 01234567890}
} 0
test string-11.10.1.$noComp {string match} {
    run {string match *3*6*89 01234567890}
} 0
test string-11.10.2.$noComp {string match} {
    run {string match *3*456*89 01234567890}
} 0
test string-11.10.3.$noComp {string match} {
    run {string match **3*456*89 01234567890}
} 0
test string-11.10.4.$noComp {string match} {
    run {string match *3*456***89 01234567890}
} 0
test string-11.11.$noComp {string match} {
    run {string match a?c abc}
} 1
test string-11.12.$noComp {string match} {
    run {string match a??c abc}
} 0
test string-11.13.$noComp {string match} {
    run {string match ?1??4???8? 0123456789}
} 1
test string-11.14.$noComp {string match} {
    run {string match {[abc]bc} abc}
} 1
test string-11.15.$noComp {string match} {
    run {string match {a[abc]c} abc}
} 1
test string-11.16.$noComp {string match} {
    run {string match {a[xyz]c} abc}
} 0
test string-11.17.$noComp {string match} {
    run {string match {12[2-7]45} 12345}
} 1
test string-11.18.$noComp {string match} {
    run {string match {12[ab2-4cd]45} 12345}
} 1
test string-11.19.$noComp {string match} {
    run {string match {12[ab2-4cd]45} 12b45}
} 1
test string-11.20.$noComp {string match} {
    run {string match {12[ab2-4cd]45} 12d45}
} 1
test string-11.21.$noComp {string match} {
    run {string match {12[ab2-4cd]45} 12145}
} 0
test string-11.22.$noComp {string match} {
    run {string match {12[ab2-4cd]45} 12545}
} 0
test string-11.23.$noComp {string match} {
    run {string match {a\*b} a*b}
} 1
test string-11.24.$noComp {string match} {
    run {string match {a\*b} ab}
} 0
test string-11.25.$noComp {string match} {
    run {string match {a\*\?\[\]\\\x} "a*?\[\]\\x"}
} 1
test string-11.26.$noComp {string match} {
    run {string match ** ""}
} 1
test string-11.27.$noComp {string match} {
    run {string match *. ""}
} 0
test string-11.28.$noComp {string match} {
    run {string match "" ""}
} 1
test string-11.29.$noComp {string match} {
    run {string match \[a a}
} 1
test string-11.30.$noComp {string match, bad args} {
    list [catch {run {string match - b c}} msg] $msg
} {1 {bad option "-": must be -nocase}}
test string-11.31.$noComp {string match case} {
    run {string match a A}
} 0
test string-11.32.$noComp {string match nocase} {
    run {string match -n a A}
} 1
test string-11.33.$noComp {string match nocase} {
    run {string match -nocase a\334 A\374}
} 1
test string-11.34.$noComp {string match nocase} {
    run {string match -nocase a*f ABCDEf}
} 1
test string-11.35.$noComp {string match case, false hope} {
    # This is true because '_' lies between the A-Z and a-z ranges
    run {string match {[A-z]} _}
} 1
test string-11.36.$noComp {string match nocase range} {
    # This is false because although '_' lies between the A-Z and a-z ranges,
    # we lower case the end points before checking the ranges.
    run {string match -nocase {[A-z]} _}
} 0
test string-11.37.$noComp {string match nocase} {
    run {string match -nocase {[A-fh-Z]} g}
} 0
test string-11.38.$noComp {string match case, reverse range} {
    run {string match {[A-fh-Z]} g}
} 1
test string-11.39.$noComp {string match, *\ case} {
    run {string match {*\abc} abc}
} 1
test string-11.39.1.$noComp {string match, *\ case} {
    run {string match {*ab\c} abc}
} 1
test string-11.39.2.$noComp {string match, *\ case} {
    run {string match {*ab\*} ab*}
} 1
test string-11.39.3.$noComp {string match, *\ case} {
    run {string match {*ab\*} abc}
} 0
test string-11.39.4.$noComp {string match, *\ case} {
    run {string match {*ab\\*} {ab\c}}
} 1
test string-11.39.5.$noComp {string match, *\ case} {
    run {string match {*ab\\*} {ab\*}}
} 1
test string-11.40.$noComp {string match, *special case} {
    run {string match {*[ab]} abc}
} 0
test string-11.41.$noComp {string match, *special case} {
    run {string match {*[ab]*} abc}
} 1
test string-11.42.$noComp {string match, *special case} {
    run {string match "*\\" "\\"}
} 0
test string-11.43.$noComp {string match, *special case} {
    run {string match "*\\\\" "\\"}
} 1
test string-11.44.$noComp {string match, *special case} {
    run {string match "*???" "12345"}
} 1
test string-11.45.$noComp {string match, *special case} {
    run {string match "*???" "12"}
} 0
test string-11.46.$noComp {string match, *special case} {
    run {string match "*\\*" "abc*"}
} 1
test string-11.47.$noComp {string match, *special case} {
    run {string match "*\\*" "*"}
} 1
test string-11.48.$noComp {string match, *special case} {
    run {string match "*\\*" "*abc"}
} 0
test string-11.49.$noComp {string match, *special case} {
    run {string match "?\\*" "a*"}
} 1
test string-11.50.$noComp {string match, *special case} {
    run {string match "\\" "\\"}
} 0
test string-11.51.$noComp {string match; *, -nocase and UTF-8} {
    run {string match -nocase [binary format I 717316707] \
	    [binary format I 2028036707]}
} 1
test string-11.52.$noComp {string match, null char in string} {
    set out ""
    set ptn "*abc*"
    foreach elem [list "\u0000@abc" "@abc" "\u0000@abc\u0000" "blahabcblah"] {
	lappend out [run {string match $ptn $elem}]
    }
    set out
} {1 1 1 1}
test string-11.53.$noComp {string match, null char in pattern} {
    set out ""
    foreach {ptn elem} [list \
	    "*\u0000abc\u0000"  "\u0000abc\u0000" \
	    "*\u0000abc\u0000"  "\u0000abc\u0000ef" \
	    "*\u0000abc\u0000*" "\u0000abc\u0000ef" \
	    "*\u0000abc\u0000"  "@\u0000abc\u0000ef" \
	    "*\u0000abc\u0000*"  "@\u0000abc\u0000ef" \
	    ] {
	lappend out [run {string match $ptn $elem}]
    }
    set out
} {1 0 1 0 1}
test string-11.54.$noComp {string match, failure} {
    set longString ""
    for {set i 0} {$i < 10} {incr i} {
	append longString "abcdefghijklmnopqrstuvwxy\u0000z01234567890123"
    }
    run {string first $longString 123}
    list [run {string match *cba* $longString}] \
	    [run {string match *a*l*\u0000* $longString}] \
	    [run {string match *a*l*\u0000*123 $longString}] \
	    [run {string match *a*l*\u0000*123* $longString}] \
	    [run {string match *a*l*\u0000*cba* $longString}] \
	    [run {string match *===* $longString}]
} {0 1 1 1 0 0}
test string-11.55.$noComp {string match, invalid binary optimization} {
    [format string] match \u0141 [binary format c 65]
} 0

test stringComp-12.1.0.$noComp {Bug 3588366: end-offsets before start} {
    apply {s {
        string range $s 0 end-5
    }} 12345
} {}
test string-12.1.$noComp {string range} {
    list [catch {run {string range}} msg] $msg
} {1 {wrong # args: should be "string range string first last"}}
test string-12.2.$noComp {string range} {
    list [catch {run {string range a 1}} msg] $msg
} {1 {wrong # args: should be "string range string first last"}}
test string-12.3.$noComp {string range} {
    list [catch {run {string range a 1 2 3}} msg] $msg
} {1 {wrong # args: should be "string range string first last"}}
test string-12.4.$noComp {string range} {
    run {string range abcdefghijklmnop 2 14}
} {cdefghijklmno}
test string-12.5.$noComp {string range, last > length} {
    run {string range abcdefghijklmnop 7 1000}
} {hijklmnop}
test string-12.6.$noComp {string range} {
    run {string range abcdefghijklmnop 10 end}
} {klmnop}
test string-12.7.$noComp {string range, last < first} {
    run {string range abcdefghijklmnop 10 9}
} {}
test string-12.8.$noComp {string range, first < 0} {
    run {string range abcdefghijklmnop -3 2}
} {abc}
test string-12.9.$noComp {string range} {
    run {string range abcdefghijklmnop -3 -2}
} {}
test string-12.10.$noComp {string range} {
    run {string range abcdefghijklmnop 1000 1010}
} {}
test string-12.11.$noComp {string range} {
    run {string range abcdefghijklmnop -100 end}
} {abcdefghijklmnop}
test string-12.12.$noComp {string range} {
    list [catch {run {string range abc abc 1}} msg] $msg
} {1 {bad index "abc": must be integer?[+-]integer? or end?[+-]integer?}}
test string-12.13.$noComp {string range} {
    list [catch {run {string range abc 1 eof}} msg] $msg
} {1 {bad index "eof": must be integer?[+-]integer? or end?[+-]integer?}}
test string-12.14.$noComp {string range} {
    run {string range abcdefghijklmnop end-1 end}
} {op}
test string-12.15.$noComp {string range} {
    run {string range abcdefghijklmnop end 1000}
} {p}
test string-12.16.$noComp {string range} {
    run {string range abcdefghijklmnop end end-1}
} {}
test string-12.17.$noComp {string range, unicode} {
    run {string range ab\u7266cdefghijklmnop 5 5}
} e
test string-12.18.$noComp {string range, unicode} {
    run {string range ab\u7266cdefghijklmnop 2 3}
} \u7266c
test string-12.19.$noComp {string range, bytearray object} {
    set b [binary format I* {0x50515253 0x52}]
    set r1 [run {string range $b 1 end-1}]
    set r2 [run {string range $b 1 6}]
    run {string equal $r1 $r2}
} 1
test string-12.20.$noComp {string range, out of bounds indices} {
    run {string range \u00ff 0 1}
} \u00ff
# Bug 1410553
test string-12.21.$noComp {string range, regenerates correct reps, bug 1410553} {
    set bytes "\x00 \x03 \x41"
    set rxBuffer {}
    foreach ch $bytes {
	append rxBuffer $ch
	if {$ch eq "\x03"} {
	    run {string length $rxBuffer}
	}
    }
    set rxCRC [run {string range $rxBuffer end-1 end}]
    binary scan [join $bytes {}] "H*" input_hex
    binary scan $rxBuffer "H*" rxBuffer_hex
    binary scan $rxCRC "H*" rxCRC_hex
    list $input_hex $rxBuffer_hex $rxCRC_hex
} {000341 000341 0341}
test string-12.22.$noComp {string range, shimmering binary/index} {
    set s 0000000001
    binary scan $s a* x
    run {string range $s $s end}
} 000000001
test string-12.23.$noComp {string range, surrogates, bug [11ae2be95dac9417]} fullutf {
    run {list [string range a\U100000b 1 1] [string range a\U100000b 2 2] [string range a\U100000b 3 3]}
} [list \U100000 {} b]

test string-13.1.$noComp {string repeat} {
    list [catch {run {string repeat}} msg] $msg
} {1 {wrong # args: should be "string repeat string count"}}
test string-13.2.$noComp {string repeat} {
    list [catch {run {string repeat abc 10 oops}} msg] $msg
} {1 {wrong # args: should be "string repeat string count"}}
test string-13.3.$noComp {string repeat} {
    run {string repeat {} 100}
} {}
test string-13.4.$noComp {string repeat} {
    run {string repeat { } 5}
} {     }
test string-13.5.$noComp {string repeat} {
    run {string repeat abc 3}
} {abcabcabc}
test string-13.6.$noComp {string repeat} {
    run {string repeat abc -1}
} {}
test string-13.7.$noComp {string repeat} {
    list [catch {run {string repeat abc end}} msg] $msg
} {1 {expected integer but got "end"}}
test string-13.8.$noComp {string repeat} {
    run {string repeat {} -1000}
} {}
test string-13.9.$noComp {string repeat} {
    run {string repeat {} 0}
} {}
test string-13.10.$noComp {string repeat} {
    run {string repeat def 0}
} {}
test string-13.11.$noComp {string repeat} {
    run {string repeat def 1}
} def
test string-13.12.$noComp {string repeat} {
    run {string repeat ab\u7266cd 3}
} ab\u7266cdab\u7266cdab\u7266cd
test string-13.13.$noComp {string repeat} {
    run {string repeat \x00 3}
} \x00\x00\x00
test string-13.14.$noComp {string repeat} {
    # The string range will ensure us that string repeat gets a unicode string
    run {string repeat [run {string range ab\u7266cd 2 3}] 3}
} \u7266c\u7266c\u7266c

test string-14.1.$noComp {string replace} {
    list [catch {run {string replace}} msg] $msg
} {1 {wrong # args: should be "string replace string first last ?string?"}}
test string-14.2.$noComp {string replace} {
    list [catch {run {string replace a 1}} msg] $msg
} {1 {wrong # args: should be "string replace string first last ?string?"}}
test string-14.3.$noComp {string replace} {
    list [catch {run {string replace a 1 2 3 4}} msg] $msg
} {1 {wrong # args: should be "string replace string first last ?string?"}}
test string-14.4.$noComp {string replace} {
} {}
test string-14.5.$noComp {string replace} {
    run {string replace abcdefghijklmnop 2 14}
} {abp}
test string-14.6.$noComp {string replace} {
    run {string replace abcdefghijklmnop 7 1000}
} {abcdefg}
test string-14.7.$noComp {string replace} {
    run {string replace abcdefghijklmnop 10 end}
} {abcdefghij}
test string-14.8.$noComp {string replace} {
    run {string replace abcdefghijklmnop 10 9}
} {abcdefghijklmnop}
test string-14.9.$noComp {string replace} {
    run {string replace abcdefghijklmnop -3 2}
} {defghijklmnop}
test string-14.10.$noComp {string replace} {
    run {string replace abcdefghijklmnop -3 -2}
} {abcdefghijklmnop}
test string-14.11.$noComp {string replace} {
    run {string replace abcdefghijklmnop 1000 1010}
} {abcdefghijklmnop}
test string-14.12.$noComp {string replace} {
    run {string replace abcdefghijklmnop -100 end}
} {}
test string-14.13.$noComp {string replace} {
    list [catch {run {string replace abc abc 1}} msg] $msg
} {1 {bad index "abc": must be integer?[+-]integer? or end?[+-]integer?}}
test string-14.14.$noComp {string replace} {
    list [catch {run {string replace abc 1 eof}} msg] $msg
} {1 {bad index "eof": must be integer?[+-]integer? or end?[+-]integer?}}
test string-14.15.$noComp {string replace} {
    run {string replace abcdefghijklmnop end-10 end-2 NEW}
} {abcdeNEWop}
test string-14.16.$noComp {string replace} {
    run {string replace abcdefghijklmnop 0 end foo}
} {foo}
test string-14.17.$noComp {string replace} {
    run {string replace abcdefghijklmnop end end-1}
} {abcdefghijklmnop}
test string-14.18.$noComp {string replace} {
    run {string replace abcdefghijklmnop 10 9 XXX}
} {abcdefghijklmnop}
test string-14.19.$noComp {string replace} {
    run {string replace {} -1 0 A}
} A
test string-14.20.$noComp {string replace} {
    run {string replace [makeByteArray abcdefghijklmnop] end-10 end-2\
	    [makeByteArray NEW]}
} {abcdeNEWop}


test stringComp-14.21.$noComp {Bug 82e7f67325} {
    apply {x {
        set a [join $x {}]
        lappend b [string length [string replace ___! 0 2 $a]]
        lappend b [string length [string replace ___! 0 2 $a[unset a]]]
    }} {a b}
} {3 3}
test stringComp-14.22.$noComp {Bug 82e7f67325} memory {
    # As in stringComp-14.1, but make sure we don't retain too many refs
    leaktest {
        apply {x {
            set a [join $x {}]
            lappend b [string length [string replace ___! 0 2 $a]]
            lappend b [string length [string replace ___! 0 2 $a[unset a]]]
        }} {a b}
    }
} {0}
test stringComp-14.23.$noComp {Bug 0dca3bfa8f} {
    apply {arg {
        set argCopy $arg
        set arg [string replace $arg 1 2 aa]
        # Crashes in comparison before fix
        expr {$arg ne $argCopy}
    }} abcde
} 1
test stringComp-14.24.$noComp {Bug 1af8de570511} {
    apply {{x y} {
        # Generate an unshared string value
        set val ""
        for { set i 0 } { $i < $x } { incr i } {
            set val [format "0%s" $val]
        }
        string replace $val[unset val] 1 1 $y
    }} 4 x
} 0x00
test stringComp-14.25.$noComp {} {
    string length [string replace [string repeat a\u00fe 2] 3 end {}]
} 3

test string-15.1.$noComp {string tolower too few args} {
    list [catch {run {string tolower}} msg] $msg
} {1 {wrong # args: should be "string tolower string ?first? ?last?"}}
test string-15.2.$noComp {string tolower bad args} {
    list [catch {run {string tolower a b}} msg] $msg
} {1 {bad index "b": must be integer?[+-]integer? or end?[+-]integer?}}
test string-15.3.$noComp {string tolower too many args} {
    list [catch {run {string tolower ABC 1 end oops}} msg] $msg
} {1 {wrong # args: should be "string tolower string ?first? ?last?"}}
test string-15.4.$noComp {string tolower} {
    run {string tolower ABCDeF}
} {abcdef}
test string-15.5.$noComp {string tolower} {
    run {string tolower "ABC  XyZ"}
} {abc  xyz}
test string-15.6.$noComp {string tolower} {
    run {string tolower {123#$&*()}}
} {123#$&*()}
test string-15.7.$noComp {string tolower} {
    run {string tolower ABC 1}
} AbC
test string-15.8.$noComp {string tolower} {
    run {string tolower ABC 1 end}
} Abc
test string-15.9.$noComp {string tolower} {
    run {string tolower ABC 0 end-1}
} abC
test string-15.10.$noComp {string tolower, unicode} {
     run {string tolower ABCabc\xc7\xe7}
} "abcabc\xe7\xe7"
test string-15.11.$noComp {string tolower, compiled} {
    lindex [run {string tolower [list A B [list C]]}] 1
} b

test string-16.1.$noComp {string toupper} {
    list [catch {run {string toupper}} msg] $msg
} {1 {wrong # args: should be "string toupper string ?first? ?last?"}}
test string-16.2.$noComp {string toupper} {
    list [catch {run {string toupper a b}} msg] $msg
} {1 {bad index "b": must be integer?[+-]integer? or end?[+-]integer?}}
test string-16.3.$noComp {string toupper} {
    list [catch {run {string toupper a 1 end oops}} msg] $msg
} {1 {wrong # args: should be "string toupper string ?first? ?last?"}}
test string-16.4.$noComp {string toupper} {
    run {string toupper abCDEf}
} {ABCDEF}
test string-16.5.$noComp {string toupper} {
    run {string toupper "abc xYz"}
} {ABC XYZ}
test string-16.6.$noComp {string toupper} {
    run {string toupper {123#$&*()}}
} {123#$&*()}
test string-16.7.$noComp {string toupper} {
    run {string toupper abc 1}
} aBc
test string-16.8.$noComp {string toupper} {
    run {string toupper abc 1 end}
} aBC
test string-16.9.$noComp {string toupper} {
    run {string toupper abc 0 end-1}
} ABc
test string-16.10.$noComp {string toupper, unicode} {
    run {string toupper ABCabc\xc7\xe7}
} "ABCABC\xc7\xc7"
test string-16.11.$noComp {string toupper, compiled} {
    lindex [run {string toupper [list a b [list c]]}] 1
} B

test string-17.1.$noComp {string totitle} {
    list [catch {run {string totitle}} msg] $msg
} {1 {wrong # args: should be "string totitle string ?first? ?last?"}}
test string-17.2.$noComp {string totitle} {
    list [catch {run {string totitle a b}} msg] $msg
} {1 {bad index "b": must be integer?[+-]integer? or end?[+-]integer?}}
test string-17.3.$noComp {string totitle} {
    run {string totitle abCDEf}
} {Abcdef}
test string-17.4.$noComp {string totitle} {
    run {string totitle "abc xYz"}
} {Abc xyz}
test string-17.5.$noComp {string totitle} {
    run {string totitle {123#$&*()}}
} {123#$&*()}
test string-17.6.$noComp {string totitle, unicode} {
    run {string totitle ABCabc\xc7\xe7}
} "Abcabc\xe7\xe7"
test string-17.7.$noComp {string totitle, unicode} {
    run {string totitle \u01f3BCabc\xc7\xe7}
} "\u01f2bcabc\xe7\xe7"
test string-17.8.$noComp {string totitle, compiled} {
    lindex [run {string totitle [list aa bb [list cc]]}] 0
} Aa

test string-18.1.$noComp {string trim} {
    list [catch {run {string trim}} msg] $msg
} {1 {wrong # args: should be "string trim string ?chars?"}}
test string-18.2.$noComp {string trim} {
    list [catch {run {string trim a b c}} msg] $msg
} {1 {wrong # args: should be "string trim string ?chars?"}}
test string-18.3.$noComp {string trim} {
    run {string trim "    XYZ      "}
} {XYZ}
test string-18.4.$noComp {string trim} {
    run {string trim "\t\nXYZ\t\n\r\n"}
} {XYZ}
test string-18.5.$noComp {string trim} {
    run {string trim "  A XYZ A    "}
} {A XYZ A}
test string-18.6.$noComp {string trim} {
    run {string trim "XXYYZZABC XXYYZZ" ZYX}
} {ABC }
test string-18.7.$noComp {string trim} {
    run {string trim "    \t\r      "}
} {}
test string-18.8.$noComp {string trim} {
    run {string trim {abcdefg} {}}
} {abcdefg}
test string-18.9.$noComp {string trim} {
    run {string trim {}}
} {}
test string-18.10.$noComp {string trim} {
    run {string trim ABC DEF}
} {ABC}
test string-18.11.$noComp {string trim, unicode} {
    run {string trim "\xe7\xe8 AB\xe7C \xe8\xe7" \xe7\xe8}
} " AB\xe7C "
test string-18.12.$noComp {string trim, unicode default} {
    run {string trim \ufeff\x00\u0085\u00a0\u1680\u180eABC\u1361\u2000\u2001\u2002\u2003\u2004\u2005\u2006\u2007\u2008\u2009\u200a\u200b\u2028\u2029\u202f\u205f\u3000}
} ABC\u1361

test string-19.1.$noComp {string trimleft} {
    list [catch {run {string trimleft}} msg] $msg
} {1 {wrong # args: should be "string trimleft string ?chars?"}}
test string-19.2.$noComp {string trimleft} {
    run {string trimleft "    XYZ      "}
} {XYZ      }
test string-19.3.$noComp {string trimleft, unicode default} {
    run {string trimleft \ufeff\u0085\u00a0\x00\u1680\u180e\u2000\u2001\u2002\u2003\u2004\u2005\u2006\u2007\u2008\u2009\u200a\u200b\u2028\u2029\u202f\u205f\u3000\u1361ABC}
} \u1361ABC

test string-20.1.$noComp {string trimright errors} {
    list [catch {run {string trimright}} msg] $msg
} {1 {wrong # args: should be "string trimright string ?chars?"}}
test string-20.2.$noComp {string trimright errors} {
    list [catch {run {string trimg a}} msg] $msg
} {1 {unknown or ambiguous subcommand "trimg": must be bytelength, cat, compare, equal, first, index, is, last, length, map, match, range, repeat, replace, reverse, tolower, totitle, toupper, trim, trimleft, trimright, wordend, or wordstart}}
test string-20.3.$noComp {string trimright} {
    run {string trimright "    XYZ      "}
} {    XYZ}
test string-20.4.$noComp {string trimright} {
    run {string trimright "   "}
} {}
test string-20.5.$noComp {string trimright} {
    run {string trimright ""}
} {}
test string-20.6.$noComp {string trimright, unicode default} {
    run {string trimright ABC\u1361\u0085\x00\u00a0\u1680\u180e\u2000\u2001\u2002\u2003\u2004\u2005\u2006\u2007\u2008\u2009\u200a\u200b\u2028\u2029\u202f\u205f\u3000}
} ABC\u1361

test string-21.1.$noComp {string wordend} {
    list [catch {run {string wordend a}} msg] $msg
} {1 {wrong # args: should be "string wordend string index"}}
test string-21.2.$noComp {string wordend} {
    list [catch {run {string wordend a b c}} msg] $msg
} {1 {wrong # args: should be "string wordend string index"}}
test string-21.3.$noComp {string wordend} {
    list [catch {run {string wordend a gorp}} msg] $msg
} {1 {bad index "gorp": must be integer?[+-]integer? or end?[+-]integer?}}
test string-21.4.$noComp {string wordend} {
    run {string wordend abc. -1}
} 3
test string-21.5.$noComp {string wordend} {
    run {string wordend abc. 100}
} 4
test string-21.6.$noComp {string wordend} {
    run {string wordend "word_one two three" 2}
} 8
test string-21.7.$noComp {string wordend} {
    run {string wordend "one .&# three" 5}
} 6
test string-21.8.$noComp {string wordend} {
    run {string worde "x.y" 0}
} 1
test string-21.9.$noComp {string wordend} {
    run {string worde "x.y" end-1}
} 2
test string-21.10.$noComp {string wordend, unicode} {
    run {string wordend "xyz\u00c7de fg" 0}
} 6
test string-21.11.$noComp {string wordend, unicode} {
    run {string wordend "xyz\uc700de fg" 0}
} 6
test string-21.12.$noComp {string wordend, unicode} {
    run {string wordend "xyz\u203fde fg" 0}
} 6
test string-21.13.$noComp {string wordend, unicode} {
    run {string wordend "xyz\u2045de fg" 0}
} 3
test string-21.14.$noComp {string wordend, unicode} {
    run {string wordend "\uc700\uc700 abc" 8}
} 6

test string-22.1.$noComp {string wordstart} {
    list [catch {run {string word a}} msg] $msg
} {1 {unknown or ambiguous subcommand "word": must be bytelength, cat, compare, equal, first, index, is, last, length, map, match, range, repeat, replace, reverse, tolower, totitle, toupper, trim, trimleft, trimright, wordend, or wordstart}}
test string-22.2.$noComp {string wordstart} {
    list [catch {run {string wordstart a}} msg] $msg
} {1 {wrong # args: should be "string wordstart string index"}}
test string-22.3.$noComp {string wordstart} {
    list [catch {run {string wordstart a b c}} msg] $msg
} {1 {wrong # args: should be "string wordstart string index"}}
test string-22.4.$noComp {string wordstart} {
    list [catch {run {string wordstart a gorp}} msg] $msg
} {1 {bad index "gorp": must be integer?[+-]integer? or end?[+-]integer?}}
test string-22.5.$noComp {string wordstart} {
    run {string wordstart "one two three_words" 400}
} 8
test string-22.6.$noComp {string wordstart} {
    run {string wordstart "one two three_words" 2}
} 0
test string-22.7.$noComp {string wordstart} {
    run {string wordstart "one two three_words" -2}
} 0
test string-22.8.$noComp {string wordstart} {
    run {string wordstart "one .*&^ three" 6}
} 6
test string-22.9.$noComp {string wordstart} {
    run {string wordstart "one two three" 4}
} 4
test string-22.10.$noComp {string wordstart} {
    run {string wordstart "one two three" end-5}
} 7
test string-22.11.$noComp {string wordstart, unicode} {
    run {string wordstart "one tw\u00c7o three" 7}
} 4
test string-22.12.$noComp {string wordstart, unicode} {
    run {string wordstart "ab\uc700\uc700 cdef ghi" 12}
} 10
test string-22.13.$noComp {string wordstart, unicode} {
    run {string wordstart "\uc700\uc700 abc" 8}
} 3

test string-23.0.$noComp {string is boolean, Bug 1187123} testindexobj {
    set x 5
    catch {testindexobj $x foo bar soom}
    run {string is boolean $x}
} 0
test string-23.1.$noComp {string is command with empty string} {
    set s ""
    list \
        [run {string is alnum $s}] \
        [run {string is alpha $s}] \
        [run {string is ascii $s}] \
        [run {string is control $s}] \
        [run {string is boolean $s}] \
        [run {string is digit $s}] \
        [run {string is double $s}] \
        [run {string is false $s}] \
        [run {string is graph $s}] \
        [run {string is integer $s}] \
        [run {string is lower $s}] \
        [run {string is print $s}] \
        [run {string is punct $s}] \
        [run {string is space $s}] \
        [run {string is true $s}] \
        [run {string is upper $s}] \
        [run {string is wordchar $s}] \
        [run {string is xdigit $s}] \

} {1 1 1 1 1 1 1 1 1 1 1 1 1 1 1 1 1 1}
test string-23.2.$noComp {string is command with empty string} {
    set s ""
    list \
        [run {string is alnum -strict $s}] \
        [run {string is alpha -strict $s}] \
        [run {string is ascii -strict $s}] \
        [run {string is control -strict $s}] \
        [run {string is boolean -strict $s}] \
        [run {string is digit -strict $s}] \
        [run {string is double -strict $s}] \
        [run {string is false -strict $s}] \
        [run {string is graph -strict $s}] \
        [run {string is integer -strict $s}] \
        [run {string is lower -strict $s}] \
        [run {string is print -strict $s}] \
        [run {string is punct -strict $s}] \
        [run {string is space -strict $s}] \
        [run {string is true -strict $s}] \
        [run {string is upper -strict $s}] \
        [run {string is wordchar -strict $s}] \
        [run {string is xdigit -strict $s}] \

} {0 0 0 0 0 0 0 0 0 0 0 0 0 0 0 0 0 0}

test string-24.1.$noComp {string reverse command} -body {
    run {string reverse}
} -returnCodes error -result "wrong # args: should be \"string reverse string\""
test string-24.2.$noComp {string reverse command} -body {
    run {string reverse a b}
} -returnCodes error -result "wrong # args: should be \"string reverse string\""
test string-24.3.$noComp {string reverse command - shared string} {
    set x abcde
    run {string reverse $x}
} edcba
test string-24.4.$noComp {string reverse command - unshared string} {
    set x abc
    set y de
    run {string reverse $x$y}
} edcba
test string-24.5.$noComp {string reverse command - shared unicode string} {
    set x abcde\ud0ad
    run {string reverse $x}
} \ud0adedcba
test string-24.6.$noComp {string reverse command - unshared string} {
    set x abc
    set y de\ud0ad
    run {string reverse $x$y}
} \ud0adedcba
test string-24.7.$noComp {string reverse command - simple case} {
    run {string reverse a}
} a
test string-24.8.$noComp {string reverse command - simple case} {
    run {string reverse \ud0ad}
} \ud0ad
test string-24.9.$noComp {string reverse command - simple case} {
    run {string reverse {}}
} {}
test string-24.10.$noComp {string reverse command - corner case} {
    set x \ubeef\ud0ad
    run {string reverse $x}
} \ud0ad\ubeef
test string-24.11.$noComp {string reverse command - corner case} {
    set x \ubeef
    set y \ud0ad
    run {string reverse $x$y}
} \ud0ad\ubeef
test string-24.12.$noComp {string reverse command - corner case} {
    set x \ubeef
    set y \ud0ad
    run {string is ascii [run {string reverse $x$y}]}
} 0
test string-24.13.$noComp {string reverse command - pure Unicode string} {
    run {string reverse [run {string range \ubeef\ud0ad\ubeef\ud0ad\ubeef\ud0ad 1 5}]}
} \ud0ad\ubeef\ud0ad\ubeef\ud0ad
test string-24.14.$noComp {string reverse command - pure bytearray} {
    binary scan [run {string reverse [binary format H* 010203]}] H* x
    set x
} 030201
test string-24.15.$noComp {string reverse command - pure bytearray} {
    binary scan [run {tcl::string::reverse [binary format H* 010203]}] H* x
    set x
} 030201

test string-25.1.$noComp {string is list} {
    run {string is list {a b c}}
} 1
test string-25.2.$noComp {string is list} {
    run {string is list "a \{b c"}
} 0
test string-25.3.$noComp {string is list} {
    run {string is list {a {b c}d e}}
} 0
test string-25.4.$noComp {string is list} {
    run {string is list {}}
} 1
test string-25.5.$noComp {string is list} {
    run {string is list -strict {a b c}}
} 1
test string-25.6.$noComp {string is list} {
    run {string is list -strict "a \{b c"}
} 0
test string-25.7.$noComp {string is list} {
    run {string is list -strict {a {b c}d e}}
} 0
test string-25.8.$noComp {string is list} {
    run {string is list -strict {}}
} 1
test string-25.9.$noComp {string is list} {
    set x {}
    list [run {string is list -failindex x {a b c}}] $x
} {1 {}}
test string-25.10.$noComp {string is list} {
    set x {}
    list [run {string is list -failindex x "a \{b c"}] $x
} {0 2}
test string-25.11.$noComp {string is list} {
    set x {}
    list [run {string is list -failindex x {a b {b c}d e}}] $x
} {0 4}
test string-25.12.$noComp {string is list} {
    set x {}
    list [run {string is list -failindex x {}}] $x
} {1 {}}
test string-25.13.$noComp {string is list} {
    set x {}
    list [run {string is list -failindex x {  {b c}d e}}] $x
} {0 2}
test string-25.14.$noComp {string is list} {
    set x {}
    list [run {string is list -failindex x "\uabcd {b c}d e"}] $x
} {0 2}

test string-26.1.$noComp {tcl::prefix, too few args} -body {
    tcl::prefix match a
} -returnCodes 1 -result {wrong # args: should be "tcl::prefix match ?options? table string"}
test string-26.2.$noComp {tcl::prefix, bad args} -body {
    tcl::prefix match a b c
} -returnCodes 1 -result {bad option "a": must be -error, -exact, or -message}
test string-26.2.1.$noComp {tcl::prefix, empty table} -body {
    tcl::prefix match {} foo
} -returnCodes 1 -result {bad option "foo": no valid options}
test string-26.3.$noComp {tcl::prefix, bad args} -body {
    tcl::prefix match -error "{}x" -exact str1 str2
} -returnCodes 1 -result {list element in braces followed by "x" instead of space}
test string-26.3.1.$noComp {tcl::prefix, bad args} -body {
    tcl::prefix match -error "x" -exact str1 str2
} -returnCodes 1 -result {error options must have an even number of elements}
test string-26.3.2.$noComp {tcl::prefix, bad args} -body {
    tcl::prefix match -error str1 str2
} -returnCodes 1 -result {missing value for -error}
test string-26.4.$noComp {tcl::prefix, bad args} -body {
    tcl::prefix match -message str1 str2
} -returnCodes 1 -result {missing value for -message}
test string-26.5.$noComp {tcl::prefix} {
    tcl::prefix match {apa bepa cepa depa} cepa
} cepa
test string-26.6.$noComp {tcl::prefix} {
    tcl::prefix match {apa bepa cepa depa} be
} bepa
test string-26.7.$noComp {tcl::prefix} -body {
    tcl::prefix match -exact {apa bepa cepa depa} be
} -returnCodes 1 -result {bad option "be": must be apa, bepa, cepa, or depa}
test string-26.8.$noComp {tcl::prefix} -body {
    tcl::prefix match -message wombat {apa bepa bear depa} be
} -returnCodes 1 -result {ambiguous wombat "be": must be apa, bepa, bear, or depa}
test string-26.9.$noComp {tcl::prefix} -body {
    tcl::prefix match -error {} {apa bepa bear depa} be
} -returnCodes 0 -result {}
test string-26.10.$noComp {tcl::prefix} -body {
    tcl::prefix match -error {-level 1} {apa bepa bear depa} be
} -returnCodes 2 -result {ambiguous option "be": must be apa, bepa, bear, or depa}
test string-26.10.1.$noComp {tcl::prefix} -setup {
    proc _testprefix {args} {
        array set opts {-a x -b y -c y}
        foreach {opt val} $args {
            set opt [tcl::prefix match -error {-level 1} {-a -b -c} $opt]
            set opts($opt) $val
        }
        array get opts
    }
} -body {
    set a [catch {_testprefix -x u} result options]
    dict get $options -errorinfo
} -cleanup {
    rename _testprefix {}
} -result {bad option "-x": must be -a, -b, or -c
    while executing
"_testprefix -x u"}

# Helper for memory stress tests
# Repeat each body in a local space checking that memory does not increase
proc MemStress {args} {
    set res {}
    foreach body $args {
        set end 0
        for {set i 0} {$i < 5} {incr i} {
            proc MemStress_Body {} $body
            uplevel 1 MemStress_Body
            rename MemStress_Body {}
            set tmp $end
            set end [lindex [lindex [split [memory info] "\n"] 3] 3]
        }
        lappend res [expr {$end - $tmp}]
    }
    return $res
}

test string-26.11.$noComp {tcl::prefix: testing for leaks} -body {
    # This test is made to stress object reference management
    MemStress {
        set table {hejj miff gurk}
        set item [lindex $table 1]
        # If not careful, this can cause a circular reference
        # that will cause a leak.
        tcl::prefix match $table $item
    } {
        # A similar case with nested lists
        set table2 {hejj {miff maff} gurk}
        set item [lindex [lindex $table2 1] 0]
        tcl::prefix match $table2 $item
    } {
        # A similar case with dict
        set table3 {hejj {miff maff} gurk2}
        set item [lindex [dict keys [lindex $table3 1]] 0]
        tcl::prefix match $table3 $item
    }
} -constraints memory -result {0 0 0}

test string-26.12.$noComp {tcl::prefix: testing for leaks} -body {
    # This is a memory leak test in a form that might actually happen
    # in real code.  The shared literal "miff" causes a connection
    # between the item and the table.
    MemStress {
        proc stress1 {item} {
            set table [list hejj miff gurk]
            tcl::prefix match $table $item
        }
        proc stress2 {} {
            stress1 miff
        }
        stress2
        rename stress1 {}
        rename stress2 {}
    }
} -constraints memory -result 0

test string-26.13.$noComp {tcl::prefix: testing for leaks} -body {
    # This test is made to stress object reference management
    MemStress {
        set table [list hejj miff]
        set item $table
        set error $table
        # Use the same objects in all places
        catch {
            tcl::prefix match -error $error $table $item
        }
    }
} -constraints memory -result {0}

test string-27.1.$noComp {tcl::prefix all, too few args} -body {
    tcl::prefix all a
} -returnCodes 1 -result {wrong # args: should be "tcl::prefix all table string"}
test string-27.2.$noComp {tcl::prefix all, bad args} -body {
    tcl::prefix all a b c
} -returnCodes 1 -result {wrong # args: should be "tcl::prefix all table string"}
test string-27.3.$noComp {tcl::prefix all, bad args} -body {
    tcl::prefix all "{}x" str2
} -returnCodes 1 -result {list element in braces followed by "x" instead of space}
test string-27.4.$noComp {tcl::prefix all} {
    tcl::prefix all {apa bepa cepa depa} c
} cepa
test string-27.5.$noComp {tcl::prefix all} {
    tcl::prefix all {apa bepa cepa depa} cepa
} cepa
test string-27.6.$noComp {tcl::prefix all} {
    tcl::prefix all {apa bepa cepa depa} cepax
} {}
test string-27.7.$noComp {tcl::prefix all} {
    tcl::prefix all {apa aska appa} a
} {apa aska appa}
test string-27.8.$noComp {tcl::prefix all} {
    tcl::prefix all {apa aska appa} ap
} {apa appa}
test string-27.9.$noComp {tcl::prefix all} {
    tcl::prefix all {apa aska appa} p
} {}
test string-27.10.$noComp {tcl::prefix all} {
    tcl::prefix all {apa aska appa} {}
} {apa aska appa}

test string-28.1.$noComp {tcl::prefix longest, too few args} -body {
    tcl::prefix longest a
} -returnCodes 1 -result {wrong # args: should be "tcl::prefix longest table string"}
test string-28.2.$noComp {tcl::prefix longest, bad args} -body {
    tcl::prefix longest a b c
} -returnCodes 1 -result {wrong # args: should be "tcl::prefix longest table string"}
test string-28.3.$noComp {tcl::prefix longest, bad args} -body {
    tcl::prefix longest "{}x" str2
} -returnCodes 1 -result {list element in braces followed by "x" instead of space}
test string-28.4.$noComp {tcl::prefix longest} {
    tcl::prefix longest {apa bepa cepa depa} c
} cepa
test string-28.5.$noComp {tcl::prefix longest} {
    tcl::prefix longest {apa bepa cepa depa} cepa
} cepa
test string-28.6.$noComp {tcl::prefix longest} {
    tcl::prefix longest {apa bepa cepa depa} cepax
} {}
test string-28.7.$noComp {tcl::prefix longest} {
    tcl::prefix longest {apa aska appa} a
} a
test string-28.8.$noComp {tcl::prefix longest} {
    tcl::prefix longest {apa aska appa} ap
} ap
test string-28.9.$noComp {tcl::prefix longest} {
    tcl::prefix longest {apa bska appa} a
} ap
test string-28.10.$noComp {tcl::prefix longest} {
    tcl::prefix longest {apa bska appa} {}
} {}
test string-28.11.$noComp {tcl::prefix longest} {
    tcl::prefix longest {{} bska appa} {}
} {}
test string-28.12.$noComp {tcl::prefix longest} {
    tcl::prefix longest {apa {} appa} {}
} {}
test string-28.13.$noComp {tcl::prefix longest} {
    # Test UTF8 handling
    tcl::prefix longest {ax\x90 bep ax\x91} a
} ax

test string-29.1.$noComp {string cat, no arg} {
    run {string cat}
} ""
test string-29.2.$noComp {string cat, single arg} {
    set x FOO
    run {string compare $x [run {string cat $x}]}
} 0
test string-29.3.$noComp {string cat, two args} {
    set x FOO
    run {string compare $x$x [run {string cat $x $x}]}
} 0
test string-29.4.$noComp {string cat, many args} {
    set x FOO
    set n 260
    set xx [run {string repeat $x $n}]
    set vv [run {string repeat {$x} $n}]
    set vvs [run {string repeat {$x } $n}]
    set r1 [run {string compare $xx [subst $vv]}]
    set r2 [run {string compare $xx [eval "run {string cat $vvs}"]}]
    list $r1 $r2
} {0 0}
if {$noComp} {
test string-29.5.$noComp {string cat, efficiency} -body {
    tcl::unsupported::representation [run {string cat [list x] [list]}]
} -match glob -result {*no string representation}
test string-29.6.$noComp {string cat, efficiency} -body {
    tcl::unsupported::representation [run {string cat [list] [list x]}]
} -match glob -result {*no string representation}
test string-29.7.$noComp {string cat, efficiency} -body {
    tcl::unsupported::representation [run {string cat [list x] [list] [list]}]
} -match glob -result {*no string representation}
test string-29.8.$noComp {string cat, efficiency} -body {
    tcl::unsupported::representation [run {string cat [list] [list x] [list]}]
} -match glob -result {*no string representation}
test string-29.9.$noComp {string cat, efficiency} -body {
    tcl::unsupported::representation [run {string cat [list] [list] [list x]}]
} -match glob -result {*no string representation}
test string-29.10.$noComp {string cat, efficiency} -body {
    tcl::unsupported::representation [run {string cat [list x] [list x]}]
} -match glob -result {*, string representation "xx"}
test string-29.11.$noComp {string cat, efficiency} -body {
    tcl::unsupported::representation \
	[run {string cat [list x] [encoding convertto utf-8 {}]}]
} -match glob -result {*no string representation}
test string-29.12.$noComp {string cat, efficiency} -body {
    tcl::unsupported::representation \
	[run {string cat [encoding convertto utf-8 {}] [list x]}]
} -match glob -result {*, string representation "x"}
test string-29.13.$noComp {string cat, efficiency} -body {
    tcl::unsupported::representation [run {string cat \
	[encoding convertto utf-8 {}] [encoding convertto utf-8 {}] [list x]}]
} -match glob -result {*, string representation "x"}
test string-29.14.$noComp {string cat, efficiency} -setup {
    set e [encoding convertto utf-8 {}]
} -cleanup {
    unset e
} -body {
    tcl::unsupported::representation [run {string cat $e $e [list x]}]
} -match glob -result {*no string representation}
test string-29.15.$noComp {string cat, efficiency} -setup {
    set e [encoding convertto utf-8 {}]
    set f [encoding convertto utf-8 {}]
} -cleanup {
    unset e f
} -body {
    tcl::unsupported::representation [run {string cat $e $f $e $f [list x]}]
} -match glob -result {*no string representation}
}

}

# cleanup
rename MemStress {}
rename makeByteArray {}
rename makeUnicode {}
rename makeList {}
rename makeShared {}
catch {rename foo {}}
::tcltest::cleanupTests
return

# Local Variables:
# mode: tcl
# End:<|MERGE_RESOLUTION|>--- conflicted
+++ resolved
@@ -476,25 +476,14 @@
     binary scan $str H* dump
     run {string compare [run {string index $str 10}] \x00}
 } 0
-<<<<<<< HEAD
-test string-5.17 {string index, bad integer} -body {
-    list [catch {string index "abc" 0o8} msg] $msg
-} -match glob -result {1 {*}}
-test string-5.18 {string index, bad integer} -body {
-    list [catch {string index "abc" end-0o0289} msg] $msg
-} -match glob -result {1 {*}}
-test string-5.19 {string index, bytearray object out of bounds} {
-    string index [binary format I* {0x50515253 0x52}] -1
-=======
 test string-5.17.$noComp {string index, bad integer} -body {
     list [catch {run {string index "abc" 0o8}} msg] $msg
-} -match glob -result {1 {*invalid octal number*}}
+} -match glob -result {1 {*}}
 test string-5.18.$noComp {string index, bad integer} -body {
     list [catch {run {string index "abc" end-0o0289}} msg] $msg
-} -match glob -result {1 {*invalid octal number*}}
+} -match glob -result {1 {*}}
 test string-5.19.$noComp {string index, bytearray object out of bounds} {
     run {string index [binary format I* {0x50515253 0x52}] -1}
->>>>>>> 5aed4d3c
 } {}
 test string-5.20.$noComp {string index, bytearray object out of bounds} {
     run {string index [binary format I* {0x50515253 0x52}] 20}
