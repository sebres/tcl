--- conflicted
+++ resolved
@@ -9,11 +9,6 @@
 #
 # See the file "license.terms" for information on usage and redistribution
 # of this file, and for a DISCLAIMER OF ALL WARRANTIES.
-<<<<<<< HEAD
-#
-# RCS: @(#) $Id: format.test,v 1.30 2010/01/18 09:31:02 dkf Exp $
-=======
->>>>>>> d15d7f1d
 
 if {[lsearch [namespace children] ::tcltest] == -1} {
     package require tcltest 2
