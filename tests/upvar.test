# Commands covered:  'upvar', 'namespace upvar'
#
# This file contains a collection of tests for one or more of the Tcl built-in
# commands. Sourcing this file into Tcl runs the tests and generates output
# for errors. No output means no errors were found.
#
# Copyright (c) 1991-1993 The Regents of the University of California.
# Copyright (c) 1994 Sun Microsystems, Inc.
# Copyright (c) 1998-1999 by Scriptics Corporation.
#
# See the file "license.terms" for information on usage and redistribution of
# this file, and for a DISCLAIMER OF ALL WARRANTIES.

if {[lsearch [namespace children] ::tcltest] == -1} {
    package require tcltest 2
    namespace import -force ::tcltest::*
}

<<<<<<< HEAD
::tcltest::loadTestedCommands
catch [list package require -exact Tcltest [info patchlevel]]

=======
>>>>>>> 6227a7d9
testConstraint testupvar [llength [info commands testupvar]]

test upvar-1.1 {reading variables with upvar} {
    proc p1 {a b} {set c 22; set d 33; p2}
    proc p2 {} {upvar a x1 b x2 c x3 d x4; set a abc; list $x1 $x2 $x3 $x4 $a}
    p1 foo bar
} {foo bar 22 33 abc}
test upvar-1.2 {reading variables with upvar} {
    proc p1 {a b} {set c 22; set d 33; p2}
    proc p2 {} {p3}
    proc p3 {} {upvar 2 a x1 b x2 c x3 d x4; set a abc; list $x1 $x2 $x3 $x4 $a}
    p1 foo bar
} {foo bar 22 33 abc}
test upvar-1.3 {reading variables with upvar} {
    proc p1 {a b} {set c 22; set d 33; p2}
    proc p2 {} {p3}
    proc p3 {} {
	upvar #1 a x1 b x2 c x3 d x4
	set a abc
	list $x1 $x2 $x3 $x4 $a
    }
    p1 foo bar
} {foo bar 22 33 abc}
test upvar-1.4 {reading variables with upvar} {
    set x1 44
    set x2 55
    proc p1 {} {p2}
    proc p2 {} {
	upvar 2 x1 x1 x2 a
	upvar #0 x1 b
	set c $b
	incr b 3
	list $x1 $a $b
    }
    p1
} {47 55 47}
test upvar-1.5 {reading array elements with upvar} {
    proc p1 {} {set a(0) zeroth; set a(1) first; p2}
    proc p2 {} {upvar a(0) x; set x}
    p1
} {zeroth}

test upvar-2.1 {writing variables with upvar} {
    proc p1 {a b} {set c 22; set d 33; p2; list $a $b $c $d}
    proc p2 {} {
	upvar a x1 b x2 c x3 d x4
	set x1 14
	set x4 88
    }
    p1 foo bar
} {14 bar 22 88}
test upvar-2.2 {writing variables with upvar} {
    set x1 44
    set x2 55
    proc p1 {x1 x2} {
	upvar #0 x1 a
	upvar x2 b
	set a $x1
	set b $x2
    }
    p1 newbits morebits
    list $x1 $x2
} {newbits morebits}
test upvar-2.3 {writing variables with upvar} {
    catch {unset x1}
    catch {unset x2}
    proc p1 {x1 x2} {
	upvar #0 x1 a
	upvar x2 b
	set a $x1
	set b $x2
    }
    p1 newbits morebits
    list [catch {set x1} msg] $msg [catch {set x2} msg] $msg
} {0 newbits 0 morebits}
test upvar-2.4 {writing array elements with upvar} {
    proc p1 {} {set a(0) zeroth; set a(1) first; list [p2] $a(0)}
    proc p2 {} {upvar a(0) x; set x xyzzy}
    p1
} {xyzzy xyzzy}

test upvar-3.1 {unsetting variables with upvar} {
    proc p1 {a b} {set c 22; set d 33; p2; lsort [info vars]}
    proc p2 {} {
	upvar 1 a x1 d x2
	unset x1 x2
    }
    p1 foo bar
} {b c}
test upvar-3.2 {unsetting variables with upvar} {
    proc p1 {a b} {set c 22; set d 33; p2; lsort [info vars]}
    proc p2 {} {
	upvar 1 a x1 d x2
	unset x1 x2
	set x2 28
    }
    p1 foo bar
} {b c d}
test upvar-3.3 {unsetting variables with upvar} {
    set x1 44
    set x2 55
    proc p1 {} {p2}
    proc p2 {} {
	upvar 2 x1 a
	upvar #0 x2 b
	unset a b
    }
    p1
    list [info exists x1] [info exists x2]
} {0 0}
test upvar-3.4 {unsetting variables with upvar} {
    set x1 44
    set x2 55
    proc p1 {} {
	upvar x1 a x2 b
	unset a b
	set b 118
    }
    p1
    list [info exists x1] [catch {set x2} msg] $msg
} {0 0 118}
test upvar-3.5 {unsetting array elements with upvar} {
    proc p1 {} {
	set a(0) zeroth
	set a(1) first
	set a(2) second
	p2
	array names a
    }
    proc p2 {} {upvar a(0) x; unset x}
    lsort [p1]
} {1 2}
test upvar-3.6 {unsetting then resetting array elements with upvar} {
    proc p1 {} {
	set a(0) zeroth
	set a(1) first
	set a(2) second
	p2
	list [lsort [array names a]] [catch {set a(0)} msg] $msg
    }
    proc p2 {} {upvar a(0) x; unset x; set x 12345}
    p1
} {{0 1 2} 0 12345}

test upvar-4.1 {nested upvars} {
    set x1 88
    proc p1 {a b} {set c 22; set d 33; p2}
    proc p2 {} {global x1; upvar c x2; p3}
    proc p3 {} {
	upvar x1 a x2 b
	list $a $b
    }
    p1 14 15
} {88 22}
test upvar-4.2 {nested upvars} {
    set x1 88
    proc p1 {a b} {set c 22; set d 33; p2; list $a $b $c $d}
    proc p2 {} {global x1; upvar c x2; p3}
    proc p3 {} {
	upvar x1 a x2 b
	set a foo
	set b bar
    }
    list [p1 14 15] $x1
} {{14 15 bar 33} foo}

proc tproc {args} {global x; set x [list $args [uplevel info vars]]}
test upvar-5.1 {traces involving upvars} {
    proc p1 {a b} {set c 22; set d 33; trace var c rw tproc; p2}
    proc p2 {} {upvar c x1; set x1 22}
    set x ---
    p1 foo bar
    set x
} {{x1 {} w} x1}
test upvar-5.2 {traces involving upvars} {
    proc p1 {a b} {set c 22; set d 33; trace var c rw tproc; p2}
    proc p2 {} {upvar c x1; set x1}
    set x ---
    p1 foo bar
    set x
} {{x1 {} r} x1}
test upvar-5.3 {traces involving upvars} {
    proc p1 {a b} {set c 22; set d 33; trace var c rwu tproc; p2}
    proc p2 {} {upvar c x1; unset x1}
    set x ---
    p1 foo bar
    set x
} {{x1 {} u} x1}

test upvar-6.1 {retargeting an upvar} {
    proc p1 {} {
	set a(0) zeroth
	set a(1) first
	set a(2) second
	p2
    }
    proc p2 {} {
	upvar a x
	set result {}
	foreach i [array names x] {
	    upvar a($i) x
	    lappend result $x
	}
	lsort $result
    }
    p1
} {first second zeroth}
test upvar-6.2 {retargeting an upvar} {
    set x 44
    set y abcde
    proc p1 {} {
	global x
	set result $x
	upvar y x
	lappend result $x
    }
    p1
} {44 abcde}
test upvar-6.3 {retargeting an upvar} {
    set x 44
    set y abcde
    proc p1 {} {
	upvar y x
	lappend result $x
	global x
	lappend result $x
    }
    p1
} {abcde 44}

test upvar-7.1 {upvar to same level} {
    set x 44
    set y 55
    catch {unset uv}
    upvar #0 x uv
    set uv abc
    upvar 0 y uv
    set uv xyzzy
    list $x $y
} {abc xyzzy}
test upvar-7.2 {upvar to same level} {
    set x 1234
    set y 4567
    proc p1 {x y} {
	upvar 0 x uv
	set uv $y
	return "$x $y"
    }
    p1 44 89
} {89 89}
test upvar-7.3 {upvar to same level} {
    set x 1234
    set y 4567
    proc p1 {x y} {
	upvar #1 x uv
	set uv $y
	return "$x $y"
    }
    p1 xyz abc
} {abc abc}
test upvar-7.4 {upvar to same level: tricky problems when deleting variable table} {
    proc tt {} {upvar #1 toto loc;  return $loc}
    list [catch tt msg] $msg
} {1 {can't read "loc": no such variable}}
test upvar-7.5 {potential memory leak when deleting variable table} {
    proc leak {} {
	array set foo {1 2 3 4}
	upvar 0 foo(1) bar
    }
    leak
} {}

test upvar-8.1 {errors in upvar command} -returnCodes error -body {
    upvar
} -result {wrong # args: should be "upvar ?level? otherVar localVar ?otherVar localVar ...?"}
test upvar-8.2 {errors in upvar command} -returnCodes error -body {
    upvar 1
} -result {wrong # args: should be "upvar ?level? otherVar localVar ?otherVar localVar ...?"}
test upvar-8.2.1 {upvar with numeric first argument} {
    apply {{} {set 0 ok; apply {{} {upvar 0 x; return $x}}}}
} ok
test upvar-8.3 {errors in upvar command} -returnCodes error -body {
    proc p1 {} {upvar a b c}
    p1
} -result {bad level "a"}
test upvar-8.4 {errors in upvar command} -returnCodes error -body {
    proc p1 {} {upvar 0 b b}
    p1
} -result {can't upvar from variable to itself}
test upvar-8.5 {errors in upvar command} -returnCodes error -body {
    proc p1 {} {upvar 0 a b; upvar 0 b a}
    p1
} -result {can't upvar from variable to itself}
test upvar-8.6 {errors in upvar command} -returnCodes error -body {
    proc p1 {} {set a 33; upvar b a}
    p1
} -result {variable "a" already exists}
test upvar-8.7 {errors in upvar command} -returnCodes error -body {
    proc p1 {} {trace variable a w foo; upvar b a}
    p1
} -result {variable "a" has traces: can't use for upvar}
test upvar-8.8 {create nested array with upvar} -body {
    proc p1 {} {upvar x(a) b; set b(2) 44}
    catch {unset x}
    p1
} -returnCodes error -cleanup {
    unset x
} -result {can't set "b(2)": variable isn't array}
test upvar-8.9 {upvar won't create namespace variable that refers to procedure variable} -setup {
    catch {namespace delete {*}[namespace children :: test_ns_*]}
    catch {rename MakeLink ""}
    namespace eval ::test_ns_1 {}
} -returnCodes error -body {
    proc MakeLink {a} {
	namespace eval ::test_ns_1 {
	    upvar a a
	}
	unset ::test_ns_1::a
    }
<<<<<<< HEAD
    MakeLink 1
} -result {bad variable name "a": upvar won't create namespace variable that refers to procedure variable}
test upvar-8.10 {upvar will create element alias for new array element} -setup {
=======
    list [catch {MakeLink 1} msg] $msg
} {1 {bad variable name "a": can't create namespace variable that refers to procedure variable}}
test upvar-8.10 {upvar will create element alias for new array element} {
>>>>>>> 6227a7d9
    catch {unset upvarArray}
} -body {
    array set upvarArray {}
    catch {upvar 0 upvarArray(elem) upvarArrayElemAlias}
} -result {0}
test upvar-8.11 {upvar will not create a variable that looks like an array} -setup {
    catch {unset upvarArray}
} -body {
    array set upvarArray {}
    upvar 0 upvarArray(elem) upvarArrayElemAlias(elem)
} -returnCodes 1 -match glob -result *

test upvar-9.1 {Tcl_UpVar2 procedure} testupvar {
    list [catch {testupvar xyz a {} x global} msg] $msg
} {1 {bad level "xyz"}}
test upvar-9.2 {Tcl_UpVar2 procedure} testupvar {
    catch {unset a}
    catch {unset x}
    set a 44
    list [catch "testupvar #0 a 1 x global" msg] $msg
} {1 {can't access "a(1)": variable isn't array}}
test upvar-9.3 {Tcl_UpVar2 procedure} testupvar {
    proc foo {} {
	testupvar 1 a {} x local
	set x
    }
    catch {unset a}
    catch {unset x}
    set a 44
    foo
} {44}
test upvar-9.4 {Tcl_UpVar2 procedure} testupvar {
    proc foo {} {
	testupvar 1 a {} _up_ global
	list [catch {set x} msg] $msg
    }
    catch {unset a}
    catch {unset _up_}
    set a 44
    concat [foo] $_up_
} {1 {can't read "x": no such variable} 44}
test upvar-9.5 {Tcl_UpVar2 procedure} testupvar {
    proc foo {} {
	testupvar 1 a b x local
	set x
    }
    catch {unset a}
    catch {unset x}
    set a(b) 1234
    foo
} {1234}
test upvar-9.6 {Tcl_UpVar procedure} testupvar {
    proc foo {} {
	testupvar 1 a x local
	set x
    }
    catch {unset a}
    catch {unset x}
    set a xyzzy
    foo
} {xyzzy}
test upvar-9.7 {Tcl_UpVar procedure} testupvar {
    proc foo {} {
	testupvar #0 a(b) x local
	set x
    }
    catch {unset a}
    catch {unset x}
    set a(b) 1234
    foo
} {1234}
catch {unset a}

test upvar-10.1 {CompileWord OBOE} -setup {
    proc linenumber {} {dict get [info frame -1] line}
} -body {
    apply {n {
        upvar 1 {*}{
        } [return [incr n -[linenumber]]] x
    }} [linenumber]
} -cleanup {
    rename linenumber {}
} -result 1

#
# Tests for 'namespace upvar'. As the implementation is essentially the same as
# for 'upvar', we only test that the variables are linked correctly, i.e., we
# assume that the behaviour of variables once the link is established has
# already been tested above.
#

# Clear out any namespaces called test_ns_*
catch {namespace delete {*}[namespace children :: test_ns_*]}
namespace eval test_ns_0 {
    variable x test_ns_0
}
set ::x test_global

test upvar-NS-1.1 {nsupvar links to correct variable} -body {
    namespace eval test_ns_1 {
	namespace upvar ::test_ns_0 x w
	set w
    }
} -result {test_ns_0} -cleanup {
    namespace delete test_ns_1
}
test upvar-NS-1.2 {nsupvar links to correct variable} -body {
    namespace eval test_ns_1 {
	proc a {} {
	    namespace upvar ::test_ns_0 x w
	    set w
	}
	return [a]
    }
} -result {test_ns_0} -cleanup {
    namespace delete test_ns_1
}
test upvar-NS-1.3 {nsupvar links to correct variable} -body {
    namespace eval test_ns_1 {
	namespace upvar test_ns_0 x w
	set w
    }
} -returnCodes error -cleanup {
    namespace delete test_ns_1
} -result {namespace "test_ns_0" not found in "::test_ns_1"}
test upvar-NS-1.4 {nsupvar links to correct variable} -body {
    namespace eval test_ns_1 {
	proc a {} {
	    namespace upvar test_ns_0 x w
	    set w
	}
	return [a]
    }
} -returnCodes error -cleanup {
    namespace delete test_ns_1
} -result {namespace "test_ns_0" not found in "::test_ns_1"}
    
test upvar-NS-1.5 {nsupvar links to correct variable} -body {
    namespace eval test_ns_1 {
	namespace eval test_ns_0 {}
	namespace upvar test_ns_0 x w
	set w
    }
} -cleanup {
    namespace delete test_ns_1
} -result {can't read "w": no such variable} -returnCodes error
test upvar-NS-1.6 {nsupvar links to correct variable} -body {
    namespace eval test_ns_1 {
	namespace eval test_ns_0 {}
	proc a {} {
	    namespace upvar test_ns_0 x w
	    set w
	}
	return [a]
    }
} -cleanup {
    namespace delete test_ns_1
} -result {can't read "w": no such variable} -returnCodes error
test upvar-NS-1.7 {nsupvar links to correct variable} -body {
    namespace eval test_ns_1 {
	namespace eval test_ns_0 {
	    variable x test_ns_1::test_ns_0
	}
	namespace upvar test_ns_0 x w
	set w
    }
} -cleanup {
    namespace delete test_ns_1
} -result {test_ns_1::test_ns_0}
test upvar-NS-1.8 {nsupvar links to correct variable} -body {
    namespace eval test_ns_1 {
	namespace eval test_ns_0 {
	    variable x test_ns_1::test_ns_0
	}
	proc a {} {
	    namespace upvar test_ns_0 x w
	    set w
	}
	return [a]
    }
} -cleanup {
    namespace delete test_ns_1
} -result {test_ns_1::test_ns_0}
test upvar-NS-1.9 {nsupvar links to correct variable} -body {
    namespace eval test_ns_1 {
	variable x test_ns_1
	proc a {} {
	    namespace upvar test_ns_0 x w
	    set w
	}
	return [a]
    }
} -returnCodes error -cleanup {
    namespace delete test_ns_1
} -result {namespace "test_ns_0" not found in "::test_ns_1"}

test upvar-NS-2.1 {TIP 323} -returnCodes error -body {
    namespace upvar
} -result {wrong # args: should be "namespace upvar ns ?otherVar myVar ...?"}
test upvar-NS-2.2 {TIP 323} -setup {
    namespace eval test_ns_1 {}
} -body {
    namespace upvar test_ns_1
} -cleanup {
    namespace delete test_ns_1
} -result {}

test upvar-NS-3.1 {CompileWord OBOE} -setup {
    proc linenumber {} {dict get [info frame -1] line}
} -body {
    apply {n {
        namespace upvar {*}{
        } [return [incr n -[linenumber]]] x y
    }} [linenumber]
} -cleanup {
    rename linenumber {}
} -result 1
test upvar-NS-3.2 {CompileWord OBOE} -setup {
    proc linenumber {} {dict get [info frame -1] line}
} -body {
    apply {n {
        namespace upvar :: {*}{
        } [return [incr n -[linenumber]]] x
    }} [linenumber]
} -cleanup {
    rename linenumber {}
} -result 1
test upvar-NS-3.3 {CompileWord OBOE} -setup {
    proc linenumber {} {dict get [info frame -1] line}
} -body {
    apply {n {
        variable x {*}{
        } [return [incr n -[linenumber]]]
    }} [linenumber]
} -cleanup {
    rename linenumber {}
} -result 1
<<<<<<< HEAD

=======
>>>>>>> 6227a7d9

# cleanup
::tcltest::cleanupTests
return

# Local Variables:
# mode: tcl
# End:<|MERGE_RESOLUTION|>--- conflicted
+++ resolved
@@ -16,12 +16,9 @@
     namespace import -force ::tcltest::*
 }
 
-<<<<<<< HEAD
 ::tcltest::loadTestedCommands
 catch [list package require -exact Tcltest [info patchlevel]]
 
-=======
->>>>>>> 6227a7d9
 testConstraint testupvar [llength [info commands testupvar]]
  
@@ -342,15 +339,9 @@
 	}
 	unset ::test_ns_1::a
     }
-<<<<<<< HEAD
     MakeLink 1
-} -result {bad variable name "a": upvar won't create namespace variable that refers to procedure variable}
+} -result {bad variable name "a": can't create namespace variable that refers to procedure variable}
 test upvar-8.10 {upvar will create element alias for new array element} -setup {
-=======
-    list [catch {MakeLink 1} msg] $msg
-} {1 {bad variable name "a": can't create namespace variable that refers to procedure variable}}
-test upvar-8.10 {upvar will create element alias for new array element} {
->>>>>>> 6227a7d9
     catch {unset upvarArray}
 } -body {
     array set upvarArray {}
@@ -588,10 +579,6 @@
 } -cleanup {
     rename linenumber {}
 } -result 1
-<<<<<<< HEAD
-
-=======
->>>>>>> 6227a7d9
  
 # cleanup
