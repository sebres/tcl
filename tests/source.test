# Commands covered:  source
#
# This file contains a collection of tests for one or more of the Tcl
# built-in commands.  Sourcing this file into Tcl runs the tests and
# generates output for errors.  No output means no errors were found.
#
# Copyright (c) 1991-1993 The Regents of the University of California.
# Copyright (c) 1994-1996 Sun Microsystems, Inc.
# Copyright (c) 1998-2000 by Scriptics Corporation.
# Contributions from Don Porter, NIST, 2003.  (not subject to US copyright)
#
# See the file "license.terms" for information on usage and redistribution
# of this file, and for a DISCLAIMER OF ALL WARRANTIES.

if {[catch {package require tcltest 2.1}]} {
    puts stderr "Skipping tests in [info script]. tcltest 2.1 required."
    return
}

namespace eval ::tcl::test::source {
    namespace import ::tcltest::*

test source-1.1 {source command} -setup {
    set x "old x value"
    set y "old y value"
    set z "old z value"
    set sourcefile [makeFile {
	set x 22
	set y 33
	set z 44
    } source.file]
} -body {
    source $sourcefile
    list $x $y $z
} -cleanup {
    removeFile source.file
} -result {22 33 44}
test source-1.2 {source command} -setup {
    set sourcefile [makeFile {list result} source.file]
} -body {
    source $sourcefile
} -cleanup {
    removeFile source.file
} -result result
test source-1.3 {source command} -setup {
    set sourcefile [makeFile {} source.file]
    set fd [open $sourcefile w]
    fconfigure $fd -translation lf
    puts $fd "list a b c \\"
    puts $fd "d e f"
    close $fd
} -body {
    source $sourcefile
} -cleanup {
    removeFile source.file
} -result {a b c d e f}

proc ListGlobMatch {expected actual} {
    if {[llength $expected] != [llength $actual]} {
        return 0
    }
    foreach e $expected a $actual {
        if {![string match $e $a]} {
            return 0
        }
    }
    return 1
}
customMatch listGlob [namespace which ListGlobMatch]

test source-2.3 {source error conditions} -setup {
    set sourcefile [makeFile {
	set x 146
	error "error in sourced file"
	set y $x
    } source.file]
} -body {
    list [catch {source $sourcefile} msg] $msg $::errorInfo
} -cleanup {
    removeFile source.file
} -match listGlob -result [list 1 {error in sourced file} \
	{error in sourced file
    while executing
"error "error in sourced file""
    (file "*source.file" line 3)
    invoked from within
"source $sourcefile"}]
test source-2.4 {source error conditions} -setup {
    set sourcefile [makeFile {break} source.file]
} -body {
    source $sourcefile
} -cleanup {
    removeFile source.file
} -returnCodes break
test source-2.5 {source error conditions} -setup {
    set sourcefile [makeFile {continue} source.file]
} -body {
    source $sourcefile
} -cleanup {
    removeFile source.file
} -returnCodes continue
test source-2.6 {source error conditions} -setup {
    set sourcefile [makeFile {} _non_existent_]
    removeFile _non_existent_
} -body {
    list [catch {source $sourcefile} msg] $msg $::errorCode
} -match listGlob -result [list 1 \
	{couldn't read file "*_non_existent_": no such file or directory} \
	{POSIX ENOENT {no such file or directory}}]

<<<<<<< HEAD
=======
test source-2.7 {utf-8 with BOM} -setup {
    set sourcefile [makeFile {} source.file]
    set saveencoding [encoding system]
} -body {
    encoding system utf-8
    set out [open $sourcefile w]
    puts $out "\ufffeset y new-y"
    close $out
    set y old-y
    source $sourcefile
    return $y
} -cleanup {
    removeFile $sourcefile
    encoding system $saveencoding
} -result {new-y}

>>>>>>> b2a3b9a5
test source-3.1 {return in middle of source file} -setup {
    set sourcefile [makeFile {
	set x new-x
	return allDone
	set y new-y
    } source.file]
} -body {
    set x old-x
    set y old-y
    set z [source $sourcefile]
    list $x $y $z
} -cleanup {
    removeFile source.file
} -result {new-x old-y allDone}
test source-3.2 {return with special code etc.} -setup {
    set sourcefile [makeFile {
	set x new-x
	return -code break "Silly result"
	set y new-y
    } source.file]
} -body {
   source $sourcefile
} -cleanup {
    removeFile source.file
} -returnCodes break -result {Silly result}
test source-3.3 {return with special code etc.} -setup {
    set sourcefile [makeFile {
	set x new-x
	return -code error "Simulated error"
	set y new-y
    } source.file]
} -body {
    list [catch {source $sourcefile} msg] $msg $::errorInfo $::errorCode
} -cleanup {
    removeFile source.file
} -result {1 {Simulated error} {Simulated error
    while executing
"source $sourcefile"} NONE}
test source-3.4 {return with special code etc.} -setup {
    set sourcefile [makeFile {
	set x new-x
	return -code error -errorinfo "Simulated errorInfo stuff"
	set y new-y
    } source.file]
} -body {
    list [catch {source $sourcefile} msg] $msg $::errorInfo $::errorCode
} -cleanup {
    removeFile source.file
} -result {1 {} {Simulated errorInfo stuff
    invoked from within
"source $sourcefile"} NONE}
test source-3.5 {return with special code etc.} -setup {
    set sourcefile [makeFile {
	set x new-x
	return -code error -errorinfo "Simulated errorInfo stuff" \
		-errorcode {a b c}
	set y new-y
    } source.file]
} -body {
    list [catch {source $sourcefile} msg] $msg $::errorInfo $::errorCode
} -cleanup {
    removeFile source.file
} -result {1 {} {Simulated errorInfo stuff
    invoked from within
"source $sourcefile"} {a b c}}

test source-6.1 {source is binary ok} -setup {
    # Note [makeFile] writes in the system encoding.
    # [source] defaults to reading in the system encoding.
    set sourcefile [makeFile [list set x "a b\0c"] source.file]
} -body {
    set x {}
    source $sourcefile
    string length $x
} -cleanup {
    removeFile source.file
} -result 5
test source-6.2 {source skips everything after Ctrl-Z: Bug 2040} -setup {
    set sourcefile [makeFile "set x ab\32c" source.file]
} -body {
    set x {}
    source $sourcefile
    string length $x
} -cleanup {
    removeFile source.file
} -result 2

test source-7.1 {source -encoding test} -setup {
    set sourcefile [makeFile {} source.file]
    file delete $sourcefile
    set f [open $sourcefile w]
    fconfigure $f -encoding utf-8
    puts $f "set symbol(square-root) \u221A; set x correct"
    close $f
} -body {
    set x unset
    source -encoding utf-8 $sourcefile
    set x
} -cleanup {
    removeFile source.file
} -result correct
test source-7.2 {source -encoding test} -setup {
    # This tests for bad interactions between [source -encoding]
    # and use of the Control-Z character (\u001A) as a cross-platform
    # EOF character by [source].  Here we write out and the [source] a
    # file that contains the byte \x1A, although not the character \u001A in
    # the indicated encoding.
    set sourcefile [makeFile {} source.file]
    file delete $sourcefile
    set f [open $sourcefile w]
    fconfigure $f -encoding unicode
    puts $f "set symbol(square-root) \u221A; set x correct"
    close $f
} -body {
    set x unset
    source -encoding unicode $sourcefile
    set x
} -cleanup {
    removeFile source.file
} -result correct
test source-7.3 {source -encoding: syntax} -body {
    # Have to spell out the -encoding option
    source -e utf-8 no_file
} -returnCodes 1 -match glob -result {bad option*}
test source-7.4 {source -encoding: syntax} -setup {
    set sourcefile [makeFile {} source.file]
} -body {
    source -encoding no-such-encoding $sourcefile
} -cleanup {
    removeFile source.file
} -returnCodes 1 -match glob -result {unknown encoding*}
test source-7.5 {source -encoding: correct operation} -setup {
    set sourcefile [makeFile {} source.file]
    file delete $sourcefile
    set f [open $sourcefile w]
    fconfigure $f -encoding utf-8
    puts $f "proc \u20ac {} {return foo}"
    close $f
} -body {
    source -encoding utf-8 $sourcefile
    \u20ac
} -cleanup {
    removeFile source.file
    rename \u20ac {}
} -result foo
test source-7.6 {source -encoding: mismatch encoding error} -setup {
    set sourcefile [makeFile {} source.file]
    file delete $sourcefile
    set f [open $sourcefile w]
    fconfigure $f -encoding utf-8
    puts $f "proc \u20ac {} {return foo}"
    close $f
} -body {
    source -encoding ascii $sourcefile
    \u20ac
} -cleanup {
    removeFile source.file
} -returnCodes error -match glob -result {invalid command name*}

cleanupTests
}
namespace delete ::tcl::test::source
return<|MERGE_RESOLUTION|>--- conflicted
+++ resolved
@@ -107,26 +107,20 @@
 } -match listGlob -result [list 1 \
 	{couldn't read file "*_non_existent_": no such file or directory} \
 	{POSIX ENOENT {no such file or directory}}]
-
-<<<<<<< HEAD
-=======
 test source-2.7 {utf-8 with BOM} -setup {
     set sourcefile [makeFile {} source.file]
-    set saveencoding [encoding system]
-} -body {
-    encoding system utf-8
+} -body {
     set out [open $sourcefile w]
+    fconfigure $out -encoding utf-8
     puts $out "\ufffeset y new-y"
     close $out
     set y old-y
-    source $sourcefile
+    source -encoding utf-8 $sourcefile
     return $y
 } -cleanup {
     removeFile $sourcefile
-    encoding system $saveencoding
 } -result {new-y}
 
->>>>>>> b2a3b9a5
 test source-3.1 {return in middle of source file} -setup {
     set sourcefile [makeFile {
 	set x new-x
