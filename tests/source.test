# Commands covered:  source
#
# This file contains a collection of tests for one or more of the Tcl
# built-in commands.  Sourcing this file into Tcl runs the tests and
# generates output for errors.  No output means no errors were found.
#
# Copyright © 1991-1993 The Regents of the University of California.
# Copyright © 1994-1996 Sun Microsystems, Inc.
# Copyright © 1998-2000 Scriptics Corporation.
# Contributions from Don Porter, NIST, 2003.  (not subject to US copyright)
#
# See the file "license.terms" for information on usage and redistribution
# of this file, and for a DISCLAIMER OF ALL WARRANTIES.

if {[catch {package require tcltest 2.5}]} {
    puts stderr "Skipping tests in [info script]. tcltest 2.5 required."
    return
}

namespace eval ::tcl::test::source {
    namespace import ::tcltest::*

test source-1.1 {source command} -setup {
    set x "old x value"
    set y "old y value"
    set z "old z value"
    set sourcefile [makeFile {
	set x 22
	set y 33
	set z 44
    } source.file]
} -body {
    source $sourcefile
    list $x $y $z
} -cleanup {
    removeFile source.file
} -result {22 33 44}
test source-1.2 {source command} -setup {
    set sourcefile [makeFile {list result} source.file]
} -body {
    source $sourcefile
} -cleanup {
    removeFile source.file
} -result result
test source-1.3 {source command} -setup {
    set sourcefile [makeFile {} source.file]
    set fd [open $sourcefile w]
    fconfigure $fd -translation lf
    puts $fd "list a b c \\"
    puts $fd "d e f"
    close $fd
} -body {
    source $sourcefile
} -cleanup {
    removeFile source.file
} -result {a b c d e f}

proc ListGlobMatch {expected actual} {
    if {[llength $expected] != [llength $actual]} {
        return 0
    }
    foreach e $expected a $actual {
        if {![string match $e $a]} {
            return 0
        }
    }
    return 1
}
customMatch listGlob [namespace which ListGlobMatch]

test source-2.3 {source error conditions} -setup {
    set sourcefile [makeFile {
	set x 146
	error "error in sourced file"
	set y $x
    } source.file]
} -body {
    list [catch {source $sourcefile} msg] $msg $::errorInfo
} -cleanup {
    removeFile source.file
} -match listGlob -result [list 1 {error in sourced file} \
	{error in sourced file
    while executing
"error "error in sourced file""
    (file "*source.file" line 3)
    invoked from within
"source $sourcefile"}]
test source-2.4 {source error conditions} -setup {
    set sourcefile [makeFile {break} source.file]
} -body {
    source $sourcefile
} -cleanup {
    removeFile source.file
} -returnCodes break
test source-2.5 {source error conditions} -setup {
    set sourcefile [makeFile {continue} source.file]
} -body {
    source $sourcefile
} -cleanup {
    removeFile source.file
} -returnCodes continue
test source-2.6 {source error conditions} -setup {
    set sourcefile [makeFile {} _non_existent_]
    removeFile _non_existent_
} -body {
    source $sourcefile
} -match glob -result {couldn't read file "*_non_existent_": no such file or directory} \
	-errorCode {POSIX ENOENT {no such file or directory}}
test source-2.7 {utf-8 with BOM} -setup {
    set sourcefile [makeFile {} source.file]
} -body {
    set out [open $sourcefile w]
    fconfigure $out -encoding utf-8
    puts $out "\uFEFFset y new-y"
    close $out
    set y old-y
    source $sourcefile
    return $y
} -cleanup {
    removeFile $sourcefile
} -result {new-y}

test source-3.1 {return in middle of source file} -setup {
    set sourcefile [makeFile {
	set x new-x
	return allDone
	set y new-y
    } source.file]
} -body {
    set x old-x
    set y old-y
    set z [source $sourcefile]
    list $x $y $z
} -cleanup {
    removeFile source.file
} -result {new-x old-y allDone}
test source-3.2 {return with special code etc.} -setup {
    set sourcefile [makeFile {
	set x new-x
	return -code break "Silly result"
	set y new-y
    } source.file]
} -body {
   source $sourcefile
} -cleanup {
    removeFile source.file
} -returnCodes break -result {Silly result}
test source-3.3 {return with special code etc.} -setup {
    set sourcefile [makeFile {
	set x new-x
	return -code error "Simulated error"
	set y new-y
    } source.file]
} -body {
    list [catch {source $sourcefile} msg] $msg $::errorInfo $::errorCode
} -cleanup {
    removeFile source.file
} -result {1 {Simulated error} {Simulated error
    while executing
"source $sourcefile"} NONE}
test source-3.4 {return with special code etc.} -setup {
    set sourcefile [makeFile {
	set x new-x
	return -code error -errorinfo "Simulated errorInfo stuff"
	set y new-y
    } source.file]
} -body {
    list [catch {source $sourcefile} msg] $msg $::errorInfo $::errorCode
} -cleanup {
    removeFile source.file
} -result {1 {} {Simulated errorInfo stuff
    invoked from within
"source $sourcefile"} NONE}
test source-3.5 {return with special code etc.} -setup {
    set sourcefile [makeFile {
	set x new-x
	return -code error -errorinfo "Simulated errorInfo stuff" \
		-errorcode {a b c}
	set y new-y
    } source.file]
} -body {
    list [catch {source $sourcefile} msg] $msg $::errorInfo $::errorCode
} -cleanup {
    removeFile source.file
} -result {1 {} {Simulated errorInfo stuff
    invoked from within
"source $sourcefile"} {a b c}}

test source-4.1 {continuation line parsing} -setup {
    set sourcefile [makeFile [string map {CL \\\n} {
	format %s "[dict get [info frame 0] type]:CL[dict get [info frame 0] line]CL[dict get [info frame 0] line]CL[dict get [info frame 0] line]"
    }] source.file]
} -body {
    source $sourcefile
} -cleanup {
    removeFile source.file
} -result {source: 3 4 5}

test source-6.1 {source is binary ok} -setup {
    # Note [makeFile] writes in the system encoding.
    # [source] defaults to reading in the system encoding.
    set sourcefile [makeFile [list set x "a b\x00c"] source.file]
} -body {
    set x {}
    source $sourcefile
    string length $x
} -cleanup {
    removeFile source.file
} -result 5
test source-6.2 {source skips everything after Ctrl-Z: Bug 2040} -setup {
    set sourcefile [makeFile "set x ab\x1Ac" source.file]
} -body {
    set x {}
    source $sourcefile
    string length $x
} -cleanup {
    removeFile source.file
} -result 2

test source-7.1 {source -encoding test} -setup {
    set sourcefile [makeFile {} source.file]
    file delete $sourcefile
    set f [open $sourcefile w]
    fconfigure $f -encoding utf-8
    puts $f "set symbol(square-root) √; set x correct"
    close $f
} -body {
    set x unset
    source $sourcefile
    set x
} -cleanup {
    removeFile source.file
} -result correct
test source-7.2 {source -encoding test} -setup {
    # This tests for bad interactions between [source -encoding]
    # and use of the Control-Z character (\x1A) as a cross-platform
    # EOF character by [source].  Here we write out and the [source] a
    # file that contains the byte \x1A, although not the character \x1A in
    # the indicated encoding.
    set sourcefile [makeFile {} source.file]
    file delete $sourcefile
    set f [open $sourcefile w]
    fconfigure $f -encoding utf-16
    puts $f "set symbol(square-root) √; set x correct"
    close $f
} -body {
    set x unset
    source -encoding utf-16 $sourcefile
    set x
} -cleanup {
    removeFile source.file
} -result correct
test source-7.3 {source -encoding: syntax} -body {
    # Have to spell out the -encoding option
    source -e utf-8 no_file
} -returnCodes 1 -match glob -result {bad option*}
test source-7.4 {source -encoding: syntax} -setup {
    set sourcefile [makeFile {} source.file]
} -body {
    source -encoding no-such-encoding $sourcefile
} -cleanup {
    removeFile source.file
} -returnCodes 1 -match glob -result {unknown encoding*}
test source-7.5 {source -encoding: correct operation} -setup {
    set sourcefile [makeFile {} source.file]
    file delete $sourcefile
    set f [open $sourcefile w]
    fconfigure $f -encoding utf-8
    puts $f "proc € {} {return foo}"
    close $f
} -body {
<<<<<<< HEAD
    source $sourcefile
    \u20ac
=======
    source -encoding utf-8 $sourcefile
    €
>>>>>>> 787e062c
} -cleanup {
    removeFile source.file
    rename € {}
} -result foo
test source-7.6 {source -encoding: mismatch encoding error} -setup {
    set sourcefile [makeFile {} source.file]
    file delete $sourcefile
    set f [open $sourcefile w]
    fconfigure $f -encoding utf-8
    puts $f "proc € {} {return foo}"
    close $f
} -body {
    source -encoding ascii $sourcefile
    €
} -cleanup {
    removeFile source.file
} -returnCodes error -match glob -result {invalid command name*}

test source-8.1 {source and coroutine/yield} -setup {
    set sourcefile [makeFile {} source.file]
    file delete $sourcefile
} -body {
    makeFile {yield 1; yield 2; return 3;} $sourcefile
    coroutine coro apply {f {yield;source $f}} $sourcefile
    list [coro] [coro] [coro] [info exist coro]
} -cleanup {
    catch {rename coro {}}
    removeFile source.file
} -result {1 2 3 0}

cleanupTests
}
namespace delete ::tcl::test::source
return

# Local Variables:
# mode: tcl
# End:<|MERGE_RESOLUTION|>--- conflicted
+++ resolved
@@ -270,13 +270,8 @@
     puts $f "proc € {} {return foo}"
     close $f
 } -body {
-<<<<<<< HEAD
-    source $sourcefile
-    \u20ac
-=======
-    source -encoding utf-8 $sourcefile
+    source $sourcefile
     €
->>>>>>> 787e062c
 } -cleanup {
     removeFile source.file
     rename € {}
