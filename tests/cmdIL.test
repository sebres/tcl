--- conflicted
+++ resolved
@@ -19,15 +19,10 @@
 # Used for constraining memory leak tests
 testConstraint memory [llength [info commands memory]]
 testConstraint testobj [llength [info commands testobj]]
-<<<<<<< HEAD
-testConstraint prlimit [expr {[testConstraint macOrUnix] && ![catch { exec prlimit -n }]}]
--
-=======
 source [file join [file dirname [info script]] internals.tcl]
 namespace import -force ::tcltest::internals::*
-
->>>>>>> 09039579
++
 test cmdIL-1.1 {Tcl_LsortObjCmd procedure} -returnCodes error -body {
     lsort
 } -result {wrong # args: should be "lsort ?-option value ...? list"}
