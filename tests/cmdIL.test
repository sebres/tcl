--- conflicted
+++ resolved
@@ -18,11 +18,8 @@
 
 # Used for constraining memory leak tests
 testConstraint memory [llength [info commands memory]]
-<<<<<<< HEAD
 testConstraint testobj [llength [info commands testobj]]
-=======
 testConstraint prlimit [expr {[testConstraint macOrUnix] && ![catch { exec prlimit -n }]}]
->>>>>>> cd941300
 
 test cmdIL-1.1 {Tcl_LsortObjCmd procedure} -returnCodes error -body {
     lsort
@@ -505,11 +502,9 @@
 } -result 0 -cleanup {
     rename test_lsort ""
 }
-<<<<<<< HEAD
 test cmdIL-5.6 {lsort with multiple list-style index options} {
     lsort -index {1 2 3} -index 0 {{a b} {c d} {b e}}
 } {{a b} {b e} {c d}}
-=======
 test cmdIL-5.7 {lsort memory exhaustion} -constraints {prlimit} -body {
     # test it in child process (with limited address space):
     set pipe {}
@@ -534,7 +529,7 @@
 	close $pipe
 	set pipe {}
 	set result
-    } result] || [regexp {^(?:list creation failed|unable to alloc)} $result]} {
+    } result] || [regexp {^(?:list creation failed|unable to (?:re)?alloc)} $result]} {
 	tcltest::Skip "prlimit: wrong AS-limit, result: $result"
     }
     set result
@@ -543,7 +538,6 @@
     if {$pipe ne ""} { catch { close $pipe } }
     unset -nocomplain pipe line result
 } -result {no enough memory to proccess sort of 4000000 items}
->>>>>>> cd941300
 
 # Compiled version
 test cmdIL-6.1 {lassign command syntax} -returnCodes error -body {
