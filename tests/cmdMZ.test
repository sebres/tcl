# The tests in this file cover the procedures in tclCmdMZ.c.
#
# This file contains a collection of tests for one or more of the Tcl built-in
# commands. Sourcing this file into Tcl runs the tests and generates output
# for errors. No output means no errors were found.
#
# Copyright (c) 1991-1993 The Regents of the University of California.
# Copyright (c) 1994 Sun Microsystems, Inc.
# Copyright (c) 1998-1999 by Scriptics Corporation.
#
# See the file "license.terms" for information on usage and redistribution of
# this file, and for a DISCLAIMER OF ALL WARRANTIES.
<<<<<<< HEAD
#
# RCS: @(#) $Id: cmdMZ.test,v 1.15.2.11 2011/01/04 16:21:14 dgp Exp $
=======
>>>>>>> 6ec5ba1e

if {[catch {package require tcltest 2.1}]} {
    puts stderr "Skipping tests in [info script]. tcltest 2.1 required."
    return
}

namespace eval ::tcl::test::cmdMZ {
    namespace import ::tcltest::cleanupTests
    namespace import ::tcltest::customMatch
    namespace import ::tcltest::makeFile
    namespace import ::tcltest::removeFile
    namespace import ::tcltest::temporaryDirectory
    namespace import ::tcltest::test

    proc ListGlobMatch {expected actual} {
	if {[llength $expected] != [llength $actual]} {
	    return 0
	}
	foreach e $expected a $actual {
	    if {![string match $e $a]} {
		return 0
	    }
	}
	return 1
    }
    customMatch listGlob [namespace which ListGlobMatch]

# Tcl_PwdObjCmd

test cmdMZ-1.1 {Tcl_PwdObjCmd} -returnCodes error -body {
    pwd a
} -result {wrong # args: should be "pwd"}
test cmdMZ-1.2 {Tcl_PwdObjCmd: simple pwd} {
    catch pwd
} 0
test cmdMZ-1.3 {Tcl_PwdObjCmd: simple pwd} -body {
    pwd
} -match glob -result {?*}
test cmdMZ-1.4 {Tcl_PwdObjCmd: failure} -setup {
    set cwd [pwd]
    set foodir [file join [temporaryDirectory] foo]
    file delete -force $foodir
    file mkdir $foodir
    cd $foodir
} -constraints {unix nonPortable} -body {
    # This test fails on various unix platforms (eg Linux) where permissions
    # caching causes this to fail. The caching is strictly incorrect, but we
    # have no control over that.
    file attr . -permissions 000
    pwd
} -returnCodes error -cleanup {
    cd $cwd
    file delete -force $foodir
} -result {error getting working directory name: permission denied}

# The tests for Tcl_RegexpObjCmd, Tcl_RegsubObjCmd are in regexp.test

# Tcl_RenameObjCmd

test cmdMZ-2.1 {Tcl_RenameObjCmd: error conditions} -returnCodes error -body {
    rename r1
} -result {wrong # args: should be "rename oldName newName"}
test cmdMZ-2.2 {Tcl_RenameObjCmd: error conditions} -returnCodes error -body {
    rename r1 r2 r3
} -result {wrong # args: should be "rename oldName newName"}
test cmdMZ-2.3 {Tcl_RenameObjCmd: success} -setup {
    catch {rename r2 {}}
} -body {
    proc r1 {} {return "r1"}
    rename r1 r2
    r2
} -result {r1}
test cmdMZ-2.4 {Tcl_RenameObjCmd: success} {
    proc r1 {} {return "r1"}
    rename r1 {}
    list [catch {r1} msg] $msg
} {1 {invalid command name "r1"}}

# Some tests for Tcl_ReturnObjCmd are in proc-old.test

test cmdMZ-return-1.0 {return checks for bad option values} -body {
    return -options foo
} -returnCodes error -match glob -result {bad -options value:*}
test cmdMZ-return-1.1 {return checks for bad option values} -body {
    return -code err
} -returnCodes error -match glob -result {bad completion code "err": must be ok, error, return, break, continue*, or an integer}
test cmdMZ-return-1.2 {return checks for bad option values} -body {
    return -code 0x100000000
} -returnCodes error -match glob -result {bad completion code "0x100000000": must be ok, error, return, break, continue*, or an integer}
test cmdMZ-return-1.3 {return checks for bad option values} -body {
    return -level foo
} -returnCodes error -match glob -result {bad -level value: *}
test cmdMZ-return-1.4 {return checks for bad option values} -body {
    return -level -1
} -returnCodes error -match glob -result {bad -level value: *}
test cmdMZ-return-1.5 {return checks for bad option values} -body {
    return -level 3.1415926
} -returnCodes error -match glob -result {bad -level value: *}

proc dictSort {d} {
    set result {}
    foreach k [lsort [dict keys $d]] {
	dict set result $k [dict get $d $k]
    }
    return $result
}

test cmdMZ-return-2.0 {return option handling} {
    list [catch return -> foo] [dictSort $foo]
} {2 {-code 0 -level 1}}
test cmdMZ-return-2.1 {return option handling} {
    list [catch {return -bar soom} -> foo] [dictSort $foo]
} {2 {-bar soom -code 0 -level 1}}
test cmdMZ-return-2.2 {return option handling} {
    list [catch {return -code return} -> foo] [dictSort $foo]
} {2 {-code 0 -level 2}}
test cmdMZ-return-2.3 {return option handling} {
    list [catch {return -code return -level 10} -> foo] [dictSort $foo]
} {2 {-code 0 -level 11}}
test cmdMZ-return-2.4 {return option handling} -body {
    return -level 0 -code error
} -returnCodes error -result {}
test cmdMZ-return-2.5 {return option handling} -body {
    return -level 0 -code return
} -returnCodes return -result {}
test cmdMZ-return-2.6 {return option handling} -body {
    return -level 0 -code break
} -returnCodes break -result {}
test cmdMZ-return-2.7 {return option handling} -body {
    return -level 0 -code continue
} -returnCodes continue -result {}
test cmdMZ-return-2.8 {return option handling} -body {
    return -level 0 -code -1
} -returnCodes -1 -result {}
test cmdMZ-return-2.9 {return option handling} -body {
    return -level 0 -code 10
} -returnCodes 10 -result {}
test cmdMZ-return-2.10 {return option handling} -body {
    list [catch {return -level 0 -code error} -> foo] [dictSort $foo]
} -match glob -result {1 {-code 1 -errorcode NONE -errorinfo {
    while executing
"return -level 0 -code error"} -errorline 1 -errorstack * -level 0}}
test cmdMZ-return-2.11 {return option handling} {
    list [catch {return -level 0 -code break} -> foo] [dictSort $foo]
} {3 {-code 3 -level 0}}
test cmdMZ-return-2.12 {return option handling} -body {
    return -level 0 -code error -options {-code ok}
} -returnCodes ok -result {}
test cmdMZ-return-2.13 {return option handling} -body {
    return -level 0 -code error -options {-code err}
} -returnCodes error -match glob -result {bad completion code "err": must be ok, error, return, break, continue*, or an integer}
test cmdMZ-return-2.14 {return option handling} -body {
    return -level 0 -code error -options {-code foo -options {-code break}}
} -returnCodes break -result {}
test cmdMZ-return-2.15 {return opton handling} {
    list [catch {
	apply {{} {
	    return -code error -errorcode {a b} c
	}}
    } result] $result $::errorCode
} {1 c {a b}}
test cmdMZ-return-2.16 {return opton handling} {
    list [catch {
	apply {{} {
	    return -code error -errorcode [list a b] c
	}}
    } result] $result $::errorCode
} {1 c {a b}}
test cmdMZ-return-2.17 {return opton handling} {
    list [catch {
	apply {{} {
	    return -code error -errorcode a\ b c
	}}
    } result] $result $::errorCode
} {1 c {a b}}
test cmdMZ-return-2.18 {return option handling} {
    list [catch {
	return -code error -errorstack [list CALL a CALL b] yo
    } -> foo] [dictSort $foo] [info errorstack]
} {2 {-code 1 -errorcode NONE -errorstack {CALL a CALL b} -level 1} {CALL a CALL b}}

# Check that the result of a [return -options $opts $result] is
# indistinguishable from that of the originally caught script, no matter what
# the script is/does. (TIP 90)
foreach {testid script} {
    cmdMZ-return-3.0 {}
    cmdMZ-return-3.1 {format x}
    cmdMZ-return-3.2 {set}
    cmdMZ-return-3.3 {set a 1}
    cmdMZ-return-3.4 {error}
    cmdMZ-return-3.5 {error foo}
    cmdMZ-return-3.6 {error foo bar}
    cmdMZ-return-3.7 {error foo bar baz}
    cmdMZ-return-3.8 {return -level 0}
    cmdMZ-return-3.9 {return -code error}
    cmdMZ-return-3.10 {return -code error -errorinfo foo}
    cmdMZ-return-3.11 {return -code error -errorinfo foo -errorcode bar}
    cmdMZ-return-3.12 {return -code error -errorinfo foo -errorcode bar -errorline 10}
    cmdMZ-return-3.12.1 {return -code error -errorinfo foo -errorcode bar -errorline 10 -errorstack baz}
    cmdMZ-return-3.13 {return -options {x y z 2}}
    cmdMZ-return-3.14 {return -level 3 -code break sdf}
} {
    test $testid "check that return after a catch is same:\n$script" {
	set one [list [catch $script foo bar] $foo [dictSort $bar] \
		$::errorCode $::errorInfo]
	set two [list [catch {return -options $bar $foo} foo2 bar2] \
		$foo2 [dictSort $bar2] $::errorCode $::errorInfo]
	string equal $one $two
    } 1
}

# The tests for Tcl_ScanObjCmd are in scan.test

# Tcl_SourceObjCmd
# More tests of Tcl_SourceObjCmd are in source.test

test cmdMZ-3.3 {Tcl_SourceObjCmd: error conditions} -constraints {
    unixOrPc
} -returnCodes error -body {
    source
} -match glob -result {wrong # args: should be "source*fileName"}
test cmdMZ-3.4 {Tcl_SourceObjCmd: error conditions} -constraints {
    unixOrPc
} -returnCodes error -body {
    source a b
} -match glob -result {wrong # args: should be "source*fileName"}
test cmdMZ-3.5 {Tcl_SourceObjCmd: error in script} -body {
    set file [makeFile {
	set x 146
	error "error in sourced file"
	set y $x
    } source.file]
    list [catch {source $file} msg] $msg $::errorInfo
} -cleanup {
    removeFile source.file
} -match listGlob -result {1 {error in sourced file} {error in sourced file
    while executing
"error "error in sourced file""
    (file "*" line 3)
    invoked from within
"source $file"}}
test cmdMZ-3.6 {Tcl_SourceObjCmd: simple script} -body {
    set file [makeFile {list ok} source.file]
    source $file
} -cleanup {
    removeFile source.file
} -result ok

# Tcl_SplitObjCmd

test cmdMZ-4.1 {Tcl_SplitObjCmd: split errors} -returnCodes error -body {
    split
} -result {wrong # args: should be "split string ?splitChars?"}
test cmdMZ-4.2 {Tcl_SplitObjCmd: split errors} -returnCodes error -body {
    split a b c
} -result {wrong # args: should be "split string ?splitChars?"}
test cmdMZ-4.3 {Tcl_SplitObjCmd: basic split commands} {
    split "a\n b\t\r c\n "
} {a {} b {} {} c {} {}}
test cmdMZ-4.4 {Tcl_SplitObjCmd: basic split commands} {
    split "word 1xyzword 2zword 3" xyz
} {{word 1} {} {} {word 2} {word 3}}
test cmdMZ-4.5 {Tcl_SplitObjCmd: basic split commands} {
    split "12345" {}
} {1 2 3 4 5}
test cmdMZ-4.6 {Tcl_SplitObjCmd: basic split commands} {
    split "a\}b\[c\{\]\$"
} "a\\\}b\\\[c\\\{\\\]\\\$"
test cmdMZ-4.7 {Tcl_SplitObjCmd: basic split commands} {
    split {} {}
} {}
test cmdMZ-4.8 {Tcl_SplitObjCmd: basic split commands} {
    split {}
} {}
test cmdMZ-4.9 {Tcl_SplitObjCmd: basic split commands} {
    split {   }
} {{} {} {} {}}
test cmdMZ-4.10 {Tcl_SplitObjCmd: basic split commands} {
    apply {{} {
        set x {}
        foreach f [split {]\n} {}] {
            append x $f
        }
        return $x
    }}
} {]\n}
test cmdMZ-4.11 {Tcl_SplitObjCmd: basic split commands} {
    apply {{} {
        set x ab\000c
        set y [split $x {}]
	binary scan $y c* z
        return $z
    }}
} {97 32 98 32 0 32 99}
test cmdMZ-4.12 {Tcl_SplitObjCmd: basic split commands} {
    split "a0ab1b2bbb3\000c4" ab\000c
} {{} 0 {} 1 2 {} {} 3 {} 4}
test cmdMZ-4.13 {Tcl_SplitObjCmd: basic split commands} {
    # if not UTF-8 aware, result is "a {} {} b qw\xe5 {} N wq"
    split "a\u4e4eb qw\u5e4e\x4e wq" " \u4e4e"
} "a b qw\u5e4eN wq"

# The tests for Tcl_StringObjCmd are in string.test
# The tests for Tcl_SubstObjCmd are in subst.test
# The tests for Tcl_SwitchObjCmd are in switch.test

test cmdMZ-5.1 {Tcl_TimeObjCmd: basic format of command} -body {
    time
} -returnCodes error -result {wrong # args: should be "time command ?count?"}
test cmdMZ-5.2 {Tcl_TimeObjCmd: basic format of command} -body {
    time a b c
} -returnCodes error -result {wrong # args: should be "time command ?count?"}
test cmdMZ-5.3 {Tcl_TimeObjCmd: basic format of command} -body {
    time a b
} -returnCodes error -result {expected integer but got "b"}
test cmdMZ-5.4 {Tcl_TimeObjCmd: nothing happens with negative iteration counts} {
    time bogusCmd -12456
} {0 microseconds per iteration}
test cmdMZ-5.5 {Tcl_TimeObjCmd: result format} -body {
    time {format 1}
} -match regexp -result {^\d+ microseconds per iteration}
test cmdMZ-5.6 {Tcl_TimeObjCmd: slower commands take longer} {
    expr {[lindex [time {after 2}] 0] < [lindex [time {after 1000}] 0]}
} 1
test cmdMZ-5.7 {Tcl_TimeObjCmd: errors generate right trace} {
    list [catch {time {error foo}} msg] $msg $::errorInfo
} {1 foo {foo
    while executing
"error foo"
    invoked from within
"time {error foo}"}}

# The tests for Tcl_WhileObjCmd are in while.test

# cleanup
cleanupTests
}
namespace delete ::tcl::test::cmdMZ
return

# Local Variables:
# mode: tcl
# End:<|MERGE_RESOLUTION|>--- conflicted
+++ resolved
@@ -10,11 +10,6 @@
 #
 # See the file "license.terms" for information on usage and redistribution of
 # this file, and for a DISCLAIMER OF ALL WARRANTIES.
-<<<<<<< HEAD
-#
-# RCS: @(#) $Id: cmdMZ.test,v 1.15.2.11 2011/01/04 16:21:14 dgp Exp $
-=======
->>>>>>> 6ec5ba1e
 
 if {[catch {package require tcltest 2.1}]} {
     puts stderr "Skipping tests in [info script]. tcltest 2.1 required."
