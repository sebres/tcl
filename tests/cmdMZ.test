# The tests in this file cover the procedures in tclCmdMZ.c.
#
# This file contains a collection of tests for one or more of the Tcl built-in
# commands. Sourcing this file into Tcl runs the tests and generates output
# for errors. No output means no errors were found.
#
# Copyright (c) 1991-1993 The Regents of the University of California.
# Copyright (c) 1994 Sun Microsystems, Inc.
# Copyright (c) 1998-1999 by Scriptics Corporation.
#
# See the file "license.terms" for information on usage and redistribution of
# this file, and for a DISCLAIMER OF ALL WARRANTIES.

if {[catch {package require tcltest 2.1}]} {
    puts stderr "Skipping tests in [info script]. tcltest 2.1 required."
    return
}

namespace eval ::tcl::test::cmdMZ {
    namespace import ::tcltest::cleanupTests
    namespace import ::tcltest::customMatch
    namespace import ::tcltest::makeFile
    namespace import ::tcltest::removeFile
    namespace import ::tcltest::temporaryDirectory
    namespace import ::tcltest::testConstraint
    namespace import ::tcltest::test

<<<<<<< HEAD
=======
    if {[namespace which -command ::tcl::unsupported::timerate] ne ""} {
	namespace import ::tcl::unsupported::timerate
    }

    testConstraint knownMsvcBug [expr {![info exists ::env(TRAVIS_OS_NAME)] || ![string match windows $::env(TRAVIS_OS_NAME)]}]
    
>>>>>>> 20d92150
    proc ListGlobMatch {expected actual} {
	if {[llength $expected] != [llength $actual]} {
	    return 0
	}
	foreach e $expected a $actual {
	    if {![string match $e $a]} {
		return 0
	    }
	}
	return 1
    }
    customMatch listGlob [namespace which ListGlobMatch]

# Tcl_PwdObjCmd

test cmdMZ-1.1 {Tcl_PwdObjCmd} -returnCodes error -body {
    pwd a
} -result {wrong # args: should be "pwd"}
test cmdMZ-1.2 {Tcl_PwdObjCmd: simple pwd} {
    catch pwd
} 0
test cmdMZ-1.3 {Tcl_PwdObjCmd: simple pwd} -body {
    pwd
} -match glob -result {?*}
test cmdMZ-1.4 {Tcl_PwdObjCmd: failure} -setup {
    set cwd [pwd]
    set foodir [file join [temporaryDirectory] foo]
    file delete -force $foodir
    file mkdir $foodir
    cd $foodir
} -constraints {unix nonPortable} -body {
    # This test fails on various unix platforms (eg Linux) where permissions
    # caching causes this to fail. The caching is strictly incorrect, but we
    # have no control over that.
    file attr . -permissions 000
    pwd
} -returnCodes error -cleanup {
    cd $cwd
    file delete -force $foodir
} -result {error getting working directory name: permission denied}

# The tests for Tcl_RegexpObjCmd, Tcl_RegsubObjCmd are in regexp.test

# Tcl_RenameObjCmd

test cmdMZ-2.1 {Tcl_RenameObjCmd: error conditions} -returnCodes error -body {
    rename r1
} -result {wrong # args: should be "rename oldName newName"}
test cmdMZ-2.2 {Tcl_RenameObjCmd: error conditions} -returnCodes error -body {
    rename r1 r2 r3
} -result {wrong # args: should be "rename oldName newName"}
test cmdMZ-2.3 {Tcl_RenameObjCmd: success} -setup {
    catch {rename r2 {}}
} -body {
    proc r1 {} {return "r1"}
    rename r1 r2
    r2
} -result {r1}
test cmdMZ-2.4 {Tcl_RenameObjCmd: success} {
    proc r1 {} {return "r1"}
    rename r1 {}
    list [catch {r1} msg] $msg
} {1 {invalid command name "r1"}}

# Some tests for Tcl_ReturnObjCmd are in proc-old.test

test cmdMZ-return-1.0 {return checks for bad option values} -body {
    return -options foo
} -returnCodes error -match glob -result {bad -options value:*}
test cmdMZ-return-1.1 {return checks for bad option values} -body {
    return -code err
} -returnCodes error -match glob -result {bad completion code "err": must be ok, error, return, break, continue*, or an integer}
test cmdMZ-return-1.2 {return checks for bad option values} -body {
    return -code 0x100000000
} -returnCodes error -match glob -result {bad completion code "0x100000000": must be ok, error, return, break, continue*, or an integer}
test cmdMZ-return-1.3 {return checks for bad option values} -body {
    return -level foo
} -returnCodes error -match glob -result {bad -level value: *}
test cmdMZ-return-1.4 {return checks for bad option values} -body {
    return -level -1
} -returnCodes error -match glob -result {bad -level value: *}
test cmdMZ-return-1.5 {return checks for bad option values} -body {
    return -level 3.1415926
} -returnCodes error -match glob -result {bad -level value: *}

proc dictSort {d} {
    set result {}
    foreach k [lsort [dict keys $d]] {
	dict set result $k [dict get $d $k]
    }
    return $result
}

test cmdMZ-return-2.0 {return option handling} {
    list [catch return -> foo] [dictSort $foo]
} {2 {-code 0 -level 1}}
test cmdMZ-return-2.1 {return option handling} {
    list [catch {return -bar soom} -> foo] [dictSort $foo]
} {2 {-bar soom -code 0 -level 1}}
test cmdMZ-return-2.2 {return option handling} {
    list [catch {return -code return} -> foo] [dictSort $foo]
} {2 {-code 0 -level 2}}
test cmdMZ-return-2.3 {return option handling} {
    list [catch {return -code return -level 10} -> foo] [dictSort $foo]
} {2 {-code 0 -level 11}}
test cmdMZ-return-2.4 {return option handling} -body {
    return -level 0 -code error
} -returnCodes error -result {}
test cmdMZ-return-2.5 {return option handling} -body {
    return -level 0 -code return
} -returnCodes return -result {}
test cmdMZ-return-2.6 {return option handling} -body {
    return -level 0 -code break
} -returnCodes break -result {}
test cmdMZ-return-2.7 {return option handling} -body {
    return -level 0 -code continue
} -returnCodes continue -result {}
test cmdMZ-return-2.8 {return option handling} -body {
    return -level 0 -code -1
} -returnCodes -1 -result {}
test cmdMZ-return-2.9 {return option handling} -body {
    return -level 0 -code 10
} -returnCodes 10 -result {}
test cmdMZ-return-2.10 {return option handling} -body {
    list [catch {return -level 0 -code error} -> foo] [dictSort $foo]
} -match glob -result {1 {-code 1 -errorcode NONE -errorinfo {
    while executing
"return -level 0 -code error"} -errorline 1 -errorstack * -level 0}}
test cmdMZ-return-2.11 {return option handling} {
    list [catch {return -level 0 -code break} -> foo] [dictSort $foo]
} {3 {-code 3 -level 0}}
test cmdMZ-return-2.12 {return option handling} -body {
    return -level 0 -code error -options {-code ok}
} -returnCodes ok -result {}
test cmdMZ-return-2.13 {return option handling} -body {
    return -level 0 -code error -options {-code err}
} -returnCodes error -match glob -result {bad completion code "err": must be ok, error, return, break, continue*, or an integer}
test cmdMZ-return-2.14 {return option handling} -body {
    return -level 0 -code error -options {-code foo -options {-code break}}
} -returnCodes break -result {}
test cmdMZ-return-2.15 {return opton handling} {
    list [catch {
	apply {{} {
	    return -code error -errorcode {a b} c
	}}
    } result] $result $::errorCode
} {1 c {a b}}
test cmdMZ-return-2.16 {return opton handling} {
    list [catch {
	apply {{} {
	    return -code error -errorcode [list a b] c
	}}
    } result] $result $::errorCode
} {1 c {a b}}
test cmdMZ-return-2.17 {return opton handling} {
    list [catch {
	apply {{} {
	    return -code error -errorcode a\ b c
	}}
    } result] $result $::errorCode
} {1 c {a b}}
test cmdMZ-return-2.18 {return option handling} {
    list [catch {
	return -code error -errorstack [list CALL a CALL b] yo
    } -> foo] [dictSort $foo] [info errorstack]
} {2 {-code 1 -errorcode NONE -errorstack {CALL a CALL b} -level 1} {CALL a CALL b}}

# Check that the result of a [return -options $opts $result] is
# indistinguishable from that of the originally caught script, no matter what
# the script is/does. (TIP 90)
foreach {testid script} {
    cmdMZ-return-3.0 {}
    cmdMZ-return-3.1 {format x}
    cmdMZ-return-3.2 {set}
    cmdMZ-return-3.3 {set a 1}
    cmdMZ-return-3.4 {error}
    cmdMZ-return-3.5 {error foo}
    cmdMZ-return-3.6 {error foo bar}
    cmdMZ-return-3.7 {error foo bar baz}
    cmdMZ-return-3.8 {return -level 0}
    cmdMZ-return-3.9 {return -code error}
    cmdMZ-return-3.10 {return -code error -errorinfo foo}
    cmdMZ-return-3.11 {return -code error -errorinfo foo -errorcode bar}
    cmdMZ-return-3.12 {return -code error -errorinfo foo -errorcode bar -errorline 10}
    cmdMZ-return-3.12.1 {return -code error -errorinfo foo -errorcode bar -errorline 10 -errorstack baz}
    cmdMZ-return-3.13 {return -options {x y z 2}}
    cmdMZ-return-3.14 {return -level 3 -code break sdf}
} {
    test $testid "check that return after a catch is same:\n$script" {
	set one [list [catch $script foo bar] $foo [dictSort $bar] \
		$::errorCode $::errorInfo]
	set two [list [catch {return -options $bar $foo} foo2 bar2] \
		$foo2 [dictSort $bar2] $::errorCode $::errorInfo]
	string equal $one $two
    } 1
}

# The tests for Tcl_ScanObjCmd are in scan.test

# Tcl_SourceObjCmd
# More tests of Tcl_SourceObjCmd are in source.test

test cmdMZ-3.3 {Tcl_SourceObjCmd: error conditions} -constraints {
    unixOrPc
} -returnCodes error -body {
    source
} -match glob -result {wrong # args: should be "source*fileName"}
test cmdMZ-3.4 {Tcl_SourceObjCmd: error conditions} -constraints {
    unixOrPc
} -returnCodes error -body {
    source a b c d e f
} -match glob -result {wrong # args: should be "source*fileName"}
test cmdMZ-3.5 {Tcl_SourceObjCmd: error in script} -body {
    set file [makeFile {
	set x 146
	error "error in sourced file"
	set y $x
    } source.file]
    list [catch {source $file} msg] $msg $::errorInfo
} -cleanup {
    removeFile source.file
} -match listGlob -result {1 {error in sourced file} {error in sourced file
    while executing
"error "error in sourced file""
    (file "*" line 3)
    invoked from within
"source $file"}}
test cmdMZ-3.6 {Tcl_SourceObjCmd: simple script} -body {
    set file [makeFile {list ok} source.file]
    source $file
} -cleanup {
    removeFile source.file
} -result ok

# Tcl_SplitObjCmd

test cmdMZ-4.1 {Tcl_SplitObjCmd: split errors} -returnCodes error -body {
    split
} -result {wrong # args: should be "split string ?splitChars?"}
test cmdMZ-4.2 {Tcl_SplitObjCmd: split errors} -returnCodes error -body {
    split a b c
} -result {wrong # args: should be "split string ?splitChars?"}
test cmdMZ-4.3 {Tcl_SplitObjCmd: basic split commands} {
    split "a\n b\t\r c\n "
} {a {} b {} {} c {} {}}
test cmdMZ-4.4 {Tcl_SplitObjCmd: basic split commands} {
    split "word 1xyzword 2zword 3" xyz
} {{word 1} {} {} {word 2} {word 3}}
test cmdMZ-4.5 {Tcl_SplitObjCmd: basic split commands} {
    split "12345" {}
} {1 2 3 4 5}
test cmdMZ-4.6 {Tcl_SplitObjCmd: basic split commands} {
    split "a\}b\[c\{\]\$"
} "a\\\}b\\\[c\\\{\\\]\\\$"
test cmdMZ-4.7 {Tcl_SplitObjCmd: basic split commands} {
    split {} {}
} {}
test cmdMZ-4.8 {Tcl_SplitObjCmd: basic split commands} {
    split {}
} {}
test cmdMZ-4.9 {Tcl_SplitObjCmd: basic split commands} {
    split {   }
} {{} {} {} {}}
test cmdMZ-4.10 {Tcl_SplitObjCmd: basic split commands} {
    apply {{} {
        set x {}
        foreach f [split {]\n} {}] {
            append x $f
        }
        return $x
    }}
} {]\n}
test cmdMZ-4.11 {Tcl_SplitObjCmd: basic split commands} {
    apply {{} {
        set x ab\000c
        set y [split $x {}]
	binary scan $y c* z
        return $z
    }}
} {97 32 98 32 0 32 99}
test cmdMZ-4.12 {Tcl_SplitObjCmd: basic split commands} {
    split "a0ab1b2bbb3\000c4" ab\000c
} {{} 0 {} 1 2 {} {} 3 {} 4}
test cmdMZ-4.13 {Tcl_SplitObjCmd: basic split commands} {
    # if not UTF-8 aware, result is "a {} {} b qw\xe5 {} N wq"
    split "a\u4e4eb qw\u5e4e\x4e wq" " \u4e4e"
} "a b qw\u5e4eN wq"

# The tests for Tcl_StringObjCmd are in string.test
# The tests for Tcl_SubstObjCmd are in subst.test
# The tests for Tcl_SwitchObjCmd are in switch.test

# todo: rewrite this if monotonic clock is provided resp. command "after"
# gets microsecond accuracy (RFE [fdfbd5e10] gets merged):
proc _nrt_sleep {msec} {
    set usec [expr {$msec * 1000}]
    set stime [clock microseconds]
    while {abs([clock microseconds] - $stime) < $usec} {after 0}
}

test cmdMZ-5.1 {Tcl_TimeObjCmd: basic format of command} -body {
    time
} -returnCodes error -result {wrong # args: should be "time command ?count?"}
test cmdMZ-5.2 {Tcl_TimeObjCmd: basic format of command} -body {
    time a b c
} -returnCodes error -result {wrong # args: should be "time command ?count?"}
test cmdMZ-5.3 {Tcl_TimeObjCmd: basic format of command} -body {
    time a b
} -returnCodes error -result {expected integer but got "b"}
test cmdMZ-5.4 {Tcl_TimeObjCmd: nothing happens with negative iteration counts} {
    time bogusCmd -12456
} {0 microseconds per iteration}
test cmdMZ-5.5 {Tcl_TimeObjCmd: result format} -body {
    time {format 1}
} -match regexp -result {^\d+ microseconds per iteration}
test cmdMZ-5.6 {Tcl_TimeObjCmd: slower commands take longer} knownMsvcBug {
    expr {[lindex [time {_nrt_sleep 1}] 0] < [lindex [time {_nrt_sleep 20}] 0]}
} 1
test cmdMZ-5.7 {Tcl_TimeObjCmd: errors generate right trace} {
    list [catch {time {error foo}} msg] $msg $::errorInfo
} {1 foo {foo
    while executing
"error foo"
    invoked from within
"time {error foo}"}}
test cmdMZ-5.7.1 {Tcl_TimeObjCmd: return from time} {
    set x 0
    proc r1 {} {upvar x x; time {incr x; return "r1"; incr x} 10}
    list [r1] $x
} {r1 1}
test cmdMZ-5.8 {Tcl_TimeObjCmd: done optimization: nested call of self inside time (if compiled)} {
    set x [set y 0]
    set m1 {
	if {[incr x] <= 5} {
	    # nested call should return result, so covering that:
	    if {![string is integer -strict [eval $m1]]} {error unexpected}
	}
	# increase again (no "continue" from nested call):
	incr x
    }
    time {incr y; eval $m1} 5
    list $y $x
} {5 20}

test cmdMZ-6.1 {Tcl_TimeRateObjCmd: basic format of command} {
    list [catch {timerate} msg] $msg
} {1 {wrong # args: should be "timerate ?-direct? ?-calibrate? ?-overhead double? command ?time ?max-count??"}}
test cmdMZ-6.2.1 {Tcl_TimeRateObjCmd: basic format of command} {
    list [catch {timerate a b c d} msg] $msg
} {1 {wrong # args: should be "timerate ?-direct? ?-calibrate? ?-overhead double? command ?time ?max-count??"}}
test cmdMZ-6.2.2 {Tcl_TimeRateObjCmd: basic format of command} {
    list [catch {timerate a b c} msg] $msg
} {1 {expected integer but got "b"}}
test cmdMZ-6.2.3 {Tcl_TimeRateObjCmd: basic format of command} {
    list [catch {timerate a b} msg] $msg
} {1 {expected integer but got "b"}}
test cmdMZ-6.3 {Tcl_TimeRateObjCmd: basic format of command} {
    list [catch {timerate -overhead b {} a b} msg] $msg
} {1 {expected floating-point number but got "b"}}
test cmdMZ-6.4 {Tcl_TimeRateObjCmd: compile of script happens even with negative iteration counts} {
    list [catch {timerate "foreach a {c d e} \{" -12456} msg] $msg
} {1 {missing close-brace}}
test cmdMZ-6.5a {Tcl_TimeRateObjCmd: result format and one iteration} {
    regexp {^\d+(?:\.\d+)? \ws/# 1 # \d+(?:\.\d+)? #/sec \d+(?:\.\d+)? net-ms$} [timerate {} 0]
} 1
test cmdMZ-6.5b {Tcl_TimeRateObjCmd: result format without iterations} {
    regexp {^0 \ws/# 0 # 0 #/sec 0 net-ms$} [timerate {} 0 0]
} 1
test cmdMZ-6.6 {Tcl_TimeRateObjCmd: slower commands take longer, but it remains almost the same time of measument} {
    set m1 [timerate {_nrt_sleep 0} 20]
    set m2 [timerate {_nrt_sleep 0.2} 20]
    list \
	[expr {[lindex $m1 0] < [lindex $m2 0]}] \
	[expr {[lindex $m1 0] < 100}] \
	[expr {[lindex $m2 0] > 100}] \
	[expr {[lindex $m1 2] > 1000}] \
	[expr {[lindex $m2 2] < 1000}] \
	[expr {[lindex $m1 4] > 50000}] \
	[expr {[lindex $m2 4] < 50000}] \
	[expr {[lindex $m1 6] > 10 && [lindex $m1 6] < 100}] \
	[expr {[lindex $m2 6] > 10 && [lindex $m2 6] < 100}]
} [lrepeat 9 1]
test cmdMZ-6.7 {Tcl_TimeRateObjCmd: errors generate right trace} {
    list [catch {timerate {error foo} 1} msg] $msg $::errorInfo
} {1 foo {foo
    while executing
"error foo"
    invoked from within
"timerate {error foo} 1"}}
test cmdMZ-6.7.1 {Tcl_TimeRateObjCmd: return from timerate} {
    set x 0
    proc r1 {} {upvar x x; timerate {incr x; return "r1"; incr x} 1000 10}
    list [r1] $x
} {r1 1}
test cmdMZ-6.8 {Tcl_TimeRateObjCmd: allow (conditional) break from timerate} {
    set m1 [timerate {break}]
    list \
	[expr {[lindex $m1 0] < 1000}] \
	[expr {[lindex $m1 2] == 1}] \
	[expr {[lindex $m1 4] > 1000}] \
	[expr {[lindex $m1 6] < 10}]
} {1 1 1 1}
test cmdMZ-6.8.1 {Tcl_TimeRateObjCmd: allow (conditional) continue in timerate} {
    set m1 [timerate {continue; return -code error "unexpected"} 1000 10]
    list \
	[expr {[lindex $m1 0] < 1000}] \
	[expr {[lindex $m1 2] == 10}] \
	[expr {[lindex $m1 4] > 1000}] \
	[expr {[lindex $m1 6] < 100}]
} {1 1 1 1}
test cmdMZ-6.9 {Tcl_TimeRateObjCmd: max count of iterations} {
    set m1 [timerate {} 1000 5];	# max-count wins
    set m2 [timerate {_nrt_sleep 20} 1 5];	# max-time wins
    list [lindex $m1 2] [lindex $m2 2]
} {5 1}
test cmdMZ-6.10 {Tcl_TimeRateObjCmd: huge overhead cause 0us result} {
    set m1 [timerate -overhead 1e6 {_nrt_sleep 10} 100 1]
    list \
	[expr {[lindex $m1 0] == 0.0}] \
	[expr {[lindex $m1 2] == 1}] \
	[expr {[lindex $m1 4] == 1000000}] \
	[expr {[lindex $m1 6] <= 0.001}]
} {1 1 1 1}
test cmdMZ-6.11 {Tcl_TimeRateObjCmd: done/continue optimization rollback} {
    set m1 {set m2 ok}
    if 1 $m1
    timerate $m1 1000 10
    if 1 $m1; # if rollback is missing throws an error: invoked "continue" outside of a loop
} ok
test cmdMZ-6.12 {Tcl_TimeRateObjCmd: done optimization: nested call of self inside timerate} {
    set x 0
    set m1 {
	if {[incr x] <= 5} {
	    # nested call should return result, so covering that:
	    if {![string is integer -strict [eval $m1]]} {error unexpected}
	}
	# increase again (no "continue" from nested call):
	incr x
    }
    list [lindex [timerate $m1 1000 5] 2] $x
} {5 20}

test cmdMZ-try-1.0 {

    fix for issue 45b9faf103f2

    [try] interaction with local variable names produces segmentation violation

} -body {
    ::apply {{} {
	set cmd try
	$cmd {
	    lindex 5
	} on ok res {}
	set res
    }}
} -result 5


# The tests for Tcl_WhileObjCmd are in while.test

# cleanup
cleanupTests
}
namespace delete ::tcl::test::cmdMZ
return

# Local Variables:
# mode: tcl
# End:<|MERGE_RESOLUTION|>--- conflicted
+++ resolved
@@ -25,15 +25,8 @@
     namespace import ::tcltest::testConstraint
     namespace import ::tcltest::test
 
-<<<<<<< HEAD
-=======
-    if {[namespace which -command ::tcl::unsupported::timerate] ne ""} {
-	namespace import ::tcl::unsupported::timerate
-    }
-
     testConstraint knownMsvcBug [expr {![info exists ::env(TRAVIS_OS_NAME)] || ![string match windows $::env(TRAVIS_OS_NAME)]}]
     
->>>>>>> 20d92150
     proc ListGlobMatch {expected actual} {
 	if {[llength $expected] != [llength $actual]} {
 	    return 0
