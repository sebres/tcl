# The tests in this file cover the procedures in tclCmdMZ.c.
#
# This file contains a collection of tests for one or more of the Tcl built-in
# commands. Sourcing this file into Tcl runs the tests and generates output
# for errors. No output means no errors were found.
#
# Copyright (c) 1991-1993 The Regents of the University of California.
# Copyright (c) 1994 Sun Microsystems, Inc.
# Copyright (c) 1998-1999 by Scriptics Corporation.
#
# See the file "license.terms" for information on usage and redistribution of
# this file, and for a DISCLAIMER OF ALL WARRANTIES.

if {[catch {package require tcltest 2.1}]} {
    puts stderr "Skipping tests in [info script]. tcltest 2.1 required."
    return
}

namespace eval ::tcl::test::cmdMZ {
    namespace import ::tcltest::cleanupTests
    namespace import ::tcltest::customMatch
    namespace import ::tcltest::makeFile
    namespace import ::tcltest::removeFile
    namespace import ::tcltest::temporaryDirectory
    namespace import ::tcltest::testConstraint
    namespace import ::tcltest::test

<<<<<<< HEAD
    testConstraint knownMsvcBug [expr {![info exists ::env(TRAVIS_OS_NAME)] || ![string match windows $::env(TRAVIS_OS_NAME)]}]
=======
    if {[namespace which -command ::tcl::unsupported::timerate] ne ""} {
	namespace import ::tcl::unsupported::timerate
    }
>>>>>>> 70ad982c

    proc ListGlobMatch {expected actual} {
	if {[llength $expected] != [llength $actual]} {
	    return 0
	}
	foreach e $expected a $actual {
	    if {![string match $e $a]} {
		return 0
	    }
	}
	return 1
    }
    customMatch listGlob [namespace which ListGlobMatch]

# Tcl_PwdObjCmd

test cmdMZ-1.1 {Tcl_PwdObjCmd} -returnCodes error -body {
    pwd a
} -result {wrong # args: should be "pwd"}
test cmdMZ-1.2 {Tcl_PwdObjCmd: simple pwd} {
    catch pwd
} 0
test cmdMZ-1.3 {Tcl_PwdObjCmd: simple pwd} -body {
    pwd
} -match glob -result {?*}
test cmdMZ-1.4 {Tcl_PwdObjCmd: failure} -setup {
    set cwd [pwd]
    set foodir [file join [temporaryDirectory] foo]
    file delete -force $foodir
    file mkdir $foodir
    cd $foodir
} -constraints {unix nonPortable} -body {
    # This test fails on various unix platforms (eg Linux) where permissions
    # caching causes this to fail. The caching is strictly incorrect, but we
    # have no control over that.
    file attr . -permissions 000
    pwd
} -returnCodes error -cleanup {
    cd $cwd
    file delete -force $foodir
} -result {error getting working directory name: permission denied}

# The tests for Tcl_RegexpObjCmd, Tcl_RegsubObjCmd are in regexp.test

# Tcl_RenameObjCmd

test cmdMZ-2.1 {Tcl_RenameObjCmd: error conditions} -returnCodes error -body {
    rename r1
} -result {wrong # args: should be "rename oldName newName"}
test cmdMZ-2.2 {Tcl_RenameObjCmd: error conditions} -returnCodes error -body {
    rename r1 r2 r3
} -result {wrong # args: should be "rename oldName newName"}
test cmdMZ-2.3 {Tcl_RenameObjCmd: success} -setup {
    catch {rename r2 {}}
} -body {
    proc r1 {} {return "r1"}
    rename r1 r2
    r2
} -result {r1}
test cmdMZ-2.4 {Tcl_RenameObjCmd: success} {
    proc r1 {} {return "r1"}
    rename r1 {}
    list [catch {r1} msg] $msg
} {1 {invalid command name "r1"}}

# Some tests for Tcl_ReturnObjCmd are in proc-old.test

test cmdMZ-return-1.0 {return checks for bad option values} -body {
    return -options foo
} -returnCodes error -match glob -result {bad -options value:*}
test cmdMZ-return-1.1 {return checks for bad option values} -body {
    return -code err
} -returnCodes error -match glob -result {bad completion code "err": must be ok, error, return, break, continue*, or an integer}
test cmdMZ-return-1.2 {return checks for bad option values} -body {
    return -code 0x100000000
} -returnCodes error -match glob -result {bad completion code "0x100000000": must be ok, error, return, break, continue*, or an integer}
test cmdMZ-return-1.3 {return checks for bad option values} -body {
    return -level foo
} -returnCodes error -match glob -result {bad -level value: *}
test cmdMZ-return-1.4 {return checks for bad option values} -body {
    return -level -1
} -returnCodes error -match glob -result {bad -level value: *}
test cmdMZ-return-1.5 {return checks for bad option values} -body {
    return -level 3.1415926
} -returnCodes error -match glob -result {bad -level value: *}

proc dictSort {d} {
    set result {}
    foreach k [lsort [dict keys $d]] {
	dict set result $k [dict get $d $k]
    }
    return $result
}

test cmdMZ-return-2.0 {return option handling} {
    list [catch return -> foo] [dictSort $foo]
} {2 {-code 0 -level 1}}
test cmdMZ-return-2.1 {return option handling} {
    list [catch {return -bar soom} -> foo] [dictSort $foo]
} {2 {-bar soom -code 0 -level 1}}
test cmdMZ-return-2.2 {return option handling} {
    list [catch {return -code return} -> foo] [dictSort $foo]
} {2 {-code 0 -level 2}}
test cmdMZ-return-2.3 {return option handling} {
    list [catch {return -code return -level 10} -> foo] [dictSort $foo]
} {2 {-code 0 -level 11}}
test cmdMZ-return-2.4 {return option handling} -body {
    return -level 0 -code error
} -returnCodes error -result {}
test cmdMZ-return-2.5 {return option handling} -body {
    return -level 0 -code return
} -returnCodes return -result {}
test cmdMZ-return-2.6 {return option handling} -body {
    return -level 0 -code break
} -returnCodes break -result {}
test cmdMZ-return-2.7 {return option handling} -body {
    return -level 0 -code continue
} -returnCodes continue -result {}
test cmdMZ-return-2.8 {return option handling} -body {
    return -level 0 -code -1
} -returnCodes -1 -result {}
test cmdMZ-return-2.9 {return option handling} -body {
    return -level 0 -code 10
} -returnCodes 10 -result {}
test cmdMZ-return-2.10 {return option handling} -body {
    list [catch {return -level 0 -code error} -> foo] [dictSort $foo]
} -match glob -result {1 {-code 1 -errorcode NONE -errorinfo {
    while executing
"return -level 0 -code error"} -errorline 1 -errorstack * -level 0}}
test cmdMZ-return-2.11 {return option handling} {
    list [catch {return -level 0 -code break} -> foo] [dictSort $foo]
} {3 {-code 3 -level 0}}
test cmdMZ-return-2.12 {return option handling} -body {
    return -level 0 -code error -options {-code ok}
} -returnCodes ok -result {}
test cmdMZ-return-2.13 {return option handling} -body {
    return -level 0 -code error -options {-code err}
} -returnCodes error -match glob -result {bad completion code "err": must be ok, error, return, break, continue*, or an integer}
test cmdMZ-return-2.14 {return option handling} -body {
    return -level 0 -code error -options {-code foo -options {-code break}}
} -returnCodes break -result {}
test cmdMZ-return-2.15 {return opton handling} {
    list [catch {
	apply {{} {
	    return -code error -errorcode {a b} c
	}}
    } result] $result $::errorCode
} {1 c {a b}}
test cmdMZ-return-2.16 {return opton handling} {
    list [catch {
	apply {{} {
	    return -code error -errorcode [list a b] c
	}}
    } result] $result $::errorCode
} {1 c {a b}}
test cmdMZ-return-2.17 {return opton handling} {
    list [catch {
	apply {{} {
	    return -code error -errorcode a\ b c
	}}
    } result] $result $::errorCode
} {1 c {a b}}
test cmdMZ-return-2.18 {return option handling} {
    list [catch {
	return -code error -errorstack [list CALL a CALL b] yo
    } -> foo] [dictSort $foo] [info errorstack]
} {2 {-code 1 -errorcode NONE -errorstack {CALL a CALL b} -level 1} {CALL a CALL b}}

# Check that the result of a [return -options $opts $result] is
# indistinguishable from that of the originally caught script, no matter what
# the script is/does. (TIP 90)
foreach {testid script} {
    cmdMZ-return-3.0 {}
    cmdMZ-return-3.1 {format x}
    cmdMZ-return-3.2 {set}
    cmdMZ-return-3.3 {set a 1}
    cmdMZ-return-3.4 {error}
    cmdMZ-return-3.5 {error foo}
    cmdMZ-return-3.6 {error foo bar}
    cmdMZ-return-3.7 {error foo bar baz}
    cmdMZ-return-3.8 {return -level 0}
    cmdMZ-return-3.9 {return -code error}
    cmdMZ-return-3.10 {return -code error -errorinfo foo}
    cmdMZ-return-3.11 {return -code error -errorinfo foo -errorcode bar}
    cmdMZ-return-3.12 {return -code error -errorinfo foo -errorcode bar -errorline 10}
    cmdMZ-return-3.12.1 {return -code error -errorinfo foo -errorcode bar -errorline 10 -errorstack baz}
    cmdMZ-return-3.13 {return -options {x y z 2}}
    cmdMZ-return-3.14 {return -level 3 -code break sdf}
} {
    test $testid "check that return after a catch is same:\n$script" {
	set one [list [catch $script foo bar] $foo [dictSort $bar] \
		$::errorCode $::errorInfo]
	set two [list [catch {return -options $bar $foo} foo2 bar2] \
		$foo2 [dictSort $bar2] $::errorCode $::errorInfo]
	string equal $one $two
    } 1
}

# The tests for Tcl_ScanObjCmd are in scan.test

# Tcl_SourceObjCmd
# More tests of Tcl_SourceObjCmd are in source.test

test cmdMZ-3.3 {Tcl_SourceObjCmd: error conditions} -constraints {
    unixOrWin
} -returnCodes error -body {
    source
} -match glob -result {wrong # args: should be "source*fileName"}
test cmdMZ-3.4 {Tcl_SourceObjCmd: error conditions} -constraints {
    unixOrWin
} -returnCodes error -body {
    source a b c d e f
} -match glob -result {wrong # args: should be "source*fileName"}
test cmdMZ-3.5 {Tcl_SourceObjCmd: error in script} -body {
    set file [makeFile {
	set x 146
	error "error in sourced file"
	set y $x
    } source.file]
    list [catch {source $file} msg] $msg $::errorInfo
} -cleanup {
    removeFile source.file
} -match listGlob -result {1 {error in sourced file} {error in sourced file
    while executing
"error "error in sourced file""
    (file "*" line 3)
    invoked from within
"source $file"}}
test cmdMZ-3.6 {Tcl_SourceObjCmd: simple script} -body {
    set file [makeFile {list ok} source.file]
    source $file
} -cleanup {
    removeFile source.file
} -result ok

# Tcl_SplitObjCmd

test cmdMZ-4.1 {Tcl_SplitObjCmd: split errors} -returnCodes error -body {
    split
} -result {wrong # args: should be "split string ?splitChars?"}
test cmdMZ-4.2 {Tcl_SplitObjCmd: split errors} -returnCodes error -body {
    split a b c
} -result {wrong # args: should be "split string ?splitChars?"}
test cmdMZ-4.3 {Tcl_SplitObjCmd: basic split commands} {
    split "a\n b\t\r c\n "
} {a {} b {} {} c {} {}}
test cmdMZ-4.4 {Tcl_SplitObjCmd: basic split commands} {
    split "word 1xyzword 2zword 3" xyz
} {{word 1} {} {} {word 2} {word 3}}
test cmdMZ-4.5 {Tcl_SplitObjCmd: basic split commands} {
    split "12345" {}
} {1 2 3 4 5}
test cmdMZ-4.6 {Tcl_SplitObjCmd: basic split commands} {
    split "a\}b\[c\{\]\$"
} "a\\\}b\\\[c\\\{\\\]\\\$"
test cmdMZ-4.7 {Tcl_SplitObjCmd: basic split commands} {
    split {} {}
} {}
test cmdMZ-4.8 {Tcl_SplitObjCmd: basic split commands} {
    split {}
} {}
test cmdMZ-4.9 {Tcl_SplitObjCmd: basic split commands} {
    split {   }
} {{} {} {} {}}
test cmdMZ-4.10 {Tcl_SplitObjCmd: basic split commands} {
    apply {{} {
        set x {}
        foreach f [split {]\n} {}] {
            append x $f
        }
        return $x
    }}
} {]\n}
test cmdMZ-4.11 {Tcl_SplitObjCmd: basic split commands} {
    apply {{} {
        set x ab\000c
        set y [split $x {}]
	binary scan $y c* z
        return $z
    }}
} {97 32 98 32 0 32 99}
test cmdMZ-4.12 {Tcl_SplitObjCmd: basic split commands} {
    split "a0ab1b2bbb3\000c4" ab\000c
} {{} 0 {} 1 2 {} {} 3 {} 4}
test cmdMZ-4.13 {Tcl_SplitObjCmd: basic split commands} {
    # if not UTF-8 aware, result is "a {} {} b qw\xe5 {} N wq"
    split "a\u4e4eb qw\u5e4e\x4e wq" " \u4e4e"
} "a b qw\u5e4eN wq"

# The tests for Tcl_StringObjCmd are in string.test
# The tests for Tcl_SubstObjCmd are in subst.test
# The tests for Tcl_SwitchObjCmd are in switch.test

# todo: rewrite this if monotonic clock is provided resp. command "after"
# gets microsecond accuracy (RFE [fdfbd5e10] gets merged):
proc _nrt_sleep {msec} {
    set usec [expr {$msec * 1000}]
    set stime [clock microseconds]
    while {abs([clock microseconds] - $stime) < $usec} {
      # don't use after 0 unless it's NRT-capable, so yes - busy-wait (but it's more precise):
      # after 0
    }
}
_nrt_sleep 0; # warm up (clock, compile, etc)

test cmdMZ-5.1 {Tcl_TimeObjCmd: basic format of command} -body {
    time
} -returnCodes error -result {wrong # args: should be "time command ?count?"}
test cmdMZ-5.2 {Tcl_TimeObjCmd: basic format of command} -body {
    time a b c
} -returnCodes error -result {wrong # args: should be "time command ?count?"}
test cmdMZ-5.3 {Tcl_TimeObjCmd: basic format of command} -body {
    time a b
} -returnCodes error -result {expected integer but got "b"}
test cmdMZ-5.4 {Tcl_TimeObjCmd: nothing happens with negative iteration counts} {
    time bogusCmd -12456
} {0 microseconds per iteration}
test cmdMZ-5.5 {Tcl_TimeObjCmd: result format} -body {
    time {format 1}
} -match regexp -result {^\d+ microseconds per iteration}
test cmdMZ-5.6 {Tcl_TimeObjCmd: slower commands take longer} {
    expr {[lindex [time {_nrt_sleep 0.01}] 0] < [lindex [time {_nrt_sleep 10.0}] 0]}
} 1
test cmdMZ-5.7 {Tcl_TimeObjCmd: errors generate right trace} {
    list [catch {time {error foo}} msg] $msg $::errorInfo
} {1 foo {foo
    while executing
"error foo"
    invoked from within
"time {error foo}"}}
test cmdMZ-5.7.1 {Tcl_TimeObjCmd: return from time} {
    set x 0
    proc r1 {} {upvar x x; time {incr x; return "r1"; incr x} 10}
    list [r1] $x
} {r1 1}
test cmdMZ-5.8 {Tcl_TimeObjCmd: done optimization: nested call of self inside time (if compiled)} {
    set x [set y 0]
    set m1 {
	if {[incr x] <= 5} {
	    # nested call should return result, so covering that:
	    if {![string is integer -strict [eval $m1]]} {error unexpected}
	}
	# increase again (no "continue" from nested call):
	incr x
    }
    time {incr y; eval $m1} 5
    list $y $x
} {5 20}

test cmdMZ-6.1 {Tcl_TimeRateObjCmd: basic format of command} {
    list [catch {timerate} msg] $msg
} {1 {wrong # args: should be "timerate ?-direct? ?-calibrate? ?-overhead double? command ?time ?max-count??"}}
test cmdMZ-6.2.1 {Tcl_TimeRateObjCmd: basic format of command} {
    list [catch {timerate a b c d} msg] $msg
} {1 {wrong # args: should be "timerate ?-direct? ?-calibrate? ?-overhead double? command ?time ?max-count??"}}
test cmdMZ-6.2.2 {Tcl_TimeRateObjCmd: basic format of command} {
    list [catch {timerate a b c} msg] $msg
} {1 {expected integer but got "b"}}
test cmdMZ-6.2.3 {Tcl_TimeRateObjCmd: basic format of command} {
    list [catch {timerate a b} msg] $msg
} {1 {expected integer but got "b"}}
test cmdMZ-6.3 {Tcl_TimeRateObjCmd: basic format of command} {
    list [catch {timerate -overhead b {} a b} msg] $msg
} {1 {expected floating-point number but got "b"}}
test cmdMZ-6.4 {Tcl_TimeRateObjCmd: compile of script happens even with negative iteration counts} {
    list [catch {timerate "foreach a {c d e} \{" -12456} msg] $msg
} {1 {missing close-brace}}
test cmdMZ-6.5a {Tcl_TimeRateObjCmd: result format and one iteration} {
    regexp {^\d+(?:\.\d+)? \ws/# 1 # \d+(?:\.\d+)? #/sec \d+(?:\.\d+)? net-ms$} [timerate {} 0]
} 1
test cmdMZ-6.5b {Tcl_TimeRateObjCmd: result format without iterations} {
    regexp {^0 \ws/# 0 # 0 #/sec 0 net-ms$} [timerate {} 0 0]
} 1
test cmdMZ-6.6 {Tcl_TimeRateObjCmd: slower commands take longer, but it remains almost the same time of measument} {
    lassign [timerate {_nrt_sleep 0} 50] ovh
    set m1 [timerate -overhead $ovh {_nrt_sleep 0.01} 50]
    set m2 [timerate -overhead $ovh {_nrt_sleep 1.00} 50]
    list \
	[expr {[lindex $m1 0] < [lindex $m2 0]}] \
	[expr {[lindex $m1 0] < 100}] \
	[expr {[lindex $m2 0] > 100}] \
	[expr {[lindex $m1 2] > 500}] \
	[expr {[lindex $m2 2] < 500}] \
	[expr {[lindex $m1 4] > 10000}] \
	[expr {[lindex $m2 4] < 10000}] \
	[expr {[lindex $m1 6] > 5 && [lindex $m1 6] < 100}] \
	[expr {[lindex $m2 6] > 5 && [lindex $m2 6] < 100}]
} [lrepeat 9 1]
test cmdMZ-6.7 {Tcl_TimeRateObjCmd: errors generate right trace} {
    list [catch {timerate {error foo} 1} msg] $msg $::errorInfo
} {1 foo {foo
    while executing
"error foo"
    invoked from within
"timerate {error foo} 1"}}
test cmdMZ-6.7.1 {Tcl_TimeRateObjCmd: return from timerate} {
    set x 0
    proc r1 {} {upvar x x; timerate {incr x; return "r1"; incr x} 1000 10}
    list [r1] $x
} {r1 1}
test cmdMZ-6.8 {Tcl_TimeRateObjCmd: allow (conditional) break from timerate} {
    set m1 [timerate {break}]
    list \
	[expr {[lindex $m1 0] < 1000}] \
	[expr {[lindex $m1 2] == 1}] \
	[expr {[lindex $m1 4] > 1000}] \
	[expr {[lindex $m1 6] < 10}]
} {1 1 1 1}
test cmdMZ-6.8.1 {Tcl_TimeRateObjCmd: allow (conditional) continue in timerate} {
    set m1 [timerate {continue; return -code error "unexpected"} 1000 10]
    list \
	[expr {[lindex $m1 0] < 1000}] \
	[expr {[lindex $m1 2] == 10}] \
	[expr {[lindex $m1 4] > 1000}] \
	[expr {[lindex $m1 6] < 100}]
} {1 1 1 1}
test cmdMZ-6.9 {Tcl_TimeRateObjCmd: max count of iterations} {
    set m1 [timerate {} 1000 5];	# max-count wins
    set m2 [timerate {_nrt_sleep 20} 1 5];	# max-time wins
    list [lindex $m1 2] [lindex $m2 2]
} {5 1}
test cmdMZ-6.10 {Tcl_TimeRateObjCmd: huge overhead cause 0us result} {
    set m1 [timerate -overhead 1e6 {_nrt_sleep 10} 100 1]
    list \
	[expr {[lindex $m1 0] == 0.0}] \
	[expr {[lindex $m1 2] == 1}] \
	[expr {[lindex $m1 4] == 1000000}] \
	[expr {[lindex $m1 6] <= 0.001}]
} {1 1 1 1}
test cmdMZ-6.11 {Tcl_TimeRateObjCmd: done/continue optimization rollback} {
    set m1 {set m2 ok}
    if 1 $m1
    timerate $m1 1000 10
    if 1 $m1; # if rollback is missing throws an error: invoked "continue" outside of a loop
} ok
test cmdMZ-6.12 {Tcl_TimeRateObjCmd: done optimization: nested call of self inside timerate} {
    set x 0
    set m1 {
	if {[incr x] <= 5} {
	    # nested call should return result, so covering that:
	    if {![string is integer -strict [eval $m1]]} {error unexpected}
	}
	# increase again (no "continue" from nested call):
	incr x
    }
    list [lindex [timerate $m1 1000 5] 2] $x
} {5 20}

test cmdMZ-try-1.0 {

    fix for issue 45b9faf103f2

    [try] interaction with local variable names produces segmentation violation

} -body {
    ::apply {{} {
	set cmd try
	$cmd {
	    lindex 5
	} on ok res {}
	set res
    }}
} -result 5


# The tests for Tcl_WhileObjCmd are in while.test

# cleanup
cleanupTests
}
namespace delete ::tcl::test::cmdMZ
return

# Local Variables:
# mode: tcl
# End:<|MERGE_RESOLUTION|>--- conflicted
+++ resolved
@@ -24,14 +24,6 @@
     namespace import ::tcltest::temporaryDirectory
     namespace import ::tcltest::testConstraint
     namespace import ::tcltest::test
-
-<<<<<<< HEAD
-    testConstraint knownMsvcBug [expr {![info exists ::env(TRAVIS_OS_NAME)] || ![string match windows $::env(TRAVIS_OS_NAME)]}]
-=======
-    if {[namespace which -command ::tcl::unsupported::timerate] ne ""} {
-	namespace import ::tcl::unsupported::timerate
-    }
->>>>>>> 70ad982c
 
     proc ListGlobMatch {expected actual} {
 	if {[llength $expected] != [llength $actual]} {
