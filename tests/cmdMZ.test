# The tests in this file cover the procedures in tclCmdMZ.c.
#
# This file contains a collection of tests for one or more of the Tcl built-in
# commands. Sourcing this file into Tcl runs the tests and generates output
# for errors. No output means no errors were found.
#
# Copyright (c) 1991-1993 The Regents of the University of California.
# Copyright (c) 1994 Sun Microsystems, Inc.
# Copyright (c) 1998-1999 by Scriptics Corporation.
#
# See the file "license.terms" for information on usage and redistribution of
# this file, and for a DISCLAIMER OF ALL WARRANTIES.

if {[catch {package require tcltest 2.1}]} {
    puts stderr "Skipping tests in [info script]. tcltest 2.1 required."
    return
}

namespace eval ::tcl::test::cmdMZ {
    namespace import ::tcltest::cleanupTests
    namespace import ::tcltest::customMatch
    namespace import ::tcltest::makeFile
    namespace import ::tcltest::removeFile
    namespace import ::tcltest::temporaryDirectory
    namespace import ::tcltest::test

    proc ListGlobMatch {expected actual} {
	if {[llength $expected] != [llength $actual]} {
	    return 0
	}
	foreach e $expected a $actual {
	    if {![string match $e $a]} {
		return 0
	    }
	}
	return 1
    }
    customMatch listGlob [namespace which ListGlobMatch]

# Tcl_PwdObjCmd

test cmdMZ-1.1 {Tcl_PwdObjCmd} -returnCodes error -body {
    pwd a
} -result {wrong # args: should be "pwd"}
test cmdMZ-1.2 {Tcl_PwdObjCmd: simple pwd} {
    catch pwd
} 0
test cmdMZ-1.3 {Tcl_PwdObjCmd: simple pwd} -body {
    pwd
} -match glob -result {?*}
test cmdMZ-1.4 {Tcl_PwdObjCmd: failure} -setup {
    set cwd [pwd]
    set foodir [file join [temporaryDirectory] foo]
    file delete -force $foodir
    file mkdir $foodir
    cd $foodir
} -constraints {unix nonPortable} -body {
    # This test fails on various unix platforms (eg Linux) where permissions
    # caching causes this to fail. The caching is strictly incorrect, but we
    # have no control over that.
    file attr . -permissions 000
    pwd
} -returnCodes error -cleanup {
    cd $cwd
    file delete -force $foodir
} -result {error getting working directory name: permission denied}

# The tests for Tcl_RegexpObjCmd, Tcl_RegsubObjCmd are in regexp.test

# Tcl_RenameObjCmd

test cmdMZ-2.1 {Tcl_RenameObjCmd: error conditions} -returnCodes error -body {
    rename r1
} -result {wrong # args: should be "rename oldName newName"}
test cmdMZ-2.2 {Tcl_RenameObjCmd: error conditions} -returnCodes error -body {
    rename r1 r2 r3
} -result {wrong # args: should be "rename oldName newName"}
test cmdMZ-2.3 {Tcl_RenameObjCmd: success} -setup {
    catch {rename r2 {}}
} -body {
    proc r1 {} {return "r1"}
    rename r1 r2
    r2
} -result {r1}
test cmdMZ-2.4 {Tcl_RenameObjCmd: success} {
    proc r1 {} {return "r1"}
    rename r1 {}
    list [catch {r1} msg] $msg
} {1 {invalid command name "r1"}}

# Some tests for Tcl_ReturnObjCmd are in proc-old.test

test cmdMZ-return-1.0 {return checks for bad option values} -body {
    return -options foo
} -returnCodes error -match glob -result {bad -options value:*}
test cmdMZ-return-1.1 {return checks for bad option values} -body {
    return -code err
} -returnCodes error -match glob -result {bad completion code "err": must be ok, error, return, break, continue*, or an integer}
test cmdMZ-return-1.2 {return checks for bad option values} -body {
    return -code 0x100000000
} -returnCodes error -match glob -result {bad completion code "0x100000000": must be ok, error, return, break, continue*, or an integer}
test cmdMZ-return-1.3 {return checks for bad option values} -body {
    return -level foo
} -returnCodes error -match glob -result {bad -level value: *}
test cmdMZ-return-1.4 {return checks for bad option values} -body {
    return -level -1
} -returnCodes error -match glob -result {bad -level value: *}
test cmdMZ-return-1.5 {return checks for bad option values} -body {
    return -level 3.1415926
} -returnCodes error -match glob -result {bad -level value: *}

proc dictSort {d} {
    set result {}
    foreach k [lsort [dict keys $d]] {
	dict set result $k [dict get $d $k]
    }
    return $result
}

test cmdMZ-return-2.0 {return option handling} {
    list [catch return -> foo] [dictSort $foo]
} {2 {-code 0 -level 1}}
test cmdMZ-return-2.1 {return option handling} {
    list [catch {return -bar soom} -> foo] [dictSort $foo]
} {2 {-bar soom -code 0 -level 1}}
test cmdMZ-return-2.2 {return option handling} {
    list [catch {return -code return} -> foo] [dictSort $foo]
} {2 {-code 0 -level 2}}
test cmdMZ-return-2.3 {return option handling} {
    list [catch {return -code return -level 10} -> foo] [dictSort $foo]
} {2 {-code 0 -level 11}}
test cmdMZ-return-2.4 {return option handling} -body {
    return -level 0 -code error
} -returnCodes error -result {}
test cmdMZ-return-2.5 {return option handling} -body {
    return -level 0 -code return
} -returnCodes return -result {}
test cmdMZ-return-2.6 {return option handling} -body {
    return -level 0 -code break
} -returnCodes break -result {}
test cmdMZ-return-2.7 {return option handling} -body {
    return -level 0 -code continue
} -returnCodes continue -result {}
test cmdMZ-return-2.8 {return option handling} -body {
    return -level 0 -code -1
} -returnCodes -1 -result {}
test cmdMZ-return-2.9 {return option handling} -body {
    return -level 0 -code 10
} -returnCodes 10 -result {}
test cmdMZ-return-2.10 {return option handling} -body {
    list [catch {return -level 0 -code error} -> foo] [dictSort $foo]
} -match glob -result {1 {-code 1 -errorcode NONE -errorinfo {
    while executing
"return -level 0 -code error"} -errorline 1 -errorstack * -level 0}}
test cmdMZ-return-2.11 {return option handling} {
    list [catch {return -level 0 -code break} -> foo] [dictSort $foo]
} {3 {-code 3 -level 0}}
test cmdMZ-return-2.12 {return option handling} -body {
    return -level 0 -code error -options {-code ok}
} -returnCodes ok -result {}
test cmdMZ-return-2.13 {return option handling} -body {
    return -level 0 -code error -options {-code err}
} -returnCodes error -match glob -result {bad completion code "err": must be ok, error, return, break, continue*, or an integer}
test cmdMZ-return-2.14 {return option handling} -body {
    return -level 0 -code error -options {-code foo -options {-code break}}
} -returnCodes break -result {}
test cmdMZ-return-2.15 {return opton handling} {
    list [catch {
	apply {{} {
	    return -code error -errorcode {a b} c
	}}
    } result] $result $::errorCode
} {1 c {a b}}
test cmdMZ-return-2.16 {return opton handling} {
    list [catch {
	apply {{} {
	    return -code error -errorcode [list a b] c
	}}
    } result] $result $::errorCode
} {1 c {a b}}
test cmdMZ-return-2.17 {return opton handling} {
    list [catch {
	apply {{} {
	    return -code error -errorcode a\ b c
	}}
    } result] $result $::errorCode
} {1 c {a b}}
test cmdMZ-return-2.18 {return option handling} {
    list [catch {
	return -code error -errorstack [list CALL a CALL b] yo
    } -> foo] [dictSort $foo] [info errorstack]
} {2 {-code 1 -errorcode NONE -errorstack {CALL a CALL b} -level 1} {CALL a CALL b}}

# Check that the result of a [return -options $opts $result] is
# indistinguishable from that of the originally caught script, no matter what
# the script is/does. (TIP 90)
foreach {testid script} {
    cmdMZ-return-3.0 {}
    cmdMZ-return-3.1 {format x}
    cmdMZ-return-3.2 {set}
    cmdMZ-return-3.3 {set a 1}
    cmdMZ-return-3.4 {error}
    cmdMZ-return-3.5 {error foo}
    cmdMZ-return-3.6 {error foo bar}
    cmdMZ-return-3.7 {error foo bar baz}
    cmdMZ-return-3.8 {return -level 0}
    cmdMZ-return-3.9 {return -code error}
    cmdMZ-return-3.10 {return -code error -errorinfo foo}
    cmdMZ-return-3.11 {return -code error -errorinfo foo -errorcode bar}
    cmdMZ-return-3.12 {return -code error -errorinfo foo -errorcode bar -errorline 10}
    cmdMZ-return-3.12.1 {return -code error -errorinfo foo -errorcode bar -errorline 10 -errorstack baz}
    cmdMZ-return-3.13 {return -options {x y z 2}}
    cmdMZ-return-3.14 {return -level 3 -code break sdf}
} {
    test $testid "check that return after a catch is same:\n$script" {
	set one [list [catch $script foo bar] $foo [dictSort $bar] \
		$::errorCode $::errorInfo]
	set two [list [catch {return -options $bar $foo} foo2 bar2] \
		$foo2 [dictSort $bar2] $::errorCode $::errorInfo]
	string equal $one $two
    } 1
}

# The tests for Tcl_ScanObjCmd are in scan.test

# Tcl_SourceObjCmd
# More tests of Tcl_SourceObjCmd are in source.test

test cmdMZ-3.3 {Tcl_SourceObjCmd: error conditions} -constraints {
    unixOrPc
} -returnCodes error -body {
    source
} -match glob -result {wrong # args: should be "source*fileName"}
test cmdMZ-3.4 {Tcl_SourceObjCmd: error conditions} -constraints {
    unixOrPc
} -returnCodes error -body {
    source a b c d e f
} -match glob -result {wrong # args: should be "source*fileName"}
test cmdMZ-3.5 {Tcl_SourceObjCmd: error in script} -body {
    set file [makeFile {
	set x 146
	error "error in sourced file"
	set y $x
    } source.file]
    list [catch {source $file} msg] $msg $::errorInfo
} -cleanup {
    removeFile source.file
} -match listGlob -result {1 {error in sourced file} {error in sourced file
    while executing
"error "error in sourced file""
    (file "*" line 3)
    invoked from within
"source $file"}}
test cmdMZ-3.6 {Tcl_SourceObjCmd: simple script} -body {
    set file [makeFile {list ok} source.file]
    source $file
} -cleanup {
    removeFile source.file
} -result ok

# Tcl_SplitObjCmd

test cmdMZ-4.1 {Tcl_SplitObjCmd: split errors} -returnCodes error -body {
    split
} -result {wrong # args: should be "split string ?splitChars?"}
test cmdMZ-4.2 {Tcl_SplitObjCmd: split errors} -returnCodes error -body {
    split a b c
} -result {wrong # args: should be "split string ?splitChars?"}
test cmdMZ-4.3 {Tcl_SplitObjCmd: basic split commands} {
    split "a\n b\t\r c\n "
} {a {} b {} {} c {} {}}
test cmdMZ-4.4 {Tcl_SplitObjCmd: basic split commands} {
    split "word 1xyzword 2zword 3" xyz
} {{word 1} {} {} {word 2} {word 3}}
test cmdMZ-4.5 {Tcl_SplitObjCmd: basic split commands} {
    split "12345" {}
} {1 2 3 4 5}
test cmdMZ-4.6 {Tcl_SplitObjCmd: basic split commands} {
    split "a\}b\[c\{\]\$"
} "a\\\}b\\\[c\\\{\\\]\\\$"
test cmdMZ-4.7 {Tcl_SplitObjCmd: basic split commands} {
    split {} {}
} {}
test cmdMZ-4.8 {Tcl_SplitObjCmd: basic split commands} {
    split {}
} {}
test cmdMZ-4.9 {Tcl_SplitObjCmd: basic split commands} {
    split {   }
} {{} {} {} {}}
test cmdMZ-4.10 {Tcl_SplitObjCmd: basic split commands} {
    apply {{} {
        set x {}
        foreach f [split {]\n} {}] {
            append x $f
        }
        return $x
    }}
} {]\n}
test cmdMZ-4.11 {Tcl_SplitObjCmd: basic split commands} {
    apply {{} {
        set x ab\000c
        set y [split $x {}]
	binary scan $y c* z
        return $z
    }}
} {97 32 98 32 0 32 99}
test cmdMZ-4.12 {Tcl_SplitObjCmd: basic split commands} {
    split "a0ab1b2bbb3\000c4" ab\000c
} {{} 0 {} 1 2 {} {} 3 {} 4}
test cmdMZ-4.13 {Tcl_SplitObjCmd: basic split commands} {
    # if not UTF-8 aware, result is "a {} {} b qw\xe5 {} N wq"
    split "a\u4e4eb qw\u5e4e\x4e wq" " \u4e4e"
} "a b qw\u5e4eN wq"

# The tests for Tcl_StringObjCmd are in string.test
# The tests for Tcl_SubstObjCmd are in subst.test
# The tests for Tcl_SwitchObjCmd are in switch.test

# todo: rewrite this if monotonic clock is provided resp. command "after"
# gets microsecond accuracy (RFE [fdfbd5e10] gets merged):
proc _nrt_sleep {msec} {
    set usec [expr {$msec * 1000}]
    set stime [clock microseconds]
    while {abs([clock microseconds] - $stime) < $usec} {after 0}
}

test cmdMZ-5.1 {Tcl_TimeObjCmd: basic format of command} -body {
    time
} -returnCodes error -result {wrong # args: should be "time command ?count?"}
test cmdMZ-5.2 {Tcl_TimeObjCmd: basic format of command} -body {
    time a b c
} -returnCodes error -result {wrong # args: should be "time command ?count?"}
test cmdMZ-5.3 {Tcl_TimeObjCmd: basic format of command} -body {
    time a b
} -returnCodes error -result {expected integer but got "b"}
test cmdMZ-5.4 {Tcl_TimeObjCmd: nothing happens with negative iteration counts} {
    time bogusCmd -12456
} {0 microseconds per iteration}
test cmdMZ-5.5 {Tcl_TimeObjCmd: result format} -body {
    time {format 1}
} -match regexp -result {^\d+ microseconds per iteration}
test cmdMZ-5.6 {Tcl_TimeObjCmd: slower commands take longer} {
    expr {[lindex [time {_nrt_sleep 1}] 0] < [lindex [time {_nrt_sleep 20}] 0]}
} 1
test cmdMZ-5.7 {Tcl_TimeObjCmd: errors generate right trace} {
    list [catch {time {error foo}} msg] $msg $::errorInfo
} {1 foo {foo
    while executing
"error foo"
    invoked from within
"time {error foo}"}}

<<<<<<< HEAD
# Pragmas
test cmdMZ-6.1 {tcl::pragma: basics} -body {
    tcl::pragma
} -returnCodes error -result {wrong # args: should be "tcl::pragma subcommand ?arg ...?"}
test cmdMZ-6.2 {tcl::pragma: basics} -body {
    tcl::pragma ?
} -returnCodes error -result {unknown or ambiguous subcommand "?": must be noalias, or type}

test cmdMZ-7.1 {tcl::pragma noalias} -body {
    tcl::pragma noalias
} -result {}
test cmdMZ-7.2 {tcl::pragma noalias} -body {
    tcl::pragma noalias no_such_var
} -returnCodes error -result {can't resolve "no_such_var": no such variable}
test cmdMZ-7.3 {tcl::pragma noalias} -body {
    tcl::pragma noalias ::env
} -result {}
test cmdMZ-7.4 {tcl::pragma noalias} -body {
    tcl::pragma noalias ::env ::env
} -result {}
test cmdMZ-7.5 {tcl::pragma noalias} -body {
    tcl::pragma noalias ::env ::env ::env
} -result {}
test cmdMZ-7.6 {tcl::pragma noalias} -body {
    tcl::pragma noalias {::env ::env}
} -returnCodes error -result {"::env" aliases to the same variable as "::env"}
test cmdMZ-7.7 {tcl::pragma noalias} -body {
    tcl::pragma noalias {::env ::tcl_platform}
} -result {}
test cmdMZ-7.8 {tcl::pragma noalias} -body {
    apply {{x y} {
	tcl::pragma noalias env
    }} 1 2
} -returnCodes error -result {can't resolve "env": no such variable}
test cmdMZ-7.9 {tcl::pragma noalias} -body {
    apply {{x y} {
	tcl::pragma noalias [info locals]
    }} 1 2
} -result {}
test cmdMZ-7.10 {tcl::pragma noalias} -body {
    apply {{x y} {
	global env
	tcl::pragma noalias [list {*}[info locals] env]
    }} 1 2
} -result {}
test cmdMZ-7.11 {tcl::pragma noalias} -body {
    apply {{x y} {
	global env
	upvar ::env(PATH) path
	tcl::pragma noalias [list {*}[info locals] env path]
    }} 1 2
} -result {}
test cmdMZ-7.12 {tcl::pragma noalias} -body {
    apply {{x y} {
	upvar 0 x z
	tcl::pragma noalias {x y z}
    }} 1 2
} -returnCodes error -result {"z" aliases to the same variable as "x"}

test cmdMZ-8.1 {tcl::pragma type} -body {
    tcl::pragma type
} -returnCodes error -result {wrong # args: should be "tcl::pragma type typeName ?value...?"}
test cmdMZ-8.2 {tcl::pragma type} -body {
    tcl::pragma type ?
} -returnCodes error -result {bad type "?": must be boolean, dict, double, int64, integer, list, or number}
test cmdMZ-8.3 {tcl::pragma type} -body {
    tcl::pragma type boolean
} -result {}
test cmdMZ-8.4 {tcl::pragma type} -body {
    tcl::pragma type boolean gorp
} -returnCodes error -result {expected boolean value but got "gorp"}
test cmdMZ-8.5 {tcl::pragma type} -body {
    tcl::pragma type boolean true false gorp
} -returnCodes error -result {expected boolean value but got "gorp"}
test cmdMZ-8.6 {tcl::pragma type} -body {
    tcl::pragma type boolean yes no 0 1 1.5 true false on off
} -result {}
test cmdMZ-8.7 {tcl::pragma type} -body {
    tcl::pragma type dict gorp
} -returnCodes error -result {expected dict value but got "gorp"}
test cmdMZ-8.8 {tcl::pragma type} -body {
    tcl::pragma type dict {true false} {gorp foo bar}
} -returnCodes error -result {expected dict value but got "gorp foo bar"}
test cmdMZ-8.9 {tcl::pragma type} -body {
    tcl::pragma type dict {} {yes no 0 1 1.5 true} {false on off {}}
} -result {}
test cmdMZ-8.10 {tcl::pragma type} -body {
    tcl::pragma type double gorp
} -returnCodes error -result {expected floating-point number but got "gorp"}
test cmdMZ-8.11 {tcl::pragma type} -body {
    tcl::pragma type double 0.1 -inf gorp
} -returnCodes error -result {expected floating-point number but got "gorp"}
test cmdMZ-8.12 {tcl::pragma type} -body {
    tcl::pragma type double 0 1 0x1 123 1e2 -.0 inf { +inf }
} -result {}
test cmdMZ-8.13 {tcl::pragma type} -body {
    tcl::pragma type int64 gorp
} -returnCodes error -result {expected integer but got "gorp"}
test cmdMZ-8.14 {tcl::pragma type} -body {
    tcl::pragma type int64 123 0x123 gorp
} -returnCodes error -result {expected integer but got "gorp"}
test cmdMZ-8.15 {tcl::pragma type} -body {
    tcl::pragma type int64 123 0b10101 0d123 0o123 0x123 { 456 }
} -result {}
test cmdMZ-8.16 {tcl::pragma type} -body {
    tcl::pragma type integer gorp
} -returnCodes error -result {expected integer but got "gorp"}
test cmdMZ-8.17 {tcl::pragma type} -body {
    tcl::pragma type integer 123 0x123 gorp
} -returnCodes error -result {expected integer but got "gorp"}
test cmdMZ-8.18 {tcl::pragma type} -body {
    tcl::pragma type integer 123 0b10101 0d123 0o123 0x123 { 456 } \
	123456789012345678901234567890123456789012345678901234567890
} -result {}
test cmdMZ-8.19 {tcl::pragma type} -body {
    tcl::pragma type list \{gorp
} -returnCodes error -result "expected list value but got \"\{gorp\""
test cmdMZ-8.20 {tcl::pragma type} -body {
    tcl::pragma type list true false \{gorp
} -returnCodes error -result "expected list value but got \"\{gorp\""
test cmdMZ-8.21 {tcl::pragma type} -body {
    tcl::pragma type list yes no 0 1 1.5 true false on off
} -result {}
test cmdMZ-8.22 {tcl::pragma type} -body {
    tcl::pragma type number gorp
} -returnCodes error -result {expected number but got "gorp"}
test cmdMZ-8.23 {tcl::pragma type} -body {
    tcl::pragma type number .5 nan gorp
} -returnCodes error -result {expected number but got "gorp"}
test cmdMZ-8.24 {tcl::pragma type} -body {
    tcl::pragma type number 0 1 1.5 inf -25.375e8
} -result {}
=======
test cmdMZ-6.1 {Tcl_TimeRateObjCmd: basic format of command} {
    list [catch {timerate} msg] $msg
} {1 {wrong # args: should be "timerate ?-direct? ?-calibrate? ?-overhead double? command ?time ?max-count??"}}
test cmdMZ-6.2.1 {Tcl_TimeRateObjCmd: basic format of command} {
    list [catch {timerate a b c d} msg] $msg
} {1 {wrong # args: should be "timerate ?-direct? ?-calibrate? ?-overhead double? command ?time ?max-count??"}}
test cmdMZ-6.2.2 {Tcl_TimeRateObjCmd: basic format of command} {
    list [catch {timerate a b c} msg] $msg
} {1 {expected integer but got "b"}}
test cmdMZ-6.2.3 {Tcl_TimeRateObjCmd: basic format of command} {
    list [catch {timerate a b} msg] $msg
} {1 {expected integer but got "b"}}
test cmdMZ-6.3 {Tcl_TimeRateObjCmd: basic format of command} {
    list [catch {timerate -overhead b {} a b} msg] $msg
} {1 {expected floating-point number but got "b"}}
test cmdMZ-6.4 {Tcl_TimeRateObjCmd: compile of script happens even with negative iteration counts} {
    list [catch {timerate "foreach a {c d e} \{" -12456} msg] $msg
} {1 {missing close-brace}}
test cmdMZ-6.5a {Tcl_TimeRateObjCmd: result format and one iteration} {
    regexp {^\d+(?:\.\d+)? \ws/# 1 # \d+(?:\.\d+)? #/sec \d+(?:\.\d+)? net-ms$} [timerate {} 0]
} 1
test cmdMZ-6.5b {Tcl_TimeRateObjCmd: result format without iterations} {
    regexp {^0 \ws/# 0 # 0 #/sec 0 net-ms$} [timerate {} 0 0]
} 1
test cmdMZ-6.6 {Tcl_TimeRateObjCmd: slower commands take longer, but it remains almost the same time of measument} {
    set m1 [timerate {_nrt_sleep 0} 20]
    set m2 [timerate {_nrt_sleep 0.2} 20]
    list \
	[expr {[lindex $m1 0] < [lindex $m2 0]}] \
	[expr {[lindex $m1 0] < 100}] \
	[expr {[lindex $m2 0] > 100}] \
	[expr {[lindex $m1 2] > 1000}] \
	[expr {[lindex $m2 2] < 1000}] \
	[expr {[lindex $m1 4] > 50000}] \
	[expr {[lindex $m2 4] < 50000}] \
	[expr {[lindex $m1 6] > 10 && [lindex $m1 6] < 100}] \
	[expr {[lindex $m2 6] > 10 && [lindex $m2 6] < 100}]
} [lrepeat 9 1]
test cmdMZ-6.7 {Tcl_TimeRateObjCmd: errors generate right trace} {
    list [catch {timerate {error foo} 1} msg] $msg $::errorInfo
} {1 foo {foo
    while executing
"error foo"
    invoked from within
"timerate {error foo} 1"}}
test cmdMZ-6.8 {Tcl_TimeRateObjCmd: allow (conditional) break from timerate} {
    set m1 [timerate {break}]
    list \
	[expr {[lindex $m1 0] < 1000}] \
	[expr {[lindex $m1 2] == 1}] \
	[expr {[lindex $m1 4] > 1000}] \
	[expr {[lindex $m1 6] < 10}]
} {1 1 1 1}
test cmdMZ-6.8.1 {Tcl_TimeRateObjCmd: allow (conditional) continue in timerate} {
    set m1 [timerate {continue; return -code error "unexpected"} 1000 10]
    list \
    [expr {[lindex $m1 0] < 1000}] \
    [expr {[lindex $m1 2] == 10}] \
    [expr {[lindex $m1 4] > 1000}] \
    [expr {[lindex $m1 6] < 100}]
} {1 1 1 1}
test cmdMZ-6.9 {Tcl_TimeRateObjCmd: max count of iterations} {
    set m1 [timerate {} 1000 5];	# max-count wins
    set m2 [timerate {_nrt_sleep 20} 1 5];	# max-time wins
    list [lindex $m1 2] [lindex $m2 2]
} {5 1}
test cmdMZ-6.10 {Tcl_TimeRateObjCmd: huge overhead cause 0us result} {
    set m1 [timerate -overhead 1e6 {_nrt_sleep 10} 100 1]
    list \
	[expr {[lindex $m1 0] == 0.0}] \
	[expr {[lindex $m1 2] == 1}] \
	[expr {[lindex $m1 4] == 1000000}] \
	[expr {[lindex $m1 6] <= 0.001}]
} {1 1 1 1}
test cmdMZ-6.11 {Tcl_TimeRateObjCmd: done/continue optimization rollback} {
    set m1 {set m2 ok}
    if 1 $m1
    timerate $m1 1000 10
    if 1 $m1; # if rollback is missing throws an error: invoked "continue" outside of a loop
} ok

test cmdMZ-try-1.0 {

    fix for issue 45b9faf103f2

    [try] interaction with local variable names produces segmentation violation

} -body {
    ::apply {{} {
	set cmd try
	$cmd {
	    lindex 5
	} on ok res {}
	set res
    }}
} -result 5

>>>>>>> 6657e015

# The tests for Tcl_WhileObjCmd are in while.test

# cleanup
cleanupTests
}
namespace delete ::tcl::test::cmdMZ
return

# Local Variables:
# mode: tcl
# End:<|MERGE_RESOLUTION|>--- conflicted
+++ resolved
@@ -351,140 +351,6 @@
     invoked from within
 "time {error foo}"}}
 
-<<<<<<< HEAD
-# Pragmas
-test cmdMZ-6.1 {tcl::pragma: basics} -body {
-    tcl::pragma
-} -returnCodes error -result {wrong # args: should be "tcl::pragma subcommand ?arg ...?"}
-test cmdMZ-6.2 {tcl::pragma: basics} -body {
-    tcl::pragma ?
-} -returnCodes error -result {unknown or ambiguous subcommand "?": must be noalias, or type}
-
-test cmdMZ-7.1 {tcl::pragma noalias} -body {
-    tcl::pragma noalias
-} -result {}
-test cmdMZ-7.2 {tcl::pragma noalias} -body {
-    tcl::pragma noalias no_such_var
-} -returnCodes error -result {can't resolve "no_such_var": no such variable}
-test cmdMZ-7.3 {tcl::pragma noalias} -body {
-    tcl::pragma noalias ::env
-} -result {}
-test cmdMZ-7.4 {tcl::pragma noalias} -body {
-    tcl::pragma noalias ::env ::env
-} -result {}
-test cmdMZ-7.5 {tcl::pragma noalias} -body {
-    tcl::pragma noalias ::env ::env ::env
-} -result {}
-test cmdMZ-7.6 {tcl::pragma noalias} -body {
-    tcl::pragma noalias {::env ::env}
-} -returnCodes error -result {"::env" aliases to the same variable as "::env"}
-test cmdMZ-7.7 {tcl::pragma noalias} -body {
-    tcl::pragma noalias {::env ::tcl_platform}
-} -result {}
-test cmdMZ-7.8 {tcl::pragma noalias} -body {
-    apply {{x y} {
-	tcl::pragma noalias env
-    }} 1 2
-} -returnCodes error -result {can't resolve "env": no such variable}
-test cmdMZ-7.9 {tcl::pragma noalias} -body {
-    apply {{x y} {
-	tcl::pragma noalias [info locals]
-    }} 1 2
-} -result {}
-test cmdMZ-7.10 {tcl::pragma noalias} -body {
-    apply {{x y} {
-	global env
-	tcl::pragma noalias [list {*}[info locals] env]
-    }} 1 2
-} -result {}
-test cmdMZ-7.11 {tcl::pragma noalias} -body {
-    apply {{x y} {
-	global env
-	upvar ::env(PATH) path
-	tcl::pragma noalias [list {*}[info locals] env path]
-    }} 1 2
-} -result {}
-test cmdMZ-7.12 {tcl::pragma noalias} -body {
-    apply {{x y} {
-	upvar 0 x z
-	tcl::pragma noalias {x y z}
-    }} 1 2
-} -returnCodes error -result {"z" aliases to the same variable as "x"}
-
-test cmdMZ-8.1 {tcl::pragma type} -body {
-    tcl::pragma type
-} -returnCodes error -result {wrong # args: should be "tcl::pragma type typeName ?value...?"}
-test cmdMZ-8.2 {tcl::pragma type} -body {
-    tcl::pragma type ?
-} -returnCodes error -result {bad type "?": must be boolean, dict, double, int64, integer, list, or number}
-test cmdMZ-8.3 {tcl::pragma type} -body {
-    tcl::pragma type boolean
-} -result {}
-test cmdMZ-8.4 {tcl::pragma type} -body {
-    tcl::pragma type boolean gorp
-} -returnCodes error -result {expected boolean value but got "gorp"}
-test cmdMZ-8.5 {tcl::pragma type} -body {
-    tcl::pragma type boolean true false gorp
-} -returnCodes error -result {expected boolean value but got "gorp"}
-test cmdMZ-8.6 {tcl::pragma type} -body {
-    tcl::pragma type boolean yes no 0 1 1.5 true false on off
-} -result {}
-test cmdMZ-8.7 {tcl::pragma type} -body {
-    tcl::pragma type dict gorp
-} -returnCodes error -result {expected dict value but got "gorp"}
-test cmdMZ-8.8 {tcl::pragma type} -body {
-    tcl::pragma type dict {true false} {gorp foo bar}
-} -returnCodes error -result {expected dict value but got "gorp foo bar"}
-test cmdMZ-8.9 {tcl::pragma type} -body {
-    tcl::pragma type dict {} {yes no 0 1 1.5 true} {false on off {}}
-} -result {}
-test cmdMZ-8.10 {tcl::pragma type} -body {
-    tcl::pragma type double gorp
-} -returnCodes error -result {expected floating-point number but got "gorp"}
-test cmdMZ-8.11 {tcl::pragma type} -body {
-    tcl::pragma type double 0.1 -inf gorp
-} -returnCodes error -result {expected floating-point number but got "gorp"}
-test cmdMZ-8.12 {tcl::pragma type} -body {
-    tcl::pragma type double 0 1 0x1 123 1e2 -.0 inf { +inf }
-} -result {}
-test cmdMZ-8.13 {tcl::pragma type} -body {
-    tcl::pragma type int64 gorp
-} -returnCodes error -result {expected integer but got "gorp"}
-test cmdMZ-8.14 {tcl::pragma type} -body {
-    tcl::pragma type int64 123 0x123 gorp
-} -returnCodes error -result {expected integer but got "gorp"}
-test cmdMZ-8.15 {tcl::pragma type} -body {
-    tcl::pragma type int64 123 0b10101 0d123 0o123 0x123 { 456 }
-} -result {}
-test cmdMZ-8.16 {tcl::pragma type} -body {
-    tcl::pragma type integer gorp
-} -returnCodes error -result {expected integer but got "gorp"}
-test cmdMZ-8.17 {tcl::pragma type} -body {
-    tcl::pragma type integer 123 0x123 gorp
-} -returnCodes error -result {expected integer but got "gorp"}
-test cmdMZ-8.18 {tcl::pragma type} -body {
-    tcl::pragma type integer 123 0b10101 0d123 0o123 0x123 { 456 } \
-	123456789012345678901234567890123456789012345678901234567890
-} -result {}
-test cmdMZ-8.19 {tcl::pragma type} -body {
-    tcl::pragma type list \{gorp
-} -returnCodes error -result "expected list value but got \"\{gorp\""
-test cmdMZ-8.20 {tcl::pragma type} -body {
-    tcl::pragma type list true false \{gorp
-} -returnCodes error -result "expected list value but got \"\{gorp\""
-test cmdMZ-8.21 {tcl::pragma type} -body {
-    tcl::pragma type list yes no 0 1 1.5 true false on off
-} -result {}
-test cmdMZ-8.22 {tcl::pragma type} -body {
-    tcl::pragma type number gorp
-} -returnCodes error -result {expected number but got "gorp"}
-test cmdMZ-8.23 {tcl::pragma type} -body {
-    tcl::pragma type number .5 nan gorp
-} -returnCodes error -result {expected number but got "gorp"}
-test cmdMZ-8.24 {tcl::pragma type} -body {
-    tcl::pragma type number 0 1 1.5 inf -25.375e8
-} -result {}
-=======
 test cmdMZ-6.1 {Tcl_TimeRateObjCmd: basic format of command} {
     list [catch {timerate} msg] $msg
 } {1 {wrong # args: should be "timerate ?-direct? ?-calibrate? ?-overhead double? command ?time ?max-count??"}}
@@ -582,7 +448,139 @@
     }}
 } -result 5
 
->>>>>>> 6657e015
+
+# Pragmas
+test cmdMZ-6.1 {tcl::pragma: basics} -body {
+    tcl::pragma
+} -returnCodes error -result {wrong # args: should be "tcl::pragma subcommand ?arg ...?"}
+test cmdMZ-6.2 {tcl::pragma: basics} -body {
+    tcl::pragma ?
+} -returnCodes error -result {unknown or ambiguous subcommand "?": must be noalias, or type}
+
+test cmdMZ-7.1 {tcl::pragma noalias} -body {
+    tcl::pragma noalias
+} -result {}
+test cmdMZ-7.2 {tcl::pragma noalias} -body {
+    tcl::pragma noalias no_such_var
+} -returnCodes error -result {can't resolve "no_such_var": no such variable}
+test cmdMZ-7.3 {tcl::pragma noalias} -body {
+    tcl::pragma noalias ::env
+} -result {}
+test cmdMZ-7.4 {tcl::pragma noalias} -body {
+    tcl::pragma noalias ::env ::env
+} -result {}
+test cmdMZ-7.5 {tcl::pragma noalias} -body {
+    tcl::pragma noalias ::env ::env ::env
+} -result {}
+test cmdMZ-7.6 {tcl::pragma noalias} -body {
+    tcl::pragma noalias {::env ::env}
+} -returnCodes error -result {"::env" aliases to the same variable as "::env"}
+test cmdMZ-7.7 {tcl::pragma noalias} -body {
+    tcl::pragma noalias {::env ::tcl_platform}
+} -result {}
+test cmdMZ-7.8 {tcl::pragma noalias} -body {
+    apply {{x y} {
+	tcl::pragma noalias env
+    }} 1 2
+} -returnCodes error -result {can't resolve "env": no such variable}
+test cmdMZ-7.9 {tcl::pragma noalias} -body {
+    apply {{x y} {
+	tcl::pragma noalias [info locals]
+    }} 1 2
+} -result {}
+test cmdMZ-7.10 {tcl::pragma noalias} -body {
+    apply {{x y} {
+	global env
+	tcl::pragma noalias [list {*}[info locals] env]
+    }} 1 2
+} -result {}
+test cmdMZ-7.11 {tcl::pragma noalias} -body {
+    apply {{x y} {
+	global env
+	upvar ::env(PATH) path
+	tcl::pragma noalias [list {*}[info locals] env path]
+    }} 1 2
+} -result {}
+test cmdMZ-7.12 {tcl::pragma noalias} -body {
+    apply {{x y} {
+	upvar 0 x z
+	tcl::pragma noalias {x y z}
+    }} 1 2
+} -returnCodes error -result {"z" aliases to the same variable as "x"}
+
+test cmdMZ-8.1 {tcl::pragma type} -body {
+    tcl::pragma type
+} -returnCodes error -result {wrong # args: should be "tcl::pragma type typeName ?value...?"}
+test cmdMZ-8.2 {tcl::pragma type} -body {
+    tcl::pragma type ?
+} -returnCodes error -result {bad type "?": must be boolean, dict, double, int64, integer, list, or number}
+test cmdMZ-8.3 {tcl::pragma type} -body {
+    tcl::pragma type boolean
+} -result {}
+test cmdMZ-8.4 {tcl::pragma type} -body {
+    tcl::pragma type boolean gorp
+} -returnCodes error -result {expected boolean value but got "gorp"}
+test cmdMZ-8.5 {tcl::pragma type} -body {
+    tcl::pragma type boolean true false gorp
+} -returnCodes error -result {expected boolean value but got "gorp"}
+test cmdMZ-8.6 {tcl::pragma type} -body {
+    tcl::pragma type boolean yes no 0 1 1.5 true false on off
+} -result {}
+test cmdMZ-8.7 {tcl::pragma type} -body {
+    tcl::pragma type dict gorp
+} -returnCodes error -result {expected dict value but got "gorp"}
+test cmdMZ-8.8 {tcl::pragma type} -body {
+    tcl::pragma type dict {true false} {gorp foo bar}
+} -returnCodes error -result {expected dict value but got "gorp foo bar"}
+test cmdMZ-8.9 {tcl::pragma type} -body {
+    tcl::pragma type dict {} {yes no 0 1 1.5 true} {false on off {}}
+} -result {}
+test cmdMZ-8.10 {tcl::pragma type} -body {
+    tcl::pragma type double gorp
+} -returnCodes error -result {expected floating-point number but got "gorp"}
+test cmdMZ-8.11 {tcl::pragma type} -body {
+    tcl::pragma type double 0.1 -inf gorp
+} -returnCodes error -result {expected floating-point number but got "gorp"}
+test cmdMZ-8.12 {tcl::pragma type} -body {
+    tcl::pragma type double 0 1 0x1 123 1e2 -.0 inf { +inf }
+} -result {}
+test cmdMZ-8.13 {tcl::pragma type} -body {
+    tcl::pragma type int64 gorp
+} -returnCodes error -result {expected integer but got "gorp"}
+test cmdMZ-8.14 {tcl::pragma type} -body {
+    tcl::pragma type int64 123 0x123 gorp
+} -returnCodes error -result {expected integer but got "gorp"}
+test cmdMZ-8.15 {tcl::pragma type} -body {
+    tcl::pragma type int64 123 0b10101 0d123 0o123 0x123 { 456 }
+} -result {}
+test cmdMZ-8.16 {tcl::pragma type} -body {
+    tcl::pragma type integer gorp
+} -returnCodes error -result {expected integer but got "gorp"}
+test cmdMZ-8.17 {tcl::pragma type} -body {
+    tcl::pragma type integer 123 0x123 gorp
+} -returnCodes error -result {expected integer but got "gorp"}
+test cmdMZ-8.18 {tcl::pragma type} -body {
+    tcl::pragma type integer 123 0b10101 0d123 0o123 0x123 { 456 } \
+	123456789012345678901234567890123456789012345678901234567890
+} -result {}
+test cmdMZ-8.19 {tcl::pragma type} -body {
+    tcl::pragma type list \{gorp
+} -returnCodes error -result "expected list value but got \"\{gorp\""
+test cmdMZ-8.20 {tcl::pragma type} -body {
+    tcl::pragma type list true false \{gorp
+} -returnCodes error -result "expected list value but got \"\{gorp\""
+test cmdMZ-8.21 {tcl::pragma type} -body {
+    tcl::pragma type list yes no 0 1 1.5 true false on off
+} -result {}
+test cmdMZ-8.22 {tcl::pragma type} -body {
+    tcl::pragma type number gorp
+} -returnCodes error -result {expected number but got "gorp"}
+test cmdMZ-8.23 {tcl::pragma type} -body {
+    tcl::pragma type number .5 nan gorp
+} -returnCodes error -result {expected number but got "gorp"}
+test cmdMZ-8.24 {tcl::pragma type} -body {
+    tcl::pragma type number 0 1 1.5 inf -25.375e8
+} -result {}
 
 # The tests for Tcl_WhileObjCmd are in while.test
 