# registry.test --
#
# This file contains a collection of tests for the registry command.
# Sourcing this file into Tcl runs the tests and generates output for
# errors.  No output means no errors were found.
#
# In order for these tests to run, the registry package must be on the
# auto_path or the registry package must have been loaded already.
#
# Copyright (c) 1997 by Sun Microsystems, Inc.  All rights reserved.
# Copyright (c) 1998-1999 by Scriptics Corporation.

if {[lsearch [namespace children] ::tcltest] == -1} {
    package require tcltest 2
    namespace import -force ::tcltest::*
}

testConstraint reg 0
if {[testConstraint win]} {
    if {![catch {
	    ::tcltest::loadTestedCommands
<<<<<<< HEAD
	    package require registry
=======
	    set ::regver [package require registry 1.3.3]
>>>>>>> a8ab3aa0
	}]} {
	testConstraint reg 1
    }
}

# determine the current locale
testConstraint english [expr {
    [llength [info commands testlocale]]
    && [string match "English*" [testlocale all ""]]
}]
<<<<<<< HEAD

=======

test registry-1.0 {check if we are testing the right dll} {win reg} {
    set ::regver
} {1.3.3}
>>>>>>> a8ab3aa0
test registry-1.1 {argument parsing for registry command} {win reg} {
    list [catch {registry} msg] $msg
} {1 {wrong # args: should be "registry option ?arg arg ...?"}}
test registry-1.2 {argument parsing for registry command} {win reg} {
    list [catch {registry foo} msg] $msg
} {1 {bad option "foo": must be broadcast, delete, get, keys, set, type, or values}}

test registry-1.3 {argument parsing for registry command} {win reg} {
    list [catch {registry d} msg] $msg
} {1 {wrong # args: should be "registry delete keyName ?valueName?"}}
test registry-1.4 {argument parsing for registry command} {win reg} {
    list [catch {registry delete} msg] $msg
} {1 {wrong # args: should be "registry delete keyName ?valueName?"}}
test registry-1.5 {argument parsing for registry command} {win reg} {
    list [catch {registry delete foo bar baz} msg] $msg
} {1 {wrong # args: should be "registry delete keyName ?valueName?"}}

test registry-1.6 {argument parsing for registry command} {win reg} {
    list [catch {registry g} msg] $msg
} {1 {wrong # args: should be "registry get keyName valueName"}}
test registry-1.7 {argument parsing for registry command} {win reg} {
    list [catch {registry get} msg] $msg
} {1 {wrong # args: should be "registry get keyName valueName"}}
test registry-1.8 {argument parsing for registry command} {win reg} {
    list [catch {registry get foo} msg] $msg
} {1 {wrong # args: should be "registry get keyName valueName"}}
test registry-1.9 {argument parsing for registry command} {win reg} {
    list [catch {registry get foo bar baz} msg] $msg
} {1 {wrong # args: should be "registry get keyName valueName"}}

test registry-1.10 {argument parsing for registry command} {win reg} {
    list [catch {registry k} msg] $msg
} {1 {wrong # args: should be "registry keys keyName ?pattern?"}}
test registry-1.11 {argument parsing for registry command} {win reg} {
    list [catch {registry keys} msg] $msg
} {1 {wrong # args: should be "registry keys keyName ?pattern?"}}
test registry-1.12 {argument parsing for registry command} {win reg} {
    list [catch {registry keys foo bar baz} msg] $msg
} {1 {wrong # args: should be "registry keys keyName ?pattern?"}}

test registry-1.13 {argument parsing for registry command} {win reg} {
    list [catch {registry s} msg] $msg
} {1 {wrong # args: should be "registry set keyName ?valueName data ?type??"}}
test registry-1.14 {argument parsing for registry command} {win reg} {
    list [catch {registry set} msg] $msg
} {1 {wrong # args: should be "registry set keyName ?valueName data ?type??"}}
test registry-1.15 {argument parsing for registry command} {win reg} {
    list [catch {registry set foo bar} msg] $msg
} {1 {wrong # args: should be "registry set keyName ?valueName data ?type??"}}
test registry-1.16 {argument parsing for registry command} {win reg} {
    list [catch {registry set foo bar baz blat gorp} msg] $msg
} {1 {wrong # args: should be "registry set keyName ?valueName data ?type??"}}

test registry-1.17 {argument parsing for registry command} {win reg} {
    list [catch {registry t} msg] $msg
} {1 {wrong # args: should be "registry type keyName valueName"}}
test registry-1.18 {argument parsing for registry command} {win reg} {
    list [catch {registry type} msg] $msg
} {1 {wrong # args: should be "registry type keyName valueName"}}
test registry-1.19 {argument parsing for registry command} {win reg} {
    list [catch {registry type foo} msg] $msg
} {1 {wrong # args: should be "registry type keyName valueName"}}
test registry-1.20 {argument parsing for registry command} {win reg} {
    list [catch {registry type foo bar baz} msg] $msg
} {1 {wrong # args: should be "registry type keyName valueName"}}

test registry-1.21 {argument parsing for registry command} {win reg} {
    list [catch {registry v} msg] $msg
} {1 {wrong # args: should be "registry values keyName ?pattern?"}}
test registry-1.22 {argument parsing for registry command} {win reg} {
    list [catch {registry values} msg] $msg
} {1 {wrong # args: should be "registry values keyName ?pattern?"}}
test registry-1.23 {argument parsing for registry command} {win reg} {
    list [catch {registry values foo bar baz} msg] $msg
} {1 {wrong # args: should be "registry values keyName ?pattern?"}}

test registry-2.1 {DeleteKey: bad key} {win reg} {
    list [catch {registry delete foo} msg] $msg
} {1 {bad root name "foo": must be HKEY_LOCAL_MACHINE, HKEY_USERS, HKEY_CLASSES_ROOT, HKEY_CURRENT_USER, HKEY_CURRENT_CONFIG, HKEY_PERFORMANCE_DATA, or HKEY_DYN_DATA}}
test registry-2.2 {DeleteKey: bad key} {win reg} {
    list [catch {registry delete HKEY_CURRENT_USER} msg] $msg
} {1 {bad key: cannot delete root keys}}
test registry-2.3 {DeleteKey: bad key} {win reg} {
    list [catch {registry delete HKEY_CURRENT_USER\\} msg] $msg
} {1 {bad key: cannot delete root keys}}
test registry-2.4 {DeleteKey: subkey at root level} {win reg} {
    registry set HKEY_CURRENT_USER\\TclFoobar
    registry delete HKEY_CURRENT_USER\\TclFoobar
    registry keys HKEY_CURRENT_USER TclFoobar
} {}
test registry-2.5 {DeleteKey: subkey below root level} {win reg} {
    registry set HKEY_CURRENT_USER\\TclFoobar\\test
    registry delete HKEY_CURRENT_USER\\TclFoobar\\test
    set result [registry keys HKEY_CURRENT_USER TclFoobar\\test]
    registry delete HKEY_CURRENT_USER\\TclFoobar
    set result
} {}
test registry-2.6 {DeleteKey: recursive delete} {win reg} {
    registry set HKEY_CURRENT_USER\\TclFoobar\\test1
    registry set HKEY_CURRENT_USER\\TclFoobar\\test2\\test3
    registry delete HKEY_CURRENT_USER\\TclFoobar
    set result [registry keys HKEY_CURRENT_USER TclFoobar]
    set result
} {}
test registry-2.7 {DeleteKey: trailing backslashes} {win reg english} {
    registry set HKEY_CURRENT_USER\\TclFoobar\\baz
    list [catch {registry delete HKEY_CURRENT_USER\\TclFoobar\\} msg] $msg
} {1 {unable to delete key: The configuration registry key is invalid.}}
test registry-2.8 {DeleteKey: failure} {win reg} {
    registry delete HKEY_CURRENT_USER\\TclFoobar
    registry delete HKEY_CURRENT_USER\\TclFoobar
} {}
test registry-2.9 {DeleteKey: unicode} {win reg} {
    registry delete HKEY_CURRENT_USER\\TclFoobar
    registry set HKEY_CURRENT_USER\\TclFoobar\\test\u00c7bar\\a
    registry set HKEY_CURRENT_USER\\TclFoobar\\test\u00c7bar\\b
    registry delete HKEY_CURRENT_USER\\TclFoobar\\test\u00c7bar
    set result [registry keys HKEY_CURRENT_USER\\TclFoobar]
    registry delete HKEY_CURRENT_USER\\TclFoobar
    set result
} {}

test registry-3.1 {DeleteValue} {win reg} {
    registry delete HKEY_CURRENT_USER\\TclFoobar
    registry set HKEY_CURRENT_USER\\TclFoobar\\baz test1 blort
    registry set HKEY_CURRENT_USER\\TclFoobar\\baz test2 blat
    registry delete HKEY_CURRENT_USER\\TclFoobar\\baz test1
    set result [registry values HKEY_CURRENT_USER\\TclFoobar\\baz]
    registry delete HKEY_CURRENT_USER\\TclFoobar
    set result
} test2
test registry-3.2 {DeleteValue: bad key} {win reg english} {
    registry delete HKEY_CURRENT_USER\\TclFoobar
    list [catch {registry delete HKEY_CURRENT_USER\\TclFoobar test} msg] $msg
} {1 {unable to open key: The system cannot find the file specified.}}
test registry-3.3 {DeleteValue: bad value} {win reg english} {
    registry delete HKEY_CURRENT_USER\\TclFoobar
    registry set HKEY_CURRENT_USER\\TclFoobar\\baz test2 blort
    set result [list [catch {registry delete HKEY_CURRENT_USER\\TclFoobar test1} msg] $msg]
    registry delete HKEY_CURRENT_USER\\TclFoobar
    set result
} {1 {unable to delete value "test1" from key "HKEY_CURRENT_USER\TclFoobar": The system cannot find the file specified.}}
test registry-3.4 {DeleteValue: Unicode} {win reg} {
    registry delete HKEY_CURRENT_USER\\TclFoobar
    registry set HKEY_CURRENT_USER\\TclFoobar\\\u00c7baz \u00c7test1 blort
    registry set HKEY_CURRENT_USER\\TclFoobar\\\u00c7baz test2 blat
    registry delete HKEY_CURRENT_USER\\TclFoobar\\\u00c7baz \u00c7test1
    set result [registry values HKEY_CURRENT_USER\\TclFoobar\\\u00c7baz]
    registry delete HKEY_CURRENT_USER\\TclFoobar
    set result
} test2

test registry-4.1 {GetKeyNames: bad key} {win reg english} {
    registry delete HKEY_CURRENT_USER\\TclFoobar
    list [catch {registry keys HKEY_CURRENT_USER\\TclFoobar} msg] $msg
} {1 {unable to open key: The system cannot find the file specified.}}
test registry-4.2 {GetKeyNames} {win reg} {
    registry delete HKEY_CURRENT_USER\\TclFoobar
    registry set HKEY_CURRENT_USER\\TclFoobar\\baz
    set result [registry keys HKEY_CURRENT_USER\\TclFoobar]
    registry delete HKEY_CURRENT_USER\\TclFoobar
    set result
} {baz}
test registry-4.3 {GetKeyNames: remote key} {win reg nonPortable english} {
    set hostname [info hostname]
    registry set \\\\$hostname\\HKEY_CURRENT_USER\\TclFoobar\\baz
    set result [registry keys \\\\gaspode\\HKEY_CURRENT_USER\\TclFoobar]
    registry delete \\\\$hostname\\HKEY_CURRENT_USER\\TclFoobar
    set result
} {baz}
test registry-4.4 {GetKeyNames: empty key} {win reg} {
    registry delete HKEY_CURRENT_USER\\TclFoobar
    registry set HKEY_CURRENT_USER\\TclFoobar
    set result [registry keys HKEY_CURRENT_USER\\TclFoobar]
    registry delete HKEY_CURRENT_USER\\TclFoobar
    set result
} {}
test registry-4.5 {GetKeyNames: patterns} {win reg} {
    registry delete HKEY_CURRENT_USER\\TclFoobar
    registry set HKEY_CURRENT_USER\\TclFoobar\\baz
    registry set HKEY_CURRENT_USER\\TclFoobar\\blat
    registry set HKEY_CURRENT_USER\\TclFoobar\\foo
    set result [lsort [registry keys HKEY_CURRENT_USER\\TclFoobar b*]]
    registry delete HKEY_CURRENT_USER\\TclFoobar
    set result
} {baz blat}
test registry-4.6 {GetKeyNames: names with spaces} {win reg} {
    registry delete HKEY_CURRENT_USER\\TclFoobar
    registry set HKEY_CURRENT_USER\\TclFoobar\\baz\ bar
    registry set HKEY_CURRENT_USER\\TclFoobar\\blat
    registry set HKEY_CURRENT_USER\\TclFoobar\\foo
    set result [lsort [registry keys HKEY_CURRENT_USER\\TclFoobar b*]]
    registry delete HKEY_CURRENT_USER\\TclFoobar
    set result
} {{baz bar} blat}
test registry-4.7 {GetKeyNames: Unicode} {win reg english} {
    registry delete HKEY_CURRENT_USER\\TclFoobar
    registry set HKEY_CURRENT_USER\\TclFoobar\\baz\u00c7bar
    registry set HKEY_CURRENT_USER\\TclFoobar\\blat
    registry set HKEY_CURRENT_USER\\TclFoobar\\foo
    set result [lsort [registry keys HKEY_CURRENT_USER\\TclFoobar b*]]
    registry delete HKEY_CURRENT_USER\\TclFoobar
    set result
} "baz\u00c7bar blat"
test registry-4.8 {GetKeyNames: Unicode} {win reg} {
    registry delete HKEY_CURRENT_USER\\TclFoobar
    registry set HKEY_CURRENT_USER\\TclFoobar\\baz\u30b7bar
    registry set HKEY_CURRENT_USER\\TclFoobar\\blat
    registry set HKEY_CURRENT_USER\\TclFoobar\\foo
    set result [lsort [registry keys HKEY_CURRENT_USER\\TclFoobar b*]]
    registry delete HKEY_CURRENT_USER\\TclFoobar
    set result
} "baz\u30b7bar blat"
test registry-4.9 {GetKeyNames: very long key [Bug 1682211]} {*}{
    -constraints {win reg}
    -setup {
	registry set HKEY_CURRENT_USER\\TclFoobar\\a
	registry set HKEY_CURRENT_USER\\TclFoobar\\b[string repeat x 254]
	registry set HKEY_CURRENT_USER\\TclFoobar\\c
    }
    -body {
	lsort [registry keys HKEY_CURRENT_USER\\TclFoobar]
    }
    -cleanup {
	registry delete HKEY_CURRENT_USER\\TclFoobar
    }} \
    -result [list a b[string repeat x 254] c]

test registry-5.1 {GetType} {win reg english} {
    registry delete HKEY_CURRENT_USER\\TclFoobar
    list [catch {registry type HKEY_CURRENT_USER\\TclFoobar val1} msg] $msg
} {1 {unable to open key: The system cannot find the file specified.}}
test registry-5.2 {GetType} {win reg english} {
    registry set HKEY_CURRENT_USER\\TclFoobar
    list [catch {registry type HKEY_CURRENT_USER\\TclFoobar val1} msg] $msg
} {1 {unable to get type of value "val1" from key "HKEY_CURRENT_USER\TclFoobar": The system cannot find the file specified.}}
test registry-5.3 {GetType} {win reg} {
    registry set HKEY_CURRENT_USER\\TclFoobar val1 foobar none
    set result [registry type HKEY_CURRENT_USER\\TclFoobar val1]
    registry delete HKEY_CURRENT_USER\\TclFoobar
    set result
} none
test registry-5.4 {GetType} {win reg} {
    registry set HKEY_CURRENT_USER\\TclFoobar val1 foobar
    set result [registry type HKEY_CURRENT_USER\\TclFoobar val1]
    registry delete HKEY_CURRENT_USER\\TclFoobar
    set result
} sz
test registry-5.5 {GetType} {win reg} {
    registry set HKEY_CURRENT_USER\\TclFoobar val1 foobar sz
    set result [registry type HKEY_CURRENT_USER\\TclFoobar val1]
    registry delete HKEY_CURRENT_USER\\TclFoobar
    set result
} sz
test registry-5.6 {GetType} {win reg} {
    registry set HKEY_CURRENT_USER\\TclFoobar val1 foobar expand_sz
    set result [registry type HKEY_CURRENT_USER\\TclFoobar val1]
    registry delete HKEY_CURRENT_USER\\TclFoobar
    set result
} expand_sz
test registry-5.7 {GetType} {win reg} {
    registry set HKEY_CURRENT_USER\\TclFoobar val1 1 binary
    set result [registry type HKEY_CURRENT_USER\\TclFoobar val1]
    registry delete HKEY_CURRENT_USER\\TclFoobar
    set result
} binary
test registry-5.8 {GetType} {win reg} {
    registry set HKEY_CURRENT_USER\\TclFoobar val1 1 dword
    set result [registry type HKEY_CURRENT_USER\\TclFoobar val1]
    registry delete HKEY_CURRENT_USER\\TclFoobar
    set result
} dword
test registry-5.9 {GetType} {win reg} {
    registry set HKEY_CURRENT_USER\\TclFoobar val1 1 dword_big_endian
    set result [registry type HKEY_CURRENT_USER\\TclFoobar val1]
    registry delete HKEY_CURRENT_USER\\TclFoobar
    set result
} dword_big_endian
test registry-5.10 {GetType} {win reg} {
    registry set HKEY_CURRENT_USER\\TclFoobar val1 1 link
    set result [registry type HKEY_CURRENT_USER\\TclFoobar val1]
    registry delete HKEY_CURRENT_USER\\TclFoobar
    set result
} link
test registry-5.11 {GetType} {win reg} {
    registry set HKEY_CURRENT_USER\\TclFoobar val1 foobar multi_sz
    set result [registry type HKEY_CURRENT_USER\\TclFoobar val1]
    registry delete HKEY_CURRENT_USER\\TclFoobar
    set result
} multi_sz
test registry-5.12 {GetType} {win reg} {
    registry set HKEY_CURRENT_USER\\TclFoobar val1 1 resource_list
    set result [registry type HKEY_CURRENT_USER\\TclFoobar val1]
    registry delete HKEY_CURRENT_USER\\TclFoobar
    set result
} resource_list
test registry-5.13 {GetType: unknown types} {win reg} {
    registry set HKEY_CURRENT_USER\\TclFoobar val1 1 24
    set result [registry type HKEY_CURRENT_USER\\TclFoobar val1]
    registry delete HKEY_CURRENT_USER\\TclFoobar
    set result
} 24
test registry-5.14 {GetType: Unicode} {win reg} {
    registry set HKEY_CURRENT_USER\\TclFoobar va\u00c7l1 1 24
    set result [registry type HKEY_CURRENT_USER\\TclFoobar va\u00c7l1]
    registry delete HKEY_CURRENT_USER\\TclFoobar
    set result
} 24

test registry-6.1 {GetValue} {win reg english} {
    registry delete HKEY_CURRENT_USER\\TclFoobar
    list [catch {registry get HKEY_CURRENT_USER\\TclFoobar val1} msg] $msg
} {1 {unable to open key: The system cannot find the file specified.}}
test registry-6.2 {GetValue} {win reg english} {
    registry set HKEY_CURRENT_USER\\TclFoobar
    list [catch {registry get HKEY_CURRENT_USER\\TclFoobar val1} msg] $msg
} {1 {unable to get value "val1" from key "HKEY_CURRENT_USER\TclFoobar": The system cannot find the file specified.}}
test registry-6.3 {GetValue} {win reg} {
    registry set HKEY_CURRENT_USER\\TclFoobar val1 foobar none
    set result [registry get HKEY_CURRENT_USER\\TclFoobar val1]
    registry delete HKEY_CURRENT_USER\\TclFoobar
    set result
} foobar
test registry-6.4 {GetValue} {win reg} {
    registry set HKEY_CURRENT_USER\\TclFoobar val1 foobar
    set result [registry get HKEY_CURRENT_USER\\TclFoobar val1]
    registry delete HKEY_CURRENT_USER\\TclFoobar
    set result
} foobar
test registry-6.5 {GetValue} {win reg} {
    registry set HKEY_CURRENT_USER\\TclFoobar val1 foobar sz
    set result [registry get HKEY_CURRENT_USER\\TclFoobar val1]
    registry delete HKEY_CURRENT_USER\\TclFoobar
    set result
} foobar
test registry-6.6 {GetValue} {win reg} {
    registry set HKEY_CURRENT_USER\\TclFoobar val1 foobar expand_sz
    set result [registry get HKEY_CURRENT_USER\\TclFoobar val1]
    registry delete HKEY_CURRENT_USER\\TclFoobar
    set result
} foobar
test registry-6.7 {GetValue} {win reg} {
    registry set HKEY_CURRENT_USER\\TclFoobar val1 1 binary
    set result [registry get HKEY_CURRENT_USER\\TclFoobar val1]
    registry delete HKEY_CURRENT_USER\\TclFoobar
    set result
} 1
test registry-6.8 {GetValue} {win reg} {
    registry set HKEY_CURRENT_USER\\TclFoobar val1 0x20 dword
    set result [registry get HKEY_CURRENT_USER\\TclFoobar val1]
    registry delete HKEY_CURRENT_USER\\TclFoobar
    set result
} 32
test registry-6.9 {GetValue} {win reg} {
    registry set HKEY_CURRENT_USER\\TclFoobar val1 0x20 dword_big_endian
    set result [registry get HKEY_CURRENT_USER\\TclFoobar val1]
    registry delete HKEY_CURRENT_USER\\TclFoobar
    set result
} 32
test registry-6.10 {GetValue} {win reg} {
    registry set HKEY_CURRENT_USER\\TclFoobar val1 1 link
    set result [registry get HKEY_CURRENT_USER\\TclFoobar val1]
    registry delete HKEY_CURRENT_USER\\TclFoobar
    set result
} 1
test registry-6.11 {GetValue} {win reg} {
    registry set HKEY_CURRENT_USER\\TclFoobar val1 foobar multi_sz
    set result [registry get HKEY_CURRENT_USER\\TclFoobar val1]
    registry delete HKEY_CURRENT_USER\\TclFoobar
    set result
} foobar
test registry-6.12 {GetValue} {win reg} {
    registry set HKEY_CURRENT_USER\\TclFoobar val1 {foo\ bar baz} multi_sz
    set result [registry get HKEY_CURRENT_USER\\TclFoobar val1]
    registry delete HKEY_CURRENT_USER\\TclFoobar
    set result
} {{foo bar} baz}
test registry-6.13 {GetValue} {win reg} {
    registry set HKEY_CURRENT_USER\\TclFoobar val1 {} multi_sz
    set result [registry get HKEY_CURRENT_USER\\TclFoobar val1]
    registry delete HKEY_CURRENT_USER\\TclFoobar
    set result
} {}
test registry-6.14 {GetValue: truncation of multivalues with null elements} \
	{win reg} {
    registry set HKEY_CURRENT_USER\\TclFoobar val1 {a {} b} multi_sz
    set result [registry get HKEY_CURRENT_USER\\TclFoobar val1]
    registry delete HKEY_CURRENT_USER\\TclFoobar
    set result
} a
test registry-6.15 {GetValue} {win reg} {
    registry set HKEY_CURRENT_USER\\TclFoobar val1 1 resource_list
    set result [registry get HKEY_CURRENT_USER\\TclFoobar val1]
    registry delete HKEY_CURRENT_USER\\TclFoobar
    set result
} 1
test registry-6.16 {GetValue: unknown types} {win reg} {
    registry set HKEY_CURRENT_USER\\TclFoobar val1 1 24
    set result [registry get HKEY_CURRENT_USER\\TclFoobar val1]
    registry delete HKEY_CURRENT_USER\\TclFoobar
    set result
} 1
test registry-6.17 {GetValue: Unicode value names} {win reg} {
    registry set HKEY_CURRENT_USER\\TclFoobar val\u00c71 foobar multi_sz
    set result [registry get HKEY_CURRENT_USER\\TclFoobar val\u00c71]
    registry delete HKEY_CURRENT_USER\\TclFoobar
    set result
} foobar
test registry-6.18 {GetValue: values with Unicode strings} {win reg} {
    registry set HKEY_CURRENT_USER\\TclFoobar val1 {foo ba\u30b7r baz} multi_sz
    set result [registry get HKEY_CURRENT_USER\\TclFoobar val1]
    registry delete HKEY_CURRENT_USER\\TclFoobar
    set result
} "foo ba\u30b7r baz"
test registry-6.19 {GetValue: values with Unicode strings} {win reg english} {
    registry set HKEY_CURRENT_USER\\TclFoobar val1 {foo ba\u00c7r baz} multi_sz
    set result [registry get HKEY_CURRENT_USER\\TclFoobar val1]
    registry delete HKEY_CURRENT_USER\\TclFoobar
    set result
} "foo ba\u00c7r baz"
test registry-6.20 {GetValue: values with Unicode strings with embedded nulls} {win reg} {
    registry set HKEY_CURRENT_USER\\TclFoobar val1 {foo ba\u0000r baz} multi_sz
    set result [registry get HKEY_CURRENT_USER\\TclFoobar val1]
    registry delete HKEY_CURRENT_USER\\TclFoobar
    set result
} "foo ba r baz"
<<<<<<< HEAD
test registry-6.21 {GetValue: very long value names and values} {pcOnly reg} {
    registry set HKEY_CURRENT_USER\\TclFoobar [string repeat k 199] [string repeat x 199] multi_sz
    set result [registry get HKEY_CURRENT_USER\\TclFoobar [string repeat k 199]]
=======
test registry-6.21 {GetValue: very long value names and values} {win reg} {
    registry set HKEY_CURRENT_USER\\TclFoobar [string repeat k 16383] [string repeat x 16383] multi_sz
    set result [registry get HKEY_CURRENT_USER\\TclFoobar [string repeat k 16383]]
>>>>>>> a8ab3aa0
    registry delete HKEY_CURRENT_USER\\TclFoobar
    set result
} [string repeat x 199]

test registry-7.1 {GetValueNames: bad key} {win reg english} {
    registry delete HKEY_CURRENT_USER\\TclFoobar
    list [catch {registry values HKEY_CURRENT_USER\\TclFoobar} msg] $msg
} {1 {unable to open key: The system cannot find the file specified.}}
test registry-7.2 {GetValueNames} {win reg} {
    registry delete HKEY_CURRENT_USER\\TclFoobar
    registry set HKEY_CURRENT_USER\\TclFoobar baz foobar
    set result [registry values HKEY_CURRENT_USER\\TclFoobar]
    registry delete HKEY_CURRENT_USER\\TclFoobar
    set result
} baz
test registry-7.3 {GetValueNames} {win reg} {
    registry delete HKEY_CURRENT_USER\\TclFoobar
    registry set HKEY_CURRENT_USER\\TclFoobar baz foobar1
    registry set HKEY_CURRENT_USER\\TclFoobar blat foobar2
    registry set HKEY_CURRENT_USER\\TclFoobar {} foobar3
    set result [lsort [registry values HKEY_CURRENT_USER\\TclFoobar]]
    registry delete HKEY_CURRENT_USER\\TclFoobar
    set result
} {{} baz blat}
test registry-7.4 {GetValueNames: remote key} {win reg nonPortable english} {
    set hostname [info hostname]
    registry set \\\\$hostname\\HKEY_CURRENT_USER\\TclFoobar baz blat
    set result [registry values \\\\$hostname\\HKEY_CURRENT_USER\\TclFoobar]
    registry delete \\\\$hostname\\HKEY_CURRENT_USER\\TclFoobar
    set result
} baz
test registry-7.5 {GetValueNames: empty key} {win reg} {
    registry delete HKEY_CURRENT_USER\\TclFoobar
    registry set HKEY_CURRENT_USER\\TclFoobar
    set result [registry values HKEY_CURRENT_USER\\TclFoobar]
    registry delete HKEY_CURRENT_USER\\TclFoobar
    set result
} {}
test registry-7.6 {GetValueNames: patterns} {win reg} {
    registry delete HKEY_CURRENT_USER\\TclFoobar
    registry set HKEY_CURRENT_USER\\TclFoobar baz foobar1
    registry set HKEY_CURRENT_USER\\TclFoobar blat foobar2
    registry set HKEY_CURRENT_USER\\TclFoobar foo foobar3
    set result [lsort [registry values HKEY_CURRENT_USER\\TclFoobar b*]]
    registry delete HKEY_CURRENT_USER\\TclFoobar
    set result
} {baz blat}
test registry-7.7 {GetValueNames: names with spaces} {win reg} {
    registry delete HKEY_CURRENT_USER\\TclFoobar
    registry set HKEY_CURRENT_USER\\TclFoobar baz\ bar foobar1
    registry set HKEY_CURRENT_USER\\TclFoobar blat foobar2
    registry set HKEY_CURRENT_USER\\TclFoobar foo foobar3
    set result [lsort [registry values HKEY_CURRENT_USER\\TclFoobar b*]]
    registry delete HKEY_CURRENT_USER\\TclFoobar
    set result
} {{baz bar} blat}

test registry-8.1 {OpenSubKey} {win reg nonPortable english} {
    # This test will only succeed if the current user does not have registry
    # access on the specified machine.
    list [catch {registry keys {\\mom\HKEY_LOCAL_MACHINE}} msg] $msg
} {1 {unable to open key: Access is denied.}}
test registry-8.2 {OpenSubKey} {win reg} {
    registry delete HKEY_CURRENT_USER\\TclFoobar
    registry set HKEY_CURRENT_USER\\TclFoobar
    set result [registry keys HKEY_CURRENT_USER TclFoobar]
    registry delete HKEY_CURRENT_USER\\TclFoobar
    set result
} TclFoobar
test registry-8.3 {OpenSubKey} {win reg english} {
    registry delete HKEY_CURRENT_USER\\TclFoobar
    list [catch {registry keys HKEY_CURRENT_USER\\TclFoobar} msg] $msg
} {1 {unable to open key: The system cannot find the file specified.}}

<<<<<<< HEAD
test registry-9.1 {ParseKeyName: bad keys} {win reg} {
    list [catch {registry values \\} msg] $msg
} "1 {bad key \"\\\": must start with a valid root}"
test registry-9.2 {ParseKeyName: bad keys} {win reg} {
    list [catch {registry values \\foobar} msg] $msg
} {1 {bad key "\foobar": must start with a valid root}}
test registry-9.3 {ParseKeyName: bad keys} {win reg} {
    list [catch {registry values \\\\} msg] $msg
} {1 {bad root name "": must be HKEY_LOCAL_MACHINE, HKEY_USERS, HKEY_CLASSES_ROOT, HKEY_CURRENT_USER, HKEY_CURRENT_CONFIG, HKEY_PERFORMANCE_DATA, or HKEY_DYN_DATA}}
test registry-9.4 {ParseKeyName: bad keys} {win reg} {
    list [catch {registry values \\\\\\} msg] $msg
} {1 {bad root name "": must be HKEY_LOCAL_MACHINE, HKEY_USERS, HKEY_CLASSES_ROOT, HKEY_CURRENT_USER, HKEY_CURRENT_CONFIG, HKEY_PERFORMANCE_DATA, or HKEY_DYN_DATA}}
test registry-9.5 {ParseKeyName: bad keys} {win reg english nt} {
    list [catch {registry values \\\\\\HKEY_CURRENT_USER} msg] $msg
} {1 {unable to open key: The network address is invalid.}}
test registry-9.6 {ParseKeyName: bad keys} {win reg} {
    list [catch {registry values \\\\gaspode} msg] $msg
} {1 {bad root name "": must be HKEY_LOCAL_MACHINE, HKEY_USERS, HKEY_CLASSES_ROOT, HKEY_CURRENT_USER, HKEY_CURRENT_CONFIG, HKEY_PERFORMANCE_DATA, or HKEY_DYN_DATA}}
test registry-9.7 {ParseKeyName: bad keys} {win reg} {
    list [catch {registry values foobar} msg] $msg
} {1 {bad root name "foobar": must be HKEY_LOCAL_MACHINE, HKEY_USERS, HKEY_CLASSES_ROOT, HKEY_CURRENT_USER, HKEY_CURRENT_CONFIG, HKEY_PERFORMANCE_DATA, or HKEY_DYN_DATA}}
test registry-9.8 {ParseKeyName: null keys} {win reg} {
    list [catch {registry delete HKEY_CURRENT_USER\\} msg] $msg
} {1 {bad key: cannot delete root keys}}
test registry-9.9 {ParseKeyName: null keys} {win reg english} {
    list [catch {registry keys HKEY_CURRENT_USER\\TclFoobar\\baz} msg] $msg
} {1 {unable to open key: The system cannot find the file specified.}}
=======
test registry-9.1 {ParseKeyName: bad keys} -constraints {win reg} -body {
    registry values \\
} -returnCodes error -result "bad key \"\\\": must start with a valid root"
test registry-9.2 {ParseKeyName: bad keys} -constraints {win reg} -body {
    registry values \\foobar
} -returnCodes error -result {bad key "\foobar": must start with a valid root}
test registry-9.3 {ParseKeyName: bad keys} -constraints {win reg} -body {
    registry values \\\\
} -returnCodes error -result {bad root name "": must be HKEY_LOCAL_MACHINE, HKEY_USERS, HKEY_CLASSES_ROOT, HKEY_CURRENT_USER, HKEY_CURRENT_CONFIG, HKEY_PERFORMANCE_DATA, or HKEY_DYN_DATA}
test registry-9.4 {ParseKeyName: bad keys} -constraints {win reg} -body {
    registry values \\\\\\
} -returnCodes error -result {bad root name "": must be HKEY_LOCAL_MACHINE, HKEY_USERS, HKEY_CLASSES_ROOT, HKEY_CURRENT_USER, HKEY_CURRENT_CONFIG, HKEY_PERFORMANCE_DATA, or HKEY_DYN_DATA}
test registry-9.5 {ParseKeyName: bad keys} -constraints {win reg english} -body {
    registry values \\\\\\HKEY_CLASSES_ROOT
} -returnCodes error -result {unable to open key: The network address is invalid.}
test registry-9.6 {ParseKeyName: bad keys} -constraints {win reg} -body {
    registry values \\\\gaspode
} -returnCodes error -result {bad root name "": must be HKEY_LOCAL_MACHINE, HKEY_USERS, HKEY_CLASSES_ROOT, HKEY_CURRENT_USER, HKEY_CURRENT_CONFIG, HKEY_PERFORMANCE_DATA, or HKEY_DYN_DATA}
test registry-9.7 {ParseKeyName: bad keys} -constraints {win reg} -body {
    registry values foobar
} -returnCodes error -result {bad root name "foobar": must be HKEY_LOCAL_MACHINE, HKEY_USERS, HKEY_CLASSES_ROOT, HKEY_CURRENT_USER, HKEY_CURRENT_CONFIG, HKEY_PERFORMANCE_DATA, or HKEY_DYN_DATA}
test registry-9.8 {ParseKeyName: null keys} -constraints {win reg} -body {
    registry delete HKEY_CLASSES_ROOT\\
} -returnCodes error -result {bad key: cannot delete root keys}
test registry-9.9 {ParseKeyName: null keys} \
    -constraints {win reg english} \
    -body {registry keys HKEY_CLASSES_ROOT\\TclFoobar\\baz} \
    -returnCodes error \
    -result {unable to open key: The system cannot find the file specified.}
>>>>>>> a8ab3aa0

test registry-10.1 {RecursiveDeleteKey} {win reg} {
    registry delete HKEY_CURRENT_USER\\TclFoobar
    registry set HKEY_CURRENT_USER\\TclFoobar\\test1
    registry set HKEY_CURRENT_USER\\TclFoobar\\test2\\test3
    registry delete HKEY_CURRENT_USER\\TclFoobar
    set result [registry keys HKEY_CURRENT_USER TclFoobar]
    set result
} {}
test registry-10.2 {RecursiveDeleteKey} {win reg} {
    registry delete HKEY_CURRENT_USER\\TclFoobar
    registry set HKEY_CURRENT_USER\\TclFoobar\\test1
    registry set HKEY_CURRENT_USER\\TclFoobar\\test2\\test3
    set result [registry delete HKEY_CURRENT_USER\\TclFoobar\\test2\\test4]
    registry delete HKEY_CURRENT_USER\\TclFoobar
    set result
} {}

test registry-11.1 {SetValue: recursive creation} {win reg} {
    registry delete HKEY_CURRENT_USER\\TclFoobar
    registry set HKEY_CURRENT_USER\\TclFoobar\\baz blat foobar
    set result [registry get HKEY_CURRENT_USER\\TclFoobar\\baz blat]
} foobar
test registry-11.2 {SetValue: modification} {win reg} {
    registry delete HKEY_CURRENT_USER\\TclFoobar
    registry set HKEY_CURRENT_USER\\TclFoobar\\baz blat foobar
    registry set HKEY_CURRENT_USER\\TclFoobar\\baz blat frob
    set result [registry get HKEY_CURRENT_USER\\TclFoobar\\baz blat]
} frob
test registry-11.3 {SetValue: failure} {win reg nonPortable english} {
    # This test will only succeed if the current user does not have registry
    # access on the specified machine.
    list [catch {registry set {\\mom\HKEY_CURRENT_USER\TclFoobar} bar foobar} msg] $msg
} {1 {unable to open key: Access is denied.}}

test registry-12.1 {BroadcastValue} {win reg} {
    list [catch {registry broadcast} msg] $msg
} {1 {wrong # args: should be "registry broadcast keyName ?-timeout millisecs?"}}
test registry-12.2 {BroadcastValue} {win reg} {
    list [catch {registry broadcast "" -time} msg] $msg
} {1 {wrong # args: should be "registry broadcast keyName ?-timeout millisecs?"}}
test registry-12.3 {BroadcastValue} {win reg} {
    list [catch {registry broadcast "" - 500} msg] $msg
} {1 {wrong # args: should be "registry broadcast keyName ?-timeout millisecs?"}}
test registry-12.4 {BroadcastValue} {win reg} {
    list [catch {registry broadcast {Environment}} msg] $msg
} {0 {1 0}}
test registry-12.5 {BroadcastValue} {win reg} {
    list [catch {registry b {}} msg] $msg
} {0 {1 0}}

# cleanup
::tcltest::cleanupTests
return

# Local Variables:
# mode: tcl
# tcl-indent-level: 4
# fill-column: 78
# End:<|MERGE_RESOLUTION|>--- conflicted
+++ resolved
@@ -19,11 +19,7 @@
 if {[testConstraint win]} {
     if {![catch {
 	    ::tcltest::loadTestedCommands
-<<<<<<< HEAD
-	    package require registry
-=======
 	    set ::regver [package require registry 1.3.3]
->>>>>>> a8ab3aa0
 	}]} {
 	testConstraint reg 1
     }
@@ -34,25 +30,36 @@
     [llength [info commands testlocale]]
     && [string match "English*" [testlocale all ""]]
 }]
-<<<<<<< HEAD
-
-=======
  
 test registry-1.0 {check if we are testing the right dll} {win reg} {
     set ::regver
 } {1.3.3}
->>>>>>> a8ab3aa0
 test registry-1.1 {argument parsing for registry command} {win reg} {
     list [catch {registry} msg] $msg
-} {1 {wrong # args: should be "registry option ?arg arg ...?"}}
+} {1 {wrong # args: should be "registry ?-32bit|-64bit? option ?arg ...?"}}
+test registry-1.1a {argument parsing for registry command} {win reg} {
+    list [catch {registry -32bit} msg] $msg
+} {1 {wrong # args: should be "registry ?-32bit|-64bit? option ?arg ...?"}}
+test registry-1.1b {argument parsing for registry command} {win reg} {
+    list [catch {registry -64bit} msg] $msg
+} {1 {wrong # args: should be "registry ?-32bit|-64bit? option ?arg ...?"}}
 test registry-1.2 {argument parsing for registry command} {win reg} {
     list [catch {registry foo} msg] $msg
 } {1 {bad option "foo": must be broadcast, delete, get, keys, set, type, or values}}
+test registry-1.2a {argument parsing for registry command} {win reg} {
+    list [catch {registry -33bit foo} msg] $msg
+} {1 {bad mode "-33bit": must be -32bit or -64bit}}
 
 test registry-1.3 {argument parsing for registry command} {win reg} {
     list [catch {registry d} msg] $msg
 } {1 {wrong # args: should be "registry delete keyName ?valueName?"}}
+test registry-1.3a {argument parsing for registry command} {win reg} {
+    list [catch {registry -32bit d} msg] $msg
+} {1 {wrong # args: should be "registry -32bit delete keyName ?valueName?"}}
+test registry-1.3b {argument parsing for registry command} {win reg} {
+    list [catch {registry -64bit d} msg] $msg
+} {1 {wrong # args: should be "registry -64bit delete keyName ?valueName?"}}
 test registry-1.4 {argument parsing for registry command} {win reg} {
     list [catch {registry delete} msg] $msg
 } {1 {wrong # args: should be "registry delete keyName ?valueName?"}}
@@ -63,6 +70,12 @@
 test registry-1.6 {argument parsing for registry command} {win reg} {
     list [catch {registry g} msg] $msg
 } {1 {wrong # args: should be "registry get keyName valueName"}}
+test registry-1.6a {argument parsing for registry command} {win reg} {
+    list [catch {registry -32bit g} msg] $msg
+} {1 {wrong # args: should be "registry -32bit get keyName valueName"}}
+test registry-1.6b {argument parsing for registry command} {win reg} {
+    list [catch {registry -64bit g} msg] $msg
+} {1 {wrong # args: should be "registry -64bit get keyName valueName"}}
 test registry-1.7 {argument parsing for registry command} {win reg} {
     list [catch {registry get} msg] $msg
 } {1 {wrong # args: should be "registry get keyName valueName"}}
@@ -76,6 +89,12 @@
 test registry-1.10 {argument parsing for registry command} {win reg} {
     list [catch {registry k} msg] $msg
 } {1 {wrong # args: should be "registry keys keyName ?pattern?"}}
+test registry-1.10a {argument parsing for registry command} {win reg} {
+    list [catch {registry -32bit k} msg] $msg
+} {1 {wrong # args: should be "registry -32bit keys keyName ?pattern?"}}
+test registry-1.10b {argument parsing for registry command} {win reg} {
+    list [catch {registry -64bit k} msg] $msg
+} {1 {wrong # args: should be "registry -64bit keys keyName ?pattern?"}}
 test registry-1.11 {argument parsing for registry command} {win reg} {
     list [catch {registry keys} msg] $msg
 } {1 {wrong # args: should be "registry keys keyName ?pattern?"}}
@@ -86,6 +105,12 @@
 test registry-1.13 {argument parsing for registry command} {win reg} {
     list [catch {registry s} msg] $msg
 } {1 {wrong # args: should be "registry set keyName ?valueName data ?type??"}}
+test registry-1.13a {argument parsing for registry command} {win reg} {
+    list [catch {registry -32bit s} msg] $msg
+} {1 {wrong # args: should be "registry -32bit set keyName ?valueName data ?type??"}}
+test registry-1.13b {argument parsing for registry command} {win reg} {
+    list [catch {registry -64bit s} msg] $msg
+} {1 {wrong # args: should be "registry -64bit set keyName ?valueName data ?type??"}}
 test registry-1.14 {argument parsing for registry command} {win reg} {
     list [catch {registry set} msg] $msg
 } {1 {wrong # args: should be "registry set keyName ?valueName data ?type??"}}
@@ -99,6 +124,12 @@
 test registry-1.17 {argument parsing for registry command} {win reg} {
     list [catch {registry t} msg] $msg
 } {1 {wrong # args: should be "registry type keyName valueName"}}
+test registry-1.17a {argument parsing for registry command} {win reg} {
+    list [catch {registry -32bit t} msg] $msg
+} {1 {wrong # args: should be "registry -32bit type keyName valueName"}}
+test registry-1.17b {argument parsing for registry command} {win reg} {
+    list [catch {registry -64bit t} msg] $msg
+} {1 {wrong # args: should be "registry -64bit type keyName valueName"}}
 test registry-1.18 {argument parsing for registry command} {win reg} {
     list [catch {registry type} msg] $msg
 } {1 {wrong # args: should be "registry type keyName valueName"}}
@@ -112,6 +143,12 @@
 test registry-1.21 {argument parsing for registry command} {win reg} {
     list [catch {registry v} msg] $msg
 } {1 {wrong # args: should be "registry values keyName ?pattern?"}}
+test registry-1.21a {argument parsing for registry command} {win reg} {
+    list [catch {registry -32bit v} msg] $msg
+} {1 {wrong # args: should be "registry -32bit values keyName ?pattern?"}}
+test registry-1.21b {argument parsing for registry command} {win reg} {
+    list [catch {registry -64bit v} msg] $msg
+} {1 {wrong # args: should be "registry -64bit values keyName ?pattern?"}}
 test registry-1.22 {argument parsing for registry command} {win reg} {
     list [catch {registry values} msg] $msg
 } {1 {wrong # args: should be "registry values keyName ?pattern?"}}
@@ -123,10 +160,10 @@
     list [catch {registry delete foo} msg] $msg
 } {1 {bad root name "foo": must be HKEY_LOCAL_MACHINE, HKEY_USERS, HKEY_CLASSES_ROOT, HKEY_CURRENT_USER, HKEY_CURRENT_CONFIG, HKEY_PERFORMANCE_DATA, or HKEY_DYN_DATA}}
 test registry-2.2 {DeleteKey: bad key} {win reg} {
-    list [catch {registry delete HKEY_CURRENT_USER} msg] $msg
+    list [catch {registry delete HKEY_CLASSES_ROOT} msg] $msg
 } {1 {bad key: cannot delete root keys}}
 test registry-2.3 {DeleteKey: bad key} {win reg} {
-    list [catch {registry delete HKEY_CURRENT_USER\\} msg] $msg
+    list [catch {registry delete HKEY_CLASSES_ROOT\\} msg] $msg
 } {1 {bad key: cannot delete root keys}}
 test registry-2.4 {DeleteKey: subkey at root level} {win reg} {
     registry set HKEY_CURRENT_USER\\TclFoobar
@@ -469,118 +506,93 @@
     registry delete HKEY_CURRENT_USER\\TclFoobar
     set result
 } "foo ba r baz"
-<<<<<<< HEAD
-test registry-6.21 {GetValue: very long value names and values} {pcOnly reg} {
-    registry set HKEY_CURRENT_USER\\TclFoobar [string repeat k 199] [string repeat x 199] multi_sz
-    set result [registry get HKEY_CURRENT_USER\\TclFoobar [string repeat k 199]]
-=======
 test registry-6.21 {GetValue: very long value names and values} {win reg} {
     registry set HKEY_CURRENT_USER\\TclFoobar [string repeat k 16383] [string repeat x 16383] multi_sz
     set result [registry get HKEY_CURRENT_USER\\TclFoobar [string repeat k 16383]]
->>>>>>> a8ab3aa0
-    registry delete HKEY_CURRENT_USER\\TclFoobar
-    set result
-} [string repeat x 199]
-
-test registry-7.1 {GetValueNames: bad key} {win reg english} {
-    registry delete HKEY_CURRENT_USER\\TclFoobar
-    list [catch {registry values HKEY_CURRENT_USER\\TclFoobar} msg] $msg
-} {1 {unable to open key: The system cannot find the file specified.}}
-test registry-7.2 {GetValueNames} {win reg} {
+    registry delete HKEY_CURRENT_USER\\TclFoobar
+    set result
+} [string repeat x 16383]
+
+test registry-7.1 {GetValueNames: bad key} -constraints {win reg english} -setup {
+    registry delete HKEY_CURRENT_USER\\TclFoobar
+} -body {
+    registry values HKEY_CURRENT_USER\\TclFoobar
+} -returnCodes error -result {unable to open key: The system cannot find the file specified.}
+test registry-7.2 {GetValueNames} -constraints {win reg} -setup {
     registry delete HKEY_CURRENT_USER\\TclFoobar
     registry set HKEY_CURRENT_USER\\TclFoobar baz foobar
-    set result [registry values HKEY_CURRENT_USER\\TclFoobar]
-    registry delete HKEY_CURRENT_USER\\TclFoobar
-    set result
-} baz
-test registry-7.3 {GetValueNames} {win reg} {
+} -body {
+    registry values HKEY_CURRENT_USER\\TclFoobar
+} -cleanup {
+    registry delete HKEY_CURRENT_USER\\TclFoobar
+} -result baz
+test registry-7.3 {GetValueNames} -constraints {win reg} -setup {
     registry delete HKEY_CURRENT_USER\\TclFoobar
     registry set HKEY_CURRENT_USER\\TclFoobar baz foobar1
     registry set HKEY_CURRENT_USER\\TclFoobar blat foobar2
     registry set HKEY_CURRENT_USER\\TclFoobar {} foobar3
-    set result [lsort [registry values HKEY_CURRENT_USER\\TclFoobar]]
-    registry delete HKEY_CURRENT_USER\\TclFoobar
-    set result
-} {{} baz blat}
-test registry-7.4 {GetValueNames: remote key} {win reg nonPortable english} {
+} -body {
+    lsort [registry values HKEY_CURRENT_USER\\TclFoobar]
+} -cleanup {
+    registry delete HKEY_CURRENT_USER\\TclFoobar
+} -result {{} baz blat}
+test registry-7.4 {GetValueNames: remote key} -constraints {win reg nonPortable english} -body {
     set hostname [info hostname]
     registry set \\\\$hostname\\HKEY_CURRENT_USER\\TclFoobar baz blat
     set result [registry values \\\\$hostname\\HKEY_CURRENT_USER\\TclFoobar]
     registry delete \\\\$hostname\\HKEY_CURRENT_USER\\TclFoobar
     set result
-} baz
-test registry-7.5 {GetValueNames: empty key} {win reg} {
+} -result baz
+test registry-7.5 {GetValueNames: empty key} -constraints {win reg} -setup {
     registry delete HKEY_CURRENT_USER\\TclFoobar
     registry set HKEY_CURRENT_USER\\TclFoobar
-    set result [registry values HKEY_CURRENT_USER\\TclFoobar]
-    registry delete HKEY_CURRENT_USER\\TclFoobar
-    set result
-} {}
-test registry-7.6 {GetValueNames: patterns} {win reg} {
+} -body {
+    registry values HKEY_CURRENT_USER\\TclFoobar
+} -cleanup {
+    registry delete HKEY_CURRENT_USER\\TclFoobar
+} -result {}
+test registry-7.6 {GetValueNames: patterns} -constraints {win reg} -setup {
     registry delete HKEY_CURRENT_USER\\TclFoobar
     registry set HKEY_CURRENT_USER\\TclFoobar baz foobar1
     registry set HKEY_CURRENT_USER\\TclFoobar blat foobar2
     registry set HKEY_CURRENT_USER\\TclFoobar foo foobar3
-    set result [lsort [registry values HKEY_CURRENT_USER\\TclFoobar b*]]
-    registry delete HKEY_CURRENT_USER\\TclFoobar
-    set result
-} {baz blat}
-test registry-7.7 {GetValueNames: names with spaces} {win reg} {
+} -body {
+    lsort [registry values HKEY_CURRENT_USER\\TclFoobar b*]
+} -cleanup {
+    registry delete HKEY_CURRENT_USER\\TclFoobar
+} -result {baz blat}
+test registry-7.7 {GetValueNames: names with spaces} -constraints {win reg} -setup {
     registry delete HKEY_CURRENT_USER\\TclFoobar
     registry set HKEY_CURRENT_USER\\TclFoobar baz\ bar foobar1
     registry set HKEY_CURRENT_USER\\TclFoobar blat foobar2
     registry set HKEY_CURRENT_USER\\TclFoobar foo foobar3
-    set result [lsort [registry values HKEY_CURRENT_USER\\TclFoobar b*]]
-    registry delete HKEY_CURRENT_USER\\TclFoobar
-    set result
-} {{baz bar} blat}
-
-test registry-8.1 {OpenSubKey} {win reg nonPortable english} {
-    # This test will only succeed if the current user does not have registry
-    # access on the specified machine.
-    list [catch {registry keys {\\mom\HKEY_LOCAL_MACHINE}} msg] $msg
-} {1 {unable to open key: Access is denied.}}
-test registry-8.2 {OpenSubKey} {win reg} {
+} -body {
+    lsort [registry values HKEY_CURRENT_USER\\TclFoobar b*]
+} -cleanup {
+    registry delete HKEY_CURRENT_USER\\TclFoobar
+} -result {{baz bar} blat}
+
+test registry-8.1 {OpenSubKey} -constraints {win reg nonPortable english} \
+    -body {
+        # This test will only succeed if the current user does not have
+        # registry access on the specified machine.
+        registry keys {\\mom\HKEY_LOCAL_MACHINE}
+    } -returnCodes error -result "unable to open key: Access is denied."
+test registry-8.2 {OpenSubKey} -constraints {win reg} -setup {
     registry delete HKEY_CURRENT_USER\\TclFoobar
     registry set HKEY_CURRENT_USER\\TclFoobar
-    set result [registry keys HKEY_CURRENT_USER TclFoobar]
-    registry delete HKEY_CURRENT_USER\\TclFoobar
-    set result
-} TclFoobar
-test registry-8.3 {OpenSubKey} {win reg english} {
-    registry delete HKEY_CURRENT_USER\\TclFoobar
-    list [catch {registry keys HKEY_CURRENT_USER\\TclFoobar} msg] $msg
-} {1 {unable to open key: The system cannot find the file specified.}}
-
-<<<<<<< HEAD
-test registry-9.1 {ParseKeyName: bad keys} {win reg} {
-    list [catch {registry values \\} msg] $msg
-} "1 {bad key \"\\\": must start with a valid root}"
-test registry-9.2 {ParseKeyName: bad keys} {win reg} {
-    list [catch {registry values \\foobar} msg] $msg
-} {1 {bad key "\foobar": must start with a valid root}}
-test registry-9.3 {ParseKeyName: bad keys} {win reg} {
-    list [catch {registry values \\\\} msg] $msg
-} {1 {bad root name "": must be HKEY_LOCAL_MACHINE, HKEY_USERS, HKEY_CLASSES_ROOT, HKEY_CURRENT_USER, HKEY_CURRENT_CONFIG, HKEY_PERFORMANCE_DATA, or HKEY_DYN_DATA}}
-test registry-9.4 {ParseKeyName: bad keys} {win reg} {
-    list [catch {registry values \\\\\\} msg] $msg
-} {1 {bad root name "": must be HKEY_LOCAL_MACHINE, HKEY_USERS, HKEY_CLASSES_ROOT, HKEY_CURRENT_USER, HKEY_CURRENT_CONFIG, HKEY_PERFORMANCE_DATA, or HKEY_DYN_DATA}}
-test registry-9.5 {ParseKeyName: bad keys} {win reg english nt} {
-    list [catch {registry values \\\\\\HKEY_CURRENT_USER} msg] $msg
-} {1 {unable to open key: The network address is invalid.}}
-test registry-9.6 {ParseKeyName: bad keys} {win reg} {
-    list [catch {registry values \\\\gaspode} msg] $msg
-} {1 {bad root name "": must be HKEY_LOCAL_MACHINE, HKEY_USERS, HKEY_CLASSES_ROOT, HKEY_CURRENT_USER, HKEY_CURRENT_CONFIG, HKEY_PERFORMANCE_DATA, or HKEY_DYN_DATA}}
-test registry-9.7 {ParseKeyName: bad keys} {win reg} {
-    list [catch {registry values foobar} msg] $msg
-} {1 {bad root name "foobar": must be HKEY_LOCAL_MACHINE, HKEY_USERS, HKEY_CLASSES_ROOT, HKEY_CURRENT_USER, HKEY_CURRENT_CONFIG, HKEY_PERFORMANCE_DATA, or HKEY_DYN_DATA}}
-test registry-9.8 {ParseKeyName: null keys} {win reg} {
-    list [catch {registry delete HKEY_CURRENT_USER\\} msg] $msg
-} {1 {bad key: cannot delete root keys}}
-test registry-9.9 {ParseKeyName: null keys} {win reg english} {
-    list [catch {registry keys HKEY_CURRENT_USER\\TclFoobar\\baz} msg] $msg
-} {1 {unable to open key: The system cannot find the file specified.}}
-=======
+} -body {
+    registry keys HKEY_CURRENT_USER TclFoobar
+} -cleanup {
+    registry delete HKEY_CURRENT_USER\\TclFoobar
+} -result {TclFoobar}
+test registry-8.3 {OpenSubKey} -constraints {win reg english} -setup {
+    registry delete HKEY_CURRENT_USER\\TclFoobar
+} -body {
+    registry keys HKEY_CURRENT_USER\\TclFoobar
+} -returnCodes error \
+    -result "unable to open key: The system cannot find the file specified."
+
 test registry-9.1 {ParseKeyName: bad keys} -constraints {win reg} -body {
     registry values \\
 } -returnCodes error -result "bad key \"\\\": must start with a valid root"
@@ -610,57 +622,65 @@
     -body {registry keys HKEY_CLASSES_ROOT\\TclFoobar\\baz} \
     -returnCodes error \
     -result {unable to open key: The system cannot find the file specified.}
->>>>>>> a8ab3aa0
-
-test registry-10.1 {RecursiveDeleteKey} {win reg} {
-    registry delete HKEY_CURRENT_USER\\TclFoobar
+
+test registry-10.1 {RecursiveDeleteKey} -constraints {win reg} -setup {
+    registry delete HKEY_CURRENT_USER\\TclFoobar
+} -body {
     registry set HKEY_CURRENT_USER\\TclFoobar\\test1
     registry set HKEY_CURRENT_USER\\TclFoobar\\test2\\test3
     registry delete HKEY_CURRENT_USER\\TclFoobar
     set result [registry keys HKEY_CURRENT_USER TclFoobar]
     set result
-} {}
-test registry-10.2 {RecursiveDeleteKey} {win reg} {
+} -result {}
+test registry-10.2 {RecursiveDeleteKey} -constraints {win reg} -setup {
     registry delete HKEY_CURRENT_USER\\TclFoobar
     registry set HKEY_CURRENT_USER\\TclFoobar\\test1
     registry set HKEY_CURRENT_USER\\TclFoobar\\test2\\test3
-    set result [registry delete HKEY_CURRENT_USER\\TclFoobar\\test2\\test4]
-    registry delete HKEY_CURRENT_USER\\TclFoobar
-    set result
-} {}
-
-test registry-11.1 {SetValue: recursive creation} {win reg} {
-    registry delete HKEY_CURRENT_USER\\TclFoobar
-    registry set HKEY_CURRENT_USER\\TclFoobar\\baz blat foobar
-    set result [registry get HKEY_CURRENT_USER\\TclFoobar\\baz blat]
-} foobar
-test registry-11.2 {SetValue: modification} {win reg} {
-    registry delete HKEY_CURRENT_USER\\TclFoobar
-    registry set HKEY_CURRENT_USER\\TclFoobar\\baz blat foobar
-    registry set HKEY_CURRENT_USER\\TclFoobar\\baz blat frob
-    set result [registry get HKEY_CURRENT_USER\\TclFoobar\\baz blat]
-} frob
-test registry-11.3 {SetValue: failure} {win reg nonPortable english} {
-    # This test will only succeed if the current user does not have registry
-    # access on the specified machine.
-    list [catch {registry set {\\mom\HKEY_CURRENT_USER\TclFoobar} bar foobar} msg] $msg
-} {1 {unable to open key: Access is denied.}}
-
-test registry-12.1 {BroadcastValue} {win reg} {
-    list [catch {registry broadcast} msg] $msg
-} {1 {wrong # args: should be "registry broadcast keyName ?-timeout millisecs?"}}
-test registry-12.2 {BroadcastValue} {win reg} {
-    list [catch {registry broadcast "" -time} msg] $msg
-} {1 {wrong # args: should be "registry broadcast keyName ?-timeout millisecs?"}}
-test registry-12.3 {BroadcastValue} {win reg} {
-    list [catch {registry broadcast "" - 500} msg] $msg
-} {1 {wrong # args: should be "registry broadcast keyName ?-timeout millisecs?"}}
-test registry-12.4 {BroadcastValue} {win reg} {
-    list [catch {registry broadcast {Environment}} msg] $msg
-} {0 {1 0}}
-test registry-12.5 {BroadcastValue} {win reg} {
-    list [catch {registry b {}} msg] $msg
-} {0 {1 0}}
+} -body {
+    registry delete HKEY_CURRENT_USER\\TclFoobar\\test2\\test4
+} -cleanup {
+    registry delete HKEY_CURRENT_USER\\TclFoobar
+} -result {}
+
+test registry-11.1 {SetValue: recursive creation} \
+    -constraints {win reg} -setup {
+        registry delete HKEY_CURRENT_USER\\TclFoobar
+    } -body {
+        registry set HKEY_CURRENT_USER\\TclFoobar\\baz blat foobar
+        set result [registry get HKEY_CURRENT_USER\\TclFoobar\\baz blat]
+    } -result {foobar}
+test registry-11.2 {SetValue: modification} -constraints {win reg} \
+    -setup {
+        registry delete HKEY_CURRENT_USER\\TclFoobar
+    } -body {
+        registry set HKEY_CURRENT_USER\\TclFoobar\\baz blat foobar
+        registry set HKEY_CURRENT_USER\\TclFoobar\\baz blat frob
+        set result [registry get HKEY_CURRENT_USER\\TclFoobar\\baz blat]
+    } -result {frob}
+test registry-11.3 {SetValue: failure} \
+    -constraints {win reg nonPortable english} \
+    -body {
+        # This test will only succeed if the current user does not have
+        # registry access on the specified machine.
+        registry set {\\mom\HKEY_CURRENT_USER\TclFoobar} bar foobar
+    } -returnCodes error -result {unable to open key: Access is denied.}
+
+test registry-12.1 {BroadcastValue} -constraints {win reg} -body {
+    registry broadcast
+} -returnCodes error -result "wrong # args: should be \"registry broadcast keyName ?-timeout milliseconds?\""
+test registry-12.2 {BroadcastValue} -constraints {win reg} -body {
+    registry broadcast "" -time
+} -returnCodes error -result "wrong # args: should be \"registry broadcast keyName ?-timeout milliseconds?\""
+test registry-12.3 {BroadcastValue} -constraints {win reg} -body {
+    registry broadcast "" - 500
+} -returnCodes error -result "wrong # args: should be \"registry broadcast keyName ?-timeout milliseconds?\""
+test registry-12.4 {BroadcastValue} -constraints {win reg} -body {
+    registry broadcast {Environment}
+} -result {1 0}
+test registry-12.5 {BroadcastValue} -constraints {win reg} -body {
+    registry b {}
+} -result {1 0}
+ 
 # cleanup
 ::tcltest::cleanupTests
