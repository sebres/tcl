--- conflicted
+++ resolved
@@ -503,15 +503,9 @@
     registry delete HKEY_CURRENT_USER\\TclFoobar
     set result
 } "foo ba r baz"
-<<<<<<< HEAD
-test registry-6.21 {GetValue: very long value names and values} {pcOnly} {
+test registry-6.21 {GetValue: very long value names and values} {pcOnly reg} {
     registry set HKEY_CURRENT_USER\\TclFoobar [string repeat k 16383] [string repeat x 16383] multi_sz
     set result [registry get HKEY_CURRENT_USER\\TclFoobar [string repeat k 16383]]
-=======
-test registry-6.21 {GetValue: very long value names and values} {pcOnly reg} {
-    registry set HKEY_CURRENT_USER\\TclFoobar [string repeat k 199] [string repeat x 199] multi_sz
-    set result [registry get HKEY_CURRENT_USER\\TclFoobar [string repeat k 199]]
->>>>>>> ccaf6d6a
     registry delete HKEY_CURRENT_USER\\TclFoobar
     set result
 } [string repeat x 16383]
