--- conflicted
+++ resolved
@@ -7,15 +7,9 @@
 # Sourcing this file into Tcl runs the tests and generates output for
 # errors.  No output means no errors were found.
 #
-<<<<<<< HEAD
 # Copyright © 1991-1993 The Regents of the University of California.
 # Copyright © 1994-1997 Sun Microsystems, Inc.
 # Copyright © 1998-1999 Scriptics Corporation.
-=======
-# Copyright (c) 1991-1993 The Regents of the University of California.
-# Copyright (c) 1994-1997 Sun Microsystems, Inc.
-# Copyright (c) 1998-1999 Scriptics Corporation.
->>>>>>> 22abaabd
 #
 # See the file "license.terms" for information on usage and redistribution
 # of this file, and for a DISCLAIMER OF ALL WARRANTIES.
@@ -152,11 +146,7 @@
     catch {unset a}
     trace add var a(1) write t1
     set info {}
-<<<<<<< HEAD
-    do {global a; trace remove var a(1) write t1}
-=======
     do {global a; trace remove variable a(1) write t1}
->>>>>>> 22abaabd
     set a(1) 44
     set info
 } {}
