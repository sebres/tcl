--- conflicted
+++ resolved
@@ -134,10 +134,6 @@
 test lreplace-4.1 {Bug ccc2c2cc98: lreplace edge case} {
     lreplace {} 1 1
 } {}
-<<<<<<< HEAD
-# Note that this test will fail in 8.5
-=======
->>>>>>> 4d342831
 test lreplace-4.2 {Bug ccc2c2cc98: lreplace edge case} {
     lreplace { } 1 1
 } {}
@@ -150,10 +146,6 @@
 test lreplace-4.5 {lreplace edge case} {
     lreplace {1 2 3 4 5} 3 0 _
 } {1 2 3 _ 4 5}
-<<<<<<< HEAD
--
-=======
 test lreplace-4.6 {lreplace end-x: bug a4cb3f06c4} {
     lreplace {0 1 2 3 4} 0 end-2
 } {3 4}
@@ -190,8 +182,8 @@
 test lreplace-4.12 {lreplace end index first} {
     lreplace {0 1 2 3 4} end-2 2 a b c
 } {0 1 a b c 3 4}
+ 
->>>>>>> 4d342831
 # cleanup
 catch {unset foo}
 ::tcltest::cleanupTests
