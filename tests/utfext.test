# This file contains a collection of tests for Tcl_UtfToExternal and
# Tcl_UtfToExternal. Sourcing this file into Tcl runs the tests and generates
# errors. No output means no errors found.
#
# Copyright (c) 2023 Ashok P. Nadkarni
#
# See the file "license.terms" for information on usage and redistribution
# of this file, and for a DISCLAIMER OF ALL WARRANTIES.

if {"::tcltest" ni [namespace children]} {
    package require tcltest 2.5
    namespace import -force ::tcltest::*
}

::tcltest::loadTestedCommands
catch [list package require -exact tcl::test [info patchlevel]]

testConstraint testbytestring [llength [info commands testbytestring]]
testConstraint testencoding [llength [info commands testencoding]]

# Maps encoded bytes string to utf-8 equivalents, both in hex
# encoding utf-8 encdata
lappend utfExtMap {*}{
    ascii 414243 414243
}

# Simple test with basic flags
proc testbasic {direction enc hexin hexout {flags {start end}}} {
    if {$direction eq "toutf"} {
        set cmd Tcl_ExternalToUtf
    } else {
        set cmd Tcl_UtfToExternal
    }
    set in [binary decode hex $hexin]
    set out [binary decode hex $hexout]
    set dstlen 40 ;# Should be enough for all encoding tests

    # The C wrapper fills entire destination buffer with FF.
    # Anything beyond expected output should have FF's
    set filler [string repeat \xFF $dstlen]
    set result [string range "$out$filler" 0 $dstlen-1]
    test $cmd-$enc-$hexin-[join $flags -] "$cmd - $enc - $hexin - $flags" -body \
        [list testencoding $cmd $enc $in $flags {} $dstlen] \
        -result [list ok {} $result] -constraints testencoding
    foreach profile [encoding profiles] {
        set flags2 [linsert $flags end profile$profile]
        test $cmd-$enc-$hexin-[join $flags2 -] "$cmd - $enc - $hexin - $flags" -body \
            [list testencoding $cmd $enc $in $flags2 {} $dstlen] \
            -result [list ok {} $result] -constraints testencoding
    }
}

#
# Basic tests
foreach {enc utfhex hex} $utfExtMap {
    # Basic test - TCL_ENCODING_START|TCL_ENCODING_END
    # Note by default output should be terminated with \0
    testbasic toutf $enc $hex ${utfhex}00 {start end}
    testbasic fromutf $enc $utfhex ${hex}00 {start end}

    # Test TCL_ENCODING_NO_TERMINATE
    testbasic toutf $enc $hex $utfhex {start end noterminate}
    # knownBug - noterminate not obeyed by fromutf
    # testbasic fromutf $enc $utfhex $hex {start end noterminate}
}

# Test for insufficient space
test xx-bufferoverflow {buffer overflow Tcl_ExternalToUtf} -body {
<<<<<<< HEAD
    testencoding Tcl_UtfToExternal utf-16 A {start end} {} 1
} -result [list nospace {} \xFF]
=======
    testencoding Tcl_UtfToExternal ucs-2 A {start end} {} 1
} -result [list nospace {} \xFF] -constraints testencoding
>>>>>>> 9044984a

# Another bug - char limit not obeyed
# % set cv 2
# % testencoding Tcl_ExternalToUtf utf-8 abcdefgh {start end noterminate charlimit} {} 20 rv wv cv
# nospace {} abcÿÿÿÿÿÿÿÿÿÿÿÿÿÿÿÿÿ

test TableToUtf-bug-5be203d6ca {Bug 5be203d6ca - truncated prefix in table encoding} -body {
<<<<<<< HEAD
    set src \x82\x4F\x82\x50\x82
    lassign [testencoding Tcl_ExternalToUtf shiftjis $src {start profiletcl8} 0 16 srcRead dstWritten charsWritten] buf
    set result [list [testencoding Tcl_ExternalToUtf shiftjis $src {start profiletcl8} 0 16 srcRead dstWritten charsWritten] $srcRead $dstWritten $charsWritten]
    lappend result {*}[list [testencoding Tcl_ExternalToUtf shiftjis [string range $src $srcRead end] {end profiletcl8} 0 10 srcRead dstWritten charsWritten] $srcRead $dstWritten $charsWritten]
} -result [list [list multibyte 0 \xEF\xBC\x90\xEF\xBC\x91\x00\xFF\xFF\xFF\xFF\xFF\xFF\xFF\xFF\xFF] 4 6 2 [list ok 0 \xC2\x82\x00\xFF\xFF\xFF\xFF\xFF\xFF\xFF] 1 2 1]
=======
    set src \x82\x4f\x82\x50\x82
    lassign [testencoding Tcl_ExternalToUtf shiftjis $src {start} 0 16 srcRead dstWritten charsWritten] buf
    set result [list [testencoding Tcl_ExternalToUtf shiftjis $src {start} 0 16 srcRead dstWritten charsWritten] $srcRead $dstWritten $charsWritten]
    lappend result {*}[list [testencoding Tcl_ExternalToUtf shiftjis [string range $src $srcRead end] {end} 0 10 srcRead dstWritten charsWritten] $srcRead $dstWritten $charsWritten]
} -result [list [list multibyte 0 \xEF\xBC\x90\xEF\xBC\x91\x00\xFF\xFF\xFF\xFF\xFF\xFF\xFF\xFF\xFF] 4 6 2 [list ok 0 \xC2\x82\x00\xFF\xFF\xFF\xFF\xFF\xFF\xFF] 1 2 1] -constraints testencoding
>>>>>>> 9044984a


::tcltest::cleanupTests
return

# Local Variables:
# mode: tcl
# End:<|MERGE_RESOLUTION|>--- conflicted
+++ resolved
@@ -66,13 +66,8 @@
 
 # Test for insufficient space
 test xx-bufferoverflow {buffer overflow Tcl_ExternalToUtf} -body {
-<<<<<<< HEAD
     testencoding Tcl_UtfToExternal utf-16 A {start end} {} 1
-} -result [list nospace {} \xFF]
-=======
-    testencoding Tcl_UtfToExternal ucs-2 A {start end} {} 1
 } -result [list nospace {} \xFF] -constraints testencoding
->>>>>>> 9044984a
 
 # Another bug - char limit not obeyed
 # % set cv 2
@@ -80,19 +75,11 @@
 # nospace {} abcÿÿÿÿÿÿÿÿÿÿÿÿÿÿÿÿÿ
 
 test TableToUtf-bug-5be203d6ca {Bug 5be203d6ca - truncated prefix in table encoding} -body {
-<<<<<<< HEAD
     set src \x82\x4F\x82\x50\x82
     lassign [testencoding Tcl_ExternalToUtf shiftjis $src {start profiletcl8} 0 16 srcRead dstWritten charsWritten] buf
     set result [list [testencoding Tcl_ExternalToUtf shiftjis $src {start profiletcl8} 0 16 srcRead dstWritten charsWritten] $srcRead $dstWritten $charsWritten]
     lappend result {*}[list [testencoding Tcl_ExternalToUtf shiftjis [string range $src $srcRead end] {end profiletcl8} 0 10 srcRead dstWritten charsWritten] $srcRead $dstWritten $charsWritten]
-} -result [list [list multibyte 0 \xEF\xBC\x90\xEF\xBC\x91\x00\xFF\xFF\xFF\xFF\xFF\xFF\xFF\xFF\xFF] 4 6 2 [list ok 0 \xC2\x82\x00\xFF\xFF\xFF\xFF\xFF\xFF\xFF] 1 2 1]
-=======
-    set src \x82\x4f\x82\x50\x82
-    lassign [testencoding Tcl_ExternalToUtf shiftjis $src {start} 0 16 srcRead dstWritten charsWritten] buf
-    set result [list [testencoding Tcl_ExternalToUtf shiftjis $src {start} 0 16 srcRead dstWritten charsWritten] $srcRead $dstWritten $charsWritten]
-    lappend result {*}[list [testencoding Tcl_ExternalToUtf shiftjis [string range $src $srcRead end] {end} 0 10 srcRead dstWritten charsWritten] $srcRead $dstWritten $charsWritten]
 } -result [list [list multibyte 0 \xEF\xBC\x90\xEF\xBC\x91\x00\xFF\xFF\xFF\xFF\xFF\xFF\xFF\xFF\xFF] 4 6 2 [list ok 0 \xC2\x82\x00\xFF\xFF\xFF\xFF\xFF\xFF\xFF] 1 2 1] -constraints testencoding
->>>>>>> 9044984a
 
 
 ::tcltest::cleanupTests
