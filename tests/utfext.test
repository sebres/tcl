# This file contains a collection of tests for Tcl_UtfToExternal and
# Tcl_UtfToExternal. Sourcing this file into Tcl runs the tests and generates
# errors. No output means no errors found.
#
# Copyright (c) 2023 Ashok P. Nadkarni
#
# See the file "license.terms" for information on usage and redistribution
# of this file, and for a DISCLAIMER OF ALL WARRANTIES.

if {"::tcltest" ni [namespace children]} {
    package require tcltest 2.5
    namespace import -force ::tcltest::*
}

::tcltest::loadTestedCommands
catch [list package require -exact tcl::test [info patchlevel]]

testConstraint testbytestring [llength [info commands testbytestring]]
testConstraint testencoding [llength [info commands testencoding]]

# Maps encoded bytes string to utf-8 equivalents, both in hex
# encoding utf-8 encdata
lappend utfExtMap {*}{
    ascii 414243 414243
}

if {[info commands printable] eq ""} {
    proc printable {s} {
        set print ""
        foreach c [split $s ""] {
            set i [scan $c %c]
            if {[string is print $c] && ($i <= 127)} {
                append print $c
            } elseif {$i <= 0xff} {
                append print \\x[format %02X $i]
            } elseif {$i <= 0xffff} {
                append print \\u[format %04X $i]
            } else {
                append print \\U[format %08X $i]
            }
        }
        return $print
    }
}

# Simple test with basic flags
proc testbasic {direction enc hexin hexout {flags {start end}}} {
    if {$direction eq "toutf"} {
        set cmd Tcl_ExternalToUtf
    } else {
        set cmd Tcl_UtfToExternal
    }
    set in [binary decode hex $hexin]
    set out [binary decode hex $hexout]
    set dstlen 40 ;# Should be enough for all encoding tests

    # The C wrapper fills entire destination buffer with FF.
    # Anything beyond expected output should have FF's
    set filler [string repeat \xFF $dstlen]
    set result [string range "$out$filler" 0 $dstlen-1]
    test $cmd-$enc-$hexin-[join $flags -] "$cmd - $enc - $hexin - $flags" -body \
        [list testencoding $cmd $enc $in $flags {} $dstlen] \
        -result [list ok {} $result]
    foreach profile [encoding profiles] {
        set flags2 [linsert $flags end profile$profile]
        test $cmd-$enc-$hexin-[join $flags2 -] "$cmd - $enc - $hexin - $flags" -body \
            [list testencoding $cmd $enc $in $flags2 {} $dstlen] \
            -result [list ok {} $result]
    }
}

#
# Basic tests
foreach {enc utfhex hex} $utfExtMap {
    # Basic test - TCL_ENCODING_START|TCL_ENCODING_END
    # Note by default output should be terminated with \0
    testbasic toutf $enc $hex ${utfhex}00 {start end}
    testbasic fromutf $enc $utfhex ${hex}00 {start end}

    # Test TCL_ENCODING_NO_TERMINATE
    testbasic toutf $enc $hex $utfhex {start end noterminate}
    # knownBug - noterminate not obeyed by fromutf
    # testbasic fromutf $enc $utfhex $hex {start end noterminate}
}

# Test for insufficient space
<<<<<<< HEAD
test xx-bufferoverflow {buffer overflow Tcl_ExternalToUtf} -constraints knownBug -body {
    testencoding Tcl_UtfToExternal unicode A {start end} {} 1
=======
test xx-bufferoverflow {buffer overflow Tcl_ExternalToUtf} -body {
    testencoding Tcl_UtfToExternal utf-16 A {start end} {} 1
>>>>>>> 5a1aa630
} -result [list nospace {} \xFF]

::tcltest::cleanupTests
return

# Local Variables:
# mode: tcl
# End:<|MERGE_RESOLUTION|>--- conflicted
+++ resolved
@@ -84,13 +84,8 @@
 }
 
 # Test for insufficient space
-<<<<<<< HEAD
 test xx-bufferoverflow {buffer overflow Tcl_ExternalToUtf} -constraints knownBug -body {
-    testencoding Tcl_UtfToExternal unicode A {start end} {} 1
-=======
-test xx-bufferoverflow {buffer overflow Tcl_ExternalToUtf} -body {
     testencoding Tcl_UtfToExternal utf-16 A {start end} {} 1
->>>>>>> 5a1aa630
 } -result [list nospace {} \xFF]
 
 ::tcltest::cleanupTests
