--- conflicted
+++ resolved
@@ -1090,23 +1090,13 @@
 set globname globTest
 unset horribleglobname tildeglobname
 
-<<<<<<< HEAD
-test filename-12.1 {simple globbing} -constraints {unixOrPc} -body {
+test filename-12.1 {simple globbing} -constraints {unixOrWin} -body {
     glob {}
 } -result {.}
-test filename-12.1.1 {simple globbing} -constraints {unixOrPc} -body {
+test filename-12.1.1 {simple globbing} -constraints {unixOrWin} -body {
     glob -types f {}
 } -result {}
-test filename-12.1.2 {simple globbing} -constraints {unixOrPc} -body {
-=======
-test filename-12.1 {simple globbing} {unixOrWin} {
-    glob {}
-} {.}
-test filename-12.1.1 {simple globbing} -constraints {unixOrWin} -body {
-    glob -types f {}
-} -returnCodes error -result {no files matched glob pattern ""}
-test filename-12.1.2 {simple globbing} {unixOrWin} {
->>>>>>> b55f4f3e
+test filename-12.1.2 {simple globbing} -constraints {unixOrWin} -body {
     glob -types d {}
 } -result {.}
 test filename-12.1.3 {simple globbing} -constraints {unix} -body {
@@ -1127,11 +1117,7 @@
 set globPreResult globTest/
 set x1 x1.c
 set y1 y1.c
-<<<<<<< HEAD
-test filename-12.4 {simple globbing} -constraints {unixOrPc} -body {
-=======
-test filename-12.4 {simple globbing} {unixOrWin} {
->>>>>>> b55f4f3e
+test filename-12.4 {simple globbing} -constraints {unixOrWin} -body {
     lsort [glob globTest/x1.c globTest/y1.c globTest/foo]
 } -result "$globPreResult$x1 $globPreResult$y1"
 test filename-12.5 {simple globbing} -body {
