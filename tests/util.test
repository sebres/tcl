# This file is a Tcl script to test the code in the file tclUtil.c.
# This file is organized in the standard fashion for Tcl tests.
#
# Copyright © 1995-1998 Sun Microsystems, Inc.
# Copyright © 1998-1999 Scriptics Corporation.
#
# See the file "license.terms" for information on usage and redistribution
# of this file, and for a DISCLAIMER OF ALL WARRANTIES.

if {"::tcltest" ni [namespace children]} {
    package require tcltest 2.5
    namespace import -force ::tcltest::*
}

::tcltest::loadTestedCommands
catch [list package require -exact tcl::test [info patchlevel]]

testConstraint controversialNaN 1
testConstraint testbytestring [llength [info commands testbytestring]]
testConstraint testdstring [llength [info commands testdstring]]
testConstraint testconcatobj [llength [info commands testconcatobj]]
testConstraint testdoubledigits [llength [info commands testdoubledigits]]
testConstraint testprint [llength [info commands testprint]]

# Big test for correct ordering of data in [expr]

proc testIEEE {} {
    variable ieeeValues
    binary scan [binary format dd -1.0 1.0] c* c
    switch -exact -- $c {
	{0 0 0 0 0 0 -16 -65 0 0 0 0 0 0 -16 63} {
	    # little endian
	    binary scan \x00\x00\x00\x00\x00\x00\xf0\xff d \
		ieeeValues(-Infinity)
	    binary scan \x00\x00\x00\x00\x00\x00\xf0\xbf d \
		ieeeValues(-Normal)
	    binary scan \x00\x00\x00\x00\x00\x00\x08\x80 d \
		ieeeValues(-Subnormal)
	    binary scan \x00\x00\x00\x00\x00\x00\x00\x80 d \
		ieeeValues(-0)
	    binary scan \x00\x00\x00\x00\x00\x00\x00\x00 d \
		ieeeValues(+0)
	    binary scan \x00\x00\x00\x00\x00\x00\x08\x00 d \
		ieeeValues(+Subnormal)
	    binary scan \x00\x00\x00\x00\x00\x00\xf0\x3f d \
		ieeeValues(+Normal)
	    binary scan \x00\x00\x00\x00\x00\x00\xf0\x7f d \
		ieeeValues(+Infinity)
	    binary scan \x00\x00\x00\x00\x00\x00\xf8\x7f d \
		ieeeValues(NaN)
	    binary scan \x00\x00\x00\x00\x00\x00\xf8\xff d \
		ieeeValues(-NaN)
	    binary scan \xef\xcd\xab\x89\x67\x45\xfb\xff d \
		ieeeValues(-NaN(3456789abcdef))
	    set ieeeValues(littleEndian) 1
	    return 1
	}
	{-65 -16 0 0 0 0 0 0 63 -16 0 0 0 0 0 0} {
	    binary scan \xff\xf0\x00\x00\x00\x00\x00\x00 d \
		ieeeValues(-Infinity)
	    binary scan \xbf\xf0\x00\x00\x00\x00\x00\x00 d \
		ieeeValues(-Normal)
	    binary scan \x80\x08\x00\x00\x00\x00\x00\x00 d \
		ieeeValues(-Subnormal)
	    binary scan \x80\x00\x00\x00\x00\x00\x00\x00 d \
		ieeeValues(-0)
	    binary scan \x00\x00\x00\x00\x00\x00\x00\x00 d \
		ieeeValues(+0)
	    binary scan \x00\x08\x00\x00\x00\x00\x00\x00 d \
		ieeeValues(+Subnormal)
	    binary scan \x3f\xf0\x00\x00\x00\x00\x00\x00 d \
		ieeeValues(+Normal)
	    binary scan \x7f\xf0\x00\x00\x00\x00\x00\x00 d \
		ieeeValues(+Infinity)
	    binary scan \x7f\xf8\x00\x00\x00\x00\x00\x00 d \
		ieeeValues(NaN)
	    binary scan \xff\xf8\x00\x00\x00\x00\x00\x00 d \
		ieeeValues(-NaN)
	    binary scan \xff\xfb\x45\x67\x89\xab\xcd\xef d \
		ieeeValues(-NaN(3456789abcdef))
	    set ieeeValues(littleEndian) 0
	    return 1
	}
	default {
	    return 0
	}
    }
}
testConstraint ieeeFloatingPoint [testIEEE]

proc convertDouble { x } {
    variable ieeeValues
    if { $ieeeValues(littleEndian) } {
	binary scan [binary format w $x] d result
    } else {
	binary scan [binary format W $x] d result
    }
    return $result
}

proc verdonk_test {sig binexp shouldbe exp} {
    regexp {([-+]?)([0-9a-f]+)} $sig -> signum sig
    scan $sig %llx sig
    if {$signum eq {-}} {
<<<<<<< HEAD
	set signum [expr {1 << 63}]
=======
	set signum [expr {1<<63}]
>>>>>>> a2c5cef5
    } else {
	set signum 0
    }
    regexp {E([-+]?[0-9]+)} $binexp -> binexp
    set word [expr {$signum | (($binexp + 0x3ff)<<52)|($sig & ~(1<<52))}]
    binary scan [binary format w $word] q double
    regexp {([-+])(\d+)_(\d+)\&} $shouldbe -> signum digits1 digits2
    regexp {E([-+]\d+)} $exp -> decexp
    incr decexp [expr {[string length $digits1] - 1}]
    lassign [testdoubledigits $double [string length $digits1] e] \
	outdigits decpt outsign
    if {[string index $digits2 0] >= 5} {
	incr digits1
    }
    if {$outsign != $signum || $outdigits != $digits1 || $decpt != $decexp} {
	return -code error "result is ${outsign}0.${outdigits}E$decpt\
                            should be ${signum}0.${digits1}E$decexp"
    }
}

test util-1.1 {TclFindElement procedure - binary element in middle of list} {
    lindex {0 foo\x00help 1} 1
} "foo\x00help"
test util-1.2 {TclFindElement procedure - binary element at end of list} {
    lindex {0 foo\x00help} 1
} "foo\x00help"

test util-2.1 {TclCopyAndCollapse procedure - normal string} {
    lindex {0 foo} 1
} {foo}
test util-2.2 {TclCopyAndCollapse procedure - string with backslashes} {
    lindex {0 foo\n\x00help 1} 1
} "foo\n\x00help"

test util-3.1 {Tcl_ScanCountedElement procedure - don't leave unmatched braces} {
    # This test checks for a very tricky feature.  Any list element
    # generated with Tcl_ScanCountedElement and Tcl_ConvertElement must
    # have the property that it can be enclosing in curly braces to make
    # an embedded sub-list.  If this property doesn't hold, then
    # Tcl_DStringStartSublist doesn't work.
    set x {}
    lappend x "# \\\{ \\"
    concat $x [llength "{$x}"]
} {\#\ \\\{\ \\ 1}
test util-3.2 {Tcl_ConverCountedElement procedure - quote leading '#'} {
    list # # a
} {{#} # a}
test util-3.3 {Tcl_ConverCountedElement procedure - quote leading '#'} {
    list #\{ # a
} {\#\{ # a}
test util-3.4 {Tcl_ConverCountedElement procedure - quote leading '#'} {
    proc # {} {return #}
    set result [eval [list #]]
    rename # {}
    set result
} {#}
test util-3.4.1 {Tcl_ConverCountedElement procedure - quote leading '#'} {
    proc # {} {return #}
    set cmd [list #]
    append cmd ""	;# force string rep generation
    set result [eval $cmd]
    rename # {}
    set result
} {#}
test util-3.5 {Tcl_ConverCountedElement procedure - quote leading '#'} {
    proc #\{ {} {return #}
    set result [eval [list #\{]]
    rename #\{ {}
    set result
} {#}
test util-3.5.1 {Tcl_ConverCountedElement procedure - quote leading '#'} {
    proc #\{ {} {return #}
    set cmd [list #\{]
    append cmd ""	;# force string rep generation
    set result [eval $cmd]
    rename #\{ {}
    set result
} {#}
test util-3.6 {Tcl_ConvertElement, Bug 3371644} {
    interp create #\\
    interp alias {} x #\\ concat
    interp target {} x ;# Crash if bug not fixed
    interp delete #\\
} {}

test util-4.1 {Tcl_ConcatObj - backslash-space at end of argument} {
    concat a {b\ } c
} {a b\  c}
test util-4.2 {Tcl_ConcatObj - backslash-space at end of argument} {
    concat a {b\   } c
} {a b\  c}
test util-4.3 {Tcl_ConcatObj - backslash-space at end of argument} {
    concat a {b\\   } c
} {a b\\  c}
test util-4.4 {Tcl_ConcatObj - backslash-space at end of argument} {
    concat a {b } c
} {a b c}
test util-4.5 {Tcl_ConcatObj - backslash-space at end of argument} {
    concat a { } c
} {a c}
test util-4.6 {Tcl_ConcatObj - utf-8 sequence with "whitespace" char} {
    # Check for Bug #227512.  If this violates C isspace, then it returns \xc3.
    concat \xe0
} \xe0
test util-4.7 {Tcl_ConcatObj - refCount safety} testconcatobj {
    # Check for Bug #1447328 (actually, bugs in its original "fix"). One of the
    # symptoms was Bug #2055782.
    testconcatobj
} {}

proc Wrapper_Tcl_StringMatch {pattern string} {
    # Forces use of Tcl_StringMatch, not Tcl_UniCharCaseMatch
    switch -glob -- $string $pattern {return 1} default {return 0}
}
test util-5.1 {Tcl_StringMatch} {
    Wrapper_Tcl_StringMatch ab*c abc
} 1
test util-5.2 {Tcl_StringMatch} {
    Wrapper_Tcl_StringMatch ab**c abc
} 1
test util-5.3 {Tcl_StringMatch} {
    Wrapper_Tcl_StringMatch ab* abcdef
} 1
test util-5.4 {Tcl_StringMatch} {
    Wrapper_Tcl_StringMatch *c abc
} 1
test util-5.5 {Tcl_StringMatch} {
    Wrapper_Tcl_StringMatch *3*6*9 0123456789
} 1
test util-5.6 {Tcl_StringMatch} {
    Wrapper_Tcl_StringMatch *3*6*9 01234567890
} 0
test util-5.7 {Tcl_StringMatch: UTF-8} {
    Wrapper_Tcl_StringMatch *u \u4e4fu
} 1
test util-5.8 {Tcl_StringMatch} {
    Wrapper_Tcl_StringMatch a?c abc
} 1
test util-5.9 {Tcl_StringMatch: UTF-8} {
    # skip one character in string
    Wrapper_Tcl_StringMatch a?c a\u4e4fc
} 1
test util-5.10 {Tcl_StringMatch} {
    Wrapper_Tcl_StringMatch a??c abc
} 0
test util-5.11 {Tcl_StringMatch} {
    Wrapper_Tcl_StringMatch ?1??4???8? 0123456789
} 1
test util-5.12 {Tcl_StringMatch} {
    Wrapper_Tcl_StringMatch {[abc]bc} abc
} 1
test util-5.13 {Tcl_StringMatch: UTF-8} {
    # string += Tcl_UtfToUniChar(string, &ch);
    Wrapper_Tcl_StringMatch "\[\u4e4fxy\]bc" "\u4e4fbc"
} 1
test util-5.14 {Tcl_StringMatch} {
    # if ((*pattern == ']') || (*pattern == '\0'))
    # badly formed pattern
    Wrapper_Tcl_StringMatch {[]} {[]}
} 0
test util-5.15 {Tcl_StringMatch} {
    # if ((*pattern == ']') || (*pattern == '\0'))
    # badly formed pattern
    Wrapper_Tcl_StringMatch {[} {[}
} 0
test util-5.16 {Tcl_StringMatch} {
    Wrapper_Tcl_StringMatch {a[abc]c} abc
} 1
test util-5.17 {Tcl_StringMatch: UTF-8} {
    # pattern += Tcl_UtfToUniChar(pattern, &endChar);
    # get 1 UTF-8 character
    Wrapper_Tcl_StringMatch "a\[a\u4e4fc]c" "a\u4e4fc"
} 1
test util-5.18 {Tcl_StringMatch: UTF-8} testbytestring {
    # pattern += Tcl_UtfToUniChar(pattern, &endChar);
    # proper advance: wrong answer would match on UTF trail byte of \u4e4f
    Wrapper_Tcl_StringMatch {a[a\u4e4fc]c} [testbytestring a\x8Fc]
} 0
test util-5.19 {Tcl_StringMatch: UTF-8} {
    # pattern += Tcl_UtfToUniChar(pattern, &endChar);
    # proper advance.
    Wrapper_Tcl_StringMatch {a[a\u4e4fc]c} "acc"
} 1
test util-5.20 {Tcl_StringMatch} {
    Wrapper_Tcl_StringMatch {a[xyz]c} abc
} 0
test util-5.21 {Tcl_StringMatch} {
    Wrapper_Tcl_StringMatch {12[2-7]45} 12345
} 1
test util-5.22 {Tcl_StringMatch: UTF-8 range} {
    Wrapper_Tcl_StringMatch "\[\u4e00-\u4e4f]" "0"
} 0
test util-5.23 {Tcl_StringMatch: UTF-8 range} {
    Wrapper_Tcl_StringMatch "\[\u4e00-\u4e4f]" "\u4e33"
} 1
test util-5.24 {Tcl_StringMatch: UTF-8 range} {
    Wrapper_Tcl_StringMatch "\[\u4e00-\u4e4f]" "\uff08"
} 0
test util-5.25 {Tcl_StringMatch} {
    Wrapper_Tcl_StringMatch {12[ab2-4cd]45} 12345
} 1
test util-5.26 {Tcl_StringMatch} {
    Wrapper_Tcl_StringMatch {12[ab2-4cd]45} 12b45
} 1
test util-5.27 {Tcl_StringMatch} {
    Wrapper_Tcl_StringMatch {12[ab2-4cd]45} 12d45
} 1
test util-5.28 {Tcl_StringMatch} {
    Wrapper_Tcl_StringMatch {12[ab2-4cd]45} 12145
} 0
test util-5.29 {Tcl_StringMatch} {
    Wrapper_Tcl_StringMatch {12[ab2-4cd]45} 12545
} 0
test util-5.30 {Tcl_StringMatch: forwards range} {
    Wrapper_Tcl_StringMatch {[k-w]} "z"
} 0
test util-5.31 {Tcl_StringMatch: forwards range} {
    Wrapper_Tcl_StringMatch {[k-w]} "w"
} 1
test util-5.32 {Tcl_StringMatch: forwards range} {
    Wrapper_Tcl_StringMatch {[k-w]} "r"
} 1
test util-5.33 {Tcl_StringMatch: forwards range} {
    Wrapper_Tcl_StringMatch {[k-w]} "k"
} 1
test util-5.34 {Tcl_StringMatch: forwards range} {
    Wrapper_Tcl_StringMatch {[k-w]} "a"
} 0
test util-5.35 {Tcl_StringMatch: reverse range} {
    Wrapper_Tcl_StringMatch {[w-k]} "z"
} 0
test util-5.36 {Tcl_StringMatch: reverse range} {
    Wrapper_Tcl_StringMatch {[w-k]} "w"
} 1
test util-5.37 {Tcl_StringMatch: reverse range} {
    Wrapper_Tcl_StringMatch {[w-k]} "r"
} 1
test util-5.38 {Tcl_StringMatch: reverse range} {
    Wrapper_Tcl_StringMatch {[w-k]} "k"
} 1
test util-5.39 {Tcl_StringMatch: reverse range} {
    Wrapper_Tcl_StringMatch {[w-k]} "a"
} 0
test util-5.40 {Tcl_StringMatch: skip correct number of ']'} {
    Wrapper_Tcl_StringMatch {[A-]x} Ax
} 0
test util-5.41 {Tcl_StringMatch: skip correct number of ']'} {
    Wrapper_Tcl_StringMatch {[A-]]x} Ax
} 1
test util-5.42 {Tcl_StringMatch: skip correct number of ']'} {
    Wrapper_Tcl_StringMatch {[A-]]x} \ue1x
} 0
test util-5.43 {Tcl_StringMatch: skip correct number of ']'} {
    Wrapper_Tcl_StringMatch \[A-]\ue1]x \ue1x
} 1
test util-5.44 {Tcl_StringMatch: skip correct number of ']'} {
    Wrapper_Tcl_StringMatch {[A-]h]x} hx
} 1
test util-5.45 {Tcl_StringMatch} {
    # if (*pattern == '\0')
    # badly formed pattern, still treats as a set
    Wrapper_Tcl_StringMatch {[a} a
} 1
test util-5.46 {Tcl_StringMatch} {
    Wrapper_Tcl_StringMatch {a\*b} a*b
} 1
test util-5.47 {Tcl_StringMatch} {
    Wrapper_Tcl_StringMatch {a\*b} ab
} 0
test util-5.48 {Tcl_StringMatch} {
    Wrapper_Tcl_StringMatch {a\*\?\[\]\\\x} "a*?\[\]\\x"
} 1
test util-5.49 {Tcl_StringMatch} {
    Wrapper_Tcl_StringMatch ** ""
} 1
test util-5.50 {Tcl_StringMatch} {
    Wrapper_Tcl_StringMatch *. ""
} 0
test util-5.51 {Tcl_StringMatch} {
    Wrapper_Tcl_StringMatch "" ""
} 1
test util-5.52 {Tcl_StringMatch} {
    Wrapper_Tcl_StringMatch \[a\u0000 a\x80
} 0


test util-6.5 {Tcl_PrintDouble - make sure there's a decimal point} {
    concat x[expr {2.0}]
} {x2.0}
test util-6.6 {Tcl_PrintDouble - make sure there's a decimal point} {
    concat x[expr {3.0e98}]
} {x3e+98}

# This test always succeeded in the C locale anyway...
test util-8.1 {TclNeedSpace - correct utf-8 handling} {
    # Bug 411825
    # Note that this test relies on the fact that
    # [interp target] calls on Tcl_AppendElement()
    # which calls on TclNeedSpace().  If [interp target]
    # is ever updated, this test will no longer test
    # TclNeedSpace.
    interp create \u5420
    interp create [list \u5420 foo]
    interp alias {} fooset [list \u5420 foo] set
    set result [interp target {} fooset]
    interp delete \u5420
    set result
} "\u5420 foo"
test util-8.2 {TclNeedSpace - correct utf-8 handling} testdstring {
    # Bug 411825
    # This tests the same bug as the previous test, but
    # should be more future-proof, as the DString
    # operations will likely continue to call TclNeedSpace
    testdstring free
    testdstring append \u5420 -1
    testdstring element foo
    llength [testdstring get]
} 2
test util-8.3 {TclNeedSpace - correct utf-8 handling} testdstring {
    # Bug 411825 - new variant reported by Dossy Shiobara
    testdstring free
    testdstring append \u00A0 -1
    testdstring element foo
    llength [testdstring get]
} 2
test util-8.4 {TclNeedSpace - correct utf-8 handling} testdstring {
    # Another bug uncovered while fixing 411825
    testdstring free
    testdstring append {\ } -1
    testdstring append \{ -1
    testdstring element foo
    llength [testdstring get]
} 2
test util-8.5 {TclNeedSpace - correct utf-8 handling} testdstring {
    testdstring free
    testdstring append {\\ } -1
    testdstring element foo
    list [llength [testdstring get]] [string length [testdstring get]]
} {2 6}
test util-8.6 {TclNeedSpace - correct utf-8 handling} testdstring {
    testdstring free
    testdstring append {\\ } -1
    testdstring append \{ -1
    testdstring element foo
    testdstring append \} -1
    list [llength [testdstring get]] [string length [testdstring get]]
} {2 8}
test util-8.7 {TclNeedSpace - watch out for escaped space} testdstring {
    testdstring free
    testdstring append {\ } -1
    testdstring start
    testdstring end

    # Should make {\  {}}
    list [llength [testdstring get]] [string index [testdstring get] 3]
} {2 \{}
test util-8.8 {TclNeedSpace - watch out for escaped space} testdstring {
    testdstring free
    testdstring append {\\ } -1
    testdstring start
    testdstring end

    # Should make {\\ {}}
    list [llength [testdstring get]] [string index [testdstring get] 3]
} {2 \{}
test util-8.9 {TclNeedSpace - watch out for escaped space} testdstring {
    testdstring free
    testdstring append {\\\ } -1
    testdstring start
    testdstring end

    # Should make {\\\  {}}
    list [llength [testdstring get]] [string index [testdstring get] 5]
} {2 \{}
test util-8.10 {TclNeedSpace - watch out for escaped space} testdstring {
    testdstring free
    testdstring append {\\\\\\\ } -1
    testdstring start
    testdstring end

    # Should make {\\\\\\\  {}}
    list [llength [testdstring get]] [string index [testdstring get] 9]
} {2 \{}
test util-8.11 {TclNeedSpace - watch out for escaped space} testdstring {
    testdstring free
    testdstring append {\\\\\\\\ } -1
    testdstring start
    testdstring end

    # Should make {\\\\\\\\ {}}
    list [llength [testdstring get]] [string index [testdstring get] 9]
} {2 \{}

test util-9.0.0 {Tcl_GetIntForIndex} {
    string index abcd 0
} a
test util-9.0.1 {Tcl_GetIntForIndex} {
    string index abcd 0x0
} a
test util-9.0.2 {Tcl_GetIntForIndex} {
    string index abcd -0x0
} a
test util-9.0.3 {Tcl_GetIntForIndex} {
    string index abcd { 0 }
} a
test util-9.0.4 {Tcl_GetIntForIndex} {
    string index abcd { 0x0 }
} a
test util-9.0.5 {Tcl_GetIntForIndex} {
    string index abcd { -0x0 }
} a
test util-9.0.6 {Tcl_GetIntForIndex} {
    string index abcd 01
} b
test util-9.0.7 {Tcl_GetIntForIndex} {
    string index abcd { 01 }
} b
test util-9.0.8 {Tcl_GetIntForIndex} {
    string index abcd { 0d0 }
} a
test util-9.0.9 {Tcl_GetIntForIndex} {
    string index abcd { -0d0 }
} a
test util-9.1.0 {Tcl_GetIntForIndex} {
    string index abcd 3
} d
test util-9.1.1 {Tcl_GetIntForIndex} {
    string index abcd { 3 }
} d
test util-9.1.2 {Tcl_GetIntForIndex} {
    string index abcdefghijk 0xa
} k
test util-9.1.3 {Tcl_GetIntForIndex} {
    string index abcdefghijk { 0xa }
} k
test util-9.1.4 {Tcl_GetIntForIndex} {
    string index abcdefghijk 0d10
} k
test util-9.1.5 {Tcl_GetIntForIndex} {
    string index abcdefghijk { 0d10 }
} k
test util-9.2.0 {Tcl_GetIntForIndex} {
    string index abcd end
} d
test util-9.2.1 {Tcl_GetIntForIndex} -body {
    string index abcd { end}
} -returnCodes error -match glob -result *
test util-9.2.2 {Tcl_GetIntForIndex} -body {
    string index abcd {end }
} -returnCodes error -match glob -result *
test util-9.3 {Tcl_GetIntForIndex} -body {
    # Deprecated
    string index abcd en
} -returnCodes error -match glob -result *
test util-9.4 {Tcl_GetIntForIndex} -body {
    # Deprecated
    string index abcd e
} -returnCodes error -match glob -result *
test util-9.5.0 {Tcl_GetIntForIndex} {
    string index abcd end-1
} c
test util-9.5.1 {Tcl_GetIntForIndex} {
    string index abcd {end-1 }
} c
test util-9.5.2 {Tcl_GetIntForIndex} -body {
    string index abcd { end-1}
} -returnCodes error -match glob -result *
test util-9.6 {Tcl_GetIntForIndex} {
    string index abcd end+-1
} c
test util-9.7 {Tcl_GetIntForIndex} {
    string index abcd end+1
} {}
test util-9.8 {Tcl_GetIntForIndex} {
    string index abcd end--1
} {}
test util-9.9.0 {Tcl_GetIntForIndex} {
    string index abcd 0+0
} a
test util-9.9.1 {Tcl_GetIntForIndex} {
    string index abcd { 0+0 }
} a
test util-9.10 {Tcl_GetIntForIndex} {
    string index abcd 0-0
} a
test util-9.11 {Tcl_GetIntForIndex} {
    string index abcd 1+0
} b
test util-9.12 {Tcl_GetIntForIndex} {
    string index abcd 1-0
} b
test util-9.13 {Tcl_GetIntForIndex} {
    string index abcd 1+1
} c
test util-9.14 {Tcl_GetIntForIndex} {
    string index abcd 1-1
} a
test util-9.15 {Tcl_GetIntForIndex} {
    string index abcd -1+2
} b
test util-9.16 {Tcl_GetIntForIndex} {
    string index abcd -1--2
} b
test util-9.17 {Tcl_GetIntForIndex} {
    string index abcd { -1+2 }
} b
test util-9.18 {Tcl_GetIntForIndex} {
    string index abcd { -1--2 }
} b
test util-9.19 {Tcl_GetIntForIndex} -body {
    string index a {}
} -returnCodes error -match glob -result *
test util-9.20 {Tcl_GetIntForIndex} -body {
    string index a { }
} -returnCodes error -match glob -result *
test util-9.21 {Tcl_GetIntForIndex} -body {
    string index a " \r\t\n"
} -returnCodes error -match glob -result *
test util-9.22 {Tcl_GetIntForIndex} -body {
    string index a +
} -returnCodes error -match glob -result *
test util-9.23 {Tcl_GetIntForIndex} -body {
    string index a -
} -returnCodes error -match glob -result *
test util-9.24 {Tcl_GetIntForIndex} -body {
    string index a x
} -returnCodes error -match glob -result *
test util-9.25 {Tcl_GetIntForIndex} -body {
    string index a +x
} -returnCodes error -match glob -result *
test util-9.26 {Tcl_GetIntForIndex} -body {
    string index a -x
} -returnCodes error -match glob -result *
test util-9.27 {Tcl_GetIntForIndex} -body {
    string index a 0y
} -returnCodes error -match glob -result *
test util-9.28 {Tcl_GetIntForIndex} -body {
    string index a 1*
} -returnCodes error -match glob -result *
test util-9.29 {Tcl_GetIntForIndex} -body {
    string index a 0+
} -returnCodes error -match glob -result *
test util-9.30 {Tcl_GetIntForIndex} -body {
    string index a {0+ }
} -returnCodes error -match glob -result *
test util-9.31 {Tcl_GetIntForIndex} -body {
    string index a 0x
} -returnCodes error -match glob -result *
test util-9.31.1 {Tcl_GetIntForIndex} -body {
    string index a 0d
} -returnCodes error -match glob -result *
test util-9.32 {Tcl_GetIntForIndex} -body {
    string index a 0x1FFFFFFFF+0
} -result {}
test util-9.33 {Tcl_GetIntForIndex} -body {
    string index a 100000000000+0
} -result {}
test util-9.33.1 {Tcl_GetIntForIndex} -body {
    string index a 0d100000000000+0
} -result {}
test util-9.34 {Tcl_GetIntForIndex} -body {
    string index a 1.0
} -returnCodes error -match glob -result *
test util-9.35 {Tcl_GetIntForIndex} -body {
    string index a 1e23
} -returnCodes error -match glob -result *
test util-9.36 {Tcl_GetIntForIndex} -body {
    string index a 1.5e2
} -returnCodes error -match glob -result *
test util-9.37 {Tcl_GetIntForIndex} -body {
    string index a 0+x
} -returnCodes error -match glob -result *
test util-9.38 {Tcl_GetIntForIndex} -body {
    string index a 0+0x
} -returnCodes error -match glob -result *
test util-9.39 {Tcl_GetIntForIndex} -body {
    string index a 0+0xg
} -returnCodes error -match glob -result *
test util-9.40 {Tcl_GetIntForIndex} -body {
    string index a 0+0xg
} -returnCodes error -match glob -result *
test util-9.41 {Tcl_GetIntForIndex} -body {
    string index a 0+1.0
} -returnCodes error -match glob -result *
test util-9.42 {Tcl_GetIntForIndex} -body {
    string index a 0+1e2
} -returnCodes error -match glob -result *
test util-9.43 {Tcl_GetIntForIndex} -body {
    string index a 0+1.5e1
} -returnCodes error -match glob -result *
test util-9.44 {Tcl_GetIntForIndex} -body {
    string index a 0+1000000000000
} -result {}
test util-9.45 {Tcl_GetIntForIndex} -body {
    string index abcd end+2305843009213693950
} -result {}
test util-9.46 {Tcl_GetIntForIndex} -body {
    string index abcd end+4294967294
} -result {}
# TIP 502
test util-9.47 {Tcl_GetIntForIndex} -body {
    string index abcd 0x10000000000000000
} -result {}
test util-9.48 {Tcl_GetIntForIndex} {
    string index abcd -0x10000000000000000
} {}
test util-9.49 {Tcl_GetIntForIndex} -body {
    string index abcd end*1
} -returnCodes error -match glob -result *
test util-9.50 {Tcl_GetIntForIndex} -body {
    string index abcd {end- 1}
} -returnCodes error -match glob -result *
test util-9.51 {Tcl_GetIntForIndex} -body {
    string index abcd end-end
} -returnCodes error -match glob -result *
test util-9.52 {Tcl_GetIntForIndex} -body {
    string index abcd end-x
} -returnCodes error -match glob -result *
test util-9.53 {Tcl_GetIntForIndex} -body {
    string index abcd end-0.1
} -returnCodes error -match glob -result *
test util-9.54 {Tcl_GetIntForIndex} {
    string index abcd end-0x10000000000000000
} {}
test util-9.55 {Tcl_GetIntForIndex} -body {
    string index abcd end+0x10000000000000000
} -result {}
test util-9.56 {Tcl_GetIntForIndex} -body {
    string index abcd end--0x10000000000000000
} -result {}
test util-9.57 {Tcl_GetIntForIndex} {
    string index abcd end+-0x10000000000000000
} {}
test util-9.58 {Tcl_GetIntForIndex} -body {
    string index abcd end--0x8000000000000000
} -result {}
test util-9.59 {Tcl_GetIntForIndex} {
    string index abcd 0-0x10000000000000000
} {}

test util-10.1 {Tcl_PrintDouble - rounding} {ieeeFloatingPoint} {
    convertDouble 0x0000000000000000
} {0.0}
test util-10.2 {Tcl_PrintDouble - rounding} {ieeeFloatingPoint} {
    convertDouble 0x8000000000000000
} {-0.0}
test util-10.3 {Tcl_PrintDouble - rounding} {ieeeFloatingPoint} {
    convertDouble 0x7ef754e31cd072da
} {4e+303}
test util-10.4 {Tcl_PrintDouble - rounding} {ieeeFloatingPoint} {
    convertDouble 0xd08afcef51f0fb5f
} {-1e+80}
test util-10.5 {Tcl_PrintDouble - rounding} {ieeeFloatingPoint} {
    convertDouble 0x7ed754e31cd072da
} {1e+303}
test util-10.6 {Tcl_PrintDouble - rounding} {ieeeFloatingPoint} {
    convertDouble 0xfee754e31cd072da
} {-2e+303}
test util-10.7 {Tcl_PrintDouble - rounding} {ieeeFloatingPoint} {
    convertDouble 0x0afe07b27dd78b14
} {1e-255}
test util-10.8 {Tcl_PrintDouble - rounding} {ieeeFloatingPoint} {
    convertDouble 0x93ae29e9c56687fe
} {-7e-214}
test util-10.9 {Tcl_PrintDouble - rounding} {ieeeFloatingPoint} {
    convertDouble 0x376be03d0bf225c7
} {1e-41}
test util-10.10 {Tcl_PrintDouble - rounding} {ieeeFloatingPoint} {
    convertDouble 0xa0ca2fe76a3f9475
} {-1e-150}
test util-10.11 {Tcl_PrintDouble - rounding} {ieeeFloatingPoint} {
    convertDouble 0x7fa9a2028368022e
} {9e+306}
test util-10.12 {Tcl_PrintDouble - rounding} {ieeeFloatingPoint} {
    convertDouble 0xdfc317e5ef3ab327
} {-2e+153}
test util-10.13 {Tcl_PrintDouble - rounding} {ieeeFloatingPoint} {
    convertDouble 0x5fd317e5ef3ab327
} {4e+153}
test util-10.14 {Tcl_PrintDouble - rounding} {ieeeFloatingPoint} {
    convertDouble 0xdfe317e5ef3ab327
} {-8e+153}
test util-10.15 {Tcl_PrintDouble - rounding} {ieeeFloatingPoint} {
    convertDouble 0x00feb8e84fa0b278
} {7e-304}
test util-10.16 {Tcl_PrintDouble - rounding} {ieeeFloatingPoint} {
    convertDouble 0x8133339131c46f8b
} {-7e-303}
test util-10.17 {Tcl_PrintDouble - rounding} {ieeeFloatingPoint} {
    convertDouble 0x35dc0f92a6276c9d
} {3e-49}
test util-10.18 {Tcl_PrintDouble - rounding} {ieeeFloatingPoint} {
    convertDouble 0xa445ce1f143d7ad2
} {-6e-134}
test util-10.19 {Tcl_PrintDouble - rounding} {ieeeFloatingPoint} {
    convertDouble 0x2d2c0794d9d40e96
} {4.3e-91}
test util-10.20 {Tcl_PrintDouble - rounding} {ieeeFloatingPoint} {
    convertDouble 0xad3c0794d9d40e96
} {-8.6e-91}
test util-10.21 {Tcl_PrintDouble - rounding} {ieeeFloatingPoint} {
    convertDouble 0x30ecd5bee57763e6
} {5.1e-73}
test util-10.22 {Tcl_PrintDouble - rounding} {ieeeFloatingPoint} {
    convertDouble 0x68ad1c26db7d0dae
} {1.7e+196}
test util-10.23 {Tcl_PrintDouble - rounding} {ieeeFloatingPoint} {
    convertDouble 0xbfa3f7ced916872b
} {-0.039}
test util-10.24 {Tcl_PrintDouble - rounding} {ieeeFloatingPoint} {
    convertDouble 0x64b7d93193f78fc6
} {1.51e+177}
test util-10.25 {Tcl_PrintDouble - rounding} {ieeeFloatingPoint} {
    convertDouble 0x98ea82a1631eeb30
} {-1.19e-188}
test util-10.26 {Tcl_PrintDouble - rounding} {ieeeFloatingPoint} {
    convertDouble 0xd216c309024bab4b
} {-2.83e+87}
test util-10.27 {Tcl_PrintDouble - rounding} {ieeeFloatingPoint} {
    convertDouble 0x0dfdbbac6f83a821
} {2.7869147e-241}
test util-10.28 {Tcl_PrintDouble - rounding} {ieeeFloatingPoint} {
    convertDouble 0xdadc569e968e0944
} {-4.91080654e+129}
test util-10.29 {Tcl_PrintDouble - rounding} {ieeeFloatingPoint} {
    convertDouble 0x5acc569e968e0944
} {2.45540327e+129}
test util-10.30 {Tcl_PrintDouble - rounding} {ieeeFloatingPoint} {
    convertDouble 0xab5fc575867314ee
} {-9.078555839e-100}
test util-10.31 {Tcl_PrintDouble - rounding} {ieeeFloatingPoint} {
    convertDouble 0xdabc569e968e0944
} {-1.227701635e+129}
test util-10.32 {Tcl_PrintDouble - rounding} {ieeeFloatingPoint} {
    convertDouble 0x2b6fc575867314ee
} {1.8157111678e-99}
test util-10.33 {Tcl_PrintDouble - rounding} {ieeeFloatingPoint} {
    convertDouble 0xb3b8bf7e7fa6f02a
} {-1.5400733123779e-59}
test util-10.34 {Tcl_PrintDouble - rounding} {ieeeFloatingPoint} {
    convertDouble 0xcd83de005bd620df
} {-2.6153245263757307e+65}
test util-10.35 {Tcl_PrintDouble - rounding} {ieeeFloatingPoint} {
    convertDouble 0x6cdf92bacb3cb40c
} {2.7210404151224248e+216}
test util-10.36 {Tcl_PrintDouble - rounding} {ieeeFloatingPoint} {
    convertDouble 0xecef92bacb3cb40c
} {-5.4420808302448496e+216}
test util-10.37 {Tcl_PrintDouble - rounding} {ieeeFloatingPoint} {
    convertDouble 0x49342dbf25096cf5
} {4.5e+44}
test util-10.38 {Tcl_PrintDouble - rounding} {ieeeFloatingPoint} {
    convertDouble 0xd06afcef51f0fb5f
} {-2.5e+79}
test util-10.39 {Tcl_PrintDouble - rounding} {ieeeFloatingPoint} {
    convertDouble 0x49002498ea6df0c4
} {4.5e+43}
test util-10.40 {Tcl_PrintDouble - rounding} {ieeeFloatingPoint} {
    convertDouble 0xfeb754e31cd072da
} {-2.5e+302}
test util-10.41 {Tcl_PrintDouble - rounding} {ieeeFloatingPoint} {
    convertDouble 0x1d22deac01e2b4f7
} {2.5e-168}
test util-10.42 {Tcl_PrintDouble - rounding} {ieeeFloatingPoint} {
    convertDouble 0xaccb1df536c13eee
} {-6.5e-93}
test util-10.43 {Tcl_PrintDouble - rounding} {ieeeFloatingPoint} {
    convertDouble 0x3650711fed5b19a4
} {4.5e-47}
test util-10.44 {Tcl_PrintDouble - rounding} {ieeeFloatingPoint} {
    convertDouble 0xb6848d67e8b1e00d
} {-4.5e-46}
test util-10.45 {Tcl_PrintDouble - rounding} {ieeeFloatingPoint} {
    convertDouble 0x4bac8c574c0c6be7
} {3.5e+56}
test util-10.46 {Tcl_PrintDouble - rounding} {ieeeFloatingPoint} {
    convertDouble 0xccd756183c147514
} {-1.5e+62}
test util-10.47 {Tcl_PrintDouble - rounding} {ieeeFloatingPoint} {
    convertDouble 0x4ca2ab469676c410
} {1.5e+61}
test util-10.48 {Tcl_PrintDouble - rounding} {ieeeFloatingPoint} {
    convertDouble 0xcf5539684e774b48
} {-1.5e+74}
test util-10.49 {Tcl_PrintDouble - rounding} {ieeeFloatingPoint} {
    convertDouble 0x2e12e5f5dfa4fe9d
} {9.5e-87}
test util-10.50 {Tcl_PrintDouble - rounding} {ieeeFloatingPoint} {
    convertDouble 0x8b9bdc2417bf7787
} {-9.5e-253}
test util-10.51 {Tcl_PrintDouble - rounding} {ieeeFloatingPoint} {
    convertDouble 0x00eeb8e84fa0b278
} {3.5e-304}
test util-10.52 {Tcl_PrintDouble - rounding} {ieeeFloatingPoint} {
    convertDouble 0xadde3cbc9907fdc8
} {-9.5e-88}
test util-10.53 {Tcl_PrintDouble - rounding} {ieeeFloatingPoint} {
    convertDouble 0x2bb0ad836f269a17
} {3.05e-98}
test util-10.54 {Tcl_PrintDouble - rounding} {ieeeFloatingPoint} {
    convertDouble 0x950b39ae1909c31b
} {-2.65e-207}
test util-10.55 {Tcl_PrintDouble - rounding} {ieeeFloatingPoint} {
    convertDouble 0x1bfb2ab18615fcc6
} {6.865e-174}
test util-10.56 {Tcl_PrintDouble - rounding} {ieeeFloatingPoint} {
    convertDouble 0x98f3e1f90a573064
} {-1.785e-188}
test util-10.57 {Tcl_PrintDouble - rounding} {ieeeFloatingPoint} {
    convertDouble 0x5206c309024bab4b
} {1.415e+87}
test util-10.58 {Tcl_PrintDouble - rounding} {ieeeFloatingPoint} {
    convertDouble 0xcc059bd3ad46e346
} {-1.6955e+58}
test util-10.59 {Tcl_PrintDouble - rounding} {ieeeFloatingPoint} {
    convertDouble 0x47bdf4170f0fdecc
} {3.9815e+37}
test util-10.60 {Tcl_PrintDouble - rounding} {ieeeFloatingPoint} {
    convertDouble 0x59e7e1e0f1c7a4ac
} {1.263005e+125}
test util-10.61 {Tcl_PrintDouble - rounding} {ieeeFloatingPoint} {
    convertDouble 0xda1dda592e398dd7
} {-1.263005e+126}
test util-10.62 {Tcl_PrintDouble - rounding} {ieeeFloatingPoint} {
    convertDouble 0xdc4e597c0b94b7ae
} {-4.4118455e+136}
test util-10.63 {Tcl_PrintDouble - rounding} {ieeeFloatingPoint} {
    convertDouble 0x5aac569e968e0944
} {6.138508175e+128}
test util-10.64 {Tcl_PrintDouble - rounding} {ieeeFloatingPoint} {
    convertDouble 0xdabc569e968e0944
} {-1.227701635e+129}
test util-10.65 {Tcl_PrintDouble - rounding} {ieeeFloatingPoint} {
    convertDouble 0x6ce7ae0c186d8709
} {4.081560622683637e+216}
test util-10.66 {Tcl_PrintDouble - rounding} {ieeeFloatingPoint} {
    convertDouble 0x44b52d02c7e14af7
} {1.0000000000000001e+23}
test util-10.67 {Tcl_PrintDouble - rounding} {ieeeFloatingPoint} {
    convertDouble 0xc589d971e4fe8402
} {-1e+27}
test util-10.68 {Tcl_PrintDouble - rounding} {ieeeFloatingPoint} {
    convertDouble 0x4599d971e4fe8402
} {2e+27}
test util-10.69 {Tcl_PrintDouble - rounding} {ieeeFloatingPoint} {
    convertDouble 0xc5a9d971e4fe8402
} {-4e+27}
test util-10.70 {Tcl_PrintDouble - rounding} {ieeeFloatingPoint} {
    convertDouble 0x3e45798ee2308c3a
} {1e-8}
test util-10.71 {Tcl_PrintDouble - rounding} {ieeeFloatingPoint} {
    convertDouble 0xbe55798ee2308c3a
} {-2e-8}
test util-10.72 {Tcl_PrintDouble - rounding} {ieeeFloatingPoint} {
    convertDouble 0x3e65798ee2308c3a
} {4e-8}
test util-10.73 {Tcl_PrintDouble - rounding} {ieeeFloatingPoint} {
    convertDouble 0xbabef2d0f5da7dd9
} {-1e-25}
test util-10.74 {Tcl_PrintDouble - rounding} {ieeeFloatingPoint} {
    convertDouble 0x44da784379d99db4
} {5e+23}
test util-10.75 {Tcl_PrintDouble - rounding} {ieeeFloatingPoint} {
    convertDouble 0xc4fa784379d99db4
} {-2e+24}
test util-10.76 {Tcl_PrintDouble - rounding} {ieeeFloatingPoint} {
    convertDouble 0x4503da329b633647
} {3e+24}
test util-10.77 {Tcl_PrintDouble - rounding} {ieeeFloatingPoint} {
    convertDouble 0xc54cf389cd46047d
} {-7e+25}
test util-10.78 {Tcl_PrintDouble - rounding} {ieeeFloatingPoint} {
    convertDouble 0x3fc999999999999a
} {0.2}
test util-10.79 {Tcl_PrintDouble - rounding} {ieeeFloatingPoint} {
    convertDouble 0xbfd3333333333333
} {-0.3}
test util-10.80 {Tcl_PrintDouble - rounding} {ieeeFloatingPoint} {
    convertDouble 0x3cf6849b86a12b9b
} {5e-15}
test util-10.81 {Tcl_PrintDouble - rounding} {ieeeFloatingPoint} {
    convertDouble 0xbd16849b86a12b9b
} {-2e-14}
test util-10.82 {Tcl_PrintDouble - rounding} {ieeeFloatingPoint} {
    convertDouble 0x3b87ccfc73126788
} {6.3e-22}
test util-10.83 {Tcl_PrintDouble - rounding} {ieeeFloatingPoint} {
    convertDouble 0xbbbdc03b8fd7016a
} {-6.3e-21}
test util-10.84 {Tcl_PrintDouble - rounding} {ieeeFloatingPoint} {
    convertDouble 0x3fa3f7ced916872b
} {0.039}
test util-10.85 {Tcl_PrintDouble - rounding} {ieeeFloatingPoint} {
    convertDouble 0x460b297cad9f70b6
} {2.69e+29}
test util-10.86 {Tcl_PrintDouble - rounding} {ieeeFloatingPoint} {
    convertDouble 0xc61b297cad9f70b6
} {-5.38e+29}
test util-10.87 {Tcl_PrintDouble - rounding} {ieeeFloatingPoint} {
    convertDouble 0x3adcdc06b20ef183
} {3.73e-25}
test util-10.88 {Tcl_PrintDouble - rounding} {ieeeFloatingPoint} {
    convertDouble 0x45fb297cad9f70b6
} {1.345e+29}
test util-10.89 {Tcl_PrintDouble - rounding} {ieeeFloatingPoint} {
    convertDouble 0xc60b297cad9f70b6
} {-2.69e+29}
test util-10.90 {Tcl_PrintDouble - rounding} {ieeeFloatingPoint} {
    convertDouble 0xbc050a246ecd44f3
} {-1.4257e-19}
test util-10.91 {Tcl_PrintDouble - rounding} {ieeeFloatingPoint} {
    convertDouble 0xbec19b96f36ec68b
} {-2.09901e-6}
test util-10.92 {Tcl_PrintDouble - rounding} {ieeeFloatingPoint} {
    convertDouble 0x3dcc06d366394441
} {5.0980203373e-11}
test util-10.93 {Tcl_PrintDouble - rounding} {ieeeFloatingPoint} {
    convertDouble 0xc79f58ac4db68c90
} {-1.04166211811e+37}
test util-10.94 {Tcl_PrintDouble - rounding} {ieeeFloatingPoint} {
    convertDouble 0x4569d971e4fe8402
} {2.5e+26}
test util-10.95 {Tcl_PrintDouble - rounding} {ieeeFloatingPoint} {
    convertDouble 0xc50dc74be914d16b
} {-4.5e+24}
test util-10.96 {Tcl_PrintDouble - rounding} {ieeeFloatingPoint} {
    convertDouble 0x4534adf4b7320335
} {2.5e+25}
test util-10.97 {Tcl_PrintDouble - rounding} {ieeeFloatingPoint} {
    convertDouble 0xc54ae22487c1042b
} {-6.5e+25}
test util-10.98 {Tcl_PrintDouble - rounding} {ieeeFloatingPoint} {
    convertDouble 0x3c987fe49aab41e0
} {8.5e-17}
test util-10.99 {Tcl_PrintDouble - rounding} {ieeeFloatingPoint} {
    convertDouble 0xbc2f5c05e4b23fd7
} {-8.5e-19}
test util-10.100 {Tcl_PrintDouble - rounding} {ieeeFloatingPoint} {
    convertDouble 0x3d5faa7ab552a552
} {4.5e-13}
test util-10.101 {Tcl_PrintDouble - rounding} {ieeeFloatingPoint} {
    convertDouble 0xbdbb7cdfd9d7bdbb
} {-2.5e-11}
test util-10.102 {Tcl_PrintDouble - rounding} {ieeeFloatingPoint} {
    convertDouble 0x44f3da329b633647
} {1.5e+24}
test util-10.103 {Tcl_PrintDouble - rounding} {ieeeFloatingPoint} {
    convertDouble 0xc53cf389cd46047d
} {-3.5e+25}
test util-10.104 {Tcl_PrintDouble - rounding} {ieeeFloatingPoint} {
    convertDouble 0x454f04ef12cb04cf
} {7.5e+25}
test util-10.105 {Tcl_PrintDouble - rounding} {ieeeFloatingPoint} {
    convertDouble 0xc55f04ef12cb04cf
} {-1.5e+26}
test util-10.106 {Tcl_PrintDouble - rounding} {ieeeFloatingPoint} {
    convertDouble 0x3fc3333333333333
} {0.15}
test util-10.107 {Tcl_PrintDouble - rounding} {ieeeFloatingPoint} {
    convertDouble 0xbdb07e1fe91b0b70
} {-1.5e-11}
test util-10.108 {Tcl_PrintDouble - rounding} {ieeeFloatingPoint} {
    convertDouble 0x3de49da7e361ce4c
} {1.5e-10}
test util-10.109 {Tcl_PrintDouble - rounding} {ieeeFloatingPoint} {
    convertDouble 0xbe19c511dc3a41df
} {-1.5e-9}
test util-10.110 {Tcl_PrintDouble - rounding} {ieeeFloatingPoint} {
    convertDouble 0xc5caa83d74267822
} {-1.65e+28}
test util-10.111 {Tcl_PrintDouble - rounding} {ieeeFloatingPoint} {
    convertDouble 0x4588f1d5969453de
} {9.65e+26}
test util-10.112 {Tcl_PrintDouble - rounding} {ieeeFloatingPoint} {
    convertDouble 0x3b91d9bd564dcda6
} {9.45e-22}
test util-10.113 {Tcl_PrintDouble - rounding} {ieeeFloatingPoint} {
    convertDouble 0xbcfa58973ecbede6
} {-5.85e-15}
test util-10.114 {Tcl_PrintDouble - rounding} {ieeeFloatingPoint} {
    convertDouble 0x45eb297cad9f70b6
} {6.725e+28}
test util-10.115 {Tcl_PrintDouble - rounding} {ieeeFloatingPoint} {
    convertDouble 0xc5fb297cad9f70b6
} {-1.345e+29}
test util-10.116 {Tcl_PrintDouble - rounding} {ieeeFloatingPoint} {
    convertDouble 0x3accdc06b20ef183
} {1.865e-25}
test util-10.117 {Tcl_PrintDouble - rounding} {ieeeFloatingPoint} {
    convertDouble 0xbd036071dcae4565
} {-8.605e-15}
test util-10.118 {Tcl_PrintDouble - rounding} {ieeeFloatingPoint} {
    convertDouble 0x462cb968d297dde8
} {1.137885e+30}
test util-10.119 {Tcl_PrintDouble - rounding} {ieeeFloatingPoint} {
    convertDouble 0xc661f3e1839eeab1
} {-1.137885e+31}
test util-10.120 {Tcl_PrintDouble - rounding} {ieeeFloatingPoint} {
    convertDouble 0x474e9cec176c96f8
} {3.179033335e+35}
test util-10.121 {Tcl_PrintDouble - rounding} {ieeeFloatingPoint} {
    convertDouble 0x3dbc06d366394441
} {2.54901016865e-11}
test util-10.122 {Tcl_PrintDouble - rounding} {ieeeFloatingPoint} {
    convertDouble 0x478f58ac4db68c90
} {5.20831059055e+36}

test util-11.1 {Tcl_PrintDouble - scaling} {
    expr {1.1e-5}
} {1.1e-5}
test util-11.2 {Tcl_PrintDouble - scaling} {
    expr {1.1e-4}
} {0.00011}
test util-11.3 {Tcl_PrintDouble - scaling} {
    expr {1.1e-3}
} {0.0011}
test util-11.4 {Tcl_PrintDouble - scaling} {
    expr {1.1e-2}
} {0.011}
test util-11.5 {Tcl_PrintDouble - scaling} {
    expr {1.1e-1}
} {0.11}
test util-11.6 {Tcl_PrintDouble - scaling} {
    expr {1.1e0}
} {1.1}
test util-11.7 {Tcl_PrintDouble - scaling} {
    expr {1.1e1}
} {11.0}
test util-11.8 {Tcl_PrintDouble - scaling} {
    expr {1.1e2}
} {110.0}
test util-11.9 {Tcl_PrintDouble - scaling} {
    expr {1.1e3}
} {1100.0}
test util-11.10 {Tcl_PrintDouble - scaling} {
    expr {1.1e4}
} {11000.0}
test util-11.11 {Tcl_PrintDouble - scaling} {
    expr {1.1e5}
} {110000.0}
test util-11.12 {Tcl_PrintDouble - scaling} {
    expr {1.1e6}
} {1100000.0}
test util-11.13 {Tcl_PrintDouble - scaling} {
    expr {1.1e7}
} {11000000.0}
test util-11.14 {Tcl_PrintDouble - scaling} {
    expr {1.1e8}
} {110000000.0}
test util-11.15 {Tcl_PrintDouble - scaling} {
    expr {1.1e9}
} {1100000000.0}
test util-11.16 {Tcl_PrintDouble - scaling} {
    expr {1.1e10}
} {11000000000.0}
test util-11.17 {Tcl_PrintDouble - scaling} {
    expr {1.1e11}
} {110000000000.0}
test util-11.18 {Tcl_PrintDouble - scaling} {
    expr {1.1e12}
} {1100000000000.0}
test util-11.19 {Tcl_PrintDouble - scaling} {
    expr {1.1e13}
} {11000000000000.0}
test util-11.20 {Tcl_PrintDouble - scaling} {
    expr {1.1e14}
} {110000000000000.0}
test util-11.21 {Tcl_PrintDouble - scaling} {
    expr {1.1e15}
} {1100000000000000.0}
test util-11.22 {Tcl_PrintDouble - scaling} {
    expr {1.1e16}
} {11000000000000000.0}
test util-11.23 {Tcl_PrintDouble - scaling} {
    expr {1.1e17}
} {1.1e+17}

test util-12.1 {TclDoubleDigits - Inf} {testdoubledigits ieeeFloatingPoint} {
     testdoubledigits Inf -1 shortest
} {Infinity 9999 +}
test util-12.2 {TclDoubleDigits - -Inf} {testdoubledigits ieeeFloatingPoint} {
     testdoubledigits -Inf -1 shortest
} {Infinity 9999 -}
test util-12.3 {TclDoubleDigits - NaN} {testdoubledigits ieeeFloatingPoint} {
     testdoubledigits $ieeeValues(NaN) -1 shortest
} {NaN 9999 +}
test util-12.4 {TclDoubleDigits - NaN} {*}{
     -constraints {testdoubledigits ieeeFloatingPoint controversialNaN}
     -body {
	 testdoubledigits -NaN -1 shortest
     }
    -result {NaN 9999 -}
}
test util-12.5 {TclDoubleDigits - 0} testdoubledigits {
     testdoubledigits 0.0 -1 shortest
} {0 0 +}
test util-12.6 {TclDoubleDigits - -0} testdoubledigits {
     testdoubledigits -0.0 -1 shortest
} {0 0 -}

# Verdonk test vectors

test util-13.1 {just over exact - 1 digits} {*}{
    -constraints testdoubledigits
    -body {
        verdonk_test 1754e31cd072da E+1008 +4_000000000000000000& E+303
    }
    -result {}
}
test util-13.2 {just over exact - 1 digits} {*}{
    -constraints testdoubledigits
    -body {
        verdonk_test -1afcef51f0fb5f E+265 -1_000000000000000000& E+80
    }
    -result {}
}
test util-13.3 {just over exact - 1 digits} {*}{
    -constraints testdoubledigits
    -body {
        verdonk_test 1754e31cd072da E+1006 +1_000000000000000000& E+303
    }
    -result {}
}
test util-13.4 {just over exact - 1 digits} {*}{
    -constraints testdoubledigits
    -body {
        verdonk_test -1754e31cd072da E+1007 -2_000000000000000000& E+303
    }
    -result {}
}
test util-13.5 {just over exact - 1 digits} {*}{
    -constraints testdoubledigits
    -body {
        verdonk_test 1e07b27dd78b14 E-848 +1_00000000000000000& E-255
    }
    -result {}
}
test util-13.6 {just over exact - 1 digits} {*}{
    -constraints testdoubledigits
    -body {
        verdonk_test -1e29e9c56687fe E-709 -7_00000000000000000& E-214
    }
    -result {}
}
test util-13.7 {just over exact - 1 digits} {*}{
    -constraints testdoubledigits
    -body {
        verdonk_test 1be03d0bf225c7 E-137 +1_00000000000000000& E-41
    }
    -result {}
}
test util-13.8 {just over exact - 1 digits} {*}{
    -constraints testdoubledigits
    -body {
        verdonk_test -1a2fe76a3f9475 E-499 -1_00000000000000000& E-150
    }
    -result {}
}
test util-13.9 {just under exact - 1 digits} {*}{
    -constraints testdoubledigits
    -body {
        verdonk_test 19a2028368022e E+1019 +8_999999999999999999& E+306
    }
    -result {}
}
test util-13.10 {just under exact - 1 digits} {*}{
    -constraints testdoubledigits
    -body {
        verdonk_test -1317e5ef3ab327 E+509 -1_999999999999999999& E+153
    }
    -result {}
}
test util-13.11 {just under exact - 1 digits} {*}{
    -constraints testdoubledigits
    -body {
        verdonk_test 1317e5ef3ab327 E+510 +3_99999999999999999& E+153
    }
    -result {}
}
test util-13.12 {just under exact - 1 digits} {*}{
    -constraints testdoubledigits
    -body {
        verdonk_test -1317e5ef3ab327 E+511 -7_99999999999999999& E+153
    }
    -result {}
}
test util-13.13 {just under exact - 1 digits} {*}{
    -constraints testdoubledigits
    -body {
        verdonk_test 1eb8e84fa0b278 E-1008 +6_999999999999999999& E-304
    }
    -result {}
}
test util-13.14 {just under exact - 1 digits} {*}{
    -constraints testdoubledigits
    -body {
        verdonk_test -13339131c46f8b E-1004 -6_999999999999999999& E-303
    }
    -result {}
}
test util-13.15 {just under exact - 1 digits} {*}{
    -constraints testdoubledigits
    -body {
        verdonk_test 1c0f92a6276c9d E-162 +2_999999999999999999& E-49
    }
    -result {}
}
test util-13.16 {just under exact - 1 digits} {*}{
    -constraints testdoubledigits
    -body {
        verdonk_test -15ce1f143d7ad2 E-443 -5_99999999999999999& E-134
    }
    -result {}
}
test util-13.17 {just over exact - 2 digits} {*}{
    -constraints testdoubledigits
    -body {
        verdonk_test 1c0794d9d40e96 E-301 +43_000000000000000000& E-92
    }
    -result {}
}
test util-13.18 {just over exact - 2 digits} {*}{
    -constraints testdoubledigits
    -body {
        verdonk_test -1c0794d9d40e96 E-300 -86_000000000000000000& E-92
    }
    -result {}
}
test util-13.19 {just over exact - 2 digits} {*}{
    -constraints testdoubledigits
    -body {
        verdonk_test 1cd5bee57763e6 E-241 +51_000000000000000000& E-74
    }
    -result {}
}
test util-13.20 {just under exact - 2 digits} {*}{
    -constraints testdoubledigits
    -body {
        verdonk_test 1d1c26db7d0dae E+651 +16_999999999999999999& E+195
    }
    -result {}
}
test util-13.21 {just under exact - 2 digits} {*}{
    -constraints testdoubledigits
    -body {
        verdonk_test -13f7ced916872b E-5 -38_999999999999999999& E-3
    }
    -result {}
}
test util-13.22 {just over exact - 3 digits} {*}{
    -constraints testdoubledigits
    -body {
        verdonk_test 17d93193f78fc6 E+588 +151_0000000000000000000& E+175
    }
    -result {}
}
test util-13.23 {just over exact - 3 digits} {*}{
    -constraints testdoubledigits
    -body {
        verdonk_test -1a82a1631eeb30 E-625 -119_000000000000000000& E-190
    }
    -result {}
}
test util-13.24 {just under exact - 3 digits} {*}{
    -constraints testdoubledigits
    -body {
        verdonk_test -16c309024bab4b E+290 -282_999999999999999999& E+85
    }
    -result {}
}
test util-13.25 {just over exact - 8 digits} {*}{
    -constraints testdoubledigits
    -body {
        verdonk_test 1dbbac6f83a821 E-800 +27869147_0000000000000000000& E-248
    }
    -result {}
}
test util-13.26 {just under exact - 9 digits} {*}{
    -constraints testdoubledigits
    -body {
        verdonk_test -1c569e968e0944 E+430 -491080653_9999999999999999999& E+121
    }
    -result {}
}
test util-13.27 {just under exact - 9 digits} {*}{
    -constraints testdoubledigits
    -body {
        verdonk_test 1c569e968e0944 E+429 +245540326_9999999999999999999& E+121
    }
    -result {}
}
test util-13.28 {just over exact - 10 digits} {*}{
    -constraints testdoubledigits
    -body {
        verdonk_test -1fc575867314ee E-330 -9078555839_0000000000000000000& E-109
    }
    -result {}
}
test util-13.29 {just under exact - 10 digits} {*}{
    -constraints testdoubledigits
    -body {
        verdonk_test -1c569e968e0944 E+428 -1227701634_9999999999999999999& E+120
    }
    -result {}
}
test util-13.30 {just over exact - 11 digits} {*}{
    -constraints testdoubledigits
    -body {
        verdonk_test 1fc575867314ee E-329 +18157111678_0000000000000000000& E-109
    }
    -result {}
}
test util-13.31 {just over exact - 14 digits} {*}{
    -constraints testdoubledigits
    -body {
        verdonk_test -18bf7e7fa6f02a E-196 -15400733123779_0000000000000000000& E-72
    }
    -result {}
}
test util-13.32 {just over exact - 17 digits} {*}{
    -constraints testdoubledigits
    -body {
        verdonk_test -13de005bd620df E+217 -26153245263757307_0000000000000000000& E+49
    }
    -result {}
}
test util-13.33 {just over exact - 18 digits} {*}{
    -constraints testdoubledigits
    -body {
        verdonk_test 1f92bacb3cb40c E+718 +272104041512242479_0000000000000000000& E+199
    }
    -result {}
}
test util-13.34 {just over exact - 18 digits} {*}{
    -constraints testdoubledigits
    -body {
        verdonk_test -1f92bacb3cb40c E+719 -544208083024484958_0000000000000000000& E+199
    }
    -result {}
}
test util-13.35 {just over half ulp - 1 digits} {*}{
    -constraints testdoubledigits
    -body {
        verdonk_test 142dbf25096cf5 E+148 +4_500000000000000000& E+44
    }
    -result {}
}
test util-13.36 {just over half ulp - 1 digits} {*}{
    -constraints testdoubledigits
    -body {
        verdonk_test -1afcef51f0fb5f E+263 -2_500000000000000000& E+79
    }
    -result {}
}
test util-13.37 {just over half ulp - 1 digits} {*}{
    -constraints testdoubledigits
    -body {
        verdonk_test 102498ea6df0c4 E+145 +4_500000000000000000& E+43
    }
    -result {}
}
test util-13.38 {just over half ulp - 1 digits} {*}{
    -constraints testdoubledigits
    -body {
        verdonk_test -1754e31cd072da E+1004 -2_500000000000000000& E+302
    }
    -result {}
}
test util-13.39 {just over half ulp - 1 digits} {*}{
    -constraints testdoubledigits
    -body {
        verdonk_test 12deac01e2b4f7 E-557 +2_50000000000000000& E-168
    }
    -result {}
}
test util-13.40 {just over half ulp - 1 digits} {*}{
    -constraints testdoubledigits
    -body {
        verdonk_test -1b1df536c13eee E-307 -6_50000000000000000& E-93
    }
    -result {}
}
test util-13.41 {just over half ulp - 1 digits} {*}{
    -constraints testdoubledigits
    -body {
        verdonk_test 10711fed5b19a4 E-154 +4_50000000000000000& E-47
    }
    -result {}
}
test util-13.42 {just over half ulp - 1 digits} {*}{
    -constraints testdoubledigits
    -body {
        verdonk_test -148d67e8b1e00d E-151 -4_50000000000000000& E-46
    }
    -result {}
}
test util-13.43 {just under half ulp - 1 digits} {*}{
    -constraints testdoubledigits
    -body {
        verdonk_test 1c8c574c0c6be7 E+187 +3_49999999999999999& E+56
    }
    -result {}
}
test util-13.44 {just under half ulp - 1 digits} {*}{
    -constraints testdoubledigits
    -body {
        verdonk_test -1756183c147514 E+206 -1_49999999999999999& E+62
    }
    -result {}
}
test util-13.45 {just under half ulp - 1 digits} {*}{
    -constraints testdoubledigits
    -body {
        verdonk_test 12ab469676c410 E+203 +1_49999999999999999& E+61
    }
    -result {}
}
test util-13.46 {just under half ulp - 1 digits} {*}{
    -constraints testdoubledigits
    -body {
        verdonk_test -1539684e774b48 E+246 -1_49999999999999999& E+74
    }
    -result {}
}
test util-13.47 {just under half ulp - 1 digits} {*}{
    -constraints testdoubledigits
    -body {
        verdonk_test 12e5f5dfa4fe9d E-286 +9_499999999999999999& E-87
    }
    -result {}
}
test util-13.48 {just under half ulp - 1 digits} {*}{
    -constraints testdoubledigits
    -body {
        verdonk_test -1bdc2417bf7787 E-838 -9_499999999999999999& E-253
    }
    -result {}
}
test util-13.49 {just under half ulp - 1 digits} {*}{
    -constraints testdoubledigits
    -body {
        verdonk_test 1eb8e84fa0b278 E-1009 +3_499999999999999999& E-304
    }
    -result {}
}
test util-13.50 {just under half ulp - 1 digits} {*}{
    -constraints testdoubledigits
    -body {
        verdonk_test -1e3cbc9907fdc8 E-290 -9_499999999999999999& E-88
    }
    -result {}
}
test util-13.51 {just over half ulp - 2 digits} {*}{
    -constraints testdoubledigits
    -body {
        verdonk_test 10ad836f269a17 E-324 +30_500000000000000000& E-99
    }
    -result {}
}
test util-13.52 {just over half ulp - 2 digits} {*}{
    -constraints testdoubledigits
    -body {
        verdonk_test -1b39ae1909c31b E-687 -26_500000000000000000& E-208
    }
    -result {}
}
test util-13.53 {just over half ulp - 3 digits} {*}{
    -constraints testdoubledigits
    -body {
        verdonk_test 1b2ab18615fcc6 E-576 +686_500000000000000000& E-176
    }
    -result {}
}
test util-13.54 {just over half ulp - 3 digits} {*}{
    -constraints testdoubledigits
    -body {
        verdonk_test -13e1f90a573064 E-624 -178_500000000000000000& E-190
    }
    -result {}
}
test util-13.55 {just under half ulp - 3 digits} {*}{
    -constraints testdoubledigits
    -body {
        verdonk_test 16c309024bab4b E+289 +141_499999999999999999& E+85
    }
    -result {}
}
test util-13.56 {just under half ulp - 4 digits} {*}{
    -constraints testdoubledigits
    -body {
        verdonk_test -159bd3ad46e346 E+193 -1695_499999999999999999& E+55
    }
    -result {}
}
test util-13.57 {just under half ulp - 4 digits} {*}{
    -constraints testdoubledigits
    -body {
        verdonk_test 1df4170f0fdecc E+124 +3981_499999999999999999& E+34
    }
    -result {}
}
test util-13.58 {just over half ulp - 6 digits} {*}{
    -constraints testdoubledigits
    -body {
        verdonk_test 17e1e0f1c7a4ac E+415 +126300_5000000000000000000& E+120
    }
    -result {}
}
test util-13.59 {just over half ulp - 6 digits} {*}{
    -constraints testdoubledigits
    -body {
        verdonk_test -1dda592e398dd7 E+418 -126300_5000000000000000000& E+121
    }
    -result {}
}
test util-13.60 {just under half ulp - 7 digits} {*}{
    -constraints testdoubledigits
    -body {
        verdonk_test -1e597c0b94b7ae E+453 -4411845_499999999999999999& E+130
    }
    -result {}
}
test util-13.61 {just under half ulp - 9 digits} {*}{
    -constraints testdoubledigits
    -body {
        verdonk_test 1c569e968e0944 E+427 +613850817_4999999999999999999& E+120
    }
    -result {}
}
test util-13.62 {just under half ulp - 9 digits} {*}{
    -constraints testdoubledigits
    -body {
        verdonk_test -1c569e968e0944 E+428 -122770163_49999999999999999999& E+121
    }
    -result {}
}
test util-13.63 {just over half ulp - 18 digits} {*}{
    -constraints testdoubledigits
    -body {
        verdonk_test 17ae0c186d8709 E+719 +408156062268363718_5000000000000000000& E+199
    }
    -result {}
}
test util-13.64 {just over exact - 1 digits} {*}{
    -constraints testdoubledigits
    -body {
        verdonk_test 152d02c7e14af7 E+76 +1_0000000000000000& E+23
    }
    -result {}
}
test util-13.65 {just over exact - 1 digits} {*}{
    -constraints testdoubledigits
    -body {
        verdonk_test -19d971e4fe8402 E+89 -1_0000000000000000& E+27
    }
    -result {}
}
test util-13.66 {just over exact - 1 digits} {*}{
    -constraints testdoubledigits
    -body {
        verdonk_test 19d971e4fe8402 E+90 +2_0000000000000000& E+27
    }
    -result {}
}
test util-13.67 {just over exact - 1 digits} {*}{
    -constraints testdoubledigits
    -body {
        verdonk_test -19d971e4fe8402 E+91 -4_0000000000000000& E+27
    }
    -result {}
}
test util-13.68 {just over exact - 1 digits} {*}{
    -constraints testdoubledigits
    -body {
        verdonk_test 15798ee2308c3a E-27 +1_0000000000000000& E-8
    }
    -result {}
}
test util-13.69 {just over exact - 1 digits} {*}{
    -constraints testdoubledigits
    -body {
        verdonk_test -15798ee2308c3a E-26 -2_0000000000000000& E-8
    }
    -result {}
}
test util-13.70 {just over exact - 1 digits} {*}{
    -constraints testdoubledigits
    -body {
        verdonk_test 15798ee2308c3a E-25 +4_0000000000000000& E-8
    }
    -result {}
}
test util-13.71 {just over exact - 1 digits} {*}{
    -constraints testdoubledigits
    -body {
        verdonk_test -1ef2d0f5da7dd9 E-84 -1_0000000000000000& E-25
    }
    -result {}
}
test util-13.72 {just under exact - 1 digits} {*}{
    -constraints testdoubledigits
    -body {
        verdonk_test 1a784379d99db4 E+78 +4_9999999999999999& E+23
    }
    -result {}
}
test util-13.73 {just under exact - 1 digits} {*}{
    -constraints testdoubledigits
    -body {
        verdonk_test -1a784379d99db4 E+80 -1_9999999999999999& E+24
    }
    -result {}
}
test util-13.74 {just under exact - 1 digits} {*}{
    -constraints testdoubledigits
    -body {
        verdonk_test 13da329b633647 E+81 +2_9999999999999999& E+24
    }
    -result {}
}
test util-13.75 {just under exact - 1 digits} {*}{
    -constraints testdoubledigits
    -body {
        verdonk_test -1cf389cd46047d E+85 -6_9999999999999999& E+25
    }
    -result {}
}
test util-13.76 {just under exact - 1 digits} {*}{
    -constraints testdoubledigits
    -body {
        verdonk_test 19999999999999 E-3 +1_99999999999999999& E-1
    }
    -result {}
}
test util-13.77 {just under exact - 1 digits} {*}{
    -constraints testdoubledigits
    -body {
        verdonk_test -13333333333333 E-2 -2_99999999999999999& E-1
    }
    -result {}
}
test util-13.78 {just under exact - 1 digits} {*}{
    -constraints testdoubledigits
    -body {
        verdonk_test 16849b86a12b9b E-48 +4_99999999999999999& E-15
    }
    -result {}
}
test util-13.79 {just under exact - 1 digits} {*}{
    -constraints testdoubledigits
    -body {
        verdonk_test -16849b86a12b9b E-46 -1_99999999999999999& E-14
    }
    -result {}
}
test util-13.80 {just over exact - 2 digits} {*}{
    -constraints testdoubledigits
    -body {
        verdonk_test 17ccfc73126788 E-71 +63_00000000000000000& E-23
    }
    -result {}
}
test util-13.81 {just over exact - 2 digits} {*}{
    -constraints testdoubledigits
    -body {
        verdonk_test -1dc03b8fd7016a E-68 -63_00000000000000000& E-22
    }
    -result {}
}
test util-13.82 {just under exact - 2 digits} {*}{
    -constraints testdoubledigits
    -body {
        verdonk_test 13f7ced916872b E-5 +38_999999999999999999& E-3
    }
    -result {}
}
test util-13.83 {just over exact - 3 digits} {*}{
    -constraints testdoubledigits
    -body {
        verdonk_test 1b297cad9f70b6 E+97 +269_000000000000000000& E+27
    }
    -result {}
}
test util-13.84 {just over exact - 3 digits} {*}{
    -constraints testdoubledigits
    -body {
        verdonk_test -1b297cad9f70b6 E+98 -538_00000000000000000& E+27
    }
    -result {}
}
test util-13.85 {just over exact - 3 digits} {*}{
    -constraints testdoubledigits
    -body {
        verdonk_test 1cdc06b20ef183 E-82 +373_00000000000000000& E-27
    }
    -result {}
}
test util-13.86 {just over exact - 4 digits} {*}{
    -constraints testdoubledigits
    -body {
        verdonk_test 1b297cad9f70b6 E+96 +1345_00000000000000000& E+26
    }
    -result {}
}
# this one is not 4 digits, it is 3, and it is covered above.
test util-13.87 {just over exact - 4 digits} {*}{
    -constraints {testdoubledigits knownBadTest}
    -body {
        verdonk_test -1b297cad9f70b6 E+97 -2690_00000000000000000& E+26
    }
    -result {}
}
test util-13.88 {just over exact - 5 digits} {*}{
    -constraints testdoubledigits
    -body {
        verdonk_test -150a246ecd44f3 E-63 -14257_00000000000000000& E-23
    }
    -result {}
}
test util-13.89 {just under exact - 6 digits} {*}{
    -constraints testdoubledigits
    -body {
        verdonk_test -119b96f36ec68b E-19 -209900_999999999999999999& E-11
    }
    -result {}
}
test util-13.90 {just over exact - 11 digits} {*}{
    -constraints testdoubledigits
    -body {
        verdonk_test 1c06d366394441 E-35 +50980203373_000000000000000000& E-21
    }
    -result {}
}
test util-13.91 {just under exact - 12 digits} {*}{
    -constraints testdoubledigits
    -body {
        verdonk_test -1f58ac4db68c90 E+122 -104166211810_99999999999999999& E+26
    }
    -result {}
}
test util-13.92 {just over half ulp - 1 digits} {*}{
    -constraints testdoubledigits
    -body {
        verdonk_test 19d971e4fe8402 E+87 +2_5000000000000000& E+26
    }
    -result {}
}
test util-13.93 {just over half ulp - 1 digits} {*}{
    -constraints testdoubledigits
    -body {
        verdonk_test -1dc74be914d16b E+81 -4_500000000000000& E+24
    }
    -result {}
}
test util-13.94 {just over half ulp - 1 digits} {*}{
    -constraints testdoubledigits
    -body {
        verdonk_test 14adf4b7320335 E+84 +2_500000000000000& E+25
    }
    -result {}
}
test util-13.95 {just over half ulp - 1 digits} {*}{
    -constraints testdoubledigits
    -body {
        verdonk_test -1ae22487c1042b E+85 -6_5000000000000000& E+25
    }
    -result {}
}
test util-13.96 {just over half ulp - 1 digits} {*}{
    -constraints testdoubledigits
    -body {
        verdonk_test 187fe49aab41e0 E-54 +8_5000000000000000& E-17
    }
    -result {}
}
test util-13.97 {just over half ulp - 1 digits} {*}{
    -constraints testdoubledigits
    -body {
        verdonk_test -1f5c05e4b23fd7 E-61 -8_5000000000000000& E-19
    }
    -result {}
}
test util-13.98 {just over half ulp - 1 digits} {*}{
    -constraints testdoubledigits
    -body {
        verdonk_test 1faa7ab552a552 E-42 +4_5000000000000000& E-13
    }
    -result {}
}
test util-13.99 {just over half ulp - 1 digits} {*}{
    -constraints testdoubledigits
    -body {
        verdonk_test -1b7cdfd9d7bdbb E-36 -2_5000000000000000& E-11
    }
    -result {}
}
test util-13.100 {just under half ulp - 1 digits} {*}{
    -constraints testdoubledigits
    -body {
        verdonk_test 13da329b633647 E+80 +1_4999999999999999& E+24
    }
    -result {}
}
test util-13.101 {just under half ulp - 1 digits} {*}{
    -constraints testdoubledigits
    -body {
        verdonk_test -1cf389cd46047d E+84 -3_49999999999999999& E+25
    }
    -result {}
}
test util-13.102 {just under half ulp - 1 digits} {*}{
    -constraints testdoubledigits
    -body {
        verdonk_test 1f04ef12cb04cf E+85 +7_4999999999999999& E+25
    }
    -result {}
}
test util-13.103 {just under half ulp - 1 digits} {*}{
    -constraints testdoubledigits
    -body {
        verdonk_test -1f04ef12cb04cf E+86 -1_4999999999999999& E+26
    }
    -result {}
}
test util-13.104 {just under half ulp - 1 digits} {*}{
    -constraints testdoubledigits
    -body {
        verdonk_test 13333333333333 E-3 +1_49999999999999999& E-1
    }
    -result {}
}
test util-13.105 {just under half ulp - 1 digits} {*}{
    -constraints testdoubledigits
    -body {
        verdonk_test -107e1fe91b0b70 E-36 -1_49999999999999999& E-11
    }
    -result {}
}
test util-13.106 {just under half ulp - 1 digits} {*}{
    -constraints testdoubledigits
    -body {
        verdonk_test 149da7e361ce4c E-33 +1_49999999999999999& E-10
    }
    -result {}
}
test util-13.107 {just under half ulp - 1 digits} {*}{
    -constraints testdoubledigits
    -body {
        verdonk_test -19c511dc3a41df E-30 -1_49999999999999999& E-9
    }
    -result {}
}
test util-13.108 {just over half ulp - 2 digits} {*}{
    -constraints testdoubledigits
    -body {
        verdonk_test -1aa83d74267822 E+93 -16_5000000000000000& E+27
    }
    -result {}
}
test util-13.109 {just over half ulp - 2 digits} {*}{
    -constraints testdoubledigits
    -body {
        verdonk_test 18f1d5969453de E+89 +96_5000000000000000& E+25
    }
    -result {}
}
test util-13.110 {just over half ulp - 2 digits} {*}{
    -constraints testdoubledigits
    -body {
        verdonk_test 11d9bd564dcda6 E-70 +94_50000000000000000& E-23
    }
    -result {}
}
test util-13.111 {just over half ulp - 2 digits} {*}{
    -constraints testdoubledigits
    -body {
        verdonk_test -1a58973ecbede6 E-48 -58_50000000000000000& E-16
    }
    -result {}
}
test util-13.112 {just over half ulp - 3 digits} {*}{
    -constraints testdoubledigits
    -body {
        verdonk_test 1b297cad9f70b6 E+95 +672_50000000000000000& E+26
    }
    -result {}
}
test util-13.113 {just over half ulp - 3 digits} {*}{
    -constraints testdoubledigits
    -body {
        verdonk_test -1b297cad9f70b6 E+96 -134_500000000000000000& E+27
    }
    -result {}
}
test util-13.114 {just over half ulp - 3 digits} {*}{
    -constraints testdoubledigits
    -body {
        verdonk_test 1cdc06b20ef183 E-83 +186_50000000000000000& E-27
    }
    -result {}
}
test util-13.115 {just over half ulp - 3 digits} {*}{
    -constraints testdoubledigits
    -body {
        verdonk_test -136071dcae4565 E-47 -860_50000000000000000& E-17
    }
    -result {}
}
test util-13.116 {just over half ulp - 6 digits} {*}{
    -constraints testdoubledigits
    -body {
        verdonk_test 1cb968d297dde8 E+99 +113788_50000000000000000& E+25
    }
    -result {}
}
test util-13.117 {just over half ulp - 6 digits} {*}{
    -constraints testdoubledigits
    -body {
        verdonk_test -11f3e1839eeab1 E+103 -113788_50000000000000000& E+26
    }
    -result {}
}
test util-13.118 {just under half ulp - 9 digits} {*}{
    -constraints testdoubledigits
    -body {
        verdonk_test 1e9cec176c96f8 E+117 +317903333_49999999999999999& E+27
    }
    -result {}
}
test util-13.119 {just over half ulp - 11 digits} {*}{
    -constraints testdoubledigits
    -body {
        verdonk_test 1c06d366394441 E-36 +25490101686_500000000000000000& E-21
    }
    -result {}
}
test util-13.120 {just under half ulp - 11 digits} {*}{
    -constraints testdoubledigits
    -body {
        verdonk_test 1f58ac4db68c90 E+121 +52083105905_49999999999999999& E+26
    }
    -result {}
}

test util-14.1 {funky NaN} {*}{
    -constraints {ieeeFloatingPoint controversialNaN}
    -body {
	set ieeeValues(-NaN)
    }
    -result -NaN
}
test util-14.2 {funky NaN} {*}{
    -constraints {ieeeFloatingPoint controversialNaN}
    -body {
	set ieeeValues(-NaN(3456789abcdef))
    }
    -result -NaN(3456789abcdef)
}

test util-15.1 {largest subnormal} {*}{
    -body {
	binary scan [binary format w 0x000fffffffffffff] q x
	set x
    }
    -result 2.225073858507201e-308
    -cleanup {
	unset -nocomplain x
    }
}
test util-15.2 {largest subnormal} {*}{
    -body {
	binary scan [binary format w 0x800fffffffffffff] q x
	set x
    }
    -result -2.225073858507201e-308
    -cleanup {
	unset -nocomplain x
    }
}
test util-15.3 {largest subnormal} {*}{
    -body {
	binary scan [binary format q 2.225073858507201e-308] w x
	format %#lx $x
    }
    -result 0xfffffffffffff
    -cleanup {
	unset -nocomplain x
    }
}
test util-15.4 {largest subnormal} {*}{
    -body {
	binary scan [binary format q -2.225073858507201e-308] w x
	format %#lx $x
    }
    -result 0x800fffffffffffff
    -cleanup {
	unset -nocomplain x
    }
}
test util-15.5 {smallest normal} {*}{
    -body {
	binary scan [binary format w 0x0010000000000000] q x
	set x
    }
    -result 2.2250738585072014e-308
    -cleanup {
	unset -nocomplain x
    }
}
test util-15.6 {smallest normal} {*}{
    -body {
	binary scan [binary format w 0x8010000000000000] q x
	set x
    }
    -result -2.2250738585072014e-308
    -cleanup {
	unset -nocomplain x
    }
}
test util-15.7 {smallest normal} {*}{
    -body {
	binary scan [binary format q 2.2250738585072014e-308] w x
	format %#lx $x
    }
    -result 0x10000000000000
    -cleanup {
	unset -nocomplain x
    }
}
test util-15.8 {smallest normal} {*}{
    -body {
	binary scan [binary format q -2.2250738585072014e-308] w x
	format %#lx $x
    }
    -result 0x8010000000000000
    -cleanup {
	unset -nocomplain x
    }
}

test util-17.1 {bankers' rounding [Bug 3349507]} {ieeeFloatingPoint} {
    set r {}
    foreach {input} {
	0x1ffffffffffffc000
	0x1ffffffffffffc800
	0x1ffffffffffffd000
	0x1ffffffffffffd800
	0x1ffffffffffffe000
	0x1ffffffffffffe800
	0x1fffffffffffff000
	0x1fffffffffffff800
    } {
	binary scan [binary format q [expr {double($input)}]] wu x
	lappend r [format %#llx $x]
	binary scan [binary format q [expr {double(-$input)}]] wu x
	lappend r [format %#llx $x]
    }
    set r
} [list {*}{
    0x43fffffffffffffc 0xc3fffffffffffffc
    0x43fffffffffffffc 0xc3fffffffffffffc
    0x43fffffffffffffd 0xc3fffffffffffffd
    0x43fffffffffffffe 0xc3fffffffffffffe
    0x43fffffffffffffe 0xc3fffffffffffffe
    0x43fffffffffffffe 0xc3fffffffffffffe
    0x43ffffffffffffff 0xc3ffffffffffffff
    0x4400000000000000 0xc400000000000000
}]

test util-18.1 {Tcl_ObjPrintf} {testprint} {
<<<<<<< HEAD
    testprint %lld [expr {2**63 - 1}]
=======
    testprint %lld [expr {2**63-1}]
>>>>>>> a2c5cef5
} {9223372036854775807}
test util-18.2 {Tcl_ObjPrintf} {testprint} {
<<<<<<< HEAD
    testprint %I64d [expr {2**63 - 1}]
=======
    testprint %I64d [expr {2**63-1}]
>>>>>>> a2c5cef5
} {9223372036854775807}
test util-18.3 {Tcl_ObjPrintf} {testprint} {
<<<<<<< HEAD
    testprint %qd [expr {2**63 - 1}]
=======
    testprint %qd [expr {2**63-1}]
>>>>>>> a2c5cef5
} {9223372036854775807}
test util-18.4 {Tcl_ObjPrintf} {testprint} {
<<<<<<< HEAD
    testprint %jd [expr {2**63 - 1}]
=======
    testprint %jd [expr {2**63-1}]
>>>>>>> a2c5cef5
} {9223372036854775807}
test util-18.5 {Tcl_ObjPrintf} {testprint} {
    testprint %lld [expr {-2**63}]
} {-9223372036854775808}
test util-18.6 {Tcl_ObjPrintf} {testprint} {
    testprint %I64d [expr {-2**63}]
} {-9223372036854775808}
test util-18.7 {Tcl_ObjPrintf} {testprint} {
    testprint %qd [expr {-2**63}]
} {-9223372036854775808}
test util-18.8 {Tcl_ObjPrintf} {testprint} {
    testprint %jd [expr {-2**63}]
} {-9223372036854775808}
test util-18.9 {Tcl_ObjPrintf} {testprint} {
<<<<<<< HEAD
    testprint "%I64d %I32d" [expr {-2**63 + 2}]
=======
    testprint "%I64d %I32d" [expr {-2**63+2}]
>>>>>>> a2c5cef5
} {-9223372036854775806 2}
test util-18.10 {Tcl_ObjPrintf} {testprint} {
    testprint "%I64d %p" 65535
} {65535 0xffff}
test util-18.11 {Tcl_ObjPrintf} {testprint} {
    testprint "%I64d %td" 65536
} {65536 65536}
test util-18.12 {Tcl_ObjPrintf} {testprint} {
    testprint "%I64d %Id" 65537
} {65537 65537}

# cleanup
::tcltest::cleanupTests
return

# Local Variables:
# mode: tcl
# End:<|MERGE_RESOLUTION|>--- conflicted
+++ resolved
@@ -102,11 +102,7 @@
     regexp {([-+]?)([0-9a-f]+)} $sig -> signum sig
     scan $sig %llx sig
     if {$signum eq {-}} {
-<<<<<<< HEAD
-	set signum [expr {1 << 63}]
-=======
 	set signum [expr {1<<63}]
->>>>>>> a2c5cef5
     } else {
 	set signum 0
     }
@@ -126,7 +122,6 @@
                             should be ${signum}0.${digits1}E$decexp"
     }
 }
- 
 test util-1.1 {TclFindElement procedure - binary element in middle of list} {
     lindex {0 foo\x00help 1} 1
@@ -2059,6 +2054,7 @@
     }
     -result -NaN
 }
+
 test util-14.2 {funky NaN} {*}{
     -constraints {ieeeFloatingPoint controversialNaN}
     -body {
@@ -2074,9 +2070,10 @@
     }
     -result 2.225073858507201e-308
     -cleanup {
-	unset -nocomplain x
-    }
-}
+	unset x
+    }
+}
+
 test util-15.2 {largest subnormal} {*}{
     -body {
 	binary scan [binary format w 0x800fffffffffffff] q x
@@ -2084,9 +2081,10 @@
     }
     -result -2.225073858507201e-308
     -cleanup {
-	unset -nocomplain x
-    }
-}
+	unset x
+    }
+}
+
 test util-15.3 {largest subnormal} {*}{
     -body {
 	binary scan [binary format q 2.225073858507201e-308] w x
@@ -2094,9 +2092,10 @@
     }
     -result 0xfffffffffffff
     -cleanup {
-	unset -nocomplain x
-    }
-}
+	unset x
+    }
+}
+
 test util-15.4 {largest subnormal} {*}{
     -body {
 	binary scan [binary format q -2.225073858507201e-308] w x
@@ -2104,9 +2103,10 @@
     }
     -result 0x800fffffffffffff
     -cleanup {
-	unset -nocomplain x
-    }
-}
+	unset x
+    }
+}
+
 test util-15.5 {smallest normal} {*}{
     -body {
 	binary scan [binary format w 0x0010000000000000] q x
@@ -2114,9 +2114,10 @@
     }
     -result 2.2250738585072014e-308
     -cleanup {
-	unset -nocomplain x
-    }
-}
+	unset x
+    }
+}
+
 test util-15.6 {smallest normal} {*}{
     -body {
 	binary scan [binary format w 0x8010000000000000] q x
@@ -2124,9 +2125,10 @@
     }
     -result -2.2250738585072014e-308
     -cleanup {
-	unset -nocomplain x
-    }
-}
+	unset x
+    }
+}
+
 test util-15.7 {smallest normal} {*}{
     -body {
 	binary scan [binary format q 2.2250738585072014e-308] w x
@@ -2134,9 +2136,10 @@
     }
     -result 0x10000000000000
     -cleanup {
-	unset -nocomplain x
-    }
-}
+	unset x
+    }
+}
+
 test util-15.8 {smallest normal} {*}{
     -body {
 	binary scan [binary format q -2.2250738585072014e-308] w x
@@ -2144,7 +2147,7 @@
     }
     -result 0x8010000000000000
     -cleanup {
-	unset -nocomplain x
+	unset x
     }
 }
 
@@ -2178,58 +2181,49 @@
 }]
 
 test util-18.1 {Tcl_ObjPrintf} {testprint} {
-<<<<<<< HEAD
-    testprint %lld [expr {2**63 - 1}]
-=======
     testprint %lld [expr {2**63-1}]
->>>>>>> a2c5cef5
 } {9223372036854775807}
+
 test util-18.2 {Tcl_ObjPrintf} {testprint} {
-<<<<<<< HEAD
-    testprint %I64d [expr {2**63 - 1}]
-=======
     testprint %I64d [expr {2**63-1}]
->>>>>>> a2c5cef5
 } {9223372036854775807}
+
 test util-18.3 {Tcl_ObjPrintf} {testprint} {
-<<<<<<< HEAD
-    testprint %qd [expr {2**63 - 1}]
-=======
     testprint %qd [expr {2**63-1}]
->>>>>>> a2c5cef5
 } {9223372036854775807}
+
 test util-18.4 {Tcl_ObjPrintf} {testprint} {
-<<<<<<< HEAD
-    testprint %jd [expr {2**63 - 1}]
-=======
     testprint %jd [expr {2**63-1}]
->>>>>>> a2c5cef5
 } {9223372036854775807}
+
 test util-18.5 {Tcl_ObjPrintf} {testprint} {
     testprint %lld [expr {-2**63}]
 } {-9223372036854775808}
+
 test util-18.6 {Tcl_ObjPrintf} {testprint} {
     testprint %I64d [expr {-2**63}]
 } {-9223372036854775808}
+
 test util-18.7 {Tcl_ObjPrintf} {testprint} {
     testprint %qd [expr {-2**63}]
 } {-9223372036854775808}
+
 test util-18.8 {Tcl_ObjPrintf} {testprint} {
     testprint %jd [expr {-2**63}]
 } {-9223372036854775808}
+
 test util-18.9 {Tcl_ObjPrintf} {testprint} {
-<<<<<<< HEAD
-    testprint "%I64d %I32d" [expr {-2**63 + 2}]
-=======
     testprint "%I64d %I32d" [expr {-2**63+2}]
->>>>>>> a2c5cef5
 } {-9223372036854775806 2}
+
 test util-18.10 {Tcl_ObjPrintf} {testprint} {
     testprint "%I64d %p" 65535
 } {65535 0xffff}
+
 test util-18.11 {Tcl_ObjPrintf} {testprint} {
     testprint "%I64d %td" 65536
 } {65536 65536}
+
 test util-18.12 {Tcl_ObjPrintf} {testprint} {
     testprint "%I64d %Id" 65537
 } {65537 65537}
