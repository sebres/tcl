--- conflicted
+++ resolved
@@ -21,14 +21,8 @@
 testConstraint testconcatobj [llength [info commands testconcatobj]]
 testConstraint testdoubledigits [llength [info commands testdoubledigits]]
 testConstraint testprint [llength [info commands testprint]]
-
-<<<<<<< HEAD
-=======
-testConstraint precision [expr {![catch {set saved_precision $::tcl_precision}]}]
 testConstraint pointerIs64bit [expr {$tcl_platform(pointerSize) >= 8}]
 
-
->>>>>>> f1e221f7
 # Big test for correct ordering of data in [expr]
 
 proc testIEEE {} {
@@ -2238,8 +2232,6 @@
     testprint "%I64d %Id" 65537
 } {65537 65537}
 
-<<<<<<< HEAD
-=======
 test util-18.13 {Tcl_ObjPrintf} -constraints {testprint pointerIs64bit} -body {
     testprint "%llu %ju %lu" -1
 } -result {18446744073709551615 18446744073709551615 18446744073709551615}
@@ -2248,11 +2240,6 @@
     testprint "%llu %zu %lu" -1
 } -result {18446744073709551615 18446744073709551615 18446744073709551615}
 
-if {[catch {set ::tcl_precision $saved_precision}]} {
-    unset ::tcl_precision
-}
-
->>>>>>> f1e221f7
 # cleanup
 ::tcltest::cleanupTests
 return
