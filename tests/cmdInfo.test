--- conflicted
+++ resolved
@@ -13,15 +13,8 @@
 # See the file "license.terms" for information on usage and redistribution
 # of this file, and for a DISCLAIMER OF ALL WARRANTIES.
 
-<<<<<<< HEAD
-if {"::tcltest" ni [namespace children]} {
-    package require tcltest 2
-    namespace import -force ::tcltest::*
-}
-=======
 package require tcltest 2
 namespace import ::tcltest::*
->>>>>>> bffcc5f6
 
 ::tcltest::loadTestedCommands
 catch [list package require -exact Tcltest [info patchlevel]]
@@ -78,8 +71,8 @@
     lappend y {*}[testcmdtoken name $x]
 } {newName ::newName x1 ::x1}
 
-catch {rename newTestCmd ""}
-catch {rename newTestCmd2 ""}
+catch {rename newTestCmd {}}
+catch {rename newTestCmd2 {}}
 
 test cmdinfo-5.1 {Names for commands created when inside namespaces} \
 	{testcmdtoken} {
