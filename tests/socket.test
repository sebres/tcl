# Commands tested in this file: socket.
#
# This file contains a collection of tests for one or more of the Tcl built-in
# commands. Sourcing this file into Tcl runs the tests and generates output
# for errors. No output means no errors were found.
#
# Copyright (c) 1994-1996 Sun Microsystems, Inc.
# Copyright (c) 1998-2000 Ajuba Solutions.
#
# See the file "license.terms" for information on usage and redistribution of
# this file, and for a DISCLAIMER OF ALL WARRANTIES.

# Running socket tests with a remote server:
# ------------------------------------------
#
# Some tests in socket.test depend on the existence of a remote server to
# which they connect. The remote server must be an instance of tcltest and it
# must run the script found in the file "remote.tcl" in this directory. You
# can start the remote server on any machine reachable from the machine on
# which you want to run the socket tests, by issuing:
#
#     tcltest remote.tcl -port 2048	# Or choose another port number.
#
# If the machine you are running the remote server on has several IP
# interfaces, you can choose which interface the server listens on for
# connections by specifying the -address command line flag, so:
#
#     tcltest remote.tcl -address your.machine.com
#
# These options can also be set by environment variables. On Unix, you can
# type these commands to the shell from which the remote server is started:
#
#     shell% setenv serverPort 2048
#     shell% setenv serverAddress your.machine.com
#
# and subsequently you can start the remote server with:
#
#     tcltest remote.tcl
#
# to have it listen on port 2048 on the interface your.machine.com.
#
# When the server starts, it prints out a detailed message containing its
# configuration information, and it will block until killed with a Ctrl-C.
# Once the remote server exists, you can run the tests in socket.test with the
# server by setting two Tcl variables:
#
#     % set remoteServerIP <name or address of machine on which server runs>
#     % set remoteServerPort 2048
#
# These variables are also settable from the environment. On Unix, you can:
#
#     shell% setenv remoteServerIP machine.where.server.runs
#     shell% senetv remoteServerPort 2048
#
# The preamble of the socket.test file checks to see if the variables are set
# either in Tcl or in the environment; if they are, it attempts to connect to
# the server. If the connection is successful, the tests using the remote
# server will be performed; otherwise, it will attempt to start the remote
# server (via exec) on platforms that support this, on the local host,
# listening at port 2048. If all fails, a message is printed and the tests
# using the remote server are not performed.

<<<<<<< HEAD
if {[string is none [lsearch [namespace children] ::tcltest]]} {
=======
if {"::tcltest" ni [namespace children]} {
>>>>>>> 0b1fe641
    package require tcltest
    namespace import -force ::tcltest::*
}

::tcltest::loadTestedCommands
catch [list package require -exact Tcltest [info patchlevel]]
::tcltest::loadTestedCommands

if {[expr {[info exists ::env(TRAVIS_OSX_IMAGE)] && [string match xcode* $::env(TRAVIS_OSX_IMAGE)]}]} {
    return
}

# Some tests require the Thread package or exec command
testConstraint thread [expr {0 == [catch {package require Thread 2.7-}]}]
testConstraint exec [llength [info commands exec]]
testConstraint knownMsvcBug [expr {![info exists ::env(TRAVIS_OS_NAME)] || ![string match windows $::env(TRAVIS_OS_NAME)]}]

# Produce a random port number in the Dynamic/Private range
# from 49152 through 65535.
proc randport {} {
    # firstly try dynamic port via server-socket(0):
    set port 0x7fffffff
    catch {
	set port [lindex [fconfigure [set s [socket -server {} 0]] -sockname] 2]
	close $s
    }
    while {[catch {
	close [socket -server {} $port]
    } msg]} {
	if {[incr i] > 1000} {return -code error "too many iterations to get free random port: $msg"}
	# try random port:
	set port [expr {int(rand()*16383+49152)}]
    }
    return $port
}

# Check if testsocket testflags is available
testConstraint testsocket_testflags [expr {![catch {
        set h [socket -async localhost [randport]]
        testsocket testflags $h 0
        close $h
    }]}]


# Test the latency of tcp connections over the loopback interface. Some OSes
# (e.g. NetBSD) seem to use the Nagle algorithm and delayed ACKs, so it takes
# up to 200ms for a packet sent to localhost to arrive. We're measuring this
# here, so that OSes that don't have this problem can run the tests at full
# speed.
set server [socket -server {apply {{s a p} {set ::s1 $s}}} 0]
set s2 [socket localhost [lindex [fconfigure $server -sockname] 2]]
vwait s1; close $server
fconfigure $s1 -buffering line
fconfigure $s2 -buffering line
set t1 [clock milliseconds]
puts $s2 test1; gets $s1
puts $s2 test2; gets $s1
close $s1; close $s2
set t2 [clock milliseconds]
set lat1 [expr {($t2-$t1)*2}]; # doubled as a safety margin

# Test the latency of failed connection attempts over the loopback
# interface. They can take more than a second under Windowos and requres
# additional [after]s in some tests that are not needed on systems that fail
# immediately.
set t1 [clock milliseconds]
catch {socket 127.0.0.1 [randport]}
set t2 [clock milliseconds]
set lat2 [expr {($t2-$t1)*3}]

# Use the maximum of the two latency calculations, but at least 200ms
set latency [expr {$lat1 > $lat2 ? $lat1 : $lat2}]
set latency [expr {$latency > 200 ? $latency : 200}]
unset t1 t2 s1 s2 lat1 lat2 server

# If remoteServerIP or remoteServerPort are not set, check in the environment
# variables for externally set values.
#

if {![info exists remoteServerIP]} {
    if {[info exists env(remoteServerIP)]} {
	set remoteServerIP $env(remoteServerIP)
    }
}
if {![info exists remoteServerPort]} {
    if {[info exists env(remoteServerPort)]} {
	set remoteServerPort $env(remoteServerPort)
    } else {
        if {[info exists remoteServerIP]} {
	    set remoteServerPort 2048
        }
    }
}

if 0 {
    # activate this to time the tests
    proc test {args} {
        set name [lindex $args 0]
        puts "[lindex [time {uplevel [linsert $args 0 tcltest::test]}] 0] @@@ $name"
    }
}

foreach {af localhost} {
    inet 127.0.0.1
    inet6 ::1
} {
    # Check if the family is supported and set the constraint accordingly
    testConstraint supported_$af [expr {![catch {socket -server foo -myaddr $localhost 0} sock]}]
    catch {close $sock}
}

set sock [socket -server foo -myaddr localhost 0]
set sockname [fconfigure $sock -sockname]
close $sock
testConstraint localhost_v4 [expr {"127.0.0.1" in $sockname}]
testConstraint localhost_v6 [expr {"::1" in $sockname}]


foreach {af localhost} {
    any 127.0.0.1
    inet 127.0.0.1
    inet6 ::1
} {
    if {![testConstraint supported_$af]} {
        continue
    }
    set ::tcl::unsupported::socketAF $af
#
# Check if we're supposed to do tests against the remote server
#

set doTestsWithRemoteServer 1
if {![info exists remoteServerIP]} {
    set remoteServerIP $localhost
}
if {($doTestsWithRemoteServer == 1) && (![info exists remoteServerPort])} {
    set remoteServerPort [randport]
}

# Attempt to connect to a remote server if one is already running. If it is
# not running or for some other reason the connect fails, attempt to start the
# remote server on the local host listening on port 2048. This is only done on
# platforms that support exec (i.e. not on the Mac). On platforms that do not
# support exec, the remote server must be started by the user before running
# the tests.

set remoteProcChan ""
set commandSocket ""
if {$doTestsWithRemoteServer} {
    catch {close $commandSocket}
    if {![catch {
	set commandSocket [socket $remoteServerIP $remoteServerPort]
    }]} then {
	fconfigure $commandSocket -translation crlf -buffering line
    } elseif {![testConstraint exec]} {
	set noRemoteTestReason "can't exec"
	set doTestsWithRemoteServer 0
    } else {
	set remoteServerIP $localhost
	# Be *extra* careful in case this file is sourced from
	# a directory other than the current one...
	set remoteFile [file join [pwd] [file dirname [info script]] \
		remote.tcl]
	if {![catch {
	    set remoteProcChan [open "|[list \
		    [interpreter] $remoteFile -serverIsSilent \
		    -port $remoteServerPort -address $remoteServerIP]" w+]
	} msg]} then {
	    gets $remoteProcChan
	    if {[catch {
		set commandSocket [socket $remoteServerIP $remoteServerPort]
	    } msg] == 0} then {
		fconfigure $commandSocket -translation crlf -buffering line
	    } else {
		set noRemoteTestReason $msg
		set doTestsWithRemoteServer 0
	    }
	} else {
	    set noRemoteTestReason "$msg [interpreter]"
	    set doTestsWithRemoteServer 0
	}
    }
}

# Some tests are run only if we are doing testing against a remote server.
testConstraint doTestsWithRemoteServer $doTestsWithRemoteServer
if {!$doTestsWithRemoteServer} {
    if {[string first s $::tcltest::verbose] != -1} {
    	puts "Skipping tests with remote server. See tests/socket.test for"
	puts "information on how to run remote server."
	puts "Reason for not doing remote tests: $noRemoteTestReason"
    }
}

#
# If we do the tests, define a command to send a command to the remote server.
#

if {[testConstraint doTestsWithRemoteServer]} {
    proc sendCommand {c} {
	global commandSocket

	if {[eof $commandSocket]} {
	    error "remote server disappeared"
	}
	if {[catch {puts $commandSocket $c} msg]} {
	    error "remote server disappaered: $msg"
	}
	if {[catch {puts $commandSocket "--Marker--Marker--Marker--"} msg]} {
	    error "remote server disappeared: $msg"
	}

	while {1} {
	    set line [gets $commandSocket]
	    if {[eof $commandSocket]} {
		error "remote server disappaered"
	    }
	    if {$line eq "--Marker--Marker--Marker--"} {
		lassign $result code info value
                return -code $code -errorinfo $info $value
	    }
            append result $line "\n"
	}
    }
}

proc getPort sock {
    lindex [fconfigure $sock -sockname] 2
}


# ----------------------------------------------------------------------

test socket_$af-1.1 {arg parsing for socket command} -constraints [list socket supported_$af] -body {
    socket -server
} -returnCodes error -result {no argument given for -server option}
test socket_$af-1.2 {arg parsing for socket command} -constraints [list socket supported_$af] -body {
    socket -server foo
} -returnCodes error -result {wrong # args: should be "socket ?-myaddr addr? ?-myport myport? ?-async? host port" or "socket -server command ?-reuseaddr boolean? ?-reuseport boolean? ?-myaddr addr? port"}
test socket_$af-1.3 {arg parsing for socket command} -constraints [list socket supported_$af] -body {
    socket -myaddr
} -returnCodes error -result {no argument given for -myaddr option}
test socket_$af-1.4 {arg parsing for socket command} -constraints [list socket supported_$af] -body {
    socket -myaddr $localhost
} -returnCodes error -result {wrong # args: should be "socket ?-myaddr addr? ?-myport myport? ?-async? host port" or "socket -server command ?-reuseaddr boolean? ?-reuseport boolean? ?-myaddr addr? port"}
test socket_$af-1.5 {arg parsing for socket command} -constraints [list socket supported_$af] -body {
    socket -myport
} -returnCodes error -result {no argument given for -myport option}
test socket_$af-1.6 {arg parsing for socket command} -constraints [list socket supported_$af] -body {
    socket -myport xxxx
} -returnCodes error -result {expected integer but got "xxxx"}
test socket_$af-1.7 {arg parsing for socket command} -constraints [list socket supported_$af] -body {
    socket -myport 2522
} -returnCodes error -result {wrong # args: should be "socket ?-myaddr addr? ?-myport myport? ?-async? host port" or "socket -server command ?-reuseaddr boolean? ?-reuseport boolean? ?-myaddr addr? port"}
test socket_$af-1.8 {arg parsing for socket command} -constraints [list socket supported_$af] -body {
    socket -froboz
} -returnCodes error -result {bad option "-froboz": must be -async, -myaddr, -myport, -reuseaddr, -reuseport, or -server}
test socket_$af-1.9 {arg parsing for socket command} -constraints [list socket supported_$af] -body {
    socket -server foo -myport 2521 3333
} -returnCodes error -result {option -myport is not valid for servers}
test socket_$af-1.10 {arg parsing for socket command} -constraints [list socket supported_$af] -body {
    socket host 2528 -junk
} -returnCodes error -result {wrong # args: should be "socket ?-myaddr addr? ?-myport myport? ?-async? host port" or "socket -server command ?-reuseaddr boolean? ?-reuseport boolean? ?-myaddr addr? port"}
test socket_$af-1.11 {arg parsing for socket command} -constraints [list socket supported_$af] -body {
    socket -server callback 2520 --
} -returnCodes error -result {wrong # args: should be "socket ?-myaddr addr? ?-myport myport? ?-async? host port" or "socket -server command ?-reuseaddr boolean? ?-reuseport boolean? ?-myaddr addr? port"}
test socket_$af-1.12 {arg parsing for socket command} -constraints [list socket supported_$af] -body {
    socket foo badport
} -returnCodes error -result {expected integer but got "badport"}
test socket_$af-1.13 {arg parsing for socket command} -constraints [list socket supported_$af] -body {
    socket -async -server
} -returnCodes error -result {cannot set -async option for server sockets}
test socket_$af-1.14 {arg parsing for socket command} -constraints [list socket supported_$af] -body {
    socket -server foo -async
} -returnCodes error -result {cannot set -async option for server sockets}
test socket_$af-1.15 {arg parsing for socket command} -constraints [list socket supported_$af] -body {
    socket -reuseaddr yes 4242
} -returnCodes error -result {options -reuseaddr and -reuseport are only valid for servers}
test socket_$af-1.16 {arg parsing for socket command} -constraints [list socket supported_$af] -body {
    socket -reuseaddr no 4242
} -returnCodes error -result {options -reuseaddr and -reuseport are only valid for servers}
test socket_$af-1.17 {arg parsing for socket command} -constraints [list socket supported_$af] -body {
    socket -reuseaddr
} -returnCodes error -result {no argument given for -reuseaddr option}
test socket_$af-1.18 {arg parsing for socket command} -constraints [list socket supported_$af] -body {
    socket -reuseport yes 4242
} -returnCodes error -result {options -reuseaddr and -reuseport are only valid for servers}
test socket_$af-1.19 {arg parsing for socket command} -constraints [list socket supported_$af] -body {
    socket -reuseport no 4242
} -returnCodes error -result {options -reuseaddr and -reuseport are only valid for servers}
test socket_$af-1.20 {arg parsing for socket command} -constraints [list socket supported_$af] -body {
    socket -reuseport
} -returnCodes error -result {no argument given for -reuseport option}

set path(script) [makeFile {} script]

test socket_$af-2.1 {tcp connection} -constraints [list socket supported_$af stdio] -setup {
    file delete $path(script)
    set f [open $path(script) w]
    puts $f {
	set timer [after 10000 "set x timed_out"]
	set f [socket -server accept 0]
	proc accept {file addr port} {
	    global x
	    set x done
            close $file
	}
	puts ready
	puts [lindex [fconfigure $f -sockname] 2]
	vwait x
	after cancel $timer
	close $f
	puts $x
    }
    close $f
    set f [open "|[list [interpreter] $path(script)]" r]
    gets $f x
    gets $f listen
} -body {
    # $x == "ready" at this point
    set sock [socket $localhost $listen]
    lappend x [gets $f]
    close $sock
    lappend x [gets $f]
} -cleanup {
    close $f
} -result {ready done {}}
test socket_$af-2.2 {tcp connection with client port specified} -setup {
    set port [randport]
    file delete $path(script)
    set f [open $path(script) w]
    puts $f {
	set timer [after 10000 "set x timeout"]
        set f [socket -server accept 0]
	proc accept {file addr port} {
            global x
            puts "[gets $file] $port"
            close $file
            set x done
	}
	puts ready
	puts [lindex [fconfigure $f -sockname] 2]
	vwait x
	after cancel $timer
	close $f
    }
    close $f
    set f [open "|[list [interpreter] $path(script)]" r]
    gets $f x
    gets $f listen
} -constraints [list socket supported_$af stdio] -body {
    # $x == "ready" at this point
    set sock [socket -myport $port $localhost $listen]
    puts $sock hello
    flush $sock
    lappend x [expr {[gets $f] eq "hello $port"}]
    close $sock
    return $x
} -cleanup {
    catch {close [socket $localhost $listen]}
    close $f
} -result {ready 1}
test socket_$af-2.3 {tcp connection with client interface specified} -setup {
    file delete $path(script)
    set f [open $path(script) w]
    puts $f {
	set timer [after 2000 "set x done"]
        set f [socket  -server accept 0]
	proc accept {file addr port} {
            global x
            puts "[gets $file] $addr"
            close $file
            set x done
	}
	puts [lindex [fconfigure $f -sockname] 2]
	puts ready
	vwait x
	after cancel $timer
	close $f
    }
    close $f
    set f [open "|[list [interpreter] $path(script)]" r]
    gets $f listen
    gets $f x
} -constraints [list socket supported_$af stdio] -body {
    # $x == "ready" at this point
    set sock [socket -myaddr $localhost $localhost $listen]
    puts $sock hello
    flush $sock
    lappend x [gets $f]
    close $sock
    return $x
} -cleanup {
    close $f
} -result [list ready [list hello $localhost]]
test socket_$af-2.4 {tcp connection with server interface specified} -setup {
    file delete $path(script)
    set f [open $path(script) w]
    puts $f [list set localhost $localhost]
    puts $f {
	set timer [after 2000 "set x done"]
        set f [socket -server accept -myaddr $localhost 0]
	proc accept {file addr port} {
            global x
            puts "[gets $file]"
            close $file
            set x done
	}
	puts ready
	puts [lindex [fconfigure $f -sockname] 2]
	vwait x
	after cancel $timer
	close $f
    }
    close $f
    set f [open "|[list [interpreter] $path(script)]" r]
    gets $f x
    gets $f listen
} -constraints [list socket supported_$af stdio] -body {
    # $x == "ready" at this point
    set sock [socket $localhost $listen]
    puts $sock hello
    flush $sock
    lappend x [gets $f]
    close $sock
    return $x
} -cleanup {
    close $f
} -result {ready hello}
test socket_$af-2.5 {tcp connection with redundant server port} -setup {
    file delete $path(script)
    set f [open $path(script) w]
    puts $f {
	set timer [after 10000 "set x timeout"]
        set f [socket -server accept 0]
	proc accept {file addr port} {
            global x
            puts "[gets $file]"
            close $file
            set x done
	}
	puts ready
	puts [lindex [fconfigure $f -sockname] 2]
	vwait x
	after cancel $timer
	close $f
    }
    close $f
    set f [open "|[list [interpreter] $path(script)]" r]
    gets $f x
    gets $f listen
} -constraints [list socket supported_$af stdio] -body {
    # $x == "ready" at this point
    set sock [socket $localhost $listen]
    puts $sock hello
    flush $sock
    lappend x [gets $f]
    close $sock
    return $x
} -cleanup {
    close $f
} -result {ready hello}
test socket_$af-2.6 {tcp connection} -constraints [list socket supported_$af] -body {
    set status ok
    if {![catch {set sock [socket $localhost [randport]]}]} {
	if {![catch {gets $sock}]} {
	    set status broken
	}
	close $sock
    }
    set status
} -result ok
test socket_$af-2.7 {echo server, one line} -constraints [list socket supported_$af stdio] -setup {
    file delete $path(script)
    set f [open $path(script) w]
    puts $f {
	set timer [after 10000 "set x timeout"]
	set f [socket -server accept 0]
	proc accept {s a p} {
            fileevent $s readable [list echo $s]
	    fconfigure $s -translation lf -buffering line
        }
	proc echo {s} {
	     set l [gets $s]
             if {[eof $s]} {
                 global x
                 close $s
                 set x done
             } else {
                 puts $s $l
             }
	}
	puts ready
	puts [lindex [fconfigure $f -sockname] 2]
	vwait x
	after cancel $timer
	close $f
	puts $x
    }
    close $f
    set f [open "|[list [interpreter] $path(script)]" r]
    gets $f
    gets $f listen
} -body {
    set s [socket $localhost $listen]
    fconfigure $s -buffering line -translation lf
    puts $s "hello abcdefghijklmnop"
    set x [gets $s]
    close $s
    list $x [gets $f]
} -cleanup {
    close $f
} -result {{hello abcdefghijklmnop} done}
removeFile script
test socket_$af-2.8 {echo server, loop 50 times, single connection} -setup {
    set path(script) [makeFile {
	set f [socket -server accept 0]
	proc accept {s a p} {
            fileevent $s readable [list echo $s]
            fconfigure $s -buffering line
        }
	proc echo {s} {
	     global i
             set l [gets $s]
             if {[eof $s]} {
                 global x
                 close $s
                 set x done
             } else {
	         incr i
                 puts $s $l
             }
	}
	set i 0
	puts ready
	puts [lindex [fconfigure $f -sockname] 2]
	set timer [after 20000 "set x done"]
	vwait x
	after cancel $timer
	close $f
	puts "done $i"
    } script]
    set f [open "|[list [interpreter] $path(script)]" r]
    gets $f
    gets $f listen
} -constraints [list socket supported_$af stdio] -body {
    set s [socket $localhost $listen]
    fconfigure $s -buffering line
    catch {
	for {set x 0} {$x < 50} {incr x} {
	    puts $s "hello abcdefghijklmnop"
	    gets $s
	}
    }
    close $s
    catch {set x [gets $f]}
    return $x
} -cleanup {
    close $f
    removeFile script
} -result {done 50}
set path(script) [makeFile {} script]
test socket_$af-2.9 {socket conflict} -constraints [list socket supported_$af stdio] -body {
    set s [socket -server accept 0]
    file delete $path(script)
    set f [open $path(script) w]
    puts $f [list set ::tcl::unsupported::socketAF $::tcl::unsupported::socketAF]
    puts $f "socket -server accept [lindex [fconfigure $s -sockname] 2]"
    close $f
    set f [open "|[list [interpreter] $path(script)]" r]
    gets $f
    after 100
    close $f
} -returnCodes error -cleanup {
    close $s
} -match glob -result {couldn't open socket: address already in use*}
test socket_$af-2.10 {close on accept, accepted socket lives} -setup {
    set done 0
    set timer [after 20000 "set done timed_out"]
} -constraints [list socket supported_$af] -body {
    set ss [socket -server accept 0]
    proc accept {s a p} {
	global ss
	close $ss
	fileevent $s readable "readit $s"
	fconfigure $s -trans lf
    }
    proc readit {s} {
	global done
	gets $s
	close $s
	set done 1
    }
    set cs [socket $localhost [lindex [fconfigure $ss -sockname] 2]]
    puts $cs hello
    close $cs
    vwait done
    return $done
} -cleanup {
    after cancel $timer
} -result 1
test socket_$af-2.11 {detecting new data} -constraints [list socket supported_$af] -setup {
    proc accept {s a p} {
	global sock
	set sock $s
    }
    set s [socket -server accept 0]
    set sock ""
} -body {
    set s2 [socket $localhost [lindex [fconfigure $s -sockname] 2]]
    vwait sock
    puts $s2 one
    flush $s2
    after $latency {set x 1}; # Spurious failures in Travis CI, if we do [after idle]
    vwait x
    fconfigure $sock -blocking 0
    set result a:[gets $sock]
    lappend result b:[gets $sock]
    fconfigure $sock -blocking 1
    puts $s2 two
    flush $s2
    after $latency {set x 1}; # NetBSD fails here if we do [after idle]
    vwait x
    fconfigure $sock -blocking 0
    lappend result c:[gets $sock]
} -cleanup {
    fconfigure $sock -blocking 1
    close $s2
    close $s
    close $sock
} -result {a:one b: c:two}
test socket_$af-2.12 {} [list socket stdio supported_$af] {
    file delete $path(script)
    set f [open $path(script) w]
    puts $f {
	set server [socket -server accept_client 0]
	puts [lindex [chan configure $server -sockname] 2]
	proc accept_client { client host port } {
	    chan configure $client -blocking  0 -buffering line
	    write_line $client
	}
	proc write_line client {
	    if { [catch { chan puts $client [string repeat . 720000]}] } {
		puts [catch {chan close $client}]
	    } else {
		puts signal1
		after 0 write_line $client
	    }
	}
	chan event stdin readable {set forever now}
	vwait forever
	exit
    }
    close $f
    set f [open "|[list [interpreter] $path(script)]" r+]
    gets $f port
    set sock [socket $localhost $port]
    chan event $sock readable [list read_lines $sock $f]
    proc read_lines { sock pipe } {
	gets $pipe
	chan close $sock
	chan event $pipe readable [list readpipe $pipe]
    }
    proc readpipe {pipe} {
	while {![string is integer [set ::done [gets $pipe]]]} {}
    }
    vwait ::done
    close $f
    set ::done
} 0
test socket_$af-2.13 {Bug 1758a0b603} {socket stdio} {
    file delete $path(script)
    set f [open $path(script) w]
    puts $f {
	set server [socket -server accept 0]
	puts [lindex [chan configure $server -sockname] 2]
	proc accept { client host port } {
	    chan configure $client -blocking  0 -buffering line -buffersize 1
	    puts $client [string repeat . 720000]
	    puts ready
	    chan event $client writable [list setup $client]
	}
	proc setup client {
	    chan event $client writable {set forever write}
	    after 5 {set forever timeout}
	}
	vwait forever
	puts $forever
    }
    close $f
    set pipe [open |[list [interpreter] $path(script)] r]
    gets $pipe port
    set sock [socket $localhost $port]
    chan configure $sock -blocking  0 -buffering line
    chan event $sock readable [list read_lines $sock $pipe ]
    proc read_lines { sock pipe } {
	gets $pipe
	gets $sock line
	after idle [list stop $sock $pipe]
	chan event $sock readable {}
    }
    proc stop {sock pipe} {
	variable done
	close $sock
	set done [gets $pipe]
    }
    variable done
    vwait [namespace which -variable done]
    close $pipe
    set done
} write

test socket_$af-3.1 {socket conflict} -constraints [list socket supported_$af stdio] -setup {
    file delete $path(script)
    set f [open $path(script) w]
    puts $f [list set localhost $localhost]
    puts $f {
	set f [socket -server accept -myaddr $localhost 0]
	puts ready
	puts [lindex [fconfigure $f -sockname] 2]
	gets stdin
	close $f
    }
    close $f
    set f [open "|[list [interpreter] $path(script)]" r+]
    gets $f
    gets $f listen
} -body {
    socket -server accept -myaddr $localhost $listen
} -cleanup {
    puts $f bye
    close $f
} -returnCodes error -result {couldn't open socket: address already in use}
test socket_$af-3.2 {server with several clients} -setup {
    file delete $path(script)
    set f [open $path(script) w]
    puts $f [list set localhost $localhost]
    puts $f {
	set t1 [after 30000 "set x timed_out"]
	set t2 [after 31000 "set x timed_out"]
	set t3 [after 32000 "set x timed_out"]
	set counter 0
	set s [socket -server accept -myaddr $localhost 0]
	proc accept {s a p} {
	    fileevent $s readable [list echo $s]
	    fconfigure $s -buffering line
	}
	proc echo {s} {
	     global x
             set l [gets $s]
             if {[eof $s]} {
                 close $s
                 set x done
             } else {
                 puts $s $l
             }
	}
	puts ready
	puts [lindex [fconfigure $s -sockname] 2]
	vwait x
	after cancel $t1
	vwait x
	after cancel $t2
	vwait x
	after cancel $t3
	close $s
	puts $x
    }
    close $f
    set f [open "|[list [interpreter] $path(script)]" r+]
    set x [gets $f]
    gets $f listen
} -constraints [list socket supported_$af stdio] -body {
    # $x == "ready" here
    set s1 [socket $localhost $listen]
    fconfigure $s1 -buffering line
    set s2 [socket $localhost $listen]
    fconfigure $s2 -buffering line
    set s3 [socket $localhost $listen]
    fconfigure $s3 -buffering line
    for {set i 0} {$i < 100} {incr i} {
	puts $s1 hello,s1
	gets $s1
	puts $s2 hello,s2
	gets $s2
	puts $s3 hello,s3
	gets $s3
    }
    close $s1
    close $s2
    close $s3
    lappend x [gets $f]
} -cleanup {
    close $f
} -result {ready done}

test socket_$af-4.1 {server with several clients} -setup {
    file delete $path(script)
    set f [open $path(script) w]
    puts $f [list set localhost $localhost]
    puts $f {
	set port [gets stdin]
	set s [socket $localhost $port]
	fconfigure $s -buffering line
	for {set i 0} {$i < 100} {incr i} {
	    puts $s hello
	    gets $s
	}
	close $s
	puts bye
	gets stdin
    }
    close $f
    set p1 [open "|[list [interpreter] $path(script)]" r+]
    fconfigure $p1 -buffering line
    set p2 [open "|[list [interpreter] $path(script)]" r+]
    fconfigure $p2 -buffering line
    set p3 [open "|[list [interpreter] $path(script)]" r+]
    fconfigure $p3 -buffering line
} -constraints [list socket supported_$af stdio] -body {
    proc accept {s a p} {
	fconfigure $s -buffering line
	fileevent $s readable [list echo $s]
    }
    proc echo {s} {
	global x
        set l [gets $s]
        if {[eof $s]} {
            close $s
            set x done
        } else {
            puts $s $l
        }
    }
    set t1 [after 30000 "set x timed_out"]
    set t2 [after 31000 "set x timed_out"]
    set t3 [after 32000 "set x timed_out"]
    set s [socket -server accept -myaddr $localhost 0]
    set listen [lindex [fconfigure $s -sockname] 2]
    puts $p1 $listen
    puts $p2 $listen
    puts $p3 $listen
    vwait x
    vwait x
    vwait x
    after cancel $t1
    after cancel $t2
    after cancel $t3
    close $s
    set l ""
    lappend l [list p1 [gets $p1] $x]
    lappend l [list p2 [gets $p2] $x]
    lappend l [list p3 [gets $p3] $x]
} -cleanup {
    puts $p1 bye
    puts $p2 bye
    puts $p3 bye
    close $p1
    close $p2
    close $p3
} -result {{p1 bye done} {p2 bye done} {p3 bye done}}
test socket_$af-4.2 {byte order problems, socket numbers, htons} -body {
    close [socket -server dodo -myaddr $localhost 0x3000]
    return ok
} -constraints [list socket supported_$af] -result ok

test socket_$af-5.1 {byte order problems, socket numbers, htons} -body {
    if {![catch {socket -server dodo 0x1} msg]} {
	close $msg
        return {htons problem, should be disallowed, are you running as SU?}
    }
    return {couldn't open socket: not owner}
} -constraints [list socket supported_$af unix notRoot] -result {couldn't open socket: not owner}
test socket_$af-5.2 {byte order problems, socket numbers, htons} -body {
    if {![catch {socket -server dodo 0x10000} msg]} {
	close $msg
	return {port resolution problem, should be disallowed}
    }
    return {couldn't open socket: port number too high}
} -constraints [list socket supported_$af] -result {couldn't open socket: port number too high}
test socket_$af-5.3 {byte order problems, socket numbers, htons} -body {
    if {![catch {socket -server dodo 21} msg]} {
	close $msg
	return {htons problem, should be disallowed, are you running as SU?}
    }
    return {couldn't open socket: not owner}
} -constraints [list socket supported_$af unix notRoot] -result {couldn't open socket: not owner}

test socket_$af-6.1 {accept callback error} -constraints [list socket supported_$af stdio] -setup {
    proc myHandler {msg options} {
	variable x $msg
    }
    set handler [interp bgerror {}]
    interp bgerror {} [namespace which myHandler]
    file delete $path(script)
} -body {
    set f [open $path(script) w]
    puts $f [list set localhost $localhost]
    puts $f {
	gets stdin port
	socket $localhost $port
    }
    close $f
    set f [open "|[list [interpreter] $path(script)]" r+]
    proc accept {s a p} {expr 10 / 0}
    set s [socket -server accept -myaddr $localhost 0]
    puts $f [lindex [fconfigure $s -sockname] 2]
    close $f
    set timer [after 10000 "set x timed_out"]
    vwait x
    after cancel $timer
    close $s
    return $x
} -cleanup {
    interp bgerror {} $handler
} -result {divide by zero}

test socket_$af-6.2 {
    readable fileevent on server socket
} -setup {
    set sock [socket -server dummy 0]
} -constraints [list socket supported_$af] -body {
    fileevent $sock readable dummy
} -cleanup {
    close $sock
} -returnCodes 1 -result "channel is not readable"

test socket_$af-6.3 {writable fileevent on server socket} -setup {
    set sock [socket -server dummy 0]
} -constraints [list socket supported_$af] -body {
    fileevent $sock writable dummy
} -cleanup {
    close $sock
} -returnCodes 1 -result "channel is not writable"

test socket_$af-7.1 {testing socket specific options} -setup {
    file delete $path(script)
    set f [open $path(script) w]
    puts $f {
	set ss [socket -server accept 0]
	proc accept args {
	    global x
	    set x done
	}
	puts ready
	puts [lindex [fconfigure $ss -sockname] 2]
	set timer [after 10000 "set x timed_out"]
	vwait x
	after cancel $timer
    }
    close $f
    set f [open "|[list [interpreter] $path(script)]" r]
    gets $f
    gets $f listen
    set l ""
} -constraints [list socket supported_$af stdio] -body {
    set s [socket $localhost $listen]
    set p [fconfigure $s -peername]
    close $s
    lappend l [string compare [lindex $p 0] $localhost]
    lappend l [string compare [lindex $p 2] $listen]
    lappend l [llength $p]
} -cleanup {
    close $f
} -result {0 0 3}
test socket_$af-7.2 {testing socket specific options} -setup {
    file delete $path(script)
    set f [open $path(script) w]
    puts $f [list set ::tcl::unsupported::socketAF $::tcl::unsupported::socketAF]
    puts $f {
	set ss [socket -server accept 0]
	proc accept args {
	    global x
	    set x done
	}
	puts ready
	puts [lindex [fconfigure $ss -sockname] 2]
	set timer [after 10000 "set x timed_out"]
	vwait x
	after cancel $timer
    }
    close $f
    set f [open "|[list [interpreter] $path(script)]" r]
    gets $f
    gets $f listen
} -constraints [list socket supported_$af stdio] -body {
    set s [socket $localhost $listen]
    set p [fconfigure $s -sockname]
    close $s
    list [llength $p] \
	    [regexp {^(127\.0\.0\.1|0\.0\.0\.0|::1)$} [lindex $p 0]] \
	    [expr {[lindex $p 2] == $listen}]
} -cleanup {
    close $f
} -result {3 1 0}
test socket_$af-7.3 {testing socket specific options} -constraints [list socket supported_$af] -body {
    set s [socket -server accept -myaddr $localhost 0]
    set l [fconfigure $s]
    close $s
    update
    llength $l
} -result 14
test socket_$af-7.4 {testing socket specific options} -constraints [list socket supported_$af] -setup {
    set timer [after 10000 "set x timed_out"]
    set l ""
} -body {
    set s [socket -server accept -myaddr $localhost 0]
    proc accept {s a p} {
	global x
	set x [fconfigure $s -sockname]
	close $s
    }
    set listen [lindex [fconfigure $s -sockname] 2]
    set s1 [socket $localhost $listen]
    vwait x
    lappend l [expr {[lindex $x 2] == $listen}] [llength $x]
} -cleanup {
    after cancel $timer
    close $s
    close $s1
} -result {1 3}
test socket_$af-7.5 {testing socket specific options} -setup {
    set timer [after 10000 "set x timed_out"]
    set l ""
} -constraints [list socket supported_$af unixOrWin] -body {
    set s [socket -server accept 0]
    proc accept {s a p} {
	global x
	set x [fconfigure $s -sockname]
	close $s
    }
    set listen [lindex [fconfigure $s -sockname] 2]
    set s1 [socket $localhost $listen]
    vwait x
    lappend l [lindex $x 0] [expr {[lindex $x 2] == $listen}] [llength $x]
} -cleanup {
    after cancel $timer
    close $s
    close $s1
} -result [list $localhost 1 3]

test socket_$af-8.1 {testing -async flag on sockets} -constraints [list socket supported_$af] -body {
    # NOTE: This test may fail on some Solaris 2.4 systems. If it does, check
    # that you have these patches installed (using showrev -p):
    #
    # 101907-05, 101925-02, 101945-14, 101959-03, 101969-05, 101973-03,
    # 101977-03, 101981-02, 101985-01, 102001-03, 102003-01, 102007-01,
    # 102011-02, 102024-01, 102039-01, 102044-01, 102048-01, 102062-03,
    # 102066-04, 102070-01, 102105-01, 102153-03, 102216-01, 102232-01,
    # 101878-03, 101879-01, 101880-03, 101933-01, 101950-01, 102030-01,
    # 102057-08, 102140-01, 101920-02, 101921-09, 101922-07, 101923-03
    #
    # If after installing these patches you are still experiencing a problem,
    # please email jyl@eng.sun.com. We have not observed this failure on
    # Solaris 2.5, so another option (instead of installing these patches) is
    # to upgrade to Solaris 2.5.
    set s [socket -server accept -myaddr $localhost 0]
    proc accept {s a p} {
	global x
	puts $s bye
	close $s
	set x done
    }
    set s1 [socket -async $localhost [lindex [fconfigure $s -sockname] 2]]
    vwait x
    gets $s1
} -cleanup {
    close $s
    close $s1
} -result bye

test socket_$af-9.1 {testing spurious events} -constraints [list socket supported_$af] -setup {
    set len 0
    set spurious 0
    set done 0
    set timer [after 10000 "set done timed_out"]
} -body {
    proc readlittle {s} {
	global spurious done len
	set l [read $s 1]
	if {[string length $l] == 0} {
	    if {![eof $s]} {
		incr spurious
	    } else {
		close $s
		set done 1
	    }
	} else {
	    incr len [string length $l]
	}
    }
    proc accept {s a p} {
	fconfigure $s -buffering none -blocking off
	fileevent $s readable [list readlittle $s]
    }
    set s [socket -server accept -myaddr $localhost 0]
    set c [socket $localhost [lindex [fconfigure $s -sockname] 2]]
    puts -nonewline $c 01234567890123456789012345678901234567890123456789
    close $c
    vwait done
    close $s
    list $spurious $len
} -cleanup {
    after cancel $timer
} -result {0 50}
test socket_$af-9.2 {testing async write, fileevents, flush on close} -constraints [list socket supported_$af] -setup {
    set firstblock ""
    for {set i 0} {$i < 5} {incr i} {set firstblock "a$firstblock$firstblock"}
    set secondblock ""
    for {set i 0} {$i < 16} {incr i} {
	set secondblock "b$secondblock$secondblock"
    }
    set timer [after 10000 "set done timed_out"]
    set l [socket -server accept -myaddr $localhost 0]
    proc accept {s a p} {
	fconfigure $s -blocking 0 -translation lf -buffersize 16384 \
		-buffering line
	fileevent $s readable "readable $s"
    }
    proc readable {s} {
	set l [gets $s]
	fileevent $s readable {}
	after idle respond $s
    }
    proc respond {s} {
	global firstblock
	puts -nonewline $s $firstblock
	after idle writedata $s
    }
    proc writedata {s} {
	global secondblock
	puts -nonewline $s $secondblock
	close $s
    }
} -body {
    set s [socket $localhost [lindex [fconfigure $l -sockname] 2]]
    fconfigure $s -blocking 0 -trans lf -buffering line
    set count 0
    puts $s hello
    proc readit {s} {
	global count done
	set l [read $s]
	incr count [string length $l]
	if {[eof $s]} {
	    close $s
	    set done 1
	}
    }
    fileevent $s readable "readit $s"
    vwait done
    return $count
} -cleanup {
    close $l
    after cancel $timer
} -result 65566
test socket_$af-9.3 {testing EOF stickyness} -constraints [list socket supported_$af] -setup {
    set count 0
    set done false
    proc write_then_close {s} {
	puts $s bye
	close $s
    }
    proc accept {s a p} {
	fconfigure $s -buffering line -translation lf
	fileevent $s writable "write_then_close $s"
    }
    set s [socket -server accept -myaddr $localhost 0]
} -body {
    proc count_to_eof {s} {
	global count done
	set l [gets $s]
	if {[eof $s]} {
	    incr count
	    if {$count > 9} {
		close $s
		set done true
		set count {eof is sticky}
	    }
	}
    }
    proc timerproc {s} {
	global done count
	set done true
	set count {timer went off, eof is not sticky}
	close $s
    }
    set c [socket $localhost [lindex [fconfigure $s -sockname] 2]]
    fconfigure $c -blocking off -buffering line -translation lf
    fileevent $c readable "count_to_eof $c"
    set timer [after 1000 timerproc $c]
    vwait done
    return $count
} -cleanup {
    close $s
    after cancel $timer
} -result {eof is sticky}

removeFile script

test socket_$af-10.1 {testing socket accept callback error handling} \
    -constraints [list socket supported_$af] -setup {
    variable goterror 0
    proc myHandler {msg options} {
	variable goterror 1
    }
    set handler [interp bgerror {}]
    interp bgerror {} [namespace which myHandler]
} -body {
    set s [socket -server accept -myaddr $localhost 0]
    proc accept {s a p} {close $s; error}
    set c [socket $localhost [lindex [fconfigure $s -sockname] 2]]
    vwait goterror
    close $s
    close $c
    return $goterror
} -cleanup {
    interp bgerror {} $handler
} -result 1

test socket_$af-11.1 {tcp connection} -setup {
    set port [sendCommand {
	set server [socket -server accept 0]
	proc accept {s a p} {
	    puts $s done
	    close $s
	}
	getPort $server
    }]
} -constraints [list socket supported_$af doTestsWithRemoteServer] -body {
    set s [socket $remoteServerIP $port]
    gets $s
} -cleanup {
    close $s
    sendCommand {close $server}
} -result done
test socket_$af-11.2 {client specifies its port} -setup {
    set lport [randport]
    set rport [sendCommand {
	set server [socket -server accept 0]
	proc accept {s a p} {
	    puts $s $p
	    close $s
	}
	getPort $server
    }]
} -constraints [list socket supported_$af doTestsWithRemoteServer] -body {
    set s [socket -myport $lport $remoteServerIP $rport]
    set r [gets $s]
    expr {$r==$lport ? "ok" : "broken: $r != $port"}
} -cleanup {
    close $s
    sendCommand {close $server}
} -result ok
test socket_$af-11.3 {trying to connect, no server} -body {
    set status ok
    if {![catch {set s [socket $remoteServerIp [randport]]}]} {
	if {![catch {gets $s}]} {
	    set status broken
	}
	close $s
    }
    return $status
} -constraints [list socket supported_$af doTestsWithRemoteServer] -result ok
test socket_$af-11.4 {remote echo, one line} -setup {
    set port [sendCommand {
	set server [socket -server accept 0]
	proc accept {s a p} {
	    fileevent $s readable [list echo $s]
	    fconfigure $s -buffering line -translation crlf
	}
	proc echo {s} {
	    set l [gets $s]
	    if {[eof $s]} {
		close $s
	    } else {
		puts $s $l
	    }
	}
	getPort $server
    }]
} -constraints [list socket supported_$af doTestsWithRemoteServer] -body {
    set f [socket $remoteServerIP $port]
    fconfigure $f -translation crlf -buffering line
    puts $f hello
    gets $f
} -cleanup {
    catch {close $f}
    sendCommand {close $server}
} -result hello
test socket_$af-11.5 {remote echo, 50 lines} -setup {
    set port [sendCommand {
	set server [socket -server accept 0]
	proc accept {s a p} {
	    fileevent $s readable [list echo $s]
	    fconfigure $s -buffering line -translation crlf
	}
	proc echo {s} {
	    set l [gets $s]
	    if {[eof $s]} {
		close $s
	    } else {
		puts $s $l
	    }
	}
	getPort $server
    }]
} -constraints [list socket supported_$af doTestsWithRemoteServer] -body {
    set f [socket $remoteServerIP $port]
    fconfigure $f -translation crlf -buffering line
    for {set cnt 0} {$cnt < 50} {incr cnt} {
	puts $f "hello, $cnt"
	if {[gets $f] != "hello, $cnt"} {
	    break
	}
    }
    return $cnt
} -cleanup {
    close $f
    sendCommand {close $server}
} -result 50
test socket_$af-11.6 {socket conflict} -setup {
    set s1 [socket -server accept -myaddr $localhost 0]
} -constraints [list socket supported_$af doTestsWithRemoteServer] -body {
    set s2 [socket -server accept -myaddr $localhost [getPort $s1]]
    list [getPort $s2] [close $s2]
} -cleanup {
    close $s1
} -returnCodes error -result {couldn't open socket: address already in use}
test socket_$af-11.7 {server with several clients} -setup {
    set port [sendCommand {
	set server [socket -server accept 0]
	proc accept {s a p} {
	    fconfigure $s -buffering line
	    fileevent $s readable [list echo $s]
	}
	proc echo {s} {
	    set l [gets $s]
	    if {[eof $s]} {
		close $s
	    } else {
		puts $s $l
	    }
	}
	getPort $server
    }]
} -constraints [list socket supported_$af doTestsWithRemoteServer] -body {
    set s1 [socket $remoteServerIP $port]
    fconfigure $s1 -buffering line
    set s2 [socket $remoteServerIP $port]
    fconfigure $s2 -buffering line
    set s3 [socket $remoteServerIP $port]
    fconfigure $s3 -buffering line
    for {set i 0} {$i < 100} {incr i} {
	puts $s1 hello,s1
	gets $s1
	puts $s2 hello,s2
	gets $s2
	puts $s3 hello,s3
	gets $s3
    }
    return $i
} -cleanup {
    close $s1
    close $s2
    close $s3
    sendCommand {close $server}
} -result 100
test socket_$af-11.8 {client with several servers} -setup {
    lassign [sendCommand {
	set s1 [socket -server "accept server1" 0]
	set s2 [socket -server "accept server2" 0]
	set s3 [socket -server "accept server3" 0]
	proc accept {mp s a p} {
	    puts $s $mp
	    close $s
	}
	list [getPort $s1] [getPort $s2] [getPort $s3]
    }] p1 p2 p3
} -constraints [list socket supported_$af doTestsWithRemoteServer] -body {
    set s1 [socket $remoteServerIP $p1]
    set s2 [socket $remoteServerIP $p2]
    set s3 [socket $remoteServerIP $p3]
    list [gets $s1] [gets $s1] [eof $s1] [gets $s2] [gets $s2] [eof $s2] \
	[gets $s3] [gets $s3] [eof $s3]
} -cleanup {
    close $s1
    close $s2
    close $s3
    sendCommand {
	close $s1
	close $s2
	close $s3
    }
} -result {server1 {} 1 server2 {} 1 server3 {} 1}
test socket_$af-11.9 {accept callback error} -constraints [list socket supported_$af doTestsWithRemoteServer] -setup {
    proc myHandler {msg options} {
	variable x $msg
    }
    set handler [interp bgerror {}]
    interp bgerror {} [namespace which myHandler]
    set timer [after 10000 "set x timed_out"]
} -body {
    set s [socket -server accept 0]
    proc accept {s a p} {expr {10 / 0}}
    sendCommand "set port [getPort $s]"
    if {[catch {
	sendCommand {
	    set peername [fconfigure $callerSocket -peername]
	    set s [socket [lindex $peername 0] $port]
	    close $s
    	 }
    } msg]} then {
	close $s
	error $msg
    }
    vwait x
    return $x
} -cleanup {
    close $s
    after cancel $timer
    interp bgerror {} $handler
} -result {divide by zero}
test socket_$af-11.10 {testing socket specific options} -setup {
    set port [sendCommand {
	set server [socket -server accept 0]
	proc accept {s a p} {close $s}
	getPort $server
    }]
} -constraints [list socket supported_$af doTestsWithRemoteServer] -body {
    set s [socket $remoteServerIP $port]
    set p [fconfigure $s -peername]
    set n [fconfigure $s -sockname]
    list [expr {[lindex $p 2] == $port}] [llength $p] [llength $n]
} -cleanup {
    close $s
    sendCommand {close $server}
} -result {1 3 3}
test socket_$af-11.11 {testing spurious events} -setup {
    set port [sendCommand {
	set server [socket -server accept 0]
	proc accept {s a p} {
	    fconfigure $s -translation "auto lf"
	    after idle writesome $s
	}
	proc writesome {s} {
	    for {set i 0} {$i < 100} {incr i} {
		puts $s "line $i from remote server"
	    }
	    close $s
	}
	getPort $server
    }]
    set len 0
    set spurious 0
    set done 0
    set timer [after 40000 "set done timed_out"]
} -constraints [list socket supported_$af doTestsWithRemoteServer] -body {
    proc readlittle {s} {
	global spurious done len
	set l [read $s 1]
	if {[string length $l] == 0} {
	    if {![eof $s]} {
		incr spurious
	    } else {
		close $s
		set done 1
	    }
	} else {
	    incr len [string length $l]
	}
    }
    set c [socket $remoteServerIP $port]
    fileevent $c readable "readlittle $c"
    vwait done
    list $spurious $len $done
} -cleanup {
    after cancel $timer
    sendCommand {close $server}
} -result {0 2690 1}
test socket_$af-11.12 {testing EOF stickyness} -constraints [list socket supported_$af doTestsWithRemoteServer] -setup {
    set counter 0
    set done 0
    set port [sendCommand {
	set server [socket -server accept 0]
	proc accept {s a p} {
	    after idle close $s
	}
	getPort $server
    }]
    proc timed_out {} {
	global c done
	set done {timed_out, EOF is not sticky}
	close $c
    }
    set after_id [after 1000 timed_out]
} -body {
    proc count_up {s} {
	global counter done
	set l [gets $s]
	if {[eof $s]} {
	    incr counter
	    if {$counter > 9} {
		set done {EOF is sticky}
		close $s
	    }
	}
    }
    set c [socket $remoteServerIP $port]
    fileevent $c readable [list count_up $c]
    vwait done
    return $done
} -cleanup {
    after cancel $after_id
    sendCommand {close $server}
} -result {EOF is sticky}
test socket_$af-11.13 {testing async write, async flush, async close} -setup {
    set port [sendCommand {
	set firstblock ""
	for {set i 0} {$i < 5} {incr i} {
		set firstblock "a$firstblock$firstblock"
	}
	set secondblock ""
	for {set i 0} {$i < 16} {incr i} {
	    set secondblock "b$secondblock$secondblock"
	}
	set l [socket -server accept 0]
	proc accept {s a p} {
	    fconfigure $s -blocking 0 -translation lf -buffersize 16384 \
		-buffering line
	    fileevent $s readable "readable $s"
	}
	proc readable {s} {
	    set l [gets $s]
	    fileevent $s readable {}
	    after idle respond $s
	}
	proc respond {s} {
	    global firstblock
	    puts -nonewline $s $firstblock
	    after idle writedata $s
	}
	proc writedata {s} {
	    global secondblock
	    puts -nonewline $s $secondblock
	    close $s
	}
	getPort $l
    }]
    set timer [after 10000 "set done timed_out"]
} -constraints [list socket supported_$af doTestsWithRemoteServer] -body {
    proc readit {s} {
	global count done
	set l [read $s]
	incr count [string length $l]
	if {[eof $s]} {
	    close $s
	    set done 1
	}
    }
    set s [socket $remoteServerIP $port]
    fconfigure $s -blocking 0 -trans lf -buffering line
    set count 0
    puts $s hello
    fileevent $s readable "readit $s"
    vwait done
    return $count
} -cleanup {
    after cancel $timer
    sendCommand {close $l}
} -result 65566

set path(script1) [makeFile {} script1]
set path(script2) [makeFile {} script2]

test socket_$af-12.1 {testing inheritance of server sockets} -setup {
    file delete $path(script1)
    file delete $path(script2)
    # Script1 is just a 10 second delay. If the server socket is inherited, it
    # will be held open for 10 seconds
    set f [open $path(script1) w]
    puts $f {
	fileevent stdin readable exit
	after 10000 exit
	vwait forever
    }
    close $f
    # Script2 creates the server socket, launches script1, and exits.
    # The server socket will now be closed unless script1 inherited it.
    set f [open $path(script2) w]
    puts $f [list set tcltest [interpreter]]
    puts $f [list set delay $path(script1)]
    puts $f [list set localhost $localhost]
    puts $f {
	set f [socket -server accept -myaddr $localhost 0]
	proc accept { file addr port } {
	    close $file
	}
	exec $tcltest $delay &
	puts [lindex [fconfigure $f -sockname] 2]
	close $f
        exit
    }
    close $f
} -constraints [list socket supported_$af stdio exec] -body {
    # Launch script2 and wait 5 seconds
    ### exec [interpreter] script2 &
    set p [open "|[list [interpreter] $path(script2)]" r]
    # If we can still connect to the server, the socket got inherited.
    if {[catch {close [socket $localhost $listen]}]} {
	return {server socket was not inherited}
    } else {
	return {server socket was inherited}
    }
} -cleanup {
    catch {close $p}
} -result {server socket was not inherited}
test socket_$af-12.2 {testing inheritance of client sockets} -setup {
    file delete $path(script1)
    file delete $path(script2)
    # Script1 is just a 20 second delay. If the server socket is inherited, it
    # will be held open for 20 seconds
    set f [open $path(script1) w]
    puts $f {
	fileevent stdin readable exit
	after 20000 exit
	vwait forever
    }
    close $f
    # Script2 opens the client socket and writes to it. It then launches
    # script1 and exits. If the child process inherited the client socket, the
    # socket will still be open.
    set f [open $path(script2) w]
    puts $f [list set tcltest [interpreter]]
    puts $f [list set delay $path(script1)]
    puts $f [list set localhost $localhost]
    puts $f {
        gets stdin port
	set f [socket $localhost $port]
        exec $tcltest $delay &
	puts $f testing
	flush $f
        exit
    }
    close $f
    # If the socket doesn't hit end-of-file in 10 seconds, the script1 process
    # must have inherited the client.
    set timeout 0
    set after [after 10000 {set x "client socket was inherited"}]
} -constraints [list socket supported_$af stdio exec] -body {
    # Create the server socket
    set server [socket -server accept -myaddr $localhost 0]
    proc accept { file host port } {
	# When the client connects, establish the read handler
	global server
	close $server
	fileevent $file readable [list getdata $file]
	fconfigure $file -buffering line -blocking 0
        set ::f $file
    }
    proc getdata { file } {
	# Read handler on the accepted socket.
	global x
	set status [catch {read $file} data]
	if {$status != 0} {
	    set x "read failed, error was $data"
	} elseif {$data ne ""} {
	} elseif {[fblocked $file]} {
	} elseif {[eof $file]} {
            set x "client socket was not inherited"
	} else {
	    set x "impossible case"
	}
    }
    # Launch the script2 process
    ### exec [interpreter] script2 &
    set p [open "|[list [interpreter] $path(script2)]" w]
    puts $p [lindex [fconfigure $server -sockname] 2] ; flush $p
    vwait x
    return $x
} -cleanup {
    fconfigure $f -blocking 1
    close $f
    after cancel $after
    close $p
} -result {client socket was not inherited}
test socket_$af-12.3 {testing inheritance of accepted sockets} -setup {
    file delete $path(script1)
    file delete $path(script2)
    set f [open $path(script1) w]
    puts $f {
	fileevent stdin readable exit
	after 10000 exit
	vwait forever
    }
    close $f
    set f [open $path(script2) w]
    puts $f [list set tcltest [interpreter]]
    puts $f [list set delay $path(script1)]
    puts $f [list set localhost $localhost]
    puts $f {
	set server [socket -server accept -myaddr $localhost 0]
	proc accept { file host port } {
	    global tcltest delay
	    puts $file {test data on socket}
	    exec $tcltest $delay &
            after idle exit
	}
	puts stdout [lindex [fconfigure $server -sockname] 2]
	vwait forever
    }
    close $f
} -constraints [list socket supported_$af stdio exec] -body {
    # Launch the script2 process and connect to it. See how long the socket
    # stays open
    ## exec [interpreter] script2 &
    set p [open "|[list [interpreter] $path(script2)]" r]
    gets $p listen
    set f [socket $localhost $listen]
    fconfigure $f -buffering full -blocking 0
    fileevent $f readable [list getdata $f]
    # If the socket is still open after 5 seconds, the script1 process must
    # have inherited the accepted socket.
    set failed 0
    set after [after 5000 [list set x "accepted socket was inherited"]]
    proc getdata { file } {
	# Read handler on the client socket.
	global x
	global failed
	set status [catch {read $file} data]
	if {$status != 0} {
	    set x "read failed, error was $data"
	} elseif {[string compare {} $data]} {
	} elseif {[fblocked $file]} {
	} elseif {[eof $file]} {
            set x "accepted socket was not inherited"
	} else {
	    set x "impossible case"
	}
	return
    }
    vwait x
    set x
} -cleanup {
    fconfigure $f -blocking 1
    close $f
    after cancel $after
    close $p
} -result {accepted socket was not inherited}

test socket_$af-13.1 {Testing use of shared socket between two threads} -body {
    # create a thread
    set serverthread [thread::create -preserved [string map [list @localhost@ $localhost] {
        set f [socket -server accept -myaddr @localhost@ 0]
        set listen [lindex [fconfigure $f -sockname] 2]
        proc accept {s a p} {
            fileevent $s readable [list echo $s]
            fconfigure $s -buffering line
        }
        proc echo {s} {
             global i
             set l [gets $s]
             if {[eof $s]} {
                 global x
                 close $s
                 set x done
             } else {
                 incr i
                 puts $s $l
             }
        }
        set i 0
        vwait x
        close $f
    }]]
    set port [thread::send $serverthread {set listen}]
    set s [socket $localhost $port]
    fconfigure $s -buffering line
    catch {
        puts $s "hello"
        gets $s result
    }
    close $s
    thread::release $serverthread
    append result " " [llength [thread::names]]
} -result {hello 1} -constraints [list socket supported_$af thread]

proc transf_test {{testmode transfer} {maxIter 1000} {maxTime 10000}} {
  try {
    set ::count 0
    set ::testmode $testmode
    set port 0
    set srvsock {}
    # if binding on port 0 is not possible (system related, blocked on ISPs etc):
    if {[catch {close [socket -async $::localhost $port]}]} {
      # simplest server on random port (immediatelly closing a connect):
      set port [randport]
      set srvsock [socket -server {apply {{ch args} {close $ch}}} -myaddr $::localhost $port]
      # socket on windows has some issues yet (e. g. bug [b6d0d8cc2c]), so we simply decrease iteration count (to 1/4):
      if {$::tcl_platform(platform) eq "windows" && $maxIter > 50} {
      	set ::count [expr {$maxIter / 4 * 3 - 1}]; # bypass 3/4 iterations
      }
    }
    tcltest::DebugPuts 1 "== test \[$::localhost\]:$port $testmode =="
    set ::master [thread::id]
    # helper thread creating async connection and initiating transfer (detach) to master:
    set ::helper [thread::create]
    thread::send -async $::helper [list \
      lassign [list $::master $::localhost $port $testmode] \
                     ::master ::localhost ::port ::testmode
    ]
    thread::send -async $::helper {
      set ::helper [thread::id]
      proc iteration {args} {
        set fd [socket -async $::localhost $::port]
        if {"helper-writable" in $::testmode} {;# to test both sides during connect
          fileevent $fd writable [list apply {{fd} {
            if {[thread::id] ne $::helper} {
              thread::send -async $::master {set ::count "ERROR: invalid thread, $::helper is expecting"}
              close $fd
              return
            }
          }} $fd]
        };#
        thread::detach $fd
        thread::send -async $::master [list transf_master $fd {*}$args]
      }
      iteration first
    }
    # master proc commiting transfer attempt (attach) and checking acquire was successful:
    proc transf_master {fd args} {
      tcltest::DebugPuts 1 "** trma / $::count ** $args **"
      thread::attach $fd
      if {"master-close" in $::testmode} {;# to test close during connect
        set ::count $::count
        close $fd
        return
      };#
      fileevent $fd writable [list apply {{fd} {
        if {[thread::id] ne $::master} {
          thread::send -async $::master {set ::count "ERROR: invalid thread, $::master is expecting"}
          close $fd
          return
        }
        set ::count $::count
        close $fd
      }} $fd]
    }
    # repeat maxIter times (up to maxTime ms as timeout):
    set tout [after $maxTime {set ::count "TIMEOUT"}]
    while 1 {
      vwait ::count
      if {![string is integer $::count]} {
        # if timeout just skip (test was successful until now):
      	if {$::count eq "TIMEOUT"} {::tcltest::Skip "timing issue"}
        break
      }
      if {[incr ::count] >= $maxIter} break
      tcltest::DebugPuts 1 "** iter / $::count **"
      thread::send -async $::helper [list iteration nr $::count]
    }
    update
    set ::count
  } finally {
    catch {after cancel $tout}
    if {$srvsock ne {}} {close $srvsock}
    if {[info exists ::helper]} {thread::release -wait $::helper}
    tcltest::DebugPuts 1 "== stop / $::count =="
    unset -nocomplain ::count ::testmode ::master ::helper
  }
}
test socket_$af-13.2.tr1 {Testing socket transfer between threads during async connect} -body {
    transf_test {transfer} 1000
} -result 1000 -constraints [list socket supported_$af thread]
test socket_$af-13.2.tr2 {Testing socket transfer between threads during async connect} -body {
    transf_test {transfer helper-writable} 100
} -result 100 -constraints [list socket supported_$af thread]
test socket_$af-13.2.cl1 {Testing socket transfer between threads during async connect} -body {
    transf_test {master-close} 100
} -result 100 -constraints [list socket supported_$af thread]
test socket_$af-13.2.cl2 {Testing socket transfer between threads during async connect} -body {
    transf_test {master-close helper-writable} 100
} -result 100 -constraints [list socket supported_$af thread]
catch {rename transf_master {}}
rename transf_test {}

# ----------------------------------------------------------------------

removeFile script1
removeFile script2

# cleanup
if {$remoteProcChan ne ""} {
    catch {sendCommand exit}
}
catch {close $commandSocket}
catch {close $remoteProcChan}
}
unset ::tcl::unsupported::socketAF
test socket-14.0.0 {[socket -async] when server only listens on IPv4} \
    -constraints {socket supported_inet localhost_v4} \
    -setup {
        proc accept {s a p} {
            global x
            puts $s bye
            close $s
            set x ok
        }
        set server [socket -server accept -myaddr 127.0.0.1 0]
        set port [lindex [fconfigure $server -sockname] 2]
    } -body {
        set client [socket -async localhost $port]
        set after [after $latency {set x [fconfigure $client -error]}]
        vwait x
        set x
    } -cleanup {
        after cancel $after
        close $server
        close $client
        unset x
    } -result ok
test socket-14.0.1 {[socket -async] when server only listens on IPv6} \
    -constraints {socket supported_inet6 localhost_v6} \
    -setup {
        proc accept {s a p} {
            global x
            puts $s bye
            close $s
            set x ok
        }
        set server [socket -server accept -myaddr ::1 0]
        set port [lindex [fconfigure $server -sockname] 2]
    } -body {
        set client [socket -async localhost $port]
        set after [after $latency {set x [fconfigure $client -error]}]
        vwait x
        set x
    } -cleanup {
        after cancel $after
        close $server
        close $client
        unset x
    } -result ok
test socket-14.1 {[socket -async] fileevent while still connecting} \
    -constraints {socket} \
    -setup {
        proc accept {s a p} {
            global x
            puts $s bye
            close $s
	    lappend x ok
        }
        set server [socket -server accept -myaddr localhost 0]
        set port [lindex [fconfigure $server -sockname] 2]
        set x ""
    } -body {
        set client [socket -async localhost $port]
        fileevent $client writable {
            lappend x [fconfigure $client -error]
	    fileevent $client writable {}
        }
        set after [after $latency {lappend x timeout}]
        while {[llength $x] < 2 && "timeout" ni $x} {
            vwait x
        }
        lsort $x; # we only want to see both events, the order doesn't matter
    } -cleanup {
        after cancel $after
        close $server
        close $client
        unset x
    } -result {{} ok}
test socket-14.2 {[socket -async] fileevent connection refused} \
    -constraints {socket} \
    -body {
        set client [socket -async localhost [randport]]
        fileevent $client writable {set x ok}
        set after [after $latency {set x timeout}]
        vwait x
        after cancel $after
        lappend x [fconfigure $client -error]
    } -cleanup {
        after cancel $after
        close $client
        unset x after client
    } -result {ok {connection refused}}
test socket-14.3 {[socket -async] when server only listens on IPv6} \
    -constraints {socket supported_inet6 localhost_v6} \
    -setup {
        proc accept {s a p} {
            global x
            puts $s bye
            close $s
            set x ok
        }
        set server [socket -server accept -myaddr ::1 0]
        set port [lindex [fconfigure $server -sockname] 2]
    } -body {
        set client [socket -async localhost $port]
        set after [after $latency {set x [fconfigure $client -error]}]
        vwait x
        set x
    } -cleanup {
        after cancel $after
        close $server
        close $client
        unset x
    } -result ok
test socket-14.4 {[socket -async] and both, readdable and writable fileevents} \
    -constraints {socket} \
    -setup {
        proc accept {s a p} {
            puts $s bye
            close $s
        }
        set server [socket -server accept -myaddr localhost 0]
        set port [lindex [fconfigure $server -sockname] 2]
        set x ""
    } -body {
        set client [socket -async localhost $port]
        fileevent $client writable {
            lappend x [fconfigure $client -error]
            fileevent $client writable {}
        }
        fileevent $client readable {lappend x [gets $client]}
        set after [after $latency {lappend x timeout}]
        while {[llength $x] < 2 && "timeout" ni $x} {
            vwait x
        }
        lsort $x
    } -cleanup {
        after cancel $after
        close $client
        close $server
        unset x
    } -result {{} bye}
# FIXME: we should also have an IPv6 counterpart of this
test socket-14.5 {[socket -async] which fails before any connect() can be made} \
    -constraints {socket supported_inet} \
    -body {
        # address from rfc5737
        socket -async -myaddr 192.0.2.42 127.0.0.1 [randport]
    } \
    -returnCodes 1 \
    -result {couldn't open socket: cannot assign requested address}
test socket-14.6.0 {[socket -async] with no event loop and server listening on IPv4} \
    -constraints {socket supported_inet localhost_v4} \
    -setup {
        proc accept {s a p} {
            global x
            puts $s bye
            close $s
            set x ok
        }
        set server [socket -server accept -myaddr 127.0.0.1 0]
        set port [lindex [fconfigure $server -sockname] 2]
        set x ""
    } \
    -body {
        set client [socket -async localhost $port]
        for {set i 0} {$i < 50} {incr i } {
            update
            if {$x ne ""} {
                lappend x [gets $client]
                break
            }
            after 100
        }
        set x
    } \
    -cleanup {
        close $server
        close $client
        unset x
    } \
    -result {ok bye}
test socket-14.6.1 {[socket -async] with no event loop and server listening on IPv6} \
    -constraints {socket supported_inet6 localhost_v6} \
    -setup {
        proc accept {s a p} {
            global x
            puts $s bye
            close $s
            set x ok
        }
        set server [socket -server accept -myaddr ::1 0]
        set port [lindex [fconfigure $server -sockname] 2]
        set x ""
    } \
    -body {
        set client [socket -async localhost $port]
        for {set i 0} {$i < 50} {incr i } {
            update
            if {$x ne ""} {
                lappend x [gets $client]
                break
            }
            after 100
        }
        set x
    } \
    -cleanup {
        close $server
        close $client
        unset x
    } \
    -result {ok bye}
test socket-14.7.0 {pending [socket -async] and blocking [gets], server is IPv4} \
    -constraints {socket supported_inet localhost_v4} \
    -setup {
        makeFile {
            fileevent stdin readable exit
            set server [socket -server accept -myaddr 127.0.0.1 0]
            proc accept {s h p} {puts $s ok; close $s; set ::x 1}
            puts [lindex [fconfigure $server -sockname] 2]
            flush stdout
            vwait x
        } script
        set fd [open |[list [interpreter] script] RDWR]
        set port [gets $fd]
    } -body {
        set sock [socket -async localhost $port]
        list [fconfigure $sock -error] [gets $sock] [fconfigure $sock -error]
    } -cleanup {
        close $fd
        close $sock
	removeFile script
    } -result {{} ok {}}
test socket-14.7.1 {pending [socket -async] and blocking [gets], server is IPv6} \
    -constraints {socket supported_inet6 localhost_v6} \
    -setup {
        makeFile {
            fileevent stdin readable exit
            set server [socket -server accept -myaddr ::1 0]
            proc accept {s h p} {puts $s ok; close $s; set ::x 1}
            puts [lindex [fconfigure $server -sockname] 2]
            flush stdout
            vwait x
        } script
        set fd [open |[list [interpreter] script] RDWR]
        set port [gets $fd]
    } -body {
        set sock [socket -async localhost $port]
        list [fconfigure $sock -error] [gets $sock] [fconfigure $sock -error]
    } -cleanup {
        close $fd
        close $sock
	removeFile script
    } -result {{} ok {}}
test socket-14.7.2 {pending [socket -async] and blocking [gets], no listener} \
    -constraints {socket} \
    -body {
        set sock [socket -async localhost [randport]]
        catch {gets $sock} x
        list $x [fconfigure $sock -error] [fconfigure $sock -error]
    } -cleanup {
        close $sock
    } -match glob -result {{error reading "sock*": socket is not connected} {connection refused} {}}
test socket-14.8.0 {pending [socket -async] and nonblocking [gets], server is IPv4} \
    -constraints {socket supported_inet localhost_v4} \
    -setup {
        makeFile {
            fileevent stdin readable exit
            set server [socket -server accept -myaddr 127.0.0.1 0]
            proc accept {s h p} {puts $s ok; close $s; set ::x 1}
            puts [lindex [fconfigure $server -sockname] 2]
            flush stdout
            vwait x
        } script
        set fd [open |[list [interpreter] script] RDWR]
        set port [gets $fd]
    } -body {
        set sock [socket -async localhost $port]
        fconfigure $sock -blocking 0
        for {set i 0} {$i < 50} {incr i } {
            if {[catch {gets $sock} x] || $x ne "" || ![fblocked $sock]} break
            after 200
        }
        set x
    } -cleanup {
        close $fd
        close $sock
	removeFile script
    } -result {ok}
test socket-14.8.1 {pending [socket -async] and nonblocking [gets], server is IPv6} \
    -constraints {socket supported_inet6 localhost_v6} \
    -setup {
        makeFile {
            fileevent stdin readable exit
            set server [socket -server accept -myaddr ::1 0]
            proc accept {s h p} {puts $s ok; close $s; set ::x 1}
            puts [lindex [fconfigure $server -sockname] 2]
            flush stdout
            vwait x
        } script
        set fd [open |[list [interpreter] script] RDWR]
        set port [gets $fd]
    } -body {
        set sock [socket -async localhost $port]
        fconfigure $sock -blocking 0
        for {set i 0} {$i < 50} {incr i } {
            if {[catch {gets $sock} x] || $x ne "" || ![fblocked $sock]} break
            after 200
        }
        set x
    } -cleanup {
        close $fd
        close $sock
	removeFile script
    } -result {ok}
test socket-14.8.2 {pending [socket -async] and nonblocking [gets], no listener} \
    -constraints {socket} \
    -body {
        set sock [socket -async localhost [randport]]
        fconfigure $sock -blocking 0
        for {set i 0} {$i < 50} {incr i } {
            if {[catch {gets $sock} x] || $x ne "" || ![fblocked $sock]} break
            after 200
        }
        list $x [fconfigure $sock -error] [fconfigure $sock -error]
    } -cleanup {
        close $sock
    } -match glob -result {{error reading "sock*": socket is not connected} {connection refused} {}}
test socket-14.9.0 {pending [socket -async] and blocking [puts], server is IPv4} \
    -constraints {socket supported_inet localhost_v4} \
    -setup {
        makeFile {
            fileevent stdin readable exit
            set server [socket -server accept -myaddr 127.0.0.1 0]
            proc accept {s h p} {set ::x $s}
            puts [lindex [fconfigure $server -sockname] 2]
            flush stdout
            vwait x
            puts [gets $x]
        } script
        set fd [open |[list [interpreter] script] RDWR]
        set port [gets $fd]
    } -body {
        set sock [socket -async localhost $port]
        puts $sock ok
        flush $sock
        list [fconfigure $sock -error] [gets $fd]
    } -cleanup {
        close $fd
        close $sock
	removeFile script
    } -result {{} ok}
test socket-14.9.1 {pending [socket -async] and blocking [puts], server is IPv6} \
    -constraints {socket supported_inet6 localhost_v6} \
    -setup {
        makeFile {
            fileevent stdin readable exit
            set server [socket -server accept -myaddr ::1 0]
            proc accept {s h p} {set ::x $s}
            puts [lindex [fconfigure $server -sockname] 2]
            flush stdout
            vwait x
            puts [gets $x]
        } script
        set fd [open |[list [interpreter] script] RDWR]
        set port [gets $fd]
    } -body {
        set sock [socket -async localhost $port]
        puts $sock ok
        flush $sock
        list [fconfigure $sock -error] [gets $fd]
    } -cleanup {
        close $fd
        close $sock
	removeFile script
    } -result {{} ok}
test socket-14.10.0 {pending [socket -async] and nonblocking [puts], server is IPv4} \
    -constraints {socket supported_inet localhost_v4} \
    -setup {
        makeFile {
            fileevent stdin readable exit
            set server [socket -server accept -myaddr 127.0.0.1 0]
            proc accept {s h p} {set ::x $s}
            puts [lindex [fconfigure $server -sockname] 2]
            flush stdout
            vwait x
            puts [gets $x]
        } script
        set fd [open |[list [interpreter] script] RDWR]
        set port [gets $fd]
    } -body {
        set sock [socket -async localhost $port]
        fconfigure $sock -blocking 0
        puts $sock ok
        flush $sock
        fileevent $fd readable {set x 1}
        vwait x
        list [fconfigure $sock -error] [gets $fd]
    } -cleanup {
        close $fd
        close $sock
	removeFile script
    } -result {{} ok}
test socket-14.10.1 {pending [socket -async] and nonblocking [puts], server is IPv6} \
    -constraints {socket supported_inet6 localhost_v6} \
    -setup {
        makeFile {
            fileevent stdin readable exit
            set server [socket -server accept -myaddr ::1 0]
            proc accept {s h p} {set ::x $s}
            puts [lindex [fconfigure $server -sockname] 2]
            flush stdout
            vwait x
            puts [gets $x]
        } script
        set fd [open |[list [interpreter] script] RDWR]
        set port [gets $fd]
    } -body {
        set sock [socket -async localhost $port]
        fconfigure $sock -blocking 0
        puts $sock ok
        flush $sock
        fileevent $fd readable {set x 1}
        vwait x
        list [fconfigure $sock -error] [gets $fd]
    } -cleanup {
        close $fd
        close $sock
	removeFile script
    } -result {{} ok}
test socket-14.11.0 {pending [socket -async] and nonblocking [puts], no listener, no flush} \
    -constraints {socket knownMsvcBug} \
    -body {
        set sock [socket -async localhost [randport]]
        fconfigure $sock -blocking 0
        puts $sock ok
        fileevent $sock writable {set x 1}
        vwait x
        close $sock
    } -cleanup {
        catch {close $sock}
        unset x
    } -result {socket is not connected} -returnCodes 1
test socket-14.11.1 {pending [socket -async] and nonblocking [puts], no listener, flush} \
    -constraints {socket testsocket_testflags} \
    -body {
        set sock [socket -async localhost [randport]]
        # Set the socket in async test mode.
        # The async connect will not be continued on the following fconfigure
        # and puts/flush. Thus, the connect will fail after them.
        testsocket testflags $sock 1
        fconfigure $sock -blocking 0
        puts $sock ok
        flush $sock
        testsocket testflags $sock 0
        fileevent $sock writable {set x 1}
        vwait x
        close $sock
    } -cleanup {
        catch {close $sock}
        catch {unset x}
    } -result {socket is not connected} -returnCodes 1
test socket-14.12 {[socket -async] background progress triggered by [fconfigure -error]} \
    -constraints {socket} \
    -body {
        set s [socket -async localhost [randport]]
        for {set i 0} {$i < 50} {incr i} {
            set x [fconfigure $s -error]
            if {$x != ""} break
            after 200
        }
        set x
    } -cleanup {
        close $s
        unset x s
    } -result {connection refused}

test socket-14.13 {testing writable event when quick failure} \
    -constraints {socket win supported_inet} \
    -body {
    # Test for bug 336441ed59 where a quick background fail was ignored

    # Test only for windows as socket -async 255.255.255.255 fails
    # directly on unix

    # The following connect should fail very quickly
    set a1 [after 2000 {set x timeout}]
    set s [socket -async 255.255.255.255 43434]
    fileevent $s writable {set x writable}
    vwait x
    set x
} -cleanup {
    catch {close $s}
    after cancel $a1
} -result writable

test socket-14.14 {testing fileevent readable on failed async socket connect} \
    -constraints {socket} -body {
    # Test for bug 581937ab1e

    set a1 [after 5000 {set x timeout}]
    # This connect should fail
    set s [socket -async localhost [randport]]
    fileevent $s readable {set x readable}
    vwait x
    set x
} -cleanup {
    catch {close $s}
    after cancel $a1
} -result readable

test socket-14.15 {blocking read on async socket should not trigger event handlers} \
    -constraints socket -body {
        set s [socket -async localhost [randport]]
        set x ok
        fileevent $s writable {set x fail}
        catch {read $s}
	close $s
        set x
    } -result ok

# v4 and v6 is required to prevent that the async connect does not terminate
# before the fconfigure command. There is always an additional ip to try.
test socket-14.16 {empty -peername while [socket -async] connecting} \
    -constraints {socket localhost_v4 localhost_v6} \
    -body {
        set client [socket -async localhost [randport]]
        fconfigure $client -peername
    } -cleanup {
        catch {close $client}
    } -result {}

# v4 and v6 is required to prevent that the async connect does not terminate
# before the fconfigure command. There is always an additional ip to try.
test socket-14.17 {empty -sockname while [socket -async] connecting} \
    -constraints {socket localhost_v4 localhost_v6} \
    -body {
        set client [socket -async localhost [randport]]
        fconfigure $client -sockname
    } -cleanup {
        catch {close $client}
    } -result {}

# test for bug c6ed4acfd8: running async socket connect with other connect
# established will block tcl as it goes in an infinite loop in vwait
test socket-14.18 {bug c6ed4acfd8: running async socket connect made other connect block} \
    -constraints {socket} \
    -body {
        proc accept {channel address port} {}
        set port [randport]
        set ssock [socket -server accept $port]
        set csock1 [socket -async localhost [randport]]
        set csock2 [socket localhost $port]
        after 1000 {set done ok}
        vwait done
} -cleanup {
        catch {close $ssock}
        catch {close $csock1}
        catch {close $csock2}
    } -result {}

test socket-14.19 {tip 456 -- introduce the -reuseport option} \
    -constraints {socket} \
    -body {
        proc accept {channel address port} {}
        set port [randport]
        set ssock1 [socket -server accept -reuseport yes $port]
        set ssock2 [socket -server accept -reuseport yes $port]
        return ok
} -cleanup {
    catch {close $ssock1}
    catch {close $ssock2}
    } -result ok

set num 0

set x {localhost {socket} 127.0.0.1 {supported_inet} ::1 {supported_inet6}}
set resultok {-result "sock*" -match glob}
set resulterr {
    -result {couldn't open socket: connection refused}
    -returnCodes 1
}
foreach {servip sc} $x {
    foreach {cliip cc} $x {
        set constraints socket
        lappend constraints $sc $cc
        set result $resulterr
        switch -- [lsort -unique [list $servip $cliip]] {
            localhost - 127.0.0.1 - ::1 {
                set result $resultok
            }
            {127.0.0.1 localhost} {
                if {[testConstraint localhost_v4]} {
                    set result $resultok
                }
            }
            {::1 localhost} {
                if {[testConstraint localhost_v6]} {
                    set result $resultok
                }
            }
        }
        test socket-15.1.$num "Connect to $servip from $cliip" \
            -constraints $constraints -setup {
                set server [socket -server accept -myaddr $servip 0]
                proc accept {s h p} { close $s }
                set port [lindex [fconfigure $server -sockname] 2]
            } -body {
                set s [socket $cliip $port]
            } -cleanup {
                close $server
                catch {close $s}
            } {*}$result
        incr num
    }
}

::tcltest::cleanupTests
flush stdout
return

# Local Variables:
# mode: tcl
# fill-column: 78
# End:<|MERGE_RESOLUTION|>--- conflicted
+++ resolved
@@ -60,11 +60,7 @@
 # listening at port 2048. If all fails, a message is printed and the tests
 # using the remote server are not performed.
 
-<<<<<<< HEAD
-if {[string is none [lsearch [namespace children] ::tcltest]]} {
-=======
 if {"::tcltest" ni [namespace children]} {
->>>>>>> 0b1fe641
     package require tcltest
     namespace import -force ::tcltest::*
 }
