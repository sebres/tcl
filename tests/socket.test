--- conflicted
+++ resolved
@@ -1056,13 +1056,7 @@
 test socket_$af-7.5 {testing socket specific options} -setup {
     set timer [after 10000 "set x timed_out"]
     set l ""
-<<<<<<< HEAD
-} -constraints [list socket supported_$af unixOrPc] -body {
-=======
-    lappend l [expr {[lindex $x 2] == $listen}] [llength $x]
-} {1 3}
-test socket-7.5 {testing socket specific options} {socket unixOrWin} {
->>>>>>> 0cd4af4b
+} -constraints [list socket supported_$af unixOrWin] -body {
     set s [socket -server accept 0]
     proc accept {s a p} {
 	global x
