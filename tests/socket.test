# Commands tested in this file: socket.
#
# This file contains a collection of tests for one or more of the Tcl built-in
# commands. Sourcing this file into Tcl runs the tests and generates output
# for errors. No output means no errors were found.
#
# Copyright (c) 1994-1996 Sun Microsystems, Inc.
# Copyright (c) 1998-2000 Ajuba Solutions.
#
# See the file "license.terms" for information on usage and redistribution of
# this file, and for a DISCLAIMER OF ALL WARRANTIES.

# Running socket tests with a remote server:
# ------------------------------------------
#
# Some tests in socket.test depend on the existence of a remote server to
# which they connect. The remote server must be an instance of tcltest and it
# must run the script found in the file "remote.tcl" in this directory. You
# can start the remote server on any machine reachable from the machine on
# which you want to run the socket tests, by issuing:
#
#     tcltest remote.tcl -port 2048	# Or choose another port number.
#
# If the machine you are running the remote server on has several IP
# interfaces, you can choose which interface the server listens on for
# connections by specifying the -address command line flag, so:
#
#     tcltest remote.tcl -address your.machine.com
#
# These options can also be set by environment variables. On Unix, you can
# type these commands to the shell from which the remote server is started:
#
#     shell% setenv serverPort 2048
#     shell% setenv serverAddress your.machine.com
#
# and subsequently you can start the remote server with:
#
#     tcltest remote.tcl
#
# to have it listen on port 2048 on the interface your.machine.com.
#
# When the server starts, it prints out a detailed message containing its
# configuration information, and it will block until killed with a Ctrl-C.
# Once the remote server exists, you can run the tests in socket.test with the
# server by setting two Tcl variables:
#
#     % set remoteServerIP <name or address of machine on which server runs>
#     % set remoteServerPort 2048
#
# These variables are also settable from the environment. On Unix, you can:
#
#     shell% setenv remoteServerIP machine.where.server.runs
#     shell% senetv remoteServerPort 2048
#
# The preamble of the socket.test file checks to see if the variables are set
# either in Tcl or in the environment; if they are, it attempts to connect to
# the server. If the connection is successful, the tests using the remote
# server will be performed; otherwise, it will attempt to start the remote
# server (via exec) on platforms that support this, on the local host,
# listening at port 2048. If all fails, a message is printed and the tests
# using the remote server are not performed.

package require tcltest 2
namespace import -force ::tcltest::*

<<<<<<< HEAD
# Some tests require the Thread package or exec command
testConstraint thread [expr {0 == [catch {package require Thread 2.7-}]}]
=======
if {[expr {[info exists ::env(TRAVIS_OSX_IMAGE)] && [string match xcode* $::env(TRAVIS_OSX_IMAGE)]}]} {
    return
}

# Some tests require the testthread and exec commands
testConstraint testthread [llength [info commands testthread]]
>>>>>>> 0f054ddc
testConstraint exec [llength [info commands exec]]

# Produce a random port number in the Dynamic/Private range
# from 49152 through 65535.
proc randport {} {
    # firstly try dynamic port via server-socket(0):
    set port 0x7fffffff
    catch {
	set port [lindex [fconfigure [set s [socket -server {} 0]] -sockname] 2]
	close $s
    }
    while {[catch {
	close [socket -server {} $port]
    } msg]} {
	if {[incr i] > 1000} {return -code error "too many iterations to get free random port: $msg"}
	# try random port:
	set port [expr {int(rand()*16383+49152)}]
    }
    return $port
}

# Test the latency of tcp connections over the loopback interface. Some OSes
# (e.g. NetBSD) seem to use the Nagle algorithm and delayed ACKs, so it takes
# up to 200ms for a packet sent to localhost to arrive. We're measuring this
# here, so that OSes that don't have this problem can run the tests at full
# speed.
set server [socket -server {apply {{s a p} {set ::s1 $s}}} 0]
set s2 [socket localhost [lindex [fconfigure $server -sockname] 2]]
vwait s1; close $server
fconfigure $s1 -buffering line
fconfigure $s2 -buffering line
set t1 [clock milliseconds]
puts $s2 test1; gets $s1
puts $s2 test2; gets $s1
close $s1; close $s2
set t2 [clock milliseconds]
set lat1 [expr {($t2-$t1)*2}]; # doubled as a safety margin

# Test the latency of failed connection attempts over the loopback
# interface. They can take more than a second under Windowos and requres
# additional [after]s in some tests that are not needed on systems that fail
# immediately.
set t1 [clock milliseconds]
catch {socket 127.0.0.1 [randport]}
set t2 [clock milliseconds]
set lat2 [expr {($t2-$t1)*3}]

# Use the maximum of the two latency calculations, but at least 100ms
set latency [expr {$lat1 > $lat2 ? $lat1 : $lat2}]
set latency [expr {$latency > 100 ? $latency : 1000}]
unset t1 t2 s1 s2 lat1 lat2 server

# If remoteServerIP or remoteServerPort are not set, check in the environment
# variables for externally set values.
#

if {![info exists remoteServerIP]} {
    if {[info exists env(remoteServerIP)]} {
	set remoteServerIP $env(remoteServerIP)
    }
}
if {![info exists remoteServerPort]} {
    if {[info exists env(remoteServerPort)]} {
	set remoteServerPort $env(remoteServerPort)
    } else {
        if {[info exists remoteServerIP]} {
	    set remoteServerPort 2048
        }
    }
}

if 0 {
    # activate this to time the tests
    proc test {args} {
        set name [lindex $args 0]
        puts "[lindex [time {uplevel [linsert $args 0 tcltest::test]}] 0] @@@ $name"
    }
}

foreach {af localhost} {
    inet 127.0.0.1
    inet6 ::1
} {
    # Check if the family is supported and set the constraint accordingly
    testConstraint supported_$af [expr {![catch {socket -server foo -myaddr $localhost 0} sock]}]
    catch {close $sock}
}

set sock [socket -server foo -myaddr localhost 0]
set sockname [fconfigure $sock -sockname]
close $sock
testConstraint localhost_v4 [expr {"127.0.0.1" in $sockname}]
testConstraint localhost_v6 [expr {"::1" in $sockname}]


foreach {af localhost} {
    any 127.0.0.1
    inet 127.0.0.1
    inet6 ::1
} {
    if {![testConstraint supported_$af]} {
        continue
    }
    set ::tcl::unsupported::socketAF $af
#
# Check if we're supposed to do tests against the remote server
#

set doTestsWithRemoteServer 1
if {![info exists remoteServerIP]} {
    set remoteServerIP $localhost
}
if {($doTestsWithRemoteServer == 1) && (![info exists remoteServerPort])} {
    set remoteServerPort [randport]
}

# Attempt to connect to a remote server if one is already running. If it is
# not running or for some other reason the connect fails, attempt to start the
# remote server on the local host listening on port 2048. This is only done on
# platforms that support exec (i.e. not on the Mac). On platforms that do not
# support exec, the remote server must be started by the user before running
# the tests.

set remoteProcChan ""
set commandSocket ""
if {$doTestsWithRemoteServer} {
    catch {close $commandSocket}
    if {![catch {
	set commandSocket [socket $remoteServerIP $remoteServerPort]
    }]} then {
	fconfigure $commandSocket -translation crlf -buffering line
    } elseif {![testConstraint exec]} {
	set noRemoteTestReason "can't exec"
	set doTestsWithRemoteServer 0
    } else {
	set remoteServerIP $localhost
	# Be *extra* careful in case this file is sourced from
	# a directory other than the current one...
	set remoteFile [file join [pwd] [file dirname [info script]] \
		remote.tcl]
	if {![catch {
	    set remoteProcChan [open "|[list \
		    [interpreter] $remoteFile -serverIsSilent \
		    -port $remoteServerPort -address $remoteServerIP]" w+]
	} msg]} then {
	    gets $remoteProcChan
	    if {[catch {
		set commandSocket [socket $remoteServerIP $remoteServerPort]
	    } msg] == 0} then {
		fconfigure $commandSocket -translation crlf -buffering line
	    } else {
		set noRemoteTestReason $msg
		set doTestsWithRemoteServer 0
	    }
	} else {
	    set noRemoteTestReason "$msg [interpreter]"
	    set doTestsWithRemoteServer 0
	}
    }
}

# Some tests are run only if we are doing testing against a remote server.
testConstraint doTestsWithRemoteServer $doTestsWithRemoteServer
if {!$doTestsWithRemoteServer} {
    if {[string first s $::tcltest::verbose] != -1} {
    	puts "Skipping tests with remote server. See tests/socket.test for"
	puts "information on how to run remote server."
	puts "Reason for not doing remote tests: $noRemoteTestReason"
    }
}

#
# If we do the tests, define a command to send a command to the remote server.
#

if {[testConstraint doTestsWithRemoteServer]} {
    proc sendCommand {c} {
	global commandSocket

	if {[eof $commandSocket]} {
	    error "remote server disappeared"
	}
	if {[catch {puts $commandSocket $c} msg]} {
	    error "remote server disappaered: $msg"
	}
	if {[catch {puts $commandSocket "--Marker--Marker--Marker--"} msg]} {
	    error "remote server disappeared: $msg"
	}

	while {1} {
	    set line [gets $commandSocket]
	    if {[eof $commandSocket]} {
		error "remote server disappaered"
	    }
	    if {$line eq "--Marker--Marker--Marker--"} {
		lassign $result code info value
                return -code $code -errorinfo $info $value
	    }
            append result $line "\n"
	}
    }
}

proc getPort sock {
    lindex [fconfigure $sock -sockname] 2
}

# Some tests in this file are known to hang *occasionally* on OSX; stop the
# worst offenders.
testConstraint notOSX [expr {$::tcl_platform(os) ne "Darwin"}]

# ----------------------------------------------------------------------

test socket_$af-1.1 {arg parsing for socket command} -constraints [list socket supported_$af] -body {
    socket -server
} -returnCodes error -result {no argument given for -server option}
test socket_$af-1.2 {arg parsing for socket command} -constraints [list socket supported_$af] -body {
    socket -server foo
} -returnCodes error -result {wrong # args: should be "socket ?-myaddr addr? ?-myport myport? ?-async? host port" or "socket -server command ?-myaddr addr? port"}
test socket_$af-1.3 {arg parsing for socket command} -constraints [list socket supported_$af] -body {
    socket -myaddr
} -returnCodes error -result {no argument given for -myaddr option}
test socket_$af-1.4 {arg parsing for socket command} -constraints [list socket supported_$af] -body {
    socket -myaddr $localhost
} -returnCodes error -result {wrong # args: should be "socket ?-myaddr addr? ?-myport myport? ?-async? host port" or "socket -server command ?-myaddr addr? port"}
test socket_$af-1.5 {arg parsing for socket command} -constraints [list socket supported_$af] -body {
    socket -myport
} -returnCodes error -result {no argument given for -myport option}
test socket_$af-1.6 {arg parsing for socket command} -constraints [list socket supported_$af] -body {
    socket -myport xxxx
} -returnCodes error -result {expected integer but got "xxxx"}
test socket_$af-1.7 {arg parsing for socket command} -constraints [list socket supported_$af] -body {
    socket -myport 2522
} -returnCodes error -result {wrong # args: should be "socket ?-myaddr addr? ?-myport myport? ?-async? host port" or "socket -server command ?-myaddr addr? port"}
test socket_$af-1.8 {arg parsing for socket command} -constraints [list socket supported_$af] -body {
    socket -froboz
} -returnCodes error -result {bad option "-froboz": must be -async, -myaddr, -myport, or -server}
test socket_$af-1.9 {arg parsing for socket command} -constraints [list socket supported_$af] -body {
    socket -server foo -myport 2521 3333
} -returnCodes error -result {option -myport is not valid for servers}
test socket_$af-1.10 {arg parsing for socket command} -constraints [list socket supported_$af] -body {
    socket host 2528 -junk
} -returnCodes error -result {wrong # args: should be "socket ?-myaddr addr? ?-myport myport? ?-async? host port" or "socket -server command ?-myaddr addr? port"}
test socket_$af-1.11 {arg parsing for socket command} -constraints [list socket supported_$af] -body {
    socket -server callback 2520 --
} -returnCodes error -result {wrong # args: should be "socket ?-myaddr addr? ?-myport myport? ?-async? host port" or "socket -server command ?-myaddr addr? port"}
test socket_$af-1.12 {arg parsing for socket command} -constraints [list socket supported_$af] -body {
    socket foo badport
} -returnCodes error -result {expected integer but got "badport"}
test socket_$af-1.13 {arg parsing for socket command} -constraints [list socket supported_$af] -body {
    socket -async -server
} -returnCodes error -result {cannot set -async option for server sockets}
test socket_$af-1.14 {arg parsing for socket command} -constraints [list socket supported_$af] -body {
    socket -server foo -async
} -returnCodes error -result {cannot set -async option for server sockets}

set path(script) [makeFile {} script]

test socket_$af-2.1 {tcp connection} -constraints [list socket supported_$af stdio] -setup {
    file delete $path(script)
    set f [open $path(script) w]
    puts $f {
	set timer [after 10000 "set x timed_out"]
	set f [socket -server accept 0]
	proc accept {file addr port} {
	    global x
	    set x done
            close $file
	}
	puts ready
	puts [lindex [fconfigure $f -sockname] 2]
	vwait x
	after cancel $timer
	close $f
	puts $x
    }
    close $f
    set f [open "|[list [interpreter] $path(script)]" r]
    gets $f x
    gets $f listen
} -body {
    # $x == "ready" at this point
    set sock [socket $localhost $listen]
    lappend x [gets $f]
    close $sock
    lappend x [gets $f]
} -cleanup {
    close $f
} -result {ready done {}}
test socket_$af-2.2 {tcp connection with client port specified} -setup {
    set port [randport]
    file delete $path(script)
    set f [open $path(script) w]
    puts $f {
	set timer [after 10000 "set x timeout"]
        set f [socket -server accept 0]
	proc accept {file addr port} {
            global x
            puts "[gets $file] $port"
            close $file
            set x done
	}
	puts ready
	puts [lindex [fconfigure $f -sockname] 2]
	vwait x
	after cancel $timer
	close $f
    }
    close $f
    set f [open "|[list [interpreter] $path(script)]" r]
    gets $f x
    gets $f listen
} -constraints [list socket supported_$af stdio] -body {
    # $x == "ready" at this point
    set sock [socket -myport $port $localhost $listen]
    puts $sock hello
    flush $sock
    lappend x [expr {[gets $f] eq "hello $port"}]
    close $sock
    return $x
} -cleanup {
    catch {close [socket $localhost $listen]}
    close $f
} -result {ready 1}
test socket_$af-2.3 {tcp connection with client interface specified} -setup {
    file delete $path(script)
    set f [open $path(script) w]
    puts $f {
	set timer [after 2000 "set x done"]
        set f [socket  -server accept 0]
	proc accept {file addr port} {
            global x
            puts "[gets $file] $addr"
            close $file
            set x done
	}
	puts [lindex [fconfigure $f -sockname] 2]
	puts ready
	vwait x
	after cancel $timer
	close $f
    }
    close $f
    set f [open "|[list [interpreter] $path(script)]" r]
    gets $f listen
    gets $f x
} -constraints [list socket supported_$af stdio] -body {
    # $x == "ready" at this point
    set sock [socket -myaddr $localhost $localhost $listen]
    puts $sock hello
    flush $sock
    lappend x [gets $f]
    close $sock
    return $x
} -cleanup {
    close $f
} -result [list ready [list hello $localhost]]
test socket_$af-2.4 {tcp connection with server interface specified} -setup {
    file delete $path(script)
    set f [open $path(script) w]
    puts $f [list set localhost $localhost]
    puts $f {
	set timer [after 2000 "set x done"]
        set f [socket -server accept -myaddr $localhost 0]
	proc accept {file addr port} {
            global x
            puts "[gets $file]"
            close $file
            set x done
	}
	puts ready
	puts [lindex [fconfigure $f -sockname] 2]
	vwait x
	after cancel $timer
	close $f
    }
    close $f
    set f [open "|[list [interpreter] $path(script)]" r]
    gets $f x
    gets $f listen
} -constraints [list socket supported_$af stdio] -body {
    # $x == "ready" at this point
    set sock [socket $localhost $listen]
    puts $sock hello
    flush $sock
    lappend x [gets $f]
    close $sock
    return $x
} -cleanup {
    close $f
} -result {ready hello}
test socket_$af-2.5 {tcp connection with redundant server port} -setup {
    file delete $path(script)
    set f [open $path(script) w]
    puts $f {
	set timer [after 10000 "set x timeout"]
        set f [socket -server accept 0]
	proc accept {file addr port} {
            global x
            puts "[gets $file]"
            close $file
            set x done
	}
	puts ready
	puts [lindex [fconfigure $f -sockname] 2]
	vwait x
	after cancel $timer
	close $f
    }
    close $f
    set f [open "|[list [interpreter] $path(script)]" r]
    gets $f x
    gets $f listen
} -constraints [list socket supported_$af stdio] -body {
    # $x == "ready" at this point
    set sock [socket $localhost $listen]
    puts $sock hello
    flush $sock
    lappend x [gets $f]
    close $sock
    return $x
} -cleanup {
    close $f
} -result {ready hello}
test socket_$af-2.6 {tcp connection} -constraints [list socket supported_$af] -body {
    set status ok
    if {![catch {set sock [socket $localhost [randport]]}]} {
	if {![catch {gets $sock}]} {
	    set status broken
	}
	close $sock
    }
    set status
} -result ok
test socket_$af-2.7 {echo server, one line} -constraints [list socket supported_$af stdio] -setup {
    file delete $path(script)
    set f [open $path(script) w]
    puts $f {
	set timer [after 10000 "set x timeout"]
	set f [socket -server accept 0]
	proc accept {s a p} {
            fileevent $s readable [list echo $s]
	    fconfigure $s -translation lf -buffering line
        }
	proc echo {s} {
	     set l [gets $s]
             if {[eof $s]} {
                 global x
                 close $s
                 set x done
             } else {
                 puts $s $l
             }
	}
	puts ready
	puts [lindex [fconfigure $f -sockname] 2]
	vwait x
	after cancel $timer
	close $f
	puts $x
    }
    close $f
    set f [open "|[list [interpreter] $path(script)]" r]
    gets $f
    gets $f listen
} -body {
    set s [socket $localhost $listen]
    fconfigure $s -buffering line -translation lf
    puts $s "hello abcdefghijklmnop"
    set x [gets $s]
    close $s
    list $x [gets $f]
} -cleanup {
    close $f
} -result {{hello abcdefghijklmnop} done}
removeFile script
test socket_$af-2.8 {echo server, loop 50 times, single connection} -setup {
    set path(script) [makeFile {
	set f [socket -server accept 0]
	proc accept {s a p} {
            fileevent $s readable [list echo $s]
            fconfigure $s -buffering line
        }
	proc echo {s} {
	     global i
             set l [gets $s]
             if {[eof $s]} {
                 global x
                 close $s
                 set x done
             } else {
	         incr i
                 puts $s $l
             }
	}
	set i 0
	puts ready
	puts [lindex [fconfigure $f -sockname] 2]
	set timer [after 20000 "set x done"]
	vwait x
	after cancel $timer
	close $f
	puts "done $i"
    } script]
    set f [open "|[list [interpreter] $path(script)]" r]
    gets $f
    gets $f listen
} -constraints [list socket supported_$af stdio] -body {
    set s [socket $localhost $listen]
    fconfigure $s -buffering line
    catch {
	for {set x 0} {$x < 50} {incr x} {
	    puts $s "hello abcdefghijklmnop"
	    gets $s
	}
    }
    close $s
    catch {set x [gets $f]}
    return $x
} -cleanup {
    close $f
    removeFile script
} -result {done 50}
set path(script) [makeFile {} script]
test socket_$af-2.9 {socket conflict} -constraints [list socket supported_$af stdio] -body {
    set s [socket -server accept 0]
    file delete $path(script)
    set f [open $path(script) w]
    puts $f [list set ::tcl::unsupported::socketAF $::tcl::unsupported::socketAF]
    puts $f "socket -server accept [lindex [fconfigure $s -sockname] 2]"
    close $f
    set f [open "|[list [interpreter] $path(script)]" r]
    gets $f
    after 100
    close $f
} -returnCodes error -cleanup {
    close $s
} -match glob -result {couldn't open socket: address already in use*}
test socket_$af-2.10 {close on accept, accepted socket lives} -setup {
    set done 0
    set timer [after 20000 "set done timed_out"]
} -constraints [list socket supported_$af] -body {
    set ss [socket -server accept 0]
    proc accept {s a p} {
	global ss
	close $ss
	fileevent $s readable "readit $s"
	fconfigure $s -trans lf
    }
    proc readit {s} {
	global done
	gets $s
	close $s
	set done 1
    }
    set cs [socket $localhost [lindex [fconfigure $ss -sockname] 2]]
    puts $cs hello
    close $cs
    vwait done
    return $done
} -cleanup {
    after cancel $timer
} -result 1
test socket_$af-2.11 {detecting new data} -constraints [list socket supported_$af] -setup {
    proc accept {s a p} {
	global sock
	set sock $s
    }
    set s [socket -server accept 0]
    set sock ""
} -body {
    set s2 [socket $localhost [lindex [fconfigure $s -sockname] 2]]
    vwait sock
    puts $s2 one
    flush $s2
    after idle {set x 1}
    vwait x
    fconfigure $sock -blocking 0
    set result a:[gets $sock]
    lappend result b:[gets $sock]
    fconfigure $sock -blocking 1
    puts $s2 two
    flush $s2
    after $latency {set x 1}; # NetBSD fails here if we do [after idle]
    vwait x
    fconfigure $sock -blocking 0
    lappend result c:[gets $sock]
} -cleanup {
    fconfigure $sock -blocking 1
    close $s2
    close $s
    close $sock
} -result {a:one b: c:two}
test socket_$af-2.12 {} [list socket stdio supported_$af] {
    file delete $path(script)
    set f [open $path(script) w]
    puts $f {
	set server [socket -server accept_client 0]
	puts [lindex [chan configure $server -sockname] 2]
	proc accept_client { client host port } {
	    chan configure $client -blocking  0 -buffering line
	    write_line $client
	}
	proc write_line client {
	    if { [catch { chan puts $client [string repeat . 720000]}] } {
		puts [catch {chan close $client}]
	    } else {
		puts signal1
		after 0 write_line $client
	    }
	}
	chan event stdin readable {set forever now}
	vwait forever
	exit
    }
    close $f
    set f [open "|[list [interpreter] $path(script)]" r+]
    gets $f port
    set sock [socket $localhost $port]
    chan event $sock readable [list read_lines $sock $f]
    proc read_lines { sock pipe } {
	gets $pipe
	chan close $sock
	chan event $pipe readable [list readpipe $pipe]
    }
    proc readpipe {pipe} {
	while {![string is integer [set ::done [gets $pipe]]]} {}
    }
    vwait ::done
    close $f
    set ::done
} 0
test socket_$af-2.13 {Bug 1758a0b603} {socket stdio} {
    file delete $path(script)
    set f [open $path(script) w]
    puts $f {
	set server [socket -server accept 0]
	puts [lindex [chan configure $server -sockname] 2]
	proc accept { client host port } {
	    chan configure $client -blocking  0 -buffering line -buffersize 1
	    puts $client [string repeat . 720000]
	    puts ready
	    chan event $client writable [list setup $client]
	}
	proc setup client {
	    chan event $client writable {set forever write}
	    after 5 {set forever timeout}
	}
	vwait forever
	puts $forever
    }
    close $f
    set pipe [open |[list [interpreter] $path(script)] r]
    gets $pipe port
    set sock [socket $localhost $port]
    chan configure $sock -blocking  0 -buffering line
    chan event $sock readable [list read_lines $sock $pipe ]
    proc read_lines { sock pipe } {
	gets $pipe
	gets $sock line
	after idle [list stop $sock $pipe]
	chan event $sock readable {}
    }
    proc stop {sock pipe} {
	variable done
	close $sock
	set done [gets $pipe]
    }
    variable done
    vwait [namespace which -variable done]
    close $pipe
    set done
} write

test socket_$af-3.1 {socket conflict} -constraints [list socket supported_$af stdio] -setup {
    file delete $path(script)
    set f [open $path(script) w]
    puts $f [list set localhost $localhost]
    puts $f {
	set f [socket -server accept -myaddr $localhost 0]
	puts ready
	puts [lindex [fconfigure $f -sockname] 2]
	gets stdin
	close $f
    }
    close $f
    set f [open "|[list [interpreter] $path(script)]" r+]
    gets $f
    gets $f listen
} -body {
    socket -server accept -myaddr $localhost $listen
} -cleanup {
    puts $f bye
    close $f
} -returnCodes error -result {couldn't open socket: address already in use}
test socket_$af-3.2 {server with several clients} -setup {
    file delete $path(script)
    set f [open $path(script) w]
    puts $f [list set localhost $localhost]
    puts $f {
	set t1 [after 30000 "set x timed_out"]
	set t2 [after 31000 "set x timed_out"]
	set t3 [after 32000 "set x timed_out"]
	set counter 0
	set s [socket -server accept -myaddr $localhost 0]
	proc accept {s a p} {
	    fileevent $s readable [list echo $s]
	    fconfigure $s -buffering line
	}
	proc echo {s} {
	     global x
             set l [gets $s]
             if {[eof $s]} {
                 close $s
                 set x done
             } else {
                 puts $s $l
             }
	}
	puts ready
	puts [lindex [fconfigure $s -sockname] 2]
	vwait x
	after cancel $t1
	vwait x
	after cancel $t2
	vwait x
	after cancel $t3
	close $s
	puts $x
    }
    close $f
    set f [open "|[list [interpreter] $path(script)]" r+]
    set x [gets $f]
    gets $f listen
} -constraints [list socket supported_$af stdio] -body {
    # $x == "ready" here
    set s1 [socket $localhost $listen]
    fconfigure $s1 -buffering line
    set s2 [socket $localhost $listen]
    fconfigure $s2 -buffering line
    set s3 [socket $localhost $listen]
    fconfigure $s3 -buffering line
    for {set i 0} {$i < 100} {incr i} {
	puts $s1 hello,s1
	gets $s1
	puts $s2 hello,s2
	gets $s2
	puts $s3 hello,s3
	gets $s3
    }
    close $s1
    close $s2
    close $s3
    lappend x [gets $f]
} -cleanup {
    close $f
} -result {ready done}

test socket_$af-4.1 {server with several clients} -setup {
    file delete $path(script)
    set f [open $path(script) w]
    puts $f [list set localhost $localhost]
    puts $f {
	set port [gets stdin]
	set s [socket $localhost $port]
	fconfigure $s -buffering line
	for {set i 0} {$i < 100} {incr i} {
	    puts $s hello
	    gets $s
	}
	close $s
	puts bye
	gets stdin
    }
    close $f
    set p1 [open "|[list [interpreter] $path(script)]" r+]
    fconfigure $p1 -buffering line
    set p2 [open "|[list [interpreter] $path(script)]" r+]
    fconfigure $p2 -buffering line
    set p3 [open "|[list [interpreter] $path(script)]" r+]
    fconfigure $p3 -buffering line
} -constraints [list socket supported_$af stdio] -body {
    proc accept {s a p} {
	fconfigure $s -buffering line
	fileevent $s readable [list echo $s]
    }
    proc echo {s} {
	global x
        set l [gets $s]
        if {[eof $s]} {
            close $s
            set x done
        } else {
            puts $s $l
        }
    }
    set t1 [after 30000 "set x timed_out"]
    set t2 [after 31000 "set x timed_out"]
    set t3 [after 32000 "set x timed_out"]
    set s [socket -server accept -myaddr $localhost 0]
    set listen [lindex [fconfigure $s -sockname] 2]
    puts $p1 $listen
    puts $p2 $listen
    puts $p3 $listen
    vwait x
    vwait x
    vwait x
    after cancel $t1
    after cancel $t2
    after cancel $t3
    close $s
    set l ""
    lappend l [list p1 [gets $p1] $x]
    lappend l [list p2 [gets $p2] $x]
    lappend l [list p3 [gets $p3] $x]
} -cleanup {
    puts $p1 bye
    puts $p2 bye
    puts $p3 bye
    close $p1
    close $p2
    close $p3
} -result {{p1 bye done} {p2 bye done} {p3 bye done}}
test socket_$af-4.2 {byte order problems, socket numbers, htons} -body {
    close [socket -server dodo -myaddr $localhost 0x3000]
    return ok
} -constraints [list socket supported_$af] -result ok

test socket_$af-5.1 {byte order problems, socket numbers, htons} -body {
    if {![catch {socket -server dodo 0x1} msg]} {
	close $msg
        return {htons problem, should be disallowed, are you running as SU?}
    }
    return {couldn't open socket: not owner}
} -constraints [list socket supported_$af unix notRoot] -result {couldn't open socket: not owner}
test socket_$af-5.2 {byte order problems, socket numbers, htons} -body {
    if {![catch {socket -server dodo 0x10000} msg]} {
	close $msg
	return {port resolution problem, should be disallowed}
    }
    return {couldn't open socket: port number too high}
} -constraints [list socket supported_$af] -result {couldn't open socket: port number too high}
test socket_$af-5.3 {byte order problems, socket numbers, htons} -body {
    if {![catch {socket -server dodo 21} msg]} {
	close $msg
	return {htons problem, should be disallowed, are you running as SU?}
    }
    return {couldn't open socket: not owner}
} -constraints [list socket supported_$af unix notRoot] -result {couldn't open socket: not owner}

test socket_$af-6.1 {accept callback error} -constraints [list socket supported_$af stdio] -setup {
    proc myHandler {msg options} {
	variable x $msg
    }
    set handler [interp bgerror {}]
    interp bgerror {} [namespace which myHandler]
    file delete $path(script)
} -body {
    set f [open $path(script) w]
    puts $f [list set localhost $localhost]
    puts $f {
	gets stdin port
	socket $localhost $port
    }
    close $f
    set f [open "|[list [interpreter] $path(script)]" r+]
    proc accept {s a p} {expr 10 / 0}
    set s [socket -server accept -myaddr $localhost 0]
    puts $f [lindex [fconfigure $s -sockname] 2]
    close $f
    set timer [after 10000 "set x timed_out"]
    vwait x
    after cancel $timer
    close $s
    return $x
} -cleanup {
    interp bgerror {} $handler
} -result {divide by zero}

test socket_$af-6.2 {
    readable fileevent on server socket
} -setup {
    set sock [socket -server dummy 0]
} -constraints [list socket supported_$af] -body {
    fileevent $sock readable dummy
} -cleanup {
    close $sock
} -returnCodes 1 -result "channel is not readable"

test socket_$af-6.3 {writable fileevent on server socket} -setup {
    set sock [socket -server dummy 0]
} -constraints [list socket supported_$af] -body {
    fileevent $sock writable dummy
} -cleanup {
    close $sock
} -returnCodes 1 -result "channel is not writable"

test socket_$af-7.1 {testing socket specific options} -setup {
    file delete $path(script)
    set f [open $path(script) w]
    puts $f {
	set ss [socket -server accept 0]
	proc accept args {
	    global x
	    set x done
	}
	puts ready
	puts [lindex [fconfigure $ss -sockname] 2]
	set timer [after 10000 "set x timed_out"]
	vwait x
	after cancel $timer
    }
    close $f
    set f [open "|[list [interpreter] $path(script)]" r]
    gets $f
    gets $f listen
    set l ""
} -constraints [list socket supported_$af stdio] -body {
    set s [socket $localhost $listen]
    set p [fconfigure $s -peername]
    close $s
    lappend l [string compare [lindex $p 0] $localhost]
    lappend l [string compare [lindex $p 2] $listen]
    lappend l [llength $p]
} -cleanup {
    close $f
} -result {0 0 3}
test socket_$af-7.2 {testing socket specific options} -setup {
    file delete $path(script)
    set f [open $path(script) w]
    puts $f [list set ::tcl::unsupported::socketAF $::tcl::unsupported::socketAF]
    puts $f {
	set ss [socket -server accept 0]
	proc accept args {
	    global x
	    set x done
	}
	puts ready
	puts [lindex [fconfigure $ss -sockname] 2]
	set timer [after 10000 "set x timed_out"]
	vwait x
	after cancel $timer
    }
    close $f
    set f [open "|[list [interpreter] $path(script)]" r]
    gets $f
    gets $f listen
} -constraints [list socket supported_$af stdio] -body {
    set s [socket $localhost $listen]
    set p [fconfigure $s -sockname]
    close $s
    list [llength $p] \
	    [regexp {^(127\.0\.0\.1|0\.0\.0\.0|::1)$} [lindex $p 0]] \
	    [expr {[lindex $p 2] == $listen}]
} -cleanup {
    close $f
} -result {3 1 0}
test socket_$af-7.3 {testing socket specific options} -constraints [list socket supported_$af] -body {
    set s [socket -server accept -myaddr $localhost 0]
    set l [fconfigure $s]
    close $s
    update
    llength $l
} -result 14
test socket_$af-7.4 {testing socket specific options} -constraints [list socket supported_$af] -setup {
    set timer [after 10000 "set x timed_out"]
    set l ""
} -body {
    set s [socket -server accept -myaddr $localhost 0]
    proc accept {s a p} {
	global x
	set x [fconfigure $s -sockname]
	close $s
    }
    set listen [lindex [fconfigure $s -sockname] 2]
    set s1 [socket $localhost $listen]
    vwait x
    lappend l [expr {[lindex $x 2] == $listen}] [llength $x]
} -cleanup {
    after cancel $timer
    close $s
    close $s1
} -result {1 3}
test socket_$af-7.5 {testing socket specific options} -setup {
    set timer [after 10000 "set x timed_out"]
    set l ""
} -constraints [list socket supported_$af unixOrPc] -body {
    set s [socket -server accept 0]
    proc accept {s a p} {
	global x
	set x [fconfigure $s -sockname]
	close $s
    }
    set listen [lindex [fconfigure $s -sockname] 2]
    set s1 [socket $localhost $listen]
    vwait x
    lappend l [lindex $x 0] [expr {[lindex $x 2] == $listen}] [llength $x]
} -cleanup {
    after cancel $timer
    close $s
    close $s1
} -result [list $localhost 1 3]

test socket_$af-8.1 {testing -async flag on sockets} -constraints [list socket supported_$af] -body {
    # NOTE: This test may fail on some Solaris 2.4 systems. If it does, check
    # that you have these patches installed (using showrev -p):
    #
    # 101907-05, 101925-02, 101945-14, 101959-03, 101969-05, 101973-03,
    # 101977-03, 101981-02, 101985-01, 102001-03, 102003-01, 102007-01,
    # 102011-02, 102024-01, 102039-01, 102044-01, 102048-01, 102062-03,
    # 102066-04, 102070-01, 102105-01, 102153-03, 102216-01, 102232-01,
    # 101878-03, 101879-01, 101880-03, 101933-01, 101950-01, 102030-01,
    # 102057-08, 102140-01, 101920-02, 101921-09, 101922-07, 101923-03
    #
    # If after installing these patches you are still experiencing a problem,
    # please email jyl@eng.sun.com. We have not observed this failure on
    # Solaris 2.5, so another option (instead of installing these patches) is
    # to upgrade to Solaris 2.5.
    set s [socket -server accept -myaddr $localhost 0]
    proc accept {s a p} {
	global x
	puts $s bye
	close $s
	set x done
    }
    set s1 [socket -async $localhost [lindex [fconfigure $s -sockname] 2]]
    vwait x
    gets $s1
} -cleanup {
    close $s
    close $s1
} -result bye

test socket_$af-9.1 {testing spurious events} -constraints [list socket supported_$af] -setup {
    set len 0
    set spurious 0
    set done 0
    set timer [after 10000 "set done timed_out"]
} -body {
    proc readlittle {s} {
	global spurious done len
	set l [read $s 1]
	if {[string length $l] == 0} {
	    if {![eof $s]} {
		incr spurious
	    } else {
		close $s
		set done 1
	    }
	} else {
	    incr len [string length $l]
	}
    }
    proc accept {s a p} {
	fconfigure $s -buffering none -blocking off
	fileevent $s readable [list readlittle $s]
    }
    set s [socket -server accept -myaddr $localhost 0]
    set c [socket $localhost [lindex [fconfigure $s -sockname] 2]]
    puts -nonewline $c 01234567890123456789012345678901234567890123456789
    close $c
    vwait done
    close $s
    list $spurious $len
} -cleanup {
    after cancel $timer
} -result {0 50}
test socket_$af-9.2 {testing async write, fileevents, flush on close} -constraints [list socket supported_$af] -setup {
    set firstblock ""
    for {set i 0} {$i < 5} {incr i} {set firstblock "a$firstblock$firstblock"}
    set secondblock ""
    for {set i 0} {$i < 16} {incr i} {
	set secondblock "b$secondblock$secondblock"
    }
    set timer [after 10000 "set done timed_out"]
    set l [socket -server accept -myaddr $localhost 0]
    proc accept {s a p} {
	fconfigure $s -blocking 0 -translation lf -buffersize 16384 \
		-buffering line
	fileevent $s readable "readable $s"
    }
    proc readable {s} {
	set l [gets $s]
	fileevent $s readable {}
	after idle respond $s
    }
    proc respond {s} {
	global firstblock
	puts -nonewline $s $firstblock
	after idle writedata $s
    }
    proc writedata {s} {
	global secondblock
	puts -nonewline $s $secondblock
	close $s
    }
} -body {
    set s [socket $localhost [lindex [fconfigure $l -sockname] 2]]
    fconfigure $s -blocking 0 -trans lf -buffering line
    set count 0
    puts $s hello
    proc readit {s} {
	global count done
	set l [read $s]
	incr count [string length $l]
	if {[eof $s]} {
	    close $s
	    set done 1
	}
    }
    fileevent $s readable "readit $s"
    vwait done
    return $count
} -cleanup {
    close $l
    after cancel $timer
} -result 65566
test socket_$af-9.3 {testing EOF stickyness} -constraints [list socket supported_$af] -setup {
    set count 0
    set done false
    proc write_then_close {s} {
	puts $s bye
	close $s
    }
    proc accept {s a p} {
	fconfigure $s -buffering line -translation lf
	fileevent $s writable "write_then_close $s"
    }
    set s [socket -server accept -myaddr $localhost 0]
} -body {
    proc count_to_eof {s} {
	global count done
	set l [gets $s]
	if {[eof $s]} {
	    incr count
	    if {$count > 9} {
		close $s
		set done true
		set count {eof is sticky}
	    }
	}
    }
    proc timerproc {s} {
	global done count
	set done true
	set count {timer went off, eof is not sticky}
	close $s
    }
    set c [socket $localhost [lindex [fconfigure $s -sockname] 2]]
    fconfigure $c -blocking off -buffering line -translation lf
    fileevent $c readable "count_to_eof $c"
    set timer [after 1000 timerproc $c]
    vwait done
    return $count
} -cleanup {
    close $s
    after cancel $timer
} -result {eof is sticky}

removeFile script

test socket_$af-10.1 {testing socket accept callback error handling} \
    -constraints [list socket supported_$af] -setup {
    variable goterror 0
    proc myHandler {msg options} {
	variable goterror 1
    }
    set handler [interp bgerror {}]
    interp bgerror {} [namespace which myHandler]
} -body {
    set s [socket -server accept -myaddr $localhost 0]
    proc accept {s a p} {close $s; error}
    set c [socket $localhost [lindex [fconfigure $s -sockname] 2]]
    vwait goterror
    close $s
    close $c
    return $goterror
} -cleanup {
    interp bgerror {} $handler
} -result 1

test socket_$af-11.1 {tcp connection} -setup {
    set port [sendCommand {
	set server [socket -server accept 0]
	proc accept {s a p} {
	    puts $s done
	    close $s
	}
	getPort $server
    }]
} -constraints [list socket supported_$af doTestsWithRemoteServer] -body {
    set s [socket $remoteServerIP $port]
    gets $s
} -cleanup {
    close $s
    sendCommand {close $server}
} -result done
test socket_$af-11.2 {client specifies its port} -setup {
    set lport [randport]
    set rport [sendCommand {
	set server [socket -server accept 0]
	proc accept {s a p} {
	    puts $s $p
	    close $s
	}
	getPort $server
    }]
} -constraints [list socket supported_$af doTestsWithRemoteServer] -body {
    set s [socket -myport $lport $remoteServerIP $rport]
    set r [gets $s]
    expr {$r==$lport ? "ok" : "broken: $r != $port"}
} -cleanup {
    close $s
    sendCommand {close $server}
} -result ok
test socket_$af-11.3 {trying to connect, no server} -body {
    set status ok
    if {![catch {set s [socket $remoteServerIp [randport]]}]} {
	if {![catch {gets $s}]} {
	    set status broken
	}
	close $s
    }
    return $status
} -constraints [list socket supported_$af doTestsWithRemoteServer] -result ok
test socket_$af-11.4 {remote echo, one line} -setup {
    set port [sendCommand {
	set server [socket -server accept 0]
	proc accept {s a p} {
	    fileevent $s readable [list echo $s]
	    fconfigure $s -buffering line -translation crlf
	}
	proc echo {s} {
	    set l [gets $s]
	    if {[eof $s]} {
		close $s
	    } else {
		puts $s $l
	    }
	}
	getPort $server
    }]
} -constraints [list socket supported_$af doTestsWithRemoteServer] -body {
    set f [socket $remoteServerIP $port]
    fconfigure $f -translation crlf -buffering line
    puts $f hello
    gets $f
} -cleanup {
    catch {close $f}
    sendCommand {close $server}
} -result hello
test socket_$af-11.5 {remote echo, 50 lines} -setup {
    set port [sendCommand {
	set server [socket -server accept 0]
	proc accept {s a p} {
	    fileevent $s readable [list echo $s]
	    fconfigure $s -buffering line -translation crlf
	}
	proc echo {s} {
	    set l [gets $s]
	    if {[eof $s]} {
		close $s
	    } else {
		puts $s $l
	    }
	}
	getPort $server
    }]
} -constraints [list socket supported_$af doTestsWithRemoteServer] -body {
    set f [socket $remoteServerIP $port]
    fconfigure $f -translation crlf -buffering line
    for {set cnt 0} {$cnt < 50} {incr cnt} {
	puts $f "hello, $cnt"
	if {[gets $f] != "hello, $cnt"} {
	    break
	}
    }
    return $cnt
} -cleanup {
    close $f
    sendCommand {close $server}
} -result 50
test socket_$af-11.6 {socket conflict} -setup {
    set s1 [socket -server accept -myaddr $localhost 0]
} -constraints [list socket supported_$af doTestsWithRemoteServer] -body {
    set s2 [socket -server accept -myaddr $localhost [getPort $s1]]
    list [getPort $s2] [close $s2]
} -cleanup {
    close $s1
} -returnCodes error -result {couldn't open socket: address already in use}
test socket_$af-11.7 {server with several clients} -setup {
    set port [sendCommand {
	set server [socket -server accept 0]
	proc accept {s a p} {
	    fconfigure $s -buffering line
	    fileevent $s readable [list echo $s]
	}
	proc echo {s} {
	    set l [gets $s]
	    if {[eof $s]} {
		close $s
	    } else {
		puts $s $l
	    }
	}
	getPort $server
    }]
} -constraints [list socket supported_$af doTestsWithRemoteServer] -body {
    set s1 [socket $remoteServerIP $port]
    fconfigure $s1 -buffering line
    set s2 [socket $remoteServerIP $port]
    fconfigure $s2 -buffering line
    set s3 [socket $remoteServerIP $port]
    fconfigure $s3 -buffering line
    for {set i 0} {$i < 100} {incr i} {
	puts $s1 hello,s1
	gets $s1
	puts $s2 hello,s2
	gets $s2
	puts $s3 hello,s3
	gets $s3
    }
    return $i
} -cleanup {
    close $s1
    close $s2
    close $s3
    sendCommand {close $server}
} -result 100
test socket_$af-11.8 {client with several servers} -setup {
    lassign [sendCommand {
	set s1 [socket -server "accept server1" 0]
	set s2 [socket -server "accept server2" 0]
	set s3 [socket -server "accept server3" 0]
	proc accept {mp s a p} {
	    puts $s $mp
	    close $s
	}
	list [getPort $s1] [getPort $s2] [getPort $s3]
    }] p1 p2 p3
} -constraints [list socket supported_$af doTestsWithRemoteServer] -body {
    set s1 [socket $remoteServerIP $p1]
    set s2 [socket $remoteServerIP $p2]
    set s3 [socket $remoteServerIP $p3]
    list [gets $s1] [gets $s1] [eof $s1] [gets $s2] [gets $s2] [eof $s2] \
	[gets $s3] [gets $s3] [eof $s3]
} -cleanup {
    close $s1
    close $s2
    close $s3
    sendCommand {
	close $s1
	close $s2
	close $s3
    }
} -result {server1 {} 1 server2 {} 1 server3 {} 1}
test socket_$af-11.9 {accept callback error} -constraints [list socket supported_$af doTestsWithRemoteServer] -setup {
    proc myHandler {msg options} {
	variable x $msg
    }
    set handler [interp bgerror {}]
    interp bgerror {} [namespace which myHandler]
    set timer [after 10000 "set x timed_out"]
} -body {
    set s [socket -server accept 0]
    proc accept {s a p} {expr {10 / 0}}
    sendCommand "set port [getPort $s]"
    if {[catch {
	sendCommand {
	    set peername [fconfigure $callerSocket -peername]
	    set s [socket [lindex $peername 0] $port]
	    close $s
    	 }
    } msg]} then {
	close $s
	error $msg
    }
    vwait x
    return $x
} -cleanup {
    close $s
    after cancel $timer
    interp bgerror {} $handler
} -result {divide by zero}
test socket_$af-11.10 {testing socket specific options} -setup {
    set port [sendCommand {
	set server [socket -server accept 0]
	proc accept {s a p} {close $s}
	getPort $server
    }]
} -constraints [list socket supported_$af doTestsWithRemoteServer] -body {
    set s [socket $remoteServerIP $port]
    set p [fconfigure $s -peername]
    set n [fconfigure $s -sockname]
    list [expr {[lindex $p 2] == $port}] [llength $p] [llength $n]
} -cleanup {
    close $s
    sendCommand {close $server}
} -result {1 3 3}
test socket_$af-11.11 {testing spurious events} -setup {
    set port [sendCommand {
	set server [socket -server accept 0]
	proc accept {s a p} {
	    fconfigure $s -translation "auto lf"
	    after idle writesome $s
	}
	proc writesome {s} {
	    for {set i 0} {$i < 100} {incr i} {
		puts $s "line $i from remote server"
	    }
	    close $s
	}
	getPort $server
    }]
    set len 0
    set spurious 0
    set done 0
    set timer [after 40000 "set done timed_out"]
} -constraints [list socket supported_$af doTestsWithRemoteServer] -body {
    proc readlittle {s} {
	global spurious done len
	set l [read $s 1]
	if {[string length $l] == 0} {
	    if {![eof $s]} {
		incr spurious
	    } else {
		close $s
		set done 1
	    }
	} else {
	    incr len [string length $l]
	}
    }
    set c [socket $remoteServerIP $port]
    fileevent $c readable "readlittle $c"
    vwait done
    list $spurious $len $done
} -cleanup {
    after cancel $timer
    sendCommand {close $server}
} -result {0 2690 1}
test socket_$af-11.12 {testing EOF stickyness} -constraints [list socket supported_$af doTestsWithRemoteServer] -setup {
    set counter 0
    set done 0
    set port [sendCommand {
	set server [socket -server accept 0]
	proc accept {s a p} {
	    after idle close $s
	}
	getPort $server
    }]
    proc timed_out {} {
	global c done
	set done {timed_out, EOF is not sticky}
	close $c
    }
    set after_id [after 1000 timed_out]
} -body {
    proc count_up {s} {
	global counter done
	set l [gets $s]
	if {[eof $s]} {
	    incr counter
	    if {$counter > 9} {
		set done {EOF is sticky}
		close $s
	    }
	}
    }
    set c [socket $remoteServerIP $port]
    fileevent $c readable [list count_up $c]
    vwait done
    return $done
} -cleanup {
    after cancel $after_id
    sendCommand {close $server}
} -result {EOF is sticky}
test socket_$af-11.13 {testing async write, async flush, async close} -setup {
    set port [sendCommand {
	set firstblock ""
	for {set i 0} {$i < 5} {incr i} {
		set firstblock "a$firstblock$firstblock"
	}
	set secondblock ""
	for {set i 0} {$i < 16} {incr i} {
	    set secondblock "b$secondblock$secondblock"
	}
	set l [socket -server accept 0]
	proc accept {s a p} {
	    fconfigure $s -blocking 0 -translation lf -buffersize 16384 \
		-buffering line
	    fileevent $s readable "readable $s"
	}
	proc readable {s} {
	    set l [gets $s]
	    fileevent $s readable {}
	    after idle respond $s
	}
	proc respond {s} {
	    global firstblock
	    puts -nonewline $s $firstblock
	    after idle writedata $s
	}
	proc writedata {s} {
	    global secondblock
	    puts -nonewline $s $secondblock
	    close $s
	}
	getPort $l
    }]
    set timer [after 10000 "set done timed_out"]
} -constraints [list socket supported_$af doTestsWithRemoteServer] -body {
    proc readit {s} {
	global count done
	set l [read $s]
	incr count [string length $l]
	if {[eof $s]} {
	    close $s
	    set done 1
	}
    }
    set s [socket $remoteServerIP $port]
    fconfigure $s -blocking 0 -trans lf -buffering line
    set count 0
    puts $s hello
    fileevent $s readable "readit $s"
    vwait done
    return $count
} -cleanup {
    after cancel $timer
    sendCommand {close $l}
} -result 65566

set path(script1) [makeFile {} script1]
set path(script2) [makeFile {} script2]

test socket_$af-12.1 {testing inheritance of server sockets} -setup {
    file delete $path(script1)
    file delete $path(script2)
    # Script1 is just a 10 second delay. If the server socket is inherited, it
    # will be held open for 10 seconds
    set f [open $path(script1) w]
    puts $f {
	fileevent stdin readable exit
	after 10000 exit
	vwait forever
    }
    close $f
    # Script2 creates the server socket, launches script1, and exits.
    # The server socket will now be closed unless script1 inherited it.
    set f [open $path(script2) w]
    puts $f [list set tcltest [interpreter]]
    puts $f [list set delay $path(script1)]
    puts $f [list set localhost $localhost]
    puts $f {
	set f [socket -server accept -myaddr $localhost 0]
	proc accept { file addr port } {
	    close $file
	}
	exec $tcltest $delay &
	puts [lindex [fconfigure $f -sockname] 2]
	close $f
        exit
    }
    close $f
} -constraints [list socket supported_$af stdio exec] -body {
    # Launch script2 and wait 5 seconds
    ### exec [interpreter] script2 &
    set p [open "|[list [interpreter] $path(script2)]" r]
    # If we can still connect to the server, the socket got inherited.
    if {[catch {close [socket $localhost $listen]}]} {
	return {server socket was not inherited}
    } else {
	return {server socket was inherited}
    }
} -cleanup {
    catch {close $p}
} -result {server socket was not inherited}
test socket_$af-12.2 {testing inheritance of client sockets} -setup {
    file delete $path(script1)
    file delete $path(script2)
    # Script1 is just a 20 second delay. If the server socket is inherited, it
    # will be held open for 20 seconds
    set f [open $path(script1) w]
    puts $f {
	fileevent stdin readable exit
	after 20000 exit
	vwait forever
    }
    close $f
    # Script2 opens the client socket and writes to it. It then launches
    # script1 and exits. If the child process inherited the client socket, the
    # socket will still be open.
    set f [open $path(script2) w]
    puts $f [list set tcltest [interpreter]]
    puts $f [list set delay $path(script1)]
    puts $f [list set localhost $localhost]
    puts $f {
        gets stdin port
	set f [socket $localhost $port]
        exec $tcltest $delay &
	puts $f testing
	flush $f
        exit
    }
    close $f
    # If the socket doesn't hit end-of-file in 10 seconds, the script1 process
    # must have inherited the client.
    set timeout 0
    set after [after 10000 {set x "client socket was inherited"}]
} -constraints [list socket supported_$af stdio exec] -body {
    # Create the server socket
    set server [socket -server accept -myaddr $localhost 0]
    proc accept { file host port } {
	# When the client connects, establish the read handler
	global server
	close $server
	fileevent $file readable [list getdata $file]
	fconfigure $file -buffering line -blocking 0
        set ::f $file
    }
    proc getdata { file } {
	# Read handler on the accepted socket.
	global x
	set status [catch {read $file} data]
	if {$status != 0} {
	    set x "read failed, error was $data"
	} elseif {$data ne ""} {
	} elseif {[fblocked $file]} {
	} elseif {[eof $file]} {
            set x "client socket was not inherited"
	} else {
	    set x "impossible case"
	}
    }
    # Launch the script2 process
    ### exec [interpreter] script2 &
    set p [open "|[list [interpreter] $path(script2)]" w]
    puts $p [lindex [fconfigure $server -sockname] 2] ; flush $p
    vwait x
    return $x
} -cleanup {
    fconfigure $f -blocking 1
    close $f
    after cancel $after
    close $p
} -result {client socket was not inherited}
test socket_$af-12.3 {testing inheritance of accepted sockets} -setup {
    file delete $path(script1)
    file delete $path(script2)
    set f [open $path(script1) w]
    puts $f {
	fileevent stdin readable exit
	after 10000 exit
	vwait forever
    }
    close $f
    set f [open $path(script2) w]
    puts $f [list set tcltest [interpreter]]
    puts $f [list set delay $path(script1)]
    puts $f [list set localhost $localhost]
    puts $f {
	set server [socket -server accept -myaddr $localhost 0]
	proc accept { file host port } {
	    global tcltest delay
	    puts $file {test data on socket}
	    exec $tcltest $delay &
            after idle exit
	}
	puts stdout [lindex [fconfigure $server -sockname] 2]
	vwait forever
    }
    close $f
} -constraints [list socket supported_$af stdio exec] -body {
    # Launch the script2 process and connect to it. See how long the socket
    # stays open
    ## exec [interpreter] script2 &
    set p [open "|[list [interpreter] $path(script2)]" r]
    gets $p listen
    set f [socket $localhost $listen]
    fconfigure $f -buffering full -blocking 0
    fileevent $f readable [list getdata $f]
    # If the socket is still open after 5 seconds, the script1 process must
    # have inherited the accepted socket.
    set failed 0
    set after [after 5000 [list set x "accepted socket was inherited"]]
    proc getdata { file } {
	# Read handler on the client socket.
	global x
	global failed
	set status [catch {read $file} data]
	if {$status != 0} {
	    set x "read failed, error was $data"
	} elseif {[string compare {} $data]} {
	} elseif {[fblocked $file]} {
	} elseif {[eof $file]} {
            set x "accepted socket was not inherited"
	} else {
	    set x "impossible case"
	}
	return
    }
    vwait x
    set x
} -cleanup {
    fconfigure $f -blocking 1
    close $f
    after cancel $after
    close $p
} -result {accepted socket was not inherited}

test socket_$af-13.1 {Testing use of shared socket between two threads} -body {
    # create a thread
    set serverthread [thread::create -preserved [string map [list @localhost@ $localhost] {
        set f [socket -server accept -myaddr @localhost@ 0]
        set listen [lindex [fconfigure $f -sockname] 2]
        proc accept {s a p} {
            fileevent $s readable [list echo $s]
            fconfigure $s -buffering line
        }
        proc echo {s} {
             global i
             set l [gets $s]
             if {[eof $s]} {
                 global x
                 close $s
                 set x done
             } else {
                 incr i
                 puts $s $l
             }
        }
        set i 0
        vwait x
        close $f
    }]]
    set port [thread::send $serverthread {set listen}]
    set s [socket $localhost $port]
    fconfigure $s -buffering line
    catch {
        puts $s "hello"
        gets $s result
    }
    close $s
    thread::release $serverthread
    append result " " [llength [thread::names]]
} -result {hello 1} -constraints [list socket supported_$af thread]

# ----------------------------------------------------------------------

removeFile script1
removeFile script2

# cleanup
if {$remoteProcChan ne ""} {
    catch {sendCommand exit}
}
catch {close $commandSocket}
catch {close $remoteProcChan}
}
unset ::tcl::unsupported::socketAF
test socket-14.0.0 {[socket -async] when server only listens on IPv4} -setup {
    proc accept {s a p} {
	global x
	puts $s bye
	close $s
	set x ok
    }
    set server [socket -server accept -myaddr 127.0.0.1 0]
    set port [lindex [fconfigure $server -sockname] 2]
} -constraints {socket supported_inet localhost_v4} -body {
    set client [socket -async localhost $port]
    set after [after $latency {set x [fconfigure $client -error]}]
    vwait x
    set x
} -cleanup {
    catch {after cancel $after}
    catch {close $server}
    catch {close $client}
    unset -nocomplain x
} -result ok
test socket-14.0.1 {[socket -async] when server only listens on IPv6} -setup {
    proc accept {s a p} {
	global x
	puts $s bye
	close $s
	set x ok
    }
    set server [socket -server accept -myaddr ::1 0]
    set port [lindex [fconfigure $server -sockname] 2]
} -constraints {socket supported_inet6 localhost_v6} -body {
    set client [socket -async localhost $port]
    set after [after $latency {set x [fconfigure $client -error]}]
    vwait x
    set x
} -cleanup {
    catch {after cancel $after}
    catch {close $server}
    catch {close $client}
    unset -nocomplain x
} -result ok
test socket-14.1 {[socket -async] fileevent while still connecting} -setup {
    proc accept {s a p} {
	global x
	puts $s bye
	close $s
	lappend x ok
    }
    set server [socket -server accept -myaddr localhost 0]
    set port [lindex [fconfigure $server -sockname] 2]
    set x ""
} -constraints socket -body {
    set client [socket -async localhost $port]
    fileevent $client writable {
	lappend x [fconfigure $client -error]
	fileevent $client writable {}
    }
    set after [after $latency {lappend x timeout}]
    while {[llength $x] < 2 && "timeout" ni $x} {
	vwait x
    }
    lsort $x; # we only want to see both events, the order doesn't matter
} -cleanup {
    catch {after cancel $after}
    catch {close $server}
    catch {close $client}
    unset -nocomplain x
} -result {{} ok}
test socket-14.2 {[socket -async] fileevent connection refused} -setup {
    set after [after $latency set x timeout]
} -body {
    set client [socket -async localhost [randport]]
    fileevent $client writable {set x ok}
    vwait x
    lappend x [fconfigure $client -error]
} -constraints socket -cleanup {
    catch {after cancel $after}
    catch {close $client}
    unset -nocomplain x after client
} -result {ok {connection refused}}
test socket-14.3 {[socket -async] when server only listens on IPv6} -setup {
    proc accept {s a p} {
	global x
	puts $s bye
	close $s
	set x ok
    }
    set server [socket -server accept -myaddr ::1 0]
    set port [lindex [fconfigure $server -sockname] 2]
} -constraints {socket supported_inet6 localhost_v6} -body {
    set client [socket -async localhost $port]
    set after [after $latency {set x [fconfigure $client -error]}]
    vwait x
    set x
} -cleanup {
    catch {after cancel $after}
    catch {close $server}
    catch {close $client}
    unset -nocomplain x
} -result ok
test socket-14.4 {[socket -async] and both, readdable and writable fileevents} -setup {
    proc accept {s a p} {
	puts $s bye
	close $s
    }
    set server [socket -server accept -myaddr localhost 0]
    set port [lindex [fconfigure $server -sockname] 2]
    set x ""
} -constraints socket -body {
    set client [socket -async localhost $port]
    fileevent $client writable {
	lappend x [fconfigure $client -error]
	fileevent $client writable {}
    }
    fileevent $client readable {lappend x [gets $client]}
    set after [after $latency {lappend x timeout}]
    while {[llength $x] < 2 && "timeout" ni $x} {
	vwait x
    }
    lsort $x
} -cleanup {
    catch {after cancel $after}
    catch {close $client}
    catch {close $server}
    unset -nocomplain x
} -result {{} bye}
# FIXME: we should also have an IPv6 counterpart of this
test socket-14.5 {[socket -async] which fails before any connect() can be made} -body {
    # address from rfc5737
    socket -async -myaddr 192.0.2.42 127.0.0.1 [randport]
} -constraints {socket supported_inet notOSX} -returnCodes 1 \
    -result {couldn't open socket: cannot assign requested address}
test socket-14.6.0 {[socket -async] with no event loop and server listening on IPv4} -setup {
    proc accept {s a p} {
	global x
	puts $s bye
	close $s
	set x ok
    }
    set server [socket -server accept -myaddr 127.0.0.1 0]
    set port [lindex [fconfigure $server -sockname] 2]
    set x ""
} -constraints {socket supported_inet localhost_v4} -body {
    set client [socket -async localhost $port]
    for {set i 0} {$i < 50} {incr i } {
	update
	if {$x ne ""} {
	    lappend x [gets $client]
	    break
	}
	after 100
    }
    set x
} -cleanup {
    catch {close $server}
    catch {close $client}
    unset -nocomplain x
} -result {ok bye}
test socket-14.6.1 {[socket -async] with no event loop and server listening on IPv6} -setup {
    proc accept {s a p} {
	global x
	puts $s bye
	close $s
	set x ok
    }
    set server [socket -server accept -myaddr ::1 0]
    set port [lindex [fconfigure $server -sockname] 2]
    set x ""
} -constraints {socket supported_inet6 localhost_v6} -body {
    set client [socket -async localhost $port]
    for {set i 0} {$i < 50} {incr i } {
	update
	if {$x ne ""} {
	    lappend x [gets $client]
	    break
	}
	after 100
    }
    set x
} -cleanup {
    catch {close $server}
    catch {close $client}
    unset -nocomplain x
} -result {ok bye}
test socket-14.7.0 {pending [socket -async] and blocking [gets], server is IPv4} -setup {
    makeFile {
	fileevent stdin readable exit
	set server [socket -server accept -myaddr 127.0.0.1 0]
	proc accept {s h p} {puts $s ok; close $s; set ::x 1}
	puts [lindex [fconfigure $server -sockname] 2]
	flush stdout
	vwait x
    } script
    set fd [open |[list [interpreter] script] RDWR]
    set port [gets $fd]
} -constraints {socket supported_inet localhost_v4 notOSX} -body {
    set sock [socket -async localhost $port]
    list [fconfigure $sock -error] [gets $sock] [fconfigure $sock -error]
} -cleanup {
    catch {close $fd}
    catch {close $sock}
    removeFile script
} -result {{} ok {}}
test socket-14.7.1 {pending [socket -async] and blocking [gets], server is IPv6} -setup {
    makeFile {
	fileevent stdin readable exit
	set server [socket -server accept -myaddr ::1 0]
	proc accept {s h p} {puts $s ok; close $s; set ::x 1}
	puts [lindex [fconfigure $server -sockname] 2]
	flush stdout
	vwait x
    } script
    set fd [open |[list [interpreter] script] RDWR]
    set port [gets $fd]
} -constraints {socket supported_inet6 localhost_v6 notOSX} -body {
    set sock [socket -async localhost $port]
    list [fconfigure $sock -error] [gets $sock] [fconfigure $sock -error]
} -cleanup {
    catch {close $fd}
    catch {close $sock}
    removeFile script
} -result {{} ok {}}
test socket-14.7.2 {pending [socket -async] and blocking [gets], no listener} -setup {
    set sock [socket -server error 0]
    set unusedPort [lindex [fconfigure $sock -sockname] 2]
    close $sock
} -body {
    set sock [socket -async localhost $unusedPort]
    catch {gets $sock} x
    list $x [fconfigure $sock -error] [fconfigure $sock -error]
} -constraints {socket notOSX} -cleanup {
    catch {close $sock}
} -match glob -result {{error reading "sock*": socket is not connected} {connection refused} {}}
test socket-14.8.0 {pending [socket -async] and nonblocking [gets], server is IPv4} -setup {
    makeFile {
	fileevent stdin readable exit
	set server [socket -server accept -myaddr 127.0.0.1 0]
	proc accept {s h p} {puts $s ok; close $s; set ::x 1}
	puts [lindex [fconfigure $server -sockname] 2]
	flush stdout
	vwait x
    } script
    set fd [open |[list [interpreter] script] RDWR]
    set port [gets $fd]
} -constraints {socket supported_inet localhost_v4} -body {
    set sock [socket -async localhost $port]
    fconfigure $sock -blocking 0
    for {set i 0} {$i < 50} {incr i } {
	if {[catch {gets $sock} x] || $x ne "" || ![fblocked $sock]} break
	after 200
    }
    set x
} -cleanup {
    catch {close $fd}
    catch {close $sock}
    removeFile script
} -result {ok}
test socket-14.8.1 {pending [socket -async] and nonblocking [gets], server is IPv6} -setup {
    makeFile {
	fileevent stdin readable exit
	set server [socket -server accept -myaddr ::1 0]
	proc accept {s h p} {puts $s ok; close $s; set ::x 1}
	puts [lindex [fconfigure $server -sockname] 2]
	flush stdout
	vwait x
    } script
    set fd [open |[list [interpreter] script] RDWR]
    set port [gets $fd]
} -constraints {socket supported_inet6 localhost_v6} -body {
    set sock [socket -async localhost $port]
    fconfigure $sock -blocking 0
    for {set i 0} {$i < 50} {incr i } {
	if {[catch {gets $sock} x] || $x ne "" || ![fblocked $sock]} break
	after 200
    }
    set x
} -cleanup {
    catch {close $fd}
    catch {close $sock}
    removeFile script
} -result {ok}
test socket-14.8.2 {pending [socket -async] and nonblocking [gets], no listener} -body {
    set sock [socket -async localhost [randport]]
    fconfigure $sock -blocking 0
    for {set i 0} {$i < 50} {incr i } {
	if {[catch {gets $sock} x] || $x ne "" || ![fblocked $sock]} break
	after 200
    }
    list $x [fconfigure $sock -error] [fconfigure $sock -error]
} -constraints socket -cleanup {
    catch {close $sock}
} -match glob -result {{error reading "sock*": socket is not connected} {connection refused} {}}
test socket-14.9.0 {pending [socket -async] and blocking [puts], server is IPv4} -setup {
    makeFile {
	fileevent stdin readable exit
	after 10000 exit
	set server [socket -server accept -myaddr 127.0.0.1 0]
	proc accept {s h p} {set ::x $s}
	puts [lindex [fconfigure $server -sockname] 2]
	flush stdout
	vwait x
	puts [gets $x]
    } script
    set fd [open |[list [interpreter] script] RDWR]
    set port [gets $fd]
} -constraints {socket supported_inet localhost_v4 notOSX} -body {
    set sock [socket -async localhost $port]
    puts $sock ok
    flush $sock
    list [fconfigure $sock -error] [gets $fd]
} -cleanup {
    catch {close $fd}
    catch {close $sock}
    removeFile script
} -result {{} ok}
test socket-14.9.1 {pending [socket -async] and blocking [puts], server is IPv6} -setup {
    makeFile {
	fileevent stdin readable exit
	after 10000 exit
	set server [socket -server accept -myaddr ::1 0]
	proc accept {s h p} {set ::x $s}
	puts [lindex [fconfigure $server -sockname] 2]
	flush stdout
	vwait x
	puts [gets $x]
    } script
    set fd [open |[list [interpreter] script] RDWR]
    set port [gets $fd]
} -constraints {socket supported_inet6 localhost_v6 notOSX} -body {
    set sock [socket -async localhost $port]
    puts $sock ok
    flush $sock
    list [fconfigure $sock -error] [gets $fd]
} -cleanup {
    catch {close $fd}
    catch {close $sock}
    removeFile script
} -result {{} ok}
test socket-14.10.0 {pending [socket -async] and nonblocking [puts], server is IPv4} -setup {
    makeFile {
	fileevent stdin readable exit
	set server [socket -server accept -myaddr 127.0.0.1 0]
	proc accept {s h p} {set ::x $s}
	puts [lindex [fconfigure $server -sockname] 2]
	flush stdout
	vwait x
	puts [gets $x]
    } script
    set fd [open |[list [interpreter] script] RDWR]
    set port [gets $fd]
    set after [after $latency set x timeout]
} -constraints {socket supported_inet localhost_v4} -body {
    set sock [socket -async localhost $port]
    fconfigure $sock -blocking 0
    puts $sock ok
    flush $sock
    fileevent $fd readable {set x 1}
    vwait x
    list [fconfigure $sock -error] [gets $fd]
} -cleanup {
    after cancel $after
    catch {close $fd}
    catch {close $sock}
    removeFile script
} -result {{} ok}
test socket-14.10.1 {pending [socket -async] and nonblocking [puts], server is IPv6} -setup {
    makeFile {
	fileevent stdin readable exit
	set server [socket -server accept -myaddr ::1 0]
	proc accept {s h p} {set ::x $s}
	puts [lindex [fconfigure $server -sockname] 2]
	flush stdout
	vwait x
	puts [gets $x]
    } script
    set fd [open |[list [interpreter] script] RDWR]
    set port [gets $fd]
    set after [after $latency set x timeout]
} -constraints {socket supported_inet6 localhost_v6} -body {
    set sock [socket -async localhost $port]
    fconfigure $sock -blocking 0
    puts $sock ok
    flush $sock
    fileevent $fd readable {set x 1}
    vwait x
    list [fconfigure $sock -error] [gets $fd]
} -cleanup {
    after cancel $after
    catch {close $fd}
    catch {close $sock}
    removeFile script
} -result {{} ok}
test socket-14.11.0 {pending [socket -async] and nonblocking [puts], no listener, no flush} -setup {
    set after [after $latency set x timeout]
} -body {
    set sock [socket -async localhost [randport]]
    fconfigure $sock -blocking 0
    puts $sock ok
    fileevent $sock writable {set x 1}
    vwait x
    close $sock
} -constraints socket -cleanup {
    after cancel $after
    catch {close $sock}
    unset -nocomplain x
} -result {socket is not connected} -returnCodes 1
test socket-14.11.1 {pending [socket -async] and nonblocking [puts], no listener, flush} -setup {
    set after [after $latency set x timeout]
} -body {
    set sock [socket -async localhost [randport]]
    fconfigure $sock -blocking 0
    puts $sock ok
    flush $sock
    fileevent $sock writable {set x 1}
    vwait x
    close $sock
} -constraints {socket nonPortable} -cleanup {
    after cancel $timeout
    catch {close $sock}
    unset -nocomplain x
} -result {socket is not connected} -returnCodes 1
test socket-14.12 {[socket -async] background progress triggered by [fconfigure -error]} -body {
    set s [socket -async localhost [randport]]
    for {set i 0} {$i < 50} {incr i} {
	set x [fconfigure $s -error]
	if {$x != ""} break
	after 200
    }
    set x
} -constraints socket -cleanup {
    catch {close $s}
    unset -nocomplain x s
} -result {connection refused}
test socket-14.13 {testing writable event when quick failure} -body {
    # Test for bug 336441ed59 where a quick background fail was ignored
<<<<<<< HEAD
    #
    # Test only for windows as socket -async 255.255.255.255 fails
    # directly on unix
    #
=======

    # Test only for windows as socket -async 255.255.255.255 fails
    # directly on unix

>>>>>>> 0f054ddc
    # The following connect should fail very quickly
    set a1 [after $latency {set x timeout}]
    set s [socket -async 255.255.255.255 43434]
    fileevent $s writable {set x writable}
    vwait x
    set x
} -constraints {socket win supported_inet} -cleanup {
    catch {close $s}
    after cancel $a1
} -result writable
test socket-14.14 {testing fileevent readable on failed async socket connect} -body {
    # Test for bug 581937ab1e
<<<<<<< HEAD
    set a1 [after $latency {set x timeout}]
=======

    set a1 [after 5000 {set x timeout}]
>>>>>>> 0f054ddc
    # This connect should fail
    set s [socket -async localhost [randport]]
    fileevent $s readable {set x readable}
    vwait x
    set x
} -constraints socket -cleanup {
    catch {close $s}
    after cancel $a1
} -result readable
test socket-14.15 {blocking read on async socket should not trigger event handlers} -setup {
    set subprocess [open "|[list [interpreter]]" r+]
    fconfigure $subprocess -blocking 0 -buffering none
} -constraints socket -body {
    puts $subprocess {
	set s [socket -async localhost [randport]]
	set x ok
	fileevent $s writable {set x fail}
	catch {read $s}
	close $s
	puts $x
	exit
    }
    set after [after $latency set x timeout]
    fileevent $subprocess readable [list gets $subprocess x]
    vwait x
    return $x
} -cleanup {
    catch {after cancel $after}
    if {![testConstraint win]} {
	catch {exec kill [pid $subprocess]}
    }
    catch {close $subprocess}
    unset -nocomplain x
} -result ok
# v4 and v6 is required to prevent that the async connect does not terminate
# before the fconfigure command. There is always an additional ip to try.
test socket-14.16 {empty -peername while [socket -async] connecting} -body {
    set client [socket -async localhost [randport]]
    fconfigure $client -peername
} -constraints {socket localhost_v4 localhost_v6 notOSX} -cleanup {
    catch {close $client}
} -result {}
# v4 and v6 is required to prevent that the async connect does not terminate
# before the fconfigure command. There is always an additional ip to try.
test socket-14.17 {empty -sockname while [socket -async] connecting} -body {
    set client [socket -async localhost [randport]]
    fconfigure $client -sockname
} -constraints {socket localhost_v4 localhost_v6 notOSX} -cleanup {
    catch {close $client}
} -result {}
# test for bug c6ed4acfd8: running async socket connect with other connect
# established will block tcl as it goes in an infinite loop in vwait
test socket-14.18 {bug c6ed4acfd8: running async socket connect made other connect block} -body {
    proc accept {channel address port} {}
    set port [randport]
    set ssock [socket -server accept $port]
    set csock1 [socket -async localhost [randport]]
    set csock2 [socket localhost $port]
    after 1000 {set done ok}
    vwait done
} -constraints {socket notOSX} -cleanup {
    catch {close $ssock}
    catch {close $csock1}
    catch {close $csock2}
} -result {}

set num 0

set x {localhost {socket} 127.0.0.1 {supported_inet} ::1 {supported_inet6}}
set resultok {-result "sock*" -match glob}
set resulterr {
    -result {couldn't open socket: connection refused}
    -returnCodes 1
}
foreach {servip sc} $x {
    foreach {cliip cc} $x {
        set constraints [list socket $sc $cc]
        set result $resulterr
        switch -- [lsort -unique [list $servip $cliip]] {
            localhost - 127.0.0.1 - ::1 {
                set result $resultok
            }
            {127.0.0.1 localhost} {
                if {[testConstraint localhost_v4]} {
                    set result $resultok
                }
            }
            {::1 localhost} {
                if {[testConstraint localhost_v6]} {
                    set result $resultok
                }
            }
        }
        test socket-15.1.$num "Connect to $servip from $cliip" -setup {
	    set server [socket -server accept -myaddr $servip 0]
	    proc accept {s h p} { close $s }
	    set port [lindex [fconfigure $server -sockname] 2]
	} -constraints $constraints -body {
	    set s [socket $cliip $port]
	} -cleanup {
	    close $server
	    catch {close $s}
	} {*}$result
        incr num
    }
}

::tcltest::cleanupTests
flush stdout
return

# Local Variables:
# mode: tcl
# fill-column: 78
# End:<|MERGE_RESOLUTION|>--- conflicted
+++ resolved
@@ -63,17 +63,12 @@
 package require tcltest 2
 namespace import -force ::tcltest::*
 
-<<<<<<< HEAD
-# Some tests require the Thread package or exec command
-testConstraint thread [expr {0 == [catch {package require Thread 2.7-}]}]
-=======
 if {[expr {[info exists ::env(TRAVIS_OSX_IMAGE)] && [string match xcode* $::env(TRAVIS_OSX_IMAGE)]}]} {
     return
 }
 
-# Some tests require the testthread and exec commands
-testConstraint testthread [llength [info commands testthread]]
->>>>>>> 0f054ddc
+# Some tests require the Thread package or exec command
+testConstraint thread [expr {0 == [catch {package require Thread 2.7-}]}]
 testConstraint exec [llength [info commands exec]]
 
 # Produce a random port number in the Dynamic/Private range
@@ -2271,17 +2266,10 @@
 } -result {connection refused}
 test socket-14.13 {testing writable event when quick failure} -body {
     # Test for bug 336441ed59 where a quick background fail was ignored
-<<<<<<< HEAD
     #
     # Test only for windows as socket -async 255.255.255.255 fails
     # directly on unix
     #
-=======
-
-    # Test only for windows as socket -async 255.255.255.255 fails
-    # directly on unix
-
->>>>>>> 0f054ddc
     # The following connect should fail very quickly
     set a1 [after $latency {set x timeout}]
     set s [socket -async 255.255.255.255 43434]
@@ -2294,12 +2282,7 @@
 } -result writable
 test socket-14.14 {testing fileevent readable on failed async socket connect} -body {
     # Test for bug 581937ab1e
-<<<<<<< HEAD
     set a1 [after $latency {set x timeout}]
-=======
-
-    set a1 [after 5000 {set x timeout}]
->>>>>>> 0f054ddc
     # This connect should fail
     set s [socket -async localhost [randport]]
     fileevent $s readable {set x readable}
