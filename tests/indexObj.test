# This file is a Tcl script to test out the the procedures in file
# tkIndexObj.c, which implement indexed table lookups.  The tests here
# are organized in the standard fashion for Tcl tests.
#
# Copyright (c) 1997 Sun Microsystems, Inc.
# Copyright (c) 1998-1999 by Scriptics Corporation.
#
# See the file "license.terms" for information on usage and redistribution
# of this file, and for a DISCLAIMER OF ALL WARRANTIES.
<<<<<<< HEAD
#
# RCS: @(#) $Id: indexObj.test,v 1.7.20.5 2008/07/29 20:14:03 dgp Exp $
=======
>>>>>>> 6ec5ba1e

if {[lsearch [namespace children] ::tcltest] == -1} {
    package require tcltest
    namespace import -force ::tcltest::*
}

testConstraint testindexobj [llength [info commands testindexobj]]

test indexObj-1.1 {exact match} testindexobj {
    testindexobj 1 1 xyz abc def xyz alm
} {2}
test indexObj-1.2 {exact match} testindexobj {
    testindexobj 1 1 abc abc def xyz alm
} {0}
test indexObj-1.3 {exact match} testindexobj {
    testindexobj 1 1 alm abc def xyz alm
} {3}
test indexObj-1.4 {unique abbreviation} testindexobj {
    testindexobj 1 1 xy abc def xalb xyz alm
} {3}
test indexObj-1.5 {multiple abbreviations and exact match} testindexobj {
    testindexobj 1 1 x abc def xalb xyz alm x
} {5}
test indexObj-1.6 {forced exact match} testindexobj {
    testindexobj 1 0 xy abc def xalb xy alm
} {3}
test indexObj-1.7 {forced exact match} testindexobj {
    testindexobj 1 0 x abc def xalb xyz alm x
} {5}
test indexObj-1.8 {exact match of empty values} testindexobj {
    testindexobj 1 1 {} a aa aaa {} b bb bbb
} 3
test indexObj-1.9 {exact match of empty values} testindexobj {
    testindexobj 1 0 {} a aa aaa {} b bb bbb
} 3

test indexObj-2.1 {no match} testindexobj {
    list [catch {testindexobj 1 1 dddd abc def xalb xyz alm x} msg] $msg
} {1 {bad token "dddd": must be abc, def, xalb, xyz, alm, or x}}
test indexObj-2.2 {no match} testindexobj {
    list [catch {testindexobj 1 1 dddd abc} msg] $msg
} {1 {bad token "dddd": must be abc}}
test indexObj-2.3 {no match: no abbreviations} testindexobj {
    list [catch {testindexobj 1 0 xy abc def xalb xyz alm} msg] $msg
} {1 {bad token "xy": must be abc, def, xalb, xyz, or alm}}
test indexObj-2.4 {ambiguous value} testindexobj {
    list [catch {testindexobj 1 1 d dumb daughter a c} msg] $msg
} {1 {ambiguous token "d": must be dumb, daughter, a, or c}}
test indexObj-2.5 {omit error message} testindexobj {
    list [catch {testindexobj 0 1 d x} msg] $msg
} {1 {}}
test indexObj-2.6 {TCL_EXACT => no "ambiguous" error message} testindexobj {
    list [catch {testindexobj 1 0 d dumb daughter a c} msg] $msg
} {1 {bad token "d": must be dumb, daughter, a, or c}}
test indexObj-2.7 {exact match of empty values} testindexobj {
    list [catch {testindexobj 1 1 {} a b c} msg] $msg
} {1 {ambiguous token "": must be a, b, or c}}
test indexObj-2.8 {exact match of empty values: singleton case} testindexobj {
    list [catch {testindexobj 1 0 {} a} msg] $msg
} {1 {bad token "": must be a}}
test indexObj-2.9 {non-exact match of empty values: singleton case} testindexobj {
    # NOTE this is a special case.  Although the empty string is a
    # unique prefix, we have an established history of rejecting
    # empty lookup keys, requiring any unique prefix match to have
    # at least one character.
    list [catch {testindexobj 1 1 {} a} msg] $msg
} {1 {bad token "": must be a}}

test indexObj-3.1 {cache result to skip next lookup} testindexobj {
    testindexobj check 42
} {42}

test indexObj-4.1 {free old internal representation} testindexobj {
    set x {a b}
    lindex $x 1
    testindexobj 1 1 $x abc def {a b} zzz
} {2}

test indexObj-5.1 {Tcl_WrongNumArgs} testindexobj {
    testwrongnumargs 1 "?-switch?" mycmd
} "wrong # args: should be \"mycmd ?-switch?\""
test indexObj-5.2 {Tcl_WrongNumArgs} testindexobj {
    testwrongnumargs 2 "bar" mycmd foo
} "wrong # args: should be \"mycmd foo bar\""
test indexObj-5.3 {Tcl_WrongNumArgs} testindexobj {
    testwrongnumargs 0 "bar" mycmd foo
} "wrong # args: should be \"bar\""
test indexObj-5.4 {Tcl_WrongNumArgs} testindexobj {
    testwrongnumargs 0 "" mycmd foo
} "wrong # args: should be \"\""
test indexObj-5.5 {Tcl_WrongNumArgs} testindexobj {
    testwrongnumargs 1 "" mycmd foo
} "wrong # args: should be \"mycmd\""
test indexObj-5.6 {Tcl_WrongNumArgs} testindexobj {
    testwrongnumargs 2 "" mycmd foo
} "wrong # args: should be \"mycmd foo\""
# Contrast this with test proc-3.6; they have to be like this because
# of [Bug 1066837] so Itcl won't break.
test indexObj-5.7 {Tcl_WrongNumArgs} testindexobj {
    testwrongnumargs 2 "fee fi" "fo fum" foo bar
} "wrong # args: should be \"fo fum foo fee fi\""

test indexObj-6.1 {Tcl_GetIndexFromObjStruct} testindexobj {
    set x a
    testgetindexfromobjstruct $x 0
} "wrong # args: should be \"testgetindexfromobjstruct a 0\""
test indexObj-6.2 {Tcl_GetIndexFromObjStruct} testindexobj {
    set x a
    testgetindexfromobjstruct $x 0
    testgetindexfromobjstruct $x 0
} "wrong # args: should be \"testgetindexfromobjstruct a 0\""
test indexObj-6.3 {Tcl_GetIndexFromObjStruct} testindexobj {
    set x c
    testgetindexfromobjstruct $x 1
} "wrong # args: should be \"testgetindexfromobjstruct c 1\""
test indexObj-6.4 {Tcl_GetIndexFromObjStruct} testindexobj {
    set x c
    testgetindexfromobjstruct $x 1
    testgetindexfromobjstruct $x 1
} "wrong # args: should be \"testgetindexfromobjstruct c 1\""

# cleanup
::tcltest::cleanupTests
return

# Local Variables:
# mode: tcl
# End:<|MERGE_RESOLUTION|>--- conflicted
+++ resolved
@@ -7,11 +7,6 @@
 #
 # See the file "license.terms" for information on usage and redistribution
 # of this file, and for a DISCLAIMER OF ALL WARRANTIES.
-<<<<<<< HEAD
-#
-# RCS: @(#) $Id: indexObj.test,v 1.7.20.5 2008/07/29 20:14:03 dgp Exp $
-=======
->>>>>>> 6ec5ba1e
 
 if {[lsearch [namespace children] ::tcltest] == -1} {
     package require tcltest
