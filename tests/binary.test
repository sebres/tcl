# This file tests the tclBinary.c file and the "binary" Tcl command.
#
# This file contains a collection of tests for one or more of the Tcl built-in
# commands. Sourcing this file into Tcl runs the tests and generates output
# for errors. No output means no errors were found.
#
# Copyright © 1997 Sun Microsystems, Inc.
# Copyright © 1998-1999 Scriptics Corporation.
#
# See the file "license.terms" for information on usage and redistribution of
# this file, and for a DISCLAIMER OF ALL WARRANTIES.

if {"::tcltest" ni [namespace children]} {
    package require tcltest 2.5
    namespace import -force ::tcltest::*
}
::tcltest::loadTestedCommands
catch [list package require -exact tcl::test [info patchlevel]]

testConstraint bigEndian [expr {$tcl_platform(byteOrder) eq "bigEndian"}]
testConstraint littleEndian [expr {$tcl_platform(byteOrder) eq "littleEndian"}]
testConstraint testbytestring [llength [info commands testbytestring]]

# Big test for correct ordering of data in [expr]
proc testIEEE {} {
    variable ieeeValues
    binary scan [binary format dd -1.0 1.0] c* c
    switch -exact -- $c {
	{0 0 0 0 0 0 -16 -65 0 0 0 0 0 0 -16 63} {
	    # little endian
	    binary scan \x00\x00\x00\x00\x00\x00\xF0\xFF d \
		ieeeValues(-Infinity)
	    binary scan \x00\x00\x00\x00\x00\x00\xF0\xBF d \
		ieeeValues(-Normal)
	    binary scan \x00\x00\x00\x00\x00\x00\x08\x80 d \
		ieeeValues(-Subnormal)
	    binary scan \x00\x00\x00\x00\x00\x00\x00\x80 d \
		ieeeValues(-0)
	    binary scan \x00\x00\x00\x00\x00\x00\x00\x00 d \
		ieeeValues(+0)
	    binary scan \x00\x00\x00\x00\x00\x00\x08\x00 d \
		ieeeValues(+Subnormal)
	    binary scan \x00\x00\x00\x00\x00\x00\xF0\x3F d \
		ieeeValues(+Normal)
	    binary scan \x00\x00\x00\x00\x00\x00\xF0\x7F d \
		ieeeValues(+Infinity)
	    binary scan \x00\x00\x00\x00\x00\x00\xF8\x7F d \
		ieeeValues(NaN)
	    set ieeeValues(littleEndian) 1
	    return 1
	}
	{-65 -16 0 0 0 0 0 0 63 -16 0 0 0 0 0 0} {
	    binary scan \xFF\xF0\x00\x00\x00\x00\x00\x00 d \
		ieeeValues(-Infinity)
	    binary scan \xBF\xF0\x00\x00\x00\x00\x00\x00 d \
		ieeeValues(-Normal)
	    binary scan \x80\x08\x00\x00\x00\x00\x00\x00 d \
		ieeeValues(-Subnormal)
	    binary scan \x80\x00\x00\x00\x00\x00\x00\x00 d \
		ieeeValues(-0)
	    binary scan \x00\x00\x00\x00\x00\x00\x00\x00 d \
		ieeeValues(+0)
	    binary scan \x00\x08\x00\x00\x00\x00\x00\x00 d \
		ieeeValues(+Subnormal)
	    binary scan \x3F\xF0\x00\x00\x00\x00\x00\x00 d \
		ieeeValues(+Normal)
	    binary scan \x7F\xF0\x00\x00\x00\x00\x00\x00 d \
		ieeeValues(+Infinity)
	    binary scan \x7F\xF8\x00\x00\x00\x00\x00\x00 d \
		ieeeValues(NaN)
	    set ieeeValues(littleEndian) 0
	    return 1
	}
	default {
	    return 0
	}
    }
}

testConstraint ieeeFloatingPoint [testIEEE]

# ----------------------------------------------------------------------

test binary-0.1 {DupByteArrayInternalRep} {
    set hdr [binary format cc 0 0316]
    set buf hellomatt
    set data $hdr
    append data $buf
    string length $data
} 11

test binary-1.1 {Tcl_BinaryObjCmd: bad args} -body {
    binary
} -returnCodes error -match glob -result {wrong # args: *}
test binary-1.2 {Tcl_BinaryObjCmd: bad args} -returnCodes error -body {
    binary foo
} -match glob -result {unknown or ambiguous subcommand "foo": *}
test binary-1.3 {Tcl_BinaryObjCmd: format error} -returnCodes error -body {
    binary f
} -result {wrong # args: should be "binary format formatString ?arg ...?"}
test binary-1.4 {Tcl_BinaryObjCmd: format} -body {
    binary format ""
} -result {}

test binary-2.1 {Tcl_BinaryObjCmd: format} -returnCodes error -body {
    binary format a
} -result {not enough arguments for all format specifiers}
test binary-2.2 {Tcl_BinaryObjCmd: format} {
    binary format a0 foo
} {}
test binary-2.3 {Tcl_BinaryObjCmd: format} {
    binary format a f
} {f}
test binary-2.4 {Tcl_BinaryObjCmd: format} {
    binary format a foo
} {f}
test binary-2.5 {Tcl_BinaryObjCmd: format} {
    binary format a3 foo
} {foo}
test binary-2.6 {Tcl_BinaryObjCmd: format} {
    binary format a5 foo
} foo\x00\x00
test binary-2.7 {Tcl_BinaryObjCmd: format} {
    binary format a*a3 foobarbaz blat
} foobarbazbla
test binary-2.8 {Tcl_BinaryObjCmd: format} {
    binary format a*X3a2 foobar x
} foox\x00r

test binary-3.1 {Tcl_BinaryObjCmd: format} -returnCodes error -body {
    binary format A
} -result {not enough arguments for all format specifiers}
test binary-3.2 {Tcl_BinaryObjCmd: format} {
    binary format A0 f
} {}
test binary-3.3 {Tcl_BinaryObjCmd: format} {
    binary format A f
} {f}
test binary-3.4 {Tcl_BinaryObjCmd: format} {
    binary format A foo
} {f}
test binary-3.5 {Tcl_BinaryObjCmd: format} {
    binary format A3 foo
} {foo}
test binary-3.6 {Tcl_BinaryObjCmd: format} {
    binary format A5 foo
} {foo  }
test binary-3.7 {Tcl_BinaryObjCmd: format} {
    binary format A*A3 foobarbaz blat
} foobarbazbla
test binary-3.8 {Tcl_BinaryObjCmd: format} {
    binary format A*X3A2 foobar x
} {foox r}

test binary-4.1 {Tcl_BinaryObjCmd: format} -returnCodes error -body {
    binary format B
} -result {not enough arguments for all format specifiers}
test binary-4.2 {Tcl_BinaryObjCmd: format} {
    binary format B0 1
} {}
test binary-4.3 {Tcl_BinaryObjCmd: format} {
    binary format B 1
} \x80
test binary-4.4 {Tcl_BinaryObjCmd: format} {
    binary format B* 010011
} \x4C
test binary-4.5 {Tcl_BinaryObjCmd: format} {
    binary format B8 01001101
} \x4D
test binary-4.6 {Tcl_BinaryObjCmd: format} {
    binary format A2X2B9 oo 01001101
} \x4D\x00
test binary-4.7 {Tcl_BinaryObjCmd: format} {
    binary format B9 010011011010
} \x4D\x80
test binary-4.8 {Tcl_BinaryObjCmd: format} {
    binary format B2B3 10 010
} \x80\x40
test binary-4.9 {Tcl_BinaryObjCmd: format} -returnCodes error -body {
    binary format B1B5 1 foo
} -result {expected binary string but got "foo" instead}

test binary-5.1 {Tcl_BinaryObjCmd: format} -returnCodes error -body {
    binary format b
} -result {not enough arguments for all format specifiers}
test binary-5.2 {Tcl_BinaryObjCmd: format} {
    binary format b0 1
} {}
test binary-5.3 {Tcl_BinaryObjCmd: format} {
    binary format b 1
} \x01
test binary-5.4 {Tcl_BinaryObjCmd: format} {
    binary format b* 010011
} 2
test binary-5.5 {Tcl_BinaryObjCmd: format} {
    binary format b8 01001101
} \xB2
test binary-5.6 {Tcl_BinaryObjCmd: format} {
    binary format A2X2b9 oo 01001101
} \xB2\x00
test binary-5.7 {Tcl_BinaryObjCmd: format} {
    binary format b9 010011011010
} \xB2\x01
test binary-5.8 {Tcl_BinaryObjCmd: format} {
    binary format b17 1
} \x01\x00\x00
test binary-5.9 {Tcl_BinaryObjCmd: format} {
    binary format b2b3 10 010
} \x01\x02
test binary-5.10 {Tcl_BinaryObjCmd: format} -returnCodes error -body {
    binary format b1b5 1 foo
} -result {expected binary string but got "foo" instead}

test binary-6.1 {Tcl_BinaryObjCmd: format} -returnCodes error -body {
    binary format h
} -result {not enough arguments for all format specifiers}
test binary-6.2 {Tcl_BinaryObjCmd: format} {
    binary format h0 1
} {}
test binary-6.3 {Tcl_BinaryObjCmd: format} {
    binary format h 1
} \x01
test binary-6.4 {Tcl_BinaryObjCmd: format} {
    binary format h c
} \x0C
test binary-6.5 {Tcl_BinaryObjCmd: format} {
    binary format h* baadf00d
} \xAB\xDA\x0F\xD0
test binary-6.6 {Tcl_BinaryObjCmd: format} {
    binary format h4 c410
} \x4C\x01
test binary-6.7 {Tcl_BinaryObjCmd: format} {
    binary format h6 c4102
} \x4C\x01\x02
test binary-6.8 {Tcl_BinaryObjCmd: format} {
    binary format h5 c41020304
} \x4C\x01\x02
test binary-6.9 {Tcl_BinaryObjCmd: format} {
    binary format a3X3h5 foo 2
} \x02\x00\x00
test binary-6.10 {Tcl_BinaryObjCmd: format} {
    binary format h2h3 23 456
} \x32\x54\x06
test binary-6.11 {Tcl_BinaryObjCmd: format} -returnCodes error -body {
    binary format h2 foo
} -result {expected hexadecimal string but got "foo" instead}

test binary-7.1 {Tcl_BinaryObjCmd: format} -returnCodes error -body {
    binary format H
} -result {not enough arguments for all format specifiers}
test binary-7.2 {Tcl_BinaryObjCmd: format} {
    binary format H0 1
} {}
test binary-7.3 {Tcl_BinaryObjCmd: format} {
    binary format H 1
} \x10
test binary-7.4 {Tcl_BinaryObjCmd: format} {
    binary format H c
} \xC0
test binary-7.5 {Tcl_BinaryObjCmd: format} {
    binary format H* baadf00d
} \xBA\xAD\xF0\x0D
test binary-7.6 {Tcl_BinaryObjCmd: format} {
    binary format H4 c410
} \xC4\x10
test binary-7.7 {Tcl_BinaryObjCmd: format} {
    binary format H6 c4102
} \xC4\x10\x20
test binary-7.8 {Tcl_BinaryObjCmd: format} {
    binary format H5 c41023304
} \xC4\x10\x20
test binary-7.9 {Tcl_BinaryObjCmd: format} {
    binary format a3X3H5 foo 2
} \x20\x00\x00
test binary-7.10 {Tcl_BinaryObjCmd: format} {
    binary format H2H3 23 456
} \x23\x45\x60
test binary-7.11 {Tcl_BinaryObjCmd: format} -returnCodes error -body {
    binary format H2 foo
} -result {expected hexadecimal string but got "foo" instead}

test binary-8.1 {Tcl_BinaryObjCmd: format} -returnCodes error -body {
    binary format c
} -result {not enough arguments for all format specifiers}
test binary-8.2 {Tcl_BinaryObjCmd: format} -returnCodes error -body {
    binary format c blat
} -result {expected integer but got "blat"}
test binary-8.3 {Tcl_BinaryObjCmd: format} {
    binary format c0 0x50
} {}
test binary-8.4 {Tcl_BinaryObjCmd: format} {
    binary format c 0x50
} P
test binary-8.5 {Tcl_BinaryObjCmd: format} {
    binary format c 0x5052
} R
test binary-8.6 {Tcl_BinaryObjCmd: format} {
    binary format c2 {0x50 0x52}
} PR
test binary-8.7 {Tcl_BinaryObjCmd: format} {
    binary format c2 {0x50 0x52 0x53}
} PR
test binary-8.8 {Tcl_BinaryObjCmd: format} {
    binary format c* {0x50 0x52}
} PR
test binary-8.9 {Tcl_BinaryObjCmd: format} -returnCodes error -body {
    binary format c2 {0x50}
} -result {number of elements in list does not match count}
test binary-8.10 {Tcl_BinaryObjCmd: format} -returnCodes error -body {
    set a {0x50 0x51}
    binary format c $a
} -result "expected integer but got \"0x50 0x51\""
test binary-8.11 {Tcl_BinaryObjCmd: format} {
    set a {0x50 0x51}
    binary format c1 $a
} P

test binary-9.1 {Tcl_BinaryObjCmd: format} -returnCodes error -body {
    binary format s
} -result {not enough arguments for all format specifiers}
test binary-9.2 {Tcl_BinaryObjCmd: format} -returnCodes error -body {
    binary format s blat
} -result {expected integer but got "blat"}
test binary-9.3 {Tcl_BinaryObjCmd: format} {
    binary format s0 0x50
} {}
test binary-9.4 {Tcl_BinaryObjCmd: format} {
    binary format s 0x50
} P\x00
test binary-9.5 {Tcl_BinaryObjCmd: format} {
    binary format s 0x5052
} RP
test binary-9.6 {Tcl_BinaryObjCmd: format} {
    binary format s 0x505251 0x53
} QR
test binary-9.7 {Tcl_BinaryObjCmd: format} {
    binary format s2 {0x50 0x52}
} P\x00R\x00
test binary-9.8 {Tcl_BinaryObjCmd: format} {
    binary format s* {0x5051 0x52}
} QPR\x00
test binary-9.9 {Tcl_BinaryObjCmd: format} {
    binary format s2 {0x50 0x52 0x53} 0x54
} P\x00R\x00
test binary-9.10 {Tcl_BinaryObjCmd: format} -returnCodes error -body {
    binary format s2 {0x50}
} -result {number of elements in list does not match count}
test binary-9.11 {Tcl_BinaryObjCmd: format} -returnCodes error -body {
    set a {0x50 0x51}
    binary format s $a
} -result "expected integer but got \"0x50 0x51\""
test binary-9.12 {Tcl_BinaryObjCmd: format} {
    set a {0x50 0x51}
    binary format s1 $a
} P\x00

test binary-10.1 {Tcl_BinaryObjCmd: format} -returnCodes error -body {
    binary format S
} -result {not enough arguments for all format specifiers}
test binary-10.2 {Tcl_BinaryObjCmd: format} -returnCodes error -body {
    binary format S blat
} -result {expected integer but got "blat"}
test binary-10.3 {Tcl_BinaryObjCmd: format} {
    binary format S0 0x50
} {}
test binary-10.4 {Tcl_BinaryObjCmd: format} {
    binary format S 0x50
} \x00P
test binary-10.5 {Tcl_BinaryObjCmd: format} {
    binary format S 0x5052
} PR
test binary-10.6 {Tcl_BinaryObjCmd: format} {
    binary format S 0x505251 0x53
} RQ
test binary-10.7 {Tcl_BinaryObjCmd: format} {
    binary format S2 {0x50 0x52}
} \x00P\x00R
test binary-10.8 {Tcl_BinaryObjCmd: format} {
    binary format S* {0x5051 0x52}
} PQ\x00R
test binary-10.9 {Tcl_BinaryObjCmd: format} {
    binary format S2 {0x50 0x52 0x53} 0x54
} \x00P\x00R
test binary-10.10 {Tcl_BinaryObjCmd: format} -returnCodes error -body {
    binary format S2 {0x50}
} -result {number of elements in list does not match count}
test binary-10.11 {Tcl_BinaryObjCmd: format} -returnCodes error -body {
    set a {0x50 0x51}
    binary format S $a
} -result "expected integer but got \"0x50 0x51\""
test binary-10.12 {Tcl_BinaryObjCmd: format} {
    set a {0x50 0x51}
    binary format S1 $a
} \x00P

test binary-11.1 {Tcl_BinaryObjCmd: format} -returnCodes error -body {
    binary format i
} -result {not enough arguments for all format specifiers}
test binary-11.2 {Tcl_BinaryObjCmd: format} -returnCodes error -body {
    binary format i blat
} -result {expected integer but got "blat"}
test binary-11.3 {Tcl_BinaryObjCmd: format} {
    binary format i0 0x50
} {}
test binary-11.4 {Tcl_BinaryObjCmd: format} {
    binary format i 0x50
} P\x00\x00\x00
test binary-11.5 {Tcl_BinaryObjCmd: format} {
    binary format i 0x5052
} RP\x00\x00
test binary-11.6 {Tcl_BinaryObjCmd: format} {
    binary format i 0x505251 0x53
} QRP\x00
test binary-11.7 {Tcl_BinaryObjCmd: format} {
    binary format i1 {0x505251 0x53}
} QRP\x00
test binary-11.8 {Tcl_BinaryObjCmd: format} {
    binary format i 0x53525150
} PQRS
test binary-11.9 {Tcl_BinaryObjCmd: format} {
    binary format i2 {0x50 0x52}
} P\x00\x00\x00R\x00\x00\x00
test binary-11.10 {Tcl_BinaryObjCmd: format} {
    binary format i* {0x50515253 0x52}
} SRQPR\x00\x00\x00
test binary-11.11 {Tcl_BinaryObjCmd: format} -returnCodes error -body {
    binary format i2 {0x50}
} -result {number of elements in list does not match count}
test binary-11.12 {Tcl_BinaryObjCmd: format} -returnCodes error -body {
    set a {0x50 0x51}
    binary format i $a
} -result "expected integer but got \"0x50 0x51\""
test binary-11.13 {Tcl_BinaryObjCmd: format} {
    set a {0x50 0x51}
    binary format i1 $a
} P\x00\x00\x00

test binary-12.1 {Tcl_BinaryObjCmd: format} -returnCodes error -body {
    binary format I
} -result {not enough arguments for all format specifiers}
test binary-12.2 {Tcl_BinaryObjCmd: format} -returnCodes error -body {
    binary format I blat
} -result {expected integer but got "blat"}
test binary-12.3 {Tcl_BinaryObjCmd: format} {
    binary format I0 0x50
} {}
test binary-12.4 {Tcl_BinaryObjCmd: format} {
    binary format I 0x50
} \x00\x00\x00P
test binary-12.5 {Tcl_BinaryObjCmd: format} {
    binary format I 0x5052
} \x00\x00PR
test binary-12.6 {Tcl_BinaryObjCmd: format} {
    binary format I 0x505251 0x53
} \x00PRQ
test binary-12.7 {Tcl_BinaryObjCmd: format} {
    binary format I1 {0x505251 0x53}
} \x00PRQ
test binary-12.8 {Tcl_BinaryObjCmd: format} {
    binary format I 0x53525150
} SRQP
test binary-12.9 {Tcl_BinaryObjCmd: format} {
    binary format I2 {0x50 0x52}
} \x00\x00\x00P\x00\x00\x00R
test binary-12.10 {Tcl_BinaryObjCmd: format} {
    binary format I* {0x50515253 0x52}
} PQRS\x00\x00\x00R
test binary-12.11 {Tcl_BinaryObjCmd: format} -returnCodes error -body {
    binary format i2 {0x50}
} -result {number of elements in list does not match count}
test binary-12.12 {Tcl_BinaryObjCmd: format} -returnCodes error -body {
    set a {0x50 0x51}
    binary format I $a
} -result "expected integer but got \"0x50 0x51\""
test binary-12.13 {Tcl_BinaryObjCmd: format} {
    set a {0x50 0x51}
    binary format I1 $a
} \x00\x00\x00P

test binary-13.1 {Tcl_BinaryObjCmd: format} -returnCodes error -body {
    binary format f
} -result {not enough arguments for all format specifiers}
test binary-13.2 {Tcl_BinaryObjCmd: format} -returnCodes error -body {
    binary format f blat
} -result {expected floating-point number but got "blat"}
test binary-13.3 {Tcl_BinaryObjCmd: format} {
    binary format f0 1.6
} {}
test binary-13.4 {Tcl_BinaryObjCmd: format} bigEndian {
    binary format f 1.6
} \x3F\xCC\xCC\xCD
test binary-13.5 {Tcl_BinaryObjCmd: format} littleEndian {
    binary format f 1.6
} \xCD\xCC\xCC\x3F
test binary-13.6 {Tcl_BinaryObjCmd: format} bigEndian {
    binary format f* {1.6 3.4}
} \x3F\xCC\xCC\xCD\x40\x59\x99\x9A
test binary-13.7 {Tcl_BinaryObjCmd: format} littleEndian {
    binary format f* {1.6 3.4}
} \xCD\xCC\xCC\x3F\x9A\x99\x59\x40
test binary-13.8 {Tcl_BinaryObjCmd: format} bigEndian {
    binary format f2 {1.6 3.4}
} \x3F\xCC\xCC\xCD\x40\x59\x99\x9A
test binary-13.9 {Tcl_BinaryObjCmd: format} littleEndian {
    binary format f2 {1.6 3.4}
} \xCD\xCC\xCC\x3F\x9A\x99\x59\x40
test binary-13.10 {Tcl_BinaryObjCmd: format} bigEndian {
    binary format f2 {1.6 3.4 5.6}
} \x3F\xCC\xCC\xCD\x40\x59\x99\x9A
test binary-13.11 {Tcl_BinaryObjCmd: format} littleEndian {
    binary format f2 {1.6 3.4 5.6}
} \xCD\xCC\xCC\x3F\x9A\x99\x59\x40
test binary-13.12 {Tcl_BinaryObjCmd: float overflow} bigEndian {
    binary format f -3.402825e+38
<<<<<<< HEAD
} \xFF\x7F\xFF\xFF
test binary-13.13 {Tcl_BinaryObjCmd: float overflow} littleEndian {
    binary format f -3.402825e+38
} \xFF\xFF\x7F\xFF
=======
} \xff\x80\x00\x00
test binary-13.13 {Tcl_BinaryObjCmd: float overflow} littleEndian {
    binary format f -3.402825e+38
} \x00\x00\x80\xff
>>>>>>> 54a2c479
test binary-13.14 {Tcl_BinaryObjCmd: float underflow} bigEndian {
    binary format f -3.402825e-100
} \x80\x00\x00\x00
test binary-13.15 {Tcl_BinaryObjCmd: float underflow} littleEndian {
    binary format f -3.402825e-100
} \x00\x00\x00\x80
test binary-13.16 {Tcl_BinaryObjCmd: format} -returnCodes error -body {
    binary format f2 {1.6}
} -result {number of elements in list does not match count}
test binary-13.17 {Tcl_BinaryObjCmd: format} -returnCodes error -body {
    set a {1.6 3.4}
    binary format f $a
} -result "expected floating-point number but got \"1.6 3.4\""
test binary-13.18 {Tcl_BinaryObjCmd: format} bigEndian {
    set a {1.6 3.4}
    binary format f1 $a
} \x3F\xCC\xCC\xCD
test binary-13.19 {Tcl_BinaryObjCmd: format} littleEndian {
    set a {1.6 3.4}
    binary format f1 $a
<<<<<<< HEAD
} \xCD\xCC\xCC\x3F
=======
} \xcd\xcc\xcc\x3f
test binary-13.20 {Tcl_BinaryObjCmd: format float Inf} bigEndian {
    binary format f Inf
} \x7f\x80\x00\x00
test binary-13.21 {Tcl_BinaryObjCmd: format float Inf} littleEndian {
    binary format f Inf
} \x00\x00\x80\x7f
test binary-13.22 {Tcl_BinaryObjCmd: format float -Inf} bigEndian {
    binary format f -Inf
} \xff\x80\x00\x00
test binary-13.23 {Tcl_BinaryObjCmd: format float -Inf} littleEndian {
    binary format f -Inf
} \x00\x00\x80\xff
>>>>>>> 54a2c479

test binary-14.1 {Tcl_BinaryObjCmd: format} -returnCodes error -body {
    binary format d
} -result {not enough arguments for all format specifiers}
test binary-14.2 {Tcl_BinaryObjCmd: format} -returnCodes error -body {
    binary format d blat
} -result {expected floating-point number but got "blat"}
test binary-14.3 {Tcl_BinaryObjCmd: format} {
    binary format d0 1.6
} {}
test binary-14.4 {Tcl_BinaryObjCmd: format} bigEndian {
    binary format d 1.6
} \x3F\xF9\x99\x99\x99\x99\x99\x9A
test binary-14.5 {Tcl_BinaryObjCmd: format} littleEndian {
    binary format d 1.6
} \x9A\x99\x99\x99\x99\x99\xF9\x3F
test binary-14.6 {Tcl_BinaryObjCmd: format} bigEndian {
    binary format d* {1.6 3.4}
} \x3F\xF9\x99\x99\x99\x99\x99\x9A\x40\x0B\x33\x33\x33\x33\x33\x33
test binary-14.7 {Tcl_BinaryObjCmd: format} littleEndian {
    binary format d* {1.6 3.4}
} \x9A\x99\x99\x99\x99\x99\xF9\x3F\x33\x33\x33\x33\x33\x33\x0B\x40
test binary-14.8 {Tcl_BinaryObjCmd: format} bigEndian {
    binary format d2 {1.6 3.4}
} \x3F\xF9\x99\x99\x99\x99\x99\x9A\x40\x0B\x33\x33\x33\x33\x33\x33
test binary-14.9 {Tcl_BinaryObjCmd: format} littleEndian {
    binary format d2 {1.6 3.4}
} \x9A\x99\x99\x99\x99\x99\xF9\x3F\x33\x33\x33\x33\x33\x33\x0B\x40
test binary-14.10 {Tcl_BinaryObjCmd: format} bigEndian {
    binary format d2 {1.6 3.4 5.6}
} \x3F\xF9\x99\x99\x99\x99\x99\x9A\x40\x0B\x33\x33\x33\x33\x33\x33
test binary-14.11 {Tcl_BinaryObjCmd: format} littleEndian {
    binary format d2 {1.6 3.4 5.6}
} \x9A\x99\x99\x99\x99\x99\xF9\x3F\x33\x33\x33\x33\x33\x33\x0B\x40
test binary-14.14 {Tcl_BinaryObjCmd: format} -returnCodes error -body {
    binary format d2 {1.6}
} -result {number of elements in list does not match count}
test binary-14.15 {Tcl_BinaryObjCmd: format} -returnCodes error -body {
    set a {1.6 3.4}
    binary format d $a
} -result "expected floating-point number but got \"1.6 3.4\""
test binary-14.16 {Tcl_BinaryObjCmd: format} bigEndian {
    set a {1.6 3.4}
    binary format d1 $a
} \x3F\xF9\x99\x99\x99\x99\x99\x9A
test binary-14.17 {Tcl_BinaryObjCmd: format} littleEndian {
    set a {1.6 3.4}
    binary format d1 $a
} \x9A\x99\x99\x99\x99\x99\xF9\x3F
test binary-14.18 {FormatNumber: Bug 1116542} {
    binary scan [binary format d 1.25] d w
    set w
} 1.25

test binary-15.1 {Tcl_BinaryObjCmd: format} -returnCodes error -body {
    binary format ax*a "y" "z"
} -result {cannot use "*" in format string with "x"}
test binary-15.2 {Tcl_BinaryObjCmd: format} {
    binary format axa "y" "z"
} y\x00z
test binary-15.3 {Tcl_BinaryObjCmd: format} {
    binary format ax3a "y" "z"
} y\x00\x00\x00z
test binary-15.4 {Tcl_BinaryObjCmd: format} {
    binary format a*X3x3a* "foo" "z"
} \x00\x00\x00z
test binary-15.5 {Tcl_BinaryObjCmd: format - bug #1923966} {
    binary format x0s 1
} \x01\x00
test binary-15.6 {Tcl_BinaryObjCmd: format - bug #1923966} {
    binary format x0ss 1 1
} \x01\x00\x01\x00
test binary-15.7 {Tcl_BinaryObjCmd: format - bug #1923966} {
    binary format x1s 1
} \x00\x01\x00
test binary-15.8 {Tcl_BinaryObjCmd: format - bug #1923966} {
    binary format x1ss 1 1
} \x00\x01\x00\x01\x00

test binary-16.1 {Tcl_BinaryObjCmd: format} {
    binary format a*X*a "foo" "z"
} zoo
test binary-16.2 {Tcl_BinaryObjCmd: format} {
    binary format aX3a "y" "z"
} z
test binary-16.3 {Tcl_BinaryObjCmd: format} {
    binary format a*Xa* "foo" "zy"
} fozy
test binary-16.4 {Tcl_BinaryObjCmd: format} {
    binary format a*X3a "foobar" "z"
} foozar
test binary-16.5 {Tcl_BinaryObjCmd: format} {
    binary format a*X3aX2a "foobar" "z" "b"
} fobzar

test binary-17.1 {Tcl_BinaryObjCmd: format} {
    binary format @1
} \x00
test binary-17.2 {Tcl_BinaryObjCmd: format} {
    binary format @5a2 "ab"
} \x00\x00\x00\x00\x00\x61\x62
test binary-17.3 {Tcl_BinaryObjCmd: format} {
    binary format {a*  @0  a2 @* a*} "foobar" "ab" "blat"
} abobarblat

test binary-18.1 {Tcl_BinaryObjCmd: format} -returnCodes error -body {
    binary format u0a3 abc abd
} -result {bad field specifier "u"}

test binary-19.1 {Tcl_BinaryObjCmd: errors} -returnCodes error -body {
    binary s
} -result {wrong # args: should be "binary scan value formatString ?varName ...?"}
test binary-19.2 {Tcl_BinaryObjCmd: errors} -returnCodes error -body {
    binary scan foo
} -result {wrong # args: should be "binary scan value formatString ?varName ...?"}
test binary-19.3 {Tcl_BinaryObjCmd: scan} {
    binary scan {} {}
} 0

test binary-20.1 {Tcl_BinaryObjCmd: scan} -returnCodes error -body {
    binary scan abc a
} -result {not enough arguments for all format specifiers}
test binary-20.2 {Tcl_BinaryObjCmd: scan} -setup {
    unset -nocomplain arg1
} -returnCodes error -body {
    set arg1 1
    binary scan abc a arg1(a)
} -result {can't set "arg1(a)": variable isn't array}
test binary-20.3 {Tcl_BinaryObjCmd: scan} -setup {
    unset -nocomplain arg1
} -body {
    set arg1 abc
    list [binary scan abc a0 arg1] $arg1
} -result {1 {}}
test binary-20.4 {Tcl_BinaryObjCmd: scan} -setup {
    unset -nocomplain arg1
} -body {
    list [binary scan abc a* arg1] $arg1
} -result {1 abc}
test binary-20.5 {Tcl_BinaryObjCmd: scan} -setup {
    unset -nocomplain arg1
} -body {
    list [binary scan abc a5 arg1] [info exists arg1]
} -result {0 0}
test binary-20.6 {Tcl_BinaryObjCmd: scan} {
    set arg1 foo
    list [binary scan abc a2 arg1] $arg1
} {1 ab}
test binary-20.7 {Tcl_BinaryObjCmd: scan} -setup {
    unset -nocomplain arg1
    unset -nocomplain arg2
} -body {
    list [binary scan abcdef a2a2 arg1 arg2] $arg1 $arg2
} -result {2 ab cd}
test binary-20.8 {Tcl_BinaryObjCmd: scan} -setup {
    unset -nocomplain arg1
} -body {
    list [binary scan abc a2 arg1(a)] $arg1(a)
} -result {1 ab}
test binary-20.9 {Tcl_BinaryObjCmd: scan} -setup {
    unset -nocomplain arg1
} -body {
    list [binary scan abc a arg1(a)] $arg1(a)
} -result {1 a}

test binary-21.1 {Tcl_BinaryObjCmd: scan} -returnCodes error -body {
    binary scan abc A
} -result {not enough arguments for all format specifiers}
test binary-21.2 {Tcl_BinaryObjCmd: scan} -setup {
    unset -nocomplain arg1
} -returnCodes error -body {
    set arg1 1
    binary scan abc A arg1(a)
} -result {can't set "arg1(a)": variable isn't array}
test binary-21.3 {Tcl_BinaryObjCmd: scan} -setup {
    unset -nocomplain arg1
} -body {
    set arg1 abc
    list [binary scan abc A0 arg1] $arg1
} -result {1 {}}
test binary-21.4 {Tcl_BinaryObjCmd: scan} -setup {
    unset -nocomplain arg1
} -body {
    list [binary scan abc A* arg1] $arg1
} -result {1 abc}
test binary-21.5 {Tcl_BinaryObjCmd: scan} -setup {
    unset -nocomplain arg1
} -body {
    list [binary scan abc A5 arg1] [info exists arg1]
} -result {0 0}
test binary-21.6 {Tcl_BinaryObjCmd: scan} {
    set arg1 foo
    list [binary scan abc A2 arg1] $arg1
} {1 ab}
test binary-21.7 {Tcl_BinaryObjCmd: scan} -setup {
    unset -nocomplain arg1
    unset -nocomplain arg2
} -body {
    list [binary scan abcdef A2A2 arg1 arg2] $arg1 $arg2
} -result {2 ab cd}
test binary-21.8 {Tcl_BinaryObjCmd: scan} -setup {
    unset -nocomplain arg1
} -body {
    list [binary scan abc A2 arg1(a)] $arg1(a)
} -result {1 ab}
test binary-21.9 {Tcl_BinaryObjCmd: scan} -setup {
    unset -nocomplain arg1
} -body {
    list [binary scan abc A2 arg1(a)] $arg1(a)
} -result {1 ab}
test binary-21.10 {Tcl_BinaryObjCmd: scan} -setup {
    unset -nocomplain arg1
} -body {
    list [binary scan abc A arg1(a)] $arg1(a)
} -result {1 a}
test binary-21.11 {Tcl_BinaryObjCmd: scan} -setup {
    unset -nocomplain arg1
} -body {
    list [binary scan "abc def \x00  " A* arg1] $arg1
} -result {1 {abc def}}
test binary-21.12 {Tcl_BinaryObjCmd: scan} -setup {
    unset -nocomplain arg1
} -body {
    list [binary scan "abc def \x00ghi  " A* arg1] $arg1
} -result [list 1 "abc def \x00ghi"]
test binary-21.13 {Tcl_BinaryObjCmd: scan} -setup {
    unset -nocomplain arg1
} -body {
    list [binary scan "abc def \x00  " C* arg1] $arg1
} -result {1 {abc def }}
test binary-21.14 {Tcl_BinaryObjCmd: scan} -setup {
    unset -nocomplain arg1
} -body {
    list [binary scan "abc def \x00ghi" C* arg1] $arg1
} -result {1 {abc def }}
test binary-22.1 {Tcl_BinaryObjCmd: scan} -returnCodes error -body {
    binary scan abc b
} -result {not enough arguments for all format specifiers}
test binary-22.2 {Tcl_BinaryObjCmd: scan} {
    unset -nocomplain arg1
    list [binary scan \x52\x53 b* arg1] $arg1
} {1 0100101011001010}
test binary-22.3 {Tcl_BinaryObjCmd: scan} {
    unset -nocomplain arg1
    list [binary scan \x82\x53 b arg1] $arg1
} {1 0}
test binary-22.4 {Tcl_BinaryObjCmd: scan} {
    unset -nocomplain arg1
    list [binary scan \x82\x53 b1 arg1] $arg1
} {1 0}
test binary-22.5 {Tcl_BinaryObjCmd: scan} {
    unset -nocomplain arg1
    list [binary scan \x82\x53 b0 arg1] $arg1
} {1 {}}
test binary-22.6 {Tcl_BinaryObjCmd: scan} {
    unset -nocomplain arg1
    list [binary scan \x52\x53 b5 arg1] $arg1
} {1 01001}
test binary-22.7 {Tcl_BinaryObjCmd: scan} {
    unset -nocomplain arg1
    list [binary scan \x52\x53 b8 arg1] $arg1
} {1 01001010}
test binary-22.8 {Tcl_BinaryObjCmd: scan} {
    unset -nocomplain arg1
    list [binary scan \x52\x53 b14 arg1] $arg1
} {1 01001010110010}
test binary-22.9 {Tcl_BinaryObjCmd: scan} {
    unset -nocomplain arg1
    set arg1 foo
    list [binary scan \x52 b14 arg1] $arg1
} {0 foo}
test binary-22.10 {Tcl_BinaryObjCmd: scan} -setup {
    unset -nocomplain arg1
} -returnCodes error -body {
    set arg1 1
    binary scan \x52\x53 b1 arg1(a)
} -result {can't set "arg1(a)": variable isn't array}
test binary-22.11 {Tcl_BinaryObjCmd: scan} -setup {
    unset -nocomplain arg1 arg2
} -body {
    set arg1 foo
    set arg2 bar
    list [binary scan \x07\x87\x05 b5b* arg1 arg2] $arg1 $arg2
} -result {2 11100 1110000110100000}

test binary-23.1 {Tcl_BinaryObjCmd: scan} -returnCodes error -body {
    binary scan abc B
} -result {not enough arguments for all format specifiers}
test binary-23.2 {Tcl_BinaryObjCmd: scan} {
    unset -nocomplain arg1
    list [binary scan \x52\x53 B* arg1] $arg1
} {1 0101001001010011}
test binary-23.3 {Tcl_BinaryObjCmd: scan} {
    unset -nocomplain arg1
    list [binary scan \x82\x53 B arg1] $arg1
} {1 1}
test binary-23.4 {Tcl_BinaryObjCmd: scan} {
    unset -nocomplain arg1
    list [binary scan \x82\x53 B1 arg1] $arg1
} {1 1}
test binary-23.5 {Tcl_BinaryObjCmd: scan} {
    unset -nocomplain arg1
    list [binary scan \x52\x53 B0 arg1] $arg1
} {1 {}}
test binary-23.6 {Tcl_BinaryObjCmd: scan} {
    unset -nocomplain arg1
    list [binary scan \x52\x53 B5 arg1] $arg1
} {1 01010}
test binary-23.7 {Tcl_BinaryObjCmd: scan} {
    unset -nocomplain arg1
    list [binary scan \x52\x53 B8 arg1] $arg1
} {1 01010010}
test binary-23.8 {Tcl_BinaryObjCmd: scan} {
    unset -nocomplain arg1
    list [binary scan \x52\x53 B14 arg1] $arg1
} {1 01010010010100}
test binary-23.9 {Tcl_BinaryObjCmd: scan} {
    unset -nocomplain arg1
    set arg1 foo
    list [binary scan \x52 B14 arg1] $arg1
} {0 foo}
test binary-23.10 {Tcl_BinaryObjCmd: scan} -setup {
    unset -nocomplain arg1
} -returnCodes error -body {
    set arg1 1
    binary scan \x52\x53 B1 arg1(a)
} -result {can't set "arg1(a)": variable isn't array}
test binary-23.11 {Tcl_BinaryObjCmd: scan} -setup {
    unset -nocomplain arg1 arg2
} -body {
    set arg1 foo
    set arg2 bar
    list [binary scan \x70\x87\x05 B5B* arg1 arg2] $arg1 $arg2
} -result {2 01110 1000011100000101}

test binary-24.1 {Tcl_BinaryObjCmd: scan} -returnCodes error -body {
    binary scan abc h
} -result {not enough arguments for all format specifiers}
test binary-24.2 {Tcl_BinaryObjCmd: scan} {
    unset -nocomplain arg1
    list [binary scan \x52\xA3 h* arg1] $arg1
} {1 253a}
test binary-24.3 {Tcl_BinaryObjCmd: scan} {
    unset -nocomplain arg1
    list [binary scan \xC2\xA3 h arg1] $arg1
} {1 2}
test binary-24.4 {Tcl_BinaryObjCmd: scan} {
    unset -nocomplain arg1
    list [binary scan \x82\x53 h1 arg1] $arg1
} {1 2}
test binary-24.5 {Tcl_BinaryObjCmd: scan} {
    unset -nocomplain arg1
    list [binary scan \x52\x53 h0 arg1] $arg1
} {1 {}}
test binary-24.6 {Tcl_BinaryObjCmd: scan} {
    unset -nocomplain arg1
    list [binary scan \xF2\x53 h2 arg1] $arg1
} {1 2f}
test binary-24.7 {Tcl_BinaryObjCmd: scan} {
    unset -nocomplain arg1
    list [binary scan \x52\x53 h3 arg1] $arg1
} {1 253}
test binary-24.8 {Tcl_BinaryObjCmd: scan} {
    unset -nocomplain arg1
    set arg1 foo
    list [binary scan \x52 h3 arg1] $arg1
} {0 foo}
test binary-24.9 {Tcl_BinaryObjCmd: scan} -setup {
    unset -nocomplain arg1
} -returnCodes error -body {
    set arg1 1
    binary scan \x52\x53 h1 arg1(a)
} -result {can't set "arg1(a)": variable isn't array}
test binary-24.10 {Tcl_BinaryObjCmd: scan} -setup {
    unset -nocomplain arg1 arg2
} -body {
    set arg1 foo
    set arg2 bar
    list [binary scan \x70\x87\x05 h2h* arg1 arg2] $arg1 $arg2
} -result {2 07 7850}

test binary-25.1 {Tcl_BinaryObjCmd: scan} -returnCodes error -body {
    binary scan abc H
} -result {not enough arguments for all format specifiers}
test binary-25.2 {Tcl_BinaryObjCmd: scan} {
    unset -nocomplain arg1
    list [binary scan \x52\xA3 H* arg1] $arg1
} {1 52a3}
test binary-25.3 {Tcl_BinaryObjCmd: scan} {
    unset -nocomplain arg1
    list [binary scan \xC2\xA3 H arg1] $arg1
} {1 c}
test binary-25.4 {Tcl_BinaryObjCmd: scan} {
    unset -nocomplain arg1
    list [binary scan \x82\x53 H1 arg1] $arg1
} {1 8}
test binary-25.5 {Tcl_BinaryObjCmd: scan} {
    unset -nocomplain arg1
    list [binary scan \x52\x53 H0 arg1] $arg1
} {1 {}}
test binary-25.6 {Tcl_BinaryObjCmd: scan} {
    unset -nocomplain arg1
    list [binary scan \xF2\x53 H2 arg1] $arg1
} {1 f2}
test binary-25.7 {Tcl_BinaryObjCmd: scan} {
    unset -nocomplain arg1
    list [binary scan \x52\x53 H3 arg1] $arg1
} {1 525}
test binary-25.8 {Tcl_BinaryObjCmd: scan} {
    unset -nocomplain arg1
    set arg1 foo
    list [binary scan \x52 H3 arg1] $arg1
} {0 foo}
test binary-25.9 {Tcl_BinaryObjCmd: scan} -setup {
    unset -nocomplain arg1
} -returnCodes error -body {
    set arg1 1
    binary scan \x52\x53 H1 arg1(a)
} -result {can't set "arg1(a)": variable isn't array}
test binary-25.10 {Tcl_BinaryObjCmd: scan} {
    unset -nocomplain arg1 arg2
    set arg1 foo
    set arg2 bar
    list [binary scan \x70\x87\x05 H2H* arg1 arg2] $arg1 $arg2
} {2 70 8705}

test binary-26.1 {Tcl_BinaryObjCmd: scan} -returnCodes error -body {
    binary scan abc c
} -result {not enough arguments for all format specifiers}
test binary-26.2 {Tcl_BinaryObjCmd: scan} {
    unset -nocomplain arg1
    list [binary scan \x52\xA3 c* arg1] $arg1
} {1 {82 -93}}
test binary-26.3 {Tcl_BinaryObjCmd: scan} {
    unset -nocomplain arg1
    list [binary scan \x52\xA3 c arg1] $arg1
} {1 82}
test binary-26.4 {Tcl_BinaryObjCmd: scan} {
    unset -nocomplain arg1
    list [binary scan \x52\xA3 c1 arg1] $arg1
} {1 82}
test binary-26.5 {Tcl_BinaryObjCmd: scan} {
    unset -nocomplain arg1
    list [binary scan \x52\xA3 c0 arg1] $arg1
} {1 {}}
test binary-26.6 {Tcl_BinaryObjCmd: scan} {
    unset -nocomplain arg1
    list [binary scan \x52\xA3 c2 arg1] $arg1
} {1 {82 -93}}
test binary-26.7 {Tcl_BinaryObjCmd: scan} {
    unset -nocomplain arg1
    list [binary scan \xFF c arg1] $arg1
} {1 -1}
test binary-26.8 {Tcl_BinaryObjCmd: scan} {
    unset -nocomplain arg1
    set arg1 foo
    list [binary scan \x52 c3 arg1] $arg1
} {0 foo}
test binary-26.9 {Tcl_BinaryObjCmd: scan} -setup {
    unset -nocomplain arg1
} -returnCodes error -body {
    set arg1 1
    binary scan \x52\x53 c1 arg1(a)
} -result {can't set "arg1(a)": variable isn't array}
test binary-26.10 {Tcl_BinaryObjCmd: scan} {
    unset -nocomplain arg1 arg2
    set arg1 foo
    set arg2 bar
    list [binary scan \x70\x87\x05 c2c* arg1 arg2] $arg1 $arg2
} {2 {112 -121} 5}
test binary-26.11 {Tcl_BinaryObjCmd: scan} {
    unset -nocomplain arg1
    list [binary scan \x52\xA3 cu* arg1] $arg1
} {1 {82 163}}
test binary-26.12 {Tcl_BinaryObjCmd: scan} {
    unset -nocomplain arg1
    list [binary scan \x52\xA3 cu arg1] $arg1
} {1 82}
test binary-26.13 {Tcl_BinaryObjCmd: scan} {
    unset -nocomplain arg1
    list [binary scan \xFF cu arg1] $arg1
} {1 255}
test binary-26.14 {Tcl_BinaryObjCmd: scan} {
    unset -nocomplain arg1 arg2
    set arg1 foo
    set arg2 bar
    list [binary scan \x80\x80 cuc arg1 arg2] $arg1 $arg2
} {2 128 -128}
test binary-26.15 {Tcl_BinaryObjCmd: scan} {
    unset -nocomplain arg1 arg2
    set arg1 foo
    set arg2 bar
    list [binary scan \x80\x80 ccu arg1 arg2] $arg1 $arg2
} {2 -128 128}

test binary-27.1 {Tcl_BinaryObjCmd: scan} -returnCodes error -body {
    binary scan abc s
} -result {not enough arguments for all format specifiers}
test binary-27.2 {Tcl_BinaryObjCmd: scan} {
    unset -nocomplain arg1
    list [binary scan \x52\xA3\x53\x54 s* arg1] $arg1
} {1 {-23726 21587}}
test binary-27.3 {Tcl_BinaryObjCmd: scan} {
    unset -nocomplain arg1
    list [binary scan \x52\xA3\x53\x54 s arg1] $arg1
} {1 -23726}
test binary-27.4 {Tcl_BinaryObjCmd: scan} {
    unset -nocomplain arg1
    list [binary scan \x52\xA3 s1 arg1] $arg1
} {1 -23726}
test binary-27.5 {Tcl_BinaryObjCmd: scan} {
    unset -nocomplain arg1
    list [binary scan \x52\xA3 s0 arg1] $arg1
} {1 {}}
test binary-27.6 {Tcl_BinaryObjCmd: scan} {
    unset -nocomplain arg1
    list [binary scan \x52\xA3\x53\x54 s2 arg1] $arg1
} {1 {-23726 21587}}
test binary-27.7 {Tcl_BinaryObjCmd: scan} {
    unset -nocomplain arg1
    set arg1 foo
    list [binary scan \x52 s1 arg1] $arg1
} {0 foo}
test binary-27.8 {Tcl_BinaryObjCmd: scan} -setup {
    unset -nocomplain arg1
} -returnCodes error -body {
    set arg1 1
    binary scan \x52\x53 s1 arg1(a)
} -result {can't set "arg1(a)": variable isn't array}
test binary-27.9 {Tcl_BinaryObjCmd: scan} {
    unset -nocomplain arg1 arg2
    set arg1 foo
    set arg2 bar
    list [binary scan \x52\xA3\x53\x54\x05 s2c* arg1 arg2] $arg1 $arg2
} {2 {-23726 21587} 5}
test binary-27.10 {Tcl_BinaryObjCmd: scan} {
    unset -nocomplain arg1
    list [binary scan \x52\xA3\x53\x54 su* arg1] $arg1
} {1 {41810 21587}}
test binary-27.11 {Tcl_BinaryObjCmd: scan} {
    unset -nocomplain arg1 arg2
    set arg1 foo
    set arg2 bar
    list [binary scan \xFF\xFF\xFF\xFF sus arg1 arg2] $arg1 $arg2
} {2 65535 -1}
test binary-27.12 {Tcl_BinaryObjCmd: scan} {
    unset -nocomplain arg1 arg2
    set arg1 foo
    set arg2 bar
    list [binary scan \xFF\xFF\xFF\xFF ssu arg1 arg2] $arg1 $arg2
} {2 -1 65535}

test binary-28.1 {Tcl_BinaryObjCmd: scan} -returnCodes error -body {
    binary scan abc S
} -result {not enough arguments for all format specifiers}
test binary-28.2 {Tcl_BinaryObjCmd: scan} {
    unset -nocomplain arg1
    list [binary scan \x52\xA3\x53\x54 S* arg1] $arg1
} {1 {21155 21332}}
test binary-28.3 {Tcl_BinaryObjCmd: scan} {
    unset -nocomplain arg1
    list [binary scan \x52\xA3\x53\x54 S arg1] $arg1
} {1 21155}
test binary-28.4 {Tcl_BinaryObjCmd: scan} {
    unset -nocomplain arg1
    list [binary scan \x52\xA3 S1 arg1] $arg1
} {1 21155}
test binary-28.5 {Tcl_BinaryObjCmd: scan} {
    unset -nocomplain arg1
    list [binary scan \x52\xA3 S0 arg1] $arg1
} {1 {}}
test binary-28.6 {Tcl_BinaryObjCmd: scan} {
    unset -nocomplain arg1
    list [binary scan \x52\xA3\x53\x54 S2 arg1] $arg1
} {1 {21155 21332}}
test binary-28.7 {Tcl_BinaryObjCmd: scan} {
    unset -nocomplain arg1
    set arg1 foo
    list [binary scan \x52 S1 arg1] $arg1
} {0 foo}
test binary-28.8 {Tcl_BinaryObjCmd: scan} -setup {
    unset -nocomplain arg1
} -returnCodes error -body {
    set arg1 1
    binary scan \x52\x53 S1 arg1(a)
} -result {can't set "arg1(a)": variable isn't array}
test binary-28.9 {Tcl_BinaryObjCmd: scan} {
    unset -nocomplain arg1 arg2
    set arg1 foo
    set arg2 bar
    list [binary scan \x52\xA3\x53\x54\x05 S2c* arg1 arg2] $arg1 $arg2
} {2 {21155 21332} 5}
test binary-28.10 {Tcl_BinaryObjCmd: scan} {
    unset -nocomplain arg1
    list [binary scan \x52\xA3\x53\x54 Su* arg1] $arg1
} {1 {21155 21332}}
test binary-28.11 {Tcl_BinaryObjCmd: scan} {
    unset -nocomplain arg1
    list [binary scan \xA3\x52\x54\x53 Su* arg1] $arg1
} {1 {41810 21587}}

test binary-29.1 {Tcl_BinaryObjCmd: scan} -returnCodes error -body {
    binary scan abc i
} -result {not enough arguments for all format specifiers}
test binary-29.2 {Tcl_BinaryObjCmd: scan} {
    unset -nocomplain arg1
    list [binary scan \x52\xA3\x53\x54\x01\x02\x03\x04 i* arg1] $arg1
} {1 {1414767442 67305985}}
test binary-29.3 {Tcl_BinaryObjCmd: scan} {
    unset -nocomplain arg1
    list [binary scan \x52\xA3\x53\x54\x01\x02\x03\x04 i arg1] $arg1
} {1 1414767442}
test binary-29.4 {Tcl_BinaryObjCmd: scan} {
    unset -nocomplain arg1
    list [binary scan \x52\xA3\x53\x54 i1 arg1] $arg1
} {1 1414767442}
test binary-29.5 {Tcl_BinaryObjCmd: scan} {
    unset -nocomplain arg1
    list [binary scan \x52\xA3\x53 i0 arg1] $arg1
} {1 {}}
test binary-29.6 {Tcl_BinaryObjCmd: scan} {
    unset -nocomplain arg1
    list [binary scan \x52\xA3\x53\x54\x01\x02\x03\x04 i2 arg1] $arg1
} {1 {1414767442 67305985}}
test binary-29.7 {Tcl_BinaryObjCmd: scan} {
    unset -nocomplain arg1
    set arg1 foo
    list [binary scan \x52 i1 arg1] $arg1
} {0 foo}
test binary-29.8 {Tcl_BinaryObjCmd: scan} -setup {
    unset -nocomplain arg1
} -returnCodes error -body {
    set arg1 1
    binary scan \x52\x53\x53\x54 i1 arg1(a)
} -result {can't set "arg1(a)": variable isn't array}
test binary-29.9 {Tcl_BinaryObjCmd: scan} {
    unset -nocomplain arg1 arg2
    set arg1 foo
    set arg2 bar
    list [binary scan \x52\xA3\x53\x54\x01\x02\x03\x04\x05 i2c* arg1 arg2] $arg1 $arg2
} {2 {1414767442 67305985} 5}
test binary-29.10 {Tcl_BinaryObjCmd: scan} {
    unset -nocomplain arg1 arg2
    list [binary scan \xFF\xFF\xFF\xFF\xFF\xFF\xFF\xFF iui arg1 arg2] $arg1 $arg2
} {2 4294967295 -1}
test binary-29.11 {Tcl_BinaryObjCmd: scan} {
    unset -nocomplain arg1 arg2
    list [binary scan \xFF\xFF\xFF\xFF\xFF\xFF\xFF\xFF iiu arg1 arg2] $arg1 $arg2
} {2 -1 4294967295}
test binary-29.12 {Tcl_BinaryObjCmd: scan} {
    unset -nocomplain arg1 arg2
    list [binary scan \x80\x00\x00\x00\x00\x00\x00\x80 iuiu arg1 arg2] $arg1 $arg2
} {2 128 2147483648}

test binary-30.1 {Tcl_BinaryObjCmd: scan} -returnCodes error -body {
    binary scan abc I
} -result {not enough arguments for all format specifiers}
test binary-30.2 {Tcl_BinaryObjCmd: scan} {
    unset -nocomplain arg1
    list [binary scan \x52\xA3\x53\x54\x01\x02\x03\x04 I* arg1] $arg1
} {1 {1386435412 16909060}}
test binary-30.3 {Tcl_BinaryObjCmd: scan} {
    unset -nocomplain arg1
    list [binary scan \x52\xA3\x53\x54\x01\x02\x03\x04 I arg1] $arg1
} {1 1386435412}
test binary-30.4 {Tcl_BinaryObjCmd: scan} {
    unset -nocomplain arg1
    list [binary scan \x52\xA3\x53\x54 I1 arg1] $arg1
} {1 1386435412}
test binary-30.5 {Tcl_BinaryObjCmd: scan} {
    unset -nocomplain arg1
    list [binary scan \x52\xA3\x53 I0 arg1] $arg1
} {1 {}}
test binary-30.6 {Tcl_BinaryObjCmd: scan} {
    unset -nocomplain arg1
    list [binary scan \x52\xA3\x53\x54\x01\x02\x03\x04 I2 arg1] $arg1
} {1 {1386435412 16909060}}
test binary-30.7 {Tcl_BinaryObjCmd: scan} {
    unset -nocomplain arg1
    set arg1 foo
    list [binary scan \x52 I1 arg1] $arg1
} {0 foo}
test binary-30.8 {Tcl_BinaryObjCmd: scan} -setup {
    unset -nocomplain arg1
} -returnCodes error -body {
    set arg1 1
    binary scan \x52\x53\x53\x54 I1 arg1(a)
} -result {can't set "arg1(a)": variable isn't array}
test binary-30.9 {Tcl_BinaryObjCmd: scan} {
    unset -nocomplain arg1 arg2
    set arg1 foo
    set arg2 bar
    list [binary scan \x52\xA3\x53\x54\x01\x02\x03\x04\x05 I2c* arg1 arg2] $arg1 $arg2
} {2 {1386435412 16909060} 5}
test binary-30.10 {Tcl_BinaryObjCmd: scan} {
    unset -nocomplain arg1 arg2
    list [binary scan \xFF\xFF\xFF\xFF\xFF\xFF\xFF\xFF IuI arg1 arg2] $arg1 $arg2
} {2 4294967295 -1}
test binary-30.11 {Tcl_BinaryObjCmd: scan} {
    unset -nocomplain arg1 arg2
    list [binary scan \xFF\xFF\xFF\xFF\xFF\xFF\xFF\xFF IIu arg1 arg2] $arg1 $arg2
} {2 -1 4294967295}
test binary-30.12 {Tcl_BinaryObjCmd: scan} {
    unset -nocomplain arg1 arg2
    list [binary scan \x80\x00\x00\x00\x00\x00\x00\x80 IuIu arg1 arg2] $arg1 $arg2
} {2 2147483648 128}

test binary-31.1 {Tcl_BinaryObjCmd: scan} -returnCodes error -body {
    binary scan abc f
} -result {not enough arguments for all format specifiers}
test binary-31.2 {Tcl_BinaryObjCmd: scan} bigEndian {
    unset -nocomplain arg1
    list [binary scan \x3F\xCC\xCC\xCD\x40\x59\x99\x9A f* arg1] $arg1
} {1 {1.600000023841858 3.4000000953674316}}
test binary-31.3 {Tcl_BinaryObjCmd: scan} littleEndian {
    unset -nocomplain arg1
    list [binary scan \xCD\xCC\xCC\x3F\x9A\x99\x59\x40 f* arg1] $arg1
} {1 {1.600000023841858 3.4000000953674316}}
test binary-31.4 {Tcl_BinaryObjCmd: scan} bigEndian {
    unset -nocomplain arg1
    list [binary scan \x3F\xCC\xCC\xCD\x40\x59\x99\x9A f arg1] $arg1
} {1 1.600000023841858}
test binary-31.5 {Tcl_BinaryObjCmd: scan} littleEndian {
    unset -nocomplain arg1
    list [binary scan \xCD\xCC\xCC\x3F\x9A\x99\x59\x40 f arg1] $arg1
} {1 1.600000023841858}
test binary-31.6 {Tcl_BinaryObjCmd: scan} bigEndian {
    unset -nocomplain arg1
    list [binary scan \x3F\xCC\xCC\xCD f1 arg1] $arg1
} {1 1.600000023841858}
test binary-31.7 {Tcl_BinaryObjCmd: scan} littleEndian {
    unset -nocomplain arg1
    list [binary scan \xCD\xCC\xCC\x3F f1 arg1] $arg1
} {1 1.600000023841858}
test binary-31.8 {Tcl_BinaryObjCmd: scan} bigEndian {
    unset -nocomplain arg1
    list [binary scan \x3F\xCC\xCC\xCD f0 arg1] $arg1
} {1 {}}
test binary-31.9 {Tcl_BinaryObjCmd: scan} littleEndian {
    unset -nocomplain arg1
    list [binary scan \xCD\xCC\xCC\x3F f0 arg1] $arg1
} {1 {}}
test binary-31.10 {Tcl_BinaryObjCmd: scan} bigEndian {
    unset -nocomplain arg1
    list [binary scan \x3F\xCC\xCC\xCD\x40\x59\x99\x9A f2 arg1] $arg1
} {1 {1.600000023841858 3.4000000953674316}}
test binary-31.11 {Tcl_BinaryObjCmd: scan} littleEndian {
    unset -nocomplain arg1
    list [binary scan \xCD\xCC\xCC\x3F\x9A\x99\x59\x40 f2 arg1] $arg1
} {1 {1.600000023841858 3.4000000953674316}}
test binary-31.12 {Tcl_BinaryObjCmd: scan} {
    unset -nocomplain arg1
    set arg1 foo
    list [binary scan \x52 f1 arg1] $arg1
} {0 foo}
test binary-31.13 {Tcl_BinaryObjCmd: scan} -setup {
    unset -nocomplain arg1
} -returnCodes error -body {
    set arg1 1
    binary scan \x3F\xCC\xCC\xCD f1 arg1(a)
} -result {can't set "arg1(a)": variable isn't array}
test binary-31.14 {Tcl_BinaryObjCmd: scan} bigEndian {
    unset -nocomplain arg1 arg2
    set arg1 foo
    set arg2 bar
    list [binary scan \x3F\xCC\xCC\xCD\x40\x59\x99\x9A\x05 f2c* arg1 arg2] $arg1 $arg2
} {2 {1.600000023841858 3.4000000953674316} 5}
test binary-31.15 {Tcl_BinaryObjCmd: scan} littleEndian {
    unset -nocomplain arg1 arg2
    set arg1 foo
    set arg2 bar
    list [binary scan \xCD\xCC\xCC\x3F\x9A\x99\x59\x40\x05 f2c* arg1 arg2] $arg1 $arg2
} {2 {1.600000023841858 3.4000000953674316} 5}

test binary-32.1 {Tcl_BinaryObjCmd: scan} -returnCodes error -body {
    binary scan abc d
} -result {not enough arguments for all format specifiers}
test binary-32.2 {Tcl_BinaryObjCmd: scan} bigEndian {
    unset -nocomplain arg1
    list [binary scan \x3F\xF9\x99\x99\x99\x99\x99\x9A\x40\x0B\x33\x33\x33\x33\x33\x33 d* arg1] $arg1
} {1 {1.6 3.4}}
test binary-32.3 {Tcl_BinaryObjCmd: scan} littleEndian {
    unset -nocomplain arg1
    list [binary scan \x9A\x99\x99\x99\x99\x99\xF9\x3F\x33\x33\x33\x33\x33\x33\x0B\x40 d* arg1] $arg1
} {1 {1.6 3.4}}
test binary-32.4 {Tcl_BinaryObjCmd: scan} bigEndian {
    unset -nocomplain arg1
    list [binary scan \x3F\xF9\x99\x99\x99\x99\x99\x9A\x40\x0B\x33\x33\x33\x33\x33\x33 d arg1] $arg1
} {1 1.6}
test binary-32.5 {Tcl_BinaryObjCmd: scan} littleEndian {
    unset -nocomplain arg1
    list [binary scan \x9A\x99\x99\x99\x99\x99\xF9\x3F\x33\x33\x33\x33\x33\x33\x0B\x40 d arg1] $arg1
} {1 1.6}
test binary-32.6 {Tcl_BinaryObjCmd: scan} bigEndian {
    unset -nocomplain arg1
    list [binary scan \x3F\xF9\x99\x99\x99\x99\x99\x9A d1 arg1] $arg1
} {1 1.6}
test binary-32.7 {Tcl_BinaryObjCmd: scan} littleEndian {
    unset -nocomplain arg1
    list [binary scan \x9A\x99\x99\x99\x99\x99\xF9\x3F d1 arg1] $arg1
} {1 1.6}
test binary-32.8 {Tcl_BinaryObjCmd: scan} bigEndian {
    unset -nocomplain arg1
    list [binary scan \x3F\xF9\x99\x99\x99\x99\x99\x9A d0 arg1] $arg1
} {1 {}}
test binary-32.9 {Tcl_BinaryObjCmd: scan} littleEndian {
    unset -nocomplain arg1
    list [binary scan \x9A\x99\x99\x99\x99\x99\xF9\x3F d0 arg1] $arg1
} {1 {}}
test binary-32.10 {Tcl_BinaryObjCmd: scan} bigEndian {
    unset -nocomplain arg1
    list [binary scan \x3F\xF9\x99\x99\x99\x99\x99\x9A\x40\x0B\x33\x33\x33\x33\x33\x33 d2 arg1] $arg1
} {1 {1.6 3.4}}
test binary-32.11 {Tcl_BinaryObjCmd: scan} littleEndian {
    unset -nocomplain arg1
    list [binary scan \x9A\x99\x99\x99\x99\x99\xF9\x3F\x33\x33\x33\x33\x33\x33\x0B\x40 d2 arg1] $arg1
} {1 {1.6 3.4}}
test binary-32.12 {Tcl_BinaryObjCmd: scan} {
    unset -nocomplain arg1
    set arg1 foo
    list [binary scan \x52 d1 arg1] $arg1
} {0 foo}
test binary-32.13 {Tcl_BinaryObjCmd: scan} -setup {
    unset -nocomplain arg1
} -returnCodes error -body {
    set arg1 1
    binary scan \x3F\xF9\x99\x99\x99\x99\x99\x9A d1 arg1(a)
} -result {can't set "arg1(a)": variable isn't array}
test binary-32.14 {Tcl_BinaryObjCmd: scan} bigEndian {
    unset -nocomplain arg1 arg2
    set arg1 foo
    set arg2 bar
    list [binary scan \x3F\xF9\x99\x99\x99\x99\x99\x9A\x40\x0B\x33\x33\x33\x33\x33\x33\x05 d2c* arg1 arg2] $arg1 $arg2
} {2 {1.6 3.4} 5}
test binary-32.15 {Tcl_BinaryObjCmd: scan} littleEndian {
    unset -nocomplain arg1 arg2
    set arg1 foo
    set arg2 bar
    list [binary scan \x9A\x99\x99\x99\x99\x99\xF9\x3F\x33\x33\x33\x33\x33\x33\x0B\x40\x05 d2c* arg1 arg2] $arg1 $arg2
} {2 {1.6 3.4} 5}

test binary-33.1 {Tcl_BinaryObjCmd: scan} {
    unset -nocomplain arg1
    unset -nocomplain arg2
    list [binary scan abcdefg a2xa3 arg1 arg2] $arg1 $arg2
} {2 ab def}
test binary-33.2 {Tcl_BinaryObjCmd: scan} {
    unset -nocomplain arg1
    unset -nocomplain arg2
    set arg2 foo
    list [binary scan abcdefg a3x*a3 arg1 arg2] $arg1 $arg2
} {1 abc foo}
test binary-33.3 {Tcl_BinaryObjCmd: scan} {
    unset -nocomplain arg1
    unset -nocomplain arg2
    set arg2 foo
    list [binary scan abcdefg a3x20a3 arg1 arg2] $arg1 $arg2
} {1 abc foo}
test binary-33.4 {Tcl_BinaryObjCmd: scan} {
    unset -nocomplain arg1
    unset -nocomplain arg2
    set arg2 foo
    list [binary scan abc a3x20a3 arg1 arg2] $arg1 $arg2
} {1 abc foo}
test binary-33.5 {Tcl_BinaryObjCmd: scan} {
    unset -nocomplain arg1
    list [binary scan abcdef x1a1 arg1] $arg1
} {1 b}
test binary-33.6 {Tcl_BinaryObjCmd: scan} {
    unset -nocomplain arg1
    list [binary scan abcdef x5a1 arg1] $arg1
} {1 f}
test binary-33.7 {Tcl_BinaryObjCmd: scan} {
    unset -nocomplain arg1
    list [binary scan abcdef x0a1 arg1] $arg1
} {1 a}

test binary-34.1 {Tcl_BinaryObjCmd: scan} {
    unset -nocomplain arg1
    unset -nocomplain arg2
    list [binary scan abcdefg a2Xa3 arg1 arg2] $arg1 $arg2
} {2 ab bcd}
test binary-34.2 {Tcl_BinaryObjCmd: scan} {
    unset -nocomplain arg1
    unset -nocomplain arg2
    set arg2 foo
    list [binary scan abcdefg a3X*a3 arg1 arg2] $arg1 $arg2
} {2 abc abc}
test binary-34.3 {Tcl_BinaryObjCmd: scan} {
    unset -nocomplain arg1
    unset -nocomplain arg2
    set arg2 foo
    list [binary scan abcdefg a3X20a3 arg1 arg2] $arg1 $arg2
} {2 abc abc}
test binary-34.4 {Tcl_BinaryObjCmd: scan} {
    unset -nocomplain arg1
    list [binary scan abc X20a3 arg1] $arg1
} {1 abc}
test binary-34.5 {Tcl_BinaryObjCmd: scan} {
    unset -nocomplain arg1
    list [binary scan abcdef x*X1a1 arg1] $arg1
} {1 f}
test binary-34.6 {Tcl_BinaryObjCmd: scan} {
    unset -nocomplain arg1
    list [binary scan abcdef x*X5a1 arg1] $arg1
} {1 b}
test binary-34.7 {Tcl_BinaryObjCmd: scan} {
    unset -nocomplain arg1
    list [binary scan abcdef x3X0a1 arg1] $arg1
} {1 d}

test binary-35.1 {Tcl_BinaryObjCmd: scan} -setup {
    unset -nocomplain arg1
    unset -nocomplain arg2
} -returnCodes error -body {
    binary scan abcdefg a2@a3 arg1 arg2
} -result {missing count for "@" field specifier}
test binary-35.2 {Tcl_BinaryObjCmd: scan} {
    unset -nocomplain arg1
    unset -nocomplain arg2
    set arg2 foo
    list [binary scan abcdefg a3@*a3 arg1 arg2] $arg1 $arg2
} {1 abc foo}
test binary-35.3 {Tcl_BinaryObjCmd: scan} {
    unset -nocomplain arg1
    unset -nocomplain arg2
    set arg2 foo
    list [binary scan abcdefg a3@20a3 arg1 arg2] $arg1 $arg2
} {1 abc foo}
test binary-35.4 {Tcl_BinaryObjCmd: scan} {
    unset -nocomplain arg1
    list [binary scan abcdef @2a3 arg1] $arg1
} {1 cde}
test binary-35.5 {Tcl_BinaryObjCmd: scan} {
    unset -nocomplain arg1
    list [binary scan abcdef x*@1a1 arg1] $arg1
} {1 b}
test binary-35.6 {Tcl_BinaryObjCmd: scan} {
    unset -nocomplain arg1
    list [binary scan abcdef x*@0a1 arg1] $arg1
} {1 a}

test binary-36.1 {Tcl_BinaryObjCmd: scan} -returnCodes error -body {
    binary scan abcdef u0a3
} -result {bad field specifier "u"}

# GetFormatSpec is pretty thoroughly tested above, but there are a few cases
# we should text explicitly

test binary-37.1 {GetFormatSpec: whitespace} {
    binary format "a3 a5     a3" foo barblat baz
} foobarblbaz
test binary-37.2 {GetFormatSpec: whitespace} {
    binary format "      " foo
} {}
test binary-37.3 {GetFormatSpec: whitespace} {
    binary format "     a3" foo
} foo
test binary-37.4 {GetFormatSpec: whitespace} {
    binary format "" foo
} {}
test binary-37.5 {GetFormatSpec: whitespace} {
    binary format "" foo
} {}
test binary-37.6 {GetFormatSpec: whitespace} {
    binary format "     a3   " foo
} foo
test binary-37.7 {GetFormatSpec: numbers} -returnCodes error -body {
    binary scan abcdef "x-1" foo
} -result {bad field specifier "-"}
test binary-37.8 {GetFormatSpec: numbers} {
    unset -nocomplain arg1
    set arg1 foo
    list [binary scan abcdef "a0x3" arg1] $arg1
} {1 {}}
test binary-37.9 {GetFormatSpec: numbers} {
    # test format of neg numbers
    # bug report/fix provided by Harald Kirsch
    set x [binary format f* {1 -1 2 -2 0}]
    binary scan $x f* bla
    set bla
} {1.0 -1.0 2.0 -2.0 0.0}
test binary-37.10 {GetFormatSpec: count overflow} {
    binary scan x a[format %ld 0x7fffffff] r
} 0
test binary-37.11 {GetFormatSpec: count overflow} {
    binary scan x a[format %ld 0x10000000] r
} 0
test binary-37.12 {GetFormatSpec: count overflow} {
    binary scan x a[format %ld 0x100000000] r
} 0
test binary-37.13 {GetFormatSpec: count overflow} {
    binary scan x a[format %lld 0x10000000000000000] r
} 0

test binary-38.1 {FormatNumber: word alignment} {
    set x [binary format c1s1 1 1]
} \x01\x01\x00
test binary-38.2 {FormatNumber: word alignment} {
    set x [binary format c1S1 1 1]
} \x01\x00\x01
test binary-38.3 {FormatNumber: word alignment} {
    set x [binary format c1i1 1 1]
} \x01\x01\x00\x00\x00
test binary-38.4 {FormatNumber: word alignment} {
    set x [binary format c1I1 1 1]
} \x01\x00\x00\x00\x01
test binary-38.5 {FormatNumber: word alignment} bigEndian {
    set x [binary format c1d1 1 1.6]
} \x01\x3F\xF9\x99\x99\x99\x99\x99\x9A
test binary-38.6 {FormatNumber: word alignment} littleEndian {
    set x [binary format c1d1 1 1.6]
} \x01\x9A\x99\x99\x99\x99\x99\xF9\x3F
test binary-38.7 {FormatNumber: word alignment} bigEndian {
    set x [binary format c1f1 1 1.6]
} \x01\x3F\xCC\xCC\xCD
test binary-38.8 {FormatNumber: word alignment} littleEndian {
    set x [binary format c1f1 1 1.6]
} \x01\xCD\xCC\xCC\x3F

test binary-39.1 {ScanNumber: sign extension} {
    unset -nocomplain arg1
    list [binary scan \x52\xA3 c2 arg1] $arg1
} {1 {82 -93}}
test binary-39.2 {ScanNumber: sign extension} {
    unset -nocomplain arg1
    list [binary scan \x01\x02\x01\x81\x82\x01\x81\x82 s4 arg1] $arg1
} {1 {513 -32511 386 -32127}}
test binary-39.3 {ScanNumber: sign extension} {
    unset -nocomplain arg1
    list [binary scan \x01\x02\x01\x81\x82\x01\x81\x82 S4 arg1] $arg1
} {1 {258 385 -32255 -32382}}
test binary-39.4 {ScanNumber: sign extension} {
    unset -nocomplain arg1
    list [binary scan \x01\x01\x01\x02\x81\x01\x01\x01\x01\x82\x01\x01\x01\x01\x82\x01\x01\x01\x01\x81 i5 arg1] $arg1
} {1 {33620225 16843137 16876033 25297153 -2130640639}}
test binary-39.5 {ScanNumber: sign extension} {
    unset -nocomplain arg1
    list [binary scan \x01\x01\x01\x02\x81\x01\x01\x01\x01\x82\x01\x01\x01\x01\x82\x01\x01\x01\x01\x81 I5 arg1] $arg1
} {1 {16843010 -2130640639 25297153 16876033 16843137}}
test binary-39.6 {ScanNumber: no sign extension} {
    unset -nocomplain arg1
    list [binary scan \x52\xA3 cu2 arg1] $arg1
} {1 {82 163}}
test binary-39.7 {ScanNumber: no sign extension} {
    unset -nocomplain arg1
    list [binary scan \x01\x02\x01\x81\x82\x01\x81\x82 su4 arg1] $arg1
} {1 {513 33025 386 33409}}
test binary-39.8 {ScanNumber: no sign extension} {
    unset -nocomplain arg1
    list [binary scan \x01\x02\x01\x81\x82\x01\x81\x82 Su4 arg1] $arg1
} {1 {258 385 33281 33154}}
test binary-39.9 {ScanNumber: no sign extension} {
    unset -nocomplain arg1
    list [binary scan \x01\x01\x01\x02\x81\x01\x01\x01\x01\x82\x01\x01\x01\x01\x82\x01\x01\x01\x01\x81 iu5 arg1] $arg1
} {1 {33620225 16843137 16876033 25297153 2164326657}}
test binary-39.10 {ScanNumber: no sign extension} {
    unset -nocomplain arg1
    list [binary scan \x01\x01\x01\x02\x81\x01\x01\x01\x01\x82\x01\x01\x01\x01\x82\x01\x01\x01\x01\x81 Iu5 arg1] $arg1
} {1 {16843010 2164326657 25297153 16876033 16843137}}

test binary-40.3 {ScanNumber: NaN} -body {
    unset -nocomplain arg1
    list [binary scan \xFF\xFF\xFF\xFF f1 arg1] $arg1
} -match glob -result {1 -NaN*}
test binary-40.4 {ScanNumber: NaN} -body {
    unset -nocomplain arg1
    list [binary scan \xFF\xFF\xFF\xFF\xFF\xFF\xFF\xFF d arg1] $arg1
} -match glob -result {1 -NaN*}

test binary-41.1 {ScanNumber: word alignment} -setup {
    unset -nocomplain arg1 arg2
} -body {
    list [binary scan \x01\x01\x00 c1s1 arg1 arg2] $arg1 $arg2
} -result {2 1 1}
test binary-41.2 {ScanNumber: word alignment} -setup {
    unset -nocomplain arg1 arg2
} -body {
    list [binary scan \x01\x00\x01 c1S1 arg1 arg2] $arg1 $arg2
} -result {2 1 1}
test binary-41.3 {ScanNumber: word alignment} -setup {
    unset -nocomplain arg1 arg2
} -body {
    list [binary scan \x01\x01\x00\x00\x00 c1i1 arg1 arg2] $arg1 $arg2
} -result {2 1 1}
test binary-41.4 {ScanNumber: word alignment} -setup {
    unset -nocomplain arg1 arg2
} -body {
    list [binary scan \x01\x00\x00\x00\x01 c1I1 arg1 arg2] $arg1 $arg2
} -result {2 1 1}
test binary-41.5 {ScanNumber: word alignment} -setup {
    unset -nocomplain arg1 arg2
} -constraints bigEndian -body {
    list [binary scan \x01\x3F\xCC\xCC\xCD c1f1 arg1 arg2] $arg1 $arg2
} -result {2 1 1.600000023841858}
test binary-41.6 {ScanNumber: word alignment} -setup {
    unset -nocomplain arg1 arg2
} -constraints littleEndian -body {
    list [binary scan \x01\xCD\xCC\xCC\x3F c1f1 arg1 arg2] $arg1 $arg2
} -result {2 1 1.600000023841858}
test binary-41.7 {ScanNumber: word alignment} -setup {
    unset -nocomplain arg1 arg2
} -constraints bigEndian -body {
    list [binary scan \x01\x3F\xF9\x99\x99\x99\x99\x99\x9A c1d1 arg1 arg2] $arg1 $arg2
} -result {2 1 1.6}
test binary-41.8 {ScanNumber: word alignment} -setup {
    unset -nocomplain arg1 arg2
} -constraints littleEndian -body {
    list [binary scan \x01\x9A\x99\x99\x99\x99\x99\xF9\x3F c1d1 arg1 arg2] $arg1 $arg2
} -result {2 1 1.6}

test binary-42.1 {Tcl_BinaryObjCmd: bad arguments} -constraints {} -body {
    binary ?
} -returnCodes error -match glob -result {unknown or ambiguous subcommand "?": *}

# Wide int (guaranteed at least 64-bit) handling
test binary-43.1 {Tcl_BinaryObjCmd: format wide int} {} {
    binary format w 7810179016327718216
} HelloTcl
test binary-43.2 {Tcl_BinaryObjCmd: format wide int} {} {
    binary format W 7810179016327718216
} lcTolleH

test binary-43.5 {Tcl_BinaryObjCmd: scan wide int} {} {
    unset -nocomplain arg1
    list [binary scan \x80[string repeat \x00 7] W arg1] $arg1
} {1 -9223372036854775808}
test binary-43.6 {Tcl_BinaryObjCmd: scan unsigned wide int} {} {
    unset -nocomplain arg1
    list [binary scan \x80[string repeat \x00 7] Wu arg1] $arg1
} {1 9223372036854775808}
test binary-43.7 {Tcl_BinaryObjCmd: scan unsigned wide int} {} {
    unset -nocomplain arg1
    list [binary scan [string repeat \x00 7]\x80 wu arg1] $arg1
} {1 9223372036854775808}
test binary-43.8 {Tcl_BinaryObjCmd: scan unsigned wide int} {} {
    unset -nocomplain arg1 arg2
    list [binary scan \x80[string repeat \x00 7]\x80[string repeat \x00 7] WuW arg1 arg2] $arg1 $arg2
} {2 9223372036854775808 -9223372036854775808}
test binary-43.9 {Tcl_BinaryObjCmd: scan unsigned wide int} {} {
    unset -nocomplain arg1 arg2
    list [binary scan [string repeat \x00 7]\x80[string repeat \x00 7]\x80 wuw arg1 arg2] $arg1 $arg2
} {2 9223372036854775808 -9223372036854775808}

test binary-44.1 {Tcl_BinaryObjCmd: scan wide int} {} {
    binary scan HelloTcl W x
    set x
} 5216694956358656876
test binary-44.2 {Tcl_BinaryObjCmd: scan wide int} {} {
    binary scan lcTolleH w x
    set x
} 5216694956358656876
test binary-44.3 {Tcl_BinaryObjCmd: scan wide int with bit 31 set} {} {
    binary scan [binary format w [expr {wide(3) << 31}]] w x
    set x
} 6442450944
test binary-44.4 {Tcl_BinaryObjCmd: scan wide int with bit 31 set} {} {
    binary scan [binary format W [expr {wide(3) << 31}]] W x
    set x
} 6442450944
test binary-44.5 {Tcl_BinaryObjCmd: scan wide int with bit 31 and 64 set} {} {
    binary scan [binary format w [expr {(wide(3) << 31) + (wide(3) << 64)}]] w x
    set x
} 6442450944
test binary-44.6 {Tcl_BinaryObjCmd: scan wide int with bit 31 and 64 set} {} {
    binary scan [binary format W [expr {(wide(3) << 31) + (wide(3) << 64)}]] W x
    set x
} 6442450944

test binary-45.1 {Tcl_BinaryObjCmd: combined wide int handling} {
    binary scan [binary format sws 16450 -1 19521] c* x
    set x
} {66 64 -1 -1 -1 -1 -1 -1 -1 -1 65 76}
test binary-45.2 {Tcl_BinaryObjCmd: combined wide int handling} {
    binary scan [binary format sWs 16450 0x7fffffff 19521] c* x
    set x
} {66 64 0 0 0 0 127 -1 -1 -1 65 76}

test binary-46.1 {Tcl_BinaryObjCmd: handling of non-ISO8859-1 chars} {
    binary format a* €
} \xAC
test binary-46.2 {Tcl_BinaryObjCmd: handling of non-ISO8859-1 chars} {
    list [binary scan [binary format a* €₽] s x] $x
} {1 -16980}
test binary-46.3 {Tcl_BinaryObjCmd: handling of non-ISO8859-1 chars} {
    set x {}
    set y {}
    set z {}
    list [binary scan [binary format a* €₽] aaa x y z] $x $y $z
} "2 \xAC \xBD {}"
test binary-46.4 {Tcl_BinaryObjCmd: handling of non-ISO8859-1 chars} {
    set x [encoding convertto iso8859-15 €]
    set y [binary format a* $x]
    list $x $y
} "\xA4 \xA4"
test binary-46.5 {Tcl_BinaryObjCmd: handling of non-ISO8859-1 chars} {
    set x [binary scan \xA4 a* y]
    list $x $y [encoding convertfrom iso8859-15 $y]
} "1 \xA4 €"

test binary-47.1 {Tcl_BinaryObjCmd: number cache reference count handling} {
    # This test is only reliable when memory debugging is turned on, but
    # without even memory debugging it should still generate the expected
    # answers and might therefore still pick up memory corruption caused by
    # [Bug 851747].
    list [binary scan aba ccc x x x] $x
} {3 97}

### TIP#129: endian specifiers ----

# format t
test binary-48.1 {Tcl_BinaryObjCmd: format} -returnCodes error -body {
    binary format t
} -result {not enough arguments for all format specifiers}
test binary-48.2 {Tcl_BinaryObjCmd: format} -returnCodes error -body {
    binary format t blat
} -result {expected integer but got "blat"}
test binary-48.3 {Tcl_BinaryObjCmd: format} {
    binary format S0 0x50
} {}
test binary-48.4 {Tcl_BinaryObjCmd: format} bigEndian {
    binary format t 0x50
} \x00P
test binary-48.5 {Tcl_BinaryObjCmd: format} littleEndian {
    binary format t 0x50
} P\x00
test binary-48.6 {Tcl_BinaryObjCmd: format} bigEndian {
    binary format t 0x5052
} PR
test binary-48.7 {Tcl_BinaryObjCmd: format} littleEndian {
    binary format t 0x5052
} RP
test binary-48.8 {Tcl_BinaryObjCmd: format} bigEndian {
    binary format t 0x505251 0x53
} RQ
test binary-48.9 {Tcl_BinaryObjCmd: format} littleEndian {
    binary format t 0x505251 0x53
} QR
test binary-48.10 {Tcl_BinaryObjCmd: format} bigEndian {
    binary format t2 {0x50 0x52}
} \x00P\x00R
test binary-48.11 {Tcl_BinaryObjCmd: format} littleEndian {
    binary format t2 {0x50 0x52}
} P\x00R\x00
test binary-48.12 {Tcl_BinaryObjCmd: format} bigEndian {
    binary format t* {0x5051 0x52}
} PQ\x00R
test binary-48.13 {Tcl_BinaryObjCmd: format} littleEndian {
    binary format t* {0x5051 0x52}
} QPR\x00
test binary-48.14 {Tcl_BinaryObjCmd: format} bigEndian {
    binary format t2 {0x50 0x52 0x53} 0x54
} \x00P\x00R
test binary-48.15 {Tcl_BinaryObjCmd: format} littleEndian {
    binary format t2 {0x50 0x52 0x53} 0x54
} P\x00R\x00
test binary-48.16 {Tcl_BinaryObjCmd: format} -returnCodes error -body {
    binary format t2 {0x50}
} -result {number of elements in list does not match count}
test binary-48.17 {Tcl_BinaryObjCmd: format} -returnCodes error -body {
    set a {0x50 0x51}
    binary format t $a
} -result "expected integer but got \"0x50 0x51\""
test binary-48.18 {Tcl_BinaryObjCmd: format} bigEndian {
    set a {0x50 0x51}
    binary format t1 $a
} \x00P
test binary-48.19 {Tcl_BinaryObjCmd: format} littleEndian {
    set a {0x50 0x51}
    binary format t1 $a
} P\x00

# format n
test binary-49.1 {Tcl_BinaryObjCmd: format} -returnCodes error -body {
    binary format n
} -result {not enough arguments for all format specifiers}
test binary-49.2 {Tcl_BinaryObjCmd: format} -returnCodes error -body {
    binary format n blat
} -result {expected integer but got "blat"}
test binary-49.3 {Tcl_BinaryObjCmd: format} {
    binary format n0 0x50
} {}
test binary-49.4 {Tcl_BinaryObjCmd: format} littleEndian {
    binary format n 0x50
} P\x00\x00\x00
test binary-49.5 {Tcl_BinaryObjCmd: format} littleEndian {
    binary format n 0x5052
} RP\x00\x00
test binary-49.6 {Tcl_BinaryObjCmd: format} littleEndian {
    binary format n 0x505251 0x53
} QRP\x00
test binary-49.7 {Tcl_BinaryObjCmd: format} littleEndian {
    binary format i1 {0x505251 0x53}
} QRP\x00
test binary-49.8 {Tcl_BinaryObjCmd: format} littleEndian {
    binary format n 0x53525150
} PQRS
test binary-49.9 {Tcl_BinaryObjCmd: format} littleEndian {
    binary format n2 {0x50 0x52}
} P\x00\x00\x00R\x00\x00\x00
test binary-49.10 {Tcl_BinaryObjCmd: format} littleEndian {
    binary format n* {0x50515253 0x52}
} SRQPR\x00\x00\x00
test binary-49.11 {Tcl_BinaryObjCmd: format} -returnCodes error -body {
    binary format n2 {0x50}
} -result {number of elements in list does not match count}
test binary-49.12 {Tcl_BinaryObjCmd: format} -returnCodes error -body {
    set a {0x50 0x51}
    binary format n $a
} -result "expected integer but got \"0x50 0x51\""
test binary-49.13 {Tcl_BinaryObjCmd: format} littleEndian {
    set a {0x50 0x51}
    binary format n1 $a
} P\x00\x00\x00
test binary-49.14 {Tcl_BinaryObjCmd: format} bigEndian {
    binary format n 0x50
} \x00\x00\x00P
test binary-49.15 {Tcl_BinaryObjCmd: format} bigEndian {
    binary format n 0x5052
} \x00\x00PR
test binary-49.16 {Tcl_BinaryObjCmd: format} bigEndian {
    binary format n 0x505251 0x53
} \x00PRQ
test binary-49.17 {Tcl_BinaryObjCmd: format} bigEndian {
    binary format i1 {0x505251 0x53}
} QRP\x00
test binary-49.18 {Tcl_BinaryObjCmd: format} bigEndian {
    binary format n 0x53525150
} SRQP
test binary-49.19 {Tcl_BinaryObjCmd: format} bigEndian {
    binary format n2 {0x50 0x52}
} \x00\x00\x00P\x00\x00\x00R
test binary-49.20 {Tcl_BinaryObjCmd: format} bigEndian {
    binary format n* {0x50515253 0x52}
} PQRS\x00\x00\x00R

# format m
test binary-50.1 {Tcl_BinaryObjCmd: format wide int} littleEndian {
    binary format m 7810179016327718216
} HelloTcl
test binary-50.2 {Tcl_BinaryObjCmd: format wide int} bigEndian {
    binary format m 7810179016327718216
} lcTolleH
test binary-50.3 {Tcl_BinaryObjCmd: scan wide int with bit 31 set} littleEndian {
    binary scan [binary format m [expr {wide(3) << 31}]] w x
    set x
} 6442450944
test binary-50.4 {Tcl_BinaryObjCmd: scan wide int with bit 31 set} bigEndian {
    binary scan [binary format m [expr {wide(3) << 31}]] W x
    set x
} 6442450944

# format Q/q
test binary-51.1 {Tcl_BinaryObjCmd: format} -returnCodes error -body {
    binary format Q
} -result {not enough arguments for all format specifiers}
test binary-51.2 {Tcl_BinaryObjCmd: format} -returnCodes error -body {
    binary format q blat
} -result {expected floating-point number but got "blat"}
test binary-51.3 {Tcl_BinaryObjCmd: format} {
    binary format q0 1.6
} {}
test binary-51.4 {Tcl_BinaryObjCmd: format} {} {
    binary format Q 1.6
} \x3F\xF9\x99\x99\x99\x99\x99\x9A
test binary-51.5 {Tcl_BinaryObjCmd: format} {} {
    binary format q 1.6
} \x9A\x99\x99\x99\x99\x99\xF9\x3F
test binary-51.6 {Tcl_BinaryObjCmd: format} {} {
    binary format Q* {1.6 3.4}
} \x3F\xF9\x99\x99\x99\x99\x99\x9A\x40\x0B\x33\x33\x33\x33\x33\x33
test binary-51.7 {Tcl_BinaryObjCmd: format} {} {
    binary format q* {1.6 3.4}
} \x9A\x99\x99\x99\x99\x99\xF9\x3F\x33\x33\x33\x33\x33\x33\x0B\x40
test binary-51.8 {Tcl_BinaryObjCmd: format} {} {
    binary format Q2 {1.6 3.4}
} \x3F\xF9\x99\x99\x99\x99\x99\x9A\x40\x0B\x33\x33\x33\x33\x33\x33
test binary-51.9 {Tcl_BinaryObjCmd: format} {} {
    binary format q2 {1.6 3.4}
} \x9A\x99\x99\x99\x99\x99\xF9\x3F\x33\x33\x33\x33\x33\x33\x0B\x40
test binary-51.10 {Tcl_BinaryObjCmd: format} {} {
    binary format Q2 {1.6 3.4 5.6}
} \x3F\xF9\x99\x99\x99\x99\x99\x9A\x40\x0B\x33\x33\x33\x33\x33\x33
test binary-51.11 {Tcl_BinaryObjCmd: format} {} {
    binary format q2 {1.6 3.4 5.6}
} \x9A\x99\x99\x99\x99\x99\xF9\x3F\x33\x33\x33\x33\x33\x33\x0B\x40
test binary-51.14 {Tcl_BinaryObjCmd: format} -returnCodes error -body {
    binary format q2 {1.6}
} -result {number of elements in list does not match count}
test binary-51.15 {Tcl_BinaryObjCmd: format} -returnCodes error -body {
    set a {1.6 3.4}
    binary format q $a
} -result "expected floating-point number but got \"1.6 3.4\""
test binary-51.16 {Tcl_BinaryObjCmd: format} {} {
    set a {1.6 3.4}
    binary format Q1 $a
} \x3F\xF9\x99\x99\x99\x99\x99\x9A
test binary-51.17 {Tcl_BinaryObjCmd: format} {} {
    set a {1.6 3.4}
    binary format q1 $a
} \x9A\x99\x99\x99\x99\x99\xF9\x3F

# format R/r
test binary-53.1 {Tcl_BinaryObjCmd: format} -returnCodes error -body {
    binary format r
} -result {not enough arguments for all format specifiers}
test binary-53.2 {Tcl_BinaryObjCmd: format} -returnCodes error -body {
    binary format r blat
} -result {expected floating-point number but got "blat"}
test binary-53.3 {Tcl_BinaryObjCmd: format} {
    binary format f0 1.6
} {}
test binary-53.4 {Tcl_BinaryObjCmd: format} {} {
    binary format R 1.6
} \x3F\xCC\xCC\xCD
test binary-53.5 {Tcl_BinaryObjCmd: format} {} {
    binary format r 1.6
} \xCD\xCC\xCC\x3F
test binary-53.6 {Tcl_BinaryObjCmd: format} {} {
    binary format R* {1.6 3.4}
} \x3F\xCC\xCC\xCD\x40\x59\x99\x9A
test binary-53.7 {Tcl_BinaryObjCmd: format} {} {
    binary format r* {1.6 3.4}
} \xCD\xCC\xCC\x3F\x9A\x99\x59\x40
test binary-53.8 {Tcl_BinaryObjCmd: format} {} {
    binary format R2 {1.6 3.4}
} \x3F\xCC\xCC\xCD\x40\x59\x99\x9A
test binary-53.9 {Tcl_BinaryObjCmd: format} {} {
    binary format r2 {1.6 3.4}
} \xCD\xCC\xCC\x3F\x9A\x99\x59\x40
test binary-53.10 {Tcl_BinaryObjCmd: format} {} {
    binary format R2 {1.6 3.4 5.6}
} \x3F\xCC\xCC\xCD\x40\x59\x99\x9A
test binary-53.11 {Tcl_BinaryObjCmd: format} {} {
    binary format r2 {1.6 3.4 5.6}
} \xCD\xCC\xCC\x3F\x9A\x99\x59\x40
test binary-53.12 {Tcl_BinaryObjCmd: float overflow} {} {
    binary format R -3.402825e+38
<<<<<<< HEAD
} \xFF\x7F\xFF\xFF
test binary-53.13 {Tcl_BinaryObjCmd: float overflow} {} {
    binary format r -3.402825e+38
} \xFF\xFF\x7F\xFF
=======
} \xff\x80\x00\x00
test binary-53.13 {Tcl_BinaryObjCmd: float overflow} {} {
    binary format r -3.402825e+38
} \x00\x00\x80\xff
>>>>>>> 54a2c479
test binary-53.14 {Tcl_BinaryObjCmd: float underflow} {} {
    binary format R -3.402825e-100
} \x80\x00\x00\x00
test binary-53.15 {Tcl_BinaryObjCmd: float underflow} {} {
    binary format r -3.402825e-100
} \x00\x00\x00\x80
test binary-53.16 {Tcl_BinaryObjCmd: format} -returnCodes error -body {
    binary format r2 {1.6}
} -result {number of elements in list does not match count}
test binary-53.17 {Tcl_BinaryObjCmd: format} -returnCodes error -body {
    set a {1.6 3.4}
    binary format r $a
} -result "expected floating-point number but got \"1.6 3.4\""
test binary-53.18 {Tcl_BinaryObjCmd: format} {} {
    set a {1.6 3.4}
    binary format R1 $a
} \x3F\xCC\xCC\xCD
test binary-53.19 {Tcl_BinaryObjCmd: format} {} {
    set a {1.6 3.4}
    binary format r1 $a
<<<<<<< HEAD
} \xCD\xCC\xCC\x3F
=======
} \xcd\xcc\xcc\x3f
test binary-53.20 {Tcl_BinaryObjCmd: float Inf} {} {
    binary format R Inf
} \x7f\x80\x00\x00
test binary-53.21 {Tcl_BinaryObjCmd: float Inf} {} {
    binary format r Inf
} \x00\x00\x80\x7f
test binary-53.22 {Binary float Inf round trip} -body {
    binary scan [binary format R Inf] R inf
    binary scan [binary format R -Inf] R inf_
    list $inf $inf_
} -result {Inf -Inf}
test binary-53.23 {Binary float round to FLT_MAX} -body {
    binary scan [binary format H* 7f7fffff] R fltmax
    binary scan [binary format H* 47effffff0000000] Q round_to_fltmax
    binary scan [binary format R $round_to_fltmax] R fltmax1
    expr {$fltmax eq $fltmax1}
} -result 1
test binary-53.24 {Binary float round to -FLT_MAX} -body {
    binary scan [binary format H* ff7fffff] R fltmax
    binary scan [binary format H* c7effffff0000000] Q round_to_fltmax
    binary scan [binary format R $round_to_fltmax] R fltmax1
    expr {$fltmax eq $fltmax1}
} -result 1
test binary-53.25 {Binary float round to Inf} -body {
    binary scan [binary format H* 47effffff0000001] Q round_to_inf
    binary scan [binary format R $round_to_inf] R inf1
    expr {$inf1 eq Inf}
} -result 1
test binary-53.26 {Binary float round to -Inf} -body {
    binary scan [binary format H* c7effffff0000001] Q round_to_inf
    binary scan [binary format R $round_to_inf] R inf1
    expr {$inf1 eq -Inf}
} -result 1


>>>>>>> 54a2c479

# scan t (s)
test binary-54.1 {Tcl_BinaryObjCmd: scan} -returnCodes error -body {
    binary scan abc t
} -result {not enough arguments for all format specifiers}
test binary-54.2 {Tcl_BinaryObjCmd: scan} littleEndian {
    unset -nocomplain arg1
    list [binary scan \x52\xA3\x53\x54 t* arg1] $arg1
} {1 {-23726 21587}}
test binary-54.3 {Tcl_BinaryObjCmd: scan} littleEndian {
    unset -nocomplain arg1
    list [binary scan \x52\xA3\x53\x54 t arg1] $arg1
} {1 -23726}
test binary-54.4 {Tcl_BinaryObjCmd: scan} littleEndian {
    unset -nocomplain arg1
    list [binary scan \x52\xA3 t1 arg1] $arg1
} {1 -23726}
test binary-54.5 {Tcl_BinaryObjCmd: scan} littleEndian {
    unset -nocomplain arg1
    list [binary scan \x52\xA3 t0 arg1] $arg1
} {1 {}}
test binary-54.6 {Tcl_BinaryObjCmd: scan} littleEndian {
    unset -nocomplain arg1
    list [binary scan \x52\xA3\x53\x54 t2 arg1] $arg1
} {1 {-23726 21587}}
test binary-54.7 {Tcl_BinaryObjCmd: scan} littleEndian {
    unset -nocomplain arg1
    set arg1 foo
    list [binary scan \x52 t1 arg1] $arg1
} {0 foo}
test binary-54.8 {Tcl_BinaryObjCmd: scan} -setup {
    unset -nocomplain arg1
} -returnCodes error -body {
    set arg1 1
    binary scan \x52\x53 t1 arg1(a)
} -result {can't set "arg1(a)": variable isn't array}
test binary-54.9 {Tcl_BinaryObjCmd: scan} littleEndian {
    unset -nocomplain arg1 arg2
    set arg1 foo
    set arg2 bar
    list [binary scan \x52\xA3\x53\x54\x05 t2c* arg1 arg2] $arg1 $arg2
} {2 {-23726 21587} 5}
test binary-54.10 {Tcl_BinaryObjCmd: scan} littleEndian {
    unset -nocomplain arg1 arg2
    set arg1 foo
    set arg2 bar
    list [binary scan \x00\x80\x00\x80 tut arg1 arg2] $arg1 $arg2
} {2 32768 -32768}
test binary-54.11 {Tcl_BinaryObjCmd: scan} littleEndian {
    unset -nocomplain arg1 arg2
    set arg1 foo
    set arg2 bar
    list [binary scan \x00\x80\x00\x80 ttu arg1 arg2] $arg1 $arg2
} {2 -32768 32768}

# scan t (b)
test binary-55.1 {Tcl_BinaryObjCmd: scan} -returnCodes error -body {
    binary scan abc t
} -result {not enough arguments for all format specifiers}
test binary-55.2 {Tcl_BinaryObjCmd: scan} bigEndian {
    unset -nocomplain arg1
    list [binary scan \x52\xA3\x53\x54 t* arg1] $arg1
} {1 {21155 21332}}
test binary-55.3 {Tcl_BinaryObjCmd: scan} bigEndian {
    unset -nocomplain arg1
    list [binary scan \x52\xA3\x53\x54 t arg1] $arg1
} {1 21155}
test binary-55.4 {Tcl_BinaryObjCmd: scan} bigEndian {
    unset -nocomplain arg1
    list [binary scan \x52\xA3 t1 arg1] $arg1
} {1 21155}
test binary-55.5 {Tcl_BinaryObjCmd: scan} bigEndian {
    unset -nocomplain arg1
    list [binary scan \x52\xA3 t0 arg1] $arg1
} {1 {}}
test binary-55.6 {Tcl_BinaryObjCmd: scan} bigEndian {
    unset -nocomplain arg1
    list [binary scan \x52\xA3\x53\x54 t2 arg1] $arg1
} {1 {21155 21332}}
test binary-55.7 {Tcl_BinaryObjCmd: scan} bigEndian {
    unset -nocomplain arg1
    set arg1 foo
    list [binary scan \x52 t1 arg1] $arg1
} {0 foo}
test binary-55.8 {Tcl_BinaryObjCmd: scan} -setup {
    unset -nocomplain arg1
} -returnCodes error -body {
    set arg1 1
    binary scan \x52\x53 t1 arg1(a)
} -result {can't set "arg1(a)": variable isn't array}
test binary-55.9 {Tcl_BinaryObjCmd: scan} bigEndian {
    unset -nocomplain arg1 arg2
    set arg1 foo
    set arg2 bar
    list [binary scan \x52\xA3\x53\x54\x05 t2c* arg1 arg2] $arg1 $arg2
} {2 {21155 21332} 5}
test binary-55.10 {Tcl_BinaryObjCmd: scan} bigEndian {
    unset -nocomplain arg1 arg2
    set arg1 foo
    set arg2 bar
    list [binary scan \x80\x00\x80\x00 tut arg1 arg2] $arg1 $arg2
} {2 32768 -32768}
test binary-55.11 {Tcl_BinaryObjCmd: scan} bigEndian {
    unset -nocomplain arg1 arg2
    set arg1 foo
    set arg2 bar
    list [binary scan \x80\x00\x80\x00 ttu arg1 arg2] $arg1 $arg2
} {2 -32768 32768}

# scan n (s)
test binary-56.1 {Tcl_BinaryObjCmd: scan} -returnCodes error -body {
    binary scan abc n
} -result {not enough arguments for all format specifiers}
test binary-56.2 {Tcl_BinaryObjCmd: scan} littleEndian {
    unset -nocomplain arg1
    list [binary scan \x52\xA3\x53\x54\x01\x02\x03\x04 n* arg1] $arg1
} {1 {1414767442 67305985}}
test binary-56.3 {Tcl_BinaryObjCmd: scan} littleEndian {
    unset -nocomplain arg1
    list [binary scan \x52\xA3\x53\x54\x01\x02\x03\x04 n arg1] $arg1
} {1 1414767442}
test binary-56.4 {Tcl_BinaryObjCmd: scan} littleEndian {
    unset -nocomplain arg1
    list [binary scan \x52\xA3\x53\x54 n1 arg1] $arg1
} {1 1414767442}
test binary-56.5 {Tcl_BinaryObjCmd: scan} littleEndian {
    unset -nocomplain arg1
    list [binary scan \x52\xA3\x53 n0 arg1] $arg1
} {1 {}}
test binary-56.6 {Tcl_BinaryObjCmd: scan} littleEndian {
    unset -nocomplain arg1
    list [binary scan \x52\xA3\x53\x54\x01\x02\x03\x04 n2 arg1] $arg1
} {1 {1414767442 67305985}}
test binary-56.7 {Tcl_BinaryObjCmd: scan} littleEndian {
    unset -nocomplain arg1
    set arg1 foo
    list [binary scan \x52 n1 arg1] $arg1
} {0 foo}
test binary-56.8 {Tcl_BinaryObjCmd: scan} -setup {
    unset -nocomplain arg1
} -returnCodes error -body {
    set arg1 1
    binary scan \x52\x53\x53\x54 n1 arg1(a)
} -result {can't set "arg1(a)": variable isn't array}
test binary-56.9 {Tcl_BinaryObjCmd: scan} littleEndian {
    unset -nocomplain arg1 arg2
    set arg1 foo
    set arg2 bar
    list [binary scan \x52\xA3\x53\x54\x01\x02\x03\x04\x05 n2c* arg1 arg2] $arg1 $arg2
} {2 {1414767442 67305985} 5}
test binary-56.10 {Tcl_BinaryObjCmd: scan} littleEndian {
    unset -nocomplain arg1 arg2
    set arg1 foo
    set arg2 bar
    list [binary scan \x80\x00\x00\x00\x80\x00\x00\x00 nun arg1 arg2] $arg1 $arg2
} {2 128 128}
test binary-56.11 {Tcl_BinaryObjCmd: scan} littleEndian {
    unset -nocomplain arg1 arg2
    set arg1 foo
    set arg2 bar
    list [binary scan \x00\x00\x00\x80\x00\x00\x00\x80 nun arg1 arg2] $arg1 $arg2
} {2 2147483648 -2147483648}

# scan n (b)
test binary-57.1 {Tcl_BinaryObjCmd: scan} -returnCodes error -body {
    binary scan abc n
} -result {not enough arguments for all format specifiers}
test binary-57.2 {Tcl_BinaryObjCmd: scan} bigEndian {
    unset -nocomplain arg1
    list [binary scan \x52\xA3\x53\x54\x01\x02\x03\x04 n* arg1] $arg1
} {1 {1386435412 16909060}}
test binary-57.3 {Tcl_BinaryObjCmd: scan} bigEndian {
    unset -nocomplain arg1
    list [binary scan \x52\xA3\x53\x54\x01\x02\x03\x04 n arg1] $arg1
} {1 1386435412}
test binary-57.4 {Tcl_BinaryObjCmd: scan} bigEndian {
    unset -nocomplain arg1
    list [binary scan \x52\xA3\x53\x54 n1 arg1] $arg1
} {1 1386435412}
test binary-57.5 {Tcl_BinaryObjCmd: scan} bigEndian {
    unset -nocomplain arg1
    list [binary scan \x52\xA3\x53 n0 arg1] $arg1
} {1 {}}
test binary-57.6 {Tcl_BinaryObjCmd: scan} bigEndian {
    unset -nocomplain arg1
    list [binary scan \x52\xA3\x53\x54\x01\x02\x03\x04 n2 arg1] $arg1
} {1 {1386435412 16909060}}
test binary-57.7 {Tcl_BinaryObjCmd: scan} bigEndian {
    unset -nocomplain arg1
    set arg1 foo
    list [binary scan \x52 n1 arg1] $arg1
} {0 foo}
test binary-57.8 {Tcl_BinaryObjCmd: scan} -setup {
    unset -nocomplain arg1
} -returnCodes error -body {
    set arg1 1
    binary scan \x52\x53\x53\x54 n1 arg1(a)
} -result {can't set "arg1(a)": variable isn't array}
test binary-57.9 {Tcl_BinaryObjCmd: scan} bigEndian {
    unset -nocomplain arg1 arg2
    set arg1 foo
    set arg2 bar
    list [binary scan \x52\xA3\x53\x54\x01\x02\x03\x04\x05 n2c* arg1 arg2] $arg1 $arg2
} {2 {1386435412 16909060} 5}
test binary-57.10 {Tcl_BinaryObjCmd: scan} bigEndian {
    unset -nocomplain arg1 arg2
    set arg1 foo
    set arg2 bar
    list [binary scan \x80\x00\x00\x00\x80\x00\x00\x00 nun arg1 arg2] $arg1 $arg2
} {2 2147483648 -2147483648}
test binary-57.11 {Tcl_BinaryObjCmd: scan} bigEndian {
    unset -nocomplain arg1 arg2
    set arg1 foo
    set arg2 bar
    list [binary scan \x00\x00\x00\x80\x00\x00\x00\x80 nun arg1 arg2] $arg1 $arg2
} {2 128 128}

# scan Q/q
test binary-58.1 {Tcl_BinaryObjCmd: scan} -returnCodes error -body {
    binary scan abc q
} -result {not enough arguments for all format specifiers}
test binary-58.2 {Tcl_BinaryObjCmd: scan} bigEndian {
    unset -nocomplain arg1
    list [binary scan \x3F\xF9\x99\x99\x99\x99\x99\x9A\x40\x0B\x33\x33\x33\x33\x33\x33 Q* arg1] $arg1
} {1 {1.6 3.4}}
test binary-58.3 {Tcl_BinaryObjCmd: scan} littleEndian {
    unset -nocomplain arg1
    list [binary scan \x9A\x99\x99\x99\x99\x99\xF9\x3F\x33\x33\x33\x33\x33\x33\x0B\x40 q* arg1] $arg1
} {1 {1.6 3.4}}
test binary-58.4 {Tcl_BinaryObjCmd: scan} bigEndian {
    unset -nocomplain arg1
    list [binary scan \x3F\xF9\x99\x99\x99\x99\x99\x9A\x40\x0B\x33\x33\x33\x33\x33\x33 Q arg1] $arg1
} {1 1.6}
test binary-58.5 {Tcl_BinaryObjCmd: scan} littleEndian {
    unset -nocomplain arg1
    list [binary scan \x9A\x99\x99\x99\x99\x99\xF9\x3F\x33\x33\x33\x33\x33\x33\x0B\x40 q arg1] $arg1
} {1 1.6}
test binary-58.6 {Tcl_BinaryObjCmd: scan} bigEndian {
    unset -nocomplain arg1
    list [binary scan \x3F\xF9\x99\x99\x99\x99\x99\x9A Q1 arg1] $arg1
} {1 1.6}
test binary-58.7 {Tcl_BinaryObjCmd: scan} littleEndian {
    unset -nocomplain arg1
    list [binary scan \x9A\x99\x99\x99\x99\x99\xF9\x3F q1 arg1] $arg1
} {1 1.6}
test binary-58.8 {Tcl_BinaryObjCmd: scan} bigEndian {
    unset -nocomplain arg1
    list [binary scan \x3F\xF9\x99\x99\x99\x99\x99\x9A Q0 arg1] $arg1
} {1 {}}
test binary-58.9 {Tcl_BinaryObjCmd: scan} littleEndian {
    unset -nocomplain arg1
    list [binary scan \x9A\x99\x99\x99\x99\x99\xF9\x3F q0 arg1] $arg1
} {1 {}}
test binary-58.10 {Tcl_BinaryObjCmd: scan} bigEndian {
    unset -nocomplain arg1
    list [binary scan \x3F\xF9\x99\x99\x99\x99\x99\x9A\x40\x0B\x33\x33\x33\x33\x33\x33 Q2 arg1] $arg1
} {1 {1.6 3.4}}
test binary-58.11 {Tcl_BinaryObjCmd: scan} littleEndian {
    unset -nocomplain arg1
    list [binary scan \x9A\x99\x99\x99\x99\x99\xF9\x3F\x33\x33\x33\x33\x33\x33\x0B\x40 q2 arg1] $arg1
} {1 {1.6 3.4}}
test binary-58.12 {Tcl_BinaryObjCmd: scan} {
    unset -nocomplain arg1
    set arg1 foo
    list [binary scan \x52 q1 arg1] $arg1
} {0 foo}
test binary-58.13 {Tcl_BinaryObjCmd: scan} -setup {
    unset -nocomplain arg1
} -returnCodes error -body {
    set arg1 1
    binary scan \x3F\xF9\x99\x99\x99\x99\x99\x9A q1 arg1(a)
} -result {can't set "arg1(a)": variable isn't array}
test binary-58.14 {Tcl_BinaryObjCmd: scan} bigEndian {
    unset -nocomplain arg1 arg2
    set arg1 foo
    set arg2 bar
    list [binary scan \x3F\xF9\x99\x99\x99\x99\x99\x9A\x40\x0B\x33\x33\x33\x33\x33\x33\x05 Q2c* arg1 arg2] $arg1 $arg2
} {2 {1.6 3.4} 5}
test binary-58.15 {Tcl_BinaryObjCmd: scan} littleEndian {
    unset -nocomplain arg1 arg2
    set arg1 foo
    set arg2 bar
    list [binary scan \x9A\x99\x99\x99\x99\x99\xF9\x3F\x33\x33\x33\x33\x33\x33\x0B\x40\x05 q2c* arg1 arg2] $arg1 $arg2
} {2 {1.6 3.4} 5}

# scan R/r
test binary-59.1 {Tcl_BinaryObjCmd: scan} -returnCodes error -body {
    binary scan abc r
} -result {not enough arguments for all format specifiers}
test binary-59.2 {Tcl_BinaryObjCmd: scan} bigEndian {
    unset -nocomplain arg1
    list [binary scan \x3F\xCC\xCC\xCD\x40\x59\x99\x9A R* arg1] $arg1
} {1 {1.600000023841858 3.4000000953674316}}
test binary-59.3 {Tcl_BinaryObjCmd: scan} littleEndian {
    unset -nocomplain arg1
    list [binary scan \xCD\xCC\xCC\x3F\x9A\x99\x59\x40 r* arg1] $arg1
} {1 {1.600000023841858 3.4000000953674316}}
test binary-59.4 {Tcl_BinaryObjCmd: scan} bigEndian {
    unset -nocomplain arg1
    list [binary scan \x3F\xCC\xCC\xCD\x40\x59\x99\x9A R arg1] $arg1
} {1 1.600000023841858}
test binary-59.5 {Tcl_BinaryObjCmd: scan} littleEndian {
    unset -nocomplain arg1
    list [binary scan \xCD\xCC\xCC\x3F\x9A\x99\x59\x40 r arg1] $arg1
} {1 1.600000023841858}
test binary-59.6 {Tcl_BinaryObjCmd: scan} bigEndian {
    unset -nocomplain arg1
    list [binary scan \x3F\xCC\xCC\xCD R1 arg1] $arg1
} {1 1.600000023841858}
test binary-59.7 {Tcl_BinaryObjCmd: scan} littleEndian {
    unset -nocomplain arg1
    list [binary scan \xCD\xCC\xCC\x3F r1 arg1] $arg1
} {1 1.600000023841858}
test binary-59.8 {Tcl_BinaryObjCmd: scan} bigEndian {
    unset -nocomplain arg1
    list [binary scan \x3F\xCC\xCC\xCD R0 arg1] $arg1
} {1 {}}
test binary-59.9 {Tcl_BinaryObjCmd: scan} littleEndian {
    unset -nocomplain arg1
    list [binary scan \xCD\xCC\xCC\x3F r0 arg1] $arg1
} {1 {}}
test binary-59.10 {Tcl_BinaryObjCmd: scan} bigEndian {
    unset -nocomplain arg1
    list [binary scan \x3F\xCC\xCC\xCD\x40\x59\x99\x9A R2 arg1] $arg1
} {1 {1.600000023841858 3.4000000953674316}}
test binary-59.11 {Tcl_BinaryObjCmd: scan} littleEndian {
    unset -nocomplain arg1
    list [binary scan \xCD\xCC\xCC\x3F\x9A\x99\x59\x40 r2 arg1] $arg1
} {1 {1.600000023841858 3.4000000953674316}}
test binary-59.12 {Tcl_BinaryObjCmd: scan} {
    unset -nocomplain arg1
    set arg1 foo
    list [binary scan \x52 r1 arg1] $arg1
} {0 foo}
test binary-59.13 {Tcl_BinaryObjCmd: scan} -setup {
    unset -nocomplain arg1
} -returnCodes error -body {
    set arg1 1
    binary scan \x3F\xCC\xCC\xCD r1 arg1(a)
} -result {can't set "arg1(a)": variable isn't array}
test binary-59.14 {Tcl_BinaryObjCmd: scan} bigEndian {
    unset -nocomplain arg1 arg2
    set arg1 foo
    set arg2 bar
    list [binary scan \x3F\xCC\xCC\xCD\x40\x59\x99\x9A\x05 R2c* arg1 arg2] $arg1 $arg2
} {2 {1.600000023841858 3.4000000953674316} 5}
test binary-59.15 {Tcl_BinaryObjCmd: scan} littleEndian {
    unset -nocomplain arg1 arg2
    set arg1 foo
    set arg2 bar
    list [binary scan \xCD\xCC\xCC\x3F\x9A\x99\x59\x40\x05 r2c* arg1 arg2] $arg1 $arg2
} {2 {1.600000023841858 3.4000000953674316} 5}

test binary-60.1 {[binary format] with NaN} -body {
    binary scan [binary format dqQfrR NaN NaN NaN NaN NaN NaN] dqQfrR \
	v1 v2 v3 v4 v5 v6
    list $v1 $v2 $v3 $v4 $v5 $v6
} -match regexp -result {NaN(\([[:xdigit:]]+\))? NaN(\([[:xdigit:]]+\))? NaN(\([[:xdigit:]]+\))? NaN(\([[:xdigit:]]+\))? NaN(\([[:xdigit:]]+\))? NaN(\([[:xdigit:]]+\))?}

# scan m
test binary-61.1 {Tcl_BinaryObjCmd: scan wide int} bigEndian {
    binary scan HelloTcl m x
    set x
} 5216694956358656876
test binary-61.2 {Tcl_BinaryObjCmd: scan wide int} littleEndian {
    binary scan lcTolleH m x
    set x
} 5216694956358656876
test binary-61.3 {Tcl_BinaryObjCmd: scan wide int with bit 31 set} littleEndian {
    binary scan [binary format w [expr {wide(3) << 31}]] m x
    set x
} 6442450944
test binary-61.4 {Tcl_BinaryObjCmd: scan wide int with bit 31 set} bigEndian {
    binary scan [binary format W [expr {wide(3) << 31}]] m x
    set x
} 6442450944

# scan/format infinities

test binary-62.1 {infinity} ieeeFloatingPoint {
    binary scan [binary format q Infinity] w w
    format 0x%016lx $w
} 0x7ff0000000000000
test binary-62.2 {infinity} ieeeFloatingPoint {
    binary scan [binary format q -Infinity] w w
    format 0x%016lx $w
} 0xfff0000000000000
test binary-62.3 {infinity} ieeeFloatingPoint {
    binary scan [binary format q Inf] w w
    format 0x%016lx $w
} 0x7ff0000000000000
test binary-62.4 {infinity} ieeeFloatingPoint {
    binary scan [binary format q -Infinity] w w
    format 0x%016lx $w
} 0xfff0000000000000
test binary-62.5 {infinity} ieeeFloatingPoint {
    binary scan [binary format w 0x7ff0000000000000] q d
    set d
} Inf
test binary-62.6 {infinity} ieeeFloatingPoint {
    binary scan [binary format w 0xfff0000000000000] q d
    set d
} -Inf
test binary-62.7 {infinity} ieeeFloatingPoint {
    binary scan [binary format r Inf] iu i
    format 0x%08x $i
} 0x7f800000
test binary-62.8 {infinity} ieeeFloatingPoint {
    binary scan [binary format r -Inf] iu i
    format 0x%08x $i
} 0xff800000
test binary-62.9 {infinity} ieeeFloatingPoint {
    binary scan [binary format i 0x7f800000] r d
    set d
} Inf
test binary-62.10 {infinity} ieeeFloatingPoint {
    binary scan [binary format i 0xff800000] r d
    set d
} -Inf

# scan/format Not-a-Number

test binary-63.1 {NaN} ieeeFloatingPoint {
    binary scan [binary format q NaN] w w
    format 0x%016lx [expr {$w & 0xfff3ffffffffffff}]
} 0x7ff0000000000000
test binary-63.2 {NaN} ieeeFloatingPoint {
    binary scan [binary format q -NaN] w w
    format 0x%016lx [expr {$w & 0xfff3ffffffffffff}]
} 0xfff0000000000000
test binary-63.3 {NaN} ieeeFloatingPoint {
    binary scan [binary format q NaN(3123456789aBc)] w w
    format 0x%016lx [expr {$w & 0xfff3ffffffffffff}]
} 0x7ff3123456789abc
test binary-63.4 {NaN} ieeeFloatingPoint {
    binary scan [binary format q {NaN( 3123456789aBc)}] w w
    format 0x%016lx [expr {$w & 0xfff3ffffffffffff}]
} 0x7ff3123456789abc

# Make sure TclParseNumber() rejects invalid nan-hex formats [Bug 3402540]
test binary-63.5 {NaN} -constraints ieeeFloatingPoint -body {
    binary format q Nan(
} -returnCodes error -match glob -result {expected floating-point number*}
test binary-63.6 {NaN} -constraints ieeeFloatingPoint -body {
    binary format q Nan()
} -returnCodes error -match glob -result {expected floating-point number*}
test binary-63.7 {NaN} -constraints ieeeFloatingPoint -body {
    binary format q Nan(g)
} -returnCodes error -match glob -result {expected floating-point number*}
test binary-63.8 {NaN} -constraints ieeeFloatingPoint -body {
    binary format q Nan(1,2)
} -returnCodes error -match glob -result {expected floating-point number*}
test binary-63.9 {NaN} -constraints ieeeFloatingPoint -body {
    binary format q Nan(1234567890abcd)
} -returnCodes error -match glob -result {expected floating-point number*}

test binary-64.1 {NaN} -constraints ieeeFloatingPoint -body {
    binary scan [binary format w 0x7ff8000000000000] q d
    set d
} -match glob -result NaN*
test binary-64.2 {NaN} -constraints ieeeFloatingPoint -body {
    binary scan [binary format w 0x7ff0123456789aBc] q d
    set d
} -match glob -result NaN(*123456789abc)

test binary-65.1 {largest significand} ieeeFloatingPoint {
    binary scan [binary format w 0x3fcfffffffffffff] q d
    set d
} 0.24999999999999997
test binary-65.2 {smallest significand} ieeeFloatingPoint {
    binary scan [binary format w 0x3fd0000000000000] q d
    set d
} 0.25
test binary-65.3 {largest significand} ieeeFloatingPoint {
    binary scan [binary format w 0x3fdfffffffffffff] q d
    set d
} 0.49999999999999994
test binary-65.4 {smallest significand} ieeeFloatingPoint {
    binary scan [binary format w 0x3fe0000000000000] q d
    set d
} 0.5
test binary-65.5 {largest significand} ieeeFloatingPoint {
    binary scan [binary format w 0x3fffffffffffffff] q d
    set d
} 1.9999999999999998
test binary-65.6 {smallest significand} ieeeFloatingPoint {
    binary scan [binary format w 0x4000000000000000] q d
    set d
} 2.0
test binary-65.7 {smallest significand} ieeeFloatingPoint {
    binary scan [binary format w 0x434fffffffffffff] q d
    set d
} 18014398509481982.0
test binary-65.8 {largest significand} ieeeFloatingPoint {
    binary scan [binary format w 0x4350000000000000] q d
    set d
} 18014398509481984.0
test binary-65.9 {largest significand} ieeeFloatingPoint {
    binary scan [binary format w 0x4350000000000001] q d
    set d
} 18014398509481988.0

test binary-70.1 {binary encode hex} -body {
    binary encode hex
} -returnCodes error -match glob -result "wrong # args: *"
test binary-70.2 {binary encode hex} -body {
    binary encode hex a
} -result {61}
test binary-70.3 {binary encode hex} -body {
    binary encode hex {}
} -result {}
test binary-70.4 {binary encode hex} -body {
    binary encode hex [string repeat a 20]
} -result [string repeat 61 20]
test binary-70.5 {binary encode hex} -body {
    binary encode hex \x00\x01\x02\x03\x04\x00\x01\x02\x03\x04
} -result {00010203040001020304}

test binary-71.1 {binary decode hex} -body {
    binary decode hex
} -returnCodes error -match glob -result "wrong # args: *"
test binary-71.2 {binary decode hex} -body {
    binary decode hex 61
} -result {a}
test binary-71.3 {binary decode hex} -body {
    binary decode hex {}
} -result {}
test binary-71.4 {binary decode hex} -body {
    binary decode hex [string repeat 61 20]
} -result [string repeat a 20]
test binary-71.5 {binary decode hex} -body {
    binary decode hex 00010203040001020304
} -result "\x00\x01\x02\x03\x04\x00\x01\x02\x03\x04"
test binary-71.6 {binary decode hex} -body {
    binary decode hex "61 61"
} -result {aa}
test binary-71.7 {binary decode hex} -body {
    binary decode hex "61\n\n\n61"
} -result {aa}
test binary-71.8 {binary decode hex} -match glob -body {
    binary decode hex -strict "61 61"
} -returnCodes error -result {invalid hexadecimal digit " " * at position 2}
test binary-71.9 {binary decode hex} -body {
    set r [binary decode hex "6"]
    list [string length $r] $r
} -result {0 {}}
test binary-71.10 {binary decode hex} -body {
    string length [binary decode hex " "]
} -result 0
test binary-71.11 {binary decode hex: Bug b98fa55285} -body {
    apply {{} {
	set str "137b6f95e7519389e7c4b36599781e2ccf492699649249aae43fbe8c26\n"
	set decoded [binary decode hex $str]
	list [string length $decoded] [scan [string index $decoded end] %c]
    }}
} -result {29 38}
test binary-71.12 {binary decode hex: Bug b98fa55285 cross check} -body {
    apply {{} {
	set str "137b6f95e7519389e7c4b36599781e2ccf492699649249aae43fbe8c2\n"
	set decoded [binary decode hex $str]
	list [string length $decoded] [scan [string index $decoded end] %c]
    }}
} -result {28 140}
test binary-71.13 {binary decode hex: Bug b98fa55285 cross check} -body {
    apply {{} {
	set str "137b6f95e7519389e7c4b36599781e2ccf492699649249aae43fbe8c2\n\n"
	set decoded [binary decode hex $str]
	list [string length $decoded] [scan [string index $decoded end] %c]
    }}
} -result {28 140}
test binary-71.14 {binary decode hex: Bug b98fa55285 cross check} -body {
    apply {{} {
	set str "137b6f95e7519389e7c4b36599781e2ccf492699649249aae43fbe8c2\n\n\n"
	set decoded [binary decode hex $str]
	list [string length $decoded] [scan [string index $decoded end] %c]
    }}
} -result {28 140}

test binary-72.1 {binary encode base64} -body {
    binary encode base64
} -returnCodes error -match glob -result "wrong # args: *"
test binary-72.2 {binary encode base64} -body {
    binary encode base64 abc
} -result {YWJj}
test binary-72.3 {binary encode base64} -body {
    binary encode base64 {}
} -result {}
test binary-72.4 {binary encode base64} -body {
    binary encode base64 [string repeat abc 20]
} -result [string repeat YWJj 20]
test binary-72.5 {binary encode base64} -body {
    binary encode base64 \x00\x01\x02\x03\x04\x00\x01\x02\x03
} -result {AAECAwQAAQID}
test binary-72.6 {binary encode base64} -body {
    binary encode base64 \x00
} -result {AA==}
test binary-72.7 {binary encode base64} -body {
    binary encode base64 \x00\x00
} -result {AAA=}
test binary-72.8 {binary encode base64} -body {
    binary encode base64 \x00\x00\x00
} -result {AAAA}
test binary-72.9 {binary encode base64} -body {
    binary encode base64 \x00\x00\x00\x00
} -result {AAAAAA==}
test binary-72.10 {binary encode base64} -body {
    binary encode base64 -maxlen 0 -wrapchar : abcabcabc
} -result {YWJjYWJjYWJj}
test binary-72.11 {binary encode base64} -body {
    binary encode base64 -maxlen 1 -wrapchar : abcabcabc
} -result {Y:W:J:j:Y:W:J:j:Y:W:J:j}
test binary-72.12 {binary encode base64} -body {
    binary encode base64 -maxlen 2 -wrapchar : abcabcabc
} -result {YW:Jj:YW:Jj:YW:Jj}
test binary-72.13 {binary encode base64} -body {
    binary encode base64 -maxlen 3 -wrapchar : abcabcabc
} -result {YWJ:jYW:JjY:WJj}
test binary-72.14 {binary encode base64} -body {
    binary encode base64 -maxlen 4 -wrapchar : abcabcabc
} -result {YWJj:YWJj:YWJj}
test binary-72.15 {binary encode base64} -body {
    binary encode base64 -maxlen 5 -wrapchar : abcabcabc
} -result {YWJjY:WJjYW:Jj}
test binary-72.16 {binary encode base64} -body {
    binary encode base64 -maxlen 6 -wrapchar : abcabcabc
} -result {YWJjYW:JjYWJj}
test binary-72.17 {binary encode base64} -body {
    binary encode base64 -maxlen 7 -wrapchar : abcabcabc
} -result {YWJjYWJ:jYWJj}
test binary-72.18 {binary encode base64} -body {
    binary encode base64 -maxlen 8 -wrapchar : abcabcabc
} -result {YWJjYWJj:YWJj}
test binary-72.19 {binary encode base64} -body {
    binary encode base64 -maxlen 9 -wrapchar : abcabcabc
} -result {YWJjYWJjY:WJj}
test binary-72.20 {binary encode base64} -body {
    binary encode base64 -maxlen 10 -wrapchar : abcabcabc
} -result {YWJjYWJjYW:Jj}
test binary-72.21 {binary encode base64} -body {
    binary encode base64 -maxlen 11 -wrapchar : abcabcabc
} -result {YWJjYWJjYWJ:j}
test binary-72.22 {binary encode base64} -body {
    binary encode base64 -maxlen 12 -wrapchar : abcabcabc
} -result {YWJjYWJjYWJj}
test binary-72.23 {binary encode base64} -body {
    binary encode base64 -maxlen 13 -wrapchar : abcabcabc
} -result {YWJjYWJjYWJj}
test binary-72.24 {binary encode base64} -body {
    binary encode base64 -maxlen 60 -wrapchar : abcabcabc
} -result {YWJjYWJjYWJj}
test binary-72.25 {binary encode base64} -body {
    binary encode base64 -maxlen 2 -wrapchar * abcabcabc
} -result {YW*Jj*YW*Jj*YW*Jj}
test binary-72.26 {binary encode base64} -body {
    binary encode base64 -maxlen 6 -wrapchar -*- abcabcabc
} -result {YWJjYW-*-JjYWJj}
test binary-72.27 {binary encode base64} -body {
    binary encode base64 -maxlen 4 -wrapchar -*- abcabcabc
} -result {YWJj-*-YWJj-*-YWJj}
test binary-72.28 {binary encode base64} -body {
    binary encode base64 -maxlen 6 -wrapchar 0123456789 abcabcabc
} -result {YWJjYW0123456789JjYWJj}
test binary-72.29 {binary encode base64} {
    string length [binary encode base64 -maxlen 3 -wrapchar \xCA abc]
} 5

test binary-73.1 {binary decode base64} -body {
    binary decode base64
} -returnCodes error -match glob -result "wrong # args: *"
test binary-73.2 {binary decode base64} -body {
    binary decode base64 YWJj
} -result {abc}
test binary-73.3 {binary decode base64} -body {
    binary decode base64 {}
} -result {}
test binary-73.4 {binary decode base64} -body {
    binary decode base64 [string repeat YWJj 20]
} -result [string repeat abc 20]
test binary-73.5 {binary decode base64} -body {
    binary decode base64 AAECAwQAAQID
} -result "\x00\x01\x02\x03\x04\x00\x01\x02\x03"
test binary-73.6 {binary decode base64} -body {
    binary decode base64 AA==
} -result "\x00"
test binary-73.7 {binary decode base64} -body {
    binary decode base64 AAA=
} -result "\x00\x00"
test binary-73.8 {binary decode base64} -body {
    binary decode base64 AAAA
} -result "\x00\x00\x00"
test binary-73.9 {binary decode base64} -body {
    binary decode base64 AAAAAA==
} -result "\x00\x00\x00\x00"
test binary-73.10 {binary decode base64} -body {
    set s "[string repeat YWJj 10]\n[string repeat YWJj 10]"
    binary decode base64 $s
} -result [string repeat abc 20]
test binary-73.11 {binary decode base64} -body {
    set s "[string repeat YWJj 10]\n    [string repeat YWJj 10]"
    binary decode base64 $s
} -result [string repeat abc 20]
test binary-73.12 {binary decode base64} -body {
    binary decode base64 -strict ":YWJj"
} -returnCodes error -match glob -result {invalid base64 character ":" * at position 0}
test binary-73.13 {binary decode base64} -body {
    set s "[string repeat YWJj 10]:[string repeat YWJj 10]"
    binary decode base64 -strict $s
} -returnCodes error -match glob -result {invalid base64 character ":" * at position 40}
test binary-73.14 {binary decode base64} -body {
    set s "[string repeat YWJj 10]\n    [string repeat YWJj 10]"
    binary decode base64 -strict $s
} -returnCodes error -match glob -result {invalid base64 character *}
test binary-73.20 {binary decode base64} -body {
    set r [binary decode base64 Y]
    list [string length $r] $r
} -result {0 {}}
test binary-73.21 {binary decode base64} -body {
    set r [binary decode base64 YW]
    list [string length $r] $r
} -result {1 a}
test binary-73.22 {binary decode base64} -body {
    set r [binary decode base64 YWJ]
    list [string length $r] $r
} -result {2 ab}
test binary-73.23 {binary decode base64} -body {
    set r [binary decode base64 YWJj]
    list [string length $r] $r
} -result {3 abc}
test binary-73.24 {binary decode base64} -body {
    string length [binary decode base64 " "]
} -result 0
test binary-73.25 {binary decode base64} -body {
    list [string length [set r [binary decode base64 WA==\n]]] $r
} -result {1 X}
test binary-73.26 {binary decode base64} -body {
    list [string length [set r [binary decode base64 WFk=\n]]] $r
} -result {2 XY}
test binary-73.27 {binary decode base64} -body {
    list [string length [set r [binary decode base64 WFla\n]]] $r
} -result {3 XYZ}
test binary-73.28 {binary decode base64} -body {
    list [string length [set r [binary decode base64 -strict WA==\n]]] $r
} -returnCodes error -match glob -result {invalid base64 character *}
test binary-73.29 {binary decode base64} -body {
    list [string length [set r [binary decode base64 -strict WFk=\n]]] $r
} -returnCodes error -match glob -result {invalid base64 character *}
test binary-73.30 {binary decode base64} -body {
    list [string length [set r [binary decode base64 -strict WFla\n]]] $r
} -returnCodes error -match glob -result {invalid base64 character *}
test binary-73.31 {binary decode base64} -body {
    list [string length [set r [binary decode base64 -strict WA==WFla]]] $r
} -returnCodes error -match glob -result {invalid base64 character *}
test binary-73.32 {binary decode base64, bug [00d04c4f12]} -body {
    list \
	[string length [binary decode base64 =]] \
	[string length [binary decode base64 " ="]] \
	[string length [binary decode base64 "   ="]] \
	[string length [binary decode base64 "\r\n\t="]] \
} -result [lrepeat 4 0]
test binary-73.33 {binary decode base64, bug [00d04c4f12]} -body {
    list \
	[string length [binary decode base64 ==]] \
	[string length [binary decode base64 " =="]] \
	[string length [binary decode base64 "  =="]] \
	[string length [binary decode base64 "   =="]] \
} -result [lrepeat 4 0]
test binary-73.34 {binary decode base64, (compatibility) unfulfilled base64 (single char) in non-strict mode} -body {
    list \
	[expr {[binary decode base64 a] eq [binary decode base64 ""]}] \
	[expr {[binary decode base64 abcda] eq [binary decode base64 "abcd"]}]
} -result [lrepeat 2 1]
test binary-73.35 {binary decode base64, bad base64 in strict mode} -body {
    set r {}
    foreach c {a " a" "  a" "   a" "    a" abcda abcdabcda a= a== abcda= abcda==} {
	lappend r \
	    [catch {binary decode base64 $c}] \
	    [catch {binary decode base64 -strict $c}]
    }
    set r
} -result [lrepeat 11 0 1]
test binary-73.36 {binary decode base64: check encoded & decoded equals original} -body {
    set r {}
    for {set i 0} {$i < 255 && [llength $r] < 20} {incr i} {
	foreach c {1 2 3 4 5 6 7 8} {
	    set c [string repeat [format %c $i] $c]
	    if {[set a [binary decode base64 [set x [binary encode base64 $c]]]] ne $c} {
		lappend r "encode & decode is wrong on string `$c` (encoded: $x): `$a` != `$c`"
	    }
	}
    }
    join $r \n
} -result {}
test binary-73.37 {binary decode base64: Bug ffeb2097af} {
    binary decode base64 [binary encode base64 -maxlen 3 -wrapchar : abc]
} abc

test binary-74.1 {binary encode uuencode} -body {
    binary encode uuencode
} -returnCodes error -match glob -result "wrong # args: *"
test binary-74.2 {binary encode uuencode} -body {
    binary encode uuencode abc
} -result {#86)C
}
test binary-74.3 {binary encode uuencode} -body {
    binary encode uuencode {}
} -result {}
test binary-74.4 {binary encode uuencode} -body {
    binary encode uuencode [string repeat abc 20]
} -result "M[string repeat 86)C 15]\n/[string repeat 86)C 5]\n"
test binary-74.5 {binary encode uuencode} -body {
    binary encode uuencode \x00\x01\x02\x03\x04\x00\x01\x02\x03
} -result ")``\$\"`P0``0(#\n"
test binary-74.6 {binary encode uuencode} -body {
    binary encode uuencode \0
} -result {!``
}
test binary-74.7 {binary encode uuencode} -body {
    binary encode uuencode \x00\x00
} -result "\"```
"
test binary-74.8 {binary encode uuencode} -body {
    binary encode uuencode \x00\x00\x00
} -result {#````
}
test binary-74.9 {binary encode uuencode} -body {
    binary encode uuencode \x00\x00\x00\x00
} -result {$``````
}
test binary-74.10 {binary encode uuencode} -returnCodes error -body {
    binary encode uuencode -foo 30 abcabcabc
} -result {bad option "-foo": must be -maxlen or -wrapchar}
test binary-74.11 {binary encode uuencode} -returnCodes error -body {
    binary encode uuencode -maxlen 4 abcabcabc
} -result {line length out of range}
test binary-74.12 {binary encode uuencode} -body {
    binary encode uuencode -maxlen 5 -wrapchar \t abcabcabc
} -result #86)C\t#86)C\t#86)C\t
test binary-74.13 {binary encode uuencode} -body {
    binary encode uuencode -maxlen 85 -wrapchar \t abcabcabc
} -result )86)C86)C86)C\t
test binary-74.14 {binary encode uuencode} -returnCodes error -body {
    binary encode uuencode -maxlen 86 abcabcabc
} -result {line length out of range}

test binary-75.1 {binary decode uuencode} -body {
    binary decode uuencode
} -returnCodes error -match glob -result "wrong # args: *"
test binary-75.2 {binary decode uuencode} -body {
    binary decode uuencode "#86)C\n"
} -result {abc}
test binary-75.3 {binary decode uuencode} -body {
    binary decode uuencode {}
} -result {}
test binary-75.3.1 {binary decode uuencode} -body {
    binary decode uuencode `\n
} -result {}
test binary-75.4 {binary decode uuencode} -body {
    binary decode uuencode "M[string repeat 86)C 15]\n/[string repeat 86)C 5]\n"
} -result [string repeat abc 20]
test binary-75.5 {binary decode uuencode} -body {
    binary decode uuencode ")``\$\"`P0``0(#"
} -result "\x00\x01\x02\x03\x04\x00\x01\x02\x03"
test binary-75.6 {binary decode uuencode} -body {
    string length [binary decode uuencode "`\n"]
} -result 0
test binary-75.7 {binary decode uuencode} -body {
    string length [binary decode uuencode "!`\n"]
} -result 1
test binary-75.8 {binary decode uuencode} -body {
    string length [binary decode uuencode "\"``\n"]
} -result 2
test binary-75.9 {binary decode uuencode} -body {
    string length [binary decode uuencode "#```\n"]
} -result 3
test binary-75.10 {binary decode uuencode} -body {
    set s ">[string repeat 86)C 10]\n>[string repeat 86)C 10]"
    binary decode uuencode $s
} -result [string repeat abc 20]
test binary-75.11 {binary decode uuencode} -body {
    set s ">[string repeat 86)C 10]\n\t>\t[string repeat 86)C 10]\r"
    binary decode uuencode $s
} -result [string repeat abc 20]
test binary-75.12 {binary decode uuencode} -body {
    binary decode uuencode -strict "|86)C"
} -returnCodes error -match glob -result {invalid uuencode character "|" * at position 0}
test binary-75.13 {binary decode uuencode} -body {
    set s ">[string repeat 86)C 10]|[string repeat 86)C 10]"
    binary decode uuencode -strict $s
} -returnCodes error -match glob -result {invalid uuencode character "|" * at position 41}
test binary-75.14 {binary decode uuencode} -body {
    set s ">[string repeat 86)C 10]\na[string repeat 86)C 10]"
    binary decode uuencode -strict $s
} -returnCodes error -match glob -result {invalid uuencode character *}
test binary-75.20 {binary decode uuencode} -body {
    set r [binary decode uuencode " 8"]
    list [string length $r] $r
} -result {0 {}}
test binary-75.21 {binary decode uuencode} -body {
    set r [binary decode uuencode "!86"]
    list [string length $r] $r
} -result {1 a}
test binary-75.22 {binary decode uuencode} -body {
    set r [binary decode uuencode "\"86)"]
    list [string length $r] $r
} -result {2 ab}
test binary-75.23 {binary decode uuencode} -body {
    set r [binary decode uuencode "#86)C"]
    list [string length $r] $r
} -result {3 abc}
test binary-75.24 {binary decode uuencode} -body {
    set s "#04)\# "
    binary decode uuencode $s
} -result ABC
test binary-75.25 {binary decode uuencode} -body {
    set s "#04)\#z"
    binary decode uuencode $s
} -returnCodes error -match glob -result {invalid uuencode character "z" * at position 5}
test binary-75.26 {binary decode uuencode} -body {
    string length [binary decode uuencode " "]
} -result 0

test binary-76.1 {binary string appending growth algorithm} unix {
    # Create zero-length byte array first
    set f [open /dev/null rb]
    chan configure $f -blocking 0
    set str [read $f 2]
    close $f
    # Append to it
    string length [append str [binary format a* foo]]
} 3
test binary-76.2 {binary string appending growth algorithm} win {
    # Create zero-length byte array first
    set f [open NUL rb]
    chan configure $f -blocking 0
    set str [read $f 2]
    close $f
    # Append to it
    string length [append str [binary format a* foo]]
} 3

test binary-77.1 {string cat ops on all bytearrays} {
    apply {{a b} {
	return [binary format H* $a][binary format H* $b]
    }} ab cd
} [binary format H* abcd]
test binary-77.2 {string cat ops on all bytearrays} {
    apply {{a b} {
	set one [binary format H* $a]
	return $one[binary format H* $b]
    }} ab cd
} [binary format H* abcd]

test binary-78.1 {unicode (out of BMP) to byte-array conversion, bug-[bd94500678]} -body {
    # just test for BO-segfault (high surrogate w/o advance source pointer for out of BMP char if TCL_UTF_MAX == 3):
    binary encode hex \U0001f415
    binary scan \U0001f415 a* v; set v
    set str {}
} -result {}


testConstraint testsetbytearraylength \
		[expr {"testsetbytearraylength" in [info commands]}]

test binary-79.1 {Tcl_SetByteArrayLength} testsetbytearraylength {
    testsetbytearraylength [string cat A B C] 1
} A
test binary-79.2 {Tcl_SetByteArrayLength} testsetbytearraylength {
    testsetbytearraylength [string cat Ł B C] 1
} A

test binary-80.1 {TclGetBytesFromObj} -constraints testbytestring -returnCodes 1 -body {
    testbytestring "乎"
} -result "expected byte sequence but character 0 was '乎' (U+004E4E)"
test binary-80.2 {TclGetBytesFromObj} -constraints testbytestring -returnCodes 1 -body {
    testbytestring [testbytestring "\x00\xA0\xA0\xA0\xE4\xB9\x8E"]
} -result "expected byte sequence but character 4 was '乎' (U+004E4E)"
test binary-80.3 {TclGetBytesFromObj} -constraints testbytestring -returnCodes 1 -body {
    testbytestring [testbytestring "\xC0\x80\xA0\xA0\xA0\xE4\xB9\x8E"]
} -result "expected byte sequence but character 4 was '乎' (U+004E4E)"
test binary-80.4 {TclGetBytesFromObj} -constraints testbytestring -returnCodes 1 -body {
    testbytestring [testbytestring "\xC0\x80\xA0\xA0\xA0\xF0\x9F\x98\x81"]
} -result "expected byte sequence but character 4 was '\U01F601' (U+01F601)"

# ----------------------------------------------------------------------
# cleanup

::tcltest::cleanupTests
return

# Local Variables:
# mode: tcl
# End:<|MERGE_RESOLUTION|>--- conflicted
+++ resolved
@@ -513,17 +513,10 @@
 } \xCD\xCC\xCC\x3F\x9A\x99\x59\x40
 test binary-13.12 {Tcl_BinaryObjCmd: float overflow} bigEndian {
     binary format f -3.402825e+38
-<<<<<<< HEAD
-} \xFF\x7F\xFF\xFF
+} \xFF\x80\x00\x00
 test binary-13.13 {Tcl_BinaryObjCmd: float overflow} littleEndian {
     binary format f -3.402825e+38
-} \xFF\xFF\x7F\xFF
-=======
-} \xff\x80\x00\x00
-test binary-13.13 {Tcl_BinaryObjCmd: float overflow} littleEndian {
-    binary format f -3.402825e+38
-} \x00\x00\x80\xff
->>>>>>> 54a2c479
+} \x00\x00\x80\xFF
 test binary-13.14 {Tcl_BinaryObjCmd: float underflow} bigEndian {
     binary format f -3.402825e-100
 } \x80\x00\x00\x00
@@ -544,23 +537,19 @@
 test binary-13.19 {Tcl_BinaryObjCmd: format} littleEndian {
     set a {1.6 3.4}
     binary format f1 $a
-<<<<<<< HEAD
 } \xCD\xCC\xCC\x3F
-=======
-} \xcd\xcc\xcc\x3f
 test binary-13.20 {Tcl_BinaryObjCmd: format float Inf} bigEndian {
     binary format f Inf
-} \x7f\x80\x00\x00
+} \x7F\x80\x00\x00
 test binary-13.21 {Tcl_BinaryObjCmd: format float Inf} littleEndian {
     binary format f Inf
-} \x00\x00\x80\x7f
+} \x00\x00\x80\x7F
 test binary-13.22 {Tcl_BinaryObjCmd: format float -Inf} bigEndian {
     binary format f -Inf
-} \xff\x80\x00\x00
+} \xFF\x80\x00\x00
 test binary-13.23 {Tcl_BinaryObjCmd: format float -Inf} littleEndian {
     binary format f -Inf
-} \x00\x00\x80\xff
->>>>>>> 54a2c479
+} \x00\x00\x80\xFF
 
 test binary-14.1 {Tcl_BinaryObjCmd: format} -returnCodes error -body {
     binary format d
@@ -1999,17 +1988,10 @@
 } \xCD\xCC\xCC\x3F\x9A\x99\x59\x40
 test binary-53.12 {Tcl_BinaryObjCmd: float overflow} {} {
     binary format R -3.402825e+38
-<<<<<<< HEAD
-} \xFF\x7F\xFF\xFF
+} \xFF\x80\x00\x00
 test binary-53.13 {Tcl_BinaryObjCmd: float overflow} {} {
     binary format r -3.402825e+38
-} \xFF\xFF\x7F\xFF
-=======
-} \xff\x80\x00\x00
-test binary-53.13 {Tcl_BinaryObjCmd: float overflow} {} {
-    binary format r -3.402825e+38
-} \x00\x00\x80\xff
->>>>>>> 54a2c479
+} \x00\x00\x80\xFF
 test binary-53.14 {Tcl_BinaryObjCmd: float underflow} {} {
     binary format R -3.402825e-100
 } \x80\x00\x00\x00
@@ -2030,10 +2012,7 @@
 test binary-53.19 {Tcl_BinaryObjCmd: format} {} {
     set a {1.6 3.4}
     binary format r1 $a
-<<<<<<< HEAD
 } \xCD\xCC\xCC\x3F
-=======
-} \xcd\xcc\xcc\x3f
 test binary-53.20 {Tcl_BinaryObjCmd: float Inf} {} {
     binary format R Inf
 } \x7f\x80\x00\x00
@@ -2068,9 +2047,6 @@
     expr {$inf1 eq -Inf}
 } -result 1
 
-
->>>>>>> 54a2c479
-
 # scan t (s)
 test binary-54.1 {Tcl_BinaryObjCmd: scan} -returnCodes error -body {
     binary scan abc t
@@ -2466,11 +2442,11 @@
     format 0x%016lx $w
 } 0xfff0000000000000
 test binary-62.5 {infinity} ieeeFloatingPoint {
-    binary scan [binary format w 0x7ff0000000000000] q d
+    binary scan [binary format w 0x7FF0000000000000] q d
     set d
 } Inf
 test binary-62.6 {infinity} ieeeFloatingPoint {
-    binary scan [binary format w 0xfff0000000000000] q d
+    binary scan [binary format w 0xFFF0000000000000] q d
     set d
 } -Inf
 test binary-62.7 {infinity} ieeeFloatingPoint {
@@ -2482,11 +2458,11 @@
     format 0x%08x $i
 } 0xff800000
 test binary-62.9 {infinity} ieeeFloatingPoint {
-    binary scan [binary format i 0x7f800000] r d
+    binary scan [binary format i 0x7F800000] r d
     set d
 } Inf
 test binary-62.10 {infinity} ieeeFloatingPoint {
-    binary scan [binary format i 0xff800000] r d
+    binary scan [binary format i 0xFF800000] r d
     set d
 } -Inf
 
@@ -2494,19 +2470,19 @@
 
 test binary-63.1 {NaN} ieeeFloatingPoint {
     binary scan [binary format q NaN] w w
-    format 0x%016lx [expr {$w & 0xfff3ffffffffffff}]
+    format 0x%016lx [expr {$w & 0xFFF3FFFFFFFFFFFF}]
 } 0x7ff0000000000000
 test binary-63.2 {NaN} ieeeFloatingPoint {
     binary scan [binary format q -NaN] w w
-    format 0x%016lx [expr {$w & 0xfff3ffffffffffff}]
+    format 0x%016lx [expr {$w & 0xFFF3FFFFFFFFFFFF}]
 } 0xfff0000000000000
 test binary-63.3 {NaN} ieeeFloatingPoint {
     binary scan [binary format q NaN(3123456789aBc)] w w
-    format 0x%016lx [expr {$w & 0xfff3ffffffffffff}]
+    format 0x%016lx [expr {$w & 0xFFF3FFFFFFFFFFFF}]
 } 0x7ff3123456789abc
 test binary-63.4 {NaN} ieeeFloatingPoint {
     binary scan [binary format q {NaN( 3123456789aBc)}] w w
-    format 0x%016lx [expr {$w & 0xfff3ffffffffffff}]
+    format 0x%016lx [expr {$w & 0xFFF3FFFFFFFFFFFF}]
 } 0x7ff3123456789abc
 
 # Make sure TclParseNumber() rejects invalid nan-hex formats [Bug 3402540]
