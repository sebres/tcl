# This file tests the tclBinary.c file and the "binary" Tcl command.
#
# This file contains a collection of tests for one or more of the Tcl built-in
# commands. Sourcing this file into Tcl runs the tests and generates output
# for errors. No output means no errors were found.
#
# Copyright (c) 1997 by Sun Microsystems, Inc.
# Copyright (c) 1998-1999 by Scriptics Corporation.
#
# See the file "license.terms" for information on usage and redistribution of
# this file, and for a DISCLAIMER OF ALL WARRANTIES.

if {[lsearch [namespace children] ::tcltest] == -1} {
    package require tcltest
    namespace import -force ::tcltest::*
}
testConstraint bigEndian [expr {$tcl_platform(byteOrder) eq "bigEndian"}]
testConstraint littleEndian [expr {$tcl_platform(byteOrder) eq "littleEndian"}]

# Big test for correct ordering of data in [expr]
proc testIEEE {} {
    variable ieeeValues
    binary scan [binary format dd -1.0 1.0] c* c
    switch -exact -- $c {
	{0 0 0 0 0 0 -16 -65 0 0 0 0 0 0 -16 63} {
	    # little endian
	    binary scan \x00\x00\x00\x00\x00\x00\xf0\xff d \
		ieeeValues(-Infinity)
	    binary scan \x00\x00\x00\x00\x00\x00\xf0\xbf d \
		ieeeValues(-Normal)
	    binary scan \x00\x00\x00\x00\x00\x00\x08\x80 d \
		ieeeValues(-Subnormal)
	    binary scan \x00\x00\x00\x00\x00\x00\x00\x80 d \
		ieeeValues(-0)
	    binary scan \x00\x00\x00\x00\x00\x00\x00\x00 d \
		ieeeValues(+0)
	    binary scan \x00\x00\x00\x00\x00\x00\x08\x00 d \
		ieeeValues(+Subnormal)
	    binary scan \x00\x00\x00\x00\x00\x00\xf0\x3f d \
		ieeeValues(+Normal)
	    binary scan \x00\x00\x00\x00\x00\x00\xf0\x7f d \
		ieeeValues(+Infinity)
	    binary scan \x00\x00\x00\x00\x00\x00\xf8\x7f d \
		ieeeValues(NaN)
	    set ieeeValues(littleEndian) 1
	    return 1
	}
	{-65 -16 0 0 0 0 0 0 63 -16 0 0 0 0 0 0} {
	    binary scan \xff\xf0\x00\x00\x00\x00\x00\x00 d \
		ieeeValues(-Infinity)
	    binary scan \xbf\xf0\x00\x00\x00\x00\x00\x00 d \
		ieeeValues(-Normal)
	    binary scan \x80\x08\x00\x00\x00\x00\x00\x00 d \
		ieeeValues(-Subnormal)
	    binary scan \x80\x00\x00\x00\x00\x00\x00\x00 d \
		ieeeValues(-0)
	    binary scan \x00\x00\x00\x00\x00\x00\x00\x00 d \
		ieeeValues(+0)
	    binary scan \x00\x08\x00\x00\x00\x00\x00\x00 d \
		ieeeValues(+Subnormal)
	    binary scan \x3f\xf0\x00\x00\x00\x00\x00\x00 d \
		ieeeValues(+Normal)
	    binary scan \x7f\xf0\x00\x00\x00\x00\x00\x00 d \
		ieeeValues(+Infinity)
	    binary scan \x7f\xf8\x00\x00\x00\x00\x00\x00 d \
		ieeeValues(NaN)
	    set ieeeValues(littleEndian) 0
	    return 1
	}
	default {
	    return 0
	}
    }
}

testConstraint ieeeFloatingPoint [testIEEE]

# ----------------------------------------------------------------------

test binary-0.1 {DupByteArrayInternalRep} {
    set hdr [binary format cc 0 0316]
    set buf hellomatt
    set data $hdr
    append data $buf
    string length $data
} 11

test binary-1.1 {Tcl_BinaryObjCmd: bad args} -body {
    binary
} -returnCodes error -match glob -result {wrong # args: *}
test binary-1.2 {Tcl_BinaryObjCmd: bad args} -returnCodes error -body {
    binary foo
} -match glob -result {unknown or ambiguous subcommand "foo": *}
test binary-1.3 {Tcl_BinaryObjCmd: format error} -returnCodes error -body {
    binary f
} -result {wrong # args: should be "binary format formatString ?arg ...?"}
test binary-1.4 {Tcl_BinaryObjCmd: format} -body {
    binary format ""
} -result {}

test binary-2.1 {Tcl_BinaryObjCmd: format} -returnCodes error -body {
    binary format a
} -result {not enough arguments for all format specifiers}
test binary-2.2 {Tcl_BinaryObjCmd: format} {
    binary format a0 foo
} {}
test binary-2.3 {Tcl_BinaryObjCmd: format} {
    binary format a f
} {f}
test binary-2.4 {Tcl_BinaryObjCmd: format} {
    binary format a foo
} {f}
test binary-2.5 {Tcl_BinaryObjCmd: format} {
    binary format a3 foo
} {foo}
test binary-2.6 {Tcl_BinaryObjCmd: format} {
    binary format a5 foo
} foo\x00\x00
test binary-2.7 {Tcl_BinaryObjCmd: format} {
    binary format a*a3 foobarbaz blat
} foobarbazbla
test binary-2.8 {Tcl_BinaryObjCmd: format} {
    binary format a*X3a2 foobar x
} foox\x00r

test binary-3.1 {Tcl_BinaryObjCmd: format} -returnCodes error -body {
    binary format A
} -result {not enough arguments for all format specifiers}
test binary-3.2 {Tcl_BinaryObjCmd: format} {
    binary format A0 f
} {}
test binary-3.3 {Tcl_BinaryObjCmd: format} {
    binary format A f
} {f}
test binary-3.4 {Tcl_BinaryObjCmd: format} {
    binary format A foo
} {f}
test binary-3.5 {Tcl_BinaryObjCmd: format} {
    binary format A3 foo
} {foo}
test binary-3.6 {Tcl_BinaryObjCmd: format} {
    binary format A5 foo
} {foo  }
test binary-3.7 {Tcl_BinaryObjCmd: format} {
    binary format A*A3 foobarbaz blat
} foobarbazbla
test binary-3.8 {Tcl_BinaryObjCmd: format} {
    binary format A*X3A2 foobar x
} {foox r}

test binary-4.1 {Tcl_BinaryObjCmd: format} -returnCodes error -body {
    binary format B
} -result {not enough arguments for all format specifiers}
test binary-4.2 {Tcl_BinaryObjCmd: format} {
    binary format B0 1
} {}
test binary-4.3 {Tcl_BinaryObjCmd: format} {
    binary format B 1
} \x80
test binary-4.4 {Tcl_BinaryObjCmd: format} {
    binary format B* 010011
} \x4c
test binary-4.5 {Tcl_BinaryObjCmd: format} {
    binary format B8 01001101
} \x4d
test binary-4.6 {Tcl_BinaryObjCmd: format} {
    binary format A2X2B9 oo 01001101
} \x4d\x00
test binary-4.7 {Tcl_BinaryObjCmd: format} {
    binary format B9 010011011010
} \x4d\x80
test binary-4.8 {Tcl_BinaryObjCmd: format} {
    binary format B2B3 10 010
} \x80\x40
test binary-4.9 {Tcl_BinaryObjCmd: format} -returnCodes error -body {
    binary format B1B5 1 foo
} -result {expected binary string but got "foo" instead}

test binary-5.1 {Tcl_BinaryObjCmd: format} -returnCodes error -body {
    binary format b
} -result {not enough arguments for all format specifiers}
test binary-5.2 {Tcl_BinaryObjCmd: format} {
    binary format b0 1
} {}
test binary-5.3 {Tcl_BinaryObjCmd: format} {
    binary format b 1
} \x01
test binary-5.4 {Tcl_BinaryObjCmd: format} {
    binary format b* 010011
} 2
test binary-5.5 {Tcl_BinaryObjCmd: format} {
    binary format b8 01001101
} \xb2
test binary-5.6 {Tcl_BinaryObjCmd: format} {
    binary format A2X2b9 oo 01001101
} \xb2\x00
test binary-5.7 {Tcl_BinaryObjCmd: format} {
    binary format b9 010011011010
} \xb2\x01
test binary-5.8 {Tcl_BinaryObjCmd: format} {
    binary format b17 1
} \x01\00\00
test binary-5.9 {Tcl_BinaryObjCmd: format} {
    binary format b2b3 10 010
} \x01\x02
test binary-5.10 {Tcl_BinaryObjCmd: format} -returnCodes error -body {
    binary format b1b5 1 foo
} -result {expected binary string but got "foo" instead}

test binary-6.1 {Tcl_BinaryObjCmd: format} -returnCodes error -body {
    binary format h
} -result {not enough arguments for all format specifiers}
test binary-6.2 {Tcl_BinaryObjCmd: format} {
    binary format h0 1
} {}
test binary-6.3 {Tcl_BinaryObjCmd: format} {
    binary format h 1
} \x01
test binary-6.4 {Tcl_BinaryObjCmd: format} {
    binary format h c
} \x0c
test binary-6.5 {Tcl_BinaryObjCmd: format} {
    binary format h* baadf00d
} \xab\xda\x0f\xd0
test binary-6.6 {Tcl_BinaryObjCmd: format} {
    binary format h4 c410
} \x4c\x01
test binary-6.7 {Tcl_BinaryObjCmd: format} {
    binary format h6 c4102
} \x4c\x01\x02
test binary-6.8 {Tcl_BinaryObjCmd: format} {
    binary format h5 c41020304
} \x4c\x01\x02
test binary-6.9 {Tcl_BinaryObjCmd: format} {
    binary format a3X3h5 foo 2
} \x02\x00\x00
test binary-6.10 {Tcl_BinaryObjCmd: format} {
    binary format h2h3 23 456
} \x32\x54\x06
test binary-6.11 {Tcl_BinaryObjCmd: format} -returnCodes error -body {
    binary format h2 foo
} -result {expected hexadecimal string but got "foo" instead}

test binary-7.1 {Tcl_BinaryObjCmd: format} -returnCodes error -body {
    binary format H
} -result {not enough arguments for all format specifiers}
test binary-7.2 {Tcl_BinaryObjCmd: format} {
    binary format H0 1
} {}
test binary-7.3 {Tcl_BinaryObjCmd: format} {
    binary format H 1
} \x10
test binary-7.4 {Tcl_BinaryObjCmd: format} {
    binary format H c
} \xc0
test binary-7.5 {Tcl_BinaryObjCmd: format} {
    binary format H* baadf00d
} \xba\xad\xf0\x0d
test binary-7.6 {Tcl_BinaryObjCmd: format} {
    binary format H4 c410
} \xc4\x10
test binary-7.7 {Tcl_BinaryObjCmd: format} {
    binary format H6 c4102
} \xc4\x10\x20
test binary-7.8 {Tcl_BinaryObjCmd: format} {
    binary format H5 c41023304
} \xc4\x10\x20
test binary-7.9 {Tcl_BinaryObjCmd: format} {
    binary format a3X3H5 foo 2
} \x20\x00\x00
test binary-7.10 {Tcl_BinaryObjCmd: format} {
    binary format H2H3 23 456
} \x23\x45\x60
test binary-7.11 {Tcl_BinaryObjCmd: format} -returnCodes error -body {
    binary format H2 foo
} -result {expected hexadecimal string but got "foo" instead}

test binary-8.1 {Tcl_BinaryObjCmd: format} -returnCodes error -body {
    binary format c
} -result {not enough arguments for all format specifiers}
test binary-8.2 {Tcl_BinaryObjCmd: format} -returnCodes error -body {
    binary format c blat
} -result {expected integer but got "blat"}
test binary-8.3 {Tcl_BinaryObjCmd: format} {
    binary format c0 0x50
} {}
test binary-8.4 {Tcl_BinaryObjCmd: format} {
    binary format c 0x50
} P
test binary-8.5 {Tcl_BinaryObjCmd: format} {
    binary format c 0x5052
} R
test binary-8.6 {Tcl_BinaryObjCmd: format} {
    binary format c2 {0x50 0x52}
} PR
test binary-8.7 {Tcl_BinaryObjCmd: format} {
    binary format c2 {0x50 0x52 0x53}
} PR
test binary-8.8 {Tcl_BinaryObjCmd: format} {
    binary format c* {0x50 0x52}
} PR
test binary-8.9 {Tcl_BinaryObjCmd: format} -returnCodes error -body {
    binary format c2 {0x50}
} -result {number of elements in list does not match count}
test binary-8.10 {Tcl_BinaryObjCmd: format} -returnCodes error -body {
    set a {0x50 0x51}
    binary format c $a
} -result "expected integer but got \"0x50 0x51\""
test binary-8.11 {Tcl_BinaryObjCmd: format} {
    set a {0x50 0x51}
    binary format c1 $a
} P

test binary-9.1 {Tcl_BinaryObjCmd: format} -returnCodes error -body {
    binary format s
} -result {not enough arguments for all format specifiers}
test binary-9.2 {Tcl_BinaryObjCmd: format} -returnCodes error -body {
    binary format s blat
} -result {expected integer but got "blat"}
test binary-9.3 {Tcl_BinaryObjCmd: format} {
    binary format s0 0x50
} {}
test binary-9.4 {Tcl_BinaryObjCmd: format} {
    binary format s 0x50
} P\x00
test binary-9.5 {Tcl_BinaryObjCmd: format} {
    binary format s 0x5052
} RP
test binary-9.6 {Tcl_BinaryObjCmd: format} {
    binary format s 0x505251 0x53
} QR
test binary-9.7 {Tcl_BinaryObjCmd: format} {
    binary format s2 {0x50 0x52}
} P\x00R\x00
test binary-9.8 {Tcl_BinaryObjCmd: format} {
    binary format s* {0x5051 0x52}
} QPR\x00
test binary-9.9 {Tcl_BinaryObjCmd: format} {
    binary format s2 {0x50 0x52 0x53} 0x54
} P\x00R\x00
test binary-9.10 {Tcl_BinaryObjCmd: format} -returnCodes error -body {
    binary format s2 {0x50}
} -result {number of elements in list does not match count}
test binary-9.11 {Tcl_BinaryObjCmd: format} -returnCodes error -body {
    set a {0x50 0x51}
    binary format s $a
} -result "expected integer but got \"0x50 0x51\""
test binary-9.12 {Tcl_BinaryObjCmd: format} {
    set a {0x50 0x51}
    binary format s1 $a
} P\x00

test binary-10.1 {Tcl_BinaryObjCmd: format} -returnCodes error -body {
    binary format S
} -result {not enough arguments for all format specifiers}
test binary-10.2 {Tcl_BinaryObjCmd: format} -returnCodes error -body {
    binary format S blat
} -result {expected integer but got "blat"}
test binary-10.3 {Tcl_BinaryObjCmd: format} {
    binary format S0 0x50
} {}
test binary-10.4 {Tcl_BinaryObjCmd: format} {
    binary format S 0x50
} \x00P
test binary-10.5 {Tcl_BinaryObjCmd: format} {
    binary format S 0x5052
} PR
test binary-10.6 {Tcl_BinaryObjCmd: format} {
    binary format S 0x505251 0x53
} RQ
test binary-10.7 {Tcl_BinaryObjCmd: format} {
    binary format S2 {0x50 0x52}
} \x00P\x00R
test binary-10.8 {Tcl_BinaryObjCmd: format} {
    binary format S* {0x5051 0x52}
} PQ\x00R
test binary-10.9 {Tcl_BinaryObjCmd: format} {
    binary format S2 {0x50 0x52 0x53} 0x54
} \x00P\x00R
test binary-10.10 {Tcl_BinaryObjCmd: format} -returnCodes error -body {
    binary format S2 {0x50}
} -result {number of elements in list does not match count}
test binary-10.11 {Tcl_BinaryObjCmd: format} -returnCodes error -body {
    set a {0x50 0x51}
    binary format S $a
} -result "expected integer but got \"0x50 0x51\""
test binary-10.12 {Tcl_BinaryObjCmd: format} {
    set a {0x50 0x51}
    binary format S1 $a
} \x00P

test binary-11.1 {Tcl_BinaryObjCmd: format} -returnCodes error -body {
    binary format i
} -result {not enough arguments for all format specifiers}
test binary-11.2 {Tcl_BinaryObjCmd: format} -returnCodes error -body {
    binary format i blat
} -result {expected integer but got "blat"}
test binary-11.3 {Tcl_BinaryObjCmd: format} {
    binary format i0 0x50
} {}
test binary-11.4 {Tcl_BinaryObjCmd: format} {
    binary format i 0x50
} P\x00\x00\x00
test binary-11.5 {Tcl_BinaryObjCmd: format} {
    binary format i 0x5052
} RP\x00\x00
test binary-11.6 {Tcl_BinaryObjCmd: format} {
    binary format i 0x505251 0x53
} QRP\x00
test binary-11.7 {Tcl_BinaryObjCmd: format} {
    binary format i1 {0x505251 0x53}
} QRP\x00
test binary-11.8 {Tcl_BinaryObjCmd: format} {
    binary format i 0x53525150
} PQRS
test binary-11.9 {Tcl_BinaryObjCmd: format} {
    binary format i2 {0x50 0x52}
} P\x00\x00\x00R\x00\x00\x00
test binary-11.10 {Tcl_BinaryObjCmd: format} {
    binary format i* {0x50515253 0x52}
} SRQPR\x00\x00\x00
test binary-11.11 {Tcl_BinaryObjCmd: format} -returnCodes error -body {
    binary format i2 {0x50}
} -result {number of elements in list does not match count}
test binary-11.12 {Tcl_BinaryObjCmd: format} -returnCodes error -body {
    set a {0x50 0x51}
    binary format i $a
} -result "expected integer but got \"0x50 0x51\""
test binary-11.13 {Tcl_BinaryObjCmd: format} {
    set a {0x50 0x51}
    binary format i1 $a
} P\x00\x00\x00

test binary-12.1 {Tcl_BinaryObjCmd: format} -returnCodes error -body {
    binary format I
} -result {not enough arguments for all format specifiers}
test binary-12.2 {Tcl_BinaryObjCmd: format} -returnCodes error -body {
    binary format I blat
} -result {expected integer but got "blat"}
test binary-12.3 {Tcl_BinaryObjCmd: format} {
    binary format I0 0x50
} {}
test binary-12.4 {Tcl_BinaryObjCmd: format} {
    binary format I 0x50
} \x00\x00\x00P
test binary-12.5 {Tcl_BinaryObjCmd: format} {
    binary format I 0x5052
} \x00\x00PR
test binary-12.6 {Tcl_BinaryObjCmd: format} {
    binary format I 0x505251 0x53
} \x00PRQ
test binary-12.7 {Tcl_BinaryObjCmd: format} {
    binary format I1 {0x505251 0x53}
} \x00PRQ
test binary-12.8 {Tcl_BinaryObjCmd: format} {
    binary format I 0x53525150
} SRQP
test binary-12.9 {Tcl_BinaryObjCmd: format} {
    binary format I2 {0x50 0x52}
} \x00\x00\x00P\x00\x00\x00R
test binary-12.10 {Tcl_BinaryObjCmd: format} {
    binary format I* {0x50515253 0x52}
} PQRS\x00\x00\x00R
test binary-12.11 {Tcl_BinaryObjCmd: format} -returnCodes error -body {
    binary format i2 {0x50}
} -result {number of elements in list does not match count}
test binary-12.12 {Tcl_BinaryObjCmd: format} -returnCodes error -body {
    set a {0x50 0x51}
    binary format I $a
} -result "expected integer but got \"0x50 0x51\""
test binary-12.13 {Tcl_BinaryObjCmd: format} {
    set a {0x50 0x51}
    binary format I1 $a
} \x00\x00\x00P

test binary-13.1 {Tcl_BinaryObjCmd: format} -returnCodes error -body {
    binary format f
} -result {not enough arguments for all format specifiers}
test binary-13.2 {Tcl_BinaryObjCmd: format} -returnCodes error -body {
    binary format f blat
} -result {expected floating-point number but got "blat"}
test binary-13.3 {Tcl_BinaryObjCmd: format} {
    binary format f0 1.6
} {}
test binary-13.4 {Tcl_BinaryObjCmd: format} bigEndian {
    binary format f 1.6
} \x3f\xcc\xcc\xcd
test binary-13.5 {Tcl_BinaryObjCmd: format} littleEndian {
    binary format f 1.6
} \xcd\xcc\xcc\x3f
test binary-13.6 {Tcl_BinaryObjCmd: format} bigEndian {
    binary format f* {1.6 3.4}
} \x3f\xcc\xcc\xcd\x40\x59\x99\x9a
test binary-13.7 {Tcl_BinaryObjCmd: format} littleEndian {
    binary format f* {1.6 3.4}
} \xcd\xcc\xcc\x3f\x9a\x99\x59\x40
test binary-13.8 {Tcl_BinaryObjCmd: format} bigEndian {
    binary format f2 {1.6 3.4}
} \x3f\xcc\xcc\xcd\x40\x59\x99\x9a
test binary-13.9 {Tcl_BinaryObjCmd: format} littleEndian {
    binary format f2 {1.6 3.4}
} \xcd\xcc\xcc\x3f\x9a\x99\x59\x40
test binary-13.10 {Tcl_BinaryObjCmd: format} bigEndian {
    binary format f2 {1.6 3.4 5.6}
} \x3f\xcc\xcc\xcd\x40\x59\x99\x9a
test binary-13.11 {Tcl_BinaryObjCmd: format} littleEndian {
    binary format f2 {1.6 3.4 5.6}
} \xcd\xcc\xcc\x3f\x9a\x99\x59\x40
test binary-13.12 {Tcl_BinaryObjCmd: float overflow} bigEndian {
    binary format f -3.402825e+38
} \xff\x7f\xff\xff
test binary-13.13 {Tcl_BinaryObjCmd: float overflow} littleEndian {
    binary format f -3.402825e+38
} \xff\xff\x7f\xff
test binary-13.14 {Tcl_BinaryObjCmd: float underflow} bigEndian {
    binary format f -3.402825e-100
} \x80\x00\x00\x00
test binary-13.15 {Tcl_BinaryObjCmd: float underflow} littleEndian {
    binary format f -3.402825e-100
} \x00\x00\x00\x80
test binary-13.16 {Tcl_BinaryObjCmd: format} -returnCodes error -body {
    binary format f2 {1.6}
} -result {number of elements in list does not match count}
test binary-13.17 {Tcl_BinaryObjCmd: format} -returnCodes error -body {
    set a {1.6 3.4}
    binary format f $a
} -result "expected floating-point number but got \"1.6 3.4\""
test binary-13.18 {Tcl_BinaryObjCmd: format} bigEndian {
    set a {1.6 3.4}
    binary format f1 $a
} \x3f\xcc\xcc\xcd
test binary-13.19 {Tcl_BinaryObjCmd: format} littleEndian {
    set a {1.6 3.4}
    binary format f1 $a
} \xcd\xcc\xcc\x3f

test binary-14.1 {Tcl_BinaryObjCmd: format} -returnCodes error -body {
    binary format d
} -result {not enough arguments for all format specifiers}
test binary-14.2 {Tcl_BinaryObjCmd: format} -returnCodes error -body {
    binary format d blat
} -result {expected floating-point number but got "blat"}
test binary-14.3 {Tcl_BinaryObjCmd: format} {
    binary format d0 1.6
} {}
test binary-14.4 {Tcl_BinaryObjCmd: format} bigEndian {
    binary format d 1.6
} \x3f\xf9\x99\x99\x99\x99\x99\x9a
test binary-14.5 {Tcl_BinaryObjCmd: format} littleEndian {
    binary format d 1.6
} \x9a\x99\x99\x99\x99\x99\xf9\x3f
test binary-14.6 {Tcl_BinaryObjCmd: format} bigEndian {
    binary format d* {1.6 3.4}
} \x3f\xf9\x99\x99\x99\x99\x99\x9a\x40\x0b\x33\x33\x33\x33\x33\x33
test binary-14.7 {Tcl_BinaryObjCmd: format} littleEndian {
    binary format d* {1.6 3.4}
} \x9a\x99\x99\x99\x99\x99\xf9\x3f\x33\x33\x33\x33\x33\x33\x0b\x40
test binary-14.8 {Tcl_BinaryObjCmd: format} bigEndian {
    binary format d2 {1.6 3.4}
} \x3f\xf9\x99\x99\x99\x99\x99\x9a\x40\x0b\x33\x33\x33\x33\x33\x33
test binary-14.9 {Tcl_BinaryObjCmd: format} littleEndian {
    binary format d2 {1.6 3.4}
} \x9a\x99\x99\x99\x99\x99\xf9\x3f\x33\x33\x33\x33\x33\x33\x0b\x40
test binary-14.10 {Tcl_BinaryObjCmd: format} bigEndian {
    binary format d2 {1.6 3.4 5.6}
} \x3f\xf9\x99\x99\x99\x99\x99\x9a\x40\x0b\x33\x33\x33\x33\x33\x33
test binary-14.11 {Tcl_BinaryObjCmd: format} littleEndian {
    binary format d2 {1.6 3.4 5.6}
} \x9a\x99\x99\x99\x99\x99\xf9\x3f\x33\x33\x33\x33\x33\x33\x0b\x40
test binary-14.14 {Tcl_BinaryObjCmd: format} -returnCodes error -body {
    binary format d2 {1.6}
} -result {number of elements in list does not match count}
test binary-14.15 {Tcl_BinaryObjCmd: format} -returnCodes error -body {
    set a {1.6 3.4}
    binary format d $a
} -result "expected floating-point number but got \"1.6 3.4\""
test binary-14.16 {Tcl_BinaryObjCmd: format} bigEndian {
    set a {1.6 3.4}
    binary format d1 $a
} \x3f\xf9\x99\x99\x99\x99\x99\x9a
test binary-14.17 {Tcl_BinaryObjCmd: format} littleEndian {
    set a {1.6 3.4}
    binary format d1 $a
} \x9a\x99\x99\x99\x99\x99\xf9\x3f
test binary-14.18 {FormatNumber: Bug 1116542} {
    binary scan [binary format d 1.25] d w
    set w
} 1.25

test binary-15.1 {Tcl_BinaryObjCmd: format} -returnCodes error -body {
    binary format ax*a "y" "z"
} -result {cannot use "*" in format string with "x"}
test binary-15.2 {Tcl_BinaryObjCmd: format} {
    binary format axa "y" "z"
} y\x00z
test binary-15.3 {Tcl_BinaryObjCmd: format} {
    binary format ax3a "y" "z"
} y\x00\x00\x00z
test binary-15.4 {Tcl_BinaryObjCmd: format} {
    binary format a*X3x3a* "foo" "z"
} \x00\x00\x00z
test binary-15.5 {Tcl_BinaryObjCmd: format - bug #1923966} {
    binary format x0s 1
} \x01\x00
test binary-15.6 {Tcl_BinaryObjCmd: format - bug #1923966} {
    binary format x0ss 1 1
} \x01\x00\x01\x00
test binary-15.7 {Tcl_BinaryObjCmd: format - bug #1923966} {
    binary format x1s 1
} \x00\x01\x00
test binary-15.8 {Tcl_BinaryObjCmd: format - bug #1923966} {
    binary format x1ss 1 1
} \x00\x01\x00\x01\x00

test binary-16.1 {Tcl_BinaryObjCmd: format} {
    binary format a*X*a "foo" "z"
} zoo
test binary-16.2 {Tcl_BinaryObjCmd: format} {
    binary format aX3a "y" "z"
} z
test binary-16.3 {Tcl_BinaryObjCmd: format} {
    binary format a*Xa* "foo" "zy"
} fozy
test binary-16.4 {Tcl_BinaryObjCmd: format} {
    binary format a*X3a "foobar" "z"
} foozar
test binary-16.5 {Tcl_BinaryObjCmd: format} {
    binary format a*X3aX2a "foobar" "z" "b"
} fobzar

test binary-17.1 {Tcl_BinaryObjCmd: format} {
    binary format @1
} \x00
test binary-17.2 {Tcl_BinaryObjCmd: format} {
    binary format @5a2 "ab"
} \x00\x00\x00\x00\x00\x61\x62
test binary-17.3 {Tcl_BinaryObjCmd: format} {
    binary format {a*  @0  a2 @* a*} "foobar" "ab" "blat"
} abobarblat

test binary-18.1 {Tcl_BinaryObjCmd: format} -returnCodes error -body {
    binary format u0a3 abc abd
} -result {bad field specifier "u"}

test binary-19.1 {Tcl_BinaryObjCmd: errors} -returnCodes error -body {
    binary s
} -result {wrong # args: should be "binary scan value formatString ?varName ...?"}
test binary-19.2 {Tcl_BinaryObjCmd: errors} -returnCodes error -body {
    binary scan foo
} -result {wrong # args: should be "binary scan value formatString ?varName ...?"}
test binary-19.3 {Tcl_BinaryObjCmd: scan} {
    binary scan {} {}
} 0

test binary-20.1 {Tcl_BinaryObjCmd: scan} -returnCodes error -body {
    binary scan abc a
} -result {not enough arguments for all format specifiers}
test binary-20.2 {Tcl_BinaryObjCmd: scan} -setup {
    unset -nocomplain arg1
} -returnCodes error -body {
    set arg1 1
    binary scan abc a arg1(a)
} -result {can't set "arg1(a)": variable isn't array}
test binary-20.3 {Tcl_BinaryObjCmd: scan} -setup {
    unset -nocomplain arg1
} -body {
    set arg1 abc
    list [binary scan abc a0 arg1] $arg1
} -result {1 {}}
test binary-20.4 {Tcl_BinaryObjCmd: scan} -setup {
    unset -nocomplain arg1
} -body {
    list [binary scan abc a* arg1] $arg1
} -result {1 abc}
test binary-20.5 {Tcl_BinaryObjCmd: scan} -setup {
    unset -nocomplain arg1
} -body {
    list [binary scan abc a5 arg1] [info exists arg1]
} -result {0 0}
test binary-20.6 {Tcl_BinaryObjCmd: scan} {
    set arg1 foo
    list [binary scan abc a2 arg1] $arg1
} {1 ab}
test binary-20.7 {Tcl_BinaryObjCmd: scan} -setup {
    unset -nocomplain arg1
    unset -nocomplain arg2
} -body {
    list [binary scan abcdef a2a2 arg1 arg2] $arg1 $arg2
} -result {2 ab cd}
test binary-20.8 {Tcl_BinaryObjCmd: scan} -setup {
    unset -nocomplain arg1
} -body {
    list [binary scan abc a2 arg1(a)] $arg1(a)
} -result {1 ab}
test binary-20.9 {Tcl_BinaryObjCmd: scan} -setup {
    unset -nocomplain arg1
} -body {
    list [binary scan abc a arg1(a)] $arg1(a)
} -result {1 a}

test binary-21.1 {Tcl_BinaryObjCmd: scan} -returnCodes error -body {
    binary scan abc A
} -result {not enough arguments for all format specifiers}
test binary-21.2 {Tcl_BinaryObjCmd: scan} -setup {
    unset -nocomplain arg1
} -returnCodes error -body {
    set arg1 1
    binary scan abc A arg1(a)
} -result {can't set "arg1(a)": variable isn't array}
test binary-21.3 {Tcl_BinaryObjCmd: scan} -setup {
    unset -nocomplain arg1
} -body {
    set arg1 abc
    list [binary scan abc A0 arg1] $arg1
} -result {1 {}}
test binary-21.4 {Tcl_BinaryObjCmd: scan} -setup {
    unset -nocomplain arg1
} -body {
    list [binary scan abc A* arg1] $arg1
} -result {1 abc}
test binary-21.5 {Tcl_BinaryObjCmd: scan} -setup {
    unset -nocomplain arg1
} -body {
    list [binary scan abc A5 arg1] [info exists arg1]
} -result {0 0}
test binary-21.6 {Tcl_BinaryObjCmd: scan} {
    set arg1 foo
    list [binary scan abc A2 arg1] $arg1
} {1 ab}
test binary-21.7 {Tcl_BinaryObjCmd: scan} -setup {
    unset -nocomplain arg1
    unset -nocomplain arg2
} -body {
    list [binary scan abcdef A2A2 arg1 arg2] $arg1 $arg2
} -result {2 ab cd}
test binary-21.8 {Tcl_BinaryObjCmd: scan} -setup {
    unset -nocomplain arg1
} -body {
    list [binary scan abc A2 arg1(a)] $arg1(a)
} -result {1 ab}
test binary-21.9 {Tcl_BinaryObjCmd: scan} -setup {
    unset -nocomplain arg1
} -body {
    list [binary scan abc A2 arg1(a)] $arg1(a)
} -result {1 ab}
test binary-21.10 {Tcl_BinaryObjCmd: scan} -setup {
    unset -nocomplain arg1
} -body {
    list [binary scan abc A arg1(a)] $arg1(a)
} -result {1 a}
test binary-21.11 {Tcl_BinaryObjCmd: scan} -setup {
    unset -nocomplain arg1
} -body {
    list [binary scan "abc def \x00  " A* arg1] $arg1
} -result {1 {abc def}}
test binary-21.12 {Tcl_BinaryObjCmd: scan} -setup {
    unset -nocomplain arg1
} -body {
    list [binary scan "abc def \x00ghi  " A* arg1] $arg1
} -result [list 1 "abc def \x00ghi"]

test binary-22.1 {Tcl_BinaryObjCmd: scan} -returnCodes error -body {
    binary scan abc b
} -result {not enough arguments for all format specifiers}
test binary-22.2 {Tcl_BinaryObjCmd: scan} {
    unset -nocomplain arg1
    list [binary scan \x52\x53 b* arg1] $arg1
} {1 0100101011001010}
test binary-22.3 {Tcl_BinaryObjCmd: scan} {
    unset -nocomplain arg1
    list [binary scan \x82\x53 b arg1] $arg1
} {1 0}
test binary-22.4 {Tcl_BinaryObjCmd: scan} {
    unset -nocomplain arg1
    list [binary scan \x82\x53 b1 arg1] $arg1
} {1 0}
test binary-22.5 {Tcl_BinaryObjCmd: scan} {
    unset -nocomplain arg1
    list [binary scan \x82\x53 b0 arg1] $arg1
} {1 {}}
test binary-22.6 {Tcl_BinaryObjCmd: scan} {
    unset -nocomplain arg1
    list [binary scan \x52\x53 b5 arg1] $arg1
} {1 01001}
test binary-22.7 {Tcl_BinaryObjCmd: scan} {
    unset -nocomplain arg1
    list [binary scan \x52\x53 b8 arg1] $arg1
} {1 01001010}
test binary-22.8 {Tcl_BinaryObjCmd: scan} {
    unset -nocomplain arg1
    list [binary scan \x52\x53 b14 arg1] $arg1
} {1 01001010110010}
test binary-22.9 {Tcl_BinaryObjCmd: scan} {
    unset -nocomplain arg1
    set arg1 foo
    list [binary scan \x52 b14 arg1] $arg1
} {0 foo}
test binary-22.10 {Tcl_BinaryObjCmd: scan} -setup {
    unset -nocomplain arg1
} -returnCodes error -body {
    set arg1 1
    binary scan \x52\x53 b1 arg1(a)
} -result {can't set "arg1(a)": variable isn't array}
test binary-22.11 {Tcl_BinaryObjCmd: scan} -setup {
    unset -nocomplain arg1 arg2
} -body {
    set arg1 foo
    set arg2 bar
    list [binary scan \x07\x87\x05 b5b* arg1 arg2] $arg1 $arg2
} -result {2 11100 1110000110100000}

test binary-23.1 {Tcl_BinaryObjCmd: scan} -returnCodes error -body {
    binary scan abc B
} -result {not enough arguments for all format specifiers}
test binary-23.2 {Tcl_BinaryObjCmd: scan} {
    unset -nocomplain arg1
    list [binary scan \x52\x53 B* arg1] $arg1
} {1 0101001001010011}
test binary-23.3 {Tcl_BinaryObjCmd: scan} {
    unset -nocomplain arg1
    list [binary scan \x82\x53 B arg1] $arg1
} {1 1}
test binary-23.4 {Tcl_BinaryObjCmd: scan} {
    unset -nocomplain arg1
    list [binary scan \x82\x53 B1 arg1] $arg1
} {1 1}
test binary-23.5 {Tcl_BinaryObjCmd: scan} {
    unset -nocomplain arg1
    list [binary scan \x52\x53 B0 arg1] $arg1
} {1 {}}
test binary-23.6 {Tcl_BinaryObjCmd: scan} {
    unset -nocomplain arg1
    list [binary scan \x52\x53 B5 arg1] $arg1
} {1 01010}
test binary-23.7 {Tcl_BinaryObjCmd: scan} {
    unset -nocomplain arg1
    list [binary scan \x52\x53 B8 arg1] $arg1
} {1 01010010}
test binary-23.8 {Tcl_BinaryObjCmd: scan} {
    unset -nocomplain arg1
    list [binary scan \x52\x53 B14 arg1] $arg1
} {1 01010010010100}
test binary-23.9 {Tcl_BinaryObjCmd: scan} {
    unset -nocomplain arg1
    set arg1 foo
    list [binary scan \x52 B14 arg1] $arg1
} {0 foo}
test binary-23.10 {Tcl_BinaryObjCmd: scan} -setup {
    unset -nocomplain arg1
} -returnCodes error -body {
    set arg1 1
    binary scan \x52\x53 B1 arg1(a)
} -result {can't set "arg1(a)": variable isn't array}
test binary-23.11 {Tcl_BinaryObjCmd: scan} -setup {
    unset -nocomplain arg1 arg2
} -body {
    set arg1 foo
    set arg2 bar
    list [binary scan \x70\x87\x05 B5B* arg1 arg2] $arg1 $arg2
} -result {2 01110 1000011100000101}

test binary-24.1 {Tcl_BinaryObjCmd: scan} -returnCodes error -body {
    binary scan abc h
} -result {not enough arguments for all format specifiers}
test binary-24.2 {Tcl_BinaryObjCmd: scan} {
    unset -nocomplain arg1
    list [binary scan \x52\xa3 h* arg1] $arg1
} {1 253a}
test binary-24.3 {Tcl_BinaryObjCmd: scan} {
    unset -nocomplain arg1
    list [binary scan \xc2\xa3 h arg1] $arg1
} {1 2}
test binary-24.4 {Tcl_BinaryObjCmd: scan} {
    unset -nocomplain arg1
    list [binary scan \x82\x53 h1 arg1] $arg1
} {1 2}
test binary-24.5 {Tcl_BinaryObjCmd: scan} {
    unset -nocomplain arg1
    list [binary scan \x52\x53 h0 arg1] $arg1
} {1 {}}
test binary-24.6 {Tcl_BinaryObjCmd: scan} {
    unset -nocomplain arg1
    list [binary scan \xf2\x53 h2 arg1] $arg1
} {1 2f}
test binary-24.7 {Tcl_BinaryObjCmd: scan} {
    unset -nocomplain arg1
    list [binary scan \x52\x53 h3 arg1] $arg1
} {1 253}
test binary-24.8 {Tcl_BinaryObjCmd: scan} {
    unset -nocomplain arg1
    set arg1 foo
    list [binary scan \x52 h3 arg1] $arg1
} {0 foo}
test binary-24.9 {Tcl_BinaryObjCmd: scan} -setup {
    unset -nocomplain arg1
} -returnCodes error -body {
    set arg1 1
    binary scan \x52\x53 h1 arg1(a)
} -result {can't set "arg1(a)": variable isn't array}
test binary-24.10 {Tcl_BinaryObjCmd: scan} -setup {
    unset -nocomplain arg1 arg2
} -body {
    set arg1 foo
    set arg2 bar
    list [binary scan \x70\x87\x05 h2h* arg1 arg2] $arg1 $arg2
} -result {2 07 7850}

test binary-25.1 {Tcl_BinaryObjCmd: scan} -returnCodes error -body {
    binary scan abc H
} -result {not enough arguments for all format specifiers}
test binary-25.2 {Tcl_BinaryObjCmd: scan} {
    unset -nocomplain arg1
    list [binary scan \x52\xa3 H* arg1] $arg1
} {1 52a3}
test binary-25.3 {Tcl_BinaryObjCmd: scan} {
    unset -nocomplain arg1
    list [binary scan \xc2\xa3 H arg1] $arg1
} {1 c}
test binary-25.4 {Tcl_BinaryObjCmd: scan} {
    unset -nocomplain arg1
    list [binary scan \x82\x53 H1 arg1] $arg1
} {1 8}
test binary-25.5 {Tcl_BinaryObjCmd: scan} {
    unset -nocomplain arg1
    list [binary scan \x52\x53 H0 arg1] $arg1
} {1 {}}
test binary-25.6 {Tcl_BinaryObjCmd: scan} {
    unset -nocomplain arg1
    list [binary scan \xf2\x53 H2 arg1] $arg1
} {1 f2}
test binary-25.7 {Tcl_BinaryObjCmd: scan} {
    unset -nocomplain arg1
    list [binary scan \x52\x53 H3 arg1] $arg1
} {1 525}
test binary-25.8 {Tcl_BinaryObjCmd: scan} {
    unset -nocomplain arg1
    set arg1 foo
    list [binary scan \x52 H3 arg1] $arg1
} {0 foo}
test binary-25.9 {Tcl_BinaryObjCmd: scan} -setup {
    unset -nocomplain arg1
} -returnCodes error -body {
    set arg1 1
    binary scan \x52\x53 H1 arg1(a)
} -result {can't set "arg1(a)": variable isn't array}
test binary-25.10 {Tcl_BinaryObjCmd: scan} {
    unset -nocomplain arg1 arg2
    set arg1 foo
    set arg2 bar
    list [binary scan \x70\x87\x05 H2H* arg1 arg2] $arg1 $arg2
} {2 70 8705}

test binary-26.1 {Tcl_BinaryObjCmd: scan} -returnCodes error -body {
    binary scan abc c
} -result {not enough arguments for all format specifiers}
test binary-26.2 {Tcl_BinaryObjCmd: scan} {
    unset -nocomplain arg1
    list [binary scan \x52\xa3 c* arg1] $arg1
} {1 {82 -93}}
test binary-26.3 {Tcl_BinaryObjCmd: scan} {
    unset -nocomplain arg1
    list [binary scan \x52\xa3 c arg1] $arg1
} {1 82}
test binary-26.4 {Tcl_BinaryObjCmd: scan} {
    unset -nocomplain arg1
    list [binary scan \x52\xa3 c1 arg1] $arg1
} {1 82}
test binary-26.5 {Tcl_BinaryObjCmd: scan} {
    unset -nocomplain arg1
    list [binary scan \x52\xa3 c0 arg1] $arg1
} {1 {}}
test binary-26.6 {Tcl_BinaryObjCmd: scan} {
    unset -nocomplain arg1
    list [binary scan \x52\xa3 c2 arg1] $arg1
} {1 {82 -93}}
test binary-26.7 {Tcl_BinaryObjCmd: scan} {
    unset -nocomplain arg1
    list [binary scan \xff c arg1] $arg1
} {1 -1}
test binary-26.8 {Tcl_BinaryObjCmd: scan} {
    unset -nocomplain arg1
    set arg1 foo
    list [binary scan \x52 c3 arg1] $arg1
} {0 foo}
test binary-26.9 {Tcl_BinaryObjCmd: scan} -setup {
    unset -nocomplain arg1
} -returnCodes error -body {
    set arg1 1
    binary scan \x52\x53 c1 arg1(a)
} -result {can't set "arg1(a)": variable isn't array}
test binary-26.10 {Tcl_BinaryObjCmd: scan} {
    unset -nocomplain arg1 arg2
    set arg1 foo
    set arg2 bar
    list [binary scan \x70\x87\x05 c2c* arg1 arg2] $arg1 $arg2
} {2 {112 -121} 5}
test binary-26.11 {Tcl_BinaryObjCmd: scan} {
    unset -nocomplain arg1
    list [binary scan \x52\xa3 cu* arg1] $arg1
} {1 {82 163}}
test binary-26.12 {Tcl_BinaryObjCmd: scan} {
    unset -nocomplain arg1
    list [binary scan \x52\xa3 cu arg1] $arg1
} {1 82}
test binary-26.13 {Tcl_BinaryObjCmd: scan} {
    unset -nocomplain arg1
    list [binary scan \xff cu arg1] $arg1
} {1 255}
test binary-26.14 {Tcl_BinaryObjCmd: scan} {
    unset -nocomplain arg1 arg2
    set arg1 foo
    set arg2 bar
    list [binary scan \x80\x80 cuc arg1 arg2] $arg1 $arg2
} {2 128 -128}
test binary-26.15 {Tcl_BinaryObjCmd: scan} {
    unset -nocomplain arg1 arg2
    set arg1 foo
    set arg2 bar
    list [binary scan \x80\x80 ccu arg1 arg2] $arg1 $arg2
} {2 -128 128}

test binary-27.1 {Tcl_BinaryObjCmd: scan} -returnCodes error -body {
    binary scan abc s
} -result {not enough arguments for all format specifiers}
test binary-27.2 {Tcl_BinaryObjCmd: scan} {
    unset -nocomplain arg1
    list [binary scan \x52\xa3\x53\x54 s* arg1] $arg1
} {1 {-23726 21587}}
test binary-27.3 {Tcl_BinaryObjCmd: scan} {
    unset -nocomplain arg1
    list [binary scan \x52\xa3\x53\x54 s arg1] $arg1
} {1 -23726}
test binary-27.4 {Tcl_BinaryObjCmd: scan} {
    unset -nocomplain arg1
    list [binary scan \x52\xa3 s1 arg1] $arg1
} {1 -23726}
test binary-27.5 {Tcl_BinaryObjCmd: scan} {
    unset -nocomplain arg1
    list [binary scan \x52\xa3 s0 arg1] $arg1
} {1 {}}
test binary-27.6 {Tcl_BinaryObjCmd: scan} {
    unset -nocomplain arg1
    list [binary scan \x52\xa3\x53\x54 s2 arg1] $arg1
} {1 {-23726 21587}}
test binary-27.7 {Tcl_BinaryObjCmd: scan} {
    unset -nocomplain arg1
    set arg1 foo
    list [binary scan \x52 s1 arg1] $arg1
} {0 foo}
test binary-27.8 {Tcl_BinaryObjCmd: scan} -setup {
    unset -nocomplain arg1
} -returnCodes error -body {
    set arg1 1
    binary scan \x52\x53 s1 arg1(a)
} -result {can't set "arg1(a)": variable isn't array}
test binary-27.9 {Tcl_BinaryObjCmd: scan} {
    unset -nocomplain arg1 arg2
    set arg1 foo
    set arg2 bar
    list [binary scan \x52\xa3\x53\x54\x05 s2c* arg1 arg2] $arg1 $arg2
} {2 {-23726 21587} 5}
test binary-27.10 {Tcl_BinaryObjCmd: scan} {
    unset -nocomplain arg1
    list [binary scan \x52\xa3\x53\x54 su* arg1] $arg1
} {1 {41810 21587}}
test binary-27.11 {Tcl_BinaryObjCmd: scan} {
    unset -nocomplain arg1 arg2
    set arg1 foo
    set arg2 bar
    list [binary scan \xff\xff\xff\xff sus arg1 arg2] $arg1 $arg2
} {2 65535 -1}
test binary-27.12 {Tcl_BinaryObjCmd: scan} {
    unset -nocomplain arg1 arg2
    set arg1 foo
    set arg2 bar
    list [binary scan \xff\xff\xff\xff ssu arg1 arg2] $arg1 $arg2
} {2 -1 65535}

test binary-28.1 {Tcl_BinaryObjCmd: scan} -returnCodes error -body {
    binary scan abc S
} -result {not enough arguments for all format specifiers}
test binary-28.2 {Tcl_BinaryObjCmd: scan} {
    unset -nocomplain arg1
    list [binary scan \x52\xa3\x53\x54 S* arg1] $arg1
} {1 {21155 21332}}
test binary-28.3 {Tcl_BinaryObjCmd: scan} {
    unset -nocomplain arg1
    list [binary scan \x52\xa3\x53\x54 S arg1] $arg1
} {1 21155}
test binary-28.4 {Tcl_BinaryObjCmd: scan} {
    unset -nocomplain arg1
    list [binary scan \x52\xa3 S1 arg1] $arg1
} {1 21155}
test binary-28.5 {Tcl_BinaryObjCmd: scan} {
    unset -nocomplain arg1
    list [binary scan \x52\xa3 S0 arg1] $arg1
} {1 {}}
test binary-28.6 {Tcl_BinaryObjCmd: scan} {
    unset -nocomplain arg1
    list [binary scan \x52\xa3\x53\x54 S2 arg1] $arg1
} {1 {21155 21332}}
test binary-28.7 {Tcl_BinaryObjCmd: scan} {
    unset -nocomplain arg1
    set arg1 foo
    list [binary scan \x52 S1 arg1] $arg1
} {0 foo}
test binary-28.8 {Tcl_BinaryObjCmd: scan} -setup {
    unset -nocomplain arg1
} -returnCodes error -body {
    set arg1 1
    binary scan \x52\x53 S1 arg1(a)
} -result {can't set "arg1(a)": variable isn't array}
test binary-28.9 {Tcl_BinaryObjCmd: scan} {
    unset -nocomplain arg1 arg2
    set arg1 foo
    set arg2 bar
    list [binary scan \x52\xa3\x53\x54\x05 S2c* arg1 arg2] $arg1 $arg2
} {2 {21155 21332} 5}
test binary-28.10 {Tcl_BinaryObjCmd: scan} {
    unset -nocomplain arg1
    list [binary scan \x52\xa3\x53\x54 Su* arg1] $arg1
} {1 {21155 21332}}
test binary-28.11 {Tcl_BinaryObjCmd: scan} {
    unset -nocomplain arg1
    list [binary scan \xa3\x52\x54\x53 Su* arg1] $arg1
} {1 {41810 21587}}

test binary-29.1 {Tcl_BinaryObjCmd: scan} -returnCodes error -body {
    binary scan abc i
} -result {not enough arguments for all format specifiers}
test binary-29.2 {Tcl_BinaryObjCmd: scan} {
    unset -nocomplain arg1
    list [binary scan \x52\xa3\x53\x54\x01\x02\x03\x04 i* arg1] $arg1
} {1 {1414767442 67305985}}
test binary-29.3 {Tcl_BinaryObjCmd: scan} {
    unset -nocomplain arg1
    list [binary scan \x52\xa3\x53\x54\x01\x02\x03\x04 i arg1] $arg1
} {1 1414767442}
test binary-29.4 {Tcl_BinaryObjCmd: scan} {
    unset -nocomplain arg1
    list [binary scan \x52\xa3\x53\x54 i1 arg1] $arg1
} {1 1414767442}
test binary-29.5 {Tcl_BinaryObjCmd: scan} {
    unset -nocomplain arg1
    list [binary scan \x52\xa3\x53 i0 arg1] $arg1
} {1 {}}
test binary-29.6 {Tcl_BinaryObjCmd: scan} {
    unset -nocomplain arg1
    list [binary scan \x52\xa3\x53\x54\x01\x02\x03\x04 i2 arg1] $arg1
} {1 {1414767442 67305985}}
test binary-29.7 {Tcl_BinaryObjCmd: scan} {
    unset -nocomplain arg1
    set arg1 foo
    list [binary scan \x52 i1 arg1] $arg1
} {0 foo}
test binary-29.8 {Tcl_BinaryObjCmd: scan} -setup {
    unset -nocomplain arg1
} -returnCodes error -body {
    set arg1 1
    binary scan \x52\x53\x53\x54 i1 arg1(a)
} -result {can't set "arg1(a)": variable isn't array}
test binary-29.9 {Tcl_BinaryObjCmd: scan} {
    unset -nocomplain arg1 arg2
    set arg1 foo
    set arg2 bar
    list [binary scan \x52\xa3\x53\x54\x01\x02\x03\x04\x05 i2c* arg1 arg2] $arg1 $arg2
} {2 {1414767442 67305985} 5}
test binary-29.10 {Tcl_BinaryObjCmd: scan} {
    unset -nocomplain arg1 arg2
    list [binary scan \xff\xff\xff\xff\xff\xff\xff\xff iui arg1 arg2] $arg1 $arg2
} {2 4294967295 -1}
test binary-29.11 {Tcl_BinaryObjCmd: scan} {
    unset -nocomplain arg1 arg2
    list [binary scan \xff\xff\xff\xff\xff\xff\xff\xff iiu arg1 arg2] $arg1 $arg2
} {2 -1 4294967295}
test binary-29.12 {Tcl_BinaryObjCmd: scan} {
    unset -nocomplain arg1 arg2
    list [binary scan \x80\x00\x00\x00\x00\x00\x00\x80 iuiu arg1 arg2] $arg1 $arg2
} {2 128 2147483648}

test binary-30.1 {Tcl_BinaryObjCmd: scan} -returnCodes error -body {
    binary scan abc I
} -result {not enough arguments for all format specifiers}
test binary-30.2 {Tcl_BinaryObjCmd: scan} {
    unset -nocomplain arg1
    list [binary scan \x52\xa3\x53\x54\x01\x02\x03\x04 I* arg1] $arg1
} {1 {1386435412 16909060}}
test binary-30.3 {Tcl_BinaryObjCmd: scan} {
    unset -nocomplain arg1
    list [binary scan \x52\xa3\x53\x54\x01\x02\x03\x04 I arg1] $arg1
} {1 1386435412}
test binary-30.4 {Tcl_BinaryObjCmd: scan} {
    unset -nocomplain arg1
    list [binary scan \x52\xa3\x53\x54 I1 arg1] $arg1
} {1 1386435412}
test binary-30.5 {Tcl_BinaryObjCmd: scan} {
    unset -nocomplain arg1
    list [binary scan \x52\xa3\x53 I0 arg1] $arg1
} {1 {}}
test binary-30.6 {Tcl_BinaryObjCmd: scan} {
    unset -nocomplain arg1
    list [binary scan \x52\xa3\x53\x54\x01\x02\x03\x04 I2 arg1] $arg1
} {1 {1386435412 16909060}}
test binary-30.7 {Tcl_BinaryObjCmd: scan} {
    unset -nocomplain arg1
    set arg1 foo
    list [binary scan \x52 I1 arg1] $arg1
} {0 foo}
test binary-30.8 {Tcl_BinaryObjCmd: scan} -setup {
    unset -nocomplain arg1
} -returnCodes error -body {
    set arg1 1
    binary scan \x52\x53\x53\x54 I1 arg1(a)
} -result {can't set "arg1(a)": variable isn't array}
test binary-30.9 {Tcl_BinaryObjCmd: scan} {
    unset -nocomplain arg1 arg2
    set arg1 foo
    set arg2 bar
    list [binary scan \x52\xa3\x53\x54\x01\x02\x03\x04\x05 I2c* arg1 arg2] $arg1 $arg2
} {2 {1386435412 16909060} 5}
test binary-30.10 {Tcl_BinaryObjCmd: scan} {
    unset -nocomplain arg1 arg2
    list [binary scan \xff\xff\xff\xff\xff\xff\xff\xff IuI arg1 arg2] $arg1 $arg2
} {2 4294967295 -1}
test binary-30.11 {Tcl_BinaryObjCmd: scan} {
    unset -nocomplain arg1 arg2
    list [binary scan \xff\xff\xff\xff\xff\xff\xff\xff IIu arg1 arg2] $arg1 $arg2
} {2 -1 4294967295}
test binary-30.12 {Tcl_BinaryObjCmd: scan} {
    unset -nocomplain arg1 arg2
    list [binary scan \x80\x00\x00\x00\x00\x00\x00\x80 IuIu arg1 arg2] $arg1 $arg2
} {2 2147483648 128}

test binary-31.1 {Tcl_BinaryObjCmd: scan} -returnCodes error -body {
    binary scan abc f
} -result {not enough arguments for all format specifiers}
test binary-31.2 {Tcl_BinaryObjCmd: scan} bigEndian {
    unset -nocomplain arg1
    list [binary scan \x3f\xcc\xcc\xcd\x40\x59\x99\x9a f* arg1] $arg1
} {1 {1.600000023841858 3.4000000953674316}}
test binary-31.3 {Tcl_BinaryObjCmd: scan} littleEndian {
    unset -nocomplain arg1
    list [binary scan \xcd\xcc\xcc\x3f\x9a\x99\x59\x40 f* arg1] $arg1
} {1 {1.600000023841858 3.4000000953674316}}
test binary-31.4 {Tcl_BinaryObjCmd: scan} bigEndian {
    unset -nocomplain arg1
    list [binary scan \x3f\xcc\xcc\xcd\x40\x59\x99\x9a f arg1] $arg1
} {1 1.600000023841858}
test binary-31.5 {Tcl_BinaryObjCmd: scan} littleEndian {
    unset -nocomplain arg1
    list [binary scan \xcd\xcc\xcc\x3f\x9a\x99\x59\x40 f arg1] $arg1
} {1 1.600000023841858}
test binary-31.6 {Tcl_BinaryObjCmd: scan} bigEndian {
    unset -nocomplain arg1
    list [binary scan \x3f\xcc\xcc\xcd f1 arg1] $arg1
} {1 1.600000023841858}
test binary-31.7 {Tcl_BinaryObjCmd: scan} littleEndian {
    unset -nocomplain arg1
    list [binary scan \xcd\xcc\xcc\x3f f1 arg1] $arg1
} {1 1.600000023841858}
test binary-31.8 {Tcl_BinaryObjCmd: scan} bigEndian {
    unset -nocomplain arg1
    list [binary scan \x3f\xcc\xcc\xcd f0 arg1] $arg1
} {1 {}}
test binary-31.9 {Tcl_BinaryObjCmd: scan} littleEndian {
    unset -nocomplain arg1
    list [binary scan \xcd\xcc\xcc\x3f f0 arg1] $arg1
} {1 {}}
test binary-31.10 {Tcl_BinaryObjCmd: scan} bigEndian {
    unset -nocomplain arg1
    list [binary scan \x3f\xcc\xcc\xcd\x40\x59\x99\x9a f2 arg1] $arg1
} {1 {1.600000023841858 3.4000000953674316}}
test binary-31.11 {Tcl_BinaryObjCmd: scan} littleEndian {
    unset -nocomplain arg1
    list [binary scan \xcd\xcc\xcc\x3f\x9a\x99\x59\x40 f2 arg1] $arg1
} {1 {1.600000023841858 3.4000000953674316}}
test binary-31.12 {Tcl_BinaryObjCmd: scan} {
    unset -nocomplain arg1
    set arg1 foo
    list [binary scan \x52 f1 arg1] $arg1
} {0 foo}
test binary-31.13 {Tcl_BinaryObjCmd: scan} -setup {
    unset -nocomplain arg1
} -returnCodes error -body {
    set arg1 1
    binary scan \x3f\xcc\xcc\xcd f1 arg1(a)
} -result {can't set "arg1(a)": variable isn't array}
test binary-31.14 {Tcl_BinaryObjCmd: scan} bigEndian {
    unset -nocomplain arg1 arg2
    set arg1 foo
    set arg2 bar
    list [binary scan \x3f\xcc\xcc\xcd\x40\x59\x99\x9a\x05 f2c* arg1 arg2] $arg1 $arg2
} {2 {1.600000023841858 3.4000000953674316} 5}
test binary-31.15 {Tcl_BinaryObjCmd: scan} littleEndian {
    unset -nocomplain arg1 arg2
    set arg1 foo
    set arg2 bar
    list [binary scan \xcd\xcc\xcc\x3f\x9a\x99\x59\x40\x05 f2c* arg1 arg2] $arg1 $arg2
} {2 {1.600000023841858 3.4000000953674316} 5}

test binary-32.1 {Tcl_BinaryObjCmd: scan} -returnCodes error -body {
    binary scan abc d
} -result {not enough arguments for all format specifiers}
test binary-32.2 {Tcl_BinaryObjCmd: scan} bigEndian {
    unset -nocomplain arg1
    list [binary scan \x3f\xf9\x99\x99\x99\x99\x99\x9a\x40\x0b\x33\x33\x33\x33\x33\x33 d* arg1] $arg1
} {1 {1.6 3.4}}
test binary-32.3 {Tcl_BinaryObjCmd: scan} littleEndian {
    unset -nocomplain arg1
    list [binary scan \x9a\x99\x99\x99\x99\x99\xf9\x3f\x33\x33\x33\x33\x33\x33\x0b\x40 d* arg1] $arg1
} {1 {1.6 3.4}}
test binary-32.4 {Tcl_BinaryObjCmd: scan} bigEndian {
    unset -nocomplain arg1
    list [binary scan \x3f\xf9\x99\x99\x99\x99\x99\x9a\x40\x0b\x33\x33\x33\x33\x33\x33 d arg1] $arg1
} {1 1.6}
test binary-32.5 {Tcl_BinaryObjCmd: scan} littleEndian {
    unset -nocomplain arg1
    list [binary scan \x9a\x99\x99\x99\x99\x99\xf9\x3f\x33\x33\x33\x33\x33\x33\x0b\x40 d arg1] $arg1
} {1 1.6}
test binary-32.6 {Tcl_BinaryObjCmd: scan} bigEndian {
    unset -nocomplain arg1
    list [binary scan \x3f\xf9\x99\x99\x99\x99\x99\x9a d1 arg1] $arg1
} {1 1.6}
test binary-32.7 {Tcl_BinaryObjCmd: scan} littleEndian {
    unset -nocomplain arg1
    list [binary scan \x9a\x99\x99\x99\x99\x99\xf9\x3f d1 arg1] $arg1
} {1 1.6}
test binary-32.8 {Tcl_BinaryObjCmd: scan} bigEndian {
    unset -nocomplain arg1
    list [binary scan \x3f\xf9\x99\x99\x99\x99\x99\x9a d0 arg1] $arg1
} {1 {}}
test binary-32.9 {Tcl_BinaryObjCmd: scan} littleEndian {
    unset -nocomplain arg1
    list [binary scan \x9a\x99\x99\x99\x99\x99\xf9\x3f d0 arg1] $arg1
} {1 {}}
test binary-32.10 {Tcl_BinaryObjCmd: scan} bigEndian {
    unset -nocomplain arg1
    list [binary scan \x3f\xf9\x99\x99\x99\x99\x99\x9a\x40\x0b\x33\x33\x33\x33\x33\x33 d2 arg1] $arg1
} {1 {1.6 3.4}}
test binary-32.11 {Tcl_BinaryObjCmd: scan} littleEndian {
    unset -nocomplain arg1
    list [binary scan \x9a\x99\x99\x99\x99\x99\xf9\x3f\x33\x33\x33\x33\x33\x33\x0b\x40 d2 arg1] $arg1
} {1 {1.6 3.4}}
test binary-32.12 {Tcl_BinaryObjCmd: scan} {
    unset -nocomplain arg1
    set arg1 foo
    list [binary scan \x52 d1 arg1] $arg1
} {0 foo}
test binary-32.13 {Tcl_BinaryObjCmd: scan} -setup {
    unset -nocomplain arg1
} -returnCodes error -body {
    set arg1 1
    binary scan \x3f\xf9\x99\x99\x99\x99\x99\x9a d1 arg1(a)
} -result {can't set "arg1(a)": variable isn't array}
test binary-32.14 {Tcl_BinaryObjCmd: scan} bigEndian {
    unset -nocomplain arg1 arg2
    set arg1 foo
    set arg2 bar
    list [binary scan \x3f\xf9\x99\x99\x99\x99\x99\x9a\x40\x0b\x33\x33\x33\x33\x33\x33\x05 d2c* arg1 arg2] $arg1 $arg2
} {2 {1.6 3.4} 5}
test binary-32.15 {Tcl_BinaryObjCmd: scan} littleEndian {
    unset -nocomplain arg1 arg2
    set arg1 foo
    set arg2 bar
    list [binary scan \x9a\x99\x99\x99\x99\x99\xf9\x3f\x33\x33\x33\x33\x33\x33\x0b\x40\x05 d2c* arg1 arg2] $arg1 $arg2
} {2 {1.6 3.4} 5}

test binary-33.1 {Tcl_BinaryObjCmd: scan} {
    unset -nocomplain arg1
    unset -nocomplain arg2
    list [binary scan abcdefg a2xa3 arg1 arg2] $arg1 $arg2
} {2 ab def}
test binary-33.2 {Tcl_BinaryObjCmd: scan} {
    unset -nocomplain arg1
    unset -nocomplain arg2
    set arg2 foo
    list [binary scan abcdefg a3x*a3 arg1 arg2] $arg1 $arg2
} {1 abc foo}
test binary-33.3 {Tcl_BinaryObjCmd: scan} {
    unset -nocomplain arg1
    unset -nocomplain arg2
    set arg2 foo
    list [binary scan abcdefg a3x20a3 arg1 arg2] $arg1 $arg2
} {1 abc foo}
test binary-33.4 {Tcl_BinaryObjCmd: scan} {
    unset -nocomplain arg1
    unset -nocomplain arg2
    set arg2 foo
    list [binary scan abc a3x20a3 arg1 arg2] $arg1 $arg2
} {1 abc foo}
test binary-33.5 {Tcl_BinaryObjCmd: scan} {
    unset -nocomplain arg1
    list [binary scan abcdef x1a1 arg1] $arg1
} {1 b}
test binary-33.6 {Tcl_BinaryObjCmd: scan} {
    unset -nocomplain arg1
    list [binary scan abcdef x5a1 arg1] $arg1
} {1 f}
test binary-33.7 {Tcl_BinaryObjCmd: scan} {
    unset -nocomplain arg1
    list [binary scan abcdef x0a1 arg1] $arg1
} {1 a}

test binary-34.1 {Tcl_BinaryObjCmd: scan} {
    unset -nocomplain arg1
    unset -nocomplain arg2
    list [binary scan abcdefg a2Xa3 arg1 arg2] $arg1 $arg2
} {2 ab bcd}
test binary-34.2 {Tcl_BinaryObjCmd: scan} {
    unset -nocomplain arg1
    unset -nocomplain arg2
    set arg2 foo
    list [binary scan abcdefg a3X*a3 arg1 arg2] $arg1 $arg2
} {2 abc abc}
test binary-34.3 {Tcl_BinaryObjCmd: scan} {
    unset -nocomplain arg1
    unset -nocomplain arg2
    set arg2 foo
    list [binary scan abcdefg a3X20a3 arg1 arg2] $arg1 $arg2
} {2 abc abc}
test binary-34.4 {Tcl_BinaryObjCmd: scan} {
    unset -nocomplain arg1
    list [binary scan abc X20a3 arg1] $arg1
} {1 abc}
test binary-34.5 {Tcl_BinaryObjCmd: scan} {
    unset -nocomplain arg1
    list [binary scan abcdef x*X1a1 arg1] $arg1
} {1 f}
test binary-34.6 {Tcl_BinaryObjCmd: scan} {
    unset -nocomplain arg1
    list [binary scan abcdef x*X5a1 arg1] $arg1
} {1 b}
test binary-34.7 {Tcl_BinaryObjCmd: scan} {
    unset -nocomplain arg1
    list [binary scan abcdef x3X0a1 arg1] $arg1
} {1 d}

test binary-35.1 {Tcl_BinaryObjCmd: scan} -setup {
    unset -nocomplain arg1
    unset -nocomplain arg2
} -returnCodes error -body {
    binary scan abcdefg a2@a3 arg1 arg2
} -result {missing count for "@" field specifier}
test binary-35.2 {Tcl_BinaryObjCmd: scan} {
    unset -nocomplain arg1
    unset -nocomplain arg2
    set arg2 foo
    list [binary scan abcdefg a3@*a3 arg1 arg2] $arg1 $arg2
} {1 abc foo}
test binary-35.3 {Tcl_BinaryObjCmd: scan} {
    unset -nocomplain arg1
    unset -nocomplain arg2
    set arg2 foo
    list [binary scan abcdefg a3@20a3 arg1 arg2] $arg1 $arg2
} {1 abc foo}
test binary-35.4 {Tcl_BinaryObjCmd: scan} {
    unset -nocomplain arg1
    list [binary scan abcdef @2a3 arg1] $arg1
} {1 cde}
test binary-35.5 {Tcl_BinaryObjCmd: scan} {
    unset -nocomplain arg1
    list [binary scan abcdef x*@1a1 arg1] $arg1
} {1 b}
test binary-35.6 {Tcl_BinaryObjCmd: scan} {
    unset -nocomplain arg1
    list [binary scan abcdef x*@0a1 arg1] $arg1
} {1 a}

test binary-36.1 {Tcl_BinaryObjCmd: scan} -returnCodes error -body {
    binary scan abcdef u0a3
} -result {bad field specifier "u"}

# GetFormatSpec is pretty thoroughly tested above, but there are a few cases
# we should text explicitly

test binary-37.1 {GetFormatSpec: whitespace} {
    binary format "a3 a5     a3" foo barblat baz
} foobarblbaz
test binary-37.2 {GetFormatSpec: whitespace} {
    binary format "      " foo
} {}
test binary-37.3 {GetFormatSpec: whitespace} {
    binary format "     a3" foo
} foo
test binary-37.4 {GetFormatSpec: whitespace} {
    binary format "" foo
} {}
test binary-37.5 {GetFormatSpec: whitespace} {
    binary format "" foo
} {}
test binary-37.6 {GetFormatSpec: whitespace} {
    binary format "     a3   " foo
} foo
test binary-37.7 {GetFormatSpec: numbers} -returnCodes error -body {
    binary scan abcdef "x-1" foo
} -result {bad field specifier "-"}
test binary-37.8 {GetFormatSpec: numbers} {
    unset -nocomplain arg1
    set arg1 foo
    list [binary scan abcdef "a0x3" arg1] $arg1
} {1 {}}
test binary-37.9 {GetFormatSpec: numbers} {
    # test format of neg numbers
    # bug report/fix provided by Harald Kirsch
    set x [binary format f* {1 -1 2 -2 0}]
    binary scan $x f* bla
    set bla
} {1.0 -1.0 2.0 -2.0 0.0}
test binary-37.10 {GetFormatSpec: count overflow} {
    binary scan x a[format %ld 0x7fffffff] r
} 0
test binary-37.11 {GetFormatSpec: count overflow} {
    binary scan x a[format %ld 0x10000000] r
} 0
test binary-37.12 {GetFormatSpec: count overflow} {
    binary scan x a[format %ld 0x100000000] r
} 0
test binary-37.13 {GetFormatSpec: count overflow} {
    binary scan x a[format %lld 0x10000000000000000] r
} 0

test binary-38.1 {FormatNumber: word alignment} {
    set x [binary format c1s1 1 1]
} \x01\x01\x00
test binary-38.2 {FormatNumber: word alignment} {
    set x [binary format c1S1 1 1]
} \x01\x00\x01
test binary-38.3 {FormatNumber: word alignment} {
    set x [binary format c1i1 1 1]
} \x01\x01\x00\x00\x00
test binary-38.4 {FormatNumber: word alignment} {
    set x [binary format c1I1 1 1]
} \x01\x00\x00\x00\x01
test binary-38.5 {FormatNumber: word alignment} bigEndian {
    set x [binary format c1d1 1 1.6]
} \x01\x3f\xf9\x99\x99\x99\x99\x99\x9a
test binary-38.6 {FormatNumber: word alignment} littleEndian {
    set x [binary format c1d1 1 1.6]
} \x01\x9a\x99\x99\x99\x99\x99\xf9\x3f
test binary-38.7 {FormatNumber: word alignment} bigEndian {
    set x [binary format c1f1 1 1.6]
} \x01\x3f\xcc\xcc\xcd
test binary-38.8 {FormatNumber: word alignment} littleEndian {
    set x [binary format c1f1 1 1.6]
} \x01\xcd\xcc\xcc\x3f

test binary-39.1 {ScanNumber: sign extension} {
    unset -nocomplain arg1
    list [binary scan \x52\xa3 c2 arg1] $arg1
} {1 {82 -93}}
test binary-39.2 {ScanNumber: sign extension} {
    unset -nocomplain arg1
    list [binary scan \x01\x02\x01\x81\x82\x01\x81\x82 s4 arg1] $arg1
} {1 {513 -32511 386 -32127}}
test binary-39.3 {ScanNumber: sign extension} {
    unset -nocomplain arg1
    list [binary scan \x01\x02\x01\x81\x82\x01\x81\x82 S4 arg1] $arg1
} {1 {258 385 -32255 -32382}}
test binary-39.4 {ScanNumber: sign extension} {
    unset -nocomplain arg1
    list [binary scan \x01\x01\x01\x02\x81\x01\x01\x01\x01\x82\x01\x01\x01\x01\x82\x01\x01\x01\x01\x81 i5 arg1] $arg1
} {1 {33620225 16843137 16876033 25297153 -2130640639}}
test binary-39.5 {ScanNumber: sign extension} {
    unset -nocomplain arg1
    list [binary scan \x01\x01\x01\x02\x81\x01\x01\x01\x01\x82\x01\x01\x01\x01\x82\x01\x01\x01\x01\x81 I5 arg1] $arg1
} {1 {16843010 -2130640639 25297153 16876033 16843137}}
test binary-39.6 {ScanNumber: no sign extension} {
    unset -nocomplain arg1
    list [binary scan \x52\xa3 cu2 arg1] $arg1
} {1 {82 163}}
test binary-39.7 {ScanNumber: no sign extension} {
    unset -nocomplain arg1
    list [binary scan \x01\x02\x01\x81\x82\x01\x81\x82 su4 arg1] $arg1
} {1 {513 33025 386 33409}}
test binary-39.8 {ScanNumber: no sign extension} {
    unset -nocomplain arg1
    list [binary scan \x01\x02\x01\x81\x82\x01\x81\x82 Su4 arg1] $arg1
} {1 {258 385 33281 33154}}
test binary-39.9 {ScanNumber: no sign extension} {
    unset -nocomplain arg1
    list [binary scan \x01\x01\x01\x02\x81\x01\x01\x01\x01\x82\x01\x01\x01\x01\x82\x01\x01\x01\x01\x81 iu5 arg1] $arg1
} {1 {33620225 16843137 16876033 25297153 2164326657}}
test binary-39.10 {ScanNumber: no sign extension} {
    unset -nocomplain arg1
    list [binary scan \x01\x01\x01\x02\x81\x01\x01\x01\x01\x82\x01\x01\x01\x01\x82\x01\x01\x01\x01\x81 Iu5 arg1] $arg1
} {1 {16843010 2164326657 25297153 16876033 16843137}}

test binary-40.3 {ScanNumber: NaN} -body {
    unset -nocomplain arg1
    list [binary scan \xff\xff\xff\xff f1 arg1] $arg1
} -match glob -result {1 -NaN*}
test binary-40.4 {ScanNumber: NaN} -body {
    unset -nocomplain arg1
    list [binary scan \xff\xff\xff\xff\xff\xff\xff\xff d arg1] $arg1
} -match glob -result {1 -NaN*}

test binary-41.1 {ScanNumber: word alignment} -setup {
    unset -nocomplain arg1 arg2
} -body {
    list [binary scan \x01\x01\x00 c1s1 arg1 arg2] $arg1 $arg2
} -result {2 1 1}
test binary-41.2 {ScanNumber: word alignment} -setup {
    unset -nocomplain arg1 arg2
} -body {
    list [binary scan \x01\x00\x01 c1S1 arg1 arg2] $arg1 $arg2
} -result {2 1 1}
test binary-41.3 {ScanNumber: word alignment} -setup {
    unset -nocomplain arg1 arg2
} -body {
    list [binary scan \x01\x01\x00\x00\x00 c1i1 arg1 arg2] $arg1 $arg2
} -result {2 1 1}
test binary-41.4 {ScanNumber: word alignment} -setup {
    unset -nocomplain arg1 arg2
} -body {
    list [binary scan \x01\x00\x00\x00\x01 c1I1 arg1 arg2] $arg1 $arg2
} -result {2 1 1}
test binary-41.5 {ScanNumber: word alignment} -setup {
    unset -nocomplain arg1 arg2
} -constraints bigEndian -body {
    list [binary scan \x01\x3f\xcc\xcc\xcd c1f1 arg1 arg2] $arg1 $arg2
} -result {2 1 1.600000023841858}
test binary-41.6 {ScanNumber: word alignment} -setup {
    unset -nocomplain arg1 arg2
} -constraints littleEndian -body {
    list [binary scan \x01\xcd\xcc\xcc\x3f c1f1 arg1 arg2] $arg1 $arg2
} -result {2 1 1.600000023841858}
test binary-41.7 {ScanNumber: word alignment} -setup {
    unset -nocomplain arg1 arg2
} -constraints bigEndian -body {
    list [binary scan \x01\x3f\xf9\x99\x99\x99\x99\x99\x9a c1d1 arg1 arg2] $arg1 $arg2
} -result {2 1 1.6}
test binary-41.8 {ScanNumber: word alignment} -setup {
    unset -nocomplain arg1 arg2
} -constraints littleEndian -body {
    list [binary scan \x01\x9a\x99\x99\x99\x99\x99\xf9\x3f c1d1 arg1 arg2] $arg1 $arg2
} -result {2 1 1.6}

test binary-42.1 {Tcl_BinaryObjCmd: bad arguments} -constraints {} -body {
    binary ?
} -returnCodes error -match glob -result {unknown or ambiguous subcommand "?": *}

# Wide int (guaranteed at least 64-bit) handling
test binary-43.1 {Tcl_BinaryObjCmd: format wide int} {} {
    binary format w 7810179016327718216
} HelloTcl
test binary-43.2 {Tcl_BinaryObjCmd: format wide int} {} {
    binary format W 7810179016327718216
} lcTolleH

test binary-43.5 {Tcl_BinaryObjCmd: scan wide int} {} {
    unset -nocomplain arg1
    list [binary scan \x80[string repeat \x00 7] W arg1] $arg1
} {1 -9223372036854775808}
test binary-43.6 {Tcl_BinaryObjCmd: scan unsigned wide int} {} {
    unset -nocomplain arg1
    list [binary scan \x80[string repeat \x00 7] Wu arg1] $arg1
} {1 9223372036854775808}
test binary-43.7 {Tcl_BinaryObjCmd: scan unsigned wide int} {} {
    unset -nocomplain arg1
    list [binary scan [string repeat \x00 7]\x80 wu arg1] $arg1
} {1 9223372036854775808}
test binary-43.8 {Tcl_BinaryObjCmd: scan unsigned wide int} {} {
    unset -nocomplain arg1 arg2
    list [binary scan \x80[string repeat \x00 7]\x80[string repeat \x00 7] WuW arg1 arg2] $arg1 $arg2
} {2 9223372036854775808 -9223372036854775808}
test binary-43.9 {Tcl_BinaryObjCmd: scan unsigned wide int} {} {
    unset -nocomplain arg1 arg2
    list [binary scan [string repeat \x00 7]\x80[string repeat \x00 7]\x80 wuw arg1 arg2] $arg1 $arg2
} {2 9223372036854775808 -9223372036854775808}

test binary-44.1 {Tcl_BinaryObjCmd: scan wide int} {} {
    binary scan HelloTcl W x
    set x
} 5216694956358656876
test binary-44.2 {Tcl_BinaryObjCmd: scan wide int} {} {
    binary scan lcTolleH w x
    set x
} 5216694956358656876
test binary-44.3 {Tcl_BinaryObjCmd: scan wide int with bit 31 set} {} {
    binary scan [binary format w [expr {wide(3) << 31}]] w x
    set x
} 6442450944
test binary-44.4 {Tcl_BinaryObjCmd: scan wide int with bit 31 set} {} {
    binary scan [binary format W [expr {wide(3) << 31}]] W x
    set x
} 6442450944
test binary-44.5 {Tcl_BinaryObjCmd: scan wide int with bit 31 and 64 set} {} {
    binary scan [binary format w [expr {(wide(3) << 31) + (wide(3) << 64)}]] w x
    set x
} 6442450944
test binary-44.6 {Tcl_BinaryObjCmd: scan wide int with bit 31 and 64 set} {} {
    binary scan [binary format W [expr {(wide(3) << 31) + (wide(3) << 64)}]] W x
    set x
} 6442450944

test binary-45.1 {Tcl_BinaryObjCmd: combined wide int handling} {
    binary scan [binary format sws 16450 -1 19521] c* x
    set x
} {66 64 -1 -1 -1 -1 -1 -1 -1 -1 65 76}
test binary-45.2 {Tcl_BinaryObjCmd: combined wide int handling} {
    binary scan [binary format sWs 16450 0x7fffffff 19521] c* x
    set x
} {66 64 0 0 0 0 127 -1 -1 -1 65 76}

test binary-46.1 {Tcl_BinaryObjCmd: handling of non-ISO8859-1 chars} {
    binary format a* \u20ac
} \u00ac
test binary-46.2 {Tcl_BinaryObjCmd: handling of non-ISO8859-1 chars} {
    list [binary scan [binary format a* \u20ac\u20bd] s x] $x
} {1 -16980}
test binary-46.3 {Tcl_BinaryObjCmd: handling of non-ISO8859-1 chars} {
    set x {}
    set y {}
    set z {}
    list [binary scan [binary format a* \u20ac\u20bd] aaa x y z] $x $y $z
} "2 \u00ac \u00bd {}"
test binary-46.4 {Tcl_BinaryObjCmd: handling of non-ISO8859-1 chars} {
    set x [encoding convertto iso8859-15 \u20ac]
    set y [binary format a* $x]
    list $x $y
} "\u00a4 \u00a4"
test binary-46.5 {Tcl_BinaryObjCmd: handling of non-ISO8859-1 chars} {
    set x [binary scan \u00a4 a* y]
    list $x $y [encoding convertfrom iso8859-15 $y]
} "1 \u00a4 \u20ac"

test binary-47.1 {Tcl_BinaryObjCmd: number cache reference count handling} {
    # This test is only reliable when memory debugging is turned on, but
    # without even memory debugging it should still generate the expected
    # answers and might therefore still pick up memory corruption caused by
    # [Bug 851747].
    list [binary scan aba ccc x x x] $x
} {3 97}

### TIP#129: endian specifiers ----

# format t
test binary-48.1 {Tcl_BinaryObjCmd: format} -returnCodes error -body {
    binary format t
} -result {not enough arguments for all format specifiers}
test binary-48.2 {Tcl_BinaryObjCmd: format} -returnCodes error -body {
    binary format t blat
} -result {expected integer but got "blat"}
test binary-48.3 {Tcl_BinaryObjCmd: format} {
    binary format S0 0x50
} {}
test binary-48.4 {Tcl_BinaryObjCmd: format} bigEndian {
    binary format t 0x50
} \x00P
test binary-48.5 {Tcl_BinaryObjCmd: format} littleEndian {
    binary format t 0x50
} P\x00
test binary-48.6 {Tcl_BinaryObjCmd: format} bigEndian {
    binary format t 0x5052
} PR
test binary-48.7 {Tcl_BinaryObjCmd: format} littleEndian {
    binary format t 0x5052
} RP
test binary-48.8 {Tcl_BinaryObjCmd: format} bigEndian {
    binary format t 0x505251 0x53
} RQ
test binary-48.9 {Tcl_BinaryObjCmd: format} littleEndian {
    binary format t 0x505251 0x53
} QR
test binary-48.10 {Tcl_BinaryObjCmd: format} bigEndian {
    binary format t2 {0x50 0x52}
} \x00P\x00R
test binary-48.11 {Tcl_BinaryObjCmd: format} littleEndian {
    binary format t2 {0x50 0x52}
} P\x00R\x00
test binary-48.12 {Tcl_BinaryObjCmd: format} bigEndian {
    binary format t* {0x5051 0x52}
} PQ\x00R
test binary-48.13 {Tcl_BinaryObjCmd: format} littleEndian {
    binary format t* {0x5051 0x52}
} QPR\x00
test binary-48.14 {Tcl_BinaryObjCmd: format} bigEndian {
    binary format t2 {0x50 0x52 0x53} 0x54
} \x00P\x00R
test binary-48.15 {Tcl_BinaryObjCmd: format} littleEndian {
    binary format t2 {0x50 0x52 0x53} 0x54
} P\x00R\x00
test binary-48.16 {Tcl_BinaryObjCmd: format} -returnCodes error -body {
    binary format t2 {0x50}
} -result {number of elements in list does not match count}
test binary-48.17 {Tcl_BinaryObjCmd: format} -returnCodes error -body {
    set a {0x50 0x51}
    binary format t $a
} -result "expected integer but got \"0x50 0x51\""
test binary-48.18 {Tcl_BinaryObjCmd: format} bigEndian {
    set a {0x50 0x51}
    binary format t1 $a
} \x00P
test binary-48.19 {Tcl_BinaryObjCmd: format} littleEndian {
    set a {0x50 0x51}
    binary format t1 $a
} P\x00

# format n
test binary-49.1 {Tcl_BinaryObjCmd: format} -returnCodes error -body {
    binary format n
} -result {not enough arguments for all format specifiers}
test binary-49.2 {Tcl_BinaryObjCmd: format} -returnCodes error -body {
    binary format n blat
} -result {expected integer but got "blat"}
test binary-49.3 {Tcl_BinaryObjCmd: format} {
    binary format n0 0x50
} {}
test binary-49.4 {Tcl_BinaryObjCmd: format} littleEndian {
    binary format n 0x50
} P\x00\x00\x00
test binary-49.5 {Tcl_BinaryObjCmd: format} littleEndian {
    binary format n 0x5052
} RP\x00\x00
test binary-49.6 {Tcl_BinaryObjCmd: format} littleEndian {
    binary format n 0x505251 0x53
} QRP\x00
test binary-49.7 {Tcl_BinaryObjCmd: format} littleEndian {
    binary format i1 {0x505251 0x53}
} QRP\x00
test binary-49.8 {Tcl_BinaryObjCmd: format} littleEndian {
    binary format n 0x53525150
} PQRS
test binary-49.9 {Tcl_BinaryObjCmd: format} littleEndian {
    binary format n2 {0x50 0x52}
} P\x00\x00\x00R\x00\x00\x00
test binary-49.10 {Tcl_BinaryObjCmd: format} littleEndian {
    binary format n* {0x50515253 0x52}
} SRQPR\x00\x00\x00
test binary-49.11 {Tcl_BinaryObjCmd: format} -returnCodes error -body {
    binary format n2 {0x50}
} -result {number of elements in list does not match count}
test binary-49.12 {Tcl_BinaryObjCmd: format} -returnCodes error -body {
    set a {0x50 0x51}
    binary format n $a
} -result "expected integer but got \"0x50 0x51\""
test binary-49.13 {Tcl_BinaryObjCmd: format} littleEndian {
    set a {0x50 0x51}
    binary format n1 $a
} P\x00\x00\x00
test binary-49.14 {Tcl_BinaryObjCmd: format} bigEndian {
    binary format n 0x50
} \x00\x00\x00P
test binary-49.15 {Tcl_BinaryObjCmd: format} bigEndian {
    binary format n 0x5052
} \x00\x00PR
test binary-49.16 {Tcl_BinaryObjCmd: format} bigEndian {
    binary format n 0x505251 0x53
} \x00PRQ
test binary-49.17 {Tcl_BinaryObjCmd: format} bigEndian {
    binary format i1 {0x505251 0x53}
} QRP\x00
test binary-49.18 {Tcl_BinaryObjCmd: format} bigEndian {
    binary format n 0x53525150
} SRQP
test binary-49.19 {Tcl_BinaryObjCmd: format} bigEndian {
    binary format n2 {0x50 0x52}
} \x00\x00\x00P\x00\x00\x00R
test binary-49.20 {Tcl_BinaryObjCmd: format} bigEndian {
    binary format n* {0x50515253 0x52}
} PQRS\x00\x00\x00R

# format m
test binary-50.1 {Tcl_BinaryObjCmd: format wide int} littleEndian {
    binary format m 7810179016327718216
} HelloTcl
test binary-50.2 {Tcl_BinaryObjCmd: format wide int} bigEndian {
    binary format m 7810179016327718216
} lcTolleH
test binary-50.3 {Tcl_BinaryObjCmd: scan wide int with bit 31 set} littleEndian {
    binary scan [binary format m [expr {wide(3) << 31}]] w x
    set x
} 6442450944
test binary-50.4 {Tcl_BinaryObjCmd: scan wide int with bit 31 set} bigEndian {
    binary scan [binary format m [expr {wide(3) << 31}]] W x
    set x
} 6442450944

# format Q/q
test binary-51.1 {Tcl_BinaryObjCmd: format} -returnCodes error -body {
    binary format Q
} -result {not enough arguments for all format specifiers}
test binary-51.2 {Tcl_BinaryObjCmd: format} -returnCodes error -body {
    binary format q blat
} -result {expected floating-point number but got "blat"}
test binary-51.3 {Tcl_BinaryObjCmd: format} {
    binary format q0 1.6
} {}
test binary-51.4 {Tcl_BinaryObjCmd: format} {} {
    binary format Q 1.6
} \x3f\xf9\x99\x99\x99\x99\x99\x9a
test binary-51.5 {Tcl_BinaryObjCmd: format} {} {
    binary format q 1.6
} \x9a\x99\x99\x99\x99\x99\xf9\x3f
test binary-51.6 {Tcl_BinaryObjCmd: format} {} {
    binary format Q* {1.6 3.4}
} \x3f\xf9\x99\x99\x99\x99\x99\x9a\x40\x0b\x33\x33\x33\x33\x33\x33
test binary-51.7 {Tcl_BinaryObjCmd: format} {} {
    binary format q* {1.6 3.4}
} \x9a\x99\x99\x99\x99\x99\xf9\x3f\x33\x33\x33\x33\x33\x33\x0b\x40
test binary-51.8 {Tcl_BinaryObjCmd: format} {} {
    binary format Q2 {1.6 3.4}
} \x3f\xf9\x99\x99\x99\x99\x99\x9a\x40\x0b\x33\x33\x33\x33\x33\x33
test binary-51.9 {Tcl_BinaryObjCmd: format} {} {
    binary format q2 {1.6 3.4}
} \x9a\x99\x99\x99\x99\x99\xf9\x3f\x33\x33\x33\x33\x33\x33\x0b\x40
test binary-51.10 {Tcl_BinaryObjCmd: format} {} {
    binary format Q2 {1.6 3.4 5.6}
} \x3f\xf9\x99\x99\x99\x99\x99\x9a\x40\x0b\x33\x33\x33\x33\x33\x33
test binary-51.11 {Tcl_BinaryObjCmd: format} {} {
    binary format q2 {1.6 3.4 5.6}
} \x9a\x99\x99\x99\x99\x99\xf9\x3f\x33\x33\x33\x33\x33\x33\x0b\x40
test binary-51.14 {Tcl_BinaryObjCmd: format} -returnCodes error -body {
    binary format q2 {1.6}
} -result {number of elements in list does not match count}
test binary-51.15 {Tcl_BinaryObjCmd: format} -returnCodes error -body {
    set a {1.6 3.4}
    binary format q $a
} -result "expected floating-point number but got \"1.6 3.4\""
test binary-51.16 {Tcl_BinaryObjCmd: format} {} {
    set a {1.6 3.4}
    binary format Q1 $a
} \x3f\xf9\x99\x99\x99\x99\x99\x9a
test binary-51.17 {Tcl_BinaryObjCmd: format} {} {
    set a {1.6 3.4}
    binary format q1 $a
} \x9a\x99\x99\x99\x99\x99\xf9\x3f

# format R/r
test binary-53.1 {Tcl_BinaryObjCmd: format} -returnCodes error -body {
    binary format r
} -result {not enough arguments for all format specifiers}
test binary-53.2 {Tcl_BinaryObjCmd: format} -returnCodes error -body {
    binary format r blat
} -result {expected floating-point number but got "blat"}
test binary-53.3 {Tcl_BinaryObjCmd: format} {
    binary format f0 1.6
} {}
test binary-53.4 {Tcl_BinaryObjCmd: format} {} {
    binary format R 1.6
} \x3f\xcc\xcc\xcd
test binary-53.5 {Tcl_BinaryObjCmd: format} {} {
    binary format r 1.6
} \xcd\xcc\xcc\x3f
test binary-53.6 {Tcl_BinaryObjCmd: format} {} {
    binary format R* {1.6 3.4}
} \x3f\xcc\xcc\xcd\x40\x59\x99\x9a
test binary-53.7 {Tcl_BinaryObjCmd: format} {} {
    binary format r* {1.6 3.4}
} \xcd\xcc\xcc\x3f\x9a\x99\x59\x40
test binary-53.8 {Tcl_BinaryObjCmd: format} {} {
    binary format R2 {1.6 3.4}
} \x3f\xcc\xcc\xcd\x40\x59\x99\x9a
test binary-53.9 {Tcl_BinaryObjCmd: format} {} {
    binary format r2 {1.6 3.4}
} \xcd\xcc\xcc\x3f\x9a\x99\x59\x40
test binary-53.10 {Tcl_BinaryObjCmd: format} {} {
    binary format R2 {1.6 3.4 5.6}
} \x3f\xcc\xcc\xcd\x40\x59\x99\x9a
test binary-53.11 {Tcl_BinaryObjCmd: format} {} {
    binary format r2 {1.6 3.4 5.6}
} \xcd\xcc\xcc\x3f\x9a\x99\x59\x40
test binary-53.12 {Tcl_BinaryObjCmd: float overflow} {} {
    binary format R -3.402825e+38
} \xff\x7f\xff\xff
test binary-53.13 {Tcl_BinaryObjCmd: float overflow} {} {
    binary format r -3.402825e+38
} \xff\xff\x7f\xff
test binary-53.14 {Tcl_BinaryObjCmd: float underflow} {} {
    binary format R -3.402825e-100
} \x80\x00\x00\x00
test binary-53.15 {Tcl_BinaryObjCmd: float underflow} {} {
    binary format r -3.402825e-100
} \x00\x00\x00\x80
test binary-53.16 {Tcl_BinaryObjCmd: format} -returnCodes error -body {
    binary format r2 {1.6}
} -result {number of elements in list does not match count}
test binary-53.17 {Tcl_BinaryObjCmd: format} -returnCodes error -body {
    set a {1.6 3.4}
    binary format r $a
} -result "expected floating-point number but got \"1.6 3.4\""
test binary-53.18 {Tcl_BinaryObjCmd: format} {} {
    set a {1.6 3.4}
    binary format R1 $a
} \x3f\xcc\xcc\xcd
test binary-53.19 {Tcl_BinaryObjCmd: format} {} {
    set a {1.6 3.4}
    binary format r1 $a
} \xcd\xcc\xcc\x3f

# scan t (s)
test binary-54.1 {Tcl_BinaryObjCmd: scan} -returnCodes error -body {
    binary scan abc t
} -result {not enough arguments for all format specifiers}
test binary-54.2 {Tcl_BinaryObjCmd: scan} littleEndian {
    unset -nocomplain arg1
    list [binary scan \x52\xa3\x53\x54 t* arg1] $arg1
} {1 {-23726 21587}}
test binary-54.3 {Tcl_BinaryObjCmd: scan} littleEndian {
    unset -nocomplain arg1
    list [binary scan \x52\xa3\x53\x54 t arg1] $arg1
} {1 -23726}
test binary-54.4 {Tcl_BinaryObjCmd: scan} littleEndian {
    unset -nocomplain arg1
    list [binary scan \x52\xa3 t1 arg1] $arg1
} {1 -23726}
test binary-54.5 {Tcl_BinaryObjCmd: scan} littleEndian {
    unset -nocomplain arg1
    list [binary scan \x52\xa3 t0 arg1] $arg1
} {1 {}}
test binary-54.6 {Tcl_BinaryObjCmd: scan} littleEndian {
    unset -nocomplain arg1
    list [binary scan \x52\xa3\x53\x54 t2 arg1] $arg1
} {1 {-23726 21587}}
test binary-54.7 {Tcl_BinaryObjCmd: scan} littleEndian {
    unset -nocomplain arg1
    set arg1 foo
    list [binary scan \x52 t1 arg1] $arg1
} {0 foo}
test binary-54.8 {Tcl_BinaryObjCmd: scan} -setup {
    unset -nocomplain arg1
} -returnCodes error -body {
    set arg1 1
    binary scan \x52\x53 t1 arg1(a)
} -result {can't set "arg1(a)": variable isn't array}
test binary-54.9 {Tcl_BinaryObjCmd: scan} littleEndian {
    unset -nocomplain arg1 arg2
    set arg1 foo
    set arg2 bar
    list [binary scan \x52\xa3\x53\x54\x05 t2c* arg1 arg2] $arg1 $arg2
} {2 {-23726 21587} 5}
test binary-54.10 {Tcl_BinaryObjCmd: scan} littleEndian {
    unset -nocomplain arg1 arg2
    set arg1 foo
    set arg2 bar
    list [binary scan \x00\x80\x00\x80 tut arg1 arg2] $arg1 $arg2
} {2 32768 -32768}
test binary-54.11 {Tcl_BinaryObjCmd: scan} littleEndian {
    unset -nocomplain arg1 arg2
    set arg1 foo
    set arg2 bar
    list [binary scan \x00\x80\x00\x80 ttu arg1 arg2] $arg1 $arg2
} {2 -32768 32768}

# scan t (b)
test binary-55.1 {Tcl_BinaryObjCmd: scan} -returnCodes error -body {
    binary scan abc t
} -result {not enough arguments for all format specifiers}
test binary-55.2 {Tcl_BinaryObjCmd: scan} bigEndian {
    unset -nocomplain arg1
    list [binary scan \x52\xa3\x53\x54 t* arg1] $arg1
} {1 {21155 21332}}
test binary-55.3 {Tcl_BinaryObjCmd: scan} bigEndian {
    unset -nocomplain arg1
    list [binary scan \x52\xa3\x53\x54 t arg1] $arg1
} {1 21155}
test binary-55.4 {Tcl_BinaryObjCmd: scan} bigEndian {
    unset -nocomplain arg1
    list [binary scan \x52\xa3 t1 arg1] $arg1
} {1 21155}
test binary-55.5 {Tcl_BinaryObjCmd: scan} bigEndian {
    unset -nocomplain arg1
    list [binary scan \x52\xa3 t0 arg1] $arg1
} {1 {}}
test binary-55.6 {Tcl_BinaryObjCmd: scan} bigEndian {
    unset -nocomplain arg1
    list [binary scan \x52\xa3\x53\x54 t2 arg1] $arg1
} {1 {21155 21332}}
test binary-55.7 {Tcl_BinaryObjCmd: scan} bigEndian {
    unset -nocomplain arg1
    set arg1 foo
    list [binary scan \x52 t1 arg1] $arg1
} {0 foo}
test binary-55.8 {Tcl_BinaryObjCmd: scan} -setup {
    unset -nocomplain arg1
} -returnCodes error -body {
    set arg1 1
    binary scan \x52\x53 t1 arg1(a)
} -result {can't set "arg1(a)": variable isn't array}
test binary-55.9 {Tcl_BinaryObjCmd: scan} bigEndian {
    unset -nocomplain arg1 arg2
    set arg1 foo
    set arg2 bar
    list [binary scan \x52\xa3\x53\x54\x05 t2c* arg1 arg2] $arg1 $arg2
} {2 {21155 21332} 5}
test binary-55.10 {Tcl_BinaryObjCmd: scan} bigEndian {
    unset -nocomplain arg1 arg2
    set arg1 foo
    set arg2 bar
    list [binary scan \x80\x00\x80\x00 tut arg1 arg2] $arg1 $arg2
} {2 32768 -32768}
test binary-55.11 {Tcl_BinaryObjCmd: scan} bigEndian {
    unset -nocomplain arg1 arg2
    set arg1 foo
    set arg2 bar
    list [binary scan \x80\x00\x80\x00 ttu arg1 arg2] $arg1 $arg2
} {2 -32768 32768}

# scan n (s)
test binary-56.1 {Tcl_BinaryObjCmd: scan} -returnCodes error -body {
    binary scan abc n
} -result {not enough arguments for all format specifiers}
test binary-56.2 {Tcl_BinaryObjCmd: scan} littleEndian {
    unset -nocomplain arg1
    list [binary scan \x52\xa3\x53\x54\x01\x02\x03\x04 n* arg1] $arg1
} {1 {1414767442 67305985}}
test binary-56.3 {Tcl_BinaryObjCmd: scan} littleEndian {
    unset -nocomplain arg1
    list [binary scan \x52\xa3\x53\x54\x01\x02\x03\x04 n arg1] $arg1
} {1 1414767442}
test binary-56.4 {Tcl_BinaryObjCmd: scan} littleEndian {
    unset -nocomplain arg1
    list [binary scan \x52\xa3\x53\x54 n1 arg1] $arg1
} {1 1414767442}
test binary-56.5 {Tcl_BinaryObjCmd: scan} littleEndian {
    unset -nocomplain arg1
    list [binary scan \x52\xa3\x53 n0 arg1] $arg1
} {1 {}}
test binary-56.6 {Tcl_BinaryObjCmd: scan} littleEndian {
    unset -nocomplain arg1
    list [binary scan \x52\xa3\x53\x54\x01\x02\x03\x04 n2 arg1] $arg1
} {1 {1414767442 67305985}}
test binary-56.7 {Tcl_BinaryObjCmd: scan} littleEndian {
    unset -nocomplain arg1
    set arg1 foo
    list [binary scan \x52 n1 arg1] $arg1
} {0 foo}
test binary-56.8 {Tcl_BinaryObjCmd: scan} -setup {
    unset -nocomplain arg1
} -returnCodes error -body {
    set arg1 1
    binary scan \x52\x53\x53\x54 n1 arg1(a)
} -result {can't set "arg1(a)": variable isn't array}
test binary-56.9 {Tcl_BinaryObjCmd: scan} littleEndian {
    unset -nocomplain arg1 arg2
    set arg1 foo
    set arg2 bar
    list [binary scan \x52\xa3\x53\x54\x01\x02\x03\x04\x05 n2c* arg1 arg2] $arg1 $arg2
} {2 {1414767442 67305985} 5}
test binary-56.10 {Tcl_BinaryObjCmd: scan} littleEndian {
    unset -nocomplain arg1 arg2
    set arg1 foo
    set arg2 bar
    list [binary scan \x80\x00\x00\x00\x80\x00\x00\x00 nun arg1 arg2] $arg1 $arg2
} {2 128 128}
test binary-56.11 {Tcl_BinaryObjCmd: scan} littleEndian {
    unset -nocomplain arg1 arg2
    set arg1 foo
    set arg2 bar
    list [binary scan \x00\x00\x00\x80\x00\x00\x00\x80 nun arg1 arg2] $arg1 $arg2
} {2 2147483648 -2147483648}

# scan n (b)
test binary-57.1 {Tcl_BinaryObjCmd: scan} -returnCodes error -body {
    binary scan abc n
} -result {not enough arguments for all format specifiers}
test binary-57.2 {Tcl_BinaryObjCmd: scan} bigEndian {
    unset -nocomplain arg1
    list [binary scan \x52\xa3\x53\x54\x01\x02\x03\x04 n* arg1] $arg1
} {1 {1386435412 16909060}}
test binary-57.3 {Tcl_BinaryObjCmd: scan} bigEndian {
    unset -nocomplain arg1
    list [binary scan \x52\xa3\x53\x54\x01\x02\x03\x04 n arg1] $arg1
} {1 1386435412}
test binary-57.4 {Tcl_BinaryObjCmd: scan} bigEndian {
    unset -nocomplain arg1
    list [binary scan \x52\xa3\x53\x54 n1 arg1] $arg1
} {1 1386435412}
test binary-57.5 {Tcl_BinaryObjCmd: scan} bigEndian {
    unset -nocomplain arg1
    list [binary scan \x52\xa3\x53 n0 arg1] $arg1
} {1 {}}
test binary-57.6 {Tcl_BinaryObjCmd: scan} bigEndian {
    unset -nocomplain arg1
    list [binary scan \x52\xa3\x53\x54\x01\x02\x03\x04 n2 arg1] $arg1
} {1 {1386435412 16909060}}
test binary-57.7 {Tcl_BinaryObjCmd: scan} bigEndian {
    unset -nocomplain arg1
    set arg1 foo
    list [binary scan \x52 n1 arg1] $arg1
} {0 foo}
test binary-57.8 {Tcl_BinaryObjCmd: scan} -setup {
    unset -nocomplain arg1
} -returnCodes error -body {
    set arg1 1
    binary scan \x52\x53\x53\x54 n1 arg1(a)
} -result {can't set "arg1(a)": variable isn't array}
test binary-57.9 {Tcl_BinaryObjCmd: scan} bigEndian {
    unset -nocomplain arg1 arg2
    set arg1 foo
    set arg2 bar
    list [binary scan \x52\xa3\x53\x54\x01\x02\x03\x04\x05 n2c* arg1 arg2] $arg1 $arg2
} {2 {1386435412 16909060} 5}
test binary-57.10 {Tcl_BinaryObjCmd: scan} bigEndian {
    unset -nocomplain arg1 arg2
    set arg1 foo
    set arg2 bar
    list [binary scan \x80\x00\x00\x00\x80\x00\x00\x00 nun arg1 arg2] $arg1 $arg2
} {2 2147483648 -2147483648}
test binary-57.11 {Tcl_BinaryObjCmd: scan} bigEndian {
    unset -nocomplain arg1 arg2
    set arg1 foo
    set arg2 bar
    list [binary scan \x00\x00\x00\x80\x00\x00\x00\x80 nun arg1 arg2] $arg1 $arg2
} {2 128 128}

# scan Q/q
test binary-58.1 {Tcl_BinaryObjCmd: scan} -returnCodes error -body {
    binary scan abc q
} -result {not enough arguments for all format specifiers}
test binary-58.2 {Tcl_BinaryObjCmd: scan} bigEndian {
    unset -nocomplain arg1
    list [binary scan \x3f\xf9\x99\x99\x99\x99\x99\x9a\x40\x0b\x33\x33\x33\x33\x33\x33 Q* arg1] $arg1
} {1 {1.6 3.4}}
test binary-58.3 {Tcl_BinaryObjCmd: scan} littleEndian {
    unset -nocomplain arg1
    list [binary scan \x9a\x99\x99\x99\x99\x99\xf9\x3f\x33\x33\x33\x33\x33\x33\x0b\x40 q* arg1] $arg1
} {1 {1.6 3.4}}
test binary-58.4 {Tcl_BinaryObjCmd: scan} bigEndian {
    unset -nocomplain arg1
    list [binary scan \x3f\xf9\x99\x99\x99\x99\x99\x9a\x40\x0b\x33\x33\x33\x33\x33\x33 Q arg1] $arg1
} {1 1.6}
test binary-58.5 {Tcl_BinaryObjCmd: scan} littleEndian {
    unset -nocomplain arg1
    list [binary scan \x9a\x99\x99\x99\x99\x99\xf9\x3f\x33\x33\x33\x33\x33\x33\x0b\x40 q arg1] $arg1
} {1 1.6}
test binary-58.6 {Tcl_BinaryObjCmd: scan} bigEndian {
    unset -nocomplain arg1
    list [binary scan \x3f\xf9\x99\x99\x99\x99\x99\x9a Q1 arg1] $arg1
} {1 1.6}
test binary-58.7 {Tcl_BinaryObjCmd: scan} littleEndian {
    unset -nocomplain arg1
    list [binary scan \x9a\x99\x99\x99\x99\x99\xf9\x3f q1 arg1] $arg1
} {1 1.6}
test binary-58.8 {Tcl_BinaryObjCmd: scan} bigEndian {
    unset -nocomplain arg1
    list [binary scan \x3f\xf9\x99\x99\x99\x99\x99\x9a Q0 arg1] $arg1
} {1 {}}
test binary-58.9 {Tcl_BinaryObjCmd: scan} littleEndian {
    unset -nocomplain arg1
    list [binary scan \x9a\x99\x99\x99\x99\x99\xf9\x3f q0 arg1] $arg1
} {1 {}}
test binary-58.10 {Tcl_BinaryObjCmd: scan} bigEndian {
    unset -nocomplain arg1
    list [binary scan \x3f\xf9\x99\x99\x99\x99\x99\x9a\x40\x0b\x33\x33\x33\x33\x33\x33 Q2 arg1] $arg1
} {1 {1.6 3.4}}
test binary-58.11 {Tcl_BinaryObjCmd: scan} littleEndian {
    unset -nocomplain arg1
    list [binary scan \x9a\x99\x99\x99\x99\x99\xf9\x3f\x33\x33\x33\x33\x33\x33\x0b\x40 q2 arg1] $arg1
} {1 {1.6 3.4}}
test binary-58.12 {Tcl_BinaryObjCmd: scan} {
    unset -nocomplain arg1
    set arg1 foo
    list [binary scan \x52 q1 arg1] $arg1
} {0 foo}
test binary-58.13 {Tcl_BinaryObjCmd: scan} -setup {
    unset -nocomplain arg1
} -returnCodes error -body {
    set arg1 1
    binary scan \x3f\xf9\x99\x99\x99\x99\x99\x9a q1 arg1(a)
} -result {can't set "arg1(a)": variable isn't array}
test binary-58.14 {Tcl_BinaryObjCmd: scan} bigEndian {
    unset -nocomplain arg1 arg2
    set arg1 foo
    set arg2 bar
    list [binary scan \x3f\xf9\x99\x99\x99\x99\x99\x9a\x40\x0b\x33\x33\x33\x33\x33\x33\x05 Q2c* arg1 arg2] $arg1 $arg2
} {2 {1.6 3.4} 5}
test binary-58.15 {Tcl_BinaryObjCmd: scan} littleEndian {
    unset -nocomplain arg1 arg2
    set arg1 foo
    set arg2 bar
    list [binary scan \x9a\x99\x99\x99\x99\x99\xf9\x3f\x33\x33\x33\x33\x33\x33\x0b\x40\x05 q2c* arg1 arg2] $arg1 $arg2
} {2 {1.6 3.4} 5}

# scan R/r
test binary-59.1 {Tcl_BinaryObjCmd: scan} -returnCodes error -body {
    binary scan abc r
} -result {not enough arguments for all format specifiers}
test binary-59.2 {Tcl_BinaryObjCmd: scan} bigEndian {
    unset -nocomplain arg1
    list [binary scan \x3f\xcc\xcc\xcd\x40\x59\x99\x9a R* arg1] $arg1
} {1 {1.600000023841858 3.4000000953674316}}
test binary-59.3 {Tcl_BinaryObjCmd: scan} littleEndian {
    unset -nocomplain arg1
    list [binary scan \xcd\xcc\xcc\x3f\x9a\x99\x59\x40 r* arg1] $arg1
} {1 {1.600000023841858 3.4000000953674316}}
test binary-59.4 {Tcl_BinaryObjCmd: scan} bigEndian {
    unset -nocomplain arg1
    list [binary scan \x3f\xcc\xcc\xcd\x40\x59\x99\x9a R arg1] $arg1
} {1 1.600000023841858}
test binary-59.5 {Tcl_BinaryObjCmd: scan} littleEndian {
    unset -nocomplain arg1
    list [binary scan \xcd\xcc\xcc\x3f\x9a\x99\x59\x40 r arg1] $arg1
} {1 1.600000023841858}
test binary-59.6 {Tcl_BinaryObjCmd: scan} bigEndian {
    unset -nocomplain arg1
    list [binary scan \x3f\xcc\xcc\xcd R1 arg1] $arg1
} {1 1.600000023841858}
test binary-59.7 {Tcl_BinaryObjCmd: scan} littleEndian {
    unset -nocomplain arg1
    list [binary scan \xcd\xcc\xcc\x3f r1 arg1] $arg1
} {1 1.600000023841858}
test binary-59.8 {Tcl_BinaryObjCmd: scan} bigEndian {
    unset -nocomplain arg1
    list [binary scan \x3f\xcc\xcc\xcd R0 arg1] $arg1
} {1 {}}
test binary-59.9 {Tcl_BinaryObjCmd: scan} littleEndian {
    unset -nocomplain arg1
    list [binary scan \xcd\xcc\xcc\x3f r0 arg1] $arg1
} {1 {}}
test binary-59.10 {Tcl_BinaryObjCmd: scan} bigEndian {
    unset -nocomplain arg1
    list [binary scan \x3f\xcc\xcc\xcd\x40\x59\x99\x9a R2 arg1] $arg1
} {1 {1.600000023841858 3.4000000953674316}}
test binary-59.11 {Tcl_BinaryObjCmd: scan} littleEndian {
    unset -nocomplain arg1
    list [binary scan \xcd\xcc\xcc\x3f\x9a\x99\x59\x40 r2 arg1] $arg1
} {1 {1.600000023841858 3.4000000953674316}}
test binary-59.12 {Tcl_BinaryObjCmd: scan} {
    unset -nocomplain arg1
    set arg1 foo
    list [binary scan \x52 r1 arg1] $arg1
} {0 foo}
test binary-59.13 {Tcl_BinaryObjCmd: scan} -setup {
    unset -nocomplain arg1
} -returnCodes error -body {
    set arg1 1
    binary scan \x3f\xcc\xcc\xcd r1 arg1(a)
} -result {can't set "arg1(a)": variable isn't array}
test binary-59.14 {Tcl_BinaryObjCmd: scan} bigEndian {
    unset -nocomplain arg1 arg2
    set arg1 foo
    set arg2 bar
    list [binary scan \x3f\xcc\xcc\xcd\x40\x59\x99\x9a\x05 R2c* arg1 arg2] $arg1 $arg2
} {2 {1.600000023841858 3.4000000953674316} 5}
test binary-59.15 {Tcl_BinaryObjCmd: scan} littleEndian {
    unset -nocomplain arg1 arg2
    set arg1 foo
    set arg2 bar
    list [binary scan \xcd\xcc\xcc\x3f\x9a\x99\x59\x40\x05 r2c* arg1 arg2] $arg1 $arg2
} {2 {1.600000023841858 3.4000000953674316} 5}

test binary-60.1 {[binary format] with NaN} -body {
    binary scan [binary format dqQfrR NaN NaN NaN NaN NaN NaN] dqQfrR \
	v1 v2 v3 v4 v5 v6
    list $v1 $v2 $v3 $v4 $v5 $v6
} -match regexp -result {NaN(\([[:xdigit:]]+\))? NaN(\([[:xdigit:]]+\))? NaN(\([[:xdigit:]]+\))? NaN(\([[:xdigit:]]+\))? NaN(\([[:xdigit:]]+\))? NaN(\([[:xdigit:]]+\))?}

# scan m
test binary-61.1 {Tcl_BinaryObjCmd: scan wide int} bigEndian {
    binary scan HelloTcl m x
    set x
} 5216694956358656876
test binary-61.2 {Tcl_BinaryObjCmd: scan wide int} littleEndian {
    binary scan lcTolleH m x
    set x
} 5216694956358656876
test binary-61.3 {Tcl_BinaryObjCmd: scan wide int with bit 31 set} littleEndian {
    binary scan [binary format w [expr {wide(3) << 31}]] m x
    set x
} 6442450944
test binary-61.4 {Tcl_BinaryObjCmd: scan wide int with bit 31 set} bigEndian {
    binary scan [binary format W [expr {wide(3) << 31}]] m x
    set x
} 6442450944

# scan/format infinities

test binary-62.1 {infinity} ieeeFloatingPoint {
    binary scan [binary format q Infinity] w w
    format 0x%016lx $w
} 0x7ff0000000000000
test binary-62.2 {infinity} ieeeFloatingPoint {
    binary scan [binary format q -Infinity] w w
    format 0x%016lx $w
} 0xfff0000000000000
test binary-62.3 {infinity} ieeeFloatingPoint {
    binary scan [binary format q Inf] w w
    format 0x%016lx $w
} 0x7ff0000000000000
test binary-62.4 {infinity} ieeeFloatingPoint {
    binary scan [binary format q -Infinity] w w
    format 0x%016lx $w
} 0xfff0000000000000
test binary-62.5 {infinity} ieeeFloatingPoint {
    binary scan [binary format w 0x7ff0000000000000] q d
    set d
} Inf
test binary-62.6 {infinity} ieeeFloatingPoint {
    binary scan [binary format w 0xfff0000000000000] q d
    set d
} -Inf

# scan/format Not-a-Number

test binary-63.1 {NaN} ieeeFloatingPoint {
    binary scan [binary format q NaN] w w
    format 0x%016lx [expr {$w & 0xfff3ffffffffffff}]
} 0x7ff0000000000000
test binary-63.2 {NaN} ieeeFloatingPoint {
    binary scan [binary format q -NaN] w w
    format 0x%016lx [expr {$w & 0xfff3ffffffffffff}]
} 0xfff0000000000000
test binary-63.3 {NaN} ieeeFloatingPoint {
    binary scan [binary format q NaN(3123456789aBc)] w w
    format 0x%016lx [expr {$w & 0xfff3ffffffffffff}]
} 0x7ff3123456789abc
test binary-63.4 {NaN} ieeeFloatingPoint {
    binary scan [binary format q {NaN( 3123456789aBc)}] w w
    format 0x%016lx [expr {$w & 0xfff3ffffffffffff}]
} 0x7ff3123456789abc

# Make sure TclParseNumber() rejects invalid nan-hex formats [Bug 3402540]
test binary-63.5 {NaN} -constraints ieeeFloatingPoint -body {
    binary format q Nan(
} -returnCodes error -match glob -result {expected floating-point number*}
test binary-63.6 {NaN} -constraints ieeeFloatingPoint -body {
    binary format q Nan()
} -returnCodes error -match glob -result {expected floating-point number*}
test binary-63.7 {NaN} -constraints ieeeFloatingPoint -body {
    binary format q Nan(g)
} -returnCodes error -match glob -result {expected floating-point number*}
test binary-63.8 {NaN} -constraints ieeeFloatingPoint -body {
    binary format q Nan(1,2)
} -returnCodes error -match glob -result {expected floating-point number*}
test binary-63.9 {NaN} -constraints ieeeFloatingPoint -body {
    binary format q Nan(1234567890abcd)
} -returnCodes error -match glob -result {expected floating-point number*}

test binary-64.1 {NaN} -constraints ieeeFloatingPoint -body {
    binary scan [binary format w 0x7ff8000000000000] q d
    set d
} -match glob -result NaN*
test binary-64.2 {NaN} -constraints ieeeFloatingPoint -body {
    binary scan [binary format w 0x7ff0123456789aBc] q d
    set d
} -match glob -result NaN(*123456789abc)

test binary-65.1 {largest significand} ieeeFloatingPoint {
    binary scan [binary format w 0x3fcfffffffffffff] q d
    set d
} 0.24999999999999997
test binary-65.2 {smallest significand} ieeeFloatingPoint {
    binary scan [binary format w 0x3fd0000000000000] q d
    set d
} 0.25
test binary-65.3 {largest significand} ieeeFloatingPoint {
    binary scan [binary format w 0x3fdfffffffffffff] q d
    set d
} 0.49999999999999994
test binary-65.4 {smallest significand} ieeeFloatingPoint {
    binary scan [binary format w 0x3fe0000000000000] q d
    set d
} 0.5
test binary-65.5 {largest significand} ieeeFloatingPoint {
    binary scan [binary format w 0x3fffffffffffffff] q d
    set d
} 1.9999999999999998
test binary-65.6 {smallest significand} ieeeFloatingPoint {
    binary scan [binary format w 0x4000000000000000] q d
    set d
} 2.0
test binary-65.7 {smallest significand} ieeeFloatingPoint {
    binary scan [binary format w 0x434fffffffffffff] q d
    set d
} 18014398509481982.0
test binary-65.8 {largest significand} ieeeFloatingPoint {
    binary scan [binary format w 0x4350000000000000] q d
    set d
} 18014398509481984.0
test binary-65.9 {largest significand} ieeeFloatingPoint {
    binary scan [binary format w 0x4350000000000001] q d
    set d
} 18014398509481988.0

test binary-70.1 {binary encode hex} -body {
    binary encode hex
} -returnCodes error -match glob -result "wrong # args: *"
test binary-70.2 {binary encode hex} -body {
    binary encode hex a
} -result {61}
test binary-70.3 {binary encode hex} -body {
    binary encode hex {}
} -result {}
test binary-70.4 {binary encode hex} -body {
    binary encode hex [string repeat a 20]
} -result [string repeat 61 20]
test binary-70.5 {binary encode hex} -body {
    binary encode hex \0\1\2\3\4\0\1\2\3\4
} -result {00010203040001020304}

test binary-71.1 {binary decode hex} -body {
    binary decode hex
} -returnCodes error -match glob -result "wrong # args: *"
test binary-71.2 {binary decode hex} -body {
    binary decode hex 61
} -result {a}
test binary-71.3 {binary decode hex} -body {
    binary decode hex {}
} -result {}
test binary-71.4 {binary decode hex} -body {
    binary decode hex [string repeat 61 20]
} -result [string repeat a 20]
test binary-71.5 {binary decode hex} -body {
    binary decode hex 00010203040001020304
} -result "\0\1\2\3\4\0\1\2\3\4"
test binary-71.6 {binary decode hex} -body {
    binary decode hex "61 61"
} -result {aa}
test binary-71.7 {binary decode hex} -body {
    binary decode hex "61\n\n\n61"
} -result {aa}
test binary-71.8 {binary decode hex} -body {
    binary decode hex -strict "61 61"
} -returnCodes error -result {invalid hexadecimal digit " " at position 2}
test binary-71.9 {binary decode hex} -body {
    set r [binary decode hex "6"]
    list [string length $r] $r
} -result {0 {}}
test binary-71.10 {binary decode hex} -body {
    string length [binary decode hex " "]
} -result 0
test binary-71.11 {binary decode hex: Bug b98fa55285} -body {
    apply {{} {
	set str "137b6f95e7519389e7c4b36599781e2ccf492699649249aae43fbe8c26\n"
	set decoded [binary decode hex $str]
	list [string length $decoded] [scan [string index $decoded end] %c]
    }}
} -result {29 38}
test binary-71.12 {binary decode hex: Bug b98fa55285 cross check} -body {
    apply {{} {
	set str "137b6f95e7519389e7c4b36599781e2ccf492699649249aae43fbe8c2\n"
	set decoded [binary decode hex $str]
	list [string length $decoded] [scan [string index $decoded end] %c]
    }}
} -result {28 140}
test binary-71.13 {binary decode hex: Bug b98fa55285 cross check} -body {
    apply {{} {
	set str "137b6f95e7519389e7c4b36599781e2ccf492699649249aae43fbe8c2\n\n"
	set decoded [binary decode hex $str]
	list [string length $decoded] [scan [string index $decoded end] %c]
    }}
} -result {28 140}
test binary-71.14 {binary decode hex: Bug b98fa55285 cross check} -body {
    apply {{} {
	set str "137b6f95e7519389e7c4b36599781e2ccf492699649249aae43fbe8c2\n\n\n"
	set decoded [binary decode hex $str]
	list [string length $decoded] [scan [string index $decoded end] %c]
    }}
} -result {28 140}

test binary-72.1 {binary encode base64} -body {
    binary encode base64
} -returnCodes error -match glob -result "wrong # args: *"
test binary-72.2 {binary encode base64} -body {
    binary encode base64 abc
} -result {YWJj}
test binary-72.3 {binary encode base64} -body {
    binary encode base64 {}
} -result {}
test binary-72.4 {binary encode base64} -body {
    binary encode base64 [string repeat abc 20]
} -result [string repeat YWJj 20]
test binary-72.5 {binary encode base64} -body {
    binary encode base64 \0\1\2\3\4\0\1\2\3
} -result {AAECAwQAAQID}
test binary-72.6 {binary encode base64} -body {
    binary encode base64 \0
} -result {AA==}
test binary-72.7 {binary encode base64} -body {
    binary encode base64 \0\0
} -result {AAA=}
test binary-72.8 {binary encode base64} -body {
    binary encode base64 \0\0\0
} -result {AAAA}
test binary-72.9 {binary encode base64} -body {
    binary encode base64 \0\0\0\0
} -result {AAAAAA==}
test binary-72.10 {binary encode base64} -body {
    binary encode base64 -maxlen 0 -wrapchar : abcabcabc
} -result {YWJjYWJjYWJj}
test binary-72.11 {binary encode base64} -body {
    binary encode base64 -maxlen 1 -wrapchar : abcabcabc
} -result {Y:W:J:j:Y:W:J:j:Y:W:J:j}
test binary-72.12 {binary encode base64} -body {
    binary encode base64 -maxlen 2 -wrapchar : abcabcabc
} -result {YW:Jj:YW:Jj:YW:Jj}
test binary-72.13 {binary encode base64} -body {
    binary encode base64 -maxlen 3 -wrapchar : abcabcabc
} -result {YWJ:jYW:JjY:WJj}
test binary-72.14 {binary encode base64} -body {
    binary encode base64 -maxlen 4 -wrapchar : abcabcabc
} -result {YWJj:YWJj:YWJj}
test binary-72.15 {binary encode base64} -body {
    binary encode base64 -maxlen 5 -wrapchar : abcabcabc
} -result {YWJjY:WJjYW:Jj}
test binary-72.16 {binary encode base64} -body {
    binary encode base64 -maxlen 6 -wrapchar : abcabcabc
} -result {YWJjYW:JjYWJj}
test binary-72.17 {binary encode base64} -body {
    binary encode base64 -maxlen 7 -wrapchar : abcabcabc
} -result {YWJjYWJ:jYWJj}
test binary-72.18 {binary encode base64} -body {
    binary encode base64 -maxlen 8 -wrapchar : abcabcabc
} -result {YWJjYWJj:YWJj}
test binary-72.19 {binary encode base64} -body {
    binary encode base64 -maxlen 9 -wrapchar : abcabcabc
} -result {YWJjYWJjY:WJj}
test binary-72.20 {binary encode base64} -body {
    binary encode base64 -maxlen 10 -wrapchar : abcabcabc
} -result {YWJjYWJjYW:Jj}
test binary-72.21 {binary encode base64} -body {
    binary encode base64 -maxlen 11 -wrapchar : abcabcabc
} -result {YWJjYWJjYWJ:j}
test binary-72.22 {binary encode base64} -body {
    binary encode base64 -maxlen 12 -wrapchar : abcabcabc
} -result {YWJjYWJjYWJj}
test binary-72.23 {binary encode base64} -body {
    binary encode base64 -maxlen 13 -wrapchar : abcabcabc
} -result {YWJjYWJjYWJj}
test binary-72.24 {binary encode base64} -body {
    binary encode base64 -maxlen 60 -wrapchar : abcabcabc
} -result {YWJjYWJjYWJj}
test binary-72.25 {binary encode base64} -body {
    binary encode base64 -maxlen 2 -wrapchar * abcabcabc
} -result {YW*Jj*YW*Jj*YW*Jj}
test binary-72.26 {binary encode base64} -body {
    binary encode base64 -maxlen 6 -wrapchar -*- abcabcabc
} -result {YWJjYW-*-JjYWJj}
test binary-72.27 {binary encode base64} -body {
    binary encode base64 -maxlen 4 -wrapchar -*- abcabcabc
} -result {YWJj-*-YWJj-*-YWJj}
test binary-72.28 {binary encode base64} -body {
    binary encode base64 -maxlen 6 -wrapchar 0123456789 abcabcabc
} -result {YWJjYW0123456789JjYWJj}

test binary-73.1 {binary decode base64} -body {
    binary decode base64
} -returnCodes error -match glob -result "wrong # args: *"
test binary-73.2 {binary decode base64} -body {
    binary decode base64 YWJj
} -result {abc}
test binary-73.3 {binary decode base64} -body {
    binary decode base64 {}
} -result {}
test binary-73.4 {binary decode base64} -body {
    binary decode base64 [string repeat YWJj 20]
} -result [string repeat abc 20]
test binary-73.5 {binary encode base64} -body {
    binary decode base64 AAECAwQAAQID
} -result "\0\1\2\3\4\0\1\2\3"
test binary-73.6 {binary encode base64} -body {
    binary decode base64 AA==
} -result "\0"
test binary-73.7 {binary encode base64} -body {
    binary decode base64 AAA=
} -result "\0\0"
test binary-73.8 {binary encode base64} -body {
    binary decode base64 AAAA
} -result "\0\0\0"
test binary-73.9 {binary encode base64} -body {
    binary decode base64 AAAAAA==
} -result "\0\0\0\0"
test binary-73.10 {binary decode base64} -body {
    set s "[string repeat YWJj 10]\n[string repeat YWJj 10]"
    binary decode base64 $s
} -result [string repeat abc 20]
test binary-73.11 {binary decode base64} -body {
    set s "[string repeat YWJj 10]\n    [string repeat YWJj 10]"
    binary decode base64 $s
} -result [string repeat abc 20]
test binary-73.12 {binary decode base64} -body {
    binary decode base64 -strict ":YWJj"
} -returnCodes error -match glob -result {invalid base64 character ":" at position 0}
test binary-73.13 {binary decode base64} -body {
    set s "[string repeat YWJj 10]:[string repeat YWJj 10]"
    binary decode base64 -strict $s
} -returnCodes error -match glob -result {invalid base64 character ":" at position 40}
test binary-73.14 {binary decode base64} -body {
    set s "[string repeat YWJj 10]\n    [string repeat YWJj 10]"
    binary decode base64 -strict $s
} -returnCodes error -match glob -result {invalid base64 character *}
test binary-73.20 {binary decode base64} -body {
    set r [binary decode base64 Y]
    list [string length $r] $r
} -result {0 {}}
test binary-73.21 {binary decode base64} -body {
    set r [binary decode base64 YW]
    list [string length $r] $r
} -result {1 a}
test binary-73.22 {binary decode base64} -body {
    set r [binary decode base64 YWJ]
    list [string length $r] $r
} -result {2 ab}
test binary-73.23 {binary decode base64} -body {
    set r [binary decode base64 YWJj]
    list [string length $r] $r
} -result {3 abc}
test binary-73.24 {binary decode base64} -body {
    string length [binary decode base64 " "]
} -result 0
test binary-73.25 {binary decode base64} -body {
    list [string length [set r [binary decode base64 WA==\n]]] $r
} -result {1 X}
test binary-73.26 {binary decode base64} -body {
    list [string length [set r [binary decode base64 WFk=\n]]] $r
} -result {2 XY}
test binary-73.27 {binary decode base64} -body {
    list [string length [set r [binary decode base64 WFla\n]]] $r
} -result {3 XYZ}
test binary-73.28 {binary decode base64} -body {
    list [string length [set r [binary decode base64 -strict WA==\n]]] $r
} -returnCodes error -match glob -result {invalid base64 character *}
test binary-73.29 {binary decode base64} -body {
    list [string length [set r [binary decode base64 -strict WFk=\n]]] $r
} -returnCodes error -match glob -result {invalid base64 character *}
test binary-73.30 {binary decode base64} -body {
    list [string length [set r [binary decode base64 -strict WFla\n]]] $r
} -returnCodes error -match glob -result {invalid base64 character *}
test binary-73.31 {binary decode base64} -body {
    list [string length [set r [binary decode base64 WA==WFla]]] $r
} -returnCodes error -match glob -result {invalid base64 character *}
test binary-73.32 {binary decode base64, bug [00d04c4f12]} -body {
    list \
	[string length [binary decode base64 =]] \
	[string length [binary decode base64 " ="]] \
	[string length [binary decode base64 "   ="]] \
	[string length [binary decode base64 "\r\n\t="]] \
} -result [lrepeat 4 0]
test binary-73.33 {binary decode base64, bug [00d04c4f12]} -body {
    list \
	[string length [binary decode base64 ==]] \
	[string length [binary decode base64 " =="]] \
	[string length [binary decode base64 "  =="]] \
	[string length [binary decode base64 "   =="]] \
} -result [lrepeat 4 0]
test binary-73.34 {binary decode base64, (compatibility) unfulfilled base64 (single char) in non-strict mode} -body {
    list \
	[expr {[binary decode base64 a] eq [binary decode base64 ""]}] \
	[expr {[binary decode base64 abcda] eq [binary decode base64 "abcd"]}]
} -result [lrepeat 2 1]
test binary-73.35 {binary decode base64, bad base64 in strict mode} -body {
    set r {}
    foreach c {a " a" "  a" "   a" "    a" abcda abcdabcda a= a== abcda= abcda==} {
	lappend r \
	    [catch {binary decode base64 $c}] \
	    [catch {binary decode base64 -strict $c}]
    }
    set r
} -result [lrepeat 11 0 1]
test binary-73.36 {binary decode base64: check encoded & decoded equals original} -body {
    set r {}
    for {set i 0} {$i < 255 && [llength $r] < 20} {incr i} {
	foreach c {1 2 3 4 5 6 7 8} {
	    set c [string repeat [format %c $i] $c]
	    if {[set a [binary decode base64 [set x [binary encode base64 $c]]]] ne $c} {
		lappend r "encode & decode is wrong on string `$c` (encoded: $x): `$a` != `$c`"
	    }
	}
    }
    join $r \n
} -result {}

test binary-74.1 {binary encode uuencode} -body {
    binary encode uuencode
} -returnCodes error -match glob -result "wrong # args: *"
test binary-74.2 {binary encode uuencode} -body {
    binary encode uuencode abc
} -result {#86)C
}
test binary-74.3 {binary encode uuencode} -body {
    binary encode uuencode {}
} -result {}
test binary-74.4 {binary encode uuencode} -body {
    binary encode uuencode [string repeat abc 20]
} -result "M[string repeat 86)C 15]\n/[string repeat 86)C 5]\n"
test binary-74.5 {binary encode uuencode} -body {
    binary encode uuencode \0\1\2\3\4\0\1\2\3
} -result ")``\$\"`P0``0(#\n"
test binary-74.6 {binary encode uuencode} -body {
    binary encode uuencode \0
} -result {!``
}
test binary-74.7 {binary encode uuencode} -body {
    binary encode uuencode \0\0
} -result "\"```
"
test binary-74.8 {binary encode uuencode} -body {
    binary encode uuencode \0\0\0
} -result {#````
}
test binary-74.9 {binary encode uuencode} -body {
    binary encode uuencode \0\0\0\0
} -result {$``````
}
test binary-74.10 {binary encode uuencode} -returnCodes error -body {
    binary encode uuencode -foo 30 abcabcabc
} -result {bad option "-foo": must be -maxlen or -wrapchar}
test binary-74.11 {binary encode uuencode} -returnCodes error -body {
    binary encode uuencode -maxlen 1 abcabcabc
} -result {line length out of range}
test binary-74.12 {binary encode uuencode} -body {
    binary encode uuencode -maxlen 3 -wrapchar | abcabcabc
} -result {!80|!8@|!8P|!80|!8@|!8P|!80|!8@|!8P|}

test binary-75.1 {binary decode uuencode} -body {
    binary decode uuencode
} -returnCodes error -match glob -result "wrong # args: *"
test binary-75.2 {binary decode uuencode} -body {
    binary decode uuencode "#86)C\n"
} -result {abc}
test binary-75.3 {binary decode uuencode} -body {
    binary decode uuencode {}
} -result {}
test binary-75.3.1 {binary decode uuencode} -body {
    binary decode uuencode `\n
} -result {}
test binary-75.4 {binary decode uuencode} -body {
    binary decode uuencode "M[string repeat 86)C 15]\n/[string repeat 86)C 5]\n"
} -result [string repeat abc 20]
test binary-75.5 {binary decode uuencode} -body {
    binary decode uuencode ")``\$\"`P0``0(#"
} -result "\0\1\2\3\4\0\1\2\3"
test binary-75.6 {binary decode uuencode} -body {
    string length [binary decode uuencode "`\n"]
} -result 0
test binary-75.7 {binary decode uuencode} -body {
    string length [binary decode uuencode "!`\n"]
} -result 1
test binary-75.8 {binary decode uuencode} -body {
    string length [binary decode uuencode "\"``\n"]
} -result 2
test binary-75.9 {binary decode uuencode} -body {
    string length [binary decode uuencode "#```\n"]
} -result 3
test binary-75.10 {binary decode uuencode} -body {
    set s ">[string repeat 86)C 10]\n>[string repeat 86)C 10]"
    binary decode uuencode $s
} -result [string repeat abc 20]
test binary-75.11 {binary decode uuencode} -body {
    set s ">[string repeat 86)C 10]\n\t>\t[string repeat 86)C 10]\r"
    binary decode uuencode $s
} -result [string repeat abc 20]
test binary-75.12 {binary decode uuencode} -body {
    binary decode uuencode -strict "|86)C"
} -returnCodes error -match glob -result {invalid uuencode character "|" at position 0}
test binary-75.13 {binary decode uuencode} -body {
    set s ">[string repeat 86)C 10]|[string repeat 86)C 10]"
    binary decode uuencode -strict $s
} -returnCodes error -match glob -result {invalid uuencode character "|" at position 41}
test binary-75.14 {binary decode uuencode} -body {
    set s ">[string repeat 86)C 10]\na[string repeat 86)C 10]"
    binary decode uuencode -strict $s
} -returnCodes error -match glob -result {invalid uuencode character *}
test binary-75.20 {binary decode uuencode} -body {
    set r [binary decode uuencode " 8"]
    list [string length $r] $r
} -result {0 {}}
test binary-75.21 {binary decode uuencode} -body {
    set r [binary decode uuencode "!86"]
    list [string length $r] $r
} -result {1 a}
test binary-75.22 {binary decode uuencode} -body {
    set r [binary decode uuencode "\"86)"]
    list [string length $r] $r
} -result {2 ab}
test binary-75.23 {binary decode uuencode} -body {
    set r [binary decode uuencode "#86)C"]
    list [string length $r] $r
} -result {3 abc}
test binary-75.24 {binary decode uuencode} -body {
    set s "#04)\# "
    binary decode uuencode $s
} -result ABC
test binary-75.25 {binary decode uuencode} -body {
    set s "#04)\#z"
    binary decode uuencode $s
} -returnCodes error -match glob -result {invalid uuencode character "z" at position 5}
test binary-75.26 {binary decode uuencode} -body {
    string length [binary decode uuencode " "]
} -result 0

test binary-76.1 {binary string appending growth algorithm} unix {
    # Create zero-length byte array first
    set f [open /dev/null rb]
    chan configure $f -blocking 0
    set str [read $f 2]
    close $f
    # Append to it
    string length [append str [binary format a* foo]]
} 3
test binary-76.2 {binary string appending growth algorithm} win {
    # Create zero-length byte array first
    set f [open NUL rb]
    chan configure $f -blocking 0
    set str [read $f 2]
    close $f
    # Append to it
    string length [append str [binary format a* foo]]
} 3

<<<<<<< HEAD
test binary-77.1 {string cat ops on all bytearrays} {
    apply {{a b} {
	return [binary format H* $a][binary format H* $b]
    }} ab cd
} [binary format H* abcd]
test binary-77.2 {string cat ops on all bytearrays} {
    apply {{a b} {
	set one [binary format H* $a]
	return $one[binary format H* $b]
    }} ab cd
} [binary format H* abcd]

test binary-78.1 {unicode (out of BMP) to byte-array conversion, bug-[bd94500678]} -body {
    # just test for BO-segfault (high surrogate w/o advance source pointer for out of BMP char if TCL_UTF_MAX == 3):
    binary encode hex \U0001f415
    binary scan \U0001f415 a* v; set v
    set str {}
} -result {}
=======
testConstraint testsetbytearraylength \
		[expr {"testsetbytearraylength" in [info commands]}]

test binary-77.1 {Tcl_SetByteArrayLength} testsetbytearraylength {
    testsetbytearraylength [string cat A B C] 1
} A
test binary-77.2 {Tcl_SetByteArrayLength} testsetbytearraylength {
    testsetbytearraylength [string cat \u0141 B C] 1
} A

>>>>>>> f344afdb

# ----------------------------------------------------------------------
# cleanup

::tcltest::cleanupTests
return

# Local Variables:
# mode: tcl
# End:<|MERGE_RESOLUTION|>--- conflicted
+++ resolved
@@ -2900,7 +2900,6 @@
     string length [append str [binary format a* foo]]
 } 3
 
-<<<<<<< HEAD
 test binary-77.1 {string cat ops on all bytearrays} {
     apply {{a b} {
 	return [binary format H* $a][binary format H* $b]
@@ -2919,18 +2918,19 @@
     binary scan \U0001f415 a* v; set v
     set str {}
 } -result {}
-=======
++
+
 testConstraint testsetbytearraylength \
 		[expr {"testsetbytearraylength" in [info commands]}]
 
-test binary-77.1 {Tcl_SetByteArrayLength} testsetbytearraylength {
+test binary-79.1 {Tcl_SetByteArrayLength} testsetbytearraylength {
     testsetbytearraylength [string cat A B C] 1
 } A
-test binary-77.2 {Tcl_SetByteArrayLength} testsetbytearraylength {
+test binary-79.2 {Tcl_SetByteArrayLength} testsetbytearraylength {
     testsetbytearraylength [string cat \u0141 B C] 1
 } A
 
->>>>>>> f344afdb
  
 # ----------------------------------------------------------------------
