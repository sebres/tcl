--- conflicted
+++ resolved
@@ -9026,14 +9026,11 @@
     removeFile io-75.4
 } -result "4181ff41"
 
-<<<<<<< HEAD
 test io-75.5 {incomplete shiftjis encoding read is ignored (-nocomplainencoding 1)} -setup {
-=======
-test io-75.5 {invalid utf-8 encoding read is ignored} -setup {
->>>>>>> 255881a4
     set fn [makeFile {} io-75.5]
     set f [open $fn w+]
     fconfigure $f -encoding binary
+    # \x81 announces a two byte sequence.
     puts -nonewline $f "A\x81"
     flush $f
     seek $f 0
@@ -9047,7 +9044,6 @@
     removeFile io-75.5
 } -result "4181"
 
-<<<<<<< HEAD
 test io-75.6 {multibyte encoding error read results in raw bytes} -setup {
     set fn [makeFile {} io-75.6]
     set f [open $fn w+]
@@ -9128,11 +9124,10 @@
 # The current result cuts at the invalid sequence. IMHO, there should be an
 # error thrown or the whole sequence should be returned as byte (compat mode).
 
-test io-75.10 {incomplete shiftjis encoding read is ignored} -setup {
-    set fn [makeFile {} io-75.10]
+test io-75.10 {invalid utf-8 encoding read is ignored} -setup {
+    set fn [makeFile {} io-75.5]
     set f [open $fn w+]
     fconfigure $f -encoding binary
-    # \x81 announces a two byte sequence.
     puts -nonewline $f "A\x81"
     flush $f
     seek $f 0
@@ -9145,8 +9140,7 @@
 } -cleanup {
     removeFile io-75.10
 } -result "4181"
-=======
-test io-75.6 {invalid utf-8 encoding read is not ignored (-strictencoding 1)} -setup {
+test io-75.11 {invalid utf-8 encoding read is not ignored (-strictencoding 1)} -setup {
     set fn [makeFile {} io-75.6]
     set f [open $fn w+]
     fconfigure $f -encoding binary
@@ -9164,7 +9158,6 @@
 } -cleanup {
     removeFile io-75.6
 } -result "41 0 {}" ; # Here, an exception should be thrown
->>>>>>> 255881a4
 
 # ### ### ### ######### ######### #########
 
