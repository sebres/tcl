# -*- tcl -*-
# Functionality covered: operation of all IO commands, and all procedures
# defined in generic/tclIO.c.
#
# This file contains a collection of tests for one or more of the Tcl
# built-in commands.  Sourcing this file into Tcl runs the tests and
# generates output for errors.  No output means no errors were found.
#
# Copyright © 1991-1994 The Regents of the University of California.
# Copyright © 1994-1997 Sun Microsystems, Inc.
# Copyright © 1998-1999 Scriptics Corporation.
#
# See the file "license.terms" for information on usage and redistribution
# of this file, and for a DISCLAIMER OF ALL WARRANTIES.

if {"::tcltest" ni [namespace children]} {
    package require tcltest 2.5
}

namespace eval ::tcl::test::io {
    namespace import ::tcltest::*

    variable umaskValue
    variable path
    variable f
    variable i
    variable n
    variable v
    variable msg
    variable expected

    catch {
	::tcltest::loadTestedCommands
	package require -exact tcl::test [info patchlevel]
	set ::tcltestlib [info loaded {} Tcltest]
    }
    source [file join [file dirname [info script]] tcltests.tcl]

testConstraint pointerIs64bit [expr {$::tcl_platform(pointerSize) >= 8}]
testConstraint testbytestring [llength [info commands testbytestring]]
testConstraint testchannel      [llength [info commands testchannel]]
testConstraint testfevent       [llength [info commands testfevent]]
testConstraint testchannelevent [llength [info commands testchannelevent]]
testConstraint testmainthread   [llength [info commands testmainthread]]
testConstraint testobj		[llength [info commands testobj]]
testConstraint testservicemode  [llength [info commands testservicemode]]
# Some things fail under Windows in Continuous Integration systems for subtle
# reasons such as CI often running with elevated privileges in a container.
testConstraint notWinCI [expr {
    $::tcl_platform(platform) ne "windows" || ![info exists ::env(CI)]}]
testConstraint notOSX [expr {$::tcl_platform(os) ne "Darwin"}]
# File permissions broken on wsl without some "exotic" wsl configuration
testConstraint notWsl [expr {[llength [array names ::env *WSL*]] == 0}]

# You need a *very* special environment to do some tests.  In
# particular, many file systems do not support large-files...
testConstraint largefileSupport [expr {$::tcl_platform(os) ne "Darwin"}]

# some tests can only be run is umask is 2
# if "umask" cannot be run, the tests will be skipped.
set umaskValue 0
testConstraint umask [expr {![catch {set umaskValue [scan [exec /bin/sh -c umask] %o]}]}]

testConstraint makeFileInHome [expr {![file exists ~/_test_] && [file writable ~]}]

# set up a long data file for some of the following tests

set path(longfile) [makeFile {} longfile]
set f [open $path(longfile) w]
fconfigure $f -eofchar {} -translation lf
for { set i 0 } { $i < 100 } { incr i} {
    puts $f "#123456789abcdef0123456789abcdef0123456789abcdef0123456789abcdef0123456789abcdef
\#123456789abcdef01
\#"
    }
close $f

set path(cat) [makeFile {
    set f stdin
    if {$argv != ""} {
	set f [open [lindex $argv 0]]
    }
    fconfigure $f -encoding binary -translation lf -blocking 0 -eofchar \x1A
    fconfigure stdout -encoding binary -translation lf -buffering none
    fileevent $f readable "foo $f"
    proc foo {f} {
	set x [read $f]
	catch {puts -nonewline $x}
	if {[eof $f]} {
	    close $f
	    exit 0
	}
    }
    vwait forever
} cat]

set thisScript [file join [pwd] [info script]]

proc contents {file} {
    set f [open $file]
    fconfigure $f -translation binary
    set a [read $f]
    close $f
    return $a
}

test io-1.5 {Tcl_WriteChars: CheckChannelErrors} {emptyTest} {
    # no test, need to cause an async error.
} {}
set path(test1) [makeFile {} test1]
test io-1.6 {Tcl_WriteChars: WriteBytes} {
    set f [open $path(test1) w]
    fconfigure $f -encoding binary
    puts -nonewline $f "a\x4D\x00"
    close $f
    contents $path(test1)
} "a\x4D\x00"
test io-1.7 {Tcl_WriteChars: WriteChars} {
    set f [open $path(test1) w]
    fconfigure $f -encoding shiftjis
    puts -nonewline $f "a乍\x00"
    close $f
    contents $path(test1)
} "a\x93\xE1\x00"
set path(test2) [makeFile {} test2]
test io-1.8 {Tcl_WriteChars: WriteChars} {
    # This test written for SF bug #506297.
    #
    # Executing this test without the fix for the referenced bug
    # applied to tcl will cause tcl, more specifically WriteChars, to
    # go into an infinite loop.

    set f [open $path(test2) w]
    fconfigure      $f -encoding iso2022-jp
    puts -nonewline $f [format %s%c [string repeat " " 4] 12399]
    close           $f
    contents $path(test2)
} "    \x1B\$B\$O\x1B(B"

test io-1.9 {Tcl_WriteChars: WriteChars} {
    # When closing a channel with an encoding that appends
    # escape bytes, check for the case where the escape
    # bytes overflow the current IO buffer. The bytes
    # should be moved into a new buffer.

    set data "1234567890 [format %c 12399]"

    set sizes [list]

    # With default buffer size
    set f [open $path(test2) w]
    fconfigure      $f -encoding iso2022-jp
    puts -nonewline $f $data
    close           $f
    lappend sizes [file size $path(test2)]

    # With buffer size equal to the length
    # of the data, the escape bytes would
    # go into the next buffer.

    set f [open $path(test2) w]
    fconfigure      $f -encoding iso2022-jp -buffersize 16
    puts -nonewline $f $data
    close           $f
    lappend sizes [file size $path(test2)]

    # With buffer size that is large enough
    # to hold 1 byte of escaped data, but
    # not all 3. This should not write
    # the escape bytes to the first buffer
    # and then again to the second buffer.

    set f [open $path(test2) w]
    fconfigure      $f -encoding iso2022-jp -buffersize 17
    puts -nonewline $f $data
    close           $f
    lappend sizes [file size $path(test2)]

    # With buffer size that can hold 2 out of
    # 3 bytes of escaped data.

    set f [open $path(test2) w]
    fconfigure      $f -encoding iso2022-jp -buffersize 18
    puts -nonewline $f $data
    close           $f
    lappend sizes [file size $path(test2)]

    # With buffer size that can hold all the
    # data and escape bytes.

    set f [open $path(test2) w]
    fconfigure      $f -encoding iso2022-jp -buffersize 19
    puts -nonewline $f $data
    close           $f
    lappend sizes [file size $path(test2)]

    set sizes
} {19 19 19 19 19}

proc testreadwrite {size {mode ""} args} {
    set tmpfile [file join [temporaryDirectory] io-1.10.tmp]
    set w [string repeat A $size]
    try {
        set fd [open $tmpfile w$mode]
        try {
            if {[llength $args]} {
                fconfigure $fd {*}$args
            }
            puts -nonewline $fd $w
        } finally {
            close $fd
        }
        set fd [open $tmpfile r$mode]
        try {
            if {[llength $args]} {
                fconfigure $fd {*}$args
            }
            set r [read $fd]
        } finally {
            close $fd
        }
    } finally {
        file delete $tmpfile
    }
    string equal $w $r
}

test io-1.10 {WriteChars: large file (> INT_MAX). Bug 3d01d51bc4} -constraints {
    pointerIs64bit perf
} -body {
    testreadwrite 0x80000000
} -result 1
test io-1.11 {WriteChars: large file (> UINT_MAX). Bug 3d01d51bc4} -constraints {
    pointerIs64bit perf
} -body {
    testreadwrite 0x100000000 "" -buffersize 1000000
} -result 1
test io-1.12 {WriteChars: large file (== UINT_MAX). Bug 90ff9b7f73} -constraints {
    pointerIs64bit perf
} -body {
    # *Exactly* UINT_MAX - separate bug from the general large file tests
    testreadwrite 0xffffffff
} -result 1

test io-2.1 {WriteBytes} {
    # loop until all bytes are written

    set f [open $path(test1) w]
    fconfigure $f  -encoding binary -buffersize 16 -translation crlf
    puts $f "abcdefghijklmnopqrstuvwxyz"
    close $f
    contents $path(test1)
} "abcdefghijklmnopqrstuvwxyz\r\n"
test io-2.2 {WriteBytes: savedLF > 0} {
    # After flushing buffer, there was a \n left over from the last
    # \n -> \r\n expansion.  It gets stuck at beginning of this buffer.

    set f [open $path(test1) w]
    fconfigure $f -encoding binary -buffersize 16 -translation crlf
    puts -nonewline $f "123456789012345\n12"
    set x [list [contents $path(test1)]]
    close $f
    lappend x [contents $path(test1)]
} [list "123456789012345\r" "123456789012345\r\n12"]
test io-2.3 {WriteBytes: flush on line} {
    # Tcl "line" buffering has weird behavior: if current buffer contains
    # a \n, entire buffer gets flushed.  Logical behavior would be to flush
    # only up to the \n.

    set f [open $path(test1) w]
    fconfigure $f -encoding binary -buffering line -translation crlf
    puts -nonewline $f "\n12"
    set x [contents $path(test1)]
    close $f
    set x
} "\r\n12"
test io-2.4 {WriteBytes: reset sawLF after each buffer} {
    set f [open $path(test1) w]
     fconfigure $f -encoding binary -buffering line -translation lf \
	     -buffersize 16
    puts -nonewline $f "abcdefg\nhijklmnopqrstuvwxyz"
    set x [list [contents $path(test1)]]
    close $f
    lappend x [contents $path(test1)]
} [list "abcdefg\nhijklmno" "abcdefg\nhijklmnopqrstuvwxyz"]
test io-2.5 {WriteBytes: large file (> INT_MAX). Bug 3d01d51bc4} -constraints {
    pointerIs64bit perf
} -body {
    # Binary mode
    testreadwrite 0x80000000 b
} -result 1
test io-2.6 {WriteBytes: large file (> UINT_MAX). Bug 3d01d51bc4} -constraints {
    pointerIs64bit perf
} -body {
    # Binary mode
    testreadwrite 0x100000000 b -buffersize 1000000
} -result 1
test io-2.7 {WriteBytes: large file (== UINT_MAX). Bug 90ff9b7f73} -constraints {
    pointerIs64bit perf
} -body {
    # *Exactly* UINT_MAX - separate bug from the general large file tests
    testreadwrite 0xffffffff b
} -result 1


test io-3.1 {WriteChars: compatibility with WriteBytes} {
    # loop until all bytes are written

    set f [open $path(test1) w]
    fconfigure $f -encoding ascii -buffersize 16 -translation crlf
    puts $f "abcdefghijklmnopqrstuvwxyz"
    close $f
    contents $path(test1)
} "abcdefghijklmnopqrstuvwxyz\r\n"
test io-3.2 {WriteChars: compatibility with WriteBytes: savedLF > 0} {
    # After flushing buffer, there was a \n left over from the last
    # \n -> \r\n expansion.  It gets stuck at beginning of this buffer.

    set f [open $path(test1) w]
    fconfigure $f -encoding ascii -buffersize 16 -translation crlf
    puts -nonewline $f "123456789012345\n12"
    set x [list [contents $path(test1)]]
    close $f
    lappend x [contents $path(test1)]
} [list "123456789012345\r" "123456789012345\r\n12"]
test io-3.3 {WriteChars: compatibility with WriteBytes: flush on line} {
    # Tcl "line" buffering has weird behavior: if current buffer contains
    # a \n, entire buffer gets flushed.  Logical behavior would be to flush
    # only up to the \n.

    set f [open $path(test1) w]
    fconfigure $f -encoding ascii -buffering line -translation crlf
    puts -nonewline $f "\n12"
    set x [contents $path(test1)]
    close $f
    set x
} "\r\n12"
test io-3.4 {WriteChars: loop over stage buffer} -body {
    # stage buffer maps to more than can be queued at once.

    set f [open $path(test1) w]
    fconfigure $f -encoding jis0208 -buffersize 16 -profile tcl8
    puts -nonewline $f "\\\\\\\\\\\\\\\\\\\\\\\\\\\\\\"
    set x [list [contents $path(test1)]]
    close $f
    lappend x [contents $path(test1)]
} -cleanup {
    catch {close $f}
} -result [list "!)!)!)!)!)!)!)!)" "!)!)!)!)!)!)!)!)!)!)!)!)!)!)!)"]
test io-3.5 {WriteChars: saved != 0} -body {
    # Bytes produced by UtfToExternal from end of last channel buffer
    # had to be moved to beginning of next channel buffer to preserve
    # requested buffersize.

    set f [open $path(test1) w]
    fconfigure $f -encoding jis0208 -buffersize 17 -profile tcl8
    puts -nonewline $f "\\\\\\\\\\\\\\\\\\\\\\\\\\\\\\"
    set x [list [contents $path(test1)]]
    close $f
    lappend x [contents $path(test1)]
} -cleanup {
    catch {close $f}
} -result [list "!)!)!)!)!)!)!)!)!" "!)!)!)!)!)!)!)!)!)!)!)!)!)!)!)"]
test io-3.6 {WriteChars: (stageRead + dstWrote == 0)} {
    # One incomplete UTF-8 character at end of staging buffer.  Backup
    # in src to the beginning of that UTF-8 character and try again.
    #
    # Translate the first 16 bytes, produce 14 bytes of output, 2 left over
    # (first two bytes of Ａ in UTF-8).  Given those two bytes try
    # translating them again, find that no bytes are read produced, and break
    # to outer loop where those two bytes will have the remaining 4 bytes
    # (the last byte of Ａ plus the all of Ｂ) appended.

    set f [open $path(test1) w]
    fconfigure $f -encoding shiftjis -buffersize 16
    puts -nonewline $f "12345678901234ＡＢ"
    set x [list [contents $path(test1)]]
    close $f
    lappend x [contents $path(test1)]
} [list "12345678901234\x82\x60" "12345678901234\x82\x60\x82\x61"]
test io-3.7 {WriteChars: (bufPtr->nextAdded > bufPtr->length)} -body {
    # When translating UTF-8 to external, the produced bytes went past end
    # of the channel buffer.  This is done purpose -- we then truncate the
    # bytes at the end of the partial character to preserve the requested
    # blocksize on flush.  The truncated bytes are moved to the beginning
    # of the next channel buffer.

    set f [open $path(test1) w]
    fconfigure $f -encoding jis0208 -buffersize 17 -profile tcl8
    puts -nonewline $f "\\\\\\\\\\\\\\\\\\\\\\\\\\\\\\"
    set x [list [contents $path(test1)]]
    close $f
    lappend x [contents $path(test1)]
} -cleanup {
    catch {close $f}
} -result [list "!)!)!)!)!)!)!)!)!" "!)!)!)!)!)!)!)!)!)!)!)!)!)!)!)"]
test io-3.8 {WriteChars: reset sawLF after each buffer} {
    set f [open $path(test1) w]
    fconfigure $f -encoding ascii -buffering line -translation lf \
	     -buffersize 16
    puts -nonewline $f "abcdefg\nhijklmnopqrstuvwxyz"
    set x [list [contents $path(test1)]]
    close $f
    lappend x [contents $path(test1)]
} [list "abcdefg\nhijklmno" "abcdefg\nhijklmnopqrstuvwxyz"]
test io-3.9 {Write: flush line-buffered channels when crlf is split over two buffers} -body {
    # https://core.tcl-lang.org/tcllib/tktedit?name=c9d8a52fe
    set f [open $path(test1) w]
    fconfigure $f -buffering line -translation crlf -buffersize 8
    puts $f "1234567"
    string map {"\r" "<cr>" "\n" "<lf>"} [contents $path(test1)]
} -cleanup {
    close $f
} -result "1234567<cr><lf>"

test io-4.1 {TranslateOutputEOL: lf} {
    # search for \n

    set f [open $path(test1) w]
    fconfigure $f -buffering line -translation lf
    puts $f "abcde"
    set x [list [contents $path(test1)]]
    close $f
    lappend x [contents $path(test1)]
} [list "abcde\n" "abcde\n"]
test io-4.2 {TranslateOutputEOL: cr} {
    # search for \n, replace with \r

    set f [open $path(test1) w]
    fconfigure $f -buffering line -translation cr
    puts $f "abcde"
    set x [list [contents $path(test1)]]
    close $f
    lappend x [contents $path(test1)]
} [list "abcde\r" "abcde\r"]
test io-4.3 {TranslateOutputEOL: crlf} {
    # simple case: search for \n, replace with \r

    set f [open $path(test1) w]
    fconfigure $f -buffering line -translation crlf
    puts $f "abcde"
    set x [list [contents $path(test1)]]
    close $f
    lappend x [contents $path(test1)]
} [list "abcde\r\n" "abcde\r\n"]
test io-4.4 {TranslateOutputEOL: crlf} {
    # keep storing more bytes in output buffer until output buffer is full.
    # We have 13 bytes initially that would turn into 18 bytes.  Fill
    # dest buffer while (dstEnd < dstMax).

    set f [open $path(test1) w]
    fconfigure $f -translation crlf -buffersize 16
    puts -nonewline $f "1234567\n\n\n\n\nA"
    set x [list [contents $path(test1)]]
    close $f
    lappend x [contents $path(test1)]
} [list "1234567\r\n\r\n\r\n\r\n\r" "1234567\r\n\r\n\r\n\r\n\r\nA"]
test io-4.5 {TranslateOutputEOL: crlf} {
    # Check for overflow of the destination buffer

    set f [open $path(test1) w]
    fconfigure $f -translation crlf -buffersize 12
    puts -nonewline $f "12345678901\n456789012345678901234"
    close $f
    set x [contents $path(test1)]
} "12345678901\r\n456789012345678901234"

test io-5.1 {CheckFlush: not full} {
    set f [open $path(test1) w]
    fconfigure $f
    puts -nonewline $f "12345678901234567890"
    set x [list [contents $path(test1)]]
    close $f
    lappend x [contents $path(test1)]
} [list "" "12345678901234567890"]
test io-5.2 {CheckFlush: full} {
    set f [open $path(test1) w]
    fconfigure $f -buffersize 16
    puts -nonewline $f "12345678901234567890"
    set x [list [contents $path(test1)]]
    close $f
    lappend x [contents $path(test1)]
} [list "1234567890123456" "12345678901234567890"]
test io-5.3 {CheckFlush: not line} {
    set f [open $path(test1) w]
    fconfigure $f -buffering line
    puts -nonewline $f "12345678901234567890"
    set x [list [contents $path(test1)]]
    close $f
    lappend x [contents $path(test1)]
} [list "" "12345678901234567890"]
test io-5.4 {CheckFlush: line} {
    set f [open $path(test1) w]
    fconfigure $f -buffering line -translation lf -encoding ascii
    puts -nonewline $f "1234567890\n1234567890"
    set x [list [contents $path(test1)]]
    close $f
    lappend x [contents $path(test1)]
} [list "1234567890\n1234567890" "1234567890\n1234567890"]
test io-5.5 {CheckFlush: none} {
    set f [open $path(test1) w]
    fconfigure $f -buffering none
    puts -nonewline $f "1234567890"
    set x [list [contents $path(test1)]]
    close $f
    lappend x [contents $path(test1)]
} [list "1234567890" "1234567890"]

test io-6.1 {Tcl_GetsObj: working} {
    set f [open $path(test1) w]
    puts $f "foo\nboo"
    close $f
    set f [open $path(test1)]
    set x [gets $f]
    close $f
    set x
} {foo}
test io-6.2 {Tcl_GetsObj: CheckChannelErrors() != 0} emptyTest {
    # no test, need to cause an async error.
} {}
test io-6.3 {Tcl_GetsObj: how many have we used?} {
    # if (bufPtr != NULL) {oldRemoved = bufPtr->nextRemoved}

    set f [open $path(test1) w]
    fconfigure $f -translation crlf
    puts $f "abc\ndefg"
    close $f
    set f [open $path(test1)]
    set x [list [tell $f] [gets $f line] [tell $f] [gets $f line] $line]
    close $f
    set x
} {0 3 5 4 defg}
test io-6.4 {Tcl_GetsObj: encoding == NULL} {
    set f [open $path(test1) w]
    fconfigure $f -translation binary
    puts $f "\x81\x34\x00"
    close $f
    set f [open $path(test1)]
    fconfigure $f -translation binary
    set x [list [gets $f line] $line]
    close $f
    set x
} [list 3 "\x81\x34\x00"]
test io-6.5 {Tcl_GetsObj: encoding != NULL} {
    set f [open $path(test1) w]
    fconfigure $f -translation binary
    puts $f "\x88\xEA\x92\x9A"
    close $f
    set f [open $path(test1)]
    fconfigure $f -encoding shiftjis
    set x [list [gets $f line] $line]
    close $f
    set x
} [list 2 "一丁"]
set a "bbbbbbbbbbbbbbbbbbbbbbbbbbbbbbbbbbbbbbbbbbbbbbbbbbbbbbbbbbbbbbbb"
append a $a
append a $a
test io-6.6 {Tcl_GetsObj: loop test} {
    # if (dst >= dstEnd)

    set f [open $path(test1) w]
    puts $f $a
    puts $f hi
    close $f
    set f [open $path(test1)]
    set x [list [gets $f line] $line]
    close $f
    set x
} [list 256 $a]
test io-6.7 {Tcl_GetsObj: error in input} stdio {
    # if (FilterInputBytes(chanPtr, &gs) != 0)

    set f [open "|[list [interpreter] $path(cat)]" w+]
    puts -nonewline $f "hi\nwould"
    flush $f
    gets $f
    fconfigure $f -blocking 0
    set x [gets $f line]
    close $f
    set x
} {-1}
test io-6.8 {Tcl_GetsObj: remember if EOF is seen} {
    set f [open $path(test1) w]
    puts $f "abcdef\x1Aghijk\nwombat"
    close $f
    set f [open $path(test1)]
    fconfigure $f -eofchar \x1A
    set x [list [gets $f line] $line [gets $f line] $line]
    close $f
    set x
} {6 abcdef -1 {}}
test io-6.9 {Tcl_GetsObj: remember if EOF is seen} {
    set f [open $path(test1) w]
    puts $f "abcdefghijk\nwom\x1Abat"
    close $f
    set f [open $path(test1)]
    fconfigure $f -eofchar \x1A
    set x [list [gets $f line] $line [gets $f line] $line]
    close $f
    set x
} {11 abcdefghijk 3 wom}
# Comprehensive tests
test io-6.10 {Tcl_GetsObj: lf mode: no chars} {
    set f [open $path(test1) w]
    close $f
    set f [open $path(test1)]
    fconfigure $f -translation lf
    set x [list [gets $f line] $line]
    close $f
    set x
} {-1 {}}
test io-6.11 {Tcl_GetsObj: lf mode: lone \n} {
    set f [open $path(test1) w]
    fconfigure $f -translation lf
    puts -nonewline $f "\n"
    close $f
    set f [open $path(test1)]
    fconfigure $f -translation lf
    set x [list [gets $f line] $line [gets $f line] $line]
    close $f
    set x
} {0 {} -1 {}}
test io-6.12 {Tcl_GetsObj: lf mode: lone \r} {
    set f [open $path(test1) w]
    fconfigure $f -translation lf
    puts -nonewline $f "\r"
    close $f
    set f [open $path(test1)]
    fconfigure $f -translation lf
    set x [list [gets $f line] $line [gets $f line] $line]
    close $f
    set x
} [list 1 "\r" -1 ""]
test io-6.13 {Tcl_GetsObj: lf mode: 1 char} {
    set f [open $path(test1) w]
    fconfigure $f -translation lf
    puts -nonewline $f a
    close $f
    set f [open $path(test1)]
    fconfigure $f -translation lf
    set x [list [gets $f line] $line [gets $f line] $line]
    close $f
    set x
} {1 a -1 {}}
test io-6.14 {Tcl_GetsObj: lf mode: 1 char followed by EOL} {
    set f [open $path(test1) w]
    fconfigure $f -translation lf
    puts -nonewline $f "a\n"
    close $f
    set f [open $path(test1)]
    fconfigure $f -translation lf
    set x [list [gets $f line] $line [gets $f line] $line]
    close $f
    set x
} {1 a -1 {}}
test io-6.15 {Tcl_GetsObj: lf mode: several chars} {
    set f [open $path(test1) w]
    fconfigure $f -translation lf
    puts -nonewline $f "abcd\nefgh\rijkl\r\nmnop"
    close $f
    set f [open $path(test1)]
    fconfigure $f -translation lf
    set x [list [gets $f line] $line [gets $f line] $line [gets $f line] $line [gets $f line] $line]
    close $f
    set x
} [list 4 "abcd" 10 "efgh\rijkl\r" 4 "mnop" -1 ""]
test io-6.16 {Tcl_GetsObj: cr mode: no chars} {
    set f [open $path(test1) w]
    close $f
    set f [open $path(test1)]
    fconfigure $f -translation cr
    set x [list [gets $f line] $line]
    close $f
    set x
} {-1 {}}
test io-6.17 {Tcl_GetsObj: cr mode: lone \n} {
    set f [open $path(test1) w]
    fconfigure $f -translation lf
    puts -nonewline $f "\n"
    close $f
    set f [open $path(test1)]
    fconfigure $f -translation cr
    set x [list [gets $f line] $line [gets $f line] $line]
    close $f
    set x
} [list 1 "\n" -1 ""]
test io-6.18 {Tcl_GetsObj: cr mode: lone \r} {
    set f [open $path(test1) w]
    fconfigure $f -translation lf
    puts -nonewline $f "\r"
    close $f
    set f [open $path(test1)]
    fconfigure $f -translation cr
    set x [list [gets $f line] $line [gets $f line] $line]
    close $f
    set x
} {0 {} -1 {}}
test io-6.19 {Tcl_GetsObj: cr mode: 1 char} {
    set f [open $path(test1) w]
    fconfigure $f -translation lf
    puts -nonewline $f a
    close $f
    set f [open $path(test1)]
    fconfigure $f -translation cr
    set x [list [gets $f line] $line [gets $f line] $line]
    close $f
    set x
} {1 a -1 {}}
test io-6.20 {Tcl_GetsObj: cr mode: 1 char followed by EOL} {
    set f [open $path(test1) w]
    fconfigure $f -translation lf
    puts -nonewline $f "a\r"
    close $f
    set f [open $path(test1)]
    fconfigure $f -translation cr
    set x [list [gets $f line] $line [gets $f line] $line]
    close $f
    set x
} {1 a -1 {}}
test io-6.21 {Tcl_GetsObj: cr mode: several chars} {
    set f [open $path(test1) w]
    fconfigure $f -translation lf
    puts -nonewline $f "abcd\nefgh\rijkl\r\nmnop"
    close $f
    set f [open $path(test1)]
    fconfigure $f -translation cr
    set x [list [gets $f line] $line [gets $f line] $line [gets $f line] $line [gets $f line] $line]
    close $f
    set x
} [list 9 "abcd\nefgh" 4 "ijkl" 5 "\nmnop" -1 ""]
test io-6.22 {Tcl_GetsObj: crlf mode: no chars} {
    set f [open $path(test1) w]
    close $f
    set f [open $path(test1)]
    fconfigure $f -translation crlf
    set x [list [gets $f line] $line]
    close $f
    set x
} {-1 {}}
test io-6.23 {Tcl_GetsObj: crlf mode: lone \n} {
    set f [open $path(test1) w]
    fconfigure $f -translation lf
    puts -nonewline $f "\n"
    close $f
    set f [open $path(test1)]
    fconfigure $f -translation crlf
    set x [list [gets $f line] $line [gets $f line] $line]
    close $f
    set x
} [list 1 "\n" -1 ""]
test io-6.24 {Tcl_GetsObj: crlf mode: lone \r} {
    set f [open $path(test1) w]
    fconfigure $f -translation lf
    puts -nonewline $f "\r"
    close $f
    set f [open $path(test1)]
    fconfigure $f -translation crlf
    set x [list [gets $f line] $line [gets $f line] $line]
    close $f
    set x
} [list 1 "\r" -1 ""]
test io-6.25 {Tcl_GetsObj: crlf mode: \r\r} {
    set f [open $path(test1) w]
    fconfigure $f -translation lf
    puts -nonewline $f "\r\r"
    close $f
    set f [open $path(test1)]
    fconfigure $f -translation crlf
    set x [list [gets $f line] $line [gets $f line] $line]
    close $f
    set x
} [list 2 "\r\r" -1 ""]
test io-6.26 {Tcl_GetsObj: crlf mode: \r\n} {
    set f [open $path(test1) w]
    fconfigure $f -translation lf
    puts -nonewline $f "\r\n"
    close $f
    set f [open $path(test1)]
    fconfigure $f -translation crlf
    set x [list [gets $f line] $line [gets $f line] $line]
    close $f
    set x
} [list 0 "" -1 ""]
test io-6.27 {Tcl_GetsObj: crlf mode: 1 char} {
    set f [open $path(test1) w]
    fconfigure $f -translation lf
    puts -nonewline $f a
    close $f
    set f [open $path(test1)]
    fconfigure $f -translation crlf
    set x [list [gets $f line] $line [gets $f line] $line]
    close $f
    set x
} {1 a -1 {}}
test io-6.28 {Tcl_GetsObj: crlf mode: 1 char followed by EOL} {
    set f [open $path(test1) w]
    fconfigure $f -translation lf
    puts -nonewline $f "a\r\n"
    close $f
    set f [open $path(test1)]
    fconfigure $f -translation crlf
    set x [list [gets $f line] $line [gets $f line] $line]
    close $f
    set x
} {1 a -1 {}}
test io-6.29 {Tcl_GetsObj: crlf mode: several chars} {
    set f [open $path(test1) w]
    fconfigure $f -translation lf
    puts -nonewline $f "abcd\nefgh\rijkl\r\nmnop"
    close $f
    set f [open $path(test1)]
    fconfigure $f -translation crlf
    set x [list [gets $f line] $line [gets $f line] $line [gets $f line] $line]
    close $f
    set x
} [list 14 "abcd\nefgh\rijkl" 4 "mnop" -1 ""]
test io-6.30 {Tcl_GetsObj: crlf mode: buffer exhausted} {testchannel} {
    # if (eol >= dstEnd)

    set f [open $path(test1) w]
    fconfigure $f -translation lf
    puts -nonewline $f "123456789012345\r\nabcdefghijklmnoprstuvwxyz"
    close $f
    set f [open $path(test1)]
    fconfigure $f -translation crlf -buffersize 16
    set x [list [gets $f line] $line [testchannel inputbuffered $f]]
    close $f
    set x
} [list 15 "123456789012345" 15]
test io-6.31 {Tcl_GetsObj: crlf mode: buffer exhausted, blocked} {stdio testchannel fileevent} {
    # (FilterInputBytes() != 0)

    set f [open "|[list [interpreter] $path(cat)]" w+]
    fconfigure $f -translation {crlf lf} -buffering none
    puts -nonewline $f "bbbbbbbbbbbbbb\r\n123456789012345\r"
    fconfigure $f -buffersize 16
    set x [gets $f]
    fconfigure $f -blocking 0
    lappend x [gets $f line] $line [fblocked $f] [testchannel inputbuffered $f]
    close $f
    set x
} [list "bbbbbbbbbbbbbb" -1 "" 1 16]
test io-6.32 {Tcl_GetsObj: crlf mode: buffer exhausted, more data} {testchannel} {
    # not (FilterInputBytes() != 0)

    set f [open $path(test1) w]
    fconfigure $f -translation lf
    puts -nonewline $f "123456789012345\r\n123"
    close $f
    set f [open $path(test1)]
    fconfigure $f -translation crlf -buffersize 16
    set x [list [gets $f line] $line [tell $f] [testchannel inputbuffered $f]]
    close $f
    set x
} [list 15 "123456789012345" 17 3]
test io-6.33 {Tcl_GetsObj: crlf mode: buffer exhausted, at eof} {
    # eol still equals dstEnd

    set f [open $path(test1) w]
    fconfigure $f -translation lf
    puts -nonewline $f "123456789012345\r"
    close $f
    set f [open $path(test1)]
    fconfigure $f -translation crlf -buffersize 16
    set x [list [gets $f line] $line [eof $f]]
    close $f
    set x
} [list 16 "123456789012345\r" 1]
test io-6.34 {Tcl_GetsObj: crlf mode: buffer exhausted, not followed by \n} {
    # not (*eol == '\n')

    set f [open $path(test1) w]
    fconfigure $f -translation lf
    puts -nonewline $f "123456789012345\rabcd\r\nefg"
    close $f
    set f [open $path(test1)]
    fconfigure $f -translation crlf -buffersize 16
    set x [list [gets $f line] $line [tell $f]]
    close $f
    set x
} [list 20 "123456789012345\rabcd" 22]
test io-6.35 {Tcl_GetsObj: auto mode: no chars} {
    set f [open $path(test1) w]
    close $f
    set f [open $path(test1)]
    fconfigure $f -translation auto
    set x [list [gets $f line] $line]
    close $f
    set x
} {-1 {}}
test io-6.36 {Tcl_GetsObj: auto mode: lone \n} {
    set f [open $path(test1) w]
    fconfigure $f -translation lf
    puts -nonewline $f "\n"
    close $f
    set f [open $path(test1)]
    fconfigure $f -translation auto
    set x [list [gets $f line] $line [gets $f line] $line]
    close $f
    set x
} [list 0 "" -1 ""]
test io-6.37 {Tcl_GetsObj: auto mode: lone \r} {
    set f [open $path(test1) w]
    fconfigure $f -translation lf
    puts -nonewline $f "\r"
    close $f
    set f [open $path(test1)]
    fconfigure $f -translation auto
    set x [list [gets $f line] $line [gets $f line] $line]
    close $f
    set x
} [list 0 "" -1 ""]
test io-6.38 {Tcl_GetsObj: auto mode: \r\r} {
    set f [open $path(test1) w]
    fconfigure $f -translation lf
    puts -nonewline $f "\r\r"
    close $f
    set f [open $path(test1)]
    fconfigure $f -translation auto
    set x [list [gets $f line] $line [gets $f line] $line [gets $f line] $line]
    close $f
    set x
} [list 0 "" 0 "" -1 ""]
test io-6.39 {Tcl_GetsObj: auto mode: \r\n} {
    set f [open $path(test1) w]
    fconfigure $f -translation lf
    puts -nonewline $f "\r\n"
    close $f
    set f [open $path(test1)]
    fconfigure $f -translation auto
    set x [list [gets $f line] $line [gets $f line] $line]
    close $f
    set x
} [list 0 "" -1 ""]
test io-6.40 {Tcl_GetsObj: auto mode: 1 char} {
    set f [open $path(test1) w]
    fconfigure $f -translation lf
    puts -nonewline $f a
    close $f
    set f [open $path(test1)]
    fconfigure $f -translation auto
    set x [list [gets $f line] $line [gets $f line] $line]
    close $f
    set x
} {1 a -1 {}}
test io-6.41 {Tcl_GetsObj: auto mode: 1 char followed by EOL} {
    set f [open $path(test1) w]
    fconfigure $f -translation lf
    puts -nonewline $f "a\r\n"
    close $f
    set f [open $path(test1)]
    fconfigure $f -translation auto
    set x [list [gets $f line] $line [gets $f line] $line]
    close $f
    set x
} {1 a -1 {}}
test io-6.42 {Tcl_GetsObj: auto mode: several chars} {
    set f [open $path(test1) w]
    fconfigure $f -translation lf
    puts -nonewline $f "abcd\nefgh\rijkl\r\nmnop"
    close $f
    set f [open $path(test1)]
    fconfigure $f -translation auto
    set x [list [gets $f line] $line [gets $f line] $line]
    lappend x [gets $f line] $line [gets $f line] $line [gets $f line] $line
    close $f
    set x
} [list 4 "abcd" 4 "efgh" 4 "ijkl" 4 "mnop" -1 ""]
test io-6.43 {Tcl_GetsObj: input saw cr} {stdio testchannel fileevent} {
    # if (chanPtr->flags & INPUT_SAW_CR)

    set f [open "|[list [interpreter] $path(cat)]" w+]
    fconfigure $f -translation {auto lf} -buffering none
    puts -nonewline $f "bbbbbbbbbbbbbbb\n123456789abcdef\r"
    fconfigure $f -buffersize 16
    set x [list [gets $f]]
    fconfigure $f -blocking 0
    lappend x [gets $f line] $line [testchannel queuedcr $f]
    fconfigure $f -blocking 1
    puts -nonewline $f "\nabcd\refg\x1A"
    lappend x [gets $f line] $line [testchannel queuedcr $f]
    lappend x [gets $f line] $line
    close $f
    set x
} [list "bbbbbbbbbbbbbbb" 15 "123456789abcdef" 1 4 "abcd" 0 3 "efg"]
test io-6.44 {Tcl_GetsObj: input saw cr, not followed by cr} {stdio testchannel fileevent} {
    # not (*eol == '\n')

    set f [open "|[list [interpreter] $path(cat)]" w+]
    fconfigure $f -translation {auto lf} -buffering none
    puts -nonewline $f "bbbbbbbbbbbbbbb\n123456789abcdef\r"
    fconfigure $f -buffersize 16
    set x [list [gets $f]]
    fconfigure $f -blocking 0
    lappend x [gets $f line] $line [testchannel queuedcr $f]
    fconfigure $f -blocking 1
    puts -nonewline $f "abcd\refg\x1A"
    lappend x [gets $f line] $line [testchannel queuedcr $f]
    lappend x [gets $f line] $line
    close $f
    set x
} [list "bbbbbbbbbbbbbbb" 15 "123456789abcdef" 1 4 "abcd" 0 3 "efg"]
test io-6.45 {Tcl_GetsObj: input saw cr, skip right number of bytes} {stdio testchannel fileevent} {
    # Tcl_ExternalToUtf()

    set f [open "|[list [interpreter] $path(cat)]" w+]
    fconfigure $f -translation {auto lf} -buffering none
    fconfigure $f -encoding utf-16
    puts -nonewline $f "bbbbbbbbbbbbbbb\n123456789abcdef\r"
    fconfigure $f -buffersize 16
    gets $f
    fconfigure $f -blocking 0
    set x [list [gets $f line] $line [testchannel queuedcr $f]]
    fconfigure $f -blocking 1
    puts -nonewline $f "\nabcd\refg"
    lappend x [gets $f line] $line [testchannel queuedcr $f]
    close $f
    set x
} [list 15 "123456789abcdef" 1 4 "abcd" 0]
test io-6.46 {Tcl_GetsObj: input saw cr, followed by just \n should give eof} {stdio testchannel fileevent} {
    # memmove()

    set f [open "|[list [interpreter] $path(cat)]" w+]
    fconfigure $f -translation {auto lf} -buffering none
    puts -nonewline $f "bbbbbbbbbbbbbbb\n123456789abcdef\r"
    fconfigure $f -buffersize 16
    gets $f
    fconfigure $f -blocking 0
    set x [list [gets $f line] $line [testchannel queuedcr $f]]
    fconfigure $f -blocking 1
    puts -nonewline $f "\n\x1A"
    lappend x [gets $f line] $line [testchannel queuedcr $f]
    close $f
    set x
} [list 15 "123456789abcdef" 1 -1 "" 0]
test io-6.47 {Tcl_GetsObj: auto mode: \r at end of buffer, peek for \n} {testchannel} {
    # (eol == dstEnd)

    set f [open $path(test1) w]
    fconfigure $f -translation lf
    puts -nonewline $f "123456789012345\r\nabcdefghijklmnopq"
    close $f
    set f [open $path(test1)]
    fconfigure $f -translation auto -buffersize 16
    set x [list [gets $f] [testchannel inputbuffered $f]]
    close $f
    set x
} [list "123456789012345" 15]
test io-6.48 {Tcl_GetsObj: auto mode: \r at end of buffer, no more avail} {testchannel} {
    # PeekAhead() did not get any, so (eol >= dstEnd)

    set f [open $path(test1) w]
    fconfigure $f -translation lf
    puts -nonewline $f "123456789012345\r"
    close $f
    set f [open $path(test1)]
    fconfigure $f -translation auto -buffersize 16
    set x [list [gets $f] [testchannel queuedcr $f]]
    close $f
    set x
} [list "123456789012345" 1]
test io-6.49 {Tcl_GetsObj: auto mode: \r followed by \n} {testchannel} {
    # if (*eol == '\n') {skip++}

    set f [open $path(test1) w]
    fconfigure $f -translation lf
    puts -nonewline $f "123456\r\n78901"
    close $f
    set f [open $path(test1)]
    set x [list [gets $f] [testchannel queuedcr $f] [tell $f] [gets $f]]
    close $f
    set x
} [list "123456" 0 8 "78901"]
test io-6.50 {Tcl_GetsObj: auto mode: \r not followed by \n} {testchannel} {
    # not (*eol == '\n')

    set f [open $path(test1) w]
    fconfigure $f -translation lf
    puts -nonewline $f "123456\r78901"
    close $f
    set f [open $path(test1)]
    set x [list [gets $f] [testchannel queuedcr $f] [tell $f] [gets $f]]
    close $f
    set x
} [list "123456" 0 7 "78901"]
test io-6.51 {Tcl_GetsObj: auto mode: \n} {
    # else if (*eol == '\n') {goto gotoeol;}

    set f [open $path(test1) w]
    fconfigure $f -translation lf
    puts -nonewline $f "123456\n78901"
    close $f
    set f [open $path(test1)]
    set x [list [gets $f] [tell $f] [gets $f]]
    close $f
    set x
} [list "123456" 7 "78901"]
test io-6.52 {Tcl_GetsObj: saw EOF character} {testchannel} {
    # if (eof != NULL)

    set f [open $path(test1) w]
    fconfigure $f -translation lf
    puts -nonewline $f "123456\x1Ak9012345\r"
    close $f
    set f [open $path(test1)]
    fconfigure $f -eofchar \x1A
    set x [list [gets $f] [testchannel queuedcr $f] [tell $f] [gets $f]]
    close $f
    set x
} [list "123456" 0 6 ""]
test io-6.53 {Tcl_GetsObj: device EOF} {
    # didn't produce any bytes

    set f [open $path(test1) w]
    close $f
    set f [open $path(test1)]
    set x [list [gets $f line] $line [eof $f]]
    close $f
    set x
} {-1 {} 1}
test io-6.54 {Tcl_GetsObj: device EOF} {
    # got some bytes before EOF.

    set f [open $path(test1) w]
    puts -nonewline $f abc
    close $f
    set f [open $path(test1)]
    set x [list [gets $f line] $line [eof $f]]
    close $f
    set x
} {3 abc 1}
test io-6.55 {Tcl_GetsObj: overconverted} {
    # Tcl_ExternalToUtf(), make sure state updated

    set f [open $path(test1) w]
    fconfigure $f -encoding iso2022-jp
    puts $f "there一ok\n丁more bytes\nhere"
    close $f
    set f [open $path(test1)]
    fconfigure $f -encoding iso2022-jp
    set x [list [gets $f line] $line [gets $f line] $line [gets $f line] $line]
    close $f
    set x
} [list 8 "there一ok" 11 "丁more bytes" 4 "here"]
test io-6.56 {Tcl_GetsObj: incomplete lines should disable file events} {stdio fileevent} {
    update
    set f [open "|[list [interpreter] $path(cat)]" w+]
    fconfigure $f -buffering none
    puts -nonewline $f "foobar"
    fconfigure $f -blocking 0
    variable x {}
    after 500 [namespace code { lappend x timeout }]
    fileevent $f readable [namespace code { lappend x [gets $f] }]
    vwait [namespace which -variable x]
    vwait [namespace which -variable x]
    fconfigure $f -blocking 1
    puts -nonewline $f "baz\n"
    after 500 [namespace code { lappend x timeout }]
    fconfigure $f -blocking 0
    vwait [namespace which -variable x]
    vwait [namespace which -variable x]
    close $f
    set x
} {{} timeout foobarbaz timeout}

test io-7.1 {FilterInputBytes: split up character at end of buffer} {
    # (result == TCL_CONVERT_MULTIBYTE)

    set f [open $path(test1) w]
    fconfigure $f -encoding shiftjis
    puts $f "1234567890123０１２３４\nend"
    close $f
    set f [open $path(test1)]
    fconfigure $f -encoding shiftjis -buffersize 16
    set x [gets $f]
    close $f
    set x
} "1234567890123０１２３４"
test io-7.2 {FilterInputBytes: split up character in middle of buffer} {
    # (bufPtr->nextAdded < bufPtr->bufLength)

    set f [open $path(test1) w]
    fconfigure $f -encoding binary
    puts -nonewline $f "1234567890\n123\x82\x4F\x82\x50\x82"
    close $f
    set f [open $path(test1)]
    fconfigure $f -encoding shiftjis
    set x [list [gets $f line] $line [eof $f]]
    close $f
    set x
} [list 10 "1234567890" 0]
test io-7.3 {FilterInputBytes: split up character at EOF} {testchannel} {
    set f [open $path(test1) w]
    fconfigure $f -encoding binary
    puts -nonewline $f "1234567890123\x82\x4F\x82\x50\x82"
    close $f
    set f [open $path(test1)]
    fconfigure $f -encoding shiftjis -profile tcl8
    set x [list [gets $f line] $line]
    lappend x [tell $f] [testchannel inputbuffered $f] [eof $f]
    lappend x [gets $f line] $line
    close $f
    set x
} [list 15 "1234567890123０１" 18 0 1 -1 ""]
test io-7.4 {FilterInputBytes: recover from split up character} {stdio fileevent} {
    set f [open "|[list [interpreter] $path(cat)]" w+]
    fconfigure $f -encoding binary -buffering none
    puts -nonewline $f "1234567890123\x82\x4F\x82\x50\x82"
    fconfigure $f -encoding shiftjis -blocking 0
    fileevent $f read [namespace code "ready $f"]
    variable x {}
    proc ready {f} {
	variable x
	lappend x [gets $f line] $line [fblocked $f]
    }
    vwait [namespace which -variable x]
    fconfigure $f -encoding binary -blocking 1
    puts $f "\x51\x82\x52"
    fconfigure $f -encoding shiftjis
    vwait [namespace which -variable x]
    close $f
    set x
} [list -1 "" 1 17 "1234567890123０１２３" 0]

test io-8.1 {PeekAhead: only go to device if no more cached data} {testchannel} {
    # (bufPtr->nextPtr == NULL)

    set f [open $path(test1) w]
    fconfigure $f -encoding ascii -translation lf
    puts -nonewline $f "123456789012345\r\n2345678"
    close $f
    set f [open $path(test1)]
    fconfigure $f -encoding ascii -translation auto -buffersize 16
    # here
    gets $f
    set x [testchannel inputbuffered $f]
    close $f
    set x
} "7"
test io-8.2 {PeekAhead: only go to device if no more cached data} {stdio testchannel fileevent} {
    # not (bufPtr->nextPtr == NULL)

    set f [open "|[list [interpreter] $path(cat)]" w+]
    fconfigure $f -translation lf -encoding ascii -buffering none
    puts -nonewline $f "123456789012345\r\nbcdefghijklmnopqrstuvwxyz"
    variable x {}
    fileevent $f read [namespace code "ready $f"]
    proc ready {f} {
	variable x
	lappend x [gets $f line] $line [testchannel inputbuffered $f]
    }
    fconfigure $f -encoding utf-16 -buffersize 16 -blocking 0
    vwait [namespace which -variable x]
    fconfigure $f -translation auto -encoding ascii -blocking 1
    # here
    vwait [namespace which -variable x]
    close $f
    set x
} [list -1 "" 42 15 "123456789012345" 25]
test io-8.3 {PeekAhead: no cached data available} {stdio testchannel fileevent} {
    # (bytesLeft == 0)

    set f [open "|[list [interpreter] $path(cat)]" w+]
    fconfigure $f -translation {auto binary}
    puts -nonewline $f "abcdefghijklmno\r"
    flush $f
    set x [list [gets $f line] $line [testchannel queuedcr $f]]
    close $f
    set x
} [list 15 "abcdefghijklmno" 1]
set a "123456789012345678901234567890"
append a "123456789012345678901234567890"
append a "1234567890123456789012345678901"
test io-8.4 {PeekAhead: cached data available in this buffer} {
    # not (bytesLeft == 0)

    set f [open $path(test1) w+]
    fconfigure $f -translation binary
    puts $f "${a}\r\nabcdef"
    close $f
    set f [open $path(test1)]
    fconfigure $f -encoding binary -translation auto

    # "${a}\r" was converted in one operation (because ENCODING_LINESIZE
    # is 30).  To check if "\n" follows, calls PeekAhead and determines
    # that cached data is available in buffer w/o having to call driver.

    set x [gets $f]
    close $f
    set x
} $a
unset a
test io-8.5 {PeekAhead: don't peek if last read was short} {stdio testchannel fileevent} {
    # (bufPtr->nextAdded < bufPtr->length)

    set f [open "|[list [interpreter] $path(cat)]" w+]
    fconfigure $f -translation {auto binary}
    puts -nonewline $f "abcdefghijklmno\r"
    flush $f
    # here
    set x [list [gets $f line] $line [testchannel queuedcr $f]]
    close $f
    set x
} {15 abcdefghijklmno 1}
test io-8.6 {PeekAhead: change to non-blocking mode} {stdio testchannel fileevent} {
    # ((chanPtr->flags & CHANNEL_NONBLOCKING) == 0)

    set f [open "|[list [interpreter] $path(cat)]" w+]
    fconfigure $f -translation {auto binary} -buffersize 16
    puts -nonewline $f "abcdefghijklmno\r"
    flush $f
    # here
    set x [list [gets $f line] $line [testchannel queuedcr $f]]
    close $f
    set x
} {15 abcdefghijklmno 1}
test io-8.7 {PeekAhead: cleanup} {stdio testchannel fileevent} {
    # Make sure bytes are removed from buffer.

    set f [open "|[list [interpreter] $path(cat)]" w+]
    fconfigure $f -translation {auto binary} -buffering none
    puts -nonewline $f "abcdefghijklmno\r"
    # here
    set x [list [gets $f line] $line [testchannel queuedcr $f]]
    puts -nonewline $f "\x1A"
    lappend x [gets $f line] $line
    close $f
    set x
} {15 abcdefghijklmno 1 -1 {}}

test io-9.1 {CommonGetsCleanup} emptyTest {
} {}

test io-10.1 {Tcl_ReadChars: CheckChannelErrors} emptyTest {
    # no test, need to cause an async error.
} {}
test io-10.2 {Tcl_ReadChars: loop until enough copied} {
    # one time
    # for (copied = 0; (unsigned) toRead > 0; )

    set f [open $path(test1) w]
    puts $f abcdefghijklmnop
    close $f

    set f [open $path(test1)]
    set x [read $f 5]
    close $f
    set x
} {abcde}
test io-10.3 {Tcl_ReadChars: loop until enough copied} {
    # multiple times
    # for (copied = 0; (unsigned) toRead > 0; )

    set f [open $path(test1) w]
    puts $f abcdefghijklmnopqrstuvwxyz
    close $f

    set f [open $path(test1)]
    fconfigure $f -buffersize 16
    # here
    set x [read $f 19]
    close $f
    set x
} {abcdefghijklmnopqrs}
test io-10.4 {Tcl_ReadChars: no more in channel buffer} {
    # (copiedNow < 0)

    set f [open $path(test1) w]
    puts -nonewline $f abcdefghijkl
    close $f

    set f [open $path(test1)]
    # here
    set x [read $f 1000]
    close $f
    set x
} {abcdefghijkl}
test io-10.5 {Tcl_ReadChars: stop on EOF} {
    # (chanPtr->flags & CHANNEL_EOF)

    set f [open $path(test1) w]
    puts -nonewline $f abcdefghijkl
    close $f

    set f [open $path(test1)]
    # here
    set x [read $f 1000]
    close $f
    set x
} {abcdefghijkl}

test io-11.1 {ReadBytes: want to read a lot} {
    # ((unsigned) toRead > (unsigned) srcLen)

    set f [open $path(test1) w]
    puts -nonewline $f abcdefghijkl
    close $f
    set f [open $path(test1)]
    fconfigure $f -encoding binary
    # here
    set x [read $f 1000]
    close $f
    set x
} {abcdefghijkl}
test io-11.2 {ReadBytes: want to read all} {
    # ((unsigned) toRead > (unsigned) srcLen)

    set f [open $path(test1) w]
    puts -nonewline $f abcdefghijkl
    close $f
    set f [open $path(test1)]
    fconfigure $f -encoding binary
    # here
    set x [read $f]
    close $f
    set x
} {abcdefghijkl}
test io-11.3 {ReadBytes: allocate more space} {
    # (toRead > length - offset - 1)

    set f [open $path(test1) w]
    puts -nonewline $f abcdefghijklmnopqrstuvwxyz
    close $f
    set f [open $path(test1)]
    fconfigure $f -buffersize 16 -encoding binary
    # here
    set x [read $f]
    close $f
    set x
} {abcdefghijklmnopqrstuvwxyz}
test io-11.4 {ReadBytes: EOF char found} {
    # (TranslateInputEOL() != 0)

    set f [open $path(test1) w]
    puts $f abcdefghijklmnopqrstuvwxyz
    close $f
    set f [open $path(test1)]
    fconfigure $f -eofchar m -encoding binary
    # here
    set x [list [read $f] [eof $f] [read $f] [eof $f]]
    close $f
    set x
} [list "abcdefghijkl" 1 "" 1]

test io-12.1 {ReadChars: want to read a lot} {
    # ((unsigned) toRead > (unsigned) srcLen)

    set f [open $path(test1) w]
    puts -nonewline $f abcdefghijkl
    close $f
    set f [open $path(test1)]
    # here
    set x [read $f 1000]
    close $f
    set x
} {abcdefghijkl}
test io-12.2 {ReadChars: want to read all} {
    # ((unsigned) toRead > (unsigned) srcLen)

    set f [open $path(test1) w]
    puts -nonewline $f abcdefghijkl
    close $f
    set f [open $path(test1)]
    # here
    set x [read $f]
    close $f
    set x
} {abcdefghijkl}
test io-12.3 {ReadChars: allocate more space} {
    # (toRead > length - offset - 1)

    set f [open $path(test1) w]
    puts -nonewline $f abcdefghijklmnopqrstuvwxyz
    close $f
    set f [open $path(test1)]
    fconfigure $f -buffersize 16
    # here
    set x [read $f]
    close $f
    set x
} {abcdefghijklmnopqrstuvwxyz}
test io-12.4 {ReadChars: split-up char} {stdio testchannel fileevent} {
    # (srcRead == 0)

    set f [open "|[list [interpreter] $path(cat)]" w+]
    fconfigure $f -encoding binary -buffering none -buffersize 16
    puts -nonewline $f "123456789012345\x96"
    fconfigure $f -encoding shiftjis -blocking 0

    fileevent $f read [namespace code "ready $f"]
    proc ready {f} {
	variable x
	lappend x [read $f] [testchannel inputbuffered $f]
    }
    variable x {}

    fconfigure $f -encoding shiftjis
    vwait [namespace which -variable x]
    fconfigure $f -encoding binary -blocking 1
    puts -nonewline $f "\x7B"
    after 500			;# Give the cat process time to catch up
    fconfigure $f -encoding shiftjis -blocking 0
    vwait [namespace which -variable x]
    close $f
    set x
} [list "123456789012345" 1 "本" 0]
test io-12.5 {ReadChars: fileevents on partial characters} {stdio fileevent} {
    set path(test1) [makeFile {
	fconfigure stdout -encoding binary -buffering none
	gets stdin; puts -nonewline "\xE7"
	gets stdin; puts -nonewline "\x89"
	gets stdin; puts -nonewline "\xA6"
    } test1]
    set f [open "|[list [interpreter] $path(test1)]" r+]
    fileevent $f readable [namespace code {
	lappend x [read $f]
	if {[eof $f]} {
	    lappend x eof
	}
    }]
    puts $f "go1"
    flush $f
    fconfigure $f -blocking 0 -encoding utf-8
    variable x {}
    vwait [namespace which -variable x]
    after 500 [namespace code { lappend x timeout }]
    vwait [namespace which -variable x]
    puts $f "go2"
    flush $f
    vwait [namespace which -variable x]
    after 500 [namespace code { lappend x timeout }]
    vwait [namespace which -variable x]
    puts $f "go3"
    flush $f
    vwait [namespace which -variable x]
    vwait [namespace which -variable x]
    lappend x [catch {close $f} msg] $msg
    set x
} "{} timeout {} timeout 牦 {} eof 0 {}"
test io-12.6 {ReadChars: too many chars read} {
    proc driver {cmd args} {
	variable buffer
	variable index
	set chan [lindex $args 0]
	switch -- $cmd {
	    initialize {
		set index($chan) 0
		set buffer($chan) [encoding convertto utf-8 \
			[string repeat 뻯 20][string repeat . 20]]
		return {initialize finalize watch read}
	    }
	    finalize {
		unset index($chan) buffer($chan)
		return
	    }
	    watch {}
	    read {
		set n [lindex $args 1]
		set new [expr {$index($chan) + $n}]
		set result [string range $buffer($chan) $index($chan) $new-1]
		set index($chan) $new
		return $result
	    }
	}
    }
    set c [chan create read [namespace which driver]]
    chan configure $c -encoding utf-8
    while {![eof $c]} {
	read $c 15
    }
    close $c
} {}
test io-12.7 {ReadChars: too many chars read [bc5b790099]} {
    proc driver {cmd args} {
	variable buffer
	variable index
	set chan [lindex $args 0]
	switch -- $cmd {
	    initialize {
		set index($chan) 0
		set buffer($chan) [encoding convertto utf-8 \
			[string repeat 뻯 10]....뻯]
		return {initialize finalize watch read}
	    }
	    finalize {
		unset index($chan) buffer($chan)
		return
	    }
	    watch {}
	    read {
		set n [lindex $args 1]
		set new [expr {$index($chan) + $n}]
		set result [string range $buffer($chan) $index($chan) $new-1]
		set index($chan) $new
		return $result
	    }
	}
    }
    set c [chan create read [namespace which driver]]
    chan configure $c -encoding utf-8
    while {![eof $c]} {
	read $c 7
    }
    close $c
} {}
test io-12.8 {ReadChars: multibyte chars split} {
    set f [open $path(test1) w]
    fconfigure $f -translation binary
    puts -nonewline $f [string repeat a 9]\xC2\xA0
    close $f
    set f [open $path(test1)]
    fconfigure $f -encoding utf-8 -buffersize 10
    set in [read $f]
    close $f
    scan [string index $in end] %c
} 160


apply [list {} {
    set template {
	test {io-12.9 @variant@} {ReadChars: multibyte chars split, default (strict)} -body {
	    set res {}
	    set f [open $path(test1) w]
	    fconfigure $f -translation binary
	    puts -nonewline $f [string repeat a 9]\xC2
	    close $f
	    set f [open $path(test1)]
	    fconfigure $f -encoding utf-8 @strict@ -buffersize 10
	    set status [catch {read $f} cres copts]
	    set in [dict get $copts -result]
	    lappend res $in
	    lappend res $status $cres
	    set status [catch {read $f} cres copts]
	    set in [dict get $copts -result]
	    lappend res $in
	    lappend res $status $cres
	    set res
	} -cleanup {
	    catch {close $f}
	} -match glob -result {{read aaaaaaaaa} 1 {error reading "file*":\
		invalid or incomplete multibyte or wide character}\
		{read {}} 1 {error reading "file*":\
		invalid or incomplete multibyte or wide character}}
    }

	# if default encoding is not currently to strict
    # foreach variant {default encodingstrict} strict {{} {-encodingstrict 1}} 
    foreach variant {{profile strict}} strict {{-profile strict}} {
	set script [string map [
	    list @variant@ $variant @strict@ $strict] $template] 
	uplevel 1 $script
    }
} [namespace current]]



test {io-12.9 profile tcl8} {ReadChars: multibyte chars split} -body {
    set f [open $path(test1) w]
    fconfigure $f -translation binary
    puts -nonewline $f [string repeat a 9]\xC2
    close $f
    set f [open $path(test1)]
    fconfigure $f -encoding utf-8 -profile tcl8 -buffersize 10
    set in [read $f]
    read $f
    scan [string index $in end] %c
} -cleanup {
    catch {close $f}
} -result 194


test io-12.10.profilestrict {ReadChars: multibyte chars split} -body {
    set f [open $path(test1) w]
    fconfigure $f -translation binary
    puts -nonewline $f [string repeat a 9]\xC2
    close $f
    set f [open $path(test1)]
    fconfigure $f -encoding utf-8 -profile strict -buffersize 11
    set in [read $f]
    close $f
    scan [string index $in end] %c
} -cleanup {
    catch {close $f}
} -returnCodes 1 -match glob -result {error reading "file*":\
	invalid or incomplete multibyte or wide character}


test io-12.10.profiletcl8 {ReadChars: multibyte chars split} -body {
    set f [open $path(test1) w]
    fconfigure $f -translation binary
    puts -nonewline $f [string repeat a 9]\xC2
    close $f
    set f [open $path(test1)]
    fconfigure $f -encoding utf-8 -profile tcl8 -buffersize 11
    set in [read $f]
    close $f
    scan [string index $in end] %c
} -cleanup {
    catch {close $f}
} -result 194

test io-13.1 {TranslateInputEOL: cr mode} {} {
    set f [open $path(test1) w]
    fconfigure $f -translation lf
    puts -nonewline $f "abcd\rdef\r"
    close $f
    set f [open $path(test1)]
    fconfigure $f -translation cr
    set x [read $f]
    close $f
    set x
} "abcd\ndef\n"
test io-13.2 {TranslateInputEOL: crlf mode} {
    set f [open $path(test1) w]
    fconfigure $f -translation lf
    puts -nonewline $f "abcd\r\ndef\r\n"
    close $f
    set f [open $path(test1)]
    fconfigure $f -translation crlf
    set x [read $f]
    close $f
    set x
} "abcd\ndef\n"
test io-13.3 {TranslateInputEOL: crlf mode: naked cr} {
    # (src >= srcMax)

    set f [open $path(test1) w]
    fconfigure $f -translation lf
    puts -nonewline $f "abcd\r\ndef\r"
    close $f
    set f [open $path(test1)]
    fconfigure $f -translation crlf
    set x [read $f]
    close $f
    set x
} "abcd\ndef\r"
test io-13.4 {TranslateInputEOL: crlf mode: cr followed by not \n} {
    # (src >= srcMax)

    set f [open $path(test1) w]
    fconfigure $f -translation lf
    puts -nonewline $f "abcd\r\ndef\rfgh"
    close $f
    set f [open $path(test1)]
    fconfigure $f -translation crlf
    set x [read $f]
    close $f
    set x
} "abcd\ndef\rfgh"
test io-13.5 {TranslateInputEOL: crlf mode: naked lf} {
    # (src >= srcMax)

    set f [open $path(test1) w]
    fconfigure $f -translation lf
    puts -nonewline $f "abcd\r\ndef\nfgh"
    close $f
    set f [open $path(test1)]
    fconfigure $f -translation crlf
    set x [read $f]
    close $f
    set x
} "abcd\ndef\nfgh"
test io-13.6 {TranslateInputEOL: auto mode: saw cr in last segment} {stdio testchannel fileevent} {
    # (chanPtr->flags & INPUT_SAW_CR)
    # This test may fail on slower machines.

    set f [open "|[list [interpreter] $path(cat)]" w+]
    fconfigure $f -blocking 0 -buffering none -translation {auto lf}

    fileevent $f read [namespace code "ready $f"]
    proc ready {f} {
	variable x
	lappend x [read $f] [testchannel queuedcr $f]
    }
    variable x {}
    variable y {}

    puts -nonewline $f "abcdefghj\r"
    after 500 [namespace code {set y ok}]
    vwait [namespace which -variable y]

    puts -nonewline $f "\n01234"
    after 500 [namespace code {set y ok}]
    vwait [namespace which -variable y]

    close $f
    set x
} [list "abcdefghj\n" 1 "01234" 0]
test io-13.7 {TranslateInputEOL: auto mode: naked \r} testchannel {
    # (src >= srcMax)

    set f [open $path(test1) w]
    fconfigure $f -translation lf
    puts -nonewline $f "abcd\r"
    close $f
    set f [open $path(test1)]
    fconfigure $f -translation auto
    set x [list [read $f] [testchannel queuedcr $f]]
    close $f
    set x
} [list "abcd\n" 1]
test io-13.8 {TranslateInputEOL: auto mode: \r\n} {
    # (*src == '\n')

    set f [open $path(test1) w]
    fconfigure $f -translation lf
    puts -nonewline $f "abcd\r\ndef"
    close $f
    set f [open $path(test1)]
    fconfigure $f -translation auto
    set x [read $f]
    close $f
    set x
} "abcd\ndef"
test io-13.8.1 {TranslateInputEOL: auto mode: \r\n} {
    set f [open $path(test1) w]
    fconfigure $f -translation lf
    puts -nonewline $f "abcd\r\ndef"
    close $f
    set f [open $path(test1)]
    fconfigure $f -translation auto
    set x {}
    lappend x [read $f 5]
    lappend x [read $f]
    close $f
    set x
} [list "abcd\n" "def"]
test io-13.8.2 {TranslateInputEOL: auto mode: \r\n} {
    set f [open $path(test1) w]
    fconfigure $f -translation lf
    puts -nonewline $f "abcd\r\ndef"
    close $f
    set f [open $path(test1)]
    fconfigure $f -translation auto -buffersize 6
    set x {}
    lappend x [read $f 5]
    lappend x [read $f]
    close $f
    set x
} [list "abcd\n" "def"]
test io-13.8.3 {TranslateInputEOL: auto mode: \r\n} {
    set f [open $path(test1) w]
    fconfigure $f -translation lf
    puts -nonewline $f "abcd\r\n\r\ndef"
    close $f
    set f [open $path(test1)]
    fconfigure $f -translation auto -buffersize 7
    set x {}
    lappend x [read $f 5]
    lappend x [read $f]
    close $f
    set x
} [list "abcd\n" "\ndef"]
test io-13.9 {TranslateInputEOL: auto mode: \r followed by not \n} {
    set f [open $path(test1) w]
    fconfigure $f -translation lf
    puts -nonewline $f "abcd\rdef"
    close $f
    set f [open $path(test1)]
    fconfigure $f -translation auto
    set x [read $f]
    close $f
    set x
} "abcd\ndef"
test io-13.10 {TranslateInputEOL: auto mode: \n} {
    # not (*src == '\r')

    set f [open $path(test1) w]
    fconfigure $f -translation lf
    puts -nonewline $f "abcd\ndef"
    close $f
    set f [open $path(test1)]
    fconfigure $f -translation auto
    set x [read $f]
    close $f
    set x
} "abcd\ndef"
test io-13.11 {TranslateInputEOL: EOF char} {
    # (*chanPtr->inEofChar != '\x00')

    set f [open $path(test1) w]
    fconfigure $f -translation lf
    puts -nonewline $f "abcd\ndefgh"
    close $f
    set f [open $path(test1)]
    fconfigure $f -translation auto -eofchar e
    set x [read $f]
    close $f
    set x
} "abcd\nd"
test io-13.12 {TranslateInputEOL: find EOF char in src} {
    # (*chanPtr->inEofChar != '\x00')

    set f [open $path(test1) w]
    fconfigure $f -translation lf
    puts -nonewline $f "\r\n\r\n\r\nab\r\n\r\ndef\r\n\r\n\r\n"
    close $f
    set f [open $path(test1)]
    fconfigure $f -translation auto -eofchar e
    set x [read $f]
    close $f
    set x
} "\n\n\nab\n\nd"

# Test standard handle management. The functions tested are
# Tcl_SetStdChannel and Tcl_GetStdChannel. Incidentally we are
# also testing channel table management.

if {[info commands testchannel] != ""} {
    set consoleFileNames [lsort [testchannel open]]
} else {
    # just to avoid an error
    set consoleFileNames [list]
}

test io-14.1 {Tcl_SetStdChannel and Tcl_GetStdChannel} {testchannel} {
    set l ""
    lappend l [fconfigure stdin -buffering]
    lappend l [fconfigure stdout -buffering]
    lappend l [fconfigure stderr -buffering]
    lappend l [lsort [testchannel open]]
    set l
} [list line line none $consoleFileNames]
test io-14.2 {Tcl_SetStdChannel and Tcl_GetStdChannel} {
    interp create x
    set l ""
    lappend l [x eval {fconfigure stdin -buffering}]
    lappend l [x eval {fconfigure stdout -buffering}]
    lappend l [x eval {fconfigure stderr -buffering}]
    interp delete x
    set l
} {line line none}
set path(test3) [makeFile {} test3]
test io-14.3 {Tcl_SetStdChannel & Tcl_GetStdChannel} exec {
    set f [open $path(test1) w]
    puts -nonewline $f {
	close stdin
	close stdout
	close stderr
	set f  [}
    puts $f [list open $path(test1) r]]
    puts $f "set f2 \[[list open $path(test2) w]]"
    puts $f "set f3 \[[list open $path(test3) w]]"
    puts $f {	puts stdout [gets stdin]
	puts stdout out
	puts stderr err
	close $f
	close $f2
	close $f3
    }
    close $f
    set result [exec [interpreter] $path(test1)]
    set f  [open $path(test2) r]
    set f2 [open $path(test3) r]
    lappend result [read $f] [read $f2]
    close $f
    close $f2
    set result
} {{
out
} {err
}}
# This test relies on the fact that stdout is used before stderr
test io-14.4 {Tcl_SetStdChannel & Tcl_GetStdChannel} {exec} {
    set f [open $path(test1) w]
    puts -nonewline $f { close stdin
	close stdout
	close stderr
	set f  [}
    puts $f [list open $path(test1) r]]
    puts $f "set f2 \[[list open $path(test2) w]]"
    puts $f "set f3 \[[list open $path(test3) w]]"
    puts $f {	puts stdout [gets stdin]
	puts stdout $f2
	puts stderr $f3
	close $f
	close $f2
	close $f3
    }
    close $f
    set result [exec [interpreter] $path(test1)]
    set f  [open $path(test2) r]
    set f2 [open $path(test3) r]
    lappend result [read $f] [read $f2]
    close $f
    close $f2
    set result
} {{ close stdin
stdout
} {stderr
}}
catch {interp delete z}
test io-14.5 {Tcl_GetChannel: stdio name translation} {
    interp create z
    eof stdin
    catch {z eval flush stdin} msg1
    catch {z eval close stdin} msg2
    catch {z eval flush stdin} msg3
    set result [list $msg1 $msg2 $msg3]
    interp delete z
    set result
} {{channel "stdin" wasn't opened for writing} {} {can not find channel named "stdin"}}
test io-14.6 {Tcl_GetChannel: stdio name translation} {
    interp create z
    eof stdout
    catch {z eval flush stdout} msg1
    catch {z eval close stdout} msg2
    catch {z eval flush stdout} msg3
    set result [list $msg1 $msg2 $msg3]
    interp delete z
    set result
} {{} {} {can not find channel named "stdout"}}
test io-14.7 {Tcl_GetChannel: stdio name translation} {
    interp create z
    eof stderr
    catch {z eval flush stderr} msg1
    catch {z eval close stderr} msg2
    catch {z eval flush stderr} msg3
    set result [list $msg1 $msg2 $msg3]
    interp delete z
    set result
} {{} {} {can not find channel named "stderr"}}
set path(script) [makeFile {} script]
test io-14.8 {reuse of stdio special channels} stdio {
    file delete $path(script)
    file delete $path(test1)
    set f [open $path(script) w]
    puts -nonewline $f {
	close stderr
	set f [}
    puts $f [list open $path(test1) w]]
    puts -nonewline $f {
	puts stderr hello
	close $f
	set f [}
    puts $f [list open $path(test1) r]]
    puts $f {
	puts [gets $f]
    }
    close $f
    set f [open "|[list [interpreter] $path(script)]" r]
    set c [gets $f]
    close $f
    set c
} hello
test io-14.9 {reuse of stdio special channels} {stdio fileevent} {
    file delete $path(script)
    file delete $path(test1)
    set f [open $path(script) w]
    puts $f {
	array set path [lindex $argv 0]
	set f [open $path(test1) w]
	puts $f hello
	close $f
	close stderr
	set f [open "|[list [info nameofexecutable] $path(cat) $path(test1)]" r]
	puts [gets $f]
    }
    close $f
    set f [open "|[list [interpreter] $path(script) [array get path]]" r]
    set c [gets $f]
    close $f
    # Added delay to give Windows time to stop the spawned process and clean
    # up its grip on the file test1. Added delete as proper test cleanup.
    # The failing tests were 18.1 and 18.2 as first re-users of file "test1".
    after 10000
    file delete $path(script)
    file delete $path(test1)
    set c
} hello

test io-15.1 {Tcl_CreateCloseHandler} emptyTest {
} {}

test io-16.1 {Tcl_DeleteCloseHandler} emptyTest {
} {}

# Test channel table management. The functions tested are
# GetChannelTable, DeleteChannelTable, Tcl_RegisterChannel,
# Tcl_UnregisterChannel, Tcl_GetChannel and Tcl_CreateChannel.
#
# These functions use "eof stdin" to ensure that the standard
# channels are added to the channel table of the interpreter.

test io-17.1 {GetChannelTable, DeleteChannelTable on std handles} {testchannel} {
    set l1 [testchannel refcount stdin]
    eof stdin
    interp create x
    set l ""
    lappend l [expr {[testchannel refcount stdin] - $l1}]
    x eval {eof stdin}
    lappend l [expr {[testchannel refcount stdin] - $l1}]
    interp delete x
    lappend l [expr {[testchannel refcount stdin] - $l1}]
    set l
} {0 1 0}
test io-17.2 {GetChannelTable, DeleteChannelTable on std handles} {testchannel} {
    set l1 [testchannel refcount stdout]
    eof stdin
    interp create x
    set l ""
    lappend l [expr {[testchannel refcount stdout] - $l1}]
    x eval {eof stdout}
    lappend l [expr {[testchannel refcount stdout] - $l1}]
    interp delete x
    lappend l [expr {[testchannel refcount stdout] - $l1}]
    set l
} {0 1 0}
test io-17.3 {GetChannelTable, DeleteChannelTable on std handles} {testchannel} {
    set l1 [testchannel refcount stderr]
    eof stdin
    interp create x
    set l ""
    lappend l [expr {[testchannel refcount stderr] - $l1}]
    x eval {eof stderr}
    lappend l [expr {[testchannel refcount stderr] - $l1}]
    interp delete x
    lappend l [expr {[testchannel refcount stderr] - $l1}]
    set l
} {0 1 0}

test io-18.1 {Tcl_RegisterChannel, Tcl_UnregisterChannel} {testchannel} {
    file delete -force $path(test1)
    set l ""
    set f [open $path(test1) w]
    lappend l [lindex [testchannel info $f] 15]
    close $f
    if {[catch {lindex [testchannel info $f] 15} msg]} {
	lappend l $msg
    } else {
	lappend l "very broken: $f found after being closed"
    }
    string compare [string tolower $l] \
	[list 1 [format "can not find channel named \"%s\"" $f]]
} 0
test io-18.2 {Tcl_RegisterChannel, Tcl_UnregisterChannel} {testchannel} {
    file delete -force $path(test1)
    set l ""
    set f [open $path(test1) w]
    lappend l [lindex [testchannel info $f] 15]
    interp create x
    interp share "" $f x
    lappend l [lindex [testchannel info $f] 15]
    x eval close $f
    lappend l [lindex [testchannel info $f] 15]
    interp delete x
    lappend l [lindex [testchannel info $f] 15]
    close $f
    if {[catch {lindex [testchannel info $f] 15} msg]} {
	lappend l $msg
    } else {
	lappend l "very broken: $f found after being closed"
    }
    string compare [string tolower $l] \
	[list 1 2 1 1 [format "can not find channel named \"%s\"" $f]]
} 0
test io-18.3 {Tcl_RegisterChannel, Tcl_UnregisterChannel} {testchannel} {
    file delete $path(test1)
    set l ""
    set f [open $path(test1) w]
    lappend l [lindex [testchannel info $f] 15]
    interp create x
    interp share "" $f x
    lappend l [lindex [testchannel info $f] 15]
    interp delete x
    lappend l [lindex [testchannel info $f] 15]
    close $f
    if {[catch {lindex [testchannel info $f] 15} msg]} {
	lappend l $msg
    } else {
	lappend l "very broken: $f found after being closed"
    }
    string compare [string tolower $l] \
	[list 1 2 1 [format "can not find channel named \"%s\"" $f]]
} 0

test io-19.1 {Tcl_GetChannel->Tcl_GetStdChannel, standard handles} {
    eof stdin
} 0
test io-19.2 {testing Tcl_GetChannel, user opened handle} {
    file delete $path(test1)
    set f [open $path(test1) w]
    set x [eof $f]
    close $f
    set x
} 0
test io-19.3 {Tcl_GetChannel, channel not found} {
    list [catch {eof file34} msg] $msg
} {1 {can not find channel named "file34"}}
test io-19.4 {Tcl_CreateChannel, insertion into channel table} {testchannel} {
    file delete $path(test1)
    set f [open $path(test1) w]
    set l ""
    lappend l [eof $f]
    close $f
    if {[catch {lindex [testchannel info $f] 15} msg]} {
	lappend l $msg
    } else {
	lappend l "very broken: $f found after being closed"
    }
    string compare [string tolower $l] \
	[list 0 [format "can not find channel named \"%s\"" $f]]
} 0

test io-20.1 {Tcl_CreateChannel: initial settings} {
	set a [open $path(test2) w]
    set old [encoding system]
    encoding system ascii
    set f [open $path(test1) w]
    set x [fconfigure $f -encoding]
    close $f
    encoding system $old
	close $a
    set x
} {ascii}
test io-20.2 {Tcl_CreateChannel: initial settings} {win} {
    set f [open $path(test1) w+]
    set x [list [fconfigure $f -eofchar] [fconfigure $f -translation]]
    close $f
    set x
} {{} {auto crlf}}
test io-20.3 {Tcl_CreateChannel: initial settings} {unix} {
    set f [open $path(test1) w+]
    set x [list [fconfigure $f -eofchar] [fconfigure $f -translation]]
    close $f
    set x
} {{} {auto lf}}
set path(stdout) [makeFile {} stdout]
test io-20.5 {Tcl_CreateChannel: install channel in empty slot} stdio {
    set f [open $path(script) w]
    puts -nonewline $f {
	close stdout
	set f1 [}
    puts $f [list open $path(stdout) w]]
    puts $f {
	fconfigure $f1 -buffersize 777
	puts stderr [fconfigure stdout -buffersize]
    }
    close $f
    set f [open "|[list [interpreter] $path(script)]"]
    catch {close $f} msg
    set msg
} {777}

test io-21.1 {CloseChannelsOnExit} emptyTest {
} {}

# Test management of attributes associated with a channel, such as
# its default translation, its name and type, etc. The functions
# tested in this group are Tcl_GetChannelName,
# Tcl_GetChannelType and Tcl_GetChannelFile. Tcl_GetChannelInstanceData
# not tested because files do not use the instance data.

test io-22.1 {Tcl_GetChannelMode} emptyTest {
    # Not used anywhere in Tcl.
} {}

test io-23.1 {Tcl_GetChannelName} {testchannel} {
    file delete $path(test1)
    set f [open $path(test1) w]
    set n [testchannel name $f]
    close $f
    string compare $n $f
} 0

test io-24.1 {Tcl_GetChannelType} {testchannel} {
    file delete $path(test1)
    set f [open $path(test1) w]
    set t [testchannel type $f]
    close $f
    string compare $t file
} 0

test io-25.1 {Tcl_GetChannelHandle, input} {testchannel} {
    set f [open $path(test1) w]
    fconfigure $f -translation lf -eofchar {}
    puts $f "1234567890\n098765432"
    close $f
    set f [open $path(test1) r]
    gets $f
    set l ""
    lappend l [testchannel inputbuffered $f]
    lappend l [tell $f]
    close $f
    set l
} {10 11}
test io-25.2 {Tcl_GetChannelHandle, output} {testchannel} {
    file delete $path(test1)
    set f [open $path(test1) w]
    fconfigure $f -translation lf
    puts $f hello
    set l ""
    lappend l [testchannel outputbuffered $f]
    lappend l [tell $f]
    flush $f
    lappend l [testchannel outputbuffered $f]
    lappend l [tell $f]
    close $f
    file delete $path(test1)
    set l
} {6 6 0 6}

test io-26.1 {Tcl_GetChannelInstanceData} stdio {
    # "pid" command uses Tcl_GetChannelInstanceData
    # Don't care what pid is (but must be a number), just want to exercise it.

    set f [open "|[list [interpreter] << exit]"]
    expr {[pid $f]}
    close $f
} {}

# Test flushing. The functions tested here are FlushChannel.

test io-27.1 {FlushChannel, no output buffered} {
    file delete $path(test1)
    set f [open $path(test1) w]
    flush $f
    set s [file size $path(test1)]
    close $f
    set s
} 0
test io-27.2 {FlushChannel, some output buffered} {
    file delete $path(test1)
    set f [open $path(test1) w]
    fconfigure $f -translation lf -eofchar {}
    set l ""
    puts $f hello
    lappend l [file size $path(test1)]
    flush $f
    lappend l [file size $path(test1)]
    close $f
    lappend l [file size $path(test1)]
    set l
} {0 6 6}
test io-27.3 {FlushChannel, implicit flush on close} {
    file delete $path(test1)
    set f [open $path(test1) w]
    fconfigure $f -translation lf -eofchar {}
    set l ""
    puts $f hello
    lappend l [file size $path(test1)]
    close $f
    lappend l [file size $path(test1)]
    set l
} {0 6}
test io-27.4 {FlushChannel, implicit flush when buffer fills} {
    file delete $path(test1)
    set f [open $path(test1) w]
    fconfigure $f -translation lf -eofchar {}
    fconfigure $f -buffersize 60
    set l ""
    lappend l [file size $path(test1)]
    for {set i 0} {$i < 12} {incr i} {
	puts $f hello
    }
    lappend l [file size $path(test1)]
    flush $f
    lappend l [file size $path(test1)]
    close $f
    set l
} {0 60 72}
test io-27.5 {FlushChannel, implicit flush when buffer fills and on close} \
	{unixOrWin} {
    file delete $path(test1)
    set f [open $path(test1) w]
    fconfigure $f -translation lf -buffersize 60 -eofchar {}
    set l ""
    lappend l [file size $path(test1)]
    for {set i 0} {$i < 12} {incr i} {
	puts $f hello
    }
    lappend l [file size $path(test1)]
    close $f
    lappend l [file size $path(test1)]
    set l
} {0 60 72}
set path(pipe)   [makeFile {} pipe]
set path(output) [makeFile {} output]
test io-27.6 {FlushChannel, async flushing, async close} \
	{stdio asyncPipeClose notWinCI} {
    # This test may fail on old Unix systems (seen on IRIX64 6.5) with
    # obsolete gettimeofday() calls.  See Tcl Bugs 3530533, 1942197.
    file delete $path(pipe)
    file delete $path(output)
    set f [open $path(pipe) w]
    puts $f "set f \[[list open $path(output) w]]"
    puts $f {
	fconfigure $f -translation lf -buffering none -eofchar {}
	while {![eof stdin]} {
	    after 20
	    puts -nonewline $f [read stdin 1024]
	}
	close $f
    }
    close $f
    set x 01234567890123456789012345678901
    for {set i 0} {$i < 11} {incr i} {
	set x "$x$x"
    }
    set f [open $path(output) w]
    close $f
    set f [open "|[list [interpreter] $path(pipe)]" w]
    fconfigure $f -blocking off
    puts -nonewline $f $x
    close $f
    set counter 0
    while {([file size $path(output)] < 65536) && ($counter < 1000)} {
	after 20 [list incr [namespace which -variable counter]]
	vwait [namespace which -variable counter]
    }
    if {$counter == 1000} {
	set result "file size only [file size $path(output)]"
    } else {
	set result ok
    }
} ok

# Tests closing a channel. The functions tested are CloseChannel and Tcl_Close.

test io-28.1 {CloseChannel called when all references are dropped} {testchannel} {
    file delete $path(test1)
    set f [open $path(test1) w]
    interp create x
    interp share "" $f x
    set l ""
    lappend l [testchannel refcount $f]
    x eval close $f
    interp delete x
    lappend l [testchannel refcount $f]
    close $f
    set l
} {2 1}
test io-28.2 {CloseChannel called when all references are dropped} {
    file delete $path(test1)
    set f [open $path(test1) w]
    interp create x
    interp share "" $f x
    puts -nonewline $f abc
    close $f
    x eval puts $f def
    x eval close $f
    interp delete x
    set f [open $path(test1) r]
    set l [gets $f]
    close $f
    set l
} abcdef
test io-28.3 {CloseChannel, not called before output queue is empty} \
	{stdio asyncPipeClose nonPortable} {
    file delete $path(pipe)
    file delete $path(output)
    set f [open $path(pipe) w]
    puts $f {

	# Need to not have eof char appended on close, because the other
	# side of the pipe already closed, so that writing would cause an
	# error "invalid file".

	fconfigure stdout -eofchar {}
	fconfigure stderr -eofchar {}

	set f [open $path(output) w]
	fconfigure $f -translation lf -buffering none
	for {set x 0} {$x < 20} {incr x} {
	    after 20
	    puts -nonewline $f [read stdin 1024]
	}
	close $f
    }
    close $f
    set x 01234567890123456789012345678901
    for {set i 0} {$i < 11} {incr i} {
	set x "$x$x"
    }
    set f [open $path(output) w]
    close $f
    set f [open "|[list [interpreter] pipe]" r+]
    fconfigure $f -blocking off -eofchar {}

    puts -nonewline $f $x
    close $f
    set counter 0
    while {([file size $path(output)] < 20480) && ($counter < 1000)} {
	after 20 [list incr [namespace which -variable counter]]
	vwait [namespace which -variable counter]
    }
    if {$counter == 1000} {
	set result probably_broken
    } else {
	set result ok
    }
} ok
test io-28.4 Tcl_Close testchannel {
    file delete $path(test1)
    set l {}
    lappend l [lsort [testchannel open]]
    set f [open $path(test1) w]
    lappend l [lsort [testchannel open]]
    close $f
    lappend l [lsort [testchannel open]]
    set x [list $consoleFileNames \
		[lsort [list {*}$consoleFileNames $f]] \
		$consoleFileNames]
    string compare $l $x
} 0
test io-28.5 {Tcl_Close vs standard handles} {stdio unix testchannel} {
    file delete $path(script)
    set f [open $path(script) w]
    puts $f {
	close stdin
	puts [testchannel open]
    }
    close $f
    set f [open "|[list [interpreter] $path(script)]" r]
    set l [gets $f]
    close $f
    lsort $l
} {file1 file2}


test io-28.6 {
	close channel in write event handler

	Should not produce a segmentation fault in a Tcl built with
	--enable-symbols and -DPURIFY
} debugpurify {
    variable done
    variable res
    after 0 [list coroutine c1 apply [list {} {
	variable done
	set chan [chan create w {apply {args {
	    list initialize finalize watch write configure blocking
	}}}]
	chan configure $chan -blocking 0
	while 1 {
	    chan event $chan writable [list [info coroutine]]
	    yield
	    close $chan
	    set done 1
	    return
	}
    } [namespace current]]]
    vwait [namespace current]::done
return success
} success


test io-28.7 {
    close channel in read event handler

	Should not produce a segmentation fault in a Tcl built with
	--enable-symbols and -DPURIFY
} debugpurify {
    variable done
    variable res
    after 0 [list coroutine c1 apply [list {} {
	variable done
	set chan [chan create r {apply {{cmd chan args} {
	    switch $cmd {
		blocking - finalize {
		}
		watch {
		    chan postevent $chan read
		}
		initialize {
		    list initialize finalize watch read write configure blocking
		}
		default {
		    error [list {unexpected command} $cmd]
		}
	    }
	}}}]
	chan configure $chan -blocking 0
	while 1 {
	    chan event $chan readable [list [info coroutine]]
	    yield
	    close $chan
	    set done 1
	    return
	}
    } [namespace current]]]
    vwait [namespace current]::done
return success
} success



test io-29.1 {Tcl_WriteChars, channel not writable} {
    list [catch {puts stdin hello} msg] $msg
} {1 {channel "stdin" wasn't opened for writing}}
test io-29.2 {Tcl_WriteChars, empty string} {
    file delete $path(test1)
    set f [open $path(test1) w]
    fconfigure $f -eofchar {}
    puts -nonewline $f ""
    close $f
    file size $path(test1)
} 0
test io-29.3 {Tcl_WriteChars, nonempty string} {
    file delete $path(test1)
    set f [open $path(test1) w]
    fconfigure $f -eofchar {}
    puts -nonewline $f hello
    close $f
    file size $path(test1)
} 5
test io-29.4 {Tcl_WriteChars, buffering in full buffering mode} {testchannel} {
    file delete $path(test1)
    set f [open $path(test1) w]
    fconfigure $f -translation lf -buffering full -eofchar {}
    puts $f hello
    set l ""
    lappend l [testchannel outputbuffered $f]
    lappend l [file size $path(test1)]
    flush $f
    lappend l [testchannel outputbuffered $f]
    lappend l [file size $path(test1)]
    close $f
    set l
} {6 0 0 6}
test io-29.5 {Tcl_WriteChars, buffering in line buffering mode} {testchannel} {
    file delete $path(test1)
    set f [open $path(test1) w]
    fconfigure $f -translation lf -buffering line -eofchar {}
    puts -nonewline $f hello
    set l ""
    lappend l [testchannel outputbuffered $f]
    lappend l [file size $path(test1)]
    puts $f hello
    lappend l [testchannel outputbuffered $f]
    lappend l [file size $path(test1)]
    close $f
    set l
} {5 0 0 11}
test io-29.6 {Tcl_WriteChars, buffering in no buffering mode} {testchannel} {
    file delete $path(test1)
    set f [open $path(test1) w]
    fconfigure $f -translation lf -buffering none -eofchar {}
    puts -nonewline $f hello
    set l ""
    lappend l [testchannel outputbuffered $f]
    lappend l [file size $path(test1)]
    puts $f hello
    lappend l [testchannel outputbuffered $f]
    lappend l [file size $path(test1)]
    close $f
    set l
} {0 5 0 11}
test io-29.7 {Tcl_Flush, full buffering} {testchannel} {
    file delete $path(test1)
    set f [open $path(test1) w]
    fconfigure $f -translation lf -buffering full -eofchar {}
    puts -nonewline $f hello
    set l ""
    lappend l [testchannel outputbuffered $f]
    lappend l [file size $path(test1)]
    puts $f hello
    lappend l [testchannel outputbuffered $f]
    lappend l [file size $path(test1)]
    flush $f
    lappend l [testchannel outputbuffered $f]
    lappend l [file size $path(test1)]
    close $f
    set l
} {5 0 11 0 0 11}
test io-29.8 {Tcl_Flush, full buffering} {testchannel} {
    file delete $path(test1)
    set f [open $path(test1) w]
    fconfigure $f -translation lf -buffering line
    puts -nonewline $f hello
    set l ""
    lappend l [testchannel outputbuffered $f]
    lappend l [file size $path(test1)]
    flush $f
    lappend l [testchannel outputbuffered $f]
    lappend l [file size $path(test1)]
    puts $f hello
    lappend l [testchannel outputbuffered $f]
    lappend l [file size $path(test1)]
    flush $f
    lappend l [testchannel outputbuffered $f]
    lappend l [file size $path(test1)]
    close $f
    set l
} {5 0 0 5 0 11 0 11}
test io-29.9 {Tcl_Flush, channel not writable} {
    list [catch {flush stdin} msg] $msg
} {1 {channel "stdin" wasn't opened for writing}}
test io-29.10 {Tcl_WriteChars, looping and buffering} {
    file delete $path(test1)
    set f1 [open $path(test1) w]
    fconfigure $f1 -translation lf -eofchar {}
    set f2 [open $path(longfile) r]
    for {set x 0} {$x < 10} {incr x} {
	puts $f1 [gets $f2]
    }
    close $f2
    close $f1
    file size $path(test1)
} 387
test io-29.11 {Tcl_WriteChars, no newline, implicit flush} {
    file delete $path(test1)
    set f1 [open $path(test1) w]
    fconfigure $f1 -eofchar {}
    set f2 [open $path(longfile) r]
    for {set x 0} {$x < 10} {incr x} {
	puts -nonewline $f1 [gets $f2]
    }
    close $f1
    close $f2
    file size $path(test1)
} 377
test io-29.12 {Tcl_WriteChars on a pipe} stdio {
    file delete $path(test1)
    file delete $path(pipe)
    set f1 [open $path(pipe) w]
    puts $f1 "set f1 \[[list open $path(longfile) r]]"
    puts $f1 {
	for {set x 0} {$x < 10} {incr x} {
	    puts [gets $f1]
	}
    }
    close $f1
    set f1 [open "|[list [interpreter] $path(pipe)]" r]
    set f2 [open $path(longfile) r]
    set y ok
    for {set x 0} {$x < 10} {incr x} {
	set l1 [gets $f1]
	set l2 [gets $f2]
	if {"$l1" != "$l2"} {
	    set y broken
	}
    }
    close $f1
    close $f2
    set y
} ok
test io-29.13 {Tcl_WriteChars to a pipe, line buffered} stdio {
    file delete $path(test1)
    file delete $path(pipe)
    set f1 [open $path(pipe) w]
    puts $f1 {
	puts [gets stdin]
	puts [gets stdin]
    }
    close $f1
    set y ok
    set f1 [open "|[list [interpreter] $path(pipe)]" r+]
    fconfigure $f1 -buffering line
    set f2 [open $path(longfile) r]
    set line [gets $f2]
    puts $f1 $line
    set backline [gets $f1]
    if {"$line" != "$backline"} {
	set y broken
    }
    set line [gets $f2]
    puts $f1 $line
    set backline [gets $f1]
    if {"$line" != "$backline"} {
	set y broken
    }
    close $f1
    close $f2
    set y
} ok
test io-29.14 {Tcl_WriteChars, buffering and implicit flush at close} {
    file delete $path(test3)
    set f [open $path(test3) w]
    puts -nonewline $f "Text1"
    puts -nonewline $f " Text 2"
    puts $f " Text 3"
    close $f
    set f [open $path(test3) r]
    set x [gets $f]
    close $f
    set x
} {Text1 Text 2 Text 3}
test io-29.15 {Tcl_Flush, channel not open for writing} {
    file delete $path(test1)
    set fd [open $path(test1) w]
    close $fd
    set fd [open $path(test1) r]
    set x [list [catch {flush $fd} msg] $msg]
    close $fd
    string compare $x \
	[list 1 "channel \"$fd\" wasn't opened for writing"]
} 0
test io-29.16 {Tcl_Flush on pipe opened only for reading} stdio {
    set fd [open "|[list [interpreter] cat longfile]" r]
    set x [list [catch {flush $fd} msg] $msg]
    catch {close $fd}
    string compare $x \
	[list 1 "channel \"$fd\" wasn't opened for writing"]
} 0
test io-29.17 {Tcl_WriteChars buffers, then Tcl_Flush flushes} {
    file delete $path(test1)
    set f1 [open $path(test1) w]
    fconfigure $f1 -translation lf
    puts $f1 hello
    puts $f1 hello
    puts $f1 hello
    flush $f1
    set x [file size $path(test1)]
    close $f1
    set x
} 18
test io-29.18 {Tcl_WriteChars and Tcl_Flush intermixed} {
    file delete $path(test1)
    set x ""
    set f1 [open $path(test1) w]
    fconfigure $f1 -translation lf
    puts $f1 hello
    puts $f1 hello
    puts $f1 hello
    flush $f1
    lappend x [file size $path(test1)]
    puts $f1 hello
    flush $f1
    lappend x [file size $path(test1)]
    puts $f1 hello
    flush $f1
    lappend x [file size $path(test1)]
    close $f1
    set x
} {18 24 30}
test io-29.19 {Explicit and implicit flushes} {
    file delete $path(test1)
    set f1 [open $path(test1) w]
    fconfigure $f1 -translation lf -eofchar {}
    set x ""
    puts $f1 hello
    puts $f1 hello
    puts $f1 hello
    flush $f1
    lappend x [file size $path(test1)]
    puts $f1 hello
    flush $f1
    lappend x [file size $path(test1)]
    puts $f1 hello
    close $f1
    lappend x [file size $path(test1)]
    set x
} {18 24 30}
test io-29.20 {Implicit flush when buffer is full} {
    file delete $path(test1)
    set f1 [open $path(test1) w]
    fconfigure $f1 -translation lf -eofchar {}
    set line "abcdefghijklmnopqrstuvwxyzABCDEFGHIJKLMNOPQRSTUVWXYZ0123456789"
    for {set x 0} {$x < 100} {incr x} {
      puts $f1 $line
    }
    set z ""
    lappend z [file size $path(test1)]
    for {set x 0} {$x < 100} {incr x} {
	puts $f1 $line
    }
    lappend z [file size $path(test1)]
    close $f1
    lappend z [file size $path(test1)]
    set z
} {4096 12288 12600}
test io-29.21 {Tcl_Flush to pipe} stdio {
    file delete $path(pipe)
    set f1 [open $path(pipe) w]
    puts $f1 {set x [read stdin 6]}
    puts $f1 {set cnt [string length $x]}
    puts $f1 {puts "read $cnt characters"}
    close $f1
    set f1 [open "|[list [interpreter] $path(pipe)]" r+]
    puts $f1 hello
    flush $f1
    set x [gets $f1]
    catch {close $f1}
    set x
} "read 6 characters"
test io-29.22 {Tcl_Flush called at other end of pipe} stdio {
    file delete $path(pipe)
    set f1 [open $path(pipe) w]
    puts $f1 {
	fconfigure stdout -buffering full
	puts hello
	puts hello
	flush stdout
	gets stdin
	puts bye
	flush stdout
    }
    close $f1
    set f1 [open "|[list [interpreter] $path(pipe)]" r+]
    set x ""
    lappend x [gets $f1]
    lappend x [gets $f1]
    puts $f1 hello
    flush $f1
    lappend x [gets $f1]
    close $f1
    set x
} {hello hello bye}
test io-29.23 {Tcl_Flush and line buffering at end of pipe} stdio {
    file delete $path(pipe)
    set f1 [open $path(pipe) w]
    puts $f1 {
	puts hello
	puts hello
	gets stdin
	puts bye
    }
    close $f1
    set f1 [open "|[list [interpreter] $path(pipe)]" r+]
    set x ""
    lappend x [gets $f1]
    lappend x [gets $f1]
    puts $f1 hello
    flush $f1
    lappend x [gets $f1]
    close $f1
    set x
} {hello hello bye}
test io-29.24 {Tcl_WriteChars and Tcl_Flush move end of file} {
    set f [open $path(test3) w]
    puts $f "Line 1"
    puts $f "Line 2"
    set f2 [open $path(test3)]
    set x {}
    lappend x [read -nonewline $f2]
    close $f2
    flush $f
    set f2 [open $path(test3)]
    lappend x [read -nonewline $f2]
    close $f2
    close $f
    set x
} "{} {Line 1\nLine 2}"
test io-29.25 {Implicit flush with Tcl_Flush to command pipelines} {stdio fileevent} {
    file delete $path(test3)
    set f [open "|[list [interpreter] $path(cat) | [interpreter] $path(cat) > $path(test3)]" w]
    puts $f "Line 1"
    puts $f "Line 2"
    close $f
    after 100
    set f [open $path(test3) r]
    set x [read $f]
    close $f
    set x
} "Line 1\nLine 2\n"
test io-29.26 {Tcl_Flush, Tcl_Write on bidirectional pipelines} {stdio unixExecs} {
    set f [open "|[list cat -u]" r+]
    puts $f "Line1"
    flush $f
    set x [gets $f]
    close $f
    set x
} {Line1}
test io-29.27 {Tcl_Flush on closed pipeline} stdio {
    file delete $path(pipe)
    set f [open $path(pipe) w]
    puts $f {exit}
    close $f
    set f [open "|[list [interpreter] $path(pipe)]" r+]
    gets $f
    puts $f output
    after 50
    #
    # The flush below will get a SIGPIPE. This is an expected part of
    # test and indicates that the test operates correctly. If you run
    # this test under a debugger, the signal will by intercepted unless
    # you disable the debugger's signal interception.
    #
    if {[catch {flush $f} msg]} {
	set x [list 1 $msg $::errorCode]
	catch {close $f}
    } else {
	if {[catch {close $f} msg]} {
	    set x [list 1 $msg $::errorCode]
	} else {
	    set x {this was supposed to fail and did not}
	}
    }
    regsub {".*":} $x {"":} x
    string tolower $x
} {1 {error flushing "": broken pipe} {posix epipe {broken pipe}}}
test io-29.28 {Tcl_WriteChars, lf mode} {
    file delete $path(test1)
    set f [open $path(test1) w]
    fconfigure $f -translation lf -eofchar {}
    puts $f hello\nthere\nand\nhere
    flush $f
    set s [file size $path(test1)]
    close $f
    set s
} 21
test io-29.29 {Tcl_WriteChars, cr mode} {
    file delete $path(test1)
    set f [open $path(test1) w]
    fconfigure $f -translation cr -eofchar {}
    puts $f hello\nthere\nand\nhere
    close $f
    file size $path(test1)
} 21
test io-29.30 {Tcl_WriteChars, crlf mode} {
    file delete $path(test1)
    set f [open $path(test1) w]
    fconfigure $f -translation crlf -eofchar {}
    puts $f hello\nthere\nand\nhere
    close $f
    file size $path(test1)
} 25
test io-29.31 {Tcl_WriteChars, background flush} stdio {
    # This test may fail on old Unix systems (seen on IRIX64 6.5) with
    # obsolete gettimeofday() calls.  See Tcl Bugs 3530533, 1942197.
    file delete $path(pipe)
    file delete $path(output)
    set f [open $path(pipe) w]
    puts $f "set f \[[list open $path(output)  w]]"
    puts $f {fconfigure $f -translation lf}
    set x [list while {![eof stdin]}]
    set x "$x {"
    puts $f $x
    puts $f {  puts -nonewline $f [read stdin 4096]}
    puts $f {  flush $f}
    puts $f "}"
    puts $f {close $f}
    close $f
    set x 01234567890123456789012345678901
    for {set i 0} {$i < 11} {incr i} {
	set x "$x$x"
    }
    set f [open $path(output) w]
    close $f
    set f [open "|[list [interpreter] $path(pipe)]" r+]
    fconfigure $f -blocking off
    puts -nonewline $f $x
    close $f
    set counter 0
    while {([file size $path(output)] < 65536) && ($counter < 1000)} {
	after 10 [list incr [namespace which -variable counter]]
	vwait [namespace which -variable counter]
    }
    if {$counter == 1000} {
	set result "file size only [file size $path(output)]"
    } else {
	set result ok
    }
    # allow a little time for the background process to close.
    # otherwise, the following test fails on the [file delete $path(output)]
    # on Windows because a process still has the file open.
    after 100 set v 1; vwait v
    set result
} ok
test io-29.32 {Tcl_WriteChars, background flush to slow reader} \
	{stdio asyncPipeClose notWinCI} {
    # This test may fail on old Unix systems (seen on IRIX64 6.5) with
    # obsolete gettimeofday() calls.  See Tcl Bugs 3530533, 1942197.
    file delete $path(pipe)
    file delete $path(output)
    set f [open $path(pipe) w]
    puts $f "set f \[[list open $path(output) w]]"
    puts $f {fconfigure $f -translation lf}
    set x [list while {![eof stdin]}]
    set x "$x \{"
    puts $f $x
    puts $f {  after 20}
    puts $f {  puts -nonewline $f [read stdin 1024]}
    puts $f {  flush $f}
    puts $f "\}"
    puts $f {close $f}
    close $f
    set x 01234567890123456789012345678901
    for {set i 0} {$i < 11} {incr i} {
	set x "$x$x"
    }
    set f [open $path(output) w]
    close $f
    set f [open "|[list [interpreter] $path(pipe)]" r+]
    fconfigure $f -blocking off
    puts -nonewline $f $x
    close $f
    set counter 0
    while {([file size $path(output)] < 65536) && ($counter < 1000)} {
	after 20 [list incr [namespace which -variable counter]]
	vwait [namespace which -variable counter]
    }
    if {$counter == 1000} {
	set result "file size only [file size $path(output)]"
    } else {
	set result ok
    }
} ok
test io-29.33 {Tcl_Flush, implicit flush on exit} {exec} {
    set f [open $path(script) w]
    puts $f "set f \[[list open $path(test1) w]]"
    puts $f {fconfigure $f -translation lf
	puts $f hello
	puts $f bye
	puts $f strange
    }
    close $f
    exec [interpreter] $path(script)
    set f [open $path(test1) r]
    set r [read $f]
    close $f
    set r
} "hello\nbye\nstrange\n"
set path(script2) [makeFile {} script2]
test io-29.33b {TIP#398, no implicit flush of nonblocking on exit} {exec} {
    set f [open $path(script) w]
    puts $f {
		fconfigure stdout -blocking 0
		puts -nonewline stdout [string repeat A 655360]
		flush stdout
	}
    close $f
    set f [open $path(script2) w]
    puts $f {after 2000}
    close $f
	set t1 [clock milliseconds]
	set ff [open "|[list [interpreter] $path(script2)]" w]
	catch {unset ::env(TCL_FLUSH_NONBLOCKING_ON_EXIT)}
	exec [interpreter] $path(script) >@ $ff
	set t2 [clock milliseconds]
	close $ff
	expr {($t2-$t1)/2000 ? $t2-$t1 : 0}
} 0
test io-29.34 {Tcl_Close, async flush on close, using sockets} {socket tempNotMac fileevent} {
    variable c 0
    variable x running
    set l abcdefghijklmnopqrstuvwxyzabcdefghijklmnopqrstuvwxyzabcdefghijklmnopqrstuvwxyz
    proc writelots {s l} {
	for {set i 0} {$i < 9000} {incr i} {
	    puts $s $l
	}
    }
    proc accept {s a p} {
	variable x
	fileevent $s readable [namespace code [list readit $s]]
	fconfigure $s -blocking off
	set x accepted
    }
    proc readit {s} {
	variable c
	variable x
	set l [gets $s]

	if {[eof $s]} {
	    close $s
	    set x done
	} elseif {([string length $l] > 0) || ![fblocked $s]} {
	    incr c
	}
    }
    set ss [socket -server [namespace code accept] -myaddr 127.0.0.1 0]
    set cs [socket 127.0.0.1 [lindex [fconfigure $ss -sockname] 2]]
    vwait [namespace which -variable x]
    fconfigure $cs -blocking off
    writelots $cs $l
    close $cs
    close $ss
    vwait [namespace which -variable x]
    set c
} 9000
test io-29.35 {Tcl_Close vs fileevent vs multiple interpreters} {socket tempNotMac fileevent} {
    # On Mac, this test screws up sockets such that subsequent tests using port 2828
    # either cause errors or panic().

    catch {interp delete x}
    catch {interp delete y}
    interp create x
    interp create y
    set s [socket -server [namespace code accept] -myaddr 127.0.0.1 0]
    proc accept {s a p} {
	puts $s hello
	close $s
    }
    set c [socket 127.0.0.1 [lindex [fconfigure $s -sockname] 2]]
    interp share {} $c x
    interp share {} $c y
    close $c
    x eval {
	proc readit {s} {
	    gets $s
	    if {[eof $s]} {
		close $s
	    }
	}
    }
    y eval {
	proc readit {s} {
	    gets $s
	    if {[eof $s]} {
		close $s
	    }
	}
    }
    x eval "fileevent $c readable \{readit $c\}"
    y eval "fileevent $c readable \{readit $c\}"
    y eval [list close $c]
    update
    close $s
    interp delete x
    interp delete y
} ""

test io-29.36.1 {gets on translation auto with "\r" in QA communication mode, possible regression, bug [b3977d199b]} -constraints {
    socket tempNotMac fileevent
} -setup {
    set s [open "|[list [interpreter] << {
    proc accept {so args} {
	fconfigure $so -translation binary
	puts -nonewline $so "who are you?\r"; flush $so
	set a [gets $so]
	puts -nonewline $so "really $a?\r"; flush $so
	set a [gets $so]
	close $so
	set ::done $a
    }
    set s [socket -server [namespace code accept] -myaddr 127.0.0.1 0]
    puts [lindex [fconfigure $s -sockname] 2]
    foreach c {1 2} {
	vwait ::done
	puts $::done
    }
    }]" r]
    set c {}
    set result {}
} -body {
    set port [gets $s]
    foreach t {{cr lf} {auto lf}} {
	set c [socket 127.0.0.1 $port]
	fconfigure $c -buffering line -translation $t
	lappend result $t
	while {1} {
	    set q [gets $c]
	    switch -- $q {
		"who are you?"   {puts $c "client"}
		"really client?" {puts $c "yes"; lappend result $q; break}
		default {puts $c "wrong"; lappend result "unexpected input \"$q\""; break}
	    }
	}
	lappend result [gets $s]
	close $c; set c {}
    }
    set result
} -cleanup {
    close $s
    if {$c ne {}} { close $c }
    unset -nocomplain s c port t q
} -result [list {cr lf} "really client?" yes {auto lf} "really client?" yes]
test io-29.36.2 {gets on translation auto with "\r\n" in different buffers, bug [b3977d199b]} -constraints {
    socket tempNotMac fileevent
} -setup {
    set s [socket -server [namespace code accept] -myaddr 127.0.0.1 0]
    set c {}
} -body {
    set ::cnt 0
    proc accept {so args} {
	fconfigure $so -translation binary
	puts -nonewline $so "1 line\r"
	puts -nonewline $so "\n2 li"
	flush $so
	# now force separate packets
	puts -nonewline $so "ne\r"
	flush $so
	if {$::cnt & 1} {
	    vwait ::cli; # simulate short delay (so client can process events, just wait for it)
	} else {
	    # we don't have a delay, so client would get the lines as single chunk
	}
	# we'll try with "\r" and without "\r" (to cover both branches, where "\r" and "eof" causes exit from [gets] by 3rd line)
	puts -nonewline $so "\n3 line"
	if {!($::cnt % 3)} {
	    puts -nonewline $so "\r"
	}
	flush $so
	close $so
    }
    while {$::cnt < 6} { incr ::cnt
	set c [socket 127.0.0.1 [lindex [fconfigure $s -sockname] 2]]
	fconfigure $c -blocking 0 -buffering line -translation auto
	fileevent $c readable [list apply {c {
	    if {[gets $c line] >= 0} {
		lappend ::cli <$line>
	    } elseif {[eof $c]} {
		set ::done 1
	    }
	}} $c]
	vwait ::done
	close $c; set c {}
    }
    set ::cli
} -cleanup {
    close $s
    if {$c ne {}} { close $c }
    unset -nocomplain ::done ::cli ::cnt s c
} -result [lrepeat 6 {<1 line>} {<2 line>} {<3 line>}]

# Test end of line translations. Procedures tested are Tcl_Write, Tcl_Read.

test io-30.1 {Tcl_Write lf, Tcl_Read lf} {
    file delete $path(test1)
    set f [open $path(test1) w]
    fconfigure $f -translation lf
    puts $f hello\nthere\nand\nhere
    close $f
    set f [open $path(test1) r]
    fconfigure $f -translation lf
    set x [read $f]
    close $f
    set x
} "hello\nthere\nand\nhere\n"
test io-30.2 {Tcl_Write lf, Tcl_Read cr} {
    file delete $path(test1)
    set f [open $path(test1) w]
    fconfigure $f -translation lf
    puts $f hello\nthere\nand\nhere
    close $f
    set f [open $path(test1) r]
    fconfigure $f -translation cr
    set x [read $f]
    close $f
    set x
} "hello\nthere\nand\nhere\n"
test io-30.3 {Tcl_Write lf, Tcl_Read crlf} {
    file delete $path(test1)
    set f [open $path(test1) w]
    fconfigure $f -translation lf
    puts $f hello\nthere\nand\nhere
    close $f
    set f [open $path(test1) r]
    fconfigure $f -translation crlf
    set x [read $f]
    close $f
    set x
} "hello\nthere\nand\nhere\n"
test io-30.4 {Tcl_Write cr, Tcl_Read cr} {
    file delete $path(test1)
    set f [open $path(test1) w]
    fconfigure $f -translation cr
    puts $f hello\nthere\nand\nhere
    close $f
    set f [open $path(test1) r]
    fconfigure $f -translation cr
    set x [read $f]
    close $f
    set x
} "hello\nthere\nand\nhere\n"
test io-30.5 {Tcl_Write cr, Tcl_Read lf} {
    file delete $path(test1)
    set f [open $path(test1) w]
    fconfigure $f -translation cr
    puts $f hello\nthere\nand\nhere
    close $f
    set f [open $path(test1) r]
    fconfigure $f -translation lf
    set x [read $f]
    close $f
    set x
} "hello\rthere\rand\rhere\r"
test io-30.6 {Tcl_Write cr, Tcl_Read crlf} {
    file delete $path(test1)
    set f [open $path(test1) w]
    fconfigure $f -translation cr
    puts $f hello\nthere\nand\nhere
    close $f
    set f [open $path(test1) r]
    fconfigure $f -translation crlf
    set x [read $f]
    close $f
    set x
} "hello\rthere\rand\rhere\r"
test io-30.7 {Tcl_Write crlf, Tcl_Read crlf} {
    file delete $path(test1)
    set f [open $path(test1) w]
    fconfigure $f -translation crlf
    puts $f hello\nthere\nand\nhere
    close $f
    set f [open $path(test1) r]
    fconfigure $f -translation crlf
    set x [read $f]
    close $f
    set x
} "hello\nthere\nand\nhere\n"
test io-30.8 {Tcl_Write crlf, Tcl_Read lf} {
    file delete $path(test1)
    set f [open $path(test1) w]
    fconfigure $f -translation crlf
    puts $f hello\nthere\nand\nhere
    close $f
    set f [open $path(test1) r]
    fconfigure $f -translation lf
    set x [read $f]
    close $f
    set x
} "hello\r\nthere\r\nand\r\nhere\r\n"
test io-30.9 {Tcl_Write crlf, Tcl_Read cr} {
    file delete $path(test1)
    set f [open $path(test1) w]
    fconfigure $f -translation crlf
    puts $f hello\nthere\nand\nhere
    close $f
    set f [open $path(test1) r]
    fconfigure $f -translation cr
    set x [read $f]
    close $f
    set x
} "hello\n\nthere\n\nand\n\nhere\n\n"
test io-30.10 {Tcl_Write lf, Tcl_Read auto} {
    file delete $path(test1)
    set f [open $path(test1) w]
    fconfigure $f -translation lf
    puts $f hello\nthere\nand\nhere
    close $f
    set f [open $path(test1) r]
    set c [read $f]
    set x [fconfigure $f -translation]
    close $f
    list $c $x
} {{hello
there
and
here
} auto}
test io-30.11 {Tcl_Write cr, Tcl_Read auto} {
    file delete $path(test1)
    set f [open $path(test1) w]
    fconfigure $f -translation cr
    puts $f hello\nthere\nand\nhere
    close $f
    set f [open $path(test1) r]
    set c [read $f]
    set x [fconfigure $f -translation]
    close $f
    list $c $x
} {{hello
there
and
here
} auto}
test io-30.12 {Tcl_Write crlf, Tcl_Read auto} {
    file delete $path(test1)
    set f [open $path(test1) w]
    fconfigure $f -translation crlf
    puts $f hello\nthere\nand\nhere
    close $f
    set f [open $path(test1) r]
    set c [read $f]
    set x [fconfigure $f -translation]
    close $f
    list $c $x
} {{hello
there
and
here
} auto}
test io-30.13 {Tcl_Write crlf on block boundary, Tcl_Read auto} {
    file delete $path(test1)
    set f [open $path(test1) w]
    fconfigure $f -translation crlf
    set line "123456789ABCDE"	;# 14 char plus crlf
    puts -nonewline $f x	;# shift crlf across block boundary
    for {set i 0} {$i < 700} {incr i} {
	puts $f $line
    }
    close $f
    set f [open $path(test1) r]
    fconfigure $f -translation auto
    set c [read $f]
    close $f
    string length $c
} [expr {700*15+1}]
test io-30.14 {Tcl_Write crlf on block boundary, Tcl_Read crlf} {
    file delete $path(test1)
    set f [open $path(test1) w]
    fconfigure $f -translation crlf
    set line "123456789ABCDE"	;# 14 char plus crlf
    puts -nonewline $f x	;# shift crlf across block boundary
    for {set i 0} {$i < 700} {incr i} {
	puts $f $line
    }
    close $f
    set f [open $path(test1) r]
    fconfigure $f -translation crlf
    set c [read $f]
    close $f
    string length $c
} [expr {700*15+1}]
test io-30.15 {Tcl_Write mixed, Tcl_Read auto} {
    file delete $path(test1)
    set f [open $path(test1) w]
    fconfigure $f -translation lf
    puts $f hello\nthere\nand\rhere
    close $f
    set f [open $path(test1) r]
    fconfigure $f -translation auto
    set c [read $f]
    close $f
    set c
} {hello
there
and
here
}
test io-30.16 {Tcl_Write ^Z at end, Tcl_Read auto} {
    file delete $path(test1)
    set f [open $path(test1) w]
    fconfigure $f -translation lf
    puts -nonewline $f hello\nthere\nand\rhere\n\x1A
    close $f
    set f [open $path(test1) r]
    fconfigure $f -translation auto -eofchar \x1A
    set c [read $f]
    close $f
    set c
} {hello
there
and
here
}
test io-30.17 {Tcl_Write, implicit ^Z at end, Tcl_Read auto} {win} {
    file delete $path(test1)
    set f [open $path(test1) w]
    fconfigure $f -translation lf -eofchar \x1A
    puts $f hello\nthere\nand\rhere
    close $f
    set f [open $path(test1) r]
    fconfigure $f -translation auto -eofchar \x1A
    set c [read $f]
    close $f
    set c
} {hello
there
and
here
}
test io-30.18 {Tcl_Write, ^Z in middle, Tcl_Read auto} {
    file delete $path(test1)
    set f [open $path(test1) w]
    fconfigure $f -translation lf
    set s [format "abc\ndef\n%cghi\nqrs" 26]
    puts $f $s
    close $f
    set f [open $path(test1) r]
    fconfigure $f -translation auto -eofchar \x1A
    set l ""
    lappend l [gets $f]
    lappend l [gets $f]
    lappend l [eof $f]
    lappend l [gets $f]
    lappend l [eof $f]
    lappend l [gets $f]
    lappend l [eof $f]
    close $f
    set l
} {abc def 0 {} 1 {} 1}
test io-30.19 {Tcl_Write, ^Z no newline in middle, Tcl_Read auto} {
    file delete $path(test1)
    set f [open $path(test1) w]
    fconfigure $f -translation lf
    set s [format "abc\ndef\n%cghi\nqrs" 26]
    puts $f $s
    close $f
    set f [open $path(test1) r]
    fconfigure $f -translation auto -eofchar \x1A
    set l ""
    lappend l [gets $f]
    lappend l [gets $f]
    lappend l [eof $f]
    lappend l [gets $f]
    lappend l [eof $f]
    lappend l [gets $f]
    lappend l [eof $f]
    close $f
    set l
} {abc def 0 {} 1 {} 1}
test io-30.20 {Tcl_Write, ^Z in middle ignored, Tcl_Read lf} {
    file delete $path(test1)
    set f [open $path(test1) w]
    fconfigure $f -translation lf -eofchar {}
    set s [format "abc\ndef\n%cghi\nqrs" 26]
    puts $f $s
    close $f
    set f [open $path(test1) r]
    fconfigure $f -translation lf -eofchar {}
    set l ""
    lappend l [gets $f]
    lappend l [gets $f]
    lappend l [eof $f]
    lappend l [gets $f]
    lappend l [eof $f]
    lappend l [gets $f]
    lappend l [eof $f]
    lappend l [gets $f]
    lappend l [eof $f]
    close $f
    set l
} "abc def 0 \x1Aghi 0 qrs 0 {} 1"
test io-30.21 {Tcl_Write, ^Z in middle ignored, Tcl_Read cr} {
    file delete $path(test1)
    set f [open $path(test1) w]
    fconfigure $f -translation lf -eofchar {}
    set s [format "abc\ndef\n%cghi\nqrs" 26]
    puts $f $s
    close $f
    set f [open $path(test1) r]
    fconfigure $f -translation cr -eofchar {}
    set l ""
    set x [gets $f]
    lappend l [string compare $x "abc\ndef\n\x1Aghi\nqrs\n"]
    lappend l [eof $f]
    lappend l [gets $f]
    lappend l [eof $f]
    close $f
    set l
} {0 1 {} 1}
test io-30.22 {Tcl_Write, ^Z in middle ignored, Tcl_Read crlf} {
    file delete $path(test1)
    set f [open $path(test1) w]
    fconfigure $f -translation lf -eofchar {}
    set s [format "abc\ndef\n%cghi\nqrs" 26]
    puts $f $s
    close $f
    set f [open $path(test1) r]
    fconfigure $f -translation crlf -eofchar {}
    set l ""
    set x [gets $f]
    lappend l [string compare $x "abc\ndef\n\x1Aghi\nqrs\n"]
    lappend l [eof $f]
    lappend l [gets $f]
    lappend l [eof $f]
    close $f
    set l
} {0 1 {} 1}
test io-30.23 {Tcl_Write lf, ^Z in middle, Tcl_Read auto} {
    file delete $path(test1)
    set f [open $path(test1) w]
    fconfigure $f -translation lf
    set c [format abc\ndef\n%cqrs\ntuv 26]
    puts $f $c
    close $f
    set f [open $path(test1) r]
    fconfigure $f -translation auto -eofchar \x1A
    set c [string length [read $f]]
    set e [eof $f]
    close $f
    list $c $e
} {8 1}
test io-30.24 {Tcl_Write lf, ^Z in middle, Tcl_Read lf} {
    file delete $path(test1)
    set f [open $path(test1) w]
    fconfigure $f -translation lf
    set c [format abc\ndef\n%cqrs\ntuv 26]
    puts $f $c
    close $f
    set f [open $path(test1) r]
    fconfigure $f -translation lf -eofchar \x1A
    set c [string length [read $f]]
    set e [eof $f]
    close $f
    list $c $e
} {8 1}
test io-30.25 {Tcl_Write cr, ^Z in middle, Tcl_Read auto} {
    file delete $path(test1)
    set f [open $path(test1) w]
    fconfigure $f -translation cr
    set c [format abc\ndef\n%cqrs\ntuv 26]
    puts $f $c
    close $f
    set f [open $path(test1) r]
    fconfigure $f -translation auto -eofchar \x1A
    set c [string length [read $f]]
    set e [eof $f]
    close $f
    list $c $e
} {8 1}
test io-30.26 {Tcl_Write cr, ^Z in middle, Tcl_Read cr} {
    file delete $path(test1)
    set f [open $path(test1) w]
    fconfigure $f -translation cr
    set c [format abc\ndef\n%cqrs\ntuv 26]
    puts $f $c
    close $f
    set f [open $path(test1) r]
    fconfigure $f -translation cr -eofchar \x1A
    set c [string length [read $f]]
    set e [eof $f]
    close $f
    list $c $e
} {8 1}
test io-30.27 {Tcl_Write crlf, ^Z in middle, Tcl_Read auto} {
    file delete $path(test1)
    set f [open $path(test1) w]
    fconfigure $f -translation crlf
    set c [format abc\ndef\n%cqrs\ntuv 26]
    puts $f $c
    close $f
    set f [open $path(test1) r]
    fconfigure $f -translation auto -eofchar \x1A
    set c [string length [read $f]]
    set e [eof $f]
    close $f
    list $c $e
} {8 1}
test io-30.28 {Tcl_Write crlf, ^Z in middle, Tcl_Read crlf} {
    file delete $path(test1)
    set f [open $path(test1) w]
    fconfigure $f -translation crlf
    set c [format abc\ndef\n%cqrs\ntuv 26]
    puts $f $c
    close $f
    set f [open $path(test1) r]
    fconfigure $f -translation crlf -eofchar \x1A
    set c [string length [read $f]]
    set e [eof $f]
    close $f
    list $c $e
} {8 1}

# Test end of line translations. Functions tested are Tcl_Write and Tcl_Gets.

test io-31.1 {Tcl_Write lf, Tcl_Gets auto} {
    file delete $path(test1)
    set f [open $path(test1) w]
    fconfigure $f -translation lf
    puts $f hello\nthere\nand\nhere
    close $f
    set f [open $path(test1) r]
    set l ""
    lappend l [gets $f]
    lappend l [tell $f]
    lappend l [fconfigure $f -translation]
    lappend l [gets $f]
    lappend l [tell $f]
    lappend l [fconfigure $f -translation]
    close $f
    set l
} {hello 6 auto there 12 auto}
test io-31.2 {Tcl_Write cr, Tcl_Gets auto} {
    file delete $path(test1)
    set f [open $path(test1) w]
    fconfigure $f -translation cr
    puts $f hello\nthere\nand\nhere
    close $f
    set f [open $path(test1) r]
    set l ""
    lappend l [gets $f]
    lappend l [tell $f]
    lappend l [fconfigure $f -translation]
    lappend l [gets $f]
    lappend l [tell $f]
    lappend l [fconfigure $f -translation]
    close $f
    set l
} {hello 6 auto there 12 auto}
test io-31.3 {Tcl_Write crlf, Tcl_Gets auto} {
    file delete $path(test1)
    set f [open $path(test1) w]
    fconfigure $f -translation crlf
    puts $f hello\nthere\nand\nhere
    close $f
    set f [open $path(test1) r]
    set l ""
    lappend l [gets $f]
    lappend l [tell $f]
    lappend l [fconfigure $f -translation]
    lappend l [gets $f]
    lappend l [tell $f]
    lappend l [fconfigure $f -translation]
    close $f
    set l
} {hello 7 auto there 14 auto}
test io-31.4 {Tcl_Write lf, Tcl_Gets lf} {
    file delete $path(test1)
    set f [open $path(test1) w]
    fconfigure $f -translation lf
    puts $f hello\nthere\nand\nhere
    close $f
    set f [open $path(test1) r]
    fconfigure $f -translation lf
    set l ""
    lappend l [gets $f]
    lappend l [tell $f]
    lappend l [fconfigure $f -translation]
    lappend l [gets $f]
    lappend l [tell $f]
    lappend l [fconfigure $f -translation]
    close $f
    set l
} {hello 6 lf there 12 lf}
test io-31.5 {Tcl_Write lf, Tcl_Gets cr} {
    file delete $path(test1)
    set f [open $path(test1) w]
    fconfigure $f -translation lf
    puts $f hello\nthere\nand\nhere
    close $f
    set f [open $path(test1) r]
    fconfigure $f -translation cr
    set l ""
    lappend l [string length [gets $f]]
    lappend l [tell $f]
    lappend l [fconfigure $f -translation]
    lappend l [eof $f]
    lappend l [gets $f]
    lappend l [tell $f]
    lappend l [fconfigure $f -translation]
    lappend l [eof $f]
    close $f
    set l
} {21 21 cr 1 {} 21 cr 1}
test io-31.6 {Tcl_Write lf, Tcl_Gets crlf} {
    file delete $path(test1)
    set f [open $path(test1) w]
    fconfigure $f -translation lf
    puts $f hello\nthere\nand\nhere
    close $f
    set f [open $path(test1) r]
    fconfigure $f -translation crlf
    set l ""
    lappend l [string length [gets $f]]
    lappend l [tell $f]
    lappend l [fconfigure $f -translation]
    lappend l [eof $f]
    lappend l [gets $f]
    lappend l [tell $f]
    lappend l [fconfigure $f -translation]
    lappend l [eof $f]
    close $f
    set l
} {21 21 crlf 1 {} 21 crlf 1}
test io-31.7 {Tcl_Write cr, Tcl_Gets cr} {
    file delete $path(test1)
    set f [open $path(test1) w]
    fconfigure $f -translation cr
    puts $f hello\nthere\nand\nhere
    close $f
    set f [open $path(test1) r]
    fconfigure $f -translation cr
    set l ""
    lappend l [gets $f]
    lappend l [tell $f]
    lappend l [fconfigure $f -translation]
    lappend l [eof $f]
    lappend l [gets $f]
    lappend l [tell $f]
    lappend l [fconfigure $f -translation]
    lappend l [eof $f]
    close $f
    set l
} {hello 6 cr 0 there 12 cr 0}
test io-31.8 {Tcl_Write cr, Tcl_Gets lf} {
    file delete $path(test1)
    set f [open $path(test1) w]
    fconfigure $f -translation cr
    puts $f hello\nthere\nand\nhere
    close $f
    set f [open $path(test1) r]
    fconfigure $f -translation lf
    set l ""
    lappend l [string length [gets $f]]
    lappend l [tell $f]
    lappend l [fconfigure $f -translation]
    lappend l [eof $f]
    lappend l [gets $f]
    lappend l [tell $f]
    lappend l [fconfigure $f -translation]
    lappend l [eof $f]
    close $f
    set l
} {21 21 lf 1 {} 21 lf 1}
test io-31.9 {Tcl_Write cr, Tcl_Gets crlf} {
    file delete $path(test1)
    set f [open $path(test1) w]
    fconfigure $f -translation cr
    puts $f hello\nthere\nand\nhere
    close $f
    set f [open $path(test1) r]
    fconfigure $f -translation crlf
    set l ""
    lappend l [string length [gets $f]]
    lappend l [tell $f]
    lappend l [fconfigure $f -translation]
    lappend l [eof $f]
    lappend l [gets $f]
    lappend l [tell $f]
    lappend l [fconfigure $f -translation]
    lappend l [eof $f]
    close $f
    set l
} {21 21 crlf 1 {} 21 crlf 1}
test io-31.10 {Tcl_Write crlf, Tcl_Gets crlf} {
    file delete $path(test1)
    set f [open $path(test1) w]
    fconfigure $f -translation crlf
    puts $f hello\nthere\nand\nhere
    close $f
    set f [open $path(test1) r]
    fconfigure $f -translation crlf
    set l ""
    lappend l [gets $f]
    lappend l [tell $f]
    lappend l [fconfigure $f -translation]
    lappend l [eof $f]
    lappend l [gets $f]
    lappend l [tell $f]
    lappend l [fconfigure $f -translation]
    lappend l [eof $f]
    close $f
    set l
} {hello 7 crlf 0 there 14 crlf 0}
test io-31.11 {Tcl_Write crlf, Tcl_Gets cr} {
    file delete $path(test1)
    set f [open $path(test1) w]
    fconfigure $f -translation crlf
    puts $f hello\nthere\nand\nhere
    close $f
    set f [open $path(test1) r]
    fconfigure $f -translation cr
    set l ""
    lappend l [gets $f]
    lappend l [tell $f]
    lappend l [fconfigure $f -translation]
    lappend l [eof $f]
    lappend l [string length [gets $f]]
    lappend l [tell $f]
    lappend l [fconfigure $f -translation]
    lappend l [eof $f]
    close $f
    set l
} {hello 6 cr 0 6 13 cr 0}
test io-31.12 {Tcl_Write crlf, Tcl_Gets lf} {
    file delete $path(test1)
    set f [open $path(test1) w]
    fconfigure $f -translation crlf
    puts $f hello\nthere\nand\nhere
    close $f
    set f [open $path(test1) r]
    fconfigure $f -translation lf
    set l ""
    lappend l [string length [gets $f]]
    lappend l [tell $f]
    lappend l [fconfigure $f -translation]
    lappend l [eof $f]
    lappend l [string length [gets $f]]
    lappend l [tell $f]
    lappend l [fconfigure $f -translation]
    lappend l [eof $f]
    close $f
    set l
} {6 7 lf 0 6 14 lf 0}
test io-31.13 {binary mode is synonym of lf mode} {
    file delete $path(test1)
    set f [open $path(test1) w]
    fconfigure $f -translation binary
    set x [fconfigure $f -translation]
    close $f
    set x
} lf
#
# Test io-9.14 has been removed because "auto" output translation mode is
# not supported.
#
test io-31.14 {Tcl_Write mixed, Tcl_Gets auto} {
    file delete $path(test1)
    set f [open $path(test1) w]
    fconfigure $f -translation lf
    puts $f hello\nthere\rand\r\nhere
    close $f
    set f [open $path(test1) r]
    fconfigure $f -translation auto
    set l ""
    lappend l [gets $f]
    lappend l [gets $f]
    lappend l [gets $f]
    lappend l [gets $f]
    lappend l [eof $f]
    lappend l [gets $f]
    lappend l [eof $f]
    close $f
    set l
} {hello there and here 0 {} 1}
test io-31.15 {Tcl_Write mixed, Tcl_Gets auto} {
    file delete $path(test1)
    set f [open $path(test1) w]
    fconfigure $f -translation lf
    puts -nonewline $f hello\nthere\rand\r\nhere\r
    close $f
    set f [open $path(test1) r]
    fconfigure $f -translation auto
    set l ""
    lappend l [gets $f]
    lappend l [gets $f]
    lappend l [gets $f]
    lappend l [gets $f]
    lappend l [eof $f]
    lappend l [gets $f]
    lappend l [eof $f]
    close $f
    set l
} {hello there and here 0 {} 1}
test io-31.16 {Tcl_Write mixed, Tcl_Gets auto} {
    file delete $path(test1)
    set f [open $path(test1) w]
    fconfigure $f -translation lf
    puts -nonewline $f hello\nthere\rand\r\nhere\n
    close $f
    set f [open $path(test1) r]
    set l ""
    lappend l [gets $f]
    lappend l [gets $f]
    lappend l [gets $f]
    lappend l [gets $f]
    lappend l [eof $f]
    lappend l [gets $f]
    lappend l [eof $f]
    close $f
    set l
} {hello there and here 0 {} 1}
test io-31.17 {Tcl_Write mixed, Tcl_Gets auto} {
    file delete $path(test1)
    set f [open $path(test1) w]
    fconfigure $f -translation lf
    puts -nonewline $f hello\nthere\rand\r\nhere\r\n
    close $f
    set f [open $path(test1) r]
    fconfigure $f -translation auto
    set l ""
    lappend l [gets $f]
    lappend l [gets $f]
    lappend l [gets $f]
    lappend l [gets $f]
    lappend l [eof $f]
    lappend l [gets $f]
    lappend l [eof $f]
    close $f
    set l
} {hello there and here 0 {} 1}
test io-31.18 {Tcl_Write ^Z at end, Tcl_Gets auto} {
    file delete $path(test1)
    set f [open $path(test1) w]
    fconfigure $f -translation lf
    set s [format "hello\nthere\nand\rhere\n\%c" 26]
    puts $f $s
    close $f
    set f [open $path(test1) r]
    fconfigure $f -translation auto -eofchar \x1A
    set l ""
    lappend l [gets $f]
    lappend l [gets $f]
    lappend l [gets $f]
    lappend l [gets $f]
    lappend l [eof $f]
    lappend l [gets $f]
    lappend l [eof $f]
    close $f
    set l
} {hello there and here 0 {} 1}
test io-31.19 {Tcl_Write, implicit ^Z at end, Tcl_Gets auto} {
    file delete $path(test1)
    set f [open $path(test1) w]
    fconfigure $f -translation lf -eofchar \x1A
    puts $f hello\nthere\nand\rhere
    close $f
    set f [open $path(test1) r]
    fconfigure $f -translation auto -eofchar \x1A
    set l ""
    lappend l [gets $f]
    lappend l [gets $f]
    lappend l [gets $f]
    lappend l [gets $f]
    lappend l [eof $f]
    lappend l [gets $f]
    lappend l [eof $f]
    close $f
    set l
} {hello there and here 0 {} 1}
test io-31.20 {Tcl_Write, ^Z in middle, Tcl_Gets auto, eofChar} {
    file delete $path(test1)
    set f [open $path(test1) w]
    fconfigure $f -translation lf
    set s [format "abc\ndef\n%cqrs\ntuv" 26]
    puts $f $s
    close $f
    set f [open $path(test1) r]
    fconfigure $f -translation auto -eofchar \x1A
    set l ""
    lappend l [gets $f]
    lappend l [gets $f]
    lappend l [eof $f]
    lappend l [gets $f]
    lappend l [eof $f]
    close $f
    set l
} {abc def 0 {} 1}
test io-31.21 {Tcl_Write, no newline ^Z in middle, Tcl_Gets auto, eofChar} {
    file delete $path(test1)
    set f [open $path(test1) w]
    fconfigure $f -translation lf
    set s [format "abc\ndef\n%cqrs\ntuv" 26]
    puts $f $s
    close $f
    set f [open $path(test1) r]
    fconfigure $f -translation auto -eofchar \x1A
    set l ""
    lappend l [gets $f]
    lappend l [gets $f]
    lappend l [eof $f]
    lappend l [gets $f]
    lappend l [eof $f]
    close $f
    set l
} {abc def 0 {} 1}
test io-31.22 {Tcl_Write, ^Z in middle ignored, Tcl_Gets lf} {
    file delete $path(test1)
    set f [open $path(test1) w]
    fconfigure $f -translation lf -eofchar {}
    set s [format "abc\ndef\n%cqrs\ntuv" 26]
    puts $f $s
    close $f
    set f [open $path(test1) r]
    fconfigure $f -translation lf -eofchar {}
    set l ""
    lappend l [gets $f]
    lappend l [gets $f]
    lappend l [eof $f]
    lappend l [gets $f]
    lappend l [eof $f]
    lappend l [gets $f]
    lappend l [eof $f]
    lappend l [gets $f]
    lappend l [eof $f]
    close $f
    set l
} "abc def 0 \x1Aqrs 0 tuv 0 {} 1"
test io-31.23 {Tcl_Write, ^Z in middle ignored, Tcl_Gets cr} {
    file delete $path(test1)
    set f [open $path(test1) w]
    fconfigure $f -translation cr -eofchar {}
    set s [format "abc\ndef\n%cqrs\ntuv" 26]
    puts $f $s
    close $f
    set f [open $path(test1) r]
    fconfigure $f -translation cr -eofchar {}
    set l ""
    lappend l [gets $f]
    lappend l [gets $f]
    lappend l [eof $f]
    lappend l [gets $f]
    lappend l [eof $f]
    lappend l [gets $f]
    lappend l [eof $f]
    lappend l [gets $f]
    lappend l [eof $f]
    close $f
    set l
} "abc def 0 \x1Aqrs 0 tuv 0 {} 1"
test io-31.24 {Tcl_Write, ^Z in middle ignored, Tcl_Gets crlf} {
    file delete $path(test1)
    set f [open $path(test1) w]
    fconfigure $f -translation crlf -eofchar {}
    set s [format "abc\ndef\n%cqrs\ntuv" 26]
    puts $f $s
    close $f
    set f [open $path(test1) r]
    fconfigure $f -translation crlf -eofchar {}
    set l ""
    lappend l [gets $f]
    lappend l [gets $f]
    lappend l [eof $f]
    lappend l [gets $f]
    lappend l [eof $f]
    lappend l [gets $f]
    lappend l [eof $f]
    lappend l [gets $f]
    lappend l [eof $f]
    close $f
    set l
} "abc def 0 \x1Aqrs 0 tuv 0 {} 1"
test io-31.25 {Tcl_Write lf, ^Z in middle, Tcl_Gets auto} {
    file delete $path(test1)
    set f [open $path(test1) w]
    fconfigure $f -translation lf
    set s [format "abc\ndef\n%cqrs\ntuv" 26]
    puts $f $s
    close $f
    set f [open $path(test1) r]
    fconfigure $f -translation auto -eofchar \x1A
    set l ""
    lappend l [gets $f]
    lappend l [gets $f]
    lappend l [eof $f]
    lappend l [gets $f]
    lappend l [eof $f]
    close $f
    set l
} {abc def 0 {} 1}
test io-31.26 {Tcl_Write lf, ^Z in middle, Tcl_Gets lf} {
    file delete $path(test1)
    set f [open $path(test1) w]
    fconfigure $f -translation lf
    set s [format "abc\ndef\n%cqrs\ntuv" 26]
    puts $f $s
    close $f
    set f [open $path(test1) r]
    fconfigure $f -translation lf -eofchar \x1A
    set l ""
    lappend l [gets $f]
    lappend l [gets $f]
    lappend l [eof $f]
    lappend l [gets $f]
    lappend l [eof $f]
    close $f
    set l
} {abc def 0 {} 1}
test io-31.27 {Tcl_Write cr, ^Z in middle, Tcl_Gets auto} {
    file delete $path(test1)
    set f [open $path(test1) w]
    fconfigure $f -translation cr -eofchar {}
    set s [format "abc\ndef\n%cqrs\ntuv" 26]
    puts $f $s
    close $f
    set f [open $path(test1) r]
    fconfigure $f -translation auto -eofchar \x1A
    set l ""
    lappend l [gets $f]
    lappend l [gets $f]
    lappend l [eof $f]
    lappend l [gets $f]
    lappend l [eof $f]
    close $f
    set l
} {abc def 0 {} 1}
test io-31.28 {Tcl_Write cr, ^Z in middle, Tcl_Gets cr} {
    file delete $path(test1)
    set f [open $path(test1) w]
    fconfigure $f -translation cr -eofchar {}
    set s [format "abc\ndef\n%cqrs\ntuv" 26]
    puts $f $s
    close $f
    set f [open $path(test1) r]
    fconfigure $f -translation cr -eofchar \x1A
    set l ""
    lappend l [gets $f]
    lappend l [gets $f]
    lappend l [eof $f]
    lappend l [gets $f]
    lappend l [eof $f]
    close $f
    set l
} {abc def 0 {} 1}
test io-31.29 {Tcl_Write crlf, ^Z in middle, Tcl_Gets auto} {
    file delete $path(test1)
    set f [open $path(test1) w]
    fconfigure $f -translation crlf -eofchar {}
    set s [format "abc\ndef\n%cqrs\ntuv" 26]
    puts $f $s
    close $f
    set f [open $path(test1) r]
    fconfigure $f -translation auto -eofchar \x1A
    set l ""
    lappend l [gets $f]
    lappend l [gets $f]
    lappend l [eof $f]
    lappend l [gets $f]
    lappend l [eof $f]
    close $f
    set l
} {abc def 0 {} 1}
test io-31.30 {Tcl_Write crlf, ^Z in middle, Tcl_Gets crlf} {
    file delete $path(test1)
    set f [open $path(test1) w]
    fconfigure $f -translation crlf -eofchar {}
    set s [format "abc\ndef\n%cqrs\ntuv" 26]
    puts $f $s
    close $f
    set f [open $path(test1) r]
    fconfigure $f -translation crlf -eofchar \x1A
    set l ""
    lappend l [gets $f]
    lappend l [gets $f]
    lappend l [eof $f]
    lappend l [gets $f]
    lappend l [eof $f]
    close $f
    set l
} {abc def 0 {} 1}
test io-31.31 {Tcl_Write crlf on block boundary, Tcl_Gets crlf} {
    file delete $path(test1)
    set f [open $path(test1) w]
    fconfigure $f -translation crlf
    set line "123456789ABCDE"	;# 14 char plus crlf
    puts -nonewline $f x	;# shift crlf across block boundary
    for {set i 0} {$i < 700} {incr i} {
	puts $f $line
    }
    close $f
    set f [open $path(test1) r]
    fconfigure $f -translation crlf
    set c ""
    while {[gets $f line] >= 0} {
	append c $line\n
    }
    close $f
    string length $c
} [expr {700*15+1}]
test io-31.32 {Tcl_Write crlf on block boundary, Tcl_Gets auto} {
    file delete $path(test1)
    set f [open $path(test1) w]
    fconfigure $f -translation crlf
    set line "123456789ABCDE"	;# 14 char plus crlf
    puts -nonewline $f x	;# shift crlf across block boundary
    for {set i 0} {$i < 700} {incr i} {
	puts $f $line
    }
    close $f
    set f [open $path(test1) r]
    fconfigure $f -translation auto
    set c ""
    while {[gets $f line] >= 0} {
	append c $line\n
    }
    close $f
    string length $c
} [expr {700*15+1}]

# Test Tcl_Read and buffering.

test io-32.1 {Tcl_Read, channel not readable} {
    list [catch {read stdout} msg] $msg
} {1 {channel "stdout" wasn't opened for reading}}
test io-32.2 {Tcl_Read, zero byte count} {
    read stdin 0
} ""
test io-32.3 {Tcl_Read, negative byte count} {
    set f [open $path(longfile) r]
    set l [list [catch {read $f -1} msg] $msg]
    close $f
    set l
} {1 {expected non-negative integer but got "-1"}}
test io-32.4 {Tcl_Read, positive byte count} {
    set f [open $path(longfile) r]
    set x [read $f 1024]
    set s [string length $x]
    unset x
    close $f
    set s
} 1024
test io-32.5 {Tcl_Read, multiple buffers} {
    set f [open $path(longfile) r]
    fconfigure $f -buffersize 100
    set x [read $f 1024]
    set s [string length $x]
    unset x
    close $f
    set s
} 1024
test io-32.6 {Tcl_Read, very large read} {
    set f1 [open $path(longfile) r]
    set z [read $f1 1000000]
    close $f1
    set l [string length $z]
    set x ok
    set z [file size $path(longfile)]
    if {$z != $l} {
	set x broken
    }
    set x
} ok
test io-32.7 {Tcl_Read, nonblocking, file} {nonBlockFiles} {
    set f1 [open $path(longfile) r]
    fconfigure $f1 -blocking off
    set z [read $f1 20]
    close $f1
    set l [string length $z]
    set x ok
    if {$l != 20} {
	set x broken
    }
    set x
} ok
test io-32.8 {Tcl_Read, nonblocking, file} {nonBlockFiles} {
    set f1 [open $path(longfile) r]
    fconfigure $f1 -blocking off
    set z [read $f1 1000000]
    close $f1
    set x ok
    set l [string length $z]
    set z [file size $path(longfile)]
    if {$z != $l} {
	set x broken
    }
    set x
} ok
test io-32.9 {Tcl_Read, read to end of file} {
    set f1 [open $path(longfile) r]
    set z [read $f1]
    close $f1
    set l [string length $z]
    set x ok
    set z [file size $path(longfile)]
    if {$z != $l} {
	set x broken
    }
    set x
} ok
test io-32.10 {Tcl_Read from a pipe} stdio {
    file delete $path(pipe)
    set f1 [open $path(pipe) w]
    puts $f1 {puts [gets stdin]}
    close $f1
    set f1 [open "|[list [interpreter] $path(pipe)]" r+]
    puts $f1 hello
    flush $f1
    set x [read $f1]
    close $f1
    set x
} "hello\n"
test io-32.11 {Tcl_Read from a pipe} stdio {
    file delete $path(pipe)
    set f1 [open $path(pipe) w]
    puts $f1 {puts [gets stdin]}
    puts $f1 {puts [gets stdin]}
    close $f1
    set f1 [open "|[list [interpreter] $path(pipe)]" r+]
    puts $f1 hello
    flush $f1
    set x ""
    lappend x [read $f1 6]
    puts $f1 hello
    flush $f1
    lappend x [read $f1]
    close $f1
    set x
} {{hello
} {hello
}}
test io-32.11.1 {Tcl_Read from a pipe} stdio {
    file delete $path(pipe)
    set f1 [open $path(pipe) w]
    puts $f1 {chan configure stdout -translation crlf}
    puts $f1 {puts [gets stdin]}
    puts $f1 {puts [gets stdin]}
    close $f1
    set f1 [open "|[list [interpreter] $path(pipe)]" r+]
    puts $f1 hello
    flush $f1
    set x ""
    lappend x [read $f1 6]
    puts $f1 hello
    flush $f1
    lappend x [read $f1]
    close $f1
    set x
} {{hello
} {hello
}}
test io-32.11.2 {Tcl_Read from a pipe} stdio {
    file delete $path(pipe)
    set f1 [open $path(pipe) w]
    puts $f1 {chan configure stdout -translation crlf}
    puts $f1 {puts [gets stdin]}
    puts $f1 {puts [gets stdin]}
    close $f1
    set f1 [open "|[list [interpreter] $path(pipe)]" r+]
    puts $f1 hello
    flush $f1
    set x ""
    lappend x [read $f1 6]
    puts $f1 hello
    flush $f1
    lappend x [read $f1]
    close $f1
    set x
} {{hello
} {hello
}}
test io-32.12 {Tcl_Read, -nonewline} {
    file delete $path(test1)
    set f1 [open $path(test1) w]
    puts $f1 hello
    puts $f1 bye
    close $f1
    set f1 [open $path(test1) r]
    set c [read -nonewline $f1]
    close $f1
    set c
} {hello
bye}
test io-32.13 {Tcl_Read, -nonewline} {
    file delete $path(test1)
    set f1 [open $path(test1) w]
    puts $f1 hello
    puts $f1 bye
    close $f1
    set f1 [open $path(test1) r]
    set c [read -nonewline $f1]
    close $f1
    list [string length $c] $c
} {9 {hello
bye}}
test io-32.14 {Tcl_Read, reading in small chunks} {
    file delete $path(test1)
    set f [open $path(test1) w]
    puts $f "Two lines: this one"
    puts $f "and this one"
    close $f
    set f [open $path(test1)]
    set x [list [read $f 1] [read $f 2] [read $f]]
    close $f
    set x
} {T wo { lines: this one
and this one
}}
test io-32.15 {Tcl_Read, asking for more input than available} {
    file delete $path(test1)
    set f [open $path(test1) w]
    puts $f "Two lines: this one"
    puts $f "and this one"
    close $f
    set f [open $path(test1)]
    set x [read $f 100]
    close $f
    set x
} {Two lines: this one
and this one
}
test io-32.16 {Tcl_Read, read to end of file with -nonewline} {
    file delete $path(test1)
    set f [open $path(test1) w]
    puts $f "Two lines: this one"
    puts $f "and this one"
    close $f
    set f [open $path(test1)]
    set x [read -nonewline $f]
    close $f
    set x
} {Two lines: this one
and this one}

# Test Tcl_Gets.

test io-33.1 {Tcl_Gets, reading what was written} {
    file delete $path(test1)
    set f1 [open $path(test1) w]
    set y "first line"
    puts $f1 $y
    close $f1
    set f1 [open $path(test1) r]
    set x [gets $f1]
    set z ok
    if {"$x" != "$y"} {
	set z broken
    }
    close $f1
    set z
} ok
test io-33.2 {Tcl_Gets into variable} {
    set f1 [open $path(longfile) r]
    set c [gets $f1 x]
    set l [string length x]
    set z ok
    if {$l != $l} {
	set z broken
    }
    close $f1
    set z
} ok
test io-33.3 {Tcl_Gets from pipe} stdio {
    file delete $path(pipe)
    set f1 [open $path(pipe) w]
    puts $f1 {puts [gets stdin]}
    close $f1
    set f1 [open "|[list [interpreter] $path(pipe)]" r+]
    puts $f1 hello
    flush $f1
    set x [gets $f1]
    close $f1
    set z ok
    if {"$x" != "hello"} {
	set z broken
    }
    set z
} ok
test io-33.4 {Tcl_Gets with long line} {
    file delete $path(test3)
    set f [open $path(test3) w]
    puts -nonewline $f "abcdefghijklmnopqrstuvwxyzABCDEFGHIJKLMNOPQRSTUVWXYZ"
    puts -nonewline $f "abcdefghijklmnopqrstuvwxyzABCDEFGHIJKLMNOPQRSTUVWXYZ"
    puts -nonewline $f "abcdefghijklmnopqrstuvwxyzABCDEFGHIJKLMNOPQRSTUVWXYZ"
    puts -nonewline $f "abcdefghijklmnopqrstuvwxyzABCDEFGHIJKLMNOPQRSTUVWXYZ"
    puts $f "abcdefghijklmnopqrstuvwxyzABCDEFGHIJKLMNOPQRSTUVWXYZ"
    close $f
    set f [open $path(test3)]
    set x [gets $f]
    close $f
    set x
} {abcdefghijklmnopqrstuvwxyzABCDEFGHIJKLMNOPQRSTUVWXYZabcdefghijklmnopqrstuvwxyzABCDEFGHIJKLMNOPQRSTUVWXYZabcdefghijklmnopqrstuvwxyzABCDEFGHIJKLMNOPQRSTUVWXYZabcdefghijklmnopqrstuvwxyzABCDEFGHIJKLMNOPQRSTUVWXYZabcdefghijklmnopqrstuvwxyzABCDEFGHIJKLMNOPQRSTUVWXYZ}
set f [open $path(test3) w]
puts -nonewline $f "abcdefghijklmnopqrstuvwxyzABCDEFGHIJKLMNOPQRSTUVWXYZ"
puts -nonewline $f "abcdefghijklmnopqrstuvwxyzABCDEFGHIJKLMNOPQRSTUVWXYZ"
puts -nonewline $f "abcdefghijklmnopqrstuvwxyzABCDEFGHIJKLMNOPQRSTUVWXYZ"
puts -nonewline $f "abcdefghijklmnopqrstuvwxyzABCDEFGHIJKLMNOPQRSTUVWXYZ"
puts $f "abcdefghijklmnopqrstuvwxyzABCDEFGHIJKLMNOPQRSTUVWXYZ"
close $f
test io-33.5 {Tcl_Gets with long line} {
    set f [open $path(test3)]
    set x [gets $f y]
    close $f
    list $x $y
} {260 abcdefghijklmnopqrstuvwxyzABCDEFGHIJKLMNOPQRSTUVWXYZabcdefghijklmnopqrstuvwxyzABCDEFGHIJKLMNOPQRSTUVWXYZabcdefghijklmnopqrstuvwxyzABCDEFGHIJKLMNOPQRSTUVWXYZabcdefghijklmnopqrstuvwxyzABCDEFGHIJKLMNOPQRSTUVWXYZabcdefghijklmnopqrstuvwxyzABCDEFGHIJKLMNOPQRSTUVWXYZ}
test io-33.6 {Tcl_Gets and end of file} {
    file delete $path(test3)
    set f [open $path(test3) w]
    puts -nonewline $f "Test1\nTest2"
    close $f
    set f [open $path(test3)]
    set x {}
    set y {}
    lappend x [gets $f y] $y
    set y {}
    lappend x [gets $f y] $y
    set y {}
    lappend x [gets $f y] $y
    close $f
    set x
} {5 Test1 5 Test2 -1 {}}
test io-33.7 {Tcl_Gets and bad variable} {
    set f [open $path(test3) w]
    puts $f "Line 1"
    puts $f "Line 2"
    close $f
    catch {unset x}
    set x 24
    set f [open $path(test3) r]
    set result [list [catch {gets $f x(0)} msg] $msg]
    close $f
    set result
} {1 {can't set "x(0)": variable isn't array}}
test io-33.8 {Tcl_Gets, exercising double buffering} {
    set f [open $path(test3) w]
    fconfigure $f -translation lf -eofchar {}
    set x ""
    for {set y 0} {$y < 99} {incr y} {set x "a$x"}
    for {set y 0} {$y < 100} {incr y} {puts $f $x}
    close $f
    set f [open $path(test3) r]
    fconfigure $f -translation lf
    for {set y 0} {$y < 100} {incr y} {gets $f}
    close $f
    set y
} 100
test io-33.9 {Tcl_Gets, exercising double buffering} {
    set f [open $path(test3) w]
    fconfigure $f -translation lf -eofchar {}
    set x ""
    for {set y 0} {$y < 99} {incr y} {set x "a$x"}
    for {set y 0} {$y < 200} {incr y} {puts $f $x}
    close $f
    set f [open $path(test3) r]
    fconfigure $f -translation lf
    for {set y 0} {$y < 200} {incr y} {gets $f}
    close $f
    set y
} 200
test io-33.10 {Tcl_Gets, exercising double buffering} {
    set f [open $path(test3) w]
    fconfigure $f -translation lf -eofchar {}
    set x ""
    for {set y 0} {$y < 99} {incr y} {set x "a$x"}
    for {set y 0} {$y < 300} {incr y} {puts $f $x}
    close $f
    set f [open $path(test3) r]
    fconfigure $f -translation lf
    for {set y 0} {$y < 300} {incr y} {gets $f}
    close $f
    set y
} 300
test io-33.11 {TclGetsObjBinary, [10dc6daa37]} -setup {
    proc driver {cmd args} {
	variable buffer
	variable index
	set chan [lindex $args 0]
	switch -- $cmd {
	    initialize {
		set index($chan) 0
		set buffer($chan) .......
		return {initialize finalize watch read}
	    }
	    finalize {
		unset index($chan) buffer($chan)
		return
	    }
	    watch {}
	    read {
		set n [lindex $args 1]
		if {$n > 3} {set n 3}
		set new [expr {$index($chan) + $n}]
		set result [string range $buffer($chan) $index($chan) $new-1]
		set index($chan) $new
		return $result
	    }
	}
    }
} -body {
    set c [chan create read [namespace which driver]]
    chan configure $c -translation binary -blocking 0
    list [gets $c] [gets $c] [gets $c] [gets $c]
} -cleanup {
    close $c
    rename driver {}
} -result {{} {} {} .......}
test io-33.12 {Tcl_GetsObj, [10dc6daa37]} -setup {
    proc driver {cmd args} {
	variable buffer
	variable index
	set chan [lindex $args 0]
	switch -- $cmd {
	    initialize {
		set index($chan) 0
		set buffer($chan) .......
		return {initialize finalize watch read}
	    }
	    finalize {
		unset index($chan) buffer($chan)
		return
	    }
	    watch {}
	    read {
		set n [lindex $args 1]
		if {$n > 3} {set n 3}
		set new [expr {$index($chan) + $n}]
		set result [string range $buffer($chan) $index($chan) $new-1]
		set index($chan) $new
		return $result
	    }
	}
    }
} -body {
    set c [chan create read [namespace which driver]]
    chan configure $c -blocking 0
    list [gets $c] [gets $c] [gets $c] [gets $c]
} -cleanup {
    close $c
    rename driver {}
} -result {{} {} {} .......}
test io-33.13 {Tcl_GetsObj, [10dc6daa37]} -setup {
    proc driver {cmd args} {
	variable buffer
	variable index
	set chan [lindex $args 0]
	switch -- $cmd {
	    initialize {
		set index($chan) 0
		set buffer($chan) [string repeat \
			[string repeat . 64]\n[string repeat . 25] 2]
		return {initialize finalize watch read}
	    }
	    finalize {
		unset index($chan) buffer($chan)
		return
	    }
	    watch {}
	    read {
		set n [lindex $args 1]
		if {$n > 65} {set n 65}
		set new [expr {$index($chan) + $n}]
		set result [string range $buffer($chan) $index($chan) $new-1]
		set index($chan) $new
		return $result
	    }
	}
    }
} -body {
    set c [chan create read [namespace which driver]]
    chan configure $c -blocking 0
    list [gets $c] [gets $c] [gets $c] [gets $c] [gets $c]
} -cleanup {
    close $c
    rename driver {}
} -result [list [string repeat . 64] {} [string repeat . 89] \
	[string repeat . 25] {}]

# Test Tcl_Seek and Tcl_Tell.

test io-34.1 {Tcl_Seek to current position at start of file} {
    set f1 [open $path(longfile) r]
    seek $f1 0 current
    set c [tell $f1]
    close $f1
    set c
} 0
test io-34.2 {Tcl_Seek to offset from start} {
    file delete $path(test1)
    set f1 [open $path(test1) w]
    fconfigure $f1 -translation lf -eofchar {}
    puts $f1 "abcdefghijklmnopqrstuvwxyz"
    puts $f1 "abcdefghijklmnopqrstuvwxyz"
    close $f1
    set f1 [open $path(test1) r]
    seek $f1 10 start
    set c [tell $f1]
    close $f1
    set c
} 10
test io-34.3 {Tcl_Seek to end of file} {
    file delete $path(test1)
    set f1 [open $path(test1) w]
    fconfigure $f1 -translation lf -eofchar {}
    puts $f1 "abcdefghijklmnopqrstuvwxyz"
    puts $f1 "abcdefghijklmnopqrstuvwxyz"
    close $f1
    set f1 [open $path(test1) r]
    seek $f1 0 end
    set c [tell $f1]
    close $f1
    set c
} 54
test io-34.4 {Tcl_Seek to offset from end of file} {
    file delete $path(test1)
    set f1 [open $path(test1) w]
    fconfigure $f1 -translation lf -eofchar {}
    puts $f1 "abcdefghijklmnopqrstuvwxyz"
    puts $f1 "abcdefghijklmnopqrstuvwxyz"
    close $f1
    set f1 [open $path(test1) r]
    seek $f1 -10 end
    set c [tell $f1]
    close $f1
    set c
} 44
test io-34.5 {Tcl_Seek to offset from current position} {
    file delete $path(test1)
    set f1 [open $path(test1) w]
    fconfigure $f1 -translation lf -eofchar {}
    puts $f1 "abcdefghijklmnopqrstuvwxyz"
    puts $f1 "abcdefghijklmnopqrstuvwxyz"
    close $f1
    set f1 [open $path(test1) r]
    seek $f1 10 current
    seek $f1 10 current
    set c [tell $f1]
    close $f1
    set c
} 20
test io-34.6 {Tcl_Seek to offset from end of file} {
    file delete $path(test1)
    set f1 [open $path(test1) w]
    fconfigure $f1 -translation lf -eofchar {}
    puts $f1 "abcdefghijklmnopqrstuvwxyz"
    puts $f1 "abcdefghijklmnopqrstuvwxyz"
    close $f1
    set f1 [open $path(test1) r]
    seek $f1 -10 end
    set c [tell $f1]
    set r [read $f1]
    close $f1
    list $c $r
} {44 {rstuvwxyz
}}
test io-34.7 {Tcl_Seek to offset from end of file, then to current position} {
    file delete $path(test1)
    set f1 [open $path(test1) w]
    fconfigure $f1 -translation lf -eofchar {}
    puts $f1 "abcdefghijklmnopqrstuvwxyz"
    puts $f1 "abcdefghijklmnopqrstuvwxyz"
    close $f1
    set f1 [open $path(test1) r]
    seek $f1 -10 end
    set c1 [tell $f1]
    set r1 [read $f1 5]
    seek $f1 0 current
    set c2 [tell $f1]
    close $f1
    list $c1 $r1 $c2
} {44 rstuv 49}
test io-34.8 {Tcl_Seek on pipes: not supported} stdio {
    set f1 [open "|[list [interpreter]]" r+]
    set x [list [catch {seek $f1 0 current} msg] $msg]
    close $f1
    regsub {".*":} $x {"":} x
    string tolower $x
} {1 {error during seek on "": invalid argument}}
test io-34.9 {Tcl_Seek, testing buffered input flushing} {
    file delete $path(test3)
    set f [open $path(test3) w]
    fconfigure $f -eofchar {}
    puts -nonewline $f "abcdefghijklmnopqrstuvwxyzABCDEFGHIJKLMNOPQRSTUVWXYZ"
    close $f
    set f [open $path(test3) RDWR]
    set x [read $f 1]
    seek $f 3
    lappend x [read $f 1]
    seek $f 0 start
    lappend x [read $f 1]
    seek $f 10 current
    lappend x [read $f 1]
    seek $f -2 end
    lappend x [read $f 1]
    seek $f 50 end
    lappend x [read $f 1]
    seek $f 1
    lappend x [read $f 1]
    close $f
    set x
} {a d a l Y {} b}
set path(test3) [makeFile {} test3]
test io-34.10 {Tcl_Seek testing flushing of buffered input} {
    set f [open $path(test3) w]
    fconfigure $f -translation lf
    puts $f xyz\n123
    close $f
    set f [open $path(test3) r+]
    fconfigure $f -translation lf
    set x [gets $f]
    seek $f 0 current
    puts $f 456
    close $f
    list $x [viewFile test3]
} "xyz {xyz
456}"
test io-34.11 {Tcl_Seek testing flushing of buffered output} {
    set f [open $path(test3) w]
    puts $f xyz\n123
    close $f
    set f [open $path(test3) w+]
    puts $f xyzzy
    seek $f 2
    set x [gets $f]
    close $f
    list $x [viewFile test3]
} "zzy xyzzy"
test io-34.12 {Tcl_Seek testing combination of write, seek back and read} {
    set f [open $path(test3) w]
    fconfigure $f -translation lf -eofchar {}
    puts $f xyz\n123
    close $f
    set f [open $path(test3) a+]
    fconfigure $f -translation lf -eofchar {}
    puts $f xyzzy
    flush $f
    set x [tell $f]
    seek $f -4 cur
    set y [gets $f]
    close $f
    list $x [viewFile test3] $y
} {14 {xyz
123
xyzzy} zzy}
test io-34.13 {Tcl_Tell at start of file} {
    file delete $path(test1)
    set f1 [open $path(test1) w]
    set p [tell $f1]
    close $f1
    set p
} 0
test io-34.14 {Tcl_Tell after seek to end of file} {
    file delete $path(test1)
    set f1 [open $path(test1) w]
    fconfigure $f1 -translation lf -eofchar {}
    puts $f1 "abcdefghijklmnopqrstuvwxyz"
    puts $f1 "abcdefghijklmnopqrstuvwxyz"
    close $f1
    set f1 [open $path(test1) r]
    seek $f1 0 end
    set c1 [tell $f1]
    close $f1
    set c1
} 54
test io-34.15 {Tcl_Tell combined with seeking} {
    file delete $path(test1)
    set f1 [open $path(test1) w]
    fconfigure $f1 -translation lf -eofchar {}
    puts $f1 "abcdefghijklmnopqrstuvwxyz"
    puts $f1 "abcdefghijklmnopqrstuvwxyz"
    close $f1
    set f1 [open $path(test1) r]
    seek $f1 10 start
    set c1 [tell $f1]
    seek $f1 10 current
    set c2 [tell $f1]
    close $f1
    list $c1 $c2
} {10 20}
test io-34.16 {Tcl_Tell on pipe: always -1} stdio {
    set f1 [open "|[list [interpreter]]" r+]
    set c [tell $f1]
    close $f1
    set c
} -1
test io-34.17 {Tcl_Tell on pipe: always -1} stdio {
    set f1 [open "|[list [interpreter]]" r+]
    puts $f1 {puts hello}
    flush $f1
    set c [tell $f1]
    gets $f1
    close $f1
    set c
} -1
test io-34.18 {Tcl_Tell combined with seeking and reading} {
    file delete $path(test2)
    set f [open $path(test2) w]
    fconfigure $f -translation lf -eofchar {}
    puts -nonewline $f "line1\nline2\nline3\nline4\nline5\n"
    close $f
    set f [open $path(test2)]
    fconfigure $f -translation lf
    set x [tell $f]
    read $f 3
    lappend x [tell $f]
    seek $f 2
    lappend x [tell $f]
    seek $f 10 current
    lappend x [tell $f]
    seek $f 0 end
    lappend x [tell $f]
    close $f
    set x
} {0 3 2 12 30}
test io-34.19 {Tcl_Tell combined with opening in append mode} {
    set f [open $path(test3) w]
    fconfigure $f -translation lf -eofchar {}
    puts $f "abcdefghijklmnopqrstuvwxyz"
    puts $f "abcdefghijklmnopqrstuvwxyz"
    close $f
    set f [open $path(test3) a]
    set c [tell $f]
    close $f
    set c
} 54
test io-34.20 {Tcl_Tell combined with writing} {
    set f [open $path(test3) w]
    set l ""
    seek $f 29 start
    lappend l [tell $f]
    puts -nonewline $f a
    seek $f 39 start
    lappend l [tell $f]
    puts -nonewline $f a
    lappend l [tell $f]
    seek $f 407 end
    lappend l [tell $f]
    close $f
    set l
} {29 39 40 447}
test io-34.21 {Tcl_Seek and Tcl_Tell on large files} {largefileSupport} {
    file delete $path(test3)
    set f [open $path(test3) w]
    fconfigure $f -encoding binary
    set l ""
    lappend l [tell $f]
    puts -nonewline $f abcdef
    lappend l [tell $f]
    flush $f
    lappend l [tell $f]
    # 4GB offset!
    seek $f 0x100000000
    lappend l [tell $f]
    puts -nonewline $f abcdef
    lappend l [tell $f]
    close $f
    lappend l [file size $path(test3)]
    # truncate...
    close [open $path(test3) w]
    lappend l [file size $path(test3)]
    set l
} {0 6 6 4294967296 4294967302 4294967302 0}

# Test Tcl_Eof

test io-35.1 {Tcl_Eof} {
    file delete $path(test1)
    set f [open $path(test1) w]
    puts $f hello
    puts $f hello
    close $f
    set f [open $path(test1)]
    set x [eof $f]
    lappend x [eof $f]
    gets $f
    lappend x [eof $f]
    gets $f
    lappend x [eof $f]
    gets $f
    lappend x [eof $f]
    lappend x [eof $f]
    close $f
    set x
} {0 0 0 0 1 1}
test io-35.2 {Tcl_Eof with pipe} stdio {
    file delete $path(pipe)
    set f1 [open $path(pipe) w]
    puts $f1 {gets stdin}
    puts $f1 {puts hello}
    close $f1
    set f1 [open "|[list [interpreter] $path(pipe)]" r+]
    puts $f1 hello
    set x [eof $f1]
    flush $f1
    lappend x [eof $f1]
    gets $f1
    lappend x [eof $f1]
    gets $f1
    lappend x [eof $f1]
    close $f1
    set x
} {0 0 0 1}
test io-35.3 {Tcl_Eof with pipe} stdio {
    file delete $path(pipe)
    set f1 [open $path(pipe) w]
    puts $f1 {gets stdin}
    puts $f1 {puts hello}
    close $f1
    set f1 [open "|[list [interpreter] $path(pipe)]" r+]
    puts $f1 hello
    set x [eof $f1]
    flush $f1
    lappend x [eof $f1]
    gets $f1
    lappend x [eof $f1]
    gets $f1
    lappend x [eof $f1]
    gets $f1
    lappend x [eof $f1]
    gets $f1
    lappend x [eof $f1]
    close $f1
    set x
} {0 0 0 1 1 1}
test io-35.4 {Tcl_Eof, eof detection on nonblocking file} {nonBlockFiles} {
    file delete $path(test1)
    set f [open $path(test1) w]
    close $f
    set f [open $path(test1) r]
    fconfigure $f -blocking off
    set l ""
    lappend l [gets $f]
    lappend l [eof $f]
    close $f
    set l
} {{} 1}
test io-35.5 {Tcl_Eof, eof detection on nonblocking pipe} stdio {
    file delete $path(pipe)
    set f [open $path(pipe) w]
    puts $f {
	exit
    }
    close $f
    set f [open "|[list [interpreter] $path(pipe)]" r]
    set l ""
    lappend l [gets $f]
    lappend l [eof $f]
    close $f
    set l
} {{} 1}
test io-35.6 {Tcl_Eof, eof char, lf write, auto read} {
    file delete $path(test1)
    set f [open $path(test1) w]
    fconfigure $f -translation lf -eofchar \x1A
    puts $f abc\ndef
    close $f
    set s [file size $path(test1)]
    set f [open $path(test1) r]
    fconfigure $f -translation auto -eofchar \x1A
    set l [string length [read $f]]
    set e [eof $f]
    close $f
    list $s $l $e
} {8 8 1}
test io-35.7 {Tcl_Eof, eof char, lf write, lf read} {
    file delete $path(test1)
    set f [open $path(test1) w]
    fconfigure $f -translation lf -eofchar \x1A
    puts $f abc\ndef
    close $f
    set s [file size $path(test1)]
    set f [open $path(test1) r]
    fconfigure $f -translation lf -eofchar \x1A
    set l [string length [read $f]]
    set e [eof $f]
    close $f
    list $s $l $e
} {8 8 1}
test io-35.8 {Tcl_Eof, eof char, cr write, auto read} {
    file delete $path(test1)
    set f [open $path(test1) w]
    fconfigure $f -translation cr -eofchar \x1A
    puts $f abc\ndef
    close $f
    set s [file size $path(test1)]
    set f [open $path(test1) r]
    fconfigure $f -translation auto -eofchar \x1A
    set l [string length [read $f]]
    set e [eof $f]
    close $f
    list $s $l $e
} {8 8 1}
test io-35.9 {Tcl_Eof, eof char, cr write, cr read} {
    file delete $path(test1)
    set f [open $path(test1) w]
    fconfigure $f -translation cr -eofchar \x1A
    puts $f abc\ndef
    close $f
    set s [file size $path(test1)]
    set f [open $path(test1) r]
    fconfigure $f -translation cr -eofchar \x1A
    set l [string length [read $f]]
    set e [eof $f]
    close $f
    list $s $l $e
} {8 8 1}
test io-35.10 {Tcl_Eof, eof char, crlf write, auto read} {
    file delete $path(test1)
    set f [open $path(test1) w]
    fconfigure $f -translation crlf -eofchar \x1A
    puts $f abc\ndef
    close $f
    set s [file size $path(test1)]
    set f [open $path(test1) r]
    fconfigure $f -translation auto -eofchar \x1A
    set l [string length [read $f]]
    set e [eof $f]
    close $f
    list $s $l $e
} {10 8 1}
test io-35.11 {Tcl_Eof, eof char, crlf write, crlf read} {
    file delete $path(test1)
    set f [open $path(test1) w]
    fconfigure $f -translation crlf -eofchar \x1A
    puts $f abc\ndef
    close $f
    set s [file size $path(test1)]
    set f [open $path(test1) r]
    fconfigure $f -translation crlf -eofchar \x1A
    set l [string length [read $f]]
    set e [eof $f]
    close $f
    list $s $l $e
} {10 8 1}
test io-35.12 {Tcl_Eof, eof char in middle, lf write, auto read} {
    file delete $path(test1)
    set f [open $path(test1) w]
    fconfigure $f -translation lf -eofchar {}
    set i [format abc\ndef\n%cqrs\nuvw 26]
    puts $f $i
    close $f
    set c [file size $path(test1)]
    set f [open $path(test1) r]
    fconfigure $f -translation auto -eofchar \x1A
    set l [string length [read $f]]
    set e [eof $f]
    close $f
    list $c $l $e
} {17 8 1}
test io-35.13 {Tcl_Eof, eof char in middle, lf write, lf read} {
    file delete $path(test1)
    set f [open $path(test1) w]
    fconfigure $f -translation lf -eofchar {}
    set i [format abc\ndef\n%cqrs\nuvw 26]
    puts $f $i
    close $f
    set c [file size $path(test1)]
    set f [open $path(test1) r]
    fconfigure $f -translation lf -eofchar \x1A
    set l [string length [read $f]]
    set e [eof $f]
    close $f
    list $c $l $e
} {17 8 1}
test io-35.14 {Tcl_Eof, eof char in middle, cr write, auto read} {
    file delete $path(test1)
    set f [open $path(test1) w]
    fconfigure $f -translation cr -eofchar {}
    set i [format abc\ndef\n%cqrs\nuvw 26]
    puts $f $i
    close $f
    set c [file size $path(test1)]
    set f [open $path(test1) r]
    fconfigure $f -translation auto -eofchar \x1A
    set l [string length [read $f]]
    set e [eof $f]
    close $f
    list $c $l $e
} {17 8 1}
test io-35.15 {Tcl_Eof, eof char in middle, cr write, cr read} {
    file delete $path(test1)
    set f [open $path(test1) w]
    fconfigure $f -translation cr -eofchar {}
    set i [format abc\ndef\n%cqrs\nuvw 26]
    puts $f $i
    close $f
    set c [file size $path(test1)]
    set f [open $path(test1) r]
    fconfigure $f -translation cr -eofchar \x1A
    set l [string length [read $f]]
    set e [eof $f]
    close $f
    list $c $l $e
} {17 8 1}
test io-35.16 {Tcl_Eof, eof char in middle, crlf write, auto read} {
    file delete $path(test1)
    set f [open $path(test1) w]
    fconfigure $f -translation crlf -eofchar {}
    set i [format abc\ndef\n%cqrs\nuvw 26]
    puts $f $i
    close $f
    set c [file size $path(test1)]
    set f [open $path(test1) r]
    fconfigure $f -translation auto -eofchar \x1A
    set l [string length [read $f]]
    set e [eof $f]
    close $f
    list $c $l $e
} {21 8 1}
test io-35.17 {Tcl_Eof, eof char in middle, crlf write, crlf read} {
    file delete $path(test1)
    set f [open $path(test1) w]
    fconfigure $f -translation crlf -eofchar {}
    set i [format abc\ndef\n%cqrs\nuvw 26]
    puts $f $i
    close $f
    set c [file size $path(test1)]
    set f [open $path(test1) r]
    fconfigure $f -translation crlf -eofchar \x1A
    set l [string length [read $f]]
    set e [eof $f]
    close $f
    list $c $l $e
} {21 8 1}
test io-35.18 {Tcl_Eof, eof char, cr write, crlf read} -body {
    file delete $path(test1)
    set f [open $path(test1) w]
    fconfigure $f -translation cr
    puts $f abc\ndef
    close $f
    set s [file size $path(test1)]
    set f [open $path(test1) r]
    fconfigure $f -translation crlf
    set l [string length [set in [read $f]]]
    set e [eof $f]
    close $f
    list $s $l $e [scan [string index $in end] %c]
} -result {8 8 1 13}
test io-35.18a {Tcl_Eof, eof char, cr write, crlf read} -body {
    file delete $path(test1)
    set f [open $path(test1) w]
    fconfigure $f -translation cr -eofchar \x1A
    puts $f abc\ndef
    close $f
    set s [file size $path(test1)]
    set f [open $path(test1) r]
    fconfigure $f -translation crlf -eofchar \x1A
    set l [string length [set in [read $f]]]
    set e [eof $f]
    close $f
    list $s $l $e [scan [string index $in end] %c]
} -result {8 8 1 13}
test io-35.18b {Tcl_Eof, eof char, cr write, crlf read} -body {
    file delete $path(test1)
    set f [open $path(test1) w]
    fconfigure $f -translation cr -eofchar \x1A
    puts $f {}
    close $f
    set s [file size $path(test1)]
    set f [open $path(test1) r]
    fconfigure $f -translation crlf -eofchar \x1A
    set l [string length [set in [read $f]]]
    set e [eof $f]
    close $f
    list $s $l $e [scan [string index $in end] %c]
} -result {1 1 1 13}
test io-35.18c {Tcl_Eof, eof char, cr write, crlf read} -body {
    file delete $path(test1)
    set f [open $path(test1) w]
    fconfigure $f -translation cr
    puts $f {}
    close $f
    set s [file size $path(test1)]
    set f [open $path(test1) r]
    fconfigure $f -translation crlf
    set l [string length [set in [read $f]]]
    set e [eof $f]
    close $f
    list $s $l $e [scan [string index $in end] %c]
} -result {1 1 1 13}
test io-35.19 {Tcl_Eof, eof char in middle, cr write, crlf read} -body {
    file delete $path(test1)
    set f [open $path(test1) w]
    fconfigure $f -translation cr -eofchar {}
    set i [format abc\ndef\n%cqrs\nuvw 26]
    puts $f $i
    close $f
    set c [file size $path(test1)]
    set f [open $path(test1) r]
    fconfigure $f -translation crlf -eofchar \x1A
    set l [string length [set in [read $f]]]
    set e [eof $f]
    close $f
    list $c $l $e [scan [string index $in end] %c]
} -result {17 8 1 13}
test io-35.20 {Tcl_Eof, eof char in middle, cr write, crlf read} {
    file delete $path(test1)
    set f [open $path(test1) w]
    fconfigure $f -translation cr -eofchar {}
    set i [format \n%cqrsuvw 26]
    puts $f $i
    close $f
    set c [file size $path(test1)]
    set f [open $path(test1) r]
    fconfigure $f -translation crlf -eofchar \x1A
    set l [string length [set in [read $f]]]
    set e [eof $f]
    close $f
    list $c $l $e [scan [string index $in end] %c]
} {9 1 1 13}

# Test Tcl_InputBlocked

test io-36.1 {Tcl_InputBlocked on nonblocking pipe} stdio {
    set f1 [open "|[list [interpreter]]" r+]
    puts $f1 {puts hello_from_pipe}
    flush $f1
    gets $f1
    fconfigure $f1 -blocking off -buffering full
    puts $f1 {puts hello}
    set x ""
    lappend x [gets $f1]
    lappend x [fblocked $f1]
    flush $f1
    after 200
    lappend x [gets $f1]
    lappend x [fblocked $f1]
    lappend x [gets $f1]
    lappend x [fblocked $f1]
    close $f1
    set x
} {{} 1 hello 0 {} 1}
test io-36.1.1 {Tcl_InputBlocked on nonblocking binary pipe} stdio {
    set f1 [open "|[list [interpreter]]" r+]
    chan configure $f1 -encoding binary -translation lf -eofchar {}
    puts $f1 {
	chan configure stdout -encoding binary -translation lf -eofchar {}
	puts hello_from_pipe
    }
    flush $f1
    gets $f1
    fconfigure $f1 -blocking off -buffering full
    puts $f1 {puts hello}
    set x ""
    lappend x [gets $f1]
    lappend x [fblocked $f1]
    flush $f1
    after 200
    lappend x [gets $f1]
    lappend x [fblocked $f1]
    lappend x [gets $f1]
    lappend x [fblocked $f1]
    close $f1
    set x
} {{} 1 hello 0 {} 1}
test io-36.2 {Tcl_InputBlocked on blocking pipe} stdio {
    set f1 [open "|[list [interpreter]]" r+]
    fconfigure $f1 -buffering line
    puts $f1 {puts hello_from_pipe}
    set x ""
    lappend x [gets $f1]
    lappend x [fblocked $f1]
    puts $f1 {exit}
    lappend x [gets $f1]
    lappend x [fblocked $f1]
    lappend x [eof $f1]
    close $f1
    set x
} {hello_from_pipe 0 {} 0 1}
test io-36.3 {Tcl_InputBlocked vs files, short read} {
    file delete $path(test1)
    set f [open $path(test1) w]
    puts $f abcdefghijklmnop
    close $f
    set f [open $path(test1) r]
    set l ""
    lappend l [fblocked $f]
    lappend l [read $f 3]
    lappend l [fblocked $f]
    lappend l [read -nonewline $f]
    lappend l [fblocked $f]
    lappend l [eof $f]
    close $f
    set l
} {0 abc 0 defghijklmnop 0 1}
test io-36.4 {Tcl_InputBlocked vs files, event driven read} {fileevent} {
    proc in {f} {
	variable l
	variable x
	lappend l [read $f 3]
	if {[eof $f]} {lappend l eof; close $f; set x done}
    }
    file delete $path(test1)
    set f [open $path(test1) w]
    puts $f abcdefghijklmnop
    close $f
    set f [open $path(test1) r]
    set l ""
    fileevent $f readable [namespace code [list in $f]]
    variable x
    vwait [namespace which -variable x]
    set l
} {abc def ghi jkl mno {p
} eof}
test io-36.5 {Tcl_InputBlocked vs files, short read, nonblocking} {nonBlockFiles} {
    file delete $path(test1)
    set f [open $path(test1) w]
    puts $f abcdefghijklmnop
    close $f
    set f [open $path(test1) r]
    fconfigure $f -blocking off
    set l ""
    lappend l [fblocked $f]
    lappend l [read $f 3]
    lappend l [fblocked $f]
    lappend l [read -nonewline $f]
    lappend l [fblocked $f]
    lappend l [eof $f]
    close $f
    set l
} {0 abc 0 defghijklmnop 0 1}
test io-36.6 {Tcl_InputBlocked vs files, event driven read} {nonBlockFiles fileevent} {
    proc in {f} {
	variable l
	variable x
	lappend l [read $f 3]
	if {[eof $f]} {lappend l eof; close $f; set x done}
    }
    file delete $path(test1)
    set f [open $path(test1) w]
    puts $f abcdefghijklmnop
    close $f
    set f [open $path(test1) r]
    fconfigure $f -blocking off
    set l ""
    fileevent $f readable [namespace code [list in $f]]
    variable x
    vwait [namespace which -variable x]
    set l
} {abc def ghi jkl mno {p
} eof}

# Test Tcl_InputBuffered

test io-37.1 {Tcl_InputBuffered} {testchannel} {
    set f [open $path(longfile) r]
    fconfigure $f -buffersize 4096
    read $f 3
    set l ""
    lappend l [testchannel inputbuffered $f]
    lappend l [tell $f]
    close $f
    set l
} {4093 3}
test io-37.2 {Tcl_InputBuffered, test input flushing on seek} {testchannel} {
    set f [open $path(longfile) r]
    fconfigure $f -buffersize 4096
    read $f 3
    set l ""
    lappend l [testchannel inputbuffered $f]
    lappend l [tell $f]
    seek $f 0 current
    lappend l [testchannel inputbuffered $f]
    lappend l [tell $f]
    close $f
    set l
} {4093 3 0 3}

# Test Tcl_SetChannelBufferSize, Tcl_GetChannelBufferSize

test io-38.1 {Tcl_GetChannelBufferSize, default buffer size} {
    set f [open $path(longfile) r]
    set s [fconfigure $f -buffersize]
    close $f
    set s
} 4096
test io-38.2 {Tcl_SetChannelBufferSize, Tcl_GetChannelBufferSize} {
    set f [open $path(longfile) r]
    set l ""
    lappend l [fconfigure $f -buffersize]
    fconfigure $f -buffersize 10000
    lappend l [fconfigure $f -buffersize]
    fconfigure $f -buffersize 1
    lappend l [fconfigure $f -buffersize]
    fconfigure $f -buffersize -1
    lappend l [fconfigure $f -buffersize]
    fconfigure $f -buffersize 0
    lappend l [fconfigure $f -buffersize]
    fconfigure $f -buffersize 100000
    lappend l [fconfigure $f -buffersize]
    fconfigure $f -buffersize 10000000
    lappend l [fconfigure $f -buffersize]
    close $f
    set l
} {4096 10000 1 1 1 100000 1048576}
test io-38.3 {Tcl_SetChannelBufferSize, changing buffersize between reads} {
    # This test crashes the interp if Bug #427196 is not fixed

    set chan [open [info script] r]
    fconfigure $chan -buffersize 10 -encoding utf-8
    set var [read $chan 2]
    fconfigure $chan -buffersize 32
    append var [read $chan]
    close $chan
} {}

# Test Tcl_SetChannelOption, Tcl_GetChannelOption

test io-39.1 {Tcl_GetChannelOption} {
    file delete $path(test1)
    set f1 [open $path(test1) w]
    set x [fconfigure $f1 -blocking]
    close $f1
    set x
} 1
test io-39.2 {Tcl_GetChannelOption} {
    file delete $path(test1)
    set f1 [open $path(test1) w]
    set x [fconfigure $f1 -buffering]
    close $f1
    set x
} full
test io-39.3 {Tcl_GetChannelOption} {
    file delete $path(test1)
    set f1 [open $path(test1) w]
    fconfigure $f1 -buffering line
    set x [fconfigure $f1 -buffering]
    close $f1
    set x
} line
test io-39.4 {Tcl_GetChannelOption, Tcl_SetChannelOption} {
    file delete $path(test1)
    set f1 [open $path(test1) w]
    set l ""
    lappend l [fconfigure $f1 -buffering]
    fconfigure $f1 -buffering line
    lappend l [fconfigure $f1 -buffering]
    fconfigure $f1 -buffering none
    lappend l [fconfigure $f1 -buffering]
    fconfigure $f1 -buffering line
    lappend l [fconfigure $f1 -buffering]
    fconfigure $f1 -buffering full
    lappend l [fconfigure $f1 -buffering]
    close $f1
    set l
} {full line none line full}
test io-39.5 {Tcl_GetChannelOption, invariance} {
    file delete $path(test1)
    set f1 [open $path(test1) w]
    set l ""
    lappend l [fconfigure $f1 -buffering]
    lappend l [list [catch {fconfigure $f1 -buffering green} msg] $msg]
    lappend l [fconfigure $f1 -buffering]
    close $f1
    set l
} {full {1 {bad value for -buffering: must be one of full, line, or none}} full}
test io-39.6 {Tcl_SetChannelOption, multiple options} {
    file delete $path(test1)
    set f1 [open $path(test1) w]
    fconfigure $f1 -translation lf -buffering line
    puts $f1 hello
    puts $f1 bye
    set x [file size $path(test1)]
    close $f1
    set x
} 10
test io-39.7 {Tcl_SetChannelOption, buffering, translation} {
    file delete $path(test1)
    set f1 [open $path(test1) w]
    fconfigure $f1 -translation lf
    puts $f1 hello
    puts $f1 bye
    set x ""
    fconfigure $f1 -buffering line
    lappend x [file size $path(test1)]
    puts $f1 really_bye
    lappend x [file size $path(test1)]
    close $f1
    set x
} {0 21}
test io-39.8 {Tcl_SetChannelOption, different buffering options} {
    file delete $path(test1)
    set f1 [open $path(test1) w]
    set l ""
    fconfigure $f1 -translation lf -buffering none -eofchar {}
    puts -nonewline $f1 hello
    lappend l [file size $path(test1)]
    puts -nonewline $f1 hello
    lappend l [file size $path(test1)]
    fconfigure $f1 -buffering full
    puts -nonewline $f1 hello
    lappend l [file size $path(test1)]
    fconfigure $f1 -buffering none
    lappend l [file size $path(test1)]
    puts -nonewline $f1 hello
    lappend l [file size $path(test1)]
    close $f1
    lappend l [file size $path(test1)]
    set l
} {5 10 10 10 20 20}
test io-39.9 {Tcl_SetChannelOption, blocking mode} {nonBlockFiles} {
    file delete $path(test1)
    set f1 [open $path(test1) w]
    close $f1
    set f1 [open $path(test1) r]
    set x ""
    lappend x [fconfigure $f1 -blocking]
    fconfigure $f1 -blocking off
    lappend x [fconfigure $f1 -blocking]
    lappend x [gets $f1]
    lappend x [read $f1 1000]
    lappend x [fblocked $f1]
    lappend x [eof $f1]
    close $f1
    set x
} {1 0 {} {} 0 1}
test io-39.10 {Tcl_SetChannelOption, blocking mode} stdio {
    file delete $path(pipe)
    set f1 [open $path(pipe) w]
    puts $f1 {
	gets stdin
	after 100
	puts hi
	gets stdin
    }
    close $f1
    set x ""
    set f1 [open "|[list [interpreter] $path(pipe)]" r+]
    fconfigure $f1 -blocking off -buffering line
    lappend x [fconfigure $f1 -blocking]
    lappend x [gets $f1]
    lappend x [fblocked $f1]
    fconfigure $f1 -blocking on
    puts $f1 hello
    fconfigure $f1 -blocking off
    lappend x [gets $f1]
    lappend x [fblocked $f1]
    fconfigure $f1 -blocking on
    puts $f1 bye
    fconfigure $f1 -blocking off
    lappend x [gets $f1]
    lappend x [fblocked $f1]
    fconfigure $f1 -blocking on
    lappend x [fconfigure $f1 -blocking]
    lappend x [gets $f1]
    lappend x [fblocked $f1]
    lappend x [eof $f1]
    lappend x [gets $f1]
    lappend x [eof $f1]
    close $f1
    set x
} {0 {} 1 {} 1 {} 1 1 hi 0 0 {} 1}
test io-39.11 {Tcl_SetChannelOption, Tcl_GetChannelOption, buffer size clipped to lower bound} {
    file delete $path(test1)
    set f [open $path(test1) w]
    fconfigure $f -buffersize -10
    set x [fconfigure $f -buffersize]
    close $f
    set x
} 1
test io-39.12 {Tcl_SetChannelOption, Tcl_GetChannelOption buffer size clipped to upper bound} {
    file delete $path(test1)
    set f [open $path(test1) w]
    fconfigure $f -buffersize 10000000
    set x [fconfigure $f -buffersize]
    close $f
    set x
} 1048576
test io-39.13 {Tcl_SetChannelOption, Tcl_GetChannelOption, buffer size} {
    file delete $path(test1)
    set f [open $path(test1) w]
    fconfigure $f -buffersize 40000
    set x [fconfigure $f -buffersize]
    close $f
    set x
} 40000
test io-39.14 {Tcl_SetChannelOption: -encoding, binary & utf-8} {
    file delete $path(test1)
    set f [open $path(test1) w]
    fconfigure $f -encoding {}
    puts -nonewline $f \xE7\x89\xA6
    close $f
    set f [open $path(test1) r]
    fconfigure $f -encoding utf-8
    set x [read $f]
    close $f
    set x
} 牦
test io-39.15 {Tcl_SetChannelOption: -encoding, binary & utf-8} {
    file delete $path(test1)
    set f [open $path(test1) w]
    fconfigure $f -encoding binary
    puts -nonewline $f \xE7\x89\xA6
    close $f
    set f [open $path(test1) r]
    fconfigure $f -encoding utf-8
    set x [read $f]
    close $f
    set x
} 牦
test io-39.16 {Tcl_SetChannelOption: -encoding (shortened to "-en"), errors} -body {
    file delete $path(test1)
    set f [open $path(test1) w]
    fconfigure $f -en foobar
} -cleanup {
    close $f
} -returnCodes 1 -result {unknown encoding "foobar"}
test io-39.16a {Tcl_SetChannelOption: -encoding (invalid shortening to "-e"), errors} -body {
    file delete $path(test1)
    set f [open $path(test1) w]
    fconfigure $f -e foobar
} -cleanup {
    close $f
} -returnCodes 1 -match glob -result {bad option "-e": should be one of *}
test io-39.17 {Tcl_SetChannelOption: -encoding, clearing CHANNEL_NEED_MORE_DATA} {stdio fileevent} {
    set f [open "|[list [interpreter] $path(cat)]" r+]
    fconfigure $f -encoding binary
    puts -nonewline $f "\xE7"
    flush $f
    fconfigure $f -encoding utf-8 -blocking 0
    variable x {}
    fileevent $f readable [namespace code { lappend x [read $f] }]
    vwait [namespace which -variable x]
    after 300 [namespace code { lappend x timeout }]
    vwait [namespace which -variable x]
    fconfigure $f -encoding utf-8
    vwait [namespace which -variable x]
    after 300 [namespace code { lappend x timeout }]
    vwait [namespace which -variable x]
    fconfigure $f -encoding binary
    vwait [namespace which -variable x]
    after 300 [namespace code { lappend x timeout }]
    vwait [namespace which -variable x]
    close $f
    set x
} "{} timeout {} timeout \xE7 timeout"
test io-39.18 {Tcl_SetChannelOption, setting read mode independently} \
	{socket} {
    proc accept {s a p} {close $s}
    set s1 [socket -server [namespace code accept] -myaddr 127.0.0.1 0]
    set port [lindex [fconfigure $s1 -sockname] 2]
    set s2 [socket 127.0.0.1 $port]
    update
    fconfigure $s2 -translation {auto lf}
    set modes [fconfigure $s2 -translation]
    close $s1
    close $s2
    set modes
} {auto lf}
test io-39.19 {Tcl_SetChannelOption, setting read mode independently} \
	{socket} {
    proc accept {s a p} {close $s}
    set s1 [socket -server [namespace code accept] -myaddr 127.0.0.1 0]
    set port [lindex [fconfigure $s1 -sockname] 2]
    set s2 [socket 127.0.0.1 $port]
    update
    fconfigure $s2 -translation {auto crlf}
    set modes [fconfigure $s2 -translation]
    close $s1
    close $s2
    set modes
} {auto crlf}
test io-39.20 {Tcl_SetChannelOption, setting read mode independently} \
	{socket} {
    proc accept {s a p} {close $s}
    set s1 [socket -server [namespace code accept] -myaddr 127.0.0.1 0]
    set port [lindex [fconfigure $s1 -sockname] 2]
    set s2 [socket 127.0.0.1 $port]
    update
    fconfigure $s2 -translation {auto cr}
    set modes [fconfigure $s2 -translation]
    close $s1
    close $s2
    set modes
} {auto cr}
test io-39.21 {Tcl_SetChannelOption, setting read mode independently} \
	{socket} {
    proc accept {s a p} {close $s}
    set s1 [socket -server [namespace code accept] -myaddr 127.0.0.1 0]
    set port [lindex [fconfigure $s1 -sockname] 2]
    set s2 [socket 127.0.0.1 $port]
    update
    fconfigure $s2 -translation {auto auto}
    set modes [fconfigure $s2 -translation]
    close $s1
    close $s2
    set modes
} {auto crlf}
test io-39.22 {Tcl_SetChannelOption, invariance} -constraints {unix deprecated} -body {
    file delete $path(test1)
    set f1 [open $path(test1) w+]
    set l ""
    lappend l [fconfigure $f1 -eofchar]
    fconfigure $f1 -eofchar {O {}}
    lappend l [fconfigure $f1 -eofchar]
    fconfigure $f1 -eofchar D
    lappend l [fconfigure $f1 -eofchar]
    close $f1
    set l
} -result {{} O D}
test io-39.22a {Tcl_SetChannelOption, invariance} -constraints deprecated -body {
    file delete $path(test1)
    set f1 [open $path(test1) w+]
    set l [list]
    fconfigure $f1 -eofchar {O {}}
    lappend l [fconfigure $f1 -eofchar]
    fconfigure $f1 -eofchar D
    lappend l [fconfigure $f1 -eofchar]
    lappend l [list [catch {fconfigure $f1 -eofchar {1 2 3}} msg] $msg]
    close $f1
    set l
} -result {O D {1 {bad value for -eofchar: must be non-NUL ASCII character}}}
test io-39.23 {Tcl_GetChannelOption, server socket is not readable or
        writable, it should still have valid -eofchar and -translation options } {
    set l [list]
    set sock [socket -server [namespace code accept] -myaddr 127.0.0.1 0]
    lappend l [fconfigure $sock -eofchar] [fconfigure $sock -translation]
    close $sock
    set l
} {{} auto}
test io-39.24 {Tcl_SetChannelOption, server socket is not readable or
	writable so we can't change -eofchar or -translation } {
    set l [list]
    set sock [socket -server [namespace code accept] -myaddr 127.0.0.1 0]
    fconfigure $sock -eofchar D -translation lf
    lappend l [fconfigure $sock -eofchar] [fconfigure $sock -translation]
    close $sock
    set l
} {{} auto}

test io-40.1 {POSIX open access modes: RDWR} {
    file delete $path(test3)
    set f [open $path(test3) w]
    puts $f xyzzy
    close $f
    set f [open $path(test3) RDWR]
    puts -nonewline $f "ab"
    seek $f 0 current
    set x [gets $f]
    close $f
    set f [open $path(test3) r]
    lappend x [gets $f]
    close $f
    set x
} {zzy abzzy}
test io-40.2 {POSIX open access modes: CREAT} {unix notWsl} {
    file delete $path(test3)
    set f [open $path(test3) {WRONLY CREAT} 0o600]
    file stat $path(test3) stats
    set x [format "%#o" [expr {$stats(mode)&0o777}]]
    puts $f "line 1"
    close $f
    set f [open $path(test3) r]
    lappend x [gets $f]
    close $f
    set x
} {0o600 {line 1}}
test io-40.3 {POSIX open access modes: CREAT} {unix umask notWsl} {
    # This test only works if your umask is 2, like ouster's.
    file delete $path(test3)
    set f [open $path(test3) {WRONLY CREAT}]
    close $f
    file stat $path(test3) stats
    format 0o%03o [expr {$stats(mode)&0o777}]
} [format 0o%03o [expr {0o666 & ~ $umaskValue}]]
test io-40.4 {POSIX open access modes: CREAT} {
    file delete $path(test3)
    set f [open $path(test3) w]
    fconfigure $f -eofchar {}
    puts $f xyzzy
    close $f
    set f [open $path(test3) {WRONLY CREAT}]
    fconfigure $f -eofchar {}
    puts -nonewline $f "ab"
    close $f
    set f [open $path(test3) r]
    set x [gets $f]
    close $f
    set x
} abzzy
test io-40.5 {POSIX open access modes: APPEND} {
    file delete $path(test3)
    set f [open $path(test3) w]
    fconfigure $f -translation lf -eofchar {}
    puts $f xyzzy
    close $f
    set f [open $path(test3) {WRONLY APPEND}]
    fconfigure $f -translation lf
    puts $f "new line"
    seek $f 0
    puts $f "abc"
    close $f
    set f [open $path(test3) r]
    fconfigure $f -translation lf
    set x ""
    seek $f 6 current
    lappend x [gets $f]
    lappend x [gets $f]
    close $f
    set x
} {{new line} abc}
test io-40.6 {POSIX open access modes: EXCL} -match regexp -body {
    file delete $path(test3)
    set f [open $path(test3) w]
    puts $f xyzzy
    close $f
    open $path(test3) {WRONLY CREAT EXCL}
} -returnCodes error -result {(?i)couldn't open ".*test3": file (already )?exists}
test io-40.7 {POSIX open access modes: EXCL} {
    file delete $path(test3)
    set f [open $path(test3) {WRONLY CREAT EXCL}]
    fconfigure $f -eofchar {}
    puts $f "A test line"
    close $f
    viewFile test3
} {A test line}
test io-40.8 {POSIX open access modes: TRUNC} {
    file delete $path(test3)
    set f [open $path(test3) w]
    puts $f xyzzy
    close $f
    set f [open $path(test3) {WRONLY TRUNC}]
    puts $f abc
    close $f
    set f [open $path(test3) r]
    set x [gets $f]
    close $f
    set x
} abc
test io-40.9 {POSIX open access modes: NONBLOCK} {nonPortable unix} {
    file delete $path(test3)
    set f [open $path(test3) {WRONLY NONBLOCK CREAT}]
    puts $f "NONBLOCK test"
    close $f
    set f [open $path(test3) r]
    set x [gets $f]
    close $f
    set x
} {NONBLOCK test}
test io-40.10 {POSIX open access modes: RDONLY} {
    set f [open $path(test1) w]
    puts $f "two lines: this one"
    puts $f "and this"
    close $f
    set f [open $path(test1) RDONLY]
    set x [list [gets $f] [catch {puts $f Test} msg] $msg]
    close $f
    string compare [string tolower $x] \
	[list {two lines: this one} 1 \
		[format "channel \"%s\" wasn't opened for writing" $f]]
} 0
test io-40.11 {POSIX open access modes: RDONLY} -match regexp -body {
    file delete $path(test3)
    open $path(test3) RDONLY
} -returnCodes error -result {(?i)couldn't open ".*test3": no such file or directory}
test io-40.12 {POSIX open access modes: WRONLY} -match regexp -body {
    file delete $path(test3)
    open $path(test3) WRONLY
} -returnCodes error -result {(?i)couldn't open ".*test3": no such file or directory}
test io-40.13 {POSIX open access modes: WRONLY} {
    makeFile xyzzy test3
    set f [open $path(test3) WRONLY]
    fconfigure $f -eofchar {}
    puts -nonewline $f "ab"
    seek $f 0 current
    set x [list [catch {gets $f} msg] $msg]
    close $f
    lappend x [viewFile test3]
    string compare [string tolower $x] \
	[list 1 "channel \"$f\" wasn't opened for reading" abzzy]
} 0
test io-40.14 {POSIX open access modes: RDWR} -match regexp -body {
    file delete $path(test3)
    open $path(test3) RDWR
} -returnCodes error -result {(?i)couldn't open ".*test3": no such file or directory}
test io-40.15 {POSIX open access modes: RDWR} {
    makeFile xyzzy test3
    set f [open $path(test3) RDWR]
    puts -nonewline $f "ab"
    seek $f 0 current
    set x [gets $f]
    close $f
    lappend x [viewFile test3]
} {zzy abzzy}
test io-40.16 {tilde substitution in open} -constraints makeFileInHome -setup {
    makeFile {Some text} _test_ ~
} -body {
    file exists [file join $::env(HOME) _test_]
} -cleanup {
    removeFile _test_ ~
} -result 1
test io-40.17 {tilde substitution in open} {
    set home $::env(HOME)
    unset ::env(HOME)
    set x [list [catch {open ~/foo} msg] $msg]
    set ::env(HOME) $home
    set x
} {1 {couldn't open "~/foo": no such file or directory}}

test io-41.1 {Tcl_FileeventCmd: errors} {fileevent} {
    list [catch {fileevent foo} msg] $msg
} {1 {wrong # args: should be "fileevent channelId event ?script?"}}
test io-41.2 {Tcl_FileeventCmd: errors} {fileevent} {
    list [catch {fileevent foo bar baz q} msg] $msg
} {1 {wrong # args: should be "fileevent channelId event ?script?"}}
test io-41.3 {Tcl_FileeventCmd: errors} {fileevent} {
    list [catch {fileevent gorp readable} msg] $msg
} {1 {can not find channel named "gorp"}}
test io-41.4 {Tcl_FileeventCmd: errors} {fileevent} {
    list [catch {fileevent gorp writable} msg] $msg
} {1 {can not find channel named "gorp"}}
test io-41.5 {Tcl_FileeventCmd: errors} {fileevent} {
    list [catch {fileevent gorp who-knows} msg] $msg
} {1 {bad event name "who-knows": must be readable or writable}}

#
# Test fileevent on a file
#

set path(foo) [makeFile {} foo]
set f [open $path(foo) w+]

test io-42.1 {Tcl_FileeventCmd: creating, deleting, querying} {fileevent} {
    list [fileevent $f readable] [fileevent $f writable]
} {{} {}}
test io-42.2 {Tcl_FileeventCmd: replacing} {fileevent} {
    set result {}
    fileevent $f r "first script"
    lappend result [fileevent $f readable]
    fileevent $f r "new script"
    lappend result [fileevent $f readable]
    fileevent $f r "yet another"
    lappend result [fileevent $f readable]
    fileevent $f r ""
    lappend result [fileevent $f readable]
} {{first script} {new script} {yet another} {}}
test io-42.3 {Tcl_FileeventCmd: replacing, with NULL chars in script} {fileevent} {
    set result {}
    fileevent $f r "first scr\x00ipt"
    lappend result [string length [fileevent $f readable]]
    fileevent $f r "new scr\x00ipt"
    lappend result [string length [fileevent $f readable]]
    fileevent $f r "yet ano\x00ther"
    lappend result [string length [fileevent $f readable]]
    fileevent $f r ""
    lappend result [fileevent $f readable]
} {13 11 12 {}}


test io-43.1 {Tcl_FileeventCmd: creating, deleting, querying} {stdio unixExecs fileevent} {
    set result {}
    fileevent $f readable "script 1"
    lappend result [fileevent $f readable] [fileevent $f writable]
    fileevent $f writable "write script"
    lappend result [fileevent $f readable] [fileevent $f writable]
    fileevent $f readable {}
    lappend result [fileevent $f readable] [fileevent $f writable]
    fileevent $f writable {}
    lappend result [fileevent $f readable] [fileevent $f writable]
} {{script 1} {} {script 1} {write script} {} {write script} {} {}}
test io-43.2 {Tcl_FileeventCmd: deleting when many present} -setup {
    set f2 [open "|[list cat -u]" r+]
    set f3 [open "|[list cat -u]" r+]
} -constraints {stdio unixExecs fileevent} -body {
    set result {}
    lappend result [fileevent $f r] [fileevent $f2 r] [fileevent $f3 r]
    fileevent $f r "read f"
    fileevent $f2 r "read f2"
    fileevent $f3 r "read f3"
    lappend result [fileevent $f r] [fileevent $f2 r] [fileevent $f3 r]
    fileevent $f2 r {}
    lappend result [fileevent $f r] [fileevent $f2 r] [fileevent $f3 r]
    fileevent $f3 r {}
    lappend result [fileevent $f r] [fileevent $f2 r] [fileevent $f3 r]
    fileevent $f r {}
    lappend result [fileevent $f r] [fileevent $f2 r] [fileevent $f3 r]
} -cleanup {
    catch {close $f2}
    catch {close $f3}
} -result {{} {} {} {read f} {read f2} {read f3} {read f} {} {read f3} {read f} {} {} {} {} {}}

test io-44.1 {FileEventProc procedure: normal read event} -setup {
    set f2 [open "|[list cat -u]" r+]
    set f3 [open "|[list cat -u]" r+]
} -constraints {stdio unixExecs fileevent} -body {
    fileevent $f2 readable [namespace code {
	set x [gets $f2]; fileevent $f2 readable {}
    }]
    puts $f2 text; flush $f2
    variable x initial
    vwait [namespace which -variable x]
    set x
} -cleanup {
    catch {close $f2}
    catch {close $f3}
} -result {text}
test io-44.2 {FileEventProc procedure: error in read event} -constraints {
    stdio unixExecs fileevent
} -setup {
    set f2 [open "|[list cat -u]" r+]
    set f3 [open "|[list cat -u]" r+]
    proc myHandler {msg options} {
	variable x $msg
    }
    set handler [interp bgerror {}]
    interp bgerror {} [namespace which myHandler]
} -body {
    fileevent $f2 readable {error bogus}
    puts $f2 text; flush $f2
    variable x initial
    vwait [namespace which -variable x]
    list $x [fileevent $f2 readable]
} -cleanup {
    interp bgerror {} $handler
    catch {close $f2}
    catch {close $f3}
} -result {bogus {}}
test io-44.3 {FileEventProc procedure: normal write event} -setup {
    set f2 [open "|[list cat -u]" r+]
    set f3 [open "|[list cat -u]" r+]
} -constraints {stdio unixExecs fileevent} -body {
    fileevent $f2 writable [namespace code {
	lappend x "triggered"
	incr count -1
	if {$count <= 0} {
	    fileevent $f2 writable {}
	}
    }]
    variable x initial
    set count 3
    vwait [namespace which -variable x]
    vwait [namespace which -variable x]
    vwait [namespace which -variable x]
    set x
} -cleanup {
    catch {close $f2}
    catch {close $f3}
} -result {initial triggered triggered triggered}
test io-44.4 {FileEventProc procedure: eror in write event} -constraints {
    stdio unixExecs fileevent
} -setup {
    set f2 [open "|[list cat -u]" r+]
    set f3 [open "|[list cat -u]" r+]
    proc myHandler {msg options} {
	variable x $msg
    }
    set handler [interp bgerror {}]
    interp bgerror {} [namespace which myHandler]
} -body {
    fileevent $f2 writable {error bad-write}
    variable x initial
    vwait [namespace which -variable x]
    list $x [fileevent $f2 writable]
} -cleanup {
    interp bgerror {} $handler
    catch {close $f2}
    catch {close $f3}
} -result {bad-write {}}
test io-44.5 {FileEventProc procedure: end of file} -constraints {
    stdio unixExecs fileevent
} -body {
    set f4 [open "|[list [interpreter] $path(cat) << foo]" r]
    fileevent $f4 readable [namespace code {
	if {[gets $f4 line] < 0} {
	    lappend x eof
	    fileevent $f4 readable {}
	} else {
	    lappend x $line
	}
    }]
    variable x initial
    vwait [namespace which -variable x]
    vwait [namespace which -variable x]
    set x
} -cleanup {
    close $f4
} -result {initial foo eof}

close $f

test io-44.6 {FileEventProc procedure: write-only non-blocking channel} -setup {
} -constraints {stdio fileevent openpipe} -body {

    namespace eval refchan {
	namespace ensemble create
	namespace export *


	proc finalize {chan args} {
	    namespace delete c_$chan
	}

	proc initialize {chan args} {
	    namespace eval c_$chan {}
	    namespace upvar c_$chan watching watching
	    set watching {}
	    list finalize initialize seek watch write
	}


	proc watch {chan args} {
	    namespace upvar c_$chan watching watching
	    foreach arg $args {
		switch $arg {
		    write {
			if {$arg ni $watching} {
			    lappend watching $arg
			}
			chan postevent $chan $arg
		    }
		}
	    }
	}


	proc write {chan args} {
	    chan postevent $chan write
	    return 1
	}
    }
    set f [chan create w [namespace which refchan]]
    chan configure $f -blocking 0
    set data "some data"
    set x 0
    chan event $f writable [namespace code {
	puts $f $data
	incr count [string length $data]
	if {$count > 262144} {
	    chan event $f writable {}
	    set x done
	}
    }]
    set token [after 10000 [namespace code {
	set x timeout
    }]]
    vwait [namespace which -variable x]
    return $x
} -cleanup {
    after cancel $token
    catch {chan close $f}
} -result done


makeFile "foo bar" foo

test io-45.1 {DeleteFileEvent, cleanup on close} {fileevent} {
    set f [open $path(foo) r]
    fileevent $f readable [namespace code {
	lappend x "binding triggered: \"[gets $f]\""
	fileevent $f readable {}
    }]
    close $f
    set x initial
    after 100 [namespace code { set y done }]
    variable y
    vwait [namespace which -variable y]
    set x
} {initial}
test io-45.2 {DeleteFileEvent, cleanup on close} {fileevent} {
    set f  [open $path(foo) r]
    set f2 [open $path(foo) r]
    fileevent $f readable [namespace code {
	    lappend x "f triggered: \"[gets $f]\""
	    fileevent $f readable {}
	}]
    fileevent $f2 readable [namespace code {
	lappend x "f2 triggered: \"[gets $f2]\""
	fileevent $f2 readable {}
    }]
    close $f
    variable x initial
    vwait [namespace which -variable x]
    close $f2
    set x
} {initial {f2 triggered: "foo bar"}}
test io-45.3 {DeleteFileEvent, cleanup on close} {fileevent} {
    set f  [open $path(foo) r]
    set f2 [open $path(foo) r]
    set f3 [open $path(foo) r]
    fileevent $f readable {f script}
    fileevent $f2 readable {f2 script}
    fileevent $f3 readable {f3 script}
    set x {}
    close $f2
    lappend x [catch {fileevent $f readable} msg] $msg \
	    [catch {fileevent $f2 readable}] \
	    [catch {fileevent $f3 readable} msg] $msg
    close $f3
    lappend x [catch {fileevent $f readable} msg] $msg \
	    [catch {fileevent $f2 readable}] \
	    [catch {fileevent $f3 readable}]
    close $f
    lappend x [catch {fileevent $f readable}] \
	    [catch {fileevent $f2 readable}] \
	    [catch {fileevent $f3 readable}]
} {0 {f script} 1 0 {f3 script} 0 {f script} 1 1 1 1 1}

# Execute these tests only if the "testfevent" command is present.

test io-46.1 {Tcl event loop vs multiple interpreters} {testfevent fileevent notOSX} {
    testfevent create
    set script "set f \[[list open $path(foo) r]]\n"
    append script {
	set x "no event"
	fileevent $f readable [namespace code {
	    set x "f triggered: [gets $f]"
	    fileevent $f readable {}
	}]
    }
    set timer [after 10 lappend x timeout]
    testfevent cmd $script
    vwait x
    after cancel $timer
    testfevent cmd {close $f}
    list [testfevent cmd {set x}] [testfevent cmd {info commands after}]
} {{f triggered: foo bar} after}
test io-46.2 {Tcl event loop vs multiple interpreters} testfevent {
    testfevent create
    testfevent cmd {
	variable x 0
	after 100 {set x triggered}
	vwait [namespace which -variable x]
	set x
    }
} {triggered}
test io-46.3 {Tcl event loop vs multiple interpreters} testfevent {
    testfevent create
    testfevent cmd {
	set x 0
	after 10 {lappend x timer}
	after 30
	set result $x
	update idletasks
	lappend result $x
	update
	lappend result $x
    }
} {0 0 {0 timer}}

test io-47.1 {fileevent vs multiple interpreters} {testfevent fileevent} {
    set f  [open $path(foo) r]
    set f2 [open $path(foo) r]
    set f3 [open $path(foo) r]
    fileevent $f readable {script 1}
    testfevent create
    testfevent share $f2
    testfevent cmd "fileevent $f2 readable {script 2}"
    fileevent $f3 readable {sript 3}
    set x {}
    lappend x [fileevent $f2 readable]
    testfevent delete
    lappend x [fileevent $f readable] [fileevent $f2 readable] \
	[fileevent $f3 readable]
    close $f
    close $f2
    close $f3
    set x
} {{} {script 1} {} {sript 3}}
test io-47.2 {deleting fileevent on interpreter delete} {testfevent fileevent} {
    set f  [open $path(foo) r]
    set f2 [open $path(foo) r]
    set f3 [open $path(foo) r]
    set f4 [open $path(foo) r]
    fileevent $f readable {script 1}
    testfevent create
    testfevent share $f2
    testfevent share $f3
    testfevent cmd "fileevent $f2 readable {script 2}
	fileevent $f3 readable {script 3}"
    fileevent $f4 readable {script 4}
    testfevent delete
    set x [list [fileevent $f readable] [fileevent $f2 readable] \
		[fileevent $f3 readable] [fileevent $f4 readable]]
    close $f
    close $f2
    close $f3
    close $f4
    set x
} {{script 1} {} {} {script 4}}
test io-47.3 {deleting fileevent on interpreter delete} {testfevent fileevent} {
    set f  [open $path(foo) r]
    set f2 [open $path(foo) r]
    set f3 [open $path(foo) r]
    set f4 [open $path(foo) r]
    testfevent create
    testfevent share $f3
    testfevent share $f4
    fileevent $f readable {script 1}
    fileevent $f2 readable {script 2}
    testfevent cmd "fileevent $f3 readable {script 3}
      fileevent $f4 readable {script 4}"
    testfevent delete
    set x [list [fileevent $f readable] [fileevent $f2 readable] \
		[fileevent $f3 readable] [fileevent $f4 readable]]
    close $f
    close $f2
    close $f3
    close $f4
    set x
} {{script 1} {script 2} {} {}}
test io-47.4 {file events on shared files and multiple interpreters} {testfevent fileevent} {
    set f  [open $path(foo) r]
    set f2 [open $path(foo) r]
    testfevent create
    testfevent share $f
    testfevent cmd "fileevent $f readable {script 1}"
    fileevent $f readable {script 2}
    fileevent $f2 readable {script 3}
    set x [list [fileevent $f2 readable] \
		[testfevent cmd "fileevent $f readable"] \
		[fileevent $f readable]]
    testfevent delete
    close $f
    close $f2
    set x
} {{script 3} {script 1} {script 2}}
test io-47.5 {file events on shared files, deleting file events} {testfevent fileevent} {
    set f [open $path(foo) r]
    testfevent create
    testfevent share $f
    testfevent cmd "fileevent $f readable {script 1}"
    fileevent $f readable {script 2}
    testfevent cmd "fileevent $f readable {}"
    set x [list [testfevent cmd "fileevent $f readable"] \
		[fileevent $f readable]]
    testfevent delete
    close $f
    set x
} {{} {script 2}}
test io-47.6 {file events on shared files, deleting file events} {testfevent fileevent} {
    set f [open $path(foo) r]
    testfevent create
    testfevent share $f
    testfevent cmd "fileevent $f readable {script 1}"
    fileevent $f readable {script 2}
    fileevent $f readable {}
    set x [list [testfevent cmd "fileevent $f readable"] \
		[fileevent $f readable]]
    testfevent delete
    close $f
    set x
} {{script 1} {}}
unset path(foo)
removeFile foo

set path(bar) [makeFile {} bar]

test io-48.1 {testing readability conditions} {fileevent} {
    set f [open $path(bar) w]
    puts $f abcdefg
    puts $f abcdefg
    puts $f abcdefg
    puts $f abcdefg
    puts $f abcdefg
    close $f
    set f [open $path(bar) r]
    fileevent $f readable [namespace code [list consume $f]]
    proc consume {f} {
	variable l
	variable x
	lappend l called
	if {[eof $f]} {
	    close $f
	    set x done
	} else {
	    gets $f
	}
    }
    set l ""
    variable x not_done
    vwait [namespace which -variable x]
    list $x $l
} {done {called called called called called called called}}
test io-48.2 {testing readability conditions} {nonBlockFiles fileevent} {
    set f [open $path(bar) w]
    puts $f abcdefg
    puts $f abcdefg
    puts $f abcdefg
    puts $f abcdefg
    puts $f abcdefg
    close $f
    set f [open $path(bar) r]
    fileevent $f readable [namespace code [list consume $f]]
    fconfigure $f -blocking off
    proc consume {f} {
	variable x
	variable l
	lappend l called
	if {[eof $f]} {
	    close $f
	    set x done
	} else {
	    gets $f
	}
    }
    set l ""
    variable x not_done
    vwait [namespace which -variable x]
    list $x $l
} {done {called called called called called called called}}
set path(my_script) [makeFile {} my_script]
test io-48.3 {testing readability conditions} {stdio unix nonBlockFiles fileevent} {
    set f [open $path(bar) w]
    puts $f abcdefg
    puts $f abcdefg
    puts $f abcdefg
    puts $f abcdefg
    puts $f abcdefg
    close $f
    set f [open $path(my_script) w]
    puts $f {
	proc copy_slowly {f} {
	    while {![eof $f]} {
		puts [gets $f]
		after 200
	    }
	    close $f
	}
    }
    close $f
    set f [open "|[list [interpreter]]" r+]
    fileevent  $f readable [namespace code [list consume $f]]
    fconfigure $f -buffering line
    fconfigure $f -blocking off
    proc consume {f} {
	variable l
	variable x
	if {[eof $f]} {
	    set x done
	} else {
	    gets $f
	    lappend l [fblocked $f]
	    gets $f
	    lappend l [fblocked $f]
	}
    }
    set l ""
    variable x not_done
    puts $f [list source $path(my_script)]
    puts $f "set f \[[list open $path(bar) r]]"
    puts $f {copy_slowly $f}
    puts $f {exit}
    vwait [namespace which -variable x]
    close $f
    list $x $l
} {done {0 1 0 1 0 1 0 1 0 1 0 1 0 0}}
unset path(bar)
removeFile bar

test io-48.4 {lf write, testing readability, ^Z termination, auto read mode} {fileevent} {
    file delete $path(test1)
    set f [open $path(test1) w]
    fconfigure $f -translation lf
    variable c [format "abc\ndef\n%c" 26]
    puts -nonewline $f $c
    close $f
    proc consume {f} {
	variable l
	variable c
	variable x
	if {[eof $f]} {
	   set x done
	   close $f
	} else {
	   lappend l [gets $f]
	   incr c
	}
    }
    set c 0
    set l ""
    set f [open $path(test1) r]
    fconfigure $f -translation auto -eofchar \x1A
    fileevent $f readable [namespace code [list consume $f]]
    variable x
    vwait [namespace which -variable x]
    list $c $l
} {3 {abc def {}}}
test io-48.5 {lf write, testing readability, ^Z in middle, auto read mode} {fileevent} {
    file delete $path(test1)
    set f [open $path(test1) w]
    fconfigure $f -translation lf
    set c [format "abc\ndef\n%cfoo\nbar\n" 26]
    puts -nonewline $f $c
    close $f
    proc consume {f} {
	variable l
	variable x
	variable c
	if {[eof $f]} {
	   set x done
	   close $f
	} else {
	   lappend l [gets $f]
	   incr c
	}
    }
    set c 0
    set l ""
    set f [open $path(test1) r]
    fconfigure $f -translation auto -eofchar \x1A
    fileevent $f readable [namespace code [list consume $f]]
    variable x
    vwait [namespace which -variable x]
    list $c $l
} {3 {abc def {}}}
test io-48.6 {cr write, testing readability, ^Z termination, auto read mode} {fileevent} {
    file delete $path(test1)
    set f [open $path(test1) w]
    fconfigure $f -translation cr
    set c [format "abc\ndef\n%c" 26]
    puts -nonewline $f $c
    close $f
    proc consume {f} {
	variable l
	variable x
	variable c
	if {[eof $f]} {
	   set x done
	   close $f
	} else {
	   lappend l [gets $f]
	   incr c
	}
    }
    set c 0
    set l ""
    set f [open $path(test1) r]
    fconfigure $f -translation auto -eofchar \x1A
    fileevent $f readable [namespace code [list consume $f]]
    variable x
    vwait [namespace which -variable x]
    list $c $l
} {3 {abc def {}}}
test io-48.7 {cr write, testing readability, ^Z in middle, auto read mode} {fileevent} {
    file delete $path(test1)
    set f [open $path(test1) w]
    fconfigure $f -translation cr
    set c [format "abc\ndef\n%cfoo\nbar\n" 26]
    puts -nonewline $f $c
    close $f
    proc consume {f} {
	variable l
	variable c
	variable x
	if {[eof $f]} {
	   set x done
	   close $f
	} else {
	   lappend l [gets $f]
	   incr c
	}
    }
    set c 0
    set l ""
    set f [open $path(test1) r]
    fconfigure $f -translation auto -eofchar \x1A
    fileevent $f readable [namespace code [list consume $f]]
    variable x
    vwait [namespace which -variable x]
    list $c $l
} {3 {abc def {}}}
test io-48.8 {crlf write, testing readability, ^Z termination, auto read mode} {fileevent} {
    file delete $path(test1)
    set f [open $path(test1) w]
    fconfigure $f -translation crlf
    set c [format "abc\ndef\n%c" 26]
    puts -nonewline $f $c
    close $f
    proc consume {f} {
	variable l
	variable x
	variable c
	if {[eof $f]} {
	   set x done
	   close $f
	} else {
	   lappend l [gets $f]
	   incr c
	}
    }
    set c 0
    set l ""
    set f [open $path(test1) r]
    fconfigure $f -translation auto -eofchar \x1A
    fileevent $f readable [namespace code [list consume $f]]
    variable x
    vwait [namespace which -variable x]
    list $c $l
} {3 {abc def {}}}
test io-48.9 {crlf write, testing readability, ^Z in middle, auto read mode} {fileevent} {
    file delete $path(test1)
    set f [open $path(test1) w]
    fconfigure $f -translation crlf
    set c [format "abc\ndef\n%cfoo\nbar\n" 26]
    puts -nonewline $f $c
    close $f
    proc consume {f} {
	variable l
	variable c
	variable x
	if {[eof $f]} {
	   set x done
	   close $f
	} else {
	   lappend l [gets $f]
	   incr c
	}
    }
    set c 0
    set l ""
    set f [open $path(test1) r]
    fconfigure $f -translation auto -eofchar \x1A
    fileevent $f readable [namespace code [list consume $f]]
    variable x
    vwait [namespace which -variable x]
    list $c $l
} {3 {abc def {}}}
test io-48.10 {lf write, testing readability, ^Z in middle, lf read mode} {fileevent} {
    file delete $path(test1)
    set f [open $path(test1) w]
    fconfigure $f -translation lf
    set c [format "abc\ndef\n%cfoo\nbar\n" 26]
    puts -nonewline $f $c
    close $f
    proc consume {f} {
	variable l
	variable c
	variable x
	if {[eof $f]} {
	   set x done
	   close $f
	} else {
	   lappend l [gets $f]
	   incr c
	}
    }
    set c 0
    set l ""
    set f [open $path(test1) r]
    fconfigure $f -translation lf -eofchar \x1A
    fileevent $f readable [namespace code [list consume $f]]
    variable x
    vwait [namespace which -variable x]
    list $c $l
} {3 {abc def {}}}
test io-48.11 {lf write, testing readability, ^Z termination, lf read mode} {fileevent} {
    file delete $path(test1)
    set f [open $path(test1) w]
    fconfigure $f -translation lf
    set c [format "abc\ndef\n%c" 26]
    puts -nonewline $f $c
    close $f
    proc consume {f} {
	variable l
	variable x
	variable c
	if {[eof $f]} {
	   set x done
	   close $f
	} else {
	   lappend l [gets $f]
	   incr c
	}
    }
    set c 0
    set l ""
    set f [open $path(test1) r]
    fconfigure $f -translation lf -eofchar \x1A
    fileevent $f readable [namespace code [list consume $f]]
    variable x
    vwait [namespace which -variable x]
    list $c $l
} {3 {abc def {}}}
test io-48.12 {cr write, testing readability, ^Z in middle, cr read mode} {fileevent} {
    file delete $path(test1)
    set f [open $path(test1) w]
    fconfigure $f -translation cr
    set c [format "abc\ndef\n%cfoo\nbar\n" 26]
    puts -nonewline $f $c
    close $f
    proc consume {f} {
	variable l
	variable x
	variable c
	if {[eof $f]} {
	   set x done
	   close $f
	} else {
	   lappend l [gets $f]
	   incr c
	}
    }
    set c 0
    set l ""
    set f [open $path(test1) r]
    fconfigure $f -translation cr -eofchar \x1A
    fileevent $f readable [namespace code [list consume $f]]
    variable x
    vwait [namespace which -variable x]
    list $c $l
} {3 {abc def {}}}
test io-48.13 {cr write, testing readability, ^Z termination, cr read mode} {fileevent} {
    file delete $path(test1)
    set f [open $path(test1) w]
    fconfigure $f -translation cr
    set c [format "abc\ndef\n%c" 26]
    puts -nonewline $f $c
    close $f
    proc consume {f} {
	variable c
	variable x
	variable l
	if {[eof $f]} {
	   set x done
	   close $f
	} else {
	   lappend l [gets $f]
	   incr c
	}
    }
    set c 0
    set l ""
    set f [open $path(test1) r]
    fconfigure $f -translation cr -eofchar \x1A
    fileevent $f readable [namespace code [list consume $f]]
    variable x
    vwait [namespace which -variable x]
    list $c $l
} {3 {abc def {}}}
test io-48.14 {crlf write, testing readability, ^Z in middle, crlf read mode} {fileevent} {
    file delete $path(test1)
    set f [open $path(test1) w]
    fconfigure $f -translation crlf
    set c [format "abc\ndef\n%cfoo\nbar\n" 26]
    puts -nonewline $f $c
    close $f
    proc consume {f} {
	variable c
	variable x
	variable l
	if {[eof $f]} {
	   set x done
	   close $f
	} else {
	   lappend l [gets $f]
	   incr c
	}
    }
    set c 0
    set l ""
    set f [open $path(test1) r]
    fconfigure $f -translation crlf -eofchar \x1A
    fileevent $f readable [namespace code [list consume $f]]
    variable x
    vwait [namespace which -variable x]
    list $c $l
} {3 {abc def {}}}
test io-48.15 {crlf write, testing readability, ^Z termi, crlf read mode} {fileevent} {
    file delete $path(test1)
    set f [open $path(test1) w]
    fconfigure $f -translation crlf
    set c [format "abc\ndef\n%c" 26]
    puts -nonewline $f $c
    close $f
    proc consume {f} {
	variable c
	variable x
	variable l
	if {[eof $f]} {
	   set x done
	   close $f
	} else {
	   lappend l [gets $f]
	   incr c
	}
    }
    set c 0
    set l ""
    set f [open $path(test1) r]
    fconfigure $f -translation crlf -eofchar \x1A
    fileevent $f readable [namespace code [list consume $f]]
    variable x
    vwait [namespace which -variable x]
    list $c $l
} {3 {abc def {}}}

test io-49.1 {testing crlf reading, leftover cr disgorgment} {
    file delete $path(test1)
    set f [open $path(test1) w]
    fconfigure $f -translation lf
    puts -nonewline $f "a\rb\rc\r\n"
    close $f
    set f [open $path(test1) r]
    set l ""
    lappend l [file size $path(test1)]
    fconfigure $f -translation crlf
    lappend l [read $f 1]
    lappend l [tell $f]
    lappend l [read $f 1]
    lappend l [tell $f]
    lappend l [read $f 1]
    lappend l [tell $f]
    lappend l [read $f 1]
    lappend l [tell $f]
    lappend l [read $f 1]
    lappend l [tell $f]
    lappend l [read $f 1]
    lappend l [tell $f]
    lappend l [eof $f]
    lappend l [read $f 1]
    lappend l [eof $f]
    close $f
    set l
} "7 a 1 [list \r] 2 b 3 [list \r] 4 c 5 {
} 7 0 {} 1"
test io-49.2 {testing crlf reading, leftover cr disgorgment} {
    file delete $path(test1)
    set f [open $path(test1) w]
    fconfigure $f -translation lf
    puts -nonewline $f "a\rb\rc\r\n"
    close $f
    set f [open $path(test1) r]
    set l ""
    lappend l [file size $path(test1)]
    fconfigure $f -translation crlf
    lappend l [read $f 2]
    lappend l [tell $f]
    lappend l [read $f 2]
    lappend l [tell $f]
    lappend l [read $f 2]
    lappend l [tell $f]
    lappend l [eof $f]
    lappend l [read $f 2]
    lappend l [tell $f]
    lappend l [eof $f]
    close $f
    set l
} "7 [list a\r] 2 [list b\r] 4 [list c\n] 7 0 {} 7 1"
test io-49.3 {testing crlf reading, leftover cr disgorgment} {
    file delete $path(test1)
    set f [open $path(test1) w]
    fconfigure $f -translation lf
    puts -nonewline $f "a\rb\rc\r\n"
    close $f
    set f [open $path(test1) r]
    set l ""
    lappend l [file size $path(test1)]
    fconfigure $f -translation crlf
    lappend l [read $f 3]
    lappend l [tell $f]
    lappend l [read $f 3]
    lappend l [tell $f]
    lappend l [eof $f]
    lappend l [read $f 3]
    lappend l [tell $f]
    lappend l [eof $f]
    close $f
    set l
} "7 [list a\rb] 3 [list \rc\n] 7 0 {} 7 1"
test io-49.4 {testing crlf reading, leftover cr disgorgment} {
    file delete $path(test1)
    set f [open $path(test1) w]
    fconfigure $f -translation lf
    puts -nonewline $f "a\rb\rc\r\n"
    close $f
    set f [open $path(test1) r]
    set l ""
    lappend l [file size $path(test1)]
    fconfigure $f -translation crlf
    lappend l [read $f 3]
    lappend l [tell $f]
    lappend l [gets $f]
    lappend l [tell $f]
    lappend l [eof $f]
    lappend l [gets $f]
    lappend l [tell $f]
    lappend l [eof $f]
    close $f
    set l
} "7 [list a\rb] 3 [list \rc] 7 0 {} 7 1"
test io-49.5 {testing crlf reading, leftover cr disgorgment} {
    file delete $path(test1)
    set f [open $path(test1) w]
    fconfigure $f -translation lf
    puts -nonewline $f "a\rb\rc\r\n"
    close $f
    set f [open $path(test1) r]
    set l ""
    lappend l [file size $path(test1)]
    fconfigure $f -translation crlf
    lappend l [set x [gets $f]]
    lappend l [tell $f]
    lappend l [gets $f]
    lappend l [tell $f]
    lappend l [eof $f]
    close $f
    set l
} [list 7 a\rb\rc 7 {} 7 1]

test io-50.1 {testing handler deletion} -constraints {testchannelevent testservicemode} -setup {
    file delete $path(test1)
} -body {
    set f [open $path(test1) w]
    close $f
    update
    proc delhandler {f} {
	variable z
	set z called
	testchannelevent $f delete 0
    }
    set z not_called
    set timer [after 50 lappend z timeout]
    testservicemode 0
    set f [open $path(test1) r]
    testchannelevent $f add readable [namespace code [list delhandler $f]]
    testservicemode 1
    vwait z
    after cancel $timer
    set z
} -cleanup {
    close $f
} -result called
test io-50.2 {testing handler deletion with multiple handlers} -constraints {testchannelevent testservicemode} -setup {
    file delete $path(test1)
} -body {
    set f [open $path(test1) w]
    close $f
    proc delhandler {f i} {
	variable z
	lappend z "called delhandler $i"
	testchannelevent $f delete 0
    }
    set z ""
    testservicemode 0
    set f [open $path(test1) r]
    testchannelevent $f add readable [namespace code [list delhandler $f 1]]
    testchannelevent $f add readable [namespace code [list delhandler $f 0]]
    testservicemode 1
    set timer [after 50 lappend z timeout]
    vwait z
    after cancel $timer
    set z
} -cleanup {
    close $f
} -result {{called delhandler 0} {called delhandler 1}}
test io-50.3 {testing handler deletion with multiple handlers} -constraints {testchannelevent testservicemode} -setup {
    file delete $path(test1)
} -body {
    set f [open $path(test1) w]
    close $f
    set z ""
    proc notcalled {f i} {
	variable z
	lappend z "notcalled was called!! $f $i"
    }
    proc delhandler {f i} {
	variable z
	testchannelevent $f delete 1
	lappend z "delhandler $i called"
	testchannelevent $f delete 0
	lappend z "delhandler $i deleted myself"
    }
    set z ""
    testservicemode 0
    set f [open $path(test1) r]
    testchannelevent $f add readable [namespace code [list notcalled $f 1]]
    testchannelevent $f add readable [namespace code [list delhandler $f 0]]
    testservicemode 1
    set timer [after 50 lappend z timeout]
    vwait z
    after cancel $timer
    set z
} -cleanup {
    close $f
} -result {{delhandler 0 called} {delhandler 0 deleted myself}}
test io-50.4 {testing handler deletion vs reentrant calls} -constraints {testchannelevent testservicemode} -setup {
    file delete $path(test1)
    update
} -body {
    set f [open $path(test1) w]
    close $f
    update
    proc delrecursive {f} {
	variable z
	variable u
	if {"$u" == "recursive"} {
	    testchannelevent $f delete 0
	    lappend z "delrecursive deleting recursive"
	} else {
	    lappend z "delrecursive calling recursive"
	    set u recursive
	    update
	}
    }
    variable u toplevel
    variable z ""
    testservicemode 0
    set f [open $path(test1) r]
    testchannelevent $f add readable [namespace code [list delrecursive $f]]
    testservicemode 1
    set timer [after 50 lappend z timeout]
    vwait z
    after cancel $timer
    set z
} -cleanup {
    close $f
} -result {{delrecursive calling recursive} {delrecursive deleting recursive}}
test io-50.5 {testing handler deletion vs reentrant calls} -constraints {testchannelevent testservicemode notOSX} -setup {
    file delete $path(test1)
} -body {
    set f [open $path(test1) w]
    close $f
    proc notcalled {f} {
	variable z
	lappend z "notcalled was called!! $f"
    }
    proc del {f} {
	variable u
	variable z
	if {"$u" == "recursive"} {
	    testchannelevent $f delete 1
	    lappend z "del deleted notcalled"
	    testchannelevent $f delete 0
	    lappend z "del deleted myself"
	} else {
	    set u recursive
	    lappend z "del calling recursive"
	    set timer [after 50 lappend z timeout]
	    vwait z
	    after cancel $timer
	    lappend z "del after recursive"
	}
    }
    set z ""
    set u toplevel
    testservicemode 0
    set f [open $path(test1) r]
    testchannelevent $f add readable [namespace code [list notcalled $f]]
    testchannelevent $f add readable [namespace code [list del $f]]
    testservicemode 1
    set timer [after 50 set z timeout]
    vwait z
    after cancel $timer
    set z
} -cleanup {
    close $f
} -result [list {del calling recursive} {del deleted notcalled} \
	       {del deleted myself} {del after recursive}]
test io-50.6 {testing handler deletion vs reentrant calls} -constraints {testchannelevent testservicemode} -setup {
    file delete $path(test1)
} -body {
    set f [open $path(test1) w]
    close $f
    proc first {f} {
	variable u
	variable z
	variable done
	if {"$u" == "toplevel"} {
	    lappend z "first called"
	    set u first
	    set timer [after 50 lappend z timeout]
	    vwait z
	    after cancel $timer
	    lappend z "first after toplevel"
	    set done 1
	} else {
	    lappend z "first called not toplevel"
	}
    }
    proc second {f} {
	variable u
	variable z
	if {"$u" == "first"} {
	    lappend z "second called, first time"
	    set u second
	    testchannelevent $f delete 0
	} elseif {"$u" == "second"} {
	    lappend z "second called, second time"
	    testchannelevent $f delete 0
	} else {
	    lappend z "second called, cannot happen!"
	    testchannelevent $f removeall
	}
    }
    set z ""
    set u toplevel
    set done 0
    testservicemode 0
    set f [open $path(test1) r]
    testchannelevent $f add readable [namespace code [list second $f]]
    testchannelevent $f add readable [namespace code [list first $f]]
    testservicemode 1
    update
    if {!$done} {
	set timer2 [after 200 set done 1]
	vwait done
	after cancel $timer2
    }
    set z
} -cleanup {
    close $f
} -result [list {first called} {first called not toplevel} \
	{second called, first time} {second called, second time} \
	{first after toplevel}]
test io-51.1 {Test old socket deletion on Macintosh} {socket} {
    set x 0
    set result ""
    proc accept {s a p} {
	variable x
	variable wait
	fconfigure $s -blocking off
	puts $s "sock[incr x]"
	close $s
	set wait done
    }
    set ss [socket -server [namespace code accept] -myaddr 127.0.0.1 0]
    set port [lindex [fconfigure $ss -sockname] 2]

    variable wait ""
    set cs [socket 127.0.0.1 $port]
    vwait [namespace which -variable wait]
    lappend result [gets $cs]
    close $cs

    set wait ""
    set cs [socket 127.0.0.1 $port]
    vwait [namespace which -variable wait]
    lappend result [gets $cs]
    close $cs

    set wait ""
    set cs [socket 127.0.0.1 $port]
    vwait [namespace which -variable wait]
    lappend result [gets $cs]
    close $cs

    set wait ""
    set cs [socket 127.0.0.1 $port]
    vwait [namespace which -variable wait]
    lappend result [gets $cs]
    close $cs
    close $ss
    set result
} {sock1 sock2 sock3 sock4}

test io-52.1 {TclCopyChannel} {fcopy} {
    file delete $path(test1)
    set f1 [open $thisScript]
    set f2 [open $path(test1) w]
    fcopy $f1 $f2 -command { # }
    catch { fcopy $f1 $f2 } msg
    close $f1
    close $f2
    string compare $msg "channel \"$f1\" is busy"
} {0}
test io-52.2 {TclCopyChannel} {fcopy} {
    file delete $path(test1)
    set f1 [open $thisScript]
    set f2 [open $path(test1) w]
    set f3 [open $thisScript]
    fcopy $f1 $f2 -command { # }
    catch { fcopy $f3 $f2 } msg
    close $f1
    close $f2
    close $f3
    string compare $msg "channel \"$f2\" is busy"
} {0}
test io-52.3 {TclCopyChannel} {fcopy} {
    file delete $path(test1)
    set f1 [open $thisScript]
    set f2 [open $path(test1) w]
    fconfigure $f1 -translation lf -encoding iso8859-1 -blocking 0
    fconfigure $f2 -translation cr -encoding iso8859-1 -blocking 0
    set s0 [fcopy $f1 $f2]
    set result [list [fconfigure $f1 -blocking] [fconfigure $f2 -blocking]]
    close $f1
    close $f2
    set s1 [file size $thisScript]
    set s2 [file size $path(test1)]
    if {("$s1" == "$s2") && ($s0 == $s1)} {
	lappend result ok
    }
    set result
} {0 0 ok}
test io-52.4 {TclCopyChannel} {fcopy} {
    file delete $path(test1)
    set f1 [open $thisScript]
    set f2 [open $path(test1) w]
    fconfigure $f1 -translation lf -blocking 0
    fconfigure $f2 -translation cr -blocking 0
    fcopy $f1 $f2 -size 40
    set result [list [fblocked $f1] [fconfigure $f1 -blocking] [fconfigure $f2 -blocking]]
    close $f1
    close $f2
    lappend result [file size $path(test1)]
} {0 0 0 40}
test io-52.4.1 {TclCopyChannel} {fcopy} {
    file delete $path(test1)
    set f1 [open $thisScript]
    set f2 [open $path(test1) w]
    fconfigure $f1 -translation lf -blocking 0 -buffersize 10000000
    fconfigure $f2 -translation cr -blocking 0
    fcopy $f1 $f2 -size 40
    set result [list [fblocked $f1] [fconfigure $f1 -blocking] [fconfigure $f2 -blocking]]
    close $f1
    close $f2
    lappend result [file size $path(test1)]
} {0 0 0 40}
test io-52.5 {TclCopyChannel, all} {fcopy} {
    file delete $path(test1)
    set f1 [open $thisScript]
    set f2 [open $path(test1) w]
    fconfigure $f1 -translation lf -encoding iso8859-1 -blocking 0
    fconfigure $f2 -translation lf -encoding iso8859-1 -blocking 0
    fcopy $f1 $f2 -size -1 ;# -1 means 'copy all', same as if no -size specified.
    set result [list [fconfigure $f1 -blocking] [fconfigure $f2 -blocking]]
    close $f1
    close $f2
    set s1 [file size $thisScript]
    set s2 [file size $path(test1)]
    if {"$s1" == "$s2"} {
	lappend result ok
    }
    set result
} {0 0 ok}
test io-52.5a {TclCopyChannel, all, other negative value} {fcopy} {
    file delete $path(test1)
    set f1 [open $thisScript]
    set f2 [open $path(test1) w]
    fconfigure $f1 -translation lf -encoding iso8859-1 -blocking 0
    fconfigure $f2 -translation lf -encoding iso8859-1 -blocking 0
    fcopy $f1 $f2 -size -2 ;# < 0 behaves like -1, copy all
    set result [list [fconfigure $f1 -blocking] [fconfigure $f2 -blocking]]
    close $f1
    close $f2
    set s1 [file size $thisScript]
    set s2 [file size $path(test1)]
    if {"$s1" == "$s2"} {
	lappend result ok
    }
    set result
} {0 0 ok}
test io-52.5b {TclCopyChannel, all, wrap to negative value} {fcopy} {
    file delete $path(test1)
    set f1 [open $thisScript]
    set f2 [open $path(test1) w]
    fconfigure $f1 -translation lf -encoding iso8859-1 -blocking 0
    fconfigure $f2 -translation lf -encoding iso8859-1 -blocking 0
    fcopy $f1 $f2 -size 3221176172 ;# Wrapped to < 0, behaves like -1, copy all
    set result [list [fconfigure $f1 -blocking] [fconfigure $f2 -blocking]]
    close $f1
    close $f2
    set s1 [file size $thisScript]
    set s2 [file size $path(test1)]
    if {"$s1" == "$s2"} {
	lappend result ok
    }
    set result
} {0 0 ok}
test io-52.6 {TclCopyChannel} {fcopy} {
    file delete $path(test1)
    set f1 [open $thisScript]
    set f2 [open $path(test1) w]
    fconfigure $f1 -translation lf -encoding iso8859-1 -blocking 0
    fconfigure $f2 -translation lf -encoding iso8859-1 -blocking 0
    set s0 [fcopy $f1 $f2 -size [expr {[file size $thisScript] + 5}]]
    set result [list [fconfigure $f1 -blocking] [fconfigure $f2 -blocking]]
    close $f1
    close $f2
    set s1 [file size $thisScript]
    set s2 [file size $path(test1)]
    if {("$s1" == "$s2") && ($s0 == $s1)} {
	lappend result ok
    }
    set result
} {0 0 ok}
test io-52.7 {TclCopyChannel} {fcopy} {
    file delete $path(test1)
    set f1 [open $thisScript]
    set f2 [open $path(test1) w]
    fconfigure $f1 -translation lf -encoding iso8859-1 -blocking 0
    fconfigure $f2 -translation lf -encoding iso8859-1 -blocking 0
    fcopy $f1 $f2
    set result [list [fconfigure $f1 -blocking] [fconfigure $f2 -blocking]]
    set s1 [file size $thisScript]
    set s2 [file size $path(test1)]
    close $f1
    close $f2
    if {"$s1" == "$s2"} {
	lappend result ok
    }
    set result
} {0 0 ok}
test io-52.8 {TclCopyChannel} {stdio fcopy} {
    file delete $path(test1)
    file delete $path(pipe)
    set f1 [open $path(pipe) w]
    fconfigure $f1 -translation lf
    puts $f1 "
	puts ready
	gets stdin
	set f1 \[open [list $thisScript] r\]
	fconfigure \$f1 -translation lf
	puts \[read \$f1 100\]
	close \$f1
    "
    close $f1
    set f1 [open "|[list [interpreter] $path(pipe)]" r+]
    fconfigure $f1 -translation lf
    gets $f1
    puts $f1 ready
    flush $f1
    set f2 [open $path(test1) w]
    fconfigure $f2 -translation lf
    set s0 [fcopy $f1 $f2 -size 40]
    catch {close $f1}
    close $f2
    list $s0 [file size $path(test1)]
} {40 40}
# Empty files, to register them with the test facility
set path(kyrillic.txt)   [makeFile {} kyrillic.txt]
set path(utf8-fcopy.txt) [makeFile {} utf8-fcopy.txt]
set path(utf8-rp.txt)    [makeFile {} utf8-rp.txt]
# Create kyrillic file, use lf translation to avoid os eol issues
set out [open $path(kyrillic.txt) w]
fconfigure $out -encoding koi8-r -translation lf
puts       $out "АА"
close      $out
test io-52.9 {TclCopyChannel & encodings} {fcopy} {
    # Copy kyrillic to UTF-8, using fcopy.

    set in  [open $path(kyrillic.txt) r]
    set out [open $path(utf8-fcopy.txt) w]

    fconfigure $in  -encoding koi8-r -translation lf
    fconfigure $out -encoding utf-8 -translation lf

    fcopy $in $out
    close $in
    close $out

    # Do the same again, but differently (read/puts).

    set in  [open $path(kyrillic.txt) r]
    set out [open $path(utf8-rp.txt) w]

    fconfigure $in  -encoding koi8-r -translation lf
    fconfigure $out -encoding utf-8 -translation lf

    puts -nonewline $out [read $in]

    close $in
    close $out

    list [file size $path(kyrillic.txt)] \
	    [file size $path(utf8-fcopy.txt)] \
	    [file size $path(utf8-rp.txt)]
} {3 5 5}
test io-52.10 {TclCopyChannel & encodings} -constraints fcopy -body {
    set in  [open $path(kyrillic.txt) r]
    set out [open $path(utf8-fcopy.txt) w]

    fconfigure $in  -encoding koi8-r -translation lf
    # -translation binary is also -encoding binary
    fconfigure $out -translation binary

    fcopy $in $out
    close $in
    close $out

    file size $path(utf8-fcopy.txt)
} -returnCodes 1 -match glob -result {error writing "*":\
    invalid or incomplete multibyte or wide character}
test io-52.11 {TclCopyChannel & encodings} -setup {
    set out [open $path(utf8-fcopy.txt) w]
    fconfigure $out -encoding utf-8 -translation lf -profile strict
    puts $out АА
    close $out
} -constraints {fcopy} -body {
    set in  [open $path(utf8-fcopy.txt) r]
    set out [open $path(kyrillic.txt) w]
    # -translation binary is also -encoding binary
    fconfigure $in  -translation binary
    fconfigure $out -encoding koi8-r -translation lf -profile strict
    catch {fcopy $in $out} cres copts
	return $cres
} -cleanup {
	if {$in in [chan names]} {
		close $in
	}
	if {$out in [chan names]} {
		close $out
	}
    catch {unset cres}
} -match glob -result  {error writing "*": invalid or incomplete\
	multibyte or wide character}

test io-52.12 {coverage of -translation auto} {
    file delete $path(test1) $path(test2)
    set out [open $path(test1) wb]
    chan configure $out -translation lf
    puts -nonewline $out abcdefg\rhijklmn\nopqrstu\r\nvwxyz
    close $out
    set in [open $path(test1)]
    chan configure $in -buffersize 8
    set out [open $path(test2) w]
    chan configure $out -translation lf
    fcopy $in $out
    close $in
    close $out
    file size $path(test2)
} 29
test io-52.13 {coverage of -translation cr} {
    file delete $path(test1) $path(test2)
    set out [open $path(test1) wb]
    chan configure $out -translation lf
    puts -nonewline $out abcdefg\rhijklmn\nopqrstu\r\nvwxyz
    close $out
    set in [open $path(test1)]
    chan configure $in -buffersize 8 -translation cr
    set out [open $path(test2) w]
    chan configure $out -translation lf
    fcopy $in $out
    close $in
    close $out
    file size $path(test2)
} 30
test io-52.14 {coverage of -translation crlf} {
    file delete $path(test1) $path(test2)
    set out [open $path(test1) wb]
    chan configure $out -translation lf
    puts -nonewline $out abcdefg\rhijklmn\nopqrstu\r\nvwxyz
    close $out
    set in [open $path(test1)]
    chan configure $in -buffersize 8 -translation crlf
    set out [open $path(test2) w]
    chan configure $out -translation lf
    fcopy $in $out
    close $in
    close $out
    file size $path(test2)
} 29
test io-52.14.1 {coverage of -translation crlf} {
    file delete $path(test1) $path(test2)
    set out [open $path(test1) wb]
    chan configure $out -translation lf
    puts -nonewline $out abcdefg\rhijklmn\nopqrstu\r\nvwxyz
    close $out
    set in [open $path(test1)]
    chan configure $in -buffersize 8 -translation crlf
    set out [open $path(test2) w]
    fcopy $in $out -size 2
    close $in
    close $out
    file size $path(test2)
} 2
test io-52.14.2 {coverage of -translation crlf} {
    file delete $path(test1) $path(test2)
    set out [open $path(test1) wb]
    chan configure $out -translation lf
    puts -nonewline $out abcdefg\rhijklmn\nopqrstu\r\nvwxyz
    close $out
    set in [open $path(test1)]
    chan configure $in -translation crlf
    set out [open $path(test2) w]
    fcopy $in $out -size 9
    close $in
    close $out
    file size $path(test2)
} 9
test io-52.15 {coverage of -translation crlf} {
    file delete $path(test1) $path(test2)
    set out [open $path(test1) wb]
    chan configure $out -translation lf
    puts -nonewline $out abcdefg\r
    close $out
    set in [open $path(test1)]
    chan configure $in -buffersize 8 -translation crlf
    set out [open $path(test2) w]
    fcopy $in $out
    close $in
    close $out
    file size $path(test2)
} 8
test io-52.16 {coverage of eofChar handling} {
    file delete $path(test1) $path(test2)
    set out [open $path(test1) wb]
    chan configure $out -translation lf
    puts -nonewline $out abcdefg\rhijklmn\nopqrstu\r\nvwxyz
    close $out
    set in [open $path(test1)]
    chan configure $in -buffersize 8 -translation lf -eofchar a
    set out [open $path(test2) w]
    fcopy $in $out
    close $in
    close $out
    file size $path(test2)
} 0
test io-52.17 {coverage of eofChar handling} {
    file delete $path(test1) $path(test2)
    set out [open $path(test1) wb]
    chan configure $out -translation lf
    puts -nonewline $out abcdefg\rhijklmn\nopqrstu\r\nvwxyz
    close $out
    set in [open $path(test1)]
    chan configure $in -buffersize 8 -translation lf -eofchar d
    set out [open $path(test2) w]
    fcopy $in $out
    close $in
    close $out
    file size $path(test2)
} 3
test io-52.18 {coverage of eofChar handling} {
    file delete $path(test1) $path(test2)
    set out [open $path(test1) wb]
    chan configure $out -translation lf
    puts -nonewline $out abcdefg\rhijklmn\nopqrstu\r\nvwxyz
    close $out
    set in [open $path(test1)]
    chan configure $in -buffersize 8 -translation crlf -eofchar h
    set out [open $path(test2) w]
    fcopy $in $out
    close $in
    close $out
    file size $path(test2)
} 8
test io-52.19 {coverage of eofChar handling} {
    file delete $path(test1) $path(test2)
    set out [open $path(test1) wb]
    chan configure $out -translation lf
    puts -nonewline $out abcdefg\rhijklmn\nopqrstu\r\nvwxyz
    close $out
    set in [open $path(test1)]
    chan configure $in -buffersize 10 -translation crlf -eofchar h
    set out [open $path(test2) w]
    fcopy $in $out
    close $in
    close $out
    file size $path(test2)
} 8
test io-52.20 {TclCopyChannel & encodings} -setup {
    set out [open $path(utf8-fcopy.txt) w]
    fconfigure $out -encoding utf-8 -translation lf
    puts $out "Á"
    close $out
} -constraints {fcopy} -body {
    # binary to encoding => the input has to be
    # in utf-8 to make sense to the encoder

    set in  [open $path(utf8-fcopy.txt) r]
    set out [open $path(kyrillic.txt) w]

    # Using "-encoding ascii" means reading the "Á" gives an error
    fconfigure $in  -encoding ascii -profile strict
    fconfigure $out -encoding koi8-r -translation lf

    fcopy $in $out
} -cleanup {
    close $in
    close $out
} -returnCodes 1 -match glob -result {error reading "file*": invalid or incomplete multibyte or wide character}
test io-52.21 {TclCopyChannel & encodings} -setup {
    set out [open $path(utf8-fcopy.txt) w]
    fconfigure $out -encoding utf-8 -translation lf
    puts $out "Á"
    close $out
} -constraints {fcopy} -body {
    # binary to encoding => the input has to be
    # in utf-8 to make sense to the encoder

    set in  [open $path(utf8-fcopy.txt) r]
    set out [open $path(kyrillic.txt) w]

    # Using "-encoding ascii" means writing the "Á" gives an error
    fconfigure $in  -encoding utf-8
    fconfigure $out -encoding ascii -translation lf -profile strict

    fcopy $in $out
} -cleanup {
    close $in
    close $out
} -returnCodes 1 -match glob -result {error writing "file*": invalid or incomplete multibyte or wide character}
test io-52.22 {TclCopyChannel & encodings} -setup {
    set out [open $path(utf8-fcopy.txt) w]
    fconfigure $out -encoding utf-8 -translation lf
    puts $out "Á"
    close $out
} -constraints {fcopy} -body {
    # binary to encoding => the input has to be
    # in utf-8 to make sense to the encoder

    set in  [open $path(utf8-fcopy.txt) r]
    set out [open $path(kyrillic.txt) w]

    # Using "-encoding ascii" means reading the "Á" gives an error
    fconfigure $in  -encoding ascii -profile strict
    fconfigure $out -encoding koi8-r -translation lf
    proc ::xxx args {
        set ::s0 $args
    }

    fcopy $in $out -command ::xxx
    vwait ::s0
    set ::s0
} -cleanup {
    close $in
    close $out
    unset ::s0
} -match glob -result {0 {error reading "file*": invalid or incomplete multibyte or wide character}}
test io-52.23 {TclCopyChannel & encodings} -setup {
    set out [open $path(utf8-fcopy.txt) w]
    fconfigure $out -encoding utf-8 -translation lf
    puts $out "Á"
    close $out
} -constraints {fcopy} -body {
    # binary to encoding => the input has to be
    # in utf-8 to make sense to the encoder

    set in  [open $path(utf8-fcopy.txt) r]
    set out [open $path(kyrillic.txt) w]

    # Using "-encoding ascii" means writing the "Á" gives an error
    fconfigure $in  -encoding utf-8
    fconfigure $out -encoding ascii -translation lf -profile strict
    proc ::xxx args {
        set ::s0 $args
    }

    fcopy $in $out -command ::xxx
    vwait ::s0
    set ::s0
} -cleanup {
    close $in
    close $out
    unset ::s0
} -match glob -result {0 {error writing "file*": invalid or incomplete multibyte or wide character}}

test io-52.24 {fcopy -size should always be characters} -setup {
    set out [open utf8-fcopy-52.24.txt w]
    fconfigure $out -encoding utf-8 -translation lf
    puts $out "Á"
    close $out
} -constraints {fcopy} -body {
    set in  [open utf8-fcopy-52.24.txt r]
    set out [open utf8-fcopy-52.24.out.txt w+]

    fconfigure $in  -encoding utf-8 -profile tcl8
    fconfigure $out -encoding utf-8 -profile tcl8
    fcopy $in $out -size 1
	seek $out 0
	# a result of \xc3 means that only the first byte of the utf-8 encoding of
	# Á made it into to the output file.
	read $out
} -cleanup {
    close $in
    close $out
	catch {file delete utf8-fcopy-52.24.txt}
    catch {file delete utf8-fcopy-52.24.out.txt}
} -result Á


test io-53.1 {CopyData} {fcopy} {
    file delete $path(test1)
    set f1 [open $thisScript]
    set f2 [open $path(test1) w]
    fconfigure $f1 -translation lf -blocking 0
    fconfigure $f2 -translation cr -blocking 0
    fcopy $f1 $f2 -size 0
    set result [list [fconfigure $f1 -blocking] [fconfigure $f2 -blocking]]
    close $f1
    close $f2
    lappend result [file size $path(test1)]
} {0 0 0}
test io-53.2 {CopyData} {fcopy} {
    file delete $path(test1)
    set f1 [open $thisScript]
    set f2 [open $path(test1) w]
    fconfigure $f1 -translation lf -encoding iso8859-1 -blocking 0
    fconfigure $f2 -translation cr -encoding iso8859-1 -blocking 0
    fcopy $f1 $f2 -command [namespace code {set s0}]
    set result [list [fconfigure $f1 -blocking] [fconfigure $f2 -blocking]]
    variable s0
    vwait [namespace which -variable s0]
    close $f1
    close $f2
    set s1 [file size $thisScript]
    set s2 [file size $path(test1)]
    if {("$s1" == "$s2") && ($s0 == $s1)} {
	lappend result ok
    }
    set result
} {0 0 ok}
test io-53.3 {CopyData: background read underflow} {stdio unix fcopy} {
    file delete $path(test1)
    file delete $path(pipe)
    set f1 [open $path(pipe) w]
    puts -nonewline $f1 {
	puts ready
	flush stdout				;# Don't assume line buffered!
	fcopy stdin stdout -command { set x }
	vwait x
	set f [}
    puts $f1 [list open $path(test1) w]]
    puts $f1 {
	fconfigure $f -translation lf
	puts $f "done"
	close $f
    }
    close $f1
    set f1 [open "|[list [interpreter] $path(pipe)]" r+]
    set result [gets $f1]
    puts $f1 line1
    flush $f1
    lappend result [gets $f1]
    puts $f1 line2
    flush $f1
    lappend result [gets $f1]
    close $f1
    after 500
    set f [open $path(test1)]
    lappend result [read $f]
    close $f
    set result
} "ready line1 line2 {done\n}"
test io-53.4 {CopyData: background write overflow} {stdio fileevent fcopy} {
    set big bbbbbbbbbbbbbbbbbbbbbbbbbbbbbbbbbbbbbbbbbbbbbbbbbbbbbbbbbbbbbbbb\n
    variable x
    for {set x 0} {$x < 12} {incr x} {
	append big $big
    }
    file delete $path(pipe)
    set f1 [open $path(pipe) w]
    puts $f1 {
	puts ready
	fcopy stdin stdout -command { set x }
	vwait x
    }
    close $f1
    set f1 [open "|[list [interpreter] $path(pipe)]" r+]
    set result [gets $f1]
    fconfigure $f1 -blocking 0
    puts $f1 $big
    flush $f1
    set result ""
    fileevent $f1 read [namespace code {
	append result [read $f1 1024]
	if {[string length $result] >= [string length $big]+1} {
	    set x done
	}
    }]
    vwait [namespace which -variable x]
    close $f1
    set big {}
    set x
} done
test io-53.4.1 {Bug 894da183c8} {stdio fcopy} {
    set big bbbbbbbbbbbbbbbbbbbbbbbbbbbbbbbbbbbbbbbbbbbbbbbbbbbbbbbbbbbbbbbb\n
    variable x
    for {set x 0} {$x < 12} {incr x} {
	append big $big
    }
    file delete $path(pipe)
    set f1 [open $path(pipe) w]
    puts $f1 [list file delete $path(test1)]
    puts $f1 {
	puts ready
	set f [open io-53.4.1 w]
	chan configure $f -translation lf
	fcopy stdin $f -command { set x }
	vwait x
	close $f
    }
    puts $f1 "close \[[list open $path(test1) w]]"
    close $f1
    set f1 [open "|[list [interpreter] $path(pipe)]" r+]
    set result [gets $f1]
    fconfigure $f1 -blocking 0 -buffersize 125000 -translation lf
    puts $f1 $big
    fconfigure $f1 -blocking 1
    close $f1
    set big {}
    while {[catch {glob $path(test1)}]} {after 50}
    file delete $path(test1)
    set check [file size io-53.4.1]
    file delete io-53.4.1
    set check
} 266241
set result {}
proc FcopyTestAccept {sock args} {
    after 1000 "close $sock"
}
proc FcopyTestDone {bytes {error {}}} {
    variable fcopyTestDone
    if {[string length $error]} {
	set fcopyTestDone 1
    } else {
	set fcopyTestDone 0
    }
}
test io-53.5 {CopyData: error during fcopy} {socket fcopy} {
    variable fcopyTestDone
    set listen [socket -server [namespace code FcopyTestAccept] -myaddr 127.0.0.1 0]
    set in [open $thisScript]	;# 126 K
    set out [socket 127.0.0.1 [lindex [fconfigure $listen -sockname] 2]]
    catch {unset fcopyTestDone}
    close $listen	;# This means the socket open never really succeeds
    fcopy $in $out -command [namespace code FcopyTestDone]
    variable fcopyTestDone
    if {![info exists fcopyTestDone]} {
	vwait [namespace which -variable fcopyTestDone]		;# The error occurs here in the b.g.
    }
    close $in
    close $out
    set fcopyTestDone	;# 1 for error condition
} 1
test io-53.6 {CopyData: error during fcopy} {stdio fcopy} {
    variable fcopyTestDone
    file delete $path(pipe)
    file delete $path(test1)
    catch {unset fcopyTestDone}
    set f1 [open $path(pipe) w]
    puts $f1 "exit 1"
    close $f1
    set in [open "|[list [interpreter] $path(pipe)]" r+]
    set out [open $path(test1) w]
    fcopy $in $out -command [namespace code FcopyTestDone]
    variable fcopyTestDone
    if {![info exists fcopyTestDone]} {
	vwait [namespace which -variable fcopyTestDone]
    }
    catch {close $in}
    close $out
    set fcopyTestDone	;# 0 for plain end of file
} {0}
proc doFcopy {in out {bytes 0} {error {}}} {
    variable fcopyTestDone
    variable fcopyTestCount
    incr fcopyTestCount $bytes
    if {[string length $error]} {
	set fcopyTestDone 1
    } elseif {[eof $in]} {
	set fcopyTestDone 0
    } else {
	# Delay next fcopy to wait for size>0 input bytes
	after 100 [list fcopy $in $out -size 1000 \
		-command [namespace code [list doFcopy $in $out]]]
    }
}
test io-53.7 {CopyData: Flooding fcopy from pipe} {stdio fcopy} {
    variable fcopyTestDone
    file delete $path(pipe)
    catch {unset fcopyTestDone}
    set fcopyTestCount 0
    set f1 [open $path(pipe) w]
    puts $f1 {
	# Write  10 bytes / 10 msec
	proc Write {count} {
	    puts -nonewline "1234567890"
	    if {[incr count -1]} {
		after 10 [list Write $count]
	    } else {
		set ::ready 1
	    }
	}
	fconfigure stdout -buffering none
	Write 345 ;# 3450 bytes ~3.45 sec
	vwait ready
	exit 0
    }
    close $f1
    set in [open "|[list [interpreter] $path(pipe) &]" r+]
    set out [open $path(test1) w]
    doFcopy $in $out
    variable fcopyTestDone
    if {![info exists fcopyTestDone]} {
	vwait [namespace which -variable fcopyTestDone]
    }
    catch {close $in}
    close $out
    # -1=error 0=script error N=number of bytes
    expr {($fcopyTestDone == 0) ? $fcopyTestCount : -1}
} {3450}
test io-53.8 {CopyData: async callback and error handling, Bug 1932639} -setup {
    # copy progress callback. errors out intentionally
    proc ::cmd args {
	lappend ::RES "CMD $args"
	error !STOP
    }
    # capture callback error here
    proc ::bgerror args {
	lappend ::RES "bgerror/OK $args"
	set ::forever has-been-reached
	return
    }
    # Files we use for our channels
    set foo [makeFile ashgdfashdgfasdhgfasdhgf foo]
    set bar [makeFile {} bar]
    # Channels to copy between
    set f [open $foo r] ; fconfigure $f -translation binary
    set g [open $bar w] ; fconfigure $g -translation binary -buffering none
} -constraints {stdio fcopy} -body {
    # Record input size, so that result is always defined
    lappend ::RES [file size $bar]
    # Run the copy. Should not invoke -command now.
    fcopy $f $g -size 2 -command ::cmd
    # Check that -command was not called synchronously
    set sbs [file size $bar]
    lappend ::RES [expr {($sbs > 0) ? "sync/FAIL" : "sync/OK"}] $sbs
    # Now let the async part happen. Should capture the error in cmd
    # via bgerror. If not break the event loop via timer.
    set token [after 1000 {
	lappend ::RES {bgerror/FAIL timeout}
	set ::forever has-been-reached
    }]
    vwait ::forever
    catch {after cancel $token}
    # Report
    set ::RES
} -cleanup {
    close $f
    close $g
    catch {unset ::RES}
    catch {unset ::forever}
    rename ::cmd {}
    rename ::bgerror {}
    removeFile foo
    removeFile bar
} -result {0 sync/OK 0 {CMD 2} {bgerror/OK !STOP}}
test io-53.8a {CopyData: async callback and error handling, Bug 1932639, at eof} -setup {
    # copy progress callback. errors out intentionally
    proc ::cmd args {
	lappend ::RES "CMD $args"
	set ::forever has-been-reached
	return
    }
    # Files we use for our channels
    set foo [makeFile ashgdfashdgfasdhgfasdhgf foo]
    set bar [makeFile {} bar]
    # Channels to copy between
    set f [open $foo r] ; fconfigure $f -translation binary
    set g [open $bar w] ; fconfigure $g -translation binary -buffering none
} -constraints {stdio fcopy} -body {
    # Initialize and force eof on the input.
    seek $f 0 end ; read $f 1
    set ::RES [eof $f]
    # Run the copy. Should not invoke -command now.
    fcopy $f $g -size 2 -command ::cmd
    # Check that -command was not called synchronously
    lappend ::RES [expr {([llength $::RES] > 1) ? "sync/FAIL" : "sync/OK"}]
    # Now let the async part happen. Should capture the eof in cmd
    # If not break the event loop via timer.
    set token [after 1000 {
	lappend ::RES {cmd/FAIL timeout}
	set ::forever has-been-reached
    }]
    vwait ::forever
    catch {after cancel $token}
    # Report
    set ::RES
} -cleanup {
    close $f
    close $g
    catch {unset ::RES}
    catch {unset ::forever}
    rename ::cmd {}
    removeFile foo
    removeFile bar
} -result {1 sync/OK {CMD 0}}
test io-53.8b {CopyData: async callback and -size 0} -setup {
    # copy progress callback. errors out intentionally
    proc ::cmd args {
	lappend ::RES "CMD $args"
	set ::forever has-been-reached
	return
    }
    # Files we use for our channels
    set foo [makeFile ashgdfashdgfasdhgfasdhgf foo]
    set bar [makeFile {} bar]
    # Channels to copy between
    set f [open $foo r] ; fconfigure $f -translation binary
    set g [open $bar w] ; fconfigure $g -translation binary -buffering none
} -constraints {stdio fcopy} -body {
	set ::RES {}
    # Run the copy. Should not invoke -command now.
    fcopy $f $g -size 0 -command ::cmd
    # Check that -command was not called synchronously
    lappend ::RES [expr {([llength $::RES] > 1) ? "sync/FAIL" : "sync/OK"}]
    # Now let the async part happen. Should capture the eof in cmd
    # If not break the event loop via timer.
    set token [after 1000 {
	lappend ::RES {cmd/FAIL timeout}
	set ::forever has-been-reached
    }]
    vwait ::forever
    catch {after cancel $token}
    # Report
    set ::RES
} -cleanup {
    close $f
    close $g
    catch {unset ::RES}
    catch {unset ::forever}
    rename ::cmd {}
    removeFile foo
    removeFile bar
} -result {sync/OK {CMD 0}}
test io-53.9 {CopyData: -size and event interaction, Bug 780533} -setup {
    set out [makeFile {} out]
    set err [makeFile {} err]
    set pipe [open "|[list [info nameofexecutable] 2> $err]" r+]
    fconfigure $pipe -translation binary -buffering line
    puts $pipe {
	fconfigure stdout -translation binary -buffering line
	puts stderr Waiting...
	after 1000
	foreach x {a b c} {
	    puts stderr Looping...
	    puts $x
	    after 500
	}
	proc bye args {
	    if {[gets stdin line]<0} {
		puts stderr "CHILD: EOF detected, exiting"
		exit
	    } else {
		puts stderr "CHILD: ignoring line: $line"
	    }
	}
	puts stderr Now-sleeping-forever
	fileevent stdin readable bye
	vwait forever
    }
    proc ::done args {
	set ::forever OK
	return
    }
    set ::forever {}
    set out [open $out w]
} -constraints {stdio fcopy} -body {
    fcopy $pipe $out -size 6 -command ::done
    set token [after 5000 {
	set ::forever {fcopy hangs}
    }]
    vwait ::forever
    catch {after cancel $token}
    set ::forever
} -cleanup {
    close $pipe
    rename ::done {}
    after 1000;			# Give Windows time to kill the process
    catch {close $out}
    catch {removeFile out}
    catch {removeFile err}
    catch {unset ::forever}
} -result OK
test io-53.10 {Bug 1350564, multi-directional fcopy} -setup {
    set err [makeFile {} err]
    set pipe [open "|[list [info nameofexecutable] 2> $err]" r+]
    fconfigure $pipe -translation binary -buffering line
    puts $pipe {
	fconfigure stderr -buffering line
	# Kill server when pipe closed by invoker.
	proc bye args {
	    if {![eof stdin]} { gets stdin ; return }
	    puts stderr BYE
	    exit
	}
	# Server code. Bi-directional copy between 2 sockets.
	proc geof {sok} {
	    puts stderr DONE/$sok
	    close $sok
	}
	proc new {sok args} {
	    puts stderr NEW/$sok
	    global l srv
	    fconfigure $sok -translation binary -buffering none
	    lappend l $sok
	    if {[llength $l]==2} {
		close $srv
		foreach {a b} $l break
		fcopy $a $b -command [list geof $a]
		fcopy $b $a -command [list geof $b]
		puts stderr 2COPY
	    }
	    puts stderr ...
	}
	puts stderr SRV
	set l {}
	set srv [socket -server new 9999]
	puts stderr WAITING
	fileevent stdin readable bye
	puts OK
	vwait forever
    }
    # wait for OK from server.
    gets $pipe
    # Now the two clients.
    proc ::done {sock} {
	if {[eof $sock]} { close $sock ; return }
	lappend ::forever [gets $sock]
	return
    }
    set a [socket 127.0.0.1 9999]
    set b [socket 127.0.0.1 9999]
    fconfigure $a -translation binary -buffering none
    fconfigure $b -translation binary -buffering none
    fileevent  $a readable [list ::done $a]
    fileevent  $b readable [list ::done $b]
} -constraints {stdio fcopy} -body {
    # Now pass data through the server in both directions.
    set ::forever {}
    puts $a AB
    vwait ::forever
    puts $b BA
    vwait ::forever
    set ::forever
} -cleanup {
    catch {close $a}
    catch {close $b}
    close $pipe
    rename ::done {}
    after 1000 ;# Give Windows time to kill the process
    removeFile err
    catch {unset ::forever}
} -result {AB BA}
test io-53.11 {Bug 2895565} -setup {
    set in [makeFile {} in]
    set f [open $in w]
    fconfigure $f -encoding utf-8 -translation binary
    puts -nonewline $f [string repeat "Ho hum\n" 11]
    close $f
    set inChan [open $in r]
    fconfigure $inChan -translation binary
    set out [makeFile {} out]
    set outChan [open $out w]
    fconfigure $outChan -encoding cp1252 -translation crlf
    proc CopyDone {bytes args} {
	variable done
	if {[llength $args]} {
	    set done "Error: '[lindex $args 0]' after $bytes bytes copied"
	} else {
	    set done "$bytes bytes copied"
	}
    }
} -body {
    variable done
    after 2000 [list set [namespace which -variable done] timeout]
    fcopy $inChan $outChan -size 40 -command [namespace which CopyDone]
    vwait [namespace which -variable done]
    set done
} -cleanup {
    close $outChan
    close $inChan
    removeFile out
    removeFile in
} -result {40 bytes copied}
test io-53.12.0 {CopyData: foreground short reads, aka bug 3096275} {stdio unix fcopy} {
    file delete $path(pipe)
    set f1 [open $path(pipe) w]
    puts -nonewline $f1 {
	fconfigure stdin -translation binary -blocking 0
	fconfigure stdout -buffering none -translation binary
	fcopy stdin stdout
    }
    close $f1
    set f1 [open "|[list [interpreter] $path(pipe)]" r+]
    fconfigure $f1 -translation binary -buffering none
    puts -nonewline $f1 A
    after 2000 {set ::done timeout}
    fileevent $f1 readable {set ::done ok}
    vwait ::done
    set ch [read $f1 1]
    close $f1
    list $::done $ch
} {ok A}
test io-53.12.1 {
    Issue 9ca87e6286262a62.
    CopyData: foreground short reads via ReadChars().
    Related to report 3096275 for ReadBytes().

    Prior to the fix this test waited forever for read() to return.
} {stdio unix fcopy} {
    file delete $path(output)
    set f1 [open $path(output) w]
    puts -nonewline $f1 {
	chan configure stdin -encoding iso8859-1 -translation lf -buffering none
	fcopy stdin stdout
    }
    close $f1
    set f1 [open "|[list [info nameofexecutable] $path(output)]" r+]
    try {
	chan configure $f1 -encoding utf-8  -buffering none
	puts -nonewline $f1 A
	set ch [read $f1 1]
    } finally {
	if {$f1 in [chan names]} {
	    close $f1
	}
    }
    lindex $ch
} A
test io-53.13 {TclCopyChannel: read error reporting} -setup {
    proc driver {cmd args} {
	variable buffer
	variable index
	set chan [lindex $args 0]
	switch -- $cmd {
	    initialize {
		return {initialize finalize watch read}
	    }
	    finalize {
		return
	    }
	    watch {}
	    read {
		error FAIL
	    }
	}
    }
    set outFile [makeFile {} out]
} -body {
    set in [chan create read [namespace which driver]]
    chan configure $in -translation binary
    set out [open $outFile wb]
    chan copy $in $out
} -cleanup {
    catch {close $in}
    catch {close $out}
    removeFile out
    rename driver {}
} -result {error reading "rc*": *} -returnCodes error -match glob
test io-53.14 {TclCopyChannel: write error reporting} -setup {
    proc driver {cmd args} {
	variable buffer
	variable index
	set chan [lindex $args 0]
	switch -- $cmd {
	    initialize {
		return {initialize finalize watch write}
	    }
	    finalize {
		return
	    }
	    watch {}
	    write {
		error FAIL
	    }
	}
    }
    set inFile [makeFile {aaa} in]
} -body {
    set in [open $inFile rb]
    set out [chan create write [namespace which driver]]
    chan configure $out -translation binary
    chan copy $in $out
} -cleanup {
    catch {close $in}
    catch {close $out}
    removeFile in
    rename driver {}
} -result {error writing "*": *} -returnCodes error -match glob
test io-53.15 {[ed29c4da21] DoRead: fblocked seen as error} -setup {
    proc driver {cmd args} {
	variable buffer
	variable index
	variable blocked
	set chan [lindex $args 0]
	switch -- $cmd {
	    initialize {
		set index($chan) 0
		set buffer($chan) [encoding convertto utf-8 \
			[string repeat a 100]]
		set blocked($chan) 1
		return {initialize finalize watch read}
	    }
	    finalize {
		unset index($chan) buffer($chan) blocked($chan)
		return
	    }
	    watch {}
	    read {
		if {$blocked($chan)} {
		    set blocked($chan) [expr {!$blocked($chan)}]
		    return -code error EAGAIN
		}
		set n [lindex $args 1]
		set new [expr {$index($chan) + $n}]
		set result [string range $buffer($chan) $index($chan) $new-1]
		set index($chan) $new
		return $result
	    }
	}
    }
    set c [chan create read [namespace which driver]]
    chan configure $c -encoding utf-8
    set out [makeFile {} out]
    set outChan [open $out w]
    chan configure $outChan -encoding utf-8
} -body {
    chan copy $c $outChan
} -cleanup {
    close $outChan
    close $c
    removeFile out
} -result 100
test io-53.16 {[ed29c4da21] MBRead: fblocked seen as error} -setup {
    proc driver {cmd args} {
	variable buffer
	variable index
	variable blocked
	set chan [lindex $args 0]
	switch -- $cmd {
	    initialize {
		set index($chan) 0
		set buffer($chan) [encoding convertto utf-8 \
			[string repeat a 100]]
		set blocked($chan) 1
		return {initialize finalize watch read}
	    }
	    finalize {
		unset index($chan) buffer($chan) blocked($chan)
		return
	    }
	    watch {}
	    read {
		if {$blocked($chan)} {
		    set blocked($chan) [expr {!$blocked($chan)}]
		    return -code error EAGAIN
		}
		set n [lindex $args 1]
		set new [expr {$index($chan) + $n}]
		set result [string range $buffer($chan) $index($chan) $new-1]
		set index($chan) $new
		return $result
	    }
	}
    }
    set c [chan create read [namespace which driver]]
    chan configure $c -encoding utf-8 -translation lf
    set out [makeFile {} out]
    set outChan [open $out w]
    chan configure $outChan -encoding utf-8 -translation lf
} -body {
    chan copy $c $outChan
} -cleanup {
    close $outChan
    close $c
    removeFile out
} -result 100
test io-53.17 {[7c187a3773] MBWrite: proper inQueueTail handling} -setup {
    proc driver {cmd args} {
	variable buffer
	variable index
	set chan [lindex $args 0]
	switch -- $cmd {
	    initialize {
		set index($chan) 0
		set buffer($chan) [encoding convertto utf-8 \
			line\n[string repeat a 100]line\n]
		return {initialize finalize watch read}
	    }
	    finalize {
		unset index($chan) buffer($chan)
		return
	    }
	    watch {}
	    read {
		set n [lindex $args 1]
		set new [expr {$index($chan) + $n}]
		set result [string range $buffer($chan) $index($chan) $new-1]
		set index($chan) $new
		return $result
	    }
	}
    }
    set c [chan create read [namespace which driver]]
    chan configure $c -encoding utf-8 -translation lf -buffersize 107
    set out [makeFile {} out]
    set outChan [open $out w]
    chan configure $outChan -encoding utf-8 -translation lf
} -body {
    list [gets $c] [chan copy $c $outChan -size 100] [gets $c]
} -cleanup {
    close $outChan
    close $c
    removeFile out
} -result {line 100 line}

test io-54.1 {Recursive channel events} {socket fileevent notWinCI} {
    # This test checks to see if file events are delivered during recursive
    # event loops when there is buffered data on the channel.

    proc accept {s a p} {
	variable as
	fconfigure $s -translation lf
	puts $s "line 1\nline2\nline3"
	flush $s
	set as $s
    }
    proc readit {s next} {
	variable x
	variable result
	lappend result $next
	if {$next == 1} {
	    fileevent $s readable [namespace code [list readit $s 2]]
	    vwait [namespace which -variable x]
	}
	incr x
    }
    set ss [socket -server [namespace code accept] -myaddr 127.0.0.1 0]

    # We need to delay on some systems until the creation of the
    # server socket completes.

    set done 0
    for {set i 0} {$i < 10} {incr i} {
	if {![catch {set cs [socket 127.0.0.1 [lindex [fconfigure $ss -sockname] 2]]}]} {
	    set done 1
	    break
	}
	after 100
    }
    if {$done == 0} {
	close $ss
	error "failed to connect to server"
    }
    variable result {}
    variable x 0
    variable as
    vwait [namespace which -variable as]
    fconfigure $cs -translation lf
    lappend result [gets $cs]
    fconfigure $cs -blocking off
    fileevent $cs readable [namespace code [list readit $cs 1]]
    set a [after 2000 [namespace code { set x failure }]]
    vwait [namespace which -variable x]
    after cancel $a
    close $as
    close $ss
    close $cs
    list $result $x
} {{{line 1} 1 2} 2}
test io-54.2 {Testing for busy-wait in recursive channel events} {socket fileevent} {
    set accept {}
    set after {}
    variable s [socket -server [namespace code accept] -myaddr 127.0.0.1 0]
    proc accept {s a p} {
	variable counter
	variable accept

	set accept $s
	set counter 0
	fconfigure $s -blocking off -buffering line -translation lf
	fileevent $s readable [namespace code "doit $s"]
    }
    proc doit {s} {
	variable counter
	variable after

	incr counter
	set l [gets $s]
	if {"$l" == ""} {
	    fileevent $s readable [namespace code "doit1 $s"]
	    set after [after 1000 [namespace code newline]]
	}
    }
    proc doit1 {s} {
	variable counter
	variable accept

	incr counter
	set l [gets $s]
	close $s
	set accept {}
    }
    proc producer {} {
	variable s
	variable writer

	set writer [socket 127.0.0.1 [lindex [fconfigure $s -sockname] 2]]
	fconfigure $writer -buffering line
	puts -nonewline $writer hello
	flush $writer
    }
    proc newline {} {
	variable done
	variable writer

	puts $writer hello
	flush $writer
	set done 1
    }
    producer
    variable done
    vwait [namespace which -variable done]
    close $writer
    close $s
    after cancel $after
    if {$accept != {}} {close $accept}
    set counter
} 1

set path(fooBar) [makeFile {} fooBar]

test io-55.1 {ChannelEventScriptInvoker: deletion} -constraints {
    fileevent
} -setup {
    variable x
    proc eventScript {fd} {
	variable x
	close $fd
	error "planned error"
	set x whoops
    }
    proc myHandler args {
	variable x got_error
    }
    set handler [interp bgerror {}]
    interp bgerror {} [namespace which myHandler]
} -body {
    set f [open $path(fooBar) w]
    fileevent $f writable [namespace code [list eventScript $f]]
    variable x not_done
    vwait [namespace which -variable x]
    set x
} -cleanup {
    interp bgerror {} $handler
} -result {got_error}

test io-56.1 {ChannelTimerProc} {testchannelevent} {
    set f [open $path(fooBar) w]
    puts $f "this is a test"
    close $f
    set f [open $path(fooBar) r]
    testchannelevent $f add readable [namespace code {
	read $f 1
	incr x
    }]
    variable x 0
    vwait [namespace which -variable x]
    vwait [namespace which -variable x]
    set result $x
    testchannelevent $f set 0 none
    after idle [namespace code {set y done}]
    variable y
    vwait [namespace which -variable y]
    close $f
    lappend result $y
} {2 done}

test io-57.1 {buffered data and file events, gets} {fileevent} {
    proc accept {sock args} {
	variable s2
	set s2 $sock
    }
    set server [socket -server [namespace code accept] -myaddr 127.0.0.1 0]
    set s [socket 127.0.0.1 [lindex [fconfigure $server -sockname] 2]]
    variable s2
    vwait [namespace which -variable s2]
    update
    fileevent $s2 readable [namespace code {lappend result readable}]
    puts $s "12\n34567890"
    flush $s
    variable result [gets $s2]
    after 1000 [namespace code {lappend result timer}]
    vwait [namespace which -variable result]
    lappend result [gets $s2]
    vwait [namespace which -variable result]
    close $s
    close $s2
    close $server
    set result
} {12 readable 34567890 timer}
test io-57.2 {buffered data and file events, read} {fileevent} {
    proc accept {sock args} {
	variable s2
	set s2 $sock
    }
    set server [socket -server [namespace code accept] -myaddr 127.0.0.1 0]
    set s [socket 127.0.0.1 [lindex [fconfigure $server -sockname] 2]]
    variable s2
    vwait [namespace which -variable s2]
    update
    fileevent $s2 readable [namespace code {lappend result readable}]
    puts -nonewline $s "1234567890"
    flush $s
    variable result [read $s2 1]
    after 1000 [namespace code {lappend result timer}]
    vwait [namespace which -variable result]
    lappend result [read $s2 9]
    vwait [namespace which -variable result]
    close $s
    close $s2
    close $server
    set result
} {1 readable 234567890 timer}

test io-58.1 {Tcl_NotifyChannel and error when closing} {stdio unixOrWin fileevent} {
    set out [open $path(script) w]
    puts $out {
	puts "normal message from pipe"
	puts stderr "error message from pipe"
	exit 1
    }
    proc readit {pipe} {
	variable x
	variable result
	if {[eof $pipe]} {
	    set x [catch {close $pipe} line]
	    lappend result catch $line
	} else {
	    gets $pipe line
	    lappend result gets $line
	}
    }
    close $out
    set pipe [open "|[list [interpreter] $path(script)]" r]
    fileevent $pipe readable [namespace code [list readit $pipe]]
    variable x ""
    set result ""
    vwait [namespace which -variable x]
    list $x $result
} {1 {gets {normal message from pipe} gets {} catch {error message from pipe}}}

test io-59.1 {Thread reference of channels} {testmainthread testchannel} {
    # TIP #10
    # More complicated tests (like that the reference changes as a
    # channel is moved from thread to thread) can be done only in the
    # extension which fully implements the moving of channels between
    # threads, i.e. 'Threads'.

    set f [open $path(longfile) r]
    set result [testchannel mthread $f]
    close $f
    string equal $result [testmainthread]
} {1}

test io-60.1 {writing illegal utf sequences} {fileevent testbytestring} {
    # This test will hang in older revisions of the core.

    set out [open $path(script) w]
    puts $out "catch {load $::tcltestlib Tcltest}"
    puts $out {
	puts ABC[testbytestring \xE2]
	exit 1
    }
    proc readit {pipe} {
	variable x
	variable result
	if {[eof $pipe]} {
	    set x [catch {close $pipe} line]
	    lappend result catch $line
	} else {
	    gets $pipe line
	    lappend result gets $line
	}
    }
    close $out
    set pipe [open "|[list [interpreter] $path(script)]" r]
    fileevent $pipe readable [namespace code [list readit $pipe]]
    variable x ""
    set result ""
    vwait [namespace which -variable x]

    # cut of the remainder of the error stack, especially the filename
    set result [lreplace $result 3 3 [lindex [split [lindex $result 3] \n] 0]]
    list $x $result
} {1 {gets ABC catch {error writing "stdout": invalid or incomplete multibyte or wide character}}}

test io-61.1 {Reset eof state after changing the eof char} -setup {
    set datafile [makeFile {} eofchar]
    set f [open $datafile w]
    fconfigure $f -translation binary
    puts -nonewline $f [string repeat "Ho hum\n" 11]
    puts $f =
    set line [string repeat "Ge gla " 4]
    puts -nonewline $f [string repeat [string trimright $line]\n 834]
    close $f
} -body {
    set f [open $datafile r]
    fconfigure $f -eofchar =
    set res {}
    lappend res [read $f; tell $f]
    fconfigure $f -eofchar {}
    lappend res [read $f 1]
    lappend res [read $f; tell $f]
    # Any seek zaps the internals into a good state.
    #seek $f 0 start
    #seek $f 0 current
    #lappend res [read $f; tell $f]
    close $f
    set res
} -cleanup {
    removeFile eofchar
} -result {77 = 23431}


# Test the cutting and splicing of channels, this is incidentally the
# attach/detach facility of package Thread, but __without any
# safeguards__. It can also be used to emulate transfer of channels
# between threads, and is used for that here.

test io-70.0 {Cutting & Splicing channels} {testchannel} {
    set f [makeFile {... dummy ...} cutsplice]
    set c [open $f r]

    set     res {}
    lappend res [catch {seek $c 0 start}]
    testchannel cut $c

    lappend res [catch {seek $c 0 start}]
    testchannel splice $c

    lappend res [catch {seek $c 0 start}]
    close $c

    removeFile cutsplice

    set res
} {0 1 0}


test io-70.1 {Transfer channel} {testchannel thread} {
    set f [makeFile {... dummy ...} cutsplice]
    set c [open $f r]

    set     res {}
    lappend res [catch {seek $c 0 start}]
    testchannel cut $c
    lappend res [catch {seek $c 0 start}]

    set tid [thread::create -preserved]
    thread::send $tid [list set c $c]
    thread::send $tid {load {} Tcltest}
    lappend res [thread::send $tid {
	testchannel splice $c
	set res [catch {seek $c 0 start}]
	close $c
	set res
    }]

    thread::release $tid
    removeFile cutsplice

    set res
} {0 1 0}

# ### ### ### ######### ######### #########

foreach {n msg expected} {
     0 {}                                 {}
     1 {{message only}}                   {{message only}}
     2 {-options x}                       {-options x}
     3 {-options {x y} {the message}}     {-options {x y} {the message}}

     4 {-code 1     -level 0 -f ba snarf} {-code 1     -level 0 -f ba snarf}
     5 {-code 0     -level 0 -f ba snarf} {-code 1     -level 0 -f ba snarf}
     6 {-code 1     -level 5 -f ba snarf} {-code 1     -level 0 -f ba snarf}
     7 {-code 0     -level 5 -f ba snarf} {-code 1     -level 0 -f ba snarf}
     8 {-code error -level 0 -f ba snarf} {-code error -level 0 -f ba snarf}
     9 {-code ok    -level 0 -f ba snarf} {-code 1     -level 0 -f ba snarf}
    10 {-code error -level 5 -f ba snarf} {-code error -level 0 -f ba snarf}
    11 {-code ok    -level 5 -f ba snarf} {-code 1     -level 0 -f ba snarf}
    12 {-code boss  -level 0 -f ba snarf} {-code 1     -level 0 -f ba snarf}
    13 {-code boss  -level 5 -f ba snarf} {-code 1     -level 0 -f ba snarf}
    14 {-code 1     -level 0 -f ba}       {-code 1     -level 0 -f ba}
    15 {-code 0     -level 0 -f ba}       {-code 1     -level 0 -f ba}
    16 {-code 1     -level 5 -f ba}       {-code 1     -level 0 -f ba}
    17 {-code 0     -level 5 -f ba}       {-code 1     -level 0 -f ba}
    18 {-code error -level 0 -f ba}       {-code error -level 0 -f ba}
    19 {-code ok    -level 0 -f ba}       {-code 1     -level 0 -f ba}
    20 {-code error -level 5 -f ba}       {-code error -level 0 -f ba}
    21 {-code ok    -level 5 -f ba}       {-code 1     -level 0 -f ba}
    22 {-code boss  -level 0 -f ba}       {-code 1     -level 0 -f ba}
    23 {-code boss  -level 5 -f ba}       {-code 1     -level 0 -f ba}
    24 {-code 1     -level X -f ba snarf} {-code 1     -level 0 -f ba snarf}
    25 {-code 0     -level X -f ba snarf} {-code 1     -level 0 -f ba snarf}
    26 {-code error -level X -f ba snarf} {-code error -level 0 -f ba snarf}
    27 {-code ok    -level X -f ba snarf} {-code 1     -level 0 -f ba snarf}
    28 {-code boss  -level X -f ba snarf} {-code 1     -level 0 -f ba snarf}
    29 {-code 1     -level X -f ba}       {-code 1     -level 0 -f ba}
    30 {-code 0     -level X -f ba}       {-code 1     -level 0 -f ba}
    31 {-code error -level X -f ba}       {-code error -level 0 -f ba}
    32 {-code ok    -level X -f ba}       {-code 1     -level 0 -f ba}
    33 {-code boss  -level X -f ba}       {-code 1     -level 0 -f ba}

    34 {-code 1 -code 1     -level 0 -f ba snarf} {-code 1 -code 1     -level 0 -f ba snarf}
    35 {-code 1 -code 0     -level 0 -f ba snarf} {-code 1             -level 0 -f ba snarf}
    36 {-code 1 -code 1     -level 5 -f ba snarf} {-code 1 -code 1     -level 0 -f ba snarf}
    37 {-code 1 -code 0     -level 5 -f ba snarf} {-code 1             -level 0 -f ba snarf}
    38 {-code 1 -code error -level 0 -f ba snarf} {-code 1 -code error -level 0 -f ba snarf}
    39 {-code 1 -code ok    -level 0 -f ba snarf} {-code 1             -level 0 -f ba snarf}
    40 {-code 1 -code error -level 5 -f ba snarf} {-code 1 -code error -level 0 -f ba snarf}
    41 {-code 1 -code ok    -level 5 -f ba snarf} {-code 1             -level 0 -f ba snarf}
    42 {-code 1 -code boss  -level 0 -f ba snarf} {-code 1             -level 0 -f ba snarf}
    43 {-code 1 -code boss  -level 5 -f ba snarf} {-code 1             -level 0 -f ba snarf}
    44 {-code 1 -code 1     -level 0 -f ba}       {-code 1 -code 1     -level 0 -f ba}
    45 {-code 1 -code 0     -level 0 -f ba}       {-code 1             -level 0 -f ba}
    46 {-code 1 -code 1     -level 5 -f ba}       {-code 1 -code 1     -level 0 -f ba}
    47 {-code 1 -code 0     -level 5 -f ba}       {-code 1             -level 0 -f ba}
    48 {-code 1 -code error -level 0 -f ba}       {-code 1 -code error -level 0 -f ba}
    49 {-code 1 -code ok    -level 0 -f ba}       {-code 1             -level 0 -f ba}
    50 {-code 1 -code error -level 5 -f ba}       {-code 1 -code error -level 0 -f ba}
    51 {-code 1 -code ok    -level 5 -f ba}       {-code 1             -level 0 -f ba}
    52 {-code 1 -code boss  -level 0 -f ba}       {-code 1             -level 0 -f ba}
    53 {-code 1 -code boss  -level 5 -f ba}       {-code 1             -level 0 -f ba}
    54 {-code 1 -code 1     -level X -f ba snarf} {-code 1 -code 1     -level 0 -f ba snarf}
    55 {-code 1 -code 0     -level X -f ba snarf} {-code 1             -level 0 -f ba snarf}
    56 {-code 1 -code error -level X -f ba snarf} {-code 1 -code error -level 0 -f ba snarf}
    57 {-code 1 -code ok    -level X -f ba snarf} {-code 1             -level 0 -f ba snarf}
    58 {-code 1 -code boss  -level X -f ba snarf} {-code 1             -level 0 -f ba snarf}
    59 {-code 1 -code 1     -level X -f ba}       {-code 1 -code 1     -level 0 -f ba}
    60 {-code 1 -code 0     -level X -f ba}       {-code 1             -level 0 -f ba}
    61 {-code 1 -code error -level X -f ba}       {-code 1 -code error -level 0 -f ba}
    62 {-code 1 -code ok    -level X -f ba}       {-code 1             -level 0 -f ba}
    63 {-code 1 -code boss  -level X -f ba}       {-code 1             -level 0 -f ba}

    64 {-code 0 -code 1     -level 0 -f ba snarf} {-code 1 -level 0 -f ba snarf}
    65 {-code 0 -code 0     -level 0 -f ba snarf} {-code 1 -level 0 -f ba snarf}
    66 {-code 0 -code 1     -level 5 -f ba snarf} {-code 1 -level 0 -f ba snarf}
    67 {-code 0 -code 0     -level 5 -f ba snarf} {-code 1 -level 0 -f ba snarf}
    68 {-code 0 -code error -level 0 -f ba snarf} {-code 1 -level 0 -f ba snarf}
    69 {-code 0 -code ok    -level 0 -f ba snarf} {-code 1 -level 0 -f ba snarf}
    70 {-code 0 -code error -level 5 -f ba snarf} {-code 1 -level 0 -f ba snarf}
    71 {-code 0 -code ok    -level 5 -f ba snarf} {-code 1 -level 0 -f ba snarf}
    72 {-code 0 -code boss  -level 0 -f ba snarf} {-code 1 -level 0 -f ba snarf}
    73 {-code 0 -code boss  -level 5 -f ba snarf} {-code 1 -level 0 -f ba snarf}
    74 {-code 0 -code 1     -level 0 -f ba}       {-code 1 -level 0 -f ba}
    75 {-code 0 -code 0     -level 0 -f ba}       {-code 1 -level 0 -f ba}
    76 {-code 0 -code 1     -level 5 -f ba}       {-code 1 -level 0 -f ba}
    77 {-code 0 -code 0     -level 5 -f ba}       {-code 1 -level 0 -f ba}
    78 {-code 0 -code error -level 0 -f ba}       {-code 1 -level 0 -f ba}
    79 {-code 0 -code ok    -level 0 -f ba}       {-code 1 -level 0 -f ba}
    80 {-code 0 -code error -level 5 -f ba}       {-code 1 -level 0 -f ba}
    81 {-code 0 -code ok    -level 5 -f ba}       {-code 1 -level 0 -f ba}
    82 {-code 0 -code boss  -level 0 -f ba}       {-code 1 -level 0 -f ba}
    83 {-code 0 -code boss  -level 5 -f ba}       {-code 1 -level 0 -f ba}
    84 {-code 0 -code 1     -level X -f ba snarf} {-code 1 -level 0 -f ba snarf}
    85 {-code 0 -code 0     -level X -f ba snarf} {-code 1 -level 0 -f ba snarf}
    86 {-code 0 -code error -level X -f ba snarf} {-code 1 -level 0 -f ba snarf}
    87 {-code 0 -code ok    -level X -f ba snarf} {-code 1 -level 0 -f ba snarf}
    88 {-code 0 -code boss  -level X -f ba snarf} {-code 1 -level 0 -f ba snarf}
    89 {-code 0 -code 1     -level X -f ba}       {-code 1 -level 0 -f ba}
    90 {-code 0 -code 0     -level X -f ba}       {-code 1 -level 0 -f ba}
    91 {-code 0 -code error -level X -f ba}       {-code 1 -level 0 -f ba}
    92 {-code 0 -code ok    -level X -f ba}       {-code 1 -level 0 -f ba}
    93 {-code 0 -code boss  -level X -f ba}       {-code 1 -level 0 -f ba}

    94 {-code 1     -code 1 -level 0 -f ba snarf} {-code 1 -code 1     -level 0 -f ba snarf}
    95 {-code 0     -code 1 -level 0 -f ba snarf} {-code 1             -level 0 -f ba snarf}
    96 {-code 1     -code 1 -level 5 -f ba snarf} {-code 1 -code 1     -level 0 -f ba snarf}
    97 {-code 0     -code 1 -level 5 -f ba snarf} {-code 1             -level 0 -f ba snarf}
    98 {-code error -code 1 -level 0 -f ba snarf} {-code error -code 1 -level 0 -f ba snarf}
    99 {-code ok    -code 1 -level 0 -f ba snarf} {-code 1             -level 0 -f ba snarf}
    a0 {-code error -code 1 -level 5 -f ba snarf} {-code error -code 1 -level 0 -f ba snarf}
    a1 {-code ok    -code 1 -level 5 -f ba snarf} {-code 1             -level 0 -f ba snarf}
    a2 {-code boss  -code 1 -level 0 -f ba snarf} {-code 1             -level 0 -f ba snarf}
    a3 {-code boss  -code 1 -level 5 -f ba snarf} {-code 1             -level 0 -f ba snarf}
    a4 {-code 1     -code 1 -level 0 -f ba}       {-code 1 -code 1     -level 0 -f ba}
    a5 {-code 0     -code 1 -level 0 -f ba}       {-code 1             -level 0 -f ba}
    a6 {-code 1     -code 1 -level 5 -f ba}       {-code 1 -code 1     -level 0 -f ba}
    a7 {-code 0     -code 1 -level 5 -f ba}       {-code 1             -level 0 -f ba}
    a8 {-code error -code 1 -level 0 -f ba}       {-code error -code 1 -level 0 -f ba}
    a9 {-code ok    -code 1 -level 0 -f ba}       {-code 1             -level 0 -f ba}
    b0 {-code error -code 1 -level 5 -f ba}       {-code error -code 1 -level 0 -f ba}
    b1 {-code ok    -code 1 -level 5 -f ba}       {-code 1             -level 0 -f ba}
    b2 {-code boss  -code 1 -level 0 -f ba}       {-code 1             -level 0 -f ba}
    b3 {-code boss  -code 1 -level 5 -f ba}       {-code 1             -level 0 -f ba}
    b4 {-code 1     -code 1 -level X -f ba snarf} {-code 1 -code 1     -level 0 -f ba snarf}
    b5 {-code 0     -code 1 -level X -f ba snarf} {-code 1             -level 0 -f ba snarf}
    b6 {-code error -code 1 -level X -f ba snarf} {-code error -code 1 -level 0 -f ba snarf}
    b7 {-code ok    -code 1 -level X -f ba snarf} {-code 1             -level 0 -f ba snarf}
    b8 {-code boss  -code 1 -level X -f ba snarf} {-code 1             -level 0 -f ba snarf}
    b9 {-code 1     -code 1 -level X -f ba}       {-code 1 -code 1     -level 0 -f ba}
    c0 {-code 0     -code 1 -level X -f ba}       {-code 1             -level 0 -f ba}
    c1 {-code error -code 1 -level X -f ba}       {-code error -code 1 -level 0 -f ba}
    c2 {-code ok    -code 1 -level X -f ba}       {-code 1             -level 0 -f ba}
    c3 {-code boss  -code 1 -level X -f ba}       {-code 1             -level 0 -f ba}

    c4 {-code 1     -code 0 -level 0 -f ba snarf} {-code 1 -level 0 -f ba snarf}
    c5 {-code 0     -code 0 -level 0 -f ba snarf} {-code 1 -level 0 -f ba snarf}
    c6 {-code 1     -code 0 -level 5 -f ba snarf} {-code 1 -level 0 -f ba snarf}
    c7 {-code 0     -code 0 -level 5 -f ba snarf} {-code 1 -level 0 -f ba snarf}
    c8 {-code error -code 0 -level 0 -f ba snarf} {-code 1 -level 0 -f ba snarf}
    c9 {-code ok    -code 0 -level 0 -f ba snarf} {-code 1 -level 0 -f ba snarf}
    d0 {-code error -code 0 -level 5 -f ba snarf} {-code 1 -level 0 -f ba snarf}
    d1 {-code ok    -code 0 -level 5 -f ba snarf} {-code 1 -level 0 -f ba snarf}
    d2 {-code boss  -code 0 -level 0 -f ba snarf} {-code 1 -level 0 -f ba snarf}
    d3 {-code boss  -code 0 -level 5 -f ba snarf} {-code 1 -level 0 -f ba snarf}
    d4 {-code 1     -code 0 -level 0 -f ba}       {-code 1 -level 0 -f ba}
    d5 {-code 0     -code 0 -level 0 -f ba}       {-code 1 -level 0 -f ba}
    d6 {-code 1     -code 0 -level 5 -f ba}       {-code 1 -level 0 -f ba}
    d7 {-code 0     -code 0 -level 5 -f ba}       {-code 1 -level 0 -f ba}
    d8 {-code error -code 0 -level 0 -f ba}       {-code 1 -level 0 -f ba}
    d9 {-code ok    -code 0 -level 0 -f ba}       {-code 1 -level 0 -f ba}
    e0 {-code error -code 0 -level 5 -f ba}       {-code 1 -level 0 -f ba}
    e1 {-code ok    -code 0 -level 5 -f ba}       {-code 1 -level 0 -f ba}
    e2 {-code boss  -code 0 -level 0 -f ba}       {-code 1 -level 0 -f ba}
    e3 {-code boss  -code 0 -level 5 -f ba}       {-code 1 -level 0 -f ba}
    e4 {-code 1     -code 0 -level X -f ba snarf} {-code 1 -level 0 -f ba snarf}
    e5 {-code 0     -code 0 -level X -f ba snarf} {-code 1 -level 0 -f ba snarf}
    e6 {-code error -code 0 -level X -f ba snarf} {-code 1 -level 0 -f ba snarf}
    e7 {-code ok    -code 0 -level X -f ba snarf} {-code 1 -level 0 -f ba snarf}
    e8 {-code boss  -code 0 -level X -f ba snarf} {-code 1 -level 0 -f ba snarf}
    e9 {-code 1     -code 0 -level X -f ba}       {-code 1 -level 0 -f ba}
    f0 {-code 0     -code 0 -level X -f ba}       {-code 1 -level 0 -f ba}
    f1 {-code error -code 0 -level X -f ba}       {-code 1 -level 0 -f ba}
    f2 {-code ok    -code 0 -level X -f ba}       {-code 1 -level 0 -f ba}
    f3 {-code boss  -code 0 -level X -f ba}       {-code 1 -level 0 -f ba}
} {
    test io-71.$n {Tcl_SetChannelError} {testchannel} {

	set f [makeFile {... dummy ...} cutsplice]
	set c [open $f r]

	set res [testchannel setchannelerror $c [lrange $msg 0 end]]
	close $c
	removeFile cutsplice

	set res
    } [lrange $expected 0 end]

    test io-72.$n {Tcl_SetChannelErrorInterp} {testchannel} {

	set f [makeFile {... dummy ...} cutsplice]
	set c [open $f r]

	set res [testchannel setchannelerrorinterp $c [lrange $msg 0 end]]
	close $c
	removeFile cutsplice

	set res
    } [lrange $expected 0 end]
}

test io-73.1 {channel Tcl_Obj SetChannelFromAny} {} {
    # Test for Bug 1847044 - don't spoil type unless we have a valid channel
    catch {close [lreplace [list a] 0 end]}
} {1}

test io-73.2 {channel Tcl_Obj SetChannelFromAny, bug 2407783} -setup {
    # Invalidate internalrep of 'channel' Tcl_Obj when transiting between interpreters.
    set f [open [info script] r]
} -body {
    interp create foo
    seek $f 0
    set code [catch {interp eval foo [list seek $f 0]} msg]
    # The string map converts the changing channel handle to a fixed string
    list $code [string map [list $f @@] $msg]
} -cleanup {
    close $f
} -result {1 {can not find channel named "@@"}}

test io-73.3 {[5adc350683] [gets] after EOF} -setup {
    set fn [makeFile {} io-73.3]
    set rfd [open $fn r]
    set wfd [open $fn a]
    chan configure $wfd -buffering line
    read $rfd
} -body {
    set result [eof $rfd]
    puts $wfd "more data"
    lappend result [eof $rfd]
    lappend result [gets $rfd]
    lappend result [eof $rfd]
    lappend result [gets $rfd]
    lappend result [eof $rfd]
} -cleanup {
    close $wfd
    close $rfd
    removeFile io-73.3
} -result {1 1 {more data} 0 {} 1}

test io-73.4 {[5adc350683] [read] after EOF} -setup {
    set fn [makeFile {} io-73.4]
    set rfd [open $fn r]
    set wfd [open $fn a]
    chan configure $wfd -buffering line
    read $rfd
} -body {
    set result [eof $rfd]
    puts $wfd "more data"
    lappend result [eof $rfd]
    lappend result [read $rfd]
    lappend result [eof $rfd]
} -cleanup {
    close $wfd
    close $rfd
    removeFile io-73.4
} -result {1 1 {more data
} 1}

test io-73.5 {effect of eof on encoding end flags} -setup {
    set fn [makeFile {} io-73.5]
    set rfd [open $fn r]
    set wfd [open $fn a]
    chan configure $wfd -buffering none -translation binary
    chan configure $rfd -buffersize 5 -encoding utf-8
    read $rfd
} -body {
    set result [eof $rfd]
    puts -nonewline $wfd more\xC2\xA0data
    lappend result [eof $rfd]
    lappend result [read $rfd]
    lappend result [eof $rfd]
} -cleanup {
    close $wfd
    close $rfd
    removeFile io-73.5
} -result [list 1 1 more\xA0data 1]

test io-74.1 {[104f2885bb] improper cache validity check} -setup {
    set fn [makeFile {} io-74.1]
    set rfd [open $fn r]
    testobj freeallvars
    interp create child
} -constraints testobj -body {
    teststringobj set 1 [string range $rfd 0 end]
    read [teststringobj get 1]
    testobj duplicate 1 2
    interp transfer {} $rfd child
    catch {read [teststringobj get 1]}
    read [teststringobj get 2]
} -cleanup {
    interp delete child
    testobj freeallvars
    removeFile io-74.1
} -returnCodes error -match glob -result {can not find channel named "*"}

test io-75.1 {multibyte encoding error read results in raw bytes (-profile tcl8)} -setup {
    set fn [makeFile {} io-75.1]
    set f [open $fn w+]
    fconfigure $f -encoding binary
    # In UTF-8, a byte 0xCx starts a multibyte sequence and must be followed
    # by a byte > 0x7F. This is violated to get an invalid sequence.
    puts -nonewline $f A\xC0\x40
    flush $f
    seek $f 0
    fconfigure $f -encoding utf-8 -profile tcl8 -buffering none
} -body {
    set d [read $f]
    binary scan $d H* hd
    set hd
} -cleanup {
    close $f
    removeFile io-75.1
} -result 41c040

test io-75.2 {unrepresentable character write passes and is replaced by ? (-profile tcl8)} -setup {
    set fn [makeFile {} io-75.2]
    set f [open $fn w+]
    fconfigure $f -encoding iso8859-1 -profile tcl8
} -body {
    puts -nonewline $f A\u2022
    flush $f
    seek $f 0
    read $f
} -cleanup {
    close $f
    removeFile io-75.2
} -result A?

# Incomplete sequence test.
# This error may IMHO only be detected with the close.
# But the read already returns the incomplete sequence.
test io-75.3 {incomplete multibyte encoding read is ignored (-profile tcl8)} -setup {
    set fn [makeFile {} io-75.3]
    set f [open $fn w+]
    fconfigure $f -encoding binary
    puts -nonewline $f "A\xC0"
    flush $f
    seek $f 0
    fconfigure $f -encoding utf-8 -buffering none -profile tcl8
} -body {
    set d [read $f]
    binary scan $d H* hd
    set hd
} -cleanup {
    close $f
    removeFile io-75.3
} -result 41c0

# As utf-8 has a special treatment in multi-byte decoding, also test another
# one.
test io-75.4 {shiftjis encoding error read results in raw bytes (-profile tcl8)} -setup {
    set fn [makeFile {} io-75.4]
    set f [open $fn w+]
    fconfigure $f -encoding binary
    # In shiftjis, \x81 starts a two-byte sequence.
    # But 2nd byte \xFF is not allowed
    puts -nonewline $f A\x81\xFFA
    flush $f
    seek $f 0
    fconfigure $f -encoding shiftjis -buffering none -eofchar "" -translation lf -profile tcl8
} -body {
    set d [read $f]
    binary scan $d H* hd
    set hd
} -cleanup {
    close $f
    removeFile io-75.4
} -result 4181ff41

test io-75.5 {invalid utf-8 encoding read is ignored (-profile tcl8)} -setup {
    set fn [makeFile {} io-75.5]
    set f [open $fn w+]
    fconfigure $f -encoding binary
    puts -nonewline $f A\x81
    flush $f
    seek $f 0
    fconfigure $f -encoding utf-8 -buffering none -eofchar "" -translation lf -profile tcl8
} -body {
    set d [read $f]
    binary scan $d H* hd
    set hd
} -cleanup {
    close $f
    removeFile io-75.5
} -result 4181

test io-75.6.read {invalid utf-8 encoding, read is not ignored (-encodingstrict 1)} -setup {
    set fn [makeFile {} io-75.6]
    set f [open $fn w+]
    fconfigure $f -encoding binary
    # \x81 is invalid in utf-8
    puts -nonewline $f A\x81
    flush $f
    seek $f 0
    fconfigure $f -encoding utf-8 -buffering none -eofchar "" -translation lf \
	-profile strict
} -body {
    set status [catch {read $f} cres copts]
    set d [dict get $copts -result read]
    binary scan $d H* hd
    lappend hd $status $cres
} -cleanup {
    close $f
    removeFile io-75.6
} -match glob -result {41 1 {error reading "file*":\
	invalid or incomplete multibyte or wide character}}


test io-75.6.gets {invalid utf-8 encoding, gets is not ignored (-profile strict)} -setup {
    set fn [makeFile {} io-75.6]
    set f [open $fn w+]
    fconfigure $f -encoding binary
    # \x81 is an incomplete byte sequence in utf-8
    puts -nonewline $f A\x81
    flush $f
    seek $f 0
    fconfigure $f -encoding utf-8 -buffering none -eofchar {} \
	-translation lf -profile strict
} -body {
    gets $f
} -cleanup {
    close $f
    removeFile io-75.6
} -match glob -returnCodes 1 -result {error reading "file*":\
	invalid or incomplete multibyte or wide character}

test io-75.7.gets {
    invalid utf-8 encoding gets is not ignored (-profile strict)
} -setup {
    set fn [makeFile {} io-75.7]
    set f [open $fn w+]
    fconfigure $f -encoding binary
    # \x81 is invalid in utf-8
    puts -nonewline $f A\x81
    flush $f
    seek $f 0
    fconfigure $f -encoding utf-8 -buffering none -eofchar {} -translation lf \
	-profile strict
} -body {
    read $f
} -cleanup {
    close $f
    removeFile io-75.7
} -match glob -returnCodes 1 -result {error reading "file*":\
	invalid or incomplete multibyte or wide character}

test io-75.7.read {invalid utf-8 encoding eof handling (-profile strict)} -setup {
    set fn [makeFile {} io-75.7]
    set f [open $fn w+]
    fconfigure $f -encoding binary
    # \xA1 is invalid in utf-8. -eofchar is not detected, because it comes later.
    puts -nonewline $f A\xA1\x1A
    flush $f
    seek $f 0
    fconfigure $f -encoding utf-8 -buffering none -eofchar \x1A \
	-translation lf -profile strict
} -body {
    set status [catch {read $f} cres copts]
    set d [dict get $copts -result read]
    binary scan $d H* hd
    lappend hd [eof $f]
    lappend hd $status
    lappend hd $cres
    fconfigure $f -encoding iso8859-1
    lappend hd [read $f];# We changed encoding, so now we can read the \xA1
    close $f
    set hd
} -cleanup {
    removeFile io-75.7
} -match glob -result {41 0 1 {error reading "file*":\
	invalid or incomplete multibyte or wide character} ¡}

test io-75.8.incomplete {
    incomplete uft-8 char after eof char is not an error (-profile strict)
} -setup {
    set hd {}
    set fn [makeFile {} io-75.8]
    set f [open $fn w+]
    fconfigure $f -encoding binary
	# \x81 is invalid in utf-8, but since the eof character \x1A comes first,
	# -eofchar takes precedence.
    puts -nonewline $f A\x1A\x81
    flush $f
    seek $f 0
    fconfigure $f -encoding utf-8 -buffering none -eofchar \x1A \
	-translation lf -profile strict
} -body {
    set d [read $f]
    binary scan $d H* hd
    lappend hd [eof $f]
    # there should be no error on additional reads
    lappend hd [read $f]
    close $f
    set hd
} -cleanup {
    removeFile io-75.8
} -result {41 1 {}}

<<<<<<< HEAD

test io-75.8.invalid {invalid utf-8 after eof char is not an error  (-encodingstrict 1)} -setup {
    set res {}
    set fn [makeFile {} io-75.8]
    set f [open $fn w+]
    fconfigure $f -encoding binary
    # \xc0\x80 is invalid utf-8 data, but because the eof character \x1A
    # appears first, it's not an error.
    puts -nonewline $f A\x1a\xc0\x80
=======
test io-75.8.eoflater {invalid utf-8 encoding eof handling (-profile strict)} -setup {
	set res {}
    set fn [makeFile {} io-75.8]
    set f [open $fn w+]
    fconfigure $f -encoding binary
    # \x81 is invalid in utf-8. -eofchar is not detected, because it comes later.
    puts -nonewline $f A\x81\x1A
>>>>>>> c784e20e
    flush $f
    seek $f 0
    fconfigure $f -encoding utf-8 -buffering none -eofchar \x1A \
	-translation lf -profile strict
} -body {
<<<<<<< HEAD
    set d [read $f]
    foreach char [split $d {}] {
	lappend res [format %x [scan $char %c]]
    }
    lappend res [eof $f]
    # there should be no error on additional reads
=======
    after 1
    set status [catch {read $f} cres copts]
    lappend res $status
    lappend res [eof $f]
    chan configure $f -encoding iso8859-1
>>>>>>> c784e20e
    lappend res [read $f]
    close $f
    set res
} -cleanup {
    removeFile io-75.8
<<<<<<< HEAD
} -result {41 1 {}}

=======
} -result "1 0 \x81"
>>>>>>> c784e20e

test io-75.9 {unrepresentable character write passes and is replaced by ?} -setup {
    set fn [makeFile {} io-75.9]
    set f [open $fn w+]
    fconfigure $f -encoding iso8859-1 -profile strict
} -body {
    catch {puts -nonewline $f "A\u2022"} msg
    flush $f
    seek $f 0
    list [read $f] $msg
} -cleanup {
    close $f
    removeFile io-75.9
} -match glob -result [list {A} {error writing "*":\
    invalid or incomplete multibyte or wide character}]

apply [list {} {
    set template {
	test {io-75.10 ${mode}} {
	    incomplete multibyte encoding read is an error
	} -setup {
	    set res {}
	    set fn [makeFile {} io-75.10]
	    set f [open $fn w+]
	    fconfigure $f -encoding binary
	    puts -nonewline $f A\xC0
	    flush $f
	    seek $f 0
	    fconfigure $f -encoding utf-8 -buffering none {*}${option}
	} -body {
	    set status [catch {read $f} cres copts]
	    set d [dict get $copts -result read]
	    close $f
	    binary scan $d H* hd
	    lappend res $hd
	    lappend res $status
	    lappend res $cres
	    return $res
	} -cleanup {
	    removeFile io-75.10
	} -match glob -result {41 1 {error reading "file*":\
		invalid or incomplete multibyte or wide character}}
    }
	# the default encoding mode is not currently strict
    #foreach mode {default strict} option {{} {-encodingstrict 1}} 
    foreach mode {{profile strict}} option {{-profile strict}} {
	set test [string map [
	    list {${mode}} [list $mode] {${option}} [list $option]] $template]
	uplevel $test
    }
} [namespace current]]
test {io-75.10 {profile tcl8}} {
    incomplete multibyte encoding read is not ignored because "binary" sets
    profile to strict
} -setup {
    set res {}
    set fn [makeFile {} io-75.10]
    set f [open $fn w+]
    fconfigure $f -encoding binary
    puts -nonewline $f A\xC0
    flush $f
    seek $f 0
    fconfigure $f -encoding utf-8 -buffering none
} -body {
    catch {read $f} errmsg
    lappend res $errmsg
    seek $f 0
    chan configure $f -profile tcl8
    set d [read $f]
    binary scan $d H* hd
    lappend res $hd
    return $res
} -cleanup {
    close $f
    removeFile io-75.10
    unset result
} -match glob -result {{error reading "file*":\
    invalid or incomplete multibyte or wide character} 41c0}

# The current result returns the orphan byte as byte.
# This may be expected due to special utf-8 handling.

# As utf-8 has a special treatment in multi-byte decoding, also test another
# one.
test io-75.11 {shiftjis encoding error read results in raw bytes} -setup {
    set fn [makeFile {} io-75.11]
    set f [open $fn w+]
    fconfigure $f -encoding binary
    # In shiftjis, \x81 starts a two-byte sequence.
    # But 2nd byte \xFF is not allowed
    puts -nonewline $f A\x81\xFFA
    flush $f
    seek $f 0
    fconfigure $f -encoding shiftjis -blocking 0 -eofchar {} -translation lf \
	-profile strict
} -body {
    set d [read $f]
    binary scan $d H* hd
    lappend hd [catch {set d [read $f]} msg]
    lappend hd $msg
} -cleanup {
    close $f
    removeFile io-75.11
} -match glob -result {41 1 {error reading "file*":\
    invalid or incomplete multibyte or wide character}}


apply [list {} {
    set template {
	test {io-75.12 ${mode}} {invalid utf-8 encoding read returns an error} -setup {
	    set res {}
	    set fn [makeFile {} io-75.12]
	    set f [open $fn w+]
	    fconfigure $f -encoding binary
	    puts -nonewline $f A\x81
	    flush $f
	    seek $f 0
	    fconfigure $f -encoding utf-8 -buffering none -eofchar {} \
		    -translation lf {*}${option}
	} -body {
	    set status [catch {read $f} cres copts]
	    set d [dict get $copts -result read]
	    close $f
	    binary scan $d H* hd
	    lappend res $hd $status $cres
	    return $res
	} -cleanup {
	    removeFile io-75.12
	} -match glob -result {41 1 {error reading "file*":\
		invalid or incomplete multibyte or wide character}}
    }

    # the default encoding mod is not currently strict
    #foreach mode {default strict} option {{} {-encodingstrict 1}}
    foreach mode {{profile strict}} option {{-profile strict}} {
	set test [string map [
	    list {${mode}} [list $mode] {${option}} [list $option]] $template]
	uplevel $test
    }
} [namespace current]]


test {io-75.12 {profile tcl8}} {
    invalid utf-8 encoding read, is not ignored because setting the encoding to
    "binary" also sets the profile to strict
} -setup {
    set res {}
    set fn [makeFile {} io-75.12]
    set f [open $fn w+]
    fconfigure $f -encoding binary
    puts -nonewline $f A\x81
    flush $f
    seek $f 0
    fconfigure $f -encoding utf-8 -buffering none -eofchar {} \
	-translation lf
} -body {
    catch {read $f} errmsg
    lappend res $errmsg
    chan configure $f -profile tcl8
    seek $f 0
    set d [read $f]
    binary scan $d H* hd
    lappend res $hd
    return $res
} -cleanup {
    close $f
    removeFile io-75.12
    unset res
} -match glob -result {{error reading "file*":\
    invalid or incomplete multibyte or wide character} 4181}
test io-75.13 {
    In blocking mode [read] produces an error and leaves the data succesfully
    read so far in the return options dictionary.
} -setup {
    set fn [makeFile {} io-75.13]
    set f [open $fn w+]
    fconfigure $f -encoding binary
    # \x81 is invalid in utf-8
    puts -nonewline $f A\x81
    flush $f
    seek $f 0
    fconfigure $f -encoding utf-8 -eofchar "" -translation lf -profile strict
} -body {
    set status [catch {read $f} cres copts]
    set d [dict get $copts -result read]
    binary scan $d H* hd
    lappend hd $status
    lappend hd $cres
} -cleanup {
    close $f
    removeFile io-75.13
} -match glob -result {41 1 {error reading "file*":\
	invalid or incomplete multibyte or wide character}}
test io-75.13.nonblocking {
    In nonblocking mode when there is an encoding error the data that has been
    successfully read so far is returned first and then the error is returned
    on the next call to [read].
} -setup {
    set fn [makeFile {} io-75.13]
    set f [open $fn w+]
    fconfigure $f -encoding binary
    # \x81 is invalid in utf-8
    puts -nonewline $f A\x81
    flush $f
    seek $f 0
    fconfigure $f -encoding utf-8 -blocking 0 -eofchar {} -translation lf \
	-profile strict
} -body {
    set d [read $f]
    binary scan $d H* hd
    lappend hd [catch {read $f} msg]
    lappend hd $msg
} -cleanup {
    close $f
    removeFile io-75.13
} -match glob -result {41 1 {error reading "file*":\
    invalid or incomplete multibyte or wide character}}

test io-75.14 {
	[gets] succesfully returns lines prior to error

	invalid utf-8 encoding [gets] continues in non-strict mode after error
} -setup {
    set chan [file tempfile]
    fconfigure $chan -encoding binary
    # \xc0\n is an invalid utf-8 sequence
    puts -nonewline $chan a\nb\nc\xc0\nd\n
    flush $chan
    seek $chan 0
    fconfigure $chan -encoding utf-8 -buffering none -eofchar {} \
	-translation lf -profile strict
} -body {
    lappend res [gets $chan]
    lappend res [gets $chan]
    set status [catch {gets $chan} cres copts]
    lappend res $status $cres
    chan configure $chan -profile tcl8 
    lappend res [gets $chan]
    lappend res [gets $chan]
    close $chan
    return $res
} -match glob -result {a b 1 {error reading "*":\
    invalid or incomplete multibyte or wide character} cÀ d}

test io-75.15 {
    invalid utf-8 encoding strict
    gets does not hang
    gets succeeds for the first two lines
} -setup {
    set res {}
    set chan [file tempfile]
    fconfigure $chan -encoding binary
    # \xc0\x40 is an invalid utf-8 sequence
    puts $chan hello\nAB\nCD\xc0\x40EF\nGHI
	seek $chan 0
} -body {
    #Now try to read it with [gets]
    fconfigure $chan -encoding utf-8 -profile strict
    lappend res [gets $chan]
    lappend res [gets $chan]
    set status [catch {gets $chan} cres copts]
    lappend res $status $cres
    set status [catch {gets $chan} cres copts]
    lappend res $status $cres
	chan configure $chan -translation binary
	set data [read $chan 4]
	foreach char [split $data {}] {
		scan $char %c ord
		lappend res [format %x $ord]
	}
    fconfigure $chan -encoding utf-8 -profile strict
	lappend res [gets $chan]
	lappend res [gets $chan]
    return $res
} -cleanup {
    close $chan
} -match glob -result {hello AB 1 {error reading "*": invalid or incomplete multibyte or wide character}\
    1 {error reading "*": invalid or incomplete multibyte or wide character} 43 44 c0 40 EF GHI}

test io-75.14 {invalid utf-8 encoding [gets] coninues in non-strict mode after error} -setup {
    set res {}
    set fn [makeFile {} io-75.14]
    set f [open $fn w+]
    fconfigure $f -encoding binary
    # \xc0 is invalid in utf-8
    puts -nonewline $f a\nb\xc0\nc\n
    flush $f
    seek $f 0
    fconfigure $f -encoding utf-8 -buffering none -eofchar {} -translation lf -profile strict
} -body {
    lappend res [gets $f]
    set status [catch {gets $f} cres copts]
    lappend res $status $cres
    chan configure $f -profile tcl8 
    lappend res [gets $f]
    lappend res [gets $f]
    close $f
    return $res
} -cleanup {
    removeFile io-75.14
} -match glob -result {a 1 {error reading "file*":\
	invalid or incomplete multibyte or wide character} bÀ c}


test io-75.15 {invalid utf-8 encoding strict gets should not hang} -setup {
    set res {}
    set fn [makeFile {} io-75.15]
    set chan [open $fn w+]
    fconfigure $chan -encoding binary
    # This is not valid UTF-8
    puts $chan hello\nAB\xc0\x40CD\nEFG
    close $chan
} -body {
    #Now try to read it with [gets]
    set chan [open $fn]
    fconfigure $chan -encoding utf-8 -profile strict
    lappend res [gets $chan]
    set status [catch {gets $chan} cres copts]
    lappend res $status $cres
    set status [catch {gets $chan} cres copts]
    lappend res $status $cres
	lappend res [dict get $copts -result]
	chan configure $chan -encoding binary
	foreach char [split [read $chan 2] {}] {
	    lappend res [format %x [scan $char %c]]
	}
    return $res
} -cleanup {
    close $chan
    removeFile io-75.15
} -match glob -result {hello 1 {error reading "file*":\
	invalid or incomplete multibyte or wide character} 1 {error reading "file*":\
	invalid or incomplete multibyte or wide character} {read AB} 41 42}

# ### ### ### ######### ######### #########



test io-76.0 {channel modes} -setup {
    set datafile [makeFile {some characters} dummy]
    set f [open $datafile r]
} -constraints testchannel -body {
    testchannel mode $f
} -cleanup {
    close $f
    removeFile dummy
} -result {read {}}

test io-76.1 {channel modes} -setup {
    set datafile [makeFile {some characters} dummy]
    set f [open $datafile w]
} -constraints testchannel -body {
    testchannel mode $f
} -cleanup {
    close $f
    removeFile dummy
} -result {{} write}

test io-76.2 {channel modes} -setup {
    set datafile [makeFile {some characters} dummy]
    set f [open $datafile r+]
} -constraints testchannel -body {
    testchannel mode $f
} -cleanup {
    close $f
    removeFile dummy
} -result {read write}

test io-76.3 {channel mode dropping} -setup {
    set datafile [makeFile {some characters} dummy]
    set f [open $datafile r]
} -constraints testchannel -body {
    testchannel mremove-wr $f
    list [testchannel mode $f] [testchannel maxmode $f]
} -cleanup {
    close $f
    removeFile dummy
} -result {{read {}} {read {}}}

test io-76.4 {channel mode dropping} -setup {
    set datafile [makeFile {some characters} dummy]
    set f [open $datafile r]
} -constraints testchannel -body {
    testchannel mremove-rd $f
} -returnCodes error -cleanup {
    close $f
    removeFile dummy
} -match glob -result {Tcl_RemoveChannelMode error:\
    Bad mode, would make channel inacessible. Channel: "*"}

test io-76.5 {channel mode dropping} -setup {
    set datafile [makeFile {some characters} dummy]
    set f [open $datafile w]
} -constraints testchannel -body {
    testchannel mremove-rd $f
    list [testchannel mode $f] [testchannel maxmode $f]
} -cleanup {
    close $f
    removeFile dummy
} -result {{{} write} {{} write}}

test io-76.6 {channel mode dropping} -setup {
    set datafile [makeFile {some characters} dummy]
    set f [open $datafile w]
} -constraints testchannel -body {
    testchannel mremove-wr $f
} -returnCodes error -cleanup {
    close $f
    removeFile dummy
} -match glob -result {Tcl_RemoveChannelMode error:\
    Bad mode, would make channel inacessible. Channel: "*"}

test io-76.7 {channel mode dropping} -setup {
    set datafile [makeFile {some characters} dummy]
    set f [open $datafile r+]
} -constraints testchannel -body {
    testchannel mremove-rd $f
    list [testchannel mode $f] [testchannel maxmode $f]
} -cleanup {
    close $f
    removeFile dummy
} -result {{{} write} {read write}}

test io-76.8 {channel mode dropping} -setup {
    set datafile [makeFile {some characters} dummy]
    set f [open $datafile r+]
} -constraints testchannel -body {
    testchannel mremove-wr $f
    list [testchannel mode $f] [testchannel maxmode $f]
} -cleanup {
    close $f
    removeFile dummy
} -result {{read {}} {read write}}

test io-76.9 {channel mode dropping} -setup {
    set datafile [makeFile {some characters} dummy]
    set f [open $datafile r+]
} -constraints testchannel -body {
    testchannel mremove-wr $f
    testchannel mremove-rd $f
} -returnCodes error -cleanup {
    close $f
    removeFile dummy
} -match glob -result {Tcl_RemoveChannelMode error:\
    Bad mode, would make channel inacessible. Channel: "*"}

test io-76.10 {channel mode dropping} -setup {
    set datafile [makeFile {some characters} dummy]
    set f [open $datafile r+]
} -constraints testchannel -body {
    testchannel mremove-rd $f
    testchannel mremove-wr $f
} -returnCodes error -cleanup {
    close $f
    removeFile dummy
} -match glob -result {Tcl_RemoveChannelMode error:\
    Bad mode, would make channel inacessible. Channel: "*"}

# cleanup
foreach file [list fooBar longfile script script2 output test1 pipe my_script \
	test2 test3 cat stdout kyrillic.txt utf8-fcopy.txt utf8-rp.txt] {
    removeFile $file
}
cleanupTests
}
namespace delete ::tcl::test::io
return<|MERGE_RESOLUTION|>--- conflicted
+++ resolved
@@ -9432,9 +9432,10 @@
     removeFile io-75.8
 } -result {41 1 {}}
 
-<<<<<<< HEAD
-
-test io-75.8.invalid {invalid utf-8 after eof char is not an error  (-encodingstrict 1)} -setup {
+
+test {io-75.8 {invalid after eof}} {
+	invalid utf-8 after eof char is not an error (-profile strict)
+} -setup {
     set res {}
     set fn [makeFile {} io-75.8]
     set f [open $fn w+]
@@ -9442,45 +9443,51 @@
     # \xc0\x80 is invalid utf-8 data, but because the eof character \x1A
     # appears first, it's not an error.
     puts -nonewline $f A\x1a\xc0\x80
-=======
-test io-75.8.eoflater {invalid utf-8 encoding eof handling (-profile strict)} -setup {
+    flush $f
+    seek $f 0
+    fconfigure $f -encoding utf-8 -buffering none -eofchar \x1A \
+	-translation lf -profile strict
+} -body {
+    set d [read $f]
+    foreach char [split $d {}] {
+	lappend res [format %x [scan $char %c]]
+    }
+    lappend res [eof $f]
+    # there should be no error on additional reads
+    lappend res [read $f]
+    close $f
+    set res
+} -cleanup {
+    removeFile io-75.8
+} -result {41 1 {}}
+
+
+test {io-75.8 {invalid before eof}} {
+	invalid utf-8 encoding eof handling (-profile strict)
+} -setup {
 	set res {}
     set fn [makeFile {} io-75.8]
     set f [open $fn w+]
     fconfigure $f -encoding binary
     # \x81 is invalid in utf-8. -eofchar is not detected, because it comes later.
     puts -nonewline $f A\x81\x1A
->>>>>>> c784e20e
     flush $f
     seek $f 0
     fconfigure $f -encoding utf-8 -buffering none -eofchar \x1A \
 	-translation lf -profile strict
 } -body {
-<<<<<<< HEAD
-    set d [read $f]
-    foreach char [split $d {}] {
-	lappend res [format %x [scan $char %c]]
-    }
-    lappend res [eof $f]
-    # there should be no error on additional reads
-=======
     after 1
     set status [catch {read $f} cres copts]
     lappend res $status
     lappend res [eof $f]
     chan configure $f -encoding iso8859-1
->>>>>>> c784e20e
     lappend res [read $f]
     close $f
     set res
 } -cleanup {
     removeFile io-75.8
-<<<<<<< HEAD
-} -result {41 1 {}}
-
-=======
 } -result "1 0 \x81"
->>>>>>> c784e20e
+
 
 test io-75.9 {unrepresentable character write passes and is replaced by ?} -setup {
     set fn [makeFile {} io-75.9]
