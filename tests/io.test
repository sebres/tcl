# -*- tcl -*-
# Functionality covered: operation of all IO commands, and all procedures
# defined in generic/tclIO.c.
#
# This file contains a collection of tests for one or more of the Tcl
# built-in commands.  Sourcing this file into Tcl runs the tests and
# generates output for errors.  No output means no errors were found.
#
# Copyright © 1991-1994 The Regents of the University of California.
# Copyright © 1994-1997 Sun Microsystems, Inc.
# Copyright © 1998-1999 Scriptics Corporation.
#
# See the file "license.terms" for information on usage and redistribution
# of this file, and for a DISCLAIMER OF ALL WARRANTIES.

if {"::tcltest" ni [namespace children]} {
    package require tcltest 2.5
}

namespace eval ::tcl::test::io {
    namespace import ::tcltest::*

    variable umaskValue
    variable path
    variable f
    variable i
    variable n
    variable v
    variable msg
    variable expected

    catch {
	::tcltest::loadTestedCommands
	package require -exact tcl::test [info patchlevel]
	set ::tcltestlib [info loaded {} Tcltest]
    }
    source [file join [file dirname [info script]] tcltests.tcl]

testConstraint pointerIs64bit [expr {$::tcl_platform(pointerSize) >= 8}]
testConstraint testbytestring [llength [info commands testbytestring]]
testConstraint testchannel      [llength [info commands testchannel]]
testConstraint testfevent       [llength [info commands testfevent]]
testConstraint testchannelevent [llength [info commands testchannelevent]]
testConstraint testmainthread   [llength [info commands testmainthread]]
testConstraint testobj		[llength [info commands testobj]]
testConstraint testservicemode  [llength [info commands testservicemode]]
# Some things fail under Windows in Continuous Integration systems for subtle
# reasons such as CI often running with elevated privileges in a container.
testConstraint notWinCI [expr {
    $::tcl_platform(platform) ne "windows" || ![info exists ::env(CI)]}]
testConstraint notOSX [expr {$::tcl_platform(os) ne "Darwin"}]
# File permissions broken on wsl without some "exotic" wsl configuration
testConstraint notWsl [expr {[llength [array names ::env *WSL*]] == 0}]

# You need a *very* special environment to do some tests.  In
# particular, many file systems do not support large-files...
testConstraint largefileSupport [expr {$::tcl_platform(os) ne "Darwin"}]

# some tests can only be run is umask is 2
# if "umask" cannot be run, the tests will be skipped.
set umaskValue 0
testConstraint umask [expr {![catch {set umaskValue [scan [exec /bin/sh -c umask] %o]}]}]

testConstraint makeFileInHome [expr {![file exists ~/_test_] && [file writable ~]}]

# set up a long data file for some of the following tests

set path(longfile) [makeFile {} longfile]
set f [open $path(longfile) w]
fconfigure $f -eofchar {} -translation lf
for { set i 0 } { $i < 100 } { incr i} {
    puts $f "#123456789abcdef0123456789abcdef0123456789abcdef0123456789abcdef0123456789abcdef
\#123456789abcdef01
\#"
    }
close $f

set path(cat) [makeFile {
    set f stdin
    if {$argv != ""} {
	set f [open [lindex $argv 0]]
    }
    fconfigure $f -encoding binary -translation lf -blocking 0 -eofchar \x1A
    fconfigure stdout -encoding binary -translation lf -buffering none
    fileevent $f readable "foo $f"
    proc foo {f} {
	set x [read $f]
	catch {puts -nonewline $x}
	if {[eof $f]} {
	    close $f
	    exit 0
	}
    }
    vwait forever
} cat]

set thisScript [file join [pwd] [info script]]

proc contents {file} {
    set f [open $file]
    fconfigure $f -translation binary
    set a [read $f]
    close $f
    return $a
}

test io-1.5 {Tcl_WriteChars: CheckChannelErrors} {emptyTest} {
    # no test, need to cause an async error.
} {}
set path(test1) [makeFile {} test1]
test io-1.6 {Tcl_WriteChars: WriteBytes} {
    set f [open $path(test1) w]
    fconfigure $f -encoding binary
    puts -nonewline $f "a\x4D\x00"
    close $f
    contents $path(test1)
} "a\x4D\x00"
test io-1.7 {Tcl_WriteChars: WriteChars} {
    set f [open $path(test1) w]
    fconfigure $f -encoding shiftjis
    puts -nonewline $f "a乍\x00"
    close $f
    contents $path(test1)
} "a\x93\xE1\x00"
set path(test2) [makeFile {} test2]
test io-1.8 {Tcl_WriteChars: WriteChars} {
    # This test written for SF bug #506297.
    #
    # Executing this test without the fix for the referenced bug
    # applied to tcl will cause tcl, more specifically WriteChars, to
    # go into an infinite loop.

    set f [open $path(test2) w]
    fconfigure      $f -encoding iso2022-jp
    puts -nonewline $f [format %s%c [string repeat " " 4] 12399]
    close           $f
    contents $path(test2)
} "    \x1B\$B\$O\x1B(B"

test io-1.9 {Tcl_WriteChars: WriteChars} {
    # When closing a channel with an encoding that appends
    # escape bytes, check for the case where the escape
    # bytes overflow the current IO buffer. The bytes
    # should be moved into a new buffer.

    set data "1234567890 [format %c 12399]"

    set sizes [list]

    # With default buffer size
    set f [open $path(test2) w]
    fconfigure      $f -encoding iso2022-jp
    puts -nonewline $f $data
    close           $f
    lappend sizes [file size $path(test2)]

    # With buffer size equal to the length
    # of the data, the escape bytes would
    # go into the next buffer.

    set f [open $path(test2) w]
    fconfigure      $f -encoding iso2022-jp -buffersize 16
    puts -nonewline $f $data
    close           $f
    lappend sizes [file size $path(test2)]

    # With buffer size that is large enough
    # to hold 1 byte of escaped data, but
    # not all 3. This should not write
    # the escape bytes to the first buffer
    # and then again to the second buffer.

    set f [open $path(test2) w]
    fconfigure      $f -encoding iso2022-jp -buffersize 17
    puts -nonewline $f $data
    close           $f
    lappend sizes [file size $path(test2)]

    # With buffer size that can hold 2 out of
    # 3 bytes of escaped data.

    set f [open $path(test2) w]
    fconfigure      $f -encoding iso2022-jp -buffersize 18
    puts -nonewline $f $data
    close           $f
    lappend sizes [file size $path(test2)]

    # With buffer size that can hold all the
    # data and escape bytes.

    set f [open $path(test2) w]
    fconfigure      $f -encoding iso2022-jp -buffersize 19
    puts -nonewline $f $data
    close           $f
    lappend sizes [file size $path(test2)]

    set sizes
} {19 19 19 19 19}

proc testreadwrite {size {mode ""} args} {
    set tmpfile [file join [temporaryDirectory] io-1.10.tmp]
    set w [string repeat A $size]
    try {
        set fd [open $tmpfile w$mode]
        try {
            if {[llength $args]} {
                fconfigure $fd {*}$args
            }
            puts -nonewline $fd $w
        } finally {
            close $fd
        }
        set fd [open $tmpfile r$mode]
        try {
            if {[llength $args]} {
                fconfigure $fd {*}$args
            }
            set r [read $fd]
        } finally {
            close $fd
        }
    } finally {
        file delete $tmpfile
    }
    string equal $w $r
}

test io-1.10 {WriteChars: large file (> INT_MAX). Bug 3d01d51bc4} -constraints {
    pointerIs64bit perf
} -body {
    testreadwrite 0x80000000
} -result 1
test io-1.11 {WriteChars: large file (> UINT_MAX). Bug 3d01d51bc4} -constraints {
    pointerIs64bit perf
} -body {
    testreadwrite 0x100000000 "" -buffersize 1000000
} -result 1
test io-1.12 {WriteChars: large file (== UINT_MAX). Bug 90ff9b7f73} -constraints {
    pointerIs64bit perf
} -body {
    # *Exactly* UINT_MAX - separate bug from the general large file tests
    testreadwrite 0xffffffff
} -result 1

test io-2.1 {WriteBytes} {
    # loop until all bytes are written

    set f [open $path(test1) w]
    fconfigure $f  -encoding binary -buffersize 16 -translation crlf
    puts $f "abcdefghijklmnopqrstuvwxyz"
    close $f
    contents $path(test1)
} "abcdefghijklmnopqrstuvwxyz\r\n"
test io-2.2 {WriteBytes: savedLF > 0} {
    # After flushing buffer, there was a \n left over from the last
    # \n -> \r\n expansion.  It gets stuck at beginning of this buffer.

    set f [open $path(test1) w]
    fconfigure $f -encoding binary -buffersize 16 -translation crlf
    puts -nonewline $f "123456789012345\n12"
    set x [list [contents $path(test1)]]
    close $f
    lappend x [contents $path(test1)]
} [list "123456789012345\r" "123456789012345\r\n12"]
test io-2.3 {WriteBytes: flush on line} {
    # Tcl "line" buffering has weird behavior: if current buffer contains
    # a \n, entire buffer gets flushed.  Logical behavior would be to flush
    # only up to the \n.

    set f [open $path(test1) w]
    fconfigure $f -encoding binary -buffering line -translation crlf
    puts -nonewline $f "\n12"
    set x [contents $path(test1)]
    close $f
    set x
} "\r\n12"
test io-2.4 {WriteBytes: reset sawLF after each buffer} {
    set f [open $path(test1) w]
     fconfigure $f -encoding binary -buffering line -translation lf \
	     -buffersize 16
    puts -nonewline $f "abcdefg\nhijklmnopqrstuvwxyz"
    set x [list [contents $path(test1)]]
    close $f
    lappend x [contents $path(test1)]
} [list "abcdefg\nhijklmno" "abcdefg\nhijklmnopqrstuvwxyz"]
test io-2.5 {WriteBytes: large file (> INT_MAX). Bug 3d01d51bc4} -constraints {
    pointerIs64bit perf
} -body {
    # Binary mode
    testreadwrite 0x80000000 b
} -result 1
test io-2.6 {WriteBytes: large file (> UINT_MAX). Bug 3d01d51bc4} -constraints {
    pointerIs64bit perf
} -body {
    # Binary mode
    testreadwrite 0x100000000 b -buffersize 1000000
} -result 1
test io-2.7 {WriteBytes: large file (== UINT_MAX). Bug 90ff9b7f73} -constraints {
    pointerIs64bit perf
} -body {
    # *Exactly* UINT_MAX - separate bug from the general large file tests
    testreadwrite 0xffffffff b
} -result 1


test io-3.1 {WriteChars: compatibility with WriteBytes} {
    # loop until all bytes are written

    set f [open $path(test1) w]
    fconfigure $f -encoding ascii -buffersize 16 -translation crlf
    puts $f "abcdefghijklmnopqrstuvwxyz"
    close $f
    contents $path(test1)
} "abcdefghijklmnopqrstuvwxyz\r\n"
test io-3.2 {WriteChars: compatibility with WriteBytes: savedLF > 0} {
    # After flushing buffer, there was a \n left over from the last
    # \n -> \r\n expansion.  It gets stuck at beginning of this buffer.

    set f [open $path(test1) w]
    fconfigure $f -encoding ascii -buffersize 16 -translation crlf
    puts -nonewline $f "123456789012345\n12"
    set x [list [contents $path(test1)]]
    close $f
    lappend x [contents $path(test1)]
} [list "123456789012345\r" "123456789012345\r\n12"]
test io-3.3 {WriteChars: compatibility with WriteBytes: flush on line} {
    # Tcl "line" buffering has weird behavior: if current buffer contains
    # a \n, entire buffer gets flushed.  Logical behavior would be to flush
    # only up to the \n.

    set f [open $path(test1) w]
    fconfigure $f -encoding ascii -buffering line -translation crlf
    puts -nonewline $f "\n12"
    set x [contents $path(test1)]
    close $f
    set x
} "\r\n12"
test io-3.4 {WriteChars: loop over stage buffer} -body {
    # stage buffer maps to more than can be queued at once.

    set f [open $path(test1) w]
    fconfigure $f -encoding jis0208 -buffersize 16 -encodingpass 1
    puts -nonewline $f "\\\\\\\\\\\\\\\\\\\\\\\\\\\\\\"
    set x [list [contents $path(test1)]]
    close $f
    lappend x [contents $path(test1)]
} -cleanup {
    catch {close $f}
} -result [list "!)!)!)!)!)!)!)!)" "!)!)!)!)!)!)!)!)!)!)!)!)!)!)!)"]
test io-3.5 {WriteChars: saved != 0} -body {
    # Bytes produced by UtfToExternal from end of last channel buffer
    # had to be moved to beginning of next channel buffer to preserve
    # requested buffersize.

    set f [open $path(test1) w]
    fconfigure $f -encoding jis0208 -buffersize 17 -encodingpass 1
    puts -nonewline $f "\\\\\\\\\\\\\\\\\\\\\\\\\\\\\\"
    set x [list [contents $path(test1)]]
    close $f
    lappend x [contents $path(test1)]
} -cleanup {
    catch {close $f}
} -result [list "!)!)!)!)!)!)!)!)!" "!)!)!)!)!)!)!)!)!)!)!)!)!)!)!)"]
test io-3.6 {WriteChars: (stageRead + dstWrote == 0)} {
    # One incomplete UTF-8 character at end of staging buffer.  Backup
    # in src to the beginning of that UTF-8 character and try again.
    #
    # Translate the first 16 bytes, produce 14 bytes of output, 2 left over
    # (first two bytes of Ａ in UTF-8).  Given those two bytes try
    # translating them again, find that no bytes are read produced, and break
    # to outer loop where those two bytes will have the remaining 4 bytes
    # (the last byte of Ａ plus the all of Ｂ) appended.

    set f [open $path(test1) w]
    fconfigure $f -encoding shiftjis -buffersize 16
    puts -nonewline $f "12345678901234ＡＢ"
    set x [list [contents $path(test1)]]
    close $f
    lappend x [contents $path(test1)]
} [list "12345678901234\x82\x60" "12345678901234\x82\x60\x82\x61"]
test io-3.7 {WriteChars: (bufPtr->nextAdded > bufPtr->length)} -body {
    # When translating UTF-8 to external, the produced bytes went past end
    # of the channel buffer.  This is done purpose -- we then truncate the
    # bytes at the end of the partial character to preserve the requested
    # blocksize on flush.  The truncated bytes are moved to the beginning
    # of the next channel buffer.

    set f [open $path(test1) w]
    fconfigure $f -encoding jis0208 -buffersize 17 -encodingpass 1
    puts -nonewline $f "\\\\\\\\\\\\\\\\\\\\\\\\\\\\\\"
    set x [list [contents $path(test1)]]
    close $f
    lappend x [contents $path(test1)]
} -cleanup {
    catch {close $f}
} -result [list "!)!)!)!)!)!)!)!)!" "!)!)!)!)!)!)!)!)!)!)!)!)!)!)!)"]
test io-3.8 {WriteChars: reset sawLF after each buffer} {
    set f [open $path(test1) w]
    fconfigure $f -encoding ascii -buffering line -translation lf \
	     -buffersize 16
    puts -nonewline $f "abcdefg\nhijklmnopqrstuvwxyz"
    set x [list [contents $path(test1)]]
    close $f
    lappend x [contents $path(test1)]
} [list "abcdefg\nhijklmno" "abcdefg\nhijklmnopqrstuvwxyz"]
test io-3.9 {Write: flush line-buffered channels when crlf is split over two buffers} -body {
    # https://core.tcl-lang.org/tcllib/tktedit?name=c9d8a52fe
    set f [open $path(test1) w]
    fconfigure $f -buffering line -translation crlf -buffersize 8
    puts $f "1234567"
    string map {"\r" "<cr>" "\n" "<lf>"} [contents $path(test1)]
} -cleanup {
    close $f
} -result "1234567<cr><lf>"

test io-4.1 {TranslateOutputEOL: lf} {
    # search for \n

    set f [open $path(test1) w]
    fconfigure $f -buffering line -translation lf
    puts $f "abcde"
    set x [list [contents $path(test1)]]
    close $f
    lappend x [contents $path(test1)]
} [list "abcde\n" "abcde\n"]
test io-4.2 {TranslateOutputEOL: cr} {
    # search for \n, replace with \r

    set f [open $path(test1) w]
    fconfigure $f -buffering line -translation cr
    puts $f "abcde"
    set x [list [contents $path(test1)]]
    close $f
    lappend x [contents $path(test1)]
} [list "abcde\r" "abcde\r"]
test io-4.3 {TranslateOutputEOL: crlf} {
    # simple case: search for \n, replace with \r

    set f [open $path(test1) w]
    fconfigure $f -buffering line -translation crlf
    puts $f "abcde"
    set x [list [contents $path(test1)]]
    close $f
    lappend x [contents $path(test1)]
} [list "abcde\r\n" "abcde\r\n"]
test io-4.4 {TranslateOutputEOL: crlf} {
    # keep storing more bytes in output buffer until output buffer is full.
    # We have 13 bytes initially that would turn into 18 bytes.  Fill
    # dest buffer while (dstEnd < dstMax).

    set f [open $path(test1) w]
    fconfigure $f -translation crlf -buffersize 16
    puts -nonewline $f "1234567\n\n\n\n\nA"
    set x [list [contents $path(test1)]]
    close $f
    lappend x [contents $path(test1)]
} [list "1234567\r\n\r\n\r\n\r\n\r" "1234567\r\n\r\n\r\n\r\n\r\nA"]
test io-4.5 {TranslateOutputEOL: crlf} {
    # Check for overflow of the destination buffer

    set f [open $path(test1) w]
    fconfigure $f -translation crlf -buffersize 12
    puts -nonewline $f "12345678901\n456789012345678901234"
    close $f
    set x [contents $path(test1)]
} "12345678901\r\n456789012345678901234"

test io-5.1 {CheckFlush: not full} {
    set f [open $path(test1) w]
    fconfigure $f
    puts -nonewline $f "12345678901234567890"
    set x [list [contents $path(test1)]]
    close $f
    lappend x [contents $path(test1)]
} [list "" "12345678901234567890"]
test io-5.2 {CheckFlush: full} {
    set f [open $path(test1) w]
    fconfigure $f -buffersize 16
    puts -nonewline $f "12345678901234567890"
    set x [list [contents $path(test1)]]
    close $f
    lappend x [contents $path(test1)]
} [list "1234567890123456" "12345678901234567890"]
test io-5.3 {CheckFlush: not line} {
    set f [open $path(test1) w]
    fconfigure $f -buffering line
    puts -nonewline $f "12345678901234567890"
    set x [list [contents $path(test1)]]
    close $f
    lappend x [contents $path(test1)]
} [list "" "12345678901234567890"]
test io-5.4 {CheckFlush: line} {
    set f [open $path(test1) w]
    fconfigure $f -buffering line -translation lf -encoding ascii
    puts -nonewline $f "1234567890\n1234567890"
    set x [list [contents $path(test1)]]
    close $f
    lappend x [contents $path(test1)]
} [list "1234567890\n1234567890" "1234567890\n1234567890"]
test io-5.5 {CheckFlush: none} {
    set f [open $path(test1) w]
    fconfigure $f -buffering none
    puts -nonewline $f "1234567890"
    set x [list [contents $path(test1)]]
    close $f
    lappend x [contents $path(test1)]
} [list "1234567890" "1234567890"]

test io-6.1 {Tcl_GetsObj: working} {
    set f [open $path(test1) w]
    puts $f "foo\nboo"
    close $f
    set f [open $path(test1)]
    set x [gets $f]
    close $f
    set x
} {foo}
test io-6.2 {Tcl_GetsObj: CheckChannelErrors() != 0} emptyTest {
    # no test, need to cause an async error.
} {}
test io-6.3 {Tcl_GetsObj: how many have we used?} {
    # if (bufPtr != NULL) {oldRemoved = bufPtr->nextRemoved}

    set f [open $path(test1) w]
    fconfigure $f -translation crlf
    puts $f "abc\ndefg"
    close $f
    set f [open $path(test1)]
    set x [list [tell $f] [gets $f line] [tell $f] [gets $f line] $line]
    close $f
    set x
} {0 3 5 4 defg}
test io-6.4 {Tcl_GetsObj: encoding == NULL} {
    set f [open $path(test1) w]
    fconfigure $f -translation binary
    puts $f "\x81\x34\x00"
    close $f
    set f [open $path(test1)]
    fconfigure $f -translation binary
    set x [list [gets $f line] $line]
    close $f
    set x
} [list 3 "\x81\x34\x00"]
test io-6.5 {Tcl_GetsObj: encoding != NULL} {
    set f [open $path(test1) w]
    fconfigure $f -translation binary
    puts $f "\x88\xEA\x92\x9A"
    close $f
    set f [open $path(test1)]
    fconfigure $f -encoding shiftjis
    set x [list [gets $f line] $line]
    close $f
    set x
} [list 2 "一丁"]
set a "bbbbbbbbbbbbbbbbbbbbbbbbbbbbbbbbbbbbbbbbbbbbbbbbbbbbbbbbbbbbbbbb"
append a $a
append a $a
test io-6.6 {Tcl_GetsObj: loop test} {
    # if (dst >= dstEnd)

    set f [open $path(test1) w]
    puts $f $a
    puts $f hi
    close $f
    set f [open $path(test1)]
    set x [list [gets $f line] $line]
    close $f
    set x
} [list 256 $a]
test io-6.7 {Tcl_GetsObj: error in input} stdio {
    # if (FilterInputBytes(chanPtr, &gs) != 0)

    set f [open "|[list [interpreter] $path(cat)]" w+]
    puts -nonewline $f "hi\nwould"
    flush $f
    gets $f
    fconfigure $f -blocking 0
    set x [gets $f line]
    close $f
    set x
} {-1}
test io-6.8 {Tcl_GetsObj: remember if EOF is seen} {
    set f [open $path(test1) w]
    puts $f "abcdef\x1Aghijk\nwombat"
    close $f
    set f [open $path(test1)]
    fconfigure $f -eofchar \x1A
    set x [list [gets $f line] $line [gets $f line] $line]
    close $f
    set x
} {6 abcdef -1 {}}
test io-6.9 {Tcl_GetsObj: remember if EOF is seen} {
    set f [open $path(test1) w]
    puts $f "abcdefghijk\nwom\x1Abat"
    close $f
    set f [open $path(test1)]
    fconfigure $f -eofchar \x1A
    set x [list [gets $f line] $line [gets $f line] $line]
    close $f
    set x
} {11 abcdefghijk 3 wom}
# Comprehensive tests
test io-6.10 {Tcl_GetsObj: lf mode: no chars} {
    set f [open $path(test1) w]
    close $f
    set f [open $path(test1)]
    fconfigure $f -translation lf
    set x [list [gets $f line] $line]
    close $f
    set x
} {-1 {}}
test io-6.11 {Tcl_GetsObj: lf mode: lone \n} {
    set f [open $path(test1) w]
    fconfigure $f -translation lf
    puts -nonewline $f "\n"
    close $f
    set f [open $path(test1)]
    fconfigure $f -translation lf
    set x [list [gets $f line] $line [gets $f line] $line]
    close $f
    set x
} {0 {} -1 {}}
test io-6.12 {Tcl_GetsObj: lf mode: lone \r} {
    set f [open $path(test1) w]
    fconfigure $f -translation lf
    puts -nonewline $f "\r"
    close $f
    set f [open $path(test1)]
    fconfigure $f -translation lf
    set x [list [gets $f line] $line [gets $f line] $line]
    close $f
    set x
} [list 1 "\r" -1 ""]
test io-6.13 {Tcl_GetsObj: lf mode: 1 char} {
    set f [open $path(test1) w]
    fconfigure $f -translation lf
    puts -nonewline $f a
    close $f
    set f [open $path(test1)]
    fconfigure $f -translation lf
    set x [list [gets $f line] $line [gets $f line] $line]
    close $f
    set x
} {1 a -1 {}}
test io-6.14 {Tcl_GetsObj: lf mode: 1 char followed by EOL} {
    set f [open $path(test1) w]
    fconfigure $f -translation lf
    puts -nonewline $f "a\n"
    close $f
    set f [open $path(test1)]
    fconfigure $f -translation lf
    set x [list [gets $f line] $line [gets $f line] $line]
    close $f
    set x
} {1 a -1 {}}
test io-6.15 {Tcl_GetsObj: lf mode: several chars} {
    set f [open $path(test1) w]
    fconfigure $f -translation lf
    puts -nonewline $f "abcd\nefgh\rijkl\r\nmnop"
    close $f
    set f [open $path(test1)]
    fconfigure $f -translation lf
    set x [list [gets $f line] $line [gets $f line] $line [gets $f line] $line [gets $f line] $line]
    close $f
    set x
} [list 4 "abcd" 10 "efgh\rijkl\r" 4 "mnop" -1 ""]
test io-6.16 {Tcl_GetsObj: cr mode: no chars} {
    set f [open $path(test1) w]
    close $f
    set f [open $path(test1)]
    fconfigure $f -translation cr
    set x [list [gets $f line] $line]
    close $f
    set x
} {-1 {}}
test io-6.17 {Tcl_GetsObj: cr mode: lone \n} {
    set f [open $path(test1) w]
    fconfigure $f -translation lf
    puts -nonewline $f "\n"
    close $f
    set f [open $path(test1)]
    fconfigure $f -translation cr
    set x [list [gets $f line] $line [gets $f line] $line]
    close $f
    set x
} [list 1 "\n" -1 ""]
test io-6.18 {Tcl_GetsObj: cr mode: lone \r} {
    set f [open $path(test1) w]
    fconfigure $f -translation lf
    puts -nonewline $f "\r"
    close $f
    set f [open $path(test1)]
    fconfigure $f -translation cr
    set x [list [gets $f line] $line [gets $f line] $line]
    close $f
    set x
} {0 {} -1 {}}
test io-6.19 {Tcl_GetsObj: cr mode: 1 char} {
    set f [open $path(test1) w]
    fconfigure $f -translation lf
    puts -nonewline $f a
    close $f
    set f [open $path(test1)]
    fconfigure $f -translation cr
    set x [list [gets $f line] $line [gets $f line] $line]
    close $f
    set x
} {1 a -1 {}}
test io-6.20 {Tcl_GetsObj: cr mode: 1 char followed by EOL} {
    set f [open $path(test1) w]
    fconfigure $f -translation lf
    puts -nonewline $f "a\r"
    close $f
    set f [open $path(test1)]
    fconfigure $f -translation cr
    set x [list [gets $f line] $line [gets $f line] $line]
    close $f
    set x
} {1 a -1 {}}
test io-6.21 {Tcl_GetsObj: cr mode: several chars} {
    set f [open $path(test1) w]
    fconfigure $f -translation lf
    puts -nonewline $f "abcd\nefgh\rijkl\r\nmnop"
    close $f
    set f [open $path(test1)]
    fconfigure $f -translation cr
    set x [list [gets $f line] $line [gets $f line] $line [gets $f line] $line [gets $f line] $line]
    close $f
    set x
} [list 9 "abcd\nefgh" 4 "ijkl" 5 "\nmnop" -1 ""]
test io-6.22 {Tcl_GetsObj: crlf mode: no chars} {
    set f [open $path(test1) w]
    close $f
    set f [open $path(test1)]
    fconfigure $f -translation crlf
    set x [list [gets $f line] $line]
    close $f
    set x
} {-1 {}}
test io-6.23 {Tcl_GetsObj: crlf mode: lone \n} {
    set f [open $path(test1) w]
    fconfigure $f -translation lf
    puts -nonewline $f "\n"
    close $f
    set f [open $path(test1)]
    fconfigure $f -translation crlf
    set x [list [gets $f line] $line [gets $f line] $line]
    close $f
    set x
} [list 1 "\n" -1 ""]
test io-6.24 {Tcl_GetsObj: crlf mode: lone \r} {
    set f [open $path(test1) w]
    fconfigure $f -translation lf
    puts -nonewline $f "\r"
    close $f
    set f [open $path(test1)]
    fconfigure $f -translation crlf
    set x [list [gets $f line] $line [gets $f line] $line]
    close $f
    set x
} [list 1 "\r" -1 ""]
test io-6.25 {Tcl_GetsObj: crlf mode: \r\r} {
    set f [open $path(test1) w]
    fconfigure $f -translation lf
    puts -nonewline $f "\r\r"
    close $f
    set f [open $path(test1)]
    fconfigure $f -translation crlf
    set x [list [gets $f line] $line [gets $f line] $line]
    close $f
    set x
} [list 2 "\r\r" -1 ""]
test io-6.26 {Tcl_GetsObj: crlf mode: \r\n} {
    set f [open $path(test1) w]
    fconfigure $f -translation lf
    puts -nonewline $f "\r\n"
    close $f
    set f [open $path(test1)]
    fconfigure $f -translation crlf
    set x [list [gets $f line] $line [gets $f line] $line]
    close $f
    set x
} [list 0 "" -1 ""]
test io-6.27 {Tcl_GetsObj: crlf mode: 1 char} {
    set f [open $path(test1) w]
    fconfigure $f -translation lf
    puts -nonewline $f a
    close $f
    set f [open $path(test1)]
    fconfigure $f -translation crlf
    set x [list [gets $f line] $line [gets $f line] $line]
    close $f
    set x
} {1 a -1 {}}
test io-6.28 {Tcl_GetsObj: crlf mode: 1 char followed by EOL} {
    set f [open $path(test1) w]
    fconfigure $f -translation lf
    puts -nonewline $f "a\r\n"
    close $f
    set f [open $path(test1)]
    fconfigure $f -translation crlf
    set x [list [gets $f line] $line [gets $f line] $line]
    close $f
    set x
} {1 a -1 {}}
test io-6.29 {Tcl_GetsObj: crlf mode: several chars} {
    set f [open $path(test1) w]
    fconfigure $f -translation lf
    puts -nonewline $f "abcd\nefgh\rijkl\r\nmnop"
    close $f
    set f [open $path(test1)]
    fconfigure $f -translation crlf
    set x [list [gets $f line] $line [gets $f line] $line [gets $f line] $line]
    close $f
    set x
} [list 14 "abcd\nefgh\rijkl" 4 "mnop" -1 ""]
test io-6.30 {Tcl_GetsObj: crlf mode: buffer exhausted} {testchannel} {
    # if (eol >= dstEnd)

    set f [open $path(test1) w]
    fconfigure $f -translation lf
    puts -nonewline $f "123456789012345\r\nabcdefghijklmnoprstuvwxyz"
    close $f
    set f [open $path(test1)]
    fconfigure $f -translation crlf -buffersize 16
    set x [list [gets $f line] $line [testchannel inputbuffered $f]]
    close $f
    set x
} [list 15 "123456789012345" 15]
test io-6.31 {Tcl_GetsObj: crlf mode: buffer exhausted, blocked} {stdio testchannel fileevent} {
    # (FilterInputBytes() != 0)

    set f [open "|[list [interpreter] $path(cat)]" w+]
    fconfigure $f -translation {crlf lf} -buffering none
    puts -nonewline $f "bbbbbbbbbbbbbb\r\n123456789012345\r"
    fconfigure $f -buffersize 16
    set x [gets $f]
    fconfigure $f -blocking 0
    lappend x [gets $f line] $line [fblocked $f] [testchannel inputbuffered $f]
    close $f
    set x
} [list "bbbbbbbbbbbbbb" -1 "" 1 16]
test io-6.32 {Tcl_GetsObj: crlf mode: buffer exhausted, more data} {testchannel} {
    # not (FilterInputBytes() != 0)

    set f [open $path(test1) w]
    fconfigure $f -translation lf
    puts -nonewline $f "123456789012345\r\n123"
    close $f
    set f [open $path(test1)]
    fconfigure $f -translation crlf -buffersize 16
    set x [list [gets $f line] $line [tell $f] [testchannel inputbuffered $f]]
    close $f
    set x
} [list 15 "123456789012345" 17 3]
test io-6.33 {Tcl_GetsObj: crlf mode: buffer exhausted, at eof} {
    # eol still equals dstEnd

    set f [open $path(test1) w]
    fconfigure $f -translation lf
    puts -nonewline $f "123456789012345\r"
    close $f
    set f [open $path(test1)]
    fconfigure $f -translation crlf -buffersize 16
    set x [list [gets $f line] $line [eof $f]]
    close $f
    set x
} [list 16 "123456789012345\r" 1]
test io-6.34 {Tcl_GetsObj: crlf mode: buffer exhausted, not followed by \n} {
    # not (*eol == '\n')

    set f [open $path(test1) w]
    fconfigure $f -translation lf
    puts -nonewline $f "123456789012345\rabcd\r\nefg"
    close $f
    set f [open $path(test1)]
    fconfigure $f -translation crlf -buffersize 16
    set x [list [gets $f line] $line [tell $f]]
    close $f
    set x
} [list 20 "123456789012345\rabcd" 22]
test io-6.35 {Tcl_GetsObj: auto mode: no chars} {
    set f [open $path(test1) w]
    close $f
    set f [open $path(test1)]
    fconfigure $f -translation auto
    set x [list [gets $f line] $line]
    close $f
    set x
} {-1 {}}
test io-6.36 {Tcl_GetsObj: auto mode: lone \n} {
    set f [open $path(test1) w]
    fconfigure $f -translation lf
    puts -nonewline $f "\n"
    close $f
    set f [open $path(test1)]
    fconfigure $f -translation auto
    set x [list [gets $f line] $line [gets $f line] $line]
    close $f
    set x
} [list 0 "" -1 ""]
test io-6.37 {Tcl_GetsObj: auto mode: lone \r} {
    set f [open $path(test1) w]
    fconfigure $f -translation lf
    puts -nonewline $f "\r"
    close $f
    set f [open $path(test1)]
    fconfigure $f -translation auto
    set x [list [gets $f line] $line [gets $f line] $line]
    close $f
    set x
} [list 0 "" -1 ""]
test io-6.38 {Tcl_GetsObj: auto mode: \r\r} {
    set f [open $path(test1) w]
    fconfigure $f -translation lf
    puts -nonewline $f "\r\r"
    close $f
    set f [open $path(test1)]
    fconfigure $f -translation auto
    set x [list [gets $f line] $line [gets $f line] $line [gets $f line] $line]
    close $f
    set x
} [list 0 "" 0 "" -1 ""]
test io-6.39 {Tcl_GetsObj: auto mode: \r\n} {
    set f [open $path(test1) w]
    fconfigure $f -translation lf
    puts -nonewline $f "\r\n"
    close $f
    set f [open $path(test1)]
    fconfigure $f -translation auto
    set x [list [gets $f line] $line [gets $f line] $line]
    close $f
    set x
} [list 0 "" -1 ""]
test io-6.40 {Tcl_GetsObj: auto mode: 1 char} {
    set f [open $path(test1) w]
    fconfigure $f -translation lf
    puts -nonewline $f a
    close $f
    set f [open $path(test1)]
    fconfigure $f -translation auto
    set x [list [gets $f line] $line [gets $f line] $line]
    close $f
    set x
} {1 a -1 {}}
test io-6.41 {Tcl_GetsObj: auto mode: 1 char followed by EOL} {
    set f [open $path(test1) w]
    fconfigure $f -translation lf
    puts -nonewline $f "a\r\n"
    close $f
    set f [open $path(test1)]
    fconfigure $f -translation auto
    set x [list [gets $f line] $line [gets $f line] $line]
    close $f
    set x
} {1 a -1 {}}
test io-6.42 {Tcl_GetsObj: auto mode: several chars} {
    set f [open $path(test1) w]
    fconfigure $f -translation lf
    puts -nonewline $f "abcd\nefgh\rijkl\r\nmnop"
    close $f
    set f [open $path(test1)]
    fconfigure $f -translation auto
    set x [list [gets $f line] $line [gets $f line] $line]
    lappend x [gets $f line] $line [gets $f line] $line [gets $f line] $line
    close $f
    set x
} [list 4 "abcd" 4 "efgh" 4 "ijkl" 4 "mnop" -1 ""]
test io-6.43 {Tcl_GetsObj: input saw cr} {stdio testchannel fileevent} {
    # if (chanPtr->flags & INPUT_SAW_CR)

    set f [open "|[list [interpreter] $path(cat)]" w+]
    fconfigure $f -translation {auto lf} -buffering none
    puts -nonewline $f "bbbbbbbbbbbbbbb\n123456789abcdef\r"
    fconfigure $f -buffersize 16
    set x [list [gets $f]]
    fconfigure $f -blocking 0
    lappend x [gets $f line] $line [testchannel queuedcr $f]
    fconfigure $f -blocking 1
    puts -nonewline $f "\nabcd\refg\x1A"
    lappend x [gets $f line] $line [testchannel queuedcr $f]
    lappend x [gets $f line] $line
    close $f
    set x
} [list "bbbbbbbbbbbbbbb" 15 "123456789abcdef" 1 4 "abcd" 0 3 "efg"]
test io-6.44 {Tcl_GetsObj: input saw cr, not followed by cr} {stdio testchannel fileevent} {
    # not (*eol == '\n')

    set f [open "|[list [interpreter] $path(cat)]" w+]
    fconfigure $f -translation {auto lf} -buffering none
    puts -nonewline $f "bbbbbbbbbbbbbbb\n123456789abcdef\r"
    fconfigure $f -buffersize 16
    set x [list [gets $f]]
    fconfigure $f -blocking 0
    lappend x [gets $f line] $line [testchannel queuedcr $f]
    fconfigure $f -blocking 1
    puts -nonewline $f "abcd\refg\x1A"
    lappend x [gets $f line] $line [testchannel queuedcr $f]
    lappend x [gets $f line] $line
    close $f
    set x
} [list "bbbbbbbbbbbbbbb" 15 "123456789abcdef" 1 4 "abcd" 0 3 "efg"]
test io-6.45 {Tcl_GetsObj: input saw cr, skip right number of bytes} {stdio testchannel fileevent} {
    # Tcl_ExternalToUtf()

    set f [open "|[list [interpreter] $path(cat)]" w+]
    fconfigure $f -translation {auto lf} -buffering none
    fconfigure $f -encoding utf-16
    puts -nonewline $f "bbbbbbbbbbbbbbb\n123456789abcdef\r"
    fconfigure $f -buffersize 16
    gets $f
    fconfigure $f -blocking 0
    set x [list [gets $f line] $line [testchannel queuedcr $f]]
    fconfigure $f -blocking 1
    puts -nonewline $f "\nabcd\refg"
    lappend x [gets $f line] $line [testchannel queuedcr $f]
    close $f
    set x
} [list 15 "123456789abcdef" 1 4 "abcd" 0]
test io-6.46 {Tcl_GetsObj: input saw cr, followed by just \n should give eof} {stdio testchannel fileevent} {
    # memmove()

    set f [open "|[list [interpreter] $path(cat)]" w+]
    fconfigure $f -translation {auto lf} -buffering none
    puts -nonewline $f "bbbbbbbbbbbbbbb\n123456789abcdef\r"
    fconfigure $f -buffersize 16
    gets $f
    fconfigure $f -blocking 0
    set x [list [gets $f line] $line [testchannel queuedcr $f]]
    fconfigure $f -blocking 1
    puts -nonewline $f "\n\x1A"
    lappend x [gets $f line] $line [testchannel queuedcr $f]
    close $f
    set x
} [list 15 "123456789abcdef" 1 -1 "" 0]
test io-6.47 {Tcl_GetsObj: auto mode: \r at end of buffer, peek for \n} {testchannel} {
    # (eol == dstEnd)

    set f [open $path(test1) w]
    fconfigure $f -translation lf
    puts -nonewline $f "123456789012345\r\nabcdefghijklmnopq"
    close $f
    set f [open $path(test1)]
    fconfigure $f -translation auto -buffersize 16
    set x [list [gets $f] [testchannel inputbuffered $f]]
    close $f
    set x
} [list "123456789012345" 15]
test io-6.48 {Tcl_GetsObj: auto mode: \r at end of buffer, no more avail} {testchannel} {
    # PeekAhead() did not get any, so (eol >= dstEnd)

    set f [open $path(test1) w]
    fconfigure $f -translation lf
    puts -nonewline $f "123456789012345\r"
    close $f
    set f [open $path(test1)]
    fconfigure $f -translation auto -buffersize 16
    set x [list [gets $f] [testchannel queuedcr $f]]
    close $f
    set x
} [list "123456789012345" 1]
test io-6.49 {Tcl_GetsObj: auto mode: \r followed by \n} {testchannel} {
    # if (*eol == '\n') {skip++}

    set f [open $path(test1) w]
    fconfigure $f -translation lf
    puts -nonewline $f "123456\r\n78901"
    close $f
    set f [open $path(test1)]
    set x [list [gets $f] [testchannel queuedcr $f] [tell $f] [gets $f]]
    close $f
    set x
} [list "123456" 0 8 "78901"]
test io-6.50 {Tcl_GetsObj: auto mode: \r not followed by \n} {testchannel} {
    # not (*eol == '\n')

    set f [open $path(test1) w]
    fconfigure $f -translation lf
    puts -nonewline $f "123456\r78901"
    close $f
    set f [open $path(test1)]
    set x [list [gets $f] [testchannel queuedcr $f] [tell $f] [gets $f]]
    close $f
    set x
} [list "123456" 0 7 "78901"]
test io-6.51 {Tcl_GetsObj: auto mode: \n} {
    # else if (*eol == '\n') {goto gotoeol;}

    set f [open $path(test1) w]
    fconfigure $f -translation lf
    puts -nonewline $f "123456\n78901"
    close $f
    set f [open $path(test1)]
    set x [list [gets $f] [tell $f] [gets $f]]
    close $f
    set x
} [list "123456" 7 "78901"]
test io-6.52 {Tcl_GetsObj: saw EOF character} {testchannel} {
    # if (eof != NULL)

    set f [open $path(test1) w]
    fconfigure $f -translation lf
    puts -nonewline $f "123456\x1Ak9012345\r"
    close $f
    set f [open $path(test1)]
    fconfigure $f -eofchar \x1A
    set x [list [gets $f] [testchannel queuedcr $f] [tell $f] [gets $f]]
    close $f
    set x
} [list "123456" 0 6 ""]
test io-6.53 {Tcl_GetsObj: device EOF} {
    # didn't produce any bytes

    set f [open $path(test1) w]
    close $f
    set f [open $path(test1)]
    set x [list [gets $f line] $line [eof $f]]
    close $f
    set x
} {-1 {} 1}
test io-6.54 {Tcl_GetsObj: device EOF} {
    # got some bytes before EOF.

    set f [open $path(test1) w]
    puts -nonewline $f abc
    close $f
    set f [open $path(test1)]
    set x [list [gets $f line] $line [eof $f]]
    close $f
    set x
} {3 abc 1}
test io-6.55 {Tcl_GetsObj: overconverted} {
    # Tcl_ExternalToUtf(), make sure state updated

    set f [open $path(test1) w]
    fconfigure $f -encoding iso2022-jp
    puts $f "there一ok\n丁more bytes\nhere"
    close $f
    set f [open $path(test1)]
    fconfigure $f -encoding iso2022-jp
    set x [list [gets $f line] $line [gets $f line] $line [gets $f line] $line]
    close $f
    set x
} [list 8 "there一ok" 11 "丁more bytes" 4 "here"]
test io-6.56 {Tcl_GetsObj: incomplete lines should disable file events} {stdio fileevent} {
    update
    set f [open "|[list [interpreter] $path(cat)]" w+]
    fconfigure $f -buffering none
    puts -nonewline $f "foobar"
    fconfigure $f -blocking 0
    variable x {}
    after 500 [namespace code { lappend x timeout }]
    fileevent $f readable [namespace code { lappend x [gets $f] }]
    vwait [namespace which -variable x]
    vwait [namespace which -variable x]
    fconfigure $f -blocking 1
    puts -nonewline $f "baz\n"
    after 500 [namespace code { lappend x timeout }]
    fconfigure $f -blocking 0
    vwait [namespace which -variable x]
    vwait [namespace which -variable x]
    close $f
    set x
} {{} timeout foobarbaz timeout}

test io-7.1 {FilterInputBytes: split up character at end of buffer} {
    # (result == TCL_CONVERT_MULTIBYTE)

    set f [open $path(test1) w]
    fconfigure $f -encoding shiftjis
    puts $f "1234567890123０１２３４\nend"
    close $f
    set f [open $path(test1)]
    fconfigure $f -encoding shiftjis -buffersize 16
    set x [gets $f]
    close $f
    set x
} "1234567890123０１２３４"
test io-7.2 {FilterInputBytes: split up character in middle of buffer} {
    # (bufPtr->nextAdded < bufPtr->bufLength)

    set f [open $path(test1) w]
    fconfigure $f -encoding binary
    puts -nonewline $f "1234567890\n123\x82\x4F\x82\x50\x82"
    close $f
    set f [open $path(test1)]
    fconfigure $f -encoding shiftjis
    set x [list [gets $f line] $line [eof $f]]
    close $f
    set x
} [list 10 "1234567890" 0]
test io-7.3 {FilterInputBytes: split up character at EOF} {testchannel} {
    set f [open $path(test1) w]
    fconfigure $f -encoding binary
    puts -nonewline $f "1234567890123\x82\x4F\x82\x50\x82"
    close $f
    set f [open $path(test1)]
    fconfigure $f -encoding shiftjis
    set x [list [gets $f line] $line]
    lappend x [tell $f] [testchannel inputbuffered $f] [eof $f]
    lappend x [gets $f line] $line
    close $f
    set x
} [list 15 "1234567890123０１" 18 0 1 -1 ""]
test io-7.4 {FilterInputBytes: recover from split up character} {stdio fileevent} {
    set f [open "|[list [interpreter] $path(cat)]" w+]
    fconfigure $f -encoding binary -buffering none
    puts -nonewline $f "1234567890123\x82\x4F\x82\x50\x82"
    fconfigure $f -encoding shiftjis -blocking 0
    fileevent $f read [namespace code "ready $f"]
    variable x {}
    proc ready {f} {
	variable x
	lappend x [gets $f line] $line [fblocked $f]
    }
    vwait [namespace which -variable x]
    fconfigure $f -encoding binary -blocking 1
    puts $f "\x51\x82\x52"
    fconfigure $f -encoding shiftjis
    vwait [namespace which -variable x]
    close $f
    set x
} [list -1 "" 1 17 "1234567890123０１２３" 0]

test io-8.1 {PeekAhead: only go to device if no more cached data} {testchannel} {
    # (bufPtr->nextPtr == NULL)

    set f [open $path(test1) w]
    fconfigure $f -encoding ascii -translation lf
    puts -nonewline $f "123456789012345\r\n2345678"
    close $f
    set f [open $path(test1)]
    fconfigure $f -encoding ascii -translation auto -buffersize 16
    # here
    gets $f
    set x [testchannel inputbuffered $f]
    close $f
    set x
} "7"
test io-8.2 {PeekAhead: only go to device if no more cached data} {stdio testchannel fileevent} {
    # not (bufPtr->nextPtr == NULL)

    set f [open "|[list [interpreter] $path(cat)]" w+]
    fconfigure $f -translation lf -encoding ascii -buffering none
    puts -nonewline $f "123456789012345\r\nbcdefghijklmnopqrstuvwxyz"
    variable x {}
    fileevent $f read [namespace code "ready $f"]
    proc ready {f} {
	variable x
	lappend x [gets $f line] $line [testchannel inputbuffered $f]
    }
    fconfigure $f -encoding utf-16 -buffersize 16 -blocking 0
    vwait [namespace which -variable x]
    fconfigure $f -translation auto -encoding ascii -blocking 1
    # here
    vwait [namespace which -variable x]
    close $f
    set x
} [list -1 "" 42 15 "123456789012345" 25]
test io-8.3 {PeekAhead: no cached data available} {stdio testchannel fileevent} {
    # (bytesLeft == 0)

    set f [open "|[list [interpreter] $path(cat)]" w+]
    fconfigure $f -translation {auto binary}
    puts -nonewline $f "abcdefghijklmno\r"
    flush $f
    set x [list [gets $f line] $line [testchannel queuedcr $f]]
    close $f
    set x
} [list 15 "abcdefghijklmno" 1]
set a "123456789012345678901234567890"
append a "123456789012345678901234567890"
append a "1234567890123456789012345678901"
test io-8.4 {PeekAhead: cached data available in this buffer} {
    # not (bytesLeft == 0)

    set f [open $path(test1) w+]
    fconfigure $f -translation binary
    puts $f "${a}\r\nabcdef"
    close $f
    set f [open $path(test1)]
    fconfigure $f -encoding binary -translation auto

    # "${a}\r" was converted in one operation (because ENCODING_LINESIZE
    # is 30).  To check if "\n" follows, calls PeekAhead and determines
    # that cached data is available in buffer w/o having to call driver.

    set x [gets $f]
    close $f
    set x
} $a
unset a
test io-8.5 {PeekAhead: don't peek if last read was short} {stdio testchannel fileevent} {
    # (bufPtr->nextAdded < bufPtr->length)

    set f [open "|[list [interpreter] $path(cat)]" w+]
    fconfigure $f -translation {auto binary}
    puts -nonewline $f "abcdefghijklmno\r"
    flush $f
    # here
    set x [list [gets $f line] $line [testchannel queuedcr $f]]
    close $f
    set x
} {15 abcdefghijklmno 1}
test io-8.6 {PeekAhead: change to non-blocking mode} {stdio testchannel fileevent} {
    # ((chanPtr->flags & CHANNEL_NONBLOCKING) == 0)

    set f [open "|[list [interpreter] $path(cat)]" w+]
    fconfigure $f -translation {auto binary} -buffersize 16
    puts -nonewline $f "abcdefghijklmno\r"
    flush $f
    # here
    set x [list [gets $f line] $line [testchannel queuedcr $f]]
    close $f
    set x
} {15 abcdefghijklmno 1}
test io-8.7 {PeekAhead: cleanup} {stdio testchannel fileevent} {
    # Make sure bytes are removed from buffer.

    set f [open "|[list [interpreter] $path(cat)]" w+]
    fconfigure $f -translation {auto binary} -buffering none
    puts -nonewline $f "abcdefghijklmno\r"
    # here
    set x [list [gets $f line] $line [testchannel queuedcr $f]]
    puts -nonewline $f "\x1A"
    lappend x [gets $f line] $line
    close $f
    set x
} {15 abcdefghijklmno 1 -1 {}}

test io-9.1 {CommonGetsCleanup} emptyTest {
} {}

test io-10.1 {Tcl_ReadChars: CheckChannelErrors} emptyTest {
    # no test, need to cause an async error.
} {}
test io-10.2 {Tcl_ReadChars: loop until enough copied} {
    # one time
    # for (copied = 0; (unsigned) toRead > 0; )

    set f [open $path(test1) w]
    puts $f abcdefghijklmnop
    close $f

    set f [open $path(test1)]
    set x [read $f 5]
    close $f
    set x
} {abcde}
test io-10.3 {Tcl_ReadChars: loop until enough copied} {
    # multiple times
    # for (copied = 0; (unsigned) toRead > 0; )

    set f [open $path(test1) w]
    puts $f abcdefghijklmnopqrstuvwxyz
    close $f

    set f [open $path(test1)]
    fconfigure $f -buffersize 16
    # here
    set x [read $f 19]
    close $f
    set x
} {abcdefghijklmnopqrs}
test io-10.4 {Tcl_ReadChars: no more in channel buffer} {
    # (copiedNow < 0)

    set f [open $path(test1) w]
    puts -nonewline $f abcdefghijkl
    close $f

    set f [open $path(test1)]
    # here
    set x [read $f 1000]
    close $f
    set x
} {abcdefghijkl}
test io-10.5 {Tcl_ReadChars: stop on EOF} {
    # (chanPtr->flags & CHANNEL_EOF)

    set f [open $path(test1) w]
    puts -nonewline $f abcdefghijkl
    close $f

    set f [open $path(test1)]
    # here
    set x [read $f 1000]
    close $f
    set x
} {abcdefghijkl}

test io-11.1 {ReadBytes: want to read a lot} {
    # ((unsigned) toRead > (unsigned) srcLen)

    set f [open $path(test1) w]
    puts -nonewline $f abcdefghijkl
    close $f
    set f [open $path(test1)]
    fconfigure $f -encoding binary
    # here
    set x [read $f 1000]
    close $f
    set x
} {abcdefghijkl}
test io-11.2 {ReadBytes: want to read all} {
    # ((unsigned) toRead > (unsigned) srcLen)

    set f [open $path(test1) w]
    puts -nonewline $f abcdefghijkl
    close $f
    set f [open $path(test1)]
    fconfigure $f -encoding binary
    # here
    set x [read $f]
    close $f
    set x
} {abcdefghijkl}
test io-11.3 {ReadBytes: allocate more space} {
    # (toRead > length - offset - 1)

    set f [open $path(test1) w]
    puts -nonewline $f abcdefghijklmnopqrstuvwxyz
    close $f
    set f [open $path(test1)]
    fconfigure $f -buffersize 16 -encoding binary
    # here
    set x [read $f]
    close $f
    set x
} {abcdefghijklmnopqrstuvwxyz}
test io-11.4 {ReadBytes: EOF char found} {
    # (TranslateInputEOL() != 0)

    set f [open $path(test1) w]
    puts $f abcdefghijklmnopqrstuvwxyz
    close $f
    set f [open $path(test1)]
    fconfigure $f -eofchar m -encoding binary
    # here
    set x [list [read $f] [eof $f] [read $f] [eof $f]]
    close $f
    set x
} [list "abcdefghijkl" 1 "" 1]

test io-12.1 {ReadChars: want to read a lot} {
    # ((unsigned) toRead > (unsigned) srcLen)

    set f [open $path(test1) w]
    puts -nonewline $f abcdefghijkl
    close $f
    set f [open $path(test1)]
    # here
    set x [read $f 1000]
    close $f
    set x
} {abcdefghijkl}
test io-12.2 {ReadChars: want to read all} {
    # ((unsigned) toRead > (unsigned) srcLen)

    set f [open $path(test1) w]
    puts -nonewline $f abcdefghijkl
    close $f
    set f [open $path(test1)]
    # here
    set x [read $f]
    close $f
    set x
} {abcdefghijkl}
test io-12.3 {ReadChars: allocate more space} {
    # (toRead > length - offset - 1)

    set f [open $path(test1) w]
    puts -nonewline $f abcdefghijklmnopqrstuvwxyz
    close $f
    set f [open $path(test1)]
    fconfigure $f -buffersize 16
    # here
    set x [read $f]
    close $f
    set x
} {abcdefghijklmnopqrstuvwxyz}
test io-12.4 {ReadChars: split-up char} {stdio testchannel fileevent} {
    # (srcRead == 0)

    set f [open "|[list [interpreter] $path(cat)]" w+]
    fconfigure $f -encoding binary -buffering none -buffersize 16
    puts -nonewline $f "123456789012345\x96"
    fconfigure $f -encoding shiftjis -blocking 0

    fileevent $f read [namespace code "ready $f"]
    proc ready {f} {
	variable x
	lappend x [read $f] [testchannel inputbuffered $f]
    }
    variable x {}

    fconfigure $f -encoding shiftjis
    vwait [namespace which -variable x]
    fconfigure $f -encoding binary -blocking 1
    puts -nonewline $f "\x7B"
    after 500			;# Give the cat process time to catch up
    fconfigure $f -encoding shiftjis -blocking 0
    vwait [namespace which -variable x]
    close $f
    set x
} [list "123456789012345" 1 "本" 0]
test io-12.5 {ReadChars: fileevents on partial characters} {stdio fileevent} {
    set path(test1) [makeFile {
	fconfigure stdout -encoding binary -buffering none
	gets stdin; puts -nonewline "\xE7"
	gets stdin; puts -nonewline "\x89"
	gets stdin; puts -nonewline "\xA6"
    } test1]
    set f [open "|[list [interpreter] $path(test1)]" r+]
    fileevent $f readable [namespace code {
	lappend x [read $f]
	if {[eof $f]} {
	    lappend x eof
	}
    }]
    puts $f "go1"
    flush $f
    fconfigure $f -blocking 0 -encoding utf-8
    variable x {}
    vwait [namespace which -variable x]
    after 500 [namespace code { lappend x timeout }]
    vwait [namespace which -variable x]
    puts $f "go2"
    flush $f
    vwait [namespace which -variable x]
    after 500 [namespace code { lappend x timeout }]
    vwait [namespace which -variable x]
    puts $f "go3"
    flush $f
    vwait [namespace which -variable x]
    vwait [namespace which -variable x]
    lappend x [catch {close $f} msg] $msg
    set x
} "{} timeout {} timeout 牦 {} eof 0 {}"
test io-12.6 {ReadChars: too many chars read} {
    proc driver {cmd args} {
	variable buffer
	variable index
	set chan [lindex $args 0]
	switch -- $cmd {
	    initialize {
		set index($chan) 0
		set buffer($chan) [encoding convertto utf-8 \
			[string repeat 뻯 20][string repeat . 20]]
		return {initialize finalize watch read}
	    }
	    finalize {
		unset index($chan) buffer($chan)
		return
	    }
	    watch {}
	    read {
		set n [lindex $args 1]
		set new [expr {$index($chan) + $n}]
		set result [string range $buffer($chan) $index($chan) $new-1]
		set index($chan) $new
		return $result
	    }
	}
    }
    set c [chan create read [namespace which driver]]
    chan configure $c -encoding utf-8
    while {![eof $c]} {
	read $c 15
    }
    close $c
} {}
test io-12.7 {ReadChars: too many chars read [bc5b790099]} {
    proc driver {cmd args} {
	variable buffer
	variable index
	set chan [lindex $args 0]
	switch -- $cmd {
	    initialize {
		set index($chan) 0
		set buffer($chan) [encoding convertto utf-8 \
			[string repeat 뻯 10]....뻯]
		return {initialize finalize watch read}
	    }
	    finalize {
		unset index($chan) buffer($chan)
		return
	    }
	    watch {}
	    read {
		set n [lindex $args 1]
		set new [expr {$index($chan) + $n}]
		set result [string range $buffer($chan) $index($chan) $new-1]
		set index($chan) $new
		return $result
	    }
	}
    }
    set c [chan create read [namespace which driver]]
    chan configure $c -encoding utf-8
    while {![eof $c]} {
	read $c 7
    }
    close $c
} {}
test io-12.8 {ReadChars: multibyte chars split} {
    set f [open $path(test1) w]
    fconfigure $f -translation binary
    puts -nonewline $f [string repeat a 9]\xC2\xA0
    close $f
    set f [open $path(test1)]
    fconfigure $f -encoding utf-8 -buffersize 10
    set in [read $f]
    close $f
    scan [string index $in end] %c
} 160


apply [list {} {
    set template {
	test {io-12.9 @variant@} {ReadChars: multibyte chars split, default (strict)} -body {
	    set res {}
	    set f [open $path(test1) w]
	    fconfigure $f -translation binary
	    puts -nonewline $f [string repeat a 9]\xC2
	    close $f
	    set f [open $path(test1)]
	    fconfigure $f -encoding utf-8 @strict@ -buffersize 10
	    set status [catch {read $f} cres copts]
	    set in [dict get $copts -result]
	    lappend res $in
	    lappend res $status $cres
	    set status [catch {read $f} cres copts]
	    set in [dict get $copts -result]
	    lappend res $in
	    lappend res $status $cres
	    set res
	} -cleanup {
	    catch {close $f}
	} -match glob -result {{read aaaaaaaaa} 1\
	    {error reading "*": illegal byte sequence}\
	    {read {}} 1 {error reading "*": illegal byte sequence}}
    }

	# if default encoding is not currently to strict
    # foreach variant {default encodingstrict} strict {{} {-encodingstrict 1}} 
    foreach variant {encodingstrict} strict {{-encodingstrict 1}} {
	set script [string map [
	    list @variant@ $variant @strict@ $strict] $template] 
	uplevel 1 $script
    }
} [namespace current]]



test {io-12.9 pass} {ReadChars: multibyte chars split} -body {
    set f [open $path(test1) w]
    fconfigure $f -translation binary
    puts -nonewline $f [string repeat a 9]\xC2
    close $f
    set f [open $path(test1)]
    fconfigure $f -encoding utf-8 -encodingpass 1 -buffersize 10
    set in [read $f]
    read $f
    scan [string index $in end] %c
} -cleanup {
    catch {close $f}
} -result 194


test io-12.10 {ReadChars: multibyte chars split} -body {
    set f [open $path(test1) w]
    fconfigure $f -translation binary
    puts -nonewline $f [string repeat a 9]\xC2
    close $f
    set f [open $path(test1)]
    fconfigure $f -encoding utf-8 -encodingstrict 1 -buffersize 11
    set in [read $f]
    close $f
    scan [string index $in end] %c
} -cleanup {
    catch {close $f}
} -returnCodes 1 -match glob -result "error reading \"*\": illegal byte sequence"


test io-12.10_encodingpass {ReadChars: multibyte chars split} -body {
    set f [open $path(test1) w]
    fconfigure $f -translation binary
    puts -nonewline $f [string repeat a 9]\xC2
    close $f
    set f [open $path(test1)]
    fconfigure $f -encoding utf-8 -encodingpass 1 -buffersize 11
    set in [read $f]
    close $f
    scan [string index $in end] %c
} -cleanup {
    catch {close $f}
} -result 194

test io-13.1 {TranslateInputEOL: cr mode} {} {
    set f [open $path(test1) w]
    fconfigure $f -translation lf
    puts -nonewline $f "abcd\rdef\r"
    close $f
    set f [open $path(test1)]
    fconfigure $f -translation cr
    set x [read $f]
    close $f
    set x
} "abcd\ndef\n"
test io-13.2 {TranslateInputEOL: crlf mode} {
    set f [open $path(test1) w]
    fconfigure $f -translation lf
    puts -nonewline $f "abcd\r\ndef\r\n"
    close $f
    set f [open $path(test1)]
    fconfigure $f -translation crlf
    set x [read $f]
    close $f
    set x
} "abcd\ndef\n"
test io-13.3 {TranslateInputEOL: crlf mode: naked cr} {
    # (src >= srcMax)

    set f [open $path(test1) w]
    fconfigure $f -translation lf
    puts -nonewline $f "abcd\r\ndef\r"
    close $f
    set f [open $path(test1)]
    fconfigure $f -translation crlf
    set x [read $f]
    close $f
    set x
} "abcd\ndef\r"
test io-13.4 {TranslateInputEOL: crlf mode: cr followed by not \n} {
    # (src >= srcMax)

    set f [open $path(test1) w]
    fconfigure $f -translation lf
    puts -nonewline $f "abcd\r\ndef\rfgh"
    close $f
    set f [open $path(test1)]
    fconfigure $f -translation crlf
    set x [read $f]
    close $f
    set x
} "abcd\ndef\rfgh"
test io-13.5 {TranslateInputEOL: crlf mode: naked lf} {
    # (src >= srcMax)

    set f [open $path(test1) w]
    fconfigure $f -translation lf
    puts -nonewline $f "abcd\r\ndef\nfgh"
    close $f
    set f [open $path(test1)]
    fconfigure $f -translation crlf
    set x [read $f]
    close $f
    set x
} "abcd\ndef\nfgh"
test io-13.6 {TranslateInputEOL: auto mode: saw cr in last segment} {stdio testchannel fileevent} {
    # (chanPtr->flags & INPUT_SAW_CR)
    # This test may fail on slower machines.

    set f [open "|[list [interpreter] $path(cat)]" w+]
    fconfigure $f -blocking 0 -buffering none -translation {auto lf}

    fileevent $f read [namespace code "ready $f"]
    proc ready {f} {
	variable x
	lappend x [read $f] [testchannel queuedcr $f]
    }
    variable x {}
    variable y {}

    puts -nonewline $f "abcdefghj\r"
    after 500 [namespace code {set y ok}]
    vwait [namespace which -variable y]

    puts -nonewline $f "\n01234"
    after 500 [namespace code {set y ok}]
    vwait [namespace which -variable y]

    close $f
    set x
} [list "abcdefghj\n" 1 "01234" 0]
test io-13.7 {TranslateInputEOL: auto mode: naked \r} testchannel {
    # (src >= srcMax)

    set f [open $path(test1) w]
    fconfigure $f -translation lf
    puts -nonewline $f "abcd\r"
    close $f
    set f [open $path(test1)]
    fconfigure $f -translation auto
    set x [list [read $f] [testchannel queuedcr $f]]
    close $f
    set x
} [list "abcd\n" 1]
test io-13.8 {TranslateInputEOL: auto mode: \r\n} {
    # (*src == '\n')

    set f [open $path(test1) w]
    fconfigure $f -translation lf
    puts -nonewline $f "abcd\r\ndef"
    close $f
    set f [open $path(test1)]
    fconfigure $f -translation auto
    set x [read $f]
    close $f
    set x
} "abcd\ndef"
test io-13.8.1 {TranslateInputEOL: auto mode: \r\n} {
    set f [open $path(test1) w]
    fconfigure $f -translation lf
    puts -nonewline $f "abcd\r\ndef"
    close $f
    set f [open $path(test1)]
    fconfigure $f -translation auto
    set x {}
    lappend x [read $f 5]
    lappend x [read $f]
    close $f
    set x
} [list "abcd\n" "def"]
test io-13.8.2 {TranslateInputEOL: auto mode: \r\n} {
    set f [open $path(test1) w]
    fconfigure $f -translation lf
    puts -nonewline $f "abcd\r\ndef"
    close $f
    set f [open $path(test1)]
    fconfigure $f -translation auto -buffersize 6
    set x {}
    lappend x [read $f 5]
    lappend x [read $f]
    close $f
    set x
} [list "abcd\n" "def"]
test io-13.8.3 {TranslateInputEOL: auto mode: \r\n} {
    set f [open $path(test1) w]
    fconfigure $f -translation lf
    puts -nonewline $f "abcd\r\n\r\ndef"
    close $f
    set f [open $path(test1)]
    fconfigure $f -translation auto -buffersize 7
    set x {}
    lappend x [read $f 5]
    lappend x [read $f]
    close $f
    set x
} [list "abcd\n" "\ndef"]
test io-13.9 {TranslateInputEOL: auto mode: \r followed by not \n} {
    set f [open $path(test1) w]
    fconfigure $f -translation lf
    puts -nonewline $f "abcd\rdef"
    close $f
    set f [open $path(test1)]
    fconfigure $f -translation auto
    set x [read $f]
    close $f
    set x
} "abcd\ndef"
test io-13.10 {TranslateInputEOL: auto mode: \n} {
    # not (*src == '\r')

    set f [open $path(test1) w]
    fconfigure $f -translation lf
    puts -nonewline $f "abcd\ndef"
    close $f
    set f [open $path(test1)]
    fconfigure $f -translation auto
    set x [read $f]
    close $f
    set x
} "abcd\ndef"
test io-13.11 {TranslateInputEOL: EOF char} {
    # (*chanPtr->inEofChar != '\x00')

    set f [open $path(test1) w]
    fconfigure $f -translation lf
    puts -nonewline $f "abcd\ndefgh"
    close $f
    set f [open $path(test1)]
    fconfigure $f -translation auto -eofchar e
    set x [read $f]
    close $f
    set x
} "abcd\nd"
test io-13.12 {TranslateInputEOL: find EOF char in src} {
    # (*chanPtr->inEofChar != '\x00')

    set f [open $path(test1) w]
    fconfigure $f -translation lf
    puts -nonewline $f "\r\n\r\n\r\nab\r\n\r\ndef\r\n\r\n\r\n"
    close $f
    set f [open $path(test1)]
    fconfigure $f -translation auto -eofchar e
    set x [read $f]
    close $f
    set x
} "\n\n\nab\n\nd"

# Test standard handle management. The functions tested are
# Tcl_SetStdChannel and Tcl_GetStdChannel. Incidentally we are
# also testing channel table management.

if {[info commands testchannel] != ""} {
    set consoleFileNames [lsort [testchannel open]]
} else {
    # just to avoid an error
    set consoleFileNames [list]
}

test io-14.1 {Tcl_SetStdChannel and Tcl_GetStdChannel} {testchannel} {
    set l ""
    lappend l [fconfigure stdin -buffering]
    lappend l [fconfigure stdout -buffering]
    lappend l [fconfigure stderr -buffering]
    lappend l [lsort [testchannel open]]
    set l
} [list line line none $consoleFileNames]
test io-14.2 {Tcl_SetStdChannel and Tcl_GetStdChannel} {
    interp create x
    set l ""
    lappend l [x eval {fconfigure stdin -buffering}]
    lappend l [x eval {fconfigure stdout -buffering}]
    lappend l [x eval {fconfigure stderr -buffering}]
    interp delete x
    set l
} {line line none}
set path(test3) [makeFile {} test3]
test io-14.3 {Tcl_SetStdChannel & Tcl_GetStdChannel} exec {
    set f [open $path(test1) w]
    puts -nonewline $f {
	close stdin
	close stdout
	close stderr
	set f  [}
    puts $f [list open $path(test1) r]]
    puts $f "set f2 \[[list open $path(test2) w]]"
    puts $f "set f3 \[[list open $path(test3) w]]"
    puts $f {	puts stdout [gets stdin]
	puts stdout out
	puts stderr err
	close $f
	close $f2
	close $f3
    }
    close $f
    set result [exec [interpreter] $path(test1)]
    set f  [open $path(test2) r]
    set f2 [open $path(test3) r]
    lappend result [read $f] [read $f2]
    close $f
    close $f2
    set result
} {{
out
} {err
}}
# This test relies on the fact that stdout is used before stderr
test io-14.4 {Tcl_SetStdChannel & Tcl_GetStdChannel} {exec} {
    set f [open $path(test1) w]
    puts -nonewline $f { close stdin
	close stdout
	close stderr
	set f  [}
    puts $f [list open $path(test1) r]]
    puts $f "set f2 \[[list open $path(test2) w]]"
    puts $f "set f3 \[[list open $path(test3) w]]"
    puts $f {	puts stdout [gets stdin]
	puts stdout $f2
	puts stderr $f3
	close $f
	close $f2
	close $f3
    }
    close $f
    set result [exec [interpreter] $path(test1)]
    set f  [open $path(test2) r]
    set f2 [open $path(test3) r]
    lappend result [read $f] [read $f2]
    close $f
    close $f2
    set result
} {{ close stdin
stdout
} {stderr
}}
catch {interp delete z}
test io-14.5 {Tcl_GetChannel: stdio name translation} {
    interp create z
    eof stdin
    catch {z eval flush stdin} msg1
    catch {z eval close stdin} msg2
    catch {z eval flush stdin} msg3
    set result [list $msg1 $msg2 $msg3]
    interp delete z
    set result
} {{channel "stdin" wasn't opened for writing} {} {can not find channel named "stdin"}}
test io-14.6 {Tcl_GetChannel: stdio name translation} {
    interp create z
    eof stdout
    catch {z eval flush stdout} msg1
    catch {z eval close stdout} msg2
    catch {z eval flush stdout} msg3
    set result [list $msg1 $msg2 $msg3]
    interp delete z
    set result
} {{} {} {can not find channel named "stdout"}}
test io-14.7 {Tcl_GetChannel: stdio name translation} {
    interp create z
    eof stderr
    catch {z eval flush stderr} msg1
    catch {z eval close stderr} msg2
    catch {z eval flush stderr} msg3
    set result [list $msg1 $msg2 $msg3]
    interp delete z
    set result
} {{} {} {can not find channel named "stderr"}}
set path(script) [makeFile {} script]
test io-14.8 {reuse of stdio special channels} stdio {
    file delete $path(script)
    file delete $path(test1)
    set f [open $path(script) w]
    puts -nonewline $f {
	close stderr
	set f [}
    puts $f [list open $path(test1) w]]
    puts -nonewline $f {
	puts stderr hello
	close $f
	set f [}
    puts $f [list open $path(test1) r]]
    puts $f {
	puts [gets $f]
    }
    close $f
    set f [open "|[list [interpreter] $path(script)]" r]
    set c [gets $f]
    close $f
    set c
} hello
test io-14.9 {reuse of stdio special channels} {stdio fileevent} {
    file delete $path(script)
    file delete $path(test1)
    set f [open $path(script) w]
    puts $f {
	array set path [lindex $argv 0]
	set f [open $path(test1) w]
	puts $f hello
	close $f
	close stderr
	set f [open "|[list [info nameofexecutable] $path(cat) $path(test1)]" r]
	puts [gets $f]
    }
    close $f
    set f [open "|[list [interpreter] $path(script) [array get path]]" r]
    set c [gets $f]
    close $f
    # Added delay to give Windows time to stop the spawned process and clean
    # up its grip on the file test1. Added delete as proper test cleanup.
    # The failing tests were 18.1 and 18.2 as first re-users of file "test1".
    after 10000
    file delete $path(script)
    file delete $path(test1)
    set c
} hello

test io-15.1 {Tcl_CreateCloseHandler} emptyTest {
} {}

test io-16.1 {Tcl_DeleteCloseHandler} emptyTest {
} {}

# Test channel table management. The functions tested are
# GetChannelTable, DeleteChannelTable, Tcl_RegisterChannel,
# Tcl_UnregisterChannel, Tcl_GetChannel and Tcl_CreateChannel.
#
# These functions use "eof stdin" to ensure that the standard
# channels are added to the channel table of the interpreter.

test io-17.1 {GetChannelTable, DeleteChannelTable on std handles} {testchannel} {
    set l1 [testchannel refcount stdin]
    eof stdin
    interp create x
    set l ""
    lappend l [expr {[testchannel refcount stdin] - $l1}]
    x eval {eof stdin}
    lappend l [expr {[testchannel refcount stdin] - $l1}]
    interp delete x
    lappend l [expr {[testchannel refcount stdin] - $l1}]
    set l
} {0 1 0}
test io-17.2 {GetChannelTable, DeleteChannelTable on std handles} {testchannel} {
    set l1 [testchannel refcount stdout]
    eof stdin
    interp create x
    set l ""
    lappend l [expr {[testchannel refcount stdout] - $l1}]
    x eval {eof stdout}
    lappend l [expr {[testchannel refcount stdout] - $l1}]
    interp delete x
    lappend l [expr {[testchannel refcount stdout] - $l1}]
    set l
} {0 1 0}
test io-17.3 {GetChannelTable, DeleteChannelTable on std handles} {testchannel} {
    set l1 [testchannel refcount stderr]
    eof stdin
    interp create x
    set l ""
    lappend l [expr {[testchannel refcount stderr] - $l1}]
    x eval {eof stderr}
    lappend l [expr {[testchannel refcount stderr] - $l1}]
    interp delete x
    lappend l [expr {[testchannel refcount stderr] - $l1}]
    set l
} {0 1 0}

test io-18.1 {Tcl_RegisterChannel, Tcl_UnregisterChannel} {testchannel} {
    file delete -force $path(test1)
    set l ""
    set f [open $path(test1) w]
    lappend l [lindex [testchannel info $f] 15]
    close $f
    if {[catch {lindex [testchannel info $f] 15} msg]} {
	lappend l $msg
    } else {
	lappend l "very broken: $f found after being closed"
    }
    string compare [string tolower $l] \
	[list 1 [format "can not find channel named \"%s\"" $f]]
} 0
test io-18.2 {Tcl_RegisterChannel, Tcl_UnregisterChannel} {testchannel} {
    file delete -force $path(test1)
    set l ""
    set f [open $path(test1) w]
    lappend l [lindex [testchannel info $f] 15]
    interp create x
    interp share "" $f x
    lappend l [lindex [testchannel info $f] 15]
    x eval close $f
    lappend l [lindex [testchannel info $f] 15]
    interp delete x
    lappend l [lindex [testchannel info $f] 15]
    close $f
    if {[catch {lindex [testchannel info $f] 15} msg]} {
	lappend l $msg
    } else {
	lappend l "very broken: $f found after being closed"
    }
    string compare [string tolower $l] \
	[list 1 2 1 1 [format "can not find channel named \"%s\"" $f]]
} 0
test io-18.3 {Tcl_RegisterChannel, Tcl_UnregisterChannel} {testchannel} {
    file delete $path(test1)
    set l ""
    set f [open $path(test1) w]
    lappend l [lindex [testchannel info $f] 15]
    interp create x
    interp share "" $f x
    lappend l [lindex [testchannel info $f] 15]
    interp delete x
    lappend l [lindex [testchannel info $f] 15]
    close $f
    if {[catch {lindex [testchannel info $f] 15} msg]} {
	lappend l $msg
    } else {
	lappend l "very broken: $f found after being closed"
    }
    string compare [string tolower $l] \
	[list 1 2 1 [format "can not find channel named \"%s\"" $f]]
} 0

test io-19.1 {Tcl_GetChannel->Tcl_GetStdChannel, standard handles} {
    eof stdin
} 0
test io-19.2 {testing Tcl_GetChannel, user opened handle} {
    file delete $path(test1)
    set f [open $path(test1) w]
    set x [eof $f]
    close $f
    set x
} 0
test io-19.3 {Tcl_GetChannel, channel not found} {
    list [catch {eof file34} msg] $msg
} {1 {can not find channel named "file34"}}
test io-19.4 {Tcl_CreateChannel, insertion into channel table} {testchannel} {
    file delete $path(test1)
    set f [open $path(test1) w]
    set l ""
    lappend l [eof $f]
    close $f
    if {[catch {lindex [testchannel info $f] 15} msg]} {
	lappend l $msg
    } else {
	lappend l "very broken: $f found after being closed"
    }
    string compare [string tolower $l] \
	[list 0 [format "can not find channel named \"%s\"" $f]]
} 0

test io-20.1 {Tcl_CreateChannel: initial settings} {
	set a [open $path(test2) w]
    set old [encoding system]
    encoding system ascii
    set f [open $path(test1) w]
    set x [fconfigure $f -encoding]
    close $f
    encoding system $old
	close $a
    set x
} {ascii}
test io-20.2 {Tcl_CreateChannel: initial settings} {win} {
    set f [open $path(test1) w+]
    set x [list [fconfigure $f -eofchar] [fconfigure $f -translation]]
    close $f
    set x
} {{} {auto crlf}}
test io-20.3 {Tcl_CreateChannel: initial settings} {unix} {
    set f [open $path(test1) w+]
    set x [list [fconfigure $f -eofchar] [fconfigure $f -translation]]
    close $f
    set x
} {{} {auto lf}}
set path(stdout) [makeFile {} stdout]
test io-20.5 {Tcl_CreateChannel: install channel in empty slot} stdio {
    set f [open $path(script) w]
    puts -nonewline $f {
	close stdout
	set f1 [}
    puts $f [list open $path(stdout) w]]
    puts $f {
	fconfigure $f1 -buffersize 777
	puts stderr [fconfigure stdout -buffersize]
    }
    close $f
    set f [open "|[list [interpreter] $path(script)]"]
    catch {close $f} msg
    set msg
} {777}

test io-21.1 {CloseChannelsOnExit} emptyTest {
} {}

# Test management of attributes associated with a channel, such as
# its default translation, its name and type, etc. The functions
# tested in this group are Tcl_GetChannelName,
# Tcl_GetChannelType and Tcl_GetChannelFile. Tcl_GetChannelInstanceData
# not tested because files do not use the instance data.

test io-22.1 {Tcl_GetChannelMode} emptyTest {
    # Not used anywhere in Tcl.
} {}

test io-23.1 {Tcl_GetChannelName} {testchannel} {
    file delete $path(test1)
    set f [open $path(test1) w]
    set n [testchannel name $f]
    close $f
    string compare $n $f
} 0

test io-24.1 {Tcl_GetChannelType} {testchannel} {
    file delete $path(test1)
    set f [open $path(test1) w]
    set t [testchannel type $f]
    close $f
    string compare $t file
} 0

test io-25.1 {Tcl_GetChannelHandle, input} {testchannel} {
    set f [open $path(test1) w]
    fconfigure $f -translation lf -eofchar {}
    puts $f "1234567890\n098765432"
    close $f
    set f [open $path(test1) r]
    gets $f
    set l ""
    lappend l [testchannel inputbuffered $f]
    lappend l [tell $f]
    close $f
    set l
} {10 11}
test io-25.2 {Tcl_GetChannelHandle, output} {testchannel} {
    file delete $path(test1)
    set f [open $path(test1) w]
    fconfigure $f -translation lf
    puts $f hello
    set l ""
    lappend l [testchannel outputbuffered $f]
    lappend l [tell $f]
    flush $f
    lappend l [testchannel outputbuffered $f]
    lappend l [tell $f]
    close $f
    file delete $path(test1)
    set l
} {6 6 0 6}

test io-26.1 {Tcl_GetChannelInstanceData} stdio {
    # "pid" command uses Tcl_GetChannelInstanceData
    # Don't care what pid is (but must be a number), just want to exercise it.

    set f [open "|[list [interpreter] << exit]"]
    expr {[pid $f]}
    close $f
} {}

# Test flushing. The functions tested here are FlushChannel.

test io-27.1 {FlushChannel, no output buffered} {
    file delete $path(test1)
    set f [open $path(test1) w]
    flush $f
    set s [file size $path(test1)]
    close $f
    set s
} 0
test io-27.2 {FlushChannel, some output buffered} {
    file delete $path(test1)
    set f [open $path(test1) w]
    fconfigure $f -translation lf -eofchar {}
    set l ""
    puts $f hello
    lappend l [file size $path(test1)]
    flush $f
    lappend l [file size $path(test1)]
    close $f
    lappend l [file size $path(test1)]
    set l
} {0 6 6}
test io-27.3 {FlushChannel, implicit flush on close} {
    file delete $path(test1)
    set f [open $path(test1) w]
    fconfigure $f -translation lf -eofchar {}
    set l ""
    puts $f hello
    lappend l [file size $path(test1)]
    close $f
    lappend l [file size $path(test1)]
    set l
} {0 6}
test io-27.4 {FlushChannel, implicit flush when buffer fills} {
    file delete $path(test1)
    set f [open $path(test1) w]
    fconfigure $f -translation lf -eofchar {}
    fconfigure $f -buffersize 60
    set l ""
    lappend l [file size $path(test1)]
    for {set i 0} {$i < 12} {incr i} {
	puts $f hello
    }
    lappend l [file size $path(test1)]
    flush $f
    lappend l [file size $path(test1)]
    close $f
    set l
} {0 60 72}
test io-27.5 {FlushChannel, implicit flush when buffer fills and on close} \
	{unixOrWin} {
    file delete $path(test1)
    set f [open $path(test1) w]
    fconfigure $f -translation lf -buffersize 60 -eofchar {}
    set l ""
    lappend l [file size $path(test1)]
    for {set i 0} {$i < 12} {incr i} {
	puts $f hello
    }
    lappend l [file size $path(test1)]
    close $f
    lappend l [file size $path(test1)]
    set l
} {0 60 72}
set path(pipe)   [makeFile {} pipe]
set path(output) [makeFile {} output]
test io-27.6 {FlushChannel, async flushing, async close} \
	{stdio asyncPipeClose notWinCI} {
    # This test may fail on old Unix systems (seen on IRIX64 6.5) with
    # obsolete gettimeofday() calls.  See Tcl Bugs 3530533, 1942197.
    file delete $path(pipe)
    file delete $path(output)
    set f [open $path(pipe) w]
    puts $f "set f \[[list open $path(output) w]]"
    puts $f {
	fconfigure $f -translation lf -buffering none -eofchar {}
	while {![eof stdin]} {
	    after 20
	    puts -nonewline $f [read stdin 1024]
	}
	close $f
    }
    close $f
    set x 01234567890123456789012345678901
    for {set i 0} {$i < 11} {incr i} {
	set x "$x$x"
    }
    set f [open $path(output) w]
    close $f
    set f [open "|[list [interpreter] $path(pipe)]" w]
    fconfigure $f -blocking off
    puts -nonewline $f $x
    close $f
    set counter 0
    while {([file size $path(output)] < 65536) && ($counter < 1000)} {
	after 20 [list incr [namespace which -variable counter]]
	vwait [namespace which -variable counter]
    }
    if {$counter == 1000} {
	set result "file size only [file size $path(output)]"
    } else {
	set result ok
    }
} ok

# Tests closing a channel. The functions tested are CloseChannel and Tcl_Close.

test io-28.1 {CloseChannel called when all references are dropped} {testchannel} {
    file delete $path(test1)
    set f [open $path(test1) w]
    interp create x
    interp share "" $f x
    set l ""
    lappend l [testchannel refcount $f]
    x eval close $f
    interp delete x
    lappend l [testchannel refcount $f]
    close $f
    set l
} {2 1}
test io-28.2 {CloseChannel called when all references are dropped} {
    file delete $path(test1)
    set f [open $path(test1) w]
    interp create x
    interp share "" $f x
    puts -nonewline $f abc
    close $f
    x eval puts $f def
    x eval close $f
    interp delete x
    set f [open $path(test1) r]
    set l [gets $f]
    close $f
    set l
} abcdef
test io-28.3 {CloseChannel, not called before output queue is empty} \
	{stdio asyncPipeClose nonPortable} {
    file delete $path(pipe)
    file delete $path(output)
    set f [open $path(pipe) w]
    puts $f {

	# Need to not have eof char appended on close, because the other
	# side of the pipe already closed, so that writing would cause an
	# error "invalid file".

	fconfigure stdout -eofchar {}
	fconfigure stderr -eofchar {}

	set f [open $path(output) w]
	fconfigure $f -translation lf -buffering none
	for {set x 0} {$x < 20} {incr x} {
	    after 20
	    puts -nonewline $f [read stdin 1024]
	}
	close $f
    }
    close $f
    set x 01234567890123456789012345678901
    for {set i 0} {$i < 11} {incr i} {
	set x "$x$x"
    }
    set f [open $path(output) w]
    close $f
    set f [open "|[list [interpreter] pipe]" r+]
    fconfigure $f -blocking off -eofchar {}

    puts -nonewline $f $x
    close $f
    set counter 0
    while {([file size $path(output)] < 20480) && ($counter < 1000)} {
	after 20 [list incr [namespace which -variable counter]]
	vwait [namespace which -variable counter]
    }
    if {$counter == 1000} {
	set result probably_broken
    } else {
	set result ok
    }
} ok
test io-28.4 Tcl_Close testchannel {
    file delete $path(test1)
    set l {}
    lappend l [lsort [testchannel open]]
    set f [open $path(test1) w]
    lappend l [lsort [testchannel open]]
    close $f
    lappend l [lsort [testchannel open]]
    set x [list $consoleFileNames \
		[lsort [list {*}$consoleFileNames $f]] \
		$consoleFileNames]
    string compare $l $x
} 0
test io-28.5 {Tcl_Close vs standard handles} {stdio unix testchannel} {
    file delete $path(script)
    set f [open $path(script) w]
    puts $f {
	close stdin
	puts [testchannel open]
    }
    close $f
    set f [open "|[list [interpreter] $path(script)]" r]
    set l [gets $f]
    close $f
    lsort $l
} {file1 file2}


test io-28.6 {
	close channel in write event handler

	Should not produce a segmentation fault in a Tcl built with
	--enable-symbols and -DPURIFY
} debugpurify {
    variable done
    variable res
    after 0 [list coroutine c1 apply [list {} {
	variable done
	set chan [chan create w {apply {args {
	    list initialize finalize watch write configure blocking
	}}}]
	chan configure $chan -blocking 0
	while 1 {
	    chan event $chan writable [list [info coroutine]]
	    yield
	    close $chan
	    set done 1
	    return
	}
    } [namespace current]]]
    vwait [namespace current]::done
return success
} success


test io-28.7 {
    close channel in read event handler

	Should not produce a segmentation fault in a Tcl built with
	--enable-symbols and -DPURIFY
} debugpurify {
    variable done
    variable res
    after 0 [list coroutine c1 apply [list {} {
	variable done
	set chan [chan create r {apply {{cmd chan args} {
	    switch $cmd {
		blocking - finalize {
		}
		watch {
		    chan postevent $chan read
		}
		initialize {
		    list initialize finalize watch read write configure blocking
		}
		default {
		    error [list {unexpected command} $cmd]
		}
	    }
	}}}]
	chan configure $chan -blocking 0
	while 1 {
	    chan event $chan readable [list [info coroutine]]
	    yield
	    close $chan
	    set done 1
	    return
	}
    } [namespace current]]]
    vwait [namespace current]::done
return success
} success



test io-29.1 {Tcl_WriteChars, channel not writable} {
    list [catch {puts stdin hello} msg] $msg
} {1 {channel "stdin" wasn't opened for writing}}
test io-29.2 {Tcl_WriteChars, empty string} {
    file delete $path(test1)
    set f [open $path(test1) w]
    fconfigure $f -eofchar {}
    puts -nonewline $f ""
    close $f
    file size $path(test1)
} 0
test io-29.3 {Tcl_WriteChars, nonempty string} {
    file delete $path(test1)
    set f [open $path(test1) w]
    fconfigure $f -eofchar {}
    puts -nonewline $f hello
    close $f
    file size $path(test1)
} 5
test io-29.4 {Tcl_WriteChars, buffering in full buffering mode} {testchannel} {
    file delete $path(test1)
    set f [open $path(test1) w]
    fconfigure $f -translation lf -buffering full -eofchar {}
    puts $f hello
    set l ""
    lappend l [testchannel outputbuffered $f]
    lappend l [file size $path(test1)]
    flush $f
    lappend l [testchannel outputbuffered $f]
    lappend l [file size $path(test1)]
    close $f
    set l
} {6 0 0 6}
test io-29.5 {Tcl_WriteChars, buffering in line buffering mode} {testchannel} {
    file delete $path(test1)
    set f [open $path(test1) w]
    fconfigure $f -translation lf -buffering line -eofchar {}
    puts -nonewline $f hello
    set l ""
    lappend l [testchannel outputbuffered $f]
    lappend l [file size $path(test1)]
    puts $f hello
    lappend l [testchannel outputbuffered $f]
    lappend l [file size $path(test1)]
    close $f
    set l
} {5 0 0 11}
test io-29.6 {Tcl_WriteChars, buffering in no buffering mode} {testchannel} {
    file delete $path(test1)
    set f [open $path(test1) w]
    fconfigure $f -translation lf -buffering none -eofchar {}
    puts -nonewline $f hello
    set l ""
    lappend l [testchannel outputbuffered $f]
    lappend l [file size $path(test1)]
    puts $f hello
    lappend l [testchannel outputbuffered $f]
    lappend l [file size $path(test1)]
    close $f
    set l
} {0 5 0 11}
test io-29.7 {Tcl_Flush, full buffering} {testchannel} {
    file delete $path(test1)
    set f [open $path(test1) w]
    fconfigure $f -translation lf -buffering full -eofchar {}
    puts -nonewline $f hello
    set l ""
    lappend l [testchannel outputbuffered $f]
    lappend l [file size $path(test1)]
    puts $f hello
    lappend l [testchannel outputbuffered $f]
    lappend l [file size $path(test1)]
    flush $f
    lappend l [testchannel outputbuffered $f]
    lappend l [file size $path(test1)]
    close $f
    set l
} {5 0 11 0 0 11}
test io-29.8 {Tcl_Flush, full buffering} {testchannel} {
    file delete $path(test1)
    set f [open $path(test1) w]
    fconfigure $f -translation lf -buffering line
    puts -nonewline $f hello
    set l ""
    lappend l [testchannel outputbuffered $f]
    lappend l [file size $path(test1)]
    flush $f
    lappend l [testchannel outputbuffered $f]
    lappend l [file size $path(test1)]
    puts $f hello
    lappend l [testchannel outputbuffered $f]
    lappend l [file size $path(test1)]
    flush $f
    lappend l [testchannel outputbuffered $f]
    lappend l [file size $path(test1)]
    close $f
    set l
} {5 0 0 5 0 11 0 11}
test io-29.9 {Tcl_Flush, channel not writable} {
    list [catch {flush stdin} msg] $msg
} {1 {channel "stdin" wasn't opened for writing}}
test io-29.10 {Tcl_WriteChars, looping and buffering} {
    file delete $path(test1)
    set f1 [open $path(test1) w]
    fconfigure $f1 -translation lf -eofchar {}
    set f2 [open $path(longfile) r]
    for {set x 0} {$x < 10} {incr x} {
	puts $f1 [gets $f2]
    }
    close $f2
    close $f1
    file size $path(test1)
} 387
test io-29.11 {Tcl_WriteChars, no newline, implicit flush} {
    file delete $path(test1)
    set f1 [open $path(test1) w]
    fconfigure $f1 -eofchar {}
    set f2 [open $path(longfile) r]
    for {set x 0} {$x < 10} {incr x} {
	puts -nonewline $f1 [gets $f2]
    }
    close $f1
    close $f2
    file size $path(test1)
} 377
test io-29.12 {Tcl_WriteChars on a pipe} stdio {
    file delete $path(test1)
    file delete $path(pipe)
    set f1 [open $path(pipe) w]
    puts $f1 "set f1 \[[list open $path(longfile) r]]"
    puts $f1 {
	for {set x 0} {$x < 10} {incr x} {
	    puts [gets $f1]
	}
    }
    close $f1
    set f1 [open "|[list [interpreter] $path(pipe)]" r]
    set f2 [open $path(longfile) r]
    set y ok
    for {set x 0} {$x < 10} {incr x} {
	set l1 [gets $f1]
	set l2 [gets $f2]
	if {"$l1" != "$l2"} {
	    set y broken
	}
    }
    close $f1
    close $f2
    set y
} ok
test io-29.13 {Tcl_WriteChars to a pipe, line buffered} stdio {
    file delete $path(test1)
    file delete $path(pipe)
    set f1 [open $path(pipe) w]
    puts $f1 {
	puts [gets stdin]
	puts [gets stdin]
    }
    close $f1
    set y ok
    set f1 [open "|[list [interpreter] $path(pipe)]" r+]
    fconfigure $f1 -buffering line
    set f2 [open $path(longfile) r]
    set line [gets $f2]
    puts $f1 $line
    set backline [gets $f1]
    if {"$line" != "$backline"} {
	set y broken
    }
    set line [gets $f2]
    puts $f1 $line
    set backline [gets $f1]
    if {"$line" != "$backline"} {
	set y broken
    }
    close $f1
    close $f2
    set y
} ok
test io-29.14 {Tcl_WriteChars, buffering and implicit flush at close} {
    file delete $path(test3)
    set f [open $path(test3) w]
    puts -nonewline $f "Text1"
    puts -nonewline $f " Text 2"
    puts $f " Text 3"
    close $f
    set f [open $path(test3) r]
    set x [gets $f]
    close $f
    set x
} {Text1 Text 2 Text 3}
test io-29.15 {Tcl_Flush, channel not open for writing} {
    file delete $path(test1)
    set fd [open $path(test1) w]
    close $fd
    set fd [open $path(test1) r]
    set x [list [catch {flush $fd} msg] $msg]
    close $fd
    string compare $x \
	[list 1 "channel \"$fd\" wasn't opened for writing"]
} 0
test io-29.16 {Tcl_Flush on pipe opened only for reading} stdio {
    set fd [open "|[list [interpreter] cat longfile]" r]
    set x [list [catch {flush $fd} msg] $msg]
    catch {close $fd}
    string compare $x \
	[list 1 "channel \"$fd\" wasn't opened for writing"]
} 0
test io-29.17 {Tcl_WriteChars buffers, then Tcl_Flush flushes} {
    file delete $path(test1)
    set f1 [open $path(test1) w]
    fconfigure $f1 -translation lf
    puts $f1 hello
    puts $f1 hello
    puts $f1 hello
    flush $f1
    set x [file size $path(test1)]
    close $f1
    set x
} 18
test io-29.18 {Tcl_WriteChars and Tcl_Flush intermixed} {
    file delete $path(test1)
    set x ""
    set f1 [open $path(test1) w]
    fconfigure $f1 -translation lf
    puts $f1 hello
    puts $f1 hello
    puts $f1 hello
    flush $f1
    lappend x [file size $path(test1)]
    puts $f1 hello
    flush $f1
    lappend x [file size $path(test1)]
    puts $f1 hello
    flush $f1
    lappend x [file size $path(test1)]
    close $f1
    set x
} {18 24 30}
test io-29.19 {Explicit and implicit flushes} {
    file delete $path(test1)
    set f1 [open $path(test1) w]
    fconfigure $f1 -translation lf -eofchar {}
    set x ""
    puts $f1 hello
    puts $f1 hello
    puts $f1 hello
    flush $f1
    lappend x [file size $path(test1)]
    puts $f1 hello
    flush $f1
    lappend x [file size $path(test1)]
    puts $f1 hello
    close $f1
    lappend x [file size $path(test1)]
    set x
} {18 24 30}
test io-29.20 {Implicit flush when buffer is full} {
    file delete $path(test1)
    set f1 [open $path(test1) w]
    fconfigure $f1 -translation lf -eofchar {}
    set line "abcdefghijklmnopqrstuvwxyzABCDEFGHIJKLMNOPQRSTUVWXYZ0123456789"
    for {set x 0} {$x < 100} {incr x} {
      puts $f1 $line
    }
    set z ""
    lappend z [file size $path(test1)]
    for {set x 0} {$x < 100} {incr x} {
	puts $f1 $line
    }
    lappend z [file size $path(test1)]
    close $f1
    lappend z [file size $path(test1)]
    set z
} {4096 12288 12600}
test io-29.21 {Tcl_Flush to pipe} stdio {
    file delete $path(pipe)
    set f1 [open $path(pipe) w]
    puts $f1 {set x [read stdin 6]}
    puts $f1 {set cnt [string length $x]}
    puts $f1 {puts "read $cnt characters"}
    close $f1
    set f1 [open "|[list [interpreter] $path(pipe)]" r+]
    puts $f1 hello
    flush $f1
    set x [gets $f1]
    catch {close $f1}
    set x
} "read 6 characters"
test io-29.22 {Tcl_Flush called at other end of pipe} stdio {
    file delete $path(pipe)
    set f1 [open $path(pipe) w]
    puts $f1 {
	fconfigure stdout -buffering full
	puts hello
	puts hello
	flush stdout
	gets stdin
	puts bye
	flush stdout
    }
    close $f1
    set f1 [open "|[list [interpreter] $path(pipe)]" r+]
    set x ""
    lappend x [gets $f1]
    lappend x [gets $f1]
    puts $f1 hello
    flush $f1
    lappend x [gets $f1]
    close $f1
    set x
} {hello hello bye}
test io-29.23 {Tcl_Flush and line buffering at end of pipe} stdio {
    file delete $path(pipe)
    set f1 [open $path(pipe) w]
    puts $f1 {
	puts hello
	puts hello
	gets stdin
	puts bye
    }
    close $f1
    set f1 [open "|[list [interpreter] $path(pipe)]" r+]
    set x ""
    lappend x [gets $f1]
    lappend x [gets $f1]
    puts $f1 hello
    flush $f1
    lappend x [gets $f1]
    close $f1
    set x
} {hello hello bye}
test io-29.24 {Tcl_WriteChars and Tcl_Flush move end of file} {
    set f [open $path(test3) w]
    puts $f "Line 1"
    puts $f "Line 2"
    set f2 [open $path(test3)]
    set x {}
    lappend x [read -nonewline $f2]
    close $f2
    flush $f
    set f2 [open $path(test3)]
    lappend x [read -nonewline $f2]
    close $f2
    close $f
    set x
} "{} {Line 1\nLine 2}"
test io-29.25 {Implicit flush with Tcl_Flush to command pipelines} {stdio fileevent} {
    file delete $path(test3)
    set f [open "|[list [interpreter] $path(cat) | [interpreter] $path(cat) > $path(test3)]" w]
    puts $f "Line 1"
    puts $f "Line 2"
    close $f
    after 100
    set f [open $path(test3) r]
    set x [read $f]
    close $f
    set x
} "Line 1\nLine 2\n"
test io-29.26 {Tcl_Flush, Tcl_Write on bidirectional pipelines} {stdio unixExecs} {
    set f [open "|[list cat -u]" r+]
    puts $f "Line1"
    flush $f
    set x [gets $f]
    close $f
    set x
} {Line1}
test io-29.27 {Tcl_Flush on closed pipeline} stdio {
    file delete $path(pipe)
    set f [open $path(pipe) w]
    puts $f {exit}
    close $f
    set f [open "|[list [interpreter] $path(pipe)]" r+]
    gets $f
    puts $f output
    after 50
    #
    # The flush below will get a SIGPIPE. This is an expected part of
    # test and indicates that the test operates correctly. If you run
    # this test under a debugger, the signal will by intercepted unless
    # you disable the debugger's signal interception.
    #
    if {[catch {flush $f} msg]} {
	set x [list 1 $msg $::errorCode]
	catch {close $f}
    } else {
	if {[catch {close $f} msg]} {
	    set x [list 1 $msg $::errorCode]
	} else {
	    set x {this was supposed to fail and did not}
	}
    }
    regsub {".*":} $x {"":} x
    string tolower $x
} {1 {error flushing "": broken pipe} {posix epipe {broken pipe}}}
test io-29.28 {Tcl_WriteChars, lf mode} {
    file delete $path(test1)
    set f [open $path(test1) w]
    fconfigure $f -translation lf -eofchar {}
    puts $f hello\nthere\nand\nhere
    flush $f
    set s [file size $path(test1)]
    close $f
    set s
} 21
test io-29.29 {Tcl_WriteChars, cr mode} {
    file delete $path(test1)
    set f [open $path(test1) w]
    fconfigure $f -translation cr -eofchar {}
    puts $f hello\nthere\nand\nhere
    close $f
    file size $path(test1)
} 21
test io-29.30 {Tcl_WriteChars, crlf mode} {
    file delete $path(test1)
    set f [open $path(test1) w]
    fconfigure $f -translation crlf -eofchar {}
    puts $f hello\nthere\nand\nhere
    close $f
    file size $path(test1)
} 25
test io-29.31 {Tcl_WriteChars, background flush} stdio {
    # This test may fail on old Unix systems (seen on IRIX64 6.5) with
    # obsolete gettimeofday() calls.  See Tcl Bugs 3530533, 1942197.
    file delete $path(pipe)
    file delete $path(output)
    set f [open $path(pipe) w]
    puts $f "set f \[[list open $path(output)  w]]"
    puts $f {fconfigure $f -translation lf}
    set x [list while {![eof stdin]}]
    set x "$x {"
    puts $f $x
    puts $f {  puts -nonewline $f [read stdin 4096]}
    puts $f {  flush $f}
    puts $f "}"
    puts $f {close $f}
    close $f
    set x 01234567890123456789012345678901
    for {set i 0} {$i < 11} {incr i} {
	set x "$x$x"
    }
    set f [open $path(output) w]
    close $f
    set f [open "|[list [interpreter] $path(pipe)]" r+]
    fconfigure $f -blocking off
    puts -nonewline $f $x
    close $f
    set counter 0
    while {([file size $path(output)] < 65536) && ($counter < 1000)} {
	after 10 [list incr [namespace which -variable counter]]
	vwait [namespace which -variable counter]
    }
    if {$counter == 1000} {
	set result "file size only [file size $path(output)]"
    } else {
	set result ok
    }
    # allow a little time for the background process to close.
    # otherwise, the following test fails on the [file delete $path(output)]
    # on Windows because a process still has the file open.
    after 100 set v 1; vwait v
    set result
} ok
test io-29.32 {Tcl_WriteChars, background flush to slow reader} \
	{stdio asyncPipeClose notWinCI} {
    # This test may fail on old Unix systems (seen on IRIX64 6.5) with
    # obsolete gettimeofday() calls.  See Tcl Bugs 3530533, 1942197.
    file delete $path(pipe)
    file delete $path(output)
    set f [open $path(pipe) w]
    puts $f "set f \[[list open $path(output) w]]"
    puts $f {fconfigure $f -translation lf}
    set x [list while {![eof stdin]}]
    set x "$x \{"
    puts $f $x
    puts $f {  after 20}
    puts $f {  puts -nonewline $f [read stdin 1024]}
    puts $f {  flush $f}
    puts $f "\}"
    puts $f {close $f}
    close $f
    set x 01234567890123456789012345678901
    for {set i 0} {$i < 11} {incr i} {
	set x "$x$x"
    }
    set f [open $path(output) w]
    close $f
    set f [open "|[list [interpreter] $path(pipe)]" r+]
    fconfigure $f -blocking off
    puts -nonewline $f $x
    close $f
    set counter 0
    while {([file size $path(output)] < 65536) && ($counter < 1000)} {
	after 20 [list incr [namespace which -variable counter]]
	vwait [namespace which -variable counter]
    }
    if {$counter == 1000} {
	set result "file size only [file size $path(output)]"
    } else {
	set result ok
    }
} ok
test io-29.33 {Tcl_Flush, implicit flush on exit} {exec} {
    set f [open $path(script) w]
    puts $f "set f \[[list open $path(test1) w]]"
    puts $f {fconfigure $f -translation lf
	puts $f hello
	puts $f bye
	puts $f strange
    }
    close $f
    exec [interpreter] $path(script)
    set f [open $path(test1) r]
    set r [read $f]
    close $f
    set r
} "hello\nbye\nstrange\n"
set path(script2) [makeFile {} script2]
test io-29.33b {TIP#398, no implicit flush of nonblocking on exit} {exec} {
    set f [open $path(script) w]
    puts $f {
		fconfigure stdout -blocking 0
		puts -nonewline stdout [string repeat A 655360]
		flush stdout
	}
    close $f
    set f [open $path(script2) w]
    puts $f {after 2000}
    close $f
	set t1 [clock milliseconds]
	set ff [open "|[list [interpreter] $path(script2)]" w]
	catch {unset ::env(TCL_FLUSH_NONBLOCKING_ON_EXIT)}
	exec [interpreter] $path(script) >@ $ff
	set t2 [clock milliseconds]
	close $ff
	expr {($t2-$t1)/2000 ? $t2-$t1 : 0}
} 0
test io-29.34 {Tcl_Close, async flush on close, using sockets} {socket tempNotMac fileevent} {
    variable c 0
    variable x running
    set l abcdefghijklmnopqrstuvwxyzabcdefghijklmnopqrstuvwxyzabcdefghijklmnopqrstuvwxyz
    proc writelots {s l} {
	for {set i 0} {$i < 9000} {incr i} {
	    puts $s $l
	}
    }
    proc accept {s a p} {
	variable x
	fileevent $s readable [namespace code [list readit $s]]
	fconfigure $s -blocking off
	set x accepted
    }
    proc readit {s} {
	variable c
	variable x
	set l [gets $s]

	if {[eof $s]} {
	    close $s
	    set x done
	} elseif {([string length $l] > 0) || ![fblocked $s]} {
	    incr c
	}
    }
    set ss [socket -server [namespace code accept] -myaddr 127.0.0.1 0]
    set cs [socket 127.0.0.1 [lindex [fconfigure $ss -sockname] 2]]
    vwait [namespace which -variable x]
    fconfigure $cs -blocking off
    writelots $cs $l
    close $cs
    close $ss
    vwait [namespace which -variable x]
    set c
} 9000
test io-29.35 {Tcl_Close vs fileevent vs multiple interpreters} {socket tempNotMac fileevent} {
    # On Mac, this test screws up sockets such that subsequent tests using port 2828
    # either cause errors or panic().

    catch {interp delete x}
    catch {interp delete y}
    interp create x
    interp create y
    set s [socket -server [namespace code accept] -myaddr 127.0.0.1 0]
    proc accept {s a p} {
	puts $s hello
	close $s
    }
    set c [socket 127.0.0.1 [lindex [fconfigure $s -sockname] 2]]
    interp share {} $c x
    interp share {} $c y
    close $c
    x eval {
	proc readit {s} {
	    gets $s
	    if {[eof $s]} {
		close $s
	    }
	}
    }
    y eval {
	proc readit {s} {
	    gets $s
	    if {[eof $s]} {
		close $s
	    }
	}
    }
    x eval "fileevent $c readable \{readit $c\}"
    y eval "fileevent $c readable \{readit $c\}"
    y eval [list close $c]
    update
    close $s
    interp delete x
    interp delete y
} ""

test io-29.36.1 {gets on translation auto with "\r" in QA communication mode, possible regression, bug [b3977d199b]} -constraints {
    socket tempNotMac fileevent
} -setup {
    set s [open "|[list [interpreter] << {
    proc accept {so args} {
	fconfigure $so -translation binary
	puts -nonewline $so "who are you?\r"; flush $so
	set a [gets $so]
	puts -nonewline $so "really $a?\r"; flush $so
	set a [gets $so]
	close $so
	set ::done $a
    }
    set s [socket -server [namespace code accept] -myaddr 127.0.0.1 0]
    puts [lindex [fconfigure $s -sockname] 2]
    foreach c {1 2} {
	vwait ::done
	puts $::done
    }
    }]" r]
    set c {}
    set result {}
} -body {
    set port [gets $s]
    foreach t {{cr lf} {auto lf}} {
	set c [socket 127.0.0.1 $port]
	fconfigure $c -buffering line -translation $t
	lappend result $t
	while {1} {
	    set q [gets $c]
	    switch -- $q {
		"who are you?"   {puts $c "client"}
		"really client?" {puts $c "yes"; lappend result $q; break}
		default {puts $c "wrong"; lappend result "unexpected input \"$q\""; break}
	    }
	}
	lappend result [gets $s]
	close $c; set c {}
    }
    set result
} -cleanup {
    close $s
    if {$c ne {}} { close $c }
    unset -nocomplain s c port t q
} -result [list {cr lf} "really client?" yes {auto lf} "really client?" yes]
test io-29.36.2 {gets on translation auto with "\r\n" in different buffers, bug [b3977d199b]} -constraints {
    socket tempNotMac fileevent
} -setup {
    set s [socket -server [namespace code accept] -myaddr 127.0.0.1 0]
    set c {}
} -body {
    set ::cnt 0
    proc accept {so args} {
	fconfigure $so -translation binary
	puts -nonewline $so "1 line\r"
	puts -nonewline $so "\n2 li"
	flush $so
	# now force separate packets
	puts -nonewline $so "ne\r"
	flush $so
	if {$::cnt & 1} {
	    vwait ::cli; # simulate short delay (so client can process events, just wait for it)
	} else {
	    # we don't have a delay, so client would get the lines as single chunk
	}
	# we'll try with "\r" and without "\r" (to cover both branches, where "\r" and "eof" causes exit from [gets] by 3rd line)
	puts -nonewline $so "\n3 line"
	if {!($::cnt % 3)} {
	    puts -nonewline $so "\r"
	}
	flush $so
	close $so
    }
    while {$::cnt < 6} { incr ::cnt
	set c [socket 127.0.0.1 [lindex [fconfigure $s -sockname] 2]]
	fconfigure $c -blocking 0 -buffering line -translation auto
	fileevent $c readable [list apply {c {
	    if {[gets $c line] >= 0} {
		lappend ::cli <$line>
	    } elseif {[eof $c]} {
		set ::done 1
	    }
	}} $c]
	vwait ::done
	close $c; set c {}
    }
    set ::cli
} -cleanup {
    close $s
    if {$c ne {}} { close $c }
    unset -nocomplain ::done ::cli ::cnt s c
} -result [lrepeat 6 {<1 line>} {<2 line>} {<3 line>}]

# Test end of line translations. Procedures tested are Tcl_Write, Tcl_Read.

test io-30.1 {Tcl_Write lf, Tcl_Read lf} {
    file delete $path(test1)
    set f [open $path(test1) w]
    fconfigure $f -translation lf
    puts $f hello\nthere\nand\nhere
    close $f
    set f [open $path(test1) r]
    fconfigure $f -translation lf
    set x [read $f]
    close $f
    set x
} "hello\nthere\nand\nhere\n"
test io-30.2 {Tcl_Write lf, Tcl_Read cr} {
    file delete $path(test1)
    set f [open $path(test1) w]
    fconfigure $f -translation lf
    puts $f hello\nthere\nand\nhere
    close $f
    set f [open $path(test1) r]
    fconfigure $f -translation cr
    set x [read $f]
    close $f
    set x
} "hello\nthere\nand\nhere\n"
test io-30.3 {Tcl_Write lf, Tcl_Read crlf} {
    file delete $path(test1)
    set f [open $path(test1) w]
    fconfigure $f -translation lf
    puts $f hello\nthere\nand\nhere
    close $f
    set f [open $path(test1) r]
    fconfigure $f -translation crlf
    set x [read $f]
    close $f
    set x
} "hello\nthere\nand\nhere\n"
test io-30.4 {Tcl_Write cr, Tcl_Read cr} {
    file delete $path(test1)
    set f [open $path(test1) w]
    fconfigure $f -translation cr
    puts $f hello\nthere\nand\nhere
    close $f
    set f [open $path(test1) r]
    fconfigure $f -translation cr
    set x [read $f]
    close $f
    set x
} "hello\nthere\nand\nhere\n"
test io-30.5 {Tcl_Write cr, Tcl_Read lf} {
    file delete $path(test1)
    set f [open $path(test1) w]
    fconfigure $f -translation cr
    puts $f hello\nthere\nand\nhere
    close $f
    set f [open $path(test1) r]
    fconfigure $f -translation lf
    set x [read $f]
    close $f
    set x
} "hello\rthere\rand\rhere\r"
test io-30.6 {Tcl_Write cr, Tcl_Read crlf} {
    file delete $path(test1)
    set f [open $path(test1) w]
    fconfigure $f -translation cr
    puts $f hello\nthere\nand\nhere
    close $f
    set f [open $path(test1) r]
    fconfigure $f -translation crlf
    set x [read $f]
    close $f
    set x
} "hello\rthere\rand\rhere\r"
test io-30.7 {Tcl_Write crlf, Tcl_Read crlf} {
    file delete $path(test1)
    set f [open $path(test1) w]
    fconfigure $f -translation crlf
    puts $f hello\nthere\nand\nhere
    close $f
    set f [open $path(test1) r]
    fconfigure $f -translation crlf
    set x [read $f]
    close $f
    set x
} "hello\nthere\nand\nhere\n"
test io-30.8 {Tcl_Write crlf, Tcl_Read lf} {
    file delete $path(test1)
    set f [open $path(test1) w]
    fconfigure $f -translation crlf
    puts $f hello\nthere\nand\nhere
    close $f
    set f [open $path(test1) r]
    fconfigure $f -translation lf
    set x [read $f]
    close $f
    set x
} "hello\r\nthere\r\nand\r\nhere\r\n"
test io-30.9 {Tcl_Write crlf, Tcl_Read cr} {
    file delete $path(test1)
    set f [open $path(test1) w]
    fconfigure $f -translation crlf
    puts $f hello\nthere\nand\nhere
    close $f
    set f [open $path(test1) r]
    fconfigure $f -translation cr
    set x [read $f]
    close $f
    set x
} "hello\n\nthere\n\nand\n\nhere\n\n"
test io-30.10 {Tcl_Write lf, Tcl_Read auto} {
    file delete $path(test1)
    set f [open $path(test1) w]
    fconfigure $f -translation lf
    puts $f hello\nthere\nand\nhere
    close $f
    set f [open $path(test1) r]
    set c [read $f]
    set x [fconfigure $f -translation]
    close $f
    list $c $x
} {{hello
there
and
here
} auto}
test io-30.11 {Tcl_Write cr, Tcl_Read auto} {
    file delete $path(test1)
    set f [open $path(test1) w]
    fconfigure $f -translation cr
    puts $f hello\nthere\nand\nhere
    close $f
    set f [open $path(test1) r]
    set c [read $f]
    set x [fconfigure $f -translation]
    close $f
    list $c $x
} {{hello
there
and
here
} auto}
test io-30.12 {Tcl_Write crlf, Tcl_Read auto} {
    file delete $path(test1)
    set f [open $path(test1) w]
    fconfigure $f -translation crlf
    puts $f hello\nthere\nand\nhere
    close $f
    set f [open $path(test1) r]
    set c [read $f]
    set x [fconfigure $f -translation]
    close $f
    list $c $x
} {{hello
there
and
here
} auto}
test io-30.13 {Tcl_Write crlf on block boundary, Tcl_Read auto} {
    file delete $path(test1)
    set f [open $path(test1) w]
    fconfigure $f -translation crlf
    set line "123456789ABCDE"	;# 14 char plus crlf
    puts -nonewline $f x	;# shift crlf across block boundary
    for {set i 0} {$i < 700} {incr i} {
	puts $f $line
    }
    close $f
    set f [open $path(test1) r]
    fconfigure $f -translation auto
    set c [read $f]
    close $f
    string length $c
} [expr {700*15+1}]
test io-30.14 {Tcl_Write crlf on block boundary, Tcl_Read crlf} {
    file delete $path(test1)
    set f [open $path(test1) w]
    fconfigure $f -translation crlf
    set line "123456789ABCDE"	;# 14 char plus crlf
    puts -nonewline $f x	;# shift crlf across block boundary
    for {set i 0} {$i < 700} {incr i} {
	puts $f $line
    }
    close $f
    set f [open $path(test1) r]
    fconfigure $f -translation crlf
    set c [read $f]
    close $f
    string length $c
} [expr {700*15+1}]
test io-30.15 {Tcl_Write mixed, Tcl_Read auto} {
    file delete $path(test1)
    set f [open $path(test1) w]
    fconfigure $f -translation lf
    puts $f hello\nthere\nand\rhere
    close $f
    set f [open $path(test1) r]
    fconfigure $f -translation auto
    set c [read $f]
    close $f
    set c
} {hello
there
and
here
}
test io-30.16 {Tcl_Write ^Z at end, Tcl_Read auto} {
    file delete $path(test1)
    set f [open $path(test1) w]
    fconfigure $f -translation lf
    puts -nonewline $f hello\nthere\nand\rhere\n\x1A
    close $f
    set f [open $path(test1) r]
    fconfigure $f -translation auto -eofchar \x1A
    set c [read $f]
    close $f
    set c
} {hello
there
and
here
}
test io-30.17 {Tcl_Write, implicit ^Z at end, Tcl_Read auto} {win} {
    file delete $path(test1)
    set f [open $path(test1) w]
    fconfigure $f -translation lf -eofchar \x1A
    puts $f hello\nthere\nand\rhere
    close $f
    set f [open $path(test1) r]
    fconfigure $f -translation auto -eofchar \x1A
    set c [read $f]
    close $f
    set c
} {hello
there
and
here
}
test io-30.18 {Tcl_Write, ^Z in middle, Tcl_Read auto} {
    file delete $path(test1)
    set f [open $path(test1) w]
    fconfigure $f -translation lf
    set s [format "abc\ndef\n%cghi\nqrs" 26]
    puts $f $s
    close $f
    set f [open $path(test1) r]
    fconfigure $f -translation auto -eofchar \x1A
    set l ""
    lappend l [gets $f]
    lappend l [gets $f]
    lappend l [eof $f]
    lappend l [gets $f]
    lappend l [eof $f]
    lappend l [gets $f]
    lappend l [eof $f]
    close $f
    set l
} {abc def 0 {} 1 {} 1}
test io-30.19 {Tcl_Write, ^Z no newline in middle, Tcl_Read auto} {
    file delete $path(test1)
    set f [open $path(test1) w]
    fconfigure $f -translation lf
    set s [format "abc\ndef\n%cghi\nqrs" 26]
    puts $f $s
    close $f
    set f [open $path(test1) r]
    fconfigure $f -translation auto -eofchar \x1A
    set l ""
    lappend l [gets $f]
    lappend l [gets $f]
    lappend l [eof $f]
    lappend l [gets $f]
    lappend l [eof $f]
    lappend l [gets $f]
    lappend l [eof $f]
    close $f
    set l
} {abc def 0 {} 1 {} 1}
test io-30.20 {Tcl_Write, ^Z in middle ignored, Tcl_Read lf} {
    file delete $path(test1)
    set f [open $path(test1) w]
    fconfigure $f -translation lf -eofchar {}
    set s [format "abc\ndef\n%cghi\nqrs" 26]
    puts $f $s
    close $f
    set f [open $path(test1) r]
    fconfigure $f -translation lf -eofchar {}
    set l ""
    lappend l [gets $f]
    lappend l [gets $f]
    lappend l [eof $f]
    lappend l [gets $f]
    lappend l [eof $f]
    lappend l [gets $f]
    lappend l [eof $f]
    lappend l [gets $f]
    lappend l [eof $f]
    close $f
    set l
} "abc def 0 \x1Aghi 0 qrs 0 {} 1"
test io-30.21 {Tcl_Write, ^Z in middle ignored, Tcl_Read cr} {
    file delete $path(test1)
    set f [open $path(test1) w]
    fconfigure $f -translation lf -eofchar {}
    set s [format "abc\ndef\n%cghi\nqrs" 26]
    puts $f $s
    close $f
    set f [open $path(test1) r]
    fconfigure $f -translation cr -eofchar {}
    set l ""
    set x [gets $f]
    lappend l [string compare $x "abc\ndef\n\x1Aghi\nqrs\n"]
    lappend l [eof $f]
    lappend l [gets $f]
    lappend l [eof $f]
    close $f
    set l
} {0 1 {} 1}
test io-30.22 {Tcl_Write, ^Z in middle ignored, Tcl_Read crlf} {
    file delete $path(test1)
    set f [open $path(test1) w]
    fconfigure $f -translation lf -eofchar {}
    set s [format "abc\ndef\n%cghi\nqrs" 26]
    puts $f $s
    close $f
    set f [open $path(test1) r]
    fconfigure $f -translation crlf -eofchar {}
    set l ""
    set x [gets $f]
    lappend l [string compare $x "abc\ndef\n\x1Aghi\nqrs\n"]
    lappend l [eof $f]
    lappend l [gets $f]
    lappend l [eof $f]
    close $f
    set l
} {0 1 {} 1}
test io-30.23 {Tcl_Write lf, ^Z in middle, Tcl_Read auto} {
    file delete $path(test1)
    set f [open $path(test1) w]
    fconfigure $f -translation lf
    set c [format abc\ndef\n%cqrs\ntuv 26]
    puts $f $c
    close $f
    set f [open $path(test1) r]
    fconfigure $f -translation auto -eofchar \x1A
    set c [string length [read $f]]
    set e [eof $f]
    close $f
    list $c $e
} {8 1}
test io-30.24 {Tcl_Write lf, ^Z in middle, Tcl_Read lf} {
    file delete $path(test1)
    set f [open $path(test1) w]
    fconfigure $f -translation lf
    set c [format abc\ndef\n%cqrs\ntuv 26]
    puts $f $c
    close $f
    set f [open $path(test1) r]
    fconfigure $f -translation lf -eofchar \x1A
    set c [string length [read $f]]
    set e [eof $f]
    close $f
    list $c $e
} {8 1}
test io-30.25 {Tcl_Write cr, ^Z in middle, Tcl_Read auto} {
    file delete $path(test1)
    set f [open $path(test1) w]
    fconfigure $f -translation cr
    set c [format abc\ndef\n%cqrs\ntuv 26]
    puts $f $c
    close $f
    set f [open $path(test1) r]
    fconfigure $f -translation auto -eofchar \x1A
    set c [string length [read $f]]
    set e [eof $f]
    close $f
    list $c $e
} {8 1}
test io-30.26 {Tcl_Write cr, ^Z in middle, Tcl_Read cr} {
    file delete $path(test1)
    set f [open $path(test1) w]
    fconfigure $f -translation cr
    set c [format abc\ndef\n%cqrs\ntuv 26]
    puts $f $c
    close $f
    set f [open $path(test1) r]
    fconfigure $f -translation cr -eofchar \x1A
    set c [string length [read $f]]
    set e [eof $f]
    close $f
    list $c $e
} {8 1}
test io-30.27 {Tcl_Write crlf, ^Z in middle, Tcl_Read auto} {
    file delete $path(test1)
    set f [open $path(test1) w]
    fconfigure $f -translation crlf
    set c [format abc\ndef\n%cqrs\ntuv 26]
    puts $f $c
    close $f
    set f [open $path(test1) r]
    fconfigure $f -translation auto -eofchar \x1A
    set c [string length [read $f]]
    set e [eof $f]
    close $f
    list $c $e
} {8 1}
test io-30.28 {Tcl_Write crlf, ^Z in middle, Tcl_Read crlf} {
    file delete $path(test1)
    set f [open $path(test1) w]
    fconfigure $f -translation crlf
    set c [format abc\ndef\n%cqrs\ntuv 26]
    puts $f $c
    close $f
    set f [open $path(test1) r]
    fconfigure $f -translation crlf -eofchar \x1A
    set c [string length [read $f]]
    set e [eof $f]
    close $f
    list $c $e
} {8 1}

# Test end of line translations. Functions tested are Tcl_Write and Tcl_Gets.

test io-31.1 {Tcl_Write lf, Tcl_Gets auto} {
    file delete $path(test1)
    set f [open $path(test1) w]
    fconfigure $f -translation lf
    puts $f hello\nthere\nand\nhere
    close $f
    set f [open $path(test1) r]
    set l ""
    lappend l [gets $f]
    lappend l [tell $f]
    lappend l [fconfigure $f -translation]
    lappend l [gets $f]
    lappend l [tell $f]
    lappend l [fconfigure $f -translation]
    close $f
    set l
} {hello 6 auto there 12 auto}
test io-31.2 {Tcl_Write cr, Tcl_Gets auto} {
    file delete $path(test1)
    set f [open $path(test1) w]
    fconfigure $f -translation cr
    puts $f hello\nthere\nand\nhere
    close $f
    set f [open $path(test1) r]
    set l ""
    lappend l [gets $f]
    lappend l [tell $f]
    lappend l [fconfigure $f -translation]
    lappend l [gets $f]
    lappend l [tell $f]
    lappend l [fconfigure $f -translation]
    close $f
    set l
} {hello 6 auto there 12 auto}
test io-31.3 {Tcl_Write crlf, Tcl_Gets auto} {
    file delete $path(test1)
    set f [open $path(test1) w]
    fconfigure $f -translation crlf
    puts $f hello\nthere\nand\nhere
    close $f
    set f [open $path(test1) r]
    set l ""
    lappend l [gets $f]
    lappend l [tell $f]
    lappend l [fconfigure $f -translation]
    lappend l [gets $f]
    lappend l [tell $f]
    lappend l [fconfigure $f -translation]
    close $f
    set l
} {hello 7 auto there 14 auto}
test io-31.4 {Tcl_Write lf, Tcl_Gets lf} {
    file delete $path(test1)
    set f [open $path(test1) w]
    fconfigure $f -translation lf
    puts $f hello\nthere\nand\nhere
    close $f
    set f [open $path(test1) r]
    fconfigure $f -translation lf
    set l ""
    lappend l [gets $f]
    lappend l [tell $f]
    lappend l [fconfigure $f -translation]
    lappend l [gets $f]
    lappend l [tell $f]
    lappend l [fconfigure $f -translation]
    close $f
    set l
} {hello 6 lf there 12 lf}
test io-31.5 {Tcl_Write lf, Tcl_Gets cr} {
    file delete $path(test1)
    set f [open $path(test1) w]
    fconfigure $f -translation lf
    puts $f hello\nthere\nand\nhere
    close $f
    set f [open $path(test1) r]
    fconfigure $f -translation cr
    set l ""
    lappend l [string length [gets $f]]
    lappend l [tell $f]
    lappend l [fconfigure $f -translation]
    lappend l [eof $f]
    lappend l [gets $f]
    lappend l [tell $f]
    lappend l [fconfigure $f -translation]
    lappend l [eof $f]
    close $f
    set l
} {21 21 cr 1 {} 21 cr 1}
test io-31.6 {Tcl_Write lf, Tcl_Gets crlf} {
    file delete $path(test1)
    set f [open $path(test1) w]
    fconfigure $f -translation lf
    puts $f hello\nthere\nand\nhere
    close $f
    set f [open $path(test1) r]
    fconfigure $f -translation crlf
    set l ""
    lappend l [string length [gets $f]]
    lappend l [tell $f]
    lappend l [fconfigure $f -translation]
    lappend l [eof $f]
    lappend l [gets $f]
    lappend l [tell $f]
    lappend l [fconfigure $f -translation]
    lappend l [eof $f]
    close $f
    set l
} {21 21 crlf 1 {} 21 crlf 1}
test io-31.7 {Tcl_Write cr, Tcl_Gets cr} {
    file delete $path(test1)
    set f [open $path(test1) w]
    fconfigure $f -translation cr
    puts $f hello\nthere\nand\nhere
    close $f
    set f [open $path(test1) r]
    fconfigure $f -translation cr
    set l ""
    lappend l [gets $f]
    lappend l [tell $f]
    lappend l [fconfigure $f -translation]
    lappend l [eof $f]
    lappend l [gets $f]
    lappend l [tell $f]
    lappend l [fconfigure $f -translation]
    lappend l [eof $f]
    close $f
    set l
} {hello 6 cr 0 there 12 cr 0}
test io-31.8 {Tcl_Write cr, Tcl_Gets lf} {
    file delete $path(test1)
    set f [open $path(test1) w]
    fconfigure $f -translation cr
    puts $f hello\nthere\nand\nhere
    close $f
    set f [open $path(test1) r]
    fconfigure $f -translation lf
    set l ""
    lappend l [string length [gets $f]]
    lappend l [tell $f]
    lappend l [fconfigure $f -translation]
    lappend l [eof $f]
    lappend l [gets $f]
    lappend l [tell $f]
    lappend l [fconfigure $f -translation]
    lappend l [eof $f]
    close $f
    set l
} {21 21 lf 1 {} 21 lf 1}
test io-31.9 {Tcl_Write cr, Tcl_Gets crlf} {
    file delete $path(test1)
    set f [open $path(test1) w]
    fconfigure $f -translation cr
    puts $f hello\nthere\nand\nhere
    close $f
    set f [open $path(test1) r]
    fconfigure $f -translation crlf
    set l ""
    lappend l [string length [gets $f]]
    lappend l [tell $f]
    lappend l [fconfigure $f -translation]
    lappend l [eof $f]
    lappend l [gets $f]
    lappend l [tell $f]
    lappend l [fconfigure $f -translation]
    lappend l [eof $f]
    close $f
    set l
} {21 21 crlf 1 {} 21 crlf 1}
test io-31.10 {Tcl_Write crlf, Tcl_Gets crlf} {
    file delete $path(test1)
    set f [open $path(test1) w]
    fconfigure $f -translation crlf
    puts $f hello\nthere\nand\nhere
    close $f
    set f [open $path(test1) r]
    fconfigure $f -translation crlf
    set l ""
    lappend l [gets $f]
    lappend l [tell $f]
    lappend l [fconfigure $f -translation]
    lappend l [eof $f]
    lappend l [gets $f]
    lappend l [tell $f]
    lappend l [fconfigure $f -translation]
    lappend l [eof $f]
    close $f
    set l
} {hello 7 crlf 0 there 14 crlf 0}
test io-31.11 {Tcl_Write crlf, Tcl_Gets cr} {
    file delete $path(test1)
    set f [open $path(test1) w]
    fconfigure $f -translation crlf
    puts $f hello\nthere\nand\nhere
    close $f
    set f [open $path(test1) r]
    fconfigure $f -translation cr
    set l ""
    lappend l [gets $f]
    lappend l [tell $f]
    lappend l [fconfigure $f -translation]
    lappend l [eof $f]
    lappend l [string length [gets $f]]
    lappend l [tell $f]
    lappend l [fconfigure $f -translation]
    lappend l [eof $f]
    close $f
    set l
} {hello 6 cr 0 6 13 cr 0}
test io-31.12 {Tcl_Write crlf, Tcl_Gets lf} {
    file delete $path(test1)
    set f [open $path(test1) w]
    fconfigure $f -translation crlf
    puts $f hello\nthere\nand\nhere
    close $f
    set f [open $path(test1) r]
    fconfigure $f -translation lf
    set l ""
    lappend l [string length [gets $f]]
    lappend l [tell $f]
    lappend l [fconfigure $f -translation]
    lappend l [eof $f]
    lappend l [string length [gets $f]]
    lappend l [tell $f]
    lappend l [fconfigure $f -translation]
    lappend l [eof $f]
    close $f
    set l
} {6 7 lf 0 6 14 lf 0}
test io-31.13 {binary mode is synonym of lf mode} {
    file delete $path(test1)
    set f [open $path(test1) w]
    fconfigure $f -translation binary
    set x [fconfigure $f -translation]
    close $f
    set x
} lf
#
# Test io-9.14 has been removed because "auto" output translation mode is
# not supoprted.
#
test io-31.14 {Tcl_Write mixed, Tcl_Gets auto} {
    file delete $path(test1)
    set f [open $path(test1) w]
    fconfigure $f -translation lf
    puts $f hello\nthere\rand\r\nhere
    close $f
    set f [open $path(test1) r]
    fconfigure $f -translation auto
    set l ""
    lappend l [gets $f]
    lappend l [gets $f]
    lappend l [gets $f]
    lappend l [gets $f]
    lappend l [eof $f]
    lappend l [gets $f]
    lappend l [eof $f]
    close $f
    set l
} {hello there and here 0 {} 1}
test io-31.15 {Tcl_Write mixed, Tcl_Gets auto} {
    file delete $path(test1)
    set f [open $path(test1) w]
    fconfigure $f -translation lf
    puts -nonewline $f hello\nthere\rand\r\nhere\r
    close $f
    set f [open $path(test1) r]
    fconfigure $f -translation auto
    set l ""
    lappend l [gets $f]
    lappend l [gets $f]
    lappend l [gets $f]
    lappend l [gets $f]
    lappend l [eof $f]
    lappend l [gets $f]
    lappend l [eof $f]
    close $f
    set l
} {hello there and here 0 {} 1}
test io-31.16 {Tcl_Write mixed, Tcl_Gets auto} {
    file delete $path(test1)
    set f [open $path(test1) w]
    fconfigure $f -translation lf
    puts -nonewline $f hello\nthere\rand\r\nhere\n
    close $f
    set f [open $path(test1) r]
    set l ""
    lappend l [gets $f]
    lappend l [gets $f]
    lappend l [gets $f]
    lappend l [gets $f]
    lappend l [eof $f]
    lappend l [gets $f]
    lappend l [eof $f]
    close $f
    set l
} {hello there and here 0 {} 1}
test io-31.17 {Tcl_Write mixed, Tcl_Gets auto} {
    file delete $path(test1)
    set f [open $path(test1) w]
    fconfigure $f -translation lf
    puts -nonewline $f hello\nthere\rand\r\nhere\r\n
    close $f
    set f [open $path(test1) r]
    fconfigure $f -translation auto
    set l ""
    lappend l [gets $f]
    lappend l [gets $f]
    lappend l [gets $f]
    lappend l [gets $f]
    lappend l [eof $f]
    lappend l [gets $f]
    lappend l [eof $f]
    close $f
    set l
} {hello there and here 0 {} 1}
test io-31.18 {Tcl_Write ^Z at end, Tcl_Gets auto} {
    file delete $path(test1)
    set f [open $path(test1) w]
    fconfigure $f -translation lf
    set s [format "hello\nthere\nand\rhere\n\%c" 26]
    puts $f $s
    close $f
    set f [open $path(test1) r]
    fconfigure $f -translation auto -eofchar \x1A
    set l ""
    lappend l [gets $f]
    lappend l [gets $f]
    lappend l [gets $f]
    lappend l [gets $f]
    lappend l [eof $f]
    lappend l [gets $f]
    lappend l [eof $f]
    close $f
    set l
} {hello there and here 0 {} 1}
test io-31.19 {Tcl_Write, implicit ^Z at end, Tcl_Gets auto} {
    file delete $path(test1)
    set f [open $path(test1) w]
    fconfigure $f -translation lf -eofchar \x1A
    puts $f hello\nthere\nand\rhere
    close $f
    set f [open $path(test1) r]
    fconfigure $f -translation auto -eofchar \x1A
    set l ""
    lappend l [gets $f]
    lappend l [gets $f]
    lappend l [gets $f]
    lappend l [gets $f]
    lappend l [eof $f]
    lappend l [gets $f]
    lappend l [eof $f]
    close $f
    set l
} {hello there and here 0 {} 1}
test io-31.20 {Tcl_Write, ^Z in middle, Tcl_Gets auto, eofChar} {
    file delete $path(test1)
    set f [open $path(test1) w]
    fconfigure $f -translation lf
    set s [format "abc\ndef\n%cqrs\ntuv" 26]
    puts $f $s
    close $f
    set f [open $path(test1) r]
    fconfigure $f -translation auto -eofchar \x1A
    set l ""
    lappend l [gets $f]
    lappend l [gets $f]
    lappend l [eof $f]
    lappend l [gets $f]
    lappend l [eof $f]
    close $f
    set l
} {abc def 0 {} 1}
test io-31.21 {Tcl_Write, no newline ^Z in middle, Tcl_Gets auto, eofChar} {
    file delete $path(test1)
    set f [open $path(test1) w]
    fconfigure $f -translation lf
    set s [format "abc\ndef\n%cqrs\ntuv" 26]
    puts $f $s
    close $f
    set f [open $path(test1) r]
    fconfigure $f -translation auto -eofchar \x1A
    set l ""
    lappend l [gets $f]
    lappend l [gets $f]
    lappend l [eof $f]
    lappend l [gets $f]
    lappend l [eof $f]
    close $f
    set l
} {abc def 0 {} 1}
test io-31.22 {Tcl_Write, ^Z in middle ignored, Tcl_Gets lf} {
    file delete $path(test1)
    set f [open $path(test1) w]
    fconfigure $f -translation lf -eofchar {}
    set s [format "abc\ndef\n%cqrs\ntuv" 26]
    puts $f $s
    close $f
    set f [open $path(test1) r]
    fconfigure $f -translation lf -eofchar {}
    set l ""
    lappend l [gets $f]
    lappend l [gets $f]
    lappend l [eof $f]
    lappend l [gets $f]
    lappend l [eof $f]
    lappend l [gets $f]
    lappend l [eof $f]
    lappend l [gets $f]
    lappend l [eof $f]
    close $f
    set l
} "abc def 0 \x1Aqrs 0 tuv 0 {} 1"
test io-31.23 {Tcl_Write, ^Z in middle ignored, Tcl_Gets cr} {
    file delete $path(test1)
    set f [open $path(test1) w]
    fconfigure $f -translation cr -eofchar {}
    set s [format "abc\ndef\n%cqrs\ntuv" 26]
    puts $f $s
    close $f
    set f [open $path(test1) r]
    fconfigure $f -translation cr -eofchar {}
    set l ""
    lappend l [gets $f]
    lappend l [gets $f]
    lappend l [eof $f]
    lappend l [gets $f]
    lappend l [eof $f]
    lappend l [gets $f]
    lappend l [eof $f]
    lappend l [gets $f]
    lappend l [eof $f]
    close $f
    set l
} "abc def 0 \x1Aqrs 0 tuv 0 {} 1"
test io-31.24 {Tcl_Write, ^Z in middle ignored, Tcl_Gets crlf} {
    file delete $path(test1)
    set f [open $path(test1) w]
    fconfigure $f -translation crlf -eofchar {}
    set s [format "abc\ndef\n%cqrs\ntuv" 26]
    puts $f $s
    close $f
    set f [open $path(test1) r]
    fconfigure $f -translation crlf -eofchar {}
    set l ""
    lappend l [gets $f]
    lappend l [gets $f]
    lappend l [eof $f]
    lappend l [gets $f]
    lappend l [eof $f]
    lappend l [gets $f]
    lappend l [eof $f]
    lappend l [gets $f]
    lappend l [eof $f]
    close $f
    set l
} "abc def 0 \x1Aqrs 0 tuv 0 {} 1"
test io-31.25 {Tcl_Write lf, ^Z in middle, Tcl_Gets auto} {
    file delete $path(test1)
    set f [open $path(test1) w]
    fconfigure $f -translation lf
    set s [format "abc\ndef\n%cqrs\ntuv" 26]
    puts $f $s
    close $f
    set f [open $path(test1) r]
    fconfigure $f -translation auto -eofchar \x1A
    set l ""
    lappend l [gets $f]
    lappend l [gets $f]
    lappend l [eof $f]
    lappend l [gets $f]
    lappend l [eof $f]
    close $f
    set l
} {abc def 0 {} 1}
test io-31.26 {Tcl_Write lf, ^Z in middle, Tcl_Gets lf} {
    file delete $path(test1)
    set f [open $path(test1) w]
    fconfigure $f -translation lf
    set s [format "abc\ndef\n%cqrs\ntuv" 26]
    puts $f $s
    close $f
    set f [open $path(test1) r]
    fconfigure $f -translation lf -eofchar \x1A
    set l ""
    lappend l [gets $f]
    lappend l [gets $f]
    lappend l [eof $f]
    lappend l [gets $f]
    lappend l [eof $f]
    close $f
    set l
} {abc def 0 {} 1}
test io-31.27 {Tcl_Write cr, ^Z in middle, Tcl_Gets auto} {
    file delete $path(test1)
    set f [open $path(test1) w]
    fconfigure $f -translation cr -eofchar {}
    set s [format "abc\ndef\n%cqrs\ntuv" 26]
    puts $f $s
    close $f
    set f [open $path(test1) r]
    fconfigure $f -translation auto -eofchar \x1A
    set l ""
    lappend l [gets $f]
    lappend l [gets $f]
    lappend l [eof $f]
    lappend l [gets $f]
    lappend l [eof $f]
    close $f
    set l
} {abc def 0 {} 1}
test io-31.28 {Tcl_Write cr, ^Z in middle, Tcl_Gets cr} {
    file delete $path(test1)
    set f [open $path(test1) w]
    fconfigure $f -translation cr -eofchar {}
    set s [format "abc\ndef\n%cqrs\ntuv" 26]
    puts $f $s
    close $f
    set f [open $path(test1) r]
    fconfigure $f -translation cr -eofchar \x1A
    set l ""
    lappend l [gets $f]
    lappend l [gets $f]
    lappend l [eof $f]
    lappend l [gets $f]
    lappend l [eof $f]
    close $f
    set l
} {abc def 0 {} 1}
test io-31.29 {Tcl_Write crlf, ^Z in middle, Tcl_Gets auto} {
    file delete $path(test1)
    set f [open $path(test1) w]
    fconfigure $f -translation crlf -eofchar {}
    set s [format "abc\ndef\n%cqrs\ntuv" 26]
    puts $f $s
    close $f
    set f [open $path(test1) r]
    fconfigure $f -translation auto -eofchar \x1A
    set l ""
    lappend l [gets $f]
    lappend l [gets $f]
    lappend l [eof $f]
    lappend l [gets $f]
    lappend l [eof $f]
    close $f
    set l
} {abc def 0 {} 1}
test io-31.30 {Tcl_Write crlf, ^Z in middle, Tcl_Gets crlf} {
    file delete $path(test1)
    set f [open $path(test1) w]
    fconfigure $f -translation crlf -eofchar {}
    set s [format "abc\ndef\n%cqrs\ntuv" 26]
    puts $f $s
    close $f
    set f [open $path(test1) r]
    fconfigure $f -translation crlf -eofchar \x1A
    set l ""
    lappend l [gets $f]
    lappend l [gets $f]
    lappend l [eof $f]
    lappend l [gets $f]
    lappend l [eof $f]
    close $f
    set l
} {abc def 0 {} 1}
test io-31.31 {Tcl_Write crlf on block boundary, Tcl_Gets crlf} {
    file delete $path(test1)
    set f [open $path(test1) w]
    fconfigure $f -translation crlf
    set line "123456789ABCDE"	;# 14 char plus crlf
    puts -nonewline $f x	;# shift crlf across block boundary
    for {set i 0} {$i < 700} {incr i} {
	puts $f $line
    }
    close $f
    set f [open $path(test1) r]
    fconfigure $f -translation crlf
    set c ""
    while {[gets $f line] >= 0} {
	append c $line\n
    }
    close $f
    string length $c
} [expr {700*15+1}]
test io-31.32 {Tcl_Write crlf on block boundary, Tcl_Gets auto} {
    file delete $path(test1)
    set f [open $path(test1) w]
    fconfigure $f -translation crlf
    set line "123456789ABCDE"	;# 14 char plus crlf
    puts -nonewline $f x	;# shift crlf across block boundary
    for {set i 0} {$i < 700} {incr i} {
	puts $f $line
    }
    close $f
    set f [open $path(test1) r]
    fconfigure $f -translation auto
    set c ""
    while {[gets $f line] >= 0} {
	append c $line\n
    }
    close $f
    string length $c
} [expr {700*15+1}]

# Test Tcl_Read and buffering.

test io-32.1 {Tcl_Read, channel not readable} {
    list [catch {read stdout} msg] $msg
} {1 {channel "stdout" wasn't opened for reading}}
test io-32.2 {Tcl_Read, zero byte count} {
    read stdin 0
} ""
test io-32.3 {Tcl_Read, negative byte count} {
    set f [open $path(longfile) r]
    set l [list [catch {read $f -1} msg] $msg]
    close $f
    set l
} {1 {expected non-negative integer but got "-1"}}
test io-32.4 {Tcl_Read, positive byte count} {
    set f [open $path(longfile) r]
    set x [read $f 1024]
    set s [string length $x]
    unset x
    close $f
    set s
} 1024
test io-32.5 {Tcl_Read, multiple buffers} {
    set f [open $path(longfile) r]
    fconfigure $f -buffersize 100
    set x [read $f 1024]
    set s [string length $x]
    unset x
    close $f
    set s
} 1024
test io-32.6 {Tcl_Read, very large read} {
    set f1 [open $path(longfile) r]
    set z [read $f1 1000000]
    close $f1
    set l [string length $z]
    set x ok
    set z [file size $path(longfile)]
    if {$z != $l} {
	set x broken
    }
    set x
} ok
test io-32.7 {Tcl_Read, nonblocking, file} {nonBlockFiles} {
    set f1 [open $path(longfile) r]
    fconfigure $f1 -blocking off
    set z [read $f1 20]
    close $f1
    set l [string length $z]
    set x ok
    if {$l != 20} {
	set x broken
    }
    set x
} ok
test io-32.8 {Tcl_Read, nonblocking, file} {nonBlockFiles} {
    set f1 [open $path(longfile) r]
    fconfigure $f1 -blocking off
    set z [read $f1 1000000]
    close $f1
    set x ok
    set l [string length $z]
    set z [file size $path(longfile)]
    if {$z != $l} {
	set x broken
    }
    set x
} ok
test io-32.9 {Tcl_Read, read to end of file} {
    set f1 [open $path(longfile) r]
    set z [read $f1]
    close $f1
    set l [string length $z]
    set x ok
    set z [file size $path(longfile)]
    if {$z != $l} {
	set x broken
    }
    set x
} ok
test io-32.10 {Tcl_Read from a pipe} stdio {
    file delete $path(pipe)
    set f1 [open $path(pipe) w]
    puts $f1 {puts [gets stdin]}
    close $f1
    set f1 [open "|[list [interpreter] $path(pipe)]" r+]
    puts $f1 hello
    flush $f1
    set x [read $f1]
    close $f1
    set x
} "hello\n"
test io-32.11 {Tcl_Read from a pipe} stdio {
    file delete $path(pipe)
    set f1 [open $path(pipe) w]
    puts $f1 {puts [gets stdin]}
    puts $f1 {puts [gets stdin]}
    close $f1
    set f1 [open "|[list [interpreter] $path(pipe)]" r+]
    puts $f1 hello
    flush $f1
    set x ""
    lappend x [read $f1 6]
    puts $f1 hello
    flush $f1
    lappend x [read $f1]
    close $f1
    set x
} {{hello
} {hello
}}
test io-32.11.1 {Tcl_Read from a pipe} stdio {
    file delete $path(pipe)
    set f1 [open $path(pipe) w]
    puts $f1 {chan configure stdout -translation crlf}
    puts $f1 {puts [gets stdin]}
    puts $f1 {puts [gets stdin]}
    close $f1
    set f1 [open "|[list [interpreter] $path(pipe)]" r+]
    puts $f1 hello
    flush $f1
    set x ""
    lappend x [read $f1 6]
    puts $f1 hello
    flush $f1
    lappend x [read $f1]
    close $f1
    set x
} {{hello
} {hello
}}
test io-32.11.2 {Tcl_Read from a pipe} stdio {
    file delete $path(pipe)
    set f1 [open $path(pipe) w]
    puts $f1 {chan configure stdout -translation crlf}
    puts $f1 {puts [gets stdin]}
    puts $f1 {puts [gets stdin]}
    close $f1
    set f1 [open "|[list [interpreter] $path(pipe)]" r+]
    puts $f1 hello
    flush $f1
    set x ""
    lappend x [read $f1 6]
    puts $f1 hello
    flush $f1
    lappend x [read $f1]
    close $f1
    set x
} {{hello
} {hello
}}
test io-32.12 {Tcl_Read, -nonewline} {
    file delete $path(test1)
    set f1 [open $path(test1) w]
    puts $f1 hello
    puts $f1 bye
    close $f1
    set f1 [open $path(test1) r]
    set c [read -nonewline $f1]
    close $f1
    set c
} {hello
bye}
test io-32.13 {Tcl_Read, -nonewline} {
    file delete $path(test1)
    set f1 [open $path(test1) w]
    puts $f1 hello
    puts $f1 bye
    close $f1
    set f1 [open $path(test1) r]
    set c [read -nonewline $f1]
    close $f1
    list [string length $c] $c
} {9 {hello
bye}}
test io-32.14 {Tcl_Read, reading in small chunks} {
    file delete $path(test1)
    set f [open $path(test1) w]
    puts $f "Two lines: this one"
    puts $f "and this one"
    close $f
    set f [open $path(test1)]
    set x [list [read $f 1] [read $f 2] [read $f]]
    close $f
    set x
} {T wo { lines: this one
and this one
}}
test io-32.15 {Tcl_Read, asking for more input than available} {
    file delete $path(test1)
    set f [open $path(test1) w]
    puts $f "Two lines: this one"
    puts $f "and this one"
    close $f
    set f [open $path(test1)]
    set x [read $f 100]
    close $f
    set x
} {Two lines: this one
and this one
}
test io-32.16 {Tcl_Read, read to end of file with -nonewline} {
    file delete $path(test1)
    set f [open $path(test1) w]
    puts $f "Two lines: this one"
    puts $f "and this one"
    close $f
    set f [open $path(test1)]
    set x [read -nonewline $f]
    close $f
    set x
} {Two lines: this one
and this one}

# Test Tcl_Gets.

test io-33.1 {Tcl_Gets, reading what was written} {
    file delete $path(test1)
    set f1 [open $path(test1) w]
    set y "first line"
    puts $f1 $y
    close $f1
    set f1 [open $path(test1) r]
    set x [gets $f1]
    set z ok
    if {"$x" != "$y"} {
	set z broken
    }
    close $f1
    set z
} ok
test io-33.2 {Tcl_Gets into variable} {
    set f1 [open $path(longfile) r]
    set c [gets $f1 x]
    set l [string length x]
    set z ok
    if {$l != $l} {
	set z broken
    }
    close $f1
    set z
} ok
test io-33.3 {Tcl_Gets from pipe} stdio {
    file delete $path(pipe)
    set f1 [open $path(pipe) w]
    puts $f1 {puts [gets stdin]}
    close $f1
    set f1 [open "|[list [interpreter] $path(pipe)]" r+]
    puts $f1 hello
    flush $f1
    set x [gets $f1]
    close $f1
    set z ok
    if {"$x" != "hello"} {
	set z broken
    }
    set z
} ok
test io-33.4 {Tcl_Gets with long line} {
    file delete $path(test3)
    set f [open $path(test3) w]
    puts -nonewline $f "abcdefghijklmnopqrstuvwxyzABCDEFGHIJKLMNOPQRSTUVWXYZ"
    puts -nonewline $f "abcdefghijklmnopqrstuvwxyzABCDEFGHIJKLMNOPQRSTUVWXYZ"
    puts -nonewline $f "abcdefghijklmnopqrstuvwxyzABCDEFGHIJKLMNOPQRSTUVWXYZ"
    puts -nonewline $f "abcdefghijklmnopqrstuvwxyzABCDEFGHIJKLMNOPQRSTUVWXYZ"
    puts $f "abcdefghijklmnopqrstuvwxyzABCDEFGHIJKLMNOPQRSTUVWXYZ"
    close $f
    set f [open $path(test3)]
    set x [gets $f]
    close $f
    set x
} {abcdefghijklmnopqrstuvwxyzABCDEFGHIJKLMNOPQRSTUVWXYZabcdefghijklmnopqrstuvwxyzABCDEFGHIJKLMNOPQRSTUVWXYZabcdefghijklmnopqrstuvwxyzABCDEFGHIJKLMNOPQRSTUVWXYZabcdefghijklmnopqrstuvwxyzABCDEFGHIJKLMNOPQRSTUVWXYZabcdefghijklmnopqrstuvwxyzABCDEFGHIJKLMNOPQRSTUVWXYZ}
set f [open $path(test3) w]
puts -nonewline $f "abcdefghijklmnopqrstuvwxyzABCDEFGHIJKLMNOPQRSTUVWXYZ"
puts -nonewline $f "abcdefghijklmnopqrstuvwxyzABCDEFGHIJKLMNOPQRSTUVWXYZ"
puts -nonewline $f "abcdefghijklmnopqrstuvwxyzABCDEFGHIJKLMNOPQRSTUVWXYZ"
puts -nonewline $f "abcdefghijklmnopqrstuvwxyzABCDEFGHIJKLMNOPQRSTUVWXYZ"
puts $f "abcdefghijklmnopqrstuvwxyzABCDEFGHIJKLMNOPQRSTUVWXYZ"
close $f
test io-33.5 {Tcl_Gets with long line} {
    set f [open $path(test3)]
    set x [gets $f y]
    close $f
    list $x $y
} {260 abcdefghijklmnopqrstuvwxyzABCDEFGHIJKLMNOPQRSTUVWXYZabcdefghijklmnopqrstuvwxyzABCDEFGHIJKLMNOPQRSTUVWXYZabcdefghijklmnopqrstuvwxyzABCDEFGHIJKLMNOPQRSTUVWXYZabcdefghijklmnopqrstuvwxyzABCDEFGHIJKLMNOPQRSTUVWXYZabcdefghijklmnopqrstuvwxyzABCDEFGHIJKLMNOPQRSTUVWXYZ}
test io-33.6 {Tcl_Gets and end of file} {
    file delete $path(test3)
    set f [open $path(test3) w]
    puts -nonewline $f "Test1\nTest2"
    close $f
    set f [open $path(test3)]
    set x {}
    set y {}
    lappend x [gets $f y] $y
    set y {}
    lappend x [gets $f y] $y
    set y {}
    lappend x [gets $f y] $y
    close $f
    set x
} {5 Test1 5 Test2 -1 {}}
test io-33.7 {Tcl_Gets and bad variable} {
    set f [open $path(test3) w]
    puts $f "Line 1"
    puts $f "Line 2"
    close $f
    catch {unset x}
    set x 24
    set f [open $path(test3) r]
    set result [list [catch {gets $f x(0)} msg] $msg]
    close $f
    set result
} {1 {can't set "x(0)": variable isn't array}}
test io-33.8 {Tcl_Gets, exercising double buffering} {
    set f [open $path(test3) w]
    fconfigure $f -translation lf -eofchar {}
    set x ""
    for {set y 0} {$y < 99} {incr y} {set x "a$x"}
    for {set y 0} {$y < 100} {incr y} {puts $f $x}
    close $f
    set f [open $path(test3) r]
    fconfigure $f -translation lf
    for {set y 0} {$y < 100} {incr y} {gets $f}
    close $f
    set y
} 100
test io-33.9 {Tcl_Gets, exercising double buffering} {
    set f [open $path(test3) w]
    fconfigure $f -translation lf -eofchar {}
    set x ""
    for {set y 0} {$y < 99} {incr y} {set x "a$x"}
    for {set y 0} {$y < 200} {incr y} {puts $f $x}
    close $f
    set f [open $path(test3) r]
    fconfigure $f -translation lf
    for {set y 0} {$y < 200} {incr y} {gets $f}
    close $f
    set y
} 200
test io-33.10 {Tcl_Gets, exercising double buffering} {
    set f [open $path(test3) w]
    fconfigure $f -translation lf -eofchar {}
    set x ""
    for {set y 0} {$y < 99} {incr y} {set x "a$x"}
    for {set y 0} {$y < 300} {incr y} {puts $f $x}
    close $f
    set f [open $path(test3) r]
    fconfigure $f -translation lf
    for {set y 0} {$y < 300} {incr y} {gets $f}
    close $f
    set y
} 300
test io-33.11 {TclGetsObjBinary, [10dc6daa37]} -setup {
    proc driver {cmd args} {
	variable buffer
	variable index
	set chan [lindex $args 0]
	switch -- $cmd {
	    initialize {
		set index($chan) 0
		set buffer($chan) .......
		return {initialize finalize watch read}
	    }
	    finalize {
		unset index($chan) buffer($chan)
		return
	    }
	    watch {}
	    read {
		set n [lindex $args 1]
		if {$n > 3} {set n 3}
		set new [expr {$index($chan) + $n}]
		set result [string range $buffer($chan) $index($chan) $new-1]
		set index($chan) $new
		return $result
	    }
	}
    }
} -body {
    set c [chan create read [namespace which driver]]
    chan configure $c -translation binary -blocking 0
    list [gets $c] [gets $c] [gets $c] [gets $c]
} -cleanup {
    close $c
    rename driver {}
} -result {{} {} {} .......}
test io-33.12 {Tcl_GetsObj, [10dc6daa37]} -setup {
    proc driver {cmd args} {
	variable buffer
	variable index
	set chan [lindex $args 0]
	switch -- $cmd {
	    initialize {
		set index($chan) 0
		set buffer($chan) .......
		return {initialize finalize watch read}
	    }
	    finalize {
		unset index($chan) buffer($chan)
		return
	    }
	    watch {}
	    read {
		set n [lindex $args 1]
		if {$n > 3} {set n 3}
		set new [expr {$index($chan) + $n}]
		set result [string range $buffer($chan) $index($chan) $new-1]
		set index($chan) $new
		return $result
	    }
	}
    }
} -body {
    set c [chan create read [namespace which driver]]
    chan configure $c -blocking 0
    list [gets $c] [gets $c] [gets $c] [gets $c]
} -cleanup {
    close $c
    rename driver {}
} -result {{} {} {} .......}
test io-33.13 {Tcl_GetsObj, [10dc6daa37]} -setup {
    proc driver {cmd args} {
	variable buffer
	variable index
	set chan [lindex $args 0]
	switch -- $cmd {
	    initialize {
		set index($chan) 0
		set buffer($chan) [string repeat \
			[string repeat . 64]\n[string repeat . 25] 2]
		return {initialize finalize watch read}
	    }
	    finalize {
		unset index($chan) buffer($chan)
		return
	    }
	    watch {}
	    read {
		set n [lindex $args 1]
		if {$n > 65} {set n 65}
		set new [expr {$index($chan) + $n}]
		set result [string range $buffer($chan) $index($chan) $new-1]
		set index($chan) $new
		return $result
	    }
	}
    }
} -body {
    set c [chan create read [namespace which driver]]
    chan configure $c -blocking 0
    list [gets $c] [gets $c] [gets $c] [gets $c] [gets $c]
} -cleanup {
    close $c
    rename driver {}
} -result [list [string repeat . 64] {} [string repeat . 89] \
	[string repeat . 25] {}]

# Test Tcl_Seek and Tcl_Tell.

test io-34.1 {Tcl_Seek to current position at start of file} {
    set f1 [open $path(longfile) r]
    seek $f1 0 current
    set c [tell $f1]
    close $f1
    set c
} 0
test io-34.2 {Tcl_Seek to offset from start} {
    file delete $path(test1)
    set f1 [open $path(test1) w]
    fconfigure $f1 -translation lf -eofchar {}
    puts $f1 "abcdefghijklmnopqrstuvwxyz"
    puts $f1 "abcdefghijklmnopqrstuvwxyz"
    close $f1
    set f1 [open $path(test1) r]
    seek $f1 10 start
    set c [tell $f1]
    close $f1
    set c
} 10
test io-34.3 {Tcl_Seek to end of file} {
    file delete $path(test1)
    set f1 [open $path(test1) w]
    fconfigure $f1 -translation lf -eofchar {}
    puts $f1 "abcdefghijklmnopqrstuvwxyz"
    puts $f1 "abcdefghijklmnopqrstuvwxyz"
    close $f1
    set f1 [open $path(test1) r]
    seek $f1 0 end
    set c [tell $f1]
    close $f1
    set c
} 54
test io-34.4 {Tcl_Seek to offset from end of file} {
    file delete $path(test1)
    set f1 [open $path(test1) w]
    fconfigure $f1 -translation lf -eofchar {}
    puts $f1 "abcdefghijklmnopqrstuvwxyz"
    puts $f1 "abcdefghijklmnopqrstuvwxyz"
    close $f1
    set f1 [open $path(test1) r]
    seek $f1 -10 end
    set c [tell $f1]
    close $f1
    set c
} 44
test io-34.5 {Tcl_Seek to offset from current position} {
    file delete $path(test1)
    set f1 [open $path(test1) w]
    fconfigure $f1 -translation lf -eofchar {}
    puts $f1 "abcdefghijklmnopqrstuvwxyz"
    puts $f1 "abcdefghijklmnopqrstuvwxyz"
    close $f1
    set f1 [open $path(test1) r]
    seek $f1 10 current
    seek $f1 10 current
    set c [tell $f1]
    close $f1
    set c
} 20
test io-34.6 {Tcl_Seek to offset from end of file} {
    file delete $path(test1)
    set f1 [open $path(test1) w]
    fconfigure $f1 -translation lf -eofchar {}
    puts $f1 "abcdefghijklmnopqrstuvwxyz"
    puts $f1 "abcdefghijklmnopqrstuvwxyz"
    close $f1
    set f1 [open $path(test1) r]
    seek $f1 -10 end
    set c [tell $f1]
    set r [read $f1]
    close $f1
    list $c $r
} {44 {rstuvwxyz
}}
test io-34.7 {Tcl_Seek to offset from end of file, then to current position} {
    file delete $path(test1)
    set f1 [open $path(test1) w]
    fconfigure $f1 -translation lf -eofchar {}
    puts $f1 "abcdefghijklmnopqrstuvwxyz"
    puts $f1 "abcdefghijklmnopqrstuvwxyz"
    close $f1
    set f1 [open $path(test1) r]
    seek $f1 -10 end
    set c1 [tell $f1]
    set r1 [read $f1 5]
    seek $f1 0 current
    set c2 [tell $f1]
    close $f1
    list $c1 $r1 $c2
} {44 rstuv 49}
test io-34.8 {Tcl_Seek on pipes: not supported} stdio {
    set f1 [open "|[list [interpreter]]" r+]
    set x [list [catch {seek $f1 0 current} msg] $msg]
    close $f1
    regsub {".*":} $x {"":} x
    string tolower $x
} {1 {error during seek on "": invalid argument}}
test io-34.9 {Tcl_Seek, testing buffered input flushing} {
    file delete $path(test3)
    set f [open $path(test3) w]
    fconfigure $f -eofchar {}
    puts -nonewline $f "abcdefghijklmnopqrstuvwxyzABCDEFGHIJKLMNOPQRSTUVWXYZ"
    close $f
    set f [open $path(test3) RDWR]
    set x [read $f 1]
    seek $f 3
    lappend x [read $f 1]
    seek $f 0 start
    lappend x [read $f 1]
    seek $f 10 current
    lappend x [read $f 1]
    seek $f -2 end
    lappend x [read $f 1]
    seek $f 50 end
    lappend x [read $f 1]
    seek $f 1
    lappend x [read $f 1]
    close $f
    set x
} {a d a l Y {} b}
set path(test3) [makeFile {} test3]
test io-34.10 {Tcl_Seek testing flushing of buffered input} {
    set f [open $path(test3) w]
    fconfigure $f -translation lf
    puts $f xyz\n123
    close $f
    set f [open $path(test3) r+]
    fconfigure $f -translation lf
    set x [gets $f]
    seek $f 0 current
    puts $f 456
    close $f
    list $x [viewFile test3]
} "xyz {xyz
456}"
test io-34.11 {Tcl_Seek testing flushing of buffered output} {
    set f [open $path(test3) w]
    puts $f xyz\n123
    close $f
    set f [open $path(test3) w+]
    puts $f xyzzy
    seek $f 2
    set x [gets $f]
    close $f
    list $x [viewFile test3]
} "zzy xyzzy"
test io-34.12 {Tcl_Seek testing combination of write, seek back and read} {
    set f [open $path(test3) w]
    fconfigure $f -translation lf -eofchar {}
    puts $f xyz\n123
    close $f
    set f [open $path(test3) a+]
    fconfigure $f -translation lf -eofchar {}
    puts $f xyzzy
    flush $f
    set x [tell $f]
    seek $f -4 cur
    set y [gets $f]
    close $f
    list $x [viewFile test3] $y
} {14 {xyz
123
xyzzy} zzy}
test io-34.13 {Tcl_Tell at start of file} {
    file delete $path(test1)
    set f1 [open $path(test1) w]
    set p [tell $f1]
    close $f1
    set p
} 0
test io-34.14 {Tcl_Tell after seek to end of file} {
    file delete $path(test1)
    set f1 [open $path(test1) w]
    fconfigure $f1 -translation lf -eofchar {}
    puts $f1 "abcdefghijklmnopqrstuvwxyz"
    puts $f1 "abcdefghijklmnopqrstuvwxyz"
    close $f1
    set f1 [open $path(test1) r]
    seek $f1 0 end
    set c1 [tell $f1]
    close $f1
    set c1
} 54
test io-34.15 {Tcl_Tell combined with seeking} {
    file delete $path(test1)
    set f1 [open $path(test1) w]
    fconfigure $f1 -translation lf -eofchar {}
    puts $f1 "abcdefghijklmnopqrstuvwxyz"
    puts $f1 "abcdefghijklmnopqrstuvwxyz"
    close $f1
    set f1 [open $path(test1) r]
    seek $f1 10 start
    set c1 [tell $f1]
    seek $f1 10 current
    set c2 [tell $f1]
    close $f1
    list $c1 $c2
} {10 20}
test io-34.16 {Tcl_Tell on pipe: always -1} stdio {
    set f1 [open "|[list [interpreter]]" r+]
    set c [tell $f1]
    close $f1
    set c
} -1
test io-34.17 {Tcl_Tell on pipe: always -1} stdio {
    set f1 [open "|[list [interpreter]]" r+]
    puts $f1 {puts hello}
    flush $f1
    set c [tell $f1]
    gets $f1
    close $f1
    set c
} -1
test io-34.18 {Tcl_Tell combined with seeking and reading} {
    file delete $path(test2)
    set f [open $path(test2) w]
    fconfigure $f -translation lf -eofchar {}
    puts -nonewline $f "line1\nline2\nline3\nline4\nline5\n"
    close $f
    set f [open $path(test2)]
    fconfigure $f -translation lf
    set x [tell $f]
    read $f 3
    lappend x [tell $f]
    seek $f 2
    lappend x [tell $f]
    seek $f 10 current
    lappend x [tell $f]
    seek $f 0 end
    lappend x [tell $f]
    close $f
    set x
} {0 3 2 12 30}
test io-34.19 {Tcl_Tell combined with opening in append mode} {
    set f [open $path(test3) w]
    fconfigure $f -translation lf -eofchar {}
    puts $f "abcdefghijklmnopqrstuvwxyz"
    puts $f "abcdefghijklmnopqrstuvwxyz"
    close $f
    set f [open $path(test3) a]
    set c [tell $f]
    close $f
    set c
} 54
test io-34.20 {Tcl_Tell combined with writing} {
    set f [open $path(test3) w]
    set l ""
    seek $f 29 start
    lappend l [tell $f]
    puts -nonewline $f a
    seek $f 39 start
    lappend l [tell $f]
    puts -nonewline $f a
    lappend l [tell $f]
    seek $f 407 end
    lappend l [tell $f]
    close $f
    set l
} {29 39 40 447}
test io-34.21 {Tcl_Seek and Tcl_Tell on large files} {largefileSupport} {
    file delete $path(test3)
    set f [open $path(test3) w]
    fconfigure $f -encoding binary
    set l ""
    lappend l [tell $f]
    puts -nonewline $f abcdef
    lappend l [tell $f]
    flush $f
    lappend l [tell $f]
    # 4GB offset!
    seek $f 0x100000000
    lappend l [tell $f]
    puts -nonewline $f abcdef
    lappend l [tell $f]
    close $f
    lappend l [file size $path(test3)]
    # truncate...
    close [open $path(test3) w]
    lappend l [file size $path(test3)]
    set l
} {0 6 6 4294967296 4294967302 4294967302 0}

# Test Tcl_Eof

test io-35.1 {Tcl_Eof} {
    file delete $path(test1)
    set f [open $path(test1) w]
    puts $f hello
    puts $f hello
    close $f
    set f [open $path(test1)]
    set x [eof $f]
    lappend x [eof $f]
    gets $f
    lappend x [eof $f]
    gets $f
    lappend x [eof $f]
    gets $f
    lappend x [eof $f]
    lappend x [eof $f]
    close $f
    set x
} {0 0 0 0 1 1}
test io-35.2 {Tcl_Eof with pipe} stdio {
    file delete $path(pipe)
    set f1 [open $path(pipe) w]
    puts $f1 {gets stdin}
    puts $f1 {puts hello}
    close $f1
    set f1 [open "|[list [interpreter] $path(pipe)]" r+]
    puts $f1 hello
    set x [eof $f1]
    flush $f1
    lappend x [eof $f1]
    gets $f1
    lappend x [eof $f1]
    gets $f1
    lappend x [eof $f1]
    close $f1
    set x
} {0 0 0 1}
test io-35.3 {Tcl_Eof with pipe} stdio {
    file delete $path(pipe)
    set f1 [open $path(pipe) w]
    puts $f1 {gets stdin}
    puts $f1 {puts hello}
    close $f1
    set f1 [open "|[list [interpreter] $path(pipe)]" r+]
    puts $f1 hello
    set x [eof $f1]
    flush $f1
    lappend x [eof $f1]
    gets $f1
    lappend x [eof $f1]
    gets $f1
    lappend x [eof $f1]
    gets $f1
    lappend x [eof $f1]
    gets $f1
    lappend x [eof $f1]
    close $f1
    set x
} {0 0 0 1 1 1}
test io-35.4 {Tcl_Eof, eof detection on nonblocking file} {nonBlockFiles} {
    file delete $path(test1)
    set f [open $path(test1) w]
    close $f
    set f [open $path(test1) r]
    fconfigure $f -blocking off
    set l ""
    lappend l [gets $f]
    lappend l [eof $f]
    close $f
    set l
} {{} 1}
test io-35.5 {Tcl_Eof, eof detection on nonblocking pipe} stdio {
    file delete $path(pipe)
    set f [open $path(pipe) w]
    puts $f {
	exit
    }
    close $f
    set f [open "|[list [interpreter] $path(pipe)]" r]
    set l ""
    lappend l [gets $f]
    lappend l [eof $f]
    close $f
    set l
} {{} 1}
test io-35.6 {Tcl_Eof, eof char, lf write, auto read} {
    file delete $path(test1)
    set f [open $path(test1) w]
    fconfigure $f -translation lf -eofchar \x1A
    puts $f abc\ndef
    close $f
    set s [file size $path(test1)]
    set f [open $path(test1) r]
    fconfigure $f -translation auto -eofchar \x1A
    set l [string length [read $f]]
    set e [eof $f]
    close $f
    list $s $l $e
} {8 8 1}
test io-35.7 {Tcl_Eof, eof char, lf write, lf read} {
    file delete $path(test1)
    set f [open $path(test1) w]
    fconfigure $f -translation lf -eofchar \x1A
    puts $f abc\ndef
    close $f
    set s [file size $path(test1)]
    set f [open $path(test1) r]
    fconfigure $f -translation lf -eofchar \x1A
    set l [string length [read $f]]
    set e [eof $f]
    close $f
    list $s $l $e
} {8 8 1}
test io-35.8 {Tcl_Eof, eof char, cr write, auto read} {
    file delete $path(test1)
    set f [open $path(test1) w]
    fconfigure $f -translation cr -eofchar \x1A
    puts $f abc\ndef
    close $f
    set s [file size $path(test1)]
    set f [open $path(test1) r]
    fconfigure $f -translation auto -eofchar \x1A
    set l [string length [read $f]]
    set e [eof $f]
    close $f
    list $s $l $e
} {8 8 1}
test io-35.9 {Tcl_Eof, eof char, cr write, cr read} {
    file delete $path(test1)
    set f [open $path(test1) w]
    fconfigure $f -translation cr -eofchar \x1A
    puts $f abc\ndef
    close $f
    set s [file size $path(test1)]
    set f [open $path(test1) r]
    fconfigure $f -translation cr -eofchar \x1A
    set l [string length [read $f]]
    set e [eof $f]
    close $f
    list $s $l $e
} {8 8 1}
test io-35.10 {Tcl_Eof, eof char, crlf write, auto read} {
    file delete $path(test1)
    set f [open $path(test1) w]
    fconfigure $f -translation crlf -eofchar \x1A
    puts $f abc\ndef
    close $f
    set s [file size $path(test1)]
    set f [open $path(test1) r]
    fconfigure $f -translation auto -eofchar \x1A
    set l [string length [read $f]]
    set e [eof $f]
    close $f
    list $s $l $e
} {10 8 1}
test io-35.11 {Tcl_Eof, eof char, crlf write, crlf read} {
    file delete $path(test1)
    set f [open $path(test1) w]
    fconfigure $f -translation crlf -eofchar \x1A
    puts $f abc\ndef
    close $f
    set s [file size $path(test1)]
    set f [open $path(test1) r]
    fconfigure $f -translation crlf -eofchar \x1A
    set l [string length [read $f]]
    set e [eof $f]
    close $f
    list $s $l $e
} {10 8 1}
test io-35.12 {Tcl_Eof, eof char in middle, lf write, auto read} {
    file delete $path(test1)
    set f [open $path(test1) w]
    fconfigure $f -translation lf -eofchar {}
    set i [format abc\ndef\n%cqrs\nuvw 26]
    puts $f $i
    close $f
    set c [file size $path(test1)]
    set f [open $path(test1) r]
    fconfigure $f -translation auto -eofchar \x1A
    set l [string length [read $f]]
    set e [eof $f]
    close $f
    list $c $l $e
} {17 8 1}
test io-35.13 {Tcl_Eof, eof char in middle, lf write, lf read} {
    file delete $path(test1)
    set f [open $path(test1) w]
    fconfigure $f -translation lf -eofchar {}
    set i [format abc\ndef\n%cqrs\nuvw 26]
    puts $f $i
    close $f
    set c [file size $path(test1)]
    set f [open $path(test1) r]
    fconfigure $f -translation lf -eofchar \x1A
    set l [string length [read $f]]
    set e [eof $f]
    close $f
    list $c $l $e
} {17 8 1}
test io-35.14 {Tcl_Eof, eof char in middle, cr write, auto read} {
    file delete $path(test1)
    set f [open $path(test1) w]
    fconfigure $f -translation cr -eofchar {}
    set i [format abc\ndef\n%cqrs\nuvw 26]
    puts $f $i
    close $f
    set c [file size $path(test1)]
    set f [open $path(test1) r]
    fconfigure $f -translation auto -eofchar \x1A
    set l [string length [read $f]]
    set e [eof $f]
    close $f
    list $c $l $e
} {17 8 1}
test io-35.15 {Tcl_Eof, eof char in middle, cr write, cr read} {
    file delete $path(test1)
    set f [open $path(test1) w]
    fconfigure $f -translation cr -eofchar {}
    set i [format abc\ndef\n%cqrs\nuvw 26]
    puts $f $i
    close $f
    set c [file size $path(test1)]
    set f [open $path(test1) r]
    fconfigure $f -translation cr -eofchar \x1A
    set l [string length [read $f]]
    set e [eof $f]
    close $f
    list $c $l $e
} {17 8 1}
test io-35.16 {Tcl_Eof, eof char in middle, crlf write, auto read} {
    file delete $path(test1)
    set f [open $path(test1) w]
    fconfigure $f -translation crlf -eofchar {}
    set i [format abc\ndef\n%cqrs\nuvw 26]
    puts $f $i
    close $f
    set c [file size $path(test1)]
    set f [open $path(test1) r]
    fconfigure $f -translation auto -eofchar \x1A
    set l [string length [read $f]]
    set e [eof $f]
    close $f
    list $c $l $e
} {21 8 1}
test io-35.17 {Tcl_Eof, eof char in middle, crlf write, crlf read} {
    file delete $path(test1)
    set f [open $path(test1) w]
    fconfigure $f -translation crlf -eofchar {}
    set i [format abc\ndef\n%cqrs\nuvw 26]
    puts $f $i
    close $f
    set c [file size $path(test1)]
    set f [open $path(test1) r]
    fconfigure $f -translation crlf -eofchar \x1A
    set l [string length [read $f]]
    set e [eof $f]
    close $f
    list $c $l $e
} {21 8 1}
test io-35.18 {Tcl_Eof, eof char, cr write, crlf read} -body {
    file delete $path(test1)
    set f [open $path(test1) w]
    fconfigure $f -translation cr
    puts $f abc\ndef
    close $f
    set s [file size $path(test1)]
    set f [open $path(test1) r]
    fconfigure $f -translation crlf
    set l [string length [set in [read $f]]]
    set e [eof $f]
    close $f
    list $s $l $e [scan [string index $in end] %c]
} -result {8 8 1 13}
test io-35.18a {Tcl_Eof, eof char, cr write, crlf read} -body {
    file delete $path(test1)
    set f [open $path(test1) w]
    fconfigure $f -translation cr -eofchar \x1A
    puts $f abc\ndef
    close $f
    set s [file size $path(test1)]
    set f [open $path(test1) r]
    fconfigure $f -translation crlf -eofchar \x1A
    set l [string length [set in [read $f]]]
    set e [eof $f]
    close $f
    list $s $l $e [scan [string index $in end] %c]
} -result {8 8 1 13}
test io-35.18b {Tcl_Eof, eof char, cr write, crlf read} -body {
    file delete $path(test1)
    set f [open $path(test1) w]
    fconfigure $f -translation cr -eofchar \x1A
    puts $f {}
    close $f
    set s [file size $path(test1)]
    set f [open $path(test1) r]
    fconfigure $f -translation crlf -eofchar \x1A
    set l [string length [set in [read $f]]]
    set e [eof $f]
    close $f
    list $s $l $e [scan [string index $in end] %c]
} -result {1 1 1 13}
test io-35.18c {Tcl_Eof, eof char, cr write, crlf read} -body {
    file delete $path(test1)
    set f [open $path(test1) w]
    fconfigure $f -translation cr
    puts $f {}
    close $f
    set s [file size $path(test1)]
    set f [open $path(test1) r]
    fconfigure $f -translation crlf
    set l [string length [set in [read $f]]]
    set e [eof $f]
    close $f
    list $s $l $e [scan [string index $in end] %c]
} -result {1 1 1 13}
test io-35.19 {Tcl_Eof, eof char in middle, cr write, crlf read} -body {
    file delete $path(test1)
    set f [open $path(test1) w]
    fconfigure $f -translation cr -eofchar {}
    set i [format abc\ndef\n%cqrs\nuvw 26]
    puts $f $i
    close $f
    set c [file size $path(test1)]
    set f [open $path(test1) r]
    fconfigure $f -translation crlf -eofchar \x1A
    set l [string length [set in [read $f]]]
    set e [eof $f]
    close $f
    list $c $l $e [scan [string index $in end] %c]
} -result {17 8 1 13}
test io-35.20 {Tcl_Eof, eof char in middle, cr write, crlf read} {
    file delete $path(test1)
    set f [open $path(test1) w]
    fconfigure $f -translation cr -eofchar {}
    set i [format \n%cqrsuvw 26]
    puts $f $i
    close $f
    set c [file size $path(test1)]
    set f [open $path(test1) r]
    fconfigure $f -translation crlf -eofchar \x1A
    set l [string length [set in [read $f]]]
    set e [eof $f]
    close $f
    list $c $l $e [scan [string index $in end] %c]
} {9 1 1 13}

# Test Tcl_InputBlocked

test io-36.1 {Tcl_InputBlocked on nonblocking pipe} stdio {
    set f1 [open "|[list [interpreter]]" r+]
    puts $f1 {puts hello_from_pipe}
    flush $f1
    gets $f1
    fconfigure $f1 -blocking off -buffering full
    puts $f1 {puts hello}
    set x ""
    lappend x [gets $f1]
    lappend x [fblocked $f1]
    flush $f1
    after 200
    lappend x [gets $f1]
    lappend x [fblocked $f1]
    lappend x [gets $f1]
    lappend x [fblocked $f1]
    close $f1
    set x
} {{} 1 hello 0 {} 1}
test io-36.1.1 {Tcl_InputBlocked on nonblocking binary pipe} stdio {
    set f1 [open "|[list [interpreter]]" r+]
    chan configure $f1 -encoding binary -translation lf -eofchar {}
    puts $f1 {
	chan configure stdout -encoding binary -translation lf -eofchar {}
	puts hello_from_pipe
    }
    flush $f1
    gets $f1
    fconfigure $f1 -blocking off -buffering full
    puts $f1 {puts hello}
    set x ""
    lappend x [gets $f1]
    lappend x [fblocked $f1]
    flush $f1
    after 200
    lappend x [gets $f1]
    lappend x [fblocked $f1]
    lappend x [gets $f1]
    lappend x [fblocked $f1]
    close $f1
    set x
} {{} 1 hello 0 {} 1}
test io-36.2 {Tcl_InputBlocked on blocking pipe} stdio {
    set f1 [open "|[list [interpreter]]" r+]
    fconfigure $f1 -buffering line
    puts $f1 {puts hello_from_pipe}
    set x ""
    lappend x [gets $f1]
    lappend x [fblocked $f1]
    puts $f1 {exit}
    lappend x [gets $f1]
    lappend x [fblocked $f1]
    lappend x [eof $f1]
    close $f1
    set x
} {hello_from_pipe 0 {} 0 1}
test io-36.3 {Tcl_InputBlocked vs files, short read} {
    file delete $path(test1)
    set f [open $path(test1) w]
    puts $f abcdefghijklmnop
    close $f
    set f [open $path(test1) r]
    set l ""
    lappend l [fblocked $f]
    lappend l [read $f 3]
    lappend l [fblocked $f]
    lappend l [read -nonewline $f]
    lappend l [fblocked $f]
    lappend l [eof $f]
    close $f
    set l
} {0 abc 0 defghijklmnop 0 1}
test io-36.4 {Tcl_InputBlocked vs files, event driven read} {fileevent} {
    proc in {f} {
	variable l
	variable x
	lappend l [read $f 3]
	if {[eof $f]} {lappend l eof; close $f; set x done}
    }
    file delete $path(test1)
    set f [open $path(test1) w]
    puts $f abcdefghijklmnop
    close $f
    set f [open $path(test1) r]
    set l ""
    fileevent $f readable [namespace code [list in $f]]
    variable x
    vwait [namespace which -variable x]
    set l
} {abc def ghi jkl mno {p
} eof}
test io-36.5 {Tcl_InputBlocked vs files, short read, nonblocking} {nonBlockFiles} {
    file delete $path(test1)
    set f [open $path(test1) w]
    puts $f abcdefghijklmnop
    close $f
    set f [open $path(test1) r]
    fconfigure $f -blocking off
    set l ""
    lappend l [fblocked $f]
    lappend l [read $f 3]
    lappend l [fblocked $f]
    lappend l [read -nonewline $f]
    lappend l [fblocked $f]
    lappend l [eof $f]
    close $f
    set l
} {0 abc 0 defghijklmnop 0 1}
test io-36.6 {Tcl_InputBlocked vs files, event driven read} {nonBlockFiles fileevent} {
    proc in {f} {
	variable l
	variable x
	lappend l [read $f 3]
	if {[eof $f]} {lappend l eof; close $f; set x done}
    }
    file delete $path(test1)
    set f [open $path(test1) w]
    puts $f abcdefghijklmnop
    close $f
    set f [open $path(test1) r]
    fconfigure $f -blocking off
    set l ""
    fileevent $f readable [namespace code [list in $f]]
    variable x
    vwait [namespace which -variable x]
    set l
} {abc def ghi jkl mno {p
} eof}

# Test Tcl_InputBuffered

test io-37.1 {Tcl_InputBuffered} {testchannel} {
    set f [open $path(longfile) r]
    fconfigure $f -buffersize 4096
    read $f 3
    set l ""
    lappend l [testchannel inputbuffered $f]
    lappend l [tell $f]
    close $f
    set l
} {4093 3}
test io-37.2 {Tcl_InputBuffered, test input flushing on seek} {testchannel} {
    set f [open $path(longfile) r]
    fconfigure $f -buffersize 4096
    read $f 3
    set l ""
    lappend l [testchannel inputbuffered $f]
    lappend l [tell $f]
    seek $f 0 current
    lappend l [testchannel inputbuffered $f]
    lappend l [tell $f]
    close $f
    set l
} {4093 3 0 3}

# Test Tcl_SetChannelBufferSize, Tcl_GetChannelBufferSize

test io-38.1 {Tcl_GetChannelBufferSize, default buffer size} {
    set f [open $path(longfile) r]
    set s [fconfigure $f -buffersize]
    close $f
    set s
} 4096
test io-38.2 {Tcl_SetChannelBufferSize, Tcl_GetChannelBufferSize} {
    set f [open $path(longfile) r]
    set l ""
    lappend l [fconfigure $f -buffersize]
    fconfigure $f -buffersize 10000
    lappend l [fconfigure $f -buffersize]
    fconfigure $f -buffersize 1
    lappend l [fconfigure $f -buffersize]
    fconfigure $f -buffersize -1
    lappend l [fconfigure $f -buffersize]
    fconfigure $f -buffersize 0
    lappend l [fconfigure $f -buffersize]
    fconfigure $f -buffersize 100000
    lappend l [fconfigure $f -buffersize]
    fconfigure $f -buffersize 10000000
    lappend l [fconfigure $f -buffersize]
    close $f
    set l
} {4096 10000 1 1 1 100000 1048576}
test io-38.3 {Tcl_SetChannelBufferSize, changing buffersize between reads} {
    # This test crashes the interp if Bug #427196 is not fixed

    set chan [open [info script] r]
    fconfigure $chan -buffersize 10
    set var [read $chan 2]
    fconfigure $chan -buffersize 32
    append var [read $chan]
    close $chan
} {}

# Test Tcl_SetChannelOption, Tcl_GetChannelOption

test io-39.1 {Tcl_GetChannelOption} {
    file delete $path(test1)
    set f1 [open $path(test1) w]
    set x [fconfigure $f1 -blocking]
    close $f1
    set x
} 1
test io-39.2 {Tcl_GetChannelOption} {
    file delete $path(test1)
    set f1 [open $path(test1) w]
    set x [fconfigure $f1 -buffering]
    close $f1
    set x
} full
test io-39.3 {Tcl_GetChannelOption} {
    file delete $path(test1)
    set f1 [open $path(test1) w]
    fconfigure $f1 -buffering line
    set x [fconfigure $f1 -buffering]
    close $f1
    set x
} line
test io-39.4 {Tcl_GetChannelOption, Tcl_SetChannelOption} {
    file delete $path(test1)
    set f1 [open $path(test1) w]
    set l ""
    lappend l [fconfigure $f1 -buffering]
    fconfigure $f1 -buffering line
    lappend l [fconfigure $f1 -buffering]
    fconfigure $f1 -buffering none
    lappend l [fconfigure $f1 -buffering]
    fconfigure $f1 -buffering line
    lappend l [fconfigure $f1 -buffering]
    fconfigure $f1 -buffering full
    lappend l [fconfigure $f1 -buffering]
    close $f1
    set l
} {full line none line full}
test io-39.5 {Tcl_GetChannelOption, invariance} {
    file delete $path(test1)
    set f1 [open $path(test1) w]
    set l ""
    lappend l [fconfigure $f1 -buffering]
    lappend l [list [catch {fconfigure $f1 -buffering green} msg] $msg]
    lappend l [fconfigure $f1 -buffering]
    close $f1
    set l
} {full {1 {bad value for -buffering: must be one of full, line, or none}} full}
test io-39.6 {Tcl_SetChannelOption, multiple options} {
    file delete $path(test1)
    set f1 [open $path(test1) w]
    fconfigure $f1 -translation lf -buffering line
    puts $f1 hello
    puts $f1 bye
    set x [file size $path(test1)]
    close $f1
    set x
} 10
test io-39.7 {Tcl_SetChannelOption, buffering, translation} {
    file delete $path(test1)
    set f1 [open $path(test1) w]
    fconfigure $f1 -translation lf
    puts $f1 hello
    puts $f1 bye
    set x ""
    fconfigure $f1 -buffering line
    lappend x [file size $path(test1)]
    puts $f1 really_bye
    lappend x [file size $path(test1)]
    close $f1
    set x
} {0 21}
test io-39.8 {Tcl_SetChannelOption, different buffering options} {
    file delete $path(test1)
    set f1 [open $path(test1) w]
    set l ""
    fconfigure $f1 -translation lf -buffering none -eofchar {}
    puts -nonewline $f1 hello
    lappend l [file size $path(test1)]
    puts -nonewline $f1 hello
    lappend l [file size $path(test1)]
    fconfigure $f1 -buffering full
    puts -nonewline $f1 hello
    lappend l [file size $path(test1)]
    fconfigure $f1 -buffering none
    lappend l [file size $path(test1)]
    puts -nonewline $f1 hello
    lappend l [file size $path(test1)]
    close $f1
    lappend l [file size $path(test1)]
    set l
} {5 10 10 10 20 20}
test io-39.9 {Tcl_SetChannelOption, blocking mode} {nonBlockFiles} {
    file delete $path(test1)
    set f1 [open $path(test1) w]
    close $f1
    set f1 [open $path(test1) r]
    set x ""
    lappend x [fconfigure $f1 -blocking]
    fconfigure $f1 -blocking off
    lappend x [fconfigure $f1 -blocking]
    lappend x [gets $f1]
    lappend x [read $f1 1000]
    lappend x [fblocked $f1]
    lappend x [eof $f1]
    close $f1
    set x
} {1 0 {} {} 0 1}
test io-39.10 {Tcl_SetChannelOption, blocking mode} stdio {
    file delete $path(pipe)
    set f1 [open $path(pipe) w]
    puts $f1 {
	gets stdin
	after 100
	puts hi
	gets stdin
    }
    close $f1
    set x ""
    set f1 [open "|[list [interpreter] $path(pipe)]" r+]
    fconfigure $f1 -blocking off -buffering line
    lappend x [fconfigure $f1 -blocking]
    lappend x [gets $f1]
    lappend x [fblocked $f1]
    fconfigure $f1 -blocking on
    puts $f1 hello
    fconfigure $f1 -blocking off
    lappend x [gets $f1]
    lappend x [fblocked $f1]
    fconfigure $f1 -blocking on
    puts $f1 bye
    fconfigure $f1 -blocking off
    lappend x [gets $f1]
    lappend x [fblocked $f1]
    fconfigure $f1 -blocking on
    lappend x [fconfigure $f1 -blocking]
    lappend x [gets $f1]
    lappend x [fblocked $f1]
    lappend x [eof $f1]
    lappend x [gets $f1]
    lappend x [eof $f1]
    close $f1
    set x
} {0 {} 1 {} 1 {} 1 1 hi 0 0 {} 1}
test io-39.11 {Tcl_SetChannelOption, Tcl_GetChannelOption, buffer size clipped to lower bound} {
    file delete $path(test1)
    set f [open $path(test1) w]
    fconfigure $f -buffersize -10
    set x [fconfigure $f -buffersize]
    close $f
    set x
} 1
test io-39.12 {Tcl_SetChannelOption, Tcl_GetChannelOption buffer size clipped to upper bound} {
    file delete $path(test1)
    set f [open $path(test1) w]
    fconfigure $f -buffersize 10000000
    set x [fconfigure $f -buffersize]
    close $f
    set x
} 1048576
test io-39.13 {Tcl_SetChannelOption, Tcl_GetChannelOption, buffer size} {
    file delete $path(test1)
    set f [open $path(test1) w]
    fconfigure $f -buffersize 40000
    set x [fconfigure $f -buffersize]
    close $f
    set x
} 40000
test io-39.14 {Tcl_SetChannelOption: -encoding, binary & utf-8} {
    file delete $path(test1)
    set f [open $path(test1) w]
    fconfigure $f -encoding {}
    puts -nonewline $f \xE7\x89\xA6
    close $f
    set f [open $path(test1) r]
    fconfigure $f -encoding utf-8
    set x [read $f]
    close $f
    set x
} 牦
test io-39.15 {Tcl_SetChannelOption: -encoding, binary & utf-8} {
    file delete $path(test1)
    set f [open $path(test1) w]
    fconfigure $f -encoding binary
    puts -nonewline $f \xE7\x89\xA6
    close $f
    set f [open $path(test1) r]
    fconfigure $f -encoding utf-8
    set x [read $f]
    close $f
    set x
} 牦
test io-39.16 {Tcl_SetChannelOption: -encoding, errors} {
    file delete $path(test1)
    set f [open $path(test1) w]
    set result [list [catch {fconfigure $f -encoding foobar} msg] $msg]
    close $f
    set result
} {1 {unknown encoding "foobar"}}
test io-39.17 {Tcl_SetChannelOption: -encoding, clearing CHANNEL_NEED_MORE_DATA} {stdio fileevent} {
    set f [open "|[list [interpreter] $path(cat)]" r+]
    fconfigure $f -encoding binary
    puts -nonewline $f "\xE7"
    flush $f
    fconfigure $f -encoding utf-8 -blocking 0
    variable x {}
    fileevent $f readable [namespace code { lappend x [read $f] }]
    vwait [namespace which -variable x]
    after 300 [namespace code { lappend x timeout }]
    vwait [namespace which -variable x]
    fconfigure $f -encoding utf-8
    vwait [namespace which -variable x]
    after 300 [namespace code { lappend x timeout }]
    vwait [namespace which -variable x]
    fconfigure $f -encoding binary
    vwait [namespace which -variable x]
    after 300 [namespace code { lappend x timeout }]
    vwait [namespace which -variable x]
    close $f
    set x
} "{} timeout {} timeout \xE7 timeout"
test io-39.18 {Tcl_SetChannelOption, setting read mode independently} \
	{socket} {
    proc accept {s a p} {close $s}
    set s1 [socket -server [namespace code accept] -myaddr 127.0.0.1 0]
    set port [lindex [fconfigure $s1 -sockname] 2]
    set s2 [socket 127.0.0.1 $port]
    update
    fconfigure $s2 -translation {auto lf}
    set modes [fconfigure $s2 -translation]
    close $s1
    close $s2
    set modes
} {auto lf}
test io-39.19 {Tcl_SetChannelOption, setting read mode independently} \
	{socket} {
    proc accept {s a p} {close $s}
    set s1 [socket -server [namespace code accept] -myaddr 127.0.0.1 0]
    set port [lindex [fconfigure $s1 -sockname] 2]
    set s2 [socket 127.0.0.1 $port]
    update
    fconfigure $s2 -translation {auto crlf}
    set modes [fconfigure $s2 -translation]
    close $s1
    close $s2
    set modes
} {auto crlf}
test io-39.20 {Tcl_SetChannelOption, setting read mode independently} \
	{socket} {
    proc accept {s a p} {close $s}
    set s1 [socket -server [namespace code accept] -myaddr 127.0.0.1 0]
    set port [lindex [fconfigure $s1 -sockname] 2]
    set s2 [socket 127.0.0.1 $port]
    update
    fconfigure $s2 -translation {auto cr}
    set modes [fconfigure $s2 -translation]
    close $s1
    close $s2
    set modes
} {auto cr}
test io-39.21 {Tcl_SetChannelOption, setting read mode independently} \
	{socket} {
    proc accept {s a p} {close $s}
    set s1 [socket -server [namespace code accept] -myaddr 127.0.0.1 0]
    set port [lindex [fconfigure $s1 -sockname] 2]
    set s2 [socket 127.0.0.1 $port]
    update
    fconfigure $s2 -translation {auto auto}
    set modes [fconfigure $s2 -translation]
    close $s1
    close $s2
    set modes
} {auto crlf}
test io-39.22 {Tcl_SetChannelOption, invariance} -constraints {unix deprecated} -body {
    file delete $path(test1)
    set f1 [open $path(test1) w+]
    set l ""
    lappend l [fconfigure $f1 -eofchar]
    fconfigure $f1 -eofchar {O {}}
    lappend l [fconfigure $f1 -eofchar]
    fconfigure $f1 -eofchar D
    lappend l [fconfigure $f1 -eofchar]
    close $f1
    set l
} -result {{} O D}
test io-39.22a {Tcl_SetChannelOption, invariance} -constraints deprecated -body {
    file delete $path(test1)
    set f1 [open $path(test1) w+]
    set l [list]
    fconfigure $f1 -eofchar {O {}}
    lappend l [fconfigure $f1 -eofchar]
    fconfigure $f1 -eofchar D
    lappend l [fconfigure $f1 -eofchar]
    lappend l [list [catch {fconfigure $f1 -eofchar {1 2 3}} msg] $msg]
    close $f1
    set l
} -result {O D {1 {bad value for -eofchar: must be non-NUL ASCII character}}}
test io-39.23 {Tcl_GetChannelOption, server socket is not readable or
	writeable, it should still have valid -eofchar and -translation options } {
    set l [list]
    set sock [socket -server [namespace code accept] -myaddr 127.0.0.1 0]
    lappend l [fconfigure $sock -eofchar] [fconfigure $sock -translation]
    close $sock
    set l
} {{} auto}
test io-39.24 {Tcl_SetChannelOption, server socket is not readable or
	writable so we can't change -eofchar or -translation } {
    set l [list]
    set sock [socket -server [namespace code accept] -myaddr 127.0.0.1 0]
    fconfigure $sock -eofchar D -translation lf
    lappend l [fconfigure $sock -eofchar] [fconfigure $sock -translation]
    close $sock
    set l
} {{} auto}

test io-40.1 {POSIX open access modes: RDWR} {
    file delete $path(test3)
    set f [open $path(test3) w]
    puts $f xyzzy
    close $f
    set f [open $path(test3) RDWR]
    puts -nonewline $f "ab"
    seek $f 0 current
    set x [gets $f]
    close $f
    set f [open $path(test3) r]
    lappend x [gets $f]
    close $f
    set x
} {zzy abzzy}
test io-40.2 {POSIX open access modes: CREAT} {unix notWsl} {
    file delete $path(test3)
    set f [open $path(test3) {WRONLY CREAT} 0o600]
    file stat $path(test3) stats
    set x [format "%#o" [expr {$stats(mode)&0o777}]]
    puts $f "line 1"
    close $f
    set f [open $path(test3) r]
    lappend x [gets $f]
    close $f
    set x
} {0o600 {line 1}}
test io-40.3 {POSIX open access modes: CREAT} {unix umask notWsl} {
    # This test only works if your umask is 2, like ouster's.
    file delete $path(test3)
    set f [open $path(test3) {WRONLY CREAT}]
    close $f
    file stat $path(test3) stats
    format 0o%03o [expr {$stats(mode)&0o777}]
} [format 0o%03o [expr {0o666 & ~ $umaskValue}]]
test io-40.4 {POSIX open access modes: CREAT} {
    file delete $path(test3)
    set f [open $path(test3) w]
    fconfigure $f -eofchar {}
    puts $f xyzzy
    close $f
    set f [open $path(test3) {WRONLY CREAT}]
    fconfigure $f -eofchar {}
    puts -nonewline $f "ab"
    close $f
    set f [open $path(test3) r]
    set x [gets $f]
    close $f
    set x
} abzzy
test io-40.5 {POSIX open access modes: APPEND} {
    file delete $path(test3)
    set f [open $path(test3) w]
    fconfigure $f -translation lf -eofchar {}
    puts $f xyzzy
    close $f
    set f [open $path(test3) {WRONLY APPEND}]
    fconfigure $f -translation lf
    puts $f "new line"
    seek $f 0
    puts $f "abc"
    close $f
    set f [open $path(test3) r]
    fconfigure $f -translation lf
    set x ""
    seek $f 6 current
    lappend x [gets $f]
    lappend x [gets $f]
    close $f
    set x
} {{new line} abc}
test io-40.6 {POSIX open access modes: EXCL} -match regexp -body {
    file delete $path(test3)
    set f [open $path(test3) w]
    puts $f xyzzy
    close $f
    open $path(test3) {WRONLY CREAT EXCL}
} -returnCodes error -result {(?i)couldn't open ".*test3": file (already )?exists}
test io-40.7 {POSIX open access modes: EXCL} {
    file delete $path(test3)
    set f [open $path(test3) {WRONLY CREAT EXCL}]
    fconfigure $f -eofchar {}
    puts $f "A test line"
    close $f
    viewFile test3
} {A test line}
test io-40.8 {POSIX open access modes: TRUNC} {
    file delete $path(test3)
    set f [open $path(test3) w]
    puts $f xyzzy
    close $f
    set f [open $path(test3) {WRONLY TRUNC}]
    puts $f abc
    close $f
    set f [open $path(test3) r]
    set x [gets $f]
    close $f
    set x
} abc
test io-40.9 {POSIX open access modes: NONBLOCK} {nonPortable unix} {
    file delete $path(test3)
    set f [open $path(test3) {WRONLY NONBLOCK CREAT}]
    puts $f "NONBLOCK test"
    close $f
    set f [open $path(test3) r]
    set x [gets $f]
    close $f
    set x
} {NONBLOCK test}
test io-40.10 {POSIX open access modes: RDONLY} {
    set f [open $path(test1) w]
    puts $f "two lines: this one"
    puts $f "and this"
    close $f
    set f [open $path(test1) RDONLY]
    set x [list [gets $f] [catch {puts $f Test} msg] $msg]
    close $f
    string compare [string tolower $x] \
	[list {two lines: this one} 1 \
		[format "channel \"%s\" wasn't opened for writing" $f]]
} 0
test io-40.11 {POSIX open access modes: RDONLY} -match regexp -body {
    file delete $path(test3)
    open $path(test3) RDONLY
} -returnCodes error -result {(?i)couldn't open ".*test3": no such file or directory}
test io-40.12 {POSIX open access modes: WRONLY} -match regexp -body {
    file delete $path(test3)
    open $path(test3) WRONLY
} -returnCodes error -result {(?i)couldn't open ".*test3": no such file or directory}
test io-40.13 {POSIX open access modes: WRONLY} {
    makeFile xyzzy test3
    set f [open $path(test3) WRONLY]
    fconfigure $f -eofchar {}
    puts -nonewline $f "ab"
    seek $f 0 current
    set x [list [catch {gets $f} msg] $msg]
    close $f
    lappend x [viewFile test3]
    string compare [string tolower $x] \
	[list 1 "channel \"$f\" wasn't opened for reading" abzzy]
} 0
test io-40.14 {POSIX open access modes: RDWR} -match regexp -body {
    file delete $path(test3)
    open $path(test3) RDWR
} -returnCodes error -result {(?i)couldn't open ".*test3": no such file or directory}
test io-40.15 {POSIX open access modes: RDWR} {
    makeFile xyzzy test3
    set f [open $path(test3) RDWR]
    puts -nonewline $f "ab"
    seek $f 0 current
    set x [gets $f]
    close $f
    lappend x [viewFile test3]
} {zzy abzzy}
test io-40.16 {tilde substitution in open} -constraints makeFileInHome -setup {
    makeFile {Some text} _test_ ~
} -body {
    file exists [file join $::env(HOME) _test_]
} -cleanup {
    removeFile _test_ ~
} -result 1
test io-40.17 {tilde substitution in open} {
    set home $::env(HOME)
    unset ::env(HOME)
    set x [list [catch {open ~/foo} msg] $msg]
    set ::env(HOME) $home
    set x
} {1 {couldn't open "~/foo": no such file or directory}}

test io-41.1 {Tcl_FileeventCmd: errors} {fileevent} {
    list [catch {fileevent foo} msg] $msg
} {1 {wrong # args: should be "fileevent channelId event ?script?"}}
test io-41.2 {Tcl_FileeventCmd: errors} {fileevent} {
    list [catch {fileevent foo bar baz q} msg] $msg
} {1 {wrong # args: should be "fileevent channelId event ?script?"}}
test io-41.3 {Tcl_FileeventCmd: errors} {fileevent} {
    list [catch {fileevent gorp readable} msg] $msg
} {1 {can not find channel named "gorp"}}
test io-41.4 {Tcl_FileeventCmd: errors} {fileevent} {
    list [catch {fileevent gorp writable} msg] $msg
} {1 {can not find channel named "gorp"}}
test io-41.5 {Tcl_FileeventCmd: errors} {fileevent} {
    list [catch {fileevent gorp who-knows} msg] $msg
} {1 {bad event name "who-knows": must be readable or writable}}

#
# Test fileevent on a file
#

set path(foo) [makeFile {} foo]
set f [open $path(foo) w+]

test io-42.1 {Tcl_FileeventCmd: creating, deleting, querying} {fileevent} {
    list [fileevent $f readable] [fileevent $f writable]
} {{} {}}
test io-42.2 {Tcl_FileeventCmd: replacing} {fileevent} {
    set result {}
    fileevent $f r "first script"
    lappend result [fileevent $f readable]
    fileevent $f r "new script"
    lappend result [fileevent $f readable]
    fileevent $f r "yet another"
    lappend result [fileevent $f readable]
    fileevent $f r ""
    lappend result [fileevent $f readable]
} {{first script} {new script} {yet another} {}}
test io-42.3 {Tcl_FileeventCmd: replacing, with NULL chars in script} {fileevent} {
    set result {}
    fileevent $f r "first scr\x00ipt"
    lappend result [string length [fileevent $f readable]]
    fileevent $f r "new scr\x00ipt"
    lappend result [string length [fileevent $f readable]]
    fileevent $f r "yet ano\x00ther"
    lappend result [string length [fileevent $f readable]]
    fileevent $f r ""
    lappend result [fileevent $f readable]
} {13 11 12 {}}


test io-43.1 {Tcl_FileeventCmd: creating, deleting, querying} {stdio unixExecs fileevent} {
    set result {}
    fileevent $f readable "script 1"
    lappend result [fileevent $f readable] [fileevent $f writable]
    fileevent $f writable "write script"
    lappend result [fileevent $f readable] [fileevent $f writable]
    fileevent $f readable {}
    lappend result [fileevent $f readable] [fileevent $f writable]
    fileevent $f writable {}
    lappend result [fileevent $f readable] [fileevent $f writable]
} {{script 1} {} {script 1} {write script} {} {write script} {} {}}
test io-43.2 {Tcl_FileeventCmd: deleting when many present} -setup {
    set f2 [open "|[list cat -u]" r+]
    set f3 [open "|[list cat -u]" r+]
} -constraints {stdio unixExecs fileevent} -body {
    set result {}
    lappend result [fileevent $f r] [fileevent $f2 r] [fileevent $f3 r]
    fileevent $f r "read f"
    fileevent $f2 r "read f2"
    fileevent $f3 r "read f3"
    lappend result [fileevent $f r] [fileevent $f2 r] [fileevent $f3 r]
    fileevent $f2 r {}
    lappend result [fileevent $f r] [fileevent $f2 r] [fileevent $f3 r]
    fileevent $f3 r {}
    lappend result [fileevent $f r] [fileevent $f2 r] [fileevent $f3 r]
    fileevent $f r {}
    lappend result [fileevent $f r] [fileevent $f2 r] [fileevent $f3 r]
} -cleanup {
    catch {close $f2}
    catch {close $f3}
} -result {{} {} {} {read f} {read f2} {read f3} {read f} {} {read f3} {read f} {} {} {} {} {}}

test io-44.1 {FileEventProc procedure: normal read event} -setup {
    set f2 [open "|[list cat -u]" r+]
    set f3 [open "|[list cat -u]" r+]
} -constraints {stdio unixExecs fileevent} -body {
    fileevent $f2 readable [namespace code {
	set x [gets $f2]; fileevent $f2 readable {}
    }]
    puts $f2 text; flush $f2
    variable x initial
    vwait [namespace which -variable x]
    set x
} -cleanup {
    catch {close $f2}
    catch {close $f3}
} -result {text}
test io-44.2 {FileEventProc procedure: error in read event} -constraints {
    stdio unixExecs fileevent
} -setup {
    set f2 [open "|[list cat -u]" r+]
    set f3 [open "|[list cat -u]" r+]
    proc myHandler {msg options} {
	variable x $msg
    }
    set handler [interp bgerror {}]
    interp bgerror {} [namespace which myHandler]
} -body {
    fileevent $f2 readable {error bogus}
    puts $f2 text; flush $f2
    variable x initial
    vwait [namespace which -variable x]
    list $x [fileevent $f2 readable]
} -cleanup {
    interp bgerror {} $handler
    catch {close $f2}
    catch {close $f3}
} -result {bogus {}}
test io-44.3 {FileEventProc procedure: normal write event} -setup {
    set f2 [open "|[list cat -u]" r+]
    set f3 [open "|[list cat -u]" r+]
} -constraints {stdio unixExecs fileevent} -body {
    fileevent $f2 writable [namespace code {
	lappend x "triggered"
	incr count -1
	if {$count <= 0} {
	    fileevent $f2 writable {}
	}
    }]
    variable x initial
    set count 3
    vwait [namespace which -variable x]
    vwait [namespace which -variable x]
    vwait [namespace which -variable x]
    set x
} -cleanup {
    catch {close $f2}
    catch {close $f3}
} -result {initial triggered triggered triggered}
test io-44.4 {FileEventProc procedure: eror in write event} -constraints {
    stdio unixExecs fileevent
} -setup {
    set f2 [open "|[list cat -u]" r+]
    set f3 [open "|[list cat -u]" r+]
    proc myHandler {msg options} {
	variable x $msg
    }
    set handler [interp bgerror {}]
    interp bgerror {} [namespace which myHandler]
} -body {
    fileevent $f2 writable {error bad-write}
    variable x initial
    vwait [namespace which -variable x]
    list $x [fileevent $f2 writable]
} -cleanup {
    interp bgerror {} $handler
    catch {close $f2}
    catch {close $f3}
} -result {bad-write {}}
test io-44.5 {FileEventProc procedure: end of file} -constraints {
    stdio unixExecs fileevent
} -body {
    set f4 [open "|[list [interpreter] $path(cat) << foo]" r]
    fileevent $f4 readable [namespace code {
	if {[gets $f4 line] < 0} {
	    lappend x eof
	    fileevent $f4 readable {}
	} else {
	    lappend x $line
	}
    }]
    variable x initial
    vwait [namespace which -variable x]
    vwait [namespace which -variable x]
    set x
} -cleanup {
    close $f4
} -result {initial foo eof}

close $f

test io-44.6 {FileEventProc procedure: write-only non-blocking channel} -setup {
} -constraints {stdio fileevent openpipe} -body {

    namespace eval refchan {
	namespace ensemble create
	namespace export *


	proc finalize {chan args} {
	    namespace delete c_$chan
	}

	proc initialize {chan args} {
	    namespace eval c_$chan {}
	    namespace upvar c_$chan watching watching
	    set watching {}
	    list finalize initialize seek watch write
	}


	proc watch {chan args} {
	    namespace upvar c_$chan watching watching
	    foreach arg $args {
		switch $arg {
		    write {
			if {$arg ni $watching} {
			    lappend watching $arg
			}
			chan postevent $chan $arg
		    }
		}
	    }
	}


	proc write {chan args} {
	    chan postevent $chan write
	    return 1
	}
    }
    set f [chan create w [namespace which refchan]]
    chan configure $f -blocking 0
    set data "some data"
    set x 0
    chan event $f writable [namespace code {
	puts $f $data
	incr count [string length $data]
	if {$count > 262144} {
	    chan event $f writable {}
	    set x done
	}
    }]
    set token [after 10000 [namespace code {
	set x timeout
    }]]
    vwait [namespace which -variable x]
    return $x
} -cleanup {
    after cancel $token
    catch {chan close $f}
} -result done


makeFile "foo bar" foo

test io-45.1 {DeleteFileEvent, cleanup on close} {fileevent} {
    set f [open $path(foo) r]
    fileevent $f readable [namespace code {
	lappend x "binding triggered: \"[gets $f]\""
	fileevent $f readable {}
    }]
    close $f
    set x initial
    after 100 [namespace code { set y done }]
    variable y
    vwait [namespace which -variable y]
    set x
} {initial}
test io-45.2 {DeleteFileEvent, cleanup on close} {fileevent} {
    set f  [open $path(foo) r]
    set f2 [open $path(foo) r]
    fileevent $f readable [namespace code {
	    lappend x "f triggered: \"[gets $f]\""
	    fileevent $f readable {}
	}]
    fileevent $f2 readable [namespace code {
	lappend x "f2 triggered: \"[gets $f2]\""
	fileevent $f2 readable {}
    }]
    close $f
    variable x initial
    vwait [namespace which -variable x]
    close $f2
    set x
} {initial {f2 triggered: "foo bar"}}
test io-45.3 {DeleteFileEvent, cleanup on close} {fileevent} {
    set f  [open $path(foo) r]
    set f2 [open $path(foo) r]
    set f3 [open $path(foo) r]
    fileevent $f readable {f script}
    fileevent $f2 readable {f2 script}
    fileevent $f3 readable {f3 script}
    set x {}
    close $f2
    lappend x [catch {fileevent $f readable} msg] $msg \
	    [catch {fileevent $f2 readable}] \
	    [catch {fileevent $f3 readable} msg] $msg
    close $f3
    lappend x [catch {fileevent $f readable} msg] $msg \
	    [catch {fileevent $f2 readable}] \
	    [catch {fileevent $f3 readable}]
    close $f
    lappend x [catch {fileevent $f readable}] \
	    [catch {fileevent $f2 readable}] \
	    [catch {fileevent $f3 readable}]
} {0 {f script} 1 0 {f3 script} 0 {f script} 1 1 1 1 1}

# Execute these tests only if the "testfevent" command is present.

test io-46.1 {Tcl event loop vs multiple interpreters} {testfevent fileevent notOSX} {
    testfevent create
    set script "set f \[[list open $path(foo) r]]\n"
    append script {
	set x "no event"
	fileevent $f readable [namespace code {
	    set x "f triggered: [gets $f]"
	    fileevent $f readable {}
	}]
    }
    set timer [after 10 lappend x timeout]
    testfevent cmd $script
    vwait x
    after cancel $timer
    testfevent cmd {close $f}
    list [testfevent cmd {set x}] [testfevent cmd {info commands after}]
} {{f triggered: foo bar} after}
test io-46.2 {Tcl event loop vs multiple interpreters} testfevent {
    testfevent create
    testfevent cmd {
	variable x 0
	after 100 {set x triggered}
	vwait [namespace which -variable x]
	set x
    }
} {triggered}
test io-46.3 {Tcl event loop vs multiple interpreters} testfevent {
    testfevent create
    testfevent cmd {
	set x 0
	after 10 {lappend x timer}
	after 30
	set result $x
	update idletasks
	lappend result $x
	update
	lappend result $x
    }
} {0 0 {0 timer}}

test io-47.1 {fileevent vs multiple interpreters} {testfevent fileevent} {
    set f  [open $path(foo) r]
    set f2 [open $path(foo) r]
    set f3 [open $path(foo) r]
    fileevent $f readable {script 1}
    testfevent create
    testfevent share $f2
    testfevent cmd "fileevent $f2 readable {script 2}"
    fileevent $f3 readable {sript 3}
    set x {}
    lappend x [fileevent $f2 readable]
    testfevent delete
    lappend x [fileevent $f readable] [fileevent $f2 readable] \
	[fileevent $f3 readable]
    close $f
    close $f2
    close $f3
    set x
} {{} {script 1} {} {sript 3}}
test io-47.2 {deleting fileevent on interpreter delete} {testfevent fileevent} {
    set f  [open $path(foo) r]
    set f2 [open $path(foo) r]
    set f3 [open $path(foo) r]
    set f4 [open $path(foo) r]
    fileevent $f readable {script 1}
    testfevent create
    testfevent share $f2
    testfevent share $f3
    testfevent cmd "fileevent $f2 readable {script 2}
	fileevent $f3 readable {script 3}"
    fileevent $f4 readable {script 4}
    testfevent delete
    set x [list [fileevent $f readable] [fileevent $f2 readable] \
		[fileevent $f3 readable] [fileevent $f4 readable]]
    close $f
    close $f2
    close $f3
    close $f4
    set x
} {{script 1} {} {} {script 4}}
test io-47.3 {deleting fileevent on interpreter delete} {testfevent fileevent} {
    set f  [open $path(foo) r]
    set f2 [open $path(foo) r]
    set f3 [open $path(foo) r]
    set f4 [open $path(foo) r]
    testfevent create
    testfevent share $f3
    testfevent share $f4
    fileevent $f readable {script 1}
    fileevent $f2 readable {script 2}
    testfevent cmd "fileevent $f3 readable {script 3}
      fileevent $f4 readable {script 4}"
    testfevent delete
    set x [list [fileevent $f readable] [fileevent $f2 readable] \
		[fileevent $f3 readable] [fileevent $f4 readable]]
    close $f
    close $f2
    close $f3
    close $f4
    set x
} {{script 1} {script 2} {} {}}
test io-47.4 {file events on shared files and multiple interpreters} {testfevent fileevent} {
    set f  [open $path(foo) r]
    set f2 [open $path(foo) r]
    testfevent create
    testfevent share $f
    testfevent cmd "fileevent $f readable {script 1}"
    fileevent $f readable {script 2}
    fileevent $f2 readable {script 3}
    set x [list [fileevent $f2 readable] \
		[testfevent cmd "fileevent $f readable"] \
		[fileevent $f readable]]
    testfevent delete
    close $f
    close $f2
    set x
} {{script 3} {script 1} {script 2}}
test io-47.5 {file events on shared files, deleting file events} {testfevent fileevent} {
    set f [open $path(foo) r]
    testfevent create
    testfevent share $f
    testfevent cmd "fileevent $f readable {script 1}"
    fileevent $f readable {script 2}
    testfevent cmd "fileevent $f readable {}"
    set x [list [testfevent cmd "fileevent $f readable"] \
		[fileevent $f readable]]
    testfevent delete
    close $f
    set x
} {{} {script 2}}
test io-47.6 {file events on shared files, deleting file events} {testfevent fileevent} {
    set f [open $path(foo) r]
    testfevent create
    testfevent share $f
    testfevent cmd "fileevent $f readable {script 1}"
    fileevent $f readable {script 2}
    fileevent $f readable {}
    set x [list [testfevent cmd "fileevent $f readable"] \
		[fileevent $f readable]]
    testfevent delete
    close $f
    set x
} {{script 1} {}}
unset path(foo)
removeFile foo

set path(bar) [makeFile {} bar]

test io-48.1 {testing readability conditions} {fileevent} {
    set f [open $path(bar) w]
    puts $f abcdefg
    puts $f abcdefg
    puts $f abcdefg
    puts $f abcdefg
    puts $f abcdefg
    close $f
    set f [open $path(bar) r]
    fileevent $f readable [namespace code [list consume $f]]
    proc consume {f} {
	variable l
	variable x
	lappend l called
	if {[eof $f]} {
	    close $f
	    set x done
	} else {
	    gets $f
	}
    }
    set l ""
    variable x not_done
    vwait [namespace which -variable x]
    list $x $l
} {done {called called called called called called called}}
test io-48.2 {testing readability conditions} {nonBlockFiles fileevent} {
    set f [open $path(bar) w]
    puts $f abcdefg
    puts $f abcdefg
    puts $f abcdefg
    puts $f abcdefg
    puts $f abcdefg
    close $f
    set f [open $path(bar) r]
    fileevent $f readable [namespace code [list consume $f]]
    fconfigure $f -blocking off
    proc consume {f} {
	variable x
	variable l
	lappend l called
	if {[eof $f]} {
	    close $f
	    set x done
	} else {
	    gets $f
	}
    }
    set l ""
    variable x not_done
    vwait [namespace which -variable x]
    list $x $l
} {done {called called called called called called called}}
set path(my_script) [makeFile {} my_script]
test io-48.3 {testing readability conditions} {stdio unix nonBlockFiles fileevent} {
    set f [open $path(bar) w]
    puts $f abcdefg
    puts $f abcdefg
    puts $f abcdefg
    puts $f abcdefg
    puts $f abcdefg
    close $f
    set f [open $path(my_script) w]
    puts $f {
	proc copy_slowly {f} {
	    while {![eof $f]} {
		puts [gets $f]
		after 200
	    }
	    close $f
	}
    }
    close $f
    set f [open "|[list [interpreter]]" r+]
    fileevent  $f readable [namespace code [list consume $f]]
    fconfigure $f -buffering line
    fconfigure $f -blocking off
    proc consume {f} {
	variable l
	variable x
	if {[eof $f]} {
	    set x done
	} else {
	    gets $f
	    lappend l [fblocked $f]
	    gets $f
	    lappend l [fblocked $f]
	}
    }
    set l ""
    variable x not_done
    puts $f [list source $path(my_script)]
    puts $f "set f \[[list open $path(bar) r]]"
    puts $f {copy_slowly $f}
    puts $f {exit}
    vwait [namespace which -variable x]
    close $f
    list $x $l
} {done {0 1 0 1 0 1 0 1 0 1 0 1 0 0}}
unset path(bar)
removeFile bar

test io-48.4 {lf write, testing readability, ^Z termination, auto read mode} {fileevent} {
    file delete $path(test1)
    set f [open $path(test1) w]
    fconfigure $f -translation lf
    variable c [format "abc\ndef\n%c" 26]
    puts -nonewline $f $c
    close $f
    proc consume {f} {
	variable l
	variable c
	variable x
	if {[eof $f]} {
	   set x done
	   close $f
	} else {
	   lappend l [gets $f]
	   incr c
	}
    }
    set c 0
    set l ""
    set f [open $path(test1) r]
    fconfigure $f -translation auto -eofchar \x1A
    fileevent $f readable [namespace code [list consume $f]]
    variable x
    vwait [namespace which -variable x]
    list $c $l
} {3 {abc def {}}}
test io-48.5 {lf write, testing readability, ^Z in middle, auto read mode} {fileevent} {
    file delete $path(test1)
    set f [open $path(test1) w]
    fconfigure $f -translation lf
    set c [format "abc\ndef\n%cfoo\nbar\n" 26]
    puts -nonewline $f $c
    close $f
    proc consume {f} {
	variable l
	variable x
	variable c
	if {[eof $f]} {
	   set x done
	   close $f
	} else {
	   lappend l [gets $f]
	   incr c
	}
    }
    set c 0
    set l ""
    set f [open $path(test1) r]
    fconfigure $f -translation auto -eofchar \x1A
    fileevent $f readable [namespace code [list consume $f]]
    variable x
    vwait [namespace which -variable x]
    list $c $l
} {3 {abc def {}}}
test io-48.6 {cr write, testing readability, ^Z termination, auto read mode} {fileevent} {
    file delete $path(test1)
    set f [open $path(test1) w]
    fconfigure $f -translation cr
    set c [format "abc\ndef\n%c" 26]
    puts -nonewline $f $c
    close $f
    proc consume {f} {
	variable l
	variable x
	variable c
	if {[eof $f]} {
	   set x done
	   close $f
	} else {
	   lappend l [gets $f]
	   incr c
	}
    }
    set c 0
    set l ""
    set f [open $path(test1) r]
    fconfigure $f -translation auto -eofchar \x1A
    fileevent $f readable [namespace code [list consume $f]]
    variable x
    vwait [namespace which -variable x]
    list $c $l
} {3 {abc def {}}}
test io-48.7 {cr write, testing readability, ^Z in middle, auto read mode} {fileevent} {
    file delete $path(test1)
    set f [open $path(test1) w]
    fconfigure $f -translation cr
    set c [format "abc\ndef\n%cfoo\nbar\n" 26]
    puts -nonewline $f $c
    close $f
    proc consume {f} {
	variable l
	variable c
	variable x
	if {[eof $f]} {
	   set x done
	   close $f
	} else {
	   lappend l [gets $f]
	   incr c
	}
    }
    set c 0
    set l ""
    set f [open $path(test1) r]
    fconfigure $f -translation auto -eofchar \x1A
    fileevent $f readable [namespace code [list consume $f]]
    variable x
    vwait [namespace which -variable x]
    list $c $l
} {3 {abc def {}}}
test io-48.8 {crlf write, testing readability, ^Z termination, auto read mode} {fileevent} {
    file delete $path(test1)
    set f [open $path(test1) w]
    fconfigure $f -translation crlf
    set c [format "abc\ndef\n%c" 26]
    puts -nonewline $f $c
    close $f
    proc consume {f} {
	variable l
	variable x
	variable c
	if {[eof $f]} {
	   set x done
	   close $f
	} else {
	   lappend l [gets $f]
	   incr c
	}
    }
    set c 0
    set l ""
    set f [open $path(test1) r]
    fconfigure $f -translation auto -eofchar \x1A
    fileevent $f readable [namespace code [list consume $f]]
    variable x
    vwait [namespace which -variable x]
    list $c $l
} {3 {abc def {}}}
test io-48.9 {crlf write, testing readability, ^Z in middle, auto read mode} {fileevent} {
    file delete $path(test1)
    set f [open $path(test1) w]
    fconfigure $f -translation crlf
    set c [format "abc\ndef\n%cfoo\nbar\n" 26]
    puts -nonewline $f $c
    close $f
    proc consume {f} {
	variable l
	variable c
	variable x
	if {[eof $f]} {
	   set x done
	   close $f
	} else {
	   lappend l [gets $f]
	   incr c
	}
    }
    set c 0
    set l ""
    set f [open $path(test1) r]
    fconfigure $f -translation auto -eofchar \x1A
    fileevent $f readable [namespace code [list consume $f]]
    variable x
    vwait [namespace which -variable x]
    list $c $l
} {3 {abc def {}}}
test io-48.10 {lf write, testing readability, ^Z in middle, lf read mode} {fileevent} {
    file delete $path(test1)
    set f [open $path(test1) w]
    fconfigure $f -translation lf
    set c [format "abc\ndef\n%cfoo\nbar\n" 26]
    puts -nonewline $f $c
    close $f
    proc consume {f} {
	variable l
	variable c
	variable x
	if {[eof $f]} {
	   set x done
	   close $f
	} else {
	   lappend l [gets $f]
	   incr c
	}
    }
    set c 0
    set l ""
    set f [open $path(test1) r]
    fconfigure $f -translation lf -eofchar \x1A
    fileevent $f readable [namespace code [list consume $f]]
    variable x
    vwait [namespace which -variable x]
    list $c $l
} {3 {abc def {}}}
test io-48.11 {lf write, testing readability, ^Z termination, lf read mode} {fileevent} {
    file delete $path(test1)
    set f [open $path(test1) w]
    fconfigure $f -translation lf
    set c [format "abc\ndef\n%c" 26]
    puts -nonewline $f $c
    close $f
    proc consume {f} {
	variable l
	variable x
	variable c
	if {[eof $f]} {
	   set x done
	   close $f
	} else {
	   lappend l [gets $f]
	   incr c
	}
    }
    set c 0
    set l ""
    set f [open $path(test1) r]
    fconfigure $f -translation lf -eofchar \x1A
    fileevent $f readable [namespace code [list consume $f]]
    variable x
    vwait [namespace which -variable x]
    list $c $l
} {3 {abc def {}}}
test io-48.12 {cr write, testing readability, ^Z in middle, cr read mode} {fileevent} {
    file delete $path(test1)
    set f [open $path(test1) w]
    fconfigure $f -translation cr
    set c [format "abc\ndef\n%cfoo\nbar\n" 26]
    puts -nonewline $f $c
    close $f
    proc consume {f} {
	variable l
	variable x
	variable c
	if {[eof $f]} {
	   set x done
	   close $f
	} else {
	   lappend l [gets $f]
	   incr c
	}
    }
    set c 0
    set l ""
    set f [open $path(test1) r]
    fconfigure $f -translation cr -eofchar \x1A
    fileevent $f readable [namespace code [list consume $f]]
    variable x
    vwait [namespace which -variable x]
    list $c $l
} {3 {abc def {}}}
test io-48.13 {cr write, testing readability, ^Z termination, cr read mode} {fileevent} {
    file delete $path(test1)
    set f [open $path(test1) w]
    fconfigure $f -translation cr
    set c [format "abc\ndef\n%c" 26]
    puts -nonewline $f $c
    close $f
    proc consume {f} {
	variable c
	variable x
	variable l
	if {[eof $f]} {
	   set x done
	   close $f
	} else {
	   lappend l [gets $f]
	   incr c
	}
    }
    set c 0
    set l ""
    set f [open $path(test1) r]
    fconfigure $f -translation cr -eofchar \x1A
    fileevent $f readable [namespace code [list consume $f]]
    variable x
    vwait [namespace which -variable x]
    list $c $l
} {3 {abc def {}}}
test io-48.14 {crlf write, testing readability, ^Z in middle, crlf read mode} {fileevent} {
    file delete $path(test1)
    set f [open $path(test1) w]
    fconfigure $f -translation crlf
    set c [format "abc\ndef\n%cfoo\nbar\n" 26]
    puts -nonewline $f $c
    close $f
    proc consume {f} {
	variable c
	variable x
	variable l
	if {[eof $f]} {
	   set x done
	   close $f
	} else {
	   lappend l [gets $f]
	   incr c
	}
    }
    set c 0
    set l ""
    set f [open $path(test1) r]
    fconfigure $f -translation crlf -eofchar \x1A
    fileevent $f readable [namespace code [list consume $f]]
    variable x
    vwait [namespace which -variable x]
    list $c $l
} {3 {abc def {}}}
test io-48.15 {crlf write, testing readability, ^Z termi, crlf read mode} {fileevent} {
    file delete $path(test1)
    set f [open $path(test1) w]
    fconfigure $f -translation crlf
    set c [format "abc\ndef\n%c" 26]
    puts -nonewline $f $c
    close $f
    proc consume {f} {
	variable c
	variable x
	variable l
	if {[eof $f]} {
	   set x done
	   close $f
	} else {
	   lappend l [gets $f]
	   incr c
	}
    }
    set c 0
    set l ""
    set f [open $path(test1) r]
    fconfigure $f -translation crlf -eofchar \x1A
    fileevent $f readable [namespace code [list consume $f]]
    variable x
    vwait [namespace which -variable x]
    list $c $l
} {3 {abc def {}}}

test io-49.1 {testing crlf reading, leftover cr disgorgment} {
    file delete $path(test1)
    set f [open $path(test1) w]
    fconfigure $f -translation lf
    puts -nonewline $f "a\rb\rc\r\n"
    close $f
    set f [open $path(test1) r]
    set l ""
    lappend l [file size $path(test1)]
    fconfigure $f -translation crlf
    lappend l [read $f 1]
    lappend l [tell $f]
    lappend l [read $f 1]
    lappend l [tell $f]
    lappend l [read $f 1]
    lappend l [tell $f]
    lappend l [read $f 1]
    lappend l [tell $f]
    lappend l [read $f 1]
    lappend l [tell $f]
    lappend l [read $f 1]
    lappend l [tell $f]
    lappend l [eof $f]
    lappend l [read $f 1]
    lappend l [eof $f]
    close $f
    set l
} "7 a 1 [list \r] 2 b 3 [list \r] 4 c 5 {
} 7 0 {} 1"
test io-49.2 {testing crlf reading, leftover cr disgorgment} {
    file delete $path(test1)
    set f [open $path(test1) w]
    fconfigure $f -translation lf
    puts -nonewline $f "a\rb\rc\r\n"
    close $f
    set f [open $path(test1) r]
    set l ""
    lappend l [file size $path(test1)]
    fconfigure $f -translation crlf
    lappend l [read $f 2]
    lappend l [tell $f]
    lappend l [read $f 2]
    lappend l [tell $f]
    lappend l [read $f 2]
    lappend l [tell $f]
    lappend l [eof $f]
    lappend l [read $f 2]
    lappend l [tell $f]
    lappend l [eof $f]
    close $f
    set l
} "7 [list a\r] 2 [list b\r] 4 [list c\n] 7 0 {} 7 1"
test io-49.3 {testing crlf reading, leftover cr disgorgment} {
    file delete $path(test1)
    set f [open $path(test1) w]
    fconfigure $f -translation lf
    puts -nonewline $f "a\rb\rc\r\n"
    close $f
    set f [open $path(test1) r]
    set l ""
    lappend l [file size $path(test1)]
    fconfigure $f -translation crlf
    lappend l [read $f 3]
    lappend l [tell $f]
    lappend l [read $f 3]
    lappend l [tell $f]
    lappend l [eof $f]
    lappend l [read $f 3]
    lappend l [tell $f]
    lappend l [eof $f]
    close $f
    set l
} "7 [list a\rb] 3 [list \rc\n] 7 0 {} 7 1"
test io-49.4 {testing crlf reading, leftover cr disgorgment} {
    file delete $path(test1)
    set f [open $path(test1) w]
    fconfigure $f -translation lf
    puts -nonewline $f "a\rb\rc\r\n"
    close $f
    set f [open $path(test1) r]
    set l ""
    lappend l [file size $path(test1)]
    fconfigure $f -translation crlf
    lappend l [read $f 3]
    lappend l [tell $f]
    lappend l [gets $f]
    lappend l [tell $f]
    lappend l [eof $f]
    lappend l [gets $f]
    lappend l [tell $f]
    lappend l [eof $f]
    close $f
    set l
} "7 [list a\rb] 3 [list \rc] 7 0 {} 7 1"
test io-49.5 {testing crlf reading, leftover cr disgorgment} {
    file delete $path(test1)
    set f [open $path(test1) w]
    fconfigure $f -translation lf
    puts -nonewline $f "a\rb\rc\r\n"
    close $f
    set f [open $path(test1) r]
    set l ""
    lappend l [file size $path(test1)]
    fconfigure $f -translation crlf
    lappend l [set x [gets $f]]
    lappend l [tell $f]
    lappend l [gets $f]
    lappend l [tell $f]
    lappend l [eof $f]
    close $f
    set l
} [list 7 a\rb\rc 7 {} 7 1]

test io-50.1 {testing handler deletion} -constraints {testchannelevent testservicemode} -setup {
    file delete $path(test1)
} -body {
    set f [open $path(test1) w]
    close $f
    update
    proc delhandler {f} {
	variable z
	set z called
	testchannelevent $f delete 0
    }
    set z not_called
    set timer [after 50 lappend z timeout]
    testservicemode 0
    set f [open $path(test1) r]
    testchannelevent $f add readable [namespace code [list delhandler $f]]
    testservicemode 1
    vwait z
    after cancel $timer
    set z
} -cleanup {
    close $f
} -result called
test io-50.2 {testing handler deletion with multiple handlers} -constraints {testchannelevent testservicemode} -setup {
    file delete $path(test1)
} -body {
    set f [open $path(test1) w]
    close $f
    proc delhandler {f i} {
	variable z
	lappend z "called delhandler $i"
	testchannelevent $f delete 0
    }
    set z ""
    testservicemode 0
    set f [open $path(test1) r]
    testchannelevent $f add readable [namespace code [list delhandler $f 1]]
    testchannelevent $f add readable [namespace code [list delhandler $f 0]]
    testservicemode 1
    set timer [after 50 lappend z timeout]
    vwait z
    after cancel $timer
    set z
} -cleanup {
    close $f
} -result {{called delhandler 0} {called delhandler 1}}
test io-50.3 {testing handler deletion with multiple handlers} -constraints {testchannelevent testservicemode} -setup {
    file delete $path(test1)
} -body {
    set f [open $path(test1) w]
    close $f
    set z ""
    proc notcalled {f i} {
	variable z
	lappend z "notcalled was called!! $f $i"
    }
    proc delhandler {f i} {
	variable z
	testchannelevent $f delete 1
	lappend z "delhandler $i called"
	testchannelevent $f delete 0
	lappend z "delhandler $i deleted myself"
    }
    set z ""
    testservicemode 0
    set f [open $path(test1) r]
    testchannelevent $f add readable [namespace code [list notcalled $f 1]]
    testchannelevent $f add readable [namespace code [list delhandler $f 0]]
    testservicemode 1
    set timer [after 50 lappend z timeout]
    vwait z
    after cancel $timer
    set z
} -cleanup {
    close $f
} -result {{delhandler 0 called} {delhandler 0 deleted myself}}
test io-50.4 {testing handler deletion vs reentrant calls} -constraints {testchannelevent testservicemode} -setup {
    file delete $path(test1)
    update
} -body {
    set f [open $path(test1) w]
    close $f
    update
    proc delrecursive {f} {
	variable z
	variable u
	if {"$u" == "recursive"} {
	    testchannelevent $f delete 0
	    lappend z "delrecursive deleting recursive"
	} else {
	    lappend z "delrecursive calling recursive"
	    set u recursive
	    update
	}
    }
    variable u toplevel
    variable z ""
    testservicemode 0
    set f [open $path(test1) r]
    testchannelevent $f add readable [namespace code [list delrecursive $f]]
    testservicemode 1
    set timer [after 50 lappend z timeout]
    vwait z
    after cancel $timer
    set z
} -cleanup {
    close $f
} -result {{delrecursive calling recursive} {delrecursive deleting recursive}}
test io-50.5 {testing handler deletion vs reentrant calls} -constraints {testchannelevent testservicemode notOSX} -setup {
    file delete $path(test1)
} -body {
    set f [open $path(test1) w]
    close $f
    proc notcalled {f} {
	variable z
	lappend z "notcalled was called!! $f"
    }
    proc del {f} {
	variable u
	variable z
	if {"$u" == "recursive"} {
	    testchannelevent $f delete 1
	    lappend z "del deleted notcalled"
	    testchannelevent $f delete 0
	    lappend z "del deleted myself"
	} else {
	    set u recursive
	    lappend z "del calling recursive"
	    set timer [after 50 lappend z timeout]
	    vwait z
	    after cancel $timer
	    lappend z "del after recursive"
	}
    }
    set z ""
    set u toplevel
    testservicemode 0
    set f [open $path(test1) r]
    testchannelevent $f add readable [namespace code [list notcalled $f]]
    testchannelevent $f add readable [namespace code [list del $f]]
    testservicemode 1
    set timer [after 50 set z timeout]
    vwait z
    after cancel $timer
    set z
} -cleanup {
    close $f
} -result [list {del calling recursive} {del deleted notcalled} \
	       {del deleted myself} {del after recursive}]
test io-50.6 {testing handler deletion vs reentrant calls} -constraints {testchannelevent testservicemode} -setup {
    file delete $path(test1)
} -body {
    set f [open $path(test1) w]
    close $f
    proc first {f} {
	variable u
	variable z
	variable done
	if {"$u" == "toplevel"} {
	    lappend z "first called"
	    set u first
	    set timer [after 50 lappend z timeout]
	    vwait z
	    after cancel $timer
	    lappend z "first after toplevel"
	    set done 1
	} else {
	    lappend z "first called not toplevel"
	}
    }
    proc second {f} {
	variable u
	variable z
	if {"$u" == "first"} {
	    lappend z "second called, first time"
	    set u second
	    testchannelevent $f delete 0
	} elseif {"$u" == "second"} {
	    lappend z "second called, second time"
	    testchannelevent $f delete 0
	} else {
	    lappend z "second called, cannot happen!"
	    testchannelevent $f removeall
	}
    }
    set z ""
    set u toplevel
    set done 0
    testservicemode 0
    set f [open $path(test1) r]
    testchannelevent $f add readable [namespace code [list second $f]]
    testchannelevent $f add readable [namespace code [list first $f]]
    testservicemode 1
    update
    if {!$done} {
	set timer2 [after 200 set done 1]
	vwait done
	after cancel $timer2
    }
    set z
} -cleanup {
    close $f
} -result [list {first called} {first called not toplevel} \
	{second called, first time} {second called, second time} \
	{first after toplevel}]
test io-51.1 {Test old socket deletion on Macintosh} {socket} {
    set x 0
    set result ""
    proc accept {s a p} {
	variable x
	variable wait
	fconfigure $s -blocking off
	puts $s "sock[incr x]"
	close $s
	set wait done
    }
    set ss [socket -server [namespace code accept] -myaddr 127.0.0.1 0]
    set port [lindex [fconfigure $ss -sockname] 2]

    variable wait ""
    set cs [socket 127.0.0.1 $port]
    vwait [namespace which -variable wait]
    lappend result [gets $cs]
    close $cs

    set wait ""
    set cs [socket 127.0.0.1 $port]
    vwait [namespace which -variable wait]
    lappend result [gets $cs]
    close $cs

    set wait ""
    set cs [socket 127.0.0.1 $port]
    vwait [namespace which -variable wait]
    lappend result [gets $cs]
    close $cs

    set wait ""
    set cs [socket 127.0.0.1 $port]
    vwait [namespace which -variable wait]
    lappend result [gets $cs]
    close $cs
    close $ss
    set result
} {sock1 sock2 sock3 sock4}

test io-52.1 {TclCopyChannel} {fcopy} {
    file delete $path(test1)
    set f1 [open $thisScript]
    set f2 [open $path(test1) w]
    fcopy $f1 $f2 -command { # }
    catch { fcopy $f1 $f2 } msg
    close $f1
    close $f2
    string compare $msg "channel \"$f1\" is busy"
} {0}
test io-52.2 {TclCopyChannel} {fcopy} {
    file delete $path(test1)
    set f1 [open $thisScript]
    set f2 [open $path(test1) w]
    set f3 [open $thisScript]
    fcopy $f1 $f2 -command { # }
    catch { fcopy $f3 $f2 } msg
    close $f1
    close $f2
    close $f3
    string compare $msg "channel \"$f2\" is busy"
} {0}
test io-52.3 {TclCopyChannel} {fcopy} {
    file delete $path(test1)
    set f1 [open $thisScript]
    set f2 [open $path(test1) w]
    fconfigure $f1 -translation lf -encoding iso8859-1 -blocking 0
    fconfigure $f2 -translation cr -encoding iso8859-1 -blocking 0
    set s0 [fcopy $f1 $f2]
    set result [list [fconfigure $f1 -blocking] [fconfigure $f2 -blocking]]
    close $f1
    close $f2
    set s1 [file size $thisScript]
    set s2 [file size $path(test1)]
    if {("$s1" == "$s2") && ($s0 == $s1)} {
	lappend result ok
    }
    set result
} {0 0 ok}
test io-52.4 {TclCopyChannel} {fcopy} {
    file delete $path(test1)
    set f1 [open $thisScript]
    set f2 [open $path(test1) w]
    fconfigure $f1 -translation lf -blocking 0
    fconfigure $f2 -translation cr -blocking 0
    fcopy $f1 $f2 -size 40
    set result [list [fblocked $f1] [fconfigure $f1 -blocking] [fconfigure $f2 -blocking]]
    close $f1
    close $f2
    lappend result [file size $path(test1)]
} {0 0 0 40}
test io-52.4.1 {TclCopyChannel} {fcopy} {
    file delete $path(test1)
    set f1 [open $thisScript]
    set f2 [open $path(test1) w]
    fconfigure $f1 -translation lf -blocking 0 -buffersize 10000000
    fconfigure $f2 -translation cr -blocking 0
    fcopy $f1 $f2 -size 40
    set result [list [fblocked $f1] [fconfigure $f1 -blocking] [fconfigure $f2 -blocking]]
    close $f1
    close $f2
    lappend result [file size $path(test1)]
} {0 0 0 40}
test io-52.5 {TclCopyChannel, all} {fcopy} {
    file delete $path(test1)
    set f1 [open $thisScript]
    set f2 [open $path(test1) w]
    fconfigure $f1 -translation lf -encoding iso8859-1 -blocking 0
    fconfigure $f2 -translation lf -encoding iso8859-1 -blocking 0
    fcopy $f1 $f2 -size -1 ;# -1 means 'copy all', same as if no -size specified.
    set result [list [fconfigure $f1 -blocking] [fconfigure $f2 -blocking]]
    close $f1
    close $f2
    set s1 [file size $thisScript]
    set s2 [file size $path(test1)]
    if {"$s1" == "$s2"} {
	lappend result ok
    }
    set result
} {0 0 ok}
test io-52.5a {TclCopyChannel, all, other negative value} {fcopy} {
    file delete $path(test1)
    set f1 [open $thisScript]
    set f2 [open $path(test1) w]
    fconfigure $f1 -translation lf -encoding iso8859-1 -blocking 0
    fconfigure $f2 -translation lf -encoding iso8859-1 -blocking 0
    fcopy $f1 $f2 -size -2 ;# < 0 behaves like -1, copy all
    set result [list [fconfigure $f1 -blocking] [fconfigure $f2 -blocking]]
    close $f1
    close $f2
    set s1 [file size $thisScript]
    set s2 [file size $path(test1)]
    if {"$s1" == "$s2"} {
	lappend result ok
    }
    set result
} {0 0 ok}
test io-52.5b {TclCopyChannel, all, wrap to negative value} {fcopy} {
    file delete $path(test1)
    set f1 [open $thisScript]
    set f2 [open $path(test1) w]
    fconfigure $f1 -translation lf -encoding iso8859-1 -blocking 0
    fconfigure $f2 -translation lf -encoding iso8859-1 -blocking 0
    fcopy $f1 $f2 -size 3221176172 ;# Wrapped to < 0, behaves like -1, copy all
    set result [list [fconfigure $f1 -blocking] [fconfigure $f2 -blocking]]
    close $f1
    close $f2
    set s1 [file size $thisScript]
    set s2 [file size $path(test1)]
    if {"$s1" == "$s2"} {
	lappend result ok
    }
    set result
} {0 0 ok}
test io-52.6 {TclCopyChannel} {fcopy} {
    file delete $path(test1)
    set f1 [open $thisScript]
    set f2 [open $path(test1) w]
    fconfigure $f1 -translation lf -encoding iso8859-1 -blocking 0
    fconfigure $f2 -translation lf -encoding iso8859-1 -blocking 0
    set s0 [fcopy $f1 $f2 -size [expr {[file size $thisScript] + 5}]]
    set result [list [fconfigure $f1 -blocking] [fconfigure $f2 -blocking]]
    close $f1
    close $f2
    set s1 [file size $thisScript]
    set s2 [file size $path(test1)]
    if {("$s1" == "$s2") && ($s0 == $s1)} {
	lappend result ok
    }
    set result
} {0 0 ok}
test io-52.7 {TclCopyChannel} {fcopy} {
    file delete $path(test1)
    set f1 [open $thisScript]
    set f2 [open $path(test1) w]
    fconfigure $f1 -translation lf -encoding iso8859-1 -blocking 0
    fconfigure $f2 -translation lf -encoding iso8859-1 -blocking 0
    fcopy $f1 $f2
    set result [list [fconfigure $f1 -blocking] [fconfigure $f2 -blocking]]
    set s1 [file size $thisScript]
    set s2 [file size $path(test1)]
    close $f1
    close $f2
    if {"$s1" == "$s2"} {
	lappend result ok
    }
    set result
} {0 0 ok}
test io-52.8 {TclCopyChannel} {stdio fcopy} {
    file delete $path(test1)
    file delete $path(pipe)
    set f1 [open $path(pipe) w]
    fconfigure $f1 -translation lf
    puts $f1 "
	puts ready
	gets stdin
	set f1 \[open [list $thisScript] r\]
	fconfigure \$f1 -translation lf
	puts \[read \$f1 100\]
	close \$f1
    "
    close $f1
    set f1 [open "|[list [interpreter] $path(pipe)]" r+]
    fconfigure $f1 -translation lf
    gets $f1
    puts $f1 ready
    flush $f1
    set f2 [open $path(test1) w]
    fconfigure $f2 -translation lf
    set s0 [fcopy $f1 $f2 -size 40]
    catch {close $f1}
    close $f2
    list $s0 [file size $path(test1)]
} {40 40}
# Empty files, to register them with the test facility
set path(kyrillic.txt)   [makeFile {} kyrillic.txt]
set path(utf8-fcopy.txt) [makeFile {} utf8-fcopy.txt]
set path(utf8-rp.txt)    [makeFile {} utf8-rp.txt]
# Create kyrillic file, use lf translation to avoid os eol issues
set out [open $path(kyrillic.txt) w]
fconfigure $out -encoding koi8-r -translation lf
puts       $out "АА"
close      $out
test io-52.9 {TclCopyChannel & encodings} {fcopy} {
    # Copy kyrillic to UTF-8, using fcopy.

    set in  [open $path(kyrillic.txt) r]
    set out [open $path(utf8-fcopy.txt) w]

    fconfigure $in  -encoding koi8-r -translation lf
    fconfigure $out -encoding utf-8 -translation lf

    fcopy $in $out
    close $in
    close $out

    # Do the same again, but differently (read/puts).

    set in  [open $path(kyrillic.txt) r]
    set out [open $path(utf8-rp.txt) w]

    fconfigure $in  -encoding koi8-r -translation lf
    fconfigure $out -encoding utf-8 -translation lf

    puts -nonewline $out [read $in]

    close $in
    close $out

    list [file size $path(kyrillic.txt)] \
	    [file size $path(utf8-fcopy.txt)] \
	    [file size $path(utf8-rp.txt)]
} {3 5 5}
test io-52.10 {TclCopyChannel & encodings} {fcopy} {
    # encoding to binary (=> implies that the
    # internal utf-8 is written)

    set in  [open $path(kyrillic.txt) r]
    set out [open $path(utf8-fcopy.txt) w]

    fconfigure $in  -encoding koi8-r -translation lf
    # -translation binary is also -encoding binary
    fconfigure $out -translation binary

    fcopy $in $out
    close $in
    close $out

    file size $path(utf8-fcopy.txt)
} 5
test io-52.11 {TclCopyChannel & encodings} -setup {
    set out [open $path(utf8-fcopy.txt) w]
    fconfigure $out -encoding utf-8 -translation lf
    puts $out "АА"
    close $out
} -constraints {fcopy} -body {
    # binary to encoding => the input has to be
    # in utf-8 to make sense to the encoder

    set in  [open $path(utf8-fcopy.txt) r]
    set out [open $path(kyrillic.txt) w]

    # -translation binary is also -encoding binary
    fconfigure $in  -translation binary
    fconfigure $out -encoding koi8-r -translation lf

    fcopy $in $out
    close $in
    close $out

    file size $path(kyrillic.txt)
} -result 3

test io-52.12 {coverage of -translation auto} {
    file delete $path(test1) $path(test2)
    set out [open $path(test1) wb]
    chan configure $out -translation lf
    puts -nonewline $out abcdefg\rhijklmn\nopqrstu\r\nvwxyz
    close $out
    set in [open $path(test1)]
    chan configure $in -buffersize 8
    set out [open $path(test2) w]
    chan configure $out -translation lf
    fcopy $in $out
    close $in
    close $out
    file size $path(test2)
} 29
test io-52.13 {coverage of -translation cr} {
    file delete $path(test1) $path(test2)
    set out [open $path(test1) wb]
    chan configure $out -translation lf
    puts -nonewline $out abcdefg\rhijklmn\nopqrstu\r\nvwxyz
    close $out
    set in [open $path(test1)]
    chan configure $in -buffersize 8 -translation cr
    set out [open $path(test2) w]
    chan configure $out -translation lf
    fcopy $in $out
    close $in
    close $out
    file size $path(test2)
} 30
test io-52.14 {coverage of -translation crlf} {
    file delete $path(test1) $path(test2)
    set out [open $path(test1) wb]
    chan configure $out -translation lf
    puts -nonewline $out abcdefg\rhijklmn\nopqrstu\r\nvwxyz
    close $out
    set in [open $path(test1)]
    chan configure $in -buffersize 8 -translation crlf
    set out [open $path(test2) w]
    chan configure $out -translation lf
    fcopy $in $out
    close $in
    close $out
    file size $path(test2)
} 29
test io-52.14.1 {coverage of -translation crlf} {
    file delete $path(test1) $path(test2)
    set out [open $path(test1) wb]
    chan configure $out -translation lf
    puts -nonewline $out abcdefg\rhijklmn\nopqrstu\r\nvwxyz
    close $out
    set in [open $path(test1)]
    chan configure $in -buffersize 8 -translation crlf
    set out [open $path(test2) w]
    fcopy $in $out -size 2
    close $in
    close $out
    file size $path(test2)
} 2
test io-52.14.2 {coverage of -translation crlf} {
    file delete $path(test1) $path(test2)
    set out [open $path(test1) wb]
    chan configure $out -translation lf
    puts -nonewline $out abcdefg\rhijklmn\nopqrstu\r\nvwxyz
    close $out
    set in [open $path(test1)]
    chan configure $in -translation crlf
    set out [open $path(test2) w]
    fcopy $in $out -size 9
    close $in
    close $out
    file size $path(test2)
} 9
test io-52.15 {coverage of -translation crlf} {
    file delete $path(test1) $path(test2)
    set out [open $path(test1) wb]
    chan configure $out -translation lf
    puts -nonewline $out abcdefg\r
    close $out
    set in [open $path(test1)]
    chan configure $in -buffersize 8 -translation crlf
    set out [open $path(test2) w]
    fcopy $in $out
    close $in
    close $out
    file size $path(test2)
} 8
test io-52.16 {coverage of eofChar handling} {
    file delete $path(test1) $path(test2)
    set out [open $path(test1) wb]
    chan configure $out -translation lf
    puts -nonewline $out abcdefg\rhijklmn\nopqrstu\r\nvwxyz
    close $out
    set in [open $path(test1)]
    chan configure $in -buffersize 8 -translation lf -eofchar a
    set out [open $path(test2) w]
    fcopy $in $out
    close $in
    close $out
    file size $path(test2)
} 0
test io-52.17 {coverage of eofChar handling} {
    file delete $path(test1) $path(test2)
    set out [open $path(test1) wb]
    chan configure $out -translation lf
    puts -nonewline $out abcdefg\rhijklmn\nopqrstu\r\nvwxyz
    close $out
    set in [open $path(test1)]
    chan configure $in -buffersize 8 -translation lf -eofchar d
    set out [open $path(test2) w]
    fcopy $in $out
    close $in
    close $out
    file size $path(test2)
} 3
test io-52.18 {coverage of eofChar handling} {
    file delete $path(test1) $path(test2)
    set out [open $path(test1) wb]
    chan configure $out -translation lf
    puts -nonewline $out abcdefg\rhijklmn\nopqrstu\r\nvwxyz
    close $out
    set in [open $path(test1)]
    chan configure $in -buffersize 8 -translation crlf -eofchar h
    set out [open $path(test2) w]
    fcopy $in $out
    close $in
    close $out
    file size $path(test2)
} 8
test io-52.19 {coverage of eofChar handling} {
    file delete $path(test1) $path(test2)
    set out [open $path(test1) wb]
    chan configure $out -translation lf
    puts -nonewline $out abcdefg\rhijklmn\nopqrstu\r\nvwxyz
    close $out
    set in [open $path(test1)]
    chan configure $in -buffersize 10 -translation crlf -eofchar h
    set out [open $path(test2) w]
    fcopy $in $out
    close $in
    close $out
    file size $path(test2)
} 8
test io-52.20 {TclCopyChannel & encodings} -setup {
    set out [open $path(utf8-fcopy.txt) w]
    fconfigure $out -encoding utf-8 -translation lf
    puts $out "Á"
    close $out
} -constraints {fcopy} -body {
    # binary to encoding => the input has to be
    # in utf-8 to make sense to the encoder

    set in  [open $path(utf8-fcopy.txt) r]
    set out [open $path(kyrillic.txt) w]

    # Using "-encoding ascii" means reading the "Á" gives an error
    fconfigure $in  -encoding ascii -encodingstrict 1
    fconfigure $out -encoding koi8-r -translation lf

    fcopy $in $out
} -cleanup {
    close $in
    close $out
} -returnCodes 1 -match glob -result {error reading "file*": illegal byte sequence}
test io-52.21 {TclCopyChannel & encodings} -setup {
    set out [open $path(utf8-fcopy.txt) w]
    fconfigure $out -encoding utf-8 -translation lf
    puts $out "Á"
    close $out
} -constraints {fcopy} -body {
    # binary to encoding => the input has to be
    # in utf-8 to make sense to the encoder

    set in  [open $path(utf8-fcopy.txt) r]
    set out [open $path(kyrillic.txt) w]

    # Using "-encoding ascii" means writing the "Á" gives an error
    fconfigure $in  -encoding utf-8
    fconfigure $out -encoding ascii -translation lf -encodingstrict 1

    fcopy $in $out
} -cleanup {
    close $in
    close $out
} -returnCodes 1 -match glob -result {error writing "file*": illegal byte sequence}
test io-52.22 {TclCopyChannel & encodings} -setup {
    set out [open $path(utf8-fcopy.txt) w]
    fconfigure $out -encoding utf-8 -translation lf
    puts $out "Á"
    close $out
} -constraints {fcopy} -body {
    # binary to encoding => the input has to be
    # in utf-8 to make sense to the encoder

    set in  [open $path(utf8-fcopy.txt) r]
    set out [open $path(kyrillic.txt) w]

    # Using "-encoding ascii" means reading the "Á" gives an error
    fconfigure $in  -encoding ascii -encodingstrict 1
    fconfigure $out -encoding koi8-r -translation lf
    proc ::xxx args {
        set ::s0 $args
    }

    fcopy $in $out -command ::xxx
    vwait ::s0
    set ::s0
} -cleanup {
    close $in
    close $out
    unset ::s0
} -match glob -result {0 {error reading "file*": illegal byte sequence}}
test io-52.23 {TclCopyChannel & encodings} -setup {
    set out [open $path(utf8-fcopy.txt) w]
    fconfigure $out -encoding utf-8 -translation lf
    puts $out "Á"
    close $out
} -constraints {fcopy} -body {
    # binary to encoding => the input has to be
    # in utf-8 to make sense to the encoder

    set in  [open $path(utf8-fcopy.txt) r]
    set out [open $path(kyrillic.txt) w]

    # Using "-encoding ascii" means writing the "Á" gives an error
    fconfigure $in  -encoding utf-8
    fconfigure $out -encoding ascii -translation lf -encodingstrict 1
    proc ::xxx args {
        set ::s0 $args
    }

    fcopy $in $out -command ::xxx
    vwait ::s0
    set ::s0
} -cleanup {
    close $in
    close $out
    unset ::s0
} -match glob -result {0 {error writing "file*": illegal byte sequence}}


test io-53.1 {CopyData} {fcopy} {
    file delete $path(test1)
    set f1 [open $thisScript]
    set f2 [open $path(test1) w]
    fconfigure $f1 -translation lf -blocking 0
    fconfigure $f2 -translation cr -blocking 0
    fcopy $f1 $f2 -size 0
    set result [list [fconfigure $f1 -blocking] [fconfigure $f2 -blocking]]
    close $f1
    close $f2
    lappend result [file size $path(test1)]
} {0 0 0}
test io-53.2 {CopyData} {fcopy} {
    file delete $path(test1)
    set f1 [open $thisScript]
    set f2 [open $path(test1) w]
    fconfigure $f1 -translation lf -encoding iso8859-1 -blocking 0
    fconfigure $f2 -translation cr -encoding iso8859-1 -blocking 0
    fcopy $f1 $f2 -command [namespace code {set s0}]
    set result [list [fconfigure $f1 -blocking] [fconfigure $f2 -blocking]]
    variable s0
    vwait [namespace which -variable s0]
    close $f1
    close $f2
    set s1 [file size $thisScript]
    set s2 [file size $path(test1)]
    if {("$s1" == "$s2") && ($s0 == $s1)} {
	lappend result ok
    }
    set result
} {0 0 ok}
test io-53.3 {CopyData: background read underflow} {stdio unix fcopy} {
    file delete $path(test1)
    file delete $path(pipe)
    set f1 [open $path(pipe) w]
    puts -nonewline $f1 {
	puts ready
	flush stdout				;# Don't assume line buffered!
	fcopy stdin stdout -command { set x }
	vwait x
	set f [}
    puts $f1 [list open $path(test1) w]]
    puts $f1 {
	fconfigure $f -translation lf
	puts $f "done"
	close $f
    }
    close $f1
    set f1 [open "|[list [interpreter] $path(pipe)]" r+]
    set result [gets $f1]
    puts $f1 line1
    flush $f1
    lappend result [gets $f1]
    puts $f1 line2
    flush $f1
    lappend result [gets $f1]
    close $f1
    after 500
    set f [open $path(test1)]
    lappend result [read $f]
    close $f
    set result
} "ready line1 line2 {done\n}"
test io-53.4 {CopyData: background write overflow} {stdio fileevent fcopy} {
    set big bbbbbbbbbbbbbbbbbbbbbbbbbbbbbbbbbbbbbbbbbbbbbbbbbbbbbbbbbbbbbbbb\n
    variable x
    for {set x 0} {$x < 12} {incr x} {
	append big $big
    }
    file delete $path(pipe)
    set f1 [open $path(pipe) w]
    puts $f1 {
	puts ready
	fcopy stdin stdout -command { set x }
	vwait x
    }
    close $f1
    set f1 [open "|[list [interpreter] $path(pipe)]" r+]
    set result [gets $f1]
    fconfigure $f1 -blocking 0
    puts $f1 $big
    flush $f1
    set result ""
    fileevent $f1 read [namespace code {
	append result [read $f1 1024]
	if {[string length $result] >= [string length $big]+1} {
	    set x done
	}
    }]
    vwait [namespace which -variable x]
    close $f1
    set big {}
    set x
} done
test io-53.4.1 {Bug 894da183c8} {stdio fcopy} {
    set big bbbbbbbbbbbbbbbbbbbbbbbbbbbbbbbbbbbbbbbbbbbbbbbbbbbbbbbbbbbbbbbb\n
    variable x
    for {set x 0} {$x < 12} {incr x} {
	append big $big
    }
    file delete $path(pipe)
    set f1 [open $path(pipe) w]
    puts $f1 [list file delete $path(test1)]
    puts $f1 {
	puts ready
	set f [open io-53.4.1 w]
	chan configure $f -translation lf
	fcopy stdin $f -command { set x }
	vwait x
	close $f
    }
    puts $f1 "close \[[list open $path(test1) w]]"
    close $f1
    set f1 [open "|[list [interpreter] $path(pipe)]" r+]
    set result [gets $f1]
    fconfigure $f1 -blocking 0 -buffersize 125000 -translation lf
    puts $f1 $big
    fconfigure $f1 -blocking 1
    close $f1
    set big {}
    while {[catch {glob $path(test1)}]} {after 50}
    file delete $path(test1)
    set check [file size io-53.4.1]
    file delete io-53.4.1
    set check
} 266241
set result {}
proc FcopyTestAccept {sock args} {
    after 1000 "close $sock"
}
proc FcopyTestDone {bytes {error {}}} {
    variable fcopyTestDone
    if {[string length $error]} {
	set fcopyTestDone 1
    } else {
	set fcopyTestDone 0
    }
}
test io-53.5 {CopyData: error during fcopy} {socket fcopy} {
    variable fcopyTestDone
    set listen [socket -server [namespace code FcopyTestAccept] -myaddr 127.0.0.1 0]
    set in [open $thisScript]	;# 126 K
    set out [socket 127.0.0.1 [lindex [fconfigure $listen -sockname] 2]]
    catch {unset fcopyTestDone}
    close $listen	;# This means the socket open never really succeeds
    fcopy $in $out -command [namespace code FcopyTestDone]
    variable fcopyTestDone
    if {![info exists fcopyTestDone]} {
	vwait [namespace which -variable fcopyTestDone]		;# The error occurs here in the b.g.
    }
    close $in
    close $out
    set fcopyTestDone	;# 1 for error condition
} 1
test io-53.6 {CopyData: error during fcopy} {stdio fcopy} {
    variable fcopyTestDone
    file delete $path(pipe)
    file delete $path(test1)
    catch {unset fcopyTestDone}
    set f1 [open $path(pipe) w]
    puts $f1 "exit 1"
    close $f1
    set in [open "|[list [interpreter] $path(pipe)]" r+]
    set out [open $path(test1) w]
    fcopy $in $out -command [namespace code FcopyTestDone]
    variable fcopyTestDone
    if {![info exists fcopyTestDone]} {
	vwait [namespace which -variable fcopyTestDone]
    }
    catch {close $in}
    close $out
    set fcopyTestDone	;# 0 for plain end of file
} {0}
proc doFcopy {in out {bytes 0} {error {}}} {
    variable fcopyTestDone
    variable fcopyTestCount
    incr fcopyTestCount $bytes
    if {[string length $error]} {
	set fcopyTestDone 1
    } elseif {[eof $in]} {
	set fcopyTestDone 0
    } else {
	# Delay next fcopy to wait for size>0 input bytes
	after 100 [list fcopy $in $out -size 1000 \
		-command [namespace code [list doFcopy $in $out]]]
    }
}
test io-53.7 {CopyData: Flooding fcopy from pipe} {stdio fcopy} {
    variable fcopyTestDone
    file delete $path(pipe)
    catch {unset fcopyTestDone}
    set fcopyTestCount 0
    set f1 [open $path(pipe) w]
    puts $f1 {
	# Write  10 bytes / 10 msec
	proc Write {count} {
	    puts -nonewline "1234567890"
	    if {[incr count -1]} {
		after 10 [list Write $count]
	    } else {
		set ::ready 1
	    }
	}
	fconfigure stdout -buffering none
	Write 345 ;# 3450 bytes ~3.45 sec
	vwait ready
	exit 0
    }
    close $f1
    set in [open "|[list [interpreter] $path(pipe) &]" r+]
    set out [open $path(test1) w]
    doFcopy $in $out
    variable fcopyTestDone
    if {![info exists fcopyTestDone]} {
	vwait [namespace which -variable fcopyTestDone]
    }
    catch {close $in}
    close $out
    # -1=error 0=script error N=number of bytes
    expr {($fcopyTestDone == 0) ? $fcopyTestCount : -1}
} {3450}
test io-53.8 {CopyData: async callback and error handling, Bug 1932639} -setup {
    # copy progress callback. errors out intentionally
    proc ::cmd args {
	lappend ::RES "CMD $args"
	error !STOP
    }
    # capture callback error here
    proc ::bgerror args {
	lappend ::RES "bgerror/OK $args"
	set ::forever has-been-reached
	return
    }
    # Files we use for our channels
    set foo [makeFile ashgdfashdgfasdhgfasdhgf foo]
    set bar [makeFile {} bar]
    # Channels to copy between
    set f [open $foo r] ; fconfigure $f -translation binary
    set g [open $bar w] ; fconfigure $g -translation binary -buffering none
} -constraints {stdio fcopy} -body {
    # Record input size, so that result is always defined
    lappend ::RES [file size $bar]
    # Run the copy. Should not invoke -command now.
    fcopy $f $g -size 2 -command ::cmd
    # Check that -command was not called synchronously
    set sbs [file size $bar]
    lappend ::RES [expr {($sbs > 0) ? "sync/FAIL" : "sync/OK"}] $sbs
    # Now let the async part happen. Should capture the error in cmd
    # via bgerror. If not break the event loop via timer.
    set token [after 1000 {
	lappend ::RES {bgerror/FAIL timeout}
	set ::forever has-been-reached
    }]
    vwait ::forever
    catch {after cancel $token}
    # Report
    set ::RES
} -cleanup {
    close $f
    close $g
    catch {unset ::RES}
    catch {unset ::forever}
    rename ::cmd {}
    rename ::bgerror {}
    removeFile foo
    removeFile bar
} -result {0 sync/OK 0 {CMD 2} {bgerror/OK !STOP}}
test io-53.8a {CopyData: async callback and error handling, Bug 1932639, at eof} -setup {
    # copy progress callback. errors out intentionally
    proc ::cmd args {
	lappend ::RES "CMD $args"
	set ::forever has-been-reached
	return
    }
    # Files we use for our channels
    set foo [makeFile ashgdfashdgfasdhgfasdhgf foo]
    set bar [makeFile {} bar]
    # Channels to copy between
    set f [open $foo r] ; fconfigure $f -translation binary
    set g [open $bar w] ; fconfigure $g -translation binary -buffering none
} -constraints {stdio fcopy} -body {
    # Initialize and force eof on the input.
    seek $f 0 end ; read $f 1
    set ::RES [eof $f]
    # Run the copy. Should not invoke -command now.
    fcopy $f $g -size 2 -command ::cmd
    # Check that -command was not called synchronously
    lappend ::RES [expr {([llength $::RES] > 1) ? "sync/FAIL" : "sync/OK"}]
    # Now let the async part happen. Should capture the eof in cmd
    # If not break the event loop via timer.
    set token [after 1000 {
	lappend ::RES {cmd/FAIL timeout}
	set ::forever has-been-reached
    }]
    vwait ::forever
    catch {after cancel $token}
    # Report
    set ::RES
} -cleanup {
    close $f
    close $g
    catch {unset ::RES}
    catch {unset ::forever}
    rename ::cmd {}
    removeFile foo
    removeFile bar
} -result {1 sync/OK {CMD 0}}
test io-53.8b {CopyData: async callback and -size 0} -setup {
    # copy progress callback. errors out intentionally
    proc ::cmd args {
	lappend ::RES "CMD $args"
	set ::forever has-been-reached
	return
    }
    # Files we use for our channels
    set foo [makeFile ashgdfashdgfasdhgfasdhgf foo]
    set bar [makeFile {} bar]
    # Channels to copy between
    set f [open $foo r] ; fconfigure $f -translation binary
    set g [open $bar w] ; fconfigure $g -translation binary -buffering none
} -constraints {stdio fcopy} -body {
	set ::RES {}
    # Run the copy. Should not invoke -command now.
    fcopy $f $g -size 0 -command ::cmd
    # Check that -command was not called synchronously
    lappend ::RES [expr {([llength $::RES] > 1) ? "sync/FAIL" : "sync/OK"}]
    # Now let the async part happen. Should capture the eof in cmd
    # If not break the event loop via timer.
    set token [after 1000 {
	lappend ::RES {cmd/FAIL timeout}
	set ::forever has-been-reached
    }]
    vwait ::forever
    catch {after cancel $token}
    # Report
    set ::RES
} -cleanup {
    close $f
    close $g
    catch {unset ::RES}
    catch {unset ::forever}
    rename ::cmd {}
    removeFile foo
    removeFile bar
} -result {sync/OK {CMD 0}}
test io-53.9 {CopyData: -size and event interaction, Bug 780533} -setup {
    set out [makeFile {} out]
    set err [makeFile {} err]
    set pipe [open "|[list [info nameofexecutable] 2> $err]" r+]
    fconfigure $pipe -translation binary -buffering line
    puts $pipe {
	fconfigure stdout -translation binary -buffering line
	puts stderr Waiting...
	after 1000
	foreach x {a b c} {
	    puts stderr Looping...
	    puts $x
	    after 500
	}
	proc bye args {
	    if {[gets stdin line]<0} {
		puts stderr "CHILD: EOF detected, exiting"
		exit
	    } else {
		puts stderr "CHILD: ignoring line: $line"
	    }
	}
	puts stderr Now-sleeping-forever
	fileevent stdin readable bye
	vwait forever
    }
    proc ::done args {
	set ::forever OK
	return
    }
    set ::forever {}
    set out [open $out w]
} -constraints {stdio fcopy} -body {
    fcopy $pipe $out -size 6 -command ::done
    set token [after 5000 {
	set ::forever {fcopy hangs}
    }]
    vwait ::forever
    catch {after cancel $token}
    set ::forever
} -cleanup {
    close $pipe
    rename ::done {}
    after 1000;			# Give Windows time to kill the process
    catch {close $out}
    catch {removeFile out}
    catch {removeFile err}
    catch {unset ::forever}
} -result OK
test io-53.10 {Bug 1350564, multi-directional fcopy} -setup {
    set err [makeFile {} err]
    set pipe [open "|[list [info nameofexecutable] 2> $err]" r+]
    fconfigure $pipe -translation binary -buffering line
    puts $pipe {
	fconfigure stderr -buffering line
	# Kill server when pipe closed by invoker.
	proc bye args {
	    if {![eof stdin]} { gets stdin ; return }
	    puts stderr BYE
	    exit
	}
	# Server code. Bi-directional copy between 2 sockets.
	proc geof {sok} {
	    puts stderr DONE/$sok
	    close $sok
	}
	proc new {sok args} {
	    puts stderr NEW/$sok
	    global l srv
	    fconfigure $sok -translation binary -buffering none
	    lappend l $sok
	    if {[llength $l]==2} {
		close $srv
		foreach {a b} $l break
		fcopy $a $b -command [list geof $a]
		fcopy $b $a -command [list geof $b]
		puts stderr 2COPY
	    }
	    puts stderr ...
	}
	puts stderr SRV
	set l {}
	set srv [socket -server new 9999]
	puts stderr WAITING
	fileevent stdin readable bye
	puts OK
	vwait forever
    }
    # wait for OK from server.
    gets $pipe
    # Now the two clients.
    proc ::done {sock} {
	if {[eof $sock]} { close $sock ; return }
	lappend ::forever [gets $sock]
	return
    }
    set a [socket 127.0.0.1 9999]
    set b [socket 127.0.0.1 9999]
    fconfigure $a -translation binary -buffering none
    fconfigure $b -translation binary -buffering none
    fileevent  $a readable [list ::done $a]
    fileevent  $b readable [list ::done $b]
} -constraints {stdio fcopy} -body {
    # Now pass data through the server in both directions.
    set ::forever {}
    puts $a AB
    vwait ::forever
    puts $b BA
    vwait ::forever
    set ::forever
} -cleanup {
    catch {close $a}
    catch {close $b}
    close $pipe
    rename ::done {}
    after 1000 ;# Give Windows time to kill the process
    removeFile err
    catch {unset ::forever}
} -result {AB BA}
test io-53.11 {Bug 2895565} -setup {
    set in [makeFile {} in]
    set f [open $in w]
    fconfigure $f -encoding utf-8 -translation binary
    puts -nonewline $f [string repeat "Ho hum\n" 11]
    close $f
    set inChan [open $in r]
    fconfigure $inChan -translation binary
    set out [makeFile {} out]
    set outChan [open $out w]
    fconfigure $outChan -encoding cp1252 -translation crlf
    proc CopyDone {bytes args} {
	variable done
	if {[llength $args]} {
	    set done "Error: '[lindex $args 0]' after $bytes bytes copied"
	} else {
	    set done "$bytes bytes copied"
	}
    }
} -body {
    variable done
    after 2000 [list set [namespace which -variable done] timeout]
    fcopy $inChan $outChan -size 40 -command [namespace which CopyDone]
    vwait [namespace which -variable done]
    set done
} -cleanup {
    close $outChan
    close $inChan
    removeFile out
    removeFile in
} -result {40 bytes copied}
test io-53.12 {CopyData: foreground short reads, aka bug 3096275} {stdio unix fcopy} {
    file delete $path(pipe)
    set f1 [open $path(pipe) w]
    puts -nonewline $f1 {
	fconfigure stdin -translation binary -blocking 0
	fconfigure stdout -buffering none -translation binary
	fcopy stdin stdout
    }
    close $f1
    set f1 [open "|[list [interpreter] $path(pipe)]" r+]
    fconfigure $f1 -translation binary -buffering none
    puts -nonewline $f1 A
    after 2000 {set ::done timeout}
    fileevent $f1 readable {set ::done ok}
    vwait ::done
    set ch [read $f1 1]
    close $f1
    list $::done $ch
} {ok A}
test io-53.13 {TclCopyChannel: read error reporting} -setup {
    proc driver {cmd args} {
	variable buffer
	variable index
	set chan [lindex $args 0]
	switch -- $cmd {
	    initialize {
		return {initialize finalize watch read}
	    }
	    finalize {
		return
	    }
	    watch {}
	    read {
		error FAIL
	    }
	}
    }
    set outFile [makeFile {} out]
} -body {
    set in [chan create read [namespace which driver]]
    chan configure $in -translation binary
    set out [open $outFile wb]
    chan copy $in $out
} -cleanup {
    catch {close $in}
    catch {close $out}
    removeFile out
    rename driver {}
} -result {error reading "*": *} -returnCodes error -match glob
test io-53.14 {TclCopyChannel: write error reporting} -setup {
    proc driver {cmd args} {
	variable buffer
	variable index
	set chan [lindex $args 0]
	switch -- $cmd {
	    initialize {
		return {initialize finalize watch write}
	    }
	    finalize {
		return
	    }
	    watch {}
	    write {
		error FAIL
	    }
	}
    }
    set inFile [makeFile {aaa} in]
} -body {
    set in [open $inFile rb]
    set out [chan create write [namespace which driver]]
    chan configure $out -translation binary
    chan copy $in $out
} -cleanup {
    catch {close $in}
    catch {close $out}
    removeFile in
    rename driver {}
} -result {error writing "*": *} -returnCodes error -match glob
test io-53.15 {[ed29c4da21] DoRead: fblocked seen as error} -setup {
    proc driver {cmd args} {
	variable buffer
	variable index
	variable blocked
	set chan [lindex $args 0]
	switch -- $cmd {
	    initialize {
		set index($chan) 0
		set buffer($chan) [encoding convertto utf-8 \
			[string repeat a 100]]
		set blocked($chan) 1
		return {initialize finalize watch read}
	    }
	    finalize {
		unset index($chan) buffer($chan) blocked($chan)
		return
	    }
	    watch {}
	    read {
		if {$blocked($chan)} {
		    set blocked($chan) [expr {!$blocked($chan)}]
		    return -code error EAGAIN
		}
		set n [lindex $args 1]
		set new [expr {$index($chan) + $n}]
		set result [string range $buffer($chan) $index($chan) $new-1]
		set index($chan) $new
		return $result
	    }
	}
    }
    set c [chan create read [namespace which driver]]
    chan configure $c -encoding utf-8
    set out [makeFile {} out]
    set outChan [open $out w]
    chan configure $outChan -encoding utf-8
} -body {
    chan copy $c $outChan
} -cleanup {
    close $outChan
    close $c
    removeFile out
} -result 100
test io-53.16 {[ed29c4da21] MBRead: fblocked seen as error} -setup {
    proc driver {cmd args} {
	variable buffer
	variable index
	variable blocked
	set chan [lindex $args 0]
	switch -- $cmd {
	    initialize {
		set index($chan) 0
		set buffer($chan) [encoding convertto utf-8 \
			[string repeat a 100]]
		set blocked($chan) 1
		return {initialize finalize watch read}
	    }
	    finalize {
		unset index($chan) buffer($chan) blocked($chan)
		return
	    }
	    watch {}
	    read {
		if {$blocked($chan)} {
		    set blocked($chan) [expr {!$blocked($chan)}]
		    return -code error EAGAIN
		}
		set n [lindex $args 1]
		set new [expr {$index($chan) + $n}]
		set result [string range $buffer($chan) $index($chan) $new-1]
		set index($chan) $new
		return $result
	    }
	}
    }
    set c [chan create read [namespace which driver]]
    chan configure $c -encoding utf-8 -translation lf
    set out [makeFile {} out]
    set outChan [open $out w]
    chan configure $outChan -encoding utf-8 -translation lf
} -body {
    chan copy $c $outChan
} -cleanup {
    close $outChan
    close $c
    removeFile out
} -result 100
test io-53.17 {[7c187a3773] MBWrite: proper inQueueTail handling} -setup {
    proc driver {cmd args} {
	variable buffer
	variable index
	set chan [lindex $args 0]
	switch -- $cmd {
	    initialize {
		set index($chan) 0
		set buffer($chan) [encoding convertto utf-8 \
			line\n[string repeat a 100]line\n]
		return {initialize finalize watch read}
	    }
	    finalize {
		unset index($chan) buffer($chan)
		return
	    }
	    watch {}
	    read {
		set n [lindex $args 1]
		set new [expr {$index($chan) + $n}]
		set result [string range $buffer($chan) $index($chan) $new-1]
		set index($chan) $new
		return $result
	    }
	}
    }
    set c [chan create read [namespace which driver]]
    chan configure $c -encoding utf-8 -translation lf -buffersize 107
    set out [makeFile {} out]
    set outChan [open $out w]
    chan configure $outChan -encoding utf-8 -translation lf
} -body {
    list [gets $c] [chan copy $c $outChan -size 100] [gets $c]
} -cleanup {
    close $outChan
    close $c
    removeFile out
} -result {line 100 line}

test io-54.1 {Recursive channel events} {socket fileevent notWinCI} {
    # This test checks to see if file events are delivered during recursive
    # event loops when there is buffered data on the channel.

    proc accept {s a p} {
	variable as
	fconfigure $s -translation lf
	puts $s "line 1\nline2\nline3"
	flush $s
	set as $s
    }
    proc readit {s next} {
	variable x
	variable result
	lappend result $next
	if {$next == 1} {
	    fileevent $s readable [namespace code [list readit $s 2]]
	    vwait [namespace which -variable x]
	}
	incr x
    }
    set ss [socket -server [namespace code accept] -myaddr 127.0.0.1 0]

    # We need to delay on some systems until the creation of the
    # server socket completes.

    set done 0
    for {set i 0} {$i < 10} {incr i} {
	if {![catch {set cs [socket 127.0.0.1 [lindex [fconfigure $ss -sockname] 2]]}]} {
	    set done 1
	    break
	}
	after 100
    }
    if {$done == 0} {
	close $ss
	error "failed to connect to server"
    }
    variable result {}
    variable x 0
    variable as
    vwait [namespace which -variable as]
    fconfigure $cs -translation lf
    lappend result [gets $cs]
    fconfigure $cs -blocking off
    fileevent $cs readable [namespace code [list readit $cs 1]]
    set a [after 2000 [namespace code { set x failure }]]
    vwait [namespace which -variable x]
    after cancel $a
    close $as
    close $ss
    close $cs
    list $result $x
} {{{line 1} 1 2} 2}
test io-54.2 {Testing for busy-wait in recursive channel events} {socket fileevent} {
    set accept {}
    set after {}
    variable s [socket -server [namespace code accept] -myaddr 127.0.0.1 0]
    proc accept {s a p} {
	variable counter
	variable accept

	set accept $s
	set counter 0
	fconfigure $s -blocking off -buffering line -translation lf
	fileevent $s readable [namespace code "doit $s"]
    }
    proc doit {s} {
	variable counter
	variable after

	incr counter
	set l [gets $s]
	if {"$l" == ""} {
	    fileevent $s readable [namespace code "doit1 $s"]
	    set after [after 1000 [namespace code newline]]
	}
    }
    proc doit1 {s} {
	variable counter
	variable accept

	incr counter
	set l [gets $s]
	close $s
	set accept {}
    }
    proc producer {} {
	variable s
	variable writer

	set writer [socket 127.0.0.1 [lindex [fconfigure $s -sockname] 2]]
	fconfigure $writer -buffering line
	puts -nonewline $writer hello
	flush $writer
    }
    proc newline {} {
	variable done
	variable writer

	puts $writer hello
	flush $writer
	set done 1
    }
    producer
    variable done
    vwait [namespace which -variable done]
    close $writer
    close $s
    after cancel $after
    if {$accept != {}} {close $accept}
    set counter
} 1

set path(fooBar) [makeFile {} fooBar]

test io-55.1 {ChannelEventScriptInvoker: deletion} -constraints {
    fileevent
} -setup {
    variable x
    proc eventScript {fd} {
	variable x
	close $fd
	error "planned error"
	set x whoops
    }
    proc myHandler args {
	variable x got_error
    }
    set handler [interp bgerror {}]
    interp bgerror {} [namespace which myHandler]
} -body {
    set f [open $path(fooBar) w]
    fileevent $f writable [namespace code [list eventScript $f]]
    variable x not_done
    vwait [namespace which -variable x]
    set x
} -cleanup {
    interp bgerror {} $handler
} -result {got_error}

test io-56.1 {ChannelTimerProc} {testchannelevent} {
    set f [open $path(fooBar) w]
    puts $f "this is a test"
    close $f
    set f [open $path(fooBar) r]
    testchannelevent $f add readable [namespace code {
	read $f 1
	incr x
    }]
    variable x 0
    vwait [namespace which -variable x]
    vwait [namespace which -variable x]
    set result $x
    testchannelevent $f set 0 none
    after idle [namespace code {set y done}]
    variable y
    vwait [namespace which -variable y]
    close $f
    lappend result $y
} {2 done}

test io-57.1 {buffered data and file events, gets} {fileevent} {
    proc accept {sock args} {
	variable s2
	set s2 $sock
    }
    set server [socket -server [namespace code accept] -myaddr 127.0.0.1 0]
    set s [socket 127.0.0.1 [lindex [fconfigure $server -sockname] 2]]
    variable s2
    vwait [namespace which -variable s2]
    update
    fileevent $s2 readable [namespace code {lappend result readable}]
    puts $s "12\n34567890"
    flush $s
    variable result [gets $s2]
    after 1000 [namespace code {lappend result timer}]
    vwait [namespace which -variable result]
    lappend result [gets $s2]
    vwait [namespace which -variable result]
    close $s
    close $s2
    close $server
    set result
} {12 readable 34567890 timer}
test io-57.2 {buffered data and file events, read} {fileevent} {
    proc accept {sock args} {
	variable s2
	set s2 $sock
    }
    set server [socket -server [namespace code accept] -myaddr 127.0.0.1 0]
    set s [socket 127.0.0.1 [lindex [fconfigure $server -sockname] 2]]
    variable s2
    vwait [namespace which -variable s2]
    update
    fileevent $s2 readable [namespace code {lappend result readable}]
    puts -nonewline $s "1234567890"
    flush $s
    variable result [read $s2 1]
    after 1000 [namespace code {lappend result timer}]
    vwait [namespace which -variable result]
    lappend result [read $s2 9]
    vwait [namespace which -variable result]
    close $s
    close $s2
    close $server
    set result
} {1 readable 234567890 timer}

test io-58.1 {Tcl_NotifyChannel and error when closing} {stdio unixOrWin fileevent} {
    set out [open $path(script) w]
    puts $out {
	puts "normal message from pipe"
	puts stderr "error message from pipe"
	exit 1
    }
    proc readit {pipe} {
	variable x
	variable result
	if {[eof $pipe]} {
	    set x [catch {close $pipe} line]
	    lappend result catch $line
	} else {
	    gets $pipe line
	    lappend result gets $line
	}
    }
    close $out
    set pipe [open "|[list [interpreter] $path(script)]" r]
    fileevent $pipe readable [namespace code [list readit $pipe]]
    variable x ""
    set result ""
    vwait [namespace which -variable x]
    list $x $result
} {1 {gets {normal message from pipe} gets {} catch {error message from pipe}}}

test io-59.1 {Thread reference of channels} {testmainthread testchannel} {
    # TIP #10
    # More complicated tests (like that the reference changes as a
    # channel is moved from thread to thread) can be done only in the
    # extension which fully implements the moving of channels between
    # threads, i.e. 'Threads'.

    set f [open $path(longfile) r]
    set result [testchannel mthread $f]
    close $f
    string equal $result [testmainthread]
} {1}

test io-60.1 {writing illegal utf sequences} {fileevent testbytestring} {
    # This test will hang in older revisions of the core.

    set out [open $path(script) w]
    puts $out "catch {load $::tcltestlib Tcltest}"
    puts $out {
	puts ABC[testbytestring \xE2]
	exit 1
    }
    proc readit {pipe} {
	variable x
	variable result
	if {[eof $pipe]} {
	    set x [catch {close $pipe} line]
	    lappend result catch $line
	} else {
	    gets $pipe line
	    lappend result gets $line
	}
    }
    close $out
    set pipe [open "|[list [interpreter] $path(script)]" r]
    fileevent $pipe readable [namespace code [list readit $pipe]]
    variable x ""
    set result ""
    vwait [namespace which -variable x]

    # cut of the remainder of the error stack, especially the filename
    set result [lreplace $result 3 3 [lindex [split [lindex $result 3] \n] 0]]
    list $x $result
} {1 {gets ABC catch {error writing "stdout": illegal byte sequence}}}

test io-61.1 {Reset eof state after changing the eof char} -setup {
    set datafile [makeFile {} eofchar]
    set f [open $datafile w]
    fconfigure $f -translation binary
    puts -nonewline $f [string repeat "Ho hum\n" 11]
    puts $f =
    set line [string repeat "Ge gla " 4]
    puts -nonewline $f [string repeat [string trimright $line]\n 834]
    close $f
} -body {
    set f [open $datafile r]
    fconfigure $f -eofchar =
    set res {}
    lappend res [read $f; tell $f]
    fconfigure $f -eofchar {}
    lappend res [read $f 1]
    lappend res [read $f; tell $f]
    # Any seek zaps the internals into a good state.
    #seek $f 0 start
    #seek $f 0 current
    #lappend res [read $f; tell $f]
    close $f
    set res
} -cleanup {
    removeFile eofchar
} -result {77 = 23431}


# Test the cutting and splicing of channels, this is incidentially the
# attach/detach facility of package Thread, but __without any
# safeguards__. It can also be used to emulate transfer of channels
# between threads, and is used for that here.

test io-70.0 {Cutting & Splicing channels} {testchannel} {
    set f [makeFile {... dummy ...} cutsplice]
    set c [open $f r]

    set     res {}
    lappend res [catch {seek $c 0 start}]
    testchannel cut $c

    lappend res [catch {seek $c 0 start}]
    testchannel splice $c

    lappend res [catch {seek $c 0 start}]
    close $c

    removeFile cutsplice

    set res
} {0 1 0}


test io-70.1 {Transfer channel} {testchannel thread} {
    set f [makeFile {... dummy ...} cutsplice]
    set c [open $f r]

    set     res {}
    lappend res [catch {seek $c 0 start}]
    testchannel cut $c
    lappend res [catch {seek $c 0 start}]

    set tid [thread::create -preserved]
    thread::send $tid [list set c $c]
    thread::send $tid {load {} Tcltest}
    lappend res [thread::send $tid {
	testchannel splice $c
	set res [catch {seek $c 0 start}]
	close $c
	set res
    }]

    thread::release $tid
    removeFile cutsplice

    set res
} {0 1 0}

# ### ### ### ######### ######### #########

foreach {n msg expected} {
     0 {}                                 {}
     1 {{message only}}                   {{message only}}
     2 {-options x}                       {-options x}
     3 {-options {x y} {the message}}     {-options {x y} {the message}}

     4 {-code 1     -level 0 -f ba snarf} {-code 1     -level 0 -f ba snarf}
     5 {-code 0     -level 0 -f ba snarf} {-code 1     -level 0 -f ba snarf}
     6 {-code 1     -level 5 -f ba snarf} {-code 1     -level 0 -f ba snarf}
     7 {-code 0     -level 5 -f ba snarf} {-code 1     -level 0 -f ba snarf}
     8 {-code error -level 0 -f ba snarf} {-code error -level 0 -f ba snarf}
     9 {-code ok    -level 0 -f ba snarf} {-code 1     -level 0 -f ba snarf}
    10 {-code error -level 5 -f ba snarf} {-code error -level 0 -f ba snarf}
    11 {-code ok    -level 5 -f ba snarf} {-code 1     -level 0 -f ba snarf}
    12 {-code boss  -level 0 -f ba snarf} {-code 1     -level 0 -f ba snarf}
    13 {-code boss  -level 5 -f ba snarf} {-code 1     -level 0 -f ba snarf}
    14 {-code 1     -level 0 -f ba}       {-code 1     -level 0 -f ba}
    15 {-code 0     -level 0 -f ba}       {-code 1     -level 0 -f ba}
    16 {-code 1     -level 5 -f ba}       {-code 1     -level 0 -f ba}
    17 {-code 0     -level 5 -f ba}       {-code 1     -level 0 -f ba}
    18 {-code error -level 0 -f ba}       {-code error -level 0 -f ba}
    19 {-code ok    -level 0 -f ba}       {-code 1     -level 0 -f ba}
    20 {-code error -level 5 -f ba}       {-code error -level 0 -f ba}
    21 {-code ok    -level 5 -f ba}       {-code 1     -level 0 -f ba}
    22 {-code boss  -level 0 -f ba}       {-code 1     -level 0 -f ba}
    23 {-code boss  -level 5 -f ba}       {-code 1     -level 0 -f ba}
    24 {-code 1     -level X -f ba snarf} {-code 1     -level 0 -f ba snarf}
    25 {-code 0     -level X -f ba snarf} {-code 1     -level 0 -f ba snarf}
    26 {-code error -level X -f ba snarf} {-code error -level 0 -f ba snarf}
    27 {-code ok    -level X -f ba snarf} {-code 1     -level 0 -f ba snarf}
    28 {-code boss  -level X -f ba snarf} {-code 1     -level 0 -f ba snarf}
    29 {-code 1     -level X -f ba}       {-code 1     -level 0 -f ba}
    30 {-code 0     -level X -f ba}       {-code 1     -level 0 -f ba}
    31 {-code error -level X -f ba}       {-code error -level 0 -f ba}
    32 {-code ok    -level X -f ba}       {-code 1     -level 0 -f ba}
    33 {-code boss  -level X -f ba}       {-code 1     -level 0 -f ba}

    34 {-code 1 -code 1     -level 0 -f ba snarf} {-code 1 -code 1     -level 0 -f ba snarf}
    35 {-code 1 -code 0     -level 0 -f ba snarf} {-code 1             -level 0 -f ba snarf}
    36 {-code 1 -code 1     -level 5 -f ba snarf} {-code 1 -code 1     -level 0 -f ba snarf}
    37 {-code 1 -code 0     -level 5 -f ba snarf} {-code 1             -level 0 -f ba snarf}
    38 {-code 1 -code error -level 0 -f ba snarf} {-code 1 -code error -level 0 -f ba snarf}
    39 {-code 1 -code ok    -level 0 -f ba snarf} {-code 1             -level 0 -f ba snarf}
    40 {-code 1 -code error -level 5 -f ba snarf} {-code 1 -code error -level 0 -f ba snarf}
    41 {-code 1 -code ok    -level 5 -f ba snarf} {-code 1             -level 0 -f ba snarf}
    42 {-code 1 -code boss  -level 0 -f ba snarf} {-code 1             -level 0 -f ba snarf}
    43 {-code 1 -code boss  -level 5 -f ba snarf} {-code 1             -level 0 -f ba snarf}
    44 {-code 1 -code 1     -level 0 -f ba}       {-code 1 -code 1     -level 0 -f ba}
    45 {-code 1 -code 0     -level 0 -f ba}       {-code 1             -level 0 -f ba}
    46 {-code 1 -code 1     -level 5 -f ba}       {-code 1 -code 1     -level 0 -f ba}
    47 {-code 1 -code 0     -level 5 -f ba}       {-code 1             -level 0 -f ba}
    48 {-code 1 -code error -level 0 -f ba}       {-code 1 -code error -level 0 -f ba}
    49 {-code 1 -code ok    -level 0 -f ba}       {-code 1             -level 0 -f ba}
    50 {-code 1 -code error -level 5 -f ba}       {-code 1 -code error -level 0 -f ba}
    51 {-code 1 -code ok    -level 5 -f ba}       {-code 1             -level 0 -f ba}
    52 {-code 1 -code boss  -level 0 -f ba}       {-code 1             -level 0 -f ba}
    53 {-code 1 -code boss  -level 5 -f ba}       {-code 1             -level 0 -f ba}
    54 {-code 1 -code 1     -level X -f ba snarf} {-code 1 -code 1     -level 0 -f ba snarf}
    55 {-code 1 -code 0     -level X -f ba snarf} {-code 1             -level 0 -f ba snarf}
    56 {-code 1 -code error -level X -f ba snarf} {-code 1 -code error -level 0 -f ba snarf}
    57 {-code 1 -code ok    -level X -f ba snarf} {-code 1             -level 0 -f ba snarf}
    58 {-code 1 -code boss  -level X -f ba snarf} {-code 1             -level 0 -f ba snarf}
    59 {-code 1 -code 1     -level X -f ba}       {-code 1 -code 1     -level 0 -f ba}
    60 {-code 1 -code 0     -level X -f ba}       {-code 1             -level 0 -f ba}
    61 {-code 1 -code error -level X -f ba}       {-code 1 -code error -level 0 -f ba}
    62 {-code 1 -code ok    -level X -f ba}       {-code 1             -level 0 -f ba}
    63 {-code 1 -code boss  -level X -f ba}       {-code 1             -level 0 -f ba}

    64 {-code 0 -code 1     -level 0 -f ba snarf} {-code 1 -level 0 -f ba snarf}
    65 {-code 0 -code 0     -level 0 -f ba snarf} {-code 1 -level 0 -f ba snarf}
    66 {-code 0 -code 1     -level 5 -f ba snarf} {-code 1 -level 0 -f ba snarf}
    67 {-code 0 -code 0     -level 5 -f ba snarf} {-code 1 -level 0 -f ba snarf}
    68 {-code 0 -code error -level 0 -f ba snarf} {-code 1 -level 0 -f ba snarf}
    69 {-code 0 -code ok    -level 0 -f ba snarf} {-code 1 -level 0 -f ba snarf}
    70 {-code 0 -code error -level 5 -f ba snarf} {-code 1 -level 0 -f ba snarf}
    71 {-code 0 -code ok    -level 5 -f ba snarf} {-code 1 -level 0 -f ba snarf}
    72 {-code 0 -code boss  -level 0 -f ba snarf} {-code 1 -level 0 -f ba snarf}
    73 {-code 0 -code boss  -level 5 -f ba snarf} {-code 1 -level 0 -f ba snarf}
    74 {-code 0 -code 1     -level 0 -f ba}       {-code 1 -level 0 -f ba}
    75 {-code 0 -code 0     -level 0 -f ba}       {-code 1 -level 0 -f ba}
    76 {-code 0 -code 1     -level 5 -f ba}       {-code 1 -level 0 -f ba}
    77 {-code 0 -code 0     -level 5 -f ba}       {-code 1 -level 0 -f ba}
    78 {-code 0 -code error -level 0 -f ba}       {-code 1 -level 0 -f ba}
    79 {-code 0 -code ok    -level 0 -f ba}       {-code 1 -level 0 -f ba}
    80 {-code 0 -code error -level 5 -f ba}       {-code 1 -level 0 -f ba}
    81 {-code 0 -code ok    -level 5 -f ba}       {-code 1 -level 0 -f ba}
    82 {-code 0 -code boss  -level 0 -f ba}       {-code 1 -level 0 -f ba}
    83 {-code 0 -code boss  -level 5 -f ba}       {-code 1 -level 0 -f ba}
    84 {-code 0 -code 1     -level X -f ba snarf} {-code 1 -level 0 -f ba snarf}
    85 {-code 0 -code 0     -level X -f ba snarf} {-code 1 -level 0 -f ba snarf}
    86 {-code 0 -code error -level X -f ba snarf} {-code 1 -level 0 -f ba snarf}
    87 {-code 0 -code ok    -level X -f ba snarf} {-code 1 -level 0 -f ba snarf}
    88 {-code 0 -code boss  -level X -f ba snarf} {-code 1 -level 0 -f ba snarf}
    89 {-code 0 -code 1     -level X -f ba}       {-code 1 -level 0 -f ba}
    90 {-code 0 -code 0     -level X -f ba}       {-code 1 -level 0 -f ba}
    91 {-code 0 -code error -level X -f ba}       {-code 1 -level 0 -f ba}
    92 {-code 0 -code ok    -level X -f ba}       {-code 1 -level 0 -f ba}
    93 {-code 0 -code boss  -level X -f ba}       {-code 1 -level 0 -f ba}

    94 {-code 1     -code 1 -level 0 -f ba snarf} {-code 1 -code 1     -level 0 -f ba snarf}
    95 {-code 0     -code 1 -level 0 -f ba snarf} {-code 1             -level 0 -f ba snarf}
    96 {-code 1     -code 1 -level 5 -f ba snarf} {-code 1 -code 1     -level 0 -f ba snarf}
    97 {-code 0     -code 1 -level 5 -f ba snarf} {-code 1             -level 0 -f ba snarf}
    98 {-code error -code 1 -level 0 -f ba snarf} {-code error -code 1 -level 0 -f ba snarf}
    99 {-code ok    -code 1 -level 0 -f ba snarf} {-code 1             -level 0 -f ba snarf}
    a0 {-code error -code 1 -level 5 -f ba snarf} {-code error -code 1 -level 0 -f ba snarf}
    a1 {-code ok    -code 1 -level 5 -f ba snarf} {-code 1             -level 0 -f ba snarf}
    a2 {-code boss  -code 1 -level 0 -f ba snarf} {-code 1             -level 0 -f ba snarf}
    a3 {-code boss  -code 1 -level 5 -f ba snarf} {-code 1             -level 0 -f ba snarf}
    a4 {-code 1     -code 1 -level 0 -f ba}       {-code 1 -code 1     -level 0 -f ba}
    a5 {-code 0     -code 1 -level 0 -f ba}       {-code 1             -level 0 -f ba}
    a6 {-code 1     -code 1 -level 5 -f ba}       {-code 1 -code 1     -level 0 -f ba}
    a7 {-code 0     -code 1 -level 5 -f ba}       {-code 1             -level 0 -f ba}
    a8 {-code error -code 1 -level 0 -f ba}       {-code error -code 1 -level 0 -f ba}
    a9 {-code ok    -code 1 -level 0 -f ba}       {-code 1             -level 0 -f ba}
    b0 {-code error -code 1 -level 5 -f ba}       {-code error -code 1 -level 0 -f ba}
    b1 {-code ok    -code 1 -level 5 -f ba}       {-code 1             -level 0 -f ba}
    b2 {-code boss  -code 1 -level 0 -f ba}       {-code 1             -level 0 -f ba}
    b3 {-code boss  -code 1 -level 5 -f ba}       {-code 1             -level 0 -f ba}
    b4 {-code 1     -code 1 -level X -f ba snarf} {-code 1 -code 1     -level 0 -f ba snarf}
    b5 {-code 0     -code 1 -level X -f ba snarf} {-code 1             -level 0 -f ba snarf}
    b6 {-code error -code 1 -level X -f ba snarf} {-code error -code 1 -level 0 -f ba snarf}
    b7 {-code ok    -code 1 -level X -f ba snarf} {-code 1             -level 0 -f ba snarf}
    b8 {-code boss  -code 1 -level X -f ba snarf} {-code 1             -level 0 -f ba snarf}
    b9 {-code 1     -code 1 -level X -f ba}       {-code 1 -code 1     -level 0 -f ba}
    c0 {-code 0     -code 1 -level X -f ba}       {-code 1             -level 0 -f ba}
    c1 {-code error -code 1 -level X -f ba}       {-code error -code 1 -level 0 -f ba}
    c2 {-code ok    -code 1 -level X -f ba}       {-code 1             -level 0 -f ba}
    c3 {-code boss  -code 1 -level X -f ba}       {-code 1             -level 0 -f ba}

    c4 {-code 1     -code 0 -level 0 -f ba snarf} {-code 1 -level 0 -f ba snarf}
    c5 {-code 0     -code 0 -level 0 -f ba snarf} {-code 1 -level 0 -f ba snarf}
    c6 {-code 1     -code 0 -level 5 -f ba snarf} {-code 1 -level 0 -f ba snarf}
    c7 {-code 0     -code 0 -level 5 -f ba snarf} {-code 1 -level 0 -f ba snarf}
    c8 {-code error -code 0 -level 0 -f ba snarf} {-code 1 -level 0 -f ba snarf}
    c9 {-code ok    -code 0 -level 0 -f ba snarf} {-code 1 -level 0 -f ba snarf}
    d0 {-code error -code 0 -level 5 -f ba snarf} {-code 1 -level 0 -f ba snarf}
    d1 {-code ok    -code 0 -level 5 -f ba snarf} {-code 1 -level 0 -f ba snarf}
    d2 {-code boss  -code 0 -level 0 -f ba snarf} {-code 1 -level 0 -f ba snarf}
    d3 {-code boss  -code 0 -level 5 -f ba snarf} {-code 1 -level 0 -f ba snarf}
    d4 {-code 1     -code 0 -level 0 -f ba}       {-code 1 -level 0 -f ba}
    d5 {-code 0     -code 0 -level 0 -f ba}       {-code 1 -level 0 -f ba}
    d6 {-code 1     -code 0 -level 5 -f ba}       {-code 1 -level 0 -f ba}
    d7 {-code 0     -code 0 -level 5 -f ba}       {-code 1 -level 0 -f ba}
    d8 {-code error -code 0 -level 0 -f ba}       {-code 1 -level 0 -f ba}
    d9 {-code ok    -code 0 -level 0 -f ba}       {-code 1 -level 0 -f ba}
    e0 {-code error -code 0 -level 5 -f ba}       {-code 1 -level 0 -f ba}
    e1 {-code ok    -code 0 -level 5 -f ba}       {-code 1 -level 0 -f ba}
    e2 {-code boss  -code 0 -level 0 -f ba}       {-code 1 -level 0 -f ba}
    e3 {-code boss  -code 0 -level 5 -f ba}       {-code 1 -level 0 -f ba}
    e4 {-code 1     -code 0 -level X -f ba snarf} {-code 1 -level 0 -f ba snarf}
    e5 {-code 0     -code 0 -level X -f ba snarf} {-code 1 -level 0 -f ba snarf}
    e6 {-code error -code 0 -level X -f ba snarf} {-code 1 -level 0 -f ba snarf}
    e7 {-code ok    -code 0 -level X -f ba snarf} {-code 1 -level 0 -f ba snarf}
    e8 {-code boss  -code 0 -level X -f ba snarf} {-code 1 -level 0 -f ba snarf}
    e9 {-code 1     -code 0 -level X -f ba}       {-code 1 -level 0 -f ba}
    f0 {-code 0     -code 0 -level X -f ba}       {-code 1 -level 0 -f ba}
    f1 {-code error -code 0 -level X -f ba}       {-code 1 -level 0 -f ba}
    f2 {-code ok    -code 0 -level X -f ba}       {-code 1 -level 0 -f ba}
    f3 {-code boss  -code 0 -level X -f ba}       {-code 1 -level 0 -f ba}
} {
    test io-71.$n {Tcl_SetChannelError} {testchannel} {

	set f [makeFile {... dummy ...} cutsplice]
	set c [open $f r]

	set res [testchannel setchannelerror $c [lrange $msg 0 end]]
	close $c
	removeFile cutsplice

	set res
    } [lrange $expected 0 end]

    test io-72.$n {Tcl_SetChannelErrorInterp} {testchannel} {

	set f [makeFile {... dummy ...} cutsplice]
	set c [open $f r]

	set res [testchannel setchannelerrorinterp $c [lrange $msg 0 end]]
	close $c
	removeFile cutsplice

	set res
    } [lrange $expected 0 end]
}

test io-73.1 {channel Tcl_Obj SetChannelFromAny} {} {
    # Test for Bug 1847044 - don't spoil type unless we have a valid channel
    catch {close [lreplace [list a] 0 end]}
} {1}

test io-73.2 {channel Tcl_Obj SetChannelFromAny, bug 2407783} -setup {
    # Invalidate internalrep of 'channel' Tcl_Obj when transiting between interpreters.
    set f [open [info script] r]
} -body {
    interp create foo
    seek $f 0
    set code [catch {interp eval foo [list seek $f 0]} msg]
    # The string map converts the changing channel handle to a fixed string
    list $code [string map [list $f @@] $msg]
} -cleanup {
    close $f
} -result {1 {can not find channel named "@@"}}

test io-73.3 {[5adc350683] [gets] after EOF} -setup {
    set fn [makeFile {} io-73.3]
    set rfd [open $fn r]
    set wfd [open $fn a]
    chan configure $wfd -buffering line
    read $rfd
} -body {
    set result [eof $rfd]
    puts $wfd "more data"
    lappend result [eof $rfd]
    lappend result [gets $rfd]
    lappend result [eof $rfd]
    lappend result [gets $rfd]
    lappend result [eof $rfd]
} -cleanup {
    close $wfd
    close $rfd
    removeFile io-73.3
} -result {1 1 {more data} 0 {} 1}

test io-73.4 {[5adc350683] [read] after EOF} -setup {
    set fn [makeFile {} io-73.4]
    set rfd [open $fn r]
    set wfd [open $fn a]
    chan configure $wfd -buffering line
    read $rfd
} -body {
    set result [eof $rfd]
    puts $wfd "more data"
    lappend result [eof $rfd]
    lappend result [read $rfd]
    lappend result [eof $rfd]
} -cleanup {
    close $wfd
    close $rfd
    removeFile io-73.4
} -result {1 1 {more data
} 1}

test io-73.5 {effect of eof on encoding end flags} -setup {
    set fn [makeFile {} io-73.5]
    set rfd [open $fn r]
    set wfd [open $fn a]
    chan configure $wfd -buffering none -translation binary
    chan configure $rfd -buffersize 5 -encoding utf-8
    read $rfd
} -body {
    set result [eof $rfd]
    puts -nonewline $wfd more\xC2\xA0data
    lappend result [eof $rfd]
    lappend result [read $rfd]
    lappend result [eof $rfd]
} -cleanup {
    close $wfd
    close $rfd
    removeFile io-73.5
} -result [list 1 1 more\xA0data 1]

test io-74.1 {[104f2885bb] improper cache validity check} -setup {
    set fn [makeFile {} io-74.1]
    set rfd [open $fn r]
    testobj freeallvars
    interp create child
} -constraints testobj -body {
    teststringobj set 1 [string range $rfd 0 end]
    read [teststringobj get 1]
    testobj duplicate 1 2
    interp transfer {} $rfd child
    catch {read [teststringobj get 1]}
    read [teststringobj get 2]
} -cleanup {
    interp delete child
    testobj freeallvars
    removeFile io-74.1
} -returnCodes error -match glob -result {can not find channel named "*"}

test io-75.1 {multibyte encoding error read results in raw bytes (-encodingpass 1)} -setup {
    set fn [makeFile {} io-75.1]
    set f [open $fn w+]
    fconfigure $f -encoding binary
    # In UTF-8, a byte 0xCx starts a multibyte sequence and must be followed
    # by a byte > 0x7F. This is violated to get an invalid sequence.
    puts -nonewline $f A\xC0\x40
    flush $f
    seek $f 0
    fconfigure $f -encoding utf-8 -encodingpass 1 -buffering none
} -body {
    set d [read $f]
    binary scan $d H* hd
    set hd
} -cleanup {
    close $f
    removeFile io-75.1
} -result 41c040

test io-75.2 {unrepresentable character write passes and is replaced by ? (-encodingpass 1)} -setup {
    set fn [makeFile {} io-75.2]
    set f [open $fn w+]
    fconfigure $f -encoding iso8859-1 -encodingpass 1
} -body {
    puts -nonewline $f A\u2022
    flush $f
    seek $f 0
    read $f
} -cleanup {
    close $f
    removeFile io-75.2
} -result A?

# Incomplete sequence test.
# This error may IMHO only be detected with the close.
# But the read already returns the incomplete sequence.
test io-75.3 {incomplete multibyte encoding read is ignored (-encodingpass 1)} -setup {
    set fn [makeFile {} io-75.3]
    set f [open $fn w+]
    fconfigure $f -encoding binary
    puts -nonewline $f "A\xC0"
    flush $f
    seek $f 0
    fconfigure $f -encoding utf-8 -buffering none -encodingpass 1
} -body {
    set d [read $f]
    close $f
    binary scan $d H* hd
    set hd
} -cleanup {
    removeFile io-75.3
} -result 41c0

# As utf-8 has a special treatment in multi-byte decoding, also test another
# one.
test io-75.4 {shiftjis encoding error read results in raw bytes (-encodingpass 1)} -setup {
    set fn [makeFile {} io-75.4]
    set f [open $fn w+]
    fconfigure $f -encoding binary
    # In shiftjis, \x81 starts a two-byte sequence.
    # But 2nd byte \xFF is not allowed
    puts -nonewline $f A\x81\xFFA
    flush $f
    seek $f 0
    fconfigure $f -encoding shiftjis -buffering none -eofchar "" -translation lf -encodingpass 1
} -body {
    set d [read $f]
    binary scan $d H* hd
    set hd
} -cleanup {
    close $f
    removeFile io-75.4
} -result 4181ff41

test io-75.5 {invalid utf-8 encoding read is ignored (-encodingpass 1)} -setup {
    set fn [makeFile {} io-75.5]
    set f [open $fn w+]
    fconfigure $f -encoding binary
    puts -nonewline $f A\x81
    flush $f
    seek $f 0
    fconfigure $f -encoding utf-8 -buffering none -eofchar "" -translation lf -encodingpass 1
} -body {
    set d [read $f]
    close $f
    binary scan $d H* hd
    set hd
} -cleanup {
    removeFile io-75.5
} -result 4181

<<<<<<< HEAD
test io-75.6 {invalid utf-8 encoding read is not ignored (-encodingstrict 1)} -setup {
    set fn [makeFile {} io-75.6]
    set f [open $fn w+]
    fconfigure $f -encoding binary
    # \x81 is invalid in utf-8
    puts -nonewline $f A\x81
    flush $f
    seek $f 0
    fconfigure $f -encoding utf-8 -buffering none -eofchar "" -translation lf -encodingstrict 1
} -body {
    set status [catch {read $f} cres copts]
    set d [dict get $copts -result read]
    binary scan $d H* hd
    lappend hd $status $cres
} -cleanup {
    close $f
    removeFile io-75.6
} -match glob -result {41 1 {error reading "*": illegal byte sequence}}

test io-75.7 {invalid utf-8 encoding eof handling (-encodingstrict 1)} -setup {
    set fn [makeFile {} io-75.7]
    set f [open $fn w+]
    fconfigure $f -encoding binary
    # \xA1 is invalid in utf-8. -eofchar is not detected, because it comes later.
    puts -nonewline $f A\xA1\x1A
    flush $f
    seek $f 0
    fconfigure $f -encoding utf-8 -buffering none -eofchar \x1A -translation lf -encodingstrict 1
} -body {
    set status [catch {read $f} cres copts]
    set d [dict get $copts -result read]
    binary scan $d H* hd
    lappend hd [eof $f]
    lappend hd $status
    lappend hd $cres
    fconfigure $f -encoding iso8859-1
    lappend hd [read $f];# We changed encoding, so now we can read the \xA1
    close $f
    set hd
} -cleanup {
    removeFile io-75.7
} -match glob -result {41 0 1 {error reading "*": illegal byte sequence} ¡}

test io-75.8.incomplete {
    incomplete uft-8 char after eof char is not an error (-encodingstrict 1)
} -setup {
    set hd {}
=======
test io-75.8 {invalid utf-8 encoding eof handling (-strictencoding 1)} -setup {
>>>>>>> c0436cf6
    set fn [makeFile {} io-75.8]
    set f [open $fn w+]
    fconfigure $f -encoding binary
    # \x81 is invalid and also incomplete utf-8 data, but because the eof
    # character \x1A appears first, it's not an error.
    puts -nonewline $f A\x1A\x81
    flush $f
    seek $f 0
    fconfigure $f -encoding utf-8 -buffering none -eofchar \x1A -translation lf -encodingstrict 1
} -body {
    set d [read $f]
    binary scan $d H* hd
    lappend hd [eof $f]
    # there should be no error on additional reads
    lappend hd [read $f]
    close $f
    set hd
} -cleanup {
    removeFile io-75.8
} -result {41 1 {}}


test io-75.8.invalid {invalid utf-8 after eof char is not an error  (-encodingstrict 1)} -setup {
    set res {}
    set fn [makeFile {} io-75.8]
    set f [open $fn w+]
    fconfigure $f -encoding binary
    # \xc0\x80 is invalid utf-8 data, but because the eof character \x1A
    # appears first, it's not an error.
    puts -nonewline $f A\x1a\xc0\x80
    flush $f
    seek $f 0
    fconfigure $f -encoding utf-8 -buffering none -eofchar \x1A -translation lf -encodingstrict 1
} -body {
    set d [read $f]
    foreach char [split $d {}] {
	lappend res [format %x [scan $char %c]]
    }
    lappend res [eof $f]
    # there should be no error on additional reads
    lappend res [read $f]
    close $f
    set res
} -cleanup {
    removeFile io-75.8
} -result {41 1 {}}


test io-75.9 {unrepresentable character write passes and is replaced by ?} -setup {
    set fn [makeFile {} io-75.9]
    set f [open $fn w+]
    fconfigure $f -encoding iso8859-1 -encodingstrict 1
} -body {
    catch {puts -nonewline $f "A\u2022"} msg
    flush $f
    seek $f 0
    list [read $f] $msg
} -cleanup {
    close $f
    removeFile io-75.9
} -match glob -result [list A {error writing "*": illegal byte sequence}]


apply [list {} {
    set template {
	test {io-75.10 ${mode}} {
	    incomplete multibyte encoding read is an error
	} -setup {
	    set res {}
	    set fn [makeFile {} io-75.10]
	    set f [open $fn w+]
	    fconfigure $f -encoding binary
	    puts -nonewline $f A\xC0
	    flush $f
	    seek $f 0
	    fconfigure $f -encoding utf-8 -buffering none {*}${option}
	} -body {
	    set status [catch {read $f} cres copts]
	    set d [dict get $copts -result read]
	    close $f
	    binary scan $d H* hd
	    lappend res $hd
	    lappend res $status
	    lappend res $cres
	    return $res
	} -cleanup {
	    removeFile io-75.10
	} -match glob -result {41 1 {error reading "*": illegal byte sequence}}
    }
	# the default encoding mode is not currently strict
    #foreach mode {default strict} option {{} {-encodingstrict 1}} 
    foreach mode {strict} option {{-encodingstrict 1}} {
	set test [string map [
	    list {${mode}} [list $mode] {${option}} [list $option]] $template]
	uplevel $test
    }
} [namespace current]]
test {io-75.10 pass} {
	incomplete multibyte encoding read is passed uninterpreted
} -setup {
    set fn [makeFile {} io-75.10]
    set f [open $fn w+]
    fconfigure $f -encoding binary
    puts -nonewline $f A\xC0
    flush $f
    seek $f 0
    fconfigure $f -encoding utf-8 -encodingstrict 0 -buffering none
} -body {
    set d [read $f]
    close $f
    binary scan $d H* hd
    set hd
} -cleanup {
    removeFile io-75.10
} -result 41c0
# The current result returns the orphan byte as byte.
# This may be expected due to special utf-8 handling.

# As utf-8 has a special treatment in multi-byte decoding, also test another
# one.
test io-75.11 {shiftjis encoding error read results in raw bytes} -setup {
    set fn [makeFile {} io-75.11]
    set f [open $fn w+]
    fconfigure $f -encoding binary
    # In shiftjis, \x81 starts a two-byte sequence.
    # But 2nd byte \xFF is not allowed
    puts -nonewline $f A\x81\xFFA
    flush $f
    seek $f 0
    fconfigure $f -encoding shiftjis -buffering none -eofchar "" -translation lf -encodingstrict 1
} -body {
    set status [catch {read $f} cres copts]
    set d [dict get $copts -result read]
    binary scan $d H* hd
    lappend hd $status
    lappend hd $cres
} -cleanup {
    close $f
    removeFile io-75.11
} -match glob -result {41 1 {error reading "*": illegal byte sequence}}


apply [list {} {
    set template {
	test {io-75.12 ${mode}} {invalid utf-8 encoding read returns an error} -setup {
	    set res {}
	    set fn [makeFile {} io-75.12]
	    set f [open $fn w+]
	    fconfigure $f -encoding binary
	    puts -nonewline $f A\x81
	    flush $f
	    seek $f 0
	    fconfigure $f -encoding utf-8 -buffering none -eofchar {} \
		    -translation lf {*}${option}
	} -body {
	    set status [catch {read $f} cres copts]
	    set d [dict get $copts -result read]
	    close $f
	    binary scan $d H* hd
	    lappend res $hd $status $cres
	    return $res
	} -cleanup {
	    removeFile io-75.12
	} -match glob -result {41 1 {error reading "*": illegal byte sequence}}
    }

	# the default encoding mod is not currently strict
    #foreach mode {default strict} option {{} {-encodingstrict 1}} 
    foreach mode {strict} option {{-encodingstrict 1}} {
	set test [string map [
	    list {${mode}} [list $mode] {${option}} [list $option]] $template]
	uplevel $test
    }
} [namespace current]]


test {io-75.12 pass} {invalid utf-8 encoding read is ignored} -setup {
    set fn [makeFile {} io-75.12]
    set f [open $fn w+]
    fconfigure $f -encoding binary
    puts -nonewline $f A\x81
    flush $f
    seek $f 0
    fconfigure $f -encoding utf-8 -buffering none -eofchar {} \
	-translation lf -encodingpass 1
} -body {
    set d [read $f]
    close $f
    binary scan $d H* hd
    set hd
} -cleanup {
    removeFile io-75.12
} -result 4181
test io-75.13 {invalid utf-8 encoding read is not ignored (-encodingstrict 1)} -setup {
    set fn [makeFile {} io-75.13]
    set f [open $fn w+]
    fconfigure $f -encoding binary
    # \x81 is invalid in utf-8
    puts -nonewline $f "A\x81"
    flush $f
    seek $f 0
    fconfigure $f -encoding utf-8 -buffering none -eofchar "" -translation lf -encodingstrict 1
} -body {
    set status [catch {read $f} cres copts]
    set d [dict get $copts -result read]
    binary scan $d H* hd
    lappend hd $status
    close $f
    lappend hd $cres
} -cleanup {
    removeFile io-75.13
} -match glob -result {41 1 {error reading "*": illegal byte sequence}}

test io-75.14 {invalid utf-8 encoding [gets] coninues in non-strict mode after error} -setup {
    set res {}
    set fn [makeFile {} io-75.14]
    set f [open $fn w+]
    fconfigure $f -encoding binary
    # \xc0 is invalid in utf-8
    puts -nonewline $f a\nb\xc0\nc\n
    flush $f
    seek $f 0
    fconfigure $f -encoding utf-8 -buffering none -eofchar {} -translation lf -encodingstrict 1
} -body {
    lappend res [gets $f]
    set status [catch {gets $f} cres copts]
    lappend res $status $cres
    chan configure $f -encodingstrict 0
    lappend res [gets $f]
    lappend res [gets $f]
    close $f
    return $res
} -cleanup {
    removeFile io-75.14
} -match glob -result {a 1 {error reading "*": illegal byte sequence} bÀ c}


test io-75.15 {invalid utf-8 encoding strict gets should not hang} -setup {
    set res {}
    set fn [makeFile {} io-75.15]
    set chan [open $fn w+]
    fconfigure $chan -encoding binary
    # This is not valid UTF-8
    puts $chan hello\nAB\xc0\x40CD\nEFG
    close $chan
} -body {
    #Now try to read it with [gets]
    set chan [open $fn]
    fconfigure $chan -encoding utf-8 -encodingstrict 1
    lappend res [gets $chan]
    set status [catch {gets $chan} cres copts]
    lappend res $status $cres
    set status [catch {gets $chan} cres copts]
    lappend res $status $cres
	lappend res [dict get $copts -result]
	chan configur $chan -encoding binary
	foreach char [split [read $chan 2] {}] {
	    lappend res [format %x [scan $char %c]]
	}
    return $res
} -cleanup {
    close $chan
    removeFile io-75.15
} -match glob -result {hello 1 {error reading "*": illegal byte sequence}\
    1 {error reading "*": illegal byte sequence} {read AB} c0 40}

# ### ### ### ######### ######### #########



test io-76.0 {channel modes} -setup {
    set datafile [makeFile {some characters} dummy]
    set f [open $datafile r]
} -constraints testchannel -body {
    testchannel mode $f
} -cleanup {
    close $f
    removeFile dummy
} -result {read {}}

test io-76.1 {channel modes} -setup {
    set datafile [makeFile {some characters} dummy]
    set f [open $datafile w]
} -constraints testchannel -body {
    testchannel mode $f
} -cleanup {
    close $f
    removeFile dummy
} -result {{} write}

test io-76.2 {channel modes} -setup {
    set datafile [makeFile {some characters} dummy]
    set f [open $datafile r+]
} -constraints testchannel -body {
    testchannel mode $f
} -cleanup {
    close $f
    removeFile dummy
} -result {read write}

test io-76.3 {channel mode dropping} -setup {
    set datafile [makeFile {some characters} dummy]
    set f [open $datafile r]
} -constraints testchannel -body {
    testchannel mremove-wr $f
    list [testchannel mode $f] [testchannel maxmode $f]
} -cleanup {
    close $f
    removeFile dummy
} -result {{read {}} {read {}}}

test io-76.4 {channel mode dropping} -setup {
    set datafile [makeFile {some characters} dummy]
    set f [open $datafile r]
} -constraints testchannel -body {
    testchannel mremove-rd $f
} -returnCodes error -cleanup {
    close $f
    removeFile dummy
} -match glob -result {Tcl_RemoveChannelMode error:\
    Bad mode, would make channel inacessible. Channel: "*"}

test io-76.5 {channel mode dropping} -setup {
    set datafile [makeFile {some characters} dummy]
    set f [open $datafile w]
} -constraints testchannel -body {
    testchannel mremove-rd $f
    list [testchannel mode $f] [testchannel maxmode $f]
} -cleanup {
    close $f
    removeFile dummy
} -result {{{} write} {{} write}}

test io-76.6 {channel mode dropping} -setup {
    set datafile [makeFile {some characters} dummy]
    set f [open $datafile w]
} -constraints testchannel -body {
    testchannel mremove-wr $f
} -returnCodes error -cleanup {
    close $f
    removeFile dummy
} -match glob -result {Tcl_RemoveChannelMode error:\
    Bad mode, would make channel inacessible. Channel: "*"}

test io-76.7 {channel mode dropping} -setup {
    set datafile [makeFile {some characters} dummy]
    set f [open $datafile r+]
} -constraints testchannel -body {
    testchannel mremove-rd $f
    list [testchannel mode $f] [testchannel maxmode $f]
} -cleanup {
    close $f
    removeFile dummy
} -result {{{} write} {read write}}

test io-76.8 {channel mode dropping} -setup {
    set datafile [makeFile {some characters} dummy]
    set f [open $datafile r+]
} -constraints testchannel -body {
    testchannel mremove-wr $f
    list [testchannel mode $f] [testchannel maxmode $f]
} -cleanup {
    close $f
    removeFile dummy
} -result {{read {}} {read write}}

test io-76.9 {channel mode dropping} -setup {
    set datafile [makeFile {some characters} dummy]
    set f [open $datafile r+]
} -constraints testchannel -body {
    testchannel mremove-wr $f
    testchannel mremove-rd $f
} -returnCodes error -cleanup {
    close $f
    removeFile dummy
} -match glob -result {Tcl_RemoveChannelMode error:\
    Bad mode, would make channel inacessible. Channel: "*"}

test io-76.10 {channel mode dropping} -setup {
    set datafile [makeFile {some characters} dummy]
    set f [open $datafile r+]
} -constraints testchannel -body {
    testchannel mremove-rd $f
    testchannel mremove-wr $f
} -returnCodes error -cleanup {
    close $f
    removeFile dummy
} -match glob -result {Tcl_RemoveChannelMode error:\
    Bad mode, would make channel inacessible. Channel: "*"}

# cleanup
foreach file [list fooBar longfile script script2 output test1 pipe my_script \
	test2 test3 cat stdout kyrillic.txt utf8-fcopy.txt utf8-rp.txt] {
    removeFile $file
}
cleanupTests
}
namespace delete ::tcl::test::io
return<|MERGE_RESOLUTION|>--- conflicted
+++ resolved
@@ -9263,7 +9263,6 @@
     removeFile io-75.5
 } -result 4181
 
-<<<<<<< HEAD
 test io-75.6 {invalid utf-8 encoding read is not ignored (-encodingstrict 1)} -setup {
     set fn [makeFile {} io-75.6]
     set f [open $fn w+]
@@ -9311,9 +9310,6 @@
     incomplete uft-8 char after eof char is not an error (-encodingstrict 1)
 } -setup {
     set hd {}
-=======
-test io-75.8 {invalid utf-8 encoding eof handling (-strictencoding 1)} -setup {
->>>>>>> c0436cf6
     set fn [makeFile {} io-75.8]
     set f [open $fn w+]
     fconfigure $f -encoding binary
