# -*- tcl -*-
# Functionality covered: operation of all IO commands, and all procedures
# defined in generic/tclIO.c.
#
# This file contains a collection of tests for one or more of the Tcl
# built-in commands.  Sourcing this file into Tcl runs the tests and
# generates output for errors.  No output means no errors were found.
#
# Copyright © 1991-1994 The Regents of the University of California.
# Copyright © 1994-1997 Sun Microsystems, Inc.
# Copyright © 1998-1999 Scriptics Corporation.
#
# See the file "license.terms" for information on usage and redistribution
# of this file, and for a DISCLAIMER OF ALL WARRANTIES.

if {"::tcltest" ni [namespace children]} {
    package require tcltest 2.5
}

namespace eval ::tcl::test::io {
    namespace import ::tcltest::*

    variable umaskValue
    variable path
    variable f
    variable i
    variable n
    variable v
    variable msg
    variable expected

    catch {
	::tcltest::loadTestedCommands
	package require -exact tcl::test [info patchlevel]
	set ::tcltestlib [info loaded {} Tcltest]
    }
    source [file join [file dirname [info script]] tcltests.tcl]

testConstraint testbytestring [llength [info commands testbytestring]]
testConstraint testchannel      [llength [info commands testchannel]]
testConstraint testfevent       [llength [info commands testfevent]]
testConstraint testchannelevent [llength [info commands testchannelevent]]
testConstraint testmainthread   [llength [info commands testmainthread]]
testConstraint testobj		[llength [info commands testobj]]
testConstraint testservicemode  [llength [info commands testservicemode]]
# Some things fail under Windows in Continuous Integration systems for subtle
# reasons such as CI often running with elevated privileges in a container.
testConstraint notWinCI [expr {
    $::tcl_platform(platform) ne "windows" || ![info exists ::env(CI)]}]
testConstraint notOSX [expr {$::tcl_platform(os) ne "Darwin"}]
# File permissions broken on wsl without some "exotic" wsl configuration
testConstraint notWsl [expr {[llength [array names ::env *WSL*]] == 0}]

# You need a *very* special environment to do some tests.  In
# particular, many file systems do not support large-files...
testConstraint largefileSupport [expr {$::tcl_platform(os) ne "Darwin"}]

# some tests can only be run is umask is 2
# if "umask" cannot be run, the tests will be skipped.
set umaskValue 0
testConstraint umask [expr {![catch {set umaskValue [scan [exec /bin/sh -c umask] %o]}]}]

testConstraint makeFileInHome [expr {![file exists ~/_test_] && [file writable ~]}]

# set up a long data file for some of the following tests

set path(longfile) [makeFile {} longfile]
set f [open $path(longfile) w]
fconfigure $f -eofchar {} -translation lf
for { set i 0 } { $i < 100 } { incr i} {
    puts $f "#123456789abcdef0123456789abcdef0123456789abcdef0123456789abcdef0123456789abcdef
\#123456789abcdef01
\#"
    }
close $f

set path(cat) [makeFile {
    set f stdin
    if {$argv != ""} {
	set f [open [lindex $argv 0]]
    }
    fconfigure $f -encoding binary -translation lf -blocking 0 -eofchar "\x1A \x1A"
    fconfigure stdout -encoding binary -translation lf -buffering none
    fileevent $f readable "foo $f"
    proc foo {f} {
	set x [read $f]
	catch {puts -nonewline $x}
	if {[eof $f]} {
	    close $f
	    exit 0
	}
    }
    vwait forever
} cat]

set thisScript [file join [pwd] [info script]]

proc contents {file} {
    set f [open $file]
    fconfigure $f -translation binary
    set a [read $f]
    close $f
    return $a
}

test io-1.5 {Tcl_WriteChars: CheckChannelErrors} {emptyTest} {
    # no test, need to cause an async error.
} {}
set path(test1) [makeFile {} test1]
test io-1.6 {Tcl_WriteChars: WriteBytes} {
    set f [open $path(test1) w]
    fconfigure $f -encoding binary
    puts -nonewline $f "a\x4D\x00"
    close $f
    contents $path(test1)
} "a\x4D\x00"
test io-1.7 {Tcl_WriteChars: WriteChars} {
    set f [open $path(test1) w]
    fconfigure $f -encoding shiftjis
    puts -nonewline $f "a乍\x00"
    close $f
    contents $path(test1)
} "a\x93\xE1\x00"
set path(test2) [makeFile {} test2]
test io-1.8 {Tcl_WriteChars: WriteChars} {
    # This test written for SF bug #506297.
    #
    # Executing this test without the fix for the referenced bug
    # applied to tcl will cause tcl, more specifically WriteChars, to
    # go into an infinite loop.

    set f [open $path(test2) w]
    fconfigure      $f -encoding iso2022-jp
    puts -nonewline $f [format %s%c [string repeat " " 4] 12399]
    close           $f
    contents $path(test2)
} "    \x1B\$B\$O\x1B(B"

test io-1.9 {Tcl_WriteChars: WriteChars} {
    # When closing a channel with an encoding that appends
    # escape bytes, check for the case where the escape
    # bytes overflow the current IO buffer. The bytes
    # should be moved into a new buffer.

    set data "1234567890 [format %c 12399]"

    set sizes [list]

    # With default buffer size
    set f [open $path(test2) w]
    fconfigure      $f -encoding iso2022-jp
    puts -nonewline $f $data
    close           $f
    lappend sizes [file size $path(test2)]

    # With buffer size equal to the length
    # of the data, the escape bytes would
    # go into the next buffer.

    set f [open $path(test2) w]
    fconfigure      $f -encoding iso2022-jp -buffersize 16
    puts -nonewline $f $data
    close           $f
    lappend sizes [file size $path(test2)]

    # With buffer size that is large enough
    # to hold 1 byte of escaped data, but
    # not all 3. This should not write
    # the escape bytes to the first buffer
    # and then again to the second buffer.

    set f [open $path(test2) w]
    fconfigure      $f -encoding iso2022-jp -buffersize 17
    puts -nonewline $f $data
    close           $f
    lappend sizes [file size $path(test2)]

    # With buffer size that can hold 2 out of
    # 3 bytes of escaped data.

    set f [open $path(test2) w]
    fconfigure      $f -encoding iso2022-jp -buffersize 18
    puts -nonewline $f $data
    close           $f
    lappend sizes [file size $path(test2)]

    # With buffer size that can hold all the
    # data and escape bytes.

    set f [open $path(test2) w]
    fconfigure      $f -encoding iso2022-jp -buffersize 19
    puts -nonewline $f $data
    close           $f
    lappend sizes [file size $path(test2)]

    set sizes
} {19 19 19 19 19}

test io-2.1 {WriteBytes} {
    # loop until all bytes are written

    set f [open $path(test1) w]
    fconfigure $f  -encoding binary -buffersize 16 -translation crlf
    puts $f "abcdefghijklmnopqrstuvwxyz"
    close $f
    contents $path(test1)
} "abcdefghijklmnopqrstuvwxyz\r\n"
test io-2.2 {WriteBytes: savedLF > 0} {
    # After flushing buffer, there was a \n left over from the last
    # \n -> \r\n expansion.  It gets stuck at beginning of this buffer.

    set f [open $path(test1) w]
    fconfigure $f -encoding binary -buffersize 16 -translation crlf
    puts -nonewline $f "123456789012345\n12"
    set x [list [contents $path(test1)]]
    close $f
    lappend x [contents $path(test1)]
} [list "123456789012345\r" "123456789012345\r\n12"]
test io-2.3 {WriteBytes: flush on line} {
    # Tcl "line" buffering has weird behavior: if current buffer contains
    # a \n, entire buffer gets flushed.  Logical behavior would be to flush
    # only up to the \n.

    set f [open $path(test1) w]
    fconfigure $f -encoding binary -buffering line -translation crlf
    puts -nonewline $f "\n12"
    set x [contents $path(test1)]
    close $f
    set x
} "\r\n12"
test io-2.4 {WriteBytes: reset sawLF after each buffer} {
    set f [open $path(test1) w]
     fconfigure $f -encoding binary -buffering line -translation lf \
	     -buffersize 16
    puts -nonewline $f "abcdefg\nhijklmnopqrstuvwxyz"
    set x [list [contents $path(test1)]]
    close $f
    lappend x [contents $path(test1)]
} [list "abcdefg\nhijklmno" "abcdefg\nhijklmnopqrstuvwxyz"]

test io-3.1 {WriteChars: compatibility with WriteBytes} {
    # loop until all bytes are written

    set f [open $path(test1) w]
    fconfigure $f -encoding ascii -buffersize 16 -translation crlf
    puts $f "abcdefghijklmnopqrstuvwxyz"
    close $f
    contents $path(test1)
} "abcdefghijklmnopqrstuvwxyz\r\n"
test io-3.2 {WriteChars: compatibility with WriteBytes: savedLF > 0} {
    # After flushing buffer, there was a \n left over from the last
    # \n -> \r\n expansion.  It gets stuck at beginning of this buffer.

    set f [open $path(test1) w]
    fconfigure $f -encoding ascii -buffersize 16 -translation crlf
    puts -nonewline $f "123456789012345\n12"
    set x [list [contents $path(test1)]]
    close $f
    lappend x [contents $path(test1)]
} [list "123456789012345\r" "123456789012345\r\n12"]
test io-3.3 {WriteChars: compatibility with WriteBytes: flush on line} {
    # Tcl "line" buffering has weird behavior: if current buffer contains
    # a \n, entire buffer gets flushed.  Logical behavior would be to flush
    # only up to the \n.

    set f [open $path(test1) w]
    fconfigure $f -encoding ascii -buffering line -translation crlf
    puts -nonewline $f "\n12"
    set x [contents $path(test1)]
    close $f
    set x
} "\r\n12"
test io-3.4 {WriteChars: loop over stage buffer} -body {
    # stage buffer maps to more than can be queued at once.

    set f [open $path(test1) w]
    fconfigure $f -encoding jis0208 -buffersize 16 -nocomplainencoding 1
    puts -nonewline $f "\\\\\\\\\\\\\\\\\\\\\\\\\\\\\\"
    set x [list [contents $path(test1)]]
    close $f
    lappend x [contents $path(test1)]
} -cleanup {
    catch {close $f}
} -result [list "!)!)!)!)!)!)!)!)" "!)!)!)!)!)!)!)!)!)!)!)!)!)!)!)"]
test io-3.5 {WriteChars: saved != 0} -body {
    # Bytes produced by UtfToExternal from end of last channel buffer
    # had to be moved to beginning of next channel buffer to preserve
    # requested buffersize.

    set f [open $path(test1) w]
    fconfigure $f -encoding jis0208 -buffersize 17 -nocomplainencoding 1
    puts -nonewline $f "\\\\\\\\\\\\\\\\\\\\\\\\\\\\\\"
    set x [list [contents $path(test1)]]
    close $f
    lappend x [contents $path(test1)]
} -cleanup {
    catch {close $f}
} -result [list "!)!)!)!)!)!)!)!)!" "!)!)!)!)!)!)!)!)!)!)!)!)!)!)!)"]
test io-3.6 {WriteChars: (stageRead + dstWrote == 0)} {
    # One incomplete UTF-8 character at end of staging buffer.  Backup
    # in src to the beginning of that UTF-8 character and try again.
    #
    # Translate the first 16 bytes, produce 14 bytes of output, 2 left over
    # (first two bytes of Ａ in UTF-8).  Given those two bytes try
    # translating them again, find that no bytes are read produced, and break
    # to outer loop where those two bytes will have the remaining 4 bytes
    # (the last byte of Ａ plus the all of Ｂ) appended.

    set f [open $path(test1) w]
    fconfigure $f -encoding shiftjis -buffersize 16
    puts -nonewline $f "12345678901234ＡＢ"
    set x [list [contents $path(test1)]]
    close $f
    lappend x [contents $path(test1)]
} [list "12345678901234\x82\x60" "12345678901234\x82\x60\x82\x61"]
test io-3.7 {WriteChars: (bufPtr->nextAdded > bufPtr->length)} -body {
    # When translating UTF-8 to external, the produced bytes went past end
    # of the channel buffer.  This is done purpose -- we then truncate the
    # bytes at the end of the partial character to preserve the requested
    # blocksize on flush.  The truncated bytes are moved to the beginning
    # of the next channel buffer.

    set f [open $path(test1) w]
    fconfigure $f -encoding jis0208 -buffersize 17 -nocomplainencoding 1
    puts -nonewline $f "\\\\\\\\\\\\\\\\\\\\\\\\\\\\\\"
    set x [list [contents $path(test1)]]
    close $f
    lappend x [contents $path(test1)]
} -cleanup {
    catch {close $f}
} -result [list "!)!)!)!)!)!)!)!)!" "!)!)!)!)!)!)!)!)!)!)!)!)!)!)!)"]
test io-3.8 {WriteChars: reset sawLF after each buffer} {
    set f [open $path(test1) w]
    fconfigure $f -encoding ascii -buffering line -translation lf \
	     -buffersize 16
    puts -nonewline $f "abcdefg\nhijklmnopqrstuvwxyz"
    set x [list [contents $path(test1)]]
    close $f
    lappend x [contents $path(test1)]
} [list "abcdefg\nhijklmno" "abcdefg\nhijklmnopqrstuvwxyz"]
test io-3.9 {Write: flush line-buffered channels when crlf is split over two buffers} -body {
    # https://core.tcl-lang.org/tcllib/tktedit?name=c9d8a52fe
    set f [open $path(test1) w]
    fconfigure $f -buffering line -translation crlf -buffersize 8
    puts $f "1234567"
    string map {"\r" "<cr>" "\n" "<lf>"} [contents $path(test1)]
} -cleanup {
    close $f
} -result "1234567<cr><lf>"

test io-4.1 {TranslateOutputEOL: lf} {
    # search for \n

    set f [open $path(test1) w]
    fconfigure $f -buffering line -translation lf
    puts $f "abcde"
    set x [list [contents $path(test1)]]
    close $f
    lappend x [contents $path(test1)]
} [list "abcde\n" "abcde\n"]
test io-4.2 {TranslateOutputEOL: cr} {
    # search for \n, replace with \r

    set f [open $path(test1) w]
    fconfigure $f -buffering line -translation cr
    puts $f "abcde"
    set x [list [contents $path(test1)]]
    close $f
    lappend x [contents $path(test1)]
} [list "abcde\r" "abcde\r"]
test io-4.3 {TranslateOutputEOL: crlf} {
    # simple case: search for \n, replace with \r

    set f [open $path(test1) w]
    fconfigure $f -buffering line -translation crlf
    puts $f "abcde"
    set x [list [contents $path(test1)]]
    close $f
    lappend x [contents $path(test1)]
} [list "abcde\r\n" "abcde\r\n"]
test io-4.4 {TranslateOutputEOL: crlf} {
    # keep storing more bytes in output buffer until output buffer is full.
    # We have 13 bytes initially that would turn into 18 bytes.  Fill
    # dest buffer while (dstEnd < dstMax).

    set f [open $path(test1) w]
    fconfigure $f -translation crlf -buffersize 16
    puts -nonewline $f "1234567\n\n\n\n\nA"
    set x [list [contents $path(test1)]]
    close $f
    lappend x [contents $path(test1)]
} [list "1234567\r\n\r\n\r\n\r\n\r" "1234567\r\n\r\n\r\n\r\n\r\nA"]
test io-4.5 {TranslateOutputEOL: crlf} {
    # Check for overflow of the destination buffer

    set f [open $path(test1) w]
    fconfigure $f -translation crlf -buffersize 12
    puts -nonewline $f "12345678901\n456789012345678901234"
    close $f
    set x [contents $path(test1)]
} "12345678901\r\n456789012345678901234"

test io-5.1 {CheckFlush: not full} {
    set f [open $path(test1) w]
    fconfigure $f
    puts -nonewline $f "12345678901234567890"
    set x [list [contents $path(test1)]]
    close $f
    lappend x [contents $path(test1)]
} [list "" "12345678901234567890"]
test io-5.2 {CheckFlush: full} {
    set f [open $path(test1) w]
    fconfigure $f -buffersize 16
    puts -nonewline $f "12345678901234567890"
    set x [list [contents $path(test1)]]
    close $f
    lappend x [contents $path(test1)]
} [list "1234567890123456" "12345678901234567890"]
test io-5.3 {CheckFlush: not line} {
    set f [open $path(test1) w]
    fconfigure $f -buffering line
    puts -nonewline $f "12345678901234567890"
    set x [list [contents $path(test1)]]
    close $f
    lappend x [contents $path(test1)]
} [list "" "12345678901234567890"]
test io-5.4 {CheckFlush: line} {
    set f [open $path(test1) w]
    fconfigure $f -buffering line -translation lf -encoding ascii
    puts -nonewline $f "1234567890\n1234567890"
    set x [list [contents $path(test1)]]
    close $f
    lappend x [contents $path(test1)]
} [list "1234567890\n1234567890" "1234567890\n1234567890"]
test io-5.5 {CheckFlush: none} {
    set f [open $path(test1) w]
    fconfigure $f -buffering none
    puts -nonewline $f "1234567890"
    set x [list [contents $path(test1)]]
    close $f
    lappend x [contents $path(test1)]
} [list "1234567890" "1234567890"]

test io-6.1 {Tcl_GetsObj: working} {
    set f [open $path(test1) w]
    puts $f "foo\nboo"
    close $f
    set f [open $path(test1)]
    set x [gets $f]
    close $f
    set x
} {foo}
test io-6.2 {Tcl_GetsObj: CheckChannelErrors() != 0} emptyTest {
    # no test, need to cause an async error.
} {}
test io-6.3 {Tcl_GetsObj: how many have we used?} {
    # if (bufPtr != NULL) {oldRemoved = bufPtr->nextRemoved}

    set f [open $path(test1) w]
    fconfigure $f -translation crlf
    puts $f "abc\ndefg"
    close $f
    set f [open $path(test1)]
    set x [list [tell $f] [gets $f line] [tell $f] [gets $f line] $line]
    close $f
    set x
} {0 3 5 4 defg}
test io-6.4 {Tcl_GetsObj: encoding == NULL} {
    set f [open $path(test1) w]
    fconfigure $f -translation binary
    puts $f "\x81\x34\x00"
    close $f
    set f [open $path(test1)]
    fconfigure $f -translation binary
    set x [list [gets $f line] $line]
    close $f
    set x
} [list 3 "\x81\x34\x00"]
test io-6.5 {Tcl_GetsObj: encoding != NULL} {
    set f [open $path(test1) w]
    fconfigure $f -translation binary
    puts $f "\x88\xEA\x92\x9A"
    close $f
    set f [open $path(test1)]
    fconfigure $f -encoding shiftjis
    set x [list [gets $f line] $line]
    close $f
    set x
} [list 2 "一丁"]
set a "bbbbbbbbbbbbbbbbbbbbbbbbbbbbbbbbbbbbbbbbbbbbbbbbbbbbbbbbbbbbbbbb"
append a $a
append a $a
test io-6.6 {Tcl_GetsObj: loop test} {
    # if (dst >= dstEnd)

    set f [open $path(test1) w]
    puts $f $a
    puts $f hi
    close $f
    set f [open $path(test1)]
    set x [list [gets $f line] $line]
    close $f
    set x
} [list 256 $a]
test io-6.7 {Tcl_GetsObj: error in input} stdio {
    # if (FilterInputBytes(chanPtr, &gs) != 0)

    set f [open "|[list [interpreter] $path(cat)]" w+]
    puts -nonewline $f "hi\nwould"
    flush $f
    gets $f
    fconfigure $f -blocking 0
    set x [gets $f line]
    close $f
    set x
} {-1}
test io-6.8 {Tcl_GetsObj: remember if EOF is seen} {
    set f [open $path(test1) w]
    puts $f "abcdef\x1Aghijk\nwombat"
    close $f
    set f [open $path(test1)]
    fconfigure $f -eofchar "\x1A \x1A"
    set x [list [gets $f line] $line [gets $f line] $line]
    close $f
    set x
} {6 abcdef -1 {}}
test io-6.9 {Tcl_GetsObj: remember if EOF is seen} {
    set f [open $path(test1) w]
    puts $f "abcdefghijk\nwom\x1Abat"
    close $f
    set f [open $path(test1)]
    fconfigure $f -eofchar "\x1A \x1A"
    set x [list [gets $f line] $line [gets $f line] $line]
    close $f
    set x
} {11 abcdefghijk 3 wom}
# Comprehensive tests
test io-6.10 {Tcl_GetsObj: lf mode: no chars} {
    set f [open $path(test1) w]
    close $f
    set f [open $path(test1)]
    fconfigure $f -translation lf
    set x [list [gets $f line] $line]
    close $f
    set x
} {-1 {}}
test io-6.11 {Tcl_GetsObj: lf mode: lone \n} {
    set f [open $path(test1) w]
    fconfigure $f -translation lf
    puts -nonewline $f "\n"
    close $f
    set f [open $path(test1)]
    fconfigure $f -translation lf
    set x [list [gets $f line] $line [gets $f line] $line]
    close $f
    set x
} {0 {} -1 {}}
test io-6.12 {Tcl_GetsObj: lf mode: lone \r} {
    set f [open $path(test1) w]
    fconfigure $f -translation lf
    puts -nonewline $f "\r"
    close $f
    set f [open $path(test1)]
    fconfigure $f -translation lf
    set x [list [gets $f line] $line [gets $f line] $line]
    close $f
    set x
} [list 1 "\r" -1 ""]
test io-6.13 {Tcl_GetsObj: lf mode: 1 char} {
    set f [open $path(test1) w]
    fconfigure $f -translation lf
    puts -nonewline $f a
    close $f
    set f [open $path(test1)]
    fconfigure $f -translation lf
    set x [list [gets $f line] $line [gets $f line] $line]
    close $f
    set x
} {1 a -1 {}}
test io-6.14 {Tcl_GetsObj: lf mode: 1 char followed by EOL} {
    set f [open $path(test1) w]
    fconfigure $f -translation lf
    puts -nonewline $f "a\n"
    close $f
    set f [open $path(test1)]
    fconfigure $f -translation lf
    set x [list [gets $f line] $line [gets $f line] $line]
    close $f
    set x
} {1 a -1 {}}
test io-6.15 {Tcl_GetsObj: lf mode: several chars} {
    set f [open $path(test1) w]
    fconfigure $f -translation lf
    puts -nonewline $f "abcd\nefgh\rijkl\r\nmnop"
    close $f
    set f [open $path(test1)]
    fconfigure $f -translation lf
    set x [list [gets $f line] $line [gets $f line] $line [gets $f line] $line [gets $f line] $line]
    close $f
    set x
} [list 4 "abcd" 10 "efgh\rijkl\r" 4 "mnop" -1 ""]
test io-6.16 {Tcl_GetsObj: cr mode: no chars} {
    set f [open $path(test1) w]
    close $f
    set f [open $path(test1)]
    fconfigure $f -translation cr
    set x [list [gets $f line] $line]
    close $f
    set x
} {-1 {}}
test io-6.17 {Tcl_GetsObj: cr mode: lone \n} {
    set f [open $path(test1) w]
    fconfigure $f -translation lf
    puts -nonewline $f "\n"
    close $f
    set f [open $path(test1)]
    fconfigure $f -translation cr
    set x [list [gets $f line] $line [gets $f line] $line]
    close $f
    set x
} [list 1 "\n" -1 ""]
test io-6.18 {Tcl_GetsObj: cr mode: lone \r} {
    set f [open $path(test1) w]
    fconfigure $f -translation lf
    puts -nonewline $f "\r"
    close $f
    set f [open $path(test1)]
    fconfigure $f -translation cr
    set x [list [gets $f line] $line [gets $f line] $line]
    close $f
    set x
} {0 {} -1 {}}
test io-6.19 {Tcl_GetsObj: cr mode: 1 char} {
    set f [open $path(test1) w]
    fconfigure $f -translation lf
    puts -nonewline $f a
    close $f
    set f [open $path(test1)]
    fconfigure $f -translation cr
    set x [list [gets $f line] $line [gets $f line] $line]
    close $f
    set x
} {1 a -1 {}}
test io-6.20 {Tcl_GetsObj: cr mode: 1 char followed by EOL} {
    set f [open $path(test1) w]
    fconfigure $f -translation lf
    puts -nonewline $f "a\r"
    close $f
    set f [open $path(test1)]
    fconfigure $f -translation cr
    set x [list [gets $f line] $line [gets $f line] $line]
    close $f
    set x
} {1 a -1 {}}
test io-6.21 {Tcl_GetsObj: cr mode: several chars} {
    set f [open $path(test1) w]
    fconfigure $f -translation lf
    puts -nonewline $f "abcd\nefgh\rijkl\r\nmnop"
    close $f
    set f [open $path(test1)]
    fconfigure $f -translation cr
    set x [list [gets $f line] $line [gets $f line] $line [gets $f line] $line [gets $f line] $line]
    close $f
    set x
} [list 9 "abcd\nefgh" 4 "ijkl" 5 "\nmnop" -1 ""]
test io-6.22 {Tcl_GetsObj: crlf mode: no chars} {
    set f [open $path(test1) w]
    close $f
    set f [open $path(test1)]
    fconfigure $f -translation crlf
    set x [list [gets $f line] $line]
    close $f
    set x
} {-1 {}}
test io-6.23 {Tcl_GetsObj: crlf mode: lone \n} {
    set f [open $path(test1) w]
    fconfigure $f -translation lf
    puts -nonewline $f "\n"
    close $f
    set f [open $path(test1)]
    fconfigure $f -translation crlf
    set x [list [gets $f line] $line [gets $f line] $line]
    close $f
    set x
} [list 1 "\n" -1 ""]
test io-6.24 {Tcl_GetsObj: crlf mode: lone \r} {
    set f [open $path(test1) w]
    fconfigure $f -translation lf
    puts -nonewline $f "\r"
    close $f
    set f [open $path(test1)]
    fconfigure $f -translation crlf
    set x [list [gets $f line] $line [gets $f line] $line]
    close $f
    set x
} [list 1 "\r" -1 ""]
test io-6.25 {Tcl_GetsObj: crlf mode: \r\r} {
    set f [open $path(test1) w]
    fconfigure $f -translation lf
    puts -nonewline $f "\r\r"
    close $f
    set f [open $path(test1)]
    fconfigure $f -translation crlf
    set x [list [gets $f line] $line [gets $f line] $line]
    close $f
    set x
} [list 2 "\r\r" -1 ""]
test io-6.26 {Tcl_GetsObj: crlf mode: \r\n} {
    set f [open $path(test1) w]
    fconfigure $f -translation lf
    puts -nonewline $f "\r\n"
    close $f
    set f [open $path(test1)]
    fconfigure $f -translation crlf
    set x [list [gets $f line] $line [gets $f line] $line]
    close $f
    set x
} [list 0 "" -1 ""]
test io-6.27 {Tcl_GetsObj: crlf mode: 1 char} {
    set f [open $path(test1) w]
    fconfigure $f -translation lf
    puts -nonewline $f a
    close $f
    set f [open $path(test1)]
    fconfigure $f -translation crlf
    set x [list [gets $f line] $line [gets $f line] $line]
    close $f
    set x
} {1 a -1 {}}
test io-6.28 {Tcl_GetsObj: crlf mode: 1 char followed by EOL} {
    set f [open $path(test1) w]
    fconfigure $f -translation lf
    puts -nonewline $f "a\r\n"
    close $f
    set f [open $path(test1)]
    fconfigure $f -translation crlf
    set x [list [gets $f line] $line [gets $f line] $line]
    close $f
    set x
} {1 a -1 {}}
test io-6.29 {Tcl_GetsObj: crlf mode: several chars} {
    set f [open $path(test1) w]
    fconfigure $f -translation lf
    puts -nonewline $f "abcd\nefgh\rijkl\r\nmnop"
    close $f
    set f [open $path(test1)]
    fconfigure $f -translation crlf
    set x [list [gets $f line] $line [gets $f line] $line [gets $f line] $line]
    close $f
    set x
} [list 14 "abcd\nefgh\rijkl" 4 "mnop" -1 ""]
test io-6.30 {Tcl_GetsObj: crlf mode: buffer exhausted} {testchannel} {
    # if (eol >= dstEnd)

    set f [open $path(test1) w]
    fconfigure $f -translation lf
    puts -nonewline $f "123456789012345\r\nabcdefghijklmnoprstuvwxyz"
    close $f
    set f [open $path(test1)]
    fconfigure $f -translation crlf -buffersize 16
    set x [list [gets $f line] $line [testchannel inputbuffered $f]]
    close $f
    set x
} [list 15 "123456789012345" 15]
test io-6.31 {Tcl_GetsObj: crlf mode: buffer exhausted, blocked} {stdio testchannel fileevent} {
    # (FilterInputBytes() != 0)

    set f [open "|[list [interpreter] $path(cat)]" w+]
    fconfigure $f -translation {crlf lf} -buffering none
    puts -nonewline $f "bbbbbbbbbbbbbb\r\n123456789012345\r"
    fconfigure $f -buffersize 16
    set x [gets $f]
    fconfigure $f -blocking 0
    lappend x [gets $f line] $line [fblocked $f] [testchannel inputbuffered $f]
    close $f
    set x
} [list "bbbbbbbbbbbbbb" -1 "" 1 16]
test io-6.32 {Tcl_GetsObj: crlf mode: buffer exhausted, more data} {testchannel} {
    # not (FilterInputBytes() != 0)

    set f [open $path(test1) w]
    fconfigure $f -translation lf
    puts -nonewline $f "123456789012345\r\n123"
    close $f
    set f [open $path(test1)]
    fconfigure $f -translation crlf -buffersize 16
    set x [list [gets $f line] $line [tell $f] [testchannel inputbuffered $f]]
    close $f
    set x
} [list 15 "123456789012345" 17 3]
test io-6.33 {Tcl_GetsObj: crlf mode: buffer exhausted, at eof} {
    # eol still equals dstEnd

    set f [open $path(test1) w]
    fconfigure $f -translation lf
    puts -nonewline $f "123456789012345\r"
    close $f
    set f [open $path(test1)]
    fconfigure $f -translation crlf -buffersize 16
    set x [list [gets $f line] $line [eof $f]]
    close $f
    set x
} [list 16 "123456789012345\r" 1]
test io-6.34 {Tcl_GetsObj: crlf mode: buffer exhausted, not followed by \n} {
    # not (*eol == '\n')

    set f [open $path(test1) w]
    fconfigure $f -translation lf
    puts -nonewline $f "123456789012345\rabcd\r\nefg"
    close $f
    set f [open $path(test1)]
    fconfigure $f -translation crlf -buffersize 16
    set x [list [gets $f line] $line [tell $f]]
    close $f
    set x
} [list 20 "123456789012345\rabcd" 22]
test io-6.35 {Tcl_GetsObj: auto mode: no chars} {
    set f [open $path(test1) w]
    close $f
    set f [open $path(test1)]
    fconfigure $f -translation auto
    set x [list [gets $f line] $line]
    close $f
    set x
} {-1 {}}
test io-6.36 {Tcl_GetsObj: auto mode: lone \n} {
    set f [open $path(test1) w]
    fconfigure $f -translation lf
    puts -nonewline $f "\n"
    close $f
    set f [open $path(test1)]
    fconfigure $f -translation auto
    set x [list [gets $f line] $line [gets $f line] $line]
    close $f
    set x
} [list 0 "" -1 ""]
test io-6.37 {Tcl_GetsObj: auto mode: lone \r} {
    set f [open $path(test1) w]
    fconfigure $f -translation lf
    puts -nonewline $f "\r"
    close $f
    set f [open $path(test1)]
    fconfigure $f -translation auto
    set x [list [gets $f line] $line [gets $f line] $line]
    close $f
    set x
} [list 0 "" -1 ""]
test io-6.38 {Tcl_GetsObj: auto mode: \r\r} {
    set f [open $path(test1) w]
    fconfigure $f -translation lf
    puts -nonewline $f "\r\r"
    close $f
    set f [open $path(test1)]
    fconfigure $f -translation auto
    set x [list [gets $f line] $line [gets $f line] $line [gets $f line] $line]
    close $f
    set x
} [list 0 "" 0 "" -1 ""]
test io-6.39 {Tcl_GetsObj: auto mode: \r\n} {
    set f [open $path(test1) w]
    fconfigure $f -translation lf
    puts -nonewline $f "\r\n"
    close $f
    set f [open $path(test1)]
    fconfigure $f -translation auto
    set x [list [gets $f line] $line [gets $f line] $line]
    close $f
    set x
} [list 0 "" -1 ""]
test io-6.40 {Tcl_GetsObj: auto mode: 1 char} {
    set f [open $path(test1) w]
    fconfigure $f -translation lf
    puts -nonewline $f a
    close $f
    set f [open $path(test1)]
    fconfigure $f -translation auto
    set x [list [gets $f line] $line [gets $f line] $line]
    close $f
    set x
} {1 a -1 {}}
test io-6.41 {Tcl_GetsObj: auto mode: 1 char followed by EOL} {
    set f [open $path(test1) w]
    fconfigure $f -translation lf
    puts -nonewline $f "a\r\n"
    close $f
    set f [open $path(test1)]
    fconfigure $f -translation auto
    set x [list [gets $f line] $line [gets $f line] $line]
    close $f
    set x
} {1 a -1 {}}
test io-6.42 {Tcl_GetsObj: auto mode: several chars} {
    set f [open $path(test1) w]
    fconfigure $f -translation lf
    puts -nonewline $f "abcd\nefgh\rijkl\r\nmnop"
    close $f
    set f [open $path(test1)]
    fconfigure $f -translation auto
    set x [list [gets $f line] $line [gets $f line] $line]
    lappend x [gets $f line] $line [gets $f line] $line [gets $f line] $line
    close $f
    set x
} [list 4 "abcd" 4 "efgh" 4 "ijkl" 4 "mnop" -1 ""]
test io-6.43 {Tcl_GetsObj: input saw cr} {stdio testchannel fileevent} {
    # if (chanPtr->flags & INPUT_SAW_CR)

    set f [open "|[list [interpreter] $path(cat)]" w+]
    fconfigure $f -translation {auto lf} -buffering none
    puts -nonewline $f "bbbbbbbbbbbbbbb\n123456789abcdef\r"
    fconfigure $f -buffersize 16
    set x [list [gets $f]]
    fconfigure $f -blocking 0
    lappend x [gets $f line] $line [testchannel queuedcr $f]
    fconfigure $f -blocking 1
    puts -nonewline $f "\nabcd\refg\x1A"
    lappend x [gets $f line] $line [testchannel queuedcr $f]
    lappend x [gets $f line] $line
    close $f
    set x
} [list "bbbbbbbbbbbbbbb" 15 "123456789abcdef" 1 4 "abcd" 0 3 "efg"]
test io-6.44 {Tcl_GetsObj: input saw cr, not followed by cr} {stdio testchannel fileevent} {
    # not (*eol == '\n')

    set f [open "|[list [interpreter] $path(cat)]" w+]
    fconfigure $f -translation {auto lf} -buffering none
    puts -nonewline $f "bbbbbbbbbbbbbbb\n123456789abcdef\r"
    fconfigure $f -buffersize 16
    set x [list [gets $f]]
    fconfigure $f -blocking 0
    lappend x [gets $f line] $line [testchannel queuedcr $f]
    fconfigure $f -blocking 1
    puts -nonewline $f "abcd\refg\x1A"
    lappend x [gets $f line] $line [testchannel queuedcr $f]
    lappend x [gets $f line] $line
    close $f
    set x
} [list "bbbbbbbbbbbbbbb" 15 "123456789abcdef" 1 4 "abcd" 0 3 "efg"]
test io-6.45 {Tcl_GetsObj: input saw cr, skip right number of bytes} {stdio testchannel fileevent} {
    # Tcl_ExternalToUtf()

    set f [open "|[list [interpreter] $path(cat)]" w+]
    fconfigure $f -translation {auto lf} -buffering none
    fconfigure $f -encoding utf-16
    puts -nonewline $f "bbbbbbbbbbbbbbb\n123456789abcdef\r"
    fconfigure $f -buffersize 16
    gets $f
    fconfigure $f -blocking 0
    set x [list [gets $f line] $line [testchannel queuedcr $f]]
    fconfigure $f -blocking 1
    puts -nonewline $f "\nabcd\refg"
    lappend x [gets $f line] $line [testchannel queuedcr $f]
    close $f
    set x
} [list 15 "123456789abcdef" 1 4 "abcd" 0]
test io-6.46 {Tcl_GetsObj: input saw cr, followed by just \n should give eof} {stdio testchannel fileevent} {
    # memmove()

    set f [open "|[list [interpreter] $path(cat)]" w+]
    fconfigure $f -translation {auto lf} -buffering none
    puts -nonewline $f "bbbbbbbbbbbbbbb\n123456789abcdef\r"
    fconfigure $f -buffersize 16
    gets $f
    fconfigure $f -blocking 0
    set x [list [gets $f line] $line [testchannel queuedcr $f]]
    fconfigure $f -blocking 1
    puts -nonewline $f "\n\x1A"
    lappend x [gets $f line] $line [testchannel queuedcr $f]
    close $f
    set x
} [list 15 "123456789abcdef" 1 -1 "" 0]
test io-6.47 {Tcl_GetsObj: auto mode: \r at end of buffer, peek for \n} {testchannel} {
    # (eol == dstEnd)

    set f [open $path(test1) w]
    fconfigure $f -translation lf
    puts -nonewline $f "123456789012345\r\nabcdefghijklmnopq"
    close $f
    set f [open $path(test1)]
    fconfigure $f -translation auto -buffersize 16
    set x [list [gets $f] [testchannel inputbuffered $f]]
    close $f
    set x
} [list "123456789012345" 15]
test io-6.48 {Tcl_GetsObj: auto mode: \r at end of buffer, no more avail} {testchannel} {
    # PeekAhead() did not get any, so (eol >= dstEnd)

    set f [open $path(test1) w]
    fconfigure $f -translation lf
    puts -nonewline $f "123456789012345\r"
    close $f
    set f [open $path(test1)]
    fconfigure $f -translation auto -buffersize 16
    set x [list [gets $f] [testchannel queuedcr $f]]
    close $f
    set x
} [list "123456789012345" 1]
test io-6.49 {Tcl_GetsObj: auto mode: \r followed by \n} {testchannel} {
    # if (*eol == '\n') {skip++}

    set f [open $path(test1) w]
    fconfigure $f -translation lf
    puts -nonewline $f "123456\r\n78901"
    close $f
    set f [open $path(test1)]
    set x [list [gets $f] [testchannel queuedcr $f] [tell $f] [gets $f]]
    close $f
    set x
} [list "123456" 0 8 "78901"]
test io-6.50 {Tcl_GetsObj: auto mode: \r not followed by \n} {testchannel} {
    # not (*eol == '\n')

    set f [open $path(test1) w]
    fconfigure $f -translation lf
    puts -nonewline $f "123456\r78901"
    close $f
    set f [open $path(test1)]
    set x [list [gets $f] [testchannel queuedcr $f] [tell $f] [gets $f]]
    close $f
    set x
} [list "123456" 0 7 "78901"]
test io-6.51 {Tcl_GetsObj: auto mode: \n} {
    # else if (*eol == '\n') {goto gotoeol;}

    set f [open $path(test1) w]
    fconfigure $f -translation lf
    puts -nonewline $f "123456\n78901"
    close $f
    set f [open $path(test1)]
    set x [list [gets $f] [tell $f] [gets $f]]
    close $f
    set x
} [list "123456" 7 "78901"]
test io-6.52 {Tcl_GetsObj: saw EOF character} {testchannel} {
    # if (eof != NULL)

    set f [open $path(test1) w]
    fconfigure $f -translation lf
    puts -nonewline $f "123456\x1Ak9012345\r"
    close $f
    set f [open $path(test1)]
    fconfigure $f -eofchar "\x1A \x1A"
    set x [list [gets $f] [testchannel queuedcr $f] [tell $f] [gets $f]]
    close $f
    set x
} [list "123456" 0 6 ""]
test io-6.53 {Tcl_GetsObj: device EOF} {
    # didn't produce any bytes

    set f [open $path(test1) w]
    close $f
    set f [open $path(test1)]
    set x [list [gets $f line] $line [eof $f]]
    close $f
    set x
} {-1 {} 1}
test io-6.54 {Tcl_GetsObj: device EOF} {
    # got some bytes before EOF.

    set f [open $path(test1) w]
    puts -nonewline $f abc
    close $f
    set f [open $path(test1)]
    set x [list [gets $f line] $line [eof $f]]
    close $f
    set x
} {3 abc 1}
test io-6.55 {Tcl_GetsObj: overconverted} {
    # Tcl_ExternalToUtf(), make sure state updated

    set f [open $path(test1) w]
    fconfigure $f -encoding iso2022-jp
    puts $f "there一ok\n丁more bytes\nhere"
    close $f
    set f [open $path(test1)]
    fconfigure $f -encoding iso2022-jp
    set x [list [gets $f line] $line [gets $f line] $line [gets $f line] $line]
    close $f
    set x
} [list 8 "there一ok" 11 "丁more bytes" 4 "here"]
test io-6.56 {Tcl_GetsObj: incomplete lines should disable file events} {stdio fileevent} {
    update
    set f [open "|[list [interpreter] $path(cat)]" w+]
    fconfigure $f -buffering none
    puts -nonewline $f "foobar"
    fconfigure $f -blocking 0
    variable x {}
    after 500 [namespace code { lappend x timeout }]
    fileevent $f readable [namespace code { lappend x [gets $f] }]
    vwait [namespace which -variable x]
    vwait [namespace which -variable x]
    fconfigure $f -blocking 1
    puts -nonewline $f "baz\n"
    after 500 [namespace code { lappend x timeout }]
    fconfigure $f -blocking 0
    vwait [namespace which -variable x]
    vwait [namespace which -variable x]
    close $f
    set x
} {{} timeout foobarbaz timeout}

test io-7.1 {FilterInputBytes: split up character at end of buffer} {
    # (result == TCL_CONVERT_MULTIBYTE)

    set f [open $path(test1) w]
    fconfigure $f -encoding shiftjis
    puts $f "1234567890123０１２３４\nend"
    close $f
    set f [open $path(test1)]
    fconfigure $f -encoding shiftjis -buffersize 16
    set x [gets $f]
    close $f
    set x
} "1234567890123０１２３４"
test io-7.2 {FilterInputBytes: split up character in middle of buffer} {
    # (bufPtr->nextAdded < bufPtr->bufLength)

    set f [open $path(test1) w]
    fconfigure $f -encoding binary
    puts -nonewline $f "1234567890\n123\x82\x4F\x82\x50\x82"
    close $f
    set f [open $path(test1)]
    fconfigure $f -encoding shiftjis
    set x [list [gets $f line] $line [eof $f]]
    close $f
    set x
} [list 10 "1234567890" 0]
test io-7.3 {FilterInputBytes: split up character at EOF} {testchannel} {
    set f [open $path(test1) w]
    fconfigure $f -encoding binary
    puts -nonewline $f "1234567890123\x82\x4F\x82\x50\x82"
    close $f
    set f [open $path(test1)]
    fconfigure $f -encoding shiftjis
    set x [list [gets $f line] $line]
    lappend x [tell $f] [testchannel inputbuffered $f] [eof $f]
    lappend x [gets $f line] $line
    close $f
    set x
} [list 15 "1234567890123０１" 18 0 1 -1 ""]
test io-7.4 {FilterInputBytes: recover from split up character} {stdio fileevent} {
    set f [open "|[list [interpreter] $path(cat)]" w+]
    fconfigure $f -encoding binary -buffering none
    puts -nonewline $f "1234567890123\x82\x4F\x82\x50\x82"
    fconfigure $f -encoding shiftjis -blocking 0
    fileevent $f read [namespace code "ready $f"]
    variable x {}
    proc ready {f} {
	variable x
	lappend x [gets $f line] $line [fblocked $f]
    }
    vwait [namespace which -variable x]
    fconfigure $f -encoding binary -blocking 1
    puts $f "\x51\x82\x52"
    fconfigure $f -encoding shiftjis
    vwait [namespace which -variable x]
    close $f
    set x
} [list -1 "" 1 17 "1234567890123０１２３" 0]

test io-8.1 {PeekAhead: only go to device if no more cached data} {testchannel} {
    # (bufPtr->nextPtr == NULL)

    set f [open $path(test1) w]
    fconfigure $f -encoding ascii -translation lf
    puts -nonewline $f "123456789012345\r\n2345678"
    close $f
    set f [open $path(test1)]
    fconfigure $f -encoding ascii -translation auto -buffersize 16
    # here
    gets $f
    set x [testchannel inputbuffered $f]
    close $f
    set x
} "7"
test io-8.2 {PeekAhead: only go to device if no more cached data} {stdio testchannel fileevent} {
    # not (bufPtr->nextPtr == NULL)

    set f [open "|[list [interpreter] $path(cat)]" w+]
    fconfigure $f -translation lf -encoding ascii -buffering none
    puts -nonewline $f "123456789012345\r\nbcdefghijklmnopqrstuvwxyz"
    variable x {}
    fileevent $f read [namespace code "ready $f"]
    proc ready {f} {
	variable x
	lappend x [gets $f line] $line [testchannel inputbuffered $f]
    }
    fconfigure $f -encoding utf-16 -buffersize 16 -blocking 0
    vwait [namespace which -variable x]
    fconfigure $f -translation auto -encoding ascii -blocking 1
    # here
    vwait [namespace which -variable x]
    close $f
    set x
} [list -1 "" 42 15 "123456789012345" 25]
test io-8.3 {PeekAhead: no cached data available} {stdio testchannel fileevent} {
    # (bytesLeft == 0)

    set f [open "|[list [interpreter] $path(cat)]" w+]
    fconfigure $f -translation {auto binary}
    puts -nonewline $f "abcdefghijklmno\r"
    flush $f
    set x [list [gets $f line] $line [testchannel queuedcr $f]]
    close $f
    set x
} [list 15 "abcdefghijklmno" 1]
set a "123456789012345678901234567890"
append a "123456789012345678901234567890"
append a "1234567890123456789012345678901"
test io-8.4 {PeekAhead: cached data available in this buffer} {
    # not (bytesLeft == 0)

    set f [open $path(test1) w+]
    fconfigure $f -translation binary
    puts $f "${a}\r\nabcdef"
    close $f
    set f [open $path(test1)]
    fconfigure $f -encoding binary -translation auto

    # "${a}\r" was converted in one operation (because ENCODING_LINESIZE
    # is 30).  To check if "\n" follows, calls PeekAhead and determines
    # that cached data is available in buffer w/o having to call driver.

    set x [gets $f]
    close $f
    set x
} $a
unset a
test io-8.5 {PeekAhead: don't peek if last read was short} {stdio testchannel fileevent} {
    # (bufPtr->nextAdded < bufPtr->length)

    set f [open "|[list [interpreter] $path(cat)]" w+]
    fconfigure $f -translation {auto binary}
    puts -nonewline $f "abcdefghijklmno\r"
    flush $f
    # here
    set x [list [gets $f line] $line [testchannel queuedcr $f]]
    close $f
    set x
} {15 abcdefghijklmno 1}
test io-8.6 {PeekAhead: change to non-blocking mode} {stdio testchannel fileevent} {
    # ((chanPtr->flags & CHANNEL_NONBLOCKING) == 0)

    set f [open "|[list [interpreter] $path(cat)]" w+]
    fconfigure $f -translation {auto binary} -buffersize 16
    puts -nonewline $f "abcdefghijklmno\r"
    flush $f
    # here
    set x [list [gets $f line] $line [testchannel queuedcr $f]]
    close $f
    set x
} {15 abcdefghijklmno 1}
test io-8.7 {PeekAhead: cleanup} {stdio testchannel fileevent} {
    # Make sure bytes are removed from buffer.

    set f [open "|[list [interpreter] $path(cat)]" w+]
    fconfigure $f -translation {auto binary} -buffering none
    puts -nonewline $f "abcdefghijklmno\r"
    # here
    set x [list [gets $f line] $line [testchannel queuedcr $f]]
    puts -nonewline $f "\x1A"
    lappend x [gets $f line] $line
    close $f
    set x
} {15 abcdefghijklmno 1 -1 {}}

test io-9.1 {CommonGetsCleanup} emptyTest {
} {}

test io-10.1 {Tcl_ReadChars: CheckChannelErrors} emptyTest {
    # no test, need to cause an async error.
} {}
test io-10.2 {Tcl_ReadChars: loop until enough copied} {
    # one time
    # for (copied = 0; (unsigned) toRead > 0; )

    set f [open $path(test1) w]
    puts $f abcdefghijklmnop
    close $f

    set f [open $path(test1)]
    set x [read $f 5]
    close $f
    set x
} {abcde}
test io-10.3 {Tcl_ReadChars: loop until enough copied} {
    # multiple times
    # for (copied = 0; (unsigned) toRead > 0; )

    set f [open $path(test1) w]
    puts $f abcdefghijklmnopqrstuvwxyz
    close $f

    set f [open $path(test1)]
    fconfigure $f -buffersize 16
    # here
    set x [read $f 19]
    close $f
    set x
} {abcdefghijklmnopqrs}
test io-10.4 {Tcl_ReadChars: no more in channel buffer} {
    # (copiedNow < 0)

    set f [open $path(test1) w]
    puts -nonewline $f abcdefghijkl
    close $f

    set f [open $path(test1)]
    # here
    set x [read $f 1000]
    close $f
    set x
} {abcdefghijkl}
test io-10.5 {Tcl_ReadChars: stop on EOF} {
    # (chanPtr->flags & CHANNEL_EOF)

    set f [open $path(test1) w]
    puts -nonewline $f abcdefghijkl
    close $f

    set f [open $path(test1)]
    # here
    set x [read $f 1000]
    close $f
    set x
} {abcdefghijkl}

test io-11.1 {ReadBytes: want to read a lot} {
    # ((unsigned) toRead > (unsigned) srcLen)

    set f [open $path(test1) w]
    puts -nonewline $f abcdefghijkl
    close $f
    set f [open $path(test1)]
    fconfigure $f -encoding binary
    # here
    set x [read $f 1000]
    close $f
    set x
} {abcdefghijkl}
test io-11.2 {ReadBytes: want to read all} {
    # ((unsigned) toRead > (unsigned) srcLen)

    set f [open $path(test1) w]
    puts -nonewline $f abcdefghijkl
    close $f
    set f [open $path(test1)]
    fconfigure $f -encoding binary
    # here
    set x [read $f]
    close $f
    set x
} {abcdefghijkl}
test io-11.3 {ReadBytes: allocate more space} {
    # (toRead > length - offset - 1)

    set f [open $path(test1) w]
    puts -nonewline $f abcdefghijklmnopqrstuvwxyz
    close $f
    set f [open $path(test1)]
    fconfigure $f -buffersize 16 -encoding binary
    # here
    set x [read $f]
    close $f
    set x
} {abcdefghijklmnopqrstuvwxyz}
test io-11.4 {ReadBytes: EOF char found} {
    # (TranslateInputEOL() != 0)

    set f [open $path(test1) w]
    puts $f abcdefghijklmnopqrstuvwxyz
    close $f
    set f [open $path(test1)]
    fconfigure $f -eofchar m -encoding binary
    # here
    set x [list [read $f] [eof $f] [read $f] [eof $f]]
    close $f
    set x
} [list "abcdefghijkl" 1 "" 1]

test io-12.1 {ReadChars: want to read a lot} {
    # ((unsigned) toRead > (unsigned) srcLen)

    set f [open $path(test1) w]
    puts -nonewline $f abcdefghijkl
    close $f
    set f [open $path(test1)]
    # here
    set x [read $f 1000]
    close $f
    set x
} {abcdefghijkl}
test io-12.2 {ReadChars: want to read all} {
    # ((unsigned) toRead > (unsigned) srcLen)

    set f [open $path(test1) w]
    puts -nonewline $f abcdefghijkl
    close $f
    set f [open $path(test1)]
    # here
    set x [read $f]
    close $f
    set x
} {abcdefghijkl}
test io-12.3 {ReadChars: allocate more space} {
    # (toRead > length - offset - 1)

    set f [open $path(test1) w]
    puts -nonewline $f abcdefghijklmnopqrstuvwxyz
    close $f
    set f [open $path(test1)]
    fconfigure $f -buffersize 16
    # here
    set x [read $f]
    close $f
    set x
} {abcdefghijklmnopqrstuvwxyz}
test io-12.4 {ReadChars: split-up char} {stdio testchannel fileevent} {
    # (srcRead == 0)

    set f [open "|[list [interpreter] $path(cat)]" w+]
    fconfigure $f -encoding binary -buffering none -buffersize 16
    puts -nonewline $f "123456789012345\x96"
    fconfigure $f -encoding shiftjis -blocking 0

    fileevent $f read [namespace code "ready $f"]
    proc ready {f} {
	variable x
	lappend x [read $f] [testchannel inputbuffered $f]
    }
    variable x {}

    fconfigure $f -encoding shiftjis
    vwait [namespace which -variable x]
    fconfigure $f -encoding binary -blocking 1
    puts -nonewline $f "\x7B"
    after 500			;# Give the cat process time to catch up
    fconfigure $f -encoding shiftjis -blocking 0
    vwait [namespace which -variable x]
    close $f
    set x
} [list "123456789012345" 1 "本" 0]
test io-12.5 {ReadChars: fileevents on partial characters} {stdio fileevent} {
    set path(test1) [makeFile {
	fconfigure stdout -encoding binary -buffering none
	gets stdin; puts -nonewline "\xE7"
	gets stdin; puts -nonewline "\x89"
	gets stdin; puts -nonewline "\xA6"
    } test1]
    set f [open "|[list [interpreter] $path(test1)]" r+]
    fileevent $f readable [namespace code {
	lappend x [read $f]
	if {[eof $f]} {
	    lappend x eof
	}
    }]
    puts $f "go1"
    flush $f
    fconfigure $f -blocking 0 -encoding utf-8
    variable x {}
    vwait [namespace which -variable x]
    after 500 [namespace code { lappend x timeout }]
    vwait [namespace which -variable x]
    puts $f "go2"
    flush $f
    vwait [namespace which -variable x]
    after 500 [namespace code { lappend x timeout }]
    vwait [namespace which -variable x]
    puts $f "go3"
    flush $f
    vwait [namespace which -variable x]
    vwait [namespace which -variable x]
    lappend x [catch {close $f} msg] $msg
    set x
} "{} timeout {} timeout 牦 {} eof 0 {}"
test io-12.6 {ReadChars: too many chars read} {
    proc driver {cmd args} {
        variable buffer
        variable index
        set chan [lindex $args 0]
        switch -- $cmd {
            initialize {
                set index($chan) 0
                set buffer($chan) [encoding convertto utf-8 \
                        [string repeat 뻯 20][string repeat . 20]]
                return {initialize finalize watch read}
            }
            finalize {
                unset index($chan) buffer($chan)
                return
            }
            watch {}
            read {
                set n [lindex $args 1]
                set new [expr {$index($chan) + $n}]
                set result [string range $buffer($chan) $index($chan) $new-1]
                set index($chan) $new
                return $result
            }
        }
    }
    set c [chan create read [namespace which driver]]
    chan configure $c -encoding utf-8
    while {![eof $c]} {
        read $c 15
    }
    close $c
} {}
test io-12.7 {ReadChars: too many chars read [bc5b790099]} {
    proc driver {cmd args} {
        variable buffer
        variable index
        set chan [lindex $args 0]
        switch -- $cmd {
            initialize {
                set index($chan) 0
                set buffer($chan) [encoding convertto utf-8 \
                        [string repeat 뻯 10]....뻯]
                return {initialize finalize watch read}
            }
            finalize {
                unset index($chan) buffer($chan)
                return
            }
            watch {}
            read {
                set n [lindex $args 1]
                set new [expr {$index($chan) + $n}]
                set result [string range $buffer($chan) $index($chan) $new-1]
                set index($chan) $new
                return $result
            }
        }
    }
    set c [chan create read [namespace which driver]]
    chan configure $c -encoding utf-8
    while {![eof $c]} {
        read $c 7
    }
    close $c
} {}
test io-12.8 {ReadChars: multibyte chars split} {
    set f [open $path(test1) w]
    fconfigure $f -translation binary
    puts -nonewline $f [string repeat a 9]\xC2\xA0
    close $f
    set f [open $path(test1)]
    fconfigure $f -encoding utf-8 -buffersize 10
    set in [read $f]
    close $f
    scan [string index $in end] %c
} 160
test io-12.9 {ReadChars: multibyte chars split} -body {
    set f [open $path(test1) w]
    fconfigure $f -translation binary
    puts -nonewline $f [string repeat a 9]\xC2
    close $f
    set f [open $path(test1)]
    fconfigure $f -encoding utf-8 -buffersize 10
    set in [read $f]
    close $f
    scan [string index $in end] %c
} -cleanup {
    catch {close $f}
} -result 194
test io-12.10 {ReadChars: multibyte chars split} -body {
    set f [open $path(test1) w]
    fconfigure $f -translation binary
    puts -nonewline $f [string repeat a 9]\xC2
    close $f
    set f [open $path(test1)]
    fconfigure $f -encoding utf-8 -buffersize 11
    set in [read $f]
    close $f
    scan [string index $in end] %c
} -cleanup {
    catch {close $f}
} -result 194

test io-13.1 {TranslateInputEOL: cr mode} {} {
    set f [open $path(test1) w]
    fconfigure $f -translation lf
    puts -nonewline $f "abcd\rdef\r"
    close $f
    set f [open $path(test1)]
    fconfigure $f -translation cr
    set x [read $f]
    close $f
    set x
} "abcd\ndef\n"
test io-13.2 {TranslateInputEOL: crlf mode} {
    set f [open $path(test1) w]
    fconfigure $f -translation lf
    puts -nonewline $f "abcd\r\ndef\r\n"
    close $f
    set f [open $path(test1)]
    fconfigure $f -translation crlf
    set x [read $f]
    close $f
    set x
} "abcd\ndef\n"
test io-13.3 {TranslateInputEOL: crlf mode: naked cr} {
    # (src >= srcMax)

    set f [open $path(test1) w]
    fconfigure $f -translation lf
    puts -nonewline $f "abcd\r\ndef\r"
    close $f
    set f [open $path(test1)]
    fconfigure $f -translation crlf
    set x [read $f]
    close $f
    set x
} "abcd\ndef\r"
test io-13.4 {TranslateInputEOL: crlf mode: cr followed by not \n} {
    # (src >= srcMax)

    set f [open $path(test1) w]
    fconfigure $f -translation lf
    puts -nonewline $f "abcd\r\ndef\rfgh"
    close $f
    set f [open $path(test1)]
    fconfigure $f -translation crlf
    set x [read $f]
    close $f
    set x
} "abcd\ndef\rfgh"
test io-13.5 {TranslateInputEOL: crlf mode: naked lf} {
    # (src >= srcMax)

    set f [open $path(test1) w]
    fconfigure $f -translation lf
    puts -nonewline $f "abcd\r\ndef\nfgh"
    close $f
    set f [open $path(test1)]
    fconfigure $f -translation crlf
    set x [read $f]
    close $f
    set x
} "abcd\ndef\nfgh"
test io-13.6 {TranslateInputEOL: auto mode: saw cr in last segment} {stdio testchannel fileevent} {
    # (chanPtr->flags & INPUT_SAW_CR)
    # This test may fail on slower machines.

    set f [open "|[list [interpreter] $path(cat)]" w+]
    fconfigure $f -blocking 0 -buffering none -translation {auto lf}

    fileevent $f read [namespace code "ready $f"]
    proc ready {f} {
	variable x
	lappend x [read $f] [testchannel queuedcr $f]
    }
    variable x {}
    variable y {}

    puts -nonewline $f "abcdefghj\r"
    after 500 [namespace code {set y ok}]
    vwait [namespace which -variable y]

    puts -nonewline $f "\n01234"
    after 500 [namespace code {set y ok}]
    vwait [namespace which -variable y]

    close $f
    set x
} [list "abcdefghj\n" 1 "01234" 0]
test io-13.7 {TranslateInputEOL: auto mode: naked \r} testchannel {
    # (src >= srcMax)

    set f [open $path(test1) w]
    fconfigure $f -translation lf
    puts -nonewline $f "abcd\r"
    close $f
    set f [open $path(test1)]
    fconfigure $f -translation auto
    set x [list [read $f] [testchannel queuedcr $f]]
    close $f
    set x
} [list "abcd\n" 1]
test io-13.8 {TranslateInputEOL: auto mode: \r\n} {
    # (*src == '\n')

    set f [open $path(test1) w]
    fconfigure $f -translation lf
    puts -nonewline $f "abcd\r\ndef"
    close $f
    set f [open $path(test1)]
    fconfigure $f -translation auto
    set x [read $f]
    close $f
    set x
} "abcd\ndef"
test io-13.8.1 {TranslateInputEOL: auto mode: \r\n} {
    set f [open $path(test1) w]
    fconfigure $f -translation lf
    puts -nonewline $f "abcd\r\ndef"
    close $f
    set f [open $path(test1)]
    fconfigure $f -translation auto
    set x {}
    lappend x [read $f 5]
    lappend x [read $f]
    close $f
    set x
} [list "abcd\n" "def"]
test io-13.8.2 {TranslateInputEOL: auto mode: \r\n} {
    set f [open $path(test1) w]
    fconfigure $f -translation lf
    puts -nonewline $f "abcd\r\ndef"
    close $f
    set f [open $path(test1)]
    fconfigure $f -translation auto -buffersize 6
    set x {}
    lappend x [read $f 5]
    lappend x [read $f]
    close $f
    set x
} [list "abcd\n" "def"]
test io-13.8.3 {TranslateInputEOL: auto mode: \r\n} {
    set f [open $path(test1) w]
    fconfigure $f -translation lf
    puts -nonewline $f "abcd\r\n\r\ndef"
    close $f
    set f [open $path(test1)]
    fconfigure $f -translation auto -buffersize 7
    set x {}
    lappend x [read $f 5]
    lappend x [read $f]
    close $f
    set x
} [list "abcd\n" "\ndef"]
test io-13.9 {TranslateInputEOL: auto mode: \r followed by not \n} {
    set f [open $path(test1) w]
    fconfigure $f -translation lf
    puts -nonewline $f "abcd\rdef"
    close $f
    set f [open $path(test1)]
    fconfigure $f -translation auto
    set x [read $f]
    close $f
    set x
} "abcd\ndef"
test io-13.10 {TranslateInputEOL: auto mode: \n} {
    # not (*src == '\r')

    set f [open $path(test1) w]
    fconfigure $f -translation lf
    puts -nonewline $f "abcd\ndef"
    close $f
    set f [open $path(test1)]
    fconfigure $f -translation auto
    set x [read $f]
    close $f
    set x
} "abcd\ndef"
test io-13.11 {TranslateInputEOL: EOF char} {
    # (*chanPtr->inEofChar != '\x00')

    set f [open $path(test1) w]
    fconfigure $f -translation lf
    puts -nonewline $f "abcd\ndefgh"
    close $f
    set f [open $path(test1)]
    fconfigure $f -translation auto -eofchar e
    set x [read $f]
    close $f
    set x
} "abcd\nd"
test io-13.12 {TranslateInputEOL: find EOF char in src} {
    # (*chanPtr->inEofChar != '\x00')

    set f [open $path(test1) w]
    fconfigure $f -translation lf
    puts -nonewline $f "\r\n\r\n\r\nab\r\n\r\ndef\r\n\r\n\r\n"
    close $f
    set f [open $path(test1)]
    fconfigure $f -translation auto -eofchar e
    set x [read $f]
    close $f
    set x
} "\n\n\nab\n\nd"

# Test standard handle management. The functions tested are
# Tcl_SetStdChannel and Tcl_GetStdChannel. Incidentally we are
# also testing channel table management.

if {[info commands testchannel] != ""} {
    set consoleFileNames [lsort [testchannel open]]
} else {
    # just to avoid an error
    set consoleFileNames [list]
}

test io-14.1 {Tcl_SetStdChannel and Tcl_GetStdChannel} {testchannel} {
    set l ""
    lappend l [fconfigure stdin -buffering]
    lappend l [fconfigure stdout -buffering]
    lappend l [fconfigure stderr -buffering]
    lappend l [lsort [testchannel open]]
    set l
} [list line line none $consoleFileNames]
test io-14.2 {Tcl_SetStdChannel and Tcl_GetStdChannel} {
    interp create x
    set l ""
    lappend l [x eval {fconfigure stdin -buffering}]
    lappend l [x eval {fconfigure stdout -buffering}]
    lappend l [x eval {fconfigure stderr -buffering}]
    interp delete x
    set l
} {line line none}
set path(test3) [makeFile {} test3]
test io-14.3 {Tcl_SetStdChannel & Tcl_GetStdChannel} exec {
    set f [open $path(test1) w]
    puts -nonewline $f {
	close stdin
	close stdout
	close stderr
	set f  [}
    puts $f [list open $path(test1) r]]
    puts $f "set f2 \[[list open $path(test2) w]]"
    puts $f "set f3 \[[list open $path(test3) w]]"
    puts $f {	puts stdout [gets stdin]
	puts stdout out
	puts stderr err
	close $f
	close $f2
	close $f3
    }
    close $f
    set result [exec [interpreter] $path(test1)]
    set f  [open $path(test2) r]
    set f2 [open $path(test3) r]
    lappend result [read $f] [read $f2]
    close $f
    close $f2
    set result
} {{
out
} {err
}}
# This test relies on the fact that stdout is used before stderr
test io-14.4 {Tcl_SetStdChannel & Tcl_GetStdChannel} {exec} {
    set f [open $path(test1) w]
    puts -nonewline $f { close stdin
	close stdout
	close stderr
	set f  [}
    puts $f [list open $path(test1) r]]
    puts $f "set f2 \[[list open $path(test2) w]]"
    puts $f "set f3 \[[list open $path(test3) w]]"
    puts $f {	puts stdout [gets stdin]
	puts stdout $f2
	puts stderr $f3
	close $f
	close $f2
	close $f3
    }
    close $f
    set result [exec [interpreter] $path(test1)]
    set f  [open $path(test2) r]
    set f2 [open $path(test3) r]
    lappend result [read $f] [read $f2]
    close $f
    close $f2
    set result
} {{ close stdin
stdout
} {stderr
}}
catch {interp delete z}
test io-14.5 {Tcl_GetChannel: stdio name translation} {
    interp create z
    eof stdin
    catch {z eval flush stdin} msg1
    catch {z eval close stdin} msg2
    catch {z eval flush stdin} msg3
    set result [list $msg1 $msg2 $msg3]
    interp delete z
    set result
} {{channel "stdin" wasn't opened for writing} {} {can not find channel named "stdin"}}
test io-14.6 {Tcl_GetChannel: stdio name translation} {
    interp create z
    eof stdout
    catch {z eval flush stdout} msg1
    catch {z eval close stdout} msg2
    catch {z eval flush stdout} msg3
    set result [list $msg1 $msg2 $msg3]
    interp delete z
    set result
} {{} {} {can not find channel named "stdout"}}
test io-14.7 {Tcl_GetChannel: stdio name translation} {
    interp create z
    eof stderr
    catch {z eval flush stderr} msg1
    catch {z eval close stderr} msg2
    catch {z eval flush stderr} msg3
    set result [list $msg1 $msg2 $msg3]
    interp delete z
    set result
} {{} {} {can not find channel named "stderr"}}
set path(script) [makeFile {} script]
test io-14.8 {reuse of stdio special channels} stdio {
    file delete $path(script)
    file delete $path(test1)
    set f [open $path(script) w]
    puts -nonewline $f {
	close stderr
	set f [}
    puts $f [list open $path(test1) w]]
    puts -nonewline $f {
	puts stderr hello
	close $f
	set f [}
    puts $f [list open $path(test1) r]]
    puts $f {
	puts [gets $f]
    }
    close $f
    set f [open "|[list [interpreter] $path(script)]" r]
    set c [gets $f]
    close $f
    set c
} hello
test io-14.9 {reuse of stdio special channels} {stdio fileevent} {
    file delete $path(script)
    file delete $path(test1)
    set f [open $path(script) w]
    puts $f {
        array set path [lindex $argv 0]
	set f [open $path(test1) w]
	puts $f hello
	close $f
	close stderr
	set f [open "|[list [info nameofexecutable] $path(cat) $path(test1)]" r]
	puts [gets $f]
    }
    close $f
    set f [open "|[list [interpreter] $path(script) [array get path]]" r]
    set c [gets $f]
    close $f
    # Added delay to give Windows time to stop the spawned process and clean
    # up its grip on the file test1. Added delete as proper test cleanup.
    # The failing tests were 18.1 and 18.2 as first re-users of file "test1".
    after 10000
    file delete $path(script)
    file delete $path(test1)
    set c
} hello

test io-15.1 {Tcl_CreateCloseHandler} emptyTest {
} {}

test io-16.1 {Tcl_DeleteCloseHandler} emptyTest {
} {}

# Test channel table management. The functions tested are
# GetChannelTable, DeleteChannelTable, Tcl_RegisterChannel,
# Tcl_UnregisterChannel, Tcl_GetChannel and Tcl_CreateChannel.
#
# These functions use "eof stdin" to ensure that the standard
# channels are added to the channel table of the interpreter.

test io-17.1 {GetChannelTable, DeleteChannelTable on std handles} {testchannel} {
    set l1 [testchannel refcount stdin]
    eof stdin
    interp create x
    set l ""
    lappend l [expr {[testchannel refcount stdin] - $l1}]
    x eval {eof stdin}
    lappend l [expr {[testchannel refcount stdin] - $l1}]
    interp delete x
    lappend l [expr {[testchannel refcount stdin] - $l1}]
    set l
} {0 1 0}
test io-17.2 {GetChannelTable, DeleteChannelTable on std handles} {testchannel} {
    set l1 [testchannel refcount stdout]
    eof stdin
    interp create x
    set l ""
    lappend l [expr {[testchannel refcount stdout] - $l1}]
    x eval {eof stdout}
    lappend l [expr {[testchannel refcount stdout] - $l1}]
    interp delete x
    lappend l [expr {[testchannel refcount stdout] - $l1}]
    set l
} {0 1 0}
test io-17.3 {GetChannelTable, DeleteChannelTable on std handles} {testchannel} {
    set l1 [testchannel refcount stderr]
    eof stdin
    interp create x
    set l ""
    lappend l [expr {[testchannel refcount stderr] - $l1}]
    x eval {eof stderr}
    lappend l [expr {[testchannel refcount stderr] - $l1}]
    interp delete x
    lappend l [expr {[testchannel refcount stderr] - $l1}]
    set l
} {0 1 0}

test io-18.1 {Tcl_RegisterChannel, Tcl_UnregisterChannel} {testchannel} {
    file delete -force $path(test1)
    set l ""
    set f [open $path(test1) w]
    lappend l [lindex [testchannel info $f] 15]
    close $f
    if {[catch {lindex [testchannel info $f] 15} msg]} {
	lappend l $msg
    } else {
	lappend l "very broken: $f found after being closed"
    }
    string compare [string tolower $l] \
	[list 1 [format "can not find channel named \"%s\"" $f]]
} 0
test io-18.2 {Tcl_RegisterChannel, Tcl_UnregisterChannel} {testchannel} {
    file delete -force $path(test1)
    set l ""
    set f [open $path(test1) w]
    lappend l [lindex [testchannel info $f] 15]
    interp create x
    interp share "" $f x
    lappend l [lindex [testchannel info $f] 15]
    x eval close $f
    lappend l [lindex [testchannel info $f] 15]
    interp delete x
    lappend l [lindex [testchannel info $f] 15]
    close $f
    if {[catch {lindex [testchannel info $f] 15} msg]} {
	lappend l $msg
    } else {
	lappend l "very broken: $f found after being closed"
    }
    string compare [string tolower $l] \
	[list 1 2 1 1 [format "can not find channel named \"%s\"" $f]]
} 0
test io-18.3 {Tcl_RegisterChannel, Tcl_UnregisterChannel} {testchannel} {
    file delete $path(test1)
    set l ""
    set f [open $path(test1) w]
    lappend l [lindex [testchannel info $f] 15]
    interp create x
    interp share "" $f x
    lappend l [lindex [testchannel info $f] 15]
    interp delete x
    lappend l [lindex [testchannel info $f] 15]
    close $f
    if {[catch {lindex [testchannel info $f] 15} msg]} {
	lappend l $msg
    } else {
	lappend l "very broken: $f found after being closed"
    }
    string compare [string tolower $l] \
	[list 1 2 1 [format "can not find channel named \"%s\"" $f]]
} 0

test io-19.1 {Tcl_GetChannel->Tcl_GetStdChannel, standard handles} {
    eof stdin
} 0
test io-19.2 {testing Tcl_GetChannel, user opened handle} {
    file delete $path(test1)
    set f [open $path(test1) w]
    set x [eof $f]
    close $f
    set x
} 0
test io-19.3 {Tcl_GetChannel, channel not found} {
    list [catch {eof file34} msg] $msg
} {1 {can not find channel named "file34"}}
test io-19.4 {Tcl_CreateChannel, insertion into channel table} {testchannel} {
    file delete $path(test1)
    set f [open $path(test1) w]
    set l ""
    lappend l [eof $f]
    close $f
    if {[catch {lindex [testchannel info $f] 15} msg]} {
	lappend l $msg
    } else {
	lappend l "very broken: $f found after being closed"
    }
    string compare [string tolower $l] \
	[list 0 [format "can not find channel named \"%s\"" $f]]
} 0

test io-20.1 {Tcl_CreateChannel: initial settings} {
	set a [open $path(test2) w]
    set old [encoding system]
    encoding system ascii
    set f [open $path(test1) w]
    set x [fconfigure $f -encoding]
    close $f
    encoding system $old
	close $a
    set x
} {ascii}
test io-20.2 {Tcl_CreateChannel: initial settings} {win} {
    set f [open $path(test1) w+]
    set x [list [fconfigure $f -eofchar] [fconfigure $f -translation]]
    close $f
    set x
} [list [list \x1A ""] {auto crlf}]
test io-20.3 {Tcl_CreateChannel: initial settings} {unix} {
    set f [open $path(test1) w+]
    set x [list [fconfigure $f -eofchar] [fconfigure $f -translation]]
    close $f
    set x
} {{{} {}} {auto lf}}
set path(stdout) [makeFile {} stdout]
test io-20.5 {Tcl_CreateChannel: install channel in empty slot} stdio {
    set f [open $path(script) w]
    puts -nonewline $f {
	close stdout
	set f1 [}
    puts $f [list open $path(stdout) w]]
    puts $f {
	fconfigure $f1 -buffersize 777
	puts stderr [fconfigure stdout -buffersize]
    }
    close $f
    set f [open "|[list [interpreter] $path(script)]"]
    catch {close $f} msg
    set msg
} {777}

test io-21.1 {CloseChannelsOnExit} emptyTest {
} {}

# Test management of attributes associated with a channel, such as
# its default translation, its name and type, etc. The functions
# tested in this group are Tcl_GetChannelName,
# Tcl_GetChannelType and Tcl_GetChannelFile. Tcl_GetChannelInstanceData
# not tested because files do not use the instance data.

test io-22.1 {Tcl_GetChannelMode} emptyTest {
    # Not used anywhere in Tcl.
} {}

test io-23.1 {Tcl_GetChannelName} {testchannel} {
    file delete $path(test1)
    set f [open $path(test1) w]
    set n [testchannel name $f]
    close $f
    string compare $n $f
} 0

test io-24.1 {Tcl_GetChannelType} {testchannel} {
    file delete $path(test1)
    set f [open $path(test1) w]
    set t [testchannel type $f]
    close $f
    string compare $t file
} 0

test io-25.1 {Tcl_GetChannelHandle, input} {testchannel} {
    set f [open $path(test1) w]
    fconfigure $f -translation lf -eofchar {}
    puts $f "1234567890\n098765432"
    close $f
    set f [open $path(test1) r]
    gets $f
    set l ""
    lappend l [testchannel inputbuffered $f]
    lappend l [tell $f]
    close $f
    set l
} {10 11}
test io-25.2 {Tcl_GetChannelHandle, output} {testchannel} {
    file delete $path(test1)
    set f [open $path(test1) w]
    fconfigure $f -translation lf
    puts $f hello
    set l ""
    lappend l [testchannel outputbuffered $f]
    lappend l [tell $f]
    flush $f
    lappend l [testchannel outputbuffered $f]
    lappend l [tell $f]
    close $f
    file delete $path(test1)
    set l
} {6 6 0 6}

test io-26.1 {Tcl_GetChannelInstanceData} stdio {
    # "pid" command uses Tcl_GetChannelInstanceData
    # Don't care what pid is (but must be a number), just want to exercise it.

    set f [open "|[list [interpreter] << exit]"]
    expr {[pid $f]}
    close $f
} {}

# Test flushing. The functions tested here are FlushChannel.

test io-27.1 {FlushChannel, no output buffered} {
    file delete $path(test1)
    set f [open $path(test1) w]
    flush $f
    set s [file size $path(test1)]
    close $f
    set s
} 0
test io-27.2 {FlushChannel, some output buffered} {
    file delete $path(test1)
    set f [open $path(test1) w]
    fconfigure $f -translation lf -eofchar {}
    set l ""
    puts $f hello
    lappend l [file size $path(test1)]
    flush $f
    lappend l [file size $path(test1)]
    close $f
    lappend l [file size $path(test1)]
    set l
} {0 6 6}
test io-27.3 {FlushChannel, implicit flush on close} {
    file delete $path(test1)
    set f [open $path(test1) w]
    fconfigure $f -translation lf -eofchar {}
    set l ""
    puts $f hello
    lappend l [file size $path(test1)]
    close $f
    lappend l [file size $path(test1)]
    set l
} {0 6}
test io-27.4 {FlushChannel, implicit flush when buffer fills} {
    file delete $path(test1)
    set f [open $path(test1) w]
    fconfigure $f -translation lf -eofchar {}
    fconfigure $f -buffersize 60
    set l ""
    lappend l [file size $path(test1)]
    for {set i 0} {$i < 12} {incr i} {
	puts $f hello
    }
    lappend l [file size $path(test1)]
    flush $f
    lappend l [file size $path(test1)]
    close $f
    set l
} {0 60 72}
test io-27.5 {FlushChannel, implicit flush when buffer fills and on close} \
	{unixOrWin} {
    file delete $path(test1)
    set f [open $path(test1) w]
    fconfigure $f -translation lf -buffersize 60 -eofchar {}
    set l ""
    lappend l [file size $path(test1)]
    for {set i 0} {$i < 12} {incr i} {
	puts $f hello
    }
    lappend l [file size $path(test1)]
    close $f
    lappend l [file size $path(test1)]
    set l
} {0 60 72}
set path(pipe)   [makeFile {} pipe]
set path(output) [makeFile {} output]
test io-27.6 {FlushChannel, async flushing, async close} \
	{stdio asyncPipeClose notWinCI} {
    # This test may fail on old Unix systems (seen on IRIX64 6.5) with
    # obsolete gettimeofday() calls.  See Tcl Bugs 3530533, 1942197.
    file delete $path(pipe)
    file delete $path(output)
    set f [open $path(pipe) w]
    puts $f "set f \[[list open $path(output) w]]"
    puts $f {
	fconfigure $f -translation lf -buffering none -eofchar {}
	while {![eof stdin]} {
	    after 20
	    puts -nonewline $f [read stdin 1024]
	}
	close $f
    }
    close $f
    set x 01234567890123456789012345678901
    for {set i 0} {$i < 11} {incr i} {
        set x "$x$x"
    }
    set f [open $path(output) w]
    close $f
    set f [open "|[list [interpreter] $path(pipe)]" w]
    fconfigure $f -blocking off
    puts -nonewline $f $x
    close $f
    set counter 0
    while {([file size $path(output)] < 65536) && ($counter < 1000)} {
	after 20 [list incr [namespace which -variable counter]]
	vwait [namespace which -variable counter]
    }
    if {$counter == 1000} {
        set result "file size only [file size $path(output)]"
    } else {
        set result ok
    }
} ok

# Tests closing a channel. The functions tested are CloseChannel and Tcl_Close.

test io-28.1 {CloseChannel called when all references are dropped} {testchannel} {
    file delete $path(test1)
    set f [open $path(test1) w]
    interp create x
    interp share "" $f x
    set l ""
    lappend l [testchannel refcount $f]
    x eval close $f
    interp delete x
    lappend l [testchannel refcount $f]
    close $f
    set l
} {2 1}
test io-28.2 {CloseChannel called when all references are dropped} {
    file delete $path(test1)
    set f [open $path(test1) w]
    interp create x
    interp share "" $f x
    puts -nonewline $f abc
    close $f
    x eval puts $f def
    x eval close $f
    interp delete x
    set f [open $path(test1) r]
    set l [gets $f]
    close $f
    set l
} abcdef
test io-28.3 {CloseChannel, not called before output queue is empty} \
	{stdio asyncPipeClose nonPortable} {
    file delete $path(pipe)
    file delete $path(output)
    set f [open $path(pipe) w]
    puts $f {

	# Need to not have eof char appended on close, because the other
	# side of the pipe already closed, so that writing would cause an
	# error "invalid file".

	fconfigure stdout -eofchar {}
	fconfigure stderr -eofchar {}

	set f [open $path(output) w]
	fconfigure $f -translation lf -buffering none
	for {set x 0} {$x < 20} {incr x} {
	    after 20
	    puts -nonewline $f [read stdin 1024]
	}
	close $f
    }
    close $f
    set x 01234567890123456789012345678901
    for {set i 0} {$i < 11} {incr i} {
        set x "$x$x"
    }
    set f [open $path(output) w]
    close $f
    set f [open "|[list [interpreter] pipe]" r+]
    fconfigure $f -blocking off -eofchar {}

    puts -nonewline $f $x
    close $f
    set counter 0
    while {([file size $path(output)] < 20480) && ($counter < 1000)} {
	after 20 [list incr [namespace which -variable counter]]
	vwait [namespace which -variable counter]
    }
    if {$counter == 1000} {
        set result probably_broken
    } else {
        set result ok
    }
} ok
test io-28.4 Tcl_Close testchannel {
    file delete $path(test1)
    set l {}
    lappend l [lsort [testchannel open]]
    set f [open $path(test1) w]
    lappend l [lsort [testchannel open]]
    close $f
    lappend l [lsort [testchannel open]]
    set x [list $consoleFileNames \
		[lsort [list {*}$consoleFileNames $f]] \
		$consoleFileNames]
    string compare $l $x
} 0
test io-28.5 {Tcl_Close vs standard handles} {stdio unix testchannel} {
    file delete $path(script)
    set f [open $path(script) w]
    puts $f {
	close stdin
	puts [testchannel open]
    }
    close $f
    set f [open "|[list [interpreter] $path(script)]" r]
    set l [gets $f]
    close $f
    lsort $l
} {file1 file2}


test io-28.6 {
	close channel in write event handler

	Should not produce a segmentation fault in a Tcl built with
	--enable-symbols and -DPURIFY
} debugpurify {
    variable done
    variable res
    after 0 [list coroutine c1 apply [list {} {
	variable done
	set chan [chan create w {apply {args {
	    list initialize finalize watch write configure blocking
	}}}]
	chan configure $chan -blocking 0
	while 1 {
	    chan event $chan writable [list [info coroutine]]
	    yield
	    close $chan
	    set done 1
	    return
	}
    } [namespace current]]]
    vwait [namespace current]::done
return success
} success


test io-28.7 {
    close channel in read event handler

	Should not produce a segmentation fault in a Tcl built with
	--enable-symbols and -DPURIFY
} debugpurify {
    variable done
    variable res
    after 0 [list coroutine c1 apply [list {} {
	variable done
	set chan [chan create r {apply {{cmd chan args} {
	    switch $cmd {
		blocking - finalize {
		}
		watch {
		    chan postevent $chan read
		}
		initialize {
		    list initialize finalize watch read write configure blocking
		}
		default {
		    error [list {unexpected command} $cmd]
		}
	    }
	}}}]
	chan configure $chan -blocking 0
	while 1 {
	    chan event $chan readable [list [info coroutine]]
	    yield
	    close $chan
	    set done 1
	    return
	}
    } [namespace current]]]
    vwait [namespace current]::done
return success
} success



test io-29.1 {Tcl_WriteChars, channel not writable} {
    list [catch {puts stdin hello} msg] $msg
} {1 {channel "stdin" wasn't opened for writing}}
test io-29.2 {Tcl_WriteChars, empty string} {
    file delete $path(test1)
    set f [open $path(test1) w]
    fconfigure $f -eofchar {}
    puts -nonewline $f ""
    close $f
    file size $path(test1)
} 0
test io-29.3 {Tcl_WriteChars, nonempty string} {
    file delete $path(test1)
    set f [open $path(test1) w]
    fconfigure $f -eofchar {}
    puts -nonewline $f hello
    close $f
    file size $path(test1)
} 5
test io-29.4 {Tcl_WriteChars, buffering in full buffering mode} {testchannel} {
    file delete $path(test1)
    set f [open $path(test1) w]
    fconfigure $f -translation lf -buffering full -eofchar {}
    puts $f hello
    set l ""
    lappend l [testchannel outputbuffered $f]
    lappend l [file size $path(test1)]
    flush $f
    lappend l [testchannel outputbuffered $f]
    lappend l [file size $path(test1)]
    close $f
    set l
} {6 0 0 6}
test io-29.5 {Tcl_WriteChars, buffering in line buffering mode} {testchannel} {
    file delete $path(test1)
    set f [open $path(test1) w]
    fconfigure $f -translation lf -buffering line -eofchar {}
    puts -nonewline $f hello
    set l ""
    lappend l [testchannel outputbuffered $f]
    lappend l [file size $path(test1)]
    puts $f hello
    lappend l [testchannel outputbuffered $f]
    lappend l [file size $path(test1)]
    close $f
    set l
} {5 0 0 11}
test io-29.6 {Tcl_WriteChars, buffering in no buffering mode} {testchannel} {
    file delete $path(test1)
    set f [open $path(test1) w]
    fconfigure $f -translation lf -buffering none -eofchar {}
    puts -nonewline $f hello
    set l ""
    lappend l [testchannel outputbuffered $f]
    lappend l [file size $path(test1)]
    puts $f hello
    lappend l [testchannel outputbuffered $f]
    lappend l [file size $path(test1)]
    close $f
    set l
} {0 5 0 11}
test io-29.7 {Tcl_Flush, full buffering} {testchannel} {
    file delete $path(test1)
    set f [open $path(test1) w]
    fconfigure $f -translation lf -buffering full -eofchar {}
    puts -nonewline $f hello
    set l ""
    lappend l [testchannel outputbuffered $f]
    lappend l [file size $path(test1)]
    puts $f hello
    lappend l [testchannel outputbuffered $f]
    lappend l [file size $path(test1)]
    flush $f
    lappend l [testchannel outputbuffered $f]
    lappend l [file size $path(test1)]
    close $f
    set l
} {5 0 11 0 0 11}
test io-29.8 {Tcl_Flush, full buffering} {testchannel} {
    file delete $path(test1)
    set f [open $path(test1) w]
    fconfigure $f -translation lf -buffering line
    puts -nonewline $f hello
    set l ""
    lappend l [testchannel outputbuffered $f]
    lappend l [file size $path(test1)]
    flush $f
    lappend l [testchannel outputbuffered $f]
    lappend l [file size $path(test1)]
    puts $f hello
    lappend l [testchannel outputbuffered $f]
    lappend l [file size $path(test1)]
    flush $f
    lappend l [testchannel outputbuffered $f]
    lappend l [file size $path(test1)]
    close $f
    set l
} {5 0 0 5 0 11 0 11}
test io-29.9 {Tcl_Flush, channel not writable} {
    list [catch {flush stdin} msg] $msg
} {1 {channel "stdin" wasn't opened for writing}}
test io-29.10 {Tcl_WriteChars, looping and buffering} {
    file delete $path(test1)
    set f1 [open $path(test1) w]
    fconfigure $f1 -translation lf -eofchar {}
    set f2 [open $path(longfile) r]
    for {set x 0} {$x < 10} {incr x} {
	puts $f1 [gets $f2]
    }
    close $f2
    close $f1
    file size $path(test1)
} 387
test io-29.11 {Tcl_WriteChars, no newline, implicit flush} {
    file delete $path(test1)
    set f1 [open $path(test1) w]
    fconfigure $f1 -eofchar {}
    set f2 [open $path(longfile) r]
    for {set x 0} {$x < 10} {incr x} {
	puts -nonewline $f1 [gets $f2]
    }
    close $f1
    close $f2
    file size $path(test1)
} 377
test io-29.12 {Tcl_WriteChars on a pipe} stdio {
    file delete $path(test1)
    file delete $path(pipe)
    set f1 [open $path(pipe) w]
    puts $f1 "set f1 \[[list open $path(longfile) r]]"
    puts $f1 {
	for {set x 0} {$x < 10} {incr x} {
	    puts [gets $f1]
	}
    }
    close $f1
    set f1 [open "|[list [interpreter] $path(pipe)]" r]
    set f2 [open $path(longfile) r]
    set y ok
    for {set x 0} {$x < 10} {incr x} {
	set l1 [gets $f1]
	set l2 [gets $f2]
	if {"$l1" != "$l2"} {
	    set y broken
	}
    }
    close $f1
    close $f2
    set y
} ok
test io-29.13 {Tcl_WriteChars to a pipe, line buffered} stdio {
    file delete $path(test1)
    file delete $path(pipe)
    set f1 [open $path(pipe) w]
    puts $f1 {
	puts [gets stdin]
	puts [gets stdin]
    }
    close $f1
    set y ok
    set f1 [open "|[list [interpreter] $path(pipe)]" r+]
    fconfigure $f1 -buffering line
    set f2 [open $path(longfile) r]
    set line [gets $f2]
    puts $f1 $line
    set backline [gets $f1]
    if {"$line" != "$backline"} {
	set y broken
    }
    set line [gets $f2]
    puts $f1 $line
    set backline [gets $f1]
    if {"$line" != "$backline"} {
	set y broken
    }
    close $f1
    close $f2
    set y
} ok
test io-29.14 {Tcl_WriteChars, buffering and implicit flush at close} {
    file delete $path(test3)
    set f [open $path(test3) w]
    puts -nonewline $f "Text1"
    puts -nonewline $f " Text 2"
    puts $f " Text 3"
    close $f
    set f [open $path(test3) r]
    set x [gets $f]
    close $f
    set x
} {Text1 Text 2 Text 3}
test io-29.15 {Tcl_Flush, channel not open for writing} {
    file delete $path(test1)
    set fd [open $path(test1) w]
    close $fd
    set fd [open $path(test1) r]
    set x [list [catch {flush $fd} msg] $msg]
    close $fd
    string compare $x \
	[list 1 "channel \"$fd\" wasn't opened for writing"]
} 0
test io-29.16 {Tcl_Flush on pipe opened only for reading} stdio {
    set fd [open "|[list [interpreter] cat longfile]" r]
    set x [list [catch {flush $fd} msg] $msg]
    catch {close $fd}
    string compare $x \
	[list 1 "channel \"$fd\" wasn't opened for writing"]
} 0
test io-29.17 {Tcl_WriteChars buffers, then Tcl_Flush flushes} {
    file delete $path(test1)
    set f1 [open $path(test1) w]
    fconfigure $f1 -translation lf
    puts $f1 hello
    puts $f1 hello
    puts $f1 hello
    flush $f1
    set x [file size $path(test1)]
    close $f1
    set x
} 18
test io-29.18 {Tcl_WriteChars and Tcl_Flush intermixed} {
    file delete $path(test1)
    set x ""
    set f1 [open $path(test1) w]
    fconfigure $f1 -translation lf
    puts $f1 hello
    puts $f1 hello
    puts $f1 hello
    flush $f1
    lappend x [file size $path(test1)]
    puts $f1 hello
    flush $f1
    lappend x [file size $path(test1)]
    puts $f1 hello
    flush $f1
    lappend x [file size $path(test1)]
    close $f1
    set x
} {18 24 30}
test io-29.19 {Explicit and implicit flushes} {
    file delete $path(test1)
    set f1 [open $path(test1) w]
    fconfigure $f1 -translation lf -eofchar {}
    set x ""
    puts $f1 hello
    puts $f1 hello
    puts $f1 hello
    flush $f1
    lappend x [file size $path(test1)]
    puts $f1 hello
    flush $f1
    lappend x [file size $path(test1)]
    puts $f1 hello
    close $f1
    lappend x [file size $path(test1)]
    set x
} {18 24 30}
test io-29.20 {Implicit flush when buffer is full} {
    file delete $path(test1)
    set f1 [open $path(test1) w]
    fconfigure $f1 -translation lf -eofchar {}
    set line "abcdefghijklmnopqrstuvwxyzABCDEFGHIJKLMNOPQRSTUVWXYZ0123456789"
    for {set x 0} {$x < 100} {incr x} {
      puts $f1 $line
    }
    set z ""
    lappend z [file size $path(test1)]
    for {set x 0} {$x < 100} {incr x} {
	puts $f1 $line
    }
    lappend z [file size $path(test1)]
    close $f1
    lappend z [file size $path(test1)]
    set z
} {4096 12288 12600}
test io-29.21 {Tcl_Flush to pipe} stdio {
    file delete $path(pipe)
    set f1 [open $path(pipe) w]
    puts $f1 {set x [read stdin 6]}
    puts $f1 {set cnt [string length $x]}
    puts $f1 {puts "read $cnt characters"}
    close $f1
    set f1 [open "|[list [interpreter] $path(pipe)]" r+]
    puts $f1 hello
    flush $f1
    set x [gets $f1]
    catch {close $f1}
    set x
} "read 6 characters"
test io-29.22 {Tcl_Flush called at other end of pipe} stdio {
    file delete $path(pipe)
    set f1 [open $path(pipe) w]
    puts $f1 {
	fconfigure stdout -buffering full
	puts hello
	puts hello
	flush stdout
	gets stdin
	puts bye
	flush stdout
    }
    close $f1
    set f1 [open "|[list [interpreter] $path(pipe)]" r+]
    set x ""
    lappend x [gets $f1]
    lappend x [gets $f1]
    puts $f1 hello
    flush $f1
    lappend x [gets $f1]
    close $f1
    set x
} {hello hello bye}
test io-29.23 {Tcl_Flush and line buffering at end of pipe} stdio {
    file delete $path(pipe)
    set f1 [open $path(pipe) w]
    puts $f1 {
	puts hello
	puts hello
	gets stdin
	puts bye
    }
    close $f1
    set f1 [open "|[list [interpreter] $path(pipe)]" r+]
    set x ""
    lappend x [gets $f1]
    lappend x [gets $f1]
    puts $f1 hello
    flush $f1
    lappend x [gets $f1]
    close $f1
    set x
} {hello hello bye}
test io-29.24 {Tcl_WriteChars and Tcl_Flush move end of file} {
    set f [open $path(test3) w]
    puts $f "Line 1"
    puts $f "Line 2"
    set f2 [open $path(test3)]
    set x {}
    lappend x [read -nonewline $f2]
    close $f2
    flush $f
    set f2 [open $path(test3)]
    lappend x [read -nonewline $f2]
    close $f2
    close $f
    set x
} "{} {Line 1\nLine 2}"
test io-29.25 {Implicit flush with Tcl_Flush to command pipelines} {stdio fileevent} {
    file delete $path(test3)
    set f [open "|[list [interpreter] $path(cat) | [interpreter] $path(cat) > $path(test3)]" w]
    puts $f "Line 1"
    puts $f "Line 2"
    close $f
    after 100
    set f [open $path(test3) r]
    set x [read $f]
    close $f
    set x
} "Line 1\nLine 2\n"
test io-29.26 {Tcl_Flush, Tcl_Write on bidirectional pipelines} {stdio unixExecs} {
    set f [open "|[list cat -u]" r+]
    puts $f "Line1"
    flush $f
    set x [gets $f]
    close $f
    set x
} {Line1}
test io-29.27 {Tcl_Flush on closed pipeline} stdio {
    file delete $path(pipe)
    set f [open $path(pipe) w]
    puts $f {exit}
    close $f
    set f [open "|[list [interpreter] $path(pipe)]" r+]
    gets $f
    puts $f output
    after 50
    #
    # The flush below will get a SIGPIPE. This is an expected part of
    # test and indicates that the test operates correctly. If you run
    # this test under a debugger, the signal will by intercepted unless
    # you disable the debugger's signal interception.
    #
    if {[catch {flush $f} msg]} {
	set x [list 1 $msg $::errorCode]
	catch {close $f}
    } else {
	if {[catch {close $f} msg]} {
	    set x [list 1 $msg $::errorCode]
	} else {
	    set x {this was supposed to fail and did not}
	}
    }
    regsub {".*":} $x {"":} x
    string tolower $x
} {1 {error flushing "": broken pipe} {posix epipe {broken pipe}}}
test io-29.28 {Tcl_WriteChars, lf mode} {
    file delete $path(test1)
    set f [open $path(test1) w]
    fconfigure $f -translation lf -eofchar {}
    puts $f hello\nthere\nand\nhere
    flush $f
    set s [file size $path(test1)]
    close $f
    set s
} 21
test io-29.29 {Tcl_WriteChars, cr mode} {
    file delete $path(test1)
    set f [open $path(test1) w]
    fconfigure $f -translation cr -eofchar {}
    puts $f hello\nthere\nand\nhere
    close $f
    file size $path(test1)
} 21
test io-29.30 {Tcl_WriteChars, crlf mode} {
    file delete $path(test1)
    set f [open $path(test1) w]
    fconfigure $f -translation crlf -eofchar {}
    puts $f hello\nthere\nand\nhere
    close $f
    file size $path(test1)
} 25
test io-29.31 {Tcl_WriteChars, background flush} stdio {
    # This test may fail on old Unix systems (seen on IRIX64 6.5) with
    # obsolete gettimeofday() calls.  See Tcl Bugs 3530533, 1942197.
    file delete $path(pipe)
    file delete $path(output)
    set f [open $path(pipe) w]
    puts $f "set f \[[list open $path(output)  w]]"
    puts $f {fconfigure $f -translation lf}
    set x [list while {![eof stdin]}]
    set x "$x {"
    puts $f $x
    puts $f {  puts -nonewline $f [read stdin 4096]}
    puts $f {  flush $f}
    puts $f "}"
    puts $f {close $f}
    close $f
    set x 01234567890123456789012345678901
    for {set i 0} {$i < 11} {incr i} {
	set x "$x$x"
    }
    set f [open $path(output) w]
    close $f
    set f [open "|[list [interpreter] $path(pipe)]" r+]
    fconfigure $f -blocking off
    puts -nonewline $f $x
    close $f
    set counter 0
    while {([file size $path(output)] < 65536) && ($counter < 1000)} {
	after 10 [list incr [namespace which -variable counter]]
	vwait [namespace which -variable counter]
    }
    if {$counter == 1000} {
	set result "file size only [file size $path(output)]"
    } else {
	set result ok
    }
    # allow a little time for the background process to close.
    # otherwise, the following test fails on the [file delete $path(output)]
    # on Windows because a process still has the file open.
    after 100 set v 1; vwait v
    set result
} ok
test io-29.32 {Tcl_WriteChars, background flush to slow reader} \
	{stdio asyncPipeClose notWinCI} {
    # This test may fail on old Unix systems (seen on IRIX64 6.5) with
    # obsolete gettimeofday() calls.  See Tcl Bugs 3530533, 1942197.
    file delete $path(pipe)
    file delete $path(output)
    set f [open $path(pipe) w]
    puts $f "set f \[[list open $path(output) w]]"
    puts $f {fconfigure $f -translation lf}
    set x [list while {![eof stdin]}]
    set x "$x \{"
    puts $f $x
    puts $f {  after 20}
    puts $f {  puts -nonewline $f [read stdin 1024]}
    puts $f {  flush $f}
    puts $f "\}"
    puts $f {close $f}
    close $f
    set x 01234567890123456789012345678901
    for {set i 0} {$i < 11} {incr i} {
	set x "$x$x"
    }
    set f [open $path(output) w]
    close $f
    set f [open "|[list [interpreter] $path(pipe)]" r+]
    fconfigure $f -blocking off
    puts -nonewline $f $x
    close $f
    set counter 0
    while {([file size $path(output)] < 65536) && ($counter < 1000)} {
	after 20 [list incr [namespace which -variable counter]]
	vwait [namespace which -variable counter]
    }
    if {$counter == 1000} {
	set result "file size only [file size $path(output)]"
    } else {
	set result ok
    }
} ok
test io-29.33 {Tcl_Flush, implicit flush on exit} {exec} {
    set f [open $path(script) w]
    puts $f "set f \[[list open $path(test1) w]]"
    puts $f {fconfigure $f -translation lf
	puts $f hello
	puts $f bye
	puts $f strange
    }
    close $f
    exec [interpreter] $path(script)
    set f [open $path(test1) r]
    set r [read $f]
    close $f
    set r
} "hello\nbye\nstrange\n"
set path(script2) [makeFile {} script2]
test io-29.33b {TIP#398, no implicit flush of nonblocking on exit} {exec} {
    set f [open $path(script) w]
    puts $f {
		fconfigure stdout -blocking 0
		puts -nonewline stdout [string repeat A 655360]
		flush stdout
	}
    close $f
    set f [open $path(script2) w]
    puts $f {after 2000}
    close $f
	set t1 [clock milliseconds]
	set ff [open "|[list [interpreter] $path(script2)]" w]
	catch {unset ::env(TCL_FLUSH_NONBLOCKING_ON_EXIT)}
	exec [interpreter] $path(script) >@ $ff
	set t2 [clock milliseconds]
	close $ff
	expr {($t2-$t1)/2000 ? $t2-$t1 : 0}
} 0
test io-29.34 {Tcl_Close, async flush on close, using sockets} {socket tempNotMac fileevent} {
    variable c 0
    variable x running
    set l abcdefghijklmnopqrstuvwxyzabcdefghijklmnopqrstuvwxyzabcdefghijklmnopqrstuvwxyz
    proc writelots {s l} {
	for {set i 0} {$i < 9000} {incr i} {
	    puts $s $l
	}
    }
    proc accept {s a p} {
	variable x
	fileevent $s readable [namespace code [list readit $s]]
	fconfigure $s -blocking off
	set x accepted
    }
    proc readit {s} {
	variable c
	variable x
	set l [gets $s]

	if {[eof $s]} {
	    close $s
	    set x done
	} elseif {([string length $l] > 0) || ![fblocked $s]} {
	    incr c
	}
    }
    set ss [socket -server [namespace code accept] -myaddr 127.0.0.1 0]
    set cs [socket 127.0.0.1 [lindex [fconfigure $ss -sockname] 2]]
    vwait [namespace which -variable x]
    fconfigure $cs -blocking off
    writelots $cs $l
    close $cs
    close $ss
    vwait [namespace which -variable x]
    set c
} 9000
test io-29.35 {Tcl_Close vs fileevent vs multiple interpreters} {socket tempNotMac fileevent} {
    # On Mac, this test screws up sockets such that subsequent tests using port 2828
    # either cause errors or panic().

    catch {interp delete x}
    catch {interp delete y}
    interp create x
    interp create y
    set s [socket -server [namespace code accept] -myaddr 127.0.0.1 0]
    proc accept {s a p} {
	puts $s hello
	close $s
    }
    set c [socket 127.0.0.1 [lindex [fconfigure $s -sockname] 2]]
    interp share {} $c x
    interp share {} $c y
    close $c
    x eval {
	proc readit {s} {
	    gets $s
	    if {[eof $s]} {
		close $s
	    }
	}
    }
    y eval {
	proc readit {s} {
	    gets $s
	    if {[eof $s]} {
		close $s
	    }
	}
    }
    x eval "fileevent $c readable \{readit $c\}"
    y eval "fileevent $c readable \{readit $c\}"
    y eval [list close $c]
    update
    close $s
    interp delete x
    interp delete y
} ""

test io-29.36.1 {gets on translation auto with "\r" in QA communication mode, possible regression, bug [b3977d199b]} -constraints {
    socket tempNotMac fileevent
} -setup {
    set s [open "|[list [interpreter] << {
    proc accept {so args} {
	fconfigure $so -translation binary
	puts -nonewline $so "who are you?\r"; flush $so
	set a [gets $so]
	puts -nonewline $so "really $a?\r"; flush $so
	set a [gets $so]
	close $so
	set ::done $a
    }
    set s [socket -server [namespace code accept] -myaddr 127.0.0.1 0]
    puts [lindex [fconfigure $s -sockname] 2]
    foreach c {1 2} {
	vwait ::done
	puts $::done
    }
    }]" r]
    set c {}
    set result {}
} -body {
    set port [gets $s]
    foreach t {{cr lf} {auto lf}} {
	set c [socket 127.0.0.1 $port]
	fconfigure $c -buffering line -translation $t
	lappend result $t
	while {1} {
	    set q [gets $c]
	    switch -- $q {
		"who are you?"   {puts $c "client"}
		"really client?" {puts $c "yes"; lappend result $q; break}
		default {puts $c "wrong"; lappend result "unexpected input \"$q\""; break}
	    }
	}
	lappend result [gets $s]
	close $c; set c {}
    }
    set result
} -cleanup {
    close $s
    if {$c ne {}} { close $c }
    unset -nocomplain s c port t q
} -result [list {cr lf} "really client?" yes {auto lf} "really client?" yes]
test io-29.36.2 {gets on translation auto with "\r\n" in different buffers, bug [b3977d199b]} -constraints {
    socket tempNotMac fileevent
} -setup {
    set s [socket -server [namespace code accept] -myaddr 127.0.0.1 0]
    set c {}
} -body {
    set ::cnt 0
    proc accept {so args} {
	fconfigure $so -translation binary
	puts -nonewline $so "1 line\r"
	puts -nonewline $so "\n2 li"
	flush $so
	# now force separate packets
	puts -nonewline $so "ne\r"
	flush $so
	if {$::cnt & 1} {
	    vwait ::cli; # simulate short delay (so client can process events, just wait for it)
	} else {
	    # we don't have a delay, so client would get the lines as single chunk
	}
	# we'll try with "\r" and without "\r" (to cover both branches, where "\r" and "eof" causes exit from [gets] by 3rd line)
	puts -nonewline $so "\n3 line"
	if {!($::cnt % 3)} {
	    puts -nonewline $so "\r"
	}
	flush $so
	close $so
    }
    while {$::cnt < 6} { incr ::cnt
	set c [socket 127.0.0.1 [lindex [fconfigure $s -sockname] 2]]
	fconfigure $c -blocking 0 -buffering line -translation auto
	fileevent $c readable [list apply {c {
	    if {[gets $c line] >= 0} {
		lappend ::cli <$line>
	    } elseif {[eof $c]} {
		set ::done 1
	    }
	}} $c]
	vwait ::done
	close $c; set c {}
    }
    set ::cli
} -cleanup {
    close $s
    if {$c ne {}} { close $c }
    unset -nocomplain ::done ::cli ::cnt s c
} -result [lrepeat 6 {<1 line>} {<2 line>} {<3 line>}]

# Test end of line translations. Procedures tested are Tcl_Write, Tcl_Read.

test io-30.1 {Tcl_Write lf, Tcl_Read lf} {
    file delete $path(test1)
    set f [open $path(test1) w]
    fconfigure $f -translation lf
    puts $f hello\nthere\nand\nhere
    close $f
    set f [open $path(test1) r]
    fconfigure $f -translation lf
    set x [read $f]
    close $f
    set x
} "hello\nthere\nand\nhere\n"
test io-30.2 {Tcl_Write lf, Tcl_Read cr} {
    file delete $path(test1)
    set f [open $path(test1) w]
    fconfigure $f -translation lf
    puts $f hello\nthere\nand\nhere
    close $f
    set f [open $path(test1) r]
    fconfigure $f -translation cr
    set x [read $f]
    close $f
    set x
} "hello\nthere\nand\nhere\n"
test io-30.3 {Tcl_Write lf, Tcl_Read crlf} {
    file delete $path(test1)
    set f [open $path(test1) w]
    fconfigure $f -translation lf
    puts $f hello\nthere\nand\nhere
    close $f
    set f [open $path(test1) r]
    fconfigure $f -translation crlf
    set x [read $f]
    close $f
    set x
} "hello\nthere\nand\nhere\n"
test io-30.4 {Tcl_Write cr, Tcl_Read cr} {
    file delete $path(test1)
    set f [open $path(test1) w]
    fconfigure $f -translation cr
    puts $f hello\nthere\nand\nhere
    close $f
    set f [open $path(test1) r]
    fconfigure $f -translation cr
    set x [read $f]
    close $f
    set x
} "hello\nthere\nand\nhere\n"
test io-30.5 {Tcl_Write cr, Tcl_Read lf} {
    file delete $path(test1)
    set f [open $path(test1) w]
    fconfigure $f -translation cr
    puts $f hello\nthere\nand\nhere
    close $f
    set f [open $path(test1) r]
    fconfigure $f -translation lf
    set x [read $f]
    close $f
    set x
} "hello\rthere\rand\rhere\r"
test io-30.6 {Tcl_Write cr, Tcl_Read crlf} {
    file delete $path(test1)
    set f [open $path(test1) w]
    fconfigure $f -translation cr
    puts $f hello\nthere\nand\nhere
    close $f
    set f [open $path(test1) r]
    fconfigure $f -translation crlf
    set x [read $f]
    close $f
    set x
} "hello\rthere\rand\rhere\r"
test io-30.7 {Tcl_Write crlf, Tcl_Read crlf} {
    file delete $path(test1)
    set f [open $path(test1) w]
    fconfigure $f -translation crlf
    puts $f hello\nthere\nand\nhere
    close $f
    set f [open $path(test1) r]
    fconfigure $f -translation crlf
    set x [read $f]
    close $f
    set x
} "hello\nthere\nand\nhere\n"
test io-30.8 {Tcl_Write crlf, Tcl_Read lf} {
    file delete $path(test1)
    set f [open $path(test1) w]
    fconfigure $f -translation crlf
    puts $f hello\nthere\nand\nhere
    close $f
    set f [open $path(test1) r]
    fconfigure $f -translation lf
    set x [read $f]
    close $f
    set x
} "hello\r\nthere\r\nand\r\nhere\r\n"
test io-30.9 {Tcl_Write crlf, Tcl_Read cr} {
    file delete $path(test1)
    set f [open $path(test1) w]
    fconfigure $f -translation crlf
    puts $f hello\nthere\nand\nhere
    close $f
    set f [open $path(test1) r]
    fconfigure $f -translation cr
    set x [read $f]
    close $f
    set x
} "hello\n\nthere\n\nand\n\nhere\n\n"
test io-30.10 {Tcl_Write lf, Tcl_Read auto} {
    file delete $path(test1)
    set f [open $path(test1) w]
    fconfigure $f -translation lf
    puts $f hello\nthere\nand\nhere
    close $f
    set f [open $path(test1) r]
    set c [read $f]
    set x [fconfigure $f -translation]
    close $f
    list $c $x
} {{hello
there
and
here
} auto}
test io-30.11 {Tcl_Write cr, Tcl_Read auto} {
    file delete $path(test1)
    set f [open $path(test1) w]
    fconfigure $f -translation cr
    puts $f hello\nthere\nand\nhere
    close $f
    set f [open $path(test1) r]
    set c [read $f]
    set x [fconfigure $f -translation]
    close $f
    list $c $x
} {{hello
there
and
here
} auto}
test io-30.12 {Tcl_Write crlf, Tcl_Read auto} {
    file delete $path(test1)
    set f [open $path(test1) w]
    fconfigure $f -translation crlf
    puts $f hello\nthere\nand\nhere
    close $f
    set f [open $path(test1) r]
    set c [read $f]
    set x [fconfigure $f -translation]
    close $f
    list $c $x
} {{hello
there
and
here
} auto}
test io-30.13 {Tcl_Write crlf on block boundary, Tcl_Read auto} {
    file delete $path(test1)
    set f [open $path(test1) w]
    fconfigure $f -translation crlf
    set line "123456789ABCDE"	;# 14 char plus crlf
    puts -nonewline $f x	;# shift crlf across block boundary
    for {set i 0} {$i < 700} {incr i} {
	puts $f $line
    }
    close $f
    set f [open $path(test1) r]
    fconfigure $f -translation auto
    set c [read $f]
    close $f
    string length $c
} [expr {700*15+1}]
test io-30.14 {Tcl_Write crlf on block boundary, Tcl_Read crlf} {
    file delete $path(test1)
    set f [open $path(test1) w]
    fconfigure $f -translation crlf
    set line "123456789ABCDE"	;# 14 char plus crlf
    puts -nonewline $f x	;# shift crlf across block boundary
    for {set i 0} {$i < 700} {incr i} {
	puts $f $line
    }
    close $f
    set f [open $path(test1) r]
    fconfigure $f -translation crlf
    set c [read $f]
    close $f
    string length $c
} [expr {700*15+1}]
test io-30.15 {Tcl_Write mixed, Tcl_Read auto} {
    file delete $path(test1)
    set f [open $path(test1) w]
    fconfigure $f -translation lf
    puts $f hello\nthere\nand\rhere
    close $f
    set f [open $path(test1) r]
    fconfigure $f -translation auto
    set c [read $f]
    close $f
    set c
} {hello
there
and
here
}
test io-30.16 {Tcl_Write ^Z at end, Tcl_Read auto} {
    file delete $path(test1)
    set f [open $path(test1) w]
    fconfigure $f -translation lf
    puts -nonewline $f hello\nthere\nand\rhere\n\x1A
    close $f
    set f [open $path(test1) r]
    fconfigure $f -translation auto -eofchar "\x1A \x1A"
    set c [read $f]
    close $f
    set c
} {hello
there
and
here
}
test io-30.17 {Tcl_Write, implicit ^Z at end, Tcl_Read auto} {win} {
    file delete $path(test1)
    set f [open $path(test1) w]
    fconfigure $f -translation lf -eofchar "\x1A \x1A"
    puts $f hello\nthere\nand\rhere
    close $f
    set f [open $path(test1) r]
    fconfigure $f -translation auto -eofchar "\x1A \x1A"
    set c [read $f]
    close $f
    set c
} {hello
there
and
here
}
test io-30.18 {Tcl_Write, ^Z in middle, Tcl_Read auto} {
    file delete $path(test1)
    set f [open $path(test1) w]
    fconfigure $f -translation lf
    set s [format "abc\ndef\n%cghi\nqrs" 26]
    puts $f $s
    close $f
    set f [open $path(test1) r]
    fconfigure $f -translation auto -eofchar "\x1A \x1A"
    set l ""
    lappend l [gets $f]
    lappend l [gets $f]
    lappend l [eof $f]
    lappend l [gets $f]
    lappend l [eof $f]
    lappend l [gets $f]
    lappend l [eof $f]
    close $f
    set l
} {abc def 0 {} 1 {} 1}
test io-30.19 {Tcl_Write, ^Z no newline in middle, Tcl_Read auto} {
    file delete $path(test1)
    set f [open $path(test1) w]
    fconfigure $f -translation lf
    set s [format "abc\ndef\n%cghi\nqrs" 26]
    puts $f $s
    close $f
    set f [open $path(test1) r]
    fconfigure $f -translation auto -eofchar "\x1A \x1A"
    set l ""
    lappend l [gets $f]
    lappend l [gets $f]
    lappend l [eof $f]
    lappend l [gets $f]
    lappend l [eof $f]
    lappend l [gets $f]
    lappend l [eof $f]
    close $f
    set l
} {abc def 0 {} 1 {} 1}
test io-30.20 {Tcl_Write, ^Z in middle ignored, Tcl_Read lf} {
    file delete $path(test1)
    set f [open $path(test1) w]
    fconfigure $f -translation lf -eofchar {}
    set s [format "abc\ndef\n%cghi\nqrs" 26]
    puts $f $s
    close $f
    set f [open $path(test1) r]
    fconfigure $f -translation lf -eofchar {}
    set l ""
    lappend l [gets $f]
    lappend l [gets $f]
    lappend l [eof $f]
    lappend l [gets $f]
    lappend l [eof $f]
    lappend l [gets $f]
    lappend l [eof $f]
    lappend l [gets $f]
    lappend l [eof $f]
    close $f
    set l
} "abc def 0 \x1Aghi 0 qrs 0 {} 1"
test io-30.21 {Tcl_Write, ^Z in middle ignored, Tcl_Read cr} {
    file delete $path(test1)
    set f [open $path(test1) w]
    fconfigure $f -translation lf -eofchar {}
    set s [format "abc\ndef\n%cghi\nqrs" 26]
    puts $f $s
    close $f
    set f [open $path(test1) r]
    fconfigure $f -translation cr -eofchar {}
    set l ""
    set x [gets $f]
    lappend l [string compare $x "abc\ndef\n\x1Aghi\nqrs\n"]
    lappend l [eof $f]
    lappend l [gets $f]
    lappend l [eof $f]
    close $f
    set l
} {0 1 {} 1}
test io-30.22 {Tcl_Write, ^Z in middle ignored, Tcl_Read crlf} {
    file delete $path(test1)
    set f [open $path(test1) w]
    fconfigure $f -translation lf -eofchar {}
    set s [format "abc\ndef\n%cghi\nqrs" 26]
    puts $f $s
    close $f
    set f [open $path(test1) r]
    fconfigure $f -translation crlf -eofchar {}
    set l ""
    set x [gets $f]
    lappend l [string compare $x "abc\ndef\n\x1Aghi\nqrs\n"]
    lappend l [eof $f]
    lappend l [gets $f]
    lappend l [eof $f]
    close $f
    set l
} {0 1 {} 1}
test io-30.23 {Tcl_Write lf, ^Z in middle, Tcl_Read auto} {
    file delete $path(test1)
    set f [open $path(test1) w]
    fconfigure $f -translation lf
    set c [format abc\ndef\n%cqrs\ntuv 26]
    puts $f $c
    close $f
    set f [open $path(test1) r]
    fconfigure $f -translation auto -eofchar "\x1A \x1A"
    set c [string length [read $f]]
    set e [eof $f]
    close $f
    list $c $e
} {8 1}
test io-30.24 {Tcl_Write lf, ^Z in middle, Tcl_Read lf} {
    file delete $path(test1)
    set f [open $path(test1) w]
    fconfigure $f -translation lf
    set c [format abc\ndef\n%cqrs\ntuv 26]
    puts $f $c
    close $f
    set f [open $path(test1) r]
    fconfigure $f -translation lf -eofchar "\x1A \x1A"
    set c [string length [read $f]]
    set e [eof $f]
    close $f
    list $c $e
} {8 1}
test io-30.25 {Tcl_Write cr, ^Z in middle, Tcl_Read auto} {
    file delete $path(test1)
    set f [open $path(test1) w]
    fconfigure $f -translation cr
    set c [format abc\ndef\n%cqrs\ntuv 26]
    puts $f $c
    close $f
    set f [open $path(test1) r]
    fconfigure $f -translation auto -eofchar "\x1A \x1A"
    set c [string length [read $f]]
    set e [eof $f]
    close $f
    list $c $e
} {8 1}
test io-30.26 {Tcl_Write cr, ^Z in middle, Tcl_Read cr} {
    file delete $path(test1)
    set f [open $path(test1) w]
    fconfigure $f -translation cr
    set c [format abc\ndef\n%cqrs\ntuv 26]
    puts $f $c
    close $f
    set f [open $path(test1) r]
    fconfigure $f -translation cr -eofchar "\x1A \x1A"
    set c [string length [read $f]]
    set e [eof $f]
    close $f
    list $c $e
} {8 1}
test io-30.27 {Tcl_Write crlf, ^Z in middle, Tcl_Read auto} {
    file delete $path(test1)
    set f [open $path(test1) w]
    fconfigure $f -translation crlf
    set c [format abc\ndef\n%cqrs\ntuv 26]
    puts $f $c
    close $f
    set f [open $path(test1) r]
    fconfigure $f -translation auto -eofchar "\x1A \x1A"
    set c [string length [read $f]]
    set e [eof $f]
    close $f
    list $c $e
} {8 1}
test io-30.28 {Tcl_Write crlf, ^Z in middle, Tcl_Read crlf} {
    file delete $path(test1)
    set f [open $path(test1) w]
    fconfigure $f -translation crlf
    set c [format abc\ndef\n%cqrs\ntuv 26]
    puts $f $c
    close $f
    set f [open $path(test1) r]
    fconfigure $f -translation crlf -eofchar "\x1A \x1A"
    set c [string length [read $f]]
    set e [eof $f]
    close $f
    list $c $e
} {8 1}

# Test end of line translations. Functions tested are Tcl_Write and Tcl_Gets.

test io-31.1 {Tcl_Write lf, Tcl_Gets auto} {
    file delete $path(test1)
    set f [open $path(test1) w]
    fconfigure $f -translation lf
    puts $f hello\nthere\nand\nhere
    close $f
    set f [open $path(test1) r]
    set l ""
    lappend l [gets $f]
    lappend l [tell $f]
    lappend l [fconfigure $f -translation]
    lappend l [gets $f]
    lappend l [tell $f]
    lappend l [fconfigure $f -translation]
    close $f
    set l
} {hello 6 auto there 12 auto}
test io-31.2 {Tcl_Write cr, Tcl_Gets auto} {
    file delete $path(test1)
    set f [open $path(test1) w]
    fconfigure $f -translation cr
    puts $f hello\nthere\nand\nhere
    close $f
    set f [open $path(test1) r]
    set l ""
    lappend l [gets $f]
    lappend l [tell $f]
    lappend l [fconfigure $f -translation]
    lappend l [gets $f]
    lappend l [tell $f]
    lappend l [fconfigure $f -translation]
    close $f
    set l
} {hello 6 auto there 12 auto}
test io-31.3 {Tcl_Write crlf, Tcl_Gets auto} {
    file delete $path(test1)
    set f [open $path(test1) w]
    fconfigure $f -translation crlf
    puts $f hello\nthere\nand\nhere
    close $f
    set f [open $path(test1) r]
    set l ""
    lappend l [gets $f]
    lappend l [tell $f]
    lappend l [fconfigure $f -translation]
    lappend l [gets $f]
    lappend l [tell $f]
    lappend l [fconfigure $f -translation]
    close $f
    set l
} {hello 7 auto there 14 auto}
test io-31.4 {Tcl_Write lf, Tcl_Gets lf} {
    file delete $path(test1)
    set f [open $path(test1) w]
    fconfigure $f -translation lf
    puts $f hello\nthere\nand\nhere
    close $f
    set f [open $path(test1) r]
    fconfigure $f -translation lf
    set l ""
    lappend l [gets $f]
    lappend l [tell $f]
    lappend l [fconfigure $f -translation]
    lappend l [gets $f]
    lappend l [tell $f]
    lappend l [fconfigure $f -translation]
    close $f
    set l
} {hello 6 lf there 12 lf}
test io-31.5 {Tcl_Write lf, Tcl_Gets cr} {
    file delete $path(test1)
    set f [open $path(test1) w]
    fconfigure $f -translation lf
    puts $f hello\nthere\nand\nhere
    close $f
    set f [open $path(test1) r]
    fconfigure $f -translation cr
    set l ""
    lappend l [string length [gets $f]]
    lappend l [tell $f]
    lappend l [fconfigure $f -translation]
    lappend l [eof $f]
    lappend l [gets $f]
    lappend l [tell $f]
    lappend l [fconfigure $f -translation]
    lappend l [eof $f]
    close $f
    set l
} {21 21 cr 1 {} 21 cr 1}
test io-31.6 {Tcl_Write lf, Tcl_Gets crlf} {
    file delete $path(test1)
    set f [open $path(test1) w]
    fconfigure $f -translation lf
    puts $f hello\nthere\nand\nhere
    close $f
    set f [open $path(test1) r]
    fconfigure $f -translation crlf
    set l ""
    lappend l [string length [gets $f]]
    lappend l [tell $f]
    lappend l [fconfigure $f -translation]
    lappend l [eof $f]
    lappend l [gets $f]
    lappend l [tell $f]
    lappend l [fconfigure $f -translation]
    lappend l [eof $f]
    close $f
    set l
} {21 21 crlf 1 {} 21 crlf 1}
test io-31.7 {Tcl_Write cr, Tcl_Gets cr} {
    file delete $path(test1)
    set f [open $path(test1) w]
    fconfigure $f -translation cr
    puts $f hello\nthere\nand\nhere
    close $f
    set f [open $path(test1) r]
    fconfigure $f -translation cr
    set l ""
    lappend l [gets $f]
    lappend l [tell $f]
    lappend l [fconfigure $f -translation]
    lappend l [eof $f]
    lappend l [gets $f]
    lappend l [tell $f]
    lappend l [fconfigure $f -translation]
    lappend l [eof $f]
    close $f
    set l
} {hello 6 cr 0 there 12 cr 0}
test io-31.8 {Tcl_Write cr, Tcl_Gets lf} {
    file delete $path(test1)
    set f [open $path(test1) w]
    fconfigure $f -translation cr
    puts $f hello\nthere\nand\nhere
    close $f
    set f [open $path(test1) r]
    fconfigure $f -translation lf
    set l ""
    lappend l [string length [gets $f]]
    lappend l [tell $f]
    lappend l [fconfigure $f -translation]
    lappend l [eof $f]
    lappend l [gets $f]
    lappend l [tell $f]
    lappend l [fconfigure $f -translation]
    lappend l [eof $f]
    close $f
    set l
} {21 21 lf 1 {} 21 lf 1}
test io-31.9 {Tcl_Write cr, Tcl_Gets crlf} {
    file delete $path(test1)
    set f [open $path(test1) w]
    fconfigure $f -translation cr
    puts $f hello\nthere\nand\nhere
    close $f
    set f [open $path(test1) r]
    fconfigure $f -translation crlf
    set l ""
    lappend l [string length [gets $f]]
    lappend l [tell $f]
    lappend l [fconfigure $f -translation]
    lappend l [eof $f]
    lappend l [gets $f]
    lappend l [tell $f]
    lappend l [fconfigure $f -translation]
    lappend l [eof $f]
    close $f
    set l
} {21 21 crlf 1 {} 21 crlf 1}
test io-31.10 {Tcl_Write crlf, Tcl_Gets crlf} {
    file delete $path(test1)
    set f [open $path(test1) w]
    fconfigure $f -translation crlf
    puts $f hello\nthere\nand\nhere
    close $f
    set f [open $path(test1) r]
    fconfigure $f -translation crlf
    set l ""
    lappend l [gets $f]
    lappend l [tell $f]
    lappend l [fconfigure $f -translation]
    lappend l [eof $f]
    lappend l [gets $f]
    lappend l [tell $f]
    lappend l [fconfigure $f -translation]
    lappend l [eof $f]
    close $f
    set l
} {hello 7 crlf 0 there 14 crlf 0}
test io-31.11 {Tcl_Write crlf, Tcl_Gets cr} {
    file delete $path(test1)
    set f [open $path(test1) w]
    fconfigure $f -translation crlf
    puts $f hello\nthere\nand\nhere
    close $f
    set f [open $path(test1) r]
    fconfigure $f -translation cr
    set l ""
    lappend l [gets $f]
    lappend l [tell $f]
    lappend l [fconfigure $f -translation]
    lappend l [eof $f]
    lappend l [string length [gets $f]]
    lappend l [tell $f]
    lappend l [fconfigure $f -translation]
    lappend l [eof $f]
    close $f
    set l
} {hello 6 cr 0 6 13 cr 0}
test io-31.12 {Tcl_Write crlf, Tcl_Gets lf} {
    file delete $path(test1)
    set f [open $path(test1) w]
    fconfigure $f -translation crlf
    puts $f hello\nthere\nand\nhere
    close $f
    set f [open $path(test1) r]
    fconfigure $f -translation lf
    set l ""
    lappend l [string length [gets $f]]
    lappend l [tell $f]
    lappend l [fconfigure $f -translation]
    lappend l [eof $f]
    lappend l [string length [gets $f]]
    lappend l [tell $f]
    lappend l [fconfigure $f -translation]
    lappend l [eof $f]
    close $f
    set l
} {6 7 lf 0 6 14 lf 0}
test io-31.13 {binary mode is synonym of lf mode} {
    file delete $path(test1)
    set f [open $path(test1) w]
    fconfigure $f -translation binary
    set x [fconfigure $f -translation]
    close $f
    set x
} lf
#
# Test io-9.14 has been removed because "auto" output translation mode is
# not supoprted.
#
test io-31.14 {Tcl_Write mixed, Tcl_Gets auto} {
    file delete $path(test1)
    set f [open $path(test1) w]
    fconfigure $f -translation lf
    puts $f hello\nthere\rand\r\nhere
    close $f
    set f [open $path(test1) r]
    fconfigure $f -translation auto
    set l ""
    lappend l [gets $f]
    lappend l [gets $f]
    lappend l [gets $f]
    lappend l [gets $f]
    lappend l [eof $f]
    lappend l [gets $f]
    lappend l [eof $f]
    close $f
    set l
} {hello there and here 0 {} 1}
test io-31.15 {Tcl_Write mixed, Tcl_Gets auto} {
    file delete $path(test1)
    set f [open $path(test1) w]
    fconfigure $f -translation lf
    puts -nonewline $f hello\nthere\rand\r\nhere\r
    close $f
    set f [open $path(test1) r]
    fconfigure $f -translation auto
    set l ""
    lappend l [gets $f]
    lappend l [gets $f]
    lappend l [gets $f]
    lappend l [gets $f]
    lappend l [eof $f]
    lappend l [gets $f]
    lappend l [eof $f]
    close $f
    set l
} {hello there and here 0 {} 1}
test io-31.16 {Tcl_Write mixed, Tcl_Gets auto} {
    file delete $path(test1)
    set f [open $path(test1) w]
    fconfigure $f -translation lf
    puts -nonewline $f hello\nthere\rand\r\nhere\n
    close $f
    set f [open $path(test1) r]
    set l ""
    lappend l [gets $f]
    lappend l [gets $f]
    lappend l [gets $f]
    lappend l [gets $f]
    lappend l [eof $f]
    lappend l [gets $f]
    lappend l [eof $f]
    close $f
    set l
} {hello there and here 0 {} 1}
test io-31.17 {Tcl_Write mixed, Tcl_Gets auto} {
    file delete $path(test1)
    set f [open $path(test1) w]
    fconfigure $f -translation lf
    puts -nonewline $f hello\nthere\rand\r\nhere\r\n
    close $f
    set f [open $path(test1) r]
    fconfigure $f -translation auto
    set l ""
    lappend l [gets $f]
    lappend l [gets $f]
    lappend l [gets $f]
    lappend l [gets $f]
    lappend l [eof $f]
    lappend l [gets $f]
    lappend l [eof $f]
    close $f
    set l
} {hello there and here 0 {} 1}
test io-31.18 {Tcl_Write ^Z at end, Tcl_Gets auto} {
    file delete $path(test1)
    set f [open $path(test1) w]
    fconfigure $f -translation lf
    set s [format "hello\nthere\nand\rhere\n\%c" 26]
    puts $f $s
    close $f
    set f [open $path(test1) r]
    fconfigure $f -translation auto -eofchar "\x1A \x1A"
    set l ""
    lappend l [gets $f]
    lappend l [gets $f]
    lappend l [gets $f]
    lappend l [gets $f]
    lappend l [eof $f]
    lappend l [gets $f]
    lappend l [eof $f]
    close $f
    set l
} {hello there and here 0 {} 1}
test io-31.19 {Tcl_Write, implicit ^Z at end, Tcl_Gets auto} {
    file delete $path(test1)
    set f [open $path(test1) w]
    fconfigure $f -translation lf -eofchar "\x1A \x1A"
    puts $f hello\nthere\nand\rhere
    close $f
    set f [open $path(test1) r]
    fconfigure $f -translation auto -eofchar "\x1A \x1A"
    set l ""
    lappend l [gets $f]
    lappend l [gets $f]
    lappend l [gets $f]
    lappend l [gets $f]
    lappend l [eof $f]
    lappend l [gets $f]
    lappend l [eof $f]
    close $f
    set l
} {hello there and here 0 {} 1}
test io-31.20 {Tcl_Write, ^Z in middle, Tcl_Gets auto, eofChar} {
    file delete $path(test1)
    set f [open $path(test1) w]
    fconfigure $f -translation lf
    set s [format "abc\ndef\n%cqrs\ntuv" 26]
    puts $f $s
    close $f
    set f [open $path(test1) r]
    fconfigure $f -translation auto -eofchar "\x1A \x1A"
    set l ""
    lappend l [gets $f]
    lappend l [gets $f]
    lappend l [eof $f]
    lappend l [gets $f]
    lappend l [eof $f]
    close $f
    set l
} {abc def 0 {} 1}
test io-31.21 {Tcl_Write, no newline ^Z in middle, Tcl_Gets auto, eofChar} {
    file delete $path(test1)
    set f [open $path(test1) w]
    fconfigure $f -translation lf
    set s [format "abc\ndef\n%cqrs\ntuv" 26]
    puts $f $s
    close $f
    set f [open $path(test1) r]
    fconfigure $f -translation auto -eofchar "\x1A \x1A"
    set l ""
    lappend l [gets $f]
    lappend l [gets $f]
    lappend l [eof $f]
    lappend l [gets $f]
    lappend l [eof $f]
    close $f
    set l
} {abc def 0 {} 1}
test io-31.22 {Tcl_Write, ^Z in middle ignored, Tcl_Gets lf} {
    file delete $path(test1)
    set f [open $path(test1) w]
    fconfigure $f -translation lf -eofchar {}
    set s [format "abc\ndef\n%cqrs\ntuv" 26]
    puts $f $s
    close $f
    set f [open $path(test1) r]
    fconfigure $f -translation lf -eofchar {}
    set l ""
    lappend l [gets $f]
    lappend l [gets $f]
    lappend l [eof $f]
    lappend l [gets $f]
    lappend l [eof $f]
    lappend l [gets $f]
    lappend l [eof $f]
    lappend l [gets $f]
    lappend l [eof $f]
    close $f
    set l
} "abc def 0 \x1Aqrs 0 tuv 0 {} 1"
test io-31.23 {Tcl_Write, ^Z in middle ignored, Tcl_Gets cr} {
    file delete $path(test1)
    set f [open $path(test1) w]
    fconfigure $f -translation cr -eofchar {}
    set s [format "abc\ndef\n%cqrs\ntuv" 26]
    puts $f $s
    close $f
    set f [open $path(test1) r]
    fconfigure $f -translation cr -eofchar {}
    set l ""
    lappend l [gets $f]
    lappend l [gets $f]
    lappend l [eof $f]
    lappend l [gets $f]
    lappend l [eof $f]
    lappend l [gets $f]
    lappend l [eof $f]
    lappend l [gets $f]
    lappend l [eof $f]
    close $f
    set l
} "abc def 0 \x1Aqrs 0 tuv 0 {} 1"
test io-31.24 {Tcl_Write, ^Z in middle ignored, Tcl_Gets crlf} {
    file delete $path(test1)
    set f [open $path(test1) w]
    fconfigure $f -translation crlf -eofchar {}
    set s [format "abc\ndef\n%cqrs\ntuv" 26]
    puts $f $s
    close $f
    set f [open $path(test1) r]
    fconfigure $f -translation crlf -eofchar {}
    set l ""
    lappend l [gets $f]
    lappend l [gets $f]
    lappend l [eof $f]
    lappend l [gets $f]
    lappend l [eof $f]
    lappend l [gets $f]
    lappend l [eof $f]
    lappend l [gets $f]
    lappend l [eof $f]
    close $f
    set l
} "abc def 0 \x1Aqrs 0 tuv 0 {} 1"
test io-31.25 {Tcl_Write lf, ^Z in middle, Tcl_Gets auto} {
    file delete $path(test1)
    set f [open $path(test1) w]
    fconfigure $f -translation lf
    set s [format "abc\ndef\n%cqrs\ntuv" 26]
    puts $f $s
    close $f
    set f [open $path(test1) r]
    fconfigure $f -translation auto -eofchar "\x1A \x1A"
    set l ""
    lappend l [gets $f]
    lappend l [gets $f]
    lappend l [eof $f]
    lappend l [gets $f]
    lappend l [eof $f]
    close $f
    set l
} {abc def 0 {} 1}
test io-31.26 {Tcl_Write lf, ^Z in middle, Tcl_Gets lf} {
    file delete $path(test1)
    set f [open $path(test1) w]
    fconfigure $f -translation lf
    set s [format "abc\ndef\n%cqrs\ntuv" 26]
    puts $f $s
    close $f
    set f [open $path(test1) r]
    fconfigure $f -translation lf -eofchar "\x1A \x1A"
    set l ""
    lappend l [gets $f]
    lappend l [gets $f]
    lappend l [eof $f]
    lappend l [gets $f]
    lappend l [eof $f]
    close $f
    set l
} {abc def 0 {} 1}
test io-31.27 {Tcl_Write cr, ^Z in middle, Tcl_Gets auto} {
    file delete $path(test1)
    set f [open $path(test1) w]
    fconfigure $f -translation cr -eofchar {}
    set s [format "abc\ndef\n%cqrs\ntuv" 26]
    puts $f $s
    close $f
    set f [open $path(test1) r]
    fconfigure $f -translation auto -eofchar "\x1A \x1A"
    set l ""
    lappend l [gets $f]
    lappend l [gets $f]
    lappend l [eof $f]
    lappend l [gets $f]
    lappend l [eof $f]
    close $f
    set l
} {abc def 0 {} 1}
test io-31.28 {Tcl_Write cr, ^Z in middle, Tcl_Gets cr} {
    file delete $path(test1)
    set f [open $path(test1) w]
    fconfigure $f -translation cr -eofchar {}
    set s [format "abc\ndef\n%cqrs\ntuv" 26]
    puts $f $s
    close $f
    set f [open $path(test1) r]
    fconfigure $f -translation cr -eofchar "\x1A \x1A"
    set l ""
    lappend l [gets $f]
    lappend l [gets $f]
    lappend l [eof $f]
    lappend l [gets $f]
    lappend l [eof $f]
    close $f
    set l
} {abc def 0 {} 1}
test io-31.29 {Tcl_Write crlf, ^Z in middle, Tcl_Gets auto} {
    file delete $path(test1)
    set f [open $path(test1) w]
    fconfigure $f -translation crlf -eofchar {}
    set s [format "abc\ndef\n%cqrs\ntuv" 26]
    puts $f $s
    close $f
    set f [open $path(test1) r]
    fconfigure $f -translation auto -eofchar "\x1A \x1A"
    set l ""
    lappend l [gets $f]
    lappend l [gets $f]
    lappend l [eof $f]
    lappend l [gets $f]
    lappend l [eof $f]
    close $f
    set l
} {abc def 0 {} 1}
test io-31.30 {Tcl_Write crlf, ^Z in middle, Tcl_Gets crlf} {
    file delete $path(test1)
    set f [open $path(test1) w]
    fconfigure $f -translation crlf -eofchar {}
    set s [format "abc\ndef\n%cqrs\ntuv" 26]
    puts $f $s
    close $f
    set f [open $path(test1) r]
    fconfigure $f -translation crlf -eofchar "\x1A \x1A"
    set l ""
    lappend l [gets $f]
    lappend l [gets $f]
    lappend l [eof $f]
    lappend l [gets $f]
    lappend l [eof $f]
    close $f
    set l
} {abc def 0 {} 1}
test io-31.31 {Tcl_Write crlf on block boundary, Tcl_Gets crlf} {
    file delete $path(test1)
    set f [open $path(test1) w]
    fconfigure $f -translation crlf
    set line "123456789ABCDE"	;# 14 char plus crlf
    puts -nonewline $f x	;# shift crlf across block boundary
    for {set i 0} {$i < 700} {incr i} {
	puts $f $line
    }
    close $f
    set f [open $path(test1) r]
    fconfigure $f -translation crlf
    set c ""
    while {[gets $f line] >= 0} {
	append c $line\n
    }
    close $f
    string length $c
} [expr {700*15+1}]
test io-31.32 {Tcl_Write crlf on block boundary, Tcl_Gets auto} {
    file delete $path(test1)
    set f [open $path(test1) w]
    fconfigure $f -translation crlf
    set line "123456789ABCDE"	;# 14 char plus crlf
    puts -nonewline $f x	;# shift crlf across block boundary
    for {set i 0} {$i < 700} {incr i} {
	puts $f $line
    }
    close $f
    set f [open $path(test1) r]
    fconfigure $f -translation auto
    set c ""
    while {[gets $f line] >= 0} {
	append c $line\n
    }
    close $f
    string length $c
} [expr {700*15+1}]

# Test Tcl_Read and buffering.

test io-32.1 {Tcl_Read, channel not readable} {
    list [catch {read stdout} msg] $msg
} {1 {channel "stdout" wasn't opened for reading}}
test io-32.2 {Tcl_Read, zero byte count} {
    read stdin 0
} ""
test io-32.3 {Tcl_Read, negative byte count} {
    set f [open $path(longfile) r]
    set l [list [catch {read $f -1} msg] $msg]
    close $f
    set l
} {1 {expected non-negative integer but got "-1"}}
test io-32.4 {Tcl_Read, positive byte count} {
    set f [open $path(longfile) r]
    set x [read $f 1024]
    set s [string length $x]
    unset x
    close $f
    set s
} 1024
test io-32.5 {Tcl_Read, multiple buffers} {
    set f [open $path(longfile) r]
    fconfigure $f -buffersize 100
    set x [read $f 1024]
    set s [string length $x]
    unset x
    close $f
    set s
} 1024
test io-32.6 {Tcl_Read, very large read} {
    set f1 [open $path(longfile) r]
    set z [read $f1 1000000]
    close $f1
    set l [string length $z]
    set x ok
    set z [file size $path(longfile)]
    if {$z != $l} {
	set x broken
    }
    set x
} ok
test io-32.7 {Tcl_Read, nonblocking, file} {nonBlockFiles} {
    set f1 [open $path(longfile) r]
    fconfigure $f1 -blocking off
    set z [read $f1 20]
    close $f1
    set l [string length $z]
    set x ok
    if {$l != 20} {
	set x broken
    }
    set x
} ok
test io-32.8 {Tcl_Read, nonblocking, file} {nonBlockFiles} {
    set f1 [open $path(longfile) r]
    fconfigure $f1 -blocking off
    set z [read $f1 1000000]
    close $f1
    set x ok
    set l [string length $z]
    set z [file size $path(longfile)]
    if {$z != $l} {
	set x broken
    }
    set x
} ok
test io-32.9 {Tcl_Read, read to end of file} {
    set f1 [open $path(longfile) r]
    set z [read $f1]
    close $f1
    set l [string length $z]
    set x ok
    set z [file size $path(longfile)]
    if {$z != $l} {
	set x broken
    }
    set x
} ok
test io-32.10 {Tcl_Read from a pipe} stdio {
    file delete $path(pipe)
    set f1 [open $path(pipe) w]
    puts $f1 {puts [gets stdin]}
    close $f1
    set f1 [open "|[list [interpreter] $path(pipe)]" r+]
    puts $f1 hello
    flush $f1
    set x [read $f1]
    close $f1
    set x
} "hello\n"
test io-32.11 {Tcl_Read from a pipe} stdio {
    file delete $path(pipe)
    set f1 [open $path(pipe) w]
    puts $f1 {puts [gets stdin]}
    puts $f1 {puts [gets stdin]}
    close $f1
    set f1 [open "|[list [interpreter] $path(pipe)]" r+]
    puts $f1 hello
    flush $f1
    set x ""
    lappend x [read $f1 6]
    puts $f1 hello
    flush $f1
    lappend x [read $f1]
    close $f1
    set x
} {{hello
} {hello
}}
test io-32.11.1 {Tcl_Read from a pipe} stdio {
    file delete $path(pipe)
    set f1 [open $path(pipe) w]
    puts $f1 {chan configure stdout -translation crlf}
    puts $f1 {puts [gets stdin]}
    puts $f1 {puts [gets stdin]}
    close $f1
    set f1 [open "|[list [interpreter] $path(pipe)]" r+]
    puts $f1 hello
    flush $f1
    set x ""
    lappend x [read $f1 6]
    puts $f1 hello
    flush $f1
    lappend x [read $f1]
    close $f1
    set x
} {{hello
} {hello
}}
test io-32.11.2 {Tcl_Read from a pipe} stdio {
    file delete $path(pipe)
    set f1 [open $path(pipe) w]
    puts $f1 {chan configure stdout -translation crlf}
    puts $f1 {puts [gets stdin]}
    puts $f1 {puts [gets stdin]}
    close $f1
    set f1 [open "|[list [interpreter] $path(pipe)]" r+]
    puts $f1 hello
    flush $f1
    set x ""
    lappend x [read $f1 6]
    puts $f1 hello
    flush $f1
    lappend x [read $f1]
    close $f1
    set x
} {{hello
} {hello
}}
test io-32.12 {Tcl_Read, -nonewline} {
    file delete $path(test1)
    set f1 [open $path(test1) w]
    puts $f1 hello
    puts $f1 bye
    close $f1
    set f1 [open $path(test1) r]
    set c [read -nonewline $f1]
    close $f1
    set c
} {hello
bye}
test io-32.13 {Tcl_Read, -nonewline} {
    file delete $path(test1)
    set f1 [open $path(test1) w]
    puts $f1 hello
    puts $f1 bye
    close $f1
    set f1 [open $path(test1) r]
    set c [read -nonewline $f1]
    close $f1
    list [string length $c] $c
} {9 {hello
bye}}
test io-32.14 {Tcl_Read, reading in small chunks} {
    file delete $path(test1)
    set f [open $path(test1) w]
    puts $f "Two lines: this one"
    puts $f "and this one"
    close $f
    set f [open $path(test1)]
    set x [list [read $f 1] [read $f 2] [read $f]]
    close $f
    set x
} {T wo { lines: this one
and this one
}}
test io-32.15 {Tcl_Read, asking for more input than available} {
    file delete $path(test1)
    set f [open $path(test1) w]
    puts $f "Two lines: this one"
    puts $f "and this one"
    close $f
    set f [open $path(test1)]
    set x [read $f 100]
    close $f
    set x
} {Two lines: this one
and this one
}
test io-32.16 {Tcl_Read, read to end of file with -nonewline} {
    file delete $path(test1)
    set f [open $path(test1) w]
    puts $f "Two lines: this one"
    puts $f "and this one"
    close $f
    set f [open $path(test1)]
    set x [read -nonewline $f]
    close $f
    set x
} {Two lines: this one
and this one}

# Test Tcl_Gets.

test io-33.1 {Tcl_Gets, reading what was written} {
    file delete $path(test1)
    set f1 [open $path(test1) w]
    set y "first line"
    puts $f1 $y
    close $f1
    set f1 [open $path(test1) r]
    set x [gets $f1]
    set z ok
    if {"$x" != "$y"} {
	set z broken
    }
    close $f1
    set z
} ok
test io-33.2 {Tcl_Gets into variable} {
    set f1 [open $path(longfile) r]
    set c [gets $f1 x]
    set l [string length x]
    set z ok
    if {$l != $l} {
	set z broken
    }
    close $f1
    set z
} ok
test io-33.3 {Tcl_Gets from pipe} stdio {
    file delete $path(pipe)
    set f1 [open $path(pipe) w]
    puts $f1 {puts [gets stdin]}
    close $f1
    set f1 [open "|[list [interpreter] $path(pipe)]" r+]
    puts $f1 hello
    flush $f1
    set x [gets $f1]
    close $f1
    set z ok
    if {"$x" != "hello"} {
	set z broken
    }
    set z
} ok
test io-33.4 {Tcl_Gets with long line} {
    file delete $path(test3)
    set f [open $path(test3) w]
    puts -nonewline $f "abcdefghijklmnopqrstuvwxyzABCDEFGHIJKLMNOPQRSTUVWXYZ"
    puts -nonewline $f "abcdefghijklmnopqrstuvwxyzABCDEFGHIJKLMNOPQRSTUVWXYZ"
    puts -nonewline $f "abcdefghijklmnopqrstuvwxyzABCDEFGHIJKLMNOPQRSTUVWXYZ"
    puts -nonewline $f "abcdefghijklmnopqrstuvwxyzABCDEFGHIJKLMNOPQRSTUVWXYZ"
    puts $f "abcdefghijklmnopqrstuvwxyzABCDEFGHIJKLMNOPQRSTUVWXYZ"
    close $f
    set f [open $path(test3)]
    set x [gets $f]
    close $f
    set x
} {abcdefghijklmnopqrstuvwxyzABCDEFGHIJKLMNOPQRSTUVWXYZabcdefghijklmnopqrstuvwxyzABCDEFGHIJKLMNOPQRSTUVWXYZabcdefghijklmnopqrstuvwxyzABCDEFGHIJKLMNOPQRSTUVWXYZabcdefghijklmnopqrstuvwxyzABCDEFGHIJKLMNOPQRSTUVWXYZabcdefghijklmnopqrstuvwxyzABCDEFGHIJKLMNOPQRSTUVWXYZ}
set f [open $path(test3) w]
puts -nonewline $f "abcdefghijklmnopqrstuvwxyzABCDEFGHIJKLMNOPQRSTUVWXYZ"
puts -nonewline $f "abcdefghijklmnopqrstuvwxyzABCDEFGHIJKLMNOPQRSTUVWXYZ"
puts -nonewline $f "abcdefghijklmnopqrstuvwxyzABCDEFGHIJKLMNOPQRSTUVWXYZ"
puts -nonewline $f "abcdefghijklmnopqrstuvwxyzABCDEFGHIJKLMNOPQRSTUVWXYZ"
puts $f "abcdefghijklmnopqrstuvwxyzABCDEFGHIJKLMNOPQRSTUVWXYZ"
close $f
test io-33.5 {Tcl_Gets with long line} {
    set f [open $path(test3)]
    set x [gets $f y]
    close $f
    list $x $y
} {260 abcdefghijklmnopqrstuvwxyzABCDEFGHIJKLMNOPQRSTUVWXYZabcdefghijklmnopqrstuvwxyzABCDEFGHIJKLMNOPQRSTUVWXYZabcdefghijklmnopqrstuvwxyzABCDEFGHIJKLMNOPQRSTUVWXYZabcdefghijklmnopqrstuvwxyzABCDEFGHIJKLMNOPQRSTUVWXYZabcdefghijklmnopqrstuvwxyzABCDEFGHIJKLMNOPQRSTUVWXYZ}
test io-33.6 {Tcl_Gets and end of file} {
    file delete $path(test3)
    set f [open $path(test3) w]
    puts -nonewline $f "Test1\nTest2"
    close $f
    set f [open $path(test3)]
    set x {}
    set y {}
    lappend x [gets $f y] $y
    set y {}
    lappend x [gets $f y] $y
    set y {}
    lappend x [gets $f y] $y
    close $f
    set x
} {5 Test1 5 Test2 -1 {}}
test io-33.7 {Tcl_Gets and bad variable} {
    set f [open $path(test3) w]
    puts $f "Line 1"
    puts $f "Line 2"
    close $f
    catch {unset x}
    set x 24
    set f [open $path(test3) r]
    set result [list [catch {gets $f x(0)} msg] $msg]
    close $f
    set result
} {1 {can't set "x(0)": variable isn't array}}
test io-33.8 {Tcl_Gets, exercising double buffering} {
    set f [open $path(test3) w]
    fconfigure $f -translation lf -eofchar {}
    set x ""
    for {set y 0} {$y < 99} {incr y} {set x "a$x"}
    for {set y 0} {$y < 100} {incr y} {puts $f $x}
    close $f
    set f [open $path(test3) r]
    fconfigure $f -translation lf
    for {set y 0} {$y < 100} {incr y} {gets $f}
    close $f
    set y
} 100
test io-33.9 {Tcl_Gets, exercising double buffering} {
    set f [open $path(test3) w]
    fconfigure $f -translation lf -eofchar {}
    set x ""
    for {set y 0} {$y < 99} {incr y} {set x "a$x"}
    for {set y 0} {$y < 200} {incr y} {puts $f $x}
    close $f
    set f [open $path(test3) r]
    fconfigure $f -translation lf
    for {set y 0} {$y < 200} {incr y} {gets $f}
    close $f
    set y
} 200
test io-33.10 {Tcl_Gets, exercising double buffering} {
    set f [open $path(test3) w]
    fconfigure $f -translation lf -eofchar {}
    set x ""
    for {set y 0} {$y < 99} {incr y} {set x "a$x"}
    for {set y 0} {$y < 300} {incr y} {puts $f $x}
    close $f
    set f [open $path(test3) r]
    fconfigure $f -translation lf
    for {set y 0} {$y < 300} {incr y} {gets $f}
    close $f
    set y
} 300
test io-33.11 {TclGetsObjBinary, [10dc6daa37]} -setup {
    proc driver {cmd args} {
        variable buffer
        variable index
        set chan [lindex $args 0]
        switch -- $cmd {
            initialize {
                set index($chan) 0
                set buffer($chan) .......
                return {initialize finalize watch read}
            }
            finalize {
                unset index($chan) buffer($chan)
                return
            }
            watch {}
            read {
                set n [lindex $args 1]
		if {$n > 3} {set n 3}
                set new [expr {$index($chan) + $n}]
                set result [string range $buffer($chan) $index($chan) $new-1]
                set index($chan) $new
                return $result
            }
        }
    }
} -body {
    set c [chan create read [namespace which driver]]
    chan configure $c -translation binary -blocking 0
    list [gets $c] [gets $c] [gets $c] [gets $c]
} -cleanup {
    close $c
    rename driver {}
} -result {{} {} {} .......}
test io-33.12 {Tcl_GetsObj, [10dc6daa37]} -setup {
    proc driver {cmd args} {
        variable buffer
        variable index
        set chan [lindex $args 0]
        switch -- $cmd {
            initialize {
                set index($chan) 0
                set buffer($chan) .......
                return {initialize finalize watch read}
            }
            finalize {
                unset index($chan) buffer($chan)
                return
            }
            watch {}
            read {
                set n [lindex $args 1]
		if {$n > 3} {set n 3}
                set new [expr {$index($chan) + $n}]
                set result [string range $buffer($chan) $index($chan) $new-1]
                set index($chan) $new
                return $result
            }
        }
    }
} -body {
    set c [chan create read [namespace which driver]]
    chan configure $c -blocking 0
    list [gets $c] [gets $c] [gets $c] [gets $c]
} -cleanup {
    close $c
    rename driver {}
} -result {{} {} {} .......}
test io-33.13 {Tcl_GetsObj, [10dc6daa37]} -setup {
    proc driver {cmd args} {
        variable buffer
        variable index
        set chan [lindex $args 0]
        switch -- $cmd {
            initialize {
                set index($chan) 0
                set buffer($chan) [string repeat \
                        [string repeat . 64]\n[string repeat . 25] 2]
                return {initialize finalize watch read}
            }
            finalize {
                unset index($chan) buffer($chan)
                return
            }
            watch {}
            read {
                set n [lindex $args 1]
                if {$n > 65} {set n 65}
                set new [expr {$index($chan) + $n}]
                set result [string range $buffer($chan) $index($chan) $new-1]
                set index($chan) $new
                return $result
            }
        }
    }
} -body {
    set c [chan create read [namespace which driver]]
    chan configure $c -blocking 0
    list [gets $c] [gets $c] [gets $c] [gets $c] [gets $c]
} -cleanup {
    close $c
    rename driver {}
} -result [list [string repeat . 64] {} [string repeat . 89] \
	[string repeat . 25] {}]

# Test Tcl_Seek and Tcl_Tell.

test io-34.1 {Tcl_Seek to current position at start of file} {
    set f1 [open $path(longfile) r]
    seek $f1 0 current
    set c [tell $f1]
    close $f1
    set c
} 0
test io-34.2 {Tcl_Seek to offset from start} {
    file delete $path(test1)
    set f1 [open $path(test1) w]
    fconfigure $f1 -translation lf -eofchar {}
    puts $f1 "abcdefghijklmnopqrstuvwxyz"
    puts $f1 "abcdefghijklmnopqrstuvwxyz"
    close $f1
    set f1 [open $path(test1) r]
    seek $f1 10 start
    set c [tell $f1]
    close $f1
    set c
} 10
test io-34.3 {Tcl_Seek to end of file} {
    file delete $path(test1)
    set f1 [open $path(test1) w]
    fconfigure $f1 -translation lf -eofchar {}
    puts $f1 "abcdefghijklmnopqrstuvwxyz"
    puts $f1 "abcdefghijklmnopqrstuvwxyz"
    close $f1
    set f1 [open $path(test1) r]
    seek $f1 0 end
    set c [tell $f1]
    close $f1
    set c
} 54
test io-34.4 {Tcl_Seek to offset from end of file} {
    file delete $path(test1)
    set f1 [open $path(test1) w]
    fconfigure $f1 -translation lf -eofchar {}
    puts $f1 "abcdefghijklmnopqrstuvwxyz"
    puts $f1 "abcdefghijklmnopqrstuvwxyz"
    close $f1
    set f1 [open $path(test1) r]
    seek $f1 -10 end
    set c [tell $f1]
    close $f1
    set c
} 44
test io-34.5 {Tcl_Seek to offset from current position} {
    file delete $path(test1)
    set f1 [open $path(test1) w]
    fconfigure $f1 -translation lf -eofchar {}
    puts $f1 "abcdefghijklmnopqrstuvwxyz"
    puts $f1 "abcdefghijklmnopqrstuvwxyz"
    close $f1
    set f1 [open $path(test1) r]
    seek $f1 10 current
    seek $f1 10 current
    set c [tell $f1]
    close $f1
    set c
} 20
test io-34.6 {Tcl_Seek to offset from end of file} {
    file delete $path(test1)
    set f1 [open $path(test1) w]
    fconfigure $f1 -translation lf -eofchar {}
    puts $f1 "abcdefghijklmnopqrstuvwxyz"
    puts $f1 "abcdefghijklmnopqrstuvwxyz"
    close $f1
    set f1 [open $path(test1) r]
    seek $f1 -10 end
    set c [tell $f1]
    set r [read $f1]
    close $f1
    list $c $r
} {44 {rstuvwxyz
}}
test io-34.7 {Tcl_Seek to offset from end of file, then to current position} {
    file delete $path(test1)
    set f1 [open $path(test1) w]
    fconfigure $f1 -translation lf -eofchar {}
    puts $f1 "abcdefghijklmnopqrstuvwxyz"
    puts $f1 "abcdefghijklmnopqrstuvwxyz"
    close $f1
    set f1 [open $path(test1) r]
    seek $f1 -10 end
    set c1 [tell $f1]
    set r1 [read $f1 5]
    seek $f1 0 current
    set c2 [tell $f1]
    close $f1
    list $c1 $r1 $c2
} {44 rstuv 49}
test io-34.8 {Tcl_Seek on pipes: not supported} stdio {
    set f1 [open "|[list [interpreter]]" r+]
    set x [list [catch {seek $f1 0 current} msg] $msg]
    close $f1
    regsub {".*":} $x {"":} x
    string tolower $x
} {1 {error during seek on "": invalid argument}}
test io-34.9 {Tcl_Seek, testing buffered input flushing} {
    file delete $path(test3)
    set f [open $path(test3) w]
    fconfigure $f -eofchar {}
    puts -nonewline $f "abcdefghijklmnopqrstuvwxyzABCDEFGHIJKLMNOPQRSTUVWXYZ"
    close $f
    set f [open $path(test3) RDWR]
    set x [read $f 1]
    seek $f 3
    lappend x [read $f 1]
    seek $f 0 start
    lappend x [read $f 1]
    seek $f 10 current
    lappend x [read $f 1]
    seek $f -2 end
    lappend x [read $f 1]
    seek $f 50 end
    lappend x [read $f 1]
    seek $f 1
    lappend x [read $f 1]
    close $f
    set x
} {a d a l Y {} b}
set path(test3) [makeFile {} test3]
test io-34.10 {Tcl_Seek testing flushing of buffered input} {
    set f [open $path(test3) w]
    fconfigure $f -translation lf
    puts $f xyz\n123
    close $f
    set f [open $path(test3) r+]
    fconfigure $f -translation lf
    set x [gets $f]
    seek $f 0 current
    puts $f 456
    close $f
    list $x [viewFile test3]
} "xyz {xyz
456}"
test io-34.11 {Tcl_Seek testing flushing of buffered output} {
    set f [open $path(test3) w]
    puts $f xyz\n123
    close $f
    set f [open $path(test3) w+]
    puts $f xyzzy
    seek $f 2
    set x [gets $f]
    close $f
    list $x [viewFile test3]
} "zzy xyzzy"
test io-34.12 {Tcl_Seek testing combination of write, seek back and read} {
    set f [open $path(test3) w]
    fconfigure $f -translation lf -eofchar {}
    puts $f xyz\n123
    close $f
    set f [open $path(test3) a+]
    fconfigure $f -translation lf -eofchar {}
    puts $f xyzzy
    flush $f
    set x [tell $f]
    seek $f -4 cur
    set y [gets $f]
    close $f
    list $x [viewFile test3] $y
} {14 {xyz
123
xyzzy} zzy}
test io-34.13 {Tcl_Tell at start of file} {
    file delete $path(test1)
    set f1 [open $path(test1) w]
    set p [tell $f1]
    close $f1
    set p
} 0
test io-34.14 {Tcl_Tell after seek to end of file} {
    file delete $path(test1)
    set f1 [open $path(test1) w]
    fconfigure $f1 -translation lf -eofchar {}
    puts $f1 "abcdefghijklmnopqrstuvwxyz"
    puts $f1 "abcdefghijklmnopqrstuvwxyz"
    close $f1
    set f1 [open $path(test1) r]
    seek $f1 0 end
    set c1 [tell $f1]
    close $f1
    set c1
} 54
test io-34.15 {Tcl_Tell combined with seeking} {
    file delete $path(test1)
    set f1 [open $path(test1) w]
    fconfigure $f1 -translation lf -eofchar {}
    puts $f1 "abcdefghijklmnopqrstuvwxyz"
    puts $f1 "abcdefghijklmnopqrstuvwxyz"
    close $f1
    set f1 [open $path(test1) r]
    seek $f1 10 start
    set c1 [tell $f1]
    seek $f1 10 current
    set c2 [tell $f1]
    close $f1
    list $c1 $c2
} {10 20}
test io-34.16 {Tcl_Tell on pipe: always -1} stdio {
    set f1 [open "|[list [interpreter]]" r+]
    set c [tell $f1]
    close $f1
    set c
} -1
test io-34.17 {Tcl_Tell on pipe: always -1} stdio {
    set f1 [open "|[list [interpreter]]" r+]
    puts $f1 {puts hello}
    flush $f1
    set c [tell $f1]
    gets $f1
    close $f1
    set c
} -1
test io-34.18 {Tcl_Tell combined with seeking and reading} {
    file delete $path(test2)
    set f [open $path(test2) w]
    fconfigure $f -translation lf -eofchar {}
    puts -nonewline $f "line1\nline2\nline3\nline4\nline5\n"
    close $f
    set f [open $path(test2)]
    fconfigure $f -translation lf
    set x [tell $f]
    read $f 3
    lappend x [tell $f]
    seek $f 2
    lappend x [tell $f]
    seek $f 10 current
    lappend x [tell $f]
    seek $f 0 end
    lappend x [tell $f]
    close $f
    set x
} {0 3 2 12 30}
test io-34.19 {Tcl_Tell combined with opening in append mode} {
    set f [open $path(test3) w]
    fconfigure $f -translation lf -eofchar {}
    puts $f "abcdefghijklmnopqrstuvwxyz"
    puts $f "abcdefghijklmnopqrstuvwxyz"
    close $f
    set f [open $path(test3) a]
    set c [tell $f]
    close $f
    set c
} 54
test io-34.20 {Tcl_Tell combined with writing} {
    set f [open $path(test3) w]
    set l ""
    seek $f 29 start
    lappend l [tell $f]
    puts -nonewline $f a
    seek $f 39 start
    lappend l [tell $f]
    puts -nonewline $f a
    lappend l [tell $f]
    seek $f 407 end
    lappend l [tell $f]
    close $f
    set l
} {29 39 40 447}
test io-34.21 {Tcl_Seek and Tcl_Tell on large files} {largefileSupport} {
    file delete $path(test3)
    set f [open $path(test3) w]
    fconfigure $f -encoding binary
    set l ""
    lappend l [tell $f]
    puts -nonewline $f abcdef
    lappend l [tell $f]
    flush $f
    lappend l [tell $f]
    # 4GB offset!
    seek $f 0x100000000
    lappend l [tell $f]
    puts -nonewline $f abcdef
    lappend l [tell $f]
    close $f
    lappend l [file size $path(test3)]
    # truncate...
    close [open $path(test3) w]
    lappend l [file size $path(test3)]
    set l
} {0 6 6 4294967296 4294967302 4294967302 0}

# Test Tcl_Eof

test io-35.1 {Tcl_Eof} {
    file delete $path(test1)
    set f [open $path(test1) w]
    puts $f hello
    puts $f hello
    close $f
    set f [open $path(test1)]
    set x [eof $f]
    lappend x [eof $f]
    gets $f
    lappend x [eof $f]
    gets $f
    lappend x [eof $f]
    gets $f
    lappend x [eof $f]
    lappend x [eof $f]
    close $f
    set x
} {0 0 0 0 1 1}
test io-35.2 {Tcl_Eof with pipe} stdio {
    file delete $path(pipe)
    set f1 [open $path(pipe) w]
    puts $f1 {gets stdin}
    puts $f1 {puts hello}
    close $f1
    set f1 [open "|[list [interpreter] $path(pipe)]" r+]
    puts $f1 hello
    set x [eof $f1]
    flush $f1
    lappend x [eof $f1]
    gets $f1
    lappend x [eof $f1]
    gets $f1
    lappend x [eof $f1]
    close $f1
    set x
} {0 0 0 1}
test io-35.3 {Tcl_Eof with pipe} stdio {
    file delete $path(pipe)
    set f1 [open $path(pipe) w]
    puts $f1 {gets stdin}
    puts $f1 {puts hello}
    close $f1
    set f1 [open "|[list [interpreter] $path(pipe)]" r+]
    puts $f1 hello
    set x [eof $f1]
    flush $f1
    lappend x [eof $f1]
    gets $f1
    lappend x [eof $f1]
    gets $f1
    lappend x [eof $f1]
    gets $f1
    lappend x [eof $f1]
    gets $f1
    lappend x [eof $f1]
    close $f1
    set x
} {0 0 0 1 1 1}
test io-35.4 {Tcl_Eof, eof detection on nonblocking file} {nonBlockFiles} {
    file delete $path(test1)
    set f [open $path(test1) w]
    close $f
    set f [open $path(test1) r]
    fconfigure $f -blocking off
    set l ""
    lappend l [gets $f]
    lappend l [eof $f]
    close $f
    set l
} {{} 1}
test io-35.5 {Tcl_Eof, eof detection on nonblocking pipe} stdio {
    file delete $path(pipe)
    set f [open $path(pipe) w]
    puts $f {
	exit
    }
    close $f
    set f [open "|[list [interpreter] $path(pipe)]" r]
    set l ""
    lappend l [gets $f]
    lappend l [eof $f]
    close $f
    set l
} {{} 1}
test io-35.6 {Tcl_Eof, eof char, lf write, auto read} {
    file delete $path(test1)
    set f [open $path(test1) w]
    fconfigure $f -translation lf -eofchar "\x1A \x1A"
    puts $f abc\ndef
    close $f
    set s [file size $path(test1)]
    set f [open $path(test1) r]
    fconfigure $f -translation auto -eofchar "\x1A \x1A"
    set l [string length [read $f]]
    set e [eof $f]
    close $f
    list $s $l $e
} {9 8 1}
test io-35.7 {Tcl_Eof, eof char, lf write, lf read} {
    file delete $path(test1)
    set f [open $path(test1) w]
    fconfigure $f -translation lf -eofchar "\x1A \x1A"
    puts $f abc\ndef
    close $f
    set s [file size $path(test1)]
    set f [open $path(test1) r]
    fconfigure $f -translation lf -eofchar "\x1A \x1A"
    set l [string length [read $f]]
    set e [eof $f]
    close $f
    list $s $l $e
} {9 8 1}
test io-35.8 {Tcl_Eof, eof char, cr write, auto read} {
    file delete $path(test1)
    set f [open $path(test1) w]
    fconfigure $f -translation cr -eofchar "\x1A \x1A"
    puts $f abc\ndef
    close $f
    set s [file size $path(test1)]
    set f [open $path(test1) r]
    fconfigure $f -translation auto -eofchar "\x1A \x1A"
    set l [string length [read $f]]
    set e [eof $f]
    close $f
    list $s $l $e
} {9 8 1}
test io-35.9 {Tcl_Eof, eof char, cr write, cr read} {
    file delete $path(test1)
    set f [open $path(test1) w]
    fconfigure $f -translation cr -eofchar "\x1A \x1A"
    puts $f abc\ndef
    close $f
    set s [file size $path(test1)]
    set f [open $path(test1) r]
    fconfigure $f -translation cr -eofchar "\x1A \x1A"
    set l [string length [read $f]]
    set e [eof $f]
    close $f
    list $s $l $e
} {9 8 1}
test io-35.10 {Tcl_Eof, eof char, crlf write, auto read} {
    file delete $path(test1)
    set f [open $path(test1) w]
    fconfigure $f -translation crlf -eofchar "\x1A \x1A"
    puts $f abc\ndef
    close $f
    set s [file size $path(test1)]
    set f [open $path(test1) r]
    fconfigure $f -translation auto -eofchar "\x1A \x1A"
    set l [string length [read $f]]
    set e [eof $f]
    close $f
    list $s $l $e
} {11 8 1}
test io-35.11 {Tcl_Eof, eof char, crlf write, crlf read} {
    file delete $path(test1)
    set f [open $path(test1) w]
    fconfigure $f -translation crlf -eofchar "\x1A \x1A"
    puts $f abc\ndef
    close $f
    set s [file size $path(test1)]
    set f [open $path(test1) r]
    fconfigure $f -translation crlf -eofchar "\x1A \x1A"
    set l [string length [read $f]]
    set e [eof $f]
    close $f
    list $s $l $e
} {11 8 1}
test io-35.12 {Tcl_Eof, eof char in middle, lf write, auto read} {
    file delete $path(test1)
    set f [open $path(test1) w]
    fconfigure $f -translation lf -eofchar {}
    set i [format abc\ndef\n%cqrs\nuvw 26]
    puts $f $i
    close $f
    set c [file size $path(test1)]
    set f [open $path(test1) r]
    fconfigure $f -translation auto -eofchar "\x1A \x1A"
    set l [string length [read $f]]
    set e [eof $f]
    close $f
    list $c $l $e
} {17 8 1}
test io-35.13 {Tcl_Eof, eof char in middle, lf write, lf read} {
    file delete $path(test1)
    set f [open $path(test1) w]
    fconfigure $f -translation lf -eofchar {}
    set i [format abc\ndef\n%cqrs\nuvw 26]
    puts $f $i
    close $f
    set c [file size $path(test1)]
    set f [open $path(test1) r]
    fconfigure $f -translation lf -eofchar "\x1A \x1A"
    set l [string length [read $f]]
    set e [eof $f]
    close $f
    list $c $l $e
} {17 8 1}
test io-35.14 {Tcl_Eof, eof char in middle, cr write, auto read} {
    file delete $path(test1)
    set f [open $path(test1) w]
    fconfigure $f -translation cr -eofchar {}
    set i [format abc\ndef\n%cqrs\nuvw 26]
    puts $f $i
    close $f
    set c [file size $path(test1)]
    set f [open $path(test1) r]
    fconfigure $f -translation auto -eofchar "\x1A \x1A"
    set l [string length [read $f]]
    set e [eof $f]
    close $f
    list $c $l $e
} {17 8 1}
test io-35.15 {Tcl_Eof, eof char in middle, cr write, cr read} {
    file delete $path(test1)
    set f [open $path(test1) w]
    fconfigure $f -translation cr -eofchar {}
    set i [format abc\ndef\n%cqrs\nuvw 26]
    puts $f $i
    close $f
    set c [file size $path(test1)]
    set f [open $path(test1) r]
    fconfigure $f -translation cr -eofchar "\x1A \x1A"
    set l [string length [read $f]]
    set e [eof $f]
    close $f
    list $c $l $e
} {17 8 1}
test io-35.16 {Tcl_Eof, eof char in middle, crlf write, auto read} {
    file delete $path(test1)
    set f [open $path(test1) w]
    fconfigure $f -translation crlf -eofchar {}
    set i [format abc\ndef\n%cqrs\nuvw 26]
    puts $f $i
    close $f
    set c [file size $path(test1)]
    set f [open $path(test1) r]
    fconfigure $f -translation auto -eofchar "\x1A \x1A"
    set l [string length [read $f]]
    set e [eof $f]
    close $f
    list $c $l $e
} {21 8 1}
test io-35.17 {Tcl_Eof, eof char in middle, crlf write, crlf read} {
    file delete $path(test1)
    set f [open $path(test1) w]
    fconfigure $f -translation crlf -eofchar {}
    set i [format abc\ndef\n%cqrs\nuvw 26]
    puts $f $i
    close $f
    set c [file size $path(test1)]
    set f [open $path(test1) r]
    fconfigure $f -translation crlf -eofchar "\x1A \x1A"
    set l [string length [read $f]]
    set e [eof $f]
    close $f
    list $c $l $e
} {21 8 1}
test io-35.18 {Tcl_Eof, eof char, cr write, crlf read} -body {
    file delete $path(test1)
    set f [open $path(test1) w]
    fconfigure $f -translation cr
    puts $f abc\ndef
    close $f
    set s [file size $path(test1)]
    set f [open $path(test1) r]
    fconfigure $f -translation crlf
    set l [string length [set in [read $f]]]
    set e [eof $f]
    close $f
    list $s $l $e [scan [string index $in end] %c]
} -result {8 8 1 13}
test io-35.18a {Tcl_Eof, eof char, cr write, crlf read} -body {
    file delete $path(test1)
    set f [open $path(test1) w]
    fconfigure $f -translation cr -eofchar "\x1A \x1A"
    puts $f abc\ndef
    close $f
    set s [file size $path(test1)]
    set f [open $path(test1) r]
    fconfigure $f -translation crlf -eofchar "\x1A \x1A"
    set l [string length [set in [read $f]]]
    set e [eof $f]
    close $f
    list $s $l $e [scan [string index $in end] %c]
} -result {9 8 1 13}
test io-35.18b {Tcl_Eof, eof char, cr write, crlf read} -body {
    file delete $path(test1)
    set f [open $path(test1) w]
    fconfigure $f -translation cr -eofchar "\x1A \x1A"
    puts $f {}
    close $f
    set s [file size $path(test1)]
    set f [open $path(test1) r]
    fconfigure $f -translation crlf -eofchar "\x1A \x1A"
    set l [string length [set in [read $f]]]
    set e [eof $f]
    close $f
    list $s $l $e [scan [string index $in end] %c]
} -result {2 1 1 13}
test io-35.18c {Tcl_Eof, eof char, cr write, crlf read} -body {
    file delete $path(test1)
    set f [open $path(test1) w]
    fconfigure $f -translation cr
    puts $f {}
    close $f
    set s [file size $path(test1)]
    set f [open $path(test1) r]
    fconfigure $f -translation crlf
    set l [string length [set in [read $f]]]
    set e [eof $f]
    close $f
    list $s $l $e [scan [string index $in end] %c]
} -result {1 1 1 13}
test io-35.19 {Tcl_Eof, eof char in middle, cr write, crlf read} -body {
    file delete $path(test1)
    set f [open $path(test1) w]
    fconfigure $f -translation cr -eofchar {}
    set i [format abc\ndef\n%cqrs\nuvw 26]
    puts $f $i
    close $f
    set c [file size $path(test1)]
    set f [open $path(test1) r]
    fconfigure $f -translation crlf -eofchar "\x1A \x1A"
    set l [string length [set in [read $f]]]
    set e [eof $f]
    close $f
    list $c $l $e [scan [string index $in end] %c]
} -result {17 8 1 13}
test io-35.20 {Tcl_Eof, eof char in middle, cr write, crlf read} {
    file delete $path(test1)
    set f [open $path(test1) w]
    fconfigure $f -translation cr -eofchar {}
    set i [format \n%cqrsuvw 26]
    puts $f $i
    close $f
    set c [file size $path(test1)]
    set f [open $path(test1) r]
    fconfigure $f -translation crlf -eofchar "\x1A \x1A"
    set l [string length [set in [read $f]]]
    set e [eof $f]
    close $f
    list $c $l $e [scan [string index $in end] %c]
} {9 1 1 13}

# Test Tcl_InputBlocked

test io-36.1 {Tcl_InputBlocked on nonblocking pipe} stdio {
    set f1 [open "|[list [interpreter]]" r+]
    puts $f1 {puts hello_from_pipe}
    flush $f1
    gets $f1
    fconfigure $f1 -blocking off -buffering full
    puts $f1 {puts hello}
    set x ""
    lappend x [gets $f1]
    lappend x [fblocked $f1]
    flush $f1
    after 200
    lappend x [gets $f1]
    lappend x [fblocked $f1]
    lappend x [gets $f1]
    lappend x [fblocked $f1]
    close $f1
    set x
} {{} 1 hello 0 {} 1}
test io-36.1.1 {Tcl_InputBlocked on nonblocking binary pipe} stdio {
    set f1 [open "|[list [interpreter]]" r+]
    chan configure $f1 -encoding binary -translation lf -eofchar {}
    puts $f1 {
	chan configure stdout -encoding binary -translation lf -eofchar {}
	puts hello_from_pipe
    }
    flush $f1
    gets $f1
    fconfigure $f1 -blocking off -buffering full
    puts $f1 {puts hello}
    set x ""
    lappend x [gets $f1]
    lappend x [fblocked $f1]
    flush $f1
    after 200
    lappend x [gets $f1]
    lappend x [fblocked $f1]
    lappend x [gets $f1]
    lappend x [fblocked $f1]
    close $f1
    set x
} {{} 1 hello 0 {} 1}
test io-36.2 {Tcl_InputBlocked on blocking pipe} stdio {
    set f1 [open "|[list [interpreter]]" r+]
    fconfigure $f1 -buffering line
    puts $f1 {puts hello_from_pipe}
    set x ""
    lappend x [gets $f1]
    lappend x [fblocked $f1]
    puts $f1 {exit}
    lappend x [gets $f1]
    lappend x [fblocked $f1]
    lappend x [eof $f1]
    close $f1
    set x
} {hello_from_pipe 0 {} 0 1}
test io-36.3 {Tcl_InputBlocked vs files, short read} {
    file delete $path(test1)
    set f [open $path(test1) w]
    puts $f abcdefghijklmnop
    close $f
    set f [open $path(test1) r]
    set l ""
    lappend l [fblocked $f]
    lappend l [read $f 3]
    lappend l [fblocked $f]
    lappend l [read -nonewline $f]
    lappend l [fblocked $f]
    lappend l [eof $f]
    close $f
    set l
} {0 abc 0 defghijklmnop 0 1}
test io-36.4 {Tcl_InputBlocked vs files, event driven read} {fileevent} {
    proc in {f} {
        variable l
        variable x
	lappend l [read $f 3]
	if {[eof $f]} {lappend l eof; close $f; set x done}
    }
    file delete $path(test1)
    set f [open $path(test1) w]
    puts $f abcdefghijklmnop
    close $f
    set f [open $path(test1) r]
    set l ""
    fileevent $f readable [namespace code [list in $f]]
    variable x
    vwait [namespace which -variable x]
    set l
} {abc def ghi jkl mno {p
} eof}
test io-36.5 {Tcl_InputBlocked vs files, short read, nonblocking} {nonBlockFiles} {
    file delete $path(test1)
    set f [open $path(test1) w]
    puts $f abcdefghijklmnop
    close $f
    set f [open $path(test1) r]
    fconfigure $f -blocking off
    set l ""
    lappend l [fblocked $f]
    lappend l [read $f 3]
    lappend l [fblocked $f]
    lappend l [read -nonewline $f]
    lappend l [fblocked $f]
    lappend l [eof $f]
    close $f
    set l
} {0 abc 0 defghijklmnop 0 1}
test io-36.6 {Tcl_InputBlocked vs files, event driven read} {nonBlockFiles fileevent} {
    proc in {f} {
        variable l
        variable x
	lappend l [read $f 3]
	if {[eof $f]} {lappend l eof; close $f; set x done}
    }
    file delete $path(test1)
    set f [open $path(test1) w]
    puts $f abcdefghijklmnop
    close $f
    set f [open $path(test1) r]
    fconfigure $f -blocking off
    set l ""
    fileevent $f readable [namespace code [list in $f]]
    variable x
    vwait [namespace which -variable x]
    set l
} {abc def ghi jkl mno {p
} eof}

# Test Tcl_InputBuffered

test io-37.1 {Tcl_InputBuffered} {testchannel} {
    set f [open $path(longfile) r]
    fconfigure $f -buffersize 4096
    read $f 3
    set l ""
    lappend l [testchannel inputbuffered $f]
    lappend l [tell $f]
    close $f
    set l
} {4093 3}
test io-37.2 {Tcl_InputBuffered, test input flushing on seek} {testchannel} {
    set f [open $path(longfile) r]
    fconfigure $f -buffersize 4096
    read $f 3
    set l ""
    lappend l [testchannel inputbuffered $f]
    lappend l [tell $f]
    seek $f 0 current
    lappend l [testchannel inputbuffered $f]
    lappend l [tell $f]
    close $f
    set l
} {4093 3 0 3}

# Test Tcl_SetChannelBufferSize, Tcl_GetChannelBufferSize

test io-38.1 {Tcl_GetChannelBufferSize, default buffer size} {
    set f [open $path(longfile) r]
    set s [fconfigure $f -buffersize]
    close $f
    set s
} 4096
test io-38.2 {Tcl_SetChannelBufferSize, Tcl_GetChannelBufferSize} {
    set f [open $path(longfile) r]
    set l ""
    lappend l [fconfigure $f -buffersize]
    fconfigure $f -buffersize 10000
    lappend l [fconfigure $f -buffersize]
    fconfigure $f -buffersize 1
    lappend l [fconfigure $f -buffersize]
    fconfigure $f -buffersize -1
    lappend l [fconfigure $f -buffersize]
    fconfigure $f -buffersize 0
    lappend l [fconfigure $f -buffersize]
    fconfigure $f -buffersize 100000
    lappend l [fconfigure $f -buffersize]
    fconfigure $f -buffersize 10000000
    lappend l [fconfigure $f -buffersize]
    close $f
    set l
} {4096 10000 1 1 1 100000 1048576}
test io-38.3 {Tcl_SetChannelBufferSize, changing buffersize between reads} {
    # This test crashes the interp if Bug #427196 is not fixed

    set chan [open [info script] r]
    fconfigure $chan -buffersize 10
    set var [read $chan 2]
    fconfigure $chan -buffersize 32
    append var [read $chan]
    close $chan
} {}

# Test Tcl_SetChannelOption, Tcl_GetChannelOption

test io-39.1 {Tcl_GetChannelOption} {
    file delete $path(test1)
    set f1 [open $path(test1) w]
    set x [fconfigure $f1 -blocking]
    close $f1
    set x
} 1
test io-39.2 {Tcl_GetChannelOption} {
    file delete $path(test1)
    set f1 [open $path(test1) w]
    set x [fconfigure $f1 -buffering]
    close $f1
    set x
} full
test io-39.3 {Tcl_GetChannelOption} {
    file delete $path(test1)
    set f1 [open $path(test1) w]
    fconfigure $f1 -buffering line
    set x [fconfigure $f1 -buffering]
    close $f1
    set x
} line
test io-39.4 {Tcl_GetChannelOption, Tcl_SetChannelOption} {
    file delete $path(test1)
    set f1 [open $path(test1) w]
    set l ""
    lappend l [fconfigure $f1 -buffering]
    fconfigure $f1 -buffering line
    lappend l [fconfigure $f1 -buffering]
    fconfigure $f1 -buffering none
    lappend l [fconfigure $f1 -buffering]
    fconfigure $f1 -buffering line
    lappend l [fconfigure $f1 -buffering]
    fconfigure $f1 -buffering full
    lappend l [fconfigure $f1 -buffering]
    close $f1
    set l
} {full line none line full}
test io-39.5 {Tcl_GetChannelOption, invariance} {
    file delete $path(test1)
    set f1 [open $path(test1) w]
    set l ""
    lappend l [fconfigure $f1 -buffering]
    lappend l [list [catch {fconfigure $f1 -buffering green} msg] $msg]
    lappend l [fconfigure $f1 -buffering]
    close $f1
    set l
} {full {1 {bad value for -buffering: must be one of full, line, or none}} full}
test io-39.6 {Tcl_SetChannelOption, multiple options} {
    file delete $path(test1)
    set f1 [open $path(test1) w]
    fconfigure $f1 -translation lf -buffering line
    puts $f1 hello
    puts $f1 bye
    set x [file size $path(test1)]
    close $f1
    set x
} 10
test io-39.7 {Tcl_SetChannelOption, buffering, translation} {
    file delete $path(test1)
    set f1 [open $path(test1) w]
    fconfigure $f1 -translation lf
    puts $f1 hello
    puts $f1 bye
    set x ""
    fconfigure $f1 -buffering line
    lappend x [file size $path(test1)]
    puts $f1 really_bye
    lappend x [file size $path(test1)]
    close $f1
    set x
} {0 21}
test io-39.8 {Tcl_SetChannelOption, different buffering options} {
    file delete $path(test1)
    set f1 [open $path(test1) w]
    set l ""
    fconfigure $f1 -translation lf -buffering none -eofchar {}
    puts -nonewline $f1 hello
    lappend l [file size $path(test1)]
    puts -nonewline $f1 hello
    lappend l [file size $path(test1)]
    fconfigure $f1 -buffering full
    puts -nonewline $f1 hello
    lappend l [file size $path(test1)]
    fconfigure $f1 -buffering none
    lappend l [file size $path(test1)]
    puts -nonewline $f1 hello
    lappend l [file size $path(test1)]
    close $f1
    lappend l [file size $path(test1)]
    set l
} {5 10 10 10 20 20}
test io-39.9 {Tcl_SetChannelOption, blocking mode} {nonBlockFiles} {
    file delete $path(test1)
    set f1 [open $path(test1) w]
    close $f1
    set f1 [open $path(test1) r]
    set x ""
    lappend x [fconfigure $f1 -blocking]
    fconfigure $f1 -blocking off
    lappend x [fconfigure $f1 -blocking]
    lappend x [gets $f1]
    lappend x [read $f1 1000]
    lappend x [fblocked $f1]
    lappend x [eof $f1]
    close $f1
    set x
} {1 0 {} {} 0 1}
test io-39.10 {Tcl_SetChannelOption, blocking mode} stdio {
    file delete $path(pipe)
    set f1 [open $path(pipe) w]
    puts $f1 {
	gets stdin
	after 100
	puts hi
	gets stdin
    }
    close $f1
    set x ""
    set f1 [open "|[list [interpreter] $path(pipe)]" r+]
    fconfigure $f1 -blocking off -buffering line
    lappend x [fconfigure $f1 -blocking]
    lappend x [gets $f1]
    lappend x [fblocked $f1]
    fconfigure $f1 -blocking on
    puts $f1 hello
    fconfigure $f1 -blocking off
    lappend x [gets $f1]
    lappend x [fblocked $f1]
    fconfigure $f1 -blocking on
    puts $f1 bye
    fconfigure $f1 -blocking off
    lappend x [gets $f1]
    lappend x [fblocked $f1]
    fconfigure $f1 -blocking on
    lappend x [fconfigure $f1 -blocking]
    lappend x [gets $f1]
    lappend x [fblocked $f1]
    lappend x [eof $f1]
    lappend x [gets $f1]
    lappend x [eof $f1]
    close $f1
    set x
} {0 {} 1 {} 1 {} 1 1 hi 0 0 {} 1}
test io-39.11 {Tcl_SetChannelOption, Tcl_GetChannelOption, buffer size clipped to lower bound} {
    file delete $path(test1)
    set f [open $path(test1) w]
    fconfigure $f -buffersize -10
    set x [fconfigure $f -buffersize]
    close $f
    set x
} 1
test io-39.12 {Tcl_SetChannelOption, Tcl_GetChannelOption buffer size clipped to upper bound} {
    file delete $path(test1)
    set f [open $path(test1) w]
    fconfigure $f -buffersize 10000000
    set x [fconfigure $f -buffersize]
    close $f
    set x
} 1048576
test io-39.13 {Tcl_SetChannelOption, Tcl_GetChannelOption, buffer size} {
    file delete $path(test1)
    set f [open $path(test1) w]
    fconfigure $f -buffersize 40000
    set x [fconfigure $f -buffersize]
    close $f
    set x
} 40000
test io-39.14 {Tcl_SetChannelOption: -encoding, binary & utf-8} {
    file delete $path(test1)
    set f [open $path(test1) w]
    fconfigure $f -encoding {}
    puts -nonewline $f \xE7\x89\xA6
    close $f
    set f [open $path(test1) r]
    fconfigure $f -encoding utf-8
    set x [read $f]
    close $f
    set x
} 牦
test io-39.15 {Tcl_SetChannelOption: -encoding, binary & utf-8} {
    file delete $path(test1)
    set f [open $path(test1) w]
    fconfigure $f -encoding binary
    puts -nonewline $f \xE7\x89\xA6
    close $f
    set f [open $path(test1) r]
    fconfigure $f -encoding utf-8
    set x [read $f]
    close $f
    set x
<<<<<<< HEAD
} 牦
test io-39.16 {Tcl_SetChannelOption: -encoding, errors} {
=======
} \u7266
test io-39.16 {Tcl_SetChannelOption: -encoding (shortened to "-en"), errors} -body {
>>>>>>> 79771a16
    file delete $path(test1)
    set f [open $path(test1) w]
    fconfigure $f -en foobar
} -cleanup {
    close $f
} -returnCodes 1 -result {unknown encoding "foobar"}
test io-39.16a {Tcl_SetChannelOption: -encoding (invalid shortening to "-e"), errors} -body {
    file delete $path(test1)
    set f [open $path(test1) w]
    fconfigure $f -e foobar
} -cleanup {
    close $f
} -returnCodes 1 -result {bad option "-e": should be one of -blocking, -buffering, -buffersize, -encoding, -eofchar, or -translation}
test io-39.17 {Tcl_SetChannelOption: -encoding, clearing CHANNEL_NEED_MORE_DATA} {stdio fileevent} {
    set f [open "|[list [interpreter] $path(cat)]" r+]
    fconfigure $f -encoding binary
    puts -nonewline $f "\xE7"
    flush $f
    fconfigure $f -encoding utf-8 -blocking 0
    variable x {}
    fileevent $f readable [namespace code { lappend x [read $f] }]
    vwait [namespace which -variable x]
    after 300 [namespace code { lappend x timeout }]
    vwait [namespace which -variable x]
    fconfigure $f -encoding utf-8
    vwait [namespace which -variable x]
    after 300 [namespace code { lappend x timeout }]
    vwait [namespace which -variable x]
    fconfigure $f -encoding binary
    vwait [namespace which -variable x]
    after 300 [namespace code { lappend x timeout }]
    vwait [namespace which -variable x]
    close $f
    set x
} "{} timeout {} timeout \xE7 timeout"
test io-39.18 {Tcl_SetChannelOption, setting read mode independently} \
	{socket} {
    proc accept {s a p} {close $s}
    set s1 [socket -server [namespace code accept] -myaddr 127.0.0.1 0]
    set port [lindex [fconfigure $s1 -sockname] 2]
    set s2 [socket 127.0.0.1 $port]
    update
    fconfigure $s2 -translation {auto lf}
    set modes [fconfigure $s2 -translation]
    close $s1
    close $s2
    set modes
} {auto lf}
test io-39.19 {Tcl_SetChannelOption, setting read mode independently} \
	{socket} {
    proc accept {s a p} {close $s}
    set s1 [socket -server [namespace code accept] -myaddr 127.0.0.1 0]
    set port [lindex [fconfigure $s1 -sockname] 2]
    set s2 [socket 127.0.0.1 $port]
    update
    fconfigure $s2 -translation {auto crlf}
    set modes [fconfigure $s2 -translation]
    close $s1
    close $s2
    set modes
} {auto crlf}
test io-39.20 {Tcl_SetChannelOption, setting read mode independently} \
	{socket} {
    proc accept {s a p} {close $s}
    set s1 [socket -server [namespace code accept] -myaddr 127.0.0.1 0]
    set port [lindex [fconfigure $s1 -sockname] 2]
    set s2 [socket 127.0.0.1 $port]
    update
    fconfigure $s2 -translation {auto cr}
    set modes [fconfigure $s2 -translation]
    close $s1
    close $s2
    set modes
} {auto cr}
test io-39.21 {Tcl_SetChannelOption, setting read mode independently} \
	{socket} {
    proc accept {s a p} {close $s}
    set s1 [socket -server [namespace code accept] -myaddr 127.0.0.1 0]
    set port [lindex [fconfigure $s1 -sockname] 2]
    set s2 [socket 127.0.0.1 $port]
    update
    fconfigure $s2 -translation {auto auto}
    set modes [fconfigure $s2 -translation]
    close $s1
    close $s2
    set modes
} {auto crlf}
test io-39.22 {Tcl_SetChannelOption, invariance} {unix} {
    file delete $path(test1)
    set f1 [open $path(test1) w+]
    set l ""
    lappend l [fconfigure $f1 -eofchar]
    fconfigure $f1 -eofchar {ON GO}
    lappend l [fconfigure $f1 -eofchar]
    fconfigure $f1 -eofchar {D D}
    lappend l [fconfigure $f1 -eofchar]
    close $f1
    set l
} {{{} {}} {O G} {D D}}
test io-39.22a {Tcl_SetChannelOption, invariance} {
    file delete $path(test1)
    set f1 [open $path(test1) w+]
    set l [list]
    fconfigure $f1 -eofchar {ON GO}
    lappend l [fconfigure $f1 -eofchar]
    fconfigure $f1 -eofchar {D D}
    lappend l [fconfigure $f1 -eofchar]
    lappend l [list [catch {fconfigure $f1 -eofchar {1 2 3}} msg] $msg]
    close $f1
    set l
} {{O G} {D D} {1 {bad value for -eofchar: should be a list of zero, one, or two elements}}}
test io-39.23 {Tcl_GetChannelOption, server socket is not readable or
        writeable, it should still have valid -eofchar and -translation options } {
    set l [list]
    set sock [socket -server [namespace code accept] -myaddr 127.0.0.1 0]
    lappend l [fconfigure $sock -eofchar] [fconfigure $sock -translation]
    close $sock
    set l
} {{{}} auto}
test io-39.24 {Tcl_SetChannelOption, server socket is not readable or
        writable so we can't change -eofchar or -translation } {
    set l [list]
    set sock [socket -server [namespace code accept] -myaddr 127.0.0.1 0]
    fconfigure $sock -eofchar D -translation lf
    lappend l [fconfigure $sock -eofchar] [fconfigure $sock -translation]
    close $sock
    set l
} {{{}} auto}

test io-40.1 {POSIX open access modes: RDWR} {
    file delete $path(test3)
    set f [open $path(test3) w]
    puts $f xyzzy
    close $f
    set f [open $path(test3) RDWR]
    puts -nonewline $f "ab"
    seek $f 0 current
    set x [gets $f]
    close $f
    set f [open $path(test3) r]
    lappend x [gets $f]
    close $f
    set x
} {zzy abzzy}
test io-40.2 {POSIX open access modes: CREAT} {unix notWsl} {
    file delete $path(test3)
    set f [open $path(test3) {WRONLY CREAT} 0o600]
    file stat $path(test3) stats
    set x [format "%#o" [expr {$stats(mode)&0o777}]]
    puts $f "line 1"
    close $f
    set f [open $path(test3) r]
    lappend x [gets $f]
    close $f
    set x
} {0o600 {line 1}}
test io-40.3 {POSIX open access modes: CREAT} {unix umask notWsl} {
    # This test only works if your umask is 2, like ouster's.
    file delete $path(test3)
    set f [open $path(test3) {WRONLY CREAT}]
    close $f
    file stat $path(test3) stats
    format 0o%03o [expr {$stats(mode)&0o777}]
} [format 0o%03o [expr {0o666 & ~ $umaskValue}]]
test io-40.4 {POSIX open access modes: CREAT} {
    file delete $path(test3)
    set f [open $path(test3) w]
    fconfigure $f -eofchar {}
    puts $f xyzzy
    close $f
    set f [open $path(test3) {WRONLY CREAT}]
    fconfigure $f -eofchar {}
    puts -nonewline $f "ab"
    close $f
    set f [open $path(test3) r]
    set x [gets $f]
    close $f
    set x
} abzzy
test io-40.5 {POSIX open access modes: APPEND} {
    file delete $path(test3)
    set f [open $path(test3) w]
    fconfigure $f -translation lf -eofchar {}
    puts $f xyzzy
    close $f
    set f [open $path(test3) {WRONLY APPEND}]
    fconfigure $f -translation lf
    puts $f "new line"
    seek $f 0
    puts $f "abc"
    close $f
    set f [open $path(test3) r]
    fconfigure $f -translation lf
    set x ""
    seek $f 6 current
    lappend x [gets $f]
    lappend x [gets $f]
    close $f
    set x
} {{new line} abc}
test io-40.6 {POSIX open access modes: EXCL} -match regexp -body {
    file delete $path(test3)
    set f [open $path(test3) w]
    puts $f xyzzy
    close $f
    open $path(test3) {WRONLY CREAT EXCL}
} -returnCodes error -result {(?i)couldn't open ".*test3": file (already )?exists}
test io-40.7 {POSIX open access modes: EXCL} {
    file delete $path(test3)
    set f [open $path(test3) {WRONLY CREAT EXCL}]
    fconfigure $f -eofchar {}
    puts $f "A test line"
    close $f
    viewFile test3
} {A test line}
test io-40.8 {POSIX open access modes: TRUNC} {
    file delete $path(test3)
    set f [open $path(test3) w]
    puts $f xyzzy
    close $f
    set f [open $path(test3) {WRONLY TRUNC}]
    puts $f abc
    close $f
    set f [open $path(test3) r]
    set x [gets $f]
    close $f
    set x
} abc
test io-40.9 {POSIX open access modes: NONBLOCK} {nonPortable unix} {
    file delete $path(test3)
    set f [open $path(test3) {WRONLY NONBLOCK CREAT}]
    puts $f "NONBLOCK test"
    close $f
    set f [open $path(test3) r]
    set x [gets $f]
    close $f
    set x
} {NONBLOCK test}
test io-40.10 {POSIX open access modes: RDONLY} {
    set f [open $path(test1) w]
    puts $f "two lines: this one"
    puts $f "and this"
    close $f
    set f [open $path(test1) RDONLY]
    set x [list [gets $f] [catch {puts $f Test} msg] $msg]
    close $f
    string compare [string tolower $x] \
	[list {two lines: this one} 1 \
		[format "channel \"%s\" wasn't opened for writing" $f]]
} 0
test io-40.11 {POSIX open access modes: RDONLY} -match regexp -body {
    file delete $path(test3)
    open $path(test3) RDONLY
} -returnCodes error -result {(?i)couldn't open ".*test3": no such file or directory}
test io-40.12 {POSIX open access modes: WRONLY} -match regexp -body {
    file delete $path(test3)
    open $path(test3) WRONLY
} -returnCodes error -result {(?i)couldn't open ".*test3": no such file or directory}
test io-40.13 {POSIX open access modes: WRONLY} {
    makeFile xyzzy test3
    set f [open $path(test3) WRONLY]
    fconfigure $f -eofchar {}
    puts -nonewline $f "ab"
    seek $f 0 current
    set x [list [catch {gets $f} msg] $msg]
    close $f
    lappend x [viewFile test3]
    string compare [string tolower $x] \
	[list 1 "channel \"$f\" wasn't opened for reading" abzzy]
} 0
test io-40.14 {POSIX open access modes: RDWR} -match regexp -body {
    file delete $path(test3)
    open $path(test3) RDWR
} -returnCodes error -result {(?i)couldn't open ".*test3": no such file or directory}
test io-40.15 {POSIX open access modes: RDWR} {
    makeFile xyzzy test3
    set f [open $path(test3) RDWR]
    puts -nonewline $f "ab"
    seek $f 0 current
    set x [gets $f]
    close $f
    lappend x [viewFile test3]
} {zzy abzzy}
test io-40.16 {tilde substitution in open} -constraints makeFileInHome -setup {
    makeFile {Some text} _test_ ~
} -body {
    file exists [file join $::env(HOME) _test_]
} -cleanup {
    removeFile _test_ ~
} -result 1
test io-40.17 {tilde substitution in open} {
    set home $::env(HOME)
    unset ::env(HOME)
    set x [list [catch {open ~/foo} msg] $msg]
    set ::env(HOME) $home
    set x
} {1 {couldn't find HOME environment variable to expand path}}

test io-41.1 {Tcl_FileeventCmd: errors} {fileevent} {
    list [catch {fileevent foo} msg] $msg
} {1 {wrong # args: should be "fileevent channelId event ?script?"}}
test io-41.2 {Tcl_FileeventCmd: errors} {fileevent} {
    list [catch {fileevent foo bar baz q} msg] $msg
} {1 {wrong # args: should be "fileevent channelId event ?script?"}}
test io-41.3 {Tcl_FileeventCmd: errors} {fileevent} {
    list [catch {fileevent gorp readable} msg] $msg
} {1 {can not find channel named "gorp"}}
test io-41.4 {Tcl_FileeventCmd: errors} {fileevent} {
    list [catch {fileevent gorp writable} msg] $msg
} {1 {can not find channel named "gorp"}}
test io-41.5 {Tcl_FileeventCmd: errors} {fileevent} {
    list [catch {fileevent gorp who-knows} msg] $msg
} {1 {bad event name "who-knows": must be readable or writable}}

#
# Test fileevent on a file
#

set path(foo) [makeFile {} foo]
set f [open $path(foo) w+]

test io-42.1 {Tcl_FileeventCmd: creating, deleting, querying} {fileevent} {
    list [fileevent $f readable] [fileevent $f writable]
} {{} {}}
test io-42.2 {Tcl_FileeventCmd: replacing} {fileevent} {
    set result {}
    fileevent $f r "first script"
    lappend result [fileevent $f readable]
    fileevent $f r "new script"
    lappend result [fileevent $f readable]
    fileevent $f r "yet another"
    lappend result [fileevent $f readable]
    fileevent $f r ""
    lappend result [fileevent $f readable]
} {{first script} {new script} {yet another} {}}
test io-42.3 {Tcl_FileeventCmd: replacing, with NULL chars in script} {fileevent} {
    set result {}
    fileevent $f r "first scr\x00ipt"
    lappend result [string length [fileevent $f readable]]
    fileevent $f r "new scr\x00ipt"
    lappend result [string length [fileevent $f readable]]
    fileevent $f r "yet ano\x00ther"
    lappend result [string length [fileevent $f readable]]
    fileevent $f r ""
    lappend result [fileevent $f readable]
} {13 11 12 {}}


test io-43.1 {Tcl_FileeventCmd: creating, deleting, querying} {stdio unixExecs fileevent} {
    set result {}
    fileevent $f readable "script 1"
    lappend result [fileevent $f readable] [fileevent $f writable]
    fileevent $f writable "write script"
    lappend result [fileevent $f readable] [fileevent $f writable]
    fileevent $f readable {}
    lappend result [fileevent $f readable] [fileevent $f writable]
    fileevent $f writable {}
    lappend result [fileevent $f readable] [fileevent $f writable]
} {{script 1} {} {script 1} {write script} {} {write script} {} {}}
test io-43.2 {Tcl_FileeventCmd: deleting when many present} -setup {
    set f2 [open "|[list cat -u]" r+]
    set f3 [open "|[list cat -u]" r+]
} -constraints {stdio unixExecs fileevent} -body {
    set result {}
    lappend result [fileevent $f r] [fileevent $f2 r] [fileevent $f3 r]
    fileevent $f r "read f"
    fileevent $f2 r "read f2"
    fileevent $f3 r "read f3"
    lappend result [fileevent $f r] [fileevent $f2 r] [fileevent $f3 r]
    fileevent $f2 r {}
    lappend result [fileevent $f r] [fileevent $f2 r] [fileevent $f3 r]
    fileevent $f3 r {}
    lappend result [fileevent $f r] [fileevent $f2 r] [fileevent $f3 r]
    fileevent $f r {}
    lappend result [fileevent $f r] [fileevent $f2 r] [fileevent $f3 r]
} -cleanup {
    catch {close $f2}
    catch {close $f3}
} -result {{} {} {} {read f} {read f2} {read f3} {read f} {} {read f3} {read f} {} {} {} {} {}}

test io-44.1 {FileEventProc procedure: normal read event} -setup {
    set f2 [open "|[list cat -u]" r+]
    set f3 [open "|[list cat -u]" r+]
} -constraints {stdio unixExecs fileevent} -body {
    fileevent $f2 readable [namespace code {
	set x [gets $f2]; fileevent $f2 readable {}
    }]
    puts $f2 text; flush $f2
    variable x initial
    vwait [namespace which -variable x]
    set x
} -cleanup {
    catch {close $f2}
    catch {close $f3}
} -result {text}
test io-44.2 {FileEventProc procedure: error in read event} -constraints {
    stdio unixExecs fileevent
} -setup {
    set f2 [open "|[list cat -u]" r+]
    set f3 [open "|[list cat -u]" r+]
    proc myHandler {msg options} {
	variable x $msg
    }
    set handler [interp bgerror {}]
    interp bgerror {} [namespace which myHandler]
} -body {
    fileevent $f2 readable {error bogus}
    puts $f2 text; flush $f2
    variable x initial
    vwait [namespace which -variable x]
    list $x [fileevent $f2 readable]
} -cleanup {
    interp bgerror {} $handler
    catch {close $f2}
    catch {close $f3}
} -result {bogus {}}
test io-44.3 {FileEventProc procedure: normal write event} -setup {
    set f2 [open "|[list cat -u]" r+]
    set f3 [open "|[list cat -u]" r+]
} -constraints {stdio unixExecs fileevent} -body {
    fileevent $f2 writable [namespace code {
	lappend x "triggered"
	incr count -1
	if {$count <= 0} {
	    fileevent $f2 writable {}
	}
    }]
    variable x initial
    set count 3
    vwait [namespace which -variable x]
    vwait [namespace which -variable x]
    vwait [namespace which -variable x]
    set x
} -cleanup {
    catch {close $f2}
    catch {close $f3}
} -result {initial triggered triggered triggered}
test io-44.4 {FileEventProc procedure: eror in write event} -constraints {
    stdio unixExecs fileevent
} -setup {
    set f2 [open "|[list cat -u]" r+]
    set f3 [open "|[list cat -u]" r+]
    proc myHandler {msg options} {
	variable x $msg
    }
    set handler [interp bgerror {}]
    interp bgerror {} [namespace which myHandler]
} -body {
    fileevent $f2 writable {error bad-write}
    variable x initial
    vwait [namespace which -variable x]
    list $x [fileevent $f2 writable]
} -cleanup {
    interp bgerror {} $handler
    catch {close $f2}
    catch {close $f3}
} -result {bad-write {}}
test io-44.5 {FileEventProc procedure: end of file} -constraints {
    stdio unixExecs fileevent
} -body {
    set f4 [open "|[list [interpreter] $path(cat) << foo]" r]
    fileevent $f4 readable [namespace code {
	if {[gets $f4 line] < 0} {
	    lappend x eof
	    fileevent $f4 readable {}
	} else {
	    lappend x $line
	}
    }]
    variable x initial
    vwait [namespace which -variable x]
    vwait [namespace which -variable x]
    set x
} -cleanup {
    close $f4
} -result {initial foo eof}

close $f

test io-44.6 {FileEventProc procedure: write-only non-blocking channel} -setup {
} -constraints {stdio fileevent openpipe} -body {

    namespace eval refchan {
	namespace ensemble create
	namespace export *


	proc finalize {chan args} {
	    namespace delete c_$chan
	}

	proc initialize {chan args} {
	    namespace eval c_$chan {}
	    namespace upvar c_$chan watching watching
	    set watching {}
	    list finalize initialize seek watch write
	}


	proc watch {chan args} {
	    namespace upvar c_$chan watching watching
	    foreach arg $args {
		switch $arg {
		    write {
			if {$arg ni $watching} {
			    lappend watching $arg
			}
			chan postevent $chan $arg
		    }
		}
	    }
	}


	proc write {chan args} {
	    chan postevent $chan write
	    return 1
	}
    }
    set f [chan create w [namespace which refchan]]
    chan configure $f -blocking 0
    set data "some data"
    set x 0
    chan event $f writable [namespace code {
	puts $f $data
	incr count [string length $data]
	if {$count > 262144} {
	    chan event $f writable {}
	    set x done
	}
    }]
    set token [after 10000 [namespace code {
	set x timeout
    }]]
    vwait [namespace which -variable x]
    return $x
} -cleanup {
    after cancel $token
    catch {chan close $f}
} -result done


makeFile "foo bar" foo

test io-45.1 {DeleteFileEvent, cleanup on close} {fileevent} {
    set f [open $path(foo) r]
    fileevent $f readable [namespace code {
	lappend x "binding triggered: \"[gets $f]\""
	fileevent $f readable {}
    }]
    close $f
    set x initial
    after 100 [namespace code { set y done }]
    variable y
    vwait [namespace which -variable y]
    set x
} {initial}
test io-45.2 {DeleteFileEvent, cleanup on close} {fileevent} {
    set f  [open $path(foo) r]
    set f2 [open $path(foo) r]
    fileevent $f readable [namespace code {
	    lappend x "f triggered: \"[gets $f]\""
	    fileevent $f readable {}
	}]
    fileevent $f2 readable [namespace code {
	lappend x "f2 triggered: \"[gets $f2]\""
	fileevent $f2 readable {}
    }]
    close $f
    variable x initial
    vwait [namespace which -variable x]
    close $f2
    set x
} {initial {f2 triggered: "foo bar"}}
test io-45.3 {DeleteFileEvent, cleanup on close} {fileevent} {
    set f  [open $path(foo) r]
    set f2 [open $path(foo) r]
    set f3 [open $path(foo) r]
    fileevent $f readable {f script}
    fileevent $f2 readable {f2 script}
    fileevent $f3 readable {f3 script}
    set x {}
    close $f2
    lappend x [catch {fileevent $f readable} msg] $msg \
	    [catch {fileevent $f2 readable}] \
	    [catch {fileevent $f3 readable} msg] $msg
    close $f3
    lappend x [catch {fileevent $f readable} msg] $msg \
	    [catch {fileevent $f2 readable}] \
	    [catch {fileevent $f3 readable}]
    close $f
    lappend x [catch {fileevent $f readable}] \
	    [catch {fileevent $f2 readable}] \
	    [catch {fileevent $f3 readable}]
} {0 {f script} 1 0 {f3 script} 0 {f script} 1 1 1 1 1}

# Execute these tests only if the "testfevent" command is present.

test io-46.1 {Tcl event loop vs multiple interpreters} {testfevent fileevent notOSX} {
    testfevent create
    set script "set f \[[list open $path(foo) r]]\n"
    append script {
	set x "no event"
	fileevent $f readable [namespace code {
	    set x "f triggered: [gets $f]"
	    fileevent $f readable {}
	}]
    }
    set timer [after 10 lappend x timeout]
    testfevent cmd $script
    vwait x
    after cancel $timer
    testfevent cmd {close $f}
    list [testfevent cmd {set x}] [testfevent cmd {info commands after}]
} {{f triggered: foo bar} after}
test io-46.2 {Tcl event loop vs multiple interpreters} testfevent {
    testfevent create
    testfevent cmd {
        variable x 0
        after 100 {set x triggered}
        vwait [namespace which -variable x]
        set x
    }
} {triggered}
test io-46.3 {Tcl event loop vs multiple interpreters} testfevent {
    testfevent create
    testfevent cmd {
        set x 0
        after 10 {lappend x timer}
        after 30
        set result $x
        update idletasks
        lappend result $x
        update
        lappend result $x
    }
} {0 0 {0 timer}}

test io-47.1 {fileevent vs multiple interpreters} {testfevent fileevent} {
    set f  [open $path(foo) r]
    set f2 [open $path(foo) r]
    set f3 [open $path(foo) r]
    fileevent $f readable {script 1}
    testfevent create
    testfevent share $f2
    testfevent cmd "fileevent $f2 readable {script 2}"
    fileevent $f3 readable {sript 3}
    set x {}
    lappend x [fileevent $f2 readable]
    testfevent delete
    lappend x [fileevent $f readable] [fileevent $f2 readable] \
        [fileevent $f3 readable]
    close $f
    close $f2
    close $f3
    set x
} {{} {script 1} {} {sript 3}}
test io-47.2 {deleting fileevent on interpreter delete} {testfevent fileevent} {
    set f  [open $path(foo) r]
    set f2 [open $path(foo) r]
    set f3 [open $path(foo) r]
    set f4 [open $path(foo) r]
    fileevent $f readable {script 1}
    testfevent create
    testfevent share $f2
    testfevent share $f3
    testfevent cmd "fileevent $f2 readable {script 2}
        fileevent $f3 readable {script 3}"
    fileevent $f4 readable {script 4}
    testfevent delete
    set x [list [fileevent $f readable] [fileevent $f2 readable] \
                [fileevent $f3 readable] [fileevent $f4 readable]]
    close $f
    close $f2
    close $f3
    close $f4
    set x
} {{script 1} {} {} {script 4}}
test io-47.3 {deleting fileevent on interpreter delete} {testfevent fileevent} {
    set f  [open $path(foo) r]
    set f2 [open $path(foo) r]
    set f3 [open $path(foo) r]
    set f4 [open $path(foo) r]
    testfevent create
    testfevent share $f3
    testfevent share $f4
    fileevent $f readable {script 1}
    fileevent $f2 readable {script 2}
    testfevent cmd "fileevent $f3 readable {script 3}
      fileevent $f4 readable {script 4}"
    testfevent delete
    set x [list [fileevent $f readable] [fileevent $f2 readable] \
                [fileevent $f3 readable] [fileevent $f4 readable]]
    close $f
    close $f2
    close $f3
    close $f4
    set x
} {{script 1} {script 2} {} {}}
test io-47.4 {file events on shared files and multiple interpreters} {testfevent fileevent} {
    set f  [open $path(foo) r]
    set f2 [open $path(foo) r]
    testfevent create
    testfevent share $f
    testfevent cmd "fileevent $f readable {script 1}"
    fileevent $f readable {script 2}
    fileevent $f2 readable {script 3}
    set x [list [fileevent $f2 readable] \
                [testfevent cmd "fileevent $f readable"] \
                [fileevent $f readable]]
    testfevent delete
    close $f
    close $f2
    set x
} {{script 3} {script 1} {script 2}}
test io-47.5 {file events on shared files, deleting file events} {testfevent fileevent} {
    set f [open $path(foo) r]
    testfevent create
    testfevent share $f
    testfevent cmd "fileevent $f readable {script 1}"
    fileevent $f readable {script 2}
    testfevent cmd "fileevent $f readable {}"
    set x [list [testfevent cmd "fileevent $f readable"] \
                [fileevent $f readable]]
    testfevent delete
    close $f
    set x
} {{} {script 2}}
test io-47.6 {file events on shared files, deleting file events} {testfevent fileevent} {
    set f [open $path(foo) r]
    testfevent create
    testfevent share $f
    testfevent cmd "fileevent $f readable {script 1}"
    fileevent $f readable {script 2}
    fileevent $f readable {}
    set x [list [testfevent cmd "fileevent $f readable"] \
                [fileevent $f readable]]
    testfevent delete
    close $f
    set x
} {{script 1} {}}
unset path(foo)
removeFile foo

set path(bar) [makeFile {} bar]

test io-48.1 {testing readability conditions} {fileevent} {
    set f [open $path(bar) w]
    puts $f abcdefg
    puts $f abcdefg
    puts $f abcdefg
    puts $f abcdefg
    puts $f abcdefg
    close $f
    set f [open $path(bar) r]
    fileevent $f readable [namespace code [list consume $f]]
    proc consume {f} {
	variable l
	variable x
	lappend l called
	if {[eof $f]} {
	    close $f
	    set x done
	} else {
	    gets $f
	}
    }
    set l ""
    variable x not_done
    vwait [namespace which -variable x]
    list $x $l
} {done {called called called called called called called}}
test io-48.2 {testing readability conditions} {nonBlockFiles fileevent} {
    set f [open $path(bar) w]
    puts $f abcdefg
    puts $f abcdefg
    puts $f abcdefg
    puts $f abcdefg
    puts $f abcdefg
    close $f
    set f [open $path(bar) r]
    fileevent $f readable [namespace code [list consume $f]]
    fconfigure $f -blocking off
    proc consume {f} {
	variable x
	variable l
	lappend l called
	if {[eof $f]} {
	    close $f
	    set x done
	} else {
	    gets $f
	}
    }
    set l ""
    variable x not_done
    vwait [namespace which -variable x]
    list $x $l
} {done {called called called called called called called}}
set path(my_script) [makeFile {} my_script]
test io-48.3 {testing readability conditions} {stdio unix nonBlockFiles fileevent} {
    set f [open $path(bar) w]
    puts $f abcdefg
    puts $f abcdefg
    puts $f abcdefg
    puts $f abcdefg
    puts $f abcdefg
    close $f
    set f [open $path(my_script) w]
    puts $f {
	proc copy_slowly {f} {
	    while {![eof $f]} {
		puts [gets $f]
		after 200
	    }
	    close $f
	}
    }
    close $f
    set f [open "|[list [interpreter]]" r+]
    fileevent  $f readable [namespace code [list consume $f]]
    fconfigure $f -buffering line
    fconfigure $f -blocking off
    proc consume {f} {
	variable l
	variable x
	if {[eof $f]} {
	    set x done
	} else {
	    gets $f
	    lappend l [fblocked $f]
	    gets $f
	    lappend l [fblocked $f]
	}
    }
    set l ""
    variable x not_done
    puts $f [list source $path(my_script)]
    puts $f "set f \[[list open $path(bar) r]]"
    puts $f {copy_slowly $f}
    puts $f {exit}
    vwait [namespace which -variable x]
    close $f
    list $x $l
} {done {0 1 0 1 0 1 0 1 0 1 0 1 0 0}}
unset path(bar)
removeFile bar

test io-48.4 {lf write, testing readability, ^Z termination, auto read mode} {fileevent} {
    file delete $path(test1)
    set f [open $path(test1) w]
    fconfigure $f -translation lf
    variable c [format "abc\ndef\n%c" 26]
    puts -nonewline $f $c
    close $f
    proc consume {f} {
	variable l
	variable c
	variable x
	if {[eof $f]} {
	   set x done
	   close $f
	} else {
	   lappend l [gets $f]
	   incr c
	}
    }
    set c 0
    set l ""
    set f [open $path(test1) r]
    fconfigure $f -translation auto -eofchar "\x1A \x1A"
    fileevent $f readable [namespace code [list consume $f]]
    variable x
    vwait [namespace which -variable x]
    list $c $l
} {3 {abc def {}}}
test io-48.5 {lf write, testing readability, ^Z in middle, auto read mode} {fileevent} {
    file delete $path(test1)
    set f [open $path(test1) w]
    fconfigure $f -translation lf
    set c [format "abc\ndef\n%cfoo\nbar\n" 26]
    puts -nonewline $f $c
    close $f
    proc consume {f} {
	variable l
	variable x
	variable c
	if {[eof $f]} {
	   set x done
	   close $f
	} else {
	   lappend l [gets $f]
	   incr c
	}
    }
    set c 0
    set l ""
    set f [open $path(test1) r]
    fconfigure $f -translation auto -eofchar "\x1A \x1A"
    fileevent $f readable [namespace code [list consume $f]]
    variable x
    vwait [namespace which -variable x]
    list $c $l
} {3 {abc def {}}}
test io-48.6 {cr write, testing readability, ^Z termination, auto read mode} {fileevent} {
    file delete $path(test1)
    set f [open $path(test1) w]
    fconfigure $f -translation cr
    set c [format "abc\ndef\n%c" 26]
    puts -nonewline $f $c
    close $f
    proc consume {f} {
	variable l
	variable x
	variable c
	if {[eof $f]} {
	   set x done
	   close $f
	} else {
	   lappend l [gets $f]
	   incr c
	}
    }
    set c 0
    set l ""
    set f [open $path(test1) r]
    fconfigure $f -translation auto -eofchar "\x1A \x1A"
    fileevent $f readable [namespace code [list consume $f]]
    variable x
    vwait [namespace which -variable x]
    list $c $l
} {3 {abc def {}}}
test io-48.7 {cr write, testing readability, ^Z in middle, auto read mode} {fileevent} {
    file delete $path(test1)
    set f [open $path(test1) w]
    fconfigure $f -translation cr
    set c [format "abc\ndef\n%cfoo\nbar\n" 26]
    puts -nonewline $f $c
    close $f
    proc consume {f} {
	variable l
	variable c
	variable x
	if {[eof $f]} {
	   set x done
	   close $f
	} else {
	   lappend l [gets $f]
	   incr c
	}
    }
    set c 0
    set l ""
    set f [open $path(test1) r]
    fconfigure $f -translation auto -eofchar "\x1A \x1A"
    fileevent $f readable [namespace code [list consume $f]]
    variable x
    vwait [namespace which -variable x]
    list $c $l
} {3 {abc def {}}}
test io-48.8 {crlf write, testing readability, ^Z termination, auto read mode} {fileevent} {
    file delete $path(test1)
    set f [open $path(test1) w]
    fconfigure $f -translation crlf
    set c [format "abc\ndef\n%c" 26]
    puts -nonewline $f $c
    close $f
    proc consume {f} {
	variable l
	variable x
	variable c
	if {[eof $f]} {
	   set x done
	   close $f
	} else {
	   lappend l [gets $f]
	   incr c
	}
    }
    set c 0
    set l ""
    set f [open $path(test1) r]
    fconfigure $f -translation auto -eofchar "\x1A \x1A"
    fileevent $f readable [namespace code [list consume $f]]
    variable x
    vwait [namespace which -variable x]
    list $c $l
} {3 {abc def {}}}
test io-48.9 {crlf write, testing readability, ^Z in middle, auto read mode} {fileevent} {
    file delete $path(test1)
    set f [open $path(test1) w]
    fconfigure $f -translation crlf
    set c [format "abc\ndef\n%cfoo\nbar\n" 26]
    puts -nonewline $f $c
    close $f
    proc consume {f} {
	variable l
	variable c
	variable x
	if {[eof $f]} {
	   set x done
	   close $f
	} else {
	   lappend l [gets $f]
	   incr c
	}
    }
    set c 0
    set l ""
    set f [open $path(test1) r]
    fconfigure $f -translation auto -eofchar "\x1A \x1A"
    fileevent $f readable [namespace code [list consume $f]]
    variable x
    vwait [namespace which -variable x]
    list $c $l
} {3 {abc def {}}}
test io-48.10 {lf write, testing readability, ^Z in middle, lf read mode} {fileevent} {
    file delete $path(test1)
    set f [open $path(test1) w]
    fconfigure $f -translation lf
    set c [format "abc\ndef\n%cfoo\nbar\n" 26]
    puts -nonewline $f $c
    close $f
    proc consume {f} {
	variable l
	variable c
	variable x
	if {[eof $f]} {
	   set x done
	   close $f
	} else {
	   lappend l [gets $f]
	   incr c
	}
    }
    set c 0
    set l ""
    set f [open $path(test1) r]
    fconfigure $f -translation lf -eofchar "\x1A \x1A"
    fileevent $f readable [namespace code [list consume $f]]
    variable x
    vwait [namespace which -variable x]
    list $c $l
} {3 {abc def {}}}
test io-48.11 {lf write, testing readability, ^Z termination, lf read mode} {fileevent} {
    file delete $path(test1)
    set f [open $path(test1) w]
    fconfigure $f -translation lf
    set c [format "abc\ndef\n%c" 26]
    puts -nonewline $f $c
    close $f
    proc consume {f} {
	variable l
	variable x
	variable c
	if {[eof $f]} {
	   set x done
	   close $f
	} else {
	   lappend l [gets $f]
	   incr c
	}
    }
    set c 0
    set l ""
    set f [open $path(test1) r]
    fconfigure $f -translation lf -eofchar "\x1A \x1A"
    fileevent $f readable [namespace code [list consume $f]]
    variable x
    vwait [namespace which -variable x]
    list $c $l
} {3 {abc def {}}}
test io-48.12 {cr write, testing readability, ^Z in middle, cr read mode} {fileevent} {
    file delete $path(test1)
    set f [open $path(test1) w]
    fconfigure $f -translation cr
    set c [format "abc\ndef\n%cfoo\nbar\n" 26]
    puts -nonewline $f $c
    close $f
    proc consume {f} {
	variable l
	variable x
	variable c
	if {[eof $f]} {
	   set x done
	   close $f
	} else {
	   lappend l [gets $f]
	   incr c
	}
    }
    set c 0
    set l ""
    set f [open $path(test1) r]
    fconfigure $f -translation cr -eofchar "\x1A \x1A"
    fileevent $f readable [namespace code [list consume $f]]
    variable x
    vwait [namespace which -variable x]
    list $c $l
} {3 {abc def {}}}
test io-48.13 {cr write, testing readability, ^Z termination, cr read mode} {fileevent} {
    file delete $path(test1)
    set f [open $path(test1) w]
    fconfigure $f -translation cr
    set c [format "abc\ndef\n%c" 26]
    puts -nonewline $f $c
    close $f
    proc consume {f} {
	variable c
	variable x
	variable l
	if {[eof $f]} {
	   set x done
	   close $f
	} else {
	   lappend l [gets $f]
	   incr c
	}
    }
    set c 0
    set l ""
    set f [open $path(test1) r]
    fconfigure $f -translation cr -eofchar "\x1A \x1A"
    fileevent $f readable [namespace code [list consume $f]]
    variable x
    vwait [namespace which -variable x]
    list $c $l
} {3 {abc def {}}}
test io-48.14 {crlf write, testing readability, ^Z in middle, crlf read mode} {fileevent} {
    file delete $path(test1)
    set f [open $path(test1) w]
    fconfigure $f -translation crlf
    set c [format "abc\ndef\n%cfoo\nbar\n" 26]
    puts -nonewline $f $c
    close $f
    proc consume {f} {
	variable c
	variable x
	variable l
	if {[eof $f]} {
	   set x done
	   close $f
	} else {
	   lappend l [gets $f]
	   incr c
	}
    }
    set c 0
    set l ""
    set f [open $path(test1) r]
    fconfigure $f -translation crlf -eofchar "\x1A \x1A"
    fileevent $f readable [namespace code [list consume $f]]
    variable x
    vwait [namespace which -variable x]
    list $c $l
} {3 {abc def {}}}
test io-48.15 {crlf write, testing readability, ^Z termi, crlf read mode} {fileevent} {
    file delete $path(test1)
    set f [open $path(test1) w]
    fconfigure $f -translation crlf
    set c [format "abc\ndef\n%c" 26]
    puts -nonewline $f $c
    close $f
    proc consume {f} {
	variable c
	variable x
	variable l
	if {[eof $f]} {
	   set x done
	   close $f
	} else {
	   lappend l [gets $f]
	   incr c
	}
    }
    set c 0
    set l ""
    set f [open $path(test1) r]
    fconfigure $f -translation crlf -eofchar "\x1A \x1A"
    fileevent $f readable [namespace code [list consume $f]]
    variable x
    vwait [namespace which -variable x]
    list $c $l
} {3 {abc def {}}}

test io-49.1 {testing crlf reading, leftover cr disgorgment} {
    file delete $path(test1)
    set f [open $path(test1) w]
    fconfigure $f -translation lf
    puts -nonewline $f "a\rb\rc\r\n"
    close $f
    set f [open $path(test1) r]
    set l ""
    lappend l [file size $path(test1)]
    fconfigure $f -translation crlf
    lappend l [read $f 1]
    lappend l [tell $f]
    lappend l [read $f 1]
    lappend l [tell $f]
    lappend l [read $f 1]
    lappend l [tell $f]
    lappend l [read $f 1]
    lappend l [tell $f]
    lappend l [read $f 1]
    lappend l [tell $f]
    lappend l [read $f 1]
    lappend l [tell $f]
    lappend l [eof $f]
    lappend l [read $f 1]
    lappend l [eof $f]
    close $f
    set l
} "7 a 1 [list \r] 2 b 3 [list \r] 4 c 5 {
} 7 0 {} 1"
test io-49.2 {testing crlf reading, leftover cr disgorgment} {
    file delete $path(test1)
    set f [open $path(test1) w]
    fconfigure $f -translation lf
    puts -nonewline $f "a\rb\rc\r\n"
    close $f
    set f [open $path(test1) r]
    set l ""
    lappend l [file size $path(test1)]
    fconfigure $f -translation crlf
    lappend l [read $f 2]
    lappend l [tell $f]
    lappend l [read $f 2]
    lappend l [tell $f]
    lappend l [read $f 2]
    lappend l [tell $f]
    lappend l [eof $f]
    lappend l [read $f 2]
    lappend l [tell $f]
    lappend l [eof $f]
    close $f
    set l
} "7 [list a\r] 2 [list b\r] 4 [list c\n] 7 0 {} 7 1"
test io-49.3 {testing crlf reading, leftover cr disgorgment} {
    file delete $path(test1)
    set f [open $path(test1) w]
    fconfigure $f -translation lf
    puts -nonewline $f "a\rb\rc\r\n"
    close $f
    set f [open $path(test1) r]
    set l ""
    lappend l [file size $path(test1)]
    fconfigure $f -translation crlf
    lappend l [read $f 3]
    lappend l [tell $f]
    lappend l [read $f 3]
    lappend l [tell $f]
    lappend l [eof $f]
    lappend l [read $f 3]
    lappend l [tell $f]
    lappend l [eof $f]
    close $f
    set l
} "7 [list a\rb] 3 [list \rc\n] 7 0 {} 7 1"
test io-49.4 {testing crlf reading, leftover cr disgorgment} {
    file delete $path(test1)
    set f [open $path(test1) w]
    fconfigure $f -translation lf
    puts -nonewline $f "a\rb\rc\r\n"
    close $f
    set f [open $path(test1) r]
    set l ""
    lappend l [file size $path(test1)]
    fconfigure $f -translation crlf
    lappend l [read $f 3]
    lappend l [tell $f]
    lappend l [gets $f]
    lappend l [tell $f]
    lappend l [eof $f]
    lappend l [gets $f]
    lappend l [tell $f]
    lappend l [eof $f]
    close $f
    set l
} "7 [list a\rb] 3 [list \rc] 7 0 {} 7 1"
test io-49.5 {testing crlf reading, leftover cr disgorgment} {
    file delete $path(test1)
    set f [open $path(test1) w]
    fconfigure $f -translation lf
    puts -nonewline $f "a\rb\rc\r\n"
    close $f
    set f [open $path(test1) r]
    set l ""
    lappend l [file size $path(test1)]
    fconfigure $f -translation crlf
    lappend l [set x [gets $f]]
    lappend l [tell $f]
    lappend l [gets $f]
    lappend l [tell $f]
    lappend l [eof $f]
    close $f
    set l
} [list 7 a\rb\rc 7 {} 7 1]

test io-50.1 {testing handler deletion} -constraints {testchannelevent testservicemode} -setup {
    file delete $path(test1)
} -body {
    set f [open $path(test1) w]
    close $f
    update
    proc delhandler {f} {
	variable z
	set z called
	testchannelevent $f delete 0
    }
    set z not_called
    set timer [after 50 lappend z timeout]
    testservicemode 0
    set f [open $path(test1) r]
    testchannelevent $f add readable [namespace code [list delhandler $f]]
    testservicemode 1
    vwait z
    after cancel $timer
    set z
} -cleanup {
    close $f
} -result called
test io-50.2 {testing handler deletion with multiple handlers} -constraints {testchannelevent testservicemode} -setup {
    file delete $path(test1)
} -body {
    set f [open $path(test1) w]
    close $f
    proc delhandler {f i} {
	variable z
	lappend z "called delhandler $i"
	testchannelevent $f delete 0
    }
    set z ""
    testservicemode 0
    set f [open $path(test1) r]
    testchannelevent $f add readable [namespace code [list delhandler $f 1]]
    testchannelevent $f add readable [namespace code [list delhandler $f 0]]
    testservicemode 1
    set timer [after 50 lappend z timeout]
    vwait z
    after cancel $timer
    set z
} -cleanup {
    close $f
} -result {{called delhandler 0} {called delhandler 1}}
test io-50.3 {testing handler deletion with multiple handlers} -constraints {testchannelevent testservicemode} -setup {
    file delete $path(test1)
} -body {
    set f [open $path(test1) w]
    close $f
    set z ""
    proc notcalled {f i} {
	variable z
	lappend z "notcalled was called!! $f $i"
    }
    proc delhandler {f i} {
	variable z
	testchannelevent $f delete 1
	lappend z "delhandler $i called"
	testchannelevent $f delete 0
	lappend z "delhandler $i deleted myself"
    }
    set z ""
    testservicemode 0
    set f [open $path(test1) r]
    testchannelevent $f add readable [namespace code [list notcalled $f 1]]
    testchannelevent $f add readable [namespace code [list delhandler $f 0]]
    testservicemode 1
    set timer [after 50 lappend z timeout]
    vwait z
    after cancel $timer
    set z
} -cleanup {
    close $f
} -result {{delhandler 0 called} {delhandler 0 deleted myself}}
test io-50.4 {testing handler deletion vs reentrant calls} -constraints {testchannelevent testservicemode} -setup {
    file delete $path(test1)
    update
} -body {
    set f [open $path(test1) w]
    close $f
    update
    proc delrecursive {f} {
	variable z
	variable u
	if {"$u" == "recursive"} {
	    testchannelevent $f delete 0
	    lappend z "delrecursive deleting recursive"
	} else {
	    lappend z "delrecursive calling recursive"
	    set u recursive
	    update
	}
    }
    variable u toplevel
    variable z ""
    testservicemode 0
    set f [open $path(test1) r]
    testchannelevent $f add readable [namespace code [list delrecursive $f]]
    testservicemode 1
    set timer [after 50 lappend z timeout]
    vwait z
    after cancel $timer
    set z
} -cleanup {
    close $f
} -result {{delrecursive calling recursive} {delrecursive deleting recursive}}
test io-50.5 {testing handler deletion vs reentrant calls} -constraints {testchannelevent testservicemode notOSX} -setup {
    file delete $path(test1)
} -body {
    set f [open $path(test1) w]
    close $f
    proc notcalled {f} {
	variable z
	lappend z "notcalled was called!! $f"
    }
    proc del {f} {
	variable u
	variable z
	if {"$u" == "recursive"} {
	    testchannelevent $f delete 1
	    lappend z "del deleted notcalled"
	    testchannelevent $f delete 0
	    lappend z "del deleted myself"
	} else {
	    set u recursive
	    lappend z "del calling recursive"
	    set timer [after 50 lappend z timeout]
	    vwait z
	    after cancel $timer
	    lappend z "del after recursive"
	}
    }
    set z ""
    set u toplevel
    testservicemode 0
    set f [open $path(test1) r]
    testchannelevent $f add readable [namespace code [list notcalled $f]]
    testchannelevent $f add readable [namespace code [list del $f]]
    testservicemode 1
    set timer [after 50 set z timeout]
    vwait z
    after cancel $timer
    set z
} -cleanup {
    close $f
} -result [list {del calling recursive} {del deleted notcalled} \
	       {del deleted myself} {del after recursive}]
test io-50.6 {testing handler deletion vs reentrant calls} -constraints {testchannelevent testservicemode} -setup {
    file delete $path(test1)
} -body {
    set f [open $path(test1) w]
    close $f
    proc first {f} {
	variable u
	variable z
	variable done
	if {"$u" == "toplevel"} {
	    lappend z "first called"
	    set u first
	    set timer [after 50 lappend z timeout]
	    vwait z
	    after cancel $timer
	    lappend z "first after toplevel"
	    set done 1
	} else {
	    lappend z "first called not toplevel"
	}
    }
    proc second {f} {
	variable u
	variable z
	if {"$u" == "first"} {
	    lappend z "second called, first time"
	    set u second
	    testchannelevent $f delete 0
	} elseif {"$u" == "second"} {
	    lappend z "second called, second time"
	    testchannelevent $f delete 0
	} else {
	    lappend z "second called, cannot happen!"
	    testchannelevent $f removeall
	}
    }
    set z ""
    set u toplevel
    set done 0
    testservicemode 0
    set f [open $path(test1) r]
    testchannelevent $f add readable [namespace code [list second $f]]
    testchannelevent $f add readable [namespace code [list first $f]]
    testservicemode 1
    update
    if {!$done} {
	set timer2 [after 200 set done 1]
	vwait done
	after cancel $timer2
    }
    set z
} -cleanup {
    close $f
} -result [list {first called} {first called not toplevel} \
	{second called, first time} {second called, second time} \
	{first after toplevel}]
test io-51.1 {Test old socket deletion on Macintosh} {socket} {
    set x 0
    set result ""
    proc accept {s a p} {
	variable x
	variable wait
	fconfigure $s -blocking off
	puts $s "sock[incr x]"
	close $s
	set wait done
    }
    set ss [socket -server [namespace code accept] -myaddr 127.0.0.1 0]
    set port [lindex [fconfigure $ss -sockname] 2]

    variable wait ""
    set cs [socket 127.0.0.1 $port]
    vwait [namespace which -variable wait]
    lappend result [gets $cs]
    close $cs

    set wait ""
    set cs [socket 127.0.0.1 $port]
    vwait [namespace which -variable wait]
    lappend result [gets $cs]
    close $cs

    set wait ""
    set cs [socket 127.0.0.1 $port]
    vwait [namespace which -variable wait]
    lappend result [gets $cs]
    close $cs

    set wait ""
    set cs [socket 127.0.0.1 $port]
    vwait [namespace which -variable wait]
    lappend result [gets $cs]
    close $cs
    close $ss
    set result
} {sock1 sock2 sock3 sock4}

test io-52.1 {TclCopyChannel} {fcopy} {
    file delete $path(test1)
    set f1 [open $thisScript]
    set f2 [open $path(test1) w]
    fcopy $f1 $f2 -command { # }
    catch { fcopy $f1 $f2 } msg
    close $f1
    close $f2
    string compare $msg "channel \"$f1\" is busy"
} {0}
test io-52.2 {TclCopyChannel} {fcopy} {
    file delete $path(test1)
    set f1 [open $thisScript]
    set f2 [open $path(test1) w]
    set f3 [open $thisScript]
    fcopy $f1 $f2 -command { # }
    catch { fcopy $f3 $f2 } msg
    close $f1
    close $f2
    close $f3
    string compare $msg "channel \"$f2\" is busy"
} {0}
test io-52.3 {TclCopyChannel} {fcopy} {
    file delete $path(test1)
    set f1 [open $thisScript]
    set f2 [open $path(test1) w]
    fconfigure $f1 -translation lf -encoding iso8859-1 -blocking 0
    fconfigure $f2 -translation cr -encoding iso8859-1 -blocking 0
    set s0 [fcopy $f1 $f2]
    set result [list [fconfigure $f1 -blocking] [fconfigure $f2 -blocking]]
    close $f1
    close $f2
    set s1 [file size $thisScript]
    set s2 [file size $path(test1)]
    if {("$s1" == "$s2") && ($s0 == $s1)} {
        lappend result ok
    }
    set result
} {0 0 ok}
test io-52.4 {TclCopyChannel} {fcopy} {
    file delete $path(test1)
    set f1 [open $thisScript]
    set f2 [open $path(test1) w]
    fconfigure $f1 -translation lf -blocking 0
    fconfigure $f2 -translation cr -blocking 0
    fcopy $f1 $f2 -size 40
    set result [list [fblocked $f1] [fconfigure $f1 -blocking] [fconfigure $f2 -blocking]]
    close $f1
    close $f2
    lappend result [file size $path(test1)]
} {0 0 0 40}
test io-52.4.1 {TclCopyChannel} {fcopy} {
    file delete $path(test1)
    set f1 [open $thisScript]
    set f2 [open $path(test1) w]
    fconfigure $f1 -translation lf -blocking 0 -buffersize 10000000
    fconfigure $f2 -translation cr -blocking 0
    fcopy $f1 $f2 -size 40
    set result [list [fblocked $f1] [fconfigure $f1 -blocking] [fconfigure $f2 -blocking]]
    close $f1
    close $f2
    lappend result [file size $path(test1)]
} {0 0 0 40}
test io-52.5 {TclCopyChannel, all} {fcopy} {
    file delete $path(test1)
    set f1 [open $thisScript]
    set f2 [open $path(test1) w]
    fconfigure $f1 -translation lf -encoding iso8859-1 -blocking 0
    fconfigure $f2 -translation lf -encoding iso8859-1 -blocking 0
    fcopy $f1 $f2 -size -1 ;# -1 means 'copy all', same as if no -size specified.
    set result [list [fconfigure $f1 -blocking] [fconfigure $f2 -blocking]]
    close $f1
    close $f2
    set s1 [file size $thisScript]
    set s2 [file size $path(test1)]
    if {"$s1" == "$s2"} {
        lappend result ok
    }
    set result
} {0 0 ok}
test io-52.5a {TclCopyChannel, all, other negative value} {fcopy} {
    file delete $path(test1)
    set f1 [open $thisScript]
    set f2 [open $path(test1) w]
    fconfigure $f1 -translation lf -encoding iso8859-1 -blocking 0
    fconfigure $f2 -translation lf -encoding iso8859-1 -blocking 0
    fcopy $f1 $f2 -size -2 ;# < 0 behaves like -1, copy all
    set result [list [fconfigure $f1 -blocking] [fconfigure $f2 -blocking]]
    close $f1
    close $f2
    set s1 [file size $thisScript]
    set s2 [file size $path(test1)]
    if {"$s1" == "$s2"} {
        lappend result ok
    }
    set result
} {0 0 ok}
test io-52.5b {TclCopyChannel, all, wrap to negative value} {fcopy} {
    file delete $path(test1)
    set f1 [open $thisScript]
    set f2 [open $path(test1) w]
    fconfigure $f1 -translation lf -encoding iso8859-1 -blocking 0
    fconfigure $f2 -translation lf -encoding iso8859-1 -blocking 0
    fcopy $f1 $f2 -size 3221176172 ;# Wrapped to < 0, behaves like -1, copy all
    set result [list [fconfigure $f1 -blocking] [fconfigure $f2 -blocking]]
    close $f1
    close $f2
    set s1 [file size $thisScript]
    set s2 [file size $path(test1)]
    if {"$s1" == "$s2"} {
        lappend result ok
    }
    set result
} {0 0 ok}
test io-52.6 {TclCopyChannel} {fcopy} {
    file delete $path(test1)
    set f1 [open $thisScript]
    set f2 [open $path(test1) w]
    fconfigure $f1 -translation lf -encoding iso8859-1 -blocking 0
    fconfigure $f2 -translation lf -encoding iso8859-1 -blocking 0
    set s0 [fcopy $f1 $f2 -size [expr {[file size $thisScript] + 5}]]
    set result [list [fconfigure $f1 -blocking] [fconfigure $f2 -blocking]]
    close $f1
    close $f2
    set s1 [file size $thisScript]
    set s2 [file size $path(test1)]
    if {("$s1" == "$s2") && ($s0 == $s1)} {
        lappend result ok
    }
    set result
} {0 0 ok}
test io-52.7 {TclCopyChannel} {fcopy} {
    file delete $path(test1)
    set f1 [open $thisScript]
    set f2 [open $path(test1) w]
    fconfigure $f1 -translation lf -encoding iso8859-1 -blocking 0
    fconfigure $f2 -translation lf -encoding iso8859-1 -blocking 0
    fcopy $f1 $f2
    set result [list [fconfigure $f1 -blocking] [fconfigure $f2 -blocking]]
    set s1 [file size $thisScript]
    set s2 [file size $path(test1)]
    close $f1
    close $f2
    if {"$s1" == "$s2"} {
        lappend result ok
    }
    set result
} {0 0 ok}
test io-52.8 {TclCopyChannel} {stdio fcopy} {
    file delete $path(test1)
    file delete $path(pipe)
    set f1 [open $path(pipe) w]
    fconfigure $f1 -translation lf
    puts $f1 "
	puts ready
	gets stdin
	set f1 \[open [list $thisScript] r\]
	fconfigure \$f1 -translation lf
	puts \[read \$f1 100\]
	close \$f1
    "
    close $f1
    set f1 [open "|[list [interpreter] $path(pipe)]" r+]
    fconfigure $f1 -translation lf
    gets $f1
    puts $f1 ready
    flush $f1
    set f2 [open $path(test1) w]
    fconfigure $f2 -translation lf
    set s0 [fcopy $f1 $f2 -size 40]
    catch {close $f1}
    close $f2
    list $s0 [file size $path(test1)]
} {40 40}
# Empty files, to register them with the test facility
set path(kyrillic.txt)   [makeFile {} kyrillic.txt]
set path(utf8-fcopy.txt) [makeFile {} utf8-fcopy.txt]
set path(utf8-rp.txt)    [makeFile {} utf8-rp.txt]
# Create kyrillic file, use lf translation to avoid os eol issues
set out [open $path(kyrillic.txt) w]
fconfigure $out -encoding koi8-r -translation lf
puts       $out "АА"
close      $out
test io-52.9 {TclCopyChannel & encodings} {fcopy} {
    # Copy kyrillic to UTF-8, using fcopy.

    set in  [open $path(kyrillic.txt) r]
    set out [open $path(utf8-fcopy.txt) w]

    fconfigure $in  -encoding koi8-r -translation lf
    fconfigure $out -encoding utf-8 -translation lf

    fcopy $in $out
    close $in
    close $out

    # Do the same again, but differently (read/puts).

    set in  [open $path(kyrillic.txt) r]
    set out [open $path(utf8-rp.txt) w]

    fconfigure $in  -encoding koi8-r -translation lf
    fconfigure $out -encoding utf-8 -translation lf

    puts -nonewline $out [read $in]

    close $in
    close $out

    list [file size $path(kyrillic.txt)] \
	    [file size $path(utf8-fcopy.txt)] \
	    [file size $path(utf8-rp.txt)]
} {3 5 5}
test io-52.10 {TclCopyChannel & encodings} {fcopy} {
    # encoding to binary (=> implies that the
    # internal utf-8 is written)

    set in  [open $path(kyrillic.txt) r]
    set out [open $path(utf8-fcopy.txt) w]

    fconfigure $in  -encoding koi8-r -translation lf
    # -translation binary is also -encoding binary
    fconfigure $out -translation binary

    fcopy $in $out
    close $in
    close $out

    file size $path(utf8-fcopy.txt)
} 5
test io-52.11 {TclCopyChannel & encodings} -setup {
    set out [open $path(utf8-fcopy.txt) w]
    fconfigure $out -encoding utf-8 -translation lf
    puts $out "АА"
    close $out
} -constraints {fcopy} -body {
    # binary to encoding => the input has to be
    # in utf-8 to make sense to the encoder

    set in  [open $path(utf8-fcopy.txt) r]
    set out [open $path(kyrillic.txt) w]

    # -translation binary is also -encoding binary
    fconfigure $in  -translation binary
    fconfigure $out -encoding koi8-r -translation lf

    fcopy $in $out
    close $in
    close $out

    file size $path(kyrillic.txt)
} -result 3

test io-52.12 {coverage of -translation auto} {
    file delete $path(test1) $path(test2)
    set out [open $path(test1) wb]
    chan configure $out -translation lf
    puts -nonewline $out abcdefg\rhijklmn\nopqrstu\r\nvwxyz
    close $out
    set in [open $path(test1)]
    chan configure $in -buffersize 8
    set out [open $path(test2) w]
    chan configure $out -translation lf
    fcopy $in $out
    close $in
    close $out
    file size $path(test2)
} 29
test io-52.13 {coverage of -translation cr} {
    file delete $path(test1) $path(test2)
    set out [open $path(test1) wb]
    chan configure $out -translation lf
    puts -nonewline $out abcdefg\rhijklmn\nopqrstu\r\nvwxyz
    close $out
    set in [open $path(test1)]
    chan configure $in -buffersize 8 -translation cr
    set out [open $path(test2) w]
    chan configure $out -translation lf
    fcopy $in $out
    close $in
    close $out
    file size $path(test2)
} 30
test io-52.14 {coverage of -translation crlf} {
    file delete $path(test1) $path(test2)
    set out [open $path(test1) wb]
    chan configure $out -translation lf
    puts -nonewline $out abcdefg\rhijklmn\nopqrstu\r\nvwxyz
    close $out
    set in [open $path(test1)]
    chan configure $in -buffersize 8 -translation crlf
    set out [open $path(test2) w]
    chan configure $out -translation lf
    fcopy $in $out
    close $in
    close $out
    file size $path(test2)
} 29
test io-52.14.1 {coverage of -translation crlf} {
    file delete $path(test1) $path(test2)
    set out [open $path(test1) wb]
    chan configure $out -translation lf
    puts -nonewline $out abcdefg\rhijklmn\nopqrstu\r\nvwxyz
    close $out
    set in [open $path(test1)]
    chan configure $in -buffersize 8 -translation crlf
    set out [open $path(test2) w]
    fcopy $in $out -size 2
    close $in
    close $out
    file size $path(test2)
} 2
test io-52.14.2 {coverage of -translation crlf} {
    file delete $path(test1) $path(test2)
    set out [open $path(test1) wb]
    chan configure $out -translation lf
    puts -nonewline $out abcdefg\rhijklmn\nopqrstu\r\nvwxyz
    close $out
    set in [open $path(test1)]
    chan configure $in -translation crlf
    set out [open $path(test2) w]
    fcopy $in $out -size 9
    close $in
    close $out
    file size $path(test2)
} 9
test io-52.15 {coverage of -translation crlf} {
    file delete $path(test1) $path(test2)
    set out [open $path(test1) wb]
    chan configure $out -translation lf
    puts -nonewline $out abcdefg\r
    close $out
    set in [open $path(test1)]
    chan configure $in -buffersize 8 -translation crlf
    set out [open $path(test2) w]
    fcopy $in $out
    close $in
    close $out
    file size $path(test2)
} 8
test io-52.16 {coverage of eofChar handling} {
    file delete $path(test1) $path(test2)
    set out [open $path(test1) wb]
    chan configure $out -translation lf
    puts -nonewline $out abcdefg\rhijklmn\nopqrstu\r\nvwxyz
    close $out
    set in [open $path(test1)]
    chan configure $in -buffersize 8 -translation lf -eofchar a
    set out [open $path(test2) w]
    fcopy $in $out
    close $in
    close $out
    file size $path(test2)
} 0
test io-52.17 {coverage of eofChar handling} {
    file delete $path(test1) $path(test2)
    set out [open $path(test1) wb]
    chan configure $out -translation lf
    puts -nonewline $out abcdefg\rhijklmn\nopqrstu\r\nvwxyz
    close $out
    set in [open $path(test1)]
    chan configure $in -buffersize 8 -translation lf -eofchar d
    set out [open $path(test2) w]
    fcopy $in $out
    close $in
    close $out
    file size $path(test2)
} 3
test io-52.18 {coverage of eofChar handling} {
    file delete $path(test1) $path(test2)
    set out [open $path(test1) wb]
    chan configure $out -translation lf
    puts -nonewline $out abcdefg\rhijklmn\nopqrstu\r\nvwxyz
    close $out
    set in [open $path(test1)]
    chan configure $in -buffersize 8 -translation crlf -eofchar h
    set out [open $path(test2) w]
    fcopy $in $out
    close $in
    close $out
    file size $path(test2)
} 8
test io-52.19 {coverage of eofChar handling} {
    file delete $path(test1) $path(test2)
    set out [open $path(test1) wb]
    chan configure $out -translation lf
    puts -nonewline $out abcdefg\rhijklmn\nopqrstu\r\nvwxyz
    close $out
    set in [open $path(test1)]
    chan configure $in -buffersize 10 -translation crlf -eofchar h
    set out [open $path(test2) w]
    fcopy $in $out
    close $in
    close $out
    file size $path(test2)
} 8
test io-52.20 {TclCopyChannel & encodings} -setup {
    set out [open $path(utf8-fcopy.txt) w]
    fconfigure $out -encoding utf-8 -translation lf
    puts $out "Á"
    close $out
} -constraints {fcopy} -body {
    # binary to encoding => the input has to be
    # in utf-8 to make sense to the encoder

    set in  [open $path(utf8-fcopy.txt) r]
    set out [open $path(kyrillic.txt) w]

    # Using "-encoding ascii" means reading the "Á" gives an error
    fconfigure $in  -encoding ascii -strictencoding 1
    fconfigure $out -encoding koi8-r -translation lf

    fcopy $in $out
} -cleanup {
    close $in
    close $out
} -returnCodes 1 -match glob -result {error reading "file*": illegal byte sequence}
test io-52.21 {TclCopyChannel & encodings} -setup {
    set out [open $path(utf8-fcopy.txt) w]
    fconfigure $out -encoding utf-8 -translation lf
    puts $out "Á"
    close $out
} -constraints {fcopy} -body {
    # binary to encoding => the input has to be
    # in utf-8 to make sense to the encoder

    set in  [open $path(utf8-fcopy.txt) r]
    set out [open $path(kyrillic.txt) w]

    # Using "-encoding ascii" means writing the "Á" gives an error
    fconfigure $in  -encoding utf-8
    fconfigure $out -encoding ascii -translation lf -strictencoding 1

    fcopy $in $out
} -cleanup {
    close $in
    close $out
} -returnCodes 1 -match glob -result {error writing "file*": illegal byte sequence}
test io-52.22 {TclCopyChannel & encodings} -setup {
    set out [open $path(utf8-fcopy.txt) w]
    fconfigure $out -encoding utf-8 -translation lf
    puts $out "Á"
    close $out
} -constraints {fcopy} -body {
    # binary to encoding => the input has to be
    # in utf-8 to make sense to the encoder

    set in  [open $path(utf8-fcopy.txt) r]
    set out [open $path(kyrillic.txt) w]

    # Using "-encoding ascii" means reading the "Á" gives an error
    fconfigure $in  -encoding ascii -strictencoding 1
    fconfigure $out -encoding koi8-r -translation lf
    proc ::xxx args {
        set ::s0 $args
    }

    fcopy $in $out -command ::xxx
    vwait ::s0
    set ::s0
} -cleanup {
    close $in
    close $out
    unset ::s0
} -match glob -result {0 {error reading "file*": illegal byte sequence}}
test io-52.23 {TclCopyChannel & encodings} -setup {
    set out [open $path(utf8-fcopy.txt) w]
    fconfigure $out -encoding utf-8 -translation lf
    puts $out "Á"
    close $out
} -constraints {fcopy} -body {
    # binary to encoding => the input has to be
    # in utf-8 to make sense to the encoder

    set in  [open $path(utf8-fcopy.txt) r]
    set out [open $path(kyrillic.txt) w]

    # Using "-encoding ascii" means writing the "Á" gives an error
    fconfigure $in  -encoding utf-8
    fconfigure $out -encoding ascii -translation lf -strictencoding 1
    proc ::xxx args {
        set ::s0 $args
    }

    fcopy $in $out -command ::xxx
    vwait ::s0
    set ::s0
} -cleanup {
    close $in
    close $out
    unset ::s0
} -match glob -result {0 {error writing "file*": illegal byte sequence}}


test io-53.1 {CopyData} {fcopy} {
    file delete $path(test1)
    set f1 [open $thisScript]
    set f2 [open $path(test1) w]
    fconfigure $f1 -translation lf -blocking 0
    fconfigure $f2 -translation cr -blocking 0
    fcopy $f1 $f2 -size 0
    set result [list [fconfigure $f1 -blocking] [fconfigure $f2 -blocking]]
    close $f1
    close $f2
    lappend result [file size $path(test1)]
} {0 0 0}
test io-53.2 {CopyData} {fcopy} {
    file delete $path(test1)
    set f1 [open $thisScript]
    set f2 [open $path(test1) w]
    fconfigure $f1 -translation lf -encoding iso8859-1 -blocking 0
    fconfigure $f2 -translation cr -encoding iso8859-1 -blocking 0
    fcopy $f1 $f2 -command [namespace code {set s0}]
    set result [list [fconfigure $f1 -blocking] [fconfigure $f2 -blocking]]
    variable s0
    vwait [namespace which -variable s0]
    close $f1
    close $f2
    set s1 [file size $thisScript]
    set s2 [file size $path(test1)]
    if {("$s1" == "$s2") && ($s0 == $s1)} {
        lappend result ok
    }
    set result
} {0 0 ok}
test io-53.3 {CopyData: background read underflow} {stdio unix fcopy} {
    file delete $path(test1)
    file delete $path(pipe)
    set f1 [open $path(pipe) w]
    puts -nonewline $f1 {
	puts ready
	flush stdout				;# Don't assume line buffered!
	fcopy stdin stdout -command { set x }
	vwait x
	set f [}
    puts $f1 [list open $path(test1) w]]
    puts $f1 {
	fconfigure $f -translation lf
	puts $f "done"
	close $f
    }
    close $f1
    set f1 [open "|[list [interpreter] $path(pipe)]" r+]
    set result [gets $f1]
    puts $f1 line1
    flush $f1
    lappend result [gets $f1]
    puts $f1 line2
    flush $f1
    lappend result [gets $f1]
    close $f1
    after 500
    set f [open $path(test1)]
    lappend result [read $f]
    close $f
    set result
} "ready line1 line2 {done\n}"
test io-53.4 {CopyData: background write overflow} {stdio fileevent fcopy} {
    set big bbbbbbbbbbbbbbbbbbbbbbbbbbbbbbbbbbbbbbbbbbbbbbbbbbbbbbbbbbbbbbbb\n
    variable x
    for {set x 0} {$x < 12} {incr x} {
	append big $big
    }
    file delete $path(pipe)
    set f1 [open $path(pipe) w]
    puts $f1 {
	puts ready
	fcopy stdin stdout -command { set x }
	vwait x
    }
    close $f1
    set f1 [open "|[list [interpreter] $path(pipe)]" r+]
    set result [gets $f1]
    fconfigure $f1 -blocking 0
    puts $f1 $big
    flush $f1
    set result ""
    fileevent $f1 read [namespace code {
	append result [read $f1 1024]
	if {[string length $result] >= [string length $big]+1} {
	    set x done
	}
    }]
    vwait [namespace which -variable x]
    close $f1
    set big {}
    set x
} done
test io-53.4.1 {Bug 894da183c8} {stdio fcopy} {
    set big bbbbbbbbbbbbbbbbbbbbbbbbbbbbbbbbbbbbbbbbbbbbbbbbbbbbbbbbbbbbbbbb\n
    variable x
    for {set x 0} {$x < 12} {incr x} {
	append big $big
    }
    file delete $path(pipe)
    set f1 [open $path(pipe) w]
    puts $f1 [list file delete $path(test1)]
    puts $f1 {
	puts ready
	set f [open io-53.4.1 w]
	chan configure $f -translation lf
	fcopy stdin $f -command { set x }
	vwait x
	close $f
    }
    puts $f1 "close \[[list open $path(test1) w]]"
    close $f1
    set f1 [open "|[list [interpreter] $path(pipe)]" r+]
    set result [gets $f1]
    fconfigure $f1 -blocking 0 -buffersize 125000 -translation lf
    puts $f1 $big
    fconfigure $f1 -blocking 1
    close $f1
    set big {}
    while {[catch {glob $path(test1)}]} {after 50}
    file delete $path(test1)
    set check [file size io-53.4.1]
    file delete io-53.4.1
    set check
} 266241
set result {}
proc FcopyTestAccept {sock args} {
    after 1000 "close $sock"
}
proc FcopyTestDone {bytes {error {}}} {
    variable fcopyTestDone
    if {[string length $error]} {
	set fcopyTestDone 1
    } else {
	set fcopyTestDone 0
    }
}
test io-53.5 {CopyData: error during fcopy} {socket fcopy} {
    variable fcopyTestDone
    set listen [socket -server [namespace code FcopyTestAccept] -myaddr 127.0.0.1 0]
    set in [open $thisScript]	;# 126 K
    set out [socket 127.0.0.1 [lindex [fconfigure $listen -sockname] 2]]
    catch {unset fcopyTestDone}
    close $listen	;# This means the socket open never really succeeds
    fcopy $in $out -command [namespace code FcopyTestDone]
    variable fcopyTestDone
    if {![info exists fcopyTestDone]} {
	vwait [namespace which -variable fcopyTestDone]		;# The error occurs here in the b.g.
    }
    close $in
    close $out
    set fcopyTestDone	;# 1 for error condition
} 1
test io-53.6 {CopyData: error during fcopy} {stdio fcopy} {
    variable fcopyTestDone
    file delete $path(pipe)
    file delete $path(test1)
    catch {unset fcopyTestDone}
    set f1 [open $path(pipe) w]
    puts $f1 "exit 1"
    close $f1
    set in [open "|[list [interpreter] $path(pipe)]" r+]
    set out [open $path(test1) w]
    fcopy $in $out -command [namespace code FcopyTestDone]
    variable fcopyTestDone
    if {![info exists fcopyTestDone]} {
	vwait [namespace which -variable fcopyTestDone]
    }
    catch {close $in}
    close $out
    set fcopyTestDone	;# 0 for plain end of file
} {0}
proc doFcopy {in out {bytes 0} {error {}}} {
    variable fcopyTestDone
    variable fcopyTestCount
    incr fcopyTestCount $bytes
    if {[string length $error]} {
	set fcopyTestDone 1
    } elseif {[eof $in]} {
	set fcopyTestDone 0
    } else {
        # Delay next fcopy to wait for size>0 input bytes
        after 100 [list fcopy $in $out -size 1000 \
		-command [namespace code [list doFcopy $in $out]]]
    }
}
test io-53.7 {CopyData: Flooding fcopy from pipe} {stdio fcopy} {
    variable fcopyTestDone
    file delete $path(pipe)
    catch {unset fcopyTestDone}
    set fcopyTestCount 0
    set f1 [open $path(pipe) w]
    puts $f1 {
	# Write  10 bytes / 10 msec
	proc Write {count} {
	    puts -nonewline "1234567890"
	    if {[incr count -1]} {
	        after 10 [list Write $count]
	    } else {
	        set ::ready 1
	    }
	}
	fconfigure stdout -buffering none
	Write 345 ;# 3450 bytes ~3.45 sec
	vwait ready
	exit 0
    }
    close $f1
    set in [open "|[list [interpreter] $path(pipe) &]" r+]
    set out [open $path(test1) w]
    doFcopy $in $out
    variable fcopyTestDone
    if {![info exists fcopyTestDone]} {
	vwait [namespace which -variable fcopyTestDone]
    }
    catch {close $in}
    close $out
    # -1=error 0=script error N=number of bytes
    expr {($fcopyTestDone == 0) ? $fcopyTestCount : -1}
} {3450}
test io-53.8 {CopyData: async callback and error handling, Bug 1932639} -setup {
    # copy progress callback. errors out intentionally
    proc ::cmd args {
	lappend ::RES "CMD $args"
	error !STOP
    }
    # capture callback error here
    proc ::bgerror args {
	lappend ::RES "bgerror/OK $args"
	set ::forever has-been-reached
	return
    }
    # Files we use for our channels
    set foo [makeFile ashgdfashdgfasdhgfasdhgf foo]
    set bar [makeFile {} bar]
    # Channels to copy between
    set f [open $foo r] ; fconfigure $f -translation binary
    set g [open $bar w] ; fconfigure $g -translation binary -buffering none
} -constraints {stdio fcopy} -body {
    # Record input size, so that result is always defined
    lappend ::RES [file size $bar]
    # Run the copy. Should not invoke -command now.
    fcopy $f $g -size 2 -command ::cmd
    # Check that -command was not called synchronously
    set sbs [file size $bar]
    lappend ::RES [expr {($sbs > 0) ? "sync/FAIL" : "sync/OK"}] $sbs
    # Now let the async part happen. Should capture the error in cmd
    # via bgerror. If not break the event loop via timer.
    set token [after 1000 {
	lappend ::RES {bgerror/FAIL timeout}
	set ::forever has-been-reached
    }]
    vwait ::forever
    catch {after cancel $token}
    # Report
    set ::RES
} -cleanup {
    close $f
    close $g
    catch {unset ::RES}
    catch {unset ::forever}
    rename ::cmd {}
    rename ::bgerror {}
    removeFile foo
    removeFile bar
} -result {0 sync/OK 0 {CMD 2} {bgerror/OK !STOP}}
test io-53.8a {CopyData: async callback and error handling, Bug 1932639, at eof} -setup {
    # copy progress callback. errors out intentionally
    proc ::cmd args {
	lappend ::RES "CMD $args"
	set ::forever has-been-reached
	return
    }
    # Files we use for our channels
    set foo [makeFile ashgdfashdgfasdhgfasdhgf foo]
    set bar [makeFile {} bar]
    # Channels to copy between
    set f [open $foo r] ; fconfigure $f -translation binary
    set g [open $bar w] ; fconfigure $g -translation binary -buffering none
} -constraints {stdio fcopy} -body {
    # Initialize and force eof on the input.
    seek $f 0 end ; read $f 1
    set ::RES [eof $f]
    # Run the copy. Should not invoke -command now.
    fcopy $f $g -size 2 -command ::cmd
    # Check that -command was not called synchronously
    lappend ::RES [expr {([llength $::RES] > 1) ? "sync/FAIL" : "sync/OK"}]
    # Now let the async part happen. Should capture the eof in cmd
    # If not break the event loop via timer.
    set token [after 1000 {
	lappend ::RES {cmd/FAIL timeout}
	set ::forever has-been-reached
    }]
    vwait ::forever
    catch {after cancel $token}
    # Report
    set ::RES
} -cleanup {
    close $f
    close $g
    catch {unset ::RES}
    catch {unset ::forever}
    rename ::cmd {}
    removeFile foo
    removeFile bar
} -result {1 sync/OK {CMD 0}}
test io-53.8b {CopyData: async callback and -size 0} -setup {
    # copy progress callback. errors out intentionally
    proc ::cmd args {
	lappend ::RES "CMD $args"
	set ::forever has-been-reached
	return
    }
    # Files we use for our channels
    set foo [makeFile ashgdfashdgfasdhgfasdhgf foo]
    set bar [makeFile {} bar]
    # Channels to copy between
    set f [open $foo r] ; fconfigure $f -translation binary
    set g [open $bar w] ; fconfigure $g -translation binary -buffering none
} -constraints {stdio fcopy} -body {
	set ::RES {}
    # Run the copy. Should not invoke -command now.
    fcopy $f $g -size 0 -command ::cmd
    # Check that -command was not called synchronously
    lappend ::RES [expr {([llength $::RES] > 1) ? "sync/FAIL" : "sync/OK"}]
    # Now let the async part happen. Should capture the eof in cmd
    # If not break the event loop via timer.
    set token [after 1000 {
	lappend ::RES {cmd/FAIL timeout}
	set ::forever has-been-reached
    }]
    vwait ::forever
    catch {after cancel $token}
    # Report
    set ::RES
} -cleanup {
    close $f
    close $g
    catch {unset ::RES}
    catch {unset ::forever}
    rename ::cmd {}
    removeFile foo
    removeFile bar
} -result {sync/OK {CMD 0}}
test io-53.9 {CopyData: -size and event interaction, Bug 780533} -setup {
    set out [makeFile {} out]
    set err [makeFile {} err]
    set pipe [open "|[list [info nameofexecutable] 2> $err]" r+]
    fconfigure $pipe -translation binary -buffering line
    puts $pipe {
	fconfigure stdout -translation binary -buffering line
	puts stderr Waiting...
	after 1000
	foreach x {a b c} {
	    puts stderr Looping...
	    puts $x
	    after 500
	}
	proc bye args {
	    if {[gets stdin line]<0} {
		puts stderr "CHILD: EOF detected, exiting"
		exit
	    } else {
		puts stderr "CHILD: ignoring line: $line"
	    }
	}
	puts stderr Now-sleeping-forever
	fileevent stdin readable bye
	vwait forever
    }
    proc ::done args {
	set ::forever OK
	return
    }
    set ::forever {}
    set out [open $out w]
} -constraints {stdio fcopy} -body {
    fcopy $pipe $out -size 6 -command ::done
    set token [after 5000 {
	set ::forever {fcopy hangs}
    }]
    vwait ::forever
    catch {after cancel $token}
    set ::forever
} -cleanup {
    close $pipe
    rename ::done {}
    after 1000;			# Give Windows time to kill the process
    catch {close $out}
    catch {removeFile out}
    catch {removeFile err}
    catch {unset ::forever}
} -result OK
test io-53.10 {Bug 1350564, multi-directional fcopy} -setup {
    set err [makeFile {} err]
    set pipe [open "|[list [info nameofexecutable] 2> $err]" r+]
    fconfigure $pipe -translation binary -buffering line
    puts $pipe {
	fconfigure stderr -buffering line
	# Kill server when pipe closed by invoker.
	proc bye args {
	    if {![eof stdin]} { gets stdin ; return }
	    puts stderr BYE
	    exit
	}
	# Server code. Bi-directional copy between 2 sockets.
	proc geof {sok} {
	    puts stderr DONE/$sok
	    close $sok
	}
	proc new {sok args} {
	    puts stderr NEW/$sok
	    global l srv
	    fconfigure $sok -translation binary -buffering none
	    lappend l $sok
	    if {[llength $l]==2} {
		close $srv
		foreach {a b} $l break
		fcopy $a $b -command [list geof $a]
		fcopy $b $a -command [list geof $b]
		puts stderr 2COPY
	    }
	    puts stderr ...
	}
	puts stderr SRV
	set l {}
	set srv [socket -server new 9999]
	puts stderr WAITING
	fileevent stdin readable bye
	puts OK
	vwait forever
    }
    # wait for OK from server.
    gets $pipe
    # Now the two clients.
    proc ::done {sock} {
	if {[eof $sock]} { close $sock ; return }
	lappend ::forever [gets $sock]
	return
    }
    set a [socket 127.0.0.1 9999]
    set b [socket 127.0.0.1 9999]
    fconfigure $a -translation binary -buffering none
    fconfigure $b -translation binary -buffering none
    fileevent  $a readable [list ::done $a]
    fileevent  $b readable [list ::done $b]
} -constraints {stdio fcopy} -body {
    # Now pass data through the server in both directions.
    set ::forever {}
    puts $a AB
    vwait ::forever
    puts $b BA
    vwait ::forever
    set ::forever
} -cleanup {
    catch {close $a}
    catch {close $b}
    close $pipe
    rename ::done {}
    after 1000 ;# Give Windows time to kill the process
    removeFile err
    catch {unset ::forever}
} -result {AB BA}
test io-53.11 {Bug 2895565} -setup {
    set in [makeFile {} in]
    set f [open $in w]
    fconfigure $f -encoding utf-8 -translation binary
    puts -nonewline $f [string repeat "Ho hum\n" 11]
    close $f
    set inChan [open $in r]
    fconfigure $inChan -translation binary
    set out [makeFile {} out]
    set outChan [open $out w]
    fconfigure $outChan -encoding cp1252 -translation crlf
    proc CopyDone {bytes args} {
	variable done
	if {[llength $args]} {
	    set done "Error: '[lindex $args 0]' after $bytes bytes copied"
	} else {
	    set done "$bytes bytes copied"
	}
    }
} -body {
    variable done
    after 2000 [list set [namespace which -variable done] timeout]
    fcopy $inChan $outChan -size 40 -command [namespace which CopyDone]
    vwait [namespace which -variable done]
    set done
} -cleanup {
    close $outChan
    close $inChan
    removeFile out
    removeFile in
} -result {40 bytes copied}
test io-53.12 {CopyData: foreground short reads, aka bug 3096275} {stdio unix fcopy} {
    file delete $path(pipe)
    set f1 [open $path(pipe) w]
    puts -nonewline $f1 {
	fconfigure stdin -translation binary -blocking 0
	fconfigure stdout -buffering none -translation binary
	fcopy stdin stdout
    }
    close $f1
    set f1 [open "|[list [interpreter] $path(pipe)]" r+]
    fconfigure $f1 -translation binary -buffering none
    puts -nonewline $f1 A
    after 2000 {set ::done timeout}
    fileevent $f1 readable {set ::done ok}
    vwait ::done
    set ch [read $f1 1]
    close $f1
    list $::done $ch
} {ok A}
test io-53.13 {TclCopyChannel: read error reporting} -setup {
    proc driver {cmd args} {
        variable buffer
        variable index
        set chan [lindex $args 0]
        switch -- $cmd {
            initialize {
                return {initialize finalize watch read}
            }
            finalize {
                return
            }
            watch {}
            read {
		error FAIL
            }
        }
    }
    set outFile [makeFile {} out]
} -body {
    set in [chan create read [namespace which driver]]
    chan configure $in -translation binary
    set out [open $outFile wb]
    chan copy $in $out
} -cleanup {
    catch {close $in}
    catch {close $out}
    removeFile out
    rename driver {}
} -result {error reading "*": *} -returnCodes error -match glob
test io-53.14 {TclCopyChannel: write error reporting} -setup {
    proc driver {cmd args} {
        variable buffer
        variable index
        set chan [lindex $args 0]
        switch -- $cmd {
            initialize {
                return {initialize finalize watch write}
            }
            finalize {
                return
            }
            watch {}
            write {
                error FAIL
            }
        }
    }
    set inFile [makeFile {aaa} in]
} -body {
    set in [open $inFile rb]
    set out [chan create write [namespace which driver]]
    chan configure $out -translation binary
    chan copy $in $out
} -cleanup {
    catch {close $in}
    catch {close $out}
    removeFile in
    rename driver {}
} -result {error writing "*": *} -returnCodes error -match glob
test io-53.15 {[ed29c4da21] DoRead: fblocked seen as error} -setup {
    proc driver {cmd args} {
        variable buffer
        variable index
        variable blocked
        set chan [lindex $args 0]
        switch -- $cmd {
            initialize {
                set index($chan) 0
                set buffer($chan) [encoding convertto utf-8 \
                        [string repeat a 100]]
                set blocked($chan) 1
                return {initialize finalize watch read}
            }
            finalize {
                unset index($chan) buffer($chan) blocked($chan)
                return
            }
            watch {}
            read {
                if {$blocked($chan)} {
                    set blocked($chan) [expr {!$blocked($chan)}]
                    return -code error EAGAIN
                }
                set n [lindex $args 1]
                set new [expr {$index($chan) + $n}]
                set result [string range $buffer($chan) $index($chan) $new-1]
                set index($chan) $new
                return $result
            }
        }
    }
    set c [chan create read [namespace which driver]]
    chan configure $c -encoding utf-8
    set out [makeFile {} out]
    set outChan [open $out w]
    chan configure $outChan -encoding utf-8
} -body {
    chan copy $c $outChan
} -cleanup {
    close $outChan
    close $c
    removeFile out
} -result 100
test io-53.16 {[ed29c4da21] MBRead: fblocked seen as error} -setup {
    proc driver {cmd args} {
        variable buffer
        variable index
        variable blocked
        set chan [lindex $args 0]
        switch -- $cmd {
            initialize {
                set index($chan) 0
                set buffer($chan) [encoding convertto utf-8 \
                        [string repeat a 100]]
                set blocked($chan) 1
                return {initialize finalize watch read}
            }
            finalize {
                unset index($chan) buffer($chan) blocked($chan)
                return
            }
            watch {}
            read {
                if {$blocked($chan)} {
                    set blocked($chan) [expr {!$blocked($chan)}]
                    return -code error EAGAIN
                }
                set n [lindex $args 1]
                set new [expr {$index($chan) + $n}]
                set result [string range $buffer($chan) $index($chan) $new-1]
                set index($chan) $new
                return $result
            }
        }
    }
    set c [chan create read [namespace which driver]]
    chan configure $c -encoding utf-8 -translation lf
    set out [makeFile {} out]
    set outChan [open $out w]
    chan configure $outChan -encoding utf-8 -translation lf
} -body {
    chan copy $c $outChan
} -cleanup {
    close $outChan
    close $c
    removeFile out
} -result 100
test io-53.17 {[7c187a3773] MBWrite: proper inQueueTail handling} -setup {
    proc driver {cmd args} {
        variable buffer
        variable index
        set chan [lindex $args 0]
        switch -- $cmd {
            initialize {
                set index($chan) 0
                set buffer($chan) [encoding convertto utf-8 \
                        line\n[string repeat a 100]line\n]
                return {initialize finalize watch read}
            }
            finalize {
                unset index($chan) buffer($chan)
                return
            }
            watch {}
            read {
                set n [lindex $args 1]
                set new [expr {$index($chan) + $n}]
                set result [string range $buffer($chan) $index($chan) $new-1]
                set index($chan) $new
                return $result
            }
        }
    }
    set c [chan create read [namespace which driver]]
    chan configure $c -encoding utf-8 -translation lf -buffersize 107
    set out [makeFile {} out]
    set outChan [open $out w]
    chan configure $outChan -encoding utf-8 -translation lf
} -body {
    list [gets $c] [chan copy $c $outChan -size 100] [gets $c]
} -cleanup {
    close $outChan
    close $c
    removeFile out
} -result {line 100 line}

test io-54.1 {Recursive channel events} {socket fileevent notWinCI} {
    # This test checks to see if file events are delivered during recursive
    # event loops when there is buffered data on the channel.

    proc accept {s a p} {
	variable as
	fconfigure $s -translation lf
	puts $s "line 1\nline2\nline3"
	flush $s
	set as $s
    }
    proc readit {s next} {
	variable x
	variable result
	lappend result $next
	if {$next == 1} {
	    fileevent $s readable [namespace code [list readit $s 2]]
	    vwait [namespace which -variable x]
	}
	incr x
    }
    set ss [socket -server [namespace code accept] -myaddr 127.0.0.1 0]

    # We need to delay on some systems until the creation of the
    # server socket completes.

    set done 0
    for {set i 0} {$i < 10} {incr i} {
	if {![catch {set cs [socket 127.0.0.1 [lindex [fconfigure $ss -sockname] 2]]}]} {
	    set done 1
	    break
	}
	after 100
    }
    if {$done == 0} {
	close $ss
	error "failed to connect to server"
    }
    variable result {}
    variable x 0
    variable as
    vwait [namespace which -variable as]
    fconfigure $cs -translation lf
    lappend result [gets $cs]
    fconfigure $cs -blocking off
    fileevent $cs readable [namespace code [list readit $cs 1]]
    set a [after 2000 [namespace code { set x failure }]]
    vwait [namespace which -variable x]
    after cancel $a
    close $as
    close $ss
    close $cs
    list $result $x
} {{{line 1} 1 2} 2}
test io-54.2 {Testing for busy-wait in recursive channel events} {socket fileevent} {
    set accept {}
    set after {}
    variable s [socket -server [namespace code accept] -myaddr 127.0.0.1 0]
    proc accept {s a p} {
	variable counter
	variable accept

	set accept $s
	set counter 0
	fconfigure $s -blocking off -buffering line -translation lf
	fileevent $s readable [namespace code "doit $s"]
    }
    proc doit {s} {
	variable counter
	variable after

	incr counter
	set l [gets $s]
	if {"$l" == ""} {
	    fileevent $s readable [namespace code "doit1 $s"]
	    set after [after 1000 [namespace code newline]]
	}
    }
    proc doit1 {s} {
	variable counter
	variable accept

	incr counter
	set l [gets $s]
	close $s
	set accept {}
    }
    proc producer {} {
	variable s
	variable writer

	set writer [socket 127.0.0.1 [lindex [fconfigure $s -sockname] 2]]
	fconfigure $writer -buffering line
	puts -nonewline $writer hello
	flush $writer
    }
    proc newline {} {
	variable done
	variable writer

	puts $writer hello
	flush $writer
	set done 1
    }
    producer
    variable done
    vwait [namespace which -variable done]
    close $writer
    close $s
    after cancel $after
    if {$accept != {}} {close $accept}
    set counter
} 1

set path(fooBar) [makeFile {} fooBar]

test io-55.1 {ChannelEventScriptInvoker: deletion} -constraints {
    fileevent
} -setup {
    variable x
    proc eventScript {fd} {
	variable x
	close $fd
	error "planned error"
	set x whoops
    }
    proc myHandler args {
	variable x got_error
    }
    set handler [interp bgerror {}]
    interp bgerror {} [namespace which myHandler]
} -body {
    set f [open $path(fooBar) w]
    fileevent $f writable [namespace code [list eventScript $f]]
    variable x not_done
    vwait [namespace which -variable x]
    set x
} -cleanup {
    interp bgerror {} $handler
} -result {got_error}

test io-56.1 {ChannelTimerProc} {testchannelevent} {
    set f [open $path(fooBar) w]
    puts $f "this is a test"
    close $f
    set f [open $path(fooBar) r]
    testchannelevent $f add readable [namespace code {
	read $f 1
	incr x
    }]
    variable x 0
    vwait [namespace which -variable x]
    vwait [namespace which -variable x]
    set result $x
    testchannelevent $f set 0 none
    after idle [namespace code {set y done}]
    variable y
    vwait [namespace which -variable y]
    close $f
    lappend result $y
} {2 done}

test io-57.1 {buffered data and file events, gets} {fileevent} {
    proc accept {sock args} {
	variable s2
	set s2 $sock
    }
    set server [socket -server [namespace code accept] -myaddr 127.0.0.1 0]
    set s [socket 127.0.0.1 [lindex [fconfigure $server -sockname] 2]]
    variable s2
    vwait [namespace which -variable s2]
    update
    fileevent $s2 readable [namespace code {lappend result readable}]
    puts $s "12\n34567890"
    flush $s
    variable result [gets $s2]
    after 1000 [namespace code {lappend result timer}]
    vwait [namespace which -variable result]
    lappend result [gets $s2]
    vwait [namespace which -variable result]
    close $s
    close $s2
    close $server
    set result
} {12 readable 34567890 timer}
test io-57.2 {buffered data and file events, read} {fileevent} {
    proc accept {sock args} {
	variable s2
	set s2 $sock
    }
    set server [socket -server [namespace code accept] -myaddr 127.0.0.1 0]
    set s [socket 127.0.0.1 [lindex [fconfigure $server -sockname] 2]]
    variable s2
    vwait [namespace which -variable s2]
    update
    fileevent $s2 readable [namespace code {lappend result readable}]
    puts -nonewline $s "1234567890"
    flush $s
    variable result [read $s2 1]
    after 1000 [namespace code {lappend result timer}]
    vwait [namespace which -variable result]
    lappend result [read $s2 9]
    vwait [namespace which -variable result]
    close $s
    close $s2
    close $server
    set result
} {1 readable 234567890 timer}

test io-58.1 {Tcl_NotifyChannel and error when closing} {stdio unixOrWin fileevent} {
    set out [open $path(script) w]
    puts $out {
	puts "normal message from pipe"
	puts stderr "error message from pipe"
	exit 1
    }
    proc readit {pipe} {
	variable x
	variable result
	if {[eof $pipe]} {
	    set x [catch {close $pipe} line]
	    lappend result catch $line
	} else {
	    gets $pipe line
	    lappend result gets $line
	}
    }
    close $out
    set pipe [open "|[list [interpreter] $path(script)]" r]
    fileevent $pipe readable [namespace code [list readit $pipe]]
    variable x ""
    set result ""
    vwait [namespace which -variable x]
    list $x $result
} {1 {gets {normal message from pipe} gets {} catch {error message from pipe}}}

test io-59.1 {Thread reference of channels} {testmainthread testchannel} {
    # TIP #10
    # More complicated tests (like that the reference changes as a
    # channel is moved from thread to thread) can be done only in the
    # extension which fully implements the moving of channels between
    # threads, i.e. 'Threads'.

    set f [open $path(longfile) r]
    set result [testchannel mthread $f]
    close $f
    string equal $result [testmainthread]
} {1}

test io-60.1 {writing illegal utf sequences} {fileevent testbytestring} {
    # This test will hang in older revisions of the core.

    set out [open $path(script) w]
    puts $out "catch {load $::tcltestlib Tcltest}"
    puts $out {
	puts ABC[testbytestring \xE2]
	exit 1
    }
    proc readit {pipe} {
	variable x
	variable result
	if {[eof $pipe]} {
	    set x [catch {close $pipe} line]
	    lappend result catch $line
	} else {
	    gets $pipe line
	    lappend result gets $line
	}
    }
    close $out
    set pipe [open "|[list [interpreter] $path(script)]" r]
    fileevent $pipe readable [namespace code [list readit $pipe]]
    variable x ""
    set result ""
    vwait [namespace which -variable x]

    # cut of the remainder of the error stack, especially the filename
    set result [lreplace $result 3 3 [lindex [split [lindex $result 3] \n] 0]]
    list $x $result
} {1 {gets ABC catch {error writing "stdout": illegal byte sequence}}}

test io-61.1 {Reset eof state after changing the eof char} -setup {
    set datafile [makeFile {} eofchar]
    set f [open $datafile w]
    fconfigure $f -translation binary
    puts -nonewline $f [string repeat "Ho hum\n" 11]
    puts $f =
    set line [string repeat "Ge gla " 4]
    puts -nonewline $f [string repeat [string trimright $line]\n 834]
    close $f
} -body {
    set f [open $datafile r]
    fconfigure $f -eofchar =
    set res {}
    lappend res [read $f; tell $f]
    fconfigure $f -eofchar {}
    lappend res [read $f 1]
    lappend res [read $f; tell $f]
    # Any seek zaps the internals into a good state.
    #seek $f 0 start
    #seek $f 0 current
    #lappend res [read $f; tell $f]
    close $f
    set res
} -cleanup {
    removeFile eofchar
} -result {77 = 23431}


# Test the cutting and splicing of channels, this is incidentially the
# attach/detach facility of package Thread, but __without any
# safeguards__. It can also be used to emulate transfer of channels
# between threads, and is used for that here.

test io-70.0 {Cutting & Splicing channels} {testchannel} {
    set f [makeFile {... dummy ...} cutsplice]
    set c [open $f r]

    set     res {}
    lappend res [catch {seek $c 0 start}]
    testchannel cut $c

    lappend res [catch {seek $c 0 start}]
    testchannel splice $c

    lappend res [catch {seek $c 0 start}]
    close $c

    removeFile cutsplice

    set res
} {0 1 0}


test io-70.1 {Transfer channel} {testchannel thread} {
    set f [makeFile {... dummy ...} cutsplice]
    set c [open $f r]

    set     res {}
    lappend res [catch {seek $c 0 start}]
    testchannel cut $c
    lappend res [catch {seek $c 0 start}]

    set tid [thread::create -preserved]
    thread::send $tid [list set c $c]
    thread::send $tid {load {} Tcltest}
    lappend res [thread::send $tid {
	testchannel splice $c
	set res [catch {seek $c 0 start}]
	close $c
	set res
    }]

    thread::release $tid
    removeFile cutsplice

    set res
} {0 1 0}

# ### ### ### ######### ######### #########

foreach {n msg expected} {
     0 {}                                 {}
     1 {{message only}}                   {{message only}}
     2 {-options x}                       {-options x}
     3 {-options {x y} {the message}}     {-options {x y} {the message}}

     4 {-code 1     -level 0 -f ba snarf} {-code 1     -level 0 -f ba snarf}
     5 {-code 0     -level 0 -f ba snarf} {-code 1     -level 0 -f ba snarf}
     6 {-code 1     -level 5 -f ba snarf} {-code 1     -level 0 -f ba snarf}
     7 {-code 0     -level 5 -f ba snarf} {-code 1     -level 0 -f ba snarf}
     8 {-code error -level 0 -f ba snarf} {-code error -level 0 -f ba snarf}
     9 {-code ok    -level 0 -f ba snarf} {-code 1     -level 0 -f ba snarf}
    10 {-code error -level 5 -f ba snarf} {-code error -level 0 -f ba snarf}
    11 {-code ok    -level 5 -f ba snarf} {-code 1     -level 0 -f ba snarf}
    12 {-code boss  -level 0 -f ba snarf} {-code 1     -level 0 -f ba snarf}
    13 {-code boss  -level 5 -f ba snarf} {-code 1     -level 0 -f ba snarf}
    14 {-code 1     -level 0 -f ba}       {-code 1     -level 0 -f ba}
    15 {-code 0     -level 0 -f ba}       {-code 1     -level 0 -f ba}
    16 {-code 1     -level 5 -f ba}       {-code 1     -level 0 -f ba}
    17 {-code 0     -level 5 -f ba}       {-code 1     -level 0 -f ba}
    18 {-code error -level 0 -f ba}       {-code error -level 0 -f ba}
    19 {-code ok    -level 0 -f ba}       {-code 1     -level 0 -f ba}
    20 {-code error -level 5 -f ba}       {-code error -level 0 -f ba}
    21 {-code ok    -level 5 -f ba}       {-code 1     -level 0 -f ba}
    22 {-code boss  -level 0 -f ba}       {-code 1     -level 0 -f ba}
    23 {-code boss  -level 5 -f ba}       {-code 1     -level 0 -f ba}
    24 {-code 1     -level X -f ba snarf} {-code 1     -level 0 -f ba snarf}
    25 {-code 0     -level X -f ba snarf} {-code 1     -level 0 -f ba snarf}
    26 {-code error -level X -f ba snarf} {-code error -level 0 -f ba snarf}
    27 {-code ok    -level X -f ba snarf} {-code 1     -level 0 -f ba snarf}
    28 {-code boss  -level X -f ba snarf} {-code 1     -level 0 -f ba snarf}
    29 {-code 1     -level X -f ba}       {-code 1     -level 0 -f ba}
    30 {-code 0     -level X -f ba}       {-code 1     -level 0 -f ba}
    31 {-code error -level X -f ba}       {-code error -level 0 -f ba}
    32 {-code ok    -level X -f ba}       {-code 1     -level 0 -f ba}
    33 {-code boss  -level X -f ba}       {-code 1     -level 0 -f ba}

    34 {-code 1 -code 1     -level 0 -f ba snarf} {-code 1 -code 1     -level 0 -f ba snarf}
    35 {-code 1 -code 0     -level 0 -f ba snarf} {-code 1             -level 0 -f ba snarf}
    36 {-code 1 -code 1     -level 5 -f ba snarf} {-code 1 -code 1     -level 0 -f ba snarf}
    37 {-code 1 -code 0     -level 5 -f ba snarf} {-code 1             -level 0 -f ba snarf}
    38 {-code 1 -code error -level 0 -f ba snarf} {-code 1 -code error -level 0 -f ba snarf}
    39 {-code 1 -code ok    -level 0 -f ba snarf} {-code 1             -level 0 -f ba snarf}
    40 {-code 1 -code error -level 5 -f ba snarf} {-code 1 -code error -level 0 -f ba snarf}
    41 {-code 1 -code ok    -level 5 -f ba snarf} {-code 1             -level 0 -f ba snarf}
    42 {-code 1 -code boss  -level 0 -f ba snarf} {-code 1             -level 0 -f ba snarf}
    43 {-code 1 -code boss  -level 5 -f ba snarf} {-code 1             -level 0 -f ba snarf}
    44 {-code 1 -code 1     -level 0 -f ba}       {-code 1 -code 1     -level 0 -f ba}
    45 {-code 1 -code 0     -level 0 -f ba}       {-code 1             -level 0 -f ba}
    46 {-code 1 -code 1     -level 5 -f ba}       {-code 1 -code 1     -level 0 -f ba}
    47 {-code 1 -code 0     -level 5 -f ba}       {-code 1             -level 0 -f ba}
    48 {-code 1 -code error -level 0 -f ba}       {-code 1 -code error -level 0 -f ba}
    49 {-code 1 -code ok    -level 0 -f ba}       {-code 1             -level 0 -f ba}
    50 {-code 1 -code error -level 5 -f ba}       {-code 1 -code error -level 0 -f ba}
    51 {-code 1 -code ok    -level 5 -f ba}       {-code 1             -level 0 -f ba}
    52 {-code 1 -code boss  -level 0 -f ba}       {-code 1             -level 0 -f ba}
    53 {-code 1 -code boss  -level 5 -f ba}       {-code 1             -level 0 -f ba}
    54 {-code 1 -code 1     -level X -f ba snarf} {-code 1 -code 1     -level 0 -f ba snarf}
    55 {-code 1 -code 0     -level X -f ba snarf} {-code 1             -level 0 -f ba snarf}
    56 {-code 1 -code error -level X -f ba snarf} {-code 1 -code error -level 0 -f ba snarf}
    57 {-code 1 -code ok    -level X -f ba snarf} {-code 1             -level 0 -f ba snarf}
    58 {-code 1 -code boss  -level X -f ba snarf} {-code 1             -level 0 -f ba snarf}
    59 {-code 1 -code 1     -level X -f ba}       {-code 1 -code 1     -level 0 -f ba}
    60 {-code 1 -code 0     -level X -f ba}       {-code 1             -level 0 -f ba}
    61 {-code 1 -code error -level X -f ba}       {-code 1 -code error -level 0 -f ba}
    62 {-code 1 -code ok    -level X -f ba}       {-code 1             -level 0 -f ba}
    63 {-code 1 -code boss  -level X -f ba}       {-code 1             -level 0 -f ba}

    64 {-code 0 -code 1     -level 0 -f ba snarf} {-code 1 -level 0 -f ba snarf}
    65 {-code 0 -code 0     -level 0 -f ba snarf} {-code 1 -level 0 -f ba snarf}
    66 {-code 0 -code 1     -level 5 -f ba snarf} {-code 1 -level 0 -f ba snarf}
    67 {-code 0 -code 0     -level 5 -f ba snarf} {-code 1 -level 0 -f ba snarf}
    68 {-code 0 -code error -level 0 -f ba snarf} {-code 1 -level 0 -f ba snarf}
    69 {-code 0 -code ok    -level 0 -f ba snarf} {-code 1 -level 0 -f ba snarf}
    70 {-code 0 -code error -level 5 -f ba snarf} {-code 1 -level 0 -f ba snarf}
    71 {-code 0 -code ok    -level 5 -f ba snarf} {-code 1 -level 0 -f ba snarf}
    72 {-code 0 -code boss  -level 0 -f ba snarf} {-code 1 -level 0 -f ba snarf}
    73 {-code 0 -code boss  -level 5 -f ba snarf} {-code 1 -level 0 -f ba snarf}
    74 {-code 0 -code 1     -level 0 -f ba}       {-code 1 -level 0 -f ba}
    75 {-code 0 -code 0     -level 0 -f ba}       {-code 1 -level 0 -f ba}
    76 {-code 0 -code 1     -level 5 -f ba}       {-code 1 -level 0 -f ba}
    77 {-code 0 -code 0     -level 5 -f ba}       {-code 1 -level 0 -f ba}
    78 {-code 0 -code error -level 0 -f ba}       {-code 1 -level 0 -f ba}
    79 {-code 0 -code ok    -level 0 -f ba}       {-code 1 -level 0 -f ba}
    80 {-code 0 -code error -level 5 -f ba}       {-code 1 -level 0 -f ba}
    81 {-code 0 -code ok    -level 5 -f ba}       {-code 1 -level 0 -f ba}
    82 {-code 0 -code boss  -level 0 -f ba}       {-code 1 -level 0 -f ba}
    83 {-code 0 -code boss  -level 5 -f ba}       {-code 1 -level 0 -f ba}
    84 {-code 0 -code 1     -level X -f ba snarf} {-code 1 -level 0 -f ba snarf}
    85 {-code 0 -code 0     -level X -f ba snarf} {-code 1 -level 0 -f ba snarf}
    86 {-code 0 -code error -level X -f ba snarf} {-code 1 -level 0 -f ba snarf}
    87 {-code 0 -code ok    -level X -f ba snarf} {-code 1 -level 0 -f ba snarf}
    88 {-code 0 -code boss  -level X -f ba snarf} {-code 1 -level 0 -f ba snarf}
    89 {-code 0 -code 1     -level X -f ba}       {-code 1 -level 0 -f ba}
    90 {-code 0 -code 0     -level X -f ba}       {-code 1 -level 0 -f ba}
    91 {-code 0 -code error -level X -f ba}       {-code 1 -level 0 -f ba}
    92 {-code 0 -code ok    -level X -f ba}       {-code 1 -level 0 -f ba}
    93 {-code 0 -code boss  -level X -f ba}       {-code 1 -level 0 -f ba}

    94 {-code 1     -code 1 -level 0 -f ba snarf} {-code 1 -code 1     -level 0 -f ba snarf}
    95 {-code 0     -code 1 -level 0 -f ba snarf} {-code 1             -level 0 -f ba snarf}
    96 {-code 1     -code 1 -level 5 -f ba snarf} {-code 1 -code 1     -level 0 -f ba snarf}
    97 {-code 0     -code 1 -level 5 -f ba snarf} {-code 1             -level 0 -f ba snarf}
    98 {-code error -code 1 -level 0 -f ba snarf} {-code error -code 1 -level 0 -f ba snarf}
    99 {-code ok    -code 1 -level 0 -f ba snarf} {-code 1             -level 0 -f ba snarf}
    a0 {-code error -code 1 -level 5 -f ba snarf} {-code error -code 1 -level 0 -f ba snarf}
    a1 {-code ok    -code 1 -level 5 -f ba snarf} {-code 1             -level 0 -f ba snarf}
    a2 {-code boss  -code 1 -level 0 -f ba snarf} {-code 1             -level 0 -f ba snarf}
    a3 {-code boss  -code 1 -level 5 -f ba snarf} {-code 1             -level 0 -f ba snarf}
    a4 {-code 1     -code 1 -level 0 -f ba}       {-code 1 -code 1     -level 0 -f ba}
    a5 {-code 0     -code 1 -level 0 -f ba}       {-code 1             -level 0 -f ba}
    a6 {-code 1     -code 1 -level 5 -f ba}       {-code 1 -code 1     -level 0 -f ba}
    a7 {-code 0     -code 1 -level 5 -f ba}       {-code 1             -level 0 -f ba}
    a8 {-code error -code 1 -level 0 -f ba}       {-code error -code 1 -level 0 -f ba}
    a9 {-code ok    -code 1 -level 0 -f ba}       {-code 1             -level 0 -f ba}
    b0 {-code error -code 1 -level 5 -f ba}       {-code error -code 1 -level 0 -f ba}
    b1 {-code ok    -code 1 -level 5 -f ba}       {-code 1             -level 0 -f ba}
    b2 {-code boss  -code 1 -level 0 -f ba}       {-code 1             -level 0 -f ba}
    b3 {-code boss  -code 1 -level 5 -f ba}       {-code 1             -level 0 -f ba}
    b4 {-code 1     -code 1 -level X -f ba snarf} {-code 1 -code 1     -level 0 -f ba snarf}
    b5 {-code 0     -code 1 -level X -f ba snarf} {-code 1             -level 0 -f ba snarf}
    b6 {-code error -code 1 -level X -f ba snarf} {-code error -code 1 -level 0 -f ba snarf}
    b7 {-code ok    -code 1 -level X -f ba snarf} {-code 1             -level 0 -f ba snarf}
    b8 {-code boss  -code 1 -level X -f ba snarf} {-code 1             -level 0 -f ba snarf}
    b9 {-code 1     -code 1 -level X -f ba}       {-code 1 -code 1     -level 0 -f ba}
    c0 {-code 0     -code 1 -level X -f ba}       {-code 1             -level 0 -f ba}
    c1 {-code error -code 1 -level X -f ba}       {-code error -code 1 -level 0 -f ba}
    c2 {-code ok    -code 1 -level X -f ba}       {-code 1             -level 0 -f ba}
    c3 {-code boss  -code 1 -level X -f ba}       {-code 1             -level 0 -f ba}

    c4 {-code 1     -code 0 -level 0 -f ba snarf} {-code 1 -level 0 -f ba snarf}
    c5 {-code 0     -code 0 -level 0 -f ba snarf} {-code 1 -level 0 -f ba snarf}
    c6 {-code 1     -code 0 -level 5 -f ba snarf} {-code 1 -level 0 -f ba snarf}
    c7 {-code 0     -code 0 -level 5 -f ba snarf} {-code 1 -level 0 -f ba snarf}
    c8 {-code error -code 0 -level 0 -f ba snarf} {-code 1 -level 0 -f ba snarf}
    c9 {-code ok    -code 0 -level 0 -f ba snarf} {-code 1 -level 0 -f ba snarf}
    d0 {-code error -code 0 -level 5 -f ba snarf} {-code 1 -level 0 -f ba snarf}
    d1 {-code ok    -code 0 -level 5 -f ba snarf} {-code 1 -level 0 -f ba snarf}
    d2 {-code boss  -code 0 -level 0 -f ba snarf} {-code 1 -level 0 -f ba snarf}
    d3 {-code boss  -code 0 -level 5 -f ba snarf} {-code 1 -level 0 -f ba snarf}
    d4 {-code 1     -code 0 -level 0 -f ba}       {-code 1 -level 0 -f ba}
    d5 {-code 0     -code 0 -level 0 -f ba}       {-code 1 -level 0 -f ba}
    d6 {-code 1     -code 0 -level 5 -f ba}       {-code 1 -level 0 -f ba}
    d7 {-code 0     -code 0 -level 5 -f ba}       {-code 1 -level 0 -f ba}
    d8 {-code error -code 0 -level 0 -f ba}       {-code 1 -level 0 -f ba}
    d9 {-code ok    -code 0 -level 0 -f ba}       {-code 1 -level 0 -f ba}
    e0 {-code error -code 0 -level 5 -f ba}       {-code 1 -level 0 -f ba}
    e1 {-code ok    -code 0 -level 5 -f ba}       {-code 1 -level 0 -f ba}
    e2 {-code boss  -code 0 -level 0 -f ba}       {-code 1 -level 0 -f ba}
    e3 {-code boss  -code 0 -level 5 -f ba}       {-code 1 -level 0 -f ba}
    e4 {-code 1     -code 0 -level X -f ba snarf} {-code 1 -level 0 -f ba snarf}
    e5 {-code 0     -code 0 -level X -f ba snarf} {-code 1 -level 0 -f ba snarf}
    e6 {-code error -code 0 -level X -f ba snarf} {-code 1 -level 0 -f ba snarf}
    e7 {-code ok    -code 0 -level X -f ba snarf} {-code 1 -level 0 -f ba snarf}
    e8 {-code boss  -code 0 -level X -f ba snarf} {-code 1 -level 0 -f ba snarf}
    e9 {-code 1     -code 0 -level X -f ba}       {-code 1 -level 0 -f ba}
    f0 {-code 0     -code 0 -level X -f ba}       {-code 1 -level 0 -f ba}
    f1 {-code error -code 0 -level X -f ba}       {-code 1 -level 0 -f ba}
    f2 {-code ok    -code 0 -level X -f ba}       {-code 1 -level 0 -f ba}
    f3 {-code boss  -code 0 -level X -f ba}       {-code 1 -level 0 -f ba}
} {
    test io-71.$n {Tcl_SetChannelError} {testchannel} {

	set f [makeFile {... dummy ...} cutsplice]
	set c [open $f r]

	set res [testchannel setchannelerror $c [lrange $msg 0 end]]
	close $c
	removeFile cutsplice

	set res
    } [lrange $expected 0 end]

    test io-72.$n {Tcl_SetChannelErrorInterp} {testchannel} {

	set f [makeFile {... dummy ...} cutsplice]
	set c [open $f r]

	set res [testchannel setchannelerrorinterp $c [lrange $msg 0 end]]
	close $c
	removeFile cutsplice

	set res
    } [lrange $expected 0 end]
}

test io-73.1 {channel Tcl_Obj SetChannelFromAny} {} {
    # Test for Bug 1847044 - don't spoil type unless we have a valid channel
    catch {close [lreplace [list a] 0 end]}
} {1}

test io-73.2 {channel Tcl_Obj SetChannelFromAny, bug 2407783} -setup {
    # Invalidate internalrep of 'channel' Tcl_Obj when transiting between interpreters.
    set f [open [info script] r]
} -body {
    interp create foo
    seek $f 0
    set code [catch {interp eval foo [list seek $f 0]} msg]
    # The string map converts the changing channel handle to a fixed string
    list $code [string map [list $f @@] $msg]
} -cleanup {
    close $f
} -result {1 {can not find channel named "@@"}}

test io-73.3 {[5adc350683] [gets] after EOF} -setup {
    set fn [makeFile {} io-73.3]
    set rfd [open $fn r]
    set wfd [open $fn a]
    chan configure $wfd -buffering line
    read $rfd
} -body {
    set result [eof $rfd]
    puts $wfd "more data"
    lappend result [eof $rfd]
    lappend result [gets $rfd]
    lappend result [eof $rfd]
    lappend result [gets $rfd]
    lappend result [eof $rfd]
} -cleanup {
    close $wfd
    close $rfd
    removeFile io-73.3
} -result {1 1 {more data} 0 {} 1}

test io-73.4 {[5adc350683] [read] after EOF} -setup {
    set fn [makeFile {} io-73.4]
    set rfd [open $fn r]
    set wfd [open $fn a]
    chan configure $wfd -buffering line
    read $rfd
} -body {
    set result [eof $rfd]
    puts $wfd "more data"
    lappend result [eof $rfd]
    lappend result [read $rfd]
    lappend result [eof $rfd]
} -cleanup {
    close $wfd
    close $rfd
    removeFile io-73.4
} -result {1 1 {more data
} 1}

test io-73.5 {effect of eof on encoding end flags} -setup {
    set fn [makeFile {} io-73.5]
    set rfd [open $fn r]
    set wfd [open $fn a]
    chan configure $wfd -buffering none -translation binary
    chan configure $rfd -buffersize 5 -encoding utf-8
    read $rfd
} -body {
    set result [eof $rfd]
    puts -nonewline $wfd more\xC2\xA0data
    lappend result [eof $rfd]
    lappend result [read $rfd]
    lappend result [eof $rfd]
} -cleanup {
    close $wfd
    close $rfd
    removeFile io-73.5
} -result [list 1 1 more\xA0data 1]

test io-74.1 {[104f2885bb] improper cache validity check} -setup {
    set fn [makeFile {} io-74.1]
    set rfd [open $fn r]
    testobj freeallvars
    interp create child
} -constraints testobj -body {
    teststringobj set 1 [string range $rfd 0 end]
    read [teststringobj get 1]
    testobj duplicate 1 2
    interp transfer {} $rfd child
    catch {read [teststringobj get 1]}
    read [teststringobj get 2]
} -cleanup {
    interp delete child
    testobj freeallvars
    removeFile io-74.1
} -returnCodes error -match glob -result {can not find channel named "*"}

# The following tests 75.1 to 75.5 exercise strict or tolerant channel
# encoding.
# TCL 8.7 only offers tolerant channel encoding, what is tested here.
test io-75.1 {multibyte encoding error read results in raw bytes} -setup {
    set fn [makeFile {} io-75.1]
    set f [open $fn w+]
    fconfigure $f -encoding binary
    # In UTF-8, a byte 0xCx starts a multibyte sequence and must be followed
    # by a byte > 0x7F. This is violated to get an invalid sequence.
    puts -nonewline $f A\xC0\x40
    flush $f
    seek $f 0
    fconfigure $f -encoding utf-8 -nocomplainencoding 1 -buffering none
} -body {
    set d [read $f]
    binary scan $d H* hd
    set hd
} -cleanup {
    close $f
    removeFile io-75.1
} -result 41c040

test io-75.2 {unrepresentable character write passes and is replaced by ? (-nocomplainencoding 1)} -setup {
    set fn [makeFile {} io-75.2]
    set f [open $fn w+]
    fconfigure $f -encoding iso8859-1 -nocomplainencoding 1
} -body {
    puts -nonewline $f A\u2022
    flush $f
    seek $f 0
    read $f
} -cleanup {
    close $f
    removeFile io-75.2
} -result A?

# Incomplete sequence test.
# This error may IMHO only be detected with the close.
# But the read already returns the incomplete sequence.
test io-75.3 {incomplete multibyte encoding read is ignored (-nocomplainencoding 1)} -setup {
    set fn [makeFile {} io-75.3]
    set f [open $fn w+]
    fconfigure $f -encoding binary
    puts -nonewline $f "A\xC0"
    flush $f
    seek $f 0
    fconfigure $f -encoding utf-8 -buffering none -nocomplainencoding 1
} -body {
    set d [read $f]
    close $f
    binary scan $d H* hd
    set hd
} -cleanup {
    removeFile io-75.3
} -result 41c0

# As utf-8 has a special treatment in multi-byte decoding, also test another
# one.
test io-75.4 {shiftjis encoding error read results in raw bytes (-nocomplainencoding 1)} -setup {
    set fn [makeFile {} io-75.4]
    set f [open $fn w+]
    fconfigure $f -encoding binary
    # In shiftjis, \x81 starts a two-byte sequence.
    # But 2nd byte \xFF is not allowed
    puts -nonewline $f A\x81\xFFA
    flush $f
    seek $f 0
    fconfigure $f -encoding shiftjis -buffering none -eofchar "" -translation lf -nocomplainencoding 1
} -body {
    set d [read $f]
    binary scan $d H* hd
    set hd
} -cleanup {
    close $f
    removeFile io-75.4
} -result 4181ff41

test io-75.5 {invalid utf-8 encoding read is ignored (-nocomplainencoding 1)} -setup {
    set fn [makeFile {} io-75.5]
    set f [open $fn w+]
    fconfigure $f -encoding binary
    puts -nonewline $f A\x81
    flush $f
    seek $f 0
    fconfigure $f -encoding utf-8 -buffering none -eofchar "" -translation lf -nocomplainencoding 1
} -body {
    set d [read $f]
    close $f
    binary scan $d H* hd
    set hd
} -cleanup {
    removeFile io-75.5
} -result 4181

test io-75.8 {invalid utf-8 encoding eof handling (-strictencoding 1)} -setup {
    set fn [makeFile {} io-75.8]
    set f [open $fn w+]
    fconfigure $f -encoding binary
    # \x81 is invalid in utf-8, but since \x1A comes first, -eofchar takes precedence.
    puts -nonewline $f A\x1A\x81
    flush $f
    seek $f 0
    fconfigure $f -encoding utf-8 -buffering none -eofchar \x1A -translation lf -strictencoding 1
} -body {
    set d [read $f]
    binary scan $d H* hd
    lappend hd [eof $f]
    lappend hd [read $f]
    close $f
    set hd
} -cleanup {
    removeFile io-75.8
} -result {41 1 {}}

test io-75.9 {unrepresentable character write passes and is replaced by ?} -setup {
    set fn [makeFile {} io-75.9]
    set f [open $fn w+]
    fconfigure $f -encoding iso8859-1 -strictencoding 1
} -body {
    catch {puts -nonewline $f "A\u2022"} msg
    flush $f
    seek $f 0
    list [read $f] $msg
} -cleanup {
    close $f
    removeFile io-75.9
} -match glob -result [list {A} {error writing "*": illegal byte sequence}]

# Incomplete sequence test.
# This error may IMHO only be detected with the close.
# But the read already returns the incomplete sequence.
test io-75.10 {incomplete multibyte encoding read is ignored} -setup {
    set fn [makeFile {} io-75.10]
    set f [open $fn w+]
    fconfigure $f -encoding binary
    puts -nonewline $f A\xC0
    flush $f
    seek $f 0
    fconfigure $f -encoding utf-8 -buffering none
} -body {
    set d [read $f]
    close $f
    binary scan $d H* hd
    set hd
} -cleanup {
    removeFile io-75.10
} -result 41c0
# The current result returns the orphan byte as byte.
# This may be expected due to special utf-8 handling.

# As utf-8 has a special treatment in multi-byte decoding, also test another
# one.
test io-75.11 {shiftjis encoding error read results in raw bytes} -setup {
    set fn [makeFile {} io-75.11]
    set f [open $fn w+]
    fconfigure $f -encoding binary
    # In shiftjis, \x81 starts a two-byte sequence.
    # But 2nd byte \xFF is not allowed
    puts -nonewline $f A\x81\xFFA
    flush $f
    seek $f 0
    fconfigure $f -encoding shiftjis -buffering none -eofchar "" -translation lf -strictencoding 1
} -body {
    set d [read $f]
    binary scan $d H* hd
    lappend hd [catch {set d [read $f]} msg]
    lappend hd $msg
} -cleanup {
    close $f
    removeFile io-75.11
} -match glob -result {41 1 {error reading "*": illegal byte sequence}}

test io-75.12 {invalid utf-8 encoding read is ignored} -setup {
    set fn [makeFile {} io-75.12]
    set f [open $fn w+]
    fconfigure $f -encoding binary
    puts -nonewline $f A\x81
    flush $f
    seek $f 0
    fconfigure $f -encoding utf-8 -buffering none -eofchar "" -translation lf
} -body {
    set d [read $f]
    close $f
    binary scan $d H* hd
    set hd
} -cleanup {
    removeFile io-75.12
} -result 4181
test io-75.13 {invalid utf-8 encoding read is not ignored (-strictencoding 1)} -setup {
    set fn [makeFile {} io-75.13]
    set f [open $fn w+]
    fconfigure $f -encoding binary
    # \x81 is invalid in utf-8
    puts -nonewline $f "A\x81"
    flush $f
    seek $f 0
    fconfigure $f -encoding utf-8 -buffering none -eofchar "" -translation lf -strictencoding 1
} -body {
    set d [read $f]
    binary scan $d H* hd
    lappend hd [catch {read $f} msg]
    close $f
    lappend hd $msg
} -cleanup {
    removeFile io-75.13
} -match glob -result {41 1 {error reading "*": illegal byte sequence}}

# ### ### ### ######### ######### #########



test io-76.0 {channel modes} -setup {
    set datafile [makeFile {some characters} dummy]
    set f [open $datafile r]
} -constraints testchannel -body {
    testchannel mode $f
} -cleanup {
    close $f
    removeFile dummy
} -result {read {}}

test io-76.1 {channel modes} -setup {
    set datafile [makeFile {some characters} dummy]
    set f [open $datafile w]
} -constraints testchannel -body {
    testchannel mode $f
} -cleanup {
    close $f
    removeFile dummy
} -result {{} write}

test io-76.2 {channel modes} -setup {
    set datafile [makeFile {some characters} dummy]
    set f [open $datafile r+]
} -constraints testchannel -body {
    testchannel mode $f
} -cleanup {
    close $f
    removeFile dummy
} -result {read write}

test io-76.3 {channel mode dropping} -setup {
    set datafile [makeFile {some characters} dummy]
    set f [open $datafile r]
} -constraints testchannel -body {
    testchannel mremove-wr $f
    list [testchannel mode $f] [testchannel maxmode $f]
} -cleanup {
    close $f
    removeFile dummy
} -result {{read {}} {read {}}}

test io-76.4 {channel mode dropping} -setup {
    set datafile [makeFile {some characters} dummy]
    set f [open $datafile r]
} -constraints testchannel -body {
    testchannel mremove-rd $f
} -returnCodes error -cleanup {
    close $f
    removeFile dummy
} -match glob -result {Tcl_RemoveChannelMode error: Bad mode, would make channel inacessible. Channel: "*"}

test io-76.5 {channel mode dropping} -setup {
    set datafile [makeFile {some characters} dummy]
    set f [open $datafile w]
} -constraints testchannel -body {
    testchannel mremove-rd $f
    list [testchannel mode $f] [testchannel maxmode $f]
} -cleanup {
    close $f
    removeFile dummy
} -result {{{} write} {{} write}}

test io-76.6 {channel mode dropping} -setup {
    set datafile [makeFile {some characters} dummy]
    set f [open $datafile w]
} -constraints testchannel -body {
    testchannel mremove-wr $f
} -returnCodes error -cleanup {
    close $f
    removeFile dummy
} -match glob -result {Tcl_RemoveChannelMode error: Bad mode, would make channel inacessible. Channel: "*"}

test io-76.7 {channel mode dropping} -setup {
    set datafile [makeFile {some characters} dummy]
    set f [open $datafile r+]
} -constraints testchannel -body {
    testchannel mremove-rd $f
    list [testchannel mode $f] [testchannel maxmode $f]
} -cleanup {
    close $f
    removeFile dummy
} -result {{{} write} {read write}}

test io-76.8 {channel mode dropping} -setup {
    set datafile [makeFile {some characters} dummy]
    set f [open $datafile r+]
} -constraints testchannel -body {
    testchannel mremove-wr $f
    list [testchannel mode $f] [testchannel maxmode $f]
} -cleanup {
    close $f
    removeFile dummy
} -result {{read {}} {read write}}

test io-76.9 {channel mode dropping} -setup {
    set datafile [makeFile {some characters} dummy]
    set f [open $datafile r+]
} -constraints testchannel -body {
    testchannel mremove-wr $f
    testchannel mremove-rd $f
} -returnCodes error -cleanup {
    close $f
    removeFile dummy
} -match glob -result {Tcl_RemoveChannelMode error: Bad mode, would make channel inacessible. Channel: "*"}

test io-76.10 {channel mode dropping} -setup {
    set datafile [makeFile {some characters} dummy]
    set f [open $datafile r+]
} -constraints testchannel -body {
    testchannel mremove-rd $f
    testchannel mremove-wr $f
} -returnCodes error -cleanup {
    close $f
    removeFile dummy
} -match glob -result {Tcl_RemoveChannelMode error: Bad mode, would make channel inacessible. Channel: "*"}

# cleanup
foreach file [list fooBar longfile script script2 output test1 pipe my_script \
	test2 test3 cat stdout kyrillic.txt utf8-fcopy.txt utf8-rp.txt] {
    removeFile $file
}
cleanupTests
}
namespace delete ::tcl::test::io
return<|MERGE_RESOLUTION|>--- conflicted
+++ resolved
@@ -5676,13 +5676,8 @@
     set x [read $f]
     close $f
     set x
-<<<<<<< HEAD
 } 牦
-test io-39.16 {Tcl_SetChannelOption: -encoding, errors} {
-=======
-} \u7266
 test io-39.16 {Tcl_SetChannelOption: -encoding (shortened to "-en"), errors} -body {
->>>>>>> 79771a16
     file delete $path(test1)
     set f [open $path(test1) w]
     fconfigure $f -en foobar
