--- conflicted
+++ resolved
@@ -8952,14 +8952,7 @@
     removeFile io-74.1
 } -returnCodes error -match glob -result {can not find channel named "*"}
 
-<<<<<<< HEAD
 test io-75.1 {multibyte encoding error read results in raw bytes (-nocomplainencoding 1)} -setup {
-=======
-# The following tests 75.1 to 75.5 exercise strict or tolerant channel
-# encoding.
-# TCL 8.7 only offers tolerant channel encoding, what is tested here.
-test io-75.1 {multibyte encoding error read results in raw bytes} -setup {
->>>>>>> 7e85d642
     set fn [makeFile {} io-75.1]
     set f [open $fn w+]
     fconfigure $f -encoding binary
@@ -9033,20 +9026,11 @@
     removeFile io-75.4
 } -result 4181ff41
 
-<<<<<<< HEAD
-test io-75.5 {incomplete shiftjis encoding read is ignored (-nocomplainencoding 1)} -setup {
-    set fn [makeFile {} io-75.5]
-    set f [open $fn w+]
-    fconfigure $f -encoding binary
-    # \x81 announces a two byte sequence.
-    puts -nonewline $f "A\x81"
-=======
 test io-75.5 {invalid utf-8 encoding read is ignored (-nocomplainencoding 1)} -setup {
     set fn [makeFile {} io-75.5]
     set f [open $fn w+]
     fconfigure $f -encoding binary
     puts -nonewline $f A\x81
->>>>>>> 7e85d642
     flush $f
     seek $f 0
     fconfigure $f -encoding utf-8 -buffering none -eofchar "" -translation lf -nocomplainencoding 1
@@ -9059,29 +9043,24 @@
     removeFile io-75.5
 } -result 4181
 
-test io-75.6 {multibyte encoding error read results in raw bytes} -setup {
+test io-75.6 {invalid utf-8 encoding read is not ignored (-strictencoding 1)} -setup {
     set fn [makeFile {} io-75.6]
     set f [open $fn w+]
     fconfigure $f -encoding binary
-<<<<<<< HEAD
-    # In UTF-8, a byte 0xCx starts a multibyte sequence and must be followed
-    # by a byte > 0x7F. This is violated to get an invalid sequence.
-    puts -nonewline $f "A\xC0\x40"
-=======
     # \x81 is invalid in utf-8
     puts -nonewline $f A\x81
->>>>>>> 7e85d642
     flush $f
     seek $f 0
-    fconfigure $f -encoding utf-8 -buffering none -strict 1
+    fconfigure $f -encoding utf-8 -buffering none -eofchar "" -translation lf -strictencoding 1
 } -body {
     set d [read $f]
     binary scan $d H* hd
-    set hd
+    lappend hd [catch {read $f} msg]
+    close $f
+    lappend hd $msg
 } -cleanup {
-    close $f
     removeFile io-75.6
-} -result "41"
+} -match glob -result {41 1 {error reading "*": illegal byte sequence}}
 
 test io-75.7 {invalid utf-8 encoding eof handling (-strictencoding 1)} -setup {
     set fn [makeFile {} io-75.7]
@@ -9129,11 +9108,7 @@
 test io-75.9 {unrepresentable character write passes and is replaced by ?} -setup {
     set fn [makeFile {} io-75.9]
     set f [open $fn w+]
-<<<<<<< HEAD
-    fconfigure $f -encoding iso8859-1
-=======
     fconfigure $f -encoding iso8859-1 -strictencoding 1
->>>>>>> 7e85d642
 } -body {
     catch {puts -nonewline $f "A\u2022"} msg
     flush $f
@@ -9151,11 +9126,7 @@
     set fn [makeFile {} io-75.10]
     set f [open $fn w+]
     fconfigure $f -encoding binary
-<<<<<<< HEAD
-    puts -nonewline $f "A\xC0"
-=======
     puts -nonewline $f A\xC0
->>>>>>> 7e85d642
     flush $f
     seek $f 0
     fconfigure $f -encoding utf-8 -buffering none
@@ -9166,11 +9137,7 @@
     set hd
 } -cleanup {
     removeFile io-75.10
-<<<<<<< HEAD
-} -result "41c0"
-=======
 } -result 41c0
->>>>>>> 7e85d642
 # The current result returns the orphan byte as byte.
 # This may be expected due to special utf-8 handling.
 
@@ -9182,22 +9149,6 @@
     fconfigure $f -encoding binary
     # In shiftjis, \x81 starts a two-byte sequence.
     # But 2nd byte \xFF is not allowed
-<<<<<<< HEAD
-    puts -nonewline $f "A\x81\xFFA"
-    flush $f
-    seek $f 0
-    fconfigure $f -encoding shiftjis -buffering none -eofchar "" -translation lf
-} -body {
-    set d [read $f]
-    binary scan $d H* hd
-    set hd
-} -cleanup {
-    close $f
-    removeFile io-75.11
-} -result "41"
-# The current result cuts at the invalid sequence. IMHO, there should be an
-# error thrown or the whole sequence should be returned as byte (compat mode).
-=======
     puts -nonewline $f A\x81\xFFA
     flush $f
     seek $f 0
@@ -9211,17 +9162,12 @@
     close $f
     removeFile io-75.11
 } -match glob -result {41 1 {error reading "*": illegal byte sequence}}
->>>>>>> 7e85d642
 
 test io-75.12 {invalid utf-8 encoding read is ignored} -setup {
     set fn [makeFile {} io-75.12]
     set f [open $fn w+]
     fconfigure $f -encoding binary
-<<<<<<< HEAD
-    puts -nonewline $f "A\x81"
-=======
     puts -nonewline $f A\x81
->>>>>>> 7e85d642
     flush $f
     seek $f 0
     fconfigure $f -encoding utf-8 -buffering none -eofchar "" -translation lf
@@ -9232,11 +9178,7 @@
     set hd
 } -cleanup {
     removeFile io-75.12
-<<<<<<< HEAD
-} -result "4181"
-=======
 } -result 4181
->>>>>>> 7e85d642
 test io-75.13 {invalid utf-8 encoding read is not ignored (-strictencoding 1)} -setup {
     set fn [makeFile {} io-75.13]
     set f [open $fn w+]
