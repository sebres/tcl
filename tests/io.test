--- conflicted
+++ resolved
@@ -9223,53 +9223,7 @@
     removeFile io-75.5
 } -result 4181
 
-<<<<<<< HEAD
-test io-75.6 {invalid utf-8 encoding read is not ignored (-encodingprofile strict)} -setup {
-    set fn [makeFile {} io-75.6]
-    set f [open $fn w+]
-    fconfigure $f -encoding binary
-    # \x81 is invalid in utf-8
-    puts -nonewline $f A\x81
-    flush $f
-    seek $f 0
-    fconfigure $f -encoding utf-8 -buffering none -eofchar "" -translation lf -encodingprofile strict
-} -body {
-    set d [read $f]
-    binary scan $d H* hd
-    lappend hd [catch {read $f} msg]
-    close $f
-    lappend hd $msg
-} -cleanup {
-    removeFile io-75.6
-} -match glob -result {41 1 {error reading "*": illegal byte sequence}}
-
-test io-75.7 {invalid utf-8 encoding eof handling (-encodingprofile strict)} -setup {
-    set fn [makeFile {} io-75.7]
-    set f [open $fn w+]
-    fconfigure $f -encoding binary
-    # \xA1 is invalid in utf-8. -eofchar is not detected, because it comes later.
-    puts -nonewline $f A\xA1\x1A
-    flush $f
-    seek $f 0
-    fconfigure $f -encoding utf-8 -buffering none -eofchar \x1A -translation lf -encodingprofile strict
-} -body {
-    set d [read $f]
-    binary scan $d H* hd
-    lappend hd [eof $f]
-    lappend hd [catch {read $f} msg]
-    lappend hd $msg
-    fconfigure $f -encoding iso8859-1
-    lappend hd [read $f];# We changed encoding, so now we can read the \xA1
-    close $f
-    set hd
-} -cleanup {
-    removeFile io-75.7
-} -match glob -result {41 0 1 {error reading "*": illegal byte sequence} ¡}
-
 test io-75.8 {invalid utf-8 encoding eof handling (-encodingprofile strict)} -setup {
-=======
-test io-75.8 {invalid utf-8 encoding eof handling (-strictencoding 1)} -setup {
->>>>>>> 2e38307b
     set fn [makeFile {} io-75.8]
     set f [open $fn w+]
     fconfigure $f -encoding binary
