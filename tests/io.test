# -*- tcl -*-
# Functionality covered: operation of all IO commands, and all procedures
# defined in generic/tclIO.c.
#
# This file contains a collection of tests for one or more of the Tcl
# built-in commands.  Sourcing this file into Tcl runs the tests and
# generates output for errors.  No output means no errors were found.
#
# Copyright © 1991-1994 The Regents of the University of California.
# Copyright © 1994-1997 Sun Microsystems, Inc.
# Copyright © 1998-1999 Scriptics Corporation.
#
# See the file "license.terms" for information on usage and redistribution
# of this file, and for a DISCLAIMER OF ALL WARRANTIES.

if {"::tcltest" ni [namespace children]} {
    package require tcltest 2.5
}

namespace eval ::tcl::test::io {
    namespace import ::tcltest::*

    variable umaskValue
    variable path
    variable f
    variable i
    variable n
    variable v
    variable msg
    variable expected

    catch {
	::tcltest::loadTestedCommands
	package require -exact tcl::test [info patchlevel]
	set ::tcltestlib [info loaded {} Tcltest]
    }
    source [file join [file dirname [info script]] tcltests.tcl]

testConstraint testbytestring [llength [info commands testbytestring]]
testConstraint testchannel      [llength [info commands testchannel]]
testConstraint testfevent       [llength [info commands testfevent]]
testConstraint testchannelevent [llength [info commands testchannelevent]]
testConstraint testmainthread   [llength [info commands testmainthread]]
testConstraint testobj		[llength [info commands testobj]]
testConstraint testservicemode  [llength [info commands testservicemode]]
# Some things fail under Windows in Continuous Integration systems for subtle
# reasons such as CI often running with elevated privileges in a container.
testConstraint notWinCI [expr {
    $::tcl_platform(platform) ne "windows" || ![info exists ::env(CI)]}]
testConstraint notOSX [expr {$::tcl_platform(os) ne "Darwin"}]

# You need a *very* special environment to do some tests.  In
# particular, many file systems do not support large-files...
testConstraint largefileSupport [expr {$::tcl_platform(os) ne "Darwin"}]

# some tests can only be run is umask is 2
# if "umask" cannot be run, the tests will be skipped.
set umaskValue 0
testConstraint umask [expr {![catch {set umaskValue [scan [exec /bin/sh -c umask] %o]}]}]

testConstraint makeFileInHome [expr {![file exists ~/_test_] && [file writable ~]}]

# set up a long data file for some of the following tests

set path(longfile) [makeFile {} longfile]
set f [open $path(longfile) w]
fconfigure $f -eofchar {} -translation lf
for { set i 0 } { $i < 100 } { incr i} {
    puts $f "#123456789abcdef0123456789abcdef0123456789abcdef0123456789abcdef0123456789abcdef
\#123456789abcdef01
\#"
    }
close $f

set path(cat) [makeFile {
    set f stdin
    if {$argv != ""} {
	set f [open [lindex $argv 0]]
    }
    fconfigure $f -encoding binary -translation lf -blocking 0 -eofchar \x1A
    fconfigure stdout -encoding binary -translation lf -buffering none
    fileevent $f readable "foo $f"
    proc foo {f} {
	set x [read $f]
	catch {puts -nonewline $x}
	if {[eof $f]} {
	    close $f
	    exit 0
	}
    }
    vwait forever
} cat]

set thisScript [file join [pwd] [info script]]

proc contents {file} {
    set f [open $file]
    fconfigure $f -translation binary
    set a [read $f]
    close $f
    return $a
}

test io-1.5 {Tcl_WriteChars: CheckChannelErrors} {emptyTest} {
    # no test, need to cause an async error.
} {}
set path(test1) [makeFile {} test1]
test io-1.6 {Tcl_WriteChars: WriteBytes} {
    set f [open $path(test1) w]
    fconfigure $f -encoding binary
    puts -nonewline $f "a\x4D\x00"
    close $f
    contents $path(test1)
} "a\x4D\x00"
test io-1.7 {Tcl_WriteChars: WriteChars} {
    set f [open $path(test1) w]
    fconfigure $f -encoding shiftjis
    puts -nonewline $f "a乍\x00"
    close $f
    contents $path(test1)
} "a\x93\xE1\x00"
set path(test2) [makeFile {} test2]
test io-1.8 {Tcl_WriteChars: WriteChars} {
    # This test written for SF bug #506297.
    #
    # Executing this test without the fix for the referenced bug
    # applied to tcl will cause tcl, more specifically WriteChars, to
    # go into an infinite loop.

    set f [open $path(test2) w]
    fconfigure      $f -encoding iso2022-jp
    puts -nonewline $f [format %s%c [string repeat " " 4] 12399]
    close           $f
    contents $path(test2)
} "    \x1B\$B\$O\x1B(B"

test io-1.9 {Tcl_WriteChars: WriteChars} {
    # When closing a channel with an encoding that appends
    # escape bytes, check for the case where the escape
    # bytes overflow the current IO buffer. The bytes
    # should be moved into a new buffer.

    set data "1234567890 [format %c 12399]"

    set sizes [list]

    # With default buffer size
    set f [open $path(test2) w]
    fconfigure      $f -encoding iso2022-jp
    puts -nonewline $f $data
    close           $f
    lappend sizes [file size $path(test2)]

    # With buffer size equal to the length
    # of the data, the escape bytes would
    # go into the next buffer.

    set f [open $path(test2) w]
    fconfigure      $f -encoding iso2022-jp -buffersize 16
    puts -nonewline $f $data
    close           $f
    lappend sizes [file size $path(test2)]

    # With buffer size that is large enough
    # to hold 1 byte of escaped data, but
    # not all 3. This should not write
    # the escape bytes to the first buffer
    # and then again to the second buffer.

    set f [open $path(test2) w]
    fconfigure      $f -encoding iso2022-jp -buffersize 17
    puts -nonewline $f $data
    close           $f
    lappend sizes [file size $path(test2)]

    # With buffer size that can hold 2 out of
    # 3 bytes of escaped data.

    set f [open $path(test2) w]
    fconfigure      $f -encoding iso2022-jp -buffersize 18
    puts -nonewline $f $data
    close           $f
    lappend sizes [file size $path(test2)]

    # With buffer size that can hold all the
    # data and escape bytes.

    set f [open $path(test2) w]
    fconfigure      $f -encoding iso2022-jp -buffersize 19
    puts -nonewline $f $data
    close           $f
    lappend sizes [file size $path(test2)]

    set sizes
} {19 19 19 19 19}

test io-2.1 {WriteBytes} {
    # loop until all bytes are written

    set f [open $path(test1) w]
    fconfigure $f  -encoding binary -buffersize 16 -translation crlf
    puts $f "abcdefghijklmnopqrstuvwxyz"
    close $f
    contents $path(test1)
} "abcdefghijklmnopqrstuvwxyz\r\n"
test io-2.2 {WriteBytes: savedLF > 0} {
    # After flushing buffer, there was a \n left over from the last
    # \n -> \r\n expansion.  It gets stuck at beginning of this buffer.

    set f [open $path(test1) w]
    fconfigure $f -encoding binary -buffersize 16 -translation crlf
    puts -nonewline $f "123456789012345\n12"
    set x [list [contents $path(test1)]]
    close $f
    lappend x [contents $path(test1)]
} [list "123456789012345\r" "123456789012345\r\n12"]
test io-2.3 {WriteBytes: flush on line} {
    # Tcl "line" buffering has weird behavior: if current buffer contains
    # a \n, entire buffer gets flushed.  Logical behavior would be to flush
    # only up to the \n.

    set f [open $path(test1) w]
    fconfigure $f -encoding binary -buffering line -translation crlf
    puts -nonewline $f "\n12"
    set x [contents $path(test1)]
    close $f
    set x
} "\r\n12"
test io-2.4 {WriteBytes: reset sawLF after each buffer} {
    set f [open $path(test1) w]
     fconfigure $f -encoding binary -buffering line -translation lf \
	     -buffersize 16
    puts -nonewline $f "abcdefg\nhijklmnopqrstuvwxyz"
    set x [list [contents $path(test1)]]
    close $f
    lappend x [contents $path(test1)]
} [list "abcdefg\nhijklmno" "abcdefg\nhijklmnopqrstuvwxyz"]

test io-3.1 {WriteChars: compatibility with WriteBytes} {
    # loop until all bytes are written

    set f [open $path(test1) w]
    fconfigure $f -encoding ascii -buffersize 16 -translation crlf
    puts $f "abcdefghijklmnopqrstuvwxyz"
    close $f
    contents $path(test1)
} "abcdefghijklmnopqrstuvwxyz\r\n"
test io-3.2 {WriteChars: compatibility with WriteBytes: savedLF > 0} {
    # After flushing buffer, there was a \n left over from the last
    # \n -> \r\n expansion.  It gets stuck at beginning of this buffer.

    set f [open $path(test1) w]
    fconfigure $f -encoding ascii -buffersize 16 -translation crlf
    puts -nonewline $f "123456789012345\n12"
    set x [list [contents $path(test1)]]
    close $f
    lappend x [contents $path(test1)]
} [list "123456789012345\r" "123456789012345\r\n12"]
test io-3.3 {WriteChars: compatibility with WriteBytes: flush on line} {
    # Tcl "line" buffering has weird behavior: if current buffer contains
    # a \n, entire buffer gets flushed.  Logical behavior would be to flush
    # only up to the \n.

    set f [open $path(test1) w]
    fconfigure $f -encoding ascii -buffering line -translation crlf
    puts -nonewline $f "\n12"
    set x [contents $path(test1)]
    close $f
    set x
} "\r\n12"
test io-3.4 {WriteChars: loop over stage buffer} -body {
    # stage buffer maps to more than can be queued at once.

    set f [open $path(test1) w]
    fconfigure $f -encoding jis0208 -buffersize 16
    puts -nonewline $f "\\\\\\\\\\\\\\\\\\\\\\\\\\\\\\"
    set x [list [contents $path(test1)]]
    close $f
    lappend x [contents $path(test1)]
} -cleanup {
    catch {close $f}
} -result [list "!)!)!)!)!)!)!)!)" "!)!)!)!)!)!)!)!)!)!)!)!)!)!)!)"]
test io-3.5 {WriteChars: saved != 0} -body {
    # Bytes produced by UtfToExternal from end of last channel buffer
    # had to be moved to beginning of next channel buffer to preserve
    # requested buffersize.

    set f [open $path(test1) w]
    fconfigure $f -encoding jis0208 -buffersize 17
    puts -nonewline $f "\\\\\\\\\\\\\\\\\\\\\\\\\\\\\\"
    set x [list [contents $path(test1)]]
    close $f
    lappend x [contents $path(test1)]
} -cleanup {
    catch {close $f}
} -result [list "!)!)!)!)!)!)!)!)!" "!)!)!)!)!)!)!)!)!)!)!)!)!)!)!)"]
test io-3.6 {WriteChars: (stageRead + dstWrote == 0)} {
    # One incomplete UTF-8 character at end of staging buffer.  Backup
    # in src to the beginning of that UTF-8 character and try again.
    #
    # Translate the first 16 bytes, produce 14 bytes of output, 2 left over
    # (first two bytes of Ａ in UTF-8).  Given those two bytes try
    # translating them again, find that no bytes are read produced, and break
    # to outer loop where those two bytes will have the remaining 4 bytes
    # (the last byte of Ａ plus the all of Ｂ) appended.

    set f [open $path(test1) w]
    fconfigure $f -encoding shiftjis -buffersize 16
    puts -nonewline $f "12345678901234ＡＢ"
    set x [list [contents $path(test1)]]
    close $f
    lappend x [contents $path(test1)]
} [list "12345678901234\x82\x60" "12345678901234\x82\x60\x82\x61"]
test io-3.7 {WriteChars: (bufPtr->nextAdded > bufPtr->length)} -body {
    # When translating UTF-8 to external, the produced bytes went past end
    # of the channel buffer.  This is done purpose -- we then truncate the
    # bytes at the end of the partial character to preserve the requested
    # blocksize on flush.  The truncated bytes are moved to the beginning
    # of the next channel buffer.

    set f [open $path(test1) w]
    fconfigure $f -encoding jis0208 -buffersize 17
    puts -nonewline $f "\\\\\\\\\\\\\\\\\\\\\\\\\\\\\\"
    set x [list [contents $path(test1)]]
    close $f
    lappend x [contents $path(test1)]
} -cleanup {
    catch {close $f}
} -result [list "!)!)!)!)!)!)!)!)!" "!)!)!)!)!)!)!)!)!)!)!)!)!)!)!)"]
test io-3.8 {WriteChars: reset sawLF after each buffer} {
    set f [open $path(test1) w]
    fconfigure $f -encoding ascii -buffering line -translation lf \
	     -buffersize 16
    puts -nonewline $f "abcdefg\nhijklmnopqrstuvwxyz"
    set x [list [contents $path(test1)]]
    close $f
    lappend x [contents $path(test1)]
} [list "abcdefg\nhijklmno" "abcdefg\nhijklmnopqrstuvwxyz"]
test io-3.9 {Write: flush line-buffered channels when crlf is split over two buffers} -body {
    # https://core.tcl-lang.org/tcllib/tktedit?name=c9d8a52fe
    set f [open $path(test1) w]
    fconfigure $f -buffering line -translation crlf -buffersize 8
    puts $f "1234567"
    string map {"\r" "<cr>" "\n" "<lf>"} [contents $path(test1)]
} -cleanup {
    close $f
} -result "1234567<cr><lf>"

test io-4.1 {TranslateOutputEOL: lf} {
    # search for \n

    set f [open $path(test1) w]
    fconfigure $f -buffering line -translation lf
    puts $f "abcde"
    set x [list [contents $path(test1)]]
    close $f
    lappend x [contents $path(test1)]
} [list "abcde\n" "abcde\n"]
test io-4.2 {TranslateOutputEOL: cr} {
    # search for \n, replace with \r

    set f [open $path(test1) w]
    fconfigure $f -buffering line -translation cr
    puts $f "abcde"
    set x [list [contents $path(test1)]]
    close $f
    lappend x [contents $path(test1)]
} [list "abcde\r" "abcde\r"]
test io-4.3 {TranslateOutputEOL: crlf} {
    # simple case: search for \n, replace with \r

    set f [open $path(test1) w]
    fconfigure $f -buffering line -translation crlf
    puts $f "abcde"
    set x [list [contents $path(test1)]]
    close $f
    lappend x [contents $path(test1)]
} [list "abcde\r\n" "abcde\r\n"]
test io-4.4 {TranslateOutputEOL: crlf} {
    # keep storing more bytes in output buffer until output buffer is full.
    # We have 13 bytes initially that would turn into 18 bytes.  Fill
    # dest buffer while (dstEnd < dstMax).

    set f [open $path(test1) w]
    fconfigure $f -translation crlf -buffersize 16
    puts -nonewline $f "1234567\n\n\n\n\nA"
    set x [list [contents $path(test1)]]
    close $f
    lappend x [contents $path(test1)]
} [list "1234567\r\n\r\n\r\n\r\n\r" "1234567\r\n\r\n\r\n\r\n\r\nA"]
test io-4.5 {TranslateOutputEOL: crlf} {
    # Check for overflow of the destination buffer

    set f [open $path(test1) w]
    fconfigure $f -translation crlf -buffersize 12
    puts -nonewline $f "12345678901\n456789012345678901234"
    close $f
    set x [contents $path(test1)]
} "12345678901\r\n456789012345678901234"

test io-5.1 {CheckFlush: not full} {
    set f [open $path(test1) w]
    fconfigure $f
    puts -nonewline $f "12345678901234567890"
    set x [list [contents $path(test1)]]
    close $f
    lappend x [contents $path(test1)]
} [list "" "12345678901234567890"]
test io-5.2 {CheckFlush: full} {
    set f [open $path(test1) w]
    fconfigure $f -buffersize 16
    puts -nonewline $f "12345678901234567890"
    set x [list [contents $path(test1)]]
    close $f
    lappend x [contents $path(test1)]
} [list "1234567890123456" "12345678901234567890"]
test io-5.3 {CheckFlush: not line} {
    set f [open $path(test1) w]
    fconfigure $f -buffering line
    puts -nonewline $f "12345678901234567890"
    set x [list [contents $path(test1)]]
    close $f
    lappend x [contents $path(test1)]
} [list "" "12345678901234567890"]
test io-5.4 {CheckFlush: line} {
    set f [open $path(test1) w]
    fconfigure $f -buffering line -translation lf -encoding ascii
    puts -nonewline $f "1234567890\n1234567890"
    set x [list [contents $path(test1)]]
    close $f
    lappend x [contents $path(test1)]
} [list "1234567890\n1234567890" "1234567890\n1234567890"]
test io-5.5 {CheckFlush: none} {
    set f [open $path(test1) w]
    fconfigure $f -buffering none
    puts -nonewline $f "1234567890"
    set x [list [contents $path(test1)]]
    close $f
    lappend x [contents $path(test1)]
} [list "1234567890" "1234567890"]

test io-6.1 {Tcl_GetsObj: working} {
    set f [open $path(test1) w]
    puts $f "foo\nboo"
    close $f
    set f [open $path(test1)]
    set x [gets $f]
    close $f
    set x
} {foo}
test io-6.2 {Tcl_GetsObj: CheckChannelErrors() != 0} emptyTest {
    # no test, need to cause an async error.
} {}
test io-6.3 {Tcl_GetsObj: how many have we used?} {
    # if (bufPtr != NULL) {oldRemoved = bufPtr->nextRemoved}

    set f [open $path(test1) w]
    fconfigure $f -translation crlf
    puts $f "abc\ndefg"
    close $f
    set f [open $path(test1)]
    set x [list [tell $f] [gets $f line] [tell $f] [gets $f line] $line]
    close $f
    set x
} {0 3 5 4 defg}
test io-6.4 {Tcl_GetsObj: encoding == NULL} {
    set f [open $path(test1) w]
    fconfigure $f -translation binary
    puts $f "\x81\x34\x00"
    close $f
    set f [open $path(test1)]
    fconfigure $f -translation binary
    set x [list [gets $f line] $line]
    close $f
    set x
} [list 3 "\x81\x34\x00"]
test io-6.5 {Tcl_GetsObj: encoding != NULL} {
    set f [open $path(test1) w]
    fconfigure $f -translation binary
    puts $f "\x88\xEA\x92\x9A"
    close $f
    set f [open $path(test1)]
    fconfigure $f -encoding shiftjis
    set x [list [gets $f line] $line]
    close $f
    set x
} [list 2 "一丁"]
set a "bbbbbbbbbbbbbbbbbbbbbbbbbbbbbbbbbbbbbbbbbbbbbbbbbbbbbbbbbbbbbbbb"
append a $a
append a $a
test io-6.6 {Tcl_GetsObj: loop test} {
    # if (dst >= dstEnd)

    set f [open $path(test1) w]
    puts $f $a
    puts $f hi
    close $f
    set f [open $path(test1)]
    set x [list [gets $f line] $line]
    close $f
    set x
} [list 256 $a]
test io-6.7 {Tcl_GetsObj: error in input} stdio {
    # if (FilterInputBytes(chanPtr, &gs) != 0)

    set f [open "|[list [interpreter] $path(cat)]" w+]
    puts -nonewline $f "hi\nwould"
    flush $f
    gets $f
    fconfigure $f -blocking 0
    set x [gets $f line]
    close $f
    set x
} {-1}
test io-6.8 {Tcl_GetsObj: remember if EOF is seen} {
    set f [open $path(test1) w]
    puts $f "abcdef\x1Aghijk\nwombat"
    close $f
    set f [open $path(test1)]
    fconfigure $f -eofchar \x1A
    set x [list [gets $f line] $line [gets $f line] $line]
    close $f
    set x
} {6 abcdef -1 {}}
test io-6.9 {Tcl_GetsObj: remember if EOF is seen} {
    set f [open $path(test1) w]
    puts $f "abcdefghijk\nwom\x1Abat"
    close $f
    set f [open $path(test1)]
    fconfigure $f -eofchar \x1A
    set x [list [gets $f line] $line [gets $f line] $line]
    close $f
    set x
} {11 abcdefghijk 3 wom}
# Comprehensive tests
test io-6.10 {Tcl_GetsObj: lf mode: no chars} {
    set f [open $path(test1) w]
    close $f
    set f [open $path(test1)]
    fconfigure $f -translation lf
    set x [list [gets $f line] $line]
    close $f
    set x
} {-1 {}}
test io-6.11 {Tcl_GetsObj: lf mode: lone \n} {
    set f [open $path(test1) w]
    fconfigure $f -translation lf
    puts -nonewline $f "\n"
    close $f
    set f [open $path(test1)]
    fconfigure $f -translation lf
    set x [list [gets $f line] $line [gets $f line] $line]
    close $f
    set x
} {0 {} -1 {}}
test io-6.12 {Tcl_GetsObj: lf mode: lone \r} {
    set f [open $path(test1) w]
    fconfigure $f -translation lf
    puts -nonewline $f "\r"
    close $f
    set f [open $path(test1)]
    fconfigure $f -translation lf
    set x [list [gets $f line] $line [gets $f line] $line]
    close $f
    set x
} [list 1 "\r" -1 ""]
test io-6.13 {Tcl_GetsObj: lf mode: 1 char} {
    set f [open $path(test1) w]
    fconfigure $f -translation lf
    puts -nonewline $f a
    close $f
    set f [open $path(test1)]
    fconfigure $f -translation lf
    set x [list [gets $f line] $line [gets $f line] $line]
    close $f
    set x
} {1 a -1 {}}
test io-6.14 {Tcl_GetsObj: lf mode: 1 char followed by EOL} {
    set f [open $path(test1) w]
    fconfigure $f -translation lf
    puts -nonewline $f "a\n"
    close $f
    set f [open $path(test1)]
    fconfigure $f -translation lf
    set x [list [gets $f line] $line [gets $f line] $line]
    close $f
    set x
} {1 a -1 {}}
test io-6.15 {Tcl_GetsObj: lf mode: several chars} {
    set f [open $path(test1) w]
    fconfigure $f -translation lf
    puts -nonewline $f "abcd\nefgh\rijkl\r\nmnop"
    close $f
    set f [open $path(test1)]
    fconfigure $f -translation lf
    set x [list [gets $f line] $line [gets $f line] $line [gets $f line] $line [gets $f line] $line]
    close $f
    set x
} [list 4 "abcd" 10 "efgh\rijkl\r" 4 "mnop" -1 ""]
test io-6.16 {Tcl_GetsObj: cr mode: no chars} {
    set f [open $path(test1) w]
    close $f
    set f [open $path(test1)]
    fconfigure $f -translation cr
    set x [list [gets $f line] $line]
    close $f
    set x
} {-1 {}}
test io-6.17 {Tcl_GetsObj: cr mode: lone \n} {
    set f [open $path(test1) w]
    fconfigure $f -translation lf
    puts -nonewline $f "\n"
    close $f
    set f [open $path(test1)]
    fconfigure $f -translation cr
    set x [list [gets $f line] $line [gets $f line] $line]
    close $f
    set x
} [list 1 "\n" -1 ""]
test io-6.18 {Tcl_GetsObj: cr mode: lone \r} {
    set f [open $path(test1) w]
    fconfigure $f -translation lf
    puts -nonewline $f "\r"
    close $f
    set f [open $path(test1)]
    fconfigure $f -translation cr
    set x [list [gets $f line] $line [gets $f line] $line]
    close $f
    set x
} {0 {} -1 {}}
test io-6.19 {Tcl_GetsObj: cr mode: 1 char} {
    set f [open $path(test1) w]
    fconfigure $f -translation lf
    puts -nonewline $f a
    close $f
    set f [open $path(test1)]
    fconfigure $f -translation cr
    set x [list [gets $f line] $line [gets $f line] $line]
    close $f
    set x
} {1 a -1 {}}
test io-6.20 {Tcl_GetsObj: cr mode: 1 char followed by EOL} {
    set f [open $path(test1) w]
    fconfigure $f -translation lf
    puts -nonewline $f "a\r"
    close $f
    set f [open $path(test1)]
    fconfigure $f -translation cr
    set x [list [gets $f line] $line [gets $f line] $line]
    close $f
    set x
} {1 a -1 {}}
test io-6.21 {Tcl_GetsObj: cr mode: several chars} {
    set f [open $path(test1) w]
    fconfigure $f -translation lf
    puts -nonewline $f "abcd\nefgh\rijkl\r\nmnop"
    close $f
    set f [open $path(test1)]
    fconfigure $f -translation cr
    set x [list [gets $f line] $line [gets $f line] $line [gets $f line] $line [gets $f line] $line]
    close $f
    set x
} [list 9 "abcd\nefgh" 4 "ijkl" 5 "\nmnop" -1 ""]
test io-6.22 {Tcl_GetsObj: crlf mode: no chars} {
    set f [open $path(test1) w]
    close $f
    set f [open $path(test1)]
    fconfigure $f -translation crlf
    set x [list [gets $f line] $line]
    close $f
    set x
} {-1 {}}
test io-6.23 {Tcl_GetsObj: crlf mode: lone \n} {
    set f [open $path(test1) w]
    fconfigure $f -translation lf
    puts -nonewline $f "\n"
    close $f
    set f [open $path(test1)]
    fconfigure $f -translation crlf
    set x [list [gets $f line] $line [gets $f line] $line]
    close $f
    set x
} [list 1 "\n" -1 ""]
test io-6.24 {Tcl_GetsObj: crlf mode: lone \r} {
    set f [open $path(test1) w]
    fconfigure $f -translation lf
    puts -nonewline $f "\r"
    close $f
    set f [open $path(test1)]
    fconfigure $f -translation crlf
    set x [list [gets $f line] $line [gets $f line] $line]
    close $f
    set x
} [list 1 "\r" -1 ""]
test io-6.25 {Tcl_GetsObj: crlf mode: \r\r} {
    set f [open $path(test1) w]
    fconfigure $f -translation lf
    puts -nonewline $f "\r\r"
    close $f
    set f [open $path(test1)]
    fconfigure $f -translation crlf
    set x [list [gets $f line] $line [gets $f line] $line]
    close $f
    set x
} [list 2 "\r\r" -1 ""]
test io-6.26 {Tcl_GetsObj: crlf mode: \r\n} {
    set f [open $path(test1) w]
    fconfigure $f -translation lf
    puts -nonewline $f "\r\n"
    close $f
    set f [open $path(test1)]
    fconfigure $f -translation crlf
    set x [list [gets $f line] $line [gets $f line] $line]
    close $f
    set x
} [list 0 "" -1 ""]
test io-6.27 {Tcl_GetsObj: crlf mode: 1 char} {
    set f [open $path(test1) w]
    fconfigure $f -translation lf
    puts -nonewline $f a
    close $f
    set f [open $path(test1)]
    fconfigure $f -translation crlf
    set x [list [gets $f line] $line [gets $f line] $line]
    close $f
    set x
} {1 a -1 {}}
test io-6.28 {Tcl_GetsObj: crlf mode: 1 char followed by EOL} {
    set f [open $path(test1) w]
    fconfigure $f -translation lf
    puts -nonewline $f "a\r\n"
    close $f
    set f [open $path(test1)]
    fconfigure $f -translation crlf
    set x [list [gets $f line] $line [gets $f line] $line]
    close $f
    set x
} {1 a -1 {}}
test io-6.29 {Tcl_GetsObj: crlf mode: several chars} {
    set f [open $path(test1) w]
    fconfigure $f -translation lf
    puts -nonewline $f "abcd\nefgh\rijkl\r\nmnop"
    close $f
    set f [open $path(test1)]
    fconfigure $f -translation crlf
    set x [list [gets $f line] $line [gets $f line] $line [gets $f line] $line]
    close $f
    set x
} [list 14 "abcd\nefgh\rijkl" 4 "mnop" -1 ""]
test io-6.30 {Tcl_GetsObj: crlf mode: buffer exhausted} {testchannel} {
    # if (eol >= dstEnd)

    set f [open $path(test1) w]
    fconfigure $f -translation lf
    puts -nonewline $f "123456789012345\r\nabcdefghijklmnoprstuvwxyz"
    close $f
    set f [open $path(test1)]
    fconfigure $f -translation crlf -buffersize 16
    set x [list [gets $f line] $line [testchannel inputbuffered $f]]
    close $f
    set x
} [list 15 "123456789012345" 15]
test io-6.31 {Tcl_GetsObj: crlf mode: buffer exhausted, blocked} {stdio testchannel fileevent} {
    # (FilterInputBytes() != 0)

    set f [open "|[list [interpreter] $path(cat)]" w+]
    fconfigure $f -translation {crlf lf} -buffering none
    puts -nonewline $f "bbbbbbbbbbbbbb\r\n123456789012345\r"
    fconfigure $f -buffersize 16
    set x [gets $f]
    fconfigure $f -blocking 0
    lappend x [gets $f line] $line [fblocked $f] [testchannel inputbuffered $f]
    close $f
    set x
} [list "bbbbbbbbbbbbbb" -1 "" 1 16]
test io-6.32 {Tcl_GetsObj: crlf mode: buffer exhausted, more data} {testchannel} {
    # not (FilterInputBytes() != 0)

    set f [open $path(test1) w]
    fconfigure $f -translation lf
    puts -nonewline $f "123456789012345\r\n123"
    close $f
    set f [open $path(test1)]
    fconfigure $f -translation crlf -buffersize 16
    set x [list [gets $f line] $line [tell $f] [testchannel inputbuffered $f]]
    close $f
    set x
} [list 15 "123456789012345" 17 3]
test io-6.33 {Tcl_GetsObj: crlf mode: buffer exhausted, at eof} {
    # eol still equals dstEnd

    set f [open $path(test1) w]
    fconfigure $f -translation lf
    puts -nonewline $f "123456789012345\r"
    close $f
    set f [open $path(test1)]
    fconfigure $f -translation crlf -buffersize 16
    set x [list [gets $f line] $line [eof $f]]
    close $f
    set x
} [list 16 "123456789012345\r" 1]
test io-6.34 {Tcl_GetsObj: crlf mode: buffer exhausted, not followed by \n} {
    # not (*eol == '\n')

    set f [open $path(test1) w]
    fconfigure $f -translation lf
    puts -nonewline $f "123456789012345\rabcd\r\nefg"
    close $f
    set f [open $path(test1)]
    fconfigure $f -translation crlf -buffersize 16
    set x [list [gets $f line] $line [tell $f]]
    close $f
    set x
} [list 20 "123456789012345\rabcd" 22]
test io-6.35 {Tcl_GetsObj: auto mode: no chars} {
    set f [open $path(test1) w]
    close $f
    set f [open $path(test1)]
    fconfigure $f -translation auto
    set x [list [gets $f line] $line]
    close $f
    set x
} {-1 {}}
test io-6.36 {Tcl_GetsObj: auto mode: lone \n} {
    set f [open $path(test1) w]
    fconfigure $f -translation lf
    puts -nonewline $f "\n"
    close $f
    set f [open $path(test1)]
    fconfigure $f -translation auto
    set x [list [gets $f line] $line [gets $f line] $line]
    close $f
    set x
} [list 0 "" -1 ""]
test io-6.37 {Tcl_GetsObj: auto mode: lone \r} {
    set f [open $path(test1) w]
    fconfigure $f -translation lf
    puts -nonewline $f "\r"
    close $f
    set f [open $path(test1)]
    fconfigure $f -translation auto
    set x [list [gets $f line] $line [gets $f line] $line]
    close $f
    set x
} [list 0 "" -1 ""]
test io-6.38 {Tcl_GetsObj: auto mode: \r\r} {
    set f [open $path(test1) w]
    fconfigure $f -translation lf
    puts -nonewline $f "\r\r"
    close $f
    set f [open $path(test1)]
    fconfigure $f -translation auto
    set x [list [gets $f line] $line [gets $f line] $line [gets $f line] $line]
    close $f
    set x
} [list 0 "" 0 "" -1 ""]
test io-6.39 {Tcl_GetsObj: auto mode: \r\n} {
    set f [open $path(test1) w]
    fconfigure $f -translation lf
    puts -nonewline $f "\r\n"
    close $f
    set f [open $path(test1)]
    fconfigure $f -translation auto
    set x [list [gets $f line] $line [gets $f line] $line]
    close $f
    set x
} [list 0 "" -1 ""]
test io-6.40 {Tcl_GetsObj: auto mode: 1 char} {
    set f [open $path(test1) w]
    fconfigure $f -translation lf
    puts -nonewline $f a
    close $f
    set f [open $path(test1)]
    fconfigure $f -translation auto
    set x [list [gets $f line] $line [gets $f line] $line]
    close $f
    set x
} {1 a -1 {}}
test io-6.41 {Tcl_GetsObj: auto mode: 1 char followed by EOL} {
    set f [open $path(test1) w]
    fconfigure $f -translation lf
    puts -nonewline $f "a\r\n"
    close $f
    set f [open $path(test1)]
    fconfigure $f -translation auto
    set x [list [gets $f line] $line [gets $f line] $line]
    close $f
    set x
} {1 a -1 {}}
test io-6.42 {Tcl_GetsObj: auto mode: several chars} {
    set f [open $path(test1) w]
    fconfigure $f -translation lf
    puts -nonewline $f "abcd\nefgh\rijkl\r\nmnop"
    close $f
    set f [open $path(test1)]
    fconfigure $f -translation auto
    set x [list [gets $f line] $line [gets $f line] $line]
    lappend x [gets $f line] $line [gets $f line] $line [gets $f line] $line
    close $f
    set x
} [list 4 "abcd" 4 "efgh" 4 "ijkl" 4 "mnop" -1 ""]
test io-6.43 {Tcl_GetsObj: input saw cr} {stdio testchannel fileevent} {
    # if (chanPtr->flags & INPUT_SAW_CR)

    set f [open "|[list [interpreter] $path(cat)]" w+]
    fconfigure $f -translation {auto lf} -buffering none
    puts -nonewline $f "bbbbbbbbbbbbbbb\n123456789abcdef\r"
    fconfigure $f -buffersize 16
    set x [list [gets $f]]
    fconfigure $f -blocking 0
    lappend x [gets $f line] $line [testchannel queuedcr $f]
    fconfigure $f -blocking 1
    puts -nonewline $f "\nabcd\refg\x1A"
    lappend x [gets $f line] $line [testchannel queuedcr $f]
    lappend x [gets $f line] $line
    close $f
    set x
} [list "bbbbbbbbbbbbbbb" 15 "123456789abcdef" 1 4 "abcd" 0 3 "efg"]
test io-6.44 {Tcl_GetsObj: input saw cr, not followed by cr} {stdio testchannel fileevent} {
    # not (*eol == '\n')

    set f [open "|[list [interpreter] $path(cat)]" w+]
    fconfigure $f -translation {auto lf} -buffering none
    puts -nonewline $f "bbbbbbbbbbbbbbb\n123456789abcdef\r"
    fconfigure $f -buffersize 16
    set x [list [gets $f]]
    fconfigure $f -blocking 0
    lappend x [gets $f line] $line [testchannel queuedcr $f]
    fconfigure $f -blocking 1
    puts -nonewline $f "abcd\refg\x1A"
    lappend x [gets $f line] $line [testchannel queuedcr $f]
    lappend x [gets $f line] $line
    close $f
    set x
} [list "bbbbbbbbbbbbbbb" 15 "123456789abcdef" 1 4 "abcd" 0 3 "efg"]
test io-6.45 {Tcl_GetsObj: input saw cr, skip right number of bytes} {stdio testchannel fileevent} {
    # Tcl_ExternalToUtf()

    set f [open "|[list [interpreter] $path(cat)]" w+]
    fconfigure $f -translation {auto lf} -buffering none
    fconfigure $f -encoding utf-16
    puts -nonewline $f "bbbbbbbbbbbbbbb\n123456789abcdef\r"
    fconfigure $f -buffersize 16
    gets $f
    fconfigure $f -blocking 0
    set x [list [gets $f line] $line [testchannel queuedcr $f]]
    fconfigure $f -blocking 1
    puts -nonewline $f "\nabcd\refg"
    lappend x [gets $f line] $line [testchannel queuedcr $f]
    close $f
    set x
} [list 15 "123456789abcdef" 1 4 "abcd" 0]
test io-6.46 {Tcl_GetsObj: input saw cr, followed by just \n should give eof} {stdio testchannel fileevent} {
    # memmove()

    set f [open "|[list [interpreter] $path(cat)]" w+]
    fconfigure $f -translation {auto lf} -buffering none
    puts -nonewline $f "bbbbbbbbbbbbbbb\n123456789abcdef\r"
    fconfigure $f -buffersize 16
    gets $f
    fconfigure $f -blocking 0
    set x [list [gets $f line] $line [testchannel queuedcr $f]]
    fconfigure $f -blocking 1
    puts -nonewline $f "\n\x1A"
    lappend x [gets $f line] $line [testchannel queuedcr $f]
    close $f
    set x
} [list 15 "123456789abcdef" 1 -1 "" 0]
test io-6.47 {Tcl_GetsObj: auto mode: \r at end of buffer, peek for \n} {testchannel} {
    # (eol == dstEnd)

    set f [open $path(test1) w]
    fconfigure $f -translation lf
    puts -nonewline $f "123456789012345\r\nabcdefghijklmnopq"
    close $f
    set f [open $path(test1)]
    fconfigure $f -translation auto -buffersize 16
    set x [list [gets $f] [testchannel inputbuffered $f]]
    close $f
    set x
} [list "123456789012345" 15]
test io-6.48 {Tcl_GetsObj: auto mode: \r at end of buffer, no more avail} {testchannel} {
    # PeekAhead() did not get any, so (eol >= dstEnd)

    set f [open $path(test1) w]
    fconfigure $f -translation lf
    puts -nonewline $f "123456789012345\r"
    close $f
    set f [open $path(test1)]
    fconfigure $f -translation auto -buffersize 16
    set x [list [gets $f] [testchannel queuedcr $f]]
    close $f
    set x
} [list "123456789012345" 1]
test io-6.49 {Tcl_GetsObj: auto mode: \r followed by \n} {testchannel} {
    # if (*eol == '\n') {skip++}

    set f [open $path(test1) w]
    fconfigure $f -translation lf
    puts -nonewline $f "123456\r\n78901"
    close $f
    set f [open $path(test1)]
    set x [list [gets $f] [testchannel queuedcr $f] [tell $f] [gets $f]]
    close $f
    set x
} [list "123456" 0 8 "78901"]
test io-6.50 {Tcl_GetsObj: auto mode: \r not followed by \n} {testchannel} {
    # not (*eol == '\n')

    set f [open $path(test1) w]
    fconfigure $f -translation lf
    puts -nonewline $f "123456\r78901"
    close $f
    set f [open $path(test1)]
    set x [list [gets $f] [testchannel queuedcr $f] [tell $f] [gets $f]]
    close $f
    set x
} [list "123456" 0 7 "78901"]
test io-6.51 {Tcl_GetsObj: auto mode: \n} {
    # else if (*eol == '\n') {goto gotoeol;}

    set f [open $path(test1) w]
    fconfigure $f -translation lf
    puts -nonewline $f "123456\n78901"
    close $f
    set f [open $path(test1)]
    set x [list [gets $f] [tell $f] [gets $f]]
    close $f
    set x
} [list "123456" 7 "78901"]
test io-6.52 {Tcl_GetsObj: saw EOF character} {testchannel} {
    # if (eof != NULL)

    set f [open $path(test1) w]
    fconfigure $f -translation lf
    puts -nonewline $f "123456\x1Ak9012345\r"
    close $f
    set f [open $path(test1)]
    fconfigure $f -eofchar \x1A
    set x [list [gets $f] [testchannel queuedcr $f] [tell $f] [gets $f]]
    close $f
    set x
} [list "123456" 0 6 ""]
test io-6.53 {Tcl_GetsObj: device EOF} {
    # didn't produce any bytes

    set f [open $path(test1) w]
    close $f
    set f [open $path(test1)]
    set x [list [gets $f line] $line [eof $f]]
    close $f
    set x
} {-1 {} 1}
test io-6.54 {Tcl_GetsObj: device EOF} {
    # got some bytes before EOF.

    set f [open $path(test1) w]
    puts -nonewline $f abc
    close $f
    set f [open $path(test1)]
    set x [list [gets $f line] $line [eof $f]]
    close $f
    set x
} {3 abc 1}
test io-6.55 {Tcl_GetsObj: overconverted} {
    # Tcl_ExternalToUtf(), make sure state updated

    set f [open $path(test1) w]
    fconfigure $f -encoding iso2022-jp
    puts $f "there一ok\n丁more bytes\nhere"
    close $f
    set f [open $path(test1)]
    fconfigure $f -encoding iso2022-jp
    set x [list [gets $f line] $line [gets $f line] $line [gets $f line] $line]
    close $f
    set x
} [list 8 "there一ok" 11 "丁more bytes" 4 "here"]
test io-6.56 {Tcl_GetsObj: incomplete lines should disable file events} {stdio fileevent} {
    update
    set f [open "|[list [interpreter] $path(cat)]" w+]
    fconfigure $f -buffering none
    puts -nonewline $f "foobar"
    fconfigure $f -blocking 0
    variable x {}
    after 500 [namespace code { lappend x timeout }]
    fileevent $f readable [namespace code { lappend x [gets $f] }]
    vwait [namespace which -variable x]
    vwait [namespace which -variable x]
    fconfigure $f -blocking 1
    puts -nonewline $f "baz\n"
    after 500 [namespace code { lappend x timeout }]
    fconfigure $f -blocking 0
    vwait [namespace which -variable x]
    vwait [namespace which -variable x]
    close $f
    set x
} {{} timeout foobarbaz timeout}

test io-7.1 {FilterInputBytes: split up character at end of buffer} {
    # (result == TCL_CONVERT_MULTIBYTE)

    set f [open $path(test1) w]
    fconfigure $f -encoding shiftjis
    puts $f "1234567890123０１２３４\nend"
    close $f
    set f [open $path(test1)]
    fconfigure $f -encoding shiftjis -buffersize 16
    set x [gets $f]
    close $f
    set x
} "1234567890123０１２３４"
test io-7.2 {FilterInputBytes: split up character in middle of buffer} {
    # (bufPtr->nextAdded < bufPtr->bufLength)

    set f [open $path(test1) w]
    fconfigure $f -encoding binary
    puts -nonewline $f "1234567890\n123\x82\x4F\x82\x50\x82"
    close $f
    set f [open $path(test1)]
    fconfigure $f -encoding shiftjis
    set x [list [gets $f line] $line [eof $f]]
    close $f
    set x
} [list 10 "1234567890" 0]
test io-7.3 {FilterInputBytes: split up character at EOF} {testchannel} {
    set f [open $path(test1) w]
    fconfigure $f -encoding binary
    puts -nonewline $f "1234567890123\x82\x4F\x82\x50\x82"
    close $f
    set f [open $path(test1)]
    fconfigure $f -encoding shiftjis
    set x [list [gets $f line] $line]
    lappend x [tell $f] [testchannel inputbuffered $f] [eof $f]
    lappend x [gets $f line] $line
    close $f
    set x
} [list 15 "1234567890123０１" 18 0 1 -1 ""]
test io-7.4 {FilterInputBytes: recover from split up character} {stdio fileevent} {
    set f [open "|[list [interpreter] $path(cat)]" w+]
    fconfigure $f -encoding binary -buffering none
    puts -nonewline $f "1234567890123\x82\x4F\x82\x50\x82"
    fconfigure $f -encoding shiftjis -blocking 0
    fileevent $f read [namespace code "ready $f"]
    variable x {}
    proc ready {f} {
	variable x
	lappend x [gets $f line] $line [fblocked $f]
    }
    vwait [namespace which -variable x]
    fconfigure $f -encoding binary -blocking 1
    puts $f "\x51\x82\x52"
    fconfigure $f -encoding shiftjis
    vwait [namespace which -variable x]
    close $f
    set x
} [list -1 "" 1 17 "1234567890123０１２３" 0]

test io-8.1 {PeekAhead: only go to device if no more cached data} {testchannel} {
    # (bufPtr->nextPtr == NULL)

    set f [open $path(test1) w]
    fconfigure $f -encoding ascii -translation lf
    puts -nonewline $f "123456789012345\r\n2345678"
    close $f
    set f [open $path(test1)]
    fconfigure $f -encoding ascii -translation auto -buffersize 16
    # here
    gets $f
    set x [testchannel inputbuffered $f]
    close $f
    set x
} "7"
test io-8.2 {PeekAhead: only go to device if no more cached data} {stdio testchannel fileevent} {
    # not (bufPtr->nextPtr == NULL)

    set f [open "|[list [interpreter] $path(cat)]" w+]
    fconfigure $f -translation lf -encoding ascii -buffering none
    puts -nonewline $f "123456789012345\r\nbcdefghijklmnopqrstuvwxyz"
    variable x {}
    fileevent $f read [namespace code "ready $f"]
    proc ready {f} {
	variable x
	lappend x [gets $f line] $line [testchannel inputbuffered $f]
    }
    fconfigure $f -encoding utf-16 -buffersize 16 -blocking 0
    vwait [namespace which -variable x]
    fconfigure $f -translation auto -encoding ascii -blocking 1
    # here
    vwait [namespace which -variable x]
    close $f
    set x
} [list -1 "" 42 15 "123456789012345" 25]
test io-8.3 {PeekAhead: no cached data available} {stdio testchannel fileevent} {
    # (bytesLeft == 0)

    set f [open "|[list [interpreter] $path(cat)]" w+]
    fconfigure $f -translation {auto binary}
    puts -nonewline $f "abcdefghijklmno\r"
    flush $f
    set x [list [gets $f line] $line [testchannel queuedcr $f]]
    close $f
    set x
} [list 15 "abcdefghijklmno" 1]
set a "123456789012345678901234567890"
append a "123456789012345678901234567890"
append a "1234567890123456789012345678901"
test io-8.4 {PeekAhead: cached data available in this buffer} {
    # not (bytesLeft == 0)

    set f [open $path(test1) w+]
    fconfigure $f -translation binary
    puts $f "${a}\r\nabcdef"
    close $f
    set f [open $path(test1)]
    fconfigure $f -encoding binary -translation auto

    # "${a}\r" was converted in one operation (because ENCODING_LINESIZE
    # is 30).  To check if "\n" follows, calls PeekAhead and determines
    # that cached data is available in buffer w/o having to call driver.

    set x [gets $f]
    close $f
    set x
} $a
unset a
test io-8.5 {PeekAhead: don't peek if last read was short} {stdio testchannel fileevent} {
    # (bufPtr->nextAdded < bufPtr->length)

    set f [open "|[list [interpreter] $path(cat)]" w+]
    fconfigure $f -translation {auto binary}
    puts -nonewline $f "abcdefghijklmno\r"
    flush $f
    # here
    set x [list [gets $f line] $line [testchannel queuedcr $f]]
    close $f
    set x
} {15 abcdefghijklmno 1}
test io-8.6 {PeekAhead: change to non-blocking mode} {stdio testchannel fileevent} {
    # ((chanPtr->flags & CHANNEL_NONBLOCKING) == 0)

    set f [open "|[list [interpreter] $path(cat)]" w+]
    fconfigure $f -translation {auto binary} -buffersize 16
    puts -nonewline $f "abcdefghijklmno\r"
    flush $f
    # here
    set x [list [gets $f line] $line [testchannel queuedcr $f]]
    close $f
    set x
} {15 abcdefghijklmno 1}
test io-8.7 {PeekAhead: cleanup} {stdio testchannel fileevent} {
    # Make sure bytes are removed from buffer.

    set f [open "|[list [interpreter] $path(cat)]" w+]
    fconfigure $f -translation {auto binary} -buffering none
    puts -nonewline $f "abcdefghijklmno\r"
    # here
    set x [list [gets $f line] $line [testchannel queuedcr $f]]
    puts -nonewline $f "\x1A"
    lappend x [gets $f line] $line
    close $f
    set x
} {15 abcdefghijklmno 1 -1 {}}

test io-9.1 {CommonGetsCleanup} emptyTest {
} {}

test io-10.1 {Tcl_ReadChars: CheckChannelErrors} emptyTest {
    # no test, need to cause an async error.
} {}
test io-10.2 {Tcl_ReadChars: loop until enough copied} {
    # one time
    # for (copied = 0; (unsigned) toRead > 0; )

    set f [open $path(test1) w]
    puts $f abcdefghijklmnop
    close $f

    set f [open $path(test1)]
    set x [read $f 5]
    close $f
    set x
} {abcde}
test io-10.3 {Tcl_ReadChars: loop until enough copied} {
    # multiple times
    # for (copied = 0; (unsigned) toRead > 0; )

    set f [open $path(test1) w]
    puts $f abcdefghijklmnopqrstuvwxyz
    close $f

    set f [open $path(test1)]
    fconfigure $f -buffersize 16
    # here
    set x [read $f 19]
    close $f
    set x
} {abcdefghijklmnopqrs}
test io-10.4 {Tcl_ReadChars: no more in channel buffer} {
    # (copiedNow < 0)

    set f [open $path(test1) w]
    puts -nonewline $f abcdefghijkl
    close $f

    set f [open $path(test1)]
    # here
    set x [read $f 1000]
    close $f
    set x
} {abcdefghijkl}
test io-10.5 {Tcl_ReadChars: stop on EOF} {
    # (chanPtr->flags & CHANNEL_EOF)

    set f [open $path(test1) w]
    puts -nonewline $f abcdefghijkl
    close $f

    set f [open $path(test1)]
    # here
    set x [read $f 1000]
    close $f
    set x
} {abcdefghijkl}

test io-11.1 {ReadBytes: want to read a lot} {
    # ((unsigned) toRead > (unsigned) srcLen)

    set f [open $path(test1) w]
    puts -nonewline $f abcdefghijkl
    close $f
    set f [open $path(test1)]
    fconfigure $f -encoding binary
    # here
    set x [read $f 1000]
    close $f
    set x
} {abcdefghijkl}
test io-11.2 {ReadBytes: want to read all} {
    # ((unsigned) toRead > (unsigned) srcLen)

    set f [open $path(test1) w]
    puts -nonewline $f abcdefghijkl
    close $f
    set f [open $path(test1)]
    fconfigure $f -encoding binary
    # here
    set x [read $f]
    close $f
    set x
} {abcdefghijkl}
test io-11.3 {ReadBytes: allocate more space} {
    # (toRead > length - offset - 1)

    set f [open $path(test1) w]
    puts -nonewline $f abcdefghijklmnopqrstuvwxyz
    close $f
    set f [open $path(test1)]
    fconfigure $f -buffersize 16 -encoding binary
    # here
    set x [read $f]
    close $f
    set x
} {abcdefghijklmnopqrstuvwxyz}
test io-11.4 {ReadBytes: EOF char found} {
    # (TranslateInputEOL() != 0)

    set f [open $path(test1) w]
    puts $f abcdefghijklmnopqrstuvwxyz
    close $f
    set f [open $path(test1)]
    fconfigure $f -eofchar m -encoding binary
    # here
    set x [list [read $f] [eof $f] [read $f] [eof $f]]
    close $f
    set x
} [list "abcdefghijkl" 1 "" 1]

test io-12.1 {ReadChars: want to read a lot} {
    # ((unsigned) toRead > (unsigned) srcLen)

    set f [open $path(test1) w]
    puts -nonewline $f abcdefghijkl
    close $f
    set f [open $path(test1)]
    # here
    set x [read $f 1000]
    close $f
    set x
} {abcdefghijkl}
test io-12.2 {ReadChars: want to read all} {
    # ((unsigned) toRead > (unsigned) srcLen)

    set f [open $path(test1) w]
    puts -nonewline $f abcdefghijkl
    close $f
    set f [open $path(test1)]
    # here
    set x [read $f]
    close $f
    set x
} {abcdefghijkl}
test io-12.3 {ReadChars: allocate more space} {
    # (toRead > length - offset - 1)

    set f [open $path(test1) w]
    puts -nonewline $f abcdefghijklmnopqrstuvwxyz
    close $f
    set f [open $path(test1)]
    fconfigure $f -buffersize 16
    # here
    set x [read $f]
    close $f
    set x
} {abcdefghijklmnopqrstuvwxyz}
test io-12.4 {ReadChars: split-up char} {stdio testchannel fileevent} {
    # (srcRead == 0)

    set f [open "|[list [interpreter] $path(cat)]" w+]
    fconfigure $f -encoding binary -buffering none -buffersize 16
    puts -nonewline $f "123456789012345\x96"
    fconfigure $f -encoding shiftjis -blocking 0

    fileevent $f read [namespace code "ready $f"]
    proc ready {f} {
	variable x
	lappend x [read $f] [testchannel inputbuffered $f]
    }
    variable x {}

    fconfigure $f -encoding shiftjis
    vwait [namespace which -variable x]
    fconfigure $f -encoding binary -blocking 1
    puts -nonewline $f "\x7B"
    after 500			;# Give the cat process time to catch up
    fconfigure $f -encoding shiftjis -blocking 0
    vwait [namespace which -variable x]
    close $f
    set x
} [list "123456789012345" 1 "本" 0]
test io-12.5 {ReadChars: fileevents on partial characters} {stdio fileevent} {
    set path(test1) [makeFile {
	fconfigure stdout -encoding binary -buffering none
	gets stdin; puts -nonewline "\xE7"
	gets stdin; puts -nonewline "\x89"
	gets stdin; puts -nonewline "\xA6"
    } test1]
    set f [open "|[list [interpreter] $path(test1)]" r+]
    fileevent $f readable [namespace code {
	lappend x [read $f]
	if {[eof $f]} {
	    lappend x eof
	}
    }]
    puts $f "go1"
    flush $f
    fconfigure $f -blocking 0 -encoding utf-8
    variable x {}
    vwait [namespace which -variable x]
    after 500 [namespace code { lappend x timeout }]
    vwait [namespace which -variable x]
    puts $f "go2"
    flush $f
    vwait [namespace which -variable x]
    after 500 [namespace code { lappend x timeout }]
    vwait [namespace which -variable x]
    puts $f "go3"
    flush $f
    vwait [namespace which -variable x]
    vwait [namespace which -variable x]
    lappend x [catch {close $f} msg] $msg
    set x
} "{} timeout {} timeout 牦 {} eof 0 {}"
test io-12.6 {ReadChars: too many chars read} {
    proc driver {cmd args} {
        variable buffer
        variable index
        set chan [lindex $args 0]
        switch -- $cmd {
            initialize {
                set index($chan) 0
                set buffer($chan) [encoding convertto utf-8 \
                        [string repeat 뻯 20][string repeat . 20]]
                return {initialize finalize watch read}
            }
            finalize {
                unset index($chan) buffer($chan)
                return
            }
            watch {}
            read {
                set n [lindex $args 1]
                set new [expr {$index($chan) + $n}]
                set result [string range $buffer($chan) $index($chan) $new-1]
                set index($chan) $new
                return $result
            }
        }
    }
    set c [chan create read [namespace which driver]]
    chan configure $c -encoding utf-8
    while {![eof $c]} {
        read $c 15
    }
    close $c
} {}
test io-12.7 {ReadChars: too many chars read [bc5b790099]} {
    proc driver {cmd args} {
        variable buffer
        variable index
        set chan [lindex $args 0]
        switch -- $cmd {
            initialize {
                set index($chan) 0
                set buffer($chan) [encoding convertto utf-8 \
                        [string repeat 뻯 10]....뻯]
                return {initialize finalize watch read}
            }
            finalize {
                unset index($chan) buffer($chan)
                return
            }
            watch {}
            read {
                set n [lindex $args 1]
                set new [expr {$index($chan) + $n}]
                set result [string range $buffer($chan) $index($chan) $new-1]
                set index($chan) $new
                return $result
            }
        }
    }
    set c [chan create read [namespace which driver]]
    chan configure $c -encoding utf-8
    while {![eof $c]} {
        read $c 7
    }
    close $c
} {}
test io-12.8 {ReadChars: multibyte chars split} {
    set f [open $path(test1) w]
    fconfigure $f -translation binary
    puts -nonewline $f [string repeat a 9]\xC2\xA0
    close $f
    set f [open $path(test1)]
    fconfigure $f -encoding utf-8 -buffersize 10
    set in [read $f]
    close $f
    scan [string index $in end] %c
} 160
test io-12.9 {ReadChars: multibyte chars split, default (strict)} -body {
    set f [open $path(test1) w]
    fconfigure $f -translation binary
    puts -nonewline $f [string repeat a 9]\xC2
    close $f
    set f [open $path(test1)]
    fconfigure $f -encoding utf-8 -buffersize 10
    set in [read $f]
    close $f
    scan [string index $in end] %c
} -cleanup {
    catch {close $f}
} -returnCodes 1 -match glob -result "error reading \"*\": illegal byte sequence"


test io-12.9_encodingstrict {ReadChars: multibyte chars split, default (strict)} -body {
    set f [open $path(test1) w]
    fconfigure $f -translation binary
    puts -nonewline $f [string repeat a 9]\xC2
    close $f
    set f [open $path(test1)]
    fconfigure $f -encoding utf-8 -encodingstrict 1 -buffersize 10
    set in [read $f]
    close $f
    scan [string index $in end] %c
} -cleanup {
    catch {close $f}
} -returnCodes 1 -match glob -result "error reading \"*\": illegal byte sequence"

test io-12.9_encodingignore {ReadChars: multibyte chars split} -body {
    set f [open $path(test1) w]
    fconfigure $f -translation binary
    puts -nonewline $f [string repeat a 9]\xC2
    close $f
    set f [open $path(test1)]
    fconfigure $f -encoding utf-8 -encodingignore 1 -buffersize 10
    set in [read $f]
    close $f
    scan [string index $in end] %c
} -cleanup {
    catch {close $f}
} -result 194
test io-12.10 {ReadChars: multibyte chars split} -body {
    set f [open $path(test1) w]
    fconfigure $f -translation binary
    puts -nonewline $f [string repeat a 9]\xC2
    close $f
    set f [open $path(test1)]
    fconfigure $f -encoding utf-8 -buffersize 11
    set in [read $f]
    close $f
    scan [string index $in end] %c
} -cleanup {
    catch {close $f}
} -returnCodes 1 -match glob -result "error reading \"*\": illegal byte sequence"


test io-12.10_encodingignore {ReadChars: multibyte chars split} -body {
    set f [open $path(test1) w]
    fconfigure $f -translation binary
    puts -nonewline $f [string repeat a 9]\xC2
    close $f
    set f [open $path(test1)]
    fconfigure $f -encoding utf-8 -encodingignore 1 -buffersize 11
    set in [read $f]
    close $f
    scan [string index $in end] %c
} -cleanup {
    catch {close $f}
} -result 194

test io-13.1 {TranslateInputEOL: cr mode} {} {
    set f [open $path(test1) w]
    fconfigure $f -translation lf
    puts -nonewline $f "abcd\rdef\r"
    close $f
    set f [open $path(test1)]
    fconfigure $f -translation cr
    set x [read $f]
    close $f
    set x
} "abcd\ndef\n"
test io-13.2 {TranslateInputEOL: crlf mode} {
    set f [open $path(test1) w]
    fconfigure $f -translation lf
    puts -nonewline $f "abcd\r\ndef\r\n"
    close $f
    set f [open $path(test1)]
    fconfigure $f -translation crlf
    set x [read $f]
    close $f
    set x
} "abcd\ndef\n"
test io-13.3 {TranslateInputEOL: crlf mode: naked cr} {
    # (src >= srcMax)

    set f [open $path(test1) w]
    fconfigure $f -translation lf
    puts -nonewline $f "abcd\r\ndef\r"
    close $f
    set f [open $path(test1)]
    fconfigure $f -translation crlf
    set x [read $f]
    close $f
    set x
} "abcd\ndef\r"
test io-13.4 {TranslateInputEOL: crlf mode: cr followed by not \n} {
    # (src >= srcMax)

    set f [open $path(test1) w]
    fconfigure $f -translation lf
    puts -nonewline $f "abcd\r\ndef\rfgh"
    close $f
    set f [open $path(test1)]
    fconfigure $f -translation crlf
    set x [read $f]
    close $f
    set x
} "abcd\ndef\rfgh"
test io-13.5 {TranslateInputEOL: crlf mode: naked lf} {
    # (src >= srcMax)

    set f [open $path(test1) w]
    fconfigure $f -translation lf
    puts -nonewline $f "abcd\r\ndef\nfgh"
    close $f
    set f [open $path(test1)]
    fconfigure $f -translation crlf
    set x [read $f]
    close $f
    set x
} "abcd\ndef\nfgh"
test io-13.6 {TranslateInputEOL: auto mode: saw cr in last segment} {stdio testchannel fileevent} {
    # (chanPtr->flags & INPUT_SAW_CR)
    # This test may fail on slower machines.

    set f [open "|[list [interpreter] $path(cat)]" w+]
    fconfigure $f -blocking 0 -buffering none -translation {auto lf}

    fileevent $f read [namespace code "ready $f"]
    proc ready {f} {
	variable x
	lappend x [read $f] [testchannel queuedcr $f]
    }
    variable x {}
    variable y {}

    puts -nonewline $f "abcdefghj\r"
    after 500 [namespace code {set y ok}]
    vwait [namespace which -variable y]

    puts -nonewline $f "\n01234"
    after 500 [namespace code {set y ok}]
    vwait [namespace which -variable y]

    close $f
    set x
} [list "abcdefghj\n" 1 "01234" 0]
test io-13.7 {TranslateInputEOL: auto mode: naked \r} testchannel {
    # (src >= srcMax)

    set f [open $path(test1) w]
    fconfigure $f -translation lf
    puts -nonewline $f "abcd\r"
    close $f
    set f [open $path(test1)]
    fconfigure $f -translation auto
    set x [list [read $f] [testchannel queuedcr $f]]
    close $f
    set x
} [list "abcd\n" 1]
test io-13.8 {TranslateInputEOL: auto mode: \r\n} {
    # (*src == '\n')

    set f [open $path(test1) w]
    fconfigure $f -translation lf
    puts -nonewline $f "abcd\r\ndef"
    close $f
    set f [open $path(test1)]
    fconfigure $f -translation auto
    set x [read $f]
    close $f
    set x
} "abcd\ndef"
test io-13.8.1 {TranslateInputEOL: auto mode: \r\n} {
    set f [open $path(test1) w]
    fconfigure $f -translation lf
    puts -nonewline $f "abcd\r\ndef"
    close $f
    set f [open $path(test1)]
    fconfigure $f -translation auto
    set x {}
    lappend x [read $f 5]
    lappend x [read $f]
    close $f
    set x
} [list "abcd\n" "def"]
test io-13.8.2 {TranslateInputEOL: auto mode: \r\n} {
    set f [open $path(test1) w]
    fconfigure $f -translation lf
    puts -nonewline $f "abcd\r\ndef"
    close $f
    set f [open $path(test1)]
    fconfigure $f -translation auto -buffersize 6
    set x {}
    lappend x [read $f 5]
    lappend x [read $f]
    close $f
    set x
} [list "abcd\n" "def"]
test io-13.8.3 {TranslateInputEOL: auto mode: \r\n} {
    set f [open $path(test1) w]
    fconfigure $f -translation lf
    puts -nonewline $f "abcd\r\n\r\ndef"
    close $f
    set f [open $path(test1)]
    fconfigure $f -translation auto -buffersize 7
    set x {}
    lappend x [read $f 5]
    lappend x [read $f]
    close $f
    set x
} [list "abcd\n" "\ndef"]
test io-13.9 {TranslateInputEOL: auto mode: \r followed by not \n} {
    set f [open $path(test1) w]
    fconfigure $f -translation lf
    puts -nonewline $f "abcd\rdef"
    close $f
    set f [open $path(test1)]
    fconfigure $f -translation auto
    set x [read $f]
    close $f
    set x
} "abcd\ndef"
test io-13.10 {TranslateInputEOL: auto mode: \n} {
    # not (*src == '\r')

    set f [open $path(test1) w]
    fconfigure $f -translation lf
    puts -nonewline $f "abcd\ndef"
    close $f
    set f [open $path(test1)]
    fconfigure $f -translation auto
    set x [read $f]
    close $f
    set x
} "abcd\ndef"
test io-13.11 {TranslateInputEOL: EOF char} {
    # (*chanPtr->inEofChar != '\x00')

    set f [open $path(test1) w]
    fconfigure $f -translation lf
    puts -nonewline $f "abcd\ndefgh"
    close $f
    set f [open $path(test1)]
    fconfigure $f -translation auto -eofchar e
    set x [read $f]
    close $f
    set x
} "abcd\nd"
test io-13.12 {TranslateInputEOL: find EOF char in src} {
    # (*chanPtr->inEofChar != '\x00')

    set f [open $path(test1) w]
    fconfigure $f -translation lf
    puts -nonewline $f "\r\n\r\n\r\nab\r\n\r\ndef\r\n\r\n\r\n"
    close $f
    set f [open $path(test1)]
    fconfigure $f -translation auto -eofchar e
    set x [read $f]
    close $f
    set x
} "\n\n\nab\n\nd"

# Test standard handle management. The functions tested are
# Tcl_SetStdChannel and Tcl_GetStdChannel. Incidentally we are
# also testing channel table management.

if {[info commands testchannel] != ""} {
    set consoleFileNames [lsort [testchannel open]]
} else {
    # just to avoid an error
    set consoleFileNames [list]
}

test io-14.1 {Tcl_SetStdChannel and Tcl_GetStdChannel} {testchannel} {
    set l ""
    lappend l [fconfigure stdin -buffering]
    lappend l [fconfigure stdout -buffering]
    lappend l [fconfigure stderr -buffering]
    lappend l [lsort [testchannel open]]
    set l
} [list line line none $consoleFileNames]
test io-14.2 {Tcl_SetStdChannel and Tcl_GetStdChannel} {
    interp create x
    set l ""
    lappend l [x eval {fconfigure stdin -buffering}]
    lappend l [x eval {fconfigure stdout -buffering}]
    lappend l [x eval {fconfigure stderr -buffering}]
    interp delete x
    set l
} {line line none}
set path(test3) [makeFile {} test3]
test io-14.3 {Tcl_SetStdChannel & Tcl_GetStdChannel} exec {
    set f [open $path(test1) w]
    puts -nonewline $f {
	close stdin
	close stdout
	close stderr
	set f  [}
    puts $f [list open $path(test1) r]]
    puts $f "set f2 \[[list open $path(test2) w]]"
    puts $f "set f3 \[[list open $path(test3) w]]"
    puts $f {	puts stdout [gets stdin]
	puts stdout out
	puts stderr err
	close $f
	close $f2
	close $f3
    }
    close $f
    set result [exec [interpreter] $path(test1)]
    set f  [open $path(test2) r]
    set f2 [open $path(test3) r]
    lappend result [read $f] [read $f2]
    close $f
    close $f2
    set result
} {{
out
} {err
}}
# This test relies on the fact that stdout is used before stderr
test io-14.4 {Tcl_SetStdChannel & Tcl_GetStdChannel} {exec} {
    set f [open $path(test1) w]
    puts -nonewline $f { close stdin
	close stdout
	close stderr
	set f  [}
    puts $f [list open $path(test1) r]]
    puts $f "set f2 \[[list open $path(test2) w]]"
    puts $f "set f3 \[[list open $path(test3) w]]"
    puts $f {	puts stdout [gets stdin]
	puts stdout $f2
	puts stderr $f3
	close $f
	close $f2
	close $f3
    }
    close $f
    set result [exec [interpreter] $path(test1)]
    set f  [open $path(test2) r]
    set f2 [open $path(test3) r]
    lappend result [read $f] [read $f2]
    close $f
    close $f2
    set result
} {{ close stdin
stdout
} {stderr
}}
catch {interp delete z}
test io-14.5 {Tcl_GetChannel: stdio name translation} {
    interp create z
    eof stdin
    catch {z eval flush stdin} msg1
    catch {z eval close stdin} msg2
    catch {z eval flush stdin} msg3
    set result [list $msg1 $msg2 $msg3]
    interp delete z
    set result
} {{channel "stdin" wasn't opened for writing} {} {can not find channel named "stdin"}}
test io-14.6 {Tcl_GetChannel: stdio name translation} {
    interp create z
    eof stdout
    catch {z eval flush stdout} msg1
    catch {z eval close stdout} msg2
    catch {z eval flush stdout} msg3
    set result [list $msg1 $msg2 $msg3]
    interp delete z
    set result
} {{} {} {can not find channel named "stdout"}}
test io-14.7 {Tcl_GetChannel: stdio name translation} {
    interp create z
    eof stderr
    catch {z eval flush stderr} msg1
    catch {z eval close stderr} msg2
    catch {z eval flush stderr} msg3
    set result [list $msg1 $msg2 $msg3]
    interp delete z
    set result
} {{} {} {can not find channel named "stderr"}}
set path(script) [makeFile {} script]
test io-14.8 {reuse of stdio special channels} stdio {
    file delete $path(script)
    file delete $path(test1)
    set f [open $path(script) w]
    puts -nonewline $f {
	close stderr
	set f [}
    puts $f [list open $path(test1) w]]
    puts -nonewline $f {
	puts stderr hello
	close $f
	set f [}
    puts $f [list open $path(test1) r]]
    puts $f {
	puts [gets $f]
    }
    close $f
    set f [open "|[list [interpreter] $path(script)]" r]
    set c [gets $f]
    close $f
    set c
} hello
test io-14.9 {reuse of stdio special channels} {stdio fileevent} {
    file delete $path(script)
    file delete $path(test1)
    set f [open $path(script) w]
    puts $f {
        array set path [lindex $argv 0]
	set f [open $path(test1) w]
	puts $f hello
	close $f
	close stderr
	set f [open "|[list [info nameofexecutable] $path(cat) $path(test1)]" r]
	puts [gets $f]
    }
    close $f
    set f [open "|[list [interpreter] $path(script) [array get path]]" r]
    set c [gets $f]
    close $f
    # Added delay to give Windows time to stop the spawned process and clean
    # up its grip on the file test1. Added delete as proper test cleanup.
    # The failing tests were 18.1 and 18.2 as first re-users of file "test1".
    after 10000
    file delete $path(script)
    file delete $path(test1)
    set c
} hello

test io-15.1 {Tcl_CreateCloseHandler} emptyTest {
} {}

test io-16.1 {Tcl_DeleteCloseHandler} emptyTest {
} {}

# Test channel table management. The functions tested are
# GetChannelTable, DeleteChannelTable, Tcl_RegisterChannel,
# Tcl_UnregisterChannel, Tcl_GetChannel and Tcl_CreateChannel.
#
# These functions use "eof stdin" to ensure that the standard
# channels are added to the channel table of the interpreter.

test io-17.1 {GetChannelTable, DeleteChannelTable on std handles} {testchannel} {
    set l1 [testchannel refcount stdin]
    eof stdin
    interp create x
    set l ""
    lappend l [expr {[testchannel refcount stdin] - $l1}]
    x eval {eof stdin}
    lappend l [expr {[testchannel refcount stdin] - $l1}]
    interp delete x
    lappend l [expr {[testchannel refcount stdin] - $l1}]
    set l
} {0 1 0}
test io-17.2 {GetChannelTable, DeleteChannelTable on std handles} {testchannel} {
    set l1 [testchannel refcount stdout]
    eof stdin
    interp create x
    set l ""
    lappend l [expr {[testchannel refcount stdout] - $l1}]
    x eval {eof stdout}
    lappend l [expr {[testchannel refcount stdout] - $l1}]
    interp delete x
    lappend l [expr {[testchannel refcount stdout] - $l1}]
    set l
} {0 1 0}
test io-17.3 {GetChannelTable, DeleteChannelTable on std handles} {testchannel} {
    set l1 [testchannel refcount stderr]
    eof stdin
    interp create x
    set l ""
    lappend l [expr {[testchannel refcount stderr] - $l1}]
    x eval {eof stderr}
    lappend l [expr {[testchannel refcount stderr] - $l1}]
    interp delete x
    lappend l [expr {[testchannel refcount stderr] - $l1}]
    set l
} {0 1 0}

test io-18.1 {Tcl_RegisterChannel, Tcl_UnregisterChannel} {testchannel} {
    file delete -force $path(test1)
    set l ""
    set f [open $path(test1) w]
    lappend l [lindex [testchannel info $f] 15]
    close $f
    if {[catch {lindex [testchannel info $f] 15} msg]} {
	lappend l $msg
    } else {
	lappend l "very broken: $f found after being closed"
    }
    string compare [string tolower $l] \
	[list 1 [format "can not find channel named \"%s\"" $f]]
} 0
test io-18.2 {Tcl_RegisterChannel, Tcl_UnregisterChannel} {testchannel} {
    file delete -force $path(test1)
    set l ""
    set f [open $path(test1) w]
    lappend l [lindex [testchannel info $f] 15]
    interp create x
    interp share "" $f x
    lappend l [lindex [testchannel info $f] 15]
    x eval close $f
    lappend l [lindex [testchannel info $f] 15]
    interp delete x
    lappend l [lindex [testchannel info $f] 15]
    close $f
    if {[catch {lindex [testchannel info $f] 15} msg]} {
	lappend l $msg
    } else {
	lappend l "very broken: $f found after being closed"
    }
    string compare [string tolower $l] \
	[list 1 2 1 1 [format "can not find channel named \"%s\"" $f]]
} 0
test io-18.3 {Tcl_RegisterChannel, Tcl_UnregisterChannel} {testchannel} {
    file delete $path(test1)
    set l ""
    set f [open $path(test1) w]
    lappend l [lindex [testchannel info $f] 15]
    interp create x
    interp share "" $f x
    lappend l [lindex [testchannel info $f] 15]
    interp delete x
    lappend l [lindex [testchannel info $f] 15]
    close $f
    if {[catch {lindex [testchannel info $f] 15} msg]} {
	lappend l $msg
    } else {
	lappend l "very broken: $f found after being closed"
    }
    string compare [string tolower $l] \
	[list 1 2 1 [format "can not find channel named \"%s\"" $f]]
} 0

test io-19.1 {Tcl_GetChannel->Tcl_GetStdChannel, standard handles} {
    eof stdin
} 0
test io-19.2 {testing Tcl_GetChannel, user opened handle} {
    file delete $path(test1)
    set f [open $path(test1) w]
    set x [eof $f]
    close $f
    set x
} 0
test io-19.3 {Tcl_GetChannel, channel not found} {
    list [catch {eof file34} msg] $msg
} {1 {can not find channel named "file34"}}
test io-19.4 {Tcl_CreateChannel, insertion into channel table} {testchannel} {
    file delete $path(test1)
    set f [open $path(test1) w]
    set l ""
    lappend l [eof $f]
    close $f
    if {[catch {lindex [testchannel info $f] 15} msg]} {
	lappend l $msg
    } else {
	lappend l "very broken: $f found after being closed"
    }
    string compare [string tolower $l] \
	[list 0 [format "can not find channel named \"%s\"" $f]]
} 0

test io-20.1 {Tcl_CreateChannel: initial settings} {
	set a [open $path(test2) w]
    set old [encoding system]
    encoding system ascii
    set f [open $path(test1) w]
    set x [fconfigure $f -encoding]
    close $f
    encoding system $old
	close $a
    set x
} {ascii}
test io-20.2 {Tcl_CreateChannel: initial settings} {win} {
    set f [open $path(test1) w+]
    set x [list [fconfigure $f -eofchar] [fconfigure $f -translation]]
    close $f
    set x
} {{} {auto crlf}}
test io-20.3 {Tcl_CreateChannel: initial settings} {unix} {
    set f [open $path(test1) w+]
    set x [list [fconfigure $f -eofchar] [fconfigure $f -translation]]
    close $f
    set x
} {{} {auto lf}}
set path(stdout) [makeFile {} stdout]
test io-20.5 {Tcl_CreateChannel: install channel in empty slot} stdio {
    set f [open $path(script) w]
    puts -nonewline $f {
	close stdout
	set f1 [}
    puts $f [list open $path(stdout) w]]
    puts $f {
	fconfigure $f1 -buffersize 777
	puts stderr [fconfigure stdout -buffersize]
    }
    close $f
    set f [open "|[list [interpreter] $path(script)]"]
    catch {close $f} msg
    set msg
} {777}

test io-21.1 {CloseChannelsOnExit} emptyTest {
} {}

# Test management of attributes associated with a channel, such as
# its default translation, its name and type, etc. The functions
# tested in this group are Tcl_GetChannelName,
# Tcl_GetChannelType and Tcl_GetChannelFile. Tcl_GetChannelInstanceData
# not tested because files do not use the instance data.

test io-22.1 {Tcl_GetChannelMode} emptyTest {
    # Not used anywhere in Tcl.
} {}

test io-23.1 {Tcl_GetChannelName} {testchannel} {
    file delete $path(test1)
    set f [open $path(test1) w]
    set n [testchannel name $f]
    close $f
    string compare $n $f
} 0

test io-24.1 {Tcl_GetChannelType} {testchannel} {
    file delete $path(test1)
    set f [open $path(test1) w]
    set t [testchannel type $f]
    close $f
    string compare $t file
} 0

test io-25.1 {Tcl_GetChannelHandle, input} {testchannel} {
    set f [open $path(test1) w]
    fconfigure $f -translation lf -eofchar {}
    puts $f "1234567890\n098765432"
    close $f
    set f [open $path(test1) r]
    gets $f
    set l ""
    lappend l [testchannel inputbuffered $f]
    lappend l [tell $f]
    close $f
    set l
} {10 11}
test io-25.2 {Tcl_GetChannelHandle, output} {testchannel} {
    file delete $path(test1)
    set f [open $path(test1) w]
    fconfigure $f -translation lf
    puts $f hello
    set l ""
    lappend l [testchannel outputbuffered $f]
    lappend l [tell $f]
    flush $f
    lappend l [testchannel outputbuffered $f]
    lappend l [tell $f]
    close $f
    file delete $path(test1)
    set l
} {6 6 0 6}

test io-26.1 {Tcl_GetChannelInstanceData} stdio {
    # "pid" command uses Tcl_GetChannelInstanceData
    # Don't care what pid is (but must be a number), just want to exercise it.

    set f [open "|[list [interpreter] << exit]"]
    expr {[pid $f]}
    close $f
} {}

# Test flushing. The functions tested here are FlushChannel.

test io-27.1 {FlushChannel, no output buffered} {
    file delete $path(test1)
    set f [open $path(test1) w]
    flush $f
    set s [file size $path(test1)]
    close $f
    set s
} 0
test io-27.2 {FlushChannel, some output buffered} {
    file delete $path(test1)
    set f [open $path(test1) w]
    fconfigure $f -translation lf -eofchar {}
    set l ""
    puts $f hello
    lappend l [file size $path(test1)]
    flush $f
    lappend l [file size $path(test1)]
    close $f
    lappend l [file size $path(test1)]
    set l
} {0 6 6}
test io-27.3 {FlushChannel, implicit flush on close} {
    file delete $path(test1)
    set f [open $path(test1) w]
    fconfigure $f -translation lf -eofchar {}
    set l ""
    puts $f hello
    lappend l [file size $path(test1)]
    close $f
    lappend l [file size $path(test1)]
    set l
} {0 6}
test io-27.4 {FlushChannel, implicit flush when buffer fills} {
    file delete $path(test1)
    set f [open $path(test1) w]
    fconfigure $f -translation lf -eofchar {}
    fconfigure $f -buffersize 60
    set l ""
    lappend l [file size $path(test1)]
    for {set i 0} {$i < 12} {incr i} {
	puts $f hello
    }
    lappend l [file size $path(test1)]
    flush $f
    lappend l [file size $path(test1)]
    close $f
    set l
} {0 60 72}
test io-27.5 {FlushChannel, implicit flush when buffer fills and on close} \
	{unixOrWin} {
    file delete $path(test1)
    set f [open $path(test1) w]
    fconfigure $f -translation lf -buffersize 60 -eofchar {}
    set l ""
    lappend l [file size $path(test1)]
    for {set i 0} {$i < 12} {incr i} {
	puts $f hello
    }
    lappend l [file size $path(test1)]
    close $f
    lappend l [file size $path(test1)]
    set l
} {0 60 72}
set path(pipe)   [makeFile {} pipe]
set path(output) [makeFile {} output]
test io-27.6 {FlushChannel, async flushing, async close} \
	{stdio asyncPipeClose notWinCI} {
    # This test may fail on old Unix systems (seen on IRIX64 6.5) with
    # obsolete gettimeofday() calls.  See Tcl Bugs 3530533, 1942197.
    file delete $path(pipe)
    file delete $path(output)
    set f [open $path(pipe) w]
    puts $f "set f \[[list open $path(output) w]]"
    puts $f {
	fconfigure $f -translation lf -buffering none -eofchar {}
	while {![eof stdin]} {
	    after 20
	    puts -nonewline $f [read stdin 1024]
	}
	close $f
    }
    close $f
    set x 01234567890123456789012345678901
    for {set i 0} {$i < 11} {incr i} {
        set x "$x$x"
    }
    set f [open $path(output) w]
    close $f
    set f [open "|[list [interpreter] $path(pipe)]" w]
    fconfigure $f -blocking off
    puts -nonewline $f $x
    close $f
    set counter 0
    while {([file size $path(output)] < 65536) && ($counter < 1000)} {
	after 20 [list incr [namespace which -variable counter]]
	vwait [namespace which -variable counter]
    }
    if {$counter == 1000} {
        set result "file size only [file size $path(output)]"
    } else {
        set result ok
    }
} ok

# Tests closing a channel. The functions tested are CloseChannel and Tcl_Close.

test io-28.1 {CloseChannel called when all references are dropped} {testchannel} {
    file delete $path(test1)
    set f [open $path(test1) w]
    interp create x
    interp share "" $f x
    set l ""
    lappend l [testchannel refcount $f]
    x eval close $f
    interp delete x
    lappend l [testchannel refcount $f]
    close $f
    set l
} {2 1}
test io-28.2 {CloseChannel called when all references are dropped} {
    file delete $path(test1)
    set f [open $path(test1) w]
    interp create x
    interp share "" $f x
    puts -nonewline $f abc
    close $f
    x eval puts $f def
    x eval close $f
    interp delete x
    set f [open $path(test1) r]
    set l [gets $f]
    close $f
    set l
} abcdef
test io-28.3 {CloseChannel, not called before output queue is empty} \
	{stdio asyncPipeClose nonPortable} {
    file delete $path(pipe)
    file delete $path(output)
    set f [open $path(pipe) w]
    puts $f {

	# Need to not have eof char appended on close, because the other
	# side of the pipe already closed, so that writing would cause an
	# error "invalid file".

	fconfigure stdout -eofchar {}
	fconfigure stderr -eofchar {}

	set f [open $path(output) w]
	fconfigure $f -translation lf -buffering none
	for {set x 0} {$x < 20} {incr x} {
	    after 20
	    puts -nonewline $f [read stdin 1024]
	}
	close $f
    }
    close $f
    set x 01234567890123456789012345678901
    for {set i 0} {$i < 11} {incr i} {
        set x "$x$x"
    }
    set f [open $path(output) w]
    close $f
    set f [open "|[list [interpreter] pipe]" r+]
    fconfigure $f -blocking off -eofchar {}

    puts -nonewline $f $x
    close $f
    set counter 0
    while {([file size $path(output)] < 20480) && ($counter < 1000)} {
	after 20 [list incr [namespace which -variable counter]]
	vwait [namespace which -variable counter]
    }
    if {$counter == 1000} {
        set result probably_broken
    } else {
        set result ok
    }
} ok
test io-28.4 Tcl_Close testchannel {
    file delete $path(test1)
    set l {}
    lappend l [lsort [testchannel open]]
    set f [open $path(test1) w]
    lappend l [lsort [testchannel open]]
    close $f
    lappend l [lsort [testchannel open]]
    set x [list $consoleFileNames \
		[lsort [list {*}$consoleFileNames $f]] \
		$consoleFileNames]
    string compare $l $x
} 0
test io-28.5 {Tcl_Close vs standard handles} {stdio unix testchannel} {
    file delete $path(script)
    set f [open $path(script) w]
    puts $f {
	close stdin
	puts [testchannel open]
    }
    close $f
    set f [open "|[list [interpreter] $path(script)]" r]
    set l [gets $f]
    close $f
    lsort $l
} {file1 file2}


test io-28.6 {
	close channel in write event handler

	Should not produce a segmentation fault in a Tcl built with
	--enable-symbols and -DPURIFY
} debugpurify {
    variable done
    variable res
    after 0 [list coroutine c1 apply [list {} {
	variable done
	set chan [chan create w {apply {args {
	    list initialize finalize watch write configure blocking
	}}}]
	chan configure $chan -blocking 0
	while 1 {
	    chan event $chan writable [list [info coroutine]]
	    yield
	    close $chan
	    set done 1
	    return
	}
    } [namespace current]]]
    vwait [namespace current]::done
return success
} success


test io-28.7 {
    close channel in read event handler

	Should not produce a segmentation fault in a Tcl built with
	--enable-symbols and -DPURIFY
} debugpurify {
    variable done
    variable res
    after 0 [list coroutine c1 apply [list {} {
	variable done
	set chan [chan create r {apply {{cmd chan args} {
	    switch $cmd {
		blocking - finalize {
		}
		watch {
		    chan postevent $chan read
		}
		initialize {
		    list initialize finalize watch read write configure blocking
		}
		default {
		    error [list {unexpected command} $cmd]
		}
	    }
	}}}]
	chan configure $chan -blocking 0
	while 1 {
	    chan event $chan readable [list [info coroutine]]
	    yield
	    close $chan
	    set done 1
	    return
	}
    } [namespace current]]]
    vwait [namespace current]::done
return success
} success



test io-29.1 {Tcl_WriteChars, channel not writable} {
    list [catch {puts stdin hello} msg] $msg
} {1 {channel "stdin" wasn't opened for writing}}
test io-29.2 {Tcl_WriteChars, empty string} {
    file delete $path(test1)
    set f [open $path(test1) w]
    fconfigure $f -eofchar {}
    puts -nonewline $f ""
    close $f
    file size $path(test1)
} 0
test io-29.3 {Tcl_WriteChars, nonempty string} {
    file delete $path(test1)
    set f [open $path(test1) w]
    fconfigure $f -eofchar {}
    puts -nonewline $f hello
    close $f
    file size $path(test1)
} 5
test io-29.4 {Tcl_WriteChars, buffering in full buffering mode} {testchannel} {
    file delete $path(test1)
    set f [open $path(test1) w]
    fconfigure $f -translation lf -buffering full -eofchar {}
    puts $f hello
    set l ""
    lappend l [testchannel outputbuffered $f]
    lappend l [file size $path(test1)]
    flush $f
    lappend l [testchannel outputbuffered $f]
    lappend l [file size $path(test1)]
    close $f
    set l
} {6 0 0 6}
test io-29.5 {Tcl_WriteChars, buffering in line buffering mode} {testchannel} {
    file delete $path(test1)
    set f [open $path(test1) w]
    fconfigure $f -translation lf -buffering line -eofchar {}
    puts -nonewline $f hello
    set l ""
    lappend l [testchannel outputbuffered $f]
    lappend l [file size $path(test1)]
    puts $f hello
    lappend l [testchannel outputbuffered $f]
    lappend l [file size $path(test1)]
    close $f
    set l
} {5 0 0 11}
test io-29.6 {Tcl_WriteChars, buffering in no buffering mode} {testchannel} {
    file delete $path(test1)
    set f [open $path(test1) w]
    fconfigure $f -translation lf -buffering none -eofchar {}
    puts -nonewline $f hello
    set l ""
    lappend l [testchannel outputbuffered $f]
    lappend l [file size $path(test1)]
    puts $f hello
    lappend l [testchannel outputbuffered $f]
    lappend l [file size $path(test1)]
    close $f
    set l
} {0 5 0 11}
test io-29.7 {Tcl_Flush, full buffering} {testchannel} {
    file delete $path(test1)
    set f [open $path(test1) w]
    fconfigure $f -translation lf -buffering full -eofchar {}
    puts -nonewline $f hello
    set l ""
    lappend l [testchannel outputbuffered $f]
    lappend l [file size $path(test1)]
    puts $f hello
    lappend l [testchannel outputbuffered $f]
    lappend l [file size $path(test1)]
    flush $f
    lappend l [testchannel outputbuffered $f]
    lappend l [file size $path(test1)]
    close $f
    set l
} {5 0 11 0 0 11}
test io-29.8 {Tcl_Flush, full buffering} {testchannel} {
    file delete $path(test1)
    set f [open $path(test1) w]
    fconfigure $f -translation lf -buffering line
    puts -nonewline $f hello
    set l ""
    lappend l [testchannel outputbuffered $f]
    lappend l [file size $path(test1)]
    flush $f
    lappend l [testchannel outputbuffered $f]
    lappend l [file size $path(test1)]
    puts $f hello
    lappend l [testchannel outputbuffered $f]
    lappend l [file size $path(test1)]
    flush $f
    lappend l [testchannel outputbuffered $f]
    lappend l [file size $path(test1)]
    close $f
    set l
} {5 0 0 5 0 11 0 11}
test io-29.9 {Tcl_Flush, channel not writable} {
    list [catch {flush stdin} msg] $msg
} {1 {channel "stdin" wasn't opened for writing}}
test io-29.10 {Tcl_WriteChars, looping and buffering} {
    file delete $path(test1)
    set f1 [open $path(test1) w]
    fconfigure $f1 -translation lf -eofchar {}
    set f2 [open $path(longfile) r]
    for {set x 0} {$x < 10} {incr x} {
	puts $f1 [gets $f2]
    }
    close $f2
    close $f1
    file size $path(test1)
} 387
test io-29.11 {Tcl_WriteChars, no newline, implicit flush} {
    file delete $path(test1)
    set f1 [open $path(test1) w]
    fconfigure $f1 -eofchar {}
    set f2 [open $path(longfile) r]
    for {set x 0} {$x < 10} {incr x} {
	puts -nonewline $f1 [gets $f2]
    }
    close $f1
    close $f2
    file size $path(test1)
} 377
test io-29.12 {Tcl_WriteChars on a pipe} stdio {
    file delete $path(test1)
    file delete $path(pipe)
    set f1 [open $path(pipe) w]
    puts $f1 "set f1 \[[list open $path(longfile) r]]"
    puts $f1 {
	for {set x 0} {$x < 10} {incr x} {
	    puts [gets $f1]
	}
    }
    close $f1
    set f1 [open "|[list [interpreter] $path(pipe)]" r]
    set f2 [open $path(longfile) r]
    set y ok
    for {set x 0} {$x < 10} {incr x} {
	set l1 [gets $f1]
	set l2 [gets $f2]
	if {"$l1" != "$l2"} {
	    set y broken
	}
    }
    close $f1
    close $f2
    set y
} ok
test io-29.13 {Tcl_WriteChars to a pipe, line buffered} stdio {
    file delete $path(test1)
    file delete $path(pipe)
    set f1 [open $path(pipe) w]
    puts $f1 {
	puts [gets stdin]
	puts [gets stdin]
    }
    close $f1
    set y ok
    set f1 [open "|[list [interpreter] $path(pipe)]" r+]
    fconfigure $f1 -buffering line
    set f2 [open $path(longfile) r]
    set line [gets $f2]
    puts $f1 $line
    set backline [gets $f1]
    if {"$line" != "$backline"} {
	set y broken
    }
    set line [gets $f2]
    puts $f1 $line
    set backline [gets $f1]
    if {"$line" != "$backline"} {
	set y broken
    }
    close $f1
    close $f2
    set y
} ok
test io-29.14 {Tcl_WriteChars, buffering and implicit flush at close} {
    file delete $path(test3)
    set f [open $path(test3) w]
    puts -nonewline $f "Text1"
    puts -nonewline $f " Text 2"
    puts $f " Text 3"
    close $f
    set f [open $path(test3) r]
    set x [gets $f]
    close $f
    set x
} {Text1 Text 2 Text 3}
test io-29.15 {Tcl_Flush, channel not open for writing} {
    file delete $path(test1)
    set fd [open $path(test1) w]
    close $fd
    set fd [open $path(test1) r]
    set x [list [catch {flush $fd} msg] $msg]
    close $fd
    string compare $x \
	[list 1 "channel \"$fd\" wasn't opened for writing"]
} 0
test io-29.16 {Tcl_Flush on pipe opened only for reading} stdio {
    set fd [open "|[list [interpreter] cat longfile]" r]
    set x [list [catch {flush $fd} msg] $msg]
    catch {close $fd}
    string compare $x \
	[list 1 "channel \"$fd\" wasn't opened for writing"]
} 0
test io-29.17 {Tcl_WriteChars buffers, then Tcl_Flush flushes} {
    file delete $path(test1)
    set f1 [open $path(test1) w]
    fconfigure $f1 -translation lf
    puts $f1 hello
    puts $f1 hello
    puts $f1 hello
    flush $f1
    set x [file size $path(test1)]
    close $f1
    set x
} 18
test io-29.18 {Tcl_WriteChars and Tcl_Flush intermixed} {
    file delete $path(test1)
    set x ""
    set f1 [open $path(test1) w]
    fconfigure $f1 -translation lf
    puts $f1 hello
    puts $f1 hello
    puts $f1 hello
    flush $f1
    lappend x [file size $path(test1)]
    puts $f1 hello
    flush $f1
    lappend x [file size $path(test1)]
    puts $f1 hello
    flush $f1
    lappend x [file size $path(test1)]
    close $f1
    set x
} {18 24 30}
test io-29.19 {Explicit and implicit flushes} {
    file delete $path(test1)
    set f1 [open $path(test1) w]
    fconfigure $f1 -translation lf -eofchar {}
    set x ""
    puts $f1 hello
    puts $f1 hello
    puts $f1 hello
    flush $f1
    lappend x [file size $path(test1)]
    puts $f1 hello
    flush $f1
    lappend x [file size $path(test1)]
    puts $f1 hello
    close $f1
    lappend x [file size $path(test1)]
    set x
} {18 24 30}
test io-29.20 {Implicit flush when buffer is full} {
    file delete $path(test1)
    set f1 [open $path(test1) w]
    fconfigure $f1 -translation lf -eofchar {}
    set line "abcdefghijklmnopqrstuvwxyzABCDEFGHIJKLMNOPQRSTUVWXYZ0123456789"
    for {set x 0} {$x < 100} {incr x} {
      puts $f1 $line
    }
    set z ""
    lappend z [file size $path(test1)]
    for {set x 0} {$x < 100} {incr x} {
	puts $f1 $line
    }
    lappend z [file size $path(test1)]
    close $f1
    lappend z [file size $path(test1)]
    set z
} {4096 12288 12600}
test io-29.21 {Tcl_Flush to pipe} stdio {
    file delete $path(pipe)
    set f1 [open $path(pipe) w]
    puts $f1 {set x [read stdin 6]}
    puts $f1 {set cnt [string length $x]}
    puts $f1 {puts "read $cnt characters"}
    close $f1
    set f1 [open "|[list [interpreter] $path(pipe)]" r+]
    puts $f1 hello
    flush $f1
    set x [gets $f1]
    catch {close $f1}
    set x
} "read 6 characters"
test io-29.22 {Tcl_Flush called at other end of pipe} stdio {
    file delete $path(pipe)
    set f1 [open $path(pipe) w]
    puts $f1 {
	fconfigure stdout -buffering full
	puts hello
	puts hello
	flush stdout
	gets stdin
	puts bye
	flush stdout
    }
    close $f1
    set f1 [open "|[list [interpreter] $path(pipe)]" r+]
    set x ""
    lappend x [gets $f1]
    lappend x [gets $f1]
    puts $f1 hello
    flush $f1
    lappend x [gets $f1]
    close $f1
    set x
} {hello hello bye}
test io-29.23 {Tcl_Flush and line buffering at end of pipe} stdio {
    file delete $path(pipe)
    set f1 [open $path(pipe) w]
    puts $f1 {
	puts hello
	puts hello
	gets stdin
	puts bye
    }
    close $f1
    set f1 [open "|[list [interpreter] $path(pipe)]" r+]
    set x ""
    lappend x [gets $f1]
    lappend x [gets $f1]
    puts $f1 hello
    flush $f1
    lappend x [gets $f1]
    close $f1
    set x
} {hello hello bye}
test io-29.24 {Tcl_WriteChars and Tcl_Flush move end of file} {
    set f [open $path(test3) w]
    puts $f "Line 1"
    puts $f "Line 2"
    set f2 [open $path(test3)]
    set x {}
    lappend x [read -nonewline $f2]
    close $f2
    flush $f
    set f2 [open $path(test3)]
    lappend x [read -nonewline $f2]
    close $f2
    close $f
    set x
} "{} {Line 1\nLine 2}"
test io-29.25 {Implicit flush with Tcl_Flush to command pipelines} {stdio fileevent} {
    file delete $path(test3)
    set f [open "|[list [interpreter] $path(cat) | [interpreter] $path(cat) > $path(test3)]" w]
    puts $f "Line 1"
    puts $f "Line 2"
    close $f
    after 100
    set f [open $path(test3) r]
    set x [read $f]
    close $f
    set x
} "Line 1\nLine 2\n"
test io-29.26 {Tcl_Flush, Tcl_Write on bidirectional pipelines} {stdio unixExecs} {
    set f [open "|[list cat -u]" r+]
    puts $f "Line1"
    flush $f
    set x [gets $f]
    close $f
    set x
} {Line1}
test io-29.27 {Tcl_Flush on closed pipeline} stdio {
    file delete $path(pipe)
    set f [open $path(pipe) w]
    puts $f {exit}
    close $f
    set f [open "|[list [interpreter] $path(pipe)]" r+]
    gets $f
    puts $f output
    after 50
    #
    # The flush below will get a SIGPIPE. This is an expected part of
    # test and indicates that the test operates correctly. If you run
    # this test under a debugger, the signal will by intercepted unless
    # you disable the debugger's signal interception.
    #
    if {[catch {flush $f} msg]} {
	set x [list 1 $msg $::errorCode]
	catch {close $f}
    } else {
	if {[catch {close $f} msg]} {
	    set x [list 1 $msg $::errorCode]
	} else {
	    set x {this was supposed to fail and did not}
	}
    }
    regsub {".*":} $x {"":} x
    string tolower $x
} {1 {error flushing "": broken pipe} {posix epipe {broken pipe}}}
test io-29.28 {Tcl_WriteChars, lf mode} {
    file delete $path(test1)
    set f [open $path(test1) w]
    fconfigure $f -translation lf -eofchar {}
    puts $f hello\nthere\nand\nhere
    flush $f
    set s [file size $path(test1)]
    close $f
    set s
} 21
test io-29.29 {Tcl_WriteChars, cr mode} {
    file delete $path(test1)
    set f [open $path(test1) w]
    fconfigure $f -translation cr -eofchar {}
    puts $f hello\nthere\nand\nhere
    close $f
    file size $path(test1)
} 21
test io-29.30 {Tcl_WriteChars, crlf mode} {
    file delete $path(test1)
    set f [open $path(test1) w]
    fconfigure $f -translation crlf -eofchar {}
    puts $f hello\nthere\nand\nhere
    close $f
    file size $path(test1)
} 25
test io-29.31 {Tcl_WriteChars, background flush} stdio {
    # This test may fail on old Unix systems (seen on IRIX64 6.5) with
    # obsolete gettimeofday() calls.  See Tcl Bugs 3530533, 1942197.
    file delete $path(pipe)
    file delete $path(output)
    set f [open $path(pipe) w]
    puts $f "set f \[[list open $path(output)  w]]"
    puts $f {fconfigure $f -translation lf}
    set x [list while {![eof stdin]}]
    set x "$x {"
    puts $f $x
    puts $f {  puts -nonewline $f [read stdin 4096]}
    puts $f {  flush $f}
    puts $f "}"
    puts $f {close $f}
    close $f
    set x 01234567890123456789012345678901
    for {set i 0} {$i < 11} {incr i} {
	set x "$x$x"
    }
    set f [open $path(output) w]
    close $f
    set f [open "|[list [interpreter] $path(pipe)]" r+]
    fconfigure $f -blocking off
    puts -nonewline $f $x
    close $f
    set counter 0
    while {([file size $path(output)] < 65536) && ($counter < 1000)} {
	after 10 [list incr [namespace which -variable counter]]
	vwait [namespace which -variable counter]
    }
    if {$counter == 1000} {
	set result "file size only [file size $path(output)]"
    } else {
	set result ok
    }
    # allow a little time for the background process to close.
    # otherwise, the following test fails on the [file delete $path(output)]
    # on Windows because a process still has the file open.
    after 100 set v 1; vwait v
    set result
} ok
test io-29.32 {Tcl_WriteChars, background flush to slow reader} \
	{stdio asyncPipeClose notWinCI} {
    # This test may fail on old Unix systems (seen on IRIX64 6.5) with
    # obsolete gettimeofday() calls.  See Tcl Bugs 3530533, 1942197.
    file delete $path(pipe)
    file delete $path(output)
    set f [open $path(pipe) w]
    puts $f "set f \[[list open $path(output) w]]"
    puts $f {fconfigure $f -translation lf}
    set x [list while {![eof stdin]}]
    set x "$x \{"
    puts $f $x
    puts $f {  after 20}
    puts $f {  puts -nonewline $f [read stdin 1024]}
    puts $f {  flush $f}
    puts $f "\}"
    puts $f {close $f}
    close $f
    set x 01234567890123456789012345678901
    for {set i 0} {$i < 11} {incr i} {
	set x "$x$x"
    }
    set f [open $path(output) w]
    close $f
    set f [open "|[list [interpreter] $path(pipe)]" r+]
    fconfigure $f -blocking off
    puts -nonewline $f $x
    close $f
    set counter 0
    while {([file size $path(output)] < 65536) && ($counter < 1000)} {
	after 20 [list incr [namespace which -variable counter]]
	vwait [namespace which -variable counter]
    }
    if {$counter == 1000} {
	set result "file size only [file size $path(output)]"
    } else {
	set result ok
    }
} ok
test io-29.33 {Tcl_Flush, implicit flush on exit} {exec} {
    set f [open $path(script) w]
    puts $f "set f \[[list open $path(test1) w]]"
    puts $f {fconfigure $f -translation lf
	puts $f hello
	puts $f bye
	puts $f strange
    }
    close $f
    exec [interpreter] $path(script)
    set f [open $path(test1) r]
    set r [read $f]
    close $f
    set r
} "hello\nbye\nstrange\n"
set path(script2) [makeFile {} script2]
test io-29.33b {TIP#398, no implicit flush of nonblocking on exit} {exec} {
    set f [open $path(script) w]
    puts $f {
		fconfigure stdout -blocking 0
		puts -nonewline stdout [string repeat A 655360]
		flush stdout
	}
    close $f
    set f [open $path(script2) w]
    puts $f {after 2000}
    close $f
	set t1 [clock milliseconds]
	set ff [open "|[list [interpreter] $path(script2)]" w]
	catch {unset ::env(TCL_FLUSH_NONBLOCKING_ON_EXIT)}
	exec [interpreter] $path(script) >@ $ff
	set t2 [clock milliseconds]
	close $ff
	expr {($t2-$t1)/2000 ? $t2-$t1 : 0}
} 0
test io-29.34 {Tcl_Close, async flush on close, using sockets} {socket tempNotMac fileevent} {
    variable c 0
    variable x running
    set l abcdefghijklmnopqrstuvwxyzabcdefghijklmnopqrstuvwxyzabcdefghijklmnopqrstuvwxyz
    proc writelots {s l} {
	for {set i 0} {$i < 9000} {incr i} {
	    puts $s $l
	}
    }
    proc accept {s a p} {
	variable x
	fileevent $s readable [namespace code [list readit $s]]
	fconfigure $s -blocking off
	set x accepted
    }
    proc readit {s} {
	variable c
	variable x
	set l [gets $s]

	if {[eof $s]} {
	    close $s
	    set x done
	} elseif {([string length $l] > 0) || ![fblocked $s]} {
	    incr c
	}
    }
    set ss [socket -server [namespace code accept] -myaddr 127.0.0.1 0]
    set cs [socket 127.0.0.1 [lindex [fconfigure $ss -sockname] 2]]
    vwait [namespace which -variable x]
    fconfigure $cs -blocking off
    writelots $cs $l
    close $cs
    close $ss
    vwait [namespace which -variable x]
    set c
} 9000
test io-29.35 {Tcl_Close vs fileevent vs multiple interpreters} {socket tempNotMac fileevent} {
    # On Mac, this test screws up sockets such that subsequent tests using port 2828
    # either cause errors or panic().

    catch {interp delete x}
    catch {interp delete y}
    interp create x
    interp create y
    set s [socket -server [namespace code accept] -myaddr 127.0.0.1 0]
    proc accept {s a p} {
	puts $s hello
	close $s
    }
    set c [socket 127.0.0.1 [lindex [fconfigure $s -sockname] 2]]
    interp share {} $c x
    interp share {} $c y
    close $c
    x eval {
	proc readit {s} {
	    gets $s
	    if {[eof $s]} {
		close $s
	    }
	}
    }
    y eval {
	proc readit {s} {
	    gets $s
	    if {[eof $s]} {
		close $s
	    }
	}
    }
    x eval "fileevent $c readable \{readit $c\}"
    y eval "fileevent $c readable \{readit $c\}"
    y eval [list close $c]
    update
    close $s
    interp delete x
    interp delete y
} ""

test io-29.36.1 {gets on translation auto with "\r" in QA communication mode, possible regression, bug [b3977d199b]} -constraints {
    socket tempNotMac fileevent
} -setup {
    set s [open "|[list [interpreter] << {
    proc accept {so args} {
	fconfigure $so -translation binary
	puts -nonewline $so "who are you?\r"; flush $so
	set a [gets $so]
	puts -nonewline $so "really $a?\r"; flush $so
	set a [gets $so]
	close $so
	set ::done $a
    }
    set s [socket -server [namespace code accept] -myaddr 127.0.0.1 0]
    puts [lindex [fconfigure $s -sockname] 2]
    foreach c {1 2} {
	vwait ::done
	puts $::done
    }
    }]" r]
    set c {}
    set result {}
} -body {
    set port [gets $s]
    foreach t {{cr lf} {auto lf}} {
	set c [socket 127.0.0.1 $port]
	fconfigure $c -buffering line -translation $t
	lappend result $t
	while {1} {
	    set q [gets $c]
	    switch -- $q {
		"who are you?"   {puts $c "client"}
		"really client?" {puts $c "yes"; lappend result $q; break}
		default {puts $c "wrong"; lappend result "unexpected input \"$q\""; break}
	    }
	}
	lappend result [gets $s]
	close $c; set c {}
    }
    set result
} -cleanup {
    close $s
    if {$c ne {}} { close $c }
    unset -nocomplain s c port t q
} -result [list {cr lf} "really client?" yes {auto lf} "really client?" yes]
test io-29.36.2 {gets on translation auto with "\r\n" in different buffers, bug [b3977d199b]} -constraints {
    socket tempNotMac fileevent
} -setup {
    set s [socket -server [namespace code accept] -myaddr 127.0.0.1 0]
    set c {}
} -body {
    set ::cnt 0
    proc accept {so args} {
	fconfigure $so -translation binary
	puts -nonewline $so "1 line\r"
	puts -nonewline $so "\n2 li"
	flush $so
	# now force separate packets
	puts -nonewline $so "ne\r"
	flush $so
	if {$::cnt & 1} {
	    vwait ::cli; # simulate short delay (so client can process events, just wait for it)
	} else {
	    # we don't have a delay, so client would get the lines as single chunk
	}
	# we'll try with "\r" and without "\r" (to cover both branches, where "\r" and "eof" causes exit from [gets] by 3rd line)
	puts -nonewline $so "\n3 line"
	if {!($::cnt % 3)} {
	    puts -nonewline $so "\r"
	}
	flush $so
	close $so
    }
    while {$::cnt < 6} { incr ::cnt
	set c [socket 127.0.0.1 [lindex [fconfigure $s -sockname] 2]]
	fconfigure $c -blocking 0 -buffering line -translation auto
	fileevent $c readable [list apply {c {
	    if {[gets $c line] >= 0} {
		lappend ::cli <$line>
	    } elseif {[eof $c]} {
		set ::done 1
	    }
	}} $c]
	vwait ::done
	close $c; set c {}
    }
    set ::cli
} -cleanup {
    close $s
    if {$c ne {}} { close $c }
    unset -nocomplain ::done ::cli ::cnt s c
} -result [lrepeat 6 {<1 line>} {<2 line>} {<3 line>}]

# Test end of line translations. Procedures tested are Tcl_Write, Tcl_Read.

test io-30.1 {Tcl_Write lf, Tcl_Read lf} {
    file delete $path(test1)
    set f [open $path(test1) w]
    fconfigure $f -translation lf
    puts $f hello\nthere\nand\nhere
    close $f
    set f [open $path(test1) r]
    fconfigure $f -translation lf
    set x [read $f]
    close $f
    set x
} "hello\nthere\nand\nhere\n"
test io-30.2 {Tcl_Write lf, Tcl_Read cr} {
    file delete $path(test1)
    set f [open $path(test1) w]
    fconfigure $f -translation lf
    puts $f hello\nthere\nand\nhere
    close $f
    set f [open $path(test1) r]
    fconfigure $f -translation cr
    set x [read $f]
    close $f
    set x
} "hello\nthere\nand\nhere\n"
test io-30.3 {Tcl_Write lf, Tcl_Read crlf} {
    file delete $path(test1)
    set f [open $path(test1) w]
    fconfigure $f -translation lf
    puts $f hello\nthere\nand\nhere
    close $f
    set f [open $path(test1) r]
    fconfigure $f -translation crlf
    set x [read $f]
    close $f
    set x
} "hello\nthere\nand\nhere\n"
test io-30.4 {Tcl_Write cr, Tcl_Read cr} {
    file delete $path(test1)
    set f [open $path(test1) w]
    fconfigure $f -translation cr
    puts $f hello\nthere\nand\nhere
    close $f
    set f [open $path(test1) r]
    fconfigure $f -translation cr
    set x [read $f]
    close $f
    set x
} "hello\nthere\nand\nhere\n"
test io-30.5 {Tcl_Write cr, Tcl_Read lf} {
    file delete $path(test1)
    set f [open $path(test1) w]
    fconfigure $f -translation cr
    puts $f hello\nthere\nand\nhere
    close $f
    set f [open $path(test1) r]
    fconfigure $f -translation lf
    set x [read $f]
    close $f
    set x
} "hello\rthere\rand\rhere\r"
test io-30.6 {Tcl_Write cr, Tcl_Read crlf} {
    file delete $path(test1)
    set f [open $path(test1) w]
    fconfigure $f -translation cr
    puts $f hello\nthere\nand\nhere
    close $f
    set f [open $path(test1) r]
    fconfigure $f -translation crlf
    set x [read $f]
    close $f
    set x
} "hello\rthere\rand\rhere\r"
test io-30.7 {Tcl_Write crlf, Tcl_Read crlf} {
    file delete $path(test1)
    set f [open $path(test1) w]
    fconfigure $f -translation crlf
    puts $f hello\nthere\nand\nhere
    close $f
    set f [open $path(test1) r]
    fconfigure $f -translation crlf
    set x [read $f]
    close $f
    set x
} "hello\nthere\nand\nhere\n"
test io-30.8 {Tcl_Write crlf, Tcl_Read lf} {
    file delete $path(test1)
    set f [open $path(test1) w]
    fconfigure $f -translation crlf
    puts $f hello\nthere\nand\nhere
    close $f
    set f [open $path(test1) r]
    fconfigure $f -translation lf
    set x [read $f]
    close $f
    set x
} "hello\r\nthere\r\nand\r\nhere\r\n"
test io-30.9 {Tcl_Write crlf, Tcl_Read cr} {
    file delete $path(test1)
    set f [open $path(test1) w]
    fconfigure $f -translation crlf
    puts $f hello\nthere\nand\nhere
    close $f
    set f [open $path(test1) r]
    fconfigure $f -translation cr
    set x [read $f]
    close $f
    set x
} "hello\n\nthere\n\nand\n\nhere\n\n"
test io-30.10 {Tcl_Write lf, Tcl_Read auto} {
    file delete $path(test1)
    set f [open $path(test1) w]
    fconfigure $f -translation lf
    puts $f hello\nthere\nand\nhere
    close $f
    set f [open $path(test1) r]
    set c [read $f]
    set x [fconfigure $f -translation]
    close $f
    list $c $x
} {{hello
there
and
here
} auto}
test io-30.11 {Tcl_Write cr, Tcl_Read auto} {
    file delete $path(test1)
    set f [open $path(test1) w]
    fconfigure $f -translation cr
    puts $f hello\nthere\nand\nhere
    close $f
    set f [open $path(test1) r]
    set c [read $f]
    set x [fconfigure $f -translation]
    close $f
    list $c $x
} {{hello
there
and
here
} auto}
test io-30.12 {Tcl_Write crlf, Tcl_Read auto} {
    file delete $path(test1)
    set f [open $path(test1) w]
    fconfigure $f -translation crlf
    puts $f hello\nthere\nand\nhere
    close $f
    set f [open $path(test1) r]
    set c [read $f]
    set x [fconfigure $f -translation]
    close $f
    list $c $x
} {{hello
there
and
here
} auto}
test io-30.13 {Tcl_Write crlf on block boundary, Tcl_Read auto} {
    file delete $path(test1)
    set f [open $path(test1) w]
    fconfigure $f -translation crlf
    set line "123456789ABCDE"	;# 14 char plus crlf
    puts -nonewline $f x	;# shift crlf across block boundary
    for {set i 0} {$i < 700} {incr i} {
	puts $f $line
    }
    close $f
    set f [open $path(test1) r]
    fconfigure $f -translation auto
    set c [read $f]
    close $f
    string length $c
} [expr {700*15+1}]
test io-30.14 {Tcl_Write crlf on block boundary, Tcl_Read crlf} {
    file delete $path(test1)
    set f [open $path(test1) w]
    fconfigure $f -translation crlf
    set line "123456789ABCDE"	;# 14 char plus crlf
    puts -nonewline $f x	;# shift crlf across block boundary
    for {set i 0} {$i < 700} {incr i} {
	puts $f $line
    }
    close $f
    set f [open $path(test1) r]
    fconfigure $f -translation crlf
    set c [read $f]
    close $f
    string length $c
} [expr {700*15+1}]
test io-30.15 {Tcl_Write mixed, Tcl_Read auto} {
    file delete $path(test1)
    set f [open $path(test1) w]
    fconfigure $f -translation lf
    puts $f hello\nthere\nand\rhere
    close $f
    set f [open $path(test1) r]
    fconfigure $f -translation auto
    set c [read $f]
    close $f
    set c
} {hello
there
and
here
}
test io-30.16 {Tcl_Write ^Z at end, Tcl_Read auto} {
    file delete $path(test1)
    set f [open $path(test1) w]
    fconfigure $f -translation lf
    puts -nonewline $f hello\nthere\nand\rhere\n\x1A
    close $f
    set f [open $path(test1) r]
    fconfigure $f -translation auto -eofchar \x1A
    set c [read $f]
    close $f
    set c
} {hello
there
and
here
}
test io-30.17 {Tcl_Write, implicit ^Z at end, Tcl_Read auto} {win} {
    file delete $path(test1)
    set f [open $path(test1) w]
    fconfigure $f -translation lf -eofchar \x1A
    puts $f hello\nthere\nand\rhere
    close $f
    set f [open $path(test1) r]
    fconfigure $f -translation auto -eofchar \x1A
    set c [read $f]
    close $f
    set c
} {hello
there
and
here
}
test io-30.18 {Tcl_Write, ^Z in middle, Tcl_Read auto} {
    file delete $path(test1)
    set f [open $path(test1) w]
    fconfigure $f -translation lf
    set s [format "abc\ndef\n%cghi\nqrs" 26]
    puts $f $s
    close $f
    set f [open $path(test1) r]
    fconfigure $f -translation auto -eofchar \x1A
    set l ""
    lappend l [gets $f]
    lappend l [gets $f]
    lappend l [eof $f]
    lappend l [gets $f]
    lappend l [eof $f]
    lappend l [gets $f]
    lappend l [eof $f]
    close $f
    set l
} {abc def 0 {} 1 {} 1}
test io-30.19 {Tcl_Write, ^Z no newline in middle, Tcl_Read auto} {
    file delete $path(test1)
    set f [open $path(test1) w]
    fconfigure $f -translation lf
    set s [format "abc\ndef\n%cghi\nqrs" 26]
    puts $f $s
    close $f
    set f [open $path(test1) r]
    fconfigure $f -translation auto -eofchar \x1A
    set l ""
    lappend l [gets $f]
    lappend l [gets $f]
    lappend l [eof $f]
    lappend l [gets $f]
    lappend l [eof $f]
    lappend l [gets $f]
    lappend l [eof $f]
    close $f
    set l
} {abc def 0 {} 1 {} 1}
test io-30.20 {Tcl_Write, ^Z in middle ignored, Tcl_Read lf} {
    file delete $path(test1)
    set f [open $path(test1) w]
    fconfigure $f -translation lf -eofchar {}
    set s [format "abc\ndef\n%cghi\nqrs" 26]
    puts $f $s
    close $f
    set f [open $path(test1) r]
    fconfigure $f -translation lf -eofchar {}
    set l ""
    lappend l [gets $f]
    lappend l [gets $f]
    lappend l [eof $f]
    lappend l [gets $f]
    lappend l [eof $f]
    lappend l [gets $f]
    lappend l [eof $f]
    lappend l [gets $f]
    lappend l [eof $f]
    close $f
    set l
} "abc def 0 \x1Aghi 0 qrs 0 {} 1"
test io-30.21 {Tcl_Write, ^Z in middle ignored, Tcl_Read cr} {
    file delete $path(test1)
    set f [open $path(test1) w]
    fconfigure $f -translation lf -eofchar {}
    set s [format "abc\ndef\n%cghi\nqrs" 26]
    puts $f $s
    close $f
    set f [open $path(test1) r]
    fconfigure $f -translation cr -eofchar {}
    set l ""
    set x [gets $f]
    lappend l [string compare $x "abc\ndef\n\x1Aghi\nqrs\n"]
    lappend l [eof $f]
    lappend l [gets $f]
    lappend l [eof $f]
    close $f
    set l
} {0 1 {} 1}
test io-30.22 {Tcl_Write, ^Z in middle ignored, Tcl_Read crlf} {
    file delete $path(test1)
    set f [open $path(test1) w]
    fconfigure $f -translation lf -eofchar {}
    set s [format "abc\ndef\n%cghi\nqrs" 26]
    puts $f $s
    close $f
    set f [open $path(test1) r]
    fconfigure $f -translation crlf -eofchar {}
    set l ""
    set x [gets $f]
    lappend l [string compare $x "abc\ndef\n\x1Aghi\nqrs\n"]
    lappend l [eof $f]
    lappend l [gets $f]
    lappend l [eof $f]
    close $f
    set l
} {0 1 {} 1}
test io-30.23 {Tcl_Write lf, ^Z in middle, Tcl_Read auto} {
    file delete $path(test1)
    set f [open $path(test1) w]
    fconfigure $f -translation lf
    set c [format abc\ndef\n%cqrs\ntuv 26]
    puts $f $c
    close $f
    set f [open $path(test1) r]
    fconfigure $f -translation auto -eofchar \x1A
    set c [string length [read $f]]
    set e [eof $f]
    close $f
    list $c $e
} {8 1}
test io-30.24 {Tcl_Write lf, ^Z in middle, Tcl_Read lf} {
    file delete $path(test1)
    set f [open $path(test1) w]
    fconfigure $f -translation lf
    set c [format abc\ndef\n%cqrs\ntuv 26]
    puts $f $c
    close $f
    set f [open $path(test1) r]
    fconfigure $f -translation lf -eofchar \x1A
    set c [string length [read $f]]
    set e [eof $f]
    close $f
    list $c $e
} {8 1}
test io-30.25 {Tcl_Write cr, ^Z in middle, Tcl_Read auto} {
    file delete $path(test1)
    set f [open $path(test1) w]
    fconfigure $f -translation cr
    set c [format abc\ndef\n%cqrs\ntuv 26]
    puts $f $c
    close $f
    set f [open $path(test1) r]
    fconfigure $f -translation auto -eofchar \x1A
    set c [string length [read $f]]
    set e [eof $f]
    close $f
    list $c $e
} {8 1}
test io-30.26 {Tcl_Write cr, ^Z in middle, Tcl_Read cr} {
    file delete $path(test1)
    set f [open $path(test1) w]
    fconfigure $f -translation cr
    set c [format abc\ndef\n%cqrs\ntuv 26]
    puts $f $c
    close $f
    set f [open $path(test1) r]
    fconfigure $f -translation cr -eofchar \x1A
    set c [string length [read $f]]
    set e [eof $f]
    close $f
    list $c $e
} {8 1}
test io-30.27 {Tcl_Write crlf, ^Z in middle, Tcl_Read auto} {
    file delete $path(test1)
    set f [open $path(test1) w]
    fconfigure $f -translation crlf
    set c [format abc\ndef\n%cqrs\ntuv 26]
    puts $f $c
    close $f
    set f [open $path(test1) r]
    fconfigure $f -translation auto -eofchar \x1A
    set c [string length [read $f]]
    set e [eof $f]
    close $f
    list $c $e
} {8 1}
test io-30.28 {Tcl_Write crlf, ^Z in middle, Tcl_Read crlf} {
    file delete $path(test1)
    set f [open $path(test1) w]
    fconfigure $f -translation crlf
    set c [format abc\ndef\n%cqrs\ntuv 26]
    puts $f $c
    close $f
    set f [open $path(test1) r]
    fconfigure $f -translation crlf -eofchar \x1A
    set c [string length [read $f]]
    set e [eof $f]
    close $f
    list $c $e
} {8 1}

# Test end of line translations. Functions tested are Tcl_Write and Tcl_Gets.

test io-31.1 {Tcl_Write lf, Tcl_Gets auto} {
    file delete $path(test1)
    set f [open $path(test1) w]
    fconfigure $f -translation lf
    puts $f hello\nthere\nand\nhere
    close $f
    set f [open $path(test1) r]
    set l ""
    lappend l [gets $f]
    lappend l [tell $f]
    lappend l [fconfigure $f -translation]
    lappend l [gets $f]
    lappend l [tell $f]
    lappend l [fconfigure $f -translation]
    close $f
    set l
} {hello 6 auto there 12 auto}
test io-31.2 {Tcl_Write cr, Tcl_Gets auto} {
    file delete $path(test1)
    set f [open $path(test1) w]
    fconfigure $f -translation cr
    puts $f hello\nthere\nand\nhere
    close $f
    set f [open $path(test1) r]
    set l ""
    lappend l [gets $f]
    lappend l [tell $f]
    lappend l [fconfigure $f -translation]
    lappend l [gets $f]
    lappend l [tell $f]
    lappend l [fconfigure $f -translation]
    close $f
    set l
} {hello 6 auto there 12 auto}
test io-31.3 {Tcl_Write crlf, Tcl_Gets auto} {
    file delete $path(test1)
    set f [open $path(test1) w]
    fconfigure $f -translation crlf
    puts $f hello\nthere\nand\nhere
    close $f
    set f [open $path(test1) r]
    set l ""
    lappend l [gets $f]
    lappend l [tell $f]
    lappend l [fconfigure $f -translation]
    lappend l [gets $f]
    lappend l [tell $f]
    lappend l [fconfigure $f -translation]
    close $f
    set l
} {hello 7 auto there 14 auto}
test io-31.4 {Tcl_Write lf, Tcl_Gets lf} {
    file delete $path(test1)
    set f [open $path(test1) w]
    fconfigure $f -translation lf
    puts $f hello\nthere\nand\nhere
    close $f
    set f [open $path(test1) r]
    fconfigure $f -translation lf
    set l ""
    lappend l [gets $f]
    lappend l [tell $f]
    lappend l [fconfigure $f -translation]
    lappend l [gets $f]
    lappend l [tell $f]
    lappend l [fconfigure $f -translation]
    close $f
    set l
} {hello 6 lf there 12 lf}
test io-31.5 {Tcl_Write lf, Tcl_Gets cr} {
    file delete $path(test1)
    set f [open $path(test1) w]
    fconfigure $f -translation lf
    puts $f hello\nthere\nand\nhere
    close $f
    set f [open $path(test1) r]
    fconfigure $f -translation cr
    set l ""
    lappend l [string length [gets $f]]
    lappend l [tell $f]
    lappend l [fconfigure $f -translation]
    lappend l [eof $f]
    lappend l [gets $f]
    lappend l [tell $f]
    lappend l [fconfigure $f -translation]
    lappend l [eof $f]
    close $f
    set l
} {21 21 cr 1 {} 21 cr 1}
test io-31.6 {Tcl_Write lf, Tcl_Gets crlf} {
    file delete $path(test1)
    set f [open $path(test1) w]
    fconfigure $f -translation lf
    puts $f hello\nthere\nand\nhere
    close $f
    set f [open $path(test1) r]
    fconfigure $f -translation crlf
    set l ""
    lappend l [string length [gets $f]]
    lappend l [tell $f]
    lappend l [fconfigure $f -translation]
    lappend l [eof $f]
    lappend l [gets $f]
    lappend l [tell $f]
    lappend l [fconfigure $f -translation]
    lappend l [eof $f]
    close $f
    set l
} {21 21 crlf 1 {} 21 crlf 1}
test io-31.7 {Tcl_Write cr, Tcl_Gets cr} {
    file delete $path(test1)
    set f [open $path(test1) w]
    fconfigure $f -translation cr
    puts $f hello\nthere\nand\nhere
    close $f
    set f [open $path(test1) r]
    fconfigure $f -translation cr
    set l ""
    lappend l [gets $f]
    lappend l [tell $f]
    lappend l [fconfigure $f -translation]
    lappend l [eof $f]
    lappend l [gets $f]
    lappend l [tell $f]
    lappend l [fconfigure $f -translation]
    lappend l [eof $f]
    close $f
    set l
} {hello 6 cr 0 there 12 cr 0}
test io-31.8 {Tcl_Write cr, Tcl_Gets lf} {
    file delete $path(test1)
    set f [open $path(test1) w]
    fconfigure $f -translation cr
    puts $f hello\nthere\nand\nhere
    close $f
    set f [open $path(test1) r]
    fconfigure $f -translation lf
    set l ""
    lappend l [string length [gets $f]]
    lappend l [tell $f]
    lappend l [fconfigure $f -translation]
    lappend l [eof $f]
    lappend l [gets $f]
    lappend l [tell $f]
    lappend l [fconfigure $f -translation]
    lappend l [eof $f]
    close $f
    set l
} {21 21 lf 1 {} 21 lf 1}
test io-31.9 {Tcl_Write cr, Tcl_Gets crlf} {
    file delete $path(test1)
    set f [open $path(test1) w]
    fconfigure $f -translation cr
    puts $f hello\nthere\nand\nhere
    close $f
    set f [open $path(test1) r]
    fconfigure $f -translation crlf
    set l ""
    lappend l [string length [gets $f]]
    lappend l [tell $f]
    lappend l [fconfigure $f -translation]
    lappend l [eof $f]
    lappend l [gets $f]
    lappend l [tell $f]
    lappend l [fconfigure $f -translation]
    lappend l [eof $f]
    close $f
    set l
} {21 21 crlf 1 {} 21 crlf 1}
test io-31.10 {Tcl_Write crlf, Tcl_Gets crlf} {
    file delete $path(test1)
    set f [open $path(test1) w]
    fconfigure $f -translation crlf
    puts $f hello\nthere\nand\nhere
    close $f
    set f [open $path(test1) r]
    fconfigure $f -translation crlf
    set l ""
    lappend l [gets $f]
    lappend l [tell $f]
    lappend l [fconfigure $f -translation]
    lappend l [eof $f]
    lappend l [gets $f]
    lappend l [tell $f]
    lappend l [fconfigure $f -translation]
    lappend l [eof $f]
    close $f
    set l
} {hello 7 crlf 0 there 14 crlf 0}
test io-31.11 {Tcl_Write crlf, Tcl_Gets cr} {
    file delete $path(test1)
    set f [open $path(test1) w]
    fconfigure $f -translation crlf
    puts $f hello\nthere\nand\nhere
    close $f
    set f [open $path(test1) r]
    fconfigure $f -translation cr
    set l ""
    lappend l [gets $f]
    lappend l [tell $f]
    lappend l [fconfigure $f -translation]
    lappend l [eof $f]
    lappend l [string length [gets $f]]
    lappend l [tell $f]
    lappend l [fconfigure $f -translation]
    lappend l [eof $f]
    close $f
    set l
} {hello 6 cr 0 6 13 cr 0}
test io-31.12 {Tcl_Write crlf, Tcl_Gets lf} {
    file delete $path(test1)
    set f [open $path(test1) w]
    fconfigure $f -translation crlf
    puts $f hello\nthere\nand\nhere
    close $f
    set f [open $path(test1) r]
    fconfigure $f -translation lf
    set l ""
    lappend l [string length [gets $f]]
    lappend l [tell $f]
    lappend l [fconfigure $f -translation]
    lappend l [eof $f]
    lappend l [string length [gets $f]]
    lappend l [tell $f]
    lappend l [fconfigure $f -translation]
    lappend l [eof $f]
    close $f
    set l
} {6 7 lf 0 6 14 lf 0}
test io-31.13 {binary mode is synonym of lf mode} {
    file delete $path(test1)
    set f [open $path(test1) w]
    fconfigure $f -translation binary
    set x [fconfigure $f -translation]
    close $f
    set x
} lf
#
# Test io-9.14 has been removed because "auto" output translation mode is
# not supoprted.
#
test io-31.14 {Tcl_Write mixed, Tcl_Gets auto} {
    file delete $path(test1)
    set f [open $path(test1) w]
    fconfigure $f -translation lf
    puts $f hello\nthere\rand\r\nhere
    close $f
    set f [open $path(test1) r]
    fconfigure $f -translation auto
    set l ""
    lappend l [gets $f]
    lappend l [gets $f]
    lappend l [gets $f]
    lappend l [gets $f]
    lappend l [eof $f]
    lappend l [gets $f]
    lappend l [eof $f]
    close $f
    set l
} {hello there and here 0 {} 1}
test io-31.15 {Tcl_Write mixed, Tcl_Gets auto} {
    file delete $path(test1)
    set f [open $path(test1) w]
    fconfigure $f -translation lf
    puts -nonewline $f hello\nthere\rand\r\nhere\r
    close $f
    set f [open $path(test1) r]
    fconfigure $f -translation auto
    set l ""
    lappend l [gets $f]
    lappend l [gets $f]
    lappend l [gets $f]
    lappend l [gets $f]
    lappend l [eof $f]
    lappend l [gets $f]
    lappend l [eof $f]
    close $f
    set l
} {hello there and here 0 {} 1}
test io-31.16 {Tcl_Write mixed, Tcl_Gets auto} {
    file delete $path(test1)
    set f [open $path(test1) w]
    fconfigure $f -translation lf
    puts -nonewline $f hello\nthere\rand\r\nhere\n
    close $f
    set f [open $path(test1) r]
    set l ""
    lappend l [gets $f]
    lappend l [gets $f]
    lappend l [gets $f]
    lappend l [gets $f]
    lappend l [eof $f]
    lappend l [gets $f]
    lappend l [eof $f]
    close $f
    set l
} {hello there and here 0 {} 1}
test io-31.17 {Tcl_Write mixed, Tcl_Gets auto} {
    file delete $path(test1)
    set f [open $path(test1) w]
    fconfigure $f -translation lf
    puts -nonewline $f hello\nthere\rand\r\nhere\r\n
    close $f
    set f [open $path(test1) r]
    fconfigure $f -translation auto
    set l ""
    lappend l [gets $f]
    lappend l [gets $f]
    lappend l [gets $f]
    lappend l [gets $f]
    lappend l [eof $f]
    lappend l [gets $f]
    lappend l [eof $f]
    close $f
    set l
} {hello there and here 0 {} 1}
test io-31.18 {Tcl_Write ^Z at end, Tcl_Gets auto} {
    file delete $path(test1)
    set f [open $path(test1) w]
    fconfigure $f -translation lf
    set s [format "hello\nthere\nand\rhere\n\%c" 26]
    puts $f $s
    close $f
    set f [open $path(test1) r]
    fconfigure $f -translation auto -eofchar \x1A
    set l ""
    lappend l [gets $f]
    lappend l [gets $f]
    lappend l [gets $f]
    lappend l [gets $f]
    lappend l [eof $f]
    lappend l [gets $f]
    lappend l [eof $f]
    close $f
    set l
} {hello there and here 0 {} 1}
test io-31.19 {Tcl_Write, implicit ^Z at end, Tcl_Gets auto} {
    file delete $path(test1)
    set f [open $path(test1) w]
    fconfigure $f -translation lf -eofchar \x1A
    puts $f hello\nthere\nand\rhere
    close $f
    set f [open $path(test1) r]
    fconfigure $f -translation auto -eofchar \x1A
    set l ""
    lappend l [gets $f]
    lappend l [gets $f]
    lappend l [gets $f]
    lappend l [gets $f]
    lappend l [eof $f]
    lappend l [gets $f]
    lappend l [eof $f]
    close $f
    set l
} {hello there and here 0 {} 1}
test io-31.20 {Tcl_Write, ^Z in middle, Tcl_Gets auto, eofChar} {
    file delete $path(test1)
    set f [open $path(test1) w]
    fconfigure $f -translation lf
    set s [format "abc\ndef\n%cqrs\ntuv" 26]
    puts $f $s
    close $f
    set f [open $path(test1) r]
    fconfigure $f -translation auto -eofchar \x1A
    set l ""
    lappend l [gets $f]
    lappend l [gets $f]
    lappend l [eof $f]
    lappend l [gets $f]
    lappend l [eof $f]
    close $f
    set l
} {abc def 0 {} 1}
test io-31.21 {Tcl_Write, no newline ^Z in middle, Tcl_Gets auto, eofChar} {
    file delete $path(test1)
    set f [open $path(test1) w]
    fconfigure $f -translation lf
    set s [format "abc\ndef\n%cqrs\ntuv" 26]
    puts $f $s
    close $f
    set f [open $path(test1) r]
    fconfigure $f -translation auto -eofchar \x1A
    set l ""
    lappend l [gets $f]
    lappend l [gets $f]
    lappend l [eof $f]
    lappend l [gets $f]
    lappend l [eof $f]
    close $f
    set l
} {abc def 0 {} 1}
test io-31.22 {Tcl_Write, ^Z in middle ignored, Tcl_Gets lf} {
    file delete $path(test1)
    set f [open $path(test1) w]
    fconfigure $f -translation lf -eofchar {}
    set s [format "abc\ndef\n%cqrs\ntuv" 26]
    puts $f $s
    close $f
    set f [open $path(test1) r]
    fconfigure $f -translation lf -eofchar {}
    set l ""
    lappend l [gets $f]
    lappend l [gets $f]
    lappend l [eof $f]
    lappend l [gets $f]
    lappend l [eof $f]
    lappend l [gets $f]
    lappend l [eof $f]
    lappend l [gets $f]
    lappend l [eof $f]
    close $f
    set l
} "abc def 0 \x1Aqrs 0 tuv 0 {} 1"
test io-31.23 {Tcl_Write, ^Z in middle ignored, Tcl_Gets cr} {
    file delete $path(test1)
    set f [open $path(test1) w]
    fconfigure $f -translation cr -eofchar {}
    set s [format "abc\ndef\n%cqrs\ntuv" 26]
    puts $f $s
    close $f
    set f [open $path(test1) r]
    fconfigure $f -translation cr -eofchar {}
    set l ""
    lappend l [gets $f]
    lappend l [gets $f]
    lappend l [eof $f]
    lappend l [gets $f]
    lappend l [eof $f]
    lappend l [gets $f]
    lappend l [eof $f]
    lappend l [gets $f]
    lappend l [eof $f]
    close $f
    set l
} "abc def 0 \x1Aqrs 0 tuv 0 {} 1"
test io-31.24 {Tcl_Write, ^Z in middle ignored, Tcl_Gets crlf} {
    file delete $path(test1)
    set f [open $path(test1) w]
    fconfigure $f -translation crlf -eofchar {}
    set s [format "abc\ndef\n%cqrs\ntuv" 26]
    puts $f $s
    close $f
    set f [open $path(test1) r]
    fconfigure $f -translation crlf -eofchar {}
    set l ""
    lappend l [gets $f]
    lappend l [gets $f]
    lappend l [eof $f]
    lappend l [gets $f]
    lappend l [eof $f]
    lappend l [gets $f]
    lappend l [eof $f]
    lappend l [gets $f]
    lappend l [eof $f]
    close $f
    set l
} "abc def 0 \x1Aqrs 0 tuv 0 {} 1"
test io-31.25 {Tcl_Write lf, ^Z in middle, Tcl_Gets auto} {
    file delete $path(test1)
    set f [open $path(test1) w]
    fconfigure $f -translation lf
    set s [format "abc\ndef\n%cqrs\ntuv" 26]
    puts $f $s
    close $f
    set f [open $path(test1) r]
    fconfigure $f -translation auto -eofchar \x1A
    set l ""
    lappend l [gets $f]
    lappend l [gets $f]
    lappend l [eof $f]
    lappend l [gets $f]
    lappend l [eof $f]
    close $f
    set l
} {abc def 0 {} 1}
test io-31.26 {Tcl_Write lf, ^Z in middle, Tcl_Gets lf} {
    file delete $path(test1)
    set f [open $path(test1) w]
    fconfigure $f -translation lf
    set s [format "abc\ndef\n%cqrs\ntuv" 26]
    puts $f $s
    close $f
    set f [open $path(test1) r]
    fconfigure $f -translation lf -eofchar \x1A
    set l ""
    lappend l [gets $f]
    lappend l [gets $f]
    lappend l [eof $f]
    lappend l [gets $f]
    lappend l [eof $f]
    close $f
    set l
} {abc def 0 {} 1}
test io-31.27 {Tcl_Write cr, ^Z in middle, Tcl_Gets auto} {
    file delete $path(test1)
    set f [open $path(test1) w]
    fconfigure $f -translation cr -eofchar {}
    set s [format "abc\ndef\n%cqrs\ntuv" 26]
    puts $f $s
    close $f
    set f [open $path(test1) r]
    fconfigure $f -translation auto -eofchar \x1A
    set l ""
    lappend l [gets $f]
    lappend l [gets $f]
    lappend l [eof $f]
    lappend l [gets $f]
    lappend l [eof $f]
    close $f
    set l
} {abc def 0 {} 1}
test io-31.28 {Tcl_Write cr, ^Z in middle, Tcl_Gets cr} {
    file delete $path(test1)
    set f [open $path(test1) w]
    fconfigure $f -translation cr -eofchar {}
    set s [format "abc\ndef\n%cqrs\ntuv" 26]
    puts $f $s
    close $f
    set f [open $path(test1) r]
    fconfigure $f -translation cr -eofchar \x1A
    set l ""
    lappend l [gets $f]
    lappend l [gets $f]
    lappend l [eof $f]
    lappend l [gets $f]
    lappend l [eof $f]
    close $f
    set l
} {abc def 0 {} 1}
test io-31.29 {Tcl_Write crlf, ^Z in middle, Tcl_Gets auto} {
    file delete $path(test1)
    set f [open $path(test1) w]
    fconfigure $f -translation crlf -eofchar {}
    set s [format "abc\ndef\n%cqrs\ntuv" 26]
    puts $f $s
    close $f
    set f [open $path(test1) r]
    fconfigure $f -translation auto -eofchar \x1A
    set l ""
    lappend l [gets $f]
    lappend l [gets $f]
    lappend l [eof $f]
    lappend l [gets $f]
    lappend l [eof $f]
    close $f
    set l
} {abc def 0 {} 1}
test io-31.30 {Tcl_Write crlf, ^Z in middle, Tcl_Gets crlf} {
    file delete $path(test1)
    set f [open $path(test1) w]
    fconfigure $f -translation crlf -eofchar {}
    set s [format "abc\ndef\n%cqrs\ntuv" 26]
    puts $f $s
    close $f
    set f [open $path(test1) r]
    fconfigure $f -translation crlf -eofchar \x1A
    set l ""
    lappend l [gets $f]
    lappend l [gets $f]
    lappend l [eof $f]
    lappend l [gets $f]
    lappend l [eof $f]
    close $f
    set l
} {abc def 0 {} 1}
test io-31.31 {Tcl_Write crlf on block boundary, Tcl_Gets crlf} {
    file delete $path(test1)
    set f [open $path(test1) w]
    fconfigure $f -translation crlf
    set line "123456789ABCDE"	;# 14 char plus crlf
    puts -nonewline $f x	;# shift crlf across block boundary
    for {set i 0} {$i < 700} {incr i} {
	puts $f $line
    }
    close $f
    set f [open $path(test1) r]
    fconfigure $f -translation crlf
    set c ""
    while {[gets $f line] >= 0} {
	append c $line\n
    }
    close $f
    string length $c
} [expr {700*15+1}]
test io-31.32 {Tcl_Write crlf on block boundary, Tcl_Gets auto} {
    file delete $path(test1)
    set f [open $path(test1) w]
    fconfigure $f -translation crlf
    set line "123456789ABCDE"	;# 14 char plus crlf
    puts -nonewline $f x	;# shift crlf across block boundary
    for {set i 0} {$i < 700} {incr i} {
	puts $f $line
    }
    close $f
    set f [open $path(test1) r]
    fconfigure $f -translation auto
    set c ""
    while {[gets $f line] >= 0} {
	append c $line\n
    }
    close $f
    string length $c
} [expr {700*15+1}]

# Test Tcl_Read and buffering.

test io-32.1 {Tcl_Read, channel not readable} {
    list [catch {read stdout} msg] $msg
} {1 {channel "stdout" wasn't opened for reading}}
test io-32.2 {Tcl_Read, zero byte count} {
    read stdin 0
} ""
test io-32.3 {Tcl_Read, negative byte count} {
    set f [open $path(longfile) r]
    set l [list [catch {read $f -1} msg] $msg]
    close $f
    set l
} {1 {expected non-negative integer but got "-1"}}
test io-32.4 {Tcl_Read, positive byte count} {
    set f [open $path(longfile) r]
    set x [read $f 1024]
    set s [string length $x]
    unset x
    close $f
    set s
} 1024
test io-32.5 {Tcl_Read, multiple buffers} {
    set f [open $path(longfile) r]
    fconfigure $f -buffersize 100
    set x [read $f 1024]
    set s [string length $x]
    unset x
    close $f
    set s
} 1024
test io-32.6 {Tcl_Read, very large read} {
    set f1 [open $path(longfile) r]
    set z [read $f1 1000000]
    close $f1
    set l [string length $z]
    set x ok
    set z [file size $path(longfile)]
    if {$z != $l} {
	set x broken
    }
    set x
} ok
test io-32.7 {Tcl_Read, nonblocking, file} {nonBlockFiles} {
    set f1 [open $path(longfile) r]
    fconfigure $f1 -blocking off
    set z [read $f1 20]
    close $f1
    set l [string length $z]
    set x ok
    if {$l != 20} {
	set x broken
    }
    set x
} ok
test io-32.8 {Tcl_Read, nonblocking, file} {nonBlockFiles} {
    set f1 [open $path(longfile) r]
    fconfigure $f1 -blocking off
    set z [read $f1 1000000]
    close $f1
    set x ok
    set l [string length $z]
    set z [file size $path(longfile)]
    if {$z != $l} {
	set x broken
    }
    set x
} ok
test io-32.9 {Tcl_Read, read to end of file} {
    set f1 [open $path(longfile) r]
    set z [read $f1]
    close $f1
    set l [string length $z]
    set x ok
    set z [file size $path(longfile)]
    if {$z != $l} {
	set x broken
    }
    set x
} ok
test io-32.10 {Tcl_Read from a pipe} stdio {
    file delete $path(pipe)
    set f1 [open $path(pipe) w]
    puts $f1 {puts [gets stdin]}
    close $f1
    set f1 [open "|[list [interpreter] $path(pipe)]" r+]
    puts $f1 hello
    flush $f1
    set x [read $f1]
    close $f1
    set x
} "hello\n"
test io-32.11 {Tcl_Read from a pipe} stdio {
    file delete $path(pipe)
    set f1 [open $path(pipe) w]
    puts $f1 {puts [gets stdin]}
    puts $f1 {puts [gets stdin]}
    close $f1
    set f1 [open "|[list [interpreter] $path(pipe)]" r+]
    puts $f1 hello
    flush $f1
    set x ""
    lappend x [read $f1 6]
    puts $f1 hello
    flush $f1
    lappend x [read $f1]
    close $f1
    set x
} {{hello
} {hello
}}
test io-32.11.1 {Tcl_Read from a pipe} stdio {
    file delete $path(pipe)
    set f1 [open $path(pipe) w]
    puts $f1 {chan configure stdout -translation crlf}
    puts $f1 {puts [gets stdin]}
    puts $f1 {puts [gets stdin]}
    close $f1
    set f1 [open "|[list [interpreter] $path(pipe)]" r+]
    puts $f1 hello
    flush $f1
    set x ""
    lappend x [read $f1 6]
    puts $f1 hello
    flush $f1
    lappend x [read $f1]
    close $f1
    set x
} {{hello
} {hello
}}
test io-32.11.2 {Tcl_Read from a pipe} stdio {
    file delete $path(pipe)
    set f1 [open $path(pipe) w]
    puts $f1 {chan configure stdout -translation crlf}
    puts $f1 {puts [gets stdin]}
    puts $f1 {puts [gets stdin]}
    close $f1
    set f1 [open "|[list [interpreter] $path(pipe)]" r+]
    puts $f1 hello
    flush $f1
    set x ""
    lappend x [read $f1 6]
    puts $f1 hello
    flush $f1
    lappend x [read $f1]
    close $f1
    set x
} {{hello
} {hello
}}
test io-32.12 {Tcl_Read, -nonewline} {
    file delete $path(test1)
    set f1 [open $path(test1) w]
    puts $f1 hello
    puts $f1 bye
    close $f1
    set f1 [open $path(test1) r]
    set c [read -nonewline $f1]
    close $f1
    set c
} {hello
bye}
test io-32.13 {Tcl_Read, -nonewline} {
    file delete $path(test1)
    set f1 [open $path(test1) w]
    puts $f1 hello
    puts $f1 bye
    close $f1
    set f1 [open $path(test1) r]
    set c [read -nonewline $f1]
    close $f1
    list [string length $c] $c
} {9 {hello
bye}}
test io-32.14 {Tcl_Read, reading in small chunks} {
    file delete $path(test1)
    set f [open $path(test1) w]
    puts $f "Two lines: this one"
    puts $f "and this one"
    close $f
    set f [open $path(test1)]
    set x [list [read $f 1] [read $f 2] [read $f]]
    close $f
    set x
} {T wo { lines: this one
and this one
}}
test io-32.15 {Tcl_Read, asking for more input than available} {
    file delete $path(test1)
    set f [open $path(test1) w]
    puts $f "Two lines: this one"
    puts $f "and this one"
    close $f
    set f [open $path(test1)]
    set x [read $f 100]
    close $f
    set x
} {Two lines: this one
and this one
}
test io-32.16 {Tcl_Read, read to end of file with -nonewline} {
    file delete $path(test1)
    set f [open $path(test1) w]
    puts $f "Two lines: this one"
    puts $f "and this one"
    close $f
    set f [open $path(test1)]
    set x [read -nonewline $f]
    close $f
    set x
} {Two lines: this one
and this one}

# Test Tcl_Gets.

test io-33.1 {Tcl_Gets, reading what was written} {
    file delete $path(test1)
    set f1 [open $path(test1) w]
    set y "first line"
    puts $f1 $y
    close $f1
    set f1 [open $path(test1) r]
    set x [gets $f1]
    set z ok
    if {"$x" != "$y"} {
	set z broken
    }
    close $f1
    set z
} ok
test io-33.2 {Tcl_Gets into variable} {
    set f1 [open $path(longfile) r]
    set c [gets $f1 x]
    set l [string length x]
    set z ok
    if {$l != $l} {
	set z broken
    }
    close $f1
    set z
} ok
test io-33.3 {Tcl_Gets from pipe} stdio {
    file delete $path(pipe)
    set f1 [open $path(pipe) w]
    puts $f1 {puts [gets stdin]}
    close $f1
    set f1 [open "|[list [interpreter] $path(pipe)]" r+]
    puts $f1 hello
    flush $f1
    set x [gets $f1]
    close $f1
    set z ok
    if {"$x" != "hello"} {
	set z broken
    }
    set z
} ok
test io-33.4 {Tcl_Gets with long line} {
    file delete $path(test3)
    set f [open $path(test3) w]
    puts -nonewline $f "abcdefghijklmnopqrstuvwxyzABCDEFGHIJKLMNOPQRSTUVWXYZ"
    puts -nonewline $f "abcdefghijklmnopqrstuvwxyzABCDEFGHIJKLMNOPQRSTUVWXYZ"
    puts -nonewline $f "abcdefghijklmnopqrstuvwxyzABCDEFGHIJKLMNOPQRSTUVWXYZ"
    puts -nonewline $f "abcdefghijklmnopqrstuvwxyzABCDEFGHIJKLMNOPQRSTUVWXYZ"
    puts $f "abcdefghijklmnopqrstuvwxyzABCDEFGHIJKLMNOPQRSTUVWXYZ"
    close $f
    set f [open $path(test3)]
    set x [gets $f]
    close $f
    set x
} {abcdefghijklmnopqrstuvwxyzABCDEFGHIJKLMNOPQRSTUVWXYZabcdefghijklmnopqrstuvwxyzABCDEFGHIJKLMNOPQRSTUVWXYZabcdefghijklmnopqrstuvwxyzABCDEFGHIJKLMNOPQRSTUVWXYZabcdefghijklmnopqrstuvwxyzABCDEFGHIJKLMNOPQRSTUVWXYZabcdefghijklmnopqrstuvwxyzABCDEFGHIJKLMNOPQRSTUVWXYZ}
set f [open $path(test3) w]
puts -nonewline $f "abcdefghijklmnopqrstuvwxyzABCDEFGHIJKLMNOPQRSTUVWXYZ"
puts -nonewline $f "abcdefghijklmnopqrstuvwxyzABCDEFGHIJKLMNOPQRSTUVWXYZ"
puts -nonewline $f "abcdefghijklmnopqrstuvwxyzABCDEFGHIJKLMNOPQRSTUVWXYZ"
puts -nonewline $f "abcdefghijklmnopqrstuvwxyzABCDEFGHIJKLMNOPQRSTUVWXYZ"
puts $f "abcdefghijklmnopqrstuvwxyzABCDEFGHIJKLMNOPQRSTUVWXYZ"
close $f
test io-33.5 {Tcl_Gets with long line} {
    set f [open $path(test3)]
    set x [gets $f y]
    close $f
    list $x $y
} {260 abcdefghijklmnopqrstuvwxyzABCDEFGHIJKLMNOPQRSTUVWXYZabcdefghijklmnopqrstuvwxyzABCDEFGHIJKLMNOPQRSTUVWXYZabcdefghijklmnopqrstuvwxyzABCDEFGHIJKLMNOPQRSTUVWXYZabcdefghijklmnopqrstuvwxyzABCDEFGHIJKLMNOPQRSTUVWXYZabcdefghijklmnopqrstuvwxyzABCDEFGHIJKLMNOPQRSTUVWXYZ}
test io-33.6 {Tcl_Gets and end of file} {
    file delete $path(test3)
    set f [open $path(test3) w]
    puts -nonewline $f "Test1\nTest2"
    close $f
    set f [open $path(test3)]
    set x {}
    set y {}
    lappend x [gets $f y] $y
    set y {}
    lappend x [gets $f y] $y
    set y {}
    lappend x [gets $f y] $y
    close $f
    set x
} {5 Test1 5 Test2 -1 {}}
test io-33.7 {Tcl_Gets and bad variable} {
    set f [open $path(test3) w]
    puts $f "Line 1"
    puts $f "Line 2"
    close $f
    catch {unset x}
    set x 24
    set f [open $path(test3) r]
    set result [list [catch {gets $f x(0)} msg] $msg]
    close $f
    set result
} {1 {can't set "x(0)": variable isn't array}}
test io-33.8 {Tcl_Gets, exercising double buffering} {
    set f [open $path(test3) w]
    fconfigure $f -translation lf -eofchar {}
    set x ""
    for {set y 0} {$y < 99} {incr y} {set x "a$x"}
    for {set y 0} {$y < 100} {incr y} {puts $f $x}
    close $f
    set f [open $path(test3) r]
    fconfigure $f -translation lf
    for {set y 0} {$y < 100} {incr y} {gets $f}
    close $f
    set y
} 100
test io-33.9 {Tcl_Gets, exercising double buffering} {
    set f [open $path(test3) w]
    fconfigure $f -translation lf -eofchar {}
    set x ""
    for {set y 0} {$y < 99} {incr y} {set x "a$x"}
    for {set y 0} {$y < 200} {incr y} {puts $f $x}
    close $f
    set f [open $path(test3) r]
    fconfigure $f -translation lf
    for {set y 0} {$y < 200} {incr y} {gets $f}
    close $f
    set y
} 200
test io-33.10 {Tcl_Gets, exercising double buffering} {
    set f [open $path(test3) w]
    fconfigure $f -translation lf -eofchar {}
    set x ""
    for {set y 0} {$y < 99} {incr y} {set x "a$x"}
    for {set y 0} {$y < 300} {incr y} {puts $f $x}
    close $f
    set f [open $path(test3) r]
    fconfigure $f -translation lf
    for {set y 0} {$y < 300} {incr y} {gets $f}
    close $f
    set y
} 300
test io-33.11 {TclGetsObjBinary, [10dc6daa37]} -setup {
    proc driver {cmd args} {
        variable buffer
        variable index
        set chan [lindex $args 0]
        switch -- $cmd {
            initialize {
                set index($chan) 0
                set buffer($chan) .......
                return {initialize finalize watch read}
            }
            finalize {
                unset index($chan) buffer($chan)
                return
            }
            watch {}
            read {
                set n [lindex $args 1]
		if {$n > 3} {set n 3}
                set new [expr {$index($chan) + $n}]
                set result [string range $buffer($chan) $index($chan) $new-1]
                set index($chan) $new
                return $result
            }
        }
    }
} -body {
    set c [chan create read [namespace which driver]]
    chan configure $c -translation binary -blocking 0
    list [gets $c] [gets $c] [gets $c] [gets $c]
} -cleanup {
    close $c
    rename driver {}
} -result {{} {} {} .......}
test io-33.12 {Tcl_GetsObj, [10dc6daa37]} -setup {
    proc driver {cmd args} {
        variable buffer
        variable index
        set chan [lindex $args 0]
        switch -- $cmd {
            initialize {
                set index($chan) 0
                set buffer($chan) .......
                return {initialize finalize watch read}
            }
            finalize {
                unset index($chan) buffer($chan)
                return
            }
            watch {}
            read {
                set n [lindex $args 1]
		if {$n > 3} {set n 3}
                set new [expr {$index($chan) + $n}]
                set result [string range $buffer($chan) $index($chan) $new-1]
                set index($chan) $new
                return $result
            }
        }
    }
} -body {
    set c [chan create read [namespace which driver]]
    chan configure $c -blocking 0
    list [gets $c] [gets $c] [gets $c] [gets $c]
} -cleanup {
    close $c
    rename driver {}
} -result {{} {} {} .......}
test io-33.13 {Tcl_GetsObj, [10dc6daa37]} -setup {
    proc driver {cmd args} {
        variable buffer
        variable index
        set chan [lindex $args 0]
        switch -- $cmd {
            initialize {
                set index($chan) 0
                set buffer($chan) [string repeat \
                        [string repeat . 64]\n[string repeat . 25] 2]
                return {initialize finalize watch read}
            }
            finalize {
                unset index($chan) buffer($chan)
                return
            }
            watch {}
            read {
                set n [lindex $args 1]
                if {$n > 65} {set n 65}
                set new [expr {$index($chan) + $n}]
                set result [string range $buffer($chan) $index($chan) $new-1]
                set index($chan) $new
                return $result
            }
        }
    }
} -body {
    set c [chan create read [namespace which driver]]
    chan configure $c -blocking 0
    list [gets $c] [gets $c] [gets $c] [gets $c] [gets $c]
} -cleanup {
    close $c
    rename driver {}
} -result [list [string repeat . 64] {} [string repeat . 89] \
	[string repeat . 25] {}]

# Test Tcl_Seek and Tcl_Tell.

test io-34.1 {Tcl_Seek to current position at start of file} {
    set f1 [open $path(longfile) r]
    seek $f1 0 current
    set c [tell $f1]
    close $f1
    set c
} 0
test io-34.2 {Tcl_Seek to offset from start} {
    file delete $path(test1)
    set f1 [open $path(test1) w]
    fconfigure $f1 -translation lf -eofchar {}
    puts $f1 "abcdefghijklmnopqrstuvwxyz"
    puts $f1 "abcdefghijklmnopqrstuvwxyz"
    close $f1
    set f1 [open $path(test1) r]
    seek $f1 10 start
    set c [tell $f1]
    close $f1
    set c
} 10
test io-34.3 {Tcl_Seek to end of file} {
    file delete $path(test1)
    set f1 [open $path(test1) w]
    fconfigure $f1 -translation lf -eofchar {}
    puts $f1 "abcdefghijklmnopqrstuvwxyz"
    puts $f1 "abcdefghijklmnopqrstuvwxyz"
    close $f1
    set f1 [open $path(test1) r]
    seek $f1 0 end
    set c [tell $f1]
    close $f1
    set c
} 54
test io-34.4 {Tcl_Seek to offset from end of file} {
    file delete $path(test1)
    set f1 [open $path(test1) w]
    fconfigure $f1 -translation lf -eofchar {}
    puts $f1 "abcdefghijklmnopqrstuvwxyz"
    puts $f1 "abcdefghijklmnopqrstuvwxyz"
    close $f1
    set f1 [open $path(test1) r]
    seek $f1 -10 end
    set c [tell $f1]
    close $f1
    set c
} 44
test io-34.5 {Tcl_Seek to offset from current position} {
    file delete $path(test1)
    set f1 [open $path(test1) w]
    fconfigure $f1 -translation lf -eofchar {}
    puts $f1 "abcdefghijklmnopqrstuvwxyz"
    puts $f1 "abcdefghijklmnopqrstuvwxyz"
    close $f1
    set f1 [open $path(test1) r]
    seek $f1 10 current
    seek $f1 10 current
    set c [tell $f1]
    close $f1
    set c
} 20
test io-34.6 {Tcl_Seek to offset from end of file} {
    file delete $path(test1)
    set f1 [open $path(test1) w]
    fconfigure $f1 -translation lf -eofchar {}
    puts $f1 "abcdefghijklmnopqrstuvwxyz"
    puts $f1 "abcdefghijklmnopqrstuvwxyz"
    close $f1
    set f1 [open $path(test1) r]
    seek $f1 -10 end
    set c [tell $f1]
    set r [read $f1]
    close $f1
    list $c $r
} {44 {rstuvwxyz
}}
test io-34.7 {Tcl_Seek to offset from end of file, then to current position} {
    file delete $path(test1)
    set f1 [open $path(test1) w]
    fconfigure $f1 -translation lf -eofchar {}
    puts $f1 "abcdefghijklmnopqrstuvwxyz"
    puts $f1 "abcdefghijklmnopqrstuvwxyz"
    close $f1
    set f1 [open $path(test1) r]
    seek $f1 -10 end
    set c1 [tell $f1]
    set r1 [read $f1 5]
    seek $f1 0 current
    set c2 [tell $f1]
    close $f1
    list $c1 $r1 $c2
} {44 rstuv 49}
test io-34.8 {Tcl_Seek on pipes: not supported} stdio {
    set f1 [open "|[list [interpreter]]" r+]
    set x [list [catch {seek $f1 0 current} msg] $msg]
    close $f1
    regsub {".*":} $x {"":} x
    string tolower $x
} {1 {error during seek on "": invalid argument}}
test io-34.9 {Tcl_Seek, testing buffered input flushing} {
    file delete $path(test3)
    set f [open $path(test3) w]
    fconfigure $f -eofchar {}
    puts -nonewline $f "abcdefghijklmnopqrstuvwxyzABCDEFGHIJKLMNOPQRSTUVWXYZ"
    close $f
    set f [open $path(test3) RDWR]
    set x [read $f 1]
    seek $f 3
    lappend x [read $f 1]
    seek $f 0 start
    lappend x [read $f 1]
    seek $f 10 current
    lappend x [read $f 1]
    seek $f -2 end
    lappend x [read $f 1]
    seek $f 50 end
    lappend x [read $f 1]
    seek $f 1
    lappend x [read $f 1]
    close $f
    set x
} {a d a l Y {} b}
set path(test3) [makeFile {} test3]
test io-34.10 {Tcl_Seek testing flushing of buffered input} {
    set f [open $path(test3) w]
    fconfigure $f -translation lf
    puts $f xyz\n123
    close $f
    set f [open $path(test3) r+]
    fconfigure $f -translation lf
    set x [gets $f]
    seek $f 0 current
    puts $f 456
    close $f
    list $x [viewFile test3]
} "xyz {xyz
456}"
test io-34.11 {Tcl_Seek testing flushing of buffered output} {
    set f [open $path(test3) w]
    puts $f xyz\n123
    close $f
    set f [open $path(test3) w+]
    puts $f xyzzy
    seek $f 2
    set x [gets $f]
    close $f
    list $x [viewFile test3]
} "zzy xyzzy"
test io-34.12 {Tcl_Seek testing combination of write, seek back and read} {
    set f [open $path(test3) w]
    fconfigure $f -translation lf -eofchar {}
    puts $f xyz\n123
    close $f
    set f [open $path(test3) a+]
    fconfigure $f -translation lf -eofchar {}
    puts $f xyzzy
    flush $f
    set x [tell $f]
    seek $f -4 cur
    set y [gets $f]
    close $f
    list $x [viewFile test3] $y
} {14 {xyz
123
xyzzy} zzy}
test io-34.13 {Tcl_Tell at start of file} {
    file delete $path(test1)
    set f1 [open $path(test1) w]
    set p [tell $f1]
    close $f1
    set p
} 0
test io-34.14 {Tcl_Tell after seek to end of file} {
    file delete $path(test1)
    set f1 [open $path(test1) w]
    fconfigure $f1 -translation lf -eofchar {}
    puts $f1 "abcdefghijklmnopqrstuvwxyz"
    puts $f1 "abcdefghijklmnopqrstuvwxyz"
    close $f1
    set f1 [open $path(test1) r]
    seek $f1 0 end
    set c1 [tell $f1]
    close $f1
    set c1
} 54
test io-34.15 {Tcl_Tell combined with seeking} {
    file delete $path(test1)
    set f1 [open $path(test1) w]
    fconfigure $f1 -translation lf -eofchar {}
    puts $f1 "abcdefghijklmnopqrstuvwxyz"
    puts $f1 "abcdefghijklmnopqrstuvwxyz"
    close $f1
    set f1 [open $path(test1) r]
    seek $f1 10 start
    set c1 [tell $f1]
    seek $f1 10 current
    set c2 [tell $f1]
    close $f1
    list $c1 $c2
} {10 20}
test io-34.16 {Tcl_Tell on pipe: always -1} stdio {
    set f1 [open "|[list [interpreter]]" r+]
    set c [tell $f1]
    close $f1
    set c
} -1
test io-34.17 {Tcl_Tell on pipe: always -1} stdio {
    set f1 [open "|[list [interpreter]]" r+]
    puts $f1 {puts hello}
    flush $f1
    set c [tell $f1]
    gets $f1
    close $f1
    set c
} -1
test io-34.18 {Tcl_Tell combined with seeking and reading} {
    file delete $path(test2)
    set f [open $path(test2) w]
    fconfigure $f -translation lf -eofchar {}
    puts -nonewline $f "line1\nline2\nline3\nline4\nline5\n"
    close $f
    set f [open $path(test2)]
    fconfigure $f -translation lf
    set x [tell $f]
    read $f 3
    lappend x [tell $f]
    seek $f 2
    lappend x [tell $f]
    seek $f 10 current
    lappend x [tell $f]
    seek $f 0 end
    lappend x [tell $f]
    close $f
    set x
} {0 3 2 12 30}
test io-34.19 {Tcl_Tell combined with opening in append mode} {
    set f [open $path(test3) w]
    fconfigure $f -translation lf -eofchar {}
    puts $f "abcdefghijklmnopqrstuvwxyz"
    puts $f "abcdefghijklmnopqrstuvwxyz"
    close $f
    set f [open $path(test3) a]
    set c [tell $f]
    close $f
    set c
} 54
test io-34.20 {Tcl_Tell combined with writing} {
    set f [open $path(test3) w]
    set l ""
    seek $f 29 start
    lappend l [tell $f]
    puts -nonewline $f a
    seek $f 39 start
    lappend l [tell $f]
    puts -nonewline $f a
    lappend l [tell $f]
    seek $f 407 end
    lappend l [tell $f]
    close $f
    set l
} {29 39 40 447}
test io-34.21 {Tcl_Seek and Tcl_Tell on large files} {largefileSupport} {
    file delete $path(test3)
    set f [open $path(test3) w]
    fconfigure $f -encoding binary
    set l ""
    lappend l [tell $f]
    puts -nonewline $f abcdef
    lappend l [tell $f]
    flush $f
    lappend l [tell $f]
    # 4GB offset!
    seek $f 0x100000000
    lappend l [tell $f]
    puts -nonewline $f abcdef
    lappend l [tell $f]
    close $f
    lappend l [file size $path(test3)]
    # truncate...
    close [open $path(test3) w]
    lappend l [file size $path(test3)]
    set l
} {0 6 6 4294967296 4294967302 4294967302 0}

# Test Tcl_Eof

test io-35.1 {Tcl_Eof} {
    file delete $path(test1)
    set f [open $path(test1) w]
    puts $f hello
    puts $f hello
    close $f
    set f [open $path(test1)]
    set x [eof $f]
    lappend x [eof $f]
    gets $f
    lappend x [eof $f]
    gets $f
    lappend x [eof $f]
    gets $f
    lappend x [eof $f]
    lappend x [eof $f]
    close $f
    set x
} {0 0 0 0 1 1}
test io-35.2 {Tcl_Eof with pipe} stdio {
    file delete $path(pipe)
    set f1 [open $path(pipe) w]
    puts $f1 {gets stdin}
    puts $f1 {puts hello}
    close $f1
    set f1 [open "|[list [interpreter] $path(pipe)]" r+]
    puts $f1 hello
    set x [eof $f1]
    flush $f1
    lappend x [eof $f1]
    gets $f1
    lappend x [eof $f1]
    gets $f1
    lappend x [eof $f1]
    close $f1
    set x
} {0 0 0 1}
test io-35.3 {Tcl_Eof with pipe} stdio {
    file delete $path(pipe)
    set f1 [open $path(pipe) w]
    puts $f1 {gets stdin}
    puts $f1 {puts hello}
    close $f1
    set f1 [open "|[list [interpreter] $path(pipe)]" r+]
    puts $f1 hello
    set x [eof $f1]
    flush $f1
    lappend x [eof $f1]
    gets $f1
    lappend x [eof $f1]
    gets $f1
    lappend x [eof $f1]
    gets $f1
    lappend x [eof $f1]
    gets $f1
    lappend x [eof $f1]
    close $f1
    set x
} {0 0 0 1 1 1}
test io-35.4 {Tcl_Eof, eof detection on nonblocking file} {nonBlockFiles} {
    file delete $path(test1)
    set f [open $path(test1) w]
    close $f
    set f [open $path(test1) r]
    fconfigure $f -blocking off
    set l ""
    lappend l [gets $f]
    lappend l [eof $f]
    close $f
    set l
} {{} 1}
test io-35.5 {Tcl_Eof, eof detection on nonblocking pipe} stdio {
    file delete $path(pipe)
    set f [open $path(pipe) w]
    puts $f {
	exit
    }
    close $f
    set f [open "|[list [interpreter] $path(pipe)]" r]
    set l ""
    lappend l [gets $f]
    lappend l [eof $f]
    close $f
    set l
} {{} 1}
test io-35.6 {Tcl_Eof, eof char, lf write, auto read} {
    file delete $path(test1)
    set f [open $path(test1) w]
    fconfigure $f -translation lf -eofchar \x1A
    puts $f abc\ndef
    close $f
    set s [file size $path(test1)]
    set f [open $path(test1) r]
    fconfigure $f -translation auto -eofchar \x1A
    set l [string length [read $f]]
    set e [eof $f]
    close $f
    list $s $l $e
} {8 8 1}
test io-35.7 {Tcl_Eof, eof char, lf write, lf read} {
    file delete $path(test1)
    set f [open $path(test1) w]
    fconfigure $f -translation lf -eofchar \x1A
    puts $f abc\ndef
    close $f
    set s [file size $path(test1)]
    set f [open $path(test1) r]
    fconfigure $f -translation lf -eofchar \x1A
    set l [string length [read $f]]
    set e [eof $f]
    close $f
    list $s $l $e
} {8 8 1}
test io-35.8 {Tcl_Eof, eof char, cr write, auto read} {
    file delete $path(test1)
    set f [open $path(test1) w]
    fconfigure $f -translation cr -eofchar \x1A
    puts $f abc\ndef
    close $f
    set s [file size $path(test1)]
    set f [open $path(test1) r]
    fconfigure $f -translation auto -eofchar \x1A
    set l [string length [read $f]]
    set e [eof $f]
    close $f
    list $s $l $e
} {8 8 1}
test io-35.9 {Tcl_Eof, eof char, cr write, cr read} {
    file delete $path(test1)
    set f [open $path(test1) w]
    fconfigure $f -translation cr -eofchar \x1A
    puts $f abc\ndef
    close $f
    set s [file size $path(test1)]
    set f [open $path(test1) r]
    fconfigure $f -translation cr -eofchar \x1A
    set l [string length [read $f]]
    set e [eof $f]
    close $f
    list $s $l $e
} {8 8 1}
test io-35.10 {Tcl_Eof, eof char, crlf write, auto read} {
    file delete $path(test1)
    set f [open $path(test1) w]
    fconfigure $f -translation crlf -eofchar \x1A
    puts $f abc\ndef
    close $f
    set s [file size $path(test1)]
    set f [open $path(test1) r]
    fconfigure $f -translation auto -eofchar \x1A
    set l [string length [read $f]]
    set e [eof $f]
    close $f
    list $s $l $e
} {10 8 1}
test io-35.11 {Tcl_Eof, eof char, crlf write, crlf read} {
    file delete $path(test1)
    set f [open $path(test1) w]
    fconfigure $f -translation crlf -eofchar \x1A
    puts $f abc\ndef
    close $f
    set s [file size $path(test1)]
    set f [open $path(test1) r]
    fconfigure $f -translation crlf -eofchar \x1A
    set l [string length [read $f]]
    set e [eof $f]
    close $f
    list $s $l $e
} {10 8 1}
test io-35.12 {Tcl_Eof, eof char in middle, lf write, auto read} {
    file delete $path(test1)
    set f [open $path(test1) w]
    fconfigure $f -translation lf -eofchar {}
    set i [format abc\ndef\n%cqrs\nuvw 26]
    puts $f $i
    close $f
    set c [file size $path(test1)]
    set f [open $path(test1) r]
    fconfigure $f -translation auto -eofchar \x1A
    set l [string length [read $f]]
    set e [eof $f]
    close $f
    list $c $l $e
} {17 8 1}
test io-35.13 {Tcl_Eof, eof char in middle, lf write, lf read} {
    file delete $path(test1)
    set f [open $path(test1) w]
    fconfigure $f -translation lf -eofchar {}
    set i [format abc\ndef\n%cqrs\nuvw 26]
    puts $f $i
    close $f
    set c [file size $path(test1)]
    set f [open $path(test1) r]
    fconfigure $f -translation lf -eofchar \x1A
    set l [string length [read $f]]
    set e [eof $f]
    close $f
    list $c $l $e
} {17 8 1}
test io-35.14 {Tcl_Eof, eof char in middle, cr write, auto read} {
    file delete $path(test1)
    set f [open $path(test1) w]
    fconfigure $f -translation cr -eofchar {}
    set i [format abc\ndef\n%cqrs\nuvw 26]
    puts $f $i
    close $f
    set c [file size $path(test1)]
    set f [open $path(test1) r]
    fconfigure $f -translation auto -eofchar \x1A
    set l [string length [read $f]]
    set e [eof $f]
    close $f
    list $c $l $e
} {17 8 1}
test io-35.15 {Tcl_Eof, eof char in middle, cr write, cr read} {
    file delete $path(test1)
    set f [open $path(test1) w]
    fconfigure $f -translation cr -eofchar {}
    set i [format abc\ndef\n%cqrs\nuvw 26]
    puts $f $i
    close $f
    set c [file size $path(test1)]
    set f [open $path(test1) r]
    fconfigure $f -translation cr -eofchar \x1A
    set l [string length [read $f]]
    set e [eof $f]
    close $f
    list $c $l $e
} {17 8 1}
test io-35.16 {Tcl_Eof, eof char in middle, crlf write, auto read} {
    file delete $path(test1)
    set f [open $path(test1) w]
    fconfigure $f -translation crlf -eofchar {}
    set i [format abc\ndef\n%cqrs\nuvw 26]
    puts $f $i
    close $f
    set c [file size $path(test1)]
    set f [open $path(test1) r]
    fconfigure $f -translation auto -eofchar \x1A
    set l [string length [read $f]]
    set e [eof $f]
    close $f
    list $c $l $e
} {21 8 1}
test io-35.17 {Tcl_Eof, eof char in middle, crlf write, crlf read} {
    file delete $path(test1)
    set f [open $path(test1) w]
    fconfigure $f -translation crlf -eofchar {}
    set i [format abc\ndef\n%cqrs\nuvw 26]
    puts $f $i
    close $f
    set c [file size $path(test1)]
    set f [open $path(test1) r]
    fconfigure $f -translation crlf -eofchar \x1A
    set l [string length [read $f]]
    set e [eof $f]
    close $f
    list $c $l $e
} {21 8 1}
test io-35.18 {Tcl_Eof, eof char, cr write, crlf read} -body {
    file delete $path(test1)
    set f [open $path(test1) w]
    fconfigure $f -translation cr
    puts $f abc\ndef
    close $f
    set s [file size $path(test1)]
    set f [open $path(test1) r]
    fconfigure $f -translation crlf
    set l [string length [set in [read $f]]]
    set e [eof $f]
    close $f
    list $s $l $e [scan [string index $in end] %c]
} -result {8 8 1 13}
test io-35.18a {Tcl_Eof, eof char, cr write, crlf read} -body {
    file delete $path(test1)
    set f [open $path(test1) w]
    fconfigure $f -translation cr -eofchar \x1A
    puts $f abc\ndef
    close $f
    set s [file size $path(test1)]
    set f [open $path(test1) r]
    fconfigure $f -translation crlf -eofchar \x1A
    set l [string length [set in [read $f]]]
    set e [eof $f]
    close $f
    list $s $l $e [scan [string index $in end] %c]
} -result {8 8 1 13}
test io-35.18b {Tcl_Eof, eof char, cr write, crlf read} -body {
    file delete $path(test1)
    set f [open $path(test1) w]
    fconfigure $f -translation cr -eofchar \x1A
    puts $f {}
    close $f
    set s [file size $path(test1)]
    set f [open $path(test1) r]
    fconfigure $f -translation crlf -eofchar \x1A
    set l [string length [set in [read $f]]]
    set e [eof $f]
    close $f
    list $s $l $e [scan [string index $in end] %c]
} -result {1 1 1 13}
test io-35.18c {Tcl_Eof, eof char, cr write, crlf read} -body {
    file delete $path(test1)
    set f [open $path(test1) w]
    fconfigure $f -translation cr
    puts $f {}
    close $f
    set s [file size $path(test1)]
    set f [open $path(test1) r]
    fconfigure $f -translation crlf
    set l [string length [set in [read $f]]]
    set e [eof $f]
    close $f
    list $s $l $e [scan [string index $in end] %c]
} -result {1 1 1 13}
test io-35.19 {Tcl_Eof, eof char in middle, cr write, crlf read} -body {
    file delete $path(test1)
    set f [open $path(test1) w]
    fconfigure $f -translation cr -eofchar {}
    set i [format abc\ndef\n%cqrs\nuvw 26]
    puts $f $i
    close $f
    set c [file size $path(test1)]
    set f [open $path(test1) r]
    fconfigure $f -translation crlf -eofchar \x1A
    set l [string length [set in [read $f]]]
    set e [eof $f]
    close $f
    list $c $l $e [scan [string index $in end] %c]
} -result {17 8 1 13}
test io-35.20 {Tcl_Eof, eof char in middle, cr write, crlf read} {
    file delete $path(test1)
    set f [open $path(test1) w]
    fconfigure $f -translation cr -eofchar {}
    set i [format \n%cqrsuvw 26]
    puts $f $i
    close $f
    set c [file size $path(test1)]
    set f [open $path(test1) r]
    fconfigure $f -translation crlf -eofchar \x1A
    set l [string length [set in [read $f]]]
    set e [eof $f]
    close $f
    list $c $l $e [scan [string index $in end] %c]
} {9 1 1 13}

# Test Tcl_InputBlocked

test io-36.1 {Tcl_InputBlocked on nonblocking pipe} stdio {
    set f1 [open "|[list [interpreter]]" r+]
    puts $f1 {puts hello_from_pipe}
    flush $f1
    gets $f1
    fconfigure $f1 -blocking off -buffering full
    puts $f1 {puts hello}
    set x ""
    lappend x [gets $f1]
    lappend x [fblocked $f1]
    flush $f1
    after 200
    lappend x [gets $f1]
    lappend x [fblocked $f1]
    lappend x [gets $f1]
    lappend x [fblocked $f1]
    close $f1
    set x
} {{} 1 hello 0 {} 1}
test io-36.1.1 {Tcl_InputBlocked on nonblocking binary pipe} stdio {
    set f1 [open "|[list [interpreter]]" r+]
    chan configure $f1 -encoding binary -translation lf -eofchar {}
    puts $f1 {
	chan configure stdout -encoding binary -translation lf -eofchar {}
	puts hello_from_pipe
    }
    flush $f1
    gets $f1
    fconfigure $f1 -blocking off -buffering full
    puts $f1 {puts hello}
    set x ""
    lappend x [gets $f1]
    lappend x [fblocked $f1]
    flush $f1
    after 200
    lappend x [gets $f1]
    lappend x [fblocked $f1]
    lappend x [gets $f1]
    lappend x [fblocked $f1]
    close $f1
    set x
} {{} 1 hello 0 {} 1}
test io-36.2 {Tcl_InputBlocked on blocking pipe} stdio {
    set f1 [open "|[list [interpreter]]" r+]
    fconfigure $f1 -buffering line
    puts $f1 {puts hello_from_pipe}
    set x ""
    lappend x [gets $f1]
    lappend x [fblocked $f1]
    puts $f1 {exit}
    lappend x [gets $f1]
    lappend x [fblocked $f1]
    lappend x [eof $f1]
    close $f1
    set x
} {hello_from_pipe 0 {} 0 1}
test io-36.3 {Tcl_InputBlocked vs files, short read} {
    file delete $path(test1)
    set f [open $path(test1) w]
    puts $f abcdefghijklmnop
    close $f
    set f [open $path(test1) r]
    set l ""
    lappend l [fblocked $f]
    lappend l [read $f 3]
    lappend l [fblocked $f]
    lappend l [read -nonewline $f]
    lappend l [fblocked $f]
    lappend l [eof $f]
    close $f
    set l
} {0 abc 0 defghijklmnop 0 1}
test io-36.4 {Tcl_InputBlocked vs files, event driven read} {fileevent} {
    proc in {f} {
        variable l
        variable x
	lappend l [read $f 3]
	if {[eof $f]} {lappend l eof; close $f; set x done}
    }
    file delete $path(test1)
    set f [open $path(test1) w]
    puts $f abcdefghijklmnop
    close $f
    set f [open $path(test1) r]
    set l ""
    fileevent $f readable [namespace code [list in $f]]
    variable x
    vwait [namespace which -variable x]
    set l
} {abc def ghi jkl mno {p
} eof}
test io-36.5 {Tcl_InputBlocked vs files, short read, nonblocking} {nonBlockFiles} {
    file delete $path(test1)
    set f [open $path(test1) w]
    puts $f abcdefghijklmnop
    close $f
    set f [open $path(test1) r]
    fconfigure $f -blocking off
    set l ""
    lappend l [fblocked $f]
    lappend l [read $f 3]
    lappend l [fblocked $f]
    lappend l [read -nonewline $f]
    lappend l [fblocked $f]
    lappend l [eof $f]
    close $f
    set l
} {0 abc 0 defghijklmnop 0 1}
test io-36.6 {Tcl_InputBlocked vs files, event driven read} {nonBlockFiles fileevent} {
    proc in {f} {
        variable l
        variable x
	lappend l [read $f 3]
	if {[eof $f]} {lappend l eof; close $f; set x done}
    }
    file delete $path(test1)
    set f [open $path(test1) w]
    puts $f abcdefghijklmnop
    close $f
    set f [open $path(test1) r]
    fconfigure $f -blocking off
    set l ""
    fileevent $f readable [namespace code [list in $f]]
    variable x
    vwait [namespace which -variable x]
    set l
} {abc def ghi jkl mno {p
} eof}

# Test Tcl_InputBuffered

test io-37.1 {Tcl_InputBuffered} {testchannel} {
    set f [open $path(longfile) r]
    fconfigure $f -buffersize 4096
    read $f 3
    set l ""
    lappend l [testchannel inputbuffered $f]
    lappend l [tell $f]
    close $f
    set l
} {4093 3}
test io-37.2 {Tcl_InputBuffered, test input flushing on seek} {testchannel} {
    set f [open $path(longfile) r]
    fconfigure $f -buffersize 4096
    read $f 3
    set l ""
    lappend l [testchannel inputbuffered $f]
    lappend l [tell $f]
    seek $f 0 current
    lappend l [testchannel inputbuffered $f]
    lappend l [tell $f]
    close $f
    set l
} {4093 3 0 3}

# Test Tcl_SetChannelBufferSize, Tcl_GetChannelBufferSize

test io-38.1 {Tcl_GetChannelBufferSize, default buffer size} {
    set f [open $path(longfile) r]
    set s [fconfigure $f -buffersize]
    close $f
    set s
} 4096
test io-38.2 {Tcl_SetChannelBufferSize, Tcl_GetChannelBufferSize} {
    set f [open $path(longfile) r]
    set l ""
    lappend l [fconfigure $f -buffersize]
    fconfigure $f -buffersize 10000
    lappend l [fconfigure $f -buffersize]
    fconfigure $f -buffersize 1
    lappend l [fconfigure $f -buffersize]
    fconfigure $f -buffersize -1
    lappend l [fconfigure $f -buffersize]
    fconfigure $f -buffersize 0
    lappend l [fconfigure $f -buffersize]
    fconfigure $f -buffersize 100000
    lappend l [fconfigure $f -buffersize]
    fconfigure $f -buffersize 10000000
    lappend l [fconfigure $f -buffersize]
    close $f
    set l
} {4096 10000 1 1 1 100000 1048576}
test io-38.3 {Tcl_SetChannelBufferSize, changing buffersize between reads} {
    # This test crashes the interp if Bug #427196 is not fixed

    set chan [open [info script] r]
    fconfigure $chan -buffersize 10
    set var [read $chan 2]
    fconfigure $chan -buffersize 32
    append var [read $chan]
    close $chan
} {}

# Test Tcl_SetChannelOption, Tcl_GetChannelOption

test io-39.1 {Tcl_GetChannelOption} {
    file delete $path(test1)
    set f1 [open $path(test1) w]
    set x [fconfigure $f1 -blocking]
    close $f1
    set x
} 1
test io-39.2 {Tcl_GetChannelOption} {
    file delete $path(test1)
    set f1 [open $path(test1) w]
    set x [fconfigure $f1 -buffering]
    close $f1
    set x
} full
test io-39.3 {Tcl_GetChannelOption} {
    file delete $path(test1)
    set f1 [open $path(test1) w]
    fconfigure $f1 -buffering line
    set x [fconfigure $f1 -buffering]
    close $f1
    set x
} line
test io-39.4 {Tcl_GetChannelOption, Tcl_SetChannelOption} {
    file delete $path(test1)
    set f1 [open $path(test1) w]
    set l ""
    lappend l [fconfigure $f1 -buffering]
    fconfigure $f1 -buffering line
    lappend l [fconfigure $f1 -buffering]
    fconfigure $f1 -buffering none
    lappend l [fconfigure $f1 -buffering]
    fconfigure $f1 -buffering line
    lappend l [fconfigure $f1 -buffering]
    fconfigure $f1 -buffering full
    lappend l [fconfigure $f1 -buffering]
    close $f1
    set l
} {full line none line full}
test io-39.5 {Tcl_GetChannelOption, invariance} {
    file delete $path(test1)
    set f1 [open $path(test1) w]
    set l ""
    lappend l [fconfigure $f1 -buffering]
    lappend l [list [catch {fconfigure $f1 -buffering green} msg] $msg]
    lappend l [fconfigure $f1 -buffering]
    close $f1
    set l
} {full {1 {bad value for -buffering: must be one of full, line, or none}} full}
test io-39.6 {Tcl_SetChannelOption, multiple options} {
    file delete $path(test1)
    set f1 [open $path(test1) w]
    fconfigure $f1 -translation lf -buffering line
    puts $f1 hello
    puts $f1 bye
    set x [file size $path(test1)]
    close $f1
    set x
} 10
test io-39.7 {Tcl_SetChannelOption, buffering, translation} {
    file delete $path(test1)
    set f1 [open $path(test1) w]
    fconfigure $f1 -translation lf
    puts $f1 hello
    puts $f1 bye
    set x ""
    fconfigure $f1 -buffering line
    lappend x [file size $path(test1)]
    puts $f1 really_bye
    lappend x [file size $path(test1)]
    close $f1
    set x
} {0 21}
test io-39.8 {Tcl_SetChannelOption, different buffering options} {
    file delete $path(test1)
    set f1 [open $path(test1) w]
    set l ""
    fconfigure $f1 -translation lf -buffering none -eofchar {}
    puts -nonewline $f1 hello
    lappend l [file size $path(test1)]
    puts -nonewline $f1 hello
    lappend l [file size $path(test1)]
    fconfigure $f1 -buffering full
    puts -nonewline $f1 hello
    lappend l [file size $path(test1)]
    fconfigure $f1 -buffering none
    lappend l [file size $path(test1)]
    puts -nonewline $f1 hello
    lappend l [file size $path(test1)]
    close $f1
    lappend l [file size $path(test1)]
    set l
} {5 10 10 10 20 20}
test io-39.9 {Tcl_SetChannelOption, blocking mode} {nonBlockFiles} {
    file delete $path(test1)
    set f1 [open $path(test1) w]
    close $f1
    set f1 [open $path(test1) r]
    set x ""
    lappend x [fconfigure $f1 -blocking]
    fconfigure $f1 -blocking off
    lappend x [fconfigure $f1 -blocking]
    lappend x [gets $f1]
    lappend x [read $f1 1000]
    lappend x [fblocked $f1]
    lappend x [eof $f1]
    close $f1
    set x
} {1 0 {} {} 0 1}
test io-39.10 {Tcl_SetChannelOption, blocking mode} stdio {
    file delete $path(pipe)
    set f1 [open $path(pipe) w]
    puts $f1 {
	gets stdin
	after 100
	puts hi
	gets stdin
    }
    close $f1
    set x ""
    set f1 [open "|[list [interpreter] $path(pipe)]" r+]
    fconfigure $f1 -blocking off -buffering line
    lappend x [fconfigure $f1 -blocking]
    lappend x [gets $f1]
    lappend x [fblocked $f1]
    fconfigure $f1 -blocking on
    puts $f1 hello
    fconfigure $f1 -blocking off
    lappend x [gets $f1]
    lappend x [fblocked $f1]
    fconfigure $f1 -blocking on
    puts $f1 bye
    fconfigure $f1 -blocking off
    lappend x [gets $f1]
    lappend x [fblocked $f1]
    fconfigure $f1 -blocking on
    lappend x [fconfigure $f1 -blocking]
    lappend x [gets $f1]
    lappend x [fblocked $f1]
    lappend x [eof $f1]
    lappend x [gets $f1]
    lappend x [eof $f1]
    close $f1
    set x
} {0 {} 1 {} 1 {} 1 1 hi 0 0 {} 1}
test io-39.11 {Tcl_SetChannelOption, Tcl_GetChannelOption, buffer size clipped to lower bound} {
    file delete $path(test1)
    set f [open $path(test1) w]
    fconfigure $f -buffersize -10
    set x [fconfigure $f -buffersize]
    close $f
    set x
} 1
test io-39.12 {Tcl_SetChannelOption, Tcl_GetChannelOption buffer size clipped to upper bound} {
    file delete $path(test1)
    set f [open $path(test1) w]
    fconfigure $f -buffersize 10000000
    set x [fconfigure $f -buffersize]
    close $f
    set x
} 1048576
test io-39.13 {Tcl_SetChannelOption, Tcl_GetChannelOption, buffer size} {
    file delete $path(test1)
    set f [open $path(test1) w]
    fconfigure $f -buffersize 40000
    set x [fconfigure $f -buffersize]
    close $f
    set x
} 40000
test io-39.14 {Tcl_SetChannelOption: -encoding, binary & utf-8} {
    file delete $path(test1)
    set f [open $path(test1) w]
    fconfigure $f -encoding {}
    puts -nonewline $f \xE7\x89\xA6
    close $f
    set f [open $path(test1) r]
    fconfigure $f -encoding utf-8
    set x [read $f]
    close $f
    set x
} 牦
test io-39.15 {Tcl_SetChannelOption: -encoding, binary & utf-8} {
    file delete $path(test1)
    set f [open $path(test1) w]
    fconfigure $f -encoding binary
    puts -nonewline $f \xE7\x89\xA6
    close $f
    set f [open $path(test1) r]
    fconfigure $f -encoding utf-8
    set x [read $f]
    close $f
    set x
} 牦
test io-39.16 {Tcl_SetChannelOption: -encoding, errors} {
    file delete $path(test1)
    set f [open $path(test1) w]
    set result [list [catch {fconfigure $f -encoding foobar} msg] $msg]
    close $f
    set result
} {1 {unknown encoding "foobar"}}
test io-39.17 {Tcl_SetChannelOption: -encoding, clearing CHANNEL_NEED_MORE_DATA} {stdio fileevent} {
    set f [open "|[list [interpreter] $path(cat)]" r+]
    fconfigure $f -encoding binary
    puts -nonewline $f "\xE7"
    flush $f
    fconfigure $f -encoding utf-8 -blocking 0
    variable x {}
    fileevent $f readable [namespace code { lappend x [read $f] }]
    vwait [namespace which -variable x]
    after 300 [namespace code { lappend x timeout }]
    vwait [namespace which -variable x]
    fconfigure $f -encoding utf-8
    vwait [namespace which -variable x]
    after 300 [namespace code { lappend x timeout }]
    vwait [namespace which -variable x]
    fconfigure $f -encoding binary
    vwait [namespace which -variable x]
    after 300 [namespace code { lappend x timeout }]
    vwait [namespace which -variable x]
    close $f
    set x
} "{} timeout {} timeout \xE7 timeout"
test io-39.18 {Tcl_SetChannelOption, setting read mode independently} \
	{socket} {
    proc accept {s a p} {close $s}
    set s1 [socket -server [namespace code accept] -myaddr 127.0.0.1 0]
    set port [lindex [fconfigure $s1 -sockname] 2]
    set s2 [socket 127.0.0.1 $port]
    update
    fconfigure $s2 -translation {auto lf}
    set modes [fconfigure $s2 -translation]
    close $s1
    close $s2
    set modes
} {auto lf}
test io-39.19 {Tcl_SetChannelOption, setting read mode independently} \
	{socket} {
    proc accept {s a p} {close $s}
    set s1 [socket -server [namespace code accept] -myaddr 127.0.0.1 0]
    set port [lindex [fconfigure $s1 -sockname] 2]
    set s2 [socket 127.0.0.1 $port]
    update
    fconfigure $s2 -translation {auto crlf}
    set modes [fconfigure $s2 -translation]
    close $s1
    close $s2
    set modes
} {auto crlf}
test io-39.20 {Tcl_SetChannelOption, setting read mode independently} \
	{socket} {
    proc accept {s a p} {close $s}
    set s1 [socket -server [namespace code accept] -myaddr 127.0.0.1 0]
    set port [lindex [fconfigure $s1 -sockname] 2]
    set s2 [socket 127.0.0.1 $port]
    update
    fconfigure $s2 -translation {auto cr}
    set modes [fconfigure $s2 -translation]
    close $s1
    close $s2
    set modes
} {auto cr}
test io-39.21 {Tcl_SetChannelOption, setting read mode independently} \
	{socket} {
    proc accept {s a p} {close $s}
    set s1 [socket -server [namespace code accept] -myaddr 127.0.0.1 0]
    set port [lindex [fconfigure $s1 -sockname] 2]
    set s2 [socket 127.0.0.1 $port]
    update
    fconfigure $s2 -translation {auto auto}
    set modes [fconfigure $s2 -translation]
    close $s1
    close $s2
    set modes
} {auto crlf}
test io-39.22 {Tcl_SetChannelOption, invariance} -constraints {unix deprecated} -body {
    file delete $path(test1)
    set f1 [open $path(test1) w+]
    set l ""
    lappend l [fconfigure $f1 -eofchar]
    fconfigure $f1 -eofchar {O {}}
    lappend l [fconfigure $f1 -eofchar]
    fconfigure $f1 -eofchar D
    lappend l [fconfigure $f1 -eofchar]
    close $f1
    set l
} -result {{} O D}
test io-39.22a {Tcl_SetChannelOption, invariance} -constraints deprecated -body {
    file delete $path(test1)
    set f1 [open $path(test1) w+]
    set l [list]
    fconfigure $f1 -eofchar {O {}}
    lappend l [fconfigure $f1 -eofchar]
    fconfigure $f1 -eofchar D
    lappend l [fconfigure $f1 -eofchar]
    lappend l [list [catch {fconfigure $f1 -eofchar {1 2 3}} msg] $msg]
    close $f1
    set l
} -result {O D {1 {bad value for -eofchar: must be non-NUL ASCII character}}}
test io-39.23 {Tcl_GetChannelOption, server socket is not readable or
        writeable, it should still have valid -eofchar and -translation options } {
    set l [list]
    set sock [socket -server [namespace code accept] -myaddr 127.0.0.1 0]
    lappend l [fconfigure $sock -eofchar] [fconfigure $sock -translation]
    close $sock
    set l
} {{} auto}
test io-39.24 {Tcl_SetChannelOption, server socket is not readable or
        writable so we can't change -eofchar or -translation } {
    set l [list]
    set sock [socket -server [namespace code accept] -myaddr 127.0.0.1 0]
    fconfigure $sock -eofchar D -translation lf
    lappend l [fconfigure $sock -eofchar] [fconfigure $sock -translation]
    close $sock
    set l
} {{} auto}

test io-40.1 {POSIX open access modes: RDWR} {
    file delete $path(test3)
    set f [open $path(test3) w]
    puts $f xyzzy
    close $f
    set f [open $path(test3) RDWR]
    puts -nonewline $f "ab"
    seek $f 0 current
    set x [gets $f]
    close $f
    set f [open $path(test3) r]
    lappend x [gets $f]
    close $f
    set x
} {zzy abzzy}
test io-40.2 {POSIX open access modes: CREAT} {unix} {
    file delete $path(test3)
    set f [open $path(test3) {WRONLY CREAT} 0o600]
    file stat $path(test3) stats
    set x [format "%#o" [expr {$stats(mode)&0o777}]]
    puts $f "line 1"
    close $f
    set f [open $path(test3) r]
    lappend x [gets $f]
    close $f
    set x
} {0o600 {line 1}}
test io-40.3 {POSIX open access modes: CREAT} {unix umask} {
    # This test only works if your umask is 2, like ouster's.
    file delete $path(test3)
    set f [open $path(test3) {WRONLY CREAT}]
    close $f
    file stat $path(test3) stats
    format 0o%03o [expr {$stats(mode)&0o777}]
} [format 0o%03o [expr {0o666 & ~ $umaskValue}]]
test io-40.4 {POSIX open access modes: CREAT} {
    file delete $path(test3)
    set f [open $path(test3) w]
    fconfigure $f -eofchar {}
    puts $f xyzzy
    close $f
    set f [open $path(test3) {WRONLY CREAT}]
    fconfigure $f -eofchar {}
    puts -nonewline $f "ab"
    close $f
    set f [open $path(test3) r]
    set x [gets $f]
    close $f
    set x
} abzzy
test io-40.5 {POSIX open access modes: APPEND} {
    file delete $path(test3)
    set f [open $path(test3) w]
    fconfigure $f -translation lf -eofchar {}
    puts $f xyzzy
    close $f
    set f [open $path(test3) {WRONLY APPEND}]
    fconfigure $f -translation lf
    puts $f "new line"
    seek $f 0
    puts $f "abc"
    close $f
    set f [open $path(test3) r]
    fconfigure $f -translation lf
    set x ""
    seek $f 6 current
    lappend x [gets $f]
    lappend x [gets $f]
    close $f
    set x
} {{new line} abc}
test io-40.6 {POSIX open access modes: EXCL} -match regexp -body {
    file delete $path(test3)
    set f [open $path(test3) w]
    puts $f xyzzy
    close $f
    open $path(test3) {WRONLY CREAT EXCL}
} -returnCodes error -result {(?i)couldn't open ".*test3": file (already )?exists}
test io-40.7 {POSIX open access modes: EXCL} {
    file delete $path(test3)
    set f [open $path(test3) {WRONLY CREAT EXCL}]
    fconfigure $f -eofchar {}
    puts $f "A test line"
    close $f
    viewFile test3
} {A test line}
test io-40.8 {POSIX open access modes: TRUNC} {
    file delete $path(test3)
    set f [open $path(test3) w]
    puts $f xyzzy
    close $f
    set f [open $path(test3) {WRONLY TRUNC}]
    puts $f abc
    close $f
    set f [open $path(test3) r]
    set x [gets $f]
    close $f
    set x
} abc
test io-40.9 {POSIX open access modes: NONBLOCK} {nonPortable unix} {
    file delete $path(test3)
    set f [open $path(test3) {WRONLY NONBLOCK CREAT}]
    puts $f "NONBLOCK test"
    close $f
    set f [open $path(test3) r]
    set x [gets $f]
    close $f
    set x
} {NONBLOCK test}
test io-40.10 {POSIX open access modes: RDONLY} {
    set f [open $path(test1) w]
    puts $f "two lines: this one"
    puts $f "and this"
    close $f
    set f [open $path(test1) RDONLY]
    set x [list [gets $f] [catch {puts $f Test} msg] $msg]
    close $f
    string compare [string tolower $x] \
	[list {two lines: this one} 1 \
		[format "channel \"%s\" wasn't opened for writing" $f]]
} 0
test io-40.11 {POSIX open access modes: RDONLY} -match regexp -body {
    file delete $path(test3)
    open $path(test3) RDONLY
} -returnCodes error -result {(?i)couldn't open ".*test3": no such file or directory}
test io-40.12 {POSIX open access modes: WRONLY} -match regexp -body {
    file delete $path(test3)
    open $path(test3) WRONLY
} -returnCodes error -result {(?i)couldn't open ".*test3": no such file or directory}
test io-40.13 {POSIX open access modes: WRONLY} {
    makeFile xyzzy test3
    set f [open $path(test3) WRONLY]
    fconfigure $f -eofchar {}
    puts -nonewline $f "ab"
    seek $f 0 current
    set x [list [catch {gets $f} msg] $msg]
    close $f
    lappend x [viewFile test3]
    string compare [string tolower $x] \
	[list 1 "channel \"$f\" wasn't opened for reading" abzzy]
} 0
test io-40.14 {POSIX open access modes: RDWR} -match regexp -body {
    file delete $path(test3)
    open $path(test3) RDWR
} -returnCodes error -result {(?i)couldn't open ".*test3": no such file or directory}
test io-40.15 {POSIX open access modes: RDWR} {
    makeFile xyzzy test3
    set f [open $path(test3) RDWR]
    puts -nonewline $f "ab"
    seek $f 0 current
    set x [gets $f]
    close $f
    lappend x [viewFile test3]
} {zzy abzzy}
test io-40.16 {tilde substitution in open} -constraints makeFileInHome -setup {
    makeFile {Some text} _test_ ~
} -body {
    file exists [file join $::env(HOME) _test_]
} -cleanup {
    removeFile _test_ ~
} -result 1
test io-40.17 {tilde substitution in open} {
    set home $::env(HOME)
    unset ::env(HOME)
    set x [list [catch {open ~/foo} msg] $msg]
    set ::env(HOME) $home
    set x
} {1 {couldn't open "~/foo": no such file or directory}}

test io-41.1 {Tcl_FileeventCmd: errors} {fileevent} {
    list [catch {fileevent foo} msg] $msg
} {1 {wrong # args: should be "fileevent channelId event ?script?"}}
test io-41.2 {Tcl_FileeventCmd: errors} {fileevent} {
    list [catch {fileevent foo bar baz q} msg] $msg
} {1 {wrong # args: should be "fileevent channelId event ?script?"}}
test io-41.3 {Tcl_FileeventCmd: errors} {fileevent} {
    list [catch {fileevent gorp readable} msg] $msg
} {1 {can not find channel named "gorp"}}
test io-41.4 {Tcl_FileeventCmd: errors} {fileevent} {
    list [catch {fileevent gorp writable} msg] $msg
} {1 {can not find channel named "gorp"}}
test io-41.5 {Tcl_FileeventCmd: errors} {fileevent} {
    list [catch {fileevent gorp who-knows} msg] $msg
} {1 {bad event name "who-knows": must be readable or writable}}

#
# Test fileevent on a file
#

set path(foo) [makeFile {} foo]
set f [open $path(foo) w+]

test io-42.1 {Tcl_FileeventCmd: creating, deleting, querying} {fileevent} {
    list [fileevent $f readable] [fileevent $f writable]
} {{} {}}
test io-42.2 {Tcl_FileeventCmd: replacing} {fileevent} {
    set result {}
    fileevent $f r "first script"
    lappend result [fileevent $f readable]
    fileevent $f r "new script"
    lappend result [fileevent $f readable]
    fileevent $f r "yet another"
    lappend result [fileevent $f readable]
    fileevent $f r ""
    lappend result [fileevent $f readable]
} {{first script} {new script} {yet another} {}}
test io-42.3 {Tcl_FileeventCmd: replacing, with NULL chars in script} {fileevent} {
    set result {}
    fileevent $f r "first scr\x00ipt"
    lappend result [string length [fileevent $f readable]]
    fileevent $f r "new scr\x00ipt"
    lappend result [string length [fileevent $f readable]]
    fileevent $f r "yet ano\x00ther"
    lappend result [string length [fileevent $f readable]]
    fileevent $f r ""
    lappend result [fileevent $f readable]
} {13 11 12 {}}


test io-43.1 {Tcl_FileeventCmd: creating, deleting, querying} {stdio unixExecs fileevent} {
    set result {}
    fileevent $f readable "script 1"
    lappend result [fileevent $f readable] [fileevent $f writable]
    fileevent $f writable "write script"
    lappend result [fileevent $f readable] [fileevent $f writable]
    fileevent $f readable {}
    lappend result [fileevent $f readable] [fileevent $f writable]
    fileevent $f writable {}
    lappend result [fileevent $f readable] [fileevent $f writable]
} {{script 1} {} {script 1} {write script} {} {write script} {} {}}
test io-43.2 {Tcl_FileeventCmd: deleting when many present} -setup {
    set f2 [open "|[list cat -u]" r+]
    set f3 [open "|[list cat -u]" r+]
} -constraints {stdio unixExecs fileevent} -body {
    set result {}
    lappend result [fileevent $f r] [fileevent $f2 r] [fileevent $f3 r]
    fileevent $f r "read f"
    fileevent $f2 r "read f2"
    fileevent $f3 r "read f3"
    lappend result [fileevent $f r] [fileevent $f2 r] [fileevent $f3 r]
    fileevent $f2 r {}
    lappend result [fileevent $f r] [fileevent $f2 r] [fileevent $f3 r]
    fileevent $f3 r {}
    lappend result [fileevent $f r] [fileevent $f2 r] [fileevent $f3 r]
    fileevent $f r {}
    lappend result [fileevent $f r] [fileevent $f2 r] [fileevent $f3 r]
} -cleanup {
    catch {close $f2}
    catch {close $f3}
} -result {{} {} {} {read f} {read f2} {read f3} {read f} {} {read f3} {read f} {} {} {} {} {}}

test io-44.1 {FileEventProc procedure: normal read event} -setup {
    set f2 [open "|[list cat -u]" r+]
    set f3 [open "|[list cat -u]" r+]
} -constraints {stdio unixExecs fileevent} -body {
    fileevent $f2 readable [namespace code {
	set x [gets $f2]; fileevent $f2 readable {}
    }]
    puts $f2 text; flush $f2
    variable x initial
    vwait [namespace which -variable x]
    set x
} -cleanup {
    catch {close $f2}
    catch {close $f3}
} -result {text}
test io-44.2 {FileEventProc procedure: error in read event} -constraints {
    stdio unixExecs fileevent
} -setup {
    set f2 [open "|[list cat -u]" r+]
    set f3 [open "|[list cat -u]" r+]
    proc myHandler {msg options} {
	variable x $msg
    }
    set handler [interp bgerror {}]
    interp bgerror {} [namespace which myHandler]
} -body {
    fileevent $f2 readable {error bogus}
    puts $f2 text; flush $f2
    variable x initial
    vwait [namespace which -variable x]
    list $x [fileevent $f2 readable]
} -cleanup {
    interp bgerror {} $handler
    catch {close $f2}
    catch {close $f3}
} -result {bogus {}}
test io-44.3 {FileEventProc procedure: normal write event} -setup {
    set f2 [open "|[list cat -u]" r+]
    set f3 [open "|[list cat -u]" r+]
} -constraints {stdio unixExecs fileevent} -body {
    fileevent $f2 writable [namespace code {
	lappend x "triggered"
	incr count -1
	if {$count <= 0} {
	    fileevent $f2 writable {}
	}
    }]
    variable x initial
    set count 3
    vwait [namespace which -variable x]
    vwait [namespace which -variable x]
    vwait [namespace which -variable x]
    set x
} -cleanup {
    catch {close $f2}
    catch {close $f3}
} -result {initial triggered triggered triggered}
test io-44.4 {FileEventProc procedure: eror in write event} -constraints {
    stdio unixExecs fileevent
} -setup {
    set f2 [open "|[list cat -u]" r+]
    set f3 [open "|[list cat -u]" r+]
    proc myHandler {msg options} {
	variable x $msg
    }
    set handler [interp bgerror {}]
    interp bgerror {} [namespace which myHandler]
} -body {
    fileevent $f2 writable {error bad-write}
    variable x initial
    vwait [namespace which -variable x]
    list $x [fileevent $f2 writable]
} -cleanup {
    interp bgerror {} $handler
    catch {close $f2}
    catch {close $f3}
} -result {bad-write {}}
test io-44.5 {FileEventProc procedure: end of file} -constraints {
    stdio unixExecs fileevent
} -body {
    set f4 [open "|[list [interpreter] $path(cat) << foo]" r]
    fileevent $f4 readable [namespace code {
	if {[gets $f4 line] < 0} {
	    lappend x eof
	    fileevent $f4 readable {}
	} else {
	    lappend x $line
	}
    }]
    variable x initial
    vwait [namespace which -variable x]
    vwait [namespace which -variable x]
    set x
} -cleanup {
    close $f4
} -result {initial foo eof}

close $f

test io-44.6 {FileEventProc procedure: write-only non-blocking channel} -setup {
} -constraints {stdio fileevent openpipe} -body {

    namespace eval refchan {
	namespace ensemble create
	namespace export *


	proc finalize {chan args} {
	    namespace delete c_$chan
	}

	proc initialize {chan args} {
	    namespace eval c_$chan {}
	    namespace upvar c_$chan watching watching
	    set watching {}
	    list finalize initialize seek watch write
	}


	proc watch {chan args} {
	    namespace upvar c_$chan watching watching
	    foreach arg $args {
		switch $arg {
		    write {
			if {$arg ni $watching} {
			    lappend watching $arg
			}
			chan postevent $chan $arg
		    }
		}
	    }
	}


	proc write {chan args} {
	    chan postevent $chan write
	    return 1
	}
    }
    set f [chan create w [namespace which refchan]]
    chan configure $f -blocking 0
    set data "some data"
    set x 0
    chan event $f writable [namespace code {
	puts $f $data
	incr count [string length $data]
	if {$count > 262144} {
	    chan event $f writable {}
	    set x done
	}
    }]
    set token [after 10000 [namespace code {
	set x timeout
    }]]
    vwait [namespace which -variable x]
    return $x
} -cleanup {
    after cancel $token
    catch {chan close $f}
} -result done


makeFile "foo bar" foo

test io-45.1 {DeleteFileEvent, cleanup on close} {fileevent} {
    set f [open $path(foo) r]
    fileevent $f readable [namespace code {
	lappend x "binding triggered: \"[gets $f]\""
	fileevent $f readable {}
    }]
    close $f
    set x initial
    after 100 [namespace code { set y done }]
    variable y
    vwait [namespace which -variable y]
    set x
} {initial}
test io-45.2 {DeleteFileEvent, cleanup on close} {fileevent} {
    set f  [open $path(foo) r]
    set f2 [open $path(foo) r]
    fileevent $f readable [namespace code {
	    lappend x "f triggered: \"[gets $f]\""
	    fileevent $f readable {}
	}]
    fileevent $f2 readable [namespace code {
	lappend x "f2 triggered: \"[gets $f2]\""
	fileevent $f2 readable {}
    }]
    close $f
    variable x initial
    vwait [namespace which -variable x]
    close $f2
    set x
} {initial {f2 triggered: "foo bar"}}
test io-45.3 {DeleteFileEvent, cleanup on close} {fileevent} {
    set f  [open $path(foo) r]
    set f2 [open $path(foo) r]
    set f3 [open $path(foo) r]
    fileevent $f readable {f script}
    fileevent $f2 readable {f2 script}
    fileevent $f3 readable {f3 script}
    set x {}
    close $f2
    lappend x [catch {fileevent $f readable} msg] $msg \
	    [catch {fileevent $f2 readable}] \
	    [catch {fileevent $f3 readable} msg] $msg
    close $f3
    lappend x [catch {fileevent $f readable} msg] $msg \
	    [catch {fileevent $f2 readable}] \
	    [catch {fileevent $f3 readable}]
    close $f
    lappend x [catch {fileevent $f readable}] \
	    [catch {fileevent $f2 readable}] \
	    [catch {fileevent $f3 readable}]
} {0 {f script} 1 0 {f3 script} 0 {f script} 1 1 1 1 1}

# Execute these tests only if the "testfevent" command is present.

test io-46.1 {Tcl event loop vs multiple interpreters} {testfevent fileevent notOSX} {
    testfevent create
    set script "set f \[[list open $path(foo) r]]\n"
    append script {
	set x "no event"
	fileevent $f readable [namespace code {
	    set x "f triggered: [gets $f]"
	    fileevent $f readable {}
	}]
    }
    set timer [after 10 lappend x timeout]
    testfevent cmd $script
    vwait x
    after cancel $timer
    testfevent cmd {close $f}
    list [testfevent cmd {set x}] [testfevent cmd {info commands after}]
} {{f triggered: foo bar} after}
test io-46.2 {Tcl event loop vs multiple interpreters} testfevent {
    testfevent create
    testfevent cmd {
        variable x 0
        after 100 {set x triggered}
        vwait [namespace which -variable x]
        set x
    }
} {triggered}
test io-46.3 {Tcl event loop vs multiple interpreters} testfevent {
    testfevent create
    testfevent cmd {
        set x 0
        after 10 {lappend x timer}
        after 30
        set result $x
        update idletasks
        lappend result $x
        update
        lappend result $x
    }
} {0 0 {0 timer}}

test io-47.1 {fileevent vs multiple interpreters} {testfevent fileevent} {
    set f  [open $path(foo) r]
    set f2 [open $path(foo) r]
    set f3 [open $path(foo) r]
    fileevent $f readable {script 1}
    testfevent create
    testfevent share $f2
    testfevent cmd "fileevent $f2 readable {script 2}"
    fileevent $f3 readable {sript 3}
    set x {}
    lappend x [fileevent $f2 readable]
    testfevent delete
    lappend x [fileevent $f readable] [fileevent $f2 readable] \
        [fileevent $f3 readable]
    close $f
    close $f2
    close $f3
    set x
} {{} {script 1} {} {sript 3}}
test io-47.2 {deleting fileevent on interpreter delete} {testfevent fileevent} {
    set f  [open $path(foo) r]
    set f2 [open $path(foo) r]
    set f3 [open $path(foo) r]
    set f4 [open $path(foo) r]
    fileevent $f readable {script 1}
    testfevent create
    testfevent share $f2
    testfevent share $f3
    testfevent cmd "fileevent $f2 readable {script 2}
        fileevent $f3 readable {script 3}"
    fileevent $f4 readable {script 4}
    testfevent delete
    set x [list [fileevent $f readable] [fileevent $f2 readable] \
                [fileevent $f3 readable] [fileevent $f4 readable]]
    close $f
    close $f2
    close $f3
    close $f4
    set x
} {{script 1} {} {} {script 4}}
test io-47.3 {deleting fileevent on interpreter delete} {testfevent fileevent} {
    set f  [open $path(foo) r]
    set f2 [open $path(foo) r]
    set f3 [open $path(foo) r]
    set f4 [open $path(foo) r]
    testfevent create
    testfevent share $f3
    testfevent share $f4
    fileevent $f readable {script 1}
    fileevent $f2 readable {script 2}
    testfevent cmd "fileevent $f3 readable {script 3}
      fileevent $f4 readable {script 4}"
    testfevent delete
    set x [list [fileevent $f readable] [fileevent $f2 readable] \
                [fileevent $f3 readable] [fileevent $f4 readable]]
    close $f
    close $f2
    close $f3
    close $f4
    set x
} {{script 1} {script 2} {} {}}
test io-47.4 {file events on shared files and multiple interpreters} {testfevent fileevent} {
    set f  [open $path(foo) r]
    set f2 [open $path(foo) r]
    testfevent create
    testfevent share $f
    testfevent cmd "fileevent $f readable {script 1}"
    fileevent $f readable {script 2}
    fileevent $f2 readable {script 3}
    set x [list [fileevent $f2 readable] \
                [testfevent cmd "fileevent $f readable"] \
                [fileevent $f readable]]
    testfevent delete
    close $f
    close $f2
    set x
} {{script 3} {script 1} {script 2}}
test io-47.5 {file events on shared files, deleting file events} {testfevent fileevent} {
    set f [open $path(foo) r]
    testfevent create
    testfevent share $f
    testfevent cmd "fileevent $f readable {script 1}"
    fileevent $f readable {script 2}
    testfevent cmd "fileevent $f readable {}"
    set x [list [testfevent cmd "fileevent $f readable"] \
                [fileevent $f readable]]
    testfevent delete
    close $f
    set x
} {{} {script 2}}
test io-47.6 {file events on shared files, deleting file events} {testfevent fileevent} {
    set f [open $path(foo) r]
    testfevent create
    testfevent share $f
    testfevent cmd "fileevent $f readable {script 1}"
    fileevent $f readable {script 2}
    fileevent $f readable {}
    set x [list [testfevent cmd "fileevent $f readable"] \
                [fileevent $f readable]]
    testfevent delete
    close $f
    set x
} {{script 1} {}}
unset path(foo)
removeFile foo

set path(bar) [makeFile {} bar]

test io-48.1 {testing readability conditions} {fileevent} {
    set f [open $path(bar) w]
    puts $f abcdefg
    puts $f abcdefg
    puts $f abcdefg
    puts $f abcdefg
    puts $f abcdefg
    close $f
    set f [open $path(bar) r]
    fileevent $f readable [namespace code [list consume $f]]
    proc consume {f} {
	variable l
	variable x
	lappend l called
	if {[eof $f]} {
	    close $f
	    set x done
	} else {
	    gets $f
	}
    }
    set l ""
    variable x not_done
    vwait [namespace which -variable x]
    list $x $l
} {done {called called called called called called called}}
test io-48.2 {testing readability conditions} {nonBlockFiles fileevent} {
    set f [open $path(bar) w]
    puts $f abcdefg
    puts $f abcdefg
    puts $f abcdefg
    puts $f abcdefg
    puts $f abcdefg
    close $f
    set f [open $path(bar) r]
    fileevent $f readable [namespace code [list consume $f]]
    fconfigure $f -blocking off
    proc consume {f} {
	variable x
	variable l
	lappend l called
	if {[eof $f]} {
	    close $f
	    set x done
	} else {
	    gets $f
	}
    }
    set l ""
    variable x not_done
    vwait [namespace which -variable x]
    list $x $l
} {done {called called called called called called called}}
set path(my_script) [makeFile {} my_script]
test io-48.3 {testing readability conditions} {stdio unix nonBlockFiles fileevent} {
    set f [open $path(bar) w]
    puts $f abcdefg
    puts $f abcdefg
    puts $f abcdefg
    puts $f abcdefg
    puts $f abcdefg
    close $f
    set f [open $path(my_script) w]
    puts $f {
	proc copy_slowly {f} {
	    while {![eof $f]} {
		puts [gets $f]
		after 200
	    }
	    close $f
	}
    }
    close $f
    set f [open "|[list [interpreter]]" r+]
    fileevent  $f readable [namespace code [list consume $f]]
    fconfigure $f -buffering line
    fconfigure $f -blocking off
    proc consume {f} {
	variable l
	variable x
	if {[eof $f]} {
	    set x done
	} else {
	    gets $f
	    lappend l [fblocked $f]
	    gets $f
	    lappend l [fblocked $f]
	}
    }
    set l ""
    variable x not_done
    puts $f [list source $path(my_script)]
    puts $f "set f \[[list open $path(bar) r]]"
    puts $f {copy_slowly $f}
    puts $f {exit}
    vwait [namespace which -variable x]
    close $f
    list $x $l
} {done {0 1 0 1 0 1 0 1 0 1 0 1 0 0}}
unset path(bar)
removeFile bar

test io-48.4 {lf write, testing readability, ^Z termination, auto read mode} {fileevent} {
    file delete $path(test1)
    set f [open $path(test1) w]
    fconfigure $f -translation lf
    variable c [format "abc\ndef\n%c" 26]
    puts -nonewline $f $c
    close $f
    proc consume {f} {
	variable l
	variable c
	variable x
	if {[eof $f]} {
	   set x done
	   close $f
	} else {
	   lappend l [gets $f]
	   incr c
	}
    }
    set c 0
    set l ""
    set f [open $path(test1) r]
    fconfigure $f -translation auto -eofchar \x1A
    fileevent $f readable [namespace code [list consume $f]]
    variable x
    vwait [namespace which -variable x]
    list $c $l
} {3 {abc def {}}}
test io-48.5 {lf write, testing readability, ^Z in middle, auto read mode} {fileevent} {
    file delete $path(test1)
    set f [open $path(test1) w]
    fconfigure $f -translation lf
    set c [format "abc\ndef\n%cfoo\nbar\n" 26]
    puts -nonewline $f $c
    close $f
    proc consume {f} {
	variable l
	variable x
	variable c
	if {[eof $f]} {
	   set x done
	   close $f
	} else {
	   lappend l [gets $f]
	   incr c
	}
    }
    set c 0
    set l ""
    set f [open $path(test1) r]
    fconfigure $f -translation auto -eofchar \x1A
    fileevent $f readable [namespace code [list consume $f]]
    variable x
    vwait [namespace which -variable x]
    list $c $l
} {3 {abc def {}}}
test io-48.6 {cr write, testing readability, ^Z termination, auto read mode} {fileevent} {
    file delete $path(test1)
    set f [open $path(test1) w]
    fconfigure $f -translation cr
    set c [format "abc\ndef\n%c" 26]
    puts -nonewline $f $c
    close $f
    proc consume {f} {
	variable l
	variable x
	variable c
	if {[eof $f]} {
	   set x done
	   close $f
	} else {
	   lappend l [gets $f]
	   incr c
	}
    }
    set c 0
    set l ""
    set f [open $path(test1) r]
    fconfigure $f -translation auto -eofchar \x1A
    fileevent $f readable [namespace code [list consume $f]]
    variable x
    vwait [namespace which -variable x]
    list $c $l
} {3 {abc def {}}}
test io-48.7 {cr write, testing readability, ^Z in middle, auto read mode} {fileevent} {
    file delete $path(test1)
    set f [open $path(test1) w]
    fconfigure $f -translation cr
    set c [format "abc\ndef\n%cfoo\nbar\n" 26]
    puts -nonewline $f $c
    close $f
    proc consume {f} {
	variable l
	variable c
	variable x
	if {[eof $f]} {
	   set x done
	   close $f
	} else {
	   lappend l [gets $f]
	   incr c
	}
    }
    set c 0
    set l ""
    set f [open $path(test1) r]
    fconfigure $f -translation auto -eofchar \x1A
    fileevent $f readable [namespace code [list consume $f]]
    variable x
    vwait [namespace which -variable x]
    list $c $l
} {3 {abc def {}}}
test io-48.8 {crlf write, testing readability, ^Z termination, auto read mode} {fileevent} {
    file delete $path(test1)
    set f [open $path(test1) w]
    fconfigure $f -translation crlf
    set c [format "abc\ndef\n%c" 26]
    puts -nonewline $f $c
    close $f
    proc consume {f} {
	variable l
	variable x
	variable c
	if {[eof $f]} {
	   set x done
	   close $f
	} else {
	   lappend l [gets $f]
	   incr c
	}
    }
    set c 0
    set l ""
    set f [open $path(test1) r]
    fconfigure $f -translation auto -eofchar \x1A
    fileevent $f readable [namespace code [list consume $f]]
    variable x
    vwait [namespace which -variable x]
    list $c $l
} {3 {abc def {}}}
test io-48.9 {crlf write, testing readability, ^Z in middle, auto read mode} {fileevent} {
    file delete $path(test1)
    set f [open $path(test1) w]
    fconfigure $f -translation crlf
    set c [format "abc\ndef\n%cfoo\nbar\n" 26]
    puts -nonewline $f $c
    close $f
    proc consume {f} {
	variable l
	variable c
	variable x
	if {[eof $f]} {
	   set x done
	   close $f
	} else {
	   lappend l [gets $f]
	   incr c
	}
    }
    set c 0
    set l ""
    set f [open $path(test1) r]
    fconfigure $f -translation auto -eofchar \x1A
    fileevent $f readable [namespace code [list consume $f]]
    variable x
    vwait [namespace which -variable x]
    list $c $l
} {3 {abc def {}}}
test io-48.10 {lf write, testing readability, ^Z in middle, lf read mode} {fileevent} {
    file delete $path(test1)
    set f [open $path(test1) w]
    fconfigure $f -translation lf
    set c [format "abc\ndef\n%cfoo\nbar\n" 26]
    puts -nonewline $f $c
    close $f
    proc consume {f} {
	variable l
	variable c
	variable x
	if {[eof $f]} {
	   set x done
	   close $f
	} else {
	   lappend l [gets $f]
	   incr c
	}
    }
    set c 0
    set l ""
    set f [open $path(test1) r]
    fconfigure $f -translation lf -eofchar \x1A
    fileevent $f readable [namespace code [list consume $f]]
    variable x
    vwait [namespace which -variable x]
    list $c $l
} {3 {abc def {}}}
test io-48.11 {lf write, testing readability, ^Z termination, lf read mode} {fileevent} {
    file delete $path(test1)
    set f [open $path(test1) w]
    fconfigure $f -translation lf
    set c [format "abc\ndef\n%c" 26]
    puts -nonewline $f $c
    close $f
    proc consume {f} {
	variable l
	variable x
	variable c
	if {[eof $f]} {
	   set x done
	   close $f
	} else {
	   lappend l [gets $f]
	   incr c
	}
    }
    set c 0
    set l ""
    set f [open $path(test1) r]
    fconfigure $f -translation lf -eofchar \x1A
    fileevent $f readable [namespace code [list consume $f]]
    variable x
    vwait [namespace which -variable x]
    list $c $l
} {3 {abc def {}}}
test io-48.12 {cr write, testing readability, ^Z in middle, cr read mode} {fileevent} {
    file delete $path(test1)
    set f [open $path(test1) w]
    fconfigure $f -translation cr
    set c [format "abc\ndef\n%cfoo\nbar\n" 26]
    puts -nonewline $f $c
    close $f
    proc consume {f} {
	variable l
	variable x
	variable c
	if {[eof $f]} {
	   set x done
	   close $f
	} else {
	   lappend l [gets $f]
	   incr c
	}
    }
    set c 0
    set l ""
    set f [open $path(test1) r]
    fconfigure $f -translation cr -eofchar \x1A
    fileevent $f readable [namespace code [list consume $f]]
    variable x
    vwait [namespace which -variable x]
    list $c $l
} {3 {abc def {}}}
test io-48.13 {cr write, testing readability, ^Z termination, cr read mode} {fileevent} {
    file delete $path(test1)
    set f [open $path(test1) w]
    fconfigure $f -translation cr
    set c [format "abc\ndef\n%c" 26]
    puts -nonewline $f $c
    close $f
    proc consume {f} {
	variable c
	variable x
	variable l
	if {[eof $f]} {
	   set x done
	   close $f
	} else {
	   lappend l [gets $f]
	   incr c
	}
    }
    set c 0
    set l ""
    set f [open $path(test1) r]
    fconfigure $f -translation cr -eofchar \x1A
    fileevent $f readable [namespace code [list consume $f]]
    variable x
    vwait [namespace which -variable x]
    list $c $l
} {3 {abc def {}}}
test io-48.14 {crlf write, testing readability, ^Z in middle, crlf read mode} {fileevent} {
    file delete $path(test1)
    set f [open $path(test1) w]
    fconfigure $f -translation crlf
    set c [format "abc\ndef\n%cfoo\nbar\n" 26]
    puts -nonewline $f $c
    close $f
    proc consume {f} {
	variable c
	variable x
	variable l
	if {[eof $f]} {
	   set x done
	   close $f
	} else {
	   lappend l [gets $f]
	   incr c
	}
    }
    set c 0
    set l ""
    set f [open $path(test1) r]
    fconfigure $f -translation crlf -eofchar \x1A
    fileevent $f readable [namespace code [list consume $f]]
    variable x
    vwait [namespace which -variable x]
    list $c $l
} {3 {abc def {}}}
test io-48.15 {crlf write, testing readability, ^Z termi, crlf read mode} {fileevent} {
    file delete $path(test1)
    set f [open $path(test1) w]
    fconfigure $f -translation crlf
    set c [format "abc\ndef\n%c" 26]
    puts -nonewline $f $c
    close $f
    proc consume {f} {
	variable c
	variable x
	variable l
	if {[eof $f]} {
	   set x done
	   close $f
	} else {
	   lappend l [gets $f]
	   incr c
	}
    }
    set c 0
    set l ""
    set f [open $path(test1) r]
    fconfigure $f -translation crlf -eofchar \x1A
    fileevent $f readable [namespace code [list consume $f]]
    variable x
    vwait [namespace which -variable x]
    list $c $l
} {3 {abc def {}}}

test io-49.1 {testing crlf reading, leftover cr disgorgment} {
    file delete $path(test1)
    set f [open $path(test1) w]
    fconfigure $f -translation lf
    puts -nonewline $f "a\rb\rc\r\n"
    close $f
    set f [open $path(test1) r]
    set l ""
    lappend l [file size $path(test1)]
    fconfigure $f -translation crlf
    lappend l [read $f 1]
    lappend l [tell $f]
    lappend l [read $f 1]
    lappend l [tell $f]
    lappend l [read $f 1]
    lappend l [tell $f]
    lappend l [read $f 1]
    lappend l [tell $f]
    lappend l [read $f 1]
    lappend l [tell $f]
    lappend l [read $f 1]
    lappend l [tell $f]
    lappend l [eof $f]
    lappend l [read $f 1]
    lappend l [eof $f]
    close $f
    set l
} "7 a 1 [list \r] 2 b 3 [list \r] 4 c 5 {
} 7 0 {} 1"
test io-49.2 {testing crlf reading, leftover cr disgorgment} {
    file delete $path(test1)
    set f [open $path(test1) w]
    fconfigure $f -translation lf
    puts -nonewline $f "a\rb\rc\r\n"
    close $f
    set f [open $path(test1) r]
    set l ""
    lappend l [file size $path(test1)]
    fconfigure $f -translation crlf
    lappend l [read $f 2]
    lappend l [tell $f]
    lappend l [read $f 2]
    lappend l [tell $f]
    lappend l [read $f 2]
    lappend l [tell $f]
    lappend l [eof $f]
    lappend l [read $f 2]
    lappend l [tell $f]
    lappend l [eof $f]
    close $f
    set l
} "7 [list a\r] 2 [list b\r] 4 [list c\n] 7 0 {} 7 1"
test io-49.3 {testing crlf reading, leftover cr disgorgment} {
    file delete $path(test1)
    set f [open $path(test1) w]
    fconfigure $f -translation lf
    puts -nonewline $f "a\rb\rc\r\n"
    close $f
    set f [open $path(test1) r]
    set l ""
    lappend l [file size $path(test1)]
    fconfigure $f -translation crlf
    lappend l [read $f 3]
    lappend l [tell $f]
    lappend l [read $f 3]
    lappend l [tell $f]
    lappend l [eof $f]
    lappend l [read $f 3]
    lappend l [tell $f]
    lappend l [eof $f]
    close $f
    set l
} "7 [list a\rb] 3 [list \rc\n] 7 0 {} 7 1"
test io-49.4 {testing crlf reading, leftover cr disgorgment} {
    file delete $path(test1)
    set f [open $path(test1) w]
    fconfigure $f -translation lf
    puts -nonewline $f "a\rb\rc\r\n"
    close $f
    set f [open $path(test1) r]
    set l ""
    lappend l [file size $path(test1)]
    fconfigure $f -translation crlf
    lappend l [read $f 3]
    lappend l [tell $f]
    lappend l [gets $f]
    lappend l [tell $f]
    lappend l [eof $f]
    lappend l [gets $f]
    lappend l [tell $f]
    lappend l [eof $f]
    close $f
    set l
} "7 [list a\rb] 3 [list \rc] 7 0 {} 7 1"
test io-49.5 {testing crlf reading, leftover cr disgorgment} {
    file delete $path(test1)
    set f [open $path(test1) w]
    fconfigure $f -translation lf
    puts -nonewline $f "a\rb\rc\r\n"
    close $f
    set f [open $path(test1) r]
    set l ""
    lappend l [file size $path(test1)]
    fconfigure $f -translation crlf
    lappend l [set x [gets $f]]
    lappend l [tell $f]
    lappend l [gets $f]
    lappend l [tell $f]
    lappend l [eof $f]
    close $f
    set l
} [list 7 a\rb\rc 7 {} 7 1]

test io-50.1 {testing handler deletion} -constraints {testchannelevent testservicemode} -setup {
    file delete $path(test1)
} -body {
    set f [open $path(test1) w]
    close $f
    update
    proc delhandler {f} {
	variable z
	set z called
	testchannelevent $f delete 0
    }
    set z not_called
    set timer [after 50 lappend z timeout]
    testservicemode 0
    set f [open $path(test1) r]
    testchannelevent $f add readable [namespace code [list delhandler $f]]
    testservicemode 1
    vwait z
    after cancel $timer
    set z
} -cleanup {
    close $f
} -result called
test io-50.2 {testing handler deletion with multiple handlers} -constraints {testchannelevent testservicemode} -setup {
    file delete $path(test1)
} -body {
    set f [open $path(test1) w]
    close $f
    proc delhandler {f i} {
	variable z
	lappend z "called delhandler $i"
	testchannelevent $f delete 0
    }
    set z ""
    testservicemode 0
    set f [open $path(test1) r]
    testchannelevent $f add readable [namespace code [list delhandler $f 1]]
    testchannelevent $f add readable [namespace code [list delhandler $f 0]]
    testservicemode 1
    set timer [after 50 lappend z timeout]
    vwait z
    after cancel $timer
    set z
} -cleanup {
    close $f
} -result {{called delhandler 0} {called delhandler 1}}
test io-50.3 {testing handler deletion with multiple handlers} -constraints {testchannelevent testservicemode} -setup {
    file delete $path(test1)
} -body {
    set f [open $path(test1) w]
    close $f
    set z ""
    proc notcalled {f i} {
	variable z
	lappend z "notcalled was called!! $f $i"
    }
    proc delhandler {f i} {
	variable z
	testchannelevent $f delete 1
	lappend z "delhandler $i called"
	testchannelevent $f delete 0
	lappend z "delhandler $i deleted myself"
    }
    set z ""
    testservicemode 0
    set f [open $path(test1) r]
    testchannelevent $f add readable [namespace code [list notcalled $f 1]]
    testchannelevent $f add readable [namespace code [list delhandler $f 0]]
    testservicemode 1
    set timer [after 50 lappend z timeout]
    vwait z
    after cancel $timer
    set z
} -cleanup {
    close $f
} -result {{delhandler 0 called} {delhandler 0 deleted myself}}
test io-50.4 {testing handler deletion vs reentrant calls} -constraints {testchannelevent testservicemode} -setup {
    file delete $path(test1)
    update
} -body {
    set f [open $path(test1) w]
    close $f
    update
    proc delrecursive {f} {
	variable z
	variable u
	if {"$u" == "recursive"} {
	    testchannelevent $f delete 0
	    lappend z "delrecursive deleting recursive"
	} else {
	    lappend z "delrecursive calling recursive"
	    set u recursive
	    update
	}
    }
    variable u toplevel
    variable z ""
    testservicemode 0
    set f [open $path(test1) r]
    testchannelevent $f add readable [namespace code [list delrecursive $f]]
    testservicemode 1
    set timer [after 50 lappend z timeout]
    vwait z
    after cancel $timer
    set z
} -cleanup {
    close $f
} -result {{delrecursive calling recursive} {delrecursive deleting recursive}}
test io-50.5 {testing handler deletion vs reentrant calls} -constraints {testchannelevent testservicemode notOSX} -setup {
    file delete $path(test1)
} -body {
    set f [open $path(test1) w]
    close $f
    proc notcalled {f} {
	variable z
	lappend z "notcalled was called!! $f"
    }
    proc del {f} {
	variable u
	variable z
	if {"$u" == "recursive"} {
	    testchannelevent $f delete 1
	    lappend z "del deleted notcalled"
	    testchannelevent $f delete 0
	    lappend z "del deleted myself"
	} else {
	    set u recursive
	    lappend z "del calling recursive"
	    set timer [after 50 lappend z timeout]
	    vwait z
	    after cancel $timer
	    lappend z "del after recursive"
	}
    }
    set z ""
    set u toplevel
    testservicemode 0
    set f [open $path(test1) r]
    testchannelevent $f add readable [namespace code [list notcalled $f]]
    testchannelevent $f add readable [namespace code [list del $f]]
    testservicemode 1
    set timer [after 50 set z timeout]
    vwait z
    after cancel $timer
    set z
} -cleanup {
    close $f
} -result [list {del calling recursive} {del deleted notcalled} \
	       {del deleted myself} {del after recursive}]
test io-50.6 {testing handler deletion vs reentrant calls} -constraints {testchannelevent testservicemode} -setup {
    file delete $path(test1)
} -body {
    set f [open $path(test1) w]
    close $f
    proc first {f} {
	variable u
	variable z
	variable done
	if {"$u" == "toplevel"} {
	    lappend z "first called"
	    set u first
	    set timer [after 50 lappend z timeout]
	    vwait z
	    after cancel $timer
	    lappend z "first after toplevel"
	    set done 1
	} else {
	    lappend z "first called not toplevel"
	}
    }
    proc second {f} {
	variable u
	variable z
	if {"$u" == "first"} {
	    lappend z "second called, first time"
	    set u second
	    testchannelevent $f delete 0
	} elseif {"$u" == "second"} {
	    lappend z "second called, second time"
	    testchannelevent $f delete 0
	} else {
	    lappend z "second called, cannot happen!"
	    testchannelevent $f removeall
	}
    }
    set z ""
    set u toplevel
    set done 0
    testservicemode 0
    set f [open $path(test1) r]
    testchannelevent $f add readable [namespace code [list second $f]]
    testchannelevent $f add readable [namespace code [list first $f]]
    testservicemode 1
    update
    if {!$done} {
	set timer2 [after 200 set done 1]
	vwait done
	after cancel $timer2
    }
    set z
} -cleanup {
    close $f
} -result [list {first called} {first called not toplevel} \
	{second called, first time} {second called, second time} \
	{first after toplevel}]
test io-51.1 {Test old socket deletion on Macintosh} {socket} {
    set x 0
    set result ""
    proc accept {s a p} {
	variable x
	variable wait
	fconfigure $s -blocking off
	puts $s "sock[incr x]"
	close $s
	set wait done
    }
    set ss [socket -server [namespace code accept] -myaddr 127.0.0.1 0]
    set port [lindex [fconfigure $ss -sockname] 2]

    variable wait ""
    set cs [socket 127.0.0.1 $port]
    vwait [namespace which -variable wait]
    lappend result [gets $cs]
    close $cs

    set wait ""
    set cs [socket 127.0.0.1 $port]
    vwait [namespace which -variable wait]
    lappend result [gets $cs]
    close $cs

    set wait ""
    set cs [socket 127.0.0.1 $port]
    vwait [namespace which -variable wait]
    lappend result [gets $cs]
    close $cs

    set wait ""
    set cs [socket 127.0.0.1 $port]
    vwait [namespace which -variable wait]
    lappend result [gets $cs]
    close $cs
    close $ss
    set result
} {sock1 sock2 sock3 sock4}

test io-52.1 {TclCopyChannel} {fcopy} {
    file delete $path(test1)
    set f1 [open $thisScript]
    set f2 [open $path(test1) w]
    fcopy $f1 $f2 -command { # }
    catch { fcopy $f1 $f2 } msg
    close $f1
    close $f2
    string compare $msg "channel \"$f1\" is busy"
} {0}
test io-52.2 {TclCopyChannel} {fcopy} {
    file delete $path(test1)
    set f1 [open $thisScript]
    set f2 [open $path(test1) w]
    set f3 [open $thisScript]
    fcopy $f1 $f2 -command { # }
    catch { fcopy $f3 $f2 } msg
    close $f1
    close $f2
    close $f3
    string compare $msg "channel \"$f2\" is busy"
} {0}
test io-52.3 {TclCopyChannel} {fcopy} {
    file delete $path(test1)
    set f1 [open $thisScript]
    set f2 [open $path(test1) w]
    fconfigure $f1 -translation lf -blocking 0
    fconfigure $f2 -translation cr -blocking 0
    set s0 [fcopy $f1 $f2]
    set result [list [fconfigure $f1 -blocking] [fconfigure $f2 -blocking]]
    close $f1
    close $f2
    set s1 [file size $thisScript]
    set s2 [file size $path(test1)]
    if {("$s1" == "$s2") && ($s0 == $s1)} {
        lappend result ok
    }
    set result
} {0 0 ok}
test io-52.4 {TclCopyChannel} {fcopy} {
    file delete $path(test1)
    set f1 [open $thisScript]
    set f2 [open $path(test1) w]
    fconfigure $f1 -translation lf -blocking 0
    fconfigure $f2 -translation cr -blocking 0
    fcopy $f1 $f2 -size 40
    set result [list [fblocked $f1] [fconfigure $f1 -blocking] [fconfigure $f2 -blocking]]
    close $f1
    close $f2
    lappend result [file size $path(test1)]
} {0 0 0 40}
test io-52.4.1 {TclCopyChannel} {fcopy} {
    file delete $path(test1)
    set f1 [open $thisScript]
    set f2 [open $path(test1) w]
    fconfigure $f1 -translation lf -blocking 0 -buffersize 10000000
    fconfigure $f2 -translation cr -blocking 0
    fcopy $f1 $f2 -size 40
    set result [list [fblocked $f1] [fconfigure $f1 -blocking] [fconfigure $f2 -blocking]]
    close $f1
    close $f2
    lappend result [file size $path(test1)]
} {0 0 0 40}
test io-52.5 {TclCopyChannel, all} {fcopy} {
    file delete $path(test1)
    set f1 [open $thisScript]
    set f2 [open $path(test1) w]
    fconfigure $f1 -translation lf -blocking 0
    fconfigure $f2 -translation lf -blocking 0
    fcopy $f1 $f2 -size -1 ;# -1 means 'copy all', same as if no -size specified.
    set result [list [fconfigure $f1 -blocking] [fconfigure $f2 -blocking]]
    close $f1
    close $f2
    set s1 [file size $thisScript]
    set s2 [file size $path(test1)]
    if {"$s1" == "$s2"} {
        lappend result ok
    }
    set result
} {0 0 ok}
test io-52.5a {TclCopyChannel, all, other negative value} {fcopy} {
    file delete $path(test1)
    set f1 [open $thisScript]
    set f2 [open $path(test1) w]
    fconfigure $f1 -translation lf -blocking 0
    fconfigure $f2 -translation lf -blocking 0
    fcopy $f1 $f2 -size -2 ;# < 0 behaves like -1, copy all
    set result [list [fconfigure $f1 -blocking] [fconfigure $f2 -blocking]]
    close $f1
    close $f2
    set s1 [file size $thisScript]
    set s2 [file size $path(test1)]
    if {"$s1" == "$s2"} {
        lappend result ok
    }
    set result
} {0 0 ok}
test io-52.5b {TclCopyChannel, all, wrap to negative value} {fcopy} {
    file delete $path(test1)
    set f1 [open $thisScript]
    set f2 [open $path(test1) w]
    fconfigure $f1 -translation lf -blocking 0
    fconfigure $f2 -translation lf -blocking 0
    fcopy $f1 $f2 -size 3221176172 ;# Wrapped to < 0, behaves like -1, copy all
    set result [list [fconfigure $f1 -blocking] [fconfigure $f2 -blocking]]
    close $f1
    close $f2
    set s1 [file size $thisScript]
    set s2 [file size $path(test1)]
    if {"$s1" == "$s2"} {
        lappend result ok
    }
    set result
} {0 0 ok}
test io-52.6 {TclCopyChannel} {fcopy} {
    file delete $path(test1)
    set f1 [open $thisScript]
    set f2 [open $path(test1) w]
    fconfigure $f1 -translation lf -blocking 0
    fconfigure $f2 -translation lf -blocking 0
    set s0 [fcopy $f1 $f2 -size [expr {[file size $thisScript] + 5}]]
    set result [list [fconfigure $f1 -blocking] [fconfigure $f2 -blocking]]
    close $f1
    close $f2
    set s1 [file size $thisScript]
    set s2 [file size $path(test1)]
    if {("$s1" == "$s2") && ($s0 == $s1)} {
        lappend result ok
    }
    set result
} {0 0 ok}
test io-52.7 {TclCopyChannel} {fcopy} {
    file delete $path(test1)
    set f1 [open $thisScript]
    set f2 [open $path(test1) w]
    fconfigure $f1 -translation lf -blocking 0
    fconfigure $f2 -translation lf -blocking 0
    fcopy $f1 $f2
    set result [list [fconfigure $f1 -blocking] [fconfigure $f2 -blocking]]
    set s1 [file size $thisScript]
    set s2 [file size $path(test1)]
    close $f1
    close $f2
    if {"$s1" == "$s2"} {
        lappend result ok
    }
    set result
} {0 0 ok}
test io-52.8 {TclCopyChannel} {stdio fcopy} {
    file delete $path(test1)
    file delete $path(pipe)
    set f1 [open $path(pipe) w]
    fconfigure $f1 -translation lf
    puts $f1 "
	puts ready
	gets stdin
	set f1 \[open [list $thisScript] r\]
	fconfigure \$f1 -translation lf
	puts \[read \$f1 100\]
	close \$f1
    "
    close $f1
    set f1 [open "|[list [interpreter] $path(pipe)]" r+]
    fconfigure $f1 -translation lf
    gets $f1
    puts $f1 ready
    flush $f1
    set f2 [open $path(test1) w]
    fconfigure $f2 -translation lf
    set s0 [fcopy $f1 $f2 -size 40]
    catch {close $f1}
    close $f2
    list $s0 [file size $path(test1)]
} {40 40}
# Empty files, to register them with the test facility
set path(kyrillic.txt)   [makeFile {} kyrillic.txt]
set path(utf8-fcopy.txt) [makeFile {} utf8-fcopy.txt]
set path(utf8-rp.txt)    [makeFile {} utf8-rp.txt]
# Create kyrillic file, use lf translation to avoid os eol issues
set out [open $path(kyrillic.txt) w]
fconfigure $out -encoding koi8-r -translation lf
puts       $out "АА"
close      $out
test io-52.9 {TclCopyChannel & encodings} {fcopy} {
    # Copy kyrillic to UTF-8, using fcopy.

    set in  [open $path(kyrillic.txt) r]
    set out [open $path(utf8-fcopy.txt) w]

    fconfigure $in  -encoding koi8-r -translation lf
    fconfigure $out -encoding utf-8 -translation lf

    fcopy $in $out
    close $in
    close $out

    # Do the same again, but differently (read/puts).

    set in  [open $path(kyrillic.txt) r]
    set out [open $path(utf8-rp.txt) w]

    fconfigure $in  -encoding koi8-r -translation lf
    fconfigure $out -encoding utf-8 -translation lf

    puts -nonewline $out [read $in]

    close $in
    close $out

    list [file size $path(kyrillic.txt)] \
	    [file size $path(utf8-fcopy.txt)] \
	    [file size $path(utf8-rp.txt)]
} {3 5 5}
test io-52.10 {TclCopyChannel & encodings} {fcopy} {
    # encoding to binary (=> implies that the
    # internal utf-8 is written)

    set in  [open $path(kyrillic.txt) r]
    set out [open $path(utf8-fcopy.txt) w]

    fconfigure $in  -encoding koi8-r -translation lf
    # -translation binary is also -encoding binary
    fconfigure $out -translation binary

    fcopy $in $out
    close $in
    close $out

    file size $path(utf8-fcopy.txt)
} 5
test io-52.11 {TclCopyChannel & encodings} -setup {
    set out [open $path(utf8-fcopy.txt) w]
    fconfigure $out -encoding utf-8 -translation lf
    puts $out "АА"
    close $out
} -constraints {fcopy} -body {
    # binary to encoding => the input has to be
    # in utf-8 to make sense to the encoder

    set in  [open $path(utf8-fcopy.txt) r]
    set out [open $path(kyrillic.txt) w]

    # -translation binary is also -encoding binary
    fconfigure $in  -translation binary
    fconfigure $out -encoding koi8-r -translation lf

    fcopy $in $out
    close $in
    close $out

    file size $path(kyrillic.txt)
} -result 3

test io-52.12 {coverage of -translation auto} {
    file delete $path(test1) $path(test2)
    set out [open $path(test1) wb]
    chan configure $out -translation lf
    puts -nonewline $out abcdefg\rhijklmn\nopqrstu\r\nvwxyz
    close $out
    set in [open $path(test1)]
    chan configure $in -buffersize 8
    set out [open $path(test2) w]
    chan configure $out -translation lf
    fcopy $in $out
    close $in
    close $out
    file size $path(test2)
} 29
test io-52.13 {coverage of -translation cr} {
    file delete $path(test1) $path(test2)
    set out [open $path(test1) wb]
    chan configure $out -translation lf
    puts -nonewline $out abcdefg\rhijklmn\nopqrstu\r\nvwxyz
    close $out
    set in [open $path(test1)]
    chan configure $in -buffersize 8 -translation cr
    set out [open $path(test2) w]
    chan configure $out -translation lf
    fcopy $in $out
    close $in
    close $out
    file size $path(test2)
} 30
test io-52.14 {coverage of -translation crlf} {
    file delete $path(test1) $path(test2)
    set out [open $path(test1) wb]
    chan configure $out -translation lf
    puts -nonewline $out abcdefg\rhijklmn\nopqrstu\r\nvwxyz
    close $out
    set in [open $path(test1)]
    chan configure $in -buffersize 8 -translation crlf
    set out [open $path(test2) w]
    chan configure $out -translation lf
    fcopy $in $out
    close $in
    close $out
    file size $path(test2)
} 29
test io-52.14.1 {coverage of -translation crlf} {
    file delete $path(test1) $path(test2)
    set out [open $path(test1) wb]
    chan configure $out -translation lf
    puts -nonewline $out abcdefg\rhijklmn\nopqrstu\r\nvwxyz
    close $out
    set in [open $path(test1)]
    chan configure $in -buffersize 8 -translation crlf
    set out [open $path(test2) w]
    fcopy $in $out -size 2
    close $in
    close $out
    file size $path(test2)
} 2
test io-52.14.2 {coverage of -translation crlf} {
    file delete $path(test1) $path(test2)
    set out [open $path(test1) wb]
    chan configure $out -translation lf
    puts -nonewline $out abcdefg\rhijklmn\nopqrstu\r\nvwxyz
    close $out
    set in [open $path(test1)]
    chan configure $in -translation crlf
    set out [open $path(test2) w]
    fcopy $in $out -size 9
    close $in
    close $out
    file size $path(test2)
} 9
test io-52.15 {coverage of -translation crlf} {
    file delete $path(test1) $path(test2)
    set out [open $path(test1) wb]
    chan configure $out -translation lf
    puts -nonewline $out abcdefg\r
    close $out
    set in [open $path(test1)]
    chan configure $in -buffersize 8 -translation crlf
    set out [open $path(test2) w]
    fcopy $in $out
    close $in
    close $out
    file size $path(test2)
} 8
test io-52.16 {coverage of eofChar handling} {
    file delete $path(test1) $path(test2)
    set out [open $path(test1) wb]
    chan configure $out -translation lf
    puts -nonewline $out abcdefg\rhijklmn\nopqrstu\r\nvwxyz
    close $out
    set in [open $path(test1)]
    chan configure $in -buffersize 8 -translation lf -eofchar a
    set out [open $path(test2) w]
    fcopy $in $out
    close $in
    close $out
    file size $path(test2)
} 0
test io-52.17 {coverage of eofChar handling} {
    file delete $path(test1) $path(test2)
    set out [open $path(test1) wb]
    chan configure $out -translation lf
    puts -nonewline $out abcdefg\rhijklmn\nopqrstu\r\nvwxyz
    close $out
    set in [open $path(test1)]
    chan configure $in -buffersize 8 -translation lf -eofchar d
    set out [open $path(test2) w]
    fcopy $in $out
    close $in
    close $out
    file size $path(test2)
} 3
test io-52.18 {coverage of eofChar handling} {
    file delete $path(test1) $path(test2)
    set out [open $path(test1) wb]
    chan configure $out -translation lf
    puts -nonewline $out abcdefg\rhijklmn\nopqrstu\r\nvwxyz
    close $out
    set in [open $path(test1)]
    chan configure $in -buffersize 8 -translation crlf -eofchar h
    set out [open $path(test2) w]
    fcopy $in $out
    close $in
    close $out
    file size $path(test2)
} 8
test io-52.19 {coverage of eofChar handling} {
    file delete $path(test1) $path(test2)
    set out [open $path(test1) wb]
    chan configure $out -translation lf
    puts -nonewline $out abcdefg\rhijklmn\nopqrstu\r\nvwxyz
    close $out
    set in [open $path(test1)]
    chan configure $in -buffersize 10 -translation crlf -eofchar h
    set out [open $path(test2) w]
    fcopy $in $out
    close $in
    close $out
    file size $path(test2)
} 8

test io-53.1 {CopyData} {fcopy} {
    file delete $path(test1)
    set f1 [open $thisScript]
    set f2 [open $path(test1) w]
    fconfigure $f1 -translation lf -blocking 0
    fconfigure $f2 -translation cr -blocking 0
    fcopy $f1 $f2 -size 0
    set result [list [fconfigure $f1 -blocking] [fconfigure $f2 -blocking]]
    close $f1
    close $f2
    lappend result [file size $path(test1)]
} {0 0 0}
test io-53.2 {CopyData} {fcopy} {
    file delete $path(test1)
    set f1 [open $thisScript]
    set f2 [open $path(test1) w]
    fconfigure $f1 -translation lf -blocking 0
    fconfigure $f2 -translation cr -blocking 0
    fcopy $f1 $f2 -command [namespace code {set s0}]
    set result [list [fconfigure $f1 -blocking] [fconfigure $f2 -blocking]]
    variable s0
    vwait [namespace which -variable s0]
    close $f1
    close $f2
    set s1 [file size $thisScript]
    set s2 [file size $path(test1)]
    if {("$s1" == "$s2") && ($s0 == $s1)} {
        lappend result ok
    }
    set result
} {0 0 ok}
test io-53.3 {CopyData: background read underflow} {stdio unix fcopy} {
    file delete $path(test1)
    file delete $path(pipe)
    set f1 [open $path(pipe) w]
    puts -nonewline $f1 {
	puts ready
	flush stdout				;# Don't assume line buffered!
	fcopy stdin stdout -command { set x }
	vwait x
	set f [}
    puts $f1 [list open $path(test1) w]]
    puts $f1 {
	fconfigure $f -translation lf
	puts $f "done"
	close $f
    }
    close $f1
    set f1 [open "|[list [interpreter] $path(pipe)]" r+]
    set result [gets $f1]
    puts $f1 line1
    flush $f1
    lappend result [gets $f1]
    puts $f1 line2
    flush $f1
    lappend result [gets $f1]
    close $f1
    after 500
    set f [open $path(test1)]
    lappend result [read $f]
    close $f
    set result
} "ready line1 line2 {done\n}"
test io-53.4 {CopyData: background write overflow} {stdio fileevent fcopy} {
    set big bbbbbbbbbbbbbbbbbbbbbbbbbbbbbbbbbbbbbbbbbbbbbbbbbbbbbbbbbbbbbbbb\n
    variable x
    for {set x 0} {$x < 12} {incr x} {
	append big $big
    }
    file delete $path(pipe)
    set f1 [open $path(pipe) w]
    puts $f1 {
	puts ready
	fcopy stdin stdout -command { set x }
	vwait x
    }
    close $f1
    set f1 [open "|[list [interpreter] $path(pipe)]" r+]
    set result [gets $f1]
    fconfigure $f1 -blocking 0
    puts $f1 $big
    flush $f1
    set result ""
    fileevent $f1 read [namespace code {
	append result [read $f1 1024]
	if {[string length $result] >= [string length $big]+1} {
	    set x done
	}
    }]
    vwait [namespace which -variable x]
    close $f1
    set big {}
    set x
} done
test io-53.4.1 {Bug 894da183c8} {stdio fcopy} {
    set big bbbbbbbbbbbbbbbbbbbbbbbbbbbbbbbbbbbbbbbbbbbbbbbbbbbbbbbbbbbbbbbb\n
    variable x
    for {set x 0} {$x < 12} {incr x} {
	append big $big
    }
    file delete $path(pipe)
    set f1 [open $path(pipe) w]
    puts $f1 [list file delete $path(test1)]
    puts $f1 {
	puts ready
	set f [open io-53.4.1 w]
	chan configure $f -translation lf
	fcopy stdin $f -command { set x }
	vwait x
	close $f
    }
    puts $f1 "close \[[list open $path(test1) w]]"
    close $f1
    set f1 [open "|[list [interpreter] $path(pipe)]" r+]
    set result [gets $f1]
    fconfigure $f1 -blocking 0 -buffersize 125000 -translation lf
    puts $f1 $big
    fconfigure $f1 -blocking 1
    close $f1
    set big {}
    while {[catch {glob $path(test1)}]} {after 50}
    file delete $path(test1)
    set check [file size io-53.4.1]
    file delete io-53.4.1
    set check
} 266241
set result {}
proc FcopyTestAccept {sock args} {
    after 1000 "close $sock"
}
proc FcopyTestDone {bytes {error {}}} {
    variable fcopyTestDone
    if {[string length $error]} {
	set fcopyTestDone 1
    } else {
	set fcopyTestDone 0
    }
}
test io-53.5 {CopyData: error during fcopy} {socket fcopy} {
    variable fcopyTestDone
    set listen [socket -server [namespace code FcopyTestAccept] -myaddr 127.0.0.1 0]
    set in [open $thisScript]	;# 126 K
    set out [socket 127.0.0.1 [lindex [fconfigure $listen -sockname] 2]]
    catch {unset fcopyTestDone}
    close $listen	;# This means the socket open never really succeeds
    fcopy $in $out -command [namespace code FcopyTestDone]
    variable fcopyTestDone
    if {![info exists fcopyTestDone]} {
	vwait [namespace which -variable fcopyTestDone]		;# The error occurs here in the b.g.
    }
    close $in
    close $out
    set fcopyTestDone	;# 1 for error condition
} 1
test io-53.6 {CopyData: error during fcopy} {stdio fcopy} {
    variable fcopyTestDone
    file delete $path(pipe)
    file delete $path(test1)
    catch {unset fcopyTestDone}
    set f1 [open $path(pipe) w]
    puts $f1 "exit 1"
    close $f1
    set in [open "|[list [interpreter] $path(pipe)]" r+]
    set out [open $path(test1) w]
    fcopy $in $out -command [namespace code FcopyTestDone]
    variable fcopyTestDone
    if {![info exists fcopyTestDone]} {
	vwait [namespace which -variable fcopyTestDone]
    }
    catch {close $in}
    close $out
    set fcopyTestDone	;# 0 for plain end of file
} {0}
proc doFcopy {in out {bytes 0} {error {}}} {
    variable fcopyTestDone
    variable fcopyTestCount
    incr fcopyTestCount $bytes
    if {[string length $error]} {
	set fcopyTestDone 1
    } elseif {[eof $in]} {
	set fcopyTestDone 0
    } else {
        # Delay next fcopy to wait for size>0 input bytes
        after 100 [list fcopy $in $out -size 1000 \
		-command [namespace code [list doFcopy $in $out]]]
    }
}
test io-53.7 {CopyData: Flooding fcopy from pipe} {stdio fcopy} {
    variable fcopyTestDone
    file delete $path(pipe)
    catch {unset fcopyTestDone}
    set fcopyTestCount 0
    set f1 [open $path(pipe) w]
    puts $f1 {
	# Write  10 bytes / 10 msec
	proc Write {count} {
	    puts -nonewline "1234567890"
	    if {[incr count -1]} {
	        after 10 [list Write $count]
	    } else {
	        set ::ready 1
	    }
	}
	fconfigure stdout -buffering none
	Write 345 ;# 3450 bytes ~3.45 sec
	vwait ready
	exit 0
    }
    close $f1
    set in [open "|[list [interpreter] $path(pipe) &]" r+]
    set out [open $path(test1) w]
    doFcopy $in $out
    variable fcopyTestDone
    if {![info exists fcopyTestDone]} {
	vwait [namespace which -variable fcopyTestDone]
    }
    catch {close $in}
    close $out
    # -1=error 0=script error N=number of bytes
    expr {($fcopyTestDone == 0) ? $fcopyTestCount : -1}
} {3450}
test io-53.8 {CopyData: async callback and error handling, Bug 1932639} -setup {
    # copy progress callback. errors out intentionally
    proc ::cmd args {
	lappend ::RES "CMD $args"
	error !STOP
    }
    # capture callback error here
    proc ::bgerror args {
	lappend ::RES "bgerror/OK $args"
	set ::forever has-been-reached
	return
    }
    # Files we use for our channels
    set foo [makeFile ashgdfashdgfasdhgfasdhgf foo]
    set bar [makeFile {} bar]
    # Channels to copy between
    set f [open $foo r] ; fconfigure $f -translation binary
    set g [open $bar w] ; fconfigure $g -translation binary -buffering none
} -constraints {stdio fcopy} -body {
    # Record input size, so that result is always defined
    lappend ::RES [file size $bar]
    # Run the copy. Should not invoke -command now.
    fcopy $f $g -size 2 -command ::cmd
    # Check that -command was not called synchronously
    set sbs [file size $bar]
    lappend ::RES [expr {($sbs > 0) ? "sync/FAIL" : "sync/OK"}] $sbs
    # Now let the async part happen. Should capture the error in cmd
    # via bgerror. If not break the event loop via timer.
    set token [after 1000 {
	lappend ::RES {bgerror/FAIL timeout}
	set ::forever has-been-reached
    }]
    vwait ::forever
    catch {after cancel $token}
    # Report
    set ::RES
} -cleanup {
    close $f
    close $g
    catch {unset ::RES}
    catch {unset ::forever}
    rename ::cmd {}
    rename ::bgerror {}
    removeFile foo
    removeFile bar
} -result {0 sync/OK 0 {CMD 2} {bgerror/OK !STOP}}
test io-53.8a {CopyData: async callback and error handling, Bug 1932639, at eof} -setup {
    # copy progress callback. errors out intentionally
    proc ::cmd args {
	lappend ::RES "CMD $args"
	set ::forever has-been-reached
	return
    }
    # Files we use for our channels
    set foo [makeFile ashgdfashdgfasdhgfasdhgf foo]
    set bar [makeFile {} bar]
    # Channels to copy between
    set f [open $foo r] ; fconfigure $f -translation binary
    set g [open $bar w] ; fconfigure $g -translation binary -buffering none
} -constraints {stdio fcopy} -body {
    # Initialize and force eof on the input.
    seek $f 0 end ; read $f 1
    set ::RES [eof $f]
    # Run the copy. Should not invoke -command now.
    fcopy $f $g -size 2 -command ::cmd
    # Check that -command was not called synchronously
    lappend ::RES [expr {([llength $::RES] > 1) ? "sync/FAIL" : "sync/OK"}]
    # Now let the async part happen. Should capture the eof in cmd
    # If not break the event loop via timer.
    set token [after 1000 {
	lappend ::RES {cmd/FAIL timeout}
	set ::forever has-been-reached
    }]
    vwait ::forever
    catch {after cancel $token}
    # Report
    set ::RES
} -cleanup {
    close $f
    close $g
    catch {unset ::RES}
    catch {unset ::forever}
    rename ::cmd {}
    removeFile foo
    removeFile bar
} -result {1 sync/OK {CMD 0}}
test io-53.8b {CopyData: async callback and -size 0} -setup {
    # copy progress callback. errors out intentionally
    proc ::cmd args {
	lappend ::RES "CMD $args"
	set ::forever has-been-reached
	return
    }
    # Files we use for our channels
    set foo [makeFile ashgdfashdgfasdhgfasdhgf foo]
    set bar [makeFile {} bar]
    # Channels to copy between
    set f [open $foo r] ; fconfigure $f -translation binary
    set g [open $bar w] ; fconfigure $g -translation binary -buffering none
} -constraints {stdio fcopy} -body {
	set ::RES {}
    # Run the copy. Should not invoke -command now.
    fcopy $f $g -size 0 -command ::cmd
    # Check that -command was not called synchronously
    lappend ::RES [expr {([llength $::RES] > 1) ? "sync/FAIL" : "sync/OK"}]
    # Now let the async part happen. Should capture the eof in cmd
    # If not break the event loop via timer.
    set token [after 1000 {
	lappend ::RES {cmd/FAIL timeout}
	set ::forever has-been-reached
    }]
    vwait ::forever
    catch {after cancel $token}
    # Report
    set ::RES
} -cleanup {
    close $f
    close $g
    catch {unset ::RES}
    catch {unset ::forever}
    rename ::cmd {}
    removeFile foo
    removeFile bar
} -result {sync/OK {CMD 0}}
test io-53.9 {CopyData: -size and event interaction, Bug 780533} -setup {
    set out [makeFile {} out]
    set err [makeFile {} err]
    set pipe [open "|[list [info nameofexecutable] 2> $err]" r+]
    fconfigure $pipe -translation binary -buffering line
    puts $pipe {
	fconfigure stdout -translation binary -buffering line
	puts stderr Waiting...
	after 1000
	foreach x {a b c} {
	    puts stderr Looping...
	    puts $x
	    after 500
	}
	proc bye args {
	    if {[gets stdin line]<0} {
		puts stderr "CHILD: EOF detected, exiting"
		exit
	    } else {
		puts stderr "CHILD: ignoring line: $line"
	    }
	}
	puts stderr Now-sleeping-forever
	fileevent stdin readable bye
	vwait forever
    }
    proc ::done args {
	set ::forever OK
	return
    }
    set ::forever {}
    set out [open $out w]
} -constraints {stdio fcopy} -body {
    fcopy $pipe $out -size 6 -command ::done
    set token [after 5000 {
	set ::forever {fcopy hangs}
    }]
    vwait ::forever
    catch {after cancel $token}
    set ::forever
} -cleanup {
    close $pipe
    rename ::done {}
    after 1000;			# Give Windows time to kill the process
    catch {close $out}
    catch {removeFile out}
    catch {removeFile err}
    catch {unset ::forever}
} -result OK
test io-53.10 {Bug 1350564, multi-directional fcopy} -setup {
    set err [makeFile {} err]
    set pipe [open "|[list [info nameofexecutable] 2> $err]" r+]
    fconfigure $pipe -translation binary -buffering line
    puts $pipe {
	fconfigure stderr -buffering line
	# Kill server when pipe closed by invoker.
	proc bye args {
	    if {![eof stdin]} { gets stdin ; return }
	    puts stderr BYE
	    exit
	}
	# Server code. Bi-directional copy between 2 sockets.
	proc geof {sok} {
	    puts stderr DONE/$sok
	    close $sok
	}
	proc new {sok args} {
	    puts stderr NEW/$sok
	    global l srv
	    fconfigure $sok -translation binary -buffering none
	    lappend l $sok
	    if {[llength $l]==2} {
		close $srv
		foreach {a b} $l break
		fcopy $a $b -command [list geof $a]
		fcopy $b $a -command [list geof $b]
		puts stderr 2COPY
	    }
	    puts stderr ...
	}
	puts stderr SRV
	set l {}
	set srv [socket -server new 9999]
	puts stderr WAITING
	fileevent stdin readable bye
	puts OK
	vwait forever
    }
    # wait for OK from server.
    gets $pipe
    # Now the two clients.
    proc ::done {sock} {
	if {[eof $sock]} { close $sock ; return }
	lappend ::forever [gets $sock]
	return
    }
    set a [socket 127.0.0.1 9999]
    set b [socket 127.0.0.1 9999]
    fconfigure $a -translation binary -buffering none
    fconfigure $b -translation binary -buffering none
    fileevent  $a readable [list ::done $a]
    fileevent  $b readable [list ::done $b]
} -constraints {stdio fcopy} -body {
    # Now pass data through the server in both directions.
    set ::forever {}
    puts $a AB
    vwait ::forever
    puts $b BA
    vwait ::forever
    set ::forever
} -cleanup {
    catch {close $a}
    catch {close $b}
    close $pipe
    rename ::done {}
    after 1000 ;# Give Windows time to kill the process
    removeFile err
    catch {unset ::forever}
} -result {AB BA}
test io-53.11 {Bug 2895565} -setup {
    set in [makeFile {} in]
    set f [open $in w]
    fconfigure $f -encoding utf-8 -translation binary
    puts -nonewline $f [string repeat "Ho hum\n" 11]
    close $f
    set inChan [open $in r]
    fconfigure $inChan -translation binary
    set out [makeFile {} out]
    set outChan [open $out w]
    fconfigure $outChan -encoding cp1252 -translation crlf
    proc CopyDone {bytes args} {
	variable done
	if {[llength $args]} {
	    set done "Error: '[lindex $args 0]' after $bytes bytes copied"
	} else {
	    set done "$bytes bytes copied"
	}
    }
} -body {
    variable done
    after 2000 [list set [namespace which -variable done] timeout]
    fcopy $inChan $outChan -size 40 -command [namespace which CopyDone]
    vwait [namespace which -variable done]
    set done
} -cleanup {
    close $outChan
    close $inChan
    removeFile out
    removeFile in
} -result {40 bytes copied}
test io-53.12 {CopyData: foreground short reads, aka bug 3096275} {stdio unix fcopy} {
    file delete $path(pipe)
    set f1 [open $path(pipe) w]
    puts -nonewline $f1 {
	fconfigure stdin -translation binary -blocking 0
	fconfigure stdout -buffering none -translation binary
	fcopy stdin stdout
    }
    close $f1
    set f1 [open "|[list [interpreter] $path(pipe)]" r+]
    fconfigure $f1 -translation binary -buffering none
    puts -nonewline $f1 A
    after 2000 {set ::done timeout}
    fileevent $f1 readable {set ::done ok}
    vwait ::done
    set ch [read $f1 1]
    close $f1
    list $::done $ch
} {ok A}
test io-53.13 {TclCopyChannel: read error reporting} -setup {
    proc driver {cmd args} {
        variable buffer
        variable index
        set chan [lindex $args 0]
        switch -- $cmd {
            initialize {
                return {initialize finalize watch read}
            }
            finalize {
                return
            }
            watch {}
            read {
		error FAIL
            }
        }
    }
    set outFile [makeFile {} out]
} -body {
    set in [chan create read [namespace which driver]]
    chan configure $in -translation binary
    set out [open $outFile wb]
    chan copy $in $out
} -cleanup {
    catch {close $in}
    catch {close $out}
    removeFile out
    rename driver {}
} -result {error reading "*": *} -returnCodes error -match glob
test io-53.14 {TclCopyChannel: write error reporting} -setup {
    proc driver {cmd args} {
        variable buffer
        variable index
        set chan [lindex $args 0]
        switch -- $cmd {
            initialize {
                return {initialize finalize watch write}
            }
            finalize {
                return
            }
            watch {}
            write {
                error FAIL
            }
        }
    }
    set inFile [makeFile {aaa} in]
} -body {
    set in [open $inFile rb]
    set out [chan create write [namespace which driver]]
    chan configure $out -translation binary
    chan copy $in $out
} -cleanup {
    catch {close $in}
    catch {close $out}
    removeFile in
    rename driver {}
} -result {error writing "*": *} -returnCodes error -match glob
test io-53.15 {[ed29c4da21] DoRead: fblocked seen as error} -setup {
    proc driver {cmd args} {
        variable buffer
        variable index
        variable blocked
        set chan [lindex $args 0]
        switch -- $cmd {
            initialize {
                set index($chan) 0
                set buffer($chan) [encoding convertto utf-8 \
                        [string repeat a 100]]
                set blocked($chan) 1
                return {initialize finalize watch read}
            }
            finalize {
                unset index($chan) buffer($chan) blocked($chan)
                return
            }
            watch {}
            read {
                if {$blocked($chan)} {
                    set blocked($chan) [expr {!$blocked($chan)}]
                    return -code error EAGAIN
                }
                set n [lindex $args 1]
                set new [expr {$index($chan) + $n}]
                set result [string range $buffer($chan) $index($chan) $new-1]
                set index($chan) $new
                return $result
            }
        }
    }
    set c [chan create read [namespace which driver]]
    chan configure $c -encoding utf-8
    set out [makeFile {} out]
    set outChan [open $out w]
    chan configure $outChan -encoding utf-8
} -body {
    chan copy $c $outChan
} -cleanup {
    close $outChan
    close $c
    removeFile out
} -result 100
test io-53.16 {[ed29c4da21] MBRead: fblocked seen as error} -setup {
    proc driver {cmd args} {
        variable buffer
        variable index
        variable blocked
        set chan [lindex $args 0]
        switch -- $cmd {
            initialize {
                set index($chan) 0
                set buffer($chan) [encoding convertto utf-8 \
                        [string repeat a 100]]
                set blocked($chan) 1
                return {initialize finalize watch read}
            }
            finalize {
                unset index($chan) buffer($chan) blocked($chan)
                return
            }
            watch {}
            read {
                if {$blocked($chan)} {
                    set blocked($chan) [expr {!$blocked($chan)}]
                    return -code error EAGAIN
                }
                set n [lindex $args 1]
                set new [expr {$index($chan) + $n}]
                set result [string range $buffer($chan) $index($chan) $new-1]
                set index($chan) $new
                return $result
            }
        }
    }
    set c [chan create read [namespace which driver]]
    chan configure $c -encoding utf-8 -translation lf
    set out [makeFile {} out]
    set outChan [open $out w]
    chan configure $outChan -encoding utf-8 -translation lf
} -body {
    chan copy $c $outChan
} -cleanup {
    close $outChan
    close $c
    removeFile out
} -result 100
test io-53.17 {[7c187a3773] MBWrite: proper inQueueTail handling} -setup {
    proc driver {cmd args} {
        variable buffer
        variable index
        set chan [lindex $args 0]
        switch -- $cmd {
            initialize {
                set index($chan) 0
                set buffer($chan) [encoding convertto utf-8 \
                        line\n[string repeat a 100]line\n]
                return {initialize finalize watch read}
            }
            finalize {
                unset index($chan) buffer($chan)
                return
            }
            watch {}
            read {
                set n [lindex $args 1]
                set new [expr {$index($chan) + $n}]
                set result [string range $buffer($chan) $index($chan) $new-1]
                set index($chan) $new
                return $result
            }
        }
    }
    set c [chan create read [namespace which driver]]
    chan configure $c -encoding utf-8 -translation lf -buffersize 107
    set out [makeFile {} out]
    set outChan [open $out w]
    chan configure $outChan -encoding utf-8 -translation lf
} -body {
    list [gets $c] [chan copy $c $outChan -size 100] [gets $c]
} -cleanup {
    close $outChan
    close $c
    removeFile out
} -result {line 100 line}

test io-54.1 {Recursive channel events} {socket fileevent notWinCI} {
    # This test checks to see if file events are delivered during recursive
    # event loops when there is buffered data on the channel.

    proc accept {s a p} {
	variable as
	fconfigure $s -translation lf
	puts $s "line 1\nline2\nline3"
	flush $s
	set as $s
    }
    proc readit {s next} {
	variable x
	variable result
	lappend result $next
	if {$next == 1} {
	    fileevent $s readable [namespace code [list readit $s 2]]
	    vwait [namespace which -variable x]
	}
	incr x
    }
    set ss [socket -server [namespace code accept] -myaddr 127.0.0.1 0]

    # We need to delay on some systems until the creation of the
    # server socket completes.

    set done 0
    for {set i 0} {$i < 10} {incr i} {
	if {![catch {set cs [socket 127.0.0.1 [lindex [fconfigure $ss -sockname] 2]]}]} {
	    set done 1
	    break
	}
	after 100
    }
    if {$done == 0} {
	close $ss
	error "failed to connect to server"
    }
    variable result {}
    variable x 0
    variable as
    vwait [namespace which -variable as]
    fconfigure $cs -translation lf
    lappend result [gets $cs]
    fconfigure $cs -blocking off
    fileevent $cs readable [namespace code [list readit $cs 1]]
    set a [after 2000 [namespace code { set x failure }]]
    vwait [namespace which -variable x]
    after cancel $a
    close $as
    close $ss
    close $cs
    list $result $x
} {{{line 1} 1 2} 2}
test io-54.2 {Testing for busy-wait in recursive channel events} {socket fileevent} {
    set accept {}
    set after {}
    variable s [socket -server [namespace code accept] -myaddr 127.0.0.1 0]
    proc accept {s a p} {
	variable counter
	variable accept

	set accept $s
	set counter 0
	fconfigure $s -blocking off -buffering line -translation lf
	fileevent $s readable [namespace code "doit $s"]
    }
    proc doit {s} {
	variable counter
	variable after

	incr counter
	set l [gets $s]
	if {"$l" == ""} {
	    fileevent $s readable [namespace code "doit1 $s"]
	    set after [after 1000 [namespace code newline]]
	}
    }
    proc doit1 {s} {
	variable counter
	variable accept

	incr counter
	set l [gets $s]
	close $s
	set accept {}
    }
    proc producer {} {
	variable s
	variable writer

	set writer [socket 127.0.0.1 [lindex [fconfigure $s -sockname] 2]]
	fconfigure $writer -buffering line
	puts -nonewline $writer hello
	flush $writer
    }
    proc newline {} {
	variable done
	variable writer

	puts $writer hello
	flush $writer
	set done 1
    }
    producer
    variable done
    vwait [namespace which -variable done]
    close $writer
    close $s
    after cancel $after
    if {$accept != {}} {close $accept}
    set counter
} 1

set path(fooBar) [makeFile {} fooBar]

test io-55.1 {ChannelEventScriptInvoker: deletion} -constraints {
    fileevent
} -setup {
    variable x
    proc eventScript {fd} {
	variable x
	close $fd
	error "planned error"
	set x whoops
    }
    proc myHandler args {
	variable x got_error
    }
    set handler [interp bgerror {}]
    interp bgerror {} [namespace which myHandler]
} -body {
    set f [open $path(fooBar) w]
    fileevent $f writable [namespace code [list eventScript $f]]
    variable x not_done
    vwait [namespace which -variable x]
    set x
} -cleanup {
    interp bgerror {} $handler
} -result {got_error}

test io-56.1 {ChannelTimerProc} {testchannelevent} {
    set f [open $path(fooBar) w]
    puts $f "this is a test"
    close $f
    set f [open $path(fooBar) r]
    testchannelevent $f add readable [namespace code {
	read $f 1
	incr x
    }]
    variable x 0
    vwait [namespace which -variable x]
    vwait [namespace which -variable x]
    set result $x
    testchannelevent $f set 0 none
    after idle [namespace code {set y done}]
    variable y
    vwait [namespace which -variable y]
    close $f
    lappend result $y
} {2 done}

test io-57.1 {buffered data and file events, gets} {fileevent} {
    proc accept {sock args} {
	variable s2
	set s2 $sock
    }
    set server [socket -server [namespace code accept] -myaddr 127.0.0.1 0]
    set s [socket 127.0.0.1 [lindex [fconfigure $server -sockname] 2]]
    variable s2
    vwait [namespace which -variable s2]
    update
    fileevent $s2 readable [namespace code {lappend result readable}]
    puts $s "12\n34567890"
    flush $s
    variable result [gets $s2]
    after 1000 [namespace code {lappend result timer}]
    vwait [namespace which -variable result]
    lappend result [gets $s2]
    vwait [namespace which -variable result]
    close $s
    close $s2
    close $server
    set result
} {12 readable 34567890 timer}
test io-57.2 {buffered data and file events, read} {fileevent} {
    proc accept {sock args} {
	variable s2
	set s2 $sock
    }
    set server [socket -server [namespace code accept] -myaddr 127.0.0.1 0]
    set s [socket 127.0.0.1 [lindex [fconfigure $server -sockname] 2]]
    variable s2
    vwait [namespace which -variable s2]
    update
    fileevent $s2 readable [namespace code {lappend result readable}]
    puts -nonewline $s "1234567890"
    flush $s
    variable result [read $s2 1]
    after 1000 [namespace code {lappend result timer}]
    vwait [namespace which -variable result]
    lappend result [read $s2 9]
    vwait [namespace which -variable result]
    close $s
    close $s2
    close $server
    set result
} {1 readable 234567890 timer}

test io-58.1 {Tcl_NotifyChannel and error when closing} {stdio unixOrWin fileevent} {
    set out [open $path(script) w]
    puts $out {
	puts "normal message from pipe"
	puts stderr "error message from pipe"
	exit 1
    }
    proc readit {pipe} {
	variable x
	variable result
	if {[eof $pipe]} {
	    set x [catch {close $pipe} line]
	    lappend result catch $line
	} else {
	    gets $pipe line
	    lappend result gets $line
	}
    }
    close $out
    set pipe [open "|[list [interpreter] $path(script)]" r]
    fileevent $pipe readable [namespace code [list readit $pipe]]
    variable x ""
    set result ""
    vwait [namespace which -variable x]
    list $x $result
} {1 {gets {normal message from pipe} gets {} catch {error message from pipe}}}

test io-59.1 {Thread reference of channels} {testmainthread testchannel} {
    # TIP #10
    # More complicated tests (like that the reference changes as a
    # channel is moved from thread to thread) can be done only in the
    # extension which fully implements the moving of channels between
    # threads, i.e. 'Threads'.

    set f [open $path(longfile) r]
    set result [testchannel mthread $f]
    close $f
    string equal $result [testmainthread]
} {1}

test io-60.1 {writing illegal utf sequences} {fileevent testbytestring} {
    # This test will hang in older revisions of the core.

    set out [open $path(script) w]
    puts $out "catch {load $::tcltestlib Tcltest}"
    puts $out {
	puts ABC[testbytestring \xE2]
	exit 1
    }
    proc readit {pipe} {
	variable x
	variable result
	if {[eof $pipe]} {
	    set x [catch {close $pipe} line]
	    lappend result catch $line
	} else {
	    gets $pipe line
	    lappend result gets $line
	}
    }
    close $out
    set pipe [open "|[list [interpreter] $path(script)]" r]
    fileevent $pipe readable [namespace code [list readit $pipe]]
    variable x ""
    set result ""
    vwait [namespace which -variable x]

    # cut of the remainder of the error stack, especially the filename
    set result [lreplace $result 3 3 [lindex [split [lindex $result 3] \n] 0]]
    list $x $result
} {1 {gets ABC catch {error writing "stdout": illegal byte sequence}}}

test io-61.1 {Reset eof state after changing the eof char} -setup {
    set datafile [makeFile {} eofchar]
    set f [open $datafile w]
    fconfigure $f -translation binary
    puts -nonewline $f [string repeat "Ho hum\n" 11]
    puts $f =
    set line [string repeat "Ge gla " 4]
    puts -nonewline $f [string repeat [string trimright $line]\n 834]
    close $f
} -body {
    set f [open $datafile r]
    fconfigure $f -eofchar =
    set res {}
    lappend res [read $f; tell $f]
    fconfigure $f -eofchar {}
    lappend res [read $f 1]
    lappend res [read $f; tell $f]
    # Any seek zaps the internals into a good state.
    #seek $f 0 start
    #seek $f 0 current
    #lappend res [read $f; tell $f]
    close $f
    set res
} -cleanup {
    removeFile eofchar
} -result {77 = 23431}


# Test the cutting and splicing of channels, this is incidentially the
# attach/detach facility of package Thread, but __without any
# safeguards__. It can also be used to emulate transfer of channels
# between threads, and is used for that here.

test io-70.0 {Cutting & Splicing channels} {testchannel} {
    set f [makeFile {... dummy ...} cutsplice]
    set c [open $f r]

    set     res {}
    lappend res [catch {seek $c 0 start}]
    testchannel cut $c

    lappend res [catch {seek $c 0 start}]
    testchannel splice $c

    lappend res [catch {seek $c 0 start}]
    close $c

    removeFile cutsplice

    set res
} {0 1 0}


test io-70.1 {Transfer channel} {testchannel thread} {
    set f [makeFile {... dummy ...} cutsplice]
    set c [open $f r]

    set     res {}
    lappend res [catch {seek $c 0 start}]
    testchannel cut $c
    lappend res [catch {seek $c 0 start}]

    set tid [thread::create -preserved]
    thread::send $tid [list set c $c]
    thread::send $tid {load {} Tcltest}
    lappend res [thread::send $tid {
	testchannel splice $c
	set res [catch {seek $c 0 start}]
	close $c
	set res
    }]

    thread::release $tid
    removeFile cutsplice

    set res
} {0 1 0}

# ### ### ### ######### ######### #########

foreach {n msg expected} {
     0 {}                                 {}
     1 {{message only}}                   {{message only}}
     2 {-options x}                       {-options x}
     3 {-options {x y} {the message}}     {-options {x y} {the message}}

     4 {-code 1     -level 0 -f ba snarf} {-code 1     -level 0 -f ba snarf}
     5 {-code 0     -level 0 -f ba snarf} {-code 1     -level 0 -f ba snarf}
     6 {-code 1     -level 5 -f ba snarf} {-code 1     -level 0 -f ba snarf}
     7 {-code 0     -level 5 -f ba snarf} {-code 1     -level 0 -f ba snarf}
     8 {-code error -level 0 -f ba snarf} {-code error -level 0 -f ba snarf}
     9 {-code ok    -level 0 -f ba snarf} {-code 1     -level 0 -f ba snarf}
    10 {-code error -level 5 -f ba snarf} {-code error -level 0 -f ba snarf}
    11 {-code ok    -level 5 -f ba snarf} {-code 1     -level 0 -f ba snarf}
    12 {-code boss  -level 0 -f ba snarf} {-code 1     -level 0 -f ba snarf}
    13 {-code boss  -level 5 -f ba snarf} {-code 1     -level 0 -f ba snarf}
    14 {-code 1     -level 0 -f ba}       {-code 1     -level 0 -f ba}
    15 {-code 0     -level 0 -f ba}       {-code 1     -level 0 -f ba}
    16 {-code 1     -level 5 -f ba}       {-code 1     -level 0 -f ba}
    17 {-code 0     -level 5 -f ba}       {-code 1     -level 0 -f ba}
    18 {-code error -level 0 -f ba}       {-code error -level 0 -f ba}
    19 {-code ok    -level 0 -f ba}       {-code 1     -level 0 -f ba}
    20 {-code error -level 5 -f ba}       {-code error -level 0 -f ba}
    21 {-code ok    -level 5 -f ba}       {-code 1     -level 0 -f ba}
    22 {-code boss  -level 0 -f ba}       {-code 1     -level 0 -f ba}
    23 {-code boss  -level 5 -f ba}       {-code 1     -level 0 -f ba}
    24 {-code 1     -level X -f ba snarf} {-code 1     -level 0 -f ba snarf}
    25 {-code 0     -level X -f ba snarf} {-code 1     -level 0 -f ba snarf}
    26 {-code error -level X -f ba snarf} {-code error -level 0 -f ba snarf}
    27 {-code ok    -level X -f ba snarf} {-code 1     -level 0 -f ba snarf}
    28 {-code boss  -level X -f ba snarf} {-code 1     -level 0 -f ba snarf}
    29 {-code 1     -level X -f ba}       {-code 1     -level 0 -f ba}
    30 {-code 0     -level X -f ba}       {-code 1     -level 0 -f ba}
    31 {-code error -level X -f ba}       {-code error -level 0 -f ba}
    32 {-code ok    -level X -f ba}       {-code 1     -level 0 -f ba}
    33 {-code boss  -level X -f ba}       {-code 1     -level 0 -f ba}

    34 {-code 1 -code 1     -level 0 -f ba snarf} {-code 1 -code 1     -level 0 -f ba snarf}
    35 {-code 1 -code 0     -level 0 -f ba snarf} {-code 1             -level 0 -f ba snarf}
    36 {-code 1 -code 1     -level 5 -f ba snarf} {-code 1 -code 1     -level 0 -f ba snarf}
    37 {-code 1 -code 0     -level 5 -f ba snarf} {-code 1             -level 0 -f ba snarf}
    38 {-code 1 -code error -level 0 -f ba snarf} {-code 1 -code error -level 0 -f ba snarf}
    39 {-code 1 -code ok    -level 0 -f ba snarf} {-code 1             -level 0 -f ba snarf}
    40 {-code 1 -code error -level 5 -f ba snarf} {-code 1 -code error -level 0 -f ba snarf}
    41 {-code 1 -code ok    -level 5 -f ba snarf} {-code 1             -level 0 -f ba snarf}
    42 {-code 1 -code boss  -level 0 -f ba snarf} {-code 1             -level 0 -f ba snarf}
    43 {-code 1 -code boss  -level 5 -f ba snarf} {-code 1             -level 0 -f ba snarf}
    44 {-code 1 -code 1     -level 0 -f ba}       {-code 1 -code 1     -level 0 -f ba}
    45 {-code 1 -code 0     -level 0 -f ba}       {-code 1             -level 0 -f ba}
    46 {-code 1 -code 1     -level 5 -f ba}       {-code 1 -code 1     -level 0 -f ba}
    47 {-code 1 -code 0     -level 5 -f ba}       {-code 1             -level 0 -f ba}
    48 {-code 1 -code error -level 0 -f ba}       {-code 1 -code error -level 0 -f ba}
    49 {-code 1 -code ok    -level 0 -f ba}       {-code 1             -level 0 -f ba}
    50 {-code 1 -code error -level 5 -f ba}       {-code 1 -code error -level 0 -f ba}
    51 {-code 1 -code ok    -level 5 -f ba}       {-code 1             -level 0 -f ba}
    52 {-code 1 -code boss  -level 0 -f ba}       {-code 1             -level 0 -f ba}
    53 {-code 1 -code boss  -level 5 -f ba}       {-code 1             -level 0 -f ba}
    54 {-code 1 -code 1     -level X -f ba snarf} {-code 1 -code 1     -level 0 -f ba snarf}
    55 {-code 1 -code 0     -level X -f ba snarf} {-code 1             -level 0 -f ba snarf}
    56 {-code 1 -code error -level X -f ba snarf} {-code 1 -code error -level 0 -f ba snarf}
    57 {-code 1 -code ok    -level X -f ba snarf} {-code 1             -level 0 -f ba snarf}
    58 {-code 1 -code boss  -level X -f ba snarf} {-code 1             -level 0 -f ba snarf}
    59 {-code 1 -code 1     -level X -f ba}       {-code 1 -code 1     -level 0 -f ba}
    60 {-code 1 -code 0     -level X -f ba}       {-code 1             -level 0 -f ba}
    61 {-code 1 -code error -level X -f ba}       {-code 1 -code error -level 0 -f ba}
    62 {-code 1 -code ok    -level X -f ba}       {-code 1             -level 0 -f ba}
    63 {-code 1 -code boss  -level X -f ba}       {-code 1             -level 0 -f ba}

    64 {-code 0 -code 1     -level 0 -f ba snarf} {-code 1 -level 0 -f ba snarf}
    65 {-code 0 -code 0     -level 0 -f ba snarf} {-code 1 -level 0 -f ba snarf}
    66 {-code 0 -code 1     -level 5 -f ba snarf} {-code 1 -level 0 -f ba snarf}
    67 {-code 0 -code 0     -level 5 -f ba snarf} {-code 1 -level 0 -f ba snarf}
    68 {-code 0 -code error -level 0 -f ba snarf} {-code 1 -level 0 -f ba snarf}
    69 {-code 0 -code ok    -level 0 -f ba snarf} {-code 1 -level 0 -f ba snarf}
    70 {-code 0 -code error -level 5 -f ba snarf} {-code 1 -level 0 -f ba snarf}
    71 {-code 0 -code ok    -level 5 -f ba snarf} {-code 1 -level 0 -f ba snarf}
    72 {-code 0 -code boss  -level 0 -f ba snarf} {-code 1 -level 0 -f ba snarf}
    73 {-code 0 -code boss  -level 5 -f ba snarf} {-code 1 -level 0 -f ba snarf}
    74 {-code 0 -code 1     -level 0 -f ba}       {-code 1 -level 0 -f ba}
    75 {-code 0 -code 0     -level 0 -f ba}       {-code 1 -level 0 -f ba}
    76 {-code 0 -code 1     -level 5 -f ba}       {-code 1 -level 0 -f ba}
    77 {-code 0 -code 0     -level 5 -f ba}       {-code 1 -level 0 -f ba}
    78 {-code 0 -code error -level 0 -f ba}       {-code 1 -level 0 -f ba}
    79 {-code 0 -code ok    -level 0 -f ba}       {-code 1 -level 0 -f ba}
    80 {-code 0 -code error -level 5 -f ba}       {-code 1 -level 0 -f ba}
    81 {-code 0 -code ok    -level 5 -f ba}       {-code 1 -level 0 -f ba}
    82 {-code 0 -code boss  -level 0 -f ba}       {-code 1 -level 0 -f ba}
    83 {-code 0 -code boss  -level 5 -f ba}       {-code 1 -level 0 -f ba}
    84 {-code 0 -code 1     -level X -f ba snarf} {-code 1 -level 0 -f ba snarf}
    85 {-code 0 -code 0     -level X -f ba snarf} {-code 1 -level 0 -f ba snarf}
    86 {-code 0 -code error -level X -f ba snarf} {-code 1 -level 0 -f ba snarf}
    87 {-code 0 -code ok    -level X -f ba snarf} {-code 1 -level 0 -f ba snarf}
    88 {-code 0 -code boss  -level X -f ba snarf} {-code 1 -level 0 -f ba snarf}
    89 {-code 0 -code 1     -level X -f ba}       {-code 1 -level 0 -f ba}
    90 {-code 0 -code 0     -level X -f ba}       {-code 1 -level 0 -f ba}
    91 {-code 0 -code error -level X -f ba}       {-code 1 -level 0 -f ba}
    92 {-code 0 -code ok    -level X -f ba}       {-code 1 -level 0 -f ba}
    93 {-code 0 -code boss  -level X -f ba}       {-code 1 -level 0 -f ba}

    94 {-code 1     -code 1 -level 0 -f ba snarf} {-code 1 -code 1     -level 0 -f ba snarf}
    95 {-code 0     -code 1 -level 0 -f ba snarf} {-code 1             -level 0 -f ba snarf}
    96 {-code 1     -code 1 -level 5 -f ba snarf} {-code 1 -code 1     -level 0 -f ba snarf}
    97 {-code 0     -code 1 -level 5 -f ba snarf} {-code 1             -level 0 -f ba snarf}
    98 {-code error -code 1 -level 0 -f ba snarf} {-code error -code 1 -level 0 -f ba snarf}
    99 {-code ok    -code 1 -level 0 -f ba snarf} {-code 1             -level 0 -f ba snarf}
    a0 {-code error -code 1 -level 5 -f ba snarf} {-code error -code 1 -level 0 -f ba snarf}
    a1 {-code ok    -code 1 -level 5 -f ba snarf} {-code 1             -level 0 -f ba snarf}
    a2 {-code boss  -code 1 -level 0 -f ba snarf} {-code 1             -level 0 -f ba snarf}
    a3 {-code boss  -code 1 -level 5 -f ba snarf} {-code 1             -level 0 -f ba snarf}
    a4 {-code 1     -code 1 -level 0 -f ba}       {-code 1 -code 1     -level 0 -f ba}
    a5 {-code 0     -code 1 -level 0 -f ba}       {-code 1             -level 0 -f ba}
    a6 {-code 1     -code 1 -level 5 -f ba}       {-code 1 -code 1     -level 0 -f ba}
    a7 {-code 0     -code 1 -level 5 -f ba}       {-code 1             -level 0 -f ba}
    a8 {-code error -code 1 -level 0 -f ba}       {-code error -code 1 -level 0 -f ba}
    a9 {-code ok    -code 1 -level 0 -f ba}       {-code 1             -level 0 -f ba}
    b0 {-code error -code 1 -level 5 -f ba}       {-code error -code 1 -level 0 -f ba}
    b1 {-code ok    -code 1 -level 5 -f ba}       {-code 1             -level 0 -f ba}
    b2 {-code boss  -code 1 -level 0 -f ba}       {-code 1             -level 0 -f ba}
    b3 {-code boss  -code 1 -level 5 -f ba}       {-code 1             -level 0 -f ba}
    b4 {-code 1     -code 1 -level X -f ba snarf} {-code 1 -code 1     -level 0 -f ba snarf}
    b5 {-code 0     -code 1 -level X -f ba snarf} {-code 1             -level 0 -f ba snarf}
    b6 {-code error -code 1 -level X -f ba snarf} {-code error -code 1 -level 0 -f ba snarf}
    b7 {-code ok    -code 1 -level X -f ba snarf} {-code 1             -level 0 -f ba snarf}
    b8 {-code boss  -code 1 -level X -f ba snarf} {-code 1             -level 0 -f ba snarf}
    b9 {-code 1     -code 1 -level X -f ba}       {-code 1 -code 1     -level 0 -f ba}
    c0 {-code 0     -code 1 -level X -f ba}       {-code 1             -level 0 -f ba}
    c1 {-code error -code 1 -level X -f ba}       {-code error -code 1 -level 0 -f ba}
    c2 {-code ok    -code 1 -level X -f ba}       {-code 1             -level 0 -f ba}
    c3 {-code boss  -code 1 -level X -f ba}       {-code 1             -level 0 -f ba}

    c4 {-code 1     -code 0 -level 0 -f ba snarf} {-code 1 -level 0 -f ba snarf}
    c5 {-code 0     -code 0 -level 0 -f ba snarf} {-code 1 -level 0 -f ba snarf}
    c6 {-code 1     -code 0 -level 5 -f ba snarf} {-code 1 -level 0 -f ba snarf}
    c7 {-code 0     -code 0 -level 5 -f ba snarf} {-code 1 -level 0 -f ba snarf}
    c8 {-code error -code 0 -level 0 -f ba snarf} {-code 1 -level 0 -f ba snarf}
    c9 {-code ok    -code 0 -level 0 -f ba snarf} {-code 1 -level 0 -f ba snarf}
    d0 {-code error -code 0 -level 5 -f ba snarf} {-code 1 -level 0 -f ba snarf}
    d1 {-code ok    -code 0 -level 5 -f ba snarf} {-code 1 -level 0 -f ba snarf}
    d2 {-code boss  -code 0 -level 0 -f ba snarf} {-code 1 -level 0 -f ba snarf}
    d3 {-code boss  -code 0 -level 5 -f ba snarf} {-code 1 -level 0 -f ba snarf}
    d4 {-code 1     -code 0 -level 0 -f ba}       {-code 1 -level 0 -f ba}
    d5 {-code 0     -code 0 -level 0 -f ba}       {-code 1 -level 0 -f ba}
    d6 {-code 1     -code 0 -level 5 -f ba}       {-code 1 -level 0 -f ba}
    d7 {-code 0     -code 0 -level 5 -f ba}       {-code 1 -level 0 -f ba}
    d8 {-code error -code 0 -level 0 -f ba}       {-code 1 -level 0 -f ba}
    d9 {-code ok    -code 0 -level 0 -f ba}       {-code 1 -level 0 -f ba}
    e0 {-code error -code 0 -level 5 -f ba}       {-code 1 -level 0 -f ba}
    e1 {-code ok    -code 0 -level 5 -f ba}       {-code 1 -level 0 -f ba}
    e2 {-code boss  -code 0 -level 0 -f ba}       {-code 1 -level 0 -f ba}
    e3 {-code boss  -code 0 -level 5 -f ba}       {-code 1 -level 0 -f ba}
    e4 {-code 1     -code 0 -level X -f ba snarf} {-code 1 -level 0 -f ba snarf}
    e5 {-code 0     -code 0 -level X -f ba snarf} {-code 1 -level 0 -f ba snarf}
    e6 {-code error -code 0 -level X -f ba snarf} {-code 1 -level 0 -f ba snarf}
    e7 {-code ok    -code 0 -level X -f ba snarf} {-code 1 -level 0 -f ba snarf}
    e8 {-code boss  -code 0 -level X -f ba snarf} {-code 1 -level 0 -f ba snarf}
    e9 {-code 1     -code 0 -level X -f ba}       {-code 1 -level 0 -f ba}
    f0 {-code 0     -code 0 -level X -f ba}       {-code 1 -level 0 -f ba}
    f1 {-code error -code 0 -level X -f ba}       {-code 1 -level 0 -f ba}
    f2 {-code ok    -code 0 -level X -f ba}       {-code 1 -level 0 -f ba}
    f3 {-code boss  -code 0 -level X -f ba}       {-code 1 -level 0 -f ba}
} {
    test io-71.$n {Tcl_SetChannelError} {testchannel} {

	set f [makeFile {... dummy ...} cutsplice]
	set c [open $f r]

	set res [testchannel setchannelerror $c [lrange $msg 0 end]]
	close $c
	removeFile cutsplice

	set res
    } [lrange $expected 0 end]

    test io-72.$n {Tcl_SetChannelErrorInterp} {testchannel} {

	set f [makeFile {... dummy ...} cutsplice]
	set c [open $f r]

	set res [testchannel setchannelerrorinterp $c [lrange $msg 0 end]]
	close $c
	removeFile cutsplice

	set res
    } [lrange $expected 0 end]
}

test io-73.1 {channel Tcl_Obj SetChannelFromAny} {} {
    # Test for Bug 1847044 - don't spoil type unless we have a valid channel
    catch {close [lreplace [list a] 0 end]}
} {1}

test io-73.2 {channel Tcl_Obj SetChannelFromAny, bug 2407783} -setup {
    # Invalidate internalrep of 'channel' Tcl_Obj when transiting between interpreters.
    set f [open [info script] r]
} -body {
    interp create foo
    seek $f 0
    set code [catch {interp eval foo [list seek $f 0]} msg]
    # The string map converts the changing channel handle to a fixed string
    list $code [string map [list $f @@] $msg]
} -cleanup {
    close $f
} -result {1 {can not find channel named "@@"}}

test io-73.3 {[5adc350683] [gets] after EOF} -setup {
    set fn [makeFile {} io-73.3]
    set rfd [open $fn r]
    set wfd [open $fn a]
    chan configure $wfd -buffering line
    read $rfd
} -body {
    set result [eof $rfd]
    puts $wfd "more data"
    lappend result [eof $rfd]
    lappend result [gets $rfd]
    lappend result [eof $rfd]
    lappend result [gets $rfd]
    lappend result [eof $rfd]
} -cleanup {
    close $wfd
    close $rfd
    removeFile io-73.3
} -result {1 1 {more data} 0 {} 1}

test io-73.4 {[5adc350683] [read] after EOF} -setup {
    set fn [makeFile {} io-73.4]
    set rfd [open $fn r]
    set wfd [open $fn a]
    chan configure $wfd -buffering line
    read $rfd
} -body {
    set result [eof $rfd]
    puts $wfd "more data"
    lappend result [eof $rfd]
    lappend result [read $rfd]
    lappend result [eof $rfd]
} -cleanup {
    close $wfd
    close $rfd
    removeFile io-73.4
} -result {1 1 {more data
} 1}

test io-73.5 {effect of eof on encoding end flags} -setup {
    set fn [makeFile {} io-73.5]
    set rfd [open $fn r]
    set wfd [open $fn a]
    chan configure $wfd -buffering none -translation binary
    chan configure $rfd -buffersize 5 -encoding utf-8
    read $rfd
} -body {
    set result [eof $rfd]
    puts -nonewline $wfd more\xC2\xA0data
    lappend result [eof $rfd]
    lappend result [read $rfd]
    lappend result [eof $rfd]
} -cleanup {
    close $wfd
    close $rfd
    removeFile io-73.5
} -result [list 1 1 more\xA0data 1]

test io-74.1 {[104f2885bb] improper cache validity check} -setup {
    set fn [makeFile {} io-74.1]
    set rfd [open $fn r]
    testobj freeallvars
    interp create child
} -constraints testobj -body {
    teststringobj set 1 [string range $rfd 0 end]
    read [teststringobj get 1]
    testobj duplicate 1 2
    interp transfer {} $rfd child
    catch {read [teststringobj get 1]}
    read [teststringobj get 2]
} -cleanup {
    interp delete child
    testobj freeallvars
    removeFile io-74.1
} -returnCodes error -match glob -result {can not find channel named "*"}

test io-75.1 {multibyte encoding error read results in raw bytes (-encodingignore 1)} -setup {
    set fn [makeFile {} io-75.1]
    set f [open $fn w+]
    fconfigure $f -encoding binary
    # In UTF-8, a byte 0xCx starts a multibyte sequence and must be followed
    # by a byte > 0x7F. This is violated to get an invalid sequence.
    puts -nonewline $f A\xC0\x40
    flush $f
    seek $f 0
    fconfigure $f -encoding utf-8 -encodingignore 1 -buffering none
} -body {
    set d [read $f]
    binary scan $d H* hd
    set hd
} -cleanup {
    close $f
    removeFile io-75.1
} -result 41c040

test io-75.2 {unrepresentable character write passes and is replaced by ? (-encodingignore 1)} -setup {
    set fn [makeFile {} io-75.2]
    set f [open $fn w+]
    fconfigure $f -encoding iso8859-1 -encodingignore 1
} -body {
    puts -nonewline $f A\u2022
    flush $f
    seek $f 0
    read $f
} -cleanup {
    close $f
    removeFile io-75.2
} -result A?

# Incomplete sequence test.
# This error may IMHO only be detected with the close.
# But the read already returns the incomplete sequence.
test io-75.3 {incomplete multibyte encoding read is ignored (-encodingignore 1)} -setup {
    set fn [makeFile {} io-75.3]
    set f [open $fn w+]
    fconfigure $f -encoding binary
    puts -nonewline $f "A\xC0"
    flush $f
    seek $f 0
    fconfigure $f -encoding utf-8 -buffering none -encodingignore 1
} -body {
    set d [read $f]
    close $f
    binary scan $d H* hd
    set hd
} -cleanup {
    removeFile io-75.3
} -result 41c0

# As utf-8 has a special treatment in multi-byte decoding, also test another
# one.
test io-75.4 {shiftjis encoding error read results in raw bytes (-encodingignore 1)} -setup {
    set fn [makeFile {} io-75.4]
    set f [open $fn w+]
    fconfigure $f -encoding binary
    # In shiftjis, \x81 starts a two-byte sequence.
    # But 2nd byte \xFF is not allowed
    puts -nonewline $f A\x81\xFFA
    flush $f
    seek $f 0
    fconfigure $f -encoding shiftjis -buffering none -eofchar "" -translation lf -encodingignore 1
} -body {
    set d [read $f]
    binary scan $d H* hd
    set hd
} -cleanup {
    close $f
    removeFile io-75.4
} -result 4181ff41

test io-75.5 {invalid utf-8 encoding read is ignored (-encodingignore 1)} -setup {
    set fn [makeFile {} io-75.5]
    set f [open $fn w+]
    fconfigure $f -encoding binary
    puts -nonewline $f A\x81
    flush $f
    seek $f 0
    fconfigure $f -encoding utf-8 -buffering none -eofchar "" -translation lf -encodingignore 1
} -body {
    set d [read $f]
    close $f
    binary scan $d H* hd
    set hd
} -cleanup {
    removeFile io-75.5
} -result 4181

test io-75.6 {invalid utf-8 encoding read is not ignored (-encodingstrict 1)} -setup {
    set fn [makeFile {} io-75.6]
    set f [open $fn w+]
    fconfigure $f -encoding binary
    # \x81 is invalid in utf-8
    puts -nonewline $f A\x81
    flush $f
    seek $f 0
    fconfigure $f -encoding utf-8 -buffering none -eofchar "" -translation lf -encodingstrict 1
} -body {
    set status [catch {read $f} cres copts]
<<<<<<< HEAD
=======
    set d [dict get $copts -result]
>>>>>>> ce2ab18c
    binary scan $d H* hd
    lappend hd $status $cres
} -cleanup {
    close $f
    removeFile io-75.6
} -match glob -result {41 1 {error reading "*": illegal byte sequence}}

test io-75.7 {invalid utf-8 encoding eof handling (-encodingstrict 1)} -setup {
    set fn [makeFile {} io-75.7]
    set f [open $fn w+]
    fconfigure $f -encoding binary
    # \xA1 is invalid in utf-8. -eofchar is not detected, because it comes later.
    puts -nonewline $f A\xA1\x1A
    flush $f
    seek $f 0
    fconfigure $f -encoding utf-8 -buffering none -eofchar \x1A -translation lf -encodingstrict 1
} -body {
    set status [catch {read $f} cres copts]
    set d [dict get $copts -result]
    binary scan $d H* hd
    lappend hd [eof $f]
    lappend hd $status
    lappend hd $cres
    fconfigure $f -encoding iso8859-1
    lappend hd [read $f];# We changed encoding, so now we can read the \xA1
    close $f
    set hd
} -cleanup {
    removeFile io-75.7
} -match glob -result {41 0 1 {error reading "*": illegal byte sequence} ¡}

test io-75.8 {invalid utf-8 encoding eof handling (-encodingstrict 1)} -setup {
    set fn [makeFile {} io-75.8]
    set f [open $fn w+]
    fconfigure $f -encoding binary
    # \x81 is invalid in utf-8, but since \x1A comes first, -eofchar takes precedence.
    puts -nonewline $f A\x1A\x81
    flush $f
    seek $f 0
    fconfigure $f -encoding utf-8 -buffering none -eofchar \x1A -translation lf -encodingstrict 1
} -body {
    set d [read $f]
    binary scan $d H* hd
    lappend hd [eof $f]
    lappend hd [read $f]
    close $f
    set hd
} -cleanup {
    removeFile io-75.8
} -result {41 1 {}}

test io-75.9 {unrepresentable character write passes and is replaced by ?} -setup {
    set fn [makeFile {} io-75.9]
    set f [open $fn w+]
    fconfigure $f -encoding iso8859-1 -encodingstrict 1
} -body {
    catch {puts -nonewline $f "A\u2022"} msg
    flush $f
    seek $f 0
    list [read $f] $msg
} -cleanup {
    close $f
    removeFile io-75.9
} -match glob -result [list A {error writing "*": illegal byte sequence}]

# Incomplete sequence test.
# This error may IMHO only be detected with the close.
# But the read already returns the incomplete sequence.
test io-75.10 {incomplete multibyte encoding read is ignored} -setup {
    set fn [makeFile {} io-75.10]
    set f [open $fn w+]
    fconfigure $f -encoding binary
    puts -nonewline $f A\xC0
    flush $f
    seek $f 0
    fconfigure $f -encoding utf-8 -buffering none
} -body {
    set d [read $f]
    close $f
    binary scan $d H* hd
    set hd
} -cleanup {
    removeFile io-75.10
} -result 41c0
# The current result returns the orphan byte as byte.
# This may be expected due to special utf-8 handling.

# As utf-8 has a special treatment in multi-byte decoding, also test another
# one.
test io-75.11 {shiftjis encoding error read results in raw bytes} -setup {
    set fn [makeFile {} io-75.11]
    set f [open $fn w+]
    fconfigure $f -encoding binary
    # In shiftjis, \x81 starts a two-byte sequence.
    # But 2nd byte \xFF is not allowed
    puts -nonewline $f A\x81\xFFA
    flush $f
    seek $f 0
    fconfigure $f -encoding shiftjis -buffering none -eofchar "" -translation lf -encodingstrict 1
} -body {
    set status [catch {read $f} cres copts]
    set d [dict get $copts -result]
    binary scan $d H* hd
    lappend hd $status
    lappend hd $cres
} -cleanup {
    close $f
    removeFile io-75.11
} -match glob -result {41 1 {error reading "*": illegal byte sequence}}

test io-75.12 {invalid utf-8 encoding read is ignored} -setup {
    set fn [makeFile {} io-75.12]
    set f [open $fn w+]
    fconfigure $f -encoding binary
    puts -nonewline $f A\x81
    flush $f
    seek $f 0
    fconfigure $f -encoding utf-8 -buffering none -eofchar "" -translation lf
} -body {
    set d [read $f]
    close $f
    binary scan $d H* hd
    set hd
} -cleanup {
    removeFile io-75.12
} -result 4181
test io-75.13 {invalid utf-8 encoding read is not ignored (-encodingstrict 1)} -setup {
    set fn [makeFile {} io-75.13]
    set f [open $fn w+]
    fconfigure $f -encoding binary
    # \x81 is invalid in utf-8
    puts -nonewline $f "A\x81"
    flush $f
    seek $f 0
    fconfigure $f -encoding utf-8 -buffering none -eofchar "" -translation lf -encodingstrict 1
} -body {
    set status [catch {read $f} cres copts]
    set d [dict get $copts -result]
    binary scan $d H* hd
    lappend hd $status
    close $f
    lappend hd $cres
} -cleanup {
    removeFile io-75.13
} -match glob -result {41 1 {error reading "*": illegal byte sequence}}


#test io-75.14 {invalid utf-8 encoding strict gets should not hang} -setup {
#    set fn [makeFile {} io-75.14]
#    set chan [open $fn w+]
#    fconfigure $chan -encoding binary
#    # This is not valid UTF-8
#    puts $chan AB\xc0\x40CD\nEFG
#    close $chan
#} -body {
#    #Now try to read it with [gets]
#    set chan [open $fn]
#    fconfigure $chan -encoding utf-8 -encodingstrict 1
#    # That next line will hang indefinitely
#    set data [gets $chan]
#    return $data
#} -cleanup {
#    close $chan
#    removeFile io-75.13
#} -match glob -result {41 1 {error reading "*": illegal byte sequence}}

# ### ### ### ######### ######### #########



test io-76.0 {channel modes} -setup {
    set datafile [makeFile {some characters} dummy]
    set f [open $datafile r]
} -constraints testchannel -body {
    testchannel mode $f
} -cleanup {
    close $f
    removeFile dummy
} -result {read {}}

test io-76.1 {channel modes} -setup {
    set datafile [makeFile {some characters} dummy]
    set f [open $datafile w]
} -constraints testchannel -body {
    testchannel mode $f
} -cleanup {
    close $f
    removeFile dummy
} -result {{} write}

test io-76.2 {channel modes} -setup {
    set datafile [makeFile {some characters} dummy]
    set f [open $datafile r+]
} -constraints testchannel -body {
    testchannel mode $f
} -cleanup {
    close $f
    removeFile dummy
} -result {read write}

test io-76.3 {channel mode dropping} -setup {
    set datafile [makeFile {some characters} dummy]
    set f [open $datafile r]
} -constraints testchannel -body {
    testchannel mremove-wr $f
    list [testchannel mode $f] [testchannel maxmode $f]
} -cleanup {
    close $f
    removeFile dummy
} -result {{read {}} {read {}}}

test io-76.4 {channel mode dropping} -setup {
    set datafile [makeFile {some characters} dummy]
    set f [open $datafile r]
} -constraints testchannel -body {
    testchannel mremove-rd $f
} -returnCodes error -cleanup {
    close $f
    removeFile dummy
} -match glob -result {Tcl_RemoveChannelMode error: Bad mode, would make channel inacessible. Channel: "*"}

test io-76.5 {channel mode dropping} -setup {
    set datafile [makeFile {some characters} dummy]
    set f [open $datafile w]
} -constraints testchannel -body {
    testchannel mremove-rd $f
    list [testchannel mode $f] [testchannel maxmode $f]
} -cleanup {
    close $f
    removeFile dummy
} -result {{{} write} {{} write}}

test io-76.6 {channel mode dropping} -setup {
    set datafile [makeFile {some characters} dummy]
    set f [open $datafile w]
} -constraints testchannel -body {
    testchannel mremove-wr $f
} -returnCodes error -cleanup {
    close $f
    removeFile dummy
} -match glob -result {Tcl_RemoveChannelMode error: Bad mode, would make channel inacessible. Channel: "*"}

test io-76.7 {channel mode dropping} -setup {
    set datafile [makeFile {some characters} dummy]
    set f [open $datafile r+]
} -constraints testchannel -body {
    testchannel mremove-rd $f
    list [testchannel mode $f] [testchannel maxmode $f]
} -cleanup {
    close $f
    removeFile dummy
} -result {{{} write} {read write}}

test io-76.8 {channel mode dropping} -setup {
    set datafile [makeFile {some characters} dummy]
    set f [open $datafile r+]
} -constraints testchannel -body {
    testchannel mremove-wr $f
    list [testchannel mode $f] [testchannel maxmode $f]
} -cleanup {
    close $f
    removeFile dummy
} -result {{read {}} {read write}}

test io-76.9 {channel mode dropping} -setup {
    set datafile [makeFile {some characters} dummy]
    set f [open $datafile r+]
} -constraints testchannel -body {
    testchannel mremove-wr $f
    testchannel mremove-rd $f
} -returnCodes error -cleanup {
    close $f
    removeFile dummy
} -match glob -result {Tcl_RemoveChannelMode error: Bad mode, would make channel inacessible. Channel: "*"}

test io-76.10 {channel mode dropping} -setup {
    set datafile [makeFile {some characters} dummy]
    set f [open $datafile r+]
} -constraints testchannel -body {
    testchannel mremove-rd $f
    testchannel mremove-wr $f
} -returnCodes error -cleanup {
    close $f
    removeFile dummy
} -match glob -result {Tcl_RemoveChannelMode error: Bad mode, would make channel inacessible. Channel: "*"}

# cleanup
foreach file [list fooBar longfile script script2 output test1 pipe my_script \
	test2 test3 cat stdout kyrillic.txt utf8-fcopy.txt utf8-rp.txt] {
    removeFile $file
}
cleanupTests
}
namespace delete ::tcl::test::io
return<|MERGE_RESOLUTION|>--- conflicted
+++ resolved
@@ -9098,10 +9098,7 @@
     fconfigure $f -encoding utf-8 -buffering none -eofchar "" -translation lf -encodingstrict 1
 } -body {
     set status [catch {read $f} cres copts]
-<<<<<<< HEAD
-=======
     set d [dict get $copts -result]
->>>>>>> ce2ab18c
     binary scan $d H* hd
     lappend hd $status $cres
 } -cleanup {
@@ -9167,10 +9164,9 @@
     removeFile io-75.9
 } -match glob -result [list A {error writing "*": illegal byte sequence}]
 
-# Incomplete sequence test.
-# This error may IMHO only be detected with the close.
-# But the read already returns the incomplete sequence.
+
 test io-75.10 {incomplete multibyte encoding read is ignored} -setup {
+	set res {}
     set fn [makeFile {} io-75.10]
     set f [open $fn w+]
     fconfigure $f -encoding binary
@@ -9179,13 +9175,17 @@
     seek $f 0
     fconfigure $f -encoding utf-8 -buffering none
 } -body {
-    set d [read $f]
+    set status [catch {read $f} cres copts]
+    set d [dict get $copts -result]
     close $f
     binary scan $d H* hd
-    set hd
+	lappend res $hd
+	lappend res $status
+	lappend res $cres
+	return $res
 } -cleanup {
     removeFile io-75.10
-} -result 41c0
+} -match glob -result {41 1 {error reading "*": illegal byte sequence}}
 # The current result returns the orphan byte as byte.
 # This may be expected due to special utf-8 handling.
 
@@ -9212,14 +9212,34 @@
     removeFile io-75.11
 } -match glob -result {41 1 {error reading "*": illegal byte sequence}}
 
-test io-75.12 {invalid utf-8 encoding read is ignored} -setup {
+test io-75.12 {invalid utf-8 encoding read returns an error} -setup {
+	set res {}
     set fn [makeFile {} io-75.12]
     set f [open $fn w+]
     fconfigure $f -encoding binary
     puts -nonewline $f A\x81
     flush $f
     seek $f 0
-    fconfigure $f -encoding utf-8 -buffering none -eofchar "" -translation lf
+    fconfigure $f -encoding utf-8 -buffering none -eofchar {} -translation lf
+} -body {
+    set status [catch {read $f} cres copts]
+    set d [dict get $copts -result]
+    close $f
+    binary scan $d H* hd
+	lappend res $hd $status $cres
+	return $res
+} -cleanup {
+    removeFile io-75.12
+} -match glob -result {41 1 {error reading "*": illegal byte sequence}}
+test io-75.12_ignore {invalid utf-8 encoding read is ignored} -setup {
+    set fn [makeFile {} io-75.12]
+    set f [open $fn w+]
+    fconfigure $f -encoding binary
+    puts -nonewline $f A\x81
+    flush $f
+    seek $f 0
+    fconfigure $f -encoding utf-8 -buffering none -eofchar {} \
+		-translation lf -encodingignore 1
 } -body {
     set d [read $f]
     close $f
