--- conflicted
+++ resolved
@@ -322,23 +322,12 @@
 } -result {wrong # args: should be "encoding subcommand ?arg ...?"}
 test cmdAH-4.1.2 {Tcl_EncodingObjCmd} -returnCodes error -body {
     encoding foo
-<<<<<<< HEAD
-} -result {unknown or ambiguous subcommand "foo": must be convertfrom, convertto, dirs, names, or system}
-test cmdAH-4.3 {Tcl_EncodingObjCmd} -returnCodes error -body {
-    encoding convertto
-} -result {wrong # args: should be "encoding convertto ?-pass|-strict|-failindex var? ?encoding? data"}
-test cmdAH-4.4 {Tcl_EncodingObjCmd} -returnCodes error -body {
-    encoding convertto foo bar
-} -result {unknown encoding "foo"}
-test cmdAH-4.5 {Tcl_EncodingObjCmd} -setup {
-=======
 } -result {unknown or ambiguous subcommand "foo": must be convertfrom, convertto, dirs, names, profiles, or system}
 
 #
 # encoding system 4.2.*
 badnumargs cmdAH-4.2.1 {encoding system} {ascii ascii}
 test cmdAH-4.2.2 {Tcl_EncodingObjCmd} -setup {
->>>>>>> 32496744
     set system [encoding system]
 } -body {
     encoding system iso8859-1
@@ -346,7 +335,6 @@
 } -cleanup {
     encoding system $system
 } -result iso8859-1
-
 #
 # encoding convertfrom 4.3.*
 
@@ -371,23 +359,12 @@
     encoding system iso8859-1
 } -cleanup {
     encoding system $system
-<<<<<<< HEAD
-} -result 8C
-test cmdAH-4.7 {Tcl_EncodingObjCmd} -returnCodes error -body {
-    encoding convertfrom
-} -result {wrong # args: should be "encoding convertfrom ?-pass|-strict|-failindex var? ?encoding? data"}
-test cmdAH-4.8 {Tcl_EncodingObjCmd} -returnCodes error -body {
-    encoding convertfrom foo bar
-} -result {unknown encoding "foo"}
-test cmdAH-4.9 {Tcl_EncodingObjCmd} -setup {
-=======
 }
 
 # Verify single arg defaults to system encoding
 testconvert cmdAH-4.3.12 {
     encoding convertfrom \x38\x43
 } \u4e4e -setup {
->>>>>>> 32496744
     set system [encoding system]
     encoding system jis0208
 } -cleanup {
@@ -559,104 +536,6 @@
 
 # convertto ?-profile? : valid byte sequences
 
-<<<<<<< HEAD
-test cmdAH-4.14.1 {Syntax error, -pass and -failindex, no encoding} -body {
-    encoding convertfrom -pass -failindex 2 [encoding system] ABC
-} -result ABC
-test cmdAH-4.14.2 {-pass and -failindex, no encoding} -body {
-    encoding convertto -pass -failindex 2 [encoding system] ABC
-} -result ABC
-test cmdAH-4.15.1 {Syntax error, -failindex and -pass, no encoding} -body {
-    encoding convertfrom -failindex 2 -pass ABC
-} -returnCodes 1 -result {unknown encoding "-pass"}
-test cmdAH-4.15.2 {Syntax error, -failindex and -pass, no encoding} -body {
-    encoding convertto -failindex 2 -pass ABC
-} -returnCodes 1 -result {unknown encoding "-pass"}
-test cmdAH-4.16.1 {-pass and -failindex, encoding} -body {
-    encoding convertfrom -pass -failindex 2 utf-8 ABC
-} -result ABC
-test cmdAH-4.16.2 {-pass and -failindex, encoding} -body {
-    encoding convertto -pass -failindex 2 utf-8 ABC
-} -result ABC 
-test cmdAH-4.17.1 {-failindex and -pass, encoding} -body {
-    encoding convertfrom -failindex 2 -pass utf-8 ABC
-} -result ABC
-test cmdAH-4.17.2 {Syntax error, -failindex and -pass, encoding} -body {
-    encoding convertto -failindex 2 -pass utf-8 ABC
-} -result ABC 
-test cmdAH-4.18.1 {Syntax error, -failindex with no var, no encoding} -body {
-    encoding convertfrom -failindex ABC
-} -returnCodes 1 -result {unknown encoding "-failindex"}
-test cmdAH-4.18.2 {Syntax error, -failindex with no var, no encoding (byte compiled)} -setup {
-    proc encoding_test {} {
-        encoding convertfrom -failindex ABC
-    }
-} -body {
-    # Compile and execute
-    encoding_test
-} -returnCodes 1 -result {unknown encoding "-failindex"} -cleanup {
-    rename encoding_test ""
-}
-test cmdAH-4.18.3 {Syntax error, -failindex with no var, no encoding} -body {
-    encoding convertto -failindex ABC
-} -returnCodes 1 -result {unknown encoding "-failindex"}
-test cmdAH-4.18.4 {Syntax error, -failindex with no var, no encoding (byte compiled)} -setup {
-    proc encoding_test {} {
-        encoding convertto -failindex ABC
-    }
-} -body {
-    # Compile and execute
-    encoding_test
-} -returnCodes 1 -result {unknown encoding "-failindex"} -cleanup {
-    rename encoding_test ""
-}
-test cmdAH-4.19.1 {convertrom -failindex with correct data} -body {
-    encoding convertfrom -failindex test [encoding system] ABC
-    set test
-} -returnCodes 0 -result -1
-test cmdAH-4.19.2 {convertrom -failindex with correct data (byt compiled)} -setup {
-    proc encoding_test {} {
-	encoding convertfrom -failindex test [encoding system] ABC
-	set test
-    }
-} -body {
-    # Compile and execute
-    encoding_test
-} -returnCodes 0 -result -1 -cleanup {
-    rename encoding_test ""
-}
-test cmdAH-4.19.3 {convertrom -failindex with correct data} -body {
-    encoding convertto -failindex test [encoding system] ABC
-    set test
-} -returnCodes 0 -result -1
-test cmdAH-4.19.4 {convertrom -failindex with correct data (byte compiled)} -setup {
-    proc encoding_test {} {
-	encoding convertto -failindex test [encoding system] ABC
-	set test
-    }
-} -body {
-    # Compile and execute
-    encoding_test
-} -returnCodes 0 -result -1 -cleanup {
-    rename encoding_test {}
-}
-test cmdAH-4.20.1 {convertrom -failindex with incomplete utf8} -body {
-    set x [encoding convertfrom -strict -failindex i utf-8 A\xc3]
-    binary scan $x H* y
-    list $y $i
-} -returnCodes 0 -result {41 1}
-test cmdAH-4.20.2 {convertrom -failindex with incomplete utf8 (byte compiled)} -setup {
-    proc encoding_test {} {
-	set x [encoding convertfrom -strict -failindex i utf-8 A\xc3]
-	binary scan $x H* y
-	list $y $i
-    }
-} -body {
-    # Compile and execute
-    encoding_test
-} -returnCodes 0 -result {41 1} -cleanup {
-    rename encoding_test {} 
-=======
 foreach {enc str hex ctrl comment} $encValidStrings {
     if {"knownBug" in $ctrl} continue
     set bytes [binary decode hex $hex]
@@ -720,7 +599,6 @@
         }
         testprofile cmdAH-4.4.13.$printable.middle convertto $enc $profile $prefix$str$suffix {*}$result
     }
->>>>>>> 32496744
 }
 
 # convertto -failindex ?-profile? - valid data
@@ -751,30 +629,6 @@
     if {$ctrl eq {} || "solo" in $ctrl} {
         testfailindex cmdAH-4.4.14.$printable.solo convertto $enc $str $bytes $failidx $profile
     }
-<<<<<<< HEAD
-} -body {
-    # Compile and execute
-    encoding_test
-} -returnCodes 0 -result {41 1} -cleanup {
-    rename encoding_test ""
-}
-test cmdAH-4.21.1 {convertto -failindex with wrong character} -body {
-    set x [encoding convertto -strict -failindex i iso8859-1 A\u0141]
-    binary scan $x H* y
-    list $y $i
-} -returnCodes 0 -result {41 1}
-test cmdAH-4.21.2 {convertto -failindex with wrong character (byte compiled)} -setup {
-    proc encoding_test {} {
-    set x [encoding convertto -strict -failindex i iso8859-1 A\u0141]
-	binary scan $x H* y
-	list $y $i
-    }
-} -body {
-    # Compile and execute
-    encoding_test
-} -returnCodes 0 -result {41 1} -cleanup {
-    rename encoding_test {}
-=======
     if {$ctrl eq {} || "lead" in $ctrl} {
         if {$failidx == -1} {
             # If success expected
@@ -809,7 +663,6 @@
         }
         testfailindex cmdAH-4.4.14.$printable.middle convertto $enc $prefix$str$suffix $result $expected_failidx $profile
     }
->>>>>>> 32496744
 }
 
 test cmdAH-4.4.xx {convertto -profile strict} -constraints {testbytestring knownBug} -body {
