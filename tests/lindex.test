--- conflicted
+++ resolved
@@ -74,13 +74,8 @@
 test lindex-3.6 {bad octal} -constraints testevalex -body {
     set x -0o9
     list [catch { testevalex {lindex {a b c} $x} } result] $result
-<<<<<<< HEAD
-} -match glob -result {1 {*}}
-test lindex-3.7 {indexes don't shimmer wide ints} {
-=======
-} -match glob -result {1 {*invalid octal number*}}
+} -match glob -result {1 {*}}
 test lindex-3.7 {indexes don't shimmer wide ints} -body {
->>>>>>> 9e164140
     set x [expr {(wide(1)<<31) - 2}]
     list $x [lindex {1 2 3} $x] [incr x] [incr x]
 } -result {2147483646 {} 2147483647 2147483648}
