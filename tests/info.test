--- conflicted
+++ resolved
@@ -2399,11 +2399,7 @@
 # -------------------------------------------------------------------------
 unset -nocomplain res
 
-<<<<<<< HEAD
-test info-39.0 {Bug 4b61afd660} -setup {
-=======
 test info-39.2 {Bug 4b61afd660} -setup {
->>>>>>> 216c45ac
     proc probe {} {
 	return [dict get [info frame -1] line]
     }
