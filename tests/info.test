# -*- tcl -*-
# Commands covered:  info
#
# This file contains a collection of tests for one or more of the Tcl
# built-in commands.  Sourcing this file into Tcl runs the tests and
# generates output for errors.  No output means no errors were found.
#
# Copyright (c) 1991-1994 The Regents of the University of California.
# Copyright (c) 1994-1997 Sun Microsystems, Inc.
# Copyright (c) 1998-1999 by Scriptics Corporation.
# Copyright (c) 2006      ActiveState
#
# See the file "license.terms" for information on usage and redistribution
# of this file, and for a DISCLAIMER OF ALL WARRANTIES.
#
# DO NOT DELETE THIS LINE

if {{::tcltest} ni [namespace children]} {
    package require tcltest 2
    namespace import -force ::tcltest::*
}

::tcltest::loadTestedCommands
catch [list package require -exact Tcltest [info patchlevel]]

# Set up namespaces needed to test operation of "info args", "info body",
# "info default", and "info procs" with imported procedures.

catch {namespace delete test_ns_info1 test_ns_info2}

namespace eval test_ns_info1 {
    namespace export *
    proc p {x} {return "x=$x"}
    proc q {{y 27} {z {}}} {return "y=$y"}
}

test info-1.1 {info args option} {
    proc t1 {a bbb c} {return foo}
    info args t1
} {a bbb c}
test info-1.2 {info args option} {
    proc t1 {{a default1} {bbb default2} {c default3} args} {return foo}
    info a t1
} {a bbb c args}
test info-1.3 {info args option} {
    proc t1 "" {return foo}
    info args t1
} {}
test info-1.4 {info args option} -body {
    catch {rename t1 {}}
    info args t1
} -returnCodes error -result {"t1" isn't a procedure}
test info-1.5 {info args option} -body {
    info args set
} -returnCodes error -result {"set" isn't a procedure}
test info-1.6 {info args option} {
    proc t1 {a b} {set c 123; set d $c}
    t1 1 2
    info args t1
} {a b}
test info-1.7 {info args option} {
    catch {namespace delete test_ns_info2}
    namespace eval test_ns_info2 {
        namespace import ::test_ns_info1::*
        list [info args p] [info args q]
    }
} {x {y z}}

test info-2.1 {info body option} {
    proc t1 {} {body of t1}
    info body t1
} {body of t1}
test info-2.2 {info body option} -body {
    info body set
} -returnCodes error -result {"set" isn't a procedure}
test info-2.3 {info body option} -body {
    info args set 1
} -returnCodes error -result {wrong # args: should be "info args procname"}
test info-2.4 {info body option} {
    catch {namespace delete test_ns_info2}
    namespace eval test_ns_info2 {
        namespace import ::test_ns_info1::*
        list [info body p] [info body q]
    }
} {{return "x=$x"} {return "y=$y"}}
# Prior to 8.3.0 this would cause a crash because [info body]
# would return the bytecompiled version of foo, which the catch
# would then try and eval out of the foo context, accessing
# compiled local indices
test info-2.5 {info body option, returning bytecompiled bodies} -body {
    unset -nocomplain args
    proc foo {args} {
	foreach v $args {
	    upvar $v var
	    return "variable $v existence: [info exists var]"
	}
    }
    foo a
    eval [info body foo]
} -returnCodes error -result {can't read "args": no such variable}
# Fix for problem tested for in info-2.5 caused problems when
# procedure body had no string rep (i.e. was not yet bytecode)
# causing an empty string to be returned [Bug #545644]
test info-2.6 {info body option, returning list bodies} {
    proc foo args [list subst bar]
    list [string bytelength [info body foo]] \
	    [foo; string bytelength [info body foo]]
} {9 9}

proc testinfocmdcount {} {
    set x [info cmdcount]
    set y 12345
    set z [info cm]
    expr {$z - $x}
}
test info-3.1 {info cmdcount compiled} {
    testinfocmdcount
} 4
test info-3.2 {info cmdcount evaled} -body {
    set x [info cmdcount]
    set y 12345
    set z [info cm]
    expr {$z-$x}
} -cleanup {unset x y z} -result 4
test info-3.3 {info cmdcount evaled} -body [info body testinfocmdcount] -cleanup {unset x y z} -result 4
test info-3.4 {info cmdcount option} -body {
    info cmdcount 1
} -returnCodes error -result {wrong # args: should be "info cmdcount"}

test info-4.1 {info commands option} -body {
    proc t1 {} {}
    proc t2 {} {}
    set x " [info commands] "
    list [string match {* t1 *} $x] [string match {* t2 *} $x] \
            [string match {* set *} $x] [string match {* list *} $x]
} -cleanup {unset x} -result {1 1 1 1}
test info-4.2 {info commands option} -body {
    proc t1 {} {}
    rename t1 ""
    string match "* t1 *" [info comm]
} -result 0
test info-4.3 {info commands option} {
    proc _t1_ {} {}
    proc _t2_ {} {}
    info commands _t1_
} _t1_
test info-4.4 {info commands option} {
    proc _t1_ {} {}
    proc _t2_ {} {}
    lsort [info commands "_t*"]
} {_t1_ _t2_}
catch {rename _t1_ ""}
catch {rename _t2_ ""}
test info-4.5 {info commands option} -returnCodes error -body {
    info commands a b
} -result {wrong # args: should be "info commands ?pattern?"}
# Also some tests in namespace.test

test info-5.1 {info complete option} -body {
    info complete
} -returnCodes error -result {wrong # args: should be "info complete command"}
test info-5.2 {info complete option} {
    info complete abc
} 1
test info-5.3 {info complete option} {
    info complete "\{abcd "
} 0
test info-5.4 {info complete option} {
    info complete {# Comment should be complete command}
} 1
test info-5.5 {info complete option} {
    info complete {[a [b] }
} 0
test info-5.6 {info complete option} {
    info complete {[a [b]}
} 0

test info-6.1 {info default option} {
    proc t1 {a b {c d} {e "long default value"}} {}
    info default t1 a value
} 0
test info-6.2 {info default option} -body {
    proc t1 {a b {c d} {e "long default value"}} {}
    set value 12345
    info d t1 a value
    return $value
} -cleanup {unset value} -result {}
test info-6.3 {info default option} -body {
    proc t1 {a b {c d} {e "long default value"}} {}
    info default t1 c value
} -cleanup {unset value} -result 1
test info-6.4 {info default option} -body {
    proc t1 {a b {c d} {e "long default value"}} {}
    set value 12345
    info default t1 c value
    return $value
} -cleanup {unset value} -result d
test info-6.5 {info default option} -body {
    proc t1 {a b {c d} {e "long default value"}} {}
    set value 12345
    set x [info default t1 e value]
    list $x $value
} -cleanup {unset x value} -result {1 {long default value}}
test info-6.6 {info default option} -returnCodes error -body {
    info default a b
} -result {wrong # args: should be "info default procname arg varname"}
test info-6.7 {info default option} -returnCodes error -body {
    info default _nonexistent_ a b
} -result {"_nonexistent_" isn't a procedure}
test info-6.8 {info default option} -returnCodes error -body {
    proc t1 {a b} {}
    info default t1 x value
} -result {procedure "t1" doesn't have an argument "x"}
test info-6.9 {info default option} -returnCodes error -setup {
    unset -nocomplain a
} -cleanup {unset a} -body {
    set a(0) 88
    proc t1 {a b} {}
    info default t1 a a
} -returnCodes error -result {can't set "a": variable is array}
test info-6.10 {info default option} -setup {
    unset -nocomplain a
} -cleanup {unset a} -body {
    set a(0) 88
    proc t1 {{a 18} b} {}
    info default t1 a a
} -returnCodes error -result {can't set "a": variable is array}
test info-6.11 {info default option} {
    catch {namespace delete test_ns_info2}
    namespace eval test_ns_info2 {
        namespace import ::test_ns_info1::*
        list [info default p x foo] $foo [info default q y bar] $bar
    }
} {0 {} 1 27}

test info-7.1 {info exists option} -body {
    set value foo
    info exists value
} -cleanup {unset value} -result 1

test info-7.2 {info exists option} -setup {unset -nocomplain _nonexistent_} -body {
    info exists _nonexistent_
} -result 0
test info-7.3 {info exists option} {
    proc t1 {x} {return [info exists x]}
    t1 2
} 1
test info-7.4 {info exists option} -body {
    proc t1 {x} {
        global _nonexistent_
        return [info exists _nonexistent_]
    }
    t1 2
} -setup {unset -nocomplain _nonexistent_} -result 0
test info-7.5 {info exists option} {
    proc t1 {x} {
        set y 47
        return [info exists y]
    }
    t1 2
} 1
test info-7.6 {info exists option} {
    proc t1 {x} {return [info exists value]}
    t1 2
} 0
test info-7.7 {info exists option} -setup {
    unset -nocomplain x
} -body {
    set x(2) 44
    list [info exists x] [info exists x(1)] [info exists x(2)]
} -result {1 0 1}
unset -nocomplain x
test info-7.8 {info exists option} -body {
    info exists
} -returnCodes error -result {wrong # args: should be "info exists varName"}
test info-7.9 {info exists option} -body {
    info exists 1 2
} -returnCodes error -result {wrong # args: should be "info exists varName"}

test info-8.1 {info globals option} -body {
    set x 1
    set y 2
    set value 23
    set a " [info globals] "
    list [string match {* x *} $a] [string match {* y *} $a] \
            [string match {* value *} $a] [string match {* _foobar_ *} $a]
} -cleanup {unset x y value a} -result {1 1 1 0}
test info-8.2 {info globals option} -body {
    set _xxx1 1
    set _xxx2 2
    lsort [info g _xxx*]
} -cleanup {unset _xxx1 _xxx2} -result {_xxx1 _xxx2}
test info-8.3 {info globals option} -returnCodes error -body {
    info globals 1 2
} -result {wrong # args: should be "info globals ?pattern?"}
test info-8.4 {info globals option: may have leading namespace qualifiers} -body {
    set x 0
    list [info globals x] [info globals :x] [info globals ::x] [info globals :::x] [info globals ::::x]
} -cleanup {unset x} -result {x {} x x x}
test info-8.5 {info globals option: only return existing global variables} {
    -setup {
	unset -nocomplain ::NO_SUCH_VAR
	proc evalInProc script {eval $script}
    }
    -body {
	evalInProc {global NO_SUCH_VAR; info globals NO_SUCH_VAR}
    }
    -cleanup {
	rename evalInProc {}
    }
    -result {}
}

test info-9.1 {info level option} {
    info level
} 0
test info-9.2 {info level option} {
    proc t1 {a b} {
        set x [info le]
        set y [info level 1]
        list $x $y
    }
    t1 146 testString
} {1 {t1 146 testString}}
test info-9.3 {info level option} {
    proc t1 {a b} {
        t2 [expr $a*2] $b
    }
    proc t2 {x y} {
        list [info level] [info level 1] [info level 2] [info level -1] \
                [info level 0]
    }
    t1 146 {a {b c} {{{c}}}}
} {2 {t1 146 {a {b c} {{{c}}}}} {t2 292 {a {b c} {{{c}}}}} {t1 146 {a {b c} {{{c}}}}} {t2 292 {a {b c} {{{c}}}}}}
test info-9.4 {info level option} {
    proc t1 {} {
        set x [info level]
        set y [info level 1]
        list $x $y
    }
    t1
} {1 t1}
test info-9.5 {info level option} -body {
    info level 1 2
} -returnCodes error -result {wrong # args: should be "info level ?number?"}
test info-9.6 {info level option} -body {
    info level 123a
} -returnCodes error -result {expected integer but got "123a"}
test info-9.7 {info level option} -body {
    info level 0
} -returnCodes error -result {bad level "0"}
test info-9.8 {info level option} -body {
    proc t1 {} {info level -1}
    t1
} -returnCodes error -result {bad level "-1"}
test info-9.9 {info level option} -body {
    proc t1 {x} {info level $x}
    t1 -3
} -returnCodes error -result {bad level "-3"}
test info-9.10 {info level option, namespaces} -body {
    namespace eval t {info level 0}
} -cleanup {
    namespace delete t
} -result {namespace eval t {info level 0}}
test info-9.11 {info level option, aliases} -constraints knownBug -setup {
    proc w {x y z} {info level 0}
    interp alias {} a {} w a b
} -body {
    a c
} -cleanup {
    rename a {}
    rename w {}
} -result {a c}
test info-9.12 {info level option, ensembles} -constraints knownBug -setup {
    proc w {x y z} {info level 0}
    namespace ensemble create -command a -map {foo ::w}
} -body {
    a foo 1 2 3
} -cleanup {
    rename a {}
    rename w {}
} -result {a foo 1 2 3}

set savedLibrary $tcl_library
test info-10.1 {info library option} -body {
    info library x
} -returnCodes error -result {wrong # args: should be "info library"}
test info-10.2 {info library option} {
    set tcl_library 12345
    info library
} {12345}
test info-10.3 {info library option} -body {
    unset tcl_library
    info library
} -returnCodes error -result {no library has been specified for Tcl}
set tcl_library $savedLibrary
unset savedLibrary

test info-11.1 {info loaded option} -body {
    info loaded a b
} -returnCodes error -result {wrong # args: should be "info loaded ?interp?"}
test info-11.2 {info loaded option} -body {
    info loaded {}; info loaded gorp
} -returnCodes error -result {could not find interpreter "gorp"}

test info-12.1 {info locals option} -body {
    set a 22
    proc t1 {x y} {
        set b 13
        set c testing
        global a
	global aa
	set aa 23
        return [info locals]
    }
    lsort [t1 23 24]
} -cleanup {unset a aa} -result {b c x y}
test info-12.2 {info locals option} {
    proc t1 {x y} {
        set xx1 2
        set xx2 3
        set y 4
        return [info loc x*]
    }
    lsort [t1 2 3]
} {x xx1 xx2}
test info-12.3 {info locals option} -body {
    info locals 1 2
} -returnCodes error -result {wrong # args: should be "info locals ?pattern?"}
test info-12.4 {info locals option} {
    info locals
} {}
test info-12.5 {info locals option} {
    proc t1 {} {return [info locals]}
    t1
} {}
test info-12.6 {info locals vs unset compiled locals} {
    proc t1 {lst} {
        foreach $lst $lst {}
        unset lst
        return [info locals]
    }
    lsort [t1 {a b c c d e f}]
} {a b c d e f}
test info-12.7 {info locals with temporary variables} {
    proc t1 {} {
        foreach a {b c} {}
        info locals
    }
    t1
} {a}

test info-13.1 {info nameofexecutable option} -returnCodes error -body {
    info nameofexecutable foo
} -result {wrong # args: should be "info nameofexecutable"}

test info-14.1 {info patchlevel option} -body {
    set a [info patchlevel]
    regexp {[0-9]+\.[0-9]+([p[0-9]+)?} $a
} -cleanup {unset a} -result 1
test info-14.2 {info patchlevel option} -returnCodes error -body {
    info patchlevel a
} -result {wrong # args: should be "info patchlevel"}
test info-14.3 {info patchlevel option} -setup {
    set t $tcl_patchLevel
} -body {
    unset tcl_patchLevel
    info patchlevel
} -cleanup {
    set tcl_patchLevel $t; unset t
} -returnCodes error -result {can't read "tcl_patchLevel": no such variable}

test info-15.1 {info procs option} -body {
    proc t1 {} {}
    proc t2 {} {}
    set x " [info procs] "
    list [string match {* t1 *} $x] [string match {* t2 *} $x] \
            [string match {* _undefined_ *} $x]
} -cleanup {unset x} -result {1 1 0}
test info-15.2 {info procs option} {
    proc _tt1 {} {}
    proc _tt2 {} {}
    lsort [info pr _tt*]
} {_tt1 _tt2}
catch {rename _tt1 {}}
catch {rename _tt2 {}}
test info-15.3 {info procs option} -body {
    info procs 2 3
} -returnCodes error -result {wrong # args: should be "info procs ?pattern?"}
test info-15.4 {info procs option} -setup {
    catch {namespace delete test_ns_info2}
} -body {
    namespace eval test_ns_info2 {
        namespace import ::test_ns_info1::*
        proc r {} {}
        list [lsort [info procs]] [info procs p*]
    }
} -result {{p q r} p}
test info-15.5 {info procs option with a proc in a namespace} -setup {
    catch {namespace delete test_ns_info2}
} -body {
    namespace eval test_ns_info2 {
	proc p1 { arg } {
	    puts cmd
	}
        proc p2 { arg } {
	    puts cmd
	}
    }
    info procs ::test_ns_info2::p1
} -result {::test_ns_info2::p1}
test info-15.6 {info procs option with a pattern in a namespace} -setup {
    catch {namespace delete test_ns_info2}
} -body {
    namespace eval test_ns_info2 {
	proc p1 { arg } {
	    puts cmd
	}
        proc p2 { arg } {
	    puts cmd
	}
    }
    lsort [info procs ::test_ns_info2::p*]
} -result [lsort [list ::test_ns_info2::p1 ::test_ns_info2::p2]]
test info-15.7 {info procs option with a global shadowing proc} -setup {
    catch {namespace delete test_ns_info2}
} -body {
    proc string_cmd { arg } {
        puts cmd
    }
    namespace eval test_ns_info2 {
	proc string_cmd { arg } {
	    puts cmd
	}
    }
    info procs test_ns_info2::string*
} -result {::test_ns_info2::string_cmd}
# This regression test is currently commented out because it requires
# that the implementation of "info procs" looks into the global namespace,
# which it does not (in contrast to "info commands")
test info-15.8 {info procs option with a global shadowing proc} -setup {
    catch {namespace delete test_ns_info2}
} -constraints knownBug -body {
    proc string_cmd { arg } {
        puts cmd
    }
    proc string_cmd2 { arg } {
        puts cmd
    }
    namespace eval test_ns_info2 {
	proc string_cmd { arg } {
	    puts cmd
	}
    }
    namespace eval test_ns_info2 {
        lsort [info procs string*]
    }
} -result [lsort [list string_cmd string_cmd2]]

test info-16.1 {info script option} -returnCodes error -body {
    info script x x
} -result {wrong # args: should be "info script ?filename?"}
test info-16.2 {info script option} {
    file tail [info sc]
} "info.test"
set gorpfile [makeFile "info script\n" gorp.info]
test info-16.3 {info script option} {
    list [source $gorpfile] [file tail [info script]]
} [list $gorpfile info.test]
test info-16.4 {resetting "info script" after errors} {
    catch {source ~_nobody_/foo}
    file tail [info script]
} "info.test"
test info-16.5 {resetting "info script" after errors} {
    catch {source _nonexistent_}
    file tail [info script]
} "info.test"
test info-16.6 {info script option} -body {
    set script [info script]
    list [file tail [info script]] \
	    [info script newname.txt] \
	    [file tail [info script $script]]
} -result [list info.test newname.txt info.test] -cleanup {unset script}
test info-16.7 {info script option} -body {
    set script [info script]
    info script newname.txt
    list [source $gorpfile] [file tail [info script]] \
	    [file tail [info script $script]]
} -result [list $gorpfile newname.txt info.test] -cleanup {unset script}
removeFile gorp.info
set gorpfile [makeFile {list [info script] [info script foo.bar]} gorp.info]
test info-16.8 {info script option} {
    list [source $gorpfile] [file tail [info script]]
} [list [list $gorpfile foo.bar] info.test]
removeFile gorp.info
unset gorpfile

test info-17.1 {info sharedlibextension option} -returnCodes error -body {
    info sharedlibextension foo
} -result {wrong # args: should be "info sharedlibextension"}

test info-18.1 {info tclversion option} -body {
    scan [info tclversion] "%d.%d%c" a b c
} -cleanup {unset -nocomplain a b c} -result 2
test info-18.2 {info tclversion option} -body {
    info t 2
} -returnCodes error -result {wrong # args: should be "info tclversion"}
test info-18.3 {info tclversion option} -body {
    unset tcl_version
    info tclversion
} -returnCodes error -setup {
    set t $tcl_version
} -cleanup {
    set tcl_version $t; unset t
} -result {can't read "tcl_version": no such variable}

test info-19.1 {info vars option} -body {
    set a 1
    set b 2
    proc t1 {x y} {
        global a b
        set c 33
        return [info vars]
    }
    lsort [t1 18 19]
} -cleanup {unset a b} -result {a b c x y}
test info-19.2 {info vars option} -body {
    set xxx1 1
    set xxx2 2
    proc t1 {xxa y} {
        global xxx1 xxx2
        set c 33
        return [info vars x*]
    }
    lsort [t1 18 19]
} -cleanup {unset xxx1 xxx2} -result {xxa xxx1 xxx2}
test info-19.3 {info vars option} {
    lsort [info vars]
} [lsort [info globals]]
test info-19.4 {info vars option} -returnCodes error -body {
    info vars a b
} -result {wrong # args: should be "info vars ?pattern?"}
test info-19.5 {info vars with temporary variables} {
    proc t1 {} {
        foreach a {b c} {}
        info vars
    }
    t1
} {a}
test info-19.6 {info vars: Bug 1072654} -setup {
    namespace eval :: unset -nocomplain foo
    catch {namespace delete x}
} -body {
    namespace eval x info vars foo
} -cleanup {
    namespace delete x
} -result {}

set functions {abs acos asin atan atan2 bool ceil cos cosh double entier exp floor fmod hypot int isqrt log log10 max min pow rand round sin sinh sqrt srand tan tanh wide}
# Check whether the extra testing functions are defined...
if {!([catch {expr T1()} msg] && ($msg eq {invalid command name "tcl::mathfunc::T1"}))} {
    set functions "T1 T2 T3 $functions"  ;# A lazy way of prepending!
}
test info-20.1 {info functions option} {info functions sin} sin
test info-20.2 {info functions option} {lsort [info functions]} $functions
test info-20.3 {info functions option} {
    lsort [info functions a*]
} {abs acos asin atan atan2}
test info-20.4 {info functions option} {
    lsort [info functions *tan*]
} {atan atan2 tan tanh}
test info-20.5 {info functions option} -returnCodes error -body {
    info functions raise an error
} -result {wrong # args: should be "info functions ?pattern?"}
unset functions msg

test info-21.1 {miscellaneous error conditions} -returnCodes error -body {
    info
} -result {wrong # args: should be "info subcommand ?arg ...?"}
test info-21.2 {miscellaneous error conditions} -returnCodes error -body {
    info gorp
} -result {unknown or ambiguous subcommand "gorp": must be args, body, class, cmdcount, commands, complete, coroutine, default, errorstack, exists, frame, functions, globals, hostname, level, library, loaded, locals, nameofexecutable, object, patchlevel, procs, script, sharedlibextension, tclversion, or vars}
test info-21.3 {miscellaneous error conditions} -returnCodes error -body {
    info c
} -result {unknown or ambiguous subcommand "c": must be args, body, class, cmdcount, commands, complete, coroutine, default, errorstack, exists, frame, functions, globals, hostname, level, library, loaded, locals, nameofexecutable, object, patchlevel, procs, script, sharedlibextension, tclversion, or vars}
test info-21.4 {miscellaneous error conditions} -returnCodes error -body {
    info l
} -result {unknown or ambiguous subcommand "l": must be args, body, class, cmdcount, commands, complete, coroutine, default, errorstack, exists, frame, functions, globals, hostname, level, library, loaded, locals, nameofexecutable, object, patchlevel, procs, script, sharedlibextension, tclversion, or vars}
test info-21.5 {miscellaneous error conditions} -returnCodes error -body {
    info s
} -result {unknown or ambiguous subcommand "s": must be args, body, class, cmdcount, commands, complete, coroutine, default, errorstack, exists, frame, functions, globals, hostname, level, library, loaded, locals, nameofexecutable, object, patchlevel, procs, script, sharedlibextension, tclversion, or vars}

##
# ### ### ### ######### ######### #########
## info frame

## Helper
# For the more complex results we cut the file name down to remove path
# dependencies, and we use only part of the first line of the reported
# command. The latter is required because otherwise the whole test case may
# appear in some results, but the result is part of the testcase. An infinite
# string would be required to describe that. The cutting-down breaks this.

proc reduce {frame} {
    set cmd [dict get $frame cmd]
    if {[regexp \n $cmd]} {
	dict set frame cmd \
	    [string range [lindex [split $cmd \n] 0] 0 end-4]
    }
<<<<<<< HEAD
    set pos [lsearch -exact $frame file]
    if {$pos >= 0} {
	incr pos
	set tail  [file tail [lindex $frame $pos]]
	set frame [lreplace $frame $pos $pos $tail]
=======
    if {[dict exists $frame file]} {
	dict set frame file \
	    [file tail [dict get $frame file]]
>>>>>>> bffcc5f6
    }
    return $frame
}
<<<<<<< HEAD
proc subinterp {} {
    interp create sub
    interp debug sub -frame 1
=======

proc subinterp {} { interp create sub ; interp debug sub -frame 1;
>>>>>>> bffcc5f6
    interp eval sub [list proc reduce [info args reduce] [info body reduce]]
}

## Helper
# Generate a stacktrace from the current location to top.  This code
# not only depends on the exact location of things, but also on the
# implementation of tcltest. Any changes and these tests will have to
# be updated.

proc etrace {} {
    set res {}
    set level [info frame]
    while {$level} {
	lappend res [list $level [reduce [info frame $level]]]
	incr level -1
    }
    return $res
}

test info-22.0 {info frame, levels} {!singleTestInterp} {
    info frame
} 7
test info-22.1 {info frame, bad level relative} {!singleTestInterp} {
    # catch is another level!, i.e. we have 8, not 7
    catch {info frame -8} msg
    set msg
} {bad level "-8"}
test info-22.2 {info frame, bad level absolute} {!singleTestInterp} {
    # catch is another level!, i.e. we have 8, not 7
    catch {info frame 9} msg
    set msg
} {bad level "9"}
test info-22.3 {info frame, current, relative} -match glob -body {
    info frame 0
} -result {type source line 753 file */info.test cmd {info frame 0} proc ::tcltest::RunTest}
test info-22.4 {info frame, current, relative, nested} -match glob -body {
    set res [info frame 0]
} -result {type source line 756 file */info.test cmd {info frame 0} proc ::tcltest::RunTest} -cleanup {unset res}
test info-22.5 {info frame, current, absolute} -constraints {!singleTestInterp} -match glob -body {
    reduce [info frame 7]
} -result {type source line 759 file info.test cmd {info frame 7} proc ::tcltest::RunTest}
test info-22.6 {info frame, global, relative} {!singleTestInterp} {
    reduce [info frame -6]
} {type source line 761 file info.test cmd test\ info-22.6\ \{info\ frame,\ global,\ relative\}\ \{!singleTestInter level 0}
test info-22.7 {info frame, global, absolute} {!singleTestInterp} {
    reduce [info frame 1]
} {type source line 764 file info.test cmd test\ info-22.7\ \{info\ frame,\ global,\ absolute\}\ \{!singleTestInter level 0}
test info-22.8 {info frame, basic trace} -match glob -body {
    join [lrange [etrace] 0 2] \n
} -result {* {type source line 733 file info.test cmd {info frame $level} proc ::etrace level 0}
* {type source line 768 file info.test cmd etrace proc ::tcltest::RunTest}
* {type source line * file tcltest* cmd {uplevel 1 $script} proc ::tcltest::RunTest}}
unset -nocomplain msg

test info-23.0.0 {eval'd info frame} {!singleTestInterp} {
    eval {info frame}
} 8
test info-23.0.1 {eval'd info frame} -constraints {singleTestInterp} -match glob -body {
    eval {info frame}
} -result {1[12]} ;# SingleTestInterp results changes depending on running the whole suite, or info.test alone.
test info-23.1.0 {eval'd info frame, semi-dynamic} {!singleTestInterp} {
    eval info frame
} 8
test info-23.1.1 {eval'd info frame, semi-dynamic} -constraints {singleTestInterp} -match glob -body {
    eval info frame
} -result {1[12]}
test info-23.2.0 {eval'd info frame, dynamic} -constraints {!singleTestInterp} -body {
    set script {info frame}
    eval $script
} -cleanup {unset script} -result 8
test info-23.2.1 {eval'd info frame, dynamic} -constraints {singleTestInterp} -match glob -body {
    set script {info frame}
    eval $script
} -cleanup {unset script} -result {1[12]}
test info-23.3 {eval'd info frame, literal} -match glob -body {
    eval {
	info frame 0
    }
} -result {type source line 796 file * cmd {info frame 0} proc ::tcltest::RunTest}
test info-23.4 {eval'd info frame, semi-dynamic} {
    eval info frame 0
} {type eval line 1 cmd {info frame 0} proc ::tcltest::RunTest}
test info-23.5 {eval'd info frame, dynamic} -cleanup {unset script} -body {
    set script {info frame 0}
    eval $script
} -result {type eval line 1 cmd {info frame 0} proc ::tcltest::RunTest}
test info-23.6 {eval'd info frame, trace} -match glob -cleanup {unset script} -body {
    set script {etrace}
    join [lrange [eval $script] 0 2] \n
} -result {* {type source line 733 file info.test cmd {info frame $level} proc ::etrace level 0}
* {type eval line 1 cmd etrace proc ::tcltest::RunTest}
* {type source line 808 file info.test cmd {eval $script} proc ::tcltest::RunTest}}

# -------------------------------------------------------------------------

# Procedures defined in scripts which are arguments to control
# structures (like 'namespace eval', 'interp eval', 'if', 'while',
# 'switch', 'catch', 'for', 'foreach', etc.) have no absolute
# location. The command implementations execute such scripts through
# Tcl_EvalObjEx. Flag 0 causes it to use the bytecode compiler. This
# causes the connection to the context to be lost. Currently only
# procedure bodies are able to remember their context.

# NOTE THAT THESE DO NOT USE THE -setup OPTION TO [test]

# -------------------------------------------------------------------------

namespace eval foo {
    proc bar {} {info frame 0}
}

test info-24.0 {info frame, interaction, namespace eval} -body {
    reduce [foo::bar]
} -cleanup {
    namespace delete foo
} -result {type source line 828 file info.test cmd {info frame 0} proc ::foo::bar level 0}

# -------------------------------------------------------------------------

set flag 1
if {$flag} {
    namespace eval foo {}
    proc ::foo::bar {} {info frame 0}
}

test info-24.1 {info frame, interaction, if} -body {
    reduce [foo::bar]
} -cleanup {
    namespace delete foo
} -result {type source line 842 file info.test cmd {info frame 0} proc ::foo::bar level 0}

# -------------------------------------------------------------------------

set flag 1
while {$flag} {
    namespace eval foo {}
    proc ::foo::bar {} {info frame 0}
    set flag 0
}
unset flag

test info-24.2 {info frame, interaction, while} -body {
    reduce [foo::bar]
} -cleanup {
    namespace delete foo
} -result {type source line 856 file info.test cmd {info frame 0} proc ::foo::bar level 0}

# -------------------------------------------------------------------------

catch {
    namespace eval foo {}
    proc ::foo::bar {} {info frame 0}
}

test info-24.3 {info frame, interaction, catch} -body {
    reduce [foo::bar]
} -cleanup {
    namespace delete foo
} -result {type source line 871 file info.test cmd {info frame 0} proc ::foo::bar level 0}

# -------------------------------------------------------------------------

foreach var val {
    namespace eval foo {}
    proc ::foo::bar {} {info frame 0}
    break
}
unset var

test info-24.4 {info frame, interaction, foreach} -body {
    reduce [foo::bar]
} -cleanup {
    namespace delete foo
} -result {type source line 884 file info.test cmd {info frame 0} proc ::foo::bar level 0}

# -------------------------------------------------------------------------

for {} {1} {} {
    namespace eval foo {}
    proc ::foo::bar {} {info frame 0}
    break
}

test info-24.5 {info frame, interaction, for} -body {
    reduce [foo::bar]
} -cleanup {
    namespace delete foo
} -result {type source line 899 file info.test cmd {info frame 0} proc ::foo::bar level 0}

# -------------------------------------------------------------------------

namespace eval foo {}
set x foo
switch -exact -- $x {
    foo {
	proc ::foo::bar {} {info frame 0}
    }
    default {}
}

test info-24.6.0 {info frame, interaction, switch, list body} -body {
    reduce [foo::bar]
} -cleanup {
    namespace delete foo
    unset x
} -result {type source line 915 file info.test cmd {info frame 0} proc ::foo::bar level 0}

# -------------------------------------------------------------------------

namespace eval foo {}
set x foo
switch -exact -- $x foo {
    proc ::foo::bar {} {info frame 0}
}

test info-24.6.1 {info frame, interaction, switch, multi-body} -body {
    reduce [foo::bar]
} -cleanup {
    namespace delete foo
    unset x
} -result {type source line 932 file info.test cmd {info frame 0} proc ::foo::bar level 0}

# -------------------------------------------------------------------------

namespace eval foo {}
set x foo
switch -exact -- $x [list foo {
    proc ::foo::bar {} {info frame 0}
}]

test info-24.6.2 {info frame, interaction, switch, list body, dynamic} -body {
    reduce [foo::bar]
} -cleanup {
    namespace delete foo
    unset x
} -result {type proc line 1 cmd {info frame 0} proc ::foo::bar level 0}

# -------------------------------------------------------------------------

namespace eval foo {}
dict for {k v} {foo bar} {
    proc ::foo::bar {} {info frame 0}
}

test info-24.7 {info frame, interaction, dict for} {
    reduce [foo::bar]
} {type source line 961 file info.test cmd {info frame 0} proc ::foo::bar level 0}

namespace delete foo
unset k v

# -------------------------------------------------------------------------

namespace eval foo {}
set thedict {foo bar}
dict with thedict {
    proc ::foo::bar {} {info frame 0}
}

test info-24.8 {info frame, interaction, dict with} {
    reduce [foo::bar]
} {type source line 976 file info.test cmd {info frame 0} proc ::foo::bar level 0}

namespace delete foo
unset thedict foo

# -------------------------------------------------------------------------

namespace eval foo {}
dict filter {foo bar} script {k v} {
    proc ::foo::bar {} {info frame 0}
    set x 1
}
unset k v x

test info-24.9 {info frame, interaction, dict filter} {
    reduce [foo::bar]
} {type source line 990 file info.test cmd {info frame 0} proc ::foo::bar level 0}

namespace delete foo
#unset x

# -------------------------------------------------------------------------

eval {
    proc bar {} {info frame 0}
}

test info-25.0 {info frame, proc in eval} {
    reduce [bar]
} {type source line 1005 file info.test cmd {info frame 0} proc ::bar level 0}
# Don't need to clean up yet...

proc bar {} {info frame 0}

test info-25.1 {info frame, regular proc} {
    reduce [bar]
} {type source line 1013 file info.test cmd {info frame 0} proc ::bar level 0}

rename bar {}

# -------------------------------------------------------------------------
# More info-30.x test cases at the end of the file.
test info-30.0 {bs+nl in literal words} -cleanup {unset res} -body {
    if {1} {
	set res \
	    [reduce [info frame 0]];#1018
    }
    return $res
    # This was reporting line 3 instead of the correct 4 because the
    # bs+nl combination is subst by the parser before the 'if'
    # command, and the bcc, see the word. Fixed by recording the
    # offsets of all bs+nl sequences in literal words, then using the
    # information in the bcc and other places to bump line numbers when
    # parsing over the location. Also affected: testcases 22.8 and 23.6.
} -result {type source line 1026 file info.test cmd {info frame 0} proc ::tcltest::RunTest}

# -------------------------------------------------------------------------
# See 24.0 - 24.5 for similar situations, using literal scripts.

set body {set flag 0
    set a c
    set res [info frame 0]} ;# line 3!

test info-31.0 {ns eval, script in variable} -body {namespace eval foo {variable res {}}
    namespace eval foo $body
    return $foo::res
} -result {type eval line 3 cmd {info frame 0} level 0} -cleanup {
    catch {namespace delete foo}
}
test info-31.1 {if, script in variable} -cleanup {unset res a flag} -body {
    if 1 $body
    return $res
} -result {type eval line 3 cmd {info frame 0} proc ::tcltest::RunTest}

test info-31.1a {if, script in variable} -cleanup {unset res a flag} -body {
    if 1 then $body
    return $res
} -result {type eval line 3 cmd {info frame 0} proc ::tcltest::RunTest}

test info-31.2 {while, script in variable} -cleanup {unset flag res a} -body {
    set flag 1
    while {$flag} $body
    return $res
} -result {type eval line 3 cmd {info frame 0} proc ::tcltest::RunTest}

# .3 - proc - scoping prevent return of result ...

test info-31.4 {foreach, script in variable} -cleanup {unset var res a flag} -body {
    foreach var val $body
    set res
} -result {type eval line 3 cmd {info frame 0} proc ::tcltest::RunTest}

test info-31.5 {for, script in variable} -cleanup {unset flag res a} -body {
    set flag 1
    for {} {$flag} {} $body
    return $res
} -result {type eval line 3 cmd {info frame 0} proc ::tcltest::RunTest}

test info-31.6 {eval, script in variable} -cleanup {unset res a flag} -body {
    eval $body
    return $res
} -result {type eval line 3 cmd {info frame 0} proc ::tcltest::RunTest}

# -------------------------------------------------------------------------

set body {
    foo {
	proc ::foo::bar {} {info frame 0}
    }
}

namespace eval foo {}
set x foo
switch -exact -- $x $body
unset body

test info-31.7 {info frame, interaction, switch, dynamic} -body {
    reduce [foo::bar]
} -cleanup {
    namespace delete foo
    unset x
} -result {type proc line 1 cmd {info frame 0} proc ::foo::bar level 0}

# -------------------------------------------------------------------------

set body {
    proc ::foo::bar {} {info frame 0}
}

namespace eval foo {}
eval $body

test info-32.0 {info frame, dynamic procedure} -body {
    reduce [foo::bar]
} -cleanup {
    namespace delete foo
} -result {type proc line 1 cmd {info frame 0} proc ::foo::bar level 0}

# -------------------------------------------------------------------------

namespace {*}{
    eval
    foo
    {proc bar {} {info frame 0}}
}
test info-33.0 {{*}, literal, direct} -body {
    reduce [foo::bar]
} -cleanup {
    namespace delete foo
} -result {type source line 1124 file info.test cmd {info frame 0} proc ::foo::bar level 0}

# -------------------------------------------------------------------------

namespace eval foo {}
proc foo::bar {} {
    set flag 1
    if {*}{
	{$flag}
	{info frame 0}
    }
}
test info-33.1 {{*}, literal, simple, bytecompiled} -body {
    reduce [foo::bar]
} -cleanup {
    namespace delete foo
} -result {type source line 1139 file info.test cmd {info frame 0} proc ::foo::bar level 0}

# -------------------------------------------------------------------------

namespace {*}"
    eval
    foo
    {proc bar {} {info frame 0}}
"
test info-33.2 {{*}, literal, direct} {
    reduce [foo::bar]
} {type source line 1153 file info.test cmd {info frame 0} proc ::foo::bar level 0}

namespace delete foo

# -------------------------------------------------------------------------

namespace {*}"eval\nfoo\n{proc bar {} {info frame 0}}\n"

test info-33.2a {{*}, literal, not simple, direct} {
    reduce [foo::bar]
} {type proc line 1 cmd {info frame 0} proc ::foo::bar level 0}

namespace delete foo

# -------------------------------------------------------------------------

namespace eval foo {}
proc foo::bar {} {
    set flag 1
    if {*}"
	{1}
	{info frame 0}
    "
}
test info-33.3 {{*}, literal, simple, bytecompiled} {
    reduce [foo::bar]
} {type source line 1178 file info.test cmd {info frame 0} proc ::foo::bar level 0}

namespace delete foo

# -------------------------------------------------------------------------

namespace eval foo {}
proc foo::bar {} {
    set flag 1
    if {*}"\n{1}\n{info frame 0}"
}
test info-33.3a {{*}, literal, not simple, bytecompiled} {
    reduce [foo::bar]
} {type eval line 1 cmd {info frame 0} proc ::foo::bar level 0}

namespace delete foo

# -------------------------------------------------------------------------

set body {
    eval
    foo
    {proc bar {} {
	info frame 0
    }}
}
namespace {*}$body
test info-34.0 {{*}, dynamic, direct} {
    reduce [foo::bar]
} {type proc line 2 cmd {info frame 0} proc ::foo::bar level 0}

unset body
namespace delete foo

# -------------------------------------------------------------------------

namespace eval foo {}
set body {
    {$flag}
    {info frame 0}
}
proc foo::bar {} {
    global body
    set flag 1
    if {*}$body
}
test info-34.1 {{*}, literal, bytecompiled} {
    reduce [foo::bar]
} {type eval line 1 cmd {info frame 0} proc ::foo::bar level 0}

unset body
namespace delete foo

# -------------------------------------------------------------------------

proc foo {} {
    apply {
	{x y}
	{info frame 0}
    } 0 0
}
test info-35.0 {apply, literal} {
    reduce [foo]
} {type source line 1241 file info.test cmd {info frame 0} lambda {
	{x y}
	{info frame 0}
    } level 0}
rename foo {}

set lambda {
    {x y}
    {info frame 0}
}
test info-35.1 {apply, dynamic} {
    reduce [apply $lambda 0 0]
} {type proc line 1 cmd {info frame 0} lambda {
    {x y}
    {info frame 0}
} level 0}
unset lambda

# -------------------------------------------------------------------------

namespace eval foo {}
proc foo::bar {} {
    dict for {k v} {foo bar} {
	set x [info frame 0]
    }
    set x
}
test info-36.0 {info frame, dict for, bcc} -body {
    reduce [foo::bar]
} -result {type source line 1269 file info.test cmd {info frame 0} proc ::foo::bar level 0}

namespace delete foo

# -------------------------------------------------------------------------

namespace eval foo {}
proc foo::bar {} {
    set x foo
    switch -exact -- $x {
	foo {set y [info frame 0]}
        default {}
    }
    set y
}

test info-36.1.0 {switch, list literal, bcc} -body {
    reduce [foo::bar]
} -result {type source line 1285 file info.test cmd {info frame 0} proc ::foo::bar level 0}

namespace delete foo

# -------------------------------------------------------------------------

namespace eval foo {}
proc foo::bar {} {
    set x foo
    switch -exact -- $x foo {set y [info frame 0]}
    set y
}

test info-36.1.1 {switch, multi-body literals, bcc} -body {
    reduce [foo::bar]
} -result {type source line 1302 file info.test cmd {info frame 0} proc ::foo::bar level 0}

namespace delete foo

# -------------------------------------------------------------------------

test info-37.0 {eval pure list, single line} -match glob -body {
    # Basically, counting the newline in the word seen through $foo
    # doesn't really make sense. It makes a bit of sense if the word
    # would have been a string literal in the command list.
    #
    # Problem: At the point where we see the list elements we cannot
    # distinguish the two cases, thus we cannot switch between
    # count/not-count, it is has to be one or the other for all
    # cases. Of the two possibilities miguel convinced me that 'not
    # counting' is the more proper.
    set foo {b
	c}
    set cmd [list foreach $foo {x y} {
	set res [join [lrange [etrace] 0 2] \n]
	break
    }]
    eval $cmd
    return $res
} -result {* {type source line 733 file info.test cmd {info frame $level} proc ::etrace level 0}
* {type eval line 2 cmd etrace proc ::tcltest::RunTest}
* {type eval line 1 cmd foreac proc ::tcltest::RunTest}} -cleanup {unset foo cmd res b c}

# -------------------------------------------------------------------------

# 6 cases.
## DV. direct-var          - unchanged
## DPV direct-proc-var     - ditto
## PPV proc-proc-var       - ditto
## DL. direct-literal      - now tracking absolute location
## DPL direct-proc-literal - ditto
## PPL proc-proc-literal   - ditto
## ### ### ### ######### ######### #########"

proc control {vv script} {
    upvar 1 $vv var
    return [uplevel 1 $script]
}

proc datal {} {
    control y {
	set y PPL
	etrace
    }
}

proc datav {} {
    set script {
	set y PPV
	etrace
    }
    control y $script
}

test info-38.1 {location information for uplevel, dv, direct-var} -match glob -body {
    set script {
	set y DV.
	etrace
    }
    join [lrange [uplevel \#0 $script] 0 2] \n
} -result {* {type source line 733 file info.test cmd {info frame $level} proc ::etrace level 0}
* {type eval line 3 cmd etrace proc ::tcltest::RunTest}
* {type source line 1372 file info.test cmd {uplevel \\#0 $script} proc ::tcltest::RunTest}} -cleanup {unset script y}

# 38.2 moved to bottom to not disturb other tests with the necessary changes to this one.








test info-38.3 {location information for uplevel, dpv, direct-proc-var} -match glob -body {
    set script {
	set y DPV
	etrace
    }
    join [lrange [control y $script] 0 3] \n
} -result {* {type source line 733 file info.test cmd {info frame $level} proc ::etrace level 0}
* {type eval line 3 cmd etrace proc ::control}
* {type source line 1349 file info.test cmd {uplevel 1 $script} proc ::control}
* {type source line 1391 file info.test cmd {control y $script} proc ::tcltest::RunTest}} -cleanup {unset script y}

# 38.4 moved to bottom to not disturb other tests with the necessary changes to this one.









test info-38.5 {location information for uplevel, ppv, proc-proc-var} -match glob -body {
    join [lrange [datav] 0 4] \n
} -result {* {type source line 733 file info.test cmd {info frame $level} proc ::etrace level 0}
* {type eval line 3 cmd etrace proc ::control}
* {type source line 1349 file info.test cmd {uplevel 1 $script} proc ::control}
* {type source line 1364 file info.test cmd {control y $script} proc ::datav level 1}
* {type source line 1408 file info.test cmd datav proc ::tcltest::RunTest}}

# 38.6 moved to bottom to not disturb other tests with the necessary changes to this one.







testConstraint testevalex [llength [info commands testevalex]]
test info-38.7 {location information for arg substitution} -constraints testevalex -match glob -body {
    join [lrange [testevalex {return -level 0 [etrace]}] 0 3] \n
} -result {* {type source line 733 file info.test cmd {info frame \$level} proc ::etrace level 0}
* {type eval line 1 cmd etrace proc ::tcltest::RunTest}
* {type source line 1425 file info.test cmd {testevalex {return -level 0 \[etrace]}} proc ::tcltest::RunTest}
* {type source line 2325 file tcltest* cmd {uplevel 1 $script} proc ::tcltest::RunTest}}

# -------------------------------------------------------------------------
# literal sharing

test info-39.0 {location information not confused by literal sharing} -body {
    namespace eval ::foo {}
    proc ::foo::bar {} {
	lappend res {}
	lappend res [reduce [eval {info frame 0}]]
	lappend res [reduce [eval {info frame 0}]]
	return $res
    }
    set res [::foo::bar]
    namespace delete ::foo
    join $res \n
} -cleanup {unset res} -result {
type source line 1438 file info.test cmd {info frame 0} proc ::foo::bar level 0
type source line 1439 file info.test cmd {info frame 0} proc ::foo::bar level 0}

# -------------------------------------------------------------------------
# Additional tests for info-30.*, handling of continuation lines (bs+nl sequences).

test info-30.1 {bs+nl in literal words, procedure body, compiled} -body {
    proc abra {} {
	if {1} \
	    {
		return \
		    [reduce [info frame 0]];# line 1446
	    }
    }
    abra
} -cleanup {
    rename abra {}
} -result {type source line 1457 file info.test cmd {info frame 0} proc ::abra level 0}

test info-30.2 {bs+nl in literal words, namespace script} {
    namespace eval xxx {
	variable res \
<<<<<<< HEAD
	    [reduce [info frame 0]];# line 1468
    }
    return $xxx::res
} {type source line 1468 file info.test cmd {info frame 0} level 0}
=======
	    [info frame 0];# line 1457
    }
    return [reduce $xxx::res]
} {type source line 1457 file info.test cmd {info frame 0} level 0}
>>>>>>> bffcc5f6

test info-30.3 {bs+nl in literal words, namespace multi-word script} {
    namespace eval xxx variable res \
	[list [reduce [info frame 0]]];# line 1475
    return $xxx::res
} {type source line 1475 file info.test cmd {info frame 0} proc ::tcltest::RunTest}

test info-30.4 {bs+nl in literal words, eval script} -cleanup {unset res} -body {
    eval {
	set ::res \
	    [reduce [info frame 0]];# line 1482
    }
    return $res
} -result {type source line 1482 file info.test cmd {info frame 0} proc ::tcltest::RunTest}

test info-30.5 {bs+nl in literal words, eval script, with nested words} -body {
    eval {
	if {1} \
	    {
		set ::res \
		    [reduce [info frame 0]];# line 1492
	    }
    }
    return $res
} -cleanup {unset res} -result {type source line 1492 file info.test cmd {info frame 0} proc ::tcltest::RunTest}

test info-30.6 {bs+nl in computed word} -cleanup {unset res} -body {
    set res "\
[reduce [info frame 0]]";# line 1500
} -result { type source line 1500 file info.test cmd {info frame 0} proc ::tcltest::RunTest}

test info-30.7 {bs+nl in computed word, in proc} -body {
    proc abra {} {
	return "\
[reduce [info frame 0]]";# line 1506
    }
    abra
} -cleanup {
    rename abra {}
} -result { type source line 1506 file info.test cmd {info frame 0} proc ::abra level 0}

test info-30.8 {bs+nl in computed word, nested eval} -body {
    eval {
	set \
	    res "\
[reduce [info frame 0]]";# line 1517
}
} -cleanup {unset res} -result { type source line 1517 file info.test cmd {info frame 0} proc ::tcltest::RunTest}

test info-30.9 {bs+nl in computed word, nested eval} -body {
    eval {
	set \
	    res "\
[reduce \
     [info frame 0]]";# line 1526
}
} -cleanup {unset res} -result { type source line 1526 file info.test cmd {info frame 0} proc ::tcltest::RunTest}

test info-30.10 {bs+nl in computed word, key to array} -body {
    set tmp([set \
	    res "\
[reduce \
     [info frame 0]]"]) x ; #1534
    unset tmp
    set res
} -cleanup {unset res} -result { type source line 1534 file info.test cmd {info frame 0} proc ::tcltest::RunTest}

test info-30.11 {bs+nl in subst arguments} -body {
    subst {[set \
	    res "\
[reduce \
     [info frame 0]]"]} ; #1543
} -cleanup {unset res} -result { type source line 1543 file info.test cmd {info frame 0} proc ::tcltest::RunTest}

test info-30.12 {bs+nl in computed word, nested eval} -body {
    eval {
	set \
	    res "\
[set x {}] \
[reduce \
     [info frame 0]]";# line 1552
}
} -cleanup {unset res x} -result {   type source line 1552 file info.test cmd {info frame 0} proc ::tcltest::RunTest}

test info-30.13 {bs+nl in literal words, uplevel script, with nested words} -body {
    subinterp ; set res [interp eval sub { uplevel #0 {
	if {1} \
	    {
		set ::res \
		    [reduce [info frame 0]];# line 1561
	    }
    }
    set res }] ; interp delete sub ; set res
} -cleanup {unset res} -result {type source line 1561 file info.test cmd {info frame 0} level 0}

test info-30.14 {bs+nl, literal word, uplevel through proc} {
    subinterp ; set res [interp eval sub { proc abra {script} {
	uplevel 1 $script
    }
    set res [abra {
	return "\
[reduce [info frame 0]]";# line 1573
    }]
    rename abra {}
    set res }] ; interp delete sub ; set res
} { type source line 1573 file info.test cmd {info frame 0} proc ::abra}

test info-30.15 {bs+nl in literal words, nested proc body, compiled} {
    proc a {} {
	proc b {} {
	    if {1} \
		{
		    return \
			[reduce [info frame 0]];# line 1585
		}
	}
    }
    a ; set res [b]
    rename a {}
    rename b {}
    set res
} {type source line 1585 file info.test cmd {info frame 0} proc ::b level 0}

test info-30.16 {bs+nl in multi-body switch, compiled} {
    proc a {value} {
	switch -regexp -- $value \
	    ^key     { info frame 0; # 1598 } \
	    \t###    { info frame 0; # 1599 } \
	    {[0-9]*} { info frame 0; # 1600 }
    }
    set res {}
    lappend res [reduce [a {key   }]]
    lappend res [reduce [a {1alpha}]]
    set res "\n[join $res \n]"
} {
type source line 1598 file info.test cmd {info frame 0} proc ::a level 0
type source line 1600 file info.test cmd {info frame 0} proc ::a level 0}

test info-30.17 {bs+nl in multi-body switch, direct} {
    switch -regexp -- {key    } \
	^key     { reduce [info frame 0] ;# 1612 } \
        \t###    { } \
        {[0-9]*} { }
} {type source line 1612 file info.test cmd {info frame 0} proc ::tcltest::RunTest}

test info-30.18 {bs+nl, literal word, uplevel through proc, appended, loss of primary tracking data} {
    proc abra {script} {
	append script "\n# end of script"
	uplevel 1 $script
    }
    set res [abra {
	return "\
[reduce [info frame 0]]";# line 1613, still line of 3 appended script
    }]
    rename abra {}
    set res
} { type eval line 3 cmd {info frame 0} proc ::abra}
# { type source line 1606 file info.test cmd {info frame 0} proc ::abra}

test info-30.19 {bs+nl in single-body switch, compiled} {
    proc a {value} {
	switch -regexp -- $value {
	    ^key     { reduce \
			   [info frame 0] }
	    \t       { reduce \
			   [info frame 0] }
	    {[0-9]*} { reduce \
			   [info frame 0] }
	}
    }
    set res {}
    lappend res [a {key   }]
    lappend res [a {1alpha}]
    set res "\n[join $res \n]"
} {
type source line 1635 file info.test cmd {info frame 0} proc ::a level 0
type source line 1639 file info.test cmd {info frame 0} proc ::a level 0}

test info-30.20 {bs+nl in single-body switch, direct} {
    switch -regexp -- {key    } { \

	^key     { reduce \
		       [info frame 0] }
	\t###    { }
        {[0-9]*} { }
    }
} {type source line 1654 file info.test cmd {info frame 0} proc ::tcltest::RunTest}

test info-30.21 {bs+nl in if, full compiled} {
    proc a {value} {
	if {$value} \
	    {info frame 0} \
	    {info frame 0} ; # 1664
    }
    set res {}
    lappend res [reduce [a 1]]
    lappend res [reduce [a 0]]
    set res "\n[join $res \n]"
} {
type source line 1663 file info.test cmd {info frame 0} proc ::a level 0
type source line 1664 file info.test cmd {info frame 0} proc ::a level 0}

test info-30.22 {bs+nl in computed word, key to array, compiled} {
    proc a {} {
	set tmp([set \
		     res "\
[reduce \
     [info frame 0]]"]) x ; #1679
    unset tmp
    set res
    }
    set res [a]
    rename a {}
    set res
} { type source line 1679 file info.test cmd {info frame 0} proc ::a level 0}

test info-30.23 {bs+nl in multi-body switch, full compiled} {
    proc a {value} {
	switch -exact -- $value \
	    key     { info frame 0; # 1691 } \
	    xxx     { info frame 0; # 1692 } \
	    000     { info frame 0; # 1693 }
    }
    set res {}
    lappend res [reduce [a key]]
    lappend res [reduce [a 000]]
    set res "\n[join $res \n]"
} {
type source line 1691 file info.test cmd {info frame 0} proc ::a level 0
type source line 1693 file info.test cmd {info frame 0} proc ::a level 0}

test info-30.24 {bs+nl in single-body switch, full compiled} {
    proc a {value} {
	switch -exact -- $value {
	    key { reduce \
		      [info frame 0] }
	    xxx { reduce \
		      [info frame 0] }
	    000 { reduce \
		      [info frame 0] }
	}
    }
    set res {}
    lappend res [a key]
    lappend res [a 000]
    set res "\n[join $res \n]"
} {
type source line 1707 file info.test cmd {info frame 0} proc ::a level 0
type source line 1711 file info.test cmd {info frame 0} proc ::a level 0}

test info-30.25 {TIP 280 for compiled [subst]} {
    subst {[reduce [info frame 0]]} ; # 1723
} {type source line 1723 file info.test cmd {info frame 0} proc ::tcltest::RunTest}
test info-30.26 {TIP 280 for compiled [subst]} {
    subst \
	    {[reduce [info frame 0]]} ; # 1727
} {type source line 1727 file info.test cmd {info frame 0} proc ::tcltest::RunTest}
test info-30.27 {TIP 280 for compiled [subst]} {
    subst {
[reduce [info frame 0]]} ; # 1731
} {
type source line 1731 file info.test cmd {info frame 0} proc ::tcltest::RunTest}
test info-30.28 {TIP 280 for compiled [subst]} {
    subst {\
[reduce [info frame 0]]} ; # 1736
} { type source line 1736 file info.test cmd {info frame 0} proc ::tcltest::RunTest}
test info-30.29 {TIP 280 for compiled [subst]} {
    subst {foo\
[reduce [info frame 0]]} ; # 1740
} {foo type source line 1740 file info.test cmd {info frame 0} proc ::tcltest::RunTest}
test info-30.30 {TIP 280 for compiled [subst]} {
    subst {foo
[reduce [info frame 0]]} ; # 1744
} {foo
type source line 1744 file info.test cmd {info frame 0} proc ::tcltest::RunTest}
test info-30.31 {TIP 280 for compiled [subst]} {
    subst {[][reduce [info frame 0]]} ; # 1748
} {type source line 1748 file info.test cmd {info frame 0} proc ::tcltest::RunTest}
test info-30.32 {TIP 280 for compiled [subst]} {
    subst {[\
][reduce [info frame 0]]} ; # 1752
} {type source line 1752 file info.test cmd {info frame 0} proc ::tcltest::RunTest}
test info-30.33 {TIP 280 for compiled [subst]} {
    subst {[
][reduce [info frame 0]]} ; # 1756
} {type source line 1756 file info.test cmd {info frame 0} proc ::tcltest::RunTest}
test info-30.34 {TIP 280 for compiled [subst]} {
    subst {[format %s {}
][reduce [info frame 0]]} ; # 1760
} {type source line 1760 file info.test cmd {info frame 0} proc ::tcltest::RunTest}
test info-30.35 {TIP 280 for compiled [subst]} {
    subst {[format %s {}
]
[reduce [info frame 0]]} ; # 1765
} {
type source line 1765 file info.test cmd {info frame 0} proc ::tcltest::RunTest}
test info-30.36 {TIP 280 for compiled [subst]} {
    subst {
[format %s {}][reduce [info frame 0]]} ; # 1770
} {
type source line 1770 file info.test cmd {info frame 0} proc ::tcltest::RunTest}
test info-30.37 {TIP 280 for compiled [subst]} {
    subst {
[format %s {}]
[reduce [info frame 0]]} ; # 1776
} {

type source line 1776 file info.test cmd {info frame 0} proc ::tcltest::RunTest}
test info-30.38 {TIP 280 for compiled [subst]} {
    subst {\
[format %s {}][reduce [info frame 0]]} ; # 1782
} { type source line 1782 file info.test cmd {info frame 0} proc ::tcltest::RunTest}
test info-30.39 {TIP 280 for compiled [subst]} {
    subst {\
[format %s {}]\
[reduce [info frame 0]]} ; # 1787
} {  type source line 1787 file info.test cmd {info frame 0} proc ::tcltest::RunTest}
test info-30.40 {TIP 280 for compiled [subst]} -setup {
    unset -nocomplain empty
} -body {
    set empty {}
    subst {$empty[reduce [info frame 0]]} ; # 1793
} -cleanup {
    unset empty
} -result {type source line 1793 file info.test cmd {info frame 0} proc ::tcltest::RunTest}
test info-30.41 {TIP 280 for compiled [subst]} -setup {
    unset -nocomplain empty
} -body {
    set empty {}
    subst {$empty
[reduce [info frame 0]]} ; # 1802
} -cleanup {
    unset empty
} -result {
type source line 1802 file info.test cmd {info frame 0} proc ::tcltest::RunTest}
test info-30.42 {TIP 280 for compiled [subst]} -setup {
    unset -nocomplain empty
} -body {
    set empty {}; subst {$empty\
[reduce [info frame 0]]} ; # 1811
} -cleanup {
    unset empty
} -result { type source line 1811 file info.test cmd {info frame 0} proc ::tcltest::RunTest}
test info-30.43 {TIP 280 for compiled [subst]} -body {
    unset -nocomplain a\nb
    set a\nb {}
    subst {${a
b}[reduce [info frame 0]]} ; # 1819
} -cleanup {unset a\nb} -result {type source line 1819 file info.test cmd {info frame 0} proc ::tcltest::RunTest}
test info-30.44 {TIP 280 for compiled [subst]} {
    unset -nocomplain a
    set a(\n) {}
    subst {$a(
)[reduce [info frame 0]]} ; # 1825
} {type source line 1825 file info.test cmd {info frame 0} proc ::tcltest::RunTest}
test info-30.45 {TIP 280 for compiled [subst]} {
    unset -nocomplain a
    set a() {}
    subst {$a([
return -level 0])[reduce [info frame 0]]} ; # 1831
} {type source line 1831 file info.test cmd {info frame 0} proc ::tcltest::RunTest}
test info-30.46 {TIP 280 for compiled [subst]} {
    unset -nocomplain a
    set a(1836) YES;  set a(1835) 1835; set a(1837) 1837
    subst {$a([dict get [info frame 0] line])} ; # 1836
} YES
test info-30.47 {TIP 280 for compiled [subst]} {
    unset -nocomplain a
    set a(\n1842) YES;  set a(\n1841) 1841; set a(\n1843) 1843
    subst {$a(
[dict get [info frame 0] line])} ; # 1842
} YES
unset -nocomplain a

test info-30.48 {Bug 2850901} testevalex {
    testevalex {return -level 0 [format %s {}
][reduce [info frame 0]]} ; # line 2 of the eval
} {type eval line 2 cmd {info frame 0} proc ::tcltest::RunTest}


# -------------------------------------------------------------------------
# literal sharing 2, bug 2933089

test info-39.1 {location information not confused by literal sharing, bug 2933089} -setup {
    set result {}

    proc print_one {} {}
    proc test_info_frame {} {
	set x 1
	set y x

	if "$x != 1" {
	} else {
	    print_one
	} ;#line 1854^

	if "$$y != 1" {
	} else {
	    print_one
	} ;#line 1859^
	# Do not put the comments listing the line numbers into the
	# branches. We need shared literals, and the comments would
	# make them different, thus unshared.
    }

    proc get_frame_info { cmd_str op } {
	lappend ::result [reduce [eval {info frame -3}]]
    }
    trace add execution print_one enter get_frame_info
} -body {
    test_info_frame;
    join $result \n
} -cleanup {
    trace remove execution print_one enter get_frame_info
    rename get_frame_info {}
    rename test_info_frame {}
    rename print_one {}
} -result {type source line 1865 file info.test cmd print_one proc ::test_info_frame level 1
type source line 1870 file info.test cmd print_one proc ::test_info_frame level 1}

# -------------------------------------------------------------------------
# Tests moved to the end to not disturb other tests and their locations.

test info-38.6 {location information for uplevel, ppl, proc-proc-literal} -match glob -setup {subinterp} -body {
    interp eval sub {
	proc etrace {} {
	    set res {}
	    set level [info frame]
	    while {$level} {
		lappend res [list $level [reduce [info frame $level]]]
		incr level -1
	    }
	    return $res
	}
	proc control {vv script} {
	    upvar 1 $vv var
	    return [uplevel 1 $script]
	}
	proc datal {} {
	    control y {
		set y PPL
		etrace
	    }
	}
	join [lrange [datal] 0 4] \n
    }
} -result {* {type source line 1901 file info.test cmd {info frame $level} proc ::etrace level 0}
* {type source line 1913 file info.test cmd etrace proc ::control}
* {type source line 1908 file info.test cmd {uplevel 1 $script} proc ::control}
* {type source line 1911 file info.test cmd control proc ::datal level 1}
* {type source line 1916 file info.test cmd datal level 2}} -cleanup {interp delete sub}

test info-38.4 {location information for uplevel, dpv, direct-proc-literal} -match glob -setup {subinterp} -body {
    interp eval sub {
	proc etrace {} {
	    set res {}
	    set level [info frame]
	    while {$level} {
		lappend res [list $level [reduce [info frame $level]]]
		incr level -1
	    }
	    return $res
	}
	proc control {vv script} {
	    upvar 1 $vv var
	    return [uplevel 1 $script]
	}
	join [lrange [control y {
	    set y DPL
	    etrace
	}] 0 3] \n
    }
} -result {* {type source line 1930 file info.test cmd {info frame $level} proc ::etrace level 0}
* {type source line 1941 file info.test cmd etrace proc ::control}
* {type source line 1937 file info.test cmd {uplevel 1 $script} proc ::control}
* {type source line 1939 file info.test cmd control level 1}} -cleanup {interp delete sub}

test info-38.2 {location information for uplevel, dl, direct-literal} -match glob -setup {subinterp} -body {
    interp eval sub {
	proc etrace {} {
	    set res {}
	    set level [info frame]
	    while {$level} {
		lappend res [list $level [reduce [info frame $level]]]
		incr level -1
	    }
	    return $res
	}
	join [lrange [uplevel \#0 {
	    set y DL.
	    etrace
	}] 0 2] \n
    }
} -result {3 {type source line 1955 file info.test cmd {info frame $level} proc ::etrace level 0}
2 {type source line 1962 file info.test cmd etrace level 1}
1 {type source line 1960 file info.test cmd uplevel\ \\ level 1}} -cleanup {interp delete sub}

# This test at the end of this file _only_ to avoid disturbing above line
# numbers. It _belongs_ after info-9.12
test info-9.13 {info level option, value in global context} -body {
    uplevel #0 {info level 2}
} -returnCodes error -result {bad level "2"}

# -------------------------------------------------------------------------
unset -nocomplain res

# cleanup
catch {namespace delete test_ns_info1 test_ns_info2}
::tcltest::cleanupTests
return<|MERGE_RESOLUTION|>--- conflicted
+++ resolved
@@ -707,28 +707,15 @@
 	dict set frame cmd \
 	    [string range [lindex [split $cmd \n] 0] 0 end-4]
     }
-<<<<<<< HEAD
-    set pos [lsearch -exact $frame file]
-    if {$pos >= 0} {
-	incr pos
-	set tail  [file tail [lindex $frame $pos]]
-	set frame [lreplace $frame $pos $pos $tail]
-=======
     if {[dict exists $frame file]} {
 	dict set frame file \
 	    [file tail [dict get $frame file]]
->>>>>>> bffcc5f6
     }
     return $frame
 }
-<<<<<<< HEAD
 proc subinterp {} {
     interp create sub
     interp debug sub -frame 1
-=======
-
-proc subinterp {} { interp create sub ; interp debug sub -frame 1;
->>>>>>> bffcc5f6
     interp eval sub [list proc reduce [info args reduce] [info body reduce]]
 }
 
@@ -1477,17 +1464,10 @@
 test info-30.2 {bs+nl in literal words, namespace script} {
     namespace eval xxx {
 	variable res \
-<<<<<<< HEAD
-	    [reduce [info frame 0]];# line 1468
-    }
-    return $xxx::res
+	    [info frame 0];# line 1468
+    }
+    return [reduce $xxx::res]
 } {type source line 1468 file info.test cmd {info frame 0} level 0}
-=======
-	    [info frame 0];# line 1457
-    }
-    return [reduce $xxx::res]
-} {type source line 1457 file info.test cmd {info frame 0} level 0}
->>>>>>> bffcc5f6
 
 test info-30.3 {bs+nl in literal words, namespace multi-word script} {
     namespace eval xxx variable res \
