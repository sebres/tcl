# This file tests the tclWinFCmd.c file.
#
# This file contains a collection of tests for one or more of the Tcl
# built-in commands.  Sourcing this file into Tcl runs the tests and
# generates output for errors.  No output means no errors were found.
#
# Copyright © 1996-1997 Sun Microsystems, Inc.
# Copyright © 1998-1999 Scriptics Corporation.
#
# See the file "license.terms" for information on usage and redistribution
# of this file, and for a DISCLAIMER OF ALL WARRANTIES.

if {"::tcltest" ni [namespace children]} {
    package require tcltest 2.5
    namespace import -force ::tcltest::*
}

::tcltest::loadTestedCommands
catch [list package require -exact tcl::test [info patchlevel]]

# Initialise the test constraints

testConstraint testvolumetype [llength [info commands testvolumetype]]
testConstraint testfile       [llength [info commands testfile]]
testConstraint testchmod      [llength [info commands testchmod]]
testConstraint cdrom 0
testConstraint exdev 0
testConstraint longFileNames 0
# Some things fail under all Continuous Integration systems for subtle reasons
# such as CI often running with elevated privileges in a container.
testConstraint notInCIenv     [expr {![info exists ::env(CI)]}]
testConstraint knownMsvcBug [expr {![string match msvc-* [tcl::build-info compiler]]}]

proc createfile {file {string a}} {
    set f [open $file w]
    puts -nonewline $f $string
    close $f
    return $string
}

proc contents {file} {
    set f [open $file r]
    set r [read $f]
    close $f
    set r
}

proc cleanupRecurse {args} {
    # Assumes no loops via links!
    # Need to change permissions BEFORE deletion
    testchmod 0o777 {*}$args
    foreach victim $args {
        if {[file isdirectory $victim]} {
            cleanupRecurse {*}[glob -nocomplain -directory $victim td* tf* Test*]
        }
        file delete -force $victim
    }
}
proc cleanup {args} {
    foreach p [list [pwd] {*}$args] {
        cleanupRecurse {*}[glob -nocomplain -directory $p tf* td*]
    }
}

# find a CD-ROM so we can test read-only filesystems.

proc findfile {dir} {
    foreach p [glob -nocomplain -type f -directory $dir *] {
	return $p
    }
    foreach p [glob -nocomplain -type d -directory $dir *] {
	set f [findfile $p]
	if {$f ne ""} {
	    return $f
	}
    }
    return ""
}

if {[testConstraint testvolumetype]} {
    foreach p {d e f g h i j k l m n o p q r s t u v w x y z} {
        if {![catch {testvolumetype ${p}:} result] && $result in {CDFS UDF}} {
            set cdrom ${p}:
	    set cdfile [findfile $cdrom]
	    testConstraint cdrom 1
	    break
        }
    }
}

# NB: filename is chosen to be short but unlikely to clash with other apps
if {[file exists c:/] && [file exists d:/]} {
    catch {file delete d:/TclTmpF.1}
    catch {file delete d:/TclTmpD.1}
    catch {file delete c:/TclTmpC.1}
    if {![catch {createfile d:/TclTmpF.1 {}}] && [file isfile d:/TclTmpF.1]
	&& ![catch {file mkdir d:/TclTmpD.1}] && [file isdirectory d:/TclTmpD.1]
	&& ![catch {file mkdir c:/TclTmpC.1}] && [file isdirectory c:/TclTmpC.1]
    } {
	file delete d:/TclTmpF.1 d:/TclTmpD.1 c:/TclTmpC.1
	testConstraint exdev 1
    }
}

file delete -force -- td1
if {![catch {open td1 w} testfile]} {
    close $testfile
    testConstraint longFileNames 1
    file delete -force -- td1
}

# A really long file name
# length of longname is 1216 chars, which should be greater than any static
# buffer or allowable filename.

set longname "abcdefghihjllmnopqrstuvwxyz01234567890"
append longname $longname
append longname $longname
append longname $longname
append longname $longname
append longname $longname

# Uses the "testfile" command instead of the "file" command.  The "file"
# command provides several layers of sanity checks on the arguments and
# it can be difficult to actually forward "insane" arguments to the
# low-level posix emulation layer.

test winFCmd-1.1 {TclpRenameFile: errno: EACCES} -body {
    testfile mv $cdfile $cdrom/dummy~~.fil
} -constraints {win cdrom testfile} -returnCodes error -result EACCES
test winFCmd-1.2 {TclpRenameFile: errno: EEXIST} -setup {
    cleanup
} -constraints {win testfile notInCIenv} -body {
    file mkdir td1/td2/td3
    file mkdir td2
    testfile mv td2 td1/td2
} -returnCodes error -result EEXIST
test winFCmd-1.3 {TclpRenameFile: errno: EINVAL} -setup {
    cleanup
} -constraints {win testfile notInCIenv} -body {
    testfile mv / td1
} -returnCodes error -result EINVAL
test winFCmd-1.4 {TclpRenameFile: errno: EINVAL} -setup {
    cleanup
} -constraints {win testfile notInCIenv} -body {
    file mkdir td1
    testfile mv td1 td1/td2
} -returnCodes error -result EINVAL
test winFCmd-1.5 {TclpRenameFile: errno: EISDIR} -setup {
    cleanup
} -constraints {win testfile notInCIenv} -body {
    file mkdir td1
    createfile tf1
    testfile mv tf1 td1
} -returnCodes error -result EISDIR
test winFCmd-1.6 {TclpRenameFile: errno: ENOENT} -setup {
    cleanup
} -constraints {win testfile} -body {
    testfile mv tf1 tf2
} -returnCodes error -result ENOENT
test winFCmd-1.7 {TclpRenameFile: errno: ENOENT} -setup {
    cleanup
} -constraints {win testfile} -body {
    testfile mv "" tf2
} -returnCodes error -result ENOENT
test winFCmd-1.8 {TclpRenameFile: errno: ENOENT} -setup {
    cleanup
} -constraints {win testfile} -body {
    createfile tf1
    testfile mv tf1 ""
} -returnCodes error -result ENOENT
test winFCmd-1.9 {TclpRenameFile: errno: ENOTDIR} -setup {
    cleanup
} -constraints {win testfile} -body {
    file mkdir td1
    createfile tf1
    testfile mv td1 tf1
} -returnCodes error -result ENOTDIR
test winFCmd-1.10 {TclpRenameFile: errno: EXDEV} -setup {
    file delete -force d:/TclTmpD.1
} -constraints {win exdev testfile} -body {
    file mkdir c:/TclTmpC.1
    testfile mv c:/TclTmpC.1 d:/TclTmpD.1
} -cleanup {
    file delete -force c:/TclTmpC.1
} -returnCodes error -result EXDEV
test winFCmd-1.11 {TclpRenameFile: errno: EACCES} -setup {
    cleanup
} -constraints {win testfile} -body {
    set fd [open tf1 w]
    testfile mv tf1 tf2
} -cleanup {
    catch {close $fd}
} -returnCodes error -result EACCES
test winFCmd-1.12 {TclpRenameFile: errno: EACCES} -setup {
    cleanup
} -constraints {win testfile} -body {
    createfile tf1
    set fd [open tf2 w]
    testfile mv tf1 tf2
} -cleanup {
    catch {close $fd}
} -returnCodes error -result EACCES
test winFCmd-1.15 {TclpRenameFile: errno: EEXIST} -setup {
    cleanup
} -constraints {win testfile} -body {
    createfile tf1
    testfile mv tf1 nul
} -returnCodes error -result EEXIST
test winFCmd-1.16 {TclpRenameFile: MoveFile() != FALSE} -setup {
    cleanup
} -constraints {win testfile} -body {
    createfile tf1 tf1
    testfile mv tf1 tf2
    list [file exists tf1] [contents tf2]
} -result {0 tf1}
test winFCmd-1.17 {TclpRenameFile: MoveFile() == FALSE} -setup {
    cleanup
} -constraints {win testfile} -body {
    testfile mv tf1 tf2
} -returnCodes error -result ENOENT
test winFCmd-1.18 {TclpRenameFile: srcAttr == -1} -setup {
    cleanup
} -constraints {win testfile} -body {
    testfile mv tf1 tf2
} -returnCodes error -result ENOENT
test winFCmd-1.20 {TclpRenameFile: src is dir} -setup {
    cleanup
} -constraints {win testfile} -body {
    file delete /tf1
    testfile mv [pwd] /tf1
} -returnCodes error -result EACCES
test winFCmd-1.21 {TclpRenameFile: long src} -setup {
    cleanup
} -constraints {win testfile} -body {
    testfile mv $longname tf1
} -returnCodes error -result ENAMETOOLONG
test winFCmd-1.22 {TclpRenameFile: long dst} -setup {
    cleanup
} -constraints {win testfile} -body {
    createfile tf1
    testfile mv tf1 $longname
} -returnCodes error -result ENAMETOOLONG
test winFCmd-1.23 {TclpRenameFile: move dir into self} -setup {
    cleanup
} -constraints {win testfile notInCIenv} -body {
    file mkdir td1
    testfile mv [pwd]/td1 td1/td2
} -returnCodes error -result EINVAL
test winFCmd-1.24 {TclpRenameFile: move a root dir} -setup {
    cleanup
} -constraints {win testfile} -body {
    testfile mv / c:/
} -returnCodes error -result EINVAL
test winFCmd-1.25 {TclpRenameFile: cross file systems} -setup {
    cleanup
} -constraints {win cdrom testfile} -body {
    file mkdir td1
    testfile mv td1 $cdrom/td1
} -returnCodes error -result EXDEV
test winFCmd-1.26 {TclpRenameFile: readonly fs} -setup {
    cleanup
} -constraints {win cdrom testfile} -body {
    testfile mv $cdfile $cdrom/dummy~~.fil
} -returnCodes error -result EACCES
test winFCmd-1.27 {TclpRenameFile: open file} -setup {
    cleanup
} -constraints {win testfile} -body {
    set fd [open tf1 w]
    testfile mv tf1 tf2
} -cleanup {
    catch {close $fd}
} -returnCodes error -result EACCES
test winFCmd-1.28 {TclpRenameFile: errno == EEXIST} -setup {
    cleanup
} -constraints {win testfile} -body {
    createfile tf1
    createfile tf2
    testfile mv tf1 tf2
    list [file exists tf1] [file exists tf2]
} -result {0 1}
test winFCmd-1.29 {TclpRenameFile: src is dir} -setup {
    cleanup
} -constraints {win testfile} -body {
    file mkdir td1
    createfile tf1
    testfile mv td1 tf1
} -returnCodes error -result ENOTDIR
test winFCmd-1.30 {TclpRenameFile: dst is dir} -setup {
    cleanup
} -constraints {win testfile notInCIenv} -body {
    file mkdir td1
    file mkdir td2/td2
    testfile mv td1 td2
} -returnCodes error -result EEXIST
test winFCmd-1.31 {TclpRenameFile: TclpRemoveDirectory fails} -setup {
    cleanup
} -constraints {win testfile notInCIenv} -body {
    file mkdir td1
    file mkdir td2/td2
    testfile mv td1 td2
} -returnCodes error -result EEXIST
test winFCmd-1.32 {TclpRenameFile: TclpRemoveDirectory succeeds} -setup {
    cleanup
} -constraints {win testfile notInCIenv} -body {
    file mkdir td1/td2
    file mkdir td2
    testfile mv td1 td2
    list [file exists td1] [file exists td2] [file exists td2/td2]
} -result {0 1 1}
test winFCmd-1.33 {TclpRenameFile: After removing dst dir, MoveFile fails} \
	-constraints {win exdev testfile testchmod} -body {
    file mkdir d:/TclTmpD.1
    testchmod 0 d:/TclTmpD.1
    file mkdir c:/TclTmpC.1
    catch {testfile mv c:/TclTmpC.1 d:/TclTmpD.1} msg
    list $msg [file writable d:/TclTmpD.1]
} -cleanup {
    catch {testchmod 0o666 d:/TclTmpD.1}
    file delete d:/TclTmpD.1
    file delete -force c:/TclTmpC.1
} -result {EXDEV 0}
test winFCmd-1.34 {TclpRenameFile: src is dir, dst is not} -setup {
    cleanup
} -constraints {win testfile} -body {
    file mkdir td1
    createfile tf1
    testfile mv td1 tf1
} -cleanup {
    cleanup
} -returnCodes error -result ENOTDIR
test winFCmd-1.35 {TclpRenameFile: src is not dir, dst is} -setup {
    cleanup
} -constraints {win testfile notInCIenv} -body {
    file mkdir td1
    createfile tf1
    testfile mv tf1 td1
} -cleanup {
    cleanup
} -returnCodes error -result EISDIR
test winFCmd-1.36 {TclpRenameFile: src and dst not dir} -setup {
    cleanup
} -constraints {win testfile} -body {
    createfile tf1 tf1
    createfile tf2 tf2
    testfile mv tf1 tf2
    contents tf2
} -cleanup {
    cleanup
} -result {tf1}
test winFCmd-1.37 {TclpRenameFile: need to restore temp file} {win emptyTest} {
    # Can't figure out how to cause this.
    # Need a file that can't be copied.
} {}

# If the native filesystem produces 0 for inodes numbers there is no point
# doing the following test.
testConstraint winNonZeroInodes [eval {
    file stat [info nameofexecutable] statExe
    expr {$statExe(ino) != 0}
}]

proc MakeFiles {dirname} {
    set inodes {}
    set ndx -1
    while {1} {
        # upped to 50K for 64bit Server 2008
        if {$ndx > 50000} {
            return -code error "limit reached without finding a collistion."
        }
        set filename [file join $dirname Test[incr ndx]]
        set f [open $filename w]
        close $f
        file stat $filename stat
        if {[set n [lsearch -exact -integer $inodes $stat(ino)]] >= 0} {
            return [list [file join $dirname Test$n] $filename]
        }
        lappend inodes $stat(ino)
        unset stat
    }
}

test winFCmd-1.38 {TclpRenameFile: check rename of conflicting inodes} -setup {
    cleanup
} -constraints {win winNonZeroInodes knownMsvcBug notInCIenv} -body {
    file mkdir td1
    lassign [MakeFiles td1] a b
    file rename -force $a $b
    file exists $a
} -cleanup {
    cleanup
} -result 0


test winFCmd-2.1 {TclpCopyFile: errno: EACCES} -setup {
    cleanup
} -constraints {win cdrom testfile} -body {
    testfile cp $cdfile $cdrom/dummy~~.fil
} -returnCodes error -result EACCES
test winFCmd-2.2 {TclpCopyFile: errno: EISDIR} -setup {
    cleanup
} -constraints {win testfile} -body {
    file mkdir td1
    testfile cp td1 tf1
} -cleanup {
    cleanup
} -returnCodes error -result EISDIR
test winFCmd-2.3 {TclpCopyFile: errno: EISDIR} -setup {
    cleanup
} -constraints {win testfile} -body {
    createfile tf1
    file mkdir td1
    testfile cp tf1 td1
} -cleanup {
    cleanup
} -returnCodes error -result EISDIR
test winFCmd-2.4 {TclpCopyFile: errno: ENOENT} -setup {
    cleanup
} -constraints {win testfile} -body {
    testfile cp tf1 tf2
} -returnCodes error -result ENOENT
test winFCmd-2.5 {TclpCopyFile: errno: ENOENT} -setup {
    cleanup
} -constraints {win testfile} -body {
    testfile cp "" tf2
} -returnCodes error -result ENOENT
test winFCmd-2.6 {TclpCopyFile: errno: ENOENT} -setup {
    cleanup
} -constraints {win testfile} -body {
    createfile tf1
    testfile cp tf1 ""
} -cleanup {
    cleanup
} -returnCodes error -result ENOENT
test winFCmd-2.10 {TclpCopyFile: CopyFile succeeds} -setup {
    cleanup
} -constraints {win testfile} -body {
    createfile tf1 tf1
    testfile cp tf1 tf2
    list [contents tf1] [contents tf2]
} -cleanup {
    cleanup
} -result {tf1 tf1}
test winFCmd-2.11 {TclpCopyFile: CopyFile succeeds} -setup {
    cleanup
} -constraints {win testfile} -body {
    createfile tf1 tf1
    createfile tf2 tf2
    testfile cp tf1 tf2
    list [contents tf1] [contents tf2]
} -cleanup {
    cleanup
} -result {tf1 tf1}
test winFCmd-2.12 {TclpCopyFile: CopyFile succeeds} -setup {
    cleanup
} -constraints {win testfile} -body {
    createfile tf1 tf1
    file attribute tf1 -readonly 1
    testfile cp tf1 tf2
    list [contents tf2] [file writable tf2]
} -cleanup {
    testchmod 0o660 tf1
    cleanup
} -result {tf1 0}
test winFCmd-2.13 {TclpCopyFile: CopyFile fails} -setup {
    cleanup
} -constraints {win testfile} -body {
    createfile tf1
    file mkdir td1
    testfile cp tf1 td1
} -cleanup {
    cleanup
} -returnCodes error -result EISDIR
test winFCmd-2.14 {TclpCopyFile: errno == EACCES} -setup {
    cleanup
} -constraints {win testfile} -body {
    file mkdir td1
    testfile cp td1 tf1
} -cleanup {
    cleanup
} -returnCodes error -result EISDIR
test winFCmd-2.15 {TclpCopyFile: src is directory} -setup {
    cleanup
} -constraints {win testfile} -body {
    file mkdir td1
    testfile cp td1 tf1
} -cleanup {
    cleanup
} -returnCodes error -result EISDIR
test winFCmd-2.16 {TclpCopyFile: dst is directory} -setup {
    cleanup
} -constraints {win testfile} -body {
    createfile tf1
    file mkdir td1
    testfile cp tf1 td1
} -cleanup {
    cleanup
} -returnCodes error -result EISDIR
test winFCmd-2.17 {TclpCopyFile: dst is readonly} -setup {
    cleanup
} -constraints {win testfile testchmod} -body {
    createfile tf1 tf1
    createfile tf2 tf2
    file attribute tf2 -readonly 1
    testfile cp tf1 tf2
    list [file writable tf2] [contents tf2]
} -cleanup {
    cleanup
} -result {1 tf1}

test winFCmd-3.1 {TclpDeleteFile: errno: EACCES} -body {
    testfile rm $cdfile $cdrom/dummy~~.fil
} -constraints {win cdrom testfile} -returnCodes error -result EACCES
test winFCmd-3.2 {TclpDeleteFile: errno: EISDIR} -setup {
    cleanup
} -constraints {win testfile} -body {
    file mkdir td1
    testfile rm td1
} -cleanup {
    cleanup
} -returnCodes error -result EISDIR
test winFCmd-3.3 {TclpDeleteFile: errno: ENOENT} -setup {
    cleanup
} -constraints {win testfile} -body {
    testfile rm tf1
} -returnCodes error -result ENOENT
test winFCmd-3.4 {TclpDeleteFile: errno: ENOENT} -setup {
    cleanup
} -constraints {win testfile} -body {
    testfile rm ""
} -returnCodes error -result ENOENT
test winFCmd-3.5 {TclpDeleteFile: errno: EACCES} -setup {
    cleanup
} -constraints {win testfile} -body {
    set fd [open tf1 w]
    testfile rm tf1
} -cleanup {
    close $fd
    cleanup
} -returnCodes error -result EACCES
test winFCmd-3.6 {TclpDeleteFile: errno: EACCES} -setup {
    cleanup
} -constraints {win testfile} -body {
    testfile rm nul
} -returnCodes error -result EACCES
test winFCmd-3.7 {TclpDeleteFile: DeleteFile succeeds} -setup {
    cleanup
} -constraints {win testfile} -body {
    createfile tf1
    testfile rm tf1
    file exists tf1
} -result {0}
test winFCmd-3.8 {TclpDeleteFile: DeleteFile fails} -setup {
    cleanup
} -constraints {win testfile} -body {
    file mkdir td1
    testfile rm td1
} -cleanup {
    cleanup
} -returnCodes error -result EISDIR
test winFCmd-3.9 {TclpDeleteFile: errno == EACCES} -setup {
    cleanup
} -constraints {win testfile} -body {
    set fd [open tf1 w]
    testfile rm tf1
} -cleanup {
    close $fd
} -returnCodes error -result EACCES
test winFCmd-3.10 {TclpDeleteFile: path is readonly} -setup {
    cleanup
} -constraints {win testfile testchmod} -body {
    createfile tf1
    testchmod 0 tf1
    testfile rm tf1
    file exists tf1
} -result {0}
test winFCmd-3.11 {TclpDeleteFile: still can't remove path} -setup {
    cleanup
} -constraints {win testfile testchmod} -body {
    set fd [open tf1 w]
    testchmod 0 tf1
    testfile rm tf1
} -cleanup {
    close $fd
    cleanup
} -returnCodes error -result EACCES

test winFCmd-4.1 {TclpCreateDirectory: errno: EACCES} -body {
    testfile mkdir $cdrom/dummy~~.dir
} -constraints {win cdrom testfile} -returnCodes error -result EACCES
test winFCmd-4.3 {TclpCreateDirectory: errno: EEXIST} -setup {
    cleanup
} -constraints {win testfile} -body {
    file mkdir td1
    testfile mkdir td1
} -cleanup {
    cleanup
} -returnCodes error -result EEXIST
test winFCmd-4.4 {TclpCreateDirectory: errno: ENOENT} -setup {
    cleanup
} -constraints {win testfile} -body {
    testfile mkdir td1/td2
} -returnCodes error -result ENOENT
test winFCmd-4.5 {TclpCreateDirectory: CreateDirectory succeeds} -setup {
    cleanup
} -constraints {win testfile} -body {
    testfile mkdir td1
    file type td1
} -cleanup cleanup -result directory

test winFCmd-5.1 {TclpCopyDirectory: calls TraverseWinTree} -setup {
    cleanup
} -constraints {win testfile} -body {
    file mkdir td1
    testfile cpdir td1 td2
    list [file type td1] [file type td2]
} -cleanup {
    cleanup
} -result {directory directory}

test winFCmd-6.1 {TclpRemoveDirectory: errno: EACCES} -setup {
    cleanup
<<<<<<< HEAD
} -constraints {win testfile testchmod knownMsvcBug notInCIenv} -body {
    file mkdir td1
    testchmod 0 td1
    testfile rmdir td1
    file exists td1
=======
} -constraints {winVista testfile testchmod notInCIenv} -body {
    # Parent's FILE_DELETE_CHILD setting permits deletion of subdir
    # even when subdir DELETE mask is clear. So we need an intermediate
    # parent td0 with FILE_DELETE_CHILD turned off while allowing R/W.
    file mkdir td0/td1
    testchmod 0o777 td0
    testchmod 0 td0/td1
    testfile rmdir td0/td1
    file exists td0/td1
>>>>>>> 44403c80
} -returnCodes error -cleanup {
    cleanup
} -result {td0/td1 EACCES}
# This next test has a very hokey way of matching...
test winFCmd-6.2 {TclpRemoveDirectory: errno: EEXIST} -setup {
    cleanup
} -constraints {win testfile} -body {
    file mkdir td1/td2
    list [catch {testfile rmdir td1} msg] [file tail $msg]
} -result {1 {td1 EEXIST}}
test winFCmd-6.3 {TclpRemoveDirectory: errno: EACCES} {win emptyTest trashSystem} {
    # can't test this w/o removing everything on your hard disk first!
    # testfile rmdir /
} {}
# This next test has a very hokey way of matching...
test winFCmd-6.4 {TclpRemoveDirectory: errno: ENOENT} -setup {
    cleanup
} -constraints {win testfile} -body {
    list [catch {testfile rmdir td1} msg] [file tail $msg]
} -result {1 {td1 ENOENT}}
test winFCmd-6.5 {TclpRemoveDirectory: errno: ENOENT} -setup {
    cleanup
} -constraints {win testfile} -body {
    testfile rmdir ""
} -returnCodes error -result ENOENT
# This next test has a very hokey way of matching...
test winFCmd-6.6 {TclpRemoveDirectory: errno: ENOTDIR} -setup {
    cleanup
} -constraints {win testfile} -body {
    createfile tf1
    list [catch {testfile rmdir tf1} msg] [file tail $msg]
} -result {1 {tf1 ENOTDIR}}
test winFCmd-6.7 {TclpRemoveDirectory: RemoveDirectory succeeds} -setup {
    cleanup
} -constraints {win testfile} -body {
    file mkdir td1
    testfile rmdir td1
    file exists td1
} -result {0}
# This next test has a very hokey way of matching...
test winFCmd-6.8 {TclpRemoveDirectory: RemoveDirectory fails} -setup {
    cleanup
} -constraints {win testfile} -body {
    createfile tf1
    list [catch {testfile rmdir tf1} msg] [file tail $msg]
} -result {1 {tf1 ENOTDIR}}
<<<<<<< HEAD
test winFCmd-6.9 {TclpRemoveDirectory: errno == EACCES} -setup {
    cleanup
} -constraints {win testfile testchmod knownMsvcBug notInCIenv} -body {
    file mkdir td1
    testchmod 0 td1
    testfile rmdir td1
    file exists td1
} -returnCodes error -cleanup {
    catch {testchmod 0o666 td1}
    cleanup
} -result {td1 EACCES}
=======
# winFCmd-6.9 removed - was exact dup of winFCmd-6.1
>>>>>>> 44403c80
test winFCmd-6.11 {TclpRemoveDirectory: attr == -1} -setup {
    cleanup
} -constraints {win testfile notInCIenv} -body {
    testfile rmdir /
    # WinXP returns EEXIST, WinNT seems to return EACCES.  No policy
    # decision has been made as to which is correct.
} -returnCodes error -match regexp -result {^/ E(ACCES|EXIST)$}
test winFCmd-6.13 {TclpRemoveDirectory: write-protected} -setup {
    cleanup
<<<<<<< HEAD
} -constraints {win testfile testchmod knownMsvcBug notInCIenv} -body {
    file mkdir td1
    testchmod 0 td1
    testfile rmdir td1
    file exists td1
} -cleanup {
    catch {testchmod 0o666 td1}
    cleanup
} -returnCodes error -result {td1 EACCES}
=======
} -constraints {winVista testfile testchmod notInCIenv} -body {
    # Parent's FILE_DELETE_CHILD setting permits deletion of subdir
    # even when subdir DELETE mask is clear. So we need an intermediate
    # parent td0 with FILE_DELETE_CHILD turned off while allowing R/W.
    file mkdir td0/td1
    testchmod 0o770 td0
    testchmod 0o444 td0/td1
    testfile rmdir td0/td1
    file exists td0/td1
} -cleanup {
    testchmod 0o770 td0/td1
    cleanup
} -returnCodes error -result {td0/td1 EACCES}
>>>>>>> 44403c80
# This next test has a very hokey way of matching...
test winFCmd-6.15 {TclpRemoveDirectory: !recursive} -setup {
    cleanup
} -constraints {win testfile} -body {
    file mkdir td1/td2
    list [catch {testfile rmdir td1} msg] [file tail $msg]
} -result {1 {td1 EEXIST}}
test winFCmd-6.16 {TclpRemoveDirectory: recursive, but errno != EEXIST} -setup {
    cleanup
} -constraints {win testfile} -body {
    createfile tf1
    testfile rmdir -force tf1
} -returnCodes error -result {tf1 ENOTDIR}
test winFCmd-6.17 {TclpRemoveDirectory: calls TraverseWinTree} -setup {
    cleanup
} -constraints {win testfile} -body {
    file mkdir td1/td2
    testfile rmdir -force td1
    file exists td1
} -result {0}

test winFCmd-7.1 {TraverseWinTree: targetPtr == NULL} -setup {
    cleanup
} -constraints {win testfile} -body {
    file mkdir td1/td2/td3
    testfile rmdir -force td1
    file exists td1
} -result {0}
test winFCmd-7.2 {TraverseWinTree: targetPtr != NULL} -setup {
    cleanup
} -constraints {win testfile} -body {
    file mkdir td1/td2/td3
    testfile cpdir td1 td2
    list [file exists td1] [file exists td2]
} -cleanup {
    cleanup
} -result {1 1}
test winFCmd-7.3 {TraverseWinTree: sourceAttr == -1} -setup {
    cleanup
} -constraints {win testfile} -body {
    testfile cpdir td1 td2
} -returnCodes error -result {td1 ENOENT}
test winFCmd-7.4 {TraverseWinTree: source isn't directory} -setup {
    cleanup
} -constraints {win testfile} -body {
    file mkdir td1
    createfile td1/tf1 tf1
    testfile cpdir td1 td2
    contents td2/tf1
} -cleanup {
    cleanup
} -result {tf1}
test winFCmd-7.5 {TraverseWinTree: call TraversalCopy: DOTREE_F} -setup {
    cleanup
} -constraints {win testfile} -body {
    file mkdir td1
    createfile td1/tf1 tf1
    testfile cpdir td1 td2
    contents td2/tf1
} -cleanup {
    cleanup
} -result {tf1}
test winFCmd-7.6 {TraverseWinTree: call TraversalDelete: DOTREE_F} -setup {
    cleanup
} -constraints {win testfile} -body {
    file mkdir td1
    createfile td1/tf1 tf1
    testfile rmdir -force td1
    file exists td1
} -result {0}
test winFCmd-7.7 {TraverseWinTree: append \ to source if necessary} -setup {
    cleanup
} -constraints {win testfile} -body {
    file mkdir td1
    createfile td1/tf1 tf1
    testfile cpdir td1 td2
    contents td2/tf1
} -cleanup {
    cleanup
} -result {tf1}
test winFCmd-7.9 {TraverseWinTree: append \ to source if necessary} -body {
    testfile rmdir $cdrom/
} -constraints {win cdrom testfile} -returnCodes error -match glob \
    -result {* EACCES}
test winFCmd-7.10 {TraverseWinTree: can't read directory: handle == INVALID} \
	{win emptyTest} {
    # can't make it happen
} {}
test winFCmd-7.11 {TraverseWinTree: call TraversalCopy: DOTREE_PRED} -setup {
    cleanup
} -constraints {win testfile testchmod} -body {
    file mkdir td1
    createfile td1/tf1 tf1
    testchmod 0o770 td1/tf1; # Else tf2 will have no ACL after td1 testchmod
    testchmod 0o400 td1
    testfile cpdir td1 td2
    list [file exists td2] [file writable td2]
} -cleanup {
    testchmod 0o660 td1
    cleanup
} -result {1 1}
test winFCmd-7.12 {TraverseWinTree: call TraversalDelete: DOTREE_PRED} -setup {
    cleanup
} -constraints {win testfile} -body {
    file mkdir td1
    createfile td1/tf1 tf1
    testfile rmdir -force td1
    file exists td1
} -result {0}
test winFCmd-7.13 {TraverseWinTree: append \ to target if necessary} -setup {
    cleanup
} -constraints {win testfile} -body {
    file mkdir td1
    createfile td1/tf1 tf1
    testfile cpdir td1 td2
    contents td2/tf1
} -cleanup {
    cleanup
} -result {tf1}
test winFCmd-7.15 {TraverseWinTree: append \ to target if necessary} -setup {
    cleanup
} -constraints {win testfile} -body {
    file mkdir td1
    testfile cpdir td1 /
} -cleanup {
    cleanup
    # Windows7 returns EEXIST, XP returns EACCES
} -returnCodes error -match regexp -result {^/ E(ACCES|EXIST)$}
test winFCmd-7.16 {TraverseWinTree: recurse on files: no files} -setup {
    cleanup
} -constraints {win testfile} -body {
    file mkdir td1
    testfile cpdir td1 td2
} -cleanup {
    cleanup
} -result {}
test winFCmd-7.17 {TraverseWinTree: recurse on files: one file} -setup {
    cleanup
} -constraints {win testfile} -body {
    file mkdir td1
    createfile td1/td2
    testfile cpdir td1 td2
    glob td2/*
} -cleanup {
    cleanup
} -result {td2/td2}
test winFCmd-7.18 {TraverseWinTree: recurse on files: several files and dir} -setup {
    cleanup
} -constraints {win testfile} -body {
    file mkdir td1
    createfile td1/tf1
    createfile td1/tf2
    file mkdir td1/td2/td3
    createfile td1/tf3
    createfile td1/tf4
    testfile cpdir td1 td2
    lsort [glob td2/*]
} -cleanup {
    cleanup
} -result {td2/td2 td2/tf1 td2/tf2 td2/tf3 td2/tf4}
test winFCmd-7.19 {TraverseWinTree: call TraversalCopy: DOTREE_POSTD} -setup {
    cleanup
} -constraints {win testfile testchmod} -body {
    file mkdir td1
    createfile td1/tf1 tf1
    testchmod 0o770 td1/tf1; # Else tf2 will have no ACL after td1 testchmod
    testchmod 0o400 td1
    testfile cpdir td1 td2
    list [file exists td2] [file writable td2]
} -cleanup {
    testchmod 0o660 td1
    cleanup
} -result {1 1}
test winFCmd-7.20 {TraverseWinTree: call TraversalDelete: DOTREE_POSTD} -setup {
    cleanup
} -constraints {win testfile} -body {
    file mkdir td1
    createfile td1/tf1 tf1
    testfile rmdir -force td1
    file exists td1
} -result {0}
test winFCmd-7.21 {TraverseWinTree: fill errorPtr} -setup {
    cleanup
} -constraints {win testfile} -body {
    testfile cpdir td1 td2
} -returnCodes error -result {td1 ENOENT}

test winFCmd-8.1 {TraversalCopy: DOTREE_F} -setup {
    cleanup
} -constraints {win testfile} -body {
    file mkdir td1
    testfile cpdir td1 td1
} -returnCodes error -result {td1 EEXIST}
test winFCmd-8.2 {TraversalCopy: DOTREE_PRED} -setup {
    cleanup
} -constraints {win testfile testchmod} -body {
    file mkdir td1/td2
    testchmod 0o770 td1/td2; # Else td2 will have no ACL after td1 testchmod
    testchmod 0o400 td1
    testfile cpdir td1 td2
    list [file writable td1] [file writable td1/td2]
} -cleanup {
    testchmod 0o660 td1
    cleanup
} -result {0 1}
test winFCmd-8.3 {TraversalCopy: DOTREE_POSTD} -setup {
    cleanup
} -constraints {win testfile} -body {
    file mkdir td1
    testfile cpdir td1 td2
} -cleanup {
    cleanup
} -result {}

test winFCmd-9.1 {TraversalDelete: DOTREE_F} -setup {
    cleanup
} -constraints {win testfile} -body {
    file mkdir td1
    createfile td1/tf1
    testfile rmdir -force td1
} -result {}
test winFCmd-9.3 {TraversalDelete: DOTREE_PRED} -setup {
    cleanup
<<<<<<< HEAD
} -constraints {win testfile testchmod knownMsvcBug notInCIenv} -body {
    file mkdir td1/td2
    testchmod 0 td1
    testfile rmdir -force td1
=======
} -constraints {winVista testfile testchmod notInCIenv} -body {
    # Parent's FILE_DELETE_CHILD setting permits deletion of subdir
    # even when subdir DELETE mask is clear. So we need an intermediate
    # parent td0 with FILE_DELETE_CHILD turned off while allowing R/W.
    file mkdir td0/td1/td2
    testchmod 0o770 td0
    testchmod 0o400 td0/td1
    testfile rmdir -force td0/td1
>>>>>>> 44403c80
    file exists td1
} -cleanup {
    testchmod 0o770 td0/td1
    cleanup
} -returnCodes error -result {td0/td1 EACCES}
test winFCmd-9.4 {TraversalDelete: DOTREE_POSTD} -setup {
    cleanup
} -constraints {win testfile} -body {
    file mkdir td1/td1/td3/td4/td5
    testfile rmdir -force td1
} -result {}

test winFCmd-10.1 {AttributesPosixError - get} -constraints {win} -setup {
    cleanup
} -body {
    file attributes td1 -archive
} -returnCodes error -result {could not read "td1": no such file or directory}
test winFCmd-10.2 {AttributesPosixError - set} -constraints {win} -setup {
    cleanup
} -body {
    file attributes td1 -archive 0
} -returnCodes error -result {could not read "td1": no such file or directory}

test winFCmd-11.1 {GetWinFileAttributes} -constraints {win} -setup {
    cleanup
} -body {
    createfile td1 {}
    file attributes td1 -archive
} -cleanup {
    cleanup
} -result 1
test winFCmd-11.2 {GetWinFileAttributes} -constraints {win} -setup {
    cleanup
} -body {
    createfile td1 {}
    file attributes td1 -readonly
} -cleanup {
    cleanup
} -result 0
test winFCmd-11.3 {GetWinFileAttributes} -constraints {win} -setup {
    cleanup
} -body {
    createfile td1 {}
    file attributes td1 -hidden
} -cleanup {
    cleanup
} -result 0
test winFCmd-11.4 {GetWinFileAttributes} -constraints {win} -setup {
    cleanup
} -body {
    createfile td1 {}
    file attributes td1 -system
} -cleanup {
    cleanup
} -result 0
test winFCmd-11.5 {GetWinFileAttributes} -constraints {win} -setup {
    set old [pwd]
} -body {
    # Attr of relative paths that resolve to root was failing don't care about
    # answer, just that test runs.
    cd c:/
    file attr c:
    file attr c:.
    file attr .
} -cleanup {
    cd $old
} -match glob -result *
test winFCmd-11.6 {GetWinFileAttributes} -constraints {win} -body {
    file attr c:/ -hidden
} -result {0}

test winFCmd-12.1 {ConvertFileNameFormat} -constraints {win} -setup {
    cleanup
} -body {
    createfile td1 {}
    string tolower [file attributes td1 -longname]
} -cleanup {
    cleanup
} -result {td1}
test winFCmd-12.2 {ConvertFileNameFormat} -constraints {win} -setup {
    cleanup
} -body {
    file mkdir td1
    createfile td1/td1 {}
    string tolower [file attributes td1/td1 -longname]
} -cleanup {
    cleanup
} -result {td1/td1}
test winFCmd-12.3 {ConvertFileNameFormat} -constraints {win} -setup {
    cleanup
} -body {
    file mkdir td1
    file mkdir td1/td2
    createfile td1/td3 {}
    string tolower [file attributes td1/td2/../td3 -longname]
} -cleanup {
    cleanup
} -result {td1/td2/../td3}
test winFCmd-12.4 {ConvertFileNameFormat} -constraints {win} -setup {
    cleanup
} -body {
    createfile td1 {}
    string tolower [file attributes ./td1 -longname]
} -cleanup {
    cleanup
} -result {./td1}
test winFCmd-12.5 {ConvertFileNameFormat: absolute path} -body {
    list [file attributes / -longname] [file attributes \\ -longname]
} -constraints {win} -result {/ /}
test winFCmd-12.6 {ConvertFileNameFormat: absolute path with drive (in temp folder)} -setup {
    catch {file delete -force -- $::env(TEMP)/td1}
} -constraints {win} -body {
    createfile $::env(TEMP)/td1 {}
    string equal [string tolower [file attributes $::env(TEMP)/td1 -longname]] \
	    [string tolower [file normalize $::env(TEMP)]/td1]
} -cleanup {
    file delete -force -- $::env(TEMP)/td1
} -result 1
test winFCmd-12.7 {ConvertFileNameFormat} -body {
    string tolower [file attributes //bisque/tcl/ws -longname]
} -constraints {nonPortable win} -result {//bisque/tcl/ws}
test winFCmd-12.8 {ConvertFileNameFormat} -setup {
    cleanup
} -constraints {win longFileNames} -body {
    createfile td1 {}
    string tolower [file attributes td1 -longname]
} -cleanup {
    cleanup
} -result {td1}
test winFCmd-12.10 {ConvertFileNameFormat} -setup {
    cleanup
} -constraints {longFileNames win} -body {
    createfile td1td1td1 {}
    file attributes td1td1td1 -shortname
} -cleanup {
    cleanup
} -match glob -result *
test winFCmd-12.11 {ConvertFileNameFormat} -setup {
    cleanup
} -constraints {longFileNames win} -body {
    createfile td1 {}
    string tolower [file attributes td1 -shortname]
} -cleanup {
    cleanup
} -result {td1}

test winFCmd-13.1 {GetWinFileLongName} -constraints {win} -setup {
    cleanup
} -body {
    createfile td1 {}
    string tolower [file attributes td1 -longname]
} -cleanup {
    cleanup
} -result td1

test winFCmd-14.1 {GetWinFileShortName} -constraints {win} -setup {
    cleanup
} -body {
    createfile td1 {}
    string tolower [file attributes td1 -shortname]
} -cleanup {
    cleanup
} -result td1

test winFCmd-15.1 {SetWinFileAttributes} -constraints {win} -setup {
    cleanup
} -body {
    file attributes td1 -archive 0
} -returnCodes error -result {could not read "td1": no such file or directory}
test winFCmd-15.2 {SetWinFileAttributes - archive} -constraints {win} -setup {
    cleanup
} -body {
    createfile td1 {}
    list [file attributes td1 -archive 1] [file attributes td1 -archive]
} -cleanup {
    cleanup
} -result {{} 1}
test winFCmd-15.3 {SetWinFileAttributes - archive} -constraints {win notInCIenv} -setup {
    cleanup
} -body {
    createfile td1 {}
    list [file attributes td1 -archive 0] [file attributes td1 -archive]
} -cleanup {
    cleanup
} -result {{} 0}
test winFCmd-15.4 {SetWinFileAttributes - hidden} -constraints {win notInCIenv} -setup {
    cleanup
} -body {
    createfile td1 {}
    list [file attributes td1 -hidden 1] [file attributes td1 -hidden] \
	[file attributes td1 -hidden 0]
} -cleanup {
    cleanup
} -result {{} 1 {}}
test winFCmd-15.5 {SetWinFileAttributes - hidden} -constraints {win} -setup {
    cleanup
} -body {
    createfile td1 {}
    list [file attributes td1 -hidden 0] [file attributes td1 -hidden]
} -cleanup {
    cleanup
} -result {{} 0}
test winFCmd-15.6 {SetWinFileAttributes - readonly} -setup {
    cleanup
} -constraints {win} -body {
    createfile td1 {}
    list [file attributes td1 -readonly 1] [file attributes td1 -readonly]
} -cleanup {
    cleanup
} -result {{} 1}
test winFCmd-15.7 {SetWinFileAttributes - readonly} -setup {
    cleanup
} -constraints {win} -body {
    createfile td1 {}
    list [file attributes td1 -readonly 0] [file attributes td1 -readonly]
} -cleanup {
    cleanup
} -result {{} 0}
test winFCmd-15.8 {SetWinFileAttributes - system} -constraints {win notInCIenv} -setup {
    cleanup
} -body {
    createfile td1 {}
    list [file attributes td1 -system 1] [file attributes td1 -system]
} -cleanup {
    cleanup
} -result {{} 1}
test winFCmd-15.9 {SetWinFileAttributes - system} -constraints {win} -setup {
    cleanup
} -body {
    createfile td1 {}
    list [file attributes td1 -system 0] [file attributes td1 -system]
} -cleanup {
    cleanup
} -result {{} 0}
test winFCmd-15.10 {SetWinFileAttributes - failing} -setup {
    cleanup
} -constraints {win cdrom} -body {
    file attributes $cdfile -archive 1
} -returnCodes error -match glob -result *

test winFCmd-16.1 {Windows file normalization} -constraints {win} -body {
    list [file normalize c:/] [file normalize C:/]
} -result {C:/ C:/}
test winFCmd-16.2 {Windows file normalization} -constraints {win} -body {
    createfile td1... {}
    file tail [file normalize td1]
} -cleanup {
    file delete td1...
} -result {td1}
set pwd [pwd]
set d [string index $pwd 0]
test winFCmd-16.3 {Windows file normalization} -constraints {win} -body {
    file norm ${d}:foo
} -result [file join $pwd foo]
test winFCmd-16.4 {Windows file normalization} -constraints {win} -body {
    file norm [string tolower ${d}]:foo
} -result [file join $pwd foo]
test winFCmd-16.5 {Windows file normalization} -constraints {win} -body {
    file norm ${d}:foo/bar
} -result [file join $pwd foo/bar]
test winFCmd-16.6 {Windows file normalization} -constraints {win} -body {
    file norm ${d}:foo\\bar
} -result [file join $pwd foo/bar]
test winFCmd-16.7 {Windows file normalization} -constraints {win} -body {
    file norm /bar
} -result "${d}:/bar"
test winFCmd-16.8 {Windows file normalization} -constraints {win} -body {
    file norm ///bar
} -result "${d}:/bar"
test winFCmd-16.9 {Windows file normalization} -constraints {win} -body {
    file norm /bar/foo
} -result "${d}:/bar/foo"
if {$d eq "C"} { set dd "D" } else { set dd "C" }
test winFCmd-16.10 {Windows file normalization} -constraints {win} -body {
    file norm ${dd}:foo
} -result "${dd}:/foo"
test winFCmd-16.11 {Windows file normalization} -body {
    cd ${d}:
    cd $cdrom
    cd ${d}:
    cd $cdrom
    # Must not crash
    set result "no crash"
} -constraints {win cdrom} -cleanup {
    cd $pwd
} -result {no crash}
test winFCmd-16.12 {Windows file normalization - no crash} \
  -constraints win -setup {
    set oldhome ""
    catch {set oldhome $::env(HOME)}
} -body {
    set expectedResult [file normalize ${d}:]
    set ::env(HOME) ${d}:
    cd
    # At one point this led to an infinite recursion in Tcl
    set result [pwd]; # <- Must not crash
    set result "no crash"
} -cleanup {
    set ::env(HOME) $oldhome
    cd $pwd
} -result {no crash}
test winFCmd-16.13 {Windows file normalization - absolute HOME} -setup {
    set oldhome ""
    catch {set oldhome $::env(HOME)}
} -constraints win -body {
    # Test 'cd' normalization when HOME is absolute
    set ::env(HOME) ${d}:/
    cd
    pwd
} -cleanup {
    set ::env(HOME) $oldhome
    cd $pwd
} -result [file normalize ${d}:/]
test winFCmd-16.14 {Windows file normalization - relative HOME} -setup {
    set oldhome ""
    catch {set oldhome $::env(HOME)}
} -constraints win -body {
    # Test 'cd' normalization when HOME is relative
    set ::env(HOME) ${d}:
    cd
    pwd
} -cleanup {
    set ::env(HOME) $oldhome
    cd $pwd
} -result $pwd

test winFCmd-17.1 {Windows bad permissions cd} -constraints win -body {
    set d {}
    foreach dd {c:/ d:/ e:/} {
	eval lappend d [glob -nocomplain \
	  -types hidden -dir $dd "System Volume Information"]
    }
    # Old versions of Tcl gave a misleading error that the
    # directory in question didn't exist.
    if {[llength $d] && [catch {cd [lindex $d 0]} err]} {
	regsub ".*: " $err "" err
	set err
    } else {
        set err "permission denied"
    }
} -cleanup {
    cd $pwd
} -result "permission denied"

cd $pwd
unset d dd pwd

test winFCmd-18.1 {Windows reserved path names} -constraints win -body {
    file pathtype com1
} -result "absolute"
test winFCmd-18.1.2 {Windows reserved path names} -constraints win -body {
    file pathtype com4
} -result "absolute"
test winFCmd-18.1.3 {Windows reserved path names} -constraints win -body {
    file pathtype com9
} -result "absolute"
test winFCmd-18.1.4 {Windows reserved path names} -constraints win -body {
    file pathtype lpt3
} -result "absolute"
test winFCmd-18.1.5 {Windows reserved path names} -constraints win -body {
    file pathtype lpt9
} -result "absolute"
test winFCmd-18.1.6 {Windows reserved path names} -constraints win -body {
    file pathtype nul
} -result "absolute"
test winFCmd-18.1.7 {Windows reserved path names} -constraints win -body {
    file pathtype null
} -result "relative"
test winFCmd-18.2 {Windows reserved path names} -constraints win -body {
    file pathtype com1:
} -result "absolute"
test winFCmd-18.3 {Windows reserved path names} -constraints win -body {
    file pathtype COM1
} -result "absolute"
test winFCmd-18.4 {Windows reserved path names} -constraints win -body {
    file pathtype CoM1:
} -result "absolute"
test winFCmd-18.5 {Windows reserved path names} -constraints win -body {
    file normalize com1:
} -result COM1
test winFCmd-18.6 {Windows reserved path names} -constraints win -body {
    file normalize COM1:
} -result COM1
test winFCmd-18.7 {Windows reserved path names} -constraints win -body {
    file normalize cOm1
} -result COM1
test winFCmd-18.8 {Windows reserved path names} -constraints win -body {
    file normalize cOm1:
} -result COM1

test winFCmd-19.1 {Windows extended path names} -constraints win -body {
    file normalize //?/c:/windows/win.ini
} -result //?/c:/windows/win.ini
test winFCmd-19.2 {Windows extended path names} -constraints win -body {
    file normalize //?/c:/windows/../windows/win.ini
} -result //?/c:/windows/win.ini
test winFCmd-19.3 {Windows extended path names} -constraints win -setup {
    set tmpfile [file join $::env(TEMP) tcl[string repeat x 20].tmp]
    set tmpfile [file normalize $tmpfile]
} -body {
    list [catch {
        set f [open $tmpfile [list WRONLY CREAT]]
        close $f
    } res] $res
} -cleanup {
    catch {file delete $tmpfile}
} -result [list 0 {}]
test winFCmd-19.4 {Windows extended path names} -constraints win -setup {
    set tmpfile [file join $::env(TEMP) tcl[string repeat x 20].tmp]
    set tmpfile //?/[file normalize $tmpfile]
} -body {
    list [catch {
        set f [open $tmpfile [list WRONLY CREAT]]
        close $f
    } res] $res
} -cleanup {
    catch {file delete $tmpfile}
} -result [list 0 {}]
test winFCmd-19.5 {Windows extended path names} -constraints win -setup {
    set tmpfile [file join $::env(TEMP) tcl[string repeat x 248].tmp]
    set tmpfile [file normalize $tmpfile]
} -body {
    list [catch {
        set f [open $tmpfile [list WRONLY CREAT]]
        close $f
    } res] $res
} -cleanup {
    catch {file delete $tmpfile}
} -result [list 0 {}]
test winFCmd-19.6 {Windows extended path names} -constraints win -setup {
    set tmpfile [file join $::env(TEMP) tcl[string repeat x 248].tmp]
    set tmpfile //?/[file normalize $tmpfile]
} -body {
    list [catch {
        set f [open $tmpfile [list WRONLY CREAT]]
        close $f
    } res] $res
} -cleanup {
    catch {file delete $tmpfile}
} -result [list 0 {}]
test winFCmd-19.7 {Windows extended path names} -constraints win -setup {
    set tmpfile [file join $::env(TEMP) "tcl[pid].tmp "]
    set tmpfile [file normalize $tmpfile]
} -body {
    list [catch {
        set f [open $tmpfile [list WRONLY CREAT]]
        close $f
    } res] $res [glob -directory $::env(TEMP) -tails tcl[pid].*]
} -cleanup {
    catch {file delete $tmpfile}
} -result [list 0 {} [list tcl[pid].tmp]]
test winFCmd-19.8 {Windows extended path names} -constraints win -setup {
    set tmpfile [file join $::env(TEMP) "tcl[pid].tmp "]
    set tmpfile //?/[file normalize $tmpfile]
} -body {
    list [catch {
        set f [open $tmpfile [list WRONLY CREAT]]
        close $f
    } res] $res [glob -directory $::env(TEMP) -tails tcl[pid].*]
} -cleanup {
    catch {file delete $tmpfile}
} -result [list 0 {} [list "tcl[pid].tmp "]]

test winFCmd-19.9 {Windows devices path names} -constraints win -body {
    file normalize //./com1
} -result //./com1


# This block of code used to occur after the "return" call, so I'm
# commenting it out and assuming that this code is still under construction.
#foreach source {tef ted tnf tnd "" nul com1} {
#    foreach chmodsrc {000 755} {
#        foreach dest "tfn tfe tdn tdempty tdfull td1/td2 $p $p/td1 {} nul" {
#	    foreach chmoddst {000 755} {
#		puts hi
#		cleanup
#		file delete -force ted tef
#		file mkdir ted
#		createfile tef
#		createfile tfe
#		file mkdir tdempty
#		file mkdir tdfull/td1/td2
#
#		catch {testchmod $chmodsrc $source}
#		catch {testchmod $chmoddst $dest}
#
#		if [catch {file rename $source $dest} msg] {
#		    puts "file rename $source ($chmodsrc) $dest ($chmoddst)"
#		    puts $msg
#		}
#	    }
#	}
#    }
#}

cleanup
::tcltest::cleanupTests
return

# Local Variables:
# mode: tcl
# End:<|MERGE_RESOLUTION|>--- conflicted
+++ resolved
@@ -620,14 +620,7 @@
 
 test winFCmd-6.1 {TclpRemoveDirectory: errno: EACCES} -setup {
     cleanup
-<<<<<<< HEAD
-} -constraints {win testfile testchmod knownMsvcBug notInCIenv} -body {
-    file mkdir td1
-    testchmod 0 td1
-    testfile rmdir td1
-    file exists td1
-=======
-} -constraints {winVista testfile testchmod notInCIenv} -body {
+} -constraints {win testfile testchmod notInCIenv} -body {
     # Parent's FILE_DELETE_CHILD setting permits deletion of subdir
     # even when subdir DELETE mask is clear. So we need an intermediate
     # parent td0 with FILE_DELETE_CHILD turned off while allowing R/W.
@@ -636,7 +629,6 @@
     testchmod 0 td0/td1
     testfile rmdir td0/td1
     file exists td0/td1
->>>>>>> 44403c80
 } -returnCodes error -cleanup {
     cleanup
 } -result {td0/td1 EACCES}
@@ -683,21 +675,7 @@
     createfile tf1
     list [catch {testfile rmdir tf1} msg] [file tail $msg]
 } -result {1 {tf1 ENOTDIR}}
-<<<<<<< HEAD
-test winFCmd-6.9 {TclpRemoveDirectory: errno == EACCES} -setup {
-    cleanup
-} -constraints {win testfile testchmod knownMsvcBug notInCIenv} -body {
-    file mkdir td1
-    testchmod 0 td1
-    testfile rmdir td1
-    file exists td1
-} -returnCodes error -cleanup {
-    catch {testchmod 0o666 td1}
-    cleanup
-} -result {td1 EACCES}
-=======
 # winFCmd-6.9 removed - was exact dup of winFCmd-6.1
->>>>>>> 44403c80
 test winFCmd-6.11 {TclpRemoveDirectory: attr == -1} -setup {
     cleanup
 } -constraints {win testfile notInCIenv} -body {
@@ -707,18 +685,7 @@
 } -returnCodes error -match regexp -result {^/ E(ACCES|EXIST)$}
 test winFCmd-6.13 {TclpRemoveDirectory: write-protected} -setup {
     cleanup
-<<<<<<< HEAD
-} -constraints {win testfile testchmod knownMsvcBug notInCIenv} -body {
-    file mkdir td1
-    testchmod 0 td1
-    testfile rmdir td1
-    file exists td1
-} -cleanup {
-    catch {testchmod 0o666 td1}
-    cleanup
-} -returnCodes error -result {td1 EACCES}
-=======
-} -constraints {winVista testfile testchmod notInCIenv} -body {
+} -constraints {win testfile testchmod notInCIenv} -body {
     # Parent's FILE_DELETE_CHILD setting permits deletion of subdir
     # even when subdir DELETE mask is clear. So we need an intermediate
     # parent td0 with FILE_DELETE_CHILD turned off while allowing R/W.
@@ -731,7 +698,6 @@
     testchmod 0o770 td0/td1
     cleanup
 } -returnCodes error -result {td0/td1 EACCES}
->>>>>>> 44403c80
 # This next test has a very hokey way of matching...
 test winFCmd-6.15 {TclpRemoveDirectory: !recursive} -setup {
     cleanup
@@ -955,13 +921,7 @@
 } -result {}
 test winFCmd-9.3 {TraversalDelete: DOTREE_PRED} -setup {
     cleanup
-<<<<<<< HEAD
-} -constraints {win testfile testchmod knownMsvcBug notInCIenv} -body {
-    file mkdir td1/td2
-    testchmod 0 td1
-    testfile rmdir -force td1
-=======
-} -constraints {winVista testfile testchmod notInCIenv} -body {
+} -constraints {win testfile testchmod notInCIenv} -body {
     # Parent's FILE_DELETE_CHILD setting permits deletion of subdir
     # even when subdir DELETE mask is clear. So we need an intermediate
     # parent td0 with FILE_DELETE_CHILD turned off while allowing R/W.
@@ -969,7 +929,6 @@
     testchmod 0o770 td0
     testchmod 0o400 td0/td1
     testfile rmdir -force td0/td1
->>>>>>> 44403c80
     file exists td1
 } -cleanup {
     testchmod 0o770 td0/td1
