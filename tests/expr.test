--- conflicted
+++ resolved
@@ -853,11 +853,7 @@
 test expr-21.22 {non-numeric boolean variables} {
     set v ""
     list [catch {expr {!$v}} err] $err
-<<<<<<< HEAD
 } {1 {can't use non-numeric string "" as operand of "!"}}
-=======
-} {1 {can't use empty string "" as operand of "!"}}
->>>>>>> 8b28601e
 
 # Test for non-numeric float handling.
 test expr-22.1 {non-numeric floats} {
