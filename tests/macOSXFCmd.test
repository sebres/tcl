--- conflicted
+++ resolved
@@ -8,12 +8,6 @@
 #
 # See the file "license.terms" for information on usage and redistribution
 # of this file, and for a DISCLAIMER OF ALL WARRANTIES.
-<<<<<<< HEAD
-#
-# RCS: @(#) $Id: macOSXFCmd.test,v 1.1.2.3 2006/08/29 16:19:35 dgp Exp $
-#
-=======
->>>>>>> 6ec5ba1e
 
 if {[lsearch [namespace children] ::tcltest] == -1} {
     package require tcltest
