--- conflicted
+++ resolved
@@ -266,11 +266,7 @@
     fconfigure $f1
 } -cleanup {
     catch {close $f1}
-<<<<<<< HEAD
-} -result {-blocking 1 -buffering none -buffersize 4040 -encoding binary -eofchar {} -profile strict -translation lf}
-=======
-} -result {-blocking 1 -buffering none -buffersize 4040 -encoding iso8859-1 -eofchar {} -profile tcl8 -translation lf}
->>>>>>> 90c247c5
+} -result {-blocking 1 -buffering none -buffersize 4040 -encoding iso8859-1 -eofchar {} -profile strict -translation lf}
 test iocmd-8.10 {fconfigure command} -returnCodes error -body {
     fconfigure a b
 } -result {can not find channel named "a"}
