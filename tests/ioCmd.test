--- conflicted
+++ resolved
@@ -245,11 +245,7 @@
     fconfigure $f1
 } -cleanup {
     catch {close $f1}
-<<<<<<< HEAD
-} -result {-blocking 1 -buffering full -buffersize 4096 -encoding utf-16 -eofchar {} -nocomplainencoding 0 -translation lf}
-=======
-} -result {-blocking 1 -buffering full -buffersize 4096 -encoding utf-16 -eofchar {} -strictencoding 0 -translation lf}
->>>>>>> a17977c5
+} -result {-blocking 1 -buffering full -buffersize 4096 -encoding utf-16 -eofchar {} -nocomplainencoding 0 -strictencoding 0 -translation lf}
 test iocmd-8.8 {fconfigure command} -setup {
     file delete $path(test1)
     set x {}
@@ -261,11 +257,7 @@
     lappend x [fconfigure $f1]
 } -cleanup {
     catch {close $f1}
-<<<<<<< HEAD
-} -result {line {-blocking 1 -buffering line -buffersize 3030 -encoding utf-16 -eofchar {} -nocomplainencoding 0 -translation lf}}
-=======
-} -result {line {-blocking 1 -buffering line -buffersize 3030 -encoding utf-16 -eofchar {} -strictencoding 0 -translation lf}}
->>>>>>> a17977c5
+} -result {line {-blocking 1 -buffering line -buffersize 3030 -encoding utf-16 -eofchar {} -nocomplainencoding 0 -strictencoding 0 -translation lf}}
 test iocmd-8.9 {fconfigure command} -setup {
     file delete $path(test1)
 } -body {
@@ -275,11 +267,7 @@
     fconfigure $f1
 } -cleanup {
     catch {close $f1}
-<<<<<<< HEAD
-} -result {-blocking 1 -buffering none -buffersize 4040 -encoding binary -eofchar {} -nocomplainencoding 0 -translation lf}
-=======
-} -result {-blocking 1 -buffering none -buffersize 4040 -encoding binary -eofchar {} -strictencoding 0 -translation lf}
->>>>>>> a17977c5
+} -result {-blocking 1 -buffering none -buffersize 4040 -encoding binary -eofchar {} -nocomplainencoding 0 -strictencoding 0 -translation lf}
 test iocmd-8.10 {fconfigure command} -returnCodes error -body {
     fconfigure a b
 } -result {can not find channel named "a"}
@@ -1375,11 +1363,7 @@
     close $c
     rename foo {}
     set res
-<<<<<<< HEAD
-} -result {{-blocking 1 -buffering full -buffersize 4096 -encoding * -eofchar {{} {}} -nocomplainencoding 0 -translation {auto *}}}
-=======
-} -result {{-blocking 1 -buffering full -buffersize 4096 -encoding * -eofchar {{} {}} -strictencoding 0 -translation {auto *}}}
->>>>>>> a17977c5
+} -result {{-blocking 1 -buffering full -buffersize 4096 -encoding * -eofchar {{} {}} -nocomplainencoding 0 -strictencoding 0 -translation {auto *}}}
 test iocmd-25.2 {chan configure, cgetall, no options} -match glob -body {
     set res {}
     proc foo {args} {oninit cget cgetall; onfinal; track; return ""}
@@ -1388,11 +1372,7 @@
     close $c
     rename foo {}
     set res
-<<<<<<< HEAD
-} -result {{cgetall rc*} {-blocking 1 -buffering full -buffersize 4096 -encoding * -eofchar {{} {}} -nocomplainencoding 0 -translation {auto *}}}
-=======
-} -result {{cgetall rc*} {-blocking 1 -buffering full -buffersize 4096 -encoding * -eofchar {{} {}} -strictencoding 0 -translation {auto *}}}
->>>>>>> a17977c5
+} -result {{cgetall rc*} {-blocking 1 -buffering full -buffersize 4096 -encoding * -eofchar {{} {}} -nocomplainencoding 0 -strictencoding 0 -translation {auto *}}}
 test iocmd-25.3 {chan configure, cgetall, regular result} -match glob -body {
     set res {}
     proc foo {args} {
@@ -1404,11 +1384,7 @@
     close $c
     rename foo {}
     set res
-<<<<<<< HEAD
-} -result {{cgetall rc*} {-blocking 1 -buffering full -buffersize 4096 -encoding * -eofchar {{} {}} -nocomplainencoding 0 -translation {auto *} -bar foo -snarf x}}
-=======
-} -result {{cgetall rc*} {-blocking 1 -buffering full -buffersize 4096 -encoding * -eofchar {{} {}} -strictencoding 0 -translation {auto *} -bar foo -snarf x}}
->>>>>>> a17977c5
+} -result {{cgetall rc*} {-blocking 1 -buffering full -buffersize 4096 -encoding * -eofchar {{} {}} -nocomplainencoding 0 -strictencoding 0 -translation {auto *} -bar foo -snarf x}}
 test iocmd-25.4 {chan configure, cgetall, bad result, list of uneven length} -match glob -body {
     set res {}
     proc foo {args} {
