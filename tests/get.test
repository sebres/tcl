--- conflicted
+++ resolved
@@ -111,18 +111,7 @@
 	catch {testdoubleobj set 1 $x} x
 	set x
     }
-<<<<<<< HEAD
 } {0.0 0.0 0.0 0.0 0.0 9.0 {expected floating-point number but got "- 0"} 0.0 10.0 2.0 20340000000000000.0 {expected floating-point number but got "_1.0e+2"} {expected floating-point number but got "1_.0e+2"} {expected floating-point number but got "1._0e+2"} {expected floating-point number but got "1.0_e+2"} {expected floating-point number but got "1.0e_+2"} {expected floating-point number but got "1.0e+_2"} {expected floating-point number but got "1.0e+2_"} 1100.0 2.2e+23 {expected floating-point number but got "54321________"}}
-=======
-} {0.0 0.0 0.0 0.0 0.0 {expected floating-point number but got "- 0"} 0.0 10.0 2.0 20340000000000000.0 {expected floating-point number but got "_1.0e+2"} {expected floating-point number but got "1_.0e+2"} {expected floating-point number but got "1._0e+2"} {expected floating-point number but got "1.0_e+2"} {expected floating-point number but got "1.0e_+2"} {expected floating-point number but got "1.0e+_2"} {expected floating-point number but got "1.0e+2_"} 1100.0 2.2e+23 {expected floating-point number but got "54321________"}}
-
-test get-3.4.1 {Tcl_GetDouble with iffy numbers} {testdoubleobj deprecated} {
-    lmap x {"09"} {
-	catch {testdoubleobj set 1 $x} x
-	set x
-    }
-} {{expected floating-point number but got "09" (looks like invalid octal number)}}
->>>>>>> efcc8063
 
 test get-3.5 {tcl_GetInt with numeric whitespace (i.e. '_')} testgetint {
     lmap x {0_0 " 1_0" "0_2 " " 3_3 " 14__23__32___4 " 0x0_a " 0b1111_1111 " 0_07 " " 0o1_0 " " 0b_1_0 " " 0_b1_0 " _33 42_ 0_x15 0_o17 0_d19 0x_b 0o_2_0 0o2__3_4} {
