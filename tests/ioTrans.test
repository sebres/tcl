# -*- tcl -*-
# Functionality covered: operation of the reflected transformation
#
# This file contains a collection of tests for one or more of the Tcl
# built-in commands.  Sourcing this file into Tcl runs the tests and
# generates output for errors.  No output means no errors were found.
#
# Copyright © 2007 Andreas Kupries <andreask@activestate.com>
#                                    <akupries@shaw.ca>
#
# See the file "license.terms" for information on usage and redistribution
# of this file, and for a DISCLAIMER OF ALL WARRANTIES.

if {"::tcltest" ni [namespace children]} {
    package require tcltest 2.5
    namespace import -force ::tcltest::*
}

::tcltest::loadTestedCommands
catch [list package require -exact tcl::test [info patchlevel]]

# Custom constraints used in this file
testConstraint testchannel [llength [info commands testchannel]]
testConstraint thread [expr {0 == [catch {package require Thread 2.7-}]}]

# testchannel cut|splice  Both needed to test the reflection in threads.
# thread::send

#----------------------------------------------------------------------

# ### ### ### ######### ######### #########
## Testing the reflected transformation.

# Helper commands to record the arguments to handler methods.  Stored in a
# script so that the tests needing this code do not need their own copy but
# can access this variable.

set helperscript {
    if {"::tcltest" ni [namespace children]} {
	package require tcltest 2.5
	namespace import -force ::tcltest::*
    }

    # This forces the return options to be in the order that the test expects!
    variable optorder {
	-code !?! -level !?! -errorcode !?! -errorline !?! -errorinfo !?!
	-errorstack !?!
    }
    proc noteOpts opts {
	variable optorder
	lappend ::res [dict merge $optorder $opts]
    }

    # Helper command, canned result for 'initialize' method.  Gets the
    # optional methods as arguments. Use return features to post the result
    # higher up.

    proc handle.initialize {args} {
	upvar args hargs
	if {[lindex $hargs 0] eq "initialize"} {
	    return -code return [list {*}$args initialize finalize read write]
	}
    }
    proc handle.finalize {} {
	upvar args hargs
	if {[lindex $hargs 0] eq "finalize"} {
	    return -code return ""
	}
    }
    proc handle.read {} {
	upvar args hargs
	if {[lindex $hargs 0] eq "read"} {
	    return -code return "@"
	}
    }
    proc handle.drain {} {
	upvar args hargs
	if {[lindex $hargs 0] eq "drain"} {
	    return -code return "<>"
	}
    }
    proc handle.clear {} {
	upvar args hargs
	if {[lindex $hargs 0] eq "clear"} {
	    return -code return ""
	}
    }

    proc tempchan {{mode r+}} {
	global tempchan
	return [set tempchan [open [makeFile {test data} tempchanfile] $mode]]
    }
    proc tempdone {} {
	global tempchan
	catch {close $tempchan}
	removeFile tempchanfile
	return
    }
    proc tempview {} { viewFile tempchanfile }
}

# Set everything up in the main thread.
eval $helperscript

#puts <<[file channels]>>

# ### ### ### ######### ######### #########

test iortrans-1.0 {chan, wrong#args} -returnCodes error -body {
    chan
} -result {wrong # args: should be "chan subcommand ?arg ...?"}
test iortrans-1.1 {chan, unknown method} -returnCodes error -body {
    chan foo
} -match glob -result {unknown or ambiguous subcommand "foo": must be*}

# --- --- --- --------- --------- ---------
# chan push, and method "initalize"

test iortrans-2.0 {chan push, wrong#args, not enough} -returnCodes error -body {
    chan push
} -result {wrong # args: should be "chan push channel cmdprefix"}
test iortrans-2.1 {chan push, wrong#args, too many} -returnCodes error -body {
    chan push a b c
} -result {wrong # args: should be "chan push channel cmdprefix"}
test iortrans-2.2 {chan push, invalid channel} -setup {
    proc foo {} {}
} -returnCodes error -body {
    chan push {} foo
} -cleanup {
    rename foo {}
} -result {can not find channel named ""}
test iortrans-2.3 {chan push, bad handler, not a list} -body {
    chan push [tempchan] "foo \{"
} -returnCodes error -cleanup {
    tempdone
} -result {unmatched open brace in list}
test iortrans-2.4 {chan push, bad handler, not a command} -body {
    chan push [tempchan] foo
} -returnCodes error -cleanup {
    tempdone
} -result {invalid command name "foo"}
test iortrans-2.5 {chan push, initialize failed, bad signature} -body {
    proc foo {} {}
    chan push [tempchan] foo
} -returnCodes error -cleanup {
    tempdone
    rename foo {}
} -result {wrong # args: should be "foo"}
test iortrans-2.6 {chan push, initialize failed, bad signature} -body {
    proc foo {} {}
    chan push [tempchan] ::foo
} -returnCodes error -cleanup {
    tempdone
    rename foo {}
} -result {wrong # args: should be "::foo"}
test iortrans-2.7 {chan push, initialize failed, bad result, not a list} -body {
    proc foo {args} {return "\{"}
    catch {chan push [tempchan] foo}
    return $::errorInfo
} -cleanup {
    tempdone
    rename foo {}
} -match glob -result {chan handler "foo initialize" returned non-list: *}
test iortrans-2.8 {chan push, initialize failed, bad result, not a list} -body {
    proc foo {args} {return \{\{\}}
    chan push [tempchan] foo
} -returnCodes error -cleanup {
    tempdone
    rename foo {}
} -match glob -result {chan handler "foo initialize" returned non-list: *}
test iortrans-2.9 {chan push, initialize failed, bad result, empty list} -body {
    proc foo {args} {}
    chan push [tempchan] foo
} -returnCodes error -cleanup {
    tempdone
    rename foo {}
} -match glob -result {*all required methods*}
test iortrans-2.10 {chan push, initialize failed, bad result, bogus method name} -body {
    proc foo {args} {return 1}
    chan push [tempchan] foo
} -returnCodes error -cleanup {
    tempdone
    rename foo {}
} -match glob -result {*bad method "1": must be *}
test iortrans-2.11 {chan push, initialize failed, bad result, bogus method name} -body {
    proc foo {args} {return {a b c}}
    chan push [tempchan] foo
} -returnCodes error -cleanup {
    tempdone
    rename foo {}
} -match glob -result {*bad method "c": must be *}
test iortrans-2.12 {chan push, initialize failed, bad result, required methods missing} -body {
    # Required: initialize, and finalize.
    proc foo {args} {return {initialize}}
    chan push [tempchan] foo
} -returnCodes error -cleanup {
    tempdone
    rename foo {}
} -match glob -result {*all required methods*}
test iortrans-2.13 {chan push, initialize failed, bad result, illegal method name} -body {
    proc foo {args} {return {initialize finalize BOGUS}}
    chan push [tempchan] foo
} -returnCodes error -cleanup {
    tempdone
    rename foo {}
} -match glob -result {*returned bad method "BOGUS": must be clear, drain, finalize, flush, initialize, limit?, read, or write}
test iortrans-2.14 {chan push, initialize failed, bad result, mode/handler mismatch} -body {
    proc foo {args} {return {initialize finalize}}
    chan push [tempchan] foo
} -returnCodes error -cleanup {
    tempdone
    rename foo {}
} -match glob -result {*makes the channel inaccessible}
# iortrans-2.15 event/watch methods elimimated, removed these tests.
# iortrans-2.16
test iortrans-2.17 {chan push, initialize failed, bad result, drain/read mismatch} -body {
    proc foo {args} {return {initialize finalize drain write}}
    chan push [tempchan] foo
} -returnCodes error -cleanup {
    tempdone
    rename foo {}
} -match glob -result {*supports "drain" but not "read"}
test iortrans-2.18 {chan push, initialize failed, bad result, flush/write mismatch} -body {
    proc foo {args} {return {initialize finalize flush read}}
    chan push [tempchan] foo
} -returnCodes error -cleanup {
    tempdone
    rename foo {}
} -match glob -result {*supports "flush" but not "write"}
test iortrans-2.19 {chan push, initialize ok, creates channel} -setup {
    set res {}
} -match glob -body {
    proc foo {args} {
	global res
	lappend res $args
	if {[lindex $args 0] ne "initialize"} {return}
	return {initialize finalize drain flush read write}
    }
    lappend res [file channel rt*]
    lappend res [chan push [tempchan] foo]
    lappend res [close [lindex $res end]]
    lappend res [file channel rt*]
} -cleanup {
    tempdone
    rename foo {}
} -result {{} {initialize rt* {read write}} file* {drain rt*} {flush rt*} {finalize rt*} {} {}}
test iortrans-2.20 {chan push, init failure -> no channel, no finalize} -setup {
    set res {}
} -match glob -body {
    proc foo {args} {
	global res
	lappend res $args
	return
    }
    lappend res [file channel rt*]
    lappend res [catch {chan push [tempchan] foo} msg] $msg
    lappend res [file channel rt*]
} -cleanup {
    tempdone
    rename foo {}
} -result {{} {initialize rt* {read write}} 1 {*all required methods*} {}}

# --- --- --- --------- --------- ---------
# method finalize (via close)

# General note: file channels rt* finds the transform channel, however the
# name reported will be that of the underlying base driver, fileXX here.  This
# actually allows us to see if the whole channel is gone, or only the
# transformation, but not the base.

test iortrans-3.1 {chan finalize, handler destruction has no effect on channel} -setup {
    set res {}
} -match glob -body {
    proc foo {args} {
	lappend ::res $args
	handle.initialize
	return
    }
    lappend res [set c [chan push [tempchan] foo]]
    rename foo {}
    lappend res [file channels file*]
    lappend res [file channels rt*]
    lappend res [catch {close $c} msg] $msg
    lappend res [file channels file*]
    lappend res [file channels rt*]
} -cleanup {
    tempdone
} -result {{initialize rt* {read write}} file* file* {} 1 {invalid command name "foo"} {} {}}
test iortrans-3.2 {chan finalize, for close} -setup {
    set res {}
} -match glob -body {
    proc foo {args} {
	lappend ::res $args
	handle.initialize
	return
    }
    lappend res [set c [chan push [tempchan] foo]]
    close $c
    # Close deleted the channel.
    lappend res [file channels rt*]
    # Channel destruction does not kill handler command!
    lappend res [info command foo]
} -cleanup {
    rename foo {}
    tempdone
} -result {{initialize rt* {read write}} file* {finalize rt*} {} foo}
test iortrans-3.3 {chan finalize, for close, error, close error} -setup {
    set res {}
} -match glob -body {
    proc foo {args} {
	lappend ::res $args
	handle.initialize
	return -code error 5
    }
    lappend res [set c [chan push [tempchan] foo]]
    lappend res [catch {close $c} msg] $msg
    # Channel is gone despite error.
    lappend res [file channels rt*]
} -cleanup {
    rename foo {}
    tempdone
} -result {{initialize rt* {read write}} file* {finalize rt*} 1 5 {}}
test iortrans-3.4 {chan finalize, for close, error, close error} -setup {
    set res {}
} -match glob -body {
    proc foo {args} {
	lappend ::res $args
	handle.initialize
	error FOO
    }
    lappend res [set c [chan push [tempchan] foo]]
    lappend res [catch {close $c} msg] $msg $::errorInfo
} -cleanup {
    rename foo {}
    tempdone
} -result {{initialize rt* {read write}} file* {finalize rt*} 1 FOO {FOO
*"close $c"}}
test iortrans-3.5 {chan finalize, for close, arbitrary result, ignored} -setup {
    set res {}
} -match glob -body {
    proc foo {args} {
	lappend ::res $args
	handle.initialize
	return SOMETHING
    }
    lappend res [set c [chan push [tempchan] foo]]
    lappend res [catch {close $c} msg] $msg
} -cleanup {
    rename foo {}
    tempdone
} -result {{initialize rt* {read write}} file* {finalize rt*} 0 {}}
test iortrans-3.6 {chan finalize, for close, break, close error} -setup {
    set res {}
} -match glob -body {
    proc foo {args} {
	lappend ::res $args
	handle.initialize
	return -code 3
    }
    lappend res [set c [chan push [tempchan] foo]]
    lappend res [catch {close $c} msg] $msg
} -cleanup {
    rename foo {}
    tempdone
} -result {{initialize rt* {read write}} file* {finalize rt*} 1 *bad code*}
test iortrans-3.7 {chan finalize, for close, continue, close error} -setup {
    set res {}
} -match glob -body {
    proc foo {args} {
	lappend ::res $args
	handle.initialize
	return -code 4
    }
    lappend res [set c [chan push [tempchan] foo]]
    lappend res [catch {close $c} msg] $msg
} -cleanup {
    rename foo {}
    tempdone
} -result {{initialize rt* {read write}} file* {finalize rt*} 1 *bad code*}
test iortrans-3.8 {chan finalize, for close, custom code, close error} -setup {
    set res {}
} -match glob -body {
    proc foo {args} {
	lappend ::res $args
	handle.initialize
	return -code 777 BANG
    }
    lappend res [set c [chan push [tempchan] foo]]
    lappend res [catch {close $c} msg] $msg
} -cleanup {
    rename foo {}
    tempdone
} -result {{initialize rt* {read write}} file* {finalize rt*} 1 *bad code*}
test iortrans-3.9 {chan finalize, for close, ignore level, close error} -setup {
    set res {}
} -body {
    proc foo {args} {
	lappend ::res $args
	handle.initialize
	return -level 5 -code 777 BANG
    }
    lappend res [set c [chan push [tempchan] foo]]
    lappend res [catch {close $c} msg opt] $msg
    noteOpts $opt
} -match glob -cleanup {
    rename foo {}
    tempdone
} -result {{initialize rt* {read write}} file* {finalize rt*} 1 *bad code* {-code 1 -level 0 -errorcode NONE -errorline 1 -errorinfo *bad code*subcommand "finalize"*}}

# --- === *** ###########################
# method read (via read)

test iortrans-4.1 {chan read, transform call and return} -setup {
    set res {}
} -match glob -body {
    proc foo {args} {
	handle.initialize
	handle.finalize
	lappend ::res $args
	return snarf
    }
    set c [chan push [tempchan] foo]
    lappend res [read $c 10]
} -cleanup {
    tempdone
    rename foo {}
} -result {{read rt* {test data
}} snarf}
test iortrans-4.2 {chan read, for non-readable channel} -setup {
    set res {}
} -match glob -body {
    proc foo {args} {
	handle.initialize
	handle.finalize
	lappend ::res $args MUST_NOT_HAPPEN
    }
    set c [chan push [tempchan w] foo]
    lappend res [catch {read $c 2} msg] $msg
} -cleanup {
    tempdone
    rename foo {}
} -result {1 {channel "file*" wasn't opened for reading}}
test iortrans-4.3 {chan read, error return} -setup {
    set res {}
} -match glob -body {
    proc foo {args} {
	handle.initialize
	handle.finalize
	lappend ::res $args
	return -code error BOOM!
    }
    set c [chan push [tempchan] foo]
    lappend res [catch {read $c 2} msg] $msg
} -cleanup {
    tempdone
    rename foo {}
} -result {{read rt* {test data
}} 1 BOOM!}
test iortrans-4.4 {chan read, break return is error} -setup {
    set res {}
} -match glob -body {
    proc foo {args} {
	handle.initialize
	handle.finalize
	lappend ::res $args
	return -code break BOOM!
    }
    set c [chan push [tempchan] foo]
    lappend res [catch {read $c 2} msg] $msg
} -cleanup {
    tempdone
    rename foo {}
} -result {{read rt* {test data
}} 1 *bad code*}
test iortrans-4.5 {chan read, continue return is error} -setup {
    set res {}
} -match glob -body {
    proc foo {args} {
	handle.initialize
	handle.finalize
	lappend ::res $args
	return -code continue BOOM!
    }
    set c [chan push [tempchan] foo]
    lappend res [catch {read $c 2} msg] $msg
} -cleanup {
    tempdone
    rename foo {}
} -result {{read rt* {test data
}} 1 *bad code*}
test iortrans-4.6 {chan read, custom return is error} -setup {
    set res {}
} -match glob -body {
    proc foo {args} {
	handle.initialize
	handle.finalize
	lappend ::res $args
	return -code 777 BOOM!
    }
    set c [chan push [tempchan] foo]
    lappend res [catch {read $c 2} msg] $msg
} -cleanup {
    tempdone
    rename foo {}
} -result {{read rt* {test data
}} 1 *bad code*}
test iortrans-4.7 {chan read, level is squashed} -setup {
    set res {}
} -match glob -body {
    proc foo {args} {
	handle.initialize
	handle.finalize
	lappend ::res $args
	return -level 55 -code 777 BOOM!
    }
    set c [chan push [tempchan] foo]
    lappend res [catch {read $c 2} msg opt] $msg
    noteOpts $opt
} -cleanup {
    tempdone
    rename foo {}
} -result {{read rt* {test data
}} 1 *bad code* {-code 1 -level 0 -errorcode NONE -errorline 1 -errorinfo *bad code*subcommand "read"*}}
test iortrans-4.8 {chan read, read, bug 2921116} -setup {
    set res {}
} -match glob -body {
    proc foo {fd args} {
	handle.initialize
	handle.finalize
	lappend ::res $args
	# Kill and recreate transform while it is operating
	chan pop $fd
	chan push $fd [list foo $fd]
    }
    set c [chan push [set c [tempchan]] [list foo $c]]
    lappend res [read $c]
    #lappend res [gets $c]
} -cleanup {
    tempdone
    rename foo {}
} -result {{read rt* {test data
}} {}}
test iortrans-4.8.1 {chan read, bug 721ec69271} -setup {
    set res {}
} -match glob -body {
    proc foo {fd args} {
	handle.initialize
	handle.finalize
	lappend ::res $args
	# Kill and recreate transform while it is operating
	chan pop $fd
	chan push $fd [list foo $fd]
    }
    set c [chan push [set c [tempchan]] [list foo $c]]
    chan configure $c -buffersize 2
    lappend res [read $c]
} -cleanup {
    tempdone
    rename foo {}
} -result {{read rt* te} {read rt* st} {read rt* { d}} {read rt* at} {read rt* {a
}} {}}
test iortrans-4.8.2 {chan read, bug 721ec69271} -setup {
    set res {}
} -match glob -body {
    proc foo {fd args} {
	handle.initialize
	handle.finalize
	lappend ::res $args
	# Kill and recreate transform while it is operating
	chan pop $fd
	chan push $fd [list foo $fd]
	return x
    }
    set c [chan push [set c [tempchan]] [list foo $c]]
    chan configure $c -buffersize 1
    lappend res [read $c]
} -cleanup {
    tempdone
    rename foo {}
} -result {{read rt* t} {read rt* e} {read rt* s} {read rt* t} {read rt* { }} {read rt* d} {read rt* a} {read rt* t} {read rt* a} {read rt* {
}} {}}
test iortrans-4.9 {chan read, gets, bug 2921116} -setup {
    set res {}
} -match glob -body {
    proc foo {fd args} {
	handle.initialize
	handle.finalize
	lappend ::res $args
	# Kill and recreate transform while it is operating
	chan pop $fd
	chan push $fd [list foo $fd]
    }
    set c [chan push [set c [tempchan]] [list foo $c]]
    lappend res [gets $c]
} -cleanup {
    tempdone
    rename foo {}
} -result {{read rt* {test data
}} {}}

# Driver for a base channel that emits several short "files"
# with each terminated by a fleeting EOF
    proc driver {cmd args} {
        variable ::tcl::buffer
        variable ::tcl::index
        set chan [lindex $args 0]
        switch -- $cmd {
            initialize {
                set index($chan) 0
                set buffer($chan) .....
                return {initialize finalize watch read}
            }
            finalize {
                if {![info exists index($chan)]} {return}
                unset index($chan) buffer($chan)
		array unset index
		array unset buffer
                return
            }
            watch {}
            read {
                set n [lindex $args 1]
                if {![info exists index($chan)]} {
                    driver initialize $chan
                }
                set new [expr {$index($chan) + $n}]
                set result [string range $buffer($chan) $index($chan) $new-1]
                set index($chan) $new
                if {[string length $result] == 0} {
                    driver finalize $chan
                }
                return $result
            }
        }
    }



namespace eval reflector {
    proc initialize {_ chan mode} {
	return {initialize finalize watch read}
    }


    proc finalize {_ chan} {
	namespace delete $_
    }


    proc read {_ chan count} {
	namespace upvar $_ source source
	set res [string range $source 0 $count-1]
	set source [string range $source $count end]
	return $res
    }


    proc watch {_ chan events} {
	after 0 [list chan postevent $chan read]
	return read
    }

    namespace ensemble create -parameters _
    namespace export *
}




namespace eval inputfilter {
    proc initialize {chan mode} {
	return {initialize finalize read}
    }
<<<<<<< HEAD
    
=======

>>>>>>> c6619fc1
    proc read {chan buffer} {
	return $buffer
    }

    proc finalize chan {
	namespace delete $chan
    }

    namespace ensemble create
    namespace export *
}



# Channel read transform that is just the identity - pass all through
    proc idxform {cmd handle args} {
      switch -- $cmd {
        initialize {
            return {initialize finalize read}
        }
        finalize {
            return
        }
        read {
            lassign $args buffer
            return $buffer
        }
      }
    }

# Test that all EOFs pass through full xform stack.  Proper data boundaries.
# Check robustness against buffer sizes.
test iortrans-4.10 {[5adbc350683] chan read, handle fleeting EOF} -body {
    set chan [chan push [chan create read driver] idxform]
    list [eof $chan] [read $chan] [eof $chan] [read $chan 0] [eof $chan] \
        [read $chan] [eof $chan]
} -cleanup {
    close $chan
} -result {0 ..... 1 {} 0 ..... 1}
test iortrans-4.10.1 {[5adbc350683] chan read, handle fleeting EOF} -body {
    set chan [chan push [chan create read driver] idxform]
    chan configure $chan -buffersize 3
    list [eof $chan] [read $chan] [eof $chan] [read $chan 0] [eof $chan] \
        [read $chan] [eof $chan]
} -cleanup {
    close $chan
} -result {0 ..... 1 {} 0 ..... 1}
test iortrans-4.10.2 {[5adbc350683] chan read, handle fleeting EOF} -body {
    set chan [chan push [chan create read driver] idxform]
    chan configure $chan -buffersize 5
    list [eof $chan] [read $chan] [eof $chan] [read $chan 0] [eof $chan] \
        [read $chan] [eof $chan]
} -cleanup {
    close $chan
} -result {0 ..... 1 {} 0 ..... 1}

rename idxform {}

# Channel read transform that delays the data and always returns something
    proc delayxform {cmd handle args} {
      variable store
      switch -- $cmd {
        initialize {
	    set store($handle) {}
            return {initialize finalize read drain}
        }
        finalize {
	    unset store($handle)
            return
        }
        read {
            lassign $args buffer
	    if {$store($handle) eq {}} {
		set reply [string index $buffer 0]
		set store($handle) [string range $buffer 1 end]
	    } else {
		set reply $store($handle)
		set store($handle) $buffer
	    }
            return $reply
        }
	drain {
	    delayxform read $handle {}
	}
      }
    }

# Test that all EOFs pass through full xform stack.  Proper data boundaries.
# Check robustness against buffer sizes.
test iortrans-4.11 {[5adbc350683] chan read, handle fleeting EOF} -body {
    set chan [chan push [chan create read driver] delayxform]
    list [eof $chan] [read $chan] [eof $chan] [read $chan 0] [eof $chan] \
        [read $chan] [eof $chan]
} -cleanup {
    close $chan
} -result {0 ..... 1 {} 0 ..... 1}
test iortrans-4.11.1 {[5adbc350683] chan read, handle fleeting EOF} -body {
    set chan [chan push [chan create read driver] delayxform]
    chan configure $chan -buffersize 3
    list [eof $chan] [read $chan] [eof $chan] [read $chan 0] [eof $chan] \
        [read $chan] [eof $chan]
} -cleanup {
    close $chan
} -result {0 ..... 1 {} 0 ..... 1}
test iortrans-4.11.2 {[5adbc350683] chan read, handle fleeting EOF} -body {
    set chan [chan push [chan create read driver] delayxform]
    chan configure $chan -buffersize 5
    list [eof $chan] [read $chan] [eof $chan] [read $chan 0] [eof $chan] \
        [read $chan] [eof $chan]
} -cleanup {
    close $chan
} -result {0 ..... 1 {} 0 ..... 1}

    rename delayxform {}

# Channel read transform that delays the data and may return {}
    proc delay2xform {cmd handle args} {
      variable store
      switch -- $cmd {
        initialize {
	    set store($handle) {}
            return {initialize finalize read drain}
        }
        finalize {
	    unset store($handle)
            return
        }
        read {
            lassign $args buffer
		set reply $store($handle)
		set store($handle) $buffer
            return $reply
        }
	drain {
	    delay2xform read $handle {}
	}
      }
    }

test iortrans-4.12 {[5adbc350683] chan read, handle fleeting EOF} -body {
    set chan [chan push [chan create read driver] delay2xform]
    list [eof $chan] [read $chan] [eof $chan] [read $chan 0] [eof $chan] \
        [read $chan] [eof $chan]
} -cleanup {
    close $chan
} -result {0 ..... 1 {} 0 ..... 1}

    rename delay2xform {}
    rename driver {}


# --- === *** ###########################
# method write (via puts)

test iortrans-5.1 {chan write, regular write} -setup {
    set res {}
} -match glob -body {
    proc foo {args} {
	handle.initialize
	handle.finalize
	lappend ::res $args
	return transformresult
    }
    set c [chan push [tempchan] foo]
    puts -nonewline $c snarf
    flush $c
    close $c
    lappend res [tempview]
} -cleanup {
    tempdone
    rename foo {}
} -result {{write rt* snarf} transformresult}
test iortrans-5.2 {chan write, no write is ok, no change to file} -setup {
    set res {}
} -match glob -body {
    proc foo {args} {
	handle.initialize
	handle.finalize
	lappend ::res $args
	return
    }
    set c [chan push [tempchan] foo]
    puts -nonewline $c snarfsnarfsnarf
    flush $c
    close $c
    lappend res [tempview];	# This has to show the original data, as nothing was written
} -cleanup {
    tempdone
    rename foo {}
} -result {{write rt* snarfsnarfsnarf} {test data}}
test iortrans-5.3 {chan write, failed write} -setup {
    set res {}
} -match glob -body {
    proc foo {args} {
	handle.initialize
	handle.finalize
	lappend ::res $args
	return -code error FAIL!
    }
    set c [chan push [tempchan] foo]
    puts -nonewline $c snarfsnarfsnarf
    lappend res [catch {flush $c} msg] $msg
} -cleanup {
    tempdone
    rename foo {}
} -result {{write rt* snarfsnarfsnarf} 1 FAIL!}
test iortrans-5.4 {chan write, non-writable channel} -setup {
    set res {}
} -match glob -body {
    proc foo {args} {
	handle.initialize
	handle.finalize
	lappend ::res $args MUST_NOT_HAPPEN
	return
    }
    set c [chan push [tempchan r] foo]
    lappend res [catch {
	puts -nonewline $c snarfsnarfsnarf
	flush $c
    } msg] $msg
} -cleanup {
    close $c
    tempdone
    rename foo {}
} -result {1 {channel "file*" wasn't opened for writing}}
test iortrans-5.5 {chan write, failed write, error return} -setup {
    set res {}
} -match glob -body {
    proc foo {args} {
	handle.initialize
	handle.finalize
	lappend ::res $args
	return -code error BOOM!
    }
    set c [chan push [tempchan] foo]
    lappend res [catch {
	puts -nonewline $c snarfsnarfsnarf
	flush $c
    } msg] $msg
} -cleanup {
    tempdone
    rename foo {}
} -result {{write rt* snarfsnarfsnarf} 1 BOOM!}
test iortrans-5.6 {chan write, failed write, error return} -setup {
    set res {}
} -match glob -body {
    proc foo {args} {
	handle.initialize
	handle.finalize
	lappend ::res $args
	error BOOM!
    }
    set c [chan push [tempchan] foo]
    lappend res {*}[catch {
	puts -nonewline $c snarfsnarfsnarf
	flush $c
    } msg] $msg
} -cleanup {
    tempdone
    rename foo {}
} -result {{write rt* snarfsnarfsnarf} 1 BOOM!}
test iortrans-5.7 {chan write, failed write, break return is error} -setup {
    set res {}
} -match glob -body {
    proc foo {args} {
	handle.initialize
	handle.finalize
	lappend ::res $args
	return -code break BOOM!
    }
    set c [chan push [tempchan] foo]
    lappend res [catch {
	puts -nonewline $c snarfsnarfsnarf
	flush $c
    } msg] $msg
} -cleanup {
    tempdone
    rename foo {}
} -result {{write rt* snarfsnarfsnarf} 1 *bad code*}
test iortrans-5.8 {chan write, failed write, continue return is error} -setup {
    set res {}
} -match glob -body {
    proc foo {args} {
	handle.initialize
	handle.finalize
	lappend ::res $args
	return -code continue BOOM!
    }
    set c [chan push [tempchan] foo]
    lappend res [catch {
	puts -nonewline $c snarfsnarfsnarf
	flush $c
    } msg] $msg
} -cleanup {
    tempdone
    rename foo {}
} -result {{write rt* snarfsnarfsnarf} 1 *bad code*}
test iortrans-5.9 {chan write, failed write, custom return is error} -setup {
    set res {}
} -match glob -body {
    proc foo {args} {
	handle.initialize
	handle.finalize
	lappend ::res $args
	return -code 777 BOOM!
    }
    set c [chan push [tempchan] foo]
    lappend res [catch {
	puts -nonewline $c snarfsnarfsnarf
	flush $c
    } msg] $msg
} -cleanup {
    tempdone
    rename foo {}
} -result {{write rt* snarfsnarfsnarf} 1 *bad code*}
test iortrans-5.10 {chan write, failed write, level is ignored} -setup {
    set res {}
} -match glob -body {
    proc foo {args} {
	handle.initialize
	handle.finalize
	lappend ::res $args
	return -level 55 -code 777 BOOM!
    }
    set c [chan push [tempchan] foo]
    lappend res [catch {
	puts -nonewline $c snarfsnarfsnarf
	flush $c
    } msg opt] $msg
    noteOpts $opt
} -cleanup {
    tempdone
    rename foo {}
} -result {{write rt* snarfsnarfsnarf} 1 *bad code* {-code 1 -level 0 -errorcode NONE -errorline * -errorinfo *bad code*subcommand "write"*}}
test iortrans-5.11 {chan write, bug 2921116} -match glob -setup {
    set res {}
    set level 0
} -body {
    proc foo {fd args} {
	handle.initialize
	handle.finalize
	lappend ::res $args
	# pop - invokes flush - invokes 'foo write' - infinite recursion - stop it
	global level
	if {$level} {
	    return
	}
	incr level
	# Kill and recreate transform while it is operating
	chan pop $fd
	chan push $fd [list foo $fd]
    }
    set c [chan push [set c [tempchan]] [list foo $c]]
    lappend res [puts -nonewline $c abcdef]
    lappend res [flush $c]
} -cleanup {
    tempdone
    rename foo {}
} -result {{} {write rt* abcdef} {write rt* abcdef} {}}

# --- === *** ###########################
# method limit?, drain (via read)

test iortrans-6.1 {chan read, read limits} -setup {
    set res {}
} -match glob -body {
    proc foo {args} {
	handle.initialize limit?
	handle.finalize
	lappend ::res $args
	handle.read
	return 6
    }
    set c [chan push [tempchan] foo]
    lappend res [read $c 10]
} -cleanup {
    tempdone
    rename foo {}
} -result {{limit? rt*} {read rt* {test d}} {limit? rt*} {read rt* {ata
}} {limit? rt*} @@}
test iortrans-6.2 {chan read, read transform drain on eof} -setup {
    set res {}
} -match glob -body {
    proc foo {args} {
	handle.initialize drain
	handle.finalize
	lappend ::res $args
	handle.read
	handle.drain
	return
    }
    set c [chan push [tempchan] foo]
    lappend res [read $c]
    lappend res [close $c]
} -cleanup {
    tempdone
    rename foo {}
} -result {{read rt* {test data
}} {drain rt*} @<> {}}

# --- === *** ###########################
# method clear (via puts, seek)

test iortrans-7.1 {chan write, write clears read buffers} -setup {
    set res {}
} -match glob -body {
    proc foo {args} {
	handle.initialize clear
	handle.finalize
	lappend ::res $args
	handle.clear
	return transformresult
    }
    set c [chan push [tempchan] foo]
    puts -nonewline $c snarf
    flush $c
    return $res
} -cleanup {
    tempdone
    rename foo {}
} -result {{clear rt*} {write rt* snarf}}
test iortrans-7.2 {seek clears read buffers} -setup {
    set res {}
} -match glob -body {
    proc foo {args} {
	handle.initialize clear
	handle.finalize
	lappend ::res $args
	return
    }
    set c [chan push [tempchan] foo]
    seek $c 2
    return $res
} -cleanup {
    tempdone
    rename foo {}
} -result {{clear rt*}}
test iortrans-7.3 {clear, any result is ignored} -setup {
    set res {}
} -match glob -body {
    proc foo {args} {
	handle.initialize clear
	handle.finalize
	lappend ::res $args
	return -code error "X"
    }
    set c [chan push [tempchan] foo]
    seek $c 2
    return $res
} -cleanup {
    tempdone
    rename foo {}
} -result {{clear rt*}}
test iortrans-7.4 {chan clear, bug 2921116} -match glob -setup {
    set res {}
} -body {
    proc foo {fd args} {
	handle.initialize clear
	handle.finalize
	lappend ::res $args
	# Kill and recreate transform while it is operating
	chan pop $fd
	chan push $fd [list foo $fd]
    }
    set c [chan push [set c [tempchan]] [list foo $c]]
    seek $c 2
    return $res
} -cleanup {
    tempdone
    rename foo {}
} -result {{clear rt*}}

# --- === *** ###########################
# method flush (via seek, close)

test iortrans-8.1 {seek flushes write buffers, ignores data} -setup {
    set res {}
} -match glob -body {
    proc foo {args} {
	handle.initialize flush
	handle.finalize
	lappend ::res $args
	return X
    }
    set c [chan push [tempchan] foo]
    # Flush, no writing
    seek $c 2
    # The close flushes again, this modifies the file!
    lappend res |
    lappend res [close $c] | [tempview]
} -cleanup {
    tempdone
    rename foo {}
} -result {{flush rt*} | {flush rt*} {} | {teXt data}}
test iortrans-8.2 {close flushes write buffers, writes data} -setup {
    set res {}
} -match glob -body {
    proc foo {args} {
	handle.initialize flush
	lappend ::res $args
	handle.finalize
	return .flushed.
    }
    set c [chan push [tempchan] foo]
    close $c
    lappend res [tempview]
} -cleanup {
    tempdone
    rename foo {}
} -result {{flush rt*} {finalize rt*} .flushed.}
test iortrans-8.3 {chan flush, bug 2921116} -match glob -setup {
    set res {}
} -body {
    proc foo {fd args} {
	handle.initialize flush
	handle.finalize
	lappend ::res $args
	# Kill and recreate transform while it is operating
	chan pop $fd
	chan push $fd [list foo $fd]
    }
    set c [chan push [set c [tempchan]] [list foo $c]]
    seek $c 2
    set res
} -cleanup {
    tempdone
    rename foo {}
} -result {{flush rt*}}

# --- === *** ###########################
# method watch - removed from TIP (rev 1.12+)

# --- === *** ###########################
# method event - removed from TIP (rev 1.12+)

# --- === *** ###########################
# 'Pull the rug' tests. Create channel in a interpreter A, move to other
# interpreter B, destroy the origin interpreter (A) before or during access
# from B. Must not crash, must return proper errors.
test iortrans-11.0 {origin interpreter of moved transform gone} -setup {
    set ida [interp create];	#puts <<$ida>>
    set idb [interp create];	#puts <<$idb>>
    # Magic to get the test* commands in the children
    load {} Tcltest $ida
    load {} Tcltest $idb
} -constraints {testchannel} -match glob -body {
    # Set up channel and transform in interpreter
    interp eval $ida $helperscript
    interp eval $ida [list ::variable tempchan [tempchan]]
    interp transfer {} $::tempchan $ida
    set chan [interp eval $ida {
	variable tempchan
	proc foo {args} {
	    handle.initialize clear drain flush limit? read write
	    handle.finalize
	    lappend ::res $args
	    return
	}
	set chan [chan push $tempchan foo]
	fconfigure $chan -buffering none
	set chan
    }]
    # Move channel to 2nd interpreter, transform goes with it.
    interp eval $ida [list testchannel cut $chan]
    interp eval $idb [list testchannel splice $chan]
    # Kill origin interpreter, then access channel from 2nd interpreter.
    interp delete $ida
    set res {}
    lappend res \
	[catch {interp eval $idb [list puts $chan shoo]} msg] $msg \
	[catch {interp eval $idb [list tell $chan]} msg] $msg \
	[catch {interp eval $idb [list seek $chan 1]} msg] $msg \
	[catch {interp eval $idb [list gets $chan]} msg] $msg \
	[catch {interp eval $idb [list close $chan]} msg] $msg
    #lappend res [interp eval $ida {set res}]
    # actions: clear|write|clear|write|clear|flush|limit?|drain|flush
    # The 'tell' is ok, as it passed through the transform to the base channel
    # without invoking the transform handler.
} -cleanup {
    tempdone
    interp delete $idb
} -result {1 {Owner lost} 0 0 1 {Owner lost} 1 {Owner lost} 1 {Owner lost}}
test iortrans-11.1 {origin interpreter of moved transform destroyed during access} -setup {
    set ida [interp create];	#puts <<$ida>>
    set idb [interp create];	#puts <<$idb>>
    # Magic to get the test* commands in the children
    load {} Tcltest $ida
    load {} Tcltest $idb
} -constraints {testchannel} -match glob -body {
    # Set up channel in thread
    set chan [interp eval $ida $helperscript]
    interp eval $ida [list ::variable tempchan [tempchan]]
    interp transfer {} $::tempchan $ida
    set chan [interp eval $ida {
	proc foo {args} {
	    handle.initialize clear drain flush limit? read write
	    handle.finalize
	    lappend ::res $args
	    # Destroy interpreter during channel access.
	    suicide
	}
	set chan [chan push $tempchan foo]
	fconfigure $chan -buffering none
	set chan
    }]
    interp alias $ida suicide {} interp delete $ida
    # Move channel to 2nd thread, transform goes with it.
    interp eval $ida [list testchannel cut $chan]
    interp eval $idb [list testchannel splice $chan]
    # Run access from interpreter B, this will give us a synchronous response.
    interp eval $idb [list set chan $chan]
    interp eval $idb [list set mid $tcltest::mainThread]
    set res [interp eval $idb {
	# Wait a bit, give the main thread the time to start its event loop to
	# wait for the response from B
	after 50
	catch { puts $chan shoo } res
	set res
    }]
} -cleanup {
    interp delete $idb
    tempdone
} -result {Owner lost}
test iortrans-11.2 {delete interp of reflected transform} -setup {
    interp create child
    # Magic to get the test* commands into the child
    load {} Tcltest child
} -constraints {testchannel} -body {
    # Get base channel into the child
    set c [tempchan]
    testchannel cut $c
    interp eval child [list testchannel splice $c]
    interp eval child [list set c $c]
    child eval {
	proc no-op args {}
	proc driver {c sub args} {
	    return {initialize finalize read write}
	}
	set t [chan push $c [list driver $c]]
	chan event $c readable no-op
    }
    interp delete child
} -cleanup {
    tempdone
} -result {}

# ### ### ### ######### ######### #########
## Same tests as above, but exercising the code forwarding and receiving
## driver operations to the originator thread.

# ### ### ### ######### ######### #########
## Testing the reflected channel (Thread forwarding).
#
## The id numbers refer to the original test without thread forwarding, and
## gaps due to tests not applicable to forwarding are left to keep this
## association.

# ### ### ### ######### ######### #########
## Helper command. Runs a script in a separate thread and returns the result.
## A channel is transfered into the thread as well, and a list of configuation
## variables

proc inthread {chan script args} {
    # Test thread.
    set tid [thread::create -preserved]
    thread::send $tid {load {} Tcltest}

    # Init thread configuration.
    # - Listed variables
    # - Id of main thread
    # - A number of helper commands

    foreach v $args {
	upvar 1 $v x
	thread::send $tid [list set $v $x]
    }
    thread::send $tid [list set mid [thread::id]]
    thread::send $tid {
	proc notes {} {
	    return $::notes
	}
	proc noteOpts opts {
	    lappend ::notes [dict merge {
		-code !?! -level !?! -errorcode !?! -errorline !?!
		-errorinfo !?! -errorstack !?!
	    } $opts]
	}
    }
    thread::send $tid [list proc s {} [list uplevel 1 $script]]; # (*)

    # Transfer channel (cut/splice aka detach/attach)

    testchannel cut $chan
    thread::send $tid [list testchannel splice $chan]

    # Run test script, also run local event loop!  The local event loop waits
    # for the result to come back.  It is also necessary for the execution of
    # forwarded channel operations.

    set ::tres ""
    thread::send -async $tid {
	after 50
	catch {s} res;	# This runs the script, 's' was defined at (*)
	thread::send -async $mid [list set ::tres $res]
    }
    vwait ::tres
    # Remove test thread, and return the captured result.

    thread::release $tid
    return $::tres
}

# ### ### ### ######### ######### #########

test iortrans.tf-3.2 {chan finalize, for close} -setup {
    set res {}
} -constraints {testchannel thread} -match glob -body {
    proc foo {args} {
	lappend ::res $args
	handle.initialize
	return {}
    }
    lappend res [set c [chan push [tempchan] foo]]
    lappend res [inthread $c {
	close $c
	# Close the deleted the channel.
	file channels rt*
    } c]
    # Channel destruction does not kill handler command!
    lappend res [info command foo]
} -cleanup {
    rename foo {}
} -result {{initialize rt* {read write}} file* {finalize rt*} {} foo}
test iortrans.tf-3.3 {chan finalize, for close, error, close error} -setup {
    set res {}
} -constraints {testchannel thread} -match glob -body {
    proc foo {args} {
	lappend ::res $args
	handle.initialize
	return -code error 5
    }
    lappend res [set c [chan push [tempchan] foo]]
    lappend res {*}[inthread $c {
	lappend notes [catch {close $c} msg] $msg
	# Channel is gone despite error.
	lappend notes [file channels rt*]
	notes
    } c]
} -cleanup {
    rename foo {}
} -result {{initialize rt* {read write}} file* {finalize rt*} 1 5 {}}
test iortrans.tf-3.4 {chan finalize, for close, error, close errror} -setup {
    set res {}
} -constraints {testchannel thread} -body {
    proc foo {args} {
	lappend ::res $args
	handle.initialize
	error FOO
    }
    lappend res [set c [chan push [tempchan] foo]]
    lappend res {*}[inthread $c {
	lappend notes [catch {close $c} msg] $msg
	notes
    } c]
} -match glob -cleanup {
    rename foo {}
} -result {{initialize rt* {read write}} file* {finalize rt*} 1 FOO}
test iortrans.tf-3.5 {chan finalize, for close, arbitrary result} -setup {
    set res {}
} -constraints {testchannel thread} -match glob -body {
    proc foo {args} {
	lappend ::res $args
	handle.initialize
	return SOMETHING
    }
    lappend res [set c [chan push [tempchan] foo]]
    lappend res {*}[inthread $c {
	lappend notes [catch {close $c} msg] $msg
	notes
    } c]
} -cleanup {
    rename foo {}
} -result {{initialize rt* {read write}} file* {finalize rt*} 0 {}}
test iortrans.tf-3.6 {chan finalize, for close, break, close error} -setup {
    set res {}
} -constraints {testchannel thread} -match glob -body {
    proc foo {args} {
	lappend ::res $args
	handle.initialize
	return -code 3
    }
    lappend res [set c [chan push [tempchan] foo]]
    lappend res {*}[inthread $c {
	lappend notes [catch {close $c} msg] $msg
	notes
    } c]
} -cleanup {
    rename foo {}
} -result {{initialize rt* {read write}} file* {finalize rt*} 1 *bad code*}
test iortrans.tf-3.7 {chan finalize, for close, continue, close error} -setup {
    set res {}
} -constraints {testchannel thread} -match glob -body {
    proc foo {args} {
	lappend ::res $args
	handle.initialize
	return -code 4
    }
    lappend res [set c [chan push [tempchan] foo]]
    lappend res {*}[inthread $c {
	lappend notes [catch {close $c} msg] $msg
	notes
    } c]
} -cleanup {
    rename foo {}
} -result {{initialize rt* {read write}} file* {finalize rt*} 1 *bad code*}
test iortrans.tf-3.8 {chan finalize, for close, custom code, close error} -setup {
    set res {}
} -constraints {testchannel thread} -match glob -body {
    proc foo {args} {
	lappend ::res $args
	handle.initialize
	return -code 777 BANG
    }
    lappend res [set c [chan push [tempchan] foo]]
    lappend res {*}[inthread $c {
	lappend notes [catch {close $c} msg] $msg
	notes
    } c]
} -cleanup {
    rename foo {}
} -result {{initialize rt* {read write}} file* {finalize rt*} 1 *bad code*}
test iortrans.tf-3.9 {chan finalize, for close, ignore level, close error} -setup {
    set res {}
} -constraints {testchannel thread} -match glob -body {
    proc foo {args} {
	lappend ::res $args
	handle.initialize
	return -level 5 -code 777 BANG
    }
    lappend res [set c [chan push [tempchan] foo]]
    lappend res {*}[inthread $c {
	lappend notes [catch {close $c} msg opt] $msg
	noteOpts $opt
	notes
    } c]
} -cleanup {
    rename foo {}
} -result {{initialize rt* {read write}} file* {finalize rt*} 1 *bad code* {-code 1 -level 0 -errorcode NONE -errorline 1 -errorinfo *bad code*subcommand "finalize"*}}

# --- === *** ###########################
# method read

test iortrans.tf-4.1 {chan read, transform call and return} -setup {
    set res {}
} -constraints {testchannel thread} -body {
    proc foo {args} {
	handle.initialize
	handle.finalize
	lappend ::res $args
	return snarf
    }
    set c [chan push [tempchan] foo]
    lappend res {*}[inthread $c {
	lappend notes [read $c 10]
	close $c
	notes
    } c]
} -cleanup {
    tempdone
    rename foo {}
} -match glob -result {{read rt* {test data
}} snarf}
test iortrans.tf-4.2 {chan read, for non-readable channel} -setup {
    set res {}
} -constraints {testchannel thread} -body {
    proc foo {args} {
	handle.initialize
	handle.finalize
	lappend ::res $args MUST_NOT_HAPPEN
    }
    set c [chan push [tempchan w] foo]
    lappend res {*}[inthread $c {
	lappend notes [catch {[read $c 2]} msg] $msg
	close $c
	notes
    } c]
} -cleanup {
    tempdone
    rename foo {}
} -match glob -result {1 {channel "file*" wasn't opened for reading}}
test iortrans.tf-4.3 {chan read, error return} -setup {
    set res {}
} -constraints {testchannel thread} -body {
    proc foo {args} {
	handle.initialize
	handle.finalize
	lappend ::res $args
	return -code error BOOM!
    }
    set c [chan push [tempchan] foo]
    lappend res {*}[inthread $c {
	lappend notes [catch {read $c 2} msg] $msg
	close $c
	notes
    } c]
} -cleanup {
    tempdone
    rename foo {}
} -match glob -result {{read rt* {test data
}} 1 BOOM!}
test iortrans.tf-4.4 {chan read, break return is error} -setup {
    set res {}
} -constraints {testchannel thread} -body {
    proc foo {args} {
	handle.initialize
	handle.finalize
	lappend ::res $args
	return -code break BOOM!
    }
    set c [chan push [tempchan] foo]
    lappend res {*}[inthread $c {
	lappend notes [catch {read $c 2} msg] $msg
	close $c
	notes
    } c]
} -cleanup {
    tempdone
    rename foo {}
} -match glob -result {{read rt* {test data
}} 1 *bad code*}
test iortrans.tf-4.5 {chan read, continue return is error} -setup {
    set res {}
} -constraints {testchannel thread} -body {
    proc foo {args} {
	handle.initialize
	handle.finalize
	lappend ::res $args
	return -code continue BOOM!
    }
    set c [chan push [tempchan] foo]
    lappend res {*}[inthread $c {
	lappend notes [catch {read $c 2} msg] $msg
	close $c
	notes
    } c]
} -cleanup {
    tempdone
    rename foo {}
} -match glob -result {{read rt* {test data
}} 1 *bad code*}
test iortrans.tf-4.6 {chan read, custom return is error} -setup {
    set res {}
} -constraints {testchannel thread} -body {
    proc foo {args} {
	handle.initialize
	handle.finalize
	lappend ::res $args
	return -code 777 BOOM!
    }
    set c [chan push [tempchan] foo]
    lappend res {*}[inthread $c {
	lappend notes [catch {read $c 2} msg] $msg
	close $c
	notes
    } c]
} -cleanup {
    tempdone
    rename foo {}
} -match glob -result {{read rt* {test data
}} 1 *bad code*}
test iortrans.tf-4.7 {chan read, level is squashed} -setup {
    set res {}
} -constraints {testchannel thread} -body {
    proc foo {args} {
	handle.initialize
	handle.finalize
	lappend ::res $args
	return -level 55 -code 777 BOOM!
    }
    set c [chan push [tempchan] foo]
    lappend res {*}[inthread $c {
	lappend notes [catch {read $c 2} msg opt] $msg
	noteOpts $opt
	close $c
	notes
    } c]
} -cleanup {
    tempdone
    rename foo {}
} -match glob -result {{read rt* {test data
}} 1 *bad code* {-code 1 -level 0 -errorcode NONE -errorline 1 -errorinfo *bad code*subcommand "read"*}}

# --- === *** ###########################
# method write

test iortrans.tf-5.1 {chan write, regular write} -setup {
    set res {}
} -constraints {testchannel thread} -match glob -body {
    proc foo {args} {
	handle.initialize
	handle.finalize
	lappend ::res $args
	return transformresult
    }
    set c [chan push [tempchan] foo]
    inthread $c {
	puts -nonewline $c snarf
	flush $c
	close $c
    } c
    lappend res [tempview]
} -cleanup {
    tempdone
    rename foo {}
} -result {{write rt* snarf} transformresult}
test iortrans.tf-5.2 {chan write, no write is ok, no change to file} -setup {
    set res {}
} -constraints {testchannel thread} -match glob -body {
    proc foo {args} {
	handle.initialize
	handle.finalize
	lappend ::res $args
	return
    }
    set c [chan push [tempchan] foo]
    inthread $c {
	puts -nonewline $c snarfsnarfsnarf
	flush $c
	close $c
    } c
    lappend res [tempview];	# This has to show the original data, as nothing was written
} -cleanup {
    tempdone
    rename foo {}
} -result {{write rt* snarfsnarfsnarf} {test data}}
test iortrans.tf-5.3 {chan write, failed write} -setup {
    set res {}
} -constraints {testchannel thread} -match glob -body {
    proc foo {args} {
	handle.initialize
	handle.finalize
	lappend ::res $args
	return -code error FAIL!
    }
    set c [chan push [tempchan] foo]
    lappend res {*}[inthread $c {
	puts -nonewline $c snarfsnarfsnarf
	lappend notes [catch {flush $c} msg] $msg
	close $c
	notes
    } c]
} -cleanup {
    tempdone
    rename foo {}
} -result {{write rt* snarfsnarfsnarf} 1 FAIL!}
test iortrans.tf-5.4 {chan write, non-writable channel} -setup {
    set res {}
} -constraints {testchannel thread} -match glob -body {
    proc foo {args} {
	handle.initialize
	handle.finalize
	lappend ::res $args MUST_NOT_HAPPEN
	return
    }
    set c [chan push [tempchan r] foo]
    lappend res {*}[inthread $c {
	lappend notes [catch {
	    puts -nonewline $c snarfsnarfsnarf
	    flush $c
	} msg] $msg
	close $c
	notes
    } c]
} -cleanup {
    tempdone
    rename foo {}
} -result {1 {channel "file*" wasn't opened for writing}}
test iortrans.tf-5.5 {chan write, failed write, error return} -setup {
    set res {}
} -constraints {testchannel thread} -match glob -body {
    proc foo {args} {
	handle.initialize
	handle.finalize
	lappend ::res $args
	return -code error BOOM!
    }
    set c [chan push [tempchan] foo]
    lappend res {*}[inthread $c {
	lappend notes [catch {
	    puts -nonewline $c snarfsnarfsnarf
	    flush $c
	} msg] $msg
	close $c
	notes
    } c]
} -cleanup {
    tempdone
    rename foo {}
} -result {{write rt* snarfsnarfsnarf} 1 BOOM!}
test iortrans.tf-5.6 {chan write, failed write, error return} -setup {
    set res {}
} -constraints {testchannel thread} -match glob -body {
    proc foo {args} {
	handle.initialize
	handle.finalize
	lappend ::res $args
	error BOOM!
    }
    set c [chan push [tempchan] foo]
    lappend res {*}[inthread $c {
	lappend notes [catch {
	    puts -nonewline $c snarfsnarfsnarf
	    flush $c
	} msg] $msg
	close $c
	notes
    } c]
} -cleanup {
    tempdone
    rename foo {}
} -result {{write rt* snarfsnarfsnarf} 1 BOOM!}
test iortrans.tf-5.7 {chan write, failed write, break return is error} -setup {
    set res {}
} -constraints {testchannel thread} -match glob -body {
    proc foo {args} {
	handle.initialize
	handle.finalize
	lappend ::res $args
	return -code break BOOM!
    }
    set c [chan push [tempchan] foo]
    lappend res {*}[inthread $c {
	lappend notes [catch {
	    puts -nonewline $c snarfsnarfsnarf
	    flush $c
	} msg] $msg
	close $c
	notes
    } c]
} -cleanup {
    tempdone
    rename foo {}
} -result {{write rt* snarfsnarfsnarf} 1 *bad code*}
test iortrans.tf-5.8 {chan write, failed write, continue return is error} -setup {
    set res {}
} -constraints {testchannel thread} -match glob -body {
    proc foo {args} {
	handle.initialize
	handle.finalize
	lappend ::res $args
	return -code continue BOOM!
    }
    set c [chan push [tempchan] foo]
    lappend res {*}[inthread $c {
	lappend notes [catch {
	    puts -nonewline $c snarfsnarfsnarf
	    flush $c
	} msg] $msg
	close $c
	notes
    } c]
} -cleanup {
    rename foo {}
} -result {{write rt* snarfsnarfsnarf} 1 *bad code*}
test iortrans.tf-5.9 {chan write, failed write, custom return is error} -setup {
    set res {}
} -constraints {testchannel thread} -body {
    proc foo {args} {
	handle.initialize
	handle.finalize
	lappend ::res $args
	return -code 777 BOOM!
    }
    set c [chan push [tempchan] foo]
    lappend res {*}[inthread $c {
	lappend notes [catch {
	    puts -nonewline $c snarfsnarfsnarf
	    flush $c
	} msg] $msg
	close $c
	notes
    } c]
} -cleanup {
    tempdone
    rename foo {}
} -match glob -result {{write rt* snarfsnarfsnarf} 1 *bad code*}
test iortrans.tf-5.10 {chan write, failed write, level is ignored} -setup {
    set res {}
} -constraints {testchannel thread} -match glob -body {
    proc foo {args} {
	handle.initialize
	handle.finalize
	lappend ::res $args
	return -level 55 -code 777 BOOM!
    }
    set c [chan push [tempchan] foo]
    lappend res {*}[inthread $c {
	lappend notes [catch {
	    puts -nonewline $c snarfsnarfsnarf
	    flush $c
	} msg opt] $msg
	noteOpts $opt
	close $c
	notes
    } c]
} -cleanup {
    tempdone
    rename foo {}
} -result {{write rt* snarfsnarfsnarf} 1 *bad code* {-code 1 -level 0 -errorcode NONE -errorline * -errorinfo *bad code*subcommand "write"*}}

# --- === *** ###########################
# method limit?, drain (via read)

test iortrans.tf-6.1 {chan read, read limits} -setup {
    set res {}
} -constraints {testchannel thread} -match glob -body {
    proc foo {args} {
	handle.initialize limit?
	handle.finalize
	lappend ::res $args
	handle.read
	return 6
    }
    set c [chan push [tempchan] foo]
    lappend res {*}[inthread $c {
	lappend notes [read $c 10]
	close $c
	notes
    } c]
} -cleanup {
    tempdone
    rename foo {}
} -result {{limit? rt*} {read rt* {test d}} {limit? rt*} {read rt* {ata
}} {limit? rt*} @@}
test iortrans.tf-6.2 {chan read, read transform drain on eof} -setup {
    set res {}
} -constraints {testchannel thread} -match glob -body {
    proc foo {args} {
	handle.initialize drain
	handle.finalize
	lappend ::res $args
	handle.read
	handle.drain
	return
    }
    set c [chan push [tempchan] foo]
    lappend res {*}[inthread $c {
	lappend notes [read $c]
	lappend notes [close $c]
    } c]
} -cleanup {
    tempdone
    rename foo {}
} -result {{read rt* {test data
}} {drain rt*} @<> {}}

# --- === *** ###########################
# method clear (via puts, seek)

test iortrans.tf-7.1 {chan write, write clears read buffers} -setup {
    set res {}
} -constraints {testchannel thread} -match glob -body {
    proc foo {args} {
	handle.initialize clear
	handle.finalize
	lappend ::res $args
	handle.clear
	return transformresult
    }
    set c [chan push [tempchan] foo]
    inthread $c {
	puts -nonewline $c snarf
	flush $c
	close $c
    } c
    return $res
} -cleanup {
    tempdone
    rename foo {}
} -result {{clear rt*} {write rt* snarf}}
test iortrans.tf-7.2 {seek clears read buffers} -setup {
    set res {}
} -constraints {testchannel thread} -match glob -body {
    proc foo {args} {
	handle.initialize clear
	handle.finalize
	lappend ::res $args
	return
    }
    set c [chan push [tempchan] foo]
    inthread $c {
	seek $c 2
	close $c
    } c
    return $res
} -cleanup {
    tempdone
    rename foo {}
} -result {{clear rt*}}
test iortrans.tf-7.3 {clear, any result is ignored} -setup {
    set res {}
} -constraints {testchannel thread} -match glob -body {
    proc foo {args} {
	handle.initialize clear
	handle.finalize
	lappend ::res $args
	return -code error "X"
    }
    set c [chan push [tempchan] foo]
    inthread $c {
	seek $c 2
	close $c
    } c
    return $res
} -cleanup {
    tempdone
    rename foo {}
} -result {{clear rt*}}

# --- === *** ###########################
# method flush (via seek, close)

test iortrans.tf-8.1 {seek flushes write buffers, ignores data} -setup {
    set res {}
} -constraints {testchannel thread} -match glob -body {
    proc foo {args} {
	handle.initialize flush
	handle.finalize
	lappend ::res $args
	return X
    }
    set c [chan push [tempchan] foo]
    lappend res {*}[inthread $c {
	# Flush, no writing
	seek $c 2
	# The close flushes again, this modifies the file!
	lappend notes | [close $c] |
	# NOTE: The flush generated by the close is recorded immediately, the
	# other note's here are defered until after the thread is done. This
	# changes the order of the result a bit from the non-threaded case
	# (The first | moves one to the right). This is an artifact of the
	# 'inthread' framework, not of the transformation itself.
	notes
    } c]
    lappend res [tempview]
} -cleanup {
    tempdone
    rename foo {}
} -result {{flush rt*} {flush rt*} | {} | {teXt data}}
test iortrans.tf-8.2 {close flushes write buffers, writes data} -setup {
    set res {}
} -constraints {testchannel thread} -match glob -body {
    proc foo {args} {
	handle.initialize flush
	lappend ::res $args
	handle.finalize
	return .flushed.
    }
    set c [chan push [tempchan] foo]
    inthread $c {
	close $c
    } c
    lappend res [tempview]
} -cleanup {
    tempdone
    rename foo {}
} -result {{flush rt*} {finalize rt*} .flushed.}

# --- === *** ###########################
# method watch - removed from TIP (rev 1.12+)

# --- === *** ###########################
# method event - removed from TIP (rev 1.12+)

# --- === *** ###########################
# 'Pull the rug' tests. Create channel in a thread A, move to other thread B,
# destroy the origin thread (A) before or during access from B. Must not
# crash, must return proper errors.

test iortrans.tf-11.0 {origin thread of moved transform gone} -setup {
    #puts <<$tcltest::mainThread>>main
    set tida [thread::create -preserved];	#puts <<$tida>>
    thread::send $tida {load {} Tcltest}
    set tidb [thread::create -preserved];	#puts <<$tida>>
    thread::send $tidb {load {} Tcltest}
} -constraints {testchannel thread} -match glob -body {
    # Set up channel in thread
    thread::send $tida $helperscript
    thread::send $tidb $helperscript
    set chan [thread::send $tida {
	proc foo {args} {
	    handle.initialize clear drain flush limit? read write
	    handle.finalize
	    lappend ::res $args
	    return
	}
	set chan [chan push [tempchan] foo]
	fconfigure $chan -buffering none
	set chan
    }]

    # Move channel to 2nd thread, transform goes with it.
    thread::send $tida [list testchannel cut $chan]
    thread::send $tidb [list testchannel splice $chan]

    # Kill origin thread, then access channel from 2nd thread.
    thread::release -wait $tida

    set res {}
    lappend res [catch {thread::send $tidb [list puts $chan shoo]} msg] $msg
    lappend res [catch {thread::send $tidb [list tell $chan]} msg] $msg
    lappend res [catch {thread::send $tidb [list seek $chan 1]} msg] $msg
    lappend res [catch {thread::send $tidb [list gets $chan]} msg] $msg
    lappend res [catch {thread::send $tidb [list close $chan]} msg] $msg
    # The 'tell' is ok, as it passed through the transform to the base
    # channel without invoking the transform handler.
} -cleanup {
    thread::send $tidb tempdone
    thread::release $tidb
} -result {1 {Owner lost} 0 0 1 {Owner lost} 1 {Owner lost} 1 {Owner lost}}

testConstraint notValgrind [expr {![testConstraint valgrind]}]

test iortrans.tf-11.1 {origin thread of moved transform destroyed during access} -setup {
    #puts <<$tcltest::mainThread>>main
    set tida [thread::create -preserved];	#puts <<$tida>>
    thread::send $tida {load {} Tcltest}
    set tidb [thread::create -preserved];	#puts <<$tidb>>
    thread::send $tidb {load {} Tcltest}
} -constraints {testchannel thread notValgrind} -match glob -body {
    # Set up channel in thread
    thread::send $tida $helperscript
    thread::send $tidb $helperscript
    set chan [thread::send $tida {
	proc foo {args} {
	    handle.initialize clear drain flush limit? read write
	    handle.finalize
	    lappend ::res $args
	    # destroy thread during channel access
	    thread::exit
	}
	set chan [chan push [tempchan] foo]
	fconfigure $chan -buffering none
	set chan
    }]

    # Move channel to 2nd thread, transform goes with it.
    thread::send $tida [list testchannel cut $chan]
    thread::send $tidb [list testchannel splice $chan]

    # Run access from thread B, wait for response from A (A is not using event
    # loop at this point, so the event pile up in the queue.
    thread::send $tidb [list set chan $chan]
    thread::send $tidb [list set mid [thread::id]]
    thread::send -async $tidb {
	# Wait a bit, give the main thread the time to start its event loop to
	# wait for the response from B
	after 50
	catch { puts $chan shoo } res
	catch { close $chan }
	thread::send -async $mid [list set ::res $res]
    }
    vwait ::res
    set res
} -cleanup {
    thread::send $tidb tempdone
    thread::release $tidb
} -result {Owner lost}


test iortrans-ea69b0258a9833cb {
    Crash when using a channel transformation on TCP client socket

    "line two" does not make it into result.  This issue should probably be
    addressed, but it is outside the scope of this test.
} -setup {
    set res {}
    set read 0
} -body {
    namespace eval reflector1 {
	variable source "line one\nline two"
	interp alias {} [namespace current]::dispatch {} [
	    namespace parent]::reflector [namespace current]
    }
    set chan [chan create read [namespace which reflector1::dispatch]]
    chan configure $chan -blocking 0
    chan push $chan inputfilter
    chan event $chan read [list ::apply [list chan {
	variable res
	variable read
	set gets [gets $chan]
	append res $gets
	incr read
    } [namespace current]] $chan]
    vwait [namespace current]::read
    chan pop $chan
    vwait [namespace current]::read
    return $res
} -cleanup {
    catch {unset read}
    close $chan
} -result {line one}

cleanupTests
return<|MERGE_RESOLUTION|>--- conflicted
+++ resolved
@@ -672,11 +672,7 @@
     proc initialize {chan mode} {
 	return {initialize finalize read}
     }
-<<<<<<< HEAD
-    
-=======
-
->>>>>>> c6619fc1
+
     proc read {chan buffer} {
 	return $buffer
     }
