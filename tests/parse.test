# This file contains a collection of tests for the procedures in the
# file tclParse.c.  Sourcing this file into Tcl runs the tests and
# generates output for errors.  No output means no errors were found.
#
# Copyright (c) 1997 Sun Microsystems, Inc.
# Copyright (c) 1998-1999 by Scriptics Corporation.
#
# See the file "license.terms" for information on usage and redistribution
# of this file, and for a DISCLAIMER OF ALL WARRANTIES.

if {[catch {package require tcltest 2.0.2}]} {
    puts stderr "Skipping tests in [info script]. tcltest 2.0.2 required."
    return
}

namespace eval ::tcl::test::parse {
    namespace import ::tcltest::*

::tcltest::loadTestedCommands
catch [list package require -exact Tcltest [info patchlevel]]

testConstraint testparser [llength [info commands testparser]]
testConstraint testevalobjv [llength [info commands testevalobjv]]
testConstraint testevalex [llength [info commands testevalex]]
testConstraint testparsevarname [llength [info commands testparsevarname]]
testConstraint testparsevar [llength [info commands testparsevar]]
testConstraint testasync [llength [info commands testasync]]
testConstraint testcmdtrace [llength [info commands testcmdtrace]]
<<<<<<< HEAD
testConstraint testevent [llength [info commands testevent]]
=======
testConstraint memory [llength [info commands memory]]
>>>>>>> 4f6c6b15

test parse-1.1 {Tcl_ParseCommand procedure, computing string length} testparser {
    testparser [bytestring "foo\0 bar"] -1
} {- foo 1 simple foo 1 text foo 0 {}}
test parse-1.2 {Tcl_ParseCommand procedure, computing string length} testparser {
    testparser "foo bar" -1
} {- {foo bar} 2 simple foo 1 text foo 0 simple bar 1 text bar 0 {}}
test parse-1.3 {Tcl_ParseCommand procedure, leading space} testparser {
    testparser "  \n\t   foo" 0
} {- foo 1 simple foo 1 text foo 0 {}}
test parse-1.4 {Tcl_ParseCommand procedure, leading space} testparser {
    testparser "\f\r\vfoo" 0
} {- foo 1 simple foo 1 text foo 0 {}}
test parse-1.5 {Tcl_ParseCommand procedure, backslash-newline in leading space} testparser {
    testparser "  \\\n foo" 0
} {- foo 1 simple foo 1 text foo 0 {}}
test parse-1.6 {Tcl_ParseCommand procedure, backslash-newline in leading space} testparser {
    testparser {  \a foo} 0
} {- {\a foo} 2 word {\a} 1 backslash {\a} 0 simple foo 1 text foo 0 {}}
test parse-1.7 {Tcl_ParseCommand procedure, missing continuation line in leading space} testparser {
    testparser "   \\\n" 0
} {- {} 0 {}}
test parse-1.8 {Tcl_ParseCommand procedure, eof in leading space} testparser {
    testparser "      foo" 3
} {- {} 0 {   foo}}
test parse-1.9 {Tcl_ParseCommand procedure, backslash newline + newline} testparser {
    testparser "cmd1\\\n\ncmd2" 0
} {- cmd1\\\n\n 1 simple cmd1 1 text cmd1 0 cmd2}
test parse-1.10 {Tcl_ParseCommand procedure, backslash newline + newline} testparser {
    testparser "list \\\nA B\\\n\nlist C D" 0
} {- list\ \\\nA\ B\\\n\n 3 simple list 1 text list 0 simple A 1 text A 0 simple B 1 text B 0 {list C D}}

test parse-2.1 {Tcl_ParseCommand procedure, comments} testparser {
    testparser "# foo bar\n foo" 0
} {{# foo bar
} foo 1 simple foo 1 text foo 0 {}}
test parse-2.2 {Tcl_ParseCommand procedure, several comments} testparser {
    testparser " # foo bar\n # another comment\n\n   foo" 0
} {{# foo bar
 # another comment
} foo 1 simple foo 1 text foo 0 {}}
test parse-2.3 {Tcl_ParseCommand procedure, backslash-newline in comments} testparser {
    testparser " # foo bar\\\ncomment on continuation line\nfoo" 0
} {\#\ foo\ bar\\\ncomment\ on\ continuation\ line\n foo 1 simple foo 1 text foo 0 {}}
test parse-2.4 {Tcl_ParseCommand procedure, missing continuation line in comment} testparser {
    testparser "#   \\\n" 0
} {\#\ \ \ \\\n {} 0 {}}
test parse-2.5 {Tcl_ParseCommand procedure, eof in comment} testparser {
    testparser " # foo bar\nfoo" 8
} {{# foo b} {} 0 {ar
foo}}

test parse-3.1 {Tcl_ParseCommand procedure, parsing words, skipping space} testparser {
    testparser "foo  bar\t\tx" 0
} {- {foo  bar		x} 3 simple foo 1 text foo 0 simple bar 1 text bar 0 simple x 1 text x 0 {}}
test parse-3.2 {Tcl_ParseCommand procedure, missing continuation line in leading space} testparser {
    testparser "abc  \\\n" 0
} {- abc\ \ \\\n 1 simple abc 1 text abc 0 {}}
test parse-3.3 {Tcl_ParseCommand procedure, parsing words, command ends in space} testparser {
    testparser "foo  ;  bar x" 0
} {- {foo  ;} 1 simple foo 1 text foo 0 {  bar x}}
test parse-3.4 {Tcl_ParseCommand procedure, parsing words, command ends in space} testparser {
    testparser "foo       " 5
} {- {foo  } 1 simple foo 1 text foo 0 {     }}
test parse-3.5 {Tcl_ParseCommand procedure, quoted words} testparser {
    testparser {foo "a b c" d "efg";} 0
} {- {foo "a b c" d "efg";} 4 simple foo 1 text foo 0 simple {"a b c"} 1 text {a b c} 0 simple d 1 text d 0 simple {"efg"} 1 text efg 0 {}}
test parse-3.6 {Tcl_ParseCommand procedure, words in braces} testparser {
    testparser {foo {a $b [concat foo]} {c d}} 0
} {- {foo {a $b [concat foo]} {c d}} 3 simple foo 1 text foo 0 simple {{a $b [concat foo]}} 1 text {a $b [concat foo]} 0 simple {{c d}} 1 text {c d} 0 {}}
test parse-3.7 {Tcl_ParseCommand procedure, error in unquoted word} testparser {
    list [catch {testparser "foo \$\{abc" 0} msg] $msg $::errorInfo
} {1 {missing close-brace for variable name} missing\ close-brace\ for\ variable\ name\n\ \ \ \ (remainder\ of\ script:\ \"\{abc\")\n\ \ \ \ invoked\ from\ within\n\"testparser\ \"foo\ \\\$\\\{abc\"\ 0\"}

test parse-4.1 {Tcl_ParseCommand procedure, simple words} testparser {
    testparser {foo} 0
} {- foo 1 simple foo 1 text foo 0 {}}
test parse-4.2 {Tcl_ParseCommand procedure, simple words} testparser {
    testparser {{abc}} 0
} {- {{abc}} 1 simple {{abc}} 1 text abc 0 {}}
test parse-4.3 {Tcl_ParseCommand procedure, simple words} testparser {
    testparser {"c d"} 0
} {- {"c d"} 1 simple {"c d"} 1 text {c d} 0 {}}
test parse-4.4 {Tcl_ParseCommand procedure, simple words} testparser {
    testparser {x$d} 0
} {- {x$d} 1 word {x$d} 3 text x 0 variable {$d} 1 text d 0 {}}
test parse-4.5 {Tcl_ParseCommand procedure, simple words} testparser {
    testparser {"a [foo] b"} 0
} {- {"a [foo] b"} 1 word {"a [foo] b"} 3 text {a } 0 command {[foo]} 0 text { b} 0 {}}
test parse-4.6 {Tcl_ParseCommand procedure, simple words} testparser {
    testparser {$x} 0
} {- {$x} 1 word {$x} 2 variable {$x} 1 text x 0 {}}

test parse-5.1 {Tcl_ParseCommand procedure, backslash-newline terminates word} testparser {
    testparser "{abc}\\\n" 0
} {- \{abc\}\\\n 1 simple {{abc}} 1 text abc 0 {}}
test parse-5.2 {Tcl_ParseCommand procedure, backslash-newline terminates word} testparser {
    testparser "foo\\\nbar" 0
} {- foo\\\nbar 2 simple foo 1 text foo 0 simple bar 1 text bar 0 {}}
test parse-5.3 {Tcl_ParseCommand procedure, word terminator is command terminator} testparser {
    testparser "foo\n bar" 0
} {- {foo
} 1 simple foo 1 text foo 0 { bar}}
test parse-5.4 {Tcl_ParseCommand procedure, word terminator is command terminator} testparser {
    testparser "foo; bar" 0
} {- {foo;} 1 simple foo 1 text foo 0 { bar}}
test parse-5.5 {Tcl_ParseCommand procedure, word terminator is end of string} testparser {
    testparser "\"foo\" bar" 5
} {- {"foo"} 1 simple {"foo"} 1 text foo 0 { bar}}
test parse-5.6 {Tcl_ParseCommand procedure, junk after close quote} testparser {
    list [catch {testparser {foo "bar"x} 0} msg] $msg $::errorInfo
} {1 {extra characters after close-quote} {extra characters after close-quote
    (remainder of script: "x")
    invoked from within
"testparser {foo "bar"x} 0"}}
test parse-5.7 {Tcl_ParseCommand procedure, backslash-newline after close quote} testparser {
    testparser "foo \"bar\"\\\nx" 0
} {- foo\ \"bar\"\\\nx 3 simple foo 1 text foo 0 simple {"bar"} 1 text bar 0 simple x 1 text x 0 {}}
test parse-5.8 {Tcl_ParseCommand procedure, junk after close brace} testparser {
    list [catch {testparser {foo {bar}x} 0} msg] $msg $::errorInfo
} {1 {extra characters after close-brace} {extra characters after close-brace
    (remainder of script: "x")
    invoked from within
"testparser {foo {bar}x} 0"}}
test parse-5.9 {Tcl_ParseCommand procedure, backslash-newline after close brace} testparser {
    testparser "foo {bar}\\\nx" 0
} {- foo\ \{bar\}\\\nx 3 simple foo 1 text foo 0 simple {{bar}} 1 text bar 0 simple x 1 text x 0 {}}
test parse-5.10 {Tcl_ParseCommand procedure, multiple deletion of non-static buffer} testparser {
    # This test is designed to catch bug 1681.
    list [catch {testparser "a \"\\1\\2\\3\\4\\5\\6\\7\\8\\9\\1\\2\\3\\4\\5\\6\\7\\8" 0} msg] $msg $::errorInfo
} "1 {missing \"} {missing \"
    (remainder of script: \"\"\\1\\2\\3\\4\\5\\6\\7\\8\\9\\1\\2\\3\\4\\5\\6\\7\\8\")
    invoked from within
\"testparser \"a \\\"\\\\1\\\\2\\\\3\\\\4\\\\5\\\\6\\\\7\\\\8\\\\9\\\\1\\\\2\\\\3\\\\4\\\\5\\\\6\\\\7\\\\8\" 0\"}"

test parse-5.11 {Tcl_ParseCommand: {*} parsing} testparser {
    testparser {{expan}} 0
} {- {{expan}} 1 simple {{expan}} 1 text expan 0 {}}
test parse-5.12 {Tcl_ParseCommand: {*} parsing} -constraints {
    testparser
} -body {
    testparser {{expan}x} 0
} -returnCodes error  -result {extra characters after close-brace}
test parse-5.13 {Tcl_ParseCommand: {*} parsing} testparser {
    testparser {{**}} 0
} {- {{**}} 1 simple {{**}} 1 text ** 0 {}}
test parse-5.14 {Tcl_ParseCommand: {*} parsing} -constraints {
    testparser
} -body {
    testparser {{**}x} 0
} -returnCodes error  -result {extra characters after close-brace}
test parse-5.15 {Tcl_ParseCommand: {*} parsing} -constraints {
    testparser
} -body {
    testparser {{*}{123456}x} 0
} -returnCodes error  -result {extra characters after close-brace}
test parse-5.16 {Tcl_ParseCommand: {*} parsing} testparser {
    testparser {{123456\
			}} 0
} {- {{123456 }} 1 simple {{123456 }} 1 text {123456 } 0 {}}
test parse-5.17 {Tcl_ParseCommand: {*} parsing} -constraints {
    testparser
} -body {
    testparser {{123456\
			}x} 0
} -returnCodes error  -result {extra characters after close-brace}
test parse-5.18 {Tcl_ParseCommand: {*} parsing} testparser {
    testparser {{*\
			}} 0
} {- {{* }} 1 simple {{* }} 1 text {* } 0 {}}
test parse-5.19 {Tcl_ParseCommand: {*} parsing} -constraints {
    testparser
} -body {
    testparser {{*\
			}x} 0
} -returnCodes error  -result {extra characters after close-brace}
test parse-5.20 {Tcl_ParseCommand: {*} parsing} testparser {
    testparser {{123456}} 0
} {- {{123456}} 1 simple {{123456}} 1 text 123456 0 {}}
test parse-5.21 {Tcl_ParseCommand: {*} parsing} -constraints {
    testparser
} -body {
    testparser {{123456}x} 0
} -returnCodes error  -result {extra characters after close-brace}
test parse-5.22 {Tcl_ParseCommand: {*} parsing} testparser {
    testparser {{*}} 0
} {- {{*}} 1 simple {{*}} 1 text * 0 {}}
test parse-5.23 {Tcl_ParseCommand: {*} parsing} testparser {
    testparser {{*} } 0
} {- {{*} } 1 simple {{*}} 1 text * 0 {}}
test parse-5.24 {Tcl_ParseCommand: {*} parsing} testparser {
    testparser {{*}x} 0
} {- {{*}x} 1 simple x 1 text x 0 {}}
test parse-5.25 {Tcl_ParseCommand: {*} parsing} testparser {
    testparser {{*}
} 0
} {- {{*}
} 1 simple {{*}} 1 text * 0 {}}
test parse-5.26 {Tcl_ParseCommand: {*} parsing} testparser {
    testparser {{*};} 0
} {- {{*};} 1 simple {{*}} 1 text * 0 {}}
test parse-5.27 {Tcl_ParseCommand: {*} parsing} testparser {
    testparser "{*}\\\n foo bar" 0
} {- \{*\}\\\n\ foo\ bar 3 simple {{*}} 1 text * 0 simple foo 1 text foo 0 simple bar 1 text bar 0 {}}
test parse-5.28 {Tcl_ParseCommand: {*} parsing, expanded literals} testparser {
    testparser {{*}{a b}} 0
} {- {{*}{a b}} 2 simple a 1 text a 0 simple b 1 text b 0 {}}
test parse-5.29 {Tcl_ParseCommand: {*} parsing, expanded literals, naked backslashes} testparser {
    testparser {{*}{a \n b}} 0
} {- {{*}{a \n b}} 1 expand {{*}{a \n b}} 1 text {a \n b} 0 {}}
test parse-5.30 {Tcl_ParseCommand: {*} parsing, expanded literals} testparser {
    testparser {{*}"a b"} 0
} {- {{*}"a b"} 2 simple a 1 text a 0 simple b 1 text b 0 {}}
test parse-5.31 {Tcl_ParseCommand: {*} parsing, expanded literals, naked backslashes} testparser {
    testparser {{*}"a \n b"} 0
} {- {{*}"a \n b"} 1 expand {{*}"a \n b"} 3 text {a } 0 backslash {\n} 0 text { b} 0 {}}

test parse-6.1 {ParseTokens procedure, empty word} testparser {
    testparser {""} 0
} {- {""} 1 simple {""} 1 text {} 0 {}}
test parse-6.2 {ParseTokens procedure, simple range} testparser {
    testparser {"abc$x.e"} 0
} {- {"abc$x.e"} 1 word {"abc$x.e"} 4 text abc 0 variable {$x} 1 text x 0 text .e 0 {}}
test parse-6.3 {ParseTokens procedure, variable reference} testparser {
    testparser {abc$x.e $y(z)} 0
} {- {abc$x.e $y(z)} 2 word {abc$x.e} 4 text abc 0 variable {$x} 1 text x 0 text .e 0 word {$y(z)} 3 variable {$y(z)} 2 text y 0 text z 0 {}}
test parse-6.4 {ParseTokens procedure, variable reference} testparser {
    list [catch {testparser {$x([a )} 0} msg] $msg
} {1 {missing close-bracket}}
test parse-6.5 {ParseTokens procedure, command substitution} testparser {
    testparser {[foo $x bar]z} 0
} {- {[foo $x bar]z} 1 word {[foo $x bar]z} 2 command {[foo $x bar]} 0 text z 0 {}}
test parse-6.6 {ParseTokens procedure, command substitution} testparser {
    testparser {[foo \] [a b]]} 0
} {- {[foo \] [a b]]} 1 word {[foo \] [a b]]} 1 command {[foo \] [a b]]} 0 {}}
test parse-6.7 {ParseTokens procedure, error in command substitution} testparser {
    list [catch {testparser {a [b {}c d] e} 0} msg] $msg $::errorInfo
} {1 {extra characters after close-brace} {extra characters after close-brace
    (remainder of script: "c d] e")
    invoked from within
"testparser {a [b {}c d] e} 0"}}
test parse-6.8 {ParseTokens procedure, error in command substitution} {
    info complete {a [b {}c d]}
} {1}
test parse-6.9 {ParseTokens procedure, error in command substitution} {
    info complete {a [b "c d}
} {0}
test parse-6.10 {ParseTokens procedure, incomplete sub-command} {
    info complete {puts [
	expr 1+1
	#this is a comment ]}
} {0}
test parse-6.11 {ParseTokens procedure, memory allocation for big nested command} testparser {
    testparser {[$a(b) $a(b) $a(b) $a(b) $a(b) $a(b) $a(b) $a(b) $a(b) $a(b) $a(b) $a(b) $a(b) $a(b) $a(b) $a(b)]} 0
} {- {[$a(b) $a(b) $a(b) $a(b) $a(b) $a(b) $a(b) $a(b) $a(b) $a(b) $a(b) $a(b) $a(b) $a(b) $a(b) $a(b)]} 1 word {[$a(b) $a(b) $a(b) $a(b) $a(b) $a(b) $a(b) $a(b) $a(b) $a(b) $a(b) $a(b) $a(b) $a(b) $a(b) $a(b)]} 1 command {[$a(b) $a(b) $a(b) $a(b) $a(b) $a(b) $a(b) $a(b) $a(b) $a(b) $a(b) $a(b) $a(b) $a(b) $a(b) $a(b)]} 0 {}}
test parse-6.12 {ParseTokens procedure, missing close bracket} testparser {
    list [catch {testparser {[foo $x bar} 0} msg] $msg $::errorInfo
} {1 {missing close-bracket} {missing close-bracket
    (remainder of script: "[foo $x bar")
    invoked from within
"testparser {[foo $x bar} 0"}}
test parse-6.13 {ParseTokens procedure, backslash-newline without continuation line} testparser {
    list [catch {testparser "\"a b\\\n" 0} msg] $msg $::errorInfo
} {1 {missing "} missing\ \"\n\ \ \ \ (remainder\ of\ script:\ \"\"a\ b\\\n\")\n\ \ \ \ invoked\ from\ within\n\"testparser\ \"\\\"a\ b\\\\\\n\"\ 0\"}
test parse-6.14 {ParseTokens procedure, backslash-newline} testparser {
    testparser "b\\\nc" 0
} {- b\\\nc 2 simple b 1 text b 0 simple c 1 text c 0 {}}
test parse-6.15 {ParseTokens procedure, backslash-newline} testparser {
    testparser "\"b\\\nc\"" 0
} {- \"b\\\nc\" 1 word \"b\\\nc\" 3 text b 0 backslash \\\n 0 text c 0 {}}
test parse-6.16 {ParseTokens procedure, backslash substitution} testparser {
    testparser {\n\a\x7f} 0
} {- {\n\a\x7f} 1 word {\n\a\x7f} 3 backslash {\n} 0 backslash {\a} 0 backslash {\x7f} 0 {}}
test parse-6.17 {ParseTokens procedure, null characters} testparser {
    testparser [bytestring "foo\0zz"] 0
} "- [bytestring foo\0zz] 1 word [bytestring foo\0zz] 3 text foo 0 text [bytestring \0] 0 text zz 0 {}"
test parse-6.18 {ParseTokens procedure, seek past numBytes for close-bracket} testparser {
    # Test for Bug 681841
    list [catch {testparser {[a]} 2} msg] $msg
} {1 {missing close-bracket}}

test parse-7.1 {Tcl_FreeParse and ExpandTokenArray procedures} testparser {
    testparser {$a(b) $a(b) $a(b) $a(b) $a(b) $a(b) $a(b) $a(b) $a(b) $a(b) $a(b) $a(b) $a(b) $a(b) $a(b) $a(b) } 0
} {- {$a(b) $a(b) $a(b) $a(b) $a(b) $a(b) $a(b) $a(b) $a(b) $a(b) $a(b) $a(b) $a(b) $a(b) $a(b) $a(b) } 16 word {$a(b)} 3 variable {$a(b)} 2 text a 0 text b 0 word {$a(b)} 3 variable {$a(b)} 2 text a 0 text b 0 word {$a(b)} 3 variable {$a(b)} 2 text a 0 text b 0 word {$a(b)} 3 variable {$a(b)} 2 text a 0 text b 0 word {$a(b)} 3 variable {$a(b)} 2 text a 0 text b 0 word {$a(b)} 3 variable {$a(b)} 2 text a 0 text b 0 word {$a(b)} 3 variable {$a(b)} 2 text a 0 text b 0 word {$a(b)} 3 variable {$a(b)} 2 text a 0 text b 0 word {$a(b)} 3 variable {$a(b)} 2 text a 0 text b 0 word {$a(b)} 3 variable {$a(b)} 2 text a 0 text b 0 word {$a(b)} 3 variable {$a(b)} 2 text a 0 text b 0 word {$a(b)} 3 variable {$a(b)} 2 text a 0 text b 0 word {$a(b)} 3 variable {$a(b)} 2 text a 0 text b 0 word {$a(b)} 3 variable {$a(b)} 2 text a 0 text b 0 word {$a(b)} 3 variable {$a(b)} 2 text a 0 text b 0 word {$a(b)} 3 variable {$a(b)} 2 text a 0 text b 0 {}}

test parse-8.1 {Tcl_EvalObjv procedure} testevalobjv {
    testevalobjv 0 concat this is a test
} {this is a test}
test parse-8.2 {Tcl_EvalObjv procedure, unknown commands} testevalobjv {
    rename ::unknown unknown.old
    set x [catch {testevalobjv 10 asdf poiu} msg]
    rename unknown.old ::unknown
    list $x $msg
} {1 {invalid command name "asdf"}}
test parse-8.3 {Tcl_EvalObjv procedure, unknown commands} testevalobjv {
    rename ::unknown unknown.old
    proc ::unknown args {
	return "unknown $args"
    }
    set x [catch {testevalobjv 0 asdf poiu} msg]
    rename ::unknown {}
    rename unknown.old ::unknown
    list $x $msg
} {0 {unknown asdf poiu}}
test parse-8.4 {Tcl_EvalObjv procedure, unknown commands} testevalobjv {
    rename ::unknown unknown.old
    proc ::unknown args {
	error "I don't like that command"
    }
    set x [catch {testevalobjv 0 asdf poiu} msg]
    rename ::unknown {}
    rename unknown.old ::unknown
    list $x $msg
} {1 {I don't like that command}}
test parse-8.5 {Tcl_EvalObjv procedure, command traces} {testevalobjv testcmdtrace} {
    testevalobjv 0 set x 123
    testcmdtrace tracetest {testevalobjv 0 set x $x}
} {{testevalobjv 0 set x $x} {testevalobjv 0 set x 123} {set x 123} {set x 123}}
test parse-8.7 {Tcl_EvalObjv procedure, TCL_EVAL_GLOBAL flag} -constraints {
    testevalobjv
} -setup {
    proc x {} {
	set y 23
	set z [testevalobjv 1 set y]
	return [list $z $y]
    }
    set ::y 16
} -cleanup {
    unset ::y
} -body {
    x
} -result {16 23}
test parse-8.8 {Tcl_EvalObjv procedure, async handlers} -constraints {
    testevalobjv testasync
} -setup {
    variable ::aresult
    variable ::acode
    proc async1 {result code} {
	variable ::aresult 
	variable ::acode
	set aresult $result
	set acode $code
	return "new result"
    }
    set handler1 [testasync create async1]
    set aresult xxx
    set acode yyy
} -cleanup {
    testasync delete
} -body {
    list [testevalobjv 0 testasync mark $handler1 original 0] $acode $aresult
} -result {{new result} 0 original}
test parse-8.9 {Tcl_EvalObjv procedure, exceptional return} testevalobjv {
    list [catch {testevalobjv 0 error message} msg] $msg
} {1 message}
test parse-8.10 {Tcl_EvalObjv procedure, TCL_EVAL_GLOBAL} testevalobjv {
    rename ::unknown unknown.save
    proc ::unknown args {lappend ::info [info level]}
    catch {rename ::noSuchCommand {}}
    set ::info {}
    namespace eval test_ns_1 {
       testevalobjv 1 noSuchCommand
       uplevel #0 noSuchCommand
    }
    namespace delete test_ns_1
    rename ::unknown {}
    rename unknown.save ::unknown
    set ::info
} {1 1}
test parse-8.11 {Tcl_EvalObjv procedure, TCL_EVAL_INVOKE} testevalobjv {
    rename ::unknown unknown.save
    proc ::unknown args {lappend ::info [info level]; uplevel 1 foo}
    proc ::foo args {lappend ::info global}
    catch {rename ::noSuchCommand {}}
    set ::slave [interp create]
    $::slave alias bar noSuchCommand
    set ::info {}
    namespace eval test_ns_1 {
       proc foo args {lappend ::info namespace}
       $::slave eval bar
       testevalobjv 1 [list $::slave eval bar]
       uplevel #0 [list $::slave eval bar]
    }
    namespace delete test_ns_1
    rename ::foo {}
    rename ::unknown {}
    rename unknown.save ::unknown
    set ::info
} [subst {[set level 2; incr level [info level]] global 1 global 1 global}]
test parse-8.12 {Tcl_EvalObjv procedure, TCL_EVAL_INVOKE} {
    set ::auto_index(noSuchCommand) {
        proc noSuchCommand {} {lappend ::info global}
    }
    set ::auto_index(::[string trimleft [namespace current]::test_ns_1::noSuchCommand :]) [list \
        proc [namespace current]::test_ns_1::noSuchCommand {} {
            lappend ::info ns
        }]
    catch {rename ::noSuchCommand {}}
    set ::slave [interp create]
    $::slave alias bar noSuchCommand
    set ::info {}
    namespace eval test_ns_1 {
        $::slave eval bar
    }
    namespace delete test_ns_1
    interp delete $::slave
    catch {rename ::noSuchCommand {}}
    set ::info
} global


test parse-9.1 {Tcl_LogCommandInfo, line numbers} testevalex {
    unset -nocomplain x
    list [catch {testevalex {for {} 1 {} {


	# asdf
	set x
    }}}] $::errorInfo
} {1 {can't read "x": no such variable
    while executing
"set x"
    ("for" body line 5)
    invoked from within
"for {} 1 {} {


	# asdf
	set x
    }"
    invoked from within
"testevalex {for {} 1 {} {


	# asdf
	set x
    }}"}}
test parse-9.2 {Tcl_LogCommandInfo, truncating long commands} {
    list [catch {set a b 111111111 222222222 333333333 444444444 555555555 666666666 777777777 888888888 999999999 000000000 aaaaaaaaa bbbbbbbbb ccccccccc ddddddddd eeeeeeeee fffffffff ggggggggg}] $::errorInfo
} {1 {wrong # args: should be "set varName ?newValue?"
    while executing
"set a b 111111111 222222222 333333333 444444444 555555555 666666666 777777777 888888888 999999999 000000000 aaaaaaaaa bbbbbbbbb ccccccccc ddddddddd ee..."}}

test parse-10.1 {Tcl_EvalTokens, simple text} testevalex {
    testevalex {concat test}
} {test}
test parse-10.2 {Tcl_EvalTokens, backslash sequences} testevalex {
    testevalex {concat test\063\062test}
} {test32test}
test parse-10.3 {Tcl_EvalTokens, nested commands} testevalex {
    testevalex {concat [expr 2 + 6]}
} {8}
test parse-10.4 {Tcl_EvalTokens, nested commands} testevalex {
    unset -nocomplain a
    list [catch {testevalex {concat xxx[expr $a]}} msg] $msg
} {1 {can't read "a": no such variable}}
test parse-10.5 {Tcl_EvalTokens, simple variables} testevalex {
    set a hello
    testevalex {concat $a}
} {hello}
test parse-10.6 {Tcl_EvalTokens, array variables} testevalex {
    unset -nocomplain a
    set a(12) 46
    testevalex {concat $a(12)}
} {46}
test parse-10.7 {Tcl_EvalTokens, array variables} testevalex {
    unset -nocomplain a
    set a(12) 46
    testevalex {concat $a(1[expr 3 - 1])}
} {46}
test parse-10.8 {Tcl_EvalTokens, array variables} testevalex {
    unset -nocomplain a
    list [catch {testevalex {concat $x($a)}} msg] $msg
} {1 {can't read "a": no such variable}}
test parse-10.9 {Tcl_EvalTokens, array variables} testevalex {
    unset -nocomplain a
    list [catch {testevalex {concat xyz$a(1)}} msg] $msg
} {1 {can't read "a(1)": no such variable}}
test parse-10.10 {Tcl_EvalTokens, object values} testevalex {
    set a 123
    testevalex {concat $a}
} {123}
test parse-10.11 {Tcl_EvalTokens, object values} testevalex {
    set a 123
    testevalex {concat $a$a$a}
} {123123123}
test parse-10.12 {Tcl_EvalTokens, object values} testevalex {
    testevalex {concat [expr 2][expr 4][expr 6]}
} {246}
test parse-10.13 {Tcl_EvalTokens, string values} testevalex {
    testevalex {concat {a" b"}}
} {a" b"}
test parse-10.14 {Tcl_EvalTokens, string values} testevalex {
    set a 111
    testevalex {concat x$a.$a.$a}
} {x111.111.111}

test parse-11.1 {Tcl_EvalEx, TCL_EVAL_GLOBAL flag} -constraints {
    testevalex
} -setup {
    proc x {} {
	set y 777
	set z [testevalex "set y" global]
	return [list $z $y]
    }
    set ::y 321
} -cleanup {
    unset ::y
} -body {
    x
} -result {321 777}
test parse-11.2 {Tcl_EvalEx, error while parsing} testevalex {
    list [catch {testevalex {concat "abc}} msg] $msg
} {1 {missing "}}
test parse-11.3 {Tcl_EvalEx, error while collecting words} testevalex {
    unset -nocomplain a
    list [catch {testevalex {concat xyz $a}} msg] $msg
} {1 {can't read "a": no such variable}}
test parse-11.4 {Tcl_EvalEx, error in Tcl_EvalObjv call} testevalex {
    unset -nocomplain a
    list [catch {testevalex {_bogus_ a b c d}} msg] $msg
} {1 {invalid command name "_bogus_"}}
test parse-11.5 {Tcl_EvalEx, exceptional return} testevalex {
    list [catch {testevalex {break}} msg] $msg
} {3 {}}
test parse-11.6 {Tcl_EvalEx, freeing memory} testevalex {
    testevalex {concat a b c d e f g h i j k l m n o p q r s t u v w x y z}
} {a b c d e f g h i j k l m n o p q r s t u v w x y z}
test parse-11.7 {Tcl_EvalEx, multiple commands in script} testevalex {
    list [testevalex {set a b; set c d}] $a $c
} {d b d}
test parse-11.8 {Tcl_EvalEx, multiple commands in script} testevalex {
    list [testevalex {
	set a b
	set c d
    }] $a $c
} {d b d}
test parse-11.9 {Tcl_EvalEx, freeing memory after error} testevalex {
    unset -nocomplain a
    list [catch {testevalex {concat a b c d e f g h i j k l m n o p q r s t u v w x y z $a}} msg] $msg
} {1 {can't read "a": no such variable}}
test parse-11.10 {Tcl_EvalTokens, empty commands} testevalex {
    testevalex {concat xyz;   }
} {xyz}
test parse-11.11 {Tcl_EvalTokens, empty commands} testevalex {
    testevalex "concat abc; ; # this is a comment\n"
} {abc}
test parse-11.12 {Tcl_EvalTokens, empty commands} testevalex {
    testevalex {}
} {}

test parse-12.1 {Tcl_ParseVarName procedure, initialization} testparsevarname {
    list [catch {testparsevarname {$a([first second])} 8 0} msg] $msg
} {1 {missing close-bracket}}
test parse-12.2 {Tcl_ParseVarName procedure, initialization} testparsevarname {
    testparsevarname {$a([first second])} 0 0
} {- {} 0 variable {$a([first second])} 2 text a 0 command {[first second]} 0 {}}
test parse-12.3 {Tcl_ParseVarName procedure, initialization} testparsevarname {
    list [catch {testparsevarname {$abcd} 3 0} msg] $msg
} {0 {- {} 0 variable {$ab} 1 text ab 0 cd}}
test parse-12.4 {Tcl_ParseVarName procedure, initialization} testparsevarname {
    testparsevarname {$abcd} 0 0
} {- {} 0 variable {$abcd} 1 text abcd 0 {}}
test parse-12.5 {Tcl_ParseVarName procedure, just a dollar sign} testparsevarname {
    testparsevarname {$abcd} 1 0
} {- {} 0 text {$} 0 abcd}
test parse-12.6 {Tcl_ParseVarName procedure, braced variable name} testparser {
    testparser {${..[]b}cd} 0
} {- {${..[]b}cd} 1 word {${..[]b}cd} 3 variable {${..[]b}} 1 text {..[]b} 0 text cd 0 {}}
test parse-12.7 {Tcl_ParseVarName procedure, braced variable name} testparser {
    testparser "\$\{\{\} " 0
} {- \$\{\{\}\  1 word \$\{\{\} 2 variable \$\{\{\} 1 text \{ 0 {}}
test parse-12.8 {Tcl_ParseVarName procedure, missing close brace} testparser {
    list [catch {testparser "$\{abc" 0} msg] $msg $::errorInfo
} {1 {missing close-brace for variable name} missing\ close-brace\ for\ variable\ name\n\ \ \ \ (remainder\ of\ script:\ \"\{abc\")\n\ \ \ \ invoked\ from\ within\n\"testparser\ \"\$\\\{abc\"\ 0\"}
test parse-12.9 {Tcl_ParseVarName procedure, missing close brace} testparsevarname {
    list [catch {testparsevarname {${bcd}} 4 0} msg] $msg
} {1 {missing close-brace for variable name}}
test parse-12.10 {Tcl_ParseVarName procedure, missing close brace} testparsevarname {
    list [catch {testparsevarname {${bc}} 4 0} msg] $msg
} {1 {missing close-brace for variable name}}
test parse-12.11 {Tcl_ParseVarName procedure, simple variable name} testparser {
    testparser {$az_AZ.} 0
} {- {$az_AZ.} 1 word {$az_AZ.} 3 variable {$az_AZ} 1 text az_AZ 0 text . 0 {}}
test parse-12.12 {Tcl_ParseVarName procedure, simple variable name} testparser {
    testparser {$abcdefg} 4
} {- {$abc} 1 word {$abc} 2 variable {$abc} 1 text abc 0 defg}
test parse-12.13 {Tcl_ParseVarName procedure, simple variable name with ::} testparser {
    testparser {$xyz::ab:c} 0
} {- {$xyz::ab:c} 1 word {$xyz::ab:c} 3 variable {$xyz::ab} 1 text xyz::ab 0 text :c 0 {}}
test parse-12.14 {Tcl_ParseVarName procedure, variable names with many colons} testparser {
    testparser {$xyz:::::c} 0
} {- {$xyz:::::c} 1 word {$xyz:::::c} 2 variable {$xyz:::::c} 1 text xyz:::::c 0 {}}
test parse-12.15 {Tcl_ParseVarName procedure, : vs. ::} testparsevarname {
    testparsevarname {$ab:cd} 0 0
} {- {} 0 variable {$ab} 1 text ab 0 :cd}
test parse-12.16 {Tcl_ParseVarName procedure, eof in ::} testparsevarname {
    testparsevarname {$ab::cd} 4 0
} {- {} 0 variable {$ab} 1 text ab 0 ::cd}
test parse-12.17 {Tcl_ParseVarName procedure, eof in ::} testparsevarname {
    testparsevarname {$ab:::cd} 5 0
} {- {} 0 variable {$ab::} 1 text ab:: 0 :cd}
test parse-12.18 {Tcl_ParseVarName procedure, no variable name} testparser {
    testparser {$$ $.} 0
} {- {$$ $.} 2 word {$$} 2 text {$} 0 text {$} 0 word {$.} 2 text {$} 0 text . 0 {}}
test parse-12.19 {Tcl_ParseVarName procedure, EOF before (} testparsevarname {
    testparsevarname {$ab(cd)} 3 0
} {- {} 0 variable {$ab} 1 text ab 0 (cd)}
test parse-12.20 {Tcl_ParseVarName procedure, array reference} testparser {
    testparser {$x(abc)} 0
} {- {$x(abc)} 1 word {$x(abc)} 3 variable {$x(abc)} 2 text x 0 text abc 0 {}}
test parse-12.21 {Tcl_ParseVarName procedure, array reference} testparser {
    testparser {$x(ab$cde[foo bar])} 0
} {- {$x(ab$cde[foo bar])} 1 word {$x(ab$cde[foo bar])} 6 variable {$x(ab$cde[foo bar])} 5 text x 0 text ab 0 variable {$cde} 1 text cde 0 command {[foo bar]} 0 {}}
test parse-12.22 {Tcl_ParseVarName procedure, array reference} testparser {
    testparser {$x([cmd arg]zz)} 0
} {- {$x([cmd arg]zz)} 1 word {$x([cmd arg]zz)} 4 variable {$x([cmd arg]zz)} 3 text x 0 command {[cmd arg]} 0 text zz 0 {}}
test parse-12.23 {Tcl_ParseVarName procedure, missing close paren in array reference} testparser {
    list [catch {testparser {$x(poiu} 0} msg] $msg $::errorInfo
} {1 {missing )} {missing )
    (remainder of script: "(poiu")
    invoked from within
"testparser {$x(poiu} 0"}}
test parse-12.24 {Tcl_ParseVarName procedure, missing close paren in array reference} testparsevarname {
    list [catch {testparsevarname {$ab(cd)} 6 0} msg] $msg $::errorInfo
} {1 {missing )} {missing )
    (remainder of script: "(cd)")
    invoked from within
"testparsevarname {$ab(cd)} 6 0"}}
test parse-12.25 {Tcl_ParseVarName procedure, nested array reference} testparser {
    testparser {$x(a$y(b$z))} 0
} {- {$x(a$y(b$z))} 1 word {$x(a$y(b$z))} 8 variable {$x(a$y(b$z))} 7 text x 0 text a 0 variable {$y(b$z)} 4 text y 0 text b 0 variable {$z} 1 text z 0 {}}

test parse-13.1 {Tcl_ParseVar procedure} testparsevar {
    set abc 24
    testparsevar {$abc.fg}
} {24 .fg}
test parse-13.2 {Tcl_ParseVar procedure, no variable name} testparsevar {
    testparsevar {$}
} {{$} {}}
test parse-13.3 {Tcl_ParseVar procedure, no variable name} testparsevar {
    testparsevar {$.123}
} {{$} .123}
test parse-13.4 {Tcl_ParseVar procedure, error looking up variable} testparsevar {
    unset -nocomplain abc
    list [catch {testparsevar {$abc}} msg] $msg
} {1 {can't read "abc": no such variable}}
test parse-13.5 {Tcl_ParseVar procedure, error looking up variable} testparsevar {
    unset -nocomplain abc
    list [catch {testparsevar {$abc([bogus x y z])}} msg] $msg
} {1 {invalid command name "bogus"}}
test parse-13.6 {Tcl_ParseVar memory leak} -constraints memory -setup {
    proc getbytes {} {
	return [lindex [split [memory info] \n] 3 3]
    }
} -body {
    set a() foo
    set end [getbytes]
    for {set i 0} {$i < 5} {incr i} {
	set vn {}
	set res [testparsevar [append vn $ a([string repeat {[]} 19]) bar]]
	if {$res ne {foo bar}} {error "Unexpected result: $res"}

	set tmp $end
	set end [getbytes]
    }
    expr {$end - $tmp}
} -cleanup {
    unset -nocomplain a end i vn res tmp
    rename getbytes {}
} -result 0

test parse-14.1 {Tcl_ParseBraces procedure, computing string length} testparser {
    testparser [bytestring "foo\0 bar"] -1
} {- foo 1 simple foo 1 text foo 0 {}}
test parse-14.2 {Tcl_ParseBraces procedure, computing string length} testparser {
    testparser "foo bar" -1
} {- {foo bar} 2 simple foo 1 text foo 0 simple bar 1 text bar 0 {}}
test parse-14.3 {Tcl_ParseBraces procedure, words in braces} testparser {
    testparser {foo {a $b [concat foo]} {c d}} 0
} {- {foo {a $b [concat foo]} {c d}} 3 simple foo 1 text foo 0 simple {{a $b [concat foo]}} 1 text {a $b [concat foo]} 0 simple {{c d}} 1 text {c d} 0 {}}
test parse-14.4 {Tcl_ParseBraces procedure, empty nested braces} testparser {
    testparser {foo {{}}} 0
} {- {foo {{}}} 2 simple foo 1 text foo 0 simple {{{}}} 1 text {{}} 0 {}}
test parse-14.5 {Tcl_ParseBraces procedure, nested braces} testparser {
    testparser {foo {{a {b} c} {} {d e}}} 0
} {- {foo {{a {b} c} {} {d e}}} 2 simple foo 1 text foo 0 simple {{{a {b} c} {} {d e}}} 1 text {{a {b} c} {} {d e}} 0 {}}
test parse-14.6 {Tcl_ParseBraces procedure, backslashes in words in braces} testparser {
    testparser "foo {a \\n\\\{}" 0
} {- {foo {a \n\{}} 2 simple foo 1 text foo 0 simple {{a \n\{}} 1 text {a \n\{} 0 {}}
test parse-14.7 {Tcl_ParseBraces procedure, missing continuation line in braces} testparser {
    list [catch {testparser "\{abc\\\n" 0} msg] $msg $::errorInfo
} {1 {missing close-brace} missing\ close-brace\n\ \ \ \ (remainder\ of\ script:\ \"\{abc\\\n\")\n\ \ \ \ invoked\ from\ within\n\"testparser\ \"\\\{abc\\\\\\n\"\ 0\"}
test parse-14.8 {Tcl_ParseBraces procedure, backslash-newline in braces} testparser {
    testparser "foo {\\\nx}" 0
} {- foo\ \{\\\nx\} 2 simple foo 1 text foo 0 word \{\\\nx\} 2 backslash \\\n 0 text x 0 {}}
test parse-14.9 {Tcl_ParseBraces procedure, backslash-newline in braces} testparser {
    testparser "foo {a \\\n   b}" 0
} {- foo\ \{a\ \\\n\ \ \ b\} 2 simple foo 1 text foo 0 word \{a\ \\\n\ \ \ b\} 3 text {a } 0 backslash \\\n\ \ \  0 text b 0 {}}
test parse-14.10 {Tcl_ParseBraces procedure, backslash-newline in braces} testparser {
    testparser "foo {xyz\\\n }" 0
} {- foo\ \{xyz\\\n\ \} 2 simple foo 1 text foo 0 word \{xyz\\\n\ \} 2 text xyz 0 backslash \\\n\  0 {}}
test parse-14.11 {Tcl_ParseBraces procedure, empty braced string} testparser {
    testparser {foo {}} 0
} {- {foo {}} 2 simple foo 1 text foo 0 simple {{}} 1 text {} 0 {}}
test parse-14.12 {Tcl_ParseBraces procedure, missing close brace} testparser {
    list [catch {testparser "foo \{xy\\\nz" 0} msg] $msg $::errorInfo
} {1 {missing close-brace} missing\ close-brace\n\ \ \ \ (remainder\ of\ script:\ \"\{xy\\\nz\")\n\ \ \ \ invoked\ from\ within\n\"testparser\ \"foo\ \\\{xy\\\\\\nz\"\ 0\"}

test parse-15.1 {Tcl_ParseQuotedString procedure, computing string length} testparser {
    testparser [bytestring "foo\0 bar"] -1
} {- foo 1 simple foo 1 text foo 0 {}}
test parse-15.2 {Tcl_ParseQuotedString procedure, computing string length} testparser {
    testparser "foo bar" -1
} {- {foo bar} 2 simple foo 1 text foo 0 simple bar 1 text bar 0 {}}
test parse-15.3 {Tcl_ParseQuotedString procedure, word is quoted string} testparser {
    testparser {foo "a b c" d "efg";} 0
} {- {foo "a b c" d "efg";} 4 simple foo 1 text foo 0 simple {"a b c"} 1 text {a b c} 0 simple d 1 text d 0 simple {"efg"} 1 text efg 0 {}}
test parse-15.4 {Tcl_ParseQuotedString procedure, garbage after quoted string} testparser {
    list [catch {testparser {foo "a b c"d} 0} msg] $msg $::errorInfo
} {1 {extra characters after close-quote} {extra characters after close-quote
    (remainder of script: "d")
    invoked from within
"testparser {foo "a b c"d} 0"}}

test parse-15.5 {CommandComplete procedure} {
    info complete ""
} 1
test parse-15.6 {CommandComplete procedure} {
    info complete "  \n"
} 1
test parse-15.7 {CommandComplete procedure} {
    info complete "abc def"
} 1
test parse-15.8 {CommandComplete procedure} {
    info complete "a b c d e f \t\n"
} 1
test parse-15.9 {CommandComplete procedure} {
    info complete {a b c"d}
} 1
test parse-15.10 {CommandComplete procedure} {
    info complete {a b "c d" e}
} 1
test parse-15.11 {CommandComplete procedure} {
    info complete {a b "c d"}
} 1
test parse-15.12 {CommandComplete procedure} {
    info complete {a b "c d"}
} 1
test parse-15.13 {CommandComplete procedure} {
    info complete {a b "c d}
} 0
test parse-15.14 {CommandComplete procedure} {
    info complete {a b "}
} 0
test parse-15.15 {CommandComplete procedure} {
    info complete {a b "cd"xyz}
} 1
test parse-15.16 {CommandComplete procedure} {
    info complete {a b "c $d() d"}
} 1
test parse-15.17 {CommandComplete procedure} {
    info complete {a b "c $dd("}
} 0
test parse-15.18 {CommandComplete procedure} {
    info complete {a b "c \"}
} 0
test parse-15.19 {CommandComplete procedure} {
    info complete {a b "c [d e f]"}
} 1
test parse-15.20 {CommandComplete procedure} {
    info complete {a b "c [d e f] g"}
} 1
test parse-15.21 {CommandComplete procedure} {
    info complete {a b "c [d e f"}
} 0
test parse-15.22 {CommandComplete procedure} {
    info complete {a {b c d} e}
} 1
test parse-15.23 {CommandComplete procedure} {
    info complete {a {b c d}}
} 1
test parse-15.24 {CommandComplete procedure} {
    info complete "a b\{c d"
} 1
test parse-15.25 {CommandComplete procedure} {
    info complete "a b \{c"
} 0
test parse-15.26 {CommandComplete procedure} {
    info complete "a b \{c{ }"
} 0
test parse-15.27 {CommandComplete procedure} {
    info complete "a b {c d e}xxx"
} 1
test parse-15.28 {CommandComplete procedure} {
    info complete "a b {c \\\{d e}xxx"
} 1
test parse-15.29 {CommandComplete procedure} {
    info complete {a b [ab cd ef]}
} 1
test parse-15.30 {CommandComplete procedure} {
    info complete {a b x[ab][cd][ef] gh}
} 1
test parse-15.31 {CommandComplete procedure} {
    info complete {a b x[ab][cd[ef] gh}
} 0
test parse-15.32 {CommandComplete procedure} {
    info complete {a b x[ gh}
} 0
test parse-15.33 {CommandComplete procedure} {
    info complete {[]]]}
} 1
test parse-15.34 {CommandComplete procedure} {
    info complete {abc x$yyy}
} 1
test parse-15.35 {CommandComplete procedure} {
    info complete "abc x\${abc\[\\d} xyz"
} 1
test parse-15.36 {CommandComplete procedure} {
    info complete "abc x\$\{ xyz"
} 0
test parse-15.37 {CommandComplete procedure} {
    info complete {word $a(xyz)}
} 1
test parse-15.38 {CommandComplete procedure} {
    info complete {word $a(}
} 0
test parse-15.39 {CommandComplete procedure} {
    info complete "set a \\\n"
} 0
test parse-15.40 {CommandComplete procedure} {
    info complete "set a \\\\\n"
} 1
test parse-15.41 {CommandComplete procedure} {
    info complete "set a \\n "
} 1
test parse-15.42 {CommandComplete procedure} {
    info complete "set a \\"
} 1
test parse-15.43 {CommandComplete procedure} {
    info complete "foo \\\n\{"
} 0
test parse-15.44 {CommandComplete procedure} {
    info complete "a\nb\n# \{\n# \{\nc\n"
} 1
test parse-15.45 {CommandComplete procedure} {
    info complete "#Incomplete comment\\\n"
} 0
test parse-15.46 {CommandComplete procedure} {
    info complete "#Incomplete comment\\\nBut now it's complete.\n"
} 1
test parse-15.47 {CommandComplete procedure} {
    info complete "# Complete comment\\\\\n"
} 1
test parse-15.48 {CommandComplete procedure} {
    info complete "abc\\\n def"
} 1
test parse-15.49 {CommandComplete procedure} {
    info complete "abc\\\n "
} 1
test parse-15.50 {CommandComplete procedure} {
    info complete "abc\\\n"
} 0
test parse-15.51 {CommandComplete procedure} "
    info complete \"\\\{abc\\\}\\\{\"
" 1
test parse-15.52 {CommandComplete procedure} {
    info complete "\"abc\"("
} 1
test parse-15.53 {CommandComplete procedure} "
    info complete \" # \{\"
" 1
test parse-15.54 {CommandComplete procedure} "
    info complete \"foo bar;# \{\"
" 1
test parse-15.55 {CommandComplete procedure} {
    info complete "set x [bytestring \0]; puts hi"
} 1
test parse-15.56 {CommandComplete procedure} {
    info complete "set x [bytestring \0]; \{"
} 0
test parse-15.57 {CommandComplete procedure} {
    info complete "# Comment should be complete command"
} 1
test parse-15.58 {CommandComplete procedure, memory leaks} {
    info complete "1 2 3 4 5 6 7 8 9 10 11 12 13 14 15 16 17 18 19 20 21 22"
} 1
test parse-15.59 {CommandComplete procedure} {
    # Test for Tcl Bug 684744
    info complete [encoding convertfrom identity "\x00;if 1 \{"]
} 0
test parse-15.60 {CommandComplete procedure} {
    # Test for Tcl Bug 1968882
    info complete \\\n
} 0

test parse-16.1 {Bug 218885 (Scriptics bug 2535)} {
    subst {[eval {return foo}]bar}
} foobar

test parse-17.1 {Correct return codes from errors during substitution} {
    catch {eval {w[continue]}}
} 4

test parse-18.1 {Tcl_SubstObj, ParseTokens flags} {
    subst {foo\t$::tcl_library\t[set ::tcl_library]}
} "foo	$::tcl_library	$::tcl_library"
test parse-18.2 {Tcl_SubstObj, ParseTokens flags} {
    subst -nocommands {foo\t$::tcl_library\t[set ::tcl_library]}
} "foo	$::tcl_library	\[set ::tcl_library]"
test parse-18.3 {Tcl_SubstObj, ParseTokens flags} {
    subst -novariables {foo\t$::tcl_library\t[set ::tcl_library]}
} "foo	\$::tcl_library	$::tcl_library"
test parse-18.4 {Tcl_SubstObj, ParseTokens flags} {
    subst -nobackslashes {foo\t$::tcl_library\t[set ::tcl_library]}
} "foo\\t$::tcl_library\\t$::tcl_library"
test parse-18.5 {Tcl_SubstObj, ParseTokens flags} {
    subst -novariables -nobackslashes {foo\t$::tcl_library\t[set ::tcl_library]}
} "foo\\t\$::tcl_library\\t$::tcl_library"
test parse-18.6 {Tcl_SubstObj, ParseTokens flags} {
    subst -nocommands -nobackslashes {foo\t$::tcl_library\t[set ::tcl_library]}
} "foo\\t$::tcl_library\\t\[set ::tcl_library]"
test parse-18.7 {Tcl_SubstObj, ParseTokens flags} {
    subst -nocommands -novariables {foo\t$::tcl_library\t[set ::tcl_library]}
} "foo	\$::tcl_library	\[set ::tcl_library]"
test parse-18.8 {Tcl_SubstObj, ParseTokens flags} {
    subst -nocommands -novariables -nobackslashes \
	    {foo\t$::tcl_library\t[set ::tcl_library]}
} "foo\\t\$::tcl_library\\t\[set ::tcl_library]"

test parse-18.9 {Tcl_SubstObj, parse errors} {
    list [catch "subst foo\$\{foo" msg] $msg
} [list 1 "missing close-brace for variable name"]
test parse-18.10 {Tcl_SubstObj, parse errors} {
    list [catch "subst foo\[set \$\{foo]" msg] $msg
} [list 1 "missing close-brace for variable name"]
test parse-18.11 {Tcl_SubstObj, parse errors} {
    list [catch "subst foo\$array(\$\{foo)" msg] $msg
} [list 1 "missing close-brace for variable name"]
test parse-18.12 {Tcl_SubstObj, parse errors} {
    list [catch "subst foo\$(\$\{foo)" msg] $msg
} [list 1 "missing close-brace for variable name"]
test parse-18.13 {Tcl_SubstObj, parse errors} {
    list [catch "subst \[" msg] $msg
} [list 1 "missing close-bracket"]

test parse-18.14 {Tcl_SubstObj, exception handling} {
    subst {abc,[break],def}
} {abc,}
test parse-18.15 {Tcl_SubstObj, exception handling} {
    subst {abc,[continue; expr 1+2],def}
} {abc,,def}
test parse-18.16 {Tcl_SubstObj, exception handling} {
    subst {abc,[return foo; expr 1+2],def}
} {abc,foo,def}
test parse-18.17 {Tcl_SubstObj, exception handling} {
    subst {abc,[return -code 10 foo; expr 1+2],def}
} {abc,foo,def}
test parse-18.18 {Tcl_SubstObj, exception handling} {
    subst {abc,[break; set {} {}{}],def}
} {abc,}
test parse-18.19 {Tcl_SubstObj, exception handling} {
    list [catch {subst {abc,[continue; expr 1+2; set {} {}{}],def}} msg] $msg
} [list 1 "extra characters after close-brace"]
test parse-18.20 {Tcl_SubstObj, exception handling} {
    list [catch {subst {abc,[return foo; expr 1+2; set {} {}{}],def}} msg] $msg
} [list 1 "extra characters after close-brace"]
test parse-18.21 {Tcl_SubstObj, exception handling} {
    list [catch {
	subst {abc,[return -code 10 foo; expr 1+2; set {} {}{}],def}
    } msg] $msg
} [list 1 "extra characters after close-brace"]

test parse-18.22 {Tcl_SubstObj, side effects} {
    set a 0
    list [subst {foo[incr a]bar}] $a
} [list foo1bar 1]
test parse-18.23 {Tcl_SubstObj, side effects} {
    set a 0
    list [subst {foo[incr a; incr a]bar}] $a
} [list foo2bar 2]
test parse-18.24 {Tcl_SubstObj, side effects} {
    set a 0
    list [subst {foo[incr a; break; incr a]bar}] $a
} [list foo 1]
test parse-18.25 {Tcl_SubstObj, side effects} {
    set a 0
    list [subst {foo[incr a; continue; incr a]bar}] $a
} [list foobar 1]
test parse-18.26 {Tcl_SubstObj, side effects} {
    set a 0
    list [subst {foo[incr a; return; incr a]bar}] $a
} [list foobar 1]
test parse-18.27 {Tcl_SubstObj, side effects} {
    set a 0
    list [subst {foo[incr a; return -code 10; incr a]bar}] $a
} [list foobar 1]
test parse-18.28 {Tcl_SubstObj, side effects} {
    set a 0
    catch {subst {foo[incr a; parse error {}{}; incr a]bar}}
    set a
} 1
test parse-18.29 {Tcl_SubstObj, side effects} {
    set a 0
    catch {subst {foo[incr a; incr a; parse error {}{}]bar}}
    set a
} 2
test parse-18.30 {Tcl_SubstObj, side effects} {
    set a 0
    catch {subst {foo[incr a; incr a parse error {}{}]bar}}
    set a
} 1

test parse-19.1 {Bug 1115904: recursion limit in Tcl_EvalEx} -constraints {
    testevalex
} -setup {
    interp create i
    load {} Tcltest i
    i eval {proc {} args {}}
    interp recursionlimit i 3
} -body {
    i eval {testevalex {[]}}
} -cleanup {
    interp delete i
}

test parse-19.2 {Bug 1115904: recursion limit in Tcl_EvalEx} -constraints {
    testevalex
} -setup {
    interp create i
    load {} Tcltest i
    i eval {proc {} args {}}
    interp recursionlimit i 2
} -body {
    i eval {testevalex {[[]]}}
} -cleanup {
    interp delete i
} -returnCodes error -match glob -result {too many nested*}

test parse-19.3 {Bug 1115904: recursion limit in Tcl_EvalEx} emptyTest {
    # Test no longer valid in Tcl 8.6
} {}
test parse-19.4 {Bug 1115904: recursion limit in Tcl_EvalEx} emptyTest {
    # Test no longer valid in Tcl 8.6
} {}

test parse-20.1 {TclParseBackslash: truncated escape} testparser {
    testparser {\u12345} 1
} {- \\ 1 simple \\ 1 text \\ 0 u12345}
test parse-20.2 {TclParseBackslash: truncated escape} testparser {
    testparser {\u12345} 2
} {- {\u} 1 word {\u} 1 backslash {\u} 0 12345}
test parse-20.3 {TclParseBackslash: truncated escape} testparser {
    testparser {\u12345} 3
} {- {\u1} 1 word {\u1} 1 backslash {\u1} 0 2345}
test parse-20.4 {TclParseBackslash: truncated escape} testparser {
    testparser {\u12345} 4
} {- {\u12} 1 word {\u12} 1 backslash {\u12} 0 345}
test parse-20.5 {TclParseBackslash: truncated escape} testparser {
    testparser {\u12345} 5
} {- {\u123} 1 word {\u123} 1 backslash {\u123} 0 45}
test parse-20.6 {TclParseBackslash: truncated escape} testparser {
    testparser {\u12345} 6
} {- {\u1234} 1 word {\u1234} 1 backslash {\u1234} 0 5}
test parse-20.7 {TclParseBackslash: truncated escape} testparser {
    testparser {\u12345} 7
} {- {\u12345} 1 word {\u12345} 2 backslash {\u1234} 0 text 5 0 {}}

test parse-20.8 {TclParseBackslash: truncated escape} testparser {
    testparser {\x12X} 1
} {- \\ 1 simple \\ 1 text \\ 0 x12X}
test parse-20.9 {TclParseBackslash: truncated escape} testparser {
    testparser {\x12X} 2
} {- {\x} 1 word {\x} 1 backslash {\x} 0 12X}
test parse-20.10 {TclParseBackslash: truncated escape} testparser {
    testparser {\x12X} 3
} {- {\x1} 1 word {\x1} 1 backslash {\x1} 0 2X}
test parse-20.11 {TclParseBackslash: truncated escape} testparser {
    testparser {\x12X} 4
} {- {\x12} 1 word {\x12} 1 backslash {\x12} 0 X}
test parse-20.12 {TclParseBackslash: truncated escape} testparser {
    testparser {\x12X} 5
} {- {\x12X} 1 word {\x12X} 2 backslash {\x12} 0 text X 0 {}}

test parse-21.0 {Bug 1884496} testevent {
    set ::script {testevent delete a; set a [p]; set ::done $a}
    proc ::p {} {string first s $::script}
    testevent queue a head $::script
    vwait done
} {}

cleanupTests
}

namespace delete ::tcl::test::parse
return<|MERGE_RESOLUTION|>--- conflicted
+++ resolved
@@ -26,11 +26,8 @@
 testConstraint testparsevar [llength [info commands testparsevar]]
 testConstraint testasync [llength [info commands testasync]]
 testConstraint testcmdtrace [llength [info commands testcmdtrace]]
-<<<<<<< HEAD
 testConstraint testevent [llength [info commands testevent]]
-=======
 testConstraint memory [llength [info commands memory]]
->>>>>>> 4f6c6b15
 
 test parse-1.1 {Tcl_ParseCommand procedure, computing string length} testparser {
     testparser [bytestring "foo\0 bar"] -1
