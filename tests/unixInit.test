--- conflicted
+++ resolved
@@ -91,13 +91,9 @@
 
 skip [concat [skip] unixInit-2.*]
 
-<<<<<<< HEAD
-test unixInit-2.0 {TclpInitLibraryPath: setting tclDefaultEncodingDir} {
-=======
 test unixInit-2.0 {TclpInitLibraryPath: setting tclDefaultEncodingDir} -constraints {
     testgetencpath
 } -body {
->>>>>>> 1f840b14
     set origPath [testgetencpath]
     testsetencpath slappy
     set path [testgetencpath]
