# The file tests the functions in the tclUnixInit.c file.
#
# This file contains a collection of tests for one or more of the Tcl
# built-in commands.  Sourcing this file into Tcl runs the tests and
# generates output for errors.  No output means no errors were found.
#
# Copyright (c) 1997 by Sun Microsystems, Inc.
# Copyright (c) 1998-1999 by Scriptics Corporation.
#
# See the file "license.terms" for information on usage and redistribution
# of this file, and for a DISCLAIMER OF ALL WARRANTIES.

package require tcltest 2.2
namespace import ::tcltest::*
unset -nocomplain path
catch {set oldlang $env(LANG)}
set env(LANG) C

test unixInit-1.1 {TclpInitPlatform: ignore SIGPIPE} {unix stdio} {
    set x {}
    # Watch out for a race condition here.  If tcltest is too slow to start
    # then we'll kill it before it has a chance to set up its signal handler.
    set f [open "|[list [interpreter]]" w+]
    puts $f "puts hi"
    flush $f
    gets $f
    exec kill -PIPE [pid $f]
    lappend x [catch {close $f}]
    set f [open "|[list [interpreter]]" w+]
    puts $f "puts hi"
    flush $f
    gets $f
    exec kill [pid $f]
    lappend x [catch {close $f}]
    set x
} {0 1}
# This test is really a test of code in tclUnixChan.c, but the
# channels are set up as part of initialisation of the interpreter so
# the test seems to me to fit here as well as anywhere else.
test unixInit-1.2 {initialisation: standard channel type deduction} {unix stdio} {
    # pipe1 is a connection to a server that reports what port it
    # starts on, and delivers a constant string to the first client to
    # connect to that port before exiting.
    set pipe1 [open "|[list [interpreter]]" r+]
    puts $pipe1 {
	proc accept {channel host port} {
	    puts $channel {puts [chan configure stdin -peername]; exit}
	    close $channel
	    exit
	}
	puts [chan configure [socket -server accept -myaddr 127.0.0.1 0] -sockname]
	vwait forever \
	    }
    # Note the backslash above; this is important to make sure that the
    # whole string is read before an [exit] can happen...
    flush $pipe1
    set port [lindex [gets $pipe1] 2]
    set sock [socket localhost $port]
    # pipe2 is a connection to a Tcl interpreter that takes its orders
    # from the socket we hand it (i.e. the server we create above.)
    # These orders will tell it to print out the details about the
    # socket it is taking instructions from, hopefully identifying it
    # as a socket.  Which is what this test is all about.
    set pipe2 [open "|[list [interpreter] <@$sock]" r]
    set result [gets $pipe2]
    # Clear any pending data; stops certain kinds of (non-important) errors
    chan configure $pipe1 -blocking 0; gets $pipe1
    chan configure $pipe2 -blocking 0; gets $pipe2
    # Close the pipes and the socket.
    close $pipe2
    close $pipe1
    catch {close $sock}
    # Can't use normal comparison, as hostname varies due to some
    # installations having a messed up /etc/hosts file.
    if {
	[string equal 127.0.0.1 [lindex $result 0]] &&
	[string equal $port     [lindex $result 2]]
    } then {
	subst "OK"
    } else {
	subst "Expected: `[list 127.0.0.1 localhost $port]', Got `$result'"
    }
} {OK}

# The unixInit-2.* tests were written to test the internal routine,
# TclpInitLibraryPath.  That routine no longer does the things it used
# to do so those tests are obsolete.  Skip them.

skip [concat [skip] unixInit-2.*]

test unixInit-2.0 {TclpInitLibraryPath: setting tclDefaultEncodingDir} {
    set origDir [testgetdefenc]
    testsetdefenc slappy
    set path [testgetdefenc]
    testsetdefenc $origDir
    set path
} {slappy}
test unixInit-2.1 {TclpInitLibraryPath: value of installLib, developLib} -setup {
    unset -nocomplain oldlibrary
    if {[info exists env(TCL_LIBRARY)]} {
	set oldlibrary $env(TCL_LIBRARY)
	unset env(TCL_LIBRARY)
    }
} -body {
    set path [getlibpath]
    set installLib lib/tcl[info tclversion]
    set developLib tcl[info patchlevel]/library
    set prefix [file dirname [file dirname [interpreter]]]
    set x {}
    lappend x [string compare [lindex $path 0] $prefix/$installLib]
    lappend x [string compare [lindex $path 4] [file dirname $prefix]/$developLib]
    set x
} -cleanup {
    if {[info exists oldlibrary]} {
	set env(TCL_LIBRARY) $oldlibrary
	unset oldlibrary
    }
} -result {0 0}
test unixInit-2.2 {TclpInitLibraryPath: TCL_LIBRARY} -setup {
    unset -nocomplain oldlibrary
    if {[info exists env(TCL_LIBRARY)]} {
	set oldlibrary $env(TCL_LIBRARY)
    }
} -body {
    # ((str != NULL) && (str[0] != '\0'))
    set env(TCL_LIBRARY) sparkly
    set path [getlibpath]
    unset env(TCL_LIBRARY)
    lindex $path 0
} -cleanup {
    if {[info exists oldlibrary]} {
	set env(TCL_LIBRARY) $oldlibrary
	unset oldlibrary
    }
} -result "sparkly"
test unixInit-2.3 {TclpInitLibraryPath: TCL_LIBRARY wrong version} -setup {
    unset -nocomplain oldlibrary
    if {[info exists env(TCL_LIBRARY)]} {
	set oldlibrary $env(TCL_LIBRARY)
    }
} -body {
    # ((pathc > 0) && (strcasecmp(installLib + 4, pathv[pathc - 1]) != 0))
    set env(TCL_LIBRARY) /a/b/tcl1.7
    set path [getlibpath]
    unset env(TCL_LIBRARY)
    lrange $path 0 1
} -cleanup {
    if {[info exists oldlibrary]} {
	set env(TCL_LIBRARY) $oldlibrary
	unset oldlibrary
    }
} -result [list /a/b/tcl1.7 /a/b/tcl[info tclversion]]
test unixInit-2.4 {TclpInitLibraryPath: TCL_LIBRARY: INTL} -setup {
    if {[info exists env(TCL_LIBRARY)]} {
	set oldlibrary $env(TCL_LIBRARY)
    }
} -body {
    # Child process translates env variable from native encoding.
    set env(TCL_LIBRARY) "\xa7"
    set x [lindex [getlibpath] 0]
    unset env(TCL_LIBRARY)
    unset env(LANG)
    set x
} -cleanup {
    if {[info exists oldlibrary]} {
	set env(TCL_LIBRARY) $oldlibrary
	unset oldlibrary
    }
} -result "\xa7"
test unixInit-2.5 {TclpInitLibraryPath: compiled-in library path} {
    # cannot test
} {}
test unixInit-2.6 {TclpInitLibraryPath: executable relative} -setup {
    unset -nocomplain oldlibrary
    if {[info exists env(TCL_LIBRARY)]} {
	set oldlibrary $env(TCL_LIBRARY)
    }
    set env(TCL_LIBRARY) [info library]
    makeDirectory tmp
    makeDirectory [file join tmp sparkly]
    makeDirectory [file join tmp sparkly bin]
    file copy [interpreter] [file join [temporaryDirectory] tmp sparkly \
	    bin tcltest]
    makeDirectory [file join tmp sparkly lib]
    makeDirectory [file join tmp sparkly lib tcl[info tclversion]]
    makeFile {} [file join tmp sparkly lib tcl[info tclversion] init.tcl]
} -body {
    lrange [getlibpath [file join [temporaryDirectory] tmp sparkly \
	    bin tcltest]] 1 2
} -cleanup {
    removeFile [file join tmp sparkly lib tcl[info tclversion] init.tcl]
    removeDirectory [file join tmp sparkly lib tcl[info tclversion]]
    removeDirectory [file join tmp sparkly lib]
    removeDirectory [file join tmp sparkly bin]
    removeDirectory [file join tmp sparkly]
    removeDirectory tmp
    unset env(TCL_LIBRARY)
    if {[info exists oldlibrary]} {
	set env(TCL_LIBRARY) $oldlibrary
	unset oldlibrary
    }
} -result [list [temporaryDirectory]/tmp/sparkly/lib/tcl[info tclversion] [temporaryDirectory]/tmp/lib/tcl[info tclversion]]
test unixInit-2.7 {TclpInitLibraryPath: compiled-in library path} {
    # would need test command to get defaultLibDir and compare it to
    # [lindex $auto_path end]
} {}
#
# The following two tests write to the directory /tmp/sparkly instead
# of to [temporaryDirectory].  This is because the failures tested by
# these tests need paths near the "root" of the file system to present
# themselves.
#
test unixInit-2.8 {TclpInitLibraryPath: all absolute pathtype} -setup {
    unset -nocomplain oldlibrary
    if {[info exists env(TCL_LIBRARY)]} {
	set oldlibrary $env(TCL_LIBRARY)
    }
    set env(TCL_LIBRARY) [info library]
    # Checking for Bug 219416
    # When a program that embeds the Tcl library, like tcltest, is
    # installed near the "root" of the file system, there was a problem
    # constructing directories relative to the executable.  When a 
    # relative ".." went past the root, relative path names were created
    # rather than absolute pathnames.  In some cases, accessing past the
    # root caused memory access violations too.
    #
    # The bug is now fixed, but here we check for it by making sure that
    # the directories constructed relative to the executable are all
    # absolute pathnames, even when the executable is installed near
    # the root of the filesystem.
    #
    # The only directory near the root we are likely to have write access
    # to is /tmp.
    file delete -force /tmp/sparkly
    file delete -force /tmp/lib/tcl[info tclversion]
    file mkdir /tmp/sparkly
    file copy [interpreter] /tmp/sparkly/tcltest
    # Keep any existing /tmp/lib directory
    set deletelib 1
    if {[file exists /tmp/lib]} {
	if {[file isdirectory /tmp/lib]} {
	    set deletelib 0
	} else {
	    file delete -force /tmp/lib
	}
    }
    # For a successful Tcl_Init, we need a [source]-able init.tcl in
    # ../lib/tcl$version relative to the executable.
    file mkdir /tmp/lib/tcl[info tclversion]
    close [open /tmp/lib/tcl[info tclversion]/init.tcl w]
} -body {
    # Check that all directories in the library path are absolute pathnames
    set allAbsolute 1
    foreach dir [getlibpath /tmp/sparkly/tcltest] {
	set allAbsolute [expr {$allAbsolute \
		&& [string equal absolute [file pathtype $dir]]}]
    }
    set allAbsolute
} -cleanup {
    # Clean up temporary installation
    file delete -force /tmp/sparkly
    file delete -force /tmp/lib/tcl[info tclversion]
    if {$deletelib} {file delete -force /tmp/lib}
    unset env(TCL_LIBRARY)
    if {[info exists oldlibrary]} {
	set env(TCL_LIBRARY) $oldlibrary
	unset oldlibrary
    }
} -result 1
test unixInit-2.9 {TclpInitLibraryPath: paths relative to executable} -setup {
    # Checking for Bug 438014
    unset -nocomplain oldlibrary
    if {[info exists env(TCL_LIBRARY)]} {
	set oldlibrary $env(TCL_LIBRARY)
    }
    set env(TCL_LIBRARY) [info library]
    file delete -force /tmp/sparkly
    file delete -force /tmp/library
    file mkdir /tmp/sparkly
    file copy [interpreter] /tmp/sparkly/tcltest
    file mkdir /tmp/library/
    close [open /tmp/library/init.tcl w]
} -body {
    lrange [getlibpath /tmp/sparkly/tcltest] 1 5
} -cleanup {
    file delete -force /tmp/sparkly
    file delete -force /tmp/library
    unset env(TCL_LIBRARY)
    if {[info exists oldlibrary]} {
	set env(TCL_LIBRARY) $oldlibrary
	unset oldlibrary
    }
} -result [list /tmp/lib/tcl[info tclversion] /lib/tcl[info tclversion] \
        /tmp/library /library /tcl[info patchlevel]/library]
test unixInit-2.10 {TclpInitLibraryPath: executable relative} -setup {
    unset -nocomplain oldlibrary
    if {[info exists env(TCL_LIBRARY)]} {
	set oldlibrary $env(TCL_LIBRARY)
    }
    set env(TCL_LIBRARY) [info library]
    set tmpDir [makeDirectory tmp]
    set sparklyDir [makeDirectory sparkly $tmpDir]
    set execPath [file join [makeDirectory bin $sparklyDir] tcltest]
    file copy [interpreter] $execPath
    set libDir [makeDirectory lib $sparklyDir]
    set scriptDir [makeDirectory tcl[info tclversion] $libDir]
    makeFile {} init.tcl $scriptDir
    set saveDir [pwd]
    cd $libDir
} -body {
    # Checking for Bug 832657
    set x [lrange [getlibpath [file join .. bin tcltest]] 3 4]
    foreach p $x {
	lappend y [file normalize $p]
    }
    set y
} -cleanup {
    cd $saveDir
    unset saveDir
    removeFile init.tcl $scriptDir
    unset scriptDir
    removeDirectory tcl[info tclversion] $libDir
    unset libDir
    file delete $execPath
    unset execPath
    removeDirectory bin $sparklyDir
    removeDirectory lib $sparklyDir
    unset sparklyDir
    removeDirectory sparkly $tmpDir
    unset tmpDir
    removeDirectory tmp
    unset x p y
    unset env(TCL_LIBRARY)
    if {[info exists oldlibrary]} {
	set env(TCL_LIBRARY) $oldlibrary
	unset oldlibrary
    }
} -result [list [file join [temporaryDirectory] tmp sparkly library] \
	[file join [temporaryDirectory] tmp library] ]

test unixInit-3.1 {TclpSetInitialEncodings} -constraints {
	unix stdio
} -body {
    set env(LANG) C
    set f [open "|[list [interpreter]]" w+]
    chan configure $f -buffering none
    puts $f {puts [encoding system]; exit}
    set enc [gets $f]
    close $f
    unset env(LANG)
    set enc
<<<<<<< HEAD
} -match regexp -result [expr {
	($tcl_platform(os) eq "Darwin") ? "^utf-8$" : "^iso8859-15?$"}]
=======
} -match regexp -result {^(iso8859-15?|utf-8)$}
>>>>>>> a8ab3aa0
test unixInit-3.2 {TclpSetInitialEncodings} {unix stdio} {
    set env(LANG) japanese
    catch {set oldlc_all $env(LC_ALL)}
    set env(LC_ALL) japanese
    set f [open "|[list [interpreter]]" w+]
    chan configure $f -buffering none
    puts $f {puts [encoding system]; exit}
    set enc [gets $f]
    close $f
    unset env(LANG)
    unset env(LC_ALL)
    catch {set env(LC_ALL) $oldlc_all}
    set validEncodings [list euc-jp]
    if {[string match HP-UX $tcl_platform(os)]} {
	# Some older HP-UX systems need us to accept this as valid
	# Bug 453883 reports that newer HP-UX systems report euc-jp
	# like everybody else.
	lappend validEncodings shiftjis
    }
    expr {[lsearch -exact $validEncodings $enc] < 0}
} 0

test unixInit-4.1 {TclpSetVariables} {unix} {
    # just make sure they exist
    set a [list $tcl_library $tcl_pkgPath $tcl_platform(os)]
    set a [list $tcl_platform(osVersion) $tcl_platform(machine)]
    set tcl_platform(platform)
} "unix"

test unixInit-5.1 {Tcl_Init} {emptyTest unix} {
    # test initScript
} {}

test unixInit-6.1 {Tcl_SourceRCFile} {emptyTest unix} {
} {}

test unixInit-7.1 {closed standard channel: Bug 772288} -constraints {
    unix stdio
} -body {
    set tclsh [interpreter]
    set crash [makeFile {puts [open /dev/null]} crash.tcl]
    set crashtest [makeFile "
	close stdin
	[list exec $tclsh $crash]
    " crashtest.tcl]
    exec $tclsh $crashtest
} -cleanup {
    removeFile crash.tcl
    removeFile crashtest.tcl
} -returnCodes 0

# cleanup
unset -nocomplain env(LANG)
catch {set env(LANG) $oldlang}
unset -nocomplain path
::tcltest::cleanupTests
return
<|MERGE_RESOLUTION|>--- conflicted
+++ resolved
@@ -349,12 +349,7 @@
     close $f
     unset env(LANG)
     set enc
-<<<<<<< HEAD
-} -match regexp -result [expr {
-	($tcl_platform(os) eq "Darwin") ? "^utf-8$" : "^iso8859-15?$"}]
-=======
 } -match regexp -result {^(iso8859-15?|utf-8)$}
->>>>>>> a8ab3aa0
 test unixInit-3.2 {TclpSetInitialEncodings} {unix stdio} {
     set env(LANG) japanese
     catch {set oldlc_all $env(LC_ALL)}
