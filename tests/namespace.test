--- conflicted
+++ resolved
@@ -1785,11 +1785,7 @@
     list [ns x0 z] [ns x1] [ns x2] [ns x3]
 } -cleanup {
     namespace delete ns
-<<<<<<< HEAD
 } -result {{1 z} 1 2 3}
-=======
-} -result {{1 ::ns::x0::z} 1 2 3}
->>>>>>> 12c9723c
 test namespace-42.8 {
     ensembles: [Bug 1670091], panic due to pointer to a deallocated List
     struct.
@@ -1813,21 +1809,12 @@
     deallocated List struct.
 } -setup {
     namespace eval n {namespace ensemble create}
-<<<<<<< HEAD
-    dict set list one ::two
-    namespace ensemble configure n -subcommands $list -map $list
-=======
     set lst [dict create one ::two]
     namespace ensemble configure n -subcommands $lst -map $lst
->>>>>>> 12c9723c
 } -body {
     n one
 } -cleanup {
     namespace delete n
-<<<<<<< HEAD
-} -returnCodes error -match glob -result {invalid command name*}
-
-=======
     unset -nocomplain lst
 } -returnCodes error -match glob -result {invalid command name*}
 
@@ -1845,7 +1832,6 @@
     unset -nocomplain lst
 } -returnCodes error -match glob -result {invalid command name *three*}
 
->>>>>>> 12c9723c
 test namespace-43.1 {ensembles: dict-driven} {
     namespace eval ns {
 	namespace export x*
