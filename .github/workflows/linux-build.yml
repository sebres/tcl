name: Linux
on: [push]
jobs:
  gcc:
    runs-on: ubuntu-20.04
    strategy:
      matrix:
        cfgopt:
          - ""
          - "--disable-shared"
          - "--enable-symbols"
          - "--enable-symbols=mem"
    defaults:
      run:
        shell: bash
        working-directory: unix
    steps:
      - name: Checkout
        uses: actions/checkout@v2
      - name: Prepare
        run: touch tclStubInit.c
        working-directory: generic
      - name: Configure ${{ matrix.cfgopt }}
        run: |
          mkdir "${HOME}/install dir"
          ./configure ${CFGOPT} "--prefix=$HOME/install dir" || (cat config.log && exit 1)
        env:
<<<<<<< HEAD
          CFGOPT: --enable-symbols=${{ matrix.symbols }}
      - name: Prepare
        run: touch tclStubInit.c tclOOStubInit.c
        working-directory: generic
=======
          CFGOPT: ${{ matrix.cfgopt }}
>>>>>>> 81053a3f
      - name: Build
        run: |
          make all
      - name: Build Test Harness
        run: |
          make tcltest
      - name: Run Tests
        run: |
          make test
      - name: Test-Drive Installation
        run: |
          make install
      - name: Create Distribution Package
        run: |
          make dist
      - name: Convert Documentation to HTML
        run: |
          make html-tcl<|MERGE_RESOLUTION|>--- conflicted
+++ resolved
@@ -18,21 +18,14 @@
       - name: Checkout
         uses: actions/checkout@v2
       - name: Prepare
-        run: touch tclStubInit.c
+        run: touch tclStubInit.c tclOOStubInit.c
         working-directory: generic
       - name: Configure ${{ matrix.cfgopt }}
         run: |
           mkdir "${HOME}/install dir"
           ./configure ${CFGOPT} "--prefix=$HOME/install dir" || (cat config.log && exit 1)
         env:
-<<<<<<< HEAD
-          CFGOPT: --enable-symbols=${{ matrix.symbols }}
-      - name: Prepare
-        run: touch tclStubInit.c tclOOStubInit.c
-        working-directory: generic
-=======
           CFGOPT: ${{ matrix.cfgopt }}
->>>>>>> 81053a3f
       - name: Build
         run: |
           make all
