--- conflicted
+++ resolved
@@ -1,16 +1,8 @@
 name: Linux
-<<<<<<< HEAD
-on: 
-  push:
-    branches:
-    - "main"
-    - "trunk"
-=======
 on:
   push:
     branches:
     - "main"
->>>>>>> 2f8c3265
     - "core-8-branch"
     tags:
     - "core-**"
