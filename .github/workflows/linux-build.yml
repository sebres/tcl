--- conflicted
+++ resolved
@@ -21,12 +21,7 @@
           - "--enable-symbols"
           - "--enable-symbols=mem"
           - "--enable-symbols=all"
-<<<<<<< HEAD
-=======
           - "CFLAGS=-ftrapv"
-          - "CFLAGS=-DTCL_UTF_MAX=4"
-          - "CFLAGS=-DTCL_UTF_MAX=6"
->>>>>>> d399194f
     defaults:
       run:
         shell: bash
