name: Linux
on: [push]
jobs:
  gcc:
    runs-on: ubuntu-20.04
    strategy:
      matrix:
        cfgopt:
          - ""
          - "CFLAGS=-DTCL_UTF_MAX=4"
          - "CFLAGS=-DTCL_NO_DEPRECATED=1"
          - "--disable-shared"
          - "--enable-symbols"
          - "--enable-symbols=mem"
<<<<<<< HEAD
          - "CFLAGS=-DTCL_UTF_MAX=3"
=======
          - "CC=g++"
>>>>>>> d6154a25
    defaults:
      run:
        shell: bash
        working-directory: unix
    steps:
      - name: Checkout
        uses: actions/checkout@v2
      - name: Prepare
        run: touch tclStubInit.c tclOOStubInit.c tclOOScript.h
        working-directory: generic
      - name: Configure ${{ matrix.cfgopt }}
        run: |
          mkdir "${HOME}/install dir"
          ./configure ${CFGOPT} "--prefix=$HOME/install dir" || (cat config.log && exit 1)
        env:
          CFGOPT: ${{ matrix.cfgopt }}
      - name: Build
        run: |
          make all
      - name: Build Test Harness
        run: |
          make tcltest
      - name: Run Tests
        run: |
          make test
      - name: Test-Drive Installation
        run: |
          make install
      - name: Create Distribution Package
        run: |
          make dist
      - name: Convert Documentation to HTML
        run: |
          make html-tcl<|MERGE_RESOLUTION|>--- conflicted
+++ resolved
@@ -7,16 +7,12 @@
       matrix:
         cfgopt:
           - ""
-          - "CFLAGS=-DTCL_UTF_MAX=4"
           - "CFLAGS=-DTCL_NO_DEPRECATED=1"
+          - "CFLAGS=-DTCL_UTF_MAX=3"
           - "--disable-shared"
           - "--enable-symbols"
           - "--enable-symbols=mem"
-<<<<<<< HEAD
-          - "CFLAGS=-DTCL_UTF_MAX=3"
-=======
           - "CC=g++"
->>>>>>> d6154a25
     defaults:
       run:
         shell: bash
