name: macOS
on: [push]
jobs:
  xcode:
    runs-on: macos-11.0
    defaults:
      run:
        shell: bash
        working-directory: macosx
    steps:
      - name: Checkout
        uses: actions/checkout@v2
      - name: Prepare
<<<<<<< HEAD
        run: touch tclStubInit.c tclOOStubInit.c tclOOScript.h
=======
        run: |
          touch tclStubInit.c tclOOStubInit.c
>>>>>>> 0b2534b3
        working-directory: generic
      - name: Build
        run: make all
      - name: Run Tests
        run: make test styles=develop
        env:
          ERROR_ON_FAILURES: 1
          MAC_CI: 1
  clang:
    runs-on: macos-11.0
    strategy:
      matrix:
        cfgopt:
          - ""
          - "--disable-shared"
          - "--enable-symbols"
          - "--enable-symbols=mem"
    defaults:
      run:
        shell: bash
        working-directory: unix
    steps:
      - name: Checkout
        uses: actions/checkout@v2
      - name: Prepare
        run: |
          touch tclStubInit.c tclOOStubInit.c tclOOScript.h
          mkdir "$HOME/install dir"
        working-directory: generic
      - name: Configure ${{ matrix.cfgopt }}
        # Note that macOS is always a 64 bit platform
        run: ./configure --enable-64bit --enable-dtrace --enable-framework ${CFGOPT} "--prefix=$HOME/install" || (cat config.log && exit 1)
        env:
          CFGOPT: ${{ matrix.cfgopt }}
      - name: Build
        run: |
          make all tcltest
      - name: Run Tests
        run: |
          make test
        env:
          ERROR_ON_FAILURES: 1
          MAC_CI: 1<|MERGE_RESOLUTION|>--- conflicted
+++ resolved
@@ -11,12 +11,8 @@
       - name: Checkout
         uses: actions/checkout@v2
       - name: Prepare
-<<<<<<< HEAD
-        run: touch tclStubInit.c tclOOStubInit.c tclOOScript.h
-=======
         run: |
-          touch tclStubInit.c tclOOStubInit.c
->>>>>>> 0b2534b3
+          touch tclStubInit.c tclOOStubInit.c tclOOScript.h
         working-directory: generic
       - name: Build
         run: make all
