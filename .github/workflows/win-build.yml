name: Windows
on: [push]
permissions:
  contents: read
env:
  ERROR_ON_FAILURES: 1
jobs:
<<<<<<< HEAD
=======
  msvc:
    runs-on: windows-2022
    defaults:
      run:
        shell: powershell
        working-directory: win
    strategy:
      matrix:
        cfgopt:
          - ""
          - "OPTS=static,msvcrt"
          - "OPTS=symbols"
          - "OPTS=symbols STATS=compdbg,memdbg"
    # Using powershell means we need to explicitly stop on failure
    steps:
      - name: Checkout
        uses: actions/checkout@v3
      - name: Init MSVC
        uses: ilammy/msvc-dev-cmd@v1
      - name: Build ${{ matrix.cfgopt }}
        run: |
          &nmake -f makefile.vc ${{ matrix.cfgopt }} all
          if ($lastexitcode -ne 0) {
             throw "nmake exit code: $lastexitcode"
          }
      - name: Build Test Harness ${{ matrix.cfgopt }}
        run: |
          &nmake -f makefile.vc ${{ matrix.cfgopt }} tcltest
          if ($lastexitcode -ne 0) {
             throw "nmake exit code: $lastexitcode"
          }
      - name: Run Tests ${{ matrix.cfgopt }}
        run: |
          &nmake -f makefile.vc ${{ matrix.cfgopt }} test
          if ($lastexitcode -ne 0) {
             throw "nmake exit code: $lastexitcode"
          }
>>>>>>> aff36aad
  gcc:
    runs-on: windows-2022
    defaults:
      run:
        shell: msys2 {0}
        working-directory: win
    strategy:
      matrix:
        cfgopt:
          - ""
          - "--disable-shared"
          - "--enable-symbols"
          - "--enable-symbols=mem"
          - "--enable-symbols=all"
    # Using powershell means we need to explicitly stop on failure
    steps:
      - name: Install MSYS2
        uses: msys2/setup-msys2@v2
        with:
          msystem: MINGW64
          install: git mingw-w64-x86_64-toolchain make
      - name: Checkout
        uses: actions/checkout@v3
      - name: Prepare
        run: |
          touch tclStubInit.c tclOOStubInit.c
          mkdir "${HOME}/install dir"
        working-directory: generic
      - name: Configure ${{ matrix.cfgopt }}
        run: |
          ./configure ${CFGOPT} "--prefix=$HOME/install dir" || (cat config.log && exit 1)
        env:
          CFGOPT: --enable-64bit ${{ matrix.cfgopt }}
      - name: Build
        run: make all
      - name: Build Test Harness
        run: make tcltest
      - name: Run Tests
        run: make test<|MERGE_RESOLUTION|>--- conflicted
+++ resolved
@@ -5,46 +5,6 @@
 env:
   ERROR_ON_FAILURES: 1
 jobs:
-<<<<<<< HEAD
-=======
-  msvc:
-    runs-on: windows-2022
-    defaults:
-      run:
-        shell: powershell
-        working-directory: win
-    strategy:
-      matrix:
-        cfgopt:
-          - ""
-          - "OPTS=static,msvcrt"
-          - "OPTS=symbols"
-          - "OPTS=symbols STATS=compdbg,memdbg"
-    # Using powershell means we need to explicitly stop on failure
-    steps:
-      - name: Checkout
-        uses: actions/checkout@v3
-      - name: Init MSVC
-        uses: ilammy/msvc-dev-cmd@v1
-      - name: Build ${{ matrix.cfgopt }}
-        run: |
-          &nmake -f makefile.vc ${{ matrix.cfgopt }} all
-          if ($lastexitcode -ne 0) {
-             throw "nmake exit code: $lastexitcode"
-          }
-      - name: Build Test Harness ${{ matrix.cfgopt }}
-        run: |
-          &nmake -f makefile.vc ${{ matrix.cfgopt }} tcltest
-          if ($lastexitcode -ne 0) {
-             throw "nmake exit code: $lastexitcode"
-          }
-      - name: Run Tests ${{ matrix.cfgopt }}
-        run: |
-          &nmake -f makefile.vc ${{ matrix.cfgopt }} test
-          if ($lastexitcode -ne 0) {
-             throw "nmake exit code: $lastexitcode"
-          }
->>>>>>> aff36aad
   gcc:
     runs-on: windows-2022
     defaults:
