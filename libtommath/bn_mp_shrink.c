--- conflicted
+++ resolved
@@ -28,12 +28,4 @@
   }
   return MP_OKAY;
 }
-<<<<<<< HEAD
-#endif
-
-/* $Source: /root/tcl/repos-to-convert/tcl/libtommath/bn_mp_shrink.c,v $ */
-/* $Revision: 1.1.1.1.4.2 $ */
-/* $Date: 2008/01/22 16:55:27 $ */
-=======
-#endif
->>>>>>> 6ec5ba1e
+#endif