--- conflicted
+++ resolved
@@ -210,13 +210,7 @@
 
 /* TODO: jenkins prng is not thread safe as of now */
 MP_PRIVATE mp_err s_mp_rand_jenkins(void *p, size_t n) MP_WUR;
-<<<<<<< HEAD
 MP_PRIVATE void s_mp_rand_jenkins_init(Tcl_WideUInt seed);
-=======
-#ifndef MP_NO_STDINT
-MP_PRIVATE void s_mp_rand_jenkins_init(uint64_t seed);
->>>>>>> 76b3c7af
-#endif
 
 extern MP_PRIVATE const char *const mp_s_rmap;
 extern MP_PRIVATE const unsigned char mp_s_rmap_reverse[];
