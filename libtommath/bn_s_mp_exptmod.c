#include <tommath.h>
#ifdef BN_S_MP_EXPTMOD_C
/* LibTomMath, multiple-precision integer library -- Tom St Denis
 *
 * LibTomMath is a library that provides multiple-precision
 * integer arithmetic as well as number theoretic functionality.
 *
 * The library was designed directly after the MPI library by
 * Michael Fromberger but has been written from scratch with
 * additional optimizations in place.
 *
 * The library is free for all purposes without any express
 * guarantee it works.
 *
 * Tom St Denis, tomstdenis@gmail.com, http://math.libtomcrypt.com
 */
#ifdef MP_LOW_MEM
   #define TAB_SIZE 32
#else
   #define TAB_SIZE 256
#endif

int s_mp_exptmod (mp_int * G, mp_int * X, mp_int * P, mp_int * Y, int redmode)
{
  mp_int  M[TAB_SIZE], res, mu;
  mp_digit buf;
  int     err, bitbuf, bitcpy, bitcnt, mode, digidx, x, y, winsize;
  int (*redux)(mp_int*,mp_int*,mp_int*);

  /* find window size */
  x = mp_count_bits (X);
  if (x <= 7) {
    winsize = 2;
  } else if (x <= 36) {
    winsize = 3;
  } else if (x <= 140) {
    winsize = 4;
  } else if (x <= 450) {
    winsize = 5;
  } else if (x <= 1303) {
    winsize = 6;
  } else if (x <= 3529) {
    winsize = 7;
  } else {
    winsize = 8;
  }

#ifdef MP_LOW_MEM
    if (winsize > 5) {
       winsize = 5;
    }
#endif

  /* init M array */
  /* init first cell */
  if ((err = mp_init(&M[1])) != MP_OKAY) {
     return err; 
  }

  /* now init the second half of the array */
  for (x = 1<<(winsize-1); x < (1 << winsize); x++) {
    if ((err = mp_init(&M[x])) != MP_OKAY) {
      for (y = 1<<(winsize-1); y < x; y++) {
        mp_clear (&M[y]);
      }
      mp_clear(&M[1]);
      return err;
    }
  }

  /* create mu, used for Barrett reduction */
  if ((err = mp_init (&mu)) != MP_OKAY) {
    goto LBL_M;
  }
  
  if (redmode == 0) {
     if ((err = mp_reduce_setup (&mu, P)) != MP_OKAY) {
        goto LBL_MU;
     }
     redux = mp_reduce;
  } else {
     if ((err = mp_reduce_2k_setup_l (P, &mu)) != MP_OKAY) {
        goto LBL_MU;
     }
     redux = mp_reduce_2k_l;
  }    

  /* create M table
   *
   * The M table contains powers of the base, 
   * e.g. M[x] = G**x mod P
   *
   * The first half of the table is not 
   * computed though accept for M[0] and M[1]
   */
  if ((err = mp_mod (G, P, &M[1])) != MP_OKAY) {
    goto LBL_MU;
  }

  /* compute the value at M[1<<(winsize-1)] by squaring 
   * M[1] (winsize-1) times 
   */
  if ((err = mp_copy (&M[1], &M[1 << (winsize - 1)])) != MP_OKAY) {
    goto LBL_MU;
  }

  for (x = 0; x < (winsize - 1); x++) {
    /* square it */
    if ((err = mp_sqr (&M[1 << (winsize - 1)], 
                       &M[1 << (winsize - 1)])) != MP_OKAY) {
      goto LBL_MU;
    }

    /* reduce modulo P */
    if ((err = redux (&M[1 << (winsize - 1)], P, &mu)) != MP_OKAY) {
      goto LBL_MU;
    }
  }

  /* create upper table, that is M[x] = M[x-1] * M[1] (mod P)
   * for x = (2**(winsize - 1) + 1) to (2**winsize - 1)
   */
  for (x = (1 << (winsize - 1)) + 1; x < (1 << winsize); x++) {
    if ((err = mp_mul (&M[x - 1], &M[1], &M[x])) != MP_OKAY) {
      goto LBL_MU;
    }
    if ((err = redux (&M[x], P, &mu)) != MP_OKAY) {
      goto LBL_MU;
    }
  }

  /* setup result */
  if ((err = mp_init (&res)) != MP_OKAY) {
    goto LBL_MU;
  }
  mp_set (&res, 1);

  /* set initial mode and bit cnt */
  mode   = 0;
  bitcnt = 1;
  buf    = 0;
  digidx = X->used - 1;
  bitcpy = 0;
  bitbuf = 0;

  for (;;) {
    /* grab next digit as required */
    if (--bitcnt == 0) {
      /* if digidx == -1 we are out of digits */
      if (digidx == -1) {
        break;
      }
      /* read next digit and reset the bitcnt */
      buf    = X->dp[digidx--];
      bitcnt = (int) DIGIT_BIT;
    }

    /* grab the next msb from the exponent */
    y     = (buf >> (mp_digit)(DIGIT_BIT - 1)) & 1;
    buf <<= (mp_digit)1;

    /* if the bit is zero and mode == 0 then we ignore it
     * These represent the leading zero bits before the first 1 bit
     * in the exponent.  Technically this opt is not required but it
     * does lower the # of trivial squaring/reductions used
     */
    if (mode == 0 && y == 0) {
      continue;
    }

    /* if the bit is zero and mode == 1 then we square */
    if (mode == 1 && y == 0) {
      if ((err = mp_sqr (&res, &res)) != MP_OKAY) {
        goto LBL_RES;
      }
      if ((err = redux (&res, P, &mu)) != MP_OKAY) {
        goto LBL_RES;
      }
      continue;
    }

    /* else we add it to the window */
    bitbuf |= (y << (winsize - ++bitcpy));
    mode    = 2;

    if (bitcpy == winsize) {
      /* ok window is filled so square as required and multiply  */
      /* square first */
      for (x = 0; x < winsize; x++) {
        if ((err = mp_sqr (&res, &res)) != MP_OKAY) {
          goto LBL_RES;
        }
        if ((err = redux (&res, P, &mu)) != MP_OKAY) {
          goto LBL_RES;
        }
      }

      /* then multiply */
      if ((err = mp_mul (&res, &M[bitbuf], &res)) != MP_OKAY) {
        goto LBL_RES;
      }
      if ((err = redux (&res, P, &mu)) != MP_OKAY) {
        goto LBL_RES;
      }

      /* empty window and reset */
      bitcpy = 0;
      bitbuf = 0;
      mode   = 1;
    }
  }

  /* if bits remain then square/multiply */
  if (mode == 2 && bitcpy > 0) {
    /* square then multiply if the bit is set */
    for (x = 0; x < bitcpy; x++) {
      if ((err = mp_sqr (&res, &res)) != MP_OKAY) {
        goto LBL_RES;
      }
      if ((err = redux (&res, P, &mu)) != MP_OKAY) {
        goto LBL_RES;
      }

      bitbuf <<= 1;
      if ((bitbuf & (1 << winsize)) != 0) {
        /* then multiply */
        if ((err = mp_mul (&res, &M[1], &res)) != MP_OKAY) {
          goto LBL_RES;
        }
        if ((err = redux (&res, P, &mu)) != MP_OKAY) {
          goto LBL_RES;
        }
      }
    }
  }

  mp_exch (&res, Y);
  err = MP_OKAY;
LBL_RES:mp_clear (&res);
LBL_MU:mp_clear (&mu);
LBL_M:
  mp_clear(&M[1]);
  for (x = 1<<(winsize-1); x < (1 << winsize); x++) {
    mp_clear (&M[x]);
  }
  return err;
}
<<<<<<< HEAD
#endif

/* $Source: /root/tcl/repos-to-convert/tcl/libtommath/bn_s_mp_exptmod.c,v $ */
/* $Revision: 1.1.1.2.2.2 $ */
/* $Date: 2008/01/22 16:55:27 $ */
=======
#endif
>>>>>>> 6ec5ba1e
<|MERGE_RESOLUTION|>--- conflicted
+++ resolved
@@ -245,12 +245,4 @@
   }
   return err;
 }
-<<<<<<< HEAD
-#endif
-
-/* $Source: /root/tcl/repos-to-convert/tcl/libtommath/bn_s_mp_exptmod.c,v $ */
-/* $Revision: 1.1.1.2.2.2 $ */
-/* $Date: 2008/01/22 16:55:27 $ */
-=======
-#endif
->>>>>>> 6ec5ba1e
+#endif