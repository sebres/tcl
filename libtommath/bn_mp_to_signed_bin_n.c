--- conflicted
+++ resolved
@@ -24,12 +24,8 @@
    *outlen = mp_signed_bin_size(a);
    return mp_to_signed_bin(a, b);
 }
-<<<<<<< HEAD
-#endif
-=======
 #endif
 
 /* $Source: /cvs/libtom/libtommath/bn_mp_to_signed_bin_n.c,v $ */
 /* $Revision: 1.4 $ */
-/* $Date: 2006/12/28 01:25:13 $ */
->>>>>>> d83b0116
+/* $Date: 2006/12/28 01:25:13 $ */