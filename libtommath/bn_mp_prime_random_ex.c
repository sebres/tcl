#include "tommath_private.h"
#ifdef BN_MP_PRIME_RANDOM_EX_C
/* LibTomMath, multiple-precision integer library -- Tom St Denis
 *
 * LibTomMath is a library that provides multiple-precision
 * integer arithmetic as well as number theoretic functionality.
 *
 * The library was designed directly after the MPI library by
 * Michael Fromberger but has been written from scratch with
 * additional optimizations in place.
 *
 * SPDX-License-Identifier: Unlicense
 */

/* makes a truly random prime of a given size (bits),
 *
 * Flags are as follows:
 *
 *   LTM_PRIME_BBS      - make prime congruent to 3 mod 4
 *   LTM_PRIME_SAFE     - make sure (p-1)/2 is prime as well (implies LTM_PRIME_BBS)
 *   LTM_PRIME_2MSB_ON  - make the 2nd highest bit one
 *
 * You have to supply a callback which fills in a buffer with random bytes.  "dat" is a parameter you can
 * have passed to the callback (e.g. a state or something).  This function doesn't use "dat" itself
 * so it can be NULL
 *
 */

/* This is possibly the mother of all prime generation functions, muahahahahaha! */
int mp_prime_random_ex(mp_int *a, int t, int size, int flags, ltm_prime_callback cb, void *dat)
{
   unsigned char *tmp, maskAND, maskOR_msb, maskOR_lsb;
   int res, err, bsize, maskOR_msb_offset;

   /* sanity check the input */
   if ((size <= 1) || (t <= 0)) {
      return MP_VAL;
   }

   /* LTM_PRIME_SAFE implies LTM_PRIME_BBS */
   if ((flags & LTM_PRIME_SAFE) != 0) {
      flags |= LTM_PRIME_BBS;
   }

   /* calc the byte size */
   bsize = (size>>3) + ((size&7)?1:0);

   /* we need a buffer of bsize bytes */
<<<<<<< HEAD
   tmp = OPT_CAST(unsigned char) XMALLOC((size_t)bsize);
=======
   tmp = (unsigned char *) XMALLOC((size_t)bsize);
>>>>>>> 35e47f29
   if (tmp == NULL) {
      return MP_MEM;
   }

   /* calc the maskAND value for the MSbyte*/
   maskAND = ((size&7) == 0) ? 0xFF : (unsigned char)(0xFF >> (8 - (size & 7)));

   /* calc the maskOR_msb */
   maskOR_msb        = 0;
   maskOR_msb_offset = ((size & 7) == 1) ? 1 : 0;
   if ((flags & LTM_PRIME_2MSB_ON) != 0) {
<<<<<<< HEAD
      maskOR_msb       |= 0x80 >> ((9 - size) & 7);
=======
      maskOR_msb       |= (unsigned char)(0x80 >> ((9 - size) & 7));
>>>>>>> 35e47f29
   }

   /* get the maskOR_lsb */
   maskOR_lsb         = 1;
   if ((flags & LTM_PRIME_BBS) != 0) {
      maskOR_lsb     |= 3;
   }

   do {
      /* read the bytes */
      if (cb(tmp, bsize, dat) != bsize) {
         err = MP_VAL;
         goto error;
      }

      /* work over the MSbyte */
      tmp[0]    &= maskAND;
      tmp[0]    |= (unsigned char)(1 << ((size - 1) & 7));

      /* mix in the maskORs */
      tmp[maskOR_msb_offset]   |= maskOR_msb;
      tmp[bsize-1]             |= maskOR_lsb;

      /* read it in */
      if ((err = mp_read_unsigned_bin(a, tmp, bsize)) != MP_OKAY) {
         goto error;
      }

      /* is it prime? */
      if ((err = mp_prime_is_prime(a, t, &res)) != MP_OKAY) {
         goto error;
      }
      if (res == MP_NO) {
         continue;
      }

      if ((flags & LTM_PRIME_SAFE) != 0) {
         /* see if (a-1)/2 is prime */
         if ((err = mp_sub_d(a, 1uL, a)) != MP_OKAY) {
            goto error;
         }
         if ((err = mp_div_2(a, a)) != MP_OKAY) {
            goto error;
         }

         /* is it prime? */
         if ((err = mp_prime_is_prime(a, t, &res)) != MP_OKAY) {
            goto error;
         }
      }
   } while (res == MP_NO);

   if ((flags & LTM_PRIME_SAFE) != 0) {
      /* restore a to the original value */
      if ((err = mp_mul_2(a, a)) != MP_OKAY) {
         goto error;
      }
      if ((err = mp_add_d(a, 1uL, a)) != MP_OKAY) {
         goto error;
      }
   }

   err = MP_OKAY;
error:
   XFREE(tmp, bsize);
   return err;
}


#endif

/* ref:         $Format:%D$ */
/* git commit:  $Format:%H$ */
/* commit time: $Format:%ai$ */<|MERGE_RESOLUTION|>--- conflicted
+++ resolved
@@ -46,11 +46,7 @@
    bsize = (size>>3) + ((size&7)?1:0);
 
    /* we need a buffer of bsize bytes */
-<<<<<<< HEAD
-   tmp = OPT_CAST(unsigned char) XMALLOC((size_t)bsize);
-=======
    tmp = (unsigned char *) XMALLOC((size_t)bsize);
->>>>>>> 35e47f29
    if (tmp == NULL) {
       return MP_MEM;
    }
@@ -62,11 +58,7 @@
    maskOR_msb        = 0;
    maskOR_msb_offset = ((size & 7) == 1) ? 1 : 0;
    if ((flags & LTM_PRIME_2MSB_ON) != 0) {
-<<<<<<< HEAD
-      maskOR_msb       |= 0x80 >> ((9 - size) & 7);
-=======
       maskOR_msb       |= (unsigned char)(0x80 >> ((9 - size) & 7));
->>>>>>> 35e47f29
    }
 
    /* get the maskOR_lsb */
