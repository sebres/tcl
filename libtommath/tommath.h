/* LibTomMath, multiple-precision integer library -- Tom St Denis */
/* SPDX-License-Identifier: Unlicense */

#ifndef BN_H_
#define BN_H_

<<<<<<< HEAD
=======
#include <stdint.h>
#include <stddef.h>
>>>>>>> 7cf56214
#include <limits.h>

#ifdef LTM_NO_FILE
#  warning LTM_NO_FILE has been deprecated, use MP_NO_FILE.
#  define MP_NO_FILE
#endif

#ifndef MP_NO_FILE
#  include <stdio.h>
#endif

#ifdef __cplusplus
extern "C" {
#endif

/* MS Visual C++ doesn't have a 128bit type for words, so fall back to 32bit MPI's (where words are 64bit) */
#if (defined(_MSC_VER) || defined(__LLP64__) || defined(__e2k__) || defined(__LCC__)) && !defined(MP_64BIT)
#   define MP_32BIT
#endif

/* detect 64-bit mode if possible */
#if defined(__x86_64__) || defined(_M_X64) || defined(_M_AMD64) || \
    defined(__powerpc64__) || defined(__ppc64__) || defined(__PPC64__) || \
    defined(__s390x__) || defined(__arch64__) || defined(__aarch64__) || \
    defined(__sparcv9) || defined(__sparc_v9__) || defined(__sparc64__) || \
    defined(__ia64) || defined(__ia64__) || defined(__itanium__) || defined(_M_IA64) || \
    defined(__LP64__) || defined(_LP64) || defined(__64BIT__)
#   if !(defined(MP_64BIT) || defined(MP_32BIT) || defined(MP_16BIT) || defined(MP_8BIT))
#      if defined(__GNUC__) && !defined(__hppa)
/* we support 128bit integers only via: __attribute__((mode(TI))) */
#         define MP_64BIT
#      else
/* otherwise we fall back to MP_32BIT even on 64bit platforms */
#         define MP_32BIT
#      endif
#   endif
#endif

#ifdef MP_DIGIT_BIT
#   error Defining MP_DIGIT_BIT is disallowed, use MP_8/16/31/32/64BIT
#endif

/* some default configurations.
 *
 * A "mp_digit" must be able to hold MP_DIGIT_BIT + 1 bits
 * A "mp_word" must be able to hold 2*MP_DIGIT_BIT + 1 bits
 *
 * At the very least a mp_digit must be able to hold 7 bits
 * [any size beyond that is ok provided it doesn't overflow the data type]
 */

#ifdef MP_8BIT
typedef unsigned char        mp_digit;
typedef unsigned short       private_mp_word;
#   define MP_DIGIT_BIT 7
#elif defined(MP_16BIT)
typedef unsigned short       mp_digit;
typedef unsigned int         private_mp_word;
#   define MP_DIGIT_BIT 15
#elif defined(MP_64BIT)
/* for GCC only on supported platforms */
typedef unsigned long long   mp_digit;
#if defined(__GNUC__)
typedef unsigned long        private_mp_word __attribute__((mode(TI)));
#endif
#   define MP_DIGIT_BIT 60
#else
typedef unsigned int         mp_digit;
typedef unsigned long long   private_mp_word;
#   ifdef MP_31BIT
/*
 * This is an extension that uses 31-bit digits.
 * Please be aware that not all functions support this size, especially s_mp_mul_digs_fast
 * will be reduced to work on small numbers only:
 * Up to 8 limbs, 248 bits instead of up to 512 limbs, 15872 bits with MP_28BIT.
 */
#      define MP_DIGIT_BIT 31
#   else
/* default case is 28-bit digits, defines MP_28BIT as a handy macro to test */
#      define MP_DIGIT_BIT 28
#      define MP_28BIT
#   endif
#endif

/* mp_word is a private type */
#define mp_word MP_DEPRECATED_PRAGMA("mp_word has been made private") private_mp_word

#define MP_SIZEOF_MP_DIGIT (MP_DEPRECATED_PRAGMA("MP_SIZEOF_MP_DIGIT has been deprecated, use sizeof (mp_digit)") sizeof (mp_digit))

#define MP_MASK          ((((mp_digit)1)<<((mp_digit)MP_DIGIT_BIT))-((mp_digit)1))
#define MP_DIGIT_MAX     MP_MASK

/* Primality generation flags */
#define MP_PRIME_BBS      0x0001 /* BBS style prime */
#define MP_PRIME_SAFE     0x0002 /* Safe prime (p-1)/2 == prime */
#define MP_PRIME_2MSB_ON  0x0008 /* force 2nd MSB to 1 */

#define LTM_PRIME_BBS      (MP_DEPRECATED_PRAGMA("LTM_PRIME_BBS has been deprecated, use MP_PRIME_BBS") MP_PRIME_BBS)
#define LTM_PRIME_SAFE     (MP_DEPRECATED_PRAGMA("LTM_PRIME_SAFE has been deprecated, use MP_PRIME_SAFE") MP_PRIME_SAFE)
#define LTM_PRIME_2MSB_ON  (MP_DEPRECATED_PRAGMA("LTM_PRIME_2MSB_ON has been deprecated, use MP_PRIME_2MSB_ON") MP_PRIME_2MSB_ON)

#ifdef MP_USE_ENUMS
typedef enum {
   MP_ZPOS = 0,
   MP_NEG = 1
} mp_sign;
typedef enum {
   MP_LT = -1,
   MP_EQ = 0,
   MP_GT = 1
} mp_ord;
typedef enum {
   MP_NO = 0,
   MP_YES = 1
} mp_bool;
typedef enum {
   MP_OKAY  = 0,
   MP_ERR   = -1,
   MP_MEM   = -2,
   MP_VAL   = -3,
   MP_ITER  = -4
} mp_err;
#else
typedef int mp_sign;
#define MP_ZPOS       0   /* positive integer */
#define MP_NEG        1   /* negative */
typedef int mp_ord;
#define MP_LT        -1   /* less than */
#define MP_EQ         0   /* equal to */
#define MP_GT         1   /* greater than */
typedef int mp_bool;
#define MP_YES        1   /* yes response */
#define MP_NO         0   /* no response */
typedef int mp_err;
#define MP_OKAY       0   /* ok result */
#define MP_ERR        -1  /* unknown error */
#define MP_MEM        -2  /* out of mem */
#define MP_VAL        -3  /* invalid input */
#define MP_RANGE      (MP_DEPRECATED_PRAGMA("MP_RANGE has been deprecated in favor of MP_VAL") MP_VAL)
#define MP_ITER       -4  /* Max. iterations reached */
#endif

/* tunable cutoffs */

#ifndef MP_FIXED_CUTOFFS
extern int
KARATSUBA_MUL_CUTOFF,
KARATSUBA_SQR_CUTOFF,
TOOM_MUL_CUTOFF,
TOOM_SQR_CUTOFF;
#endif

/* define this to use lower memory usage routines (exptmods mostly) */
/* #define MP_LOW_MEM */

/* default precision */
#ifndef MP_PREC
#   ifndef MP_LOW_MEM
#      define PRIVATE_MP_PREC 32        /* default digits of precision */
#   elif defined(MP_8BIT)
#      define PRIVATE_MP_PREC 16        /* default digits of precision */
#   else
#      define PRIVATE_MP_PREC 8         /* default digits of precision */
#   endif
#   define MP_PREC (MP_DEPRECATED_PRAGMA("MP_PREC is an internal macro") PRIVATE_MP_PREC)
#endif

/* size of comba arrays, should be at least 2 * 2**(BITS_PER_WORD - BITS_PER_DIGIT*2) */
#define PRIVATE_MP_WARRAY (int)(1uLL << (((CHAR_BIT * sizeof(private_mp_word)) - (2 * MP_DIGIT_BIT)) + 1))
#define MP_WARRAY (MP_DEPRECATED_PRAGMA("MP_WARRAY is an internal macro") PRIVATE_MP_WARRAY)

#if defined(__GNUC__) && __GNUC__ >= 4
#   define MP_NULL_TERMINATED __attribute__((sentinel))
#else
#   define MP_NULL_TERMINATED
#endif

/*
 * MP_WUR - warn unused result
 * ---------------------------
 *
 * The result of functions annotated with MP_WUR must be
 * checked and cannot be ignored.
 *
 * Most functions in libtommath return an error code.
 * This error code must be checked in order to prevent crashes or invalid
 * results.
 *
 * If you still want to avoid the error checks for quick and dirty programs
 * without robustness guarantees, you can `#define MP_WUR` before including
 * tommath.h, disabling the warnings.
 */
#ifndef MP_WUR
#  if defined(__GNUC__) && __GNUC__ >= 4
#     define MP_WUR __attribute__((warn_unused_result))
#  else
#     define MP_WUR
#  endif
#endif

#if defined(__GNUC__) && (__GNUC__ * 100 + __GNUC_MINOR__ >= 301)
#  define MP_DEPRECATED(x) __attribute__((deprecated("replaced by " #x)))
#  define PRIVATE_MP_DEPRECATED_PRAGMA(s) _Pragma(#s)
#  define MP_DEPRECATED_PRAGMA(s) PRIVATE_MP_DEPRECATED_PRAGMA(GCC warning s)
#elif defined(_MSC_VER) && _MSC_VER >= 1500
#  define MP_DEPRECATED(x) __declspec(deprecated("replaced by " #x))
#  define MP_DEPRECATED_PRAGMA(s) __pragma(message(s))
#else
#  define MP_DEPRECATED(s)
#  define MP_DEPRECATED_PRAGMA(s)
#endif

#define DIGIT_BIT   (MP_DEPRECATED_PRAGMA("DIGIT_BIT macro is deprecated, MP_DIGIT_BIT instead") MP_DIGIT_BIT)
#define USED(m)     (MP_DEPRECATED_PRAGMA("USED macro is deprecated, use z->used instead") (m)->used)
#define DIGIT(m, k) (MP_DEPRECATED_PRAGMA("DIGIT macro is deprecated, use z->dp instead") (m)->dp[(k)])
#define SIGN(m)     (MP_DEPRECATED_PRAGMA("SIGN macro is deprecated, use z->sign instead") (m)->sign)

/* the infamous mp_int structure */
typedef struct  {
   int used, alloc;
   mp_sign sign;
   mp_digit *dp;
} mp_int;

/* callback for mp_prime_random, should fill dst with random bytes and return how many read [upto len] */
typedef int private_mp_prime_callback(unsigned char *dst, int len, void *dat);
typedef private_mp_prime_callback MP_DEPRECATED(mp_rand_source) ltm_prime_callback;

/* error code to char* string */
const char *mp_error_to_string(mp_err code) MP_WUR;

/* ---> init and deinit bignum functions <--- */
/* init a bignum */
mp_err mp_init(mp_int *a) MP_WUR;

/* free a bignum */
void mp_clear(mp_int *a);

/* init a null terminated series of arguments */
mp_err mp_init_multi(mp_int *mp, ...) MP_NULL_TERMINATED MP_WUR;

/* clear a null terminated series of arguments */
void mp_clear_multi(mp_int *mp, ...) MP_NULL_TERMINATED;

/* exchange two ints */
void mp_exch(mp_int *a, mp_int *b);

/* shrink ram required for a bignum */
mp_err mp_shrink(mp_int *a) MP_WUR;

/* grow an int to a given size */
mp_err mp_grow(mp_int *a, int size) MP_WUR;

/* init to a given number of digits */
mp_err mp_init_size(mp_int *a, int size) MP_WUR;

/* ---> Basic Manipulations <--- */
#define mp_iszero(a) (((a)->used == 0) ? MP_YES : MP_NO)
mp_bool mp_iseven(const mp_int *a) MP_WUR;
mp_bool mp_isodd(const mp_int *a) MP_WUR;
#define mp_isneg(a)  (((a)->sign != MP_ZPOS) ? MP_YES : MP_NO)

/* set to zero */
void mp_zero(mp_int *a);

/* get and set doubles */
double mp_get_double(const mp_int *a) MP_WUR;
mp_err mp_set_double(mp_int *a, double b) MP_WUR;

/* get integer, set integer and init with integer () */
long mp_get_i32(const mp_int *a) MP_WUR;
void mp_set_i32(mp_int *a, long b);
mp_err mp_init_i32(mp_int *a, long b) MP_WUR;

/* get integer, set integer and init with integer, behaves like two complement for negative numbers (unsigned int) */
#define mp_get_u32(a) ((unsigned long)mp_get_i32(a))
void mp_set_u32(mp_int *a, unsigned long b);
mp_err mp_init_u32(mp_int *a, unsigned long b) MP_WUR;

/* get integer, set integer and init with integer (long long) */
long long mp_get_i64(const mp_int *a) MP_WUR;
void mp_set_i64(mp_int *a, long long b);
mp_err mp_init_i64(mp_int *a, long long b) MP_WUR;

/* get integer, set integer and init with integer, behaves like two complement for negative numbers (unsigned long long) */
#define mp_get_u64(a) ((unsigned long long)mp_get_i64(a))
void mp_set_u64(mp_int *a, unsigned long long b);
mp_err mp_init_u64(mp_int *a, unsigned long long b) MP_WUR;

/* get magnitude */
unsigned long mp_get_mag_u32(const mp_int *a) MP_WUR;
unsigned long long mp_get_mag_u64(const mp_int *a) MP_WUR;
unsigned long mp_get_mag_ul(const mp_int *a) MP_WUR;
unsigned long long mp_get_mag_ull(const mp_int *a) MP_WUR;

/* get integer, set integer (long) */
long mp_get_l(const mp_int *a) MP_WUR;
void mp_set_l(mp_int *a, long b);
mp_err mp_init_l(mp_int *a, long b) MP_WUR;

/* get integer, set integer (unsigned long) */
#define mp_get_ul(a) ((unsigned long)mp_get_l(a))
void mp_set_ul(mp_int *a, unsigned long b);
mp_err mp_init_ul(mp_int *a, unsigned long b) MP_WUR;

/* get integer, set integer (long long) */
long long mp_get_ll(const mp_int *a) MP_WUR;
void mp_set_ll(mp_int *a, long long b);
mp_err mp_init_ll(mp_int *a, long long b) MP_WUR;

/* get integer, set integer (unsigned long long) */
#define mp_get_ull(a) ((unsigned long long)mp_get_ll(a))
void mp_set_ull(mp_int *a, unsigned long long b);
mp_err mp_init_ull(mp_int *a, unsigned long long b) MP_WUR;

/* set to single unsigned digit, up to MP_DIGIT_MAX */
void mp_set(mp_int *a, mp_digit b);
mp_err mp_init_set(mp_int *a, mp_digit b) MP_WUR;

/* get integer, set integer and init with integer (deprecated) */
MP_DEPRECATED(mp_get_mag_u32/mp_get_u32) unsigned long mp_get_int(const mp_int *a) MP_WUR;
MP_DEPRECATED(mp_get_mag_ul/mp_get_ul) unsigned long mp_get_long(const mp_int *a) MP_WUR;
MP_DEPRECATED(mp_get_mag_ull/mp_get_ull) unsigned long long mp_get_long_long(const mp_int *a) MP_WUR;
MP_DEPRECATED(mp_set_ul) mp_err mp_set_int(mp_int *a, unsigned long b);
MP_DEPRECATED(mp_set_ul) mp_err mp_set_long(mp_int *a, unsigned long b);
MP_DEPRECATED(mp_set_ull) mp_err mp_set_long_long(mp_int *a, unsigned long long b);
MP_DEPRECATED(mp_init_ul) mp_err mp_init_set_int(mp_int *a, unsigned long b) MP_WUR;

/* copy, b = a */
mp_err mp_copy(const mp_int *a, mp_int *b) MP_WUR;

/* inits and copies, a = b */
mp_err mp_init_copy(mp_int *a, const mp_int *b) MP_WUR;

/* trim unused digits */
void mp_clamp(mp_int *a);

/* import binary data */
mp_err mp_import(mp_int *rop, size_t count, int order, size_t size, int endian, size_t nails, const void *op) MP_WUR;

/* export binary data */
mp_err mp_export(void *rop, size_t *countp, int order, size_t size, int endian, size_t nails, const mp_int *op) MP_WUR;

/* ---> digit manipulation <--- */

/* right shift by "b" digits */
void mp_rshd(mp_int *a, int b);

/* left shift by "b" digits */
mp_err mp_lshd(mp_int *a, int b) MP_WUR;

/* c = a / 2**b, implemented as c = a >> b */
mp_err mp_div_2d(const mp_int *a, int b, mp_int *c, mp_int *d) MP_WUR;

/* b = a/2 */
mp_err mp_div_2(const mp_int *a, mp_int *b) MP_WUR;

/* a/3 => 3c + d == a */
mp_err mp_div_3(const mp_int *a, mp_int *c, mp_digit *d) MP_WUR;

/* c = a * 2**b, implemented as c = a << b */
mp_err mp_mul_2d(const mp_int *a, int b, mp_int *c) MP_WUR;

/* b = a*2 */
mp_err mp_mul_2(const mp_int *a, mp_int *b) MP_WUR;

/* c = a mod 2**b */
mp_err mp_mod_2d(const mp_int *a, int b, mp_int *c) MP_WUR;

/* computes a = 2**b */
mp_err mp_2expt(mp_int *a, int b) MP_WUR;

/* Counts the number of lsbs which are zero before the first zero bit */
int mp_cnt_lsb(const mp_int *a) MP_WUR;

/* I Love Earth! */

/* makes a pseudo-random mp_int of a given size */
mp_err mp_rand(mp_int *a, int digits) MP_WUR;
/* makes a pseudo-random small int of a given size */
MP_DEPRECATED(mp_rand) mp_err mp_rand_digit(mp_digit *r) MP_WUR;
/* use custom random data source instead of source provided the platform */
void mp_rand_source(mp_err(*source)(void *out, size_t size));

#ifdef MP_PRNG_ENABLE_LTM_RNG
#  warning MP_PRNG_ENABLE_LTM_RNG has been deprecated, use mp_rand_source instead.
/* A last resort to provide random data on systems without any of the other
 * implemented ways to gather entropy.
 * It is compatible with `rng_get_bytes()` from libtomcrypt so you could
 * provide that one and then set `ltm_rng = rng_get_bytes;` */
extern unsigned long (*ltm_rng)(unsigned char *out, unsigned long outlen, void (*callback)(void));
extern void (*ltm_rng_callback)(void);
#endif

/* ---> binary operations <--- */

/* Checks the bit at position b and returns MP_YES
 * if the bit is 1, MP_NO if it is 0 and MP_VAL
 * in case of error
 */
MP_DEPRECATED(s_mp_get_bit) int mp_get_bit(const mp_int *a, int b) MP_WUR;

/* c = a XOR b (two complement) */
MP_DEPRECATED(mp_xor) mp_err mp_tc_xor(const mp_int *a, const mp_int *b, mp_int *c) MP_WUR;
mp_err mp_xor(const mp_int *a, const mp_int *b, mp_int *c) MP_WUR;

/* c = a OR b (two complement) */
MP_DEPRECATED(mp_or) mp_err mp_tc_or(const mp_int *a, const mp_int *b, mp_int *c) MP_WUR;
mp_err mp_or(const mp_int *a, const mp_int *b, mp_int *c) MP_WUR;

/* c = a AND b (two complement) */
MP_DEPRECATED(mp_and) mp_err mp_tc_and(const mp_int *a, const mp_int *b, mp_int *c) MP_WUR;
mp_err mp_and(const mp_int *a, const mp_int *b, mp_int *c) MP_WUR;

/* b = ~a (bitwise not, two complement) */
mp_err mp_complement(const mp_int *a, mp_int *b) MP_WUR;

/* right shift with sign extension */
MP_DEPRECATED(mp_signed_rsh) mp_err mp_tc_div_2d(const mp_int *a, int b, mp_int *c) MP_WUR;
mp_err mp_signed_rsh(const mp_int *a, int b, mp_int *c) MP_WUR;

/* ---> Basic arithmetic <--- */

/* b = -a */
mp_err mp_neg(const mp_int *a, mp_int *b) MP_WUR;

/* b = |a| */
mp_err mp_abs(const mp_int *a, mp_int *b) MP_WUR;

/* compare a to b */
mp_ord mp_cmp(const mp_int *a, const mp_int *b) MP_WUR;

/* compare |a| to |b| */
mp_ord mp_cmp_mag(const mp_int *a, const mp_int *b) MP_WUR;

/* c = a + b */
mp_err mp_add(const mp_int *a, const mp_int *b, mp_int *c) MP_WUR;

/* c = a - b */
mp_err mp_sub(const mp_int *a, const mp_int *b, mp_int *c) MP_WUR;

/* c = a * b */
mp_err mp_mul(const mp_int *a, const mp_int *b, mp_int *c) MP_WUR;

/* b = a*a  */
mp_err mp_sqr(const mp_int *a, mp_int *b) MP_WUR;

/* a/b => cb + d == a */
mp_err mp_div(const mp_int *a, const mp_int *b, mp_int *c, mp_int *d) MP_WUR;

/* c = a mod b, 0 <= c < b  */
mp_err mp_mod(const mp_int *a, const mp_int *b, mp_int *c) MP_WUR;

/* Increment "a" by one like "a++". Changes input! */
mp_err mp_incr(mp_int *a) MP_WUR;

/* Decrement "a" by one like "a--". Changes input! */
mp_err mp_decr(mp_int *a) MP_WUR;

/* ---> single digit functions <--- */

/* compare against a single digit */
mp_ord mp_cmp_d(const mp_int *a, mp_digit b) MP_WUR;

/* c = a + b */
mp_err mp_add_d(const mp_int *a, mp_digit b, mp_int *c) MP_WUR;

/* c = a - b */
mp_err mp_sub_d(const mp_int *a, mp_digit b, mp_int *c) MP_WUR;

/* c = a * b */
mp_err mp_mul_d(const mp_int *a, mp_digit b, mp_int *c) MP_WUR;

/* a/b => cb + d == a */
mp_err mp_div_d(const mp_int *a, mp_digit b, mp_int *c, mp_digit *d) MP_WUR;

/* c = a mod b, 0 <= c < b  */
mp_err mp_mod_d(const mp_int *a, mp_digit b, mp_digit *c) MP_WUR;

/* ---> number theory <--- */

/* d = a + b (mod c) */
mp_err mp_addmod(const mp_int *a, const mp_int *b, const mp_int *c, mp_int *d) MP_WUR;

/* d = a - b (mod c) */
mp_err mp_submod(const mp_int *a, const mp_int *b, const mp_int *c, mp_int *d) MP_WUR;

/* d = a * b (mod c) */
mp_err mp_mulmod(const mp_int *a, const mp_int *b, const mp_int *c, mp_int *d) MP_WUR;

/* c = a * a (mod b) */
mp_err mp_sqrmod(const mp_int *a, const mp_int *b, mp_int *c) MP_WUR;

/* c = 1/a (mod b) */
mp_err mp_invmod(const mp_int *a, const mp_int *b, mp_int *c) MP_WUR;

/* c = (a, b) */
mp_err mp_gcd(const mp_int *a, const mp_int *b, mp_int *c) MP_WUR;

/* produces value such that U1*a + U2*b = U3 */
mp_err mp_exteuclid(const mp_int *a, const mp_int *b, mp_int *U1, mp_int *U2, mp_int *U3) MP_WUR;

/* c = [a, b] or (a*b)/(a, b) */
mp_err mp_lcm(const mp_int *a, const mp_int *b, mp_int *c) MP_WUR;

/* finds one of the b'th root of a, such that |c|**b <= |a|
 *
 * returns error if a < 0 and b is even
 */
mp_err mp_root_u32(const mp_int *a, uint32_t b, mp_int *c) MP_WUR;
MP_DEPRECATED(mp_root_u32) mp_err mp_n_root(const mp_int *a, mp_digit b, mp_int *c) MP_WUR;
MP_DEPRECATED(mp_n_root_ex) mp_err mp_n_root_ex(const mp_int *a, mp_digit b, mp_int *c, int fast) MP_WUR;

/* special sqrt algo */
mp_err mp_sqrt(const mp_int *arg, mp_int *ret) MP_WUR;

/* special sqrt (mod prime) */
mp_err mp_sqrtmod_prime(const mp_int *n, const mp_int *prime, mp_int *ret) MP_WUR;

/* is number a square? */
mp_err mp_is_square(const mp_int *arg, mp_bool *ret) MP_WUR;

/* computes the jacobi c = (a | n) (or Legendre if b is prime)  */
MP_DEPRECATED(mp_kronecker) mp_err mp_jacobi(const mp_int *a, const mp_int *n, int *c) MP_WUR;

/* computes the Kronecker symbol c = (a | p) (like jacobi() but with {a,p} in Z */
mp_err mp_kronecker(const mp_int *a, const mp_int *p, int *c) MP_WUR;

/* used to setup the Barrett reduction for a given modulus b */
mp_err mp_reduce_setup(mp_int *a, const mp_int *b) MP_WUR;

/* Barrett Reduction, computes a (mod b) with a precomputed value c
 *
 * Assumes that 0 < x <= m*m, note if 0 > x > -(m*m) then you can merely
 * compute the reduction as -1 * mp_reduce(mp_abs(x)) [pseudo code].
 */
mp_err mp_reduce(mp_int *x, const mp_int *m, const mp_int *mu) MP_WUR;

/* setups the montgomery reduction */
mp_err mp_montgomery_setup(const mp_int *n, mp_digit *rho) MP_WUR;

/* computes a = B**n mod b without division or multiplication useful for
 * normalizing numbers in a Montgomery system.
 */
mp_err mp_montgomery_calc_normalization(mp_int *a, const mp_int *b) MP_WUR;

/* computes x/R == x (mod N) via Montgomery Reduction */
mp_err mp_montgomery_reduce(mp_int *x, const mp_int *n, mp_digit rho) MP_WUR;

/* returns 1 if a is a valid DR modulus */
mp_bool mp_dr_is_modulus(const mp_int *a) MP_WUR;

/* sets the value of "d" required for mp_dr_reduce */
void mp_dr_setup(const mp_int *a, mp_digit *d);

/* reduces a modulo n using the Diminished Radix method */
mp_err mp_dr_reduce(mp_int *x, const mp_int *n, mp_digit k) MP_WUR;

/* returns true if a can be reduced with mp_reduce_2k */
mp_bool mp_reduce_is_2k(const mp_int *a) MP_WUR;

/* determines k value for 2k reduction */
mp_err mp_reduce_2k_setup(const mp_int *a, mp_digit *d) MP_WUR;

/* reduces a modulo b where b is of the form 2**p - k [0 <= a] */
mp_err mp_reduce_2k(mp_int *a, const mp_int *n, mp_digit d) MP_WUR;

/* returns true if a can be reduced with mp_reduce_2k_l */
mp_bool mp_reduce_is_2k_l(const mp_int *a) MP_WUR;

/* determines k value for 2k reduction */
mp_err mp_reduce_2k_setup_l(const mp_int *a, mp_int *d) MP_WUR;

/* reduces a modulo b where b is of the form 2**p - k [0 <= a] */
mp_err mp_reduce_2k_l(mp_int *a, const mp_int *n, const mp_int *d) MP_WUR;

/* Y = G**X (mod P) */
mp_err mp_exptmod(const mp_int *G, const mp_int *X, const mp_int *P, mp_int *Y) MP_WUR;

/* ---> Primes <--- */

/* number of primes */
#ifdef MP_8BIT
#  define PRIVATE_MP_PRIME_TAB_SIZE 31
#else
#  define PRIVATE_MP_PRIME_TAB_SIZE 256
#endif
#define PRIME_SIZE (MP_DEPRECATED_PRAGMA("PRIME_SIZE has been made internal") PRIVATE_MP_PRIME_TAB_SIZE)

/* table of first PRIME_SIZE primes */
MP_DEPRECATED(internal) extern const mp_digit ltm_prime_tab[PRIVATE_MP_PRIME_TAB_SIZE];

/* result=1 if a is divisible by one of the first PRIME_SIZE primes */
MP_DEPRECATED(mp_prime_is_prime) mp_err mp_prime_is_divisible(const mp_int *a, mp_bool *result) MP_WUR;

/* performs one Fermat test of "a" using base "b".
 * Sets result to 0 if composite or 1 if probable prime
 */
mp_err mp_prime_fermat(const mp_int *a, const mp_int *b, mp_bool *result) MP_WUR;

/* performs one Miller-Rabin test of "a" using base "b".
 * Sets result to 0 if composite or 1 if probable prime
 */
mp_err mp_prime_miller_rabin(const mp_int *a, const mp_int *b, mp_bool *result) MP_WUR;

/* This gives [for a given bit size] the number of trials required
 * such that Miller-Rabin gives a prob of failure lower than 2^-96
 */
int mp_prime_rabin_miller_trials(int size) MP_WUR;

/* performs one strong Lucas-Selfridge test of "a".
 * Sets result to 0 if composite or 1 if probable prime
 */
mp_err mp_prime_strong_lucas_selfridge(const mp_int *a, mp_bool *result) MP_WUR;

/* performs one Frobenius test of "a" as described by Paul Underwood.
 * Sets result to 0 if composite or 1 if probable prime
 */
mp_err mp_prime_frobenius_underwood(const mp_int *N, mp_bool *result) MP_WUR;

/* performs t random rounds of Miller-Rabin on "a" additional to
 * bases 2 and 3.  Also performs an initial sieve of trial
 * division.  Determines if "a" is prime with probability
 * of error no more than (1/4)**t.
 * Both a strong Lucas-Selfridge to complete the BPSW test
 * and a separate Frobenius test are available at compile time.
 * With t<0 a deterministic test is run for primes up to
 * 318665857834031151167461. With t<13 (abs(t)-13) additional
 * tests with sequential small primes are run starting at 43.
 * Is Fips 186.4 compliant if called with t as computed by
 * mp_prime_rabin_miller_trials();
 *
 * Sets result to 1 if probably prime, 0 otherwise
 */
mp_err mp_prime_is_prime(const mp_int *a, int t, mp_bool *result) MP_WUR;

/* finds the next prime after the number "a" using "t" trials
 * of Miller-Rabin.
 *
 * bbs_style = 1 means the prime must be congruent to 3 mod 4
 */
mp_err mp_prime_next_prime(mp_int *a, int t, int bbs_style) MP_WUR;

/* makes a truly random prime of a given size (bytes),
 * call with bbs = 1 if you want it to be congruent to 3 mod 4
 *
 * You have to supply a callback which fills in a buffer with random bytes.  "dat" is a parameter you can
 * have passed to the callback (e.g. a state or something).  This function doesn't use "dat" itself
 * so it can be NULL
 *
 * The prime generated will be larger than 2^(8*size).
 */
#define mp_prime_random(a, t, size, bbs, cb, dat) (MP_DEPRECATED_PRAGMA("mp_prime_random has been deprecated, use mp_prime_rand instead") mp_prime_random_ex(a, t, ((size) * 8) + 1, (bbs==1)?MP_PRIME_BBS:0, cb, dat))

/* makes a truly random prime of a given size (bits),
 *
 * Flags are as follows:
 *
 *   MP_PRIME_BBS      - make prime congruent to 3 mod 4
 *   MP_PRIME_SAFE     - make sure (p-1)/2 is prime as well (implies MP_PRIME_BBS)
 *   MP_PRIME_2MSB_ON  - make the 2nd highest bit one
 *
 * You have to supply a callback which fills in a buffer with random bytes.  "dat" is a parameter you can
 * have passed to the callback (e.g. a state or something).  This function doesn't use "dat" itself
 * so it can be NULL
 *
 */
MP_DEPRECATED(mp_prime_rand) mp_err mp_prime_random_ex(mp_int *a, int t, int size, int flags,
      private_mp_prime_callback cb, void *dat) MP_WUR;
mp_err mp_prime_rand(mp_int *a, int t, int size, int flags) MP_WUR;

/* Integer logarithm to integer base */
mp_err mp_ilogb(const mp_int *a, uint32_t base, mp_int *c) MP_WUR;

/* c = a**b */
mp_err mp_expt_u32(const mp_int *a, uint32_t b, mp_int *c) MP_WUR;
MP_DEPRECATED(mp_expt_u32) mp_err mp_expt_d(const mp_int *a, mp_digit b, mp_int *c) MP_WUR;
MP_DEPRECATED(mp_expt_d) mp_err mp_expt_d_ex(const mp_int *a, mp_digit b, mp_int *c, int fast) MP_WUR;

/* ---> radix conversion <--- */
int mp_count_bits(const mp_int *a) MP_WUR;

int mp_unsigned_bin_size(const mp_int *a) MP_WUR;
mp_err mp_read_unsigned_bin(mp_int *a, const unsigned char *b, int c) MP_WUR;
mp_err mp_to_unsigned_bin(const mp_int *a, unsigned char *b) MP_WUR;
mp_err mp_to_unsigned_bin_n(const mp_int *a, unsigned char *b, unsigned long *outlen) MP_WUR;

int mp_signed_bin_size(const mp_int *a) MP_WUR;
mp_err mp_read_signed_bin(mp_int *a, const unsigned char *b, int c) MP_WUR;
mp_err mp_to_signed_bin(const mp_int *a,  unsigned char *b) MP_WUR;
mp_err mp_to_signed_bin_n(const mp_int *a, unsigned char *b, unsigned long *outlen) MP_WUR;

mp_err mp_read_radix(mp_int *a, const char *str, int radix) MP_WUR;
mp_err mp_toradix(const mp_int *a, char *str, int radix) MP_WUR;
mp_err mp_toradix_n(const mp_int *a, char *str, int radix, int maxlen) MP_WUR;
mp_err mp_radix_size(const mp_int *a, int radix, int *size) MP_WUR;

#ifndef MP_NO_FILE
mp_err mp_fread(mp_int *a, int radix, FILE *stream) MP_WUR;
mp_err mp_fwrite(const mp_int *a, int radix, FILE *stream) MP_WUR;
#endif

#define mp_read_raw(mp, str, len) (MP_DEPRECATED_PRAGMA("replaced by mp_read_signed_bin") mp_read_signed_bin((mp), (str), (len)))
#define mp_raw_size(mp)           (MP_DEPRECATED_PRAGMA("replaced by mp_signed_bin_size") mp_signed_bin_size(mp))
#define mp_toraw(mp, str)         (MP_DEPRECATED_PRAGMA("replaced by mp_to_signed_bin") mp_to_signed_bin((mp), (str)))
#define mp_read_mag(mp, str, len) (MP_DEPRECATED_PRAGMA("replaced by mp_read_unsigned_bin") mp_read_unsigned_bin((mp), (str), (len))
#define mp_mag_size(mp)           (MP_DEPRECATED_PRAGMA("replaced by mp_unsigned_bin_size") mp_unsigned_bin_size(mp))
#define mp_tomag(mp, str)         (MP_DEPRECATED_PRAGMA("replaced by mp_to_unsigned_bin") mp_to_unsigned_bin((mp), (str)))

#define mp_tobinary(M, S)  mp_toradix((M), (S), 2)
#define mp_tooctal(M, S)   mp_toradix((M), (S), 8)
#define mp_todecimal(M, S) mp_toradix((M), (S), 10)
#define mp_tohex(M, S)     mp_toradix((M), (S), 16)

#ifdef __cplusplus
}
#endif

#endif<|MERGE_RESOLUTION|>--- conflicted
+++ resolved
@@ -4,11 +4,10 @@
 #ifndef BN_H_
 #define BN_H_
 
-<<<<<<< HEAD
-=======
-#include <stdint.h>
+#ifndef MP_NO_STDINT
+#  include <stdint.h>
+#endif
 #include <stddef.h>
->>>>>>> 7cf56214
 #include <limits.h>
 
 #ifdef LTM_NO_FILE
@@ -278,29 +277,31 @@
 double mp_get_double(const mp_int *a) MP_WUR;
 mp_err mp_set_double(mp_int *a, double b) MP_WUR;
 
-/* get integer, set integer and init with integer () */
-long mp_get_i32(const mp_int *a) MP_WUR;
-void mp_set_i32(mp_int *a, long b);
-mp_err mp_init_i32(mp_int *a, long b) MP_WUR;
-
-/* get integer, set integer and init with integer, behaves like two complement for negative numbers (unsigned int) */
-#define mp_get_u32(a) ((unsigned long)mp_get_i32(a))
-void mp_set_u32(mp_int *a, unsigned long b);
-mp_err mp_init_u32(mp_int *a, unsigned long b) MP_WUR;
-
-/* get integer, set integer and init with integer (long long) */
-long long mp_get_i64(const mp_int *a) MP_WUR;
-void mp_set_i64(mp_int *a, long long b);
-mp_err mp_init_i64(mp_int *a, long long b) MP_WUR;
-
-/* get integer, set integer and init with integer, behaves like two complement for negative numbers (unsigned long long) */
-#define mp_get_u64(a) ((unsigned long long)mp_get_i64(a))
-void mp_set_u64(mp_int *a, unsigned long long b);
-mp_err mp_init_u64(mp_int *a, unsigned long long b) MP_WUR;
+#ifndef MP_NO_STDINT
+/* get integer, set integer and init with integer (int32_t) */
+int32_t mp_get_i32(const mp_int *a) MP_WUR;
+void mp_set_i32(mp_int *a, int32_t b);
+mp_err mp_init_i32(mp_int *a, int32_t b) MP_WUR;
+
+/* get integer, set integer and init with integer, behaves like two complement for negative numbers (uint32_t) */
+#define mp_get_u32(a) ((uint32_t)mp_get_i32(a))
+void mp_set_u32(mp_int *a, uint32_t b);
+mp_err mp_init_u32(mp_int *a, uint32_t b) MP_WUR;
+
+/* get integer, set integer and init with integer (int64_t) */
+int64_t mp_get_i64(const mp_int *a) MP_WUR;
+void mp_set_i64(mp_int *a, int64_t b);
+mp_err mp_init_i64(mp_int *a, int64_t b) MP_WUR;
+
+/* get integer, set integer and init with integer, behaves like two complement for negative numbers (uint64_t) */
+#define mp_get_u64(a) ((uint64_t)mp_get_i64(a))
+void mp_set_u64(mp_int *a, uint64_t b);
+mp_err mp_init_u64(mp_int *a, uint64_t b) MP_WUR;
 
 /* get magnitude */
-unsigned long mp_get_mag_u32(const mp_int *a) MP_WUR;
-unsigned long long mp_get_mag_u64(const mp_int *a) MP_WUR;
+uint32_t mp_get_mag_u32(const mp_int *a) MP_WUR;
+uint64_t mp_get_mag_u64(const mp_int *a) MP_WUR;
+#endif
 unsigned long mp_get_mag_ul(const mp_int *a) MP_WUR;
 unsigned long long mp_get_mag_ull(const mp_int *a) MP_WUR;
 
@@ -518,7 +519,9 @@
  *
  * returns error if a < 0 and b is even
  */
+#ifndef MP_NO_STDINT
 mp_err mp_root_u32(const mp_int *a, uint32_t b, mp_int *c) MP_WUR;
+#endif
 MP_DEPRECATED(mp_root_u32) mp_err mp_n_root(const mp_int *a, mp_digit b, mp_int *c) MP_WUR;
 MP_DEPRECATED(mp_n_root_ex) mp_err mp_n_root_ex(const mp_int *a, mp_digit b, mp_int *c, int fast) MP_WUR;
 
@@ -681,10 +684,14 @@
 mp_err mp_prime_rand(mp_int *a, int t, int size, int flags) MP_WUR;
 
 /* Integer logarithm to integer base */
+#ifndef MP_NO_STDINT
 mp_err mp_ilogb(const mp_int *a, uint32_t base, mp_int *c) MP_WUR;
+#endif
 
 /* c = a**b */
+#ifndef MP_NO_STDINT
 mp_err mp_expt_u32(const mp_int *a, uint32_t b, mp_int *c) MP_WUR;
+#endif
 MP_DEPRECATED(mp_expt_u32) mp_err mp_expt_d(const mp_int *a, mp_digit b, mp_int *c) MP_WUR;
 MP_DEPRECATED(mp_expt_d) mp_err mp_expt_d_ex(const mp_int *a, mp_digit b, mp_int *c, int fast) MP_WUR;
 
