/* LibTomMath, multiple-precision integer library -- Tom St Denis */
/* SPDX-License-Identifier: Unlicense */

#ifndef BN_H_
#define BN_H_

#include <limits.h>

#ifdef LTM_NO_FILE
#  warning LTM_NO_FILE has been deprecated, use MP_NO_FILE.
#  define MP_NO_FILE
#endif

#ifndef MP_NO_FILE
#  include <stdio.h>
#endif

#ifdef __cplusplus
extern "C" {
#endif

/* MS Visual C++ doesn't have a 128bit type for words, so fall back to 32bit MPI's (where words are 64bit) */
<<<<<<< HEAD
#if defined(_WIN32) || defined(__LLP64__) || defined(__e2k__) || defined(__LCC__)
=======
#if (defined(_MSC_VER) || defined(__LLP64__) || defined(__e2k__) || defined(__LCC__)) && !defined(MP_64BIT)
>>>>>>> 360a2413
#   define MP_32BIT
#endif

/* detect 64-bit mode if possible */
#if defined(__x86_64__) || defined(_M_X64) || defined(_M_AMD64) || \
    defined(__powerpc64__) || defined(__ppc64__) || defined(__PPC64__) || \
    defined(__s390x__) || defined(__arch64__) || defined(__aarch64__) || \
    defined(__sparcv9) || defined(__sparc_v9__) || defined(__sparc64__) || \
    defined(__ia64) || defined(__ia64__) || defined(__itanium__) || defined(_M_IA64) || \
    defined(__LP64__) || defined(_LP64) || defined(__64BIT__)
#   if !(defined(MP_64BIT) || defined(MP_32BIT) || defined(MP_16BIT) || defined(MP_8BIT))
#      if defined(__GNUC__) && !defined(__hppa)
/* we support 128bit integers only via: __attribute__((mode(TI))) */
#         define MP_64BIT
#      else
/* otherwise we fall back to MP_32BIT even on 64bit platforms */
#         define MP_32BIT
#      endif
#   endif
#endif

#ifdef MP_DIGIT_BIT
#   error Defining MP_DIGIT_BIT is disallowed, use MP_8/16/31/32/64BIT
#endif

/* some default configurations.
 *
 * A "mp_digit" must be able to hold MP_DIGIT_BIT + 1 bits
 * A "mp_word" must be able to hold 2*MP_DIGIT_BIT + 1 bits
 *
 * At the very least a mp_digit must be able to hold 7 bits
 * [any size beyond that is ok provided it doesn't overflow the data type]
 */

#ifdef MP_8BIT
typedef unsigned char        mp_digit;
typedef unsigned short       private_mp_word;
#   define MP_DIGIT_BIT 7
#elif defined(MP_16BIT)
typedef unsigned short       mp_digit;
typedef unsigned int         private_mp_word;
#   define MP_DIGIT_BIT 15
#elif defined(MP_64BIT)
/* for GCC only on supported platforms */
typedef unsigned long long   mp_digit;
#if defined(__GNUC__)
typedef unsigned long        private_mp_word __attribute__((mode(TI)));
#endif
#   define MP_DIGIT_BIT 60
#else
typedef unsigned int         mp_digit;
typedef unsigned long long   private_mp_word;
#   ifdef MP_31BIT
/*
 * This is an extension that uses 31-bit digits.
 * Please be aware that not all functions support this size, especially s_mp_mul_digs_fast
 * will be reduced to work on small numbers only:
 * Up to 8 limbs, 248 bits instead of up to 512 limbs, 15872 bits with MP_28BIT.
 */
#      define MP_DIGIT_BIT 31
#   else
/* default case is 28-bit digits, defines MP_28BIT as a handy macro to test */
#      define MP_DIGIT_BIT 28
#      define MP_28BIT
#   endif
#endif

<<<<<<< HEAD
#define MP_MASK          ((((mp_digit)1)<<((mp_digit)DIGIT_BIT))-((mp_digit)1))
=======
/* mp_word is a private type */
#define mp_word MP_DEPRECATED_PRAGMA("mp_word has been made private") private_mp_word

#define MP_SIZEOF_MP_DIGIT (MP_DEPRECATED_PRAGMA("MP_SIZEOF_MP_DIGIT has been deprecated, use sizeof (mp_digit)") sizeof (mp_digit))

#define MP_MASK          ((((mp_digit)1)<<((mp_digit)MP_DIGIT_BIT))-((mp_digit)1))
#define MP_DIGIT_MAX     MP_MASK
>>>>>>> 360a2413

/* Primality generation flags */
#define MP_PRIME_BBS      0x0001 /* BBS style prime */
#define MP_PRIME_SAFE     0x0002 /* Safe prime (p-1)/2 == prime */
#define MP_PRIME_2MSB_ON  0x0008 /* force 2nd MSB to 1 */

#define LTM_PRIME_BBS      (MP_DEPRECATED_PRAGMA("LTM_PRIME_BBS has been deprecated, use MP_PRIME_BBS") MP_PRIME_BBS)
#define LTM_PRIME_SAFE     (MP_DEPRECATED_PRAGMA("LTM_PRIME_SAFE has been deprecated, use MP_PRIME_SAFE") MP_PRIME_SAFE)
#define LTM_PRIME_2MSB_ON  (MP_DEPRECATED_PRAGMA("LTM_PRIME_2MSB_ON has been deprecated, use MP_PRIME_2MSB_ON") MP_PRIME_2MSB_ON)

#ifdef MP_USE_ENUMS
typedef enum {
   MP_ZPOS = 0,
   MP_NEG = 1
} mp_sign;
typedef enum {
   MP_LT = -1,
   MP_EQ = 0,
   MP_GT = 1
} mp_ord;
typedef enum {
   MP_NO = 0,
   MP_YES = 1
} mp_bool;
typedef enum {
   MP_OKAY  = 0,
   MP_ERR   = -1,
   MP_MEM   = -2,
   MP_VAL   = -3,
   MP_ITER  = -4
} mp_err;
#else
typedef int mp_sign;
#define MP_ZPOS       0   /* positive integer */
#define MP_NEG        1   /* negative */
typedef int mp_ord;
#define MP_LT        -1   /* less than */
#define MP_EQ         0   /* equal to */
#define MP_GT         1   /* greater than */
typedef int mp_bool;
#define MP_YES        1   /* yes response */
#define MP_NO         0   /* no response */
typedef int mp_err;
#define MP_OKAY       0   /* ok result */
#define MP_ERR        -1  /* unknown error */
#define MP_MEM        -2  /* out of mem */
#define MP_VAL        -3  /* invalid input */
#define MP_RANGE      (MP_DEPRECATED_PRAGMA("MP_RANGE has been deprecated in favor of MP_VAL") MP_VAL)
#define MP_ITER       -4  /* Max. iterations reached */
#endif

/* tunable cutoffs */

<<<<<<< HEAD
=======
#ifndef MP_FIXED_CUTOFFS
extern int
KARATSUBA_MUL_CUTOFF,
KARATSUBA_SQR_CUTOFF,
TOOM_MUL_CUTOFF,
TOOM_SQR_CUTOFF;
#endif

>>>>>>> 360a2413
/* define this to use lower memory usage routines (exptmods mostly) */
/* #define MP_LOW_MEM */

/* default precision */
#ifndef MP_PREC
#   ifndef MP_LOW_MEM
#      define PRIVATE_MP_PREC 32        /* default digits of precision */
#   elif defined(MP_8BIT)
#      define PRIVATE_MP_PREC 16        /* default digits of precision */
#   else
#      define PRIVATE_MP_PREC 8         /* default digits of precision */
#   endif
#   define MP_PREC (MP_DEPRECATED_PRAGMA("MP_PREC is an internal macro") PRIVATE_MP_PREC)
#endif

<<<<<<< HEAD
=======
/* size of comba arrays, should be at least 2 * 2**(BITS_PER_WORD - BITS_PER_DIGIT*2) */
#define PRIVATE_MP_WARRAY (int)(1uLL << (((CHAR_BIT * sizeof(private_mp_word)) - (2 * MP_DIGIT_BIT)) + 1))
#define MP_WARRAY (MP_DEPRECATED_PRAGMA("MP_WARRAY is an internal macro") PRIVATE_MP_WARRAY)

#if defined(__GNUC__) && __GNUC__ >= 4
#   define MP_NULL_TERMINATED __attribute__((sentinel))
#else
#   define MP_NULL_TERMINATED
#endif

/*
 * MP_WUR - warn unused result
 * ---------------------------
 *
 * The result of functions annotated with MP_WUR must be
 * checked and cannot be ignored.
 *
 * Most functions in libtommath return an error code.
 * This error code must be checked in order to prevent crashes or invalid
 * results.
 *
 * If you still want to avoid the error checks for quick and dirty programs
 * without robustness guarantees, you can `#define MP_WUR` before including
 * tommath.h, disabling the warnings.
 */
#ifndef MP_WUR
#  if defined(__GNUC__) && __GNUC__ >= 4
#     define MP_WUR __attribute__((warn_unused_result))
#  else
#     define MP_WUR
#  endif
#endif

#if defined(__GNUC__) && (__GNUC__ * 100 + __GNUC_MINOR__ >= 301)
#  define MP_DEPRECATED(x) __attribute__((deprecated("replaced by " #x)))
#  define PRIVATE_MP_DEPRECATED_PRAGMA(s) _Pragma(#s)
#  define MP_DEPRECATED_PRAGMA(s) PRIVATE_MP_DEPRECATED_PRAGMA(GCC warning s)
#elif defined(_MSC_VER) && _MSC_VER >= 1500
#  define MP_DEPRECATED(x) __declspec(deprecated("replaced by " #x))
#  define MP_DEPRECATED_PRAGMA(s) __pragma(message(s))
#else
#  define MP_DEPRECATED(s)
#  define MP_DEPRECATED_PRAGMA(s)
#endif

#define DIGIT_BIT   (MP_DEPRECATED_PRAGMA("DIGIT_BIT macro is deprecated, MP_DIGIT_BIT instead") MP_DIGIT_BIT)
#define USED(m)     (MP_DEPRECATED_PRAGMA("USED macro is deprecated, use z->used instead") (m)->used)
#define DIGIT(m, k) (MP_DEPRECATED_PRAGMA("DIGIT macro is deprecated, use z->dp instead") (m)->dp[(k)])
#define SIGN(m)     (MP_DEPRECATED_PRAGMA("SIGN macro is deprecated, use z->sign instead") (m)->sign)

>>>>>>> 360a2413
/* the infamous mp_int structure */
typedef struct  {
   int used, alloc;
   mp_sign sign;
   mp_digit *dp;
} mp_int;

/* callback for mp_prime_random, should fill dst with random bytes and return how many read [upto len] */
<<<<<<< HEAD
typedef int ltm_prime_callback(unsigned char *dst, int len, void *dat);

=======
typedef int private_mp_prime_callback(unsigned char *dst, int len, void *dat);
typedef private_mp_prime_callback MP_DEPRECATED(mp_rand_source) ltm_prime_callback;
>>>>>>> 360a2413

/* error code to char* string */
const char *mp_error_to_string(mp_err code) MP_WUR;

/* ---> init and deinit bignum functions <--- */
/* init a bignum */
mp_err mp_init(mp_int *a) MP_WUR;

/* free a bignum */
void mp_clear(mp_int *a);

/* init a null terminated series of arguments */
mp_err mp_init_multi(mp_int *mp, ...) MP_NULL_TERMINATED MP_WUR;

/* clear a null terminated series of arguments */
void mp_clear_multi(mp_int *mp, ...) MP_NULL_TERMINATED;

/* exchange two ints */
void mp_exch(mp_int *a, mp_int *b);

/* shrink ram required for a bignum */
<<<<<<< HEAD
mp_err mp_shrink(mp_int *a);

/* grow an int to a given size */
mp_err mp_grow(mp_int *a, int size);

/* init to a given number of digits */
mp_err mp_init_size(mp_int *a, int size);

/* ---> Basic Manipulations <--- */
#define mp_iszero(a) (((a)->used == 0) ? MP_YES : MP_NO)
#define mp_iseven(a) (((a)->used == 0 || (((a)->dp[0] & 1) == 0)) ? MP_YES : MP_NO)
#define mp_isodd(a)  (((a)->used > 0 && (((a)->dp[0] & 1) == 1)) ? MP_YES : MP_NO)
=======
mp_err mp_shrink(mp_int *a) MP_WUR;

/* grow an int to a given size */
mp_err mp_grow(mp_int *a, int size) MP_WUR;

/* init to a given number of digits */
mp_err mp_init_size(mp_int *a, int size) MP_WUR;

/* ---> Basic Manipulations <--- */
#define mp_iszero(a) (((a)->used == 0) ? MP_YES : MP_NO)
mp_bool mp_iseven(const mp_int *a) MP_WUR;
mp_bool mp_isodd(const mp_int *a) MP_WUR;
>>>>>>> 360a2413
#define mp_isneg(a)  (((a)->sign != MP_ZPOS) ? MP_YES : MP_NO)

/* set to zero */
void mp_zero(mp_int *a);

/* get and set doubles */
double mp_get_double(const mp_int *a) MP_WUR;
mp_err mp_set_double(mp_int *a, double b) MP_WUR;

/* get integer, set integer and init with integer () */
int mp_get_i32(const mp_int *a) MP_WUR;
void mp_set_i32(mp_int *a, int b);
mp_err mp_init_i32(mp_int *a, int b) MP_WUR;

/* get integer, set integer and init with integer, behaves like two complement for negative numbers (unsigned int) */
#define mp_get_u32(a) ((unsigned int)mp_get_i32(a))
void mp_set_u32(mp_int *a, unsigned int b);
mp_err mp_init_u32(mp_int *a, unsigned int b) MP_WUR;

/* get integer, set integer and init with integer (long long) */
long long mp_get_i64(const mp_int *a) MP_WUR;
void mp_set_i64(mp_int *a, long long b);
mp_err mp_init_i64(mp_int *a, long long b) MP_WUR;

/* get integer, set integer and init with integer, behaves like two complement for negative numbers (unsigned long long) */
#define mp_get_u64(a) ((unsigned long long)mp_get_i64(a))
void mp_set_u64(mp_int *a, unsigned long long b);
mp_err mp_init_u64(mp_int *a, unsigned long long b) MP_WUR;

/* get magnitude */
unsigned int mp_get_mag32(const mp_int *a) MP_WUR;
unsigned long long mp_get_mag64(const mp_int *a) MP_WUR;

/* get integer, set integer (long) */
#define mp_get_l(a)        (sizeof (long) == 8 ? (long)mp_get_i64(a) : (long)mp_get_i32(a))
#define mp_set_l(a, b)     (sizeof (long) == 8 ? mp_set_i64((a), (b)) : mp_set_i32((a), (int)(b)))

/* get integer, set integer (unsigned long) */
#define mp_get_ul(a)       (sizeof (long) == 8 ? (unsigned long)mp_get_u64(a) : (unsigned long)mp_get_u32(a))
#define mp_set_ul(a, b)    (sizeof (long) == 8 ? mp_set_u64((a), (b)) : mp_set_u32((a), (unsigned int)(b)))
#define mp_get_magl(a)     (sizeof (long) == 8 ? (unsigned long)mp_get_mag64(a) : (unsigned long)mp_get_mag32(a))

/* set to single unsigned digit, up to MP_DIGIT_MAX */
void mp_set(mp_int *a, mp_digit b);
mp_err mp_init_set(mp_int *a, mp_digit b) MP_WUR;

/* get integer, set integer and init with integer (deprecated) */
MP_DEPRECATED(mp_get_mag32/mp_get_u32) unsigned long mp_get_int(const mp_int *a) MP_WUR;
MP_DEPRECATED(mp_get_magl/mp_get_ul) unsigned long mp_get_long(const mp_int *a) MP_WUR;
MP_DEPRECATED(mp_get_mag64/mp_get_u64) unsigned long long mp_get_long_long(const mp_int *a) MP_WUR;
MP_DEPRECATED(mp_set_u32) mp_err mp_set_int(mp_int *a, unsigned long b);
MP_DEPRECATED(mp_set_ul) mp_err mp_set_long(mp_int *a, unsigned long b);
MP_DEPRECATED(mp_set_u64) mp_err mp_set_long_long(mp_int *a, unsigned long long b);
MP_DEPRECATED(mp_init_u32) mp_err mp_init_set_int(mp_int *a, unsigned long b) MP_WUR;

/* copy, b = a */
mp_err mp_copy(const mp_int *a, mp_int *b) MP_WUR;

/* inits and copies, a = b */
mp_err mp_init_copy(mp_int *a, const mp_int *b) MP_WUR;

/* trim unused digits */
void mp_clamp(mp_int *a);

/* import binary data */
mp_err mp_import(mp_int *rop, size_t count, int order, size_t size, int endian, size_t nails, const void *op) MP_WUR;

/* export binary data */
mp_err mp_export(void *rop, size_t *countp, int order, size_t size, int endian, size_t nails, const mp_int *op) MP_WUR;

/* ---> digit manipulation <--- */

/* right shift by "b" digits */
void mp_rshd(mp_int *a, int b);

/* left shift by "b" digits */
mp_err mp_lshd(mp_int *a, int b) MP_WUR;

/* c = a / 2**b, implemented as c = a >> b */
mp_err mp_div_2d(const mp_int *a, int b, mp_int *c, mp_int *d) MP_WUR;

/* b = a/2 */
mp_err mp_div_2(const mp_int *a, mp_int *b) MP_WUR;

/* c = a * 2**b, implemented as c = a << b */
mp_err mp_mul_2d(const mp_int *a, int b, mp_int *c) MP_WUR;

/* b = a*2 */
mp_err mp_mul_2(const mp_int *a, mp_int *b) MP_WUR;

/* c = a mod 2**b */
mp_err mp_mod_2d(const mp_int *a, int b, mp_int *c) MP_WUR;

/* computes a = 2**b */
mp_err mp_2expt(mp_int *a, int b) MP_WUR;

/* Counts the number of lsbs which are zero before the first zero bit */
int mp_cnt_lsb(const mp_int *a) MP_WUR;

/* I Love Earth! */

/* makes a pseudo-random mp_int of a given size */
mp_err mp_rand(mp_int *a, int digits) MP_WUR;
/* makes a pseudo-random small int of a given size */
MP_DEPRECATED(mp_rand) mp_err mp_rand_digit(mp_digit *r) MP_WUR;
/* use custom random data source instead of source provided the platform */
void mp_rand_source(mp_err(*source)(void *out, size_t size));

#ifdef MP_PRNG_ENABLE_LTM_RNG
#  warning MP_PRNG_ENABLE_LTM_RNG has been deprecated, use mp_rand_source instead.
/* A last resort to provide random data on systems without any of the other
 * implemented ways to gather entropy.
 * It is compatible with `rng_get_bytes()` from libtomcrypt so you could
 * provide that one and then set `ltm_rng = rng_get_bytes;` */
extern unsigned long (*ltm_rng)(unsigned char *out, unsigned long outlen, void (*callback)(void));
extern void (*ltm_rng_callback)(void);
#endif

/* ---> binary operations <--- */

/* Checks the bit at position b and returns MP_YES
 * if the bit is 1, MP_NO if it is 0 and MP_VAL
 * in case of error
 */
MP_DEPRECATED(s_mp_get_bit) int mp_get_bit(const mp_int *a, int b) MP_WUR;

/* c = a XOR b (two complement) */
MP_DEPRECATED(mp_xor) mp_err mp_tc_xor(const mp_int *a, const mp_int *b, mp_int *c) MP_WUR;
mp_err mp_xor(const mp_int *a, const mp_int *b, mp_int *c) MP_WUR;

/* c = a OR b (two complement) */
MP_DEPRECATED(mp_or) mp_err mp_tc_or(const mp_int *a, const mp_int *b, mp_int *c) MP_WUR;
mp_err mp_or(const mp_int *a, const mp_int *b, mp_int *c) MP_WUR;

/* c = a AND b (two complement) */
MP_DEPRECATED(mp_and) mp_err mp_tc_and(const mp_int *a, const mp_int *b, mp_int *c) MP_WUR;
mp_err mp_and(const mp_int *a, const mp_int *b, mp_int *c) MP_WUR;

<<<<<<< HEAD
/* right shift (two complement) */
int mp_signed_rsh(const mp_int *a, int b, mp_int *c);
=======
/* b = ~a (bitwise not, two complement) */
mp_err mp_complement(const mp_int *a, mp_int *b) MP_WUR;
>>>>>>> 360a2413

/* right shift with sign extension */
MP_DEPRECATED(mp_signed_rsh) mp_err mp_tc_div_2d(const mp_int *a, int b, mp_int *c) MP_WUR;
mp_err mp_signed_rsh(const mp_int *a, int b, mp_int *c) MP_WUR;

/* ---> Basic arithmetic <--- */

/* b = -a */
mp_err mp_neg(const mp_int *a, mp_int *b) MP_WUR;

/* b = |a| */
mp_err mp_abs(const mp_int *a, mp_int *b) MP_WUR;

/* compare a to b */
mp_ord mp_cmp(const mp_int *a, const mp_int *b) MP_WUR;

/* compare |a| to |b| */
mp_ord mp_cmp_mag(const mp_int *a, const mp_int *b) MP_WUR;

/* c = a + b */
mp_err mp_add(const mp_int *a, const mp_int *b, mp_int *c) MP_WUR;

/* c = a - b */
mp_err mp_sub(const mp_int *a, const mp_int *b, mp_int *c) MP_WUR;

/* c = a * b */
mp_err mp_mul(const mp_int *a, const mp_int *b, mp_int *c) MP_WUR;

/* b = a*a  */
mp_err mp_sqr(const mp_int *a, mp_int *b) MP_WUR;

/* a/b => cb + d == a */
mp_err mp_div(const mp_int *a, const mp_int *b, mp_int *c, mp_int *d) MP_WUR;

/* c = a mod b, 0 <= c < b  */
mp_err mp_mod(const mp_int *a, const mp_int *b, mp_int *c) MP_WUR;

/* ---> single digit functions <--- */

/* compare against a single digit */
mp_ord mp_cmp_d(const mp_int *a, mp_digit b) MP_WUR;

/* c = a + b */
mp_err mp_add_d(const mp_int *a, mp_digit b, mp_int *c) MP_WUR;

/* Increment "a" by one like "a++". Changes input! */
mp_err mp_incr(mp_int *a) MP_WUR;

/* c = a - b */
mp_err mp_sub_d(const mp_int *a, mp_digit b, mp_int *c) MP_WUR;

/* Decrement "a" by one like "a--". Changes input! */
mp_err mp_decr(mp_int *a) MP_WUR;

/* c = a * b */
mp_err mp_mul_d(const mp_int *a, mp_digit b, mp_int *c) MP_WUR;

/* a/b => cb + d == a */
mp_err mp_div_d(const mp_int *a, mp_digit b, mp_int *c, mp_digit *d) MP_WUR;

/* a/3 => 3c + d == a */
mp_err mp_div_3(const mp_int *a, mp_int *c, mp_digit *d) MP_WUR;

/* c = a**b */
mp_err mp_expt_d(const mp_int *a, mp_digit b, mp_int *c) MP_WUR;
MP_DEPRECATED(mp_expt_d) mp_err mp_expt_d_ex(const mp_int *a, mp_digit b, mp_int *c, int fast) MP_WUR;

/* c = a mod b, 0 <= c < b  */
mp_err mp_mod_d(const mp_int *a, mp_digit b, mp_digit *c) MP_WUR;

/* ---> number theory <--- */

/* d = a + b (mod c) */
mp_err mp_addmod(const mp_int *a, const mp_int *b, const mp_int *c, mp_int *d) MP_WUR;

/* d = a - b (mod c) */
mp_err mp_submod(const mp_int *a, const mp_int *b, const mp_int *c, mp_int *d) MP_WUR;

/* d = a * b (mod c) */
mp_err mp_mulmod(const mp_int *a, const mp_int *b, const mp_int *c, mp_int *d) MP_WUR;

/* c = a * a (mod b) */
mp_err mp_sqrmod(const mp_int *a, const mp_int *b, mp_int *c) MP_WUR;

/* c = 1/a (mod b) */
mp_err mp_invmod(const mp_int *a, const mp_int *b, mp_int *c) MP_WUR;

/* c = (a, b) */
mp_err mp_gcd(const mp_int *a, const mp_int *b, mp_int *c) MP_WUR;

/* produces value such that U1*a + U2*b = U3 */
mp_err mp_exteuclid(const mp_int *a, const mp_int *b, mp_int *U1, mp_int *U2, mp_int *U3) MP_WUR;

/* c = [a, b] or (a*b)/(a, b) */
mp_err mp_lcm(const mp_int *a, const mp_int *b, mp_int *c) MP_WUR;

/* finds one of the b'th root of a, such that |c|**b <= |a|
 *
 * returns error if a < 0 and b is even
 */
mp_err mp_n_root(const mp_int *a, mp_digit b, mp_int *c) MP_WUR;
MP_DEPRECATED(mp_n_root_ex) mp_err mp_n_root_ex(const mp_int *a, mp_digit b, mp_int *c, int fast) MP_WUR;

/* special sqrt algo */
mp_err mp_sqrt(const mp_int *arg, mp_int *ret) MP_WUR;

/* special sqrt (mod prime) */
mp_err mp_sqrtmod_prime(const mp_int *n, const mp_int *prime, mp_int *ret) MP_WUR;

/* is number a square? */
mp_err mp_is_square(const mp_int *arg, mp_bool *ret) MP_WUR;

/* computes the jacobi c = (a | n) (or Legendre if b is prime)  */
MP_DEPRECATED(mp_kronecker) mp_err mp_jacobi(const mp_int *a, const mp_int *n, int *c) MP_WUR;

/* computes the Kronecker symbol c = (a | p) (like jacobi() but with {a,p} in Z */
mp_err mp_kronecker(const mp_int *a, const mp_int *p, int *c) MP_WUR;

/* used to setup the Barrett reduction for a given modulus b */
mp_err mp_reduce_setup(mp_int *a, const mp_int *b) MP_WUR;

/* Barrett Reduction, computes a (mod b) with a precomputed value c
 *
 * Assumes that 0 < x <= m*m, note if 0 > x > -(m*m) then you can merely
 * compute the reduction as -1 * mp_reduce(mp_abs(x)) [pseudo code].
 */
mp_err mp_reduce(mp_int *x, const mp_int *m, const mp_int *mu) MP_WUR;

/* setups the montgomery reduction */
mp_err mp_montgomery_setup(const mp_int *n, mp_digit *rho) MP_WUR;

/* computes a = B**n mod b without division or multiplication useful for
 * normalizing numbers in a Montgomery system.
 */
mp_err mp_montgomery_calc_normalization(mp_int *a, const mp_int *b) MP_WUR;

/* computes x/R == x (mod N) via Montgomery Reduction */
mp_err mp_montgomery_reduce(mp_int *x, const mp_int *n, mp_digit rho) MP_WUR;

/* returns 1 if a is a valid DR modulus */
mp_bool mp_dr_is_modulus(const mp_int *a) MP_WUR;

/* sets the value of "d" required for mp_dr_reduce */
void mp_dr_setup(const mp_int *a, mp_digit *d);

/* reduces a modulo n using the Diminished Radix method */
mp_err mp_dr_reduce(mp_int *x, const mp_int *n, mp_digit k) MP_WUR;

/* returns true if a can be reduced with mp_reduce_2k */
mp_bool mp_reduce_is_2k(const mp_int *a) MP_WUR;

/* determines k value for 2k reduction */
mp_err mp_reduce_2k_setup(const mp_int *a, mp_digit *d) MP_WUR;

/* reduces a modulo b where b is of the form 2**p - k [0 <= a] */
mp_err mp_reduce_2k(mp_int *a, const mp_int *n, mp_digit d) MP_WUR;

/* returns true if a can be reduced with mp_reduce_2k_l */
mp_bool mp_reduce_is_2k_l(const mp_int *a) MP_WUR;

/* determines k value for 2k reduction */
mp_err mp_reduce_2k_setup_l(const mp_int *a, mp_int *d) MP_WUR;

/* reduces a modulo b where b is of the form 2**p - k [0 <= a] */
mp_err mp_reduce_2k_l(mp_int *a, const mp_int *n, const mp_int *d) MP_WUR;

/* Y = G**X (mod P) */
mp_err mp_exptmod(const mp_int *G, const mp_int *X, const mp_int *P, mp_int *Y) MP_WUR;

/* ---> Primes <--- */

/* number of primes */
#ifdef MP_8BIT
#  define PRIVATE_MP_PRIME_TAB_SIZE 31
#else
#  define PRIVATE_MP_PRIME_TAB_SIZE 256
#endif
#define PRIME_SIZE (MP_DEPRECATED_PRAGMA("PRIME_SIZE has been made internal") PRIVATE_MP_PRIME_TAB_SIZE)

/* table of first PRIME_SIZE primes */
MP_DEPRECATED(internal) extern const mp_digit ltm_prime_tab[PRIVATE_MP_PRIME_TAB_SIZE];

/* result=1 if a is divisible by one of the first PRIME_SIZE primes */
MP_DEPRECATED(mp_prime_is_prime) mp_err mp_prime_is_divisible(const mp_int *a, mp_bool *result) MP_WUR;

/* performs one Fermat test of "a" using base "b".
 * Sets result to 0 if composite or 1 if probable prime
 */
mp_err mp_prime_fermat(const mp_int *a, const mp_int *b, mp_bool *result) MP_WUR;

/* performs one Miller-Rabin test of "a" using base "b".
 * Sets result to 0 if composite or 1 if probable prime
 */
mp_err mp_prime_miller_rabin(const mp_int *a, const mp_int *b, mp_bool *result) MP_WUR;

/* This gives [for a given bit size] the number of trials required
 * such that Miller-Rabin gives a prob of failure lower than 2^-96
 */
int mp_prime_rabin_miller_trials(int size) MP_WUR;

/* performs one strong Lucas-Selfridge test of "a".
 * Sets result to 0 if composite or 1 if probable prime
 */
mp_err mp_prime_strong_lucas_selfridge(const mp_int *a, mp_bool *result) MP_WUR;

/* performs one Frobenius test of "a" as described by Paul Underwood.
 * Sets result to 0 if composite or 1 if probable prime
 */
mp_err mp_prime_frobenius_underwood(const mp_int *N, mp_bool *result) MP_WUR;

/* performs t random rounds of Miller-Rabin on "a" additional to
 * bases 2 and 3.  Also performs an initial sieve of trial
 * division.  Determines if "a" is prime with probability
 * of error no more than (1/4)**t.
 * Both a strong Lucas-Selfridge to complete the BPSW test
 * and a separate Frobenius test are available at compile time.
 * With t<0 a deterministic test is run for primes up to
 * 318665857834031151167461. With t<13 (abs(t)-13) additional
 * tests with sequential small primes are run starting at 43.
 * Is Fips 186.4 compliant if called with t as computed by
 * mp_prime_rabin_miller_trials();
 *
 * Sets result to 1 if probably prime, 0 otherwise
 */
mp_err mp_prime_is_prime(const mp_int *a, int t, mp_bool *result) MP_WUR;

/* finds the next prime after the number "a" using "t" trials
 * of Miller-Rabin.
 *
 * bbs_style = 1 means the prime must be congruent to 3 mod 4
 */
mp_err mp_prime_next_prime(mp_int *a, int t, int bbs_style) MP_WUR;

/* makes a truly random prime of a given size (bytes),
 * call with bbs = 1 if you want it to be congruent to 3 mod 4
 *
 * You have to supply a callback which fills in a buffer with random bytes.  "dat" is a parameter you can
 * have passed to the callback (e.g. a state or something).  This function doesn't use "dat" itself
 * so it can be NULL
 *
 * The prime generated will be larger than 2^(8*size).
 */
#define mp_prime_random(a, t, size, bbs, cb, dat) (MP_DEPRECATED_PRAGMA("mp_prime_random has been deprecated, use mp_prime_rand instead") mp_prime_random_ex(a, t, ((size) * 8) + 1, (bbs==1)?MP_PRIME_BBS:0, cb, dat))

/* makes a truly random prime of a given size (bits),
 *
 * Flags are as follows:
 *
 *   MP_PRIME_BBS      - make prime congruent to 3 mod 4
 *   MP_PRIME_SAFE     - make sure (p-1)/2 is prime as well (implies MP_PRIME_BBS)
 *   MP_PRIME_2MSB_ON  - make the 2nd highest bit one
 *
 * You have to supply a callback which fills in a buffer with random bytes.  "dat" is a parameter you can
 * have passed to the callback (e.g. a state or something).  This function doesn't use "dat" itself
 * so it can be NULL
 *
 */
MP_DEPRECATED(mp_prime_rand) mp_err mp_prime_random_ex(mp_int *a, int t, int size, int flags,
      private_mp_prime_callback cb, void *dat) MP_WUR;
mp_err mp_prime_rand(mp_int *a, int t, int size, int flags) MP_WUR;

/* Integer logarithm to integer base */
mp_err mp_ilogb(const mp_int *a, mp_digit base, mp_int *c) MP_WUR;

/* ---> radix conversion <--- */
int mp_count_bits(const mp_int *a) MP_WUR;

int mp_unsigned_bin_size(const mp_int *a) MP_WUR;
mp_err mp_read_unsigned_bin(mp_int *a, const unsigned char *b, int c) MP_WUR;
mp_err mp_to_unsigned_bin(const mp_int *a, unsigned char *b) MP_WUR;
mp_err mp_to_unsigned_bin_n(const mp_int *a, unsigned char *b, unsigned long *outlen) MP_WUR;

int mp_signed_bin_size(const mp_int *a) MP_WUR;
mp_err mp_read_signed_bin(mp_int *a, const unsigned char *b, int c) MP_WUR;
mp_err mp_to_signed_bin(const mp_int *a,  unsigned char *b) MP_WUR;
mp_err mp_to_signed_bin_n(const mp_int *a, unsigned char *b, unsigned long *outlen) MP_WUR;

mp_err mp_read_radix(mp_int *a, const char *str, int radix) MP_WUR;
mp_err mp_toradix(const mp_int *a, char *str, int radix) MP_WUR;
mp_err mp_toradix_n(const mp_int *a, char *str, int radix, int maxlen) MP_WUR;
mp_err mp_radix_size(const mp_int *a, int radix, int *size) MP_WUR;

#ifndef MP_NO_FILE
mp_err mp_fread(mp_int *a, int radix, FILE *stream) MP_WUR;
mp_err mp_fwrite(const mp_int *a, int radix, FILE *stream) MP_WUR;
#endif

#define mp_read_raw(mp, str, len) (MP_DEPRECATED_PRAGMA("replaced by mp_read_signed_bin") mp_read_signed_bin((mp), (str), (len)))
#define mp_raw_size(mp)           (MP_DEPRECATED_PRAGMA("replaced by mp_signed_bin_size") mp_signed_bin_size(mp))
#define mp_toraw(mp, str)         (MP_DEPRECATED_PRAGMA("replaced by mp_to_signed_bin") mp_to_signed_bin((mp), (str)))
#define mp_read_mag(mp, str, len) (MP_DEPRECATED_PRAGMA("replaced by mp_read_unsigned_bin") mp_read_unsigned_bin((mp), (str), (len))
#define mp_mag_size(mp)           (MP_DEPRECATED_PRAGMA("replaced by mp_unsigned_bin_size") mp_unsigned_bin_size(mp))
#define mp_tomag(mp, str)         (MP_DEPRECATED_PRAGMA("replaced by mp_to_unsigned_bin") mp_to_unsigned_bin((mp), (str)))

#define mp_tobinary(M, S)  mp_toradix((M), (S), 2)
#define mp_tooctal(M, S)   mp_toradix((M), (S), 8)
#define mp_todecimal(M, S) mp_toradix((M), (S), 10)
#define mp_tohex(M, S)     mp_toradix((M), (S), 16)

#ifdef __cplusplus
}
#endif

#endif<|MERGE_RESOLUTION|>--- conflicted
+++ resolved
@@ -20,11 +20,7 @@
 #endif
 
 /* MS Visual C++ doesn't have a 128bit type for words, so fall back to 32bit MPI's (where words are 64bit) */
-<<<<<<< HEAD
-#if defined(_WIN32) || defined(__LLP64__) || defined(__e2k__) || defined(__LCC__)
-=======
-#if (defined(_MSC_VER) || defined(__LLP64__) || defined(__e2k__) || defined(__LCC__)) && !defined(MP_64BIT)
->>>>>>> 360a2413
+#if (defined(_WIN32) || defined(__LLP64__) || defined(__e2k__) || defined(__LCC__)) && !defined(MP_64BIT)
 #   define MP_32BIT
 #endif
 
@@ -92,9 +88,6 @@
 #   endif
 #endif
 
-<<<<<<< HEAD
-#define MP_MASK          ((((mp_digit)1)<<((mp_digit)DIGIT_BIT))-((mp_digit)1))
-=======
 /* mp_word is a private type */
 #define mp_word MP_DEPRECATED_PRAGMA("mp_word has been made private") private_mp_word
 
@@ -102,7 +95,6 @@
 
 #define MP_MASK          ((((mp_digit)1)<<((mp_digit)MP_DIGIT_BIT))-((mp_digit)1))
 #define MP_DIGIT_MAX     MP_MASK
->>>>>>> 360a2413
 
 /* Primality generation flags */
 #define MP_PRIME_BBS      0x0001 /* BBS style prime */
@@ -156,8 +148,6 @@
 
 /* tunable cutoffs */
 
-<<<<<<< HEAD
-=======
 #ifndef MP_FIXED_CUTOFFS
 extern int
 KARATSUBA_MUL_CUTOFF,
@@ -166,7 +156,6 @@
 TOOM_SQR_CUTOFF;
 #endif
 
->>>>>>> 360a2413
 /* define this to use lower memory usage routines (exptmods mostly) */
 /* #define MP_LOW_MEM */
 
@@ -182,8 +171,6 @@
 #   define MP_PREC (MP_DEPRECATED_PRAGMA("MP_PREC is an internal macro") PRIVATE_MP_PREC)
 #endif
 
-<<<<<<< HEAD
-=======
 /* size of comba arrays, should be at least 2 * 2**(BITS_PER_WORD - BITS_PER_DIGIT*2) */
 #define PRIVATE_MP_WARRAY (int)(1uLL << (((CHAR_BIT * sizeof(private_mp_word)) - (2 * MP_DIGIT_BIT)) + 1))
 #define MP_WARRAY (MP_DEPRECATED_PRAGMA("MP_WARRAY is an internal macro") PRIVATE_MP_WARRAY)
@@ -234,7 +221,6 @@
 #define DIGIT(m, k) (MP_DEPRECATED_PRAGMA("DIGIT macro is deprecated, use z->dp instead") (m)->dp[(k)])
 #define SIGN(m)     (MP_DEPRECATED_PRAGMA("SIGN macro is deprecated, use z->sign instead") (m)->sign)
 
->>>>>>> 360a2413
 /* the infamous mp_int structure */
 typedef struct  {
    int used, alloc;
@@ -243,13 +229,8 @@
 } mp_int;
 
 /* callback for mp_prime_random, should fill dst with random bytes and return how many read [upto len] */
-<<<<<<< HEAD
-typedef int ltm_prime_callback(unsigned char *dst, int len, void *dat);
-
-=======
 typedef int private_mp_prime_callback(unsigned char *dst, int len, void *dat);
 typedef private_mp_prime_callback MP_DEPRECATED(mp_rand_source) ltm_prime_callback;
->>>>>>> 360a2413
 
 /* error code to char* string */
 const char *mp_error_to_string(mp_err code) MP_WUR;
@@ -271,20 +252,6 @@
 void mp_exch(mp_int *a, mp_int *b);
 
 /* shrink ram required for a bignum */
-<<<<<<< HEAD
-mp_err mp_shrink(mp_int *a);
-
-/* grow an int to a given size */
-mp_err mp_grow(mp_int *a, int size);
-
-/* init to a given number of digits */
-mp_err mp_init_size(mp_int *a, int size);
-
-/* ---> Basic Manipulations <--- */
-#define mp_iszero(a) (((a)->used == 0) ? MP_YES : MP_NO)
-#define mp_iseven(a) (((a)->used == 0 || (((a)->dp[0] & 1) == 0)) ? MP_YES : MP_NO)
-#define mp_isodd(a)  (((a)->used > 0 && (((a)->dp[0] & 1) == 1)) ? MP_YES : MP_NO)
-=======
 mp_err mp_shrink(mp_int *a) MP_WUR;
 
 /* grow an int to a given size */
@@ -297,7 +264,6 @@
 #define mp_iszero(a) (((a)->used == 0) ? MP_YES : MP_NO)
 mp_bool mp_iseven(const mp_int *a) MP_WUR;
 mp_bool mp_isodd(const mp_int *a) MP_WUR;
->>>>>>> 360a2413
 #define mp_isneg(a)  (((a)->sign != MP_ZPOS) ? MP_YES : MP_NO)
 
 /* set to zero */
@@ -436,13 +402,8 @@
 MP_DEPRECATED(mp_and) mp_err mp_tc_and(const mp_int *a, const mp_int *b, mp_int *c) MP_WUR;
 mp_err mp_and(const mp_int *a, const mp_int *b, mp_int *c) MP_WUR;
 
-<<<<<<< HEAD
-/* right shift (two complement) */
-int mp_signed_rsh(const mp_int *a, int b, mp_int *c);
-=======
 /* b = ~a (bitwise not, two complement) */
 mp_err mp_complement(const mp_int *a, mp_int *b) MP_WUR;
->>>>>>> 360a2413
 
 /* right shift with sign extension */
 MP_DEPRECATED(mp_signed_rsh) mp_err mp_tc_div_2d(const mp_int *a, int b, mp_int *c) MP_WUR;
