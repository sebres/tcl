#include "tommath_private.h"
#ifdef BN_MP_IS_SQUARE_C
/* LibTomMath, multiple-precision integer library -- Tom St Denis
 *
 * LibTomMath is a library that provides multiple-precision
 * integer arithmetic as well as number theoretic functionality.
 *
 * The library was designed directly after the MPI library by
 * Michael Fromberger but has been written from scratch with
 * additional optimizations in place.
 *
 * SPDX-License-Identifier: Unlicense
 */

/* Check if remainders are possible squares - fast exclude non-squares */
static const char rem_128[128] = {
   0, 0, 1, 1, 0, 1, 1, 1, 1, 0, 1, 1, 1, 1, 1, 1,
   0, 0, 1, 1, 1, 1, 1, 1, 1, 0, 1, 1, 1, 1, 1, 1,
   1, 0, 1, 1, 0, 1, 1, 1, 1, 0, 1, 1, 1, 1, 1, 1,
   1, 0, 1, 1, 1, 1, 1, 1, 1, 0, 1, 1, 1, 1, 1, 1,
   0, 0, 1, 1, 0, 1, 1, 1, 1, 0, 1, 1, 1, 1, 1, 1,
   1, 0, 1, 1, 1, 1, 1, 1, 1, 0, 1, 1, 1, 1, 1, 1,
   1, 0, 1, 1, 0, 1, 1, 1, 1, 0, 1, 1, 1, 1, 1, 1,
   1, 0, 1, 1, 1, 1, 1, 1, 1, 0, 1, 1, 1, 1, 1, 1
};

static const char rem_105[105] = {
   0, 0, 1, 1, 0, 1, 1, 1, 1, 0, 1, 1, 1, 1, 1,
   0, 0, 1, 1, 1, 1, 0, 1, 1, 1, 0, 1, 1, 1, 1,
   0, 1, 1, 1, 1, 1, 0, 1, 1, 0, 1, 1, 1, 1, 1,
   1, 0, 1, 1, 0, 1, 0, 1, 1, 1, 1, 1, 1, 1, 1,
   0, 1, 1, 1, 0, 1, 1, 1, 1, 1, 0, 1, 1, 1, 1,
   1, 1, 1, 1, 0, 1, 0, 1, 1, 0, 0, 1, 1, 1, 1,
   1, 0, 1, 1, 1, 1, 1, 1, 1, 0, 0, 1, 1, 1, 1
};

/* Store non-zero to ret if arg is square, and zero if not */
int mp_is_square(const mp_int *arg, int *ret)
{
   int           res;
   mp_digit      c;
   mp_int        t;
   unsigned long r;

   /* Default to Non-square :) */
   *ret = MP_NO;

   if (arg->sign == MP_NEG) {
      return MP_VAL;
   }

<<<<<<< HEAD
   /* digits used?  (TSD) */
   if (arg->used == 0) {
=======
   if (IS_ZERO(arg)) {
>>>>>>> 35e47f29
      return MP_OKAY;
   }

   /* First check mod 128 (suppose that DIGIT_BIT is at least 7) */
<<<<<<< HEAD
   if (rem_128[127u & DIGIT(arg, 0)] == (char)1) {
=======
   if (rem_128[127u & arg->dp[0]] == (char)1) {
>>>>>>> 35e47f29
      return MP_OKAY;
   }

   /* Next check mod 105 (3*5*7) */
   if ((res = mp_mod_d(arg, 105uL, &c)) != MP_OKAY) {
      return res;
   }
   if (rem_105[c] == (char)1) {
      return MP_OKAY;
   }


   if ((res = mp_init_set_int(&t, 11L*13L*17L*19L*23L*29L*31L)) != MP_OKAY) {
      return res;
   }
   if ((res = mp_mod(arg, &t, &t)) != MP_OKAY) {
      goto LBL_ERR;
   }
   r = mp_get_int(&t);
   /* Check for other prime modules, note it's not an ERROR but we must
    * free "t" so the easiest way is to goto LBL_ERR.  We know that res
    * is already equal to MP_OKAY from the mp_mod call
    */
   if (((1uL<<(r%11uL)) & 0x5C4uL) != 0uL)         goto LBL_ERR;
   if (((1uL<<(r%13uL)) & 0x9E4uL) != 0uL)         goto LBL_ERR;
   if (((1uL<<(r%17uL)) & 0x5CE8uL) != 0uL)        goto LBL_ERR;
   if (((1uL<<(r%19uL)) & 0x4F50CuL) != 0uL)       goto LBL_ERR;
   if (((1uL<<(r%23uL)) & 0x7ACCA0uL) != 0uL)      goto LBL_ERR;
   if (((1uL<<(r%29uL)) & 0xC2EDD0CuL) != 0uL)     goto LBL_ERR;
   if (((1uL<<(r%31uL)) & 0x6DE2B848uL) != 0uL)    goto LBL_ERR;

   /* Final check - is sqr(sqrt(arg)) == arg ? */
   if ((res = mp_sqrt(arg, &t)) != MP_OKAY) {
      goto LBL_ERR;
   }
   if ((res = mp_sqr(&t, &t)) != MP_OKAY) {
      goto LBL_ERR;
   }

   *ret = (mp_cmp_mag(&t, arg) == MP_EQ) ? MP_YES : MP_NO;
LBL_ERR:
   mp_clear(&t);
   return res;
}
#endif

/* ref:         $Format:%D$ */
/* git commit:  $Format:%H$ */
/* commit time: $Format:%ai$ */<|MERGE_RESOLUTION|>--- conflicted
+++ resolved
@@ -49,21 +49,12 @@
       return MP_VAL;
    }
 
-<<<<<<< HEAD
-   /* digits used?  (TSD) */
-   if (arg->used == 0) {
-=======
    if (IS_ZERO(arg)) {
->>>>>>> 35e47f29
       return MP_OKAY;
    }
 
    /* First check mod 128 (suppose that DIGIT_BIT is at least 7) */
-<<<<<<< HEAD
-   if (rem_128[127u & DIGIT(arg, 0)] == (char)1) {
-=======
    if (rem_128[127u & arg->dp[0]] == (char)1) {
->>>>>>> 35e47f29
       return MP_OKAY;
    }
 
