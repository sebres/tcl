#include <tommath.h>
#ifdef BN_MP_MONTGOMERY_SETUP_C
/* LibTomMath, multiple-precision integer library -- Tom St Denis
 *
 * LibTomMath is a library that provides multiple-precision
 * integer arithmetic as well as number theoretic functionality.
 *
 * The library was designed directly after the MPI library by
 * Michael Fromberger but has been written from scratch with
 * additional optimizations in place.
 *
 * The library is free for all purposes without any express
 * guarantee it works.
 *
 * Tom St Denis, tomstdenis@gmail.com, http://libtom.org
 */

/* setups the montgomery reduction stuff */
int
mp_montgomery_setup (mp_int * n, mp_digit * rho)
{
  mp_digit x, b;

/* fast inversion mod 2**k
 *
 * Based on the fact that
 *
 * XA = 1 (mod 2**n)  =>  (X(2-XA)) A = 1 (mod 2**2n)
 *                    =>  2*X*A - X*X*A*A = 1
 *                    =>  2*(1) - (1)     = 1
 */
  b = n->dp[0];

  if ((b & 1) == 0) {
    return MP_VAL;
  }

  x = (((b + 2) & 4) << 1) + b; /* here x*a==1 mod 2**4 */
  x *= 2 - b * x;               /* here x*a==1 mod 2**8 */
#if !defined(MP_8BIT)
  x *= 2 - b * x;               /* here x*a==1 mod 2**16 */
#endif
#if defined(MP_64BIT) || !(defined(MP_8BIT) || defined(MP_16BIT))
  x *= 2 - b * x;               /* here x*a==1 mod 2**32 */
#endif
#ifdef MP_64BIT
  x *= 2 - b * x;               /* here x*a==1 mod 2**64 */
#endif

  /* rho = -1/m mod b */
  *rho = (((mp_word)1 << ((mp_word) DIGIT_BIT)) - x) & MP_MASK;

  return MP_OKAY;
}
<<<<<<< HEAD
#endif
=======
#endif

/* $Source: /cvs/libtom/libtommath/bn_mp_montgomery_setup.c,v $ */
/* $Revision: 1.5 $ */
/* $Date: 2006/12/28 01:25:13 $ */
>>>>>>> d83b0116
<|MERGE_RESOLUTION|>--- conflicted
+++ resolved
@@ -52,12 +52,8 @@
 
   return MP_OKAY;
 }
-<<<<<<< HEAD
-#endif
-=======
 #endif
 
 /* $Source: /cvs/libtom/libtommath/bn_mp_montgomery_setup.c,v $ */
 /* $Revision: 1.5 $ */
-/* $Date: 2006/12/28 01:25:13 $ */
->>>>>>> d83b0116
+/* $Date: 2006/12/28 01:25:13 $ */