#include "tommath_private.h"
#ifdef BN_MP_GET_LONG_LONG_C
/* LibTomMath, multiple-precision integer library -- Tom St Denis
 *
 * LibTomMath is a library that provides multiple-precision
 * integer arithmetic as well as number theoretic functionality.
 *
 * The library was designed directly after the MPI library by
 * Michael Fromberger but has been written from scratch with
 * additional optimizations in place.
 *
 * SPDX-License-Identifier: Unlicense
 */

/* get the lower unsigned long long of an mp_int, platform dependent */
unsigned long long mp_get_long_long(const mp_int *a)
{
   int i;
   unsigned long long res;

<<<<<<< HEAD
   if (a->used == 0) {
=======
   if (IS_ZERO(a)) {
>>>>>>> 35e47f29
      return 0;
   }

   /* get number of digits of the lsb we have to read */
<<<<<<< HEAD
   i = MIN(a->used, ((((int)sizeof(unsigned long long) * CHAR_BIT) + DIGIT_BIT - 1) / DIGIT_BIT)) - 1;

   /* get most significant digit of result */
   res = DIGIT(a, i);

#if DIGIT_BIT < 64
   while (--i >= 0) {
      res = (res << DIGIT_BIT) | DIGIT(a, i);
=======
   i = MIN(a->used, (((CHAR_BIT * (int)sizeof(unsigned long long)) + DIGIT_BIT - 1) / DIGIT_BIT)) - 1;

   /* get most significant digit of result */
   res = (unsigned long long)a->dp[i];

#if DIGIT_BIT < 64
   while (--i >= 0) {
      res = (res << DIGIT_BIT) | (unsigned long long)a->dp[i];
>>>>>>> 35e47f29
   }
#endif
   return res;
}
#endif

/* ref:         $Format:%D$ */
/* git commit:  $Format:%H$ */
/* commit time: $Format:%ai$ */<|MERGE_RESOLUTION|>--- conflicted
+++ resolved
@@ -18,25 +18,11 @@
    int i;
    unsigned long long res;
 
-<<<<<<< HEAD
-   if (a->used == 0) {
-=======
    if (IS_ZERO(a)) {
->>>>>>> 35e47f29
       return 0;
    }
 
    /* get number of digits of the lsb we have to read */
-<<<<<<< HEAD
-   i = MIN(a->used, ((((int)sizeof(unsigned long long) * CHAR_BIT) + DIGIT_BIT - 1) / DIGIT_BIT)) - 1;
-
-   /* get most significant digit of result */
-   res = DIGIT(a, i);
-
-#if DIGIT_BIT < 64
-   while (--i >= 0) {
-      res = (res << DIGIT_BIT) | DIGIT(a, i);
-=======
    i = MIN(a->used, (((CHAR_BIT * (int)sizeof(unsigned long long)) + DIGIT_BIT - 1) / DIGIT_BIT)) - 1;
 
    /* get most significant digit of result */
@@ -45,7 +31,6 @@
 #if DIGIT_BIT < 64
    while (--i >= 0) {
       res = (res << DIGIT_BIT) | (unsigned long long)a->dp[i];
->>>>>>> 35e47f29
    }
 #endif
    return res;
