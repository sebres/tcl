--- conflicted
+++ resolved
@@ -87,12 +87,4 @@
   }
   return MP_OKAY;
 }
-<<<<<<< HEAD
-#endif
-
-/* $Source: /root/tcl/repos-to-convert/tcl/libtommath/bn_mp_dr_reduce.c,v $ */
-/* $Revision: 1.1.1.1.4.2 $ */
-/* $Date: 2008/01/22 16:55:25 $ */
-=======
-#endif
->>>>>>> 6ec5ba1e
+#endif