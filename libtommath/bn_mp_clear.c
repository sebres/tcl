--- conflicted
+++ resolved
@@ -25,11 +25,7 @@
       }
 
       /* free ram */
-<<<<<<< HEAD
-      XFREE(a->dp);
-=======
       XFREE(a->dp, sizeof (mp_digit) * (size_t)a->alloc);
->>>>>>> 35e47f29
 
       /* reset members to make debugging easier */
       a->dp    = NULL;
