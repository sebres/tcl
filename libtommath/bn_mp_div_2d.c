--- conflicted
+++ resolved
@@ -90,12 +90,8 @@
   mp_clear (&t);
   return MP_OKAY;
 }
-<<<<<<< HEAD
-#endif
-=======
 #endif
 
 /* $Source: /cvs/libtom/libtommath/bn_mp_div_2d.c,v $ */
 /* $Revision: 1.4 $ */
-/* $Date: 2006/12/28 01:25:13 $ */
->>>>>>> d83b0116
+/* $Date: 2006/12/28 01:25:13 $ */