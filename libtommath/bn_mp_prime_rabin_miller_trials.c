--- conflicted
+++ resolved
@@ -45,12 +45,8 @@
 }
 
 
-<<<<<<< HEAD
-#endif
-=======
 #endif
 
 /* $Source$ */
 /* $Revision$ */
-/* $Date$ */
->>>>>>> 2b54d08d
+/* $Date$ */