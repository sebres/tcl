--- conflicted
+++ resolved
@@ -48,11 +48,7 @@
      * this allows numbers like 1AB and 1ab to represent the same  value
      * [e.g. in hex]
      */
-<<<<<<< HEAD
-    ch = (char) ((radix < 36) ? toupper ((unsigned char) *str) : *str);
-=======
-    ch = (radix <= 36) ? (char)toupper((int)*str) : *str;
->>>>>>> 2b54d08d
+    ch = (radix <= 36) ? (char)toupper((unsigned char)*str) : *str;
     for (y = 0; y < 64; y++) {
       if (ch == mp_s_rmap[y]) {
          break;
@@ -89,12 +85,8 @@
   }
   return MP_OKAY;
 }
-<<<<<<< HEAD
-#endif
-=======
 #endif
 
 /* $Source$ */
 /* $Revision$ */
-/* $Date$ */
->>>>>>> 2b54d08d
+/* $Date$ */