--- conflicted
+++ resolved
@@ -47,10 +47,6 @@
 #   define BN_MP_FREAD_C
 #   define BN_MP_FWRITE_C
 #   define BN_MP_GCD_C
-<<<<<<< HEAD
-#   define BN_S_MP_GET_BIT_C
-=======
->>>>>>> 360a2413
 #   define BN_MP_GET_DOUBLE_C
 #   define BN_MP_GET_I32_C
 #   define BN_MP_GET_I64_C
@@ -129,13 +125,6 @@
 #   define BN_MP_SUB_C
 #   define BN_MP_SUB_D_C
 #   define BN_MP_SUBMOD_C
-<<<<<<< HEAD
-#   define BN_MP_TC_AND_C
-#   define BN_MP_SIGNED_RSH_C
-#   define BN_MP_TC_OR_C
-#   define BN_MP_TC_XOR_C
-=======
->>>>>>> 360a2413
 #   define BN_MP_TO_SIGNED_BIN_C
 #   define BN_MP_TO_SIGNED_BIN_N_C
 #   define BN_MP_TO_UNSIGNED_BIN_C
@@ -208,8 +197,8 @@
 #   define BN_MP_SET_INT_C
 #   define BN_MP_SET_LONG_C
 #   define BN_MP_SET_LONG_LONG_C
-#   define BN_MP_SET_U32_C
 #   define BN_MP_SET_U64_C
+#   define BN_MP_SET_UL_C
 #   define BN_MP_SIGNED_RSH_C
 #   define BN_MP_TC_AND_C
 #   define BN_MP_TC_DIV_2D_C
@@ -445,12 +434,7 @@
 #   define BN_S_MP_SUB_C
 #endif
 
-<<<<<<< HEAD
-#if defined(BN_S_MP_GET_BIT_C)
-#   define BN_MP_ISZERO_C
-=======
 #if defined(BN_MP_GET_DOUBLE_C)
->>>>>>> 360a2413
 #endif
 
 #if defined(BN_MP_GET_I32_C)
@@ -710,21 +694,8 @@
 #   define BN_MP_SET_U32_C
 #   define BN_MP_SQR_C
 #   define BN_MP_SUB_C
-<<<<<<< HEAD
-#   define BN_MP_MOD_C
-#   define BN_S_MP_GET_BIT_C
-#   define BN_MP_EXCH_C
-#   define BN_MP_ISZERO_C
-#   define BN_MP_CMP_C
-#   define BN_MP_CLEAR_MULTI_C
-#endif
-
-#if defined(BN_MP_PRIME_IS_DIVISIBLE_C)
-#   define BN_MP_MOD_D_C
-=======
 #   define BN_MP_SUB_D_C
 #   define BN_S_MP_GET_BIT_C
->>>>>>> 360a2413
 #endif
 
 #if defined(BN_MP_PRIME_IS_PRIME_C)
@@ -805,13 +776,6 @@
 #   define BN_MP_SET_U32_C
 #   define BN_MP_SQR_C
 #   define BN_MP_SUB_C
-<<<<<<< HEAD
-#   define BN_S_MP_GET_BIT_C
-#   define BN_MP_ADD_C
-#   define BN_MP_ISODD_C
-#   define BN_MP_DIV_2_C
-=======
->>>>>>> 360a2413
 #   define BN_MP_SUB_D_C
 #   define BN_S_MP_GET_BIT_C
 #   define BN_S_MP_MUL_SI_C
@@ -980,8 +944,7 @@
 #   define BN_MP_DIV_C
 #   define BN_MP_EXCH_C
 #   define BN_MP_INIT_C
-#   define BN_MP_INIT_COPY_C
-#   define BN_MP_RSHD_C
+#   define BN_MP_INIT_SIZE_C
 #   define BN_MP_ZERO_C
 #endif
 
@@ -1016,41 +979,6 @@
 #endif
 
 #if defined(BN_MP_SUBMOD_C)
-<<<<<<< HEAD
-#   define BN_MP_INIT_C
-#   define BN_MP_SUB_C
-#   define BN_MP_CLEAR_C
-#   define BN_MP_MOD_C
-#endif
-
-#if defined(BN_MP_TC_AND_C)
-#   define BN_MP_ISNEG_C
-#   define BN_MP_COUNT_BITS_C
-#   define BN_MP_INIT_SET_INT_C
-#   define BN_MP_MUL_2D_C
-#   define BN_MP_INIT_C
-#   define BN_MP_ADD_C
-#   define BN_MP_CLEAR_C
-#   define BN_MP_AND_C
-#   define BN_MP_SUB_C
-#endif
-
-#if defined(BN_MP_SIGNED_RSH_C)
-#   define BN_MP_ISNEG_C
-#   define BN_MP_DIV_2D_C
-#   define BN_MP_ADD_D_C
-#   define BN_MP_SUB_D_C
-#endif
-
-#if defined(BN_MP_TC_OR_C)
-#   define BN_MP_ISNEG_C
-#   define BN_MP_COUNT_BITS_C
-#   define BN_MP_INIT_SET_INT_C
-#   define BN_MP_MUL_2D_C
-#   define BN_MP_INIT_C
-#   define BN_MP_ADD_C
-=======
->>>>>>> 360a2413
 #   define BN_MP_CLEAR_C
 #   define BN_MP_INIT_C
 #   define BN_MP_MOD_C
