--- conflicted
+++ resolved
@@ -32,12 +32,8 @@
     --iy;
   }
 }
-<<<<<<< HEAD
-#endif
-=======
 #endif
 
 /* $Source$ */
 /* $Revision$ */
-/* $Date$ */
->>>>>>> 2b54d08d
+/* $Date$ */