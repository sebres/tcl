/*
    mpi.c

    by Michael J. Fromberger <sting@linguist.dartmouth.edu>
    Copyright (C) 1998 Michael J. Fromberger, All Rights Reserved

    Arbitrary precision integer arithmetic library
<<<<<<< HEAD

    $Id: mpi.c,v 1.2 2010/03/23 12:58:41 nijtmans Exp $
=======
>>>>>>> d15d7f1d
 */

#include "mpi.h"
#include <stdlib.h>
#include <string.h>
#include <ctype.h>

#if MP_DEBUG
#include <stdio.h>

#define DIAG(T,V) {fprintf(stderr,T);mp_print(V,stderr);fputc('\n',stderr);}
#else
#define DIAG(T,V)
#endif

/* 
   If MP_LOGTAB is not defined, use the math library to compute the
   logarithms on the fly.  Otherwise, use the static table below.
   Pick which works best for your system.
 */
#if MP_LOGTAB

/* {{{ s_logv_2[] - log table for 2 in various bases */

/*
  A table of the logs of 2 for various bases (the 0 and 1 entries of
  this table are meaningless and should not be referenced).  

  This table is used to compute output lengths for the mp_toradix()
  function.  Since a number n in radix r takes up about log_r(n)
  digits, we estimate the output size by taking the least integer
  greater than log_r(n), where:

  log_r(n) = log_2(n) * log_r(2)

  This table, therefore, is a table of log_r(2) for 2 <= r <= 36,
  which are the output bases supported.  
 */

#include "logtab.h"

/* }}} */
#define LOG_V_2(R)  s_logv_2[(R)]

#else

#include <math.h>
#define LOG_V_2(R)  (log(2.0)/log(R))

#endif

/* Default precision for newly created mp_int's      */
static unsigned int s_mp_defprec = MP_DEFPREC;

/* {{{ Digit arithmetic macros */

/*
  When adding and multiplying digits, the results can be larger than
  can be contained in an mp_digit.  Thus, an mp_word is used.  These
  macros mask off the upper and lower digits of the mp_word (the
  mp_word may be more than 2 mp_digits wide, but we only concern
  ourselves with the low-order 2 mp_digits)

  If your mp_word DOES have more than 2 mp_digits, you need to
  uncomment the first line, and comment out the second.
 */

/* #define  CARRYOUT(W)  (((W)>>DIGIT_BIT)&MP_DIGIT_MAX) */
#define  CARRYOUT(W)  ((W)>>DIGIT_BIT)
#define  ACCUM(W)     ((W)&MP_DIGIT_MAX)

/* }}} */

/* {{{ Comparison constants */

#define  MP_LT       -1
#define  MP_EQ        0
#define  MP_GT        1

/* }}} */

/* {{{ Constant strings */

/* Constant strings returned by mp_strerror() */
static const char *const mp_err_string[] = {
  "unknown result code",     /* say what?            */
  "boolean true",            /* MP_OKAY, MP_YES      */
  "boolean false",           /* MP_NO                */
  "out of memory",           /* MP_MEM               */
  "argument out of range",   /* MP_RANGE             */
  "invalid input parameter", /* MP_BADARG            */
  "result is undefined"      /* MP_UNDEF             */
};

/* Value to digit maps for radix conversion   */

/* s_dmap_1 - standard digits and letters */
static const char *s_dmap_1 = 
  "0123456789ABCDEFGHIJKLMNOPQRSTUVWXYZabcdefghijklmnopqrstuvwxyz+/";

#if 0
/* s_dmap_2 - base64 ordering for digits  */
static const char *s_dmap_2 =
  "ABCDEFGHIJKLMNOPQRSTUVWXYZabcdefghijklmnopqrstuvwxyz0123456789+/";
#endif

/* }}} */

/* {{{ Static function declarations */

/* 
   If MP_MACRO is false, these will be defined as actual functions;
   otherwise, suitable macro definitions will be used.  This works
   around the fact that ANSI C89 doesn't support an 'inline' keyword
   (although I hear C9x will ... about bloody time).  At present, the
   macro definitions are identical to the function bodies, but they'll
   expand in place, instead of generating a function call.

   I chose these particular functions to be made into macros because
   some profiling showed they are called a lot on a typical workload,
   and yet they are primarily housekeeping.
 */
#if MP_MACRO == 0
 void     s_mp_setz(mp_digit *dp, mp_size count); /* zero digits           */
 void     s_mp_copy(mp_digit *sp, mp_digit *dp, mp_size count); /* copy    */
 void    *s_mp_alloc(size_t nb, size_t ni);       /* general allocator     */
 void     s_mp_free(void *ptr);                   /* general free function */
#else

 /* Even if these are defined as macros, we need to respect the settings
    of the MP_MEMSET and MP_MEMCPY configuration options...
  */
 #if MP_MEMSET == 0
  #define  s_mp_setz(dp, count) \
       {int ix;for(ix=0;ix<(count);ix++)(dp)[ix]=0;}
 #else
  #define  s_mp_setz(dp, count) memset(dp, 0, (count) * sizeof(mp_digit))
 #endif /* MP_MEMSET */

 #if MP_MEMCPY == 0
  #define  s_mp_copy(sp, dp, count) \
       {int ix;for(ix=0;ix<(count);ix++)(dp)[ix]=(sp)[ix];}
 #else
  #define  s_mp_copy(sp, dp, count) memcpy(dp, sp, (count) * sizeof(mp_digit))
 #endif /* MP_MEMCPY */

 #define  s_mp_alloc(nb, ni)  calloc(nb, ni)
 #define  s_mp_free(ptr) {if(ptr) free(ptr);}
#endif /* MP_MACRO */

mp_err   s_mp_grow(mp_int *mp, mp_size min);   /* increase allocated size */
mp_err   s_mp_pad(mp_int *mp, mp_size min);    /* left pad with zeroes    */

void     s_mp_clamp(mp_int *mp);               /* clip leading zeroes     */

void     s_mp_exch(mp_int *a, mp_int *b);      /* swap a and b in place   */

mp_err   s_mp_lshd(mp_int *mp, mp_size p);     /* left-shift by p digits  */
void     s_mp_rshd(mp_int *mp, mp_size p);     /* right-shift by p digits */
void     s_mp_div_2d(mp_int *mp, mp_digit d);  /* divide by 2^d in place  */
void     s_mp_mod_2d(mp_int *mp, mp_digit d);  /* modulo 2^d in place     */
mp_err   s_mp_mul_2d(mp_int *mp, mp_digit d);  /* multiply by 2^d in place*/
void     s_mp_div_2(mp_int *mp);               /* divide by 2 in place    */
mp_err   s_mp_mul_2(mp_int *mp);               /* multiply by 2 in place  */
mp_digit s_mp_norm(mp_int *a, mp_int *b);      /* normalize for division  */
mp_err   s_mp_add_d(mp_int *mp, mp_digit d);   /* unsigned digit addition */
mp_err   s_mp_sub_d(mp_int *mp, mp_digit d);   /* unsigned digit subtract */
mp_err   s_mp_mul_d(mp_int *mp, mp_digit d);   /* unsigned digit multiply */
mp_err   s_mp_div_d(mp_int *mp, mp_digit d, mp_digit *r);
		                               /* unsigned digit divide   */
mp_err   s_mp_reduce(mp_int *x, mp_int *m, mp_int *mu);
                                               /* Barrett reduction       */
mp_err   s_mp_add(mp_int *a, mp_int *b);       /* magnitude addition      */
mp_err   s_mp_sub(mp_int *a, mp_int *b);       /* magnitude subtract      */
mp_err   s_mp_mul(mp_int *a, mp_int *b);       /* magnitude multiply      */
#if 0
void     s_mp_kmul(mp_digit *a, mp_digit *b, mp_digit *out, mp_size len);
                                               /* multiply buffers in place */
#endif
#if MP_SQUARE
mp_err   s_mp_sqr(mp_int *a);                  /* magnitude square        */
#else
#define  s_mp_sqr(a) s_mp_mul(a, a)
#endif
mp_err   s_mp_div(mp_int *a, mp_int *b);       /* magnitude divide        */
mp_err   s_mp_2expt(mp_int *a, mp_digit k);    /* a = 2^k                 */
int      s_mp_cmp(mp_int *a, mp_int *b);       /* magnitude comparison    */
int      s_mp_cmp_d(mp_int *a, mp_digit d);    /* magnitude digit compare */
int      s_mp_ispow2(mp_int *v);               /* is v a power of 2?      */
int      s_mp_ispow2d(mp_digit d);             /* is d a power of 2?      */

int      s_mp_tovalue(char ch, int r);          /* convert ch to value    */
char     s_mp_todigit(int val, int r, int low); /* convert val to digit   */
int      s_mp_outlen(int bits, int r);          /* output length in bytes */

/* }}} */

/* {{{ Default precision manipulation */

unsigned int mp_get_prec(void)
{
  return s_mp_defprec;

} /* end mp_get_prec() */

void         mp_set_prec(unsigned int prec)
{
  if(prec == 0)
    s_mp_defprec = MP_DEFPREC;
  else
    s_mp_defprec = prec;

} /* end mp_set_prec() */

/* }}} */

/*------------------------------------------------------------------------*/
/* {{{ mp_init(mp) */

/*
  mp_init(mp)

  Initialize a new zero-valued mp_int.  Returns MP_OKAY if successful,
  MP_MEM if memory could not be allocated for the structure.
 */

mp_err mp_init(mp_int *mp)
{
  return mp_init_size(mp, s_mp_defprec);

} /* end mp_init() */

/* }}} */

/* {{{ mp_init_array(mp[], count) */

mp_err mp_init_array(mp_int mp[], int count)
{
  mp_err  res;
  int     pos;

  ARGCHK(mp !=NULL && count > 0, MP_BADARG);

  for(pos = 0; pos < count; ++pos) {
    if((res = mp_init(&mp[pos])) != MP_OKAY)
      goto CLEANUP;
  }

  return MP_OKAY;

 CLEANUP:
  while(--pos >= 0) 
    mp_clear(&mp[pos]);

  return res;

} /* end mp_init_array() */

/* }}} */

/* {{{ mp_init_size(mp, prec) */

/*
  mp_init_size(mp, prec)

  Initialize a new zero-valued mp_int with at least the given
  precision; returns MP_OKAY if successful, or MP_MEM if memory could
  not be allocated for the structure.
 */

mp_err mp_init_size(mp_int *mp, mp_size prec)
{
  ARGCHK(mp != NULL && prec > 0, MP_BADARG);

  if((DIGITS(mp) = s_mp_alloc(prec, sizeof(mp_digit))) == NULL)
    return MP_MEM;

  SIGN(mp) = MP_ZPOS;
  USED(mp) = 1;
  ALLOC(mp) = prec;

  return MP_OKAY;

} /* end mp_init_size() */

/* }}} */

/* {{{ mp_init_copy(mp, from) */

/*
  mp_init_copy(mp, from)

  Initialize mp as an exact copy of from.  Returns MP_OKAY if
  successful, MP_MEM if memory could not be allocated for the new
  structure.
 */

mp_err mp_init_copy(mp_int *mp, mp_int *from)
{
  ARGCHK(mp != NULL && from != NULL, MP_BADARG);

  if(mp == from)
    return MP_OKAY;

  if((DIGITS(mp) = s_mp_alloc(USED(from), sizeof(mp_digit))) == NULL)
    return MP_MEM;

  s_mp_copy(DIGITS(from), DIGITS(mp), USED(from));
  USED(mp) = USED(from);
  ALLOC(mp) = USED(from);
  SIGN(mp) = SIGN(from);

  return MP_OKAY;

} /* end mp_init_copy() */

/* }}} */

/* {{{ mp_copy(from, to) */

/*
  mp_copy(from, to)

  Copies the mp_int 'from' to the mp_int 'to'.  It is presumed that
  'to' has already been initialized (if not, use mp_init_copy()
  instead). If 'from' and 'to' are identical, nothing happens.
 */

mp_err mp_copy(mp_int *from, mp_int *to)
{
  ARGCHK(from != NULL && to != NULL, MP_BADARG);

  if(from == to)
    return MP_OKAY;

  { /* copy */
    mp_digit   *tmp;

    /*
      If the allocated buffer in 'to' already has enough space to hold
      all the used digits of 'from', we'll re-use it to avoid hitting
      the memory allocater more than necessary; otherwise, we'd have
      to grow anyway, so we just allocate a hunk and make the copy as
      usual
     */
    if(ALLOC(to) >= USED(from)) {
      s_mp_setz(DIGITS(to) + USED(from), ALLOC(to) - USED(from));
      s_mp_copy(DIGITS(from), DIGITS(to), USED(from));
      
    } else {
      if((tmp = s_mp_alloc(USED(from), sizeof(mp_digit))) == NULL)
	return MP_MEM;

      s_mp_copy(DIGITS(from), tmp, USED(from));

      if(DIGITS(to) != NULL) {
#if MP_CRYPTO
	s_mp_setz(DIGITS(to), ALLOC(to));
#endif
	s_mp_free(DIGITS(to));
      }

      DIGITS(to) = tmp;
      ALLOC(to) = USED(from);
    }

    /* Copy the precision and sign from the original */
    USED(to) = USED(from);
    SIGN(to) = SIGN(from);
  } /* end copy */

  return MP_OKAY;

} /* end mp_copy() */

/* }}} */

/* {{{ mp_exch(mp1, mp2) */

/*
  mp_exch(mp1, mp2)

  Exchange mp1 and mp2 without allocating any intermediate memory
  (well, unless you count the stack space needed for this call and the
  locals it creates...).  This cannot fail.
 */

void mp_exch(mp_int *mp1, mp_int *mp2)
{
#if MP_ARGCHK == 2
  assert(mp1 != NULL && mp2 != NULL);
#else
  if(mp1 == NULL || mp2 == NULL)
    return;
#endif

  s_mp_exch(mp1, mp2);

} /* end mp_exch() */

/* }}} */

/* {{{ mp_clear(mp) */

/*
  mp_clear(mp)

  Release the storage used by an mp_int, and void its fields so that
  if someone calls mp_clear() again for the same int later, we won't
  get tollchocked.
 */

void   mp_clear(mp_int *mp)
{
  if(mp == NULL)
    return;

  if(DIGITS(mp) != NULL) {
#if MP_CRYPTO
    s_mp_setz(DIGITS(mp), ALLOC(mp));
#endif
    s_mp_free(DIGITS(mp));
    DIGITS(mp) = NULL;
  }

  USED(mp) = 0;
  ALLOC(mp) = 0;

} /* end mp_clear() */

/* }}} */

/* {{{ mp_clear_array(mp[], count) */

void   mp_clear_array(mp_int mp[], int count)
{
  ARGCHK(mp != NULL && count > 0, MP_BADARG);

  while(--count >= 0) 
    mp_clear(&mp[count]);

} /* end mp_clear_array() */

/* }}} */

/* {{{ mp_zero(mp) */

/*
  mp_zero(mp) 

  Set mp to zero.  Does not change the allocated size of the structure,
  and therefore cannot fail (except on a bad argument, which we ignore)
 */
void   mp_zero(mp_int *mp)
{
  if(mp == NULL)
    return;

  s_mp_setz(DIGITS(mp), ALLOC(mp));
  USED(mp) = 1;
  SIGN(mp) = MP_ZPOS;

} /* end mp_zero() */

/* }}} */

/* {{{ mp_set(mp, d) */

void   mp_set(mp_int *mp, mp_digit d)
{
  if(mp == NULL)
    return;

  mp_zero(mp);
  DIGIT(mp, 0) = d;

} /* end mp_set() */

/* }}} */

/* {{{ mp_set_int(mp, z) */

mp_err mp_set_int(mp_int *mp, long z)
{
  int            ix;
  unsigned long  v = abs(z);
  mp_err         res;

  ARGCHK(mp != NULL, MP_BADARG);

  mp_zero(mp);
  if(z == 0)
    return MP_OKAY;  /* shortcut for zero */

  for(ix = sizeof(long) - 1; ix >= 0; ix--) {

    if((res = s_mp_mul_2d(mp, CHAR_BIT)) != MP_OKAY)
      return res;

    res = s_mp_add_d(mp, 
		     (mp_digit)((v >> (ix * CHAR_BIT)) & UCHAR_MAX));
    if(res != MP_OKAY)
      return res;

  }

  if(z < 0)
    SIGN(mp) = MP_NEG;

  return MP_OKAY;

} /* end mp_set_int() */

/* }}} */

/*------------------------------------------------------------------------*/
/* {{{ Digit arithmetic */

/* {{{ mp_add_d(a, d, b) */

/*
  mp_add_d(a, d, b)

  Compute the sum b = a + d, for a single digit d.  Respects the sign of
  its primary addend (single digits are unsigned anyway).
 */

mp_err mp_add_d(mp_int *a, mp_digit d, mp_int *b)
{
  mp_err   res = MP_OKAY;

  ARGCHK(a != NULL && b != NULL, MP_BADARG);

  if((res = mp_copy(a, b)) != MP_OKAY)
    return res;

  if(SIGN(b) == MP_ZPOS) {
    res = s_mp_add_d(b, d);
  } else if(s_mp_cmp_d(b, d) >= 0) {
    res = s_mp_sub_d(b, d);
  } else {
    SIGN(b) = MP_ZPOS;

    DIGIT(b, 0) = d - DIGIT(b, 0);
  }

  return res;

} /* end mp_add_d() */

/* }}} */

/* {{{ mp_sub_d(a, d, b) */

/*
  mp_sub_d(a, d, b)

  Compute the difference b = a - d, for a single digit d.  Respects the
  sign of its subtrahend (single digits are unsigned anyway).
 */

mp_err mp_sub_d(mp_int *a, mp_digit d, mp_int *b)
{
  mp_err   res;

  ARGCHK(a != NULL && b != NULL, MP_BADARG);

  if((res = mp_copy(a, b)) != MP_OKAY)
    return res;

  if(SIGN(b) == MP_NEG) {
    if((res = s_mp_add_d(b, d)) != MP_OKAY)
      return res;

  } else if(s_mp_cmp_d(b, d) >= 0) {
    if((res = s_mp_sub_d(b, d)) != MP_OKAY)
      return res;

  } else {
    mp_neg(b, b);

    DIGIT(b, 0) = d - DIGIT(b, 0);
    SIGN(b) = MP_NEG;
  }

  if(s_mp_cmp_d(b, 0) == 0)
    SIGN(b) = MP_ZPOS;

  return MP_OKAY;

} /* end mp_sub_d() */

/* }}} */

/* {{{ mp_mul_d(a, d, b) */

/*
  mp_mul_d(a, d, b)

  Compute the product b = a * d, for a single digit d.  Respects the sign
  of its multiplicand (single digits are unsigned anyway)
 */

mp_err mp_mul_d(mp_int *a, mp_digit d, mp_int *b)
{
  mp_err  res;

  ARGCHK(a != NULL && b != NULL, MP_BADARG);

  if(d == 0) {
    mp_zero(b);
    return MP_OKAY;
  }

  if((res = mp_copy(a, b)) != MP_OKAY)
    return res;

  res = s_mp_mul_d(b, d);

  return res;

} /* end mp_mul_d() */

/* }}} */

/* {{{ mp_mul_2(a, c) */

mp_err mp_mul_2(mp_int *a, mp_int *c)
{
  mp_err  res;

  ARGCHK(a != NULL && c != NULL, MP_BADARG);

  if((res = mp_copy(a, c)) != MP_OKAY)
    return res;

  return s_mp_mul_2(c);

} /* end mp_mul_2() */

/* }}} */

/* {{{ mp_div_d(a, d, q, r) */

/*
  mp_div_d(a, d, q, r)

  Compute the quotient q = a / d and remainder r = a mod d, for a
  single digit d.  Respects the sign of its divisor (single digits are
  unsigned anyway).
 */

mp_err mp_div_d(mp_int *a, mp_digit d, mp_int *q, mp_digit *r)
{
  mp_err   res;
  mp_digit rem;
  int      pow;

  ARGCHK(a != NULL, MP_BADARG);

  if(d == 0)
    return MP_RANGE;

  /* Shortcut for powers of two ... */
  if((pow = s_mp_ispow2d(d)) >= 0) {
    mp_digit  mask;

    mask = (1 << pow) - 1;
    rem = DIGIT(a, 0) & mask;

    if(q) {
      mp_copy(a, q);
      s_mp_div_2d(q, pow);
    }

    if(r)
      *r = rem;

    return MP_OKAY;
  }

  /*
    If the quotient is actually going to be returned, we'll try to
    avoid hitting the memory allocator by copying the dividend into it
    and doing the division there.  This can't be any _worse_ than
    always copying, and will sometimes be better (since it won't make
    another copy)

    If it's not going to be returned, we need to allocate a temporary
    to hold the quotient, which will just be discarded.
   */
  if(q) {
    if((res = mp_copy(a, q)) != MP_OKAY)
      return res;

    res = s_mp_div_d(q, d, &rem);
    if(s_mp_cmp_d(q, 0) == MP_EQ)
      SIGN(q) = MP_ZPOS;

  } else {
    mp_int  qp;

    if((res = mp_init_copy(&qp, a)) != MP_OKAY)
      return res;

    res = s_mp_div_d(&qp, d, &rem);
    if(s_mp_cmp_d(&qp, 0) == 0)
      SIGN(&qp) = MP_ZPOS;

    mp_clear(&qp);
  }

  if(r)
    *r = rem;

  return res;

} /* end mp_div_d() */

/* }}} */

/* {{{ mp_div_2(a, c) */

/*
  mp_div_2(a, c)

  Compute c = a / 2, disregarding the remainder.
 */

mp_err mp_div_2(mp_int *a, mp_int *c)
{
  mp_err  res;

  ARGCHK(a != NULL && c != NULL, MP_BADARG);

  if((res = mp_copy(a, c)) != MP_OKAY)
    return res;

  s_mp_div_2(c);

  return MP_OKAY;

} /* end mp_div_2() */

/* }}} */

/* {{{ mp_expt_d(a, d, b) */

mp_err mp_expt_d(mp_int *a, mp_digit d, mp_int *c)
{
  mp_int   s, x;
  mp_err   res;

  ARGCHK(a != NULL && c != NULL, MP_BADARG);

  if((res = mp_init(&s)) != MP_OKAY)
    return res;
  if((res = mp_init_copy(&x, a)) != MP_OKAY)
    goto X;

  DIGIT(&s, 0) = 1;

  while(d != 0) {
    if(d & 1) {
      if((res = s_mp_mul(&s, &x)) != MP_OKAY)
	goto CLEANUP;
    }

    d >>= 1;

    if((res = s_mp_sqr(&x)) != MP_OKAY)
      goto CLEANUP;
  }

  s_mp_exch(&s, c);

CLEANUP:
  mp_clear(&x);
X:
  mp_clear(&s);

  return res;

} /* end mp_expt_d() */

/* }}} */

/* }}} */

/*------------------------------------------------------------------------*/
/* {{{ Full arithmetic */

/* {{{ mp_abs(a, b) */

/*
  mp_abs(a, b)

  Compute b = |a|.  'a' and 'b' may be identical.
 */

mp_err mp_abs(mp_int *a, mp_int *b)
{
  mp_err   res;

  ARGCHK(a != NULL && b != NULL, MP_BADARG);

  if((res = mp_copy(a, b)) != MP_OKAY)
    return res;

  SIGN(b) = MP_ZPOS;

  return MP_OKAY;

} /* end mp_abs() */

/* }}} */

/* {{{ mp_neg(a, b) */

/*
  mp_neg(a, b)

  Compute b = -a.  'a' and 'b' may be identical.
 */

mp_err mp_neg(mp_int *a, mp_int *b)
{
  mp_err   res;

  ARGCHK(a != NULL && b != NULL, MP_BADARG);

  if((res = mp_copy(a, b)) != MP_OKAY)
    return res;

  if(s_mp_cmp_d(b, 0) == MP_EQ) 
    SIGN(b) = MP_ZPOS;
  else 
    SIGN(b) = (SIGN(b) == MP_NEG) ? MP_ZPOS : MP_NEG;

  return MP_OKAY;

} /* end mp_neg() */

/* }}} */

/* {{{ mp_add(a, b, c) */

/*
  mp_add(a, b, c)

  Compute c = a + b.  All parameters may be identical.
 */

mp_err mp_add(mp_int *a, mp_int *b, mp_int *c)
{
  mp_err  res;
  int     cmp;

  ARGCHK(a != NULL && b != NULL && c != NULL, MP_BADARG);

  if(SIGN(a) == SIGN(b)) { /* same sign:  add values, keep sign */

    /* Commutativity of addition lets us do this in either order,
       so we avoid having to use a temporary even if the result 
       is supposed to replace the output
     */
    if(c == b) {
      if((res = s_mp_add(c, a)) != MP_OKAY)
	return res;
    } else {
      if(c != a && (res = mp_copy(a, c)) != MP_OKAY)
	return res;

      if((res = s_mp_add(c, b)) != MP_OKAY) 
	return res;
    }

  } else if((cmp = s_mp_cmp(a, b)) > 0) {  /* different sign: a > b   */

    /* If the output is going to be clobbered, we will use a temporary
       variable; otherwise, we'll do it without touching the memory 
       allocator at all, if possible
     */
    if(c == b) {
      mp_int  tmp;

      if((res = mp_init_copy(&tmp, a)) != MP_OKAY)
	return res;
      if((res = s_mp_sub(&tmp, b)) != MP_OKAY) {
	mp_clear(&tmp);
	return res;
      }

      s_mp_exch(&tmp, c);
      mp_clear(&tmp);

    } else {

      if(c != a && (res = mp_copy(a, c)) != MP_OKAY)
	return res;
      if((res = s_mp_sub(c, b)) != MP_OKAY)
	return res;

    }

  } else if(cmp == 0) {             /* different sign, a == b   */

    mp_zero(c);
    return MP_OKAY;

  } else {                          /* different sign: a < b    */

    /* See above... */
    if(c == a) {
      mp_int  tmp;

      if((res = mp_init_copy(&tmp, b)) != MP_OKAY)
	return res;
      if((res = s_mp_sub(&tmp, a)) != MP_OKAY) {
	mp_clear(&tmp);
	return res;
      }

      s_mp_exch(&tmp, c);
      mp_clear(&tmp);

    } else {

      if(c != b && (res = mp_copy(b, c)) != MP_OKAY)
	return res;
      if((res = s_mp_sub(c, a)) != MP_OKAY)
	return res;

    }
  }

  if(USED(c) == 1 && DIGIT(c, 0) == 0)
    SIGN(c) = MP_ZPOS;

  return MP_OKAY;

} /* end mp_add() */

/* }}} */

/* {{{ mp_sub(a, b, c) */

/*
  mp_sub(a, b, c)

  Compute c = a - b.  All parameters may be identical.
 */

mp_err mp_sub(mp_int *a, mp_int *b, mp_int *c)
{
  mp_err  res;
  int     cmp;

  ARGCHK(a != NULL && b != NULL && c != NULL, MP_BADARG);

  if(SIGN(a) != SIGN(b)) {
    if(c == a) {
      if((res = s_mp_add(c, b)) != MP_OKAY)
	return res;
    } else {
      if(c != b && ((res = mp_copy(b, c)) != MP_OKAY))
	return res;
      if((res = s_mp_add(c, a)) != MP_OKAY)
	return res;
      SIGN(c) = SIGN(a);
    }

  } else if((cmp = s_mp_cmp(a, b)) > 0) { /* Same sign, a > b */
    if(c == b) {
      mp_int  tmp;

      if((res = mp_init_copy(&tmp, a)) != MP_OKAY)
	return res;
      if((res = s_mp_sub(&tmp, b)) != MP_OKAY) {
	mp_clear(&tmp);
	return res;
      }
      s_mp_exch(&tmp, c);
      mp_clear(&tmp);

    } else {
      if(c != a && ((res = mp_copy(a, c)) != MP_OKAY))
	return res;

      if((res = s_mp_sub(c, b)) != MP_OKAY)
	return res;
    }

  } else if(cmp == 0) {  /* Same sign, equal magnitude */
    mp_zero(c);
    return MP_OKAY;

  } else {               /* Same sign, b > a */
    if(c == a) {
      mp_int  tmp;

      if((res = mp_init_copy(&tmp, b)) != MP_OKAY)
	return res;

      if((res = s_mp_sub(&tmp, a)) != MP_OKAY) {
	mp_clear(&tmp);
	return res;
      }
      s_mp_exch(&tmp, c);
      mp_clear(&tmp);

    } else {
      if(c != b && ((res = mp_copy(b, c)) != MP_OKAY)) 
	return res;

      if((res = s_mp_sub(c, a)) != MP_OKAY)
	return res;
    }

    SIGN(c) = !SIGN(b);
  }

  if(USED(c) == 1 && DIGIT(c, 0) == 0)
    SIGN(c) = MP_ZPOS;

  return MP_OKAY;

} /* end mp_sub() */

/* }}} */

/* {{{ mp_mul(a, b, c) */

/*
  mp_mul(a, b, c)

  Compute c = a * b.  All parameters may be identical.
 */

mp_err mp_mul(mp_int *a, mp_int *b, mp_int *c)
{
  mp_err   res;
  mp_sign  sgn;

  ARGCHK(a != NULL && b != NULL && c != NULL, MP_BADARG);

  sgn = (SIGN(a) == SIGN(b)) ? MP_ZPOS : MP_NEG;

  if(c == b) {
    if((res = s_mp_mul(c, a)) != MP_OKAY)
      return res;

  } else {
    if((res = mp_copy(a, c)) != MP_OKAY)
      return res;

    if((res = s_mp_mul(c, b)) != MP_OKAY)
      return res;
  }
  
  if(sgn == MP_ZPOS || s_mp_cmp_d(c, 0) == MP_EQ)
    SIGN(c) = MP_ZPOS;
  else
    SIGN(c) = sgn;
  
  return MP_OKAY;

} /* end mp_mul() */

/* }}} */

/* {{{ mp_mul_2d(a, d, c) */

/*
  mp_mul_2d(a, d, c)

  Compute c = a * 2^d.  a may be the same as c.
 */

mp_err mp_mul_2d(mp_int *a, mp_digit d, mp_int *c)
{
  mp_err   res;

  ARGCHK(a != NULL && c != NULL, MP_BADARG);

  if((res = mp_copy(a, c)) != MP_OKAY)
    return res;

  if(d == 0)
    return MP_OKAY;

  return s_mp_mul_2d(c, d);

} /* end mp_mul() */

/* }}} */

/* {{{ mp_sqr(a, b) */

#if MP_SQUARE
mp_err mp_sqr(mp_int *a, mp_int *b)
{
  mp_err   res;

  ARGCHK(a != NULL && b != NULL, MP_BADARG);

  if((res = mp_copy(a, b)) != MP_OKAY)
    return res;

  if((res = s_mp_sqr(b)) != MP_OKAY)
    return res;

  SIGN(b) = MP_ZPOS;

  return MP_OKAY;

} /* end mp_sqr() */
#endif

/* }}} */

/* {{{ mp_div(a, b, q, r) */

/*
  mp_div(a, b, q, r)

  Compute q = a / b and r = a mod b.  Input parameters may be re-used
  as output parameters.  If q or r is NULL, that portion of the
  computation will be discarded (although it will still be computed)

  Pay no attention to the hacker behind the curtain.
 */

mp_err mp_div(mp_int *a, mp_int *b, mp_int *q, mp_int *r)
{
  mp_err   res;
  mp_int   qtmp, rtmp;
  int      cmp;

  ARGCHK(a != NULL && b != NULL, MP_BADARG);

  if(mp_cmp_z(b) == MP_EQ)
    return MP_RANGE;

  /* If a <= b, we can compute the solution without division, and
     avoid any memory allocation
   */
  if((cmp = s_mp_cmp(a, b)) < 0) {
    if(r) {
      if((res = mp_copy(a, r)) != MP_OKAY)
	return res;
    }

    if(q) 
      mp_zero(q);

    return MP_OKAY;

  } else if(cmp == 0) {

    /* Set quotient to 1, with appropriate sign */
    if(q) {
      int qneg = (SIGN(a) != SIGN(b));

      mp_set(q, 1);
      if(qneg)
	SIGN(q) = MP_NEG;
    }

    if(r)
      mp_zero(r);

    return MP_OKAY;
  }

  /* If we get here, it means we actually have to do some division */

  /* Set up some temporaries... */
  if((res = mp_init_copy(&qtmp, a)) != MP_OKAY)
    return res;
  if((res = mp_init_copy(&rtmp, b)) != MP_OKAY)
    goto CLEANUP;

  if((res = s_mp_div(&qtmp, &rtmp)) != MP_OKAY)
    goto CLEANUP;

  /* Compute the signs for the output  */
  SIGN(&rtmp) = SIGN(a); /* Sr = Sa              */
  if(SIGN(a) == SIGN(b))
    SIGN(&qtmp) = MP_ZPOS;  /* Sq = MP_ZPOS if Sa = Sb */
  else
    SIGN(&qtmp) = MP_NEG;   /* Sq = MP_NEG if Sa != Sb */

  if(s_mp_cmp_d(&qtmp, 0) == MP_EQ)
    SIGN(&qtmp) = MP_ZPOS;
  if(s_mp_cmp_d(&rtmp, 0) == MP_EQ)
    SIGN(&rtmp) = MP_ZPOS;

  /* Copy output, if it is needed      */
  if(q) 
    s_mp_exch(&qtmp, q);

  if(r) 
    s_mp_exch(&rtmp, r);

CLEANUP:
  mp_clear(&rtmp);
  mp_clear(&qtmp);

  return res;

} /* end mp_div() */

/* }}} */

/* {{{ mp_div_2d(a, d, q, r) */

mp_err mp_div_2d(mp_int *a, mp_digit d, mp_int *q, mp_int *r)
{
  mp_err  res;

  ARGCHK(a != NULL, MP_BADARG);

  if(q) {
    if((res = mp_copy(a, q)) != MP_OKAY)
      return res;

    s_mp_div_2d(q, d);
  }

  if(r) {
    if((res = mp_copy(a, r)) != MP_OKAY)
      return res;

    s_mp_mod_2d(r, d);
  }

  return MP_OKAY;

} /* end mp_div_2d() */

/* }}} */

/* {{{ mp_expt(a, b, c) */

/*
  mp_expt(a, b, c)

  Compute c = a ** b, that is, raise a to the b power.  Uses a
  standard iterative square-and-multiply technique.
 */

mp_err mp_expt(mp_int *a, mp_int *b, mp_int *c)
{
  mp_int   s, x;
  mp_err   res;
  mp_digit d;
  int      dig, bit;

  ARGCHK(a != NULL && b != NULL && c != NULL, MP_BADARG);

  if(mp_cmp_z(b) < 0)
    return MP_RANGE;

  if((res = mp_init(&s)) != MP_OKAY)
    return res;

  mp_set(&s, 1);

  if((res = mp_init_copy(&x, a)) != MP_OKAY)
    goto X;

  /* Loop over low-order digits in ascending order */
  for(dig = 0; dig < (USED(b) - 1); dig++) {
    d = DIGIT(b, dig);

    /* Loop over bits of each non-maximal digit */
    for(bit = 0; bit < DIGIT_BIT; bit++) {
      if(d & 1) {
	if((res = s_mp_mul(&s, &x)) != MP_OKAY) 
	  goto CLEANUP;
      }

      d >>= 1;
      
      if((res = s_mp_sqr(&x)) != MP_OKAY)
	goto CLEANUP;
    }
  }

  /* Consider now the last digit... */
  d = DIGIT(b, dig);

  while(d) {
    if(d & 1) {
      if((res = s_mp_mul(&s, &x)) != MP_OKAY)
	goto CLEANUP;
    }

    d >>= 1;

    if((res = s_mp_sqr(&x)) != MP_OKAY)
      goto CLEANUP;
  }
  
  if(mp_iseven(b))
    SIGN(&s) = SIGN(a);

  res = mp_copy(&s, c);

CLEANUP:
  mp_clear(&x);
X:
  mp_clear(&s);

  return res;

} /* end mp_expt() */

/* }}} */

/* {{{ mp_2expt(a, k) */

/* Compute a = 2^k */

mp_err mp_2expt(mp_int *a, mp_digit k)
{
  ARGCHK(a != NULL, MP_BADARG);

  return s_mp_2expt(a, k);

} /* end mp_2expt() */

/* }}} */

/* {{{ mp_mod(a, m, c) */

/*
  mp_mod(a, m, c)

  Compute c = a (mod m).  Result will always be 0 <= c < m.
 */

mp_err mp_mod(mp_int *a, mp_int *m, mp_int *c)
{
  mp_err  res;
  int     mag;

  ARGCHK(a != NULL && m != NULL && c != NULL, MP_BADARG);

  if(SIGN(m) == MP_NEG)
    return MP_RANGE;

  /*
     If |a| > m, we need to divide to get the remainder and take the
     absolute value.  

     If |a| < m, we don't need to do any division, just copy and adjust
     the sign (if a is negative).

     If |a| == m, we can simply set the result to zero.

     This order is intended to minimize the average path length of the
     comparison chain on common workloads -- the most frequent cases are
     that |a| != m, so we do those first.
   */
  if((mag = s_mp_cmp(a, m)) > 0) {
    if((res = mp_div(a, m, NULL, c)) != MP_OKAY)
      return res;
    
    if(SIGN(c) == MP_NEG) {
      if((res = mp_add(c, m, c)) != MP_OKAY)
	return res;
    }

  } else if(mag < 0) {
    if((res = mp_copy(a, c)) != MP_OKAY)
      return res;

    if(mp_cmp_z(a) < 0) {
      if((res = mp_add(c, m, c)) != MP_OKAY)
	return res;

    }
    
  } else {
    mp_zero(c);

  }

  return MP_OKAY;

} /* end mp_mod() */

/* }}} */

/* {{{ mp_mod_d(a, d, c) */

/*
  mp_mod_d(a, d, c)

  Compute c = a (mod d).  Result will always be 0 <= c < d
 */
mp_err mp_mod_d(mp_int *a, mp_digit d, mp_digit *c)
{
  mp_err   res;
  mp_digit rem;

  ARGCHK(a != NULL && c != NULL, MP_BADARG);

  if(s_mp_cmp_d(a, d) > 0) {
    if((res = mp_div_d(a, d, NULL, &rem)) != MP_OKAY)
      return res;

  } else {
    if(SIGN(a) == MP_NEG)
      rem = d - DIGIT(a, 0);
    else
      rem = DIGIT(a, 0);
  }

  if(c)
    *c = rem;

  return MP_OKAY;

} /* end mp_mod_d() */

/* }}} */

/* {{{ mp_sqrt(a, b) */

/*
  mp_sqrt(a, b)

  Compute the integer square root of a, and store the result in b.
  Uses an integer-arithmetic version of Newton's iterative linear
  approximation technique to determine this value; the result has the
  following two properties:

     b^2 <= a
     (b+1)^2 >= a

  It is a range error to pass a negative value.
 */
mp_err mp_sqrt(mp_int *a, mp_int *b)
{
  mp_int   x, t;
  mp_err   res;

  ARGCHK(a != NULL && b != NULL, MP_BADARG);

  /* Cannot take square root of a negative value */
  if(SIGN(a) == MP_NEG)
    return MP_RANGE;

  /* Special cases for zero and one, trivial     */
  if(mp_cmp_d(a, 0) == MP_EQ || mp_cmp_d(a, 1) == MP_EQ) 
    return mp_copy(a, b);
    
  /* Initialize the temporaries we'll use below  */
  if((res = mp_init_size(&t, USED(a))) != MP_OKAY)
    return res;

  /* Compute an initial guess for the iteration as a itself */
  if((res = mp_init_copy(&x, a)) != MP_OKAY)
    goto X;

s_mp_rshd(&x, (USED(&x)/2)+1);
mp_add_d(&x, 1, &x);

  for(;;) {
    /* t = (x * x) - a */
    mp_copy(&x, &t);      /* can't fail, t is big enough for original x */
    if((res = mp_sqr(&t, &t)) != MP_OKAY ||
       (res = mp_sub(&t, a, &t)) != MP_OKAY)
      goto CLEANUP;

    /* t = t / 2x       */
    s_mp_mul_2(&x);
    if((res = mp_div(&t, &x, &t, NULL)) != MP_OKAY)
      goto CLEANUP;
    s_mp_div_2(&x);

    /* Terminate the loop, if the quotient is zero */
    if(mp_cmp_z(&t) == MP_EQ)
      break;

    /* x = x - t       */
    if((res = mp_sub(&x, &t, &x)) != MP_OKAY)
      goto CLEANUP;

  }

  /* Copy result to output parameter */
  mp_sub_d(&x, 1, &x);
  s_mp_exch(&x, b);

 CLEANUP:
  mp_clear(&x);
 X:
  mp_clear(&t); 

  return res;

} /* end mp_sqrt() */

/* }}} */

/* }}} */

/*------------------------------------------------------------------------*/
/* {{{ Modular arithmetic */

#if MP_MODARITH
/* {{{ mp_addmod(a, b, m, c) */

/*
  mp_addmod(a, b, m, c)

  Compute c = (a + b) mod m
 */

mp_err mp_addmod(mp_int *a, mp_int *b, mp_int *m, mp_int *c)
{
  mp_err  res;

  ARGCHK(a != NULL && b != NULL && m != NULL && c != NULL, MP_BADARG);

  if((res = mp_add(a, b, c)) != MP_OKAY)
    return res;
  if((res = mp_mod(c, m, c)) != MP_OKAY)
    return res;

  return MP_OKAY;

}

/* }}} */

/* {{{ mp_submod(a, b, m, c) */

/*
  mp_submod(a, b, m, c)

  Compute c = (a - b) mod m
 */

mp_err mp_submod(mp_int *a, mp_int *b, mp_int *m, mp_int *c)
{
  mp_err  res;

  ARGCHK(a != NULL && b != NULL && m != NULL && c != NULL, MP_BADARG);

  if((res = mp_sub(a, b, c)) != MP_OKAY)
    return res;
  if((res = mp_mod(c, m, c)) != MP_OKAY)
    return res;

  return MP_OKAY;

}

/* }}} */

/* {{{ mp_mulmod(a, b, m, c) */

/*
  mp_mulmod(a, b, m, c)

  Compute c = (a * b) mod m
 */

mp_err mp_mulmod(mp_int *a, mp_int *b, mp_int *m, mp_int *c)
{
  mp_err  res;

  ARGCHK(a != NULL && b != NULL && m != NULL && c != NULL, MP_BADARG);

  if((res = mp_mul(a, b, c)) != MP_OKAY)
    return res;
  if((res = mp_mod(c, m, c)) != MP_OKAY)
    return res;

  return MP_OKAY;

}

/* }}} */

/* {{{ mp_sqrmod(a, m, c) */

#if MP_SQUARE
mp_err mp_sqrmod(mp_int *a, mp_int *m, mp_int *c)
{
  mp_err  res;

  ARGCHK(a != NULL && m != NULL && c != NULL, MP_BADARG);

  if((res = mp_sqr(a, c)) != MP_OKAY)
    return res;
  if((res = mp_mod(c, m, c)) != MP_OKAY)
    return res;

  return MP_OKAY;

} /* end mp_sqrmod() */
#endif

/* }}} */

/* {{{ mp_exptmod(a, b, m, c) */

/*
  mp_exptmod(a, b, m, c)

  Compute c = (a ** b) mod m.  Uses a standard square-and-multiply
  method with modular reductions at each step. (This is basically the
  same code as mp_expt(), except for the addition of the reductions)
  
  The modular reductions are done using Barrett's algorithm (see
  s_mp_reduce() below for details)
 */

mp_err mp_exptmod(mp_int *a, mp_int *b, mp_int *m, mp_int *c)
{
  mp_int   s, x, mu;
  mp_err   res;
  mp_digit d, *db = DIGITS(b);
  mp_size  ub = USED(b);
  int      dig, bit;

  ARGCHK(a != NULL && b != NULL && c != NULL, MP_BADARG);

  if(mp_cmp_z(b) < 0 || mp_cmp_z(m) <= 0)
    return MP_RANGE;

  if((res = mp_init(&s)) != MP_OKAY)
    return res;
  if((res = mp_init_copy(&x, a)) != MP_OKAY)
    goto X;
  if((res = mp_mod(&x, m, &x)) != MP_OKAY ||
     (res = mp_init(&mu)) != MP_OKAY)
    goto MU;

  mp_set(&s, 1);

  /* mu = b^2k / m */
  s_mp_add_d(&mu, 1); 
  s_mp_lshd(&mu, 2 * USED(m));
  if((res = mp_div(&mu, m, &mu, NULL)) != MP_OKAY)
    goto CLEANUP;

  /* Loop over digits of b in ascending order, except highest order */
  for(dig = 0; dig < (ub - 1); dig++) {
    d = *db++;

    /* Loop over the bits of the lower-order digits */
    for(bit = 0; bit < DIGIT_BIT; bit++) {
      if(d & 1) {
	if((res = s_mp_mul(&s, &x)) != MP_OKAY)
	  goto CLEANUP;
	if((res = s_mp_reduce(&s, m, &mu)) != MP_OKAY)
	  goto CLEANUP;
      }

      d >>= 1;

      if((res = s_mp_sqr(&x)) != MP_OKAY)
	goto CLEANUP;
      if((res = s_mp_reduce(&x, m, &mu)) != MP_OKAY)
	goto CLEANUP;
    }
  }

  /* Now do the last digit... */
  d = *db;

  while(d) {
    if(d & 1) {
      if((res = s_mp_mul(&s, &x)) != MP_OKAY)
	goto CLEANUP;
      if((res = s_mp_reduce(&s, m, &mu)) != MP_OKAY)
	goto CLEANUP;
    }

    d >>= 1;

    if((res = s_mp_sqr(&x)) != MP_OKAY)
      goto CLEANUP;
    if((res = s_mp_reduce(&x, m, &mu)) != MP_OKAY)
      goto CLEANUP;
  }

  s_mp_exch(&s, c);

 CLEANUP:
  mp_clear(&mu);
 MU:
  mp_clear(&x);
 X:
  mp_clear(&s);

  return res;

} /* end mp_exptmod() */

/* }}} */

/* {{{ mp_exptmod_d(a, d, m, c) */

mp_err mp_exptmod_d(mp_int *a, mp_digit d, mp_int *m, mp_int *c)
{
  mp_int   s, x;
  mp_err   res;

  ARGCHK(a != NULL && c != NULL, MP_BADARG);

  if((res = mp_init(&s)) != MP_OKAY)
    return res;
  if((res = mp_init_copy(&x, a)) != MP_OKAY)
    goto X;

  mp_set(&s, 1);

  while(d != 0) {
    if(d & 1) {
      if((res = s_mp_mul(&s, &x)) != MP_OKAY ||
	 (res = mp_mod(&s, m, &s)) != MP_OKAY)
	goto CLEANUP;
    }

    d /= 2;

    if((res = s_mp_sqr(&x)) != MP_OKAY ||
       (res = mp_mod(&x, m, &x)) != MP_OKAY)
      goto CLEANUP;
  }

  s_mp_exch(&s, c);

CLEANUP:
  mp_clear(&x);
X:
  mp_clear(&s);

  return res;

} /* end mp_exptmod_d() */

/* }}} */
#endif /* if MP_MODARITH */

/* }}} */

/*------------------------------------------------------------------------*/
/* {{{ Comparison functions */

/* {{{ mp_cmp_z(a) */

/*
  mp_cmp_z(a)

  Compare a <=> 0.  Returns <0 if a<0, 0 if a=0, >0 if a>0.
 */

int    mp_cmp_z(mp_int *a)
{
  if(SIGN(a) == MP_NEG)
    return MP_LT;
  else if(USED(a) == 1 && DIGIT(a, 0) == 0)
    return MP_EQ;
  else
    return MP_GT;

} /* end mp_cmp_z() */

/* }}} */

/* {{{ mp_cmp_d(a, d) */

/*
  mp_cmp_d(a, d)

  Compare a <=> d.  Returns <0 if a<d, 0 if a=d, >0 if a>d
 */

int    mp_cmp_d(mp_int *a, mp_digit d)
{
  ARGCHK(a != NULL, MP_EQ);

  if(SIGN(a) == MP_NEG)
    return MP_LT;

  return s_mp_cmp_d(a, d);

} /* end mp_cmp_d() */

/* }}} */

/* {{{ mp_cmp(a, b) */

int    mp_cmp(mp_int *a, mp_int *b)
{
  ARGCHK(a != NULL && b != NULL, MP_EQ);

  if(SIGN(a) == SIGN(b)) {
    int  mag;

    if((mag = s_mp_cmp(a, b)) == MP_EQ)
      return MP_EQ;

    if(SIGN(a) == MP_ZPOS)
      return mag;
    else
      return -mag;

  } else if(SIGN(a) == MP_ZPOS) {
    return MP_GT;
  } else {
    return MP_LT;
  }

} /* end mp_cmp() */

/* }}} */

/* {{{ mp_cmp_mag(a, b) */

/*
  mp_cmp_mag(a, b)

  Compares |a| <=> |b|, and returns an appropriate comparison result
 */

int    mp_cmp_mag(mp_int *a, mp_int *b)
{
  ARGCHK(a != NULL && b != NULL, MP_EQ);

  return s_mp_cmp(a, b);

} /* end mp_cmp_mag() */

/* }}} */

/* {{{ mp_cmp_int(a, z) */

/*
  This just converts z to an mp_int, and uses the existing comparison
  routines.  This is sort of inefficient, but it's not clear to me how
  frequently this wil get used anyway.  For small positive constants,
  you can always use mp_cmp_d(), and for zero, there is mp_cmp_z().
 */
int    mp_cmp_int(mp_int *a, long z)
{
  mp_int  tmp;
  int     out;

  ARGCHK(a != NULL, MP_EQ);
  
  mp_init(&tmp); mp_set_int(&tmp, z);
  out = mp_cmp(a, &tmp);
  mp_clear(&tmp);

  return out;

} /* end mp_cmp_int() */

/* }}} */

/* {{{ mp_isodd(a) */

/*
  mp_isodd(a)

  Returns a true (non-zero) value if a is odd, false (zero) otherwise.
 */
int    mp_isodd(mp_int *a)
{
  ARGCHK(a != NULL, 0);

  return (DIGIT(a, 0) & 1);

} /* end mp_isodd() */

/* }}} */

/* {{{ mp_iseven(a) */

int    mp_iseven(mp_int *a)
{
  return !mp_isodd(a);

} /* end mp_iseven() */

/* }}} */

/* }}} */

/*------------------------------------------------------------------------*/
/* {{{ Number theoretic functions */

#if MP_NUMTH
/* {{{ mp_gcd(a, b, c) */

/*
  Like the old mp_gcd() function, except computes the GCD using the
  binary algorithm due to Josef Stein in 1961 (via Knuth).
 */
mp_err mp_gcd(mp_int *a, mp_int *b, mp_int *c)
{
  mp_err   res;
  mp_int   u, v, t;
  mp_size  k = 0;

  ARGCHK(a != NULL && b != NULL && c != NULL, MP_BADARG);

  if(mp_cmp_z(a) == MP_EQ && mp_cmp_z(b) == MP_EQ)
      return MP_RANGE;
  if(mp_cmp_z(a) == MP_EQ) {
    return mp_copy(b, c);
  } else if(mp_cmp_z(b) == MP_EQ) {
    return mp_copy(a, c);
  }

  if((res = mp_init(&t)) != MP_OKAY)
    return res;
  if((res = mp_init_copy(&u, a)) != MP_OKAY)
    goto U;
  if((res = mp_init_copy(&v, b)) != MP_OKAY)
    goto V;

  SIGN(&u) = MP_ZPOS;
  SIGN(&v) = MP_ZPOS;

  /* Divide out common factors of 2 until at least 1 of a, b is even */
  while(mp_iseven(&u) && mp_iseven(&v)) {
    s_mp_div_2(&u);
    s_mp_div_2(&v);
    ++k;
  }

  /* Initialize t */
  if(mp_isodd(&u)) {
    if((res = mp_copy(&v, &t)) != MP_OKAY)
      goto CLEANUP;
    
    /* t = -v */
    if(SIGN(&v) == MP_ZPOS)
      SIGN(&t) = MP_NEG;
    else
      SIGN(&t) = MP_ZPOS;
    
  } else {
    if((res = mp_copy(&u, &t)) != MP_OKAY)
      goto CLEANUP;

  }

  for(;;) {
    while(mp_iseven(&t)) {
      s_mp_div_2(&t);
    }

    if(mp_cmp_z(&t) == MP_GT) {
      if((res = mp_copy(&t, &u)) != MP_OKAY)
	goto CLEANUP;

    } else {
      if((res = mp_copy(&t, &v)) != MP_OKAY)
	goto CLEANUP;

      /* v = -t */
      if(SIGN(&t) == MP_ZPOS)
	SIGN(&v) = MP_NEG;
      else
	SIGN(&v) = MP_ZPOS;
    }

    if((res = mp_sub(&u, &v, &t)) != MP_OKAY)
      goto CLEANUP;

    if(s_mp_cmp_d(&t, 0) == MP_EQ)
      break;
  }

  s_mp_2expt(&v, k);       /* v = 2^k   */
  res = mp_mul(&u, &v, c); /* c = u * v */

 CLEANUP:
  mp_clear(&v);
 V:
  mp_clear(&u);
 U:
  mp_clear(&t);

  return res;

} /* end mp_bgcd() */

/* }}} */

/* {{{ mp_lcm(a, b, c) */

/* We compute the least common multiple using the rule:

   ab = [a, b](a, b)

   ... by computing the product, and dividing out the gcd.
 */

mp_err mp_lcm(mp_int *a, mp_int *b, mp_int *c)
{
  mp_int  gcd, prod;
  mp_err  res;

  ARGCHK(a != NULL && b != NULL && c != NULL, MP_BADARG);

  /* Set up temporaries */
  if((res = mp_init(&gcd)) != MP_OKAY)
    return res;
  if((res = mp_init(&prod)) != MP_OKAY)
    goto GCD;

  if((res = mp_mul(a, b, &prod)) != MP_OKAY)
    goto CLEANUP;
  if((res = mp_gcd(a, b, &gcd)) != MP_OKAY)
    goto CLEANUP;

  res = mp_div(&prod, &gcd, c, NULL);

 CLEANUP:
  mp_clear(&prod);
 GCD:
  mp_clear(&gcd);

  return res;

} /* end mp_lcm() */

/* }}} */

/* {{{ mp_xgcd(a, b, g, x, y) */

/*
  mp_xgcd(a, b, g, x, y)

  Compute g = (a, b) and values x and y satisfying Bezout's identity
  (that is, ax + by = g).  This uses the extended binary GCD algorithm
  based on the Stein algorithm used for mp_gcd()
 */

mp_err mp_xgcd(mp_int *a, mp_int *b, mp_int *g, mp_int *x, mp_int *y)
{
  mp_int   gx, xc, yc, u, v, A, B, C, D;
  mp_int  *clean[9];
  mp_err   res;
  int      last = -1;

  if(mp_cmp_z(b) == 0)
    return MP_RANGE;

  /* Initialize all these variables we need */
  if((res = mp_init(&u)) != MP_OKAY) goto CLEANUP;
  clean[++last] = &u;
  if((res = mp_init(&v)) != MP_OKAY) goto CLEANUP;
  clean[++last] = &v;
  if((res = mp_init(&gx)) != MP_OKAY) goto CLEANUP;
  clean[++last] = &gx;
  if((res = mp_init(&A)) != MP_OKAY) goto CLEANUP;
  clean[++last] = &A;
  if((res = mp_init(&B)) != MP_OKAY) goto CLEANUP;
  clean[++last] = &B;
  if((res = mp_init(&C)) != MP_OKAY) goto CLEANUP;
  clean[++last] = &C;
  if((res = mp_init(&D)) != MP_OKAY) goto CLEANUP;
  clean[++last] = &D;
  if((res = mp_init_copy(&xc, a)) != MP_OKAY) goto CLEANUP;
  clean[++last] = &xc;
  mp_abs(&xc, &xc);
  if((res = mp_init_copy(&yc, b)) != MP_OKAY) goto CLEANUP;
  clean[++last] = &yc;
  mp_abs(&yc, &yc);

  mp_set(&gx, 1);

  /* Divide by two until at least one of them is even */
  while(mp_iseven(&xc) && mp_iseven(&yc)) {
    s_mp_div_2(&xc);
    s_mp_div_2(&yc);
    if((res = s_mp_mul_2(&gx)) != MP_OKAY)
      goto CLEANUP;
  }

  mp_copy(&xc, &u);
  mp_copy(&yc, &v);
  mp_set(&A, 1); mp_set(&D, 1);

  /* Loop through binary GCD algorithm */
  for(;;) {
    while(mp_iseven(&u)) {
      s_mp_div_2(&u);

      if(mp_iseven(&A) && mp_iseven(&B)) {
	s_mp_div_2(&A); s_mp_div_2(&B);
      } else {
	if((res = mp_add(&A, &yc, &A)) != MP_OKAY) goto CLEANUP;
	s_mp_div_2(&A);
	if((res = mp_sub(&B, &xc, &B)) != MP_OKAY) goto CLEANUP;
	s_mp_div_2(&B);
      }
    }

    while(mp_iseven(&v)) {
      s_mp_div_2(&v);

      if(mp_iseven(&C) && mp_iseven(&D)) {
	s_mp_div_2(&C); s_mp_div_2(&D);
      } else {
	if((res = mp_add(&C, &yc, &C)) != MP_OKAY) goto CLEANUP;
	s_mp_div_2(&C);
	if((res = mp_sub(&D, &xc, &D)) != MP_OKAY) goto CLEANUP;
	s_mp_div_2(&D);
      }
    }

    if(mp_cmp(&u, &v) >= 0) {
      if((res = mp_sub(&u, &v, &u)) != MP_OKAY) goto CLEANUP;
      if((res = mp_sub(&A, &C, &A)) != MP_OKAY) goto CLEANUP;
      if((res = mp_sub(&B, &D, &B)) != MP_OKAY) goto CLEANUP;

    } else {
      if((res = mp_sub(&v, &u, &v)) != MP_OKAY) goto CLEANUP;
      if((res = mp_sub(&C, &A, &C)) != MP_OKAY) goto CLEANUP;
      if((res = mp_sub(&D, &B, &D)) != MP_OKAY) goto CLEANUP;

    }

    /* If we're done, copy results to output */
    if(mp_cmp_z(&u) == 0) {
      if(x)
	if((res = mp_copy(&C, x)) != MP_OKAY) goto CLEANUP;

      if(y)
	if((res = mp_copy(&D, y)) != MP_OKAY) goto CLEANUP;
      
      if(g)
	if((res = mp_mul(&gx, &v, g)) != MP_OKAY) goto CLEANUP;

      break;
    }
  }

 CLEANUP:
  while(last >= 0)
    mp_clear(clean[last--]);

  return res;

} /* end mp_xgcd() */

/* }}} */

/* {{{ mp_invmod(a, m, c) */

/*
  mp_invmod(a, m, c)

  Compute c = a^-1 (mod m), if there is an inverse for a (mod m).
  This is equivalent to the question of whether (a, m) = 1.  If not,
  MP_UNDEF is returned, and there is no inverse.
 */

mp_err mp_invmod(mp_int *a, mp_int *m, mp_int *c)
{
  mp_int  g, x;
  mp_err  res;

  ARGCHK(a && m && c, MP_BADARG);

  if(mp_cmp_z(a) == 0 || mp_cmp_z(m) == 0)
    return MP_RANGE;

  if((res = mp_init(&g)) != MP_OKAY)
    return res;
  if((res = mp_init(&x)) != MP_OKAY)
    goto X;

  if((res = mp_xgcd(a, m, &g, &x, NULL)) != MP_OKAY)
    goto CLEANUP;

  if(mp_cmp_d(&g, 1) != MP_EQ) {
    res = MP_UNDEF;
    goto CLEANUP;
  }

  res = mp_mod(&x, m, c);
  SIGN(c) = SIGN(a);

CLEANUP:
  mp_clear(&x);
X:
  mp_clear(&g);

  return res;

} /* end mp_invmod() */

/* }}} */
#endif /* if MP_NUMTH */

/* }}} */

/*------------------------------------------------------------------------*/
/* {{{ mp_print(mp, ofp) */

#if MP_IOFUNC
/*
  mp_print(mp, ofp)

  Print a textual representation of the given mp_int on the output
  stream 'ofp'.  Output is generated using the internal radix.
 */

void   mp_print(mp_int *mp, FILE *ofp)
{
  int   ix;

  if(mp == NULL || ofp == NULL)
    return;

  fputc((SIGN(mp) == MP_NEG) ? '-' : '+', ofp);

  for(ix = USED(mp) - 1; ix >= 0; ix--) {
    fprintf(ofp, DIGIT_FMT, DIGIT(mp, ix));
  }

} /* end mp_print() */

#endif /* if MP_IOFUNC */

/* }}} */

/*------------------------------------------------------------------------*/
/* {{{ More I/O Functions */

/* {{{ mp_read_signed_bin(mp, str, len) */

/* 
   mp_read_signed_bin(mp, str, len)

   Read in a raw value (base 256) into the given mp_int
 */

mp_err  mp_read_signed_bin(mp_int *mp, unsigned char *str, int len)
{
  mp_err         res;

  ARGCHK(mp != NULL && str != NULL && len > 0, MP_BADARG);

  if((res = mp_read_unsigned_bin(mp, str + 1, len - 1)) == MP_OKAY) {
    /* Get sign from first byte */
    if(str[0])
      SIGN(mp) = MP_NEG;
    else
      SIGN(mp) = MP_ZPOS;
  }

  return res;

} /* end mp_read_signed_bin() */

/* }}} */

/* {{{ mp_signed_bin_size(mp) */

int    mp_signed_bin_size(mp_int *mp)
{
  ARGCHK(mp != NULL, 0);

  return mp_unsigned_bin_size(mp) + 1;

} /* end mp_signed_bin_size() */

/* }}} */

/* {{{ mp_to_signed_bin(mp, str) */

mp_err mp_to_signed_bin(mp_int *mp, unsigned char *str)
{
  ARGCHK(mp != NULL && str != NULL, MP_BADARG);

  /* Caller responsible for allocating enough memory (use mp_raw_size(mp)) */
  str[0] = (char)SIGN(mp);

  return mp_to_unsigned_bin(mp, str + 1);

} /* end mp_to_signed_bin() */

/* }}} */

/* {{{ mp_read_unsigned_bin(mp, str, len) */

/*
  mp_read_unsigned_bin(mp, str, len)

  Read in an unsigned value (base 256) into the given mp_int
 */

mp_err  mp_read_unsigned_bin(mp_int *mp, unsigned char *str, int len)
{
  int     ix;
  mp_err  res;

  ARGCHK(mp != NULL && str != NULL && len > 0, MP_BADARG);

  mp_zero(mp);

  for(ix = 0; ix < len; ix++) {
    if((res = s_mp_mul_2d(mp, CHAR_BIT)) != MP_OKAY)
      return res;

    if((res = mp_add_d(mp, str[ix], mp)) != MP_OKAY)
      return res;
  }
  
  return MP_OKAY;
  
} /* end mp_read_unsigned_bin() */

/* }}} */

/* {{{ mp_unsigned_bin_size(mp) */

int     mp_unsigned_bin_size(mp_int *mp) 
{
  mp_digit   topdig;
  int        count;

  ARGCHK(mp != NULL, 0);

  /* Special case for the value zero */
  if(USED(mp) == 1 && DIGIT(mp, 0) == 0)
    return 1;

  count = (USED(mp) - 1) * sizeof(mp_digit);
  topdig = DIGIT(mp, USED(mp) - 1);

  while(topdig != 0) {
    ++count;
    topdig >>= CHAR_BIT;
  }

  return count;

} /* end mp_unsigned_bin_size() */

/* }}} */

/* {{{ mp_to_unsigned_bin(mp, str) */

mp_err mp_to_unsigned_bin(mp_int *mp, unsigned char *str)
{
  mp_digit      *dp, *end, d;
  unsigned char *spos;

  ARGCHK(mp != NULL && str != NULL, MP_BADARG);

  dp = DIGITS(mp);
  end = dp + USED(mp) - 1;
  spos = str;

  /* Special case for zero, quick test */
  if(dp == end && *dp == 0) {
    *str = '\0';
    return MP_OKAY;
  }

  /* Generate digits in reverse order */
  while(dp < end) {
    int      ix;

    d = *dp;
    for(ix = 0; ix < sizeof(mp_digit); ++ix) {
      *spos = d & UCHAR_MAX;
      d >>= CHAR_BIT;
      ++spos;
    }

    ++dp;
  }

  /* Now handle last digit specially, high order zeroes are not written */
  d = *end;
  while(d != 0) {
    *spos = d & UCHAR_MAX;
    d >>= CHAR_BIT;
    ++spos;
  }

  /* Reverse everything to get digits in the correct order */
  while(--spos > str) {
    unsigned char t = *str;
    *str = *spos;
    *spos = t;

    ++str;
  }

  return MP_OKAY;

} /* end mp_to_unsigned_bin() */

/* }}} */

/* {{{ mp_count_bits(mp) */

int    mp_count_bits(mp_int *mp)
{
  int      len;
  mp_digit d;

  ARGCHK(mp != NULL, MP_BADARG);

  len = DIGIT_BIT * (USED(mp) - 1);
  d = DIGIT(mp, USED(mp) - 1);

  while(d != 0) {
    ++len;
    d >>= 1;
  }

  return len;
  
} /* end mp_count_bits() */

/* }}} */

/* {{{ mp_read_radix(mp, str, radix) */

/*
  mp_read_radix(mp, str, radix)

  Read an integer from the given string, and set mp to the resulting
  value.  The input is presumed to be in base 10.  Leading non-digit
  characters are ignored, and the function reads until a non-digit
  character or the end of the string.
 */

mp_err  mp_read_radix(mp_int *mp, unsigned char *str, int radix)
{
  int     ix = 0, val = 0;
  mp_err  res;
  mp_sign sig = MP_ZPOS;

  ARGCHK(mp != NULL && str != NULL && radix >= 2 && radix <= MAX_RADIX, 
	 MP_BADARG);

  mp_zero(mp);

  /* Skip leading non-digit characters until a digit or '-' or '+' */
  while(str[ix] && 
	(s_mp_tovalue(str[ix], radix) < 0) && 
	str[ix] != '-' &&
	str[ix] != '+') {
    ++ix;
  }

  if(str[ix] == '-') {
    sig = MP_NEG;
    ++ix;
  } else if(str[ix] == '+') {
    sig = MP_ZPOS; /* this is the default anyway... */
    ++ix;
  }

  while((val = s_mp_tovalue(str[ix], radix)) >= 0) {
    if((res = s_mp_mul_d(mp, radix)) != MP_OKAY)
      return res;
    if((res = s_mp_add_d(mp, val)) != MP_OKAY)
      return res;
    ++ix;
  }

  if(s_mp_cmp_d(mp, 0) == MP_EQ)
    SIGN(mp) = MP_ZPOS;
  else
    SIGN(mp) = sig;

  return MP_OKAY;

} /* end mp_read_radix() */

/* }}} */

/* {{{ mp_radix_size(mp, radix) */

int    mp_radix_size(mp_int *mp, int radix)
{
  int  len;
  ARGCHK(mp != NULL, 0);

  len = s_mp_outlen(mp_count_bits(mp), radix) + 1; /* for NUL terminator */

  if(mp_cmp_z(mp) < 0)
    ++len; /* for sign */

  return len;

} /* end mp_radix_size() */

/* }}} */

/* {{{ mp_value_radix_size(num, qty, radix) */

/* num = number of digits
   qty = number of bits per digit
   radix = target base
   
   Return the number of digits in the specified radix that would be
   needed to express 'num' digits of 'qty' bits each.
 */
int    mp_value_radix_size(int num, int qty, int radix)
{
  ARGCHK(num >= 0 && qty > 0 && radix >= 2 && radix <= MAX_RADIX, 0);

  return s_mp_outlen(num * qty, radix);

} /* end mp_value_radix_size() */

/* }}} */

/* {{{ mp_toradix(mp, str, radix) */

mp_err mp_toradix(mp_int *mp, unsigned char *str, int radix)
{
  int  ix, pos = 0;

  ARGCHK(mp != NULL && str != NULL, MP_BADARG);
  ARGCHK(radix > 1 && radix <= MAX_RADIX, MP_RANGE);

  if(mp_cmp_z(mp) == MP_EQ) {
    str[0] = '0';
    str[1] = '\0';
  } else {
    mp_err   res;
    mp_int   tmp;
    mp_sign  sgn;
    mp_digit rem, rdx = (mp_digit)radix;
    char     ch;

    if((res = mp_init_copy(&tmp, mp)) != MP_OKAY)
      return res;

    /* Save sign for later, and take absolute value */
    sgn = SIGN(&tmp); SIGN(&tmp) = MP_ZPOS;

    /* Generate output digits in reverse order      */
    while(mp_cmp_z(&tmp) != 0) {
      if((res = s_mp_div_d(&tmp, rdx, &rem)) != MP_OKAY) {
	mp_clear(&tmp);
	return res;
      }

      /* Generate digits, use capital letters */
      ch = s_mp_todigit(rem, radix, 0);

      str[pos++] = ch;
    }

    /* Add - sign if original value was negative */
    if(sgn == MP_NEG)
      str[pos++] = '-';

    /* Add trailing NUL to end the string        */
    str[pos--] = '\0';

    /* Reverse the digits and sign indicator     */
    ix = 0;
    while(ix < pos) {
      char tmp = str[ix];

      str[ix] = str[pos];
      str[pos] = tmp;
      ++ix;
      --pos;
    }
    
    mp_clear(&tmp);
  }

  return MP_OKAY;

} /* end mp_toradix() */

/* }}} */

/* {{{ mp_char2value(ch, r) */

int    mp_char2value(char ch, int r)
{
  return s_mp_tovalue(ch, r);

} /* end mp_tovalue() */

/* }}} */

/* }}} */

/* {{{ mp_strerror(ec) */

/*
  mp_strerror(ec)

  Return a string describing the meaning of error code 'ec'.  The
  string returned is allocated in static memory, so the caller should
  not attempt to modify or free the memory associated with this
  string.
 */
const char  *mp_strerror(mp_err ec)
{
  int   aec = (ec < 0) ? -ec : ec;

  /* Code values are negative, so the senses of these comparisons
     are accurate */
  if(ec < MP_LAST_CODE || ec > MP_OKAY) {
    return mp_err_string[0];  /* unknown error code */
  } else {
    return mp_err_string[aec + 1];
  }

} /* end mp_strerror() */

/* }}} */

/*========================================================================*/
/*------------------------------------------------------------------------*/
/* Static function definitions (internal use only)                        */

/* {{{ Memory management */

/* {{{ s_mp_grow(mp, min) */

/* Make sure there are at least 'min' digits allocated to mp              */
mp_err   s_mp_grow(mp_int *mp, mp_size min)
{
  if(min > ALLOC(mp)) {
    mp_digit   *tmp;

    /* Set min to next nearest default precision block size */
    min = ((min + (s_mp_defprec - 1)) / s_mp_defprec) * s_mp_defprec;

    if((tmp = s_mp_alloc(min, sizeof(mp_digit))) == NULL)
      return MP_MEM;

    s_mp_copy(DIGITS(mp), tmp, USED(mp));

#if MP_CRYPTO
    s_mp_setz(DIGITS(mp), ALLOC(mp));
#endif
    s_mp_free(DIGITS(mp));
    DIGITS(mp) = tmp;
    ALLOC(mp) = min;
  }

  return MP_OKAY;

} /* end s_mp_grow() */

/* }}} */

/* {{{ s_mp_pad(mp, min) */

/* Make sure the used size of mp is at least 'min', growing if needed     */
mp_err   s_mp_pad(mp_int *mp, mp_size min)
{
  if(min > USED(mp)) {
    mp_err  res;

    /* Make sure there is room to increase precision  */
    if(min > ALLOC(mp) && (res = s_mp_grow(mp, min)) != MP_OKAY)
      return res;

    /* Increase precision; should already be 0-filled */
    USED(mp) = min;
  }

  return MP_OKAY;

} /* end s_mp_pad() */

/* }}} */

/* {{{ s_mp_setz(dp, count) */

#if MP_MACRO == 0
/* Set 'count' digits pointed to by dp to be zeroes                       */
void s_mp_setz(mp_digit *dp, mp_size count)
{
#if MP_MEMSET == 0
  int  ix;

  for(ix = 0; ix < count; ix++)
    dp[ix] = 0;
#else
  memset(dp, 0, count * sizeof(mp_digit));
#endif

} /* end s_mp_setz() */
#endif

/* }}} */

/* {{{ s_mp_copy(sp, dp, count) */

#if MP_MACRO == 0
/* Copy 'count' digits from sp to dp                                      */
void s_mp_copy(mp_digit *sp, mp_digit *dp, mp_size count)
{
#if MP_MEMCPY == 0
  int  ix;

  for(ix = 0; ix < count; ix++)
    dp[ix] = sp[ix];
#else
  memcpy(dp, sp, count * sizeof(mp_digit));
#endif

} /* end s_mp_copy() */
#endif

/* }}} */

/* {{{ s_mp_alloc(nb, ni) */

#if MP_MACRO == 0
/* Allocate ni records of nb bytes each, and return a pointer to that     */
void    *s_mp_alloc(size_t nb, size_t ni)
{
  return calloc(nb, ni);

} /* end s_mp_alloc() */
#endif

/* }}} */

/* {{{ s_mp_free(ptr) */

#if MP_MACRO == 0
/* Free the memory pointed to by ptr                                      */
void     s_mp_free(void *ptr)
{
  if(ptr)
    free(ptr);

} /* end s_mp_free() */
#endif

/* }}} */

/* {{{ s_mp_clamp(mp) */

/* Remove leading zeroes from the given value                             */
void     s_mp_clamp(mp_int *mp)
{
  mp_size   du = USED(mp);
  mp_digit *zp = DIGITS(mp) + du - 1;

  while(du > 1 && !*zp--)
    --du;

  USED(mp) = du;

} /* end s_mp_clamp() */


/* }}} */

/* {{{ s_mp_exch(a, b) */

/* Exchange the data for a and b; (b, a) = (a, b)                         */
void     s_mp_exch(mp_int *a, mp_int *b)
{
  mp_int   tmp;

  tmp = *a;
  *a = *b;
  *b = tmp;

} /* end s_mp_exch() */

/* }}} */

/* }}} */

/* {{{ Arithmetic helpers */

/* {{{ s_mp_lshd(mp, p) */

/* 
   Shift mp leftward by p digits, growing if needed, and zero-filling
   the in-shifted digits at the right end.  This is a convenient
   alternative to multiplication by powers of the radix
 */   

mp_err   s_mp_lshd(mp_int *mp, mp_size p)
{
  mp_err   res;
  mp_size  pos;
  mp_digit *dp;
  int     ix;

  if(p == 0)
    return MP_OKAY;

  if((res = s_mp_pad(mp, USED(mp) + p)) != MP_OKAY)
    return res;

  pos = USED(mp) - 1;
  dp = DIGITS(mp);

  /* Shift all the significant figures over as needed */
  for(ix = pos - p; ix >= 0; ix--) 
    dp[ix + p] = dp[ix];

  /* Fill the bottom digits with zeroes */
  for(ix = 0; ix < p; ix++)
    dp[ix] = 0;

  return MP_OKAY;

} /* end s_mp_lshd() */

/* }}} */

/* {{{ s_mp_rshd(mp, p) */

/* 
   Shift mp rightward by p digits.  Maintains the invariant that
   digits above the precision are all zero.  Digits shifted off the
   end are lost.  Cannot fail.
 */

void     s_mp_rshd(mp_int *mp, mp_size p)
{
  mp_size  ix;
  mp_digit *dp;

  if(p == 0)
    return;

  /* Shortcut when all digits are to be shifted off */
  if(p >= USED(mp)) {
    s_mp_setz(DIGITS(mp), ALLOC(mp));
    USED(mp) = 1;
    SIGN(mp) = MP_ZPOS;
    return;
  }

  /* Shift all the significant figures over as needed */
  dp = DIGITS(mp);
  for(ix = p; ix < USED(mp); ix++)
    dp[ix - p] = dp[ix];

  /* Fill the top digits with zeroes */
  ix -= p;
  while(ix < USED(mp))
    dp[ix++] = 0;

  /* Strip off any leading zeroes    */
  s_mp_clamp(mp);

} /* end s_mp_rshd() */

/* }}} */

/* {{{ s_mp_div_2(mp) */

/* Divide by two -- take advantage of radix properties to do it fast      */
void     s_mp_div_2(mp_int *mp)
{
  s_mp_div_2d(mp, 1);

} /* end s_mp_div_2() */

/* }}} */

/* {{{ s_mp_mul_2(mp) */

mp_err s_mp_mul_2(mp_int *mp)
{
  int      ix;
  mp_digit kin = 0, kout, *dp = DIGITS(mp);
  mp_err   res;

  /* Shift digits leftward by 1 bit */
  for(ix = 0; ix < USED(mp); ix++) {
    kout = (dp[ix] >> (DIGIT_BIT - 1)) & 1;
    dp[ix] = (dp[ix] << 1) | kin;

    kin = kout;
  }

  /* Deal with rollover from last digit */
  if(kin) {
    if(ix >= ALLOC(mp)) {
      if((res = s_mp_grow(mp, ALLOC(mp) + 1)) != MP_OKAY)
	return res;
      dp = DIGITS(mp);
    }

    dp[ix] = kin;
    USED(mp) += 1;
  }

  return MP_OKAY;

} /* end s_mp_mul_2() */

/* }}} */

/* {{{ s_mp_mod_2d(mp, d) */

/*
  Remainder the integer by 2^d, where d is a number of bits.  This
  amounts to a bitwise AND of the value, and does not require the full
  division code
 */
void     s_mp_mod_2d(mp_int *mp, mp_digit d)
{
  unsigned int  ndig = (d / DIGIT_BIT), nbit = (d % DIGIT_BIT);
  unsigned int  ix;
  mp_digit      dmask, *dp = DIGITS(mp);

  if(ndig >= USED(mp))
    return;

  /* Flush all the bits above 2^d in its digit */
  dmask = (1 << nbit) - 1;
  dp[ndig] &= dmask;

  /* Flush all digits above the one with 2^d in it */
  for(ix = ndig + 1; ix < USED(mp); ix++)
    dp[ix] = 0;

  s_mp_clamp(mp);

} /* end s_mp_mod_2d() */

/* }}} */

/* {{{ s_mp_mul_2d(mp, d) */

/*
  Multiply by the integer 2^d, where d is a number of bits.  This
  amounts to a bitwise shift of the value, and does not require the
  full multiplication code.
 */
mp_err    s_mp_mul_2d(mp_int *mp, mp_digit d)
{
  mp_err   res;
  mp_digit save, next, mask, *dp;
  mp_size  used;
  int      ix;

  if((res = s_mp_lshd(mp, d / DIGIT_BIT)) != MP_OKAY)
    return res;

  dp = DIGITS(mp); used = USED(mp);
  d %= DIGIT_BIT;

  mask = (1 << d) - 1;

  /* If the shift requires another digit, make sure we've got one to
     work with */
  if((dp[used - 1] >> (DIGIT_BIT - d)) & mask) {
    if((res = s_mp_grow(mp, used + 1)) != MP_OKAY)
      return res;
    dp = DIGITS(mp);
  }

  /* Do the shifting... */
  save = 0;
  for(ix = 0; ix < used; ix++) {
    next = (dp[ix] >> (DIGIT_BIT - d)) & mask;
    dp[ix] = (dp[ix] << d) | save;
    save = next;
  }

  /* If, at this point, we have a nonzero carryout into the next
     digit, we'll increase the size by one digit, and store it...
   */
  if(save) {
    dp[used] = save;
    USED(mp) += 1;
  }

  s_mp_clamp(mp);
  return MP_OKAY;

} /* end s_mp_mul_2d() */

/* }}} */

/* {{{ s_mp_div_2d(mp, d) */

/*
  Divide the integer by 2^d, where d is a number of bits.  This
  amounts to a bitwise shift of the value, and does not require the
  full division code (used in Barrett reduction, see below)
 */
void     s_mp_div_2d(mp_int *mp, mp_digit d)
{
  int       ix;
  mp_digit  save, next, mask, *dp = DIGITS(mp);

  s_mp_rshd(mp, d / DIGIT_BIT);
  d %= DIGIT_BIT;

  mask = (1 << d) - 1;

  save = 0;
  for(ix = USED(mp) - 1; ix >= 0; ix--) {
    next = dp[ix] & mask;
    dp[ix] = (dp[ix] >> d) | (save << (DIGIT_BIT - d));
    save = next;
  }

  s_mp_clamp(mp);

} /* end s_mp_div_2d() */

/* }}} */

/* {{{ s_mp_norm(a, b) */

/*
  s_mp_norm(a, b)

  Normalize a and b for division, where b is the divisor.  In order
  that we might make good guesses for quotient digits, we want the
  leading digit of b to be at least half the radix, which we
  accomplish by multiplying a and b by a constant.  This constant is
  returned (so that it can be divided back out of the remainder at the
  end of the division process).

  We multiply by the smallest power of 2 that gives us a leading digit
  at least half the radix.  By choosing a power of 2, we simplify the 
  multiplication and division steps to simple shifts.
 */
mp_digit s_mp_norm(mp_int *a, mp_int *b)
{
  mp_digit  t, d = 0;

  t = DIGIT(b, USED(b) - 1);
  while(t < (RADIX / 2)) {
    t <<= 1;
    ++d;
  }
    
  if(d != 0) {
    s_mp_mul_2d(a, d);
    s_mp_mul_2d(b, d);
  }

  return d;

} /* end s_mp_norm() */

/* }}} */

/* }}} */

/* {{{ Primitive digit arithmetic */

/* {{{ s_mp_add_d(mp, d) */

/* Add d to |mp| in place                                                 */
mp_err   s_mp_add_d(mp_int *mp, mp_digit d)    /* unsigned digit addition */
{
  mp_word   w, k = 0;
  mp_size   ix = 1, used = USED(mp);
  mp_digit *dp = DIGITS(mp);

  w = dp[0] + d;
  dp[0] = ACCUM(w);
  k = CARRYOUT(w);

  while(ix < used && k) {
    w = dp[ix] + k;
    dp[ix] = ACCUM(w);
    k = CARRYOUT(w);
    ++ix;
  }

  if(k != 0) {
    mp_err  res;

    if((res = s_mp_pad(mp, USED(mp) + 1)) != MP_OKAY)
      return res;

    DIGIT(mp, ix) = k;
  }

  return MP_OKAY;

} /* end s_mp_add_d() */

/* }}} */

/* {{{ s_mp_sub_d(mp, d) */

/* Subtract d from |mp| in place, assumes |mp| > d                        */
mp_err   s_mp_sub_d(mp_int *mp, mp_digit d)    /* unsigned digit subtract */
{
  mp_word   w, b = 0;
  mp_size   ix = 1, used = USED(mp);
  mp_digit *dp = DIGITS(mp);

  /* Compute initial subtraction    */
  w = (RADIX + dp[0]) - d;
  b = CARRYOUT(w) ? 0 : 1;
  dp[0] = ACCUM(w);

  /* Propagate borrows leftward     */
  while(b && ix < used) {
    w = (RADIX + dp[ix]) - b;
    b = CARRYOUT(w) ? 0 : 1;
    dp[ix] = ACCUM(w);
    ++ix;
  }

  /* Remove leading zeroes          */
  s_mp_clamp(mp);

  /* If we have a borrow out, it's a violation of the input invariant */
  if(b)
    return MP_RANGE;
  else
    return MP_OKAY;

} /* end s_mp_sub_d() */

/* }}} */

/* {{{ s_mp_mul_d(a, d) */

/* Compute a = a * d, single digit multiplication                         */
mp_err   s_mp_mul_d(mp_int *a, mp_digit d)
{
  mp_word w, k = 0;
  mp_size ix, max;
  mp_err  res;
  mp_digit *dp = DIGITS(a);

  /*
    Single-digit multiplication will increase the precision of the
    output by at most one digit.  However, we can detect when this
    will happen -- if the high-order digit of a, times d, gives a
    two-digit result, then the precision of the result will increase;
    otherwise it won't.  We use this fact to avoid calling s_mp_pad()
    unless absolutely necessary.
   */
  max = USED(a);
  w = dp[max - 1] * d;
  if(CARRYOUT(w) != 0) {
    if((res = s_mp_pad(a, max + 1)) != MP_OKAY)
      return res;
    dp = DIGITS(a);
  }

  for(ix = 0; ix < max; ix++) {
    w = (dp[ix] * d) + k;
    dp[ix] = ACCUM(w);
    k = CARRYOUT(w);
  }

  /* If there is a precision increase, take care of it here; the above
     test guarantees we have enough storage to do this safely.
   */
  if(k) {
    dp[max] = k; 
    USED(a) = max + 1;
  }

  s_mp_clamp(a);

  return MP_OKAY;
  
} /* end s_mp_mul_d() */

/* }}} */

/* {{{ s_mp_div_d(mp, d, r) */

/*
  s_mp_div_d(mp, d, r)

  Compute the quotient mp = mp / d and remainder r = mp mod d, for a
  single digit d.  If r is null, the remainder will be discarded.
 */

mp_err   s_mp_div_d(mp_int *mp, mp_digit d, mp_digit *r)
{
  mp_word   w = 0, t;
  mp_int    quot;
  mp_err    res;
  mp_digit *dp = DIGITS(mp), *qp;
  int       ix;

  if(d == 0)
    return MP_RANGE;

  /* Make room for the quotient */
  if((res = mp_init_size(&quot, USED(mp))) != MP_OKAY)
    return res;

  USED(&quot) = USED(mp); /* so clamping will work below */
  qp = DIGITS(&quot);

  /* Divide without subtraction */
  for(ix = USED(mp) - 1; ix >= 0; ix--) {
    w = (w << DIGIT_BIT) | dp[ix];

    if(w >= d) {
      t = w / d;
      w = w % d;
    } else {
      t = 0;
    }

    qp[ix] = t;
  }

  /* Deliver the remainder, if desired */
  if(r)
    *r = w;

  s_mp_clamp(&quot);
  mp_exch(&quot, mp);
  mp_clear(&quot);

  return MP_OKAY;

} /* end s_mp_div_d() */

/* }}} */

/* }}} */

/* {{{ Primitive full arithmetic */

/* {{{ s_mp_add(a, b) */

/* Compute a = |a| + |b|                                                  */
mp_err   s_mp_add(mp_int *a, mp_int *b)        /* magnitude addition      */
{
  mp_word   w = 0;
  mp_digit *pa, *pb;
  mp_size   ix, used = USED(b);
  mp_err    res;

  /* Make sure a has enough precision for the output value */
  if((used > USED(a)) && (res = s_mp_pad(a, used)) != MP_OKAY)
    return res;

  /*
    Add up all digits up to the precision of b.  If b had initially
    the same precision as a, or greater, we took care of it by the
    padding step above, so there is no problem.  If b had initially
    less precision, we'll have to make sure the carry out is duly
    propagated upward among the higher-order digits of the sum.
   */
  pa = DIGITS(a);
  pb = DIGITS(b);
  for(ix = 0; ix < used; ++ix) {
    w += *pa + *pb++;
    *pa++ = ACCUM(w);
    w = CARRYOUT(w);
  }

  /* If we run out of 'b' digits before we're actually done, make
     sure the carries get propagated upward...  
   */
  used = USED(a);
  while(w && ix < used) {
    w += *pa;
    *pa++ = ACCUM(w);
    w = CARRYOUT(w);
    ++ix;
  }

  /* If there's an overall carry out, increase precision and include
     it.  We could have done this initially, but why touch the memory
     allocator unless we're sure we have to?
   */
  if(w) {
    if((res = s_mp_pad(a, used + 1)) != MP_OKAY)
      return res;

    DIGIT(a, ix) = w;  /* pa may not be valid after s_mp_pad() call */
  }

  return MP_OKAY;

} /* end s_mp_add() */

/* }}} */

/* {{{ s_mp_sub(a, b) */

/* Compute a = |a| - |b|, assumes |a| >= |b|                              */
mp_err   s_mp_sub(mp_int *a, mp_int *b)        /* magnitude subtract      */
{
  mp_word   w = 0;
  mp_digit *pa, *pb;
  mp_size   ix, used = USED(b);

  /*
    Subtract and propagate borrow.  Up to the precision of b, this
    accounts for the digits of b; after that, we just make sure the
    carries get to the right place.  This saves having to pad b out to
    the precision of a just to make the loops work right...
   */
  pa = DIGITS(a);
  pb = DIGITS(b);

  for(ix = 0; ix < used; ++ix) {
    w = (RADIX + *pa) - w - *pb++;
    *pa++ = ACCUM(w);
    w = CARRYOUT(w) ? 0 : 1;
  }

  used = USED(a);
  while(ix < used) {
    w = RADIX + *pa - w;
    *pa++ = ACCUM(w);
    w = CARRYOUT(w) ? 0 : 1;
    ++ix;
  }

  /* Clobber any leading zeroes we created    */
  s_mp_clamp(a);

  /* 
     If there was a borrow out, then |b| > |a| in violation
     of our input invariant.  We've already done the work,
     but we'll at least complain about it...
   */
  if(w)
    return MP_RANGE;
  else
    return MP_OKAY;

} /* end s_mp_sub() */

/* }}} */

mp_err   s_mp_reduce(mp_int *x, mp_int *m, mp_int *mu)
{
  mp_int   q;
  mp_err   res;
  mp_size  um = USED(m);

  if((res = mp_init_copy(&q, x)) != MP_OKAY)
    return res;

  s_mp_rshd(&q, um - 1);       /* q1 = x / b^(k-1)  */
  s_mp_mul(&q, mu);            /* q2 = q1 * mu      */
  s_mp_rshd(&q, um + 1);       /* q3 = q2 / b^(k+1) */

  /* x = x mod b^(k+1), quick (no division) */
  s_mp_mod_2d(x, (mp_digit)(DIGIT_BIT * (um + 1)));

  /* q = q * m mod b^(k+1), quick (no division), uses the short multiplier */
#ifndef SHRT_MUL
  s_mp_mul(&q, m);
  s_mp_mod_2d(&q, (mp_digit)(DIGIT_BIT * (um + 1)));
#else
  s_mp_mul_dig(&q, m, um + 1);
#endif  

  /* x = x - q */
  if((res = mp_sub(x, &q, x)) != MP_OKAY)
    goto CLEANUP;

  /* If x < 0, add b^(k+1) to it */
  if(mp_cmp_z(x) < 0) {
    mp_set(&q, 1);
    if((res = s_mp_lshd(&q, um + 1)) != MP_OKAY)
      goto CLEANUP;
    if((res = mp_add(x, &q, x)) != MP_OKAY)
      goto CLEANUP;
  }

  /* Back off if it's too big */
  while(mp_cmp(x, m) >= 0) {
    if((res = s_mp_sub(x, m)) != MP_OKAY)
      break;
  }

 CLEANUP:
  mp_clear(&q);

  return res;

} /* end s_mp_reduce() */



/* {{{ s_mp_mul(a, b) */

/* Compute a = |a| * |b|                                                  */
mp_err   s_mp_mul(mp_int *a, mp_int *b)
{
  mp_word   w, k = 0;
  mp_int    tmp;
  mp_err    res;
  mp_size   ix, jx, ua = USED(a), ub = USED(b);
  mp_digit *pa, *pb, *pt, *pbt;

  if((res = mp_init_size(&tmp, ua + ub)) != MP_OKAY)
    return res;

  /* This has the effect of left-padding with zeroes... */
  USED(&tmp) = ua + ub;

  /* We're going to need the base value each iteration */
  pbt = DIGITS(&tmp);

  /* Outer loop:  Digits of b */

  pb = DIGITS(b);
  for(ix = 0; ix < ub; ++ix, ++pb) {
    if(*pb == 0) 
      continue;

    /* Inner product:  Digits of a */
    pa = DIGITS(a);
    for(jx = 0; jx < ua; ++jx, ++pa) {
      pt = pbt + ix + jx;
      w = *pb * *pa + k + *pt;
      *pt = ACCUM(w);
      k = CARRYOUT(w);
    }

    pbt[ix + jx] = k;
    k = 0;
  }

  s_mp_clamp(&tmp);
  s_mp_exch(&tmp, a);

  mp_clear(&tmp);

  return MP_OKAY;

} /* end s_mp_mul() */

/* }}} */

/* {{{ s_mp_kmul(a, b, out, len) */

#if 0
void   s_mp_kmul(mp_digit *a, mp_digit *b, mp_digit *out, mp_size len)
{
  mp_word   w, k = 0;
  mp_size   ix, jx;
  mp_digit *pa, *pt;

  for(ix = 0; ix < len; ++ix, ++b) {
    if(*b == 0)
      continue;
    
    pa = a;
    for(jx = 0; jx < len; ++jx, ++pa) {
      pt = out + ix + jx;
      w = *b * *pa + k + *pt;
      *pt = ACCUM(w);
      k = CARRYOUT(w);
    }

    out[ix + jx] = k;
    k = 0;
  }

} /* end s_mp_kmul() */
#endif

/* }}} */

/* {{{ s_mp_sqr(a) */

/*
  Computes the square of a, in place.  This can be done more
  efficiently than a general multiplication, because many of the
  computation steps are redundant when squaring.  The inner product
  step is a bit more complicated, but we save a fair number of
  iterations of the multiplication loop.
 */
#if MP_SQUARE
mp_err   s_mp_sqr(mp_int *a)
{
  mp_word  w, k = 0;
  mp_int   tmp;
  mp_err   res;
  mp_size  ix, jx, kx, used = USED(a);
  mp_digit *pa1, *pa2, *pt, *pbt;

  if((res = mp_init_size(&tmp, 2 * used)) != MP_OKAY)
    return res;

  /* Left-pad with zeroes */
  USED(&tmp) = 2 * used;

  /* We need the base value each time through the loop */
  pbt = DIGITS(&tmp);

  pa1 = DIGITS(a);
  for(ix = 0; ix < used; ++ix, ++pa1) {
    if(*pa1 == 0)
      continue;

    w = DIGIT(&tmp, ix + ix) + (*pa1 * *pa1);

    pbt[ix + ix] = ACCUM(w);
    k = CARRYOUT(w);

    /*
      The inner product is computed as:

         (C, S) = t[i,j] + 2 a[i] a[j] + C

      This can overflow what can be represented in an mp_word, and
      since C arithmetic does not provide any way to check for
      overflow, we have to check explicitly for overflow conditions
      before they happen.
     */
    for(jx = ix + 1, pa2 = DIGITS(a) + jx; jx < used; ++jx, ++pa2) {
      mp_word  u = 0, v;
      
      /* Store this in a temporary to avoid indirections later */
      pt = pbt + ix + jx;

      /* Compute the multiplicative step */
      w = *pa1 * *pa2;

      /* If w is more than half MP_WORD_MAX, the doubling will
	 overflow, and we need to record a carry out into the next
	 word */
      u = (w >> (MP_WORD_BIT - 1)) & 1;

      /* Double what we've got, overflow will be ignored as defined
	 for C arithmetic (we've already noted if it is to occur)
       */
      w *= 2;

      /* Compute the additive step */
      v = *pt + k;

      /* If we do not already have an overflow carry, check to see
	 if the addition will cause one, and set the carry out if so 
       */
      u |= ((MP_WORD_MAX - v) < w);

      /* Add in the rest, again ignoring overflow */
      w += v;

      /* Set the i,j digit of the output */
      *pt = ACCUM(w);

      /* Save carry information for the next iteration of the loop.
	 This is why k must be an mp_word, instead of an mp_digit */
      k = CARRYOUT(w) | (u << DIGIT_BIT);

    } /* for(jx ...) */

    /* Set the last digit in the cycle and reset the carry */
    k = DIGIT(&tmp, ix + jx) + k;
    pbt[ix + jx] = ACCUM(k);
    k = CARRYOUT(k);

    /* If we are carrying out, propagate the carry to the next digit
       in the output.  This may cascade, so we have to be somewhat
       circumspect -- but we will have enough precision in the output
       that we won't overflow 
     */
    kx = 1;
    while(k) {
      k = pbt[ix + jx + kx] + 1;
      pbt[ix + jx + kx] = ACCUM(k);
      k = CARRYOUT(k);
      ++kx;
    }
  } /* for(ix ...) */

  s_mp_clamp(&tmp);
  s_mp_exch(&tmp, a);

  mp_clear(&tmp);

  return MP_OKAY;

} /* end s_mp_sqr() */
#endif

/* }}} */

/* {{{ s_mp_div(a, b) */

/*
  s_mp_div(a, b)

  Compute a = a / b and b = a mod b.  Assumes b > a.
 */

mp_err   s_mp_div(mp_int *a, mp_int *b)
{
  mp_int   quot, rem, t;
  mp_word  q;
  mp_err   res;
  mp_digit d;
  int      ix;

  if(mp_cmp_z(b) == 0)
    return MP_RANGE;

  /* Shortcut if b is power of two */
  if((ix = s_mp_ispow2(b)) >= 0) {
    mp_copy(a, b);  /* need this for remainder */
    s_mp_div_2d(a, (mp_digit)ix);
    s_mp_mod_2d(b, (mp_digit)ix);

    return MP_OKAY;
  }

  /* Allocate space to store the quotient */
  if((res = mp_init_size(&quot, USED(a))) != MP_OKAY)
    return res;

  /* A working temporary for division     */
  if((res = mp_init_size(&t, USED(a))) != MP_OKAY)
    goto T;

  /* Allocate space for the remainder     */
  if((res = mp_init_size(&rem, USED(a))) != MP_OKAY)
    goto REM;

  /* Normalize to optimize guessing       */
  d = s_mp_norm(a, b);

  /* Perform the division itself...woo!   */
  ix = USED(a) - 1;

  while(ix >= 0) {
    /* Find a partial substring of a which is at least b */
    while(s_mp_cmp(&rem, b) < 0 && ix >= 0) {
      if((res = s_mp_lshd(&rem, 1)) != MP_OKAY) 
	goto CLEANUP;

      if((res = s_mp_lshd(&quot, 1)) != MP_OKAY)
	goto CLEANUP;

      DIGIT(&rem, 0) = DIGIT(a, ix);
      s_mp_clamp(&rem);
      --ix;
    }

    /* If we didn't find one, we're finished dividing    */
    if(s_mp_cmp(&rem, b) < 0) 
      break;    

    /* Compute a guess for the next quotient digit       */
    q = DIGIT(&rem, USED(&rem) - 1);
    if(q <= DIGIT(b, USED(b) - 1) && USED(&rem) > 1)
      q = (q << DIGIT_BIT) | DIGIT(&rem, USED(&rem) - 2);

    q /= DIGIT(b, USED(b) - 1);

    /* The guess can be as much as RADIX + 1 */
    if(q >= RADIX)
      q = RADIX - 1;

    /* See what that multiplies out to                   */
    mp_copy(b, &t);
    if((res = s_mp_mul_d(&t, q)) != MP_OKAY)
      goto CLEANUP;

    /* 
       If it's too big, back it off.  We should not have to do this
       more than once, or, in rare cases, twice.  Knuth describes a
       method by which this could be reduced to a maximum of once, but
       I didn't implement that here.
     */
    while(s_mp_cmp(&t, &rem) > 0) {
      --q;
      s_mp_sub(&t, b);
    }

    /* At this point, q should be the right next digit   */
    if((res = s_mp_sub(&rem, &t)) != MP_OKAY)
      goto CLEANUP;

    /*
      Include the digit in the quotient.  We allocated enough memory
      for any quotient we could ever possibly get, so we should not
      have to check for failures here
     */
    DIGIT(&quot, 0) = q;
  }

  /* Denormalize remainder                */
  if(d != 0) 
    s_mp_div_2d(&rem, d);

  s_mp_clamp(&quot);
  s_mp_clamp(&rem);

  /* Copy quotient back to output         */
  s_mp_exch(&quot, a);
  
  /* Copy remainder back to output        */
  s_mp_exch(&rem, b);

CLEANUP:
  mp_clear(&rem);
REM:
  mp_clear(&t);
T:
  mp_clear(&quot);

  return res;

} /* end s_mp_div() */

/* }}} */

/* {{{ s_mp_2expt(a, k) */

mp_err   s_mp_2expt(mp_int *a, mp_digit k)
{
  mp_err    res;
  mp_size   dig, bit;

  dig = k / DIGIT_BIT;
  bit = k % DIGIT_BIT;

  mp_zero(a);
  if((res = s_mp_pad(a, dig + 1)) != MP_OKAY)
    return res;
  
  DIGIT(a, dig) |= (1 << bit);

  return MP_OKAY;

} /* end s_mp_2expt() */

/* }}} */


/* }}} */

/* }}} */

/* {{{ Primitive comparisons */

/* {{{ s_mp_cmp(a, b) */

/* Compare |a| <=> |b|, return 0 if equal, <0 if a<b, >0 if a>b           */
int      s_mp_cmp(mp_int *a, mp_int *b)
{
  mp_size   ua = USED(a), ub = USED(b);

  if(ua > ub)
    return MP_GT;
  else if(ua < ub)
    return MP_LT;
  else {
    int      ix = ua - 1;
    mp_digit *ap = DIGITS(a) + ix, *bp = DIGITS(b) + ix;

    while(ix >= 0) {
      if(*ap > *bp)
	return MP_GT;
      else if(*ap < *bp)
	return MP_LT;

      --ap; --bp; --ix;
    }

    return MP_EQ;
  }

} /* end s_mp_cmp() */

/* }}} */

/* {{{ s_mp_cmp_d(a, d) */

/* Compare |a| <=> d, return 0 if equal, <0 if a<d, >0 if a>d             */
int      s_mp_cmp_d(mp_int *a, mp_digit d)
{
  mp_size  ua = USED(a);
  mp_digit *ap = DIGITS(a);

  if(ua > 1)
    return MP_GT;

  if(*ap < d) 
    return MP_LT;
  else if(*ap > d)
    return MP_GT;
  else
    return MP_EQ;

} /* end s_mp_cmp_d() */

/* }}} */

/* {{{ s_mp_ispow2(v) */

/*
  Returns -1 if the value is not a power of two; otherwise, it returns
  k such that v = 2^k, i.e. lg(v).
 */
int      s_mp_ispow2(mp_int *v)
{
  mp_digit d, *dp;
  mp_size  uv = USED(v);
  int      extra = 0, ix;

  d = DIGIT(v, uv - 1); /* most significant digit of v */

  while(d && ((d & 1) == 0)) {
    d >>= 1;
    ++extra;
  }

  if(d == 1) {
    ix = uv - 2;
    dp = DIGITS(v) + ix;

    while(ix >= 0) {
      if(*dp)
	return -1; /* not a power of two */

      --dp; --ix;
    }

    return ((uv - 1) * DIGIT_BIT) + extra;
  } 

  return -1;

} /* end s_mp_ispow2() */

/* }}} */

/* {{{ s_mp_ispow2d(d) */

int      s_mp_ispow2d(mp_digit d)
{
  int   pow = 0;

  while((d & 1) == 0) {
    ++pow; d >>= 1;
  }

  if(d == 1)
    return pow;

  return -1;

} /* end s_mp_ispow2d() */

/* }}} */

/* }}} */

/* {{{ Primitive I/O helpers */

/* {{{ s_mp_tovalue(ch, r) */

/*
  Convert the given character to its digit value, in the given radix.
  If the given character is not understood in the given radix, -1 is
  returned.  Otherwise the digit's numeric value is returned.

  The results will be odd if you use a radix < 2 or > 62, you are
  expected to know what you're up to.
 */
int      s_mp_tovalue(char ch, int r)
{
  int    val, xch;
  
  if(r > 36)
    xch = ch;
  else
    xch = toupper(ch);

  if(isdigit(xch))
    val = xch - '0';
  else if(isupper(xch))
    val = xch - 'A' + 10;
  else if(islower(xch))
    val = xch - 'a' + 36;
  else if(xch == '+')
    val = 62;
  else if(xch == '/')
    val = 63;
  else 
    return -1;

  if(val < 0 || val >= r)
    return -1;

  return val;

} /* end s_mp_tovalue() */

/* }}} */

/* {{{ s_mp_todigit(val, r, low) */

/*
  Convert val to a radix-r digit, if possible.  If val is out of range
  for r, returns zero.  Otherwise, returns an ASCII character denoting
  the value in the given radix.

  The results may be odd if you use a radix < 2 or > 64, you are
  expected to know what you're doing.
 */
  
char     s_mp_todigit(int val, int r, int low)
{
  char   ch;

  if(val < 0 || val >= r)
    return 0;

  ch = s_dmap_1[val];

  if(r <= 36 && low)
    ch = tolower(ch);

  return ch;

} /* end s_mp_todigit() */

/* }}} */

/* {{{ s_mp_outlen(bits, radix) */

/* 
   Return an estimate for how long a string is needed to hold a radix
   r representation of a number with 'bits' significant bits.

   Does not include space for a sign or a NUL terminator.
 */
int      s_mp_outlen(int bits, int r)
{
  return (int)((double)bits * LOG_V_2(r));

} /* end s_mp_outlen() */

/* }}} */

/* }}} */

/*------------------------------------------------------------------------*/
/* HERE THERE BE DRAGONS                                                  */
<<<<<<< HEAD
/* crc==4242132123, version==2, Sat Feb 02 06:43:52 2002 */

/* $Source: /root/tcl/repos-to-convert/tcl/libtommath/mtest/mpi.c,v $ */
/* $Revision: 1.2 $ */
/* $Date: 2010/03/23 12:58:41 $ */
=======
/* crc==4242132123, version==2, Sat Feb 02 06:43:52 2002 */
>>>>>>> d15d7f1d
<|MERGE_RESOLUTION|>--- conflicted
+++ resolved
@@ -5,11 +5,6 @@
     Copyright (C) 1998 Michael J. Fromberger, All Rights Reserved
 
     Arbitrary precision integer arithmetic library
-<<<<<<< HEAD
-
-    $Id: mpi.c,v 1.2 2010/03/23 12:58:41 nijtmans Exp $
-=======
->>>>>>> d15d7f1d
  */
 
 #include "mpi.h"
@@ -3981,12 +3976,4 @@
 
 /*------------------------------------------------------------------------*/
 /* HERE THERE BE DRAGONS                                                  */
-<<<<<<< HEAD
-/* crc==4242132123, version==2, Sat Feb 02 06:43:52 2002 */
-
-/* $Source: /root/tcl/repos-to-convert/tcl/libtommath/mtest/mpi.c,v $ */
-/* $Revision: 1.2 $ */
-/* $Date: 2010/03/23 12:58:41 $ */
-=======
-/* crc==4242132123, version==2, Sat Feb 02 06:43:52 2002 */
->>>>>>> d15d7f1d
+/* crc==4242132123, version==2, Sat Feb 02 06:43:52 2002 */