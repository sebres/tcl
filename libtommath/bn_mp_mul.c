--- conflicted
+++ resolved
@@ -59,12 +59,8 @@
   c->sign = (c->used > 0) ? neg : MP_ZPOS;
   return res;
 }
-<<<<<<< HEAD
-#endif
-=======
 #endif
 
 /* $Source: /cvs/libtom/libtommath/bn_mp_mul.c,v $ */
 /* $Revision: 1.4 $ */
-/* $Date: 2006/12/28 01:25:13 $ */
->>>>>>> d83b0116
+/* $Date: 2006/12/28 01:25:13 $ */