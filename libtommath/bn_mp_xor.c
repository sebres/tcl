#include <tommath.h>
#ifdef BN_MP_XOR_C
/* LibTomMath, multiple-precision integer library -- Tom St Denis
 *
 * LibTomMath is a library that provides multiple-precision
 * integer arithmetic as well as number theoretic functionality.
 *
 * The library was designed directly after the MPI library by
 * Michael Fromberger but has been written from scratch with
 * additional optimizations in place.
 *
 * The library is free for all purposes without any express
 * guarantee it works.
 *
 * Tom St Denis, tomstdenis@gmail.com, http://libtom.org
 */

/* XOR two ints together */
int
mp_xor (mp_int * a, mp_int * b, mp_int * c)
{
  int     res, ix, px;
  mp_int  t, *x;

  if (a->used > b->used) {
    if ((res = mp_init_copy (&t, a)) != MP_OKAY) {
      return res;
    }
    px = b->used;
    x = b;
  } else {
    if ((res = mp_init_copy (&t, b)) != MP_OKAY) {
      return res;
    }
    px = a->used;
    x = a;
  }

  for (ix = 0; ix < px; ix++) {
     t.dp[ix] ^= x->dp[ix];
  }
  mp_clamp (&t);
  mp_exch (c, &t);
  mp_clear (&t);
  return MP_OKAY;
}
<<<<<<< HEAD
#endif
=======
#endif

/* $Source: /cvs/libtom/libtommath/bn_mp_xor.c,v $ */
/* $Revision: 1.4 $ */
/* $Date: 2006/12/28 01:25:13 $ */
>>>>>>> d83b0116
<|MERGE_RESOLUTION|>--- conflicted
+++ resolved
@@ -44,12 +44,8 @@
   mp_clear (&t);
   return MP_OKAY;
 }
-<<<<<<< HEAD
-#endif
-=======
 #endif
 
 /* $Source: /cvs/libtom/libtommath/bn_mp_xor.c,v $ */
 /* $Revision: 1.4 $ */
-/* $Date: 2006/12/28 01:25:13 $ */
->>>>>>> d83b0116
+/* $Date: 2006/12/28 01:25:13 $ */