#include <tommath.h>
#ifdef BN_MP_RSHD_C
/* LibTomMath, multiple-precision integer library -- Tom St Denis
 *
 * LibTomMath is a library that provides multiple-precision
 * integer arithmetic as well as number theoretic functionality.
 *
 * The library was designed directly after the MPI library by
 * Michael Fromberger but has been written from scratch with
 * additional optimizations in place.
 *
 * The library is free for all purposes without any express
 * guarantee it works.
 *
 * Tom St Denis, tomstdenis@gmail.com, http://libtom.org
 */

/* shift right a certain amount of digits */
void mp_rshd (mp_int * a, int b)
{
  int     x;

  /* if b <= 0 then ignore it */
  if (b <= 0) {
    return;
  }

  /* if b > used then simply zero it and return */
  if (a->used <= b) {
    mp_zero (a);
    return;
  }

  {
    register mp_digit *bottom, *top;

    /* shift the digits down */

    /* bottom */
    bottom = a->dp;

    /* top [offset into digits] */
    top = a->dp + b;

    /* this is implemented as a sliding window where 
     * the window is b-digits long and digits from 
     * the top of the window are copied to the bottom
     *
     * e.g.

     b-2 | b-1 | b0 | b1 | b2 | ... | bb |   ---->
                 /\                   |      ---->
                  \-------------------/      ---->
     */
    for (x = 0; x < (a->used - b); x++) {
      *bottom++ = *top++;
    }

    /* zero the top digits */
    for (; x < a->used; x++) {
      *bottom++ = 0;
    }
  }
  
  /* remove excess digits */
  a->used -= b;
}
<<<<<<< HEAD
#endif
=======
#endif

/* $Source: /cvs/libtom/libtommath/bn_mp_rshd.c,v $ */
/* $Revision: 1.4 $ */
/* $Date: 2006/12/28 01:25:13 $ */
>>>>>>> d83b0116
<|MERGE_RESOLUTION|>--- conflicted
+++ resolved
@@ -65,12 +65,8 @@
   /* remove excess digits */
   a->used -= b;
 }
-<<<<<<< HEAD
-#endif
-=======
 #endif
 
 /* $Source: /cvs/libtom/libtommath/bn_mp_rshd.c,v $ */
 /* $Revision: 1.4 $ */
-/* $Date: 2006/12/28 01:25:13 $ */
->>>>>>> d83b0116
+/* $Date: 2006/12/28 01:25:13 $ */