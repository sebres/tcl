#include "tommath_private.h"
#ifdef BN_MP_FWRITE_C
/* LibTomMath, multiple-precision integer library -- Tom St Denis
 *
 * LibTomMath is a library that provides multiple-precision
 * integer arithmetic as well as number theoretic functionality.
 *
 * The library was designed directly after the MPI library by
 * Michael Fromberger but has been written from scratch with
 * additional optimizations in place.
 *
 * SPDX-License-Identifier: Unlicense
 */

#ifndef LTM_NO_FILE
int mp_fwrite(const mp_int *a, int radix, FILE *stream)
{
   char *buf;
   int err, len, x;

   if ((err = mp_radix_size(a, radix, &len)) != MP_OKAY) {
      return err;
   }

<<<<<<< HEAD
   buf = OPT_CAST(char) XMALLOC((size_t)len);
=======
   buf = (char *) XMALLOC((size_t)len);
>>>>>>> 35e47f29
   if (buf == NULL) {
      return MP_MEM;
   }

   if ((err = mp_toradix(a, buf, radix)) != MP_OKAY) {
<<<<<<< HEAD
      XFREE(buf);
=======
      XFREE(buf, len);
>>>>>>> 35e47f29
      return err;
   }

   for (x = 0; x < len; x++) {
      if (fputc((int)buf[x], stream) == EOF) {
<<<<<<< HEAD
         XFREE(buf);
=======
         XFREE(buf, len);
>>>>>>> 35e47f29
         return MP_VAL;
      }
   }

<<<<<<< HEAD
   XFREE(buf);
=======
   XFREE(buf, len);
>>>>>>> 35e47f29
   return MP_OKAY;
}
#endif

#endif

/* ref:         $Format:%D$ */
/* git commit:  $Format:%H$ */
/* commit time: $Format:%ai$ */<|MERGE_RESOLUTION|>--- conflicted
+++ resolved
@@ -22,40 +22,24 @@
       return err;
    }
 
-<<<<<<< HEAD
-   buf = OPT_CAST(char) XMALLOC((size_t)len);
-=======
    buf = (char *) XMALLOC((size_t)len);
->>>>>>> 35e47f29
    if (buf == NULL) {
       return MP_MEM;
    }
 
    if ((err = mp_toradix(a, buf, radix)) != MP_OKAY) {
-<<<<<<< HEAD
-      XFREE(buf);
-=======
       XFREE(buf, len);
->>>>>>> 35e47f29
       return err;
    }
 
    for (x = 0; x < len; x++) {
       if (fputc((int)buf[x], stream) == EOF) {
-<<<<<<< HEAD
-         XFREE(buf);
-=======
          XFREE(buf, len);
->>>>>>> 35e47f29
          return MP_VAL;
       }
    }
 
-<<<<<<< HEAD
-   XFREE(buf);
-=======
    XFREE(buf, len);
->>>>>>> 35e47f29
    return MP_OKAY;
 }
 #endif
