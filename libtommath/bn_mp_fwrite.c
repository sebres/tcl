#include <tommath.h>
#ifdef BN_MP_FWRITE_C
/* LibTomMath, multiple-precision integer library -- Tom St Denis
 *
 * LibTomMath is a library that provides multiple-precision
 * integer arithmetic as well as number theoretic functionality.
 *
 * The library was designed directly after the MPI library by
 * Michael Fromberger but has been written from scratch with
 * additional optimizations in place.
 *
 * The library is free for all purposes without any express
 * guarantee it works.
 *
 * Tom St Denis, tomstdenis@gmail.com, http://math.libtomcrypt.com
 */

int mp_fwrite(mp_int *a, int radix, FILE *stream)
{
   char *buf;
   int err, len, x;
   
   if ((err = mp_radix_size(a, radix, &len)) != MP_OKAY) {
      return err;
   }

   buf = OPT_CAST(char) XMALLOC (len);
   if (buf == NULL) {
      return MP_MEM;
   }
   
   if ((err = mp_toradix(a, buf, radix)) != MP_OKAY) {
      XFREE (buf);
      return err;
   }
   
   for (x = 0; x < len; x++) {
       if (fputc(buf[x], stream) == EOF) {
          XFREE (buf);
          return MP_VAL;
       }
   }
   
   XFREE (buf);
   return MP_OKAY;
}

<<<<<<< HEAD
#endif

/* $Source: /root/tcl/repos-to-convert/tcl/libtommath/bn_mp_fwrite.c,v $ */
/* $Revision: 1.1.1.1.4.2 $ */
/* $Date: 2008/01/22 16:55:26 $ */
=======
#endif
>>>>>>> 6ec5ba1e
<|MERGE_RESOLUTION|>--- conflicted
+++ resolved
@@ -45,12 +45,4 @@
    return MP_OKAY;
 }
 
-<<<<<<< HEAD
-#endif
-
-/* $Source: /root/tcl/repos-to-convert/tcl/libtommath/bn_mp_fwrite.c,v $ */
-/* $Revision: 1.1.1.1.4.2 $ */
-/* $Date: 2008/01/22 16:55:26 $ */
-=======
-#endif
->>>>>>> 6ec5ba1e
+#endif