--- conflicted
+++ resolved
@@ -25,12 +25,8 @@
   }
   return mp_copy (b, a);
 }
-<<<<<<< HEAD
-#endif
-=======
 #endif
 
 /* $Source$ */
 /* $Revision$ */
-/* $Date$ */
->>>>>>> 2b54d08d
+/* $Date$ */