--- conflicted
+++ resolved
@@ -168,12 +168,8 @@
 LBL_ERR:mp_clear_multi (&x, &y, &u, &v, &A, &B, &C, &D, NULL);
   return res;
 }
-<<<<<<< HEAD
-#endif
-=======
 #endif
 
 /* $Source$ */
 /* $Revision$ */
-/* $Date$ */
->>>>>>> 2b54d08d
+/* $Date$ */