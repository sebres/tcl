#include <tommath_private.h>
#ifdef BN_MP_TO_UNSIGNED_BIN_C
/* LibTomMath, multiple-precision integer library -- Tom St Denis
 *
 * LibTomMath is a library that provides multiple-precision
 * integer arithmetic as well as number theoretic functionality.
 *
 * The library was designed directly after the MPI library by
 * Michael Fromberger but has been written from scratch with
 * additional optimizations in place.
 *
 * The library is free for all purposes without any express
 * guarantee it works.
 *
 * Tom St Denis, tstdenis82@gmail.com, http://libtom.org
 */

/* store in unsigned [big endian] format */
int mp_to_unsigned_bin (mp_int * a, unsigned char *b)
{
  int     x, res;
  mp_int  t;

  if ((res = mp_init_copy (&t, a)) != MP_OKAY) {
    return res;
  }

  x = 0;
  while (mp_iszero (&t) == MP_NO) {
#ifndef MP_8BIT
      b[x++] = (unsigned char) (t.dp[0] & 255);
#else
      b[x++] = (unsigned char) (t.dp[0] | ((t.dp[1] & 0x01) << 7));
#endif
    if ((res = mp_div_2d (&t, 8, &t, NULL)) != MP_OKAY) {
      mp_clear (&t);
      return res;
    }
  }
  bn_reverse (b, x);
  mp_clear (&t);
  return MP_OKAY;
}
<<<<<<< HEAD
#endif
=======
#endif

/* $Source$ */
/* $Revision$ */
/* $Date$ */
>>>>>>> 2b54d08d
<|MERGE_RESOLUTION|>--- conflicted
+++ resolved
@@ -41,12 +41,8 @@
   mp_clear (&t);
   return MP_OKAY;
 }
-<<<<<<< HEAD
-#endif
-=======
 #endif
 
 /* $Source$ */
 /* $Revision$ */
-/* $Date$ */
->>>>>>> 2b54d08d
+/* $Date$ */