--- conflicted
+++ resolved
@@ -359,11 +359,6 @@
 before_script:
   - export ERROR_ON_FAILURES=1
 script:
-<<<<<<< HEAD
-  - make all tcltest
-  - make test
-  - make install
-=======
   - make all tcltest || echo "Something wrong, maybe a hickup, let's try again"
   - make test
->>>>>>> 6d817014
+  - make install