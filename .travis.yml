sudo: false
language: c
addons:
  apt:
    packages:
      - binutils-mingw-w64-i686
      - binutils-mingw-w64-x86-64
      - gcc-mingw-w64
      - gcc-mingw-w64-base
      - gcc-mingw-w64-i686
      - gcc-mingw-w64-x86-64
      - gcc-multilib
matrix:
  include:
# Testing on Linux with various compilers
    - name: "Linux/GCC/Shared"
      os: linux
      dist: bionic
      compiler: gcc
      env:
        - BUILD_DIR=unix
    - name: "Linux/GCC/Shared: UTF_MAX=4"
      os: linux
      dist: bionic
      compiler: gcc
      env:
        - BUILD_DIR=unix
        - CFGOPT=CFLAGS=-DTCL_UTF_MAX=4
    - name: "Linux/GCC/Shared: NO_DEPRECATED"
      os: linux
      dist: bionic
      compiler: gcc
      env:
        - BUILD_DIR=unix
        - CFGOPT="CFLAGS=-DTCL_NO_DEPRECATED=1"
    - name: "Linux/GCC/Static"
      os: linux
      dist: bionic
      compiler: gcc
      env:
        - CFGOPT="--disable-shared"
        - BUILD_DIR=unix
    - name: "Linux/GCC/Debug"
      os: linux
      dist: bionic
      compiler: gcc
      env:
        - BUILD_DIR=unix
        - CFGOPT="--enable-symbols"
<<<<<<< HEAD
# C++ build.
    - name: "Linux/G++/Shared"
      os: linux
      dist: bionic
      compiler: g++
      env:
        - BUILD_DIR=unix
        - CFGOPT="CC=g++ CFLAGS=-Dregister=dont+use+register"
=======
    - name: "Linux/GCC/Mem-Debug"
      os: linux
      dist: bionic
      compiler: gcc
      env:
        - BUILD_DIR=unix
        - CFGOPT="--enable-symbols=mem"
>>>>>>> 3095f343
# Older versions of GCC...
    - name: "Linux/GCC 7/Shared"
      os: linux
      dist: bionic
      compiler: gcc-7
      addons:
        apt:
          sources:
            - ubuntu-toolchain-r-test
          packages:
            - g++-7
      env:
        - BUILD_DIR=unix
    - name: "Linux/GCC 6/Shared"
      os: linux
      dist: bionic
      compiler: gcc-6
      addons:
        apt:
          sources:
            - ubuntu-toolchain-r-test
          packages:
            - g++-6
      env:
        - BUILD_DIR=unix
    - name: "Linux/GCC 5/Shared"
      os: linux
      dist: bionic
      compiler: gcc-5
      addons:
        apt:
          sources:
            - ubuntu-toolchain-r-test
          packages:
            - g++-5
      env:
        - BUILD_DIR=unix
# Clang
    - name: "Linux/Clang/Shared"
      os: linux
      dist: bionic
      compiler: clang
      env:
        - BUILD_DIR=unix
    - name: "Linux/Clang/Shared:NO_DEPRECATED"
      os: linux
      dist: xenial
      compiler: clang
      env:
        - BUILD_DIR=unix
        - CFGOPT="CFLAGS=-DTCL_NO_DEPRECATED=1"
    - name: "Linux/Clang/Static"
      os: linux
      dist: bionic
      compiler: clang
      env:
        - CFGOPT="--disable-shared"
        - BUILD_DIR=unix
    - name: "Linux/Clang/Debug"
      os: linux
      dist: bionic
      compiler: clang
      env:
        - BUILD_DIR=unix
        - CFGOPT="--enable-symbols"
    - name: "Linux/Clang/Mem-Debug"
      os: linux
      dist: bionic
      compiler: clang
      env:
        - BUILD_DIR=unix
        - CFGOPT="--enable-symbols=mem"
# Testing on Mac, various styles
    - name: "macOS/Xcode 11.3/Shared/Unix-like"
      os: osx
      osx_image: xcode11.3
      env:
        - BUILD_DIR=unix
    - name: "macOS/Xcode 11.3/Shared"
      os: osx
      osx_image: xcode11.3
      env:
        - BUILD_DIR=macosx
      install: []
      script: &mactest
        - make all
        # The styles=develop avoids some weird problems on OSX
        - make test styles=develop
      addons:
        homebrew:
          packages:
            - libtommath
    - name: "macOS/Xcode 11/Shared"
      os: osx
      osx_image: xcode11
      env:
        - BUILD_DIR=macosx
      install: []
      script: *mactest
    - name: "macOS/Xcode 10/Shared"
      os: osx
      osx_image: xcode10.3
      env:
        - BUILD_DIR=macosx
      install: []
      script: *mactest
      addons:
        homebrew:
          packages:
            - libtommath
    - name: "macOS/Xcode 9/Shared"
      os: osx
      osx_image: xcode9
      env:
        - BUILD_DIR=macosx
      install: []
      script: *mactest
      addons:
        homebrew:
          packages:
            - libtommath
    - name: "macOS/Xcode 8/Shared"
      os: osx
      osx_image: xcode8
      env:
        - BUILD_DIR=macosx
      install: []
      script: *mactest
      addons:
        homebrew:
          packages:
            - libtommath
# Test with mingw-w64 cross-compile
# Doesn't run tests because wine is only an imperfect Windows emulation
    - name: "Linux-cross-Windows/GCC/Shared/no test"
      os: linux
      dist: bionic
      compiler: x86_64-w64-mingw32-gcc
      env:
        - BUILD_DIR=win
        - CFGOPT="--host=x86_64-w64-mingw32 --enable-64bit"
      script: &crosstest
        - make all tcltest
        # Include a high visibility marker that tests are skipped outright
        - >
          echo "`tput setaf 3`SKIPPED TEST: CROSS COMPILING`tput sgr0`"
# Test with mingw-w64 (32 bit) cross-compile
# Doesn't run tests because wine is only an imperfect Windows emulation
    - name: "Linux-cross-Windows-32/GCC/Shared/no test"
      os: linux
      dist: bionic
      compiler: i686-w64-mingw32-gcc
      env:
        - BUILD_DIR=win
        - CFGOPT=--host=i686-w64-mingw32
      script: *crosstest
# Test on Windows with MSVC native
    - name: "Windows/MSVC/Shared"
      os: windows
      compiler: cl
      env: &vcenv
        - BUILD_DIR=win
        - VCDIR="/C/Program Files (x86)/Microsoft Visual Studio/2017/BuildTools/VC/Auxiliary/Build"
      before_install: &vcpreinst
        - PATH="$PATH:$VCDIR"
        - cd ${BUILD_DIR}
      install: []
      script:
        - cmd.exe //C vcvarsall.bat x64 '&&' nmake '-f' makefile.vc all tcltest
        - cmd.exe //C vcvarsall.bat x64 '&&' nmake '-f' makefile.vc test
    - name: "Windows/MSVC/Shared: UTF_MAX=4"
      os: windows
      compiler: cl
      env: *vcenv
      before_install: *vcpreinst
      install: []
      script:
        - cmd.exe //C vcvarsall.bat x64 '&&' nmake 'OPTS=utfmax' '-f' makefile.vc all tcltest
        - cmd.exe //C vcvarsall.bat x64 '&&' nmake 'OPTS=utfmax' '-f' makefile.vc test
    - name: "Windows/MSVC/Shared: NO_DEPRECATED"
      os: windows
      compiler: cl
      env: *vcenv
      before_install: *vcpreinst
      install: []
      script:
        - cmd.exe //C vcvarsall.bat x64 '&&' nmake 'OPTS=nodep' '-f' makefile.vc all tcltest
        - cmd.exe //C vcvarsall.bat x64 '&&' nmake 'OPTS=nodep' '-f' makefile.vc test
    - name: "Windows/MSVC/Static"
      os: windows
      compiler: cl
      env: *vcenv
      before_install: *vcpreinst
      install: []
      script:
        - cmd.exe //C vcvarsall.bat x64 '&&' nmake 'OPTS=static,msvcrt' '-f' makefile.vc all tcltest
        - cmd.exe //C vcvarsall.bat x64 '&&' nmake 'OPTS=static,msvcrt' '-f' makefile.vc test
    - name: "Windows/MSVC/Debug"
      os: windows
      compiler: cl
      env: *vcenv
      before_install: *vcpreinst
      install: []
      script:
        - cmd.exe //C vcvarsall.bat x64 '&&' nmake 'OPTS=symbols' '-f' makefile.vc all tcltest
        - cmd.exe //C vcvarsall.bat x64 '&&' nmake 'OPTS=symbols' '-f' makefile.vc test
    - name: "Windows/MSVC/Mem-Debug"
      os: windows
      compiler: cl
      env: *vcenv
      before_install: *vcpreinst
      install: []
      script:
        - cmd.exe //C vcvarsall.bat x64 '&&' nmake 'STATS=memdbg' '-f' makefile.vc all tcltest
        - cmd.exe //C vcvarsall.bat x64 '&&' nmake 'STATS=memdbg' '-f' makefile.vc test
# Test on Windows with MSVC native (32-bit)
    - name: "Windows/MSVC-x86/Shared"
      os: windows
      compiler: cl
      env: *vcenv
      before_install: *vcpreinst
      install: []
      script:
        - cmd.exe //C vcvarsall.bat x86 '&&' nmake '-f' makefile.vc all tcltest
        - cmd.exe //C vcvarsall.bat x86 '&&' nmake '-f' makefile.vc test
    - name: "Windows/MSVC-x86/Shared: UTF_MAX=4"
      os: windows
      compiler: cl
      env: *vcenv
      before_install: *vcpreinst
      install: []
      script:
        - cmd.exe //C vcvarsall.bat x86 '&&' nmake 'OPTS=utfmax' '-f' makefile.vc all tcltest
        - cmd.exe //C vcvarsall.bat x86 '&&' nmake 'OPTS=utfmax' '-f' makefile.vc test
    - name: "Windows/MSVC-x86/Shared: NO_DEPRECATED"
      os: windows
      compiler: cl
      env: *vcenv
      before_install: *vcpreinst
      install: []
      script:
        - cmd.exe //C vcvarsall.bat x86 '&&' nmake 'OPTS=nodep' '-f' makefile.vc all tcltest
        - cmd.exe //C vcvarsall.bat x86 '&&' nmake 'OPTS=nodep' '-f' makefile.vc test
    - name: "Windows/MSVC-x86/Static"
      os: windows
      compiler: cl
      env: *vcenv
      before_install: *vcpreinst
      install: []
      script:
        - cmd.exe //C vcvarsall.bat x86 '&&' nmake 'OPTS=static,msvcrt' '-f' makefile.vc all tcltest
        - cmd.exe //C vcvarsall.bat x86 '&&' nmake 'OPTS=static,msvcrt' '-f' makefile.vc test
    - name: "Windows/MSVC-x86/Debug"
      os: windows
      compiler: cl
      env: *vcenv
      before_install: *vcpreinst
      install: []
      script:
        - cmd.exe //C vcvarsall.bat x86 '&&' nmake 'OPTS=symbols' '-f' makefile.vc all tcltest
        - cmd.exe //C vcvarsall.bat x86 '&&' nmake 'OPTS=symbols' '-f' makefile.vc test
    - name: "Windows/MSVC-x86/Mem-Debug"
      os: windows
      compiler: cl
      env: *vcenv
      before_install: *vcpreinst
      install: []
      script:
        - cmd.exe //C vcvarsall.bat x86 '&&' nmake 'STATS=memdbg' '-f' makefile.vc all tcltest
        - cmd.exe //C vcvarsall.bat x86 '&&' nmake 'STATS=memdbg' '-f' makefile.vc test
# Test on Windows with GCC native
    - name: "Windows/GCC/Shared"
      os: windows
      compiler: gcc
      env:
        - BUILD_DIR=win
        - CFGOPT="--enable-64bit"
      before_install: &makepreinst
<<<<<<< HEAD
        - choco install -y make zip
=======
        - choco install -y make
>>>>>>> 3095f343
        - cd ${BUILD_DIR}
    - name: "Windows/GCC/Shared: UTF_MAX=4"
      os: windows
      compiler: gcc
      env:
        - BUILD_DIR=win
        - CFGOPT="--enable-64bit CFLAGS=-DTCL_UTF_MAX=4"
      before_install: *makepreinst
    - name: "Windows/GCC/Shared: NO_DEPRECATED"
      os: windows
      compiler: gcc
      env:
        - BUILD_DIR=win
        - CFGOPT="--enable-64bit CFLAGS=-DTCL_NO_DEPRECATED=1"
      before_install: *makepreinst
    - name: "Windows/G++/Shared"
      os: windows
      compiler: g++
      env:
        - BUILD_DIR=win
        - CFGOPT="CC=g++ --enable-64bit"
      before_install: *makepreinst
      script:
        - make all tcltest
    - name: "Windows/GCC/Static"
      os: windows
      compiler: gcc
      env:
        - BUILD_DIR=win
        - CFGOPT="--enable-64bit --disable-shared"
      before_install: *makepreinst
    - name: "Windows/GCC/Debug"
      os: windows
      compiler: gcc
      env:
        - BUILD_DIR=win
        - CFGOPT="--enable-64bit --enable-symbols"
      before_install: *makepreinst
    - name: "Windows/GCC/Mem-Debug"
      os: windows
      compiler: gcc
      env:
        - BUILD_DIR=win
        - CFGOPT="--enable-64bit --enable-symbols=mem"
      before_install: *makepreinst
# Test on Windows with GCC native (32-bit)
    - name: "Windows/GCC-x86/Shared"
      os: windows
      compiler: gcc
      env:
        - BUILD_DIR=win
      before_install: *makepreinst
    - name: "Windows/GCC-x86/Shared: UTF_MAX=4"
      os: windows
      compiler: gcc
      env:
        - BUILD_DIR=win
        - CFGOPT="CFLAGS=-DTCL_UTF_MAX=4"
      before_install: *makepreinst
    - name: "Windows/GCC-x86/Shared: NO_DEPRECATED"
      os: windows
      compiler: gcc
      env:
        - BUILD_DIR=win
        - CFGOPT="CFLAGS=-DTCL_NO_DEPRECATED=1"
      before_install: *makepreinst
    - name: "Windows/G++-x86/Shared"
      os: windows
      compiler: g++
      env:
        - BUILD_DIR=win
        - CFGOPT="CC=g++"
      before_install: *makepreinst
      script:
        - make all tcltest
    - name: "Windows/GCC-x86/Static"
      os: windows
      compiler: gcc
      env:
        - BUILD_DIR=win
        - CFGOPT="--disable-shared"
      before_install: *makepreinst
    - name: "Windows/GCC-x86/Debug"
      os: windows
      compiler: gcc
      env:
        - BUILD_DIR=win
        - CFGOPT="--enable-symbols"
      before_install: *makepreinst
    - name: "Windows/GCC-x86/Mem-Debug"
      os: windows
      compiler: gcc
      env:
        - BUILD_DIR=win
        - CFGOPT="--enable-symbols=mem"
      before_install: *makepreinst
before_install:
  - |-
      case $TRAVIS_OS_NAME in
        osx)
          brew update
          brew install libtommath
          ;;
      esac
  - cd ${BUILD_DIR}
install:
  - ./configure ${CFGOPT} --prefix=$HOME || (cat config.log && exit 1)
before_script:
  - export ERROR_ON_FAILURES=1
script:
  - make all tcltest
  - make test<|MERGE_RESOLUTION|>--- conflicted
+++ resolved
@@ -47,7 +47,13 @@
       env:
         - BUILD_DIR=unix
         - CFGOPT="--enable-symbols"
-<<<<<<< HEAD
+    - name: "Linux/GCC/Mem-Debug"
+      os: linux
+      dist: bionic
+      compiler: gcc
+      env:
+        - BUILD_DIR=unix
+        - CFGOPT="--enable-symbols=mem"
 # C++ build.
     - name: "Linux/G++/Shared"
       os: linux
@@ -56,15 +62,6 @@
       env:
         - BUILD_DIR=unix
         - CFGOPT="CC=g++ CFLAGS=-Dregister=dont+use+register"
-=======
-    - name: "Linux/GCC/Mem-Debug"
-      os: linux
-      dist: bionic
-      compiler: gcc
-      env:
-        - BUILD_DIR=unix
-        - CFGOPT="--enable-symbols=mem"
->>>>>>> 3095f343
 # Older versions of GCC...
     - name: "Linux/GCC 7/Shared"
       os: linux
@@ -343,11 +340,7 @@
         - BUILD_DIR=win
         - CFGOPT="--enable-64bit"
       before_install: &makepreinst
-<<<<<<< HEAD
         - choco install -y make zip
-=======
-        - choco install -y make
->>>>>>> 3095f343
         - cd ${BUILD_DIR}
     - name: "Windows/GCC/Shared: UTF_MAX=4"
       os: windows
