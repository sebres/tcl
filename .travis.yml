--- conflicted
+++ resolved
@@ -242,17 +242,8 @@
             - wine
       env:
         - BUILD_DIR=win
-<<<<<<< HEAD
         - CFGOPT=--host=i686-w64-mingw32
-      script: &crosstest
-        - make all tcltest
-        # Include a high visibility marker that tests are skipped outright
-        - >
-          echo "`tput setaf 3`SKIPPED TEST: CROSS COMPILING`tput sgr0`"
-=======
-        - CFGOPT="--host=i686-w64-mingw32"
-      script: *crosstest
->>>>>>> 0af614cc
+      script: *crosstest
     - name: "Linux-cross-Windows-32/GCC/Static/no test"
       os: linux
       dist: xenial
