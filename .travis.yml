language: c
addons:
  apt:
    sources:
      - ubuntu-toolchain-r-test
    packages:
      - binutils-mingw-w64-i686
      - binutils-mingw-w64-x86-64
      - gcc-mingw-w64
      - gcc-mingw-w64-base
      - gcc-mingw-w64-i686
      - gcc-mingw-w64-x86-64
      - gcc-multilib
jobs:
  include:
# Testing on Linux GCC
    - name: "Linux/GCC/Shared"
      os: linux
      dist: focal
      compiler: gcc
      env:
        - BUILD_DIR=unix
    - name: "Linux/GCC/Shared: UTF_MAX=4"
      os: linux
      dist: focal
      compiler: gcc
      env:
        - BUILD_DIR=unix
        - CFGOPT=CFLAGS=-DTCL_UTF_MAX=4
    - name: "Linux/GCC/Shared: NO_DEPRECATED"
      os: linux
      dist: focal
      compiler: gcc
      env:
        - BUILD_DIR=unix
        - CFGOPT="CFLAGS=-DTCL_NO_DEPRECATED=1"
    - name: "Linux/GCC/Static"
      os: linux
      dist: focal
      compiler: gcc
      env:
        - CFGOPT="--disable-shared"
        - BUILD_DIR=unix
    - name: "Linux/GCC/Debug"
      os: linux
      dist: focal
      compiler: gcc
      env:
        - BUILD_DIR=unix
        - CFGOPT="--enable-symbols"
    - name: "Linux/GCC/Mem-Debug"
      os: linux
      dist: focal
      compiler: gcc
      env:
        - BUILD_DIR=unix
        - CFGOPT="--enable-symbols=mem"
# C++ build.
    - name: "Linux/G++/Shared"
      os: linux
      dist: focal
      compiler: g++
      env:
        - BUILD_DIR=unix
        - CFGOPT="CC=g++ CFLAGS=-Dregister=dont+use+register"
# Newer/Older versions of GCC
    - name: "Linux/GCC 10/Shared"
      os: linux
      dist: focal
      compiler: gcc-10
      addons:
        apt:
          packages:
            - g++-10
      env:
        - BUILD_DIR=unix
    - name: "Linux/GCC 5/Shared"
      os: linux
      dist: bionic
      compiler: gcc-5
      addons:
        apt:
          packages:
            - g++-5
      env:
        - BUILD_DIR=unix
# Testing on Linux Clang
    - name: "Linux/Clang/Shared"
      os: linux
      dist: focal
      compiler: clang
      env:
        - BUILD_DIR=unix
    - name: "Linux/Clang/Shared:NO_DEPRECATED"
      os: linux
      dist: xenial
      compiler: clang
      env:
        - BUILD_DIR=unix
        - CFGOPT="CFLAGS=-DTCL_NO_DEPRECATED=1"
    - name: "Linux/Clang/Static"
      os: linux
      dist: focal
      compiler: clang
      env:
        - CFGOPT="--disable-shared"
        - BUILD_DIR=unix
    - name: "Linux/Clang/Debug"
      os: linux
      dist: focal
      compiler: clang
      env:
        - BUILD_DIR=unix
        - CFGOPT="--enable-symbols"
    - name: "Linux/Clang/Mem-Debug"
      os: linux
      dist: focal
      compiler: clang
      env:
        - BUILD_DIR=unix
        - CFGOPT="--enable-symbols=mem"
# Testing on Mac, various styles
<<<<<<< HEAD
    - name: "macOS/Clang/Xcode 11.7/Shared"
=======
    - name: "macOS/Xcode 12/Shared"
>>>>>>> 9bda3ff9
      os: osx
      osx_image: xcode12
      env:
        - BUILD_DIR=macosx
      install: []
      script: &mactest
        - make all
        # The styles=develop avoids some weird problems on OSX
        - make test styles=develop
<<<<<<< HEAD
    - name: "macOS/Clang/Xcode 11.7/Shared/Unix-like"
      os: osx
      osx_image: xcode11.7
      env:
        - BUILD_DIR=unix
    - name: "macOS/Clang/Xcode 11.7/Shared/libtommath"
      os: osx
      osx_image: xcode11.7
      env:
        - BUILD_DIR=macosx
      install: []
      script: *mactest
      addons:
        homebrew:
          packages:
            - libtommath
    - name: "macOS/Clang++/Xcode 11.7/Shared"
=======
    - name: "macOS/Xcode 12/Shared/Unix-like"
>>>>>>> 9bda3ff9
      os: osx
      osx_image: xcode12
      env:
        - BUILD_DIR=unix
<<<<<<< HEAD
        - CFGOPT="CC=clang++ --enable-framework CFLAGS=-Dregister=dont+use+register CPPFLAGS=-D__private_extern__=extern"
      script:
        - make all tcltest
=======
# Newer MacOS versions
    - name: "macOS/Xcode 12/Universal Apps/Shared"
      os: osx
      osx_image: xcode12u
      env:
        - BUILD_DIR=macosx
      install: []
      script: *mactest
>>>>>>> 9bda3ff9
# Older MacOS versions
    - name: "macOS/Clang/Xcode 11/Shared"
      os: osx
      osx_image: xcode11.7
      env:
        - BUILD_DIR=macosx
      install: []
      script: *mactest
    - name: "macOS/Clang/Xcode 10/Shared"
      os: osx
      osx_image: xcode10.3
      env:
        - BUILD_DIR=macosx
      install: []
      script: *mactest
    - name: "macOS/Clang/Xcode 9/Shared"
      os: osx
      osx_image: xcode9.4
      env:
        - BUILD_DIR=macosx
      install: []
      script: *mactest
    - name: "macOS/Clang/Xcode 8/Shared"
      os: osx
      osx_image: xcode8.3
      env:
        - BUILD_DIR=macosx
      install: []
      script: *mactest
# Test with mingw-w64 cross-compile
# Doesn't run tests because wine is only an imperfect Windows emulation
    - name: "Linux-cross-Windows/GCC/Shared/no test"
      os: linux
      dist: focal
      compiler: x86_64-w64-mingw32-gcc
      env:
        - BUILD_DIR=win
        - CFGOPT="--host=x86_64-w64-mingw32 --enable-64bit"
      script: &crosstest
        - make all tcltest
        # Include a high visibility marker that tests are skipped outright
        - >
          echo "`tput setaf 3`SKIPPED TEST: CROSS COMPILING`tput sgr0`"
# Test with mingw-w64 (32 bit) cross-compile
# Doesn't run tests because wine is only an imperfect Windows emulation
    - name: "Linux-cross-Windows-32/GCC/Shared/no test"
      os: linux
      dist: focal
      compiler: i686-w64-mingw32-gcc
      env:
        - BUILD_DIR=win
        - CFGOPT=--host=i686-w64-mingw32
      script: *crosstest
# Test on Windows with MSVC native
    - name: "Windows/MSVC/Shared"
      os: windows
      compiler: cl
      env: &vcenv
        - BUILD_DIR=win
        - VCDIR="/C/Program Files (x86)/Microsoft Visual Studio/2017/BuildTools/VC/Auxiliary/Build"
      before_install: &vcpreinst
        - PATH="$PATH:$VCDIR"
        - cd ${BUILD_DIR}
      install: []
      script:
        - cmd.exe //C vcvarsall.bat x64 '&&' nmake '-f' makefile.vc all tcltest
        - cmd.exe //C vcvarsall.bat x64 '&&' nmake '-f' makefile.vc test
    - name: "Windows/MSVC/Shared: UTF_MAX=4"
      os: windows
      compiler: cl
      env: *vcenv
      before_install: *vcpreinst
      install: []
      script:
        - cmd.exe //C vcvarsall.bat x64 '&&' nmake 'OPTS=utfmax' '-f' makefile.vc all tcltest
        - cmd.exe //C vcvarsall.bat x64 '&&' nmake 'OPTS=utfmax' '-f' makefile.vc test
    - name: "Windows/MSVC/Shared: NO_DEPRECATED"
      os: windows
      compiler: cl
      env: *vcenv
      before_install: *vcpreinst
      install: []
      script:
        - cmd.exe //C vcvarsall.bat x64 '&&' nmake 'OPTS=nodep' '-f' makefile.vc all tcltest
        - cmd.exe //C vcvarsall.bat x64 '&&' nmake 'OPTS=nodep' '-f' makefile.vc test
    - name: "Windows/MSVC/Static"
      os: windows
      compiler: cl
      env: *vcenv
      before_install: *vcpreinst
      install: []
      script:
        - cmd.exe //C vcvarsall.bat x64 '&&' nmake 'OPTS=static,msvcrt' '-f' makefile.vc all tcltest
        - cmd.exe //C vcvarsall.bat x64 '&&' nmake 'OPTS=static,msvcrt' '-f' makefile.vc test
    - name: "Windows/MSVC/Debug"
      os: windows
      compiler: cl
      env: *vcenv
      before_install: *vcpreinst
      install: []
      script:
        - cmd.exe //C vcvarsall.bat x64 '&&' nmake 'OPTS=symbols' '-f' makefile.vc all tcltest
        - cmd.exe //C vcvarsall.bat x64 '&&' nmake 'OPTS=symbols' '-f' makefile.vc test
    - name: "Windows/MSVC/Mem-Debug"
      os: windows
      compiler: cl
      env: *vcenv
      before_install: *vcpreinst
      install: []
      script:
        - cmd.exe //C vcvarsall.bat x64 '&&' nmake 'STATS=memdbg' '-f' makefile.vc all tcltest
        - cmd.exe //C vcvarsall.bat x64 '&&' nmake 'STATS=memdbg' '-f' makefile.vc test
# Test on Windows with MSVC native (32-bit)
    - name: "Windows/MSVC-x86/Shared"
      os: windows
      compiler: cl
      env: *vcenv
      before_install: *vcpreinst
      install: []
      script:
        - cmd.exe //C vcvarsall.bat x86 '&&' nmake '-f' makefile.vc all tcltest
        - cmd.exe //C vcvarsall.bat x86 '&&' nmake '-f' makefile.vc test
    - name: "Windows/MSVC-x86/Shared: UTF_MAX=4"
      os: windows
      compiler: cl
      env: *vcenv
      before_install: *vcpreinst
      install: []
      script:
        - cmd.exe //C vcvarsall.bat x86 '&&' nmake 'OPTS=utfmax' '-f' makefile.vc all tcltest
        - cmd.exe //C vcvarsall.bat x86 '&&' nmake 'OPTS=utfmax' '-f' makefile.vc test
    - name: "Windows/MSVC-x86/Shared: NO_DEPRECATED"
      os: windows
      compiler: cl
      env: *vcenv
      before_install: *vcpreinst
      install: []
      script:
        - cmd.exe //C vcvarsall.bat x86 '&&' nmake 'OPTS=nodep' '-f' makefile.vc all tcltest
        - cmd.exe //C vcvarsall.bat x86 '&&' nmake 'OPTS=nodep' '-f' makefile.vc test
    - name: "Windows/MSVC-x86/Static"
      os: windows
      compiler: cl
      env: *vcenv
      before_install: *vcpreinst
      install: []
      script:
        - cmd.exe //C vcvarsall.bat x86 '&&' nmake 'OPTS=static,msvcrt' '-f' makefile.vc all tcltest
        - cmd.exe //C vcvarsall.bat x86 '&&' nmake 'OPTS=static,msvcrt' '-f' makefile.vc test
    - name: "Windows/MSVC-x86/Debug"
      os: windows
      compiler: cl
      env: *vcenv
      before_install: *vcpreinst
      install: []
      script:
        - cmd.exe //C vcvarsall.bat x86 '&&' nmake 'OPTS=symbols' '-f' makefile.vc all tcltest
        - cmd.exe //C vcvarsall.bat x86 '&&' nmake 'OPTS=symbols' '-f' makefile.vc test
    - name: "Windows/MSVC-x86/Mem-Debug"
      os: windows
      compiler: cl
      env: *vcenv
      before_install: *vcpreinst
      install: []
      script:
        - cmd.exe //C vcvarsall.bat x86 '&&' nmake 'STATS=memdbg' '-f' makefile.vc all tcltest
        - cmd.exe //C vcvarsall.bat x86 '&&' nmake 'STATS=memdbg' '-f' makefile.vc test
# Test on Windows with GCC native
    - name: "Windows/GCC/Shared"
      os: windows
      compiler: gcc
      env:
        - BUILD_DIR=win
        - CFGOPT="--enable-64bit"
      before_install: &makepreinst
        - choco install -y make zip
        - cd ${BUILD_DIR}
    - name: "Windows/GCC/Shared: UTF_MAX=4"
      os: windows
      compiler: gcc
      env:
        - BUILD_DIR=win
        - CFGOPT="--enable-64bit CFLAGS=-DTCL_UTF_MAX=4"
      before_install: *makepreinst
    - name: "Windows/GCC/Shared: NO_DEPRECATED"
      os: windows
      compiler: gcc
      env:
        - BUILD_DIR=win
        - CFGOPT="--enable-64bit CFLAGS=-DTCL_NO_DEPRECATED=1"
      before_install: *makepreinst
    - name: "Windows/G++/Shared"
      os: windows
      compiler: g++
      env:
        - BUILD_DIR=win
        - CFGOPT="CC=g++ --enable-64bit"
      before_install: *makepreinst
      script:
        - make all tcltest
    - name: "Windows/GCC/Static"
      os: windows
      compiler: gcc
      env:
        - BUILD_DIR=win
        - CFGOPT="--enable-64bit --disable-shared"
      before_install: *makepreinst
    - name: "Windows/GCC/Debug"
      os: windows
      compiler: gcc
      env:
        - BUILD_DIR=win
        - CFGOPT="--enable-64bit --enable-symbols"
      before_install: *makepreinst
    - name: "Windows/GCC/Mem-Debug"
      os: windows
      compiler: gcc
      env:
        - BUILD_DIR=win
        - CFGOPT="--enable-64bit --enable-symbols=mem"
      before_install: *makepreinst
# Test on Windows with GCC native (32-bit)
    - name: "Windows/GCC-x86/Shared"
      os: windows
      compiler: gcc
      env:
        - BUILD_DIR=win
      before_install: *makepreinst
    - name: "Windows/GCC-x86/Shared: UTF_MAX=4"
      os: windows
      compiler: gcc
      env:
        - BUILD_DIR=win
        - CFGOPT="CFLAGS=-DTCL_UTF_MAX=4"
      before_install: *makepreinst
    - name: "Windows/GCC-x86/Shared: NO_DEPRECATED"
      os: windows
      compiler: gcc
      env:
        - BUILD_DIR=win
        - CFGOPT="CFLAGS=-DTCL_NO_DEPRECATED=1"
      before_install: *makepreinst
    - name: "Windows/G++-x86/Shared"
      os: windows
      compiler: g++
      env:
        - BUILD_DIR=win
        - CFGOPT="CC=g++"
      before_install: *makepreinst
      script:
        - make all tcltest
    - name: "Windows/GCC-x86/Static"
      os: windows
      compiler: gcc
      env:
        - BUILD_DIR=win
        - CFGOPT="--disable-shared"
      before_install: *makepreinst
    - name: "Windows/GCC-x86/Debug"
      os: windows
      compiler: gcc
      env:
        - BUILD_DIR=win
        - CFGOPT="--enable-symbols"
      before_install: *makepreinst
    - name: "Windows/GCC-x86/Mem-Debug"
      os: windows
      compiler: gcc
      env:
        - BUILD_DIR=win
        - CFGOPT="--enable-symbols=mem"
      before_install: *makepreinst
# "make dist" only
    - name: "Linux: make dist"
      os: linux
      dist: focal
      compiler: gcc
      env:
        - BUILD_DIR=unix
      script:
        - make dist
before_install:
  - cd ${BUILD_DIR}
install:
  - mkdir "$HOME/install dir"
  - ./configure ${CFGOPT} "--prefix=$HOME/install dir" || (cat config.log && exit 1)
before_script:
  - export ERROR_ON_FAILURES=1
script:
  - make all tcltest || echo "Something wrong, maybe a hickup, let's try again"
  - make test
  - make install<|MERGE_RESOLUTION|>--- conflicted
+++ resolved
@@ -120,11 +120,7 @@
         - BUILD_DIR=unix
         - CFGOPT="--enable-symbols=mem"
 # Testing on Mac, various styles
-<<<<<<< HEAD
-    - name: "macOS/Clang/Xcode 11.7/Shared"
-=======
-    - name: "macOS/Xcode 12/Shared"
->>>>>>> 9bda3ff9
+    - name: "macOS/Clang/Xcode 12/Shared"
       os: osx
       osx_image: xcode12
       env:
@@ -134,15 +130,14 @@
         - make all
         # The styles=develop avoids some weird problems on OSX
         - make test styles=develop
-<<<<<<< HEAD
-    - name: "macOS/Clang/Xcode 11.7/Shared/Unix-like"
-      os: osx
-      osx_image: xcode11.7
-      env:
-        - BUILD_DIR=unix
-    - name: "macOS/Clang/Xcode 11.7/Shared/libtommath"
-      os: osx
-      osx_image: xcode11.7
+    - name: "macOS/Clang/Xcode 12/Shared/Unix-like"
+      os: osx
+      osx_image: xcode112
+      env:
+        - BUILD_DIR=unix
+    - name: "macOS/Clang/Xcode 12/Shared/libtommath"
+      os: osx
+      osx_image: xcode12
       env:
         - BUILD_DIR=macosx
       install: []
@@ -151,28 +146,22 @@
         homebrew:
           packages:
             - libtommath
-    - name: "macOS/Clang++/Xcode 11.7/Shared"
-=======
-    - name: "macOS/Xcode 12/Shared/Unix-like"
->>>>>>> 9bda3ff9
+    - name: "macOS/Clang++/Xcode 12/Shared"
       os: osx
       osx_image: xcode12
       env:
         - BUILD_DIR=unix
-<<<<<<< HEAD
         - CFGOPT="CC=clang++ --enable-framework CFLAGS=-Dregister=dont+use+register CPPFLAGS=-D__private_extern__=extern"
       script:
         - make all tcltest
-=======
 # Newer MacOS versions
-    - name: "macOS/Xcode 12/Universal Apps/Shared"
+    - name: "macOS/Clang/Xcode 12/Universal Apps/Shared"
       os: osx
       osx_image: xcode12u
       env:
         - BUILD_DIR=macosx
       install: []
       script: *mactest
->>>>>>> 9bda3ff9
 # Older MacOS versions
     - name: "macOS/Clang/Xcode 11/Shared"
       os: osx
