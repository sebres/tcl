--- conflicted
+++ resolved
@@ -224,12 +224,7 @@
         - BUILD_DIR=win
         - VCDIR="/C/Program Files (x86)/Microsoft Visual Studio/2017/BuildTools/VC/Auxiliary/Build"
       before_install: &vcpreinst
-<<<<<<< HEAD
-        - rm -rf tests/safe-stock8*.test
         - touch generic/tclStubInit.c generic/tclOOStubInit.c generic/tclOOScript.h
-=======
-        - touch generic/tclStubInit.c generic/tclOOStubInit.c
->>>>>>> 0b2534b3
         - PATH="$PATH:$VCDIR"
         - cd ${BUILD_DIR}
       install: []
@@ -344,14 +339,8 @@
         - BUILD_DIR=win
         - CFGOPT="--enable-64bit"
       before_install: &makepreinst
-<<<<<<< HEAD
-        - rm -rf tests/safe-stock8*.test
         - touch generic/tclStubInit.c generic/tclOOStubInit.c generic/tclOOScript.h
         - choco install -y make zip
-=======
-        - touch generic/tclStubInit.c generic/tclOOStubInit.c
-        - choco install -y make
->>>>>>> 0b2534b3
         - cd ${BUILD_DIR}
     - name: "Windows/GCC/Shared: UTF_MAX=4"
       os: windows
@@ -458,12 +447,7 @@
       script:
         - make dist
 before_install:
-<<<<<<< HEAD
-  - rm -rf tests/safe-stock8*.test
   - touch generic/tclStubInit.c generic/tclOOStubInit.c generic/tclOOScript.h
-=======
-  - touch generic/tclStubInit.c generic/tclOOStubInit.c
->>>>>>> 0b2534b3
   - cd ${BUILD_DIR}
 install:
   - mkdir "$HOME/install dir"
