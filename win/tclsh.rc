<<<<<<< HEAD
// RCS: @(#) $Id: tclsh.rc,v 1.8.4.2 2004/02/18 22:30:56 dgp Exp $
//
=======
>>>>>>> 6ec5ba1e
// Version Resource Script
//

#include <winver.h>
#include <tcl.h>

//
// build-up the name suffix that defines the type of build this is.
//
#if TCL_THREADS
#define SUFFIX_THREADS	    "t"
#else
#define SUFFIX_THREADS	    ""
#endif

#if STATIC_BUILD
#define SUFFIX_STATIC	    "s"
#else
#define SUFFIX_STATIC	    ""
#endif

#if DEBUG && !UNCHECKED
#define SUFFIX_DEBUG	    "g"
#else
#define SUFFIX_DEBUG	    ""
#endif

#define SUFFIX		    SUFFIX_THREADS SUFFIX_STATIC SUFFIX_DEBUG


LANGUAGE 0x9, 0x1	/* LANG_ENGLISH, SUBLANG_DEFAULT */

VS_VERSION_INFO VERSIONINFO
 FILEVERSION 	TCL_MAJOR_VERSION,TCL_MINOR_VERSION,TCL_RELEASE_LEVEL,TCL_RELEASE_SERIAL
 PRODUCTVERSION TCL_MAJOR_VERSION,TCL_MINOR_VERSION,TCL_RELEASE_LEVEL,TCL_RELEASE_SERIAL
 FILEFLAGSMASK 	0x3fL
#ifdef DEBUG
 FILEFLAGS 	VS_FF_DEBUG
#else
 FILEFLAGS 	0x0L
#endif
 FILEOS 	VOS__WINDOWS32
 FILETYPE 	VFT_APP
 FILESUBTYPE 	0x0L
BEGIN
    BLOCK "StringFileInfo"
    BEGIN
        BLOCK "040904b0"
        BEGIN
            VALUE "FileDescription", "Tclsh Application\0"
            VALUE "OriginalFilename", "tclsh" STRINGIFY(TCL_MAJOR_VERSION) STRINGIFY(TCL_MINOR_VERSION) SUFFIX ".exe\0"
            VALUE "CompanyName", "ActiveState Corporation\0"
            VALUE "FileVersion", TCL_PATCH_LEVEL
            VALUE "LegalCopyright", "Copyright \251 2000 by ActiveState Corporation, et al\0"
            VALUE "ProductName", "Tcl " TCL_VERSION " for Windows\0"
            VALUE "ProductVersion", TCL_PATCH_LEVEL
        END
    END
    BLOCK "VarFileInfo"
    BEGIN
        VALUE "Translation", 0x409, 1200
    END
END

//
// Icon
//

tclsh                      ICON    DISCARDABLE     "tclsh.ico"<|MERGE_RESOLUTION|>--- conflicted
+++ resolved
@@ -1,8 +1,3 @@
-<<<<<<< HEAD
-// RCS: @(#) $Id: tclsh.rc,v 1.8.4.2 2004/02/18 22:30:56 dgp Exp $
-//
-=======
->>>>>>> 6ec5ba1e
 // Version Resource Script
 //
 
