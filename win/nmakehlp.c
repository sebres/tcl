--- conflicted
+++ resolved
@@ -20,6 +20,15 @@
 #endif
 #include <stdio.h>
 #include <math.h>
+
+/*
+ * This library is required for x64 builds with _some_ versions of MSVC
+ */
+#if defined(_M_IA64) || defined(_M_AMD64)
+#if _MSC_VER >= 1400 && _MSC_VER < 1500
+#pragma comment(lib, "bufferoverflowU")
+#endif
+#endif
 
 /* ISO hack for dumb VC++ */
 #if defined(_WIN32) && defined(_MSC_VER) && _MSC_VER < 1900
@@ -732,11 +741,7 @@
 	return 2; /* Have no real error reporting mechanism into nmake */
     }
     dirlen = strlen(dir);
-<<<<<<< HEAD
-    if ((dirlen + 3) > sizeof(path)) {
-=======
     if (dirlen > sizeof(path) - 3) {
->>>>>>> 0a856643
 	return 2;
     }
     strncpy(path, dir, dirlen);
