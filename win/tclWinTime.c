/*
 * tclWinTime.c --
 *
 *	Contains Windows specific versions of Tcl functions that obtain time
 *	values from the operating system.
 *
 * Copyright 1995-1998 by Sun Microsystems, Inc.
 *
 * See the file "license.terms" for information on usage and redistribution of
 * this file, and for a DISCLAIMER OF ALL WARRANTIES.
 */

#include "tclInt.h"

#define SECSPERDAY	(60L * 60L * 24L)
#define SECSPERYEAR	(SECSPERDAY * 365L)
#define SECSPER4YEAR	(SECSPERYEAR * 4L + SECSPERDAY)

/*
 * Number of samples over which to estimate the performance counter.
 */

#define SAMPLES		64

/*
 * The following arrays contain the day of year for the last day of each
 * month, where index 1 is January.
 */

static const int normalDays[] = {
    -1, 30, 58, 89, 119, 150, 180, 211, 242, 272, 303, 333, 364
};

static const int leapDays[] = {
    -1, 30, 59, 90, 120, 151, 181, 212, 243, 273, 304, 334, 365
};

typedef struct ThreadSpecificData {
    char tzName[64];		/* Time zone name */
    struct tm tm;		/* time information */
} ThreadSpecificData;
static Tcl_ThreadDataKey dataKey;

/*
 * Data for managing high-resolution timers.
 */

typedef struct TimeInfo {
    CRITICAL_SECTION cs;	/* Mutex guarding this structure. */
    int initialized;		/* Flag == 1 if this structure is
				 * initialized. */
    int perfCounterAvailable;	/* Flag == 1 if the hardware has a performance
				 * counter. */
    HANDLE calibrationThread;	/* Handle to the thread that keeps the virtual
				 * clock calibrated. */
    HANDLE readyEvent;		/* System event used to trigger the requesting
				 * thread when the clock calibration procedure
				 * is initialized for the first time. */
    HANDLE exitEvent; 		/* Event to signal out of an exit handler to
				 * tell the calibration loop to terminate. */
    LARGE_INTEGER nominalFreq;	/* Nominal frequency of the system performance
				 * counter, that is, the value returned from
				 * QueryPerformanceFrequency. */

    /*
     * The following values are used for calculating virtual time. Virtual
     * time is always equal to:
     *    lastFileTime + (current perf counter - lastCounter)
     *				* 10000000 / curCounterFreq
     * and lastFileTime and lastCounter are updated any time that virtual time
     * is returned to a caller.
     */

    ULARGE_INTEGER fileTimeLastCall;
    LARGE_INTEGER perfCounterLastCall;
    LARGE_INTEGER curCounterFreq;

    /*
     * Data used in developing the estimate of performance counter frequency
     */

    Tcl_WideUInt fileTimeSample[SAMPLES];
				/* Last 64 samples of system time. */
    Tcl_WideInt perfCounterSample[SAMPLES];
				/* Last 64 samples of performance counter. */
    int sampleNo;		/* Current sample number. */
} TimeInfo;

static TimeInfo timeInfo = {
    { NULL },
    0,
    0,
    (HANDLE) NULL,
    (HANDLE) NULL,
    (HANDLE) NULL,
#ifdef HAVE_CAST_TO_UNION
    (LARGE_INTEGER) (Tcl_WideInt) 0,
    (ULARGE_INTEGER) (DWORDLONG) 0,
    (LARGE_INTEGER) (Tcl_WideInt) 0,
    (LARGE_INTEGER) (Tcl_WideInt) 0,
#else
    0,
    0,
    0,
    0,
#endif
    { 0 },
    { 0 },
    0
};

/*
 * Declarations for functions defined later in this file.
 */

static struct tm *	ComputeGMT(const time_t *tp);
static void		StopCalibration(ClientData clientData);
static DWORD WINAPI	CalibrationThread(LPVOID arg);
static void 		UpdateTimeEachSecond(void);
static void		ResetCounterSamples(Tcl_WideUInt fileTime,
			    Tcl_WideInt perfCounter, Tcl_WideInt perfFreq);
static Tcl_WideInt	AccumulateSample(Tcl_WideInt perfCounter,
			    Tcl_WideUInt fileTime);
static void		NativeScaleTime(Tcl_Time* timebuf,
			    ClientData clientData);
static void		NativeGetTime(Tcl_Time* timebuf,
			    ClientData clientData);

/*
 * TIP #233 (Virtualized Time): Data for the time hooks, if any.
 */

Tcl_GetTimeProc *tclGetTimeProcPtr = NativeGetTime;
Tcl_ScaleTimeProc *tclScaleTimeProcPtr = NativeScaleTime;
ClientData tclTimeClientData = NULL;

/*
 *----------------------------------------------------------------------
 *
 * TclpGetSeconds --
 *
 *	This procedure returns the number of seconds from the epoch. On most
 *	Unix systems the epoch is Midnight Jan 1, 1970 GMT.
 *
 * Results:
 *	Number of seconds from the epoch.
 *
 * Side effects:
 *	None.
 *
 *----------------------------------------------------------------------
 */

unsigned long
TclpGetSeconds(void)
{
    Tcl_Time t;

    (*tclGetTimeProcPtr) (&t, tclTimeClientData);    /* Tcl_GetTime inlined. */
    return t.sec;
}

/*
 *----------------------------------------------------------------------
 *
 * TclpGetClicks --
 *
 *	This procedure returns a value that represents the highest resolution
 *	clock available on the system. There are no guarantees on what the
 *	resolution will be. In Tcl we will call this value a "click". The
 *	start time is also system dependant.
 *
 * Results:
 *	Number of clicks from some start time.
 *
 * Side effects:
 *	None.
 *
 *----------------------------------------------------------------------
 */

unsigned long
TclpGetClicks(void)
{
    /*
     * Use the Tcl_GetTime abstraction to get the time in microseconds, as
     * nearly as we can, and return it.
     */

    Tcl_Time now;		/* Current Tcl time */
    unsigned long retval;	/* Value to return */

    (*tclGetTimeProcPtr) (&now, tclTimeClientData);   /* Tcl_GetTime inlined */

    retval = (now.sec * 1000000) + now.usec;
    return retval;

}

/*
 *----------------------------------------------------------------------
 *
 * TclpGetTimeZone --
 *
 *	Determines the current timezone. The method varies wildly between
 *	different Platform implementations, so its hidden in this function.
 *
 * Results:
 *	Minutes west of GMT.
 *
 * Side effects:
 *	None.
 *
 *----------------------------------------------------------------------
 */

int
TclpGetTimeZone(
    unsigned long currentTime)
{
    int timeZone;

    tzset();
    timeZone = timezone / 60;

    return timeZone;
}

/*
 *----------------------------------------------------------------------
 *
 * Tcl_GetTime --
 *
 *	Gets the current system time in seconds and microseconds since the
 *	beginning of the epoch: 00:00 UCT, January 1, 1970.
 *
 * Results:
 *	Returns the current time in timePtr.
 *
 * Side effects:
 *	On the first call, initializes a set of static variables to keep track
 *	of the base value of the performance counter, the corresponding wall
 *	clock (obtained through ftime) and the frequency of the performance
 *	counter. Also spins a thread whose function is to wake up periodically
 *	and monitor these values, adjusting them as necessary to correct for
 *	drift in the performance counter's oscillator.
 *
 *----------------------------------------------------------------------
 */

void
Tcl_GetTime(
    Tcl_Time *timePtr)		/* Location to store time information. */
{
<<<<<<< HEAD
    (*tclGetTimeProcPtr) (timePtr, tclTimeClientData);
}

/*
 *----------------------------------------------------------------------
 *
 * NativeScaleTime --
 *
 *	TIP #233: Scale from virtual time to the real-time. For native scaling
 *	the relationship is 1:1 and nothing has to be done.
 *
 * Results:
 *	Scales the time in timePtr.
 *
 * Side effects:
 *	See above.
 *
 *----------------------------------------------------------------------
 */
=======
    struct _timeb t;
>>>>>>> b2b204ef

static void
NativeScaleTime(
    Tcl_Time *timePtr,
    ClientData clientData)
{
    /*
     * Native scale is 1:1. Nothing is done.
     */
}

/*
 *----------------------------------------------------------------------
 *
 * NativeGetTime --
 *
 *	TIP #233: Gets the current system time in seconds and microseconds
 *	since the beginning of the epoch: 00:00 UCT, January 1, 1970.
 *
 * Results:
 *	Returns the current time in timePtr.
 *
 * Side effects:
 *	On the first call, initializes a set of static variables to keep track
 *	of the base value of the performance counter, the corresponding wall
 *	clock (obtained through ftime) and the frequency of the performance
 *	counter. Also spins a thread whose function is to wake up periodically
 *	and monitor these values, adjusting them as necessary to correct for
 *	drift in the performance counter's oscillator.
 *
 *----------------------------------------------------------------------
 */

static void
NativeGetTime(
    Tcl_Time *timePtr,
    ClientData clientData)
{
    struct timeb t;
    int useFtime = 1;		/* Flag == TRUE if we need to fall back on
				 * ftime rather than using the perf counter. */

    /*
     * Initialize static storage on the first trip through.
     *
     * Note: Outer check for 'initialized' is a performance win since it
     * avoids an extra mutex lock in the common case.
     */

    if (!timeInfo.initialized) {
	TclpInitLock();
	if (!timeInfo.initialized) {
	    timeInfo.perfCounterAvailable =
		    QueryPerformanceFrequency(&timeInfo.nominalFreq);

	    /*
	     * Some hardware abstraction layers use the CPU clock in place of
	     * the real-time clock as a performance counter reference. This
	     * results in:
	     *    - inconsistent results among the processors on
	     *      multi-processor systems.
	     *    - unpredictable changes in performance counter frequency on
	     *      "gearshift" processors such as Transmeta and SpeedStep.
	     *
	     * There seems to be no way to test whether the performance
	     * counter is reliable, but a useful heuristic is that if its
	     * frequency is 1.193182 MHz or 3.579545 MHz, it's derived from a
	     * colorburst crystal and is therefore the RTC rather than the
	     * TSC.
	     *
	     * A sloppier but serviceable heuristic is that the RTC crystal is
	     * normally less than 15 MHz while the TSC crystal is virtually
	     * assured to be greater than 100 MHz. Since Win98SE appears to
	     * fiddle with the definition of the perf counter frequency
	     * (perhaps in an attempt to calibrate the clock?), we use the
	     * latter rule rather than an exact match.
	     *
	     * We also assume (perhaps questionably) that the vendors have
	     * gotten their act together on Win64, so bypass all this rubbish
	     * on that platform.
	     */

#if !defined(_WIN64)
	    if (timeInfo.perfCounterAvailable
		    /*
		     * The following lines would do an exact match on crystal
		     * frequency:
		     * && timeInfo.nominalFreq.QuadPart != (Tcl_WideInt)1193182
		     * && timeInfo.nominalFreq.QuadPart != (Tcl_WideInt)3579545
		     */
		    && timeInfo.nominalFreq.QuadPart > (Tcl_WideInt) 15000000){
		/*
		 * As an exception, if every logical processor on the system
		 * is on the same chip, we use the performance counter anyway,
		 * presuming that everyone's TSC is locked to the same
		 * oscillator.
		 */

		SYSTEM_INFO systemInfo;
		unsigned int regs[4];

		GetSystemInfo(&systemInfo);
		if (TclWinCPUID(0, regs) == TCL_OK
			&& regs[1] == 0x756e6547	/* "Genu" */
			&& regs[3] == 0x49656e69	/* "ineI" */
			&& regs[2] == 0x6c65746e	/* "ntel" */
			&& TclWinCPUID(1, regs) == TCL_OK
			&& ((regs[0]&0x00000F00) == 0x00000F00 /* Pentium 4 */
			|| ((regs[0] & 0x00F00000)	/* Extended family */
			&& (regs[3] & 0x10000000)))	/* Hyperthread */
			&& (((regs[1]&0x00FF0000) >> 16)/* CPU count */
			    == systemInfo.dwNumberOfProcessors)) {
		    timeInfo.perfCounterAvailable = TRUE;
		} else {
		    timeInfo.perfCounterAvailable = FALSE;
		}
	    }
#endif /* above code is Win32 only */

	    /*
	     * If the performance counter is available, start a thread to
	     * calibrate it.
	     */

	    if (timeInfo.perfCounterAvailable) {
		DWORD id;

		InitializeCriticalSection(&timeInfo.cs);
		timeInfo.readyEvent = CreateEvent(NULL, FALSE, FALSE, NULL);
		timeInfo.exitEvent = CreateEvent(NULL, FALSE, FALSE, NULL);
		timeInfo.calibrationThread = CreateThread(NULL, 256,
			CalibrationThread, (LPVOID) NULL, 0, &id);
		SetThreadPriority(timeInfo.calibrationThread,
			THREAD_PRIORITY_HIGHEST);

		/*
		 * Wait for the thread just launched to start running, and
		 * create an exit handler that kills it so that it doesn't
		 * outlive unloading tclXX.dll
		 */

		WaitForSingleObject(timeInfo.readyEvent, INFINITE);
		CloseHandle(timeInfo.readyEvent);
		Tcl_CreateExitHandler(StopCalibration, (ClientData) NULL);
	    }
	    timeInfo.initialized = TRUE;
	}
	TclpInitUnlock();
    }

    if (timeInfo.perfCounterAvailable && timeInfo.curCounterFreq.QuadPart!=0) {
	/*
	 * Query the performance counter and use it to calculate the current
	 * time.
	 */

	LARGE_INTEGER curCounter;
				/* Current performance counter. */
	Tcl_WideInt curFileTime;/* Current estimated time, expressed as 100-ns
				 * ticks since the Windows epoch. */
	static LARGE_INTEGER posixEpoch;
				/* Posix epoch expressed as 100-ns ticks since
				 * the windows epoch. */
	Tcl_WideInt usecSincePosixEpoch;
				/* Current microseconds since Posix epoch. */

	posixEpoch.LowPart = 0xD53E8000;
	posixEpoch.HighPart = 0x019DB1DE;

	EnterCriticalSection(&timeInfo.cs);

	QueryPerformanceCounter(&curCounter);

	/*
	 * If it appears to be more than 1.1 seconds since the last trip
	 * through the calibration loop, the performance counter may have
	 * jumped forward. (See MSDN Knowledge Base article Q274323 for a
	 * description of the hardware problem that makes this test
	 * necessary.) If the counter jumps, we don't want to use it directly.
	 * Instead, we must return system time. Eventually, the calibration
	 * loop should recover.
	 */

	if (curCounter.QuadPart - timeInfo.perfCounterLastCall.QuadPart <
		11 * timeInfo.curCounterFreq.QuadPart / 10) {
	    curFileTime = timeInfo.fileTimeLastCall.QuadPart +
		 ((curCounter.QuadPart - timeInfo.perfCounterLastCall.QuadPart)
		    * 10000000 / timeInfo.curCounterFreq.QuadPart);
	    timeInfo.fileTimeLastCall.QuadPart = curFileTime;
	    timeInfo.perfCounterLastCall.QuadPart = curCounter.QuadPart;
	    usecSincePosixEpoch = (curFileTime - posixEpoch.QuadPart) / 10;
	    timePtr->sec = (long) (usecSincePosixEpoch / 1000000);
	    timePtr->usec = (unsigned long) (usecSincePosixEpoch % 1000000);
	    useFtime = 0;
	}

	LeaveCriticalSection(&timeInfo.cs);
    }

    if (useFtime) {
	/*
	 * High resolution timer is not available. Just use ftime.
	 */

	_ftime(&t);
	timePtr->sec = (long)t.time;
	timePtr->usec = t.millitm * 1000;
    }
}

/*
 *----------------------------------------------------------------------
 *
 * StopCalibration --
 *
 *	Turns off the calibration thread in preparation for exiting the
 *	process.
 *
 * Results:
 *	None.
 *
 * Side effects:
 *	Sets the 'exitEvent' event in the 'timeInfo' structure to ask the
 *	thread in question to exit, and waits for it to do so.
 *
 *----------------------------------------------------------------------
 */

static void
StopCalibration(
    ClientData unused)		/* Client data is unused */
{
    SetEvent(timeInfo.exitEvent);

    /*
     * If Tcl_Finalize was called from DllMain, the calibration thread is in a
     * paused state so we need to timeout and continue.
     */

    WaitForSingleObject(timeInfo.calibrationThread, 100);
    CloseHandle(timeInfo.exitEvent);
    CloseHandle(timeInfo.calibrationThread);
}

/*
 *----------------------------------------------------------------------
 *
 * TclpGetTZName --
 *
 *	Gets the current timezone string.
 *
 * Results:
 *	Returns a pointer to a static string, or NULL on failure.
 *
 * Side effects:
 *	None.
 *
 *----------------------------------------------------------------------
 */

char *
TclpGetTZName(
    int dst)
{
    int len;
    char *zone, *p;
    TIME_ZONE_INFORMATION tz;
    Tcl_Encoding encoding;
    ThreadSpecificData *tsdPtr = TCL_TSD_INIT(&dataKey);
    char *name = tsdPtr->tzName;

    /*
     * tzset() under Borland doesn't seem to set up tzname[] at all.
     * tzset() under MSVC has the following weird observed behavior:
     *	 First time we call "clock format [clock seconds] -format %Z -gmt 1"
     *	 we get "GMT", but on all subsequent calls we get the current time
     *	 ezone string, even though env(TZ) is GMT and the variable _timezone
     *	 is 0.
     */

    name[0] = '\0';

    zone = getenv("TZ");
    if (zone != NULL) {
	/*
	 * TZ is of form "NST-4:30NDT", where "NST" would be the name of the
	 * standard time zone for this area, "-4:30" is the offset from GMT in
	 * hours, and "NDT is the name of the daylight savings time zone in
	 * this area. The offset and DST strings are optional.
	 */

	len = strlen(zone);
	if (len > 3) {
	    len = 3;
	}
	if (dst != 0) {
	    /*
	     * Skip the offset string and get the DST string.
	     */

	    p = zone + len;
	    p += strspn(p, "+-:0123456789");
	    if (*p != '\0') {
		zone = p;
		len = strlen(zone);
		if (len > 3) {
		    len = 3;
		}
	    }
	}
	Tcl_ExternalToUtf(NULL, NULL, zone, len, 0, NULL, name,
		sizeof(tsdPtr->tzName), NULL, NULL, NULL);
    }
    if (name[0] == '\0') {
	if (GetTimeZoneInformation(&tz) == TIME_ZONE_ID_UNKNOWN) {
	    /*
	     * MSDN: On NT this is returned if DST is not used in the current
	     * TZ
	     */

	    dst = 0;
	}
	encoding = Tcl_GetEncoding(NULL, "unicode");
	Tcl_ExternalToUtf(NULL, encoding,
		(char *) ((dst) ? tz.DaylightName : tz.StandardName), -1,
		0, NULL, name, sizeof(tsdPtr->tzName), NULL, NULL, NULL);
	Tcl_FreeEncoding(encoding);
    }
    return name;
}

/*
 *----------------------------------------------------------------------
 *
 * TclpGetDate --
 *
 *	This function converts between seconds and struct tm. If useGMT is
 *	true, then the returned date will be in Greenwich Mean Time (GMT).
 *	Otherwise, it will be in the local time zone.
 *
 * Results:
 *	Returns a static tm structure.
 *
 * Side effects:
 *	None.
 *
 *----------------------------------------------------------------------
 */

struct tm *
TclpGetDate(
    CONST time_t *t,
    int useGMT)
{
    struct tm *tmPtr;
    time_t time;

    if (!useGMT) {
	tzset();

	/*
	 * If we are in the valid range, let the C run-time library handle it.
	 * Otherwise we need to fake it. Note that this algorithm ignores
	 * daylight savings time before the epoch.
	 */

	/*
	 * Hm, Borland's localtime manages to return NULL under certain
	 * circumstances (e.g. wintime.test, test 1.2). Nobody tests for this,
	 * since 'localtime' isn't supposed to do this, possibly leading to
	 * crashes.
	 *
	 * Patch: We only call this function if we are at least one day into
	 * the epoch, else we handle it ourselves (like we do for times < 0).
	 * H. Giese, June 2003
	 */

#ifdef __BORLANDC__
#define LOCALTIME_VALIDITY_BOUNDARY	SECSPERDAY
#else
#define LOCALTIME_VALIDITY_BOUNDARY	0
#endif

	if (*t >= LOCALTIME_VALIDITY_BOUNDARY) {
	    return TclpLocaltime(t);
	}

	time = *t - timezone;

	/*
	 * If we aren't near to overflowing the long, just add the bias and
	 * use the normal calculation. Otherwise we will need to adjust the
	 * result at the end.
	 */

	if (*t < (LONG_MAX - 2*SECSPERDAY) && *t > (LONG_MIN + 2*SECSPERDAY)) {
	    tmPtr = ComputeGMT(&time);
	} else {
	    tmPtr = ComputeGMT(t);

	    tzset();

	    /*
	     * Add the bias directly to the tm structure to avoid overflow.
	     * Propagate seconds overflow into minutes, hours and days.
	     */

	    time = tmPtr->tm_sec - timezone;
	    tmPtr->tm_sec = (int)(time % 60);
	    if (tmPtr->tm_sec < 0) {
		tmPtr->tm_sec += 60;
		time -= 60;
	    }

	    time = tmPtr->tm_min + time/60;
	    tmPtr->tm_min = (int)(time % 60);
	    if (tmPtr->tm_min < 0) {
		tmPtr->tm_min += 60;
		time -= 60;
	    }

	    time = tmPtr->tm_hour + time/60;
	    tmPtr->tm_hour = (int)(time % 24);
	    if (tmPtr->tm_hour < 0) {
		tmPtr->tm_hour += 24;
		time -= 24;
	    }

	    time /= 24;
	    tmPtr->tm_mday += (int)time;
	    tmPtr->tm_yday += (int)time;
	    tmPtr->tm_wday = (tmPtr->tm_wday + (int)time) % 7;
	}
    } else {
	tmPtr = ComputeGMT(t);
    }
    return tmPtr;
}

/*
 *----------------------------------------------------------------------
 *
 * ComputeGMT --
 *
 *	This function computes GMT given the number of seconds since the epoch
 *	(midnight Jan 1 1970).
 *
 * Results:
 *	Returns a (per thread) statically allocated struct tm.
 *
 * Side effects:
 *	Updates the values of the static struct tm.
 *
 *----------------------------------------------------------------------
 */

static struct tm *
ComputeGMT(
    const time_t *tp)
{
    struct tm *tmPtr;
    long tmp, rem;
    int isLeap;
    const int *days;
    ThreadSpecificData *tsdPtr = TCL_TSD_INIT(&dataKey);

    tmPtr = &tsdPtr->tm;

    /*
     * Compute the 4 year span containing the specified time.
     */

    tmp = (long)(*tp / SECSPER4YEAR);
    rem = (long)(*tp % SECSPER4YEAR);

    /*
     * Correct for weird mod semantics so the remainder is always positive.
     */

    if (rem < 0) {
	tmp--;
	rem += SECSPER4YEAR;
    }

    /*
     * Compute the year after 1900 by taking the 4 year span and adjusting for
     * the remainder. This works because 2000 is a leap year, and 1900/2100
     * are out of the range.
     */

    tmp = (tmp * 4) + 70;
    isLeap = 0;
    if (rem >= SECSPERYEAR) {			  /* 1971, etc. */
	tmp++;
	rem -= SECSPERYEAR;
	if (rem >= SECSPERYEAR) {		  /* 1972, etc. */
	    tmp++;
	    rem -= SECSPERYEAR;
	    if (rem >= SECSPERYEAR + SECSPERDAY) { /* 1973, etc. */
		tmp++;
		rem -= SECSPERYEAR + SECSPERDAY;
	    } else {
		isLeap = 1;
	    }
	}
    }
    tmPtr->tm_year = tmp;

    /*
     * Compute the day of year and leave the seconds in the current day in the
     * remainder.
     */

    tmPtr->tm_yday = rem / SECSPERDAY;
    rem %= SECSPERDAY;

    /*
     * Compute the time of day.
     */

    tmPtr->tm_hour = rem / 3600;
    rem %= 3600;
    tmPtr->tm_min = rem / 60;
    tmPtr->tm_sec = rem % 60;

    /*
     * Compute the month and day of month.
     */

    days = (isLeap) ? leapDays : normalDays;
    for (tmp = 1; days[tmp] < tmPtr->tm_yday; tmp++) {
	/* empty body */
    }
    tmPtr->tm_mon = --tmp;
    tmPtr->tm_mday = tmPtr->tm_yday - days[tmp];

    /*
     * Compute day of week.  Epoch started on a Thursday.
     */

    tmPtr->tm_wday = (long)(*tp / SECSPERDAY) + 4;
    if ((*tp % SECSPERDAY) < 0) {
	tmPtr->tm_wday--;
    }
    tmPtr->tm_wday %= 7;
    if (tmPtr->tm_wday < 0) {
	tmPtr->tm_wday += 7;
    }

    return tmPtr;
}

/*
 *----------------------------------------------------------------------
 *
 * CalibrationThread --
 *
 *	Thread that manages calibration of the hi-resolution time derived from
 *	the performance counter, to keep it synchronized with the system
 *	clock.
 *
 * Parameters:
 *	arg - Client data from the CreateThread call. This parameter points to
 *	      the static TimeInfo structure.
 *
 * Return value:
 *	None. This thread embeds an infinite loop.
 *
 * Side effects:
 *	At an interval of 1s, this thread performs virtual time discipline.
 *
 * Note: When this thread is entered, TclpInitLock has been called to
 * safeguard the static storage. There is therefore no synchronization in the
 * body of this procedure.
 *
 *----------------------------------------------------------------------
 */

static DWORD WINAPI
CalibrationThread(
    LPVOID arg)
{
    FILETIME curFileTime;
    DWORD waitResult;

    /*
     * Get initial system time and performance counter.
     */

    GetSystemTimeAsFileTime(&curFileTime);
    QueryPerformanceCounter(&timeInfo.perfCounterLastCall);
    QueryPerformanceFrequency(&timeInfo.curCounterFreq);
    timeInfo.fileTimeLastCall.LowPart = curFileTime.dwLowDateTime;
    timeInfo.fileTimeLastCall.HighPart = curFileTime.dwHighDateTime;

    ResetCounterSamples(timeInfo.fileTimeLastCall.QuadPart,
	    timeInfo.perfCounterLastCall.QuadPart,
	    timeInfo.curCounterFreq.QuadPart);

    /*
     * Wake up the calling thread. When it wakes up, it will release the
     * initialization lock.
     */

    SetEvent(timeInfo.readyEvent);

    /*
     * Run the calibration once a second.
     */

    while (timeInfo.perfCounterAvailable) {
	/*
	 * If the exitEvent is set, break out of the loop.
	 */

	waitResult = WaitForSingleObjectEx(timeInfo.exitEvent, 1000, FALSE);
	if (waitResult == WAIT_OBJECT_0) {
	    break;
	}
	UpdateTimeEachSecond();
    }

    /* lint */
    return (DWORD) 0;
}

/*
 *----------------------------------------------------------------------
 *
 * UpdateTimeEachSecond --
 *
 *	Callback from the waitable timer in the clock calibration thread that
 *	updates system time.
 *
 * Parameters:
 *	info - Pointer to the static TimeInfo structure
 *
 * Results:
 *	None.
 *
 * Side effects:
 *	Performs virtual time calibration discipline.
 *
 *----------------------------------------------------------------------
 */

static void
UpdateTimeEachSecond(void)
{
    LARGE_INTEGER curPerfCounter;
				/* Current value returned from
				 * QueryPerformanceCounter. */
    FILETIME curSysTime;	/* Current system time. */
    LARGE_INTEGER curFileTime;	/* File time at the time this callback was
				 * scheduled. */
    Tcl_WideInt estFreq;	/* Estimated perf counter frequency. */
    Tcl_WideInt vt0;		/* Tcl time right now. */
    Tcl_WideInt vt1;		/* Tcl time one second from now. */
    Tcl_WideInt tdiff;		/* Difference between system clock and Tcl
				 * time. */
    Tcl_WideInt driftFreq;	/* Frequency needed to drift virtual time into
				 * step over 1 second. */

    /*
     * Sample performance counter and system time.
     */

    QueryPerformanceCounter(&curPerfCounter);
    GetSystemTimeAsFileTime(&curSysTime);
    curFileTime.LowPart = curSysTime.dwLowDateTime;
    curFileTime.HighPart = curSysTime.dwHighDateTime;

    EnterCriticalSection(&timeInfo.cs);

    /*
     * We devide by timeInfo.curCounterFreq.QuadPart in several places. That
     * value should always be positive on a correctly functioning system. But
     * it is good to be defensive about such matters. So if something goes
     * wrong and the value does goes to zero, we clear the
     * timeInfo.perfCounterAvailable in order to cause the calibration thread
     * to shut itself down, then return without additional processing.
     */

    if (timeInfo.curCounterFreq.QuadPart == 0){
	LeaveCriticalSection(&timeInfo.cs);
	timeInfo.perfCounterAvailable = 0;
	return;
    }

    /*
     * Several things may have gone wrong here that have to be checked for.
     *  (1) The performance counter may have jumped.
     *  (2) The system clock may have been reset.
     *
     * In either case, we'll need to reinitialize the circular buffer with
     * samples relative to the current system time and the NOMINAL performance
     * frequency (not the actual, because the actual has probably run slow in
     * the first case). Our estimated frequency will be the nominal frequency.
     *
     * Store the current sample into the circular buffer of samples, and
     * estimate the performance counter frequency.
     */

    estFreq = AccumulateSample(curPerfCounter.QuadPart,
	    (Tcl_WideUInt) curFileTime.QuadPart);

    /*
     * We want to adjust things so that time appears to be continuous.
     * Virtual file time, right now, is
     *
     * vt0 = 10000000 * (curPerfCounter - perfCounterLastCall)
     *	     / curCounterFreq
     *	     + fileTimeLastCall
     *
     * Ideally, we would like to drift the clock into place over a period of 2
     * sec, so that virtual time 2 sec from now will be
     *
     * vt1 = 20000000 + curFileTime
     *
     * The frequency that we need to use to drift the counter back into place
     * is estFreq * 20000000 / (vt1 - vt0)
     */

    vt0 = 10000000 * (curPerfCounter.QuadPart
		- timeInfo.perfCounterLastCall.QuadPart)
	    / timeInfo.curCounterFreq.QuadPart
	    + timeInfo.fileTimeLastCall.QuadPart;
    vt1 = 20000000 + curFileTime.QuadPart;

    /*
     * If we've gotten more than a second away from system time, then drifting
     * the clock is going to be pretty hopeless. Just let it jump. Otherwise,
     * compute the drift frequency and fill in everything.
     */

    tdiff = vt0 - curFileTime.QuadPart;
    if (tdiff > 10000000 || tdiff < -10000000) {
	timeInfo.fileTimeLastCall.QuadPart = curFileTime.QuadPart;
	timeInfo.curCounterFreq.QuadPart = estFreq;
    } else {
	driftFreq = estFreq * 20000000 / (vt1 - vt0);

	if (driftFreq > 1003*estFreq/1000) {
	    driftFreq = 1003*estFreq/1000;
	} else if (driftFreq < 997*estFreq/1000) {
	    driftFreq = 997*estFreq/1000;
	}

	timeInfo.fileTimeLastCall.QuadPart = vt0;
	timeInfo.curCounterFreq.QuadPart = driftFreq;
    }

    timeInfo.perfCounterLastCall.QuadPart = curPerfCounter.QuadPart;

    LeaveCriticalSection(&timeInfo.cs);
}

/*
 *----------------------------------------------------------------------
 *
 * ResetCounterSamples --
 *
 *	Fills the sample arrays in 'timeInfo' with dummy values that will
 *	yield the current performance counter and frequency.
 *
 * Results:
 *	None.
 *
 * Side effects:
 *	The array of samples is filled in so that it appears that there are
 *	SAMPLES samples at one-second intervals, separated by precisely the
 *	given frequency.
 *
 *----------------------------------------------------------------------
 */

static void
ResetCounterSamples(
    Tcl_WideUInt fileTime,	/* Current file time */
    Tcl_WideInt perfCounter,	/* Current performance counter */
    Tcl_WideInt perfFreq)	/* Target performance frequency */
{
    int i;
    for (i=SAMPLES-1 ; i>=0 ; --i) {
	timeInfo.perfCounterSample[i] = perfCounter;
	timeInfo.fileTimeSample[i] = fileTime;
	perfCounter -= perfFreq;
	fileTime -= 10000000;
    }
    timeInfo.sampleNo = 0;
}

/*
 *----------------------------------------------------------------------
 *
 * AccumulateSample --
 *
 *	Updates the circular buffer of performance counter and system time
 *	samples with a new data point.
 *
 * Results:
 *	None.
 *
 * Side effects:
 *	The new data point replaces the oldest point in the circular buffer,
 *	and the descriptive statistics are updated to accumulate the new
 *	point.
 *
 * Several things may have gone wrong here that have to be checked for.
 *  (1) The performance counter may have jumped.
 *  (2) The system clock may have been reset.
 *
 * In either case, we'll need to reinitialize the circular buffer with samples
 * relative to the current system time and the NOMINAL performance frequency
 * (not the actual, because the actual has probably run slow in the first
 * case).
 */

static Tcl_WideInt
AccumulateSample(
    Tcl_WideInt perfCounter,
    Tcl_WideUInt fileTime)
{
    Tcl_WideUInt workFTSample;	/* File time sample being removed from or
				 * added to the circular buffer. */
    Tcl_WideInt workPCSample;	/* Performance counter sample being removed
				 * from or added to the circular buffer. */
    Tcl_WideUInt lastFTSample;	/* Last file time sample recorded */
    Tcl_WideInt lastPCSample;	/* Last performance counter sample recorded */
    Tcl_WideInt FTdiff;		/* Difference between last FT and current */
    Tcl_WideInt PCdiff;		/* Difference between last PC and current */
    Tcl_WideInt estFreq;	/* Estimated performance counter frequency */

    /*
     * Test for jumps and reset the samples if we have one.
     */

    if (timeInfo.sampleNo == 0) {
	lastPCSample =
		timeInfo.perfCounterSample[timeInfo.sampleNo + SAMPLES - 1];
	lastFTSample =
		timeInfo.fileTimeSample[timeInfo.sampleNo + SAMPLES - 1];
    } else {
	lastPCSample = timeInfo.perfCounterSample[timeInfo.sampleNo - 1];
	lastFTSample = timeInfo.fileTimeSample[timeInfo.sampleNo - 1];
    }

    PCdiff = perfCounter - lastPCSample;
    FTdiff = fileTime - lastFTSample;
    if (PCdiff < timeInfo.nominalFreq.QuadPart * 9 / 10
	    || PCdiff > timeInfo.nominalFreq.QuadPart * 11 / 10
	    || FTdiff < 9000000 || FTdiff > 11000000) {
	ResetCounterSamples(fileTime, perfCounter,
		timeInfo.nominalFreq.QuadPart);
	return timeInfo.nominalFreq.QuadPart;
    } else {
	/*
	 * Estimate the frequency.
	 */

	workPCSample = timeInfo.perfCounterSample[timeInfo.sampleNo];
	workFTSample = timeInfo.fileTimeSample[timeInfo.sampleNo];
	estFreq = 10000000 * (perfCounter - workPCSample)
		/ (fileTime - workFTSample);
	timeInfo.perfCounterSample[timeInfo.sampleNo] = perfCounter;
	timeInfo.fileTimeSample[timeInfo.sampleNo] = (Tcl_WideInt) fileTime;

	/*
	 * Advance the sample number.
	 */

	if (++timeInfo.sampleNo >= SAMPLES) {
	    timeInfo.sampleNo = 0;
	}

	return estFreq;
    }
}

/*
 *----------------------------------------------------------------------
 *
 * TclpGmtime --
 *
 *	Wrapper around the 'gmtime' library function to make it thread safe.
 *
 * Results:
 *	Returns a pointer to a 'struct tm' in thread-specific data.
 *
 * Side effects:
 *	Invokes gmtime or gmtime_r as appropriate.
 *
 *----------------------------------------------------------------------
 */

struct tm *
TclpGmtime(
    CONST time_t *timePtr)	/* Pointer to the number of seconds since the
				 * local system's epoch */
{
    /*
     * The MS implementation of gmtime is thread safe because it returns the
     * time in a block of thread-local storage, and Windows does not provide a
     * Posix gmtime_r function.
     */

    return gmtime(timePtr);
}

/*
 *----------------------------------------------------------------------
 *
 * TclpLocaltime --
 *
 *	Wrapper around the 'localtime' library function to make it thread
 *	safe.
 *
 * Results:
 *	Returns a pointer to a 'struct tm' in thread-specific data.
 *
 * Side effects:
 *	Invokes localtime or localtime_r as appropriate.
 *
 *----------------------------------------------------------------------
 */

struct tm *
TclpLocaltime(
    CONST time_t *timePtr)	/* Pointer to the number of seconds since the
				 * local system's epoch */

{
    /*
     * The MS implementation of localtime is thread safe because it returns
     * the time in a block of thread-local storage, and Windows does not
     * provide a Posix localtime_r function.
     */

    return localtime(timePtr);
}

/*
 *----------------------------------------------------------------------
 *
 * Tcl_SetTimeProc --
 *
 *	TIP #233 (Virtualized Time): Registers two handlers for the
 *	virtualization of Tcl's access to time information.
 *
 * Results:
 *	None.
 *
 * Side effects:
 *	Remembers the handlers, alters core behaviour.
 *
 *----------------------------------------------------------------------
 */

void
Tcl_SetTimeProc(
    Tcl_GetTimeProc *getProc,
    Tcl_ScaleTimeProc *scaleProc,
    ClientData clientData)
{
    tclGetTimeProcPtr = getProc;
    tclScaleTimeProcPtr = scaleProc;
    tclTimeClientData = clientData;
}

/*
 *----------------------------------------------------------------------
 *
 * Tcl_QueryTimeProc --
 *
 *	TIP #233 (Virtualized Time): Query which time handlers are registered.
 *
 * Results:
 *	None.
 *
 * Side effects:
 *	None.
 *
 *----------------------------------------------------------------------
 */

void
Tcl_QueryTimeProc(
    Tcl_GetTimeProc **getProc,
    Tcl_ScaleTimeProc **scaleProc,
    ClientData *clientData)
{
    if (getProc) {
	*getProc = tclGetTimeProcPtr;
    }
    if (scaleProc) {
	*scaleProc = tclScaleTimeProcPtr;
    }
    if (clientData) {
	*clientData = tclTimeClientData;
    }
}

/*
 * Local Variables:
 * mode: c
 * c-basic-offset: 4
 * fill-column: 78
 * End:
 */<|MERGE_RESOLUTION|>--- conflicted
+++ resolved
@@ -256,7 +256,6 @@
 Tcl_GetTime(
     Tcl_Time *timePtr)		/* Location to store time information. */
 {
-<<<<<<< HEAD
     (*tclGetTimeProcPtr) (timePtr, tclTimeClientData);
 }
 @@ -277,9 +276,6 @@
  *
  *----------------------------------------------------------------------
  */
-=======
-    struct _timeb t;
->>>>>>> b2b204ef
 
 static void
 NativeScaleTime(
@@ -319,7 +315,7 @@
     Tcl_Time *timePtr,
     ClientData clientData)
 {
-    struct timeb t;
+    struct _timeb t;
     int useFtime = 1;		/* Flag == TRUE if we need to fall back on
 				 * ftime rather than using the perf counter. */
 
