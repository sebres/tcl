/*
 * tclWinLoad.c --
 *
 *	This function provides a version of the TclLoadFile that works with
 *	the Windows "LoadLibrary" and "GetProcAddress" API for dynamic
 *	loading.
 *
 * Copyright (c) 1995-1997 Sun Microsystems, Inc.
 *
 * See the file "license.terms" for information on usage and redistribution of
 * this file, and for a DISCLAIMER OF ALL WARRANTIES.
 */

#include "tclWinInt.h"

/*
 * Native name of the directory in the native filesystem where DLLs used in
 * this process are copied prior to loading, and mutex used to protect its
 * allocation.
 */

static WCHAR *dllDirectoryName = NULL;
static Tcl_Mutex dllDirectoryNameMutex;

/*
 * Static functions defined within this file.
 */

static void *		FindSymbol(Tcl_Interp *interp,
			    Tcl_LoadHandle loadHandle, const char *symbol);
static int		InitDLLDirectoryName(void);
static void		UnloadFile(Tcl_LoadHandle loadHandle);

/*
 *----------------------------------------------------------------------
 *
 * TclpDlopen --
 *
 *	Dynamically loads a binary code file into memory and returns a handle
 *	to the new code.
 *
 * Results:
 *	A standard Tcl completion code. If an error occurs, an error message
 *	is left in the interp's result.
 *
 * Side effects:
 *	New code suddenly appears in memory.
 *
 *----------------------------------------------------------------------
 */

int
TclpDlopen(
    Tcl_Interp *interp,		/* Used for error reporting. */
    Tcl_Obj *pathPtr,		/* Name of the file containing the desired
				 * code (UTF-8). */
    Tcl_LoadHandle *loadHandle,	/* Filled with token for dynamically loaded
				 * file which will be passed back to
				 * (*unloadProcPtr)() to unload the file. */
    Tcl_FSUnloadFileProc **unloadProcPtr,
				/* Filled with address of Tcl_FSUnloadFileProc
				 * function which should be used for this
				 * file. */
    int flags)
{
    HINSTANCE hInstance = NULL;
    const WCHAR *nativeName;
    Tcl_LoadHandle handlePtr;
    DWORD firstError;
    (void)flags;

    /*
     * First try the full path the user gave us. This is particularly
     * important if the cwd is inside a vfs, and we are trying to load using a
     * relative path.
     */

    nativeName = (const WCHAR *)Tcl_FSGetNativePath(pathPtr);
    if (nativeName != NULL) {
	hInstance = LoadLibraryExW(nativeName, NULL,
		LOAD_WITH_ALTERED_SEARCH_PATH);
    }
    if (hInstance == NULL) {
	/*
	 * Let the OS loader examine the binary search path for whatever
	 * string the user gave us which hopefully refers to a file on the
	 * binary path.
	 */

	Tcl_DString ds;

        /*
         * Remember the first error on load attempt to be used if the
         * second load attempt below also fails.
        */
        firstError = (nativeName == NULL) ?
		ERROR_MOD_NOT_FOUND : GetLastError();

	Tcl_DStringInit(&ds);
	nativeName = Tcl_UtfToWCharDString(Tcl_GetString(pathPtr), -1, &ds);
	hInstance = LoadLibraryExW(nativeName, NULL,
		LOAD_WITH_ALTERED_SEARCH_PATH);
	Tcl_DStringFree(&ds);
    }

    if (hInstance == NULL) {
	DWORD lastError;
        Tcl_Obj *errMsg;

        /*
         * We choose to only use the error from the second call if the first
         * call failed due to the file not being found. Else stick to the
         * first error for reporting purposes.
         */
        if (firstError == ERROR_MOD_NOT_FOUND ||
            firstError == ERROR_DLL_NOT_FOUND)
            lastError = GetLastError();
        else
            lastError = firstError;

	errMsg = Tcl_ObjPrintf("couldn't load library \"%s\": ",
		Tcl_GetString(pathPtr));

	/*
	 * Check for possible DLL errors. This doesn't work quite right,
	 * because Windows seems to only return ERROR_MOD_NOT_FOUND for just
	 * about any problem, but it's better than nothing. It'd be even
	 * better if there was a way to get what DLLs
	 */

	if (interp) {
	    switch (lastError) {
	    case ERROR_MOD_NOT_FOUND:
		Tcl_SetErrorCode(interp, "WIN_LOAD", "MOD_NOT_FOUND", NULL);
		goto notFoundMsg;
	    case ERROR_DLL_NOT_FOUND:
		Tcl_SetErrorCode(interp, "WIN_LOAD", "DLL_NOT_FOUND", NULL);
	    notFoundMsg:
		Tcl_AppendToObj(errMsg, "this library or a dependent library"
			" could not be found in library path", -1);
		break;
	    case ERROR_PROC_NOT_FOUND:
		Tcl_SetErrorCode(interp, "WIN_LOAD", "PROC_NOT_FOUND", NULL);
		Tcl_AppendToObj(errMsg, "A function specified in the import"
			" table could not be resolved by the system. Windows"
			" is not telling which one, I'm sorry.", -1);
		break;
	    case ERROR_INVALID_DLL:
		Tcl_SetErrorCode(interp, "WIN_LOAD", "INVALID_DLL", NULL);
		Tcl_AppendToObj(errMsg, "this library or a dependent library"
			" is damaged", -1);
		break;
	    case ERROR_DLL_INIT_FAILED:
		Tcl_SetErrorCode(interp, "WIN_LOAD", "DLL_INIT_FAILED", NULL);
		Tcl_AppendToObj(errMsg, "the library initialization"
			" routine failed", -1);
		break;
            case ERROR_BAD_EXE_FORMAT:
		Tcl_SetErrorCode(interp, "WIN_LOAD", "BAD_EXE_FORMAT", NULL);
		Tcl_AppendToObj(errMsg, "Bad exe format. Possibly a 32/64-bit mismatch.", -1);
                break;
            default:
		TclWinConvertError(lastError);
		Tcl_AppendToObj(errMsg, Tcl_PosixError(interp), -1);
	    }
	    Tcl_SetObjResult(interp, errMsg);
	}
	return TCL_ERROR;
    }

    /*
     * Succeded; package everything up for Tcl.
     */

    handlePtr = (Tcl_LoadHandle)ckalloc(sizeof(struct Tcl_LoadHandle_));
    handlePtr->clientData = (ClientData) hInstance;
    handlePtr->findSymbolProcPtr = &FindSymbol;
    handlePtr->unloadFileProcPtr = &UnloadFile;
    *loadHandle = handlePtr;
    *unloadProcPtr = &UnloadFile;
    return TCL_OK;
}

/*
 *----------------------------------------------------------------------
 *
 * FindSymbol --
 *
 *	Looks up a symbol, by name, through a handle associated with a
 *	previously loaded piece of code (shared library).
 *
 * Results:
 *	Returns a pointer to the function associated with 'symbol' if it is
 *	found. Otherwise returns NULL and may leave an error message in the
 *	interp's result.
 *
 *----------------------------------------------------------------------
 */

static void *
FindSymbol(
    Tcl_Interp *interp,
    Tcl_LoadHandle loadHandle,
    const char *symbol)
{
    HINSTANCE hInstance = (HINSTANCE) loadHandle->clientData;
    void *proc = NULL;

    /*
     * For each symbol, check for both Symbol and _Symbol, since Borland
     * generates C symbols with a leading '_' by default.
     */

    proc = (void *)GetProcAddress(hInstance, symbol);
    if (proc == NULL) {
	Tcl_DString ds;
	const char *sym2;

	Tcl_DStringInit(&ds);
	TclDStringAppendLiteral(&ds, "_");
	sym2 = Tcl_DStringAppend(&ds, symbol, -1);
<<<<<<< HEAD
	proc = (void *)GetProcAddress(hInstance, sym2);
=======
	proc = (Tcl_PackageInitProc *)(void *)GetProcAddress(hInstance, sym2);
>>>>>>> 93fddfe3
	Tcl_DStringFree(&ds);
    }
    if (proc == NULL && interp != NULL) {
	Tcl_SetObjResult(interp, Tcl_ObjPrintf(
		"cannot find symbol \"%s\"", symbol));
	Tcl_SetErrorCode(interp, "TCL", "LOOKUP", "LOAD_SYMBOL", symbol, NULL);
    }
    return proc;
}

/*
 *----------------------------------------------------------------------
 *
 * UnloadFile --
 *
 *	Unloads a dynamically loaded binary code file from memory. Code
 *	pointers in the formerly loaded file are no longer valid after calling
 *	this function.
 *
 * Results:
 *	None.
 *
 * Side effects:
 *	Code removed from memory.
 *
 *----------------------------------------------------------------------
 */

static void
UnloadFile(
    Tcl_LoadHandle loadHandle)	/* loadHandle returned by a previous call to
				 * TclpDlopen(). The loadHandle is a token
				 * that represents the loaded file. */
{
    HINSTANCE hInstance = (HINSTANCE) loadHandle->clientData;

    FreeLibrary(hInstance);
    ckfree(loadHandle);
}

/*
 *----------------------------------------------------------------------
 *
 * TclGuessPackageName --
 *
 *	If the "load" command is invoked without providing a package name,
 *	this function is invoked to try to figure it out.
 *
 * Results:
 *	Always returns 0 to indicate that we couldn't figure out a package
 *	name; generic code will then try to guess the package from the file
 *	name. A return value of 1 would have meant that we figured out the
 *	package name and put it in bufPtr.
 *
 * Side effects:
 *	None.
 *
 *----------------------------------------------------------------------
 */

int
TclGuessPackageName(
    const char *fileName,	/* Name of file containing package (already
				 * translated to local form if needed). */
    Tcl_DString *bufPtr)	/* Initialized empty dstring. Append package
				 * name to this if possible. */
{
    (void)fileName;
    (void)bufPtr;

    return 0;
}

/*
 *----------------------------------------------------------------------
 *
 * TclpTempFileNameForLibrary --
 *
 *	Constructs a temporary file name for loading a shared object (DLL).
 *
 * Results:
 *	Returns the constructed file name.
 *
 * On Windows, a DLL is identified by the final component of its path name.
 * Cross linking among DLL's (and hence, preloading) will not work unless this
 * name is preserved when copying a DLL from a VFS to a temp file for
 * preloading. For this reason, all DLLs in a given process are copied to a
 * temp directory, and their names are preserved.
 *
 *----------------------------------------------------------------------
 */

Tcl_Obj *
TclpTempFileNameForLibrary(
    Tcl_Interp *interp,		/* Tcl interpreter. */
    Tcl_Obj *path)		/* Path name of the DLL in the VFS. */
{
    Tcl_Obj *fileName;		/* Name of the temp file. */
    Tcl_Obj *tail;		/* Tail of the source path. */

    Tcl_MutexLock(&dllDirectoryNameMutex);
    if (dllDirectoryName == NULL) {
	if (InitDLLDirectoryName() == TCL_ERROR) {
	    Tcl_SetObjResult(interp, Tcl_ObjPrintf(
		    "couldn't create temporary directory: %s",
		    Tcl_PosixError(interp)));
	    Tcl_MutexUnlock(&dllDirectoryNameMutex);
	    return NULL;
	}
    }
    Tcl_MutexUnlock(&dllDirectoryNameMutex);

    /*
     * Now we know where to put temporary DLLs, construct the name.
     */

    fileName = TclpNativeToNormalized(dllDirectoryName);
    tail = TclPathPart(interp, path, TCL_PATH_TAIL);
    if (tail == NULL) {
	Tcl_DecrRefCount(fileName);
	return NULL;
    }
    Tcl_AppendToObj(fileName, "/", 1);
    Tcl_AppendObjToObj(fileName, tail);
    return fileName;
}

/*
 *----------------------------------------------------------------------
 *
 * InitDLLDirectoryName --
 *
 *	Helper for TclpTempFileNameForLibrary; builds a temporary directory
 *	that is specific to the current process. Should only be called once
 *	per process start. Caller must hold dllDirectoryNameMutex.
 *
 * Results:
 *	Tcl result code.
 *
 * Side-effects:
 *	Creates temp directory.
 *	Allocates memory pointed to by dllDirectoryName.
 *
 *----------------------------------------------------------------------
 * [Candidate for process global?]
 */

static int
InitDLLDirectoryName(void)
{
    size_t nameLen;		/* Length of the temp folder name. */
    WCHAR name[MAX_PATH];	/* Path name of the temp folder. */
    DWORD id;			/* The process id. */
    DWORD lastError;		/* Last error to happen in Win API. */
    int i;

    /*
     * Determine the name of the directory to use, and create it.  (Keep
     * trying with new names until an attempt to create the directory
     * succeeds)
     */

    nameLen = GetTempPathW(MAX_PATH, name);
    if (nameLen >= MAX_PATH-12) {
	Tcl_SetErrno(ENAMETOOLONG);
	return TCL_ERROR;
    }

    wcscpy(name+nameLen, L"TCLXXXXXXXX");
    nameLen += 11;

    id = GetCurrentProcessId();
    lastError = ERROR_ALREADY_EXISTS;

    for (i=0 ; i<256 ; i++) {
	wsprintfW(name+nameLen-8, L"%08x", id);
	if (CreateDirectoryW(name, NULL)) {
	    /*
	     * Issue: we don't schedule this directory for deletion by anyone.
	     * Can we ask the OS to do this for us?  There appears to be
	     * potential for using CreateFile (with the flag
	     * FILE_FLAG_BACKUP_SEMANTICS) and RemoveDirectory to do this...
	     */

	    goto copyToGlobalBuffer;
	}
	lastError = GetLastError();
	if (lastError != ERROR_ALREADY_EXISTS) {
	    break;
	}
	id *= 16777619;
    }

    TclWinConvertError(lastError);
    return TCL_ERROR;

    /*
     * Store our computed value in the global.
     */

  copyToGlobalBuffer:
    dllDirectoryName = (WCHAR *)ckalloc((nameLen+1) * sizeof(WCHAR));
    wcscpy(dllDirectoryName, name);
    return TCL_OK;
}

/*
 * Local Variables:
 * mode: c
 * c-basic-offset: 4
 * fill-column: 78
 * End:
 */<|MERGE_RESOLUTION|>--- conflicted
+++ resolved
@@ -221,11 +221,7 @@
 	Tcl_DStringInit(&ds);
 	TclDStringAppendLiteral(&ds, "_");
 	sym2 = Tcl_DStringAppend(&ds, symbol, -1);
-<<<<<<< HEAD
-	proc = (void *)GetProcAddress(hInstance, sym2);
-=======
 	proc = (Tcl_PackageInitProc *)(void *)GetProcAddress(hInstance, sym2);
->>>>>>> 93fddfe3
 	Tcl_DStringFree(&ds);
     }
     if (proc == NULL && interp != NULL) {
