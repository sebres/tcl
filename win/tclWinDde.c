/*
 * tclWinDde.c --
 *
 *	This file provides functions that implement the "send" command,
 *	allowing commands to be passed from interpreter to interpreter.
 *
 * Copyright (c) 1997 by Sun Microsystems, Inc.
 *
 * See the file "license.terms" for information on usage and redistribution of
 * this file, and for a DISCLAIMER OF ALL WARRANTIES.
 */

#undef STATIC_BUILD
#undef USE_TCL_STUBS
#define USE_TCL_STUBS
#include "tclInt.h"
#include <dde.h>
#include <ddeml.h>

#ifndef UNICODE
#   undef CP_WINUNICODE
#   define CP_WINUNICODE CP_WINANSI
#   undef Tcl_WinTCharToUtf
#   define Tcl_WinTCharToUtf(a,b,c) Tcl_ExternalToUtfDString(NULL,a,b,c)
#   undef Tcl_WinUtfToTChar
#   define Tcl_WinUtfToTChar(a,b,c) Tcl_UtfToExternalDString(NULL,a,b,c)
#endif

#if !defined(NDEBUG)
    /* test POKE server Implemented for debug mode only */
#   undef CBF_FAIL_POKES
#   define CBF_FAIL_POKES 0
#endif

/*
 * The following structure is used to keep track of the interpreters
 * registered by this process.
 */

typedef struct RegisteredInterp {
    struct RegisteredInterp *nextPtr;
				/* The next interp this application knows
				 * about. */
    TCHAR *name;			/* Interpreter's name (malloc-ed). */
    Tcl_Obj *handlerPtr;	/* The server handler command */
    Tcl_Interp *interp;		/* The interpreter attached to this name. */
} RegisteredInterp;

/*
 * Used to keep track of conversations.
 */

typedef struct Conversation {
    struct Conversation *nextPtr;
				/* The next conversation in the list. */
    RegisteredInterp *riPtr;	/* The info we know about the conversation. */
    HCONV hConv;		/* The DDE handle for this conversation. */
    Tcl_Obj *returnPackagePtr;	/* The result package for this conversation. */
} Conversation;

typedef struct {
    Tcl_Interp *interp;
    int result;
    ATOM service;
    ATOM topic;
    HWND hwnd;
} DdeEnumServices;

typedef struct {
    Conversation *currentConversations;
				/* A list of conversations currently being
				 * processed. */
    RegisteredInterp *interpListPtr;
				/* List of all interpreters registered in the
				 * current process. */
} ThreadSpecificData;
static Tcl_ThreadDataKey dataKey;

/*
 * The following variables cannot be placed in thread-local storage. The Mutex
 * ddeMutex guards access to the ddeInstance.
 */

static HSZ ddeServiceGlobal = 0;
static DWORD ddeInstance;	/* The application instance handle given to us
				 * by DdeInitialize. */
static int ddeIsServer = 0;

#define TCL_DDE_VERSION		"1.4.0"
#define TCL_DDE_PACKAGE_NAME	"dde"
#define TCL_DDE_SERVICE_NAME	TEXT("TclEval")
#define TCL_DDE_EXECUTE_RESULT	TEXT("$TCLEVAL$EXECUTE$RESULT")

#define DDE_FLAG_ASYNC 1
#define DDE_FLAG_BINARY 2
#define DDE_FLAG_FORCE 4

TCL_DECLARE_MUTEX(ddeMutex)

/*
 * Forward declarations for functions defined later in this file.
 */

static LRESULT CALLBACK	DdeClientWindowProc(HWND hwnd, UINT uMsg,
			    WPARAM wParam, LPARAM lParam);
static int		DdeCreateClient(DdeEnumServices *es);
static BOOL CALLBACK	DdeEnumWindowsCallback(HWND hwndTarget,
			    LPARAM lParam);
static void		DdeExitProc(ClientData clientData);
static int		DdeGetServicesList(Tcl_Interp *interp,
			    const TCHAR *serviceName, const TCHAR *topicName);
static HDDEDATA CALLBACK DdeServerProc(UINT uType, UINT uFmt, HCONV hConv,
			    HSZ ddeTopic, HSZ ddeItem, HDDEDATA hData,
			    DWORD dwData1, DWORD dwData2);
static LRESULT		DdeServicesOnAck(HWND hwnd, WPARAM wParam,
			    LPARAM lParam);
static void		DeleteProc(ClientData clientData);
static Tcl_Obj *	ExecuteRemoteObject(RegisteredInterp *riPtr,
			    Tcl_Obj *ddeObjectPtr);
static int		MakeDdeConnection(Tcl_Interp *interp,
			    const TCHAR *name, HCONV *ddeConvPtr);
static void		SetDdeError(Tcl_Interp *interp);
static int		DdeObjCmd(ClientData clientData,
			    Tcl_Interp *interp, int objc,
			    Tcl_Obj *const objv[]);

DLLEXPORT int		Dde_Init(Tcl_Interp *interp);
DLLEXPORT int		Dde_SafeInit(Tcl_Interp *interp);

/*
 *----------------------------------------------------------------------
 *
 * Dde_Init --
 *
 *	This function initializes the dde command.
 *
 * Results:
 *	A standard Tcl result.
 *
 * Side effects:
 *	None.
 *
 *----------------------------------------------------------------------
 */

int
Dde_Init(
    Tcl_Interp *interp)
{
<<<<<<< HEAD
    if (!Tcl_InitStubs(interp, "8.5-", 0)) {
=======
    if (Tcl_InitStubs(interp, "8.5", 0) == NULL) {
>>>>>>> 75e1b429
	return TCL_ERROR;
    }

    Tcl_CreateObjCommand(interp, "dde", DdeObjCmd, NULL, NULL);
    Tcl_CreateExitHandler(DdeExitProc, NULL);
    return Tcl_PkgProvideEx(interp, TCL_DDE_PACKAGE_NAME, TCL_DDE_VERSION, NULL);
}

/*
 *----------------------------------------------------------------------
 *
 * Dde_SafeInit --
 *
 *	This function initializes the dde command within a safe interp
 *
 * Results:
 *	A standard Tcl result.
 *
 * Side effects:
 *	None.
 *
 *----------------------------------------------------------------------
 */

int
Dde_SafeInit(
    Tcl_Interp *interp)
{
    int result = Dde_Init(interp);
    if (result == TCL_OK) {
	Tcl_HideCommand(interp, "dde", "dde");
    }
    return result;
}

/*
 *----------------------------------------------------------------------
 *
 * Initialize --
 *
 *	Initialize the global DDE instance.
 *
 * Results:
 *	None.
 *
 * Side effects:
 *	Registers the DDE server proc.
 *
 *----------------------------------------------------------------------
 */

static void
Initialize(void)
{
    int nameFound = 0;
    ThreadSpecificData *tsdPtr = TCL_TSD_INIT(&dataKey);

    /*
     * See if the application is already registered; if so, remove its current
     * name from the registry. The deletion of the command will take care of
     * disposing of this entry.
     */

    if (tsdPtr->interpListPtr != NULL) {
	nameFound = 1;
    }

    /*
     * Make sure that the DDE server is there. This is done only once, add an
     * exit handler tear it down.
     */

    if (ddeInstance == 0) {
	Tcl_MutexLock(&ddeMutex);
	if (ddeInstance == 0) {
	    if (DdeInitialize(&ddeInstance, (PFNCALLBACK) DdeServerProc,
		    CBF_SKIP_REGISTRATIONS | CBF_SKIP_UNREGISTRATIONS
		    | CBF_FAIL_POKES, 0) != DMLERR_NO_ERROR) {
		ddeInstance = 0;
	    }
	}
	Tcl_MutexUnlock(&ddeMutex);
    }
    if ((ddeServiceGlobal == 0) && (nameFound != 0)) {
	Tcl_MutexLock(&ddeMutex);
	if ((ddeServiceGlobal == 0) && (nameFound != 0)) {
	    ddeIsServer = 1;
	    Tcl_CreateExitHandler(DdeExitProc, NULL);
	    ddeServiceGlobal = DdeCreateStringHandle(ddeInstance,
		    TCL_DDE_SERVICE_NAME, CP_WINUNICODE);
	    DdeNameService(ddeInstance, ddeServiceGlobal, 0L, DNS_REGISTER);
	} else {
	    ddeIsServer = 0;
	}
	Tcl_MutexUnlock(&ddeMutex);
    }
}

/*
 *----------------------------------------------------------------------
 *
 * DdeSetServerName --
 *
 *	This function is called to associate an ASCII name with a Dde server.
 *	If the interpreter has already been named, the name replaces the old
 *	one.
 *
 * Results:
 *	The return value is the name actually given to the interp. This will
 *	normally be the same as name, but if name was already in use for a Dde
 *	Server then a name of the form "name #2" will be chosen, with a high
 *	enough number to make the name unique.
 *
 * Side effects:
 *	Registration info is saved, thereby allowing the "send" command to be
 *	used later to invoke commands in the application. In addition, the
 *	"send" command is created in the application's interpreter. The
 *	registration will be removed automatically if the interpreter is
 *	deleted or the "send" command is removed.
 *
 *----------------------------------------------------------------------
 */

static const TCHAR *
DdeSetServerName(
    Tcl_Interp *interp,
    const TCHAR *name, /* The name that will be used to refer to the
				 * interpreter in later "send" commands. Must
				 * be globally unique. */
    int flags,		/* DDE_FLAG_FORCE or 0 */
    Tcl_Obj *handlerPtr)	/* Name of the optional proc/command to handle
				 * incoming Dde eval's */
{
    int suffix, offset;
    RegisteredInterp *riPtr, *prevPtr;
    Tcl_DString dString;
    const TCHAR *actualName;
    Tcl_Obj *srvListPtr = NULL, **srvPtrPtr = NULL;
    int n, srvCount = 0, lastSuffix, r = TCL_OK;
    ThreadSpecificData *tsdPtr = TCL_TSD_INIT(&dataKey);

    /*
     * See if the application is already registered; if so, remove its current
     * name from the registry. The deletion of the command will take care of
     * disposing of this entry.
     */

    for (riPtr = tsdPtr->interpListPtr, prevPtr = NULL; riPtr != NULL;
	    prevPtr = riPtr, riPtr = riPtr->nextPtr) {
	if (riPtr->interp == interp) {
	    if (name != NULL) {
		if (prevPtr == NULL) {
		    tsdPtr->interpListPtr = tsdPtr->interpListPtr->nextPtr;
		} else {
		    prevPtr->nextPtr = riPtr->nextPtr;
		}
		break;
	    } else {
		/*
		 * The name was NULL, so the caller is asking for the name of
		 * the current interp.
		 */

		return riPtr->name;
	    }
	}
    }

    if (name == NULL) {
	/*
	 * The name was NULL, so the caller is asking for the name of the
	 * current interp, but it doesn't have a name.
	 */

	return TEXT("");
    }

    /*
     * Get the list of currently registered Tcl interpreters by calling the
     * internal implementation of the 'dde services' command.
     */

    Tcl_DStringInit(&dString);
    actualName = name;

    if (!(flags & DDE_FLAG_FORCE)) {
	r = DdeGetServicesList(interp, TCL_DDE_SERVICE_NAME, NULL);
	if (r == TCL_OK) {
	    srvListPtr = Tcl_GetObjResult(interp);
	}
	if (r == TCL_OK) {
	    r = Tcl_ListObjGetElements(interp, srvListPtr, &srvCount,
		    &srvPtrPtr);
	}
	if (r != TCL_OK) {
	    Tcl_WinUtfToTChar(Tcl_GetStringResult(interp), -1, &dString);
	    OutputDebugString((TCHAR *) Tcl_DStringValue(&dString));
	    Tcl_DStringFree(&dString);
	    return NULL;
	}

	/*
	 * Pick a name to use for the application. Use "name" if it's not
	 * already in use. Otherwise add a suffix such as " #2", trying larger
	 * and larger numbers until we eventually find one that is unique.
	 */

	offset = lastSuffix = 0;
	suffix = 1;

	while (suffix != lastSuffix) {
	    lastSuffix = suffix;
	    if (suffix > 1) {
		if (suffix == 2) {
		    Tcl_DStringAppend(&dString, (char *)name, _tcslen(name) * sizeof(TCHAR));
		    Tcl_DStringAppend(&dString, (char *)TEXT(" #"), 2 * sizeof(TCHAR));
		    offset = Tcl_DStringLength(&dString);
		    Tcl_DStringSetLength(&dString, offset + sizeof(TCHAR) * TCL_INTEGER_SPACE);
		    actualName = (TCHAR *) Tcl_DStringValue(&dString);
		}
		_stprintf((TCHAR *) (Tcl_DStringValue(&dString) + offset), TEXT("%d"), suffix);
	    }

	    /*
	     * See if the name is already in use, if so increment suffix.
	     */

	    for (n = 0; n < srvCount; ++n) {
		Tcl_Obj* namePtr;
		Tcl_DString ds;
		const char *nameStr;
		int len;

		Tcl_ListObjIndex(interp, srvPtrPtr[n], 1, &namePtr);
		nameStr = Tcl_GetStringFromObj(namePtr, &len);
		Tcl_WinUtfToTChar(nameStr, len, &ds);
		if (_tcscmp(actualName, (TCHAR *)Tcl_DStringValue(&ds)) == 0) {
		    suffix++;
		    Tcl_DStringFree(&ds);
		    break;
		}
		Tcl_DStringFree(&ds);
	    }
	}
    }

    /*
     * We have found a unique name. Now add it to the registry.
     */

    riPtr = ckalloc(sizeof(RegisteredInterp));
    riPtr->interp = interp;
    riPtr->name = ckalloc((_tcslen(actualName) + 1) * sizeof(TCHAR));
    riPtr->nextPtr = tsdPtr->interpListPtr;
    riPtr->handlerPtr = handlerPtr;
    if (riPtr->handlerPtr != NULL) {
	Tcl_IncrRefCount(riPtr->handlerPtr);
    }
    tsdPtr->interpListPtr = riPtr;
    _tcscpy(riPtr->name, actualName);

    if (Tcl_IsSafe(interp)) {
	Tcl_ExposeCommand(interp, "dde", "dde");
    }

    Tcl_CreateObjCommand(interp, "dde", DdeObjCmd,
	    riPtr, DeleteProc);
    if (Tcl_IsSafe(interp)) {
	Tcl_HideCommand(interp, "dde", "dde");
    }
    Tcl_DStringFree(&dString);

    /*
     * Re-initialize with the new name.
     */

    Initialize();

    return riPtr->name;
}

/*
 *----------------------------------------------------------------------
 *
 * DdeGetRegistrationPtr
 *
 *	Retrieve the registration info for an interpreter.
 *
 * Results:
 *	Returns a pointer to the registration structure or NULL
 *
 * Side effects:
 *	None
 *
 *----------------------------------------------------------------------
 */

static RegisteredInterp *
DdeGetRegistrationPtr(
    Tcl_Interp *interp)
{
    RegisteredInterp *riPtr;
    ThreadSpecificData *tsdPtr = TCL_TSD_INIT(&dataKey);

    for (riPtr = tsdPtr->interpListPtr; riPtr != NULL;
	    riPtr = riPtr->nextPtr) {
	if (riPtr->interp == interp) {
	    break;
	}
    }
    return riPtr;
}

/*
 *----------------------------------------------------------------------
 *
 * DeleteProc
 *
 *	This function is called when the command "dde" is destroyed.
 *
 * Results:
 *	none
 *
 * Side effects:
 *	The interpreter given by riPtr is unregistered.
 *
 *----------------------------------------------------------------------
 */

static void
DeleteProc(
    ClientData clientData)	/* The interp we are deleting passed as
				 * ClientData. */
{
    RegisteredInterp *riPtr = (RegisteredInterp *) clientData;
    RegisteredInterp *searchPtr, *prevPtr;
    ThreadSpecificData *tsdPtr = TCL_TSD_INIT(&dataKey);

    for (searchPtr = tsdPtr->interpListPtr, prevPtr = NULL;
	    (searchPtr != NULL) && (searchPtr != riPtr);
	    prevPtr = searchPtr, searchPtr = searchPtr->nextPtr) {
	/*
	 * Empty loop body.
	 */
    }

    if (searchPtr != NULL) {
	if (prevPtr == NULL) {
	    tsdPtr->interpListPtr = tsdPtr->interpListPtr->nextPtr;
	} else {
	    prevPtr->nextPtr = searchPtr->nextPtr;
	}
    }
    ckfree(riPtr->name);
    if (riPtr->handlerPtr) {
	Tcl_DecrRefCount(riPtr->handlerPtr);
    }
    Tcl_EventuallyFree(clientData, TCL_DYNAMIC);
}

/*
 *----------------------------------------------------------------------
 *
 * ExecuteRemoteObject --
 *
 *	Takes the package delivered by DDE and executes it in the server's
 *	interpreter.
 *
 * Results:
 *	A list Tcl_Obj * that describes what happened. The first element is
 *	the numerical return code (TCL_ERROR, etc.). The second element is the
 *	result of the script. If the return result was TCL_ERROR, then the
 *	third element will be the value of the global "errorCode", and the
 *	fourth will be the value of the global "errorInfo". The return result
 *	will have a refCount of 0.
 *
 * Side effects:
 *	A Tcl script is run, which can cause all kinds of other things to
 *	happen.
 *
 *----------------------------------------------------------------------
 */

static Tcl_Obj *
ExecuteRemoteObject(
    RegisteredInterp *riPtr,	    /* Info about this server. */
    Tcl_Obj *ddeObjectPtr)	    /* The object to execute. */
{
    Tcl_Obj *returnPackagePtr;
    int result = TCL_OK;

    if (riPtr->handlerPtr == NULL && Tcl_IsSafe(riPtr->interp)) {
	Tcl_SetObjResult(riPtr->interp, Tcl_NewStringObj("permission denied: "
		"a handler procedure must be defined for use in a safe "
		"interp", -1));
	Tcl_SetErrorCode(riPtr->interp, "TCL", "DDE", "SECURITY_CHECK", NULL);
	result = TCL_ERROR;
    }

    if (riPtr->handlerPtr != NULL) {
	/*
	 * Add the dde request data to the handler proc list.
	 */

	Tcl_Obj *cmdPtr = Tcl_DuplicateObj(riPtr->handlerPtr);

	result = Tcl_ListObjAppendElement(riPtr->interp, cmdPtr,
		ddeObjectPtr);
	if (result == TCL_OK) {
	    ddeObjectPtr = cmdPtr;
	}
    }

    if (result == TCL_OK) {
	result = Tcl_EvalObjEx(riPtr->interp, ddeObjectPtr, TCL_EVAL_GLOBAL);
    }

    returnPackagePtr = Tcl_NewListObj(0, NULL);

    Tcl_ListObjAppendElement(NULL, returnPackagePtr,
	    Tcl_NewIntObj(result));
    Tcl_ListObjAppendElement(NULL, returnPackagePtr,
	    Tcl_GetObjResult(riPtr->interp));

    if (result == TCL_ERROR) {
	Tcl_Obj *errorObjPtr = Tcl_GetVar2Ex(riPtr->interp, "errorCode", NULL,
		TCL_GLOBAL_ONLY);
	if (errorObjPtr) {
	    Tcl_ListObjAppendElement(NULL, returnPackagePtr, errorObjPtr);
	}
	errorObjPtr = Tcl_GetVar2Ex(riPtr->interp, "errorInfo", NULL,
		TCL_GLOBAL_ONLY);
	if (errorObjPtr) {
	    Tcl_ListObjAppendElement(NULL, returnPackagePtr, errorObjPtr);
	}
    }

    return returnPackagePtr;
}

/*
 *----------------------------------------------------------------------
 *
 * DdeServerProc --
 *
 *	Handles all transactions for this server. Can handle execute, request,
 *	and connect protocols. Dde will call this routine when a client
 *	attempts to run a dde command using this server.
 *
 * Results:
 *	A DDE Handle with the result of the dde command.
 *
 * Side effects:
 *	Depending on which command is executed, arbitrary Tcl scripts can be
 *	run.
 *
 *----------------------------------------------------------------------
 */

static HDDEDATA CALLBACK
DdeServerProc(
    UINT uType,			/* The type of DDE transaction we are
				 * performing. */
    UINT uFmt,			/* The format that data is sent or received */
    HCONV hConv,		/* The conversation associated with the
				 * current transaction. */
    HSZ ddeTopic, HSZ ddeItem,	/* String handles. Transaction-type
				 * dependent. */
    HDDEDATA hData,		/* DDE data. Transaction-type dependent. */
    DWORD dwData1, DWORD dwData2)
				/* Transaction-dependent data. */
{
    Tcl_DString dString;
    int len;
    DWORD dlen;
    TCHAR *utilString;
    Tcl_Obj *ddeObjectPtr;
    HDDEDATA ddeReturn = NULL;
    RegisteredInterp *riPtr;
    Conversation *convPtr, *prevConvPtr;
    ThreadSpecificData *tsdPtr = TCL_TSD_INIT(&dataKey);

    switch(uType) {
    case XTYP_CONNECT:
	/*
	 * Dde is trying to initialize a conversation with us. Check and make
	 * sure we have a valid topic.
	 */

	len = DdeQueryString(ddeInstance, ddeTopic, NULL, 0, CP_WINUNICODE);
	Tcl_DStringInit(&dString);
	Tcl_DStringSetLength(&dString, (len + 1) * sizeof(TCHAR) - 1);
	utilString = (TCHAR *) Tcl_DStringValue(&dString);
	DdeQueryString(ddeInstance, ddeTopic, utilString, (DWORD) len + 1,
		CP_WINUNICODE);

	for (riPtr = tsdPtr->interpListPtr; riPtr != NULL;
		riPtr = riPtr->nextPtr) {
	    if (_tcsicmp(utilString, riPtr->name) == 0) {
		Tcl_DStringFree(&dString);
		return (HDDEDATA) TRUE;
	    }
	}

	Tcl_DStringFree(&dString);
	return (HDDEDATA) FALSE;

    case XTYP_CONNECT_CONFIRM:
	/*
	 * Dde has decided that we can connect, so it gives us a conversation
	 * handle. We need to keep track of it so we know which execution
	 * result to return in an XTYP_REQUEST.
	 */

	len = DdeQueryString(ddeInstance, ddeTopic, NULL, 0, CP_WINUNICODE);
	Tcl_DStringInit(&dString);
	Tcl_DStringSetLength(&dString,  (len + 1) * sizeof(TCHAR) - 1);
	utilString = (TCHAR *) Tcl_DStringValue(&dString);
	DdeQueryString(ddeInstance, ddeTopic, utilString, (DWORD) len + 1,
		CP_WINUNICODE);
	for (riPtr = tsdPtr->interpListPtr; riPtr != NULL;
		riPtr = riPtr->nextPtr) {
	    if (_tcsicmp(riPtr->name, utilString) == 0) {
		convPtr = ckalloc(sizeof(Conversation));
		convPtr->nextPtr = tsdPtr->currentConversations;
		convPtr->returnPackagePtr = NULL;
		convPtr->hConv = hConv;
		convPtr->riPtr = riPtr;
		tsdPtr->currentConversations = convPtr;
		break;
	    }
	}
	Tcl_DStringFree(&dString);
	return (HDDEDATA) TRUE;

    case XTYP_DISCONNECT:
	/*
	 * The client has disconnected from our server. Forget this
	 * conversation.
	 */

	for (convPtr = tsdPtr->currentConversations, prevConvPtr = NULL;
		convPtr != NULL;
		prevConvPtr = convPtr, convPtr = convPtr->nextPtr) {
	    if (hConv == convPtr->hConv) {
		if (prevConvPtr == NULL) {
		    tsdPtr->currentConversations = convPtr->nextPtr;
		} else {
		    prevConvPtr->nextPtr = convPtr->nextPtr;
		}
		if (convPtr->returnPackagePtr != NULL) {
		    Tcl_DecrRefCount(convPtr->returnPackagePtr);
		}
		ckfree(convPtr);
		break;
	    }
	}
	return (HDDEDATA) TRUE;

    case XTYP_REQUEST:
	/*
	 * This could be either a request for a value of a Tcl variable, or it
	 * could be the send command requesting the results of the last
	 * execute.
	 */

	if ((uFmt != CF_TEXT) && (uFmt != CF_UNICODETEXT)) {
	    return (HDDEDATA) FALSE;
	}

	ddeReturn = (HDDEDATA) FALSE;
	for (convPtr = tsdPtr->currentConversations; (convPtr != NULL)
		&& (convPtr->hConv != hConv); convPtr = convPtr->nextPtr) {
	    /*
	     * Empty loop body.
	     */
	}

	if (convPtr != NULL) {
	    char *returnString;

	    len = DdeQueryString(ddeInstance, ddeItem, NULL, 0, CP_WINUNICODE);
	    Tcl_DStringInit(&dString);
	    Tcl_DStringSetLength(&dString, (len + 1) * sizeof(TCHAR) - 1);
	    utilString = (TCHAR *) Tcl_DStringValue(&dString);
	    DdeQueryString(ddeInstance, ddeItem, utilString, (DWORD) len + 1,
		    CP_WINUNICODE);
	    if (_tcsicmp(utilString, TCL_DDE_EXECUTE_RESULT) == 0) {
		if (uFmt == CF_TEXT) {
		    returnString =
			    Tcl_GetStringFromObj(convPtr->returnPackagePtr, &len);
		} else {
		    returnString = (char *)
			    Tcl_GetUnicodeFromObj(convPtr->returnPackagePtr, &len);
		    len = 2 * len + 1;
		}
		ddeReturn = DdeCreateDataHandle(ddeInstance, (BYTE *)returnString,
			(DWORD) len+1, 0, ddeItem, uFmt, 0);
	    } else {
		if (Tcl_IsSafe(convPtr->riPtr->interp)) {
		    ddeReturn = NULL;
		} else {
		    Tcl_DString ds;
		    Tcl_Obj *variableObjPtr;
		    Tcl_WinTCharToUtf(utilString, -1, &ds);
		    variableObjPtr = Tcl_GetVar2Ex(
			    convPtr->riPtr->interp, Tcl_DStringValue(&ds), NULL,
			    TCL_GLOBAL_ONLY);
		    if (variableObjPtr != NULL) {
			if (uFmt == CF_TEXT) {
			    returnString = Tcl_GetStringFromObj(
				    variableObjPtr, &len);
			} else {
			    returnString = (char *) Tcl_GetUnicodeFromObj(
				    variableObjPtr, &len);
			    len = 2 * len + 1;
			}
			ddeReturn = DdeCreateDataHandle(ddeInstance,
				(BYTE *)returnString, (DWORD) len+1, 0, ddeItem,
				uFmt, 0);
		    } else {
			ddeReturn = NULL;
		    }
		    Tcl_DStringFree(&ds);
		}
	    }
	    Tcl_DStringFree(&dString);
	}
	return ddeReturn;

#if !CBF_FAIL_POKES
    case XTYP_POKE:
	/*
	 * This is a poke for a Tcl variable, only implemented in
	 * debug/UNICODE mode.
	 */
	ddeReturn = DDE_FNOTPROCESSED;

	if ((uFmt != CF_TEXT) && (uFmt != CF_UNICODETEXT)) {
	    return ddeReturn;
	}

	for (convPtr = tsdPtr->currentConversations; (convPtr != NULL)
		&& (convPtr->hConv != hConv); convPtr = convPtr->nextPtr) {
	    /*
	     * Empty loop body.
	     */
	}

	if (convPtr && !Tcl_IsSafe(convPtr->riPtr->interp)) {
	    Tcl_DString ds;
	    Tcl_Obj *variableObjPtr;

	    len = DdeQueryString(ddeInstance, ddeItem, NULL, 0, CP_WINUNICODE);
	    Tcl_DStringInit(&dString);
	    Tcl_DStringSetLength(&dString, (len + 1) * sizeof(TCHAR) - 1);
	    utilString = (TCHAR *) Tcl_DStringValue(&dString);
	    DdeQueryString(ddeInstance, ddeItem, utilString, (DWORD) len + 1,
		    CP_WINUNICODE);
	    Tcl_WinTCharToUtf(utilString, -1, &ds);
	    utilString = (TCHAR *) DdeAccessData(hData, &dlen);
	    if (uFmt == CF_TEXT) {
		variableObjPtr = Tcl_NewStringObj((char *)utilString, -1);
	    } else {
		variableObjPtr = Tcl_NewUnicodeObj(utilString, -1);
	    }

	    Tcl_SetVar2Ex(convPtr->riPtr->interp, Tcl_DStringValue(&ds), NULL,
		    variableObjPtr, TCL_GLOBAL_ONLY);

	    Tcl_DStringFree(&ds);
	    Tcl_DStringFree(&dString);
		ddeReturn = (HDDEDATA) DDE_FACK;
	}
	return ddeReturn;

#endif
    case XTYP_EXECUTE: {
	/*
	 * Execute this script. The results will be saved into a list object
	 * which will be retreived later. See ExecuteRemoteObject.
	 */

	Tcl_Obj *returnPackagePtr;
	char *string;

	for (convPtr = tsdPtr->currentConversations; (convPtr != NULL)
		&& (convPtr->hConv != hConv); convPtr = convPtr->nextPtr) {
	    /*
	     * Empty loop body.
	     */
	}

	if (convPtr == NULL) {
	    return (HDDEDATA) DDE_FNOTPROCESSED;
	}

	utilString = (TCHAR *) DdeAccessData(hData, &dlen);
	string = (char *) utilString;
	if (!dlen) {
	    /* Empty binary array. */
	    ddeObjectPtr = Tcl_NewObj();
	} else if ((dlen & 1) || utilString[(dlen>>1)-1]) {
	    /* Cannot be unicode, so assume utf-8 */
	    if (!string[dlen-1]) {
		dlen--;
	    }
	    ddeObjectPtr = Tcl_NewStringObj(string, dlen);
	} else {
	    /* unicode */
	    dlen >>= 1;
	    ddeObjectPtr = Tcl_NewUnicodeObj((Tcl_UniChar *)utilString, dlen - 1);
	}
	Tcl_IncrRefCount(ddeObjectPtr);
	DdeUnaccessData(hData);
	if (convPtr->returnPackagePtr != NULL) {
	    Tcl_DecrRefCount(convPtr->returnPackagePtr);
	}
	convPtr->returnPackagePtr = NULL;
	returnPackagePtr = ExecuteRemoteObject(convPtr->riPtr, ddeObjectPtr);
	Tcl_IncrRefCount(returnPackagePtr);
	for (convPtr = tsdPtr->currentConversations; (convPtr != NULL)
		&& (convPtr->hConv != hConv); convPtr = convPtr->nextPtr) {
	    /*
	     * Empty loop body.
	     */
	}
	if (convPtr != NULL) {
	    convPtr->returnPackagePtr = returnPackagePtr;
	} else {
	    Tcl_DecrRefCount(returnPackagePtr);
	}
	Tcl_DecrRefCount(ddeObjectPtr);
	if (returnPackagePtr == NULL) {
	    return (HDDEDATA) DDE_FNOTPROCESSED;
	} else {
	    return (HDDEDATA) DDE_FACK;
	}
    }

    case XTYP_WILDCONNECT: {
	/*
	 * Dde wants a list of services and topics that we support.
	 */

	HSZPAIR *returnPtr;
	int i;
	int numItems;

	for (i = 0, riPtr = tsdPtr->interpListPtr; riPtr != NULL;
		i++, riPtr = riPtr->nextPtr) {
	    /*
	     * Empty loop body.
	     */
	}

	numItems = i;
	ddeReturn = DdeCreateDataHandle(ddeInstance, NULL,
		(numItems + 1) * sizeof(HSZPAIR), 0, 0, 0, 0);
	returnPtr = (HSZPAIR *) DdeAccessData(ddeReturn, &dlen);
	len = dlen;
	for (i = 0, riPtr = tsdPtr->interpListPtr; i < numItems;
		i++, riPtr = riPtr->nextPtr) {
	    returnPtr[i].hszSvc = DdeCreateStringHandle(ddeInstance,
		    TCL_DDE_SERVICE_NAME, CP_WINUNICODE);
	    returnPtr[i].hszTopic = DdeCreateStringHandle(ddeInstance,
		    riPtr->name, CP_WINUNICODE);
	}
	returnPtr[i].hszSvc = NULL;
	returnPtr[i].hszTopic = NULL;
	DdeUnaccessData(ddeReturn);
	return ddeReturn;
    }

    default:
	return NULL;
    }
}

/*
 *----------------------------------------------------------------------
 *
 * DdeExitProc --
 *
 *	Gets rid of our DDE server when we go away.
 *
 * Results:
 *	None.
 *
 * Side effects:
 *	The DDE server is deleted.
 *
 *----------------------------------------------------------------------
 */

static void
DdeExitProc(
    ClientData clientData)	    /* Not used in this handler. */
{
    DdeNameService(ddeInstance, NULL, 0, DNS_UNREGISTER);
    DdeUninitialize(ddeInstance);
    ddeInstance = 0;
}

/*
 *----------------------------------------------------------------------
 *
 * MakeDdeConnection --
 *
 *	This function is a utility used to connect to a DDE server when given
 *	a server name and a topic name.
 *
 * Results:
 *	A standard Tcl result.
 *
 * Side effects:
 *	Passes back a conversation through ddeConvPtr
 *
 *----------------------------------------------------------------------
 */

static int
MakeDdeConnection(
    Tcl_Interp *interp,		/* Used to report errors. */
    const TCHAR *name,		/* The connection to use. */
    HCONV *ddeConvPtr)
{
    HSZ ddeTopic, ddeService;
    HCONV ddeConv;

    ddeService = DdeCreateStringHandle(ddeInstance, TCL_DDE_SERVICE_NAME, CP_WINUNICODE);
    ddeTopic = DdeCreateStringHandle(ddeInstance, name, CP_WINUNICODE);

    ddeConv = DdeConnect(ddeInstance, ddeService, ddeTopic, NULL);
    DdeFreeStringHandle(ddeInstance, ddeService);
    DdeFreeStringHandle(ddeInstance, ddeTopic);

    if (ddeConv == (HCONV) NULL) {
	if (interp != NULL) {
	    Tcl_DString dString;

	    Tcl_WinTCharToUtf(name, -1, &dString);
	    Tcl_SetObjResult(interp, Tcl_ObjPrintf(
		    "no registered server named \"%s\"", Tcl_DStringValue(&dString)));
	    Tcl_DStringFree(&dString);
	    Tcl_SetErrorCode(interp, "TCL", "DDE", "NO_SERVER", NULL);
	}
	return TCL_ERROR;
    }

    *ddeConvPtr = ddeConv;
    return TCL_OK;
}

/*
 *----------------------------------------------------------------------
 *
 * DdeGetServicesList --
 *
 *	This function obtains the list of DDE services.
 *
 *	The functions between here and this function are all involved with
 *	handling the DDE callbacks for this. They are: DdeCreateClient,
 *	DdeClientWindowProc, DdeServicesOnAck, and DdeEnumWindowsCallback
 *
 * Results:
 *	A standard Tcl result.
 *
 * Side effects:
 *	Sets the services list into the interp result.
 *
 *----------------------------------------------------------------------
 */

static int
DdeCreateClient(
    DdeEnumServices *es)
{
    WNDCLASSEX wc;
    static const TCHAR *szDdeClientClassName = TEXT("TclEval client class");
    static const TCHAR *szDdeClientWindowName = TEXT("TclEval client window");

    memset(&wc, 0, sizeof(wc));
    wc.cbSize = sizeof(wc);
    wc.lpfnWndProc = DdeClientWindowProc;
    wc.lpszClassName = szDdeClientClassName;
    wc.cbWndExtra = sizeof(DdeEnumServices *);

    /*
     * Register and create the callback window.
     */

    RegisterClassEx(&wc);
    es->hwnd = CreateWindowEx(0, szDdeClientClassName, szDdeClientWindowName,
	    WS_POPUP, 0, 0, 0, 0, NULL, NULL, NULL, (LPVOID)es);
    return TCL_OK;
}

static LRESULT CALLBACK
DdeClientWindowProc(
    HWND hwnd,			/* What window is the message for */
    UINT uMsg,			/* The type of message received */
    WPARAM wParam,
    LPARAM lParam)		/* (Potentially) our local handle */
{
    switch (uMsg) {
    case WM_CREATE: {
	LPCREATESTRUCT lpcs = (LPCREATESTRUCT) lParam;
	DdeEnumServices *es =
		(DdeEnumServices *) lpcs->lpCreateParams;

#ifdef _WIN64
	SetWindowLongPtr(hwnd, GWLP_USERDATA, (LONG_PTR) es);
#else
	SetWindowLong(hwnd, GWL_USERDATA, (LONG) es);
#endif
	return (LRESULT) 0L;
    }
    case WM_DDE_ACK:
	return DdeServicesOnAck(hwnd, wParam, lParam);
    default:
	return DefWindowProc(hwnd, uMsg, wParam, lParam);
    }
}

static LRESULT
DdeServicesOnAck(
    HWND hwnd,
    WPARAM wParam,
    LPARAM lParam)
{
    HWND hwndRemote = (HWND)wParam;
    ATOM service = (ATOM)LOWORD(lParam);
    ATOM topic = (ATOM)HIWORD(lParam);
    DdeEnumServices *es;
    TCHAR sz[255];
    Tcl_DString dString;

#ifdef _WIN64
    es = (DdeEnumServices *) GetWindowLongPtr(hwnd, GWLP_USERDATA);
#else
    es = (DdeEnumServices *) GetWindowLong(hwnd, GWL_USERDATA);
#endif

    if ((es->service == (ATOM)0 || es->service == service)
	    && (es->topic == (ATOM)0 || es->topic == topic)) {
	Tcl_Obj *matchPtr = Tcl_NewListObj(0, NULL);
	Tcl_Obj *resultPtr = Tcl_GetObjResult(es->interp);

	GlobalGetAtomName(service, sz, 255);
	Tcl_WinTCharToUtf(sz, -1, &dString);
	Tcl_ListObjAppendElement(NULL, matchPtr, Tcl_NewStringObj(Tcl_DStringValue(&dString), -1));
	Tcl_DStringFree(&dString);
	GlobalGetAtomName(topic, sz, 255);
	Tcl_WinTCharToUtf(sz, -1, &dString);
	Tcl_ListObjAppendElement(NULL, matchPtr, Tcl_NewStringObj(Tcl_DStringValue(&dString), -1));
	Tcl_DStringFree(&dString);

	/*
	 * Adding the hwnd as a third list element provides a unique
	 * identifier in the case of multiple servers with the name
	 * application and topic names.
	 */
	/*
	 * Needs a TIP though:
	 * Tcl_ListObjAppendElement(NULL, matchPtr,
	 *	Tcl_NewLongObj((long)hwndRemote));
	 */

	if (Tcl_IsShared(resultPtr)) {
	    resultPtr = Tcl_DuplicateObj(resultPtr);
	}
	if (Tcl_ListObjAppendElement(es->interp, resultPtr,
		matchPtr) == TCL_OK) {
	    Tcl_SetObjResult(es->interp, resultPtr);
	}
    }

    /*
     * Tell the server we are no longer interested.
     */

    PostMessage(hwndRemote, WM_DDE_TERMINATE, (WPARAM)hwnd, 0L);
    return 0L;
}

static BOOL CALLBACK
DdeEnumWindowsCallback(
    HWND hwndTarget,
    LPARAM lParam)
{
    DWORD_PTR dwResult = 0;
    DdeEnumServices *es = (DdeEnumServices *) lParam;

    SendMessageTimeout(hwndTarget, WM_DDE_INITIATE, (WPARAM)es->hwnd,
	    MAKELONG(es->service, es->topic), SMTO_ABORTIFHUNG, 1000,
	    &dwResult);
    return TRUE;
}

static int
DdeGetServicesList(
    Tcl_Interp *interp,
    const TCHAR *serviceName,
    const TCHAR *topicName)
{
    DdeEnumServices es;

    es.interp = interp;
    es.result = TCL_OK;
    es.service = (serviceName == NULL)
	    ? (ATOM)0 : GlobalAddAtom(serviceName);
    es.topic = (topicName == NULL) ? (ATOM)0 : GlobalAddAtom(topicName);

    Tcl_ResetResult(interp); /* our list is to be appended to result. */
    DdeCreateClient(&es);
    EnumWindows(DdeEnumWindowsCallback, (LPARAM)&es);

    if (IsWindow(es.hwnd)) {
	DestroyWindow(es.hwnd);
    }
    if (es.service != (ATOM)0) {
	GlobalDeleteAtom(es.service);
    }
    if (es.topic != (ATOM)0) {
	GlobalDeleteAtom(es.topic);
    }
    return es.result;
}

/*
 *----------------------------------------------------------------------
 *
 * SetDdeError --
 *
 *	Sets the interp result to a cogent error message describing the last
 *	DDE error.
 *
 * Results:
 *	None.
 *
 * Side effects:
 *	The interp's result object is changed.
 *
 *----------------------------------------------------------------------
 */

static void
SetDdeError(
    Tcl_Interp *interp)	    /* The interp to put the message in. */
{
    const char *errorMessage, *errorCode;

    switch (DdeGetLastError(ddeInstance)) {
    case DMLERR_DATAACKTIMEOUT:
    case DMLERR_EXECACKTIMEOUT:
    case DMLERR_POKEACKTIMEOUT:
	errorMessage = "remote interpreter did not respond";
	errorCode = "TIMEOUT";
	break;
    case DMLERR_BUSY:
	errorMessage = "remote server is busy";
	errorCode = "BUSY";
	break;
    case DMLERR_NOTPROCESSED:
	errorMessage = "remote server cannot handle this command";
	errorCode = "NOCANDO";
	break;
    default:
	errorMessage = "dde command failed";
	errorCode = "FAILED";
    }

    Tcl_SetObjResult(interp, Tcl_NewStringObj(errorMessage, -1));
    Tcl_SetErrorCode(interp, "TCL", "DDE", errorCode, NULL);
}

/*
 *----------------------------------------------------------------------
 *
 * DdeObjCmd --
 *
 *	This function is invoked to process the "dde" Tcl command. See the
 *	user documentation for details on what it does.
 *
 * Results:
 *	A standard Tcl result.
 *
 * Side effects:
 *	See the user documentation.
 *
 *----------------------------------------------------------------------
 */

static int
DdeObjCmd(
    ClientData clientData,	/* Used only for deletion */
    Tcl_Interp *interp,		/* The interp we are sending from */
    int objc,			/* Number of arguments */
    Tcl_Obj *const *objv)	/* The arguments */
{
    static const char *const ddeCommands[] = {
	"servername", "execute", "poke", "request", "services", "eval",
	(char *) NULL};
    enum DdeSubcommands {
	DDE_SERVERNAME, DDE_EXECUTE, DDE_POKE, DDE_REQUEST, DDE_SERVICES,
	DDE_EVAL
    };
    static const char *const ddeSrvOptions[] = {
	"-force", "-handler", "--", NULL
    };
    enum DdeSrvOptions {
	DDE_SERVERNAME_EXACT, DDE_SERVERNAME_HANDLER, DDE_SERVERNAME_LAST,
    };
    static const char *const ddeExecOptions[] = {
	"-async", "-binary", NULL
    };
    enum DdeExecOptions {
        DDE_EXEC_ASYNC, DDE_EXEC_BINARY
    };
    static const char *const ddeEvalOptions[] = {
	"-async", NULL
    };
    static const char *const ddeReqOptions[] = {
	"-binary", NULL
    };

    int index, i, length, argIndex;
    int flags = 0, result = TCL_OK, firstArg = 0;
    HSZ ddeService = NULL, ddeTopic = NULL, ddeItem = NULL, ddeCookie = NULL;
    HDDEDATA ddeData = NULL, ddeItemData = NULL, ddeReturn;
    HCONV hConv = NULL;
    const TCHAR *serviceName = NULL, *topicName = NULL;
    const char *string;
    DWORD ddeResult;
    Tcl_Obj *objPtr, *handlerPtr = NULL;

    /*
     * Initialize DDE server/client
     */

    if (objc < 2) {
	Tcl_WrongNumArgs(interp, 1, objv, "command ?arg ...?");
	return TCL_ERROR;
    }

    if (Tcl_GetIndexFromObjStruct(interp, objv[1], ddeCommands,
	    sizeof(char *), "command", 0, &index) != TCL_OK) {
	return TCL_ERROR;
    }

    switch ((enum DdeSubcommands) index) {
    case DDE_SERVERNAME:
	for (i = 2; i < objc; i++) {
	    if (Tcl_GetIndexFromObjStruct(interp, objv[i], ddeSrvOptions,
		    sizeof(char *), "option", 0, &argIndex) != TCL_OK) {
		/*
		 * If it is the last argument, it might be a server name
		 * instead of a bad argument.
		 */

		if (i != objc-1) {
		    return TCL_ERROR;
		}
		Tcl_ResetResult(interp);
		break;
	    }
	    if (argIndex == DDE_SERVERNAME_EXACT) {
		flags |= DDE_FLAG_FORCE;
	    } else if (argIndex == DDE_SERVERNAME_HANDLER) {
		if ((objc - i) == 1) {	/* return current handler */
		    RegisteredInterp *riPtr = DdeGetRegistrationPtr(interp);

		    if (riPtr && riPtr->handlerPtr) {
			Tcl_SetObjResult(interp, riPtr->handlerPtr);
		    } else {
			Tcl_ResetResult(interp);
		    }
		    return TCL_OK;
		}
		handlerPtr = objv[++i];
	    } else if (argIndex == DDE_SERVERNAME_LAST) {
		i++;
		break;
	    }
	}

	if ((objc - i) > 1) {
	    Tcl_ResetResult(interp);
	    Tcl_WrongNumArgs(interp, 2, objv,
		    "?-force? ?-handler proc? ?--? ?serverName?");
	    return TCL_ERROR;
	}

	firstArg = (objc == i) ? 1 : i;
	break;
    case DDE_EXECUTE:
	if (objc == 5) {
	    firstArg = 2;
	    break;
	} else if (objc >= 6 && objc <= 7) {
	    firstArg = objc - 3;
	    for (i = 2; i < firstArg; i++) {
		if (Tcl_GetIndexFromObjStruct(interp, objv[i], ddeExecOptions,
			sizeof(char *), "option", 0, &argIndex) != TCL_OK) {
		    goto wrongDdeExecuteArgs;
		}
		if (argIndex == DDE_EXEC_ASYNC) {
		    flags |= DDE_FLAG_ASYNC;
		} else {
		    flags |= DDE_FLAG_BINARY;
		}
	    }
	    break;
	}
	/* otherwise... */
    wrongDdeExecuteArgs:
	Tcl_WrongNumArgs(interp, 2, objv,
		"?-async? ?-binary? serviceName topicName value");
	return TCL_ERROR;
    case DDE_POKE:
	if (objc == 6) {
	    firstArg = 2;
	    break;
	} else if ((objc == 7) && (Tcl_GetIndexFromObjStruct(NULL, objv[2],
		ddeReqOptions, sizeof(char *), "option", 0, &argIndex) == TCL_OK)) {
	    flags |= DDE_FLAG_BINARY;
	    firstArg = 3;
	    break;
	}

	/*
	 * Otherwise...
	 */

	Tcl_WrongNumArgs(interp, 2, objv,
		"?-binary? serviceName topicName item value");
	return TCL_ERROR;
    case DDE_REQUEST:
	if (objc == 5) {
	    firstArg = 2;
	    break;
	} else if ((objc == 6) && (Tcl_GetIndexFromObjStruct(NULL, objv[2],
		ddeReqOptions, sizeof(char *), "option", 0, &argIndex) == TCL_OK)) {
	    flags |= DDE_FLAG_BINARY;
	    firstArg = 3;
	    break;
	}

	/*
	 * Otherwise ...
	 */

	Tcl_WrongNumArgs(interp, 2, objv,
		"?-binary? serviceName topicName value");
	return TCL_ERROR;
    case DDE_SERVICES:
	if (objc != 4) {
	    Tcl_WrongNumArgs(interp, 2, objv, "serviceName topicName");
	    return TCL_ERROR;
	}
	firstArg = 2;
	break;
    case DDE_EVAL:
	if (objc < 4) {
	wrongDdeEvalArgs:
	    Tcl_WrongNumArgs(interp, 2, objv, "?-async? serviceName args");
	    return TCL_ERROR;
	} else {
	    firstArg = 2;
	    if (Tcl_GetIndexFromObjStruct(NULL, objv[2], ddeEvalOptions,
		    sizeof(char *), "option", 0, &argIndex) == TCL_OK) {
		if (objc < 5) {
		    goto wrongDdeEvalArgs;
		}
		flags |= DDE_FLAG_ASYNC;
		firstArg++;
	    }
	    break;
	}
    }

    Initialize();

    if (firstArg != 1) {
#ifdef UNICODE
	serviceName = Tcl_GetUnicodeFromObj(objv[firstArg], &length);
#else
	serviceName = Tcl_GetStringFromObj(objv[firstArg], &length);
#endif
    } else {
	length = 0;
    }

    if (length == 0) {
	serviceName = NULL;
    } else if ((index != DDE_SERVERNAME) && (index != DDE_EVAL)) {
	ddeService = DdeCreateStringHandle(ddeInstance, (void *) serviceName,
		CP_WINUNICODE);
    }

    if ((index != DDE_SERVERNAME) && (index != DDE_EVAL)) {
#ifdef UNICODE
	topicName = (TCHAR *) Tcl_GetUnicodeFromObj(objv[firstArg + 1], &length);
#else
	topicName = Tcl_GetStringFromObj(objv[firstArg + 1], &length);
#endif
	if (length == 0) {
	    topicName = NULL;
	} else {
	    ddeTopic = DdeCreateStringHandle(ddeInstance, (void *) topicName,
		    CP_WINUNICODE);
	}
    }

    switch ((enum DdeSubcommands) index) {
    case DDE_SERVERNAME:
	serviceName = DdeSetServerName(interp, serviceName, flags,
		handlerPtr);
	if (serviceName != NULL) {
#ifdef UNICODE
	    Tcl_SetObjResult(interp, Tcl_NewUnicodeObj((Tcl_UniChar *) serviceName, -1));
#else
	    Tcl_SetObjResult(interp, Tcl_NewStringObj(serviceName, -1));
#endif
	} else {
	    Tcl_ResetResult(interp);
	}
	break;

    case DDE_EXECUTE: {
	int dataLength;
	const Tcl_UniChar *dataString;

	if (flags & DDE_FLAG_BINARY) {
	    dataString = (const Tcl_UniChar *)
		    Tcl_GetByteArrayFromObj(objv[firstArg + 2], &dataLength);
	} else {
	    dataString =
		    Tcl_GetUnicodeFromObj(objv[firstArg + 2], &dataLength);
	    dataLength = (dataLength + 1) * sizeof(Tcl_UniChar);
	}

	if (dataLength <= 0) {
	    Tcl_SetObjResult(interp,
		    Tcl_NewStringObj("cannot execute null data", -1));
	    Tcl_SetErrorCode(interp, "TCL", "DDE", "NULL", NULL);
	    result = TCL_ERROR;
	    break;
	}
	hConv = DdeConnect(ddeInstance, ddeService, ddeTopic, NULL);
	DdeFreeStringHandle(ddeInstance, ddeService);
	DdeFreeStringHandle(ddeInstance, ddeTopic);

	if (hConv == NULL) {
	    SetDdeError(interp);
	    result = TCL_ERROR;
	    break;
	}

	ddeData = DdeCreateDataHandle(ddeInstance, (BYTE *) dataString,
		(DWORD) dataLength, 0, 0, (flags & DDE_FLAG_BINARY) ? CF_TEXT : CF_UNICODETEXT, 0);
	if (ddeData != NULL) {
	    if (flags & DDE_FLAG_ASYNC) {
		DdeClientTransaction((LPBYTE) ddeData, 0xFFFFFFFF, hConv, 0,
			(flags & DDE_FLAG_BINARY) ? CF_TEXT : CF_UNICODETEXT, XTYP_EXECUTE, TIMEOUT_ASYNC, &ddeResult);
		DdeAbandonTransaction(ddeInstance, hConv, ddeResult);
	    } else {
		ddeReturn = DdeClientTransaction((LPBYTE) ddeData, 0xFFFFFFFF,
			hConv, 0, (flags & DDE_FLAG_BINARY) ? CF_TEXT : CF_UNICODETEXT, XTYP_EXECUTE, 30000, NULL);
		if (ddeReturn == 0) {
		    SetDdeError(interp);
		    result = TCL_ERROR;
		}
	    }
	    DdeFreeDataHandle(ddeData);
	} else {
	    SetDdeError(interp);
	    result = TCL_ERROR;
	}
	break;
    }
    case DDE_REQUEST: {
#ifdef UNICODE
	const TCHAR *itemString = (TCHAR *) Tcl_GetUnicodeFromObj(objv[firstArg + 2],
		&length);
#else
	const TCHAR *itemString = Tcl_GetStringFromObj(objv[firstArg + 2],
		&length);
#endif

	if (length == 0) {
	    Tcl_SetObjResult(interp,
		    Tcl_NewStringObj("cannot request value of null data", -1));
	    Tcl_SetErrorCode(interp, "TCL", "DDE", "NULL", NULL);
	    result = TCL_ERROR;
	    goto cleanup;
	}
	hConv = DdeConnect(ddeInstance, ddeService, ddeTopic, NULL);
	DdeFreeStringHandle(ddeInstance, ddeService);
	DdeFreeStringHandle(ddeInstance, ddeTopic);

	if (hConv == NULL) {
	    SetDdeError(interp);
	    result = TCL_ERROR;
	} else {
	    Tcl_Obj *returnObjPtr;
	    ddeItem = DdeCreateStringHandle(ddeInstance, (void *) itemString,
		    CP_WINUNICODE);
	    if (ddeItem != NULL) {
		ddeData = DdeClientTransaction(NULL, 0, hConv, ddeItem,
			(flags & DDE_FLAG_BINARY) ? CF_TEXT : CF_UNICODETEXT, XTYP_REQUEST, 5000, NULL);
		if (ddeData == NULL) {
		    SetDdeError(interp);
		    result = TCL_ERROR;
		} else {
		    DWORD tmp;
		    const Tcl_UniChar *dataString = (const Tcl_UniChar *) DdeAccessData(ddeData, &tmp);

		    if (flags & DDE_FLAG_BINARY) {
			returnObjPtr =
				Tcl_NewByteArrayObj((BYTE *) dataString, (int) tmp);
		    } else {
			tmp >>= 1;
			if (tmp && !dataString[(tmp-1)]) {
			    --tmp;
			}
			returnObjPtr = Tcl_NewUnicodeObj(dataString,
				(int) tmp);
		    }
		    DdeUnaccessData(ddeData);
		    DdeFreeDataHandle(ddeData);
		    Tcl_SetObjResult(interp, returnObjPtr);
		}
	    } else {
		SetDdeError(interp);
		result = TCL_ERROR;
	    }
	}

	break;
    }
    case DDE_POKE: {
#ifdef UNICODE
	const TCHAR *itemString = (TCHAR *) Tcl_GetUnicodeFromObj(objv[firstArg + 2],
		&length);
#else
	const TCHAR *itemString = Tcl_GetStringFromObj(objv[firstArg + 2],
		&length);
#endif
	BYTE *dataString;

	if (length == 0) {
	    Tcl_SetObjResult(interp,
		    Tcl_NewStringObj("cannot have a null item", -1));
	    Tcl_SetErrorCode(interp, "TCL", "DDE", "NULL", NULL);
	    result = TCL_ERROR;
	    goto cleanup;
	}
	if (flags & DDE_FLAG_BINARY) {
	    dataString = (BYTE *)
		    Tcl_GetByteArrayFromObj(objv[firstArg + 3], &length);
	} else {
	    dataString = (BYTE *)
		    Tcl_GetUnicodeFromObj(objv[firstArg + 3], &length);
	    length = 2 * length + 1;
	}

	hConv = DdeConnect(ddeInstance, ddeService, ddeTopic, NULL);
	DdeFreeStringHandle(ddeInstance, ddeService);
	DdeFreeStringHandle(ddeInstance, ddeTopic);

	if (hConv == NULL) {
	    SetDdeError(interp);
	    result = TCL_ERROR;
	} else {
	    ddeItem = DdeCreateStringHandle(ddeInstance, (void *) itemString,
		    CP_WINUNICODE);
	    if (ddeItem != NULL) {
		ddeData = DdeClientTransaction(dataString, (DWORD) length,
			hConv, ddeItem, (flags & DDE_FLAG_BINARY) ? CF_TEXT : CF_UNICODETEXT, XTYP_POKE, 5000, NULL);
		if (ddeData == NULL) {
		    SetDdeError(interp);
		    result = TCL_ERROR;
		}
	    } else {
		SetDdeError(interp);
		result = TCL_ERROR;
	    }
	}
	break;
    }

    case DDE_SERVICES:
	result = DdeGetServicesList(interp, serviceName, topicName);
	break;

    case DDE_EVAL: {
	RegisteredInterp *riPtr;
	ThreadSpecificData *tsdPtr = TCL_TSD_INIT(&dataKey);

	if (serviceName == NULL) {
	    Tcl_SetObjResult(interp,
		    Tcl_NewStringObj("invalid service name \"\"", -1));
	    Tcl_SetErrorCode(interp, "TCL", "DDE", "NO_SERVER", NULL);
	    result = TCL_ERROR;
	    goto cleanup;
	}

	objc -= firstArg + 1;
	objv += firstArg + 1;

	/*
	 * See if the target interpreter is local. If so, execute the command
	 * directly without going through the DDE server. Don't exchange
	 * objects between interps. The target interp could compile an object,
	 * producing a bytecode structure that refers to other objects owned
	 * by the target interp. If the target interp is then deleted, the
	 * bytecode structure would be referring to deallocated objects.
	 */

	for (riPtr = tsdPtr->interpListPtr; riPtr != NULL;
		riPtr = riPtr->nextPtr) {
	    if (_tcsicmp(serviceName, riPtr->name) == 0) {
		break;
	    }
	}

	if (riPtr != NULL) {
	    Tcl_Interp *sendInterp;

	    /*
	     * This command is to a local interp. No need to go through the
	     * server.
	     */

	    Tcl_Preserve(riPtr);
	    sendInterp = riPtr->interp;
	    Tcl_Preserve(sendInterp);

	    /*
	     * Don't exchange objects between interps. The target interp would
	     * compile an object, producing a bytecode structure that refers
	     * to other objects owned by the target interp. If the target
	     * interp is then deleted, the bytecode structure would be
	     * referring to deallocated objects.
	     */

	    if (Tcl_IsSafe(riPtr->interp) && riPtr->handlerPtr == NULL) {
		Tcl_SetObjResult(riPtr->interp, Tcl_NewStringObj(
			"permission denied: a handler procedure must be"
			" defined for use in a safe interp", -1));
		Tcl_SetErrorCode(interp, "TCL", "DDE", "SECURITY_CHECK",
			NULL);
		result = TCL_ERROR;
	    }

	    if (result == TCL_OK) {
		if (objc == 1)
		    objPtr = objv[0];
		else {
		    objPtr = Tcl_ConcatObj(objc, objv);
		}
		if (riPtr->handlerPtr != NULL) {
		    /* add the dde request data to the handler proc list */
		    /*
		     *result = Tcl_ListObjReplace(sendInterp, objPtr, 0, 0, 1,
		     *	    &(riPtr->handlerPtr));
		     */
		    Tcl_Obj *cmdPtr = Tcl_DuplicateObj(riPtr->handlerPtr);
		    result = Tcl_ListObjAppendElement(sendInterp, cmdPtr,
			    objPtr);
		    if (result == TCL_OK) {
			objPtr = cmdPtr;
		    }
		}
	    }
	    if (result == TCL_OK) {
		Tcl_IncrRefCount(objPtr);
		result = Tcl_EvalObjEx(sendInterp, objPtr, TCL_EVAL_GLOBAL);
		Tcl_DecrRefCount(objPtr);
	    }
	    if (interp != sendInterp) {
		if (result == TCL_ERROR) {
		    /*
		     * An error occurred, so transfer error information from
		     * the destination interpreter back to our interpreter.
		     */

		    Tcl_ResetResult(interp);
		    objPtr = Tcl_GetVar2Ex(sendInterp, "errorInfo", NULL,
			    TCL_GLOBAL_ONLY);
		    if (objPtr) {
			Tcl_AppendObjToErrorInfo(interp, objPtr);
		    }

		    objPtr = Tcl_GetVar2Ex(sendInterp, "errorCode", NULL,
			    TCL_GLOBAL_ONLY);
		    if (objPtr) {
			Tcl_SetObjErrorCode(interp, objPtr);
		    }
		}
		Tcl_SetObjResult(interp, Tcl_GetObjResult(sendInterp));
	    }
	    Tcl_Release(riPtr);
	    Tcl_Release(sendInterp);
	} else {
	    /*
	     * This is a non-local request. Send the script to the server and
	     * poll it for a result.
	     */

	    if (MakeDdeConnection(interp, serviceName, &hConv) != TCL_OK) {
	    invalidServerResponse:
		Tcl_SetObjResult(interp,
			Tcl_NewStringObj("invalid data returned from server", -1));
		Tcl_SetErrorCode(interp, "TCL", "DDE", "BAD_RESPONSE", NULL);
		result = TCL_ERROR;
		goto cleanup;
	    }

	    objPtr = Tcl_ConcatObj(objc, objv);
	    string = (const char *) Tcl_GetUnicodeFromObj(objPtr, &length);
	    ddeItemData = DdeCreateDataHandle(ddeInstance,
		    (BYTE *) string, (DWORD) 2*length+2, 0, 0, CF_UNICODETEXT, 0);

	    if (flags & DDE_FLAG_ASYNC) {
		ddeData = DdeClientTransaction((LPBYTE) ddeItemData,
			0xFFFFFFFF, hConv, 0,
			CF_UNICODETEXT, XTYP_EXECUTE, TIMEOUT_ASYNC, &ddeResult);
		DdeAbandonTransaction(ddeInstance, hConv, ddeResult);
	    } else {
		ddeData = DdeClientTransaction((LPBYTE) ddeItemData,
			0xFFFFFFFF, hConv, 0,
			CF_UNICODETEXT, XTYP_EXECUTE, 30000, NULL);
		if (ddeData != 0) {
		    ddeCookie = DdeCreateStringHandle(ddeInstance,
			    TCL_DDE_EXECUTE_RESULT, CP_WINUNICODE);
		    ddeData = DdeClientTransaction(NULL, 0, hConv, ddeCookie,
			    CF_UNICODETEXT, XTYP_REQUEST, 30000, NULL);
		}
	    }

	    Tcl_DecrRefCount(objPtr);

	    if (ddeData == 0) {
		SetDdeError(interp);
		result = TCL_ERROR;
		goto cleanup;
	    }

	    if (!(flags & DDE_FLAG_ASYNC)) {
		Tcl_Obj *resultPtr;
		Tcl_UniChar *ddeDataString;

		/*
		 * The return handle has a two or four element list in it. The
		 * first element is the return code (TCL_OK, TCL_ERROR, etc.).
		 * The second is the result of the script. If the return code
		 * is TCL_ERROR, then the third element is the value of the
		 * variable "errorCode", and the fourth is the value of the
		 * variable "errorInfo".
		 */

		resultPtr = Tcl_NewObj();
		length = DdeGetData(ddeData, NULL, 0, 0);
		ddeDataString = ckalloc(length);
		DdeGetData(ddeData, (BYTE *) ddeDataString, (DWORD) length, 0);
		length = (length >> 1) - 1;
		resultPtr = Tcl_NewUnicodeObj(ddeDataString, length);
		ckfree(ddeDataString);

		if (Tcl_ListObjIndex(NULL, resultPtr, 0, &objPtr) != TCL_OK) {
		    Tcl_DecrRefCount(resultPtr);
		    goto invalidServerResponse;
		}
		if (Tcl_GetIntFromObj(NULL, objPtr, &result) != TCL_OK) {
		    Tcl_DecrRefCount(resultPtr);
		    goto invalidServerResponse;
		}
		if (result == TCL_ERROR) {
		    Tcl_ResetResult(interp);

		    if (Tcl_ListObjIndex(NULL, resultPtr, 3,
			    &objPtr) != TCL_OK) {
			Tcl_DecrRefCount(resultPtr);
			goto invalidServerResponse;
		    }
		    Tcl_AppendObjToErrorInfo(interp, objPtr);

		    Tcl_ListObjIndex(NULL, resultPtr, 2, &objPtr);
		    Tcl_SetObjErrorCode(interp, objPtr);
		}
		if (Tcl_ListObjIndex(NULL, resultPtr, 1, &objPtr) != TCL_OK) {
		    Tcl_DecrRefCount(resultPtr);
		    goto invalidServerResponse;
		}
		Tcl_SetObjResult(interp, objPtr);
		Tcl_DecrRefCount(resultPtr);
	    }
	}
    }
    }

  cleanup:
    if (ddeCookie != NULL) {
	DdeFreeStringHandle(ddeInstance, ddeCookie);
    }
    if (ddeItem != NULL) {
	DdeFreeStringHandle(ddeInstance, ddeItem);
    }
    if (ddeItemData != NULL) {
	DdeFreeDataHandle(ddeItemData);
    }
    if (ddeData != NULL) {
	DdeFreeDataHandle(ddeData);
    }
    if (hConv != NULL) {
	DdeDisconnect(hConv);
    }
    return result;
}

/*
 * Local variables:
 * mode: c
 * indent-tabs-mode: t
 * tab-width: 8
 * c-basic-offset: 4
 * fill-column: 78
 * End:
 */<|MERGE_RESOLUTION|>--- conflicted
+++ resolved
@@ -148,11 +148,7 @@
 Dde_Init(
     Tcl_Interp *interp)
 {
-<<<<<<< HEAD
-    if (!Tcl_InitStubs(interp, "8.5-", 0)) {
-=======
-    if (Tcl_InitStubs(interp, "8.5", 0) == NULL) {
->>>>>>> 75e1b429
+    if (Tcl_InitStubs(interp, "8.5-", 0) == NULL) {
 	return TCL_ERROR;
     }
 
