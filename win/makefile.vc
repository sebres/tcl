--- conflicted
+++ resolved
@@ -356,65 +356,10 @@
 TOMMATHDIR	= $(ROOT)\libtommath
 PKGSDIR		= $(ROOT)\pkgs
 
-<<<<<<< HEAD
-#---------------------------------------------------------------------
-# Compile flags
-#---------------------------------------------------------------------
-
-!if !$(DEBUG)
-!if $(OPTIMIZING)
-### This cranks the optimization level to maximize speed
-cdebug	= -O2 $(OPTIMIZATIONS)
-!else
-cdebug	=
-!endif
-!if $(SYMBOLS)
-cdebug	= $(cdebug) -Zi
-!endif
-!else if "$(MACHINE)" == "IA64" || "$(MACHINE)" == "AMD64"
-### Warnings are too many, can't support warnings into errors.
-cdebug	= -Zi -Od $(DEBUGFLAGS)
-!else
-cdebug	= -Zi -WX $(DEBUGFLAGS)
-!endif
-
-### Common compiler options that are architecture specific
-!if "$(MACHINE)" == "ARM"
-carch = -D_ARM_WINAPI_PARTITION_DESKTOP_SDK_AVAILABLE
-!else
-carch =
-!endif
-
-### Declarations common to all compiler options
-cwarn = $(WARNINGS) -D _CRT_SECURE_NO_DEPRECATE -D _CRT_NONSTDC_NO_DEPRECATE
-cflags = -nologo -c $(COMPILERFLAGS) $(carch) $(cwarn) -Fp$(TMP_DIR)^\
-
-!if $(MSVCRT)
-!if $(DEBUG) && !$(UNCHECKED)
-crt = -MDd
-!else
-crt = -MD
-!endif
-!else
-!if $(DEBUG) && !$(UNCHECKED)
-crt = -MTd
-!else
-crt = -MT
-!endif
-!endif
-
-TCL_INCLUDES	= -I"$(WINDIR)" -I"$(GENERICDIR)" -I"$(TOMMATHDIR)"
-TCL_DEFINES	= -DMP_PREC=4 -Dinline=__inline -DHAVE_ZLIB=1
-BASE_CFLAGS	= $(cflags) $(cdebug) $(crt) $(TCL_INCLUDES) $(TCL_DEFINES)
-CON_CFLAGS	= $(cflags) $(cdebug) $(crt) -DCONSOLE
-TCL_CFLAGS	= $(BASE_CFLAGS) $(OPTDEFINES)
-STUB_CFLAGS     = $(cflags) $(cdebug) $(OPTDEFINES)
-=======
 # Additional include and C macro definitions for the implicit rules
 # defined in rules.vc
 PRJ_INCLUDES	= -I"$(TOMMATHDIR)"
 PRJ_DEFINES	= -DTCL_TOMMATH -DMP_PREC=4 -Dinline=__inline -DHAVE_ZLIB=1 -D_CRT_SECURE_NO_DEPRECATE -D_CRT_NONSTDC_NO_DEPRECATE
->>>>>>> 811a8b97
 
 # Additional Link libraries needed beyond those in rules.vc
 PRJ_LIBS   = netapi32.lib user32.lib userenv.lib ws2_32.lib
@@ -999,4 +944,4 @@
 
 # Local Variables:
 # mode: makefile
-# End:
+# End: