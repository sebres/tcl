#------------------------------------------------------------- -*- makefile -*-
# makefile.vc --
#
#	Microsoft Visual C++ makefile for use with nmake.exe v1.62+ (VC++ 5.0+)
#
# See the file "license.terms" for information on usage and redistribution
# of this file, and for a DISCLAIMER OF ALL WARRANTIES.
#
# Copyright (c) 1995-1996 Sun Microsystems, Inc.
# Copyright (c) 1998-2000 Ajuba Solutions.
# Copyright (c) 2001-2005 ActiveState Corporation.
# Copyright (c) 2001-2004 David Gravereaux.
# Copyright (c) 2003-2008 Pat Thoyts.
#------------------------------------------------------------------------------

# Check to see we are configured to build with MSVC (MSDEVDIR, MSVCDIR or
# VCINSTALLDIR) or with the MS Platform SDK (MSSDK or WindowsSDKDir)
!if !defined(MSDEVDIR) && !defined(MSVCDIR) && !defined(VCINSTALLDIR) && !defined(MSSDK) && !defined(WINDOWSSDKDIR)
MSG = ^
You need to run vcvars32.bat from Developer Studio or setenv.bat from the^
Platform SDK first to setup the environment.  Jump to this line to read^
the build instructions.
!error $(MSG)
!endif

#------------------------------------------------------------------------------
# HOW TO USE this makefile:
#
# 1)  It is now necessary to have MSVCDir, MSDevDir or MSSDK set in the
#     environment.  This is used as a check to see if vcvars32.bat had been
#     run prior to running nmake or during the installation of Microsoft
#     Visual C++, MSVCDir had been set globally and the PATH adjusted.
#     Either way is valid.
#
#     You'll need to run vcvars32.bat contained in the MsDev's vc(98)/bin
#     directory to setup the proper environment, if needed, for your
#     current setup.  This is a needed bootstrap requirement and allows the
#     swapping of different environments to be easier.
#
# 2)  To use the Platform SDK (not expressly needed), run setenv.bat after
#     vcvars32.bat according to the instructions for it.  This can also
#     turn on the 64-bit compiler, if your SDK has it.
#
# 3)  Targets are:
#	release  -- Builds the core, the shell and the dlls. (default)
#	dlls     -- Just builds the windows extensions
#	shell    -- Just builds the shell and the core.
#	core     -- Only builds the core [tclXX.(dll|lib)].
#	all      -- Builds everything.
#	test     -- Builds and runs the test suite.
#	tcltest  -- Just builds the test shell.
#	install  -- Installs the built binaries and libraries to $(INSTALLDIR)
#		    as the root of the install tree.
#	tidy/clean/hose -- varying levels of cleaning.
#	genstubs -- Rebuilds the Stubs table and support files (dev only).
#	depend   -- Generates an accurate set of source dependancies for this
#		    makefile.  Helpful to avoid problems when the sources are
#		    refreshed and you rebuild, but can "overbuild" when common
#		    headers like tclInt.h just get small changes.
#	htmlhelp -- Builds a Windows .chm help file for Tcl and Tk from the
#		    troff manual pages found in $(ROOT)\doc. You need to
#		    have installed the HTML Help Compiler package from Microsoft
#		    to produce the .chm file.
#	winhelp  -- (deprecated) Builds the windows .hlp file for Tcl from
#		    the troff man files found in $(ROOT)\doc. This type of
#		    help file is deprecated by Microsoft in favour of html
#		    help files (.chm)
#
# 4)  Macros usable on the commandline:
#	INSTALLDIR=<path>
#		Sets where to install Tcl from the built binaries.
#		C:\Progra~1\Tcl is assumed when not specified.
#
#	OPTS=static,msvcrt,staticpkg,nothreads,symbols,profile,loimpact,unchecked,pdbs,none
#		Sets special options for the core.  The default is for none.
#		Any combination of the above may be used (comma separated).
#		'none' will over-ride everything to nothing.
#
#		static  =  Builds a static library of the core instead of a
#			   dll.  The shell will be static (and large), as well.
#		msvcrt  =  Affects the static option only to switch it from
#			   using libcmt(d) as the C runtime [by default] to
#			   msvcrt(d). This is useful for static embedding
#			   support.
#		staticpkg = Affects the static option only to switch
#			   tclshXX.exe to have the dde and reg extension linked
#			   inside it.
#		nothreads = Turns off full multithreading support.
#		thrdalloc = Use the thread allocator (shared global free pool)
#			   This is the default on threaded builds.
#		tclalloc = Use the old non-thread allocator
#		symbols  = Debug build. Links to the debug C runtime, disables
#			   optimizations and creates pdb symbols files.
#		pdbs     = Build detached symbols for release builds.
#		profile  = Adds profiling hooks.  Map file is assumed.
#		loimpact = Adds a flag for how NT treats the heap to keep memory
#			   in use, low.  This is said to impact alloc performance.
#		unchecked = Allows a symbols build to not use the debug
#			   enabled runtime (msvcrt.dll not msvcrtd.dll
#			   or libcmt.lib not libcmtd.lib).
#
#	STATS=memdbg,compdbg,none
#		Sets optional memory and bytecode compiler debugging code added
#		to the core.  The default is for none.  Any combination of the
#		above may be used (comma separated).  'none' will over-ride
#		everything to nothing.
#
#		memdbg   = Enables the debugging memory allocator.
#		compdbg  = Enables byte compilation logging.
#
#	CHECKS=nodep,fullwarn,64bit,none
#		Sets special macros for checking compatability.
#
#		nodep	 = Turns off compatability macros to ensure the core
#			    isn't being built with deprecated functions.
#		fullwarn = Builds with full compiler and link warnings enabled.
#			    Very verbose.
#		64bit    = Enable 64bit portability warnings (if available)
#
#	MACHINE=(IX86|IA64|AMD64|ALPHA)
#		Set the machine type used for the compiler, linker, and
#		resource compiler.  This hook is needed to tell the tools
#		when alternate platforms are requested.  IX86 is the default
#		when not specified.
#
#	TMP_DIR=<path>
#	OUT_DIR=<path>
#		Hooks to allow the intermediate and output directories to be
#		changed.  $(OUT_DIR) is assumed to be
#		$(BINROOT)\(Release|Debug) based on if symbols are requested.
#		$(TMP_DIR) will de $(OUT_DIR)\<buildtype> by default.
#
#	TESTPAT=<file>
#		Reads the tests requested to be run from this file.
#
#	CFG_ENCODING=encoding
#		name of encoding for configuration information. Defaults
#		to cp1252
#
# 5)  Examples:
#
#	Basic syntax of calling nmake looks like this:
#	nmake [-nologo] -f makefile.vc [target|macrodef [target|macrodef] [...]]
#
#                        Standard (no frills)
#       c:\tcl_src\win\>c:\progra~1\micros~1\vc98\bin\vcvars32.bat
#       Setting environment for using Microsoft Visual C++ tools.
#       c:\tcl_src\win\>nmake -f makefile.vc release
#       c:\tcl_src\win\>nmake -f makefile.vc install INSTALLDIR=c:\progra~1\tcl
#
#                         Building for Win64
#       c:\tcl_src\win\>c:\progra~1\micros~1\vc98\bin\vcvars32.bat
#       Setting environment for using Microsoft Visual C++ tools.
#       c:\tcl_src\win\>c:\progra~1\platfo~1\setenv.bat /pre64 /RETAIL
#       Targeting Windows pre64 RETAIL
#       c:\tcl_src\win\>nmake -f makefile.vc MACHINE=IA64
#
#------------------------------------------------------------------------------
#==============================================================================
###############################################################################


#    //==================================================================\\
#   >>[               -> Do not modify below this line. <-               ]<<
#   >>[  Please, use the commandline macros to modify how Tcl is built.  ]<<
#   >>[  If you need more features, send us a patch for more macros.     ]<<
#    \\==================================================================//


###############################################################################
#==============================================================================
#------------------------------------------------------------------------------

!if !exist("makefile.vc")
MSG = ^
You must run this makefile only from the directory it is in.^
Please `cd` to its location first.
!error $(MSG)
!endif

PROJECT	= tcl
!include "rules.vc"

STUBPREFIX      = $(PROJECT)stub
DOTVERSION      = $(TCL_MAJOR_VERSION).$(TCL_MINOR_VERSION)
VERSION         = $(TCL_MAJOR_VERSION)$(TCL_MINOR_VERSION)

DDEDOTVERSION = 1.4
DDEVERSION = $(DDEDOTVERSION:.=)

REGDOTVERSION = 1.3
REGVERSION = $(REGDOTVERSION:.=)

BINROOT		= $(MAKEDIR)     # originally .
ROOT		= $(MAKEDIR)\..  # originally ..

TCLIMPLIB	= $(OUT_DIR)\$(PROJECT)$(VERSION)$(SUFX).lib
TCLLIBNAME	= $(PROJECT)$(VERSION)$(SUFX).$(EXT)
TCLLIB		= $(OUT_DIR)\$(TCLLIBNAME)

TCLSTUBLIBNAME	= $(STUBPREFIX)$(VERSION).lib
TCLSTUBLIB	= $(OUT_DIR)\$(TCLSTUBLIBNAME)

TCLSHNAME	= $(PROJECT)sh$(VERSION)$(SUFX).exe
TCLSH		= $(OUT_DIR)\$(TCLSHNAME)

TCLREGLIBNAME	= $(PROJECT)reg$(REGVERSION)$(SUFX:t=).$(EXT)
TCLREGLIB	= $(OUT_DIR)\$(TCLREGLIBNAME)

TCLDDELIBNAME	= $(PROJECT)dde$(DDEVERSION)$(SUFX:t=).$(EXT)
TCLDDELIB	= $(OUT_DIR)\$(TCLDDELIBNAME)

TCLTEST		= $(OUT_DIR)\$(PROJECT)test.exe
CAT32		= $(OUT_DIR)\cat32.exe

# Can we run what we build? IX86 runs on all architectures.
!ifndef TCLSH_NATIVE
!if "$(MACHINE)" == "IX86" || "$(MACHINE)" == "$(NATIVE_ARCH)"
TCLSH_NATIVE	= $(TCLSH)
!else
!error You must explicitly set TCLSH_NATIVE for cross-compilation
!endif
!endif

### Make sure we use backslash only.
LIB_INSTALL_DIR		= $(_INSTALLDIR)\lib
BIN_INSTALL_DIR		= $(_INSTALLDIR)\bin
DOC_INSTALL_DIR		= $(_INSTALLDIR)\doc
SCRIPT_INSTALL_DIR	= $(_INSTALLDIR)\lib\tcl$(DOTVERSION)
INCLUDE_INSTALL_DIR	= $(_INSTALLDIR)\include

TCLSHOBJS = \
	$(TMP_DIR)\tclAppInit.obj \
!if $(TCL_USE_STATIC_PACKAGES)
	$(TMP_DIR)\tclWinReg.obj \
	$(TMP_DIR)\tclWinDde.obj \
!endif
	$(TMP_DIR)\tclsh.res

TCLTESTOBJS = \
	$(TMP_DIR)\tclTest.obj \
	$(TMP_DIR)\tclTestObj.obj \
	$(TMP_DIR)\tclTestProcBodyObj.obj \
	$(TMP_DIR)\tclThreadTest.obj \
	$(TMP_DIR)\tclWinTest.obj \
!if $(TCL_USE_STATIC_PACKAGES)
	$(TMP_DIR)\tclWinReg.obj \
	$(TMP_DIR)\tclWinDde.obj \
!endif
	$(TMP_DIR)\testMain.obj

COREOBJS = \
	$(TMP_DIR)\regcomp.obj \
	$(TMP_DIR)\regerror.obj \
	$(TMP_DIR)\regexec.obj \
	$(TMP_DIR)\regfree.obj \
	$(TMP_DIR)\tclAlloc.obj \
	$(TMP_DIR)\tclAssembly.obj \
	$(TMP_DIR)\tclAsync.obj \
	$(TMP_DIR)\tclBasic.obj \
	$(TMP_DIR)\tclBinary.obj \
	$(TMP_DIR)\tclCkalloc.obj \
	$(TMP_DIR)\tclClock.obj \
	$(TMP_DIR)\tclCmdAH.obj \
	$(TMP_DIR)\tclCmdIL.obj \
	$(TMP_DIR)\tclCmdMZ.obj \
	$(TMP_DIR)\tclCompCmds.obj \
	$(TMP_DIR)\tclCompCmdsSZ.obj \
	$(TMP_DIR)\tclCompExpr.obj \
	$(TMP_DIR)\tclCompile.obj \
	$(TMP_DIR)\tclConfig.obj \
	$(TMP_DIR)\tclDate.obj \
	$(TMP_DIR)\tclDictObj.obj \
	$(TMP_DIR)\tclEncoding.obj \
	$(TMP_DIR)\tclEnsemble.obj \
	$(TMP_DIR)\tclEnv.obj \
	$(TMP_DIR)\tclEvent.obj \
	$(TMP_DIR)\tclExecute.obj \
	$(TMP_DIR)\tclFCmd.obj \
	$(TMP_DIR)\tclFileName.obj \
	$(TMP_DIR)\tclGet.obj \
	$(TMP_DIR)\tclHash.obj \
	$(TMP_DIR)\tclHistory.obj \
	$(TMP_DIR)\tclIndexObj.obj \
	$(TMP_DIR)\tclInterp.obj \
	$(TMP_DIR)\tclIO.obj \
	$(TMP_DIR)\tclIOCmd.obj \
	$(TMP_DIR)\tclIOGT.obj \
	$(TMP_DIR)\tclIOSock.obj \
	$(TMP_DIR)\tclIOUtil.obj \
	$(TMP_DIR)\tclIORChan.obj \
	$(TMP_DIR)\tclIORTrans.obj \
	$(TMP_DIR)\tclLink.obj \
	$(TMP_DIR)\tclListObj.obj \
	$(TMP_DIR)\tclLiteral.obj \
	$(TMP_DIR)\tclLoad.obj \
	$(TMP_DIR)\tclMain.obj \
	$(TMP_DIR)\tclMain2.obj \
	$(TMP_DIR)\tclNamesp.obj \
	$(TMP_DIR)\tclNotify.obj \
	$(TMP_DIR)\tclOO.obj \
	$(TMP_DIR)\tclOOBasic.obj \
	$(TMP_DIR)\tclOOCall.obj \
	$(TMP_DIR)\tclOODefineCmds.obj \
	$(TMP_DIR)\tclOOInfo.obj \
	$(TMP_DIR)\tclOOMethod.obj \
	$(TMP_DIR)\tclOOStubInit.obj \
	$(TMP_DIR)\tclObj.obj \
	$(TMP_DIR)\tclPanic.obj \
	$(TMP_DIR)\tclParse.obj \
	$(TMP_DIR)\tclPathObj.obj \
	$(TMP_DIR)\tclPipe.obj \
	$(TMP_DIR)\tclPkg.obj \
	$(TMP_DIR)\tclPkgConfig.obj \
	$(TMP_DIR)\tclPosixStr.obj \
	$(TMP_DIR)\tclPreserve.obj \
	$(TMP_DIR)\tclProc.obj \
	$(TMP_DIR)\tclRegexp.obj \
	$(TMP_DIR)\tclResolve.obj \
	$(TMP_DIR)\tclResult.obj \
	$(TMP_DIR)\tclScan.obj \
	$(TMP_DIR)\tclStringObj.obj \
	$(TMP_DIR)\tclStrToD.obj \
	$(TMP_DIR)\tclStubInit.obj \
	$(TMP_DIR)\tclThread.obj \
	$(TMP_DIR)\tclThreadAlloc.obj \
	$(TMP_DIR)\tclThreadJoin.obj \
	$(TMP_DIR)\tclThreadStorage.obj \
	$(TMP_DIR)\tclTimer.obj \
	$(TMP_DIR)\tclTomMathInterface.obj \
	$(TMP_DIR)\tclTrace.obj \
	$(TMP_DIR)\tclUtf.obj \
	$(TMP_DIR)\tclUtil.obj \
	$(TMP_DIR)\tclVar.obj \
	$(TMP_DIR)\tclZlib.obj

ZLIBOBJS = \
	$(TMP_DIR)\adler32.obj \
	$(TMP_DIR)\compress.obj \
	$(TMP_DIR)\crc32.obj \
	$(TMP_DIR)\deflate.obj \
	$(TMP_DIR)\infback.obj \
	$(TMP_DIR)\inffast.obj \
	$(TMP_DIR)\inflate.obj \
	$(TMP_DIR)\inftrees.obj \
	$(TMP_DIR)\trees.obj \
	$(TMP_DIR)\uncompr.obj \
	$(TMP_DIR)\zutil.obj

TOMMATHOBJS = \
	$(TMP_DIR)\bncore.obj \
	$(TMP_DIR)\bn_reverse.obj \
	$(TMP_DIR)\bn_fast_s_mp_mul_digs.obj \
	$(TMP_DIR)\bn_fast_s_mp_sqr.obj \
	$(TMP_DIR)\bn_mp_add.obj \
	$(TMP_DIR)\bn_mp_add_d.obj \
	$(TMP_DIR)\bn_mp_and.obj \
	$(TMP_DIR)\bn_mp_clamp.obj \
	$(TMP_DIR)\bn_mp_clear.obj \
	$(TMP_DIR)\bn_mp_clear_multi.obj \
	$(TMP_DIR)\bn_mp_cmp.obj \
	$(TMP_DIR)\bn_mp_cmp_d.obj \
	$(TMP_DIR)\bn_mp_cmp_mag.obj \
	$(TMP_DIR)\bn_mp_cnt_lsb.obj \
	$(TMP_DIR)\bn_mp_copy.obj \
	$(TMP_DIR)\bn_mp_count_bits.obj \
	$(TMP_DIR)\bn_mp_div.obj \
	$(TMP_DIR)\bn_mp_div_d.obj \
	$(TMP_DIR)\bn_mp_div_2.obj \
	$(TMP_DIR)\bn_mp_div_2d.obj \
	$(TMP_DIR)\bn_mp_div_3.obj \
	$(TMP_DIR)\bn_mp_exch.obj \
	$(TMP_DIR)\bn_mp_expt_d.obj \
	$(TMP_DIR)\bn_mp_grow.obj \
	$(TMP_DIR)\bn_mp_init.obj \
	$(TMP_DIR)\bn_mp_init_copy.obj \
	$(TMP_DIR)\bn_mp_init_multi.obj \
	$(TMP_DIR)\bn_mp_init_set.obj \
	$(TMP_DIR)\bn_mp_init_set_int.obj \
	$(TMP_DIR)\bn_mp_init_size.obj \
	$(TMP_DIR)\bn_mp_karatsuba_mul.obj \
	$(TMP_DIR)\bn_mp_karatsuba_sqr.obj \
	$(TMP_DIR)\bn_mp_lshd.obj \
	$(TMP_DIR)\bn_mp_mod.obj \
	$(TMP_DIR)\bn_mp_mod_2d.obj \
	$(TMP_DIR)\bn_mp_mul.obj \
	$(TMP_DIR)\bn_mp_mul_2.obj \
	$(TMP_DIR)\bn_mp_mul_2d.obj \
	$(TMP_DIR)\bn_mp_mul_d.obj \
	$(TMP_DIR)\bn_mp_neg.obj \
	$(TMP_DIR)\bn_mp_or.obj \
	$(TMP_DIR)\bn_mp_radix_size.obj \
	$(TMP_DIR)\bn_mp_radix_smap.obj \
	$(TMP_DIR)\bn_mp_read_radix.obj \
	$(TMP_DIR)\bn_mp_rshd.obj \
	$(TMP_DIR)\bn_mp_set.obj \
	$(TMP_DIR)\bn_mp_set_int.obj \
	$(TMP_DIR)\bn_mp_shrink.obj \
	$(TMP_DIR)\bn_mp_sqr.obj \
	$(TMP_DIR)\bn_mp_sqrt.obj \
	$(TMP_DIR)\bn_mp_sub.obj \
	$(TMP_DIR)\bn_mp_sub_d.obj \
	$(TMP_DIR)\bn_mp_to_unsigned_bin.obj \
	$(TMP_DIR)\bn_mp_to_unsigned_bin_n.obj \
	$(TMP_DIR)\bn_mp_toom_mul.obj \
	$(TMP_DIR)\bn_mp_toom_sqr.obj \
	$(TMP_DIR)\bn_mp_toradix_n.obj \
	$(TMP_DIR)\bn_mp_unsigned_bin_size.obj \
	$(TMP_DIR)\bn_mp_xor.obj \
	$(TMP_DIR)\bn_mp_zero.obj \
	$(TMP_DIR)\bn_s_mp_add.obj \
	$(TMP_DIR)\bn_s_mp_mul_digs.obj \
	$(TMP_DIR)\bn_s_mp_sqr.obj \
	$(TMP_DIR)\bn_s_mp_sub.obj

PLATFORMOBJS = \
	$(TMP_DIR)\tclWin32Dll.obj \
	$(TMP_DIR)\tclWinChan.obj \
	$(TMP_DIR)\tclWinConsole.obj \
	$(TMP_DIR)\tclWinError.obj \
	$(TMP_DIR)\tclWinFCmd.obj \
	$(TMP_DIR)\tclWinFile.obj \
	$(TMP_DIR)\tclWinInit.obj \
	$(TMP_DIR)\tclWinLoad.obj \
	$(TMP_DIR)\tclWinNotify.obj \
	$(TMP_DIR)\tclWinPipe.obj \
	$(TMP_DIR)\tclWinSerial.obj \
	$(TMP_DIR)\tclWinSock.obj \
	$(TMP_DIR)\tclWinThrd.obj \
	$(TMP_DIR)\tclWinTime.obj \
!if !$(STATIC_BUILD)
	$(TMP_DIR)\tcl.res
!endif


TCLOBJS = $(COREOBJS) $(ZLIBOBJS) $(TOMMATHOBJS) $(PLATFORMOBJS)

TCLSTUBOBJS = \
	$(TMP_DIR)\tclStubLib.obj \
	$(TMP_DIR)\tclTomMathStubLib.obj \
	$(TMP_DIR)\tclOOStubLib.obj

### The following paths CANNOT have spaces in them.
COMPATDIR	= $(ROOT)\compat
DOCDIR		= $(ROOT)\doc
GENERICDIR	= $(ROOT)\generic
TOMMATHDIR	= $(ROOT)\libtommath
TOOLSDIR	= $(ROOT)\tools
WINDIR		= $(ROOT)\win
PKGSDIR		= $(ROOT)\pkgs

#---------------------------------------------------------------------
# Compile flags
#---------------------------------------------------------------------

!if !$(DEBUG)
!if $(OPTIMIZING)
### This cranks the optimization level to maximize speed
cdebug	= -O2 $(OPTIMIZATIONS)
!else
cdebug	=
!endif
!if $(SYMBOLS)
cdebug	= $(cdebug) -Zi
!endif
!else if "$(MACHINE)" == "IA64" || "$(MACHINE)" == "AMD64"
### Warnings are too many, can't support warnings into errors.
cdebug	= -Zi -Od $(DEBUGFLAGS)
!else
cdebug	= -Zi -WX $(DEBUGFLAGS)
!endif

### Declarations common to all compiler options
cwarn = $(WARNINGS) -D _CRT_SECURE_NO_DEPRECATE -D _CRT_NONSTDC_NO_DEPRECATE
cflags = -nologo -c $(COMPILERFLAGS) $(cwarn) -Fp$(TMP_DIR)^\

!if $(MSVCRT)
!if $(DEBUG) && !$(UNCHECKED)
crt = -MDd
!else
crt = -MD
!endif
!else
!if $(DEBUG) && !$(UNCHECKED)
crt = -MTd
!else
crt = -MT
!endif
!endif

TCL_INCLUDES	= -I"$(WINDIR)" -I"$(GENERICDIR)" -I"$(TOMMATHDIR)"
TCL_DEFINES	= -DTCL_TOMMATH -DMP_PREC=4 -Dinline=__inline -DHAVE_ZLIB=1
BASE_CFLAGS	= $(cflags) $(cdebug) $(crt) $(TCL_INCLUDES) $(TCL_DEFINES)
CON_CFLAGS	= $(cflags) $(cdebug) $(crt) -DCONSOLE
TCL_CFLAGS	= $(BASE_CFLAGS) $(OPTDEFINES)
STUB_CFLAGS     = $(cflags) $(cdebug) $(OPTDEFINES)


#---------------------------------------------------------------------
# Link flags
#---------------------------------------------------------------------

!if $(DEBUG)
ldebug	= -debug -debugtype:cv
!else
ldebug	= -release -opt:ref -opt:icf,3
!if $(SYMBOLS)
ldebug	= $(ldebug) -debug -debugtype:cv
!endif
!endif

### Declarations common to all linker options
lflags	= -nologo -machine:$(MACHINE) $(LINKERFLAGS) $(ldebug)

!if $(PROFILE)
lflags	= $(lflags) -profile
!endif

!if $(ALIGN98_HACK) && !$(STATIC_BUILD)
### Align sections for PE size savings.
lflags	= $(lflags) -opt:nowin98
!else if !$(ALIGN98_HACK) && $(STATIC_BUILD)
### Align sections for speed in loading by choosing the virtual page size.
lflags	= $(lflags) -align:4096
!endif

!if $(LOIMPACT)
lflags	= $(lflags) -ws:aggressive
!endif

dlllflags = $(lflags) -dll
conlflags = $(lflags) -subsystem:console
guilflags = $(lflags) -subsystem:windows

baselibs   = netapi32.lib kernel32.lib user32.lib advapi32.lib ws2_32.lib
# Avoid 'unresolved external symbol __security_cookie' errors.
# c.f. http://support.microsoft.com/?id=894573
!if "$(MACHINE)" == "IA64" || "$(MACHINE)" == "AMD64"
!if $(VCVERSION) > 1399 && $(VCVERSION) < 1500
baselibs   = $(baselibs) bufferoverflowU.lib
!endif
!endif

#---------------------------------------------------------------------
# TclTest flags
#---------------------------------------------------------------------

!if "$(TESTPAT)" != ""
TESTFLAGS = $(TESTFLAGS) -file $(TESTPAT)
!endif


#---------------------------------------------------------------------
# Project specific targets
#---------------------------------------------------------------------

release:    setup $(TCLSH) $(TCLSTUBLIB) dlls pkgs
core:	    setup $(TCLLIB) $(TCLSTUBLIB)
shell:	    setup $(TCLSH)
dlls:	    setup $(TCLREGLIB) $(TCLDDELIB)
all:	    setup $(TCLSH) $(TCLSTUBLIB) dlls $(CAT32) pkgs
tcltest:    setup $(TCLTEST) dlls $(CAT32)
install:    install-binaries install-libraries install-docs install-pkgs

test: test-core test-pkgs
test-core: setup $(TCLTEST) dlls $(CAT32)
	set TCL_LIBRARY=$(ROOT:\=/)/library
!if "$(OS)" == "Windows_NT"  || "$(MSVCDIR)" == "IDE"
<<<<<<< HEAD
	$(DEBUGGER) $(TCLTEST) "$(ROOT:\=/)/tests/all.tcl" $(TESTFLAGS) -loadfile <<
		set ::ddelib [file normalize $(TCLDDELIB:\=/)]
		set ::reglib [file normalize $(TCLREGLIB:\=/)]
<<
!else
	@echo Please wait while the tests are collected...
	$(TCLTEST) "$(ROOT:\=/)/tests/all.tcl" $(TESTFLAGS) -loadfile << > tests.log
		set ::ddelib [file normalize $(TCLDDELIB:\=/)]
		set ::reglib [file normalize $(TCLREGLIB:\=/)]
=======
	$(TCLTEST) "$(ROOT)/tests/all.tcl" $(TESTFLAGS) -loadfile <<
		package ifneeded dde 1.3.3 [list load "$(TCLDDELIB:\=/)" dde]
		package ifneeded registry 1.2.2 [list load "$(TCLREGLIB:\=/)" registry]
<<
!else
	@echo Please wait while the tests are collected...
	$(TCLTEST) "$(ROOT)/tests/all.tcl" $(TESTFLAGS) -loadfile << > tests.log
		package ifneeded dde 1.3.3 "$(TCLDDELIB:\=/)" dde]
		package ifneeded registry 1.2.2 "$(TCLREGLIB:\=/)" registry]
>>>>>>> ccaf6d6a
<<
	type tests.log | more
!endif

runtest: setup $(TCLTEST) dlls $(CAT32)
	set TCL_LIBRARY=$(ROOT:\=/)/library
	$(DEBUGGER) $(TCLTEST) $(SCRIPT)

runshell: setup $(TCLSH) dlls
	set TCL_LIBRARY=$(ROOT:\=/)/library
	$(DEBUGGER) $(TCLSH) $(SCRIPT)

setup:
	@if not exist $(OUT_DIR)\nul mkdir $(OUT_DIR)
	@if not exist $(TMP_DIR)\nul mkdir $(TMP_DIR)

!if !$(STATIC_BUILD)
$(TCLIMPLIB): $(TCLLIB)
!endif

$(TCLLIB): $(TCLOBJS)
!if $(STATIC_BUILD)
	$(lib32) -nologo $(LINKERFLAGS) -out:$@ @<<
$**
<<
!else
	$(link32) $(dlllflags) -base:@$(WINDIR)\coffbase.txt,tcl -out:$@ \
		$(baselibs) @<<
$**
<<
	$(_VC_MANIFEST_EMBED_DLL)
!endif

$(TCLSTUBLIB): $(TCLSTUBOBJS)
	$(lib32) -nologo $(LINKERFLAGS) -out:$@ $(TCLSTUBOBJS)

$(TCLSH): $(TCLSHOBJS) $(TCLSTUBLIB) $(TCLIMPLIB)
	$(link32) $(conlflags) -stack:2300000 -out:$@ $(baselibs) $**
	$(_VC_MANIFEST_EMBED_EXE)

$(TCLTEST): $(TCLTESTOBJS) $(TCLSTUBLIB) $(TCLIMPLIB)
	$(link32) $(conlflags) -stack:2300000 -out:$@ $(baselibs) $**
	$(_VC_MANIFEST_EMBED_EXE)

!if $(STATIC_BUILD)
$(TCLDDELIB): $(TMP_DIR)\tclWinDde.obj
	$(lib32) -nologo $(LINKERFLAGS) -out:$@ $**
!else
$(TCLDDELIB): $(TMP_DIR)\tclWinDde.obj $(TCLSTUBLIB)
	$(link32) $(dlllflags) -base:@$(WINDIR)\coffbase.txt,tcldde -out:$@ \
		$** $(baselibs)
	$(_VC_MANIFEST_EMBED_DLL)
!endif

!if $(STATIC_BUILD)
$(TCLREGLIB): $(TMP_DIR)\tclWinReg.obj
	$(lib32) -nologo $(LINKERFLAGS) -out:$@ $**
!else
$(TCLREGLIB): $(TMP_DIR)\tclWinReg.obj $(TCLSTUBLIB)
	$(link32) $(dlllflags) -base:@$(WINDIR)\coffbase.txt,tclreg -out:$@ \
		$** $(baselibs)
	$(_VC_MANIFEST_EMBED_DLL)
!endif

pkgs:
	@for /d %d in ($(PKGSDIR)\*) do \
	  @if exist "%~fd\win\makefile.vc" ( \
	    pushd "%~fd\win" & \
	    $(MAKE) -$(MAKEFLAGS) -f makefile.vc TCLDIR=$(ROOT) &\
	    popd \
	  )

test-pkgs:
	@for /d %d in ($(PKGSDIR)\*) do \
	  @if exist "%~fd\win\makefile.vc" ( \
	    pushd "%~fd\win" & \
	    $(MAKE) -$(MAKEFLAGS) -f makefile.vc TCLDIR=$(ROOT) test &\
	    popd \
	  )

install-pkgs:
	@for /d %d in ($(PKGSDIR)\*) do \
	  @if exist "%~fd\win\makefile.vc" ( \
	    pushd "%~fd\win" & \
	    $(MAKE) -$(MAKEFLAGS) -f makefile.vc TCLDIR=$(ROOT) install &\
	    popd \
	  )

clean-pkgs:
	@for /d %d in ($(PKGSDIR)\*) do \
	  @if exist "%~fd\win\makefile.vc" ( \
	    pushd "%~fd\win" & \
	    $(MAKE) -$(MAKEFLAGS) -f makefile.vc TCLDIR=$(ROOT) clean &\
	    popd \
	  )

$(CAT32): $(WINDIR)\cat.c
	$(cc32) $(CON_CFLAGS) -Fo$(TMP_DIR)\ $?
	$(link32) $(conlflags) -out:$@ -stack:16384 $(TMP_DIR)\cat.obj \
		$(baselibs)
	$(_VC_MANIFEST_EMBED_EXE)

#---------------------------------------------------------------------
# Regenerate the stubs files.  [Development use only]
#---------------------------------------------------------------------

genstubs:
!if !exist($(TCLSH))
	@echo Build tclsh first!
!else
	$(TCLSH) $(TOOLSDIR:\=/)/genStubs.tcl $(GENERICDIR:\=/) \
		$(GENERICDIR:\=/)/tcl.decls $(GENERICDIR:\=/)/tclInt.decls \
		$(GENERICDIR:\=/)/tclTomMath.decls
	$(TCLSH) $(TOOLSDIR:\=/)/genStubs.tcl $(GENERICDIR:\=/) \
		$(GENERICDIR:\=/)/tclOO.decls
!endif


#----------------------------------------------------------------------
# The following target generates the file generic/tclTomMath.h.
# It needs to be run (and the results checked) after updating
# to a new release of libtommath.
#----------------------------------------------------------------------

gentommath_h:
!if !exist($(TCLSH))
	@echo Build tclsh first!
!else
	$(TCLSH) "$(TOOLSDIR:\=/)/fix_tommath_h.tcl" \
		"$(TOMMATHDIR:\=/)/tommath.h" \
		> "$(GENERICDIR)\tclTomMath.h"
!endif

#---------------------------------------------------------------------
# Build the Windows HTML help file.
#---------------------------------------------------------------------

# NOTE: you can define HHC on the command-line to override this
!ifndef HHC
HHC=""%ProgramFiles%\HTML Help Workshop\hhc.exe""
!endif
HTMLDIR=$(ROOT)\html
HTMLBASE=TclTk$(VERSION)
HHPFILE=$(HTMLDIR)\$(HTMLBASE).hhp
CHMFILE=$(HTMLDIR)\$(HTMLBASE).chm

htmlhelp: chmsetup $(CHMFILE)

$(CHMFILE): $(DOCDIR)\*
	@$(TCLSH) $(TOOLSDIR)\tcltk-man2html.tcl
	@echo Compiling HTML help project
	@$(HHC) <<$(HHPFILE) >NUL
[OPTIONS]
Compatibility=1.1 or later
Compiled file=$(HTMLBASE).chm
Display compile progress=no
Error log file=$(HTMLBASE).log
Language=0x409 English (United States)
Title=Tcl/Tk $(DOT_VERSION) Help
[FILES]
contents.htm
docs.css
Keywords
TclCmd
TclLib
TkCmd
TkLib
UserCmd
<<

chmsetup:
	@if not exist $(HTMLDIR)\nul mkdir $(HTMLDIR)

#-------------------------------------------------------------------------
# Build the old-style Windows .hlp file
#-------------------------------------------------------------------------

TCLHLPBASE	= $(PROJECT)$(VERSION)
HELPFILE	= $(OUT_DIR)\$(TCLHLPBASE).hlp
HELPCNT		= $(OUT_DIR)\$(TCLHLPBASE).cnt
DOCTMP_DIR	= $(OUT_DIR)\$(PROJECT)_docs
HELPRTF		= $(DOCTMP_DIR)\$(PROJECT).rtf
MAN2HELP	= $(DOCTMP_DIR)\man2help.tcl
MAN2HELP2	= $(DOCTMP_DIR)\man2help2.tcl
INDEX		= $(DOCTMP_DIR)\index.tcl
BMP		= $(DOCTMP_DIR)\feather.bmp
BMP_NOPATH	= feather.bmp
MAN2TCL		= $(DOCTMP_DIR)\man2tcl.exe

winhelp: docsetup $(HELPFILE)

docsetup:
	@if not exist $(DOCTMP_DIR)\nul mkdir $(DOCTMP_DIR)

$(MAN2HELP) $(MAN2HELP2) $(INDEX) $(BMP): $(TOOLSDIR)\$$(@F)
	@$(CPY) $(TOOLSDIR)\$(@F) $(@D)

$(HELPFILE): $(HELPRTF) $(BMP)
	cd $(DOCTMP_DIR)
	start /wait hcrtf.exe -x <<$(PROJECT).hpj
[OPTIONS]
COMPRESS=12 Hall Zeck
LCID=0x409 0x0 0x0 ; English (United States)
TITLE=Tcl/Tk Reference Manual
BMROOT=.
CNT=$(@B).cnt
HLP=$(@B).hlp

[FILES]
$(PROJECT).rtf

[WINDOWS]
main="Tcl/Tk Reference Manual",,27648,(r15263976),(r65535)

[CONFIG]
BrowseButtons()
CreateButton(1, "Web", ExecFile("http://www.tcl.tk"))
CreateButton(2, "SF", ExecFile("http://sf.net/projects/tcl"))
CreateButton(3, "Wiki", ExecFile("http://wiki.tcl.tk"))
CreateButton(4, "FAQ", ExecFile("http://www.purl.org/NET/Tcl-FAQ/"))
<<
	cd $(MAKEDIR)
	@$(CPY) "$(DOCTMP_DIR)\$(@B).hlp" "$(OUT_DIR)"
	@$(CPY) "$(DOCTMP_DIR)\$(@B).cnt" "$(OUT_DIR)"

$(MAN2TCL): $(TOOLSDIR)\$$(@B).c
	$(cc32) $(TCL_CFLAGS) -Fo$(@D)\ $(TOOLSDIR)\$(@B).c
	$(link32) $(conlflags) -out:$@ -stack:16384 $(@D)\man2tcl.obj
	$(_VC_MANIFEST_EMBED_EXE)

$(HELPRTF): $(MAN2TCL) $(MAN2HELP) $(MAN2HELP2) $(INDEX) $(DOCDIR)\*
	$(TCLSH) $(MAN2HELP) -bitmap $(BMP_NOPATH) $(PROJECT) $(VERSION) $(DOCDIR:\=/)

install-docs:
!if exist("$(CHMFILE)")
	@echo Installing compiled HTML help
	@$(CPY) "$(CHMFILE)" "$(DOC_INSTALL_DIR)\"
!endif
!if exist("$(HELPFILE)")
	@echo Installing Windows help
	@$(CPY) "$(HELPFILE)" "$(DOC_INSTALL_DIR)\"
	@$(CPY) "$(HELPCNT)" "$(DOC_INSTALL_DIR)\"
!endif

#---------------------------------------------------------------------
# Build tclConfig.sh for the TEA build system.
#---------------------------------------------------------------------

tclConfig: $(OUT_DIR)\tclConfig.sh

$(OUT_DIR)\tclConfig.sh: $(WINDIR)\tclConfig.sh.in
	@echo Creating tclConfig.sh
        @nmakehlp -s << $** >$@
@TCL_DLL_FILE@       $(TCLLIBNAME)
@TCL_VERSION@        $(DOTVERSION)
@TCL_MAJOR_VERSION@  $(TCL_MAJOR_VERSION)
@TCL_MINOR_VERSION@  $(TCL_MINOR_VERSION)
@TCL_PATCH_LEVEL@    $(TCL_PATCH_LEVEL)
@CC@                 $(CC)
@DEFS@               $(TCL_CFLAGS)
@CFLAGS_DEBUG@       -nologo -c -W3 -YX -Fp$(TMP_DIR)\ -MDd
@CFLAGS_OPTIMIZE@    -nologo -c -W3 -YX -Fp$(TMP_DIR)\ -MD
@LDFLAGS_DEBUG@      -nologo -machine:$(MACHINE) -debug -debugtype:cv
@LDFLAGS_OPTIMIZE@   -nologo -machine:$(MACHINE) -release -opt:ref -opt:icf,3
@TCL_DBGX@           $(SUFX)
@TCL_LIB_FILE@       $(PROJECT)$(VERSION)$(SUFX).lib
@TCL_NEEDS_EXP_FILE@
@LIBS@               $(baselibs)
@prefix@             $(_INSTALLDIR)
@exec_prefix@        $(BIN_INSTALL_DIR)
@SHLIB_CFLAGS@
@STLIB_CFLAGS@
@CFLAGS_WARNING@     -W3
@EXTRA_CFLAGS@       -YX
@SHLIB_LD@           $(link32) $(dlllflags)
@STLIB_LD@           $(lib32) -nologo
@SHLIB_LD_LIBS@      $(baselibs)
@SHLIB_SUFFIX@       .dll
@DL_LIBS@
@LDFLAGS@
@TCL_LD_SEARCH_FLAGS@
@LIBOBJS@
@RANLIB@
@TCL_LIB_FLAG@
@TCL_BUILD_LIB_SPEC@
@TCL_LIB_SPEC@       $(LIB_INSTALL_DIR)\$(PROJECT)$(VERSION)$(SUFX).lib
@TCL_INCLUDE_SPEC@   -I$(INCLUDE_INSTALL_DIR)
@TCL_LIB_VERSIONS_OK@
@TCL_SRC_DIR@        $(ROOT)
@TCL_PACKAGE_PATH@
@TCL_STUB_LIB_FILE@  $(TCLSTUBLIBNAME)
@TCL_STUB_LIB_FLAG@  $(TCLSTUBLIBNAME)
@TCL_STUB_LIB_SPEC@  -L$(LIB_INSTALL_DIR) $(TCLSTUBLIBNAME)
@TCL_THREADS@        $(TCL_THREADS)
@TCL_BUILD_STUB_LIB_SPEC@ -L$(OUT_DIR) $(TCLSTUBLIBNAME)
@TCL_BUILD_STUB_LIB_PATH@ $(TCLSTUBLIB)
@TCL_STUB_LIB_PATH@  $(LIB_INSTALL_DIR)\$(TCLSTUBLIBNAME)
@CFG_TCL_EXPORT_FILE_SUFFIX@  $(VERSION)$(SUFX).lib
@CFG_TCL_SHARED_LIB_SUFFIX@   $(VERSION)$(SUFX).dll
@CFG_TCL_UNSHARED_LIB_SUFFIX@ $(VERSION)$(SUFX).lib
!if $(STATIC_BUILD)
@TCL_SHARED_BUILD@   0
!else
@TCL_SHARED_BUILD@   1
!endif
<<


#---------------------------------------------------------------------
# The following target generates the file generic/tclDate.c
# from the yacc grammar found in generic/tclGetDate.y.  This is
# only run by hand as yacc is not available in all environments.
# The name of the .c file is different than the name of the .y file
# so that make doesn't try to automatically regenerate the .c file.
#---------------------------------------------------------------------

gendate:
	bison --output-file=$(GENERICDIR)/tclDate.c \
	--name-prefix=TclDate \
	$(GENERICDIR)/tclGetDate.y

#---------------------------------------------------------------------
# Special case object file targets
#---------------------------------------------------------------------

$(TMP_DIR)\testMain.obj: $(WINDIR)\tclAppInit.c
	$(cc32) $(TCL_CFLAGS) -DTCL_TEST \
	    -DTCL_USE_STATIC_PACKAGES=$(TCL_USE_STATIC_PACKAGES) \
	    -Fo$@ $?

$(TMP_DIR)\tclMain2.obj: $(GENERICDIR)\tclMain.c
	$(cc32) $(TCL_CFLAGS) -DBUILD_tcl -DTCL_ASCII_MAIN \
	    -Fo$@ $?

$(TMP_DIR)\tclTest.obj: $(GENERICDIR)\tclTest.c
	$(cc32) $(TCL_CFLAGS) -Fo$@ $?

$(TMP_DIR)\tclTestObj.obj: $(GENERICDIR)\tclTestObj.c
	$(cc32) $(TCL_CFLAGS) -Fo$@ $?

$(TMP_DIR)\tclWinTest.obj: $(WINDIR)\tclWinTest.c
	$(cc32) $(TCL_CFLAGS) -Fo$@ $?

$(TMP_DIR)\tclZlib.obj: $(GENERICDIR)\tclZlib.c
	$(cc32) $(TCL_CFLAGS) -I$(COMPATDIR)\zlib -DBUILD_tcl -Fo$@ $?

$(TMP_DIR)\tclPkgConfig.obj: $(GENERICDIR)\tclPkgConfig.c
	$(cc32) -DBUILD_tcl $(TCL_CFLAGS) \
	-DCFG_INSTALL_LIBDIR="\"$(LIB_INSTALL_DIR:\=\\)\"" \
	-DCFG_INSTALL_BINDIR="\"$(BIN_INSTALL_DIR:\=\\)\"" \
	-DCFG_INSTALL_SCRDIR="\"$(SCRIPT_INSTALL_DIR:\=\\)\"" \
	-DCFG_INSTALL_INCDIR="\"$(INCLUDE_INSTALL_DIR:\=\\)\"" \
	-DCFG_INSTALL_DOCDIR="\"$(DOC_INSTALL_DIR:\=\\)\""	\
	-DCFG_RUNTIME_LIBDIR="\"$(LIB_INSTALL_DIR:\=\\)\"" \
	-DCFG_RUNTIME_BINDIR="\"$(BIN_INSTALL_DIR:\=\\)\"" \
	-DCFG_RUNTIME_SCRDIR="\"$(SCRIPT_INSTALL_DIR:\=\\)\"" \
	-DCFG_RUNTIME_INCDIR="\"$(INCLUDE_INSTALL_DIR:\=\\)\"" \
	-DCFG_RUNTIME_DOCDIR="\"$(DOC_INSTALL_DIR:\=\\)\""     \
	-Fo$@ $?

$(TMP_DIR)\tclAppInit.obj: $(WINDIR)\tclAppInit.c
	$(cc32) $(TCL_CFLAGS) \
	    -DTCL_USE_STATIC_PACKAGES=$(TCL_USE_STATIC_PACKAGES) \
	    -Fo$@ $?

### The following objects should be built using the stub interfaces
### *ALL* extensions need to built with -DTCL_THREADS=1

$(TMP_DIR)\tclWinReg.obj: $(WINDIR)\tclWinReg.c
!if $(STATIC_BUILD)
	$(cc32) $(TCL_CFLAGS) -DTCL_THREADS=1 -DSTATIC_BUILD -Fo$@ $?
!else
	$(cc32) $(TCL_CFLAGS) -DTCL_THREADS=1 -DUSE_TCL_STUBS -Fo$@ $?
!endif


$(TMP_DIR)\tclWinDde.obj: $(WINDIR)\tclWinDde.c
!if $(STATIC_BUILD)
	$(cc32) $(TCL_CFLAGS) -DTCL_THREADS=1 -DSTATIC_BUILD -Fo$@ $?
!else
	$(cc32) $(TCL_CFLAGS) -DTCL_THREADS=1 -DUSE_TCL_STUBS -Fo$@ $?
!endif


### The following objects are part of the stub library and should not
### be built as DLL objects.  -Zl is used to avoid a dependency on any
### specific C run-time.

$(TMP_DIR)\tclStubLib.obj: $(GENERICDIR)\tclStubLib.c
	$(cc32) $(STUB_CFLAGS) -Zl -DSTATIC_BUILD $(TCL_INCLUDES) -Fo$@ $?

$(TMP_DIR)\tclTomMathStubLib.obj: $(GENERICDIR)\tclTomMathStubLib.c
	$(cc32) $(STUB_CFLAGS) -Zl -DSTATIC_BUILD $(TCL_INCLUDES) -Fo$@ $?

$(TMP_DIR)\tclOOStubLib.obj: $(GENERICDIR)\tclOOStubLib.c
	$(cc32) $(STUB_CFLAGS) -Zl -DSTATIC_BUILD $(TCL_INCLUDES) -Fo$@ $?

#---------------------------------------------------------------------
# Generate the source dependencies.  Having dependency rules will
# improve incremental build accuracy without having to resort to a
# full rebuild just because some non-global header file like
# tclCompile.h was changed.  These rules aren't needed when building
# from scratch.
#---------------------------------------------------------------------

depend:
!if !exist($(TCLSH))
	@echo Build tclsh first!
!else
	$(TCLSH) $(TOOLSDIR:\=/)/mkdepend.tcl -vc32 -out:"$(OUT_DIR)\depend.mk" \
		-passthru:"-DBUILD_tcl $(TCL_INCLUDES)" $(GENERICDIR),$$(GENERICDIR) \
		$(COMPATDIR),$$(COMPATDIR) $(TOMMATHDIR),$$(TOMMATHDIR) $(WINDIR),$$(WINDIR) @<<
$(TCLOBJS)
<<
!endif

#---------------------------------------------------------------------
# Dependency rules
#---------------------------------------------------------------------

!if exist("$(OUT_DIR)\depend.mk")
!include "$(OUT_DIR)\depend.mk"
!message *** Dependency rules in use.
!else
!message *** Dependency rules are not being used.
!endif

### add a spacer in the output
!message


#---------------------------------------------------------------------
# Implicit rules.  A limitation exists with nmake that requires that
# source directory can not contain spaces in the path.  This an
# absolute.
#---------------------------------------------------------------------

{$(WINDIR)}.c{$(TMP_DIR)}.obj::
	$(cc32) $(TCL_CFLAGS) -DBUILD_tcl -Fo$(TMP_DIR)\ @<<
$<
<<

{$(TOMMATHDIR)}.c{$(TMP_DIR)}.obj::
	$(cc32) $(TCL_CFLAGS) -DBUILD_tcl -Fo$(TMP_DIR)\ @<<
$<
<<

{$(GENERICDIR)}.c{$(TMP_DIR)}.obj::
	$(cc32) $(TCL_CFLAGS) -DBUILD_tcl -Fo$(TMP_DIR)\ @<<
$<
<<

{$(COMPATDIR)}.c{$(TMP_DIR)}.obj::
	$(cc32) $(TCL_CFLAGS) -DBUILD_tcl -Fo$(TMP_DIR)\ @<<
$<
<<

{$(COMPATDIR)\zlib}.c{$(TMP_DIR)}.obj::
	$(cc32) $(TCL_CFLAGS) -DBUILD_tcl -Fo$(TMP_DIR)\ @<<
$<
<<

{$(WINDIR)}.rc{$(TMP_DIR)}.res:
	$(rc32) -fo $@ -r -i "$(GENERICDIR)" \
	    -d DEBUG=$(DEBUG) -d UNCHECKED=$(UNCHECKED) \
	    -d TCL_THREADS=$(TCL_THREADS) \
	    -d STATIC_BUILD=$(STATIC_BUILD) \
	    $<

.SUFFIXES:
.SUFFIXES:.c .rc


#---------------------------------------------------------------------
# Installation.
#---------------------------------------------------------------------

install-binaries:
	@echo Installing to '$(_INSTALLDIR)'
	@echo Installing $(TCLLIBNAME)
!if "$(TCLLIB)" != "$(TCLIMPLIB)"
	@$(CPY) "$(TCLLIB)" "$(BIN_INSTALL_DIR)\"
!endif
	@$(CPY) "$(TCLIMPLIB)" "$(LIB_INSTALL_DIR)\"
!if exist($(TCLSH))
	@echo Installing $(TCLSHNAME)
	@$(CPY) "$(TCLSH)" "$(BIN_INSTALL_DIR)\"
!endif
	@echo Installing $(TCLSTUBLIBNAME)
	@$(CPY) "$(TCLSTUBLIB)" "$(LIB_INSTALL_DIR)\"

#" emacs fix

install-libraries: tclConfig install-msgs install-tzdata
	@if not exist "$(SCRIPT_INSTALL_DIR)$(NULL)" \
		$(MKDIR) "$(SCRIPT_INSTALL_DIR)"
	@if not exist "$(SCRIPT_INSTALL_DIR)\..\tcl8$(NULL)" \
		$(MKDIR) "$(SCRIPT_INSTALL_DIR)\..\tcl8"
	@if not exist "$(SCRIPT_INSTALL_DIR)\..\tcl8\8.2$(NULL)" \
		$(MKDIR) "$(SCRIPT_INSTALL_DIR)\..\tcl8\8.2"
	@if not exist "$(SCRIPT_INSTALL_DIR)\..\tcl8\8.3$(NULL)" \
		$(MKDIR) "$(SCRIPT_INSTALL_DIR)\..\tcl8\8.3"
	@if not exist "$(SCRIPT_INSTALL_DIR)\..\tcl8\8.4$(NULL)" \
		$(MKDIR) "$(SCRIPT_INSTALL_DIR)\..\tcl8\8.4"
	@if not exist "$(SCRIPT_INSTALL_DIR)\..\tcl8\8.4\platform$(NULL)" \
		$(MKDIR) "$(SCRIPT_INSTALL_DIR)\..\tcl8\8.4\platform"
	@if not exist "$(SCRIPT_INSTALL_DIR)\..\tcl8\8.5$(NULL)" \
		$(MKDIR) "$(SCRIPT_INSTALL_DIR)\..\tcl8\8.5"
	@if not exist "$(SCRIPT_INSTALL_DIR)\..\tcl8\8.6$(NULL)" \
		$(MKDIR) "$(SCRIPT_INSTALL_DIR)\..\tcl8\8.6"
	@echo Installing header files
	@$(CPY) "$(GENERICDIR)\tcl.h"             "$(INCLUDE_INSTALL_DIR)\"
	@$(CPY) "$(GENERICDIR)\tclDecls.h"        "$(INCLUDE_INSTALL_DIR)\"
	@$(CPY) "$(GENERICDIR)\tclOO.h"           "$(INCLUDE_INSTALL_DIR)\"
	@$(CPY) "$(GENERICDIR)\tclOODecls.h"      "$(INCLUDE_INSTALL_DIR)\"
	@$(CPY) "$(GENERICDIR)\tclPlatDecls.h"    "$(INCLUDE_INSTALL_DIR)\"
	@$(CPY) "$(GENERICDIR)\tclTomMath.h"      "$(INCLUDE_INSTALL_DIR)\"
	@$(CPY) "$(GENERICDIR)\tclTomMathDecls.h" "$(INCLUDE_INSTALL_DIR)\"
	@$(CPY) "$(TOMMATHDIR)\tommath_class.h"   "$(INCLUDE_INSTALL_DIR)\"
	@$(CPY) "$(TOMMATHDIR)\tommath_superclass.h" "$(INCLUDE_INSTALL_DIR)\"
	@echo Installing library files to $(SCRIPT_INSTALL_DIR)
	@$(CPY) "$(ROOT)\library\history.tcl"     "$(SCRIPT_INSTALL_DIR)\"
	@$(CPY) "$(ROOT)\library\init.tcl"        "$(SCRIPT_INSTALL_DIR)\"
	@$(CPY) "$(ROOT)\library\clock.tcl"       "$(SCRIPT_INSTALL_DIR)\"
	@$(CPY) "$(ROOT)\library\tm.tcl"          "$(SCRIPT_INSTALL_DIR)\"
	@$(CPY) "$(ROOT)\library\parray.tcl"      "$(SCRIPT_INSTALL_DIR)\"
	@$(CPY) "$(ROOT)\library\safe.tcl"        "$(SCRIPT_INSTALL_DIR)\"
	@$(CPY) "$(ROOT)\library\tclIndex"        "$(SCRIPT_INSTALL_DIR)\"
	@$(CPY) "$(ROOT)\library\package.tcl"     "$(SCRIPT_INSTALL_DIR)\"
	@$(CPY) "$(ROOT)\library\word.tcl"        "$(SCRIPT_INSTALL_DIR)\"
	@$(CPY) "$(ROOT)\library\auto.tcl"        "$(SCRIPT_INSTALL_DIR)\"
	@$(CPY) "$(OUT_DIR)\tclConfig.sh"         "$(LIB_INSTALL_DIR)\"
	@$(CPY) "$(WINDIR)\tclooConfig.sh"        "$(LIB_INSTALL_DIR)\"
	@echo Installing library http1.0 directory
	@$(CPY) "$(ROOT)\library\http1.0\*.tcl" \
	    "$(SCRIPT_INSTALL_DIR)\http1.0\"
	@echo Installing library opt0.4 directory
	@$(CPY) "$(ROOT)\library\opt\*.tcl" \
	    "$(SCRIPT_INSTALL_DIR)\opt0.4\"
	@echo Installing package http $(PKG_HTTP_VER) as a Tcl Module
	@$(COPY) "$(ROOT)\library\http\http.tcl" \
	    "$(SCRIPT_INSTALL_DIR)\..\tcl8\8.6\http-$(PKG_HTTP_VER).tm"
	@echo Installing package msgcat $(PKG_MSGCAT_VER) as a Tcl Module
	@$(COPY) "$(ROOT)\library\msgcat\msgcat.tcl" \
	    "$(SCRIPT_INSTALL_DIR)\..\tcl8\8.5\msgcat-$(PKG_MSGCAT_VER).tm"
	@echo Installing package tcltest $(PKG_TCLTEST_VER) as a Tcl Module
	@$(COPY) "$(ROOT)\library\tcltest\tcltest.tcl" \
	    "$(SCRIPT_INSTALL_DIR)\..\tcl8\8.5\tcltest-$(PKG_TCLTEST_VER).tm"
	@echo Installing package platform $(PKG_PLATFORM_VER) as a Tcl Module
	@$(COPY) "$(ROOT)\library\platform\platform.tcl" \
	    "$(SCRIPT_INSTALL_DIR)\..\tcl8\8.4\platform-$(PKG_PLATFORM_VER).tm"
	@echo Installing package platform::shell $(PKG_SHELL_VER) as a Tcl Module
	@$(COPY) "$(ROOT)\library\platform\shell.tcl" \
	    "$(SCRIPT_INSTALL_DIR)\..\tcl8\8.4\platform\shell-$(PKG_SHELL_VER).tm"
	@echo Installing $(TCLDDELIBNAME)
!if $(STATIC_BUILD)
!if !$(TCL_USE_STATIC_PACKAGES)
	@$(CPY) "$(TCLDDELIB)" "$(LIB_INSTALL_DIR)\"
!endif
!else
	@$(CPY) "$(TCLDDELIB)" "$(LIB_INSTALL_DIR)\dde$(DDEDOTVERSION)\"
	@$(CPY) "$(ROOT)\library\dde\pkgIndex.tcl" \
	    "$(LIB_INSTALL_DIR)\dde$(DDEDOTVERSION)\"
!endif
	@echo Installing $(TCLREGLIBNAME)
!if $(STATIC_BUILD)
!if !$(TCL_USE_STATIC_PACKAGES)
	@$(CPY) "$(TCLREGLIB)" "$(LIB_INSTALL_DIR)\"
!endif
!else
	@$(CPY) "$(TCLREGLIB)" "$(LIB_INSTALL_DIR)\reg$(REGDOTVERSION)\"
	@$(CPY) "$(ROOT)\library\reg\pkgIndex.tcl" \
	    "$(LIB_INSTALL_DIR)\reg$(REGDOTVERSION)\"
!endif
	@echo Installing encodings
	@$(CPY) "$(ROOT)\library\encoding\*.enc" \
		"$(SCRIPT_INSTALL_DIR)\encoding\"

#" emacs fix

install-tzdata:
	@echo Installing time zone data
	@set TCL_LIBRARY=$(ROOT:\=/)/library
	@$(TCLSH_NATIVE) "$(ROOT:\=/)/tools/installData.tcl" \
	    "$(ROOT:\=/)/library/tzdata" "$(SCRIPT_INSTALL_DIR)/tzdata"

install-msgs:
	@echo Installing message catalogs
	@set TCL_LIBRARY=$(ROOT:\=/)/library
	@$(TCLSH_NATIVE) "$(ROOT:\=/)/tools/installData.tcl" \
	    "$(ROOT:\=/)/library/msgs" "$(SCRIPT_INSTALL_DIR)/msgs"

#---------------------------------------------------------------------
# Clean up
#---------------------------------------------------------------------

tidy:
!if "$(TCLLIB)" != "$(TCLIMPLIB)"
	@echo Removing $(TCLLIB) ...
	@if exist $(TCLLIB) del $(TCLLIB)
!endif
	@echo Removing $(TCLIMPLIB) ...
	@if exist $(TCLIMPLIB) del $(TCLIMPLIB)
	@echo Removing $(TCLSH) ...
	@if exist $(TCLSH) del $(TCLSH)
	@echo Removing $(TCLTEST) ...
	@if exist $(TCLTEST) del $(TCLTEST)
	@echo Removing $(TCLDDELIB) ...
	@if exist $(TCLDDELIB) del $(TCLDDELIB)
	@echo Removing $(TCLREGLIB) ...
	@if exist $(TCLREGLIB) del $(TCLREGLIB)

clean: clean-pkgs
	@echo Cleaning $(TMP_DIR)\* ...
	@if exist $(TMP_DIR)\nul $(RMDIR) $(TMP_DIR)
	@echo Cleaning $(WINDIR)\nmakehlp.obj ...
	@if exist $(WINDIR)\nmakehlp.obj del $(WINDIR)\nmakehlp.obj
	@echo Cleaning $(WINDIR)\nmakehlp.exe ...
	@if exist $(WINDIR)\nmakehlp.exe del $(WINDIR)\nmakehlp.exe
	@echo Cleaning $(WINDIR)\_junk.pch ...
	@if exist $(WINDIR)\_junk.pch del $(WINDIR)\_junk.pch
	@echo Cleaning $(WINDIR)\vercl.x ...
	@if exist $(WINDIR)\vercl.x del $(WINDIR)\vercl.x
	@echo Cleaning $(WINDIR)\vercl.i ...
	@if exist $(WINDIR)\vercl.i del $(WINDIR)\vercl.i
	@echo Cleaning $(WINDIR)\versions.vc ...
	@if exist $(WINDIR)\versions.vc del $(WINDIR)\versions.vc

realclean: hose

hose:
	@echo Hosing $(OUT_DIR)\* ...
	@if exist $(OUT_DIR)\nul $(RMDIR) $(OUT_DIR)<|MERGE_RESOLUTION|>--- conflicted
+++ resolved
@@ -566,27 +566,15 @@
 test-core: setup $(TCLTEST) dlls $(CAT32)
 	set TCL_LIBRARY=$(ROOT:\=/)/library
 !if "$(OS)" == "Windows_NT"  || "$(MSVCDIR)" == "IDE"
-<<<<<<< HEAD
 	$(DEBUGGER) $(TCLTEST) "$(ROOT:\=/)/tests/all.tcl" $(TESTFLAGS) -loadfile <<
-		set ::ddelib [file normalize $(TCLDDELIB:\=/)]
-		set ::reglib [file normalize $(TCLREGLIB:\=/)]
+		package ifneeded dde 1.4.0b1 [list load "$(TCLDDELIB:\=/)" dde]
+		package ifneeded registry 1.3.0 [list load "$(TCLREGLIB:\=/)" registry]
 <<
 !else
 	@echo Please wait while the tests are collected...
 	$(TCLTEST) "$(ROOT:\=/)/tests/all.tcl" $(TESTFLAGS) -loadfile << > tests.log
-		set ::ddelib [file normalize $(TCLDDELIB:\=/)]
-		set ::reglib [file normalize $(TCLREGLIB:\=/)]
-=======
-	$(TCLTEST) "$(ROOT)/tests/all.tcl" $(TESTFLAGS) -loadfile <<
-		package ifneeded dde 1.3.3 [list load "$(TCLDDELIB:\=/)" dde]
-		package ifneeded registry 1.2.2 [list load "$(TCLREGLIB:\=/)" registry]
-<<
-!else
-	@echo Please wait while the tests are collected...
-	$(TCLTEST) "$(ROOT)/tests/all.tcl" $(TESTFLAGS) -loadfile << > tests.log
-		package ifneeded dde 1.3.3 "$(TCLDDELIB:\=/)" dde]
-		package ifneeded registry 1.2.2 "$(TCLREGLIB:\=/)" registry]
->>>>>>> ccaf6d6a
+		package ifneeded dde 1.4.0b1 "$(TCLDDELIB:\=/)" dde]
+		package ifneeded registry 1.3.0 "$(TCLREGLIB:\=/)" registry]
 <<
 	type tests.log | more
 !endif
