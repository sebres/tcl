--- conflicted
+++ resolved
@@ -94,26 +94,6 @@
      * module.
      */
 
-<<<<<<< HEAD
-	EnterCriticalSection(&notifierMutex);
-	if (notifierCount == 0) {
-	    WNDCLASSW clazz;
-
-	    clazz.style = 0;
-	    clazz.cbClsExtra = 0;
-	    clazz.cbWndExtra = 0;
-	    clazz.hInstance = (HINSTANCE)TclWinGetTclInstance();
-	    clazz.hbrBackground = NULL;
-	    clazz.lpszMenuName = NULL;
-	    clazz.lpszClassName = className;
-	    clazz.lpfnWndProc = NotifierProc;
-	    clazz.hIcon = NULL;
-	    clazz.hCursor = NULL;
-
-	    if (!RegisterClassW(&clazz)) {
-		Tcl_Panic("Unable to register TclNotifier window class");
-	    }
-=======
     EnterCriticalSection(&notifierMutex);
     if (notifierCount == 0) {
 	WNDCLASSW clazz;
@@ -121,7 +101,7 @@
 	clazz.style = 0;
 	clazz.cbClsExtra = 0;
 	clazz.cbWndExtra = 0;
-	clazz.hInstance = TclWinGetTclInstance();
+	clazz.hInstance = (HINSTANCE) TclWinGetTclInstance();
 	clazz.hbrBackground = NULL;
 	clazz.lpszMenuName = NULL;
 	clazz.lpszClassName = className;
@@ -132,7 +112,6 @@
 	if (!RegisterClassW(&clazz)) {
 	    Tcl_Panic("Tcl_InitNotifier: %s",
 		    "unable to register TclNotifier window class");
->>>>>>> 6eae8e1d
 	}
     }
     notifierCount++;
@@ -207,20 +186,11 @@
      * window class.
      */
 
-<<<<<<< HEAD
-	EnterCriticalSection(&notifierMutex);
-	if (notifierCount) {
-	    notifierCount--;
-	    if (notifierCount == 0) {
-		UnregisterClassW(className, (HINSTANCE)TclWinGetTclInstance());
-	    }
-=======
     EnterCriticalSection(&notifierMutex);
     if (notifierCount) {
 	notifierCount--;
 	if (notifierCount == 0) {
-	    UnregisterClassW(className, TclWinGetTclInstance());
->>>>>>> 6eae8e1d
+	    UnregisterClassW(className, (HINSTANCE) TclWinGetTclInstance());
 	}
     }
     LeaveCriticalSection(&notifierMutex);
@@ -370,16 +340,10 @@
      * if we leave the modal loop, but for now we'll leave it around.
      */
 
-<<<<<<< HEAD
-	if (mode == TCL_SERVICE_ALL && !tsdPtr->hwnd) {
-	    tsdPtr->hwnd = CreateWindowW(className, className,
-		    WS_TILED, 0, 0, 0, 0, NULL, NULL, (HINSTANCE)TclWinGetTclInstance(),
-		    NULL);
-=======
     if (mode == TCL_SERVICE_ALL && !tsdPtr->hwnd) {
 	tsdPtr->hwnd = CreateWindowW(className, className, WS_TILED,
-		0, 0, 0, 0, NULL, NULL, TclWinGetTclInstance(), NULL);
->>>>>>> 6eae8e1d
+		0, 0, 0, 0, NULL, NULL, (HINSTANCE) TclWinGetTclInstance(),
+		NULL);
 
 	/*
 	 * Send an initial message to the window to ensure that we wake up the
