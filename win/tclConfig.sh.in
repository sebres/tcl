# tclConfig.sh --
#
# This shell script (for sh) is generated automatically by Tcl's
# configure script.  It will create shell variables for most of
# the configuration options discovered by the configure script.
# This script is intended to be included by the configure scripts
# for Tcl extensions so that they don't have to figure this all
# out for themselves.
#
# The information in this file is specific to a single platform.

TCL_DLL_FILE="@TCL_DLL_FILE@"

# Tcl's version number.
TCL_VERSION='@TCL_VERSION@'
TCL_MAJOR_VERSION='@TCL_MAJOR_VERSION@'
TCL_MINOR_VERSION='@TCL_MINOR_VERSION@'
TCL_PATCH_LEVEL='@TCL_PATCH_LEVEL@'

# C compiler to use for compilation.
TCL_CC='@CC@'

# -D flags for use with the C compiler.
TCL_DEFS='@DEFS@'

# TCL_DBGX used to be used to distinguish debug vs. non-debug builds.
# This was a righteous pain so the core doesn't do that any more.
# DEPRECATED, will be removed in Tcl 9!
TCL_DBGX=''

# Default flags used in an optimized and debuggable build, respectively.
TCL_CFLAGS_DEBUG='@CFLAGS_DEBUG@'
TCL_CFLAGS_OPTIMIZE='@CFLAGS_OPTIMIZE@'

# Default linker flags used in an optimized and debuggable build, respectively.
TCL_LDFLAGS_DEBUG='@LDFLAGS_DEBUG@'
TCL_LDFLAGS_OPTIMIZE='@LDFLAGS_OPTIMIZE@'

# Flag, 1: we built a shared lib, 0 we didn't
TCL_SHARED_BUILD=@TCL_SHARED_BUILD@

# The name of the Tcl library (may be either a .a file or a shared library):
TCL_LIB_FILE='@TCL_LIB_FILE@'

# The name of a zip containing the /library and /encodings (may be either a .zip file or a shared library):
TCL_ZIP_FILE='@TCL_ZIP_FILE@'

# Flag to indicate whether shared libraries need export files.
TCL_NEEDS_EXP_FILE=@TCL_NEEDS_EXP_FILE@

# String that can be evaluated to generate the part of the export file
# name that comes after the "libxxx" (includes version number, if any,
# extension, and anything else needed).  May depend on the variables
# VERSION.  On most UNIX systems this is ${VERSION}.exp.
TCL_EXPORT_FILE_SUFFIX='@CFG_TCL_EXPORT_FILE_SUFFIX@'

# Additional libraries to use when linking Tcl.
TCL_LIBS='@LIBS@'

# Top-level directory in which Tcl's platform-independent files are
# installed.
TCL_PREFIX='@prefix@'

# Top-level directory in which Tcl's platform-specific files (e.g.
# executables) are installed.
TCL_EXEC_PREFIX='@exec_prefix@'

# Flags to pass to cc when compiling the components of a shared library:
TCL_SHLIB_CFLAGS='@SHLIB_CFLAGS@'

# Flags to pass to cc to get warning messages
TCL_CFLAGS_WARNING='@CFLAGS_WARNING@'

# Extra flags to pass to cc:
TCL_EXTRA_CFLAGS='@EXTRA_CFLAGS@'

# Base command to use for combining object files into a shared library:
TCL_SHLIB_LD='@SHLIB_LD@'

# Base command to use for combining object files into a static library:
TCL_STLIB_LD='@STLIB_LD@'

# Either '$LIBS' (if dependent libraries should be included when linking
# shared libraries) or an empty string.  See Tcl's configure.ac for more
# explanation.
TCL_SHLIB_LD_LIBS='@SHLIB_LD_LIBS@'

# Suffix to use for the name of a shared library.
TCL_SHLIB_SUFFIX='@SHLIB_SUFFIX@'

# Library file(s) to include in tclsh and other base applications
# in order to provide facilities needed by DLOBJ above.
TCL_DL_LIBS='@DL_LIBS@'

# Flags to pass to the compiler when linking object files into
# an executable tclsh or tcltest binary.
TCL_LD_FLAGS='@LDFLAGS@'

# Flags to pass to cc/ld, such as "-R /usr/local/tcl/lib", that tell the
# run-time dynamic linker where to look for shared libraries such as
# libtcl.so.  Used when linking applications.  Only works if there
# is a variable "LIB_RUNTIME_DIR" defined in the Makefile.
TCL_CC_SEARCH_FLAGS='@TCL_CC_SEARCH_FLAGS@'
TCL_LD_SEARCH_FLAGS='@TCL_LD_SEARCH_FLAGS@'

# Additional object files linked with Tcl to provide compatibility
# with standard facilities from ANSI C or POSIX.
TCL_COMPAT_OBJS='@LIBOBJS@'

# Name of the ranlib program to use.
TCL_RANLIB='@RANLIB@'

# -l flag to pass to the linker to pick up the Tcl library
TCL_LIB_FLAG='@TCL_LIB_FLAG@'

# String to pass to linker to pick up the Tcl library from its
# build directory.
TCL_BUILD_LIB_SPEC='@TCL_BUILD_LIB_SPEC@'

# String to pass to linker to pick up the Tcl library from its
# installed directory.
TCL_LIB_SPEC='@TCL_LIB_SPEC@'

# String to pass to the compiler so that an extension can
# find installed Tcl headers.
TCL_INCLUDE_SPEC='@TCL_INCLUDE_SPEC@'

# Indicates whether a version numbers should be used in -l switches
# ("ok" means it's safe to use switches like -ltcl7.5;  "nodots" means
# use switches like -ltcl75).  SunOS and FreeBSD require "nodots", for
# example.
TCL_LIB_VERSIONS_OK='@TCL_LIB_VERSIONS_OK@'

# String that can be evaluated to generate the part of a shared library
# name that comes after the "libxxx" (includes version number, if any,
# extension, and anything else needed).  May depend on the variables
# VERSION and SHLIB_SUFFIX.  On most UNIX systems this is
# ${VERSION}${SHLIB_SUFFIX}.
TCL_SHARED_LIB_SUFFIX='@CFG_TCL_SHARED_LIB_SUFFIX@'

# String that can be evaluated to generate the part of an unshared library
# name that comes after the "libxxx" (includes version number, if any,
# extension, and anything else needed).  May depend on the variable
# VERSION.  On most UNIX systems this is ${VERSION}.a.
TCL_UNSHARED_LIB_SUFFIX='@CFG_TCL_UNSHARED_LIB_SUFFIX@'

# Location of the top-level source directory from which Tcl was built.
# This is the directory that contains a README file as well as
# subdirectories such as generic, unix, etc.  If Tcl was compiled in a
# different place than the directory containing the source files, this
# points to the location of the sources, not the location where Tcl was
# compiled.
TCL_SRC_DIR='@TCL_SRC_DIR@'

# List of standard directories in which to look for packages during
# "package require" commands.  Contains the "prefix" directory plus also
# the "exec_prefix" directory, if it is different.
TCL_PACKAGE_PATH='@TCL_PACKAGE_PATH@'

# Tcl supports stub.
TCL_SUPPORTS_STUBS=1

# The name of the Tcl stub library (.a):
TCL_STUB_LIB_FILE='@TCL_STUB_LIB_FILE@'

# -l flag to pass to the linker to pick up the Tcl stub library
TCL_STUB_LIB_FLAG='@TCL_STUB_LIB_FLAG@'

# String to pass to linker to pick up the Tcl stub library from its
# build directory.
TCL_BUILD_STUB_LIB_SPEC='@TCL_BUILD_STUB_LIB_SPEC@'

# String to pass to linker to pick up the Tcl stub library from its
# installed directory.
TCL_STUB_LIB_SPEC='@TCL_STUB_LIB_SPEC@'

# Path to the Tcl stub library in the build directory.
TCL_BUILD_STUB_LIB_PATH='@TCL_BUILD_STUB_LIB_PATH@'

# Path to the Tcl stub library in the install directory.
<<<<<<< HEAD
TCL_STUB_LIB_PATH='@TCL_STUB_LIB_PATH@'
=======
TCL_STUB_LIB_PATH='@TCL_STUB_LIB_PATH@'

# Flag, 1: we built Tcl with threads enabled, 0 we didn't
TCL_THREADS=@TCL_THREADS@

# Name of the zlib library that extensions should use
TCL_ZLIB_LIB_NAME='@TCL_ZLIB_LIB_NAME@'
>>>>>>> 788d3dcb
<|MERGE_RESOLUTION|>--- conflicted
+++ resolved
@@ -178,14 +178,10 @@
 TCL_BUILD_STUB_LIB_PATH='@TCL_BUILD_STUB_LIB_PATH@'
 
 # Path to the Tcl stub library in the install directory.
-<<<<<<< HEAD
 TCL_STUB_LIB_PATH='@TCL_STUB_LIB_PATH@'
-=======
-TCL_STUB_LIB_PATH='@TCL_STUB_LIB_PATH@'
-
-# Flag, 1: we built Tcl with threads enabled, 0 we didn't
-TCL_THREADS=@TCL_THREADS@
 
 # Name of the zlib library that extensions should use
 TCL_ZLIB_LIB_NAME='@TCL_ZLIB_LIB_NAME@'
->>>>>>> 788d3dcb
+
+# Name of the tommath library that extensions should use
+TCL_TOMMATH_LIB_NAME='@TCL_TOMMATH_LIB_NAME@'