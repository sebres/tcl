--- conflicted
+++ resolved
@@ -430,7 +430,7 @@
     const char *nativePath,
     int pmode)
 {
-    /* 
+    /*
      * Note FILE_DELETE_CHILD missing from dirWriteMask because we do
      * not want overriding of child's delete setting when testing
      */
@@ -438,7 +438,7 @@
 	FILE_WRITE_ATTRIBUTES | FILE_WRITE_EA |
 	FILE_ADD_FILE | FILE_ADD_SUBDIRECTORY | STANDARD_RIGHTS_WRITE | DELETE |
 	SYNCHRONIZE;
-    static const DWORD dirReadMask = 
+    static const DWORD dirReadMask =
 	FILE_READ_ATTRIBUTES | FILE_READ_EA | FILE_LIST_DIRECTORY |
 	STANDARD_RIGHTS_READ | SYNCHRONIZE;
     /* Note - default user privileges allow ignoring TRAVERSE setting */
@@ -448,7 +448,7 @@
     static const DWORD fileWriteMask =
 	FILE_WRITE_ATTRIBUTES | FILE_WRITE_EA | FILE_WRITE_DATA |
 	FILE_APPEND_DATA | STANDARD_RIGHTS_WRITE | DELETE | SYNCHRONIZE;
-    static const DWORD fileReadMask = 
+    static const DWORD fileReadMask =
 	FILE_READ_ATTRIBUTES | FILE_READ_EA | FILE_READ_DATA |
 	STANDARD_RIGHTS_READ | SYNCHRONIZE;
     static const DWORD fileExecuteMask =
@@ -457,7 +457,6 @@
     DWORD attr, newAclSize;
     PACL newAcl = NULL;
     int res = 0;
-    SID_IDENTIFIER_AUTHORITY worldAuthority = SECURITY_WORLD_SID_AUTHORITY;
 
     HANDLE hToken = NULL;
     int i;
@@ -483,13 +482,13 @@
     if (!OpenProcessToken(GetCurrentProcess(), TOKEN_QUERY, &hToken)) {
 	goto done;
     }
-    
+
     /* Get process SID */
     if (!GetTokenInformation(hToken, TokenUser, NULL, 0, &dw) &&
 	GetLastError() != ERROR_INSUFFICIENT_BUFFER) {
 	goto done;
     }
-    pTokenUser = ckalloc(dw);
+    pTokenUser = (TOKEN_USER *)ckalloc(dw);
     if (!GetTokenInformation(hToken, TokenUser, pTokenUser, dw, &dw)) {
 	goto done;
     }
@@ -501,7 +500,7 @@
 	ckfree(aceEntry[nSids].pSid); /* Since we have not ++'ed nSids */
 	goto done;
     }
-    /* 
+    /*
      * Always include DACL modify rights so we don't get locked out
      */
     aceEntry[nSids].mask = READ_CONTROL | WRITE_DAC | WRITE_OWNER | SYNCHRONIZE |
@@ -519,28 +518,19 @@
 	}
     }
     ++nSids;
-<<<<<<< HEAD
 
     if (pmode & 0070) {
 	/* Group permissions. */
 
 	TOKEN_PRIMARY_GROUP *pTokenGroup;
 
-=======
-
-    if (pmode & 0070) {
-	/* Group permissions. */
-
-	TOKEN_PRIMARY_GROUP *pTokenGroup;
-
->>>>>>> 2f37a6fe
 	/* Get primary group SID */
 	if (!GetTokenInformation(
 		hToken, TokenPrimaryGroup, NULL, 0, &dw) &&
 		GetLastError() != ERROR_INSUFFICIENT_BUFFER) {
 	    goto done;
 	}
-	pTokenGroup = ckalloc(dw);
+	pTokenGroup = (TOKEN_PRIMARY_GROUP *)ckalloc(dw);
 	if (!GetTokenInformation(hToken, TokenPrimaryGroup, pTokenGroup, dw, &dw)) {
 	    ckfree(pTokenGroup);
 	    goto done;
@@ -562,17 +552,10 @@
 	}
 	if (pmode & 0020) {
 	    aceEntry[nSids].mask |= isDir ? dirWriteMask : fileWriteMask;
-<<<<<<< HEAD
 	}
 	if (pmode & 0010) {
 	    aceEntry[nSids].mask |= isDir ? dirExecuteMask : fileExecuteMask;
 	}
-=======
-	}
-	if (pmode & 0010) {
-	    aceEntry[nSids].mask |= isDir ? dirExecuteMask : fileExecuteMask;
-	}
->>>>>>> 2f37a6fe
 	++nSids;
     }
 
@@ -614,7 +597,7 @@
 	newAclSize +=
 	    offsetof(ACCESS_ALLOWED_ACE, SidStart) + aceEntry[i].sidLen;
     }
-    newAcl = ckalloc(newAclSize);
+    newAcl = (PACL)ckalloc(newAclSize);
     if (!InitializeAcl(newAcl, newAclSize, ACL_REVISION)) {
 	goto done;
     }
