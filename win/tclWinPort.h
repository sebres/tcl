--- conflicted
+++ resolved
@@ -14,12 +14,8 @@
 #ifndef _TCLWINPORT
 #define _TCLWINPORT
 
-<<<<<<< HEAD
-#if !defined(_WIN64)
-=======
 #if !defined(_WIN64) && !defined(__MINGW_USE_VC2005_COMPAT)
 /* See [Bug 3354324]: file mtime sets wrong time */
->>>>>>> 953f0e9f
 #   define __MINGW_USE_VC2005_COMPAT
 #endif
 #if defined(_MSC_VER) && defined(_WIN64) && !defined(STATIC_BUILD) \
