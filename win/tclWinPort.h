/*
 * tclWinPort.h --
 *
 *	This header file handles porting issues that occur because of
 *	differences between Windows and Unix. It should be the only
 *	file that contains #ifdefs to handle different flavors of OS.
 *
 * Copyright (c) 1994-1997 Sun Microsystems, Inc.
 *
 * See the file "license.terms" for information on usage and redistribution
 * of this file, and for a DISCLAIMER OF ALL WARRANTIES.
 */

#ifndef _TCLWINPORT
#define _TCLWINPORT


#if !defined(_WIN64) && !defined(__MINGW_USE_VC2005_COMPAT)
/* See [Bug 3354324]: file mtime sets wrong time */
#   define __MINGW_USE_VC2005_COMPAT
#endif

/*
 * We must specify the lower version we intend to support.
 *
 * WINVER = 0x0500 means Windows 2000 and above
 */

#ifndef WINVER
#   define WINVER 0x0501
#endif
#ifndef _WIN32_WINNT
#   define _WIN32_WINNT 0x0501
#endif

#define WIN32_LEAN_AND_MEAN
#include <windows.h>
#undef WIN32_LEAN_AND_MEAN

/* Compatibility to older visual studio / windows platform SDK */
#if !defined(MAXULONG_PTR)
typedef DWORD DWORD_PTR;
typedef DWORD_PTR * PDWORD_PTR;
#endif

/*
 * Ask for the winsock function typedefs, also.
 */
#define INCL_WINSOCK_API_TYPEDEFS   1
#include <winsock2.h>
#include <ws2tcpip.h>
#ifdef HAVE_WSPIAPI_H
#   include <wspiapi.h>
#endif

#ifdef CHECK_UNICODE_CALLS
#   define _UNICODE
#   define UNICODE
#   define __TCHAR_DEFINED
    typedef float *_TCHAR;
#   define _TCHAR_DEFINED
    typedef float *TCHAR;
#endif /* CHECK_UNICODE_CALLS */

/*
 *  Pull in the typedef of TCHAR for windows.
 */
#include <tchar.h>
#ifndef _TCHAR_DEFINED
    /* Borland seems to forget to set this. */
    typedef _TCHAR TCHAR;
#   define _TCHAR_DEFINED
#endif
#if defined(_MSC_VER) && defined(__STDC__)
    /* VS2005 SP1 misses this. See [Bug #3110161] */
    typedef _TCHAR TCHAR;
#endif

/*
 *---------------------------------------------------------------------------
 * The following sets of #includes and #ifdefs are required to get Tcl to
 * compile under the windows compilers.
 *---------------------------------------------------------------------------
 */

#include <time.h>
#include <wchar.h>
#include <io.h>
#include <errno.h>
#include <fcntl.h>
#include <float.h>
#include <malloc.h>
#include <process.h>
#include <signal.h>
<<<<<<< HEAD
=======
#include <string.h>
#if HAVE_INTTYPES_H
#   include <inttypes.h>
#endif
>>>>>>> 70aab849
#include <limits.h>

#ifndef __GNUC__
#    define strncasecmp _strnicmp
#    define strcasecmp _stricmp
#endif

/*
 * Need to block out these includes for building extensions with MetroWerks
 * compiler for Win32.
 */

#ifndef __MWERKS__
#include <sys/stat.h>
#include <sys/timeb.h>
#   ifdef __BORLANDC__
#	include <utime.h>
#   else
#	include <sys/utime.h>
#   endif /* __BORLANDC__ */
#endif /* __MWERKS__ */

/*
 * The following defines redefine the Windows Socket errors as
 * BSD errors so Tcl_PosixError can do the right thing.
 */

#ifndef ENOTEMPTY
#   define ENOTEMPTY 	41	/* Directory not empty */
#endif
#ifndef EREMOTE
#   define EREMOTE	66	/* The object is remote */
#endif
#ifndef EPFNOSUPPORT
#   define EPFNOSUPPORT	96	/* Protocol family not supported */
#endif
#ifndef EADDRINUSE
#   define EADDRINUSE	100	/* Address already in use */
#endif
#ifndef EADDRNOTAVAIL
#   define EADDRNOTAVAIL 101	/* Can't assign requested address */
#endif
#ifndef EAFNOSUPPORT
#   define EAFNOSUPPORT	102	/* Address family not supported */
#endif
#ifndef EALREADY
#   define EALREADY	103	/* Operation already in progress */
#endif
#ifndef EBADMSG
#   define EBADMSG	104	/* Not a data message */
#endif
#ifndef ECANCELED
#   define ECANCELED	105	/* Canceled */
#endif
#ifndef ECONNABORTED
#   define ECONNABORTED	106	/* Software caused connection abort */
#endif
#ifndef ECONNREFUSED
#   define ECONNREFUSED	107	/* Connection refused */
#endif
#ifndef ECONNRESET
#   define ECONNRESET	108	/* Connection reset by peer */
#endif
#ifndef EDESTADDRREQ
#   define EDESTADDRREQ	109	/* Destination address required */
#endif
#ifndef EHOSTUNREACH
#   define EHOSTUNREACH	110	/* No route to host */
#endif
#ifndef EIDRM
#   define EIDRM	111	/* Identifier removed */
#endif
#ifndef EINPROGRESS
#   define EINPROGRESS	112	/* Operation now in progress */
#endif
#ifndef EISCONN
#   define EISCONN	113	/* Socket is already connected */
#endif
#ifndef ELOOP
#   define ELOOP	114	/* Symbolic link loop */
#endif
#ifndef EMSGSIZE
#   define EMSGSIZE	115	/* Message too long */
#endif
#ifndef ENETDOWN
#   define ENETDOWN	116	/* Network is down */
#endif
#ifndef ENETRESET
#   define ENETRESET	117	/* Network dropped connection on reset */
#endif
#ifndef ENETUNREACH
#   define ENETUNREACH	118	/* Network is unreachable */
#endif
#ifndef ENOBUFS
#   define ENOBUFS	119	/* No buffer space available */
#endif
#ifndef ENODATA
#   define ENODATA	120	/* No data available */
#endif
#ifndef ENOLINK
#   define ENOLINK	121	/* Link has be severed */
#endif
#ifndef ENOMSG
#   define ENOMSG	122	/* No message of desired type */
#endif
#ifndef ENOPROTOOPT
#   define ENOPROTOOPT	123	/* Protocol not available */
#endif
#ifndef ENOSR
#   define ENOSR	124	/* Out of stream resources */
#endif
#ifndef ENOSTR
#   define ENOSTR	125	/* Not a stream device */
#endif
#ifndef ENOTCONN
#   define ENOTCONN	126	/* Socket is not connected */
#endif
#ifndef ENOTRECOVERABLE
#   define ENOTRECOVERABLE	127	/* Not recoverable */
#endif
#ifndef ENOTSOCK
#   define ENOTSOCK	128	/* Socket operation on non-socket */
#endif
#ifndef ENOTSUP
#   define ENOTSUP	129	/* Operation not supported */
#endif
#ifndef EOPNOTSUPP
#   define EOPNOTSUPP	130	/* Operation not supported on socket */
#endif
#ifndef EOTHER
#   define EOTHER	131	/* Other error */
#endif
#ifndef EOVERFLOW
#   define EOVERFLOW	132	/* File too big */
#endif
#ifndef EOWNERDEAD
#   define EOWNERDEAD	133	/* Owner dead */
#endif
#ifndef EPROTO
#   define EPROTO	134	/* Protocol error */
#endif
#ifndef EPROTONOSUPPORT
#   define EPROTONOSUPPORT 135	/* Protocol not supported */
#endif
#ifndef EPROTOTYPE
#   define EPROTOTYPE	136	/* Protocol wrong type for socket */
#endif
#ifndef ETIME
#   define ETIME	137	/* Timer expired */
#endif
#ifndef ETIMEDOUT
#   define ETIMEDOUT	138	/* Connection timed out */
#endif
#ifndef ETXTBSY
#   define ETXTBSY	139	/* Text file or pseudo-device busy */
#endif
#ifndef EWOULDBLOCK
#   define EWOULDBLOCK	140	/* Operation would block */
#endif


/* Visual Studio doesn't have these, so just choose some high numbers */
#ifndef ESOCKTNOSUPPORT
#   define ESOCKTNOSUPPORT 240	/* Socket type not supported */
#endif
#ifndef ESHUTDOWN
#   define ESHUTDOWN	241	/* Can't send after socket shutdown */
#endif
#ifndef ETOOMANYREFS
#   define ETOOMANYREFS	242	/* Too many references: can't splice */
#endif
#ifndef EHOSTDOWN
#   define EHOSTDOWN	243	/* Host is down */
#endif
#ifndef EUSERS
#   define EUSERS	244	/* Too many users (for UFS) */
#endif
#ifndef EDQUOT
#   define EDQUOT	245	/* Disc quota exceeded */
#endif
#ifndef ESTALE
#   define ESTALE	246	/* Stale NFS file handle */
#endif

/*
 * Signals not known to the standard ANSI signal.h.  These are used
 * by Tcl_WaitPid() and generic/tclPosixStr.c
 */

#ifndef SIGTRAP
#   define SIGTRAP  5
#endif
#ifndef SIGBUS
#   define SIGBUS   10
#endif

/*
 * Supply definitions for macros to query wait status, if not already
 * defined in header files above.
 */

#if TCL_UNION_WAIT
#   define WAIT_STATUS_TYPE union wait
#else
#   define WAIT_STATUS_TYPE int
#endif /* TCL_UNION_WAIT */

#ifndef WIFEXITED
#   define WIFEXITED(stat)  (((*((int *) &(stat))) & 0xC0000000) == 0)
#endif

#ifndef WEXITSTATUS
#   define WEXITSTATUS(stat) (*((int *) &(stat)))
#endif

#ifndef WIFSIGNALED
#   define WIFSIGNALED(stat) ((*((int *) &(stat))) & 0xC0000000)
#endif

#ifndef WTERMSIG
#   define WTERMSIG(stat)    ((*((int *) &(stat))) & 0x7f)
#endif

#ifndef WIFSTOPPED
#   define WIFSTOPPED(stat)  0
#endif

#ifndef WSTOPSIG
#   define WSTOPSIG(stat)    (((*((int *) &(stat))) >> 8) & 0xff)
#endif

/*
 * Define constants for waitpid() system call if they aren't defined
 * by a system header file.
 */

#ifndef WNOHANG
#   define WNOHANG 1
#endif
#ifndef WUNTRACED
#   define WUNTRACED 2
#endif

/*
 * Define access mode constants if they aren't already defined.
 */

#ifndef F_OK
#    define F_OK 00
#endif
#ifndef X_OK
#    define X_OK 01
#endif
#ifndef W_OK
#    define W_OK 02
#endif
#ifndef R_OK
#    define R_OK 04
#endif

/*
 * Define macros to query file type bits, if they're not already
 * defined.
 */

#ifndef S_IFLNK
#   define S_IFLNK        0120000  /* Symbolic Link */
#endif

/*
 * Windows compilers do not define S_IFBLK. However, Tcl uses it in
 * GetTypeFromMode to identify blockSpecial devices based on the
 * value in the statsbuf st_mode field. We have no other way to pass this
 * from NativeStat on Windows so are forced to define it here.
 * The definition here is essentially what is seen on Linux and MingW.
 * XXX - the root problem is Tcl using Unix definitions instead of
 * abstracting the structure into a platform independent one. Sigh - perhaps
 * Tcl 9
 */
#ifndef S_IFBLK
#   define S_IFBLK (S_IFDIR | S_IFCHR)
#endif

#ifndef S_ISREG
#   ifdef S_IFREG
#       define S_ISREG(m) (((m) & S_IFMT) == S_IFREG)
#   else
#       define S_ISREG(m) 0
#   endif
#endif /* !S_ISREG */
#ifndef S_ISDIR
#   ifdef S_IFDIR
#       define S_ISDIR(m) (((m) & S_IFMT) == S_IFDIR)
#   else
#       define S_ISDIR(m) 0
#   endif
#endif /* !S_ISDIR */
#ifndef S_ISCHR
#   ifdef S_IFCHR
#       define S_ISCHR(m) (((m) & S_IFMT) == S_IFCHR)
#   else
#       define S_ISCHR(m) 0
#   endif
#endif /* !S_ISCHR */
#ifndef S_ISBLK
#   ifdef S_IFBLK
#       define S_ISBLK(m) (((m) & S_IFMT) == S_IFBLK)
#   else
#       define S_ISBLK(m) 0
#   endif
#endif /* !S_ISBLK */
#ifndef S_ISFIFO
#   ifdef S_IFIFO
#       define S_ISFIFO(m) (((m) & S_IFMT) == S_IFIFO)
#   else
#       define S_ISFIFO(m) 0
#   endif
#endif /* !S_ISFIFO */
#ifndef S_ISLNK
#   ifdef S_IFLNK
#       define S_ISLNK(m) (((m) & S_IFMT) == S_IFLNK)
#   else
#       define S_ISLNK(m) 0
#   endif
#endif /* !S_ISLNK */


/*
 * Define MAXPATHLEN in terms of MAXPATH if available
 */

#ifndef MAXPATH
#   define MAXPATH MAX_PATH
#endif /* MAXPATH */

#ifndef MAXPATHLEN
#   define MAXPATHLEN MAXPATH
#endif /* MAXPATHLEN */

/*
 * Define pid_t and uid_t if they're not already defined.
 */

#if ! TCL_PID_T
#   define pid_t int
#endif /* !TCL_PID_T */
#if ! TCL_UID_T
#   define uid_t int
#endif /* !TCL_UID_T */

/*
 * Visual C++ has some odd names for common functions, so we need to
 * define a few macros to handle them.  Also, it defines EDEADLOCK and
 * EDEADLK as the same value, which confuses Tcl_ErrnoId().
 */

#if defined(_MSC_VER) || defined(__MSVCRT__)
#   define environ _environ
#   if defined(_MSC_VER) && (_MSC_VER < 1600)
#	define hypot _hypot
#   endif
#   define exception _exception
#   undef EDEADLOCK
#   if defined(_MSC_VER) && (_MSC_VER >= 1700)
#	define timezone _timezone
#   endif
#endif /* _MSC_VER || __MSVCRT__ */

/*
 * Borland's timezone and environ functions.
 */

#ifdef  __BORLANDC__
#   define timezone _timezone
#   define environ  _environ
#endif /* __BORLANDC__ */

#ifdef __WATCOMC__
#   if !defined(__CHAR_SIGNED__)
#	error "You must use the -j switch to ensure char is signed."
#   endif
#endif


/*
 * MSVC 8.0 started to mark many standard C library functions depreciated
 * including the *printf family and others. Tell it to shut up.
 * (_MSC_VER is 1200 for VC6, 1300 or 1310 for vc7.net, 1400 for 8.0)
 */
#if defined(_MSC_VER)
#   pragma warning(disable:4244)
#   if _MSC_VER >= 1400
#	pragma warning(disable:4267)
<<<<<<< HEAD
=======
#	pragma warning(disable:4311)
#	pragma warning(disable:4312)
>>>>>>> 70aab849
#	pragma warning(disable:4996)
#   endif
#endif

/*
 *---------------------------------------------------------------------------
 * The following macros and declarations represent the interface between
 * generic and windows-specific parts of Tcl.  Some of the macros may
 * override functions declared in tclInt.h.
 *---------------------------------------------------------------------------
 */

/*
 * The default platform eol translation on Windows is TCL_TRANSLATE_CRLF:
 */

#define	TCL_PLATFORM_TRANSLATION	TCL_TRANSLATE_CRLF

/*
 * Declare dynamic loading extension macro.
 */

#define TCL_SHLIB_EXT ".dll"

/*
 * The following define ensures that we use the native putenv
 * implementation to modify the environment array.  This keeps
 * the C level environment in synch with the system level environment.
 */

#define USE_PUTENV		1
#define USE_PUTENV_FOR_UNSET	1

/*
 * Msvcrt's putenv() copies the string rather than takes ownership of it.
 */

#if defined(_MSC_VER) || defined(__MSVCRT__)
#   define HAVE_PUTENV_THAT_COPIES 1
#endif

/*
 * Older version of Mingw are known to lack a MWMO_ALERTABLE define.
 */
#if !defined(MWMO_ALERTABLE)
#   define MWMO_ALERTABLE 2
#endif

/*
 * The following defines wrap the system memory allocation routines for
 * use by tclAlloc.c.
 */

#define TclpSysAlloc(size, isBin)	((void*)HeapAlloc(GetProcessHeap(), \
					    (DWORD)0, (DWORD)size))
#define TclpSysFree(ptr)		(HeapFree(GetProcessHeap(), \
					    (DWORD)0, (HGLOBAL)ptr))
#define TclpSysRealloc(ptr, size)	((void*)HeapReAlloc(GetProcessHeap(), \
					    (DWORD)0, (LPVOID)ptr, (DWORD)size))

/* This type is not defined in the Windows headers */
#define socklen_t       int


/*
 * The following macros have trivial definitions, allowing generic code to
 * address platform-specific issues.
 */

#define TclpReleaseFile(file)	ckfree((char *) file)

/*
 * The following macros and declarations wrap the C runtime library
 * functions.
 */

#define TclpExit		exit

#ifndef INVALID_SET_FILE_POINTER
#define INVALID_SET_FILE_POINTER 0xFFFFFFFF
#endif /* INVALID_SET_FILE_POINTER */

#ifndef LABEL_SECURITY_INFORMATION
#   define LABEL_SECURITY_INFORMATION (0x00000010L)
#endif

#define Tcl_DirEntry void
#define TclDIR void

#endif /* _TCLWINPORT */<|MERGE_RESOLUTION|>--- conflicted
+++ resolved
@@ -92,13 +92,9 @@
 #include <malloc.h>
 #include <process.h>
 #include <signal.h>
-<<<<<<< HEAD
-=======
-#include <string.h>
 #if HAVE_INTTYPES_H
 #   include <inttypes.h>
 #endif
->>>>>>> 70aab849
 #include <limits.h>
 
 #ifndef __GNUC__
@@ -492,11 +488,6 @@
 #   pragma warning(disable:4244)
 #   if _MSC_VER >= 1400
 #	pragma warning(disable:4267)
-<<<<<<< HEAD
-=======
-#	pragma warning(disable:4311)
-#	pragma warning(disable:4312)
->>>>>>> 70aab849
 #	pragma warning(disable:4996)
 #   endif
 #endif
