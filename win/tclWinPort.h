/*
 * tclWinPort.h --
 *
 *	This header file handles porting issues that occur because of
 *	differences between Windows and Unix. It should be the only
 *	file that contains #ifdefs to handle different flavors of OS.
 *
 * Copyright (c) 1994-1997 Sun Microsystems, Inc.
 *
 * See the file "license.terms" for information on usage and redistribution
 * of this file, and for a DISCLAIMER OF ALL WARRANTIES.
 */

#ifndef _TCLWINPORT
#define _TCLWINPORT

#if !defined(_WIN64) && defined(BUILD_tcl)
/* See [Bug 3354324]: file mtime sets wrong time */
#   define _USE_32BIT_TIME_T
#endif

/*
 * We must specify the lower version we intend to support.
 *
 * WINVER = 0x0600 means Windows Vista and above
 */

#ifndef WINVER
#   define WINVER 0x0600
#endif
#ifndef _WIN32_WINNT
#   define _WIN32_WINNT 0x0600
#endif

#define WIN32_LEAN_AND_MEAN
#include <windows.h>
#undef WIN32_LEAN_AND_MEAN

/* Compatibility to older visual studio / windows platform SDK */
#if !defined(MAXULONG_PTR)
typedef DWORD DWORD_PTR;
typedef DWORD_PTR * PDWORD_PTR;
#endif

/*
 * Ask for the winsock function typedefs, also.
 */
#define INCL_WINSOCK_API_TYPEDEFS   1
#include <winsock2.h>
#include <ws2tcpip.h>
#ifdef HAVE_WSPIAPI_H
#   include <wspiapi.h>
#endif

#ifdef CHECK_UNICODE_CALLS
#   define _UNICODE
#   define UNICODE
#   define __TCHAR_DEFINED
    typedef float *_TCHAR;
#   define _TCHAR_DEFINED
    typedef float *TCHAR;
#endif /* CHECK_UNICODE_CALLS */

/*
 *  Pull in the typedef of TCHAR for windows.
 */
#include <tchar.h>
#ifndef _TCHAR_DEFINED
    /* Borland seems to forget to set this. */
    typedef _TCHAR TCHAR;
#   define _TCHAR_DEFINED
#endif
#if defined(_MSC_VER) && defined(__STDC__)
    /* VS2005 SP1 misses this. See [Bug #3110161] */
    typedef _TCHAR TCHAR;
#endif

/*
 *---------------------------------------------------------------------------
 * The following sets of #includes and #ifdefs are required to get Tcl to
 * compile under the windows compilers.
 *---------------------------------------------------------------------------
 */

#include <time.h>
#include <wchar.h>
#include <io.h>
#include <errno.h>
#include <fcntl.h>
#include <float.h>
#include <malloc.h>
#include <process.h>
#include <signal.h>
#include <limits.h>

#ifndef __GNUC__
#    define strncasecmp _strnicmp
#    define strcasecmp _stricmp
#endif

/*
 * Need to block out these includes for building extensions with MetroWerks
 * compiler for Win32.
 */

#ifndef __MWERKS__
#include <sys/stat.h>
#include <sys/timeb.h>
#   ifdef __BORLANDC__
#	include <utime.h>
#   else
#	include <sys/utime.h>
#   endif /* __BORLANDC__ */
#endif /* __MWERKS__ */

/*
 * The following defines redefine the Windows Socket errors as
 * BSD errors so Tcl_PosixError can do the right thing.
 */

#ifndef ENOTEMPTY
#   define ENOTEMPTY 	41	/* Directory not empty */
#endif
#ifndef EREMOTE
#   define EREMOTE	66	/* The object is remote */
#endif
#ifndef EPFNOSUPPORT
#   define EPFNOSUPPORT	96	/* Protocol family not supported */
#endif
#ifndef EADDRINUSE
#   define EADDRINUSE	100	/* Address already in use */
#endif
#ifndef EADDRNOTAVAIL
#   define EADDRNOTAVAIL 101	/* Can't assign requested address */
#endif
#ifndef EAFNOSUPPORT
#   define EAFNOSUPPORT	102	/* Address family not supported */
#endif
#ifndef EALREADY
#   define EALREADY	103	/* Operation already in progress */
#endif
#ifndef EBADMSG
#   define EBADMSG	104	/* Not a data message */
#endif
#ifndef ECANCELED
#   define ECANCELED	105	/* Canceled */
#endif
#ifndef ECONNABORTED
#   define ECONNABORTED	106	/* Software caused connection abort */
#endif
#ifndef ECONNREFUSED
#   define ECONNREFUSED	107	/* Connection refused */
#endif
#ifndef ECONNRESET
#   define ECONNRESET	108	/* Connection reset by peer */
#endif
#ifndef EDESTADDRREQ
#   define EDESTADDRREQ	109	/* Destination address required */
#endif
#ifndef EHOSTUNREACH
#   define EHOSTUNREACH	110	/* No route to host */
#endif
#ifndef EIDRM
#   define EIDRM	111	/* Identifier removed */
#endif
#ifndef EINPROGRESS
#   define EINPROGRESS	112	/* Operation now in progress */
#endif
#ifndef EISCONN
#   define EISCONN	113	/* Socket is already connected */
#endif
#ifndef ELOOP
#   define ELOOP	114	/* Symbolic link loop */
#endif
#ifndef EMSGSIZE
#   define EMSGSIZE	115	/* Message too long */
#endif
#ifndef ENETDOWN
#   define ENETDOWN	116	/* Network is down */
#endif
#ifndef ENETRESET
#   define ENETRESET	117	/* Network dropped connection on reset */
#endif
#ifndef ENETUNREACH
#   define ENETUNREACH	118	/* Network is unreachable */
#endif
#ifndef ENOBUFS
#   define ENOBUFS	119	/* No buffer space available */
#endif
#ifndef ENODATA
#   define ENODATA	120	/* No data available */
#endif
#ifndef ENOLINK
#   define ENOLINK	121	/* Link has be severed */
#endif
#ifndef ENOMSG
#   define ENOMSG	122	/* No message of desired type */
#endif
#ifndef ENOPROTOOPT
#   define ENOPROTOOPT	123	/* Protocol not available */
#endif
#ifndef ENOSR
#   define ENOSR	124	/* Out of stream resources */
#endif
#ifndef ENOSTR
#   define ENOSTR	125	/* Not a stream device */
#endif
#ifndef ENOTCONN
#   define ENOTCONN	126	/* Socket is not connected */
#endif
#ifndef ENOTRECOVERABLE
#   define ENOTRECOVERABLE	127	/* Not recoverable */
#endif
#ifndef ENOTSOCK
#   define ENOTSOCK	128	/* Socket operation on non-socket */
#endif
#ifndef ENOTSUP
#   define ENOTSUP	129	/* Operation not supported */
#endif
#ifndef EOPNOTSUPP
#   define EOPNOTSUPP	130	/* Operation not supported on socket */
#endif
#ifndef EOTHER
#   define EOTHER	131	/* Other error */
#endif
#ifndef EOVERFLOW
#   define EOVERFLOW	132	/* File too big */
#endif
#ifndef EOWNERDEAD
#   define EOWNERDEAD	133	/* Owner dead */
#endif
#ifndef EPROTO
#   define EPROTO	134	/* Protocol error */
#endif
#ifndef EPROTONOSUPPORT
#   define EPROTONOSUPPORT 135	/* Protocol not supported */
#endif
#ifndef EPROTOTYPE
#   define EPROTOTYPE	136	/* Protocol wrong type for socket */
#endif
#ifndef ETIME
#   define ETIME	137	/* Timer expired */
#endif
#ifndef ETIMEDOUT
#   define ETIMEDOUT	138	/* Connection timed out */
#endif
#ifndef ETXTBSY
#   define ETXTBSY	139	/* Text file or pseudo-device busy */
#endif
#ifndef EWOULDBLOCK
#   define EWOULDBLOCK	140	/* Operation would block */
#endif


/* Visual Studio doesn't have these, so just choose some high numbers */
#ifndef ESOCKTNOSUPPORT
#   define ESOCKTNOSUPPORT 240	/* Socket type not supported */
#endif
#ifndef ESHUTDOWN
#   define ESHUTDOWN	241	/* Can't send after socket shutdown */
#endif
#ifndef ETOOMANYREFS
#   define ETOOMANYREFS	242	/* Too many references: can't splice */
#endif
#ifndef EHOSTDOWN
#   define EHOSTDOWN	243	/* Host is down */
#endif
#ifndef EUSERS
#   define EUSERS	244	/* Too many users (for UFS) */
#endif
#ifndef EDQUOT
#   define EDQUOT	245	/* Disc quota exceeded */
#endif
#ifndef ESTALE
#   define ESTALE	246	/* Stale NFS file handle */
#endif

/*
 * Signals not known to the standard ANSI signal.h.  These are used
 * by Tcl_WaitPid() and generic/tclPosixStr.c
 */

#ifndef SIGTRAP
#   define SIGTRAP  5
#endif
#ifndef SIGBUS
#   define SIGBUS   10
#endif

/*
 * Supply definitions for macros to query wait status, if not already
 * defined in header files above.
 */

#if TCL_UNION_WAIT
#   define WAIT_STATUS_TYPE union wait
#else
#   define WAIT_STATUS_TYPE int
#endif /* TCL_UNION_WAIT */

#ifndef WIFEXITED
#   define WIFEXITED(stat)  (((*((int *) &(stat))) & 0xC0000000) == 0)
#endif

#ifndef WEXITSTATUS
#   define WEXITSTATUS(stat) (*((int *) &(stat)))
#endif

#ifndef WIFSIGNALED
#   define WIFSIGNALED(stat) ((*((int *) &(stat))) & 0xC0000000)
#endif

#ifndef WTERMSIG
#   define WTERMSIG(stat)    ((*((int *) &(stat))) & 0x7f)
#endif

#ifndef WIFSTOPPED
#   define WIFSTOPPED(stat)  0
#endif

#ifndef WSTOPSIG
#   define WSTOPSIG(stat)    (((*((int *) &(stat))) >> 8) & 0xff)
#endif

/*
 * Define constants for waitpid() system call if they aren't defined
 * by a system header file.
 */

#ifndef WNOHANG
#   define WNOHANG 1
#endif
#ifndef WUNTRACED
#   define WUNTRACED 2
#endif

/*
 * Define access mode constants if they aren't already defined.
 */

#ifndef F_OK
#    define F_OK 00
#endif
#ifndef X_OK
#    define X_OK 01
#endif
#ifndef W_OK
#    define W_OK 02
#endif
#ifndef R_OK
#    define R_OK 04
#endif

/*
 * Define macros to query file type bits, if they're not already
 * defined.
 */

#ifndef S_IFLNK
#   define S_IFLNK        0120000  /* Symbolic Link */
#endif

/*
 * Windows compilers do not define S_IFBLK. However, Tcl uses it in
 * GetTypeFromMode to identify blockSpecial devices based on the
 * value in the statsbuf st_mode field. We have no other way to pass this
 * from NativeStat on Windows so are forced to define it here.
 * The definition here is essentially what is seen on Linux and MingW.
 * XXX - the root problem is Tcl using Unix definitions instead of
 * abstracting the structure into a platform independent one. Sigh - perhaps
 * Tcl 9
 */
#ifndef S_IFBLK
#   define S_IFBLK (S_IFDIR | S_IFCHR)
#endif

#ifndef S_ISREG
#   ifdef S_IFREG
#       define S_ISREG(m) (((m) & S_IFMT) == S_IFREG)
#   else
#       define S_ISREG(m) 0
#   endif
#endif /* !S_ISREG */
#ifndef S_ISDIR
#   ifdef S_IFDIR
#       define S_ISDIR(m) (((m) & S_IFMT) == S_IFDIR)
#   else
#       define S_ISDIR(m) 0
#   endif
#endif /* !S_ISDIR */
#ifndef S_ISCHR
#   ifdef S_IFCHR
#       define S_ISCHR(m) (((m) & S_IFMT) == S_IFCHR)
#   else
#       define S_ISCHR(m) 0
#   endif
#endif /* !S_ISCHR */
#ifndef S_ISBLK
#   ifdef S_IFBLK
#       define S_ISBLK(m) (((m) & S_IFMT) == S_IFBLK)
#   else
#       define S_ISBLK(m) 0
#   endif
#endif /* !S_ISBLK */
#ifndef S_ISFIFO
#   ifdef S_IFIFO
#       define S_ISFIFO(m) (((m) & S_IFMT) == S_IFIFO)
#   else
#       define S_ISFIFO(m) 0
#   endif
#endif /* !S_ISFIFO */
#ifndef S_ISLNK
#   ifdef S_IFLNK
#       define S_ISLNK(m) (((m) & S_IFMT) == S_IFLNK)
#   else
#       define S_ISLNK(m) 0
#   endif
#endif /* !S_ISLNK */


/*
 * Define MAXPATHLEN in terms of MAXPATH if available
 */

#ifndef MAXPATH
#   define MAXPATH MAX_PATH
#endif /* MAXPATH */

#ifndef MAXPATHLEN
#   define MAXPATHLEN MAXPATH
#endif /* MAXPATHLEN */

/*
 * Define pid_t and uid_t if they're not already defined.
 */

#if ! TCL_PID_T
#   define pid_t int
#endif /* !TCL_PID_T */
#if ! TCL_UID_T
#   define uid_t int
#endif /* !TCL_UID_T */

/*
 * Visual C++ has some odd names for common functions, so we need to
 * define a few macros to handle them.  Also, it defines EDEADLOCK and
 * EDEADLK as the same value, which confuses Tcl_ErrnoId().
 */

#if defined(_MSC_VER) || defined(__MSVCRT__)
#   define environ _environ
#   if defined(_MSC_VER) && (_MSC_VER < 1600)
#	define hypot _hypot
#   endif
#   define exception _exception
#   undef EDEADLOCK
#   if defined(_MSC_VER) && (_MSC_VER >= 1700)
#	define timezone _timezone
#   endif
#endif /* _MSC_VER || __MSVCRT__ */

/*
 * Borland's timezone and environ functions.
 */

#ifdef  __BORLANDC__
#   define timezone _timezone
#   define environ  _environ
#endif /* __BORLANDC__ */

#ifdef __WATCOMC__
#   if !defined(__CHAR_SIGNED__)
#	error "You must use the -j switch to ensure char is signed."
#   endif
#endif


/*
 * MSVC 8.0 started to mark many standard C library functions depreciated
 * including the *printf family and others. Tell it to shut up.
 * (_MSC_VER is 1200 for VC6, 1300 or 1310 for vc7.net, 1400 for 8.0)
 */
#if defined(_MSC_VER) && (_MSC_VER >= 1400)
#   pragma warning(disable:4244)
#   pragma warning(disable:4267)
#   pragma warning(disable:4996)
#endif

/*
 *---------------------------------------------------------------------------
 * The following macros and declarations represent the interface between
 * generic and windows-specific parts of Tcl.  Some of the macros may
 * override functions declared in tclInt.h.
 *---------------------------------------------------------------------------
 */

/*
 * The default platform eol translation on Windows is TCL_TRANSLATE_CRLF:
 */

#define	TCL_PLATFORM_TRANSLATION	TCL_TRANSLATE_CRLF

/*
 * Declare dynamic loading extension macro.
 */

#define TCL_SHLIB_EXT ".dll"

/*
 * The following define ensures that we use the native putenv
 * implementation to modify the environment array.  This keeps
 * the C level environment in synch with the system level environment.
 */

#define USE_PUTENV		1
#define USE_PUTENV_FOR_UNSET	1

/*
 * Msvcrt's putenv() copies the string rather than takes ownership of it.
 */

#if defined(_MSC_VER) || defined(__MSVCRT__)
#   define HAVE_PUTENV_THAT_COPIES 1
#endif

/*
 * Older version of Mingw are known to lack a MWMO_ALERTABLE define.
 */
#if !defined(MWMO_ALERTABLE)
#   define MWMO_ALERTABLE 2
#endif

/*
 * The following defines wrap the system memory allocation routines for
 * use by tclAlloc.c.
 */

<<<<<<< HEAD
#define TclpSysAlloc(size)		((void*)HeapAlloc(GetProcessHeap(), \
=======
#define TclpSysAlloc(size)	((void*)HeapAlloc(GetProcessHeap(), \
>>>>>>> 98267b96
					    (DWORD)0, (DWORD)size))
#define TclpSysFree(ptr)		(HeapFree(GetProcessHeap(), \
					    (DWORD)0, (HGLOBAL)ptr))
#define TclpSysRealloc(ptr, size)	((void*)HeapReAlloc(GetProcessHeap(), \
					    (DWORD)0, (LPVOID)ptr, (DWORD)size))

/* This type is not defined in the Windows headers */
#define socklen_t       int


/*
 * The following macros have trivial definitions, allowing generic code to
 * address platform-specific issues.
 */

#define TclpReleaseFile(file)	Tcl_Free(file)

/*
 * The following macros and declarations wrap the C runtime library
 * functions.
 */

#define TclpExit		exit

#ifndef INVALID_SET_FILE_POINTER
#define INVALID_SET_FILE_POINTER 0xFFFFFFFF
#endif /* INVALID_SET_FILE_POINTER */

#ifndef LABEL_SECURITY_INFORMATION
#   define LABEL_SECURITY_INFORMATION (0x00000010L)
#endif

#endif /* _TCLWINPORT */<|MERGE_RESOLUTION|>--- conflicted
+++ resolved
@@ -535,11 +535,7 @@
  * use by tclAlloc.c.
  */
 
-<<<<<<< HEAD
 #define TclpSysAlloc(size)		((void*)HeapAlloc(GetProcessHeap(), \
-=======
-#define TclpSysAlloc(size)	((void*)HeapAlloc(GetProcessHeap(), \
->>>>>>> 98267b96
 					    (DWORD)0, (DWORD)size))
 #define TclpSysFree(ptr)		(HeapFree(GetProcessHeap(), \
 					    (DWORD)0, (HGLOBAL)ptr))
