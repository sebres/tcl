--- conflicted
+++ resolved
@@ -1534,21 +1534,15 @@
 		Tcl_DStringAppend(bufferPtr, name, nameLen);
 	    }
 	    result = Tcl_DStringValue(bufferPtr);
-<<<<<<< HEAD
-	    /* be sure we return normalized path */
-	    for (i = 0; i < size; ++i){
-		if (result[i] == '\\') result[i] = '/';
-=======
-
-	    /*
-	     * Be sure we returns normalized path
+
+	    /*
+	     * Be sure we return normalized path
 	     */
 
 	    for (i = 0; i < size; ++i) {
 		if (result[i] == '\\') {
 		    result[i] = '/';
 		}
->>>>>>> 1baf7420
 	    }
 	    NetApiBufferFree((void *) uiPtr);
 	}
@@ -2397,11 +2391,7 @@
     }
 
     if (clientData != NULL) {
-<<<<<<< HEAD
-	if (wcscmp((const WCHAR*)clientData, buffer) == 0) {
-=======
-	if (_tcscmp((const TCHAR *) clientData, buffer) == 0) {
->>>>>>> 1baf7420
+	if (wcscmp((const WCHAR *) clientData, buffer) == 0) {
 	    return clientData;
 	}
     }
@@ -3113,16 +3103,11 @@
 
     str = Tcl_GetStringFromObj(validPathPtr, &len);
 
-<<<<<<< HEAD
-    if (strlen(str)!=(size_t)len) {
-	/* String contains NUL-bytes. This is invalid. */
-=======
-    if (strlen(str) != (unsigned int) len) {
+    if (strlen(str) != (size_t) len) {
 	/*
 	 * String contains NUL-bytes. This is invalid.
 	 */
 
->>>>>>> 1baf7420
 	goto done;
     }
 
