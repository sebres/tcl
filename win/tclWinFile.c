/*
 * tclWinFile.c --
 *
 *	This file contains temporary wrappers around UNIX file handling
 *	functions. These wrappers map the UNIX functions to Win32 HANDLE-style
 *	files, which can be manipulated through the Win32 console redirection
 *	interfaces.
 *
 * Copyright (c) 1995-1998 Sun Microsystems, Inc.
 *
 * See the file "license.terms" for information on usage and redistribution of
 * this file, and for a DISCLAIMER OF ALL WARRANTIES.
 */

#include "tclWinInt.h"
#include "tclFileSystem.h"
#include <winioctl.h>
#include <shlobj.h>
#include <lm.h>		/* For TclpGetUserHome(). */

/*
 * The number of 100-ns intervals between the Windows system epoch (1601-01-01
 * on the proleptic Gregorian calendar) and the Posix epoch (1970-01-01).
 */

#define POSIX_EPOCH_AS_FILETIME	\
	((Tcl_WideInt) 116444736 * (Tcl_WideInt) 1000000000)

/*
 * Declarations for 'link' related information. This information should come
 * with VC++ 6.0, but is not in some older SDKs. In any case it is not well
 * documented.
 */

#ifndef IO_REPARSE_TAG_RESERVED_ONE
#  define IO_REPARSE_TAG_RESERVED_ONE	0x000000001
#endif
#ifndef IO_REPARSE_TAG_RESERVED_RANGE
#  define IO_REPARSE_TAG_RESERVED_RANGE	0x000000001
#endif
#ifndef IO_REPARSE_TAG_VALID_VALUES
#  define IO_REPARSE_TAG_VALID_VALUES	0x0E000FFFF
#endif
#ifndef IO_REPARSE_TAG_HSM
#  define IO_REPARSE_TAG_HSM		0x0C0000004
#endif
#ifndef IO_REPARSE_TAG_NSS
#  define IO_REPARSE_TAG_NSS		0x080000005
#endif
#ifndef IO_REPARSE_TAG_NSSRECOVER
#  define IO_REPARSE_TAG_NSSRECOVER	0x080000006
#endif
#ifndef IO_REPARSE_TAG_SIS
#  define IO_REPARSE_TAG_SIS		0x080000007
#endif
#ifndef IO_REPARSE_TAG_DFS
#  define IO_REPARSE_TAG_DFS		0x080000008
#endif

#ifndef IO_REPARSE_TAG_RESERVED_ZERO
#  define IO_REPARSE_TAG_RESERVED_ZERO	0x00000000
#endif
#ifndef FILE_FLAG_OPEN_REPARSE_POINT
#  define FILE_FLAG_OPEN_REPARSE_POINT	0x00200000
#endif
#ifndef IO_REPARSE_TAG_MOUNT_POINT
#  define IO_REPARSE_TAG_MOUNT_POINT	0xA0000003
#endif
#ifndef IsReparseTagValid
#  define IsReparseTagValid(x) \
    (!((x)&~IO_REPARSE_TAG_VALID_VALUES)&&((x)>IO_REPARSE_TAG_RESERVED_RANGE))
#endif
#ifndef IO_REPARSE_TAG_SYMBOLIC_LINK
#  define IO_REPARSE_TAG_SYMBOLIC_LINK	IO_REPARSE_TAG_RESERVED_ZERO
#endif
#ifndef FILE_SPECIAL_ACCESS
#  define FILE_SPECIAL_ACCESS		(FILE_ANY_ACCESS)
#endif
#ifndef FSCTL_SET_REPARSE_POINT
#  define FSCTL_SET_REPARSE_POINT \
    CTL_CODE(FILE_DEVICE_FILE_SYSTEM, 41, METHOD_BUFFERED, FILE_SPECIAL_ACCESS)
#  define FSCTL_GET_REPARSE_POINT \
    CTL_CODE(FILE_DEVICE_FILE_SYSTEM, 42, METHOD_BUFFERED, FILE_ANY_ACCESS)
#  define FSCTL_DELETE_REPARSE_POINT \
    CTL_CODE(FILE_DEVICE_FILE_SYSTEM, 43, METHOD_BUFFERED, FILE_SPECIAL_ACCESS)
#endif
#ifndef INVALID_FILE_ATTRIBUTES
#define INVALID_FILE_ATTRIBUTES		((DWORD)-1)
#endif

/*
 * Maximum reparse buffer info size. The max user defined reparse data is
 * 16KB, plus there's a header.
 */

#define MAX_REPARSE_SIZE		17000

/*
 * Undocumented REPARSE_MOUNTPOINT_HEADER_SIZE structure definition. This is
 * found in winnt.h.
 *
 * IMPORTANT: caution when using this structure, since the actual structures
 * used will want to store a full path in the 'PathBuffer' field, but there
 * isn't room (there's only a single WCHAR!). Therefore one must artificially
 * create a larger space of memory and then cast it to this type. We use the
 * 'DUMMY_REPARSE_BUFFER' struct just below to deal with this problem.
 */

#define REPARSE_MOUNTPOINT_HEADER_SIZE	 8
#ifndef REPARSE_DATA_BUFFER_HEADER_SIZE
typedef struct _REPARSE_DATA_BUFFER {
    DWORD ReparseTag;
    WORD ReparseDataLength;
    WORD Reserved;
    union {
	struct {
	    WORD SubstituteNameOffset;
	    WORD SubstituteNameLength;
	    WORD PrintNameOffset;
	    WORD PrintNameLength;
	    ULONG Flags;
	    WCHAR PathBuffer[1];
	} SymbolicLinkReparseBuffer;
	struct {
	    WORD SubstituteNameOffset;
	    WORD SubstituteNameLength;
	    WORD PrintNameOffset;
	    WORD PrintNameLength;
	    WCHAR PathBuffer[1];
	} MountPointReparseBuffer;
	struct {
	    BYTE DataBuffer[1];
	} GenericReparseBuffer;
    };
} REPARSE_DATA_BUFFER;
#endif

typedef struct {
    REPARSE_DATA_BUFFER dummy;
    WCHAR dummyBuf[MAX_PATH * 3];
} DUMMY_REPARSE_BUFFER;

/*
 * Other typedefs required by this code.
 */

static time_t		ToCTime(FILETIME fileTime);
static void		FromCTime(time_t posixTime, FILETIME *fileTime);

/*
 * Declarations for local functions defined in this file:
 */

static int		NativeAccess(const TCHAR *path, int mode);
static int		NativeDev(const TCHAR *path);
static int		NativeStat(const TCHAR *path, Tcl_StatBuf *statPtr,
			    int checkLinks);
static unsigned short	NativeStatMode(DWORD attr, int checkLinks,
			    int isExec);
static int		NativeIsExec(const TCHAR *path);
static int		NativeReadReparse(const TCHAR *LinkDirectory,
			    REPARSE_DATA_BUFFER *buffer, DWORD desiredAccess);
static int		NativeWriteReparse(const TCHAR *LinkDirectory,
			    REPARSE_DATA_BUFFER *buffer);
static int		NativeMatchType(int isDrive, DWORD attr,
			    const TCHAR *nativeName, Tcl_GlobTypeData *types);
static int		WinIsDrive(const char *name, int nameLen);
static int		WinIsReserved(const char *path);
static Tcl_Obj *	WinReadLink(const TCHAR *LinkSource);
static Tcl_Obj *	WinReadLinkDirectory(const TCHAR *LinkDirectory);
static int		WinLink(const TCHAR *LinkSource,
			    const TCHAR *LinkTarget, int linkAction);
static int		WinSymLinkDirectory(const TCHAR *LinkDirectory,
			    const TCHAR *LinkTarget);
MODULE_SCOPE void	tclWinDebugPanic(const char *format, ...);

/*
 *--------------------------------------------------------------------
 *
 * WinLink --
 *
 *	Make a link from source to target.
 *
 *--------------------------------------------------------------------
 */

static int
WinLink(
    const TCHAR *linkSourcePath,
    const TCHAR *linkTargetPath,
    int linkAction)
{
    TCHAR tempFileName[MAX_PATH];
    TCHAR *tempFilePart;
    DWORD attr;

    /*
     * Get the full path referenced by the target.
     */

    if (!GetFullPathName(linkTargetPath, MAX_PATH, tempFileName,
	    &tempFilePart)) {
	/*
	 * Invalid file.
	 */

	TclWinConvertError(GetLastError());
	return -1;
    }

    /*
     * Make sure source file doesn't exist.
     */

    attr = GetFileAttributes(linkSourcePath);
    if (attr != INVALID_FILE_ATTRIBUTES) {
	Tcl_SetErrno(EEXIST);
	return -1;
    }

    /*
     * Get the full path referenced by the source file/directory.
     */

    if (!GetFullPathName(linkSourcePath, MAX_PATH, tempFileName,
	    &tempFilePart)) {
	/*
	 * Invalid file.
	 */

	TclWinConvertError(GetLastError());
	return -1;
    }

    /*
     * Check the target.
     */

    attr = GetFileAttributes(linkTargetPath);
    if (attr == INVALID_FILE_ATTRIBUTES) {
	/*
	 * The target doesn't exist.
	 */

	TclWinConvertError(GetLastError());
    } else if ((attr & FILE_ATTRIBUTE_DIRECTORY) == 0) {
	/*
	 * It is a file.
	 */

	if (linkAction & TCL_CREATE_HARD_LINK) {
	    if (CreateHardLink(linkSourcePath, linkTargetPath, NULL)) {
		/*
		 * Success!
		 */

		return 0;
	    }

	    TclWinConvertError(GetLastError());
	} else if (linkAction & TCL_CREATE_SYMBOLIC_LINK) {
	    /*
	     * Can't symlink files.
	     */

	    Tcl_SetErrno(ENOTDIR);
	} else {
	    Tcl_SetErrno(ENODEV);
	}
    } else {
	/*
	 * We've got a directory. Now check whether what we're trying to do is
	 * reasonable.
	 */

	if (linkAction & TCL_CREATE_SYMBOLIC_LINK) {
	    return WinSymLinkDirectory(linkSourcePath, linkTargetPath);

	} else if (linkAction & TCL_CREATE_HARD_LINK) {
	    /*
	     * Can't hard link directories.
	     */

	    Tcl_SetErrno(EISDIR);
	} else {
	    Tcl_SetErrno(ENODEV);
	}
    }
    return -1;
}

/*
 *--------------------------------------------------------------------
 *
 * WinReadLink --
 *
 *	What does 'LinkSource' point to?
 *
 *--------------------------------------------------------------------
 */

static Tcl_Obj *
WinReadLink(
    const TCHAR *linkSourcePath)
{
    TCHAR tempFileName[MAX_PATH];
    TCHAR *tempFilePart;
    DWORD attr;

    /*
     * Get the full path referenced by the target.
     */

    if (!GetFullPathName(linkSourcePath, MAX_PATH, tempFileName,
	    &tempFilePart)) {
	/*
	 * Invalid file.
	 */

	TclWinConvertError(GetLastError());
	return NULL;
    }

    /*
     * Make sure source file does exist.
     */

    attr = GetFileAttributes(linkSourcePath);
    if (attr == INVALID_FILE_ATTRIBUTES) {
	/*
	 * The source doesn't exist.
	 */

	TclWinConvertError(GetLastError());
	return NULL;

    } else if ((attr & FILE_ATTRIBUTE_DIRECTORY) == 0) {
	/*
	 * It is a file - this is not yet supported.
	 */

	Tcl_SetErrno(ENOTDIR);
	return NULL;
    }

    return WinReadLinkDirectory(linkSourcePath);
}

/*
 *--------------------------------------------------------------------
 *
 * WinSymLinkDirectory --
 *
 *	This routine creates a NTFS junction, using the undocumented
 *	FSCTL_SET_REPARSE_POINT structure Win2K uses for mount points and
 *	junctions.
 *
 *	Assumption that linkTargetPath is a valid, existing directory.
 *
 * Returns:
 *	Zero on success.
 *
 *--------------------------------------------------------------------
 */

static int
WinSymLinkDirectory(
    const TCHAR *linkDirPath,
    const TCHAR *linkTargetPath)
{
    DUMMY_REPARSE_BUFFER dummy;
    REPARSE_DATA_BUFFER *reparseBuffer = (REPARSE_DATA_BUFFER *) &dummy;
    int len;
    WCHAR nativeTarget[MAX_PATH];
    WCHAR *loop;

    /*
     * Make the native target name.
     */

    memcpy(nativeTarget, L"\\??\\", 4 * sizeof(WCHAR));
    memcpy(nativeTarget + 4, linkTargetPath,
	   sizeof(WCHAR) * (1+wcslen((WCHAR *) linkTargetPath)));
    len = wcslen(nativeTarget);

    /*
     * We must have backslashes only. This is VERY IMPORTANT. If we have any
     * forward slashes everything appears to work, but the resulting symlink
     * is useless!
     */

    for (loop = nativeTarget; *loop != 0; loop++) {
	if (*loop == L'/') {
	    *loop = L'\\';
	}
    }
    if ((nativeTarget[len-1] == L'\\') && (nativeTarget[len-2] != L':')) {
	nativeTarget[len-1] = 0;
    }

    /*
     * Build the reparse info.
     */

    memset(reparseBuffer, 0, sizeof(DUMMY_REPARSE_BUFFER));
    reparseBuffer->ReparseTag = IO_REPARSE_TAG_MOUNT_POINT;
    reparseBuffer->MountPointReparseBuffer.SubstituteNameLength =
	    wcslen(nativeTarget) * sizeof(WCHAR);
    reparseBuffer->Reserved = 0;
    reparseBuffer->MountPointReparseBuffer.PrintNameLength = 0;
    reparseBuffer->MountPointReparseBuffer.PrintNameOffset =
	    reparseBuffer->MountPointReparseBuffer.SubstituteNameLength
	    + sizeof(WCHAR);
    memcpy(reparseBuffer->MountPointReparseBuffer.PathBuffer, nativeTarget,
	    sizeof(WCHAR)
	    + reparseBuffer->MountPointReparseBuffer.SubstituteNameLength);
    reparseBuffer->ReparseDataLength =
	    reparseBuffer->MountPointReparseBuffer.SubstituteNameLength+12;

    return NativeWriteReparse(linkDirPath, reparseBuffer);
}

/*
 *--------------------------------------------------------------------
 *
 * TclWinSymLinkCopyDirectory --
 *
 *	Copy a Windows NTFS junction. This function assumes that LinkOriginal
 *	exists and is a valid junction point, and that LinkCopy does not
 *	exist.
 *
 * Returns:
 *	Zero on success.
 *
 *--------------------------------------------------------------------
 */

int
TclWinSymLinkCopyDirectory(
    const TCHAR *linkOrigPath,	/* Existing junction - reparse point */
    const TCHAR *linkCopyPath)	/* Will become a duplicate junction */
{
    DUMMY_REPARSE_BUFFER dummy;
    REPARSE_DATA_BUFFER *reparseBuffer = (REPARSE_DATA_BUFFER *) &dummy;

    if (NativeReadReparse(linkOrigPath, reparseBuffer, GENERIC_READ)) {
	return -1;
    }
    return NativeWriteReparse(linkCopyPath, reparseBuffer);
}

/*
 *--------------------------------------------------------------------
 *
 * TclWinSymLinkDelete --
 *
 *	Delete a Windows NTFS junction. Once the junction information is
 *	deleted, the filesystem object becomes an ordinary directory. Unless
 *	'linkOnly' is given, that directory is also removed.
 *
 *	Assumption that LinkOriginal is a valid, existing junction.
 *
 * Returns:
 *	Zero on success.
 *
 *--------------------------------------------------------------------
 */

int
TclWinSymLinkDelete(
    const TCHAR *linkOrigPath,
    int linkOnly)
{
    /*
     * It is a symbolic link - remove it.
     */

    DUMMY_REPARSE_BUFFER dummy;
    REPARSE_DATA_BUFFER *reparseBuffer = (REPARSE_DATA_BUFFER *) &dummy;
    HANDLE hFile;
    DWORD returnedLength;

    memset(reparseBuffer, 0, sizeof(DUMMY_REPARSE_BUFFER));
    reparseBuffer->ReparseTag = IO_REPARSE_TAG_MOUNT_POINT;
    hFile = CreateFile(linkOrigPath, GENERIC_WRITE, 0, NULL, OPEN_EXISTING,
	    FILE_FLAG_OPEN_REPARSE_POINT | FILE_FLAG_BACKUP_SEMANTICS, NULL);

    if (hFile != INVALID_HANDLE_VALUE) {
	if (!DeviceIoControl(hFile, FSCTL_DELETE_REPARSE_POINT, reparseBuffer,
		REPARSE_MOUNTPOINT_HEADER_SIZE,NULL,0,&returnedLength,NULL)) {
	    /*
	     * Error setting junction.
	     */

	    TclWinConvertError(GetLastError());
	    CloseHandle(hFile);
	} else {
	    CloseHandle(hFile);
	    if (!linkOnly) {
		RemoveDirectory(linkOrigPath);
	    }
	    return 0;
	}
    }
    return -1;
}

/*
 *--------------------------------------------------------------------
 *
 * WinReadLinkDirectory --
 *
 *	This routine reads a NTFS junction, using the undocumented
 *	FSCTL_GET_REPARSE_POINT structure Win2K uses for mount points and
 *	junctions.
 *
 *	Assumption that LinkDirectory is a valid, existing directory.
 *
 * Returns:
 *	A Tcl_Obj with refCount of 1 (i.e. owned by the caller), or NULL if
 *	anything went wrong.
 *
 *	In the future we should enhance this to return a path object rather
 *	than a string.
 *
 *--------------------------------------------------------------------
 */

static Tcl_Obj *
WinReadLinkDirectory(
    const TCHAR *linkDirPath)
{
    int attr, len, offset;
    DUMMY_REPARSE_BUFFER dummy;
    REPARSE_DATA_BUFFER *reparseBuffer = (REPARSE_DATA_BUFFER *) &dummy;
    Tcl_Obj *retVal;
    Tcl_DString ds;
    const char *copy;

    attr = GetFileAttributes(linkDirPath);
    if (!(attr & FILE_ATTRIBUTE_REPARSE_POINT)) {
	goto invalidError;
    }
    if (NativeReadReparse(linkDirPath, reparseBuffer, 0)) {
	return NULL;
    }

    switch (reparseBuffer->ReparseTag) {
    case 0x80000000|IO_REPARSE_TAG_SYMBOLIC_LINK:
    case IO_REPARSE_TAG_SYMBOLIC_LINK:
    case IO_REPARSE_TAG_MOUNT_POINT:
	/*
	 * Certain native path representations on Windows have a special
	 * prefix to indicate that they are to be treated specially. For
	 * example extremely long paths, or symlinks, or volumes mounted
	 * inside directories.
	 *
	 * There is an assumption in this code that 'wide' interfaces are
	 * being used (see tclWin32Dll.c), which is true for the only systems
	 * which support reparse tags at present. If that changes in the
	 * future, this code will have to be generalised.
	 */

	offset = 0;
#ifdef UNICODE
	if (reparseBuffer->MountPointReparseBuffer.PathBuffer[0] == L'\\') {
	    /*
	     * Check whether this is a mounted volume.
	     */

	    if (wcsncmp(reparseBuffer->MountPointReparseBuffer.PathBuffer,
		    L"\\??\\Volume{",11) == 0) {
		char drive;

		/*
		 * There is some confusion between \??\ and \\?\ which we have
		 * to fix here. It doesn't seem very well documented.
		 */

		reparseBuffer->MountPointReparseBuffer.PathBuffer[1]=L'\\';

		/*
		 * Check if a corresponding drive letter exists, and use that
		 * if it is found
		 */

		drive = TclWinDriveLetterForVolMountPoint(
			reparseBuffer->MountPointReparseBuffer.PathBuffer);
		if (drive != -1) {
		    char driveSpec[3] = {
			'\0', ':', '\0'
		    };

		    driveSpec[0] = drive;
		    retVal = Tcl_NewStringObj(driveSpec,2);
		    Tcl_IncrRefCount(retVal);
		    return retVal;
		}

		/*
		 * This is actually a mounted drive, which doesn't exists as a
		 * DOS drive letter. This means the path isn't actually a
		 * link, although we partially treat it like one ('file type'
		 * will return 'link'), but then the link will actually just
		 * be treated like an ordinary directory. I don't believe any
		 * serious inconsistency will arise from this, but it is
		 * something to be aware of.
		 */

		goto invalidError;
	    } else if (wcsncmp(reparseBuffer->MountPointReparseBuffer
		    .PathBuffer, L"\\\\?\\",4) == 0) {
		/*
		 * Strip off the prefix.
		 */

		offset = 4;
	    } else if (wcsncmp(reparseBuffer->MountPointReparseBuffer
		    .PathBuffer, L"\\??\\",4) == 0) {
		/*
		 * Strip off the prefix.
		 */

		offset = 4;
	    }
	}
#endif /* UNICODE */

	Tcl_WinTCharToUtf((const TCHAR *)
		reparseBuffer->MountPointReparseBuffer.PathBuffer,
		(int) reparseBuffer->MountPointReparseBuffer
		.SubstituteNameLength, &ds);

	copy = Tcl_DStringValue(&ds)+offset;
	len = Tcl_DStringLength(&ds)-offset;
	retVal = Tcl_NewStringObj(copy,len);
	Tcl_IncrRefCount(retVal);
	Tcl_DStringFree(&ds);
	return retVal;
    }

  invalidError:
    Tcl_SetErrno(EINVAL);
    return NULL;
}

/*
 *--------------------------------------------------------------------
 *
 * NativeReadReparse --
 *
 *	Read the junction/reparse information from a given NTFS directory.
 *
 *	Assumption that linkDirPath is a valid, existing directory.
 *
 * Returns:
 *	Zero on success.
 *
 *--------------------------------------------------------------------
 */

static int
NativeReadReparse(
    const TCHAR *linkDirPath,	/* The junction to read */
    REPARSE_DATA_BUFFER *buffer,/* Pointer to buffer. Cannot be NULL */
    DWORD desiredAccess)
{
    HANDLE hFile;
    DWORD returnedLength;

    hFile = CreateFile(linkDirPath, desiredAccess, 0, NULL, OPEN_EXISTING,
	    FILE_FLAG_OPEN_REPARSE_POINT | FILE_FLAG_BACKUP_SEMANTICS, NULL);

    if (hFile == INVALID_HANDLE_VALUE) {
	/*
	 * Error creating directory.
	 */

	TclWinConvertError(GetLastError());
	return -1;
    }

    /*
     * Get the link.
     */

    if (!DeviceIoControl(hFile, FSCTL_GET_REPARSE_POINT, NULL, 0, buffer,
	    sizeof(DUMMY_REPARSE_BUFFER), &returnedLength, NULL)) {
	/*
	 * Error setting junction.
	 */

	TclWinConvertError(GetLastError());
	CloseHandle(hFile);
	return -1;
    }
    CloseHandle(hFile);

    if (!IsReparseTagValid(buffer->ReparseTag)) {
	Tcl_SetErrno(EINVAL);
	return -1;
    }
    return 0;
}

/*
 *--------------------------------------------------------------------
 *
 * NativeWriteReparse --
 *
 *	Write the reparse information for a given directory.
 *
 *	Assumption that LinkDirectory does not exist.
 *
 *--------------------------------------------------------------------
 */

static int
NativeWriteReparse(
    const TCHAR *linkDirPath,
    REPARSE_DATA_BUFFER *buffer)
{
    HANDLE hFile;
    DWORD returnedLength;

    /*
     * Create the directory - it must not already exist.
     */

    if (CreateDirectory(linkDirPath, NULL) == 0) {
	/*
	 * Error creating directory.
	 */

	TclWinConvertError(GetLastError());
	return -1;
    }
    hFile = CreateFile(linkDirPath, GENERIC_WRITE, 0, NULL,
	    OPEN_EXISTING, FILE_FLAG_OPEN_REPARSE_POINT
	    | FILE_FLAG_BACKUP_SEMANTICS, NULL);
    if (hFile == INVALID_HANDLE_VALUE) {
	/*
	 * Error creating directory.
	 */

	TclWinConvertError(GetLastError());
	return -1;
    }

    /*
     * Set the link.
     */

    if (!DeviceIoControl(hFile, FSCTL_SET_REPARSE_POINT, buffer,
	    (DWORD) buffer->ReparseDataLength + REPARSE_MOUNTPOINT_HEADER_SIZE,
	    NULL, 0, &returnedLength, NULL)) {
	/*
	 * Error setting junction.
	 */

	TclWinConvertError(GetLastError());
	CloseHandle(hFile);
	RemoveDirectory(linkDirPath);
	return -1;
    }
    CloseHandle(hFile);

    /*
     * We succeeded.
     */

    return 0;
}

/*
 *----------------------------------------------------------------------
 *
 * tclWinDebugPanic --
 *
 *	Display a message. If a debugger is present, present it directly to
 *	the debugger, otherwise use a MessageBox.
 *
 * Results:
 *	None.
 *
 * Side effects:
 *	None.
 *
 *----------------------------------------------------------------------
 */

void
tclWinDebugPanic(
    const char *format, ...)
{
#define TCL_MAX_WARN_LEN 1024
    va_list argList;
    char buf[TCL_MAX_WARN_LEN * TCL_UTF_MAX];
    WCHAR msgString[TCL_MAX_WARN_LEN];

    va_start(argList, format);
    vsnprintf(buf, sizeof(buf), format, argList);

    msgString[TCL_MAX_WARN_LEN-1] = L'\0';
    MultiByteToWideChar(CP_UTF8, 0, buf, -1, msgString, TCL_MAX_WARN_LEN);

    /*
     * Truncate MessageBox string if it is too long to not overflow the screen
     * and cause possible oversized window error.
     */

    if (msgString[TCL_MAX_WARN_LEN-1] != L'\0') {
	memcpy(msgString + (TCL_MAX_WARN_LEN - 5), L" ...", 5 * sizeof(WCHAR));
    }
    if (IsDebuggerPresent()) {
	OutputDebugStringW(msgString);
    } else {
	MessageBeep(MB_ICONEXCLAMATION);
	MessageBoxW(NULL, msgString, L"Fatal Error",
		MB_ICONSTOP | MB_OK | MB_TASKMODAL | MB_SETFOREGROUND);
    }
#if defined(__GNUC__)
    __builtin_trap();
#elif defined(_WIN64)
    __debugbreak();
#elif defined(_MSC_VER)
    _asm {int 3}
#else
    DebugBreak();
#endif
    abort();
}

/*
 *---------------------------------------------------------------------------
 *
 * TclpFindExecutable --
 *
 *	This function computes the absolute path name of the current
 *	application.
 *
 * Results:
 *	None.
 *
 * Side effects:
 *	The computed path is stored.
 *
 *---------------------------------------------------------------------------
 */

void
TclpFindExecutable(
    const char *argv0)		/* If NULL, install PanicMessageBox, otherwise
				 * ignore. */
{
    WCHAR wName[MAX_PATH];
    char name[MAX_PATH * TCL_UTF_MAX];

    /*
     * Under Windows we ignore argv0, and return the path for the file used to
     * create this process. Only if it is NULL, install a new panic handler.
     */

    if (argv0 == NULL) {
	Tcl_SetPanicProc(tclWinDebugPanic);
    }

#ifdef UNICODE
    GetModuleFileNameW(NULL, wName, MAX_PATH);
#else
    GetModuleFileNameA(NULL, name, sizeof(name));

    /*
     * Convert to WCHAR to get out of ANSI codepage
     */

    MultiByteToWideChar(CP_ACP, 0, name, -1, wName, MAX_PATH);
#endif
    WideCharToMultiByte(CP_UTF8, 0, wName, -1, name, sizeof(name), NULL, NULL);
    TclWinNoBackslash(name);
    TclSetObjNameOfExecutable(Tcl_NewStringObj(name, -1), NULL);
}

/*
 *----------------------------------------------------------------------
 *
 * TclpMatchInDirectory --
 *
 *	This routine is used by the globbing code to search a directory for
 *	all files which match a given pattern.
 *
 * Results:
 *	The return value is a standard Tcl result indicating whether an error
 *	occurred in globbing. Errors are left in interp, good results are
 *	lappended to resultPtr (which must be a valid object).
 *
 * Side effects:
 *	None.
 *
 *----------------------------------------------------------------------
 */

int
TclpMatchInDirectory(
    Tcl_Interp *interp,		/* Interpreter to receive errors. */
    Tcl_Obj *resultPtr,		/* List object to lappend results. */
    Tcl_Obj *pathPtr,		/* Contains path to directory to search. */
    const char *pattern,	/* Pattern to match against. */
    Tcl_GlobTypeData *types)	/* Object containing list of acceptable types.
				 * May be NULL. In particular the directory
				 * flag is very important. */
{
    const TCHAR *native;

    if (types != NULL && types->type == TCL_GLOB_TYPE_MOUNT) {
	/*
	 * The native filesystem never adds mounts.
	 */

	return TCL_OK;
    }

    if (pattern == NULL || (*pattern == '\0')) {
	Tcl_Obj *norm = Tcl_FSGetNormalizedPath(NULL, pathPtr);

	if (norm != NULL) {
	    /*
	     * Match a single file directly.
	     */

	    int len;
	    DWORD attr;
	    WIN32_FILE_ATTRIBUTE_DATA data;
	    const char *str = Tcl_GetStringFromObj(norm,&len);

	    native = Tcl_FSGetNativePath(pathPtr);

	    if (GetFileAttributesEx(native,
		    GetFileExInfoStandard, &data) != TRUE) {
		return TCL_OK;
	    }
	    attr = data.dwFileAttributes;

	    if (NativeMatchType(WinIsDrive(str,len), attr, native, types)) {
		Tcl_ListObjAppendElement(interp, resultPtr, pathPtr);
	    }
	}
	return TCL_OK;
    } else {
	DWORD attr;
	HANDLE handle;
	WIN32_FIND_DATA data;
	const char *dirName;	/* UTF-8 dir name, later with pattern
				 * appended. */
	int dirLength;
	int matchSpecialDots;
	Tcl_DString ds;		/* Native encoding of dir, also used
				 * temporarily for other things. */
	Tcl_DString dsOrig;	/* UTF-8 encoding of dir. */
	Tcl_Obj *fileNamePtr;
	char lastChar;

	/*
	 * Get the normalized path representation (the main thing is we dont
	 * want any '~' sequences).
	 */

	fileNamePtr = Tcl_FSGetNormalizedPath(interp, pathPtr);
	if (fileNamePtr == NULL) {
	    return TCL_ERROR;
	}

	/*
	 * Verify that the specified path exists and is actually a directory.
	 */

	native = Tcl_FSGetNativePath(pathPtr);
	if (native == NULL) {
	    return TCL_OK;
	}
	attr = GetFileAttributes(native);

	if ((attr == INVALID_FILE_ATTRIBUTES)
	    || ((attr & FILE_ATTRIBUTE_DIRECTORY) == 0)) {
	    return TCL_OK;
	}

	/*
	 * Build up the directory name for searching, including a trailing
	 * directory separator.
	 */

	Tcl_DStringInit(&dsOrig);
	dirName = Tcl_GetStringFromObj(fileNamePtr, &dirLength);
	Tcl_DStringAppend(&dsOrig, dirName, dirLength);

	lastChar = dirName[dirLength -1];
	if ((lastChar != '\\') && (lastChar != '/') && (lastChar != ':')) {
	    TclDStringAppendLiteral(&dsOrig, "/");
	    dirLength++;
	}
	dirName = Tcl_DStringValue(&dsOrig);

	/*
	 * We need to check all files in the directory, so we append '*.*' to
	 * the path, unless the pattern we've been given is rather simple,
	 * when we can use that instead.
	 */

	if (strpbrk(pattern, "[]\\") == NULL) {
	    /*
	     * The pattern is a simple one containing just '*' and/or '?'.
	     * This means we can get the OS to help us, by passing it the
	     * pattern.
	     */

	    dirName = Tcl_DStringAppend(&dsOrig, pattern, -1);
	} else {
	    dirName = TclDStringAppendLiteral(&dsOrig, "*.*");
	}

	native = Tcl_WinUtfToTChar(dirName, -1, &ds);
	if ((types == NULL) || (types->type != TCL_GLOB_TYPE_DIR)) {
	    handle = FindFirstFile(native, &data);
	} else {
	    /*
	     * We can be more efficient, for pure directory requests.
	     */

	    handle = FindFirstFileEx(native,
		    FindExInfoStandard, &data,
		    FindExSearchLimitToDirectories, NULL, 0);
	}

	if (handle == INVALID_HANDLE_VALUE) {
	    DWORD err = GetLastError();

	    Tcl_DStringFree(&ds);
	    if (err == ERROR_FILE_NOT_FOUND) {
		/*
		 * We used our 'pattern' above, and matched nothing. This
		 * means we just return TCL_OK, indicating no results found.
		 */

		Tcl_DStringFree(&dsOrig);
		return TCL_OK;
	    }

	    TclWinConvertError(err);
	    if (interp != NULL) {
		Tcl_SetObjResult(interp, Tcl_ObjPrintf(
			"couldn't read directory \"%s\": %s",
			Tcl_DStringValue(&dsOrig), Tcl_PosixError(interp)));
	    }
	    Tcl_DStringFree(&dsOrig);
	    return TCL_ERROR;
	}
	Tcl_DStringFree(&ds);

	/*
	 * We may use this later, so we must restore it to its length
	 * including the directory delimiter.
	 */

	Tcl_DStringSetLength(&dsOrig, dirLength);

	/*
	 * Check to see if the pattern should match the special . and
	 * .. names, referring to the current directory, or the directory
	 * above. We need a special check for this because paths beginning
	 * with a dot are not considered hidden on Windows, and so otherwise a
	 * relative glob like 'glob -join * *' will actually return
	 * './. ../..' etc.
	 */

	if ((pattern[0] == '.')
		|| ((pattern[0] == '\\') && (pattern[1] == '.'))) {
	    matchSpecialDots = 1;
	} else {
	    matchSpecialDots = 0;
	}

	/*
	 * Now iterate over all of the files in the directory, starting with
	 * the first one we found.
	 */

	do {
	    const char *utfname;
	    int checkDrive = 0, isDrive;
	    DWORD attr;

	    native = data.cFileName;
	    attr = data.dwFileAttributes;
	    utfname = Tcl_WinTCharToUtf(native, -1, &ds);

	    if (!matchSpecialDots) {
		/*
		 * If it is exactly '.' or '..' then we ignore it.
		 */

		if ((utfname[0] == '.') && (utfname[1] == '\0'
			|| (utfname[1] == '.' && utfname[2] == '\0'))) {
		    Tcl_DStringFree(&ds);
		    continue;
		}
	    } else if (utfname[0] == '.' && utfname[1] == '.'
		    && utfname[2] == '\0') {
		/*
		 * Have to check if this is a drive below, so we can correctly
		 * match 'hidden' and not hidden files.
		 */

		checkDrive = 1;
	    }

	    /*
	     * Check to see if the file matches the pattern. Note that we are
	     * ignoring the case sensitivity flag because Windows doesn't
	     * honor case even if the volume is case sensitive. If the volume
	     * also doesn't preserve case, then we previously returned the
	     * lower case form of the name. This didn't seem quite right since
	     * there are non-case-preserving volumes that actually return
	     * mixed case. So now we are returning exactly what we get from
	     * the system.
	     */

	    if (Tcl_StringCaseMatch(utfname, pattern, 1)) {
		/*
		 * If the file matches, then we need to process the remainder
		 * of the path.
		 */

		if (checkDrive) {
		    const char *fullname = Tcl_DStringAppend(&dsOrig, utfname,
			    Tcl_DStringLength(&ds));

		    isDrive = WinIsDrive(fullname, Tcl_DStringLength(&dsOrig));
		    Tcl_DStringSetLength(&dsOrig, dirLength);
		} else {
		    isDrive = 0;
		}
		if (NativeMatchType(isDrive, attr, native, types)) {
		    Tcl_ListObjAppendElement(interp, resultPtr,
			    TclNewFSPathObj(pathPtr, utfname,
				    Tcl_DStringLength(&ds)));
		}
	    }

	    /*
	     * Free ds here to ensure that native is valid above.
	     */

	    Tcl_DStringFree(&ds);
	} while (FindNextFile(handle, &data) == TRUE);

	FindClose(handle);
	Tcl_DStringFree(&dsOrig);
	return TCL_OK;
    }
}

/*
 * Does the given path represent a root volume? We need this special case
 * because for NTFS root volumes, the getFileAttributesProc returns a 'hidden'
 * attribute when it should not.
 */

static int
WinIsDrive(
    const char *name,		/* Name (UTF-8) */
    int len)			/* Length of name */
{
    int remove = 0;

    while (len > 4) {
	if ((name[len-1] != '.' || name[len-2] != '.')
		|| (name[len-3] != '/' && name[len-3] != '\\')) {
	    /*
	     * We don't have '/..' at the end.
	     */

	    if (remove == 0) {
		break;
	    }
	    remove--;
	    while (len > 0) {
		len--;
		if (name[len] == '/' || name[len] == '\\') {
		    break;
		}
	    }
	    if (len < 4) {
		len++;
		break;
	    }
	} else {
	    /*
	     * We do have '/..'
	     */

	    len -= 3;
	    remove++;
	}
    }

    if (len < 4) {
	if (len == 0) {
	    /*
	     * Not sure if this is possible, but we pass it on anyway.
	     */
	} else if (len == 1 && (name[0] == '/' || name[0] == '\\')) {
	    /*
	     * Path is pointing to the root volume.
	     */

	    return 1;
	} else if ((name[1] == ':')
		   && (len == 2 || (name[2] == '/' || name[2] == '\\'))) {
	    /*
	     * Path is of the form 'x:' or 'x:/' or 'x:\'
	     */

	    return 1;
	}
    }

    return 0;
}

/*
 * Does the given path represent a reserved window path name? If not return 0,
 * if true, return the number of characters of the path that we actually want
 * (not any trailing :).
 */

static int
WinIsReserved(
    const char *path)		/* Path in UTF-8 */
{
    if ((path[0] == 'c' || path[0] == 'C')
	    && (path[1] == 'o' || path[1] == 'O')) {
	if ((path[2] == 'm' || path[2] == 'M')
		&& path[3] >= '1' && path[3] <= '4') {
	    /*
	     * May have match for 'com[1-4]:?', which is a serial port.
	     */

	    if (path[4] == '\0') {
		return 4;
	    } else if (path [4] == ':' && path[5] == '\0') {
		return 4;
	    }
	} else if ((path[2] == 'n' || path[2] == 'N') && path[3] == '\0') {
	    /*
	     * Have match for 'con'
	     */

	    return 3;
	}

    } else if ((path[0] == 'l' || path[0] == 'L')
	    && (path[1] == 'p' || path[1] == 'P')
	    && (path[2] == 't' || path[2] == 'T')) {
	if (path[3] >= '1' && path[3] <= '3') {
	    /*
	     * May have match for 'lpt[1-3]:?'
	     */

	    if (path[4] == '\0') {
		return 4;
	    } else if (path [4] == ':' && path[5] == '\0') {
		return 4;
	    }
	}

    } else if (!strcasecmp(path, "prn") || !strcasecmp(path, "nul")
	    || !strcasecmp(path, "aux")) {
	/*
	 * Have match for 'prn', 'nul' or 'aux'.
	 */

	return 3;
    }
    return 0;
}

/*
 *----------------------------------------------------------------------
 *
 * NativeMatchType --
 *
 *	This function needs a special case for a path which is a root volume,
 *	because for NTFS root volumes, the getFileAttributesProc returns a
 *	'hidden' attribute when it should not.
 *
 *	We never make any calls to a 'get attributes' routine here, since we
 *	have arranged things so that our caller already knows such
 *	information.
 *
 * Results:
 *	0 = file doesn't match
 *	1 = file matches
 *
 *----------------------------------------------------------------------
 */

static int
NativeMatchType(
    int isDrive,		/* Is this a drive. */
    DWORD attr,			/* We already know the attributes for the
				 * file. */
    const TCHAR *nativeName,	/* Native path to check. */
    Tcl_GlobTypeData *types)	/* Type description to match against. */
{
    /*
     * 'attr' represents the attributes of the file, but we only want to
     * retrieve this info if it is absolutely necessary because it is an
     * expensive call. Unfortunately, to deal with hidden files properly, we
     * must always retrieve it.
     */

    if (types == NULL) {
	/*
	 * If invisible, don't return the file.
	 */

	return !(attr & FILE_ATTRIBUTE_HIDDEN && !isDrive);
    }

    if (attr & FILE_ATTRIBUTE_HIDDEN && !isDrive) {
	/*
	 * If invisible.
	 */

	if ((types->perm == 0) || !(types->perm & TCL_GLOB_PERM_HIDDEN)) {
	    return 0;
	}
    } else {
	/*
	 * Visible.
	 */

	if (types->perm & TCL_GLOB_PERM_HIDDEN) {
	    return 0;
	}
    }

    if (types->perm != 0) {
	if (((types->perm & TCL_GLOB_PERM_RONLY) &&
		    !(attr & FILE_ATTRIBUTE_READONLY)) ||
		((types->perm & TCL_GLOB_PERM_R) &&
		    (0 /* File exists => R_OK on Windows */)) ||
		((types->perm & TCL_GLOB_PERM_W) &&
		    (attr & FILE_ATTRIBUTE_READONLY)) ||
		((types->perm & TCL_GLOB_PERM_X) &&
		    (!(attr & FILE_ATTRIBUTE_DIRECTORY)
		    && !NativeIsExec(nativeName)))) {
	    return 0;
	}
    }

    if ((types->type & TCL_GLOB_TYPE_DIR)
	    && (attr & FILE_ATTRIBUTE_DIRECTORY)) {
	/*
	 * Quicker test for directory, which is a common case.
	 */

	return 1;

    } else if (types->type != 0) {
	unsigned short st_mode;
	int isExec = NativeIsExec(nativeName);

	st_mode = NativeStatMode(attr, 0, isExec);

	/*
	 * In order bcdpfls as in 'find -t'
	 */

	if (((types->type&TCL_GLOB_TYPE_BLOCK)    && S_ISBLK(st_mode)) ||
		((types->type&TCL_GLOB_TYPE_CHAR) && S_ISCHR(st_mode)) ||
		((types->type&TCL_GLOB_TYPE_DIR)  && S_ISDIR(st_mode)) ||
		((types->type&TCL_GLOB_TYPE_PIPE) && S_ISFIFO(st_mode)) ||
#ifdef S_ISSOCK
		((types->type&TCL_GLOB_TYPE_SOCK) && S_ISSOCK(st_mode)) ||
#endif
		((types->type&TCL_GLOB_TYPE_FILE) && S_ISREG(st_mode))) {
	    /*
	     * Do nothing - this file is ok.
	     */
	} else {
#ifdef S_ISLNK
	    if (types->type & TCL_GLOB_TYPE_LINK) {
		st_mode = NativeStatMode(attr, 1, isExec);
		if (S_ISLNK(st_mode)) {
		    return 1;
		}
	    }
#endif /* S_ISLNK */
	    return 0;
	}
    }
    return 1;
}

/*
 *----------------------------------------------------------------------
 *
 * TclpGetUserHome --
 *
 *	This function takes the passed in user name and finds the
 *	corresponding home directory specified in the password file.
 *
 * Results:
 *	The result is a pointer to a string specifying the user's home
 *	directory, or NULL if the user's home directory could not be
 *	determined. Storage for the result string is allocated in bufferPtr;
 *	the caller must call Tcl_DStringFree() when the result is no longer
 *	needed.
 *
 * Side effects:
 *	None.
 *
 *----------------------------------------------------------------------
 */

const char *
TclpGetUserHome(
    const char *name,		/* User name for desired home directory. */
    Tcl_DString *bufferPtr)	/* Uninitialized or free DString filled with
				 * name of user's home directory. */
{
    const char *result = NULL;
    USER_INFO_1 *uiPtr, **uiPtrPtr = &uiPtr;
    Tcl_DString ds;
    int nameLen = -1;
    int badDomain = 0;
    char *domain;
    WCHAR *wName, *wHomeDir, *wDomain, **wDomainPtr = &wDomain;
    WCHAR buf[MAX_PATH];

    Tcl_DStringInit(bufferPtr);
    wDomain = NULL;
    domain = strchr(name, '@');
    if (domain != NULL) {
	Tcl_DStringInit(&ds);
	wName = Tcl_UtfToUniCharDString(domain + 1, -1, &ds);
	badDomain = NetGetDCName(NULL, wName, (LPBYTE *) wDomainPtr);
	Tcl_DStringFree(&ds);
	nameLen = domain - name;
    }
    if (badDomain == 0) {
	Tcl_DStringInit(&ds);
	wName = Tcl_UtfToUniCharDString(name, nameLen, &ds);
	if (NetUserGetInfo(wDomain, wName, 1, (LPBYTE *) uiPtrPtr) == 0) {
	    wHomeDir = uiPtr->usri1_home_dir;
	    if ((wHomeDir != NULL) && (wHomeDir[0] != L'\0')) {
		Tcl_UniCharToUtfDString(wHomeDir, lstrlenW(wHomeDir),
			bufferPtr);
	    } else {
		/*
		 * User exists but has no home dir. Return
		 * "{Windows Drive}:/users/default".
		 */

		GetWindowsDirectoryW(buf, MAX_PATH);
		Tcl_UniCharToUtfDString(buf, 2, bufferPtr);
		TclDStringAppendLiteral(bufferPtr, "/users/default");
	    }
	    result = Tcl_DStringValue(bufferPtr);
	    NetApiBufferFree((void *) uiPtr);
	}
	Tcl_DStringFree(&ds);
    }
    if (wDomain != NULL) {
	NetApiBufferFree((void *) wDomain);
    }
    if (result == NULL) {
	/*
	 * Look in the "Password Lists" section of system.ini for the local
	 * user. There are also entries in that section that begin with a "*"
	 * character that are used by Windows for other purposes; ignore user
	 * names beginning with a "*".
	 */

	char buf[MAX_PATH];

	if (name[0] != '*') {
	    if (GetPrivateProfileStringA("Password Lists", name, "", buf,
		    MAX_PATH, "system.ini") > 0) {
		/*
		 * User exists, but there is no such thing as a home directory
		 * in system.ini. Return "{Windows drive}:/".
		 */

		GetWindowsDirectoryA(buf, MAX_PATH);
		Tcl_DStringAppend(bufferPtr, buf, 3);
		result = Tcl_DStringValue(bufferPtr);
	    }
	}
    }

    return result;
}

/*
 *---------------------------------------------------------------------------
 *
 * NativeAccess --
 *
 *	This function replaces the library version of access(), fixing the
 *	following bugs:
 *
 *	1. access() returns that all files have execute permission.
 *
 * Results:
 *	See access documentation.
 *
 * Side effects:
 *	See access documentation.
 *
 *---------------------------------------------------------------------------
 */

static int
NativeAccess(
    const TCHAR *nativePath,	/* Path of file to access, native encoding. */
    int mode)			/* Permission setting. */
{
    DWORD attr;

    attr = GetFileAttributes(nativePath);

    if (attr == INVALID_FILE_ATTRIBUTES) {
	/*
	 * File might not exist.
	 */

	DWORD lasterror = GetLastError();
	if (lasterror != ERROR_SHARING_VIOLATION) {
	    TclWinConvertError(lasterror);
	    return -1;
	}
    }

    if (mode == F_OK) {
	/*
	 * File exists, nothing else to check.
	 */

	return 0;
    }

    if ((mode & W_OK)
	&& (attr & FILE_ATTRIBUTE_READONLY)
	&& !(attr & FILE_ATTRIBUTE_DIRECTORY)) {
	/*
	 * The attributes say the file is not writable.	 If the file is a
	 * regular file (i.e., not a directory), then the file is not
	 * writable, full stop.	 For directories, the read-only bit is
	 * (mostly) ignored by Windows, so we can't ascertain anything about
	 * directory access from the attrib data.  However, if we have the
	 * advanced 'getFileSecurityProc', then more robust ACL checks
	 * will be done below.
	 */

	Tcl_SetErrno(EACCES);
	return -1;
    }

    if (mode & X_OK) {
	if (!(attr & FILE_ATTRIBUTE_DIRECTORY) && !NativeIsExec(nativePath)) {
	    /*
	     * It's not a directory and doesn't have the correct extension.
	     * Therefore it can't be executable
	     */

	    Tcl_SetErrno(EACCES);
	    return -1;
	}
    }

    /*
     * It looks as if the permissions are ok, but if we are on NT, 2000 or XP,
     * we have a more complex permissions structure so we try to check that.
     * The code below is remarkably complex for such a simple thing as finding
     * what permissions the OS has set for a file.
     */

#ifdef UNICODE
    {
	SECURITY_DESCRIPTOR *sdPtr = NULL;
	unsigned long size;
	PSID pSid = 0;
	BOOL SidDefaulted;
	SID_IDENTIFIER_AUTHORITY samba_unmapped = {{0, 0, 0, 0, 0, 22}};
	GENERIC_MAPPING genMap;
	HANDLE hToken = NULL;
	DWORD desiredAccess = 0, grantedAccess = 0;
	BOOL accessYesNo = FALSE;
	PRIVILEGE_SET privSet;
	DWORD privSetSize = sizeof(PRIVILEGE_SET);
	int error;

	/*
	 * First find out how big the buffer needs to be.
	 */

	size = 0;
	GetFileSecurity(nativePath,
		OWNER_SECURITY_INFORMATION | GROUP_SECURITY_INFORMATION
		| DACL_SECURITY_INFORMATION | LABEL_SECURITY_INFORMATION,
		0, 0, &size);

	/*
	 * Should have failed with ERROR_INSUFFICIENT_BUFFER
	 */

	error = GetLastError();
	if (error != ERROR_INSUFFICIENT_BUFFER) {
	    /*
	     * Most likely case is ERROR_ACCESS_DENIED, which we will convert
	     * to EACCES - just what we want!
	     */

	    TclWinConvertError((DWORD) error);
	    return -1;
	}

	/*
	 * Now size contains the size of buffer needed.
	 */

	sdPtr = (SECURITY_DESCRIPTOR *) HeapAlloc(GetProcessHeap(), 0, size);

	if (sdPtr == NULL) {
	    goto accessError;
	}

	/*
	 * Call GetFileSecurity() for real.
	 */

	if (!GetFileSecurity(nativePath,
		OWNER_SECURITY_INFORMATION | GROUP_SECURITY_INFORMATION
		| DACL_SECURITY_INFORMATION | LABEL_SECURITY_INFORMATION,
		sdPtr, size, &size)) {
	    /*
	     * Error getting owner SD
	     */

	    goto accessError;
	}

	/*
	 * As of Samba 3.0.23 (10-Jul-2006), unmapped users and groups are
	 * assigned to SID domains S-1-22-1 and S-1-22-2, where "22" is the
	 * top-level authority.	 If the file owner and group is unmapped then
	 * the ACL access check below will only test against world access,
	 * which is likely to be more restrictive than the actual access
	 * restrictions.  Since the ACL tests are more likely wrong than
	 * right, skip them.  Moreover, the unix owner access permissions are
	 * usually mapped to the Windows attributes, so if the user is the
	 * file owner then the attrib checks above are correct (as far as they
	 * go).
	 */

	if(!GetSecurityDescriptorOwner(sdPtr,&pSid,&SidDefaulted) ||
	   memcmp(GetSidIdentifierAuthority(pSid),&samba_unmapped,
		  sizeof(SID_IDENTIFIER_AUTHORITY))==0) {
	    HeapFree(GetProcessHeap(), 0, sdPtr);
	    return 0; /* Attrib tests say access allowed. */
	}

	/*
	 * Perform security impersonation of the user and open the resulting
	 * thread token.
	 */

	if (!ImpersonateSelf(SecurityImpersonation)) {
	    /*
	     * Unable to perform security impersonation.
	     */

	    goto accessError;
	}
	if (!OpenThreadToken(GetCurrentThread(),
		TOKEN_DUPLICATE | TOKEN_QUERY, FALSE, &hToken)) {
	    /*
	     * Unable to get current thread's token.
	     */

	    goto accessError;
	}

	RevertToSelf();

	/*
	 * Setup desiredAccess according to the access priveleges we are
	 * checking.
	 */

	if (mode & R_OK) {
	    desiredAccess |= FILE_GENERIC_READ;
	}
	if (mode & W_OK) {
	    desiredAccess |= FILE_GENERIC_WRITE;
	}
	if (mode & X_OK) {
	    desiredAccess |= FILE_GENERIC_EXECUTE;
	}

	memset(&genMap, 0x0, sizeof(GENERIC_MAPPING));
	genMap.GenericRead = FILE_GENERIC_READ;
	genMap.GenericWrite = FILE_GENERIC_WRITE;
	genMap.GenericExecute = FILE_GENERIC_EXECUTE;
	genMap.GenericAll = FILE_ALL_ACCESS;

	/*
	 * Perform access check using the token.
	 */

	if (!AccessCheck(sdPtr, hToken, desiredAccess,
		&genMap, &privSet, &privSetSize, &grantedAccess,
		&accessYesNo)) {
	    /*
	     * Unable to perform access check.
	     */

	accessError:
	    TclWinConvertError(GetLastError());
	    if (sdPtr != NULL) {
		HeapFree(GetProcessHeap(), 0, sdPtr);
	    }
	    if (hToken != NULL) {
		CloseHandle(hToken);
	    }
	    return -1;
	}

	/*
	 * Clean up.
	 */

	HeapFree(GetProcessHeap(), 0, sdPtr);
	CloseHandle(hToken);
	if (!accessYesNo) {
	    Tcl_SetErrno(EACCES);
	    return -1;
	}

    }
#endif /* !UNICODE */
    return 0;
}

/*
 *----------------------------------------------------------------------
 *
 * NativeIsExec --
 *
 *	Determines if a path is executable. On windows this is simply defined
 *	by whether the path ends in any of ".exe", ".com", or ".bat"
 *
 * Results:
 *	1 = executable, 0 = not.
 *
 *----------------------------------------------------------------------
 */

static int
NativeIsExec(
    const TCHAR *path)
{
    int len = _tcslen(path);

    if (len < 5) {
	return 0;
    }

    if (path[len-4] != '.') {
	return 0;
    }

    if ((_tcsicmp(path+len-3, TEXT("exe")) == 0)
	    || (_tcsicmp(path+len-3, TEXT("com")) == 0)
	    || (_tcsicmp(path+len-3, TEXT("bat")) == 0)) {
	return 1;
    }
    return 0;
}

/*
 *----------------------------------------------------------------------
 *
 * TclpObjChdir --
 *
 *	This function replaces the library version of chdir().
 *
 * Results:
 *	See chdir() documentation.
 *
 * Side effects:
 *	See chdir() documentation.
 *
 *----------------------------------------------------------------------
 */

int
TclpObjChdir(
    Tcl_Obj *pathPtr)	/* Path to new working directory. */
{
    int result;
    const TCHAR *nativePath;

    nativePath = Tcl_FSGetNativePath(pathPtr);

    if (!nativePath) {
	return -1;
    }
<<<<<<< HEAD
    result = SetCurrentDirectory(nativePath);
=======
    result = (*tclWinProcs->setCurrentDirectoryProc)(nativePath);
>>>>>>> a6f2eedd

    if (result == 0) {
	TclWinConvertError(GetLastError());
	return -1;
    }
    return 0;
}

/*
 *----------------------------------------------------------------------
 *
 * TclpGetCwd --
 *
 *	This function replaces the library version of getcwd(). (Obsolete
 *	function, only retained for old extensions which may call it
 *	directly).
 *
 * Results:
 *	The result is a pointer to a string specifying the current directory,
 *	or NULL if the current directory could not be determined. If NULL is
 *	returned, an error message is left in the interp's result. Storage for
 *	the result string is allocated in bufferPtr; the caller must call
 *	Tcl_DStringFree() when the result is no longer needed.
 *
 * Side effects:
 *	None.
 *
 *----------------------------------------------------------------------
 */

const char *
TclpGetCwd(
    Tcl_Interp *interp,		/* If non-NULL, used for error reporting. */
    Tcl_DString *bufferPtr)	/* Uninitialized or free DString filled with
				 * name of current directory. */
{
    TCHAR buffer[MAX_PATH];
    char *p;
    WCHAR *native;

    if (GetCurrentDirectory(MAX_PATH, buffer) == 0) {
	TclWinConvertError(GetLastError());
	if (interp != NULL) {
	    Tcl_SetObjResult(interp, Tcl_ObjPrintf(
		    "error getting working directory name: %s",
		    Tcl_PosixError(interp)));
	}
	return NULL;
    }

    /*
     * Watch for the weird Windows c:\\UNC syntax.
     */

    native = (WCHAR *) buffer;
    if ((native[0] != '\0') && (native[1] == ':')
	    && (native[2] == '\\') && (native[3] == '\\')) {
	native += 2;
    }
    Tcl_WinTCharToUtf((TCHAR *) native, -1, bufferPtr);

    /*
     * Convert to forward slashes for easier use in scripts.
     */

    for (p = Tcl_DStringValue(bufferPtr); *p != '\0'; p++) {
	if (*p == '\\') {
	    *p = '/';
	}
    }
    return Tcl_DStringValue(bufferPtr);
}

int
TclpObjStat(
    Tcl_Obj *pathPtr,		/* Path of file to stat. */
    Tcl_StatBuf *statPtr)	/* Filled with results of stat call. */
{
    /*
     * Ensure correct file sizes by forcing the OS to write any pending data
     * to disk. This is done only for channels which are dirty, i.e. have been
     * written to since the last flush here.
     */

    TclWinFlushDirtyChannels();

    return NativeStat(Tcl_FSGetNativePath(pathPtr), statPtr, 0);
}

/*
 *----------------------------------------------------------------------
 *
 * NativeStat --
 *
 *	This function replaces the library version of stat(), fixing the
 *	following bugs:
 *
 *	1. stat("c:") returns an error.
 *	2. Borland stat() return time in GMT instead of localtime.
 *	3. stat("\\server\mount") would return error.
 *	4. Accepts slashes or backslashes.
 *	5. st_dev and st_rdev were wrong for UNC paths.
 *
 * Results:
 *	See stat documentation.
 *
 * Side effects:
 *	See stat documentation.
 *
 *----------------------------------------------------------------------
 */

static int
NativeStat(
    const TCHAR *nativePath,	/* Path of file to stat */
    Tcl_StatBuf *statPtr,	/* Filled with results of stat call. */
    int checkLinks)		/* If non-zero, behave like 'lstat' */
{
    DWORD attr;
    int dev, nlink = 1;
    unsigned short mode;
    unsigned int inode = 0;
    HANDLE fileHandle;

    /*
     * If we can use 'createFile' on this, then we can use the resulting
     * fileHandle to read more information (nlink, ino) than we can get from
     * other attributes reading APIs. If not, then we try to fall back on the
     * 'getFileAttributesExProc', and if that isn't available, then on even
     * simpler routines.
     */

    fileHandle = CreateFile(nativePath, GENERIC_READ,
	    FILE_SHARE_READ | FILE_SHARE_WRITE, NULL, OPEN_EXISTING,
	    FILE_FLAG_BACKUP_SEMANTICS | FILE_FLAG_OPEN_REPARSE_POINT, NULL);

    if (fileHandle != INVALID_HANDLE_VALUE) {
	BY_HANDLE_FILE_INFORMATION data;

	if (GetFileInformationByHandle(fileHandle,&data) != TRUE) {
	    CloseHandle(fileHandle);
	    Tcl_SetErrno(ENOENT);
	    return -1;
	}
	CloseHandle(fileHandle);

	attr = data.dwFileAttributes;

	statPtr->st_size = ((Tcl_WideInt) data.nFileSizeLow) |
		(((Tcl_WideInt) data.nFileSizeHigh) << 32);
	statPtr->st_atime = ToCTime(data.ftLastAccessTime);
	statPtr->st_mtime = ToCTime(data.ftLastWriteTime);
	statPtr->st_ctime = ToCTime(data.ftCreationTime);

	/*
	 * On Unix, for directories, nlink apparently depends on the number of
	 * files in the directory.  We could calculate that, but it would be a
	 * bit of a performance penalty, I think. Hence we just use what
	 * Windows gives us, which is the same as Unix for files, at least.
	 */

	nlink = data.nNumberOfLinks;

	/*
	 * Unfortunately our stat definition's inode field (unsigned short)
	 * will throw away most of the precision we have here, which means we
	 * can't rely on inode as a unique identifier of a file. We'd really
	 * like to do something like how we handle 'st_size'.
	 */

	inode = data.nFileIndexHigh | data.nFileIndexLow;
    } else {
	/*
	 * Fall back on the less capable routines. This means no nlink or ino.
	 */

	WIN32_FILE_ATTRIBUTE_DATA data;

	if (GetFileAttributesEx(nativePath,
		GetFileExInfoStandard, &data) != TRUE) {
	    HANDLE hFind;
	    WIN32_FIND_DATA ffd;
	    DWORD lasterror = GetLastError();

	    if (lasterror != ERROR_SHARING_VIOLATION) {
		TclWinConvertError(lasterror);
		return -1;
		}
	    hFind = FindFirstFile(nativePath, &ffd);
	    if (hFind == INVALID_HANDLE_VALUE) {
		TclWinConvertError(GetLastError());
		return -1;
	    }
	    memcpy(&data, &ffd, sizeof(data));
	    FindClose(hFind);
	}

	attr = data.dwFileAttributes;

	statPtr->st_size = ((Tcl_WideInt) data.nFileSizeLow) |
		(((Tcl_WideInt) data.nFileSizeHigh) << 32);
	statPtr->st_atime = ToCTime(data.ftLastAccessTime);
	statPtr->st_mtime = ToCTime(data.ftLastWriteTime);
	statPtr->st_ctime = ToCTime(data.ftCreationTime);
    }

    dev = NativeDev(nativePath);
    mode = NativeStatMode(attr, checkLinks, NativeIsExec(nativePath));

    statPtr->st_dev	= (dev_t) dev;
    statPtr->st_ino	= inode;
    statPtr->st_mode	= mode;
    statPtr->st_nlink	= nlink;
    statPtr->st_uid	= 0;
    statPtr->st_gid	= 0;
    statPtr->st_rdev	= (dev_t) dev;
    return 0;
}

/*
 *----------------------------------------------------------------------
 *
 * NativeDev --
 *
 *	Calculate just the 'st_dev' field of a 'stat' structure.
 *
 *----------------------------------------------------------------------
 */

static int
NativeDev(
    const TCHAR *nativePath)	/* Full path of file to stat */
{
    int dev;
    Tcl_DString ds;
    TCHAR nativeFullPath[MAX_PATH];
    TCHAR *nativePart;
    const char *fullPath;

    GetFullPathName(nativePath, MAX_PATH, nativeFullPath, &nativePart);
    fullPath = Tcl_WinTCharToUtf(nativeFullPath, -1, &ds);

    if ((fullPath[0] == '\\') && (fullPath[1] == '\\')) {
	const char *p;
	DWORD dw;
	const TCHAR *nativeVol;
	Tcl_DString volString;

	p = strchr(fullPath + 2, '\\');
	p = strchr(p + 1, '\\');
	if (p == NULL) {
	    /*
	     * Add terminating backslash to fullpath or GetVolumeInformation()
	     * won't work.
	     */

	    fullPath = TclDStringAppendLiteral(&ds, "\\");
	    p = fullPath + Tcl_DStringLength(&ds);
	} else {
	    p++;
	}
	nativeVol = Tcl_WinUtfToTChar(fullPath, p - fullPath, &volString);
	dw = (DWORD) -1;
	GetVolumeInformation(nativeVol, NULL, 0, &dw, NULL, NULL, NULL, 0);

	/*
	 * GetFullPathName() turns special devices like "NUL" into "\\.\NUL",
	 * but GetVolumeInformation() returns failure for "\\.\NUL". This will
	 * cause "NUL" to get a drive number of -1, which makes about as much
	 * sense as anything since the special devices don't live on any
	 * drive.
	 */

	dev = dw;
	Tcl_DStringFree(&volString);
    } else if ((fullPath[0] != '\0') && (fullPath[1] == ':')) {
	dev = Tcl_UniCharToLower(fullPath[0]) - 'a';
    } else {
	dev = -1;
    }
    Tcl_DStringFree(&ds);

    return dev;
}

/*
 *----------------------------------------------------------------------
 *
 * NativeStatMode --
 *
 *	Calculate just the 'st_mode' field of a 'stat' structure.
 *
 *	In many places we don't need the full stat structure, and it's much
 *	faster just to calculate these pieces, if that's all we need.
 *
 *----------------------------------------------------------------------
 */

static unsigned short
NativeStatMode(
    DWORD attr,
    int checkLinks,
    int isExec)
{
    int mode;

    if (checkLinks && (attr & FILE_ATTRIBUTE_REPARSE_POINT)) {
	/*
	 * It is a link.
	 */

	mode = S_IFLNK;
    } else {
	mode = (attr & FILE_ATTRIBUTE_DIRECTORY) ? S_IFDIR|S_IEXEC : S_IFREG;
    }
    mode |= (attr & FILE_ATTRIBUTE_READONLY) ? S_IREAD : S_IREAD|S_IWRITE;
    if (isExec) {
	mode |= S_IEXEC;
    }

    /*
     * Propagate the S_IREAD, S_IWRITE, S_IEXEC bits to the group and other
     * positions.
     */

    mode |= (mode & (S_IREAD|S_IWRITE|S_IEXEC)) >> 3;
    mode |= (mode & (S_IREAD|S_IWRITE|S_IEXEC)) >> 6;
    return (unsigned short) mode;
}

/*
 *------------------------------------------------------------------------
 *
 * ToCTime --
 *
 *	Converts a Windows FILETIME to a time_t in UTC.
 *
 * Results:
 *	Returns the count of seconds from the Posix epoch.
 *
 *------------------------------------------------------------------------
 */

static time_t
ToCTime(
    FILETIME fileTime)		/* UTC time */
{
    LARGE_INTEGER convertedTime;

    convertedTime.LowPart = fileTime.dwLowDateTime;
    convertedTime.HighPart = (LONG) fileTime.dwHighDateTime;

    return (time_t) ((convertedTime.QuadPart -
	    (Tcl_WideInt) POSIX_EPOCH_AS_FILETIME) / (Tcl_WideInt) 10000000);
}

/*
 *------------------------------------------------------------------------
 *
 * FromCTime --
 *
 *	Converts a time_t to a Windows FILETIME
 *
 * Results:
 *	Returns the count of 100-ns ticks seconds from the Windows epoch.
 *
 *------------------------------------------------------------------------
 */

static void
FromCTime(
    time_t posixTime,
    FILETIME *fileTime)		/* UTC Time */
{
    LARGE_INTEGER convertedTime;

    convertedTime.QuadPart = ((LONGLONG) posixTime) * 10000000
	    + POSIX_EPOCH_AS_FILETIME;
    fileTime->dwLowDateTime = convertedTime.LowPart;
    fileTime->dwHighDateTime = convertedTime.HighPart;
}

/*
 *---------------------------------------------------------------------------
 *
 * TclpGetNativeCwd --
 *
 *	This function replaces the library version of getcwd().
 *
 * Results:
 *	The input and output are filesystem paths in native form. The result
 *	is either the given clientData, if the working directory hasn't
 *	changed, or a new clientData (owned by our caller), giving the new
 *	native path, or NULL if the current directory could not be determined.
 *	If NULL is returned, the caller can examine the standard posix error
 *	codes to determine the cause of the problem.
 *
 * Side effects:
 *	None.
 *
 *----------------------------------------------------------------------
 */

ClientData
TclpGetNativeCwd(
    ClientData clientData)
{
    TCHAR buffer[MAX_PATH];

    if (GetCurrentDirectory(MAX_PATH, buffer) == 0) {
	TclWinConvertError(GetLastError());
	return NULL;
    }

    if (clientData != NULL) {
	if (_tcscmp((const TCHAR*)clientData, buffer) == 0) {
	    return clientData;
	}
    }

    return TclNativeDupInternalRep(buffer);
}

int
TclpObjAccess(
    Tcl_Obj *pathPtr,
    int mode)
{
    return NativeAccess(Tcl_FSGetNativePath(pathPtr), mode);
}

int
TclpObjLstat(
    Tcl_Obj *pathPtr,
    Tcl_StatBuf *statPtr)
{
    /*
     * Ensure correct file sizes by forcing the OS to write any pending data
     * to disk. This is done only for channels which are dirty, i.e. have been
     * written to since the last flush here.
     */

    TclWinFlushDirtyChannels();

    return NativeStat(Tcl_FSGetNativePath(pathPtr), statPtr, 1);
}

#ifdef S_IFLNK
Tcl_Obj *
TclpObjLink(
    Tcl_Obj *pathPtr,
    Tcl_Obj *toPtr,
    int linkAction)
{
    if (toPtr != NULL) {
	int res;
	const TCHAR *LinkTarget;
	const TCHAR *LinkSource = Tcl_FSGetNativePath(pathPtr);
	Tcl_Obj *normalizedToPtr = Tcl_FSGetNormalizedPath(NULL, toPtr);

	if (normalizedToPtr == NULL) {
	    return NULL;
	}

	LinkTarget = Tcl_FSGetNativePath(normalizedToPtr);

	if (LinkSource == NULL || LinkTarget == NULL) {
	    return NULL;
	}
	res = WinLink(LinkSource, LinkTarget, linkAction);
	if (res == 0) {
	    return toPtr;
	} else {
	    return NULL;
	}
    } else {
	const TCHAR *LinkSource = Tcl_FSGetNativePath(pathPtr);

	if (LinkSource == NULL) {
	    return NULL;
	}
	return WinReadLink(LinkSource);
    }
}
#endif /* S_IFLNK */

/*
 *---------------------------------------------------------------------------
 *
 * TclpFilesystemPathType --
 *
 *	This function is part of the native filesystem support, and returns
 *	the path type of the given path. Returns NTFS or FAT or whatever is
 *	returned by the 'volume information' proc.
 *
 * Results:
 *	NULL at present.
 *
 * Side effects:
 *	None.
 *
 *---------------------------------------------------------------------------
 */

Tcl_Obj *
TclpFilesystemPathType(
    Tcl_Obj *pathPtr)
{
#define VOL_BUF_SIZE 32
    int found;
    TCHAR volType[VOL_BUF_SIZE];
    char *firstSeparator;
    const char *path;
    Tcl_Obj *normPath = Tcl_FSGetNormalizedPath(NULL, pathPtr);

    if (normPath == NULL) {
	return NULL;
    }
    path = Tcl_GetString(normPath);
    if (path == NULL) {
	return NULL;
    }

    firstSeparator = strchr(path, '/');
    if (firstSeparator == NULL) {
	found = GetVolumeInformation(Tcl_FSGetNativePath(pathPtr),
		NULL, 0, NULL, NULL, NULL, volType, VOL_BUF_SIZE);
    } else {
	Tcl_Obj *driveName = Tcl_NewStringObj(path, firstSeparator - path+1);

	Tcl_IncrRefCount(driveName);
	found = GetVolumeInformation(Tcl_FSGetNativePath(driveName),
		NULL, 0, NULL, NULL, NULL, volType, VOL_BUF_SIZE);
	Tcl_DecrRefCount(driveName);
    }

    if (found == 0) {
	return NULL;
    } else {
	Tcl_DString ds;

	Tcl_WinTCharToUtf(volType, -1, &ds);
	return TclDStringToObj(&ds);
    }
#undef VOL_BUF_SIZE
}

/*
 * This define can be turned on to experiment with a different way of
 * normalizing paths (using a different Windows API). Unfortunately the new
 * path seems to take almost exactly the same amount of time as the old path!
 * The primary time taken by normalization is in
 * GetFileAttributesEx/FindFirstFile or GetFileAttributesEx/GetLongPathName.
 * Conversion to/from native is not a significant factor at all.
 *
 * Also, since we have to check for symbolic links (reparse points) then we
 * have to call GetFileAttributes on each path segment anyway, so there's no
 * benefit to doing anything clever there.
 */

/* #define TclNORM_LONG_PATH */

/*
 *---------------------------------------------------------------------------
 *
 * TclpObjNormalizePath --
 *
 *	This function scans through a path specification and replaces it, in
 *	place, with a normalized version. This means using the 'longname', and
 *	expanding any symbolic links contained within the path.
 *
 * Results:
 *	The new 'nextCheckpoint' value, giving as far as we could understand
 *	in the path.
 *
 * Side effects:
 *	The pathPtr string, which must contain a valid path, is possibly
 *	modified in place.
 *
 *---------------------------------------------------------------------------
 */

int
TclpObjNormalizePath(
    Tcl_Interp *interp,
    Tcl_Obj *pathPtr,
    int nextCheckpoint)
{
    char *lastValidPathEnd = NULL;
    Tcl_DString dsNorm;		/* This will hold the normalized string. */
    char *path, *currentPathEndPosition;
    Tcl_Obj *temp = NULL;
    int isDrive = 1;
    Tcl_DString ds;		/* Some workspace. */

    Tcl_DStringInit(&dsNorm);
    path = Tcl_GetString(pathPtr);

    currentPathEndPosition = path + nextCheckpoint;
    if (*currentPathEndPosition == '/') {
	currentPathEndPosition++;
    }
    while (1) {
	char cur = *currentPathEndPosition;

	if ((cur=='/' || cur==0) && (path != currentPathEndPosition)) {
	    /*
	     * Reached directory separator, or end of string.
	     */

	    WIN32_FILE_ATTRIBUTE_DATA data;
	    const TCHAR *nativePath = Tcl_WinUtfToTChar(path,
		    currentPathEndPosition - path, &ds);

	    if (GetFileAttributesEx(nativePath,
		    GetFileExInfoStandard, &data) != TRUE) {
		/*
		 * File doesn't exist.
		 */

		if (isDrive) {
		    int len = WinIsReserved(path);

		    if (len > 0) {
			/*
			 * Actually it does exist - COM1, etc.
			 */

			int i;

			for (i=0 ; i<len ; i++) {
			    WCHAR wc = ((WCHAR *) nativePath)[i];

			    if (wc >= L'a') {
				wc -= (L'a' - L'A');
				((WCHAR *) nativePath)[i] = wc;
			    }
			}
			Tcl_DStringAppend(&dsNorm,
				(const char *)nativePath,
				(int)(sizeof(WCHAR) * len));
			lastValidPathEnd = currentPathEndPosition;
		    } else if (nextCheckpoint == 0) {
			/* Path starts with a drive designation
			 * that's not actually on the system.
			 * We still must normalize up past the
			 * first separator.  [Bug 3603434] */
			currentPathEndPosition++;
		    }
		}
		Tcl_DStringFree(&ds);
		break;
	    }

	    /*
	     * File 'nativePath' does exist if we get here. We now want to
	     * check if it is a symlink and otherwise continue with the
	     * rest of the path.
	     */

	    /*
	     * Check for symlinks, except at last component of path (we
	     * don't follow final symlinks). Also a drive (C:/) for
	     * example, may sometimes have the reparse flag set for some
	     * reason I don't understand. We therefore don't perform this
	     * check for drives.
	     */

	    if (cur != 0 && !isDrive &&
		    data.dwFileAttributes & FILE_ATTRIBUTE_REPARSE_POINT){
		Tcl_Obj *to = WinReadLinkDirectory(nativePath);

		if (to != NULL) {
		    /*
		     * Read the reparse point ok. Now, reparse points need
		     * not be normalized, otherwise we could use:
		     *
		     * Tcl_GetStringFromObj(to, &pathLen);
		     * nextCheckpoint = pathLen;
		     *
		     * So, instead we have to start from the beginning.
		     */

		    nextCheckpoint = 0;
		    Tcl_AppendToObj(to, currentPathEndPosition, -1);

		    /*
		     * Convert link to forward slashes.
		     */

		    for (path = Tcl_GetString(to); *path != 0; path++) {
			if (*path == '\\') {
			    *path = '/';
			}
		    }
		    path = Tcl_GetString(to);
		    currentPathEndPosition = path + nextCheckpoint;
		    if (temp != NULL) {
			Tcl_DecrRefCount(temp);
		    }
		    temp = to;

		    /*
		     * Reset variables so we can restart normalization.
		     */

		    isDrive = 1;
		    Tcl_DStringFree(&dsNorm);
		    Tcl_DStringFree(&ds);
		    continue;
		}
	    }

#ifndef TclNORM_LONG_PATH
	    /*
	     * Now we convert the tail of the current path to its 'long
	     * form', and append it to 'dsNorm' which holds the current
	     * normalized path
	     */

	    if (isDrive) {
		WCHAR drive = ((WCHAR *) nativePath)[0];

		if (drive >= L'a') {
		    drive -= (L'a' - L'A');
		    ((WCHAR *) nativePath)[0] = drive;
		}
		Tcl_DStringAppend(&dsNorm, (const char *)nativePath,
			Tcl_DStringLength(&ds));
	    } else {
		char *checkDots = NULL;

		if (lastValidPathEnd[1] == '.') {
		    checkDots = lastValidPathEnd + 1;
		    while (checkDots < currentPathEndPosition) {
			if (*checkDots != '.') {
			    checkDots = NULL;
			    break;
			}
			checkDots++;
		    }
		}
		if (checkDots != NULL) {
		    int dotLen = currentPathEndPosition-lastValidPathEnd;

		    /*
		     * Path is just dots. We shouldn't really ever see a
		     * path like that. However, to be nice we at least
		     * don't mangle the path - we just add the dots as a
		     * path segment and continue.
		     */

		    Tcl_DStringAppend(&dsNorm, ((const char *)nativePath)
			    + Tcl_DStringLength(&ds)
			    - (dotLen * sizeof(TCHAR)),
			    (int)(dotLen * sizeof(TCHAR)));
		} else {
		    /*
		     * Normal path.
		     */

		    WIN32_FIND_DATAW fData;
		    HANDLE handle;

		    handle = FindFirstFileW((WCHAR *) nativePath, &fData);
		    if (handle == INVALID_HANDLE_VALUE) {
			/*
			 * This is usually the '/' in 'c:/' at end of
			 * string.
			 */

			Tcl_DStringAppend(&dsNorm, (const char *) L"/",
				sizeof(WCHAR));
		    } else {
			WCHAR *nativeName;

			if (fData.cFileName[0] != '\0') {
			    nativeName = fData.cFileName;
			} else {
			    nativeName = fData.cAlternateFileName;
			}
			FindClose(handle);
			Tcl_DStringAppend(&dsNorm, (const char *) L"/",
				sizeof(WCHAR));
			Tcl_DStringAppend(&dsNorm,
				(const char *) nativeName,
				(int) (wcslen(nativeName)*sizeof(WCHAR)));
		    }
		}
	    }
#endif /* !TclNORM_LONG_PATH */
	    Tcl_DStringFree(&ds);
	    lastValidPathEnd = currentPathEndPosition;
	    if (cur == 0) {
		break;
	    }

	    /*
	     * If we get here, we've got past one directory delimiter, so
	     * we know it is no longer a drive.
	     */

	    isDrive = 0;
	}
	currentPathEndPosition++;

#ifdef TclNORM_LONG_PATH
	/*
	 * Convert the entire known path to long form.
	 */

	if (1) {
	    WCHAR wpath[MAX_PATH];
	    const TCHAR *nativePath =
		    Tcl_WinUtfToTChar(path, lastValidPathEnd - path, &ds);
	    DWORD wpathlen = GetLongPathNameProc(nativePath,
		    (TCHAR *) wpath, MAX_PATH);

	    /*
	     * We have to make the drive letter uppercase.
	     */

	    if (wpath[0] >= L'a') {
		wpath[0] -= (L'a' - L'A');
	    }
	    Tcl_DStringAppend(&dsNorm, (const char *) wpath,
		    wpathlen * sizeof(WCHAR));
	    Tcl_DStringFree(&ds);
	}
#endif /* TclNORM_LONG_PATH */
    }

    /*
     * Common code path for all Windows platforms.
     */

    nextCheckpoint = currentPathEndPosition - path;
    if (lastValidPathEnd != NULL) {
	/*
	 * Concatenate the normalized string in dsNorm with the tail of the
	 * path which we didn't recognise. The string in dsNorm is in the
	 * native encoding, so we have to convert it to Utf.
	 */

	Tcl_WinTCharToUtf((const TCHAR *) Tcl_DStringValue(&dsNorm),
		Tcl_DStringLength(&dsNorm), &ds);
	nextCheckpoint = Tcl_DStringLength(&ds);
	if (*lastValidPathEnd != 0) {
	    /*
	     * Not the end of the string.
	     */

	    int len;
	    char *path;
	    Tcl_Obj *tmpPathPtr;

	    tmpPathPtr = Tcl_NewStringObj(Tcl_DStringValue(&ds),
		    nextCheckpoint);
	    Tcl_AppendToObj(tmpPathPtr, lastValidPathEnd, -1);
	    path = Tcl_GetStringFromObj(tmpPathPtr, &len);
	    Tcl_SetStringObj(pathPtr, path, len);
	    Tcl_DecrRefCount(tmpPathPtr);
	} else {
	    /*
	     * End of string was reached above.
	     */

	    Tcl_SetStringObj(pathPtr, Tcl_DStringValue(&ds), nextCheckpoint);
	}
	Tcl_DStringFree(&ds);
    }
    Tcl_DStringFree(&dsNorm);

    /*
     * This must be done after we are totally finished with 'path' as we are
     * sharing the same underlying string.
     */

    if (temp != NULL) {
	Tcl_DecrRefCount(temp);
    }

    return nextCheckpoint;
}

/*
 *---------------------------------------------------------------------------
 *
 * TclWinVolumeRelativeNormalize --
 *
 *	Only Windows has volume-relative paths. These paths are rather rare,
 *	but it is nice if Tcl can handle them. It is much better if we can
 *	handle them here, rather than in the native fs code, because we really
 *	need to have a real absolute path just below.
 *
 *	We do not let this block compile on non-Windows platforms because the
 *	test suite's manual forcing of tclPlatform can otherwise cause this
 *	code path to be executed, causing various errors because
 *	volume-relative paths really do not exist.
 *
 * Results:
 *	A valid normalized path.
 *
 * Side effects:
 *	None.
 *
 *---------------------------------------------------------------------------
 */

Tcl_Obj *
TclWinVolumeRelativeNormalize(
    Tcl_Interp *interp,
    const char *path,
    Tcl_Obj **useThisCwdPtr)
{
    Tcl_Obj *absolutePath, *useThisCwd;

    useThisCwd = Tcl_FSGetCwd(interp);
    if (useThisCwd == NULL) {
	return NULL;
    }

    if (path[0] == '/') {
	/*
	 * Path of form /foo/bar which is a path in the root directory of the
	 * current volume.
	 */

	const char *drive = Tcl_GetString(useThisCwd);

	absolutePath = Tcl_NewStringObj(drive,2);
	Tcl_AppendToObj(absolutePath, path, -1);
	Tcl_IncrRefCount(absolutePath);

	/*
	 * We have a refCount on the cwd.
	 */
    } else {
	/*
	 * Path of form C:foo/bar, but this only makes sense if the cwd is
	 * also on drive C.
	 */

	int cwdLen;
	const char *drive =
		Tcl_GetStringFromObj(useThisCwd, &cwdLen);
	char drive_cur = path[0];

	if (drive_cur >= 'a') {
	    drive_cur -= ('a' - 'A');
	}
	if (drive[0] == drive_cur) {
	    absolutePath = Tcl_DuplicateObj(useThisCwd);

	    /*
	     * We have a refCount on the cwd, which we will release later.
	     */

	    if (drive[cwdLen-1] != '/' && (path[2] != '\0')) {
		/*
		 * Only add a trailing '/' if needed, which is if there isn't
		 * one already, and if we are going to be adding some more
		 * characters.
		 */

		Tcl_AppendToObj(absolutePath, "/", 1);
	    }
	} else {
	    Tcl_DecrRefCount(useThisCwd);
	    useThisCwd = NULL;

	    /*
	     * The path is not in the current drive, but is volume-relative.
	     * The way Tcl 8.3 handles this is that it treats such a path as
	     * relative to the root of the drive. We therefore behave the same
	     * here. This behaviour is, however, different to that of the
	     * windows command-line. If we want to fix this at some point in
	     * the future (at the expense of a behaviour change to Tcl), we
	     * could use the '_dgetdcwd' Win32 API to get the drive's cwd.
	     */

	    absolutePath = Tcl_NewStringObj(path, 2);
	    Tcl_AppendToObj(absolutePath, "/", 1);
	}
	Tcl_IncrRefCount(absolutePath);
	Tcl_AppendToObj(absolutePath, path+2, -1);
    }
    *useThisCwdPtr = useThisCwd;
    return absolutePath;
}

/*
 *---------------------------------------------------------------------------
 *
 * TclpNativeToNormalized --
 *
 *	Convert native format to a normalized path object, with refCount of
 *	zero.
 *
 *	Currently assumes all native paths are actually normalized already, so
 *	if the path given is not normalized this will actually just convert to
 *	a valid string path, but not necessarily a normalized one.
 *
 * Results:
 *	A valid normalized path.
 *
 * Side effects:
 *	None.
 *
 *---------------------------------------------------------------------------
 */

Tcl_Obj *
TclpNativeToNormalized(
    ClientData clientData)
{
    Tcl_DString ds;
    Tcl_Obj *objPtr;
    int len;
    char *copy, *p;

    Tcl_WinTCharToUtf((const TCHAR *) clientData, -1, &ds);
    copy = Tcl_DStringValue(&ds);
    len = Tcl_DStringLength(&ds);

    /*
     * Certain native path representations on Windows have this special prefix
     * to indicate that they are to be treated specially. For example
     * extremely long paths, or symlinks.
     */

    if (*copy == '\\') {
	if (0 == strncmp(copy,"\\??\\",4)) {
	    copy += 4;
	    len -= 4;
	} else if (0 == strncmp(copy,"\\\\?\\",4)) {
	    copy += 4;
	    len -= 4;
	}
    }

    /*
     * Ensure we are using forward slashes only.
     */

    for (p = copy; *p != '\0'; p++) {
	if (*p == '\\') {
	    *p = '/';
	}
    }

    objPtr = Tcl_NewStringObj(copy,len);
    Tcl_DStringFree(&ds);

    return objPtr;
}

/*
 *---------------------------------------------------------------------------
 *
 * TclNativeCreateNativeRep --
 *
 *	Create a native representation for the given path.
 *
 * Results:
 *	The nativePath representation.
 *
 * Side effects:
 *	Memory will be allocated. The path may need to be normalized.
 *
 *---------------------------------------------------------------------------
 */

ClientData
TclNativeCreateNativeRep(
    Tcl_Obj *pathPtr)
{
    WCHAR *nativePathPtr;
    const char *str;
    Tcl_Obj *validPathPtr;
    int len;
    WCHAR *wp;

    if (TclFSCwdIsNative()) {
	/*
	 * The cwd is native, which means we can use the translated path
	 * without worrying about normalization (this will also usually be
	 * shorter so the utf-to-external conversion will be somewhat faster).
	 */

	validPathPtr = Tcl_FSGetTranslatedPath(NULL, pathPtr);
	if (validPathPtr == NULL) {
	    return NULL;
	}
    } else {
	/*
	 * Make sure the normalized path is set.
	 */

	validPathPtr = Tcl_FSGetNormalizedPath(NULL, pathPtr);
	if (validPathPtr == NULL) {
	    return NULL;
	}
	Tcl_IncrRefCount(validPathPtr);
    }

    str = Tcl_GetStringFromObj(validPathPtr, &len);
<<<<<<< HEAD

    if (strlen(str)!=len) {
	/* String contains NUL-bytes. This is invalid. */
	return 0;
    }
    /* Let MultiByteToWideChar check for other invalid sequences, like
     * 0xC0 0x80 (== overlong NUL). See bug [3118489]: NUL in filenames */
    len = MultiByteToWideChar(CP_UTF8, MB_ERR_INVALID_CHARS, str, -1, 0, 0);
    if (len==0) {
	return 0;
    }
    /* Overallocate 6 chars, making some room for extended paths */
    wp = nativePathPtr = ckalloc( (len+6) * sizeof(WCHAR) );
    if (nativePathPtr==0) {
      return 0;
    }
    MultiByteToWideChar(CP_UTF8, MB_ERR_INVALID_CHARS, str, -1, nativePathPtr, len);
    /*
    ** If path starts with "//?/" or "\\?\" (extended path), translate
    ** any slashes to backslashes but leave the '?' intact
    */
    if ((str[0]=='\\' || str[0]=='/') && (str[1]=='\\' || str[1]=='/')
	    && str[2]=='?' && (str[3]=='\\' || str[3]=='/')) {
	wp[0] = wp[1] = wp[3] = '\\';
	str += 4;
	wp += 4;
    }
    /*
    ** If there is no "\\?\" prefix but there is a drive or UNC
    ** path prefix and the path is larger than MAX_PATH chars,
    ** no Win32 API function can handle that unless it is
    ** prefixed with the extended path prefix. See:
    ** <http://msdn.microsoft.com/en-us/library/aa365247(VS.85).aspx#maxpath>
    **/
    if (((str[0]>='A'&&str[0]<='Z') || (str[0]>='a'&&str[0]<='z'))
	    && str[1]==':' && (str[2]=='\\' || str[2]=='/')) {
	if (wp==nativePathPtr && len>MAX_PATH) {
	    memmove(wp+4, wp, len*sizeof(WCHAR));
	    memcpy(wp, L"\\\\?\\", 4*sizeof(WCHAR));
	    wp += 4;
	}
	/*
	 ** If (remainder of) path starts with "<drive>:/" or "<drive>:\",
	 ** leave the ':' intact but translate the backslash to a slash.
	 */
	wp[2] = '\\';
	wp += 3;
    } else if (wp==nativePathPtr && len>MAX_PATH
	    && (str[0]=='\\' || str[0]=='/')
	    && (str[1]=='\\' || str[1]=='/') && str[2]!='?') {
	memmove(wp+6, wp, len*sizeof(WCHAR));
	memcpy(wp, L"\\\\?\\UNC", 7*sizeof(WCHAR));
	wp += 7;
=======
    Tcl_WinUtfToTChar(str, len, &ds);
    if (tclWinProcs->useWide) {
	WCHAR *wp = (WCHAR *) Tcl_DStringValue(&ds);
	len = Tcl_DStringLength(&ds)>>1;
	/*
	** If path starts with "//?/" or "\\?\" (extended path), translate
	** any slashes to backslashes but accept the '?' as being valid.
	*/
	if ((str[0]=='\\' || str[0]=='/') && (str[1]=='\\' || str[1]=='/')
		&& str[2]=='?' && (str[3]=='\\' || str[3]=='/')) {
	    wp[0] = wp[1] = wp[3] = '\\';
	    str += 4;
	    wp += 4;
	    len -= 4;
	}
	/*
	** If there is a drive prefix, the ':' must be considered valid.
	**/
	if (((str[0]>='A'&&str[0]<='Z') || (str[0]>='a'&&str[0]<='z'))
		&& str[1]==':') {
	    wp += 2;
	    len -= 2;
	}
	while (len-->0) {
	    if ((*wp < ' ') || wcschr(L"\"*:<>?|", *wp)) {
		Tcl_DecrRefCount(validPathPtr);
		Tcl_DStringFree(&ds);
		return NULL;
	    } else if (*wp=='/') {
		*wp = '\\';
	    }
	    ++wp;
	}
	len = Tcl_DStringLength(&ds) + sizeof(WCHAR);
    } else {
	char *p = Tcl_DStringValue(&ds);
	len = Tcl_DStringLength(&ds);
	/*
	** If path starts with "//?/" or "\\?\" (extended path), translate
	** any slashes to backslashes but accept the '?' as being valid.
	*/
	if ((str[0]=='\\' || str[0]=='/') && (str[1]=='\\' || str[1]=='/')
		&& str[2]=='?' && (str[3]=='\\' || str[3]=='/')) {
	    p[0] = p[1] = p[3] = '\\';
	    str += 4;
	    p += 4;
	    len -= 4;
	}
	/*
	** If there is a drive prefix, the ':' must be considered valid.
	**/
	if (((str[0]>='A'&&str[0]<='Z') || (str[0]>='a'&&str[0]<='z'))
		&& str[1]==':') {
	    p += 2;
	    len -= 2;
	}
	while (len-->0) {
	    if ((*p < ' ') || strchr("\"*:<>?|", *p)) {
		Tcl_DecrRefCount(validPathPtr);
		Tcl_DStringFree(&ds);
		return NULL;
	    } else if (*p=='/') {
		*p = '\\';
	    }
	    ++p;
	}
	len = Tcl_DStringLength(&ds) + sizeof(char);
>>>>>>> a6f2eedd
    }
    /*
    ** In the remainder of the path, translate invalid characters to
    ** characters in the Unicode private use area.
    */
    while (*wp != '\0') {
	if ((*wp < ' ') || wcschr(L"\"*:<>?|", *wp)) {
	    *wp |= 0xF000;
	} else if (*wp == '/') {
	    *wp = '\\';
	}
	++wp;
    }
    return nativePathPtr;
}

/*
 *---------------------------------------------------------------------------
 *
 * TclNativeDupInternalRep --
 *
 *	Duplicate the native representation.
 *
 * Results:
 *	The copied native representation, or NULL if it is not possible to
 *	copy the representation.
 *
 * Side effects:
 *	Memory allocation for the copy.
 *
 *---------------------------------------------------------------------------
 */

ClientData
TclNativeDupInternalRep(
    ClientData clientData)
{
    char *copy;
    size_t len;

    if (clientData == NULL) {
	return NULL;
    }

    len = sizeof(TCHAR) * (_tcslen((const TCHAR *) clientData) + 1);

    copy = ckalloc(len);
    memcpy(copy, clientData, len);
    return copy;
}

/*
 *---------------------------------------------------------------------------
 *
 * TclpUtime --
 *
 *	Set the modification date for a file.
 *
 * Results:
 *	0 on success, -1 on error.
 *
 * Side effects:
 *	Sets errno to a representation of any Windows problem that's observed
 *	in the process.
 *
 *---------------------------------------------------------------------------
 */

int
TclpUtime(
    Tcl_Obj *pathPtr,		/* File to modify */
    struct utimbuf *tval)	/* New modification date structure */
{
    int res = 0;
    HANDLE fileHandle;
    const TCHAR *native;
    DWORD attr = 0;
    DWORD flags = FILE_ATTRIBUTE_NORMAL;
    FILETIME lastAccessTime, lastModTime;

    FromCTime(tval->actime, &lastAccessTime);
    FromCTime(tval->modtime, &lastModTime);

    native = Tcl_FSGetNativePath(pathPtr);

    attr = GetFileAttributes(native);

    if (attr != INVALID_FILE_ATTRIBUTES && attr & FILE_ATTRIBUTE_DIRECTORY) {
	flags = FILE_FLAG_BACKUP_SEMANTICS;
    }

    /*
     * We use the native APIs (not 'utime') because there are some daylight
     * savings complications that utime gets wrong.
     */

    fileHandle = CreateFile(native, FILE_WRITE_ATTRIBUTES, 0, NULL,
	    OPEN_EXISTING, flags, NULL);

    if (fileHandle == INVALID_HANDLE_VALUE ||
	    !SetFileTime(fileHandle, NULL, &lastAccessTime, &lastModTime)) {
	TclWinConvertError(GetLastError());
	res = -1;
    }
    if (fileHandle != INVALID_HANDLE_VALUE) {
	CloseHandle(fileHandle);
    }
    return res;
}

/*
 * Local Variables:
 * mode: c
 * c-basic-offset: 4
 * fill-column: 78
 * End:
 */<|MERGE_RESOLUTION|>--- conflicted
+++ resolved
@@ -1836,11 +1836,7 @@
     if (!nativePath) {
 	return -1;
     }
-<<<<<<< HEAD
     result = SetCurrentDirectory(nativePath);
-=======
-    result = (*tclWinProcs->setCurrentDirectoryProc)(nativePath);
->>>>>>> a6f2eedd
 
     if (result == 0) {
 	TclWinConvertError(GetLastError());
@@ -2965,7 +2961,6 @@
     }
 
     str = Tcl_GetStringFromObj(validPathPtr, &len);
-<<<<<<< HEAD
 
     if (strlen(str)!=len) {
 	/* String contains NUL-bytes. This is invalid. */
@@ -3001,93 +2996,23 @@
     ** <http://msdn.microsoft.com/en-us/library/aa365247(VS.85).aspx#maxpath>
     **/
     if (((str[0]>='A'&&str[0]<='Z') || (str[0]>='a'&&str[0]<='z'))
-	    && str[1]==':' && (str[2]=='\\' || str[2]=='/')) {
-	if (wp==nativePathPtr && len>MAX_PATH) {
+	    && str[1]==':') {
+	if (wp==nativePathPtr && len>MAX_PATH && (str[2]=='\\' || str[2]=='/')) {
 	    memmove(wp+4, wp, len*sizeof(WCHAR));
 	    memcpy(wp, L"\\\\?\\", 4*sizeof(WCHAR));
 	    wp += 4;
 	}
 	/*
-	 ** If (remainder of) path starts with "<drive>:/" or "<drive>:\",
-	 ** leave the ':' intact but translate the backslash to a slash.
-	 */
-	wp[2] = '\\';
-	wp += 3;
+	 ** If (remainder of) path starts with "<drive>:",
+	 ** leave the ':' intact.
+	 */
+	wp += 2;
     } else if (wp==nativePathPtr && len>MAX_PATH
 	    && (str[0]=='\\' || str[0]=='/')
 	    && (str[1]=='\\' || str[1]=='/') && str[2]!='?') {
 	memmove(wp+6, wp, len*sizeof(WCHAR));
 	memcpy(wp, L"\\\\?\\UNC", 7*sizeof(WCHAR));
 	wp += 7;
-=======
-    Tcl_WinUtfToTChar(str, len, &ds);
-    if (tclWinProcs->useWide) {
-	WCHAR *wp = (WCHAR *) Tcl_DStringValue(&ds);
-	len = Tcl_DStringLength(&ds)>>1;
-	/*
-	** If path starts with "//?/" or "\\?\" (extended path), translate
-	** any slashes to backslashes but accept the '?' as being valid.
-	*/
-	if ((str[0]=='\\' || str[0]=='/') && (str[1]=='\\' || str[1]=='/')
-		&& str[2]=='?' && (str[3]=='\\' || str[3]=='/')) {
-	    wp[0] = wp[1] = wp[3] = '\\';
-	    str += 4;
-	    wp += 4;
-	    len -= 4;
-	}
-	/*
-	** If there is a drive prefix, the ':' must be considered valid.
-	**/
-	if (((str[0]>='A'&&str[0]<='Z') || (str[0]>='a'&&str[0]<='z'))
-		&& str[1]==':') {
-	    wp += 2;
-	    len -= 2;
-	}
-	while (len-->0) {
-	    if ((*wp < ' ') || wcschr(L"\"*:<>?|", *wp)) {
-		Tcl_DecrRefCount(validPathPtr);
-		Tcl_DStringFree(&ds);
-		return NULL;
-	    } else if (*wp=='/') {
-		*wp = '\\';
-	    }
-	    ++wp;
-	}
-	len = Tcl_DStringLength(&ds) + sizeof(WCHAR);
-    } else {
-	char *p = Tcl_DStringValue(&ds);
-	len = Tcl_DStringLength(&ds);
-	/*
-	** If path starts with "//?/" or "\\?\" (extended path), translate
-	** any slashes to backslashes but accept the '?' as being valid.
-	*/
-	if ((str[0]=='\\' || str[0]=='/') && (str[1]=='\\' || str[1]=='/')
-		&& str[2]=='?' && (str[3]=='\\' || str[3]=='/')) {
-	    p[0] = p[1] = p[3] = '\\';
-	    str += 4;
-	    p += 4;
-	    len -= 4;
-	}
-	/*
-	** If there is a drive prefix, the ':' must be considered valid.
-	**/
-	if (((str[0]>='A'&&str[0]<='Z') || (str[0]>='a'&&str[0]<='z'))
-		&& str[1]==':') {
-	    p += 2;
-	    len -= 2;
-	}
-	while (len-->0) {
-	    if ((*p < ' ') || strchr("\"*:<>?|", *p)) {
-		Tcl_DecrRefCount(validPathPtr);
-		Tcl_DStringFree(&ds);
-		return NULL;
-	    } else if (*p=='/') {
-		*p = '\\';
-	    }
-	    ++p;
-	}
-	len = Tcl_DStringLength(&ds) + sizeof(char);
->>>>>>> a6f2eedd
     }
     /*
     ** In the remainder of the path, translate invalid characters to
