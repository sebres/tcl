--- conflicted
+++ resolved
@@ -946,11 +946,7 @@
 	    size_t len;
 	    DWORD attr;
 	    WIN32_FILE_ATTRIBUTE_DATA data;
-<<<<<<< HEAD
-	    const char *str = Tcl_GetString(norm);
-=======
-	    const char *str = TclGetStringFromObj(norm,&len);
->>>>>>> 82a01176
+	    const char *str = TclGetString(norm);
 
 	    len = norm->length;
 	    native = Tcl_FSGetNativePath(pathPtr);
@@ -1011,12 +1007,8 @@
 	 */
 
 	Tcl_DStringInit(&dsOrig);
-<<<<<<< HEAD
-	dirName = Tcl_GetString(fileNamePtr);
+	dirName = TclGetString(fileNamePtr);
 	dirLength = fileNamePtr->length;
-=======
-	dirName = TclGetStringFromObj(fileNamePtr, &dirLength);
->>>>>>> 82a01176
 	Tcl_DStringAppend(&dsOrig, dirName, dirLength);
 
 	lastChar = dirName[dirLength -1];
@@ -2752,13 +2744,8 @@
 	    tmpPathPtr = Tcl_NewStringObj(Tcl_DStringValue(&ds),
 		    nextCheckpoint);
 	    Tcl_AppendToObj(tmpPathPtr, lastValidPathEnd, -1);
-<<<<<<< HEAD
-	    path = Tcl_GetString(tmpPathPtr);
+	    path = TclGetString(tmpPathPtr);
 	    Tcl_SetStringObj(pathPtr, path, tmpPathPtr->length);
-=======
-	    path = TclGetStringFromObj(tmpPathPtr, &len);
-	    Tcl_SetStringObj(pathPtr, path, len);
->>>>>>> 82a01176
 	    Tcl_DecrRefCount(tmpPathPtr);
 	} else {
 	    /*
@@ -2844,11 +2831,7 @@
 
 	size_t cwdLen;
 	const char *drive =
-<<<<<<< HEAD
-		Tcl_GetString(useThisCwd);
-=======
-		TclGetStringFromObj(useThisCwd, &cwdLen);
->>>>>>> 82a01176
+		TclGetString(useThisCwd);
 	char drive_cur = path[0];
 
 	cwdLen = useThisCwd->length;
