--- conflicted
+++ resolved
@@ -2829,11 +2829,6 @@
 	     * Not the end of the string.
 	     */
 
-<<<<<<< HEAD
-	    char *path;
-=======
-	    int len;
->>>>>>> 896ef7e9
 	    Tcl_Obj *tmpPathPtr;
 	    size_t length;
 
