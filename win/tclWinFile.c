--- conflicted
+++ resolved
@@ -588,11 +588,7 @@
 	 */
 
 	offset = 0;
-<<<<<<< HEAD
-	if (reparseBuffer->MountPointReparseBuffer.PathBuffer[0] == '\\') {
-=======
 	if (reparseBuffer->MountPointReparseBuffer.PathBuffer[0] == L'\\') {
->>>>>>> 2bb2f675
 	    /*
 	     * Check whether this is a mounted volume.
 	     */
@@ -890,12 +886,6 @@
     const char *argv0)		/* If NULL, install PanicMessageBox, otherwise
 				 * ignore. */
 {
-<<<<<<< HEAD
-    WCHAR wName[MAX_PATH];
-    char name[MAX_PATH * 3];
-
-=======
->>>>>>> 2bb2f675
     /*
      * Under Windows we ignore argv0, and return the path for the file used to
      * create this process. Only if it is NULL, install a new panic handler.
@@ -905,17 +895,10 @@
 	Tcl_SetPanicProc(tclWinDebugPanic);
     }
 
-<<<<<<< HEAD
-    GetModuleFileNameW(NULL, wName, sizeof(wName)/sizeof(WCHAR));
-    WideCharToMultiByte(CP_UTF8, 0, wName, -1, name, sizeof(name), NULL, NULL);
-    TclWinNoBackslash(name);
-    TclSetObjNameOfExecutable(Tcl_NewStringObj(name, -1), NULL);
-=======
     /*
      * We don't need to set executable path right now, because it will be set
      * on demand using callback TclpGetObjNameOfExecutable.
      */
->>>>>>> 2bb2f675
 }
  
