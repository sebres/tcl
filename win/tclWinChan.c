/*
 * tclWinChan.c
 *
 *	Channel drivers for Windows channels based on files, command pipes and
 *	TCP sockets.
 *
 * Copyright © 1995-1997 Sun Microsystems, Inc.
 *
 * See the file "license.terms" for information on usage and redistribution of
 * this file, and for a DISCLAIMER OF ALL WARRANTIES.
 */

#include "tclWinInt.h"
#include "tclIO.h"

/*
 * State flags used in the info structures below.
 */

#define FILE_PENDING	(1<<0)	/* Message is pending in the queue. */
#define FILE_ASYNC	(1<<1)	/* Channel is non-blocking. */
#define FILE_APPEND	(1<<2)	/* File is in append mode. */

#define FILE_TYPE_SERIAL  (FILE_TYPE_PIPE+1)
#define FILE_TYPE_CONSOLE (FILE_TYPE_PIPE+2)

/*
 * The following structure contains per-instance data for a file based
 * channel.
 */

typedef struct FileInfo {
    Tcl_Channel channel;	/* Pointer to channel structure. */
    int validMask;		/* OR'ed combination of TCL_READABLE,
				 * TCL_WRITABLE, or TCL_EXCEPTION: indicates
				 * which operations are valid on the file. */
    int watchMask;		/* OR'ed combination of TCL_READABLE,
				 * TCL_WRITABLE, or TCL_EXCEPTION: indicates
				 * which events should be reported. */
    int flags;			/* State flags, see above for a list. */
    HANDLE handle;		/* Input/output file. */
    struct FileInfo *nextPtr;	/* Pointer to next registered file. */
    int dirty;			/* Boolean flag. Set if the OS may have data
				 * pending on the channel. */
} FileInfo;

typedef struct {
    /*
     * List of all file channels currently open.
     */

    FileInfo *firstFilePtr;
} ThreadSpecificData;

static Tcl_ThreadDataKey dataKey;

/*
 * The following structure is what is added to the Tcl event queue when file
 * events are generated.
 */

typedef struct {
    Tcl_Event header;		/* Information that is standard for all
				 * events. */
    FileInfo *infoPtr;		/* Pointer to file info structure. Note that
				 * we still have to verify that the file
				 * exists before dereferencing this
				 * pointer. */
} FileEvent;

/*
 * Static routines for this file:
 */

static int		FileBlockProc(ClientData instanceData, int mode);
static void		FileChannelExitHandler(ClientData clientData);
static void		FileCheckProc(ClientData clientData, int flags);
static int		FileCloseProc(ClientData instanceData,
			    Tcl_Interp *interp, int flags);
static int		FileEventProc(Tcl_Event *evPtr, int flags);
static int		FileGetHandleProc(ClientData instanceData,
			    int direction, ClientData *handlePtr);
static ThreadSpecificData *FileInit(void);
static int		FileInputProc(ClientData instanceData, char *buf,
			    int toRead, int *errorCode);
static int		FileOutputProc(ClientData instanceData,
			    const char *buf, int toWrite, int *errorCode);
#ifndef TCL_NO_DEPRECATED
static int		FileSeekProc(ClientData instanceData, long offset,
			    int mode, int *errorCode);
#endif
static long long	FileWideSeekProc(ClientData instanceData,
			    long long offset, int mode, int *errorCode);
static void		FileSetupProc(ClientData clientData, int flags);
static void		FileWatchProc(ClientData instanceData, int mask);
static void		FileThreadActionProc(ClientData instanceData,
			    int action);
static int		FileTruncateProc(ClientData instanceData,
			    long long length);
static DWORD		FileGetType(HANDLE handle);
static int		NativeIsComPort(const WCHAR *nativeName);

/*
 * This structure describes the channel type structure for file based IO.
 */

static const Tcl_ChannelType fileChannelType = {
    "file",			/* Type name. */
    TCL_CHANNEL_VERSION_5,	/* v5 channel */
    TCL_CLOSE2PROC,		/* Close proc. */
    FileInputProc,		/* Input proc. */
    FileOutputProc,		/* Output proc. */
#ifndef TCL_NO_DEPRECATED
    FileSeekProc,		/* Seek proc. */
#else
	NULL,
#endif
    NULL,			/* Set option proc. */
    NULL,			/* Get option proc. */
    FileWatchProc,		/* Set up the notifier to watch the channel. */
    FileGetHandleProc,		/* Get an OS handle from channel. */
    FileCloseProc,		/* close2proc. */
    FileBlockProc,		/* Set blocking or non-blocking mode.*/
    NULL,			/* flush proc. */
    NULL,			/* handler proc. */
    FileWideSeekProc,		/* Wide seek proc. */
    FileThreadActionProc,	/* Thread action proc. */
    FileTruncateProc		/* Truncate proc. */
};

/*
 * General useful clarification macros.
 */

#define SET_FLAG(var, flag)	((var) |= (flag))
#define CLEAR_FLAG(var, flag)	((var) &= ~(flag))
#define TEST_FLAG(value, flag)	(((value) & (flag)) != 0)

/*
 *----------------------------------------------------------------------
 *
 * FileInit --
 *
 *	This function creates the window used to simulate file events.
 *
 * Results:
 *	None.
 *
 * Side effects:
 *	Creates a new window and creates an exit handler.
 *
 *----------------------------------------------------------------------
 */

static ThreadSpecificData *
FileInit(void)
{
    ThreadSpecificData *tsdPtr =
	    (ThreadSpecificData *) TclThreadDataKeyGet(&dataKey);

    if (tsdPtr == NULL) {
	tsdPtr = TCL_TSD_INIT(&dataKey);
	tsdPtr->firstFilePtr = NULL;
	Tcl_CreateEventSource(FileSetupProc, FileCheckProc, NULL);
	Tcl_CreateThreadExitHandler(FileChannelExitHandler, NULL);
    }
    return tsdPtr;
}

/*
 *----------------------------------------------------------------------
 *
 * FileChannelExitHandler --
 *
 *	This function is called to cleanup the channel driver before Tcl is
 *	unloaded.
 *
 * Results:
 *	None.
 *
 * Side effects:
 *	Destroys the communication window.
 *
 *----------------------------------------------------------------------
 */

static void
FileChannelExitHandler(
    TCL_UNUSED(ClientData))
{
    (void)clientData;

    Tcl_DeleteEventSource(FileSetupProc, FileCheckProc, NULL);
}

/*
 *----------------------------------------------------------------------
 *
 * FileSetupProc --
 *
 *	This function is invoked before Tcl_DoOneEvent blocks waiting for an
 *	event.
 *
 * Results:
 *	None.
 *
 * Side effects:
 *	Adjusts the block time if needed.
 *
 *----------------------------------------------------------------------
 */

void
FileSetupProc(
    TCL_UNUSED(ClientData),
    int flags)			/* Event flags as passed to Tcl_DoOneEvent. */
{
    FileInfo *infoPtr;
    Tcl_Time blockTime = { 0, 0 };
    ThreadSpecificData *tsdPtr = TCL_TSD_INIT(&dataKey);
    (void)data;

    if (!TEST_FLAG(flags, TCL_FILE_EVENTS)) {
	return;
    }

    /*
     * Check to see if there is a ready file. If so, poll.
     */

    for (infoPtr = tsdPtr->firstFilePtr; infoPtr != NULL;
	    infoPtr = infoPtr->nextPtr) {
	if (infoPtr->watchMask) {
	    Tcl_SetMaxBlockTime(&blockTime);
	    break;
	}
    }
}

/*
 *----------------------------------------------------------------------
 *
 * FileCheckProc --
 *
 *	This function is called by Tcl_DoOneEvent to check the file event
 *	source for events.
 *
 * Results:
 *	None.
 *
 * Side effects:
 *	May queue an event.
 *
 *----------------------------------------------------------------------
 */

static void
FileCheckProc(
    TCL_UNUSED(ClientData),
    int flags)			/* Event flags as passed to Tcl_DoOneEvent. */
{
    FileEvent *evPtr;
    FileInfo *infoPtr;
    ThreadSpecificData *tsdPtr = TCL_TSD_INIT(&dataKey);
    (void)data;

    if (!TEST_FLAG(flags, TCL_FILE_EVENTS)) {
	return;
    }

    /*
     * Queue events for any ready files that don't already have events queued
     * (caused by persistent states that won't generate WinSock events).
     */

    for (infoPtr = tsdPtr->firstFilePtr; infoPtr != NULL;
	    infoPtr = infoPtr->nextPtr) {
<<<<<<< HEAD
	if (infoPtr->watchMask && !TEST_FLAG(infoPtr->flags, FILE_PENDING)) {
	    SET_FLAG(infoPtr->flags, FILE_PENDING);
=======
	if (infoPtr->watchMask && !(infoPtr->flags & FILE_PENDING)) {
	    infoPtr->flags |= FILE_PENDING;
>>>>>>> 2f37a6fe
	    evPtr = (FileEvent *)ckalloc(sizeof(FileEvent));
	    evPtr->header.proc = FileEventProc;
	    evPtr->infoPtr = infoPtr;
	    Tcl_QueueEvent((Tcl_Event *) evPtr, TCL_QUEUE_TAIL);
	}
    }
}

/*
 *----------------------------------------------------------------------
 *
 * FileEventProc --
 *
 *	This function is invoked by Tcl_ServiceEvent when a file event reaches
 *	the front of the event queue. This function invokes Tcl_NotifyChannel
 *	on the file.
 *
 * Results:
 *	Returns 1 if the event was handled, meaning it should be removed from
 *	the queue. Returns 0 if the event was not handled, meaning it should
 *	stay on the queue. The only time the event isn't handled is if the
 *	TCL_FILE_EVENTS flag bit isn't set.
 *
 * Side effects:
 *	Whatever the notifier callback does.
 *
 *----------------------------------------------------------------------
 */

static int
FileEventProc(
    Tcl_Event *evPtr,		/* Event to service. */
    int flags)			/* Flags that indicate what events to handle,
				 * such as TCL_FILE_EVENTS. */
{
    FileEvent *fileEvPtr = (FileEvent *)evPtr;
    FileInfo *infoPtr;
    ThreadSpecificData *tsdPtr = TCL_TSD_INIT(&dataKey);

    if (!TEST_FLAG(flags, TCL_FILE_EVENTS)) {
	return 0;
    }

    /*
     * Search through the list of watched files for the one whose handle
     * matches the event. We do this rather than simply dereferencing the
     * handle in the event so that files can be deleted while the event is in
     * the queue.
     */

    for (infoPtr = tsdPtr->firstFilePtr; infoPtr != NULL;
	    infoPtr = infoPtr->nextPtr) {
	if (fileEvPtr->infoPtr == infoPtr) {
	    CLEAR_FLAG(infoPtr->flags, FILE_PENDING);
	    Tcl_NotifyChannel(infoPtr->channel, infoPtr->watchMask);
	    break;
	}
    }
    return 1;
}

/*
 *----------------------------------------------------------------------
 *
 * FileBlockProc --
 *
 *	Set blocking or non-blocking mode on channel.
 *
 * Results:
 *	0 if successful, errno when failed.
 *
 * Side effects:
 *	Sets the device into blocking or non-blocking mode.
 *
 *----------------------------------------------------------------------
 */

static int
FileBlockProc(
    ClientData instanceData,	/* Instance data for channel. */
    int mode)			/* TCL_MODE_BLOCKING or
				 * TCL_MODE_NONBLOCKING. */
{
    FileInfo *infoPtr = (FileInfo *)instanceData;

    /*
     * Files on Windows can not be switched between blocking and nonblocking,
     * hence we have to emulate the behavior. This is done in the input
     * function by checking against a bit in the state. We set or unset the
     * bit here to cause the input function to emulate the correct behavior.
     */

    if (mode == TCL_MODE_NONBLOCKING) {
	SET_FLAG(infoPtr->flags, FILE_ASYNC);
    } else {
	CLEAR_FLAG(infoPtr->flags, FILE_ASYNC);
    }
    return 0;
}

/*
 *----------------------------------------------------------------------
 *
 * FileCloseProc --
 *
 *	Closes the IO channel.
 *
 * Results:
 *	0 if successful, the value of errno if failed.
 *
 * Side effects:
 *	Closes the physical channel
 *
 *----------------------------------------------------------------------
 */

static int
FileCloseProc(
    ClientData instanceData,	/* Pointer to FileInfo structure. */
    TCL_UNUSED(Tcl_Interp *),
    int flags)
{
    FileInfo *fileInfoPtr = (FileInfo *)instanceData;
    FileInfo *infoPtr;
    ThreadSpecificData *tsdPtr;
    int errorCode = 0;
    (void)interp;

    if ((flags & (TCL_CLOSE_READ | TCL_CLOSE_WRITE)) != 0) {
	return EINVAL;
    }

    /*
     * Remove the file from the watch list.
     */

    FileWatchProc(instanceData, 0);

    /*
     * Don't close the Win32 handle if the handle is a standard channel during
     * the thread exit process. Otherwise, one thread may kill the stdio of
     * another.
     */

    if (!TclInThreadExit()
	    || ((GetStdHandle(STD_INPUT_HANDLE) != fileInfoPtr->handle)
	    &&  (GetStdHandle(STD_OUTPUT_HANDLE) != fileInfoPtr->handle)
	    &&  (GetStdHandle(STD_ERROR_HANDLE) != fileInfoPtr->handle))) {
	if (CloseHandle(fileInfoPtr->handle) == FALSE) {
	    Tcl_WinConvertError(GetLastError());
	    errorCode = errno;
	}
    }

    /*
     * See if this FileInfo* is still on the thread local list.
     */

    tsdPtr = TCL_TSD_INIT(&dataKey);
    for (infoPtr = tsdPtr->firstFilePtr; infoPtr != NULL;
	    infoPtr = infoPtr->nextPtr) {
	if (infoPtr == fileInfoPtr) {
	    /*
	     * This channel exists on the thread local list. It should have
	     * been removed by an earlier Threadaction call, but do that now
	     * since just deallocating fileInfoPtr would leave an deallocated
	     * pointer on the thread local list.
	     */

	    FileThreadActionProc(fileInfoPtr,TCL_CHANNEL_THREAD_REMOVE);
	    break;
	}
    }
    ckfree(fileInfoPtr);
    return errorCode;
}

/*
 *----------------------------------------------------------------------
 *
 * FileSeekProc --
 *
 *	Seeks on a file-based channel. Returns the new position.
 *
 * Results:
 *	-1 if failed, the new position if successful. If failed, it also sets
 *	*errorCodePtr to the error code.
 *
 * Side effects:
 *	Moves the location at which the channel will be accessed in future
 *	operations.
 *
 *----------------------------------------------------------------------
 */
#ifndef TCL_NO_DEPRECATED
static int
FileSeekProc(
    ClientData instanceData,	/* File state. */
    long offset,		/* Offset to seek to. */
    int mode,			/* Relative to where should we seek? */
    int *errorCodePtr)		/* To store error code. */
{
    FileInfo *infoPtr = (FileInfo *)instanceData;
    LONG newPos, newPosHigh, oldPos, oldPosHigh;
    DWORD moveMethod;

    *errorCodePtr = 0;
    if (mode == SEEK_SET) {
	moveMethod = FILE_BEGIN;
    } else if (mode == SEEK_CUR) {
	moveMethod = FILE_CURRENT;
    } else {
	moveMethod = FILE_END;
    }

    /*
     * Save our current place in case we need to roll-back the seek.
     */

    oldPosHigh = 0;
<<<<<<< HEAD
    oldPos = SetFilePointer(infoPtr->handle, 0, &oldPosHigh, FILE_CURRENT);
    if (oldPos == (LONG) INVALID_SET_FILE_POINTER) {
=======
    oldPos = (int)SetFilePointer(infoPtr->handle, 0, &oldPosHigh, FILE_CURRENT);
    if (oldPos == (LONG)INVALID_SET_FILE_POINTER) {
>>>>>>> 2f37a6fe
	DWORD winError = GetLastError();

	if (winError != NO_ERROR) {
	    Tcl_WinConvertError(winError);
	    *errorCodePtr = errno;
	    return -1;
	}
    }

    newPosHigh = (offset < 0 ? -1 : 0);
<<<<<<< HEAD
    newPos = SetFilePointer(infoPtr->handle, offset, &newPosHigh, moveMethod);
    if (newPos == (LONG) INVALID_SET_FILE_POINTER) {
=======
    newPos = (int)SetFilePointer(infoPtr->handle, offset, &newPosHigh, moveMethod);
    if (newPos == (LONG)INVALID_SET_FILE_POINTER) {
>>>>>>> 2f37a6fe
	DWORD winError = GetLastError();

	if (winError != NO_ERROR) {
	    Tcl_WinConvertError(winError);
	    *errorCodePtr = errno;
	    return -1;
	}
    }

    /*
     * Check for expressability in our return type, and roll-back otherwise.
     */

    if (newPosHigh != 0) {
	*errorCodePtr = EOVERFLOW;
	SetFilePointer(infoPtr->handle, oldPos, &oldPosHigh, FILE_BEGIN);
	return -1;
    }
    return (int) newPos;
}
#endif

/*
 *----------------------------------------------------------------------
 *
 * FileWideSeekProc --
 *
 *	Seeks on a file-based channel. Returns the new position.
 *
 * Results:
 *	-1 if failed, the new position if successful. If failed, it also sets
 *	*errorCodePtr to the error code.
 *
 * Side effects:
 *	Moves the location at which the channel will be accessed in future
 *	operations.
 *
 *----------------------------------------------------------------------
 */

static long long
FileWideSeekProc(
    ClientData instanceData,	/* File state. */
    long long offset,		/* Offset to seek to. */
    int mode,			/* Relative to where should we seek? */
    int *errorCodePtr)		/* To store error code. */
{
    FileInfo *infoPtr = (FileInfo *)instanceData;
    DWORD moveMethod;
    LONG newPos, newPosHigh;

    *errorCodePtr = 0;
    if (mode == SEEK_SET) {
	moveMethod = FILE_BEGIN;
    } else if (mode == SEEK_CUR) {
	moveMethod = FILE_CURRENT;
    } else {
	moveMethod = FILE_END;
    }

<<<<<<< HEAD
    newPosHigh = (LONG)(offset >> 32);
    newPos = SetFilePointer(infoPtr->handle, (LONG)offset,
=======
    newPosHigh = Tcl_WideAsLong(offset >> 32);
    newPos = (int)SetFilePointer(infoPtr->handle, Tcl_WideAsLong(offset),
>>>>>>> 2f37a6fe
	    &newPosHigh, moveMethod);
    if (newPos == (LONG) INVALID_SET_FILE_POINTER) {
	DWORD winError = GetLastError();

	if (winError != NO_ERROR) {
	    Tcl_WinConvertError(winError);
	    *errorCodePtr = errno;
	    return -1;
	}
    }
    return (((long long)((unsigned)newPos))
	    | ((long long)newPosHigh << 32));
}

/*
 *----------------------------------------------------------------------
 *
 * FileTruncateProc --
 *
 *	Truncates a file-based channel. Returns the error code.
 *
 * Results:
 *	0 if successful, POSIX-y error code if it failed.
 *
 * Side effects:
 *	Truncates the file, may move file pointers too.
 *
 *----------------------------------------------------------------------
 */

static int
FileTruncateProc(
    ClientData instanceData,	/* File state. */
    long long length)		/* Length to truncate at. */
{
    FileInfo *infoPtr = (FileInfo *)instanceData;
    LONG newPos, newPosHigh, oldPos, oldPosHigh;

    /*
     * Save where we were...
     */

    oldPosHigh = 0;
<<<<<<< HEAD
    oldPos = SetFilePointer(infoPtr->handle, 0, &oldPosHigh, FILE_CURRENT);
    if (oldPos == (LONG) INVALID_SET_FILE_POINTER) {
=======
    oldPos = (int)SetFilePointer(infoPtr->handle, 0, &oldPosHigh, FILE_CURRENT);
    if (oldPos == (LONG)INVALID_SET_FILE_POINTER) {
>>>>>>> 2f37a6fe
	DWORD winError = GetLastError();

	if (winError != NO_ERROR) {
	    Tcl_WinConvertError(winError);
	    return errno;
	}
    }

    /*
     * Move to where we want to truncate
     */

<<<<<<< HEAD
    newPosHigh = (LONG)(length >> 32);
    newPos = SetFilePointer(infoPtr->handle, (LONG)length,
=======
    newPosHigh = Tcl_WideAsLong(length >> 32);
    newPos = (int)SetFilePointer(infoPtr->handle, Tcl_WideAsLong(length),
>>>>>>> 2f37a6fe
	    &newPosHigh, FILE_BEGIN);
    if (newPos == (LONG) INVALID_SET_FILE_POINTER) {
	DWORD winError = GetLastError();

	if (winError != NO_ERROR) {
	    Tcl_WinConvertError(winError);
	    return errno;
	}
    }

    /*
     * Perform the truncation (unlike POSIX ftruncate(), we needed to move to
     * the location to truncate at first).
     */

    if (!SetEndOfFile(infoPtr->handle)) {
	Tcl_WinConvertError(GetLastError());
	return errno;
    }

    /*
     * Move back. If this last step fails, we don't care; it's just a "best
     * effort" attempt to restore our file pointer to where it was.
     */

    SetFilePointer(infoPtr->handle, oldPos, &oldPosHigh, FILE_BEGIN);
    return 0;
}

/*
 *----------------------------------------------------------------------
 *
 * FileInputProc --
 *
 *	Reads input from the IO channel into the buffer given. Returns count
 *	of how many bytes were actually read, and an error indication.
 *
 * Results:
 *	A count of how many bytes were read is returned and an error
 *	indication is returned in an output argument.
 *
 * Side effects:
 *	Reads input from the actual channel.
 *
 *----------------------------------------------------------------------
 */

static int
FileInputProc(
    ClientData instanceData,	/* File state. */
    char *buf,			/* Where to store data read. */
    int bufSize,		/* Num bytes available in buffer. */
    int *errorCode)		/* Where to store error code. */
{
    FileInfo *infoPtr = (FileInfo *)instanceData;
    DWORD bytesRead;

    *errorCode = 0;

    /*
     * TODO: This comment appears to be out of date. We *do* have a console
     * driver, over in tclWinConsole.c. After some Windows developer confirms,
     * this comment should be revised.
     *
     * Note that we will block on reads from a console buffer until a full
     * line has been entered. The only way I know of to get around this is to
     * write a console driver. We should probably do this at some point, but
     * for now, we just block. The same problem exists for files being read
     * over the network.
     */

    if (ReadFile(infoPtr->handle, (LPVOID) buf, (DWORD) bufSize, &bytesRead,
	    (LPOVERLAPPED) NULL) != FALSE) {
	return (int)bytesRead;
    }

    Tcl_WinConvertError(GetLastError());
    *errorCode = errno;
    if (errno == EPIPE) {
	return 0;
    }
    return -1;
}

/*
 *----------------------------------------------------------------------
 *
 * FileOutputProc --
 *
 *	Writes the given output on the IO channel. Returns count of how many
 *	characters were actually written, and an error indication.
 *
 * Results:
 *	A count of how many characters were written is returned and an error
 *	indication is returned in an output argument.
 *
 * Side effects:
 *	Writes output on the actual channel.
 *
 *----------------------------------------------------------------------
 */

static int
FileOutputProc(
    ClientData instanceData,	/* File state. */
    const char *buf,		/* The data buffer. */
    int toWrite,		/* How many bytes to write? */
    int *errorCode)		/* Where to store error code. */
{
    FileInfo *infoPtr = (FileInfo *)instanceData;
    DWORD bytesWritten;

    *errorCode = 0;

    /*
     * If we are writing to a file that was opened with O_APPEND, we need to
     * seek to the end of the file before writing the current buffer.
     */

    if (TEST_FLAG(infoPtr->flags, FILE_APPEND)) {
	SetFilePointer(infoPtr->handle, 0, NULL, FILE_END);
    }

    if (WriteFile(infoPtr->handle, (LPVOID) buf, (DWORD) toWrite,
	    &bytesWritten, (LPOVERLAPPED) NULL) == FALSE) {
	Tcl_WinConvertError(GetLastError());
	*errorCode = errno;
	return -1;
    }
    infoPtr->dirty = 1;
    return (int)bytesWritten;
}

/*
 *----------------------------------------------------------------------
 *
 * FileWatchProc --
 *
 *	Called by the notifier to set up to watch for events on this channel.
 *
 * Results:
 *	None.
 *
 * Side effects:
 *	None.
 *
 *----------------------------------------------------------------------
 */

static void
FileWatchProc(
    ClientData instanceData,	/* File state. */
    int mask)			/* What events to watch for; OR-ed combination
				 * of TCL_READABLE, TCL_WRITABLE and
				 * TCL_EXCEPTION. */
{
    FileInfo *infoPtr = (FileInfo *)instanceData;
    Tcl_Time blockTime = { 0, 0 };

    /*
     * Since the file is always ready for events, we set the block time to
     * zero so we will poll.
     */

    infoPtr->watchMask = mask & infoPtr->validMask;
    if (infoPtr->watchMask) {
	Tcl_SetMaxBlockTime(&blockTime);
    }
}

/*
 *----------------------------------------------------------------------
 *
 * FileGetHandleProc --
 *
 *	Called from Tcl_GetChannelHandle to retrieve OS handles from a file
 *	based channel.
 *
 * Results:
 *	Returns TCL_OK with the fd in handlePtr, or TCL_ERROR if there is no
 *	handle for the specified direction.
 *
 * Side effects:
 *	None.
 *
 *----------------------------------------------------------------------
 */

static int
FileGetHandleProc(
    ClientData instanceData,	/* The file state. */
    int direction,		/* TCL_READABLE or TCL_WRITABLE */
    ClientData *handlePtr)	/* Where to store the handle.  */
{
    FileInfo *infoPtr = (FileInfo *)instanceData;

    if (!TEST_FLAG(direction, infoPtr->validMask)) {
	return TCL_ERROR;
    }

    *handlePtr = (ClientData) infoPtr->handle;
    return TCL_OK;
}

/*
 *----------------------------------------------------------------------
 *
 * TclpOpenFileChannel --
 *
 *	Open an File based channel on Unix systems.
 *
 * Results:
 *	The new channel or NULL. If NULL, the output argument errorCodePtr is
 *	set to a POSIX error.
 *
 * Side effects:
 *	May open the channel and may cause creation of a file on the file
 *	system.
 *
 *----------------------------------------------------------------------
 */

Tcl_Channel
TclpOpenFileChannel(
    Tcl_Interp *interp,		/* Interpreter for error reporting; can be
				 * NULL. */
    Tcl_Obj *pathPtr,		/* Name of file to open. */
    int mode,			/* POSIX mode. */
    int permissions)		/* If the open involves creating a file, with
				 * what modes to create it? */
{
    Tcl_Channel channel = 0;
    int channelPermissions = 0;
    DWORD accessMode = 0, createMode, shareMode, flags;
    const WCHAR *nativeName;
    HANDLE handle;
    char channelName[16 + TCL_INTEGER_SPACE];
    TclFile readFile = NULL, writeFile = NULL;

    nativeName = (const WCHAR *)Tcl_FSGetNativePath(pathPtr);
    if (nativeName == NULL) {
	if (interp) {
	    Tcl_SetObjResult(interp, Tcl_ObjPrintf(
		    "couldn't open \"%s\": filename is invalid on this platform",
		    TclGetString(pathPtr)));
	}
	return NULL;
    }

    switch (mode & (O_RDONLY | O_WRONLY | O_RDWR)) {
    case O_RDONLY:
	accessMode = GENERIC_READ;
	channelPermissions = TCL_READABLE;
	break;
    case O_WRONLY:
	accessMode = GENERIC_WRITE;
	channelPermissions = TCL_WRITABLE;
	break;
    case O_RDWR:
	accessMode = (GENERIC_READ | GENERIC_WRITE);
	channelPermissions = (TCL_READABLE | TCL_WRITABLE);
	break;
    default:
	Tcl_Panic("TclpOpenFileChannel: invalid mode value");
	break;
    }

    /*
     * Map the creation flags to the NT create mode.
     */

    switch (mode & (O_CREAT | O_EXCL | O_TRUNC)) {
    case (O_CREAT | O_EXCL):
    case (O_CREAT | O_EXCL | O_TRUNC):
	createMode = CREATE_NEW;
	break;
    case (O_CREAT | O_TRUNC):
	createMode = CREATE_ALWAYS;
	break;
    case O_CREAT:
	createMode = OPEN_ALWAYS;
	break;
    case O_TRUNC:
    case (O_TRUNC | O_EXCL):
	createMode = TRUNCATE_EXISTING;
	break;
    default:
	createMode = OPEN_EXISTING;
	break;
    }

    /*
     * [2413550] Avoid double-open of serial ports on Windows.  Special
     * handling for Windows serial ports by a "name-hint" to directly open it
     * with the OVERLAPPED flag set.
     */

    if (NativeIsComPort(nativeName)) {
	handle = TclWinSerialOpen(INVALID_HANDLE_VALUE, nativeName, accessMode);
	if (handle == INVALID_HANDLE_VALUE) {
	    Tcl_WinConvertError(GetLastError());
	    if (interp) {
		Tcl_SetObjResult(interp, Tcl_ObjPrintf(
			"couldn't open serial \"%s\": %s",
			TclGetString(pathPtr), Tcl_PosixError(interp)));
	    }
	    return NULL;
	}

	/*
	 * For natively named Windows serial ports we are done.
	 */

	channel = TclWinOpenSerialChannel(handle, channelName,
		channelPermissions);

	return channel;
    }

    /*
     * If the file is being created, get the file attributes from the
     * permissions argument, else use the existing file attributes.
     */

    if (TEST_FLAG(mode, O_CREAT)) {
	if (TEST_FLAG(permissions, S_IWRITE)) {
	    flags = FILE_ATTRIBUTE_NORMAL;
	} else {
	    flags = FILE_ATTRIBUTE_READONLY;
	}
    } else {
	flags = GetFileAttributesW(nativeName);
	if (flags == 0xFFFFFFFF) {
	    flags = 0;
	}
    }

    /*
     * Set up the file sharing mode.  We want to allow simultaneous access.
     */

    shareMode = FILE_SHARE_READ | FILE_SHARE_WRITE;

    /*
     * Now we get to create the file.
     */

    handle = CreateFileW(nativeName, accessMode, shareMode,
	    NULL, createMode, flags, (HANDLE) NULL);

    if (handle == INVALID_HANDLE_VALUE) {
	DWORD err = GetLastError();

	if ((err & 0xFFFFL) == ERROR_OPEN_FAILED) {
	    err = TEST_FLAG(mode, O_CREAT) ? ERROR_FILE_EXISTS
		    : ERROR_FILE_NOT_FOUND;
	}
	Tcl_WinConvertError(err);
	if (interp) {
	    Tcl_SetObjResult(interp, Tcl_ObjPrintf(
		    "couldn't open \"%s\": %s",
		    TclGetString(pathPtr), Tcl_PosixError(interp)));
	}
	return NULL;
    }

    channel = NULL;

    switch (FileGetType(handle)) {
    case FILE_TYPE_SERIAL:
	/*
	 * Natively named serial ports "com1-9", "\\\\.\\comXX" are already
	 * done with the code above.  Here we handle all other serial port
	 * names.
	 *
	 * Reopen channel for OVERLAPPED operation. Normally this shouldn't
	 * fail, because the channel exists.
	 */

	handle = TclWinSerialOpen(handle, nativeName, accessMode);
	if (handle == INVALID_HANDLE_VALUE) {
	    Tcl_WinConvertError(GetLastError());
	    if (interp) {
		Tcl_SetObjResult(interp, Tcl_ObjPrintf(
			"couldn't reopen serial \"%s\": %s",
			TclGetString(pathPtr), Tcl_PosixError(interp)));
	    }
	    return NULL;
	}
	channel = TclWinOpenSerialChannel(handle, channelName,
		channelPermissions);
	break;
    case FILE_TYPE_CONSOLE:
	channel = TclWinOpenConsoleChannel(handle, channelName,
		channelPermissions);
	break;
    case FILE_TYPE_PIPE:
	if (TEST_FLAG(channelPermissions, TCL_READABLE)) {
	    readFile = TclWinMakeFile(handle);
	}
	if (TEST_FLAG(channelPermissions, TCL_WRITABLE)) {
	    writeFile = TclWinMakeFile(handle);
	}
	channel = TclpCreateCommandChannel(readFile, writeFile, NULL, 0, NULL);
	break;
    case FILE_TYPE_CHAR:
    case FILE_TYPE_DISK:
    case FILE_TYPE_UNKNOWN:
	channel = TclWinOpenFileChannel(handle, channelName,
		channelPermissions,
		TEST_FLAG(mode, O_APPEND) ? FILE_APPEND : 0);
	break;

    default:
	/*
	 * The handle is of an unknown type, probably /dev/nul equivalent or
	 * possibly a closed handle.
	 */

	channel = NULL;
	Tcl_SetObjResult(interp, Tcl_ObjPrintf(
		"couldn't open \"%s\": bad file type",
		TclGetString(pathPtr)));
	Tcl_SetErrorCode(interp, "TCL", "VALUE", "CHANNEL", "BAD_TYPE",
		NULL);
	break;
    }

    return channel;
}

/*
 *----------------------------------------------------------------------
 *
 * Tcl_MakeFileChannel --
 *
 *	Creates a Tcl_Channel from an existing platform specific file handle.
 *
 * Results:
 *	The Tcl_Channel created around the preexisting file.
 *
 * Side effects:
 *	None.
 *
 *----------------------------------------------------------------------
 */

Tcl_Channel
Tcl_MakeFileChannel(
    ClientData rawHandle,	/* OS level handle */
    int mode)			/* ORed combination of TCL_READABLE and
				 * TCL_WRITABLE to indicate file mode. */
{
#if defined(HAVE_NO_SEH) && !defined(_WIN64) && !defined(__clang__)
    TCLEXCEPTION_REGISTRATION registration;
#endif
    char channelName[16 + TCL_INTEGER_SPACE];
    Tcl_Channel channel = NULL;
    HANDLE handle = (HANDLE) rawHandle;
    HANDLE dupedHandle;
    TclFile readFile = NULL, writeFile = NULL;
    BOOL result;

    if (mode == 0) {
	return NULL;
    }

    switch (FileGetType(handle)) {
    case FILE_TYPE_SERIAL:
	channel = TclWinOpenSerialChannel(handle, channelName, mode);
	break;
    case FILE_TYPE_CONSOLE:
	channel = TclWinOpenConsoleChannel(handle, channelName, mode);
	break;
    case FILE_TYPE_PIPE:
	if (TEST_FLAG(mode, TCL_READABLE)) {
	    readFile = TclWinMakeFile(handle);
	}
	if (TEST_FLAG(mode, TCL_WRITABLE)) {
	    writeFile = TclWinMakeFile(handle);
	}
	channel = TclpCreateCommandChannel(readFile, writeFile, NULL, 0, NULL);
	break;

    case FILE_TYPE_DISK:
    case FILE_TYPE_CHAR:
	channel = TclWinOpenFileChannel(handle, channelName, mode, 0);
	break;

    case FILE_TYPE_UNKNOWN:
    default:
	/*
	 * The handle is of an unknown type. Test the validity of this OS
	 * handle by duplicating it, then closing the dupe. The Win32 API
	 * doesn't provide an IsValidHandle() function, so we have to emulate
	 * it here. This test will not work on a console handle reliably,
	 * which is why we can't test every handle that comes into this
	 * function in this way.
	 */

	result = DuplicateHandle(GetCurrentProcess(), handle,
		GetCurrentProcess(), &dupedHandle, 0, FALSE,
		DUPLICATE_SAME_ACCESS);

	if (result == 0) {
	    /*
	     * Unable to make a duplicate. It's definitely invalid at this
	     * point.
	     */

	    return NULL;
	}

	/*
	 * Use structured exception handling (Win32 SEH) to protect the close
	 * of this duped handle which might throw EXCEPTION_INVALID_HANDLE.
	 */

	result = 0;
#if defined(HAVE_NO_SEH) && !defined(_WIN64) && !defined(__clang__)
	/*
	 * Don't have SEH available, do things the hard way. Note that this
	 * needs to be one block of asm, to avoid stack imbalance; also, it is
	 * illegal for one asm block to contain a jump to another.
	 */

	__asm__ __volatile__ (

	    /*
	     * Pick up parameters before messing with the stack
	     */

	    "movl       %[dupedHandle], %%ebx"          "\n\t"

	    /*
	     * Construct an TCLEXCEPTION_REGISTRATION to protect the call to
	     * CloseHandle.
	     */

	    "leal       %[registration], %%edx"         "\n\t"
	    "movl       %%fs:0,         %%eax"          "\n\t"
	    "movl       %%eax,          0x0(%%edx)"     "\n\t" /* link */
	    "leal       1f,             %%eax"          "\n\t"
	    "movl       %%eax,          0x4(%%edx)"     "\n\t" /* handler */
	    "movl       %%ebp,          0x8(%%edx)"     "\n\t" /* ebp */
	    "movl       %%esp,          0xC(%%edx)"     "\n\t" /* esp */
	    "movl       $0,             0x10(%%edx)"    "\n\t" /* status */

	    /*
	     * Link the TCLEXCEPTION_REGISTRATION on the chain.
	     */

	    "movl       %%edx,          %%fs:0"         "\n\t"

	    /*
	     * Call CloseHandle(dupedHandle).
	     */

	    "pushl      %%ebx"                          "\n\t"
	    "call       _CloseHandle@4"                 "\n\t"

	    /*
	     * Come here on normal exit. Recover the TCLEXCEPTION_REGISTRATION
	     * and put a TRUE status return into it.
	     */

	    "movl       %%fs:0,         %%edx"          "\n\t"
	    "movl	$1,		%%eax"		"\n\t"
	    "movl       %%eax,          0x10(%%edx)"    "\n\t"
	    "jmp        2f"                             "\n"

	    /*
	     * Come here on an exception. Recover the TCLEXCEPTION_REGISTRATION
	     */

	    "1:"                                        "\t"
	    "movl       %%fs:0,         %%edx"          "\n\t"
	    "movl       0x8(%%edx),     %%edx"          "\n\t"

	    /*
	     * Come here however we exited. Restore context from the
	     * TCLEXCEPTION_REGISTRATION in case the stack is unbalanced.
	     */

	    "2:"                                        "\t"
	    "movl       0xC(%%edx),     %%esp"          "\n\t"
	    "movl       0x8(%%edx),     %%ebp"          "\n\t"
	    "movl       0x0(%%edx),     %%eax"          "\n\t"
	    "movl       %%eax,          %%fs:0"         "\n\t"

	    :
	    /* No outputs */
	    :
	    [registration]  "m"     (registration),
	    [dupedHandle]   "m"	    (dupedHandle)
	    :
	    "%eax", "%ebx", "%ecx", "%edx", "%esi", "%edi", "memory"
	    );
	result = registration.status;
#else
#ifndef HAVE_NO_SEH
	__try {
#endif
	    CloseHandle(dupedHandle);
	    result = 1;
#ifndef HAVE_NO_SEH
	} __except (EXCEPTION_EXECUTE_HANDLER) {}
#endif
#endif
	if (result == FALSE) {
	    return NULL;
	}

	/*
	 * Fall through, the handle is valid.
	 *
	 * Create the undefined channel, anyways, because we know the handle
	 * is valid to something.
	 */

	channel = TclWinOpenFileChannel(handle, channelName, mode, 0);
    }

    return channel;
}

/*
 *----------------------------------------------------------------------
 *
 * TclpGetDefaultStdChannel --
 *
 *	Constructs a channel for the specified standard OS handle.
 *
 * Results:
 *	Returns the specified default standard channel, or NULL.
 *
 * Side effects:
 *	May cause the creation of a standard channel and the underlying file.
 *
 *----------------------------------------------------------------------
 */

Tcl_Channel
TclpGetDefaultStdChannel(
    int type)			/* One of TCL_STDIN, TCL_STDOUT, or
				 * TCL_STDERR. */
{
    Tcl_Channel channel;
    HANDLE handle;
    int mode = -1;
    const char *bufMode = NULL;
    DWORD handleId = (DWORD) -1;
				/* Standard handle to retrieve. */

    switch (type) {
    case TCL_STDIN:
	handleId = STD_INPUT_HANDLE;
	mode = TCL_READABLE;
	bufMode = "line";
	break;
    case TCL_STDOUT:
	handleId = STD_OUTPUT_HANDLE;
	mode = TCL_WRITABLE;
	bufMode = "line";
	break;
    case TCL_STDERR:
	handleId = STD_ERROR_HANDLE;
	mode = TCL_WRITABLE;
	bufMode = "none";
	break;
    default:
	Tcl_Panic("TclGetDefaultStdChannel: Unexpected channel type");
	break;
    }

    handle = GetStdHandle(handleId);

    /*
     * Note that we need to check for 0 because Windows may return 0 if this
     * is not a console mode application, even though this is not a valid
     * handle.
     */

    if ((handle == INVALID_HANDLE_VALUE) || (handle == 0)) {
	return (Tcl_Channel) NULL;
    }

    channel = Tcl_MakeFileChannel(handle, mode);

    if (channel == NULL) {
	return (Tcl_Channel) NULL;
    }

    /*
     * Set up the normal channel options for stdio handles.
     */

    if (Tcl_SetChannelOption(NULL,channel,"-translation","auto")!=TCL_OK ||
	    Tcl_SetChannelOption(NULL,channel,"-eofchar","\x1A {}")!=TCL_OK ||
	    Tcl_SetChannelOption(NULL,channel,"-buffering",bufMode)!=TCL_OK) {
	Tcl_Close(NULL, channel);
	return (Tcl_Channel) NULL;
    }
    return channel;
}

/*
 *----------------------------------------------------------------------
 *
 * TclWinOpenFileChannel --
 *
 *	Constructs a File channel for the specified standard OS handle. This
 *	is a helper function to break up the construction of channels into
 *	File, Console, or Serial.
 *
 * Results:
 *	Returns the new channel, or NULL.
 *
 * Side effects:
 *	May open the channel and may cause creation of a file on the file
 *	system.
 *
 *----------------------------------------------------------------------
 */

Tcl_Channel
TclWinOpenFileChannel(
    HANDLE handle,		/* Win32 HANDLE to swallow */
    char *channelName,		/* Buffer to receive channel name */
    int permissions,		/* OR'ed combination of TCL_READABLE,
				 * TCL_WRITABLE, or TCL_EXCEPTION, indicating
				 * which operations are valid on the file. */
    int appendMode)		/* OR'ed combination of bits indicating what
				 * additional configuration of the channel is
				 * present. */
{
    FileInfo *infoPtr;
    ThreadSpecificData *tsdPtr = FileInit();

    /*
     * See if a channel with this handle already exists.
     */

    for (infoPtr = tsdPtr->firstFilePtr; infoPtr != NULL;
	    infoPtr = infoPtr->nextPtr) {
	if (infoPtr->handle == (HANDLE) handle) {
	    return (permissions==infoPtr->validMask) ? infoPtr->channel : NULL;
	}
    }

    infoPtr = (FileInfo *)ckalloc(sizeof(FileInfo));

    /*
     * TIP #218. Removed the code inserting the new structure into the global
     * list. This is now handled in the thread action callbacks, and only
     * there.
     */

    infoPtr->nextPtr = NULL;
    infoPtr->validMask = permissions;
    infoPtr->watchMask = 0;
    infoPtr->flags = appendMode;
    infoPtr->handle = handle;
    infoPtr->dirty = 0;
    sprintf(channelName, "file%" TCL_Z_MODIFIER "x", (size_t) infoPtr);

    infoPtr->channel = Tcl_CreateChannel(&fileChannelType, channelName,
	    infoPtr, permissions);

    /*
     * Files have default translation of AUTO and ^Z eof char, which means
     * that a ^Z will be accepted as EOF when reading.
     */

    Tcl_SetChannelOption(NULL, infoPtr->channel, "-translation", "auto");
    Tcl_SetChannelOption(NULL, infoPtr->channel, "-eofchar", "\x1A {}");

    return infoPtr->channel;
}

/*
 *----------------------------------------------------------------------
 *
 * TclWinFlushDirtyChannels --
 *
 *	Flush all dirty channels to disk, so that requesting the size of any
 *	file returns the correct value.
 *
 * Results:
 *	None.
 *
 * Side effects:
 *	Information is actually written to disk now, rather than later. Don't
 *	call this too often, or there will be a performance hit (i.e. only
 *	call when we need to ask for the size of a file).
 *
 *----------------------------------------------------------------------
 */

void
TclWinFlushDirtyChannels(void)
{
    FileInfo *infoPtr;
    ThreadSpecificData *tsdPtr = FileInit();

    /*
     * Flush all channels which are dirty, i.e. may have data pending in the
     * OS.
     */

    for (infoPtr = tsdPtr->firstFilePtr; infoPtr != NULL;
	    infoPtr = infoPtr->nextPtr) {
	if (infoPtr->dirty) {
	    FlushFileBuffers(infoPtr->handle);
	    infoPtr->dirty = 0;
	}
    }
}

/*
 *----------------------------------------------------------------------
 *
 * FileThreadActionProc --
 *
 *	Insert or remove any thread local refs to this channel.
 *
 * Results:
 *	None.
 *
 * Side effects:
 *	Changes thread local list of valid channels.
 *
 *----------------------------------------------------------------------
 */

static void
FileThreadActionProc(
    ClientData instanceData,
    int action)
{
    ThreadSpecificData *tsdPtr = TCL_TSD_INIT(&dataKey);
<<<<<<< HEAD
    FileInfo *infoPtr = (FileInfo *)instanceData;
=======
    FileInfo *infoPtr = ( FileInfo *)instanceData;
>>>>>>> 2f37a6fe

    if (action == TCL_CHANNEL_THREAD_INSERT) {
	infoPtr->nextPtr = tsdPtr->firstFilePtr;
	tsdPtr->firstFilePtr = infoPtr;
    } else {
	FileInfo **nextPtrPtr;
	int removed = 0;

	for (nextPtrPtr = &(tsdPtr->firstFilePtr); (*nextPtrPtr) != NULL;
		nextPtrPtr = &((*nextPtrPtr)->nextPtr)) {
	    if ((*nextPtrPtr) == infoPtr) {
		(*nextPtrPtr) = infoPtr->nextPtr;
		removed = 1;
		break;
	    }
	}

	/*
	 * This could happen if the channel was created in one thread and then
	 * moved to another without updating the thread local data in each
	 * thread.
	 */

	if (!removed) {
	    Tcl_Panic("file info ptr not on thread channel list");
	}
    }
}

/*
 *----------------------------------------------------------------------
 *
 * FileGetType --
 *
 *	Given a file handle, return its type
 *
 * Results:
 *	None.
 *
 * Side effects:
 *	None.
 *
 *----------------------------------------------------------------------
 */

DWORD
FileGetType(
    HANDLE handle)		/* Opened file handle */
{
    DWORD type;

    type = GetFileType(handle);

    /*
     * If the file is a character device, we need to try to figure out whether
     * it is a serial port, a console, or something else. We test for the
     * console case first because this is more common.
     */

    if ((type == FILE_TYPE_CHAR)
	    || ((type == FILE_TYPE_UNKNOWN) && !GetLastError())) {
	DWORD consoleParams;

	if (GetConsoleMode(handle, &consoleParams)) {
	    type = FILE_TYPE_CONSOLE;
	} else {
	    DCB dcb;

	    dcb.DCBlength = sizeof(DCB);
	    if (GetCommState(handle, &dcb)) {
		type = FILE_TYPE_SERIAL;
	    }
	}
    }

    return type;
}

 /*
 *----------------------------------------------------------------------
 *
 * NativeIsComPort --
 *
 *	Determines if a path refers to a Windows serial port.  A simple and
 *	efficient solution is to use a "name hint" to detect COM ports by
 *	their filename instead of resorting to a syscall to detect serialness
 *	after the fact.
 *
 *	The following patterns cover common serial port names:
 *	    COM[1-9]
 *	    \\.\COM[0-9]+
 *
 * Results:
 *	1 = serial port, 0 = not.
 *
 *----------------------------------------------------------------------
 */

static int
NativeIsComPort(
    const WCHAR *nativePath)	/* Path of file to access, native encoding. */
{
    const WCHAR *p = (const WCHAR *) nativePath;
    int i, len = (int)wcslen(p);

    /*
     * 1. Look for com[1-9]:?
     */

    if ((len == 4) && (_wcsnicmp(p, L"com", 3) == 0)) {
	/*
	 * The 4th character must be a digit 1..9
	 */

	if ((p[3] < '1') || (p[3] > '9')) {
	    return 0;
	}
	return 1;
    }

    /*
     * 2. Look for \\.\com[0-9]+
     */

    if ((len >= 8) && (_wcsnicmp(p, L"\\\\.\\com", 7) == 0)) {
	/*
	 * Charaters 8..end must be a digits 0..9
	 */

	for (i=7; i<len; i++) {
	    if ((p[i] < '0') || (p[i] > '9')) {
		return 0;
	    }
	}
	return 1;
    }
    return 0;
}

/*
 * Local Variables:
 * mode: c
 * c-basic-offset: 4
 * fill-column: 78
 * End:
 */<|MERGE_RESOLUTION|>--- conflicted
+++ resolved
@@ -190,8 +190,6 @@
 FileChannelExitHandler(
     TCL_UNUSED(ClientData))
 {
-    (void)clientData;
-
     Tcl_DeleteEventSource(FileSetupProc, FileCheckProc, NULL);
 }
 @@ -221,7 +219,6 @@
     FileInfo *infoPtr;
     Tcl_Time blockTime = { 0, 0 };
     ThreadSpecificData *tsdPtr = TCL_TSD_INIT(&dataKey);
-    (void)data;
 
     if (!TEST_FLAG(flags, TCL_FILE_EVENTS)) {
 	return;
@@ -266,7 +263,6 @@
     FileEvent *evPtr;
     FileInfo *infoPtr;
     ThreadSpecificData *tsdPtr = TCL_TSD_INIT(&dataKey);
-    (void)data;
 
     if (!TEST_FLAG(flags, TCL_FILE_EVENTS)) {
 	return;
@@ -279,13 +275,8 @@
 
     for (infoPtr = tsdPtr->firstFilePtr; infoPtr != NULL;
 	    infoPtr = infoPtr->nextPtr) {
-<<<<<<< HEAD
 	if (infoPtr->watchMask && !TEST_FLAG(infoPtr->flags, FILE_PENDING)) {
 	    SET_FLAG(infoPtr->flags, FILE_PENDING);
-=======
-	if (infoPtr->watchMask && !(infoPtr->flags & FILE_PENDING)) {
-	    infoPtr->flags |= FILE_PENDING;
->>>>>>> 2f37a6fe
 	    evPtr = (FileEvent *)ckalloc(sizeof(FileEvent));
 	    evPtr->header.proc = FileEventProc;
 	    evPtr->infoPtr = infoPtr;
@@ -415,7 +406,6 @@
     FileInfo *infoPtr;
     ThreadSpecificData *tsdPtr;
     int errorCode = 0;
-    (void)interp;
 
     if ((flags & (TCL_CLOSE_READ | TCL_CLOSE_WRITE)) != 0) {
 	return EINVAL;
@@ -510,13 +500,8 @@
      */
 
     oldPosHigh = 0;
-<<<<<<< HEAD
     oldPos = SetFilePointer(infoPtr->handle, 0, &oldPosHigh, FILE_CURRENT);
     if (oldPos == (LONG) INVALID_SET_FILE_POINTER) {
-=======
-    oldPos = (int)SetFilePointer(infoPtr->handle, 0, &oldPosHigh, FILE_CURRENT);
-    if (oldPos == (LONG)INVALID_SET_FILE_POINTER) {
->>>>>>> 2f37a6fe
 	DWORD winError = GetLastError();
 
 	if (winError != NO_ERROR) {
@@ -527,13 +512,8 @@
     }
 
     newPosHigh = (offset < 0 ? -1 : 0);
-<<<<<<< HEAD
     newPos = SetFilePointer(infoPtr->handle, offset, &newPosHigh, moveMethod);
     if (newPos == (LONG) INVALID_SET_FILE_POINTER) {
-=======
-    newPos = (int)SetFilePointer(infoPtr->handle, offset, &newPosHigh, moveMethod);
-    if (newPos == (LONG)INVALID_SET_FILE_POINTER) {
->>>>>>> 2f37a6fe
 	DWORD winError = GetLastError();
 
 	if (winError != NO_ERROR) {
@@ -595,13 +575,8 @@
 	moveMethod = FILE_END;
     }
 
-<<<<<<< HEAD
     newPosHigh = (LONG)(offset >> 32);
     newPos = SetFilePointer(infoPtr->handle, (LONG)offset,
-=======
-    newPosHigh = Tcl_WideAsLong(offset >> 32);
-    newPos = (int)SetFilePointer(infoPtr->handle, Tcl_WideAsLong(offset),
->>>>>>> 2f37a6fe
 	    &newPosHigh, moveMethod);
     if (newPos == (LONG) INVALID_SET_FILE_POINTER) {
 	DWORD winError = GetLastError();
@@ -646,13 +621,8 @@
      */
 
     oldPosHigh = 0;
-<<<<<<< HEAD
     oldPos = SetFilePointer(infoPtr->handle, 0, &oldPosHigh, FILE_CURRENT);
     if (oldPos == (LONG) INVALID_SET_FILE_POINTER) {
-=======
-    oldPos = (int)SetFilePointer(infoPtr->handle, 0, &oldPosHigh, FILE_CURRENT);
-    if (oldPos == (LONG)INVALID_SET_FILE_POINTER) {
->>>>>>> 2f37a6fe
 	DWORD winError = GetLastError();
 
 	if (winError != NO_ERROR) {
@@ -665,13 +635,8 @@
      * Move to where we want to truncate
      */
 
-<<<<<<< HEAD
     newPosHigh = (LONG)(length >> 32);
     newPos = SetFilePointer(infoPtr->handle, (LONG)length,
-=======
-    newPosHigh = Tcl_WideAsLong(length >> 32);
-    newPos = (int)SetFilePointer(infoPtr->handle, Tcl_WideAsLong(length),
->>>>>>> 2f37a6fe
 	    &newPosHigh, FILE_BEGIN);
     if (newPos == (LONG) INVALID_SET_FILE_POINTER) {
 	DWORD winError = GetLastError();
@@ -1523,11 +1488,7 @@
     int action)
 {
     ThreadSpecificData *tsdPtr = TCL_TSD_INIT(&dataKey);
-<<<<<<< HEAD
     FileInfo *infoPtr = (FileInfo *)instanceData;
-=======
-    FileInfo *infoPtr = ( FileInfo *)instanceData;
->>>>>>> 2f37a6fe
 
     if (action == TCL_CHANNEL_THREAD_INSERT) {
 	infoPtr->nextPtr = tsdPtr->firstFilePtr;
@@ -1633,7 +1594,7 @@
     const WCHAR *nativePath)	/* Path of file to access, native encoding. */
 {
     const WCHAR *p = (const WCHAR *) nativePath;
-    int i, len = (int)wcslen(p);
+    size_t i, len = wcslen(p);
 
     /*
      * 1. Look for com[1-9]:?
