--- conflicted
+++ resolved
@@ -472,13 +472,8 @@
 				 * gets stored. */
 {
     const WCHAR *prefix = L"TCL";
-<<<<<<< HEAD
-    if (GetTempPath(MAX_PATH, name) != 0) {
-	if (GetTempFileName(name, prefix, 0, name) != 0) {
-=======
     if (GetTempPathW(MAX_PATH, name) != 0) {
 	if (GetTempFileNameW(name, prefix, 0, name) != 0) {
->>>>>>> 4ed94609
 	    return 1;
 	}
     }
@@ -590,12 +585,8 @@
 	break;
     }
 
-<<<<<<< HEAD
     Tcl_DStringInit(&ds);
     nativePath = Tcl_UtfToWCharDString(path, -1, &ds);
-=======
-    nativePath = (WCHAR *)Tcl_WinUtfToTChar(path, -1, &ds);
->>>>>>> 4ed94609
 
     /*
      * If the file is not being created, use the existing file attributes.
@@ -960,11 +951,7 @@
 {
     int result, applType, createFlags;
     Tcl_DString cmdLine;	/* Complete command line (WCHAR). */
-<<<<<<< HEAD
-    STARTUPINFO startInfo;
-=======
     STARTUPINFOW startInfo;
->>>>>>> 4ed94609
     PROCESS_INFORMATION procInfo;
     SECURITY_ATTRIBUTES secAtts;
     HANDLE hProcess, h, inputHandle, outputHandle, errorHandle;
@@ -1075,11 +1062,7 @@
 	 * sink.
 	 */
 
-<<<<<<< HEAD
-	startInfo.hStdOutput = CreateFile(L"NUL:", GENERIC_WRITE, 0,
-=======
 	startInfo.hStdOutput = CreateFileW(L"NUL:", GENERIC_WRITE, 0,
->>>>>>> 4ed94609
 		&secAtts, OPEN_ALWAYS, FILE_ATTRIBUTE_NORMAL, NULL);
     } else {
 	DuplicateHandle(hProcess, outputHandle, hProcess,
@@ -1099,11 +1082,7 @@
 	 * sink.
 	 */
 
-<<<<<<< HEAD
-	startInfo.hStdError = CreateFile(L"NUL:", GENERIC_WRITE, 0,
-=======
 	startInfo.hStdError = CreateFileW(L"NUL:", GENERIC_WRITE, 0,
->>>>>>> 4ed94609
 		&secAtts, OPEN_EXISTING, FILE_ATTRIBUTE_NORMAL, NULL);
     } else {
 	DuplicateHandle(hProcess, errorHandle, hProcess, &startInfo.hStdError,
@@ -1169,11 +1148,7 @@
 
     BuildCommandLine(execPath, argc, argv, &cmdLine);
 
-<<<<<<< HEAD
-    if (CreateProcess(NULL, (WCHAR *) Tcl_DStringValue(&cmdLine),
-=======
     if (CreateProcessW(NULL, (WCHAR *) Tcl_DStringValue(&cmdLine),
->>>>>>> 4ed94609
 	    NULL, NULL, TRUE, (DWORD) createFlags, NULL, NULL, &startInfo,
 	    &procInfo) == 0) {
 	TclWinConvertError(GetLastError());
@@ -1195,7 +1170,7 @@
      * will be created for each process but the previous instances may not be
      * cleaned up. This results in a significant virtual memory loss each time
      * the process is spawned. If there is a WaitForInputIdle() call between
-     * CreateProcess() and CloseHandle(), the problem does not occur." PSS ID
+     * CreateProcessW() and CloseHandle(), the problem does not occur." PSS ID
      * Number: Q124121
      */
 
@@ -1319,7 +1294,7 @@
      * Using the raw SearchPathW() function doesn't do quite what is necessary.
      * If the name of the executable already contains a '.' character, it will
      * not try appending the specified extension when searching (in other
-     * words, SearchPathW will not find the program "a.b.exe" if the arguments
+     * words, SearchPath will not find the program "a.b.exe" if the arguments
      * specified "a.b" and ".exe"). So, first look for the file as it is
      * named. Then manually append the extensions, looking for a match.
      */
@@ -1332,12 +1307,8 @@
     for (i = 0; i < (int) (sizeof(extensions) / sizeof(extensions[0])); i++) {
 	Tcl_DStringSetLength(&nameBuf, nameLen);
 	Tcl_DStringAppend(&nameBuf, extensions[i], -1);
-<<<<<<< HEAD
 	Tcl_DStringInit(&ds);
 	nativeName = Tcl_UtfToWCharDString(Tcl_DStringValue(&nameBuf),
-=======
-	nativeName = (WCHAR *)Tcl_WinUtfToTChar(Tcl_DStringValue(&nameBuf),
->>>>>>> 4ed94609
 		Tcl_DStringLength(&nameBuf), &ds);
 	found = SearchPathW(NULL, nativeName, NULL, MAX_PATH,
 		nativeFullPath, &rest);
@@ -1355,12 +1326,8 @@
 	if ((attr == 0xffffffff) || (attr & FILE_ATTRIBUTE_DIRECTORY)) {
 	    continue;
 	}
-<<<<<<< HEAD
 	Tcl_DStringInit(&ds);
 	strcpy(fullName, Tcl_WCharToUtfDString(nativeFullPath, -1, &ds));
-=======
-	strcpy(fullName, Tcl_WinTCharToUtf((TCHAR *)nativeFullPath, -1, &ds));
->>>>>>> 4ed94609
 	Tcl_DStringFree(&ds);
 
 	ext = strrchr(fullName, '.');
@@ -1450,14 +1417,9 @@
 	 * application name from the arguments.
 	 */
 
-<<<<<<< HEAD
-	GetShortPathName(nativeFullPath, nativeFullPath, MAX_PATH);
+	GetShortPathNameW(nativeFullPath, nativeFullPath, MAX_PATH);
 	Tcl_DStringInit(&ds);
 	strcpy(fullName, Tcl_WCharToUtfDString(nativeFullPath, -1, &ds));
-=======
-	GetShortPathNameW(nativeFullPath, nativeFullPath, MAX_PATH);
-	strcpy(fullName, Tcl_WinTCharToUtf((TCHAR *)nativeFullPath, -1, &ds));
->>>>>>> 4ed94609
 	Tcl_DStringFree(&ds);
     }
     return applType;
@@ -1470,7 +1432,7 @@
  * BuildCommandLine --
  *
  *	The command line arguments are stored in linePtr separated by spaces,
- *	in a form that CreateProcess() understands. Special characters in
+ *	in a form that CreateProcessW() understands. Special characters in
  *	individual arguments from argv[] must be quoted when being stored in
  *	cmdLine.
  *
@@ -3294,11 +3256,7 @@
 	Tcl_DStringFree(&buf);
     } else {
 	const WCHAR *baseStr = L"TCL";
-<<<<<<< HEAD
 	length = 3 * sizeof(WCHAR);
-=======
-	int length = 3 * sizeof(WCHAR);
->>>>>>> 4ed94609
 
 	memcpy(namePtr, baseStr, length);
 	namePtr += length;
