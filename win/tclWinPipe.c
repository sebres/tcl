--- conflicted
+++ resolved
@@ -1110,11 +1110,7 @@
      */
 
     if (HasConsole()) {
-<<<<<<< HEAD
-	    createFlags = 0;
-=======
 	createFlags = 0;
->>>>>>> 5b0b87b5
     } else if (applType == APPL_DOS) {
 	/*
 	 * Under NT, 16-bit DOS applications will not run unless they can
