/*
 * tclWin32Dll.c --
 *
 *	This file contains the DLL entry point and other low-level bit bashing
 *	code that needs inline assembly.
 *
 * Copyright (c) 1995-1996 Sun Microsystems, Inc.
 * Copyright (c) 1998-2000 Scriptics Corporation.
 *
 * See the file "license.terms" for information on usage and redistribution of
 * this file, and for a DISCLAIMER OF ALL WARRANTIES.
 */

#include "tclWinInt.h"
#if defined(HAVE_INTRIN_H)
#   include <intrin.h>
#endif

/*
 * The following variables keep track of information about this DLL on a
 * per-instance basis. Each time this DLL is loaded, it gets its own new data
 * segment with its own copy of all static and global information.
 */

static HINSTANCE hInstance;	/* HINSTANCE of this DLL. */

/*
 * VC++ 5.x has no 'cpuid' assembler instruction, so we must emulate it
 */

#if defined(_MSC_VER) && (_MSC_VER <= 1100) && defined (_M_IX86)
#define cpuid	__asm __emit 0fh __asm __emit 0a2h
#endif

/*
 * The following declaration is for the VC++ DLL entry point.
 */

BOOL APIENTRY		DllMain(HINSTANCE hInst, DWORD reason,
			    LPVOID reserved);

/*
 * The following structure and linked list is to allow us to map between
 * volume mount points and drive letters on the fly (no Win API exists for
 * this).
 */

typedef struct MountPointMap {
    WCHAR *volumeName;		/* Native wide string volume name. */
    WCHAR driveLetter;		/* Drive letter corresponding to the volume
				 * name. */
    struct MountPointMap *nextPtr;
				/* Pointer to next structure in list, or
				 * NULL. */
} MountPointMap;

/*
 * This is the head of the linked list, which is protected by the mutex which
 * follows, for thread-enabled builds.
 */

MountPointMap *driveLetterLookup = NULL;
TCL_DECLARE_MUTEX(mountPointMap)

/*
 * We will need this below.
 */

#ifdef _WIN32
#ifndef STATIC_BUILD

/*
 *----------------------------------------------------------------------
 *
 * DllEntryPoint --
 *
 *	This wrapper function is used by Borland to invoke the initialization
 *	code for Tcl. It simply calls the DllMain routine.
 *
 * Results:
 *	See DllMain.
 *
 * Side effects:
 *	See DllMain.
 *
 *----------------------------------------------------------------------
 */

BOOL APIENTRY
DllEntryPoint(
    HINSTANCE hInst,		/* Library instance handle. */
    DWORD reason,		/* Reason this function is being called. */
    LPVOID reserved)
{
    return DllMain(hInst, reason, reserved);
}

/*
 *----------------------------------------------------------------------
 *
 * DllMain --
 *
 *	This routine is called by the VC++ C run time library init code, or
 *	the DllEntryPoint routine. It is responsible for initializing various
 *	dynamically loaded libraries.
 *
 * Results:
 *	TRUE on sucess, FALSE on failure.
 *
 * Side effects:
 *	Initializes most rudimentary Windows bits.
 *
 *----------------------------------------------------------------------
 */

BOOL APIENTRY
DllMain(
    HINSTANCE hInst,		/* Library instance handle. */
    DWORD reason,		/* Reason this function is being called. */
    TCL_UNUSED(LPVOID))
{
    switch (reason) {
    case DLL_PROCESS_ATTACH:
	DisableThreadLibraryCalls(hInst);
	TclWinInit(hInst);
	return TRUE;

	/*
	 * DLL_PROCESS_DETACH is unnecessary as the user should call
	 * Tcl_Finalize explicitly before unloading Tcl.
	 */
    }

    return TRUE;
}
#endif /* !STATIC_BUILD */
#endif /* _WIN32 */

/*
 *----------------------------------------------------------------------
 *
 * TclWinGetTclInstance --
 *
 *	Retrieves the global library instance handle.
 *
 * Results:
 *	Returns the global library instance handle.
 *
 * Side effects:
 *	None.
 *
 *----------------------------------------------------------------------
 */

HINSTANCE
TclWinGetTclInstance(void)
{
    return hInstance;
}

/*
 *----------------------------------------------------------------------
 *
 * TclWinInit --
 *
 *	This function initializes the internal state of the tcl library.
 *
 * Results:
 *	None.
 *
 * Side effects:
 *	Initializes the tclPlatformId variable.
 *
 *----------------------------------------------------------------------
 */

void
TclWinInit(
    HINSTANCE hInst)		/* Library instance handle. */
{
    OSVERSIONINFOW os;

    hInstance = hInst;
    os.dwOSVersionInfoSize = sizeof(OSVERSIONINFOW);
    GetVersionExW(&os);

    /*
     * We no longer support Win32s or Win9x or Windows CE, so just in case
     * someone manages to get a runtime there, make sure they know that.
     */

    if (os.dwPlatformId != VER_PLATFORM_WIN32_NT) {
	Tcl_Panic("Windows NT is the only supported platform");
    }
}

/*
 *-------------------------------------------------------------------------
 *
 * TclWinNoBackslash --
 *
 *	We're always iterating through a string in Windows, changing the
 *	backslashes to slashes for use in Tcl.
 *
 * Results:
 *	All backslashes in given string are changed to slashes.
 *
 * Side effects:
 *	None.
 *
 *-------------------------------------------------------------------------
 */

char *
TclWinNoBackslash(
    char *path)			/* String to change. */
{
    char *p;

    for (p = path; *p != '\0'; p++) {
	if (*p == '\\') {
	    *p = '/';
	}
    }
    return path;
}

/*
 *---------------------------------------------------------------------------
 *
 * TclWinEncodingsCleanup --
 *
 *	Called during finalization to clean up any memory allocated in our
 *	mount point map which is used to follow certain kinds of symlinks.
 *
 * Results:
 *	None.
 *
 * Side effects:
 *	None.
 *
 *---------------------------------------------------------------------------
 */

void
TclWinEncodingsCleanup(void)
{
    MountPointMap *dlIter, *dlIter2;

    /*
     * Clean up the mount point map.
     */

    Tcl_MutexLock(&mountPointMap);
    dlIter = driveLetterLookup;
    while (dlIter != NULL) {
	dlIter2 = dlIter->nextPtr;
	ckfree(dlIter->volumeName);
	ckfree(dlIter);
	dlIter = dlIter2;
    }
    Tcl_MutexUnlock(&mountPointMap);
}

/*
 *--------------------------------------------------------------------
 *
 * TclWinDriveLetterForVolMountPoint
 *
 *	Unfortunately, Windows provides no easy way at all to get hold of the
 *	drive letter for a volume mount point, but we need that information to
 *	understand paths correctly. So, we have to build an associated array
 *	to find these correctly, and allow quick and easy lookup from volume
 *	mount points to drive letters.
 *
 *	We assume here that we are running on a system for which the wide
 *	character interfaces are used, which is valid for Win 2000 and WinXP
 *	which are the only systems on which this function will ever be called.
 *
 * Result:
 *	The drive letter, or -1 if no drive letter corresponds to the given
 *	mount point.
 *
 *--------------------------------------------------------------------
 */

char
TclWinDriveLetterForVolMountPoint(
    const WCHAR *mountPoint)
{
    MountPointMap *dlIter, *dlPtr2;
    WCHAR Target[55];		/* Target of mount at mount point */
    WCHAR drive[4] = L"A:\\";

    /*
     * Detect the volume mounted there. Unfortunately, there is no simple way
     * to map a unique volume name to a DOS drive letter. So, we have to build
     * an associative array.
     */

    Tcl_MutexLock(&mountPointMap);
    dlIter = driveLetterLookup;
    while (dlIter != NULL) {
	if (wcscmp(dlIter->volumeName, mountPoint) == 0) {
	    /*
	     * We need to check whether this information is still valid, since
	     * either the user or various programs could have adjusted the
	     * mount points on the fly.
	     */

	    drive[0] = (WCHAR) dlIter->driveLetter;

	    /*
	     * Try to read the volume mount point and see where it points.
	     */

	    if (GetVolumeNameForVolumeMountPointW(drive,
		    Target, 55) != 0) {
		if (wcscmp(dlIter->volumeName, Target) == 0) {
		    /*
		     * Nothing has changed.
		     */

		    Tcl_MutexUnlock(&mountPointMap);
		    return (char) dlIter->driveLetter;
		}
	    }

	    /*
	     * If we reach here, unfortunately, this mount point is no longer
	     * valid at all.
	     */

	    if (driveLetterLookup == dlIter) {
		dlPtr2 = dlIter;
		driveLetterLookup = dlIter->nextPtr;
	    } else {
		for (dlPtr2 = driveLetterLookup;
			dlPtr2 != NULL; dlPtr2 = dlPtr2->nextPtr) {
		    if (dlPtr2->nextPtr == dlIter) {
			dlPtr2->nextPtr = dlIter->nextPtr;
			dlPtr2 = dlIter;
			break;
		    }
		}
	    }

	    /*
	     * Now dlPtr2 points to the structure to free.
	     */

	    ckfree(dlPtr2->volumeName);
	    ckfree(dlPtr2);

	    /*
	     * Restart the loop - we could try to be clever and continue half
	     * way through, but the logic is a bit messy, so it's cleanest
	     * just to restart.
	     */

	    dlIter = driveLetterLookup;
	    continue;
	}
	dlIter = dlIter->nextPtr;
    }

    /*
     * We couldn't find it, so we must iterate over the letters.
     */

    for (drive[0] = 'A'; drive[0] <= 'Z'; drive[0]++) {
	/*
	 * Try to read the volume mount point and see where it points.
	 */

	if (GetVolumeNameForVolumeMountPointW(drive,
		Target, 55) != 0) {
	    int alreadyStored = 0;

	    for (dlIter = driveLetterLookup; dlIter != NULL;
		    dlIter = dlIter->nextPtr) {
		if (wcscmp(dlIter->volumeName, Target) == 0) {
		    alreadyStored = 1;
		    break;
		}
	    }
	    if (!alreadyStored) {
		dlPtr2 = (MountPointMap *)ckalloc(sizeof(MountPointMap));
		dlPtr2->volumeName = (WCHAR *)TclNativeDupInternalRep(Target);
		dlPtr2->driveLetter = (char) drive[0];
		dlPtr2->nextPtr = driveLetterLookup;
		driveLetterLookup = dlPtr2;
	    }
	}
    }

    /*
     * Try again.
     */

    for (dlIter = driveLetterLookup; dlIter != NULL;
	    dlIter = dlIter->nextPtr) {
	if (wcscmp(dlIter->volumeName, mountPoint) == 0) {
	    Tcl_MutexUnlock(&mountPointMap);
	    return (char) dlIter->driveLetter;
	}
    }

    /*
     * The volume doesn't appear to correspond to a drive letter - we remember
     * that fact and store '-1' so we don't have to look it up each time.
     */

    dlPtr2 = (MountPointMap *)ckalloc(sizeof(MountPointMap));
<<<<<<< HEAD
    dlPtr2->volumeName = (WCHAR *)TclNativeDupInternalRep((ClientData) mountPoint);
=======
    dlPtr2->volumeName = (WCHAR *)TclNativeDupInternalRep((void *)mountPoint);
>>>>>>> fcdd9582
    dlPtr2->driveLetter = -1;
    dlPtr2->nextPtr = driveLetterLookup;
    driveLetterLookup = dlPtr2;
    Tcl_MutexUnlock(&mountPointMap);
    return -1;
}

/*
 *---------------------------------------------------------------------------
 *
 * Tcl_WinUtfToTChar, Tcl_WinTCharToUtf --
 *
 *	Convert between UTF-8 and Unicode when running Windows.
 *
 *	On Mac and Unix, all strings exchanged between Tcl and the OS are
 *	"char" oriented. We need only one Tcl_Encoding to convert between
 *	UTF-8 and the system's native encoding. We use NULL to represent
 *	that encoding.
 *
 *	On Windows, some strings exchanged between Tcl and the OS are "char"
 *	oriented, while others are in Unicode. We need two Tcl_Encoding APIs
 *	depending on whether we are targeting a "char" or Unicode interface.
 *
 *	Calling Tcl_UtfToExternal() or Tcl_ExternalToUtf() with an encoding
 *	of NULL should always used to convert between UTF-8 and the system's
 *	"char" oriented encoding. The following two functions are used in
 *	Windows-specific code to convert between UTF-8 and Unicode strings.
 *	This saves you the trouble of writing the
 *	following type of fragment over and over:
 *
 *		encoding <- Tcl_GetEncoding("unicode");
 *		nativeBuffer <- UtfToExternal(encoding, utfBuffer);
 *		Tcl_FreeEncoding(encoding);
 *
 *	By convention, in Windows a WCHAR is a Unicode character. If you plan
 *	on targeting a Unicode interface when running on Windows, these
 *	functions should be used. If you plan on targetting a "char" oriented
 *	function on Windows, use Tcl_UtfToExternal() with an encoding of NULL.
 *
 * Results:
 *	The result is a pointer to the string in the desired target encoding.
 *	Storage for the result string is allocated in dsPtr; the caller must
 *	call Tcl_DStringFree() when the result is no longer needed.
 *
 * Side effects:
 *	None.
 *
 *---------------------------------------------------------------------------
 */

#if !defined(TCL_NO_DEPRECATED) && TCL_MAJOR_VERSION < 9
#undef Tcl_WinUtfToTChar
TCHAR *
Tcl_WinUtfToTChar(
    const char *string,		/* Source string in UTF-8. */
    int len,			/* Source string length in bytes, or -1 for
				 * strlen(). */
    Tcl_DString *dsPtr)		/* Uninitialized or free DString in which the
				 * converted string is stored. */
{
    Tcl_DStringInit(dsPtr);
    return (TCHAR *)Tcl_UtfToWCharDString(string, len, dsPtr);
}
#undef Tcl_WinTCharToUtf
char *
Tcl_WinTCharToUtf(
    const TCHAR *string,	/* Source string in Unicode. */
    int len,			/* Source string length in bytes, or -1 for
				 * platform-specific string length. */
    Tcl_DString *dsPtr)		/* Uninitialized or free DString in which the
				 * converted string is stored. */
{
    Tcl_DStringInit(dsPtr);
    return Tcl_WCharToUtfDString((WCHAR *)string, len >> 1, dsPtr);
}
#endif /* !defined(TCL_NO_DEPRECATED) */

/*
 *------------------------------------------------------------------------
 *
 * TclWinCPUID --
 *
 *	Get CPU ID information on an Intel box under Windows
 *
 * Results:
 *	Returns TCL_OK if successful, TCL_ERROR if CPUID is not supported or
 *	fails.
 *
 * Side effects:
 *	If successful, stores EAX, EBX, ECX and EDX registers after the CPUID
 *	instruction in the four integers designated by 'regsPtr'
 *
 *----------------------------------------------------------------------
 */

int
TclWinCPUID(
    int index,		/* Which CPUID value to retrieve. */
    int *regsPtr)	/* Registers after the CPUID. */
{
    int status = TCL_ERROR;

#if defined(HAVE_INTRIN_H) && defined(_WIN64)

    __cpuid((int *)regsPtr, index);
    status = TCL_OK;

#elif defined(__GNUC__)
#   if defined(_WIN64)
    /*
     * Execute the CPUID instruction with the given index, and store results
     * off 'regPtr'.
     */

    __asm__ __volatile__(
	/*
	 * Do the CPUID instruction, and save the results in the 'regsPtr'
	 * area.
	 */

	"movl	%[rptr],	%%edi"		"\n\t"
	"movl	%[index],	%%eax"		"\n\t"
	"cpuid"					"\n\t"
	"movl	%%eax,		0x0(%%edi)"	"\n\t"
	"movl	%%ebx,		0x4(%%edi)"	"\n\t"
	"movl	%%ecx,		0x8(%%edi)"	"\n\t"
	"movl	%%edx,		0xC(%%edi)"	"\n\t"

	:
	/* No outputs */
	:
	[index]		"m"	(index),
	[rptr]		"m"	(regsPtr)
	:
	"%eax", "%ebx", "%ecx", "%edx", "%esi", "%edi", "memory");
    status = TCL_OK;

#   else

    TCLEXCEPTION_REGISTRATION registration;

    /*
     * Execute the CPUID instruction with the given index, and store results
     * off 'regPtr'.
     */

    __asm__ __volatile__(
	/*
	 * Construct an TCLEXCEPTION_REGISTRATION to protect the CPUID
	 * instruction (early 486's don't have CPUID)
	 */

	"leal	%[registration], %%edx"		"\n\t"
	"movl	%%fs:0,		%%eax"		"\n\t"
	"movl	%%eax,		0x0(%%edx)"	"\n\t" /* link */
	"leal	1f,		%%eax"		"\n\t"
	"movl	%%eax,		0x4(%%edx)"	"\n\t" /* handler */
	"movl	%%ebp,		0x8(%%edx)"	"\n\t" /* ebp */
	"movl	%%esp,		0xC(%%edx)"	"\n\t" /* esp */
	"movl	%[error],	0x10(%%edx)"	"\n\t" /* status */

	/*
	 * Link the TCLEXCEPTION_REGISTRATION on the chain
	 */

	"movl	%%edx,		%%fs:0"		"\n\t"

	/*
	 * Do the CPUID instruction, and save the results in the 'regsPtr'
	 * area.
	 */

	"movl	%[rptr],	%%edi"		"\n\t"
	"movl	%[index],	%%eax"		"\n\t"
	"cpuid"					"\n\t"
	"movl	%%eax,		0x0(%%edi)"	"\n\t"
	"movl	%%ebx,		0x4(%%edi)"	"\n\t"
	"movl	%%ecx,		0x8(%%edi)"	"\n\t"
	"movl	%%edx,		0xC(%%edi)"	"\n\t"

	/*
	 * Come here on a normal exit. Recover the TCLEXCEPTION_REGISTRATION and
	 * store a TCL_OK status.
	 */

	"movl	%%fs:0,		%%edx"		"\n\t"
	"movl	%[ok],		%%eax"		"\n\t"
	"movl	%%eax,		0x10(%%edx)"	"\n\t"
	"jmp	2f"				"\n"

	/*
	 * Come here on an exception. Get the TCLEXCEPTION_REGISTRATION that we
	 * previously put on the chain.
	 */

	"1:"					"\t"
	"movl	%%fs:0,		%%edx"		"\n\t"
	"movl	0x8(%%edx),	%%edx"		"\n\t"

	/*
	 * Come here however we exited. Restore context from the
	 * TCLEXCEPTION_REGISTRATION in case the stack is unbalanced.
	 */

	"2:"					"\t"
	"movl	0xC(%%edx),	%%esp"		"\n\t"
	"movl	0x8(%%edx),	%%ebp"		"\n\t"
	"movl	0x0(%%edx),	%%eax"		"\n\t"
	"movl	%%eax,		%%fs:0"		"\n\t"

	:
	/* No outputs */
	:
	[index]		"m"	(index),
	[rptr]		"m"	(regsPtr),
	[registration]	"m"	(registration),
	[ok]		"i"	(TCL_OK),
	[error]		"i"	(TCL_ERROR)
	:
	"%eax", "%ebx", "%ecx", "%edx", "%esi", "%edi", "memory");
    status = registration.status;

#   endif /* !_WIN64 */
#elif defined(_MSC_VER)
#   if defined(_WIN64)

    __cpuid(regsPtr, index);
    status = TCL_OK;

#   elif defined (_M_IX86)
    /*
     * Define a structure in the stack frame to hold the registers.
     */

    struct {
	DWORD dw0;
	DWORD dw1;
	DWORD dw2;
	DWORD dw3;
    } regs;
    regs.dw0 = index;

    /*
     * Execute the CPUID instruction and save regs in the stack frame.
     */

    _try {
	_asm {
	    push    ebx
	    push    ecx
	    push    edx
	    mov	    eax, regs.dw0
	    cpuid
	    mov	    regs.dw0, eax
	    mov	    regs.dw1, ebx
	    mov	    regs.dw2, ecx
	    mov	    regs.dw3, edx
	    pop	    edx
	    pop	    ecx
	    pop	    ebx
	}

	/*
	 * Copy regs back out to the caller.
	 */

	regsPtr[0] = regs.dw0;
	regsPtr[1] = regs.dw1;
	regsPtr[2] = regs.dw2;
	regsPtr[3] = regs.dw3;

	status = TCL_OK;
    } __except(EXCEPTION_EXECUTE_HANDLER) {
	/* do nothing */
    }

#   endif
#else
    /*
     * Don't know how to do assembly code for this compiler and/or
     * architecture.
     */
#endif
    return status;
}

/*
 * Local Variables:
 * mode: c
 * c-basic-offset: 4
 * fill-column: 78
 * End:
 */<|MERGE_RESOLUTION|>--- conflicted
+++ resolved
@@ -419,11 +419,7 @@
      */
 
     dlPtr2 = (MountPointMap *)ckalloc(sizeof(MountPointMap));
-<<<<<<< HEAD
-    dlPtr2->volumeName = (WCHAR *)TclNativeDupInternalRep((ClientData) mountPoint);
-=======
     dlPtr2->volumeName = (WCHAR *)TclNativeDupInternalRep((void *)mountPoint);
->>>>>>> fcdd9582
     dlPtr2->driveLetter = -1;
     dlPtr2->nextPtr = driveLetterLookup;
     driveLetterLookup = dlPtr2;
