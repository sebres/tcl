--- conflicted
+++ resolved
@@ -394,13 +394,8 @@
 		}
 	    }
 	    if (!alreadyStored) {
-<<<<<<< HEAD
-		dlPtr2 = Tcl_Alloc(sizeof(MountPointMap));
-		dlPtr2->volumeName = TclNativeDupInternalRep(Target);
-=======
-		dlPtr2 = (MountPointMap *)ckalloc(sizeof(MountPointMap));
+		dlPtr2 = (MountPointMap *)Tcl_Alloc(sizeof(MountPointMap));
 		dlPtr2->volumeName = (WCHAR *)TclNativeDupInternalRep(Target);
->>>>>>> 075589bf
 		dlPtr2->driveLetter = (char) drive[0];
 		dlPtr2->nextPtr = driveLetterLookup;
 		driveLetterLookup = dlPtr2;
@@ -425,13 +420,8 @@
      * that fact and store '-1' so we don't have to look it up each time.
      */
 
-<<<<<<< HEAD
-    dlPtr2 = Tcl_Alloc(sizeof(MountPointMap));
-    dlPtr2->volumeName = TclNativeDupInternalRep((ClientData) mountPoint);
-=======
-    dlPtr2 = (MountPointMap *)ckalloc(sizeof(MountPointMap));
+    dlPtr2 = (MountPointMap *)Tcl_Alloc(sizeof(MountPointMap));
     dlPtr2->volumeName = (WCHAR *)TclNativeDupInternalRep((ClientData) mountPoint);
->>>>>>> 075589bf
     dlPtr2->driveLetter = -1;
     dlPtr2->nextPtr = driveLetterLookup;
     driveLetterLookup = dlPtr2;
