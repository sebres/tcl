--- conflicted
+++ resolved
@@ -876,13 +876,8 @@
 	    do \
 	    $(COPY) "$$j" "$(SCRIPT_INSTALL_DIR)/cookiejar0.2"; \
 	    done;
-<<<<<<< HEAD
-	@echo "Installing package http 2.9.5 as a Tcl Module";
-	@$(COPY) $(ROOT_DIR)/library/http/http.tcl "$(MODULE_INSTALL_DIR)/9.0/http-2.9.5.tm";
-=======
 	@echo "Installing package http 2.10.0a1 as a Tcl Module";
-	@$(COPY) $(ROOT_DIR)/library/http/http.tcl "$(MODULE_INSTALL_DIR)/8.6/http-2.10.0a1.tm";
->>>>>>> 25a981eb
+	@$(COPY) $(ROOT_DIR)/library/http/http.tcl "$(MODULE_INSTALL_DIR)/9.0/http-2.10.0a1.tm";
 	@echo "Installing package opt 0.4.7";
 	@for j in $(ROOT_DIR)/library/opt/*.tcl; \
 	    do \
