--- conflicted
+++ resolved
@@ -214,7 +214,6 @@
 SHELL		= @SHELL@
 RM		= rm -f
 COPY		= cp
-<<<<<<< HEAD
 LN		= ln
 
 ###
@@ -258,13 +257,7 @@
 
 CC_SWITCHES = -I"${GENERIC_DIR_NATIVE}" -I"${TOMMATH_DIR_NATIVE}" \
 -I"${ZLIB_DIR_NATIVE}" -I"${WIN_DIR_NATIVE}" \
-${CFLAGS} ${CFLAGS_WARNING} ${TCL_SHLIB_CFLAGS} -DMP_PREC=4 \
-=======
-
-CC_SWITCHES = ${CFLAGS} ${CFLAGS_WARNING} ${SHLIB_CFLAGS} \
--I"${ZLIB_DIR_NATIVE}" -I"${GENERIC_DIR_NATIVE}" -DTCL_TOMMATH \
--DMP_PREC=4 -I"${TOMMATH_DIR_NATIVE}" -I"${WIN_DIR_NATIVE}" \
->>>>>>> 400b9f53
+${CFLAGS} ${CFLAGS_WARNING} ${SHLIB_CFLAGS} -DMP_PREC=4 \
 ${AC_FLAGS} ${COMPILE_DEBUG_FLAGS} ${NO_DEPRECATED_FLAGS}
 
 CC_OBJNAME = @CC_OBJNAME@
