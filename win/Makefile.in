--- conflicted
+++ resolved
@@ -937,13 +937,8 @@
 
 test-tcl: tcltest
 	TCL_LIBRARY="$(LIBRARY_DIR)"; export TCL_LIBRARY; \
-<<<<<<< HEAD
 	$(WINE) ./$(TCLSH) "$(ROOT_DIR_NATIVE)/tests/all.tcl" $(TESTFLAGS) \
-	-load "$(TEST_LOAD_FACILITIES)" | $(WINE) ./$(CAT32)
-=======
-	./$(TCLSH) "$(ROOT_DIR_NATIVE)/tests/all.tcl" $(TESTFLAGS) \
 	-load "$(TEST_LOAD_FACILITIES)"
->>>>>>> a0e92a5c
 
 # Useful target to launch a built tclsh with the proper path,...
 runtest: tcltest
