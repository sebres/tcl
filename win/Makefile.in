#
# This file is a Makefile for Tcl.  If it has the name "Makefile.in" then it
# is a template for a Makefile; to generate the actual Makefile, run
# "./configure", which is a configuration script generated by the "autoconf"
# program (constructs like "@foo@" will get replaced in the actual Makefile.

VERSION = @TCL_VERSION@

#--------------------------------------------------------------------------
# Things you can change to personalize the Makefile for your own site (you can
# make these changes in either Makefile.in or Makefile, but changes to
# Makefile will get lost if you re-run the configuration script).
#--------------------------------------------------------------------------

# Default top-level directories in which to install architecture-specific
# files (exec_prefix) and machine-independent files such as scripts (prefix).
# The values specified here may be overridden at configure-time with the
# --exec-prefix and --prefix options to the "configure" script.

prefix			= @prefix@
exec_prefix		= @exec_prefix@
bindir			= @bindir@
libdir			= @libdir@
includedir		= @includedir@
datarootdir		= @datarootdir@
runstatedir		= @runstatedir@
mandir			= @mandir@

# The following definition can be set to non-null for special systems like AFS
# with replication. It allows the pathnames used for installation to be
# different than those used for actually reference files at run-time.
# INSTALL_ROOT is prepended to $prefix and $exec_prefix when installing files.
INSTALL_ROOT	=

# Directory from which applications will reference the library of Tcl scripts
# (note: you can set the TCL_LIBRARY environment variable at run-time to
# override this value):
TCL_LIBRARY	= $(prefix)/lib/tcl$(VERSION)

# Path to use at runtime to refer to LIB_INSTALL_DIR:
LIB_RUNTIME_DIR		= $(libdir)

# Directory in which to install the program tclsh:
BIN_INSTALL_DIR		= $(INSTALL_ROOT)$(bindir)

# Directory in which to install the .a or .so binary for the Tcl library:
LIB_INSTALL_DIR		= $(INSTALL_ROOT)$(libdir)

# Path name to use when installing library scripts.
SCRIPT_INSTALL_DIR	= $(INSTALL_ROOT)$(TCL_LIBRARY)

# Path name to use when installing Tcl modules.
MODULE_INSTALL_DIR	= $(SCRIPT_INSTALL_DIR)/../tcl8

# Directory in which to install the include file tcl.h:
INCLUDE_INSTALL_DIR	= $(INSTALL_ROOT)$(includedir)

# Directory in which to (optionally) install the private tcl headers:
PRIVATE_INCLUDE_INSTALL_DIR = $(INSTALL_ROOT)$(includedir)

# Top-level directory in which to install manual entries:
MAN_INSTALL_DIR		= $(INSTALL_ROOT)$(mandir)

# Directory in which to install manual entry for tclsh:
MAN1_INSTALL_DIR = $(MAN_INSTALL_DIR)/man1

# Directory in which to install manual entries for Tcl's C library procedures:
MAN3_INSTALL_DIR = $(MAN_INSTALL_DIR)/man3

# Directory in which to install manual entries for the built-in Tcl commands:
MANN_INSTALL_DIR = $(MAN_INSTALL_DIR)/mann

# Libraries built with optimization switches have this additional extension
TCL_DBGX = @TCL_DBGX@

# warning flags
CFLAGS_WARNING = @CFLAGS_WARNING@

# The default switches for optimization or debugging
CFLAGS_DEBUG    = @CFLAGS_DEBUG@
CFLAGS_OPTIMIZE	= @CFLAGS_OPTIMIZE@

# To change the compiler switches, for example to change from optimization to
# debugging symbols, change the following line:
#CFLAGS = 		$(CFLAGS_DEBUG)
#CFLAGS = 		$(CFLAGS_OPTIMIZE)
#CFLAGS = 		$(CFLAGS_DEBUG) $(CFLAGS_OPTIMIZE)
CFLAGS = 		@CFLAGS@ @CFLAGS_DEFAULT@ -DMP_FIXED_CUTOFFS -DMP_NO_STDINT

# To compile without backward compatibility and deprecated code uncomment the
# following
NO_DEPRECATED_FLAGS	=
#NO_DEPRECATED_FLAGS	= -DTCL_NO_DEPRECATED

# To enable compilation debugging reverse the comment characters on one of the
# following lines.
COMPILE_DEBUG_FLAGS =
#COMPILE_DEBUG_FLAGS = -DTCL_COMPILE_DEBUG
#COMPILE_DEBUG_FLAGS = -DTCL_COMPILE_DEBUG -DTCL_COMPILE_STATS

SRC_DIR			= @srcdir@
ROOT_DIR		= @srcdir@/..
TOP_DIR			= $(shell cd @srcdir@/..; pwd -W 2>/dev/null || pwd -P)
GENERIC_DIR		= $(TOP_DIR)/generic
WIN_DIR			= $(TOP_DIR)/win
COMPAT_DIR		= $(TOP_DIR)/compat
PKGS_DIR		= $(TOP_DIR)/pkgs
ZLIB_DIR		= $(COMPAT_DIR)/zlib
MINIZIP_DIR		= $(ZLIB_DIR)/contrib/minizip
TOMMATH_DIR		= $(TOP_DIR)/libtommath

# Converts a POSIX path to a Windows native path.
CYGPATH			= @CYGPATH@

libdir_native	= $(shell $(CYGPATH) '$(libdir)')
bindir_native	= $(shell $(CYGPATH) '$(bindir)')
includedir_native = $(shell $(CYGPATH) '$(includedir)')
mandir_native = $(shell $(CYGPATH) '$(mandir)')
TCL_LIBRARY_NATIVE	= $(shell $(CYGPATH) '$(TCL_LIBRARY)')
GENERIC_DIR_NATIVE	= $(shell $(CYGPATH) '$(GENERIC_DIR)')
WIN_DIR_NATIVE		= $(shell $(CYGPATH) '$(WIN_DIR)')
ROOT_DIR_NATIVE		= $(shell $(CYGPATH) '$(ROOT_DIR)')
SCRIPT_INSTALL_DIR_NATIVE	= $(shell $(CYGPATH) '$(SCRIPT_INSTALL_DIR)')
INCLUDE_INSTALL_DIR_NATIVE	= $(shell $(CYGPATH) '$(INCLUDE_INSTALL_DIR)')
MAN_INSTALL_DIR_NATIVE	= $(shell $(CYGPATH) '$(MAN_INSTALL_DIR)')
ROOT_DIR_WIN_NATIVE	= $(shell cd '$(ROOT_DIR)' ; pwd -W 2>/dev/null || pwd -P)
ZLIB_DIR_NATIVE		= $(shell $(CYGPATH) '$(ZLIB_DIR)')
MINIZIP_DIR_NATIVE	= $(shell $(CYGPATH) '$(MINIZIP_DIR)')
TOMMATH_DIR_NATIVE	= $(shell $(CYGPATH) '$(TOMMATH_DIR)')

# Fully qualify library path so that `make test`
# does not depend on the current directory.
LIBRARY_DIR1		= $(shell cd '$(ROOT_DIR_NATIVE)/library' ; pwd -P)
LIBRARY_DIR             = $(shell $(CYGPATH) '$(LIBRARY_DIR1)')
DLLSUFFIX		= @DLLSUFFIX@
LIBSUFFIX		= @LIBSUFFIX@
EXESUFFIX		= @EXESUFFIX@

VER			= @TCL_MAJOR_VERSION@@TCL_MINOR_VERSION@
DOTVER			= @TCL_MAJOR_VERSION@.@TCL_MINOR_VERSION@
DDEVER			= @TCL_DDE_MAJOR_VERSION@@TCL_DDE_MINOR_VERSION@
DDEDOTVER		= @TCL_DDE_MAJOR_VERSION@.@TCL_DDE_MINOR_VERSION@
REGVER			= @TCL_REG_MAJOR_VERSION@@TCL_REG_MINOR_VERSION@
REGDOTVER		= @TCL_REG_MAJOR_VERSION@.@TCL_REG_MINOR_VERSION@

TCL_ZIP_FILE		= @TCL_ZIP_FILE@
TCL_VFS_PATH		= libtcl.vfs/tcl_library
TCL_VFS_ROOT		= libtcl.vfs


TCL_STUB_LIB_FILE	= @TCL_STUB_LIB_FILE@
TCL_DLL_FILE		= @TCL_DLL_FILE@
TCL_LIB_FILE		= @TCL_LIB_FILE@
DDE_DLL_FILE		= tcldde$(DDEVER)${DLLSUFFIX}
DDE_LIB_FILE		= @LIBPREFIX@tcldde$(DDEVER)${LIBSUFFIX}
REG_DLL_FILE		= tclreg$(REGVER)${DLLSUFFIX}
REG_LIB_FILE		= @LIBPREFIX@tclreg$(REGVER)${LIBSUFFIX}
TEST_DLL_FILE		= tcltest$(VER)${DLLSUFFIX}
TEST_EXE_FILE		= tcltest${EXESUFFIX}
TEST_LIB_FILE		= @LIBPREFIX@tcltest$(VER)${LIBSUFFIX}
TEST_LOAD_PRMS		= lappend ::auto_path {$(ROOT_DIR_WIN_NATIVE)/tests};\
			  package ifneeded dde 1.4.3 [list load [file normalize ${DDE_DLL_FILE}] dde];\
			  package ifneeded registry 1.3.5 [list load [file normalize ${REG_DLL_FILE}] registry]
TEST_LOAD_FACILITIES	= package ifneeded Tcltest ${VERSION}@TCL_PATCH_LEVEL@ [list load [file normalize ${TEST_DLL_FILE}] Tcltest];\
			  $(TEST_LOAD_PRMS)
ZLIB_DLL_FILE		= zlib1.dll
TOMMATH_DLL_FILE		= libtommath.dll

SHARED_LIBRARIES 	= $(TCL_DLL_FILE) @ZLIB_DLL_FILE@ @TOMMATH_DLL_FILE@
STATIC_LIBRARIES	= $(TCL_LIB_FILE)

TCLSH			= tclsh$(VER)${EXESUFFIX}
WINE			= @WINE@
CAT32			= cat32$(EXEEXT)
MAN2TCL			= man2tcl$(EXEEXT)

# For cross-compiled builds, TCL_EXE is the name of a tclsh executable that is
# available *BEFORE* running make for the first time. Certain build targets
# (make genstubs, make install) need it to be available on the PATH. This
# executable should *NOT* be required just to do a normal build although
# it can be required to run make dist.
TCL_EXE			= @TCL_EXE@

@SET_MAKE@

# Setting the VPATH variable to a list of paths will cause the Makefile to
# look into these paths when resolving .c to .obj dependencies.

VPATH = $(GENERIC_DIR):$(WIN_DIR):$(COMPAT_DIR):$(ZLIB_DIR):$(TOMMATH_DIR)

AR		= @AR@
RANLIB		= @RANLIB@
CC		= @CC@
RC		= @RC@
RES		= @RES@
AC_FLAGS	= @EXTRA_CFLAGS@ @DEFS@
CPPFLAGS	= @CPPFLAGS@
LDFLAGS_DEBUG   = @LDFLAGS_DEBUG@
LDFLAGS_OPTIMIZE = @LDFLAGS_OPTIMIZE@
LDFLAGS		= @LDFLAGS@ @LDFLAGS_DEFAULT@
LDFLAGS_CONSOLE	= @LDFLAGS_CONSOLE@
LDFLAGS_WINDOW	= @LDFLAGS_WINDOW@
EXEEXT		= @EXEEXT@
OBJEXT		= @OBJEXT@
STLIB_LD	= @STLIB_LD@
SHLIB_LD	= @SHLIB_LD@
SHLIB_LD_LIBS	= @SHLIB_LD_LIBS@
SHLIB_CFLAGS	= @SHLIB_CFLAGS@
SHLIB_SUFFIX	= @SHLIB_SUFFIX@
LIBS		= @LIBS@ $(shell $(CYGPATH) '@ZLIB_LIBS@') $(shell $(CYGPATH) '@TOMMATH_LIBS@')

RMDIR		= rm -rf
MKDIR		= mkdir -p
SHELL		= @SHELL@
RM		= rm -f
COPY		= cp
LN		= ln

###
# Tip 430 - ZipFS Modifications
###

TCL_ZIP_FILE		= @TCL_ZIP_FILE@
TCL_VFS_PATH		= libtcl.vfs/tcl_library
TCL_VFS_ROOT		= libtcl.vfs

HOST_CC		        = @CC_FOR_BUILD@
HOST_EXEEXT             = @EXEEXT_FOR_BUILD@
HOST_OBJEXT             = @OBJEXT_FOR_BUILD@
ZIPFS_BUILD	        = @ZIPFS_BUILD@
NATIVE_ZIP		= @ZIP_PROG@
ZIP_PROG_OPTIONS		= @ZIP_PROG_OPTIONS@
ZIP_PROG_VFSSEARCH  = @ZIP_PROG_VFSSEARCH@
SHARED_BUILD		= @SHARED_BUILD@
INSTALL_MSGS            = @INSTALL_MSGS@
INSTALL_LIBRARIES       = @INSTALL_LIBRARIES@

# Minizip
MINIZIP_OBJS = \
        adler32.$(HOST_OBJEXT) \
        compress.$(HOST_OBJEXT) \
        crc32.$(HOST_OBJEXT) \
        deflate.$(HOST_OBJEXT) \
        infback.$(HOST_OBJEXT) \
        inffast.$(HOST_OBJEXT) \
        inflate.$(HOST_OBJEXT) \
        inftrees.$(HOST_OBJEXT) \
        ioapi.$(HOST_OBJEXT) \
        iowin32.$(HOST_OBJEXT)  \
        trees.$(HOST_OBJEXT) \
        uncompr.$(HOST_OBJEXT) \
        zip.$(HOST_OBJEXT) \
        zutil.$(HOST_OBJEXT) \
        minizip.$(HOST_OBJEXT)

ZIP_INSTALL_OBJS =  @ZIP_INSTALL_OBJS@

CC_SWITCHES = -I"${GENERIC_DIR_NATIVE}" -I"${TOMMATH_DIR_NATIVE}" \
-I"${ZLIB_DIR_NATIVE}" -I"${WIN_DIR_NATIVE}" \
${CFLAGS} ${CFLAGS_WARNING} ${TCL_SHLIB_CFLAGS} -DMP_PREC=4 \
${AC_FLAGS} ${COMPILE_DEBUG_FLAGS} ${NO_DEPRECATED_FLAGS}

CC_OBJNAME = @CC_OBJNAME@
CC_EXENAME = @CC_EXENAME@

STUB_CC_SWITCHES = ${CFLAGS} ${CFLAGS_WARNING} ${SHLIB_CFLAGS} \
-I"${GENERIC_DIR_NATIVE}" -I"${TOMMATH_DIR_NATIVE}" \
-I"${WIN_DIR_NATIVE}" ${AC_FLAGS} \
${COMPILE_DEBUG_FLAGS}

TCLTEST_OBJS = \
	tclTest.$(OBJEXT) \
	tclTestObj.$(OBJEXT) \
	tclTestProcBodyObj.$(OBJEXT) \
	tclThreadTest.$(OBJEXT) \
	tclWinTest.$(OBJEXT)

GENERIC_OBJS = \
	regcomp.$(OBJEXT) \
	regexec.$(OBJEXT) \
	regfree.$(OBJEXT) \
	regerror.$(OBJEXT) \
	tclAlloc.$(OBJEXT) \
	tclAssembly.$(OBJEXT) \
	tclAsync.$(OBJEXT) \
	tclBasic.$(OBJEXT) \
	tclBinary.$(OBJEXT) \
	tclCkalloc.$(OBJEXT) \
	tclClock.$(OBJEXT) \
	tclCmdAH.$(OBJEXT) \
	tclCmdIL.$(OBJEXT) \
	tclCmdMZ.$(OBJEXT) \
	tclCompCmds.$(OBJEXT) \
	tclCompCmdsGR.$(OBJEXT) \
	tclCompCmdsSZ.$(OBJEXT) \
	tclCompExpr.$(OBJEXT) \
	tclCompile.$(OBJEXT) \
	tclConfig.$(OBJEXT) \
	tclDate.$(OBJEXT) \
	tclDictObj.$(OBJEXT) \
	tclDisassemble.$(OBJEXT) \
	tclEncoding.$(OBJEXT) \
	tclEnsemble.$(OBJEXT) \
	tclEnv.$(OBJEXT) \
	tclEvent.$(OBJEXT) \
	tclExecute.$(OBJEXT) \
	tclFCmd.$(OBJEXT) \
	tclFileName.$(OBJEXT) \
	tclGet.$(OBJEXT) \
	tclHash.$(OBJEXT) \
	tclHistory.$(OBJEXT) \
	tclIndexObj.$(OBJEXT) \
	tclInterp.$(OBJEXT) \
	tclIO.$(OBJEXT) \
	tclIOCmd.$(OBJEXT) \
	tclIOGT.$(OBJEXT) \
	tclIORChan.$(OBJEXT) \
	tclIORTrans.$(OBJEXT) \
	tclIOSock.$(OBJEXT) \
	tclIOUtil.$(OBJEXT) \
	tclLink.$(OBJEXT) \
	tclLiteral.$(OBJEXT) \
	tclListObj.$(OBJEXT) \
	tclLoad.$(OBJEXT) \
	tclMainW.$(OBJEXT) \
	tclMain.$(OBJEXT) \
	tclNamesp.$(OBJEXT) \
	tclNotify.$(OBJEXT) \
	tclOO.$(OBJEXT) \
	tclOOBasic.$(OBJEXT) \
	tclOOCall.$(OBJEXT) \
	tclOODefineCmds.$(OBJEXT) \
	tclOOInfo.$(OBJEXT) \
	tclOOMethod.$(OBJEXT) \
	tclOOStubInit.$(OBJEXT) \
	tclObj.$(OBJEXT) \
	tclOptimize.$(OBJEXT) \
	tclPanic.$(OBJEXT) \
	tclParse.$(OBJEXT) \
	tclPathObj.$(OBJEXT) \
	tclPipe.$(OBJEXT) \
	tclPkg.$(OBJEXT) \
	tclPkgConfig.$(OBJEXT) \
	tclPosixStr.$(OBJEXT) \
	tclPreserve.$(OBJEXT) \
	tclProc.$(OBJEXT) \
	tclProcess.$(OBJEXT) \
	tclRegexp.$(OBJEXT) \
	tclResolve.$(OBJEXT) \
	tclResult.$(OBJEXT) \
	tclScan.$(OBJEXT) \
	tclStringObj.$(OBJEXT) \
	tclStrToD.$(OBJEXT) \
	tclStubInit.$(OBJEXT) \
	tclThread.$(OBJEXT) \
	tclThreadAlloc.$(OBJEXT) \
	tclThreadJoin.$(OBJEXT) \
	tclThreadStorage.$(OBJEXT) \
	tclTimer.$(OBJEXT) \
	tclTomMathInterface.$(OBJEXT) \
	tclTrace.$(OBJEXT) \
	tclUtf.$(OBJEXT) \
	tclUtil.$(OBJEXT) \
	tclVar.$(OBJEXT) \
	tclZipfs.$(OBJEXT) \
	tclZlib.$(OBJEXT)

TOMMATH_OBJS = \
	bn_mp_add.${OBJEXT} \
	bn_mp_add_d.${OBJEXT} \
	bn_mp_and.${OBJEXT} \
	bn_mp_clamp.${OBJEXT} \
	bn_mp_clear.${OBJEXT} \
	bn_mp_clear_multi.${OBJEXT} \
	bn_mp_cmp.${OBJEXT} \
	bn_mp_cmp_d.${OBJEXT} \
	bn_mp_cmp_mag.${OBJEXT} \
	bn_mp_cnt_lsb.${OBJEXT} \
	bn_mp_copy.${OBJEXT} \
	bn_mp_count_bits.${OBJEXT} \
	bn_mp_div.${OBJEXT} \
	bn_mp_div_d.${OBJEXT} \
	bn_mp_div_2.${OBJEXT} \
	bn_mp_div_2d.${OBJEXT} \
	bn_mp_div_3.${OBJEXT} \
	bn_mp_exch.${OBJEXT} \
	bn_mp_expt_u32.${OBJEXT} \
	bn_mp_get_mag_u64.${OBJEXT} \
	bn_mp_grow.${OBJEXT} \
	bn_mp_init.${OBJEXT} \
	bn_mp_init_copy.${OBJEXT} \
	bn_mp_init_i64.${OBJEXT} \
	bn_mp_init_multi.${OBJEXT} \
	bn_mp_init_set.${OBJEXT} \
	bn_mp_init_size.${OBJEXT} \
	bn_mp_init_u64.${OBJEXT} \
	bn_mp_lshd.${OBJEXT} \
	bn_mp_mod.${OBJEXT} \
	bn_mp_mod_2d.${OBJEXT} \
	bn_mp_mul.${OBJEXT} \
	bn_mp_mul_2.${OBJEXT} \
	bn_mp_mul_2d.${OBJEXT} \
	bn_mp_mul_d.${OBJEXT} \
	bn_mp_neg.${OBJEXT} \
	bn_mp_or.${OBJEXT} \
	bn_mp_radix_size.${OBJEXT} \
	bn_mp_radix_smap.${OBJEXT} \
	bn_mp_read_radix.${OBJEXT} \
	bn_mp_rshd.${OBJEXT} \
	bn_mp_set_i64.${OBJEXT} \
	bn_mp_set_u64.${OBJEXT} \
	bn_mp_shrink.${OBJEXT} \
	bn_mp_sqr.${OBJEXT} \
	bn_mp_sqrt.${OBJEXT} \
	bn_mp_sub.${OBJEXT} \
	bn_mp_sub_d.${OBJEXT} \
	bn_mp_signed_rsh.${OBJEXT} \
	bn_mp_to_ubin.${OBJEXT} \
	bn_mp_to_radix.${OBJEXT} \
	bn_mp_ubin_size.${OBJEXT} \
	bn_mp_xor.${OBJEXT} \
	bn_mp_zero.${OBJEXT} \
	bn_s_mp_add.${OBJEXT} \
	bn_s_mp_balance_mul.$(OBJEXT) \
	bn_s_mp_karatsuba_mul.${OBJEXT} \
	bn_s_mp_karatsuba_sqr.$(OBJEXT) \
	bn_s_mp_mul_digs.${OBJEXT} \
	bn_s_mp_mul_digs_fast.${OBJEXT} \
	bn_s_mp_reverse.${OBJEXT} \
	bn_s_mp_sqr_fast.${OBJEXT} \
	bn_s_mp_sqr.${OBJEXT} \
	bn_s_mp_sub.${OBJEXT} \
	bn_s_mp_toom_mul.${OBJEXT} \
	bn_s_mp_toom_sqr.${OBJEXT}


WIN_OBJS = \
	tclWin32Dll.$(OBJEXT) \
	tclWinChan.$(OBJEXT) \
	tclWinConsole.$(OBJEXT) \
	tclWinSerial.$(OBJEXT) \
	tclWinError.$(OBJEXT) \
	tclWinFCmd.$(OBJEXT) \
	tclWinFile.$(OBJEXT) \
	tclWinInit.$(OBJEXT) \
	tclWinLoad.$(OBJEXT) \
	tclWinNotify.$(OBJEXT) \
	tclWinPipe.$(OBJEXT) \
	tclWinSock.$(OBJEXT) \
	tclWinThrd.$(OBJEXT) \
	tclWinTime.$(OBJEXT)

DDE_OBJS = tclWinDde.$(OBJEXT)

REG_OBJS = tclWinReg.$(OBJEXT)

STUB_OBJS = \
	tclStubLib.$(OBJEXT) \
	tclTomMathStubLib.$(OBJEXT) \
	tclOOStubLib.$(OBJEXT) \
	tclWinPanic.$(OBJEXT)

TCLSH_OBJS = tclAppInit.$(OBJEXT)

ZLIB_OBJS = \
	adler32.$(OBJEXT) \
	compress.$(OBJEXT) \
	crc32.$(OBJEXT) \
	deflate.$(OBJEXT) \
	infback.$(OBJEXT) \
	inffast.$(OBJEXT) \
	inflate.$(OBJEXT) \
	inftrees.$(OBJEXT) \
	trees.$(OBJEXT) \
	uncompr.$(OBJEXT) \
	zutil.$(OBJEXT)

TCL_OBJS = ${GENERIC_OBJS} ${WIN_OBJS} @ZLIB_OBJS@ @TOMMATH_OBJS@

TCL_DOCS = "$(ROOT_DIR_NATIVE)"/doc/*.[13n]

all: binaries libraries doc packages

# Test-suite helper (can be used to test Tcl from build directory with all expected modules).
# To start from windows shell use:
#   > tcltest.cmd -verbose bps -file fileName.test
# or from mingw/msys shell:
#   $ ./tcltest -verbose bps -file fileName.test

tcltest.cmd: Makefile
	@echo 'Create tcltest.cmd helpers';
	@(\
	  echo '@echo off'; \
	  echo 'rem set LANG=en_US'; \
	  echo 'set BDP=%~dp0'; \
	  echo 'set OWD=%CD%'; \
	  echo 'cd /d %TEMP%'; \
	  echo 'rem "%BDP%\$(TCLSH)" "$(ROOT_DIR_WIN_NATIVE)/tests/all.tcl" %TESTFLAGS% -load "$(TEST_LOAD_FACILITIES)" %*'; \
	  echo '"%BDP%\$(TEST_EXE_FILE)" "$(ROOT_DIR_WIN_NATIVE)/tests/all.tcl" %TESTFLAGS% -load "$(TEST_LOAD_PRMS)" %*'; \
	  echo 'cd /d %OWD%'; \
	) > tcltest.cmd;
	@(\
	  echo '#!/bin/sh'; \
	  echo '#LANG=en_US'; \
	  echo 'BDP=$$(dirname $$(readlink -f %0))'; \
	  echo 'cd /tmp'; \
	  echo '#"$$BDP/$(TCLSH)" "$(ROOT_DIR_WIN_NATIVE)/tests/all.tcl" $$TESTFLAGS -load "$(TEST_LOAD_FACILITIES)" "$$@"'; \
	  echo '"$$BDP/$(TEST_EXE_FILE)" "$(ROOT_DIR_WIN_NATIVE)/tests/all.tcl" $$TESTFLAGS -load "$(TEST_LOAD_PRMS)" "$$@"'; \
	) > tcltest.sh;

tcltest.sh: tcltest.cmd

tcltest: binaries $(TEST_EXE_FILE) $(TEST_DLL_FILE) $(CAT32) tcltest.cmd

binaries: $(TCL_STUB_LIB_FILE) @LIBRARIES@ winextensions ${TCL_ZIP_FILE} $(TCLSH)

winextensions: ${DDE_DLL_FILE} ${REG_DLL_FILE}

libraries:

doc:

tclzipfile: ${TCL_ZIP_FILE}

${TCL_ZIP_FILE}:  ${ZIP_INSTALL_OBJS} ${DDE_DLL_FILE} ${REG_DLL_FILE}
	@rm -rf ${TCL_VFS_ROOT}
	@mkdir -p ${TCL_VFS_PATH}
	@echo "creating ${TCL_VFS_PATH} (prepare compression)"
	@( \
	  $(LN) $$(find $(TOP_DIR)/library/* -maxdepth 0 -type f) ${TCL_VFS_PATH}/ && \
	  (for D in $$(find $(TOP_DIR)/library/* -maxdepth 0 -type d); do \
	    mkdir -p "${TCL_VFS_PATH}/$$(basename $$D)"; \
	    $(LN) -s $$D/* ${TCL_VFS_PATH}/$$(basename $$D)/; \
	  done) && \
	  $(LN) ${TCL_VFS_PATH}/manifest.txt ${TCL_VFS_PATH}/pkgIndex.tcl && \
	  $(LN) ${DDE_DLL_FILE} ${TCL_VFS_PATH}/dde/ && \
	  $(LN) ${REG_DLL_FILE} ${TCL_VFS_PATH}/reg/ \
	) || ( \
	  $(COPY) -a $(TOP_DIR)/library/* ${TCL_VFS_PATH}; \
	  $(COPY) -a ${TCL_VFS_PATH}/manifest.txt ${TCL_VFS_PATH}/pkgIndex.tcl; \
	  $(COPY) ${DDE_DLL_FILE} ${TCL_VFS_PATH}/dde; \
	  $(COPY) ${REG_DLL_FILE} ${TCL_VFS_PATH}/reg; \
	)
	(zip=`(realpath '${NATIVE_ZIP}' || readlink -m '${NATIVE_ZIP}') 2>/dev/null || \
	  (echo '${NATIVE_ZIP}' | sed "s?^\./?$$(pwd)/?")`; \
	  cd ${TCL_VFS_ROOT} && \
	  $$zip ${ZIP_PROG_OPTIONS} ../${TCL_ZIP_FILE} ${ZIP_PROG_VFSSEARCH} >/dev/null && \
	  echo "${TCL_ZIP_FILE} successful created with $$zip" && \
	  cd ..)

$(TCLSH): $(TCLSH_OBJS) @LIBRARIES@ $(TCL_STUB_LIB_FILE) tclsh.$(RES)
	$(CC) $(CFLAGS) $(TCLSH_OBJS) $(TCL_LIB_FILE) $(TCL_STUB_LIB_FILE) $(LIBS) \
	tclsh.$(RES) $(CC_EXENAME) $(LDFLAGS_CONSOLE)
	$(COPY) tclsh.exe.manifest $(TCLSH).manifest
	@VC_MANIFEST_EMBED_EXE@

cat32.$(OBJEXT): cat.c
	$(CC) -c $(CC_SWITCHES) -DUNICODE -D_UNICODE @DEPARG@ $(CC_OBJNAME)

$(CAT32): cat32.$(OBJEXT)
	$(CC) $(CFLAGS) cat32.$(OBJEXT) $(CC_EXENAME) $(LIBS) $(LDFLAGS_CONSOLE)

# The following targets are configured by autoconf to generate either a shared
# library or static library

${TCL_STUB_LIB_FILE}: ${STUB_OBJS}
	@$(RM) ${TCL_STUB_LIB_FILE}
	@MAKE_STUB_LIB@ ${STUB_OBJS}
	@POST_MAKE_LIB@

${TCL_DLL_FILE}: ${TCL_OBJS} tcl.$(RES) @ZLIB_DLL_FILE@ @TOMMATH_DLL_FILE@ ${TCL_ZIP_FILE}
	@$(RM) ${TCL_DLL_FILE} $(TCL_LIB_FILE)
	@MAKE_DLL@ ${TCL_OBJS} tcl.$(RES) $(SHLIB_LD_LIBS)
	$(COPY) tclsh.exe.manifest ${TCL_DLL_FILE}.manifest
	@VC_MANIFEST_EMBED_DLL@
	@if test "${ZIPFS_BUILD}" = "1" ; then \
		cat ${TCL_ZIP_FILE} >> ${TCL_DLL_FILE}; \
		${NATIVE_ZIP} -A ${TCL_DLL_FILE} \
		  || echo 'ignore zip-error by adjust sfx process (not executable?)'; \
	fi

${TCL_LIB_FILE}: ${TCL_OBJS} ${DDE_OBJS} ${REG_OBJS}
	@$(RM) ${TCL_LIB_FILE}
	@MAKE_LIB@ ${TCL_OBJS} ${DDE_OBJS} ${REG_OBJS}
	@POST_MAKE_LIB@

${DDE_DLL_FILE}: ${TCL_STUB_LIB_FILE} ${DDE_OBJS}
	@MAKE_DLL@ ${DDE_OBJS} $(TCL_STUB_LIB_FILE) $(SHLIB_LD_LIBS)
	$(COPY) tclsh.exe.manifest ${DDE_DLL_FILE}.manifest

${REG_DLL_FILE}: ${TCL_STUB_LIB_FILE} ${REG_OBJS}
	@MAKE_DLL@ ${REG_OBJS} $(TCL_STUB_LIB_FILE) $(SHLIB_LD_LIBS)
	$(COPY) tclsh.exe.manifest ${REG_DLL_FILE}.manifest

${TEST_DLL_FILE}: ${TCL_STUB_LIB_FILE} ${TCLTEST_OBJS}
	@$(RM) ${TEST_DLL_FILE} ${TEST_LIB_FILE}
	@MAKE_DLL@ ${TCLTEST_OBJS} $(TCL_STUB_LIB_FILE) $(SHLIB_LD_LIBS)
	$(COPY) tclsh.exe.manifest ${TEST_DLL_FILE}.manifest

${TEST_EXE_FILE}: ${TCL_STUB_LIB_FILE} ${TCLTEST_OBJS} tclTestMain.${OBJEXT}
	@$(RM) ${TEST_EXE_FILE}
	$(CC) $(CFLAGS) $(TCLTEST_OBJS) tclTestMain.$(OBJEXT) $(TCL_LIB_FILE) $(TCL_STUB_LIB_FILE) $(LIBS) \
        tclsh.$(RES) $(CC_EXENAME) $(LDFLAGS_CONSOLE)
	$(COPY) tclsh.exe.manifest ${TEST_EXE_FILE}.manifest

# use pre-built zlib1.dll
${ZLIB_DLL_FILE}: ${TCL_STUB_LIB_FILE}
	@if test "@ZLIB_LIBS@set" != "${ZLIB_DIR_NATIVE}/win32/zdll.libset" ; then \
		$(COPY) $(ZLIB_DIR)/win64/${ZLIB_DLL_FILE} ${ZLIB_DLL_FILE}; \
	else \
		$(COPY) $(ZLIB_DIR)/win32/${ZLIB_DLL_FILE} ${ZLIB_DLL_FILE}; \
	fi;

# use pre-built libtommath.dll
${TOMMATH_DLL_FILE}: ${TCL_STUB_LIB_FILE}
	@if test "@TOMMATH_LIBS@set" != "${TOMMATH_DIR_NATIVE}/win32/tommath.libset" ; then \
		$(COPY) $(TOMMATH_DIR)/win64/${TOMMATH_DLL_FILE} ${TOMMATH_DLL_FILE}; \
	else \
		$(COPY) $(TOMMATH_DIR)/win32/${TOMMATH_DLL_FILE} ${TOMMATH_DLL_FILE}; \
	fi;

# Add the object extension to the implicit rules. By default .obj is not
# automatically added.

.SUFFIXES: .${OBJEXT}
.SUFFIXES: .$(RES)
.SUFFIXES: .rc

# Special case object targets

tclTestMain.${OBJEXT}: tclAppInit.c
	$(CC) -c $(CC_SWITCHES) -DTCL_TEST -DUNICODE -D_UNICODE $(EXTFLAGS) @DEPARG@ $(CC_OBJNAME)

tclWinInit.${OBJEXT}: tclWinInit.c
	$(CC) -c $(CC_SWITCHES) -DBUILD_tcl $(EXTFLAGS) @DEPARG@ $(CC_OBJNAME)

tclWinPipe.${OBJEXT}: tclWinPipe.c
	$(CC) -c $(CC_SWITCHES) -DBUILD_tcl $(EXTFLAGS) @DEPARG@ $(CC_OBJNAME)

tclWinReg.${OBJEXT}: tclWinReg.c
	$(CC) -c $(CC_SWITCHES) $(EXTFLAGS) @DEPARG@ $(CC_OBJNAME)

tclWinDde.${OBJEXT}: tclWinDde.c
	$(CC) -c $(CC_SWITCHES) $(EXTFLAGS) @DEPARG@ $(CC_OBJNAME)

tclAppInit.${OBJEXT}: tclAppInit.c
	$(CC) -c $(CC_SWITCHES) $(EXTFLAGS) -DUNICODE -D_UNICODE @DEPARG@ $(CC_OBJNAME)

tclMainW.${OBJEXT}: tclMain.c
	$(CC) -c $(CC_SWITCHES) -DBUILD_tcl -DUNICODE -D_UNICODE @DEPARG@ $(CC_OBJNAME)

# TIP #430, ZipFS Support
tclZipfs.${OBJEXT}: $(GENERIC_DIR)/tclZipfs.c
	$(CC) -c $(CC_SWITCHES) -DBUILD_tcl \
	-DCFG_RUNTIME_PATH="\"$(bindir_native)\"" \
	-DCFG_RUNTIME_DLLFILE="\"$(TCL_DLL_FILE)\"" \
	-DCFG_RUNTIME_ZIPFILE="\"$(TCL_ZIP_FILE)\"" \
	-DCFG_RUNTIME_LIBDIR="\"$(bindir_native)\"" \
	-DCFG_RUNTIME_SCRDIR="\"$(TCL_LIBRARY_NATIVE)\"" \
	$(ZLIB_INCLUDE) -I$(MINIZIP_DIR_NATIVE)  @DEPARG@ $(CC_OBJNAME)


# TIP #59, embedding of configuration information into the binary library.
#
# Part of Tcl's configuration information are the paths where it was installed
# and where it will look for its libraries (which can be different). We derive
# this information from the variables which can be overridden by the user. As
# every path can be configured separately we do not remember one general
# prefix/exec_prefix but all the different paths individually.

tclPkgConfig.${OBJEXT}: tclPkgConfig.c
	$(CC)	-c $(CC_SWITCHES)			\
		-DCFG_INSTALL_LIBDIR="\"$(LIB_INSTALL_DIR_NATIVE)\"" \
		-DCFG_INSTALL_BINDIR="\"$(BIN_INSTALL_DIR_NATIVE)\"" \
		-DCFG_INSTALL_SCRDIR="\"$(SCRIPT_INSTALL_DIR_NATIVE)\"" \
		-DCFG_INSTALL_INCDIR="\"$(INCLUDE_INSTALL_DIR_NATIVE)\"" \
		-DCFG_INSTALL_DOCDIR="\"$(MAN_INSTALL_DIR_NATIVE)\"" \
		\
		-DCFG_RUNTIME_LIBDIR="\"$(libdir_native)\"" \
		-DCFG_RUNTIME_BINDIR="\"$(bindir_native)\"" \
		-DCFG_RUNTIME_SCRDIR="\"$(TCL_LIBRARY_NATIVE)\"" \
		-DCFG_RUNTIME_INCDIR="\"$(includedir_native)\"" \
		-DCFG_RUNTIME_DOCDIR="\"$(mandir_native)\"" \
		-DCFG_RUNTIME_DLLFILE="\"$(TCL_DLL_FILE)\"" \
		-DCFG_RUNTIME_ZIPFILE="\"$(TCL_ZIP_FILE)\"" \
		-DBUILD_tcl \
		@DEPARG@ $(CC_OBJNAME)

# The following objects are part of the stub library and should not be built
# as DLL objects but none of the symbols should be exported

tclStubLib.${OBJEXT}: tclStubLib.c
	$(CC) -c $(CC_SWITCHES) -DSTATIC_BUILD @DEPARG@ $(CC_OBJNAME)

tclTomMathStubLib.${OBJEXT}: tclTomMathStubLib.c
	$(CC) -c $(CC_SWITCHES) -DSTATIC_BUILD @DEPARG@ $(CC_OBJNAME)

tclOOStubLib.${OBJEXT}: tclOOStubLib.c
	$(CC) -c $(CC_SWITCHES) -DSTATIC_BUILD @DEPARG@ $(CC_OBJNAME)

tclWinPanic.${OBJEXT}: tclWinPanic.c
	$(CC) -c $(CC_SWITCHES) -DSTATIC_BUILD @DEPARG@ $(CC_OBJNAME)

# Implicit rule for all object files that will end up in the Tcl library

%.${OBJEXT}: %.c
	$(CC) -c $(CC_SWITCHES) -DBUILD_tcl @DEPARG@ $(CC_OBJNAME)

.rc.$(RES):
	$(RC) @RC_OUT@ $@ @RC_TYPE@ @RC_DEFINES@ @RC_INCLUDE@ "$(GENERIC_DIR_NATIVE)" @RC_INCLUDE@ "$(WIN_DIR_NATIVE)" @DEPARG@



#--------------------------------------------------------------------------
# Minizip implementation
#--------------------------------------------------------------------------
adler32.$(HOST_OBJEXT):
	$(HOST_CC) -o $@ -I$(ZLIB_DIR) -c $(ZLIB_DIR)/adler32.c

compress.$(HOST_OBJEXT):
	$(HOST_CC) -o $@ -I$(ZLIB_DIR) -c $(ZLIB_DIR)/compress.c

crc32.$(HOST_OBJEXT):
	$(HOST_CC) -o $@ -I$(ZLIB_DIR) -c $(ZLIB_DIR)/crc32.c

deflate.$(HOST_OBJEXT):
	$(HOST_CC) -o $@ -I$(ZLIB_DIR) -c $(ZLIB_DIR)/deflate.c

ioapi.$(HOST_OBJEXT):
	$(HOST_CC) -o $@ -I$(ZLIB_DIR) -I$(ZLIB_DIR)/contrib/minizip -c $(ZLIB_DIR)/contrib/minizip/ioapi.c

iowin32.$(HOST_OBJEXT):
	$(HOST_CC) -o $@ -I$(ZLIB_DIR) -I$(ZLIB_DIR)/contrib/minizip -c $(ZLIB_DIR)/contrib/minizip/iowin32.c

infback.$(HOST_OBJEXT):
	$(HOST_CC) -o $@ -I$(ZLIB_DIR) -c $(ZLIB_DIR)/infback.c

inffast.$(HOST_OBJEXT):
	$(HOST_CC) -o $@ -I$(ZLIB_DIR) -c $(ZLIB_DIR)/inffast.c

inflate.$(HOST_OBJEXT):
	$(HOST_CC) -o $@ -I$(ZLIB_DIR) -c $(ZLIB_DIR)/inflate.c

inftrees.$(HOST_OBJEXT):
	$(HOST_CC) -o $@ -I$(ZLIB_DIR) -c $(ZLIB_DIR)/inftrees.c

trees.$(HOST_OBJEXT):
	$(HOST_CC) -o $@ -I$(ZLIB_DIR) -c $(ZLIB_DIR)/trees.c

uncompr.$(HOST_OBJEXT):
	$(HOST_CC) -o $@ -I$(ZLIB_DIR) -c $(ZLIB_DIR)/uncompr.c

zip.$(HOST_OBJEXT):
	$(HOST_CC) -o $@ -I$(ZLIB_DIR) -I$(ZLIB_DIR)/contrib/minizip -c $(ZLIB_DIR)/contrib/minizip/zip.c

zutil.$(HOST_OBJEXT):
	$(HOST_CC) -o $@ -I$(ZLIB_DIR) -c $(ZLIB_DIR)/zutil.c

minizip.$(HOST_OBJEXT):
	$(HOST_CC) -o $@ -I$(ZLIB_DIR) -I$(ZLIB_DIR)/contrib/minizip -c $(ZLIB_DIR)/contrib/minizip/minizip.c

minizip${HOST_EXEEXT}: $(MINIZIP_OBJS)
	$(HOST_CC) -o $@ $(MINIZIP_OBJS)

# The following target generates the file generic/tclDate.c from the yacc
# grammar found in generic/tclGetDate.y. This is only run by hand as yacc is
# not available in all environments. The name of the .c file is different than
# the name of the .y file so that make doesn't try to automatically regenerate
# the .c file.

gendate:
	bison --output-file=$(GENERIC_DIR)/tclDate.c \
	--name-prefix=TclDate \
	--no-lines \
	$(GENERIC_DIR)/tclGetDate.y

INSTALL_BASE_TARGETS = install-binaries $(INSTALL_LIBRARIES) $(INSTALL_MSGS) $(INSTALL_TZDATA)
INSTALL_DOC_TARGETS = install-doc
INSTALL_PACKAGE_TARGETS = install-packages
INSTALL_DEV_TARGETS = install-headers
INSTALL_EXTRA_TARGETS =
INSTALL_TARGETS = $(INSTALL_BASE_TARGETS) $(INSTALL_DOC_TARGETS) $(INSTALL_DEV_TARGETS) \
		  $(INSTALL_PACKAGE_TARGETS) $(INSTALL_EXTRA_TARGETS)

install: $(INSTALL_TARGETS)

install-binaries: binaries
	@for i in "$(LIB_INSTALL_DIR)" "$(BIN_INSTALL_DIR)"; \
	    do \
	    if [ ! -d "$$i" ] ; then \
		echo "Making directory $$i"; \
		$(MKDIR) "$$i"; \
		chmod 755 "$$i"; \
		else true; \
		fi; \
	    done;
	@for i in dde${DDEDOTVER} reg${REGDOTVER}; \
	    do \
	    if [ ! -d "$(LIB_INSTALL_DIR)/$$i" ] ; then \
		echo "Making directory $(LIB_INSTALL_DIR)/$$i"; \
		$(MKDIR) "$(LIB_INSTALL_DIR)/$$i"; \
		else true; \
		fi; \
	    done;
	@for i in $(TCL_DLL_FILE) $(ZLIB_DLL_FILE) $(TOMMATH_DLL_FILE) $(TCLSH); \
	    do \
	    if [ -f $$i ]; then \
		echo "Installing $$i to $(BIN_INSTALL_DIR)/"; \
		$(COPY) $$i "$(BIN_INSTALL_DIR)"; \
	    fi; \
	    done
	@for i in tclConfig.sh tclooConfig.sh $(TCL_LIB_FILE) $(TCL_STUB_LIB_FILE); \
	    do \
	    if [ -f $$i ]; then \
		echo "Installing $$i to $(LIB_INSTALL_DIR)/"; \
		$(COPY) $$i "$(LIB_INSTALL_DIR)"; \
	    fi; \
	    done
	@if [ -f $(DDE_DLL_FILE) ]; then \
	    echo Installing $(DDE_DLL_FILE); \
	    $(COPY) $(DDE_DLL_FILE) "$(LIB_INSTALL_DIR)/dde${DDEDOTVER}"; \
	    $(COPY) $(ROOT_DIR)/library/dde/pkgIndex.tcl \
		"$(LIB_INSTALL_DIR)/dde${DDEDOTVER}"; \
	    fi
	@if [ -f $(DDE_LIB_FILE) ]; then \
	    echo Installing $(DDE_LIB_FILE); \
	    $(COPY) $(DDE_LIB_FILE) "$(LIB_INSTALL_DIR)/dde${DDEDOTVER}"; \
	    fi
	@if [ -f $(REG_DLL_FILE) ]; then \
	    echo Installing $(REG_DLL_FILE); \
	    $(COPY) $(REG_DLL_FILE) "$(LIB_INSTALL_DIR)/reg${REGDOTVER}"; \
	    $(COPY) $(ROOT_DIR)/library/reg/pkgIndex.tcl \
		"$(LIB_INSTALL_DIR)/reg${REGDOTVER}"; \
	    fi
	@if [ -f $(REG_LIB_FILE) ]; then \
	    echo Installing $(REG_LIB_FILE); \
	    $(COPY) $(REG_LIB_FILE) "$(LIB_INSTALL_DIR)/reg${REGDOTVER}"; \
	    fi

install-libraries-zipfs-shared: libraries

install-libraries-zipfs-static: install-libraries-zipfs-shared
	$(COPY) ${TCL_ZIP_FILE} "$(LIB_INSTALL_DIR)"

install-libraries: libraries install-tzdata install-msgs
	@for i in "$(prefix)/lib" "$(INCLUDE_INSTALL_DIR)" \
		"$(SCRIPT_INSTALL_DIR)" "$(MODULE_INSTALL_DIR)"; \
	    do \
	    if [ ! -d "$$i" ] ; then \
		echo "Making directory $$i"; \
		$(MKDIR) "$$i"; \
		else true; \
		fi; \
	    done;
<<<<<<< HEAD
	@for i in opt0.4 cookiejar0.2 encoding ../tcl9 ../tcl9/9.0 ../tcl9/9.0/platform; \
=======
	@for i in opt0.4 cookiejar0.2 encoding; \
>>>>>>> eb1fd950
	    do \
	    if [ ! -d "$(SCRIPT_INSTALL_DIR)/$$i" ] ; then \
		echo "Making directory $(SCRIPT_INSTALL_DIR)/$$i"; \
		$(MKDIR) "$(SCRIPT_INSTALL_DIR)/$$i"; \
		else true; \
		fi; \
	    done;
	@for i in 8.4  8.4/platform 8.5 8.6 8.7; \
	    do \
	    if [ ! -d "$(MODULE_INSTALL_DIR)/$$i" ] ; then \
		echo "Making directory $(MODULE_INSTALL_DIR)/$$i"; \
		$(MKDIR) "$(MODULE_INSTALL_DIR)/$$i"; \
		else true; \
		fi; \
	    done;
	@echo "Installing library files to $(SCRIPT_INSTALL_DIR)";
	@for i in $(ROOT_DIR)/library/*.tcl $(ROOT_DIR)/library/tclIndex; \
	    do \
	    $(COPY) "$$i" "$(SCRIPT_INSTALL_DIR)"; \
	    done;
	@echo "Installing package cookiejar 0.2"
	@for j in $(ROOT_DIR)/library/cookiejar/*.{tcl,txt.gz}; \
	    do \
	    $(COPY) "$$j" "$(SCRIPT_INSTALL_DIR)/cookiejar0.2"; \
	    done;
	@echo "Installing package http 2.9.1 as a Tcl Module";
<<<<<<< HEAD
	@$(COPY) $(ROOT_DIR)/library/http/http.tcl $(SCRIPT_INSTALL_DIR)/../tcl9/9.0/http-2.9.1.tm;
=======
	@$(COPY) $(ROOT_DIR)/library/http/http.tcl "$(MODULE_INSTALL_DIR)/8.6/http-2.9.1.tm";
>>>>>>> eb1fd950
	@echo "Installing package opt 0.4.7";
	@for j in $(ROOT_DIR)/library/opt/*.tcl; \
	    do \
	    $(COPY) "$$j" "$(SCRIPT_INSTALL_DIR)/opt0.4"; \
	    done;
	@echo "Installing package msgcat 1.7.0 as a Tcl Module";
<<<<<<< HEAD
	@$(COPY) $(ROOT_DIR)/library/msgcat/msgcat.tcl $(SCRIPT_INSTALL_DIR)/../tcl9/9.0/msgcat-1.7.0.tm;
	@echo "Installing package tcltest 2.5.3 as a Tcl Module";
	@$(COPY) $(ROOT_DIR)/library/tcltest/tcltest.tcl $(SCRIPT_INSTALL_DIR)/../tcl9/9.0/tcltest-2.5.3.tm;
	@echo "Installing package platform 1.0.14 as a Tcl Module";
	@$(COPY) $(ROOT_DIR)/library/platform/platform.tcl $(SCRIPT_INSTALL_DIR)/../tcl9/9.0/platform-1.0.14.tm;
	@echo "Installing package platform::shell 1.1.4 as a Tcl Module";
	@$(COPY) $(ROOT_DIR)/library/platform/shell.tcl $(SCRIPT_INSTALL_DIR)/../tcl9/9.0/platform/shell-1.1.4.tm;
=======
	@$(COPY) $(ROOT_DIR)/library/msgcat/msgcat.tcl "$(MODULE_INSTALL_DIR)/8.7/msgcat-1.7.0.tm";
	@echo "Installing package tcltest 2.5.3 as a Tcl Module";
	@$(COPY) $(ROOT_DIR)/library/tcltest/tcltest.tcl "$(MODULE_INSTALL_DIR)/8.5/tcltest-2.5.3.tm";
	@echo "Installing package platform 1.0.14 as a Tcl Module";
	@$(COPY) $(ROOT_DIR)/library/platform/platform.tcl "$(MODULE_INSTALL_DIR)/8.4/platform-1.0.14.tm";
	@echo "Installing package platform::shell 1.1.4 as a Tcl Module";
	@$(COPY) $(ROOT_DIR)/library/platform/shell.tcl "$(MODULE_INSTALL_DIR)/8.4/platform/shell-1.1.4.tm";
>>>>>>> eb1fd950
	@echo "Installing encodings";
	@for i in $(ROOT_DIR)/library/encoding/*.enc; do \
		$(COPY) "$$i" "$(SCRIPT_INSTALL_DIR)/encoding"; \
	done;

install-tzdata:
	@echo "Installing time zone data"
	@$(TCL_EXE) "$(ROOT_DIR)/tools/installData.tcl" \
	    "$(ROOT_DIR)/library/tzdata" "$(SCRIPT_INSTALL_DIR_NATIVE)/tzdata"

install-msgs:
	@echo "Installing message catalogs"
	$(TCL_EXE) "$(ROOT_DIR)/tools/installData.tcl" \
	    "$(ROOT_DIR)/library/msgs" "$(SCRIPT_INSTALL_DIR_NATIVE)/msgs"

install-doc: doc

install-headers:
	@for i in "$(INCLUDE_INSTALL_DIR)"; \
	    do \
	    if [ ! -d "$$i" ] ; then \
		echo "Making directory $$i"; \
		$(MKDIR) "$$i"; \
		chmod 755 "$$i"; \
		else true; \
		fi; \
	    done;
	@echo "Installing header files to $(INCLUDE_INSTALL_DIR)/";
	@for i in $(GENERIC_DIR)/tcl.h $(GENERIC_DIR)/tclDecls.h \
		$(GENERIC_DIR)/tclOO.h $(GENERIC_DIR)/tclOODecls.h \
		$(GENERIC_DIR)/tclPlatDecls.h \
		$(GENERIC_DIR)/tclTomMath.h \
		$(GENERIC_DIR)/tclTomMathDecls.h \
		$(TOMMATH_DIR)/tommath.h ; \
	    do \
	    $(COPY) $$i "$(INCLUDE_INSTALL_DIR)"; \
	    done;

# Optional target to install private headers
install-private-headers: libraries
	@for i in $(PRIVATE_INCLUDE_INSTALL_DIR); \
	    do \
	    if [ ! -d $$i ] ; then \
		echo "Making directory $$i"; \
		$(MKDIR) $$i; \
		else true; \
		fi; \
	    done;
	@echo "Installing private header files";
	@for i in "$(GENERIC_DIR)/tclInt.h" "$(GENERIC_DIR)/tclIntDecls.h" \
		"$(GENERIC_DIR)/tclIntPlatDecls.h" "$(GENERIC_DIR)/tclPort.h" \
		"$(GENERIC_DIR)/tclOOInt.h" "$(GENERIC_DIR)/tclOOIntDecls.h" \
		"$(WIN_DIR)/tclWinPort.h" ; \
	    do \
	    $(COPY) "$$i" "$(PRIVATE_INCLUDE_INSTALL_DIR)"; \
	    done;

# Specifying TESTFLAGS on the command line is the standard way to pass args to
# tcltest, i.e.:
#	% make test TESTFLAGS="-verbose bps -file fileName.test"

test: test-tcl test-packages

test-tcl: tcltest
	TCL_LIBRARY="$(LIBRARY_DIR)"; export TCL_LIBRARY; \
	$(WINE) ./$(TCLSH) "$(ROOT_DIR_NATIVE)/tests/all.tcl" $(TESTFLAGS) \
	-load "$(TEST_LOAD_FACILITIES)"

# Useful target to launch a built tclsh with the proper path,...
runtest: tcltest
	@TCL_LIBRARY="$(LIBRARY_DIR)"; export TCL_LIBRARY; \
	$(WINE) ./$(TCLSH) $(TESTFLAGS) -load "$(TEST_LOAD_FACILITIES)" $(SCRIPT)

# This target can be used to run tclsh from the build directory via
# `make shell SCRIPT=foo.tcl`
shell: binaries
	@TCL_LIBRARY="$(LIBRARY_DIR)"; export TCL_LIBRARY; \
	$(WINE) ./$(TCLSH) $(SCRIPT)

# This target can be used to run tclsh inside either gdb or insight
gdb: binaries
	@echo "set env TCL_LIBRARY=$(LIBRARY_DIR)" > gdb.run
	gdb ./$(TCLSH) --command=gdb.run
	rm gdb.run

depend:

Makefile: $(SRC_DIR)/Makefile.in
	./config.status

cleanhelp:
	$(RM) *.hlp *.cnt *.GID *.rtf man2tcl.exe

clean: cleanhelp clean-packages
	$(RM) *.lib *.a *.exp *.dll *.$(RES) *.${OBJEXT} *~ \#* TAGS a.out
	$(RM) $(TCLSH) $(CAT32) $(TEST_EXE_FILE) $(TEST_DLL_FILE) tcltest.cmd tcltest.sh
	$(RM) *.pch *.ilk *.pdb
	$(RM) minizip${HOST_EXEEXT} *.${HOST_OBJEXT}
	$(RM) *.zip
	$(RMDIR) *.vfs

distclean: distclean-packages clean
	$(RM) Makefile config.status config.cache config.log tclConfig.sh \
		tcl.hpj config.status.lineno tclsh.exe.manifest

#
# Bundled package targets
#

PKG_CFG_ARGS		= @PKG_CFG_ARGS@
PKG_DIR			= ./pkgs

packages:
	@builddir=`$(CYGPATH) $$(pwd -P)`; \
	for i in $(PKGS_DIR)/*; do \
	  if [ -d $$i ] ; then \
	    if [ -x $$i/configure ] ; then \
	      pkg=`basename $$i`; \
	      mkdir -p $(PKG_DIR)/$$pkg; \
	      if [ ! -f $(PKG_DIR)/$$pkg/Makefile ]; then \
	        ( cd $(PKG_DIR)/$$pkg; \
	          echo "Configuring package '$$i' wd = `$(CYGPATH) $$(pwd -P)`"; \
	          $$i/configure --with-tcl=$$builddir --with-tclinclude=$(GENERIC_DIR_NATIVE) $(PKG_CFG_ARGS) --enable-shared; ) \
	      fi ; \
	      echo "Building package '$$pkg'"; \
	      ( cd $(PKG_DIR)/$$pkg; $(MAKE); ) \
	    fi; \
	  fi; \
	done; \
	cd $$builddir

install-packages: packages
	@builddir=`pwd -P`; \
	for i in $(PKGS_DIR)/*; do \
	  if [ -d $$i ]; then \
	    pkg=`basename $$i`; \
	    if [ -f $(PKG_DIR)/$$pkg/Makefile ]; then \
	        echo "Installing package '$$pkg'"; \
	        ( cd $(PKG_DIR)/$$pkg; $(MAKE) install "DESTDIR=$(INSTALL_ROOT)"; ) \
	    fi; \
	  fi; \
	done; \
	cd $$builddir

test-packages: tcltest packages
	@builddir=`pwd -P`; \
	for i in $(PKGS_DIR)/*; do \
	  if [ -d $$i ]; then \
	    pkg=`basename $$i`; \
	    if [ -f $(PKG_DIR)/$$pkg/Makefile ]; then \
	        echo "Testing package '$$pkg'"; \
	        ( cd $(PKG_DIR)/$$pkg; $(MAKE) "LD_LIBRARY_PATH=$$builddir:${LD_LIBRARY_PATH}" "TCL_LIBRARY=${TCL_BUILDTIME_LIBRARY}" "TCLLIBPATH=$$builddir/pkgs" test "TCLSH_PROG=$$builddir/${TCLSH}"; ) \
	    fi; \
	  fi; \
	done; \
	cd $$builddir

clean-packages:
	@builddir=`pwd -P`; \
	for i in $(PKGS_DIR)/*; do \
	  if [ -d $$i ]; then \
	    pkg=`basename $$i`; \
	    if [ -f $(PKG_DIR)/$$pkg/Makefile ]; then \
	        ( cd $(PKG_DIR)/$$pkg; $(MAKE) clean; ) \
	    fi; \
	  fi; \
	done; \
	cd $$builddir

distclean-packages:
	@builddir=`pwd -P`; \
	for i in $(PKGS_DIR)/*; do \
	  if [ -d $$i ]; then \
	    pkg=`basename $$i`; \
	    if [ -f $(PKG_DIR)/$$pkg/Makefile ]; then \
	        ( cd $(PKG_DIR)/$$pkg; $(MAKE) distclean; ) \
	    fi; \
	    cd $$builddir; \
	    rm -rf $(PKG_DIR)/$$pkg; \
	  fi; \
	done; \
	rm -rf $(PKG_DIR)

#
# Regenerate the stubs files.
#

$(GENERIC_DIR)/tclStubInit.c: $(GENERIC_DIR)/tcl.decls \
		$(GENERIC_DIR)/tclInt.decls
	@echo "Warning: tclStubInit.c may be out of date."
	@echo "Developers may want to run \"make genstubs\" to regenerate."
	@echo "This warning can be safely ignored, do not report as a bug!"

genstubs:
	$(TCL_EXE) "$(ROOT_DIR_NATIVE)/tools/genStubs.tcl" \
	    "$(GENERIC_DIR_NATIVE)" \
	    "$(GENERIC_DIR_NATIVE)/tcl.decls" \
	    "$(GENERIC_DIR_NATIVE)/tclInt.decls" \
	    "$(GENERIC_DIR_NATIVE)/tclTomMath.decls"
	$(TCL_EXE) "$(ROOT_DIR_NATIVE)/tools/genStubs.tcl" \
	    "$(GENERIC_DIR_NATIVE)" \
	    "$(GENERIC_DIR_NATIVE)/tclOO.decls"

#
# This target creates the HTML folder for Tcl & Tk and places it in
# DISTDIR/html. It uses the tcltk-man2html.tcl tool from the Tcl group's tool
# workspace. It depends on the Tcl & Tk being in directories called tcl9.* &
# tk8.* up two directories from the TOOL_DIR.
#

TOOL_DIR=$(ROOT_DIR)/tools
HTML_INSTALL_DIR=$(ROOT_DIR)/html
html:
	$(MAKE) shell SCRIPT="$(TOOL_DIR)/tcltk-man2html.tcl --htmldir=$(HTML_INSTALL_DIR) --srcdir=$(ROOT_DIR)/.. $(BUILD_HTML_FLAGS)"

html-tcl: $(TCLSH)
	$(MAKE) shell SCRIPT="$(TOOL_DIR)/tcltk-man2html.tcl --htmldir=$(HTML_INSTALL_DIR) --srcdir=$(ROOT_DIR)/.. $(BUILD_HTML_FLAGS) --tcl"

html-tk: $(TCLSH)
	$(MAKE) shell SCRIPT="$(TOOL_DIR)/tcltk-man2html.tcl --htmldir=$(HTML_INSTALL_DIR) --srcdir=$(ROOT_DIR)/.. $(BUILD_HTML_FLAGS) --tk"

#
# The list of all the targets that do not correspond to real files. This stops
# 'make' from getting confused when someone makes an error in a rule.
#

.PHONY: all tcltest binaries libraries doc gendate gentommath_h install
.PHONY: install-binaries install-libraries install-tzdata install-msgs
.PHONY: install-doc install-private-headers test test-tcl runtest shell
.PHONY: gdb depend cleanhelp clean distclean packages install-packages
.PHONY: test-packages clean-packages distclean-packages genstubs html
.PHONY: html-tcl html-tk
.PHONY: iinstall-libraries-zipfs-shared install-libraries-zipfs-static tclzipfile

# DO NOT DELETE THIS LINE -- make depend depends on it.<|MERGE_RESOLUTION|>--- conflicted
+++ resolved
@@ -50,7 +50,7 @@
 SCRIPT_INSTALL_DIR	= $(INSTALL_ROOT)$(TCL_LIBRARY)
 
 # Path name to use when installing Tcl modules.
-MODULE_INSTALL_DIR	= $(SCRIPT_INSTALL_DIR)/../tcl8
+MODULE_INSTALL_DIR	= $(SCRIPT_INSTALL_DIR)/../tcl9
 
 # Directory in which to install the include file tcl.h:
 INCLUDE_INSTALL_DIR	= $(INSTALL_ROOT)$(includedir)
@@ -852,11 +852,7 @@
 		else true; \
 		fi; \
 	    done;
-<<<<<<< HEAD
-	@for i in opt0.4 cookiejar0.2 encoding ../tcl9 ../tcl9/9.0 ../tcl9/9.0/platform; \
-=======
 	@for i in opt0.4 cookiejar0.2 encoding; \
->>>>>>> eb1fd950
 	    do \
 	    if [ ! -d "$(SCRIPT_INSTALL_DIR)/$$i" ] ; then \
 		echo "Making directory $(SCRIPT_INSTALL_DIR)/$$i"; \
@@ -864,7 +860,7 @@
 		else true; \
 		fi; \
 	    done;
-	@for i in 8.4  8.4/platform 8.5 8.6 8.7; \
+	@for i in 9.0  9.0/platform; \
 	    do \
 	    if [ ! -d "$(MODULE_INSTALL_DIR)/$$i" ] ; then \
 		echo "Making directory $(MODULE_INSTALL_DIR)/$$i"; \
@@ -883,34 +879,20 @@
 	    $(COPY) "$$j" "$(SCRIPT_INSTALL_DIR)/cookiejar0.2"; \
 	    done;
 	@echo "Installing package http 2.9.1 as a Tcl Module";
-<<<<<<< HEAD
-	@$(COPY) $(ROOT_DIR)/library/http/http.tcl $(SCRIPT_INSTALL_DIR)/../tcl9/9.0/http-2.9.1.tm;
-=======
-	@$(COPY) $(ROOT_DIR)/library/http/http.tcl "$(MODULE_INSTALL_DIR)/8.6/http-2.9.1.tm";
->>>>>>> eb1fd950
+	@$(COPY) $(ROOT_DIR)/library/http/http.tcl "$(MODULE_INSTALL_DIR)/9.0/http-2.9.1.tm";
 	@echo "Installing package opt 0.4.7";
 	@for j in $(ROOT_DIR)/library/opt/*.tcl; \
 	    do \
 	    $(COPY) "$$j" "$(SCRIPT_INSTALL_DIR)/opt0.4"; \
 	    done;
 	@echo "Installing package msgcat 1.7.0 as a Tcl Module";
-<<<<<<< HEAD
-	@$(COPY) $(ROOT_DIR)/library/msgcat/msgcat.tcl $(SCRIPT_INSTALL_DIR)/../tcl9/9.0/msgcat-1.7.0.tm;
+	@$(COPY) $(ROOT_DIR)/library/msgcat/msgcat.tcl "$(MODULE_INSTALL_DIR)/9.0/msgcat-1.7.0.tm";
 	@echo "Installing package tcltest 2.5.3 as a Tcl Module";
-	@$(COPY) $(ROOT_DIR)/library/tcltest/tcltest.tcl $(SCRIPT_INSTALL_DIR)/../tcl9/9.0/tcltest-2.5.3.tm;
+	@$(COPY) $(ROOT_DIR)/library/tcltest/tcltest.tcl "$(MODULE_INSTALL_DIR)/9.0/tcltest-2.5.3.tm";
 	@echo "Installing package platform 1.0.14 as a Tcl Module";
-	@$(COPY) $(ROOT_DIR)/library/platform/platform.tcl $(SCRIPT_INSTALL_DIR)/../tcl9/9.0/platform-1.0.14.tm;
+	@$(COPY) $(ROOT_DIR)/library/platform/platform.tcl "$(MODULE_INSTALL_DIR)/9.0/platform-1.0.14.tm";
 	@echo "Installing package platform::shell 1.1.4 as a Tcl Module";
-	@$(COPY) $(ROOT_DIR)/library/platform/shell.tcl $(SCRIPT_INSTALL_DIR)/../tcl9/9.0/platform/shell-1.1.4.tm;
-=======
-	@$(COPY) $(ROOT_DIR)/library/msgcat/msgcat.tcl "$(MODULE_INSTALL_DIR)/8.7/msgcat-1.7.0.tm";
-	@echo "Installing package tcltest 2.5.3 as a Tcl Module";
-	@$(COPY) $(ROOT_DIR)/library/tcltest/tcltest.tcl "$(MODULE_INSTALL_DIR)/8.5/tcltest-2.5.3.tm";
-	@echo "Installing package platform 1.0.14 as a Tcl Module";
-	@$(COPY) $(ROOT_DIR)/library/platform/platform.tcl "$(MODULE_INSTALL_DIR)/8.4/platform-1.0.14.tm";
-	@echo "Installing package platform::shell 1.1.4 as a Tcl Module";
-	@$(COPY) $(ROOT_DIR)/library/platform/shell.tcl "$(MODULE_INSTALL_DIR)/8.4/platform/shell-1.1.4.tm";
->>>>>>> eb1fd950
+	@$(COPY) $(ROOT_DIR)/library/platform/shell.tcl "$(MODULE_INSTALL_DIR)/9.0/platform/shell-1.1.4.tm";
 	@echo "Installing encodings";
 	@for i in $(ROOT_DIR)/library/encoding/*.enc; do \
 		$(COPY) "$$i" "$(SCRIPT_INSTALL_DIR)/encoding"; \
