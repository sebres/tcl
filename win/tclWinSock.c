/*
 * tclWinSock.c --
 *
 *	This file contains Windows-specific socket related code.
 *
 * Copyright (c) 1995-1997 Sun Microsystems, Inc.
 *
 * See the file "license.terms" for information on usage and redistribution of
 * this file, and for a DISCLAIMER OF ALL WARRANTIES.
 *
 * -----------------------------------------------------------------------
 * The order and naming of functions in this file should minimize
 * the file diff to tclUnixSock.c.
 * -----------------------------------------------------------------------
 *
 * General information on how this module works.
 *
 * - Each Tcl-thread with its sockets maintains an internal window to receive
 *   socket messages from the OS.
 *
 * - To ensure that message reception is always running this window is
 *   actually owned and handled by an internal thread. This we call the
 *   co-thread of Tcl's thread.
 *
 * - The whole structure is set up by InitSockets() which is called for each
 *   Tcl thread. The implementation of the co-thread is in SocketThread(),
 *   and the messages are handled by SocketProc(). The connection between
 *   both is not directly visible, it is done through a Win32 window class.
 *   This class is initialized by InitSockets() as well, and used in the
 *   creation of the message receiver windows.
 *
 * - An important thing to note is that *both* thread and co-thread have
 *   access to the list of sockets maintained in the private TSD data of the
 *   thread. The co-thread was given access to it upon creation through the
 *   new thread's client-data.
 *
 *   Because of this dual access the TSD data contains an OS mutex, the
 *   "socketListLock", to mediate exclusion between thread and co-thread.
 *
 *   The co-thread's access is all in SocketProc(). The thread's access is
 *   through SocketEventProc() (1) and the functions called by it.
 *
 *   (Ad 1) This is the handler function for all queued socket events, which
 *          all the OS messages are translated to through the EventSource (2)
 *          driven by the OS messages.
 *
 *   (Ad 2) The main functions for this are SocketSetupProc() and
 *          SocketCheckProc().
 */

#include "tclWinInt.h"

#ifdef _MSC_VER
#   pragma comment (lib, "ws2_32")
#endif

/*
 * Support for control over sockets' KEEPALIVE and NODELAY behavior is
 * currently disabled.
 */

#undef TCL_FEATURE_KEEPALIVE_NAGLE

/*
 * Helper macros to make parts of this file clearer. The macros do exactly
 * what they say on the tin. :-) They also only ever refer to their arguments
 * once, and so can be used without regard to side effects.
 */

#define SET_BITS(var, bits)	((var) |= (bits))
#define CLEAR_BITS(var, bits)	((var) &= ~(bits))
#define GOT_BITS(var, bits)     (((var) & (bits)) != 0)

/* "sock" + a pointer in hex + \0 */
#define SOCK_CHAN_LENGTH        (4 + sizeof(void *) * 2 + 1)
#define SOCK_TEMPLATE           "sock%p"

/*
 * The following variable is used to tell whether this module has been
 * initialized.  If 1, initialization of sockets was successful, if -1 then
 * socket initialization failed (WSAStartup failed).
 */

static int initialized = 0;
static const WCHAR className[] = L"TclSocket";
TCL_DECLARE_MUTEX(socketMutex)

/*
 * The following defines declare the messages used on socket windows.
 */

#define SOCKET_MESSAGE		WM_USER+1
#define SOCKET_SELECT		WM_USER+2
#define SOCKET_TERMINATE	WM_USER+3
#define SELECT			TRUE
#define UNSELECT		FALSE

/*
 * This is needed to comply with the strict aliasing rules of GCC, but it also
 * simplifies casting between the different sockaddr types.
 */

typedef union {
    struct sockaddr sa;
    struct sockaddr_in sa4;
    struct sockaddr_in6 sa6;
    struct sockaddr_storage sas;
} address;

#ifndef IN6_ARE_ADDR_EQUAL
#define IN6_ARE_ADDR_EQUAL IN6_ADDR_EQUAL
#endif

/*
 * This structure describes per-instance state of a tcp based channel.
 */

typedef struct TcpState TcpState;

typedef struct TcpFdList {
    TcpState *statePtr;
    SOCKET fd;
    struct TcpFdList *next;
} TcpFdList;

struct TcpState {
    Tcl_Channel channel;	/* Channel associated with this socket. */
    int testFlags;              /* bit field for tests. Is set by testsocket
                                 * test procedure */
    struct TcpFdList *sockets;	/* Windows SOCKET handle. */
    int flags;			/* Bit field comprised of the flags described
				 * below. */
    int watchEvents;		/* OR'ed combination of FD_READ, FD_WRITE,
				 * FD_CLOSE, FD_ACCEPT and FD_CONNECT that
				 * indicate which events are interesting. */
    volatile int readyEvents;	/* OR'ed combination of FD_READ, FD_WRITE,
				 * FD_CLOSE, FD_ACCEPT and FD_CONNECT that
				 * indicate which events have occurred.
				 * Set by notifier thread, access must be
				 * protected by semaphore */
    int selectEvents;		/* OR'ed combination of FD_READ, FD_WRITE,
				 * FD_CLOSE, FD_ACCEPT and FD_CONNECT that
				 * indicate which events are currently being
				 * selected. */
    volatile int acceptEventCount;
				/* Count of the current number of FD_ACCEPTs
				 * that have arrived and not yet processed.
				 * Set by notifier thread, access must be
				 * protected by semaphore */
    Tcl_TcpAcceptProc *acceptProc;
				/* Proc to call on accept. */
    ClientData acceptProcData;	/* The data for the accept proc. */

    /*
     * Only needed for client sockets
     */

    struct addrinfo *addrlist;	/* Addresses to connect to. */
    struct addrinfo *addr;	/* Iterator over addrlist. */
    struct addrinfo *myaddrlist;/* Local address. */
    struct addrinfo *myaddr;	/* Iterator over myaddrlist. */
    int connectError;		/* Cache status of async socket. */
    int cachedBlocking;         /* Cache blocking mode of async socket. */
    volatile int notifierConnectError;
				/* Async connect error set by notifier thread.
				 * This error is still a windows error code.
				 * Access must be protected by semaphore */
    struct TcpState *nextPtr;	/* The next socket on the per-thread socket
				 * list. */
};

/*
 * These bits may be ORed together into the "flags" field of a TcpState
 * structure.
 */

#define TCP_NONBLOCKING		(1<<0)	/* Socket with non-blocking I/O */
#define TCP_ASYNC_CONNECT	(1<<1)	/* Async connect in progress. */
#define SOCKET_EOF		(1<<2)	/* A zero read happened on the
					 * socket. */
#define SOCKET_PENDING		(1<<3)	/* A message has been sent for this
					 * socket */
#define TCP_ASYNC_PENDING	(1<<4)	/* TcpConnect was called to
					 * process an async connect. This
					 * flag indicates that reentry is
					 * still pending */
#define TCP_ASYNC_FAILED	(1<<5)	/* An async connect finally failed */

/*
 * These bits may be ORed together into the "testFlags" field of a TcpState
 * structure.
 */

#define TCP_ASYNC_TEST_MODE	(1<<0)	/* Async testing activated.  Do not
					 * automatically continue connection
					 * process */

/*
 * The following structure is what is added to the Tcl event queue when a
 * socket event occurs.
 */

typedef struct {
    Tcl_Event header;		/* Information that is standard for all
				 * events. */
    SOCKET socket;		/* Socket descriptor that is ready. Used to
				 * find the TcpState structure for the file
				 * (can't point directly to the TcpState
				 * structure because it could go away while
				 * the event is queued). */
} SocketEvent;

/*
 * This defines the minimum buffersize maintained by the kernel.
 */

#define TCP_BUFFER_SIZE 4096


typedef struct {
    HWND hwnd;			/* Handle to window for socket messages. */
    HANDLE socketThread;	/* Thread handling the window */
    Tcl_ThreadId threadId;	/* Parent thread. */
    HANDLE readyEvent;		/* Event indicating that a socket event is
				 * ready. Also used to indicate that the
				 * socketThread has been initialized and has
				 * started. */
    HANDLE socketListLock;	/* Win32 Event to lock the socketList */
    TcpState *pendingTcpState;
				/* This socket is opened but not jet in the
				 * list. This value is also checked by
				 * the event structure. */
    TcpState *socketList;	/* Every open socket in this thread has an
				 * entry on this list. */
} ThreadSpecificData;

static Tcl_ThreadDataKey dataKey;
static WNDCLASS windowClass;

/*
 * Static routines for this file:
 */

static int		TcpConnect(Tcl_Interp *interp,
			    TcpState *state);
static void		InitSockets(void);
static TcpState *	NewSocketInfo(SOCKET socket);
static void		SocketExitHandler(ClientData clientData);
static LRESULT CALLBACK	SocketProc(HWND hwnd, UINT message, WPARAM wParam,
			    LPARAM lParam);
static int		SocketsEnabled(void);
static void		TcpAccept(TcpFdList *fds, SOCKET newSocket, address addr);
static int		WaitForConnect(TcpState *statePtr, int *errorCodePtr);
static int		WaitForSocketEvent(TcpState *statePtr, int events,
			    int *errorCodePtr);
static void		AddSocketInfoFd(TcpState *statePtr,  SOCKET socket);
static int		FindFDInList(TcpState *statePtr, SOCKET socket);
static DWORD WINAPI	SocketThread(LPVOID arg);
static void		TcpThreadActionProc(ClientData instanceData,
			    int action);

static Tcl_EventCheckProc	SocketCheckProc;
static Tcl_EventProc		SocketEventProc;
static Tcl_EventSetupProc	SocketSetupProc;
static Tcl_DriverBlockModeProc	TcpBlockModeProc;
static Tcl_DriverCloseProc	TcpCloseProc;
static Tcl_DriverClose2Proc	TcpClose2Proc;
static Tcl_DriverSetOptionProc	TcpSetOptionProc;
static Tcl_DriverGetOptionProc	TcpGetOptionProc;
static Tcl_DriverInputProc	TcpInputProc;
static Tcl_DriverOutputProc	TcpOutputProc;
static Tcl_DriverWatchProc	TcpWatchProc;
static Tcl_DriverGetHandleProc	TcpGetHandleProc;

/*
 * This structure describes the channel type structure for TCP socket
 * based IO:
 */

static const Tcl_ChannelType tcpChannelType = {
    "tcp",			/* Type name. */
    TCL_CHANNEL_VERSION_5,	/* v5 channel */
    TcpCloseProc,		/* Close proc. */
    TcpInputProc,		/* Input proc. */
    TcpOutputProc,		/* Output proc. */
    NULL,			/* Seek proc. */
    TcpSetOptionProc,		/* Set option proc. */
    TcpGetOptionProc,		/* Get option proc. */
    TcpWatchProc,		/* Initialize notifier. */
    TcpGetHandleProc,		/* Get OS handles out of channel. */
    TcpClose2Proc,		/* Close2 proc. */
    TcpBlockModeProc,		/* Set blocking or non-blocking mode.*/
    NULL,			/* flush proc. */
    NULL,			/* handler proc. */
    NULL,			/* wide seek proc. */
    TcpThreadActionProc,	/* thread action proc. */
    NULL			/* truncate proc. */
};

/*
 * The following variable holds the network name of this host.
 */

static TclInitProcessGlobalValueProc InitializeHostName;
static ProcessGlobalValue hostName =
	{0, 0, NULL, NULL, InitializeHostName, NULL, NULL};

/*
 * Simple wrapper round the SendMessage syscall.
 */

#define SendSelectMessage(tsdPtr, message, payload)     \
    SendMessage((tsdPtr)->hwnd, SOCKET_SELECT,          \
                (WPARAM) (message), (LPARAM) (payload))


/*
 * Address print debug functions
 */
#if 0
void
printaddrinfo(
    struct addrinfo *ai,
    char *prefix)
{
    char host[NI_MAXHOST], port[NI_MAXSERV];

    getnameinfo(ai->ai_addr, ai->ai_addrlen,
	    host, sizeof(host), port, sizeof(port),
	    NI_NUMERICHOST|NI_NUMERICSERV);
}

void
printaddrinfolist(
    struct addrinfo *addrlist,
    char *prefix)
{
    struct addrinfo *ai;

    for (ai = addrlist; ai != NULL; ai = ai->ai_next) {
	printaddrinfo(ai, prefix);
    }
}
#endif

/*
 *----------------------------------------------------------------------
 *
 * InitializeHostName --
 *
 *	This routine sets the process global value of the name of the local
 *	host on which the process is running.
 *
 * Results:
 *	None.
 *
 *----------------------------------------------------------------------
 */

void
InitializeHostName(
    char **valuePtr,
    unsigned int *lengthPtr,
    Tcl_Encoding *encodingPtr)
{
    WCHAR tbuf[MAX_COMPUTERNAME_LENGTH + 1];
    DWORD length = MAX_COMPUTERNAME_LENGTH + 1;
    Tcl_DString ds;

    Tcl_DStringInit(&ds);
    if (GetComputerName(tbuf, &length) != 0) {
	/*
	 * Convert string from native to UTF then change to lowercase.
	 */

<<<<<<< HEAD
	Tcl_UtfToLower(Tcl_Utf16ToUtfDString(tbuf, -1, &ds));
=======
	Tcl_DStringInit(&ds);
	Tcl_UtfToLower(Tcl_Char16ToUtfDString(tbuf, -1, &ds));
>>>>>>> 14c0abdc

    } else {
	if (TclpHasSockets(NULL) == TCL_OK) {
	    /*
	     * The buffer size of 256 is recommended by the MSDN page that
	     * documents gethostname() as being always adequate.
	     */

	    Tcl_DString inDs;

	    Tcl_DStringInit(&inDs);
	    Tcl_DStringSetLength(&inDs, 256);
	    if (gethostname(Tcl_DStringValue(&inDs),
		    Tcl_DStringLength(&inDs)) == 0) {
		Tcl_ExternalToUtfDString(NULL, Tcl_DStringValue(&inDs), -1,
			&ds);
	    }
	    Tcl_DStringFree(&inDs);
	}
    }

    *encodingPtr = Tcl_GetEncoding(NULL, "utf-8");
    *lengthPtr = Tcl_DStringLength(&ds);
    *valuePtr = ckalloc(*lengthPtr + 1);
    memcpy(*valuePtr, Tcl_DStringValue(&ds), *lengthPtr + 1);
    Tcl_DStringFree(&ds);
}

/*
 *----------------------------------------------------------------------
 *
 * Tcl_GetHostName --
 *
 *	Returns the name of the local host.
 *
 * Results:
 *	A string containing the network name for this machine, or an empty
 *	string if we can't figure out the name. The caller must not modify or
 *	free this string.
 *
 * Side effects:
 *	Caches the name to return for future calls.
 *
 *----------------------------------------------------------------------
 */

const char *
Tcl_GetHostName(void)
{
    return Tcl_GetString(TclGetProcessGlobalValue(&hostName));
}

/*
 *----------------------------------------------------------------------
 *
 * TclpHasSockets --
 *
 *	This function determines whether sockets are available on the current
 *	system and returns an error in interp if they are not. Note that
 *	interp may be NULL.
 *
 * Results:
 *	Returns TCL_OK if the system supports sockets, or TCL_ERROR with an
 *	error in interp (if non-NULL).
 *
 * Side effects:
 *	If not already prepared, initializes the TSD structure and socket
 *	message handling thread associated to the calling thread for the
 *	subsystem of the driver.
 *
 *----------------------------------------------------------------------
 */

int
TclpHasSockets(
    Tcl_Interp *interp)		/* Where to write an error message if sockets
				 * are not present, or NULL if no such message
				 * is to be written. */
{
    Tcl_MutexLock(&socketMutex);
    InitSockets();
    Tcl_MutexUnlock(&socketMutex);

    if (SocketsEnabled()) {
	return TCL_OK;
    }
    if (interp != NULL) {
	Tcl_SetObjResult(interp, Tcl_NewStringObj(
		"sockets are not available on this system", -1));
    }
    return TCL_ERROR;
}

/*
 *----------------------------------------------------------------------
 *
 * TclpFinalizeSockets --
 *
 *	This function is called from Tcl_FinalizeThread to finalize the
 *	platform specific socket subsystem. Also, it may be called from within
 *	this module to cleanup the state if unable to initialize the sockets
 *	subsystem.
 *
 * Results:
 *	None.
 *
 * Side effects:
 *	Deletes the event source and destroys the socket thread.
 *
 *----------------------------------------------------------------------
 */

void
TclpFinalizeSockets(void)
{
    ThreadSpecificData *tsdPtr = TclThreadDataKeyGet(&dataKey);

    /*
     * Careful! This is a finalizer!
     */

    if (tsdPtr == NULL) {
	return;
    }

    if (tsdPtr->socketThread != NULL) {
	if (tsdPtr->hwnd != NULL) {
	    PostMessage(tsdPtr->hwnd, SOCKET_TERMINATE, 0, 0);

	    /*
	     * Wait for the thread to exit. This ensures that we are
	     * completely cleaned up before we leave this function.
	     */

	    WaitForSingleObject(tsdPtr->readyEvent, INFINITE);
	    tsdPtr->hwnd = NULL;
	}
	CloseHandle(tsdPtr->socketThread);
	tsdPtr->socketThread = NULL;
    }
    if (tsdPtr->readyEvent != NULL) {
	CloseHandle(tsdPtr->readyEvent);
	tsdPtr->readyEvent = NULL;
    }
    if (tsdPtr->socketListLock != NULL) {
	CloseHandle(tsdPtr->socketListLock);
	tsdPtr->socketListLock = NULL;
    }
    Tcl_DeleteEventSource(SocketSetupProc, SocketCheckProc, NULL);
}

/*
 *----------------------------------------------------------------------
 *
 * TcpBlockModeProc --
 *
 *	This function is invoked by the generic IO level to set blocking and
 *	nonblocking mode on a TCP socket based channel.
 *
 * Results:
 *	0 if successful, errno when failed.
 *
 * Side effects:
 *	Sets the device into blocking or nonblocking mode.
 *
 *----------------------------------------------------------------------
 */

	/* ARGSUSED */
static int
TcpBlockModeProc(
    ClientData instanceData,	/* Socket state. */
    int mode)			/* The mode to set. Can be one of
				 * TCL_MODE_BLOCKING or
				 * TCL_MODE_NONBLOCKING. */
{
    TcpState *statePtr = instanceData;

    if (mode == TCL_MODE_NONBLOCKING) {
	SET_BITS(statePtr->flags, TCP_NONBLOCKING);
    } else {
        CLEAR_BITS(statePtr->flags, TCP_NONBLOCKING);
    }
    return 0;
}

/*
 *----------------------------------------------------------------------
 *
 * WaitForConnect --
 *
 *	Check the state of an async connect process. If a connection attempt
 *	terminated, process it, which may finalize it or may start the next
 *	attempt. If a connect error occures, it is saved in
 *	statePtr->connectError to be reported by 'fconfigure -error'.
 *
 *	There are two modes of operation, defined by errorCodePtr:
 *	 *  non-NULL: Called by explicite read/write command. Block if socket
 *	    is blocking.
 *	    May return two error codes:
 *	     *	EWOULDBLOCK: if connect is still in progress
 *	     *	ENOTCONN: if connect failed. This would be the error message
 *		of a rect or sendto syscall so this is emulated here.
 *	 *  Null: Called by a backround operation. Do not block and don't
 *	    return any error code.
 *
 * Results:
 * 	0 if the connection has completed, -1 if still in progress or there is
 * 	an error.
 *
 * Side effects:
 *	Processes socket events off the system queue. May process
 *	asynchroneous connect.
 *
 *----------------------------------------------------------------------
 */

static int
WaitForConnect(
    TcpState *statePtr,		/* State of the socket. */
    int *errorCodePtr)		/* Where to store errors? A passed
				 * null-pointer activates background mode. */
{
    int result;
    int oldMode;
    ThreadSpecificData *tsdPtr;

    /*
     * Check if an async connect failed already and error reporting is
     * demanded, return the error ENOTCONN.
     */

    if (errorCodePtr != NULL && GOT_BITS(statePtr->flags, TCP_ASYNC_FAILED)) {
	*errorCodePtr = ENOTCONN;
	return -1;
    }

    /*
     * Check if an async connect is running. If not return ok
     */

    if (!GOT_BITS(statePtr->flags, TCP_ASYNC_CONNECT)) {
	return 0;
    }

    /*
     * In socket test mode do not continue with the connect
     * Exceptions are:
     * - Call by recv/send and blocking socket
     *   (errorCodePtr != NULL && !GOT_BITS(flags, TCP_NONBLOCKING))
     * - Call by the event queue (errorCodePtr == NULL)
     */

    if (GOT_BITS(statePtr->testFlags, TCP_ASYNC_TEST_MODE)
	    && errorCodePtr != NULL
            && GOT_BITS(statePtr->flags, TCP_NONBLOCKING)) {
	*errorCodePtr = EWOULDBLOCK;
	return -1;
    }

    /*
     * Be sure to disable event servicing so we are truly modal.
     */

    oldMode = Tcl_SetServiceMode(TCL_SERVICE_NONE);

    /*
     * Loop in the blocking case until the connect signal is present
     */

    while (1) {
	/*
         * Get the statePtr lock.
         */

        tsdPtr = TclThreadDataKeyGet(&dataKey);
	WaitForSingleObject(tsdPtr->socketListLock, INFINITE);

	/*
         * Check for connect event.
         */

	if (GOT_BITS(statePtr->readyEvents, FD_CONNECT)) {
	    /*
             * Consume the connect event.
             */

	    CLEAR_BITS(statePtr->readyEvents, FD_CONNECT);

	    /*
	     * For blocking sockets and foreground processing, disable async
	     * connect as we continue now synchoneously.
	     */

	    if (errorCodePtr != NULL &&
		    !GOT_BITS(statePtr->flags, TCP_NONBLOCKING)) {
		CLEAR_BITS(statePtr->flags, TCP_ASYNC_CONNECT);
	    }

	    /*
             * Free list lock.
             */

	    SetEvent(tsdPtr->socketListLock);

	    /*
	     * Continue connect. If switched to synchroneous connect, the
	     * connect is terminated.
	     */

	    result = TcpConnect(NULL, statePtr);

	    /*
             * Restore event service mode.
             */

	    (void) Tcl_SetServiceMode(oldMode);

	    /*
	     * Check for Succesfull connect or async connect restart
	     */

	    if (result == TCL_OK) {
		/*
		 * Check for async connect restart (not possible for
		 * foreground blocking operation)
		 */

		if (GOT_BITS(statePtr->flags, TCP_ASYNC_PENDING)) {
		    if (errorCodePtr != NULL) {
			*errorCodePtr = EWOULDBLOCK;
		    }
		    return -1;
		}
		return 0;
	    }

	    /*
	     * Connect finally failed. For foreground operation return
	     * ENOTCONN.
	     */

	    if (errorCodePtr != NULL) {
		*errorCodePtr = ENOTCONN;
	    }
	    return -1;
	}

        /*
         * Free list lock.
         */

        SetEvent(tsdPtr->socketListLock);

	/*
	 * Background operation returns with no action as there was no connect
	 * event
	 */

	if (errorCodePtr == NULL) {
	    return -1;
	}

	/*
	 * A non blocking socket waiting for an asynchronous connect
	 * returns directly the error EWOULDBLOCK
	 */

	if (GOT_BITS(statePtr->flags, TCP_NONBLOCKING)) {
	    *errorCodePtr = EWOULDBLOCK;
	    return -1;
	}

	/*
	 * Wait until something happens.
	 */

	WaitForSingleObject(tsdPtr->readyEvent, INFINITE);
    }
}

/*
 *----------------------------------------------------------------------
 *
 * TcpInputProc --
 *
 *	This function is invoked by the generic IO level to read input from a
 *	TCP socket based channel.
 *
 * Results:
 *	The number of bytes read is returned or -1 on error. An output
 *	argument contains the POSIX error code on error, or zero if no error
 *	occurred.
 *
 * Side effects:
 *	Reads input from the input device of the channel.
 *
 *----------------------------------------------------------------------
 */

	/* ARGSUSED */
static int
TcpInputProc(
    ClientData instanceData,	/* Socket state. */
    char *buf,			/* Where to store data read. */
    int bufSize,		/* How much space is available in the
				 * buffer? */
    int *errorCodePtr)		/* Where to store error code. */
{
    TcpState *statePtr = instanceData;
    int bytesRead;
    DWORD error;
    ThreadSpecificData *tsdPtr = TclThreadDataKeyGet(&dataKey);

    *errorCodePtr = 0;

    /*
     * Check that WinSock is initialized; do not call it if not, to prevent
     * system crashes. This can happen at exit time if the exit handler for
     * WinSock ran before other exit handlers that want to use sockets.
     */

    if (!SocketsEnabled()) {
	*errorCodePtr = EFAULT;
	return -1;
    }

    /*
     * First check to see if EOF was already detected, to prevent calling the
     * socket stack after the first time EOF is detected.
     */

    if (GOT_BITS(statePtr->flags, SOCKET_EOF)) {
	return 0;
    }

    /*
     * Check if there is an async connect running.
     * For blocking sockets terminate connect, otherwise do one step.
     * For a non blocking socket return EWOULDBLOCK if connect not terminated
     */

    if (WaitForConnect(statePtr, errorCodePtr) != 0) {
	return -1;
    }

    /*
     * No EOF, and it is connected, so try to read more from the socket. Note
     * that we clear the FD_READ bit because read events are level triggered
     * so a new event will be generated if there is still data available to be
     * read. We have to simulate blocking behavior here since we are always
     * using non-blocking sockets.
     */

    while (1) {
	SendSelectMessage(tsdPtr, UNSELECT, statePtr);

	/*
         * Single fd operation: this proc is only called for a connected
         * socket.
         */

	bytesRead = recv(statePtr->sockets->fd, buf, bufSize, 0);
	CLEAR_BITS(statePtr->readyEvents, FD_READ);

	/*
	 * Check for end-of-file condition or successful read.
	 */

	if (bytesRead == 0) {
	    SET_BITS(statePtr->flags, SOCKET_EOF);
	}
	if (bytesRead != SOCKET_ERROR) {
	    break;
	}

	/*
	 * If an error occurs after the FD_CLOSE has arrived, then ignore the
	 * error and report an EOF.
	 */

	if (GOT_BITS(statePtr->readyEvents, FD_CLOSE)) {
	    SET_BITS(statePtr->flags, SOCKET_EOF);
	    bytesRead = 0;
	    break;
	}

	error = WSAGetLastError();

	/*
	 * If an RST comes, then ignore the error and report an EOF just like
	 * on unix.
	 */

	if (error == WSAECONNRESET) {
	    SET_BITS(statePtr->flags, SOCKET_EOF);
	    bytesRead = 0;
	    break;
	}

	/*
	 * Check for error condition or underflow in non-blocking case.
	 */

	if (GOT_BITS(statePtr->flags, TCP_NONBLOCKING)
                || (error != WSAEWOULDBLOCK)) {
	    TclWinConvertError(error);
	    *errorCodePtr = Tcl_GetErrno();
	    bytesRead = -1;
	    break;
	}

	/*
	 * In the blocking case, wait until the file becomes readable or
	 * closed and try again.
	 */

	if (!WaitForSocketEvent(statePtr, FD_READ|FD_CLOSE, errorCodePtr)) {
	    bytesRead = -1;
	    break;
	}
    }

    SendSelectMessage(tsdPtr, SELECT, statePtr);

    return bytesRead;
}

/*
 *----------------------------------------------------------------------
 *
 * TcpOutputProc --
 *
 *	This function is called by the generic IO level to write data to a
 *	socket based channel.
 *
 * Results:
 *	The number of bytes written or -1 on failure.
 *
 * Side effects:
 *	Produces output on the socket.
 *
 *----------------------------------------------------------------------
 */

static int
TcpOutputProc(
    ClientData instanceData,	/* Socket state. */
    const char *buf,		/* The data buffer. */
    int toWrite,		/* How many bytes to write? */
    int *errorCodePtr)		/* Where to store error code. */
{
    TcpState *statePtr = instanceData;
    int written;
    DWORD error;
    ThreadSpecificData *tsdPtr = TclThreadDataKeyGet(&dataKey);

    *errorCodePtr = 0;

    /*
     * Check that WinSock is initialized; do not call it if not, to prevent
     * system crashes. This can happen at exit time if the exit handler for
     * WinSock ran before other exit handlers that want to use sockets.
     */

    if (!SocketsEnabled()) {
	*errorCodePtr = EFAULT;
	return -1;
    }

    /*
     * Check if there is an async connect running.
     * For blocking sockets terminate connect, otherwise do one step.
     * For a non blocking socket return EWOULDBLOCK if connect not terminated
     */

    if (WaitForConnect(statePtr, errorCodePtr) != 0) {
	return -1;
    }

    while (1) {
	SendSelectMessage(tsdPtr, UNSELECT, statePtr);

	/*
         * Single fd operation: this proc is only called for a connected
         * socket.
         */

	written = send(statePtr->sockets->fd, buf, toWrite, 0);
	if (written != SOCKET_ERROR) {
	    /*
	     * Since Windows won't generate a new write event until we hit an
	     * overflow condition, we need to force the event loop to poll
	     * until the condition changes.
	     */

	    if (GOT_BITS(statePtr->watchEvents, FD_WRITE)) {
		Tcl_Time blockTime = { 0, 0 };

		Tcl_SetMaxBlockTime(&blockTime);
	    }
	    break;
	}

	/*
	 * Check for error condition or overflow. In the event of overflow, we
	 * need to clear the FD_WRITE flag so we can detect the next writable
	 * event. Note that Windows only sends a new writable event after a
	 * send fails with WSAEWOULDBLOCK.
	 */

	error = WSAGetLastError();
	if (error == WSAEWOULDBLOCK) {
	    CLEAR_BITS(statePtr->readyEvents, FD_WRITE);
	    if (GOT_BITS(statePtr->flags, TCP_NONBLOCKING)) {
		*errorCodePtr = EWOULDBLOCK;
		written = -1;
		break;
	    }
	} else {
	    TclWinConvertError(error);
	    *errorCodePtr = Tcl_GetErrno();
	    written = -1;
	    break;
	}

	/*
	 * In the blocking case, wait until the file becomes writable or
	 * closed and try again.
	 */

	if (!WaitForSocketEvent(statePtr, FD_WRITE|FD_CLOSE, errorCodePtr)) {
	    written = -1;
	    break;
	}
    }

    SendSelectMessage(tsdPtr, SELECT, statePtr);

    return written;
}

/*
 *----------------------------------------------------------------------
 *
 * TcpCloseProc --
 *
 *	This function is called by the generic IO level to perform channel
 *	type specific cleanup on a socket based channel when the channel is
 *	closed.
 *
 * Results:
 *	0 if successful, the value of errno if failed.
 *
 * Side effects:
 *	Closes the socket.
 *
 *----------------------------------------------------------------------
 */

    /* ARGSUSED */
static int
TcpCloseProc(
    ClientData instanceData,	/* The socket to close. */
    Tcl_Interp *interp)		/* Unused. */
{
    TcpState *statePtr = instanceData;
    /* TIP #218 */
    int errorCode = 0;
    ThreadSpecificData *tsdPtr = TCL_TSD_INIT(&dataKey);

    /*
     * Check that WinSock is initialized; do not call it if not, to prevent
     * system crashes. This can happen at exit time if the exit handler for
     * WinSock ran before other exit handlers that want to use sockets.
     */

    if (SocketsEnabled()) {
	/*
	 * Clean up the OS socket handle. The default Windows setting for a
	 * socket is SO_DONTLINGER, which does a graceful shutdown in the
	 * background.
	 */

	while (statePtr->sockets != NULL) {
	    TcpFdList *thisfd = statePtr->sockets;

	    statePtr->sockets = thisfd->next;
	    if (closesocket(thisfd->fd) == SOCKET_ERROR) {
		TclWinConvertError((DWORD) WSAGetLastError());
		errorCode = Tcl_GetErrno();
	    }
	    ckfree(thisfd);
	}
    }

    if (statePtr->addrlist != NULL) {
        freeaddrinfo(statePtr->addrlist);
    }
    if (statePtr->myaddrlist != NULL) {
        freeaddrinfo(statePtr->myaddrlist);
    }

    /*
     * Clear an eventual tsd info list pointer.
     *
     * This may be called, if an async socket connect fails or is closed
     * between connect and thread action callback.
     */

    if (tsdPtr->pendingTcpState != NULL
	    && tsdPtr->pendingTcpState == statePtr) {
	/*
         * Get infoPtr lock, because this concerns the notifier thread.
         */

	WaitForSingleObject(tsdPtr->socketListLock, INFINITE);

	tsdPtr->pendingTcpState = NULL;

	/*
         * Free list lock.
         */

	SetEvent(tsdPtr->socketListLock);
    }

    /*
     * TIP #218. Removed the code removing the structure from the global
     * socket list. This is now done by the thread action callbacks, and only
     * there. This happens before this code is called. We can free without
     * fear of damaging the list.
     */

    ckfree(statePtr);
    return errorCode;
}

/*
 *----------------------------------------------------------------------
 *
 * TcpClose2Proc --
 *
 *	This function is called by the generic IO level to perform the channel
 *	type specific part of a half-close: namely, a shutdown() on a socket.
 *
 * Results:
 *	0 if successful, the value of errno if failed.
 *
 * Side effects:
 *	Shuts down one side of the socket.
 *
 *----------------------------------------------------------------------
 */

static int
TcpClose2Proc(
    ClientData instanceData,	/* The socket to close. */
    Tcl_Interp *interp,		/* For error reporting. */
    int flags)			/* Flags that indicate which side to close. */
{
    TcpState *statePtr = instanceData;
    int errorCode = 0;
    int sd;

    /*
     * Shutdown the OS socket handle.
     */

    switch(flags) {
    case TCL_CLOSE_READ:
	sd = SD_RECEIVE;
	break;
    case TCL_CLOSE_WRITE:
	sd = SD_SEND;
	break;
    default:
	if (interp) {
	    Tcl_SetObjResult(interp, Tcl_NewStringObj(
		    "socket close2proc called bidirectionally", -1));
	}
	return TCL_ERROR;
    }

    /*
     * Single fd operation: Tcl_OpenTcpServer() does not set TCL_READABLE or
     * TCL_WRITABLE so this should never be called for a server socket.
     */

    if (shutdown(statePtr->sockets->fd, sd) == SOCKET_ERROR) {
	TclWinConvertError((DWORD) WSAGetLastError());
	errorCode = Tcl_GetErrno();
    }

    return errorCode;
}

/*
 *----------------------------------------------------------------------
 *
 * TcpSetOptionProc --
 *
 *	Sets Tcp channel specific options.
 *
 * Results:
 *	None, unless an error happens.
 *
 * Side effects:
 *	Changes attributes of the socket at the system level.
 *
 *----------------------------------------------------------------------
 */

static int
TcpSetOptionProc(
    ClientData instanceData,	/* Socket state. */
    Tcl_Interp *interp,		/* For error reporting - can be NULL. */
    const char *optionName,	/* Name of the option to set. */
    const char *value)		/* New value for option. */
{
#ifdef TCL_FEATURE_KEEPALIVE_NAGLE
    TcpState *statePtr = instanceData;
    SOCKET sock;
#endif /*TCL_FEATURE_KEEPALIVE_NAGLE*/

    /*
     * Check that WinSock is initialized; do not call it if not, to prevent
     * system crashes. This can happen at exit time if the exit handler for
     * WinSock ran before other exit handlers that want to use sockets.
     */

    if (!SocketsEnabled()) {
	if (interp) {
	    Tcl_SetObjResult(interp, Tcl_NewStringObj(
		    "winsock is not initialized", -1));
	}
	return TCL_ERROR;
    }

#ifdef TCL_FEATURE_KEEPALIVE_NAGLE
#error "TCL_FEATURE_KEEPALIVE_NAGLE not reviewed for whether to treat statePtr->sockets as single fd or list"
    sock = statePtr->sockets->fd;

    if (!strcasecmp(optionName, "-keepalive")) {
	BOOL val = FALSE;
	int boolVar, rtn;

	if (Tcl_GetBoolean(interp, value, &boolVar) != TCL_OK) {
	    return TCL_ERROR;
	}
	if (boolVar) {
	    val = TRUE;
	}
	rtn = setsockopt(sock, SOL_SOCKET, SO_KEEPALIVE,
		(const char *) &val, sizeof(BOOL));
	if (rtn != 0) {
	    TclWinConvertError(WSAGetLastError());
	    if (interp) {
		Tcl_SetObjResult(interp, Tcl_ObjPrintf(
			"couldn't set socket option: %s",
			Tcl_PosixError(interp)));
	    }
	    return TCL_ERROR;
	}
	return TCL_OK;
    } else if (!strcasecmp(optionName, "-nagle")) {
	BOOL val = FALSE;
	int boolVar, rtn;

	if (Tcl_GetBoolean(interp, value, &boolVar) != TCL_OK) {
	    return TCL_ERROR;
	}
	if (!boolVar) {
	    val = TRUE;
	}
	rtn = setsockopt(sock, IPPROTO_TCP, TCP_NODELAY,
		(const char *) &val, sizeof(BOOL));
	if (rtn != 0) {
	    TclWinConvertError(WSAGetLastError());
	    if (interp) {
		Tcl_SetObjResult(interp, Tcl_ObjPrintf(
			"couldn't set socket option: %s",
			Tcl_PosixError(interp)));
	    }
	    return TCL_ERROR;
	}
	return TCL_OK;
    }

    return Tcl_BadChannelOption(interp, optionName, "keepalive nagle");
#else
    return Tcl_BadChannelOption(interp, optionName, "");
#endif /*TCL_FEATURE_KEEPALIVE_NAGLE*/
}

/*
 *----------------------------------------------------------------------
 *
 * TcpGetOptionProc --
 *
 *	Computes an option value for a TCP socket based channel, or a list of
 *	all options and their values.
 *
 *	Note: This code is based on code contributed by John Haxby.
 *
 * Results:
 *	A standard Tcl result. The value of the specified option or a list of
 *	all options and their values is returned in the supplied DString. Sets
 *	Error message if needed.
 *
 * Side effects:
 *	None.
 *
 *----------------------------------------------------------------------
 */

static int
TcpGetOptionProc(
    ClientData instanceData,	/* Socket state. */
    Tcl_Interp *interp,		/* For error reporting - can be NULL. */
    const char *optionName,	/* Name of the option to retrieve the value
				 * for, or NULL to get all options and their
				 * values. */
    Tcl_DString *dsPtr)		/* Where to store the computed value;
				 * initialized by caller. */
{
    TcpState *statePtr = instanceData;
    char host[NI_MAXHOST], port[NI_MAXSERV];
    SOCKET sock;
    size_t len = 0;
    int reverseDNS = 0;
#define SUPPRESS_RDNS_VAR "::tcl::unsupported::noReverseDNS"

    /*
     * Check that WinSock is initialized; do not call it if not, to prevent
     * system crashes. This can happen at exit time if the exit handler for
     * WinSock ran before other exit handlers that want to use sockets.
     */

    if (!SocketsEnabled()) {
	if (interp) {
	    Tcl_SetObjResult(interp, Tcl_NewStringObj(
		    "winsock is not initialized", -1));
	}
	return TCL_ERROR;
    }

    /*
     * Go one step in async connect
     *
     * If any error is thrown save it as backround error to report eventually
     * below.
     */

    if (!GOT_BITS(statePtr->testFlags, TCP_ASYNC_TEST_MODE)) {
	WaitForConnect(statePtr, NULL);
    }

    sock = statePtr->sockets->fd;
    if (optionName != NULL) {
	len = strlen(optionName);
    }

    if ((len > 1) && (optionName[1] == 'e') &&
	    (strncmp(optionName, "-error", len) == 0)) {
	/*
         * Do not return any errors if async connect is running.
         */

	if (!GOT_BITS(statePtr->flags, TCP_ASYNC_PENDING)) {
	    if (GOT_BITS(statePtr->flags, TCP_ASYNC_FAILED)) {
		/*
		 * In case of a failed async connect, eventually report the
		 * connect error only once.  Do not report the system error,
		 * as this comes again and again.
		 */

		if (statePtr->connectError != 0) {
		    Tcl_DStringAppend(dsPtr,
			    Tcl_ErrnoMsg(statePtr->connectError), -1);
		    statePtr->connectError = 0;
		}
	    } else {
		/*
		 * Report an eventual last error of the socket system.
		 */

		int optlen;
		int ret;
		DWORD err;

		/*
		 * Populate the err variable with a POSIX error
		 */

		optlen = sizeof(int);
		ret = getsockopt(sock, SOL_SOCKET, SO_ERROR,
			(char *)&err, &optlen);

		/*
		 * The error was not returned directly but should be taken
		 * from WSA.
		 */

		if (ret == SOCKET_ERROR) {
		    err = WSAGetLastError();
		}

		/*
		 * Return error message.
		 */

		if (err) {
		    TclWinConvertError(err);
		    Tcl_DStringAppend(dsPtr, Tcl_ErrnoMsg(Tcl_GetErrno()),
                            -1);
		}
	    }
	}
	return TCL_OK;
    }

    if ((len > 1) && (optionName[1] == 'c') &&
	    (strncmp(optionName, "-connecting", len) == 0)) {
	Tcl_DStringAppend(dsPtr,
		GOT_BITS(statePtr->flags, TCP_ASYNC_PENDING)
		? "1" : "0", -1);
        return TCL_OK;
    }

    if (interp != NULL
            && Tcl_GetVar2(interp, SUPPRESS_RDNS_VAR, NULL, 0) != NULL) {
	reverseDNS = NI_NUMERICHOST;
    }

    if ((len == 0) || ((len > 1) && (optionName[1] == 'p') &&
	    (strncmp(optionName, "-peername", len) == 0))) {
	address peername;
	socklen_t size = sizeof(peername);

	if (GOT_BITS(statePtr->flags, TCP_ASYNC_PENDING)) {
	    /*
	     * In async connect output an empty string
	     */

	    if (len == 0) {
		Tcl_DStringAppendElement(dsPtr, "-peername");
		Tcl_DStringAppendElement(dsPtr, "");
	    } else {
		return TCL_OK;
	    }
	} else if (getpeername(sock, (LPSOCKADDR) &(peername.sa),
                &size) == 0) {
	    /*
	     * Peername fetch succeeded - output list
	     */

	    if (len == 0) {
		Tcl_DStringAppendElement(dsPtr, "-peername");
		Tcl_DStringStartSublist(dsPtr);
	    }

	    getnameinfo(&(peername.sa), size, host, sizeof(host),
		    NULL, 0, NI_NUMERICHOST);
	    Tcl_DStringAppendElement(dsPtr, host);
	    getnameinfo(&(peername.sa), size, host, sizeof(host),
		    port, sizeof(port), reverseDNS | NI_NUMERICSERV);
	    Tcl_DStringAppendElement(dsPtr, host);
	    Tcl_DStringAppendElement(dsPtr, port);
	    if (len == 0) {
		Tcl_DStringEndSublist(dsPtr);
	    } else {
		return TCL_OK;
	    }
	} else {
	    /*
	     * getpeername failed - but if we were asked for all the options
	     * (len==0), don't flag an error at that point because it could be
	     * an fconfigure request on a server socket (such sockets have no
	     * peer). {Copied from unix/tclUnixChan.c}
	     */

	    if (len) {
		TclWinConvertError((DWORD) WSAGetLastError());
		if (interp) {
		    Tcl_SetObjResult(interp, Tcl_ObjPrintf(
			    "can't get peername: %s",
			    Tcl_PosixError(interp)));
		}
		return TCL_ERROR;
	    }
	}
    }

    if ((len == 0) || ((len > 1) && (optionName[1] == 's') &&
	    (strncmp(optionName, "-sockname", len) == 0))) {
	TcpFdList *fds;
	address sockname;
	socklen_t size;
	int found = 0;

	if (len == 0) {
	    Tcl_DStringAppendElement(dsPtr, "-sockname");
	    Tcl_DStringStartSublist(dsPtr);
	}
	if (GOT_BITS(statePtr->flags, TCP_ASYNC_PENDING)) {
	    /*
	     * In async connect output an empty string
	     */

            found = 1;
	} else {
	    for (fds = statePtr->sockets; fds != NULL; fds = fds->next) {
		sock = fds->fd;
		size = sizeof(sockname);
		if (getsockname(sock, &(sockname.sa), &size) >= 0) {
		    int flags = reverseDNS;

		    found = 1;
		    getnameinfo(&sockname.sa, size, host, sizeof(host),
			    NULL, 0, NI_NUMERICHOST);
		    Tcl_DStringAppendElement(dsPtr, host);

		    /*
		     * We don't want to resolve INADDR_ANY and sin6addr_any;
		     * they can sometimes cause problems (and never have a
		     * name).
		     */

		    flags |= NI_NUMERICSERV;
		    if (sockname.sa.sa_family == AF_INET) {
			if (sockname.sa4.sin_addr.s_addr == INADDR_ANY) {
			    flags |= NI_NUMERICHOST;
			}
		    } else if (sockname.sa.sa_family == AF_INET6) {
			if ((IN6_ARE_ADDR_EQUAL(&sockname.sa6.sin6_addr,
				    &in6addr_any)) ||
				(IN6_IS_ADDR_V4MAPPED(&sockname.sa6.sin6_addr)
				&& sockname.sa6.sin6_addr.s6_addr[12] == 0
				&& sockname.sa6.sin6_addr.s6_addr[13] == 0
				&& sockname.sa6.sin6_addr.s6_addr[14] == 0
				&& sockname.sa6.sin6_addr.s6_addr[15] == 0)) {
			    flags |= NI_NUMERICHOST;
			}
		    }
		    getnameinfo(&sockname.sa, size, host, sizeof(host),
			    port, sizeof(port), flags);
		    Tcl_DStringAppendElement(dsPtr, host);
		    Tcl_DStringAppendElement(dsPtr, port);
		}
	    }
	}
	if (found) {
	    if (len) {
		return TCL_OK;
	    }
	    Tcl_DStringEndSublist(dsPtr);
	} else {
	    if (interp) {
		TclWinConvertError((DWORD) WSAGetLastError());
		Tcl_SetObjResult(interp, Tcl_ObjPrintf(
			"can't get sockname: %s", Tcl_PosixError(interp)));
	    }
	    return TCL_ERROR;
	}
    }

#ifdef TCL_FEATURE_KEEPALIVE_NAGLE
    if (len == 0 || !strncmp(optionName, "-keepalive", len)) {
	int optlen;
	BOOL opt = FALSE;

	if (len == 0) {
	    Tcl_DStringAppendElement(dsPtr, "-keepalive");
	}
	optlen = sizeof(BOOL);
	getsockopt(sock, SOL_SOCKET, SO_KEEPALIVE, (char *)&opt, &optlen);
	if (opt) {
	    Tcl_DStringAppendElement(dsPtr, "1");
	} else {
	    Tcl_DStringAppendElement(dsPtr, "0");
	}
	if (len > 0) {
	    return TCL_OK;
	}
    }

    if (len == 0 || !strncmp(optionName, "-nagle", len)) {
	int optlen;
	BOOL opt = FALSE;

	if (len == 0) {
	    Tcl_DStringAppendElement(dsPtr, "-nagle");
	}
	optlen = sizeof(BOOL);
	getsockopt(sock, IPPROTO_TCP, TCP_NODELAY, (char *)&opt, &optlen);
	if (opt) {
	    Tcl_DStringAppendElement(dsPtr, "0");
	} else {
	    Tcl_DStringAppendElement(dsPtr, "1");
	}
	if (len > 0) {
	    return TCL_OK;
	}
    }
#endif /*TCL_FEATURE_KEEPALIVE_NAGLE*/

    if (len > 0) {
#ifdef TCL_FEATURE_KEEPALIVE_NAGLE
	return Tcl_BadChannelOption(interp, optionName,
		"connecting peername sockname keepalive nagle");
#else
	return Tcl_BadChannelOption(interp, optionName,
                "connecting peername sockname");
#endif /*TCL_FEATURE_KEEPALIVE_NAGLE*/
    }

    return TCL_OK;
}

/*
 *----------------------------------------------------------------------
 *
 * TcpWatchProc --
 *
 *	Informs the channel driver of the events that the generic channel code
 *	wishes to receive on this socket.
 *
 * Results:
 *	None.
 *
 * Side effects:
 *	May cause the notifier to poll if any of the specified conditions are
 *	already true.
 *
 *----------------------------------------------------------------------
 */

static void
TcpWatchProc(
    ClientData instanceData,	/* The socket state. */
    int mask)			/* Events of interest; an OR-ed combination of
				 * TCL_READABLE, TCL_WRITABLE and
				 * TCL_EXCEPTION. */
{
    TcpState *statePtr = instanceData;

    /*
     * Update the watch events mask. Only if the socket is not a server
     * socket. [Bug 557878]
     */

    if (!statePtr->acceptProc) {
	statePtr->watchEvents = 0;
	if (GOT_BITS(mask, TCL_READABLE)) {
	    SET_BITS(statePtr->watchEvents, FD_READ | FD_CLOSE);
	}
	if (GOT_BITS(mask, TCL_WRITABLE)) {
	    SET_BITS(statePtr->watchEvents, FD_WRITE | FD_CLOSE);
	}

	/*
	 * If there are any conditions already set, then tell the notifier to
	 * poll rather than block.
	 */

	if (statePtr->readyEvents & statePtr->watchEvents) {
	    Tcl_Time blockTime = { 0, 0 };

	    Tcl_SetMaxBlockTime(&blockTime);
	}
    }
}

/*
 *----------------------------------------------------------------------
 *
 * TcpGetHandleProc --
 *
 *	Called from Tcl_GetChannelHandle to retrieve OS handles from inside a
 *	TCP socket based channel.
 *
 * Results:
 *	Returns TCL_OK with the fd in handlePtr, or TCL_ERROR if there is no
 *	handle for the specified direction.
 *
 * Side effects:
 *	None.
 *
 *----------------------------------------------------------------------
 */

	/* ARGSUSED */
static int
TcpGetHandleProc(
    ClientData instanceData,	/* The socket state. */
    int direction,		/* Not used. */
    ClientData *handlePtr)	/* Where to store the handle. */
{
    TcpState *statePtr = instanceData;

    *handlePtr = INT2PTR(statePtr->sockets->fd);
    return TCL_OK;
}



/*
 *----------------------------------------------------------------------
 *
 * TcpConnect --
 *
 *	This function opens a new socket in client mode.
 *
 *	This might be called in 3 circumstances:
 *	-   By a regular socket command
 *	-   By the event handler to continue an asynchronously connect
 *	-   By a blocking socket function (gets/puts) to terminate the
 *	    connect synchronously
 *
 * Results:
 *      TCL_OK, if the socket was successfully connected or an asynchronous
 *      connection is in progress. If an error occurs, TCL_ERROR is returned
 *      and an error message is left in interp.
 *
 * Side effects:
 *	Opens a socket.
 *
 * Remarks:
 *	A single host name may resolve to more than one IP address, e.g. for
 *	an IPv4/IPv6 dual stack host. For handling asynchronously connecting
 *	sockets in the background for such hosts, this function can act as a
 *	coroutine. On the first call, it sets up the control variables for the
 *	two nested loops over the local and remote addresses. Once the first
 *	connection attempt is in progress, it sets up itself as a writable
 *	event handler for that socket, and returns. When the callback occurs,
 *	control is transferred to the "reenter" label, right after the initial
 *	return and the loops resume as if they had never been interrupted.
 *	For synchronously connecting sockets, the loops work the usual way.
 *
 *----------------------------------------------------------------------
 */

static int
TcpConnect(
    Tcl_Interp *interp,		/* For error reporting; can be NULL. */
    TcpState *statePtr)
{
    DWORD error;
    int async_connect = GOT_BITS(statePtr->flags, TCP_ASYNC_CONNECT);
                                /* We are started with async connect and the
                                 * connect notification was not yet
                                 * received. */
    int async_callback = GOT_BITS(statePtr->flags, TCP_ASYNC_PENDING);
                                /* We were called by the event procedure and
                                 * continue our loop. */
    ThreadSpecificData *tsdPtr = TclThreadDataKeyGet(&dataKey);

    if (async_callback) {
        goto reenter;
    }

    for (statePtr->addr = statePtr->addrlist; statePtr->addr != NULL;
	    statePtr->addr = statePtr->addr->ai_next) {
        for (statePtr->myaddr = statePtr->myaddrlist;
                statePtr->myaddr != NULL;
                statePtr->myaddr = statePtr->myaddr->ai_next) {
	    /*
	     * No need to try combinations of local and remote addresses
	     * of different families.
	     */

	    if (statePtr->myaddr->ai_family != statePtr->addr->ai_family) {
		continue;
	    }

            /*
             * Close the socket if it is still open from the last unsuccessful
             * iteration.
             */

	    if (statePtr->sockets->fd != INVALID_SOCKET) {
		closesocket(statePtr->sockets->fd);
	    }

	    /*
             * Get statePtr lock.
             */

	    WaitForSingleObject(tsdPtr->socketListLock, INFINITE);

	    /*
	     * Reset last error from last try
	     */

	    statePtr->notifierConnectError = 0;
	    Tcl_SetErrno(0);

	    statePtr->sockets->fd = socket(statePtr->myaddr->ai_family,
                    SOCK_STREAM, 0);

	    /*
             * Free list lock.
             */

	    SetEvent(tsdPtr->socketListLock);

	    /*
             * Continue on socket creation error.
             */

	    if (statePtr->sockets->fd == INVALID_SOCKET) {
		TclWinConvertError((DWORD) WSAGetLastError());
		continue;
	    }

	    /*
	     * Win-NT has a misfeature that sockets are inherited in child
	     * processes by default. Turn off the inherit bit.
	     */

	    SetHandleInformation((HANDLE) statePtr->sockets->fd,
                    HANDLE_FLAG_INHERIT, 0);

	    /*
	     * Set kernel space buffering
	     */

	    TclSockMinimumBuffers((void *) statePtr->sockets->fd,
                    TCP_BUFFER_SIZE);

	    /*
	     * Try to bind to a local port.
	     */

	    if (bind(statePtr->sockets->fd, statePtr->myaddr->ai_addr,
		    statePtr->myaddr->ai_addrlen) == SOCKET_ERROR) {
		TclWinConvertError((DWORD) WSAGetLastError());
		continue;
	    }

	    /*
	     * For asynchroneous connect set the socket in nonblocking mode
	     * and activate connect notification
	     */

	    if (async_connect) {
		TcpState *statePtr2;
		int in_socket_list = 0;

		/*
                 * Get statePtr lock.
                 */

		WaitForSingleObject(tsdPtr->socketListLock, INFINITE);

		/*
		 * Bugfig for 336441ed59 to not ignore notifications until the
		 * infoPtr is in the list.
		 * Check if my statePtr is already in the tsdPtr->socketList
		 * It is set after this call by TcpThreadActionProc and is set
		 * on a second round.
		 *
		 * If not, we buffer my statePtr in the tsd memory so it is
		 * not lost by the event procedure
		 */

		for (statePtr2 = tsdPtr->socketList; statePtr2 != NULL;
			statePtr2 = statePtr2->nextPtr) {
		    if (statePtr2 == statePtr) {
			in_socket_list = 1;
			break;
		    }
		}
		if (!in_socket_list) {
		    tsdPtr->pendingTcpState = statePtr;
		}

		/*
		 * Set connect mask to connect events
                 *
		 * This is activated by a SOCKET_SELECT message to the
		 * notifier thread.
		 */

		SET_BITS(statePtr->selectEvents, FD_CONNECT);

		/*
		 * Free list lock.
		 */

		SetEvent(tsdPtr->socketListLock);

    		/*
                 * Activate accept notification.
                 */

		SendSelectMessage(tsdPtr, SELECT, statePtr);
	    }

	    /*
	     * Attempt to connect to the remote socket.
	     */

	    connect(statePtr->sockets->fd, statePtr->addr->ai_addr,
		    statePtr->addr->ai_addrlen);

	    error = WSAGetLastError();
	    TclWinConvertError(error);

	    if (async_connect && error == WSAEWOULDBLOCK) {
		/*
		 * Asynchroneous connect
		 *
		 * Remember that we jump back behind this next round
		 */

		SET_BITS(statePtr->flags, TCP_ASYNC_PENDING);
		return TCL_OK;

	    reenter:
		/*
		 * Re-entry point for async connect after connect event or
		 * blocking operation
		 *
		 * Clear the reenter flag
		 */

		CLEAR_BITS(statePtr->flags, TCP_ASYNC_PENDING);

		/*
                 * Get statePtr lock.
                 */

		WaitForSingleObject(tsdPtr->socketListLock, INFINITE);

		/*
                 * Get signaled connect error.
                 */

		TclWinConvertError((DWORD) statePtr->notifierConnectError);

		/*
                 * Clear eventual connect flag.
                 */

		CLEAR_BITS(statePtr->selectEvents, FD_CONNECT);

		/*
                 * Free list lock.
                 */

		SetEvent(tsdPtr->socketListLock);
	    }

	    /*
	     * Clear the tsd socket list pointer if we did not wait for
	     * the FD_CONNECT asynchroneously
	     */

	    tsdPtr->pendingTcpState = NULL;

	    if (Tcl_GetErrno() == 0) {
		goto out;
	    }
	}
    }

  out:
    /*
     * Socket connected or connection failed
     */

    /*
     * Async connect terminated
     */

    CLEAR_BITS(statePtr->flags, TCP_ASYNC_CONNECT);

    if (Tcl_GetErrno() == 0) {
	/*
	 * Succesfully connected
	 *
	 * Set up the select mask for read/write events.
	 */

	statePtr->selectEvents = FD_READ | FD_WRITE | FD_CLOSE;

	/*
	 * Register for interest in events in the select mask. Note that this
	 * automatically places the socket into non-blocking mode.
	 */

	SendSelectMessage(tsdPtr, SELECT, statePtr);
    } else {
	/*
	 * Connect failed
	 *
	 * For async connect schedule a writable event to report the fail.
	 */

	if (async_callback) {
	    /*
	     * Set up the select mask for read/write events.
	     */

	    statePtr->selectEvents = FD_WRITE|FD_READ;

	    /*
             * Get statePtr lock.
             */

	    WaitForSingleObject(tsdPtr->socketListLock, INFINITE);

	    /*
             * Signal ready readable and writable events.
             */

	    SET_BITS(statePtr->readyEvents, FD_WRITE | FD_READ);

	    /*
             * Flag error to event routine.
             */

	    SET_BITS(statePtr->flags, TCP_ASYNC_FAILED);

	    /*
             * Save connect error to be reported by 'fconfigure -error'.
             */

	    statePtr->connectError = Tcl_GetErrno();

	    /*
             * Free list lock.
             */

	    SetEvent(tsdPtr->socketListLock);
	}

	/*
	 * Error message on synchroneous connect
	 */

	if (interp != NULL) {
	    Tcl_SetObjResult(interp, Tcl_ObjPrintf(
		    "couldn't open socket: %s", Tcl_PosixError(interp)));
	}
	return TCL_ERROR;
    }
    return TCL_OK;
}

/*
 *----------------------------------------------------------------------
 *
 * Tcl_OpenTcpClient --
 *
 *	Opens a TCP client socket and creates a channel around it.
 *
 * Results:
 *	The channel or NULL if failed. An error message is returned in the
 *	interpreter on failure.
 *
 * Side effects:
 *	Opens a client socket and creates a new channel.
 *
 *----------------------------------------------------------------------
 */

Tcl_Channel
Tcl_OpenTcpClient(
    Tcl_Interp *interp,		/* For error reporting; can be NULL. */
    int port,			/* Port number to open. */
    const char *host,		/* Host on which to open port. */
    const char *myaddr,		/* Client-side address */
    int myport,			/* Client-side port */
    int async)			/* If nonzero, attempt to do an asynchronous
				 * connect. Otherwise we do a blocking
				 * connect. */
{
    TcpState *statePtr;
    const char *errorMsg = NULL;
    struct addrinfo *addrlist = NULL, *myaddrlist = NULL;
    char channelName[SOCK_CHAN_LENGTH];

    if (TclpHasSockets(interp) != TCL_OK) {
	return NULL;
    }

    /*
     * Check that WinSock is initialized; do not call it if not, to prevent
     * system crashes. This can happen at exit time if the exit handler for
     * WinSock ran before other exit handlers that want to use sockets.
     */

    if (!SocketsEnabled()) {
	return NULL;
    }

    /*
     * Do the name lookups for the local and remote addresses.
     */

    if (!TclCreateSocketAddress(interp, &addrlist, host, port, 0, &errorMsg)
            || !TclCreateSocketAddress(interp, &myaddrlist, myaddr, myport, 1,
                    &errorMsg)) {
        if (addrlist != NULL) {
            freeaddrinfo(addrlist);
        }
        if (interp != NULL) {
            Tcl_SetObjResult(interp, Tcl_ObjPrintf(
                    "couldn't open socket: %s", errorMsg));
        }
        return NULL;
    }

    statePtr = NewSocketInfo(INVALID_SOCKET);
    statePtr->addrlist = addrlist;
    statePtr->myaddrlist = myaddrlist;
    if (async) {
	SET_BITS(statePtr->flags, TCP_ASYNC_CONNECT);
    }

    /*
     * Create a new client socket and wrap it in a channel.
     */
    if (TcpConnect(interp, statePtr) != TCL_OK) {
	TcpCloseProc(statePtr, NULL);
	return NULL;
    }

    sprintf(channelName, SOCK_TEMPLATE, statePtr);

    statePtr->channel = Tcl_CreateChannel(&tcpChannelType, channelName,
	    statePtr, (TCL_READABLE | TCL_WRITABLE));
    if (TCL_ERROR == Tcl_SetChannelOption(NULL, statePtr->channel,
	    "-translation", "auto crlf")) {
	Tcl_Close(NULL, statePtr->channel);
	return NULL;
    } else if (TCL_ERROR == Tcl_SetChannelOption(NULL, statePtr->channel,
	    "-eofchar", "")) {
	Tcl_Close(NULL, statePtr->channel);
	return NULL;
    }
    return statePtr->channel;
}

/*
 *----------------------------------------------------------------------
 *
 * Tcl_MakeTcpClientChannel --
 *
 *	Creates a Tcl_Channel from an existing client TCP socket.
 *
 * Results:
 *	The Tcl_Channel wrapped around the preexisting TCP socket.
 *
 * Side effects:
 *	None.
 *
 *----------------------------------------------------------------------
 */

Tcl_Channel
Tcl_MakeTcpClientChannel(
    ClientData sock)		/* The socket to wrap up into a channel. */
{
    TcpState *statePtr;
    char channelName[SOCK_CHAN_LENGTH];
    ThreadSpecificData *tsdPtr;

    if (TclpHasSockets(NULL) != TCL_OK) {
	return NULL;
    }

    tsdPtr = TclThreadDataKeyGet(&dataKey);

    /*
     * Set kernel space buffering and non-blocking.
     */

    TclSockMinimumBuffers(sock, TCP_BUFFER_SIZE);

    statePtr = NewSocketInfo((SOCKET) sock);

    /*
     * Start watching for read/write events on the socket.
     */

    statePtr->selectEvents = FD_READ | FD_CLOSE | FD_WRITE;
    SendSelectMessage(tsdPtr, SELECT, statePtr);

    sprintf(channelName, SOCK_TEMPLATE, statePtr);
    statePtr->channel = Tcl_CreateChannel(&tcpChannelType, channelName,
	    statePtr, (TCL_READABLE | TCL_WRITABLE));
    Tcl_SetChannelOption(NULL, statePtr->channel, "-translation", "auto crlf");
    return statePtr->channel;
}

/*
 *----------------------------------------------------------------------
 *
 * Tcl_OpenTcpServerEx --
 *
 *	Opens a TCP server socket and creates a channel around it.
 *
 * Results:
 *	The channel or NULL if failed. If an error occurred, an error message
 *	is left in the interp's result if interp is not NULL.
 *
 * Side effects:
 *	Opens a server socket and creates a new channel.
 *
 *----------------------------------------------------------------------
 */

Tcl_Channel
Tcl_OpenTcpServerEx(
    Tcl_Interp *interp,		/* For error reporting - may be NULL. */
    const char *service,	/* Port number to open. */
    const char *myHost,		/* Name of local host. */
    unsigned int flags,		/* Flags. */
    Tcl_TcpAcceptProc *acceptProc,
				/* Callback for accepting connections from new
				 * clients. */
    ClientData acceptProcData)	/* Data for the callback. */
{
    SOCKET sock = INVALID_SOCKET;
    unsigned short chosenport = 0;
    struct addrinfo *addrlist = NULL;
    struct addrinfo *addrPtr;	/* Socket address to listen on. */
    TcpState *statePtr = NULL;	/* The returned value. */
    char channelName[SOCK_CHAN_LENGTH];
    u_long flag = 1;		/* Indicates nonblocking mode. */
    const char *errorMsg = NULL;
    int optvalue, port;

    if (TclpHasSockets(interp) != TCL_OK) {
	return NULL;
    }

    /*
     * Check that WinSock is initialized; do not call it if not, to prevent
     * system crashes. This can happen at exit time if the exit handler for
     * WinSock ran before other exit handlers that want to use sockets.
     */

    if (!SocketsEnabled()) {
	return NULL;
    }

    /*
     * Construct the addresses for each end of the socket.
     */

    if (TclSockGetPort(interp, service, "tcp", &port) != TCL_OK) {
	errorMsg = "invalid port number";
	goto error;
    }

    if (!TclCreateSocketAddress(interp, &addrlist, myHost, port, 1,
            &errorMsg)) {
	goto error;
    }

    for (addrPtr = addrlist; addrPtr != NULL; addrPtr = addrPtr->ai_next) {
	sock = socket(addrPtr->ai_family, addrPtr->ai_socktype,
                addrPtr->ai_protocol);
	if (sock == INVALID_SOCKET) {
	    TclWinConvertError((DWORD) WSAGetLastError());
	    continue;
	}

	/*
	 * Win-NT has a misfeature that sockets are inherited in child
	 * processes by default. Turn off the inherit bit.
	 */

	SetHandleInformation((HANDLE) sock, HANDLE_FLAG_INHERIT, 0);

	/*
	 * Set kernel space buffering
	 */

	TclSockMinimumBuffers((void *)sock, TCP_BUFFER_SIZE);

	/*
	 * Make sure we use the same port when opening two server sockets
	 * for IPv4 and IPv6.
	 *
	 * As sockaddr_in6 uses the same offset and size for the port
	 * member as sockaddr_in, we can handle both through the IPv4 API.
	 */

	if (port == 0 && chosenport != 0) {
	    ((struct sockaddr_in *) addrPtr->ai_addr)->sin_port =
		htons(chosenport);
	}

	/*
	 * The SO_REUSEADDR option on Windows behaves like SO_REUSEPORT on
	 * unix systems.
	 */

	if (GOT_BITS(flags, TCL_TCPSERVER_REUSEPORT)) {
	    optvalue = 1;
	    (void) setsockopt(sock, SOL_SOCKET, SO_REUSEADDR,
		    (char *) &optvalue, sizeof(optvalue));
	}

	/*
	 * Bind to the specified port.
	 *
	 * Bind should not be affected by the socket having already been
	 * set into nonblocking mode. If there is trouble, this is one
	 * place to look for bugs.
	 */

	if (bind(sock, addrPtr->ai_addr,
                addrPtr->ai_addrlen) == SOCKET_ERROR) {
	    TclWinConvertError((DWORD) WSAGetLastError());
	    closesocket(sock);
	    continue;
	}
	if (port == 0 && chosenport == 0) {
	    address sockname;
	    socklen_t namelen = sizeof(sockname);

	    /*
	     * Synchronize port numbers when binding to port 0 of multiple
	     * addresses.
	     */

	    if (getsockname(sock, &sockname.sa, &namelen) >= 0) {
		chosenport = ntohs(sockname.sa4.sin_port);
	    }
	}

	/*
	 * Set the maximum number of pending connect requests to the max
	 * value allowed on each platform (Win32 and Win32s may be
	 * different, and there may be differences between TCP/IP stacks).
	 */

	if (listen(sock, SOMAXCONN) == SOCKET_ERROR) {
	    TclWinConvertError((DWORD) WSAGetLastError());
	    closesocket(sock);
	    continue;
	}

	if (statePtr == NULL) {
	    /*
	     * Add this socket to the global list of sockets.
	     */

	    statePtr = NewSocketInfo(sock);
	} else {
	    AddSocketInfoFd(statePtr, sock);
	}
    }

  error:
    if (addrlist != NULL) {
	freeaddrinfo(addrlist);
    }

    if (statePtr != NULL) {
	ThreadSpecificData *tsdPtr = TclThreadDataKeyGet(&dataKey);

	statePtr->acceptProc = acceptProc;
	statePtr->acceptProcData = acceptProcData;
	sprintf(channelName, SOCK_TEMPLATE, statePtr);
	statePtr->channel = Tcl_CreateChannel(&tcpChannelType, channelName,
		statePtr, 0);
	/*
	 * Set up the select mask for connection request events.
	 */

	statePtr->selectEvents = FD_ACCEPT;

	/*
	 * Register for interest in events in the select mask. Note that this
	 * automatically places the socket into non-blocking mode.
	 */

	ioctlsocket(sock, (long) FIONBIO, &flag);
	SendSelectMessage(tsdPtr, SELECT, statePtr);
	if (Tcl_SetChannelOption(interp, statePtr->channel, "-eofchar", "")
	    == TCL_ERROR) {
	    Tcl_Close(NULL, statePtr->channel);
	    return NULL;
	}
	return statePtr->channel;
    }

    if (interp != NULL) {
        Tcl_SetObjResult(interp, Tcl_ObjPrintf(
		"couldn't open socket: %s",
		(errorMsg ? errorMsg : Tcl_PosixError(interp))));
    }

    if (sock != INVALID_SOCKET) {
	closesocket(sock);
    }
    return NULL;
}

/*
 *----------------------------------------------------------------------
 *
 * TcpAccept --
 *	Accept a TCP socket connection.	 This is called by the event loop.
 *
 * Results:
 *	None.
 *
 * Side effects:
 *	Creates a new connection socket. Calls the registered callback for the
 *	connection acceptance mechanism.
 *
 *----------------------------------------------------------------------
 */

	/* ARGSUSED */
static void
TcpAccept(
    TcpFdList *fds,	/* Server socket that accepted newSocket. */
    SOCKET newSocket,   /* Newly accepted socket. */
    address addr)       /* Address of new socket. */
{
    TcpState *newInfoPtr;
    TcpState *statePtr = fds->statePtr;
    int len = sizeof(addr);
    char channelName[SOCK_CHAN_LENGTH];
    char host[NI_MAXHOST], port[NI_MAXSERV];
    ThreadSpecificData *tsdPtr = TclThreadDataKeyGet(&dataKey);

    /*
     * Win-NT has a misfeature that sockets are inherited in child processes
     * by default. Turn off the inherit bit.
     */

    SetHandleInformation((HANDLE) newSocket, HANDLE_FLAG_INHERIT, 0);

    /*
     * Add this socket to the global list of sockets.
     */

    newInfoPtr = NewSocketInfo(newSocket);

    /*
     * Select on read/write events and create the channel.
     */

    newInfoPtr->selectEvents = (FD_READ | FD_WRITE | FD_CLOSE);
    SendSelectMessage(tsdPtr, SELECT, newInfoPtr);

    sprintf(channelName, SOCK_TEMPLATE, newInfoPtr);
    newInfoPtr->channel = Tcl_CreateChannel(&tcpChannelType, channelName,
	    newInfoPtr, (TCL_READABLE | TCL_WRITABLE));
    if (Tcl_SetChannelOption(NULL, newInfoPtr->channel, "-translation",
	    "auto crlf") == TCL_ERROR) {
	Tcl_Close(NULL, newInfoPtr->channel);
	return;
    }
    if (Tcl_SetChannelOption(NULL, newInfoPtr->channel, "-eofchar", "")
	    == TCL_ERROR) {
	Tcl_Close(NULL, newInfoPtr->channel);
	return;
    }

    /*
     * Invoke the accept callback function.
     */

    if (statePtr->acceptProc != NULL) {
	getnameinfo(&(addr.sa), len, host, sizeof(host), port, sizeof(port),
                    NI_NUMERICHOST|NI_NUMERICSERV);
	statePtr->acceptProc(statePtr->acceptProcData, newInfoPtr->channel,
			    host, atoi(port));
    }
}

/*
 *----------------------------------------------------------------------
 *
 * InitSockets --
 *
 *	Registers the event window for the socket notifier code.
 *
 *	Assumes socketMutex is held.
 *
 * Results:
 *	None.
 *
 * Side effects:
 *	Register a new window class and creates a
 *	window for use in asynchronous socket notification.
 *
 *----------------------------------------------------------------------
 */

static void
InitSockets(void)
{
    DWORD id;
    ThreadSpecificData *tsdPtr = TclThreadDataKeyGet(&dataKey);

    if (!initialized) {
	initialized = 1;
	TclCreateLateExitHandler(SocketExitHandler, NULL);

	/*
	 * Create the async notification window with a new class. We must
	 * create a new class to avoid a Windows 95 bug that causes us to get
	 * the wrong message number for socket events if the message window is
	 * a subclass of a static control.
	 */

	windowClass.style = 0;
	windowClass.cbClsExtra = 0;
	windowClass.cbWndExtra = 0;
	windowClass.hInstance = TclWinGetTclInstance();
	windowClass.hbrBackground = NULL;
	windowClass.lpszMenuName = NULL;
	windowClass.lpszClassName = className;
	windowClass.lpfnWndProc = SocketProc;
	windowClass.hIcon = NULL;
	windowClass.hCursor = NULL;

	if (!RegisterClass(&windowClass)) {
	    TclWinConvertError(GetLastError());
	    goto initFailure;
	}
    }

    /*
     * Check for per-thread initialization.
     */

    if (tsdPtr != NULL) {
	return;
    }

    /*
     * OK, this thread has never done anything with sockets before.  Construct
     * a worker thread to handle asynchronous events related to sockets
     * assigned to _this_ thread.
     */

    tsdPtr = TCL_TSD_INIT(&dataKey);
    tsdPtr->pendingTcpState = NULL;
    tsdPtr->socketList = NULL;
    tsdPtr->hwnd       = NULL;
    tsdPtr->threadId   = Tcl_GetCurrentThread();
    tsdPtr->readyEvent = CreateEvent(NULL, FALSE, FALSE, NULL);
    if (tsdPtr->readyEvent == NULL) {
	goto initFailure;
    }
    tsdPtr->socketListLock = CreateEvent(NULL, FALSE, TRUE, NULL);
    if (tsdPtr->socketListLock == NULL) {
	goto initFailure;
    }
    tsdPtr->socketThread = CreateThread(NULL, 256, SocketThread, tsdPtr, 0,
	    &id);
    if (tsdPtr->socketThread == NULL) {
	goto initFailure;
    }

    SetThreadPriority(tsdPtr->socketThread, THREAD_PRIORITY_HIGHEST);

    /*
     * Wait for the thread to signal when the window has been created and if
     * it is ready to go.
     */

    WaitForSingleObject(tsdPtr->readyEvent, INFINITE);

    if (tsdPtr->hwnd == NULL) {
	goto initFailure;	/* Trouble creating the window. */
    }

    Tcl_CreateEventSource(SocketSetupProc, SocketCheckProc, NULL);
    return;

  initFailure:
    TclpFinalizeSockets();
    initialized = -1;
    return;
}

/*
 *----------------------------------------------------------------------
 *
 * SocketsEnabled --
 *
 *	Check that the WinSock was successfully initialized.
 *
 * Warning:
 *	This check was useful in times of Windows98 where WinSock may
 *	not be available. This is not the case any more.
 *	This function may be removed with TCL 9.0
 *
 * Results:
 *	1 if it is.
 *
 * Side effects:
 *	None.
 *
 *----------------------------------------------------------------------
 */

    /* ARGSUSED */
static int
SocketsEnabled(void)
{
    int enabled;

    Tcl_MutexLock(&socketMutex);
    enabled = (initialized == 1);
    Tcl_MutexUnlock(&socketMutex);
    return enabled;
}


/*
 *----------------------------------------------------------------------
 *
 * SocketExitHandler --
 *
 *	Callback invoked during exit clean up to delete the socket
 *	communication window.
 *
 * Results:
 *	None.
 *
 * Side effects:
 *	None.
 *
 *----------------------------------------------------------------------
 */

    /* ARGSUSED */
static void
SocketExitHandler(
    ClientData clientData)		/* Not used. */
{
    Tcl_MutexLock(&socketMutex);

    /*
     * Make sure the socket event handling window is cleaned-up for, at
     * most, this thread.
     */

    TclpFinalizeSockets();
    UnregisterClass(className, TclWinGetTclInstance());
    initialized = 0;
    Tcl_MutexUnlock(&socketMutex);
}

/*
 *----------------------------------------------------------------------
 *
 * SocketSetupProc --
 *
 *	This function is invoked before Tcl_DoOneEvent blocks waiting for an
 *	event.
 *
 * Results:
 *	None.
 *
 * Side effects:
 *	Adjusts the block time if needed.
 *
 *----------------------------------------------------------------------
 */

void
SocketSetupProc(
    ClientData data,		/* Not used. */
    int flags)			/* Event flags as passed to Tcl_DoOneEvent. */
{
    TcpState *statePtr;
    Tcl_Time blockTime = { 0, 0 };
    ThreadSpecificData *tsdPtr = TCL_TSD_INIT(&dataKey);

    if (!GOT_BITS(flags, TCL_FILE_EVENTS)) {
	return;
    }

    /*
     * Check to see if there is a ready socket.	 If so, poll.
     */
    WaitForSingleObject(tsdPtr->socketListLock, INFINITE);
    for (statePtr = tsdPtr->socketList; statePtr != NULL;
	    statePtr = statePtr->nextPtr) {
	if (GOT_BITS(statePtr->readyEvents,
                statePtr->watchEvents | FD_CONNECT | FD_ACCEPT)) {
	    Tcl_SetMaxBlockTime(&blockTime);
	    break;
	}
    }
    SetEvent(tsdPtr->socketListLock);
}

/*
 *----------------------------------------------------------------------
 *
 * SocketCheckProc --
 *
 *	This function is called by Tcl_DoOneEvent to check the socket event
 *	source for events.
 *
 * Results:
 *	None.
 *
 * Side effects:
 *	May queue an event.
 *
 *----------------------------------------------------------------------
 */

static void
SocketCheckProc(
    ClientData data,		/* Not used. */
    int flags)			/* Event flags as passed to Tcl_DoOneEvent. */
{
    TcpState *statePtr;
    SocketEvent *evPtr;
    ThreadSpecificData *tsdPtr = TCL_TSD_INIT(&dataKey);

    if (!GOT_BITS(flags, TCL_FILE_EVENTS)) {
	return;
    }

    /*
     * Queue events for any ready sockets that don't already have events
     * queued (caused by persistent states that won't generate WinSock
     * events).
     */

    WaitForSingleObject(tsdPtr->socketListLock, INFINITE);
    for (statePtr = tsdPtr->socketList; statePtr != NULL;
	    statePtr = statePtr->nextPtr) {
	if (GOT_BITS(statePtr->readyEvents,
		statePtr->watchEvents | FD_CONNECT | FD_ACCEPT)
                && !GOT_BITS(statePtr->flags, SOCKET_PENDING)) {
	    SET_BITS(statePtr->flags, SOCKET_PENDING);
	    evPtr = ckalloc(sizeof(SocketEvent));
	    evPtr->header.proc = SocketEventProc;
	    evPtr->socket = statePtr->sockets->fd;
	    Tcl_QueueEvent((Tcl_Event *) evPtr, TCL_QUEUE_TAIL);
	}
    }
    SetEvent(tsdPtr->socketListLock);
}

/*
 *----------------------------------------------------------------------
 *
 * SocketEventProc --
 *
 *	This function is called by Tcl_ServiceEvent when a socket event
 *	reaches the front of the event queue. This function is responsible for
 *	notifying the generic channel code.
 *
 * Results:
 *	Returns 1 if the event was handled, meaning it should be removed from
 *	the queue. Returns 0 if the event was not handled, meaning it should
 *	stay on the queue. The only time the event isn't handled is if the
 *	TCL_FILE_EVENTS flag bit isn't set.
 *
 * Side effects:
 *	Whatever the channel callback functions do.
 *
 *----------------------------------------------------------------------
 */

static int
SocketEventProc(
    Tcl_Event *evPtr,		/* Event to service. */
    int flags)			/* Flags that indicate what events to handle,
				 * such as TCL_FILE_EVENTS. */
{
    TcpState *statePtr;
    SocketEvent *eventPtr = (SocketEvent *) evPtr;
    int mask = 0, events;
    ThreadSpecificData *tsdPtr = TCL_TSD_INIT(&dataKey);
    TcpFdList *fds;
    SOCKET newSocket;
    address addr;
    int len;

    if (!GOT_BITS(flags, TCL_FILE_EVENTS)) {
	return 0;
    }

    /*
     * Find the specified socket on the socket list.
     */

    WaitForSingleObject(tsdPtr->socketListLock, INFINITE);
    for (statePtr = tsdPtr->socketList; statePtr != NULL;
	    statePtr = statePtr->nextPtr) {
	if (statePtr->sockets->fd == eventPtr->socket) {
	    break;
	}
    }

    /*
     * Discard events that have gone stale.
     */

    if (!statePtr) {
        SetEvent(tsdPtr->socketListLock);
	return 1;
    }

    /*
     * Clear flag that (this) event is pending
     */

    CLEAR_BITS(statePtr->flags, SOCKET_PENDING);

    /*
     * Continue async connect if pending and ready
     */

    if (GOT_BITS(statePtr->readyEvents, FD_CONNECT)) {
	if (GOT_BITS(statePtr->flags, TCP_ASYNC_PENDING)) {
	    /*
	     * Do one step and save eventual connect error
	     */

	    SetEvent(tsdPtr->socketListLock);
	    WaitForConnect(statePtr,NULL);
	} else {
	    /*
	     * No async connect reenter pending. Just clear event.
	     */

	    CLEAR_BITS(statePtr->readyEvents, FD_CONNECT);
	    SetEvent(tsdPtr->socketListLock);
	}
	return 1;
    }

    /*
     * Handle connection requests directly.
     */

    if (GOT_BITS(statePtr->readyEvents, FD_ACCEPT)) {
	for (fds = statePtr->sockets; fds != NULL; fds = fds->next) {
	    /*
             * Accept the incoming connection request.
             */

	    len = sizeof(address);
	    newSocket = accept(fds->fd, &(addr.sa), &len);

	    /*
             * On Tcl server sockets with multiple OS fds we loop over the fds
	     * trying an accept() on each, so we expect INVALID_SOCKET.  There
	     * are also other network stack conditions that can result in
	     * FD_ACCEPT but a subsequent failure on accept() by the time we
	     * get around to it.
             *
	     * Access to sockets (acceptEventCount, readyEvents) in socketList
	     * is still protected by the lock (prevents reintroduction of
	     * SF Tcl Bug 3056775.
	     */

	    if (newSocket == INVALID_SOCKET) {
		/* int err = WSAGetLastError(); */
		continue;
	    }

	    /*
	     * It is possible that more than one FD_ACCEPT has been sent, so
	     * an extra count must be kept. Decrement the count, and reset the
	     * readyEvent bit if the count is no longer > 0.
	     */

	    statePtr->acceptEventCount--;

	    if (statePtr->acceptEventCount <= 0) {
		CLEAR_BITS(statePtr->readyEvents, FD_ACCEPT);
	    }

	    SetEvent(tsdPtr->socketListLock);

	    /*
             * Caution: TcpAccept() has the side-effect of evaluating the
	     * server accept script (via AcceptCallbackProc() in tclIOCmd.c),
	     * which can close the server socket and invalidate statePtr and
	     * fds. If TcpAccept() accepts a socket we must return immediately
	     * and let SocketCheckProc queue additional FD_ACCEPT events.
	     */

	    TcpAccept(fds, newSocket, addr);
	    return 1;
	}

	/*
         * Loop terminated with no sockets accepted; clear the ready mask so
	 * we can detect the next connection request. Note that connection
	 * requests are level triggered, so if there is a request already
	 * pending, a new event will be generated.
	 */

	statePtr->acceptEventCount = 0;
	CLEAR_BITS(statePtr->readyEvents, FD_ACCEPT);

	SetEvent(tsdPtr->socketListLock);
	return 1;
    }

    SetEvent(tsdPtr->socketListLock);

    /*
     * Mask off unwanted events and compute the read/write mask so we can
     * notify the channel.
     */

    events = statePtr->readyEvents & statePtr->watchEvents;

    if (GOT_BITS(events, FD_CLOSE)) {
	/*
	 * If the socket was closed and the channel is still interested in
	 * read events, then we need to ensure that we keep polling for this
	 * event until someone does something with the channel. Note that we
	 * do this before calling Tcl_NotifyChannel so we don't have to watch
	 * out for the channel being deleted out from under us. This may cause
	 * a redundant trip through the event loop, but it's simpler than
	 * trying to do unwind protection.
	 */

	Tcl_Time blockTime = { 0, 0 };

	Tcl_SetMaxBlockTime(&blockTime);
	SET_BITS(mask, TCL_READABLE | TCL_WRITABLE);
    } else if (GOT_BITS(events, FD_READ)) {
	/*
	 * Throw the readable event if an async connect failed.
	 */

	if (GOT_BITS(statePtr->flags, TCP_ASYNC_FAILED)) {
	    SET_BITS(mask, TCL_READABLE);
	} else {
	    fd_set readFds;
	    struct timeval timeout;

	    /*
	     * We must check to see if data is really available, since someone
	     * could have consumed the data in the meantime. Turn off async
	     * notification so select will work correctly. If the socket is
	     * still readable, notify the channel driver, otherwise reset the
	     * async select handler and keep waiting.
	     */

	    SendSelectMessage(tsdPtr, UNSELECT, statePtr);

	    FD_ZERO(&readFds);
	    FD_SET(statePtr->sockets->fd, &readFds);
	    timeout.tv_usec = 0;
	    timeout.tv_sec = 0;

	    if (select(0, &readFds, NULL, NULL, &timeout) != 0) {
		SET_BITS(mask, TCL_READABLE);
	    } else {
		CLEAR_BITS(statePtr->readyEvents, FD_READ);
		SendSelectMessage(tsdPtr, SELECT, statePtr);
	    }
	}
    }

    /*
     * writable event
     */

    if (GOT_BITS(events, FD_WRITE)) {
	SET_BITS(mask, TCL_WRITABLE);
    }

    /*
     * Call registered event procedures
     */

    if (mask) {
	Tcl_NotifyChannel(statePtr->channel, mask);
    }
    return 1;
}

/*
 *----------------------------------------------------------------------
 *
 * AddSocketInfoFd --
 *
 *	This function adds a SOCKET file descriptor to the 'sockets' linked
 *	list of a TcpState structure.
 *
 * Results:
 *	None.
 *
 * Side effects:
 *	None, except for allocation of memory.
 *
 *----------------------------------------------------------------------
 */

static void
AddSocketInfoFd(
    TcpState *statePtr,
    SOCKET socket)
{
    TcpFdList *fds = statePtr->sockets;

    if (fds == NULL) {
	/*
         * Add the first FD.
         */

	statePtr->sockets = ckalloc(sizeof(TcpFdList));
	fds = statePtr->sockets;
    } else {
	/*
         * Find end of list and append FD.
         */

	while (fds->next != NULL) {
	    fds = fds->next;
	}

	fds->next = ckalloc(sizeof(TcpFdList));
	fds = fds->next;
    }

    /*
     * Populate new FD.
     */

    fds->fd = socket;
    fds->statePtr = statePtr;
    fds->next = NULL;
}


/*
 *----------------------------------------------------------------------
 *
 * NewSocketInfo --
 *
 *	This function allocates and initializes a new TcpState structure.
 *
 * Results:
 *	Returns a newly allocated TcpState.
 *
 * Side effects:
 *	None, except for allocation of memory.
 *
 *----------------------------------------------------------------------
 */

static TcpState *
NewSocketInfo(SOCKET socket)
{
    TcpState *statePtr = ckalloc(sizeof(TcpState));

    memset(statePtr, 0, sizeof(TcpState));

    /*
     * TIP #218. Removed the code inserting the new structure into the global
     * list. This is now handled in the thread action callbacks, and only
     * there.
     */

    AddSocketInfoFd(statePtr, socket);

    return statePtr;
}

/*
 *----------------------------------------------------------------------
 *
 * WaitForSocketEvent --
 *
 *	Waits until one of the specified events occurs on a socket.
 *	For event FD_CONNECT use WaitForConnect.
 *
 * Results:
 *	Returns 1 on success or 0 on failure, with an error code in
 *	errorCodePtr.
 *
 * Side effects:
 *	Processes socket events off the system queue.
 *
 *----------------------------------------------------------------------
 */

static int
WaitForSocketEvent(
    TcpState *statePtr,	/* Information about this socket. */
    int events,			/* Events to look for. May be one of
				 * FD_READ or FD_WRITE.
				 */
    int *errorCodePtr)		/* Where to store errors? */
{
    int result = 1;
    int oldMode;
    ThreadSpecificData *tsdPtr = TclThreadDataKeyGet(&dataKey);

    /*
     * Be sure to disable event servicing so we are truly modal.
     */

    oldMode = Tcl_SetServiceMode(TCL_SERVICE_NONE);

    /*
     * Reset WSAAsyncSelect so we have a fresh set of events pending.
     */

    SendSelectMessage(tsdPtr, UNSELECT, statePtr);
    SendSelectMessage(tsdPtr, SELECT, statePtr);

    while (1) {
	int event_found;

	/*
         * Get statePtr lock.
         */

	WaitForSingleObject(tsdPtr->socketListLock, INFINITE);

	/*
         * Check if event occured.
         */

	event_found = GOT_BITS(statePtr->readyEvents, events);

	/*
         * Free list lock.
         */

	SetEvent(tsdPtr->socketListLock);

	/*
         * Exit loop if event occured.
         */

	if (event_found) {
	    break;
	}

	/*
         * Exit loop if event did not occur but this is a non-blocking channel
         */

	if (statePtr->flags & TCP_NONBLOCKING) {
	    *errorCodePtr = EWOULDBLOCK;
	    result = 0;
	    break;
	}

	/*
	 * Wait until something happens.
	 */

	WaitForSingleObject(tsdPtr->readyEvent, INFINITE);
    }

    (void) Tcl_SetServiceMode(oldMode);
    return result;
}

/*
 *----------------------------------------------------------------------
 *
 * SocketThread --
 *
 *	Helper thread used to manage the socket event handling window.
 *
 * Results:
 *	1 if unable to create socket event window, 0 otherwise.
 *
 * Side effects:
 *	None.
 *
 *----------------------------------------------------------------------
 */

static DWORD WINAPI
SocketThread(
    LPVOID arg)
{
    MSG msg;
    ThreadSpecificData *tsdPtr = arg;

    /*
     * Create a dummy window receiving socket events.
     */

    tsdPtr->hwnd = CreateWindow(className, className, WS_TILED, 0, 0, 0, 0,
	    NULL, NULL, windowClass.hInstance, arg);

    /*
     * Signalize thread creator that we are done creating the window.
     */

    SetEvent(tsdPtr->readyEvent);

    /*
     * If unable to create the window, exit this thread immediately.
     */

    if (tsdPtr->hwnd == NULL) {
	return 1;
    }

    /*
     * Process all messages on the socket window until WM_QUIT. This threads
     * exits only when instructed to do so by the call to
     * PostMessage(SOCKET_TERMINATE) in TclpFinalizeSockets().
     */

    while (GetMessage(&msg, NULL, 0, 0) > 0) {
	DispatchMessage(&msg);
    }

    /*
     * This releases waiters on thread exit in TclpFinalizeSockets()
     */

    SetEvent(tsdPtr->readyEvent);

    return msg.wParam;
}


/*
 *----------------------------------------------------------------------
 *
 * SocketProc --
 *
 *	This function is called when WSAAsyncSelect has been used to register
 *	interest in a socket event, and the event has occurred.
 *
 * Results:
 *	0 on success.
 *
 * Side effects:
 *	The flags for the given socket are updated to reflect the event that
 *	occured.
 *
 *----------------------------------------------------------------------
 */

static LRESULT CALLBACK
SocketProc(
    HWND hwnd,
    UINT message,
    WPARAM wParam,
    LPARAM lParam)
{
    int event, error;
    SOCKET socket;
    TcpState *statePtr;
    int info_found = 0;
    TcpFdList *fds = NULL;
    ThreadSpecificData *tsdPtr = (ThreadSpecificData *)
#ifdef _WIN64
	    GetWindowLongPtr(hwnd, GWLP_USERDATA);
#else
	    GetWindowLong(hwnd, GWL_USERDATA);
#endif

    switch (message) {
    default:
	return DefWindowProc(hwnd, message, wParam, lParam);
	break;

    case WM_CREATE:
	/*
	 * Store the initial tsdPtr, it's from a different thread, so it's not
	 * directly accessible, but needed.
	 */

#ifdef _WIN64
	SetWindowLongPtr(hwnd, GWLP_USERDATA,
		(LONG_PTR) ((LPCREATESTRUCT)lParam)->lpCreateParams);
#else
	SetWindowLong(hwnd, GWL_USERDATA,
		(LONG) ((LPCREATESTRUCT)lParam)->lpCreateParams);
#endif
	break;

    case WM_DESTROY:
	PostQuitMessage(0);
	break;

    case SOCKET_MESSAGE:
	event = WSAGETSELECTEVENT(lParam);
	error = WSAGETSELECTERROR(lParam);
	socket = (SOCKET) wParam;

	WaitForSingleObject(tsdPtr->socketListLock, INFINITE);

	/*
	 * Find the specified socket on the socket list and update its
	 * eventState flag.
	 */

	for (statePtr = tsdPtr->socketList; statePtr != NULL;
		statePtr = statePtr->nextPtr) {
	    if (FindFDInList(statePtr, socket)) {
		info_found = 1;
		break;
	    }
	}

	/*
	 * Check if there is a pending info structure not jet in the list.
	 */

	if (!info_found
		&& tsdPtr->pendingTcpState != NULL
		&& FindFDInList(tsdPtr->pendingTcpState, socket)) {
	    statePtr = tsdPtr->pendingTcpState;
	    info_found = 1;
	}
	if (info_found) {
	    /*
	     * Update the socket state.
	     *
	     * A count of FD_ACCEPTS is stored, so if an FD_CLOSE event
	     * happens, then clear the FD_ACCEPT count. Otherwise, increment
	     * the count if the current event is an FD_ACCEPT.
	     */

	    if (GOT_BITS(event, FD_CLOSE)) {
		statePtr->acceptEventCount = 0;
		CLEAR_BITS(statePtr->readyEvents, FD_WRITE | FD_ACCEPT);
	    } else if (GOT_BITS(event, FD_ACCEPT)) {
		statePtr->acceptEventCount++;
	    }

	    if (GOT_BITS(event, FD_CONNECT)) {
		/*
		 * Remember any error that occurred so we can report
		 * connection failures.
		 */

		if (error != ERROR_SUCCESS) {
		    statePtr->notifierConnectError = error;
		}
	    }

	    /*
	     * Inform main thread about signaled events
	     */

	    SET_BITS(statePtr->readyEvents, event);

	    /*
	     * Wake up the Main Thread.
	     */

	    SetEvent(tsdPtr->readyEvent);
	    Tcl_ThreadAlert(tsdPtr->threadId);
	}
	SetEvent(tsdPtr->socketListLock);
	break;

    case SOCKET_SELECT:
	statePtr = (TcpState *) lParam;
	for (fds = statePtr->sockets; fds != NULL; fds = fds->next) {
	    if (wParam == SELECT) {
		WSAAsyncSelect(fds->fd, hwnd,
			SOCKET_MESSAGE, statePtr->selectEvents);
	    } else {
		/*
		 * Clear the selection mask
		 */

		WSAAsyncSelect(fds->fd, hwnd, 0, 0);
	    }
	}
	break;

    case SOCKET_TERMINATE:
	DestroyWindow(hwnd);
	break;
    }

    return 0;
}

/*
 *----------------------------------------------------------------------
 *
 * FindFDInList --
 *
 *	Return true, if the given file descriptior is contained in the
 *	file descriptor list.
 *
 * Results:
 *	true if found.
 *
 * Side effects:
 *
 *----------------------------------------------------------------------
 */

static int
FindFDInList(
    TcpState *statePtr,
    SOCKET socket)
{
    TcpFdList *fds;
    for (fds = statePtr->sockets; fds != NULL; fds = fds->next) {
	if (fds->fd == socket) {
	    return 1;
	}
    }
    return 0;
}

/*
 *----------------------------------------------------------------------
 *
 * TclWinGetSockOpt, et al. --
 *
 *	Those functions are historically exported by the stubs table and
 *	just use the original system calls now.
 *
 * Warning:
 *	Those functions are depreciated and will be removed with TCL 9.0.
 *
 * Results:
 *	As defined for each function.
 *
 * Side effects:
 *	As defined for each function.
 *
 *----------------------------------------------------------------------
 */

#ifndef TCL_NO_DEPRECATED
#undef TclWinGetSockOpt
int
TclWinGetSockOpt(
    SOCKET s,
    int level,
    int optname,
    char *optval,
    int *optlen)
{

    return getsockopt(s, level, optname, optval, optlen);
}
#undef TclWinSetSockOpt
int
TclWinSetSockOpt(
    SOCKET s,
    int level,
    int optname,
    const char *optval,
    int optlen)
{
    return setsockopt(s, level, optname, optval, optlen);
}

#undef TclpInetNtoa
char *
TclpInetNtoa(
    struct in_addr addr)
{
    return inet_ntoa(addr);
}
#undef TclWinGetServByName
struct servent *
TclWinGetServByName(
    const char *name,
    const char *proto)
{
    return getservbyname(name, proto);
}
#endif /* TCL_NO_DEPRECATED */

/*
 *----------------------------------------------------------------------
 *
 * TcpThreadActionProc --
 *
 *	Insert or remove any thread local refs to this channel.
 *
 * Results:
 *	None.
 *
 * Side effects:
 *	Changes thread local list of valid channels.
 *
 *----------------------------------------------------------------------
 */

static void
TcpThreadActionProc(
    ClientData instanceData,
    int action)
{
    ThreadSpecificData *tsdPtr;
    TcpState *statePtr = instanceData;
    int notifyCmd;

    if (action == TCL_CHANNEL_THREAD_INSERT) {
	/*
	 * Ensure that socket subsystem is initialized in this thread, or else
	 * sockets will not work.
	 */

	Tcl_MutexLock(&socketMutex);
	InitSockets();
	Tcl_MutexUnlock(&socketMutex);

	tsdPtr = TCL_TSD_INIT(&dataKey);

	WaitForSingleObject(tsdPtr->socketListLock, INFINITE);
	statePtr->nextPtr = tsdPtr->socketList;
	tsdPtr->socketList = statePtr;

	if (statePtr == tsdPtr->pendingTcpState) {
	    tsdPtr->pendingTcpState = NULL;
	}

	SetEvent(tsdPtr->socketListLock);

	notifyCmd = SELECT;
    } else {
	TcpState **nextPtrPtr;
	int removed = 0;

	tsdPtr = TCL_TSD_INIT(&dataKey);

	/*
	 * TIP #218, Bugfix: All access to socketList has to be protected by
	 * the lock.
	 */

	WaitForSingleObject(tsdPtr->socketListLock, INFINITE);
	for (nextPtrPtr = &(tsdPtr->socketList); (*nextPtrPtr) != NULL;
		nextPtrPtr = &((*nextPtrPtr)->nextPtr)) {
	    if ((*nextPtrPtr) == statePtr) {
		(*nextPtrPtr) = statePtr->nextPtr;
		removed = 1;
		break;
	    }
	}
	SetEvent(tsdPtr->socketListLock);

	/*
	 * This could happen if the channel was created in one thread and then
	 * moved to another without updating the thread local data in each
	 * thread.
	 */

	if (!removed) {
	    Tcl_Panic("file info ptr not on thread channel list");
	}

	notifyCmd = UNSELECT;
    }

    /*
     * Ensure that, or stop, notifications for the socket occur in this
     * thread.
     */

    SendSelectMessage(tsdPtr, notifyCmd, statePtr);
}

/*
 * Local Variables:
 * mode: c
 * c-basic-offset: 4
 * fill-column: 78
 * tab-width: 8
 * indent-tabs-mode: nil
 * End:
 */<|MERGE_RESOLUTION|>--- conflicted
+++ resolved
@@ -375,12 +375,7 @@
 	 * Convert string from native to UTF then change to lowercase.
 	 */
 
-<<<<<<< HEAD
-	Tcl_UtfToLower(Tcl_Utf16ToUtfDString(tbuf, -1, &ds));
-=======
-	Tcl_DStringInit(&ds);
 	Tcl_UtfToLower(Tcl_Char16ToUtfDString(tbuf, -1, &ds));
->>>>>>> 14c0abdc
 
     } else {
 	if (TclpHasSockets(NULL) == TCL_OK) {
