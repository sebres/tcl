--- conflicted
+++ resolved
@@ -506,7 +506,7 @@
 
     if (tsdPtr->socketThread != NULL) {
 	if (tsdPtr->hwnd != NULL) {
-	    PostMessageW(tsdPtr->hwnd, SOCKET_TERMINATE, 0, 0);
+	    PostMessage(tsdPtr->hwnd, SOCKET_TERMINATE, 0, 0);
 
 	    /*
 	     * Wait for the thread to exit. This ensures that we are
@@ -837,7 +837,6 @@
      */
 
     while (1) {
-<<<<<<< HEAD
 	SendSelectMessage(tsdPtr, UNSELECT, statePtr);
 
 	/*
@@ -845,11 +844,6 @@
          * socket.
          */
 
-=======
-	SendMessageW(tsdPtr->hwnd, SOCKET_SELECT,
-		(WPARAM) UNSELECT, (LPARAM) statePtr);
-	/* single fd operation: this proc is only called for a connected socket. */
->>>>>>> 38e2e9eb
 	bytesRead = recv(statePtr->sockets->fd, buf, bufSize, 0);
 	CLEAR_BITS(statePtr->readyEvents, FD_READ);
 
@@ -911,11 +905,7 @@
 	}
     }
 
-<<<<<<< HEAD
     SendSelectMessage(tsdPtr, SELECT, statePtr);
-=======
-    SendMessageW(tsdPtr->hwnd, SOCKET_SELECT, (WPARAM)SELECT, (LPARAM)statePtr);
->>>>>>> 38e2e9eb
 
     return bytesRead;
 }
@@ -974,17 +964,12 @@
     }
 
     while (1) {
-<<<<<<< HEAD
 	SendSelectMessage(tsdPtr, UNSELECT, statePtr);
 
 	/*
          * Single fd operation: this proc is only called for a connected
          * socket.
          */
-=======
-	SendMessageW(tsdPtr->hwnd, SOCKET_SELECT,
-		(WPARAM) UNSELECT, (LPARAM) statePtr);
->>>>>>> 38e2e9eb
 
 	written = send(statePtr->sockets->fd, buf, toWrite, 0);
 	if (written != SOCKET_ERROR) {
@@ -1035,11 +1020,7 @@
 	}
     }
 
-<<<<<<< HEAD
     SendSelectMessage(tsdPtr, SELECT, statePtr);
-=======
-    SendMessageW(tsdPtr->hwnd, SOCKET_SELECT, (WPARAM)SELECT, (LPARAM)statePtr);
->>>>>>> 38e2e9eb
 
     return written;
 }
@@ -1902,17 +1883,11 @@
 
 		SetEvent(tsdPtr->socketListLock);
 
-<<<<<<< HEAD
     		/*
                  * Activate accept notification.
                  */
 
 		SendSelectMessage(tsdPtr, SELECT, statePtr);
-=======
-    		/* activate accept notification */
-		SendMessageW(tsdPtr->hwnd, SOCKET_SELECT, (WPARAM) SELECT,
-			(LPARAM) statePtr);
->>>>>>> 38e2e9eb
 	    }
 
 	    /*
@@ -2008,12 +1983,7 @@
 	 * automatically places the socket into non-blocking mode.
 	 */
 
-<<<<<<< HEAD
 	SendSelectMessage(tsdPtr, SELECT, statePtr);
-=======
-	SendMessageW(tsdPtr->hwnd, SOCKET_SELECT, (WPARAM) SELECT,
-		    (LPARAM) statePtr);
->>>>>>> 38e2e9eb
     } else {
 	/*
 	 * Connect failed
@@ -2212,11 +2182,7 @@
      */
 
     statePtr->selectEvents = FD_READ | FD_CLOSE | FD_WRITE;
-<<<<<<< HEAD
     SendSelectMessage(tsdPtr, SELECT, statePtr);
-=======
-    SendMessageW(tsdPtr->hwnd, SOCKET_SELECT, (WPARAM)SELECT, (LPARAM)statePtr);
->>>>>>> 38e2e9eb
 
     sprintf(channelName, SOCK_TEMPLATE, statePtr);
     statePtr->channel = Tcl_CreateChannel(&tcpChannelType, channelName,
@@ -2413,12 +2379,7 @@
 	 */
 
 	ioctlsocket(sock, (long) FIONBIO, &flag);
-<<<<<<< HEAD
 	SendSelectMessage(tsdPtr, SELECT, statePtr);
-=======
-	SendMessageW(tsdPtr->hwnd, SOCKET_SELECT, (WPARAM) SELECT,
-		    (LPARAM) statePtr);
->>>>>>> 38e2e9eb
 	if (Tcl_SetChannelOption(interp, statePtr->channel, "-eofchar", "")
 	    == TCL_ERROR) {
 	    Tcl_Close(NULL, statePtr->channel);
@@ -2488,12 +2449,7 @@
      */
 
     newInfoPtr->selectEvents = (FD_READ | FD_WRITE | FD_CLOSE);
-<<<<<<< HEAD
     SendSelectMessage(tsdPtr, SELECT, newInfoPtr);
-=======
-    SendMessageW(tsdPtr->hwnd, SOCKET_SELECT, (WPARAM) SELECT,
-	    (LPARAM) newInfoPtr);
->>>>>>> 38e2e9eb
 
     sprintf(channelName, SOCK_TEMPLATE, newInfoPtr);
     newInfoPtr->channel = Tcl_CreateChannel(&tcpChannelType, channelName,
@@ -2594,11 +2550,11 @@
     tsdPtr->socketList = NULL;
     tsdPtr->hwnd       = NULL;
     tsdPtr->threadId   = Tcl_GetCurrentThread();
-    tsdPtr->readyEvent = CreateEventW(NULL, FALSE, FALSE, NULL);
+    tsdPtr->readyEvent = CreateEvent(NULL, FALSE, FALSE, NULL);
     if (tsdPtr->readyEvent == NULL) {
 	goto initFailure;
     }
-    tsdPtr->socketListLock = CreateEventW(NULL, FALSE, TRUE, NULL);
+    tsdPtr->socketListLock = CreateEvent(NULL, FALSE, TRUE, NULL);
     if (tsdPtr->socketListLock == NULL) {
 	goto initFailure;
     }
@@ -3004,12 +2960,7 @@
 	     * async select handler and keep waiting.
 	     */
 
-<<<<<<< HEAD
 	    SendSelectMessage(tsdPtr, UNSELECT, statePtr);
-=======
-	    SendMessageW(tsdPtr->hwnd, SOCKET_SELECT,
-		    (WPARAM) UNSELECT, (LPARAM) statePtr);
->>>>>>> 38e2e9eb
 
 	    FD_ZERO(&readFds);
 	    FD_SET(statePtr->sockets->fd, &readFds);
@@ -3019,14 +2970,8 @@
 	    if (select(0, &readFds, NULL, NULL, &timeout) != 0) {
 		SET_BITS(mask, TCL_READABLE);
 	    } else {
-<<<<<<< HEAD
 		CLEAR_BITS(statePtr->readyEvents, FD_READ);
 		SendSelectMessage(tsdPtr, SELECT, statePtr);
-=======
-		statePtr->readyEvents &= ~(FD_READ);
-		SendMessageW(tsdPtr->hwnd, SOCKET_SELECT,
-			(WPARAM) SELECT, (LPARAM) statePtr);
->>>>>>> 38e2e9eb
 	    }
 	}
     }
@@ -3179,15 +3124,8 @@
      * Reset WSAAsyncSelect so we have a fresh set of events pending.
      */
 
-<<<<<<< HEAD
     SendSelectMessage(tsdPtr, UNSELECT, statePtr);
     SendSelectMessage(tsdPtr, SELECT, statePtr);
-=======
-    SendMessageW(tsdPtr->hwnd, SOCKET_SELECT, (WPARAM) UNSELECT,
-	    (LPARAM) statePtr);
-    SendMessageW(tsdPtr->hwnd, SOCKET_SELECT, (WPARAM) SELECT,
-	    (LPARAM) statePtr);
->>>>>>> 38e2e9eb
 
     while (1) {
 	int event_found;
@@ -3287,7 +3225,7 @@
     /*
      * Process all messages on the socket window until WM_QUIT. This threads
      * exits only when instructed to do so by the call to
-     * PostMessageW(SOCKET_TERMINATE) in TclpFinalizeSockets().
+     * PostMessage(SOCKET_TERMINATE) in TclpFinalizeSockets().
      */
 
     while (GetMessageW(&msg, NULL, 0, 0) > 0) {
@@ -3354,7 +3292,7 @@
 	 */
 
 #ifdef _WIN64
-	SetWindowLongPtrW(hwnd, GWLP_USERDATA,
+	SetWindowLongPtr(hwnd, GWLP_USERDATA,
 		(LONG_PTR) ((LPCREATESTRUCT)lParam)->lpCreateParams);
 #else
 	SetWindowLong(hwnd, GWL_USERDATA,
@@ -3646,12 +3584,7 @@
      * thread.
      */
 
-<<<<<<< HEAD
     SendSelectMessage(tsdPtr, notifyCmd, statePtr);
-=======
-    SendMessageW(tsdPtr->hwnd, SOCKET_SELECT,
-	    (WPARAM) notifyCmd, (LPARAM) statePtr);
->>>>>>> 38e2e9eb
 }
  
