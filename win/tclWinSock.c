--- conflicted
+++ resolved
@@ -1209,26 +1209,16 @@
 
     sock = statePtr->sockets->fd;
 
-<<<<<<< HEAD
     if ((len > 1) && (optionName[1] == 'k') &&
 	    (strncmp(optionName, "-keepalive", len) == 0)) {
-	BOOL val;
-	int boolVar, rtn;
-=======
-    if (!strcasecmp(optionName, "-keepalive")) {
-	BOOL val;
+	BOOL boolVar;
 	int rtn;
->>>>>>> f6ab1233
-
-	if (Tcl_GetBoolean(interp, value, &val) != TCL_OK) {
+
+	if (Tcl_GetBoolean(interp, value, &boolVar) != TCL_OK) {
 	    return TCL_ERROR;
 	}
-<<<<<<< HEAD
-	val = boolVar ? TRUE : FALSE;
-=======
->>>>>>> f6ab1233
 	rtn = setsockopt(sock, SOL_SOCKET, SO_KEEPALIVE,
-		(const char *) &val, sizeof(BOOL));
+		(const char *) &boolVar, sizeof(boolVar));
 	if (rtn != 0) {
 	    Tcl_WinConvertError(WSAGetLastError());
 	    if (interp) {
@@ -1239,27 +1229,17 @@
 	    return TCL_ERROR;
 	}
 	return TCL_OK;
-<<<<<<< HEAD
     }
     if ((len > 1) && (optionName[1] == 'n') &&
 	(strncmp(optionName, "-nodelay", len) == 0)) {
-	BOOL val;
-	int boolVar, rtn;
-=======
-    } else if (!strcasecmp(optionName, "-nagle")) {
-	BOOL val;
+	BOOL boolVar;
 	int rtn;
->>>>>>> f6ab1233
-
-	if (Tcl_GetBoolean(interp, value, &val) != TCL_OK) {
+
+	if (Tcl_GetBoolean(interp, value, &boolVar) != TCL_OK) {
 	    return TCL_ERROR;
 	}
-<<<<<<< HEAD
-	val = boolVar ? TRUE : FALSE;
-=======
->>>>>>> f6ab1233
 	rtn = setsockopt(sock, IPPROTO_TCP, TCP_NODELAY,
-		(const char *) &val, sizeof(BOOL));
+		(const char *) &boolVar, sizeof(boolVar));
 	if (rtn != 0) {
 	    Tcl_WinConvertError(WSAGetLastError());
 	    if (interp) {
