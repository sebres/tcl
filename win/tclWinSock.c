--- conflicted
+++ resolved
@@ -399,11 +399,7 @@
 
     *encodingPtr = Tcl_GetEncoding(NULL, "utf-8");
     *lengthPtr = Tcl_DStringLength(&ds);
-<<<<<<< HEAD
-    *valuePtr = Tcl_Alloc(*lengthPtr + 1);
-=======
-    *valuePtr = (char *)ckalloc(*lengthPtr + 1);
->>>>>>> 075589bf
+    *valuePtr = (char *)Tcl_Alloc(*lengthPtr + 1);
     memcpy(*valuePtr, Tcl_DStringValue(&ds), *lengthPtr + 1);
     Tcl_DStringFree(&ds);
 }
@@ -2752,11 +2748,7 @@
 		statePtr->watchEvents | FD_CONNECT | FD_ACCEPT)
                 && !GOT_BITS(statePtr->flags, SOCKET_PENDING)) {
 	    SET_BITS(statePtr->flags, SOCKET_PENDING);
-<<<<<<< HEAD
-	    evPtr = Tcl_Alloc(sizeof(SocketEvent));
-=======
-	    evPtr = (SocketEvent *)ckalloc(sizeof(SocketEvent));
->>>>>>> 075589bf
+	    evPtr = (SocketEvent *)Tcl_Alloc(sizeof(SocketEvent));
 	    evPtr->header.proc = SocketEventProc;
 	    evPtr->socket = statePtr->sockets->fd;
 	    Tcl_QueueEvent((Tcl_Event *) evPtr, TCL_QUEUE_TAIL);
@@ -3033,11 +3025,7 @@
          * Add the first FD.
          */
 
-<<<<<<< HEAD
-	statePtr->sockets = Tcl_Alloc(sizeof(TcpFdList));
-=======
-	statePtr->sockets = (TcpFdList *)ckalloc(sizeof(TcpFdList));
->>>>>>> 075589bf
+	statePtr->sockets = (TcpFdList *)Tcl_Alloc(sizeof(TcpFdList));
 	fds = statePtr->sockets;
     } else {
 	/*
@@ -3048,11 +3036,7 @@
 	    fds = fds->next;
 	}
 
-<<<<<<< HEAD
-	fds->next = Tcl_Alloc(sizeof(TcpFdList));
-=======
-	fds->next = (TcpFdList *)ckalloc(sizeof(TcpFdList));
->>>>>>> 075589bf
+	fds->next = (TcpFdList *)Tcl_Alloc(sizeof(TcpFdList));
 	fds = fds->next;
     }
 
@@ -3085,11 +3069,7 @@
 static TcpState *
 NewSocketInfo(SOCKET socket)
 {
-<<<<<<< HEAD
-    TcpState *statePtr = Tcl_Alloc(sizeof(TcpState));
-=======
-    TcpState *statePtr = (TcpState *)ckalloc(sizeof(TcpState));
->>>>>>> 075589bf
+    TcpState *statePtr = (TcpState *)Tcl_Alloc(sizeof(TcpState));
 
     memset(statePtr, 0, sizeof(TcpState));
 
