--- conflicted
+++ resolved
@@ -36,12 +36,7 @@
         BLOCK "040904b0" /* LANG_ENGLISH/SUBLANG_ENGLISH_US, Unicode CP */
         BEGIN
             VALUE "FileDescription", "Tcl DLL\0"
-<<<<<<< HEAD
             VALUE "OriginalFilename", "tcl90" SUFFIX ".dll\0"
-            VALUE "CompanyName", "ActiveState Corporation\0"
-=======
-            VALUE "OriginalFilename", "tcl" STRINGIFY(TCL_MAJOR_VERSION) STRINGIFY(TCL_MINOR_VERSION) SUFFIX ".dll\0"
->>>>>>> 69db66e6
             VALUE "FileVersion", TCL_PATCH_LEVEL
             VALUE "LegalCopyright", "Copyright \251 1987-2022 Regents of the University of California and other parties\0"
             VALUE "ProductName", "Tcl " TCL_VERSION " for Windows\0"
