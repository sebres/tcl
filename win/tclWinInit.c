/*
 * tclWinInit.c --
 *
 *	Contains the Windows-specific interpreter initialization functions.
 *
 * Copyright (c) 1994-1997 Sun Microsystems, Inc.
 * Copyright (c) 1998-1999 by Scriptics Corporation.
 * All rights reserved.
 *
 * See the file "license.terms" for information on usage and redistribution of
 * this file, and for a DISCLAIMER OF ALL WARRANTIES.
 */

#include "tclWinInt.h"
#include <winnt.h>
#include <winbase.h>
#include <lmcons.h>

/*
 * GetUserName() is found in advapi32.dll
 */
#ifdef _MSC_VER
#   pragma comment(lib, "advapi32.lib")
#endif

/*
 * The following declaration is a workaround for some Microsoft brain damage.
 * The SYSTEM_INFO structure is different in various releases, even though the
 * layout is the same. So we overlay our own structure on top of it so we can
 * access the interesting slots in a uniform way.
 */

typedef struct {
    WORD wProcessorArchitecture;
    WORD wReserved;
} OemId;

/*
 * The following macros are missing from some versions of winnt.h.
 */

#ifndef PROCESSOR_ARCHITECTURE_INTEL
#define PROCESSOR_ARCHITECTURE_INTEL		0
#endif
#ifndef PROCESSOR_ARCHITECTURE_MIPS
#define PROCESSOR_ARCHITECTURE_MIPS		1
#endif
#ifndef PROCESSOR_ARCHITECTURE_ALPHA
#define PROCESSOR_ARCHITECTURE_ALPHA		2
#endif
#ifndef PROCESSOR_ARCHITECTURE_PPC
#define PROCESSOR_ARCHITECTURE_PPC		3
#endif
#ifndef PROCESSOR_ARCHITECTURE_SHX
#define PROCESSOR_ARCHITECTURE_SHX		4
#endif
#ifndef PROCESSOR_ARCHITECTURE_ARM
#define PROCESSOR_ARCHITECTURE_ARM		5
#endif
#ifndef PROCESSOR_ARCHITECTURE_IA64
#define PROCESSOR_ARCHITECTURE_IA64		6
#endif
#ifndef PROCESSOR_ARCHITECTURE_ALPHA64
#define PROCESSOR_ARCHITECTURE_ALPHA64		7
#endif
#ifndef PROCESSOR_ARCHITECTURE_MSIL
#define PROCESSOR_ARCHITECTURE_MSIL		8
#endif
#ifndef PROCESSOR_ARCHITECTURE_AMD64
#define PROCESSOR_ARCHITECTURE_AMD64		9
#endif
#ifndef PROCESSOR_ARCHITECTURE_IA32_ON_WIN64
#define PROCESSOR_ARCHITECTURE_IA32_ON_WIN64	10
#endif
#ifndef PROCESSOR_ARCHITECTURE_UNKNOWN
#define PROCESSOR_ARCHITECTURE_UNKNOWN		0xFFFF
#endif

/*
 * The following arrays contain the human readable strings for the Windows
 * platform and processor values.
 */


#define NUMPLATFORMS 4
static char* platforms[NUMPLATFORMS] = {
    "Win32s", "Windows 95", "Windows NT", "Windows CE"
};

#define NUMPROCESSORS 11
static char* processors[NUMPROCESSORS] = {
    "intel", "mips", "alpha", "ppc", "shx", "arm", "ia64", "alpha64", "msil",
    "amd64", "ia32_on_win64"
};

/*
 * The default directory in which the init.tcl file is expected to be found.
 */

static TclInitProcessGlobalValueProc	InitializeDefaultLibraryDir;
static ProcessGlobalValue defaultLibraryDir =
	{0, 0, NULL, NULL, InitializeDefaultLibraryDir, NULL, NULL};

static TclInitProcessGlobalValueProc	InitializeSourceLibraryDir;
static ProcessGlobalValue sourceLibraryDir =
	{0, 0, NULL, NULL, InitializeSourceLibraryDir, NULL, NULL};

static void		AppendEnvironment(Tcl_Obj *listPtr, CONST char *lib);
static int		ToUtf(CONST WCHAR *wSrc, char *dst);

/*
 *---------------------------------------------------------------------------
 *
 * TclpInitPlatform --
 *
 *	Initialize all the platform-dependant things like signals,
 *	floating-point error handling and sockets.
 *
 *	Called at process initialization time.
 *
 * Results:
 *	None.
 *
 * Side effects:
 *	None.
 *
 *---------------------------------------------------------------------------
 */

void
TclpInitPlatform(void)
{
    WSADATA wsaData;
    WORD wVersionRequested = MAKEWORD(2, 2);

    tclPlatform = TCL_PLATFORM_WINDOWS;

	/*
	 * Initialize the winsock library. On Windows XP and higher this
	 * can never fail.
	 */
	WSAStartup(wVersionRequested, &wsaData);

#ifdef STATIC_BUILD
    /*
     * If we are in a statically linked executable, then we need to explicitly
     * initialize the Windows function tables here since DllMain() will not be
     * invoked.
     */

    TclWinInit(GetModuleHandle(NULL));
#endif
}

/*
 *-------------------------------------------------------------------------
 *
 * TclpInitLibraryPath --
 *
 *	This is the fallback routine that sets the library path if the
 *	application has not set one by the first time it is needed.
 *
 * Results:
 *	None.
 *
 * Side effects:
 *	Sets the library path to an initial value.
 *
 *-------------------------------------------------------------------------
 */

void
TclpInitLibraryPath(
    char **valuePtr,
    int *lengthPtr,
    Tcl_Encoding *encodingPtr)
{
#define LIBRARY_SIZE	    64
    Tcl_Obj *pathPtr;
    char installLib[LIBRARY_SIZE];
    char *bytes;

    pathPtr = Tcl_NewObj();

    /*
     * Initialize the substring used when locating the script library. The
     * installLib variable computes the script library path relative to the
     * installed DLL.
     */

    sprintf(installLib, "lib/tcl%s", TCL_VERSION);

    /*
     * Look for the library relative to the TCL_LIBRARY env variable. If the
     * last dirname in the TCL_LIBRARY path does not match the last dirname in
     * the installLib variable, use the last dir name of installLib in
     * addition to the orginal TCL_LIBRARY path.
     */

    AppendEnvironment(pathPtr, installLib);

    /*
     * Look for the library in its default location.
     */

    Tcl_ListObjAppendElement(NULL, pathPtr,
	    TclGetProcessGlobalValue(&defaultLibraryDir));

    /*
     * Look for the library in its source checkout location.
     */

    Tcl_ListObjAppendElement(NULL, pathPtr,
	    TclGetProcessGlobalValue(&sourceLibraryDir));

    *encodingPtr = NULL;
    bytes = Tcl_GetStringFromObj(pathPtr, lengthPtr);
    *valuePtr = ckalloc((unsigned int)(*lengthPtr)+1);
    memcpy(*valuePtr, bytes, (size_t)(*lengthPtr)+1);
    Tcl_DecrRefCount(pathPtr);
}

/*
 *---------------------------------------------------------------------------
 *
 * AppendEnvironment --
 *
 *	Append the value of the TCL_LIBRARY environment variable onto the path
 *	pointer. If the env variable points to another version of tcl (e.g.
 *	"tcl7.6") also append the path to this version (e.g.,
 *	"tcl7.6/../tcl8.2")
 *
 * Results:
 *	None.
 *
 * Side effects:
 *	None.
 *
 *---------------------------------------------------------------------------
 */

static void
AppendEnvironment(
    Tcl_Obj *pathPtr,
    CONST char *lib)
{
    int pathc;
    WCHAR wBuf[MAX_PATH];
    char buf[MAX_PATH * TCL_UTF_MAX];
    Tcl_Obj *objPtr;
    Tcl_DString ds;
    CONST char **pathv;
    char *shortlib;

    /*
     * The shortlib value needs to be the tail component of the lib path. For
     * example, "lib/tcl8.4" -> "tcl8.4" while "usr/share/tcl8.5" -> "tcl8.5".
     */

    for (shortlib = (char *) &lib[strlen(lib)-1]; shortlib>lib ; shortlib--) {
	if (*shortlib == '/') {
	    if ((unsigned)(shortlib - lib) == strlen(lib) - 1) {
		Tcl_Panic("last character in lib cannot be '/'");
	    }
	    shortlib++;
	    break;
	}
    }
    if (shortlib == lib) {
	Tcl_Panic("no '/' character found in lib");
    }

    /*
     * The "L" preceeding the TCL_LIBRARY string is used to tell VC++ that
     * this is a unicode string.
     */

    if (GetEnvironmentVariableW(L"TCL_LIBRARY", wBuf, MAX_PATH) == 0) {
	buf[0] = '\0';
	GetEnvironmentVariableA("TCL_LIBRARY", buf, MAX_PATH);
    } else {
	ToUtf(wBuf, buf);
    }

    if (buf[0] != '\0') {
	objPtr = Tcl_NewStringObj(buf, -1);
	Tcl_ListObjAppendElement(NULL, pathPtr, objPtr);

	TclWinNoBackslash(buf);
	Tcl_SplitPath(buf, &pathc, &pathv);

	/*
	 * The lstrcmpi() will work even if pathv[pathc-1] is random UTF-8
	 * chars because I know shortlib is ascii.
	 */

	if ((pathc > 0) && (lstrcmpiA(shortlib, pathv[pathc - 1]) != 0)) {
	    CONST char *str;

	    /*
	     * TCL_LIBRARY is set but refers to a different tcl installation
	     * than the current version. Try fiddling with the specified
	     * directory to make it refer to this installation by removing the
	     * old "tclX.Y" and substituting the current version string.
	     */

	    pathv[pathc - 1] = shortlib;
	    Tcl_DStringInit(&ds);
	    str = Tcl_JoinPath(pathc, pathv, &ds);
	    objPtr = Tcl_NewStringObj(str, Tcl_DStringLength(&ds));
	    Tcl_DStringFree(&ds);
	} else {
	    objPtr = Tcl_NewStringObj(buf, -1);
	}
	Tcl_ListObjAppendElement(NULL, pathPtr, objPtr);
	ckfree((char *) pathv);
    }
}

/*
 *---------------------------------------------------------------------------
 *
 * InitializeDefaultLibraryDir --
 *
 *	Locate the Tcl script library default location relative to the
 *	location of the Tcl DLL.
 *
 * Results:
 *	None.
 *
 * Side effects:
 *	None.
 *
 *---------------------------------------------------------------------------
 */

static void
InitializeDefaultLibraryDir(
    char **valuePtr,
    int *lengthPtr,
    Tcl_Encoding *encodingPtr)
{
    HMODULE hModule = TclWinGetTclInstance();
    WCHAR wName[MAX_PATH + LIBRARY_SIZE];
    char name[(MAX_PATH + LIBRARY_SIZE) * TCL_UTF_MAX];
    char *end, *p;

    if (GetModuleFileNameW(hModule, wName, MAX_PATH) == 0) {
	GetModuleFileNameA(hModule, name, MAX_PATH);
    } else {
	ToUtf(wName, name);
    }

    end = strrchr(name, '\\');
    *end = '\0';
    p = strrchr(name, '\\');
    if (p != NULL) {
	end = p;
    }
    *end = '\\';

    TclWinNoBackslash(name);
    sprintf(end + 1, "lib/tcl%s", TCL_VERSION);
    *lengthPtr = strlen(name);
    *valuePtr = ckalloc(*lengthPtr + 1);
    *encodingPtr = NULL;
    memcpy(*valuePtr, name, (size_t) *lengthPtr + 1);
}

/*
 *---------------------------------------------------------------------------
 *
 * InitializeSourceLibraryDir --
 *
 *	Locate the Tcl script library default location relative to the
 *	location of the Tcl DLL as it exists in the build output directory
 *	associated with the source checkout.
 *
 * Results:
 *	None.
 *
 * Side effects:
 *	None.
 *
 *---------------------------------------------------------------------------
 */

static void
InitializeSourceLibraryDir(
    char **valuePtr,
    int *lengthPtr,
    Tcl_Encoding *encodingPtr)
{
    HMODULE hModule = TclWinGetTclInstance();
    WCHAR wName[MAX_PATH + LIBRARY_SIZE];
    char name[(MAX_PATH + LIBRARY_SIZE) * TCL_UTF_MAX];
    char *end, *p;

    if (GetModuleFileNameW(hModule, wName, MAX_PATH) == 0) {
	GetModuleFileNameA(hModule, name, MAX_PATH);
    } else {
	ToUtf(wName, name);
    }

    end = strrchr(name, '\\');
    *end = '\0';
    p = strrchr(name, '\\');
    if (p != NULL) {
	end = p;
    }
    *end = '\\';

    TclWinNoBackslash(name);
    sprintf(end + 1, "../library");
    *lengthPtr = strlen(name);
    *valuePtr = ckalloc((unsigned int) *lengthPtr + 1);
    *encodingPtr = NULL;
    memcpy(*valuePtr, name, (size_t) *lengthPtr + 1);
}

/*
 *---------------------------------------------------------------------------
 *
 * ToUtf --
 *
 *	Convert a char string to a UTF string.
 *
 * Results:
 *	None.
 *
 * Side effects:
 *	None.
 *
 *---------------------------------------------------------------------------
 */

static int
ToUtf(
    CONST WCHAR *wSrc,
    char *dst)
{
    char *start;

    start = dst;
    while (*wSrc != '\0') {
	dst += Tcl_UniCharToUtf(*wSrc, dst);
	wSrc++;
    }
    *dst = '\0';
    return (int) (dst - start);
}

/*
 *---------------------------------------------------------------------------
 *
 * TclWinEncodingsCleanup --
 *
 *	Reset information to its original state in finalization to allow for
 *	reinitialization to be possible. This must not be called until after
 *	the filesystem has been finalised, or exit crashes may occur when
 *	using virtual filesystems.
 *
 * Results:
 *	None.
 *
 * Side effects:
 *	Static information reset to startup state.
 *
 *---------------------------------------------------------------------------
 */

void
TclWinEncodingsCleanup(void)
{
    TclWinResetInterfaceEncodings();
}

/*
 *---------------------------------------------------------------------------
 *
 * TclpSetInitialEncodings --
 *
 *	Based on the locale, determine the encoding of the operating system
 *	and the default encoding for newly opened files.
 *
 *	Called at process initialization time, and part way through startup,
 *	we verify that the initial encodings were correctly setup. Depending
 *	on Tcl's environment, there may not have been enough information first
 *	time through (above).
 *
 * Results:
 *	None.
 *
 * Side effects:
 *	The Tcl library path is converted from native encoding to UTF-8, on
 *	the first call, and the encodings may be changed on first or second
 *	call.
 *
 *---------------------------------------------------------------------------
 */

void
TclpSetInitialEncodings(void)
{
    Tcl_DString encodingName;

    TclpSetInterfaces();
    Tcl_SetSystemEncoding(NULL,
	    Tcl_GetEncodingNameFromEnvironment(&encodingName));
    Tcl_DStringFree(&encodingName);
}

void
TclpSetInterfaces(void)
{
    int platformId, useWide;

    platformId = TclWinGetPlatformId();
    useWide = ((platformId == VER_PLATFORM_WIN32_NT)
	    || (platformId == VER_PLATFORM_WIN32_CE));
    TclWinSetInterfaces(useWide);
}

CONST char *
Tcl_GetEncodingNameFromEnvironment(
    Tcl_DString *bufPtr)
{
    Tcl_DStringInit(bufPtr);
    Tcl_DStringSetLength(bufPtr, 2+TCL_INTEGER_SPACE);
    wsprintfA(Tcl_DStringValue(bufPtr), "cp%d", GetACP());
    Tcl_DStringSetLength(bufPtr, strlen(Tcl_DStringValue(bufPtr)));
    return Tcl_DStringValue(bufPtr);
}

const char *
TclpGetUserName(
    Tcl_DString *bufferPtr)	/* Uninitialized or free DString filled with
				 * the name of user. */
{
    Tcl_DStringInit(bufferPtr);

    if (TclGetEnv("USERNAME", bufferPtr) == NULL) {
	WCHAR szUserName[UNLEN+1];
	DWORD cchUserNameLen = UNLEN;

	if (!tclWinProcs->getUserName((LPTSTR)szUserName, &cchUserNameLen)) {
	    return NULL;
	}
	cchUserNameLen--;
	if (tclWinProcs->useWide) cchUserNameLen *= sizeof(WCHAR);
	Tcl_WinTCharToUtf((LPTSTR)szUserName, cchUserNameLen, bufferPtr);
    }
    return Tcl_DStringValue(bufferPtr);
}

/*
 *---------------------------------------------------------------------------
 *
 * TclpSetVariables --
 *
 *	Performs platform-specific interpreter initialization related to the
 *	tcl_platform and env variables, and other platform-specific things.
 *
 * Results:
 *	None.
 *
 * Side effects:
 *	Sets "tcl_platform", and "env(HOME)" Tcl variables.
 *
 *----------------------------------------------------------------------
 */

void
TclpSetVariables(
    Tcl_Interp *interp)		/* Interp to initialize. */
{
    CONST char *ptr;
    char buffer[TCL_INTEGER_SPACE * 2];
    union {
	SYSTEM_INFO info;
	OemId oemId;
    } sys;
    static OSVERSIONINFOW osInfo;
    static int osInfoInitialized = 0;
    Tcl_DString ds;
<<<<<<< HEAD
    WCHAR szUserName[UNLEN+1];
    DWORD cchUserNameLen = UNLEN;
=======
>>>>>>> a8ab3aa0

    Tcl_SetVar2Ex(interp, "tclDefaultLibrary", NULL,
	    TclGetProcessGlobalValue(&defaultLibraryDir), TCL_GLOBAL_ONLY);

    if (!osInfoInitialized) {
	HMODULE handle = GetModuleHandle(TEXT("NTDLL"));
	int(__stdcall *getversion)(void *) =
		(int(__stdcall *)(void *)) GetProcAddress(handle, "RtlGetVersion");
	osInfo.dwOSVersionInfoSize = sizeof(OSVERSIONINFOW);
	if (!getversion || getversion(&osInfo)) {
	    GetVersionExW(&osInfo);
	}
	osInfoInitialized = 1;
    }
    GetSystemInfo(&sys.info);

    /*
     * Define the tcl_platform array.
     */

    Tcl_SetVar2(interp, "tcl_platform", "platform", "windows",
	    TCL_GLOBAL_ONLY);
    if (osInfo.dwPlatformId < NUMPLATFORMS) {
	Tcl_SetVar2(interp, "tcl_platform", "os",
		platforms[osInfo.dwPlatformId], TCL_GLOBAL_ONLY);
    }
    wsprintfA(buffer, "%d.%d", osInfo.dwMajorVersion, osInfo.dwMinorVersion);
    Tcl_SetVar2(interp, "tcl_platform", "osVersion", buffer, TCL_GLOBAL_ONLY);
    if (sys.oemId.wProcessorArchitecture < NUMPROCESSORS) {
	Tcl_SetVar2(interp, "tcl_platform", "machine",
		processors[sys.oemId.wProcessorArchitecture],
		TCL_GLOBAL_ONLY);
    }

#ifndef NDEBUG
    /*
     * The existence of the "debug" element of the tcl_platform array
     * indicates that this particular Tcl shell has been compiled with debug
     * information. Using "info exists tcl_platform(debug)" a Tcl script can
     * direct the interpreter to load debug versions of DLLs with the load
     * command.
     */

    Tcl_SetVar2(interp, "tcl_platform", "debug", "1",
	    TCL_GLOBAL_ONLY);
#endif

    /*
     * Set up the HOME environment variable from the HOMEDRIVE & HOMEPATH
     * environment variables, if necessary.
     */

    Tcl_DStringInit(&ds);
    ptr = Tcl_GetVar2(interp, "env", "HOME", TCL_GLOBAL_ONLY);
    if (ptr == NULL) {
	ptr = Tcl_GetVar2(interp, "env", "HOMEDRIVE", TCL_GLOBAL_ONLY);
	if (ptr != NULL) {
	    Tcl_DStringAppend(&ds, ptr, -1);
	}
	ptr = Tcl_GetVar2(interp, "env", "HOMEPATH", TCL_GLOBAL_ONLY);
	if (ptr != NULL) {
	    Tcl_DStringAppend(&ds, ptr, -1);
	}
	if (Tcl_DStringLength(&ds) > 0) {
	    Tcl_SetVar2(interp, "env", "HOME", Tcl_DStringValue(&ds),
		    TCL_GLOBAL_ONLY);
	} else {
	    Tcl_SetVar2(interp, "env", "HOME", "c:\\", TCL_GLOBAL_ONLY);
	}
    }

    /*
     * Initialize the user name from the environment first, since this is much
     * faster than asking the system.
     * Note: cchUserNameLen is number of characters including nul terminator.
     */

<<<<<<< HEAD
    Tcl_DStringInit(&ds);
    if (TclGetEnv("USERNAME", &ds) == NULL) {
	if (tclWinProcs->getUserName((LPTSTR)szUserName, &cchUserNameLen) != 0) {
	    int cbUserNameLen = cchUserNameLen - 1;
	    if (tclWinProcs->useWide) cbUserNameLen *= sizeof(WCHAR);
	    Tcl_WinTCharToUtf((LPTSTR)szUserName, cbUserNameLen, &ds);
	}
    }
    Tcl_SetVar2(interp, "tcl_platform", "user", Tcl_DStringValue(&ds),
=======
    ptr = TclpGetUserName(&ds);
    Tcl_SetVar2(interp, "tcl_platform", "user", ptr ? ptr : "",
>>>>>>> a8ab3aa0
	    TCL_GLOBAL_ONLY);
    Tcl_DStringFree(&ds);
}

/*
 *----------------------------------------------------------------------
 *
 * TclpFindVariable --
 *
 *	Locate the entry in environ for a given name. On Unix this routine is
 *	case sensitive, on Windows this matches mioxed case.
 *
 * Results:
 *	The return value is the index in environ of an entry with the name
 *	"name", or -1 if there is no such entry. The integer at *lengthPtr is
 *	filled in with the length of name (if a matching entry is found) or
 *	the length of the environ array (if no matching entry is found).
 *
 * Side effects:
 *	None.
 *
 *----------------------------------------------------------------------
 */

int
TclpFindVariable(
    CONST char *name,		/* Name of desired environment variable
				 * (UTF-8). */
    int *lengthPtr)		/* Used to return length of name (for
				 * successful searches) or number of non-NULL
				 * entries in environ (for unsuccessful
				 * searches). */
{
    int i, length, result = -1;
    register CONST char *env, *p1, *p2;
    char *envUpper, *nameUpper;
    Tcl_DString envString;

    /*
     * Convert the name to all upper case for the case insensitive comparison.
     */

    length = strlen(name);
    nameUpper = (char *) ckalloc((unsigned) length+1);
    memcpy(nameUpper, name, (size_t) length+1);
    Tcl_UtfToUpper(nameUpper);

    Tcl_DStringInit(&envString);
    for (i = 0, env = environ[i]; env != NULL; i++, env = environ[i]) {
	/*
	 * Chop the env string off after the equal sign, then Convert the name
	 * to all upper case, so we do not have to convert all the characters
	 * after the equal sign.
	 */

	envUpper = Tcl_ExternalToUtfDString(NULL, env, -1, &envString);
	p1 = strchr(envUpper, '=');
	if (p1 == NULL) {
	    continue;
	}
	length = (int) (p1 - envUpper);
	Tcl_DStringSetLength(&envString, length+1);
	Tcl_UtfToUpper(envUpper);

	p1 = envUpper;
	p2 = nameUpper;
	for (; *p2 == *p1; p1++, p2++) {
	    /* NULL loop body. */
	}
	if ((*p1 == '=') && (*p2 == '\0')) {
	    *lengthPtr = length;
	    result = i;
	    goto done;
	}

	Tcl_DStringFree(&envString);
    }

    *lengthPtr = i;

  done:
    Tcl_DStringFree(&envString);
    ckfree(nameUpper);
    return result;
}

/*
 * Local Variables:
 * mode: c
 * c-basic-offset: 4
 * fill-column: 78
 * End:
 */<|MERGE_RESOLUTION|>--- conflicted
+++ resolved
@@ -593,11 +593,6 @@
     static OSVERSIONINFOW osInfo;
     static int osInfoInitialized = 0;
     Tcl_DString ds;
-<<<<<<< HEAD
-    WCHAR szUserName[UNLEN+1];
-    DWORD cchUserNameLen = UNLEN;
-=======
->>>>>>> a8ab3aa0
 
     Tcl_SetVar2Ex(interp, "tclDefaultLibrary", NULL,
 	    TclGetProcessGlobalValue(&defaultLibraryDir), TCL_GLOBAL_ONLY);
@@ -675,20 +670,8 @@
      * Note: cchUserNameLen is number of characters including nul terminator.
      */
 
-<<<<<<< HEAD
-    Tcl_DStringInit(&ds);
-    if (TclGetEnv("USERNAME", &ds) == NULL) {
-	if (tclWinProcs->getUserName((LPTSTR)szUserName, &cchUserNameLen) != 0) {
-	    int cbUserNameLen = cchUserNameLen - 1;
-	    if (tclWinProcs->useWide) cbUserNameLen *= sizeof(WCHAR);
-	    Tcl_WinTCharToUtf((LPTSTR)szUserName, cbUserNameLen, &ds);
-	}
-    }
-    Tcl_SetVar2(interp, "tcl_platform", "user", Tcl_DStringValue(&ds),
-=======
     ptr = TclpGetUserName(&ds);
     Tcl_SetVar2(interp, "tcl_platform", "user", ptr ? ptr : "",
->>>>>>> a8ab3aa0
 	    TCL_GLOBAL_ONLY);
     Tcl_DStringFree(&ds);
 }
