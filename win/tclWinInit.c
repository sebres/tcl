/*
 * tclWinInit.c --
 *
 *	Contains the Windows-specific interpreter initialization functions.
 *
 * Copyright © 1994-1997 Sun Microsystems, Inc.
 * Copyright © 1998-1999 Scriptics Corporation.
 * All rights reserved.
 *
 * See the file "license.terms" for information on usage and redistribution of
 * this file, and for a DISCLAIMER OF ALL WARRANTIES.
 */

#include "tclWinInt.h"
#include <winnt.h>
#include <winbase.h>
#include <lmcons.h>

/*
 * GetUserNameW() is found in advapi32.dll
 */
#ifdef _MSC_VER
#   pragma comment(lib, "advapi32.lib")
#endif

/*
 * The following declaration is a workaround for some Microsoft brain damage.
 * The SYSTEM_INFO structure is different in various releases, even though the
 * layout is the same. So we overlay our own structure on top of it so we can
 * access the interesting slots in a uniform way.
 */

typedef struct {
    WORD wProcessorArchitecture;
    WORD wReserved;
} OemId;

/*
 * The following macros are missing from some versions of winnt.h.
 */

#ifndef PROCESSOR_ARCHITECTURE_INTEL
#define PROCESSOR_ARCHITECTURE_INTEL		0
#endif
#ifndef PROCESSOR_ARCHITECTURE_MIPS
#define PROCESSOR_ARCHITECTURE_MIPS		1
#endif
#ifndef PROCESSOR_ARCHITECTURE_ALPHA
#define PROCESSOR_ARCHITECTURE_ALPHA		2
#endif
#ifndef PROCESSOR_ARCHITECTURE_PPC
#define PROCESSOR_ARCHITECTURE_PPC		3
#endif
#ifndef PROCESSOR_ARCHITECTURE_SHX
#define PROCESSOR_ARCHITECTURE_SHX		4
#endif
#ifndef PROCESSOR_ARCHITECTURE_ARM
#define PROCESSOR_ARCHITECTURE_ARM		5
#endif
#ifndef PROCESSOR_ARCHITECTURE_IA64
#define PROCESSOR_ARCHITECTURE_IA64		6
#endif
#ifndef PROCESSOR_ARCHITECTURE_ALPHA64
#define PROCESSOR_ARCHITECTURE_ALPHA64		7
#endif
#ifndef PROCESSOR_ARCHITECTURE_MSIL
#define PROCESSOR_ARCHITECTURE_MSIL		8
#endif
#ifndef PROCESSOR_ARCHITECTURE_AMD64
#define PROCESSOR_ARCHITECTURE_AMD64		9
#endif
#ifndef PROCESSOR_ARCHITECTURE_IA32_ON_WIN64
#define PROCESSOR_ARCHITECTURE_IA32_ON_WIN64	10
#endif
#ifndef PROCESSOR_ARCHITECTURE_UNKNOWN
#define PROCESSOR_ARCHITECTURE_UNKNOWN		0xFFFF
#endif

<<<<<<< HEAD
=======

>>>>>>> e10101ff
/*
 * The following arrays contain the human readable strings for the
 * processor values.
 */

#define NUMPROCESSORS 15
static const char *const processors[NUMPROCESSORS] = {
    "intel", "mips", "alpha", "ppc", "shx", "arm", "ia64", "alpha64", "msil",
    "amd64", "ia32_on_win64", "neutral", "arm64", "arm32_on_win64", "ia32_on_arm64"
};

/*
 * The default directory in which the init.tcl file is expected to be found.
 */

static TclInitProcessGlobalValueProc	InitializeDefaultLibraryDir;
static ProcessGlobalValue defaultLibraryDir =
	{0, 0, NULL, NULL, InitializeDefaultLibraryDir, NULL, NULL};

static TclInitProcessGlobalValueProc	InitializeSourceLibraryDir;
static ProcessGlobalValue sourceLibraryDir =
	{0, 0, NULL, NULL, InitializeSourceLibraryDir, NULL, NULL};

static void		AppendEnvironment(Tcl_Obj *listPtr, const char *lib);

/*
 *---------------------------------------------------------------------------
 *
 * TclpInitPlatform --
 *
 *	Initialize all the platform-dependent things like signals,
 *	floating-point error handling and sockets.
 *
 *	Called at process initialization time.
 *
 * Results:
 *	None.
 *
 * Side effects:
 *	None.
 *
 *---------------------------------------------------------------------------
 */

void
TclpInitPlatform(void)
{
    WSADATA wsaData;
    WORD wVersionRequested = MAKEWORD(2, 2);

    tclPlatform = TCL_PLATFORM_WINDOWS;

    /*
     * Initialize the winsock library. On Windows XP and higher this
     * can never fail.
     */
    WSAStartup(wVersionRequested, &wsaData);

#ifdef STATIC_BUILD
    /*
     * If we are in a statically linked executable, then we need to explicitly
     * initialize the Windows function tables here since DllMain() will not be
     * invoked.
     */

    TclWinInit(GetModuleHandleW(NULL));
#endif
}

/*
 *-------------------------------------------------------------------------
 *
 * TclpInitLibraryPath --
 *
 *	This is the fallback routine that sets the library path if the
 *	application has not set one by the first time it is needed.
 *
 * Results:
 *	None.
 *
 * Side effects:
 *	Sets the library path to an initial value.
 *
 *-------------------------------------------------------------------------
 */

void
TclpInitLibraryPath(
    char **valuePtr,
    size_t *lengthPtr,
    Tcl_Encoding *encodingPtr)
{
#define LIBRARY_SIZE	    64
    Tcl_Obj *pathPtr;
    char installLib[LIBRARY_SIZE];
    const char *bytes;
    size_t length;

    TclNewObj(pathPtr);

    /*
     * Initialize the substring used when locating the script library. The
     * installLib variable computes the script library path relative to the
     * installed DLL.
     */

    sprintf(installLib, "lib/tcl%s", TCL_VERSION);

    /*
     * Look for the library relative to the TCL_LIBRARY env variable. If the
     * last dirname in the TCL_LIBRARY path does not match the last dirname in
     * the installLib variable, use the last dir name of installLib in
     * addition to the orginal TCL_LIBRARY path.
     */

    AppendEnvironment(pathPtr, installLib);

    /*
     * Look for the library in its default location.
     */

    Tcl_ListObjAppendElement(NULL, pathPtr,
	    TclGetProcessGlobalValue(&defaultLibraryDir));

    /*
     * Look for the library in its source checkout location.
     */

    Tcl_ListObjAppendElement(NULL, pathPtr,
	    TclGetProcessGlobalValue(&sourceLibraryDir));

    *encodingPtr = NULL;
    bytes = Tcl_GetStringFromObj(pathPtr, &length);
    *lengthPtr = length++;
    *valuePtr = (char *)Tcl_Alloc(length);
    memcpy(*valuePtr, bytes, length);
    Tcl_DecrRefCount(pathPtr);
}

/*
 *---------------------------------------------------------------------------
 *
 * AppendEnvironment --
 *
 *	Append the value of the TCL_LIBRARY environment variable onto the path
 *	pointer. If the env variable points to another version of tcl (e.g.
 *	"tcl7.6") also append the path to this version (e.g.,
 *	"tcl7.6/../tcl8.2")
 *
 * Results:
 *	None.
 *
 * Side effects:
 *	None.
 *
 *---------------------------------------------------------------------------
 */

static void
AppendEnvironment(
    Tcl_Obj *pathPtr,
    const char *lib)
{
    int pathc;
    WCHAR wBuf[MAX_PATH];
    char buf[MAX_PATH * 3];
    Tcl_Obj *objPtr;
    Tcl_DString ds;
    const char **pathv;
    char *shortlib;

    /*
     * The shortlib value needs to be the tail component of the lib path. For
     * example, "lib/tcl8.4" -> "tcl8.4" while "usr/share/tcl8.5" -> "tcl8.5".
     */

    for (shortlib = (char *) &lib[strlen(lib)-1]; shortlib>lib ; shortlib--) {
	if (*shortlib == '/') {
	    if ((size_t)(shortlib - lib) == strlen(lib) - 1) {
		Tcl_Panic("last character in lib cannot be '/'");
	    }
	    shortlib++;
	    break;
	}
    }
    if (shortlib == lib) {
	Tcl_Panic("no '/' character found in lib");
    }

    /*
     * The "L" preceeding the TCL_LIBRARY string is used to tell VC++ that
     * this is a unicode string.
     */

    GetEnvironmentVariableW(L"TCL_LIBRARY", wBuf, MAX_PATH);
    WideCharToMultiByte(CP_UTF8, 0, wBuf, -1, buf, MAX_PATH * 3, NULL, NULL);

    if (buf[0] != '\0') {
	objPtr = Tcl_NewStringObj(buf, -1);
	Tcl_ListObjAppendElement(NULL, pathPtr, objPtr);

	TclWinNoBackslash(buf);
	Tcl_SplitPath(buf, &pathc, &pathv);

	/*
	 * The lstrcmpiA() will work even if pathv[pathc-1] is random UTF-8
	 * chars because I know shortlib is ascii.
	 */

	if ((pathc > 0) && (lstrcmpiA(shortlib, pathv[pathc - 1]) != 0)) {
	    /*
	     * TCL_LIBRARY is set but refers to a different tcl installation
	     * than the current version. Try fiddling with the specified
	     * directory to make it refer to this installation by removing the
	     * old "tclX.Y" and substituting the current version string.
	     */

	    pathv[pathc - 1] = shortlib;
	    Tcl_DStringInit(&ds);
	    (void) Tcl_JoinPath(pathc, pathv, &ds);
	    objPtr = TclDStringToObj(&ds);
	} else {
	    objPtr = Tcl_NewStringObj(buf, -1);
	}
	Tcl_ListObjAppendElement(NULL, pathPtr, objPtr);
	Tcl_Free((void *)pathv);
    }
}

/*
 *---------------------------------------------------------------------------
 *
 * InitializeDefaultLibraryDir --
 *
 *	Locate the Tcl script library default location relative to the
 *	location of the Tcl DLL.
 *
 * Results:
 *	None.
 *
 * Side effects:
 *	None.
 *
 *---------------------------------------------------------------------------
 */

static void
InitializeDefaultLibraryDir(
    char **valuePtr,
    size_t *lengthPtr,
    Tcl_Encoding *encodingPtr)
{
    HMODULE hModule = (HMODULE)TclWinGetTclInstance();
    WCHAR wName[MAX_PATH + LIBRARY_SIZE];
    char name[(MAX_PATH + LIBRARY_SIZE) * 3];
    char *end, *p;

    GetModuleFileNameW(hModule, wName, MAX_PATH);
    WideCharToMultiByte(CP_UTF8, 0, wName, -1, name, MAX_PATH * 3, NULL, NULL);

    end = strrchr(name, '\\');
    *end = '\0';
    p = strrchr(name, '\\');
    if (p != NULL) {
	end = p;
    }
    *end = '\\';

    TclWinNoBackslash(name);
    sprintf(end + 1, "lib/tcl%s", TCL_VERSION);
    *lengthPtr = strlen(name);
    *valuePtr = (char *)Tcl_Alloc(*lengthPtr + 1);
    *encodingPtr = NULL;
    memcpy(*valuePtr, name, *lengthPtr + 1);
}

/*
 *---------------------------------------------------------------------------
 *
 * InitializeSourceLibraryDir --
 *
 *	Locate the Tcl script library default location relative to the
 *	location of the Tcl DLL as it exists in the build output directory
 *	associated with the source checkout.
 *
 * Results:
 *	None.
 *
 * Side effects:
 *	None.
 *
 *---------------------------------------------------------------------------
 */

static void
InitializeSourceLibraryDir(
    char **valuePtr,
    size_t *lengthPtr,
    Tcl_Encoding *encodingPtr)
{
    HMODULE hModule = (HMODULE)TclWinGetTclInstance();
    WCHAR wName[MAX_PATH + LIBRARY_SIZE];
    char name[(MAX_PATH + LIBRARY_SIZE) * 3];
    char *end, *p;

    GetModuleFileNameW(hModule, wName, MAX_PATH);
    WideCharToMultiByte(CP_UTF8, 0, wName, -1, name, MAX_PATH * 3, NULL, NULL);

    end = strrchr(name, '\\');
    *end = '\0';
    p = strrchr(name, '\\');
    if (p != NULL) {
	end = p;
    }
    *end = '\\';

    TclWinNoBackslash(name);
    sprintf(end + 1, "../library");
    *lengthPtr = strlen(name);
    *valuePtr = (char *)Tcl_Alloc(*lengthPtr + 1);
    *encodingPtr = NULL;
    memcpy(*valuePtr, name, *lengthPtr + 1);
}

/*
 *---------------------------------------------------------------------------
 *
 * TclpSetInitialEncodings --
 *
 *	Based on the locale, determine the encoding of the operating system
 *	and the default encoding for newly opened files.
 *
 *	Called at process initialization time, and part way through startup,
 *	we verify that the initial encodings were correctly setup. Depending
 *	on Tcl's environment, there may not have been enough information first
 *	time through (above).
 *
 * Results:
 *	None.
 *
 * Side effects:
 *	The Tcl library path is converted from native encoding to UTF-8, on
 *	the first call, and the encodings may be changed on first or second
 *	call.
 *
 *---------------------------------------------------------------------------
 */

void
TclpSetInitialEncodings(void)
{
    Tcl_DString encodingName;

    Tcl_SetSystemEncoding(NULL,
	    Tcl_GetEncodingNameFromEnvironment(&encodingName));
    Tcl_DStringFree(&encodingName);
}

const char *
Tcl_GetEncodingNameFromEnvironment(
    Tcl_DString *bufPtr)
{
    UINT acp = GetACP();

    Tcl_DStringInit(bufPtr);
    if (acp == CP_UTF8) {
	Tcl_DStringAppend(bufPtr, "utf-8", 5);
    } else {
	Tcl_DStringSetLength(bufPtr, 2+TCL_INTEGER_SPACE);
	wsprintfA(Tcl_DStringValue(bufPtr), "cp%d", GetACP());
	Tcl_DStringSetLength(bufPtr, strlen(Tcl_DStringValue(bufPtr)));
    }
    return Tcl_DStringValue(bufPtr);
}

const char *
TclpGetUserName(
    Tcl_DString *bufferPtr)	/* Uninitialized or free DString filled with
				 * the name of user. */
{
    Tcl_DStringInit(bufferPtr);

    if (TclGetEnv("USERNAME", bufferPtr) == NULL) {
	WCHAR szUserName[UNLEN+1];
	DWORD cchUserNameLen = UNLEN;

	if (!GetUserNameW(szUserName, &cchUserNameLen)) {
	    return NULL;
	}
	cchUserNameLen--;
	Tcl_DStringInit(bufferPtr);
	Tcl_WCharToUtfDString(szUserName, cchUserNameLen, bufferPtr);
    }
    return Tcl_DStringValue(bufferPtr);
}

/*
 *---------------------------------------------------------------------------
 *
 * TclpSetVariables --
 *
 *	Performs platform-specific interpreter initialization related to the
 *	tcl_platform and env variables, and other platform-specific things.
 *
 * Results:
 *	None.
 *
 * Side effects:
 *	Sets "tcl_platform", and "env(HOME)" Tcl variables.
 *
 *----------------------------------------------------------------------
 */

void
TclpSetVariables(
    Tcl_Interp *interp)		/* Interp to initialize. */
{
    const char *ptr;
    char buffer[TCL_INTEGER_SPACE * 2];
    union {
	SYSTEM_INFO info;
	OemId oemId;
    } sys;
    static OSVERSIONINFOW osInfo;
    static int osInfoInitialized = 0;
    Tcl_DString ds;

    Tcl_SetVar2Ex(interp, "tclDefaultLibrary", NULL,
	    TclGetProcessGlobalValue(&defaultLibraryDir), TCL_GLOBAL_ONLY);

    if (!osInfoInitialized) {
	HMODULE handle = GetModuleHandleW(L"NTDLL");
	int(__stdcall *getversion)(void *) =
		(int(__stdcall *)(void *))(void *)GetProcAddress(handle, "RtlGetVersion");
	osInfo.dwOSVersionInfoSize = sizeof(OSVERSIONINFOW);
	if (!getversion || getversion(&osInfo)) {
	    GetVersionExW(&osInfo);
	}
	osInfoInitialized = 1;
    }
    GetSystemInfo(&sys.info);

    /*
     * Define the tcl_platform array.
     */

    Tcl_SetVar2(interp, "tcl_platform", "platform", "windows",
	    TCL_GLOBAL_ONLY);
    Tcl_SetVar2(interp, "tcl_platform", "os",
	    "Windows NT", TCL_GLOBAL_ONLY);
    wsprintfA(buffer, "%d.%d", osInfo.dwMajorVersion, osInfo.dwMinorVersion);
    Tcl_SetVar2(interp, "tcl_platform", "osVersion", buffer, TCL_GLOBAL_ONLY);
    if (sys.oemId.wProcessorArchitecture < NUMPROCESSORS) {
	Tcl_SetVar2(interp, "tcl_platform", "machine",
		processors[sys.oemId.wProcessorArchitecture],
		TCL_GLOBAL_ONLY);
    }

#ifndef NDEBUG
    /*
     * The existence of the "debug" element of the tcl_platform array
     * indicates that this particular Tcl shell has been compiled with debug
     * information. Using "info exists tcl_platform(debug)" a Tcl script can
     * direct the interpreter to load debug versions of DLLs with the load
     * command.
     */

    Tcl_SetVar2(interp, "tcl_platform", "debug", "1",
	    TCL_GLOBAL_ONLY);
#endif

    /*
     * Set up the HOME environment variable from the HOMEDRIVE & HOMEPATH
     * environment variables, if necessary.
     */

    Tcl_DStringInit(&ds);
    ptr = Tcl_GetVar2(interp, "env", "HOME", TCL_GLOBAL_ONLY);
    if (ptr == NULL) {
	ptr = Tcl_GetVar2(interp, "env", "HOMEDRIVE", TCL_GLOBAL_ONLY);
	if (ptr != NULL) {
	    Tcl_DStringAppend(&ds, ptr, -1);
	}
	ptr = Tcl_GetVar2(interp, "env", "HOMEPATH", TCL_GLOBAL_ONLY);
	if (ptr != NULL) {
	    Tcl_DStringAppend(&ds, ptr, -1);
	}
	if (Tcl_DStringLength(&ds) > 0) {
	    Tcl_SetVar2(interp, "env", "HOME", Tcl_DStringValue(&ds),
		    TCL_GLOBAL_ONLY);
	} else {
	    Tcl_SetVar2(interp, "env", "HOME", "c:\\", TCL_GLOBAL_ONLY);
	}
    }

    /*
     * Initialize the user name from the environment first, since this is much
     * faster than asking the system.
     * Note: cchUserNameLen is number of characters including nul terminator.
     */

    ptr = TclpGetUserName(&ds);
    Tcl_SetVar2(interp, "tcl_platform", "user", ptr ? ptr : "",
	    TCL_GLOBAL_ONLY);
    Tcl_DStringFree(&ds);

    /*
     * Define what the platform PATH separator is. [TIP #315]
     */

    Tcl_SetVar2(interp, "tcl_platform","pathSeparator", ";", TCL_GLOBAL_ONLY);
}

/*
 *----------------------------------------------------------------------
 *
 * TclpFindVariable --
 *
 *	Locate the entry in environ for a given name. On Unix this routine is
 *	case sensitive, on Windows this matches mixed case.
 *
 * Results:
 *	The return value is the index in environ of an entry with the name
 *	"name", or TCL_INDEX_NONE if there is no such entry. The integer
 *	at *lengthPtr is filled in with the length of name (if a matching
 *	entry is found) or the length of the environ array (if no
 *	matching entry is found).
 *
 * Side effects:
 *	None.
 *
 *----------------------------------------------------------------------
 */

#  define tenviron2utfdstr(string, len, dsPtr) \
		(char *)Tcl_Char16ToUtfDString((const unsigned short *)(string), ((((len) + 2) >> 1) - 1), (dsPtr))

size_t
TclpFindVariable(
    const char *name,		/* Name of desired environment variable
				 * (UTF-8). */
    size_t *lengthPtr)		/* Used to return length of name (for
				 * successful searches) or number of non-NULL
				 * entries in environ (for unsuccessful
				 * searches). */
{
    size_t i, length, result = TCL_INDEX_NONE;
    const WCHAR *env;
    const char *p1, *p2;
    char *envUpper, *nameUpper;
    Tcl_DString envString;

    /*
     * Convert the name to all upper case for the case insensitive comparison.
     */

    length = strlen(name);
    nameUpper = (char *)Tcl_Alloc(length + 1);
    memcpy(nameUpper, name, length+1);
    Tcl_UtfToUpper(nameUpper);

    Tcl_DStringInit(&envString);
    for (i = 0, env = _wenviron[i];
	env != NULL;
	i++, env = _wenviron[i]) {
	/*
	 * Chop the env string off after the equal sign, then Convert the name
	 * to all upper case, so we do not have to convert all the characters
	 * after the equal sign.
	 */

	Tcl_DStringInit(&envString);
	envUpper = Tcl_WCharToUtfDString(env, -1, &envString);
	p1 = strchr(envUpper, '=');
	if (p1 == NULL) {
	    continue;
	}
	length = p1 - envUpper;
	Tcl_DStringSetLength(&envString, length+1);
	Tcl_UtfToUpper(envUpper);

	p1 = envUpper;
	p2 = nameUpper;
	for (; *p2 == *p1; p1++, p2++) {
	    /* NULL loop body. */
	}
	if ((*p1 == '=') && (*p2 == '\0')) {
	    *lengthPtr = length;
	    result = i;
	    goto done;
	}

	Tcl_DStringFree(&envString);
    }

    *lengthPtr = i;

  done:
    Tcl_DStringFree(&envString);
    Tcl_Free(nameUpper);
    return result;
}

/*
 * Local Variables:
 * mode: c
 * c-basic-offset: 4
 * fill-column: 78
 * End:
 */<|MERGE_RESOLUTION|>--- conflicted
+++ resolved
@@ -76,10 +76,7 @@
 #define PROCESSOR_ARCHITECTURE_UNKNOWN		0xFFFF
 #endif
 
-<<<<<<< HEAD
-=======
-
->>>>>>> e10101ff
+
 /*
  * The following arrays contain the human readable strings for the
  * processor values.
