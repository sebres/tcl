/*
 * tclWinInit.c --
 *
 *	Contains the Windows-specific interpreter initialization functions.
 *
 * Copyright (c) 1994-1997 Sun Microsystems, Inc.
 * Copyright (c) 1998-1999 by Scriptics Corporation.
 * All rights reserved.
 *
 * See the file "license.terms" for information on usage and redistribution of
 * this file, and for a DISCLAIMER OF ALL WARRANTIES.
 */

#include "tclWinInt.h"
#include <winnt.h>
#include <winbase.h>
#include <lmcons.h>

/*
 * GetUserName() is found in advapi32.dll
 */
#ifdef _MSC_VER
#   pragma comment(lib, "advapi32.lib")
#endif

/*
 * The following declaration is a workaround for some Microsoft brain damage.
 * The SYSTEM_INFO structure is different in various releases, even though the
 * layout is the same. So we overlay our own structure on top of it so we can
 * access the interesting slots in a uniform way.
 */

typedef struct {
    WORD wProcessorArchitecture;
    WORD wReserved;
} OemId;

/*
 * The following macros are missing from some versions of winnt.h.
 */

#ifndef PROCESSOR_ARCHITECTURE_INTEL
#define PROCESSOR_ARCHITECTURE_INTEL		0
#endif
#ifndef PROCESSOR_ARCHITECTURE_MIPS
#define PROCESSOR_ARCHITECTURE_MIPS		1
#endif
#ifndef PROCESSOR_ARCHITECTURE_ALPHA
#define PROCESSOR_ARCHITECTURE_ALPHA		2
#endif
#ifndef PROCESSOR_ARCHITECTURE_PPC
#define PROCESSOR_ARCHITECTURE_PPC		3
#endif
#ifndef PROCESSOR_ARCHITECTURE_SHX
#define PROCESSOR_ARCHITECTURE_SHX		4
#endif
#ifndef PROCESSOR_ARCHITECTURE_ARM
#define PROCESSOR_ARCHITECTURE_ARM		5
#endif
#ifndef PROCESSOR_ARCHITECTURE_IA64
#define PROCESSOR_ARCHITECTURE_IA64		6
#endif
#ifndef PROCESSOR_ARCHITECTURE_ALPHA64
#define PROCESSOR_ARCHITECTURE_ALPHA64		7
#endif
#ifndef PROCESSOR_ARCHITECTURE_MSIL
#define PROCESSOR_ARCHITECTURE_MSIL		8
#endif
#ifndef PROCESSOR_ARCHITECTURE_AMD64
#define PROCESSOR_ARCHITECTURE_AMD64		9
#endif
#ifndef PROCESSOR_ARCHITECTURE_IA32_ON_WIN64
#define PROCESSOR_ARCHITECTURE_IA32_ON_WIN64	10
#endif
#ifndef PROCESSOR_ARCHITECTURE_UNKNOWN
#define PROCESSOR_ARCHITECTURE_UNKNOWN		0xFFFF
#endif

<<<<<<< HEAD
=======

/*
 * Windows version dependend functions
 */
TclWinProcs tclWinProcs;

>>>>>>> a92c25c6
/*
 * The following arrays contain the human readable strings for the Windows
 * platform and processor values.
 */


#define NUMPLATFORMS 4
static const char *const platforms[NUMPLATFORMS] = {
    "Win32s", "Windows 95", "Windows NT", "Windows CE"
};

#define NUMPROCESSORS 11
static const char *const processors[NUMPROCESSORS] = {
    "intel", "mips", "alpha", "ppc", "shx", "arm", "ia64", "alpha64", "msil",
    "amd64", "ia32_on_win64"
};

/*
 * The default directory in which the init.tcl file is expected to be found.
 */

static TclInitProcessGlobalValueProc	InitializeDefaultLibraryDir;
static ProcessGlobalValue defaultLibraryDir =
	{0, 0, NULL, NULL, InitializeDefaultLibraryDir, NULL, NULL};

static TclInitProcessGlobalValueProc	InitializeSourceLibraryDir;
static ProcessGlobalValue sourceLibraryDir =
	{0, 0, NULL, NULL, InitializeSourceLibraryDir, NULL, NULL};

static void		AppendEnvironment(Tcl_Obj *listPtr, const char *lib);
static int		ToUtf(const WCHAR *wSrc, char *dst);

/*
 *---------------------------------------------------------------------------
 *
 * TclpInitPlatform --
 *
 *	Initialize all the platform-dependant things like signals,
 *	floating-point error handling and sockets.
 *
 *	Called at process initialization time.
 *
 * Results:
 *	None.
 *
 * Side effects:
 *	None.
 *
 *---------------------------------------------------------------------------
 */

void
TclpInitPlatform(void)
{
    WSADATA wsaData;
    WORD wVersionRequested = MAKEWORD(2, 2);
<<<<<<< HEAD
=======
    HMODULE handle;
>>>>>>> a92c25c6

    tclPlatform = TCL_PLATFORM_WINDOWS;

    /*
     * Initialize the winsock library. On Windows XP and higher this
     * can never fail.
     */
    WSAStartup(wVersionRequested, &wsaData);

#ifdef STATIC_BUILD
    /*
     * If we are in a statically linked executable, then we need to explicitly
     * initialize the Windows function tables here since DllMain() will not be
     * invoked.
     */

    TclWinInit(GetModuleHandle(NULL));
#endif
<<<<<<< HEAD
=======

    /*
     * Fill available functions depending on windows version
     */
    handle = GetModuleHandle(TEXT("KERNEL32"));
    tclWinProcs.cancelSynchronousIo =
	    (BOOL (WINAPI *)(HANDLE)) GetProcAddress(handle,
	    "CancelSynchronousIo");
>>>>>>> a92c25c6
}

/*
 *-------------------------------------------------------------------------
 *
 * TclpInitLibraryPath --
 *
 *	This is the fallback routine that sets the library path if the
 *	application has not set one by the first time it is needed.
 *
 * Results:
 *	None.
 *
 * Side effects:
 *	Sets the library path to an initial value.
 *
 *-------------------------------------------------------------------------
 */

void
TclpInitLibraryPath(
    char **valuePtr,
    size_t *lengthPtr,
    Tcl_Encoding *encodingPtr)
{
#define LIBRARY_SIZE	    64
    Tcl_Obj *pathPtr;
    char installLib[LIBRARY_SIZE];
    const char *bytes;

    pathPtr = Tcl_NewObj();

    /*
     * Initialize the substring used when locating the script library. The
     * installLib variable computes the script library path relative to the
     * installed DLL.
     */

    sprintf(installLib, "lib/tcl%s", TCL_VERSION);

    /*
     * Look for the library relative to the TCL_LIBRARY env variable. If the
     * last dirname in the TCL_LIBRARY path does not match the last dirname in
     * the installLib variable, use the last dir name of installLib in
     * addition to the orginal TCL_LIBRARY path.
     */

    AppendEnvironment(pathPtr, installLib);

    /*
     * Look for the library in its default location.
     */

    Tcl_ListObjAppendElement(NULL, pathPtr,
	    TclGetProcessGlobalValue(&defaultLibraryDir));

    /*
     * Look for the library in its source checkout location.
     */

    Tcl_ListObjAppendElement(NULL, pathPtr,
	    TclGetProcessGlobalValue(&sourceLibraryDir));

    *encodingPtr = NULL;
    bytes = TclGetString(pathPtr);
    *lengthPtr = pathPtr->length;
    *valuePtr = ckalloc(*lengthPtr + 1);
    memcpy(*valuePtr, bytes, *lengthPtr + 1);
    Tcl_DecrRefCount(pathPtr);
}

/*
 *---------------------------------------------------------------------------
 *
 * AppendEnvironment --
 *
 *	Append the value of the TCL_LIBRARY environment variable onto the path
 *	pointer. If the env variable points to another version of tcl (e.g.
 *	"tcl7.6") also append the path to this version (e.g.,
 *	"tcl7.6/../tcl8.2")
 *
 * Results:
 *	None.
 *
 * Side effects:
 *	None.
 *
 *---------------------------------------------------------------------------
 */

static void
AppendEnvironment(
    Tcl_Obj *pathPtr,
    const char *lib)
{
    int pathc;
    WCHAR wBuf[MAX_PATH];
    char buf[MAX_PATH * TCL_UTF_MAX];
    Tcl_Obj *objPtr;
    Tcl_DString ds;
    const char **pathv;
    char *shortlib;

    /*
     * The shortlib value needs to be the tail component of the lib path. For
     * example, "lib/tcl8.4" -> "tcl8.4" while "usr/share/tcl8.5" -> "tcl8.5".
     */

    for (shortlib = (char *) &lib[strlen(lib)-1]; shortlib>lib ; shortlib--) {
	if (*shortlib == '/') {
	    if ((unsigned)(shortlib - lib) == strlen(lib) - 1) {
		Tcl_Panic("last character in lib cannot be '/'");
	    }
	    shortlib++;
	    break;
	}
    }
    if (shortlib == lib) {
	Tcl_Panic("no '/' character found in lib");
    }

    /*
     * The "L" preceeding the TCL_LIBRARY string is used to tell VC++ that
     * this is a unicode string.
     */

    if (GetEnvironmentVariableW(L"TCL_LIBRARY", wBuf, MAX_PATH) == 0) {
	buf[0] = '\0';
	GetEnvironmentVariableA("TCL_LIBRARY", buf, MAX_PATH);
    } else {
	ToUtf(wBuf, buf);
    }

    if (buf[0] != '\0') {
	objPtr = Tcl_NewStringObj(buf, -1);
	Tcl_ListObjAppendElement(NULL, pathPtr, objPtr);

	TclWinNoBackslash(buf);
	Tcl_SplitPath(buf, &pathc, &pathv);

	/*
	 * The lstrcmpi() will work even if pathv[pathc-1] is random UTF-8
	 * chars because I know shortlib is ascii.
	 */

	if ((pathc > 0) && (lstrcmpiA(shortlib, pathv[pathc - 1]) != 0)) {
	    /*
	     * TCL_LIBRARY is set but refers to a different tcl installation
	     * than the current version. Try fiddling with the specified
	     * directory to make it refer to this installation by removing the
	     * old "tclX.Y" and substituting the current version string.
	     */

	    pathv[pathc - 1] = shortlib;
	    Tcl_DStringInit(&ds);
	    (void) Tcl_JoinPath(pathc, pathv, &ds);
	    objPtr = TclDStringToObj(&ds);
	} else {
	    objPtr = Tcl_NewStringObj(buf, -1);
	}
	Tcl_ListObjAppendElement(NULL, pathPtr, objPtr);
	ckfree(pathv);
    }
}

/*
 *---------------------------------------------------------------------------
 *
 * InitializeDefaultLibraryDir --
 *
 *	Locate the Tcl script library default location relative to the
 *	location of the Tcl DLL.
 *
 * Results:
 *	None.
 *
 * Side effects:
 *	None.
 *
 *---------------------------------------------------------------------------
 */

static void
InitializeDefaultLibraryDir(
    char **valuePtr,
    size_t *lengthPtr,
    Tcl_Encoding *encodingPtr)
{
    HMODULE hModule = TclWinGetTclInstance();
    WCHAR wName[MAX_PATH + LIBRARY_SIZE];
    char name[(MAX_PATH + LIBRARY_SIZE) * TCL_UTF_MAX];
    char *end, *p;

    if (GetModuleFileNameW(hModule, wName, MAX_PATH) == 0) {
	GetModuleFileNameA(hModule, name, MAX_PATH);
    } else {
	ToUtf(wName, name);
    }

    end = strrchr(name, '\\');
    *end = '\0';
    p = strrchr(name, '\\');
    if (p != NULL) {
	end = p;
    }
    *end = '\\';

    TclWinNoBackslash(name);
    sprintf(end + 1, "lib/tcl%s", TCL_VERSION);
    *lengthPtr = strlen(name);
    *valuePtr = ckalloc(*lengthPtr + 1);
    *encodingPtr = NULL;
    memcpy(*valuePtr, name, *lengthPtr + 1);
}

/*
 *---------------------------------------------------------------------------
 *
 * InitializeSourceLibraryDir --
 *
 *	Locate the Tcl script library default location relative to the
 *	location of the Tcl DLL as it exists in the build output directory
 *	associated with the source checkout.
 *
 * Results:
 *	None.
 *
 * Side effects:
 *	None.
 *
 *---------------------------------------------------------------------------
 */

static void
InitializeSourceLibraryDir(
    char **valuePtr,
    size_t *lengthPtr,
    Tcl_Encoding *encodingPtr)
{
    HMODULE hModule = TclWinGetTclInstance();
    WCHAR wName[MAX_PATH + LIBRARY_SIZE];
    char name[(MAX_PATH + LIBRARY_SIZE) * TCL_UTF_MAX];
    char *end, *p;

    if (GetModuleFileNameW(hModule, wName, MAX_PATH) == 0) {
	GetModuleFileNameA(hModule, name, MAX_PATH);
    } else {
	ToUtf(wName, name);
    }

    end = strrchr(name, '\\');
    *end = '\0';
    p = strrchr(name, '\\');
    if (p != NULL) {
	end = p;
    }
    *end = '\\';

    TclWinNoBackslash(name);
    sprintf(end + 1, "../library");
    *lengthPtr = strlen(name);
    *valuePtr = ckalloc(*lengthPtr + 1);
    *encodingPtr = NULL;
    memcpy(*valuePtr, name, *lengthPtr + 1);
}

/*
 *---------------------------------------------------------------------------
 *
 * ToUtf --
 *
 *	Convert a char string to a UTF string.
 *
 * Results:
 *	None.
 *
 * Side effects:
 *	None.
 *
 *---------------------------------------------------------------------------
 */

static int
ToUtf(
    const WCHAR *wSrc,
    char *dst)
{
    char *start;

    start = dst;
    while (*wSrc != '\0') {
	dst += Tcl_UniCharToUtf(*wSrc, dst);
	wSrc++;
    }
    *dst = '\0';
    return (int) (dst - start);
}

/*
 *---------------------------------------------------------------------------
 *
 * TclpSetInitialEncodings --
 *
 *	Based on the locale, determine the encoding of the operating system
 *	and the default encoding for newly opened files.
 *
 *	Called at process initialization time, and part way through startup,
 *	we verify that the initial encodings were correctly setup. Depending
 *	on Tcl's environment, there may not have been enough information first
 *	time through (above).
 *
 * Results:
 *	None.
 *
 * Side effects:
 *	The Tcl library path is converted from native encoding to UTF-8, on
 *	the first call, and the encodings may be changed on first or second
 *	call.
 *
 *---------------------------------------------------------------------------
 */

void
TclpSetInitialEncodings(void)
{
    Tcl_DString encodingName;

    TclpSetInterfaces();
    Tcl_SetSystemEncoding(NULL,
	    Tcl_GetEncodingNameFromEnvironment(&encodingName));
    Tcl_DStringFree(&encodingName);
}

void TclWinSetInterfaces(
    int dummy)			/* Not used. */
{
    TclpSetInterfaces();
}

const char *
Tcl_GetEncodingNameFromEnvironment(
    Tcl_DString *bufPtr)
{
    Tcl_DStringInit(bufPtr);
    Tcl_DStringSetLength(bufPtr, 2+TCL_INTEGER_SPACE);
    wsprintfA(Tcl_DStringValue(bufPtr), "cp%d", GetACP());
    Tcl_DStringSetLength(bufPtr, strlen(Tcl_DStringValue(bufPtr)));
    return Tcl_DStringValue(bufPtr);
}

/*
 *---------------------------------------------------------------------------
 *
 * TclpSetVariables --
 *
 *	Performs platform-specific interpreter initialization related to the
 *	tcl_platform and env variables, and other platform-specific things.
 *
 * Results:
 *	None.
 *
 * Side effects:
 *	Sets "tcl_platform", and "env(HOME)" Tcl variables.
 *
 *----------------------------------------------------------------------
 */

void
TclpSetVariables(
    Tcl_Interp *interp)		/* Interp to initialize. */
{
    const char *ptr;
    char buffer[TCL_INTEGER_SPACE * 2];
    union {
	SYSTEM_INFO info;
	OemId oemId;
    } sys;
    static OSVERSIONINFOW osInfo;
    static int osInfoInitialized = 0;
    Tcl_DString ds;
    TCHAR szUserName[UNLEN+1];
    DWORD cchUserNameLen = UNLEN;

    Tcl_SetVar2Ex(interp, "tclDefaultLibrary", NULL,
	    TclGetProcessGlobalValue(&defaultLibraryDir), TCL_GLOBAL_ONLY);

    if (!osInfoInitialized) {
	HMODULE handle = GetModuleHandle(TEXT("NTDLL"));
	int(__stdcall *getversion)(void *) =
		(int(__stdcall *)(void *)) GetProcAddress(handle, "RtlGetVersion");
	osInfo.dwOSVersionInfoSize = sizeof(OSVERSIONINFOW);
	if (!getversion || getversion(&osInfo)) {
	    GetVersionExW(&osInfo);
	}
	osInfoInitialized = 1;
    }
    GetSystemInfo(&sys.info);

    /*
     * Define the tcl_platform array.
     */

    Tcl_SetVar2(interp, "tcl_platform", "platform", "windows",
	    TCL_GLOBAL_ONLY);
    if (osInfo.dwPlatformId < NUMPLATFORMS) {
	Tcl_SetVar2(interp, "tcl_platform", "os",
		platforms[osInfo.dwPlatformId], TCL_GLOBAL_ONLY);
    }
    wsprintfA(buffer, "%d.%d", osInfo.dwMajorVersion, osInfo.dwMinorVersion);
    Tcl_SetVar2(interp, "tcl_platform", "osVersion", buffer, TCL_GLOBAL_ONLY);
    if (sys.oemId.wProcessorArchitecture < NUMPROCESSORS) {
	Tcl_SetVar2(interp, "tcl_platform", "machine",
		processors[sys.oemId.wProcessorArchitecture],
		TCL_GLOBAL_ONLY);
    }

#ifdef _DEBUG
    /*
     * The existence of the "debug" element of the tcl_platform array
     * indicates that this particular Tcl shell has been compiled with debug
     * information. Using "info exists tcl_platform(debug)" a Tcl script can
     * direct the interpreter to load debug versions of DLLs with the load
     * command.
     */

    Tcl_SetVar2(interp, "tcl_platform", "debug", "1",
	    TCL_GLOBAL_ONLY);
#endif

    /*
     * Set up the HOME environment variable from the HOMEDRIVE & HOMEPATH
     * environment variables, if necessary.
     */

    Tcl_DStringInit(&ds);
    ptr = Tcl_GetVar2(interp, "env", "HOME", TCL_GLOBAL_ONLY);
    if (ptr == NULL) {
	ptr = Tcl_GetVar2(interp, "env", "HOMEDRIVE", TCL_GLOBAL_ONLY);
	if (ptr != NULL) {
	    Tcl_DStringAppend(&ds, ptr, -1);
	}
	ptr = Tcl_GetVar2(interp, "env", "HOMEPATH", TCL_GLOBAL_ONLY);
	if (ptr != NULL) {
	    Tcl_DStringAppend(&ds, ptr, -1);
	}
	if (Tcl_DStringLength(&ds) > 0) {
	    Tcl_SetVar2(interp, "env", "HOME", Tcl_DStringValue(&ds),
		    TCL_GLOBAL_ONLY);
	} else {
	    Tcl_SetVar2(interp, "env", "HOME", "c:\\", TCL_GLOBAL_ONLY);
	}
    }

    /*
     * Initialize the user name from the environment first, since this is much
     * faster than asking the system.
     * Note: cchUserNameLen is number of characters including nul terminator.
     */

    Tcl_DStringInit(&ds);
    if (TclGetEnv("USERNAME", &ds) == NULL) {
	if (GetUserName(szUserName, &cchUserNameLen) != 0) {
	    int cbUserNameLen = cchUserNameLen - 1;
	    cbUserNameLen *= sizeof(TCHAR);
	    Tcl_WinTCharToUtf(szUserName, cbUserNameLen, &ds);
	}
    }
    Tcl_SetVar2(interp, "tcl_platform", "user", Tcl_DStringValue(&ds),
	    TCL_GLOBAL_ONLY);
    Tcl_DStringFree(&ds);

    /*
     * Define what the platform PATH separator is. [TIP #315]
     */

    Tcl_SetVar2(interp, "tcl_platform","pathSeparator", ";", TCL_GLOBAL_ONLY);
}

/*
 *----------------------------------------------------------------------
 *
 * TclpFindVariable --
 *
 *	Locate the entry in environ for a given name. On Unix this routine is
 *	case sensitive, on Windows this matches mioxed case.
 *
 * Results:
 *	The return value is the index in environ of an entry with the name
 *	"name", or -1 if there is no such entry. The integer at *lengthPtr is
 *	filled in with the length of name (if a matching entry is found) or
 *	the length of the environ array (if no matching entry is found).
 *
 * Side effects:
 *	None.
 *
 *----------------------------------------------------------------------
 */

int
TclpFindVariable(
    const char *name,		/* Name of desired environment variable
				 * (UTF-8). */
    int *lengthPtr)		/* Used to return length of name (for
				 * successful searches) or number of non-NULL
				 * entries in environ (for unsuccessful
				 * searches). */
{
    int i, length, result = -1;
    register const char *env, *p1, *p2;
    char *envUpper, *nameUpper;
    Tcl_DString envString;

    /*
     * Convert the name to all upper case for the case insensitive comparison.
     */

    length = strlen(name);
    nameUpper = ckalloc(length + 1);
    memcpy(nameUpper, name, (size_t) length+1);
    Tcl_UtfToUpper(nameUpper);

    Tcl_DStringInit(&envString);
    for (i = 0, env = environ[i]; env != NULL; i++, env = environ[i]) {
	/*
	 * Chop the env string off after the equal sign, then Convert the name
	 * to all upper case, so we do not have to convert all the characters
	 * after the equal sign.
	 */

	envUpper = Tcl_ExternalToUtfDString(NULL, env, -1, &envString);
	p1 = strchr(envUpper, '=');
	if (p1 == NULL) {
	    continue;
	}
	length = (int) (p1 - envUpper);
	Tcl_DStringSetLength(&envString, length+1);
	Tcl_UtfToUpper(envUpper);

	p1 = envUpper;
	p2 = nameUpper;
	for (; *p2 == *p1; p1++, p2++) {
	    /* NULL loop body. */
	}
	if ((*p1 == '=') && (*p2 == '\0')) {
	    *lengthPtr = length;
	    result = i;
	    goto done;
	}

	Tcl_DStringFree(&envString);
    }

    *lengthPtr = i;

  done:
    Tcl_DStringFree(&envString);
    ckfree(nameUpper);
    return result;
}

/*
 * Local Variables:
 * mode: c
 * c-basic-offset: 4
 * fill-column: 78
 * End:
 */<|MERGE_RESOLUTION|>--- conflicted
+++ resolved
@@ -76,15 +76,6 @@
 #define PROCESSOR_ARCHITECTURE_UNKNOWN		0xFFFF
 #endif
 
-<<<<<<< HEAD
-=======
-
-/*
- * Windows version dependend functions
- */
-TclWinProcs tclWinProcs;
-
->>>>>>> a92c25c6
 /*
  * The following arrays contain the human readable strings for the Windows
  * platform and processor values.
@@ -142,10 +133,6 @@
 {
     WSADATA wsaData;
     WORD wVersionRequested = MAKEWORD(2, 2);
-<<<<<<< HEAD
-=======
-    HMODULE handle;
->>>>>>> a92c25c6
 
     tclPlatform = TCL_PLATFORM_WINDOWS;
 
@@ -164,17 +151,6 @@
 
     TclWinInit(GetModuleHandle(NULL));
 #endif
-<<<<<<< HEAD
-=======
-
-    /*
-     * Fill available functions depending on windows version
-     */
-    handle = GetModuleHandle(TEXT("KERNEL32"));
-    tclWinProcs.cancelSynchronousIo =
-	    (BOOL (WINAPI *)(HANDLE)) GetProcAddress(handle,
-	    "CancelSynchronousIo");
->>>>>>> a92c25c6
 }
  
