--- conflicted
+++ resolved
@@ -297,11 +297,7 @@
 static const Tcl_ChannelType consoleChannelType = {
     "console",               /* Type name. */
     TCL_CHANNEL_VERSION_5,   /* v5 channel */
-<<<<<<< HEAD
     NULL,                    /* Close proc. */
-=======
-    TCL_CLOSE2PROC,          /* Close proc. */
->>>>>>> dcc40391
     ConsoleInputProc,        /* Input proc. */
     ConsoleOutputProc,       /* Output proc. */
     NULL,                    /* Seek proc. */
@@ -339,11 +335,7 @@
     if (capacity <= 0 || capacity > RingSizeT_MAX) {
 	Tcl_Panic("Internal error: invalid ring buffer capacity requested.");
     }
-<<<<<<< HEAD
     ringPtr->bufPtr = (char *)Tcl_Alloc(capacity);
-=======
-    ringPtr->bufPtr = (char *)ckalloc(capacity);
->>>>>>> dcc40391
     ringPtr->capacity = capacity;
     ringPtr->start    = 0;
     ringPtr->length   = 0;
@@ -369,11 +361,7 @@
 RingBufferClear(RingBuffer *ringPtr)
 {
     if (ringPtr->bufPtr) {
-<<<<<<< HEAD
 	Tcl_Free(ringPtr->bufPtr);
-=======
-	ckfree(ringPtr->bufPtr);
->>>>>>> dcc40391
 	ringPtr->bufPtr = NULL;
     }
     ringPtr->capacity = 0;
@@ -875,30 +863,6 @@
 
 	if (chanInfoPtr->threadId != me) {
 	    /* Some other thread owns the channel */
-<<<<<<< HEAD
-	    continue;
-	}
-	if (chanInfoPtr->flags & CONSOLE_EVENT_QUEUED) {
-	    /* A notification event already queued. No point in another. */
-	    continue;
-	}
-
-	handleInfoPtr = FindConsoleInfo(chanInfoPtr);
-	/* Pointer is safe to access as we are holding gConsoleLock */
-
-	if (handleInfoPtr != NULL) {
-	    AcquireSRWLockShared(&handleInfoPtr->lock);
-	    /* Rememebr channel is read or write, never both */
-	    if (chanInfoPtr->watchMask & TCL_READABLE) {
-		if (RingBufferLength(&handleInfoPtr->buffer) > 0
-		    || handleInfoPtr->lastError != ERROR_SUCCESS) {
-		    needEvent = 1; /* Input data available or error/EOF */
-		}
-	    } else if (chanInfoPtr->watchMask & TCL_WRITABLE) {
-		if (RingBufferHasFreeSpace(&handleInfoPtr->buffer)) {
-		    needEvent = 1; /* Output space available */
-		}
-=======
 	    continue;
 	}
 	if (chanInfoPtr->flags & CONSOLE_EVENT_QUEUED) {
@@ -933,18 +897,12 @@
 	else if (chanInfoPtr->watchMask & TCL_WRITABLE) {
 	    if (RingBufferHasFreeSpace(&handleInfoPtr->buffer)) {
 		needEvent = 1; /* Output space available */
->>>>>>> dcc40391
 	    }
-	    ReleaseSRWLockShared(&handleInfoPtr->lock);
 	}
 	ReleaseSRWLockShared(&handleInfoPtr->lock);
 
 	if (needEvent) {
-<<<<<<< HEAD
 	    ConsoleEvent *evPtr = (ConsoleEvent *)Tcl_Alloc(sizeof(ConsoleEvent));
-=======
-	    ConsoleEvent *evPtr = (ConsoleEvent *)ckalloc(sizeof(ConsoleEvent));
->>>>>>> dcc40391
 
 	    /* See note above loop why this can be accessed without locks */
 	    chanInfoPtr->flags |= CONSOLE_EVENT_QUEUED;
@@ -1112,11 +1070,7 @@
 	/* There may be references already on the event queue */
 	chanInfoPtr->numRefs -= 1;
     } else {
-<<<<<<< HEAD
 	Tcl_Free(chanInfoPtr);
-=======
-	ckfree(chanInfoPtr);
->>>>>>> dcc40391
     }
 
     return errorCode;
@@ -1517,11 +1471,7 @@
     }
 
     if (freeChannel) {
-<<<<<<< HEAD
 	Tcl_Free(chanInfoPtr);
-=======
-	ckfree(chanInfoPtr);
->>>>>>> dcc40391
     }
 
     return 1;
@@ -1795,7 +1745,6 @@
 	    DWORD error;
 	    /* Do not hold the lock while blocked in console */
 	    ReleaseSRWLockExclusive(&handleInfoPtr->lock);
-<<<<<<< HEAD
 	    /*
 	     * Note - the temporary buffer serves two purposes. It
 	     */
@@ -1824,36 +1773,6 @@
 	     * poll since ReadConsole does not support async operation.
 	     * So sleep for a short while and loop back to retry.
 	     */
-=======
-	    /*
-	     * Note - the temporary buffer serves two purposes. It
-	     */
-	    error = ReadConsoleChars(handleInfoPtr->console,
-				     (WCHAR *)inputChars,
-				     sizeof(inputChars) / sizeof(WCHAR),
-				     &inputLen);
-	    AcquireSRWLockExclusive(&handleInfoPtr->lock);
-	    if (error == 0) {
-		inputLen *= sizeof(WCHAR);
-	    } else {
-		/*
-		 * We only store the last error. It is up to channel
-		 * handlers whether to close or not in case of errors.
-		 */
-		handleInfoPtr->lastError = error;
-		if (handleInfoPtr->lastError == ERROR_INVALID_HANDLE) {
-		    handleInfoPtr->console = INVALID_HANDLE_VALUE;
-		}
-	    }
-	} else {
-	    /*
-	     * Either no one was asking for data, or no data was available.
-	     * In the former case, wait until someone wakes us asking for
-	     * data. In the latter case, there is no alternative but to
-	     * poll since ReadConsole does not support async operation.
-	     * So sleep for a short while and loop back to retry.
-	     */
->>>>>>> dcc40391
 	    DWORD sleepTime;
 	    sleepTime =
 		handleInfoPtr->flags & CONSOLE_DATA_AWAITED ? 50 : INFINITE;
@@ -1862,17 +1781,10 @@
 				      sleepTime,
 				      0);
 	}
-<<<<<<< HEAD
 
 	/* Loop again to check for exit or wait for readers to wake us */
     }
 
-=======
-
-	/* Loop again to check for exit or wait for readers to wake us */
-    }
-
->>>>>>> dcc40391
     /*
      * Exiting:
      * - remove the console from global list
@@ -1889,7 +1801,6 @@
 	    *iterator = handleInfoPtr->nextPtr;
 	    break;
 	}
-<<<<<<< HEAD
     }
     ReleaseSRWLockExclusive(&gConsoleLock);
 
@@ -1906,31 +1817,9 @@
 	 * an explicit chan close script command does close the handle
 	 * for all threads.
 	 */
-=======
->>>>>>> dcc40391
-    }
-    ReleaseSRWLockExclusive(&gConsoleLock);
-
-<<<<<<< HEAD
+    }
+
     Tcl_Free(handleInfoPtr);
-=======
-    /* No need for relocking - no other thread should have access to it now */
-    RingBufferClear(&handleInfoPtr->buffer);
-
-    if (handleInfoPtr->console != INVALID_HANDLE_VALUE
-	&& handleInfoPtr->lastError != ERROR_INVALID_HANDLE) {
-	SetConsoleMode(handleInfoPtr->console, handleInfoPtr->initMode);
-	/*
-	 * NOTE: we do not call CloseHandle(handleInfoPtr->console) here.
-	 * As per the GetStdHandle documentation, it need not be closed.
-	 * Other components may be directly using it. Note however that
-	 * an explicit chan close script command does close the handle
-	 * for all threads.
-	 */
-    }
-
-    ckfree(handleInfoPtr);
->>>>>>> dcc40391
 
     return 0;
 }
@@ -2089,11 +1978,7 @@
 
     RingBufferClear(&handleInfoPtr->buffer);
 
-<<<<<<< HEAD
     Tcl_Free(handleInfoPtr);
-=======
-    ckfree(handleInfoPtr);
->>>>>>> dcc40391
 
     return 0;
 }
@@ -2131,11 +2016,7 @@
     DWORD consoleMode;
 
 
-<<<<<<< HEAD
     handleInfoPtr = (ConsoleHandleInfo *)Tcl_Alloc(sizeof(*handleInfoPtr));
-=======
-    handleInfoPtr = (ConsoleHandleInfo *)ckalloc(sizeof(*handleInfoPtr));
->>>>>>> dcc40391
     handleInfoPtr->console = consoleHandle;
     InitializeSRWLock(&handleInfoPtr->lock);
     InitializeConditionVariable(&handleInfoPtr->consoleThreadCV);
@@ -2161,11 +2042,7 @@
     if (handleInfoPtr->consoleThread == NULL) {
 	/* Note - SRWLock and condition variables do not need finalization */
 	RingBufferClear(&handleInfoPtr->buffer);
-<<<<<<< HEAD
 	Tcl_Free(handleInfoPtr);
-=======
-	ckfree(handleInfoPtr);
->>>>>>> dcc40391
 	return NULL;
     }
 
@@ -2245,11 +2122,7 @@
 
     ConsoleInit();
 
-<<<<<<< HEAD
     chanInfoPtr = (ConsoleChannelInfo *)Tcl_Alloc(sizeof(*chanInfoPtr));
-=======
-    chanInfoPtr = (ConsoleChannelInfo *)ckalloc(sizeof(*chanInfoPtr));
->>>>>>> dcc40391
     memset(chanInfoPtr, 0, sizeof(*chanInfoPtr));
 
     chanInfoPtr->permissions = permissions;
@@ -2291,7 +2164,6 @@
      * generally at start up where only one thread is active.
      */
     AcquireSRWLockExclusive(&gConsoleLock); /*Allocate needs exclusive lock */
-<<<<<<< HEAD
 
     handleInfoPtr = FindConsoleInfo(chanInfoPtr);
     if (handleInfoPtr == NULL) {
@@ -2304,30 +2176,12 @@
 	}
     }
 
-=======
-
-    handleInfoPtr = FindConsoleInfo(chanInfoPtr);
-    if (handleInfoPtr == NULL) {
-	/* Not found. Allocate one */
-	handleInfoPtr = AllocateConsoleHandleInfo(handle, permissions);
-    } else {
-	/* Found. Its direction (read/write) better be the same */
-	if (handleInfoPtr->permissions != permissions) {
-	    handleInfoPtr = NULL;
-	}
-    }
-
->>>>>>> dcc40391
     if (handleInfoPtr == NULL) {
 	ReleaseSRWLockExclusive(&gConsoleLock);
 	if (permissions == TCL_READABLE) {
 	    SetConsoleMode(handle, chanInfoPtr->initMode);
 	}
-<<<<<<< HEAD
 	Tcl_Free(chanInfoPtr);
-=======
-	ckfree(chanInfoPtr);
->>>>>>> dcc40391
 	return NULL;
     }
 
