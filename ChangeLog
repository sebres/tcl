--- conflicted
+++ resolved
@@ -1,13 +1,9 @@
-<<<<<<< HEAD
-2011-09-07  Don Porter  <dgp@users.sourceforge.net>
-=======
 2011-09-12  Jan Nijtmans  <nijtmans@users.sf.net>
 
 	* win/tclWinPort.h: [Bug 3407070] tclPosixStr.c won't build with
 	EOVERFLOW==E2BIG
 
-2011-09-06  Jan Nijtmans  <nijtmans@users.sf.net>
->>>>>>> 00a28a87
+2011-09-07  Don Porter  <dgp@users.sourceforge.net>
 
 	* generic/tclCompExpr.c: [Bug 3401704] Allow function names like
 	* tests/parseExpr.test:	 influence(), nanobot(), and 99bottles()
