--- conflicted
+++ resolved
@@ -1,19 +1,9 @@
 2012-04-03  Jan Nijtmans  <nijtmans@users.sf.net>
 
-<<<<<<< HEAD
-=======
-	* tools/genStubs.tcl:        Let genStubs.tcl do the void -> VOID and
-	const -> CONST translations, so we cannot forget it in the *.decls file
-	* generic/tcl.decls:         VOID -> void and CONST -> const, so depend
-	* generic/tclInt.decls:      on genStubs.tcl to generate the correct form
-	form in the *Decls.h file. This brings tclInt.decls in the same form as
-	Tcl 8.5/8.6, so a diff can show us the real signature differences.
-	(Backported from Tcl 8.5, no change in any function signature)
->>>>>>> 650a09ee
 	* generic/tclStubInit.c      Remove the TclpGetTZName implementation for
 	* generic/tclIntDecls.h:     Cygwin (from previous commit) , re-generated
 	* generic/tclIntPlatDecls.h:
-	* generic/tclDecls.h
+	* generic/tcl.decls:         cleanup unnecessary "generic" argument
 
 2012-03-30  Jan Nijtmans  <nijtmans@users.sf.net>
 
