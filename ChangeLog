<<<<<<< HEAD
2012-01-30  Donal K. Fellows  <dkf@users.sf.net>

	* generic/tclCompCmds.c (TclCompileCatchCmd): Added a more efficient
	bytecode generator for the case where 'catch' is used without any
	variable arguments; don't capture the result just to discard it.

2012-01-26  Don Porter  <dgp@users.sourceforge.net>

	* generic/tclCmdAH.c:		[Bug 3479689]: New internal routine
	* generic/tclFCmd.c:		TclJoinPath(). Refactor all the
	* generic/tclFileName.c:	*Join*Path* routines to give them more
	* generic/tclInt.h:		useful interfaces that are easier to
	* generic/tclPathObj.c:		manage getting the refcounts right.
=======
2012-02-01  Donal K. Fellows  <dkf@users.sf.net>

	* doc/AddErrInfo.3: [Bug 3482614]: Documentation nit.
>>>>>>> 39f090f9

2012-01-26  Don Porter  <dgp@users.sourceforge.net>

	* generic/tclPathObj.c:	[Bug 3475569]: Add checks for unshared values
	before calls demanding them.  [Bug 3479689]: Stop memory corruption
	when shimmering 0-refCount value to "path" type.

2012-01-25  Donal K. Fellows  <dkf@users.sf.net>

	* generic/tclOO.c (Tcl_CopyObjectInstance): [Bug 3474460]: When
	copying an object, make sure that the configuration of the variable
	resolver is also duplicated.

2012-01-22  Jan Nijtmans  <nijtmans@users.sf.net>

	* tools/uniClass.tcl:    [FRQ 3473670]: Various Unicode-related
	* tools/uniParse.tcl:    speedups/robustness. Enhanced tools to
	* generic/tclUniData.c:  be able to handle characters > 0xffff
	* generic/tclUtf.c:      Done in all branches in order to simplify
	* generic/regc_locale.c: merges for new Unicode versions (such as 6.1)

2012-01-22  Donal K. Fellows  <dkf@users.sf.net>

	* generic/tclDictObj.c (DictExistsCmd): [Bug 3475264]: Ensure that
	errors only ever happen when insufficient arguments are supplied, and
	not when a path doesn't exist or a dictionary is poorly formatted (the
	two cases can't be easily distinguished).

2012-01-21  Jan Nijtmans  <nijtmans@users.sf.net>

	* generic/tcl.h:        [Bug 3474726]: Eliminate detection of struct
	* generic/tclWinPort.h: _stat32i64, just use _stati64 in combination
	* generic/tclFCmd.c:    with _USE_32BIT_TIME_T, which is the same then.
	* generic/tclTest.c:    Only keep _stat32i64 usage for cygwin, so it
	* win/configure.in:     will not conflict with cygwin's own struct stat.
	* win/configure:

2012-01-21  Don Porter  <dgp@users.sourceforge.net>

	* generic/tclCmdMZ.c:	[Bug 3475667]: Prevent buffer read overflow.
	Thanks to "sebres" for the report and fix.

2012-01-17  Donal K. Fellows  <dkf@users.sf.net>

	* doc/dict.n (dict with): [Bug 3474512]: Explain better what is going
	on when a dictionary key and the dictionary variable collide.

2012-01-13  Donal K. Fellows  <dkf@users.sf.net>

	* library/http/http.tcl (http::Connect): [Bug 3472316]: Ensure that we
	only try to read the socket error exactly once.

2012-01-12  Donal K. Fellows  <dkf@users.sf.net>

	* doc/tclvars.n: [Bug 3466506]: Document more environment variables.

2012-01-09  Jan Nijtmans  <nijtmans@users.sf.net>

	* generic/tclUtf.c:      [Bug 3464428]: string is graph \u0120 is wrong
	* generic/regc_locale.c: Add table for Unicode [:cntrl:] class
	* tools/uniClass.tcl:    Generate Unicode [:cntrl:] class table
	* tests/utf.test:

2012-01-08  Kevin B. Kenny  <kennykb@acm.org>

	* library/clock.tcl (ReadZoneinfoFile): [Bug 3470928]: Corrected a bug
	* tests/clock.test (clock-56.4):        where loading zoneinfo would
	fail if one timezone abbreviation was a proper tail of another, and
	zic used the same bytes of the file to represent both of them. Added a
	test case for the bug, using the same data that caused the observed
	failure "in the wild."

2011-12-30  Venkat Iyer <venkat@comit.com>

	* library/tzdata/America/Bahia : Update to Olson's tzdata2011n
	* library/tzdata/America/Havana
	* library/tzdata/Europe/Kiev
	* library/tzdata/Europe/Simferopol
	* library/tzdata/Europe/Uzhgorod
	* library/tzdata/Europe/Zaporozhye
	* library/tzdata/Pacific/Fiji

2011-12-23  Jan Nijtmans  <nijtmans@users.sf.net>

	* generic/tclUtf.c:     [Bug 3464428]: string is graph \u0120 is wrong.
	* generic/tclUniData.c:
	* generic/regc_locale.c:
	* tests/utf.test:
	* tools/uniParse.tcl:   Clean up some unused stuff, and be more robust
	against changes in UnicodeData.txt syntax

2011-12-13  Andreas Kupries  <andreask@activestate.com>

	* generic/tclCompile.c (TclInitAuxDataTypeTable): Extended to register
	the DictUpdateInfo structure as an AuxData type. For use by tbcload,
	tclcompiler.

2011-12-11  Jan Nijtmans  <nijtmans@users.sf.net>

	* generic/regc_locale.c: [Bug 3457031]: Some Unicode 6.0 chars not
	* tests/utf.test:        in [:print:] class

2011-12-07  Jan Nijtmans  <nijtmans@users.sf.net>

	* tools/uniParse.tcl:    [Bug 3444754]: string tolower \u01c5 is wrong
	* generic/tclUniData.c:
	* tests/utf.test:

2011-11-30  Jan Nijtmans  <nijtmans@users.sf.net>

	* library/tcltest/tcltest.tcl: [Bug 967195]: Make tcltest work
	when tclsh is compiled without using the setargv() function on mingw.
	(no need to incr the version, since 2.2.10 is never released)

2011-11-29  Jan Nijtmans  <nijtmans@users.sf.net>

	* win/Makefile.in: don't install tommath_(super)?class.h
	* unix/Makefile.in: don't install directories like 8.2 and 8.3
	* generic/tclTomMath.h: [Bug 2991415]: move include tclInt.h from
	* generic/tclTomMathInt.h: tclTomMath.h to tclTomMathInt.h

2011-11-25  Donal K. Fellows  <dkf@users.sf.net>

	* library/history.tcl (history): Simplify the dance of variable
	management used when chaining to the implementation command.

2011-11-22  Donal K. Fellows  <dkf@users.sf.net>

	* generic/tclExecute.c (TclCompileObj): Simplify and de-indent the
	logic so that it is easier to comprehend.

2011-11-22  Jan Nijtmans  <nijtmans@users.sf.net>

	* win/tclWinPort.h:   [Bug 2935503]: Windows: file mtime
	* win/tclWinFile.c:  sets wrong time (VS2005+ only)
	* generic/tclTest.c:

2011-11-20  Joe Mistachkin  <joe@mistachkin.com>

	* tests/thread.test: Remove unnecessary [after] calls from the thread
	tests.  Make error message matching more robust for tests that may
	have built-in race conditions.  Test thread-7.26 must first unset all
	thread testing related variables.  Revise results of the thread-7.28
	through thread-7.31 tests to account for the fact they are canceled
	via a script sent to the thread asynchronously, which then impacts the
	error message handling.  Attempt to manually drain the event queue for
	the main thread after joining the test thread to make sure no stray
	events are processed at the wrong time on the main thread.  Revise all
	the synchronization and comparison semantics related to the thread id
	and error message.

2011-11-18  Joe Mistachkin  <joe@mistachkin.com>

	* tests/thread.test: Remove all use of thread::release from the thread
	7.x tests, replacing it with a script that can easily cause "stuck"
	threads to self-destruct for those test cases that require it.  Also,
	make the error message handling far more robust by keeping track of
	every asynchronous error.

2011-11-17  Joe Mistachkin  <joe@mistachkin.com>

	* tests/thread.test: Refactor all the remaining thread-7.x tests that
	were using [testthread].  Note that this test file now requires the
	very latest version of the Thread package to pass all tests.  In
	addition, the thread-7.18 and thread-7.19 tests have been flagged as
	knownBug because they cannot pass without modifications to the [expr]
	command, persuant to TIP #392.

2011-11-17  Joe Mistachkin  <joe@mistachkin.com>

	* generic/tclThreadTest.c: For [testthread cancel], avoid creating a
	new Tcl_Obj when the default script cancellation result is desired.

2011-11-11  Donal K. Fellows  <dkf@users.sf.net>

	* win/tclWinConsole.c: Refactor common thread handling patterns.

2011-11-11  Alexandre Ferrieux  <ferrieux@users.sourceforge.net>

	* tests/zlib.test: [Bug 3428756]: Use nonblocking writes in
	single-threaded IO tests to avoid deadlocks when going beyond OS
	buffers.  Tidy up [chan configure] flags across zlib.test.

2011-11-03  Donal K. Fellows  <dkf@users.sf.net>

	* unix/tclUnixCompat.c (TclpGetPwNam, TclpGetPwUid, TclpGetGrNam)
	(TclpGetGrGid): Use the elaborate memory management scheme outlined on
	http://www.opengroup.org/austin/docs/austin_328.txt to handle Tcl's
	use of standard reentrant versions of the passwd/group access
	functions so that everything can work on all BSDs. Problem identified
	by Stuart Cassoff.

2011-10-20  Don Porter  <dgp@users.sourceforge.net>

	* library/http/http.tcl:        Bump to version 2.8.3
	* library/http/pkgIndex.tcl:
	* unix/Makefile.in:
	* win/Makefile.in:

	* changes:	Updates toward 8.6b3 release.

2011-10-20  Donal K. Fellows  <dkf@users.sf.net>

	* generic/tclLiteral.c (TclInvalidateCmdLiteral): [Bug 3418547]:
	Additional code for handling the invalidation of literals.
	* generic/tclBasic.c (Tcl_CreateObjCommand, Tcl_CreateCommand)
	(TclRenameCommand, Tcl_ExposeCommand): The four additional places that
	need extra care when dealing with literals.
	* generic/tclTest.c (TestInterpResolverCmd): Additional test machinery
	for interpreter resolvers.

2011-10-18  Reinhard Max  <max@suse.de>

	* library/clock.tcl (::tcl::clock::GetSystemTimeZone): Cache the time
	zone only if it was detected by one of the expensive methods.
	Otherwise after unsetting TCL_TZ or TZ the previous value will still
	be used.

2011-10-15  Venkat Iyer <venkat@comit.com>

	* library/tzdata/America/Sitka : Update to Olson's tzdata2011l
	* library/tzdata/Pacific/Fiji
	* library/tzdata/Asia/Hebron (New)

2011-10-11  Jan Nijtmans  <nijtmans@users.sf.net>

	* win/tclWinFile.c:    [Bug 2935503]: Incorrect mode field returned by
	[file stat] command.

2011-10-09  Donal K. Fellows  <dkf@users.sf.net>

	* generic/tclCompCmds.c (TclCompileDictWithCmd): Corrected handling of
	qualified names, and added spacial cases for empty bodies (used when
	[dict with] is just used for extracting variables).

2011-10-07  Jan Nijtmans  <nijtmans@users.sf.net>

	* generic/tcl.h:        Fix gcc warnings (discovered with
	* generic/tclIORChan.c: latest mingw, based on gcc 4.6.1)
	* tests/env.test:       Fix env.test, when running
	under wine 1.3

2011-10-06  Donal K. Fellows  <dkf@users.sf.net>

	* generic/tclDictObj.c (TclDictWithInit, TclDictWithFinish):
	* generic/tclCompCmds.c (TclCompileDictWithCmd): Experimental
	compilation for the [dict with] subcommand, using parts factored out
	from the interpreted version of the command.

2011-10-05  Jan Nijtmans  <nijtmans@users.sf.net>

	* win/tclWinInt.h:   Remove tclWinProcs, as it is no longer
	* win/tclWin32Dll.c: being used.

2011-10-03  Venkat Iyer <venkat@comit.com>

	* library/tzdata/Africa/Dar_es_Salaam: Update to Olson's tzdata2011k
	* library/tzdata/Africa/Kampala
	* library/tzdata/Africa/Nairobi
	* library/tzdata/Asia/Gaza
	* library/tzdata/Europe/Kaliningrad
	* library/tzdata/Europe/Kiev
	* library/tzdata/Europe/Minsk
	* library/tzdata/Europe/Simferopol
	* library/tzdata/Europe/Uzhgorod
	* library/tzdata/Europe/Zaporozhye
	* library/tzdata/Pacific/Apia

2011-09-29  Donal K. Fellows  <dkf@users.sf.net>

	* tools/tcltk-man2html.tcl, tools/tcltk-man2html-utils.tcl: More
	refactoring so that more of the utility code is decently out of the
	way. Adjusted the header-material generator so that version numbers
	are only included in locations where there is room.

2011-09-28  Jan Nijtmans  <nijtmans@users.sf.net>

	* generic/tclOO.h:      [RFE 3010352]: make all TclOO API functions
	* generic/tclOODecls.h: MODULE_SCOPE
	* generic/tclOOIntDecls.h:

2011-09-27  Donal K. Fellows  <dkf@users.sf.net>

	* generic/tclIndexObj.c (Tcl_ParseArgsObjv): [Bug 3413857]: Corrected
	the memory management for the code parsing arguments when returning
	"large" numbers of arguments. Also unbroke the TCL_ARGV_AUTO_REST
	macro in passing.

2011-09-26  Donal K. Fellows  <dkf@users.sf.net>

	* generic/tclCmdAH.c (TclMakeFileCommandSafe): [Bug 3211758]: Also
	make the main [file] command hidden by default in safe interpreters,
	because that's what existing code expects. This will reduce the amount
	which the code breaks, but not necessarily eliminate it...

2011-09-23  Don Porter  <dgp@users.sourceforge.net>

	* generic/tclIORTrans.c: More revisions to get finalization of
	ReflectedTransforms correct, including adopting a "dead" field as
	was done in tclIORChan.c.

	* tests/thread.test:	Stop using the deprecated thread management
	commands of the tcltest package.  The test suite ought to provide
	these tools for itself.  They do not belong in a testing harness.

2011-09-22  Don Porter  <dgp@users.sourceforge.net>

	* generic/tclCmdIL.c:	Revise [info frame] so that it stops creating
	cycles in the iPtr->cmdFramePtr stack.

2011-09-22  Donal K. Fellows  <dkf@users.sf.net>

	* doc/re_syntax.n: [Bug 2903743]: Add more magic so that we can do at
	least something sane on Solaris.
	* tools/tcltk-man2html-utils.tcl (process-text): Teach the HTML
	generator how to handle this magic.

2011-09-21  Don Porter  <dgp@users.sourceforge.net>

	* generic/tclThreadTest.c: Revise the thread exit handling of the
	[testthread] command so that it properly maintains the per-process
	data structures even when the thread exits for reasons other than
	the [testthread exit] command.

2011-09-21  Alexandre Ferrieux  <ferrieux@users.sourceforge.net>

	* unix/tclIO.c: [Bug 3412487]: Now short reads are allowed in
	synchronous fcopy, avoid mistaking them as nonblocking ones.

2011-09-21  Andreas Kupries  <andreask@activestate.com>

	* generic/tclIORTrans.c (ForwardOpToOwnerThread): Fixed the missing
	initialization of the 'dsti' field. Reported by Don Porter, on chat.

2011-09-20  Don Porter  <dgp@users.sourceforge.net>

	* generic/tclIORChan.c: Re-using the "interp" field to signal a dead
	channel (via NULL value) interfered with conditional cleanup tasks
	testing for "the right interp". Added a new field "dead" to perform
	the dead channel signalling task so the corrupted logic is avoided.

	* generic/tclIORTrans.c: Revised ReflectClose() and
	FreeReflectedTransform() so that we stop leaking ReflectedTransforms,
	yet free all Tcl_Obj values in the same thread that alloced them.

2011-09-19  Don Porter  <dgp@users.sourceforge.net>

	* tests/ioTrans.test:	Conversion from [testthread] to Thread package
	stops most memory leaks.

	* tests/thread.test:	Plug most memory leaks in thread.test.
	Constrain the rest to be skipped during `make valgrind'.  Tests using
	the [testthread cancel] testing command are leaky.  Corrections wait
	for either addition of [thread::cancel] to the Thread package, or
	improvements to the [testthread] testing command to make leak-free
	versions of these tests possible.

	* generic/tclIORChan.c:	Plug all memory leaks in ioCmd.test exposed
	* tests/ioCmd.test:	by `make valgrind'.
	* unix/Makefile.in:

2011-09-16  Jan Nijtmans  <nijtmans@users.sf.net>

	IMPLEMENTATION OF TIP #388

	* doc/Tcl.n
	* doc/re_syntax.n
	* generic/regc_lex.c
	* generic/regcomp.c
	* generic/regcustom.h
	* generic/tcl.h
	* generic/tclParse.c
	* tests/reg.test
	* tests/utf.test

2011-09-16  Donal K. Fellows  <dkf@users.sf.net>

	* generic/tclProc.c (ProcWrongNumArgs): [Bugs 3400658,3408830]:
	Corrected the handling of procedure error messages (found by TclOO).

2011-09-16  Jan Nijtmans  <nijtmans@users.sf.net>

	* generic/tcl.h:        Don't change Tcl_UniChar type when
	* generic/regcustom.h:  TCL_UTF_MAX == 4 (not supported anyway)

2011-09-16  Donal K. Fellows  <dkf@users.sf.net>

	* generic/tclProc.c (ProcWrongNumArgs): [Bugs 3400658,3408830]:
	Ensemble-like rewriting of error messages is complex, and TclOO (in
	combination with iTcl) hits the most tricky cases.

	* library/http/http.tcl (http::geturl): [Bug 3391977]: Ensure that the
	-headers option overrides the -type option (important because -type
	has a default that is not always appropriate, and the header must not
	be duplicated).

2011-09-15  Don Porter  <dgp@users.sourceforge.net>

	* generic/tclCompExpr.c: [Bug 3408408]: Partial improvement by sharing
	as literals the computed values of constant subexpressions when we can
	do so without incurring the cost of string rep generation.

2011-09-13  Don Porter  <dgp@users.sourceforge.net>

	* generic/tclUtil.c:	[Bug 3390638]: Workaround broken solaris
	studio cc optimizer.  Thanks to Wolfgang S. Kechel.

	* generic/tclDTrace.d:	[Bug 3405652]: Portability workaround for
	broken system DTrace support.  Thanks to Dagobert Michelson.

2011-09-12  Jan Nijtmans  <nijtmans@users.sf.net>

	* win/tclWinPort.h: [Bug 3407070]: tclPosixStr.c won't build with
	EOVERFLOW==E2BIG

2011-09-11  Don Porter  <dgp@users.sourceforge.net>

	* tests/thread.test:	Convert [testthread] use to Thread package
	use in thread-6.1.  Eliminates a memory leak in `make valgrind`.

	* tests/socket.test:	[Bug 3390699]: Convert [testthread] use to
	Thread package use in socket_*-13.1.  Eliminates a memory leak in
	`make valgrind`.

2011-09-09  Don Porter  <dgp@users.sourceforge.net>

	* tests/chanio.test:	[Bug 3389733]: Convert [testthread] use to
	* tests/io.test:	Thread package use in *io-70.1.  Eliminates a
	memory leak in `make valgrind`.

2011-09-07  Don Porter  <dgp@users.sourceforge.net>

	* generic/tclCompExpr.c: [Bug 3401704]: Allow function names like
	* tests/parseExpr.test:	 influence(), nanobot(), and 99bottles() that
	have been parsed as missing operator syntax errors before with the
	form NUMBER + FUNCTION.
	***POTENTIAL INCOMPATIBILITY***

2011-09-06  Venkat Iyer <venkat@comit.com>

	* library/tzdata/America/Goose_Bay: Update to Olson's tzdata2011i
	* library/tzdata/America/Metlakatla:
	* library/tzdata/America/Resolute:
	* library/tzdata/America/St_Johns:
	* library/tzdata/Europe/Kaliningrad:
	* library/tzdata/Pacific/Apia:
	* library/tzdata/Pacific/Honolulu:
	* library/tzdata/Africa/Juba: (new)

2011-09-06  Jan Nijtmans  <nijtmans@users.sf.net>

	* generic/tcl.h:   [RFE 1711975]: Tcl_MainEx() (like Tk_MainEx())
	* generic/tclDecls.h
	* generic/tclMain.c

2011-09-02  Don Porter  <dgp@users.sourceforge.net>

	* tests/http.test:	Convert [testthread] use to Thread package use.
	Eliminates memory leak seen in `make valgrind`.

2011-09-01  Alexandre Ferrieux  <ferrieux@users.sourceforge.net>

	* unix/tclUnixSock.c: [Bug 3401422]: Cache script-level changes to the
	nonblocking flag of an async client socket in progress, and commit
	them on completion.

2011-09-01  Don Porter  <dgp@users.sourceforge.net>

	* generic/tclStrToD.c:	[Bug 3402540]: Corrections to TclParseNumber()
	* tests/binary.test:	to make it reject invalid Nan(Hex) strings.

	* tests/scan.test:	[scan Inf %g] is portable; remove constraint.

2011-08-30  Donal K. Fellows  <dkf@users.sf.net>

	* generic/tclInterp.c (SlaveCommandLimitCmd, SlaveTimeLimitCmd):
	[Bug 3398794]: Ensure that low-level conditions in the limit API are
	enforced at the script level through errors, not a Tcl_Panic. This
	means that interpreters cannot read their own limits (writing already
	did not work).

2011-08-30  Reinhard Max  <max@suse.de>

	* unix/tclUnixSock.c (TcpWatchProc): [Bug 3394732]: Put back the check
	for server sockets.

2011-08-29  Don Porter  <dgp@users.sourceforge.net>

	* generic/tclIORTrans.c: Leak of ReflectedTransformMap.

2011-08-27  Don Porter  <dgp@users.sourceforge.net>

	* generic/tclStringObj.c:  [RFE 3396731]: Revise the [string reverse]
	* tests/string.test:	implementation to operate on the representation
	that comes in, avoid conversion to other reps.

2011-08-23  Don Porter  <dgp@users.sourceforge.net>

	* generic/tclIORChan.c:	[Bug 3396948]: Leak of ReflectedChannelMap.

2011-08-19  Don Porter  <dgp@users.sourceforge.net>

	* generic/tclIORTrans.c: [Bugs 3393279, 3393280]: ReflectClose(.) is
	missing Tcl_EventuallyFree() calls at some of its exits.

	* generic/tclIO.c: [Bugs 3394654, 3393276]: Revise FlushChannel() to
	account for the possibility that the ChanWrite() call might recycle
	the buffer out from under us.

	* generic/tclIO.c: Preserve the chanPtr during FlushChannel so that
	channel drivers don't yank it away before we're done with it.

2011-08-19  Alexandre Ferrieux  <ferrieux@users.sourceforge.net>

	* generic/tclTest.c: [Bug 2981154]: async-4.3 segfault.
	* tests/async.test:  [Bug 1774689]: async-4.3 sometimes fails.

2011-08-18  Alexandre Ferrieux  <ferrieux@users.sourceforge.net>

	* generic/tclIO.c: [Bug 3096275]: Sync fcopy buffers input.

2011-08-18  Jan Nijtmans  <nijtmans@users.sf.net>

	* generic/tclUniData.c: [Bug 3393714]: Overflow in toupper delta
	* tools/uniParse.tcl
	* tests/utf.test

2011-08-17  Alexandre Ferrieux  <ferrieux@users.sourceforge.net>

	* generic/tclIO.c:  [Bug 2946474]: Consistently resume backgrounded
	* tests/ioCmd.test: flushes+closes when exiting.

2011-08-17  Alexandre Ferrieux  <ferrieux@users.sourceforge.net>

	* doc/interp.n: Document TIP 378's one-way-ness.

2011-08-17  Don Porter  <dgp@users.sourceforge.net>

	* generic/tclGet.c: [Bug 3393150]: Overlooked free of intreps.
	(It matters for bignums!)

2011-08-16  Don Porter  <dgp@users.sourceforge.net>

	* generic/tclCompile.c: [Bug 3392070]: More complete prevention of
	Tcl_Obj reference cycles when producing an intrep of ByteCode.

2011-08-16  Donal K. Fellows  <dkf@users.sf.net>

	* generic/tclListObj.c (TclLindexList, TclLsetFlat): Silence warnings
	about (unreachable) cases of uninitialized variables.
	* generic/tclCmdIL.c (SelectObjFromSublist): Improve the generation of
	* generic/tclIndexObj.c (Tcl_ParseArgsObjv): messages through the use
	* generic/tclVar.c (ArrayStartSearchCmd):    of Tcl_ObjPrintf.

2011-08-15  Don Porter  <dgp@users.sourceforge.net>

	* generic/tclBasic.c: [Bug 3390272]: Leak of [info script] value.

2011-08-15  Jan Nijtmans  <nijtmans@users.sf.net>

	* generic/tclPosixStr.c:    [Bug 3388350]: mingw64 compiler warnings
	* win/tclWinPort.h:
	* win/configure.in
	* win/configure

2011-08-14  Jan Nijtmans  <nijtmans@users.sf.net>

	* doc/FindExec.3: [Patch 3124554]: Move WishPanic from Tk to Tcl
	* doc/Panic.3     Added Documentation

2011-08-12  Don Porter  <dgp@users.sourceforge.net>

	* generic/tclPathObj.c:	[Bug 3389764]: Eliminate possibility that dup
	of a "path" value can create reference cycle.

2011-08-12  Donal K. Fellows  <dkf@users.sf.net>

	* generic/tclZlib.c (ZlibTransformOutput): [Bug 3390073]: Return the
	correct length of written data for a compressing transform.

2011-08-10 Alexandre Ferrieux  <ferrieux@users.sourceforge.net>

	* generic/tclTestObj.c: [Bug 3386721]: Allow multiple [load]ing of the
	Tcltest package.

2011-08-09 Alexandre Ferrieux  <ferrieux@users.sourceforge.net>

	* generic/tclBasic.c: [Bug 2919042]: Restore "valgrindability" of Tcl
	* generic/tclEvent.c: that was lost by the streamlining of [exit], by
	* generic/tclExecute.c: conditionally forcing a full Finalize:
	* generic/tclInt.h:  use -DPURIFY or ::env(TCL_FINALIZE_ON_EXIT)

2011-08-09 Alexandre Ferrieux  <ferrieux@users.sourceforge.net>

	* generic/tclCompCmds.c: [Bug 3386417]: Avoid a reference loop between
	* generic/tclInt.h:      the bytecode and its companion errostack
	* generic/tclResult.c:   when compiling a syntax error.

2011-08-09  Jan Nijtmans  <nijtmans@users.sf.net>

	* win/tclWinConsole.c: [Bug 3388350]: mingw64 compiler warnings
	* win/tclWinDde.c
	* win/tclWinPipe.c
	* win/tclWinSerial.c

2011-08-09  Jan Nijtmans  <nijtmans@users.sf.net>

	* generic/tclInt.h: Change the signature of TclParseHex(), such that
	* generic/tclParse.c: it can now parse up to 8 hex characters.

2011-08-08  Donal K. Fellows  <dkf@users.sf.net>

	* generic/tclZlib.c (ZlibStreamCmd): Make the -buffersize option to
	'$zstream add' function correctly instead of having its value just be
	discarded unceremoniously. Also generate error codes from more of the
	code, not just the low-level code but also the Tcl infrastructure.

2011-08-07  Donal K. Fellows  <dkf@users.sf.net>

	* generic/tclOOInfo.c (InfoClassCallCmd): [Bug 3387082]: Plug memory
	leak in call chain introspection.

2011-08-06  Kevin B, Kenny  <kennykb@acm.org>

	* generic/tclAssemnbly.c: [Bug 3384840]: Plug another memory leak.
	* generic/tclStrToD.c: [Bug 3386975]: Plug another memory leak.

2011-08-05  Kevin B. Kenny  <kennykb@acm.org>

	* generic/tclStrToD.c: [Bug 3386975]: Plugged a memory leak in
	double->string conversion.

2011-08-05  Don Porter  <dgp@users.sourceforge.net>

	*** 8.6b2 TAGGED FOR RELEASE ***

	* changes:	Updates for 8.6b2 release.

2011-08-05  Donal K. Fellows  <dkf@users.sf.net>

	* generic/tclAssembly.c (AssembleOneLine): Ensure that memory isn't
	leaked when an unknown instruction is encountered. Also simplify code
	through use of Tcl_ObjPrintf in error message generation.

	* generic/tclZlib.c (ZlibTransformClose): [Bug 3386197]: Plug a memory
	leak found by Miguel with valgrind, and ensure that the correct
	direction's buffers are released.

2011-08-04  Miguel Sofer  <msofer@users.sf.net>

	* generic/tclVar.c (TclPtrSetVar): Fix valgrind-detected error when
	newValuePtr is the interp's result obj.

2011-08-04  Donal K. Fellows  <dkf@users.sf.net>

	* generic/tclAssembly.c (FreeAssemblyEnv): [Bug 3384840]: Plug another
	possible memory leak due to over-complex code for freeing the table of
	labels.

2011-08-04  Reinhard Max  <max@suse.de>

	* generic/tclIOSock.c (TclCreateSocketAddress): Don't bother using
	AI_ADDRCONFIG for now, as it was causing problems in various
	situations.

2011-08-04  Donal K. Fellows  <dkf@users.sf.net>

	* generic/tclAssembly.c (AssembleOneLine, GetBooleanOperand)
	(GetIntegerOperand, GetListIndexOperand, FindLocalVar): [Bug 3384840]:
	A Tcl_Obj is allocated by GetNextOperand, so callers of it must not
	hold a reference to one in the 'out' parameter when calling it. This
	was causing a great many memory leaks.
	* tests/assemble.test (assemble-51.*): Added group of memory leak
	tests.

2011-08-02  Don Porter  <dgp@users.sourceforge.net>

	* changes:	Updates for 8.6b2 release.
	* tools/tcltk-man2html.tcl: Variable substitution botch.

2011-08-02  Donal K. Fellows  <dkf@users.sf.net>

	* generic/tclObj.c (Tcl_DbIncrRefCount, Tcl_DbDecrRefCount)
	(Tcl_DbIsShared): [Bug 3384007]: Fix the panic messages so they share
	what should be shared and have the right number of spaces.

2011-08-01  Miguel Sofer  <msofer@users.sf.net>

	* generic/tclProc.c (TclProcCompileProc): [Bug 3383616]: Fix for leak
	of resolveInfo when recompiling procs. Thanks go to Gustaf Neumann for
	detecting the bug and providing the fix.

2011-08-01  Donal K. Fellows  <dkf@users.sf.net>

	* doc/tclvars.n (EXAMPLES): Added some examples of how some of the
	standard global variables can be used, following prompting by a
	request by Robert Hicks.

	* tools/tcltk-man2html.tcl (plus-pkgs): [Bug 3382474]: Added code to
	determine the version number of contributed packages from their
	directory names so that HTML documentation builds are less confusing.

2011-07-29  Donal K. Fellows  <dkf@users.sf.net>

	* tools/tcltk-man2html.tcl (ensemble_commands, remap_link_target):
	Small enhancements to improve cross-linking with contributed packages.
	* tools/tcltk-man2html-utils.tcl (insert-cross-references): Enhance to
	cope with contributed packages' C API.

2011-07-28  Reinhard Max  <max@suse.de>

	* unix/tcl.m4 (SC_TCL_IPV6): Fix AC_DEFINE invocation for
	NEED_FAKE_RFC2553.
	* unix/configure:	autoconf-2.59

2011-07-28  Don Porter  <dgp@users.sourceforge.net>

	* changes:	Updates for 8.6b2 release.

	* library/tzdata/Asia/Anadyr: Update to Olson's tzdata2011h
	* library/tzdata/Asia/Irkutsk:
	* library/tzdata/Asia/Kamchatka:
	* library/tzdata/Asia/Krasnoyarsk:
	* library/tzdata/Asia/Magadan:
	* library/tzdata/Asia/Novokuznetsk:
	* library/tzdata/Asia/Novosibirsk:
	* library/tzdata/Asia/Omsk:
	* library/tzdata/Asia/Sakhalin:
	* library/tzdata/Asia/Vladivostok:
	* library/tzdata/Asia/Yakutsk:
	* library/tzdata/Asia/Yekaterinburg:
	* library/tzdata/Europe/Kaliningrad:
	* library/tzdata/Europe/Moscow:
	* library/tzdata/Europe/Samara:
	* library/tzdata/Europe/Volgograd:
	* library/tzdata/America/Kralendijk: (new)
	* library/tzdata/America/Lower_Princes: (new)

2011-07-26  Donal K. Fellows  <dkf@users.sf.net>

	* generic/tclOO.c (initScript): Ensure that TclOO is properly found by
	all the various package mechanisms (by adding a dummy ifneeded script)
	and not just some of them.

2011-07-21  Jan Nijtmans  <nijtmans@users.sf.net>

	* win/tclWinPort.h: [Bug 3372130]: Fix hypot math function with MSVC10

2011-07-19  Don Porter  <dgp@users.sourceforge.net>

	* generic/tclUtil.c:	[Bug 3371644]: Repair failure to properly handle
	* tests/util.test: (length == -1) scanning in TclConvertElement().
	Thanks to Thomas Sader and Alexandre Ferrieux.

2011-07-19  Donal K. Fellows  <dkf@users.sf.net>

	* doc/*.3, doc/*.n: Many small fixes to documentation as part of
	project to improve quality of generated HTML docs.

	* tools/tcltk-man2html.tcl (remap_link_target): More complete set of
	definitions of link targets, especially for major C API types.
	* tools/tcltk-man2html-utils.tcl (output-IP-list, cross-reference):
	Update to generation to produce proper HTML bulleted and enumerated
	lists.

2011-07-19 Alexandre Ferrieux  <ferrieux@users.sourceforge.net>

	* doc/upvar.n: Undocument long gone limitation of [upvar].

2011-07-18  Don Porter  <dgp@users.sourceforge.net>

	* generic/tcl.h:	Bump version number to 8.6b2.
	* library/init.tcl:
	* unix/configure.in:
	* win/configure.in:
	* unix/tcl.spec:
	* tools/tcl.wse.in:
	* README:

	* unix/configure:	autoconf-2.59
	* win/configure:

2011-07-15  Don Porter  <dgp@users.sourceforge.net>

	* generic/tclCompile.c: Avoid segfaults when RecordByteCodeStats()
	is called in a deleted interp.

	* generic/tclCompile.c:	[Bug 467523, 3357771]: Prevent circular
	references in values with ByteCode intreps.  They can lead to
	memory leaks.

2011-07-14  Donal K. Fellows  <dkf@users.sf.net>

	* generic/tclOOCall.c (TclOORenderCallChain): [Bug 3365156]: Remove
	stray refcount bump that caused a memory leak.

2011-07-12  Don Porter  <dgp@users.sourceforge.net>

	* generic/tclUnixSock.c:  [Bug 3364777]: Stop segfault caused by
	reading from struct after it had been freed.

2011-07-11  Joe Mistachkin  <joe@mistachkin.com>

	* generic/tclExecute.c: [Bug 3339502]: Correct cast for CURR_DEPTH to
	silence compiler warning.

2011-07-08  Donal K. Fellows  <dkf@users.sf.net>

	* doc/http.n: [FRQ 3358415]: State what RFC defines HTTP/1.1.

2011-07-07  Miguel Sofer  <msofer@users.sf.net>

	* generic/tclBasic.c: Add missing INT2PTR

2011-07-03  Donal K. Fellows  <dkf@users.sf.net>

	* doc/FileSystem.3: Corrected statements about ctime field of 'struct
	stat'; that was always the time of the last metadata change, not the
	time of creation.

2011-07-02  Kevin B. Kenny  <kennykb@acm.org>

	* generic/tclStrToD.c:
	* generic/tclTomMath.decls:
	* generic/tclTomMathDecls.h:
	* macosx/Tcl.xcode/project.pbxproj:
	* macosx/Tcl.xcodeproj/project.pbxproj:
	* tests/util.test:
	* unix/Makefile.in:
	* win/Makefile.in:
	* win/Makefile.vc:
	[Bug 3349507]: Fix a bug where bignum->double conversion is "round up"
	and not "round to nearest" (causing expr double(1[string repeat 0 23])
	not to be 1e+23).

2011-06-28  Reinhard Max  <max@suse.de>

	* unix/tclUnixSock.c (CreateClientSocket): [Bug 3325339]: Fix and
	simplify posting of the writable fileevent at the end of an
	asynchronous connection attempt. Improve comments for some of the
	trickery around [socket -async].

	* tests/socket.test: Adjust tests to the async code changes. Add
	more tests for corner cases of async sockets.

2011-06-22  Andreas Kupries  <andreask@activestate.com>

	* library/platform/pkgIndex.tcl: Updated to platform 1.0.10. Added
	* library/platform/platform.tcl: handling of the DEB_HOST_MULTIARCH
	* unix/Makefile.in: location change for libc.
	* win/Makefile.in:

	* generic/tclInt.h: Fixed the inadvertently committed disabling of
	  stack checks, see my 2010-11-15 commit.

2011-06-22  Reinhard Max  <max@suse.de>

	Merge from rmax-ipv6-branch:
	* unix/tclUnixSock.c: Fix [socket -async], so that all addresses
	returned by getaddrinfo() are tried, not just the first one. This
	requires the event loop to be running while the async connection
	is in progress. ***POTENTIAL INCOMPATIBILITY***
	* tests/socket.test: Add a test for the above.
	* doc/socket: Document the fact that -async needs the event loop
	* generic/tclIOSock.c: AI_ADDRCONFIG is broken on HP-UX

2011-06-21  Don Porter  <dgp@users.sourceforge.net>

	* generic/tclLink.c:	[Bug 3317466]: Prevent multiple links to a
	single Tcl variable when calling Tcl_LinkVar().

2011-06-13  Don Porter  <dgp@users.sourceforge.net>

	* generic/tclStrToD.c:  [Bug 3315098]: Mem leak fix from Gustaf Neumann.

2011-06-08  Andreas Kupries  <andreask@activestate.com>

	* generic/tclExecute.c: Reverted the fix for [Bug 3274728]
	committed on 2011-04-06 and replaced with one which is
	64bit-safe. The existing fix crashed tclsh on Windows 64bit.

2011-06-08  Donal K. Fellows  <dkf@users.sf.net>

	* tests/fileSystem.test: Reduce the amount of use of duplication of
	complex code to perform common tests, and convert others to do the
	test result check directly using Tcltest's own primitives.

2011-06-06  Jan Nijtmans  <nijtmans@users.sf.net>

	* tests/socket.test: Add test constraint, so 6.2 and 6.3 don't fail
	when the machine does not have support for ip6. Follow-up to checkin
	from 2011-05-11 by rmax.

2011-06-02  Don Porter  <dgp@users.sourceforge.net>

	* generic/tclBasic.c:	Removed TclCleanupLiteralTable(), and old
	* generic/tclInt.h:	band-aid routine put in place while a fix
	* generic/tclLiteral.c:	for [Bug 994838] took shape.  No longer needed.

2011-06-02  Donal K. Fellows  <dkf@users.sf.net>

	* generic/tclInt.h (TclInvalidateNsCmdLookup): [Bug 3185407]: Extend
	the set of epochs that are potentially bumped when a command is
	created, for a slight performance drop (in some circumstances) and
	improved semantics.

2011-06-01  Miguel Sofer  <msofer@users.sf.net>

	* generic/tclBasic.c: Using the two free data elements in NRCommand to
	store objc and objv - useful for debugging.

2011-06-01  Jan Nijtmans  <nijtmans@users.sf.net>

	* generic/tclUtil.c:   Fix for [Bug 3309871]: Valgrind finds:
	invalid read in TclMaxListLength()

2011-05-31  Don Porter  <dgp@users.sourceforge.net>

	* generic/tclInt.h:	Use a complete growth algorithm for lists
	* generic/tclListObj.c:	so that length limits do not overconstrain
	* generic/tclStringObj.c:	by a factor of 2.  [Bug 3293874]:
	* generic/tclUtil.c:	Fix includes rooting all growth routines
	by default on a commone tunable parameter TCL_MIN_GROWTH.

2011-05-25  Don Porter  <dgp@users.sourceforge.net>

	* library/msgcat/msgcat.tcl:	Bump to msgcat 1.4.4.
	* library/msgcat/pkgIndex.tcl:
	* unix/Makefile.in
	* win/Makefile.in

2011-05-25  Donal K. Fellows  <dkf@users.sf.net>

	* generic/tclOO.h (TCLOO_VERSION): Bump version.

	IMPLEMENTATION OF TIP#381.

	* doc/next.n, doc/ooInfo.n, doc/self.n, generic/tclOO.c,
	* generic/tclOOBasic.c, generic/tclOOCall.c, generic/tclOOInfo.c,
	* generic/tclOOInt.h, tests/oo.test, tests/ooNext2.test: Added
	introspection of call chains ([self call], [info object call], [info
	class call]) and ability to skip ahead in chain ([nextto]).

2011-05-24  Venkat Iyer <venkat@comit.com>

	* library/tzdata/Africa/Cairo: Update to Olson tzdata2011g

2011-05-24  Donal K. Fellows  <dkf@users.sf.net>

	* library/msgcat/msgcat.tcl (msgcat::mcset, msgcat::mcmset): Remove
	some useless code; [dict set] builds dictionary levels for us.

2011-05-17  Andreas Kupries  <andreask@activestate.com>

	* generic/tclCompile.c (TclFixupForwardJump): Tracked down and fixed
	* generic/tclBasic.c (TclArgumentBCEnter): the cause of a violation
	of my assertion that 'ePtr->nline == objc' in TclArgumentBCEnter.
	When a bytecode was grown during jump fixup the pc -> command line
	mapping was not updated. When things aligned just wrong the mapping
	would direct command A to the data for command B, with a different
	number of arguments.

2011-05-11  Reinhard Max  <max@suse.de>

	* unix/tclUnixSock.c (TcpWatchProc): No need to check for server
	sockets here, as the generic server code already takes care of
	that.
	* tests/socket.test (accept): Add tests to make sure that this
	remains so.

2011-05-10  Don Porter  <dgp@users.sourceforge.net>

	* generic/tclInt.h:     New internal routines TclScanElement() and
	* generic/tclUtil.c:    TclConvertElement() are rewritten guts of
	machinery to produce string rep of lists.  The new routines avoid
	and correct [Bug 3173086].  See comments for much more detail.

	* generic/tclDictObj.c:         Update all callers.
	* generic/tclIndexObj.c:
	* generic/tclListObj.c:
	* generic/tclUtil.c:
	* tests/list.test:

2011-05-09  Donal K. Fellows  <dkf@users.sf.net>

	* generic/tclNamesp.c (NamespacePathCmd): Convert to use Tcl_Obj API
	* generic/tclPkg.c (Tcl_PackageObjCmd):   for result generation in
	* generic/tclTimer.c (Tcl_AfterObjCmd):   [after info], [namespace
	path] and [package versions].

2011-05-09  Don Porter  <dgp@users.sourceforge.net>

	* generic/tclListObj.c:	Revise empty string tests so that we avoid
	potentially expensive string rep generations, especially for dicts.

2011-05-07  Donal K. Fellows  <dkf@users.sf.net>

	* generic/tclLoad.c (TclGetLoadedPackages): Convert to use Tcl_Obj API
	for result generation.

2011-05-07  Miguel Sofer  <msofer@users.sf.net>

	* generic/tclInt.h: fix USE_TCLALLOC so that it can be enabled
	* unix/Makefile.in: without editing the Makefile

2011-05-05  Don Porter  <dgp@users.sourceforge.net>

	* generic/tclListObj.c:	Stop generating string rep of dict when
	converting to list.  Tolerate NULL interps more completely.

2011-05-03  Don Porter  <dgp@users.sourceforge.net>

	* generic/tclUtil.c:	Tighten Tcl_SplitList().
	* generic/tclListObj.c:	Tighten SetListFromAny().
	* generic/tclDictObj.c:	Tighten SetDictFromAny().
	* tests/join.test:
	* tests/mathop.test:

2011-05-02  Don Porter  <dgp@users.sourceforge.net>

	* generic/tclCmdMZ.c:	Revised TclFindElement() interface.  The
	* generic/tclDictObj.c:	final argument had been bracePtr, the address
	* generic/tclListObj.c:	of a boolean var, where the caller can be told
	* generic/tclParse.c:	whether or not the parsed list element was
	* generic/tclUtil.c:	enclosed in braces.  In practice, no callers
	really care about that.  What the callers really want to know is
	whether the list element value exists as a literal substring of the
	string being parsed, or whether a call to TclCopyAndCollpase() is
	needed to produce the list element value.  Now the final argument
	is changed to do what callers actually need.  This is a better fit
	for the calls in tclParse.c, where now a good deal of post-processing
	checking for "naked backslashes" is no longer necessary.
	***POTENTIAL INCOMPATIBILITY***
	For any callers calling in via the internal stubs table who really
	do use the final argument explicitly to check for the enclosing brace
	scenario.  Simply looking for the braces where they must be is the
	revision available to those callers, and it will backport cleanly.

	* tests/parse.test:	Tests for expanded literals quoting detection.

	* generic/tclCompCmdsSZ.c:	New TclFindElement() is also a better
	fit for the [switch] compiler.

	* generic/tclInt.h:	Replace TclCountSpaceRuns() with
	* generic/tclListObj.c:	TclMaxListLength() which is the function we
	* generic/tclUtil.c:	actually want.
	* generic/tclCompCmdsSZ.c:

	* generic/tclCompCmdsSZ.c: Rewrite of parts of the switch compiler to
	better use the powers of TclFindElement() and do less parsing on
	its own.

2011-04-28  Don Porter  <dgp@users.sourceforge.net>

	* generic/tclInt.h:	New utility routines:
	* generic/tclParse.c:	TclIsSpaceProc() and
	* generic/tclUtil.c:	TclCountSpaceRuns()

	* generic/tclCmdMZ.c:	Use new routines to replace calls to
	* generic/tclListObj.c:	isspace() and their /* INTL */ risk.
	* generic/tclStrToD.c:
	* generic/tclUtf.c:
	* unix/tclUnixFile.c:

	* generic/tclStringObj.c:	Improved reaction to out of memory.

2011-04-27  Don Porter  <dgp@users.sourceforge.net>

	* generic/tclCmdMZ.c:	TclFreeIntRep() correction & cleanup.
	* generic/tclExecute.c:
	* generic/tclIndexObj.c:
	* generic/tclInt.h:
	* generic/tclListObj.c:
	* generic/tclNamesp.c:
	* generic/tclResult.c:
	* generic/tclStringObj.c:
	* generic/tclVar.c:

	* generic/tclListObj.c:	FreeListInternalRep() cleanup.

2011-04-21  Don Porter  <dgp@users.sourceforge.net>

	* generic/tclInt.h:	Use macro to set List intreps.
	* generic/tclListObj.c:

	* generic/tclCmdIL.c:	Limits on list length were too strict.
	* generic/tclInt.h:	Revised panics to errors where possible.
	* generic/tclListObj.c:
	* tests/lrepeat.test:

	* generic/tclCompile.c:	Make sure SetFooFromAny routines react
	* generic/tclIO.c:	reasonably when passed a NULL interp.
	* generic/tclIndexObj.c:
	* generic/tclListObj.c:
	* generic/tclNamesp.c:
	* generic/tclObj.c:
	* generic/tclProc.c:
	* macosx/tclMacOSXFCmd.c:

2011-04-21  Jan Nijtmans  <nijtmans@users.sf.net>

	* generic/tcl.h:       fix for [Bug 3288345]: Wrong Tcl_StatBuf
	* generic/tclInt.h:    used on MinGW. Make sure that all _WIN32
	* win/tclWinFile.c:    compilers use exactly the same layout
	* win/configure.in:    for Tcl_StatBuf - the one used by MSVC6 -
	* win/configure:       in all situations.

2011-04-19  Don Porter  <dgp@users.sourceforge.net>

	* generic/tclConfig.c:	Reduce internals access in the implementation
	of [<foo>::pkgconfig list].

2011-04-18  Don Porter  <dgp@users.sourceforge.net>

	* generic/tclCmdIL.c:	Use ListRepPtr(.) and other cleanup.
	* generic/tclConfig.c:
	* generic/tclListObj.c:

	* generic/tclInt.h:	Define and use macros that test whether
	* generic/tclBasic.c:	a Tcl list value is canonical.
	* generic/tclUtil.c:

2011-04-18  Donal K. Fellows  <dkf@users.sf.net>

	* doc/dict.n: [Bug 3288696]: Command summary was confusingly wrong
	when it came to [dict filter] with a 'value' filter.

2011-04-16  Donal K. Fellows  <dkf@users.sf.net>

	* generic/tclFCmd.c (TclFileAttrsCmd): Add comments to make this code
	easier to understand. Added a panic to handle the case where the VFS
	layer does something odd.

2011-04-13  Don Porter  <dgp@users.sourceforge.net>

	* generic/tclUtil.c:	[Bug 3285375]: Rewrite of Tcl_Concat*()
	routines to prevent segfaults on buffer overflow.  Build them out of
	existing primitives already coded to handle overflow properly.  Uses
	the new TclTrim*() routines.

	* generic/tclCmdMZ.c:	New internal utility routines TclTrimLeft()
	* generic/tclInt.h:	and TclTrimRight().  Refactor the
	* generic/tclUtil.c:	[string trim*] implementations to use them.

2011-04-13  Miguel Sofer  <msofer@users.sf.net>

	* generic/tclVar.c: [Bug 2662380]: Fix crash caused by appending to a
	variable with a write trace that unsets it.

2011-04-13  Donal K. Fellows  <dkf@users.sf.net>

	* generic/tclUtil.c (Tcl_ConcatObj): [Bug 3285375]: Make the crash
	less mysterious through the judicious use of a panic. Not yet properly
	fixed, but at least now clearer what the failure mode is.

2011-04-12  Don Porter  <dgp@users.sourceforge.net>

	* tests/string.test:	Test for [Bug 3285472]. Not buggy in trunk.

2011-04-12  Venkat Iyer <venkat@comit.com>

	* library/tzdata/Atlantic/Stanley: Update to Olson tzdata2011f

2011-04-12  Miguel Sofer  <msofer@users.sf.net>

	* generic/tclBasic.c: Fix for [Bug 2440625], kbk's patch

2011-04-11  Miguel Sofer  <msofer@users.sf.net>

	* generic/tclBasic.c:
	* tests/coroutine.test: [Bug 3282869]: Ensure that 'coroutine eval'
	runs the initial command in the proper context.

2011-04-11  Jan Nijtmans  <nijtmans@users.sf.net>

	* generic/tcl.h:    Fix for [Bug 3281728]: Tcl sources from 2011-04-06
	* unix/tcl.m4:      do not build on GCC9 (RH9)
	* unix/configure:

2011-04-08  Jan Nijtmans  <nijtmans@users.sf.net>

	* win/tclWinPort.h: Fix for [Bug 3280043]: win2k: unresolved DLL
	* win/configure.in: imports.
	* win/configure

2011-04-06  Miguel Sofer  <msofer@users.sf.net>

	* generic/tclExecute.c (TclCompileObj): Earlier return if Tip280
	gymnastics not needed.

	* generic/tclExecute.c: Fix for [Bug 3274728]: making *catchTop an
	unsigned long.

2011-04-06  Jan Nijtmans  <nijtmans@users.sf.net>

	* unix/tclAppInit.c:  Make symbols "main" and "Tcl_AppInit"
	MODULE_SCOPE: there is absolutely no reason for exporting them.
	* unix/tcl.m4:        Don't use -fvisibility=hidden with static
	* unix/configure      libraries (--disable-shared)

2011-04-06  Donal K. Fellows  <dkf@users.sf.net>

	* generic/tclFCmd.c, macosx/tclMacOSXFCmd.c, unix/tclUnixChan.c,
	* unix/tclUnixFCmd.c, win/tclWinChan.c, win/tclWinDde.c,
	* win/tclWinFCmd.c, win/tclWinLoad.c, win/tclWinPipe.c,
	* win/tclWinReg.c, win/tclWinSerial.c, win/tclWinSock.c: More
	generation of error codes (most platform-specific parts not already
	using Tcl_PosixError).

2011-04-05  Venkat Iyer <venkat@comit.com>

	* library/tzdata/Africa/Casablanca: Update to Olson's tzdata2011e
	* library/tzdata/America/Santiago:
	* library/tzdata/Pacific/Easter:
	* library/tzdata/America/Metlakatla: (new)
	* library/tzdata/America/North_Dakota/Beulah: (new)
	* library/tzdata/America/Sitka: (new)

2011-04-04  Donal K. Fellows  <dkf@users.sf.net>

	* generic/tclOO.c, generic/tclOOBasic.c, generic/tclOODefineCmds.c
	* generic/tclOOInfo.c, generic/tclOOMethod.c: More generation of
	error codes (TclOO miscellany).

	* generic/tclCmdAH.c, generic/tclCmdIL.c: More generation of error
	codes (miscellaneous commands mostly already handled).

2011-04-04  Don Porter  <dgp@users.sourceforge.net>

	* README:	[Bug 3202030]: Updated README files, repairing broken
	* macosx/README:URLs and removing other bits that were clearly wrong.
	* unix/README:	Still could use more eyeballs on the detailed build
	* win/README:	advice on various plaforms.

2011-04-04  Donal K. Fellows  <dkf@users.sf.net>

	* library/init.tcl (tcl::mathfunc::rmmadwiw): Disable by default to
	make test suite work.

	* generic/tclBasic.c, generic/tclStringObj.c, generic/tclTimer.c,
	* generic/tclTrace.c, generic/tclUtil.c: More generation of error
	codes ([format], [after], [trace], RE optimizer).

2011-04-04  Jan Nijtmans  <nijtmans@users.sf.net>

	* generic/tclCmdAH.c:  Better error-message in case of errors
	* generic/tclCmdIL.c:  related to setting a variable. This fixes
	* generic/tclDictObj.c: a warning: "Why make your own error
	* generic/tclScan.c:   message? Why?"
	* generic/tclTest.c:
	* test/error.test:
	* test/info.test:
	* test/scan.test:
	* unix/tclUnixThrd.h:  Remove this unused header file.

2011-04-03  Donal K. Fellows  <dkf@users.sf.net>

	* generic/tclNamesp.c, generic/tclObj.c, generic/tclPathObj.c:
	* generic/tclPipe.c, generic/tclPkg.c, generic/tclProc.c:
	* generic/tclScan.c: More generation of error codes (namespace
	creation, path normalization, pipeline creation, package handling,
	procedures, [scan] formats)

2011-04-02  Kevin B. Kenny  <kennykb@acm.org>

	* generic/tclStrToD.c (QuickConversion): Replaced another couple
	of 'double' declarations with 'volatile double' to work around
	misrounding issues in mingw-gcc 3.4.5.

2011-04-02  Donal K. Fellows  <dkf@users.sf.net>

	* generic/tclInterp.c, generic/tclListObj.c, generic/tclLoad.c:
	More generation of errorCodes ([interp], [lset], [load], [unload]).

	* generic/tclEvent.c, generic/tclFileName.c: More generation of
	errorCode information (default [bgerror] and [glob]).

2011-04-01  Reinhard Max  <max@suse.de>

	* library/init.tcl: TIP#131 implementation.

2011-03-31  Donal K. Fellows  <dkf@users.sf.net>

	* generic/tclGetDate.y, generic/tclDate.c (TclClockOldscanObjCmd):
	More generation of errorCode information.

2011-03-28  Donal K. Fellows  <dkf@users.sf.net>

	* generic/tclCmdMZ.c, generic/tclConfig.c, generic/tclUtil.c: More
	generation of errorCode information, notably when lists are
	mis-parsed.

	* generic/tclCmdMZ.c (Tcl_RegexpObjCmd, Tcl_RegsubObjCmd): Use the
	error messages generated by the variable management code rather than
	creating our own.

2011-03-27  Miguel Sofer  <msofer@users.sf.net>

	* generic/tclBasic.c (TclNREvalObjEx): fix performance issue,
	notably apparent in tclbench's "LIST lset foreach". Many thanks to
	twylite for patiently researching the issue and explaining it to
	me: a missing Tcl_ResetObjResult that causes unwanted sharing of
	the current result Tcl_Obj.

2011-03-26  Donal K. Fellows  <dkf@users.sf.net>

	* generic/tclNamesp.c (Tcl_Export, Tcl_Import, DoImport): More
	generation of errorCode information.

	* generic/tclCompExpr.c, generic/tclCompile.c, generic/tclExecute.c:
	* generic/tclListObj.c, generic/tclNamesp.c, generic/tclObj.c:
	* generic/tclStringObj.c, generic/tclUtil.c: Reduce the number of
	casts used to manage Tcl_Obj internal representations.

2011-03-24  Don Porter  <dgp@users.sourceforge.net>

	* generic/tcl.h (ckfree,etc.): Restored C++ usability to the memory
	allocation and free macros.

2011-03-24  Donal K. Fellows  <dkf@users.sf.net>

	* generic/tclFCmd.c (TclFileAttrsCmd): Ensure that any reference to
	temporary index tables is squelched immediately rather than hanging
	around to trip us up in the future.

2011-03-23  Miguel Sofer  <msofer@users.sf.net>

	* generic/tclObj.c: Exploit HAVE_FAST_TSD for the deletion context in
	TclFreeObj()

2011-03-22  Miguel Sofer  <msofer@users.sf.net>

	* generic/tclThreadAlloc.c: Simpler initialization of Cache under
	HAVE_FAST_TSD, from mig-alloc-reform.

2011-03-21  Jan Nijtmans  <nijtmans@users.sf.net>

	* unix/tclLoadDl.c:    [Bug #3216070]: Loading extension libraries
	* unix/tclLoadDyld.c:  from embedded Tcl applications.
	***POTENTIAL INCOMPATIBILITY***
	For extensions which rely on symbols from other extensions being
	present in the global symbol table. For an example and some discussion
	of workarounds, see http://stackoverflow.com/q/8330614/301832

2011-03-21  Miguel Sofer  <msofer@users.sf.net>

	* generic/tclCkAlloc.c:
	* generic/tclInt.h: Remove one level of allocator indirection in
	non-memdebug builds, imported from mig-alloc-reform.

2011-03-20  Miguel Sofer  <msofer@users.sf.net>

	* generic/tclThreadAlloc.c: Imported HAVE_FAST_TSD support from
	mig-alloc-reform. The feature has to be enabled by hand: no autoconf
	support has been added. It is not clear how universal a build using
	this will be: it also requires some loader support.

2011-03-17  Donal K. Fellows  <dkf@users.sf.net>

	* generic/tclCompExpr.c (ParseExpr): Generate errorCode information on
	failure to parse expressions.

2011-03-17  Jan Nijtmans  <nijtmans@users.sf.net>

	* generic/tclMain.c: [Patch 3124683]: Reorganize the platform-specific
	stuff in (tcl|tk)Main.c.

2011-03-16  Jan Nijtmans  <nijtmans@users.sf.net>

	* generic/tclCkalloc.c: [Bug 3197864]: Pointer truncation on Win64
	TCL_MEM_DEBUG builds.

2011-03-16  Don Porter  <dgp@users.sourceforge.net>

	* generic/tclBasic.c:	Some rewrites to eliminate calls to
	* generic/tclParse.c:	isspace() and their /* INTL */ risk.
	* generic/tclProc.c:

2011-03-16  Jan Nijtmans  <nijtmans@users.sf.net>

	* unix/tcl.m4:    Make SHLIB_LD_LIBS='${LIBS}' the default and
	* unix/configure: set to "" on per-platform necessary basis.
	Backported from TEA, but kept all original platform code which was
	removed from TEA.

2011-03-14  Kevin B. Kenny  <kennykb@acm.org>

	* tools/tclZIC.tcl (onDayOfMonth): Allow for leading zeroes in month
	and day so that tzdata2011d parses correctly.
	* library/tzdata/America/Havana:
	* library/tzdata/America/Juneau:
	* library/tzdata/America/Santiago:
	* library/tzdata/Europe/Istanbul:
	* library/tzdata/Pacific/Apia:
	* library/tzdata/Pacific/Easter:
	* library/tzdata/Pacific/Honolulu:  tzdata2011d

	* generic/tclAssembly.c (BBEmitInstInt1): Changed parameter data types
	in an effort to silence a MSVC warning reported by Ashok P. Nadkarni.
	Unable to test, since both forms work on my machine in VC2005, 2008,
	2010, in both release and debug builds.
	* tests/tclTest.c (TestdstringCmd): Restored MSVC buildability broken
	by [5574bdd262], which changed the effective return type of 'ckalloc'
	from 'char*' to 'void*'.

2011-03-13  Miguel Sofer  <msofer@users.sf.net>

	* generic/tclExecute.c: remove TEBCreturn()

2011-03-12  Donal K. Fellows  <dkf@users.sf.net>

	* generic/tcl.h (ckalloc,ckfree,ckrealloc): Moved casts into these
	macro so that they work with VOID* (which is a void* on all platforms
	which Tcl actually builds on) and unsigned int for the length
	parameters, removing the need for MANY casts across the rest of Tcl.
	Note that this is a strict source-level-only change, so size_t cannot
	be used (would break binary compatibility on 64-bit platforms).

2011-03-12  Jan Nijtmans  <nijtmans@users.sf.net>

	* win/tclWinFile.c: [Bug 3185609]: File normalization corner case
	of ... broken with -DUNICODE

2011-03-11  Donal K. Fellows  <dkf@users.sf.net>

	* tests/unixInit.test: Make better use of tcltest2.

2011-03-10  Donal K. Fellows  <dkf@users.sf.net>

	* generic/tclBasic.c, generic/tclCompCmds.c, generic/tclEnsemble.c:
	* generic/tclInt.h, generic/tclNamesp.c, library/auto.tcl:
	* tests/interp.test, tests/namespace.test, tests/nre.test:
	Converted the [namespace] command into an ensemble. This has the
	consequence of making it vital for Tcl code that wishes to work with
	namespaces to _not_ delete the ::tcl namespace.
	***POTENTIAL INCOMPATIBILITY***

	* library/tcltest/tcltest.tcl (loadIntoSlaveInterpreter): Added this
	command to handle connecting tcltest to a slave interpreter. This adds
	in the hook (inside the tcltest namespace) that allows the tests run
	in the child interpreter to be reported as part of the main sequence
	of test results. Bumped version of tcltest to 2.3.3.
	* tests/init.test, tests/package.test: Adapted these test files to use
	the new feature.

	* generic/tclAlloc.c, generic/tclCmdMZ.c, generic/tclCompExpr.c:
	* generic/tclCompile.c, generic/tclEnv.c, generic/tclEvent.c:
	* generic/tclIO.c, generic/tclIOCmd.c, generic/tclIORChan.c:
	* generic/tclIORTrans.c, generic/tclLiteral.c, generic/tclNotify.c:
	* generic/tclParse.c, generic/tclStringObj.c, generic/tclUtil.c:
	* generic/tclZlib.c, unix/tclUnixFCmd.c, unix/tclUnixNotfy.c:
	* unix/tclUnixPort.h, unix/tclXtNotify.c: Formatting fixes, mainly to
	comments, so code better fits the style in the Engineering Manual.

2011-03-09  Donal K. Fellows  <dkf@users.sf.net>

	* tests/incr.test: Update more of the test suite to use Tcltest 2.

2011-03-09  Don Porter  <dgp@users.sourceforge.net>

	* generic/tclNamesp.c:	[Bug 3202171]: Tighten the detector of nested
	* tests/namespace.test:	[namespace code] quoting that the quoted
	scripts function properly even in a namespace that contains a custom
	"namespace" command.

	* doc/tclvars.n:	Formatting fix.  Thanks to Pat Thotys.

2011-03-09  Donal K. Fellows  <dkf@users.sf.net>

	* tests/dstring.test, tests/init.test, tests/link.test: Update more of
	the test suite to use Tcltest 2.

2011-03-08  Jan Nijtmans  <nijtmans@users.sf.net>

	* generic/tclBasic.c: Fix gcc warnings: variable set but not used
	* generic/tclProc.c:
	* generic/tclIORChan.c:
	* generic/tclIORTrans.c:
	* generic/tclAssembly.c:  Fix gcc warning: comparison between signed
	and unsigned integer expressions

2011-03-08  Don Porter  <dgp@users.sourceforge.net>

	* generic/tclInt.h:	Remove TclMarkList() routine, an experimental
	* generic/tclUtil.c:	dead-end from the 8.5 alpha days.

	* generic/tclResult.c (ResetObjResult): [Bug 3202905]: Correct failure
	to clear invalid intrep.  Thanks to Colin McDonald.

2011-03-08  Donal K. Fellows  <dkf@users.sf.net>

	* generic/tclAssembly.c, tests/assemble.test: Migrate to use a style
	more consistent with the rest of Tcl.

2011-03-06  Don Porter  <dgp@users.sourceforge.net>

	* generic/tclBasic.c:	More replacements of Tcl_UtfBackslash() calls
	* generic/tclCompile.c:	with TclParseBackslash() where possible.
	* generic/tclCompCmdsSZ.c:
	* generic/tclParse.c:
	* generic/tclUtil.c:

	* generic/tclUtil.c (TclFindElement):	[Bug 3192636]: Guard escape
	sequence scans to not overrun the string end.

2011-03-05  Don Porter  <dgp@users.sourceforge.net>

	* generic/tclParse.c (TclParseBackslash): [Bug 3200987]: Correct
	* tests/parse.test:	trunction checks in \x and \u substitutions.

2011-03-05  Miguel Sofer  <msofer@users.sf.net>

	* generic/tclExecute.c (TclStackFree): insure that the execStack
	satisfies "at most one free stack after the current one" when
	consecutive reallocs caused the creation of intervening stacks.

2011-03-05  Kevin B. Kenny  <kennykb@acm.org>

	* generic/tclAssembly.c (new file):
	* generic/tclBasic.c (Tcl_CreateInterp):
	* generic/tclInt.h:
	* tests/assemble.test (new file):
	* unix/Makefile.in:
	* win/Makefile.in:
	* win/makefile.vc:  Merged dogeen-assembler-branch into HEAD.
	Since all functional changes are in the tcl::unsupported namespace,
	there's no reason to sequester this code on a separate branch.

2011-03-05  Miguel Sofer  <msofer@users.sf.net>

	* generic/tclExecute.c: cleaner mem management for TEBCdata

	* generic/tclExecute.c:
	* tests/nre.test: Renamed BottomData to TEBCdata, so that the name
	refers to what it is rather than to its storage location.

	* generic/tclBasic.c:     Renamed struct TEOV_callback to
	* generic/tclCompExpr.c:  the more descriptive NRE_callback.
	* generic/tclCompile.c:
	* generic/tclExecute.c:
	* generic/tclInt.decls:
	* generic/tclInt.h:
	* generic/tclIntDecls.h:
	* generic/tclTest.c:

2011-03-04  Donal K. Fellows  <dkf@users.sf.net>

	* generic/tclOOMethod.c (ProcedureMethodCompiledVarConnect)
	(ProcedureMethodCompiledVarDelete): [Bug 3185009]: Keep references to
	resolved object variables so that an unset doesn't leave any dangling
	pointers for code to trip over.

2011-03-01  Miguel Sofer  <msofer@users.sf.net>

	* generic/tclBasic.c (TclNREvalObjv): missing a variable
	declaration in commented out non-optimised code, left for ref in
	checkin [b97b771b6d]

2011-03-03  Don Porter  <dgp@users.sourceforge.net>

	* generic/tclResult.c (Tcl_AppendResultVA):	Use the directive
	USE_INTERP_RESULT [TIP 330] to force compat with interp->result
	access, instead of the improvised hack USE_DIRECT_INTERP_RESULT_ACCESS
	from releases past.

2011-03-01  Miguel Sofer  <msofer@users.sf.net>

	* generic/tclCompCmdsSZ.c (TclCompileThrowCmd, TclCompileUnsetCmd):
	fix leaks

	* generic/tclBasic.c:       This is [Patch 3168398],
	* generic/tclCompCmdsSZ.c:  Joe Mistachkin's optimisation
	* generic/tclExecute.c:     of Tip #285
	* generic/tclInt.decls:
	* generic/tclInt.h:
	* generic/tclIntDecls.h:
	* generic/tclInterp.c:
	* generic/tclOODecls.h:
	* generic/tclStubInit.c:
	* win/makefile.vc:

	* generic/tclExecute.c (ExprObjCallback): Fix object leak

	* generic/tclExecute.c (TEBCresume): Store local var array and
	constants in automatic vars to reduce indirection, slight perf
	increase

	* generic/tclOOCall.c (TclOODeleteContext): Added missing '*' so
	that trunk compiles.

	* generic/tclBasic.c (TclNRRunCallbacks): [Patch 3168229]: Don't do
	the trampoline dance for commands that do not have an nreProc.

2011-03-01  Donal K. Fellows  <dkf@users.sf.net>

	* generic/tclOO.c (Tcl_NewObjectInstance, TclNRNewObjectInstance)
	(TclOOObjectCmdCore, FinalizeObjectCall):
	* generic/tclOOBasic.c (TclOO_Object_Destroy, AfterNRDestructor):
	* generic/tclOOCall.c (TclOODeleteContext, TclOOGetCallContext):
	Reorganization of call context reference count management so that code
	is (mostly) simpler.

2011-01-26  Donal K. Fellows  <dkf@users.sf.net>

	* doc/RegExp.3: [Bug 3165108]: Corrected documentation of description
	of subexpression info in Tcl_RegExpInfo structure.

2011-01-25  Jan Nijtmans  <nijtmans@users.sf.net>

	* generic/tclPreserve.c:  Don't miss 64-bit address bits in panic
				  message.
	* win/tclWinChan.c:       Fix various gcc-4.5.2 64-bit warning messages
	* win/tclWinConsole.c     e.g. by using full 64-bits for socket fd's
	* win/tclWinDde.c
	* win/tclWinPipe.c
	* win/tclWinReg.c
	* win/tclWinSerial.c
	* win/tclWinSock.c
	* win/tclWinThrd.c

2011-01-19  Jan Nijtmans  <nijtmans@users.sf.net>

	* tools/genStubs.tcl: [Enh #3159920]: Tcl_ObjPrintf() crashes with
	* generic/tcl.decls   bad format specifier.
	* generic/tcl.h
	* generic/tclDecls.h

2011-01-18  Donal K. Fellows  <dkf@users.sf.net>3159920

	* generic/tclOOMethod.c (PushMethodCallFrame): [Bug 3001438]: Make
	sure that the cmdPtr field of the procPtr is correct and relevant at
	all times so that [info frame] can report sensible information about a
	frame after a return to it from a recursive call, instead of probably
	crashing (depending on what else has overwritten the Tcl stack!)

2011-01-18  Jan Nijtmans  <nijtmans@users.sf.net>

	* generic/tclBasic.c:      Various mismatches between Tcl_Panic
	* generic/tclCompCmds.c:   format string and its arguments,
	* generic/tclCompCmdsSZ.c: discovered thanks to [Bug 3159920]
	* generic/tclCompExpr.c
	* generic/tclEnsemble.c
	* generic/tclPreserve.c
	* generic/tclTest.c

2011-01-17  Jan Nijtmans  <nijtmans@users.sf.net>

	* generic/tclIOCmd.c: [Bug 3148192]: Commands "read/puts" incorrectly
	* tests/chanio.test:  interpret parameters. Improved error-message
	* tests/io.test       regarding legacy form.
	* tests/ioCmd.test

2011-01-15  Kevin B. Kenny  <kennykb@acm.org>

	* doc/tclvars.n:
	* generic/tclStrToD.c:
	* generic/tclUtil.c (Tcl_PrintDouble):
	* tests/util.test (util-16.*): [Bug 3157475]: Restored full Tcl 8.4
	compatibility for the formatting of floating point numbers when
	$::tcl_precision is not zero. Added compatibility tests to make sure
	that excess trailing zeroes are suppressed for all eight major code
	paths.

2011-01-12  Jan Nijtmans  <nijtmans@users.sf.net>

	* win/tclWinFile.c:   Use _vsnprintf in stead of vsnprintf, because
	MSVC 6 doesn't have it. Reported by andreask.
	* win/tcl.m4:         handle --enable-64bit=ia64 for gcc
	* win/configure.in:   more accurate test for correct <intrin.h>
	* win/configure:      (autoconf-2.59)
	* win/tclWin32Dll.c:  VS 2005 64-bit does not have intrin.h, and
	* generic/tclPanic.c: does not need it.

2011-01-07  Kevin B. Kenny  <kennykb@acm.org>

	* tests/util.test (util-15.*): Added test cases for floating point
	conversion of the largest denormal and the smallest normal number,
	to avoid any possibility of the failure suffered by PHP in the
	last couple of days. (They didn't fail, so no actual functional
	change.)

2011-01-05  Donal K. Fellows  <dkf@users.sf.net>

	* tests/package.test, tests/pkg.test: Coalesce these tests into one
	file that is concerned with the package system. Convert to use
	tcltest2 properly.
	* tests/autoMkindex.test, tests/pkgMkIndex.test: Convert to use
	tcltest2 properly.

2011-01-01  Donal K. Fellows  <dkf@users.sf.net>

	* tests/cmdAH.test, tests/cmdMZ.test, tests/compExpr.test,
	* tests/compile.test, tests/concat.test, tests/eval.test,
	* tests/fileName.test, tests/fileSystem.test, tests/interp.test,
	* tests/lsearch.test, tests/namespace-old.test, tests/namespace.test,
	* tests/oo.test, tests/proc.test, tests/security.test,
	* tests/switch.test, tests/unixInit.test, tests/var.test,
	* tests/winDde.test, tests/winPipe.test: Clean up of tests and
	conversion to tcltest 2. Target has been to get init and cleanup code
	out of the test body and into the -setup/-cleanup stanzas.

	* tests/execute.test (execute-11.1): [Bug 3142026]: Added test that
	fails (with a crash) in an unfixed memdebug build on 64-bit systems.

2010-12-31  Donal K. Fellows  <dkf@users.sf.net>

	* generic/tclCmdIL.c (SortElement): Use unions properly in the
	definition of this structure so that there is no need to use nasty
	int/pointer type punning. Made it clearer what the purposes of the
	various parts of the structure are.

2010-12-31  Jan Nijtmans  <nijtmans@users.sf.net>

	* unix/dltest/*.c: [Bug 3148192]: Fix broken [load] tests by ensuring
	that the affected files are never compiled with -DSTATIC_BUILD.

2010-12-30  Miguel Sofer  <msofer@users.sf.net>

	* generic/tclExecute.c (GrowEvaluationStack): Off-by-one error in
	sizing the new allocation - was ok in comment but wrong in the code.
	Triggered by [Bug 3142026] which happened to require exactly one more
	than what was in existence.

2010-12-26  Donal K. Fellows  <dkf@users.sf.net>

	* generic/tclCmdIL.c (Tcl_LsortObjCmd): Fix crash when multiple -index
	options are used. Simplified memory handling logic.

2010-12-20  Jan Nijtmans  <nijtmans@users.sf.net>

	* win/tclWin32Dll.c:    [Patch 3059922]: fixes for mingw64 - gcc4.5.1
	tdm64-1: completed for all environments.

2010-12-20  Jan Nijtmans  <nijtmans@users.sf.net>

	* win/configure.in:   Explicitely test for intrinsics support in
	compiler, before assuming only MSVC has it.
	* win/configure:      (autoconf-2.59)
	* generic/tclPanic.c:

2010-12-19  Jan Nijtmans  <nijtmans@users.sf.net>

	* win/tclWin32Dll.c:    [Patch 3059922]: fixes for mingw64 - gcc4.5.1
	tdm64-1: Fixed for gcc, not yet for MSVC 64-bit.

2010-12-17  Stuart Cassoff  <stwo@users.sourceforge.net>

	* unix/Makefile.in:  Remove unwanted/obsolete 'ddd' target.

2010-12-17  Stuart Cassoff  <stwo@users.sourceforge.net>

	* unix/Makefile.in:	Clean up '.PHONY:' targets: Arrange those
				common to Tcl and Tk as in Tk's Makefile.in,
				add any missing ones and remove duplicates.

2010-12-17  Stuart Cassoff  <stwo@users.sourceforge.net>

	* unix/Makefile.in:  [Bug 2446711]: Remove 'allpatch' target.

2010-12-17  Stuart Cassoff  <stwo@users.sourceforge.net>

	* unix/Makefile.in:  [Bug 2537626]: Use 'rpmbuild', not 'rpm'.

2010-12-16  Jan Nijtmans  <nijtmans@users.sf.net>

	* generic/tclPanic.c:  [Patch 3124554]: Move WishPanic from Tk to Tcl
	* win/tclWinFile.c:    Better communication with debugger, if present.

2010-12-15  Kevin B. Kenny  <kennykb@acm.org>

	[dogeen-assembler-branch]

	* tclAssembly.c:
	* assemble.test: 	Reworked beginCatch/endCatch handling to
	enforce the more severe (but more correct) restrictions on catch
	handling that appeared in the discussion of [Bug 3098302] and in
	tcl-core traffic beginning about 2010-10-29.

2010-12-15  Jan Nijtmans  <nijtmans@users.sf.net>

	* generic/tclPanic.c:    Restore abort() as it was before.
	* win/tclWinFile.c:      [Patch 3124554]: Use ExitProcess() here, like
	in wish.

2010-12-14  Jan Nijtmans  <nijtmans@users.sf.net>

	* generic/tcl.h:	[Bug 3137454]: Tcl CVS HEAD does not build
	on GCC 3.

2010-12-14  Reinhard Max  <max@suse.de>

	* win/tclWinSock.c (CreateSocket):         Swap the loops over
	* unix/tclUnixSock.c (CreateClientSocket): local and remote addresses,
	so that the system's address preference for the remote side decides
	which family gets tried first. Cleanup and clarify some of the
	comments.

2010-12-13  Jan Nijtmans  <nijtmans@users.sf.net>

	* generic/tcl.h:    [Bug 3135271]: Link error due to hidden
	* unix/tcl.m4:      symbols (CentOS 4.2)
	* unix/configure:   (autoconf-2.59)
	* win/tclWinFile.c:  Undocumented feature, only meant to be
	used by Tk_Main. See [Patch 3124554]: Move WishPanic from Tk to Tcl

2010-12-12  Stuart Cassoff  <stwo@users.sourceforge.net>

	* unix/tcl.m4: Better building on OpenBSD.
	* unix/configure: (autoconf-2.59)

2010-12-10  Jan Nijtmans  <nijtmans@users.sf.net>

	* generic/tcl.h:       [Bug 3129448]: Possible over-allocation on
	* generic/tclCkalloc.c: 64-bit platforms, part 2
	* generic/tclCompile.c:
	* generic/tclHash.c:
	* generic/tclInt.h:
	* generic/tclIO.h:
	* generic/tclProc.c:

2010-12-10 Alexandre Ferrieux  <ferrieux@users.sourceforge.net>

	* generic/tclIO.c: Make sure [fcopy -size ... -command ...] always
	* tests/io.test:   calls the callback asynchronously, even for size
			   zero.

2010-12-10  Jan Nijtmans  <nijtmans@users.sf.net>

	* generic/tclBinary.c:  Fix gcc -Wextra warning: missing initializer
	* generic/tclCmdAH.c:
	* generic/tclCmdIL.c:
	* generic/tclCmdMZ.c:
	* generic/tclDictObj.c:
	* generic/tclIndexObj.c:
	* generic/tclIOCmd.c:
	* generic/tclVar.c:
	* win/tcl.m4:               Fix manifest-generation for 64-bit gcc
				    (mingw-w64)
	* win/configure.in:         Check for availability of intptr_t and
				    uintptr_t
	* win/configure:            (autoconf-2.59)
	* generic/tclInt.decls:     Change 1st param of TclSockMinimumBuffers
	* generic/tclIntDecls.h:    to ClientData, and TclWin(Get|Set)SockOpt
	* generic/tclIntPlatDecls.h:to SOCKET, because on Win64 those are
	* generic/tclIOSock.c:	    64-bit, which does not fit.
	* win/tclWinSock.c:
	* unix/tclUnixSock.c:

2010-12-09  Donal K. Fellows  <dkf@users.sf.net>

	* tests/fCmd.test: Improve sanity of constraints now that we don't
	support anything before Windows 2000.

	* generic/tclCmdAH.c (TclInitFileCmd, TclMakeFileCommandSafe, ...):
	Break up [file] into an ensemble. Note that the ensemble is safe in
	itself, but the majority of its subcommands are not.
	* generic/tclFCmd.c (FileCopyRename,TclFileDeleteCmd,TclFileAttrsCmd)
	(TclFileMakeDirsCmd): Adjust these subcommand implementations to work
	inside an ensemble.
	(TclFileLinkCmd, TclFileReadLinkCmd, TclFileTemporaryCmd): Move these
	subcommand implementations from tclCmdAH.c, where they didn't really
	belong.
	* generic/tclIOCmd.c (TclChannelNamesCmd): Move to more appropriate
	source file.
	* generic/tclEnsemble.c (TclMakeEnsemble): Start of code to make
	partially-safe ensembles. Currently does not function as expected due
	to various shortcomings in how safe interpreters are constructed.
	* tests/cmdAH.test, tests/fCmd.test, tests/interp.test: Test updates
	to take into account systematization of error messages.

	* tests/append.test, tests/appendComp.test: Clean up tests so that
	they don't leave things in the global environment (detected when doing
	-singleproc testing).

2010-12-07  Donal K. Fellows  <dkf@users.sf.net>

	* tests/fCmd.test, tests/safe.test, tests/uplevel.test,
	* tests/upvar.test, tests/var.test: Convert more tests to tcltest2 and
	factor them to be easier to understand.

	* generic/tclStrToD.c: Tidy up code so that more #ifdef-fery is
	quarantined at the front of the file and function headers follow the
	modern Tcl style.

2010-12-06  Jan Nijtmans  <nijtmans@users.sf.net>

	* generic/tclBinary.c:  [Bug 3129448]: Possible over-allocation on
	* generic/tclCkalloc.c: 64-bit platforms.
	* generic/tclTrace.c

2010-12-05  Jan Nijtmans  <nijtmans@users.sf.net>

	* unix/tcl.m4: [Patch 3116490]: Cross-compile support for unix
	* unix/configure: (autoconf-2.59)

2010-12-03  Jeff Hobbs  <jeffh@ActiveState.com>

	* generic/tclUtil.c (TclReToGlob): Add extra check for multiple inner
	*s that leads to poor recursive glob matching, defer to original RE
	instead.  tclbench RE var backtrack.

2010-12-03  Jan Nijtmans  <nijtmans@users.sf.net>

	* generic/tclUtil.c:   Silence gcc warning when using -Wwrite-strings
	* generic/tclStrToD.c: Silence gcc warning for non-IEEE platforms
	* win/Makefile.in:  [Patch 3116490]: Cross-compile Tcl mingw32 on unix
	* win/tcl.m4:       This makes it possible to cross-compile Tcl/Tk for
	* win/configure.in: Windows (either 32-bit or 64-bit) out-of-the-box
	* win/configure:    on UNIX, using mingw-w64 build tools (If Itcl,
	tdbc and Thread take over the latest tcl.m4, they can do that too).

2010-12-01  Kevin B. Kenny  <kennykb@acm.org>

	* generic/tclStrToD.c (SetPrecisionLimits, TclDoubleDigits):
	[Bug 3124675]: Added meaningless initialization of 'i', 'ilim' and
	'ilim1' to silence warnings from the C compiler about possible use of
	uninitialized variables, Added a panic to the 'switch' that assigns
	them, to assert that the 'default' case is impossible.

2010-12-01  Jan Nijtmans  <nijtmans@users.sf.net>

	* generic/tclBasic.c: Fix gcc 64-bit warnings: cast from pointer to
	* generic/tclHash.c:  integer of different size.
	* generic/tclTest.c:
	* generic/tclThreadTest.c:
	* generic/tclStrToD.c: Fix gcc(-4.5.2) warning: 'static' is not at
	beginning of declaration.
	* generic/tclPanic.c: Allow Tcl_Panic() to enter the debugger on win32
	* generic/tclCkalloc.c: Use Tcl_Panic() in stead of duplicating the
	code.

2010-11-30  Jeff Hobbs  <jeffh@ActiveState.com>

	* generic/tclInt.decls, generic/tclInt.h, generic/tclIntDecls.h:
	* generic/tclStubInit.c: TclFormatInt restored at slot 24
	* generic/tclUtil.c (TclFormatInt): restore TclFormatInt func from
	2005-07-05 macro-ization. Benchmarks indicate it is faster, as a key
	int->string routine (e.g. int-indexed arrays).

2010-11-29 Alexandre Ferrieux  <ferrieux@users.sourceforge.net>

	* generic/tclBasic.c: Patch by Miguel, providing a
	[::tcl::unsupported::inject coroname command args], which prepends
	("injects") arbitrary code to a suspended coro's future resumption.
	Neat for debugging complex coros without heavy instrumentation.

2010-11-29  Kevin B. Kenny  <kennykb@acm.org>

	* generic/tclInt.decls:
	* generic/tclInt.h:
	* generic/tclStrToD.c:
	* generic/tclTest.c:
	* generic/tclTomMath.decls:
	* generic/tclUtil.c:
	* tests/util.test:
	* unix/Makefile.in:
	* win/Makefile.in:
	* win/makefile.vc: Rewrite of Tcl_PrintDouble and TclDoubleDigits that
	(a) fixes a severe performance problem with floating point shimmering
	reported by Karl Lehenbauer, (b) allows TclDoubleDigits to generate
	the digit strings for 'e' and 'f' format, so that it can be used for
	tcl_precision != 0 (and possibly later for [format]), (c) fixes [Bug
	3120139] by making TclPrintDouble inherently locale-independent, (d)
	adds test cases to util.test for correct rounding in difficult cases
	of TclDoubleDigits where fixed- precision results are requested. (e)
	adds test cases to util.test for the controversial aspects of [Bug
	3105247]. As a side effect, two more modules from libtommath
	(bn_mp_set_int.c and bn_mp_init_set_int.c) are brought into the build,
	since the new code uses them.

	* generic/tclIntDecls.h:
	* generic/tclStubInit.c:
	* generic/tclTomMathDecls.h:	Regenerated.

2010-11-24  Donal K. Fellows  <dkf@users.sf.net>

	* tests/chanio.test, tests/iogt.test, tests/ioTrans.test: Convert more
	tests to tcltest2 and factor them to be easier to understand.

2010-11-20  Donal K. Fellows  <dkf@users.sf.net>

	* tests/chanio.test: Converted many tests to tcltest2 by marking the
	setup and cleanup parts as such.

2010-11-19  Jan Nijtmans  <nijtmans@users.sf.net>

	* win/tclWin32Dll.c: Fix gcc warnings: unused variable 'registration'
	* win/tclWinChan.c:
	* win/tclWinFCmd.c:

2010-11-18  Jan Nijtmans  <nijtmans@users.sf.net>

	* win/tclAppInit.c: [FRQ 491789]: "setargv() doesn't support a unicode
	cmdline" now implemented for cygwin and mingw32 too.
	* tests/main.test: No longer disable tests Tcl_Main-1.4 and 1.6 on
	Windows, because those now work on all supported platforms.
	* win/configure.in:  Set NO_VIZ=1 when zlib is compiled in libtcl,
	this resolves compiler warnings in 64-bit and static builds.
	* win/configure (regenerated)

2010-11-18  Donal K. Fellows  <dkf@users.sf.net>

	* doc/file.n: [Bug 3111298]: Typofix.

	* tests/oo.test: [Bug 3111059]: Added testing that neatly trapped this
	issue.

2010-11-18  Miguel Sofer  <msofer@users.sf.net>

	* generic/tclNamesp.c: [Bug 3111059]: Fix leak due to bad looping
	construct.

2010-11-17  Jan Nijtmans  <nijtmans@users.sf.net>

	* win/tcl.m4: [FRQ 491789]: "setargv() doesn't support a unicode
	cmdline" now implemented for mingw-w64
	* win/configure    (re-generated)

2010-11-16  Jan Nijtmans  <nijtmans@users.sf.net>

	* win/tclAppInit.c:Bring compilation under mingw-w64 a bit closer
	* win/cat.c:       to reality. See for what's missing:
	* win/tcl.m4:      <https://sourceforge.net/apps/trac/mingw-w64/wiki/Unicode%20apps>
	* win/configure:   (re-generated)
	* win/tclWinPort.h:[Bug #3110161]: Extensions using TCHAR don't compile
	on VS2005 SP1

2010-11-15  Andreas Kupries  <andreask@activestate.com>

	* doc/interp.n: [Bug 3081184]: TIP #378.
	* doc/tclvars.n: Performance fix for TIP #280.
	* generic/tclBasic.c:
	* generic/tclExecute.c:
	* generic/tclInt.h:
	* generic/tclInterp.c:
	* tests/info.test:
	* tests/interp.test:

2010-11-10  Andreas Kupries  <andreask@activestate.com>

	* changes:	Updates for 8.6b2 release.

2010-11-09  Donal K. Fellows  <dkf@users.sf.net>

	* generic/tclOOMethod.c (ProcedureMethodVarResolver): [Bug 3105999]:
	* tests/oo.test:	Make sure that resolver structures that are
				only temporarily needed get squelched.

2010-11-05  Jan Nijtmans  <nijtmans@users.sf.net>

	* generic/tclMain.c: Thanks, Kevin, for the fix, but this how it was
	supposed to be (TCL_ASCII_MAIN is only supposed to be defined on
	WIN32).

2010-11-05  Kevin B. Kenny  <kennykb@acm.org>

	* generic/tclMain.c: Added missing conditional on _WIN32 around code
	that messes around with the definition of _UNICODE, to correct a badly
	broken Unix build from Jan's last commit.

2010-11-04  Jan Nijtmans  <nijtmans@users.sf.net>

	* generic/tclDecls.h:	[FRQ 491789]: "setargv() doesn't support a
	* generic/tclMain.c:	unicode cmdline" implemented for Tcl on MSVC++
	* doc/Tcl_Main.3:
	* win/tclAppInit.c:
	* win/makefile.vc:
	* win/Makefile.in:
	* win/tclWin32Dll.c:	Eliminate minor MSVC warning TCHAR -> char
				conversion

2010-11-04  Reinhard Max  <max@suse.de>

	* tests/socket.test: Run the socket tests three times with the address
	family set to any, inet, and inet6 respectively. Use constraints to
	skip the tests if a family is found to be unsupported or not
	configured on the local machine. Adjust the tests to dynamically adapt
	to the address family that is being tested.

	Rework some of the tests to speed them up by avoiding (supposedly)
	unneeded [after]s.

2010-11-04  Stuart Cassoff  <stwo@users.sourceforge.net>

	* unix/Makefile.in:	[Patch 3101127]: Installer Improvements.
	* unix/install-sh:

2010-11-04  Donal K. Fellows  <dkf@users.sf.net>

	* tests/error.test (error-19.13): Another variation on testing for
	issues in [try] compilation.

	* doc/Tcl.n (Variable substitution): [Bug 3099086]: Increase clarity
	of explanation of what characters are actually permitted in variable
	substitutions. Note that this does not constitute a change of
	behavior; it is just an improvement of explanation.

2010-11-04  Don Porter  <dgp@users.sourceforge.net>

	* changes:	Updates for 8.6b2 release.  (Thanks Andreas Kupries)

2010-11-03  Jan Nijtmans  <nijtmans@users.sf.net>

	* win/tclWinFcmd.c:    [FRQ 2965056]: Windows build with -DUNICODE
	* win/tclWinFile.c:    (more clean-ups for pre-win2000 stuff)
	* win/tclWinReg.c:

2010-11-03  Donal K. Fellows  <dkf@users.sf.net>

	* generic/tclCmdMZ.c (TryPostBody):  Ensure that errors when setting
	* tests/error.test (error-19.1[12]): message/opt capture variables get
					     reflected properly to the caller.

2010-11-03  Kevin B. Kenny  <kennykb@acm.org>

	* generic/tclCompCmds.c (TclCompileCatchCmd): [Bug 3098302]:
	* tests/compile.test (compile-3.6): Reworked the compilation of the
	[catch] command so as to avoid placing any code that might throw an
	exception (specifically, any initial substitutions or any stores to
	result or options variables) between the BEGIN_CATCH and END_CATCH but
	outside the exception range.  Added a test case that panics on a stack
	smash if the change is not made.

2010-11-01  Stuart Cassoff  <stwo@users.sourceforge.net>

	* library/safe.tcl:	Improved handling of non-standard module path
	* tests/safe.test:	lists, empty path lists in particular.

2010-11-01  Kevin B. Kenny  <kennykb@acm.org>

	* library/tzdata/Asia/Hong_Kong:
	* library/tzdata/Pacific/Apia:
	* library/tzdata/Pacific/Fiji:   Olson's tzdata2010o.

2010-10-29  Alexandre Ferrieux  <ferrieux@users.sourceforge.net>

	* generic/tclTimer.c:	[Bug 2905784]: Stop small [after]s from
				wasting CPU while keeping accuracy.

2010-10-28  Kevin B. Kenny  <kennykb@acm.org>

	[dogeen-assembler-branch]
	* generic/tclAssembly.c:
	* tests/assembly.test (assemble-31.*): Added jump tables.

2010-10-28  Don Porter  <dgp@users.sourceforge.net>

	* tests/http.test:	[Bug 3097490]: Make http-4.15 pass in
				isolation.

	* unix/tclUnixSock.c:	[Bug 3093120]: Prevent calls of
				freeaddrinfo(NULL) which can crash some
				systems.  Thanks Larry Virden.

2010-10-26  Reinhard Max  <max@suse.de>

	* Changelog.2008: Split off from Changelog.
	* generic/tclIOSock.c (TclCreateSocketAddress): The interp != NULL
	check is needed for ::tcl::unsupported::socketAF as well.

2010-10-26  Donal K. Fellows  <dkf@users.sf.net>

	* unix/tclUnixSock.c (TcpGetOptionProc): Prevent crash if interp is
	* win/tclWinSock.c (TcpGetOptionProc):   NULL (a legal situation).

2010-10-26  Reinhard Max  <max@suse.de>

	* unix/tclUnixSock.c (TcpGetOptionProc): Added support for
	::tcl::unsupported::noReverseDNS, which if set to any value, prevents
	[fconfigure -sockname] and [fconfigure -peername] from doing
	reverse DNS queries.

2010-10-24  Kevin B. Kenny  <kennykb@acm.org>

	[dogeen-assembler-branch]
	* generic/tclAssembly.c:
	* tests/assembly.test (assemble-17.15): Reworked branch handling so that
	forward branches can use jump1 (jumpTrue1, jumpFalse1). Added test
	cases that the forward branches will expand to jump4, jumpTrue4,
	jumpFalse4 when needed.

2010-10-23  Kevin B. Kenny  <kennykb@acm.org>

	[dogeen-assembler-branch]
	* generic/tclAssembly.h (removed):
				Removed file that was included in only one
				source file.
	* generictclAssembly.c:	Inlined tclAssembly.h.

2010-10-17  Alexandre Ferrieux  <ferrieux@users.sourceforge.net>

	* doc/info.n:            [Patch 2995655]:
	* generic/tclBasic.c:    Report inner contexts in [info errorstack]
	* generic/tclCompCmds.c:
	* generic/tclCompile.c:
	* generic/tclCompile.h:
	* generic/tclExecute.c:
	* generic/tclInt.h:
	* generic/tclNamesp.c:
	* tests/error.test:
	* tests/result.test:

2010-10-20  Donal K. Fellows  <dkf@users.sf.net>

	* generic/tclCompCmds.c (TclCompileDictForCmd): Update the compilation
	* generic/tclCompile.c (tclInstructionTable):	of [dict for] so that
	* generic/tclExecute.c (TEBCresume):		it no longer makes any
	use of INST_DICT_DONE now that's not needed, and make it clearer in
	the implementation of the instruction that it's just a deprecated form
	of unset operation. Followup to my commit of 2010-10-16.

2010-10-19  Donal K. Fellows  <dkf@users.sf.net>

	* generic/tclZlib.c (Tcl_ZlibStreamGet): [Bug 3081008]: Ensure that
	when a bytearray gets its internals entangled with zlib for more than
	a passing moment, that bytearray will never be shimmered away. This
	increases the amount of copying but is simple to get right, which is a
	reasonable trade-off.

	* generic/tclStringObj.c (Tcl_AppendObjToObj): Added some special
	cases so that most of the time when you build up a bytearray by
	appending, it actually ends up being a bytearray rather than
	shimmering back and forth to string.

	* tests/http11.test (check_crc): Use a simpler way to express the
	functionality of this procedure.

	* generic/tclZlib.c: Purge code that wrote to the object returned by
	Tcl_GetObjResult, as we don't want to do that anti-pattern no more.

2010-10-18  Jan Nijtmans  <nijtmans@users.sf.net>

	* tools/uniParse.tcl:   [Bug 3085863]: tclUniData was 9 years old;
	Ignore non-BMP characters and fix comment about UnicodeData.txt file.
	* generic/regcomp.c:    Fix comment
	* tests/utf.test:       Add some Unicode 6 testcases

2010-10-17  Alexandre Ferrieux  <ferrieux@users.sourceforge.net>

	* doc/info.n:           Document [info errorstack] faithfully.

2010-10-16  Donal K. Fellows  <dkf@users.sf.net>

	* generic/tclExecute.c (ReleaseDictIterator): Factored out the release
	of the bytecode-level dictionary iterator information so that the
	side-conditions on instruction issuing are simpler.

2010-10-15  Jan Nijtmans  <nijtmans@users.sf.net>

	* generic/reg_locale.c: [Bug 3085863]: tclUniData 9 years old: Updated
	* generic/tclUniData.c: Unicode tables to latest UnicodeData.txt,
	* tools/uniParse.tcl:   corresponding with Unicode 6.0 (except for
				out-of-range chars > 0xFFFF)

2010-10-13  Don Porter  <dgp@users.sourceforge.net>

	* generic/tclCompile.c:	Alternative fix for [Bugs 467523,983660] where
	* generic/tclExecute.c:	sharing of empty scripts is allowed again.

2010-10-13  Jan Nijtmans  <nijtmans@users.sf.net>

	* win/tclWinThrd.h: (removed) because it is just empty en used nowhere
	* win/tcl.dsp

2010-10-12  Jan Nijtmans  <nijtmans@users.sf.net>

	* tools/uniClass.tcl:    Spacing and comments: let uniClass.tcl
	* generic/regc_locale.c: generation match better the current
				 (hand-modified) regc_locale.c
	* tools/uniParse.tcl:    Generate proper const qualifiers for
	* generic/tclUniData.c:  tclUniData.c

2010-10-12  Reinhard Max  <max@suse.de>

	* unix/tclUnixSock.c (CreateClientSocket): [Bug 3084338]: Fix a
	memleak and refactor the calls to freeaddrinfo().

2010-10-11  Jan Nijtmans  <nijtmans@users.sf.net>

	* win/tclWinDde.c:    [FRQ 2965056]: Windows build with -DUNICODE
	* win/tclWinReg.c:
	* win/tclWinTest.c:   More cleanups
	* win/tclWinFile.c:   Add netapi32 to the link line, so we no longer
	* win/tcl.m4:         have to use LoadLibrary to access those functions.
	* win/makefile.vc:
	* win/configure:      (Re-generate with autoconf-2.59)
	* win/rules.vc        Update for VS10

2010-10-09  Miguel Sofer  <msofer@users.sf.net>

	* generic/tclExecute.c: Fix overallocation of exec stack in TEBC (due
	to mixing numwords and numbytes)

2010-10-08  Jan Nijtmans  <nijtmans@users.sf.net>

	* generic/tclIOSock.c: On Windows, use gai_strerrorA

2010-10-06  Don Porter  <dgp@users.sourceforge.net>

	* tests/winPipe.test:	Test hygiene with makeFile and removeFile.

	* generic/tclCompile.c:	[Bug 3081065]: Prevent writing to the intrep
	* tests/subst.test:	fields of a freed Tcl_Obj.

2010-10-06  Kevin B. Kenny  <kennykb@acm.org>

	[dogeen-assembler-branch]

	* generic/tclAssembly.c:
	* generic/tclAssembly.h:
	* tests/assemble.test: Added catches. Still needs a lot of testing.

2010-10-02  Kevin B. Kenny  <kennykb@acm.org>

	[dogeen-assembler-branch]

	* generic/tclAssembly.c:
	* generic/tclAssembly.h:
	* tests/assemble.test: Added dictAppend, dictIncrImm, dictLappend,
	dictSet, dictUnset, nop, regexp, nsupvar, upvar, and variable.

2010-10-02  Donal K. Fellows  <dkf@users.sf.net>

	* generic/tclExecute.c (TEBCresume): [Bug 3079830]: Added invalidation
	of string representations of dictionaries in some cases.

2010-10-01  Jeff Hobbs  <jeffh@ActiveState.com>

	* generic/tclExecute.c (EvalStatsCmd): change 'evalstats' to return
	data to interp by default, or if given an arg, use that as filename to
	output to (accepts 'stdout' and 'stderr').  Fix output to print used
	inst count data.
	* generic/tclCkalloc.c: Change TclDumpMemoryInfo sig to allow objPtr
	* generic/tclInt.decls: as well as FILE* as output.
	* generic/tclIntDecls.h:

2010-10-01  Donal K. Fellows  <dkf@users.sf.net>

	* generic/tclBasic.c, generic/tclClock.c, generic/tclEncoding.c,
	* generic/tclEnv.c, generic/tclLoad.c, generic/tclNamesp.c,
	* generic/tclObj.c, generic/tclRegexp.c, generic/tclResolve.c,
	* generic/tclResult.c, generic/tclUtil.c, macosx/tclMacOSXFCmd.c:
	More purging of strcpy() from locations where we already know the
	length of the data being copied.

2010-10-01  Kevin B. Kenny  <kennykb@acm.org>

	[dogeen-assembler-branch]

	* tests/assemble.test:
	* generic/tclAssemble.h:
	* generic/tclAssemble.c:  Added listIn, listNotIn, and dictGet.

2010-09-30  Kevin B. Kenny  <kennykb@acm.org>

	[dogeen-assembler-branch]

	* tests/assemble.test:   Added tryCvtToNumeric and several more list
	* generic/tclAssemble.c: operations.
	* generic/tclAssemble.h:

2010-09-29  Kevin B. Kenny  <kennykb@acm.org>

	[dogeen-assembler-branch]

	* tests/assemble.test:   Completed conversion of tests to a
	* generic/tclAssemble.c: "white box" structure that follows the
	C code. Added missing safety checks on the operands of 'over' and
	'reverse' so that negative operand counts don't smash the stack.

2010-09-29  Jan Nijtmans  <nijtmans@users.sf.net>

	* unix/configure:	Re-generate with autoconf-2.59
	* win/configure:
	* generic/tclMain.c:	Make compilable with -DUNICODE as well

2010-09-28  Reinhard Max  <max@suse.de>

	TIP #162 IMPLEMENTATION

	* doc/socket.n:		Document the changes to the [socket] and
				[fconfigure] commands.

	* generic/tclInt.h:	Introduce TclCreateSocketAddress() as a
	* generic/tclIOSock.c:	replacement for the platform-dependent
	* unix/tclUnixSock.c:	TclpCreateSocketAddress() functions. Extend
	* unix/tclUnixChan.c:	the [socket] and [fconfigure] commands to
	* unix/tclUnixPort.h:	behave as proposed in TIP #162. This is the
	* win/tclWinSock.c:	core of what is required to support the use of
	* win/tclWinPort.h:	IPv6 sockets in Tcl.

	* compat/fake-rfc2553.c: A compat implementation of the APIs defined
	* compat/fake-rfc2553.h: in RFC-2553 (getaddrinfo() and friends) on
				 top of the existing gethostbyname() etc.
	* unix/configure.in:	 Test whether the fake-implementation is
	* unix/tcl.m4:		 needed.
	* unix/Makefile.in:	 Add a compile target for fake-rfc2553.

	* win/configure.in:	Allow cross-compilation by default.

	* tests/socket.test:	Improve the test suite to make more use of
	* tests/remote.tcl:	randomized ports to reduce interference with
				tests running in parallel or other services on
				the machine.

2010-09-28  Kevin B. Kenny  <kennykb@acm.org>

	[dogeen-assembler-branch]

	* tests/assemble.test: Added more "white box" tests.
	* generic/tclAssembly.c: Added the error checking and reporting
	for undefined labels. Revised code so that no pointers into the
	bytecode sequence are held (because the sequence can move!),
	that no Tcl_HashEntry pointers are held (because the hash table
	doesn't guarantee their stability!) and to eliminate the BBHash
	table, which is merely additional information indexed by jump
	labels and can just as easily be held in the 'label' structure.
	Renamed shared structures to CamelCase, and renamed 'label' to
	JumpLabel because other types of labels may eventually be possible.

2010-09-27  Kevin B. Kenny  <kennykb@acm.org>

	[dogeen-assembler-branch]

	* tests/assemble.test: Added more "white box" tests.
	* generic/tclAssembly.c: Fixed bugs exposed by the new tests.
	(a) [eval] and [expr] had incorrect stack balance computed if
	the arg was not a simple word. (b) [concat] accepted a negative
	operand count. (c) [invoke] accepted a zero or negative operand
	count. (d) more misspelt error messages.
	Also replaced a funky NRCallTEBC with the new call
	TclNRExecuteByteCode, necessitated by a merge with changes on the
	HEAD.

2010-09-26  Miguel Sofer  <msofer@users.sf.net>

	* generic/tclBasic.c:    [Patch 3072080] (minus the itcl
	* generic/tclCmdIL.c:    update): a saner NRE.
	* generic/tclCompExpr.c:
	* generic/tclCompile.c:  This makes TclNRExecuteByteCode (ex TEBC)
	* generic/tclCompile.h:  to be a normal NRE citizen: it loses its
	* generic/tclExecute.c:  special status.
	* generic/tclInt.decls:  The logic flow within the BC engine is
	* generic/tclInt.h:      simplified considerably.
	* generic/tclIntDecls.h:
	* generic/tclObj.c:
	* generic/tclProc.c:
	* generic/tclTest.c:

	* generic/tclVar.c: Use the macro HasLocalVars everywhere

2010-09-26  Miguel Sofer  <msofer@users.sf.net>

	* generic/tclOOMethod.c (ProcedureMethodVarResolver): avoid code
	duplication, let the runtime var resolver call the compiled var
	resolver.

2010-09-26  Kevin B. Kenny  <kennykb@acm.org>

	[dogeen-assembler-branch]

	* tests/assemble.test:	Added many new tests moving toward a more
	comprehensive test suite for the assembler.
	* generic/tclAssembly.c:	Fixed bugs exposed by the new tests:
	(a) [bitnot] and [not] had incorrect operand counts. (b)
	INST_CONCAT cannot concatenate zero objects. (c) misspelt error
	messages. (d) the "assembly code" internal representation lacked
	a duplicator, which caused double-frees of the Bytecode object
	if assembly code ever was duplicated.

2010-09-25  Kevin B. Kenny   <kennykb@acm.org>

	[dogeen-assembler-branch]

	* generic/tclAssembly.c:	Massive refactoring of the assembler
	* generic/tclAssembly.h:	to use a Tcl-like syntax (and use
	* tests/assemble.test:		Tcl_ParseCommand to parse it). The
	* tests/assemble1.bench:	refactoring also ensures that
	Tcl_Tokens in the assembler have string ranges inside the source
	code, which allows for [eval] and [expr] assembler directives
	that simply call TclCompileScript and TclCompileExpr recursively.

2010-09-24  Jeff Hobbs  <jeffh@ActiveState.com>

	* tests/stringComp.test: improved string eq/cmp test coverage
	* generic/tclExecute.c (TclExecuteByteCode): merge INST_STR_CMP and
	INST_STR_EQ/INST_STR_NEQ paths.  Speeds up eq/ne/[string eq] with
	obj-aware comparisons and eq/==/ne/!= with length equality check.

2010-09-24  Andreas Kupries  <andreask@activestate.com>

	* tclWinsock.c: [Bug 3056775]: Fixed race condition between thread and
	internal co-thread access of a socket's structure because of the
	thread not using the socketListLock in TcpAccept(). Added
	documentation on how the module works to the top.

2010-09-23  Jan Nijtmans  <nijtmans@users.sf.net>

	* generic/tclDecls.h: Make Tcl_SetPanicProc and Tcl_GetStringResult
	* unix/tclAppInit.c:  callable without stubs, just as Tcl_SetVar.
	* win/tclAppInit.c:

2010-09-23  Don Porter  <dgp@users.sourceforge.net>

	* generic/tclCmdAH.c:   Fix cases where value returned by
	* generic/tclEvent.c:   Tcl_GetReturnOptions() was leaked.
	* generic/tclMain.c:    Thanks to Jeff Hobbs for discovery of the
	anti-pattern to seek and destroy.

2010-09-23  Jan Nijtmans  <nijtmans@users.sf.net>

	* unix/tclAppInit.c:  Make compilable with -DUNICODE (not activated
	* win/tclAppInit.c:   yet), many clean-ups in comments.

2010-09-22  Miguel Sofer  <msofer@users.sf.net>

	* generic/tclExecute: [Bug 3072640]: One more DECACHE_STACK_INFO() was
	missing.

	* tests/execute.test: Added execute-10.3 for [Bug 3072640]. The test
	causes a mem failure.

	* generic/tclExecute: Protect all possible writes to ::errorInfo or
	::errorCode with DECACHE_STACK_INFO(), as they could run traces. The
	new calls to be protected are Tcl_ResetResult(), Tcl_SetErrorCode(),
	IllegalExprOperandType(), TclExprFloatError(). The error was triggered
	by [Patch 3072080].

2010-09-22  Jan Nijtmans  <nijtmans@users.sf.net>

	* win/tcl.m4:		Add kernel32 to LIBS, so the link line for
	* win/configure:	mingw is exactly the same as for MSVC++.

2010-09-21  Jeff Hobbs  <jeffh@ActiveState.com>

	* generic/tclExecute.c (TclExecuteByteCode):
	* generic/tclOOMethod.c (ProcedureMethodCompiledVarConnect):
	* generic/tclVar.c (TclLookupSimpleVar, CompareVarKeys):
	* generic/tclPathObj.c (Tcl_FSGetNormalizedPath, Tcl_FSEqualPaths):
	* generic/tclIOUtil.c (TclFSCwdPointerEquals): peephole opt
	* generic/tclResult.c (TclMergeReturnOptions): Use memcmp where
	applicable as possible speedup on some libc variants.

2010-09-21  Kevin B. Kenny  <kennykb@acm.org>

	[BRANCH: dogeen-assembler-branch]

	* generic/tclAssembly.c (new file):
	* generic/tclAssembly.h:
	* generic/tclBasic.c (builtInCmds, Tcl_CreateInterp):
	* generic/tclInt.h:
	* tests/assemble.test (new file):
	* tests/assemble1.bench (new file):
	* unix/Makefile.in:
	* win/Makefile.in:
	* win/Makefile.vc:
		Initial commit of Ozgur Dogan Ugurlu's (SF user: dogeen)
		assembler for the Tcl bytecode language.

2010-09-21  Jan Nijtmans  <nijtmans@users.sf.net>

	* win/tclWinFile.c:   Fix declaration after statement.
	* win/tcl.m4:         Add -Wdeclaration-after-statement, so this
	* win/configure:      mistake cannot happen again.
	* win/tclWinFCmd.c:   [Bug 3069278]: Breakage on head Windows
	* win/tclWinPipe.c:   triggered by install-tzdata, final fix

2010-09-20  Jan Nijtmans  <nijtmans@users.sf.net>

	* win/tclWinFCmd.c: Eliminate tclWinProcs->useWide everywhere, since
	* win/tclWinFile.c: the value is always "1" on platforms >win95
	* win/tclWinPipe.c:

2010-09-19  Donal K. Fellows  <dkf@users.sf.net>

	* doc/file.n (file readlink): [Bug 3070580]: Typofix.

2010-09-18  Jan Nijtmans  <nijtmans@users.sf.net>

	* win/tclWinFCmd.c [Bug 3069278]: Breakage on head Windows triggered
	by install-tzdata. Temporary don't compile this with -DUNICODE, while
	investigating this bug.

2010-09-16  Jeff Hobbs  <jeffh@ActiveState.com>

	* win/tclWinFile.c: Remove define of FINDEX_INFO_LEVELS as all
	supported versions of compilers should now have it.

	* unix/Makefile.in: Do not pass current build env vars when using
	NATIVE_TCLSH in targets.

2010-09-16  Jan Nijtmans  <nijtmans@users.sf.net>

	* generic/tclDecls.h:    Make Tcl_FindExecutable() work in UNICODE
	* generic/tclEncoding.c: compiles (windows-only) as well as ASCII.
	* generic/tclStubInit.c: Needed for [FRQ 491789]: setargv() doesn't
	support a unicode cmdline.

2010-09-15  Donal K. Fellows  <dkf@users.sf.net>

	* generic/tclBinary.c (TclAppendBytesToByteArray): [Bug 3067036]: Make
	sure we never try to double zero repeatedly to get a buffer size. Also
	added a check for sanity on the size of buffer being appended.

2010-09-15  Don Porter  <dgp@users.sourceforge.net>

	* unix/Makefile.in:	Revise `make dist` target to tolerate the
	case of zero bundled packages.

2010-09-15  Jan Nijtmans  <nijtmans@users.sf.net>

	* tools/genStubs.tcl:   [Patch 3034251]: Backport ttkGenStubs.tcl
	* generic/tcl.decls:    features to genStubs.tcl. Make the "generic"
	* generic/tclInt.decls: argument in the *.decls files optional
	* generic/tclOO.decls:  (no change to any tcl*Decls.h files)
	* generic/tclTomMath.decls:
	This allows genStubs.tcl to generate the ttk stub files as well, while
	keeping full compatibility with existing *.decls files.

2010-09-14  Jan Nijtmans  <nijtmans@users.sf.net>

	* win/tclWinPort.h:  Allow all Win2000+ API entries in Tcl
	* win/tclWin32Dll.c: Eliminate dynamical loading of advapi23 and
	kernel32 symbols.

2010-09-13  Jan Nijtmans  <nijtmans@users.sf.net>

	* win/tclWinChan.c:      Various clean-ups, converting from
	* win/tclWinConsole.c:   tclWinProc->xxxProc directly to Xxx
	* win/tclWinInit.c:      (no change in functionality)
	* win/tclWinLoad.c:
	* win/tclWinSerial.c:
	* win/tclWinSock.c:
	* tools/genStubs.tcl:    Add scspec feature from ttkGenStubs.tcl
	  (no change in output for *Decls.h files)

2010-09-10  Jan Nijtmans  <nijtmans@users.sf.net>

	* win/tclWin32Dll.c: Partly revert yesterday's change, to make it work
	on VC++ 6.0 again.

2010-09-10  Donal K. Fellows  <dkf@users.sf.net>

	* doc/regsub.n: [Bug 3063568]: Fix for gotcha in example due to Tcl's
	special handling of backslash-newline. Makes example slightly less
	pure, but more useful.

2010-09-09  Jan Nijtmans  <nijtmans@users.sf.net>

	* win/makefile.vc:   Mingw should always link with -ladvapi32.
	* win/tcl.m4:
	* win/configure:     (regenerated)
	* win/tclWinInt.h:   Remove ascii variant of tkWinPocs table, it is
	* win/tclWin32Dll.c: no longer necessary. Fix CreateProcess signature
	* win/tclWinPipe.c:  and remove unused GetModuleFileName and lstrcpy.
	* win/tclWinPort.h:  Mingw/cygwin fixes: <tchar.h> should always be
	included, and fix conflict in various macro values: Always force the
	same values as in VC++.

2010-09-08  Don Porter  <dgp@users.sourceforge.net>

	* win/tclWinChan.c:	[Bug 3059922]: #ifdef protections to permit
	* win/tclWinFCmd.c:     builds with mingw on amd64 systems. Thanks to
				"mescalinum" for reporting and testing.

2010-09-08  Andreas Kupries  <andreask@activestate.com>

	* doc/tm.n: Added underscore to the set of characters accepted in
	module names. This is true for quite some time in the code, this
	change catches up the documentation.

2010-09-03  Donal K. Fellows  <dkf@users.sf.net>

	* tools/tcltk-man2html.tcl (plus-pkgs): Improve the package
	documentation search pattern to support the doctoos-generated
	directory structure.
	* tools/tcltk-man2html-utils.tcl (output-name): Made this more
	resilient against misformatted NAME sections, induced by import of
	Thread package documentation into Tcl doc tree.

2010-09-02  Andreas Kupries  <andreask@activestate.com>

	* doc/glob.n: Fixed documentation ambiguity regarding the handling
	of -join.

	* library/safe.tcl (safe::AliasGlob): Fixed another problem, the
	option -join does not stop option processing in the core builtin, so
	the emulation must not do that either.

2010-09-01  Andreas Kupries  <andreas_kupries@users.sourceforge.net>

	* library/safe.tcl (safe::AliasGlob): Moved the command extending the
	actual glob command with a -directory flag to when we actually have a
	proper untranslated path,

2010-09-01  Andreas Kupries  <andreask@activestate.com>

	* generic/tclExecute.c: [Bug 3057639]: Applied patch by Jeff to make
	* generic/tclVar.c:	the behaviour of lappend in bytecompiled mode
	* tests/append.test:	consistent with direct-eval and 'append'
	* tests/appendComp.test: generally. Added tests (append*-9.*)
	showing the difference.

2010-08-31  Jan Nijtmans  <nijtmans@users.sf.net>

	* win/rules.vc:               Typo (thanks to Twylite discovering
				      this)
	* generic/tclStubLib.c:       Revert to previous version: MSVC++ 6.0
	* generic/tclTomMathStubLib.c:cannot handle the new construct.
	* generic/tcl.decls           [Patch 2997642]: Many type casts needed
	* generic/tclDecls.h:         when using Tcl_Pkg* API. Remaining part.
	* generic/tclPkg.c:
	* generic/tclBasic.c:
	* generic/tclTomMathInterface.c:
	* doc/PkgRequire.3

2010-08-31  Andreas Kupries  <andreask@activestate.com>

	* win/tcl.m4: Applied patch by Jeff fixing issues with the manifest
	handling on Win64.
	* win/configure: Regenerated.

2010-08-30  Miguel Sofer  <msofer@users.sf.net>

	* generic/tclBasic.c:    [Bugs 3046594,3047235,3048771]: New
	* generic/tclCmdAH.c:    implementation for [tailcall] command: it now
	* generic/tclCmdMZ.c:    schedules the command and returns TCL_RETURN.
	* generic/tclExecute.c:  This fixes all issues with [catch] and [try].
	* generic/tclInt.h:      Thanks dgp for exploring the dark corners.
	* generic/tclNamesp.c:   More thorough testing is required.
	* tests/tailcall.test:

2010-08-30  Jan Nijtmans  <nijtmans@users.sf.net>

	* win/Makefile.in:   [FRQ 2965056]: Windows build with -DUNICODE
	* win/rules.vc:
	* win/tclWinFCmd.c:  Make sure that allocated TCHAR arrays are
	* win/tclWinFile.c:  always properly aligned as wchar_t, and
	* win/tclWinPipe.c:  not bigger than necessary.
	* win/tclWinSock.c:
	* win/tclWinDde.c:   Those 3 files are not converted yet to be
	* win/tclWinReg.c:   built with -DUNICODE, so add a TODO.
	* win/tclWinTest.c:
	* generic/tcl.decls:  [Patch 2997642]: Many type casts needed when
	* generic/tclDecls.h: using Tcl_Pkg* API. Partly.
	* generic/tclPkg.c:
	* generic/tclStubLib.c: Demonstration how this change can benefit
				code.
	* generic/tclTomMathStubLib.c:
	* doc/PkgRequire.3:

2010-08-29  Donal K. Fellows  <dkf@users.sf.net>

	* doc/dict.n: [Bug 3046999]: Corrected cross reference to array
	manpage to refer to (correct) existing subcommand.

2010-08-26  Jeff Hobbs  <jeffh@ActiveState.com>

	* unix/configure, unix/tcl.m4: SHLIB_LD_LIBS='${LIBS}' for OSF1-V*.
	Add /usr/lib64 to set of auto-search dirs. [Bug 1230554]
	(SC_PATH_X): Correct syntax error when xincludes not found.

	* win/Makefile.in (VC_MANIFEST_EMBED_DLL VC_MANIFEST_EMBED_EXE):
	* win/configure, win/configure.in, win/tcl.m4: SC_EMBED_MANIFEST
	macro and --enable-embedded-manifest configure arg added to support
	manifest embedding where we know the magic.  Help prevents DLL hell
	with MSVC8+.

2010-08-24  Jan Nijtmans  <nijtmans@users.sf.net>

	* generic/tcl.decls: [Bug 3007895]: Tcl_(Find|Create)HashEntry
	* generic/tclHash.c: stub entries can never be called.
	* generic/tclDecls.h:
	* generic/tclStubInit.c: [Patch 2994165]: Change signature of
	Tcl_FSGetNativePath and TclpDeleteFile follow-up: move stub entry back
	to original location.

2010-08-23  Kevin B. Kenny  <kennykb@acm.org>

	* library/tzdata/Africa/Cairo:
	* library/tzdata/Asia/Gaza: Olson's tzdata2010l.

2010-08-22  Jan Nijtmans  <nijtmans@users.sf.net>

	* generic/tclBasic.c:  [Patch 3009403]: Signature of Tcl_GetHashKey,
	* generic/tclBinary.c: Tcl_(Create|Find)HashEntry follow-up:
	* generic/tclCmdIL.c:  Remove many type casts which are no longer
	* generic/tclCompile.c:necessary as a result of this signature change.
	* generic/tclDictObj.c:
	* generic/tclEncoding.c:
	* generic/tclExecute.c:
	* generic/tclInterp.c:
	* generic/tclIOCmd.c:
	* generic/tclObj.c:
	* generic/tclProc.c:
	* generic/tclTest.c:
	* generic/tclTrace.c:
	* generic/tclUtil.c:
	* generic/tclVar.c:

2010-08-21  Donal K. Fellows  <dkf@users.sf.net>

	* doc/linsert.n: [Bug 3045123]: Make description of what is actually
	happening more accurate.

2010-08-21  Jan Nijtmans  <nijtmans@users.sf.net>

	* tools/genStubs.tcl: [Patch 3034251]: Backport ttkGenStubs.tcl
	features to genStubs.tcl, partly: Use void (*reserved$i)(void) = 0
	instead of void *reserved$i = NULL for unused stub entries, in case
	pointer-to-function and pointer-to-object are different sizes.
	* generic/tcl*Decls.h:   (regenerated)
	* generic/tcl*StubInit.c:(regenerated)

2010-08-20  Jan Nijtmans  <nijtmans@users.sf.net>

	* doc/Method.3:   Fix definition of Tcl_MethodType.

2010-08-19  Donal K. Fellows  <dkf@users.sf.net>

	* generic/tclTrace.c (TraceExecutionObjCmd, TraceCommandObjCmd)
	(TraceVariableObjCmd): [Patch 3048354]: Use memcpy() instead of
	strcpy() to avoid buffer overflow; we have the correct length of data
	to copy anyway since we've just allocated the target buffer.

2010-08-18  Jan Nijtmans  <nijtmans@users.sf.net>

	* tools/genStubs.tcl: [Patch 3034251]: Backport ttkGenStubs.tcl
	features to genStubs.tcl, partly: remove unneeded ifdeffery and put
	C++ guard around stubs pointer definition.
	* generic/*Decls.h:   (regenerated)

2010-08-18  Miguel Sofer  <msofer@users.sf.net>
	* generic/tclBasic.c:   New redesign of [tailcall]: find
	* generic/tclExecute.c: errors early on, so that errorInfo
	* generic/tclInt.h:     contains the proper info [Bug 3047235]
	* generic/tclNamesp.c:

	* generic/tclCmdAH.c (TclNRTryObjCmd): [Bug 3046594]: Block
	tailcalling out of the body of a non-bc'ed [try].

	* generic/tclBasic.c:    Redesign of [tailcall] to
	* generic/tclCmdAH.c:    (a) fix [Bug 3047235]
	* generic/tclCompile.h:  (b) enable fix for [Bug 3046594]
	* generic/tclExecute.c:  (c) enable recursive tailcalls
	* generic/tclInt.h:
	* generic/tclNamesp.c:
	* tests/tailcall.test:

2010-08-18  Donal K. Fellows  <dkf@users.sf.net>

	* library/safe.tcl (AliasGlob): [Bug 3004191]: Restore safe [glob] to
	working condition.

2010-08-15  Donal K. Fellows  <dkf@users.sf.net>

	* generic/tclProc.c (ProcWrongNumArgs): [Bug 3045010]: Make the
	handling of passing the wrong number of arguments to [apply] somewhat
	less verbose when a lambda term is present.

2010-08-14  Jan Nijtmans  <nijtmans@users.sf.net>

	* compat/unicows:    Remove completely, see [FRQ 2819611].
	* doc/FileSystem.3: [Patch 2994165]: Change signature of
	* generic/tcl.decls  Tcl_FSGetNativePath and TclpDeleteFile
	* generic/tclDecls.h:
	* generic/tclIOUtil.c:
	* generic/tclStubInit.c:
	* generic/tclInt.h:
	* unix/tclUnixFCmd.c:
	* win/tclWinFCmd.c:
	* doc/Hash.3: [Patch 3009403]: Signature of Tcl_GetHashKey,
	* generic/tcl.h:     Tcl_(Create|Find)HashEntry

2010-08-11  Jeff Hobbs  <jeffh@ActiveState.com>

	* unix/ldAix: Remove ancient (pre-4.2) AIX support
	* unix/configure: Regen with ac-2.59
	* unix/configure.in, unix/tclConfig.sh.in, unix/Makefile.in:
	* unix/tcl.m4 (AIX): Remove the need for ldAIX, replace with
	-bexpall/-brtl.  Remove TCL_EXP_FILE (export file) and other baggage
	that went with it.  Remove pre-4 AIX build support.

2010-08-11  Miguel Sofer  <msofer@users.sf.net>

	* generic/tclBasic.c (TclNRYieldToObjCmd):
	* tests/coroutine.test: Fixed bad copypasta snafu. Thanks to Andy Goth
	for finding the bug.

2010-08-10  Jeff Hobbs  <jeffh@ActiveState.com>

	* generic/tclUtil.c (TclByteArrayMatch): Patterns may not be
	null-terminated, so account for that.

2010-08-09  Don Porter  <dgp@users.sourceforge.net>

	* changes:	Updates for 8.6b2 release.

2010-08-04  Jeff Hobbs  <jeffh@ActiveState.com>

	* win/Makefile.in, win/makefile.bc, win/makefile.vc, win/tcl.dsp:
	* win/tclWinPipe.c (TclpCreateProcess):
	* win/stub16.c (removed): Removed Win9x tclpip8x.dll build and 16-bit
	application loader stub support.  Win9x is no longer supported.

	* win/tclWin32Dll.c (TclWinInit): Hard-enforce Windows 9x as an
	unsupported platform with a panic.  Code to support it still exists in
	other files (to go away in time), but new APIs are being used that
	don't exist on Win9x.

	* unix/tclUnixFCmd.c: Adjust license header as per
	ftp://ftp.cs.berkeley.edu/pub/4bsd/README.Impt.License.Change

	* license.terms: Fix DFARs note for number-adjusted rights clause

	* win/tclWin32Dll.c (asciiProcs, unicodeProcs):
	* win/tclWinLoad.c (TclpDlopen): 'load' use LoadLibraryEx with
	* win/tclWinInt.h (TclWinProcs): LOAD_WITH_ALTERED_SEARCH_PATH to
	prefer dependent DLLs in same dir as loaded DLL.

	* win/Makefile.in (%.${OBJEXT}): better implicit rules support

2010-08-04  Andreas Kupries  <andreask@activestate.com>

	* generic/tclIORChan.c: [Bug 3034840]: Fixed reference counting in
	* generic/tclIORTrans.c: InvokeTclMethod and callers.
	* tests/ioTrans.test:

2010-08-03  Andreas Kupries  <andreask@activestate.com>

	* tests/var.test (var-19.1): [Bug 3037525]: Added test demonstrating
	the local hashtable deletion crash and fix.

	* tests/info.test (info-39.1): Added forward copy of test in 8.5
	branch about [Bug 2933089]. Should not fail, and doesn't, after
	updating the line numbers to the changed position.

2010-08-02  Kevin B. Kenny  <kennykb@users.sf.net>

	* library/tzdata/America/Bahia_Banderas:
	* library/tzdata/Pacific/Chuuk:
	* library/tzdata/Pacific/Pohnpei:
	* library/tzdata/Africa/Cairo:
	* library/tzdata/Europe/Helsinki:
	* library/tzdata/Pacific/Ponape:
	* library/tzdata/Pacific/Truk:
	* library/tzdata/Pacific/Yap:			Olson's tzdata2010k.

2010-08-02  Miguel Sofer  <msofer@users.sf.net>

	* generic/tclVar.c: Correcting bad port of [Bug 3037525] fix

2010-07-28  Miguel Sofer  <msofer@users.sf.net>

	* generic/tclVar.c: [Bug 3037525]: Lose fickle optimisation in
	TclDeleteVars (used for runtime-created locals) that caused crash.

2010-07-29  Jan Nijtmans  <nijtmans@users.sf.net>

	* compat/zlib/win32/README.txt: Official build of zlib1.dll 1.2.5 is
	* compat/zlib/win32/USAGE.txt:  finally available, so put it in.
	* compat/zlib/win32/zlib1.dll:

2010-07-25  Donal K. Fellows  <dkf@users.sf.net>

	* doc/http.n: Corrected description of location of one of the entries
	in the state array.

2010-07-24  Jan Nijtmans  <nijtmans@users.sf.net>

	* generic/tclDecls.h: [Bug 3029891]: Functions that don't belong in
	* generic/tclTest.c:  the stub table.
	* generic/tclBasic.c: From [Bug 3030870] make itcl 3.x built with
	pre-8.6 work in 8.6: Relax the relation between Tcl_CallFrame and
	CallFrame.

2010-07-16  Donal K. Fellows  <dkf@users.sf.net>

	* generic/tclBasic.c: Added more errorCode setting.

2010-07-15  Donal K. Fellows  <dkf@users.sf.net>

	* generic/tclExecute.c (TclExecuteByteCode): Ensure that [dict get]
	* generic/tclDictObj.c (DictGetCmd): always generates an errorCode on
	a failure to look up an entry.

2010-07-11  Pat Thoyts  <patthoyts@users.sourceforge.net>

	* unix/configure: (regenerated)
	* unix/configure.in: For the NATIVE_TCLSH variable use the autoconf
	* unix/Makefile.in:  SC_PROG_TCLSH to try and find a locally installed
	native binary. This avoids manually fixing up when cross compiling. If
	there is not one, revert to using the build product.

2010-07-02  Don Porter  <dgp@users.sourceforge.net>

	* generic/tclInt.decs:	Reverted to the original TIP 337
	implementation on what to do with the obsolete internal stub for
	TclBackgroundException() (eliminate it!)
	* generic/tclIntDecls.h:	make genstubs
	* generic/tclStubInit.c:

2010-07-02  Jan Nijtmans  <nijtmans@users.sf.net>

	* generic/tclInt.decls:  [Bug 803489]: Tcl_FindNamespace problem in the
	* generic/tclIntDecls.h: Stubs table
	* generic/tclStubInit.c:

2010-07-02  Donal K. Fellows  <dkf@users.sf.net>

	* generic/tclExecute.c (IllegalExprOperandType): [Bug 3024379]: Made
	sure that errors caused by an argument to an operator being outside
	the domain of the operator all result in ::errorCode being ARITH
	DOMAIN and not NONE.

2010-07-01  Jan Nijtmans  <nijtmans@users.sf.net>

	* win/rules.vc:              [Bug 3020677]: wish can't link reg1.2
	* tools/checkLibraryDoc.tcl: formatting, spacing, cleanup unused
	* tools/eolFix.tcl:          variables; no change in generated output
	* tools/fix_tommath_h.tcl:
	* tools/genStubs.tcl:
	* tools/index.tcl:
	* tools/man2help2.tcl:
	* tools/regexpTestLib.tcl:
	* tools/tsdPerf.tcl:
	* tools/uniClass.tcl:
	* tools/uniParse.tcl:

2010-07-01  Donal K. Fellows  <dkf@users.sf.net>

	* doc/mathop.n: [Bug 3023165]: Fix typo that was preventing proper
	rendering of the exclusive-or operator.

2010-06-28  Jan Nijtmans  <nijtmans@users.sf.net>

	* generic/tclPosixStr.c: [Bug 3019634]: errno.h and tclWinPort.h have
	conflicting definitions. Added messages for ENOTRECOVERABLE, EOTHER,
	ECANCELED and EOWNERDEAD, and fixed various typing mistakes in other
	messages.

2010-06-25  Reinhard Max  <max@suse.de>

	* tests/socket.test: Prevent a race condition during shutdown of the
	remote test server that can cause a hang when the server is being run
	in verbose mode.

2010-06-24  Jan Nijtmans  <nijtmans@users.sf.net>

	* win/tclWinPort.h: [Bug 3019634]: errno.h and tclWinPort.h have
	conflicting definitions.

		***POTENTIAL INCOMPATIBILITY***
	On win32, the correspondence between errno and the related error
	message, as handled by Tcl_ErrnoMsg() changes. The error message is
	kept the same, but the corresponding errno value might change.

2010-06-22  Donal K. Fellows  <dkf@users.sf.net>

	* generic/tclCmdIL.c (Tcl_LsetObjCmd): [Bug 3019351]: Corrected wrong
	args message.

2010-06-21  Jan Nijtmans  <nijtmans@users.sf.net>

	* unix/tclLoadDl.c:    Eliminate various unnecessary type casts, use
	* unix/tclLoadNext.c:  function typedefs whenever possible
	* unix/tclUnixChan.c:
	* unix/tclUnixFile.c:
	* unix/tclUnixNotfy.c:
	* unix/tclUnixSock.c:
	* unix/tclUnixTest.c:
	* unix/tclXtTest.c:
	* generic/tclZlib.c:   Remove hack needed for zlib 1.2.3 on win32

2010-06-18  Donal K. Fellows  <dkf@users.sf.net>

	* library/init.tcl (auto_execok): [Bug 3017997]: Add .cmd to the
	default list of extensions that we can execute interactively.

2010-06-16  Jan Nijtmans  <nijtmans@users.sf.net>

	* tools/loadICU.tcl:   [Bug 3016135]: Traceback using clock format
	* library/msgs/he.msg: with locale of he_IL.

	* generic/tcl.h:       Simplify Tcl_AppInit and *_Init definitions,
	* generic/tclInt.h:    spacing. Change TclpThreadCreate and
	* generic/tcl.decls:   Tcl_CreateThread signature, making clear that
	* generic/tclDecls.h:  "proc" is a function pointer, as in all other
	* generic/tclEvent.c:  "proc" function parameters.
	* generic/tclTestProcBodyObj.c:
	* win/tclWinThrd.c:
	* unix/tclUnixThrd.c:
	* doc/Thread.3:
	* doc/Class.3:         Fix Tcl_ObjectMetadataType definition.

2010-06-14  Jan Nijtmans  <nijtmans@users.sf.net>

	* unix/Makefile.in:    Fix compilation of xttest with 8.6 changes
	* unix/tclXtNotify.c:
	* unix/tclXtTest.c:
	* generic/tclPipe.c:   Fix gcc warning (with -fstrict-aliasing=2)
	* library/auto.tcl:    Spacing and style fixes.
	* library/history.tcl:
	* library/init.tcl:
	* library/package.tcl:
	* library/safe.tcl:
	* library/tm.tcl:

2010-06-13  Donal K. Fellows  <dkf@users.sf.net>

	* tools/tcltk-man2html.tcl (make-man-pages): [Bug 3015327]: Make the
	title of a manual page be stored relative to its resulting directory
	name as well as its source filename. This was caused by both Tcl and a
	contributed package ([incr Tcl]) defining an Object.3. Also corrected
	the joining of strings in titles to avoid extra braces.

2010-06-09  Andreas Kupries  <andreask@activestate.com>

	* library/platform/platform.tcl: Added OSX Intel 64bit
	* library/platform/pkgIndex.tcl: Package updated to version 1.0.9.
	* unix/Makefile.in:
	* win/Makefile.in:

2010-06-09  Jan Nijtmans  <nijtmans@users.sf.net>

	* tools/tsdPerf.c:    Fix export of symbol Tsdperf_Init, when using
	-fvisibility=hidden. Make two functions static, eliminate some
	unnecessary type casts.
	* tools/configure.in: Update to Tcl 8.6
	* tools/configure:    (regenerated)
	* tools/.cvsignore    new file

2010-06-07  Alexandre Ferrieux  <ferrieux@users.sourceforge.net>

	* generic/tclExecute.c: Ensure proper reset of [info errorstack] even
	* generic/tclNamesp.c:  when compiling constant expr's with errors.

2010-06-05  Miguel Sofer  <msofer@users.sf.net>

	* generic/tclBasic.c:   [Bug 3008307]: make callerPtr chains be
	* generic/tclExecute.c: traversable accross coro boundaries. Add the
	special coroutine CallFrame (partially reverting commit of
	2009-12-10), as it is needed for coroutines that do not push a CF, eg,
	those with [eval] as command. Thanks to Colin McCormack (coldstore)
	and Alexandre Ferrieux for the hard work on this.

2010-06-03  Alexandre Ferrieux  <ferrieux@users.sourceforge.net>

	* generic/tclNamesp.c: Safer (and faster) computation of [uplevel]
	* tests/error.test:    offsets in TIP 348. Toplevel offsets no longer
	* tests/result.test:   overestimated.

2010-06-02  Jan Nijtmans  <nijtmans@users.sf.net>

	* generic/tclOO.h:  BUILD_tcloo is never defined (leftover)
	* win/makefile.bc:  Don't set BUILD_tcloo (leftover)
	See also entry below: 2008-06-01  Joe Mistachkin

2010-06-01  Alexandre Ferrieux  <ferrieux@users.sourceforge.net>

	* generic/tclNamesp.c: Fix computation of [uplevel] offsets in TIP 348
	* tests/error.test:    Only depend on callerPtr chaining now.
	* tests/result.test:   Needed for upcoming coro patch.

2010-05-31  Jan Nijtmans  <nijtmans@users.sf.net>

	* generic/tclVar.c:        Eliminate some casts to (Tcl_HashTable *)
	* generic/tclExecute.c:
	* tests/fileSystem.test:   Fix filesystem-5.1 test failure on CYGWIN

2010-05-28  Jan Nijtmans  <nijtmans@users.sf.net>

	* generic/tclInt.h: [Patch 3008541]: Order of TIP #348 fields in
	Interp structure

2010-05-28  Donal K. Fellows  <dkf@users.sf.net>

	* generic/tclCompCmdsSZ.c (IssueTryFinallyInstructions): [3007374]:
	Corrected error in handling of catch contexts to prevent crash with
	chained handlers.

	* generic/tclExecute.c (TclExecuteByteCode): Restore correct operation
	of instruction-level execution tracing (had been broken by NRE).

2010-05-27  Jan Nijtmans  <nijtmans@users.sf.net>

	* library/opt/optParse.tcl: Don't generate spaces at the end of a
	* library/opt/pkgIndex.tcl: line, eliminate ';' at line end, bump to
	* tools/uniParse.tcl:       v0.4.6
	* generic/tclUniData.c:
	* tests/opt.test:
	* tests/safe.test:

2010-05-21  Jan Nijtmans  <nijtmans@users.sf.net>

	* tools/installData.tcl: Make sure that copyDir only receives
	normalized paths, otherwise it might result in a crash on CYGWIN.
	Restyle according to the Tcl style guide.
	* generic/tclStrToD.c: [Bug 3005233]: Fix for build on OpenBSD vax

2010-05-19  Alexandre Ferrieux  <ferrieux@users.sourceforge.net>

	* tests/dict.test: Add missing tests for [Bug 3004007], fixed under
	                   the radar on 2010-02-24 (dkf): EIAS violation in
	                   list-dict conversions.

2010-05-19  Jan Nijtmans  <nijtmans@users.sf.net>

	* generic/regcomp.c:     Don't use arrays of length 1, just use a
	* generic/tclFileName.c: single element then, it makes code more
	* generic/tclLoad.c:     readable. (Here it even prevents a type cast)

2010-05-17  Jan Nijtmans  <nijtmans@users.sf.net>

	* generic/tclStrToD.c: [Bug 2996549]: Failure in expr.test on Win32

2010-05-17  Donal K. Fellows  <dkf@users.sf.net>

	* generic/tclCmdIL.c (TclInfoFrame): Change this code to use
	Tcl_GetCommandFullName rather than rolling its own. Discovered during
	the hunting of [Bug 3001438] but unlikely to be a fix.

2010-05-11  Jan Nijtmans  <nijtmans@users.sf.net>

	* win/tclWinConsole.c: [Patch 2997087]: Unnecessary type casts.
	* win/tclWinDde.c:
	* win/tclWinLoad.c:
	* win/tclWinNotify.c:
	* win/tclWinSerial.c:
	* win/tclWinSock.c:
	* win/tclWinTime.c:
	* win/tclWinPort.h: Don't duplicate CYGWIN timezone #define from
			    tclPort.h

2010-05-07  Andreas Kupries  <andreask@activestate.com>

	* library/platform/platform.tcl: Fix cpu name for Solaris/Intel 64bit.
	* library/platform/pkgIndex.tcl: Package updated to version 1.0.8.
	* unix/Makefile.in:
	* win/Makefile.in:

2010-05-06  Jan Nijtmans  <nijtmans@users.sf.net>

	* generic/tclPkg.c:   Unnecessary type casts, see [Patch 2997087]

2010-05-04  Jan Nijtmans  <nijtmans@users.sf.net>

	* win/tclWinNotify.c:	TCHAR-related fixes, making those two files
	* win/tclWinSock.c:	compile fine when TCHAR != char. Please see
	comments in [FRQ 2965056] (2965056-1.patch).

2010-05-03  Jan Nijtmans  <nijtmans@users.sf.net>

	* generic/tclIORChan.c:   Use "tclIO.h" and "tclTomMathDecls.h"
	* generic/tclIORTrans.c:  everywhere
	* generic/tclTomMath.h:
	* tools/fix_tommath_h.tcl:
	* libtommath/tommath.h:   Formatting (# should always be first char on
				  line)
	* win/tclAppInit.c:       For MINGW/CYGWIN, use GetCommandLineA
				  explicitly.
	* unix/.cvsignore:        Add pkg, *.dll

	* libtommath/tommath.h:       CONSTify various useful internal
	* libtommath/bn_mp_cmp_d.c:   functions (TclBignumToDouble, TclCeil,
	* libtommath/bn_mp_cmp_mag.c: TclFloor), and related tommath functions
	* libtommath/bn_mp_cmp.c:
	* libtommath/bn_mp_copy.c:
	* libtommath/bn_mp_count_bits.c:
	* libtommath/bn_mp_div_2d.c:
	* libtommath/bn_mp_mod_2d.c:
	* libtommath/bn_mp_mul_2d.c:
	* libtommath/bn_mp_neg.c:
	* generic/tclBasic.c:        Handle TODO: const correctness ?
	* generic/tclInt.h:
	* generic/tclStrToD.c:
	* generic/tclTomMath.decls:
	* generic/tclTomMath.h:
	* generic/tclTomMathDecls.h:

2010-04-30  Don Porter  <dgp@users.sourceforge.net>

	* generic/tcl.h:	Bump patchlevel to 8.6b1.2 to distinguish
	* library/init.tcl:	CVS snapshots from earlier snapshots as well
	* unix/configure.in:	as the 8.6b1 and 8.6b2 releases.
	* win/configure.in:

	* unix/configure:	autoconf-2.59
	* win/configure:

	* generic/tclBinary.c (TclAppendBytesToByteArray):	Add comments
	* generic/tclInt.h (TclAppendBytesToByteArray):	placing overflow
	protection responsibility on caller.  Convert "len" argument to signed
	int which any value already vetted for overflow issues will fit into.
	* generic/tclStringObj.c:	Update caller; standardize panic msg.

	* generic/tclBinary.c (UpdateStringOfByteArray): [Bug 2994924]:	Add
	panic when the generated string representation would grow beyond Tcl's
	size limits.

2010-04-30  Donal K. Fellows  <dkf@users.sf.net>

	* generic/tclBinary.c (TclAppendBytesToByteArray): Add extra armour
	against buffer overflows.

	* generic/tclBasic.c (NRInterpCoroutine): Corrected handling of
	* tests/coroutine.test (coroutine-6.4):   arguments to deal with
						  trickier cases.

2010-04-30  Miguel Sofer  <msofer@users.sf.net>

	* tests/coroutine.test: testing coroutine arguments after [yield]:
	check that only 0/1 allowed

2010-04-30  Donal K. Fellows  <dkf@users.sf.net>

	* generic/tclBasic.c (NRInterpCoroutine): Corrected handling of
	arguments to deal with trickier cases.

	* generic/tclCompCmds.c (TclCompileVariableCmd): Slightly tighter
	issuing of instructions.

	* generic/tclExecute.c (TclExecuteByteCode): Add peephole optimization
	of the fact that INST_DICT_FIRST and INST_DICT_NEXT always have a
	conditional jump afterwards.

	* generic/tclBasic.c (TclNRYieldObjCmd, TclNRYieldmObjCmd)
	(NRInterpCoroutine): Replace magic values for formal argument counts
	for coroutine command implementations with #defines, for an increase
	in readability.

2010-04-30  Jan Nijtmans  <nijtmans@users.sf.net>

	* generic/tclMain.c: Unnecessary TCL_STORAGE_CLASS re-definition. It
	was used for an ancient dummy reference to Tcl_LinkVar(), but that's
	already gone since 2002-05-29.

2010-04-29  Miguel Sofer  <msofer@users.sf.net>

	* generic/tclCompExpr.c: Slight change in the literal sharing
	* generic/tclCompile.c:  mechanism to avoid shimmering of
	* generic/tclCompile.h:  command names.
	* generic/tclLiteral.c:

2010-04-29  Andreas Kupries  <andreask@activestate.com>

	* library/platform/platform.tcl: Another stab at getting the /lib,
	* library/platform/pkgIndex.tcl: /lib64 difference right for linux.
	* unix/Makefile.in:		 Package updated to version 1.0.7.
	* win/Makefile.in:

2010-04-29  Kevin B. Kenny  <kennykb@acm.org>

	* library/tzdata/Antarctica/Macquarie:
	* library/tzdata/Africa/Casablanca:
	* library/tzdata/Africa/Tunis:
	* library/tzdata/America/Santiago:
	* library/tzdata/America/Argentina/San_Luis:
	* library/tzdata/Antarctica/Casey:
	* library/tzdata/Antarctica/Davis:
	* library/tzdata/Asia/Anadyr:
	* library/tzdata/Asia/Damascus:
	* library/tzdata/Asia/Dhaka:
	* library/tzdata/Asia/Gaza:
	* library/tzdata/Asia/Kamchatka:
	* library/tzdata/Asia/Karachi:
	* library/tzdata/Asia/Taipei:
	* library/tzdata/Europe/Samara:
	* library/tzdata/Pacific/Apia:
	* library/tzdata/Pacific/Easter:
	* library/tzdata/Pacific/Fiji:   Olson's tzdata2010i.

2010-04-29  Donal K. Fellows  <dkf@users.sf.net>

	* generic/tclBinary.c (TclAppendBytesToByteArray): [Bug 2992970]: Make
	* generic/tclStringObj.c (Tcl_AppendObjToObj): an append of a byte
	array to another into an efficent operation. The problem was the (lack
	of) a proper growth management strategy for the byte array.

2010-04-29  Jan Nijtmans  <nijtmans@users.sf.net>

	* compat/dirent2.h:	Include "tcl.h", not <tcl.h>, like everywhere
	* compat/dlfcn.h:	else, to ensure that the version in the Tcl
	* compat/stdlib.h:	distribution is used, not some version from
	* compat/string.h:	somewhere else.
	* compat/unistd.h:

2010-04-28  Jan Nijtmans  <nijtmans@users.sf.net>

	* win/Makefile.in:	Remove unused @MAN2TCLFLAGS@
	* win/tclWinPort.h:	Move <limits.h> include from tclInt.h to
	* generic/tclInt.h:	tclWinPort.h, and eliminate unneeded
	* generic/tclEnv.c:	<stdlib.h>, <stdio.h> and <string.h>, which
				are already in tclInt.h
	* generic/regcustom.h:	Move "tclInt.h" from regcustom.h up to
	* generic/regex.h:	regex.h.
	* generic/tclAlloc.c:	Unneeded <stdio.h> include.
	* generic/tclExecute.c:	Fix gcc warning: comparison between signed and
				unsigned.

2010-04-28  Donal K. Fellows  <dkf@users.sf.net>

	* generic/tclInt.h (TclIsVarDirectUnsettable): Corrected flags so that
	deletion of traces is not optimized out...

	* generic/tclExecute.c (ExecuteExtendedBinaryMathOp)
	(TclCompareTwoNumbers,ExecuteExtendedUnaryMathOp,TclExecuteByteCode):
	[Patch 2981677]: Move the less common arithmetic operations (i.e.,
	exponentiation and operations on non-longs) out of TEBC for a big drop
	in the overall size of the stack frame for most code. Net effect on
	speed is minimal (slightly faster overall in tclbench). Also extended
	the number of places where TRESULT handling is replaced with a jump to
	dedicated code.

2010-04-27  Donal K. Fellows  <dkf@users.sf.net>

	* generic/tclExecute.c (TclExecuteByteCode): Rearrange location of an
	assignment to shorten the object code.

2010-04-27  Jan Nijtmans  <nijtmans@users.sf.net>

	* generic/tclIOUtil.c (Tcl_FSGetNativePath): [Bug 2992292]:
	tclIOUtil.c assignment type mismatch compiler warning
	* generic/regguts.h:     If tclInt.h or tclPort.h is already
	* generic/tclBasic.c:    included, don't include <limits.h>
	* generic/tclExecute.c:  again. Follow-up to [Bug 2991415]:
	* generic/tclIORChan.c:  tclport.h #included before limits.h
	* generic/tclIORTrans.c: See comments in [Bug 2991415]
	* generic/tclObj.c:
	* generic/tclOOInt.h:
	* generic/tclStrToD.c:
	* generic/tclTomMath.h:
	* generic/tclTomMathInterface.c:
	* generic/tclUtil.c:
	* compat/strtod.c:
	* compat/strtol.c:

2010-04-27  Kevin B. Kenny  <kennykb@acm.org>

	* unix/tclLoadDl.c (FindSymbol): [Bug 2992295]: Simplified the logic
	so that the casts added in Donal Fellows's change for the same bug are
	no longer necessary.

2010-04-26  Donal K. Fellows  <dkf@users.sf.net>

	* unix/tclLoadDl.c (FindSymbol): [Bug 2992295]: Added an explicit cast
	because auto-casting between function and non-function types is never
	naturally warning-free.

	* generic/tclStubInit.c:   Add a small amount of gcc-isms (with #ifdef
	* generic/tclOOStubInit.c: guards) to ensure that warnings are issued
	when these files are older than the various *.decls files.

2010-04-25  Miguel Sofer  <msofer@users.sf.net>

	* generic/tclBasic.c:    Add unsupported [yieldm] command. Credit
	* generic/tclInt.h:      Lars Hellstrom for the basic idea.

2010-04-24  Miguel Sofer  <msofer@users.sf.net>

	* generic/tclBasic.c:    Modify api of TclSpliceTailcall() to fix
	* generic/tclExecute.c:  [yieldTo], which had not survived the latest
	* generic/tclInt.h:      mods to tailcall. Thanks kbk for detecting
	the problem.

2010-04-23  Jan Nijtmans  <nijtmans@users.sf.net>

	* unix/tclUnixPort.h: [Bug 2991415]: tclport.h #included before
	limits.h

2010-04-22  Jan Nijtmans  <nijtmans@users.sf.net>

	* generic/tclPlatDecls.h:  Move TCHAR fallback typedef from tcl.h to
	* generic/tcl.h:           tclPlatDecls.h (as suggested by dgp)
	* generic/tclInt.h:        fix typo
	* generic/tclIOUtil.c:     Eliminate various unnecessary
	* unix/tclUnixFile.c:      type casts.
	* unix/tclUnixPipe.c:
	* win/tclWinChan.c:
	* win/tclWinFCmd.c:
	* win/tclWinFile.c:
	* win/tclWinLoad.c:
	* win/tclWinPipe.c:

2010-04-20  Jan Nijtmans  <nijtmans@users.sf.net>

	* generic/tclTest.c:  Use function prototypes from the FS API.
	* compat/zlib/*:      Upgrade to zlib 1.2.5

2010-04-19  Donal K. Fellows  <dkf@users.sf.net>

	* generic/tclExecute.c (TclExecuteByteCode): Improve commenting and
	reduce indentation for the Invocation Block.

2010-04-18  Donal K. Fellows  <dkf@users.sf.net>

	* doc/unset.n: [Bug 2988940]: Fix typo.

2010-04-15  Jan Nijtmans  <nijtmans@users.sf.net>

	* win/tclWinPort.h:       Move inclusion of <tchar.h> from
	* generic/tcl.h:          tclPlatDecls.h to tclWinPort.h, where it
	* generic/tclPlatDecls.h: belongs. Add fallback in tcl.h, so TCHAR is
				  available in win32 always.

2010-04-15  Donal K. Fellows  <dkf@users.sf.net>

	* doc/try.n: [Bug 2987551]: Fix typo.

2010-04-14  Andreas Kupries  <andreask@activestate.com>

	* library/platform/platform.tcl: Linux platform identification:
	* library/platform/pkgIndex.tcl: Check /lib64 for existence of files
	* unix/Makefile.in: matching libc* before accepting it as base
	* win/Makefile.in:  directory. This can happen on weirdly installed
	32bit systems which have an empty or partially filled /lib64 without
	an actual libc. Bumped to version 1.0.6.

2010-04-13  Jan Nijtmans  <nijtmans@users.sf.net>

	* win/tclWinPort.h: Fix [Patch 2986105]: conditionally defining
	* win/tclWinFile.c: strcasecmp/strncasecmp
	* win/tclWinLoad.c: Fix gcc warning: comparison of unsigned expression
	>= 0 is always true

2010-04-08  Donal K. Fellows  <dkf@users.sf.net>

	* generic/tclCompCmdsSZ.c (TclSubstCompile): If the first token does
	not result in a *guaranteed* push of a Tcl_Obj on the stack, we must
	push an empty object. Otherwise it is possible to get to a 'concat1'
	or 'done' without enough values on the stack, resulting in a crash.
	Thanks to Joe Mistachkin for identifying a script that could trigger
	this case.

2010-04-07  Donal K. Fellows  <dkf@users.sf.net>

	* doc/catch.n, doc/info.n, doc/return.n: Formatting.

2010-04-06  Donal K. Fellows  <dkf@users.sf.net>

	* doc/Load.3: Minor corrections of formatting and cross links.

2010-04-06  Jan Nijtmans  <nijtmans@users.sf.net>

	* win/configure:       (regenerate with autoconf-2.59)
	* unix/configure:
	* unix/installManPage: [Bug 2982540]: configure and install* script
	* unix/install-sh:     files should always have LF line ending.
	* doc/Load.3:          Fix signature of Tcl_LoadFile in documentation.

2010-04-05  Alexandre Ferrieux  <ferrieux@users.sourceforge.net>

	TIP #348 IMPLEMENTATION

	* generic/tclBasic.c: [Patch 2868499]: Substituted error stack
	* generic/tclCmdIL.c:
	* generic/tclInt.h:
	* generic/tclNamesp.c:
	* generic/tclResult.c:
	* doc/catch.n:
	* doc/info.n:
	* doc/return.n:
	* tests/cmdMZ.test:
	* tests/error.test:
	* tests/execute.test:
	* tests/info.test:
	* tests/init.test:
	* tests/result.test:

2010-04-05  Donal K. Fellows  <dkf@users.sf.net>

	* unix/tcl.m4 (SC_ENABLE_THREADS): Flip the default for whether to
	* win/tcl.m4 (SC_ENABLE_THREADS):  build in threaded mode. Part of
	* win/rules.vc:			   TIP #364.

	* unix/tclLoadDyld.c (FindSymbol): Better human-readable error message
	generation to match code in tclLoadDl.c.

2010-04-04  Donal K. Fellows  <dkf@users.sf.net>

	* generic/tclIOUtil.c, unix/tclLoadDl.c: Minor changes to enforce
	Engineering Manual style rules.

	* doc/FileSystem.3, doc/Load.3: Documentation for TIP#357.

	* macosx/tclMacOSXBundle.c (OpenResourceMap): [Bug 2981528]: Only
	define this function when HAVE_COREFOUNDATION is defined.

2010-04-02  Jan Nijtmans  <nijtmans@users.sf.net>

	* generic/tcl.decls (Tcl_LoadFile): Add missing "const" in signature,
	* generic/tclIOUtil.c (Tcl_LoadFile): and some formatting fixes
	* generic/tclDecls.h:  (regenerated)

2010-04-02  Donal K. Fellows  <dkf@users.sf.net>

	* generic/tclIOUtil.c (Tcl_LoadFile): Corrections to previous commit
	* unix/tclLoadDyld.c (TclpDlopen):    to make it build on OSX.

2010-04-02  Kevin B. Kenny  <kennykb@acm.org>

	TIP #357 IMPLEMENTATION
	TIP #362 IMPLEMENTATION

	* generic/tclStrToD.c: [Bug 2952904]: Defer creation of the smallest
	floating point number until it is actually used. (This change avoids a
	bogus syslog message regarding a 'floating point software assist
	fault' on SGI systems.)

	* library/reg/pkgIndex.tcl:	[TIP #362]: Fixed first round of bugs
	* tests/registry.test:		resulting from the recent commits of
	* win/tclWinReg.c:		changes in support of the referenced
					TIP.

	* generic/tcl.decls:		[TIP #357]: First round of changes
	* generic/tclDecls.h:		to export Tcl_LoadFile,
	* generic/tclIOUtil.c:		Tcl_FindSymbol, and Tcl_FSUnloadFile
	* generic/tclInt.h:		to the public API.
	* generic/tclLoad.c:
	* generic/tclLoadNone.c:
	* generic/tclStubInit.c:
	* tests/fileSystem.test:
	* tests/load.test:
	* tests/unload.test:
	* unix/tclLoadDl.c:
	* unix/tclLoadDyld.c:
	* unix/tclLoadNext.c:
	* unix/tclLoadOSF.c:
	* unix/tclLoadShl.c:
	* unix/tclUnixPipe.c:
	* win/Makefile.in:
	* win/tclWinLoad.c:

2010-03-31  Donal K. Fellows  <dkf@users.sf.net>

	* doc/registry.n: Added missing documentation of TIP#362 flags.

	* doc/package.n: [Bug 2980210]: Document the arguments taken by
	the [package present] command correctly.

	* doc/Thread.3: Added some better documentation of how to create and
	use a thread using the C-level thread API, based on realization that
	no such tutorial appeared to exist.

2010-03-31  Jan Nijtmans  <nijtmans@users.sf.net>

	* test/cmdMZ.test:    [FRQ 2974744]: share exception codes (ObjType?):
	* test/error.test:    Revised test cases, making sure that abbreviated
	* test/proc-old.test: codes are checked resulting in an error, and
	                      checking for the exact error message.

2010-03-30  Andreas Kupries  <andreask@activestate.com>

	* generic/tclIORChan.c (ReflectClose, ReflectInput, ReflectOutput,
	(ReflectSeekWide, ReflectWatch, ReflectBlock, ReflectSetOption,
	(ReflectGetOption, ForwardProc): [Bug 2978773]: Preserve
	ReflectedChannel* structures across handler invokations, to avoid
	crashes when the handler implementation induces nested callbacks and
	destruction of the channel deep inside such a nesting.

2010-03-30  Don Porter  <dgp@users.sourceforge.net>

	* generic/tclObj.c (Tcl_GetCommandFromObj):     [Bug 2979402]: Reorder
	the validity tests on internal rep of a "cmdName" value to avoid
	invalid reads reported by valgrind.

2010-03-30  Jan Nijtmans  <nijtmans@users.sf.net>

	* generic/tclIndexObj:	[FRQ 2974744]: share exception codes
	* generic/tclResult.c:	further optimization, making use of indexType.
	* generic/tclZlib.c:    [Bug 2979399]: uninitialized value troubles

2010-03-30  Donal K. Fellows  <dkf@users.sf.net>

	TIP #362 IMPLEMENTATION

	* win/tclWinReg.c: [Patch 2960976]: Apply patch from Damon Courtney to
	* tests/registry.test:	allow the registry command to be told to work
	* win/Makefile.in:	with both 32-bit and 64-bit registries. Bump
	* win/configure.in:	version of registry package to 1.3.
	* win/makefile.bc:
	* win/makefile.vc:
	* win/configure:	autoconf-2.59

2010-03-29  Jan Nijtmans  <nijtmans@users.sf.net>

	* unix/tcl.m4:            Only test for -visibility=hidden with gcc
	                          (Second remark in [Bug 2976508])
	* unix/configure:         regen

2010-03-29  Don Porter  <dgp@users.sourceforge.net>

	* generic/tclStringObj.c:       Fix array overrun in test format-1.12
	caught by valgrind testing.

2010-03-27  Jan Nijtmans  <nijtmans@users.sf.net>

	* generic/tclInt.h:	[FRQ 2974744]: share exception codes
	* generic/tclResult.c:	(ObjType?)
	* generic/tclCmdMZ.c:
	* generic/tclCompCmdsSZ.c:

2010-03-26  Jan Nijtmans  <nijtmans@users.sf.net>

	* generic/tclExecute.c: [Bug 2976508]: Tcl HEAD fails on HP-UX

2010-03-25  Donal K. Fellows  <dkf@users.sf.net>

	* unix/tclUnixFCmd.c (TclUnixCopyFile): [Bug 2976504]: Corrected
	number of arguments to fstatfs() call.

	* macosx/tclMacOSXBundle.c, macosx/tclMacOSXFCmd.c:
	* macosx/tclMacOSXNotify.c: Reduce the level of ifdeffery in the
	functions of these files to improve readability. They need to be
	audited for whether complexity can be removed based on the minimum
	supported version of OSX, but that requires a real expert.

2010-03-24  Don Porter  <dgp@users.sourceforge.net>

	* generic/tclResult.c:  [Bug 2383005]: Revise [return -errorcode] so
	* tests/result.test:    that it rejects illegal non-list values.

2010-03-24  Donal K. Fellows  <dkf@users.sf.net>

	* generic/tclOOInfo.c (InfoObjectMethodTypeCmd)
	(InfoClassMethodTypeCmd): Added introspection of method types so that
	it is possible to find this info out without using errors.
	* generic/tclOOMethod.c (procMethodType): Now that introspection can
	reveal the name of method types, regularize the name of normal methods
	to be the name of the definition type used to create them.

	* tests/async.test (async-4.*): Reduce obscurity of these tests by
	putting the bulk of the code for them inside the test body with the
	help of [apply].

	* generic/tclCmdMZ.c (TryPostBody, TryPostHandler): Make sure that the
	[try] command does not trap unwinding due to limits.

2010-03-23  Don Porter  <dgp@users.sourceforge.net>

	* generic/tclCmdMZ.c:	[Bug 2973361]: Revised fix for computing
	indices of script arguments to [try].

2010-03-23  Jan Nijtmans  <nijtmans@users.sf.net>

	* generic/tclCmdMZ.c:      Make error message in "try" implementation
	* generic/tclCompCmdsSZ.c: exactly the same as the one in "return"
	* tests/error.test:
	* libtommath/mtests/mpi.c: Single "const" addition

2010-03-22  Don Porter  <dgp@users.sourceforge.net>

	* generic/tclCmdMZ.c:	[Bug 2973361]: Compute the correct integer
	values to identify the argument indices of the various script
	arguments to [try]. Passing in -1 led to invalid memory reads.

2010-03-20  Donal K. Fellows  <dkf@users.sf.net>

	* doc/exec.n: Make it a bit clearer that there is an option to run a
	pipeline in the background.

	* generic/tclIOCmd.c (Tcl_FcopyObjCmd):		Lift the restriction
	* generic/tclIO.c (TclCopyChannel, CopyData):	on the [fcopy] command
	* generic/tclIO.h (CopyState):			that forced it to only
	copy up to 2GB per script-level callback. Now it is anything that can
	fit in a (signed) 64-bit integer. Problem identified by Frederic
	Bonnet on comp.lang.tcl. Note that individual low-level reads and
	writes are still smaller as the optimal buffer size is smaller.

2010-03-20  Jan Nijtmans  <nijtmans@users.sf.net>

	* win/stub16.c:         Don't hide that we use the ASCII API here.
	                        (does someone still use that?)
	* win/tclWinPipe.c:     2 unnecessary type casts.

2010-03-19  Donal K. Fellows  <dkf@users.sf.net>

	* generic/tclCompCmdsSZ.c (TclCompileThrowCmd): Added compilation for
	the [throw] command.

2010-03-18  Don Porter  <dgp@users.sourceforge.net>

	* generic/tclListObj.c:	[Bug 2971669]: Prevent in overflow trouble in
	* generic/tclTestObj.c:	ListObjReplace operations. Thanks to kbk for
	* tests/listObj.test:	fix and test.

2010-03-18  Donal K. Fellows  <dkf@users.sf.net>

	* generic/tclCompCmdsSZ.c (IssueTryFinallyInstructions):
	[Bug 2971921]: Corrected jump so that it doesn't skip into the middle
	of an instruction! Tightened the instruction issuing. Moved endCatch
	calls closer to their point that they guard, ensuring correct ordering
	of result values.

2010-03-17  Andreas Kupries  <andreask@activestate.com>

	* generic/tclIORTrans.c (ReflectInput, ReflectOutput)
	(ReflectSeekWide): [Bug 2921116]: Added missing TclEventuallyFree
	calls for preserved ReflectedTransform* structures. Reworked
	ReflectInput to preserve the structure for its whole life, not only in
	InvokeTclMethod.

	* generic/tclIO.c (Tcl_GetsObj): [Bug 2921116]: Regenerate topChan,
	may have been changed by a self-modifying transformation.

	* tests/ioTrans/test (iortrans-4.8, iortrans-4.9, iortrans-5.11)
	(iortrans-7.4, iortrans-8.3): New test cases.

2010-03-16  Jan Nijtmans  <nijtmans@users.sf.net>

	* compat/zlib/*:	Upgrade zlib to version 1.2.4.
	* win/makefile.vc:
	* unix/Makefile.in:
	* win/tclWinChan.c:	Don't cast away "const" without reason.

2010-03-12  Jan Nijtmans  <nijtmans@users.sf.net>

	* win/makefile.vc: [Bug 2967340]: Static build was failing.
	* win/.cvsignore:

2010-03-10  Jan Nijtmans  <nijtmans@users.sf.net>

	* generic/tclTest.c:	Remove unnecessary '&' decoration for
	* generic/tclIOUtil.c:	function pointers
	* win/tclWin32Dll.c:	Double declaration of TclNativeDupInternalRep
	* unix/tclIOUtil.c:
	* unix/dltest/.cvsignore: Ignore *.so here

2010-03-09  Andreas Kupries  <andreask@activestate.com>

	* generic/tclIORChan.c: [Bug 2936225]: Thanks to Alexandre Ferrieux
	* doc/refchan.n:    <ferrieux@users.sourceforge.net> for debugging and
	* tests/ioCmd.test: fixing the problem. It is the write-side
	equivalent to the bug fixed 2009-08-06.

2010-03-09  Don Porter  <dgp@users.sourceforge.net>

	* library/tzdata/America/Matamoros: New locale
	* library/tzdata/America/Ojinaga: New locale
	* library/tzdata/America/Santa_Isabel: New locale
	* library/tzdata/America/Asuncion:
	* library/tzdata/America/Tijuana:
	* library/tzdata/Antarctica/Casey:
	* library/tzdata/Antarctica/Davis:
	* library/tzdata/Antarctica/Mawson:
	* library/tzdata/Asia/Dhaka:
	* library/tzdata/Pacific/Fiji:
	Olson tzdata2010c.

2010-03-07  Jan Nijtmans  <nijtmans@users.sf.net>

	* generic/tclTest.c:	  Test that tclOO stubs are present in stub
				  library
	* generic/tclOOMethod.c:  Applied missing part of [Patch 2961556]
	* win/tclWinInt.h:	  Change all tclWinProcs signatures to use
	* win/tclWin32Dll.c:	  TCHAR* in stead of WCHAR*. This is meant
	* win/tclWinDde.c:	  as preparation to make [Enh 2965056]
	* win/tclWinFCmd.c:	  possible at all.
	* win/tclWinFile.c:
	* win/tclWinPipe.c:
	* win/tclWinSock.c:

2010-03-06  Jan Nijtmans  <nijtmans@users.sf.net>

	* generic/tclStubLib.c:	Remove presence of tclTomMathStubsPtr here.
	* generic/tclTest.c:	Test that tommath stubs are present in stub
				library.

2010-03-05  Donal K. Fellows  <dkf@users.sf.net>

	* generic/tclIORTrans.c (ForwardProc): [Bug 2964425]: When cleaning
	the stables, it is sometimes necessary to do more than the minimum. In
	this case, rationalizing the variables for a forwarded limit? method
	required removing an extra Tcl_DecrRefCount too.

	* generic/tclOO.h, generic/tclOOInt.h: [Patch 2961556]: Change TclOO
	to use the same style of function typedefs as Tcl, as this is about
	the last chance to get this right.

	***POTENTIAL INCOMPATIBILITY***
	Source code that uses function typedefs from TclOO will need to update
	variables and argument definitions so that pointers to the function
	values are used instead. Binary compatibility is not affected.

	* generic/*.c, generic/tclInt.h, unix/*.c, macosx/*.c: Applied results
	of doing a Code Audit. Principal changes:
	  * Use do { ... } while (0) in macros
	  * Avoid shadowing one local variable with another
	  * Use clearer 'foo.bar++;' instead of '++foo.bar;' where result not
	    required (i.e., semantically equivalent); clarity is increased
	    because it is bar that is incremented, not foo.
	  * Follow Engineering Manual rules on spacing and declarations

2010-03-04  Donal K. Fellows  <dkf@users.sf.net>

	* generic/tclOO.c (ObjectRenamedTrace): [Bug 2962664]: Add special
	handling so that when the class of classes is deleted, so is the class
	of objects. Immediately.

	* generic/tclOOInt.h (ROOT_CLASS): Add new flag for specially marking
	the root class. Simpler and more robust than the previous technique.

2010-03-04  Jan Nijtmans  <nijtmans@users.sf.net>

	* generic/tclGetDate.y:    3 unnecessary MODULE_SCOPE
	* generic/tclDate.c:       symbols
	* generic/tclStubLib.c:    Split tommath stub lib
	* generic/tclTomMathStubLib.c:  in separate file.
	* win/makefile.bc:
	* win/Makefile.in:
	* win/makefile.vc:
	* win/tcl.dsp:
	* unix/Makefile.in:
	* unix/tcl.m4:          Cygwin only gives warning
	* unix/configure:       using -fvisibility=hidden
	* compat/strncasecmp.c: A few more const's
	* compat/strtod.c:
	* compat/strtoul.c:

2010-03-03  Andreas Kupries <andreask@activestate.com>

	* doc/refchan.n: Followup to ChangeLog entry 2009-10-07
	(generic/tclIORChan.c). Fixed the documentation to explain that errno
	numbers are operating system dependent, and reworked the associated
	example.

2010-03-02  Jan Nijtmans  <nijtmans@users.sf.net>

	* unix/tcl.m4:     [FRQ 2959069]: Support for -fvisibility=hidden
	* unix/configure   (regenerated with autoconf-2.59)

2010-03-01  Alexandre Ferrieux  <ferrieux@users.sourceforge.net>

	* unix/tclUnixSock.c: Refrain from a possibly lengthy reverse-DNS
	lookup on 0.0.0.0 when calling [fconfigure -sockname] on an
	universally-bound (default) server socket.

	* generic/tclIndexObj.c: fix [AT 86258]: special-casing of empty
	tables when generating error messages for [::tcl::prefix match].

2010-02-28  Donal K. Fellows  <dkf@users.sf.net>

	* generic/tclCmdIL.c: More additions of {TCL LOOKUP} error-code
	generation to various subcommands of [info] as part of long-term
	project to classify all Tcl's generated errors.

2010-02-28  Jan Nijtmans  <nijtmans@users.sf.net>

	* generic/tclStubInit.c: [Bug 2959713]: Link error with gcc 4.1

2010-02-27  Donal K. Fellows  <dkf@users.sf.net>

	* generic/tclCmdMZ.c (StringFirstCmd, StringLastCmd): [Bug 2960021]:
	Only search for the needle in the haystack when the needle isn't
	larger than the haystack. Prevents an odd crash from sometimes
	happening when things get mixed up (a common programming error).

	* generic/tclMain.c (Tcl_Main): [Bug 801429]: Factor out the holding
	of the client-installed main loop function into thread-specific data.

	***POTENTIAL INCOMPATIBILITY***
	Code that previously tried to set the main loop from another thread
	will now fail. On the other hand, there is a fairly high probability
	that such programs would have been failing before due to the lack of
	any kind of inter-thread memory barriers guarding accesses to this
	part of Tcl's state.

2010-02-26  Donal K. Fellows  <dkf@users.sf.net>

	* generic/tclCompCmds.c:   Split this file into two pieces to make it
	* generic/tclCompCmdsSZ.c: easier to work with. It's still two very
				   long files even after the split.

2010-02-26  Reinhard Max  <max@suse.de>

	* doc/safe.n: Name the installed file after the command it documents.
	Use "Safe Tcl" instead of the "Safe Base", "Safe Tcl" mixture.

2010-02-26  Donal K. Fellows  <dkf@users.sf.net>

	* unix/Makefile.in (NATIVE_TCLSH): Added this variable to allow for
	better control of what tclsh to use for various scripts when doing
	cross compiling. An imperfect solution, but works.

	* unix/installManPage: Remap non-alphanumeric sequences in filenames
	to single underscores (especially colons).

2010-02-26  Pat Thoyts  <patthoyts@users.sourceforge.net>

	* tests/zlib.test: Add tests for [Bug 2818131] which was crashing with
	mismatched zlib algorithms used in combination with gets. This issue
	has been fixed by Andreas's last commit.

2010-02-25  Jan Nijtmans  <nijtmans@users.sf.net>

	* generic/tclHash.c:	[FRQ 2958832]: Further speed-up of the
	* generic/tclLiteral.c:	ouster-hash function.
	* generic/tclObj.c:
	* generic/tclCkalloc.c:	Eliminate various unnecessary (ClientData)
	* generic/tclTest.c:	type casts.
	* generic/tclTestObj.c:
	* generic/tclTestProcBodyObj.c:
	* unix/tclUnixTest.c:
	* unix/tclUnixTime.c:
	* unix/tclXtTest.c:

2010-02-24  Donal K. Fellows  <dkf@users.sf.net>

	* generic/tclDictObj.c (SetDictFromAny): Prevent the list<->dict
	* generic/tclListObj.c (SetListFromAny): conversion code from taking
	too many liberties. Stops loss of duplicate keys in some scenarios.
	Many thanks to Jean-Claude Wippler for finding this.

	* generic/tclExecute.c (TclExecuteByteCode): Reduce ifdef-fery and
	size of activation record. More variables shared across instructions
	than before.

	* doc/socket.n: [Bug 2957688]: Clarified that [socket -server] works
	with a command prefix. Extended example to show this in action.

2010-02-22  Andreas Kupries  <andreask@activestate.com>

	* generic/tclZlib.c (ZlibTransformInput): [Bug 2762041]: Added a hack
	to work around the general problem, early EOF recognition based on the
	base-channel, instead of the data we have ready for reading in the
	transform. Long-term we need a proper general fix (likely tracking EOF
	on each level of the channel stack), with attendant complexity.
	Furthermore, Z_BUF_ERROR can be ignored, and must be when feeding the
	zlib code with single characters.

2010-02-22  Jan Nijtmans  <nijtmans@users.sf.net>

	* unix/tclUnixPort.h:   Remove unnecessary EXTERN's, which already are
	                        in the global stub table.
	* unix/configure.in:    Use @EXEEXT@ in stead of @EXT_SUFFIX@
	* unix/tcl.m4:
	* unix/Makefile.in:     Use -DBUILD_tcl for CYGWIN
	* unix/configure:       (regenerated)
	* unix/dltest/pkg*.c:   Use EXTERN to control CYGWIN exported symbols
	* generic/tclCmdMZ.c:   Remove some unnecessary type casts.
	* generic/tclCompCmds.c:
	* generic/tclTest.c:
	* generic/tclUtil.c:

2010-02-21  Mo DeJong  <mdejong@users.sourceforge.net>

	* tests/regexp.test: Add test cases back ported from Jacl regexp work.

2010-02-21  Jan Nijtmans  <nijtmans@users.sf.net>

	* generic/tclDate.c:    Some more const tables.
	* generic/tclGetDate.y:
	* generic/regc_lex.c:
	* generic/regerror.c:
	* generic/tclStubLib.c:
	* generic/tclBasic.c:   Fix [Bug 2954959] expr abs(0.0) is -0.0
	* tests/expr.test:

2010-02-20  Donal K. Fellows  <dkf@users.sf.net>

	* generic/tclCompCmds.c (TclCompileStringLenCmd): Make [string length]
	of a constant string be handled better (i.e., handle backslashes too).

2010-02-19  Stuart Cassoff  <stwo@users.sourceforge.net>

	* tcl.m4: Correct compiler/linker flags for threaded builds on
	OpenBSD.
	* configure: (regenerated).

2010-02-19  Donal K. Fellows  <dkf@users.sf.net>

	* unix/installManPage: [Bug 2954638]: Correct behaviour of manual page
	installer. Also added armouring to check that assumptions about the
	initial state are actually valid (e.g., look for existing input file).

2010-02-17  Donal K. Fellows  <dkf@users.sf.net>

	* generic/tclHash.c (HashStringKey):	Restore these hash functions
	* generic/tclLiteral.c (HashString):	to use the classic algorithm.
	* generic/tclObj.c (TclHashObjKey):	Community felt normal case
	speed to be more important than resistance to malicious cases. For
	now, hashes that need to deal with the malicious case can use a custom
	hash table and install their own hash function, though that is not
	functionality exposed to the script level.

	* generic/tclCompCmds.c (TclCompileDictUpdateCmd): Stack depth must be
	correctly described when compiling a body to prevent crashes in some
	debugging modes.

2010-02-16  Jan Nijtmans  <nijtmans@users.sf.net>

	* generic/tclInt.h: Change order of various struct members,
	fixing potential binary incompatibility with Tcl 8.5

2010-02-16  Donal K. Fellows  <dkf@users.sf.net>

	* unix/configure.in, generic/tclIOUtil.c (Tcl_Stat): Updated so that
	we do not assume that all unix systems have the POSIX blkcnt_t type,
	since OpenBSD apparently does not.

	* generic/tclLiteral.c (HashString): Missed updating to FNV in one
	place; the literal table (a copy of the hash table code...)

2010-02-15  Jan Nijtmans  <nijtmans@users.sf.net>

	* tools/genStubs.tcl:   Reverted earlier rename from tcl*Stubs to
	* generic/tclBasic.c:   tcl*ConstStubs, it's not necessary at all.
	* generic/tclOO.c:
	* generic/tclTomMathInterface.c:
	* generic/tclStubInit.c: (regenerated)
	* generic/tclOOStubInit.c: (regenerated)
	* generic/tclEnsemble.c:Fix signed-unsigned mismatch
	* win/tclWinInt.h:      make tclWinProcs "const"
	* win/tclWin32Dll.c:
	* win/tclWinFCmd.c:     Eliminate all internal Tcl_WinUtfToTChar
	* win/tclWinFile.c:     and Tcl_WinTCharToUtf calls, needed
	* win/tclWinInit.c:     for mslu support.
	* win/tclWinLoad.c:
	* win/tclWinPipe.c:
	* win/tclWinSerial.c:
	* win/.cvsignore:
	* compat/unicows/readme.txt:  [FRQ 2819611]: Add first part of MSLU
	* compat/unicows/license.txt: support.
	* compat/unicows/unicows.lib:

2010-02-15  Donal K. Fellows  <dkf@users.sf.net>

	* generic/tclOO.c (AllocObject, SquelchedNsFirst, ObjectRenamedTrace):
	* generic/tclNamesp.c (Tcl_DeleteNamespace): [Bug 2950259]: Revised
	the namespace deletion code to provide an additional internal callback
	that gets triggered early enough in namespace deletion to allow TclOO
	destructors to run sanely. Adjusted TclOO to take advantage of this,
	so making tearing down an object by killing its namespace appear to
	work seamlessly, which is needed for Itcl. (Note that this is not a
	feature that will ever be backported to 8.5, and it remains not a
	recommended way of deleting an object.)

2010-02-13  Donal K. Fellows  <dkf@users.sf.net>

	* generic/tclCompCmds.c (TclCompileSwitchCmd): Divided the [switch]
	compiler into three pieces (after the model of [try]): a parser, an
	instruction-issuer for chained tests, and an instruction-issuer for
	jump tables.

	* generic/tclEnsemble.c: Split the ensemble engine out into its own
	file rather than keeping it mashed together with the namespace code.

2010-02-12  Jan Nijtmans  <nijtmans@users.sf.net>

	* win/tcl.m4:		Use -pipe for gcc on win32
	* win/configure:	(mingw/cygwin) (regenerated)
	* win/.cvsignore:	Add .lib, .exp and .res here

2010-02-11  Mo DeJong  <mdejong@users.sourceforge.net>

	* tests/list.test: Add tests for explicit \0 in a string argument to
	the list command.

2010-02-11  Donal K. Fellows  <dkf@users.sf.net>

	* generic/tclIOCmd.c (Tcl_OpenObjCmd): [Bug 2949740]: Make sure that
	we do not try to put a NULL pipeline channel into binary mode.

2010-02-11  Mo DeJong  <mdejong@users.sourceforge.net>

	[Bug 2826551, Patch 2948425]: Assorted regexp bugs related to -all,
	-line and -start options and newlines.
	* generic/tclCmdMZ.c (Tcl_RegexpObjCmd): If -offset is given, treat it
	as the start of the line if the previous character was a newline. Fix
	nasty edge case where a zero length match would not advance the index.
	* tests/regexp.test: Add regression tests back ported from Jacl.
	Checks for a number of issues related to -line and newline handling. A
	few of tests were broken before the patch and continue to be broken,
	marked as knownBug.

2010-02-11  Donal K. Fellows  <dkf@users.sf.net>

	* generic/tclOO.c (ObjectRenamedTrace): [Bug 2949397]: Prevent
	destructors from running on the two core class objects when the whole
	interpreter is being destroyed.

2010-02-09  Donal K. Fellows  <dkf@users.sf.net>

	* generic/tclCompCmds.c (TclCompileTryCmd, IssueTryInstructions)
	(IssueTryFinallyInstructions): Added compiler for the [try] command.
	It is split into three pieces that handle the parsing of the tokens,
	the issuing of instructions for finally-free [try], and the issuing of
	instructions for [try] with finally; there are enough differences
	between the all cases that it was easier to split the code rather than
	have a single function do the whole thing.

2010-02-09  Alexandre Ferrieux  <ferrieux@users.sourceforge.net>

	* tools/genStubs.tcl: Remove dependency on 8.5+ idiom "in" in
	expressions.

2010-02-08  Donal K. Fellows  <dkf@users.sf.net>

	* generic/tclZlib.c (Tcl_ZlibDeflate, Tcl_ZlibInflate): [Bug 2947783]:
	Make sure that the result is an unshared object before appending to it
	so that nothing crashes if it is shared (use in Tcl code was not
	affected by this, but use from C was an issue).

2010-02-06  Donal K. Fellows  <dkf@users.sf.net>

	* generic/tclHash.c (HashStringKey):	Replace Tcl's crusty old hash
	* generic/tclObj.c (TclHashObjKey):	function with the algorithm
	due to Fowler, Noll and Vo. This is slightly faster (assuming the
	presence of hardware multiply) and has somewhat better distribution
	properties of the resulting hash values. Note that we only ever used
	the 32-bit version of the FNV algorithm; Tcl's core hash engine
	assumes that hash values are simple unsigned ints.

	***POTENTIAL INCOMPATIBILITY***
	Code that depends on hash iteration order (especially tests) may well
	be disrupted by this. Where a definite order is required, the fix is
	usually to just sort the results after extracting them from the hash.
	Where this is insufficient, the code that has ceased working was
	always wrong and was only working by chance.

2010-02-05  Donal K. Fellows  <dkf@users.sf.net>

	* generic/tclCompCmds.c (TclCompileErrorCmd): Added compilation of the
	[error] command. No new bytecodes.

2010-02-05  Jan Nijtmans  <nijtmans@users.sf.net>

	* tools/genStubs.tcl:	Follow-up to earlier commit today:
	          Eliminate the need for an extra Stubs Pointer for adressing
	          a static stub table: Just change the exported table from
	          static to MODULE_SCOPE.
	* generic/tclBasic.c
	* generic/tclOO.c
	* generic/tclTomMathInterface.c
	* generic/tcl*Decls.h (regenerated)
	* generic/tclStubInit.c (regenerated)
	* generic/tclOOStubInit.c (regenerated)
	* generic/tclTest.c (minor formatting)

2010-02-05  Donal K. Fellows  <dkf@users.sf.net>

	* generic/tclVar.c: More consistency in errorcode generation.

	* generic/tclOOBasic.c (TclOO_Object_Destroy): Rewrote to be NRE-aware
	when calling destructors. Note that there is no guarantee that
	destructors will always be called in an NRE context; that's a feature
	of the 'destroy' method only.

	* generic/tclEncoding.c: Add 'const' to many function-internal vars
	that are never pointing to things that are written to.

2010-02-05  Jan Nijtmans  <nijtmans@users.sf.net>

	* tools/genStubs.tcl:	Follow-up to [2010-01-29] commit:
		prevent space within stub table function parameters if the
		parameter type is a pointer.
	* win/tclWinInt.h:	Minor Formatting
	* generic/tcl.h:	VOID -> void and other formatting
	* generic/tclInt.h:	Minor formatting
	* generic/tclInt.decls: Change signature of TclNRInterpProcCore,
	* generic/tclOO.decls:	and TclOONewProc(Instance|)MethodEx,
	* generic/tclProc.c:	indicating that errorProc is a function,
	* generic/tclOOMethod.c:pointer, and other formatting
	* generic/tcl*Decls.h:	(regenerated)
	* generic/tclVar.c:	gcc warning(line 3703): 'pattern' may be used
				uninitialized in this function
				gcc warning(line 3788): 'matched' may be used
				uninitialized in this function

2010-02-04  Donal K. Fellows  <dkf@users.sf.net>

	* generic/tclVar.c: Added more use of error-codes and reduced the
	stack overhead of older interfaces.
	(ArrayGetCmd): Stop silly crash when using a trivial pattern due to
	error in conversion to ensemble.
	(ArrayNamesCmd): Use the object RE interface for faster matching.

2010-02-03  Donal K. Fellows  <dkf@users.sf.net>

	* generic/tclVar.c (ArrayUnsetCmd): More corrections.

2010-02-02  Donal K. Fellows  <dkf@users.sf.net>

	* generic/tclVar.c: Turned the [array] command into a true ensemble.

	* generic/tclOO.c (AllocObject, MyDeleted): A slightly faster way to
	handle the deletion of [my] is with a standard delete callback. This
	is because it doesn't require an additional memory allocation during
	object creation. Also reduced the amount of string manipulation
	performed during object creation to further streamline memory
	handling; this is not backported to the 8.5 package as it breaks a
	number of abstractions.

	* generic/tclOOBasic.c (TclOO_Object_Destroy): [Bug 2944404]: Do not
	crash when a destructor deletes the object that is executing that
	destructor.

2010-02-01  Donal K. Fellows  <dkf@users.sf.net>

	* generic/tclVar.c (Tcl_ArrayObjCmd): [Bug 2939073]: Stop the [array
	unset] command from having dangling pointer problems when an unset
	trace deletes the element that is going to be processed next. Many
	thanks to Alexandre Ferrieux for the bulk of this fix.

	* generic/regexec.c (ccondissect, crevdissect): [Bug 2942697]: Rework
	these functions so that certain pathological patterns are matched much
	more rapidly. Many thanks to Tom Lane for dianosing this issue and
	providing an initial patch.

2010-01-30  Donal K. Fellows  <dkf@users.sf.net>

	* generic/tclCompile.c (tclInstructionTable):	Bytecode instructions
	* generic/tclCompCmds.c (TclCompileUnsetCmd):	to allow the [unset]
	* generic/tclExecute.c (TclExecuteByteCode):	command to be compiled
	with the compiler being a complete compilation for all compile-time
	decidable uses.

	* generic/tclVar.c (TclPtrUnsetVar): Var reference version of the code
	to unset a variable. Required for INST_UNSET bytecodes.

2010-01-29  Jan Nijtmans  <nijtmans@users.sf.net>

	* generic/tcl.h: [Bug 2942081]: Reverted Tcl_ThreadDataKey type change
				Changed some Tcl_CallFrame fields from "char *"
				to "void *". This saves unnecessary space on
				Cray's (and it's simply more correct).

	* tools/genStubs.tcl:	No longer generate a space after "*" and
				immediately after a function name, so the
				format of function definitions in tcl*Decls.h
				match all other tcl*.h header files.
	* doc/ParseArgs.3:	Change Tcl_ArgvFuncProc, Tcl_ArgvGenFuncProc
	* generic/tcl.h:	and GetFrameInfoValueProc to be function
	* generic/tclInt.h:	definitions, not pointers, for consistency
	* generic/tclOOInt.h:	with all other Tcl function definitions.
	* generic/tclIndexObj.c:
	* generic/regguts.h:	CONST -> const
	* generic/tcl.decls:	Formatting
	* generic/tclTomMath.decls: Formatting
	* generic/tclDecls.h:	(regenerated)
	* generic/tclIntDecls.h:
	* generic/tclIntPlatDecls.h:
	* generic/tclOODecls.h:
	* generic/tclOOIntDecls.h:
	* generic/tclPlatDecls.h:
	* generic/tclTomMathDecls.h:

2010-01-28  Donal K. Fellows  <dkf@users.sf.net>

	* generic/tclOOBasic.c (TclOO_Object_Destroy): Move the execution of
	destructors to a point where they can produce an error. This will not
	work for all destructors, but it does mean that more failing calls of
	them will be caught.
	* generic/tclOO.c (AllocObject, MyDeletedTrace, ObjectRenamedTrace):
	(ObjectNamespaceDeleted): Stop various ways of getting at commands
	with dangling pointers to the object. Also increases the reliability
	of calling of destructors (though most destructors won't benefit; when
	an object is deleted namespace-first, its destructors are not run in a
	nice state as the namespace is partially gone).

2010-01-25  Jan Nijtmans  <nijtmans@users.sf.net>

	* generic/tclOOStubInit.c:   Remove double includes (which causes a
	* generic/tclOOStubLib.c:    warning in CYGWIN compiles)
	* unix/.cvsignore:	     add confdefs.h

2010-01-22  Donal K. Fellows  <dkf@users.sf.net>

	* doc/proc.n: [Bug 1970629]: Define a bit better what the current
	namespace of a procedure is.

2010-01-22  Jan Nijtmans  <nijtmans@users.sf.net>

	* generic/tclInt.decls:	     Don't use DWORD and HANDLE here.
	* generic/tclIntPlatDecls.h:
	* generic/tcl.h:	     Revert [2009-12-21] change, instead
	* generic/tclPort.h:	     resolve the CYGWIN inclusion problems by
	* win/tclWinPort.h:	     re-arranging the inclusions at other
				     places.
	* win/tclWinError.c
	* win/tclWinPipe.c
	* win/tcl.m4:		     Make cygwin configuration error into
	* win/configure.in:	     a warning: CYGWIN compilation works
	* win/configure:	     although there still are test failures.

2010-01-22  Donal K. Fellows  <dkf@users.sf.net>

	* generic/tclExecute.c (TclExecuteByteCode): Improve error code
	generation from some of the tailcall-related bits of TEBC.

2010-01-21  Miguel Sofer  <msofer@users.sf.net>

	* generic/tclCompile.h: NRE-enable direct eval on BC spoilage
	* generic/tclExecute.c: [Bug 2910748]
	* tests/nre.test:

2010-01-19  Donal K. Fellows  <dkf@users.sf.net>

	* doc/dict.n: [Bug 2929546]: Clarify just what [dict with] and [dict
	update] are doing with variables.

2010-01-18  Andreas Kupries  <andreask@activestate.com>

	* generic/tclIO.c (CreateScriptRecord): [Bug 2918110]: Initialize
	the EventScriptRecord (esPtr) fully before handing it to
	Tcl_CreateChannelHandler for registration. Otherwise a reflected
	channel calling 'chan postevent' (== Tcl_NotifyChannel) in its
	'watchProc' will cause the function 'TclChannelEventScriptInvoker'
	to be run on an uninitialized structure.

2010-01-18  Donal K. Fellows  <dkf@users.sf.net>

	* generic/tclStringObj.c (Tcl_AppendFormatToObj): [Bug 2932421]: Stop
	the [format] command from causing argument objects to change their
	internal representation when not needed. Thanks to Alexandre Ferrieux
	for this fix.

2010-01-13  Donal K. Fellows  <dkf@users.sf.net>

	* tools/tcltk-man2html.tcl:	  More factoring out of special cases
	* tools/tcltk-man2html-utils.tcl: so that they are described outside
	the engine file. Now there is only one real set of special cases in
	there, to handle the .SO/.OP/.SE directives.

2010-01-13  Jan Nijtmans  <nijtmans@users.sf.net>

	* generic/tcl.h:      Fix TCL_LL_MODIFIER for Cygwin
	* generic/tclEnv.c:   Fix CYGWIN compilation problems,
	* generic/tclInt.h:   and remove some unnecessary
	* generic/tclPort.h:  double includes.
	* generic/tclPlatDecls.h:
	* win/cat.c:
	* win/tclWinConsole.c:
	* win/tclWinFCmd.c:
	* win/tclWinFile.c:
	* win/tclWinPipe.c:
	* win/tclWinSerial.c:
	* win/tclWinThrd.c:
	* win/tclWinPort.h:   Put win32 includes first
	* unix/tclUnixChan.c: Forgot one CONST change

2010-01-12  Donal K. Fellows  <dkf@users.sf.net>

	* tools/tcltk-man2html.tcl: Make the generation of the list of things
	to process the docs from simpler and more flexible. Also factored out
	the lists of special cases.

2010-01-10  Jan Nijtmans  <nijtmans@users.sf.net>

	* win/tclWinDde.c:      VC++ 6.0 doesn't have
	* win/tclWinReg.c:      PDWORD_PTR
	* win/tclWinThrd.c:     Fix various minor gcc warnings.
	* win/tclWinTime.c:
	* win/tclWinConsole.c:  Put channel type definitions
	* win/tclWinChan.c:     in static const memory
	* win/tclWinPipe.c:
	* win/tclWinSerial.c:
	* win/tclWinSock.c:
	* generic/tclIOGT.c:
	* generic/tclIORChan.c:
	* generic/tclIORTrans.c:
	* unix/tclUnixChan.c:
	* unix/tclUnixPipe.c:
	* unix/tclUnixSock.c:
	* unix/configure:       (regenerated with autoconf 2.59)
	* tests/info.test:      Make test independant from
	                        tcltest implementation.

2010-01-10  Donal K. Fellows  <dkf@users.sf.net>

	* tests/namespace.test (namespace-51.17): [Bug 2898722]: Demonstrate
	that there are still bugs in the handling of resolution epochs. This
	bug is not yet fixed.

	* tools/tcltk-man2html.tcl:	  Split the man->html converter into
	* tools/tcltk-man2html-utils.tcl: two pieces for easier maintenance.
	Also made it much less verbose in its printed messages by default.

2010-01-09  Donal K. Fellows  <dkf@users.sf.net>

	* tools/tcltk-man2html.tcl: Added basic support for building the docs
	for contributed packages into the HTML versions. Prompted by question
	on Tcler's Chat by Tom Krehbiel. Note that there remain problems in
	the documentation generated due to errors in the contributed docs.

2010-01-05  Don Porter  <dgp@users.sourceforge.net>

	* generic/tclPathObj.c (TclPathPart):   [Bug 2918610]: Correct
	* tests/fileName.test (filename-14.31): inconsistency between the
	string rep and the intrep of a path value created by [file rootname].
	Thanks to Vitaly Magerya for reporting.

2010-01-03  Donal K. Fellows  <dkf@users.sf.net>

	* unix/tcl.m4 (SC_CONFIG_CFLAGS): [Bug 1636685]: Use the configuration
	for modern FreeBSD suggested by the FreeBSD porter.

2010-01-03  Miguel Sofer  <msofer@users.sf.net>

	* generic/tclBasic.c:	[Bug 2724403]: Fix leak of coroutines on
	* generic/tclCompile.h: namespace deletion. Added a test for this
	* generic/tclNamesp.c:	leak, and also a test for leaks on namespace
	* tests/coroutine.test: deletion.
	* tests/namespace.test:

2009-12-30  Donal K. Fellows  <dkf@users.sf.net>

	* library/safe.tcl (AliasSource): [Bug 2923613]: Make the safer
	* tests/safe.test (safe-8.9):	  [source] handle a [return] at the
					  end of the file correctly.

2009-12-30  Miguel Sofer  <msofer@users.sf.net>

	* library/init.tcl (unknown): [Bug 2824981]: Fix infinite recursion of
	::unknown when [set] is undefined.

2009-12-29  Donal K. Fellows  <dkf@users.sf.net>

	* generic/tclHistory.c (Tcl_RecordAndEvalObj): Reduce the amount of
	allocation and deallocation of memory by caching objects in the
	interpreter assocData table.

	* generic/tclObj.c (Tcl_GetCommandFromObj): Rewrite the logic so that
	it does not require making assignments part way through an 'if'
	condition, which was deeply unclear.

	* generic/tclInterp.c (Tcl_MakeSafe): [Bug 2895741]: Make sure that
	the min() and max() functions are supported in safe interpreters.

2009-12-29  Pat Thoyts  <patthoyts@users.sourceforge.net>

	* generic/tclBinary.c:	[Bug 2922555]: Handle completely invalid input
	* tests/binary.test:	to the decode methods.

2009-12-28  Donal K. Fellows  <dkf@users.sf.net>

	* unix/Makefile.in (trace-shell, trace-test): [FRQ 1083288]: Added
	targets to allow easier tracing of shell and test invokations.

	* unix/configure.in: [Bug 942170]:	Detect the st_blocks field of
	* generic/tclCmdAH.c (StoreStatData):	'struct stat' correctly.
	* generic/tclFileName.c (Tcl_GetBlocksFromStat):
	* generic/tclIOUtil.c (Tcl_Stat):

	* generic/tclInterp.c (TimeLimitCallback): [Bug 2891362]: Ensure that
	* tests/interp.test (interp-34.13):	   the granularity ticker is
	reset when we check limits because of the time limit event firing.

2009-12-27  Donal K. Fellows  <dkf@users.sf.net>

	* doc/namespace.n (SCOPED SCRIPTS): [Bug 2921538]: Updated example to
	not be quite so ancient.

2009-12-25  Jan Nijtmans  <nijtmans@users.sf.net>

	* generic/tclCmdMZ.c:      CONST -> const
	* generic/tclParse.c

2009-12-23  Donal K. Fellows  <dkf@users.sf.net>

	* library/safe.tcl (AliasSource, AliasExeName): [Bug 2913625]: Stop
	information about paths from leaking through [info script] and [info
	nameofexecutable].

2009-12-23  Jan Nijtmans  <nijtmans@users.sf.net>

	* unix/tcl.m4:		Install libtcl8.6.dll in bin directory
	* unix/Makefile.in:
	* unix/configure:	(regenerated)

2009-12-22  Donal K. Fellows  <dkf@users.sf.net>

	* generic/tclCmdIL.c (Tcl_LsortObjCmd): [Bug 2918962]: Stop crash when
	-index and -stride are used together.

2009-12-21  Jan Nijtmans  <nijtmans@users.sf.net>

	* generic/tclThreadStorage.c: Fix gcc warning, using gcc-4.3.4 on
				      cygwin: missing initializer
	* generic/tclOOInt.h:	      Prevent conflict with DUPLICATE
				      definition in WINAPI's nb30.h
	* generic/rege_dfa.c:	      Fix macro conflict on CYGWIN: don't use
				      "small".
	* generic/tcl.h:	      Include <winsock2.h> before <stdio.h> on
				      CYGWIN
	* generic/tclPathObj.c
	* generic/tclPort.h
	* tests/env.test:	      Don't unset WINDIR and TERM, it has a
				      special meaning on CYGWIN (both in UNIX
				      and WIN32 mode!)
	* generic/tclPlatDecls.h:     Include <tchar.h> through tclPlatDecls.h
	* win/tclWinPort.h:	      stricmp -> strcasecmp
	* win/tclWinDde.c:	      _wcsicmp -> wcscasecmp
	* win/tclWinFile.c
	* win/tclWinPipe.c
	* win/tclWinSock.c
	* unix/tcl.m4:		      Add dynamic loading support to CYGWIN
	* unix/configure (regenerated)
	* unix/Makefile.in

2009-12-19  Miguel Sofer  <msofer@users.sf.net>

	* generic/tclBasic.c:	[Bug 2917627]: Fix for bad cmd resolution by
	* tests/coroutine.test:	coroutines. Thanks to schelte for finding it.

2009-12-16  Donal K. Fellows  <dkf@users.sf.net>

	* library/safe.tcl (::safe::AliasGlob): Upgrade to correctly support a
	larger fraction of [glob] functionality, while being stricter about
	directory management.

2009-12-11  Jan Nijtmans  <nijtmans@users.sf.net>

	* generic/tclTest.c:	Fix gcc warning: ignoring return value of
	* unix/tclUnixNotify.c:	"write", declared with attribute
	* unix/tclUnixPipe.c:	warn_unused_result.
	* generic/tclInt.decls:	CONSTify functions TclpGetUserHome and
	* generic/tclIntDecls.h:TclSetPreInitScript (TIP #27)
	* generic/tclInterp.c:
	* win/tclWinFile.c:
	* unix/tclUnixFile.c:

2009-12-16  Donal K. Fellows  <dkf@users.sf.net>

	* doc/tm.n: [Bug 1911342]: Formatting rewrite to avoid bogus crosslink
	to the list manpage when generating HTML.

	* library/msgcat/msgcat.tcl (Init): [Bug 2913616]: Do not use platform
	tests that are not needed and which don't work in safe interpreters.

2009-12-14  Donal K. Fellows  <dkf@users.sf.net>

	* doc/file.n (file tempfile): [Bug 2388866]: Note that this only ever
	creates files on the native filesystem. This is a design feature.

2009-12-13  Miguel Sofer  <msofer@users.sf.net>

	* generic/tclBasic.c:	Release TclPopCallFrame() from its
	* generic/tclExecute.c:	tailcall-management duties
	* generic/tclNamesp.c:

	* generic/tclBasic.c:	Moving TclBCArgumentRelease call from
	* generic/tclExecute.c:	TclNRTailcallObjCmd to TEBC, so that the
	pairing of the Enter and Release calls is clearer.

2009-12-12  Donal K. Fellows  <dkf@users.sf.net>

	* generic/tclTest.c (TestconcatobjCmd): [Bug 2895367]: Stop memory
	leak when testing. We don't need extra noise of this sort when
	tracking down real problems!

2009-12-11  Jan Nijtmans  <nijtmans@users.sf.net>

	* generic/tclBinary.c:	Fix gcc warning, using gcc-4.3.4 on cygwin
	* generic/tclCompExpr.c:warning: array subscript has type 'char'
	* generic/tclPkg.c:
	* libtommath/bn_mp_read_radix.c:
	* win/makefile.vc:	[Bug 2912773]: Revert to version 1.203
	* unix/tclUnixCompat.c:	Fix gcc warning: signed and unsigned type
				in conditional expression.

2009-12-11  Donal K. Fellows  <dkf@users.sf.net>

	* tools/tcltk-man2html.tcl (long-toc, cross-reference): [FRQ 2897296]:
	Added cross links to sections within manual pages.

2009-12-11  Miguel Sofer  <msofer@users.sf.net>

	* generic/tclBasic.c:   [Bug 2806407]: Full nre-enabling of coroutines
	* generic/tclExecute.c:

	* generic/tclBasic.c: Small cleanup

	* generic/tclExecute.c: Fix panic in http11.test caused by buggy
	earlier commits in coroutine management.

2009-12-10  Andreas Kupries  <andreask@activestate.com>

	* generic/tclObj.c (TclContinuationsEnter): [Bug 2895323]: Updated
	comments to describe when the function can be entered for the same
	Tcl_Obj* multiple times. This is a continuation of the 2009-11-10
	entry where a memory leak was plugged, but where not sure if that was
	just a band-aid to paper over some other error. It isn't, this is a
	legal situation.

2009-12-10  Miguel Sofer  <msofer@users.sf.net>

	* generic/tclBasic.c:   Reducing the # of moving parts for coroutines
	* generic/tclExecute.c: by delegating more to tebc; eliminate the
	special coroutine CallFrame.

2009-12-09  Andreas Kupries  <andreask@activestate.com>

	* generic/tclIO.c: [Bug 2901998]: Applied Alexandre Ferrieux's patch
	fixing the inconsistent buffered I/O. Tcl's I/O now flushes buffered
	output before reading, discards buffered input before writing, etc.

2009-12-09  Miguel Sofer  <msofer@users.sf.net>

	* generic/tclBasic.c: Ensure right lifetime of varFrame's (objc,objv)
	for coroutines.

	* generic/tclExecute.c: Code regrouping

2009-12-09  Donal K. Fellows  <dkf@users.sf.net>

	* generic/tclBasic.c: Added some of the missing setting of errorcode
	values.

2009-12-08  Miguel Sofer  <msofer@users.sf.net>

	* generic/tclExecute.c (TclStackFree): Improved panic msg.

2009-12-08  Miguel Sofer  <msofer@users.sf.net>

	* generic/tclBasic.c:   Partial nre-enabling of coroutines. The
	* generic/tclExecute.c: initial call still requires its own
	* generic/tclInt.h:     instance of tebc, but on resume coros can
	execute in the caller's tebc.

	* generic/tclExecute.c (TEBC): Silence warning about pcAdjustment.

2009-12-08  Donal K. Fellows  <dkf@users.sf.net>

	* generic/tclExecute.c (TclExecuteByteCode): Make the dict opcodes
	more sparing in their use of C variables, to reduce size of TEBC
	activiation record a little bit.

2009-12-07  Miguel Sofer  <msofer@users.sf.net>

	* generic/tclExecute.c (TEBC): Grouping "slow" variables into structs,
	to reduce register pressure and help the compiler with variable
	allocation.

2009-12-07  Miguel Sofer  <msofer@users.sf.net>

	* generic/tclExecute.c: Start cleaning the TEBC stables
	* generic/tclInt.h:

	* generic/tclCmdIL.c:   [Bug 2910094]: Fix by aku
	* tests/coroutine.test:

	* generic/tclBasic.c: Arrange for [tailcall] to be created with the
	other builtins: was being created in a separate call, leftover from
	pre-tip days.

2009-12-07  Don Porter  <dgp@users.sourceforge.net>

	* generic/tclStrToD.c: [Bug 2902010]: Correct conditional compile
	directives to better detect the toolchain that needs extra work for
	proper underflow treatment instead of merely detecting the MIPS
	platform.

2009-12-07  Miguel Sofer  <msofer@users.sf.net>

	* generic/tclBasic.c: [Patch 2910056]: Add ::tcl::unsupported::yieldTo
	* generic/tclInt.h:

2009-12-07  Donal K. Fellows  <dkf@users.sf.net>

	* generic/tclCmdMZ.c (TryPostBody): [Bug 2910044]: Close off memory
	leak in [try] when a variable-free handler clause is present.

2009-12-05  Miguel Sofer  <msofer@users.sf.net>

	* generic/tclBasic.c:   Small changes for clarity in tailcall
	* generic/tclExecute.c: and coroutine code.
	* tests/coroutine.test:

	* tests/tailcall.test: Remove some old unused crud; improved the
	stack depth tests.

	* generic/tclBasic.c:  Fixed things so that you can tailcall
	* generic/tclNamesp.c: properly out of a coroutine.
	* tests/tailcall.test:

	* generic/tclInterp.c: Fixed tailcalls for same-interp aliases (no
	test)

2009-12-03  Donal K. Fellows  <dkf@users.sf.net>

	* library/safe.tcl (::safe::AliasEncoding): Make the safe encoding
	command behave more closely like the unsafe one (for safe ops).
	(::safe::AliasGlob): [Bug 2906841]: Clamp down on evil use of [glob]
	in safe interpreters.
	* tests/safe.test: Rewrite to use tcltest2 better.

2009-12-02  Jan Nijtmans  <nijtmans@users.sf.net>

	* tools/genStubs.tcl:	Add support for win32 CALLBACK functions and
	remove obsolete "emitStubs" and "genStubs" functions.
	* win/Makefile.in:	Use tcltest86.dll for all tests, and add
	.PHONY rules to preemptively stop trouble that plagued Tk from hitting
	Tcl too.

2009-11-30  Jan Nijtmans  <nijtmans@users.sf.net>

	* generic/tcl.h:	Don't use EXPORT for Tcl_InitStubs
	* win/Makefile.in:	Better dependancies in case of static build.

2009-11-30  Donal K. Fellows  <dkf@users.sf.net>

	* doc/Tcl.n: [Bug 2901433]: Improved description of expansion to
	mention that it is using list syntax.

2009-11-27  Kevin B. Kenny  <kennykb@acm.org>

	* win/tclAppInit.c (Tcl_AppInit): [Bug 2902965]: Reverted Jan's change
	that added a call to Tcl_InitStubs. The 'tclsh' and 'tcltest' programs
	are providers, not consumers of the Stubs table, and should not link
	with the Stubs library, but only with the main Tcl library. (In any
	case, the presence of Tcl_InitStubs broke the build.)

2009-11-27  Donal K. Fellows  <dkf@users.sf.net>

	* doc/BoolObj.3, doc/Class.3, doc/CrtChannel.3, doc/DictObj.3:
	* doc/DoubleObj.3, doc/Ensemble.3, doc/Environment.3:
	* doc/FileSystem.3, doc/Hash.3, doc/IntObj.3, doc/Limit.3:
	* doc/Method.3, doc/NRE.3, doc/ObjectType.3, doc/PkgRequire.3:
	* doc/SetChanErr.3, doc/SetResult.3: [Patch 2903921]: Many small
	spelling fixes from Larry Virden.

	BUMP VERSION OF TCLOO TO 0.6.2. Too many people need accumulated small
	versions and bugfixes, so the version-bump removes confusion.

	* generic/tclOOBasic.c (TclOO_Object_LinkVar): [Bug 2903811]: Remove
	unneeded restrictions on who can usefully call this method.

2009-11-26  Donal K. Fellows  <dkf@users.sf.net>

	* unix/Makefile.in: Add .PHONY rules and documentation to preemptively
	stop trouble that plagued Tk from hitting Tcl too, and to make the
	overall makefile easier to understand. Some reorganization too to move
	related rules closer together.

2009-11-26  Jan Nijtmans  <nijtmans@users.sf.net>

	* win/Makefile.in:	[Bug 2902965]: Fix stub related changes that
	* win/makefile.vc:	caused tclkit build to break.
	* win/tclAppInit.c
	* unix/tcl.m4
	* unix/Makefile.in
	* unix/tclAppInit.c
	* unix/configure:	(regenerated)

2009-11-25  Kevin B. Kenny  <kennykb@acm.org>

	* win/Makefile.in:	Added a 'test-tcl' rule that is identical to
	'test' except that it does not go spelunking in 'pkgs/'. (This rule
	has existed in unix/Makefile.in for some time.)

2009-11-25  Stuart Cassoff  <stwo@users.sf.net>

	* unix/configure.in:	[Patch 2892871]: Remove unneeded
	* unix/tcl.m4:		AC_STRUCT_TIMEZONE and use
	* unix/tclConfig.h.in:	AC_CHECK_MEMBERS([struct stat.st_blksize])
	* unix/tclUnixFCmd.c:	instead of AC_STRUCT_ST_BLKSIZE.
	* unix/configure:	Regenerated with autoconf-2.59.

2009-11-24  Andreas Kupries  <andreask@activestate.com>

	* library/tclIndex: Manually redone the part of tclIndex dealing with
	safe.tcl and tm.tcl. This part passes the testsuite. Note that
	automatic regeneration of this part is not possible because it wrongly
	puts 'safe::Setup' on the list, and wrongly leaves out 'safe::Log'
	which is more dynamically created than the generator expects.

	Further note that the file "clock.tcl" is explicitly loaded by
	"init.tcl", the first time the clock command is invoked. The relevant
	code can be found at line 172ff, roughly, the definition of the
	procedure 'clock'. This means none of the procedures of this file
	belong in the tclIndex. Another indicator that automatic regeneration
	of tclIndex is ill-advised.

2009-11-24  Donal K. Fellows  <dkf@users.sf.net>

	* generic/tclOO.c (FinalizeAlloc, Tcl_NewObjectInstance):
	[Bug 2903011]: Make it an error to destroy an object in a constructor,
	and also make sure that an object is not deleted twice in the error
	case.

2009-11-24  Pat Thoyts  <patthoyts@users.sourceforge.net>

	* tests/fCmd.test: [Bug 2893771]: Teach [file stat] to handle locked
	* win/tclWinFile.c: files so that [file exists] no longer lies.

2009-11-23  Kevin Kenny  <kennykb@acm.org>

	* tests/fCmd.test (fCmd-30.1): Changed registry location of the 'My
	Documents' folder to the one that's correct for Windows 2000, XP,
	Server 2003, Vista, Server 2008, and Windows 7. (See
	http://support.microsoft.com/kb/310746)

2009-11-23  Jan Nijtmans  <nijtmans@users.sf.net>

	* win/tclWinDde.c:	#undef STATIC_BUILD, in order to make sure
	* win/tclWinReg.c:	that Xxxxx_Init is always exported even when
	* generic/tclTest.c:	Tcl is built static (otherwise we cannot
				create a DLL).
	* generic/tclThreadTest.c: Make all functions static, except
				TclThread_Init.
	* tests/fCmd.test:	Enable fCmd-30.1 when registry is available.
	* win/tcl.m4:		Fix ${SHLIB_LD_LIBS} definition, fix conflicts
	* win/Makefile.in:	Simplifications related to tcl.m4 changes.
	* win/configure.in:	Between static libraries and import library on
				windows.
	* win/configure:	(regenerated)
	* win/makefile.vc:	Add stub library to necessary link lines.

2009-11-23  Kevin B. Kenny  <kennykb@acm.org>

	* generic/tclThreadTest.c (NewTestThread): [Bug 2901803]: Further
	machinations to get NewTestThread actually to launch the thread, not
	just compile.

2009-11-22  Donal K. Fellows  <dkf@users.sf.net>

	* generic/tclThreadTest.c (NewTestThread): [Bug 2901803]: Fix small
	error in function naming which blocked a threaded test build.

2009-11-19  Jan Nijtmans  <nijtmans@users.sf.net>

	* win/Makefile.in:	Create tcltest86.dll as dynamic Tcltest
				package.
	* generic/tclTest.c:	Remove extraneous prototypes, follow-up to
	* generic/tclTestObj.c:	[Bug 2883850]
	* tests/chanio.test:	Test-cases for fixed [Bug 2849797]
	* tests/io.test:
	* tests/safe.test:	Fix safe-10.1 and safe-10.4 test cases, making
				the wrong assumption that Tcltest is a static
				package.
	* generic/tclEncoding.c:[Bug 2857044]: Updated freeIntRepProc routines
	* generic/tclVar.c:	so that they set the typePtr field to NULL so
				that the Tcl_Obj is not left in an
				inconsistent state.
	* unix/tcl.m4:		[Patch 2883533]: tcl.m4 support for Haiku OS
	* unix/configure:	autoconf-2.59

2009-11-19  Don Porter  <dgp@users.sourceforge.net>

	* unix/tclAppInit.c:	[Bug 2883850, 2900542]: Repair broken build of
	* win/tclAppInit.c:	the tcltest executable.

2009-11-19  Donal K. Fellows  <dkf@users.sf.net>

	* library/auto.tcl (tcl_findLibrary):
	* library/clock.tcl (MakeUniquePrefixRegexp, MakeParseCodeFromFields)
	(SetupTimeZone, ProcessPosixTimeZone):	Restored the use of a literal
	* library/history.tcl (HistAdd):	'then' when following a multi-
	* library/safe.tcl (interpConfigure):	line test expresssion. It's an
	* library/tm.tcl (UnknownHandler):	aid to readability then.

2009-11-19  Jan Nijtmans  <nijtmans@users.sf.net>

	* generic/tclInt.h:      Make all internal initialization
	* generic/tclTest.c:     routines MODULE_SCOPE
	* generic/tclTestObj.c:
	* generic/tclTestProcBodyObj.c:
	* generic/tclThreadTest.c:
	* unix/Makefile.in:      Fix [Bug 2883850]: pkgIndex.tcl doesn't
	* unix/tclAppInit.c:     get created with static Tcl build
	* unix/tclXtTest.c:
	* unix/tclXtNotify.c:
	* unix/tclUnixTest.c:
	* win/Makefile.in:
	* win/tcl.m4:
	* win/configure:         (regenerated)
	* win/tclAppInit.c:
	* win/tclWinDde.c:       Always compile with Stubs.
	* win/tclWinReg.c:
	* win/tclWinTest.c:

2009-11-18  Jan Nijtmans  <nijtmans@users.sf.net>

	* doc/CrtChannel.3:	[Bug 2849797]: Fix channel name inconsistences
	* generic/tclIORChan.c:	as suggested by DKF.
	* generic/tclIO.c:	Minor *** POTENTIAL INCOMPATIBILITY ***
				because Tcl_CreateChannel() and derivatives
				now sometimes ignore their "chanName"
				argument.

	* generic/tclAsync.c:	Eliminate various gcc warnings (with -Wextra)
	* generic/tclBasic.c
	* generic/tclBinary.c
	* generic/tclCmdAH.c
	* generic/tclCmdIL.c
	* generic/tclCmdMZ.c
	* generic/tclCompile.c
	* generic/tclDate.c
	* generic/tclExecute.c
	* generic/tclDictObj.c
	* generic/tclIndexObj.c
	* generic/tclIOCmd.c
	* generic/tclIOUtil.c
	* generic/tclIORTrans.c
	* generic/tclOO.c
	* generic/tclZlib.c
	* generic/tclGetDate.y
	* win/tclWinInit.c
	* win/tclWinChan.c
	* win/tclWinConsole.c
	* win/tclWinNotify.c
	* win/tclWinReg.c
	* library/auto.tcl:		Eliminate "then" keyword
	* library/clock.tcl
	* library/history.tcl
	* library/safe.tcl
	* library/tm.tcl
	* library/http/http.tcl:	Eliminate unnecessary spaces
	* library/http1.0/http.tcl
	* library/msgcat/msgcat.tcl
	* library/opt/optparse.tcl
	* library/platform/platform.tcl
	* tools/tcltk-man2html.tcl
	* tools/tclZIC.tcl
	* tools/tsdPerf.c

2009-11-17  Andreas Kupries  <andreask@activestate.com>

	* unix/tclUnixChan.c (TtyParseMode): Partial undo of Donal's tidy-up
	from a few days ago (2009-11-9, not in ChangeLog). It seems that
	strchr is apparently a macro on AIX and reacts badly to pre-processor
	directives in its arguments.

2009-11-16  Alexandre Ferrieux  <ferrieux@users.sourceforge.net>

	* generic/tclEncoding.c:  [Bug 2891556]: Fix and improve test to
	* generic/tclTest.c:	  detect similar manifestations in the future.
	* tests/encoding.test:    Add tcltest support for finalization.

2009-11-15  Mo DeJong  <mdejong@users.sourceforge.net>

	* win/tclWinDde.c: Avoid gcc compiler warning by explicitly casting
	DdeCreateStringHandle argument.

2009-11-12  Andreas Kupries  <andreask@activestate.com>

	* generic/tclIO.c (CopyData): [Bug 2895565]: Dropped bogosity which
	* tests/io.test: used the number of _written_ bytes or character to
	update the counters for the read bytes/characters. New test io-53.11.
	This is a forward port from the 8.5 branch.

2009-11-11  Don Porter  <dgp@users.sourceforge.net>

	* generic/tclClock.c (TclClockInit):    Do not create [clock] support
	commands in safe interps.

2009-11-11  Jan Nijtmans  <nijtmans@users.sf.net>

	* library/http/http.tcl (http::geturl): [Bug 2891171]: URL checking
	too strict when using multiple question marks.
	* tests/http.test
	* library/http/pkgIndex.tcl:  Bump to http 2.8.2
	* unix/Makefile.in:
	* win/Makefile.in:

2009-11-11  Alexandre Ferrieux  <ferrieux@users.sourceforge.net>

	* generic/tclIO.c: Fix [Bug 2888099] (close discards ENOSPC error)
	                   by saving the errno from the first of two
	                   FlushChannel()s. Uneasy to test; might need
	                   specific channel drivers. Four-hands with aku.

2009-11-10  Pat Thoyts  <patthoyts@users.sourceforge.net>

	* tests/winFCmd.test: Cleanup directories that have been set chmod
	000. On Windows7 and Vista we really have no access and these were
	getting left behind.
	A few tests were changed to reflect the intent of the test where
	setting a directory chmod 000 should prevent any modification. This
	restriction was ignored on XP but is honoured on Vista

2009-11-10  Andreas Kupries  <andreask@activestate.com>

	* generic/tclBasic.c: Plug another leak in TCL_EVAL_DIRECT evaluation.
	Forward port from Tcl 8.5 branch, change by Don Porter.

	* generic/tclObj.c: [Bug 2895323]: Plug memory leak in
	TclContinuationsEnter(). Forward port from Tcl 8.5 branch, change by
	Don Porter.

2009-11-09  Stuart Cassoff  <stwo@users.sf.net>

	* win/README: [bug 2459744]: Removed outdated Msys + Mingw info.

2009-11-09  Andreas Kupries  <andreask@activestate.com>

	* generic/tclBasic.c (TclEvalObjEx): Moved the #280 decrement of
	refCount for the file path out of the branch after the whole
	conditional, closing a memory leak. Added clause on structure type to
	prevent seg.faulting. Forward port from valgrinding the Tcl 8.5
	branch.

	* tests/info.test: Resolve ambiguous resolution of variable "res".
	Forward port from 8.5

2009-11-08  Donal K. Fellows  <dkf@users.sf.net>

	* doc/string.n (bytelength): Noted that this command is not a good
	thing to use, and suggested a better alternatve. Also factored out the
	description of the indices into its own section.

2009-11-07  Pat Thoyts  <patthoyts@users.sourceforge.net>

	* tests/fCmd.test: [Bug 2891026]: Exclude tests using chmod 555
	directories on vista and win7. The current user has access denied and
	so cannot rename the directory without admin privileges.

2009-11-06  Andreas Kupries  <andreask@activestate.com>

	* library/safe.tcl (::safe::Setup): Added documentation of the
	contents of the state array. Also killed the 'InterpState' procedure
	with its upleveled variable/upvar combination, and replaced all uses
	with 'namespace upvar'.

2009-11-05  Andreas Kupries  <andreask@activestate.com>

	* library/safe.tcl: A series of patches which bring the SafeBase up to
	date with code guidelines, Tcl's features, also eliminating a number
	of inefficiencies along the way.
	(1) Changed all procedure names to be fully qualified.
	(2) Moved the procedures out of the namespace eval. Kept their
	locations. IOW, broke the namespace eval apart into small sections not
	covering the procedure definitions.
	(3) Reindented the code. Just lots of whitespace changes.
	Functionality unchanged.
	(4) Moved the multiple namespace eval's around. Command export at the
	top, everything else (var decls, argument parsing setup) at the
	bottom.
	(5) Moved the argument parsing setup into a procedure called when the
	code is loaded. Easier management of temporary data.
	(6) Replaced several uses of 'Set' with calls to the new procedure
	'InterpState' and direct access to the per-slave state array.
	(7) Replaced the remaining uses of 'Set' and others outside of the
	path/token handling, and deleted a number of procedures related to
	state array access which are not used any longer.
	(8) Converted the path token system to cache normalized paths and path
	<-> token conversions. Removed more procedures not used any longer.
	Removed the test cases 4.3 and 4.4 from safe.test. They were testing
	the now deleted command "InterpStateName".
	(9) Changed the log command setup so that logging is compiled out
	completely when disabled (default).
	(10) Misc. cleanup. Inlined IsInterp into CheckInterp, its only user.
	Consistent 'return -code error' for error reporting. Updated to use
	modern features (lassign, in/ni, dicts). The latter are used to keep a
	reverse path -> token map and quicker check of existence.
	(11) Fixed [Bug 2854929]: Recurse into all subdirs under all TM root
	dirs and put them on the access path.

2009-11-02  Kevin B. Kenny  <kennykb@acm.org>

	* library/tzdata/Asia/Novokuznetsk: New tzdata locale for Kemerovo
	oblast', which now keeps Novosibirsk time and not Kranoyarsk time.
	* library/tzdata/Asia/Damascus: Syrian DST changes.
	* library/tzdata/Asia/Hong_Kong: Hong Kong historic DST corrections.
	Olson tzdata2009q.

2009-11-02  Donal K. Fellows  <dkf@users.sf.net>

	* doc/object.n (DESCRIPTION): Substantive revision to make it clearer
	what the fundamental semantics of an object actually are.

2009-11-01  Joe Mistachkin  <joe@mistachkin.com>

	* doc/Cancel.3: Minor cosmetic fixes.
	* win/makefile.vc: Make htmlhelp target work again.  An extra set of
	double quotes around the definition of the HTML help compiler tool
	appears to be required.  Previously, there was one set of double
	quotes around the definition of the tool and one around the actual
	invocation.  This led to confusion because it was the only such tool
	path to include double quotes around its invocation.  Also, it was
	somewhat inflexible in the event that somebody needed to override the
	tool command to include arguments.  Therefore, even though it may look
	"wrong", there are now two double quotes on either side of the tool
	path definition.  This fixes the problem that currently prevents the
	htmlhelp target from building and maintains flexibility in case
	somebody needs to override it via the command line or an environment
	variable.

2009-11-01  Joe English  <jenglish@users.sourceforge.net>

	* doc/Eval.3, doc/Cancel.3: Move TIP#285 routines out of Eval.3 into
	their own manpage.

2009-10-31  Donal K. Fellows  <dkf@users.sf.net>

	* generic/tclBasic.c (ExprRoundFunc): [Bug 2889593]: Correctly report
	the expected number of arguments when generating an error for round().

2009-10-30  Pat Thoyts  <patthoyts@users.sourceforge.net>

	* tests/tcltest.test: When creating the notwritabledir we deny the
	current user access to delete the file. We must grant this right when
	we cleanup. Required on Windows 7 when the user does not automatically
	have administrator rights.

2009-10-29  Don Porter  <dgp@users.sourceforge.net>

	* generic/tcl.h:        Changed the typedef for the mp_digit type
	from:
		typedef unsigned long mp_digit;
	to:
		typedef unsigned int mp_digit;
	For 32-bit builds where "long" and "int" are two names for the same
	thing, this is no change at all.  For 64-bit builds, though, this
	causes the dp[] array of an mp_int to be made up of 32-bit elements
	instead of 64-bit elements.  This is a huge improvement because details
	elsewhere in the mp_int implementation cause only 28 bits of each
	element to be actually used storing number data.  Without this change
	bignums are over 50% wasted space on 64-bit systems.  [Bug 2800740].

	***POTENTIAL INCOMPATIBILITY***
	For 64-bit builds, callers of routines with (mp_digit) or (mp_digit *)
	arguments *will*, and callers of routines with (mp_int *) arguments
	*may* suffer both binary and stubs incompatibilities with Tcl releases
	8.5.0 - 8.5.7.  Such possibilities should be checked, and if such
	incompatibilities are present, suitable [package require] requirements
	on the Tcl release should be put in place to keep such built code
	[load]-ing only in Tcl interps that are compatible.

2009-10-29  Donal K. Fellows  <dkf@users.sf.net>

	* tests/dict.test: Make variable-clean and simplify tests by utilizing
	the fact that dictionaries have defined orders.

	* generic/tclZlib.c (TclZlibCmd): Remove accidental C99-ism which
	reportedly makes the AIX native compiler choke.

2009-10-29  Kevin B. Kenny  <kennykb@acm.org>

	* library/clock.tcl (LocalizeFormat):
	* tests/clock.test (clock-67.1):
	[Bug 2819334]: Corrected a problem where '%%' followed by a letter in
	a format group could expand recursively: %%R would turn into %%H:%M:%S

2009-10-28  Don Porter  <dgp@users.sourceforge.net>

	* generic/tclLiteral.c:	[Bug 2888044]: Fixed 2 bugs.
	* tests/info.test:	First, as noted in the comments of the
	TclCleanupLiteralTable routine, since the teardown of the intrep of
	one Tcl_Obj can cause the teardown of others in the same table, the
	full table cleanup must be done with care, but the code did not
	contain the same care demanded in the comment.  Second, recent
	additions to the info.test file had poor hygiene, leaving an array
	variable ::a lying around, which breaks later interp.test tests during
	a -singleproc 1 run of the test suite.

2009-10-28  Kevin B. Kenny  <kennykb@acm.org>

	* tests/fileName.test (fileName-20.[78]): Corrected poor test
	hygiene (failure to save and restore the working directory) that
	caused these two tests to fail on Windows (and [Bug 2806250] to be
	reopened).

2009-10-27  Don Porter  <dgp@users.sourceforge.net>

	* generic/tclPathObj.c: [Bug 2884203]: Missing refcount on cached
	normalized path caused crashes.

2009-10-27  Kevin B. Kenny  <kennykb@acm.org>

	* library/clock.tcl (ParseClockScanFormat): [Bug 2886852]: Corrected a
	problem where [clock scan] didn't load the timezone soon enough when
	processing a time format that lacked a complete date.
	* tests/clock.test (clock-66.1):
	Added a test case for the above bug.
	* library/tzdata/America/Argentina/Buenos_Aires:
	* library/tzdata/America/Argentina/Cordoba:
	* library/tzdata/America/Argentina/San_Luis:
	* library/tzdata/America/Argentina/Tucuman:
	New DST rules for Argentina. (Olson's tzdata2009p.)

2009-10-26  Don Porter  <dgp@users.sourceforge.net>

	* unix/Makefile.in:	Remove $(PACKAGE).* and prototype from the
	`make distclean` target.  Completes 2009-10-20 commit.

2009-10-24  Kevin B. Kenny  <kennykb@acm.org>

	* library/clock.tcl (ProcessPosixTimeZone):
	Corrected a regression in the fix to [Bug 2207436] that caused
	[clock] to apply EU daylight saving time rules in the US.
	Thanks to Karl Lehenbauer for reporting this regression.
	* tests/clock.test (clock-52.4):
	Added a regression test for the above bug.
	* library/tzdata/Asia/Dhaka:
	* library/tzdata/Asia/Karachi:
	New DST rules for Bangladesh and Pakistan. (Olson's tzdata2009o.)

2009-10-23  Andreas Kupries  <andreask@activestate.com>

	* generic/tclIO.c (FlushChannel): Skip OutputProc for low-level
	0-length writes. When closing pipes which have already been closed
	not skipping leads to spurious SIG_PIPE signals. Reported by
	Mikhail Teterin <mi+thun@aldan.algebra.com>.

2009-10-22  Donal K. Fellows  <dkf@users.sf.net>

	* generic/tclOOBasic.c (TclOO_Object_VarName): [Bug 2883857]: Allow
	the passing of array element names through this method.

2009-10-21  Donal K. Fellows  <dkf@users.sf.net>

	* generic/tclPosixStr.c: [Bug 2882561]: Work around oddity on Haiku OS
	where SIGSEGV and SIGBUS are the same value.

	* generic/tclTrace.c (StringTraceProc): [Bug 2881259]: Added back cast
	to work around silly bug in MSVC's handling of auto-casting.

2009-10-20  Don Porter  <dgp@users.sourceforge.net>

	* unix/Makefile.in:	Removed the long outdated and broken targets
	package-* that were for building Solaris packages.  Appears that the
	pieces needed for these targets to function have never been present in
	the current era of Tcl development and belong completely to Tcl
	pre-history.

2009-10-19  Don Porter  <dgp@users.sourceforge.net>

	* generic/tclIO.c:      [Patch 2107634]: Revised ReadChars and
	FilterInputBytes routines to permit reads to continue up to the string
	limits of Tcl values.  Before revisions, large read attempts could
	panic when as little as half the limiting value length was reached.
	Thanks to Sean Morrison and Bob Parker for their roles in the fix.

2009-10-18  Joe Mistachkin  <joe@mistachkin.com>

	* generic/tclObj.c (TclDbDumpActiveObjects, TclDbInitNewObj)
	(Tcl_DbIncrRefCount, Tcl_DbDecrRefCount, Tcl_DbIsShared):
	[Bug 2871908]: Enforce separation of concerns between the lineCLPtr
	and objThreadMap thread specific data members.

2009-10-18  Joe Mistachkin  <joe@mistachkin.com>

	* tests/thread.test (thread-4.[345]): [Bug 1565466]: Correct tests to
	save their error state before the final call to threadReap just in case
	it triggers an "invalid thread id" error.  This error can occur if one
	or more of the target threads has exited prior to the attempt to send
	it an asynchronous exit command.

2009-10-17  Donal K. Fellows  <dkf@users.sf.net>

	* generic/tclVar.c (UnsetVarStruct, TclDeleteNamespaceVars)
	(TclDeleteCompiledLocalVars, DeleteArray):
	* generic/tclTrace.c (Tcl_UntraceVar2): [Bug 2629338]: Stop traces
	that are deleted part way through (a feature used by tdom) from
	causing freed memory to be accessed.

2009-10-08  Donal K. Fellows  <dkf@users.sf.net>

	* generic/tclDictObj.c (DictIncrCmd): [Bug 2874678]: Don't leak any
	bignums when doing [dict incr] with a value.
	* tests/dict.test (dict-19.3): Memory leak detection code.

2009-10-07  Andreas Kupries  <andreask@activestate.com>

	* generic/tclObj.c: [Bug 2871908]: Plug memory leaks of objThreadMap
	and lineCLPtr hashtables.  Also make the names of the continuation
	line information initialization and finalization functions more
	consistent. Patch supplied by Joe Mistachkin <joe@mistachkin.com>.

	* generic/tclIORChan.c (ErrnoReturn): Replace hardwired constant 11
	with proper errno #define, EAGAIN. What was I thinking? The BSD's have
	a different errno assignment and break with the hardwired number.
	Reported by emiliano on the chat.

2009-10-06  Don Porter  <dgp@users.sourceforge.net>

	* generic/tclInterp.c (SlaveEval): Agressive stomping of internal reps
	was added as part of the NRE patch of 2008-07-13.  This doesn't appear
	to actually be needed, and it hurts quite a bit when large lists lose
	their intreps and require reparsing.  Thanks to Ashok Nadkarni for
	reporting the problem.

	* generic/tclTomMathInt.h (new): Public header tclTomMath.h had
	* generic/tclTomMath.h:	dependence on private headers, breaking use
	* generic/tommath.h:	by extensions [Bug 1941434].

2009-10-05  Andreas Kupries  <andreask@activestate.com>

	* library/safe.tcl (AliasGlob): Fixed conversion of catch to
	  try/finally, it had an 'on ok msg' branch missing, causing a
	  silent error immediately, and bogus glob results, breaking
	  search for Tcl modules.

2009-10-04  Daniel Steffen  <das@users.sourceforge.net>

	* macosx/tclMacOSXBundle.c:	Workaround CF memory managment bug in
	* unix/tclUnixInit.c:		Mac OS X 10.4 & earlier. [Bug 2569449]

2009-10-02  Kevin B. Kenny  <kennykb@acm.org>

	* library/tzdata/Africa/Cairo:
	* library/tzdata/Asia/Gaza:
	* library/tzdata/Asia/Karachi:
	* library/tzdata/Pacific/Apia:	Olson's tzdata2009n.

2009-09-29  Don Porter  <dgp@users.sourceforge.net>

	* generic/tclDictObj.c:		[Bug 2857044]: Updated freeIntRepProc
	* generic/tclExecute.c:		routines so that they set the typePtr
	* generic/tclIO.c:		field to NULL so that the Tcl_Obj is
	* generic/tclIndexObj.c:	not left in an inconsistent state.
	* generic/tclInt.h:
	* generic/tclListObj.c:
	* generic/tclNamesp.c:
	* generic/tclOOCall.c:
	* generic/tclObj.c:
	* generic/tclPathObj.c:
	* generic/tclProc.c:
	* generic/tclRegexp.c:
	* generic/tclStringObj.c:

	* generic/tclAlloc.c:           Cleaned up various routines in the
	* generic/tclCkalloc.c:         call stacks for memory allocation to
	* generic/tclInt.h:             guarantee that any size values computed
	* generic/tclThreadAlloc.c:     are within the domains of the routines
	they get passed to.  [Bugs 2557696 and 2557796].

2009-09-28  Don Porter  <dgp@users.sourceforge.net>

	* generic/tclCmdMZ.c:	Replaced TclProcessReturn() calls with
	* tests/error.test:	Tcl_SetReturnOptions() calls as a simple fix
	for [Bug 2855247].  Thanks to Anton Kovalenko for the report and fix.
	Additional fixes for other failures demonstrated by new tests.

2009-09-27  Don Porter  <dgp@users.sourceforge.net>

	* tests/error.test (error-15.8.*):	Coverage tests illustrating
	flaws in the propagation of return options by [try].

2009-09-26  Donal K. Fellows  <dkf@users.sf.net>

	* unix/tclooConfig.sh, win/tclooConfig.sh: [Bug 2026844]: Added dummy
	versions of tclooConfig.sh that make it easier to build extensions
	against both Tcl8.5+TclOO-standalone and Tcl8.6.

2009-09-24  Don Porter  <dgp@users.sourceforge.net>

	TIP #356 IMPLEMENTATION

	* generic/tcl.decls:	Promote internal routine TclNRSubstObj()
	* generic/tclCmdMZ.c:	to public Tcl_NRSubstObj().  Still needs docs.
	* generic/tclCompile.c:
	* generic/tclInt.h:

	* generic/tclDecls.h:	make genstubs
	* generic/tclStubInit.c:

2009-09-23  Miguel Sofer  <msofer@users.sf.net>

	* doc/namespace.n: the description of [namespace unknown] failed
	to mention [namespace path]: fixed. Thx emiliano.

2009-09-21  Mo DeJong  <mdejong@users.sourceforge.net>

	* tests/regexp.test: Added check for error message from
	unbalanced [] in regexp. Added additional simple test cases
	of basic regsub command.

2009-09-21  Don Porter  <dgp@users.sourceforge.net>

	* generic/tclCompile.c:	Correct botch in the conversion of
	Tcl_SubstObj().  Thanks to Kevin Kenny for detection and report.

2009-09-17  Don Porter  <dgp@users.sourceforge.net>

	* generic/tclCompile.c:	Re-implement Tcl_SubstObj() as a simple
	* generic/tclParse.c:	wrapper around TclNRSubstObj().  This has
	* tests/basic.test:	the effect of caching compiled bytecode in
	* tests/parse.test:	the value to be substituted.  Note that
	Tcl_SubstObj() now exists only for extensions.  Tcl itself no longer
	makes any use of it.  Note also that TclSubstTokens() is now reachable
	only by Tcl_EvalEx() and Tcl_ParseVar() so tests aiming to test its
	functioning needed adjustment to still have the intended effect.

2009-09-16  Alexandre Ferrieux  <ferrieux@users.sourceforge.net>

	* generic/tclObj.c:   Extended ::tcl::unsupported::representation.

2009-09-11  Don Porter  <dgp@users.sourceforge.net>

	* generic/tclBasic.c:	Completed the NR-enabling of [subst].
	* generic/tclCmdMZ.c:	[Bug 2314561].
	* generic/tclCompCmds.c:
	* generic/tclCompile.c:
	* generic/tclInt.h:
	* tests/coroutine.test:
	* tests/parse.test:

2009-09-11  Donal K. Fellows  <dkf@users.sf.net>

	* tests/http.test: Added in cleaning up of http tokens for each test
	to reduce amount of global-variable pollution.

2009-09-10  Donal K. Fellows  <dkf@users.sf.net>

	* library/http/http.tcl (http::Event): [Bug 2849860]: Handle charset
	names in double quotes; some servers like generating them like that.

2009-09-07  Don Porter  <dgp@users.sourceforge.net>

	* generic/tclParse.c:	[Bug 2850901]: Corrected line counting error
	* tests/into.test:	in multi-command script substitutions.

2009-09-07  Daniel Steffen  <das@users.sourceforge.net>

	* generic/tclExecute.c:	Fix potential uninitialized variable use and
	* generic/tclFCmd.c:	null dereference flagged by clang static
	* generic/tclProc.c:	analyzer.
	* generic/tclTimer.c:
	* generic/tclUtf.c:

	* generic/tclExecute.c:	Silence false positives from clang static
	* generic/tclIO.c:	analyzer about potential null dereference.
	* generic/tclScan.c:
	* generic/tclCompExpr.c:

2009-09-04  Don Porter  <dgp@users.sourceforge.net>

	* generic/tclCompCmds.c (TclCompileSubstCmd): [Bug 2314561]:
	* generic/tclBasic.c:	Added a bytecode compiler routine for the
	* generic/tclCmdMZ.c:	[subst] command. This is a partial solution to
	* generic/tclCompile.c:	the need to NR-enable [subst] since bytecode
	* generic/tclCompile.h:	execution is already NR-enabled. Two new
	* generic/tclExecute.c:	bytecode instructions, INST_NOP and
	* generic/tclInt.h:	INST_RETURN_CODE_BRANCH were added to support
	* generic/tclParse.c:	the new routine.  INST_RETURN_CODE_BRANCH is
	* tests/basic.test:	likely to be useful in any future effort to
	* tests/info.test:	add a bytecode compiler routine for [try].
	* tests/parse.test:

2009-09-03  Donal K. Fellows  <dkf@users.sf.net>

	* doc/LinkVar.3: [Bug 2844962]: Added documentation of issues relating
	to use of this API in a multi-threaded environment.

2009-09-01  Andreas Kupries  <andreask@activestate.com>

	* generic/tclIORTrans.c (ReflectInput): Remove error response to
	0-result from method 'limit?' of transformations. Return the number of
	copied bytes instead, which is possibly nothing. The latter then
	triggers EOF handling in the higher layers, making the 0-result of
	limit? the way to inject artificial EOF's into the data stream.

2009-09-01  Don Porter  <dgp@users.sourceforge.net>

	* library/tcltest/tcltest.tcl:  Bump to tcltest 2.3.2 after revision
	* library/tcltest/pkgIndex.tcl: to verbose error message.
	* unix/Makefile.in:
	* win/Makefile.in:

2009-08-27  Don Porter  <dgp@users.sourceforge.net>

	* generic/tclStringObj.c:       [Bug 2845535]: A few more string
	overflow cases in [format].

2009-08-25  Andreas Kupries  <andreask@activestate.com>

	* generic/tclBasic.c (Tcl_CreateInterp, Tcl_EvalTokensStandard)
	(Tcl_EvalEx, TclEvalEx, TclAdvanceContinuations, TclNREvalObjEx):
	* generic/tclCmdMZ.c (Tcl_SwitchObjCmd, TclListLines):
	* generic/tclCompCmds.c (*):
	* generic/tclCompile.c (TclSetByteCodeFromAny, TclInitCompileEnv)
	(TclFreeCompileEnv, TclCompileScript, TclCompileTokens):
	* generic/tclCompile.h (CompileEnv):
	* generic/tclInt.h (ContLineLoc, Interp):
	* generic/tclObj.c (ThreadSpecificData, ContLineLocFree)
	(TclThreadFinalizeObjects, TclInitObjSubsystem, TclContinuationsEnter,
	(TclContinuationsEnterDerived, TclContinuationsCopy, TclFreeObj)
	(TclContinuationsGet):
	* generic/tclParse.c (TclSubstTokens, Tcl_SubstObj):
	* generic/tclProc.c (TclCreateProc):
	* generic/tclVar.c (TclPtrSetVar):
	* tests/info.test (info-30.0-24):

	Extended the parser, compiler, and execution engine with code and
	attendant data structures tracking the position of continuation lines
	which are not visible in the resulting script Tcl_Obj*'s, to properly
	account for them while counting lines for #280.

2009-08-24  Daniel Steffen  <das@users.sourceforge.net>

	* generic/tclInt.h: Annotate Tcl_Panic as noreturn for clang static
	analyzer in PURIFY builds, replacing preprocessor/assert technique.

	* macosx/tclMacOSXNotify.c: Fix multiple issues with nested event loops
	when CoreFoundation notifier is running in embedded mode. (Fixes
	problems in TkAqua Cocoa reported by Youness Alaoui on tcl-mac)

2009-08-21  Don Porter  <dgp@users.sourceforge.net>

	* generic/tclFileName.c: Correct regression in [Bug 2837800] fix.
	* tests/fileName.test:

2009-08-20  Don Porter  <dgp@users.sourceforge.net>

	* generic/tclFileName.c: [Bug 2837800]: Correct the result produced by
	[glob */test] when * matches something like ~foo.

	* generic/tclPathObj.c: [Bug 2806250]: Prevent the storage of strings
	starting with ~ in the "tail" part (normPathPtr field) of the path
	intrep when PATHFLAGS != 0.  This establishes the assumptions relied
	on elsewhere that the name stored there is a relative path.  Also
	refactored to make an AppendPath() routine instead of the cut/paste
	stanzas that were littered throughout.

2009-08-20  Donal K. Fellows  <dkf@users.sf.net>

	* generic/tclCmdIL.c (TclNRIfObjCmd): [Bug 2823276]: Make [if]
	NRE-safe on all arguments when interpreted.
	(Tcl_LsortObjCmd): Close off memory leak.

2009-08-19  Donal K. Fellows  <dkf@users.sf.net>

	* generic/tclCmdAH.c (TclNRForObjCmd, etc.): [Bug 2823276]: Make [for]
	and [while] into NRE-safe commands, even when interpreted.

2009-08-18  Don Porter  <dgp@users.sourceforge.net>

	* generic/tclPathObj.c: [Bug 2837800]: Added NULL check to prevent
	* tests/fileName.test:  crashes during [glob].

2009-08-16  Jan Nijtmans  <nijtmans@users.sf.net>

	* unix/dltest/pkge.c:  const addition
	* unix/tclUnixThrd.c:  Use <pthread.h> in stead of "pthread.h"
	* win/tclWinDde.c:     Eliminate some more gcc warnings
	* win/tclWinReg.c:
	* generic/tclInt.h:    Change ForIterData, make it const-safe.
	* generic/tclCmdAH.c:

2009-08-12  Don Porter  <dgp@users.sourceforge.net>

	TIP #353 IMPLEMENTATION

	* doc/NRE.3:		New public routine Tcl_NRExprObj() permits
	* generic/tcl.decls:	extension commands to evaluate Tcl expressions
	* generic/tclBasic.c:	in NR-enabled command procedures.
	* generic/tclCmdAH.c:
	* generic/tclExecute.c:
	* generic/tclInt.h:
	* generic/tclObj.c:
	* tests/expr.test:

	* generic/tclDecls.h:		make genstubs
	* generic/tclStubInit.c:

2009-08-06  Andreas Kupries  <andreask@activestate.com>

	* doc/refchan.n [Bug 2827000]: Extended the implementation of
	* generic/tclIORChan.c: reflective channels (TIP 219, method
	* tests/ioCmd.test: 'read'), enabling handlers to signal EAGAIN to
	indicate 'no data, but not at EOF either', and other system
	errors. Updated documentation, extended testsuite (New test cases
	iocmd*-23.{9,10}).

2009-08-02  Miguel Sofer  <msofer@users.sf.net>

	* tests/coroutine.test: fix testfile cleanup

2009-08-02  Donal K. Fellows  <dkf@users.sf.net>

	* generic/tclObj.c (Tcl_RepresentationCmd): Added an unsupported
	command for reporting the representation of an object. Result string
	is deliberately a bit obstructive so that people are not encouraged to
	make code that depends on it; it's a debugging tool only!

	* unix/tclUnixFCmd.c (GetOwnerAttribute, SetOwnerAttribute)
	(GetGroupAttribute, SetGroupAttribute): [Bug 1942222]: Stop calling
	* unix/tclUnixFile.c (TclpGetUserHome): endpwent() and endgrent();
	they've been unnecessary for ages.

2009-08-02  Jan Nijtmans  <nijtmans@users.sf.net>

	* win/tclWin32Dll.c: Eliminate TclWinResetInterfaceEncodings, since it
	* win/tclWinInit.c:  does exactly the same as TclWinEncodingsCleanup,
	* win/tclWinInt.h:   make sure that tclWinProcs and
			     tclWinTCharEncoding are always set and reset
			     concurrently.
	* win/tclWinFCmd.c:  Correct check for win95

2009-07-31  Don Porter  <dgp@users.sourceforge.net>

	* generic/tclStringObj.c: [Bug 2830354]:	Corrected failure to
	* tests/format.test:		grow buffer when format spec request
	large width floating point values.  Thanks to Clemens Misch.

2009-07-26  Donal K. Fellows  <dkf@users.sf.net>

	* library/auto.tcl (tcl_findLibrary, auto_mkindex):
	* library/package.tcl (pkg_mkIndex, tclPkgUnknown, MacOSXPkgUnknown):
	* library/safe.tcl (interpAddToAccessPath, interpDelete, AliasGlob):
	(AliasSource, AliasLoad, AliasEncoding):
	* library/tm.tcl (UnknownHandler): Simplify by swapping some [catch]
	gymnastics for use of [try].

2009-07-26 Alexandre Ferrieux  <ferrieux@users.sourceforge.net>

	* tools/genStubs.tcl: Forced LF translation when generating .h's to
	avoid spurious diffs when regenerating on a Windows box.

2009-07-26  Jan Nijtmans  <nijtmans@users.sf.net>

	* win/Makefile.in: [Bug 2827066]: msys build --enable-symbols broken
	* win/tcl.m4:	   And modified the same for unicows.dll, as a
	* win/configure:   preparation for [Enh 2819611].

2009-07-25  Donal K. Fellows  <dkf@users.sf.net>

	* library/history.tcl (history): Reworked the history mechanism in
	terms of ensembles, rather than the ad hoc ensemble-lite mechanism
	used previously.

2009-07-24  Donal K. Fellows  <dkf@users.sf.net>

	* doc/self.n (self class): [Bug 2704302]: Add some text to make it
	clearer how to get the name of the current object's class.

2009-07-23  Andreas Kupries  <andreask@activestate.com>

	* generic/tclIO.c (Tcl_GetChannelHandle): [Bug 2826248]: Do not crash
	* generic/tclPipe.c (FileForRedirect): for getHandleProc == NULL, this
	is allowed. Provide a nice error message in the bypass area. Updated
	caller to check the bypass for a mesage. Bug reported by Andy
	Sonnenburg <andy22286@users.sourceforge.net>

2009-07-23  Joe Mistachkin  <joe@mistachkin.com>

	* generic/tclNotify.c: [Bug 2820349]: Ensure that queued events are
	freed once processed.

2009-07-22  Jan Nijtmans  <nijtmans@users.sf.net>

	* macosx/tclMacOSXFCmd.c: CONST -> const
	* generic/tclGetDate.y:
	* generic/tclDate.c:
	* generic/tclLiteral.c: (char *) cast in ckfree call
	* generic/tclPanic.c: [Feature Request 2814786]: remove TclpPanic
	* generic/tclInt.h
	* unix/tclUnixPort.h
	* win/tclWinPort.h

2009-07-22 Alexandre Ferrieux  <ferrieux@users.sourceforge.net>

	* generic/tclEvent.c: [Bug 2001201 again]: Refined the 20090617 patch
	on [exit] streamlining, so that it now correctly calls thread exit
	handlers for the calling thread, including <Destroy> bindings in Tk.

2009-07-21  Kevin B. Kenny  <kennykb@acm.org>

	* library/tzdata/Asia/Dhaka:
	* library/tzdata/Indian/Mauritius: Olson's tzdata2009k.

2009-07-20  Donal K. Fellows  <dkf@users.sf.net>

	* generic/tclCmdMZ.c (StringIsCmd): Reorganize so that [string is] is
	more efficient when parsing things that are correct, at a cost of
	making the empty string test slightly more costly. With this, the cost
	of doing [string is integer -strict $x] matches [catch {expr {$x+0}}]
	in the successful case, and greatly outstrips it in the failing case.

2009-07-19  Donal K. Fellows  <dkf@users.sf.net>

	* generic/tclOO.decls, generic/tclOO.c (Tcl_GetObjectName): Expose a
	function for efficiently returning the current name of an object.

2009-07-18  Daniel Steffen  <das@users.sourceforge.net>

	* unix/Makefile.in: Define NDEBUG in optimized (non-symbols) build to
	disable NRE assert()s and threaded allocator range checks.

2009-07-16  Don Porter  <dgp@users.sourceforge.net>

	* generic/tclBinary.c:	Removed unused variables.
	* generic/tclCmdIL.c:
	* generic/tclCompile.c:
	* generic/tclExecute.c:
	* generic/tclHash.c:
	* generic/tclIOUtil.c:
	* generic/tclVar.c:

	* generic/tclBasic.c:	Silence compiler warnings about ClientData.
	* generic/tclProc.c:

	* generic/tclScan.c:    Typo in ACCEPT_NAN configuration.

	* generic/tclStrToD.c:  [Bug 2819200]: Set floating point control
	register on MIPS systems so that the gradual underflow expected by Tcl
	is in effect.

2009-07-15  Donal K. Fellows  <dkf@users.sf.net>

	* generic/tclInt.h (Namespace):		   Added machinery to allow
	* generic/tclNamesp.c (many functions):	   reduction of memory used
	* generic/tclResolve.c (BumpCmdRefEpochs): by namespaces. Currently
	#ifdef'ed out because of compatibility concerns.

	* generic/tclInt.decls: Added four functions for better integration
	with itcl-ng.

2009-07-14  Kevin B. Kenny  <kennykb@acm.org>

	* generic/tclInt.h (TclNRSwitchObjCmd):
	* generic/tclBasic.c (builtInCmds):
	* generic/tclCmdMZ.c (Tcl_SwitchObjCmd):
	* tests/switch.test (switch-15.1):
	[Bug 2821401]: Make non-bytecoded [switch] command aware of NRE.

2009-07-13  Andreas Kupries  <andreask@activestate.com>

	* generic/tclCompile.c (TclInitCompileEnv, EnterCmdWordIndex)
	(TclCleanupByteCode, TclCompileScript):
	* generic/tclExecute.c (TclCompileObj, TclExecuteByteCode):
	* tclCompile.h (ExtCmdLoc):
	* tclInt.h (ExtIndex, CFWordBC, CmdFrame):
	* tclBasic.c (DeleteInterpProc, TclArgumentBCEnter)
	(TclArgumentBCRelease, TclArgumentGet, SAVE_CONTEXT)
	(RESTORE_CONTEXT, NRCoroutineExitCallback, TclNRCoroutineObjCmd):
	* generic/tclCmdAH.c (TclNRForObjCmd, TclNRForIterCallback,
	(ForNextCallback):
	* generic/tclCmdMZ.c (TclNRWhileObjCmd):

	Extended the bytecode compiler initialization to recognize the
	compilation of whole files (NRE enabled 'source' command) and switch
	to the counting of absolute lines in that case.

	Further extended the bytecode compiler to track the start line in the
	generated information, and modified the bytecode execution to
	recompile an object if the location as per the calling context doesn't
	match the location saved in the bytecode. This part could be optimized
	more by using more memory to keep all possibilities which occur
	around, or by just adjusting the location information instead of a
	total recompile.

	Reworked the handling of literal command arguments in bytecode to be
	saved (compiler) and used (execution) per command (See the
	TCL_INVOKE_STK* instructions), and not per the whole bytecode. This,
	and the previous change remove the problems with location data caused
	by literal sharing (across whole files, but also proc bodies).
	Simplified the associated datastructures (ExtIndex is gone, as is the
	function EnterCmdWordIndex).

	The last change causes the hashtable 'lineLABCPtr' to be state which
	has to be kept per coroutine, like the CmdFrame stack. Reworked the
	coroutine support code to create, delete and switch the information as
	needed. Further reworked the tailcall command as well, it has to pop
	its own arguments when run in a bytecode context to keep a proper
	stack in 'lineLABCPtr'.

	Fixed the mishandling of line information in the NRE-enabled 'for' and
	'while' commands introduced when both were made to share their
	iteration callbacks without taking into account that the loop body is
	found in different words of the command. Introduced a separate data
	structure to hold all the callback information, as we went over the
	limit of 4 direct client-data values for NRE callbacks.

	The above fixes [Bug 1605269].

2009-07-12  Donal K. Fellows  <dkf@users.sf.net>

	* generic/tclCmdMZ.c (StringIndexCmd, StringEqualCmd, StringCmpCmd):
	* generic/tclExecute.c (TclExecuteByteCode): [Bug 2637173]: Factor out
	* generic/tclInt.h (TclIsPureByteArray):     the code to determine if
	* generic/tclUtil.c (TclStringMatchObj):     it is safe to work with
	byte arrays directly, so that we get the check correct _once_.

	* generic/tclOOCall.c (TclOOGetCallContext): [Bug 1895546]: Changed
	* generic/tclOO.c (TclOOObjectCmdCore):	     the way that the cache is
	managed so that when itcl does cunning things, those cunning things
	can be cached properly.

2009-07-11  Donal K. Fellows  <dkf@users.sf.net>

	* doc/vwait.n: Substantially increased the discussion of issues and
	work-arounds relating to nested vwaits, following discussion on the
	tcl-core mailing list on the topic.

2009-07-10  Pat Thoyts  <patthoyts@users.sourceforge.net>

	* tests/zlib.test:   ZlibTransformClose may be called with a NULL
	* generic/tclZlib.c: interpreter during finalization and
	Tcl_SetChannelError requires a list. Added some tests to ensure error
	propagation from the zlib library to the interp.

2009-07-09  Pat Thoyts  <patthoyts@users.sourceforge.net>

	* tests/zlib.test: [Bug 2818131]: Added tests and fixed a typo that
	broke [zlib push] for deflate format.

2009-07-09  Donal K. Fellows  <dkf@users.sf.net>

	* compat/mkstemp.c (mkstemp): [Bug 2819227]: Use rand() for random
	numbers as it is more portable.

2009-07-05  Donal K. Fellows  <dkf@users.sf.net>

	* generic/tclZlib.c (ZlibTransformWatch): Correct the handling of
	events so that channel transforms work with things like an asynch
	[chan copy]. Problem reported by Pat Thoyts.

2009-07-01  Pat Thoyts  <patthoyts@users.sourceforge.net>

	* win/tclWinInt.h:   [Bug 2806622]: Handle the GetUserName API call
	* win/tclWin32Dll.c: via the tclWinProcs indirection structure. This
	* win/tclWinInit.c:  fixes a problem obtaining the username when the
	USERNAME environment variable is unset.

2009-06-30  Daniel Steffen  <das@users.sourceforge.net>

	* generic/tclInt.h:		Add assert macros for clang static
	* generic/tclPanic.c:		analyzer and redefine Tcl_Panic to
	* generic/tclStubInit.c:	assert after panic in clang PURIFY
					builds.

	* generic/tclCmdIL.c:		Add clang assert for false positive
					from static analyzer.

2009-06-26  Daniel Steffen  <das@users.sourceforge.net>

	* macosx/Tcl-Common.xcconfig:	 Update projects for Xcode 3.1 and
	* macosx/Tcl.xcode/*:		 3.2, standardize on gcc 4.2, remove
	* macosx/Tcl.xcodeproj/*:	 obsolete configurations and pre-Xcode
	* macosx/Tcl.pbproj/* (removed): project.

	* macosx/README:		 Update project docs, cleanup.

	* unix/Makefile.in:		 Update dist target for project
					 changes.

2009-06-24  Donal K. Fellows  <dkf@users.sf.net>

	* tests/oo.test (oo-19.1): [Bug 2811598]: Make more resilient.

2009-06-24  Pat Thoyts  <patthoyts@users.sourceforge.net>

	* tests/http11.test: [Bug 2811492]: Clean up procs after testing.

2009-06-18  Donal K. Fellows  <dkf@users.sf.net>

	* generic/tclCkalloc.c (MemoryCmd): [Bug 988703]:
	* generic/tclObj.c (ObjData, TclFinalizeThreadObjects): Add mechanism
	for discovering what Tcl_Objs are allocated when built for memory
	debugging. Developed by Joe Mistachkin.

2009-06-17 Alexandre Ferrieux  <ferrieux@users.sourceforge.net>

	* generic/tclEvent.c: Applied a patch by George Peter Staplin
	drastically reducing the ambition of [exit] wrt finalization, and
	thus solving many multi-thread teardown issues. [Bugs 2001201,
	486399, and possibly 597575, 990457, 1437595, 2750491]

2009-06-15  Don Porter  <dgp@users.sourceforge.net>

	* generic/tclStringObj.c: sprintf() -> Tcl_ObjPrintf() conversion.

2009-06-15  Reinhard Max  <max@suse.de>

	* unix/tclUnixPort.h: Move all socket-related code from tclUnixChan.c
	* unix/tclUnixChan.c: to tclUnixSock.c.
	* unix/tclUnixSock.c:

2009-06-15  Donal K. Fellows  <dkf@users.sf.net>

	* tools/tcltk-man2html.tcl (make-man-pages): [Patch 557486]: Apply
	last remaining meaningful part of this patch, a clean up of some
	closing tags.

2009-06-13  Don Porter  <dgp@users.sourceforge.net>

	* generic/tclCompile.c: [Bug 2802881]: The value stashed in
	* generic/tclProc.c:    iPtr->compiledProcPtr when compiling a proc
	* tests/execute.test:   survives too long. We only need it there long
	enough for the right TclInitCompileEnv() call to re-stash it into
	envPtr->procPtr.  Once that is done, the CompileEnv controls.  If we
	let the value of iPtr->compiledProcPtr linger, though, then any other
	bytecode compile operation that takes place will also have its
	CompileEnv initialized with it, and that's not correct.  The value is
	meant to control the compile of the proc body only, not other compile
	tasks that happen along.  Thanks to Carlos Tasada for discovering and
	reporting the problem.

2009-06-10  Don Porter  <dgp@users.sourceforge.net>

	* generic/tclStringObj.c:       [Bug 2801413]: Revised [format] to not
	overflow the integer calculations computing the length of the %ll
	formats of really big integers.  Also added protections so that
	[format]s that would produce results overflowing the maximum string
	length of Tcl values throw a normal Tcl error instead of a panic.

	* generic/tclStringObj.c:	[Bug 2803109]: Corrected failures to
	deal with the "pure unicode" representation of an empty string.
	Thanks to Julian Noble for reporting the problem.

2006-06-09  Kevin B. Kenny  <kennykb@acm.org>

	* generic/tclGetDate.y: Fixed a thread safety bug in the generated
	* library/clock.tcl:    Bison parser (needed a %pure-parser
	* tests/clock.test:     declaration to avoid static variables).
				Discovered that the %pure-parser declaration
	                        allowed for returning the Bison error message
	                        to the Tcl caller in the event of a syntax
	                        error, so did so.
	* generic/tclDate.c: bison 2.3

2006-06-08  Kevin B. Kenny  <kennykb@acm.org>

	* library/tzdata/Asia/Dhaka: New DST rule for Bangladesh. (Olson's
	tzdata2009i.)

2009-06-08  Donal K. Fellows  <dkf@users.sf.net>

	* doc/copy.n: Fix error in example spotted by Venkat Iyer.

2009-06-02  Don Porter  <dgp@users.sourceforge.net>

	* generic/tclExecute.c: Replace dynamically-initialized table with a
	table of static constants in the lookup table for exponent operator
	computations that fit in a 64 bit integer result.

	* generic/tclExecute.c: [Bug 2798543]: Corrected implementations and
	selection logic of the INST_EXPON instruction.

2009-06-01  Don Porter  <dgp@users.sourceforge.net>

	* tests/expr.test:      [Bug 2798543]: Added many tests demonstrating
	the broken cases.

009-05-30  Kevin B. Kenny  <kennykb@acm.org>

	* library/tzdata/Africa/Cairo:
	* library/tzdata/Asia/Amman: Olson's tzdata2009h.

2009-05-29  Andreas Kupries  <andreask@activestate.com>

	* library/platform/platform.tcl: Fixed handling of cpu ia64,
	* library/platform/pkgIndex.tcl: taking ia64_32 into account
	* unix/Makefile.in: now. Bumped version to 1.0.5. Updated the
	* win/Makefile.in: installation commands.

2009-05-26 Alexandre Ferrieux  <ferrieux@users.sourceforge.net>

	* doc/expr.n: Fixed documentation of the right-associativity of
	the ** operator. (spotted by kbk)

2009-05-14  Donal K. Fellows  <dkf@users.sf.net>

	* generic/tclOOInfo.c (InfoObjectNsCmd): Added introspection mechanism
	for finding out what an object's namespace is. Experience suggests
	that it is just too useful to be able to do without it.

2009-05-12  Donal K. Fellows  <dkf@users.sf.net>

	* doc/vwait.n: Added more words to make it clear just how bad it is to
	nest [vwait]s.

	* compat/mkstemp.c: Add more headers to make this file build on IRIX
	6.5. Thanks to Larry McVoy for this.

2009-05-08  Donal K. Fellows  <dkf@users.sf.net>

	* generic/tclOO.c (TclNRNewObjectInstance):  [Bug 2414858]: Add a
	* generic/tclBasic.c (TclPushTailcallPoint): marker to the stack of
	NRE callbacks at the right point so that tailcall works correctly in a
	constructor.

	* tests/exec.test (cat): [Bug 2788468]: Adjust the scripted version of
	cat so that it does not perform transformations on the data it is
	working with, making it more like the standard Unix 'cat' program.

2009-05-07  Miguel Sofer  <msofer@users.sf.net>

	* generic/tclObj.c (Tcl_GetCommandFromObj): [Bug 2785893]: Ensure that
	a command in a deleted namespace can't be found through a cached name.

	* generic/tclBasic.c:    Let coroutines start with a much smaller
	* generic/tclCompile.h:  stack: 200 words (previously was 2000, the
	* generic/tclExecute.c:  same as interps).

2009-05-07  Donal K. Fellows  <dkf@users.sf.net>

	* tests/env.test (printenvScript, env-4.3, env-4.5): [Bug 1513659]:
	* tests/exec.test (exec-2.6): These tests had subtle dependencies on
	being on platforms that were either ISO 8859-1 or UTF-8. Stabilized
	the results by forcing the encoding.

2009-05-06  Don Porter  <dgp@users.sourceforge.net>

	* generic/tclCmdMZ.c:	[Bug 2582327]: Improve overflow error message
	from [string repeat].

	* tests/interp.test: interp-20.50 test for Bug 2486550.

2009-05-04  Donal K. Fellows  <dkf@users.sf.net>

	* generic/tclOO.c (InitFoundation, AllocObject, AllocClass):
	* generic/tclOODefineCmds.c (InitDefineContext): Make sure that when
	support namespaces are deleted, nothing bad can subsequently happen.
	Issue spotted by Don Porter.

2009-05-03  Donal K. Fellows  <dkf@users.sf.net>

	* doc/Tcl.n: [Bug 2538432]: Clarified exact treatment of ${arr(idx)}
	form of variable substitution. This is not a change of behavior, just
	an improved description of the current situation.

2009-04-30  Miguel Sofer  <msofer@users.sf.net>

	* generic/tclBasic.c (TclObjInvoke): [Bug 2486550]: Make sure that a
	null objProc is not used, use Tcl_NRCallObjProc instead.

2009-05-01  Jan Nijtmans  <nijtmans@users.sf.net>

	* win/configure.in   Fix 64-bit detection for zlib on Win64
	* win/configure      (regenerated)

2009-04-28  Jeff Hobbs  <jeffh@ActiveState.com>

	* unix/tcl.m4, unix/configure (SC_CONFIG_CFLAGS): harden the check to
	add _r to CC on AIX with threads.

2009-04-27  Donal K. Fellows  <dkf@users.sf.net>

	* doc/concat.n (EXAMPLES): [Bug 2780680]: Rewrote so that the spacing
	of result messages is correct. (The exact way they were wrong was
	different when rendered through groff or as HTML, but it was still
	wrong both ways.)

2009-04-27  Jan Nijtmans  <nijtmans@users.sf.net>

	* generic/tclIndexObj.c:  Reset internal INTERP_ALTERNATE_WRONG_ARGS
	* generic/tclIOCmd.c:     flag inside the Tcl_WrongNumArgs function,
	                          so the caller no longer has to do the reset.

2009-04-24  Stuart Cassoff  <stwo@users.sf.net>

	* unix/Makefile.in: [Patch 2769530]: Don't chmod/exec installManPage.

2009-04-19  Pat Thoyts  <patthoyts@users.sourceforge.net>

	* library/http/http.tcl: [Bug 2715421]: Removed spurious newline added
	* tests/http11.test:     after POST and added tests to detect excess
	* tests/httpd11.tcl:     bytes being POSTed.
	* library/http/pkgIndex.tcl:
	* makefiles:             package version now 2.8.1

2009-04-15  Donal K. Fellows  <dkf@users.sf.net>

	* doc/chan.n, doc/close.n: Tidy up documentation of TIP #332.

2009-04-14  Kevin B. Kenny  <kennykb@acm.org>

	* library/tzdata/Asia/Karachi: Updated rules for Pakistan Summer
				       Time (Olson's tzdata2009f)

2009-04-11  Donal K. Fellows  <dkf@users.sf.net>

	* generic/tclOOMethod.c (InvokeForwardMethod): Clarify the resolution
	behaviour of the name of the command that is forwarded to: it's now
	resolved using the object's namespace as context, which is much more
	useful than the previous (somewhat random) behaviour of using the
	caller's current namespace.

2009-04-10  Pat Thoyts  <patthoyts@users.sourceforge.net>

	* library/http/http.tcl:     Improved HTTP/1.1 support and added
	* library/http/pkgIndex.tcl: specific HTTP/1.1 testing to ensure
	* tests/http11.test:         we handle chunked+gzip for the various
	* tests/httpd11.test:        modes (normal, -channel and -handler)
	* makefiles:                 package version set to 2.8.0

2009-04-10  Daniel Steffen  <das@users.sourceforge.net>

	* unix/tclUnixChan.c:		TclUnixWaitForFile(): use FD_* macros
	* macosx/tclMacOSXNotify.c:	to manipulate select masks (Cassoff).
					[Bug 1960647]

	* unix/tclLoadDyld.c:		use RTLD_GLOBAL instead of RTLD_LOCAL.
					[Bug 1961211]

	* macosx/tclMacOSXNotify.c:	revise CoreFoundation notifier to allow
					embedding into applications that
					already have a CFRunLoop running and
					want to run the tcl event loop via
					Tcl_ServiceModeHook(TCL_SERVICE_ALL).

	* macosx/tclMacOSXNotify.c:	add CFRunLoop based Tcl_Sleep() and
	* unix/tclUnixChan.c:		TclUnixWaitForFile() implementations
	* unix/tclUnixEvent.c:		and disable select() based ones in
					CoreFoundation builds.

	* unix/tclUnixNotify.c:		simplify, sync with tclMacOSXNotify.c.

	* generic/tclInt.decls: 	add TclMacOSXNotifierAddRunLoopMode()
	* generic/tclIntPlatDecls.h:	internal API, regen.
	* generic/tclStubInit.c:

	* unix/configure.in (Darwin):	use Darwin SUSv3 extensions if
					available; remove /Network locations
					from default tcl package search path
					(NFS mounted locations and thus slow).
	* unix/configure:		autoconf-2.59
	* unix/tclConfig.h.in:		autoheader-2.59

	* macosx/tclMacOSXBundle.c:	on Mac OS X 10.4 and later, replace
					deprecated NSModule API by dlfcn API.

2009-04-10  Donal K. Fellows  <dkf@users.sf.net>

	* doc/StringObj.3: [Bug 2089279]: Corrected example so that it works
	on 64-bit machines as well.

2009-04-10  Pat Thoyts  <patthoyts@users.sourceforge.net>

	* tests/http.test: [Bug 26245326]: Added specific check for problem
	* tests/httpd: (return incomplete HTTP response header).

2009-04-08  Kevin B. Kenny  <kennykb@acm.org>

	* tools/tclZIC.tcl: Always emit files with Unix line termination.
	* library/tzdata: Olson's tzdata2009e

2009-04-09  Don Porter  <dgp@users.sourceforge.net>

	* library/http/http.tcl:	[Bug 26245326]: Handle incomplete
	lines in the "connecting" state. Thanks to Sergei Golovan.

2009-04-08  Andreas Kupries  <andreask@activestate.com>

	* library/platform/platform.tcl: Extended the darwin sections to add
	* library/platform/pkgIndex.tcl: a kernel version number to the
	* unix/Makefile.in: identifier for anything from Leopard (10.5) on up.
	* win/Makefile.in: Extended patterns for same. Extended cpu
	* doc/platform.n: recognition for 64bit Tcl running on a 32bit kernel
	on a 64bit processor (By Daniel Steffen). Bumped version to 1.0.4.
	Updated Makefiles.

2009-04-08  Don Porter  <dgp@users.sourceforge.net>

	* library/tcltest/tcltest.tcl:  [Bug 2570363]: Converted [eval]s (some
	* library/tcltest/pkgIndex.tcl: unsafe!) to {*} in tcltest package.
	* unix/Makefile.in:     => tcltest 2.3.1
	* win/Makefile.in:

2009-04-07  Don Porter  <dgp@users.sourceforge.net>

	* generic/tclStringObj.c:	Correction so that value of
	TCL_GROWTH_MIN_ALLOC is everywhere expressed in bytes as comment
	claims.

2009-04-04  Donal K. Fellows  <dkf@users.sf.net>

	* doc/vwait.n: [Bug 1910136]: Extend description and examples to make
	it clearer just how this command interprets variable names.

2009-03-30  Don Porter  <dgp@users.sourceforge.net>

	* doc/Alloc.3: [Bug 2556263]:	Size argument is "unsigned int".

2009-03-27  Don Porter  <dgp@users.sourceforge.net>

	* generic/tclPathObj.c (TclPathPart): [Bug 2710920]: TclPathPart()
	* tests/fileName.test:	was computing the wrong results for both [file
	dirname] and [file tail] on "path" arguments with the PATHFLAGS != 0
	intrep and with an empty string for the "joined-on" part.

2009-03-25  Jan Nijtmans  <nijtmans@users.sf.net>

	* doc/tclsh.1:		 Bring doc and tools in line with
	* tools/installData.tcl: http://wiki.tcl.tk/812
	* tools/str2c
	* tools/tcltk-man2html.tcl

2009-03-25  Donal K. Fellows  <dkf@users.sf.net>

	* doc/coroutine.n: [Bug 2152285]: Added basic documentation for the
	coroutine and yield commands.

2009-03-24  Donal K. Fellows  <dkf@users.sf.net>

	* generic/tclOOBasic.c (TclOOSelfObjCmd): [Bug 2704302]: Make 'self
	class' better defined in the context of objects that change class.

	* generic/tclVar.c (Tcl_UpvarObjCmd): [Bug 2673163] (ferrieux)
	* generic/tclProc.c (TclObjGetFrame): Make the upvar command more able
	to handle its officially documented syntax.

2009-03-22  Miguel Sofer  <msofer@users.sf.net>

	* generic/tclBasic.c: [Bug 2502037]: NR-enable the handling of unknown
	commands.

2009-03-21  Miguel Sofer  <msofer@users.sf.net>

	* generic/tclBasic.c:   Fixed "leaks" in aliases, imports and
	* generic/tclInt.h:     ensembles. Only remaining known leak is in
	* generic/tclInterp.c:  ensemble unknown dispatch (as it not
	* generic/tclNamesp.c:  NR-enabled)
	* tests/tailcall.test:

	* tclInt.h: comments

	* tests/tailcall.test: Added tests to show that [tailcall] does not
	currently always execute in constant space: interp-alias, ns-imports
	and ensembles "leak" as of this commit.

	* tests/nre.test: [foreach] has been NR-enabled for a while, the test
	was marked 'knownBug': unmark it.

	* generic/tclBasic.c:   Fix for (among others) [Bug 2699087]
	* generic/tclCmdAH.c:   Tailcalls now perform properly even from
	* generic/tclExecute.c: within [eval]ed scripts.
	* generic/tclInt.h:     More tests missing, as well as proper
	exploration and testing of the interaction with "redirectors" like
	interp-alias (suspect that it does not happen in constant space)
	and pure-eval commands.

	* generic/tclExecute.c: Proper fix for [Bug 2415422]. Reenabled
	* tests/nre.test:       the failing assertion that was disabled on
	2008-12-18: the assertion is correct, the fault was in the
	management of expansions.

	* generic/tclExecute.c:  Fix both test and code for tailcall
	* tests/tailcall.test:   from within a compiled [eval] body.

	* tests/tailcall.test: Slightly improved tests

2009-03-20  Don Porter  <dgp@users.sourceforge.net>

	* tests/stringObj.test:         [Bug 2597185]: Test stringObj-6.9
	checks that Tcl_AppendStringsToObj() no longer crashes when operating
	on a pure unicode value.

	* generic/tclExecute.c (INST_CONCAT1):  [Bug 2669109]: Panic when
	appends overflow the max length of a Tcl value.

2009-03-19  Miguel Sofer  <msofer@users.sf.net>

	* generic/tcl.h:
	* generic/tclInt.h:
	* generic/tclBasic.c:
	* generic/tclExecute.c:
	* generic/tclNamesp.c (Tcl_PopCallFrame): Rewritten tailcall
	implementation, ::unsupported::atProcExit is (temporarily?) gone. The
	new approach is much simpler, and also closer to being correct. This
	commit fixes [Bug 2649975] and [Bug 2695587].

	* tests/coroutine.test:    Moved the tests to their own files,
	* tests/tailcall.test:     removed the unsupported.test. Added
	* tests/unsupported.test:  tests for the fixed bugs.

2009-03-19  Donal K. Fellows  <dkf@users.sf.net>

	* doc/tailcall.n: Added documentation for tailcall command.

2009-03-18  Don Porter  <dgp@users.sourceforge.net>

	* win/tclWinFile.c (TclpObjNormalizePath):	[Bug 2688184]:
	Corrected Tcl_Obj leak. Thanks to Joe Mistachkin for detection and
	patch.

	* generic/tclVar.c (TclLookupSimpleVar):	[Bug 2689307]: Shift
	all calls to Tcl_SetErrorCode() out of TclLookupSimpleVar and onto its
	callers, where control with TCL_LEAVE_ERR_MSG flag is more easily
	handled.

2009-03-16  Donal K. Fellows  <dkf@users.sf.net>

	* generic/tclCmdMZ.c (TryPostBody): [Bug 2688063]: Extract information
	from list before getting rid of last reference to it.

2009-03-15  Joe Mistachkin  <joe@mistachkin.com>

	* generic/tclThread.c: Modify fix for TSD leak to match Tcl 8.5
	* generic/tclThreadStorage.c: (and prior) allocation semantics. [Bug
	2687952]

2009-03-15  Donal K. Fellows  <dkf@users.sf.net>

	* generic/tclThreadStorage.c (TSDTableDelete):	[Bug 2687952]: Ensure
	* generic/tclThread.c (Tcl_GetThreadData):	that structures in
	Tcl's TSD system are all freed. Use the correct matching allocator.

	* generic/tclPosixStr.c (Tcl_SignalId,Tcl_SignalMsg): [Patch 1513655]:
	Added support for SIGINFO, which is present on BSD platforms.

2009-03-14  Donal K. Fellows  <dkf@users.sf.net>

	* unix/tcl.pc.in (new file):		[Patch 2243948] (hat0)
	* unix/configure.in, unix/Makefile.in: Added support for reporting
	Tcl's public build configuration via the pkg-config system. TEA is
	still the official mechanism though, in part because pkg-config is not
	universally supported across all Tcl's supported platforms.

2009-03-11  Miguel Sofer  <msofer@users.sf.net>

	* generic/tclBasic.c (TclNRCoroutineObjCmd): fix Tcl_Obj leak.
	Diagnosis and fix thanks to GPS.

2009-03-09  Donal K. Fellows  <dkf@users.sf.net>

	* generic/tclCmdMZ.c (Tcl_TryObjCmd, TclNRTryObjCmd): Moved the
	implementation of [try] from Tcl code into C. Still lacks a bytecode
	version, but should be better than what was before.

2009-03-04  Donal K. Fellows  <dkf@users.sf.net>

	* generic/tclZlib.c (TclZlibCmd): Checksums are defined to be unsigned
	32-bit integers, use Tcl_WideInt to pass to scripts. [Bug 2662434]
	(ZlibStreamCmd, ChanGetOption): A few other related corrections.

2009-02-27  Jan Nijtmans  <nijtmans@users.sf.net>

	* generic/tcl.decls:    [Bug 218977]: Tcl_DbCkfree needs return value
	* generic/tclCkalloc.c
	* generic/tclDecls.h:   (regenerated)
	* generic/tclInt.decls: don't use CONST84/CONST86 here
	* generic/tclCompile.h: don't use CONST86 here, comment fixing.
	* generic/tclIO.h:      don't use CONST86 here, comment fixing.
	* generic/tclIntDecls.h (regenerated)

2009-02-25  Don Porter  <dgp@users.sourceforge.net>

	* generic/tclUtil.c (TclStringMatchObj):	[Bug 2637173]: Revised
	the branching on the strObj->typePtr so that untyped values get
	converted to the "string" type and pass through the Unicode matcher.
	[Bug 2613766]: Also added checks to only perform "bytearray"
	optimization on pure bytearray values.

	* generic/tclCmdMZ.c:	Since Tcl_GetCharLength() has its own
	* generic/tclExecute.c:	optimizations for the tclByteArrayType, stop
	having the callers do them.

2009-02-24  Donal K. Fellows  <dkf@users.sf.net>

	* doc/clock.n, doc/fblocked.n, doc/format.n, doc/lsort.n,
	* doc/pkgMkIndex.n, doc/regsub.n, doc/scan.n, doc/tclvars.n:
	General minor documentation improvements.

	* library/http/http.tcl (geturl, Eof): Added support for 8.6's built
	in zlib routines.

2009-02-22  Alexandre Ferrieux  <ferrieux@users.sourceforge.net>

	* tests/lrange.test:	Revert commits of 2008-07-23. Those were speed
	* tests/binary.test:	tests, that are inherently brittle.

2009-02-21  Don Porter  <dgp@users.sourceforge.net>

	* generic/tclStringObj.c:	Several revisions to the shimmering
	patterns between Unicode and UTF string reps.  Most notably the
	call: objPtr = Tcl_NewUnicodeObj(...,0); followed by a loop of calls:
	Tcl_AppendUnicodeToObj(objPtr, u, n); will now grow and append to
	the Unicode representation.  Before this commit, the sequence would
	convert each append to UTF and perform the append to the UTF rep.
	This is puzzling and likely a bug.  The performance of [string map]
	is significantly improved by this change (according to the MAP
	collection of benchmarks in tclbench).  Just in case there was some
	wisdom in the old ways that I missed, I left in the ability to restore
	the old patterns with a #define COMPAT 1 at the top of the file.

2009-02-20  Don Porter  <dgp@users.sourceforge.net>

	* generic/tclPathObj.c:	Fixed mistaken logic in TclFSGetPathType()
	* tests/fileName.test:	that assumed (not "absolute" => "relative").
	This is a false assumption on Windows, where "volumerelative" is
	another possibility.  [Bug 2571597]

2009-02-18  Don Porter  <dgp@users.sourceforge.net>

	* generic/tclStringObj.c:	Simplify the logic of the
	Tcl_*SetObjLength() routines.

	* generic/tclStringObj.c:	Rewrite GrowStringBuffer() so that it
	has parallel structure with GrowUnicodeBuffer().  The revision permits
	allocation attempts to continue all the way up to failure, with no
	gap. It also directly manipulates the String and Tcl_Obj internals
	instead of inefficiently operating via Tcl_*SetObjLength() with all of
	its extra protections and underdocumented special cases.

	* generic/tclStringObj.c:	Another round of simplification on
	the allocation macros.

2009-02-17  Jeff Hobbs  <jeffh@ActiveState.com>

	* win/tcl.m4, win/configure: Check if cl groks _WIN64 already to
	avoid CC manipulation that can screw up later configure checks.
	Use 'd'ebug runtime in 64-bit builds.

2009-02-17  Don Porter  <dgp@users.sourceforge.net>

	* generic/tclStringObj.c:	Pare back the length of the unicode
	array in a non-extended String struct to one Tcl_UniChar, meant to
	hold the terminating NUL character.  Non-empty unicode strings are
	then stored by extending the String struct by stringPtr->maxChars
	additional slots in that array with sizeof(Tcl_UniChar) bytes per
	slot. This revision makes the allocation macros much simpler.

	* generic/tclStringObj.c:	Factor out common GrowUnicodeBuffer()
	and solve overflow and growth algorithm fallbacks in it.

	* generic/tclStringObj.c:	Factor out common GrowStringBuffer().

	* generic/tclStringObj.c:	Convert Tcl_AppendStringsToObj into
	* tests/stringObj.test:		a radically simpler implementation
	where we just loop over calls to Tcl_AppendToObj.  This fixes [Bug
	2597185].  It also creates a *** POTENTIAL INCOMPATIBILITY *** in
	that T_ASTO can now allocate more space than is strictly required,
	like all the other Tcl_Append* routines.  The incompatibility was
	detected by test stringObj-6.5, which I've updated to reflect the
	new behavior.

	* generic/tclStringObj.c:	Revise buffer growth implementation
	in ExtendStringRepWithUnicode.  Use cheap checks to determine that
	no reallocation is necessary without cost of computing the precise
	number of bytes needed.  Also make use of the string growth algortihm
	in the case of repeated appends.

2009-02-16  Jan Nijtmans  <nijtmans@users.sf.net>

	* generic/tclZlib.c:	hack needed for official zlib1.dll build.
	* win/configure.in:	fix [Feature Request 2605263] use official
	* win/Makefile.in:	zlib build.
	* win/configure:	(regenerated)
	* compat/zlib/zdll.lib:	new files
	* compat/zlib/zlib1.dll:

	* win/Makefile.in:  fix [Bug 2605232] tdbc doesn't build when
	Tcl is compiled with --disable-shared.

2009-02-15  Don Porter  <dgp@users.sourceforge.net>

	* generic/tclStringObj.c:	Added protections from invalid memory
	* generic/tclTestObj.c:		accesses when we append (some part of)
	* tests/stringObj.test:		a Tcl_Obj to itself.  Added the
	appendself and appendself2 subcommands to the [teststringobj] testing
	command and added tests to the test suite.  [Bug 2603158]

	* generic/tclStringObj.c:	Factor out duplicate code from
	Tcl_AppendObjToObj.

	* generic/tclStringObj.c:	Replace the 'size_t uallocated' field
	of the String struct, storing the number of bytes allocated to store
	the Tcl_UniChar array, with an 'int maxChars' field, storing the
	number of Tcl_UniChars that may be stored in the allocated space.
	This reduces memory requirement a small bit, and makes some range
	checks simpler to code.
	* generic/tclTestObj.c:	Replace the [teststringobj ualloc] testing
	* tests/stringObj.test:	command with [teststringobj maxchars] and
	update the tests.

	* generic/tclStringObj.c:	Removed limitation in
	Tcl_AppendObjToObj where the char length of the result was only
	computed if the appended string was all single byte characters.
	This limitation was in place to dodge a bug in Tcl_GetUniChar.
	With that bug gone, we can take advantage of always recording the
	length of append results when we know it.

2009-02-14  Don Porter  <dgp@users.sourceforge.net>

	* generic/tclStringObj.c:	Revisions so that we avoid creating
	the strange representation of an empty string with
	objPtr->bytes == NULL and stringPtr->hasUnicode == 0.  Instead in
	the situations where that was being created, create a traditional
	two-legged stork representation (objPtr->bytes = tclEmptyStringRep
	and stringPtr->hasUnicode = 1).  In the situations where the strange
	rep was treated differently, continue to do so by testing
	stringPtr->numChars == 0 to detect it.  These changes make the code
	more conventional so easier for new maintainers to pick up.  Also
	sets up further simplifications.

	* generic/tclTestObj.c:	Revise updates to [teststringobj] so we don't
	get blocked by MODULE_SCOPE limits.

2009-02-12  Don Porter  <dgp@users.sourceforge.net>

	* generic/tclStringObj.c:	Rewrites of the routines
	Tcl_GetCharLength, Tcl_GetUniChar, Tcl_GetUnicodeFromObj,
	Tcl_GetRange, and TclStringObjReverse to use the new macro, and
	to more simply and clearly split the cases depending on whether
	a valid unicode rep is present or needs to be created.
	New utility routine UnicodeLength(), to compute the length of unicode
	buffer arguments when no length is passed in, with built-in
	overflow protection included.  Update three callers to use it.

	* generic/tclInt.h:	New macro TclNumUtfChars meant to be a faster
	replacement for a full Tcl_NumUtfChars() call when the string has all
	single-byte characters.

	* generic/tclStringObj.c:	Simplified Tcl_GetCharLength by
	* generic/tclTestObj.c:		removing code that did nothing.
	Added early returns from Tcl_*SetObjLength when the desired length
	is already present; adapted test command to the change.

	* generic/tclStringObj.c:	Re-implemented AppendUtfToUnicodeRep
	so that we no longer pass through Tcl_DStrings which have their own
	sets of problems when lengths overflow the int range.  Now AUTUR and
	FillUnicodeRep share a common core routine.

2009-02-12  Donal K. Fellows  <dkf@users.sf.net>

	* generic/tclOODefineCmds.c (TclOOGetDefineCmdContext): Use the
	correct field in the Interp structure for retrieving the frame to get
	the context object so that people can extend [oo::define] without deep
	shenanigans. Bug found by Federico Ferri.

2009-02-11  Don Porter  <dgp@users.sourceforge.net>

	* generic/tclStringObj.c:	Re-implemented AppendUnicodeToUtfRep
	so that we no longer pass through Tcl_DStrings which have their own
	sets of problems when lengths overflow the int range.  Now AUTUR and
	UpdateStringOfString share a common core routine.

	* generic/tclStringObj.c:	Changed type of the 'allocated' field
	* generic/tclTestObj.c:		of the String struct (and the
	TestString counterpart) from size_t to int since only int values are
	ever stored in it.

2009-02-10  Jan Nijtmans  <nijtmans@users.sf.net>

	* generic/tclEncoding.c: Eliminate some unnessary type casts
	* generic/tclEvent.c:    some internal const decorations
	* generic/tclExecute.c:  spacing
	* generic/tclIndexObj.c:
	* generic/tclInterp.c:
	* generic/tclIO.c:
	* generic/tclIOCmd.c:
	* generic/tclIORChan.c:
	* generic/tclIOUtil.c:
	* generic/tclListObj.c:
	* generic/tclLiteral.c:
	* generic/tclNamesp.c:
	* generic/tclObj.c:
	* generic/tclOOBasic.c:
	* generic/tclPathObj.c:
	* generic/tclPkg.c:
	* generic/tclProc.c:
	* generic/tclRegexp.c:
	* generic/tclScan.c:
	* generic/tclStringObj.c:
	* generic/tclTest.c:
	* generic/tclTestProcBodyObj.c:
	* generic/tclThread.c:
	* generic/tclThreadTest.c:
	* generic/tclTimer.c:
	* generic/tclTrace.c:
	* generic/tclUtil.c:
	* generic/tclVar.c:
	* generic/tclStubInit.c: (regenerated)

2009-02-10  Jan Nijtmans  <nijtmans@users.sf.net>

	* unix/tcl.m4: [Bug 2502365]: Building of head on HPUX is broken when
	using the native CC.
	* unix/configure: (autoconf-2.59)

2009-02-10  Don Porter  <dgp@users.sourceforge.net>

	* generic/tclObj.c (Tcl_GetString):	Added comments and validity
	checks following the call to an UpdateStringProc.

	* generic/tclStringObj.c: Reduce code duplication in Tcl_GetUnicode*.
	Restrict AppendUtfToUtfRep to non-negative length appends.
	Convert all Tcl_InvalidateStringRep() calls into macros.
	Simplify Tcl_AttemptSetObjLength by removing unreachable code.
	Simplify SetStringFromAny() by removing unreachable and duplicate code.
	Simplify Tcl_SetObjLength by removing unreachable code.
	Removed handling of (objPtr->bytes != NULL) from UpdateStringOfString,
	which is only called when objPtr->bytes is NULL.

2009-02-09  Jan Nijtmans  <nijtmans@users.sf.net>

	* generic/tclCompile.c: fix [Bug 2555129] const compiler warning (as
	error) in tclCompile.c

2009-02-07  Donal K. Fellows  <dkf@users.sf.net>

	* generic/tclZlib.c (TclZlibCmd): [Bug 2573172]: Ensure that when
	invalid subcommand name is given, the list of valid subcommands is
	produced. This gives a better experience when using the command
	interactively.

2009-02-05  Joe Mistachkin  <joe@mistachkin.com>

	* generic/tclInterp.c: Fix argument checking for [interp cancel]. [Bug
	2544618]
	* unix/Makefile.in: Fix build issue with zlib on FreeBSD (and possibly
	other platforms).

2009-02-05  Donal K. Fellows  <dkf@users.sf.net>

	* generic/tclCmdMZ.c (StringIndexCmd, StringRangeCmd, StringLenCmd):
	Simplify the implementation of some commands now that the underlying
	string API knows more about bytearrays.

	* generic/tclExecute.c (TclExecuteByteCode): [Bug 2568434]: Make sure
	that INST_CONCAT1 will not lose string reps wrongly.

	* generic/tclStringObj.c (Tcl_AppendObjToObj): Special-case the
	appending of one bytearray to another, which can be extremely rapid.
	Part of scheme to address [Bug 1665628] by making the basic string
	operations more efficient on byte arrays.
	(Tcl_GetCharLength, Tcl_GetUniChar, Tcl_GetRange): More special casing
	work for bytearrays.

2009-02-04  Don Porter  <dgp@users.sourceforge.net>

	* generic/tclStringObj.c: Added overflow protections to the
	AppendUtfToUtfRep routine to either avoid invalid arguments and
	crashes, or to replace them with controlled panics.  [Bug 2561794]

	* generic/tclCmdMZ.c:	Prevent crashes due to int overflow of the
	length of the result of [string repeat].  [Bug 2561746]

2009-02-03  Jan Nijtmans  <nijtmans@users.sf.net>

	* macosx/tclMacOSXFCmd.c: Eliminate some unnessary type casts
	* unix/tclLoadDyld.c:	  some internal const decorations
	* unix/tclUnixCompat.c:	  spacing
	* unix/tclUnixFCmd.c
	* unix/tclUnixFile.c
	* win/tclWinDde.c
	* win/tclWinFCmd.c
	* win/tclWinInit.c
	* win/tclWinLoad.c
	* win/tclWinPipe.c
	* win/tclWinReg.c
	* win/tclWinTest.c
	* generic/tclBasic.c
	* generic/tclBinary.c
	* generic/tclCmdAH.c
	* generic/tclCmdIL.c
	* generic/tclCmdMZ.c
	* generic/tclCompCmds.c
	* generic/tclDictObj.c

2009-02-03  Donal K. Fellows  <dkf@users.sf.net>

	* generic/tclObj.c (tclCmdNameType): [Bug 2558422]: Corrected the type
	of this structure so that extensions that write it (yuk!) will still
	be able to function correctly.

2009-02-03  Don Porter  <dgp@users.sourceforge.net>

	* generic/tclStringObj.c (SetUnicodeObj):	Corrected failure of
	Tcl_SetUnicodeObj() to panic on a shared object.  [Bug 2561488].  Also
	factored out common code to reduce duplication.

	* generic/tclObj.c (Tcl_GetStringFromObj): Reduce code duplication.

2009-02-02  Don Porter  <dgp@users.sourceforge.net>

	* generic/tclInterp.c:	Reverted the conversion of [interp] into an
	* tests/interp.test:	ensemble.  Such conversion is not necessary
	* tests/nre.test:	(or even all that helpful) in the NRE-enabling
	of [interp invokehidden], and it has other implications -- including
	significant forkage of the 8.5 and 8.6 implementations -- that are
	better off avoided if there's no gain.

	* generic/tclStringObj.c (STRING_NOMEM):  [Bug 2494093]: Add missing
	cast of NULL to (char *) that upsets some compilers.

	* generic/tclStringObj.c (Tcl_(Attempt)SetObjLength):	[Bug 2553906]:
	Added protections against callers asking for negative lengths.  It is
	likely when this happens that an integer overflow is to blame.

2009-02-01  David Gravereaux  <davygrvy@pobox.com>

	* win/makefile.vc: Allow nmake flags such as -a (rebuild all) to pass
	down to the pkgs targets, too.

2009-01-30  Donal K. Fellows  <dkf@users.sf.net>

	* doc/chan.n: [Bug 1216074]: Added another extended example.

	* doc/refchan.n: Added an example of how to build a scripted channel.

2009-01-29  Donal K. Fellows  <dkf@users.sf.net>

	* tests/stringObj.test: [Bug 2006888]: Remove non-ASCII chars from
	non-comment locations in the file, making it work more reliably in
	locales with a non-Latin-1 default encoding.

	* generic/tclNamesp.c (Tcl_FindCommand): [Bug 2519474]: Ensure that
	the path is not searched when the TCL_NAMESPACE_ONLY flag is given.

	* generic/tclOODecls.h (Tcl_OOInitStubs): [Bug 2537839]: Make the
	declaration of this macro work correctly in the non-stub case.

2009-01-29  Don Porter  <dgp@users.sourceforge.net>

	* generic/tclInterp.c:	Convert the [interp] command into a
	* tests/interp.test:	[namespace ensemble].  Work in progress
	* tests/nre.test:	to NRE-enable the [interp invokehidden]
	subcommand.

2009-01-29  Donal K. Fellows  <dkf@users.sf.net>

	* generic/tclNamesp.c (TclMakeEnsemble): [Bug 2529117]: Make this
	function behave more sensibly when presented with a fully-qualified
	name, rather than doing strange stuff.

2009-01-28  Donal K. Fellows  <dkf@users.sf.net>

	* generic/tclBasic.c (TclInvokeObjectCommand): Made this understand
	what to do if it ends up being used on a command with no objProc; that
	shouldn't happen, but...

	* generic/tclNamesp.c (TclMakeEnsemble): [Bug 2529157]: Made this
	understand NRE command implementations better.
	* generic/tclDictObj.c (DictForCmd): Eliminate unnecessary command
	implementation.

2009-01-27  Donal K. Fellows  <dkf@users.sf.net>

	* generic/tclOODefineCmds.c (Tcl_ClassSetConstructor):
	[Bug 2531577]: Ensure that caches of constructor chains are cleared
	when the constructor is changed.

2009-01-26  Alexandre Ferrieux  <ferrieux@users.sourceforge.net>

	* generic/tclInt.h:   Fix [Bug 1028264]: WSACleanup() too early.
	* generic/tclEvent.c: The fix introduces "late exit handlers"
	* win/tclWinSock.c:   for similar late process-wide cleanups.

2009-01-26  Alexandre Ferrieux  <ferrieux@users.sourceforge.net>

	* win/tclWinSock.c: Fix [Bug 2446662]: resync Win behavior on RST
	with that of unix (EOF).

2009-01-26  Donal K. Fellows  <dkf@users.sf.net>

	* generic/tclZlib.c (ChanClose): Only generate error messages in the
	interpreter when the thread is not being closed down. [Bug 2536400]

2009-01-23  Donal K. Fellows  <dkf@users.sf.net>

	* doc/zlib.n: Added a note that 'zlib push' is reversed by 'chan pop'.

2009-01-22  Jan Nijtmans  <nijtmans@users.sf.net>

	* generic/tclCompile.h:	CONSTify TclPrintInstruction (TIP #27)
	* generic/tclCompile.c
	* generic/tclInt.h:	CONSTify TclpNativeJoinPath (TIP #27)
	* generic/tclFileName.c
	* generic/tcl.decls:	{unix win} is equivalent to {generic}
	* generic/tclInt.decls
	* generic/tclDecls.h:	(regenerated)
	* generic/tclIntDecls.h
	* generic/tclGetDate.y:	Single internal const decoration.
	* generic/tclDate.c:

2009-01-22  Kevin B. Kenny  <kennykb@acm.org>

	* unix/tcl.m4: Corrected a typo ($(SHLIB_VERSION) should be
	${SHLIB_VERSION}).
	* unix/configure: Autoconf 2.59

2009-01-21  Andreas Kupries  <andreask@activestate.com>

	* generic/tclIORChan.c (ReflectClose): Fix for [Bug 2458202].
	* generic/tclIORTrans.c (ReflectClose): Closing a channel may supply
	NULL for the 'interp'. Test for finalization needs to be different,
	and one place has to pull the interp out of the channel instead.

2009-01-21  Don Porter  <dgp@users.sourceforge.net>

	* generic/tclStringObj.c: New fix for [Bug 2494093] replaces the
	flawed attempt committed 2009-01-09.

2009-01-19  Kevin B. Kenny  <kennykb@acm.org>

	* unix/Makefile.in: Added a CONFIG_INSTALL_DIR parameter so that
	* unix/tcl.m4:      distributors can control where tclConfig.sh goes.
	Made the installation of 'ldAix' conditional upon actually being on an
	AIX system. Allowed for downstream packagers to customize
	SHLIB_VERSION on BSD-derived systems. Thanks to Stuart Cassoff for
	[Patch 907924].
	* unix/configure: Autoconf 2.59

2009-01-19  David Gravereaux  <davygrvy@pobox.com>

	* win/build.vc.bat: Improved tools detection and error message
	* win/makefile.vc: Reorganized the $(TCLOBJ) file list into seperate
	parts for easier maintenance. Matched all sources built using -GL to
	both $(lib) and $(link) to use -LTCG and avoid a warning message.
	Addressed the over-building nature of the htmlhelp target by moving
	from a pseudo target to a real target dependent on the entire docs/
	directory contents.
	* win/nmakehlp.c: Removed -g option and GrepForDefine() func as it
	isn't being used anymore. The -V option method is much better.

2009-01-16  Don Porter  <dgp@users.sourceforge.net>

	* generic/tcl.h:	Bump patchlevel to 8.6b1.1 to distinguish
	* library/init.tcl:	CVS snapshots from the 8.6b1 and 8.6b2 releases
	* unix/configure.in:	and to deal with the fact that the 8.6b1
	* win/configure.in:	version of init.tcl will not [source] in the
	HEAD version of Tcl.

	* unix/configure:	autoconf-2.59
	* win/configure:

2009-01-14  Don Porter  <dgp@users.sourceforge.net>

	* generic/tclBasic.c (Tcl_DeleteCommandFromToken):	Reverted most
	of the substance of my 2009-01-12 commit. NULLing the objProc field of
	a Command when deleting it is important so that tests for certain
	classes of commands don't return false positives when applied to
	deleted command tokens. Overall change is now just replacement of a
	false comment with a true one.

2009-01-13  Jan Nijtmans  <nijtmans@users.sf.net>

	* unix/tcl.m4: fix [tcl-Bug 2502365] Building of head on HPUX is
	broken when using the native CC.
	* unix/configure (autoconf-2.59)

2009-01-13  Donal K. Fellows  <dkf@users.sf.net>

	* generic/tclCmdMZ.c (Tcl_ThrowObjCmd):	Move implementation of [throw]
	* library/init.tcl (throw):		to C from Tcl.

2009-01-12  Don Porter  <dgp@users.sourceforge.net>

	* generic/tclBasic.c (Tcl_DeleteCommandFromToken): One consequence of
	the NRE rewrite is that there are now situations where a NULL objProc
	field in a Command struct is perfectly normal. Removed an outdated
	comment in Tcl_DeleteCommandFromToken that claimed we use
	cmdPtr->objPtr==NULL as a test of command validity. In fact we use
	cmdPtr->flags&CMD_IS_DELETED to perform that test. Also removed the
	setting to NULL, since any extension following the advice of the old
	comment is going to be broken by NRE anyway, and needs to shift to
	flag-based testing (or stop intruding into such internal matters).
	Part of [Bug 2486550].

2009-01-09  Don Porter  <dgp@users.sourceforge.net>

	* generic/tclStringObj.c (STRING_SIZE): Corrected failure to limit
	memory allocation requests to the sizes that can be supported by Tcl's
	memory allocation routines. [Bug 2494093]

2009-01-09  Donal K. Fellows  <dkf@users.sf.net>

	* generic/tclNamesp.c (NamespaceEnsembleCmd): Error out when someone
	gives wrong # of args to [namespace ensemble create]. [Bug 1558654]

2009-01-08  Don Porter  <dgp@users.sourceforge.net>

	* generic/tclStringObj.c (STRING_UALLOC):  Added missing parens
	required to get correct results out of things like
	STRING_UALLOC(num + append). [Bug 2494093]

2009-01-08  Donal K. Fellows  <dkf@users.sf.net>

	* generic/tclDictObj.c, generic/tclIndexObj.c, generic/tclListObj.c,
	* generic/tclObj.c, generic/tclStrToD.c, generic/tclUtil.c,
	* generic/tclVar.c: Generate errorcodes for the error cases which
	approximate to "I can't interpret that string as one of those" and
	"You gave me the wrong number of arguments".

2009-01-07  Donal K. Fellows  <dkf@users.sf.net>

	* doc/dict.n: Added more examples. [Tk Bug 2491235]

	* tests/oo.test (oo-22.1): Adjusted test to be less dependent on the
	specifics of how [info frame] reports general frame information, and
	instead to focus on what methods add to it; that's really what the
	test is about anyway.

2009-01-06  Don Porter  <dgp@users.sourceforge.net>

	* tests/stringObj.test:	Revise tests that demand a NULL Tcl_ObjType
	in certain values to construct those values with [testdstring] so
	there's no lack of robustness depending on the shimmer history of
	shared literals.

2009-01-06  Donal K. Fellows  <dkf@users.sf.net>

	* generic/tclDictObj.c (DictIncrCmd): Corrected twiddling in internals
	of dictionaries so that literals can't get destroyed.

	* tests/expr.test: Eliminate non-ASCII char. [Bug 2006879]

	* generic/tclOOInfo.c (InfoObjectMethodsCmd,InfoClassMethodsCmd): Only
	delete pointers that were actually allocated! [Bug 2489836]

	* generic/tclOO.c (TclNRNewObjectInstance, Tcl_NewObjectInstance):
	Perform search for existing commands in right context. [Bug 2481109]

2009-01-05  Donal K. Fellows  <dkf@users.sf.net>

	* generic/tclCmdMZ.c (TclNRSourceObjCmd): Make implementation of the
	* generic/tclIOUtil.c (TclNREvalFile):    [source] command be NRE
	enabled so that [yield] inside a script sourced in a coroutine can
	work. [Bug 2412068]

2009-01-04  Donal K. Fellows  <dkf@users.sf.net>

	* generic/tclCmdAH.c: Tidy up spacing and code style.

2009-01-03  Kevin B. Kenny  <kennykb@acm.org>

	* library/clock.tcl (tcl::clock::add): Fixed error message formatting
	in the case where [clock add] is presented with a bad switch.
	* tests/clock.test (clock-65.1) Added a test case for the above
	problem [Bug 2481670].

2009-01-02  Donal K. Fellows  <dkf@users.sf.net>

	* unix/tcl.m4 (SC_CONFIG_CFLAGS): Force the use of the compatibility
	version of mkstemp() on IRIX. [Bug 878333]
	* unix/configure.in, unix/Makefile.in (mkstemp.o):
	* compat/mkstemp.c (new file): Added a compatibility implementation of
	the mkstemp() function, which is apparently needed on some platforms.
	[Bug 741967]

        ******************************************************************
        *** CHANGELOG ENTRIES FOR 2008 IN "ChangeLog.2008"             ***
        *** CHANGELOG ENTRIES FOR 2006-2007 IN "ChangeLog.2007"        ***
        *** CHANGELOG ENTRIES FOR 2005 IN "ChangeLog.2005"             ***
        *** CHANGELOG ENTRIES FOR 2004 IN "ChangeLog.2004"             ***
        *** CHANGELOG ENTRIES FOR 2003 IN "ChangeLog.2003"             ***
        *** CHANGELOG ENTRIES FOR 2002 IN "ChangeLog.2002"             ***
        *** CHANGELOG ENTRIES FOR 2001 IN "ChangeLog.2001"             ***
        *** CHANGELOG ENTRIES FOR 2000 IN "ChangeLog.2000"             ***
        *** CHANGELOG ENTRIES FOR 1999 AND EARLIER IN "ChangeLog.1999" ***
        ******************************************************************
<|MERGE_RESOLUTION|>--- conflicted
+++ resolved
@@ -1,4 +1,7 @@
-<<<<<<< HEAD
+2012-02-01  Donal K. Fellows  <dkf@users.sf.net>
+
+	* doc/AddErrInfo.3: [Bug 3482614]: Documentation nit.
+
 2012-01-30  Donal K. Fellows  <dkf@users.sf.net>
 
 	* generic/tclCompCmds.c (TclCompileCatchCmd): Added a more efficient
@@ -12,11 +15,6 @@
 	* generic/tclFileName.c:	*Join*Path* routines to give them more
 	* generic/tclInt.h:		useful interfaces that are easier to
 	* generic/tclPathObj.c:		manage getting the refcounts right.
-=======
-2012-02-01  Donal K. Fellows  <dkf@users.sf.net>
-
-	* doc/AddErrInfo.3: [Bug 3482614]: Documentation nit.
->>>>>>> 39f090f9
 
 2012-01-26  Don Porter  <dgp@users.sourceforge.net>
 
