--- conflicted
+++ resolved
@@ -1,15 +1,13 @@
-<<<<<<< HEAD
+2011-10-11  Jan Nijtmans  <nijtmans@users.sf.net>
+
+	* win/tclWinFile.c:    [Bug 2935503] Incorrect mode field
+	* tests/io.test:       returned by file stat command
+
 2011-10-09  Donal K. Fellows  <dkf@users.sf.net>
 
 	* generic/tclCompCmds.c (TclCompileDictWithCmd): Corrected handling of
 	qualified names, and added spacial cases for empty bodies (used when
 	[dict with] is just used for extracting variables).
-=======
-2011-10-11  Jan Nijtmans  <nijtmans@users.sf.net>
-
-	* win/tclWinFile.c:    [Bug 2935503] Incorrect mode field
-	* tests/io.test:       returned by file stat command
->>>>>>> 4d34d040
 
 2011-10-07  Jan Nijtmans  <nijtmans@users.sf.net>
 
