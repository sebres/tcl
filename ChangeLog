<<<<<<< HEAD
2013-02-11  Donal K. Fellows  <dkf@users.sf.net>

	* generic/tclZlib.c (ZlibTransformOutput): [Bug 3603553]: Ensure that
	data gets written to the underlying stream by compressing transforms
	when the amount of data to be written is one buffer's-worth; problem
	was particularly likely to occur when compressing large quantities of
	not-very-compressible data. Many thanks to Piera Poggio (vampiera) for
	reporting.

2013-02-09  Donal K. Fellows  <dkf@users.sf.net>

	* generic/tclOOBasic.c (TclOO_Object_VarName): [Bug 3603695]: Change
	the way that the 'varname' method is implemented so that there are no
	longer problems with interactions due to the resolver. Thanks to
	Taylor Venable <tcvena@gmail.com> for identifying the problem.

2013-02-08  Donal K. Fellows  <dkf@users.sf.net>

	* generic/regc_nfa.c (duptraverse): [Bug 3603557]: Increase the
	maximum depth of recursion used when duplicating an automaton in
	response to encountering a "wild" RE that hit the previous limit.
	Allow the limit (DUPTRAVERSE_MAX_DEPTH) to be set by defining its
	value in the Makefile. Problem reported by Jonathan Mills.
=======
2013-02-14  Harald Oehlmann  <oehhar@users.sf.net>

	* library/msgcat/msgcat.tcl: [Bug 3604576]: msgcat-1.5.0.tm error
	on windows XP
>>>>>>> 69d86405

2013-02-05  Don Porter  <dgp@users.sourceforge.net>

	* win/tclWinFile.c:	[Bug 3603434] Make sure TclpObjNormalizePath() 
	properly declares "a:/" to be normalized, even when no "A:" drive is
	present on the system.

2013-02-05  Donal K. Fellows  <dkf@users.sf.net>

	* generic/tclLoadNone.c (TclpLoadMemory): [Bug 3433012]: Added dummy
	version of this function to use in the event that a platform thinks it
	can load from memory but cannot actually do so due to it being
	disabled at configuration time.

2013-02-04  Donal K. Fellows  <dkf@users.sf.net>

	* generic/tclCompCmds.c (TclCompileArraySetCmd): [Bug 3603163]: Stop
	crash in weird case where [eval] is used to make [array set] get
	confused about whether there is a local variable table or not. Thanks
	to Poor Yorick for identifying a reproducible crashing case.

2013-01-30  Andreas Kupries  <andreask@activestate.com>

	* library/platform/platform.tcl (::platform::LibcVersion): See
	* library/platform/pkgIndex.tcl: [Bug 3599098]: Fixed the RE
	* unix/Makefile.in: extracting the version to avoid issues with
	* win/Makefile.in: recent changes to the glibc banner. Now
	  targeting a less variable part of the string. Bumped package to
	  version 1.0.11.

2013-01-28  Donal K. Fellows  <dkf@users.sf.net>

	* generic/tclCompCmds.c (TclCompileArraySetCmd)
	(TclCompileArrayUnsetCmd, TclCompileDictAppendCmd)
	(TclCompileDictCreateCmd, CompileDictEachCmd, TclCompileDictIncrCmd)
	(TclCompileDictLappendCmd, TclCompileDictMergeCmd)
	(TclCompileDictUnsetCmd, TclCompileDictUpdateCmd)
	(TclCompileDictWithCmd, TclCompileInfoCommandsCmd):
	* generic/tclCompCmdsSZ.c (TclCompileStringMatchCmd)
	(TclCompileStringMapCmd): Improve the code generation in cases where
	full compilation is impossible but a full ensemble invoke is provably
	not necessary.

2013-01-26  Jan Nijtmans  <nijtmans@users.sf.net>

	* unix/tclUnixCompat.c: [Bug 3601804]: platformCPUID segmentation
	fault on Darwin.

2013-01-23  Donal K. Fellows  <dkf@users.sf.net>

	* library/http/http.tcl (http::geturl): [Bug 2911139]: Do not do vwait
	for connect to avoid reentrancy problems (except when operating
	without a -command option). Internally, this means that all sockets
	created by the http package will always be operated in asynchronous
	mode.

2013-01-21  Jan Nijtmans  <nijtmans@users.sf.net>

	* generic/tclInt.decls: Put back Tcl[GS]etStartupScript(Path|FileName)
	in private stub table, so extensions using this (like Tk 8.4) will
	continue to work in all Tcl 8.x versions. Extensions using this
	still cannot be compiled against Tcl 8.6 headers.

2013-01-18  Jan Nijtmans  <nijtmans@users.sf.net>

	* generic/tclPort.h: [Bug 3598300]: unix: tcl.h does not include
	sys/stat.h

2013-01-17  Donal K. Fellows  <dkf@users.sf.net>

	* generic/tclCompCmds.c (PushVarName): [Bug 3600328]: Added mechanism
	for suppressing compilation of variables when we couldn't cope with
	the results. Useful for some [array] subcommands.
	* generic/tclEnsemble.c (CompileToCompiledCommand): Must restore the
	compilation environment when a command compiler fails.

2013-01-16  Donal K. Fellows  <dkf@users.sf.net>

	* generic/tclZlib.c (TclZlibInit): [Bug 3601086]: Register the config
	info in the iso8859-1 encoding as that is guaranteed to be present.

2013-01-16  Jan Nijtmans  <nijtmans@users.sf.net>

	* Makefile.in:   Allow win32 build with -DTCL_NO_DEPRECATED, just as
	* generic/tcl.h: in the UNIX build. Define Tcl_EvalObj and
	* generic/tclDecls.h: Tcl_GlobalEvalObj as macros, even when
	* generic/tclBasic.c: TCL_NO_DEPRECATED is defined, so Tk can benefit
	from it too.

2013-01-14  Jan Nijtmans  <nijtmans@users.sf.net>

	* win/tcl.m4: More flexible search for win32 tclConfig.sh, backported
	from TEA (not actually used in Tcl, only for Tk)

2013-01-14  Jan Nijtmans  <nijtmans@users.sf.net>

	* generic/tclInt.decls: Put back Tcl_[GS]etStartupScript in internal
	stub table, so extensions using this, compiled against 8.5 headers
	still run in Tcl 8.6.

2013-01-13  Alexandre Ferrieux  <ferrieux@users.sourceforge.net>

	* doc/fileevent.n: [Bug 3436609]: Clarify readable fileevent "false
	positives" in the case of multibyte encodings/transforms.

2013-01-13  Jan Nijtmans  <nijtmans@users.sf.net>

	* generic/tclIntDecls.h: If TCL_NO_DEPRECATED is defined, make sure
	that TIP #139 functions all are taken from the public stub table, even
	if the inclusion is through tclInt.h.

2013-01-12  Jan Nijtmans  <nijtmans@users.sf.net>

	* generic/tclInt.decls: Put back TclBackgroundException in internal
	stub table, so extensions using this, compiled against 8.5 headers
	still run in Tcl 8.6.

2013-01-09  Jan Nijtmans  <nijtmans@users.sf.net>

	* library/http/http.tcl: [Bug 3599395]: http assumes status line is a
	proper Tcl list.

2013-01-08  Jan Nijtmans  <nijtmans@users.sf.net>

	* win/tclWinFile.c: [Bug 3092089]: [file normalize] can remove path
	components.	[Bug 3587096] win vista/7: "can't find init.tcl" when
	called via junction without folder list access.

2013-01-07  Jan Nijtmans  <nijtmans@users.sf.net>

	* generic/tclOOStubLib.c: Restrict the stub library to only use
	* generic/tclTomMathStubLib.c: Tcl_PkgRequireEx, Tcl_ResetResult and
	Tcl_AppendResult, not any other function. This puts least restrictions
	on eventual Tcl 9 stubs re-organization, and it works on the widest
	range of Tcl versions.

2013-01-06  Jan Nijtmans  <nijtmans@users.sf.net>

	* library/http/http.tcl: Don't depend on Spencer-specific regexp
	* tests/env.test: syntax (/u and /U) any more in unrelated places.
	* tests/exec.test:
	Bump http package to 2.8.6.

2013-01-04  Donal K. Fellows  <dkf@users.sf.net>

	* generic/tclEnsemble.c (CompileBasicNArgCommand): Added very simple
	compiler (which just compiles to a normal invoke of the implementation
	command) for many ensemble subcommands where we can prove that there
	is no way for scripts to detect the difference even through error
	handling or [info level]/[info frame]. This improves the code produced
	from some ensembles (e.g., [info], [string]) to the point where the
	ensemble is now not normally seen at the bytecode level at all.

2013-01-04  Miguel Sofer  <msofer@users.sf.net>

	* generic/tclInt.h:      Insure that PURIFY builds cannot exploit the
	* generic/tclExecute.c:  Tcl stack to hide mem defects.

2013-01-03  Donal K. Fellows  <dkf@users.sf.net>

	* doc/fconfigure.n, doc/CrtChannel.3: Updated to reflect the fact that
	the minimum buffer size is one byte, not ten. Identified by Schelte
	Bron on the Tcler's Chat.

	* generic/tclExecute.c (TEBCresume:INST_INVOKE_REPLACE):
	* generic/tclEnsemble.c (TclCompileEnsemble): Added new mechanism to
	allow for more efficient dispatch of non-bytecode-compiled subcommands
	of bytecode-compiled ensembles. This can provide substantial speed
	benefits in some cases.

2013-01-02  Miguel Sofer  <msofer@users.sf.net>

	* generic/tclEnsemble.c:  Remove stray calls to Tcl_Alloc and friends:
	* generic/tclExecute.c:   the core should only use ckalloc to allow
	* generic/tclIORTrans.c:  MEM_DEBUG to work properly.
	* generic/tclTomMathInterface.c:

2012-12-31  Donal K. Fellows  <dkf@users.sf.net>

	* doc/string.n: Noted the obsolescence of the 'bytelength',
	'wordstart' and 'wordend' subcommands, and moved them to later in the
	file.

2012-12-27  Jan Nijtmans  <nijtmans@users.sf.net>

	* generic/tclListObj.c: [Bug 3598580]: Tcl_ListObjReplace may release
	deleted elements too early.

2012-12-22  Alexandre Ferrieux  <ferrieux@users.sourceforge.net>

	* generic/tclUtil.c: Stop leaking allocated space when objifying a
	zero-length DString. [Bug 3598150] spotted by afredd.

2012-12-21  Jan Nijtmans  <nijtmans@users.sf.net>

	* unix/dltest/pkgb.c:  Inline compat Tcl_GetDefaultEncodingDir.
	* generic/tclStubLib.c: Eliminate unnecessary static HasStubSupport()
	and isDigit() functions, just do the same inline.

2012-12-18  Donal K. Fellows  <dkf@users.sf.net>

	* generic/tclCompCmdsSZ.c (TclSubstCompile): Improved the sequence of
	instructions issued for [subst] when dealing with simple variable
	references.

2012-12-14  Don Porter  <dgp@users.sourceforge.net>

	*** 8.6.0 TAGGED FOR RELEASE ***

	* changes: updates for 8.6.0

2012-12-13  Don Porter  <dgp@users.sourceforge.net>

	* generic/tclZlib.c:	Repair same issue with misusing the
	* tests/zlib.test:	'fire and forget' nature of Tcl_ObjSetVar2
	in the new TIP 400 implementation.

2012-12-13  Miguel Sofer  <msofer@users.sf.net>

	* generic/tclCmdAH.c:	(CatchObjCmdCallback): do not decrRefCount
	* tests/cmdAH.test:	the newValuePtr sent to Tcl_ObjSetVar2:
	TOSV2 is 'fire and forget', it decrs on its own.
	Fix for [Bug 3595576], found by andrewsh.

2012-12-13  Jan Nijtmans  <nijtmans@users.sf.net>

	* generic/tcl.h: Fix Tcl_DecrRefCount macro such that it doesn't
	access its objPtr parameter twice any more.

2012-12-11  Don Porter  <dgp@users.sourceforge.net>

	* generic/tcl.h:	Bump version number to 8.6.0.
	* library/init.tcl:
	* unix/configure.in:
	* win/configure.in:
	* unix/tcl.spec:
	* README:

	* unix/configure:	autoconf-2.59
	* win/configure:

2012-12-10  Donal K. Fellows  <dkf@users.sf.net>

	* tools/tcltk-man2html.tcl (plus-pkgs): Increased robustness of
	version number detection code to deal with packages whose names are
	prefixes of other packages.
	* unix/Makefile.in (dist): Added pkgs/package.list.txt to distribution
	builds to ensure that 'make html' will work better.

2012-12-09  Alexandre Ferrieux  <ferrieux@users.sourceforge.net>

	* tests/chan.test: Clean up unwanted eofchar side-effect of chan-4.6
	leading to a spurious "'" at end of chan.test under certain conditions
	(see [Bug 3389289] and [Bug 3389251]).

	* doc/expr.n: [Bug 3594188]: Clarifications about commas.

2012-12-08  Alexandre Ferrieux  <ferrieux@users.sourceforge.net>

	* generic/tclIO.c: Fix busyloop at exit under TCL_FINALIZE_ON_EXIT
	when there are unflushed nonblocking channels.  Thanks Miguel for
	spotting.

2012-12-07  Jan Nijtmans  <nijtmans@users.sf.net>

	* unix/dltest/pkgb.c:  Turn pkgb.so into a Tcl9 interoperability test
        library: Whatever Tcl9 looks like, loading pkgb.so in Tcl 9 should
        either result in an error-message, either succeed, but never crash.

2012-11-28  Donal K. Fellows  <dkf@users.sf.net>

	* generic/tclZlib.c (ZlibStreamSubcmd): [Bug 3590483]: Use a mechanism
	for complex option resolution that has fewer problems with more
	finicky compilers.

2012-11-26  Reinhard Max  <max@suse.de>

	* unix/tclUnixSock.c: Factor out creation of the -sockname and
	-peername lists from TcpGetOptionProc() to TcpHostPortList().  Make it
	robust against implementations of getnameinfo() that error out if
	reverse mapping fails instead of falling back to the numeric
	representation.

2012-11-20  Donal K. Fellows  <dkf@users.sf.net>

	* generic/tclBinary.c (BinaryDecode64): [Bug 3033307]: Corrected
	handling of trailing whitespace when decoding base64. Thanks to Anton
	Kovalenko for reporting, and Andy Goth for the fix and tests.

2012-11-19  Donal K. Fellows  <dkf@users.sf.net>

	* generic/tclExecute.c (INST_STR_RANGE_IMM): [Bug 3588366]: Corrected
	implementation of bounds restriction for end-indexed compiled [string
	range]. Thanks to Emiliano Gavilan for diagnosis and fix.

2012-11-15  Jan Nijtmans  <nijtmans@users.sf.net>

	IMPLEMENTATION OF TIP#416

	New Options for 'load': -global and -lazy

	* generic/tcl.h:
	* generic/tclLoad.c
	* unix/tclLoadDl.c
	* unix/tclLoadDyld.c
	* tests/load.test
	* doc/Load.3
	* doc/load.n

2012-11-14  Donal K. Fellows  <dkf@users.sf.net>

	* unix/tclUnixFCmd.c (TclUnixOpenTemporaryFile): [Bug 2933003]: Factor
	out all the code to do temporary file creation so that it is possible
	to make it correct in one place. Allow overriding of the back-stop
	default temporary file location at compile time by setting the
	TCL_TEMPORARY_FILE_DIRECTORY #def to a string containing the directory
	name (defaults to "/tmp" as that is the most common default).

2012-11-13  Joe Mistachkin  <joe@mistachkin.com>

	* win/tclWinInit.c: also search for the library directory (init.tcl,
	encodings, etc) relative to the build directory associated with the
	source checkout.

2012-11-10  Miguel Sofer  <msofer@users.sf.net>

	* generic/tclBasic.c:   re-enable bcc-tailcall, after fixing an
	* generic/tclExecute.c: infinite loop in the TCL_COMPILE_DEBUG mode


2012-11-07  Kevin B. Kenny  <kennykb@acm.org>

	* library/tzdata/Africa/Casablanca:
	* library/tzdata/America/Araguaina:
	* library/tzdata/America/Bahia:
	* library/tzdata/America/Havana:
	* library/tzdata/Asia/Amman:
	* library/tzdata/Asia/Gaza:
	* library/tzdata/Asia/Hebron:
	* library/tzdata/Asia/Jerusalem:
	* library/tzdata/Pacific/Apia:
	* library/tzdata/Pacific/Fakaofo:
	* library/tzdata/Pacific/Fiji:		Import tzdata2012i.

2012-11-06  Donal K. Fellows  <dkf@users.sf.net>

	* library/http/http.tcl (http::Finish): [Bug 3581754]: Ensure that
	callbacks are done at most once to prevent problems with timeouts on a
	keep-alive connection (combined with reentrant http package use)
	causing excessive stack growth. Not a fix for the underlying problem,
	but ensures that pain will be mostly kept away from users.
	Bump http package to 2.8.5.

2012-11-05  Donal K. Fellows  <dkf@users.sf.net>

	Added bytecode compilation of many Tcl commands. Some of these are
	total compilations and some are only partial (i.e., only compile in
	some cases). The (sub-)commands affected are:
	* array: exists, set, unset
	* dict: create, exists, merge
	* format: (simple cases only)
	* info: commands, coroutine, level, object
	* info object: class, isa object, namespace
	* namespace: current, code, qualifiers, tail, which
	* regsub: (only cases convertable to simple [string map])
	* self: (only no-argument and [self object] cases)
	* string: first, last, map, range
	* tailcall:
	* yield:

	[This was work originally done on the 'dkf-compile-misc-info' branch.]

2012-11-05  Jan Nijtmans  <nijtmans@users.sf.net>

	IMPLEMENTATION OF TIP#413

	Align the [string trim] and [string is space] commands, such that
	[string trim] by default trims all characters for which [string is
	space] returns 1, augmented with the NUL character.

	* generic/tclUtf.c: Add NEL, BOM and two more characters to [string is
	space]
	* generic/tclCmdMZ.c: Modify [string trim] for Unicode modifications.
	* generic/regc_locale.c: Regexp engine must match [string is space]
	* doc/string.n
	* tests/string.test
	***POTENTIAL INCOMPATIBILITY***
	Code that relied on characters not previously trimmed being not
	removed will notice a difference; it is believed that this is rare,
	but a workaround to get the behavior in Tcl 8.5 is to use " \t\n\r" as
	an explicit trim set.

2012-10-31  Jan Nijtmans  <nijtmans@users.sf.net>

	* win/Makefile.in:   Dde version number to 1.4.0, ready for Tcl 8.6.0rc1
	* win/makefile.vc
	* win/tclWinDde.c
	* library/dde/pkgIndex.tcl
	* tests/winDde.test

2012-10-24  Donal K. Fellows  <dkf@users.sf.net>

	* generic/tclCompCmds.c (TclCompileDictUnsetCmd): Added compilation of
	the [dict unset] command (for scalar var in LVT only).

2012-10-23  Jan Nijtmans  <nijtmans@users.sf.net>

	* generic/tclInt.h:       Add "flags" parameter from Tcl_LoadFile to
	* generic/tclIOUtil.c:    to various internal functions, so these
	* generic/tclLoadNone.c:  flags are available through the whole
	* unix/tclLoad*.c:        filesystem for (future) internal use.
	* win/tclWinLoad.c:

2012-10-17  Miguel Sofer  <msofer@users.sf.net>

	* generic/tclBasic.c (TclNRCoroutineObjCmd): insure that numlevels
	are properly set, fix bug discovered by dkf and reported at
	http://code.activestate.com/lists/tcl-core/12213/

2012-10-16  Donal K. Fellows  <dkf@users.sf.net>

	IMPLEMENTATION OF TIP#405

	New commands for applying a transformation to the elements of a list
	to produce another list (the [lmap] command) and to the mappings of a
	dictionary to produce another dictionary (the [dict map] command). In
	both cases, a [continue] will cause the skipping of an element/pair,
	and a [break] will terminate the construction early and successfully.

	* generic/tclCmdAH.c (Tcl_LmapObjCmd, TclNRLmapCmd): Implementation of
	the new [lmap] command, based on (and sharing much of) [foreach].
	* generic/tclDictObj.c (DictMapNRCmd): Implementation of the new [dict
	map] subcommand, based on (and sharing much of) [dict for].
	* generic/tclCompCmds.c (TclCompileLmapCmd, TclCompileDictMapCmd):
	Compilation engines for [lmap] and [dict map].

	IMPLEMENTATION OF TIP#400

	* generic/tclZlib.c: Allow the specification of a compression
	dictionary (a binary blob used to seed the compression engine) in both
	streams and channel transformations. Also some reorganization to allow
	for getting gzip header dictionaries and controlling buffering levels
	in channel transformations (allowing a trade-off between formal
	correctness and speed).
	(Tcl_ZlibStreamSetCompressionDictionary): New C API to allow setting
	the compression dictionary without using a Tcl script.

2012-10-14  Jan Nijtmans  <nijtmans@users.sf.net>

	* generic/tclDictObj.c: [Bug 3576509]: ::tcl::Bgerror crashes with
	* generic/tclEvent.c:    invalid arguments. Better fix, which helps
	for all Tcl_DictObjGet() calls in Tcl's source code.

2012-10-13  Jan Nijtmans  <nijtmans@users.sf.net>

	* generic/tclEvent.c: [Bug 3576509]: tcl::Bgerror crashes with invalid
	arguments

2012-10-06  Jan Nijtmans  <nijtmans@users.sf.net>

	* win/Makefile.in: [Bug 2459774]: tcl/win/Makefile.in not compatible
	with msys 0.8.

2012-10-03  Don Porter  <dgp@users.sourceforge.net>

	* generic/tclIO.c:	When checking for std channels being closed,
	compare the channel state, not the channel itself so that stacked
	channels do not cause trouble.

2012-09-26  Reinhard Max  <max@suse.de>

	* generic/tclIOSock.c (TclCreateSocketAddress): Work around a bug in
	getaddrinfo() on OSX that caused name resolution to fail for [socket
	-server foo -myaddr localhost 0].

2012-09-20  Jan Nijtmans  <nijtmans@users.sf.net>

	* win/configure.in: New import libraries for zlib 1.2.7, usable for
	* win/configure:    all win32/win64 compilers
	* compat/zlib/win32/zdll.lib:
	* compat/zlib/win64/zdll.lib:

	* win/tclWinDde.c: [FRQ 3527238]: Full unicode support for dde. Dde
	version is now 1.4.0b2.
	***POTENTIAL INCOMPATIBILITY***

2012-09-19  Jan Nijtmans  <nijtmans@users.sf.net>

	* generic/tcl.h:  Make Tcl_Interp a fully opaque structure if
	TCL_NO_DEPRECATED is set (TIP 330 and 336).
	* win/nmakehlp.c: Let "nmakehlp -V" start searching digits after the
	found match (suggested by Harald Oehlmann).

2012-09-07  Harald Oehlmann  <oehhar@users.sf.net>

	*** 8.6b3 TAGGED FOR RELEASE ***

	IMPLEMENTATION OF TIP#404.

	* library/msgcat/msgcat.tcl:	[FRQ 3544988]: New commands [mcflset]
	* library/msgcat/pkgIndex.tcl:	and [mcflmset] to set mc entries with
	* unix/Makefile.in:		implicit message file locale.
	* win/Makefile.in:		Bump to 1.5.0.

2012-08-25  Donal K. Fellows  <dkf@users.sf.net>

	* library/msgs/uk.msg: [Bug 3561330]: Use the correct full name of
	March in Ukrainian. Thanks to Mikhail Teterin for reporting.

2012-08-23  Jan Nijtmans  <nijtmans@users.sf.net>

	* generic/tclBinary.c: [Bug 3496014]: Unecessary memset() in
	Tcl_SetByteArrayObj().

2012-08-20  Don Porter  <dgp@users.sourceforge.net>

	* generic/tclPathObj.c:	[Bug 3559678]: Fix bad filename normalization
	when the last component is the empty string.

2012-08-20  Jan Nijtmans  <nijtmans@users.sf.net>

	* win/tclWinPort.h:  Remove wrapper macro for ntohs(): unnecessary,
	because it doesn't require an initialized winsock_2 library. See:
	<http://msdn.microsoft.com/en-us/library/windows/desktop/ms740075%28v=vs.85%29.aspx>
	* win/tclWinSock.c:
	* generic/tclStubInit.c:

2012-08-17  Jan Nijtmans  <nijtmans@users.sf.net>

	* win/nmakehlp.c: Add "-V<num>" option, in order to be able to detect
	partial version numbers.

2012-08-15  Jan Nijtmans  <nijtmans@users.sf.net>

	* win/buildall.vc.bat: Only build the threaded builds by default
	* win/rules.vc:        Some code cleanup

2010-08-13  Stuart Cassoff  <stwo@users.sourceforge.net>

	* unix/tclUnixCompat.c: [Bug 3555454]: Rearrange a bit to quash
	'declared but never defined' compiler warnings.

2012-08-13  Jan Nijtmans  <nijtmans@users.sf.net>

	* compat/zlib/win64/zlib1.dll:  Add 64-bit build of zlib1.dll, and use
	* compat/zlib/win64/zdll.lib:   it for the dynamic mingw-w64 build.
	* win/Makefile.in:
	* win/configure.in:
	* win/configure:

2012-08-09  Reinhard Max  <max@suse.de>

	* tests/http.test: Fix http-3.29 for machines without IPv6 support.

2010-08-08  Stuart Cassoff  <stwo@users.sourceforge.net>

	* unix/tclUnixCompat.c: Change one '#ifdef' to '#if defined()' for
	improved consistency within the file.

2012-08-08  Jan Nijtmans  <nijtmans@users.sf.net>

	* generic/tclfileName.c: [Bug #1536227]: Cygwin network pathname
	* tests/fileName.test:   support

2012-08-07  Don Porter  <dgp@users.sourceforge.net>

	* generic/tclIOUtil.c:	[Bug 3554250]: Overlooked one field of cleanup
	in the thread exit handler for the filesystem subsystem.

2012-07-31  Donal K. Fellows  <dkf@users.sf.net>

	* generic/tclInterp.c (Tcl_GetInterpPath):
	* unix/tclUnixPipe.c (TclGetAndDetachPids, Tcl_PidObjCmd):
	* win/tclWinPipe.c (TclGetAndDetachPids, Tcl_PidObjCmd):
	Purge use of Tcl_AppendElement, and corrected conversion of PIDs to
	integer objects.

2012-07-31  Jan Nijtmans  <nijtmans@users.sf.net>

	* win/nmakehlp.c:  Add -Q option from sampleextension.
	* win/Makefile.in: [FRQ 3544967]: Missing objectfiles in static lib
	* win/makefile.vc: (Thanks to Jos Decoster).

2012-07-29  Jan Nijtmans  <nijtmans@users.sf.net>

	* win/Makefile.in:  No longer build tcltest.exe to run the tests,
	but use tclsh86.exe in combination with tcltest86.dll to do that.
	* tests/*.test:     load tcltest86.dll if necessary.

2012-07-28  Jan Nijtmans  <nijtmans@users.sf.net>

	* tests/clock.test:    [Bug 3549770]: Multiple test failures running
	* tests/registry.test: tcltest outside build tree
	* tests/winDde.test:

2012-07-27  Jan Nijtmans  <nijtmans@users.sf.net>

	* generic/tclUniData.c:   Support Unicode 6.2 (Add Turkish lira sign)
	* generic/regc_locale.c:

2012-07-25  Alexandre Ferrieux  <ferrieux@users.sourceforge.net>

	* win/tclWinPipe.c: [Bug 3547994]: Abandon the synchronous Windows
	pipe driver to its fate when needed to honour TIP#398.

2012-07-24  Trevor Davel  <twylite@crypt.co.za>

	* win/tclWinSock.c: [Bug: 3545363]: Loop over multiple underlying file
	descriptors for a socket where required (TcpCloseProc, SocketProc).
	Refactor socket/descriptor setup to manage linked list operations in
	one place. Fix memory leak in socket close (TcpCloseProc) and related
	dangling pointers in SocketEventProc.

2012-07-19  Reinhard Max  <max@suse.de>

	* win/tclWinSock.c (TcpAccept): [Bug: 3545363]: Use a large enough
	buffer for accept()ing IPv6 connections. Fix conversion of host and
	port for passing to the accept proc to be independent of the IP
	version.

2012-07-23  Alexandre Ferrieux  <ferrieux@users.sourceforge.net>

	* generic/tclIO.c: [Bug 3545365]: Never try a bg-flush  on a dead
	channel, just like before 2011-08-17.

2012-07-19  Joe Mistachkin  <joe@mistachkin.com>

	* generic/tclTest.c: Fix several more missing mutex-locks in
	TestasyncCmd.

2012-07-19  Alexandre Ferrieux  <ferrieux@users.sourceforge.net>

	* generic/tclTest.c: [Bug 3544685]: Missing mutex-lock in
	TestasyncCmd since 2011-08-19. Unbounded gratitude to Stuart
	Cassoff for spotting it.

2012-07-17  Jan Nijtmans  <nijtmans@users.sf.net>

	* win/makefile.vc: [Bug 3544932]: Visual studio compiler check fails

2012-07-16  Donal K. Fellows  <dkf@users.sf.net>

	* generic/tclUtil.c (UpdateStringOfEndOffset): [Bug 3544658]: Stop
	1-byte overrun in memcpy, that object placement rules made harmless
	but which still caused compiler complaints.

2012-07-16  Jan Nijtmans  <nijtmans@users.sf.net>

	* library/reg/pkgIndex.tcl:  Make registry 1.3 package dynamically
	loadable when ::tcl::pkgconfig is available.

2012-07-11  Jan Nijtmans  <nijtmans@users.sf.net>

	* win/tclWinReg.c: [Bug 3362446]: registry keys command fails
	with 8.5/8.6. Follow Microsofts example better in order to prevent
	problems when using HKEY_PERFORMANCE_DATA.

2012-07-10  Jan Nijtmans  <nijtmans@users.sf.net>

	* unix/tclUnixNotfy.c: [Bug 3541646]: Don't panic on triggerPipe
	overrun.

2012-07-10  Donal K. Fellows  <dkf@users.sf.net>

	* win/tclWinSock.c (InitializeHostName): Corrected logic that
	extracted the name of the computer from the gethostname call so that
	it would use the name on success, not failure. Also ensured that the
	buffer size is exactly that recommended by Microsoft.

2012-07-08  Reinhard Max  <max@suse.de>

	* library/http/http.tcl: [Bug 3531209]: Add fix and test for URLs that
	* tests/http.test: 	 contain literal IPv6 addresses.

2012-07-05  Don Porter  <dgp@users.sourceforge.net>

	* unix/tclUnixPipe.c:	[Bug 1189293]: Make "<<" binary safe.
	* win/tclWinPipe.c:

2012-07-03  Donal K. Fellows  <dkf@users.sf.net>

	* generic/tclUtil.c (TclDStringAppendObj, TclDStringAppendDString):
	* generic/tclInt.h (TclDStringAppendLiteral, TclDStringClear):
	* generic/tclCompile.h (TclDStringAppendToken): Added wrappers to make
	common cases of appending to Tcl_DStrings simpler to write. Prompted
	by looking at [FRQ 1357401] (these are an _internal_ implementation of
	that FRQ).

2012-06-29  Jan Nijtmans  <nijtmans@users.sf.net>

	* library/msgcat/msgcat.tcl:   Add tn, ro_MO and ru_MO to msgcat.

2012-06-29  Harald Oehlmann <oehhar@users.sf.net>

	* library/msgcat/msgcat.tcl:	[Bug 3536888]: Locale guessing of
	* library/msgcat/pkgIndex.tcl:	msgcat fails on (some) Windows 7. Bump
	* unix/Makefile.in:		to 1.4.5
	* win/Makefile.in:

2012-06-29  Donal K. Fellows  <dkf@users.sf.net>

	* doc/GetIndex.3: Reinforced the description of the requirement for
	the tables of names to index over to be static, following posting to
	tcl-core by Brian Griffin about a bug caused by Tktreectrl not obeying
	this rule correctly. This does not represent a functionality change,
	merely a clearer documentation of a long-standing constraint.

2012-06-26  Jan Nijtmans  <nijtmans@users.sf.net>

	* unix/tcl.m4:       Let Cygwin shared build link with
	* unix/configure.in: zlib1.dll, not cygz.dll (two less
	* unix/configure:    dependencies on cygwin-specific dll's)
	* unix/Makefile.in:

2012-06-26  Reinhard Max  <max@suse.de>

	* generic/tclIOSock.c: Use EAI_SYSTEM only if it exists.
	* unix/tclUnixSock.c:

2012-06-25  Don Porter  <dgp@users.sourceforge.net>

	* generic/tclFileSystem.h:	[Bug 3024359]: Make sure that the
	* generic/tclIOUtil.c:	per-thread cache of the list of file systems
	* generic/tclPathObj.c:	currently registered is only updated at times
	when no active loops are traversing it.  Also reduce the amount of
	epoch storing and checking to where it can make a difference.

2012-06-25  Donal K. Fellows  <dkf@users.sf.net>

	* generic/tclCmdAH.c (EncodingDirsObjCmd): [Bug 3537605]: Do the right
	thing when reporting errors with the number of arguments.

2012-06-25  Jan Nijtmans  <nijtmans@users.sf.net>

	* generic/tclfileName.c: [Patch 1536227]: Cygwin network pathname
	* tests/fileName.test:   support.

2012-06-23  Jan Nijtmans  <nijtmans@users.sf.net>

	* unix/tclUnixNotfy.c: [Bug 3508771]: Cygwin notifier for handling
	win32 events.

2012-06-22  Reinhard Max  <max@suse.de>

	* generic/tclIOSock.c: Rework the error message generation of [socket],
	* unix/tclUnixSock.c:  so that the error code of getaddrinfo is used
	* win/tclWinSock.c:    instead of errno unless it is EAI_SYSTEM.

2012-06-21  Jan Nijtmans  <nijtmans@users.sf.net>

	* win/tclWinReg.c:	[Bug 3362446]: registry keys command fails
	* tests/registry.test:	with 8.5/8.6

2012-06-11  Don Porter  <dgp@users.sourceforge.net>

	* generic/tclBasic.c:	[Bug 3532959]: Make sure the lifetime
	* generic/tclProc.c:	management of entries in the linePBodyPtr
	* tests/proc.test:	hash table can tolerate either order of
	teardown, interp first, or Proc first.

2012-06-08  Don Porter  <dgp@users.sourceforge.net>

	* unix/configure.in:	Update autogoo for gettimeofday().
	* unix/tclUnixPort.h:	Thanks Joe English.
	* unix/configure:	autoconf 2.13

	* unix/tclUnixPort.h:	[Bug 3530533]: Centralize #include <pthread.h>
	* unix/tclUnixThrd.c:	in the tclUnixPort.h header so that old unix
	systems that need inclusion in all compilation units are supported.

2012-06-08  Jan Nijtmans  <nijtmans@users.sf.net>

	* win/tclWinDde.c:    Revise the "null data" check: null strings are
	possible, but empty binary arrays are not.
	* tests/winDde.test:  Add test-case (winDde-9.4) for transferring
	null-strings with dde. Convert tests to tcltest-2 syntax.

2012-06-06  Donal K. Fellows  <dkf@users.sf.net>

	* generic/tclZlib.c (TclZlibInit): Declare that Tcl is publishing the
	zlib package (version 2.0) as part of its bootstrap process. This will
	have an impact on tclkit (which includes zlib 1.1) but otherwise be
	very low impact.

2012-06-06  Jan Nijtmans  <nijtmans@users.sf.net>

	* unix/tclUnixInit.c: On Cygwin, use win32 API in stead of uname()
	to determine the tcl_platform variables.

2012-05-31  Jan Nijtmans  <nijtmans@users.sf.net>

	* generic/tclZlib.c:  [Bug 3530536]: zlib-7.4 fails on IRIX64
	* tests/zlib.test:
	* doc/zlib.n:         Document that [stream checksum] doesn't do
	what's expected for "inflate" and "deflate" formats

2012-05-31  Donal K. Fellows  <dkf@users.sf.net>

	* library/safe.tcl (safe::AliasFileSubcommand): Don't assume that
	slaves have corresponding commands, as that is not true for
	sub-subinterpreters (used in Tk's test suite).

	* doc/safe.n: [Bug 1997845]: Corrected formatting so that generated
	HTML can link properly.

	* tests/socket.test (socket*-13.1): Prevented intermittent test
	failure due to race condition.

2012-05-29  Donal K. Fellows  <dkf@users.sf.net>

	* doc/expr.n, doc/mathop.n: [Bug 2931407]: Clarified semantics of
	division and remainder operators.

2012-05-29  Jan Nijtmans  <nijtmans@users.sf.net>

	* win/tclWinDde.c:    [Bug 3525762]: Encoding handling in dde.
	* win/Makefile.in:    Fix "make genstubs" when cross-compiling on UNIX

2012-05-28  Donal K. Fellows  <dkf@users.sf.net>

	* library/safe.tcl (safe::AliasFileSubcommand): [Bug 3529949]: Made a
	more sophisticated method for preventing information leakage; it
	changes references to "~user" into "./~user", which is safe.

2012-05-25  Donal K. Fellows  <dkf@users.sf.net>

	* doc/namespace.n, doc/Ensemble.3: [Bug 3528418]: Document what is
	going on with respect to qualification of command prefixes in ensemble
	subcommand maps.

	* generic/tclIO.h (SYNTHETIC_EVENT_TIME): Factored out the definition
	of the amount of time that should be waited before firing a synthetic
	event on a channel.

2012-05-25  Jan Nijtmans  <nijtmans@users.sf.net>

	* win/tclWinDde.c: [Bug 473946]: Special characters were not correctly
	sent, now for XTYP_EXECUTE as well as XTYP_REQUEST.
	* win/Makefile.in: Fix "make genstubs" when cross-compiling on UNIX

2012-05-24  Jan Nijtmans  <nijtmans@users.sf.net>

	* tools/genStubs.tcl:  Take cygwin handling of X11 into account.
	* generic/tcl*Decls.h: re-generated
	* generic/tclStubInit.c:  Implement TclpIsAtty, Cygwin only.
	* doc/dde.n: Doc fix: "dde execute iexplore" doesn't work
	without -async, because iexplore doesn't return a value

2012-05-24  Jan Nijtmans  <nijtmans@users.sf.net>

	* tools/genStubs.tcl:   Let cygwin share stub table with win32
	* win/tclWinSock.c:     implement TclpInetNtoa for win32
	* generic/tclInt.decls: Revert most of [3caedf05df], since when
	  we let cygwin share the win32 stub table this is no longer necessary
	* generic/tcl*Decls.h:  re-generated
	* doc/dde.n:            1.3 -> 1.4

2012-05-23  Donal K. Fellows  <dkf@users.sf.net>

	* generic/tclZlib.c (ZlibTransformInput): [Bug 3525907]: Ensure that
	decompressed input is flushed through the transform correctly when the
	input stream gets to the end. Thanks to Alexandre Ferrieux and Andreas
	Kupries for their work on this.

2012-05-21  Don Porter  <dgp@users.sourceforge.net>

	* generic/tclFileName.c:	When using Tcl_SetObjLength() calls to
	* generic/tclPathObj.c:		grow and shrink the objPtr->bytes
	buffer, care must be taken that the value cannot possibly become pure
	Unicode.  Calling Tcl_AppendToObj() has the possibility of making such
	a conversion.  Bug found while valgrinding the trunk.

2012-05-21  Jan Nijtmans  <nijtmans@users.sf.net>

	IMPLEMENTATION OF TIP#106

	* win/tclWinDde.c:		Added encoding-related abilities to
	* library/dde/pkgIndex.tcl:	the [dde] command. The dde package's
	* tests/winDde.test:		version is now 1.4.0.
	* doc/dde.n:

2012-05-20  Donal K. Fellows  <dkf@users.sf.net>

	* generic/tclOOBasic.c (TclOO_Class_Constructor): [Bug 2023112]: Cut
	the amount of hackiness in class constructors, and refactor some of
	the error message handling from [oo::define] to be saner in the face
	of odd happenings.

2012-05-17  Donal K. Fellows  <dkf@users.sf.net>

	* generic/tclCmdMZ.c (Tcl_SwitchObjCmd): [Bug 3106532]: Corrected
	resulting indexes from -indexvar option to be usable with [string
	range]; this was always the intention (and is consistent with [regexp
	-indices] too).
	***POTENTIAL INCOMPATIBILITY***
	Uses of [switch -regexp -indexvar] that previously compensated for the
	wrong offsets (by subtracting 1 from the end indices) now do not need
	to do so as the value is correct.

	* library/safe.tcl (safe::InterpInit): Ensure that the module path is
	constructed in the correct order.
	(safe::AliasGlob): [Bug 2964715]: More extensive handling of what
	globbing is required to support package loading.

	* doc/expr.n: [Bug 3525462]: Corrected statement about what happens
	when comparing "0y" and "0x12"; the previously documented behavior was
	actually a subtle bug (now long-corrected).

2012-05-16  Donal K. Fellows  <dkf@users.sf.net>

	* generic/tclCmdAH.c (TclMakeFileCommandSafe): [Bug 3445787]: Improve
	the compatibility of safe interpreters' version of 'file' with that of
	unsafe interpreters.
	* library/safe.tcl (::safe::InterpInit): Teach the safe-interp scripts
	about how to expose 'file' properly.

2012-05-13  Jan Nijtmans  <nijtmans@users.sf.net>

	* win/tclWinDde.c:   Protect against receiving strings without ending
	\0, as external applications (or Tcl with TIP #106) could generate
	that.

2012-05-10  Jan Nijtmans  <nijtmans@users.sf.net>

	* win/tclWinDde.c: [Bug 473946]: Special characters not correctly sent
	* library/dde/pkgIndex.tcl:  Increase version to 1.3.3

2012-05-10  Alexandre Ferrieux  <ferrieux@users.sourceforge.net>

	* {win,unix}/configure{,.in}: [Bug 2812981]: Clean up bundled
	packages' build directory from within Tcl's ./configure, to avoid
	stale configuration.

2012-05-09  Andreas Kupries  <andreask@activestate.com>

	* generic/tclIORChan.c: [Bug 3522560]: Fixed the crash, enabled the
	test case. Modified [chan postevent] to properly inject the event(s)
	into the owner thread's event queue for execution in the correct
	context. Renamed the ForwardOpTo...Thread() function to match with our
	terminology.

	* tests/ioCmd.test: [Bug 3522560]: Added a test which crashes the core
	if it were not disabled as knownBug. For a reflected channel
	transfered to a different thread the [chan postevent] run in the
	handler thread tries to execute the owner threads's fileevent scripts
	by itself, wrongly reaching across thread boundaries.

2012-04-28  Alexandre Ferrieux  <ferrieux@users.sourceforge.net>

	* generic/tclIO.c: Properly close nonblocking channels even when
	not flushing them.

2012-05-03  Jan Nijtmans  <nijtmans@users.sf.net>

	* compat/zlib/*: Upgrade to zlib 1.2.7 (pre-built dll is still 1.2.5,
	will be upgraded as soon as the official build is available)

2012-05-03  Don Porter  <dgp@users.sourceforge.net>

	* tests/socket.test:	[Bug 3428754]: Test socket-14.2 tolerate
	[socket -async] connection that connects synchronously.

	* unix/tclUnixSock.c:	[Bug 3428753]: Fix [socket -async] connections
	that manage to connect synchronously.

2012-05-02  Jan Nijtmans  <nijtmans@users.sf.net>

	* generic/configure.in:    Better detection and implementation for
	* generic/configure:       cpuid instruction on Intel-derived
	* generic/tclUnixCompat.c: processors, both 32-bit and 64-bit.
	* generic/tclTest.c:       Move cpuid testcase from win-specific to
	* win/tclWinTest.c:        generic tests, as it should work on all
	* tests/platform.test:     Intel-related platforms now.

2012-04-30  Alexandre Ferrieux  <ferrieux@users.sourceforge.net>

	* tests/ioCmd.test: [Bug 3522560]: Tame deadlocks in broken refchan
	tests.

2012-04-28  Alexandre Ferrieux  <ferrieux@users.sourceforge.net>

	IMPLEMENTATION OF TIP#398

	* generic/tclIO.c: Quickly Exit with Non-Blocking Blocked Channels
	* tests/io.test  : *** POTENTIAL INCOMPATIBILITY ***
	* doc/close.n    : (compat flag available)

2012-04-27  Jan Nijtmans  <nijtmans@users.sf.net>

	* generic/tclPort.h:    Move CYGWIN-specific stuff from tclPort.h to
	* generic/tclEnv.c:     tclUnixPort.h, where it belongs.
	* unix/tclUnixPort.h:
	* unix/tclUnixFile.c:

2012-04-27  Donal K. Fellows  <dkf@users.sf.net>

	* library/init.tcl (auto_execok): Allow shell builtins to be detected
	even if they are upper-cased.

2012-04-26  Jan Nijtmans  <nijtmans@users.sf.net>

	* generic/tclStubInit.c:    Get rid of _ANSI_ARGS_ and CONST
	* generic/tclIO.c:
	* generic/tclIOCmd.c:
	* generic/tclTest.c:
	* unix/tclUnixChan.c:

2012-04-25  Donal K. Fellows  <dkf@users.sf.net>

	* generic/tclUtil.c (TclDStringToObj): Added internal function to make
	the fairly-common operation of converting a DString into an Obj a more
	efficient one; for long strings, it can just transfer the ownership of
	the buffer directly. Replaces this:
	   obj=Tcl_NewStringObj(Tcl_DStringValue(&ds),Tcl_DStringLength(&ds));
	   Tcl_DStringFree(&ds);
	with this:
	   obj=TclDStringToObj(&ds);

2012-04-24  Jan Nijtmans  <nijtmans@users.sf.net>

	* generic/tclInt.decls:      [Bug 3508771]: load tclreg.dll in cygwin
				     tclsh
	* generic/tclIntPlatDecls.h: Implement TclWinGetSockOpt,
	* generic/tclStubInit.c:     TclWinGetServByName and TclWinCPUID for
	* generic/tclUnixCompat.c:   Cygwin.
	* unix/configure.in:
	* unix/configure:
	* unix/tclUnixCompat.c:

2012-04-18  Kevin B. Kenny  <kennykb@acm.org>

	* library/tzdata/Africa/Casablanca:
	* library/tzdata/America/Port-au-Prince:
	* library/tzdata/Asia/Damascus:
	* library/tzdata/Asia/Gaza:
	* library/tzdata/Asia/Hebron: tzdata2012c

2012-04-16  Donal K. Fellows  <dkf@users.sf.net>

	* doc/FileSystem.3 (Tcl_FSOpenFileChannelProc): [Bug 3518244]: Fixed
	documentation of this filesystem callback function; it must not
	register its created channel - that's the responsibility of the caller
	of Tcl_FSOpenFileChannel - as that leads to reference leaks.

2012-04-15  Donal K. Fellows  <dkf@users.sf.net>

	* generic/tclEnsemble.c (NsEnsembleImplementationCmdNR):
	* generic/tclIOUtil.c (Tcl_FSEvalFileEx): Cut out levels of the C
	stack by going direct to the relevant internal evaluation function.

	* generic/tclZlib.c (ZlibTransformSetOption): [Bug 3517696]: Make
	flushing work correctly in a pushed compressing channel transform.

2012-04-12  Jan Nijtmans  <nijtmans@users.sf.net>

	* generic/tclInt.decls:      [Bug 3514475]: Remove TclpGetTimeZone and
	* generic/tclIntDecls.h:     TclpGetTZName
	* generic/tclIntPlatDecls.h:
	* generic/tclStubInit.c:
	* unix/tclUnixTime.c:
	* unix/tclWinTilemc:

2012-04-11  Jan Nijtmans  <nijtmans@users.sf.net>

	* win/tclWinInit.c:     [Bug 3448512]: clock scan "1958-01-01" fails
	* win/tcl.m4:           only in debug compilation.
	* win/configure:
	* unix/tcl.m4:          Use NDEBUG consistantly meaning: no debugging.
	* unix/configure:
	* generic/tclBasic.c:
	* library/dde/pkgIndex.tcl:  Use [::tcl::pkgconfig get debug] instead
	* library/reg/pkgIndex.tcl:  of [info exists ::tcl_platform(debug)]

2012-04-10  Donal K. Fellows  <dkf@users.sf.net>

	* generic/tcl.h (TCL_DEPRECATED_API): [Bug 2458976]: Added macro that
	can be used to mark parts of Tcl's API as deprecated. Currently only
	used for fields of Tcl_Interp, which TIPs 330 and 336 have deprecated
	with a migration strategy; we want to encourage people to move away
	from those fields.

2012-04-09  Donal K. Fellows  <dkf@users.sf.net>

	* generic/tclOODefineCmds.c (ClassVarsSet, ObjVarsSet): [Bug 3396896]:
	Ensure that the lists of variable names used to drive variable
	resolution will never have the same name twice.

	* generic/tclVar.c (AppendLocals): [Bug 2712377]: Fix problem with
	reporting of declared variables in methods. It's really a problem with
	how [info vars] interacts with variable resolvers; this is just a bit
	of a hack so it is no longer a big problem.

2012-04-04  Donal K. Fellows  <dkf@users.sf.net>

	* generic/tclOO.c (Tcl_NewObjectInstance, TclNRNewObjectInstance):
	[Bug 3514761]: Fixed bogosity with automated argument description
	handling when constructing an instance of a class that is itself a
	member of an ensemble. Thanks to Andreas Kupries for identifying that
	this was a problem case at all!
	(Tcl_CopyObjectInstance): Fix potential bleed-over of ensemble
	information into [oo::copy].

2012-04-04  Jan Nijtmans  <nijtmans@users.sf.net>

	* win/tclWinSock.c:	[Bug 510001]: TclSockMinimumBuffers needs
	* generic/tclIOSock.c:	platform implementation.
	* generic/tclInt.decls:
	* generic/tclIntDecls.h:
	* generic/tclStubInit.c:

2012-04-03  Jan Nijtmans  <nijtmans@users.sf.net>

	* generic/tclStubInit.c: Remove the TclpGetTZName implementation for
	* generic/tclIntDecls.h: Cygwin (from 2012-04-02 commit), re-generated
	* generic/tclIntPlatDecls.h:

2012-04-02  Donal K. Fellows  <dkf@users.sf.net>

	IMPLEMENTATION OF TIP#396.

	* generic/tclBasic.c (builtInCmds, TclNRYieldToObjCmd): Convert the
	formerly-unsupported yieldm and yieldTo commands into [yieldto].

2012-04-02  Jan Nijtmans  <nijtmans@users.sf.net>

	* generic/tclInt.decls: [Bug 3508771]: load tclreg.dll in cygwin tclsh
	* generic/tclIntPlatDecls.h: Implement TclWinGetTclInstance,
	* generic/tclStubInit.c:     TclpGetTZName, and various more
	win32-specific internal functions for Cygwin, so win32 extensions
	using those can be loaded in the cygwin version of tclsh.

2012-03-30  Jan Nijtmans  <nijtmans@users.sf.net>

	* unix/tcl.m4:        [Bug 3511806]: Compiler checks too early
	* unix/configure.in:  This change allows to build the cygwin and
	* unix/tclUnixPort.h: mingw32 ports of Tcl/Tk to build out-of-the-box
	* win/tcl.m4:         using a native or cross-compiler.
	* win/configure.in:
	* win/tclWinPort.h:
	* win/README          Document how to build win32 or win64 executables
	with Linux, Cygwin or Darwin.

2012-03-29  Jan Nijtmans  <nijtmans@users.sf.net>

	* generic/tclCmdMZ.c (StringIsCmd): Faster mem-leak free
	implementation of [string is entier].

2012-03-27  Donal K. Fellows  <dkf@users.sf.net>

	IMPLEMENTATION OF TIP#395.

	* generic/tclCmdMZ.c (StringIsCmd): Implementation of the [string is
	entier] check. Code by Jos Decoster.

2012-03-27  Jan Nijtmans  <nijtmans@users.sf.net>

	* generic/tcl.h:      [Bug 3508771]: Wrong Tcl_StatBuf used on MinGW.
	* generic/tclFCmd.c:  [Bug 2015723]: Duplicate inodes from file stat
	* generic/tclCmdAH.c: on windows (but now for cygwin as well).
	* generic/tclOODefineCmds.c: minor gcc warning
	* win/tclWinPort.h:   Use lower numbers, preventing integer overflow.
	Remove the workaround for mingw-w64 [Bug 3407992]. It's long fixed.

2012-03-27  Donal K. Fellows  <dkf@users.sf.net>

	IMPLEMENTATION OF TIP#397.

	* generic/tclOO.c (Tcl_CopyObjectInstance): [Bug 3474460]: Make the
	target object name optional when copying classes. [RFE 3485060]: Add
	callback method ("<cloned>") so that scripted control over copying is
	easier.
	***POTENTIAL INCOMPATIBILITY***
	If you'd previously been using the "<cloned>" method name, this now
	has a standard semantics and call interface. Only a problem if you are
	also using [oo::copy].

2012-03-26  Donal K. Fellows  <dkf@users.sf.net>

	IMPLEMENTATION OF TIP#380.

	* doc/define.n, doc/object.n, generic/tclOO.c, generic/tclOOBasic.c:
	* generic/tclOOCall.c, generic/tclOODefineCmds.c, generic/tclOOInt.h:
	* tests/oo.test: Switch definitions of lists of things in objects and
	classes to a slot-based approach, which gives a lot more flexibility
	and programmability at the script-level. Introduce new [::oo::Slot]
	class which is the implementation of these things.

	***POTENTIAL INCOMPATIBILITY***
	The unknown method handler now may be asked to deal with the case
	where no method name is provided at all. The default implementation
	generates a compatible error message, and any override that forces the
	presence of a first argument (i.e., a method name) will continue to
	function as at present as well, so this is a pretty small change.

	* generic/tclOOBasic.c (TclOO_Object_Destroy): Made it easier to do a
	tailcall inside a normally-invoked destructor; prevented leakage out
	to calling command.

2012-03-25  Jan Nijtmans  <nijtmans@users.sf.net>

	* generic/tclInt.decls:      [Bug 3508771]: load tclreg.dll in cygwin
	* generic/tclIntPlatDecls.h: tclsh. Implement TclWinConvertError,
	* generic/tclStubInit.c:     TclWinConvertWSAError, and various more
	* unix/Makefile.in:          win32-specific internal functions for
	* unix/tcl.m4:               Cygwin, so win32 extensions using those
	* unix/configure:            can be loaded in the cygwin version of
	* win/tclWinError.c:         tclsh.

2012-03-23  Jan Nijtmans  <nijtmans@users.sf.net>

	* generic/tclInt.decls:       Revert some cygwin-related signature
	* generic/tclIntPlatDecls.h:  changes from [835f8e1e9d] (2010-01-22).
	* win/tclWinError.c:          They were an attempt to make the cygwin
	                              port compile again, but since cygwin is
	                              based on unix this serves no purpose any
	                              more.
	* win/tclWinSerial.c:         Use EAGAIN in stead of EWOULDBLOCK,
	* win/tclWinSock.c:           because in VS10+ the value of
	                              EWOULDBLOCK is no longer the same as
	                              EAGAIN.
	* unix/Makefile.in:           Add tclWinError.c to the CYGWIN build.
	* unix/tcl.m4:
	* unix/configure:

2012-03-20  Jan Nijtmans  <nijtmans@users.sf.net>

	* generic/tcl.decls:         [Bug 3508771]: load tclreg.dll in cygwin
	* generic/tclInt.decls:      tclsh. Implement TclWinGetPlatformId,
	* generic/tclIntPlatDecls.h: Tcl_WinUtfToTChar, Tcl_WinTCharToUtf (and
	* generic/tclPlatDecls.h:    a dummy TclWinCPUID) for Cygwin, so win32
	* generic/tclStubInit.c:     extensions using those can be loaded in
	* unix/tclUnixCompat.c:      the cygwin version of tclsh.

2012-03-19  Venkat Iyer <venkat@comit.com>

	* library/tzdata/America/Atikokan: Update to tzdata2012b.
	* library/tzdata/America/Blanc-Sablon:
	* library/tzdata/America/Dawson_Creek:
	* library/tzdata/America/Edmonton:
	* library/tzdata/America/Glace_Bay:
	* library/tzdata/America/Goose_Bay:
	* library/tzdata/America/Halifax:
	* library/tzdata/America/Havana:
	* library/tzdata/America/Moncton:
	* library/tzdata/America/Montreal:
	* library/tzdata/America/Nipigon:
	* library/tzdata/America/Rainy_River:
	* library/tzdata/America/Regina:
	* library/tzdata/America/Santiago:
	* library/tzdata/America/St_Johns:
	* library/tzdata/America/Swift_Current:
	* library/tzdata/America/Toronto:
	* library/tzdata/America/Vancouver:
	* library/tzdata/America/Winnipeg:
	* library/tzdata/Antarctica/Casey:
	* library/tzdata/Antarctica/Davis:
	* library/tzdata/Antarctica/Palmer:
	* library/tzdata/Asia/Yerevan:
	* library/tzdata/Atlantic/Stanley:
	* library/tzdata/Pacific/Easter:
	* library/tzdata/Pacific/Fakaofo:
	* library/tzdata/America/Creston: (new)

2012-03-19  Reinhard Max  <max@suse.de>

	* unix/tclUnixSock.c (Tcl_OpenTcpServer): Use the values returned
	by getaddrinfo() for all three arguments to socket() instead of
	only using ai_family. Try to keep the most meaningful error while
	iterating over the result list, because using the last error can
	be misleading.

2012-03-15  Jan Nijtmans  <nijtmans@users.sf.net>

	* generic/tcl.h: [Bug 3288345]: Wrong Tcl_StatBuf used on Cygwin
	* unix/tclUnixFile.c:
	* unix/tclUnixPort.h:
	* win/cat.c:           Remove cygwin stuff no longer needed
	* win/tclWinFile.c:
	* win/tclWinPort.h:

2012-03-12  Jan Nijtmans  <nijtmans@users.sf.net>

	* win/tclWinFile.c: [Bug 3388350]: mingw64 compiler warnings

2012-03-11  Donal K. Fellows  <dkf@users.sf.net>

	* doc/*.n, doc/*.3: A number of small spelling and wording fixes.

2012-03-08  Donal K. Fellows  <dkf@users.sf.net>

	* doc/info.n:   Various minor fixes (prompted by Andreas Kupries
	* doc/socket.n: detecting a spelling mistake).

2012-03-07  Andreas Kupries  <andreask@activestate.com>

	* library/http/http.tcl: [Bug 3498327]: Generate upper-case
	* library/http/pkgIndex.tcl: hexadecimal output for compliance
	* tests/http.test: with RFC 3986. Bumped version to 2.8.4.
	* unix/Makefile.in:
	* win/Makefile.in:

2012-03-06  Jan Nijtmans  <nijtmans@users.sf.net>

	* win/tclWinPort.h: Compatibility with older Visual Studio versions.

2012-03-04  Jan Nijtmans  <nijtmans@users.sf.net>

	* generic/tclLoad.c: Patch from the cygwin folks
	* unix/tcl.m4:
	* unix/configure: (re-generated)

2012-03-02  Donal K. Fellows  <dkf@users.sf.net>

	* generic/tclBinary.c (Tcl_SetByteArrayObj): [Bug 3496014]: Only zero
	out the memory block if it is not being immediately overwritten. (Our
	caller might still overwrite, but we should at least avoid
	known-useless work.)

2012-02-29  Jan Nijtmans  <nijtmans@users.sf.net>

	* generic/tclIOUtil.c:	[Bug 3466099]: BOM in Unicode
	* generic/tclEncoding.c:
	* tests/source.test:

2012-02-23  Donal K. Fellows  <dkf@users.sf.net>

	* tests/reg.test (14.21-23): Add tests relating to Bug 1115587. Actual
	bug is characterised by test marked with 'knownBug'.

2012-02-17  Jan Nijtmans  <nijtmans@users.sf.net>

	* generic/tclIOUtil.c: [Bug 2233954]: AIX: compile error
	* unix/tclUnixPort.h:

2012-02-16  Donal K. Fellows  <dkf@users.sf.net>

	* generic/tclExecute.c (INST_LIST_RANGE_IMM): Enhance implementation
	so that shortening a (not multiply-referenced) list by lopping the end
	off with [lrange] or [lreplace] is efficient.

2012-02-15  Donal K. Fellows  <dkf@users.sf.net>

	* generic/tclCompCmds.c (TclCompileLreplaceCmd): Added a compilation
	strategy for [lreplace] that tackles the cases which are equivalent to
	a static [lrange].
	(TclCompileLrangeCmd): Add compiler for [lrange] with constant indices
	so we can take advantage of existing TCL_LIST_RANGE_IMM opcode.
	(TclCompileLindexCmd): Improve coverage of constant-index-style
	compliation using technique developed for [lrange] above.

	(TclCompileDictForCmd): [Bug 3487626]: Fix crash in compilation of
	[dict for] when its implementation command is used directly rather
	than through the ensemble.

2012-02-09  Don Porter  <dgp@users.sourceforge.net>

	* generic/tclStringObj.c:	Converted the memcpy() calls in append
	operations to memmove() calls.  This adds safety in the case of
	overlapping copies, and improves performance on some benchmarks.

2012-02-06  Don Porter  <dgp@users.sourceforge.net>

	* generic/tclEnsemble.c: [Bug 3485022]: TclCompileEnsemble() avoid
	* tests/trace.test:	compile when exec traces set.

2012-02-06  Miguel Sofer  <msofer@users.sf.net>

	* generic/tclTrace.c:  [Bug 3484621]: Ensure that execution traces on
	* tests/trace.test:    bytecoded commands bump the interp's compile
	epoch.

2012-02-02  Jan Nijtmans  <nijtmans@users.sf.net>

	* generic/tclUniData.c: [FRQ 3464401]: Support Unicode 6.1
	* generic/regc_locale.c:

2012-02-02  Don Porter  <dgp@users.sourceforge.net>

	* win/tclWinFile.c:	[Bugs 2974459,2879351,1951574,1852572,
	1661378,1613456]: Revisions to the NativeAccess() routine that queries
	file permissions on Windows native filesystems.  Meant to fix numerous
	bugs where [file writable|readable|executable] "lies" about what
	operations are possible, especially when the file resides on a Samba
	share.

2012-02-01  Donal K. Fellows  <dkf@users.sf.net>

	* doc/AddErrInfo.3: [Bug 3482614]: Documentation nit.

2012-01-30  Donal K. Fellows  <dkf@users.sf.net>

	* generic/tclCompCmds.c (TclCompileCatchCmd): Added a more efficient
	bytecode generator for the case where 'catch' is used without any
	variable arguments; don't capture the result just to discard it.

2012-01-26  Don Porter  <dgp@users.sourceforge.net>

	* generic/tclCmdAH.c:		[Bug 3479689]: New internal routine
	* generic/tclFCmd.c:		TclJoinPath(). Refactor all the
	* generic/tclFileName.c:	*Join*Path* routines to give them more
	* generic/tclInt.h:		useful interfaces that are easier to
	* generic/tclPathObj.c:		manage getting the refcounts right.

2012-01-26  Don Porter  <dgp@users.sourceforge.net>

	* generic/tclPathObj.c:	[Bug 3475569]: Add checks for unshared values
	before calls demanding them.  [Bug 3479689]: Stop memory corruption
	when shimmering 0-refCount value to "path" type.

2012-01-25  Donal K. Fellows  <dkf@users.sf.net>

	* generic/tclOO.c (Tcl_CopyObjectInstance): [Bug 3474460]: When
	copying an object, make sure that the configuration of the variable
	resolver is also duplicated.

2012-01-22  Jan Nijtmans  <nijtmans@users.sf.net>

	* tools/uniClass.tcl:    [FRQ 3473670]: Various Unicode-related
	* tools/uniParse.tcl:    speedups/robustness. Enhanced tools to be
	* generic/tclUniData.c:  able to handle characters > 0xffff. Done in
	* generic/tclUtf.c:      all branches in order to simplify merges for
	* generic/regc_locale.c: new Unicode versions (such as 6.1)

2012-01-22  Donal K. Fellows  <dkf@users.sf.net>

	* generic/tclDictObj.c (DictExistsCmd): [Bug 3475264]: Ensure that
	errors only ever happen when insufficient arguments are supplied, and
	not when a path doesn't exist or a dictionary is poorly formatted (the
	two cases can't be easily distinguished).

2012-01-21  Jan Nijtmans  <nijtmans@users.sf.net>

	* generic/tcl.h:        [Bug 3474726]: Eliminate detection of struct
	* generic/tclWinPort.h: _stat32i64, just use _stati64 in combination
	* generic/tclFCmd.c:    with _USE_32BIT_TIME_T, which is the same
	* generic/tclTest.c:    then. Only keep _stat32i64 usage for cygwin,
	* win/configure.in:     so it will not conflict with cygwin's own
	* win/configure:	struct stat.

2012-01-21  Don Porter  <dgp@users.sourceforge.net>

	* generic/tclCmdMZ.c:	[Bug 3475667]: Prevent buffer read overflow.
	Thanks to "sebres" for the report and fix.

2012-01-17  Donal K. Fellows  <dkf@users.sf.net>

	* doc/dict.n (dict with): [Bug 3474512]: Explain better what is going
	on when a dictionary key and the dictionary variable collide.

2012-01-13  Donal K. Fellows  <dkf@users.sf.net>

	* library/http/http.tcl (http::Connect): [Bug 3472316]: Ensure that we
	only try to read the socket error exactly once.

2012-01-12  Donal K. Fellows  <dkf@users.sf.net>

	* doc/tclvars.n: [Bug 3466506]: Document more environment variables.

2012-01-09  Jan Nijtmans  <nijtmans@users.sf.net>

	* generic/tclUtf.c:      [Bug 3464428]: [string is graph \u0120] was
	* generic/regc_locale.c: wrong. Add table for Unicode [:cntrl:] class.
	* tools/uniClass.tcl:    Generate Unicode [:cntrl:] class table.
	* tests/utf.test:

2012-01-08  Kevin B. Kenny  <kennykb@acm.org>

	* library/clock.tcl (ReadZoneinfoFile): [Bug 3470928]: Corrected a bug
	* tests/clock.test (clock-56.4):        where loading zoneinfo would
	fail if one timezone abbreviation was a proper tail of another, and
	zic used the same bytes of the file to represent both of them. Added a
	test case for the bug, using the same data that caused the observed
	failure "in the wild."

2011-12-30  Venkat Iyer <venkat@comit.com>

	* library/tzdata/America/Bahia:		Update to Olson's tzdata2011n
	* library/tzdata/America/Havana:
	* library/tzdata/Europe/Kiev:
	* library/tzdata/Europe/Simferopol:
	* library/tzdata/Europe/Uzhgorod:
	* library/tzdata/Europe/Zaporozhye:
	* library/tzdata/Pacific/Fiji:

2011-12-23  Jan Nijtmans  <nijtmans@users.sf.net>

	* generic/tclUtf.c: [Bug 3464428]: [string is graph \u0120] is wrong.
	* generic/tclUniData.c:
	* generic/regc_locale.c:
	* tests/utf.test:
	* tools/uniParse.tcl:   Clean up some unused stuff, and be more robust
	against changes in UnicodeData.txt syntax

2011-12-13  Andreas Kupries  <andreask@activestate.com>

	* generic/tclCompile.c (TclInitAuxDataTypeTable): Extended to register
	the DictUpdateInfo structure as an AuxData type. For use by tbcload,
	tclcompiler.

2011-12-11  Jan Nijtmans  <nijtmans@users.sf.net>

	* generic/regc_locale.c: [Bug 3457031]: Some Unicode 6.0 chars not
	* tests/utf.test:        in [:print:] class

2011-12-07  Jan Nijtmans  <nijtmans@users.sf.net>

	* tools/uniParse.tcl:    [Bug 3444754]: string tolower \u01c5 is wrong
	* generic/tclUniData.c:
	* tests/utf.test:

2011-11-30  Jan Nijtmans  <nijtmans@users.sf.net>

	* library/tcltest/tcltest.tcl: [Bug 967195]: Make tcltest work
	when tclsh is compiled without using the setargv() function on mingw.

2011-11-29  Jan Nijtmans  <nijtmans@users.sf.net>

	* win/Makefile.in: don't install tommath_(super)?class.h
	* unix/Makefile.in: don't install directories like 8.2 and 8.3
	* generic/tclTomMath.h: [Bug 2991415]: move include tclInt.h from
	* generic/tclTomMathInt.h: tclTomMath.h to tclTomMathInt.h

2011-11-25  Donal K. Fellows  <dkf@users.sf.net>

	* library/history.tcl (history): Simplify the dance of variable
	management used when chaining to the implementation command.

2011-11-22  Donal K. Fellows  <dkf@users.sf.net>

	* generic/tclExecute.c (TclCompileObj): Simplify and de-indent the
	logic so that it is easier to comprehend.

2011-11-22  Jan Nijtmans  <nijtmans@users.sf.net>

	* win/tclWinPort.h: [Bug 3354324]: Windows: [file mtime] sets wrong
	* win/tclWinFile.c: time (VS2005+ only).
	* generic/tclTest.c:

2011-11-20  Joe Mistachkin  <joe@mistachkin.com>

	* tests/thread.test: Remove unnecessary [after] calls from the thread
	tests.  Make error message matching more robust for tests that may
	have built-in race conditions.  Test thread-7.26 must first unset all
	thread testing related variables.  Revise results of the thread-7.28
	through thread-7.31 tests to account for the fact they are canceled
	via a script sent to the thread asynchronously, which then impacts the
	error message handling.  Attempt to manually drain the event queue for
	the main thread after joining the test thread to make sure no stray
	events are processed at the wrong time on the main thread.  Revise all
	the synchronization and comparison semantics related to the thread id
	and error message.

2011-11-18  Joe Mistachkin  <joe@mistachkin.com>

	* tests/thread.test: Remove all use of thread::release from the thread
	7.x tests, replacing it with a script that can easily cause "stuck"
	threads to self-destruct for those test cases that require it.  Also,
	make the error message handling far more robust by keeping track of
	every asynchronous error.

2011-11-17  Joe Mistachkin  <joe@mistachkin.com>

	* tests/thread.test: Refactor all the remaining thread-7.x tests that
	were using [testthread].  Note that this test file now requires the
	very latest version of the Thread package to pass all tests.  In
	addition, the thread-7.18 and thread-7.19 tests have been flagged as
	knownBug because they cannot pass without modifications to the [expr]
	command, persuant to TIP #392.

2011-11-17  Joe Mistachkin  <joe@mistachkin.com>

	* generic/tclThreadTest.c: For [testthread cancel], avoid creating a
	new Tcl_Obj when the default script cancellation result is desired.

2011-11-11  Donal K. Fellows  <dkf@users.sf.net>

	* win/tclWinConsole.c: Refactor common thread handling patterns.

2011-11-11  Alexandre Ferrieux  <ferrieux@users.sourceforge.net>

	* tests/zlib.test: [Bug 3428756]: Use nonblocking writes in
	single-threaded IO tests to avoid deadlocks when going beyond OS
	buffers.  Tidy up [chan configure] flags across zlib.test.

2011-11-03  Donal K. Fellows  <dkf@users.sf.net>

	* unix/tclUnixCompat.c (TclpGetPwNam, TclpGetPwUid, TclpGetGrNam)
	(TclpGetGrGid): Use the elaborate memory management scheme outlined on
	http://www.opengroup.org/austin/docs/austin_328.txt to handle Tcl's
	use of standard reentrant versions of the passwd/group access
	functions so that everything can work on all BSDs. Problem identified
	by Stuart Cassoff.

2011-10-20  Don Porter  <dgp@users.sourceforge.net>

	* library/http/http.tcl:        Bump to version 2.8.3
	* library/http/pkgIndex.tcl:
	* unix/Makefile.in:
	* win/Makefile.in:

	* changes:	Updates toward 8.6b3 release.

2011-10-20  Donal K. Fellows  <dkf@users.sf.net>

	* generic/tclLiteral.c (TclInvalidateCmdLiteral): [Bug 3418547]:
	Additional code for handling the invalidation of literals.
	* generic/tclBasic.c (Tcl_CreateObjCommand, Tcl_CreateCommand)
	(TclRenameCommand, Tcl_ExposeCommand): The four additional places that
	need extra care when dealing with literals.
	* generic/tclTest.c (TestInterpResolverCmd): Additional test machinery
	for interpreter resolvers.

2011-10-18  Reinhard Max  <max@suse.de>

	* library/clock.tcl (::tcl::clock::GetSystemTimeZone): Cache the time
	zone only if it was detected by one of the expensive methods.
	Otherwise after unsetting TCL_TZ or TZ the previous value will still
	be used.

2011-10-15  Venkat Iyer <venkat@comit.com>

	* library/tzdata/America/Sitka: Update to Olson's tzdata2011l
	* library/tzdata/Pacific/Fiji:
	* library/tzdata/Asia/Hebron: (New)

2011-10-11  Jan Nijtmans  <nijtmans@users.sf.net>

	* win/tclWinFile.c:    [Bug 2935503]: Incorrect mode field returned by
	[file stat] command.

2011-10-09  Donal K. Fellows  <dkf@users.sf.net>

	* generic/tclCompCmds.c (TclCompileDictWithCmd): Corrected handling of
	qualified names, and added spacial cases for empty bodies (used when
	[dict with] is just used for extracting variables).

2011-10-07  Jan Nijtmans  <nijtmans@users.sf.net>

	* generic/tcl.h:        Fix gcc warnings (discovered with latest
	* generic/tclIORChan.c: mingw, based on gcc 4.6.1)
	* tests/env.test:       Fix env.test, when running under wine 1.3.

2011-10-06  Donal K. Fellows  <dkf@users.sf.net>

	* generic/tclDictObj.c (TclDictWithInit, TclDictWithFinish):
	* generic/tclCompCmds.c (TclCompileDictWithCmd): Experimental
	compilation for the [dict with] subcommand, using parts factored out
	from the interpreted version of the command.

2011-10-05  Jan Nijtmans  <nijtmans@users.sf.net>

	* win/tclWinInt.h:   Remove tclWinProcs, as it is no longer
	* win/tclWin32Dll.c: being used.

2011-10-03  Venkat Iyer <venkat@comit.com>

	* library/tzdata/Africa/Dar_es_Salaam: Update to Olson's tzdata2011k
	* library/tzdata/Africa/Kampala:
	* library/tzdata/Africa/Nairobi:
	* library/tzdata/Asia/Gaza:
	* library/tzdata/Europe/Kaliningrad:
	* library/tzdata/Europe/Kiev:
	* library/tzdata/Europe/Minsk:
	* library/tzdata/Europe/Simferopol:
	* library/tzdata/Europe/Uzhgorod:
	* library/tzdata/Europe/Zaporozhye:
	* library/tzdata/Pacific/Apia:

2011-09-29  Donal K. Fellows  <dkf@users.sf.net>

	* tools/tcltk-man2html.tcl, tools/tcltk-man2html-utils.tcl: More
	refactoring so that more of the utility code is decently out of the
	way. Adjusted the header-material generator so that version numbers
	are only included in locations where there is room.

2011-09-28  Jan Nijtmans  <nijtmans@users.sf.net>

	* generic/tclOO.h:      [RFE 3010352]: make all TclOO API functions
	* generic/tclOODecls.h: MODULE_SCOPE
	* generic/tclOOIntDecls.h:

2011-09-27  Donal K. Fellows  <dkf@users.sf.net>

	* generic/tclIndexObj.c (Tcl_ParseArgsObjv): [Bug 3413857]: Corrected
	the memory management for the code parsing arguments when returning
	"large" numbers of arguments. Also unbroke the TCL_ARGV_AUTO_REST
	macro in passing.

2011-09-26  Donal K. Fellows  <dkf@users.sf.net>

	* generic/tclCmdAH.c (TclMakeFileCommandSafe): [Bug 3211758]: Also
	make the main [file] command hidden by default in safe interpreters,
	because that's what existing code expects. This will reduce the amount
	which the code breaks, but not necessarily eliminate it...

2011-09-23  Don Porter  <dgp@users.sourceforge.net>

	* generic/tclIORTrans.c: More revisions to get finalization of
	ReflectedTransforms correct, including adopting a "dead" field as was
	done in tclIORChan.c.

	* tests/thread.test:	Stop using the deprecated thread management
	commands of the tcltest package.  The test suite ought to provide
	these tools for itself.  They do not belong in a testing harness.

2011-09-22  Don Porter  <dgp@users.sourceforge.net>

	* generic/tclCmdIL.c:	Revise [info frame] so that it stops creating
	cycles in the iPtr->cmdFramePtr stack.

2011-09-22  Donal K. Fellows  <dkf@users.sf.net>

	* doc/re_syntax.n: [Bug 2903743]: Add more magic so that we can do at
	least something sane on Solaris.
	* tools/tcltk-man2html-utils.tcl (process-text): Teach the HTML
	generator how to handle this magic.

2011-09-21  Don Porter  <dgp@users.sourceforge.net>

	* generic/tclThreadTest.c: Revise the thread exit handling of the
	[testthread] command so that it properly maintains the per-process
	data structures even when the thread exits for reasons other than the
	[testthread exit] command.

2011-09-21  Alexandre Ferrieux  <ferrieux@users.sourceforge.net>

	* unix/tclIO.c: [Bug 3412487]: Now short reads are allowed in
	synchronous fcopy, avoid mistaking them as nonblocking ones.

2011-09-21  Andreas Kupries  <andreask@activestate.com>

	* generic/tclIORTrans.c (ForwardOpToOwnerThread): Fixed the missing
	initialization of the 'dsti' field. Reported by Don Porter, on chat.

2011-09-20  Don Porter  <dgp@users.sourceforge.net>

	* generic/tclIORChan.c: Re-using the "interp" field to signal a dead
	channel (via NULL value) interfered with conditional cleanup tasks
	testing for "the right interp". Added a new field "dead" to perform
	the dead channel signalling task so the corrupted logic is avoided.

	* generic/tclIORTrans.c: Revised ReflectClose() and
	FreeReflectedTransform() so that we stop leaking ReflectedTransforms,
	yet free all Tcl_Obj values in the same thread that alloced them.

2011-09-19  Don Porter  <dgp@users.sourceforge.net>

	* tests/ioTrans.test:	Conversion from [testthread] to Thread package
	stops most memory leaks.

	* tests/thread.test:	Plug most memory leaks in thread.test.
	Constrain the rest to be skipped during `make valgrind'.  Tests using
	the [testthread cancel] testing command are leaky.  Corrections wait
	for either addition of [thread::cancel] to the Thread package, or
	improvements to the [testthread] testing command to make leak-free
	versions of these tests possible.

	* generic/tclIORChan.c:	Plug all memory leaks in ioCmd.test exposed
	* tests/ioCmd.test:	by `make valgrind'.
	* unix/Makefile.in:

2011-09-16  Jan Nijtmans  <nijtmans@users.sf.net>

	IMPLEMENTATION OF TIP #388

	* doc/Tcl.n:
	* doc/re_syntax.n:
	* generic/regc_lex.c:
	* generic/regcomp.c:
	* generic/regcustom.h:
	* generic/tcl.h:
	* generic/tclParse.c:
	* tests/reg.test:
	* tests/utf.test:

2011-09-16  Donal K. Fellows  <dkf@users.sf.net>

	* generic/tclProc.c (ProcWrongNumArgs): [Bugs 3400658,3408830]:
	Corrected the handling of procedure error messages (found by TclOO).

2011-09-16  Jan Nijtmans  <nijtmans@users.sf.net>

	* generic/tcl.h:        Don't change Tcl_UniChar type when
	* generic/regcustom.h:  TCL_UTF_MAX == 4 (not supported anyway)

2011-09-16  Donal K. Fellows  <dkf@users.sf.net>

	* generic/tclProc.c (ProcWrongNumArgs): [Bugs 3400658,3408830]:
	Ensemble-like rewriting of error messages is complex, and TclOO (in
	combination with iTcl) hits the most tricky cases.

	* library/http/http.tcl (http::geturl): [Bug 3391977]: Ensure that the
	-headers option overrides the -type option (important because -type
	has a default that is not always appropriate, and the header must not
	be duplicated).

2011-09-15  Don Porter  <dgp@users.sourceforge.net>

	* generic/tclCompExpr.c: [Bug 3408408]: Partial improvement by sharing
	as literals the computed values of constant subexpressions when we can
	do so without incurring the cost of string rep generation.

2011-09-13  Don Porter  <dgp@users.sourceforge.net>

	* generic/tclUtil.c:	[Bug 3390638]: Workaround broken Solaris
	Studio cc optimizer.  Thanks to Wolfgang S. Kechel.

	* generic/tclDTrace.d:	[Bug 3405652]: Portability workaround for
	broken system DTrace support.  Thanks to Dagobert Michelson.

2011-09-12  Jan Nijtmans  <nijtmans@users.sf.net>

	* win/tclWinPort.h: [Bug 3407070]: tclPosixStr.c won't build with
	EOVERFLOW==E2BIG

2011-09-11  Don Porter  <dgp@users.sourceforge.net>

	* tests/thread.test:	Convert [testthread] use to Thread package use
	in thread-6.1.  Eliminates a memory leak in `make valgrind`.

	* tests/socket.test:	[Bug 3390699]: Convert [testthread] use to
	Thread package use in socket_*-13.1.  Eliminates a memory leak in
	`make valgrind`.

2011-09-09  Don Porter  <dgp@users.sourceforge.net>

	* tests/chanio.test:	[Bug 3389733]: Convert [testthread] use to
	* tests/io.test:	Thread package use in *io-70.1.  Eliminates a
	memory leak in `make valgrind`.

2011-09-07  Don Porter  <dgp@users.sourceforge.net>

	* generic/tclCompExpr.c: [Bug 3401704]: Allow function names like
	* tests/parseExpr.test:	 influence(), nanobot(), and 99bottles() that
	have been parsed as missing operator syntax errors before with the
	form NUMBER + FUNCTION.
	***POTENTIAL INCOMPATIBILITY***

2011-09-06  Venkat Iyer <venkat@comit.com>

	* library/tzdata/America/Goose_Bay: Update to Olson's tzdata2011i
	* library/tzdata/America/Metlakatla:
	* library/tzdata/America/Resolute:
	* library/tzdata/America/St_Johns:
	* library/tzdata/Europe/Kaliningrad:
	* library/tzdata/Pacific/Apia:
	* library/tzdata/Pacific/Honolulu:
	* library/tzdata/Africa/Juba: (new)

2011-09-06  Jan Nijtmans  <nijtmans@users.sf.net>

	* generic/tcl.h:   [RFE 1711975]: Tcl_MainEx() (like Tk_MainEx())
	* generic/tclDecls.h:
	* generic/tclMain.c:

2011-09-02  Don Porter  <dgp@users.sourceforge.net>

	* tests/http.test:	Convert [testthread] use to Thread package use.
	Eliminates memory leak seen in `make valgrind`.

2011-09-01  Alexandre Ferrieux  <ferrieux@users.sourceforge.net>

	* unix/tclUnixSock.c: [Bug 3401422]: Cache script-level changes to the
	nonblocking flag of an async client socket in progress, and commit
	them on completion.

2011-09-01  Don Porter  <dgp@users.sourceforge.net>

	* generic/tclStrToD.c:	[Bug 3402540]: Corrections to TclParseNumber()
	* tests/binary.test:	to make it reject invalid Nan(Hex) strings.

	* tests/scan.test:	[scan Inf %g] is portable; remove constraint.

2011-08-30  Donal K. Fellows  <dkf@users.sf.net>

	* generic/tclInterp.c (SlaveCommandLimitCmd, SlaveTimeLimitCmd):
	[Bug 3398794]: Ensure that low-level conditions in the limit API are
	enforced at the script level through errors, not a Tcl_Panic. This
	means that interpreters cannot read their own limits (writing already
	did not work).

2011-08-30  Reinhard Max  <max@suse.de>

	* unix/tclUnixSock.c (TcpWatchProc): [Bug 3394732]: Put back the check
	for server sockets.

2011-08-29  Don Porter  <dgp@users.sourceforge.net>

	* generic/tclIORTrans.c: Leak of ReflectedTransformMap.

2011-08-27  Don Porter  <dgp@users.sourceforge.net>

	* generic/tclStringObj.c:  [RFE 3396731]: Revise the [string reverse]
	* tests/string.test:	implementation to operate on the representation
	that comes in, avoid conversion to other reps.

2011-08-23  Don Porter  <dgp@users.sourceforge.net>

	* generic/tclIORChan.c:	[Bug 3396948]: Leak of ReflectedChannelMap.

2011-08-19  Don Porter  <dgp@users.sourceforge.net>

	* generic/tclIORTrans.c: [Bugs 3393279, 3393280]: ReflectClose(.) is
	missing Tcl_EventuallyFree() calls at some of its exits.

	* generic/tclIO.c: [Bugs 3394654, 3393276]: Revise FlushChannel() to
	account for the possibility that the ChanWrite() call might recycle
	the buffer out from under us.

	* generic/tclIO.c: Preserve the chanPtr during FlushChannel so that
	channel drivers don't yank it away before we're done with it.

2011-08-19  Alexandre Ferrieux  <ferrieux@users.sourceforge.net>

	* generic/tclTest.c: [Bug 2981154]: async-4.3 segfault.
	* tests/async.test:  [Bug 1774689]: async-4.3 sometimes fails.

2011-08-18  Alexandre Ferrieux  <ferrieux@users.sourceforge.net>

	* generic/tclIO.c: [Bug 3096275]: Sync fcopy buffers input.

2011-08-18  Jan Nijtmans  <nijtmans@users.sf.net>

	* generic/tclUniData.c: [Bug 3393714]: Overflow in toupper delta
	* tools/uniParse.tcl:
	* tests/utf.test:

2011-08-17  Alexandre Ferrieux  <ferrieux@users.sourceforge.net>

	* generic/tclIO.c:  [Bug 2946474]: Consistently resume backgrounded
	* tests/ioCmd.test: flushes+closes when exiting.

2011-08-17  Alexandre Ferrieux  <ferrieux@users.sourceforge.net>

	* doc/interp.n: Document TIP 378's one-way-ness.

2011-08-17  Don Porter  <dgp@users.sourceforge.net>

	* generic/tclGet.c: [Bug 3393150]: Overlooked free of intreps.
	(It matters for bignums!)

2011-08-16  Don Porter  <dgp@users.sourceforge.net>

	* generic/tclCompile.c: [Bug 3392070]: More complete prevention of
	Tcl_Obj reference cycles when producing an intrep of ByteCode.

2011-08-16  Donal K. Fellows  <dkf@users.sf.net>

	* generic/tclListObj.c (TclLindexList, TclLsetFlat): Silence warnings
	about (unreachable) cases of uninitialized variables.
	* generic/tclCmdIL.c (SelectObjFromSublist): Improve the generation of
	* generic/tclIndexObj.c (Tcl_ParseArgsObjv): messages through the use
	* generic/tclVar.c (ArrayStartSearchCmd):    of Tcl_ObjPrintf.

2011-08-15  Don Porter  <dgp@users.sourceforge.net>

	* generic/tclBasic.c: [Bug 3390272]: Leak of [info script] value.

2011-08-15  Jan Nijtmans  <nijtmans@users.sf.net>

	* generic/tclPosixStr.c:    [Bug 3388350]: mingw64 compiler warnings
	* win/tclWinPort.h:
	* win/configure.in:
	* win/configure:

2011-08-14  Jan Nijtmans  <nijtmans@users.sf.net>

	* doc/FindExec.3: [Patch 3124554]: Move WishPanic from Tk to Tcl
	* doc/Panic.3     Added Documentation

2011-08-12  Don Porter  <dgp@users.sourceforge.net>

	* generic/tclPathObj.c:	[Bug 3389764]: Eliminate possibility that dup
	of a "path" value can create reference cycle.

2011-08-12  Donal K. Fellows  <dkf@users.sf.net>

	* generic/tclZlib.c (ZlibTransformOutput): [Bug 3390073]: Return the
	correct length of written data for a compressing transform.

2011-08-10 Alexandre Ferrieux  <ferrieux@users.sourceforge.net>

	* generic/tclTestObj.c: [Bug 3386721]: Allow multiple [load]ing of the
	Tcltest package.

2011-08-09 Alexandre Ferrieux  <ferrieux@users.sourceforge.net>

	* generic/tclBasic.c: [Bug 2919042]: Restore "valgrindability" of Tcl
	* generic/tclEvent.c: that was lost by the streamlining of [exit], by
	* generic/tclExecute.c: conditionally forcing a full Finalize:
	* generic/tclInt.h:  use -DPURIFY or ::env(TCL_FINALIZE_ON_EXIT)

2011-08-09 Alexandre Ferrieux  <ferrieux@users.sourceforge.net>

	* generic/tclCompCmds.c: [Bug 3386417]: Avoid a reference loop between
	* generic/tclInt.h:      the bytecode and its companion errostack
	* generic/tclResult.c:   when compiling a syntax error.

2011-08-09  Jan Nijtmans  <nijtmans@users.sf.net>

	* win/tclWinConsole.c: [Bug 3388350]: mingw64 compiler warnings
	* win/tclWinDde.c:
	* win/tclWinPipe.c:
	* win/tclWinSerial.c:

2011-08-09  Jan Nijtmans  <nijtmans@users.sf.net>

	* generic/tclInt.h: Change the signature of TclParseHex(), such that
	* generic/tclParse.c: it can now parse up to 8 hex characters.

2011-08-08  Donal K. Fellows  <dkf@users.sf.net>

	* generic/tclZlib.c (ZlibStreamCmd): Make the -buffersize option to
	'$zstream add' function correctly instead of having its value just be
	discarded unceremoniously. Also generate error codes from more of the
	code, not just the low-level code but also the Tcl infrastructure.

2011-08-07  Donal K. Fellows  <dkf@users.sf.net>

	* generic/tclOOInfo.c (InfoClassCallCmd): [Bug 3387082]: Plug memory
	leak in call chain introspection.

2011-08-06  Kevin B, Kenny  <kennykb@acm.org>

	* generic/tclAssemnbly.c: [Bug 3384840]: Plug another memory leak.
	* generic/tclStrToD.c: [Bug 3386975]: Plug another memory leak.

2011-08-05  Kevin B. Kenny  <kennykb@acm.org>

	* generic/tclStrToD.c: [Bug 3386975]: Plugged a memory leak in
	double->string conversion.

2011-08-05  Don Porter  <dgp@users.sourceforge.net>

	*** 8.6b2 TAGGED FOR RELEASE ***

	* changes:	Updates for 8.6b2 release.

2011-08-05  Donal K. Fellows  <dkf@users.sf.net>

	* generic/tclAssembly.c (AssembleOneLine): Ensure that memory isn't
	leaked when an unknown instruction is encountered. Also simplify code
	through use of Tcl_ObjPrintf in error message generation.

	* generic/tclZlib.c (ZlibTransformClose): [Bug 3386197]: Plug a memory
	leak found by Miguel with valgrind, and ensure that the correct
	direction's buffers are released.

2011-08-04  Miguel Sofer  <msofer@users.sf.net>

	* generic/tclVar.c (TclPtrSetVar): Fix valgrind-detected error when
	newValuePtr is the interp's result obj.

2011-08-04  Donal K. Fellows  <dkf@users.sf.net>

	* generic/tclAssembly.c (FreeAssemblyEnv): [Bug 3384840]: Plug another
	possible memory leak due to over-complex code for freeing the table of
	labels.

2011-08-04  Reinhard Max  <max@suse.de>

	* generic/tclIOSock.c (TclCreateSocketAddress): Don't bother using
	AI_ADDRCONFIG for now, as it was causing problems in various
	situations.

2011-08-04  Donal K. Fellows  <dkf@users.sf.net>

	* generic/tclAssembly.c (AssembleOneLine, GetBooleanOperand)
	(GetIntegerOperand, GetListIndexOperand, FindLocalVar): [Bug 3384840]:
	A Tcl_Obj is allocated by GetNextOperand, so callers of it must not
	hold a reference to one in the 'out' parameter when calling it. This
	was causing a great many memory leaks.
	* tests/assemble.test (assemble-51.*): Added group of memory leak
	tests.

2011-08-02  Don Porter  <dgp@users.sourceforge.net>

	* changes:	Updates for 8.6b2 release.
	* tools/tcltk-man2html.tcl: Variable substitution botch.

2011-08-02  Donal K. Fellows  <dkf@users.sf.net>

	* generic/tclObj.c (Tcl_DbIncrRefCount, Tcl_DbDecrRefCount)
	(Tcl_DbIsShared): [Bug 3384007]: Fix the panic messages so they share
	what should be shared and have the right number of spaces.

2011-08-01  Miguel Sofer  <msofer@users.sf.net>

	* generic/tclProc.c (TclProcCompileProc): [Bug 3383616]: Fix for leak
	of resolveInfo when recompiling procs. Thanks go to Gustaf Neumann for
	detecting the bug and providing the fix.

2011-08-01  Donal K. Fellows  <dkf@users.sf.net>

	* doc/tclvars.n (EXAMPLES): Added some examples of how some of the
	standard global variables can be used, following prompting by a
	request by Robert Hicks.

	* tools/tcltk-man2html.tcl (plus-pkgs): [Bug 3382474]: Added code to
	determine the version number of contributed packages from their
	directory names so that HTML documentation builds are less confusing.

2011-07-29  Donal K. Fellows  <dkf@users.sf.net>

	* tools/tcltk-man2html.tcl (ensemble_commands, remap_link_target):
	Small enhancements to improve cross-linking with contributed packages.
	* tools/tcltk-man2html-utils.tcl (insert-cross-references): Enhance to
	cope with contributed packages' C API.

2011-07-28  Reinhard Max  <max@suse.de>

	* unix/tcl.m4 (SC_TCL_IPV6): Fix AC_DEFINE invocation for
	NEED_FAKE_RFC2553.
	* unix/configure:	autoconf-2.59

2011-07-28  Don Porter  <dgp@users.sourceforge.net>

	* changes:	Updates for 8.6b2 release.

	* library/tzdata/Asia/Anadyr: Update to Olson's tzdata2011h
	* library/tzdata/Asia/Irkutsk:
	* library/tzdata/Asia/Kamchatka:
	* library/tzdata/Asia/Krasnoyarsk:
	* library/tzdata/Asia/Magadan:
	* library/tzdata/Asia/Novokuznetsk:
	* library/tzdata/Asia/Novosibirsk:
	* library/tzdata/Asia/Omsk:
	* library/tzdata/Asia/Sakhalin:
	* library/tzdata/Asia/Vladivostok:
	* library/tzdata/Asia/Yakutsk:
	* library/tzdata/Asia/Yekaterinburg:
	* library/tzdata/Europe/Kaliningrad:
	* library/tzdata/Europe/Moscow:
	* library/tzdata/Europe/Samara:
	* library/tzdata/Europe/Volgograd:
	* library/tzdata/America/Kralendijk: (new)
	* library/tzdata/America/Lower_Princes: (new)

2011-07-26  Donal K. Fellows  <dkf@users.sf.net>

	* generic/tclOO.c (initScript): Ensure that TclOO is properly found by
	all the various package mechanisms (by adding a dummy ifneeded script)
	and not just some of them.

2011-07-21  Jan Nijtmans  <nijtmans@users.sf.net>

	* win/tclWinPort.h: [Bug 3372130]: Fix hypot math function with MSVC10

2011-07-19  Don Porter  <dgp@users.sourceforge.net>

	* generic/tclUtil.c:	[Bug 3371644]: Repair failure to properly handle
	* tests/util.test: (length == -1) scanning in TclConvertElement().
	Thanks to Thomas Sader and Alexandre Ferrieux.

2011-07-19  Donal K. Fellows  <dkf@users.sf.net>

	* doc/*.3, doc/*.n: Many small fixes to documentation as part of
	project to improve quality of generated HTML docs.

	* tools/tcltk-man2html.tcl (remap_link_target): More complete set of
	definitions of link targets, especially for major C API types.
	* tools/tcltk-man2html-utils.tcl (output-IP-list, cross-reference):
	Update to generation to produce proper HTML bulleted and enumerated
	lists.

2011-07-19 Alexandre Ferrieux  <ferrieux@users.sourceforge.net>

	* doc/upvar.n: Undocument long gone limitation of [upvar].

2011-07-18  Don Porter  <dgp@users.sourceforge.net>

	* generic/tcl.h:	Bump version number to 8.6b2.
	* library/init.tcl:
	* unix/configure.in:
	* win/configure.in:
	* unix/tcl.spec:
	* tools/tcl.wse.in:
	* README:

	* unix/configure:	autoconf-2.59
	* win/configure:

2011-07-15  Don Porter  <dgp@users.sourceforge.net>

	* generic/tclCompile.c: Avoid segfaults when RecordByteCodeStats() is
	called in a deleted interp.

	* generic/tclCompile.c: [Bug 467523, 3357771]: Prevent circular
	references in values with ByteCode intreps.  They can lead to memory
	leaks.

2011-07-14  Donal K. Fellows  <dkf@users.sf.net>

	* generic/tclOOCall.c (TclOORenderCallChain): [Bug 3365156]: Remove
	stray refcount bump that caused a memory leak.

2011-07-12  Don Porter  <dgp@users.sourceforge.net>

	* generic/tclUnixSock.c:  [Bug 3364777]: Stop segfault caused by
	reading from struct after it had been freed.

2011-07-11  Joe Mistachkin  <joe@mistachkin.com>

	* generic/tclExecute.c: [Bug 3339502]: Correct cast for CURR_DEPTH to
	silence compiler warning.

2011-07-08  Donal K. Fellows  <dkf@users.sf.net>

	* doc/http.n: [FRQ 3358415]: State what RFC defines HTTP/1.1.

2011-07-07  Miguel Sofer  <msofer@users.sf.net>

	* generic/tclBasic.c: Add missing INT2PTR

2011-07-03  Donal K. Fellows  <dkf@users.sf.net>

	* doc/FileSystem.3: Corrected statements about ctime field of 'struct
	stat'; that was always the time of the last metadata change, not the
	time of creation.

2011-07-02  Kevin B. Kenny  <kennykb@acm.org>

	* generic/tclStrToD.c:
	* generic/tclTomMath.decls:
	* generic/tclTomMathDecls.h:
	* macosx/Tcl.xcode/project.pbxproj:
	* macosx/Tcl.xcodeproj/project.pbxproj:
	* tests/util.test:
	* unix/Makefile.in:
	* win/Makefile.in:
	* win/Makefile.vc:
	[Bug 3349507]: Fix a bug where bignum->double conversion is "round up"
	and not "round to nearest" (causing expr double(1[string repeat 0 23])
	not to be 1e+23).

2011-06-28  Reinhard Max  <max@suse.de>

	* unix/tclUnixSock.c (CreateClientSocket): [Bug 3325339]: Fix and
	simplify posting of the writable fileevent at the end of an
	asynchronous connection attempt. Improve comments for some of the
	trickery around [socket -async].

	* tests/socket.test: Adjust tests to the async code changes. Add more
	tests for corner cases of async sockets.

2011-06-22  Andreas Kupries  <andreask@activestate.com>

	* library/platform/pkgIndex.tcl: Updated to platform 1.0.10. Added
	* library/platform/platform.tcl: handling of the DEB_HOST_MULTIARCH
	* unix/Makefile.in: location change for libc.
	* win/Makefile.in:

	* generic/tclInt.h: Fixed the inadvertently committed disabling of
	stack checks, see my 2010-11-15 commit.

2011-06-22  Reinhard Max  <max@suse.de>

	Merge from rmax-ipv6-branch:
	* unix/tclUnixSock.c: Fix [socket -async], so that all addresses
	returned by getaddrinfo() are tried, not just the first one. This
	requires the event loop to be running while the async connection is in
	progress. ***POTENTIAL INCOMPATIBILITY***
	* tests/socket.test: Add a test for the above.
	* doc/socket: Document the fact that -async needs the event loop
	* generic/tclIOSock.c: AI_ADDRCONFIG is broken on HP-UX

2011-06-21  Don Porter  <dgp@users.sourceforge.net>

	* generic/tclLink.c:	[Bug 3317466]: Prevent multiple links to a
	single Tcl variable when calling Tcl_LinkVar().

2011-06-13  Don Porter  <dgp@users.sourceforge.net>

	* generic/tclStrToD.c:  [Bug 3315098]: Mem leak fix from Gustaf
	Neumann.

2011-06-08  Andreas Kupries  <andreask@activestate.com>

	* generic/tclExecute.c: Reverted the fix for [Bug 3274728] committed
	on 2011-04-06 and replaced with one which is 64bit-safe. The existing
	fix crashed tclsh on Windows 64bit.

2011-06-08  Donal K. Fellows  <dkf@users.sf.net>

	* tests/fileSystem.test: Reduce the amount of use of duplication of
	complex code to perform common tests, and convert others to do the
	test result check directly using Tcltest's own primitives.

2011-06-06  Jan Nijtmans  <nijtmans@users.sf.net>

	* tests/socket.test: Add test constraint, so 6.2 and 6.3 don't fail
	when the machine does not have support for ip6. Follow-up to checkin
	from 2011-05-11 by rmax.

2011-06-02  Don Porter  <dgp@users.sourceforge.net>

	* generic/tclBasic.c:	Removed TclCleanupLiteralTable(), and old
	* generic/tclInt.h:	band-aid routine put in place while a fix for
	* generic/tclLiteral.c:	[Bug 994838] took shape.  No longer needed.

2011-06-02  Donal K. Fellows  <dkf@users.sf.net>

	* generic/tclInt.h (TclInvalidateNsCmdLookup): [Bug 3185407]: Extend
	the set of epochs that are potentially bumped when a command is
	created, for a slight performance drop (in some circumstances) and
	improved semantics.

2011-06-01  Miguel Sofer  <msofer@users.sf.net>

	* generic/tclBasic.c: Using the two free data elements in NRCommand to
	store objc and objv - useful for debugging.

2011-06-01  Jan Nijtmans  <nijtmans@users.sf.net>

	* generic/tclUtil.c:   Fix for [Bug 3309871]: Valgrind finds: invalid
	read in TclMaxListLength().

2011-05-31  Don Porter  <dgp@users.sourceforge.net>

	* generic/tclInt.h:	  Use a complete growth algorithm for lists so
	* generic/tclListObj.c:	  that length limits do not overconstrain by a
	* generic/tclStringObj.c: factor of 2.  [Bug 3293874]: Fix includes
	* generic/tclUtil.c:	  rooting all growth routines by default on a
	common tunable parameter TCL_MIN_GROWTH.

2011-05-25  Don Porter  <dgp@users.sourceforge.net>

	* library/msgcat/msgcat.tcl:	Bump to msgcat 1.4.4.
	* library/msgcat/pkgIndex.tcl:
	* unix/Makefile.in:
	* win/Makefile.in:

2011-05-25  Donal K. Fellows  <dkf@users.sf.net>

	* generic/tclOO.h (TCLOO_VERSION): Bump version.

	IMPLEMENTATION OF TIP#381.

	* doc/next.n, doc/ooInfo.n, doc/self.n, generic/tclOO.c,
	* generic/tclOOBasic.c, generic/tclOOCall.c, generic/tclOOInfo.c,
	* generic/tclOOInt.h, tests/oo.test, tests/ooNext2.test: Added
	introspection of call chains ([self call], [info object call], [info
	class call]) and ability to skip ahead in chain ([nextto]).

2011-05-24  Venkat Iyer <venkat@comit.com>

	* library/tzdata/Africa/Cairo: Update to Olson tzdata2011g

2011-05-24  Donal K. Fellows  <dkf@users.sf.net>

	* library/msgcat/msgcat.tcl (msgcat::mcset, msgcat::mcmset): Remove
	some useless code; [dict set] builds dictionary levels for us.

2011-05-17  Andreas Kupries  <andreask@activestate.com>

	* generic/tclCompile.c (TclFixupForwardJump): Tracked down and fixed
	* generic/tclBasic.c (TclArgumentBCEnter): the cause of a violation of
	my assertion that 'ePtr->nline == objc' in TclArgumentBCEnter.  When a
	bytecode was grown during jump fixup the pc -> command line mapping
	was not updated. When things aligned just wrong the mapping would
	direct command A to the data for command B, with a different number of
	arguments.

2011-05-11  Reinhard Max  <max@suse.de>

	* unix/tclUnixSock.c (TcpWatchProc): No need to check for server
	sockets here, as the generic server code already takes care of that.
	* tests/socket.test (accept): Add tests to make sure that this remains
	so.

2011-05-10  Don Porter  <dgp@users.sourceforge.net>

	* generic/tclInt.h:     New internal routines TclScanElement() and
	* generic/tclUtil.c:    TclConvertElement() are rewritten guts of
	machinery to produce string rep of lists.  The new routines avoid and
	correct [Bug 3173086].  See comments for much more detail.

	* generic/tclDictObj.c:         Update all callers.
	* generic/tclIndexObj.c:
	* generic/tclListObj.c:
	* generic/tclUtil.c:
	* tests/list.test:

2011-05-09  Donal K. Fellows  <dkf@users.sf.net>

	* generic/tclNamesp.c (NamespacePathCmd): Convert to use Tcl_Obj API
	* generic/tclPkg.c (Tcl_PackageObjCmd):   for result generation in
	* generic/tclTimer.c (Tcl_AfterObjCmd):   [after info], [namespace
	path] and [package versions].

2011-05-09  Don Porter  <dgp@users.sourceforge.net>

	* generic/tclListObj.c:	Revise empty string tests so that we avoid
	potentially expensive string rep generations, especially for dicts.

2011-05-07  Donal K. Fellows  <dkf@users.sf.net>

	* generic/tclLoad.c (TclGetLoadedPackages): Convert to use Tcl_Obj API
	for result generation.

2011-05-07  Miguel Sofer  <msofer@users.sf.net>

	* generic/tclInt.h: Fix USE_TCLALLOC so that it can be enabled without
	* unix/Makefile.in: editing the Makefile.

2011-05-05  Don Porter  <dgp@users.sourceforge.net>

	* generic/tclListObj.c:	Stop generating string rep of dict when
	converting to list.  Tolerate NULL interps more completely.

2011-05-03  Don Porter  <dgp@users.sourceforge.net>

	* generic/tclUtil.c:	Tighten Tcl_SplitList().
	* generic/tclListObj.c:	Tighten SetListFromAny().
	* generic/tclDictObj.c:	Tighten SetDictFromAny().
	* tests/join.test:
	* tests/mathop.test:

2011-05-02  Don Porter  <dgp@users.sourceforge.net>

	* generic/tclCmdMZ.c:	Revised TclFindElement() interface. The final
	* generic/tclDictObj.c:	argument had been bracePtr, the address of a
	* generic/tclListObj.c:	boolean var, where the caller can be told
	* generic/tclParse.c:	whether or not the parsed list element was
	* generic/tclUtil.c:	enclosed in braces.  In practice, no callers
	really care about that.  What the callers really want to know is
	whether the list element value exists as a literal substring of the
	string being parsed, or whether a call to TclCopyAndCollpase() is
	needed to produce the list element value.  Now the final argument is
	changed to do what callers actually need. This is a better fit for the
	calls in tclParse.c, where now a good deal of post-processing checking
	for "naked backslashes" is no longer necessary.
	***POTENTIAL INCOMPATIBILITY***
	For any callers calling in via the internal stubs table who really do
	use the final argument explicitly to check for the enclosing brace
	scenario.  Simply looking for the braces where they must be is the
	revision available to those callers, and it will backport cleanly.

	* tests/parse.test:	Tests for expanded literals quoting detection.

	* generic/tclCompCmdsSZ.c:	New TclFindElement() is also a better
	fit for the [switch] compiler.

	* generic/tclInt.h:	Replace TclCountSpaceRuns() with
	* generic/tclListObj.c:	TclMaxListLength() which is the function we
	* generic/tclUtil.c:	actually want.
	* generic/tclCompCmdsSZ.c:

	* generic/tclCompCmdsSZ.c: Rewrite of parts of the switch compiler to
	better use the powers of TclFindElement() and do less parsing on its
	own.

2011-04-28  Don Porter  <dgp@users.sourceforge.net>

	* generic/tclInt.h:	New utility routines:
	* generic/tclParse.c:	TclIsSpaceProc() and TclCountSpaceRuns()
	* generic/tclUtil.c:

	* generic/tclCmdMZ.c:	Use new routines to replace calls to isspace()
	* generic/tclListObj.c:	and their /* INTL */ risk.
	* generic/tclStrToD.c:
	* generic/tclUtf.c:
	* unix/tclUnixFile.c:

	* generic/tclStringObj.c:	Improved reaction to out of memory.

2011-04-27  Don Porter  <dgp@users.sourceforge.net>

	* generic/tclCmdMZ.c:	TclFreeIntRep() correction & cleanup.
	* generic/tclExecute.c:
	* generic/tclIndexObj.c:
	* generic/tclInt.h:
	* generic/tclListObj.c:
	* generic/tclNamesp.c:
	* generic/tclResult.c:
	* generic/tclStringObj.c:
	* generic/tclVar.c:

	* generic/tclListObj.c:	FreeListInternalRep() cleanup.

2011-04-21  Don Porter  <dgp@users.sourceforge.net>

	* generic/tclInt.h:	Use macro to set List intreps.
	* generic/tclListObj.c:

	* generic/tclCmdIL.c:	Limits on list length were too strict.
	* generic/tclInt.h:	Revised panics to errors where possible.
	* generic/tclListObj.c:
	* tests/lrepeat.test:

	* generic/tclCompile.c:	Make sure SetFooFromAny routines react
	* generic/tclIO.c:	reasonably when passed a NULL interp.
	* generic/tclIndexObj.c:
	* generic/tclListObj.c:
	* generic/tclNamesp.c:
	* generic/tclObj.c:
	* generic/tclProc.c:
	* macosx/tclMacOSXFCmd.c:

2011-04-21  Jan Nijtmans  <nijtmans@users.sf.net>

	* generic/tcl.h:       fix for [Bug 3288345]: Wrong Tcl_StatBuf
	* generic/tclInt.h:    used on MinGW. Make sure that all _WIN32
	* win/tclWinFile.c:    compilers use exactly the same layout
	* win/configure.in:    for Tcl_StatBuf - the one used by MSVC6 -
	* win/configure:       in all situations.

2011-04-19  Don Porter  <dgp@users.sourceforge.net>

	* generic/tclConfig.c:	Reduce internals access in the implementation
	of [<foo>::pkgconfig list].

2011-04-18  Don Porter  <dgp@users.sourceforge.net>

	* generic/tclCmdIL.c:	Use ListRepPtr(.) and other cleanup.
	* generic/tclConfig.c:
	* generic/tclListObj.c:

	* generic/tclInt.h:	Define and use macros that test whether a Tcl
	* generic/tclBasic.c:	list value is canonical.
	* generic/tclUtil.c:

2011-04-18  Donal K. Fellows  <dkf@users.sf.net>

	* doc/dict.n: [Bug 3288696]: Command summary was confusingly wrong
	when it came to [dict filter] with a 'value' filter.

2011-04-16  Donal K. Fellows  <dkf@users.sf.net>

	* generic/tclFCmd.c (TclFileAttrsCmd): Add comments to make this code
	easier to understand. Added a panic to handle the case where the VFS
	layer does something odd.

2011-04-13  Don Porter  <dgp@users.sourceforge.net>

	* generic/tclUtil.c:	[Bug 3285375]: Rewrite of Tcl_Concat*()
	routines to prevent segfaults on buffer overflow.  Build them out of
	existing primitives already coded to handle overflow properly.  Uses
	the new TclTrim*() routines.

	* generic/tclCmdMZ.c:	New internal utility routines TclTrimLeft()
	* generic/tclInt.h:	and TclTrimRight().  Refactor the
	* generic/tclUtil.c:	[string trim*] implementations to use them.

2011-04-13  Miguel Sofer  <msofer@users.sf.net>

	* generic/tclVar.c: [Bug 2662380]: Fix crash caused by appending to a
	variable with a write trace that unsets it.

2011-04-13  Donal K. Fellows  <dkf@users.sf.net>

	* generic/tclUtil.c (Tcl_ConcatObj): [Bug 3285375]: Make the crash
	less mysterious through the judicious use of a panic. Not yet properly
	fixed, but at least now clearer what the failure mode is.

2011-04-12  Don Porter  <dgp@users.sourceforge.net>

	* tests/string.test:	Test for [Bug 3285472]. Not buggy in trunk.

2011-04-12  Venkat Iyer <venkat@comit.com>

	* library/tzdata/Atlantic/Stanley: Update to Olson tzdata2011f

2011-04-12  Miguel Sofer  <msofer@users.sf.net>

	* generic/tclBasic.c: Fix for [Bug 2440625], kbk's patch

2011-04-11  Miguel Sofer  <msofer@users.sf.net>

	* generic/tclBasic.c:
	* tests/coroutine.test: [Bug 3282869]: Ensure that 'coroutine eval'
	runs the initial command in the proper context.

2011-04-11  Jan Nijtmans  <nijtmans@users.sf.net>

	* generic/tcl.h:    Fix for [Bug 3281728]: Tcl sources from 2011-04-06
	* unix/tcl.m4:      do not build on GCC9 (RH9)
	* unix/configure:

2011-04-08  Jan Nijtmans  <nijtmans@users.sf.net>

	* win/tclWinPort.h: Fix for [Bug 3280043]: win2k: unresolved DLL
	* win/configure.in: imports.
	* win/configure

2011-04-06  Miguel Sofer  <msofer@users.sf.net>

	* generic/tclExecute.c (TclCompileObj): Earlier return if Tip280
	gymnastics not needed.

	* generic/tclExecute.c: Fix for [Bug 3274728]: making *catchTop an
	unsigned long.

2011-04-06  Jan Nijtmans  <nijtmans@users.sf.net>

	* unix/tclAppInit.c:  Make symbols "main" and "Tcl_AppInit"
	MODULE_SCOPE: there is absolutely no reason for exporting them.
	* unix/tcl.m4:        Don't use -fvisibility=hidden with static
	* unix/configure      libraries (--disable-shared)

2011-04-06  Donal K. Fellows  <dkf@users.sf.net>

	* generic/tclFCmd.c, macosx/tclMacOSXFCmd.c, unix/tclUnixChan.c,
	* unix/tclUnixFCmd.c, win/tclWinChan.c, win/tclWinDde.c,
	* win/tclWinFCmd.c, win/tclWinLoad.c, win/tclWinPipe.c,
	* win/tclWinReg.c, win/tclWinSerial.c, win/tclWinSock.c: More
	generation of error codes (most platform-specific parts not already
	using Tcl_PosixError).

2011-04-05  Venkat Iyer <venkat@comit.com>

	* library/tzdata/Africa/Casablanca: Update to Olson's tzdata2011e
	* library/tzdata/America/Santiago:
	* library/tzdata/Pacific/Easter:
	* library/tzdata/America/Metlakatla: (new)
	* library/tzdata/America/North_Dakota/Beulah: (new)
	* library/tzdata/America/Sitka: (new)

2011-04-04  Donal K. Fellows  <dkf@users.sf.net>

	* generic/tclOO.c, generic/tclOOBasic.c, generic/tclOODefineCmds.c
	* generic/tclOOInfo.c, generic/tclOOMethod.c: More generation of
	error codes (TclOO miscellany).

	* generic/tclCmdAH.c, generic/tclCmdIL.c: More generation of error
	codes (miscellaneous commands mostly already handled).

2011-04-04  Don Porter  <dgp@users.sourceforge.net>

	* README:	[Bug 3202030]: Updated README files, repairing broken
	* macosx/README:URLs and removing other bits that were clearly wrong.
	* unix/README:	Still could use more eyeballs on the detailed build
	* win/README:	advice on various plaforms.

2011-04-04  Donal K. Fellows  <dkf@users.sf.net>

	* library/init.tcl (tcl::mathfunc::rmmadwiw): Disable by default to
	make test suite work.

	* generic/tclBasic.c, generic/tclStringObj.c, generic/tclTimer.c,
	* generic/tclTrace.c, generic/tclUtil.c: More generation of error
	codes ([format], [after], [trace], RE optimizer).

2011-04-04  Jan Nijtmans  <nijtmans@users.sf.net>

	* generic/tclCmdAH.c:  Better error-message in case of errors
	* generic/tclCmdIL.c:  related to setting a variable. This fixes
	* generic/tclDictObj.c: a warning: "Why make your own error
	* generic/tclScan.c:   message? Why?"
	* generic/tclTest.c:
	* test/error.test:
	* test/info.test:
	* test/scan.test:
	* unix/tclUnixThrd.h:  Remove this unused header file.

2011-04-03  Donal K. Fellows  <dkf@users.sf.net>

	* generic/tclNamesp.c, generic/tclObj.c, generic/tclPathObj.c:
	* generic/tclPipe.c, generic/tclPkg.c, generic/tclProc.c:
	* generic/tclScan.c: More generation of error codes (namespace
	creation, path normalization, pipeline creation, package handling,
	procedures, [scan] formats)

2011-04-02  Kevin B. Kenny  <kennykb@acm.org>

	* generic/tclStrToD.c (QuickConversion): Replaced another couple
	of 'double' declarations with 'volatile double' to work around
	misrounding issues in mingw-gcc 3.4.5.

2011-04-02  Donal K. Fellows  <dkf@users.sf.net>

	* generic/tclInterp.c, generic/tclListObj.c, generic/tclLoad.c:
	More generation of errorCodes ([interp], [lset], [load], [unload]).

	* generic/tclEvent.c, generic/tclFileName.c: More generation of
	errorCode information (default [bgerror] and [glob]).

2011-04-01  Reinhard Max  <max@suse.de>

	* library/init.tcl: TIP#131 implementation.

2011-03-31  Donal K. Fellows  <dkf@users.sf.net>

	* generic/tclGetDate.y, generic/tclDate.c (TclClockOldscanObjCmd):
	More generation of errorCode information.

2011-03-28  Donal K. Fellows  <dkf@users.sf.net>

	* generic/tclCmdMZ.c, generic/tclConfig.c, generic/tclUtil.c: More
	generation of errorCode information, notably when lists are mis-parsed

	* generic/tclCmdMZ.c (Tcl_RegexpObjCmd, Tcl_RegsubObjCmd): Use the
	error messages generated by the variable management code rather than
	creating our own.

2011-03-27  Miguel Sofer  <msofer@users.sf.net>

	* generic/tclBasic.c (TclNREvalObjEx): fix performance issue, notably
	apparent in tclbench's "LIST lset foreach". Many thanks to Twylite for
	patiently researching the issue and explaining it to me: a missing
	Tcl_ResetObjResult that causes unwanted sharing of the current result
	Tcl_Obj.

2011-03-26  Donal K. Fellows  <dkf@users.sf.net>

	* generic/tclNamesp.c (Tcl_Export, Tcl_Import, DoImport): More
	generation of errorCode information.

	* generic/tclCompExpr.c, generic/tclCompile.c, generic/tclExecute.c:
	* generic/tclListObj.c, generic/tclNamesp.c, generic/tclObj.c:
	* generic/tclStringObj.c, generic/tclUtil.c: Reduce the number of
	casts used to manage Tcl_Obj internal representations.

2011-03-24  Don Porter  <dgp@users.sourceforge.net>

	* generic/tcl.h (ckfree,etc.): Restored C++ usability to the memory
	allocation and free macros.

2011-03-24  Donal K. Fellows  <dkf@users.sf.net>

	* generic/tclFCmd.c (TclFileAttrsCmd): Ensure that any reference to
	temporary index tables is squelched immediately rather than hanging
	around to trip us up in the future.

2011-03-23  Miguel Sofer  <msofer@users.sf.net>

	* generic/tclObj.c: Exploit HAVE_FAST_TSD for the deletion context in
	TclFreeObj()

2011-03-22  Miguel Sofer  <msofer@users.sf.net>

	* generic/tclThreadAlloc.c: Simpler initialization of Cache under
	HAVE_FAST_TSD, from mig-alloc-reform.

2011-03-21  Jan Nijtmans  <nijtmans@users.sf.net>

	* unix/tclLoadDl.c:    [Bug 3216070]: Loading extension libraries
	* unix/tclLoadDyld.c:  from embedded Tcl applications.
	***POTENTIAL INCOMPATIBILITY***
	For extensions which rely on symbols from other extensions being
	present in the global symbol table. For an example and some discussion
	of workarounds, see http://stackoverflow.com/q/8330614/301832

2011-03-21  Miguel Sofer  <msofer@users.sf.net>

	* generic/tclCkAlloc.c:
	* generic/tclInt.h: Remove one level of allocator indirection in
	non-memdebug builds, imported from mig-alloc-reform.

2011-03-20  Miguel Sofer  <msofer@users.sf.net>

	* generic/tclThreadAlloc.c: Imported HAVE_FAST_TSD support from
	mig-alloc-reform. The feature has to be enabled by hand: no autoconf
	support has been added. It is not clear how universal a build using
	this will be: it also requires some loader support.

2011-03-17  Donal K. Fellows  <dkf@users.sf.net>

	* generic/tclCompExpr.c (ParseExpr): Generate errorCode information on
	failure to parse expressions.

2011-03-17  Jan Nijtmans  <nijtmans@users.sf.net>

	* generic/tclMain.c: [Patch 3124683]: Reorganize the platform-specific
	stuff in (tcl|tk)Main.c.

2011-03-16  Jan Nijtmans  <nijtmans@users.sf.net>

	* generic/tclCkalloc.c: [Bug 3197864]: Pointer truncation on Win64
	TCL_MEM_DEBUG builds.

2011-03-16  Don Porter  <dgp@users.sourceforge.net>

	* generic/tclBasic.c:	Some rewrites to eliminate calls to isspace()
	* generic/tclParse.c:	and their /* INTL */ risk.
	* generic/tclProc.c:

2011-03-16  Jan Nijtmans  <nijtmans@users.sf.net>

	* unix/tcl.m4:    Make SHLIB_LD_LIBS='${LIBS}' the default and
	* unix/configure: set to "" on per-platform necessary basis.
	Backported from TEA, but kept all original platform code which was
	removed from TEA.

2011-03-14  Kevin B. Kenny  <kennykb@acm.org>

	* tools/tclZIC.tcl (onDayOfMonth): Allow for leading zeroes in month
	and day so that tzdata2011d parses correctly.
	* library/tzdata/America/Havana:
	* library/tzdata/America/Juneau:
	* library/tzdata/America/Santiago:
	* library/tzdata/Europe/Istanbul:
	* library/tzdata/Pacific/Apia:
	* library/tzdata/Pacific/Easter:
	* library/tzdata/Pacific/Honolulu:  tzdata2011d

	* generic/tclAssembly.c (BBEmitInstInt1): Changed parameter data types
	in an effort to silence a MSVC warning reported by Ashok P. Nadkarni.
	Unable to test, since both forms work on my machine in VC2005, 2008,
	2010, in both release and debug builds.
	* tests/tclTest.c (TestdstringCmd): Restored MSVC buildability broken
	by [5574bdd262], which changed the effective return type of 'ckalloc'
	from 'char*' to 'void*'.

2011-03-13  Miguel Sofer  <msofer@users.sf.net>

	* generic/tclExecute.c: remove TEBCreturn()

2011-03-12  Donal K. Fellows  <dkf@users.sf.net>

	* generic/tcl.h (ckalloc,ckfree,ckrealloc): Moved casts into these
	macro so that they work with VOID* (which is a void* on all platforms
	which Tcl actually builds on) and unsigned int for the length
	parameters, removing the need for MANY casts across the rest of Tcl.
	Note that this is a strict source-level-only change, so size_t cannot
	be used (would break binary compatibility on 64-bit platforms).

2011-03-12  Jan Nijtmans  <nijtmans@users.sf.net>

	* win/tclWinFile.c: [Bug 3185609]: File normalization corner case
	of ... broken with -DUNICODE

2011-03-11  Donal K. Fellows  <dkf@users.sf.net>

	* tests/unixInit.test: Make better use of tcltest2.

2011-03-10  Donal K. Fellows  <dkf@users.sf.net>

	* generic/tclBasic.c, generic/tclCompCmds.c, generic/tclEnsemble.c:
	* generic/tclInt.h, generic/tclNamesp.c, library/auto.tcl:
	* tests/interp.test, tests/namespace.test, tests/nre.test:
	Converted the [namespace] command into an ensemble. This has the
	consequence of making it vital for Tcl code that wishes to work with
	namespaces to _not_ delete the ::tcl namespace.
	***POTENTIAL INCOMPATIBILITY***

	* library/tcltest/tcltest.tcl (loadIntoSlaveInterpreter): Added this
	command to handle connecting tcltest to a slave interpreter. This adds
	in the hook (inside the tcltest namespace) that allows the tests run
	in the child interpreter to be reported as part of the main sequence
	of test results. Bumped version of tcltest to 2.3.3.
	* tests/init.test, tests/package.test: Adapted these test files to use
	the new feature.

	* generic/tclAlloc.c, generic/tclCmdMZ.c, generic/tclCompExpr.c:
	* generic/tclCompile.c, generic/tclEnv.c, generic/tclEvent.c:
	* generic/tclIO.c, generic/tclIOCmd.c, generic/tclIORChan.c:
	* generic/tclIORTrans.c, generic/tclLiteral.c, generic/tclNotify.c:
	* generic/tclParse.c, generic/tclStringObj.c, generic/tclUtil.c:
	* generic/tclZlib.c, unix/tclUnixFCmd.c, unix/tclUnixNotfy.c:
	* unix/tclUnixPort.h, unix/tclXtNotify.c: Formatting fixes, mainly to
	comments, so code better fits the style in the Engineering Manual.

2011-03-09  Donal K. Fellows  <dkf@users.sf.net>

	* tests/incr.test: Update more of the test suite to use Tcltest 2.

2011-03-09  Don Porter  <dgp@users.sourceforge.net>

	* generic/tclNamesp.c:	[Bug 3202171]: Tighten the detector of nested
	* tests/namespace.test:	[namespace code] quoting that the quoted
	scripts function properly even in a namespace that contains a custom
	"namespace" command.

	* doc/tclvars.n:	Formatting fix.  Thanks to Pat Thotys.

2011-03-09  Donal K. Fellows  <dkf@users.sf.net>

	* tests/dstring.test, tests/init.test, tests/link.test: Update more of
	the test suite to use Tcltest 2.

2011-03-08  Jan Nijtmans  <nijtmans@users.sf.net>

	* generic/tclBasic.c: Fix gcc warnings: variable set but not used
	* generic/tclProc.c:
	* generic/tclIORChan.c:
	* generic/tclIORTrans.c:
	* generic/tclAssembly.c:  Fix gcc warning: comparison between signed
	and unsigned integer expressions

2011-03-08  Don Porter  <dgp@users.sourceforge.net>

	* generic/tclInt.h:	Remove TclMarkList() routine, an experimental
	* generic/tclUtil.c:	dead-end from the 8.5 alpha days.

	* generic/tclResult.c (ResetObjResult): [Bug 3202905]: Correct failure
	to clear invalid intrep.  Thanks to Colin McDonald.

2011-03-08  Donal K. Fellows  <dkf@users.sf.net>

	* generic/tclAssembly.c, tests/assemble.test: Migrate to use a style
	more consistent with the rest of Tcl.

2011-03-06  Don Porter  <dgp@users.sourceforge.net>

	* generic/tclBasic.c:	More replacements of Tcl_UtfBackslash() calls
	* generic/tclCompile.c:	with TclParseBackslash() where possible.
	* generic/tclCompCmdsSZ.c:
	* generic/tclParse.c:
	* generic/tclUtil.c:

	* generic/tclUtil.c (TclFindElement):	[Bug 3192636]: Guard escape
	sequence scans to not overrun the string end.

2011-03-05  Don Porter  <dgp@users.sourceforge.net>

	* generic/tclParse.c (TclParseBackslash): [Bug 3200987]: Correct
	* tests/parse.test:	trunction checks in \x and \u substitutions.

2011-03-05  Miguel Sofer  <msofer@users.sf.net>

	* generic/tclExecute.c (TclStackFree): insure that the execStack
	satisfies "at most one free stack after the current one" when
	consecutive reallocs caused the creation of intervening stacks.

2011-03-05  Kevin B. Kenny  <kennykb@acm.org>

	* generic/tclAssembly.c (new file):
	* generic/tclBasic.c (Tcl_CreateInterp):
	* generic/tclInt.h:
	* tests/assemble.test (new file):
	* unix/Makefile.in:
	* win/Makefile.in:
	* win/makefile.vc:  Merged dogeen-assembler-branch into HEAD. Since
	all functional changes are in the tcl::unsupported namespace, there's
	no reason to sequester this code on a separate branch.

2011-03-05  Miguel Sofer  <msofer@users.sf.net>

	* generic/tclExecute.c: Cleaner mem management for TEBCdata

	* generic/tclExecute.c:
	* tests/nre.test: Renamed BottomData to TEBCdata, so that the name
	refers to what it is rather than to its storage location.

	* generic/tclBasic.c:     Renamed struct TEOV_callback to the more
	* generic/tclCompExpr.c:  descriptive NRE_callback.
	* generic/tclCompile.c:
	* generic/tclExecute.c:
	* generic/tclInt.decls:
	* generic/tclInt.h:
	* generic/tclIntDecls.h:
	* generic/tclTest.c:

2011-03-04  Donal K. Fellows  <dkf@users.sf.net>

	* generic/tclOOMethod.c (ProcedureMethodCompiledVarConnect)
	(ProcedureMethodCompiledVarDelete): [Bug 3185009]: Keep references to
	resolved object variables so that an unset doesn't leave any dangling
	pointers for code to trip over.

2011-03-01  Miguel Sofer  <msofer@users.sf.net>

	* generic/tclBasic.c (TclNREvalObjv): Missing a variable declaration
	in commented out non-optimised code, left for ref in checkin
	[b97b771b6d]

2011-03-03  Don Porter  <dgp@users.sourceforge.net>

	* generic/tclResult.c (Tcl_AppendResultVA):	Use the directive
	USE_INTERP_RESULT [TIP 330] to force compat with interp->result
	access, instead of the improvised hack USE_DIRECT_INTERP_RESULT_ACCESS
	from releases past.

2011-03-01  Miguel Sofer  <msofer@users.sf.net>

	* generic/tclCompCmdsSZ.c (TclCompileThrowCmd, TclCompileUnsetCmd):
	fix leaks

	* generic/tclBasic.c:       This is [Patch 3168398],
	* generic/tclCompCmdsSZ.c:  Joe Mistachkin's optimisation
	* generic/tclExecute.c:     of Tip #285
	* generic/tclInt.decls:
	* generic/tclInt.h:
	* generic/tclIntDecls.h:
	* generic/tclInterp.c:
	* generic/tclOODecls.h:
	* generic/tclStubInit.c:
	* win/makefile.vc:

	* generic/tclExecute.c (ExprObjCallback): Fix object leak

	* generic/tclExecute.c (TEBCresume): Store local var array and
	constants in automatic vars to reduce indirection, slight perf
	increase

	* generic/tclOOCall.c (TclOODeleteContext): Added missing '*' so that
	trunk compiles.

	* generic/tclBasic.c (TclNRRunCallbacks): [Patch 3168229]: Don't do
	the trampoline dance for commands that do not have an nreProc.

2011-03-01  Donal K. Fellows  <dkf@users.sf.net>

	* generic/tclOO.c (Tcl_NewObjectInstance, TclNRNewObjectInstance)
	(TclOOObjectCmdCore, FinalizeObjectCall):
	* generic/tclOOBasic.c (TclOO_Object_Destroy, AfterNRDestructor):
	* generic/tclOOCall.c (TclOODeleteContext, TclOOGetCallContext):
	Reorganization of call context reference count management so that code
	is (mostly) simpler.

2011-01-26  Donal K. Fellows  <dkf@users.sf.net>

	* doc/RegExp.3: [Bug 3165108]: Corrected documentation of description
	of subexpression info in Tcl_RegExpInfo structure.

2011-01-25  Jan Nijtmans  <nijtmans@users.sf.net>

	* generic/tclPreserve.c:  Don't miss 64-bit address bits in panic
				  message.
	* win/tclWinChan.c:       Fix various gcc-4.5.2 64-bit warning
	* win/tclWinConsole.c:    messages, e.g. by using full 64-bits for
	* win/tclWinDde.c:	  socket fd's
	* win/tclWinPipe.c:
	* win/tclWinReg.c:
	* win/tclWinSerial.c:
	* win/tclWinSock.c:
	* win/tclWinThrd.c:

2011-01-19  Jan Nijtmans  <nijtmans@users.sf.net>

	* tools/genStubs.tcl: [FRQ 3159920]: Tcl_ObjPrintf() crashes with
	* generic/tcl.decls   bad format specifier.
	* generic/tcl.h:
	* generic/tclDecls.h:

2011-01-18  Donal K. Fellows  <dkf@users.sf.net>

	* generic/tclOOMethod.c (PushMethodCallFrame): [Bug 3001438]: Make
	sure that the cmdPtr field of the procPtr is correct and relevant at
	all times so that [info frame] can report sensible information about a
	frame after a return to it from a recursive call, instead of probably
	crashing (depending on what else has overwritten the Tcl stack!)

2011-01-18  Jan Nijtmans  <nijtmans@users.sf.net>

	* generic/tclBasic.c:      Various mismatches between Tcl_Panic
	* generic/tclCompCmds.c:   format string and its arguments,
	* generic/tclCompCmdsSZ.c: discovered thanks to [Bug 3159920]
	* generic/tclCompExpr.c:
	* generic/tclEnsemble.c:
	* generic/tclPreserve.c:
	* generic/tclTest.c:

2011-01-17  Jan Nijtmans  <nijtmans@users.sf.net>

	* generic/tclIOCmd.c: [Bug 3148192]: Commands "read/puts" incorrectly
	* tests/chanio.test:  interpret parameters. Improved error-message
	* tests/io.test       regarding legacy form.
	* tests/ioCmd.test

2011-01-15  Kevin B. Kenny  <kennykb@acm.org>

	* doc/tclvars.n:
	* generic/tclStrToD.c:
	* generic/tclUtil.c (Tcl_PrintDouble):
	* tests/util.test (util-16.*): [Bug 3157475]: Restored full Tcl 8.4
	compatibility for the formatting of floating point numbers when
	$::tcl_precision is not zero. Added compatibility tests to make sure
	that excess trailing zeroes are suppressed for all eight major code
	paths.

2011-01-12  Jan Nijtmans  <nijtmans@users.sf.net>

	* win/tclWinFile.c:   Use _vsnprintf in stead of vsnprintf, because
	MSVC 6 doesn't have it. Reported by andreask.
	* win/tcl.m4:         handle --enable-64bit=ia64 for gcc
	* win/configure.in:   more accurate test for correct <intrin.h>
	* win/configure:      (autoconf-2.59)
	* win/tclWin32Dll.c:  VS 2005 64-bit does not have intrin.h, and
	* generic/tclPanic.c: does not need it.

2011-01-07  Kevin B. Kenny  <kennykb@acm.org>

	* tests/util.test (util-15.*): Added test cases for floating point
	conversion of the largest denormal and the smallest normal number, to
	avoid any possibility of the failure suffered by PHP in the last
	couple of days. (They didn't fail, so no actual functional change.)

2011-01-05  Donal K. Fellows  <dkf@users.sf.net>

	* tests/package.test, tests/pkg.test: Coalesce these tests into one
	file that is concerned with the package system. Convert to use
	tcltest2 properly.
	* tests/autoMkindex.test, tests/pkgMkIndex.test: Convert to use
	tcltest2 properly.

2011-01-01  Donal K. Fellows  <dkf@users.sf.net>

	* tests/cmdAH.test, tests/cmdMZ.test, tests/compExpr.test,
	* tests/compile.test, tests/concat.test, tests/eval.test,
	* tests/fileName.test, tests/fileSystem.test, tests/interp.test,
	* tests/lsearch.test, tests/namespace-old.test, tests/namespace.test,
	* tests/oo.test, tests/proc.test, tests/security.test,
	* tests/switch.test, tests/unixInit.test, tests/var.test,
	* tests/winDde.test, tests/winPipe.test: Clean up of tests and
	conversion to tcltest 2. Target has been to get init and cleanup code
	out of the test body and into the -setup/-cleanup stanzas.

	* tests/execute.test (execute-11.1): [Bug 3142026]: Added test that
	fails (with a crash) in an unfixed memdebug build on 64-bit systems.

2010-12-31  Donal K. Fellows  <dkf@users.sf.net>

	* generic/tclCmdIL.c (SortElement): Use unions properly in the
	definition of this structure so that there is no need to use nasty
	int/pointer type punning. Made it clearer what the purposes of the
	various parts of the structure are.

2010-12-31  Jan Nijtmans  <nijtmans@users.sf.net>

	* unix/dltest/*.c: [Bug 3148192]: Fix broken [load] tests by ensuring
	that the affected files are never compiled with -DSTATIC_BUILD.

2010-12-30  Miguel Sofer  <msofer@users.sf.net>

	* generic/tclExecute.c (GrowEvaluationStack): Off-by-one error in
	sizing the new allocation - was ok in comment but wrong in the code.
	Triggered by [Bug 3142026] which happened to require exactly one more
	than what was in existence.

2010-12-26  Donal K. Fellows  <dkf@users.sf.net>

	* generic/tclCmdIL.c (Tcl_LsortObjCmd): Fix crash when multiple -index
	options are used. Simplified memory handling logic.

2010-12-20  Jan Nijtmans  <nijtmans@users.sf.net>

	* win/tclWin32Dll.c:    [Patch 3059922]: fixes for mingw64 - gcc4.5.1
	tdm64-1: completed for all environments.

2010-12-20  Jan Nijtmans  <nijtmans@users.sf.net>

	* win/configure.in:   Explicitely test for intrinsics support in
	compiler, before assuming only MSVC has it.
	* win/configure:      (autoconf-2.59)
	* generic/tclPanic.c:

2010-12-19  Jan Nijtmans  <nijtmans@users.sf.net>

	* win/tclWin32Dll.c:    [Patch 3059922]: fixes for mingw64 - gcc4.5.1
	tdm64-1: Fixed for gcc, not yet for MSVC 64-bit.

2010-12-17  Stuart Cassoff  <stwo@users.sourceforge.net>

	* unix/Makefile.in:  Remove unwanted/obsolete 'ddd' target.

2010-12-17  Stuart Cassoff  <stwo@users.sourceforge.net>

	* unix/Makefile.in:	Clean up '.PHONY:' targets: Arrange those
				common to Tcl and Tk as in Tk's Makefile.in,
				add any missing ones and remove duplicates.

2010-12-17  Stuart Cassoff  <stwo@users.sourceforge.net>

	* unix/Makefile.in:  [Bug 2446711]: Remove 'allpatch' target.

2010-12-17  Stuart Cassoff  <stwo@users.sourceforge.net>

	* unix/Makefile.in:  [Bug 2537626]: Use 'rpmbuild', not 'rpm'.

2010-12-16  Jan Nijtmans  <nijtmans@users.sf.net>

	* generic/tclPanic.c:  [Patch 3124554]: Move WishPanic from Tk to Tcl
	* win/tclWinFile.c:    Better communication with debugger, if present.

2010-12-15  Kevin B. Kenny  <kennykb@acm.org>

	[dogeen-assembler-branch]

	* tclAssembly.c:
	* assemble.test: 	Reworked beginCatch/endCatch handling to
	enforce the more severe (but more correct) restrictions on catch
	handling that appeared in the discussion of [Bug 3098302] and in
	tcl-core traffic beginning about 2010-10-29.

2010-12-15  Jan Nijtmans  <nijtmans@users.sf.net>

	* generic/tclPanic.c:    Restore abort() as it was before.
	* win/tclWinFile.c:      [Patch 3124554]: Use ExitProcess() here, like
	in wish.

2010-12-14  Jan Nijtmans  <nijtmans@users.sf.net>

	* generic/tcl.h: [Bug 3137454]: Tcl CVS HEAD does not build on GCC 3.

2010-12-14  Reinhard Max  <max@suse.de>

	* win/tclWinSock.c (CreateSocket):         Swap the loops over
	* unix/tclUnixSock.c (CreateClientSocket): local and remote addresses,
	so that the system's address preference for the remote side decides
	which family gets tried first. Cleanup and clarify some of the
	comments.

2010-12-13  Jan Nijtmans  <nijtmans@users.sf.net>

	* generic/tcl.h:    [Bug 3135271]: Link error due to hidden
	* unix/tcl.m4:      symbols (CentOS 4.2)
	* unix/configure:   (autoconf-2.59)
	* win/tclWinFile.c:  Undocumented feature, only meant to be used by
	Tk_Main. See [Patch 3124554]: Move WishPanic from Tk to Tcl

2010-12-12  Stuart Cassoff  <stwo@users.sourceforge.net>

	* unix/tcl.m4: Better building on OpenBSD.
	* unix/configure: (autoconf-2.59)

2010-12-10  Jan Nijtmans  <nijtmans@users.sf.net>

	* generic/tcl.h:       [Bug 3129448]: Possible over-allocation on
	* generic/tclCkalloc.c: 64-bit platforms, part 2
	* generic/tclCompile.c:
	* generic/tclHash.c:
	* generic/tclInt.h:
	* generic/tclIO.h:
	* generic/tclProc.c:

2010-12-10 Alexandre Ferrieux  <ferrieux@users.sourceforge.net>

	* generic/tclIO.c: Make sure [fcopy -size ... -command ...] always
	* tests/io.test:   calls the callback asynchronously, even for size
			   zero.

2010-12-10  Jan Nijtmans  <nijtmans@users.sf.net>

	* generic/tclBinary.c:  Fix gcc -Wextra warning: missing initializer
	* generic/tclCmdAH.c:
	* generic/tclCmdIL.c:
	* generic/tclCmdMZ.c:
	* generic/tclDictObj.c:
	* generic/tclIndexObj.c:
	* generic/tclIOCmd.c:
	* generic/tclVar.c:
	* win/tcl.m4:               Fix manifest-generation for 64-bit gcc
				    (mingw-w64)
	* win/configure.in:         Check for availability of intptr_t and
				    uintptr_t
	* win/configure:            (autoconf-2.59)
	* generic/tclInt.decls:     Change 1st param of TclSockMinimumBuffers
	* generic/tclIntDecls.h:    to ClientData, and TclWin(Get|Set)SockOpt
	* generic/tclIntPlatDecls.h:to SOCKET, because on Win64 those are
	* generic/tclIOSock.c:	    64-bit, which does not fit.
	* win/tclWinSock.c:
	* unix/tclUnixSock.c:

2010-12-09  Donal K. Fellows  <dkf@users.sf.net>

	* tests/fCmd.test: Improve sanity of constraints now that we don't
	support anything before Windows 2000.

	* generic/tclCmdAH.c (TclInitFileCmd, TclMakeFileCommandSafe, ...):
	Break up [file] into an ensemble. Note that the ensemble is safe in
	itself, but the majority of its subcommands are not.
	* generic/tclFCmd.c (FileCopyRename,TclFileDeleteCmd,TclFileAttrsCmd)
	(TclFileMakeDirsCmd): Adjust these subcommand implementations to work
	inside an ensemble.
	(TclFileLinkCmd, TclFileReadLinkCmd, TclFileTemporaryCmd): Move these
	subcommand implementations from tclCmdAH.c, where they didn't really
	belong.
	* generic/tclIOCmd.c (TclChannelNamesCmd): Move to more appropriate
	source file.
	* generic/tclEnsemble.c (TclMakeEnsemble): Start of code to make
	partially-safe ensembles. Currently does not function as expected due
	to various shortcomings in how safe interpreters are constructed.
	* tests/cmdAH.test, tests/fCmd.test, tests/interp.test: Test updates
	to take into account systematization of error messages.

	* tests/append.test, tests/appendComp.test: Clean up tests so that
	they don't leave things in the global environment (detected when doing
	-singleproc testing).

2010-12-07  Donal K. Fellows  <dkf@users.sf.net>

	* tests/fCmd.test, tests/safe.test, tests/uplevel.test,
	* tests/upvar.test, tests/var.test: Convert more tests to tcltest2 and
	factor them to be easier to understand.

	* generic/tclStrToD.c: Tidy up code so that more #ifdef-fery is
	quarantined at the front of the file and function headers follow the
	modern Tcl style.

2010-12-06  Jan Nijtmans  <nijtmans@users.sf.net>

	* generic/tclBinary.c:  [Bug 3129448]: Possible over-allocation on
	* generic/tclCkalloc.c: 64-bit platforms.
	* generic/tclTrace.c:

2010-12-05  Jan Nijtmans  <nijtmans@users.sf.net>

	* unix/tcl.m4: [Patch 3116490]: Cross-compile support for unix
	* unix/configure: (autoconf-2.59)

2010-12-03  Jeff Hobbs  <jeffh@ActiveState.com>

	* generic/tclUtil.c (TclReToGlob): Add extra check for multiple inner
	*s that leads to poor recursive glob matching, defer to original RE
	instead.  tclbench RE var backtrack.

2010-12-03  Jan Nijtmans  <nijtmans@users.sf.net>

	* generic/tclUtil.c:   Silence gcc warning when using -Wwrite-strings
	* generic/tclStrToD.c: Silence gcc warning for non-IEEE platforms
	* win/Makefile.in:  [Patch 3116490]: Cross-compile Tcl mingw32 on unix
	* win/tcl.m4:       This makes it possible to cross-compile Tcl/Tk for
	* win/configure.in: Windows (either 32-bit or 64-bit) out-of-the-box
	* win/configure:    on UNIX, using mingw-w64 build tools (If Itcl,
	tdbc and Thread take over the latest tcl.m4, they can do that too).

2010-12-01  Kevin B. Kenny  <kennykb@acm.org>

	* generic/tclStrToD.c (SetPrecisionLimits, TclDoubleDigits):
	[Bug 3124675]: Added meaningless initialization of 'i', 'ilim' and
	'ilim1' to silence warnings from the C compiler about possible use of
	uninitialized variables, Added a panic to the 'switch' that assigns
	them, to assert that the 'default' case is impossible.

2010-12-01  Jan Nijtmans  <nijtmans@users.sf.net>

	* generic/tclBasic.c: Fix gcc 64-bit warnings: cast from pointer to
	* generic/tclHash.c:  integer of different size.
	* generic/tclTest.c:
	* generic/tclThreadTest.c:
	* generic/tclStrToD.c: Fix gcc(-4.5.2) warning: 'static' is not at
	beginning of declaration.
	* generic/tclPanic.c: Allow Tcl_Panic() to enter the debugger on win32
	* generic/tclCkalloc.c: Use Tcl_Panic() in stead of duplicating the
	code.

2010-11-30  Jeff Hobbs  <jeffh@ActiveState.com>

	* generic/tclInt.decls, generic/tclInt.h, generic/tclIntDecls.h:
	* generic/tclStubInit.c: TclFormatInt restored at slot 24
	* generic/tclUtil.c (TclFormatInt): restore TclFormatInt func from
	2005-07-05 macro-ization. Benchmarks indicate it is faster, as a key
	int->string routine (e.g. int-indexed arrays).

2010-11-29 Alexandre Ferrieux  <ferrieux@users.sourceforge.net>

	* generic/tclBasic.c: Patch by Miguel, providing a
	[::tcl::unsupported::inject coroname command args], which prepends
	("injects") arbitrary code to a suspended coro's future resumption.
	Neat for debugging complex coros without heavy instrumentation.

2010-11-29  Kevin B. Kenny  <kennykb@acm.org>

	* generic/tclInt.decls:
	* generic/tclInt.h:
	* generic/tclStrToD.c:
	* generic/tclTest.c:
	* generic/tclTomMath.decls:
	* generic/tclUtil.c:
	* tests/util.test:
	* unix/Makefile.in:
	* win/Makefile.in:
	* win/makefile.vc: Rewrite of Tcl_PrintDouble and TclDoubleDigits that
	(a) fixes a severe performance problem with floating point shimmering
	reported by Karl Lehenbauer, (b) allows TclDoubleDigits to generate
	the digit strings for 'e' and 'f' format, so that it can be used for
	tcl_precision != 0 (and possibly later for [format]), (c) fixes [Bug
	3120139] by making TclPrintDouble inherently locale-independent, (d)
	adds test cases to util.test for correct rounding in difficult cases
	of TclDoubleDigits where fixed- precision results are requested. (e)
	adds test cases to util.test for the controversial aspects of [Bug
	3105247]. As a side effect, two more modules from libtommath
	(bn_mp_set_int.c and bn_mp_init_set_int.c) are brought into the build,
	since the new code uses them.

	* generic/tclIntDecls.h:
	* generic/tclStubInit.c:
	* generic/tclTomMathDecls.h:	Regenerated.

2010-11-24  Donal K. Fellows  <dkf@users.sf.net>

	* tests/chanio.test, tests/iogt.test, tests/ioTrans.test: Convert more
	tests to tcltest2 and factor them to be easier to understand.

2010-11-20  Donal K. Fellows  <dkf@users.sf.net>

	* tests/chanio.test: Converted many tests to tcltest2 by marking the
	setup and cleanup parts as such.

2010-11-19  Jan Nijtmans  <nijtmans@users.sf.net>

	* win/tclWin32Dll.c: Fix gcc warnings: unused variable 'registration'
	* win/tclWinChan.c:
	* win/tclWinFCmd.c:

2010-11-18  Jan Nijtmans  <nijtmans@users.sf.net>

	* win/tclAppInit.c: [FRQ 491789]: "setargv() doesn't support a unicode
	cmdline" now implemented for cygwin and mingw32 too.
	* tests/main.test: No longer disable tests Tcl_Main-1.4 and 1.6 on
	Windows, because those now work on all supported platforms.
	* win/configure.in:  Set NO_VIZ=1 when zlib is compiled in libtcl,
	this resolves compiler warnings in 64-bit and static builds.
	* win/configure (regenerated)

2010-11-18  Donal K. Fellows  <dkf@users.sf.net>

	* doc/file.n: [Bug 3111298]: Typofix.

	* tests/oo.test: [Bug 3111059]: Added testing that neatly trapped this
	issue.

2010-11-18  Miguel Sofer  <msofer@users.sf.net>

	* generic/tclNamesp.c: [Bug 3111059]: Fix leak due to bad looping
	construct.

2010-11-17  Jan Nijtmans  <nijtmans@users.sf.net>

	* win/tcl.m4: [FRQ 491789]: "setargv() doesn't support a unicode
	cmdline" now implemented for mingw-w64
	* win/configure    (re-generated)

2010-11-16  Jan Nijtmans  <nijtmans@users.sf.net>

	* win/tclAppInit.c:Bring compilation under mingw-w64 a bit closer
	* win/cat.c:       to reality. See for what's missing:
	* win/tcl.m4:      <https://sourceforge.net/apps/trac/mingw-w64/wiki/Unicode%20apps>
	* win/configure:   (re-generated)
	* win/tclWinPort.h: [Bug 3110161]: Extensions using TCHAR don't
	compile on VS2005 SP1

2010-11-15  Andreas Kupries  <andreask@activestate.com>

	* doc/interp.n: [Bug 3081184]: TIP #378.
	* doc/tclvars.n: Performance fix for TIP #280.
	* generic/tclBasic.c:
	* generic/tclExecute.c:
	* generic/tclInt.h:
	* generic/tclInterp.c:
	* tests/info.test:
	* tests/interp.test:

2010-11-10  Andreas Kupries  <andreask@activestate.com>

	* changes:	Updates for 8.6b2 release.

2010-11-09  Donal K. Fellows  <dkf@users.sf.net>

	* generic/tclOOMethod.c (ProcedureMethodVarResolver): [Bug 3105999]:
	* tests/oo.test:	Make sure that resolver structures that are
				only temporarily needed get squelched.

2010-11-05  Jan Nijtmans  <nijtmans@users.sf.net>

	* generic/tclMain.c: Thanks, Kevin, for the fix, but this how it was
	supposed to be (TCL_ASCII_MAIN is only supposed to be defined on
	WIN32).

2010-11-05  Kevin B. Kenny  <kennykb@acm.org>

	* generic/tclMain.c: Added missing conditional on _WIN32 around code
	that messes around with the definition of _UNICODE, to correct a badly
	broken Unix build from Jan's last commit.

2010-11-04  Jan Nijtmans  <nijtmans@users.sf.net>

	* generic/tclDecls.h:	[FRQ 491789]: "setargv() doesn't support a
	* generic/tclMain.c:	unicode cmdline" implemented for Tcl on MSVC++
	* doc/Tcl_Main.3:
	* win/tclAppInit.c:
	* win/makefile.vc:
	* win/Makefile.in:
	* win/tclWin32Dll.c:	Eliminate minor MSVC warning TCHAR -> char
				conversion

2010-11-04  Reinhard Max  <max@suse.de>

	* tests/socket.test: Run the socket tests three times with the address
	family set to any, inet, and inet6 respectively. Use constraints to
	skip the tests if a family is found to be unsupported or not
	configured on the local machine. Adjust the tests to dynamically adapt
	to the address family that is being tested.

	Rework some of the tests to speed them up by avoiding (supposedly)
	unneeded [after]s.

2010-11-04  Stuart Cassoff  <stwo@users.sourceforge.net>

	* unix/Makefile.in:	[Patch 3101127]: Installer Improvements.
	* unix/install-sh:

2010-11-04  Donal K. Fellows  <dkf@users.sf.net>

	* tests/error.test (error-19.13): Another variation on testing for
	issues in [try] compilation.

	* doc/Tcl.n (Variable substitution): [Bug 3099086]: Increase clarity
	of explanation of what characters are actually permitted in variable
	substitutions. Note that this does not constitute a change of
	behavior; it is just an improvement of explanation.

2010-11-04  Don Porter  <dgp@users.sourceforge.net>

	* changes:	Updates for 8.6b2 release.  (Thanks Andreas Kupries)

2010-11-03  Jan Nijtmans  <nijtmans@users.sf.net>

	* win/tclWinFcmd.c:    [FRQ 2965056]: Windows build with -DUNICODE
	* win/tclWinFile.c:    (more clean-ups for pre-win2000 stuff)
	* win/tclWinReg.c:

2010-11-03  Donal K. Fellows  <dkf@users.sf.net>

	* generic/tclCmdMZ.c (TryPostBody):  Ensure that errors when setting
	* tests/error.test (error-19.1[12]): message/opt capture variables get
					     reflected properly to the caller.

2010-11-03  Kevin B. Kenny  <kennykb@acm.org>

	* generic/tclCompCmds.c (TclCompileCatchCmd): [Bug 3098302]:
	* tests/compile.test (compile-3.6): Reworked the compilation of the
	[catch] command so as to avoid placing any code that might throw an
	exception (specifically, any initial substitutions or any stores to
	result or options variables) between the BEGIN_CATCH and END_CATCH but
	outside the exception range.  Added a test case that panics on a stack
	smash if the change is not made.

2010-11-01  Stuart Cassoff  <stwo@users.sourceforge.net>

	* library/safe.tcl:	Improved handling of non-standard module path
	* tests/safe.test:	lists, empty path lists in particular.

2010-11-01  Kevin B. Kenny  <kennykb@acm.org>

	* library/tzdata/Asia/Hong_Kong:
	* library/tzdata/Pacific/Apia:
	* library/tzdata/Pacific/Fiji:   Olson's tzdata2010o.

2010-10-29  Alexandre Ferrieux  <ferrieux@users.sourceforge.net>

	* generic/tclTimer.c:	[Bug 2905784]: Stop small [after]s from
				wasting CPU while keeping accuracy.

2010-10-28  Kevin B. Kenny  <kennykb@acm.org>

	[dogeen-assembler-branch]
	* generic/tclAssembly.c:
	* tests/assembly.test (assemble-31.*): Added jump tables.

2010-10-28  Don Porter  <dgp@users.sourceforge.net>

	* tests/http.test:	[Bug 3097490]: Make http-4.15 pass in
				isolation.

	* unix/tclUnixSock.c:	[Bug 3093120]: Prevent calls of
				freeaddrinfo(NULL) which can crash some
				systems.  Thanks Larry Virden.

2010-10-26  Reinhard Max  <max@suse.de>

	* Changelog.2008: Split off from Changelog.
	* generic/tclIOSock.c (TclCreateSocketAddress): The interp != NULL
	check is needed for ::tcl::unsupported::socketAF as well.

2010-10-26  Donal K. Fellows  <dkf@users.sf.net>

	* unix/tclUnixSock.c (TcpGetOptionProc): Prevent crash if interp is
	* win/tclWinSock.c (TcpGetOptionProc):   NULL (a legal situation).

2010-10-26  Reinhard Max  <max@suse.de>

	* unix/tclUnixSock.c (TcpGetOptionProc): Added support for
	::tcl::unsupported::noReverseDNS, which if set to any value, prevents
	[fconfigure -sockname] and [fconfigure -peername] from doing
	reverse DNS queries.

2010-10-24  Kevin B. Kenny  <kennykb@acm.org>

	[dogeen-assembler-branch]
	* generic/tclAssembly.c:
	* tests/assembly.test (assemble-17.15): Reworked branch handling so
	that forward branches can use jump1 (jumpTrue1, jumpFalse1). Added
	test cases that the forward branches will expand to jump4, jumpTrue4,
	jumpFalse4 when needed.

2010-10-23  Kevin B. Kenny  <kennykb@acm.org>

	[dogeen-assembler-branch]
	* generic/tclAssembly.h (removed):
				Removed file that was included in only one
				source file.
	* generictclAssembly.c:	Inlined tclAssembly.h.

2010-10-17  Alexandre Ferrieux  <ferrieux@users.sourceforge.net>

	* doc/info.n:            [Patch 2995655]:
	* generic/tclBasic.c:    Report inner contexts in [info errorstack]
	* generic/tclCompCmds.c:
	* generic/tclCompile.c:
	* generic/tclCompile.h:
	* generic/tclExecute.c:
	* generic/tclInt.h:
	* generic/tclNamesp.c:
	* tests/error.test:
	* tests/result.test:

2010-10-20  Donal K. Fellows  <dkf@users.sf.net>

	* generic/tclCompCmds.c (TclCompileDictForCmd): Update the compilation
	* generic/tclCompile.c (tclInstructionTable):	of [dict for] so that
	* generic/tclExecute.c (TEBCresume):		it no longer makes any
	use of INST_DICT_DONE now that's not needed, and make it clearer in
	the implementation of the instruction that it's just a deprecated form
	of unset operation. Followup to my commit of 2010-10-16.

2010-10-19  Donal K. Fellows  <dkf@users.sf.net>

	* generic/tclZlib.c (Tcl_ZlibStreamGet): [Bug 3081008]: Ensure that
	when a bytearray gets its internals entangled with zlib for more than
	a passing moment, that bytearray will never be shimmered away. This
	increases the amount of copying but is simple to get right, which is a
	reasonable trade-off.

	* generic/tclStringObj.c (Tcl_AppendObjToObj): Added some special
	cases so that most of the time when you build up a bytearray by
	appending, it actually ends up being a bytearray rather than
	shimmering back and forth to string.

	* tests/http11.test (check_crc): Use a simpler way to express the
	functionality of this procedure.

	* generic/tclZlib.c: Purge code that wrote to the object returned by
	Tcl_GetObjResult, as we don't want to do that anti-pattern no more.

2010-10-18  Jan Nijtmans  <nijtmans@users.sf.net>

	* tools/uniParse.tcl:   [Bug 3085863]: tclUniData was 9 years old;
	Ignore non-BMP characters and fix comment about UnicodeData.txt file.
	* generic/regcomp.c:    Fix comment
	* tests/utf.test:       Add some Unicode 6 testcases

2010-10-17  Alexandre Ferrieux  <ferrieux@users.sourceforge.net>

	* doc/info.n:           Document [info errorstack] faithfully.

2010-10-16  Donal K. Fellows  <dkf@users.sf.net>

	* generic/tclExecute.c (ReleaseDictIterator): Factored out the release
	of the bytecode-level dictionary iterator information so that the
	side-conditions on instruction issuing are simpler.

2010-10-15  Jan Nijtmans  <nijtmans@users.sf.net>

	* generic/reg_locale.c: [Bug 3085863]: tclUniData 9 years old: Updated
	* generic/tclUniData.c: Unicode tables to latest UnicodeData.txt,
	* tools/uniParse.tcl:   corresponding with Unicode 6.0 (except for
				out-of-range chars > 0xFFFF)

2010-10-13  Don Porter  <dgp@users.sourceforge.net>

	* generic/tclCompile.c:	Alternative fix for [Bugs 467523,983660] where
	* generic/tclExecute.c:	sharing of empty scripts is allowed again.

2010-10-13  Jan Nijtmans  <nijtmans@users.sf.net>

	* win/tclWinThrd.h: (removed) because it is just empty en used nowhere
	* win/tcl.dsp

2010-10-12  Jan Nijtmans  <nijtmans@users.sf.net>

	* tools/uniClass.tcl:    Spacing and comments: let uniClass.tcl
	* generic/regc_locale.c: generation match better the current
				 (hand-modified) regc_locale.c
	* tools/uniParse.tcl:    Generate proper const qualifiers for
	* generic/tclUniData.c:  tclUniData.c

2010-10-12  Reinhard Max  <max@suse.de>

	* unix/tclUnixSock.c (CreateClientSocket): [Bug 3084338]: Fix a
	memleak and refactor the calls to freeaddrinfo().

2010-10-11  Jan Nijtmans  <nijtmans@users.sf.net>

	* win/tclWinDde.c:    [FRQ 2965056]: Windows build with -DUNICODE
	* win/tclWinReg.c:
	* win/tclWinTest.c:   More cleanups
	* win/tclWinFile.c:   Add netapi32 to the link line, so we no longer
	* win/tcl.m4:         have to use LoadLibrary to access those
			      functions.
	* win/makefile.vc:
	* win/configure:      (Re-generate with autoconf-2.59)
	* win/rules.vc        Update for VS10

2010-10-09  Miguel Sofer  <msofer@users.sf.net>

	* generic/tclExecute.c: Fix overallocation of exec stack in TEBC (due
	to mixing numwords and numbytes)

2010-10-08  Jan Nijtmans  <nijtmans@users.sf.net>

	* generic/tclIOSock.c: On Windows, use gai_strerrorA

2010-10-06  Don Porter  <dgp@users.sourceforge.net>

	* tests/winPipe.test:	Test hygiene with makeFile and removeFile.

	* generic/tclCompile.c:	[Bug 3081065]: Prevent writing to the intrep
	* tests/subst.test:	fields of a freed Tcl_Obj.

2010-10-06  Kevin B. Kenny  <kennykb@acm.org>

	[dogeen-assembler-branch]

	* generic/tclAssembly.c:
	* generic/tclAssembly.h:
	* tests/assemble.test: Added catches. Still needs a lot of testing.

2010-10-02  Kevin B. Kenny  <kennykb@acm.org>

	[dogeen-assembler-branch]

	* generic/tclAssembly.c:
	* generic/tclAssembly.h:
	* tests/assemble.test: Added dictAppend, dictIncrImm, dictLappend,
	dictSet, dictUnset, nop, regexp, nsupvar, upvar, and variable.

2010-10-02  Donal K. Fellows  <dkf@users.sf.net>

	* generic/tclExecute.c (TEBCresume): [Bug 3079830]: Added invalidation
	of string representations of dictionaries in some cases.

2010-10-01  Jeff Hobbs  <jeffh@ActiveState.com>

	* generic/tclExecute.c (EvalStatsCmd): change 'evalstats' to return
	data to interp by default, or if given an arg, use that as filename to
	output to (accepts 'stdout' and 'stderr').  Fix output to print used
	inst count data.
	* generic/tclCkalloc.c: Change TclDumpMemoryInfo sig to allow objPtr
	* generic/tclInt.decls: as well as FILE* as output.
	* generic/tclIntDecls.h:

2010-10-01  Donal K. Fellows  <dkf@users.sf.net>

	* generic/tclBasic.c, generic/tclClock.c, generic/tclEncoding.c,
	* generic/tclEnv.c, generic/tclLoad.c, generic/tclNamesp.c,
	* generic/tclObj.c, generic/tclRegexp.c, generic/tclResolve.c,
	* generic/tclResult.c, generic/tclUtil.c, macosx/tclMacOSXFCmd.c:
	More purging of strcpy() from locations where we already know the
	length of the data being copied.

2010-10-01  Kevin B. Kenny  <kennykb@acm.org>

	[dogeen-assembler-branch]

	* tests/assemble.test:
	* generic/tclAssemble.h:
	* generic/tclAssemble.c:  Added listIn, listNotIn, and dictGet.

2010-09-30  Kevin B. Kenny  <kennykb@acm.org>

	[dogeen-assembler-branch]

	* tests/assemble.test:   Added tryCvtToNumeric and several more list
	* generic/tclAssemble.c: operations.
	* generic/tclAssemble.h:

2010-09-29  Kevin B. Kenny  <kennykb@acm.org>

	[dogeen-assembler-branch]

	* tests/assemble.test:   Completed conversion of tests to a
	* generic/tclAssemble.c: "white box" structure that follows the
	C code. Added missing safety checks on the operands of 'over' and
	'reverse' so that negative operand counts don't smash the stack.

2010-09-29  Jan Nijtmans  <nijtmans@users.sf.net>

	* unix/configure:	Re-generate with autoconf-2.59
	* win/configure:
	* generic/tclMain.c:	Make compilable with -DUNICODE as well

2010-09-28  Reinhard Max  <max@suse.de>

	TIP #162 IMPLEMENTATION

	* doc/socket.n:		Document the changes to the [socket] and
				[fconfigure] commands.

	* generic/tclInt.h:	Introduce TclCreateSocketAddress() as a
	* generic/tclIOSock.c:	replacement for the platform-dependent
	* unix/tclUnixSock.c:	TclpCreateSocketAddress() functions. Extend
	* unix/tclUnixChan.c:	the [socket] and [fconfigure] commands to
	* unix/tclUnixPort.h:	behave as proposed in TIP #162. This is the
	* win/tclWinSock.c:	core of what is required to support the use of
	* win/tclWinPort.h:	IPv6 sockets in Tcl.

	* compat/fake-rfc2553.c: A compat implementation of the APIs defined
	* compat/fake-rfc2553.h: in RFC-2553 (getaddrinfo() and friends) on
				 top of the existing gethostbyname() etc.
	* unix/configure.in:	 Test whether the fake-implementation is
	* unix/tcl.m4:		 needed.
	* unix/Makefile.in:	 Add a compile target for fake-rfc2553.

	* win/configure.in:	Allow cross-compilation by default.

	* tests/socket.test:	Improve the test suite to make more use of
	* tests/remote.tcl:	randomized ports to reduce interference with
				tests running in parallel or other services on
				the machine.

2010-09-28  Kevin B. Kenny  <kennykb@acm.org>

	[dogeen-assembler-branch]

	* tests/assemble.test: Added more "white box" tests.
	* generic/tclAssembly.c: Added the error checking and reporting
	for undefined labels. Revised code so that no pointers into the
	bytecode sequence are held (because the sequence can move!),
	that no Tcl_HashEntry pointers are held (because the hash table
	doesn't guarantee their stability!) and to eliminate the BBHash
	table, which is merely additional information indexed by jump
	labels and can just as easily be held in the 'label' structure.
	Renamed shared structures to CamelCase, and renamed 'label' to
	JumpLabel because other types of labels may eventually be possible.

2010-09-27  Kevin B. Kenny  <kennykb@acm.org>

	[dogeen-assembler-branch]

	* tests/assemble.test: Added more "white box" tests.
	* generic/tclAssembly.c: Fixed bugs exposed by the new tests.
	(a) [eval] and [expr] had incorrect stack balance computed if
	the arg was not a simple word. (b) [concat] accepted a negative
	operand count. (c) [invoke] accepted a zero or negative operand
	count. (d) more misspelt error messages.
	Also replaced a funky NRCallTEBC with the new call
	TclNRExecuteByteCode, necessitated by a merge with changes on the
	HEAD.

2010-09-26  Miguel Sofer  <msofer@users.sf.net>

	* generic/tclBasic.c:    [Patch 3072080] (minus the itcl
	* generic/tclCmdIL.c:    update): a saner NRE.
	* generic/tclCompExpr.c:
	* generic/tclCompile.c:  This makes TclNRExecuteByteCode (ex TEBC)
	* generic/tclCompile.h:  to be a normal NRE citizen: it loses its
	* generic/tclExecute.c:  special status.
	* generic/tclInt.decls:  The logic flow within the BC engine is
	* generic/tclInt.h:      simplified considerably.
	* generic/tclIntDecls.h:
	* generic/tclObj.c:
	* generic/tclProc.c:
	* generic/tclTest.c:

	* generic/tclVar.c: Use the macro HasLocalVars everywhere

2010-09-26  Miguel Sofer  <msofer@users.sf.net>

	* generic/tclOOMethod.c (ProcedureMethodVarResolver): avoid code
	duplication, let the runtime var resolver call the compiled var
	resolver.

2010-09-26  Kevin B. Kenny  <kennykb@acm.org>

	[dogeen-assembler-branch]

	* tests/assemble.test:	Added many new tests moving toward a more
	comprehensive test suite for the assembler.
	* generic/tclAssembly.c:	Fixed bugs exposed by the new tests:
	(a) [bitnot] and [not] had incorrect operand counts. (b)
	INST_CONCAT cannot concatenate zero objects. (c) misspelt error
	messages. (d) the "assembly code" internal representation lacked
	a duplicator, which caused double-frees of the Bytecode object
	if assembly code ever was duplicated.

2010-09-25  Kevin B. Kenny   <kennykb@acm.org>

	[dogeen-assembler-branch]

	* generic/tclAssembly.c:	Massive refactoring of the assembler
	* generic/tclAssembly.h:	to use a Tcl-like syntax (and use
	* tests/assemble.test:		Tcl_ParseCommand to parse it). The
	* tests/assemble1.bench:	refactoring also ensures that
	Tcl_Tokens in the assembler have string ranges inside the source
	code, which allows for [eval] and [expr] assembler directives
	that simply call TclCompileScript and TclCompileExpr recursively.

2010-09-24  Jeff Hobbs  <jeffh@ActiveState.com>

	* tests/stringComp.test: improved string eq/cmp test coverage
	* generic/tclExecute.c (TclExecuteByteCode): merge INST_STR_CMP and
	INST_STR_EQ/INST_STR_NEQ paths.  Speeds up eq/ne/[string eq] with
	obj-aware comparisons and eq/==/ne/!= with length equality check.

2010-09-24  Andreas Kupries  <andreask@activestate.com>

	* tclWinsock.c: [Bug 3056775]: Fixed race condition between thread and
	internal co-thread access of a socket's structure because of the
	thread not using the socketListLock in TcpAccept(). Added
	documentation on how the module works to the top.

2010-09-23  Jan Nijtmans  <nijtmans@users.sf.net>

	* generic/tclDecls.h: Make Tcl_SetPanicProc and Tcl_GetStringResult
	* unix/tclAppInit.c:  callable without stubs, just as Tcl_SetVar.
	* win/tclAppInit.c:

2010-09-23  Don Porter  <dgp@users.sourceforge.net>

	* generic/tclCmdAH.c:   Fix cases where value returned by
	* generic/tclEvent.c:   Tcl_GetReturnOptions() was leaked.
	* generic/tclMain.c:    Thanks to Jeff Hobbs for discovery of the
	anti-pattern to seek and destroy.

2010-09-23  Jan Nijtmans  <nijtmans@users.sf.net>

	* unix/tclAppInit.c:  Make compilable with -DUNICODE (not activated
	* win/tclAppInit.c:   yet), many clean-ups in comments.

2010-09-22  Miguel Sofer  <msofer@users.sf.net>

	* generic/tclExecute: [Bug 3072640]: One more DECACHE_STACK_INFO() was
	missing.

	* tests/execute.test: Added execute-10.3 for [Bug 3072640]. The test
	causes a mem failure.

	* generic/tclExecute: Protect all possible writes to ::errorInfo or
	::errorCode with DECACHE_STACK_INFO(), as they could run traces. The
	new calls to be protected are Tcl_ResetResult(), Tcl_SetErrorCode(),
	IllegalExprOperandType(), TclExprFloatError(). The error was triggered
	by [Patch 3072080].

2010-09-22  Jan Nijtmans  <nijtmans@users.sf.net>

	* win/tcl.m4:		Add kernel32 to LIBS, so the link line for
	* win/configure:	mingw is exactly the same as for MSVC++.

2010-09-21  Jeff Hobbs  <jeffh@ActiveState.com>

	* generic/tclExecute.c (TclExecuteByteCode):
	* generic/tclOOMethod.c (ProcedureMethodCompiledVarConnect):
	* generic/tclVar.c (TclLookupSimpleVar, CompareVarKeys):
	* generic/tclPathObj.c (Tcl_FSGetNormalizedPath, Tcl_FSEqualPaths):
	* generic/tclIOUtil.c (TclFSCwdPointerEquals): peephole opt
	* generic/tclResult.c (TclMergeReturnOptions): Use memcmp where
	applicable as possible speedup on some libc variants.

2010-09-21  Kevin B. Kenny  <kennykb@acm.org>

	[BRANCH: dogeen-assembler-branch]

	* generic/tclAssembly.c (new file):
	* generic/tclAssembly.h:
	* generic/tclBasic.c (builtInCmds, Tcl_CreateInterp):
	* generic/tclInt.h:
	* tests/assemble.test (new file):
	* tests/assemble1.bench (new file):
	* unix/Makefile.in:
	* win/Makefile.in:
	* win/Makefile.vc:
		Initial commit of Ozgur Dogan Ugurlu's (SF user: dogeen)
		assembler for the Tcl bytecode language.

2010-09-21  Jan Nijtmans  <nijtmans@users.sf.net>

	* win/tclWinFile.c:   Fix declaration after statement.
	* win/tcl.m4:         Add -Wdeclaration-after-statement, so this
	* win/configure:      mistake cannot happen again.
	* win/tclWinFCmd.c:   [Bug 3069278]: Breakage on head Windows
	* win/tclWinPipe.c:   triggered by install-tzdata, final fix

2010-09-20  Jan Nijtmans  <nijtmans@users.sf.net>

	* win/tclWinFCmd.c: Eliminate tclWinProcs->useWide everywhere, since
	* win/tclWinFile.c: the value is always "1" on platforms >win95
	* win/tclWinPipe.c:

2010-09-19  Donal K. Fellows  <dkf@users.sf.net>

	* doc/file.n (file readlink): [Bug 3070580]: Typofix.

2010-09-18  Jan Nijtmans  <nijtmans@users.sf.net>

	* win/tclWinFCmd.c [Bug 3069278]: Breakage on head Windows triggered
	by install-tzdata. Temporary don't compile this with -DUNICODE, while
	investigating this bug.

2010-09-16  Jeff Hobbs  <jeffh@ActiveState.com>

	* win/tclWinFile.c: Remove define of FINDEX_INFO_LEVELS as all
	supported versions of compilers should now have it.

	* unix/Makefile.in: Do not pass current build env vars when using
	NATIVE_TCLSH in targets.

2010-09-16  Jan Nijtmans  <nijtmans@users.sf.net>

	* generic/tclDecls.h:    Make Tcl_FindExecutable() work in UNICODE
	* generic/tclEncoding.c: compiles (windows-only) as well as ASCII.
	* generic/tclStubInit.c: Needed for [FRQ 491789]: setargv() doesn't
	support a unicode cmdline.

2010-09-15  Donal K. Fellows  <dkf@users.sf.net>

	* generic/tclBinary.c (TclAppendBytesToByteArray): [Bug 3067036]: Make
	sure we never try to double zero repeatedly to get a buffer size. Also
	added a check for sanity on the size of buffer being appended.

2010-09-15  Don Porter  <dgp@users.sourceforge.net>

	* unix/Makefile.in:	Revise `make dist` target to tolerate the
	case of zero bundled packages.

2010-09-15  Jan Nijtmans  <nijtmans@users.sf.net>

	* tools/genStubs.tcl:   [Patch 3034251]: Backport ttkGenStubs.tcl
	* generic/tcl.decls:    features to genStubs.tcl. Make the "generic"
	* generic/tclInt.decls: argument in the *.decls files optional
	* generic/tclOO.decls:  (no change to any tcl*Decls.h files)
	* generic/tclTomMath.decls:
	This allows genStubs.tcl to generate the ttk stub files as well, while
	keeping full compatibility with existing *.decls files.

2010-09-14  Jan Nijtmans  <nijtmans@users.sf.net>

	* win/tclWinPort.h:  Allow all Win2000+ API entries in Tcl
	* win/tclWin32Dll.c: Eliminate dynamical loading of advapi23 and
	kernel32 symbols.

2010-09-13  Jan Nijtmans  <nijtmans@users.sf.net>

	* win/tclWinChan.c:      Various clean-ups, converting from
	* win/tclWinConsole.c:   tclWinProc->xxxProc directly to Xxx
	* win/tclWinInit.c:      (no change in functionality)
	* win/tclWinLoad.c:
	* win/tclWinSerial.c:
	* win/tclWinSock.c:
	* tools/genStubs.tcl:    Add scspec feature from ttkGenStubs.tcl
	  (no change in output for *Decls.h files)

2010-09-10  Jan Nijtmans  <nijtmans@users.sf.net>

	* win/tclWin32Dll.c: Partly revert yesterday's change, to make it work
	on VC++ 6.0 again.

2010-09-10  Donal K. Fellows  <dkf@users.sf.net>

	* doc/regsub.n: [Bug 3063568]: Fix for gotcha in example due to Tcl's
	special handling of backslash-newline. Makes example slightly less
	pure, but more useful.

2010-09-09  Jan Nijtmans  <nijtmans@users.sf.net>

	* win/makefile.vc:   Mingw should always link with -ladvapi32.
	* win/tcl.m4:
	* win/configure:     (regenerated)
	* win/tclWinInt.h:   Remove ascii variant of tkWinPocs table, it is
	* win/tclWin32Dll.c: no longer necessary. Fix CreateProcess signature
	* win/tclWinPipe.c:  and remove unused GetModuleFileName and lstrcpy.
	* win/tclWinPort.h:  Mingw/cygwin fixes: <tchar.h> should always be
	included, and fix conflict in various macro values: Always force the
	same values as in VC++.

2010-09-08  Don Porter  <dgp@users.sourceforge.net>

	* win/tclWinChan.c:	[Bug 3059922]: #ifdef protections to permit
	* win/tclWinFCmd.c:     builds with mingw on amd64 systems. Thanks to
				"mescalinum" for reporting and testing.

2010-09-08  Andreas Kupries  <andreask@activestate.com>

	* doc/tm.n: Added underscore to the set of characters accepted in
	module names. This is true for quite some time in the code, this
	change catches up the documentation.

2010-09-03  Donal K. Fellows  <dkf@users.sf.net>

	* tools/tcltk-man2html.tcl (plus-pkgs): Improve the package
	documentation search pattern to support the doctoos-generated
	directory structure.
	* tools/tcltk-man2html-utils.tcl (output-name): Made this more
	resilient against misformatted NAME sections, induced by import of
	Thread package documentation into Tcl doc tree.

2010-09-02  Andreas Kupries  <andreask@activestate.com>

	* doc/glob.n: Fixed documentation ambiguity regarding the handling
	of -join.

	* library/safe.tcl (safe::AliasGlob): Fixed another problem, the
	option -join does not stop option processing in the core builtin, so
	the emulation must not do that either.

2010-09-01  Andreas Kupries  <andreas_kupries@users.sourceforge.net>

	* library/safe.tcl (safe::AliasGlob): Moved the command extending the
	actual glob command with a -directory flag to when we actually have a
	proper untranslated path,

2010-09-01  Andreas Kupries  <andreask@activestate.com>

	* generic/tclExecute.c: [Bug 3057639]: Applied patch by Jeff to make
	* generic/tclVar.c:	the behaviour of lappend in bytecompiled mode
	* tests/append.test:	consistent with direct-eval and 'append'
	* tests/appendComp.test: generally. Added tests (append*-9.*)
	showing the difference.

2010-08-31  Jan Nijtmans  <nijtmans@users.sf.net>

	* win/rules.vc:               Typo (thanks to Twylite discovering
				      this)
	* generic/tclStubLib.c:       Revert to previous version: MSVC++ 6.0
	* generic/tclTomMathStubLib.c:cannot handle the new construct.
	* generic/tcl.decls           [Patch 2997642]: Many type casts needed
	* generic/tclDecls.h:         when using Tcl_Pkg* API. Remaining part.
	* generic/tclPkg.c:
	* generic/tclBasic.c:
	* generic/tclTomMathInterface.c:
	* doc/PkgRequire.3

2010-08-31  Andreas Kupries  <andreask@activestate.com>

	* win/tcl.m4: Applied patch by Jeff fixing issues with the manifest
	handling on Win64.
	* win/configure: Regenerated.

2010-08-30  Miguel Sofer  <msofer@users.sf.net>

	* generic/tclBasic.c:    [Bugs 3046594,3047235,3048771]: New
	* generic/tclCmdAH.c:    implementation for [tailcall] command: it now
	* generic/tclCmdMZ.c:    schedules the command and returns TCL_RETURN.
	* generic/tclExecute.c:  This fixes all issues with [catch] and [try].
	* generic/tclInt.h:      Thanks dgp for exploring the dark corners.
	* generic/tclNamesp.c:   More thorough testing is required.
	* tests/tailcall.test:

2010-08-30  Jan Nijtmans  <nijtmans@users.sf.net>

	* win/Makefile.in:   [FRQ 2965056]: Windows build with -DUNICODE
	* win/rules.vc:
	* win/tclWinFCmd.c:  Make sure that allocated TCHAR arrays are
	* win/tclWinFile.c:  always properly aligned as wchar_t, and
	* win/tclWinPipe.c:  not bigger than necessary.
	* win/tclWinSock.c:
	* win/tclWinDde.c:   Those 3 files are not converted yet to be
	* win/tclWinReg.c:   built with -DUNICODE, so add a TODO.
	* win/tclWinTest.c:
	* generic/tcl.decls:  [Patch 2997642]: Many type casts needed when
	* generic/tclDecls.h: using Tcl_Pkg* API. Partly.
	* generic/tclPkg.c:
	* generic/tclStubLib.c: Demonstration how this change can benefit
				code.
	* generic/tclTomMathStubLib.c:
	* doc/PkgRequire.3:

2010-08-29  Donal K. Fellows  <dkf@users.sf.net>

	* doc/dict.n: [Bug 3046999]: Corrected cross reference to array
	manpage to refer to (correct) existing subcommand.

2010-08-26  Jeff Hobbs  <jeffh@ActiveState.com>

	* unix/configure, unix/tcl.m4: SHLIB_LD_LIBS='${LIBS}' for OSF1-V*.
	Add /usr/lib64 to set of auto-search dirs. [Bug 1230554]
	(SC_PATH_X): Correct syntax error when xincludes not found.

	* win/Makefile.in (VC_MANIFEST_EMBED_DLL VC_MANIFEST_EMBED_EXE):
	* win/configure, win/configure.in, win/tcl.m4: SC_EMBED_MANIFEST
	macro and --enable-embedded-manifest configure arg added to support
	manifest embedding where we know the magic.  Help prevents DLL hell
	with MSVC8+.

2010-08-24  Jan Nijtmans  <nijtmans@users.sf.net>

	* generic/tcl.decls: [Bug 3007895]: Tcl_(Find|Create)HashEntry
	* generic/tclHash.c: stub entries can never be called.
	* generic/tclDecls.h:
	* generic/tclStubInit.c: [Patch 2994165]: Change signature of
	Tcl_FSGetNativePath and TclpDeleteFile follow-up: move stub entry back
	to original location.

2010-08-23  Kevin B. Kenny  <kennykb@acm.org>

	* library/tzdata/Africa/Cairo:
	* library/tzdata/Asia/Gaza: Olson's tzdata2010l.

2010-08-22  Jan Nijtmans  <nijtmans@users.sf.net>

	* generic/tclBasic.c:  [Patch 3009403]: Signature of Tcl_GetHashKey,
	* generic/tclBinary.c: Tcl_(Create|Find)HashEntry follow-up:
	* generic/tclCmdIL.c:  Remove many type casts which are no longer
	* generic/tclCompile.c:necessary as a result of this signature change.
	* generic/tclDictObj.c:
	* generic/tclEncoding.c:
	* generic/tclExecute.c:
	* generic/tclInterp.c:
	* generic/tclIOCmd.c:
	* generic/tclObj.c:
	* generic/tclProc.c:
	* generic/tclTest.c:
	* generic/tclTrace.c:
	* generic/tclUtil.c:
	* generic/tclVar.c:

2010-08-21  Donal K. Fellows  <dkf@users.sf.net>

	* doc/linsert.n: [Bug 3045123]: Make description of what is actually
	happening more accurate.

2010-08-21  Jan Nijtmans  <nijtmans@users.sf.net>

	* tools/genStubs.tcl: [Patch 3034251]: Backport ttkGenStubs.tcl
	features to genStubs.tcl, partly: Use void (*reserved$i)(void) = 0
	instead of void *reserved$i = NULL for unused stub entries, in case
	pointer-to-function and pointer-to-object are different sizes.
	* generic/tcl*Decls.h:   (regenerated)
	* generic/tcl*StubInit.c:(regenerated)

2010-08-20  Jan Nijtmans  <nijtmans@users.sf.net>

	* doc/Method.3:   Fix definition of Tcl_MethodType.

2010-08-19  Donal K. Fellows  <dkf@users.sf.net>

	* generic/tclTrace.c (TraceExecutionObjCmd, TraceCommandObjCmd)
	(TraceVariableObjCmd): [Patch 3048354]: Use memcpy() instead of
	strcpy() to avoid buffer overflow; we have the correct length of data
	to copy anyway since we've just allocated the target buffer.

2010-08-18  Jan Nijtmans  <nijtmans@users.sf.net>

	* tools/genStubs.tcl: [Patch 3034251]: Backport ttkGenStubs.tcl
	features to genStubs.tcl, partly: remove unneeded ifdeffery and put
	C++ guard around stubs pointer definition.
	* generic/*Decls.h:   (regenerated)

2010-08-18  Miguel Sofer  <msofer@users.sf.net>

	* generic/tclBasic.c:   New redesign of [tailcall]: find
	* generic/tclExecute.c: errors early on, so that errorInfo
	* generic/tclInt.h:     contains the proper info [Bug 3047235]
	* generic/tclNamesp.c:

	* generic/tclCmdAH.c (TclNRTryObjCmd): [Bug 3046594]: Block
	tailcalling out of the body of a non-bc'ed [try].

	* generic/tclBasic.c:    Redesign of [tailcall] to
	* generic/tclCmdAH.c:    (a) fix [Bug 3047235]
	* generic/tclCompile.h:  (b) enable fix for [Bug 3046594]
	* generic/tclExecute.c:  (c) enable recursive tailcalls
	* generic/tclInt.h:
	* generic/tclNamesp.c:
	* tests/tailcall.test:

2010-08-18  Donal K. Fellows  <dkf@users.sf.net>

	* library/safe.tcl (AliasGlob): [Bug 3004191]: Restore safe [glob] to
	working condition.

2010-08-15  Donal K. Fellows  <dkf@users.sf.net>

	* generic/tclProc.c (ProcWrongNumArgs): [Bug 3045010]: Make the
	handling of passing the wrong number of arguments to [apply] somewhat
	less verbose when a lambda term is present.

2010-08-14  Jan Nijtmans  <nijtmans@users.sf.net>

	* compat/unicows:    Remove completely, see [FRQ 2819611].
	* doc/FileSystem.3: [Patch 2994165]: Change signature of
	* generic/tcl.decls  Tcl_FSGetNativePath and TclpDeleteFile
	* generic/tclDecls.h:
	* generic/tclIOUtil.c:
	* generic/tclStubInit.c:
	* generic/tclInt.h:
	* unix/tclUnixFCmd.c:
	* win/tclWinFCmd.c:
	* doc/Hash.3: [Patch 3009403]: Signature of Tcl_GetHashKey,
	* generic/tcl.h:     Tcl_(Create|Find)HashEntry

2010-08-11  Jeff Hobbs  <jeffh@ActiveState.com>

	* unix/ldAix: Remove ancient (pre-4.2) AIX support
	* unix/configure: Regen with ac-2.59
	* unix/configure.in, unix/tclConfig.sh.in, unix/Makefile.in:
	* unix/tcl.m4 (AIX): Remove the need for ldAIX, replace with
	-bexpall/-brtl.  Remove TCL_EXP_FILE (export file) and other baggage
	that went with it.  Remove pre-4 AIX build support.

2010-08-11  Miguel Sofer  <msofer@users.sf.net>

	* generic/tclBasic.c (TclNRYieldToObjCmd):
	* tests/coroutine.test: Fixed bad copypasta snafu. Thanks to Andy Goth
	for finding the bug.

2010-08-10  Jeff Hobbs  <jeffh@ActiveState.com>

	* generic/tclUtil.c (TclByteArrayMatch): Patterns may not be
	null-terminated, so account for that.

2010-08-09  Don Porter  <dgp@users.sourceforge.net>

	* changes:	Updates for 8.6b2 release.

2010-08-04  Jeff Hobbs  <jeffh@ActiveState.com>

	* win/Makefile.in, win/makefile.bc, win/makefile.vc, win/tcl.dsp:
	* win/tclWinPipe.c (TclpCreateProcess):
	* win/stub16.c (removed): Removed Win9x tclpip8x.dll build and 16-bit
	application loader stub support.  Win9x is no longer supported.

	* win/tclWin32Dll.c (TclWinInit): Hard-enforce Windows 9x as an
	unsupported platform with a panic.  Code to support it still exists in
	other files (to go away in time), but new APIs are being used that
	don't exist on Win9x.

	* unix/tclUnixFCmd.c: Adjust license header as per
	ftp://ftp.cs.berkeley.edu/pub/4bsd/README.Impt.License.Change

	* license.terms: Fix DFARs note for number-adjusted rights clause

	* win/tclWin32Dll.c (asciiProcs, unicodeProcs):
	* win/tclWinLoad.c (TclpDlopen): 'load' use LoadLibraryEx with
	* win/tclWinInt.h (TclWinProcs): LOAD_WITH_ALTERED_SEARCH_PATH to
	prefer dependent DLLs in same dir as loaded DLL.

	* win/Makefile.in (%.${OBJEXT}): better implicit rules support

2010-08-04  Andreas Kupries  <andreask@activestate.com>

	* generic/tclIORChan.c: [Bug 3034840]: Fixed reference counting in
	* generic/tclIORTrans.c: InvokeTclMethod and callers.
	* tests/ioTrans.test:

2010-08-03  Andreas Kupries  <andreask@activestate.com>

	* tests/var.test (var-19.1): [Bug 3037525]: Added test demonstrating
	the local hashtable deletion crash and fix.

	* tests/info.test (info-39.1): Added forward copy of test in 8.5
	branch about [Bug 2933089]. Should not fail, and doesn't, after
	updating the line numbers to the changed position.

2010-08-02  Kevin B. Kenny  <kennykb@users.sf.net>

	* library/tzdata/America/Bahia_Banderas:
	* library/tzdata/Pacific/Chuuk:
	* library/tzdata/Pacific/Pohnpei:
	* library/tzdata/Africa/Cairo:
	* library/tzdata/Europe/Helsinki:
	* library/tzdata/Pacific/Ponape:
	* library/tzdata/Pacific/Truk:
	* library/tzdata/Pacific/Yap:			Olson's tzdata2010k.

2010-08-02  Miguel Sofer  <msofer@users.sf.net>

	* generic/tclVar.c: Correcting bad port of [Bug 3037525] fix

2010-07-28  Miguel Sofer  <msofer@users.sf.net>

	* generic/tclVar.c: [Bug 3037525]: Lose fickle optimisation in
	TclDeleteVars (used for runtime-created locals) that caused crash.

2010-07-29  Jan Nijtmans  <nijtmans@users.sf.net>

	* compat/zlib/win32/README.txt: Official build of zlib1.dll 1.2.5 is
	* compat/zlib/win32/USAGE.txt:  finally available, so put it in.
	* compat/zlib/win32/zlib1.dll:

2010-07-25  Donal K. Fellows  <dkf@users.sf.net>

	* doc/http.n: Corrected description of location of one of the entries
	in the state array.

2010-07-24  Jan Nijtmans  <nijtmans@users.sf.net>

	* generic/tclDecls.h: [Bug 3029891]: Functions that don't belong in
	* generic/tclTest.c:  the stub table.
	* generic/tclBasic.c: From [Bug 3030870] make itcl 3.x built with
	pre-8.6 work in 8.6: Relax the relation between Tcl_CallFrame and
	CallFrame.

2010-07-16  Donal K. Fellows  <dkf@users.sf.net>

	* generic/tclBasic.c: Added more errorCode setting.

2010-07-15  Donal K. Fellows  <dkf@users.sf.net>

	* generic/tclExecute.c (TclExecuteByteCode): Ensure that [dict get]
	* generic/tclDictObj.c (DictGetCmd): always generates an errorCode on
	a failure to look up an entry.

2010-07-11  Pat Thoyts  <patthoyts@users.sourceforge.net>

	* unix/configure: (regenerated)
	* unix/configure.in: For the NATIVE_TCLSH variable use the autoconf
	* unix/Makefile.in:  SC_PROG_TCLSH to try and find a locally installed
	native binary. This avoids manually fixing up when cross compiling. If
	there is not one, revert to using the build product.

2010-07-02  Don Porter  <dgp@users.sourceforge.net>

	* generic/tclInt.decs:	Reverted to the original TIP 337
	implementation on what to do with the obsolete internal stub for
	TclBackgroundException() (eliminate it!)
	* generic/tclIntDecls.h:	make genstubs
	* generic/tclStubInit.c:

2010-07-02  Jan Nijtmans  <nijtmans@users.sf.net>

	* generic/tclInt.decls:  [Bug 803489]: Tcl_FindNamespace problem in
	* generic/tclIntDecls.h: the Stubs table
	* generic/tclStubInit.c:

2010-07-02  Donal K. Fellows  <dkf@users.sf.net>

	* generic/tclExecute.c (IllegalExprOperandType): [Bug 3024379]: Made
	sure that errors caused by an argument to an operator being outside
	the domain of the operator all result in ::errorCode being ARITH
	DOMAIN and not NONE.

2010-07-01  Jan Nijtmans  <nijtmans@users.sf.net>

	* win/rules.vc:              [Bug 3020677]: wish can't link reg1.2
	* tools/checkLibraryDoc.tcl: formatting, spacing, cleanup unused
	* tools/eolFix.tcl:          variables; no change in generated output
	* tools/fix_tommath_h.tcl:
	* tools/genStubs.tcl:
	* tools/index.tcl:
	* tools/man2help2.tcl:
	* tools/regexpTestLib.tcl:
	* tools/tsdPerf.tcl:
	* tools/uniClass.tcl:
	* tools/uniParse.tcl:

2010-07-01  Donal K. Fellows  <dkf@users.sf.net>

	* doc/mathop.n: [Bug 3023165]: Fix typo that was preventing proper
	rendering of the exclusive-or operator.

2010-06-28  Jan Nijtmans  <nijtmans@users.sf.net>

	* generic/tclPosixStr.c: [Bug 3019634]: errno.h and tclWinPort.h have
	conflicting definitions. Added messages for ENOTRECOVERABLE, EOTHER,
	ECANCELED and EOWNERDEAD, and fixed various typing mistakes in other
	messages.

2010-06-25  Reinhard Max  <max@suse.de>

	* tests/socket.test: Prevent a race condition during shutdown of the
	remote test server that can cause a hang when the server is being run
	in verbose mode.

2010-06-24  Jan Nijtmans  <nijtmans@users.sf.net>

	* win/tclWinPort.h: [Bug 3019634]: errno.h and tclWinPort.h have
	conflicting definitions.

		***POTENTIAL INCOMPATIBILITY***
	On win32, the correspondence between errno and the related error
	message, as handled by Tcl_ErrnoMsg() changes. The error message is
	kept the same, but the corresponding errno value might change.

2010-06-22  Donal K. Fellows  <dkf@users.sf.net>

	* generic/tclCmdIL.c (Tcl_LsetObjCmd): [Bug 3019351]: Corrected wrong
	args message.

2010-06-21  Jan Nijtmans  <nijtmans@users.sf.net>

	* unix/tclLoadDl.c:    Eliminate various unnecessary type casts, use
	* unix/tclLoadNext.c:  function typedefs whenever possible
	* unix/tclUnixChan.c:
	* unix/tclUnixFile.c:
	* unix/tclUnixNotfy.c:
	* unix/tclUnixSock.c:
	* unix/tclUnixTest.c:
	* unix/tclXtTest.c:
	* generic/tclZlib.c:   Remove hack needed for zlib 1.2.3 on win32

2010-06-18  Donal K. Fellows  <dkf@users.sf.net>

	* library/init.tcl (auto_execok): [Bug 3017997]: Add .cmd to the
	default list of extensions that we can execute interactively.

2010-06-16  Jan Nijtmans  <nijtmans@users.sf.net>

	* tools/loadICU.tcl:   [Bug 3016135]: Traceback using clock format
	* library/msgs/he.msg: with locale of he_IL.

	* generic/tcl.h:       Simplify Tcl_AppInit and *_Init definitions,
	* generic/tclInt.h:    spacing. Change TclpThreadCreate and
	* generic/tcl.decls:   Tcl_CreateThread signature, making clear that
	* generic/tclDecls.h:  "proc" is a function pointer, as in all other
	* generic/tclEvent.c:  "proc" function parameters.
	* generic/tclTestProcBodyObj.c:
	* win/tclWinThrd.c:
	* unix/tclUnixThrd.c:
	* doc/Thread.3:
	* doc/Class.3:         Fix Tcl_ObjectMetadataType definition.

2010-06-14  Jan Nijtmans  <nijtmans@users.sf.net>

	* unix/Makefile.in:    Fix compilation of xttest with 8.6 changes
	* unix/tclXtNotify.c:
	* unix/tclXtTest.c:
	* generic/tclPipe.c:   Fix gcc warning (with -fstrict-aliasing=2)
	* library/auto.tcl:    Spacing and style fixes.
	* library/history.tcl:
	* library/init.tcl:
	* library/package.tcl:
	* library/safe.tcl:
	* library/tm.tcl:

2010-06-13  Donal K. Fellows  <dkf@users.sf.net>

	* tools/tcltk-man2html.tcl (make-man-pages): [Bug 3015327]: Make the
	title of a manual page be stored relative to its resulting directory
	name as well as its source filename. This was caused by both Tcl and a
	contributed package ([incr Tcl]) defining an Object.3. Also corrected
	the joining of strings in titles to avoid extra braces.

2010-06-09  Andreas Kupries  <andreask@activestate.com>

	* library/platform/platform.tcl: Added OSX Intel 64bit
	* library/platform/pkgIndex.tcl: Package updated to version 1.0.9.
	* unix/Makefile.in:
	* win/Makefile.in:

2010-06-09  Jan Nijtmans  <nijtmans@users.sf.net>

	* tools/tsdPerf.c:    Fix export of symbol Tsdperf_Init, when using
	-fvisibility=hidden. Make two functions static, eliminate some
	unnecessary type casts.
	* tools/configure.in: Update to Tcl 8.6
	* tools/configure:    (regenerated)
	* tools/.cvsignore    new file

2010-06-07  Alexandre Ferrieux  <ferrieux@users.sourceforge.net>

	* generic/tclExecute.c: Ensure proper reset of [info errorstack] even
	* generic/tclNamesp.c:  when compiling constant expr's with errors.

2010-06-05  Miguel Sofer  <msofer@users.sf.net>

	* generic/tclBasic.c:   [Bug 3008307]: make callerPtr chains be
	* generic/tclExecute.c: traversable accross coro boundaries. Add the
	special coroutine CallFrame (partially reverting commit of
	2009-12-10), as it is needed for coroutines that do not push a CF, eg,
	those with [eval] as command. Thanks to Colin McCormack (coldstore)
	and Alexandre Ferrieux for the hard work on this.

2010-06-03  Alexandre Ferrieux  <ferrieux@users.sourceforge.net>

	* generic/tclNamesp.c: Safer (and faster) computation of [uplevel]
	* tests/error.test:    offsets in TIP 348. Toplevel offsets no longer
	* tests/result.test:   overestimated.

2010-06-02  Jan Nijtmans  <nijtmans@users.sf.net>

	* generic/tclOO.h:  BUILD_tcloo is never defined (leftover)
	* win/makefile.bc:  Don't set BUILD_tcloo (leftover)
	See also entry below: 2008-06-01  Joe Mistachkin

2010-06-01  Alexandre Ferrieux  <ferrieux@users.sourceforge.net>

	* generic/tclNamesp.c: Fix computation of [uplevel] offsets in TIP 348
	* tests/error.test:    Only depend on callerPtr chaining now.
	* tests/result.test:   Needed for upcoming coro patch.

2010-05-31  Jan Nijtmans  <nijtmans@users.sf.net>

	* generic/tclVar.c:        Eliminate some casts to (Tcl_HashTable *)
	* generic/tclExecute.c:
	* tests/fileSystem.test:   Fix filesystem-5.1 test failure on CYGWIN

2010-05-28  Jan Nijtmans  <nijtmans@users.sf.net>

	* generic/tclInt.h: [Patch 3008541]: Order of TIP #348 fields in
	Interp structure

2010-05-28  Donal K. Fellows  <dkf@users.sf.net>

	* generic/tclCompCmdsSZ.c (IssueTryFinallyInstructions): [3007374]:
	Corrected error in handling of catch contexts to prevent crash with
	chained handlers.

	* generic/tclExecute.c (TclExecuteByteCode): Restore correct operation
	of instruction-level execution tracing (had been broken by NRE).

2010-05-27  Jan Nijtmans  <nijtmans@users.sf.net>

	* library/opt/optParse.tcl: Don't generate spaces at the end of a
	* library/opt/pkgIndex.tcl: line, eliminate ';' at line end, bump to
	* tools/uniParse.tcl:       v0.4.6
	* generic/tclUniData.c:
	* tests/opt.test:
	* tests/safe.test:

2010-05-21  Jan Nijtmans  <nijtmans@users.sf.net>

	* tools/installData.tcl: Make sure that copyDir only receives
	normalized paths, otherwise it might result in a crash on CYGWIN.
	Restyle according to the Tcl style guide.
	* generic/tclStrToD.c: [Bug 3005233]: Fix for build on OpenBSD vax

2010-05-19  Alexandre Ferrieux  <ferrieux@users.sourceforge.net>

	* tests/dict.test: Add missing tests for [Bug 3004007], fixed under
	                   the radar on 2010-02-24 (dkf): EIAS violation in
	                   list-dict conversions.

2010-05-19  Jan Nijtmans  <nijtmans@users.sf.net>

	* generic/regcomp.c:     Don't use arrays of length 1, just use a
	* generic/tclFileName.c: single element then, it makes code more
	* generic/tclLoad.c:     readable. (Here it even prevents a type cast)

2010-05-17  Jan Nijtmans  <nijtmans@users.sf.net>

	* generic/tclStrToD.c: [Bug 2996549]: Failure in expr.test on Win32

2010-05-17  Donal K. Fellows  <dkf@users.sf.net>

	* generic/tclCmdIL.c (TclInfoFrame): Change this code to use
	Tcl_GetCommandFullName rather than rolling its own. Discovered during
	the hunting of [Bug 3001438] but unlikely to be a fix.

2010-05-11  Jan Nijtmans  <nijtmans@users.sf.net>

	* win/tclWinConsole.c: [Patch 2997087]: Unnecessary type casts.
	* win/tclWinDde.c:
	* win/tclWinLoad.c:
	* win/tclWinNotify.c:
	* win/tclWinSerial.c:
	* win/tclWinSock.c:
	* win/tclWinTime.c:
	* win/tclWinPort.h: Don't duplicate CYGWIN timezone #define from
			    tclPort.h

2010-05-07  Andreas Kupries  <andreask@activestate.com>

	* library/platform/platform.tcl: Fix cpu name for Solaris/Intel 64bit.
	* library/platform/pkgIndex.tcl: Package updated to version 1.0.8.
	* unix/Makefile.in:
	* win/Makefile.in:

2010-05-06  Jan Nijtmans  <nijtmans@users.sf.net>

	* generic/tclPkg.c:   Unnecessary type casts, see [Patch 2997087]

2010-05-04  Jan Nijtmans  <nijtmans@users.sf.net>

	* win/tclWinNotify.c:	TCHAR-related fixes, making those two files
	* win/tclWinSock.c:	compile fine when TCHAR != char. Please see
	comments in [FRQ 2965056] (2965056-1.patch).

2010-05-03  Jan Nijtmans  <nijtmans@users.sf.net>

	* generic/tclIORChan.c:   Use "tclIO.h" and "tclTomMathDecls.h"
	* generic/tclIORTrans.c:  everywhere
	* generic/tclTomMath.h:
	* tools/fix_tommath_h.tcl:
	* libtommath/tommath.h:   Formatting (# should always be first char on
				  line)
	* win/tclAppInit.c:       For MINGW/CYGWIN, use GetCommandLineA
				  explicitly.
	* unix/.cvsignore:        Add pkg, *.dll

	* libtommath/tommath.h:       CONSTify various useful internal
	* libtommath/bn_mp_cmp_d.c:   functions (TclBignumToDouble, TclCeil,
	* libtommath/bn_mp_cmp_mag.c: TclFloor), and related tommath functions
	* libtommath/bn_mp_cmp.c:
	* libtommath/bn_mp_copy.c:
	* libtommath/bn_mp_count_bits.c:
	* libtommath/bn_mp_div_2d.c:
	* libtommath/bn_mp_mod_2d.c:
	* libtommath/bn_mp_mul_2d.c:
	* libtommath/bn_mp_neg.c:
	* generic/tclBasic.c:        Handle TODO: const correctness ?
	* generic/tclInt.h:
	* generic/tclStrToD.c:
	* generic/tclTomMath.decls:
	* generic/tclTomMath.h:
	* generic/tclTomMathDecls.h:

2010-04-30  Don Porter  <dgp@users.sourceforge.net>

	* generic/tcl.h:	Bump patchlevel to 8.6b1.2 to distinguish
	* library/init.tcl:	CVS snapshots from earlier snapshots as well
	* unix/configure.in:	as the 8.6b1 and 8.6b2 releases.
	* win/configure.in:

	* unix/configure:	autoconf-2.59
	* win/configure:

	* generic/tclBinary.c (TclAppendBytesToByteArray):	Add comments
	* generic/tclInt.h (TclAppendBytesToByteArray):	placing overflow
	protection responsibility on caller.  Convert "len" argument to signed
	int which any value already vetted for overflow issues will fit into.
	* generic/tclStringObj.c:	Update caller; standardize panic msg.

	* generic/tclBinary.c (UpdateStringOfByteArray): [Bug 2994924]:	Add
	panic when the generated string representation would grow beyond Tcl's
	size limits.

2010-04-30  Donal K. Fellows  <dkf@users.sf.net>

	* generic/tclBinary.c (TclAppendBytesToByteArray): Add extra armour
	against buffer overflows.

	* generic/tclBasic.c (NRInterpCoroutine): Corrected handling of
	* tests/coroutine.test (coroutine-6.4):   arguments to deal with
						  trickier cases.

2010-04-30  Miguel Sofer  <msofer@users.sf.net>

	* tests/coroutine.test: testing coroutine arguments after [yield]:
	check that only 0/1 allowed

2010-04-30  Donal K. Fellows  <dkf@users.sf.net>

	* generic/tclBasic.c (NRInterpCoroutine): Corrected handling of
	arguments to deal with trickier cases.

	* generic/tclCompCmds.c (TclCompileVariableCmd): Slightly tighter
	issuing of instructions.

	* generic/tclExecute.c (TclExecuteByteCode): Add peephole optimization
	of the fact that INST_DICT_FIRST and INST_DICT_NEXT always have a
	conditional jump afterwards.

	* generic/tclBasic.c (TclNRYieldObjCmd, TclNRYieldmObjCmd)
	(NRInterpCoroutine): Replace magic values for formal argument counts
	for coroutine command implementations with #defines, for an increase
	in readability.

2010-04-30  Jan Nijtmans  <nijtmans@users.sf.net>

	* generic/tclMain.c: Unnecessary TCL_STORAGE_CLASS re-definition. It
	was used for an ancient dummy reference to Tcl_LinkVar(), but that's
	already gone since 2002-05-29.

2010-04-29  Miguel Sofer  <msofer@users.sf.net>

	* generic/tclCompExpr.c: Slight change in the literal sharing
	* generic/tclCompile.c:  mechanism to avoid shimmering of
	* generic/tclCompile.h:  command names.
	* generic/tclLiteral.c:

2010-04-29  Andreas Kupries  <andreask@activestate.com>

	* library/platform/platform.tcl: Another stab at getting the /lib,
	* library/platform/pkgIndex.tcl: /lib64 difference right for linux.
	* unix/Makefile.in:		 Package updated to version 1.0.7.
	* win/Makefile.in:

2010-04-29  Kevin B. Kenny  <kennykb@acm.org>

	* library/tzdata/Antarctica/Macquarie:
	* library/tzdata/Africa/Casablanca:
	* library/tzdata/Africa/Tunis:
	* library/tzdata/America/Santiago:
	* library/tzdata/America/Argentina/San_Luis:
	* library/tzdata/Antarctica/Casey:
	* library/tzdata/Antarctica/Davis:
	* library/tzdata/Asia/Anadyr:
	* library/tzdata/Asia/Damascus:
	* library/tzdata/Asia/Dhaka:
	* library/tzdata/Asia/Gaza:
	* library/tzdata/Asia/Kamchatka:
	* library/tzdata/Asia/Karachi:
	* library/tzdata/Asia/Taipei:
	* library/tzdata/Europe/Samara:
	* library/tzdata/Pacific/Apia:
	* library/tzdata/Pacific/Easter:
	* library/tzdata/Pacific/Fiji:   Olson's tzdata2010i.

2010-04-29  Donal K. Fellows  <dkf@users.sf.net>

	* generic/tclBinary.c (TclAppendBytesToByteArray): [Bug 2992970]: Make
	* generic/tclStringObj.c (Tcl_AppendObjToObj): an append of a byte
	array to another into an efficent operation. The problem was the (lack
	of) a proper growth management strategy for the byte array.

2010-04-29  Jan Nijtmans  <nijtmans@users.sf.net>

	* compat/dirent2.h:	Include "tcl.h", not <tcl.h>, like everywhere
	* compat/dlfcn.h:	else, to ensure that the version in the Tcl
	* compat/stdlib.h:	distribution is used, not some version from
	* compat/string.h:	somewhere else.
	* compat/unistd.h:

2010-04-28  Jan Nijtmans  <nijtmans@users.sf.net>

	* win/Makefile.in:	Remove unused @MAN2TCLFLAGS@
	* win/tclWinPort.h:	Move <limits.h> include from tclInt.h to
	* generic/tclInt.h:	tclWinPort.h, and eliminate unneeded
	* generic/tclEnv.c:	<stdlib.h>, <stdio.h> and <string.h>, which
				are already in tclInt.h
	* generic/regcustom.h:	Move "tclInt.h" from regcustom.h up to
	* generic/regex.h:	regex.h.
	* generic/tclAlloc.c:	Unneeded <stdio.h> include.
	* generic/tclExecute.c:	Fix gcc warning: comparison between signed and
				unsigned.

2010-04-28  Donal K. Fellows  <dkf@users.sf.net>

	* generic/tclInt.h (TclIsVarDirectUnsettable): Corrected flags so that
	deletion of traces is not optimized out...

	* generic/tclExecute.c (ExecuteExtendedBinaryMathOp)
	(TclCompareTwoNumbers,ExecuteExtendedUnaryMathOp,TclExecuteByteCode):
	[Patch 2981677]: Move the less common arithmetic operations (i.e.,
	exponentiation and operations on non-longs) out of TEBC for a big drop
	in the overall size of the stack frame for most code. Net effect on
	speed is minimal (slightly faster overall in tclbench). Also extended
	the number of places where TRESULT handling is replaced with a jump to
	dedicated code.

2010-04-27  Donal K. Fellows  <dkf@users.sf.net>

	* generic/tclExecute.c (TclExecuteByteCode): Rearrange location of an
	assignment to shorten the object code.

2010-04-27  Jan Nijtmans  <nijtmans@users.sf.net>

	* generic/tclIOUtil.c (Tcl_FSGetNativePath): [Bug 2992292]:
	tclIOUtil.c assignment type mismatch compiler warning
	* generic/regguts.h:     If tclInt.h or tclPort.h is already
	* generic/tclBasic.c:    included, don't include <limits.h>
	* generic/tclExecute.c:  again. Follow-up to [Bug 2991415]:
	* generic/tclIORChan.c:  tclport.h #included before limits.h
	* generic/tclIORTrans.c: See comments in [Bug 2991415]
	* generic/tclObj.c:
	* generic/tclOOInt.h:
	* generic/tclStrToD.c:
	* generic/tclTomMath.h:
	* generic/tclTomMathInterface.c:
	* generic/tclUtil.c:
	* compat/strtod.c:
	* compat/strtol.c:

2010-04-27  Kevin B. Kenny  <kennykb@acm.org>

	* unix/tclLoadDl.c (FindSymbol): [Bug 2992295]: Simplified the logic
	so that the casts added in Donal Fellows's change for the same bug are
	no longer necessary.

2010-04-26  Donal K. Fellows  <dkf@users.sf.net>

	* unix/tclLoadDl.c (FindSymbol): [Bug 2992295]: Added an explicit cast
	because auto-casting between function and non-function types is never
	naturally warning-free.

	* generic/tclStubInit.c:   Add a small amount of gcc-isms (with #ifdef
	* generic/tclOOStubInit.c: guards) to ensure that warnings are issued
	when these files are older than the various *.decls files.

2010-04-25  Miguel Sofer  <msofer@users.sf.net>

	* generic/tclBasic.c:    Add unsupported [yieldm] command. Credit
	* generic/tclInt.h:      Lars Hellstrom for the basic idea.

2010-04-24  Miguel Sofer  <msofer@users.sf.net>

	* generic/tclBasic.c:    Modify api of TclSpliceTailcall() to fix
	* generic/tclExecute.c:  [yieldTo], which had not survived the latest
	* generic/tclInt.h:      mods to tailcall. Thanks kbk for detecting
	the problem.

2010-04-23  Jan Nijtmans  <nijtmans@users.sf.net>

	* unix/tclUnixPort.h: [Bug 2991415]: tclport.h #included before
	limits.h

2010-04-22  Jan Nijtmans  <nijtmans@users.sf.net>

	* generic/tclPlatDecls.h:  Move TCHAR fallback typedef from tcl.h to
	* generic/tcl.h:           tclPlatDecls.h (as suggested by dgp)
	* generic/tclInt.h:        fix typo
	* generic/tclIOUtil.c:     Eliminate various unnecessary
	* unix/tclUnixFile.c:      type casts.
	* unix/tclUnixPipe.c:
	* win/tclWinChan.c:
	* win/tclWinFCmd.c:
	* win/tclWinFile.c:
	* win/tclWinLoad.c:
	* win/tclWinPipe.c:

2010-04-20  Jan Nijtmans  <nijtmans@users.sf.net>

	* generic/tclTest.c:  Use function prototypes from the FS API.
	* compat/zlib/*:      Upgrade to zlib 1.2.5

2010-04-19  Donal K. Fellows  <dkf@users.sf.net>

	* generic/tclExecute.c (TclExecuteByteCode): Improve commenting and
	reduce indentation for the Invocation Block.

2010-04-18  Donal K. Fellows  <dkf@users.sf.net>

	* doc/unset.n: [Bug 2988940]: Fix typo.

2010-04-15  Jan Nijtmans  <nijtmans@users.sf.net>

	* win/tclWinPort.h:       Move inclusion of <tchar.h> from
	* generic/tcl.h:          tclPlatDecls.h to tclWinPort.h, where it
	* generic/tclPlatDecls.h: belongs. Add fallback in tcl.h, so TCHAR is
				  available in win32 always.

2010-04-15  Donal K. Fellows  <dkf@users.sf.net>

	* doc/try.n: [Bug 2987551]: Fix typo.

2010-04-14  Andreas Kupries  <andreask@activestate.com>

	* library/platform/platform.tcl: Linux platform identification:
	* library/platform/pkgIndex.tcl: Check /lib64 for existence of files
	* unix/Makefile.in: matching libc* before accepting it as base
	* win/Makefile.in:  directory. This can happen on weirdly installed
	32bit systems which have an empty or partially filled /lib64 without
	an actual libc. Bumped to version 1.0.6.

2010-04-13  Jan Nijtmans  <nijtmans@users.sf.net>

	* win/tclWinPort.h: Fix [Patch 2986105]: conditionally defining
	* win/tclWinFile.c: strcasecmp/strncasecmp
	* win/tclWinLoad.c: Fix gcc warning: comparison of unsigned expression
	>= 0 is always true

2010-04-08  Donal K. Fellows  <dkf@users.sf.net>

	* generic/tclCompCmdsSZ.c (TclSubstCompile): If the first token does
	not result in a *guaranteed* push of a Tcl_Obj on the stack, we must
	push an empty object. Otherwise it is possible to get to a 'concat1'
	or 'done' without enough values on the stack, resulting in a crash.
	Thanks to Joe Mistachkin for identifying a script that could trigger
	this case.

2010-04-07  Donal K. Fellows  <dkf@users.sf.net>

	* doc/catch.n, doc/info.n, doc/return.n: Formatting.

2010-04-06  Donal K. Fellows  <dkf@users.sf.net>

	* doc/Load.3: Minor corrections of formatting and cross links.

2010-04-06  Jan Nijtmans  <nijtmans@users.sf.net>

	* win/configure:       (regenerate with autoconf-2.59)
	* unix/configure:
	* unix/installManPage: [Bug 2982540]: configure and install* script
	* unix/install-sh:     files should always have LF line ending.
	* doc/Load.3:          Fix signature of Tcl_LoadFile in documentation.

2010-04-05  Alexandre Ferrieux  <ferrieux@users.sourceforge.net>

	TIP #348 IMPLEMENTATION

	* generic/tclBasic.c: [Patch 2868499]: Substituted error stack
	* generic/tclCmdIL.c:
	* generic/tclInt.h:
	* generic/tclNamesp.c:
	* generic/tclResult.c:
	* doc/catch.n:
	* doc/info.n:
	* doc/return.n:
	* tests/cmdMZ.test:
	* tests/error.test:
	* tests/execute.test:
	* tests/info.test:
	* tests/init.test:
	* tests/result.test:

2010-04-05  Donal K. Fellows  <dkf@users.sf.net>

	* unix/tcl.m4 (SC_ENABLE_THREADS): Flip the default for whether to
	* win/tcl.m4 (SC_ENABLE_THREADS):  build in threaded mode. Part of
	* win/rules.vc:			   TIP #364.

	* unix/tclLoadDyld.c (FindSymbol): Better human-readable error message
	generation to match code in tclLoadDl.c.

2010-04-04  Donal K. Fellows  <dkf@users.sf.net>

	* generic/tclIOUtil.c, unix/tclLoadDl.c: Minor changes to enforce
	Engineering Manual style rules.

	* doc/FileSystem.3, doc/Load.3: Documentation for TIP#357.

	* macosx/tclMacOSXBundle.c (OpenResourceMap): [Bug 2981528]: Only
	define this function when HAVE_COREFOUNDATION is defined.

2010-04-02  Jan Nijtmans  <nijtmans@users.sf.net>

	* generic/tcl.decls (Tcl_LoadFile): Add missing "const" in signature,
	* generic/tclIOUtil.c (Tcl_LoadFile): and some formatting fixes
	* generic/tclDecls.h:  (regenerated)

2010-04-02  Donal K. Fellows  <dkf@users.sf.net>

	* generic/tclIOUtil.c (Tcl_LoadFile): Corrections to previous commit
	* unix/tclLoadDyld.c (TclpDlopen):    to make it build on OSX.

2010-04-02  Kevin B. Kenny  <kennykb@acm.org>

	TIP #357 IMPLEMENTATION
	TIP #362 IMPLEMENTATION

	* generic/tclStrToD.c: [Bug 2952904]: Defer creation of the smallest
	floating point number until it is actually used. (This change avoids a
	bogus syslog message regarding a 'floating point software assist
	fault' on SGI systems.)

	* library/reg/pkgIndex.tcl:	[TIP #362]: Fixed first round of bugs
	* tests/registry.test:		resulting from the recent commits of
	* win/tclWinReg.c:		changes in support of the referenced
					TIP.

	* generic/tcl.decls:		[TIP #357]: First round of changes
	* generic/tclDecls.h:		to export Tcl_LoadFile,
	* generic/tclIOUtil.c:		Tcl_FindSymbol, and Tcl_FSUnloadFile
	* generic/tclInt.h:		to the public API.
	* generic/tclLoad.c:
	* generic/tclLoadNone.c:
	* generic/tclStubInit.c:
	* tests/fileSystem.test:
	* tests/load.test:
	* tests/unload.test:
	* unix/tclLoadDl.c:
	* unix/tclLoadDyld.c:
	* unix/tclLoadNext.c:
	* unix/tclLoadOSF.c:
	* unix/tclLoadShl.c:
	* unix/tclUnixPipe.c:
	* win/Makefile.in:
	* win/tclWinLoad.c:

2010-03-31  Donal K. Fellows  <dkf@users.sf.net>

	* doc/registry.n: Added missing documentation of TIP#362 flags.

	* doc/package.n: [Bug 2980210]: Document the arguments taken by
	the [package present] command correctly.

	* doc/Thread.3: Added some better documentation of how to create and
	use a thread using the C-level thread API, based on realization that
	no such tutorial appeared to exist.

2010-03-31  Jan Nijtmans  <nijtmans@users.sf.net>

	* test/cmdMZ.test:    [FRQ 2974744]: share exception codes (ObjType?):
	* test/error.test:    Revised test cases, making sure that abbreviated
	* test/proc-old.test: codes are checked resulting in an error, and
	                      checking for the exact error message.

2010-03-30  Andreas Kupries  <andreask@activestate.com>

	* generic/tclIORChan.c (ReflectClose, ReflectInput, ReflectOutput,
	(ReflectSeekWide, ReflectWatch, ReflectBlock, ReflectSetOption,
	(ReflectGetOption, ForwardProc): [Bug 2978773]: Preserve
	ReflectedChannel* structures across handler invokations, to avoid
	crashes when the handler implementation induces nested callbacks and
	destruction of the channel deep inside such a nesting.

2010-03-30  Don Porter  <dgp@users.sourceforge.net>

	* generic/tclObj.c (Tcl_GetCommandFromObj):     [Bug 2979402]: Reorder
	the validity tests on internal rep of a "cmdName" value to avoid
	invalid reads reported by valgrind.

2010-03-30  Jan Nijtmans  <nijtmans@users.sf.net>

	* generic/tclIndexObj:	[FRQ 2974744]: share exception codes
	* generic/tclResult.c:	further optimization, making use of indexType.
	* generic/tclZlib.c:    [Bug 2979399]: uninitialized value troubles

2010-03-30  Donal K. Fellows  <dkf@users.sf.net>

	TIP #362 IMPLEMENTATION

	* win/tclWinReg.c: [Patch 2960976]: Apply patch from Damon Courtney to
	* tests/registry.test:	allow the registry command to be told to work
	* win/Makefile.in:	with both 32-bit and 64-bit registries. Bump
	* win/configure.in:	version of registry package to 1.3.
	* win/makefile.bc:
	* win/makefile.vc:
	* win/configure:	autoconf-2.59

2010-03-29  Jan Nijtmans  <nijtmans@users.sf.net>

	* unix/tcl.m4:            Only test for -visibility=hidden with gcc
	                          (Second remark in [Bug 2976508])
	* unix/configure:         regen

2010-03-29  Don Porter  <dgp@users.sourceforge.net>

	* generic/tclStringObj.c:       Fix array overrun in test format-1.12
	caught by valgrind testing.

2010-03-27  Jan Nijtmans  <nijtmans@users.sf.net>

	* generic/tclInt.h:	[FRQ 2974744]: share exception codes
	* generic/tclResult.c:	(ObjType?)
	* generic/tclCmdMZ.c:
	* generic/tclCompCmdsSZ.c:

2010-03-26  Jan Nijtmans  <nijtmans@users.sf.net>

	* generic/tclExecute.c: [Bug 2976508]: Tcl HEAD fails on HP-UX

2010-03-25  Donal K. Fellows  <dkf@users.sf.net>

	* unix/tclUnixFCmd.c (TclUnixCopyFile): [Bug 2976504]: Corrected
	number of arguments to fstatfs() call.

	* macosx/tclMacOSXBundle.c, macosx/tclMacOSXFCmd.c:
	* macosx/tclMacOSXNotify.c: Reduce the level of ifdeffery in the
	functions of these files to improve readability. They need to be
	audited for whether complexity can be removed based on the minimum
	supported version of OSX, but that requires a real expert.

2010-03-24  Don Porter  <dgp@users.sourceforge.net>

	* generic/tclResult.c:  [Bug 2383005]: Revise [return -errorcode] so
	* tests/result.test:    that it rejects illegal non-list values.

2010-03-24  Donal K. Fellows  <dkf@users.sf.net>

	* generic/tclOOInfo.c (InfoObjectMethodTypeCmd)
	(InfoClassMethodTypeCmd): Added introspection of method types so that
	it is possible to find this info out without using errors.
	* generic/tclOOMethod.c (procMethodType): Now that introspection can
	reveal the name of method types, regularize the name of normal methods
	to be the name of the definition type used to create them.

	* tests/async.test (async-4.*): Reduce obscurity of these tests by
	putting the bulk of the code for them inside the test body with the
	help of [apply].

	* generic/tclCmdMZ.c (TryPostBody, TryPostHandler): Make sure that the
	[try] command does not trap unwinding due to limits.

2010-03-23  Don Porter  <dgp@users.sourceforge.net>

	* generic/tclCmdMZ.c:	[Bug 2973361]: Revised fix for computing
	indices of script arguments to [try].

2010-03-23  Jan Nijtmans  <nijtmans@users.sf.net>

	* generic/tclCmdMZ.c:      Make error message in "try" implementation
	* generic/tclCompCmdsSZ.c: exactly the same as the one in "return"
	* tests/error.test:
	* libtommath/mtests/mpi.c: Single "const" addition

2010-03-22  Don Porter  <dgp@users.sourceforge.net>

	* generic/tclCmdMZ.c:	[Bug 2973361]: Compute the correct integer
	values to identify the argument indices of the various script
	arguments to [try]. Passing in -1 led to invalid memory reads.

2010-03-20  Donal K. Fellows  <dkf@users.sf.net>

	* doc/exec.n: Make it a bit clearer that there is an option to run a
	pipeline in the background.

	* generic/tclIOCmd.c (Tcl_FcopyObjCmd):		Lift the restriction
	* generic/tclIO.c (TclCopyChannel, CopyData):	on the [fcopy] command
	* generic/tclIO.h (CopyState):			that forced it to only
	copy up to 2GB per script-level callback. Now it is anything that can
	fit in a (signed) 64-bit integer. Problem identified by Frederic
	Bonnet on comp.lang.tcl. Note that individual low-level reads and
	writes are still smaller as the optimal buffer size is smaller.

2010-03-20  Jan Nijtmans  <nijtmans@users.sf.net>

	* win/stub16.c:         Don't hide that we use the ASCII API here.
	                        (does someone still use that?)
	* win/tclWinPipe.c:     2 unnecessary type casts.

2010-03-19  Donal K. Fellows  <dkf@users.sf.net>

	* generic/tclCompCmdsSZ.c (TclCompileThrowCmd): Added compilation for
	the [throw] command.

2010-03-18  Don Porter  <dgp@users.sourceforge.net>

	* generic/tclListObj.c:	[Bug 2971669]: Prevent in overflow trouble in
	* generic/tclTestObj.c:	ListObjReplace operations. Thanks to kbk for
	* tests/listObj.test:	fix and test.

2010-03-18  Donal K. Fellows  <dkf@users.sf.net>

	* generic/tclCompCmdsSZ.c (IssueTryFinallyInstructions):
	[Bug 2971921]: Corrected jump so that it doesn't skip into the middle
	of an instruction! Tightened the instruction issuing. Moved endCatch
	calls closer to their point that they guard, ensuring correct ordering
	of result values.

2010-03-17  Andreas Kupries  <andreask@activestate.com>

	* generic/tclIORTrans.c (ReflectInput, ReflectOutput)
	(ReflectSeekWide): [Bug 2921116]: Added missing TclEventuallyFree
	calls for preserved ReflectedTransform* structures. Reworked
	ReflectInput to preserve the structure for its whole life, not only in
	InvokeTclMethod.

	* generic/tclIO.c (Tcl_GetsObj): [Bug 2921116]: Regenerate topChan,
	may have been changed by a self-modifying transformation.

	* tests/ioTrans/test (iortrans-4.8, iortrans-4.9, iortrans-5.11)
	(iortrans-7.4, iortrans-8.3): New test cases.

2010-03-16  Jan Nijtmans  <nijtmans@users.sf.net>

	* compat/zlib/*:	Upgrade zlib to version 1.2.4.
	* win/makefile.vc:
	* unix/Makefile.in:
	* win/tclWinChan.c:	Don't cast away "const" without reason.

2010-03-12  Jan Nijtmans  <nijtmans@users.sf.net>

	* win/makefile.vc: [Bug 2967340]: Static build was failing.
	* win/.cvsignore:

2010-03-10  Jan Nijtmans  <nijtmans@users.sf.net>

	* generic/tclTest.c:	Remove unnecessary '&' decoration for
	* generic/tclIOUtil.c:	function pointers
	* win/tclWin32Dll.c:	Double declaration of TclNativeDupInternalRep
	* unix/tclIOUtil.c:
	* unix/dltest/.cvsignore: Ignore *.so here

2010-03-09  Andreas Kupries  <andreask@activestate.com>

	* generic/tclIORChan.c: [Bug 2936225]: Thanks to Alexandre Ferrieux
	* doc/refchan.n:    <ferrieux@users.sourceforge.net> for debugging and
	* tests/ioCmd.test: fixing the problem. It is the write-side
	equivalent to the bug fixed 2009-08-06.

2010-03-09  Don Porter  <dgp@users.sourceforge.net>

	* library/tzdata/America/Matamoros: New locale
	* library/tzdata/America/Ojinaga: New locale
	* library/tzdata/America/Santa_Isabel: New locale
	* library/tzdata/America/Asuncion:
	* library/tzdata/America/Tijuana:
	* library/tzdata/Antarctica/Casey:
	* library/tzdata/Antarctica/Davis:
	* library/tzdata/Antarctica/Mawson:
	* library/tzdata/Asia/Dhaka:
	* library/tzdata/Pacific/Fiji:
	Olson tzdata2010c.

2010-03-07  Jan Nijtmans  <nijtmans@users.sf.net>

	* generic/tclTest.c:	  Test that tclOO stubs are present in stub
				  library
	* generic/tclOOMethod.c:  Applied missing part of [Patch 2961556]
	* win/tclWinInt.h:	  Change all tclWinProcs signatures to use
	* win/tclWin32Dll.c:	  TCHAR* in stead of WCHAR*. This is meant
	* win/tclWinDde.c:	  as preparation to make [Enh 2965056]
	* win/tclWinFCmd.c:	  possible at all.
	* win/tclWinFile.c:
	* win/tclWinPipe.c:
	* win/tclWinSock.c:

2010-03-06  Jan Nijtmans  <nijtmans@users.sf.net>

	* generic/tclStubLib.c:	Remove presence of tclTomMathStubsPtr here.
	* generic/tclTest.c:	Test that tommath stubs are present in stub
				library.

2010-03-05  Donal K. Fellows  <dkf@users.sf.net>

	* generic/tclIORTrans.c (ForwardProc): [Bug 2964425]: When cleaning
	the stables, it is sometimes necessary to do more than the minimum. In
	this case, rationalizing the variables for a forwarded limit? method
	required removing an extra Tcl_DecrRefCount too.

	* generic/tclOO.h, generic/tclOOInt.h: [Patch 2961556]: Change TclOO
	to use the same style of function typedefs as Tcl, as this is about
	the last chance to get this right.

	***POTENTIAL INCOMPATIBILITY***
	Source code that uses function typedefs from TclOO will need to update
	variables and argument definitions so that pointers to the function
	values are used instead. Binary compatibility is not affected.

	* generic/*.c, generic/tclInt.h, unix/*.c, macosx/*.c: Applied results
	of doing a Code Audit. Principal changes:
	  * Use do { ... } while (0) in macros
	  * Avoid shadowing one local variable with another
	  * Use clearer 'foo.bar++;' instead of '++foo.bar;' where result not
	    required (i.e., semantically equivalent); clarity is increased
	    because it is bar that is incremented, not foo.
	  * Follow Engineering Manual rules on spacing and declarations

2010-03-04  Donal K. Fellows  <dkf@users.sf.net>

	* generic/tclOO.c (ObjectRenamedTrace): [Bug 2962664]: Add special
	handling so that when the class of classes is deleted, so is the class
	of objects. Immediately.

	* generic/tclOOInt.h (ROOT_CLASS): Add new flag for specially marking
	the root class. Simpler and more robust than the previous technique.

2010-03-04  Jan Nijtmans  <nijtmans@users.sf.net>

	* generic/tclGetDate.y:    3 unnecessary MODULE_SCOPE
	* generic/tclDate.c:       symbols
	* generic/tclStubLib.c:    Split tommath stub lib
	* generic/tclTomMathStubLib.c:  in separate file.
	* win/makefile.bc:
	* win/Makefile.in:
	* win/makefile.vc:
	* win/tcl.dsp:
	* unix/Makefile.in:
	* unix/tcl.m4:          Cygwin only gives warning
	* unix/configure:       using -fvisibility=hidden
	* compat/strncasecmp.c: A few more const's
	* compat/strtod.c:
	* compat/strtoul.c:

2010-03-03  Andreas Kupries <andreask@activestate.com>

	* doc/refchan.n: Followup to ChangeLog entry 2009-10-07
	(generic/tclIORChan.c). Fixed the documentation to explain that errno
	numbers are operating system dependent, and reworked the associated
	example.

2010-03-02  Jan Nijtmans  <nijtmans@users.sf.net>

	* unix/tcl.m4:     [FRQ 2959069]: Support for -fvisibility=hidden
	* unix/configure   (regenerated with autoconf-2.59)

2010-03-01  Alexandre Ferrieux  <ferrieux@users.sourceforge.net>

	* unix/tclUnixSock.c: Refrain from a possibly lengthy reverse-DNS
	lookup on 0.0.0.0 when calling [fconfigure -sockname] on an
	universally-bound (default) server socket.

	* generic/tclIndexObj.c: fix [AT 86258]: special-casing of empty
	tables when generating error messages for [::tcl::prefix match].

2010-02-28  Donal K. Fellows  <dkf@users.sf.net>

	* generic/tclCmdIL.c: More additions of {TCL LOOKUP} error-code
	generation to various subcommands of [info] as part of long-term
	project to classify all Tcl's generated errors.

2010-02-28  Jan Nijtmans  <nijtmans@users.sf.net>

	* generic/tclStubInit.c: [Bug 2959713]: Link error with gcc 4.1

2010-02-27  Donal K. Fellows  <dkf@users.sf.net>

	* generic/tclCmdMZ.c (StringFirstCmd, StringLastCmd): [Bug 2960021]:
	Only search for the needle in the haystack when the needle isn't
	larger than the haystack. Prevents an odd crash from sometimes
	happening when things get mixed up (a common programming error).

	* generic/tclMain.c (Tcl_Main): [Bug 801429]: Factor out the holding
	of the client-installed main loop function into thread-specific data.

	***POTENTIAL INCOMPATIBILITY***
	Code that previously tried to set the main loop from another thread
	will now fail. On the other hand, there is a fairly high probability
	that such programs would have been failing before due to the lack of
	any kind of inter-thread memory barriers guarding accesses to this
	part of Tcl's state.

2010-02-26  Donal K. Fellows  <dkf@users.sf.net>

	* generic/tclCompCmds.c:   Split this file into two pieces to make it
	* generic/tclCompCmdsSZ.c: easier to work with. It's still two very
				   long files even after the split.

2010-02-26  Reinhard Max  <max@suse.de>

	* doc/safe.n: Name the installed file after the command it documents.
	Use "Safe Tcl" instead of the "Safe Base", "Safe Tcl" mixture.

2010-02-26  Donal K. Fellows  <dkf@users.sf.net>

	* unix/Makefile.in (NATIVE_TCLSH): Added this variable to allow for
	better control of what tclsh to use for various scripts when doing
	cross compiling. An imperfect solution, but works.

	* unix/installManPage: Remap non-alphanumeric sequences in filenames
	to single underscores (especially colons).

2010-02-26  Pat Thoyts  <patthoyts@users.sourceforge.net>

	* tests/zlib.test: Add tests for [Bug 2818131] which was crashing with
	mismatched zlib algorithms used in combination with gets. This issue
	has been fixed by Andreas's last commit.

2010-02-25  Jan Nijtmans  <nijtmans@users.sf.net>

	* generic/tclHash.c:	[FRQ 2958832]: Further speed-up of the
	* generic/tclLiteral.c:	ouster-hash function.
	* generic/tclObj.c:
	* generic/tclCkalloc.c:	Eliminate various unnecessary (ClientData)
	* generic/tclTest.c:	type casts.
	* generic/tclTestObj.c:
	* generic/tclTestProcBodyObj.c:
	* unix/tclUnixTest.c:
	* unix/tclUnixTime.c:
	* unix/tclXtTest.c:

2010-02-24  Donal K. Fellows  <dkf@users.sf.net>

	* generic/tclDictObj.c (SetDictFromAny): Prevent the list<->dict
	* generic/tclListObj.c (SetListFromAny): conversion code from taking
	too many liberties. Stops loss of duplicate keys in some scenarios.
	Many thanks to Jean-Claude Wippler for finding this.

	* generic/tclExecute.c (TclExecuteByteCode): Reduce ifdef-fery and
	size of activation record. More variables shared across instructions
	than before.

	* doc/socket.n: [Bug 2957688]: Clarified that [socket -server] works
	with a command prefix. Extended example to show this in action.

2010-02-22  Andreas Kupries  <andreask@activestate.com>

	* generic/tclZlib.c (ZlibTransformInput): [Bug 2762041]: Added a hack
	to work around the general problem, early EOF recognition based on the
	base-channel, instead of the data we have ready for reading in the
	transform. Long-term we need a proper general fix (likely tracking EOF
	on each level of the channel stack), with attendant complexity.
	Furthermore, Z_BUF_ERROR can be ignored, and must be when feeding the
	zlib code with single characters.

2010-02-22  Jan Nijtmans  <nijtmans@users.sf.net>

	* unix/tclUnixPort.h:   Remove unnecessary EXTERN's, which already are
	                        in the global stub table.
	* unix/configure.in:    Use @EXEEXT@ in stead of @EXT_SUFFIX@
	* unix/tcl.m4:
	* unix/Makefile.in:     Use -DBUILD_tcl for CYGWIN
	* unix/configure:       (regenerated)
	* unix/dltest/pkg*.c:   Use EXTERN to control CYGWIN exported symbols
	* generic/tclCmdMZ.c:   Remove some unnecessary type casts.
	* generic/tclCompCmds.c:
	* generic/tclTest.c:
	* generic/tclUtil.c:

2010-02-21  Mo DeJong  <mdejong@users.sourceforge.net>

	* tests/regexp.test: Add test cases back ported from Jacl regexp work.

2010-02-21  Jan Nijtmans  <nijtmans@users.sf.net>

	* generic/tclDate.c:    Some more const tables.
	* generic/tclGetDate.y:
	* generic/regc_lex.c:
	* generic/regerror.c:
	* generic/tclStubLib.c:
	* generic/tclBasic.c:   Fix [Bug 2954959] expr abs(0.0) is -0.0
	* tests/expr.test:

2010-02-20  Donal K. Fellows  <dkf@users.sf.net>

	* generic/tclCompCmds.c (TclCompileStringLenCmd): Make [string length]
	of a constant string be handled better (i.e., handle backslashes too).

2010-02-19  Stuart Cassoff  <stwo@users.sourceforge.net>

	* tcl.m4: Correct compiler/linker flags for threaded builds on
	OpenBSD.
	* configure: (regenerated).

2010-02-19  Donal K. Fellows  <dkf@users.sf.net>

	* unix/installManPage: [Bug 2954638]: Correct behaviour of manual page
	installer. Also added armouring to check that assumptions about the
	initial state are actually valid (e.g., look for existing input file).

2010-02-17  Donal K. Fellows  <dkf@users.sf.net>

	* generic/tclHash.c (HashStringKey):	Restore these hash functions
	* generic/tclLiteral.c (HashString):	to use the classic algorithm.
	* generic/tclObj.c (TclHashObjKey):	Community felt normal case
	speed to be more important than resistance to malicious cases. For
	now, hashes that need to deal with the malicious case can use a custom
	hash table and install their own hash function, though that is not
	functionality exposed to the script level.

	* generic/tclCompCmds.c (TclCompileDictUpdateCmd): Stack depth must be
	correctly described when compiling a body to prevent crashes in some
	debugging modes.

2010-02-16  Jan Nijtmans  <nijtmans@users.sf.net>

	* generic/tclInt.h: Change order of various struct members,
	fixing potential binary incompatibility with Tcl 8.5

2010-02-16  Donal K. Fellows  <dkf@users.sf.net>

	* unix/configure.in, generic/tclIOUtil.c (Tcl_Stat): Updated so that
	we do not assume that all unix systems have the POSIX blkcnt_t type,
	since OpenBSD apparently does not.

	* generic/tclLiteral.c (HashString): Missed updating to FNV in one
	place; the literal table (a copy of the hash table code...)

2010-02-15  Jan Nijtmans  <nijtmans@users.sf.net>

	* tools/genStubs.tcl:   Reverted earlier rename from tcl*Stubs to
	* generic/tclBasic.c:   tcl*ConstStubs, it's not necessary at all.
	* generic/tclOO.c:
	* generic/tclTomMathInterface.c:
	* generic/tclStubInit.c: (regenerated)
	* generic/tclOOStubInit.c: (regenerated)
	* generic/tclEnsemble.c:Fix signed-unsigned mismatch
	* win/tclWinInt.h:      make tclWinProcs "const"
	* win/tclWin32Dll.c:
	* win/tclWinFCmd.c:     Eliminate all internal Tcl_WinUtfToTChar
	* win/tclWinFile.c:     and Tcl_WinTCharToUtf calls, needed
	* win/tclWinInit.c:     for mslu support.
	* win/tclWinLoad.c:
	* win/tclWinPipe.c:
	* win/tclWinSerial.c:
	* win/.cvsignore:
	* compat/unicows/readme.txt:  [FRQ 2819611]: Add first part of MSLU
	* compat/unicows/license.txt: support.
	* compat/unicows/unicows.lib:

2010-02-15  Donal K. Fellows  <dkf@users.sf.net>

	* generic/tclOO.c (AllocObject, SquelchedNsFirst, ObjectRenamedTrace):
	* generic/tclNamesp.c (Tcl_DeleteNamespace): [Bug 2950259]: Revised
	the namespace deletion code to provide an additional internal callback
	that gets triggered early enough in namespace deletion to allow TclOO
	destructors to run sanely. Adjusted TclOO to take advantage of this,
	so making tearing down an object by killing its namespace appear to
	work seamlessly, which is needed for Itcl. (Note that this is not a
	feature that will ever be backported to 8.5, and it remains not a
	recommended way of deleting an object.)

2010-02-13  Donal K. Fellows  <dkf@users.sf.net>

	* generic/tclCompCmds.c (TclCompileSwitchCmd): Divided the [switch]
	compiler into three pieces (after the model of [try]): a parser, an
	instruction-issuer for chained tests, and an instruction-issuer for
	jump tables.

	* generic/tclEnsemble.c: Split the ensemble engine out into its own
	file rather than keeping it mashed together with the namespace code.

2010-02-12  Jan Nijtmans  <nijtmans@users.sf.net>

	* win/tcl.m4:		Use -pipe for gcc on win32
	* win/configure:	(mingw/cygwin) (regenerated)
	* win/.cvsignore:	Add .lib, .exp and .res here

2010-02-11  Mo DeJong  <mdejong@users.sourceforge.net>

	* tests/list.test: Add tests for explicit \0 in a string argument to
	the list command.

2010-02-11  Donal K. Fellows  <dkf@users.sf.net>

	* generic/tclIOCmd.c (Tcl_OpenObjCmd): [Bug 2949740]: Make sure that
	we do not try to put a NULL pipeline channel into binary mode.

2010-02-11  Mo DeJong  <mdejong@users.sourceforge.net>

	[Bug 2826551, Patch 2948425]: Assorted regexp bugs related to -all,
	-line and -start options and newlines.
	* generic/tclCmdMZ.c (Tcl_RegexpObjCmd): If -offset is given, treat it
	as the start of the line if the previous character was a newline. Fix
	nasty edge case where a zero length match would not advance the index.
	* tests/regexp.test: Add regression tests back ported from Jacl.
	Checks for a number of issues related to -line and newline handling. A
	few of tests were broken before the patch and continue to be broken,
	marked as knownBug.

2010-02-11  Donal K. Fellows  <dkf@users.sf.net>

	* generic/tclOO.c (ObjectRenamedTrace): [Bug 2949397]: Prevent
	destructors from running on the two core class objects when the whole
	interpreter is being destroyed.

2010-02-09  Donal K. Fellows  <dkf@users.sf.net>

	* generic/tclCompCmds.c (TclCompileTryCmd, IssueTryInstructions)
	(IssueTryFinallyInstructions): Added compiler for the [try] command.
	It is split into three pieces that handle the parsing of the tokens,
	the issuing of instructions for finally-free [try], and the issuing of
	instructions for [try] with finally; there are enough differences
	between the all cases that it was easier to split the code rather than
	have a single function do the whole thing.

2010-02-09  Alexandre Ferrieux  <ferrieux@users.sourceforge.net>

	* tools/genStubs.tcl: Remove dependency on 8.5+ idiom "in" in
	expressions.

2010-02-08  Donal K. Fellows  <dkf@users.sf.net>

	* generic/tclZlib.c (Tcl_ZlibDeflate, Tcl_ZlibInflate): [Bug 2947783]:
	Make sure that the result is an unshared object before appending to it
	so that nothing crashes if it is shared (use in Tcl code was not
	affected by this, but use from C was an issue).

2010-02-06  Donal K. Fellows  <dkf@users.sf.net>

	* generic/tclHash.c (HashStringKey):	Replace Tcl's crusty old hash
	* generic/tclObj.c (TclHashObjKey):	function with the algorithm
	due to Fowler, Noll and Vo. This is slightly faster (assuming the
	presence of hardware multiply) and has somewhat better distribution
	properties of the resulting hash values. Note that we only ever used
	the 32-bit version of the FNV algorithm; Tcl's core hash engine
	assumes that hash values are simple unsigned ints.

	***POTENTIAL INCOMPATIBILITY***
	Code that depends on hash iteration order (especially tests) may well
	be disrupted by this. Where a definite order is required, the fix is
	usually to just sort the results after extracting them from the hash.
	Where this is insufficient, the code that has ceased working was
	always wrong and was only working by chance.

2010-02-05  Donal K. Fellows  <dkf@users.sf.net>

	* generic/tclCompCmds.c (TclCompileErrorCmd): Added compilation of the
	[error] command. No new bytecodes.

2010-02-05  Jan Nijtmans  <nijtmans@users.sf.net>

	* tools/genStubs.tcl:	Follow-up to earlier commit today:
	          Eliminate the need for an extra Stubs Pointer for adressing
	          a static stub table: Just change the exported table from
	          static to MODULE_SCOPE.
	* generic/tclBasic.c
	* generic/tclOO.c
	* generic/tclTomMathInterface.c
	* generic/tcl*Decls.h (regenerated)
	* generic/tclStubInit.c (regenerated)
	* generic/tclOOStubInit.c (regenerated)
	* generic/tclTest.c (minor formatting)

2010-02-05  Donal K. Fellows  <dkf@users.sf.net>

	* generic/tclVar.c: More consistency in errorcode generation.

	* generic/tclOOBasic.c (TclOO_Object_Destroy): Rewrote to be NRE-aware
	when calling destructors. Note that there is no guarantee that
	destructors will always be called in an NRE context; that's a feature
	of the 'destroy' method only.

	* generic/tclEncoding.c: Add 'const' to many function-internal vars
	that are never pointing to things that are written to.

2010-02-05  Jan Nijtmans  <nijtmans@users.sf.net>

	* tools/genStubs.tcl:	Follow-up to [2010-01-29] commit:
		prevent space within stub table function parameters if the
		parameter type is a pointer.
	* win/tclWinInt.h:	Minor Formatting
	* generic/tcl.h:	VOID -> void and other formatting
	* generic/tclInt.h:	Minor formatting
	* generic/tclInt.decls: Change signature of TclNRInterpProcCore,
	* generic/tclOO.decls:	and TclOONewProc(Instance|)MethodEx,
	* generic/tclProc.c:	indicating that errorProc is a function,
	* generic/tclOOMethod.c:pointer, and other formatting
	* generic/tcl*Decls.h:	(regenerated)
	* generic/tclVar.c:	gcc warning(line 3703): 'pattern' may be used
				uninitialized in this function
				gcc warning(line 3788): 'matched' may be used
				uninitialized in this function

2010-02-04  Donal K. Fellows  <dkf@users.sf.net>

	* generic/tclVar.c: Added more use of error-codes and reduced the
	stack overhead of older interfaces.
	(ArrayGetCmd): Stop silly crash when using a trivial pattern due to
	error in conversion to ensemble.
	(ArrayNamesCmd): Use the object RE interface for faster matching.

2010-02-03  Donal K. Fellows  <dkf@users.sf.net>

	* generic/tclVar.c (ArrayUnsetCmd): More corrections.

2010-02-02  Donal K. Fellows  <dkf@users.sf.net>

	* generic/tclVar.c: Turned the [array] command into a true ensemble.

	* generic/tclOO.c (AllocObject, MyDeleted): A slightly faster way to
	handle the deletion of [my] is with a standard delete callback. This
	is because it doesn't require an additional memory allocation during
	object creation. Also reduced the amount of string manipulation
	performed during object creation to further streamline memory
	handling; this is not backported to the 8.5 package as it breaks a
	number of abstractions.

	* generic/tclOOBasic.c (TclOO_Object_Destroy): [Bug 2944404]: Do not
	crash when a destructor deletes the object that is executing that
	destructor.

2010-02-01  Donal K. Fellows  <dkf@users.sf.net>

	* generic/tclVar.c (Tcl_ArrayObjCmd): [Bug 2939073]: Stop the [array
	unset] command from having dangling pointer problems when an unset
	trace deletes the element that is going to be processed next. Many
	thanks to Alexandre Ferrieux for the bulk of this fix.

	* generic/regexec.c (ccondissect, crevdissect): [Bug 2942697]: Rework
	these functions so that certain pathological patterns are matched much
	more rapidly. Many thanks to Tom Lane for dianosing this issue and
	providing an initial patch.

2010-01-30  Donal K. Fellows  <dkf@users.sf.net>

	* generic/tclCompile.c (tclInstructionTable):	Bytecode instructions
	* generic/tclCompCmds.c (TclCompileUnsetCmd):	to allow the [unset]
	* generic/tclExecute.c (TclExecuteByteCode):	command to be compiled
	with the compiler being a complete compilation for all compile-time
	decidable uses.

	* generic/tclVar.c (TclPtrUnsetVar): Var reference version of the code
	to unset a variable. Required for INST_UNSET bytecodes.

2010-01-29  Jan Nijtmans  <nijtmans@users.sf.net>

	* generic/tcl.h: [Bug 2942081]: Reverted Tcl_ThreadDataKey type change
				Changed some Tcl_CallFrame fields from "char *"
				to "void *". This saves unnecessary space on
				Cray's (and it's simply more correct).

	* tools/genStubs.tcl:	No longer generate a space after "*" and
				immediately after a function name, so the
				format of function definitions in tcl*Decls.h
				match all other tcl*.h header files.
	* doc/ParseArgs.3:	Change Tcl_ArgvFuncProc, Tcl_ArgvGenFuncProc
	* generic/tcl.h:	and GetFrameInfoValueProc to be function
	* generic/tclInt.h:	definitions, not pointers, for consistency
	* generic/tclOOInt.h:	with all other Tcl function definitions.
	* generic/tclIndexObj.c:
	* generic/regguts.h:	CONST -> const
	* generic/tcl.decls:	Formatting
	* generic/tclTomMath.decls: Formatting
	* generic/tclDecls.h:	(regenerated)
	* generic/tclIntDecls.h:
	* generic/tclIntPlatDecls.h:
	* generic/tclOODecls.h:
	* generic/tclOOIntDecls.h:
	* generic/tclPlatDecls.h:
	* generic/tclTomMathDecls.h:

2010-01-28  Donal K. Fellows  <dkf@users.sf.net>

	* generic/tclOOBasic.c (TclOO_Object_Destroy): Move the execution of
	destructors to a point where they can produce an error. This will not
	work for all destructors, but it does mean that more failing calls of
	them will be caught.
	* generic/tclOO.c (AllocObject, MyDeletedTrace, ObjectRenamedTrace):
	(ObjectNamespaceDeleted): Stop various ways of getting at commands
	with dangling pointers to the object. Also increases the reliability
	of calling of destructors (though most destructors won't benefit; when
	an object is deleted namespace-first, its destructors are not run in a
	nice state as the namespace is partially gone).

2010-01-25  Jan Nijtmans  <nijtmans@users.sf.net>

	* generic/tclOOStubInit.c:   Remove double includes (which causes a
	* generic/tclOOStubLib.c:    warning in CYGWIN compiles)
	* unix/.cvsignore:	     add confdefs.h

2010-01-22  Donal K. Fellows  <dkf@users.sf.net>

	* doc/proc.n: [Bug 1970629]: Define a bit better what the current
	namespace of a procedure is.

2010-01-22  Jan Nijtmans  <nijtmans@users.sf.net>

	* generic/tclInt.decls:	     Don't use DWORD and HANDLE here.
	* generic/tclIntPlatDecls.h:
	* generic/tcl.h:	     Revert [2009-12-21] change, instead
	* generic/tclPort.h:	     resolve the CYGWIN inclusion problems by
	* win/tclWinPort.h:	     re-arranging the inclusions at other
				     places.
	* win/tclWinError.c
	* win/tclWinPipe.c
	* win/tcl.m4:		     Make cygwin configuration error into
	* win/configure.in:	     a warning: CYGWIN compilation works
	* win/configure:	     although there still are test failures.

2010-01-22  Donal K. Fellows  <dkf@users.sf.net>

	* generic/tclExecute.c (TclExecuteByteCode): Improve error code
	generation from some of the tailcall-related bits of TEBC.

2010-01-21  Miguel Sofer  <msofer@users.sf.net>

	* generic/tclCompile.h: [Bug 2910748]: NRE-enable direct eval on BC
	* generic/tclExecute.c: spoilage.
	* tests/nre.test:

2010-01-19  Donal K. Fellows  <dkf@users.sf.net>

	* doc/dict.n: [Bug 2929546]: Clarify just what [dict with] and [dict
	update] are doing with variables.

2010-01-18  Andreas Kupries  <andreask@activestate.com>

	* generic/tclIO.c (CreateScriptRecord): [Bug 2918110]: Initialize
	the EventScriptRecord (esPtr) fully before handing it to
	Tcl_CreateChannelHandler for registration. Otherwise a reflected
	channel calling 'chan postevent' (== Tcl_NotifyChannel) in its
	'watchProc' will cause the function 'TclChannelEventScriptInvoker'
	to be run on an uninitialized structure.

2010-01-18  Donal K. Fellows  <dkf@users.sf.net>

	* generic/tclStringObj.c (Tcl_AppendFormatToObj): [Bug 2932421]: Stop
	the [format] command from causing argument objects to change their
	internal representation when not needed. Thanks to Alexandre Ferrieux
	for this fix.

2010-01-13  Donal K. Fellows  <dkf@users.sf.net>

	* tools/tcltk-man2html.tcl:	  More factoring out of special cases
	* tools/tcltk-man2html-utils.tcl: so that they are described outside
	the engine file. Now there is only one real set of special cases in
	there, to handle the .SO/.OP/.SE directives.

2010-01-13  Jan Nijtmans  <nijtmans@users.sf.net>

	* generic/tcl.h:      Fix TCL_LL_MODIFIER for Cygwin
	* generic/tclEnv.c:   Fix CYGWIN compilation problems,
	* generic/tclInt.h:   and remove some unnecessary
	* generic/tclPort.h:  double includes.
	* generic/tclPlatDecls.h:
	* win/cat.c:
	* win/tclWinConsole.c:
	* win/tclWinFCmd.c:
	* win/tclWinFile.c:
	* win/tclWinPipe.c:
	* win/tclWinSerial.c:
	* win/tclWinThrd.c:
	* win/tclWinPort.h:   Put win32 includes first
	* unix/tclUnixChan.c: Forgot one CONST change

2010-01-12  Donal K. Fellows  <dkf@users.sf.net>

	* tools/tcltk-man2html.tcl: Make the generation of the list of things
	to process the docs from simpler and more flexible. Also factored out
	the lists of special cases.

2010-01-10  Jan Nijtmans  <nijtmans@users.sf.net>

	* win/tclWinDde.c:      VC++ 6.0 doesn't have
	* win/tclWinReg.c:      PDWORD_PTR
	* win/tclWinThrd.c:     Fix various minor gcc warnings.
	* win/tclWinTime.c:
	* win/tclWinConsole.c:  Put channel type definitions
	* win/tclWinChan.c:     in static const memory
	* win/tclWinPipe.c:
	* win/tclWinSerial.c:
	* win/tclWinSock.c:
	* generic/tclIOGT.c:
	* generic/tclIORChan.c:
	* generic/tclIORTrans.c:
	* unix/tclUnixChan.c:
	* unix/tclUnixPipe.c:
	* unix/tclUnixSock.c:
	* unix/configure:       (regenerated with autoconf 2.59)
	* tests/info.test:      Make test independant from
	                        tcltest implementation.

2010-01-10  Donal K. Fellows  <dkf@users.sf.net>

	* tests/namespace.test (namespace-51.17): [Bug 2898722]: Demonstrate
	that there are still bugs in the handling of resolution epochs. This
	bug is not yet fixed.

	* tools/tcltk-man2html.tcl:	  Split the man->html converter into
	* tools/tcltk-man2html-utils.tcl: two pieces for easier maintenance.
	Also made it much less verbose in its printed messages by default.

2010-01-09  Donal K. Fellows  <dkf@users.sf.net>

	* tools/tcltk-man2html.tcl: Added basic support for building the docs
	for contributed packages into the HTML versions. Prompted by question
	on Tcler's Chat by Tom Krehbiel. Note that there remain problems in
	the documentation generated due to errors in the contributed docs.

2010-01-05  Don Porter  <dgp@users.sourceforge.net>

	* generic/tclPathObj.c (TclPathPart):   [Bug 2918610]: Correct
	* tests/fileName.test (filename-14.31): inconsistency between the
	string rep and the intrep of a path value created by [file rootname].
	Thanks to Vitaly Magerya for reporting.

2010-01-03  Donal K. Fellows  <dkf@users.sf.net>

	* unix/tcl.m4 (SC_CONFIG_CFLAGS): [Bug 1636685]: Use the configuration
	for modern FreeBSD suggested by the FreeBSD porter.

2010-01-03  Miguel Sofer  <msofer@users.sf.net>

	* generic/tclBasic.c:	[Bug 2724403]: Fix leak of coroutines on
	* generic/tclCompile.h: namespace deletion. Added a test for this
	* generic/tclNamesp.c:	leak, and also a test for leaks on namespace
	* tests/coroutine.test: deletion.
	* tests/namespace.test:

2009-12-30  Donal K. Fellows  <dkf@users.sf.net>

	* library/safe.tcl (AliasSource): [Bug 2923613]: Make the safer
	* tests/safe.test (safe-8.9):	  [source] handle a [return] at the
					  end of the file correctly.

2009-12-30  Miguel Sofer  <msofer@users.sf.net>

	* library/init.tcl (unknown): [Bug 2824981]: Fix infinite recursion of
	::unknown when [set] is undefined.

2009-12-29  Donal K. Fellows  <dkf@users.sf.net>

	* generic/tclHistory.c (Tcl_RecordAndEvalObj): Reduce the amount of
	allocation and deallocation of memory by caching objects in the
	interpreter assocData table.

	* generic/tclObj.c (Tcl_GetCommandFromObj): Rewrite the logic so that
	it does not require making assignments part way through an 'if'
	condition, which was deeply unclear.

	* generic/tclInterp.c (Tcl_MakeSafe): [Bug 2895741]: Make sure that
	the min() and max() functions are supported in safe interpreters.

2009-12-29  Pat Thoyts  <patthoyts@users.sourceforge.net>

	* generic/tclBinary.c:	[Bug 2922555]: Handle completely invalid input
	* tests/binary.test:	to the decode methods.

2009-12-28  Donal K. Fellows  <dkf@users.sf.net>

	* unix/Makefile.in (trace-shell, trace-test): [FRQ 1083288]: Added
	targets to allow easier tracing of shell and test invokations.

	* unix/configure.in: [Bug 942170]:	Detect the st_blocks field of
	* generic/tclCmdAH.c (StoreStatData):	'struct stat' correctly.
	* generic/tclFileName.c (Tcl_GetBlocksFromStat):
	* generic/tclIOUtil.c (Tcl_Stat):

	* generic/tclInterp.c (TimeLimitCallback): [Bug 2891362]: Ensure that
	* tests/interp.test (interp-34.13):	   the granularity ticker is
	reset when we check limits because of the time limit event firing.

2009-12-27  Donal K. Fellows  <dkf@users.sf.net>

	* doc/namespace.n (SCOPED SCRIPTS): [Bug 2921538]: Updated example to
	not be quite so ancient.

2009-12-25  Jan Nijtmans  <nijtmans@users.sf.net>

	* generic/tclCmdMZ.c:      CONST -> const
	* generic/tclParse.c

2009-12-23  Donal K. Fellows  <dkf@users.sf.net>

	* library/safe.tcl (AliasSource, AliasExeName): [Bug 2913625]: Stop
	information about paths from leaking through [info script] and [info
	nameofexecutable].

2009-12-23  Jan Nijtmans  <nijtmans@users.sf.net>

	* unix/tcl.m4:		Install libtcl8.6.dll in bin directory
	* unix/Makefile.in:
	* unix/configure:	(regenerated)

2009-12-22  Donal K. Fellows  <dkf@users.sf.net>

	* generic/tclCmdIL.c (Tcl_LsortObjCmd): [Bug 2918962]: Stop crash when
	-index and -stride are used together.

2009-12-21  Jan Nijtmans  <nijtmans@users.sf.net>

	* generic/tclThreadStorage.c: Fix gcc warning, using gcc-4.3.4 on
				      cygwin: missing initializer
	* generic/tclOOInt.h:	      Prevent conflict with DUPLICATE
				      definition in WINAPI's nb30.h
	* generic/rege_dfa.c:	      Fix macro conflict on CYGWIN: don't use
				      "small".
	* generic/tcl.h:	      Include <winsock2.h> before <stdio.h> on
				      CYGWIN
	* generic/tclPathObj.c
	* generic/tclPort.h
	* tests/env.test:	      Don't unset WINDIR and TERM, it has a
				      special meaning on CYGWIN (both in UNIX
				      and WIN32 mode!)
	* generic/tclPlatDecls.h:     Include <tchar.h> through tclPlatDecls.h
	* win/tclWinPort.h:	      stricmp -> strcasecmp
	* win/tclWinDde.c:	      _wcsicmp -> wcscasecmp
	* win/tclWinFile.c
	* win/tclWinPipe.c
	* win/tclWinSock.c
	* unix/tcl.m4:		      Add dynamic loading support to CYGWIN
	* unix/configure (regenerated)
	* unix/Makefile.in

2009-12-19  Miguel Sofer  <msofer@users.sf.net>

	* generic/tclBasic.c:	[Bug 2917627]: Fix for bad cmd resolution by
	* tests/coroutine.test:	coroutines. Thanks to schelte for finding it.

2009-12-16  Donal K. Fellows  <dkf@users.sf.net>

	* library/safe.tcl (::safe::AliasGlob): Upgrade to correctly support a
	larger fraction of [glob] functionality, while being stricter about
	directory management.

2009-12-11  Jan Nijtmans  <nijtmans@users.sf.net>

	* generic/tclTest.c:	Fix gcc warning: ignoring return value of
	* unix/tclUnixNotify.c:	"write", declared with attribute
	* unix/tclUnixPipe.c:	warn_unused_result.
	* generic/tclInt.decls:	CONSTify functions TclpGetUserHome and
	* generic/tclIntDecls.h:TclSetPreInitScript (TIP #27)
	* generic/tclInterp.c:
	* win/tclWinFile.c:
	* unix/tclUnixFile.c:

2009-12-16  Donal K. Fellows  <dkf@users.sf.net>

	* doc/tm.n: [Bug 1911342]: Formatting rewrite to avoid bogus crosslink
	to the list manpage when generating HTML.

	* library/msgcat/msgcat.tcl (Init): [Bug 2913616]: Do not use platform
	tests that are not needed and which don't work in safe interpreters.

2009-12-14  Donal K. Fellows  <dkf@users.sf.net>

	* doc/file.n (file tempfile): [Bug 2388866]: Note that this only ever
	creates files on the native filesystem. This is a design feature.

2009-12-13  Miguel Sofer  <msofer@users.sf.net>

	* generic/tclBasic.c:	Release TclPopCallFrame() from its
	* generic/tclExecute.c:	tailcall-management duties
	* generic/tclNamesp.c:

	* generic/tclBasic.c:	Moving TclBCArgumentRelease call from
	* generic/tclExecute.c:	TclNRTailcallObjCmd to TEBC, so that the
	pairing of the Enter and Release calls is clearer.

2009-12-12  Donal K. Fellows  <dkf@users.sf.net>

	* generic/tclTest.c (TestconcatobjCmd): [Bug 2895367]: Stop memory
	leak when testing. We don't need extra noise of this sort when
	tracking down real problems!

2009-12-11  Jan Nijtmans  <nijtmans@users.sf.net>

	* generic/tclBinary.c:	Fix gcc warning, using gcc-4.3.4 on cygwin
	* generic/tclCompExpr.c:warning: array subscript has type 'char'
	* generic/tclPkg.c:
	* libtommath/bn_mp_read_radix.c:
	* win/makefile.vc:	[Bug 2912773]: Revert to version 1.203
	* unix/tclUnixCompat.c:	Fix gcc warning: signed and unsigned type
				in conditional expression.

2009-12-11  Donal K. Fellows  <dkf@users.sf.net>

	* tools/tcltk-man2html.tcl (long-toc, cross-reference): [FRQ 2897296]:
	Added cross links to sections within manual pages.

2009-12-11  Miguel Sofer  <msofer@users.sf.net>

	* generic/tclBasic.c:   [Bug 2806407]: Full nre-enabling of coroutines
	* generic/tclExecute.c:

	* generic/tclBasic.c: Small cleanup

	* generic/tclExecute.c: Fix panic in http11.test caused by buggy
	earlier commits in coroutine management.

2009-12-10  Andreas Kupries  <andreask@activestate.com>

	* generic/tclObj.c (TclContinuationsEnter): [Bug 2895323]: Updated
	comments to describe when the function can be entered for the same
	Tcl_Obj* multiple times. This is a continuation of the 2009-11-10
	entry where a memory leak was plugged, but where not sure if that was
	just a band-aid to paper over some other error. It isn't, this is a
	legal situation.

2009-12-10  Miguel Sofer  <msofer@users.sf.net>

	* generic/tclBasic.c:   Reducing the # of moving parts for coroutines
	* generic/tclExecute.c: by delegating more to tebc; eliminate the
	special coroutine CallFrame.

2009-12-09  Andreas Kupries  <andreask@activestate.com>

	* generic/tclIO.c: [Bug 2901998]: Applied Alexandre Ferrieux's patch
	fixing the inconsistent buffered I/O. Tcl's I/O now flushes buffered
	output before reading, discards buffered input before writing, etc.

2009-12-09  Miguel Sofer  <msofer@users.sf.net>

	* generic/tclBasic.c: Ensure right lifetime of varFrame's (objc,objv)
	for coroutines.

	* generic/tclExecute.c: Code regrouping

2009-12-09  Donal K. Fellows  <dkf@users.sf.net>

	* generic/tclBasic.c: Added some of the missing setting of errorcode
	values.

2009-12-08  Miguel Sofer  <msofer@users.sf.net>

	* generic/tclExecute.c (TclStackFree): Improved panic msg.

2009-12-08  Miguel Sofer  <msofer@users.sf.net>

	* generic/tclBasic.c:   Partial nre-enabling of coroutines. The
	* generic/tclExecute.c: initial call still requires its own
	* generic/tclInt.h:     instance of tebc, but on resume coros can
	execute in the caller's tebc.

	* generic/tclExecute.c (TEBC): Silence warning about pcAdjustment.

2009-12-08  Donal K. Fellows  <dkf@users.sf.net>

	* generic/tclExecute.c (TclExecuteByteCode): Make the dict opcodes
	more sparing in their use of C variables, to reduce size of TEBC
	activiation record a little bit.

2009-12-07  Miguel Sofer  <msofer@users.sf.net>

	* generic/tclExecute.c (TEBC): Grouping "slow" variables into structs,
	to reduce register pressure and help the compiler with variable
	allocation.

2009-12-07  Miguel Sofer  <msofer@users.sf.net>

	* generic/tclExecute.c: Start cleaning the TEBC stables
	* generic/tclInt.h:

	* generic/tclCmdIL.c:   [Bug 2910094]: Fix by aku
	* tests/coroutine.test:

	* generic/tclBasic.c: Arrange for [tailcall] to be created with the
	other builtins: was being created in a separate call, leftover from
	pre-tip days.

2009-12-07  Don Porter  <dgp@users.sourceforge.net>

	* generic/tclStrToD.c: [Bug 2902010]: Correct conditional compile
	directives to better detect the toolchain that needs extra work for
	proper underflow treatment instead of merely detecting the MIPS
	platform.

2009-12-07  Miguel Sofer  <msofer@users.sf.net>

	* generic/tclBasic.c: [Patch 2910056]: Add ::tcl::unsupported::yieldTo
	* generic/tclInt.h:

2009-12-07  Donal K. Fellows  <dkf@users.sf.net>

	* generic/tclCmdMZ.c (TryPostBody): [Bug 2910044]: Close off memory
	leak in [try] when a variable-free handler clause is present.

2009-12-05  Miguel Sofer  <msofer@users.sf.net>

	* generic/tclBasic.c:   Small changes for clarity in tailcall
	* generic/tclExecute.c: and coroutine code.
	* tests/coroutine.test:

	* tests/tailcall.test: Remove some old unused crud; improved the
	stack depth tests.

	* generic/tclBasic.c:  Fixed things so that you can tailcall
	* generic/tclNamesp.c: properly out of a coroutine.
	* tests/tailcall.test:

	* generic/tclInterp.c: Fixed tailcalls for same-interp aliases (no
	test)

2009-12-03  Donal K. Fellows  <dkf@users.sf.net>

	* library/safe.tcl (::safe::AliasEncoding): Make the safe encoding
	command behave more closely like the unsafe one (for safe ops).
	(::safe::AliasGlob): [Bug 2906841]: Clamp down on evil use of [glob]
	in safe interpreters.
	* tests/safe.test: Rewrite to use tcltest2 better.

2009-12-02  Jan Nijtmans  <nijtmans@users.sf.net>

	* tools/genStubs.tcl:	Add support for win32 CALLBACK functions and
	remove obsolete "emitStubs" and "genStubs" functions.
	* win/Makefile.in:	Use tcltest86.dll for all tests, and add
	.PHONY rules to preemptively stop trouble that plagued Tk from hitting
	Tcl too.

2009-11-30  Jan Nijtmans  <nijtmans@users.sf.net>

	* generic/tcl.h:	Don't use EXPORT for Tcl_InitStubs
	* win/Makefile.in:	Better dependancies in case of static build.

2009-11-30  Donal K. Fellows  <dkf@users.sf.net>

	* doc/Tcl.n: [Bug 2901433]: Improved description of expansion to
	mention that it is using list syntax.

2009-11-27  Kevin B. Kenny  <kennykb@acm.org>

	* win/tclAppInit.c (Tcl_AppInit): [Bug 2902965]: Reverted Jan's change
	that added a call to Tcl_InitStubs. The 'tclsh' and 'tcltest' programs
	are providers, not consumers of the Stubs table, and should not link
	with the Stubs library, but only with the main Tcl library. (In any
	case, the presence of Tcl_InitStubs broke the build.)

2009-11-27  Donal K. Fellows  <dkf@users.sf.net>

	* doc/BoolObj.3, doc/Class.3, doc/CrtChannel.3, doc/DictObj.3:
	* doc/DoubleObj.3, doc/Ensemble.3, doc/Environment.3:
	* doc/FileSystem.3, doc/Hash.3, doc/IntObj.3, doc/Limit.3:
	* doc/Method.3, doc/NRE.3, doc/ObjectType.3, doc/PkgRequire.3:
	* doc/SetChanErr.3, doc/SetResult.3: [Patch 2903921]: Many small
	spelling fixes from Larry Virden.

	BUMP VERSION OF TCLOO TO 0.6.2. Too many people need accumulated small
	versions and bugfixes, so the version-bump removes confusion.

	* generic/tclOOBasic.c (TclOO_Object_LinkVar): [Bug 2903811]: Remove
	unneeded restrictions on who can usefully call this method.

2009-11-26  Donal K. Fellows  <dkf@users.sf.net>

	* unix/Makefile.in: Add .PHONY rules and documentation to preemptively
	stop trouble that plagued Tk from hitting Tcl too, and to make the
	overall makefile easier to understand. Some reorganization too to move
	related rules closer together.

2009-11-26  Jan Nijtmans  <nijtmans@users.sf.net>

	* win/Makefile.in:	[Bug 2902965]: Fix stub related changes that
	* win/makefile.vc:	caused tclkit build to break.
	* win/tclAppInit.c
	* unix/tcl.m4
	* unix/Makefile.in
	* unix/tclAppInit.c
	* unix/configure:	(regenerated)

2009-11-25  Kevin B. Kenny  <kennykb@acm.org>

	* win/Makefile.in:	Added a 'test-tcl' rule that is identical to
	'test' except that it does not go spelunking in 'pkgs/'. (This rule
	has existed in unix/Makefile.in for some time.)

2009-11-25  Stuart Cassoff  <stwo@users.sf.net>

	* unix/configure.in:	[Patch 2892871]: Remove unneeded
	* unix/tcl.m4:		AC_STRUCT_TIMEZONE and use
	* unix/tclConfig.h.in:	AC_CHECK_MEMBERS([struct stat.st_blksize])
	* unix/tclUnixFCmd.c:	instead of AC_STRUCT_ST_BLKSIZE.
	* unix/configure:	Regenerated with autoconf-2.59.

2009-11-24  Andreas Kupries  <andreask@activestate.com>

	* library/tclIndex: Manually redone the part of tclIndex dealing with
	safe.tcl and tm.tcl. This part passes the testsuite. Note that
	automatic regeneration of this part is not possible because it wrongly
	puts 'safe::Setup' on the list, and wrongly leaves out 'safe::Log'
	which is more dynamically created than the generator expects.

	Further note that the file "clock.tcl" is explicitly loaded by
	"init.tcl", the first time the clock command is invoked. The relevant
	code can be found at line 172ff, roughly, the definition of the
	procedure 'clock'. This means none of the procedures of this file
	belong in the tclIndex. Another indicator that automatic regeneration
	of tclIndex is ill-advised.

2009-11-24  Donal K. Fellows  <dkf@users.sf.net>

	* generic/tclOO.c (FinalizeAlloc, Tcl_NewObjectInstance):
	[Bug 2903011]: Make it an error to destroy an object in a constructor,
	and also make sure that an object is not deleted twice in the error
	case.

2009-11-24  Pat Thoyts  <patthoyts@users.sourceforge.net>

	* tests/fCmd.test: [Bug 2893771]: Teach [file stat] to handle locked
	* win/tclWinFile.c: files so that [file exists] no longer lies.

2009-11-23  Kevin Kenny  <kennykb@acm.org>

	* tests/fCmd.test (fCmd-30.1): Changed registry location of the 'My
	Documents' folder to the one that's correct for Windows 2000, XP,
	Server 2003, Vista, Server 2008, and Windows 7. (See
	http://support.microsoft.com/kb/310746)

2009-11-23  Jan Nijtmans  <nijtmans@users.sf.net>

	* win/tclWinDde.c:	#undef STATIC_BUILD, in order to make sure
	* win/tclWinReg.c:	that Xxxxx_Init is always exported even when
	* generic/tclTest.c:	Tcl is built static (otherwise we cannot
				create a DLL).
	* generic/tclThreadTest.c: Make all functions static, except
				TclThread_Init.
	* tests/fCmd.test:	Enable fCmd-30.1 when registry is available.
	* win/tcl.m4:		Fix ${SHLIB_LD_LIBS} definition, fix conflicts
	* win/Makefile.in:	Simplifications related to tcl.m4 changes.
	* win/configure.in:	Between static libraries and import library on
				windows.
	* win/configure:	(regenerated)
	* win/makefile.vc:	Add stub library to necessary link lines.

2009-11-23  Kevin B. Kenny  <kennykb@acm.org>

	* generic/tclThreadTest.c (NewTestThread): [Bug 2901803]: Further
	machinations to get NewTestThread actually to launch the thread, not
	just compile.

2009-11-22  Donal K. Fellows  <dkf@users.sf.net>

	* generic/tclThreadTest.c (NewTestThread): [Bug 2901803]: Fix small
	error in function naming which blocked a threaded test build.

2009-11-19  Jan Nijtmans  <nijtmans@users.sf.net>

	* win/Makefile.in:	Create tcltest86.dll as dynamic Tcltest
				package.
	* generic/tclTest.c:	Remove extraneous prototypes, follow-up to
	* generic/tclTestObj.c:	[Bug 2883850]
	* tests/chanio.test:	Test-cases for fixed [Bug 2849797]
	* tests/io.test:
	* tests/safe.test:	Fix safe-10.1 and safe-10.4 test cases, making
				the wrong assumption that Tcltest is a static
				package.
	* generic/tclEncoding.c:[Bug 2857044]: Updated freeIntRepProc routines
	* generic/tclVar.c:	so that they set the typePtr field to NULL so
				that the Tcl_Obj is not left in an
				inconsistent state.
	* unix/tcl.m4:		[Patch 2883533]: tcl.m4 support for Haiku OS
	* unix/configure:	autoconf-2.59

2009-11-19  Don Porter  <dgp@users.sourceforge.net>

	* unix/tclAppInit.c:	[Bug 2883850, 2900542]: Repair broken build of
	* win/tclAppInit.c:	the tcltest executable.

2009-11-19  Donal K. Fellows  <dkf@users.sf.net>

	* library/auto.tcl (tcl_findLibrary):
	* library/clock.tcl (MakeUniquePrefixRegexp, MakeParseCodeFromFields)
	(SetupTimeZone, ProcessPosixTimeZone):	Restored the use of a literal
	* library/history.tcl (HistAdd):	'then' when following a multi-
	* library/safe.tcl (interpConfigure):	line test expresssion. It's an
	* library/tm.tcl (UnknownHandler):	aid to readability then.

2009-11-19  Jan Nijtmans  <nijtmans@users.sf.net>

	* generic/tclInt.h:      Make all internal initialization
	* generic/tclTest.c:     routines MODULE_SCOPE
	* generic/tclTestObj.c:
	* generic/tclTestProcBodyObj.c:
	* generic/tclThreadTest.c:
	* unix/Makefile.in:      Fix [Bug 2883850]: pkgIndex.tcl doesn't
	* unix/tclAppInit.c:     get created with static Tcl build
	* unix/tclXtTest.c:
	* unix/tclXtNotify.c:
	* unix/tclUnixTest.c:
	* win/Makefile.in:
	* win/tcl.m4:
	* win/configure:         (regenerated)
	* win/tclAppInit.c:
	* win/tclWinDde.c:       Always compile with Stubs.
	* win/tclWinReg.c:
	* win/tclWinTest.c:

2009-11-18  Jan Nijtmans  <nijtmans@users.sf.net>

	* doc/CrtChannel.3:	[Bug 2849797]: Fix channel name inconsistences
	* generic/tclIORChan.c:	as suggested by DKF.
	* generic/tclIO.c:	Minor *** POTENTIAL INCOMPATIBILITY ***
				because Tcl_CreateChannel() and derivatives
				now sometimes ignore their "chanName"
				argument.

	* generic/tclAsync.c:	Eliminate various gcc warnings (with -Wextra)
	* generic/tclBasic.c
	* generic/tclBinary.c
	* generic/tclCmdAH.c
	* generic/tclCmdIL.c
	* generic/tclCmdMZ.c
	* generic/tclCompile.c
	* generic/tclDate.c
	* generic/tclExecute.c
	* generic/tclDictObj.c
	* generic/tclIndexObj.c
	* generic/tclIOCmd.c
	* generic/tclIOUtil.c
	* generic/tclIORTrans.c
	* generic/tclOO.c
	* generic/tclZlib.c
	* generic/tclGetDate.y
	* win/tclWinInit.c
	* win/tclWinChan.c
	* win/tclWinConsole.c
	* win/tclWinNotify.c
	* win/tclWinReg.c
	* library/auto.tcl:		Eliminate "then" keyword
	* library/clock.tcl
	* library/history.tcl
	* library/safe.tcl
	* library/tm.tcl
	* library/http/http.tcl:	Eliminate unnecessary spaces
	* library/http1.0/http.tcl
	* library/msgcat/msgcat.tcl
	* library/opt/optparse.tcl
	* library/platform/platform.tcl
	* tools/tcltk-man2html.tcl
	* tools/tclZIC.tcl
	* tools/tsdPerf.c

2009-11-17  Andreas Kupries  <andreask@activestate.com>

	* unix/tclUnixChan.c (TtyParseMode): Partial undo of Donal's tidy-up
	from a few days ago (2009-11-9, not in ChangeLog). It seems that
	strchr is apparently a macro on AIX and reacts badly to pre-processor
	directives in its arguments.

2009-11-16  Alexandre Ferrieux  <ferrieux@users.sourceforge.net>

	* generic/tclEncoding.c:  [Bug 2891556]: Fix and improve test to
	* generic/tclTest.c:	  detect similar manifestations in the future.
	* tests/encoding.test:    Add tcltest support for finalization.

2009-11-15  Mo DeJong  <mdejong@users.sourceforge.net>

	* win/tclWinDde.c: Avoid gcc compiler warning by explicitly casting
	DdeCreateStringHandle argument.

2009-11-12  Andreas Kupries  <andreask@activestate.com>

	* generic/tclIO.c (CopyData): [Bug 2895565]: Dropped bogosity which
	* tests/io.test: used the number of _written_ bytes or character to
	update the counters for the read bytes/characters. New test io-53.11.
	This is a forward port from the 8.5 branch.

2009-11-11  Don Porter  <dgp@users.sourceforge.net>

	* generic/tclClock.c (TclClockInit):    Do not create [clock] support
	commands in safe interps.

2009-11-11  Jan Nijtmans  <nijtmans@users.sf.net>

	* library/http/http.tcl (http::geturl): [Bug 2891171]: URL checking
	too strict when using multiple question marks.
	* tests/http.test
	* library/http/pkgIndex.tcl:  Bump to http 2.8.2
	* unix/Makefile.in:
	* win/Makefile.in:

2009-11-11  Alexandre Ferrieux  <ferrieux@users.sourceforge.net>

	* generic/tclIO.c: Fix [Bug 2888099] (close discards ENOSPC error)
	                   by saving the errno from the first of two
	                   FlushChannel()s. Uneasy to test; might need
	                   specific channel drivers. Four-hands with aku.

2009-11-10  Pat Thoyts  <patthoyts@users.sourceforge.net>

	* tests/winFCmd.test: Cleanup directories that have been set chmod
	000. On Windows7 and Vista we really have no access and these were
	getting left behind.
	A few tests were changed to reflect the intent of the test where
	setting a directory chmod 000 should prevent any modification. This
	restriction was ignored on XP but is honoured on Vista

2009-11-10  Andreas Kupries  <andreask@activestate.com>

	* generic/tclBasic.c: Plug another leak in TCL_EVAL_DIRECT evaluation.
	Forward port from Tcl 8.5 branch, change by Don Porter.

	* generic/tclObj.c: [Bug 2895323]: Plug memory leak in
	TclContinuationsEnter(). Forward port from Tcl 8.5 branch, change by
	Don Porter.

2009-11-09  Stuart Cassoff  <stwo@users.sf.net>

	* win/README: [bug 2459744]: Removed outdated Msys + Mingw info.

2009-11-09  Andreas Kupries  <andreask@activestate.com>

	* generic/tclBasic.c (TclEvalObjEx): Moved the #280 decrement of
	refCount for the file path out of the branch after the whole
	conditional, closing a memory leak. Added clause on structure type to
	prevent seg.faulting. Forward port from valgrinding the Tcl 8.5
	branch.

	* tests/info.test: Resolve ambiguous resolution of variable "res".
	Forward port from 8.5

2009-11-08  Donal K. Fellows  <dkf@users.sf.net>

	* doc/string.n (bytelength): Noted that this command is not a good
	thing to use, and suggested a better alternatve. Also factored out the
	description of the indices into its own section.

2009-11-07  Pat Thoyts  <patthoyts@users.sourceforge.net>

	* tests/fCmd.test: [Bug 2891026]: Exclude tests using chmod 555
	directories on vista and win7. The current user has access denied and
	so cannot rename the directory without admin privileges.

2009-11-06  Andreas Kupries  <andreask@activestate.com>

	* library/safe.tcl (::safe::Setup): Added documentation of the
	contents of the state array. Also killed the 'InterpState' procedure
	with its upleveled variable/upvar combination, and replaced all uses
	with 'namespace upvar'.

2009-11-05  Andreas Kupries  <andreask@activestate.com>

	* library/safe.tcl: A series of patches which bring the SafeBase up to
	date with code guidelines, Tcl's features, also eliminating a number
	of inefficiencies along the way.
	(1) Changed all procedure names to be fully qualified.
	(2) Moved the procedures out of the namespace eval. Kept their
	locations. IOW, broke the namespace eval apart into small sections not
	covering the procedure definitions.
	(3) Reindented the code. Just lots of whitespace changes.
	Functionality unchanged.
	(4) Moved the multiple namespace eval's around. Command export at the
	top, everything else (var decls, argument parsing setup) at the
	bottom.
	(5) Moved the argument parsing setup into a procedure called when the
	code is loaded. Easier management of temporary data.
	(6) Replaced several uses of 'Set' with calls to the new procedure
	'InterpState' and direct access to the per-slave state array.
	(7) Replaced the remaining uses of 'Set' and others outside of the
	path/token handling, and deleted a number of procedures related to
	state array access which are not used any longer.
	(8) Converted the path token system to cache normalized paths and path
	<-> token conversions. Removed more procedures not used any longer.
	Removed the test cases 4.3 and 4.4 from safe.test. They were testing
	the now deleted command "InterpStateName".
	(9) Changed the log command setup so that logging is compiled out
	completely when disabled (default).
	(10) Misc. cleanup. Inlined IsInterp into CheckInterp, its only user.
	Consistent 'return -code error' for error reporting. Updated to use
	modern features (lassign, in/ni, dicts). The latter are used to keep a
	reverse path -> token map and quicker check of existence.
	(11) Fixed [Bug 2854929]: Recurse into all subdirs under all TM root
	dirs and put them on the access path.

2009-11-02  Kevin B. Kenny  <kennykb@acm.org>

	* library/tzdata/Asia/Novokuznetsk: New tzdata locale for Kemerovo
	oblast', which now keeps Novosibirsk time and not Kranoyarsk time.
	* library/tzdata/Asia/Damascus: Syrian DST changes.
	* library/tzdata/Asia/Hong_Kong: Hong Kong historic DST corrections.
	Olson tzdata2009q.

2009-11-02  Donal K. Fellows  <dkf@users.sf.net>

	* doc/object.n (DESCRIPTION): Substantive revision to make it clearer
	what the fundamental semantics of an object actually are.

2009-11-01  Joe Mistachkin  <joe@mistachkin.com>

	* doc/Cancel.3: Minor cosmetic fixes.
	* win/makefile.vc: Make htmlhelp target work again.  An extra set of
	double quotes around the definition of the HTML help compiler tool
	appears to be required.  Previously, there was one set of double
	quotes around the definition of the tool and one around the actual
	invocation.  This led to confusion because it was the only such tool
	path to include double quotes around its invocation.  Also, it was
	somewhat inflexible in the event that somebody needed to override the
	tool command to include arguments.  Therefore, even though it may look
	"wrong", there are now two double quotes on either side of the tool
	path definition.  This fixes the problem that currently prevents the
	htmlhelp target from building and maintains flexibility in case
	somebody needs to override it via the command line or an environment
	variable.

2009-11-01  Joe English  <jenglish@users.sourceforge.net>

	* doc/Eval.3, doc/Cancel.3: Move TIP#285 routines out of Eval.3 into
	their own manpage.

2009-10-31  Donal K. Fellows  <dkf@users.sf.net>

	* generic/tclBasic.c (ExprRoundFunc): [Bug 2889593]: Correctly report
	the expected number of arguments when generating an error for round().

2009-10-30  Pat Thoyts  <patthoyts@users.sourceforge.net>

	* tests/tcltest.test: When creating the notwritabledir we deny the
	current user access to delete the file. We must grant this right when
	we cleanup. Required on Windows 7 when the user does not automatically
	have administrator rights.

2009-10-29  Don Porter  <dgp@users.sourceforge.net>

	* generic/tcl.h:        Changed the typedef for the mp_digit type
	from:
		typedef unsigned long mp_digit;
	to:
		typedef unsigned int mp_digit;
	For 32-bit builds where "long" and "int" are two names for the same
	thing, this is no change at all.  For 64-bit builds, though, this
	causes the dp[] array of an mp_int to be made up of 32-bit elements
	instead of 64-bit elements.  This is a huge improvement because
	details elsewhere in the mp_int implementation cause only 28 bits of
	each element to be actually used storing number data.  Without this
	change bignums are over 50% wasted space on 64-bit systems.  [Bug
	2800740].

	***POTENTIAL INCOMPATIBILITY***
	For 64-bit builds, callers of routines with (mp_digit) or (mp_digit *)
	arguments *will*, and callers of routines with (mp_int *) arguments
	*may* suffer both binary and stubs incompatibilities with Tcl releases
	8.5.0 - 8.5.7.  Such possibilities should be checked, and if such
	incompatibilities are present, suitable [package require] requirements
	on the Tcl release should be put in place to keep such built code
	[load]-ing only in Tcl interps that are compatible.

2009-10-29  Donal K. Fellows  <dkf@users.sf.net>

	* tests/dict.test: Make variable-clean and simplify tests by utilizing
	the fact that dictionaries have defined orders.

	* generic/tclZlib.c (TclZlibCmd): Remove accidental C99-ism which
	reportedly makes the AIX native compiler choke.

2009-10-29  Kevin B. Kenny  <kennykb@acm.org>

	* library/clock.tcl (LocalizeFormat):
	* tests/clock.test (clock-67.1):
	[Bug 2819334]: Corrected a problem where '%%' followed by a letter in
	a format group could expand recursively: %%R would turn into %%H:%M:%S

2009-10-28  Don Porter  <dgp@users.sourceforge.net>

	* generic/tclLiteral.c:	[Bug 2888044]: Fixed 2 bugs.
	* tests/info.test:	First, as noted in the comments of the
	TclCleanupLiteralTable routine, since the teardown of the intrep of
	one Tcl_Obj can cause the teardown of others in the same table, the
	full table cleanup must be done with care, but the code did not
	contain the same care demanded in the comment.  Second, recent
	additions to the info.test file had poor hygiene, leaving an array
	variable ::a lying around, which breaks later interp.test tests during
	a -singleproc 1 run of the test suite.

2009-10-28  Kevin B. Kenny  <kennykb@acm.org>

	* tests/fileName.test (fileName-20.[78]): Corrected poor test
	hygiene (failure to save and restore the working directory) that
	caused these two tests to fail on Windows (and [Bug 2806250] to be
	reopened).

2009-10-27  Don Porter  <dgp@users.sourceforge.net>

	* generic/tclPathObj.c: [Bug 2884203]: Missing refcount on cached
	normalized path caused crashes.

2009-10-27  Kevin B. Kenny  <kennykb@acm.org>

	* library/clock.tcl (ParseClockScanFormat): [Bug 2886852]: Corrected a
	problem where [clock scan] didn't load the timezone soon enough when
	processing a time format that lacked a complete date.
	* tests/clock.test (clock-66.1):
	Added a test case for the above bug.
	* library/tzdata/America/Argentina/Buenos_Aires:
	* library/tzdata/America/Argentina/Cordoba:
	* library/tzdata/America/Argentina/San_Luis:
	* library/tzdata/America/Argentina/Tucuman:
	New DST rules for Argentina. (Olson's tzdata2009p.)

2009-10-26  Don Porter  <dgp@users.sourceforge.net>

	* unix/Makefile.in:	Remove $(PACKAGE).* and prototype from the
	`make distclean` target.  Completes 2009-10-20 commit.

2009-10-24  Kevin B. Kenny  <kennykb@acm.org>

	* library/clock.tcl (ProcessPosixTimeZone):
	Corrected a regression in the fix to [Bug 2207436] that caused
	[clock] to apply EU daylight saving time rules in the US.
	Thanks to Karl Lehenbauer for reporting this regression.
	* tests/clock.test (clock-52.4):
	Added a regression test for the above bug.
	* library/tzdata/Asia/Dhaka:
	* library/tzdata/Asia/Karachi:
	New DST rules for Bangladesh and Pakistan. (Olson's tzdata2009o.)

2009-10-23  Andreas Kupries  <andreask@activestate.com>

	* generic/tclIO.c (FlushChannel): Skip OutputProc for low-level
	0-length writes. When closing pipes which have already been closed
	not skipping leads to spurious SIG_PIPE signals. Reported by
	Mikhail Teterin <mi+thun@aldan.algebra.com>.

2009-10-22  Donal K. Fellows  <dkf@users.sf.net>

	* generic/tclOOBasic.c (TclOO_Object_VarName): [Bug 2883857]: Allow
	the passing of array element names through this method.

2009-10-21  Donal K. Fellows  <dkf@users.sf.net>

	* generic/tclPosixStr.c: [Bug 2882561]: Work around oddity on Haiku OS
	where SIGSEGV and SIGBUS are the same value.

	* generic/tclTrace.c (StringTraceProc): [Bug 2881259]: Added back cast
	to work around silly bug in MSVC's handling of auto-casting.

2009-10-20  Don Porter  <dgp@users.sourceforge.net>

	* unix/Makefile.in:	Removed the long outdated and broken targets
	package-* that were for building Solaris packages.  Appears that the
	pieces needed for these targets to function have never been present in
	the current era of Tcl development and belong completely to Tcl
	pre-history.

2009-10-19  Don Porter  <dgp@users.sourceforge.net>

	* generic/tclIO.c:      [Patch 2107634]: Revised ReadChars and
	FilterInputBytes routines to permit reads to continue up to the string
	limits of Tcl values.  Before revisions, large read attempts could
	panic when as little as half the limiting value length was reached.
	Thanks to Sean Morrison and Bob Parker for their roles in the fix.

2009-10-18  Joe Mistachkin  <joe@mistachkin.com>

	* generic/tclObj.c (TclDbDumpActiveObjects, TclDbInitNewObj)
	(Tcl_DbIncrRefCount, Tcl_DbDecrRefCount, Tcl_DbIsShared):
	[Bug 2871908]: Enforce separation of concerns between the lineCLPtr
	and objThreadMap thread specific data members.

2009-10-18  Joe Mistachkin  <joe@mistachkin.com>

	* tests/thread.test (thread-4.[345]): [Bug 1565466]: Correct tests to
	save their error state before the final call to threadReap just in
	case it triggers an "invalid thread id" error.  This error can occur
	if one or more of the target threads has exited prior to the attempt
	to send it an asynchronous exit command.

2009-10-17  Donal K. Fellows  <dkf@users.sf.net>

	* generic/tclVar.c (UnsetVarStruct, TclDeleteNamespaceVars)
	(TclDeleteCompiledLocalVars, DeleteArray):
	* generic/tclTrace.c (Tcl_UntraceVar2): [Bug 2629338]: Stop traces
	that are deleted part way through (a feature used by tdom) from
	causing freed memory to be accessed.

2009-10-08  Donal K. Fellows  <dkf@users.sf.net>

	* generic/tclDictObj.c (DictIncrCmd): [Bug 2874678]: Don't leak any
	bignums when doing [dict incr] with a value.
	* tests/dict.test (dict-19.3): Memory leak detection code.

2009-10-07  Andreas Kupries  <andreask@activestate.com>

	* generic/tclObj.c: [Bug 2871908]: Plug memory leaks of objThreadMap
	and lineCLPtr hashtables.  Also make the names of the continuation
	line information initialization and finalization functions more
	consistent. Patch supplied by Joe Mistachkin <joe@mistachkin.com>.

	* generic/tclIORChan.c (ErrnoReturn): Replace hardwired constant 11
	with proper errno #define, EAGAIN. What was I thinking? The BSD's have
	a different errno assignment and break with the hardwired number.
	Reported by emiliano on the chat.

2009-10-06  Don Porter  <dgp@users.sourceforge.net>

	* generic/tclInterp.c (SlaveEval): Agressive stomping of internal reps
	was added as part of the NRE patch of 2008-07-13.  This doesn't appear
	to actually be needed, and it hurts quite a bit when large lists lose
	their intreps and require reparsing.  Thanks to Ashok Nadkarni for
	reporting the problem.

	* generic/tclTomMathInt.h (new): Public header tclTomMath.h had
	* generic/tclTomMath.h:	dependence on private headers, breaking use
	* generic/tommath.h:	by extensions [Bug 1941434].

2009-10-05  Andreas Kupries  <andreask@activestate.com>

	* library/safe.tcl (AliasGlob): Fixed conversion of catch to
	try/finally, it had an 'on ok msg' branch missing, causing a silent
	error immediately, and bogus glob results, breaking search for Tcl
	modules.

2009-10-04  Daniel Steffen  <das@users.sourceforge.net>

	* macosx/tclMacOSXBundle.c:	[Bug 2569449]: Workaround CF memory
	* unix/tclUnixInit.c:		managment bug in Mac OS X 10.4 &
					earlier.

2009-10-02  Kevin B. Kenny  <kennykb@acm.org>

	* library/tzdata/Africa/Cairo:
	* library/tzdata/Asia/Gaza:
	* library/tzdata/Asia/Karachi:
	* library/tzdata/Pacific/Apia:	Olson's tzdata2009n.

2009-09-29  Don Porter  <dgp@users.sourceforge.net>

	* generic/tclDictObj.c:		[Bug 2857044]: Updated freeIntRepProc
	* generic/tclExecute.c:		routines so that they set the typePtr
	* generic/tclIO.c:		field to NULL so that the Tcl_Obj is
	* generic/tclIndexObj.c:	not left in an inconsistent state.
	* generic/tclInt.h:
	* generic/tclListObj.c:
	* generic/tclNamesp.c:
	* generic/tclOOCall.c:
	* generic/tclObj.c:
	* generic/tclPathObj.c:
	* generic/tclProc.c:
	* generic/tclRegexp.c:
	* generic/tclStringObj.c:

	* generic/tclAlloc.c:           Cleaned up various routines in the
	* generic/tclCkalloc.c:         call stacks for memory allocation to
	* generic/tclInt.h:             guarantee that any size values computed
	* generic/tclThreadAlloc.c:     are within the domains of the routines
	they get passed to.  [Bugs 2557696 and 2557796].

2009-09-28  Don Porter  <dgp@users.sourceforge.net>

	* generic/tclCmdMZ.c:	Replaced TclProcessReturn() calls with
	* tests/error.test:	Tcl_SetReturnOptions() calls as a simple fix
	for [Bug 2855247].  Thanks to Anton Kovalenko for the report and fix.
	Additional fixes for other failures demonstrated by new tests.

2009-09-27  Don Porter  <dgp@users.sourceforge.net>

	* tests/error.test (error-15.8.*):	Coverage tests illustrating
	flaws in the propagation of return options by [try].

2009-09-26  Donal K. Fellows  <dkf@users.sf.net>

	* unix/tclooConfig.sh, win/tclooConfig.sh: [Bug 2026844]: Added dummy
	versions of tclooConfig.sh that make it easier to build extensions
	against both Tcl8.5+TclOO-standalone and Tcl8.6.

2009-09-24  Don Porter  <dgp@users.sourceforge.net>

	TIP #356 IMPLEMENTATION

	* generic/tcl.decls:	Promote internal routine TclNRSubstObj()
	* generic/tclCmdMZ.c:	to public Tcl_NRSubstObj().  Still needs docs.
	* generic/tclCompile.c:
	* generic/tclInt.h:

	* generic/tclDecls.h:	make genstubs
	* generic/tclStubInit.c:

2009-09-23  Miguel Sofer  <msofer@users.sf.net>

	* doc/namespace.n: the description of [namespace unknown] failed
	to mention [namespace path]: fixed. Thx emiliano.

2009-09-21  Mo DeJong  <mdejong@users.sourceforge.net>

	* tests/regexp.test: Added check for error message from
	unbalanced [] in regexp. Added additional simple test cases
	of basic regsub command.

2009-09-21  Don Porter  <dgp@users.sourceforge.net>

	* generic/tclCompile.c:	Correct botch in the conversion of
	Tcl_SubstObj().  Thanks to Kevin Kenny for detection and report.

2009-09-17  Don Porter  <dgp@users.sourceforge.net>

	* generic/tclCompile.c:	Re-implement Tcl_SubstObj() as a simple
	* generic/tclParse.c:	wrapper around TclNRSubstObj().  This has
	* tests/basic.test:	the effect of caching compiled bytecode in
	* tests/parse.test:	the value to be substituted.  Note that
	Tcl_SubstObj() now exists only for extensions.  Tcl itself no longer
	makes any use of it.  Note also that TclSubstTokens() is now reachable
	only by Tcl_EvalEx() and Tcl_ParseVar() so tests aiming to test its
	functioning needed adjustment to still have the intended effect.

2009-09-16  Alexandre Ferrieux  <ferrieux@users.sourceforge.net>

	* generic/tclObj.c:   Extended ::tcl::unsupported::representation.

2009-09-11  Don Porter  <dgp@users.sourceforge.net>

	* generic/tclBasic.c:	Completed the NR-enabling of [subst].
	* generic/tclCmdMZ.c:	[Bug 2314561].
	* generic/tclCompCmds.c:
	* generic/tclCompile.c:
	* generic/tclInt.h:
	* tests/coroutine.test:
	* tests/parse.test:

2009-09-11  Donal K. Fellows  <dkf@users.sf.net>

	* tests/http.test: Added in cleaning up of http tokens for each test
	to reduce amount of global-variable pollution.

2009-09-10  Donal K. Fellows  <dkf@users.sf.net>

	* library/http/http.tcl (http::Event): [Bug 2849860]: Handle charset
	names in double quotes; some servers like generating them like that.

2009-09-07  Don Porter  <dgp@users.sourceforge.net>

	* generic/tclParse.c:	[Bug 2850901]: Corrected line counting error
	* tests/into.test:	in multi-command script substitutions.

2009-09-07  Daniel Steffen  <das@users.sourceforge.net>

	* generic/tclExecute.c:	Fix potential uninitialized variable use and
	* generic/tclFCmd.c:	null dereference flagged by clang static
	* generic/tclProc.c:	analyzer.
	* generic/tclTimer.c:
	* generic/tclUtf.c:

	* generic/tclExecute.c:	Silence false positives from clang static
	* generic/tclIO.c:	analyzer about potential null dereference.
	* generic/tclScan.c:
	* generic/tclCompExpr.c:

2009-09-04  Don Porter  <dgp@users.sourceforge.net>

	* generic/tclCompCmds.c (TclCompileSubstCmd): [Bug 2314561]:
	* generic/tclBasic.c:	Added a bytecode compiler routine for the
	* generic/tclCmdMZ.c:	[subst] command. This is a partial solution to
	* generic/tclCompile.c:	the need to NR-enable [subst] since bytecode
	* generic/tclCompile.h:	execution is already NR-enabled. Two new
	* generic/tclExecute.c:	bytecode instructions, INST_NOP and
	* generic/tclInt.h:	INST_RETURN_CODE_BRANCH were added to support
	* generic/tclParse.c:	the new routine.  INST_RETURN_CODE_BRANCH is
	* tests/basic.test:	likely to be useful in any future effort to
	* tests/info.test:	add a bytecode compiler routine for [try].
	* tests/parse.test:

2009-09-03  Donal K. Fellows  <dkf@users.sf.net>

	* doc/LinkVar.3: [Bug 2844962]: Added documentation of issues relating
	to use of this API in a multi-threaded environment.

2009-09-01  Andreas Kupries  <andreask@activestate.com>

	* generic/tclIORTrans.c (ReflectInput): Remove error response to
	0-result from method 'limit?' of transformations. Return the number of
	copied bytes instead, which is possibly nothing. The latter then
	triggers EOF handling in the higher layers, making the 0-result of
	limit? the way to inject artificial EOF's into the data stream.

2009-09-01  Don Porter  <dgp@users.sourceforge.net>

	* library/tcltest/tcltest.tcl:  Bump to tcltest 2.3.2 after revision
	* library/tcltest/pkgIndex.tcl: to verbose error message.
	* unix/Makefile.in:
	* win/Makefile.in:

2009-08-27  Don Porter  <dgp@users.sourceforge.net>

	* generic/tclStringObj.c:       [Bug 2845535]: A few more string
	overflow cases in [format].

2009-08-25  Andreas Kupries  <andreask@activestate.com>

	* generic/tclBasic.c (Tcl_CreateInterp, Tcl_EvalTokensStandard)
	(Tcl_EvalEx, TclEvalEx, TclAdvanceContinuations, TclNREvalObjEx):
	* generic/tclCmdMZ.c (Tcl_SwitchObjCmd, TclListLines):
	* generic/tclCompCmds.c (*):
	* generic/tclCompile.c (TclSetByteCodeFromAny, TclInitCompileEnv)
	(TclFreeCompileEnv, TclCompileScript, TclCompileTokens):
	* generic/tclCompile.h (CompileEnv):
	* generic/tclInt.h (ContLineLoc, Interp):
	* generic/tclObj.c (ThreadSpecificData, ContLineLocFree)
	(TclThreadFinalizeObjects, TclInitObjSubsystem, TclContinuationsEnter,
	(TclContinuationsEnterDerived, TclContinuationsCopy, TclFreeObj)
	(TclContinuationsGet):
	* generic/tclParse.c (TclSubstTokens, Tcl_SubstObj):
	* generic/tclProc.c (TclCreateProc):
	* generic/tclVar.c (TclPtrSetVar):
	* tests/info.test (info-30.0-24):

	Extended the parser, compiler, and execution engine with code and
	attendant data structures tracking the position of continuation lines
	which are not visible in the resulting script Tcl_Obj*'s, to properly
	account for them while counting lines for #280.

2009-08-24  Daniel Steffen  <das@users.sourceforge.net>

	* generic/tclInt.h: Annotate Tcl_Panic as noreturn for clang static
	analyzer in PURIFY builds, replacing preprocessor/assert technique.

	* macosx/tclMacOSXNotify.c: Fix multiple issues with nested event loops
	when CoreFoundation notifier is running in embedded mode. (Fixes
	problems in TkAqua Cocoa reported by Youness Alaoui on tcl-mac)

2009-08-21  Don Porter  <dgp@users.sourceforge.net>

	* generic/tclFileName.c: Correct regression in [Bug 2837800] fix.
	* tests/fileName.test:

2009-08-20  Don Porter  <dgp@users.sourceforge.net>

	* generic/tclFileName.c: [Bug 2837800]: Correct the result produced by
	[glob */test] when * matches something like ~foo.

	* generic/tclPathObj.c: [Bug 2806250]: Prevent the storage of strings
	starting with ~ in the "tail" part (normPathPtr field) of the path
	intrep when PATHFLAGS != 0.  This establishes the assumptions relied
	on elsewhere that the name stored there is a relative path.  Also
	refactored to make an AppendPath() routine instead of the cut/paste
	stanzas that were littered throughout.

2009-08-20  Donal K. Fellows  <dkf@users.sf.net>

	* generic/tclCmdIL.c (TclNRIfObjCmd): [Bug 2823276]: Make [if]
	NRE-safe on all arguments when interpreted.
	(Tcl_LsortObjCmd): Close off memory leak.

2009-08-19  Donal K. Fellows  <dkf@users.sf.net>

	* generic/tclCmdAH.c (TclNRForObjCmd, etc.): [Bug 2823276]: Make [for]
	and [while] into NRE-safe commands, even when interpreted.

2009-08-18  Don Porter  <dgp@users.sourceforge.net>

	* generic/tclPathObj.c: [Bug 2837800]: Added NULL check to prevent
	* tests/fileName.test:  crashes during [glob].

2009-08-16  Jan Nijtmans  <nijtmans@users.sf.net>

	* unix/dltest/pkge.c:  const addition
	* unix/tclUnixThrd.c:  Use <pthread.h> in stead of "pthread.h"
	* win/tclWinDde.c:     Eliminate some more gcc warnings
	* win/tclWinReg.c:
	* generic/tclInt.h:    Change ForIterData, make it const-safe.
	* generic/tclCmdAH.c:

2009-08-12  Don Porter  <dgp@users.sourceforge.net>

	TIP #353 IMPLEMENTATION

	* doc/NRE.3:		New public routine Tcl_NRExprObj() permits
	* generic/tcl.decls:	extension commands to evaluate Tcl expressions
	* generic/tclBasic.c:	in NR-enabled command procedures.
	* generic/tclCmdAH.c:
	* generic/tclExecute.c:
	* generic/tclInt.h:
	* generic/tclObj.c:
	* tests/expr.test:

	* generic/tclDecls.h:		make genstubs
	* generic/tclStubInit.c:

2009-08-06  Andreas Kupries  <andreask@activestate.com>

	* doc/refchan.n [Bug 2827000]: Extended the implementation of
	* generic/tclIORChan.c: reflective channels (TIP 219, method
	* tests/ioCmd.test: 'read'), enabling handlers to signal EAGAIN to
	indicate 'no data, but not at EOF either', and other system
	errors. Updated documentation, extended testsuite (New test cases
	iocmd*-23.{9,10}).

2009-08-02  Miguel Sofer  <msofer@users.sf.net>

	* tests/coroutine.test: fix testfile cleanup

2009-08-02  Donal K. Fellows  <dkf@users.sf.net>

	* generic/tclObj.c (Tcl_RepresentationCmd): Added an unsupported
	command for reporting the representation of an object. Result string
	is deliberately a bit obstructive so that people are not encouraged to
	make code that depends on it; it's a debugging tool only!

	* unix/tclUnixFCmd.c (GetOwnerAttribute, SetOwnerAttribute)
	(GetGroupAttribute, SetGroupAttribute): [Bug 1942222]: Stop calling
	* unix/tclUnixFile.c (TclpGetUserHome): endpwent() and endgrent();
	they've been unnecessary for ages.

2009-08-02  Jan Nijtmans  <nijtmans@users.sf.net>

	* win/tclWin32Dll.c: Eliminate TclWinResetInterfaceEncodings, since it
	* win/tclWinInit.c:  does exactly the same as TclWinEncodingsCleanup,
	* win/tclWinInt.h:   make sure that tclWinProcs and
			     tclWinTCharEncoding are always set and reset
			     concurrently.
	* win/tclWinFCmd.c:  Correct check for win95

2009-07-31  Don Porter  <dgp@users.sourceforge.net>

	* generic/tclStringObj.c: [Bug 2830354]:	Corrected failure to
	* tests/format.test:		grow buffer when format spec request
	large width floating point values.  Thanks to Clemens Misch.

2009-07-26  Donal K. Fellows  <dkf@users.sf.net>

	* library/auto.tcl (tcl_findLibrary, auto_mkindex):
	* library/package.tcl (pkg_mkIndex, tclPkgUnknown, MacOSXPkgUnknown):
	* library/safe.tcl (interpAddToAccessPath, interpDelete, AliasGlob):
	(AliasSource, AliasLoad, AliasEncoding):
	* library/tm.tcl (UnknownHandler): Simplify by swapping some [catch]
	gymnastics for use of [try].

2009-07-26 Alexandre Ferrieux  <ferrieux@users.sourceforge.net>

	* tools/genStubs.tcl: Forced LF translation when generating .h's to
	avoid spurious diffs when regenerating on a Windows box.

2009-07-26  Jan Nijtmans  <nijtmans@users.sf.net>

	* win/Makefile.in: [Bug 2827066]: msys build --enable-symbols broken
	* win/tcl.m4:	   And modified the same for unicows.dll, as a
	* win/configure:   preparation for [Enh 2819611].

2009-07-25  Donal K. Fellows  <dkf@users.sf.net>

	* library/history.tcl (history): Reworked the history mechanism in
	terms of ensembles, rather than the ad hoc ensemble-lite mechanism
	used previously.

2009-07-24  Donal K. Fellows  <dkf@users.sf.net>

	* doc/self.n (self class): [Bug 2704302]: Add some text to make it
	clearer how to get the name of the current object's class.

2009-07-23  Andreas Kupries  <andreask@activestate.com>

	* generic/tclIO.c (Tcl_GetChannelHandle): [Bug 2826248]: Do not crash
	* generic/tclPipe.c (FileForRedirect): for getHandleProc == NULL, this
	is allowed. Provide a nice error message in the bypass area. Updated
	caller to check the bypass for a mesage. Bug reported by Andy
	Sonnenburg <andy22286@users.sourceforge.net>

2009-07-23  Joe Mistachkin  <joe@mistachkin.com>

	* generic/tclNotify.c: [Bug 2820349]: Ensure that queued events are
	freed once processed.

2009-07-22  Jan Nijtmans  <nijtmans@users.sf.net>

	* macosx/tclMacOSXFCmd.c: CONST -> const
	* generic/tclGetDate.y:
	* generic/tclDate.c:
	* generic/tclLiteral.c: (char *) cast in ckfree call
	* generic/tclPanic.c: [Feature Request 2814786]: remove TclpPanic
	* generic/tclInt.h
	* unix/tclUnixPort.h
	* win/tclWinPort.h

2009-07-22 Alexandre Ferrieux  <ferrieux@users.sourceforge.net>

	* generic/tclEvent.c: [Bug 2001201 again]: Refined the 20090617 patch
	on [exit] streamlining, so that it now correctly calls thread exit
	handlers for the calling thread, including <Destroy> bindings in Tk.

2009-07-21  Kevin B. Kenny  <kennykb@acm.org>

	* library/tzdata/Asia/Dhaka:
	* library/tzdata/Indian/Mauritius: Olson's tzdata2009k.

2009-07-20  Donal K. Fellows  <dkf@users.sf.net>

	* generic/tclCmdMZ.c (StringIsCmd): Reorganize so that [string is] is
	more efficient when parsing things that are correct, at a cost of
	making the empty string test slightly more costly. With this, the cost
	of doing [string is integer -strict $x] matches [catch {expr {$x+0}}]
	in the successful case, and greatly outstrips it in the failing case.

2009-07-19  Donal K. Fellows  <dkf@users.sf.net>

	* generic/tclOO.decls, generic/tclOO.c (Tcl_GetObjectName): Expose a
	function for efficiently returning the current name of an object.

2009-07-18  Daniel Steffen  <das@users.sourceforge.net>

	* unix/Makefile.in: Define NDEBUG in optimized (non-symbols) build to
	disable NRE assert()s and threaded allocator range checks.

2009-07-16  Don Porter  <dgp@users.sourceforge.net>

	* generic/tclBinary.c:	Removed unused variables.
	* generic/tclCmdIL.c:
	* generic/tclCompile.c:
	* generic/tclExecute.c:
	* generic/tclHash.c:
	* generic/tclIOUtil.c:
	* generic/tclVar.c:

	* generic/tclBasic.c:	Silence compiler warnings about ClientData.
	* generic/tclProc.c:

	* generic/tclScan.c:    Typo in ACCEPT_NAN configuration.

	* generic/tclStrToD.c:  [Bug 2819200]: Set floating point control
	register on MIPS systems so that the gradual underflow expected by Tcl
	is in effect.

2009-07-15  Donal K. Fellows  <dkf@users.sf.net>

	* generic/tclInt.h (Namespace):		   Added machinery to allow
	* generic/tclNamesp.c (many functions):	   reduction of memory used
	* generic/tclResolve.c (BumpCmdRefEpochs): by namespaces. Currently
	#ifdef'ed out because of compatibility concerns.

	* generic/tclInt.decls: Added four functions for better integration
	with itcl-ng.

2009-07-14  Kevin B. Kenny  <kennykb@acm.org>

	* generic/tclInt.h (TclNRSwitchObjCmd):
	* generic/tclBasic.c (builtInCmds):
	* generic/tclCmdMZ.c (Tcl_SwitchObjCmd):
	* tests/switch.test (switch-15.1):
	[Bug 2821401]: Make non-bytecoded [switch] command aware of NRE.

2009-07-13  Andreas Kupries  <andreask@activestate.com>

	* generic/tclCompile.c (TclInitCompileEnv, EnterCmdWordIndex)
	(TclCleanupByteCode, TclCompileScript):
	* generic/tclExecute.c (TclCompileObj, TclExecuteByteCode):
	* tclCompile.h (ExtCmdLoc):
	* tclInt.h (ExtIndex, CFWordBC, CmdFrame):
	* tclBasic.c (DeleteInterpProc, TclArgumentBCEnter)
	(TclArgumentBCRelease, TclArgumentGet, SAVE_CONTEXT)
	(RESTORE_CONTEXT, NRCoroutineExitCallback, TclNRCoroutineObjCmd):
	* generic/tclCmdAH.c (TclNRForObjCmd, TclNRForIterCallback,
	(ForNextCallback):
	* generic/tclCmdMZ.c (TclNRWhileObjCmd):

	Extended the bytecode compiler initialization to recognize the
	compilation of whole files (NRE enabled 'source' command) and switch
	to the counting of absolute lines in that case.

	Further extended the bytecode compiler to track the start line in the
	generated information, and modified the bytecode execution to
	recompile an object if the location as per the calling context doesn't
	match the location saved in the bytecode. This part could be optimized
	more by using more memory to keep all possibilities which occur
	around, or by just adjusting the location information instead of a
	total recompile.

	Reworked the handling of literal command arguments in bytecode to be
	saved (compiler) and used (execution) per command (See the
	TCL_INVOKE_STK* instructions), and not per the whole bytecode. This,
	and the previous change remove the problems with location data caused
	by literal sharing (across whole files, but also proc bodies).
	Simplified the associated datastructures (ExtIndex is gone, as is the
	function EnterCmdWordIndex).

	The last change causes the hashtable 'lineLABCPtr' to be state which
	has to be kept per coroutine, like the CmdFrame stack. Reworked the
	coroutine support code to create, delete and switch the information as
	needed. Further reworked the tailcall command as well, it has to pop
	its own arguments when run in a bytecode context to keep a proper
	stack in 'lineLABCPtr'.

	Fixed the mishandling of line information in the NRE-enabled 'for' and
	'while' commands introduced when both were made to share their
	iteration callbacks without taking into account that the loop body is
	found in different words of the command. Introduced a separate data
	structure to hold all the callback information, as we went over the
	limit of 4 direct client-data values for NRE callbacks.

	The above fixes [Bug 1605269].

2009-07-12  Donal K. Fellows  <dkf@users.sf.net>

	* generic/tclCmdMZ.c (StringIndexCmd, StringEqualCmd, StringCmpCmd):
	* generic/tclExecute.c (TclExecuteByteCode): [Bug 2637173]: Factor out
	* generic/tclInt.h (TclIsPureByteArray):     the code to determine if
	* generic/tclUtil.c (TclStringMatchObj):     it is safe to work with
	byte arrays directly, so that we get the check correct _once_.

	* generic/tclOOCall.c (TclOOGetCallContext): [Bug 1895546]: Changed
	* generic/tclOO.c (TclOOObjectCmdCore):	     the way that the cache is
	managed so that when itcl does cunning things, those cunning things
	can be cached properly.

2009-07-11  Donal K. Fellows  <dkf@users.sf.net>

	* doc/vwait.n: Substantially increased the discussion of issues and
	work-arounds relating to nested vwaits, following discussion on the
	tcl-core mailing list on the topic.

2009-07-10  Pat Thoyts  <patthoyts@users.sourceforge.net>

	* tests/zlib.test:   ZlibTransformClose may be called with a NULL
	* generic/tclZlib.c: interpreter during finalization and
	Tcl_SetChannelError requires a list. Added some tests to ensure error
	propagation from the zlib library to the interp.

2009-07-09  Pat Thoyts  <patthoyts@users.sourceforge.net>

	* tests/zlib.test: [Bug 2818131]: Added tests and fixed a typo that
	broke [zlib push] for deflate format.

2009-07-09  Donal K. Fellows  <dkf@users.sf.net>

	* compat/mkstemp.c (mkstemp): [Bug 2819227]: Use rand() for random
	numbers as it is more portable.

2009-07-05  Donal K. Fellows  <dkf@users.sf.net>

	* generic/tclZlib.c (ZlibTransformWatch): Correct the handling of
	events so that channel transforms work with things like an asynch
	[chan copy]. Problem reported by Pat Thoyts.

2009-07-01  Pat Thoyts  <patthoyts@users.sourceforge.net>

	* win/tclWinInt.h:   [Bug 2806622]: Handle the GetUserName API call
	* win/tclWin32Dll.c: via the tclWinProcs indirection structure. This
	* win/tclWinInit.c:  fixes a problem obtaining the username when the
	USERNAME environment variable is unset.

2009-06-30  Daniel Steffen  <das@users.sourceforge.net>

	* generic/tclInt.h:		Add assert macros for clang static
	* generic/tclPanic.c:		analyzer and redefine Tcl_Panic to
	* generic/tclStubInit.c:	assert after panic in clang PURIFY
					builds.

	* generic/tclCmdIL.c:		Add clang assert for false positive
					from static analyzer.

2009-06-26  Daniel Steffen  <das@users.sourceforge.net>

	* macosx/Tcl-Common.xcconfig:	 Update projects for Xcode 3.1 and
	* macosx/Tcl.xcode/*:		 3.2, standardize on gcc 4.2, remove
	* macosx/Tcl.xcodeproj/*:	 obsolete configurations and pre-Xcode
	* macosx/Tcl.pbproj/* (removed): project.

	* macosx/README:		 Update project docs, cleanup.

	* unix/Makefile.in:		 Update dist target for project
					 changes.

2009-06-24  Donal K. Fellows  <dkf@users.sf.net>

	* tests/oo.test (oo-19.1): [Bug 2811598]: Make more resilient.

2009-06-24  Pat Thoyts  <patthoyts@users.sourceforge.net>

	* tests/http11.test: [Bug 2811492]: Clean up procs after testing.

2009-06-18  Donal K. Fellows  <dkf@users.sf.net>

	* generic/tclCkalloc.c (MemoryCmd): [Bug 988703]:
	* generic/tclObj.c (ObjData, TclFinalizeThreadObjects): Add mechanism
	for discovering what Tcl_Objs are allocated when built for memory
	debugging. Developed by Joe Mistachkin.

2009-06-17 Alexandre Ferrieux  <ferrieux@users.sourceforge.net>

	* generic/tclEvent.c: Applied a patch by George Peter Staplin
	drastically reducing the ambition of [exit] wrt finalization, and
	thus solving many multi-thread teardown issues. [Bugs 2001201,
	486399, and possibly 597575, 990457, 1437595, 2750491]

2009-06-15  Don Porter  <dgp@users.sourceforge.net>

	* generic/tclStringObj.c: sprintf() -> Tcl_ObjPrintf() conversion.

2009-06-15  Reinhard Max  <max@suse.de>

	* unix/tclUnixPort.h: Move all socket-related code from tclUnixChan.c
	* unix/tclUnixChan.c: to tclUnixSock.c.
	* unix/tclUnixSock.c:

2009-06-15  Donal K. Fellows  <dkf@users.sf.net>

	* tools/tcltk-man2html.tcl (make-man-pages): [Patch 557486]: Apply
	last remaining meaningful part of this patch, a clean up of some
	closing tags.

2009-06-13  Don Porter  <dgp@users.sourceforge.net>

	* generic/tclCompile.c: [Bug 2802881]: The value stashed in
	* generic/tclProc.c:    iPtr->compiledProcPtr when compiling a proc
	* tests/execute.test:   survives too long. We only need it there long
	enough for the right TclInitCompileEnv() call to re-stash it into
	envPtr->procPtr.  Once that is done, the CompileEnv controls.  If we
	let the value of iPtr->compiledProcPtr linger, though, then any other
	bytecode compile operation that takes place will also have its
	CompileEnv initialized with it, and that's not correct.  The value is
	meant to control the compile of the proc body only, not other compile
	tasks that happen along.  Thanks to Carlos Tasada for discovering and
	reporting the problem.

2009-06-10  Don Porter  <dgp@users.sourceforge.net>

	* generic/tclStringObj.c:       [Bug 2801413]: Revised [format] to not
	overflow the integer calculations computing the length of the %ll
	formats of really big integers.  Also added protections so that
	[format]s that would produce results overflowing the maximum string
	length of Tcl values throw a normal Tcl error instead of a panic.

	* generic/tclStringObj.c:	[Bug 2803109]: Corrected failures to
	deal with the "pure unicode" representation of an empty string.
	Thanks to Julian Noble for reporting the problem.

2006-06-09  Kevin B. Kenny  <kennykb@acm.org>

	* generic/tclGetDate.y: Fixed a thread safety bug in the generated
	* library/clock.tcl:    Bison parser (needed a %pure-parser
	* tests/clock.test:     declaration to avoid static variables).
				Discovered that the %pure-parser declaration
	                        allowed for returning the Bison error message
	                        to the Tcl caller in the event of a syntax
	                        error, so did so.
	* generic/tclDate.c: bison 2.3

2006-06-08  Kevin B. Kenny  <kennykb@acm.org>

	* library/tzdata/Asia/Dhaka: New DST rule for Bangladesh. (Olson's
	tzdata2009i.)

2009-06-08  Donal K. Fellows  <dkf@users.sf.net>

	* doc/copy.n: Fix error in example spotted by Venkat Iyer.

2009-06-02  Don Porter  <dgp@users.sourceforge.net>

	* generic/tclExecute.c: Replace dynamically-initialized table with a
	table of static constants in the lookup table for exponent operator
	computations that fit in a 64 bit integer result.

	* generic/tclExecute.c: [Bug 2798543]: Corrected implementations and
	selection logic of the INST_EXPON instruction.

2009-06-01  Don Porter  <dgp@users.sourceforge.net>

	* tests/expr.test:      [Bug 2798543]: Added many tests demonstrating
	the broken cases.

009-05-30  Kevin B. Kenny  <kennykb@acm.org>

	* library/tzdata/Africa/Cairo:
	* library/tzdata/Asia/Amman: Olson's tzdata2009h.

2009-05-29  Andreas Kupries  <andreask@activestate.com>

	* library/platform/platform.tcl: Fixed handling of cpu ia64,
	* library/platform/pkgIndex.tcl: taking ia64_32 into account
	* unix/Makefile.in: now. Bumped version to 1.0.5. Updated the
	* win/Makefile.in: installation commands.

2009-05-26 Alexandre Ferrieux  <ferrieux@users.sourceforge.net>

	* doc/expr.n: Fixed documentation of the right-associativity of
	the ** operator. (spotted by kbk)

2009-05-14  Donal K. Fellows  <dkf@users.sf.net>

	* generic/tclOOInfo.c (InfoObjectNsCmd): Added introspection mechanism
	for finding out what an object's namespace is. Experience suggests
	that it is just too useful to be able to do without it.

2009-05-12  Donal K. Fellows  <dkf@users.sf.net>

	* doc/vwait.n: Added more words to make it clear just how bad it is to
	nest [vwait]s.

	* compat/mkstemp.c: Add more headers to make this file build on IRIX
	6.5. Thanks to Larry McVoy for this.

2009-05-08  Donal K. Fellows  <dkf@users.sf.net>

	* generic/tclOO.c (TclNRNewObjectInstance):  [Bug 2414858]: Add a
	* generic/tclBasic.c (TclPushTailcallPoint): marker to the stack of
	NRE callbacks at the right point so that tailcall works correctly in a
	constructor.

	* tests/exec.test (cat): [Bug 2788468]: Adjust the scripted version of
	cat so that it does not perform transformations on the data it is
	working with, making it more like the standard Unix 'cat' program.

2009-05-07  Miguel Sofer  <msofer@users.sf.net>

	* generic/tclObj.c (Tcl_GetCommandFromObj): [Bug 2785893]: Ensure that
	a command in a deleted namespace can't be found through a cached name.

	* generic/tclBasic.c:    Let coroutines start with a much smaller
	* generic/tclCompile.h:  stack: 200 words (previously was 2000, the
	* generic/tclExecute.c:  same as interps).

2009-05-07  Donal K. Fellows  <dkf@users.sf.net>

	* tests/env.test (printenvScript, env-4.3, env-4.5): [Bug 1513659]:
	* tests/exec.test (exec-2.6): These tests had subtle dependencies on
	being on platforms that were either ISO 8859-1 or UTF-8. Stabilized
	the results by forcing the encoding.

2009-05-06  Don Porter  <dgp@users.sourceforge.net>

	* generic/tclCmdMZ.c:	[Bug 2582327]: Improve overflow error message
	from [string repeat].

	* tests/interp.test: interp-20.50 test for Bug 2486550.

2009-05-04  Donal K. Fellows  <dkf@users.sf.net>

	* generic/tclOO.c (InitFoundation, AllocObject, AllocClass):
	* generic/tclOODefineCmds.c (InitDefineContext): Make sure that when
	support namespaces are deleted, nothing bad can subsequently happen.
	Issue spotted by Don Porter.

2009-05-03  Donal K. Fellows  <dkf@users.sf.net>

	* doc/Tcl.n: [Bug 2538432]: Clarified exact treatment of ${arr(idx)}
	form of variable substitution. This is not a change of behavior, just
	an improved description of the current situation.

2009-04-30  Miguel Sofer  <msofer@users.sf.net>

	* generic/tclBasic.c (TclObjInvoke): [Bug 2486550]: Make sure that a
	null objProc is not used, use Tcl_NRCallObjProc instead.

2009-05-01  Jan Nijtmans  <nijtmans@users.sf.net>

	* win/configure.in   Fix 64-bit detection for zlib on Win64
	* win/configure      (regenerated)

2009-04-28  Jeff Hobbs  <jeffh@ActiveState.com>

	* unix/tcl.m4, unix/configure (SC_CONFIG_CFLAGS): harden the check to
	add _r to CC on AIX with threads.

2009-04-27  Donal K. Fellows  <dkf@users.sf.net>

	* doc/concat.n (EXAMPLES): [Bug 2780680]: Rewrote so that the spacing
	of result messages is correct. (The exact way they were wrong was
	different when rendered through groff or as HTML, but it was still
	wrong both ways.)

2009-04-27  Jan Nijtmans  <nijtmans@users.sf.net>

	* generic/tclIndexObj.c:  Reset internal INTERP_ALTERNATE_WRONG_ARGS
	* generic/tclIOCmd.c:     flag inside the Tcl_WrongNumArgs function,
	                          so the caller no longer has to do the reset.

2009-04-24  Stuart Cassoff  <stwo@users.sf.net>

	* unix/Makefile.in: [Patch 2769530]: Don't chmod/exec installManPage.

2009-04-19  Pat Thoyts  <patthoyts@users.sourceforge.net>

	* library/http/http.tcl: [Bug 2715421]: Removed spurious newline added
	* tests/http11.test:     after POST and added tests to detect excess
	* tests/httpd11.tcl:     bytes being POSTed.
	* library/http/pkgIndex.tcl:
	* makefiles:             package version now 2.8.1

2009-04-15  Donal K. Fellows  <dkf@users.sf.net>

	* doc/chan.n, doc/close.n: Tidy up documentation of TIP #332.

2009-04-14  Kevin B. Kenny  <kennykb@acm.org>

	* library/tzdata/Asia/Karachi: Updated rules for Pakistan Summer
				       Time (Olson's tzdata2009f)

2009-04-11  Donal K. Fellows  <dkf@users.sf.net>

	* generic/tclOOMethod.c (InvokeForwardMethod): Clarify the resolution
	behaviour of the name of the command that is forwarded to: it's now
	resolved using the object's namespace as context, which is much more
	useful than the previous (somewhat random) behaviour of using the
	caller's current namespace.

2009-04-10  Pat Thoyts  <patthoyts@users.sourceforge.net>

	* library/http/http.tcl:     Improved HTTP/1.1 support and added
	* library/http/pkgIndex.tcl: specific HTTP/1.1 testing to ensure
	* tests/http11.test:         we handle chunked+gzip for the various
	* tests/httpd11.test:        modes (normal, -channel and -handler)
	* makefiles:                 package version set to 2.8.0

2009-04-10  Daniel Steffen  <das@users.sourceforge.net>

	* unix/tclUnixChan.c:		TclUnixWaitForFile(): use FD_* macros
	* macosx/tclMacOSXNotify.c:	to manipulate select masks (Cassoff).
					[FRQ 1960647] [Bug 3486554]

	* unix/tclLoadDyld.c:		Use RTLD_GLOBAL instead of RTLD_LOCAL.
					[Bug 1961211]

	* macosx/tclMacOSXNotify.c:	revise CoreFoundation notifier to allow
					embedding into applications that
					already have a CFRunLoop running and
					want to run the tcl event loop via
					Tcl_ServiceModeHook(TCL_SERVICE_ALL).

	* macosx/tclMacOSXNotify.c:	add CFRunLoop based Tcl_Sleep() and
	* unix/tclUnixChan.c:		TclUnixWaitForFile() implementations
	* unix/tclUnixEvent.c:		and disable select() based ones in
					CoreFoundation builds.

	* unix/tclUnixNotify.c:		simplify, sync with tclMacOSXNotify.c.

	* generic/tclInt.decls: 	add TclMacOSXNotifierAddRunLoopMode()
	* generic/tclIntPlatDecls.h:	internal API, regen.
	* generic/tclStubInit.c:

	* unix/configure.in (Darwin):	use Darwin SUSv3 extensions if
					available; remove /Network locations
					from default tcl package search path
					(NFS mounted locations and thus slow).
	* unix/configure:		autoconf-2.59
	* unix/tclConfig.h.in:		autoheader-2.59

	* macosx/tclMacOSXBundle.c:	on Mac OS X 10.4 and later, replace
					deprecated NSModule API by dlfcn API.

2009-04-10  Donal K. Fellows  <dkf@users.sf.net>

	* doc/StringObj.3: [Bug 2089279]: Corrected example so that it works
	on 64-bit machines as well.

2009-04-10  Pat Thoyts  <patthoyts@users.sourceforge.net>

	* tests/http.test: [Bug 26245326]: Added specific check for problem
	* tests/httpd: (return incomplete HTTP response header).

2009-04-08  Kevin B. Kenny  <kennykb@acm.org>

	* tools/tclZIC.tcl: Always emit files with Unix line termination.
	* library/tzdata: Olson's tzdata2009e

2009-04-09  Don Porter  <dgp@users.sourceforge.net>

	* library/http/http.tcl:	[Bug 26245326]: Handle incomplete
	lines in the "connecting" state. Thanks to Sergei Golovan.

2009-04-08  Andreas Kupries  <andreask@activestate.com>

	* library/platform/platform.tcl: Extended the darwin sections to add
	* library/platform/pkgIndex.tcl: a kernel version number to the
	* unix/Makefile.in: identifier for anything from Leopard (10.5) on up.
	* win/Makefile.in: Extended patterns for same. Extended cpu
	* doc/platform.n: recognition for 64bit Tcl running on a 32bit kernel
	on a 64bit processor (By Daniel Steffen). Bumped version to 1.0.4.
	Updated Makefiles.

2009-04-08  Don Porter  <dgp@users.sourceforge.net>

	* library/tcltest/tcltest.tcl:  [Bug 2570363]: Converted [eval]s (some
	* library/tcltest/pkgIndex.tcl: unsafe!) to {*} in tcltest package.
	* unix/Makefile.in:     => tcltest 2.3.1
	* win/Makefile.in:

2009-04-07  Don Porter  <dgp@users.sourceforge.net>

	* generic/tclStringObj.c:	Correction so that value of
	TCL_GROWTH_MIN_ALLOC is everywhere expressed in bytes as comment
	claims.

2009-04-04  Donal K. Fellows  <dkf@users.sf.net>

	* doc/vwait.n: [Bug 1910136]: Extend description and examples to make
	it clearer just how this command interprets variable names.

2009-03-30  Don Porter  <dgp@users.sourceforge.net>

	* doc/Alloc.3: [Bug 2556263]:	Size argument is "unsigned int".

2009-03-27  Don Porter  <dgp@users.sourceforge.net>

	* generic/tclPathObj.c (TclPathPart): [Bug 2710920]: TclPathPart()
	* tests/fileName.test:	was computing the wrong results for both [file
	dirname] and [file tail] on "path" arguments with the PATHFLAGS != 0
	intrep and with an empty string for the "joined-on" part.

2009-03-25  Jan Nijtmans  <nijtmans@users.sf.net>

	* doc/tclsh.1:		 Bring doc and tools in line with
	* tools/installData.tcl: http://wiki.tcl.tk/812
	* tools/str2c
	* tools/tcltk-man2html.tcl

2009-03-25  Donal K. Fellows  <dkf@users.sf.net>

	* doc/coroutine.n: [Bug 2152285]: Added basic documentation for the
	coroutine and yield commands.

2009-03-24  Donal K. Fellows  <dkf@users.sf.net>

	* generic/tclOOBasic.c (TclOOSelfObjCmd): [Bug 2704302]: Make 'self
	class' better defined in the context of objects that change class.

	* generic/tclVar.c (Tcl_UpvarObjCmd): [Bug 2673163] (ferrieux)
	* generic/tclProc.c (TclObjGetFrame): Make the upvar command more able
	to handle its officially documented syntax.

2009-03-22  Miguel Sofer  <msofer@users.sf.net>

	* generic/tclBasic.c: [Bug 2502037]: NR-enable the handling of unknown
	commands.

2009-03-21  Miguel Sofer  <msofer@users.sf.net>

	* generic/tclBasic.c:   Fixed "leaks" in aliases, imports and
	* generic/tclInt.h:     ensembles. Only remaining known leak is in
	* generic/tclInterp.c:  ensemble unknown dispatch (as it not
	* generic/tclNamesp.c:  NR-enabled)
	* tests/tailcall.test:

	* tclInt.h: comments

	* tests/tailcall.test: Added tests to show that [tailcall] does not
	currently always execute in constant space: interp-alias, ns-imports
	and ensembles "leak" as of this commit.

	* tests/nre.test: [foreach] has been NR-enabled for a while, the test
	was marked 'knownBug': unmark it.

	* generic/tclBasic.c:   Fix for (among others) [Bug 2699087]
	* generic/tclCmdAH.c:   Tailcalls now perform properly even from
	* generic/tclExecute.c: within [eval]ed scripts.
	* generic/tclInt.h:     More tests missing, as well as proper
	exploration and testing of the interaction with "redirectors" like
	interp-alias (suspect that it does not happen in constant space)
	and pure-eval commands.

	* generic/tclExecute.c: Proper fix for [Bug 2415422]. Reenabled
	* tests/nre.test:       the failing assertion that was disabled on
	2008-12-18: the assertion is correct, the fault was in the
	management of expansions.

	* generic/tclExecute.c:  Fix both test and code for tailcall
	* tests/tailcall.test:   from within a compiled [eval] body.

	* tests/tailcall.test: Slightly improved tests

2009-03-20  Don Porter  <dgp@users.sourceforge.net>

	* tests/stringObj.test:         [Bug 2597185]: Test stringObj-6.9
	checks that Tcl_AppendStringsToObj() no longer crashes when operating
	on a pure unicode value.

	* generic/tclExecute.c (INST_CONCAT1):  [Bug 2669109]: Panic when
	appends overflow the max length of a Tcl value.

2009-03-19  Miguel Sofer  <msofer@users.sf.net>

	* generic/tcl.h:
	* generic/tclInt.h:
	* generic/tclBasic.c:
	* generic/tclExecute.c:
	* generic/tclNamesp.c (Tcl_PopCallFrame): Rewritten tailcall
	implementation, ::unsupported::atProcExit is (temporarily?) gone. The
	new approach is much simpler, and also closer to being correct. This
	commit fixes [Bug 2649975] and [Bug 2695587].

	* tests/coroutine.test:    Moved the tests to their own files,
	* tests/tailcall.test:     removed the unsupported.test. Added
	* tests/unsupported.test:  tests for the fixed bugs.

2009-03-19  Donal K. Fellows  <dkf@users.sf.net>

	* doc/tailcall.n: Added documentation for tailcall command.

2009-03-18  Don Porter  <dgp@users.sourceforge.net>

	* win/tclWinFile.c (TclpObjNormalizePath):	[Bug 2688184]:
	Corrected Tcl_Obj leak. Thanks to Joe Mistachkin for detection and
	patch.

	* generic/tclVar.c (TclLookupSimpleVar):	[Bug 2689307]: Shift
	all calls to Tcl_SetErrorCode() out of TclLookupSimpleVar and onto its
	callers, where control with TCL_LEAVE_ERR_MSG flag is more easily
	handled.

2009-03-16  Donal K. Fellows  <dkf@users.sf.net>

	* generic/tclCmdMZ.c (TryPostBody): [Bug 2688063]: Extract information
	from list before getting rid of last reference to it.

2009-03-15  Joe Mistachkin  <joe@mistachkin.com>

	* generic/tclThread.c: [Bug 2687952]: Modify fix for TSD leak to match
	* generic/tclThreadStorage.c: Tcl 8.5 (and prior) allocation semantics

2009-03-15  Donal K. Fellows  <dkf@users.sf.net>

	* generic/tclThreadStorage.c (TSDTableDelete):	[Bug 2687952]: Ensure
	* generic/tclThread.c (Tcl_GetThreadData):	that structures in
	Tcl's TSD system are all freed. Use the correct matching allocator.

	* generic/tclPosixStr.c (Tcl_SignalId,Tcl_SignalMsg): [Patch 1513655]:
	Added support for SIGINFO, which is present on BSD platforms.

2009-03-14  Donal K. Fellows  <dkf@users.sf.net>

	* unix/tcl.pc.in (new file):		[Patch 2243948] (hat0)
	* unix/configure.in, unix/Makefile.in: Added support for reporting
	Tcl's public build configuration via the pkg-config system. TEA is
	still the official mechanism though, in part because pkg-config is not
	universally supported across all Tcl's supported platforms.

2009-03-11  Miguel Sofer  <msofer@users.sf.net>

	* generic/tclBasic.c (TclNRCoroutineObjCmd): fix Tcl_Obj leak.
	Diagnosis and fix thanks to GPS.

2009-03-09  Donal K. Fellows  <dkf@users.sf.net>

	* generic/tclCmdMZ.c (Tcl_TryObjCmd, TclNRTryObjCmd): Moved the
	implementation of [try] from Tcl code into C. Still lacks a bytecode
	version, but should be better than what was before.

2009-03-04  Donal K. Fellows  <dkf@users.sf.net>

	* generic/tclZlib.c (TclZlibCmd): Checksums are defined to be unsigned
	32-bit integers, use Tcl_WideInt to pass to scripts. [Bug 2662434]
	(ZlibStreamCmd, ChanGetOption): A few other related corrections.

2009-02-27  Jan Nijtmans  <nijtmans@users.sf.net>

	* generic/tcl.decls:    [Bug 218977]: Tcl_DbCkfree needs return value
	* generic/tclCkalloc.c
	* generic/tclDecls.h:   (regenerated)
	* generic/tclInt.decls: don't use CONST84/CONST86 here
	* generic/tclCompile.h: don't use CONST86 here, comment fixing.
	* generic/tclIO.h:      don't use CONST86 here, comment fixing.
	* generic/tclIntDecls.h (regenerated)

2009-02-25  Don Porter  <dgp@users.sourceforge.net>

	* generic/tclUtil.c (TclStringMatchObj):	[Bug 2637173]: Revised
	the branching on the strObj->typePtr so that untyped values get
	converted to the "string" type and pass through the Unicode matcher.
	[Bug 2613766]: Also added checks to only perform "bytearray"
	optimization on pure bytearray values.

	* generic/tclCmdMZ.c:	Since Tcl_GetCharLength() has its own
	* generic/tclExecute.c:	optimizations for the tclByteArrayType, stop
	having the callers do them.

2009-02-24  Donal K. Fellows  <dkf@users.sf.net>

	* doc/clock.n, doc/fblocked.n, doc/format.n, doc/lsort.n,
	* doc/pkgMkIndex.n, doc/regsub.n, doc/scan.n, doc/tclvars.n:
	General minor documentation improvements.

	* library/http/http.tcl (geturl, Eof): Added support for 8.6's built
	in zlib routines.

2009-02-22  Alexandre Ferrieux  <ferrieux@users.sourceforge.net>

	* tests/lrange.test:	Revert commits of 2008-07-23. Those were speed
	* tests/binary.test:	tests, that are inherently brittle.

2009-02-21  Don Porter  <dgp@users.sourceforge.net>

	* generic/tclStringObj.c:	Several revisions to the shimmering
	patterns between Unicode and UTF string reps.  Most notably the
	call: objPtr = Tcl_NewUnicodeObj(...,0); followed by a loop of calls:
	Tcl_AppendUnicodeToObj(objPtr, u, n); will now grow and append to
	the Unicode representation.  Before this commit, the sequence would
	convert each append to UTF and perform the append to the UTF rep.
	This is puzzling and likely a bug.  The performance of [string map]
	is significantly improved by this change (according to the MAP
	collection of benchmarks in tclbench).  Just in case there was some
	wisdom in the old ways that I missed, I left in the ability to restore
	the old patterns with a #define COMPAT 1 at the top of the file.

2009-02-20  Don Porter  <dgp@users.sourceforge.net>

	* generic/tclPathObj.c:	[Bug 2571597]: Fixed mistaken logic in
	* tests/fileName.test:	TclFSGetPathType() that assumed (not
	"absolute") => "relative". This is a false assumption on Windows,
	where "volumerelative" is another possibility.

2009-02-18  Don Porter  <dgp@users.sourceforge.net>

	* generic/tclStringObj.c:	Simplify the logic of the
	Tcl_*SetObjLength() routines.

	* generic/tclStringObj.c:	Rewrite GrowStringBuffer() so that it
	has parallel structure with GrowUnicodeBuffer().  The revision permits
	allocation attempts to continue all the way up to failure, with no
	gap. It also directly manipulates the String and Tcl_Obj internals
	instead of inefficiently operating via Tcl_*SetObjLength() with all of
	its extra protections and underdocumented special cases.

	* generic/tclStringObj.c:	Another round of simplification on
	the allocation macros.

2009-02-17  Jeff Hobbs  <jeffh@ActiveState.com>

	* win/tcl.m4, win/configure: Check if cl groks _WIN64 already to
	avoid CC manipulation that can screw up later configure checks.
	Use 'd'ebug runtime in 64-bit builds.

2009-02-17  Don Porter  <dgp@users.sourceforge.net>

	* generic/tclStringObj.c:	Pare back the length of the unicode
	array in a non-extended String struct to one Tcl_UniChar, meant to
	hold the terminating NUL character.  Non-empty unicode strings are
	then stored by extending the String struct by stringPtr->maxChars
	additional slots in that array with sizeof(Tcl_UniChar) bytes per
	slot. This revision makes the allocation macros much simpler.

	* generic/tclStringObj.c:	Factor out common GrowUnicodeBuffer()
	and solve overflow and growth algorithm fallbacks in it.

	* generic/tclStringObj.c:	Factor out common GrowStringBuffer().

	* generic/tclStringObj.c:	Convert Tcl_AppendStringsToObj into
	* tests/stringObj.test:		a radically simpler implementation
	where we just loop over calls to Tcl_AppendToObj.  This fixes [Bug
	2597185].  It also creates a *** POTENTIAL INCOMPATIBILITY *** in
	that T_ASTO can now allocate more space than is strictly required,
	like all the other Tcl_Append* routines.  The incompatibility was
	detected by test stringObj-6.5, which I've updated to reflect the
	new behavior.

	* generic/tclStringObj.c:	Revise buffer growth implementation
	in ExtendStringRepWithUnicode.  Use cheap checks to determine that
	no reallocation is necessary without cost of computing the precise
	number of bytes needed.  Also make use of the string growth algortihm
	in the case of repeated appends.

2009-02-16  Jan Nijtmans  <nijtmans@users.sf.net>

	* generic/tclZlib.c:	Hack needed for official zlib1.dll build.
	* win/configure.in:	fix [Feature Request 2605263] use official
	* win/Makefile.in:	zlib build.
	* win/configure:	(regenerated)
	* compat/zlib/zdll.lib:	new files
	* compat/zlib/zlib1.dll:

	* win/Makefile.in:  [Bug 2605232]: tdbc doesn't build when Tcl is
	compiled with --disable-shared.

2009-02-15  Don Porter  <dgp@users.sourceforge.net>

	* generic/tclStringObj.c:	[Bug 2603158]: Added protections from
	* generic/tclTestObj.c:		invalid memory accesses when we append
	* tests/stringObj.test:		(some part of) a Tcl_Obj to itself.
	Added the appendself and appendself2 subcommands to the
	[teststringobj] testing command and added tests to the test suite.

	* generic/tclStringObj.c:	Factor out duplicate code from
	Tcl_AppendObjToObj.

	* generic/tclStringObj.c:	Replace the 'size_t uallocated' field
	of the String struct, storing the number of bytes allocated to store
	the Tcl_UniChar array, with an 'int maxChars' field, storing the
	number of Tcl_UniChars that may be stored in the allocated space.
	This reduces memory requirement a small bit, and makes some range
	checks simpler to code.
	* generic/tclTestObj.c:	Replace the [teststringobj ualloc] testing
	* tests/stringObj.test:	command with [teststringobj maxchars] and
	update the tests.

	* generic/tclStringObj.c:	Removed limitation in
	Tcl_AppendObjToObj where the char length of the result was only
	computed if the appended string was all single byte characters.
	This limitation was in place to dodge a bug in Tcl_GetUniChar.
	With that bug gone, we can take advantage of always recording the
	length of append results when we know it.

2009-02-14  Don Porter  <dgp@users.sourceforge.net>

	* generic/tclStringObj.c:	Revisions so that we avoid creating
	the strange representation of an empty string with
	objPtr->bytes == NULL and stringPtr->hasUnicode == 0.  Instead in
	the situations where that was being created, create a traditional
	two-legged stork representation (objPtr->bytes = tclEmptyStringRep
	and stringPtr->hasUnicode = 1).  In the situations where the strange
	rep was treated differently, continue to do so by testing
	stringPtr->numChars == 0 to detect it.  These changes make the code
	more conventional so easier for new maintainers to pick up.  Also
	sets up further simplifications.

	* generic/tclTestObj.c:	Revise updates to [teststringobj] so we don't
	get blocked by MODULE_SCOPE limits.

2009-02-12  Don Porter  <dgp@users.sourceforge.net>

	* generic/tclStringObj.c:	Rewrites of the routines
	Tcl_GetCharLength, Tcl_GetUniChar, Tcl_GetUnicodeFromObj,
	Tcl_GetRange, and TclStringObjReverse to use the new macro, and
	to more simply and clearly split the cases depending on whether
	a valid unicode rep is present or needs to be created.
	New utility routine UnicodeLength(), to compute the length of unicode
	buffer arguments when no length is passed in, with built-in
	overflow protection included.  Update three callers to use it.

	* generic/tclInt.h:	New macro TclNumUtfChars meant to be a faster
	replacement for a full Tcl_NumUtfChars() call when the string has all
	single-byte characters.

	* generic/tclStringObj.c:	Simplified Tcl_GetCharLength by
	* generic/tclTestObj.c:		removing code that did nothing.
	Added early returns from Tcl_*SetObjLength when the desired length
	is already present; adapted test command to the change.

	* generic/tclStringObj.c:	Re-implemented AppendUtfToUnicodeRep
	so that we no longer pass through Tcl_DStrings which have their own
	sets of problems when lengths overflow the int range.  Now AUTUR and
	FillUnicodeRep share a common core routine.

2009-02-12  Donal K. Fellows  <dkf@users.sf.net>

	* generic/tclOODefineCmds.c (TclOOGetDefineCmdContext): Use the
	correct field in the Interp structure for retrieving the frame to get
	the context object so that people can extend [oo::define] without deep
	shenanigans. Bug found by Federico Ferri.

2009-02-11  Don Porter  <dgp@users.sourceforge.net>

	* generic/tclStringObj.c:	Re-implemented AppendUnicodeToUtfRep
	so that we no longer pass through Tcl_DStrings which have their own
	sets of problems when lengths overflow the int range.  Now AUTUR and
	UpdateStringOfString share a common core routine.

	* generic/tclStringObj.c:	Changed type of the 'allocated' field
	* generic/tclTestObj.c:		of the String struct (and the
	TestString counterpart) from size_t to int since only int values are
	ever stored in it.

2009-02-10  Jan Nijtmans  <nijtmans@users.sf.net>

	* generic/tclEncoding.c: Eliminate some unnessary type casts
	* generic/tclEvent.c:    some internal const decorations
	* generic/tclExecute.c:  spacing
	* generic/tclIndexObj.c:
	* generic/tclInterp.c:
	* generic/tclIO.c:
	* generic/tclIOCmd.c:
	* generic/tclIORChan.c:
	* generic/tclIOUtil.c:
	* generic/tclListObj.c:
	* generic/tclLiteral.c:
	* generic/tclNamesp.c:
	* generic/tclObj.c:
	* generic/tclOOBasic.c:
	* generic/tclPathObj.c:
	* generic/tclPkg.c:
	* generic/tclProc.c:
	* generic/tclRegexp.c:
	* generic/tclScan.c:
	* generic/tclStringObj.c:
	* generic/tclTest.c:
	* generic/tclTestProcBodyObj.c:
	* generic/tclThread.c:
	* generic/tclThreadTest.c:
	* generic/tclTimer.c:
	* generic/tclTrace.c:
	* generic/tclUtil.c:
	* generic/tclVar.c:
	* generic/tclStubInit.c: (regenerated)

2009-02-10  Jan Nijtmans  <nijtmans@users.sf.net>

	* unix/tcl.m4: [Bug 2502365]: Building of head on HPUX is broken when
	using the native CC.
	* unix/configure: (autoconf-2.59)

2009-02-10  Don Porter  <dgp@users.sourceforge.net>

	* generic/tclObj.c (Tcl_GetString):	Added comments and validity
	checks following the call to an UpdateStringProc.

	* generic/tclStringObj.c: Reduce code duplication in Tcl_GetUnicode*.
	Restrict AppendUtfToUtfRep to non-negative length appends.
	Convert all Tcl_InvalidateStringRep() calls into macros.
	Simplify Tcl_AttemptSetObjLength by removing unreachable code.
	Simplify SetStringFromAny() by removing unreachable and duplicate code.
	Simplify Tcl_SetObjLength by removing unreachable code.
	Removed handling of (objPtr->bytes != NULL) from UpdateStringOfString,
	which is only called when objPtr->bytes is NULL.

2009-02-09  Jan Nijtmans  <nijtmans@users.sf.net>

	* generic/tclCompile.c: [Bug 2555129]: const compiler warning (as
	error) in tclCompile.c

2009-02-07  Donal K. Fellows  <dkf@users.sf.net>

	* generic/tclZlib.c (TclZlibCmd): [Bug 2573172]: Ensure that when
	invalid subcommand name is given, the list of valid subcommands is
	produced. This gives a better experience when using the command
	interactively.

2009-02-05  Joe Mistachkin  <joe@mistachkin.com>

	* generic/tclInterp.c: [Bug 2544618]: Fix argument checking for
	[interp cancel].
	* unix/Makefile.in: Fix build issue with zlib on FreeBSD (and possibly
	other platforms).

2009-02-05  Donal K. Fellows  <dkf@users.sf.net>

	* generic/tclCmdMZ.c (StringIndexCmd, StringRangeCmd, StringLenCmd):
	Simplify the implementation of some commands now that the underlying
	string API knows more about bytearrays.

	* generic/tclExecute.c (TclExecuteByteCode): [Bug 2568434]: Make sure
	that INST_CONCAT1 will not lose string reps wrongly.

	* generic/tclStringObj.c (Tcl_AppendObjToObj): Special-case the
	appending of one bytearray to another, which can be extremely rapid.
	Part of scheme to address [Bug 1665628] by making the basic string
	operations more efficient on byte arrays.
	(Tcl_GetCharLength, Tcl_GetUniChar, Tcl_GetRange): More special casing
	work for bytearrays.

2009-02-04  Don Porter  <dgp@users.sourceforge.net>

	* generic/tclStringObj.c: [Bug 2561794]: Added overflow protections to
	the AppendUtfToUtfRep routine to either avoid invalid arguments and
	crashes, or to replace them with controlled panics.

	* generic/tclCmdMZ.c:	[Bug 2561746]: Prevent crashes due to int
	overflow of the length of the result of [string repeat].

2009-02-03  Jan Nijtmans  <nijtmans@users.sf.net>

	* macosx/tclMacOSXFCmd.c: Eliminate some unnessary type casts
	* unix/tclLoadDyld.c:	  some internal const decorations
	* unix/tclUnixCompat.c:	  spacing
	* unix/tclUnixFCmd.c
	* unix/tclUnixFile.c
	* win/tclWinDde.c
	* win/tclWinFCmd.c
	* win/tclWinInit.c
	* win/tclWinLoad.c
	* win/tclWinPipe.c
	* win/tclWinReg.c
	* win/tclWinTest.c
	* generic/tclBasic.c
	* generic/tclBinary.c
	* generic/tclCmdAH.c
	* generic/tclCmdIL.c
	* generic/tclCmdMZ.c
	* generic/tclCompCmds.c
	* generic/tclDictObj.c

2009-02-03  Donal K. Fellows  <dkf@users.sf.net>

	* generic/tclObj.c (tclCmdNameType): [Bug 2558422]: Corrected the type
	of this structure so that extensions that write it (yuk!) will still
	be able to function correctly.

2009-02-03  Don Porter  <dgp@users.sourceforge.net>

	* generic/tclStringObj.c (SetUnicodeObj):	[Bug 2561488]:
	Corrected failure of Tcl_SetUnicodeObj() to panic on a shared object.
	Also factored out common code to reduce duplication.

	* generic/tclObj.c (Tcl_GetStringFromObj): Reduce code duplication.

2009-02-02  Don Porter  <dgp@users.sourceforge.net>

	* generic/tclInterp.c:	Reverted the conversion of [interp] into an
	* tests/interp.test:	ensemble.  Such conversion is not necessary
	* tests/nre.test:	(or even all that helpful) in the NRE-enabling
	of [interp invokehidden], and it has other implications -- including
	significant forkage of the 8.5 and 8.6 implementations -- that are
	better off avoided if there's no gain.

	* generic/tclStringObj.c (STRING_NOMEM):  [Bug 2494093]: Add missing
	cast of NULL to (char *) that upsets some compilers.

	* generic/tclStringObj.c (Tcl_(Attempt)SetObjLength):	[Bug 2553906]:
	Added protections against callers asking for negative lengths.  It is
	likely when this happens that an integer overflow is to blame.

2009-02-01  David Gravereaux  <davygrvy@pobox.com>

	* win/makefile.vc: Allow nmake flags such as -a (rebuild all) to pass
	down to the pkgs targets, too.

2009-01-30  Donal K. Fellows  <dkf@users.sf.net>

	* doc/chan.n: [Bug 1216074]: Added another extended example.

	* doc/refchan.n: Added an example of how to build a scripted channel.

2009-01-29  Donal K. Fellows  <dkf@users.sf.net>

	* tests/stringObj.test: [Bug 2006888]: Remove non-ASCII chars from
	non-comment locations in the file, making it work more reliably in
	locales with a non-Latin-1 default encoding.

	* generic/tclNamesp.c (Tcl_FindCommand): [Bug 2519474]: Ensure that
	the path is not searched when the TCL_NAMESPACE_ONLY flag is given.

	* generic/tclOODecls.h (Tcl_OOInitStubs): [Bug 2537839]: Make the
	declaration of this macro work correctly in the non-stub case.

2009-01-29  Don Porter  <dgp@users.sourceforge.net>

	* generic/tclInterp.c:	Convert the [interp] command into a
	* tests/interp.test:	[namespace ensemble].  Work in progress
	* tests/nre.test:	to NRE-enable the [interp invokehidden]
	subcommand.

2009-01-29  Donal K. Fellows  <dkf@users.sf.net>

	* generic/tclNamesp.c (TclMakeEnsemble): [Bug 2529117]: Make this
	function behave more sensibly when presented with a fully-qualified
	name, rather than doing strange stuff.

2009-01-28  Donal K. Fellows  <dkf@users.sf.net>

	* generic/tclBasic.c (TclInvokeObjectCommand): Made this understand
	what to do if it ends up being used on a command with no objProc; that
	shouldn't happen, but...

	* generic/tclNamesp.c (TclMakeEnsemble): [Bug 2529157]: Made this
	understand NRE command implementations better.
	* generic/tclDictObj.c (DictForCmd): Eliminate unnecessary command
	implementation.

2009-01-27  Donal K. Fellows  <dkf@users.sf.net>

	* generic/tclOODefineCmds.c (Tcl_ClassSetConstructor):
	[Bug 2531577]: Ensure that caches of constructor chains are cleared
	when the constructor is changed.

2009-01-26  Alexandre Ferrieux  <ferrieux@users.sourceforge.net>

	* generic/tclInt.h:   [Bug 1028264]: WSACleanup() too early.
	* generic/tclEvent.c: The fix introduces "late exit handlers" for
	* win/tclWinSock.c:   similar late process-wide cleanups.

2009-01-26  Alexandre Ferrieux  <ferrieux@users.sourceforge.net>

	* win/tclWinSock.c: [Bug 2446662]: Resync Win behavior on RST with
	that of unix (EOF).

2009-01-26  Donal K. Fellows  <dkf@users.sf.net>

	* generic/tclZlib.c (ChanClose): [Bug 2536400]: Only generate error
	messages in the interpreter when the thread is not being closed down.

2009-01-23  Donal K. Fellows  <dkf@users.sf.net>

	* doc/zlib.n: Added a note that 'zlib push' is reversed by 'chan pop'.

2009-01-22  Jan Nijtmans  <nijtmans@users.sf.net>

	* generic/tclCompile.h:	CONSTify TclPrintInstruction (TIP #27)
	* generic/tclCompile.c
	* generic/tclInt.h:	CONSTify TclpNativeJoinPath (TIP #27)
	* generic/tclFileName.c
	* generic/tcl.decls:	{unix win} is equivalent to {generic}
	* generic/tclInt.decls
	* generic/tclDecls.h:	(regenerated)
	* generic/tclIntDecls.h
	* generic/tclGetDate.y:	Single internal const decoration.
	* generic/tclDate.c:

2009-01-22  Kevin B. Kenny  <kennykb@acm.org>

	* unix/tcl.m4: Corrected a typo ($(SHLIB_VERSION) should be
	${SHLIB_VERSION}).
	* unix/configure: Autoconf 2.59

2009-01-21  Andreas Kupries  <andreask@activestate.com>

	* generic/tclIORChan.c (ReflectClose): [Bug 2458202]:
	* generic/tclIORTrans.c (ReflectClose): Closing a channel may supply
	NULL for the 'interp'. Test for finalization needs to be different,
	and one place has to pull the interp out of the channel instead.

2009-01-21  Don Porter  <dgp@users.sourceforge.net>

	* generic/tclStringObj.c: New fix for [Bug 2494093] replaces the
	flawed attempt committed 2009-01-09.

2009-01-19  Kevin B. Kenny  <kennykb@acm.org>

	* unix/Makefile.in: [Patch 907924]:Added a CONFIG_INSTALL_DIR
	* unix/tcl.m4:      parameter so that distributors can control where
	tclConfig.sh goes. Made the installation of 'ldAix' conditional upon
	actually being on an AIX system. Allowed for downstream packagers to
	customize SHLIB_VERSION on BSD-derived systems. Thanks to Stuart
	Cassoff for his help.
	* unix/configure: Autoconf 2.59

2009-01-19  David Gravereaux  <davygrvy@pobox.com>

	* win/build.vc.bat: Improved tools detection and error message
	* win/makefile.vc: Reorganized the $(TCLOBJ) file list into seperate
	parts for easier maintenance. Matched all sources built using -GL to
	both $(lib) and $(link) to use -LTCG and avoid a warning message.
	Addressed the over-building nature of the htmlhelp target by moving
	from a pseudo target to a real target dependent on the entire docs/
	directory contents.
	* win/nmakehlp.c: Removed -g option and GrepForDefine() func as it
	isn't being used anymore. The -V option method is much better.

2009-01-16  Don Porter  <dgp@users.sourceforge.net>

	* generic/tcl.h:	Bump patchlevel to 8.6b1.1 to distinguish
	* library/init.tcl:	CVS snapshots from the 8.6b1 and 8.6b2 releases
	* unix/configure.in:	and to deal with the fact that the 8.6b1
	* win/configure.in:	version of init.tcl will not [source] in the
	HEAD version of Tcl.

	* unix/configure:	autoconf-2.59
	* win/configure:

2009-01-14  Don Porter  <dgp@users.sourceforge.net>

	* generic/tclBasic.c (Tcl_DeleteCommandFromToken):	Reverted most
	of the substance of my 2009-01-12 commit. NULLing the objProc field of
	a Command when deleting it is important so that tests for certain
	classes of commands don't return false positives when applied to
	deleted command tokens. Overall change is now just replacement of a
	false comment with a true one.

2009-01-13  Jan Nijtmans  <nijtmans@users.sf.net>

	* unix/tcl.m4: [Bug 2502365]: Building of head on HPUX is broken when
	using the native CC.
	* unix/configure (autoconf-2.59)

2009-01-13  Donal K. Fellows  <dkf@users.sf.net>

	* generic/tclCmdMZ.c (Tcl_ThrowObjCmd):	Move implementation of [throw]
	* library/init.tcl (throw):		to C from Tcl.

2009-01-12  Don Porter  <dgp@users.sourceforge.net>

	* generic/tclBasic.c (Tcl_DeleteCommandFromToken): One consequence of
	the NRE rewrite is that there are now situations where a NULL objProc
	field in a Command struct is perfectly normal. Removed an outdated
	comment in Tcl_DeleteCommandFromToken that claimed we use
	cmdPtr->objPtr==NULL as a test of command validity. In fact we use
	cmdPtr->flags&CMD_IS_DELETED to perform that test. Also removed the
	setting to NULL, since any extension following the advice of the old
	comment is going to be broken by NRE anyway, and needs to shift to
	flag-based testing (or stop intruding into such internal matters).
	Part of [Bug 2486550].

2009-01-09  Don Porter  <dgp@users.sourceforge.net>

	* generic/tclStringObj.c (STRING_SIZE): [Bug 2494093]: Corrected
	failure to limit memory allocation requests to the sizes that can be
	supported by Tcl's memory allocation routines.

2009-01-09  Donal K. Fellows  <dkf@users.sf.net>

	* generic/tclNamesp.c (NamespaceEnsembleCmd): [Bug 1558654]: Error out
	when someone gives wrong # of args to [namespace ensemble create].

2009-01-08  Don Porter  <dgp@users.sourceforge.net>

	* generic/tclStringObj.c (STRING_UALLOC): [Bug 2494093]: Added missing
	parens required to get correct results out of things like
	STRING_UALLOC(num + append).

2009-01-08  Donal K. Fellows  <dkf@users.sf.net>

	* generic/tclDictObj.c, generic/tclIndexObj.c, generic/tclListObj.c,
	* generic/tclObj.c, generic/tclStrToD.c, generic/tclUtil.c,
	* generic/tclVar.c: Generate errorcodes for the error cases which
	approximate to "I can't interpret that string as one of those" and
	"You gave me the wrong number of arguments".

2009-01-07  Donal K. Fellows  <dkf@users.sf.net>

	* doc/dict.n: [Tk Bug 2491235]: Added more examples.

	* tests/oo.test (oo-22.1): Adjusted test to be less dependent on the
	specifics of how [info frame] reports general frame information, and
	instead to focus on what methods add to it; that's really what the
	test is about anyway.

2009-01-06  Don Porter  <dgp@users.sourceforge.net>

	* tests/stringObj.test:	Revise tests that demand a NULL Tcl_ObjType
	in certain values to construct those values with [testdstring] so
	there's no lack of robustness depending on the shimmer history of
	shared literals.

2009-01-06  Donal K. Fellows  <dkf@users.sf.net>

	* generic/tclDictObj.c (DictIncrCmd): Corrected twiddling in internals
	of dictionaries so that literals can't get destroyed.

	* tests/expr.test: [Bug 2006879]: Eliminate non-ASCII char.

	* generic/tclOOInfo.c (InfoObjectMethodsCmd,InfoClassMethodsCmd):
	[Bug 2489836]: Only delete pointers that were actually allocated!

	* generic/tclOO.c (TclNRNewObjectInstance, Tcl_NewObjectInstance):
	[Bug 2481109]: Perform search for existing commands in right context.

2009-01-05  Donal K. Fellows  <dkf@users.sf.net>

	* generic/tclCmdMZ.c (TclNRSourceObjCmd): [Bug 2412068]: Make
	* generic/tclIOUtil.c (TclNREvalFile):    implementation of the
	[source] command be NRE enabled so that [yield] inside a script
	sourced in a coroutine can work.

2009-01-04  Donal K. Fellows  <dkf@users.sf.net>

	* generic/tclCmdAH.c: Tidy up spacing and code style.

2009-01-03  Kevin B. Kenny  <kennykb@acm.org>

	* library/clock.tcl (tcl::clock::add): Fixed error message formatting
	in the case where [clock add] is presented with a bad switch.
	* tests/clock.test (clock-65.1) Added a test case for the above
	problem [Bug 2481670].

2009-01-02  Donal K. Fellows  <dkf@users.sf.net>

	* unix/tcl.m4 (SC_CONFIG_CFLAGS): [Bug 878333]: Force the use of the
	compatibility version of mkstemp() on IRIX.
	* unix/configure.in, unix/Makefile.in (mkstemp.o):
	* compat/mkstemp.c (new file): [Bug 741967]: Added a compatibility
	implementation of the mkstemp() function, which is apparently needed
	on some platforms.

        ******************************************************************
        *** CHANGELOG ENTRIES FOR 2008 IN "ChangeLog.2008"             ***
        *** CHANGELOG ENTRIES FOR 2006-2007 IN "ChangeLog.2007"        ***
        *** CHANGELOG ENTRIES FOR 2005 IN "ChangeLog.2005"             ***
        *** CHANGELOG ENTRIES FOR 2004 IN "ChangeLog.2004"             ***
        *** CHANGELOG ENTRIES FOR 2003 IN "ChangeLog.2003"             ***
        *** CHANGELOG ENTRIES FOR 2002 IN "ChangeLog.2002"             ***
        *** CHANGELOG ENTRIES FOR 2001 IN "ChangeLog.2001"             ***
        *** CHANGELOG ENTRIES FOR 2000 IN "ChangeLog.2000"             ***
        *** CHANGELOG ENTRIES FOR 1999 AND EARLIER IN "ChangeLog.1999" ***
        ******************************************************************
<|MERGE_RESOLUTION|>--- conflicted
+++ resolved
@@ -1,4 +1,8 @@
-<<<<<<< HEAD
+2013-02-14  Harald Oehlmann  <oehhar@users.sf.net>
+
+	* library/msgcat/msgcat.tcl: [Bug 3604576]: msgcat-1.5.0.tm error
+	on windows XP
+
 2013-02-11  Donal K. Fellows  <dkf@users.sf.net>
 
 	* generic/tclZlib.c (ZlibTransformOutput): [Bug 3603553]: Ensure that
@@ -22,12 +26,6 @@
 	response to encountering a "wild" RE that hit the previous limit.
 	Allow the limit (DUPTRAVERSE_MAX_DEPTH) to be set by defining its
 	value in the Makefile. Problem reported by Jonathan Mills.
-=======
-2013-02-14  Harald Oehlmann  <oehhar@users.sf.net>
-
-	* library/msgcat/msgcat.tcl: [Bug 3604576]: msgcat-1.5.0.tm error
-	on windows XP
->>>>>>> 69d86405
 
 2013-02-05  Don Porter  <dgp@users.sourceforge.net>
 
