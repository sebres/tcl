<<<<<<< HEAD
2013-02-26  Jan Nijtmans  <nijtmans@users.sf.net>

	* generic/tclObj.c: Don't panic if Tcl_ConvertToType is called for a
	type that doesn't have a setFromAnyProc, create a proper error message.

2013-02-25  Don Porter  <dgp@users.sourceforge.net>

	* tests/assocd.test:	[Bugs 3605719,3605720] Test independence.
	* tests/basic.test:	Thanks Rolf Ade for patches.
=======
2013-02-27  Jan Nijtmans  <nijtmans@users.sf.net>

	* generic/regcomp.c:	[Bug 3606139]: missing error check allows
	* tests/regexp.test:    regexp to crash Tcl. Thanks to Tom Lane
	for providing the test-case and the patch.
>>>>>>> d6c9431d

2013-02-22  Don Porter  <dgp@users.sourceforge.net>

	* generic/tclCompile.c:	Shift more burden of smart cleanup onto the
	TclFreeCompileEnv() routine.  Stop crashes when the hookProc raises
	an error.

2013-02-20  Don Porter  <dgp@users.sourceforge.net>

	* generic/tclNamesp.c:	[Bug 3605447] Make sure the -clear option
	* tests/namespace.test:	to [namespace export] always clears, whether
	or not new export patterns are specified.

2013-02-19  Jan Nijtmans  <nijtmans@users.sf.net>

	* generic/tclTrace.c:  [Bug 2438181]: Incorrect error reporting in
	* tests/trace.test:    traces. Test-case and fix provided by Poor Yorick.

2013-02-15  Don Porter  <dgp@users.sourceforge.net>

	* generic/regc_nfa.c:	[Bug 3604074] Fix regexp optimization to
	* tests/regexp.test:	stop hanging on the expression
	((((((((a)*)*)*)*)*)*)*)* .  Thanks to Bjørn Grathwohl for discovery.

2013-02-14  Harald Oehlmann  <oehhar@users.sf.net>

	* library/msgcat/msgcat.tcl: [Bug 3604576]: Catch missing registry entry
	"HCU\Control Panel\International".
	Bumped msgcat version to 1.5.1

2013-02-05  Don Porter  <dgp@users.sourceforge.net>

	* win/tclWinFile.c:	[Bug 3603434] Make sure TclpObjNormalizePath() 
	properly declares "a:/" to be normalized, even when no "A:" drive is
	present on the system.

2013-02-05  Donal K. Fellows  <dkf@users.sf.net>

	* generic/tclLoadNone.c (TclpLoadMemory): [Bug 3433012]: Added dummy
	version of this function to use in the event that a platform thinks it
	can load from memory but cannot actually do so due to it being
	disabled at configuration time.

2013-01-30  Andreas Kupries  <andreask@activestate.com>

	* library/platform/platform.tcl (::platform::LibcVersion): See
	* library/platform/pkgIndex.tcl: [Bug 3599098]: Fixed the RE
	* unix/Makefile.in: extracting the version to avoid issues with
	* win/Makefile.in: recent changes to the glibc banner. Now
	  targeting a less variable part of the string. Bumped package to
	  version 1.0.11.

2013-01-26  Jan Nijtmans  <nijtmans@users.sf.net>

	* unix/tclUnixCompat.c: [Bug 3601804]: platformCPUID segmentation
	fault on Darwin.

2013-01-23  Donal K. Fellows  <dkf@users.sf.net>

	* library/http/http.tcl (http::geturl): [Bug 2911139]: Do not do vwait
	for connect to avoid reentrancy problems (except when operating
	without a -command option). Internally, this means that all sockets
	created by the http package will always be operated in asynchronous
	mode.

2013-01-18  Jan Nijtmans  <nijtmans@users.sf.net>

	* generic/tclPort.h: [Bug 3598300]: unix: tcl.h does not include
	sys/stat.h

2013-01-16  Jan Nijtmans  <nijtmans@users.sf.net>

	* Makefile.in: Enable win32 build with -DTCL_NO_DEPRECATED, just
	* generic/tcl.h: as the UNIX build. Define Tcl_EvalObj and
	* generic/tclDecls.h: Tcl_GlobalEvalObj as macros, even when
	* generic/tclBasic.c: TCL_NO_DEPRECATED is defined, so Tk
	can benefit from it too.

2013-01-14  Jan Nijtmans  <nijtmans@users.sf.net>

	* win/tcl.m4: More flexible search for win32 tclConfig.sh,
	backported from TEA (not actually used in Tcl, only for Tk)

2013-01-13  Jan Nijtmans  <nijtmans@users.sf.net>

	* generic/tclIntDecls.h: If TCL_NO_DEPRECATED is defined, make
	sure that TIP #139 functions all are taken from the public stub
	table, even if the inclusion is through tclInt.h.

2013-01-09  Jan Nijtmans  <nijtmans@users.sf.net>

	* library/http/http.tcl: [Bug 3599395]: http assumes status line
	is a proper tcl list.
	Bump http package to 2.7.11.

2013-01-08  Jan Nijtmans  <nijtmans@users.sf.net>

	* win/tclWinFile.c: [Bug 3092089]: [file normalize] can remove path
	components.	[Bug 3587096] win vista/7: "can't find init.tcl" when
	called via junction without folder list access.

2013-01-07  Jan Nijtmans  <nijtmans@users.sf.net>

	* generic/tcl.decls: Extend the public stub table with dummy NULL
	entries, up to the size of the Tcl 8.6 stub tables. This makes it
	easier to debug extensions which use Tcl 8.6 features but (erroneously)
	are attempted to be loaded in Tcl 8.5.

2013-01-02  Miguel Sofer  <msofer@users.sf.net>

	* generic/tclEnsemble.c:  Remove stray calls to Tcl_Alloc and
	* generic/tclExecute.c:   friends: the core should only use ckalloc
	* generic/tclIORTrans.c:  to allow MEM_DEBUG to work properly
	* generic/tclTomMathInterface.c:

2012-12-31  Donal K. Fellows  <dkf@users.sf.net>

	* doc/string.n: Noted the obsolescence of the 'bytelength',
	'wordstart' and 'wordend' subcommands, and moved them to later in the
	file.

2012-12-27  Jan Nijtmans  <nijtmans@users.sf.net>

	* generic/tclListObj.c: [Bug 3598580]: Tcl_ListObjReplace may release
	deleted elements too early

2012-12-21  Jan Nijtmans  <nijtmans@users.sf.net>

	* unix/dltest/pkgb.c:  Make pkgb.so loadable in Tcl 8.4 as well.
	* generic/tclStubLib.c: Eliminate unnessarcy static HasStubSupport() and
	isDigit() functions, just do the same inline.

2012-12-13  Jan Nijtmans  <nijtmans@users.sf.net>

	* generic/tcl.h: Fix Tcl_DecrRefCount macro such that it
	doesn't access its objPtr parameter twice any more.

2012-12-07  Jan Nijtmans  <nijtmans@users.sf.net>

	* unix/dltest/pkgb.c:  Turn pkgb.so into a Tcl9 interoperability test
        library: Whatever Tcl9 looks like, loading pkgb.so in Tcl 9 should
        either result in an error-message, either succeed, but never crash.

2012-11-14  Donal K. Fellows  <dkf@users.sf.net>

	* unix/tclUnixPipe.c (DefaultTempDir): [Bug 2933003]: Allow overriding
	of the back-stop default temporary file location at compile time by
	setting the TCL_TEMPORARY_FILE_DIRECTORY #def to a string containing
	the directory name (defaults to "/tmp" as that is the most common
	default).

2012-11-13  Joe Mistachkin  <joe@mistachkin.com>

	* win/tclWinInit.c: also search for the library directory (init.tcl,
	encodings, etc) relative to the build directory associated with the
	source checkout.

2012-11-09  Don Porter  <dgp@users.sourceforge.net>

	*** 8.5.13 TAGGED FOR RELEASE ***

	* generic/tcl.h:	Bump to 8.5.13 for release.
	* library/init.tcl:
	* tools/tcl.wse.in:
	* unix/configure.in:
	* unix/tcl.spec:
	* win/configure.in:
	* README:

	* unix/configure:	autoconf-2.59
	* win/configure:

2012-11-07  Kevin B. Kenny  <kennykb@acm.org>

	* library/tzdata/Africa/Casablanca:
	* library/tzdata/America/Araguaina:
	* library/tzdata/America/Bahia:
	* library/tzdata/America/Havana:
	* library/tzdata/Asia/Amman:
	* library/tzdata/Asia/Gaza:
	* library/tzdata/Asia/Hebron:
	* library/tzdata/Asia/Jerusalem:
	* library/tzdata/Pacific/Apia:
	* library/tzdata/Pacific/Fakaofo:
	* library/tzdata/Pacific/Fiji:		Import tzdata2012i.

2012-11-07  Don Porter  <dgp@users.sourceforge.net>

	* win/tclWinSock.c:	[Bug 3574493] Avoid hanging on exit due to
	use of synchronization calls in routines called by DllMain().

2012-11-06  Donal K. Fellows  <dkf@users.sf.net>

	* library/http/http.tcl (http::Finish): [Bug 3581754]: Ensure that
	callbacks are done at most once to prevent problems with timeouts on a
	keep-alive connection (combined with reentrant http package use)
	causing excessive stack growth. Not a fix for the underlying problem,
	but ensures that pain will be mostly kept away from users.
	Bump http package to 2.7.10.

2012-10-23  Jan Nijtmans  <nijtmans@users.sf.net>

	* generic/tclInt.h:    Remove unused TclpLoadFile function.
	* generic/tclIOUtil.c

2012-10-14  Jan Nijtmans  <nijtmans@users.sf.net>

	* generic/tclDictObj.c: [Bug 3576509]: tcl::Bgerror crashes with invalid
	* generic/tclEvent.c:    arguments. Better fix, which helps for all
	Tcl_DictObjGet() calls in Tcl's source code.

2012-10-13  Jan Nijtmans  <nijtmans@users.sf.net>

	* generic/tclEvent.c: [Bug 3576509]: tcl::Bgerror crashes with invalid
	arguments

2012-10-03  Don Porter  <dgp@users.sourceforge.net>

	* generic/tclIO.c:	When checking for std channels being closed,
	compare the channel state, not the channel itself so that stacked
	channels do not cause trouble.

2012-09-07  Harald Oehlmann  <oehhar@users.sf.net>

	IMPLEMENTATION OF TIP#404.

	* library/msgcat/msgcat.tcl:	[FRQ 3544988]: (Backport from Tcl 8.6)
	* library/msgcat/pkgIndex.tcl:	New commands [mcflset] and [mcflmset]
	* unix/Makefile.in:		to set mc entries with implicit message
	* win/Makefile.in:		file locale. Bump to 1.5.0.
	* tests/msgcat.test:

2012-09-07  Alexandre Ferrieux <ferrieux@users.sourceforge.net>

	* unix/tclUnixNotfy.c Backport of 2008-12-12 8.6 commit: Fix
	missing CLOEXEC on internal pipes [2417695]

2012-08-25  Donal K. Fellows  <dkf@users.sf.net>

	* library/msgs/uk.msg: [Bug 3561330]: Use the correct full name of
	March in Ukrainian. Thanks to Mikhail Teterin for reporting.

2012-08-23  Jan Nijtmans  <nijtmans@users.sf.net>

	* generic/tclBinary.c: [Bug 3496014]: (Backport from Tcl 8.6) Protect
	Tcl_SetByteArrayObj for invalid values.

2012-08-20  Don Porter  <dgp@users.sourceforge.net>

	* generic/tclPathObj.c:	[Bug 3559678]: Fix bad filename normalization
	when the last component is the empty string.

2012-08-20  Jan Nijtmans  <nijtmans@users.sf.net>

	* win/tclWinPort.h:  Remove wrapper macro for ntohs(): unnecessary,
	because it doesn't require an initialized winsock_2 library. See:
	<http://msdn.microsoft.com/en-us/library/windows/desktop/ms740075%28v=vs.85%29.aspx>
	* win/tclWinSock.c
	* generic/tclStubInit.c

2012-08-17  Jan Nijtmans  <nijtmans@users.sf.net>

	* win/nmakehlp.c: Add "-V<num>" option, in order to be able
	to detect partial version numbers.

2012-08-15  Jan Nijtmans  <nijtmans@users.sf.net>

	* win/buildall.vc.bat: Only build the threaded builds by default
	* win/rules.vc:        Backport some improvements from Tcl 8.6
	* win/makefile.vc:

2010-08-13  Stuart Cassoff  <stwo@users.sourceforge.net>

	* unix/tclUnixCompat.c: [Bug 3555454]: Rearrange a bit to quash
	'declared but never defined' compiler warnings.

2012-08-08  Jan Nijtmans  <nijtmans@users.sf.net>

	* generic/tclfileName.c: [Bug #1536227]: Cygwin network pathname
	* tests/fileName.test:   support

2012-08-07  Don Porter  <dgp@users.sourceforge.net>

	* generic/tclIOUtil.c:	[Bug 3554250]: Overlooked one field of cleanup
	in the thread exit handler for the filesystem subsystem.

2012-07-31  Jan Nijtmans  <nijtmans@users.sf.net>

	* win/nmakehlp.c: Backport from Tcl 8.6, but add -Q option from
	sampleextension.

2012-07-28  Jan Nijtmans  <nijtmans@users.sf.net>

	* tests/clock.test:    [Bug 3549770]: Multiple test failures running
	* tests/registry.test: tcltest outside build tree
	* tests/winDde.test:

2012-07-27  Jan Nijtmans  <nijtmans@users.sf.net>

	* generic/tclUniData.c:   Support Unicode 6.2 (Add Turkish lira sign)
	* generic/regc_locale.c:

2012-07-24  Don Porter  <dgp@users.sourceforge.net>

	*** 8.5.12 TAGGED FOR RELEASE ***

	* generic/tcl.h:	Bump to 8.5.12 for release.
	* library/init.tcl:
	* tools/tcl.wse.in:
	* unix/configure.in:
	* unix/tcl.spec:
	* win/configure.in:
	* README:

	* unix/configure:	autoconf-2.59
	* win/configure:

	* changes:	Update for 8.5.12 release.

2012-07-19  Joe Mistachkin  <joe@mistachkin.com>

	* generic/tclTest.c: Fix several more missing mutex-locks in
	TestasyncCmd.

2012-07-19  Alexandre Ferrieux  <ferrieux@users.sourceforge.net>

	* generic/tclTest.c: [Bug 3544685]: Missing mutex-lock in
	TestasyncCmd since 2011-08-19. Unbounded gratitude to Stuart
	Cassoff for spotting it.

2012-07-17  Jan Nijtmans  <nijtmans@users.sf.net>

	* win/makefile.vc: [Bug 3544932]: Visual studio compiler check fails

2012-07-16  Donal K. Fellows  <dkf@users.sf.net>

	* unix/tclUnixCompat.c (TclpGetPwNam, TclpGetPwUid, TclpGetGrNam)
	(TclpGetGrGid): [Bug 3544683]: Use the elaborate memory management
	scheme outlined on http://www.opengroup.org/austin/docs/austin_328.txt
	to handle Tcl's use of standard reentrant versions of the passwd/group
	access functions so that everything can work on all BSDs. Problem
	identified by Stuart Cassoff.

2012-07-11  Jan Nijtmans  <nijtmans@users.sf.net>

	* win/tclWinReg.c: [Bug #3362446]: registry keys command fails
	with 8.5/8.6. Follow Microsofts example better in order to prevent
	problems when using HKEY_PERFORMANCE_DATA.

2012-07-10  Jan Nijtmans  <nijtmans@users.sf.net>

	* unix/tclUnixNotfy.c: [Bug 3541646]: Don't panic on triggerPipe
	overrun.

2012-07-10  Donal K. Fellows  <dkf@users.sf.net>

	* win/tclWinSock.c (InitializeHostName): Corrected logic that
	extracted the name of the computer from the gethostname call so that
	it would use the name on success, not failure. Also ensured that the
	buffer size is exactly that recommended by Microsoft.

2012-07-05  Don Porter  <dgp@users.sourceforge.net>

	* unix/tclUnixPipe.c:	[Bug 1189293]: Make "<<" binary safe.
	* win/tclWinPipe.c:

2012-06-29  Jan Nijtmans  <nijtmans@users.sf.net>

	* library/msgcat/msgcat.tcl:   Add tn, ro_MO and ru_MO to msgcat.

2012-06-29  Harald Oehlmann <harald.oehlmann@elmicron.de>

	* library/msgcat/msgcat.tcl:	[Bug 3536888]: Locale guessing of
	* library/msgcat/pkgIndex.tcl:	msgcat fails on (some) Windows 7. Bump
	* unix/Makefile.in:		to 1.4.5
	* win/Makefile.in:

2012-06-29  Donal K. Fellows  <dkf@users.sf.net>

	* doc/GetIndex.3: Reinforced the description of the requirement for
	the tables of names to index over to be static, following posting to
	tcl-core by Brian Griffin about a bug caused by Tktreectrl not obeying
	this rule correctly. This does not represent a functionality change,
	merely a clearer documentation of a long-standing constraint.

2012-06-25  Don Porter  <dgp@users.sourceforge.net>

	* generic/tclFileSystem.h:	[Bug 3024359]: Make sure that the
	* generic/tclIOUtil.c:	per-thread cache of the list of file systems
	* generic/tclPathObj.c:	currently registered is only updated at times
	when no active loops are traversing it.  Also reduce the amount of
	epoch storing and checking to where it can make a difference.

2012-06-25  Donal K. Fellows  <dkf@users.sf.net>

	* generic/tclCmdAH.c (EncodingDirsObjCmd): [Bug 3537605]: Do the right
	thing when reporting errors with the number of arguments.

2012-06-25  Jan Nijtmans  <nijtmans@users.sf.net>

	* generic/tclfileName.c: [Patch #1536227]: Cygwin network pathname
	* tests/fileName.test:   support

2012-06-23  Jan Nijtmans  <nijtmans@users.sf.net>

	* unix/tclUnixNotfy.c: [Bug 3508771]: Cygwin notifier for handling
	win32 events.

2012-06-21  Jan Nijtmans  <nijtmans@users.sf.net>

	* win/tclWinReg.c:          [Bug #3362446]: registry keys command fails
	* tests/registry.test:      with 8.5/8.6
	* library/reg/pkgIndex.tcl: registry version to 1.2.2

2012-06-11  Don Porter  <dgp@users.sourceforge.net>

	* generic/tclBasic.c:	[Bug 3532959]: Make sure the lifetime
	* generic/tclProc.c:	management of entries in the linePBodyPtr
	* tests/proc.test:	hash table can tolerate either order of
	teardown, interp first, or Proc first.

2012-06-08  Don Porter  <dgp@users.sourceforge.net>

	* unix/configure.in:	Update autogoo for gettimeofday().
	* unix/tclUnixPort.h:	Thanks Joe English.
	* unix/configure:	autoconf 2.13

	* unix/tclUnixPort.h:	[Bug 3530533]: Centralize #include <pthread.h>
	* unix/tclUnixThrd.c:	in the tclUnixPort.h header so that old unix
	systems that need inclusion in all compilation units are supported.

2012-06-06  Jan Nijtmans  <nijtmans@users.sf.net>

	* unix/tclUnixInit.c: On Cygwin, use win32 API in stead of uname()
	to determine the tcl_platform variables.

2012-05-31  Donal K. Fellows  <dkf@users.sf.net>

	* doc/safe.n: [Bug 1997845]: Corrected formatting so that generated
	* tools/tcltk-man2html.tcl (cross-reference): HTML can link properly.

2012-05-29  Donal K. Fellows  <dkf@users.sf.net>

	* doc/expr.n, doc/mathop.n: [Bug 2931407]: Clarified semantics of
	division and remainder operators.

2012-05-25  Donal K. Fellows  <dkf@users.sf.net>

	* doc/namespace.n, doc/Ensemble.3: [Bug 3528418]: Document what is
	going on with respect to qualification of command prefixes in ensemble
	subcommand maps.

2012-05-25  Jan Nijtmans  <nijtmans@users.sf.net>

	* win/tclWinDde.c:	[Bug 473946]: special characters not correctly
	* win/Makefile.in:	sent, now for XTYP_EXECUTE as well as
	XTYP_REQUEST.  Fix "make genstubs" when cross-compiling on UNIX

2012-05-24  Jan Nijtmans  <nijtmans@users.sf.net>

	* tools/genStubs.tcl:  Take cygwin handling of X11 into account.
	* generic/tcl*Decls.h: re-generated
	* generic/tclStubInit.c:  Implement TclpIsAtty, Cygwin only.
	* doc/dde.n: Doc fix: "dde execute iexplore" doesn't work
	without -async, because iexplore doesn't return a value

2012-05-22  Jan Nijtmans  <nijtmans@users.sf.net>

	* tools/genStubs.tcl:   Let cygwin share stub table with win32
	* win/Makefile.in:      Don't hardcode dde and reg dll version numbers
	* win/tclWinSock.c:     implement TclpInetNtoa for win32
	* generic/tclInt.decls: Revert most of [fcc5957e59], since when
	  we let cygwin share the win32 stub table this is no longer necessary
	* generic/tcl*Decls.h:  re-generated

2012-05-21  Don Porter  <dgp@users.sourceforge.net>

	* generic/tclFileName.c: When using Tcl_SetObjLength() calls to grow
	* generic/tclIOUtil.c:	 and shrink the objPtr->bytes buffer, care must
	be taken that the value cannot possibly become pure Unicode.  Calling
	Tcl_AppendToObj() has the possibility of making such a conversion.  Bug
	found while valgrinding the trunk.

2012-05-17  Donal K. Fellows  <dkf@users.sf.net>

	* generic/tclCmdMZ.c (Tcl_SwitchObjCmd): [Bug 3106532]: Corrected
	resulting indexes from -indexvar option to be usable with [string
	range]; this was always the intention (and is consistent with [regexp
	-indices] too).
	***POTENTIAL INCOMPATIBILITY***
	Uses of [switch -regexp -indexvar] that previously compensated for the
	wrong offsets (by subtracting 1 from the end indices) now do not need
	to do so as the value is correct.

	* library/safe.tcl (safe::InterpInit): Ensure that the module path is
	constructed in the correct order.
	(safe::AliasGlob): [Bug 2964715]: More extensive handling of what
	globbing is required to support package loading.

	* doc/expr.n: [Bug 3525462]: Corrected statement about what happens
	when comparing "0y" and "0x12"; the previously documented behavior was
	actually a subtle bug (now long-corrected).

2012-05-13  Jan Nijtmans  <nijtmans@users.sf.net>

	* win/tclWinDde.c:	Protect against receiving strings without
	ending \0, as external applications (or Tcl with TIP #106) could
	generate that.

2012-05-10  Jan Nijtmans  <nijtmans@users.sf.net>

	* win/tclWinDde.c:		[Bug 473946]: Special characters not
	* library/dde/pkgIndex.tcl:	correctly sent.  Bump to 1.3.3

2012-05-02  Jan Nijtmans  <nijtmans@users.sf.net>

	* generic/configure.in:		Better detection and implementation for
	* generic/configure:		cpuid instruction on Intel-derived
	* generic/tclUnixCompat.c:	processors, both 32-bit and 64-bit.
	* generic/tclTest.c:		Move cpuid testcase from win-specific
	* win/tclWinTest.c:		to generic tests, as it should work on
	* tests/platform.test:		all Intel-related platforms now

2012-04-27  Jan Nijtmans  <nijtmans@users.sf.net>

	* generic/tclPort.h:    Move CYGWIN-specific stuff from tclPort.h to
	* generic/tclEnv.c:     tclUnixPort.h, where it belongs.
	* unix/tclUnixPort.h:
	* unix/tclUnixFile.c:

2012-04-27  Donal K. Fellows  <dkf@users.sf.net>

	* library/init.tcl (auto_execok): Allow shell builtins to be detected
	even if they are upper-cased.

2012-04-26  Jan Nijtmans  <nijtmans@users.sf.net>

	* generic/tclStubInit.c:    get rid of _ANSI_ARGS_
	* generic/tclIntPlatDecls.h
	* unix/tclUnixPort.h
	* unix/tclAppInit.c
	* win/tclAppInit.c

2012-04-24  Jan Nijtmans  <nijtmans@users.sf.net>

	* generic/tclInt.decls:		[Bug 3508771]: load tclreg.dll in
	* generic/tclIntPlatDecls.h:	cygwin tclsh. Implement
	* generic/tclStubInit.c:	TclWinGetSockOpt, TclWinGetServByName
	* generic/tclUnixCompat.c:	and TclWinCPUID for Cygwin.
	* unix/configure.in:
	* unix/configure:
	* unix/tclUnixCompat.c:

2012-04-18  Kevin B. Kenny  <kennykb@acm.org>

	* library/tzdata/Africa/Casablanca:
	* library/tzdata/America/Port-au-Prince:
	* library/tzdata/Asia/Damascus:
	* library/tzdata/Asia/Gaza:
	* library/tzdata/Asia/Hebron: tzdata2012c

2012-04-16  Donal K. Fellows  <dkf@users.sf.net>

	* doc/FileSystem.3 (Tcl_FSOpenFileChannelProc): [Bug 3518244]: Fixed
	documentation of this filesystem callback function; it must not
	register its created channel - that's the responsibility of the caller
	of Tcl_FSOpenFileChannel - as that leads to reference leaks.

2012-04-11  Jan Nijtmans  <nijtmans@users.sf.net>

	* win/tclWinInit.c:     [Bug 3448512]: [clock scan 1958-01-01] fails
	* win/tcl.m4:           in debug compilation.
	* win/configure:
	* unix/tcl.m4:          Use NDEBUG consistantly meaning: no debugging.
	* unix/configure:

2012-04-04  Jan Nijtmans  <nijtmans@users.sf.net>

	* win/tclWinSock.c:	[Bug 510001]: TclSockMinimumBuffers needs
	* generic/tclIOSock.c:	platform implementation.
	* generic/tclInt.decls:
	* generic/tclIntDecls.h:
	* generic/tclStubInit.c:

2012-04-03  Jan Nijtmans  <nijtmans@users.sf.net>

	* generic/tclStubInit.c:	Remove the TclpGetTZName implementation
	* generic/tclIntDecls.h:	for Cygwin (from previous commit) ,
	* generic/tclIntPlatDecls.h:	re-generated
	* generic/tcl.decls:		cleanup unnecessary "generic" argument

2012-03-30  Jan Nijtmans  <nijtmans@users.sf.net>

	* generic/tclInt.decls:		[Bug 3508771]: load tclreg.dll in
	* generic/tclIntPlatDecls.h:	cygwin tclsh.  Implement
	* generic/tclStubInit.c:	TclWinGetTclInstance, TclpGetTZName,
	and various more win32-specific internal functions for Cygwin, so
	win32 extensions using those can be loaded in the cygwin version of
	tclsh.

2012-03-30  Jan Nijtmans  <nijtmans@users.sf.net>

	* unix/tcl.m4:               [Bug 3511806]: Compiler checks too early
	* unix/configure.in:         This change allows to build the cygwin
	* unix/tclUnixPort.h:        and mingw32 ports of Tcl/Tk to build
	* win/tcl.m4:                out-of-the-box using a native or cross-
	* win/configure.in:          compiler.
	* win/tclWinPort.h:          (autoconf still to be run!)

2012-03-27  Jan Nijtmans  <nijtmans@users.sf.net>

	* generic/tcl.h:	[Bug 3508771]: Wrong Tcl_StatBuf used on MinGW
	* generic/tclFCmd.c:	[Bug 2015723]: duplicate inodes from file stat
	on windows (but now for cygwin as well)

2012-03-25  Jan Nijtmans  <nijtmans@users.sf.net>

	* generic/tclInt.decls:		[Bug 3508771]: load tclreg.dll in
	* generic/tclIntPlatDecls.h:	cygwin tclsh.  Implement
	* generic/tclStubInit.c:	TclWinConvertError,
	* unix/Makefile.in:		TclWinConvertWSAError, and various
	* unix/tcl.m4:			more win32-specific internal functions
	* unix/configure:		for Cygwin, so win32 extensions using
	* win/tclWinError.c:		those can be loaded in the cygwin
					version of tclsh.

2012-03-23  Jan Nijtmans  <nijtmans@users.sf.net>

	* generic/tclInt.decls:		Revert some cygwin-related signature
	* generic/tclIntPlatDecls.h:	changes from [835f8e1e9d] (2010-02-01).
	* win/tclWinError.c:		They were an attempt to make the cygwin
	port compile again, but since cygwin is based on unix this serves no
	purpose any more.

	* unix/Makefile.in:		Add tclWinError.c to the CYGWIN build.
	* unix/tcl.m4:
	* unix/configure:

2012-03-20  Jan Nijtmans  <nijtmans@users.sf.net>

	* generic/tcl.decls:		[Bug 3508771]: load tclreg.dll in
	* generic/tclInt.decls:		cygwin tclsh. Implement
	* generic/tclIntPlatDecls.h:	TclWinGetPlatformId,Tcl_WinUtfToTChar,
	* generic/tclPlatDecls.h:	Tcl_WinTCharToUtf (and a dummy
	* generic/tclStubInit.c:	TclWinCPUID) for Cygwin, so win32
	* unix/tclUnixCompat.c:		extensions using those can be loaded
					in the cygwin version of tclsh.

2012-03-19  Venkat Iyer <venkat@comit.com>

	* library/tzdata/America/Atikokan: Update to tzdata2012b.
	* library/tzdata/America/Blanc-Sablon
	* library/tzdata/America/Dawson_Creek
	* library/tzdata/America/Edmonton
	* library/tzdata/America/Glace_Bay
	* library/tzdata/America/Goose_Bay
	* library/tzdata/America/Halifax
	* library/tzdata/America/Havana
	* library/tzdata/America/Moncton
	* library/tzdata/America/Montreal
	* library/tzdata/America/Nipigon
	* library/tzdata/America/Rainy_River
	* library/tzdata/America/Regina
	* library/tzdata/America/Santiago
	* library/tzdata/America/St_Johns
	* library/tzdata/America/Swift_Current
	* library/tzdata/America/Toronto
	* library/tzdata/America/Vancouver
	* library/tzdata/America/Winnipeg
	* library/tzdata/Antarctica/Casey
	* library/tzdata/Antarctica/Davis
	* library/tzdata/Antarctica/Palmer
	* library/tzdata/Asia/Yerevan
	* library/tzdata/Atlantic/Stanley
	* library/tzdata/Pacific/Easter
	* library/tzdata/Pacific/Fakaofo
	* library/tzdata/America/Creston: (new)

2012-03-15  Jan Nijtmans  <nijtmans@users.sf.net>

	* generic/tcl.h: [Bug 3288345]: Wrong Tcl_StatBuf used on Cygwin
	* unix/tclUnixFile.c
	* unix/tclUnixPort.h
	* win/cat.c:           Remove cygwin stuff no longer needed
	* win/tclWinFile.c
	* win/tclWinPort.h

2012-03-12  Jan Nijtmans  <nijtmans@users.sf.net>

	* win/tclWinFile.c: [Bug 3388350]: mingw64 compiler warnings

2012-03-07  Andreas Kupries  <andreask@activestate.com>

	* library/http/http.tcl: [Bug 3498327]: Generate upper-case
	* library/http/pkgIndex.tcl: hexadecimal output for compliance
	* tests/http.test: with RFC 3986. Bumped version to 2.7.9.
	* unix/Makefile.in:
	* win/Makefile.in:

2012-03-06  Jan Nijtmans  <nijtmans@users.sf.net>

	* win/tclWinPort.h: Compatibility with older Visual Studio versions.

2012-03-04  Jan Nijtmans  <nijtmans@users.sf.net>

	* generic/tclLoad.c: Patch from the cygwin folks
	* unix/tcl.m4:
	* unix/configure: (re-generated)

2012-02-29  Jan Nijtmans  <nijtmans@users.sf.net>

	* generic/tclIOUtil.c:	[Bug 3466099]: BOM in Unicode
	* generic/tclEncoding.c:
	* tests/source.test

2012-02-23  Donal K. Fellows  <dkf@users.sf.net>

	* tests/reg.test (14.21-23): Add tests relating to bug 1115587. Actual
	bug is characterised by test marked with 'knownBug'.

2012-02-17  Jan Nijtmans  <nijtmans@users.sf.net>

	* generic/tclIOUtil.c: [Bug 2233954]: AIX: compile error
	* unix/tclUnixPort.h:

2012-02-15  Donal K. Fellows  <dkf@users.sf.net>

	* generic/tclCompCmds.c (TclCompileDictForCmd): [Bug 3487626]: Fix
	crash in compilation of [dict for] when its implementation command is
	used directly rather than through the ensemble.

2012-02-09  Don Porter  <dgp@users.sourceforge.net>

	* generic/tclStringObj.c:	[Bug 3484402]: Correct Off-By-One
	error appending unicode. Thanks to Poor Yorick. Also corrected test
	for when growth is needed.

2012-02-06  Don Porter  <dgp@users.sourceforge.net>

	* generic/tclCompCmds.c: [Bug 3485022]: TclCompileEnsemble() avoid
	* tests/trace.test:	compile when exec traces set.

2012-02-06  Miguel Sofer  <msofer@users.sf.net>

	* generic/tclTrace.c:  Fix for [Bug 3484621]: insure that
	* tests/trace.test:    execution traces on bytecoded commands bump
	the interp's compile epoch.

2012-02-02  Jan Nijtmans  <nijtmans@users.sf.net>

	* generic/tclUniData.c: [FRQ 3464401]: Support Unicode 6.1
	* generic/regc_locale.c:

2012-02-02  Don Porter  <dgp@users.sourceforge.net>

	* win/tclWinFile.c:	[Bugs 2974459,2879351,1951574,1852572,
	1661378,1613456]: Revisions to the NativeAccess() routine that
	queries file permissions on Windows native filesystems.  Meant to
	fix numerous bugs where [file writable|readable|executable] "lies"
	about what operations are possible, especially when the file resides
	on a Samba share.  Patch merged from the fix-win-native-access branch.

2012-02-01  Donal K. Fellows  <dkf@users.sf.net>

	* doc/AddErrInfo.3: [Bug 3482614]: Documentation nit.

2012-01-26  Don Porter  <dgp@users.sourceforge.net>

	* generic/tclPathObj.c:	[Bug 3475569]: Add checks for unshared values
	before calls demanding them.  [Bug 3479689]: Stop memory corruption
	when shimmering 0-refCount value to "path" type.

2012-01-22  Jan Nijtmans  <nijtmans@users.sf.net>

	* tools/uniClass.tcl:    [Frq 3473670]: Various Unicode-related
	* tools/uniParse.tcl:    speedups/robustness. Enhanced tools to
	* generic/tclUniData.c:  be able to handle characters > 0xffff
	* generic/tclUtf.c:      Done in all branches in order to simplify
	* generic/regc_locale.c: merges for new Unicode versions (such as 6.1)

2012-01-22  Donal K. Fellows  <dkf@users.sf.net>

	* generic/tclDictObj.c (DictExistsCmd): [Bug 3475264]: Ensure that
	errors only ever happen when insufficient arguments are supplied, and
	not when a path doesn't exist or a dictionary is poorly formatted (the
	two cases can't be easily distinguished).

2012-01-21  Jan Nijtmans  <nijtmans@users.sf.net>

	* generic/tcl.h:        [Bug 3474726]: Eliminate detection of struct
	* generic/tclWinPort.h: _stat32i64, just use _stati64 in combination
	* generic/tclFCmd.c:    with _USE_32BIT_TIME_T, which is the same then.
	* generic/tclTest.c:    Only keep _stat32i64 usage for cygwin, so it
	* win/configure.in:     will not conflict with cygwin's own struct stat.
	* win/configure:

2012-01-21  Don Porter  <dgp@users.sourceforge.net>

	* generic/tclCmdMZ.c:	[Bug 3475667]: Prevent buffer read overflow.
	Thanks to "sebres" for the report and fix.

2012-01-17  Donal K. Fellows  <dkf@users.sf.net>

	* doc/dict.n (dict with): [Bug 3474512]: Explain better what is going
	on when a dictionary key and the dictionary variable collide.

2012-01-17  Don Porter  <dgp@users.sourceforge.net>

	* library/http/http.tcl:	Bump to version 2.7.8
	* library/http/pkgIndex.tcl:
	* unix/Makefile.in:
	* win/Makefile.in:

2012-01-13  Donal K. Fellows  <dkf@users.sf.net>

	* library/http/http.tcl (http::Connect): [Bug 3472316]: Ensure that we
	only try to read the socket error exactly once.

2012-01-09  Jan Nijtmans  <nijtmans@users.sf.net>

	* generic/tclUtf.c:      [Bug 3464428]: string is graph \u0120 is wrong
	* generic/regc_locale.c: Add table for Unicode [:cntrl:] class
	* tools/uniClass.tcl:    Generate Unicode [:cntrl:] class table
	* tests/utf.test:

2012-01-08  Kevin B. Kenny  <kennykb@acm.org>

	* library/clock.tcl (ReadZoneinfoFile): Corrected a bug where loading
	* tests/clock.test (clock-56.4):        zoneinfo would fail if one
	timezone abbreviation was a proper tail of another, and zic used the
	same bytes of the file to represent both of them.  Added a test case
	for the bug, using the same data that caused the observed failure
	"in the wild." [Bug 3470928]

2011-12-30  Venkat Iyer <venkat@comit.com>

	* library/tzdata/America/Bahia : Update to Olson's tzdata2011n
	* library/tzdata/America/Havana
	* library/tzdata/Europe/Kiev
	* library/tzdata/Europe/Simferopol
	* library/tzdata/Europe/Uzhgorod
	* library/tzdata/Europe/Zaporozhye
	* library/tzdata/Pacific/Fiji

2011-12-23  Jan Nijtmans  <nijtmans@users.sf.net>

	* generic/tclUtf.c:     [Bug 3464428]: string is graph \u0120 is wrong
	* generic/tclUniData.c:
	* generic/regc_locale.c:
	* tests/utf.test:
	* tools/uniParse.tcl:   clean up some unused stuff, and be more robust
	against changes in UnicodeData.txt syntax

2011-12-11  Jan Nijtmans  <nijtmans@users.sf.net>

	* generic/regc_locale.c: [Bug 3457031]: Some Unicode 6.0 chars not
	* tests/utf.test:        in [:print:] class

2011-12-07  Jan Nijtmans  <nijtmans@users.sf.net>

	* tools/uniParse.tcl:    [Bug 3444754]: string tolower \u01c5 is wrong
	* generic/tclUniData.c:
	* tests/utf.test:

2011-11-30  Jan Nijtmans  <nijtmans@users.sf.net>

	* library/tcltest/tcltest.tcl: [Bug 967195]: Make tcltest work
	when tclsh is compiled without using the setargv() function on mingw.

2011-11-29  Jan Nijtmans  <nijtmans@users.sf.net>

	* doc/tclsh.1:  Use the same shebang comment everywhere.
	* tools/str2c
	* tools/tcltk-man2html.tcl
	* win/Makefile.in: don't install tommath_(super)?class.h
	* unix/Makefile.in: don't install directories like 8.2 and 8.3

2011-11-22  Jan Nijtmans  <nijtmans@users.sf.net>

	* win/tclWinPort.h:   [Bug 3354324]: Windows: file mtime
	* win/tclWinFile.c:  sets wrong time (VS2005+ only)
	* generic/tclTest.c:

2011-11-04  Don Porter  <dgp@users.sourceforge.net>

	*** 8.5.11 TAGGED FOR RELEASE ***

	* generic/tcl.h:	Bump to 8.5.11 for release.
	* library/init.tcl:
	* tools/tcl.wse.in:
	* unix/configure.in:
	* unix/tcl.spec:
	* win/configure.in:
	* README:

	* unix/configure:	autoconf-2.59
	* win/configure:

	* changes:	Update for 8.5.11 release.

2011-10-20  Don Porter  <dgp@users.sourceforge.net>

	* library/http/http.tcl:	Bump to version 2.7.7
	* library/http/pkgIndex.tcl:
	* unix/Makefile.in:
	* win/Makefile.in:

	* changes:	Updates for 8.5.11 release.

2011-10-18  Reinhard Max  <max@suse.de>

	* library/clock.tcl (::tcl::clock::GetSystemTimeZone): Cache the
	time zone only if it was detected by one of the expensive
	methods. Otherwise after unsetting TCL_TZ or TZ the previous value
	will still be used.

2011-10-15  Venkat Iyer <venkat@comit.com>
	* library/tzdata/America/Sitka : Update to Olson's tzdata2011l
	* library/tzdata/Pacific/Fiji
	* library/tzdata/Asia/Hebron (New)

2011-10-11  Jan Nijtmans  <nijtmans@users.sf.net>

	* win/tclWinFile.c:    [Bug 2935503]: Incorrect mode field
	returned by file stat command

2011-10-07  Jan Nijtmans  <nijtmans@users.sf.net>

	* generic/tclIORChan.c:	Fix gcc warning (discovered with latest
	mingw, based on gcc 4.6.1)
	* tests/env.test:	Fix env.test running under wine 1.3 (partly
	backported from Tcl 8.6)

2011-10-03  Venkat Iyer <venkat@comit.com>

	* library/tzdata/Africa/Dar_es_Salaam: Update to Olson's tzdata2011k
	* library/tzdata/Africa/Kampala
	* library/tzdata/Africa/Nairobi
	* library/tzdata/Asia/Gaza
	* library/tzdata/Europe/Kaliningrad
	* library/tzdata/Europe/Kiev
	* library/tzdata/Europe/Minsk
	* library/tzdata/Europe/Simferopol
	* library/tzdata/Europe/Uzhgorod
	* library/tzdata/Europe/Zaporozhye
	* library/tzdata/Pacific/Apia

2011-09-16  Donal K. Fellows  <dkf@users.sf.net>

	* generic/tclProc.c (ProcWrongNumArgs): [Bugs 3400658,3408830]:
	Corrected the handling of procedure error messages (found by TclOO).

2011-09-16  Jan Nijtmans  <nijtmans@users.sf.net>

	* generic/tcl.h:        Don't change Tcl_UniChar type when
	* generic/regcustom.h:  TCL_UTF_MAX == 4 (not supported anyway)

2011-09-16  Donal K. Fellows  <dkf@users.sf.net>

	* library/http/http.tcl (http::geturl): [Bug 3391977]: Ensure that the
	-headers option overrides the -type option (important because -type
	has a default that is not always appropriate, and the header must not
	be duplicated).

2011-09-13  Don Porter  <dgp@users.sourceforge.net>

	* generic/tclUtil.c:	[Bug 3390638]: Workaround broken solaris
	studio cc optimizer.  Thanks to Wolfgang S. Kechel.

	* generic/tclDTrace.d:	[Bug 3405652]: Portability workaround for
	broken system DTrace support.  Thanks to Dagobert Michelson.

2011-09-12  Jan Nijtmans  <nijtmans@users.sf.net>

	* win/tclWinPort.h: [Bug 3407070]: tclPosixStr.c won't build with
	EOVERFLOW==E2BIG

2011-09-07  Don Porter  <dgp@users.sourceforge.net>

	* generic/tclCompExpr.c: [Bug 3401704]: Allow function names like
	* tests/parseExpr.test:	 influence(), nanobot(), and 99bottles()
	that have been parsed as missing operator syntax errors before
	with the form NUMBER + FUNCTION.
	***POTENTIAL INCOMPATIBILITY***

2011-09-06  Venkat Iyer <venkat@comit.com>

	* library/tzdata/America/Goose_Bay: Update to Olson's tzdata2011i
	* library/tzdata/America/Metlakatla:
	* library/tzdata/America/Resolute:
	* library/tzdata/America/St_Johns:
	* library/tzdata/Europe/Kaliningrad:
	* library/tzdata/Pacific/Apia:
	* library/tzdata/Pacific/Honolulu:
	* library/tzdata/Africa/Juba: (new)

2011-09-01  Don Porter  <dgp@users.sourceforge.net>

	* generic/tclStrToD.c:	[Bug 3402540]: Corrections to TclParseNumber()
	* tests/binary.test:	to make it reject invalid Nan(Hex) strings.

	* tests/scan.test:	[scan Inf %g] is portable; remove constraint.

2011-08-30  Donal K. Fellows  <dkf@users.sf.net>

	* generic/tclInterp.c (SlaveCommandLimitCmd, SlaveTimeLimitCmd):
	[Bug 3398794]: Ensure that low-level conditions in the limit API are
	enforced at the script level through errors, not a Tcl_Panic. This
	means that interpreters cannot read their own limits (writing already
	did not work).

2011-08-19  Alexandre Ferrieux  <ferrieux@users.sourceforge.net>

	* generic/tclTest.c: [Bug 2981154]: async-4.3 segfault.
	* tests/async.test:  [Bug 1774689]: async-4.3 sometimes fails.

2011-08-18  Jan Nijtmans  <nijtmans@users.sf.net>

	* generic/tclUniData.c: [Bug 3393714]: Overflow in toupper delta
	* tools/uniParse.tcl
	* tests/utf.test

2011-08-17  Don Porter  <dgp@users.sourceforge.net>

	* generic/tclGet.c: [Bug 3393150]: Overlooked free of intreps.
	(It matters for bignums!)

2011-08-16  Jan Nijtmans  <nijtmans@users.sf.net>

	* generic/tclCmdAH.c:    [Bug 3388350]: mingw64 compiler warnings
	* generic/tclFCmd.c      In mingw, sys/stat.h must be included
	* generic/tclFileName.c  before winsock2.h, so make sure of that.
	* generic/tclIOUtil.c
	* generic/tclBasic.c
	* generic/tclBinary.c
	* generic/tclHash.c
	* generic/tclTest.c
	* win/tclWinChan.c
	* win/tclWinConsole.c
	* win/tclWinDde.c
	* win/tclWinFile.c
	* win/tclWinReg.c
	* win/tclWinSerial.c
	* win/tclWinSock.c
	* win/tclWinThrd.c

2011-08-15  Don Porter  <dgp@users.sourceforge.net>

	* generic/tclBasic.c: [Bug 3390272]: Leak of [info script] value.

2011-08-15  Jan Nijtmans  <nijtmans@users.sf.net>

	* win/tclWinPort.h:    [Bug 3388350]: mingw64 compiler warnings
	* win/tclWinPipe.c
	* win/tclWinSock.c
	* win/configure.in
	* win/configure
	* generic/tclPosixStr.c
	* generic/tclStrToD.c

2011-08-12  Don Porter  <dgp@users.sourceforge.net>

	* generic/tclPathObj.c:	[Bug 3389764]: Eliminate possibility that dup
	of a "path" value can create reference cycle.

2011-08-09  Jan Nijtmans  <nijtmans@users.sf.net>

	* win/tclWinConsole.c: [Bug 3388350]: mingw64 compiler warnings
	* win/tclWinDde.c
	* win/tclWinPipe.c
	* win/tclWinSerial.c

2011-08-05  Kevin B. Kenny  <kennykb@acm.org>

	* generic/tclStrToD.c: [Bug 3386975]: Plugged a memory leak in
	double->string conversion.

2011-07-28  Don Porter  <dgp@users.sourceforge.net>

	* library/tzdata/Asia/Anadyr: Update to Olson's tzdata2011h
	* library/tzdata/Asia/Irkutsk:
	* library/tzdata/Asia/Kamchatka:
	* library/tzdata/Asia/Krasnoyarsk:
	* library/tzdata/Asia/Magadan:
	* library/tzdata/Asia/Novokuznetsk:
	* library/tzdata/Asia/Novosibirsk:
	* library/tzdata/Asia/Omsk:
	* library/tzdata/Asia/Sakhalin:
	* library/tzdata/Asia/Vladivostok:
	* library/tzdata/Asia/Yakutsk:
	* library/tzdata/Asia/Yekaterinburg:
	* library/tzdata/Europe/Kaliningrad:
	* library/tzdata/Europe/Moscow:
	* library/tzdata/Europe/Samara:
	* library/tzdata/Europe/Volgograd:
	* library/tzdata/America/Kralendijk: (new)
	* library/tzdata/America/Lower_Princes: (new)

2011-07-21  Jan Nijtmans  <nijtmans@users.sf.net>

	* win/tclWinPort.h: [Bug 3372130]: Fix hypot math function with MSVC10

2011-07-19  Don Porter  <dgp@users.sourceforge.net>

	* generic/tclUtil.c:	[Bug 3371644]: Repair failure to properly handle
	* tests/util.test: (length == -1) scanning in TclConvertElement().

2011-07-15  Don Porter  <dgp@users.sourceforge.net>

	* generic/tclCompile.c: Avoid segfaults when RecordByteCodeStats()
	is called in a deleted interp.

2011-07-08  Donal K. Fellows  <dkf@users.sf.net>

	* doc/http.n: [FRQ 3358415]: State what RFC defines HTTP/1.1.

2011-07-03  Donal K. Fellows  <dkf@users.sf.net>

	* doc/FileSystem.3: Corrected statements about ctime field of 'struct
	stat'; that was always the time of the last metadata change, not the
	time of creation.

2011-07-02  Kevin B. Kenny  <kennykb@acm.org>

	* generic/tclStrToD.c:
	* generic/tclTomMath.decls:
	* generic/tclTomMathDecls.h:
	* macosx/Tcl.xcode/project.pbxproj:
	* macosx/Tcl.xcodeproj/project.pbxproj:
	* tests/util.test:
	* unix/Makefile.in:
	* win/Makefile.in:
	* win/Makefile.vc:
	Fix a bug where bignum->double conversion is "round up" and
	not "round to nearest" (causing expr double(1[string repeat 0 23])
	not to be 1e+23). [Bug 3349507]

2011-06-30  Reinhard Max  <max@suse.de>

	* unix/configure.in: Add a volatile declaration to the test for
	TCL_STACK_GROWS_UP to prevent gcc 4.6 from producing invalid
	results due to aggressive optimisation.

2011-06-23  Don Porter  <dgp@users.sourceforge.net>

	*** 8.5.10 TAGGED FOR RELEASE ***

	* changes:	Update for 8.5.10 release.

2011-06-22  Andreas Kupries  <andreask@activestate.com>

	* library/platform/pkgIndex.tcl: Updated to platform 1.0.10. Added
	* library/platform/platform.tcl: handling of the DEB_HOST_MULTIARCH
	* unix/Makefile.in: location change for libc.
	* win/Makefile.in:

	* generic/tclInt.h: Fixed the inadvertently committed disabling of
	  stack checks, see my 2010-11-15 commit.

2011-06-21  Don Porter  <dgp@users.sourceforge.net>

	* changes:	Update for 8.5.10 release.

	* library/tcltest/tcltest.tcl (loadIntoSlaveInterpreter):
	* library/tcltest/pkgIndex.tcl: Backport tcltest 2.3.3 for release
	* unix/Makefile.in: with Tcl 8.5.*.
	* win/Makefile.in:

	* tests/init.test:	Update test files to use new command.
	* tests/pkg.test:

	* generic/tclLink.c:	Prevent multiple links to a single Tcl
	variable when calling Tcl_LinkVar(). [Bug 3317466]

2011-06-13  Don Porter  <dgp@users.sourceforge.net>

	* generic/tclStrToD.c:  [Bug 3315098]: Mem leak fix from Gustaf
	Neumann.

2011-06-02  Don Porter  <dgp@users.sourceforge.net>

	* generic/tclBasic.c:	Removed TclCleanupLiteralTable(), and old
	* generic/tclInt.h:	band-aid routine put in place while a fix
	* generic/tclLiteral.c:	for [Bug 994838] took shape.  No longer needed.

2011-06-02  Donal K. Fellows  <dkf@users.sf.net>

	* generic/tclInt.h (TclInvalidateNsCmdLookup): [Bug 3185407]: Extend
	the set of epochs that are potentially bumped when a command is
	created, for a slight performance drop (in some circumstances) and
	improved semantics.

2011-06-01  Jan Nijtmans  <nijtmans@users.sf.net>

	* generic/tclUtil.c:   Fix for [Bug 3309871]: Valgrind finds:
	invalid read in TclMaxListLength()

2011-05-25  Don Porter  <dgp@users.sourceforge.net>

	* library/msgcat/msgcat.tcl:	Backport improvements to msgcat
	* library/msgcat/pkgIndex.tcl:	package.  Bump to 1.4.4
	* unix/Makefile.in
	* win/Makefile.in

2011-05-24  Venkat Iyer <venkat@comit.com>

	* library/tzdata/Africa/Cairo: Update to Olson tzdata2011g

2011-05-17  Andreas Kupries  <andreask@activestate.com>

	* generic/tclCompile.c (TclFixupForwardJump): Tracked down and fixed
	* generic/tclBasic.c (TclArgumentBCEnter): the cause of a violation
	of my assertion that 'ePtr->nline == objc' in TclArgumentBCEnter.
	When a bytecode was grown during jump fixup the pc -> command line
	mapping was not updated. When things aligned just wrong the mapping
	would direct command A to the data for command B, with a different
	number of arguments.

2011-05-10  Don Porter  <dgp@users.sourceforge.net>

	* generic/tclInt.h:     New internal routines TclScanElement() and
	* generic/tclUtil.c:    TclConvertElement() are rewritten guts of
	machinery to produce string rep of lists.  The new routines avoid
	and correct [Bug 3173086].  See comments for much more detail.

	* generic/tclDictObj.c:         Update all callers.
	* generic/tclIndexObj.c:
	* generic/tclListObj.c:
	* generic/tclUtil.c:
	* tests/list.test:

2011-05-09  Don Porter  <dgp@users.sourceforge.net>

	* generic/tclListObj.c:	Revise empty string tests so that we avoid
	potentially expensive string rep generations, especially for dicts.

2011-05-07  Miguel Sofer  <msofer@users.sf.net>

	* generic/tclInt.h: fix USE_TCLALLOC so that it can be enabled
	* unix/Makefile.in: without editing the Makefile

2011-05-05  Don Porter  <dgp@users.sourceforge.net>

	* generic/tclListObj.c:	Stop generating string rep of dict when
	converting to list.  Tolerate NULL interps more completely.

2011-05-03  Don Porter  <dgp@users.sourceforge.net>

	* generic/tclUtil.c:	Tighten Tcl_SplitList().
	* generic/tclListObj.c:	Tighten SetListFromAny().
	* generic/tclDictObj.c:	Tighten SetDictFromAny().

2011-05-02  Don Porter  <dgp@users.sourceforge.net>

	* generic/tclCmdMZ.c:	Revised TclFindElement() interface.  The
	* generic/tclDictObj.c:	final argument had been bracePtr, the address
	* generic/tclListObj.c:	of a boolean var, where the caller can be told
	* generic/tclParse.c:	whether or not the parsed list element was
	* generic/tclUtil.c:	enclosed in braces.  In practice, no callers
	really care about that.  What the callers really want to know is
	whether the list element value exists as a literal substring of the
	string being parsed, or whether a call to TclCopyAndCollpase() is
	needed to produce the list element value.  Now the final argument
	is changed to do what callers actually need.  This is a better fit
	for the calls in tclParse.c, where now a good deal of post-processing
	checking for "naked backslashes" is no longer necessary.
	***POTENTIAL INCOMPATIBILITY***
	For any callers calling in via the internal stubs table who really
	do use the final argument explicitly to check for the enclosing brace
	scenario.  Simply looking for the braces where they must be is the
	revision available to those callers, and it will backport cleanly.

	* tests/parse.test:	Tests for expanded literals quoting detection.

	* generic/tclCompCmds.c:	New TclFindElement() is also a better
	fit for the [switch] compiler.

	* generic/tclInt.h:	Replace TclCountSpaceRuns() with
	* generic/tclListObj.c:	TclMaxListLength() which is the function we
	* generic/tclUtil.c:	actually want.
	* generic/tclCompCmds.c:

	* generic/tclCompCmds.c: Rewrite of parts of the switch compiler to
	better use the powers of TclFindElement() and do less parsing on
	its own.

2011-04-28  Don Porter  <dgp@users.sourceforge.net>

	* generic/tclInt.h:	New utility routines:
	* generic/tclParse.c:	TclIsSpaceProc() and
	* generic/tclUtil.c:	TclCountSpaceRuns()

	* generic/tclCmdMZ.c:	Use new routines to replace calls to
	* generic/tclListObj.c:	isspace() and their /* INTL */ risk.
	* generic/tclStrToD.c:
	* generic/tclUtf.c:
	* unix/tclUnixFile.c:

2011-04-27  Don Porter  <dgp@users.sourceforge.net>

	* generic/tclListObj.c:	FreeListInternalRep() cleanup.

	* generic/tclBinary.c:	Backport fix for [Bug 2857044].
	* generic/tclDictObj.c:	All freeIntRepProcs set typePtr to NULL.
	* generic/tclEncoding.c:
	* generic/tclIndexObj.c:
	* generic/tclListObj.c:
	* generic/tclNamesp.c:
	* generic/tclObj.c:
	* generic/tclPathObj.c:
	* generic/tclProc.c:
	* generic/tclRegexp.c:
	* generic/tclStringObj.c:
	* generic/tclVar.c:

2011-04-21  Don Porter  <dgp@users.sourceforge.net>

	* generic/tclInt.h:	Use macro to set List intreps.
	* generic/tclListObj.c:

	* generic/tclCmdIL.c:	Limits on list length were too strict.
	* generic/tclInt.h:	Revised panics to errors where possible.
	* generic/tclListObj.c:

	* generic/tclCompile.c:	Make sure SetFooFromAny routines react
	* generic/tclIO.c:	reasonably when passed a NULL interp.
	* generic/tclIndexObj.c:
	* generic/tclListObj.c:
	* generic/tclNamesp.c:
	* generic/tclObj.c:
	* generic/tclProc.c:
	* macosx/tclMacOSXFCmd.c:

2011-04-21  Jan Nijtmans  <nijtmans@users.sf.net>

	* generic/tcl.h:       fix for [Bug 3288345]: Wrong Tcl_StatBuf
	* generic/tclInt.h:    used on MinGW. Make sure that all _WIN32
	* win/tclWinFile.c:    compilers use exactly the same layout
	* win/configure.in:    for Tcl_StatBuf - the one used by MSVC6 -
	* win/configure:       in all situations.

2011-04-20  Andreas Kupries  <andreask@activestate.com>

	* generic/tclFCmd.c (TclFileAttrsCmd): Added commands to reset the
	typePtr of the Tcl_Obj* whose int-rep was just purged. Required to
	prevent a dangling IndexRep* to reused, smashing the heap. See
	also the entries at 2011-04-16 and 2011-03-24 for the history of
	the problem.

2011-04-19  Don Porter  <dgp@users.sourceforge.net>

	* generic/tclConfig.c:	Reduce internals access in the implementation
	of [<foo>::pkgconfig list].

2011-04-18  Don Porter  <dgp@users.sourceforge.net>

	* generic/tclCmdIL.c:	Use ListRepPtr(.) and other cleanup.
	* generic/tclConfig.c:
	* generic/tclListObj.c:

	* generic/tclInt.h:	Define and use macros that test whether
	* generic/tclBasic.c:	a Tcl list value is canonical.
	* generic/tclUtil.c:

2011-04-16  Donal K. Fellows  <dkf@users.sf.net>

	* generic/tclFCmd.c (TclFileAttrsCmd): Tidied up the memory management
	a bit to try to ensure that the dynamic and static cases don't get
	confused while still promoting caching where possible. Added a panic
	to trap problems in the case where an extension is misusing the API.

2011-04-13  Don Porter  <dgp@users.sourceforge.net>

	* generic/tclUtil.c:	[Bug 3285375]: Rewrite of Tcl_Concat*()
	routines to prevent segfaults on buffer overflow.  Build them out of
	existing primitives already coded to handle overflow properly.  Uses
	the new TclTrim*() routines.

	* generic/tclCmdMZ.c:	New internal utility routines TclTrimLeft()
	* generic/tclInt.h:	and TclTrimRight().  Refactor the
	* generic/tclUtil.c:	[string trim*] implementations to use them.

2011-04-13  Miguel Sofer  <msofer@users.sf.net>

	* generic/tclVar.c: [Bug 2662380]: Fix crash caused by appending to a
	variable with a write trace that unsets it.

2011-04-12  Don Porter  <dgp@users.sourceforge.net>

	* generic/tclStringObj.c:	[Bug 3285472]: Repair corruption in
	* tests/string.test:	[string reverse] when string rep invalidation
	failed to also reset the bytes allocated for string rep to zero.

2011-04-12  Venkat Iyer <venkat@comit.com>

	* library/tzdata/Atlantic/Stanley: Update to Olson tzdata2011f

2011-04-06  Miguel Sofer  <msofer@users.sf.net>

	* generic/tclExecute.c (TclCompEvalObj): Earlier return if Tip280
	gymnastics not needed.

2011-04-05  Venkat Iyer <venkat@comit.com>

	* library/tzdata/Africa/Casablanca: Update to Olson's tzdata2011e
	* library/tzdata/America/Santiago:
	* library/tzdata/Pacific/Easter:
	* library/tzdata/America/Metlakatla: (new)
	* library/tzdata/America/North_Dakota/Beulah: (new)
	* library/tzdata/America/Sitka: (new)

2011-04-04  Don Porter  <dgp@users.sourceforge.net>

	* README:	Updated README files, repairing broken URLs and
	* macosx/README:	removing other bits that were clearly wrong.
	* unix/README:	Still could use more eyeballs on the detailed build
	* win/README:	advice on various plaforms. [Bug 3202030]

2011-04-02  Kevin B. Kenny  <kennykb@acm.org>

	* generic/tclStrToD.c (QuickConversion): Replaced another couple of
	'double' declarations with 'volatile double' to work around
	misrounding issues in mingw-gcc 3.4.5.

2011-03-24  Donal K. Fellows  <dkf@users.sf.net>

	* generic/tclFCmd.c (TclFileAttrsCmd): Ensure that any reference to
	temporary index tables is squelched immediately rather than hanging
	around to trip us up in the future.

2011-03-21  Jan Nijtmans  <nijtmans@users.sf.net>

	* unix/tclLoadDl.c:    [Bug #3216070]: Loading extension libraries
	* unix/tclLoadDyld.c:  from embedded Tcl applications.
	***POTENTIAL INCOMPATIBILITY***
	For extensions which rely on symbols from other extensions being
	present in the global symbol table. For an example and some discussion
	of workarounds, see http://stackoverflow.com/q/8330614/301832

2011-03-16  Jan Nijtmans  <nijtmans@users.sf.net>

	* generic/tclCkalloc.c: [Bug #3197864]: pointer truncation on Win64
	TCL_MEM_DEBUG builds

2011-03-16  Don Porter  <dgp@users.sourceforge.net>

	* generic/tclBasic.c:	Some rewrites to eliminate calls to
	* generic/tclParse.c:	isspace() and their /* INTL */ risk.
	* generic/tclProc.c:

2011-03-16  Jan Nijtmans  <nijtmans@users.sf.net>

	* unix/tcl.m4:    Make SHLIB_LD_LIBS='${LIBS}' the default and
	* unix/configure: set to "" on per-platform necessary basis.
	Backported from TEA, but kept all original platform code which was
	removed from TEA.

2011-03-14  Kevin B. Kenny  <kennykb@acm.org>

	* tools/tclZIC.tcl (onDayOfMonth): Allow for leading zeroes
	in month and day so that tzdata2011d parses correctly.
	* library/tzdata/America/Havana:
	* library/tzdata/America/Juneau:
	* library/tzdata/America/Santiago:
	* library/tzdata/Europe/Istanbul:
	* library/tzdata/Pacific/Apia:
	* library/tzdata/Pacific/Easter:
	* library/tzdata/Pacific/Honolulu:  tzdata2011d


	* unix/configure.in: [Bug 3205320]: stack space detection defeated by inlining
	* unix/configure:    (autoconf-2.59)

2011-03-09  Don Porter  <dgp@users.sourceforge.net>

	* generic/tclNamesp.c:	Tighten the detector of nested [namespace code]
	* tests/namespace.test:	quoting that the quoted scripts function
	properly even in a namespace that contains a custom "namespace"
	command.  [Bug 3202171]

	* doc/tclvars.n:	Formatting fix.  Thanks to Pat Thotys.

2011-03-08  Jan Nijtmans  <nijtmans@users.sf.net>

	* generic/tclBasic.c: Fix gcc warnings: variable set but not used

2011-03-08  Don Porter  <dgp@users.sourceforge.net>

	* generic/tclInt.h:	Remove TclMarkList() routine, an experimental
	* generic/tclUtil.c:	dead-end from the 8.5 alpha days.

	* generic/tclResult.c (ResetObjResult):	Correct failure to clear
	invalid intrep.  Thanks to Colin McDonald. [Bug 3202905]

2011-03-06  Don Porter  <dgp@users.sourceforge.net>

	* generic/tclBasic.c:	More replacements of Tcl_UtfBackslash() calls
	* generic/tclCompile.c:	with TclParseBackslash() where possible.
	* generic/tclParse.c:
	* generic/tclUtil.c:

	* generic/tclUtil.c (TclFindElement):	Guard escape sequence scans
	to not overrun the string end.  [Bug 3192636]

2011-03-05  Don Porter  <dgp@users.sourceforge.net>

	* generic/tclParse.c (TclParseBackslash): Correct trunction checks in
	* tests/parse.test:	\x and \u substitutions.  [Bug 3200987]

2011-01-26  Donal K. Fellows  <dkf@users.sf.net>

	* doc/RegExp.3: [Bug 3165108]: Corrected documentation of description
	of subexpression info in Tcl_RegExpInfo structure.

2011-01-25  Jan Nijtmans  <nijtmans@users.sf.net>

	* generic/tclCkalloc.c:  [Bug 3129448]: Possible over-allocation on
	* generic/tclHash.c:     64-bit platforms, part 2, backported
	* generic/tclProc.c:     strcpy->memcpy change but not change in any
				 struct.

2011-01-19 Alexandre Ferrieux  <ferrieux@users.sourceforge.net>

	* generic/tclExecute.c: [Bug 3138178]: Backport of Miguel's 2010-09-22
	fix on 8.6 branch (decache stack info wherever ::errorInfo may be
	updated, for trace sanity).

2011-01-19  Jan Nijtmans  <nijtmans@users.sf.net>

	* tools/genStubs.tcl:       Make sure to use CONST/VOID in stead of
	* generic/tclIntDecls.h:    const/void when appropriate. This allows to
	* generic/tclIntPlatDecls.h:use const/void in the *.decls file always,
	* generic/tclTomMathDecls.h:genStubs will do the right thing.

2011-01-18  Jan Nijtmans  <nijtmans@users.sf.net>

	* generic/tclBasic.c:      Various mismatches between Tcl_Panic
	* generic/tclCompCmds.c:   format string and its arguments,
	* generic/tclCompExpr.c:   discovered thanks to [Bug 3159920]
	* generic/tclPreserve.c:   (Backported)
	* generic/tclTest.c:

2011-01-17  Jan Nijtmans  <nijtmans@users.sf.net>

	* win/tcl.m4:         handle --enable-64bit=ia64 for gcc. BACKPORT.
	* win/configure:      (autoconf-2.59)
	* win/tclWin32Dll.c:  [Patch 3059922]: fixes for mingw64 - gcc4.5.1
	* generic/tclIOCmd.c: [Bug 3148192]: Commands "read/puts" incorrectly
	* tests/chanio.test:  interpret parameters. Improved error-message
	* tests/io.test       regarding legacy form.
	* tests/ioCmd.test

2011-01-15  Kevin B. Kenny  <kennykb@users.sf.net>

	* doc/tclvars.n:
	* generic/tclStrToD.c:
	* generic/tclUtil.c (Tcl_PrintDouble):
	* tests/util.test (util-16.*): Restored full Tcl 8.4 compatibility
	for the formatting of floating point numbers when $::tcl_precision
	is not zero. Added compatibility tests to make sure that excess
	trailing zeroes are suppressed for all eight major code paths.
	[Bug 3157475]

2011-01-13  Miguel Sofer  <msofer@users.sf.net>

	* generic/tclExecute.c (GrowEvaluationStack): Off-by-one error in
	sizing the new allocation - was ok in comment but wrong in the code.
	Triggered by [Bug 3142026] which happened to require exactly one more
	than what was in existence. BACKPORT.

2011-01-03  Jan Nijtmans  <nijtmans@users.sf.net>

	* tools/genStubs.tcl:  Fix "make genstubs", which was broken
	since 2010-11-30, the TclDoubleDigits backport.

2010-12-31  Jan Nijtmans  <nijtmans@users.sf.net>

	* generic/tclHash.c: [Bug 3007895]: Tcl_(Find|Create)HashEntry
	stub entries can never be called. They still cannot be called
	(no change in functionality), but at least they now do
	exactly the same as the Tcl_(Find|Create)HashEntry macro's,
	so the confusion addressed in this Bug report is gone.
	(Backported from Tcl 8.6)

2010-12-17  Stuart Cassoff  <stwo@users.sourceforge.net>

	* unix/Makefile.in:  Remove unwanted/obsolete 'ddd' target.

2010-12-17  Stuart Cassoff  <stwo@users.sourceforge.net>

	* unix/Makefile.in:  [Bug 2446711]: Remove 'allpatch' target.

2010-12-17  Stuart Cassoff  <stwo@users.sourceforge.net>

	* unix/Makefile.in:  Use 'rpmbuild', not 'rpm' [Bug 2537626].

2010-12-13  Jan Nijtmans  <nijtmans@users.sf.net>

	* unix/tcl.m4:    Cross-compile support for Win and UNIX (backported)
	* unix/configure: (autoconf-2.59)
	* win/tcl.m4:
	* win/configure.in:
	* win/configure: (autoconf-2.59)

2010-12-12  Stuart Cassoff  <stwo@users.sourceforge.net>

	* unix/tcl.m4: Better building on OpenBSD.
	* unix/configure: (autoconf-2.59)

2010-12-10 Alexandre Ferrieux  <ferrieux@users.sourceforge.net>

	* generic/tclIO.c: [backport] Make sure [fcopy -size ... -command ...] always
	* tests/io.test:   calls the callback asynchronously, even for size zero.

2010-12-03  Jeff Hobbs  <jeffh@ActiveState.com>

	* generic/tclUtil.c (TclReToGlob): add extra check for multiple
	inner *s that leads to poor recursive glob matching, defer to
	original RE instead.  tclbench RE var backtrack.

2010-12-01  Kevin B. Kenny  <kennykb@acm.org>

	* generic/tclStrToD.c (SetPrecisionLimits, TclDoubleDigits):
	Added meaningless initialization of 'i', 'ilim' and 'ilim1'
	to silence warnings from the C compiler about possible use of
	uninitialized variables, Added a panic to the 'switch' that
	assigns them, to assert that the 'default' case is impossible.
	[Bug 3124675]

2010-11-30  Andreas Kupries  <andreask@activestate.com>

	* generic/tclInt.decls: Backport of Kevin B. Kenny's work on
	* generic/tclInt.h: the Tcl Head, with help from Jeff Hobbs.
	* generic/tclStrToD.c:
	* generic/tclTest.c:
	* generic/tclTomMath.decls:
	* generic/tclUtil.c:
	* tests/util.test:
	* unix/Makefile.in:
	* win/Makefile.in:
	* win/makefile.vc: Rewrite of Tcl_PrintDouble and TclDoubleDigits
	that (a) fixes a severe performance problem with floating point
	shimmering reported by Karl Lehenbauer, (b) allows TclDoubleDigits
	to generate the digit strings for 'e' and 'f' format, so that it
	can be used for tcl_precision != 0 (and possibly later for [format]),
	(c) fixes [Bug 3120139] by making TclPrintDouble inherently
	locale-independent, (d) adds test cases to util.test for
	correct rounding in difficult cases of TclDoubleDigits where fixed-
	precision results are requested. (e) adds test cases to util.test for
	the controversial aspects of [Bug 3105247]. As a side effect, two
	more modules from libtommath (bn_mp_set_int.c and bn_mp_init_set_int.c)
	are brought into the build, since the new code uses them.

	* generic/tclIntDecls.h:
	* generic/tclStubInit.c:
	* generic/tclTomMathDecls.h:	Regenerated.

2010-11-30  Jeff Hobbs  <jeffh@ActiveState.com>

	* generic/tclInt.decls, generic/tclInt.h, generic/tclIntDecls.h:
	* generic/tclStubInit.c: TclFormatInt restored at slot 24
	* generic/tclUtil.c (TclFormatInt): restore TclFormatInt func from
	2005-07-05 macro-ization. Benchmarks indicate it is faster, as a
	key int->string routine (e.g. int-indexed arrays).

2010-11-23  Andreas Kupries  <andreask@activestate.com>

	* generic/tclVar.c (VarHashInvalidateEntry): Removed obsolete
	  patch for AIX defining this macro as function. This is not
	  necessary anymore. See ChangeLog entry 2010-07-28 (Bug 3037525)
	  for the actual bug and fix the patch was a workaround for.

2010-11-19  Jan Nijtmans  <nijtmans@users.sf.net>

	* generic/tclInterp.c:  fix gcc warning: passing argument 3 of
	'Tcl_GetIndexFromObj' discards qualifiers from pointer target type
	* generic/tclWinInit.c: fix gcc warning: dereferencing pointer
	'oemId' does break strict-aliasing rules
	* win/tclWin32Dll.c:    fix gcc warnings: unused variable 'registration'
	* win/tclWinChan.c:
	* win/tclWinFCmd.c:
	* win/configure.in:	    Allow cross-compilation by default. (backported)
	* win/tcl.m4:		    Use -pipe for gcc on win32 (backported)
	* win/configure:        (regenerated)

2010-11-18  Donal K. Fellows  <dkf@users.sf.net>

	* doc/file.n: [Bug 3111298]: Typofix.

2010-11-16  Jan Nijtmans  <nijtmans@users.sf.net>

	* generic/tclPlatDecls.h: [Bug 3110161]: Extensions using TCHAR don't
	compile on VS2005 SP1

2010-11-15  Andreas Kupries  <andreask@activestate.com>

	* doc/interp.n: [Bug 3081184]: TIP #378 backport.
	* doc/tclvars.n: Performance fix for TIP #280.
	* generic/tclBasic.c:
	* generic/tclExecute.c:
	* generic/tclInt.h:
	* generic/tclInterp.c:
	* tests/info.test:
	* tests/interp.test:

2010-11-03  Kevin B. Kenny  <kennykb@acm.org>

	* generic/tclCompCmds.c (TclCompileCatchCmd):
	* tests/compile.test (compile-3.6): [Bug 3098302]: Reworked the
	compilation of the [catch] command so as to avoid placing any code
	that might throw an exception (specifically, any initial substitutions
	or any stores to result or options variables) between the BEGIN_CATCH
	and END_CATCH but outside the exception range.  Added a test case that
	panics on a stack smash if the change is not made.

2010-11-01  Stuart Cassoff  <stwo@users.sourceforge.net>

	* library/safe.tcl:	Improved handling of non-standard module
	* tests/safe.test:	path lists, empty path lists in particular.

2010-11-01  Kevin B. Kenny  <kennykb@acm.org>

	* library/tzdata/Asia/Hong_Kong:
	* library/tzdata/Pacific/Apia:
	* library/tzdata/Pacific/Fiji:   Olson's tzdata2010o.

2010-10-23  Jan Nijtmans  <nijtmans@users.sf.net>

	* tools/uniParse.tcl:   [Bug 3085863]: tclUniData 9 years old
	* tools/uniClass.tcl:   Upgrade everything to Unicode 6.0, except
	* tests/utf.test:       non-BMP characters > 0xFFFF
	* generic/tclUniData.c: (re-generated)
	* generic/regc_locale.c:(re-generated)
	* generic/regcomp.c:    fix comment
	* win/rules.vc          Update for VS10

2010-10-09  Miguel Sofer  <msofer@users.sf.net>

	* generic/tclExecute.c: fix overallocation of exec stack in TEBC
	(mixing numwords and numbytes)

2010-10-01  Jeff Hobbs  <jeffh@ActiveState.com>

	* generic/tclExecute.c (EvalStatsCmd): change 'evalstats' to
	return data to interp by default, or if given an arg, use that as
	filename to output to (accepts 'stdout' and 'stderr').
	Fix output to print used inst count data.
	* generic/tclCkalloc.c: change TclDumpMemoryInfo sig to allow
	* generic/tclInt.decls: objPtr as well as FILE* as output.
	* generic/tclIntDecls.h:

2010-09-24  Andreas Kupries  <andreask@activestate.com>

	* tclWinsock.c: [Bug 3056775]: Fixed race condition between thread
	and internal co-thread access of a socket's structure because of
	the thread not using the socketListLock in TcpAccept(). Added
	documentation on how the module works to the top.

2010-09-23  Don Porter  <dgp@users.sourceforge.net>

	* generic/tclCmdAH.c:	Fix cases where value returned by
	* generic/tclEvent.c:	Tcl_GetReturnOptions() was leaked.
	* generic/tclMain.c:	Thanks to Jeff Hobbs for discovery of the
	anti-pattern to seek and destroy.

2010-09-19  Donal K. Fellows  <dkf@users.sf.net>

	* doc/file.n (file readlink): [Bug 3070580]: Typofix.

2010-09-10  Donal K. Fellows  <dkf@users.sf.net>

	* doc/regsub.n: [Bug 3063568]: Fix for gotcha in example due to Tcl's
	special handling of backslash-newline. Makes example slightly less
	pure, but more useful.

2010-09-08  Andreas Kupries  <andreask@activestate.com>

	*** 8.5.9 TAGGED FOR RELEASE ***

	* doc/tm.n: Added underscore to the set of characters accepted in
	module names. This is true for quite some time in the code, this
	change catches up the documentation.

2010-09-08  Don Porter  <dgp@users.sourceforge.net>

	* changes:	Update for 8.5.9 release.

	* win/tclWin32Dll.c:	#ifdef protections to permit builds with
	* win/tclWinChan.c:	mingw on amd64 systems. Thanks to "mescalinum"
	* win/tclWinFCmd.c:	for reporting and testing.

2010-09-06  Stuart Cassoff  <stwo@users.sourceforge.net>

	* unix/configure.in, generic/tclIOUtil.c (Tcl_Stat): Updated so that
	we do not assume that all unix systems have the POSIX blkcnt_t type,
	since OpenBSD apparently does not. Backported from HEAD (2010-02-16).
	* unix/configure:	autoconf-2.59

2010-09-02  Andreas Kupries  <andreask@activestate.com>

	* doc/glob.n: Fixed documentation ambiguity regarding the handling
	of -join.

	* library/safe.tcl (::safe::AliasGlob): Fixed another problem, the
	option -join does not stop option processing in the core builtin,
	so the emulation must not do that either.

2010-09-01  Andreas Kupries  <andreas_kupries@users.sourceforge.net>

	* library/safe.tcl (::safe::AliasGlob): Moved the command
	extending the actual glob command with a -directory flag to when
	we actually have a proper untranslated path,

2010-09-01  Don Porter  <dgp@users.sourceforge.net>

	* changes:	Update for 8.5.9 release.

2010-09-01  Andreas Kupries  <andreask@activestate.com>

	* generic/tclExecute.c: [Bug 3057639]. Applied patch by Jeff to
	* generic/tclVar.c: make the behaviour of lappend in bytecompiled
	* tests/append.test: mode consistent with direct-eval and 'append'
	* tests/appendComp.test: generally. Added tests (append*-9.*)
	showing the difference.
	***POTENTIAL INCOMPATIBILITY***

2010-09-01  Donal K. Fellows  <dkf@users.sf.net>

	* tools/tcltk-man2html.tcl: Improve handling of cross-links for
	options between Ttk manual pages.

	* doc/Tcl.n: Avoid nroff hazards when generating documentation.

2010-08-31  Andreas Kupries  <andreask@activestate.com>

	* win/tcl.m4: Applied patch by Jeff fixing issues with the
	manifest handling on Win64.
	* win/configure: Regenerated.

2010-08-29  Donal K. Fellows  <dkf@users.sf.net>

	* doc/dict.n: [Bug 3046999]: Corrected cross reference to array
	manpage to refer to (correct) existing subcommand.

2010-08-26  Jeff Hobbs  <jeffh@ActiveState.com>

	* unix/configure, unix/tcl.m4: SHLIB_LD_LIBS='${LIBS}' for OSF1-V*.
	Add /usr/lib64 to set of auto-search dirs. [Bug 1230554]
	(SC_PATH_X): Correct syntax error when xincludes not found.

	* win/Makefile.in (VC_MANIFEST_EMBED_DLL VC_MANIFEST_EMBED_EXE):
	* win/configure, win/configure.in, win/tcl.m4: SC_EMBED_MANIFEST
	macro and --enable-embedded-manifest configure arg added to
	support manifest embedding where we know the magic.  Help prevents
	DLL hell with MSVC8+.

2010-08-24  Don Porter  <dgp@users.sourceforge.net>

	* changes:	Update for 8.5.9 release.

2010-08-23  Kevin B. Kenny  <kennykb@acm.org>

	* library/tzdata/Africa/Cairo:
	* library/tzdata/Asia/Gaza: Olson's tzdata2010l.

2010-08-19  Donal K. Fellows  <dkf@users.sf.net>

	* generic/tclTrace.c (TraceExecutionObjCmd, TraceCommandObjCmd)
	(TraceVariableObjCmd): [Patch 3048354]: Use memcpy() instead of
	strcpy() to avoid buffer overflow; we have the correct length of data
	to copy anyway since we've just allocated the target buffer.

2010-08-15  Donal K. Fellows  <dkf@users.sf.net>

	* generic/tclProc.c (ProcWrongNumArgs): [Bug 3045010]: Make the
	handling of passing the wrong number of arguments to [apply] somewhat
	less verbose when a lambda term is present.

2010-08-12  Donal K. Fellows  <dkf@users.sf.net>

	* generic/tclCmdMZ.c (Tcl_RegexpObjCmd): [Bug 2826551, Patch 2948425]:
	Backport of updates to make handling of RE line anchors correct.

2010-08-11  Jeff Hobbs  <jeffh@ActiveState.com>

	* unix/ldAix: Remove ancient (pre-4.2) AIX support
	* unix/configure: regen with ac-2.59
	* unix/configure.in, unix/tclConfig.sh.in, unix/Makefile.in:
	* unix/tcl.m4 (AIX): Remove the need for ldAIX, replace with
	-bexpall/-brtl.  Remove TCL_EXP_FILE (export file) and other baggage
	that went with it.  Remove pre-4 AIX build support.

2010-08-10  Jeff Hobbs  <jeffh@ActiveState.com>

	* generic/tclUtil.c (TclByteArrayMatch): Patterns may not be
	null-terminated, so account for that.

2010-08-05  Don Porter  <dgp@users.sourceforge.net>

	* changes:	Update for 8.5.9 release.

2010-08-04  Jeff Hobbs  <jeffh@ActiveState.com>

	* unix/tclUnixFCmd.c: Adjust license header as per
	ftp://ftp.cs.berkeley.edu/pub/4bsd/README.Impt.License.Change

	* license.terms: Fix DFARs note for number-adjusted rights clause

	* win/tclWin32Dll.c (asciiProcs, unicodeProcs):
	* win/tclWinLoad.c (TclpDlopen): 'load' use LoadLibraryEx with
	* win/tclWinInt.h (TclWinProcs): LOAD_WITH_ALTERED_SEARCH_PATH to
	prefer dependent DLLs in same dir as loaded DLL.
	***POTENTIAL INCOMPATIBILITY***

	* win/Makefile.in (%.${OBJEXT}): better implicit rules support

2010-08-04  Don Porter  <dgp@users.sourceforge.net>

	* generic/tcl.h:	Bump to 8.5.9 for release.
	* library/init.tcl:
	* tools/tcl.wse.in:
	* unix/configure.in:
	* unix/tcl.spec:
	* win/configure.in:
	* README:

	* unix/configure:	autoconf-2.59
	* win/configure:

	* changes:	Update for 8.5.9 release.

2010-08-04  Andreas Kupries  <andreask@activestate.com>

	* generic/tclIORChan.c: [Bug 3034840]: Fixed reference counting
	* tests/ioCmd.test: in InvokeTclMethod and callers.

2010-08-03  Andreas Kupries  <andreask@activestate.com>

	* tests/var.test (var-19.1): [Bug 3037525]: Added test demonstrating
	the local hashtable deletion crash and fix.

	* tests/info.test (info-39.1, test_info_frame): Changed absolute to
	relative frame adressing to handle difference between testing with
	-singleproc 1 vs. the default -singleproc 0. Plus comment fix. The
	test and issue are not relevant to the trunk, forward porting is not
	required.

2010-08-03  Don Porter  <dgp@users.sourceforge.net>

	* changes:	Update for 8.5.9 release.

2010-08-02  Kevin B. Kenny  <kennykb@users.sf.net>

	* library/tzdata/America/Bahia_Banderas:
	* library/tzdata/Pacific/Chuuk:
	* library/tzdata/Pacific/Pohnpei:
	* library/tzdata/Africa/Cairo:
	* library/tzdata/Europe/Helsinki:
	* library/tzdata/Pacific/Ponape:
	* library/tzdata/Pacific/Truk:
	* library/tzdata/Pacific/Yap:			Olson's tzdata2010k.

2010-07-28  Miguel Sofer  <msofer@users.sf.net>

	* generic/tclVar.c: [Bug 3037525]: lose fickle optimisation in
	TclDeleteVars (used for runtime-created locals) that caused crashes.

2010-07-25  Jan Nijtmans  <nijtmans@users.sf.net>

	* generic/tclInt.h: [Bug 3030870]: Make itcl 3.x built with pre-8.6
	* generic/tclBasic.c: work in 8.6 revert tclInt.h to what it was
	before, and relax the relation between Tcl_CallFrame and CallFrame.

2010-07-17  Jan Nijtmans  <nijtmans@users.sf.net>

	* generic/tcl.h: [Bug 3030870]: Make itcl 3.x built with pre-8.6
	* generic/tclInt.h:		work in 8.6

2010-07-02  Donal K. Fellows  <dkf@users.sf.net>

	* generic/tclExecute.c (IllegalExprOperandType): [Bug 3024379]: Made
	sure that errors caused by an argument to an operator being outside
	the domain of the operator all result in ::errorCode being ARITH
	DOMAIN and not NONE.

2010-07-02  Jan Nijtmans  <nijtmans@users.sf.net>

	* generic/tclIntDecls.h: [Bug 803489]: Tcl_FindNamespace problem in
	the Stubs table.

2010-07-01  Donal K. Fellows  <dkf@users.sf.net>

	* doc/mathop.n: [Bug 3023165]: Fix typo that was preventing proper
	rendering of the exclusive-or operator.

2010-06-28  Jan Nijtmans  <nijtmans@users.sf.net>

	* generic/tclPosixStr.c: [Bug 3019634]: errno.h and tclWinPort.h have
	conflicting definitions.

2010-06-22  Donal K. Fellows  <dkf@users.sf.net>

	* generic/tclCmdIL.c (Tcl_LsetObjCmd): [Bug 3019351]: Corrected wrong
	args message.

2010-06-18  Donal K. Fellows  <dkf@users.sf.net>

	* library/init.tcl (auto_execok): [Bug 3017997]: Add .cmd to the
	default list of extensions that we can execute interactively.

2010-06-16  Jan Nijtmans  <nijtmans@users.sf.net>

	* tools/loadICU.tcl:   [Bug 3016135]: Traceback using clock format
	* library/msgs/he.msg: with locale of he_IL

2010-06-09  Andreas Kupries  <andreask@activestate.com>

	* library/platform/platform.tcl: Added OSX Intel 64bit
	* library/platform/pkgIndex.tcl: Package updated to version 1.0.9.
	* unix/Makefile.in:
	* win/Makefile.in:

2010-05-26  Donal K. Fellows  <dkf@users.sf.net>

	* doc/socket.n: [Bug 3007442]: Server sockets never took a host
	argument, so the list of options must precede the port argument.

2010-05-25  Jan Nijtmans  <nijtmans@users.sf.net>

	* unix/tclUnixPort.h: [Bug 2991415]: tclport.h #included before
	* win/tclWinPort.h:		     limits.h
	* generic/tclInt.h:

2010-05-21  Jan Nijtmans  <nijtmans@users.sf.net>

	* tools/installData.tcl:  Make sure that copyDir only receives
	normalized paths. Backported from trunk.
	* generic/tclPlatDecls.h: Fix <tchar.h> inclusion for CYGWIN.
	Backported from trunk (although for trunk this was moved to
	tclWinPort.h)
	* generic/tclPathObj.c:   Fix Tcl_SetStringObj usage for CYGWIN. This
	function can only be used with unshared objects. This causes a crash
	on CYGWIN. (backported from trunk)
	* generic/tclFileName.c:  Don't declare cygwin_conv_to_win32_path here
	* win/tclWinChan.c:       Fix various minor other gcc warnings, like
	* win/tclWinConsole.c:    signed<->unsigned mismatch. Backported from
	* win/tclWinDde.c:        trunk.
	* win/tclWinNotify.c:
	* generic/tclStrToD.c:    [Bug 3005233]: fix for build on OpenBSD vax

2010-05-19 Alexandre Ferrieux  <ferrieux@users.sourceforge.net>

	* generic/tclDictObj.c: Backport of fix for [Bug 3004007], EIAS
	* tests/dict.test:      violation in list-dict conversions.

2010-05-07  Andreas Kupries  <andreask@activestate.com>

	* library/platform/platform.tcl: Fix cpu name for Solaris/Intel 64bit.
	* library/platform/pkgIndex.tcl: Package updated to version 1.0.8.
	* unix/Makefile.in:
	* win/Makefile.in:

2010-04-30  Don Porter  <dgp@users.sourceforge.net>

	* generic/tclBinary.c (UpdateStringOfByteArray): [Bug 2994924]: Add
	panic when the generated string representation would grow beyond Tcl's
	size limits.

2010-04-29  Andreas Kupries  <andreask@activestate.com>

	* library/platform/platform.tcl: Another stab at getting the /lib,
	* library/platform/pkgIndex.tcl: /lib64 difference right for linux.
	* unix/Makefile.in:		 Package updated to version 1.0.7.
	* win/Makefile.in:

2010-04-29  Kevin B. Kenny  <kennykb@acm.org>

	* library/tzdata/Antarctica/Macquarie:
	* library/tzdata/Africa/Casablanca:
	* library/tzdata/Africa/Tunis:
	* library/tzdata/America/Santiago:
	* library/tzdata/America/Argentina/San_Luis:
	* library/tzdata/Antarctica/Casey:
	* library/tzdata/Antarctica/Davis:
	* library/tzdata/Asia/Anadyr:
	* library/tzdata/Asia/Damascus:
	* library/tzdata/Asia/Dhaka:
	* library/tzdata/Asia/Gaza:
	* library/tzdata/Asia/Kamchatka:
	* library/tzdata/Asia/Karachi:
	* library/tzdata/Asia/Taipei:
	* library/tzdata/Europe/Samara:
	* library/tzdata/Pacific/Apia:
	* library/tzdata/Pacific/Easter:
	* library/tzdata/Pacific/Fiji:   Olson's tzdata2010i.

2010-04-19  Jan Nijtmans  <nijtmans@users.sf.net>

	* win/tclWinPort.h: [Patch 2986105]: Conditionally defining
	* win/tclWinFile.c: strcasecmp/strncasecmp

2010-04-18  Donal K. Fellows  <dkf@users.sf.net>

	* doc/unset.n: [Bug 2988940]: Fix typo.

2010-04-14  Andreas Kupries  <andreask@activestate.com>

	* library/platform/platform.tcl: Linux platform identification:
	* library/platform/pkgIndex.tcl: Check /lib64 for existence of
	* unix/Makefile.in: files matching libc* before accepting it as
	* win/Makefile.in: base directory. This can happen on weirdly
	installed 32bit systems which have an empty or partially filled
	/lib64 without an actual libc. Bumped to version 1.0.6.

2010-04-03  Zoran Vasiljevic <vasiljevic@users.sourceforge.net>

	* generic/tclStringObj.c: (SetStringFromAny): avoid trampling
	over the tclEmptyStringRep as it is thread-shared.

	* generic/tclThreadStorage.c (ThreadStorageGetHashTable):
	avoid accessing shared table index w/o mutex protection
	if VALGRIND defined on compilation time. This rules out
	helgrind complains about potential race-conditions at
	that place.

	Thanks to Gustaf Neumann for the (hard) work.

2010-03-31  Donal K. Fellows  <dkf@users.sf.net>

	* doc/package.n: [Bug 2980210]: Document the arguments taken by
	the [package present] command correctly.

2010-03-30  Andreas Kupries  <andreask@activestate.com>

	* generic/tclIORChan.c (ReflectClose, ReflectInput, ReflectOutput,
	ReflectSeekWide, ReflectWatch, ReflectBlock, ReflectSetOption,
	ReflectGetOption, ForwardProc): [Bug 2978773]: Preserve
	ReflectedChannel* structures across handler invokations, to avoid
	crashes when the handler implementation induces nested callbacks
	and destruction of the channel deep inside such a nesting.

2010-03-30  Don Porter  <dgp@users.sourceforge.net>

	* generic/tclObj.c (Tcl_GetCommandFromObj):	[Bug 2979402]: Reorder
	the validity tests on internal rep of a "cmdName" value to avoid
	invalid reads reported by valgrind.

2010-03-29  Don Porter  <dgp@users.sourceforge.net>

	* generic/tclStringObj.c:	Fix array overrun in test format-1.12
	caught by valgrind testing.

2010-03-25  Donal K. Fellows  <dkf@users.sf.net>

	* unix/tclUnixFCmd.c (TclUnixCopyFile): [Bug 2976504]: Corrected
	number of arguments to fstatfs() call.

2010-03-24  Don Porter  <dgp@users.sourceforge.net>

	* generic/tclResult.c:	[Bug 2383005]: Revise [return -errorcode] so
	* tests/result.test:	that it rejects illegal non-list values.

2010-03-20  Donal K. Fellows  <dkf@users.sf.net>

	* generic/tclIO.c (CopyData): Allow the total number of bytes copied
	by [fcopy] to exceed 2GB. Can happen when no -size parameter given.

2010-03-18  Don Porter  <dgp@users.sourceforge.net>

	* generic/tclListObj.c: [Bug 2971669]: Prevent in overflow trouble in
	* generic/tclTestObj.c: ListObjReplace operations.  Thanks to kbk for
	* tests/listObj.test:   fix and test.

2010-03-12  Jan Nijtmans  <nijtmans@users.sf.net>

	* win/makefile.vc:      Fix [Bug 2967340]: Static build failure
	* win/.cvsignore

2010-03-09  Andreas Kupries  <andreask@activestate.com>

	* generic/tclIORChan.c: [Bug 2936225]: Thanks to Alexandre Ferrieux
	* doc/refchan.n:	<ferrieux@users.sourceforge.net> for debugging
	* tests/ioCmd.test:	and fixing the problem. It is the write-side
				equivalent to the bug fixed 2009-08-06.

2010-03-09  Don Porter  <dgp@users.sourceforge.net>

	* library/tzdata/America/Matamoros: New locale
	* library/tzdata/America/Ojinaga: New locale
	* library/tzdata/America/Santa_Isabel: New locale
	* library/tzdata/America/Asuncion:
	* library/tzdata/America/Tijuana:
	* library/tzdata/Antarctica/Casey:
	* library/tzdata/Antarctica/Davis:
	* library/tzdata/Antarctica/Mawson:
	* library/tzdata/Asia/Dhaka:
	* library/tzdata/Pacific/Fiji:
	Olson tzdata2010c.

2010-03-01  Alexandre Ferrieux  <ferrieux@users.sourceforge.net>

	* unix/tclUnixChan.c: [backported] Refrain from a possibly lengthy
	reverse-DNS lookup on 0.0.0.0 when calling [fconfigure -sockname]
	on an universally-bound (default) server socket.

2010-02-27  Donal K. Fellows  <dkf@users.sf.net>

	* generic/tclCmdMZ.c (StringFirstCmd, StringLastCmd): [Bug 2960021]:
	Only search for the needle in the haystack when the needle isn't
	larger than the haystack. Prevents an odd crash from sometimes
	happening when things get mixed up (a common programming error).

2010-02-21  Jan Nijtmans  <nijtmans@users.sf.net>

	* generic/tclBasic.c:   Fix [Bug 2954959] expr abs(0.0) is -0.0
	* tests/expr.test

2010-02-19  Stuart Cassoff  <stwo@users.sourceforge.net>

	* tcl.m4: Correct compiler/linker flags for threaded builds on OpenBSD
	* configure: (regenerated).

2010-02-19  Donal K. Fellows  <dkf@users.sf.net>

	* unix/installManPage: [Bug 2954638]: Correct behaviour of manual page
	installer. Also added armouring to check that assumptions about the
	initial state are actually valid (e.g., look for existing input file).

2010-02-11  Donal K. Fellows  <dkf@users.sf.net>

	* generic/tclIOCmd.c (Tcl_OpenObjCmd): [Bug 2949740]: Make sure that
	we do not try to put a NULL pipeline channel into binary mode.

2010-02-07  Jan Nijtmans  <nijtmans@users.sf.net>

	* tools/genStubs.tcl     Backport various formatting (spacing)
	* generic/tcl*.decls     changes from HEAD, so diffing
	* generic/tcl*Decls.h    between 8.5.x and 8.6 shows the
	* generic/tclStubInit.c  real structural differences again.
	                         (any signature change not backported!)

2010-02-03  Donal K. Fellows  <dkf@users.sf.net>

	* generic/tclVar.c (Tcl_ArrayObjCmd): More corrections for the 'unset'
	subcommand.

2010-02-02  Andreas Kupries  <andreask@activestate.com>

	* generic/tclCompile.c: [Bug 2933089]: A literal sharing problem with
	* generic/tclCompile.h: 'info frame' affects not only 8.6 but 8.5 as
	* generic/tclExecute.h: well. Backported the fix done in 8.6, without
	* tests/info.test: changes. New testcase info-39.1.

2010-02-02  Donal K. Fellows  <dkf@users.sf.net>

	* generic/tclVar.c (Tcl_ArrayObjCmd): [Bug 2939073]: Stop the [array
	unset] command from having dangling pointer problems when an unset
	trace deletes the element that is going to be processed next. Many
	thanks to Alexandre Ferrieux for the bulk of this fix.

2010-02-01  Donal K. Fellows  <dkf@users.sf.net>

	* generic/regexec.c (ccondissect, crevdissect): [Bug 2942697]: Rework
	these functions so that certain pathological patterns are matched much
	more rapidly. Many thanks to Tom Lane for dianosing this issue and
	providing an initial patch.

2010-02-01  Jan Nijtmans  <nijtmans@users.sf.net>

	* generic/tclInt.decls:		Various CYGWIN-related fixes
	* generic/tclInt.h:		backported from HEAD. Still
	* generic/tclIntPlatDecls.h:	configure script not modified,
	* generic/tclPort.h:		so CYGWIN build is still
	* generic/tclTest.c:		disabled. Reason: although the
	* win/cat.c:			build succeeds with those changes,
	* win/tclWinDde.c:		many tests still fail.
	* win/tclWinError.c:
	* win/tclWinFile.c:
	* win/tclWinPipe.c:
	* win/tclWinPort.h:
	* win/tclWinReg.c:
	* win/tclWinSerial.c:
	* win/tclWinSock.c:
	* win/tclWinTest.c:
	* win/tclWinThrd.c:

2010-01-29  Jan Nijtmans  <nijtmans@users.sf.net>

	* generic/tcl.h:	Use correct TCL_LL_MODIFIER for CYGWIN.
				Formatting (all backported from HEAD)
	* generic/rege_dfa.c:	Fix macro conflict on CYGWIN: don't use
				"small".
	* generic/tclTest.c:	Fix gcc 4.4 warning: ignoring return value of
	* unix/tclUnixPipe.c:	'write'
	* unix/tclUnixNotify.c:

2010-01-19  Donal K. Fellows  <dkf@users.sf.net>

	* doc/dict.n: [Bug 2929546]: Clarify just what [dict with] and [dict
	update] are doing with variables.

2010-01-18  Andreas Kupries  <andreask@activestate.com>

	* generic/tclIO.c (CreateScriptRecord): [Bug 2918110]: Initialize
	the EventScriptRecord (esPtr) fully before handing it to
	Tcl_CreateChannelHandler for registration. Otherwise a reflected
	channel calling 'chan postevent' (== Tcl_NotifyChannel) in its
	'watchProc' will cause the function 'TclChannelEventScriptInvoker'
	to be run on an uninitialized structure.

2010-01-18  Donal K. Fellows  <dkf@users.sf.net>

	* generic/tclStringObj.c (Tcl_AppendFormatToObj): [Bug 2932421]: Stop
	the [format] command from causing argument objects to change their
	internal representation when not needed. Thanks to Alexandre Ferrieux
	for this fix.

2010-01-06  Jan Nijtmans  <nijtmans@users.sf.net>

	* generic/tclCompExpr.c: Warning: array subscript has type 'char'
	* generic/tclPkg.c:
	* libtommath/bn_mp_read_radix.c:
	* unix/tclUnixCompat.c:	Fix gcc warning: signed and unsigned type
				in conditional expression.
	* unix/tcl.m4: Add support for Haiku and CYGWIN dynamical loading
	* unix/configure: (regenerated)
	* unix/Makefile.in:
	* unix/.cvsignore:
	* tests/stack.test: Reduced minimum required C-stack size to 2034:
			    CYGWIN has this stack size and the test runs fine!
	* generic/tclEnv.c: Fix environment tests under CYGWIN
	* generic/tclPort.h:
	* tests/env.test:

2010-01-05  Don Porter  <dgp@users.sourceforge.net>

	* generic/tclPathObj.c (TclPathPart):	[Bug 2918610]: Correct
	* tests/fileName.test (filename-14.31):	inconsistency between the
	string rep and the intrep of a path value created by [file rootname].
	Thanks to Vitaly Magerya for reporting.

2010-01-03  Donal K. Fellows  <dkf@users.sf.net>

	* unix/tcl.m4 (SC_CONFIG_CFLAGS): [Bug 1636685]: Use the configuration
	for modern FreeBSD suggested by the FreeBSD porter.

2009-12-30  Donal K. Fellows  <dkf@users.sf.net>

	* library/safe.tcl (AliasSource): [Bug 2923613]: Make the safer
	* tests/safe.test (safe-8.9):	  [source] handle a [return] at the
					  end of the file correctly.

2009-12-29  Donal K. Fellows  <dkf@users.sf.net>

	* generic/tclInterp.c (Tcl_MakeSafe): [Bug 2895741]: Make sure that
	the min() and max() functions are supported in safe interpreters.

2009-12-28  Donal K. Fellows  <dkf@users.sf.net>

	* unix/configure.in: [Bug 942170]:	Detect the st_blocks field of
	* generic/tclCmdAH.c (StoreStatData):	'struct stat' correctly.
	* generic/tclIOUtil.c (Tcl_Stat, Tcl_FSStat):
	* generic/tclTest.c (PretendTclpStat):

	* generic/tclInterp.c (TimeLimitCallback): [Bug 2891362]: Ensure that
	* tests/interp.test (interp-34.13):	   the granularity ticker is
	reset when we check limits because of the time limit event firing.

2009-12-27  Donal K. Fellows  <dkf@users.sf.net>

	* doc/namespace.n (SCOPED SCRIPTS): [Bug 2921538]: Updated example to
	not be quite so ancient.

2009-12-23  Donal K. Fellows  <dkf@users.sf.net>

	* library/safe.tcl (AliasSource, AliasExeName): [Bug 2913625]: Stop
	information about paths from leaking through [info script] and [info
	nameofexecutable].

2009-12-16  Donal K. Fellows  <dkf@users.sf.net>

	* library/safe.tcl (::safe::AliasGlob): Upgrade to correctly support a
	larger fraction of [glob] functionality, while being stricter about
	directory management.

	* doc/tm.n: [Bug 1911342]: Formatting rewrite to avoid bogus crosslink
	to the list manpage when generating HTML.

	* library/msgcat/msgcat.tcl (Init): [Bug 2913616]: Do not use platform
	tests that are not needed and which don't work in safe interpreters.

2009-12-12  Donal K. Fellows  <dkf@users.sf.net>

	* generic/tclTest.c (TestconcatobjCmd): [Bug 2895367]: Stop memory
	leak when testing. We don't need extra noise of this sort when
	tracking down real problems!

2009-12-10  Andreas Kupries  <andreask@activestate.com>

	* generic/tclObj.c (TclContinuationsEnter): [Bug 2895323]: Updated
	comments to describe when the function can be entered for the same
	Tcl_Obj* multiple times. This is a continuation of the 2009-11-10
	entry where a memory leak was plugged, but where not sure if that was
	just a band-aid to paper over some other error. It isn't, this is a
	legal situation.

2009-12-09  Andreas Kupries  <andreask@activestate.com>

	* library/safe.tcl: Backport of the streamlined safe base from
	* tests/safe.test: head to the 8.5 branch (See head changelog entries
	2009-11-05, 2009-11-06, 2009-12-03).

2009-12-07  Don Porter  <dgp@users.sourceforge.net>

	* generic/tclStrToD.c:	[Bug 2902010]: Correct conditional compile
	directives to better detect the toolchain that needs extra work for
	proper underflow treatment instead of merely detecting the MIPS
	platform.

2009-12-02  Jan Nijtmans  <nijtmans@users.sf.net>

	* tools/genStubs.tcl: Add support for win32 CALLBACK functions (needed
	for Tk bugfix).

2009-11-30  Donal K. Fellows  <dkf@users.sf.net>

	* doc/Tcl.n: [Bug 2901433]: Improved description of expansion to
	mention that it is using list syntax.

2009-11-27  Donal K. Fellows  <dkf@users.sf.net>

	* doc/BoolObj.3, doc/CrtChannel.3, doc/DictObj.3, doc/DoubleObj.3:
	* doc/Ensemble.3, doc/Environment.3, doc/FileSystem.3, doc/Hash.3:
	* doc/IntObj.3, doc/Limit.3, doc/ObjectType.3, doc/PkgRequire.3:
	* doc/SetChanErr.3, doc/SetResult.3: [Patch 2903921]: Many small
	spelling fixes from Larry Virden.

2009-11-25  Stuart Cassoff  <stwo@users.sf.net>

	* unix/configure.in:	[Patch 2892871]: Remove unneeded
	* unix/tcl.m4:		AC_STRUCT_TIMEZONE and use
	* unix/tclConfig.h.in:	AC_CHECK_MEMBERS([struct stat.st_blksize])
	* unix/tclUnixFCmd.c:	instead of AC_STRUCT_ST_BLKSIZE.
	* unix/configure:	Regenerated with autoconf-2.59.

2009-11-16  Alexandre Ferrieux  <ferrieux@users.sourceforge.net>

	* generic/tclEncoding.c: Fix [Bug 2891556] and improve test to detect
	* tests/decoding.test:   similar manifestations in the future.

2009-11-12  Don Porter  <dgp@users.sourceforge.net>

	*** 8.5.8 TAGGED FOR RELEASE ***

	* changes:	Update for 8.5.8 release.

	* generic/tclClock.c (TclClockInit):	Do not create [clock] support
	commands in safe interps.

	* tests/io.test:	New test io-53.11 to test for [Bug 2895565].

2009-11-12  Andreas Kupries  <andreask@activestate.com>

	* generic/tclIO.c (CopyData): [Bug 2895565]: Dropped bogosity which
	used the number of _written_ bytes or character to update the counters
	for the read bytes/characters. See last entry for the test case.

2009-11-11  Pat Thoyts  <patthoyts@users.sourceforge.net>

	* tests/fCmd.test:     Fixed a number of issues for Vista and Win7
	* tests/registry.test: that are due to restricted permissions.
	* tests/winFCmd.test:

2009-11-11  Don Porter  <dgp@users.sourceforge.net>

	* library/http/http.tcl:	[Bug 2891171]: Update the URL syntax
	check to RFC 3986 compliance on the subject of non-encoded question
	mark characters.

	* library/http/pkgIndex.tcl:	Bump to http 2.7.5 to avoid any
	* unix/Makefile.in:		confusion with snapshot "releases"
	* win/Makefile.in:		that might be in ActiveTcl, etc.

2009-11-11  Alexandre Ferrieux  <ferrieux@users.sourceforge.net>

	* generic/tclIO.c: Backported fix for [Bug 2888099] (close discards
	ENOSPC error) by saving the errno from the first of two
	FlushChannel()s. Uneasy to test; might need specific channel drivers.
	Four-hands with aku.

2009-11-10  Don Porter  <dgp@users.sourceforge.net>

	* generic/tclBasic.c:	Plug another leak in TCL_EVAL_DIRECT
	evaluation.

	* generic/tclObj.c:	Plug memory leak in TclContinuationsEnter().
	[Bug 2895323]

2009-11-09  Stuart Cassoff <stwo@users.sf.net>

	* win/README: [bug 2459744]: Removed outdated Msys + Mingw info.

2009-11-09  Don Porter  <dgp@users.sourceforge.net>

	* generic/tclBasic.c (TclEvalObjEx):	Plug memory leak in
	TCL_EVAL_DIRECT evaluation.

	* tests/info.test:	Resolve ambiguous resolution of variable "res".

2009-11-03  Don Porter  <dgp@users.sourceforge.net>

	* generic/tcl.h:	Bump to 8.5.8 for release.
	* library/init.tcl:
	* tools/tcl.wse.in:
	* unix/configure.in:
	* unix/tcl.spec:
	* win/configure.in:
	* README:

	* unix/configure:	autoconf-2.59
	* win/configure:

	* changes:	Update for 8.5.8 release.

2009-11-03  Andreas Kupries  <andreask@activestate.com>

	* library/safe.tcl (::safe::InterpSetConfig): [Bug 2854929]: Added
	code to recursively find deeper paths which may contain modules.
	Required to handle modules with names like 'platform::shell', which
	translate into 'platform/shell-X.tm', i.e arbitrarily deep
	subdirectories.

2009-11-03  Kevin B. Kenny  <kennykb@acm.org>

	* library/tzdata/Asia/Novokuznetsk: New tzdata locale for Kemerovo
	oblast', which now keeps Novosibirsk time and not Kranoyarsk time.
	* library/tzdata/Asia/Damascus: Syrian DST changes.
	* library/tzdata/Asia/Hong_Kong: Hong Kong historic DST corrections.
	Olson tzdata2009q.

2009-11-03  Pat Thoyts  <patthoyts@users.sourceforge.net>

	* tests/tcltest.test: Backport permissions fix for Win7.

2009-10-31  Donal K. Fellows  <dkf@users.sf.net>

	* generic/tclBasic.c (ExprRoundFunc): [Bug 2889593]: Correctly report
	the expected number of arguments when generating an error for round().

2009-10-29  Don Porter  <dgp@users.sourceforge.net>

	* generic/tcl.h:	[Bug 2800740]: Changed the typedef for the
	mp_digit type from:
		typedef unsigned long mp_digit;
	to:
		typedef unsigned int mp_digit;
	For 32-bit builds where "long" and "int" are two names for the same
	thing, this is no change at all. For 64-bit builds, though, this
	causes the dp[] array of an mp_int to be made up of 32-bit elements
	instead of 64-bit elements. This is a huge improvement because details
	elsewhere in the mp_int implementation cause only 28 bits of each
	element to be actually used storing number data. Without this change
	bignums are over 50% wasted space on 64-bit systems.

	***POTENTIAL INCOMPATIBILITY***
	For 64-bit builds, callers of routines with (mp_digit) or (mp_digit *)
	arguments *will*, and callers of routines with (mp_int *) arguments
	*may* suffer both binary and stubs incompatibilities with Tcl releases
	8.5.0 - 8.5.7.  Such possibilities should be checked, and if such
	incompatibilities are present, suitable [package require] requirements
	on the Tcl release should be put in place to keep such built code
	[load]-ing only in Tcl interps that are compatible.

2009-10-29  Kevin B. Kenny  <kennykb@acm.org>

	* library/clock.tcl (LocalizeFormat):
	* tests/clock.test (clock-67.1): [Bug 2819334]:
	Corrected a problem where '%%' followed by a letter in a format group
	could expand recursively: %%R would turn into %%H:%M:%S.

2009-10-28  Don Porter  <dgp@users.sourceforge.net>

	* generic/tclLiteral.c:	Backport fix for [Bug 2888044].

2009-10-28  Kevin B. Kenny  <kennykb@acm.org>

	* tests/fileName.test (fileName-20.[78]): Corrected poor test
	hygiene (failure to save and restore the working directory) that
	caused these two tests to fail on Windows (and [Bug 2806250] to be
	reopened).

2009-10-27  Don Porter  <dgp@users.sourceforge.net>

	* generic/tclPathObj.c: [Bug 2884203]: Missing refcount on cached
	normalized path caused crashes.

2009-10-27  Kevin B. Kenny  <kennykb@acm.org>

	* library/clock.tcl (ParseClockScanFormat): [Bug 2886852]:
	Corrected a problem where [clock scan] didn't load the timezone soon
	enough when processing a time format that lacked a complete date.
	* tests/clock.test (clock-66.1):
	Added a test case for the above bug.
	* library/tzdata/America/Argentina/Buenos_Aires:
	* library/tzdata/America/Argentina/Cordoba:
	* library/tzdata/America/Argentina/San_Luis:
	* library/tzdata/America/Argentina/Tucuman:
	New DST rules for Argentina. (Olson's tzdata2009p.)

2009-10-24  Kevin B. Kenny  <kennykb@acm.org>

	* library/clock.tcl (ProcessPosixTimeZone):
	Corrected a regression in the fix to [Bug 2207436] that caused [clock]
	to apply EU daylight saving time rules in the US. Thanks to Karl
	Lehenbauer for reporting this regression.
	* tests/clock.test (clock-52.4):
	Added a regression test for the above regression.
	* library/tzdata/Asia/Dhaka:
	* library/tzdata/Asia/Karachi:
	New DST rules for Bangladesh and Pakistan. (Olson's tzdata2009o.)

2009-10-23  Andreas Kupries  <andreask@activestate.com>

	* generic/tclIO.c (FlushChannel): Skip OutputProc for low-level
	0-length writes. When closing pipes which have already been closed not
	skipping leads to spurious SIG_PIPE signals. Reported by Mikhail
	Teterin <mi+thun@aldan.algebra.com>.

2009-10-21  Donal K. Fellows  <dkf@users.sf.net>

	* generic/tclPosixStr.c: [Bug 2882561]: Work around oddity on Haiku OS
	where SIGSEGV and SIGBUS are the same value.

2009-10-19  Don Porter  <dgp@users.sourceforge.net>

	* generic/tclIO.c:	Revised ReadChars and FilterInputBytes
	routines to permit reads to continue up to the string limits of Tcl
	values. Before revisions, large read attempts could panic when as
	little as half the limiting value length was reached. [Patch 2107634]
	Thanks to Sean Morrison and Bob Parker for their roles in the fix.

2009-10-18  Joe Mistachkin  <joe@mistachkin.com>

	* tests/thread.test (thread-4.[345]): [Bug 1565466]: Correct tests to
	save their error state before the final call to threadReap just in
	case it triggers an "invalid thread id" error.  This error can occur
	if one or more of the target threads has exited prior to the attempt
	to send it an asynchronous exit command.

	* doc/memory.n: [Bug 988703]: Add mechanism for finding what Tcl_Objs
	* generic/tclCkalloc.c (MemoryCmd): are allocated when built for
	* generic/tclInt.decls: memory debugging. This was previously
	* generic/tclInt.h: backported from Tcl 8.6 with the corrections to
	* generic/tclObj.c (ObjData, TclFinalizeThreadObjects): fix [Bug
	2871908]. However, there were key elements missing. These changes make
	things consistent between branches.

2009-10-17  Donal K. Fellows  <dkf@users.sf.net>

	* generic/tclVar.c (TclDeleteCompiledLocalVars, UnsetVarStruct)
	(TclDeleteNamespaceVars):
	* generic/tclTrace.c (Tcl_UntraceVar2): [Bug 2629338]: Stop traces
	that are deleted part way through (a feature used by tdom) from
	causing freed memory to be accessed.

2009-10-08  Donal K. Fellows  <dkf@users.sf.net>

	* generic/tclDictObj.c (DictIncrCmd): [Bug 2874678]: Don't leak any
	bignums when doing [dict incr] with a value.
	* tests/dict.test (dict-19.3): Memory leak detection code.

2009-10-07  Andreas Kupries  <andreask@activestate.com>

	* generic/tclObj.c: [Bug 2871908]: Plug memory leaks of the
	objThreadMap and lineCLPtr hashtables.  Also make the names of the
	continuation line information initialization and finalization
	functions more consistent. Patch supplied by Joe Mistachkin
	<joe@mistachkin.com>.

	* generic/tclIORChan.c (ErrnoReturn): Replace the hardwired constant
	11 with the proper errno define, EAGAIN. What was I thinking? The
	BSD's have a different errno assignment and break with the hardwired
	number. Reported by emiliano on the chat.

2009-10-06  Don Porter  <dgp@users.sourceforge.net>

	* generic/tclTomMathInt.h (new): Public header tclTomMath.h had
	* generic/tclTomMath.h: dependence on private headers, breaking use
	* generic/tommath.h:    by extensions [Bug 1941434].

2009-10-05  Don Porter  <dgp@users.sourceforge.net>

	* changes:	Update for 8.5.8 release.

2009-10-04  Daniel Steffen  <das@users.sourceforge.net>

	* macosx/tclMacOSXBundle.c:	Workaround CF memory managment bug in
	* unix/tclUnixInit.c:		Mac OS X 10.4 & earlier. [Bug 2569449]

2009-10-02  Kevin B. Kenny  <kennykb@acm.org>

	* library/tzdata/Africa/Cairo:
	* library/tzdata/Asia/Gaza:
	* library/tzdata/Asia/Karachi:
	* library/tzdata/Pacific/Apia:	Olson's tzdata2009n.

2009-09-29  Don Porter  <dgp@users.sourceforge.net>

	* generic/tclAlloc.c:           Cleaned up various routines in the
	* generic/tclCkalloc.c:         call stacks for memory allocation to
	* generic/tclInt.h:		guarantee that any size values computed
	* generic/tclThreadAlloc.c:     are within the domains of the routines
	they get passed to.  [Bugs 2557696 and 2557796].

2009-09-11  Don Porter  <dgp@users.sourceforge.net>

	* library/http/http.tcl:	Bump to http 2.7.4 to account for
	* library/http/pkgIndex.tcl:	[Bug 2849860] fix.
	* unix/Makefile.in:
	* win/Makefile.in:

2009-09-10  Donal K. Fellows  <dkf@users.sf.net>

	* library/http/http.tcl (http::Event): [Bug 2849860]: Handle charset
	names in double quotes; some servers like generating them like that.

2009-09-01  Don Porter  <dgp@users.sourceforge.net>

	* library/tcltest/tcltest.tcl:	Bump to tcltest 2.3.2 after revision
	* library/tcltest/pkgIndex.tcl:	to verbose error message.
	* unix/Makefile.in:
	* win/Makefile.in:

2009-08-27  Don Porter  <dgp@users.sourceforge.net>

	* generic/tclStringObj.c:	[Bug 2845535]: A few more string
	overflow cases in [format].

2009-08-25  Andreas Kupries  <andreask@activestate.com>

	* generic/tclBasic.c (Tcl_CreateInterp, Tcl_EvalTokensStandard)
	(EvalTokensStandard, Tcl_EvalEx, EvalEx, TclAdvanceContinuations)
	(TclEvalObjEx):
	* generic/tclCmdMZ.c (Tcl_SwitchObjCmd, TclListLines):
	* generic/tclCompCmds.c (*):
	* generic/tclCompile.c (TclSetByteCodeFromAny, TclInitCompileEnv)
	(TclFreeCompileEnv, TclCompileScript):
	* generic/tclCompile.h (CompileEnv):
	* generic/tclInt.h (ContLineLoc, Interp):
	* generic/tclObj.c (ThreadSpecificData, ContLineLocFree)
	(TclThreadFinalizeObjects, TclInitObjSubsystem, TclContinuationsEnter)
	(TclContinuationsEnterDerived, TclContinuationsCopy)
	(TclContinuationsGet, TclFreeObj):
	* generic/tclParse.c (TclSubstTokens, Tcl_SubstObj):
	* generic/tclProc.c (TclCreateProc):
	* generic/tclVar.c (TclPtrSetVar):
	* tests/info.test (info-30.0-24):

	Extended parser, compiler, and execution with code and attendant data
	structures tracking the positions of continuation lines which are not
	visible in script Tcl_Obj*'s, to properly account for them while
	counting lines for #280.

2009-08-24  Daniel Steffen  <das@users.sourceforge.net>

	* macosx/tclMacOSXNotify.c: Fix multiple issues with nested event
	loops when CoreFoundation notifier is running in embedded mode. (Fixes
	problems in TkAqua Cocoa reported by Youness Alaoui on tcl-mac)

2009-08-21  Don Porter  <dgp@users.sourceforge.net>

	* generic/tclFileName.c: Correct regression in [Bug 2837800] fix.
	* tests/fileName.test:

2009-08-20  Don Porter  <dgp@users.sourceforge.net>

	* generic/tclFileName.c: [Bug 2837800]: Get the correct result from
	[glob */test] when * matches something like ~foo.

	* generic/tclPathObj.c:	[Bug 2806250]: Prevent the storage of strings
	starting with ~ in the "tail" part (normPathPtr field) of the path
	intrep when PATHFLAGS != 0.  This establishes the assumptions relied
	on elsewhere that the name stored there is a relative path.  Also
	refactored to make an AppendPath() routine instead of the cut/paste
	stanzas that were littered throughout.

2009-08-20  Donal K. Fellows  <dkf@users.sf.net>

	* generic/tclCmdIL.c (Tcl_LsortObjCmd): Plug memory leak.

2009-08-18  Don Porter  <dgp@users.sourceforge.net>

	* generic/tclPathObj.c:	[Bug 2837800]: Added NULL check to prevent
	* tests/fileName.test:	crashes during [glob].

2009-08-06  Andreas Kupries  <andreask@activestate.com>

	* doc/refchan.n [Bug 2827000]: Extended the implementation of
	* generic/tclIORChan.c: reflective channels (TIP 219, method 'read'),
	* tests/ioCmd.test: enabling handlers to signal EAGAIN to indicate 'no
	data, but not at EOF either', and other system errors. Updated
	documentation, extended testsuite (New test cases iocmd*-23.{9,10}).

2009-08-02  Donal K. Fellows  <dkf@users.sf.net>

	* unix/tclUnixFCmd.c (GetOwnerAttribute, SetOwnerAttribute)
	(GetGroupAttribute, SetGroupAttribute): [Bug 1942222]: Stop calling
	* unix/tclUnixFile.c (TclpGetUserHome): endpwent() and endgrent();
	they've been unnecessary for ages.

2009-07-31  Don Porter  <dgp@users.sourceforge.net>

	* generic/tclStringObj.c:       [Bug 2830354]: Corrected failure to
	* tests/format.test:            grow buffer when format spec request
	large width floating point values.  Thanks to Clemens Misch.

2009-07-24  Andreas Kupries  <andreask@activestate.com>

	* generic/tclIO.c (Tcl_GetChannelHandle): [Bug 2826248]: Do not crash
	* generic/tclPipe.c (FileForRedirect): for getHandleProc == NULL, this
	is allowed. Provide a nice error message in the bypass area. Updated
	caller to check the bypass for a mesage. Bug reported by Andy
	Sonnenburg <andy22286@users.sourceforge.net>. Backported from CVS
	head.

2009-07-23  Joe Mistachkin  <joe@mistachkin.com>

	* generic/tclNotify.c: [Bug 2820349]: Ensure that queued events are
	freed once processed.

2009-07-21  Kevin B. Kenny  <kennykb@acm.org>

	* library/tzdata/Asia/Dhaka:
	* library/tzdata/Indian/Mauritius: Olson's tzdata2009k.

2009-07-20  Donal K. Fellows  <dkf@users.sf.net>

	* generic/tclCmdMZ.c (StringIsCmd): Reorganize so that [string is] is
	more efficient when parsing things that are correct, at a cost of
	making the empty string test slightly more costly. With this, the cost
	of doing [string is integer -strict $x] matches [catch {expr {$x+0}}]
	in the successful case, and greatly outstrips it in the failing case.

2009-07-16  Don Porter  <dgp@users.sourceforge.net>

	* generic/tclCmdIL.c:	Removed unused variables.
	* generic/tclCompile.c:
	* generic/tclVar.c:
	* unix/tclUnixChan.c:

	* generic/tclScan.c:	Typo in ACCEPT_NAN configuration.

	* generic/tclStrToD.c:	[Bug 2819200]: Set floating point control
	register on MIPS systems so that the gradual underflow expected by Tcl
	is in effect.

2009-07-14  Andreas Kupries  <andreask@activestate.com>

	* generic/tclBasic.c (DeleteInterpProc,TclArgumentBCEnter,
	(TclArgumentBCRelease, TclArgumentGet):
	* generic/tclCompile.c (EnterCmdWordIndex, TclCleanupByteCode,
	(TclInitCompileEnv, TclCompileScript):
	* generic/tclCompile.h (ExtCmdLoc):
	* generic/tclExecute.c (TclExecuteByteCode):
	* generic/tclInt.h (ExtIndex, CFWordBC):
	* tests/info.test (info-39.0):

	Backport of some changes made to the Tcl head, to handle literal
	sharing better. The code here is much simpler (trimmed down) compared
	to the head as the 8.5 branch is not bytecode compiling whole files,
	and doesn't compile eval'd code either.

	Reworked the handling of literal command arguments in bytecode to be
	saved (compiler) and used (execution) per command (see the
	TCL_INVOKE_STK* instructions), and not per the whole bytecode.  This
	removes the problems with location data caused by literal sharing in
	proc bodies. Simplified the associated datastructures (ExtIndex is
	gone, as is the function EnterCmdWordIndex).

2009-07-01  Pat Thoyts  <patthoyts@users.sourceforge.net>

	* win/tclWinInt.h:   [Bug 2806622]: Handle the GetUserName API call
	* win/tclWin32Dll.c: via the tclWinProcs indirection structure. This
	* win/tclWinInit.c:  fixes a problem obtaining the username when the
	USERNAME environment variable is unset.

2009-06-15  Don Porter  <dgp@users.sourceforge.net>

	* generic/tclStringObj.c: sprintf() -> Tcl_ObjPrintf() conversion.

2009-06-13  Don Porter  <dgp@users.sourceforge.net>

	* generic/tclCompile.c:	The value stashed in iPtr->compiledProcPtr
	* generic/tclProc.c:	when compiling a proc survives too long.  We
	* tests/execute.test:	only need it there long enough for the right
	TclInitCompileEnv() call to re-stash it into envPtr->procPtr.  Once
	that is done, the CompileEnv controls.  If we let the value of
	iPtr->compiledProcPtr linger, though, then any other bytecode compile
	operation that takes place will also have its CompileEnv initialized
	with it, and that's not correct.  The value is meant to control the
	compile of the proc body only, not other compile tasks that happen
	along.  Thanks to Carlos Tasada for discovering and reporting the
	problem.  [Bug 2802881].

2009-06-10  Don Porter  <dgp@users.sourceforge.net>

	* generic/tclStringObj.c:	Revised [format] to not overflow the
	integer calculations computing the length of the %ll formats of
	really big integers.  Also added protections so that [format]s that
	would produce results overflowing the maximum string length of Tcl
	values throw a normal Tcl error instead of a panic. [Bug 2801413]

2006-06-09  Kevin B. Kenny  <kennykb@acm.org>

	* generic/tclGetDate.y: Fixed a thread safety bug in the generated
	* library/clock.tcl:    Bison parser (needed a %pure-parser
	* tests/clock.test:     declaration to avoid static variables).
				Discovered that the %pure-parser declaration
	                        allowed for returning the Bison error message
	                        to the Tcl caller in the event of a syntax
	                        error, so did so.
	* generic/tclDate.c: bison 2.3

2006-06-08  Kevin B. Kenny  <kennykb@acm.org>

	* library/tzdata/Asia/Dhaka: New DST rule for Bangladesh.
	(Olson's tzdata2009i.)

2009-06-02  Don Porter  <dgp@users.sourceforge.net>

	* generic/tclExecute.c:	Replace dynamically-initialized table with
	a table of static constants in the lookup table for exponent operator
	computations that fit in a 64 bit integer result.

	* generic/tclExecute.c:	Corrected implementations and selection
	logic of the INST_EXPON instruction to fix [Bug 2798543].

2009-06-01  Don Porter  <dgp@users.sourceforge.net>

	* tests/expr.test:	Added many tests demonstrating the broken
	cases of [Bug 2798543].

2009-05-30  Kevin B. Kenny  <kennykb@acm.org>

	* library/tzdata/Africa/Cairo:
	* library/tzdata/Asia/Amman: Olson's tzdata2009h.

2009-05-29  Andreas Kupries  <andreask@activestate.com>

	* library/platform/platform.tcl: Fixed handling of cpu ia64,
	* library/platform/pkgIndex.tcl: taking ia64_32 into account
	* unix/Makefile.in: now. Bumped version to 1.0.5. Updated the
	* win/Makefile.in: installation commands.

2009-05-07  Miguel Sofer  <msofer@users.sf.net>

	* generic/tclObj.c (Tcl_GetCommandFromObj): fix for bug [2785893],
	insure that a command in a deleted namespace cannot be found
	through a cached name.

2009-05-06  Don Porter  <dgp@users.sourceforge.net>

	* generic/tclCmdMZ.c:   Improve overflow error message from
	[string repeat].  [Bug 2582327]

2009-04-28  Jeff Hobbs  <jeffh@ActiveState.com>

	* unix/tcl.m4, unix/configure (SC_CONFIG_CFLAGS): harden the check
	to add _r to CC on AIX with threads.

2009-04-27  Alexandre Ferrieux  <ferrieux@users.sourceforge.net>

	* generic/tclInt.h:   Backport fix for [Bug 1028264]: WSACleanup() too early.
	* generic/tclEvent.c: The fix introduces "late exit handlers"
	* win/tclWinSock.c:   for similar late process-wide cleanups.

2009-04-27  Alexandre Ferrieux  <ferrieux@users.sourceforge.net>

	* win/tclWinSock.c: Backport fix for [Bug 2446662]: resync Win
	behavior on RST with that of unix (EOF).

2009-04-27  Donal K. Fellows  <dkf@users.sf.net>

	* doc/concat.n (EXAMPLES): [Bug 2780680]: Rewrote so that the spacing
	of result messages is correct. (The exact way they were wrong was
	different when rendered through groff or as HTML, but it was still
	wrong both ways.)

2009-04-24  Stuart Cassoff <stwo@users.sf.net>

	* unix/Makefile.in: [Patch 2769530]: Don't chmod/exec installManPage.

2009-04-15  Don Porter  <dgp@users.sourceforge.net>

	*** 8.5.7 TAGGED FOR RELEASE ***

	* generic/tclStringObj.c:	AppendUnicodeToUnicodeRep failed
	to set stringPtr->allocated to 0, leading to crashes.

	* changes:	Update for 8.5.7 release.

2009-04-14  Stuart Cassoff  <stwo@users.sourceforge.net>

	* unix/tcl.m4:	Removed -Wno-implicit-int from CFLAGS_WARNING.

2008-04-14  Kevin B. Kenny  <kennykb@acm.org>

	* library/tzdata/Asia/Karachi: Updated rules for Pakistan Summer
				       Time (Olson's tzdata2009f)

2009-04-10  Don Porter  <dgp@users.sourceforge.net>

	* changes:	Update for 8.5.7 release.

	* generic/tcl.h:	Bump to 8.5.7 for release.
	* library/init.tcl:
	* tools/tcl.wse.in:
	* unix/configure.in:
	* unix/tcl.spec:
	* win/configure.in:
	* README:

	* unix/configure:	autoconf-2.59
	* win/configure:

	* generic/tclStringObj.c (UpdateStringOfString):  Fix bug detected
	by compiler warning about undefined "dst".

	* tests/httpd:		Backport new tests for http 2.7.3.
	* tests/http.tcl:

2009-04-10  Daniel Steffen  <das@users.sourceforge.net>

	* unix/tclUnixChan.c:		TclUnixWaitForFile(): use FD_* macros
	* macosx/tclMacOSXNotify.c:	to manipulate select masks (Cassoff).
					[Freq 1960647] [Bug 3486554]

	* unix/tclLoadDyld.c:		use RTLD_GLOBAL instead of RTLD_LOCAL.
					[Bug 1961211]

	* macosx/tclMacOSXNotify.c:	revise CoreFoundation notifier to allow
					embedding into applications that
					already have a CFRunLoop running and
					want to run the tcl event loop via
					Tcl_ServiceModeHook(TCL_SERVICE_ALL).

	* macosx/tclMacOSXNotify.c:	add CFRunLoop based Tcl_Sleep() and
	* unix/tclUnixChan.c:		TclUnixWaitForFile() implementations
	* unix/tclUnixEvent.c:		and disable select() based ones in
					CoreFoundation builds.

	* unix/tclUnixNotify.c:		simplify, sync with tclMacOSXNotify.c.

	* generic/tclInt.decls: 	add TclMacOSXNotifierAddRunLoopMode()
	* generic/tclIntPlatDecls.h:	internal API, regen.
	* generic/tclStubInit.c:

	* unix/configure.in (Darwin):	use Darwin SUSv3 extensions if
					available; remove /Network locations
					from default tcl package search path
					(NFS mounted locations and thus slow).
	* unix/configure:		autoconf-2.59
	* unix/tclConfig.h.in:		autoheader-2.59

	* macosx/tclMacOSXBundle.c:	on Mac OS X 10.4 and later, replace
					deprecated NSModule API by dlfcn API.

2009-04-09  Kevin B. Kenny  <kennykb@acm.org>

	* tools/tclZIC.tcl:	Always emit Unix-style line terminators.
	* library/tzdata:	Olson's tzdata2009e.

2009-04-09  Don Porter  <dgp@users.sourceforge.net>

	* library/http/http.tcl:	Backport http 2.7.3 from HEAD for
	* library/http/pkgIndex.tcl:	bundling with the Tcl 8.5.7 release.
	* unix/Makefile.in:
	* win/Makefile.in:

2009-04-08  Andreas Kupries  <andreask@activestate.com>

	* library/platform/platform.tcl: Extended the darwin sections to
	* library/platform/pkgIndex.tcl: add a kernel version number to
	* unix/Makefile.in: the identifier for anything from Leopard (10.5)
	* win/Makefile.in: on up. Extended patterns for same. Extended cpu
	* doc/platform.n: recognition for 64bit Tcl running on a 32bit
	kernel on a 64bit processor (By Daniel Steffen). Bumped version to
	1.0.4. Updated Makefiles.

2009-04-08  Don Porter  <dgp@users.sourceforge.net>

	* library/tcltest/tcltest.tcl:	Converted [eval]s (some unsafe!) to
	* library/tcltest/pkgIndex.tcl:	{*} in tcltest package.  [Bug 2570363]
	* unix/Makefile.in:	=> tcltest 2.3.1
	* win/Makefile.in:

2009-04-07  Don Porter  <dgp@users.sourceforge.net>

	* generic/tclStringObj.c:	Completed backports of fixes for
	[Bug 2494093] and [Bug 2553906].

2009-03-30  Don Porter  <dgp@users.sourceforge.net>

	* doc/Alloc.3:  Size argument is "unsigned int".  [Bug 2556263]

	* generic/tclStringObj.c:       Added protections from invalid memory
	* generic/tclTestObj.c:         accesses when we append (some part of)
	* tests/stringObj.test:         a Tcl_Obj to itself.  Added the
	appendself and appendself2 subcommands to the [teststringobj] testing
	command and added tests to the test suite.  [Bug 2603158]

2009-03-27  Don Porter  <dgp@users.sourceforge.net>

	* generic/tclPathObj.c (TclPathPart):	TclPathPart() was computing
	* tests/fileName.test:	the wrong results for both [file dirname] and
	[file tail] on "path" arguments with the PATHFLAGS != 0 intrep and
	with an empty string for the "joined-on" part.  [Bug 2710920]

2009-03-20  Don Porter  <dgp@users.sourceforge.net>

	* generic/tclStringObj.c:       Test stringObj-6.9 checks that
	* tests/stringObj.test:         Tcl_AppendStringsToObj() no longer
	crashes when operating on a pure unicode value.  [Bug 2597185]

	* generic/tclExecute.c (INST_CONCAT1):  Panic when appends overflow
	the max length of a Tcl value.  [Bug 2669109]

2009-03-18  Don Porter  <dgp@users.sourceforge.net>

	* win/tclWinFile.c (TclpObjNormalizePath):      Corrected Tcl_Obj leak.
	Thanks to Joe Mistachkin for detection and patch.  [Bug 2688184].

2009-03-15  Donal K. Fellows  <dkf@users.sf.net>

	* generic/tclPosixStr.c (Tcl_SignalId,Tcl_SignalMsg): [Patch 1513655]:
	Added support for SIGINFO, which is present on BSD platforms.

2009-02-20  Don Porter  <dgp@users.sourceforge.net>

	* generic/tclPathObj.c: Fixed mistaken logic in TclFSGetPathType()
	* tests/fileName.test:  that assumed (not "absolute" => "relative").
	This is a false assumption on Windows, where "volumerelative" is
	another possibility.  [Bug 2571597].

2009-02-17  Jeff Hobbs  <jeffh@ActiveState.com>

	* win/tcl.m4, win/configure: Check if cl groks _WIN64 already to
	avoid CC manipulation that can screw up later configure checks.
	Use 'd'ebug runtime in 64-bit builds.

2009-02-05  Don Porter  <dgp@users.sourceforge.net>

	* generic/tclStringObj.c: Added overflow protections to the
	AppendUtfToUtfRep routine to either avoid invalid arguments and
	crashes, or to replace them with controlled panics.  [Bug 2561794]

2009-02-04  Don Porter  <dgp@users.sourceforge.net>

	* generic/tclStringObj.c (SetUnicodeObj):       Corrected failure of
	Tcl_SetUnicodeObj() to panic on a shared object.  [Bug 2561488].  Also
	factored out common code to reduce duplication.

	* generic/tclCmdMZ.c:   Prevent crashes due to int overflow of the
	length of the result of [string repeat].  [Bug 2561746]

2009-01-29  Donal K. Fellows  <dkf@users.sf.net>

	* generic/tclNamesp.c (Tcl_FindCommand): [Bug 2519474]: Ensure that
	the path is not searched when the TCL_NAMESPACE_ONLY flag is given.

2009-01-22  Kevin B. Kenny  <kennykb@acm.org>

	* unix/tcl.m4: Corrected a typo ($(SHLIB_VERSION) should be
	${SHLIB_VERSION}).
	* unix/configure: Autoconf 2.59

2009-01-21  Andreas Kupries  <andreask@activestate.com>

	* generic/tclIORChan.c (ReflectClose): Fix for [Bug 2458202].
	Closing a channel may supply NULL for the 'interp'. Test for
	finalization needs to be different, and one place has to pull the
	interp out of the channel instead.

2009-01-19  Kevin B. Kenny  <kennykb@acm.org>

	* unix/Makefile.in: Added a CONFIG_INSTALL_DIR parameter so that
	* unix/tcl.m4:      distributors can control where tclConfig.sh goes.
	Made the installation of 'ldAix' conditional
	upon actually being on an AIX system.  Allowed for downstream
	packagers to customize SHLIB_VERSION on BSD-derived systems.
	Thanks to Stuart Cassoff for [Patch 907924].
	* unix/configure: Autoconf 2.59

2009-01-09  Don Porter  <dgp@users.sourceforge.net>

	* generic/tclStringObj.c (STRING_SIZE):	Corrected failure to limit
	memory allocation requests to the sizes that can be supported by
	Tcl's memory allocation routines.  [Bug 2494093].

2009-01-08  Don Porter  <dgp@users.sourceforge.net>

	* generic/tclStringObj.c (STRING_UALLOC):  Added missing parens
	required to get correct results out of things like
	STRING_UALLOC(num + append).  [Bug 2494093].

2009-01-06  Donal K. Fellows  <dkf@users.sf.net>

	* generic/tclDictObj.c (DictIncrCmd): Corrected twiddling in internals
	of dictionaries so that literals can't get destroyed.

	* tests/expr.test, tests/string.test: Eliminate non-ASCII characters.
	[Bugs 2006884, 2006879]

2009-01-03  Kevin B. Kenny  <kennykb@acm.org>:

	* library/clock.tcl (tcl::clock::add): Fixed error message formatting
	in the case where [clock add] is presented with a bad switch.
	* tests/clock.test (clock-65.1) Added a test case for the above
	problem [Bug 2481670].

2008-12-21  Don Porter  <dgp@users.sourceforge.net>

	*** 8.5.6 TAGGED FOR RELEASE ***

	* generic/tcl.h:	Bump to 8.5.6 for release.
	* library/init.tcl:
	* tools/tcl.wse.in:
	* unix/configure.in:
	* unix/tcl.spec:
	* win/configure.in:
	* README:

	* unix/configure:	autoconf-2.59
	* win/configure:

	* changes:	Update for 8.5.6 release.

	* library/tclIndex: Removed reference to no-longer-extant procedure
	'tclLdAout'.
	* doc/library.n: Corrected mention of 'auto_exec' to 'auto_execok'.
	[Patch 2114900] thanks to Stu Cassoff <stwo@users.sf.net>
	Backport of 2008-11-26 commit from Kevin Kenny.

	* win/tclWinThrd.c (TclpThreadCreate): We need to initialize the
	thread id variable to 0 as on 64 bit windows this is a pointer sized
	field while windows only fills it with a 32 bit value. The result is
	an inability to join the threads as the ids cannot be matched.
	Backport of 2008-10-13 commit from Pat Thoyts.

2008-12-15  Donal K. Fellows  <donal.k.fellows@man.ac.uk>

	* generic/tclExecute.c (TEBC:INST_DICT_GET): Make sure that the result
	is empty when generating an error message. [Bug 2431847]

2008-12-12  Jan Nijtmans  <nijtmans@users.sf.net>

	* library/clock.tcl (ProcessPosixTimeZone): Fix time change in Eastern
	Europe (not 3:00 but 4:00 local time) [Bug 2207436]

2008-12-11  Andreas Kupries  <andreask@activestate.com>

	* generic/tclIO.c (SetChannelFromAny and related): Modified the
	* tests/io.test: internal representation of the tclChannelType to
	contain not only the ChannelState pointer, but also a reference to the
	interpreter it was made in. Invalidate and recompute the internal
	representation when it is used in a different interpreter (like
	cmdName intrep's). Added testcase. [Bug 2407783]

2008-12-11  Jan Nijtmans  <nijtmans@users.sf.net>

	* library/clock.tcl (ProcessPosixTimeZone): Fallback to European time
	zone DST rules, when the timezone is between 0 and -12. [Bug 2207436]
	* tests/clock.test (clock-52.[23]): Test cases.

2008-12-10  Kevin B. Kenny  <kennykb@acm.org>

	* library/tzdata/*: Update from Olson's tzdata2008i.

2008-12-04  Don Porter  <dgp@users.sourceforge.net>

	* generic/tclPathObj.c (Tcl_FSGetNormalizedPath):	Added another
	flag value TCLPATH_NEEDNORM to mark those intreps which need more
	complete normalization attention for correct results. [Bug 2385549]

2008-12-03  Don Porter  <dgp@users.sourceforge.net>

	* generic/tclFileName.c (DoGlob): One of the Tcl_FSMatchInDirectory
	calls did not have its return code checked. This caused error messages
	returned by some Tcl_Filesystem drivers to be swallowed.

2008-12-02  Andreas Kupries  <andreask@activestate.com>

	* generic/tclIO.c (TclFinalizeIOSubsystem): Replaced Alexandre
	Ferrieux's first patch for [Bug 2270477] with a gentler version, also
	supplied by him.

2008-12-01  Don Porter	<dgp@users.sourceforge.net>

	* generic/tclParse.c:	Backport fix for [Bug 2251175].

2008-11-30  Kevin B. Kenny  <kennykb@acm.org>

	* library/clock.tcl (format, ParseClockScanFormat): Added a [string
	map] to get rid of namespace delimiters before caching a scan or
	format procedure. [Bug 2362156]
	* tests/clock.test (clock-64.[12]): Added test cases for the bug that
	was tickled by a namespace delimiter inside a format string.

2008-11-25  Andreas Kupries  <andreask@activestate.com>

	* generic/tclIO.c (TclFinalizeIOSubsystem): Applied Alexandre
	Ferrieux's patch for [Bug 2270477] to prevent infinite looping during
	finalization of channels not bound to interpreters.

2008-08-23  Andreas Kupries  <andreask@activestate.com>

	* generic/tclIO.c: Backport of fix for [Bug 2333466].

2008-11-18  Jan Nijtmans  <nijtmans@users.sf.net>

	* generic/tcl.decls:	Fix signature and implementation of
	* generic/tclDecls.h:	Tcl_HashStats, such that it conforms
	* generic/tclHash.c:	to the documentation. [Bug 2308236]
	* doc/Hash.3:

2008-11-13  Jan Nijtmans  <nijtmans@users.sf.net>

	* generic/tclInt.h:	Rename static function FSUnloadTempFile to
	* generic/tclIOUtil.c:	TclFSUnloadTempFile, needed in tclLoad.c

	* generic/tclLoad.c:	Fixed [Bug 2269431]: load of shared
	                        objects leaves temporary files on windows

2008-11-10  Andreas Kupries  <andreask@activestate.com>

	* doc/platform_shell.n: Fixed [Bug 2255235], reported by Ulrich
	* library/platform/pkgIndex.tcl: Ring <uring@users.sourceforge.net>.
	* library/platform/shell.tcl: Updated the LOCATE command in the
	* library/tm.tcl: package 'platform::shell' to handle the new form
	* unix/Makefile.in: of 'provide' commands generated by tm.tcl. Bumped
	* win/Makefile.in: package to version 1.1.4. Added cross-references
	to the relevant parts of the code to avoid future desynchronization.

2008-11-04  Jeff Hobbs  <jeffh@ActiveState.com>

	* generic/tclPort.h: remove the ../win/ header dir as the build system
	already has it, and it confuses builds when used with private headers
	installed.

2008-10-24  Pat Thoyts  <patthoyts@users.sourceforge.net>

	* library/http/http.tcl: Backported a fix for reading HTTP-like
	protocols that used to work and were broken with http 2.7. Now http
	2.7.2

2008-10-23  Don Porter	<dgp@users.sourceforge.net>

	* generic/tcl.h:	Bump version number to 8.5.6b1 to distinguish
	* library/init.tcl:	CVS development snapshots from the 8.5.5 and
	* unix/configure.in:	8.5.6 releases.
	* unix/tcl.spec:
	* win/configure.in:
	* tools/tcl.wse.in:
	* README

	* unix/configure:	autoconf (2.59)
	* win/configure:

2008-10-19  Don Porter	<dgp@users.sourceforge.net>

	* generic/tclProc.c:	Reset -level and -code values to defaults
	after they are used. [Bug 2152286]

2008-10-16  Don Porter	<dgp@users.sourceforge.net>

	* library/init.tcl:	Revised [unknown] so that it carefully
	preserves the state of the ::errorInfo and ::errorCode variables at
	the start of auto-loading and restores that state before the
	autoloaded command is evaluated. [Bug 2140628]

2008-10-10  Don Porter	<dgp@users.sourceforge.net>

	*** 8.5.5 TAGGED FOR RELEASE ***

	* generic/tcl.h:	Bump to 8.5.5 for release.
	* library/init.tcl:
	* tools/tcl.wse.in:
	* unix/configure.in:
	* unix/tcl.spec:
	* win/configure.in:

	* unix/configure:	autoconf-2.59
	* win/configure:

	* changes:	Update for 8.5.5 release.

2008-10-08  Don Porter	<dgp@users.sourceforge.net>

	* generic/tclTrace.c:   Corrected handling of errors returned by
	variable traces so that the errorInfo value contains the original
	error message. [Bug 2151707]

	* generic/tclVar.c:     Revised implementation of TclObjVarErrMsg so
	that error message construction does not disturb an existing
	iPtr->errorInfo that may be in progress.

2008-10-06  Jan Nijtmans  <nijtmans@users.sf.net>

	* tclWinTest.c: Fix compiler warning when compiling this file with
	mingw gcc:
	    tclWinTest.c:706: warning: dereferencing type-punned pointer will
	    break strict-aliasing rules
	* generic/tclLoad.c: Make sure that any library which doesn't have an
	unloadproc is only really unloaded when no library code is executed
	yet. [Bug 2059262]

2008-10-06  Joe Mistachkin  <joe@mistachkin.com>

	* tools/man2tcl.c: Added missing line from patch by Harald Oehlmann.
	[Bug 1934200]

2008-10-05  Kevin B. Kenny  <kennykb@acm.org>

	* libtommath/bn_mp_sqrt.c (bn_mp_sqrt): Handle the case where a
	* tests/expr.test (expr-47.13):         number's square root is
	between n<<DIGIT_BIT and n<<DIGIT_BIT+1. [Bug 2143288]
	Thanks to Malcolm Boffey (malcolm.boffey@virgin.net) for the patch.

2008-10-02  Joe Mistachkin  <joe@mistachkin.com>

	* tools/man2help2.tcl: Integrated patches from Harald Oehlmann.
	* tools/man2tcl.c: [Bug 1934200, 1934272]

2008-09-27  Donal K. Fellows  <donal.k.fellows@man.ac.uk>

	* generic/tclCmdIL.c (Tcl_LrepeatObjCmd): Improve the handling of the
	case where the combination of number of elements and repeat count
	causes the resulting list to be too large. [Bug 2130992]

2008-09-25  Don Porter	<dgp@users.sourceforge.net>

	* doc/global.n:	Correct false claim about [info locals].

2008-09-17  Don Porter	<dgp@users.sourceforge.net>

	* generic/tclInt.h:     Correct the TclGetLongFromObj,
	TclGetIntFromObj, and TclGetIntForIndexM macros so that they
	retrieve the internalRep.longValue field instead of casting the
	internalRep.otherValuePtr field to type long.

2008-09-17  Miguel Sofer  <msofer@users.sf.net>

	* library/init.tcl: export min and max commands from the mathfunc
	namespace [Bug 2116053]

2008-09-10  Donal K. Fellows  <donal.k.fellows@man.ac.uk>

	* generic/tclListObj.c (Tcl_ListObjGetElements): Make this list->dict
	transformation - encountered when using [foreach] with dicts - not as
	expensive as it was before. Spotted by Kieran Elby and reported on
	tcl-core.

2008-09-07  Miguel Sofer  <msofer@users.sf.net>

	* doc/namespace.n: fix [Bug 2098441]

2008-08-28  Don Porter	<dgp@users.sourceforge.net>

	* generic/tcl.h:	Bump version number to 8.5.5b1 to distinguish
	* library/init.tcl:	CVS development snapshots from the 8.5.4 and
	* unix/configure.in:	8.5.5 releases.
	* unix/tcl.spec:
	* win/configure.in:
	* tools/tcl.wse.in:
	* README

	* unix/configure:	autoconf (2.59)
	* win/configure:

2008-08-22  Don Porter  <dgp@users.sourceforge.net>

	* generic/tclUtil.c (TclReToGlob):	Added missing set of the
	*exactPtr value to really fix [Bug 2065115]. Also avoid possible
	DString overflow.
	* tests/regexpComp.test:	Correct duplicate test names.

2008-08-21  Jeff Hobbs  <jeffh@ActiveState.com>

	* tests/regexp.test, tests/regexpComp.test: correct re2glob ***=
	* generic/tclUtil.c (TclReToGlob):          translation from exact
	to anywhere-in-string match. [Bug 2065115]

2008-08-20  Daniel Steffen  <das@users.sourceforge.net>

	* generic/tclTest.c (TestconcatobjCmd):	fix use of internal-only
						TclInvalidateStringRep macro.
						[Bug 2057479]

2008-08-17  Miguel Sofer  <msofer@users.sf.net>

	* generic/tclTest.c (TestconcatobjCmd):
	* generic/tclUtil.c (Tcl_ConcatObj):
	* tests/util.test (util-4.7):
	fix [Bug 1447328]; the original "fix" turned Tcl_ConcatObj() into
	a hairy monster. This was exposed by [Bug 2055782]. Additionally,
	Tcl_ConcatObj could corrupt its input under certain conditions!

	*** NASTY BUG FIXED ***

2008-08-14  Don Porter  <dgp@users.sourceforge.net>

	*** 8.5.4 TAGGED FOR RELEASE ***

	* tests/fileName.test:  Revise new tests for portability to case
	insensitive filesystems.

2008-08-14  Daniel Steffen  <das@users.sourceforge.net>

	* generic/tclCompile.h:		Add support for debug logging of DTrace
	* generic/tclBasic.c:		'proc', 'cmd' and 'inst' probes (does
					_not_ require a platform with DTrace).

	* generic/tclCmdIL.c (TclInfoFrame):	Check fPtr->line before
						dereferencing as line info may
						not exists when TclInfoFrame()
						is called from a DTrace probe.

	* tests/msgcat.test:		Fix for ::tcl::mac::locale with
					@modifier (HEAD backport 2008-06-01).

	* tests/fCmd.test (fCmd-6.23):	Made result matching robust when test
					workdir and /tmp are not on same FS.

	* unix/Makefile.in:		Ensure Makefile shell is /bin/bash for
	* unix/configure.in (SunOS):	DTrace-enabled build on Solaris.
					(followup to 2008-06-12) [Bug 2016584]

	* unix/tcl.m4 (SC_PATH_X):	Check for libX11.dylib in addition to
					libX11.so et al.

	* unix/configure: 		autoconf-2.59

2008-08-13  Don Porter  <dgp@users.sourceforge.net>

	* generic/tclFileName.c:        Fix for errors handling -types {}
	* tests/fileName.test:          option to [glob]. [Bug 1750300]
	Thanks to Matthias Kraft and George Peter Staplin.

2008-08-12  Don Porter  <dgp@users.sourceforge.net>

	* changes:	Update for 8.5.4 release.

2008-08-11  Pat Thoyts  <patthoyts@users.sourceforge.net>

	* library/http/http.tcl: Remove 8.5 requirement.
	* library/http/pkgIndex.tcl:
	* unix/Makefile.in:
	* win/Makefile.in:
	* win/makefile.vc:

2008-08-11  Andreas Kupries  <andreask@activestate.com>

	* library/tm.tcl: Added a 'package provide' command to the generated
	ifneeded scripts of Tcl Modules, for early detection of conflicts
	between the version specified through the file name and a 'provide'
	command in the module implementation, if any. Note that this change
	also now allows Tcl Modules to not provide a 'provide' command at all,
	and declaring their version only through their filename.

	* generic/tclProc.c (Tcl_ProcObjCmd): Fixed memory leak triggered
	* tests/proc.test: by procbody::test::proc. See [Bug 2043636]. Added a
	test case demonstrating the leak before the fix. Fixed a few spelling
	errors in test descriptions as well.

2008-08-11  Don Porter  <dgp@users.sourceforge.net>

	* library/http/http.tcl:	Bump http version to 2.7.1 to account
	* library/http/pkgIndex.tcl:	for [Bug 2046486] bug fix.  This
	* unix/Makefile.in:		release of http now requires a
	* win/Makefile.in:		dependency on Tcl 8.5 to be able to
	* win/makefile.bc:		use the unsigned formats in the
	* win/makefile.vc:		[binary scan] command.

2008-08-11  Pat Thoyts  <patthoyts@users.sourceforge.net>

	* library/http/http.tcl: crc field from zlib data should be treated as
	unsigned for 64bit support [Bug 2046846]

2008-08-08  Don Porter  <dgp@users.sourceforge.net>

	* generic/tcl.h:	Bump to 8.5.4 for release.
	* library/init.tcl:
	* tools/tcl.wse.in:
	* unix/configure.in:
	* unix/tcl.spec:
	* win/configure.in:

	* unix/configure:	autoconf-2.59
	* win/configure:

	* changes:	Update for 8.5.4 release.

2008-08-08  Kevin Kenny  <kennykb@acm.org>

	* library/tzdata/CET:
	* library/tzdata/MET:
	* library/tzdata/Africa/Casablanca:
	* library/tzdata/America/Eirunepe:
	* library/tzdata/America/Santarem:
	* library/tzdata/America/Rio_Branco:
	* library/tzdata/America/Argentina/San_Luis:
	* library/tzdata/Asia/Karachi:
	* library/tzdata/Europe/Belgrade:
	* library/tzdata/Europe/Berlin:
	* library/tzdata/Europe/Budapest:
	* library/tzdata/Europe/Sofia:
	* library/tzdata/Indian/Mauritius:  Olson's tzdata2008e.

2008-08-06  Don Porter  <dgp@users.sourceforge.net>

	* generic/tclVar.c (TclLookupSimpleVar):  Retrieve the number of
	locals in the localCache from the CallFrame and not from the Proc
	which may have been mangled by a (broken?) recompile. Backport from
	the HEAD.

2008-08-04  Don Porter  <dgp@users.sourceforge.net>

	* generic/tclExecute.c:	Stopped faulty double-logging of errors to
	* tests/execute.test:	stack trace when a compile epoch bump triggers
	fallback to direct evaluation of commands in a compiled script.
	[Bug 2037338]

2008-07-30  Don Porter  <dgp@users.sourceforge.net>

	* generic/tclBasic.c:	Corrected the timing of when the flag
	TCL_ALLOW_EXCEPTIONS is tested.

2008-07-29  Miguel Sofer  <msofer@users.sf.net>

	* generic/tclExecute.c:  fix [Bug 2030670] that cause
	TclStackRealloc to panic on rare corner cases. Thx ajpasadyn for
	diagnose and patch.

2008-07-28  Andreas Kupries  <andreask@activestate.com>

	* generic/tclBasic.c: Added missing ref count when creating an empty
	string as path (TclEvalEx). In 8.4 the missing code caused panics in
	the testsuite. It doesn't in 8.5. I am guessing that the code path
	with the missing the incr-refcount is not invoked any longer. Because
	the bug in itself is certainly the same.

2008-07-25  Daniel Steffen  <das@users.sourceforge.net>

	* tests/info.test (info-37.0): Add !singleTestInterp constraint;
	(info-22.8, info-23.0): switch to glob matching to avoid sensitivity
	to tcltest.tcl line number changes, remove knownBug constraint, fix
	expected result. [Bug 1605269]

2008-07-25  Andreas Kupries  <andreask@activestate.com>

	* tests/info.test: Tests 38.* added, exactly testing the tracking of
	location for uplevel scripts.

	* generic/tclCompile.c (TclInitCompileEnv): Reorganized the
	initialization of the #280 location information to match the flow in
	TclEvalObjEx to get more absolute contexts.

	* generic/tclBasic.c (TclEvalObjEx): Moved the pure-list optimization
	out of the eval-direct code path to be done always, i.e. even when a
	compile is requested. This way we do not loose the association between
	#280 location information and the list elements, if any.

2008-07-23  Andreas Kupries  <andreask@activestate.com>

	* tests/info.test: Reordered the tests to have monotonously
	increasing numbers.

	* generic/tclBasic.c: Modified TclArgumentGet to reject pure lists
	* generic/tclCmdIL.c: immediately, without search. Reworked setup
	* generic/tclCompile.c: of eoFramePtr, doesn't need the line
	* tests/info.test: information, more sensible to have everything on
	line 1 when eval'ing a pure list. Updated the users of the line
	information to special case this based on the frame type (i.e.
	TCL_LOCATION_EVAL_LIST). Added a testcase demonstrating the new
	behaviour.

2008-07-22  Andreas Kupries  <andreask@activestate.com>

	* generic/tclBasic.c: Added missing function comments.

	* generic/tclCompile.c: Made the new TclEnterCmdWordIndex
	* generic/tclCompile.h: static, and ansified.

	* generic/tclBasic.c: Reworked the handling of bytecode literals
	* generic/tclCompile.c: for #280 to fix the abysmal performance
	* generic/tclCompile.h: for deep recursion, replaced the linear
	* generic/tclExecute.c: search through the whole stack with another
	* generic/tclInt.h: hashtable and simplified the data structure used
	by the compiler (array instead of hashtable). Incidentially this also
	fixes the memory leak reported via [Bug 2024937].

2008-07-21  Don Porter  <dgp@users.sourceforge.net>

	* tests/encoding.test:  Make failing tests pass again. [Bug 1972867]

2008-07-21  Andreas Kupries <andreask@activestate.com>

	* generic/tclBasic.c: Extended the existing TIP #280 system (info
	* generic/tclCmdAH.c: frame), added the ability to track the
	* generic/tclCompCmds.c: absolute location of literal procedure
	* generic/tclCompile.c: arguments, and making this information
	* generic/tclCompile.h: available to uplevel, eval, and
	* generic/tclInterp.c: siblings. This allows proper tracking of
	* generic/tclInt.h: absolute location through custom (Tcl-coded)
	* generic/tclNamesp.c: control structures based on uplevel, etc.
	* generic/tclProc.c:

2008-07-21  Pat Thoyts  <patthoyts@users.sourceforge.net>

	* generic/tclFCmd.c: Inodes on windows are unreliable [Bug 2015723]

2008-07-20  Donal K. Fellows  <donal.k.fellows@man.ac.uk>

	* generic/tclDictObj.c (SetDictFromAny): Make the list->dict
	transformation a bit more efficient; modern dicts are ordered and so
	we can round-trip through lists without needing the string rep at all.
	* generic/tclListObj.c (SetListFromAny): Make the dict->list
	transformation not lossy of internal representations and hence more
	efficient. [Bug 2008248] (ajpasadyn) but using a more efficient patch.

2008-07-15  Donal K. Fellows  <donal.k.fellows@man.ac.uk>

	* doc/DictObj.3: Fix error in example. [Bug 2016740]

2008-07-08  Don Porter  <dgp@users.sourceforge.net>

	* generic/tclGet.c:	Corrected out of date comments.

2008-07-07  Andreas Kupries  <andreask@activestate.com>

	* generic/tclCmdIL.c (InfoFrameCmd): Fixed unsafe idiom of setting the
	interp result found by Don Porter.

2008-07-07  Donal K. Fellows  <donal.k.fellows@man.ac.uk>

	* doc/regexp.n, doc/regsub.n: Correct examples. [Bug 1982642]

2008-07-04  Joe English  <jenglish@users.sourceforge.net>

	* generic/tclEncoding.c(UtfToUtfProc): Avoid unwanted sign extension
	when converting incomplete UTF-8 sequences. See [Bug 1908443] for
	details.

2008-07-03  Andreas Kupries  <andreask@activestate.com>

	* generic/tclIORChan.c (InvokeTclMethod): Fixed the memory leak
	reported in [Bug 1987821]. Thanks to Miguel for the rpeort and Don
	Porter for tracking the cause down.

2008-07-03  Don Porter  <dgp@users.sourceforge.net>

	* library/package.tcl:  Removed [file readable] testing from
	[tclPkgUnknown] and friends. We find out soon enough whether a file is
	readable when we try to [source] it, and not testing before allows us
	to workaround the bugs on some common filesystems where [file
	readable] lies to us. [Patch 1969717]

2008-06-29  Don Porter  <dgp@users.sourceforge.net>

	*** 8.5.3 TAGGED FOR RELEASE ***

	* generic/tcl.h:	Bump to 8.5.3 for release.
	* library/init.tcl:
	* tools/tcl.wse.in:
	* unix/configure.in:
	* unix/tcl.spec:
	* win/configure.in:

	* unix/configure:	autoconf-2.59
	* win/configure:

	* doc/ObjectType.3:	Updated documentation of the Tcl_ObjType
	struct to match expectations of Tcl 8.5 [Bug 1917650].

	* generic/tclPathObj.c:  Plug memory leak in [Bug 1999176] fix. Thanks
	Rolf Ade for detecting.

2008-06-28  Don Porter  <dgp@users.sourceforge.net>

	* generic/tclPathObj.c:  Plug memory leak in [Bug 1972879] fix. Thanks
	Rolf Ade for detecting and Dan Steffen for the fix [Bug 2004654].

2008-06-26  Andreas Kupries  <andreask@activestate.com>

	* unix/Makefile.in: Followup to my change of 2008-06-25, make code
	generated by the Makefile and put into the installd tm.tcl conditional
	on interpreter safeness as well. Thanks to Daniel Steffen for
	reminding me of that code.

2008-06-25  Don Porter  <dgp@users.sourceforge.net>

	* changes:	Update for 8.5.3 release.

2008-06-25  Andreas Kupries  <andreask@activestate.com>

	* library/tm.tcl:	Modified the handling of Tcl Modules and of the
	* library/safe.tcl:	Safe Base to interact nicely with each other,
	* library/init.tcl:	enabling requiring Tcl Modules in safe
	* tests/safe.test:	interpreters. Fixes [Bug 1999119].

2008-06-25  Pat Thoyts  <patthoyts@users.sourceforge.net>

	* win/rules.vc:    Backported fix for dde/registry versions and
	* win/makefile.vc: the staticpkg build option

2008-06-24  Don Porter  <dgp@users.sourceforge.net>

	* generic/tclPathObj.c: Fixed some internals management in the "path"
	Tcl_ObjType for the empty string value. Problem led to a crash in the
	command [glob -dir {} a]. [Bug 1999176].

2008-06-23  Don Porter  <dgp@users.sourceforge.net>

	* generic/tclPathObj.c: Fixed bug in Tcl_GetTranslatedPath() when
	operating on the "Special path" variant of the "path" Tcl_ObjType
	intrep. A full normalization was getting done, in particular, coercing
	relative paths to absolute, contrary to what the function of
	producing the "translated path" is supposed to do. [Bug 1972879]

2008-06-19  Don Porter  <dgp@users.sourceforge.net>

	* changes:	Update for 8.5.3 release.

	* generic/tclInterp.c:	Fixed completely boneheaded mistake that
	* tests/interp.test:	[interp bgerror $slave] and [$slave bgerror]
	would always act like [interp bgerror {}]. [Bug 1999035]

	* tests/chanio.test:	Corrected flawed tests revealed by a -debug 1
	* tests/event.test:	-singleproc 1 test suite run.
	* tests/io.test:

2008-06-19  Don Porter  <dgp@users.sourceforge.net>

	* changes:	Updates for 8.5.3 release.

2008-06-17  Andreas Kupries  <andreask@activestate.com>

	* generic/tclClock.c (ClockConvertlocaltoutcObjCmd): Removed left
	over debug output.

2008-06-17  Andreas Kupries  <andreask@activestate.com>

	* doc/tm.n: Followup to changelog entry 2008-03-18 regarding
	::tcl::tm::Defaults. Updated the documentation to not only mention
	the new (underscored) form of environment variable names, but make
	it the encouraged form as well. See [Bug 1914604].

2008-06-17  Kevin Kenny  <kennykb@acm.org>

	* generic/tclClock.c (ConvertLocalToUTC):
	* tests/clock.test (clock-63.1): Fixed a bug where the
	internal ConvertLocalToUTC command segfaulted if passed a
	dictionary without the 'localSeconds' key.  To the best of
	my knowledge, the bug was not observable in the [clock]
	command itself.

2008-06-16  Andreas Kupries  <andreask@activestate.com>

	* generic/tclCmdIL.c (TclInfoFrame): Backport of fix made on the
	* tests/info.test: head branch :: Moved the code looking up the
	information for key 'proc' out of the TCL_LOCATION_BC branch to
	after the switch, this is common to all frame types. Updated the
	testsuite to match. This was exposed by the 2008-06-08 commit
	(Miguel), switching uplevel from direct eval to compilation. Fixes
	[Bug 1987851].

2008-06-12  Daniel Steffen  <das@users.sourceforge.net>

	* unix/Makefile.in:		add complete deps on tclDTrace.h.

	* unix/Makefile.in:		clean generated tclDTrace.h file.
	* unix/configure.in (SunOS): 	fix static DTrace-enabled build.

	* unix/tcl.m4 (SunOS-5.11): fix 64bit amd64 support with gcc & Sun cc.
	* unix/configure: autoconf-2.59

	* macosx/Tcl.xcodeproj/project.pbxproj:	add debug configs with gcov,
	and with corefoundation disabled; updates and cleanup for Xcode 3.1 and
	for Leopard.
	* macosx/Tcl.xcode/project.pbxproj:	sync Tcl.xcodeproj changes.
	* macosx/README:			document new build configs.

2008-05-26  Jeff Hobbs  <jeffh@ActiveState.com>

	* tests/io.test (io-53.9): need to close chan before removing file.

2008-05-23  Andreas Kupries  <andreask@activestate.com>

	* win/tclWinChan.c (FileWideSeekProc): Accepted a patch by
	Alexandre Ferrieux <ferrieux@users.sourceforge.net> to fix the
	[Bug 1965787]. 'tell' now works for locations > 2 GB as well
	instead of going negative.

	* generic/tclIO.c (Tcl_SetChannelBufferSize): Accepted a patch by
	* tests/io.test: Alexandre Ferrieux <ferrieux@users.sourceforge.net>
	* tests/chanio.test: to fix the [Bug 1969953]. Buffersize outside
	of the supported range are now clipped to nearest boundary instead
	of ignored.

2008-05-22  Don Porter  <dgp@users.sourceforge.net>

	* generic/tclNamesp.c (Tcl_LogCommandInfo):	Restored ability to
	handle the argument value length = -1.  Thanks to Chris Darroch for
	discovering the bug and providing the fix.  [Bug 1968245].

2008-05-21  Don Porter  <dgp@users.sourceforge.net>

	* generic/tclParse.c (ParseComment):    The new TclParseAllWhiteSpace
	* tests/parse.test (parse-15.60):       routine has no mechanism to
	return the "incomplete" status of "\\\n" so calling this routine
	anywhere that can be reached within a Tcl_ParseCommand call is a
	mistake. In particular, ParseComment must not use it. [Bug 1968882]

2008-05-21  Donal K. Fellows  <donal.k.fellows@man.ac.uk>

	* generic/tclNamesp.c (Tcl_SetNamespaceUnknownHandler): Corrected odd
	logic for handling installation of namespace unknown handlers which
	could lead too very strange things happening in the error case.

2008-05-16  Miguel Sofer  <msofer@users.sf.net>

	* generic/tclCompile.c: Fix crash with tcl_traceExec. Found and
	fixed by Alexander Pasadyn [Bug 1964803].

2008-05-07  Donal K. Fellows  <donal.k.fellows@man.ac.uk>

	* generic/tclCompCmds.c (TclCompileDictAppendCmd): Fix silly
	off-by-one error that caused a crash every time a compiled 'dict
	append' with more than one value argument was used. Found by Colin
	McCormack.

2008-04-26  Zoran Vasiljevic <vasiljevic@users.sourceforge.net>

	* generic/tclAsync.c: Tcl_AsyncDelete(): panic if attempt to locate
	handler token fails. Happens when some other thread attempts to delete
	somebody else's token.

	Also, panic early if we find out the wrong thread attempting to delete
	the async handler (common trap). As, only the one that created the
	handler is allowed to delete it.

2008-04-24  Andreas Kupries  <andreask@activestate.com>

	* tests/ioCmd.test: Extended testsuite for reflected channel
	implementation. Added test cases about how it handles if the rug is
	pulled out from under a channel (= killing threads, interpreters
	containing the tcl command for a channel, and channel sitting in a
	different interpreter/thread.)

	* generic/tclIORChan.c: Fixed the bugs exposed by the new testcases,
	redone most of the cleanup and exit handling.

2008-04-15  Andreas Kupries  <andreask@activestate.com>

	* generic/tclIO.c (CopyData): Applied another patch by Alexandre
	* io.test (io-53.8a): Ferrieux <ferrieux@users.sourceforge.net>,
	* chanio.test (chan-io-53.8a): to shift EOF handling to the async
	part of the command if a callback is specified, should the channel
	be at EOF already when fcopy is called. Testcase by myself.

2008-04-14  Kevin B. Kenny <kennykb@acm.org>

	* unix/tclUnixTime.c (NativeGetTime): Removed obsolete use of
	'struct timezone' in the call to 'gettimeofday'. [Bug 1942197].
	* tests/clock.test (clock-33.5, clock-33.5a, clock-33.8, clock-33.8a):
	Added comments to the test that it can fail on a heavily loaded
	system.

2008-04-11  Don Porter	<dgp@users.sourceforge.net>

	* generic/tcl.h:	Bump version number to 8.5.3b1 to distinguish
	* library/init.tcl:	CVS development snapshots from the 8.5.2 and
	* unix/configure.in:	8.5.3 releases.
	* unix/tcl.spec:
	* win/configure.in:
	* README

	* unix/configure:	autoconf (2.59)
	* win/configure:

2008-04-10  Andreas Kupries  <andreask@activestate.com>

	* generic/tclIOCmd.c (Tcl_FcopyObjCmd): Keeping check for negative
	values, changed to not be an error, but behave like the special
	value -1 (copy all, default).

	* tests/iocmd.test (iocmd-15.{12,13}): Removed.

	* tests/io.test (io-52.5{,a,b}): Reverted last change, added
	* tests/chanio.test (chan-io-52.5{,a,b}): comment regarding the
	meaning of -1, added two more testcases for other negative values,
	and input wrapped to negative.

2008-04-09  Andreas Kupries  <andreask@activestate.com>

	* tests/chanio.test (chan-io-52.5): Removed '-size -1' from test,
	* tests/io.test (io-52.5): does not seem to have any bearing, and
	  was an illegal value.

	* generic/tclIOCmd.c (Tcl_FcopyObjCmd): Added checking of -size
	* tests/ioCmd.test (iocmd-15.{13,14}): value to reject negative
	values, and values overflowing 32-bit signed. [Bug 1557855]. Basic
	patch by Alexandre Ferrieux <ferrieux@users.sourceforge.net>, with
	modifications from me to separate overflow from true negative
	value. Extended testsuite.

2008-04-08  Andreas Kupries  <andreask@activestate.com>

	* tests/io.test (io-53.8): Fixed ordering of vwait and after
	cancel. cancel has to be done after the vwait completes.

2008-04-09  Daniel Steffen  <das@users.sourceforge.net>

	* tests/chanio.test (chan-io-53.8,53.9,53.10):	fix typo & quoting for
	* tests/io.test (io-53.8,53.9,53.10):		spaces in builddir path

2008-04-07  Andreas Kupries  <andreask@activestate.com>

	* tests/io.test (io-53.10): Testcase for bi-directionaly fcopy.
	* tests/chanio.test:
	* generic/tclIO.c: Additional changes to data structures for fcopy
	* generic/tclIO.h: and channels to perform proper cleanup in case
	of a channel having two background copy operations running as is
	now possible.

	* tests/io.test (io-53.10): Testcase for bi-directionaly fcopy.
	* generic/tclIO.c: Additional changes to data structures for fcopy
	and channels to perform proper cleanup in case of a channel having
	two background copy operations running as is now possible.

2008-04-07  Andreas Kupries  <andreask@activestate.com>

	* generic/tclIO.c (BUSY_STATE, CheckChannelErrors,
	TclCopyChannel): New macro, and the places using it. This change
	allows for bi-directional fcopy on channels. [Bug 1350564]. Thanks
	to Alexandre Ferrieux <ferrieux@users.sourceforge.net> for the
	patch.

2008-04-07  Reinhard Max  <max@suse.de>

	* generic/tclStringObj.c (Tcl_AppendFormatToObj): Fix [format {% d}]
	so that it behaves the same way as in 8.4 and as C's printf().
	* tests/format.test: Add a test for '% d' and '%+d'.

2008-04-05  Kevin B. Kenny  <kennykb@acm.org>

	* tests/chanio.test (chan-io-53.9):
	* tests/io.test (io-53.9): Made test cleanup robust against the
	possibility of slow process shutdown on Windows.

	* win/tcl.m4: Added -D_CRT_SECURE_NO_DEPRECATE and
	-DCRT_NONSTDC_NO_DEPRECATE to the MSVC compilation flags so that
	the compilation doesn't barf on perfectly reasonable Posix system
	calls.
	* win/configure: Manually patched (don't have the right autoconf
	to hand).

	* win/tclWinFile.c: (WinSymLinkDirectory): Fixed a problem that
	Tcl was creating an NTFS junction point (IO_REPARSE_TAG_MOUNT_POINT)
	but filling in the union member for a Vista symbolic link. We had
	gotten away with this error because the union member
	(SymbolicLinkReparseBuffer) was misdefined in this file and in the
	'winnt.h' in early versions of MinGW. MinGW 3.4.2 has the correct
	definition of SymbolicLinkReparseBuffer, exposing the mismatch,
	and making tests cmdAH-19.4.1, fCmd-28.*, and filename-11.* fail.

2008-04-04  Andreas Kupries  <andreask@activestate.com>

	* tests/io.test (io-53.9): Added testcase for [Bug 780533], based
	* tests/chanio.test: on Alexandre's test script. Also fixed
	problem with timer in preceding test, was not canceled properly in
	the ok case.

2008-04-04  Andreas Kupries  <andreask@activestate.com>

	* generic/tclIORChan.c (ReflectOutput): Allow zero return from
	write when input was zero-length anyway. Otherwise keept it an
	error, and separate the message from 'written too much'.

	* tests/ioCmd.test (iocmd-24.6): Testcase updated for changed
	message.

	* generic/tclIORChan.c (ReflectClose): Added missing removal of
	the now closed channel from the reflection map. Before we could
	crash the system by invoking 'chan postevent' on a closed
	reflected channel, dereferencing the dangling pointer in the map.

	* tests/ioCmd.test (iocmd-31.8): Testcase for the above.

2008-04-03  Andreas Kupries  <andreask@activestate.com>

	* generic/tclIO.c (CopyData): Applied patch [Bug 1932639] to
	* tests/io.test: prevent fcopy from calling -command synchronously
	* tests/chanio.test: the first time. Thanks to Alexandre Ferrieux
	<ferrieux@users.sourceforge.net> for report and patch.

2008-04-02  Andreas Kupries  <andreask@activestate.com>

	* generic/tclIO.c (CopyData): Applied patch for the fcopy problem
	[Bug 780533], with many thanks to Alexandre Ferrieux
	<ferrieux@users.sourceforge.net> for tracking it down and
	providing a solution. Still have to convert his test script into a
	proper test case.

2008-04-01  Andreas Kupries  <andreask@activestate.com>

	* generic/tclStrToD.c: Applied patch for [Bug 1839067] (fp
	* unix/tcl.m4: rounding setup on solaris x86, native cc), provided
	* unix/configure: by Michael Schlenker. configure regen'd.

2008-04-01  Don Porter	<dgp@users.sourceforge.net>

	* generic/tclStubLib.c (Tcl_InitStubs):	Added missing error message.
	* generic/tclPkg.c (Tcl_PkgInitStubsCheck):

2008-03-30  Kevin Kenny  <kennykb@acm.org>

	* generic/tclInt.h (TclIsNaN):
	* unix/configure.in: Added code to the configurator to check for
	                     a standard isnan() macro and use it if one
	                     is found.  This change avoids bugs where
	                     the test of ((d) != (d)) is optimized away
			     by an overaggressive compiler. [Bug 1783544]
	* generic/tclObj.c: Added missing #include <math.h> needed to
			    locate isnan() after the above change.

	* unix/configure: autoconf-2.61

	* tests/mathop.test (mathop-25.9, mathop-25.14): Modified tests
	to deal with (slightly buggy) math libraries in which pow()
	returns an incorrectly rounded result. [Bug 1808174]

2008-03-26  Don Porter	<dgp@users.sourceforge.net>

	*** 8.5.2 TAGGED FOR RELEASE ***

	* generic/tcl.h:	Bump to 8.5.2 for release.
	* library/init.tcl:
	* tools/tcl.wse.in:
	* unix/configure.in:
	* unix/tcl.spec:
	* win/configure.in:

	* unix/configure:	autoconf-2.59
	* win/configure:

	* changes:		Updated for 8.5.2 release.

2008-03-28  Donal K. Fellows  <dkf@users.sf.net>

	* tests/fCmd.test: Substantial rewrite to use many more tcltest
	features. Great reduction in quantity of [catch] gymnastics. Several
	buggy tests fixed, including one where the result of the previous test
	was being checked!

2008-03-27  Kevin B. Kenny <kennykb@acm.org>

	* library/tzdata/America/Marigot:
	* library/tztata/America/St_Barthelemy:
	* library/tzdata/America/Argentina/San_Luis:
	* library/tzdata/Asia/Ho_Chi_Minh:
	* library/tzdata/Asia/Kolkata:  (new files)
	* library/tzdata/America/Caracas:
	* library/tzdata/America/Havana:
	* library/tzdata/America/Santiago:
	* library/tzdata/America/Argentina/Buenos_Aires:
	* library/tzdata/America/Argentina/Catamarca:
	* library/tzdata/America/Argentina/Cordoba:
	* library/tzdata/America/Argentina/Jujuy:
	* library/tzdata/America/Argentina/La_Rioja:
	* library/tzdata/America/Argentina/Mendoza:
	* library/tzdata/America/Argentina/Rio_Gallegos:
	* library/tzdata/America/Argentina/San_Juan:
	* library/tzdata/America/Argentina/Tucuman:
	* library/tzdata/America/Argentina/Ushuaia:
	* library/tzdata/Asia/Baghdad:
	* library/tzdata/Asia/Calcutta:
	* library/tzdata/Asia/Damascus:
	* library/tzdata/Asia/Saigon:
	* library/tzdata/Pacific/Easter:
		Changes up to and including Olson's tzdata2008b.

2008-03-27  Daniel Steffen  <das@users.sourceforge.net>

	* unix/tcl.m4 (SunOS-5.1x): fix 64bit support for Sun cc. [Bug 1921166]

	* unix/configure: autoconf-2.59

2008-03-26  Don Porter	<dgp@users.sourceforge.net>

	* changes:		Updated for 8.5.2 release.

2008-03-24  Pat Thoyts  <patthoyts@users.sourceforge.net>

	* generic/tclBinary.c: [Bug 1923966] - crash in binary format
	* tests/binary.test:   Added tests for the above crash condition.

2008-03-21  Donal K. Fellows  <dkf@users.sf.net>

	* doc/switch.n: Clarified documentation in respect of two-argument
	invokation. [Bug 1899962]

	* tests/switch.test: Added more tests of regexp-mode compilation of
	the [switch] command. [Bug 1854435]

2008-03-20  Donal K. Fellows  <dkf@users.sf.net>

	* generic/tcl.h, generic/tclThreadAlloc.c: Tidied up the declarations
	of Tcl_GetMemoryInfo so that it is always defined. Will panic when
	called against a Tcl that was previously built without it at all,
	which is OK because that also indicates a serious mismatch between
	memory configuration options.

2008-03-19  Donal K. Fellows  <dkf@users.sf.net>

	* generic/tcl.h, generic/tclThreadAlloc.c (Tcl_GetMemoryInfo): Make
	sure this function is available when direct linking. [Bug 1868171]

	* tests/reg.test (reg-33.14): Marked nonPortable because some
	environments have small default stack sizes. [Bug 1905562]

2008-03-18  Andreas Kupries  <andreask@activestate.com>

	* library/tm.tcl (::tcl::tm::UnknownHandler): Changed 'source' to
	'source -encoding utf-8'. This fixes a portability problem of Tcl
	Modules pointed out by Don Porter. By using plain 'source' we were at
	the mercy of 'encoding system', making modules less portable than they
	could be. The exact scenario: A writes a TM in some weird encoding
	which is A's system encoding, distributes it, and somewhere else it
	cannot be read/used because the system encoding is different. Forcing
	the use of utf-8 makes the module portable.

	***INCOMPATIBILITY*** for all Tcl Modules already written in non-utf-8
	compatible encodings.

2008-03-18  Don Porter	<dgp@users.sourceforge.net>

	* generic/tclExecute.c:	Patch from Miguel Sofer to correct the
	alignment of memory allocated by GrowEvaluationStack(). [Bug 1914503]

2008-03-18  Andreas Kupries  <andreask@activestate.com>

	* library/tm.tcl (::tcl::tm::Defaults): Modified handling of
	environment variables. See [Bug 1914604]. Solution slightly different
	than proposed in the report. Using the underscored form TCLX_y_TM_PATH
	even if TCLX.y_TM_PATH exists. Also using a loop to cut prevent code
	replication.

2008-03-16  Donal K. Fellows  <dkf@users.sf.net>

	* generic/tclCompCmds.c (TclCompileDictForCmd): Correct the handling
	of stack space calculation (the jump pattern used was confusing the
	simple-minded code doing the calculations). [Bug 1903325]

	* doc/lreplace.n: Clarified documentation of what happens with
	negative indices. [Bug 1905809] Added example, tidied up formatting.

2008-03-14  Don Porter	<dgp@users.sourceforge.net>

	* generic/tclBasic.c (OldMathFuncProc):	Same workaround protection
	from bad TclStackAlloc() alignment. Thanks George Peter Staplin.

	* generic/tclCmdIL.c (Tcl_LsortObjCmd):	Use ckalloc() to allocate
	SortElement arrays instead of TclStackAlloc() which isn't getting
	alignment right. Workaround for [Bug 1914503].

2008-03-14  Reinhard Max  <max@suse.de>

	* generic/tclTest.c:  Ignore the return value of write() when we are
	* unix/tclUnixPipe.c: about to exit anyways.

2008-03-13  Daniel Steffen  <das@users.sourceforge.net>

	* unix/configure.in:	Use backslash-quoting instead of double-quoting
	* unix/tcl.m4:		for lib paths in tclConfig.sh. [Bug 1913622]
	* unix/configure:	autoconf-2.59

2008-03-13  Don Porter	<dgp@users.sourceforge.net>

	* changes:		Updated for 8.5.2 release.

	* generic/tclStrToD.c:	Resolve identifier conflict over "pow10" with
	libm in Cygwin and DJGPP. Thanks to Gordon Schumacher and Philip
	Moore. [Patch 1800636]

2008-03-12  Daniel Steffen  <das@users.sourceforge.net>

	* macosx/Tcl.xcodeproj/project.pbxproj:	Add support for Xcode 3.1
	* macosx/Tcl.xcodeproj/default.pbxuser:	CODE_SIGN_IDENTITY and
	* macosx/Tcl-Common.xcconfig:		'xcodebuild install'.

2008-03-12  Andreas Kupries <andreask@activestate.com>

	* doc/info.n: Replaced {expand} with {*}.

2008-03-12  Jeff Hobbs  <jeffh@ActiveState.com>

	* unix/Makefile.in (install-libraries):	Bump http to 2.7
	* win/Makefile.in (install-libraries):	Added -myaddr option to allow
	* library/http/http.tcl (http::geturl):	control of selected socket
	* library/http/pkgIndex.tcl:		interface. [Bug 559898]
	* doc/http.n, tests/http.test:		Added -keepalive and
	-protocol 1.1 with chunked transfer encoding support. [Bug 1063703,
	1470377, 219225] (default keepalive is 0)
	Added ability to override Host in -headers. [Bug 928154]
	Added -strict option to control URL validation on per-call basis.
	[Bug 1560506]

2008-03-11  Jeff Hobbs  <jeffh@ActiveState.com>

	* library/http/http.tcl (http::geturl): Add -method option to support
	* tests/http.test (http-3.1):		http PUT and DELETE requests.
	* doc/http.n:				[Bug 1599901, 862554]

	* library/http/http.tcl: Whitespace changes, code cleanup. Allow http
	to be re-sourced without overwriting http state.

2008-03-11  Daniel Steffen  <das@users.sourceforge.net>

	* generic/tclEncoding.c (LoadEscapeEncoding): Avoid leaking escape
	sub-encodings, fixes encoding-11.1 failing after iso2022-jp loaded.
	[Bug 1893053]

	* macosx/tclMacOSXNotify.c: Avoid using CoreFoundation after fork() on
	Darwin 9 even when TclpCreateProcess() uses vfork().

	* macosx/Tcl.xcodeproj/project.pbxproj:	Add support for Xcode 3.1 and
	* macosx/Tcl.xcodeproj/default.pbxuser:	configs for building with
	* macosx/Tcl-Common.xcconfig:		gcc-4.2 and llvm-gcc-4.2.

	* unix/tclUnixPort.h:			Workaround vfork() problems
						in llvm-gcc-4.2.1 -O4 build.

	* unix/tclUnixPort.h:			Move MODULE_SCOPE compat define
						to top [Bug 1911102].

	* macosx/GNUmakefile:			Fix quoting to allow paths to
	* macosx/Tcl-Common.xcconfig:		${builddir} and ${INSTALL_ROOT}
	* unix/Makefile.in:			to contain spaces.
	* unix/configure.in:
	* unix/install-sh:
	* unix/tcl.m4:
	* tests/ioCmd.test:

	* unix/configure:			autoconf-2.59

	* unix/Makefile.in (install-strip):	Strip non-global symbols from
						dynamic library.

	* unix/tclUnixNotfy.c:			Fix warning.

	* tests/exec.test (exec-9.7):		Reduce timing sensitivity
	* tests/socket.test (socket-2.11):	(esp. on multi-proc machines).

	* tests/fCmd.test (fCmd-9.4):		Skip on Darwin 9 (xfail).

2008-03-11  Miguel Sofer  <msofer@users.sf.net>

	* generic/tclVar.c (TclDeleteNamespaceVars):
	* tests/var.test (var-8.2): Unset traces on vars should be called with
	a FQ named during namespace deletion. This was causing infinite loops
	when unset traces recreated the var, as reported by Julian Noble. [Bug
	1911919]

2008-03-10  Don Porter	<dgp@users.sourceforge.net>

	* changes:		Updated for 8.5.2 release.

	* doc/http.n:	Revised to indicate that [package require http 2.5.5]
	is needed to get all the documented commands ([http::meta]).

	* generic/tclEvent.c (TclDefaultBgErrorHandlerObjCmd):  Added error
	* tests/event.test (event-5.*):	checking to protect against callers
	passing invalid return options dictionaries. [Bug 1901113]

	* generic/tclBasic.c (ExprAbsFunc):	Revised so that the abs()
	* tests/expr.test:	function and the [::tcl::mathfunc::abs]
	command do not return the value of -0, or equivalent values with more
	alarming string reps like -1e-350. [Bug 1893815]

2008-03-07  Andreas Kupries  <andreask@activestate.com>

	* generic/tclResult.c (ReleaseKeys): Workaround for [Bug 1904907].
	Reset the return option keys to NULL to allow full re-initialization
	by GetKeys(). This introduces a memory leak for the key objects, but
	gets us around a crash in the finalization of reflected channels when
	handling returns, either at compile- or runtime. In both cases we
	access the keys after they have been released by their thread exit
	handler. A proper fix is entangled with the untangling of the
	finalization ordering and attendant issues. For now we choose the
	lesser evil.

2008-03-07  Don Porter	<dgp@users.sourceforge.net>

	* generic/tclExecute.c (Tcl_ExprObj):	Revised expression bytecode
	compiling so that bytecodes invalid due to changing context or due to
	the difference between expressions and scripts are not reused. [Bug
	1899164]

	* generic/tclCmdAH.c:	Revised direct evaluation implementation of
	[expr] so that [expr $e] caches compiled bytecodes for the expression
	as the intrep of $e.

	* tests/execute.test (execute-6.*):	More tests checking that
	script bytecode is invalidated in the right situations.

2008-03-07  Donal K. Fellows  <donal.k.fellows@man.ac.uk>

	* win/configure.in: Add AC_HEADER_STDC to support msys/win64.

2008-03-06  Donal K. Fellows  <dkf@users.sf.net>

	* doc/namespace.n: Minor tidying up. [Bug 1909019]

2008-03-04  Don Porter	<dgp@users.sourceforge.net>

	* tests/execute.test (6.3,4):	Added tests for [Bug 1899164].

2008-03-03  Reinhard Max  <max@suse.de>

	* unix/tclUnixChan.c: Fix mark and space parity on Linux, which uses
	CMSPAR instead of PAREXT.

2008-03-02  Miguel Sofer  <msofer@users.sf.net>

	* generic/tclNamesp.c (GetNamespaceFromObj):
	* tests/interp.test (interp-28.2): Spoil the intrep of an nsNameType
	obj when the reference crosses interpreter boundaries.

2008-02-29  Don Porter	<dgp@users.sourceforge.net>

	* generic/tclResult.c (Tcl_SetReturnOptions):	Revised the refcount
	management of Tcl_SetReturnOptions to become that of a conventional
	Consumer routine.  Thanks to Peter Spjuth for pointing out the
	difficulties calling Tcl_SetReturnOptions with non-0-count value for
	options.
	* generic/tclExecute.c (INST_RETURN_STK): Revised the one caller
	within Tcl itself which passes a non-0-count value to
	Tcl_SetReturnOptions().

	* generic/tclBasic.c (Tcl_AppendObjToErrorInfo):	Revised the
	refcount management of Tcl_AppendObjToErrorInfo to become that of a
	conventional Consumer routine. This preserves the ease of use for the
	overwhelming common callers who pass in a 0-count value, but makes the
	proper call with a non-0-count value less surprising.
	* generic/tclEvent.c (TclDefaultBgErrorHandlerObjCmd):	Revised the
	one caller within Tcl itself which passes a non-0-count value to
	Tcl_AppendObjToErrorInfo().

2008-02-28  Joe English  <jenglish@users.sourceforge.net>

	* unix/tclPort.h, unix/tclCompat.h, unix/tclUnixChan.h: Reduce scope
	of <sys/filio.h> and <sys/ioctl.h> #includes. [Patch 1903339]

2008-02-28  Joe English  <jenglish@users.sourceforge.net>

	* unix/tclUnixChan.c, unix/tclUnixNotfy.c, unix/tclUnixPipe.c:
	Consolidate all code conditionalized on -DUSE_FIONBIO into one place.
	* unix/tclUnixPort.h, unix/tclUnixCompat.c: New routine
	TclUnixSetBlockingMode() [Patch 1903339].

2008-02-28  Don Porter	<dgp@users.sourceforge.net>

	* generic/tclBasic.c (TclEvalObjvInternal):	Plug memory leak when
	an enter trace deletes or changes the command, prompting a reparsing.
	Don't let the second pass lose commandPtr value allocated during the
	first pass.

	* generic/tclCompExpr.c (ParseExpr):	Plug memory leak in error
	message generation.

	* generic/tclStringObj.c (Tcl_AppendFormatToObj): [format %llx $big]
	leaked an mp_int.

	* generic/tclCompCmds.c (TclCompileReturnCmd):	The 2007-10-18 commit
	to optimize compiled [return -level 0 $x] [RFE 1794073] introduced a
	memory leak of the return options dictionary. Fixing that.

2008-02-27  Pat Thoyts  <patthoyts@users.sourceforge.net>

	* library/http/http.tcl: [Bug 705956] - fix inverted logic when
	cleaning up socket error in geturl.

2008-02-27  Kevin B. Kenny  <kennykb@acm.org>

	* doc/clock.n: Corrected minor indentation gaffe in the penultimate
	paragraph. [Bug 1898025]
	* generic/tclClock.c (ParseClockFormatArgs): Changed to check that the
	clock value is in the range of a 64-bit integer. [Bug 1862555]
	* library/clock.tcl (::tcl::clock::format, ::tcl::clock::scan,
	(::tcl::clock::add, ::tcl::clock::LocalizeFormat): Fixed bugs in
	caching of localized strings that caused weird results when localized
	date/time formats were used. [Bug 1902423]
	* tests/clock.test (clock-61.*, clock-62.1): Regression tests for [Bug
	1862555] and [Bug 1902423].

2008-02-26  Joe English  <jenglish@users.sourceforge.net>

	* generic/tclIOUtil.c, unix/tclUnixPort.h, unix/tclUnixChan.c:
	Remove dead/unused portability-related #defines and unused conditional
	code.  See [Patch 1901828] for discussion.

2008-02-26  Joe English  <jenglish@users.sourceforge.net>

	* generic/tclIORChan.c (enum MethodName),
	* generic/tclCompExpr.c (enum Marks): More stray trailing ","s

2008-02-26  Joe English  <jenglish@users.sourceforge.net>

	* unix/configure.in(socklen_t test): Define socklen_t as "int" if
	missing, not "unsigned". Use AC_TRY_COMPILE instead of
	AC_EGREP_HEADER.
	* unix/configure: regenerated.

2008-02-26  Joe English  <jenglish@users.sourceforge.net>

	* generic/tclCompile.h: Remove stray trailing "," from enum
	InstOperandType definition (C99ism).

2008-02-26  Jeff Hobbs  <jeffh@ActiveState.com>

	* generic/tclUtil.c (TclReToGlob): Fix the handling of the last star
	* tests/regexpComp.test:	   possibly being escaped in
	determining right anchor. [Bug 1902436]

2008-02-26  Pat Thoyts  <patthoyts@users.sourceforge.net>

	* library/http/pkgIndex.tcl: Set version 2.5.5
	* library/http/http.tcl:     It is better to do the [eof] check after
	trying to read from the socket. No clashes found in testing. Added
	http::meta command to access the http headers. [Bug 1868845]

2008-02-22  Pat Thoyts  <patthoyts@users.sourceforge.net>

	* library/http/pkgIndex.tcl: Set version 2.5.4
	* library/http/http.tcl:     Always check that the state array exists
	in the http::status command. [Bug 1818565]

2008-02-13  Don Porter	<dgp@users.sourceforge.net>

	* generic/tcl.h:	Bump version number to 8.5.2b1 to distinguish
	* library/init.tcl:	CVS development snapshots from the 8.5.1 and
	* unix/configure.in:	8.5.2 releases.
	* unix/tcl.spec:
	* win/configure.in:
	* README

	* unix/configure:	autoconf (2.59)
	* win/configure:

2008-02-12  Donal K. Fellows  <donal.k.fellows@man.ac.uk>

	* generic/tclCompCmds.c (TclCompileSwitchCmd): Corrected logic for
	* tests/switch.test (switch-10.15): handling -nocase compilation; the
	-exact -nocase option cannot be compiled currently. [Bug 1891827]

	* unix/README: Documented missing configure flags. [Bug 1799011]

2008-02-06  Kevin B. Kenny  <kennykb@acm.org>

	* doc/clock.n (%N): Corrected an error in the explanation of the %N
	format group.
	* generic/tclClock.c (ClockParseformatargsObjCmd):
	* library/clock.tcl (::tcl::clock::format):
	* tests/clock.test (clock-1.0, clock-1.4):
	Performance enhancements in [clock format] (moving the analysis of
	$args into C code, holding on to Tcl_Objs with resolved command names,
	[lassign] in place of [foreach], avoiding [namespace which] for
	command resolution).

2008-02-04  Don Porter	<dgp@users.sourceforge.net>

	*** 8.5.1 TAGGED FOR RELEASE ***

	* changes:		Updated for 8.5.1 release.

	* generic/tcl.h:	Bump to 8.5.1 for release.
	* library/init.tcl:
	* tools/tcl.wse.in:
	* unix/configure.in:
	* unix/tcl.spec:
	* win/configure.in:

	* unix/configure:	autoconf-2.59
	* win/configure:

2008-02-04  Miguel Sofer  <msofer@users.sf.net>

	* generic/tclExecute.c (INST_CONCAT1): Fix optimisation for in-place
	concatenation (was going over String type)

2008-02-02  Daniel Steffen  <das@users.sourceforge.net>

	* unix/configure.in (Darwin):	Correct Info.plist year substitution in
					non-framework builds.

	* unix/configure:		autoconf-2.59

2008-01-30  Miguel Sofer  <msofer@users.sf.net>

	* generic/tclInterp.c (Tcl_GetAlias): Fix for [Bug 1882373], thanks go
	to an00na.

2008-01-30  Donal K. Fellows  <donal.k.fellows@man.ac.uk>

	* tools/tcltk-man2html.tcl: Reworked manual page scraper to do a
	proper job of handling references to Ttk options. [Tk Bug 1876493]

2008-01-29  Donal K. Fellows  <donal.k.fellows@man.ac.uk>

	* doc/man.macros (SO, SE): Adjusted macros so that it is possible for
	Ttk to have its "standard options" on a manual page that is not called
	"options". [Tk Bug 1876493]

2008-01-25  Don Porter	<dgp@users.sourceforge.net>

	* changes:		Updated for 8.5.1 release.

2008-01-23  Don Porter	<dgp@users.sourceforge.net>

	* generic/tclInt.h:		New macro TclGrowParseTokenArray() to
	* generic/tclCompCmds.c:	simplify code that might need to grow
	* generic/tclCompExpr.c:	an array of Tcl_Tokens in the parsePtr
	* generic/tclParse.c:		field of a Tcl_Parse. Replaces the
	TclExpandTokenArray() routine via replacing:
		int needed = parsePtr->numTokens + growth;
		while (needed > parsePtr->tokensAvailable) {
		    TclExpandTokenArray(parsePtr);
		}
	with:
		TclGrowParseTokenArray(parsePtr, growth);
	This revision merged over from dgp-refactor branch.

	* generic/tclCompile.h:	Demote TclCompEvalObj() from internal stubs to
	* generic/tclInt.decls:	a MODULE_SCOPE routine declared in
	tclCompile.h.

	* generic/tclIntDecls.h:	make genstubs
	* generic/tclStubInit.c:

2008-01-22  Don Porter	<dgp@users.sourceforge.net>

	* generic/tclTimer.c (AfterProc):	Replace Tcl_EvalEx() with
	Tcl_EvalObjEx() to evaluate [after] callbacks. Part of trend to favor
	compiled execution over direct evaluation.

2008-01-22  Miguel Sofer  <msofer@users.sf.net>

	* generic/tclCmdIl.c (Tcl_LreverseObjCmd):
	* tests/cmdIL.test (cmdIL-7.7): Fix crash on reversing an empty list.
	[Bug 1876793]

2008-01-20  Jeff Hobbs  <jeffh@ActiveState.com>

	* unix/README: Minor typo fixes [Bug 1853072]

	* generic/tclIO.c (TclGetsObjBinary): Operate on topmost channel.
	[Bug 1869405] (Ficicchia)

2008-01-17  Don Porter	<dgp@users.sourceforge.net>

	* generic/tclCompExpr.c:	Revision to preserve parsed intreps of
	numeric and boolean literals when compiling expressions with (optimize
	== 1).

2008-01-15  Miguel Sofer  <msofer@users.sf.net>

	* generic/tclCompExpr.c: Add an 'optimize' argument to
	* generic/tclCompile.c:  TclCompileExpr() to profit from better
	* generic/tclCompile.h:  literal management according to usage.
	* generic/tclExecute.c:

	* generic/tclCompExpr.c: Fix literal leak in exprs [Bug 1869989] (dgp)
	* generic/tclExecute.c:
	* tests/compExpr.test:

	* doc/proc.n: Changed wording for access to non-local variables; added
	mention to [namespace upvar]. Lame attempt at dealing with
	documentation. [Bug 1872708]

2008-01-15  Miguel Sofer  <msofer@users.sf.net>

	* generic/tclBasic.c:    Replacing 'operator' by 'op' in the def of
	* generic/tclCompExpr.c: struct TclOpCmdClientData to accommodate C++
	* generic/tclCompile.h:  compilers. [Bug 1855644]

2008-01-13  Jeff Hobbs  <jeffh@ActiveState.com>

	* win/tclWinSerial.c (SerialCloseProc, TclWinOpenSerialChannel): Use
	critical section for read & write side. [Bug 1353846] (newman)

2008-01-11  Miguel Sofer  <msofer@users.sf.net>

	* unix/tclUnixThrd.c (TclpThreadGetStackSize): Restore stack checking
	functionality in freebsd. [Bug 1850424]

	* unix/tclUnixThrd.c (TclpThreadGetStackSize): Fix for crash in
	freebsd. [Bug 1860425]

2008-01-10  Don Porter	<dgp@users.sourceforge.net>

	* generic/tclStringObj.c (Tcl_AppendFormatToObj):  Correct failure to
	* tests/format.test:	account for big.used == 0 corner case in the
	%ll(idox) format directives. [Bug 1867855]

2008-01-09  George Peter Staplin <georgeps@xmission.com>

	* doc/vwait.n: Add a missing be to fix a typo.

2008-01-04  Jeff Hobbs  <jeffh@ActiveState.com>

	* tools/tcltk-man2html.tcl (make-man-pages): Make man page title use
	more specific info on lhs to improve tabbed browser view titles.

2008-01-02  Donal K. Fellows  <dkf@users.sf.net>

	* doc/binary.n: Fixed documentation bug reported on tcl-core, and
	reordered documentation to discourage people from using the hex
	formatter that is hardly ever useful.

2008-01-02  Don Porter	<dgp@users.sourceforge.net>

	* generic/tcl.h:	Bump version number to 8.5.1b1 to distinguish
	* library/init.tcl:	CVS development snapshots from the 8.5.0 and
	* unix/configure.in:	8.5.1 releases.
	* unix/tcl.spec:
	* win/configure.in:
	* README

	* unix/configure:	autoconf (2.59)
	* win/configure:

2007-12-31  Donal K. Fellows  <dkf@users.sf.net>

	* doc/dict.n: Clarified meaning of dictionary values following
	discussion on comp.lang.tcl.

2007-12-26  Miguel Sofer  <msofer@users.sf.net>

	* generic/tclCmdIL.c: More [lsort] data handling streamlines. The
	function MergeSort is gone, essentially inlined into Tcl_LsortObjCmd.
	It is not a straight inlining, two loops over all lists elements where
	merged in the process: the linked list elements are now built and
	merged into the temporary sublists in the same pass.

2007-12-25  Miguel Sofer  <msofer@users.sf.net>

	* generic/tclCmdIL.c: More [lsort] data handling streamlines. Extra
	mem reqs of latest patches removed, restored to previous mem profile.
	Improved -unique handling, now eliminating repeated elems immediately
	instead of marking them to avoid reinsertion at the end.

2007-12-23  Jeff Hobbs  <jeffh@ActiveState.com>

	* generic/tclCompCmds.c (TclCompileRegexpCmd):  TCL_REG_NOSUB cannot
	* tests/regexp.test (regexp-22.2):		be used because it
	* tests/regexpComp.test:	[Bug 1857126]	disallows backrefs.

2007-12-21  Miguel Sofer  <msofer@users.sf.net>

	* generic/tclCmdIL.c: Speed patch for lsort [Patch 1856994].

2007-12-21  Miguel Sofer  <msofer@users.sf.net>

	* generic/tclCmdIL.c (Tcl_LsortObjCmd, Tcl_LsearchObjCmd): Avoid
	calling SelectObjFromSublist when there are no sublists.

2007-12-21  Miguel Sofer  <msofer@users.sf.net>

	* generic/tclCmdIL.c (Tcl_LsortObjCmd): Preallocate a listObj of
	sufficient length for the sorted list instead of growing it. Second
	commit replaces calls to Tcl_ListObjAppenElement with direct access to
	the internal rep.

2007-12-19  Don Porter	<dgp@users.sourceforge.net>

	*** 8.5.0 TAGGED FOR RELEASE ***

	* changes:		Updated for 8.5.0 release.

2007-12-19  Jeff Hobbs  <jeffh@ActiveState.com>

	* generic/tclCompCmds.c (TclCompileSwitchCmd):	update switch -regexp
	* tests/switch.test-14.*:			compilation to pass
	the cflags to INST_REGEXP (changed on 12-07).  Added tests for
	switch -regexp compilation (need more). [Bug 1854399]

2007-12-18  Don Porter	<dgp@users.sourceforge.net>

	* changes:		Updated for 8.5.0 release.

2007-12-18  Donal K. Fellows  <donal.k.fellows@manchester.ac.uk>

	* generic/regguts.h, generic/regc_color.c, generic/regc_nfa.c:
	Fixes for problems created when processing regular expressions that
	generate very large automata. An enormous number of thanks to Will
	Drewry <wad_at_google.com>, Tavis Ormandy <taviso_at_google.com>,
	and Tom Lane <tgl_at_sss.pgh.pa.us> from the Postgresql crowd for
	their help in tracking these problems down. [Bug 1810264]

2007-12-17  Don Porter	<dgp@users.sourceforge.net>

	* changes:		Updated for 8.5.0 release.

2007-12-17  Miguel Sofer  <msofer@users.sf.net>

	* generic/tclAlloc.c:
	* generic/tclExecute.c:
	* generic/tclInt.h:
	* generic/tclThreadAlloc.c: Fix alignment for memory returned by
	TclStackAlloc; insure that all memory allocators align to 16-byte
	boundaries on 64 bit platforms [Bug 1851832, 1851524]

2007-12-14  Jeff Hobbs  <jeffh@ActiveState.com>

	* generic/tclIOUtil.c (FsAddMountsToGlobResult): fix the tail
	conversion of vfs mounts. [Bug 1602539]

	* win/README: updated notes

2007-12-14  Pat Thoyts  <patthoyts@users.sourceforge.net>

	* tests/winFile.test: Fixed tests for win2k with long machine name

2007-12-14  Pat Thoyts <patthoyts@users.sourceforge.net>

	* win/nmakehlp.c:  Support compilation with MSVC9 for AMD64.
	* win/makefile.vc:

2007-12-13  Donal K. Fellows  <donal.k.fellows@manchester.ac.uk>

	* doc/trace.n: Clarified documentation of enterstep and leavestep
	traces, including adding example. [Bug 614282, 1701540, 1755984]

2007-12-12  Don Porter	<dgp@users.sourceforge.net>

	* doc/IntObj.3:	Update docs for the Tcl_GetBignumAndClearObj() ->
	Tcl_TakeBignumFromObj() revision [TIP 298].  Added docs for the
	Tcl_InitBignumFromDouble() routine. [Bug 1446971].

	* changes:		Updated for 8.5.0 release.

2007-12-10  Jeff Hobbs  <jeffh@ActiveState.com>

	* generic/tclUtil.c (TclReToGlob): reduce escapes in conversion
	when not necessary

	* generic/tclInt.decls:  move TclByteArrayMatch and TclReToGlob
	* generic/tclIntDecls.h: to tclInt.h from stubs.
	* generic/tclStubInit.c: Add flags var to TclByteArrayMatch for
	* generic/tclInt.h:      future extensibility
	* generic/tcl.h:  define TCL_MATCH_EXACT doc for Tcl_StringCaseMatch.
	* doc/StrMatch.3: It is compatible with existing usage.
	* generic/tclExecute.c (INST_STR_MATCH): flag for TclByteArrayMatch
	* generic/tclUtil.c (TclByteArrayMatch, TclStringMatchObj):
	* generic/tclRegexp.c (Tcl_RegExpExecObj):
	* generic/tclCmdMZ.c (StringMatchCmd): Use TclStringMatchObj
	* tests/string.test (11.9.* 11.10.*): more tests

2007-12-10  Joe English  <jenglish@users.sourceforge.net>

	* doc/string.n, doc/UniCharIsAlpha.3: Fix markup errors.
	* doc/CrtCommand.3, doc/CrtMathFnc.3, doc/FileSystem.3,
	* doc/GetStdChan.3, doc/OpenFileChnl.3, doc/SetChanErr.3,
	* doc/eval.n, doc/filename.n: Consistency: Move "KEYWORDS" section
	after "SEE ALSO".

2007-12-10  Daniel Steffen  <das@users.sourceforge.net>

	* tools/genStubs.tcl:		fix numerous issues handling 'macosx',
					'aqua' or 'x11' entries interleaved
					with 'unix' entries [Bug 1834288]; add
					genStubs::export command
					[Tk FR 1716117]; cleanup formatting.

	* generic/tcl.decls:		use new genstubs 'export' command to
	* generic/tclInt.decls:		mark exported symbols not in stubs
	* generic/tclTomMath.decls:	table [Tk FR 1716117]; cleanup
					formatting.

	* generic/tclDecls.h:		regen with new genStubs.tcl.
	* generic/tclIntDecls.h:	[Bug 1834288]
	* generic/tclIntPlatDecls.h:
	* generic/tclPlatDecls.h:
	* generic/tclStubInit.c:

2007-12-09  Jeff Hobbs  <jeffh@ActiveState.com>

	* tests/io.test, tests/chanio.test (io-73.1): Make sure to invalidate
	* generic/tclIO.c (SetChannelFromAny):        internal rep only after
	validating channel rep. [Bug 1847044]

2007-12-08  Donal K. Fellows  <dkf@users.sf.net>

	* doc/expr.n, doc/mathop.n: Improved the documentation of the
	operators. [Bug 1823622]

	* generic/tclBasic.c (builtInCmds): Corrected list of hidden and
	* doc/interp.n (SAFE INTERPRETERS): exposed commands so that the
	documentation and reality now match. [Bug 1662436]

2007-12-07  Jeff Hobbs  <jeffh@ActiveState.com>

	* generic/tclExecute.c (TclExecuteByteCode INST_REGEXP):
	* generic/tclCompCmds.c (TclCompileRegexpCmd): Pass correct RE
	compile flags at compile time, and use TCL_REG_NOSUB.

	* generic/tclIOCmd.c (FinalizeIOCmdTSD, Tcl_PutsObjCmd): cache
	stdout channel object for [puts $str] calls.

2007-12-06  Don Porter	<dgp@users.sourceforge.net>

	* README:	Remove mention of dead comp.lang.tcl.announce
	newsgroup.  [Bug 1846433].

	* unix/README:	Mention the stub library created by `make` and warn
	about the effect of embedded paths in the installed binaries.
	Thanks to Larry Virden.  [Bug 1794084]

	* doc/AddErrInfo.3:	Documentation for the new routines in TIP 270.
	* doc/Interp.3:
	* doc/StringObj.3:

2007-12-06  Don Porter	<dgp@users.sourceforge.net>

	* doc/namespace.n:	Documentation for zero-argument form of
	[namespace import] (TIP 261) [Bug 1596416]

2007-12-06  Jeff Hobbs  <jeffh@ActiveState.com>

	* generic/tclInt.h: add TclGetChannelFromObj decl
	(TclMatchIsTrivial): simplify TclMatchIsTrivial to remove ] check.

2007-12-06  Donal K. Fellows  <donal.k.fellows@manchester.ac.uk>


	* generic/tclBasic.c (Tcl_CreateInterp): Simplify the setting up of
	* generic/tclIOCmd.c (TclInitChanCmd):	 the [chan] ensemble. This
	* library/init.tcl:			 gets rid of quite a bit of
	code and makes it possible to understand the whole with less effort.

	* generic/tclCompCmds.c (TclCompileEnsemble): Ensure that the right
	number of tokens are copied. [Bug 1845320]

	* generic/tclNamesp.c (TclMakeEnsemble): Added missing release of a
	DString. [Bug 1845397]

2007-12-05  Jeff Hobbs  <jeffh@ActiveState.com>

	* generic/tclIO.h:    Create Tcl_Obj for Tcl channels to reduce
	* generic/tclIO.c:    overhead in lookup by Tcl_GetChannel.  New
	* generic/tclIOCmd.c: TclGetChannelFromObj for internal use.
	* generic/tclIO.c (WriteBytes, WriteChars): add opt check to avoid
	EOL translation when not linebuffered or using lf. [Bug 1845092]

2007-12-05  Miguel Sofer  <msofer@users.sf.net>

	* tests/stack.test: made the tests for stack overflow not care
	about which mechanism caused the error (interp's recursion limit
	or C-stack depth detector).

2007-12-05  Jeff Hobbs  <jeffh@ActiveState.com>

	* win/configure, win/tcl.m4 (LIBS_GUI): mingw needs -lole32
	-loleaut32 but not msvc for Tk's [send]. [Bug 1844749]

2007-12-05  Donal K. Fellows  <donal.k.fellows@manchester.ac.uk>

	* generic/tclCmdIL.c (Tcl_LsearchObjCmd): Prevent shimmering crash
	when -exact and -integer/-real are mixed. [Bug 1844789]

2007-12-03  Donal K. Fellows  <dkf@users.sf.net>

	* unix/tclUnixChan.c (CreateSocketAddress): Add extra #ifdef-fery to
	make code compile on BSD 5. [Bug 1618235, again]

2007-12-03  Don Porter	<dgp@users.sourceforge.net>

	* library/tcltest/tcltest.tcl:	Bump tcltest to version 2.3.0 so that
	* library/tcltest/pkgIndex.tcl: we release a stable tcltest with a
	* unix/Makefile.in:	stable Tcl.
	* win/Makefile.in:

2007-12-03  Jeff Hobbs  <jeffh@ActiveState.com>

	* win/configure, win/tcl.m4 (LIBS_GUI): remove ole32.lib oleaut32.lib

2007-12-03  Donal K. Fellows  <donal.k.fellows@manchester.ac.uk>

	* generic/tclCompCmds.c (TclCompileSwitchCmd): Adjusted the [switch]
	* generic/tclCmdMZ.c (Tcl_SwitchObjCmd):       command so that when
	passed two arguments, no check for options are performed. This is OK
	since in the two-arg case, detecting an option would definitely lead
	to a syntax error. [Patch 1836519]

2007-11-29  Jeff Hobbs  <jeffh@ActiveState.com>

	* win/makefile.vc: add ws2_32.lib to baselibs
	* win/configure, win/tcl.m4: add ws2_32.lib / -lws2_32 to build.
	* win/tclWinSock.c: remove dyn loading of winsock, assume that it is
	always available now.

2007-11-29  Don Porter	<dgp@users.sourceforge.net>

	* generic/tclWinSock.c (InitializeHostName):	Correct error in
	buffer length tracking. After gethostname() writes into a buffer,
	convert only the written string to internal encoding, not the whole
	buffer.

2007-11-28  Don Porter	<dgp@users.sourceforge.net>

	* generic/tclConfig.c:	Corrected failure of the [::foo::pkgconfig]
	command to clean up registered configuration data when the query
	command is deleted from the interp. [Bug 983501]

	* generic/tclNamesp.c (Tcl_SetEnsembleMappingDict):	Added checks
	that the dict value passed in is in the format required to make the
	internals of ensembles work. [Bug 1436096]

	* generic/tclIO.c:	Simplify test and improve accuracy of error
	message in latest changes.

2007-11-28  Pat Thoyts  <patthoyts@users.sourceforge.net>

	* generic/tclIO.c: -eofchar must support no eofchar.

2007-11-27  Miguel Sofer  <msofer@users.sf.net>

	* generic/tclBasic.c: remove unneeded call in Tcl_CreateInterp, add
	comments.

2007-11-27  Don Porter	<dgp@users.sourceforge.net>

	* win/tclWinSock.c:	Add mising encoding conversion of the [info
	hostname] value from the system encoding to Tcl's internal encoding.

	* doc/chan.n:		"Fix" the limitation on channel -eofchar
	* doc/fconfigure.n:	values to single byte characters by documenting
	* generic/tclIO.c:	it and making it fail loudly. Thanks to Stuart
	* tests/chan.test:	Cassoff for contributing the fix. [Bug 800753]

2007-11-26  Miguel Sofer  <msofer@users.sf.net>

	* generic/tclBasic.c:
	* generic/tclInt.h:
	* unix/tclUnixInit.c:
	* unix/tclUnixThrd.c: Fix stack checking via workaround for bug in
	glibc's pthread_attr_get_np, patch from [Bug 1815573]. Many thanks to
	Sergei Golovan (aka Teo) for detecting the bug and helping diagnose
	and develop the fix.

2007-11-24  Donal K. Fellows  <dkf@users.sf.net>

	* generic/tclCompCmds.c (TclCompileDictAppendCmd): Fix bug in [dict
	append] compiler which caused strange stack corruption. [Bug 1837392]

2007-11-23  Andreas Kupries  <andreask@activestate.com>

	* generic/tclIORChan.c: Fixed a problem with reflected channels. 'chan
	postevent' is defined to work only from within the interpreter
	containing the handler command. Sensible, we want only handler
	commands to use it. It identifies the channel by handle. The channel
	moves to a different interpreter or thread. The interpreter containing
	the handler command doesn't know the channel any longer. 'chan
	postevent' fails, not finding the channel any longer. Uhm.

	Fixed by creating a second per-interpreter channel table, just for
	reflected channels, where each interpreter remembers for which
	reflected channels it has the handler command. This info does not move
	with the channel itself. The table is updated by 'chan create', and
	used by 'chan postevent'.

	* tests/ioCmd.test: Updated the testsuite.

2007-11-23  Jeff Hobbs  <jeffh@ActiveState.com>

	* generic/tclVar.c (Tcl_ArrayObjCmd): handle the right data for
	* tests/var.test (var-14.2):          [array names $var -glob $ptn]

2007-11-23  Donal K. Fellows  <donal.k.fellows@manchester.ac.uk>

	* generic/tclCmdMZ.c (String*Cmd, TclInitStringCmd): Rebuilt [string]
	* generic/tclCompCmds.c (TclCompileString*Cmd): as an ensemble.

2007-11-22  Donal K. Fellows  <dkf@users.sf.net>

	* generic/tclDictObj.c (Dict*Cmd,TclInitDictCmd): Rebuilt the [dict]
	* generic/tclCompCmds.c (TclCompileDict*Cmd): command as an ensemble.

2007-11-22  Donal K. Fellows  <donal.k.fellows@manchester.ac.uk>

	* generic/tclCmdMZ.c (Tcl_StringObjCmd): Rewrote the [string] and
	* generic/tclDictObj.c (Tcl_DictObjCmd): [dict] implementations to be
	ready for conversion to ensembles.

	* tests/string.test (string-12.22): Flag shimmering bug found in
	[string range].

2007-11-21  Donal K. Fellows  <dkf@users.sf.net>

	* generic/tclCompCmds.c (TclCompileEnsemble): Rewrote the ensemble
	compiler to remove many of the limitations. Can now compile scripts
	that use unique prefixes of subcommands, and which have mappings of a
	command to multiple words (provided the first is a compilable command
	of course).

2007-11-21  Donal K. Fellows  <donal.k.fellows@manchester.ac.uk>

	* generic/tclNamesp.c (TclMakeEnsemble): Factor out the code to set up
	a core ensemble from a table of information about subcommands, ready
	for reuse within the core.

	* generic/various: Start to return more useful Error codes, currently
	mainly on assorted lookup failures.

2007-11-20  Donal K. Fellows  <dkf@users.sf.net>

	* generic/tclDictObj.c: Changed the underlying implementation of the
	hash table used in dictionaries to additionally keep all entries in
	the hash table in a linked list, which is only ever added to at the
	end. This makes iteration over all entries in the dictionary in
	key insertion order a trivial operation, and so cleans up a great deal
	of complexity relating to dictionary representation and stability of
	iteration order.

	***POTENTIAL INCOMPATIBILITY***
	For any code that depended on the (strange) old iteration order.

	* generic/tclConfig.c (QueryConfigObjCmd): Correct usage of
	Tcl_WrongNumArgs.

2007-11-19  Don Porter	<dgp@users.sourceforge.net>

	*** 8.5b3 TAGGED FOR RELEASE ***

	* README:		Bump version number to 8.5b3.
	* generic/tcl.h:
	* library/init.tcl:
	* tools/tcl.wse.in:
	* unix/configure.in:
	* unix/tcl.spec:
	* win/configure.in:

	* unix/configure:	autoconf (2.59)
	* win/configure:

	* changes:		Updated for 8.5b3 release.

2007-11-19  Kevin Kenny  <kennykb@users.sourceforge.net>

	* library/tzdata/Africa/Cairo:
	* library/tzdata/America/Campo_Grande:
	* library/tzdata/America/Caracas:
	* library/tzdata/America/Cuiaba:
	* library/tzdata/America/Havana:
	* library/tzdata/America/Sao_Paulo:
	* library/tzdata/Asia/Damascus:
	* library/tzdata/Asia/Gaza:
	* library/tzdata/Asia/Tehran:  Olson's tzdata2007i imported.

2007-11-18  Daniel Steffen  <das@users.sourceforge.net>

	* generic/tclExecute.c (TclExecuteByteCode:INST_EXIST_*): Fix read
	traces not firing on non-existent array elements. [Bug 1833522]

2007-11-16  Donal K. Fellows  <donal.k.fellows@man.ac.uk>

	* generic/tclCmdIL.c (TclInitInfoCmd): Rename the implementation
	commands for [info] to be something more "expected".

	* generic/tclCompCmds.c (TclCompileInfoExistsCmd): Compiler for the
	[info exists] subcommand.
	(TclCompileEnsemble): Cleaned up version of ensemble compiler that was
	in TclCompileInfoCmd, but which is now much more generally applicable.

	* generic/tclInt.h (ENSEMBLE_COMPILE): Added flag to allow for cleaner
	turning on and off of ensemble bytecode compilation.

	* generic/tclCompile.c (TclCompileScript): Add the cmdPtr to the list
	of arguments passed to command compilers.

2007-11-15  Don Porter	<dgp@users.sourceforge.net>

	* generic/regc_nfa.c:	Fixed infinite loop in the regexp compiler.
	[Bug 1810038]

	* generic/regc_nfa.c:	Corrected looping logic in fixempties() to
	avoid wasting time walking a list of dead states. [Bug 1832612]

2007-11-15  Donal K. Fellows  <donal.k.fellows@man.ac.uk>

	* generic/tclNamesp.c (NamespaceEnsembleCmd): Must pass a non-NULL
	interp to Tcl_SetEnsemble* functions.

	* doc/re_syntax.n: Try to make this easier to read. It's still a very
	difficult manual page!

	* unix/tcl.m4 (SC_CONFIG_CFLAGS): Allow people to turn off the -rpath
	option to their linker if they so desire. This is a configuration only
	recommended for (some) vendors. Relates to [Patch 1231022].

2007-11-15  Pat Thoyts  <patthoyts@users.sourceforge.net>

	* win/tclWin32Dll.c: Prefer UINT_PTR to DWORD_PTR when casting pointers
	to integer types for greater portability. [Bug 1831253]

2007-11-15  Daniel Steffen  <das@users.sourceforge.net>

	* macosx/Tcl.xcodeproj/project.pbxproj: add new chanio.test.
	* macosx/Tcl.xcode/project.pbxproj:

2007-11-14  Donal K. Fellows  <donal.k.fellows@man.ac.uk>

	* generic/tclCompile.c (TclCompileScript): Ensure that we get our count
	in our INST_START_CMD calls right, even when there's a failure to
	compile a command directly.

	* generic/tclNamesp.c (Tcl_SetEnsembleSubcommandList)
	(Tcl_SetEnsembleMappingDict):		Special code to make sure that
	* generic/tclCmdIL.c (TclInitInfoCmd):	[info exists] is compiled right
	while not allowing changes to the ensemble to cause havok.

	* generic/tclCompCmds.c (TclCompileInfoCmd): Simple compiler for the
	[info] command that only handles [info exists].

	* generic/tclExecute.c (TclExecuteByteCode:INST_EXIST_*): New
	instructions to allow the testing of whether a variable exists.

2007-11-14  Andreas Kupries  <andreask@activestate.com>

	* tests/chanio.test: New file. This is essentially a duplicate of
	'io.test', with all channel commands converted to their 'chan xxx'
	notation.
	* tests/io.test: Fixed typo in test description.

2007-11-14  Donal K. Fellows  <donal.k.fellows@man.ac.uk>

	* generic/regc*.c: Eliminate multi-char collating element code
	completely. Simplifies the code quite a bit. If people still want the
	full code, it will remain on the 8.4 branch. [Bug 1831425]

2007-11-13  Jeff Hobbs  <jeffh@ActiveState.com>

	* generic/tclCompCmds.c (TclCompileRegexpCmd): clean up comments, only
	free dstring on OK from TclReToGlob.
	(TclCompileSwitchCmd): simplify TclReToGlob usage.

2007-11-14  Donal K. Fellows  <dkf@users.sf.net>

	* generic/regc*.c: #ifdef/comment out the code that deals with
	multi-character collating elements, which have never been supported.
	Cuts the memory consumption of the RE compiler. [Bug 1831425]

2007-11-13  Donal K. Fellows  <dkf@users.sf.net>

	* generic/tclCompCmds.c (TclCompileSwitchCmd, TclCompileRegexpCmd):
	Extend [switch] compiler to handle regular expressions as long as
	things are not too complex. Fix [regexp] compiler so that non-trivial
	literal regexps get fed to INST_REGEXP.

	* doc/mathop.n: Clarify definitions of some operations.

2007-11-13  Miguel Sofer  <msofer@users.sf.net>

	* unix/tclUnixInit.c: the TCL_NO_STACK_CHECK was being incorrectly
	undefined here; this should be set (or not) in the compile options, it
	is used elsewhere and needs to be consistent.

2007-11-13  Pat Thoyts  <patthoyts@users.sourceforge.net>

	* unix/tcl.m4:		Added autoconf goo to detect and make use of
	* unix/configure.in:	getaddrinfo and friends.
	* unix/configure:	(regenerated)

2007-11-13  Donal K. Fellows  <donal.k.fellows@man.ac.uk>

	* unix/tclUnixCompat.c (TclpGetHostByName): The six-argument form of
	getaddressbyname_r() uses the fifth argument to indicate whether the
	lookup succeeded or not on at least one platform. [Bug 1618235]

2007-11-13  Don Porter	<dgp@users.sourceforge.net>

	* generic/regcomp.c:	Convert optst() from expensive no-op to a
	cheap no-op.

2007-11-13  Donal K. Fellows  <donal.k.fellows@man.ac.uk>

	* unix/tclUnixChan.c (CreateSocketAddress): Rewrote to use the
	thread-safe version of gethostbyname() by forward-porting the code used
	in 8.4, and added rudimentary support for getaddrinfo() (not enabled by
	default, as no autoconf-ery written). Part of fix for [Bug 1618235].

2007-11-12  Jeff Hobbs  <jeffh@ActiveState.com>

	* generic/tclGet.c (Tcl_Get, Tcl_GetInt): revert use of TclGet* macros
	due to compiler warning. These cases won't save time either.

	* generic/tclUtil.c (TclReToGlob): add more comments, set interp result
	if specified on error.

2007-11-12  Miguel Sofer  <msofer@users.sf.net>

	* generic/tclBasic.c:		New macro TclResetResult, new iPtr flag
	* generic/tclExecute.c:		bit INTERP_RESULT_UNCLEAN: shortcut for
	* generic/tclInt.h:		Tcl_ResetResult for the "normal" case:
	* generic/tclProc.c:		TCL_OK, no return options, no errorCode
	* generic/tclResult.c:		nor errorInfo, return at normal level.
	* generic/tclStubLib.c:		[Patch 1830184]
	* generic/tclUtil.c:

	THIS PATCH WAS REVERTED: initial (mis)measurements overstated the
	perfomance wins, which turn out to be tiny. Not worth the complication.

2007-11-11  Jeff Hobbs  <jeffh@ActiveState.com>

	* generic/tclCompCmds.c, generic/tclCompile.c, generic/tclCompile.h:
	* generic/tclExecute.c, generic/tclInt.decls, generic/tclIntDecls.h:
	* generic/tclRegexp.c, generic/tclRegexp.h: Add INST_REGEXP and fully
	* generic/tclStubInit.c, generic/tclUtil.c: compiled [regexp] for the
	* tests/regexpComp.test:     [Bug 1830166]  simple cases. Also added
	TclReToGlob function to convert RE to glob patterns and use these in
	the possible cases.

2007-11-11  Miguel Sofer  <msofer@users.sf.net>

	* generic/tclResult.c (ResetObjResult): clarify the logic.

	* generic/tclBasic.c:		Increased usage of macros to detect
	* generic/tclBinary.c:		and take advantage of objTypes. Added
	* generic/tclClock.c:		macros TclGet(Int|Long)FromObj,
	* generic/tclCmdAH.c:		TclGetIntForIndexM & TclListObjLength,
	* generic/tclCmdIL.c:		modified TclListObjGetElements.
	* generic/tclCmdMZ.c:
	* generic/tclCompCmds.c:	The TclGetInt* macros are only a
	* generic/tclCompExpr.c:	shortcut on platforms where 'long' is
	* generic/tclCompile.c:		'int'; it may be worthwhile to extend
	* generic/tclDictObj.c:		their functionality to other cases.
	* generic/tclExecute.c:
	* generic/tclGet.c:		As this patch touches many files it has
	* generic/tclIO.c:		been recorded as [Patch 1830038] in
	* generic/tclIOCmd.c:		order to facilitate reviewing.
	* generic/tclIOGT.c:
	* generic/tclIndexObj.c:
	* generic/tclInt.h:
	* generic/tclInterp.c:
	* generic/tclListObj.c:
	* generic/tclLiteral.c:
	* generic/tclNamesp.c:
	* generic/tclObj.c:
	* generic/tclParse.c:
	* generic/tclProc.c:
	* generic/tclRegexp.c:
	* generic/tclResult.c:
	* generic/tclScan.c:
	* generic/tclStringObj.c:
	* generic/tclUtil.c:
	* generic/tclVar.c:

2007-11-11  Daniel Steffen  <das@users.sourceforge.net>

	* unix/tclUnixTime.c (TclpWideClicksToNanoseconds): Fix issues with
	* generic/tclInt.h:				    int64_t overflow.

	* generic/tclBasic.c:	Fix stack check failure case if stack grows up
	* unix/tclUnixInit.c:	Simplify non-crosscompiled case.

	* unix/configure:	autoconf-2.59
	* unix/tclConfig.h.in:	autoheader-2.59

2007-11-10  Miguel Sofer  <msofer@users.sf.net>

	* generic/tclExecute.c: Fast path for INST_LIST_INDEX when the index is
	not a list.

	* generic/tclBasic.c:
	* unix/configure.in:
	* unix/tclUnixInit.c: Detect stack grwoth direction at compile time,
	only fall to runtime detection when crosscompiling.

	* unix/configure: autoconf 2.61

	* generic/tclBasic.c:
	* generic/tclInt.h:
	* tests/interp.test:
	* unix/tclUnixInit.c:
	* win/tclWin32Dll.c: Restore simpler behaviour for stack checking, not
	adaptive to stack size changes after a thread is launched. Consensus is
	that "nobody does that", and so it is not worth the cost. Improved
	failure comments (mistachkin).

2007-11-10  Kevin Kenny  <kennykb@acm.org>

	* win/tclWin32Dll.c: Rewrote the Windows stack checking algorithm to
	use information from VirtualQuery to determine the bound of the stack.
	This change fixes a bug where the guard page of the stack was never
	restored after an overflow. It also eliminates a nasty piece of
	assembly code for structured exception handling on mingw. It introduces
	an assumption that the stack is a single memory arena returned from
	VirtualAlloc, but the code in MSVCRT makes the same assumption, so it
	should be fairly safe.

2007-11-10  Miguel Sofer  <msofer@users.sf.net>

	* generic/tclBasic.c:
	* generic/tclInt.h:
	* unix/tclUnixInit.c:
	* unix/tclUnixPort.h:
	* win/tclWin32Dll.c: Modify the stack checking algorithm to recheck in
	case of failure. The working assumptions are now that (a) a thread's
	stack is never moved, and (b) a thread's stack can grow but not shrink.
	Port to windows - could be more efficient, but is already cheaper than
	it was.

2007-11-09  Miguel Sofer  <msofer@users.sf.net>

	* generic/tclResult.c (ResetObjResult): new shortcut.

	* generic/tclAsync.c:
	* generic/tclBasic.c:
	* generic/tclExecute.c:
	* generic/tclInt.h:
	* generic/tclUnixInit.c:
	* generic/tclUnixPort.h: New fields in interp (ekeko!) to cache TSD
	data that is accessed at each command invocation, access macros to
	replace Tcl_AsyncReady and TclpCheckStackSpace by much faster variants.
	[Patch 1829248]

2007-11-09  Jeff Hobbs  <jeffh@ActiveState.com>

	* generic/tclInt.decls, generic/tclIntDecls.h: Use unsigned char for
	* generic/tclExecute.c, generic/tclUtil.c:     TclByteArrayMatch and
	don't allow a nocase option. [Bug 1828296]
	For INST_STR_MATCH, ignore pattern type for TclByteArrayMatch case.

	* generic/tclBinary.c (Tcl_GetByteArrayFromObj): check type before
	func jump (perf).

2007-11-07  Jeff Hobbs  <jeffh@ActiveState.com>

	* generic/tclStubInit.c:			Added TclByteArrayMatch
	* generic/tclInt.decls:				for efficient glob
	* generic/tclIntDecls.h:			matching of ByteArray
	* generic/tclUtil.c (TclByteArrayMatch):	Tcl_Objs, used in
	* generic/tclExecute.c (TclExecuteByteCode):	INST_STR_MATCH. [Bug
							1827996]

	* generic/tclIO.c (TclGetsObjBinary): Add an efficient binary path for
					      [gets].
	(DoWriteChars): Special case for 1-byte channel write.

2007-11-06  Miguel Sofer  <msofer@users.sf.net>

	* generic/tclEncoding.c: Version of the embedded iso8859-1 encoding
	handler that is faster (functions to do the encoding know exactly what
	they're doing instead of pulling it from a table, though the table
	itself has to be retained for use by shift encodings that depend on
	iso8859-1). [Patch 1826906], committing for dkf.

2007-11-05  Andreas Kupries  <andreask@activestate.com>

	* generic/tclConfig.c (Tcl_RegisterConfig): Modified to not extend the
	config database if the encoding provided by the user is not found
	(venc == NULL). Scripts expecting the data will error out, however we
	neither crash nor provide bogus information. See [Bug 983509] for more
	discussion.

	* unix/tclUnixChan.c (TtyGetOptionProc): Accepted [Patch 1823576]
	provided by Stuart Cassof <stwo@users.sourceforge.net>. The patch adds
	the necessary utf/external conversions to the handling of the arguments
	of option -xchar which will allow the use of \0 and similar characters.

2007-11-03  Miguel Sofer  <msofer@users.sf.net>

	* generic/tclTest.c (TestSetCmd2):
	* generic/tclVar.c (TclObjLookupVarEx):
	* tests/set.test (set-5.1): Fix error branch when array name looks
	like array element (code not normally exercised).

2007-11-01  Donal K. Fellows  <donal.k.fellows@man.ac.uk>

	* tools/tcltk-man2html.tcl (output-directive): Convert .DS/.DE pairs
	into tables since that is now all that they are used for.

	* doc/RegExp.3: Clarified documentation of RE flags. [Bug 1167840]

	* doc/refchan.n: Adjust internal name to be consistent with the file
	name for reduced user confusion. After comment by Dan Steffen.

	* generic/tclCmdMZ.c (Tcl_StringObjCmd, UniCharIsAscii): Remember, the
	NUL character is in ASCII too. [Bug 1808258]

	* doc/file.n: Clarified use of [file normalize]. [Bug 1185154]

2007-10-30  Don Porter	<dgp@users.sourceforge.net>

	* generic/tcl.h:	Bump version number to 8.5b2.1 to distinguish
	* library/init.tcl:	CVS development snapshots from the 8.5b2
	* unix/configure.in:	release.
	* unix/tcl.spec:
	* win/configure.in:

	* unix/configure:	autoconf (2.59)
	* win/configure:

2007-10-30  Donal K. Fellows  <donal.k.fellows@man.ac.uk>

	* doc/expr.n, doc/mathfunc.n: Improve documentation to try to make
	clearer what is going on.

	* doc/interp.n: Shorten the basic descriptive text for some interp
	subcommands so Solaris nroff doesn't truncate them. [Bug 1822268]

2007-10-30  Donal K. Fellows  <dkf@users.sf.net>

	* tools/tcltk-man2html.tcl (output-widget-options): Enhance the HTML
	generator so that it can produce multi-line option descriptions.

2007-10-28  Miguel Sofer  <msofer@users.sf.net>

	* generic/tclUtil.c (Tcl_ConcatObj): optimise for some of the
	concatenees being empty objs. [Bug 1447328]

2007-10-28  Donal K. Fellows  <dkf@users.sf.net>

	* generic/tclEncoding.c (TclInitEncodingSubsystem): Hard code the
	iso8859-1 encoding, as it's needed for more than just text (especially
	binary encodings...) Note that other encodings rely on the encoding
	being a table encoding (!) so we can't use more efficient encoding
	mapping functions.

2007-10-27  Donal K. Fellows  <dkf@users.sf.net>

	* generic/regc_lex.c (lexescape): Close off one of the problems
	mentioned in [Bug 1810264].

2007-10-27  Miguel Sofer  <msofer@users.sf.net>

	* generic/tclNamesp.c (Tcl_FindCommand): insure that FQ command names
	are searched from the global namespace, ie, bypassing resolvers of the
	current namespace. [Bug 1114355]

	* doc/apply.n: fixed example [Bug 1811791]
	* doc/namespace.n: improved example [Bug 1788984]
	* doc/AddErrInfo.3: typo [Bug 1715087]
	* doc/CrtMathFnc.3: fixed Tcl_ListMathFuncs entry [Bug 1672219]

	* generic/tclCompile.h:
	* generic/tclInt.h: moved declaration of TclSetCmdNameObj from
	tclCompile.h to tclInt.h, reverting linker [Bug 1821159] caused by
	commit of 2007-10-11 (both I and gcc missed one dep).

	* generic/tclVar.c: try to preserve Tcl_Objs when doing variable
	lookups by name, partially addressing [Bug 1793601].

2007-10-27  Donal K. Fellows  <dkf@users.sf.net>

	* tools/tcltk-man2html.tcl (make-man-pages, htmlize-text)
	(process-text): Make the man->HTML scraper work better.

2007-10-26  Don Porter	<dgp@users.sourceforge.net>

	*** 8.5b2 TAGGED FOR RELEASE ***

	* changes:		Updated for 8.5b2 release.

	* doc/*.1:		Revert doc changes that broke
	* doc/*.3:		`make html` so we can get the release
	* doc/*.n:		out the door.

	* README:		Bump version number to 8.5b2.
	* generic/tcl.h:
	* library/init.tcl:
	* tools/tcl.wse.in:
	* unix/configure.in:
	* unix/tcl.spec:
	* win/configure.in:

	* unix/configure:	autoconf (2.59)
	* win/configure:

2007-10-26  Donal K. Fellows  <donal.k.fellows@man.ac.uk>

	* tools/man2help2.tcl, tools/man2tcl.c: Made some of the tooling code
	to do man->other formats work better with current manpage set. Long
	way still to go.

2007-10-25  Zoran Vasiljevic <vasiljevic@users.sourceforge.net>

	* generic/tclThread.c: Added TclpMasterLock/Unlock arround calls to
	ForgetSyncObject in Tcl_MutexFinalize and Tcl_ConditionFinalize to
	prevent from garbling the internal lists that track sync objects. [Bug
	1726873]

2007-10-24  Donal K. Fellows  <donal.k.fellows@man.ac.uk>

	* tools/man2html2.tcl (macro): Added support for converting the new
	macros into HTML.

	* doc/man.macros (QW,PQ,QR,MT): New macros that hide the ugly mess
	needed to get proper GOOBE quoting in the manual pages.
	* doc/*.n, doc/*.3, doc/*.1: Lots of changes to take advantage of the
	new macros.

2007-10-20  Miguel Sofer  <msofer@users.sf.net>

	* generic/tclCompile.c:   Fix comments.
	* generic/tclExecute.c:

2007-10-18  David Gravereaux <davygrvy@pobox.com>

	* tools/mkdepend.tcl: sort the dep list for a more humanly readable
	output.

2007-10-18  Don Porter	<dgp@users.sourceforge.net>

	* generic/tclResult.c (TclMergeReturnOptions):	Make sure any -code
	values get pulled out of the dictionary, even if they are integer
	valued.

	* generic/tclCompCmds.c (TclCompileReturnCmd):	Added code to more
	optimally compile [return -level 0 $x] to "push $x". [RFE 1794073]

	* compat/tmpnam.c (removed):	The routine tmpnam() is no longer
	* unix/Makefile.in:	called by Tcl source code. Remove autogoo the
	* unix/configure.in:	supplied a replacement version on systems
	* win/tcl.dsp:		where the routine was not available. [RFE
	1811848]

	* unix/configure:	autoconf-2.59

	* generic/tcl.h:	Remove TCL_LL_MODIFIER_SIZE. [RFE 1811837]

2007-10-17  David Gravereaux <davygrvy@pobox.com>

	* tools/mkdepend.tcl:	Improved defense from malformed object list
	infile.

2007-10-17  Donal K. Fellows  <donal.k.fellows@manchester.ac.uk>

	* tools/man2html2.tcl: Convert .DS/.DE into HTML tables, not
	preformatted text.

2007-10-17  Kevin B. Kenny  <kennykb@acm.org>

	* generic/tclCompExpr.c: Moved a misplaced declaration that blocked
				 compilation on VC++.
	* generic/tclExecute.c: Silenced several VC++ compiler warnings about
				converting 'long' to 'unsigned short'.

2007-10-16  David Gravereaux <davygrvy@pobox.com>

	* win/makefile.vc: removed old dependency cruft that is no longer
	needed.

2007-10-15  Don Porter	<dgp@users.sourceforge.net>

	* generic/tclIOCmd.c:	Revise [open] so that it interprets leading
	zero strings passed as the "permissions" argument as octal numbers,
	even if Tcl itself no longer parses integers in that way.

	* unix/tclUnixFCmd.c:	Revise the "-permissions" [file attribute] so
	that it interprets leading zero strings as octal numbers, even if Tcl
	itself no longer parses integers in that way.

	* generic/tclCompExpr.c:	Corrections to code that produces
	* generic/tclUtil.c:		extended "bad octal" error messages.

	* tests/cmdAH.test:	Test revisions so that tests pass whether or
	* tests/cmdIL.test:	not Tcl parses leading zero strings as octal.
	* tests/compExpr-old.test:
	* tests/compExpr.test:
	* tests/compile.test:
	* tests/expr-old.test:
	* tests/expr.test:
	* tests/incr.test:
	* tests/io.test:
	* tests/lindex.test:
	* tests/link.test:
	* tests/mathop.test:
	* tests/parseExpr.test:
	* tests/set.test:
	* tests/string.test:
	* tests/stringComp.test:

2007-10-15  David Gravereaux <davygrvy@pobox.com>

	* tools/mkdepend.tcl:	Produces usable output. Include path problem
	* win/makefile.vc:	fixed. Never fight city hall when it comes to
	levels of quoting issues.

2007-10-15  Miguel Sofer  <msofer@users.sf.net>

	* generic/tclParse.c (Tcl_ParseBraces): fix for possible read after
	the end of buffer. [Bug 1813528] (Joe Mistachkin)

2007-10-14  David Gravereaux <davygrvy@pobox.com>

	* tools/mkdepend.tcl (new):  Initial stab at generating automatic
	* win/makefile.vc:           dependencies.

2007-10-12  Pat Thoyts  <patthoyts@users.sourceforge.net>

	* win/makefile.vc:  Mine all version information from headers.
	* win/rules.vc:     Sync tcl and tk and bring extension versions
	* win/nmakehlp.c:   closer together. Try and avoid using tclsh to do
			    substitutions as we may cross compile.
	* win/coffbase.txt: Added offsets for snack dlls.

2007-10-11  David Gravereaux <davygrvy@pobox.com>

	* win/makefile.vc:  Fixed my bad spelling mistakes from years back.
	Dedependency, duh!  Rather funny.

2007-10-11  Don Porter	<dgp@users.sourceforge.net>

	* generic/tclCmdMZ.c:	Correct [string is (wide)integer] failure
	* tests/string.test:	to report correct failindex values for
	non-decimal integer strings. [Bug 1805887]

	* compat/strtoll.c (removed):	The routines strtoll() and strtoull()
	* compat/strtoull.c (removed):	are no longer called by the Tcl source
	* generic/tcl.h:	code. (Their functionality has been replaced
	* unix/Makefile.in:	by TclParseNumber().) Remove outdated comments
	* unix/configure.in:	and mountains of configury autogoo that
	* unix/tclUnixPort.h:	allegedly support the mythical systems where
	* win/Makefile.in:	these routines might not have been available.
	* win/makefile.bc:
	* win/makefile.vc:
	* win/tclWinPort.h:

	* unix/configure:	autoconf-2.59

2007-10-11  Miguel Sofer  <msofer@users.sf.net>

	* generic/tclObj.c: remove superfluous #include of tclCompile.h

2007-10-08  George Peter Staplin <georgeps@xmission.com>

	* doc/Hash.3: Correct the valid usage of the flags member for the
	Tcl_HashKeyType. It should be 0 or more of the flags mentioned.

2007-10-02  Jeff Hobbs  <jeffh@ActiveState.com>

	* generic/tcl.h (Tcl_DecrRefCount): Update change from 2006-05-29 to
	make macro more warning-robust in unbraced if code.

2007-10-02  Don Porter	<dgp@users.sourceforge.net>

	[core-stabilizer-branch]

	* README:               Bump version number to 8.5.0
	* generic/tcl.h:
	* library/init.tcl:
	* tools/tcl.wse.in:
	* unix/configure.in:
	* unix/tcl.spec:
	* win/configure.in:

	* unix/configure:	autoconf (2.59)
	* win/configure:

2007-10-02  Andreas Kupries  <andreask@activestate.com>

	* library/tclIndex: Added 'tcl::tm::path' to the tclIndex. This fixes
	[Bug 1806422] reported by Don Porter.

2007-09-25  Donal K. Fellows  <donal.k.fellows@manchester.ac.uk>

	* generic/tclProc.c (Tcl_DisassembleObjCmd): Define a command,
	::tcl::unsupported::disassemble, which can disassemble procedures,
	lambdas and general scripts.
	* generic/tclCompile.c (TclDisassembleByteCodeObj): Split apart the
	code to print disassemblies of bytecode so that there is reusable code
	that spits it out in a Tcl_Obj and then that code is used when doing
	tracing.

2007-09-20  Don Porter	<dgp@users.sourceforge.net>

	*** 8.5b1 TAGGED FOR RELEASE ***

	* changes: updates for 8.5b1 release.

2007-09-19  Don Porter	<dgp@users.sourceforge.net>

	* README:		Bump version number to 8.5b1
	* generic/tcl.h:	Merge from core-stabilizer-branch.
	* library/init.tcl:	Stabilizing toward 8.5b1 release now done on
	* tools/tcl.wse.in:	the HEAD. core-stabilizer-branch is now
	* unix/configure.in:	suspended.
	* unix/tcl.spec:
	* win/configure.in:

2007-09-19  Pat Thoyts  <patthoyts@users.sourceforge.net>

	* generic/tclStubLib.: Replaced isdigit with internal implementation.

2007-09-18  Don Porter	<dgp@users.sourceforge.net>

	* generic/tclStubLib.c:	Remove C library calls from Tcl_InitStubs() so
	* win/makefile.vc:	that we don't need the C library linked in to
	libtclStub.

2007-09-17  Pat Thoyts  <patthoyts@users.sourceforge.net>

	* win/makefile.vc: Add crt flags for tclStubLib now it uses C-library
			   functions.

2007-09-17  Joe English	 <jenglish@users.sourceforge.net>

	* tcl.m4: use '${CC} -shared' instead of 'ld -Bshareable' to build
	shared libraries on current NetBSDs. [Bug 1749251]
	* unix/configure: regenerated (autoconf-2.59).

2007-09-17  Don Porter	<dgp@users.sourceforge.net>

	* unix/Makefile.in:	Update `make dist` so that tclDTrace.d is
	included in the source code distribution.

	* generic/tcl.h:	Revised Tcl_InitStubs() to restore Tcl 8.4
	* generic/tclPkg.c:	source compatibility with callers of
	* generic/tclStubLib.c:	Tcl_InitStubs(interp, TCL_VERSION, 1). [Bug
	1578344]

2007-09-17  Donal K. Fellows  <donal.k.fellows@man.ac.uk>

	* generic/tclTrace.c (Tcl_TraceObjCmd, TraceExecutionObjCmd)
	(TraceCommandObjCmd, TraceVariableObjCmd):   Generate literal values
	* generic/tclNamesp.c (NamespaceCodeCmd):    more efficiently using
	* generic/tclFCmd.c (CopyRenameOneFile):     TclNewLiteralStringObj
	* generic/tclEvent.c (TclSetBgErrorHandler): macro.

2007-09-15  Daniel Steffen  <das@users.sourceforge.net>

	* unix/tcl.m4:	replace all direct references to compiler by ${CC} to
			enable CC overriding at configure & make time; run
			check for visibility "hidden" with all compilers;
			quoting fixes from TEA tcl.m4.
	(SunOS-5.1x):	replace direct use of '/usr/ccs/bin/ld' in SHLIB_LD by
			'cc' compiler driver.
	* unix/configure: autoconf-2.59

2007-09-14  Donal K. Fellows  <donal.k.fellows@man.ac.uk>

	* generic/tclBasic.c (Tcl_CreateObjCommand): Only invalidate along the
	namespace path once; that is enough. [Bug 1519940]

2007-09-14  Daniel Steffen  <das@users.sourceforge.net>

	* generic/tclDTrace.d (new file): Add DTrace provider for Tcl; allows
	* generic/tclCompile.h:		  tracing of proc and command entry &
	* generic/tclBasic.c:		  return, bytecode execution, object
	* generic/tclExecute.c:		  allocation and more; with
	* generic/tclInt.h:		  essentially zero cost when tracing
	* generic/tclObj.c:		  is inactive; enable with
	* generic/tclProc.c:		  --enable-dtrace configure arg
	* unix/Makefile.in:		  (disabled by default, will only
	* unix/configure.in:		  enable if DTrace is present). [Patch
	1793984]

	* macosx/GNUmakefile:		  Enable DTrace support.
	* macosx/Tcl-Common.xcconfig:
	* macosx/Tcl.xcodeproj/project.pbxproj:

	* generic/tclCmdIL.c:	Factor out core of InfoFrameCmd() into
				internal TclInfoFrame() for use by DTrace
				probes.

	* unix/configure: autoconf-2.59
	* unix/tclConfig.h.in: autoheader-2.59

2007-09-12  Don Porter	<dgp@users.sourceforge.net>

	* unix/Makefile.in:	Perform missing updates of the tcltest Tcl
	* win/Makefile.in:	Module installed filename that should have
	been part of the bump to tcltest 2.3b1. Thanks Larry Virden.

2007-09-12  Pat Thoyts	<patthoyts@users.sourceforge.net>

	* win/makefile.vc, win/rules.vc, win/nmakehlp.c: Use nmakehlp to
	substitute values for tclConfig.sh (helps cross-compiling).

2007-09-11  Don Porter	<dgp@users.sourceforge.net>

	* library/tcltest/tcltest.tcl:	Accept underscores and colons in
	* library/tcltest/pkgIndex.tcl: constraint names. Properly handle
	constraint expressions that return non-numeric boolean results like
	"false". Bump to tcltest 2.3b1. [Bug 1772989; RFE 1071322]
	* tests/info.test:	Disable fragile tests.

	* doc/package.n:	Restored the functioning of [package require
	* generic/tclPkg.c:	-exact] to be compatible with Tcl 8.4. [Bug
	* tests/pkg.test:	1578344]

2007-09-11  Miguel Sofer  <msofer@users.sf.net>

	* generic/tclCompCmds.c (TclCompileDictCmd-update):
	* generic/tclCompile.c (tclInstructionTable):
	* generic/tclExecute.c (INST_DICT_UPDATE_END): fix stack management in
	compiled [dict update]. [Bug 1786481]

	***POTENTIAL INCOMPATIBILITY***
	Scripts that were precompiled on earlier versions of 8.5 and use [dict
	update] will crash. Workaround: recompile.

2007-09-11  Kevin B. Kenny  <kennykb@acm.org>

	* generic/tclExecute.c: Corrected an off-by-one error in the setting
	of MaxBaseWide for certain powers. [Bug 1767293 - problem reported in
	comments when bug was reopened]

2007-09-10  Jeff Hobbs	<jeffh@ActiveState.com>

	* generic/tclLink.c (Tcl_UpdateLinkedVar): guard against var being
	unlinked. [Bug 1740631] (maros)

2007-09-10  Miguel Sofer  <msofer@users.sf.net>

	* generic/tclCompile.c: fix tclInstructionTable entry for
	dictUpdateEnd

	* generic/tclExecute.c: remove unneeded setting of 'cleanup' variable
	before jumping to checkForCatch.

2007-09-10  Don Porter	<dgp@users.sourceforge.net>

	* doc/package.n:	Restored the document parallel syntax of the
	* generic/tclPkg.c:	[package present] and [package require]
	* tests/pkg.test:	commands. [Bug 1723675]

2007-09-09  Don Porter	<dgp@users.sourceforge.net>

	* generic/tclInt.h:	Removed the "nsName" Tcl_ObjType from the
	* generic/tclNamesp.c:	registered set. Revised the management of the
	* generic/tclObj.c:	intrep of that Tcl_ObjType. Revised the
	* tests/obj.test:	TclGetNamespaceFromObj() routine to return
	TCL_ERROR and write a consistent error message when a namespace is not
	found. [Bug 1588842. Patch 1686862]

	***POTENTIAL INCOMPATIBILITY***
	For callers of Tcl_GetObjType() on the name "nsName".

	* generic/tclExecute.c: Update TclGetNamespaceFromObj() callers.
	* generic/tclProc.c:

	* tests/apply.test:		Updated tests to expect new consistent
	* tests/namespace-old.test:	error message when a namespace is not
	* tests/namespace.test:		found.
	* tests/upvar.test:

	* generic/tclCompCmds.c:	Use the new INST_REVERSE instruction
	* tests/mathop.test:	to correct the compiled versions of math
	operator commands. [Bug 1724437]

	* generic/tclCompile.c: New bytecode instruction INST_REVERSE to
	* generic/tclCompile.h: reverse the order of N items at the top of
	* generic/tclExecute.c: stack.

	* generic/tclCompCmds.c (TclCompilePowOpCmd):	Make a separate
	routine to compile ** to account for its different associativity.

2007-09-08  Miguel Sofer  <msofer@users.sf.net>

	* generic/tclVar.c (Tcl_SetVar2, TclPtrSetVar): [Bug 1710710] fixed
	correctly, reverted fix of 2007-05-01.

2007-09-08  Donal K. Fellows  <dkf@users.sf.net>

	* generic/tclDictObj.c (DictUpdateCmd, DictWithCmd): Plug a hole that
	* generic/tclExecute.c (TEBC,INST_DICT_UPDATE_END): allowed a careful
	* tests/dict.test (dict-21.16,21.17,22.11): attacker to craft a dict
	containing a recursive link to itself, violating one of Tcl's
	fundamental datatype assumptions and causing a stack crash when the
	dict was converted to a string. [Bug 1786481]

2007-09-07  Don Porter	<dgp@users.sourceforge.net>

	* generic/tclEvent.c ([::tcl::Bgerror]):	Corrections to Tcl's
	* tests/event.test:	default [interp bgerror] handler so that when
	it falls back to a hidden [bgerror] in a safe interp, it gets the
	right error context data. [Bug 1790274]

2007-09-07  Miguel Sofer  <msofer@users.sf.net>

	* generic/tclProc.c (TclInitCompiledLocals): the refCount of resolved
	variables was being managed without checking if they were Var or
	VarInHash: itcl [Bug 1790184]

2007-09-06  Don Porter	<dgp@users.sourceforge.net>

	* generic/tclResult.c (Tcl_GetReturnOptions):	Take care that a
	* tests/init.test:	non-TCL_ERROR code doesn't cause existing
	-errorinfo, -errorcode, and -errorline entries to be omitted.
	* generic/tclEvent.c:	With -errorInfo no longer lost, generate more
	complete ::errorInfo when calling [bgerror] after a non-TCL_ERROR
	background exception.

2007-09-06  Don Porter	<dgp@users.sourceforge.net>

	* generic/tclInterp.c (Tcl_Init):	Removed constraint on ability
	to define a custom [tclInit] before calling Tcl_Init(). Until now the
	custom command had to be a proc. Now it can be any command.

	* generic/tclInt.decls: New internal routine TclBackgroundException()
	* generic/tclEvent.c:	that for the first time permits non-TCL_ERROR
	exceptions to trigger [interp bgerror] handling. Closes a gap in TIP
	221. When falling back to [bgerror] (which is designed only to handle
	TCL_ERROR), convert exceptions into errors complaining about the
	exception.

	* generic/tclInterp.c:	Convert Tcl_BackgroundError() callers to call
	* generic/tclIO.c:	TclBackgroundException().
	* generic/tclIOCmd.c:
	* generic/tclTimer.c:

	* generic/tclIntDecls.h:	make genstubs
	* generic/tclStubInit.c:

2007-09-06  Daniel Steffen  <das@users.sourceforge.net>

	* macosx/Tcl.xcode/project.pbxproj: discontinue unmaintained support
	* macosx/Tcl.xcode/default.pbxuser: for Xcode 1.5; replace by Xcode2
	project for use on Tiger (with Tcl.xcodeproj to be used on Leopard).

	* macosx/Tcl.xcodeproj/project.pbxproj: updates for Xcode 2.5 and 3.0.
	* macosx/Tcl.xcodeproj/default.pbxuser:
	* macosx/Tcl.xcode/project.pbxproj:
	* macosx/Tcl.xcode/default.pbxuser:
	* macosx/Tcl-Common.xcconfig:

	* macosx/README: document project changes.

2007-09-05  Don Porter	<dgp@users.sourceforge.net>

	* generic/tclBasic.c:	Removed support for the unmaintained
	* generic/tclExecute.c: -DTCL_GENERIC_ONLY configuration. [Bug
	* unix/Makefile.in:	1264623]

2007-09-04  Don Porter	<dgp@users.sourceforge.net>

	* unix/Makefile.in:	It's unreliable to count on the release
	manager to remember to `make genstubs` before `make dist`. Let the
	Makefile remember the dependency for us.

	* unix/Makefile.in:	Corrections to `make dist` dependencies to be
	sure that macosx/configure gets generated whenever it does not exist.

2007-09-03  Kevin B, Kenny  <kennykb@acm.org>

	* library/tzdata/Africa/Cairo:
	* library/tzdata/America/Grand_Turk:
	* library/tzdata/America/Port-au-Prince:
	* library/tzdata/America/Indiana/Petersburg:
	* library/tzdata/America/Indiana/Tell_City:
	* library/tzdata/America/Indiana/Vincennes:
	* library/tzdata/Antarctica/McMurdo:
	* library/tzdata/Australia/Adelaide:
	* library/tzdata/Australia/Broken_Hill:
	* library/tzdata/Australia/Currie:
	* library/tzdata/Australia/Hobart:
	* library/tzdata/Australia/Lord_Howe:
	* library/tzdata/Australia/Melbourne:
	* library/tzdata/Australia/Sydney:
	* library/tzdata/Pacific/Auckland:
	* library/tzdata/Pacific/Chatham: Olson's tzdata2007g.

	* generic/tclListObj.c (TclLindexFlat):
	* tests/lindex.test (lindex-17.[01]):	Added code to detect the error
	when a script does [lindex {} end foo]; an overaggressive optimisation
	caused this call to return an empty object rather than an error.

2007-09-03  Daniel Steffen  <das@users.sourceforge.net>

	* generic/tclObj.c (TclInitObjSubsystem): restore registration of the
	"wideInt" Tcl_ObjType for compatibility with 8.4 extensions that
	access the tclWideIntType Tcl_ObjType; add setFromAnyProc for
	tclWideIntType.

2007-09-02  Donal K. Fellows  <dkf@users.sf.net>

	* doc/lsearch.n: Added note that order of results with the -all option
	is that of the input list. It always was, but this makes it crystal.

2007-08-30  Don Porter	<dgp@users.sourceforge.net>

	* generic/tclCompile.c: Added fflush() calls following all callers of
	* generic/tclExecute.c: TclPrintByteCodeObj() so that tcl_traceCompile
	output is less likely to get mangled when writes to stdout interleave
	with other code.

2007-08-28  Don Porter	<dgp@users.sourceforge.net>

	* generic/tclCompExpr.c:	Use a table lookup in ParseLexeme() to
	determine lexemes with single-byte representations.

	* generic/tclBasic.c:	Used unions to better clarify overloading of
	* generic/tclCompExpr.c:	the fields of the OpCmdInfo and
	* generic/tclCompile.h:		TclOpCmdClientData structs.

2007-08-27  Don Porter	<dgp@users.sourceforge.net>

	* generic/tclCompExpr.c:	Call TclCompileSyntaxError() when
	expression syntax errors are found when compiling expressions. With
	this in place, convert TclCompileExpr to return void, since there's no
	longer any need to report TCL_ERROR.
	* generic/tclCompile.c: Update callers.
	* generic/tclExecute.c:

	* generic/tclCompCmds.c:	New routine TclCompileSyntaxError()
	* generic/tclCompile.h: to directly compile bytecodes that report a
	* generic/tclCompile.c: syntax error, rather than (ab)use a call to
	TclCompileReturnCmd. Also, undo the most recent commit that papered
	over some issues with that (ab)use. New routine produces a new opcode
	INST_SYNTAX, which is a minor variation of INST_RETURN_IMM. Also a bit
	of constification.

	* generic/tclCompile.c: Move the deallocation of local LiteralTable
	* generic/tclCompExpr.c:	entries into TclFreeCompileEnv().
	* generic/tclExecute.c: Update callers.

	* generic/tclCompExpr.c:	Force numeric and boolean literals in
	expressions to register with their intreps intact, even if that means
	overwriting existing intreps in already registered literals.

2007-08-25  Kevin B. Kenny  <kennykb@acm.org>

	* generic/tclExecute.c (TclExecuteByteCode): Added code to handle
	* tests/expr.test (expr-23.48-53)	     integer exponentiation
	that results in 32- and 64-bit integer results, avoiding calls to wide
	integer exponentiation routines in this common case. [Bug 1767293]

	* library/clock.tcl (ParseClockScanFormat): Modified code to allow
	* tests/clock.test (clock-60.*):	    case-insensitive matching
	of time zone and month names. [Bug 1781282]

2007-08-24  Don Porter	<dgp@users.sourceforge.net>

	* generic/tclCompExpr.c:	Register literals found in expressions
	* tests/compExpr.test:	to restore literal sharing. Preserve numeric
	intreps when literals are created for the first time. Correct memleak
	in ExecConstantExprTree() and add test for the leak.

2007-08-24  Miguel Sofer  <msofer@users.sf.net>

	* generic/tclCompile.c: replaced copy loop that tripped some compilers
	with memmove. [Bug 1780870]

2007-08-23  Don Porter	<dgp@users.sourceforge.net>

	* library/init.tcl ([auto_load_index]): Delete stray "]" that created
	an expr syntax error (masked by a [catch]).

	* generic/tclCompCmds.c (TclCompileReturnCmd):	Added crash protection
	to handle callers other than TclCompileScript() failing to meet the
	initialization assumptions of the TIP 280 code in CompileWord().

	* generic/tclCompExpr.c:	Suppress the attempt to convert to
	numeric when pre-compiling a constant expresion indicates an error.

2007-08-22  Miguel Sofer  <msofer@users.sf.net>

	* generic/tclExecute.c (TEBC): disable the new shortcut to frequent
	INSTs for debug builds. REVERTED (collision with alternative fix)

2007-08-21  Don Porter	<dgp@users.sourceforge.net>

	* generic/tclMain.c:	Corrected the logic of dropping the last
	* tests/main.test:	newline from an interactively typed command.
	[Bug 1775878]

2007-08-21  Pat Thoyts	<patthoyts@users.sourceforge.net>

	* tests/thread.test: thread-4.4: clear ::errorInfo in the thread as a
	message is left here from init.tcl on windows due to no tcl_pkgPath.

2007-08-20  Miguel Sofer  <msofer@users.sf.net>

	* generic/tclExecute.c (INST_SUB): fix usage of the new macro for
	overflow detection in sums, adapt to subtraction. Lengthy comment
	added.

2007-08-19  Donal K. Fellows  <dkf@users.sf.net>

	* generic/tclExecute.c (Overflowing, TclIncrObj, TclExecuteByteCode):
	Encapsulate Miguel's last change in a more mnemonic macro.

2007-08-19  Miguel Sofer  <msofer@users.sf.net>

	* generic/tclExecute.c: changed the check for overflow in sums,
	reducing objsize, number of branches and cache misses (according to
	cachegrind). Non-overflow for s=a+b:
	previous
	  ((a >= 0 || b >= 0 || s < 0) && (s >= 0 || b < 0 || a < 0))
	now
	  (((a^s) >= 0) || ((a^b) < 0))
	This expresses: "a and s have the same sign or else a and b have
	different sign".

2007-08-19  Donal K. Fellows  <dkf@users.sf.net>

	* doc/interp.n (RESOURCE LIMITS): Added text to better explain why
	time limits are described using absolute times. [Bug 1752148]

2007-08-16  Miguel Sofer  <msofer@users.sf.net>

	* generic/tclVar.c: improved localVarNameType caching to leverage
	the new availability of Tcl_Obj in variable names, avoiding string
	comparisons to verify that the cached value is usable.

	* generic/tclExecute.c: check the two most frequent instructions
	before the switch. Reduces both runtime and obj size a tiny bit.

2007-08-16  Don Porter	<dgp@users.sourceforge.net>

	* generic/tclCompExpr.c:	Added a "constant" field to the OpNode
	struct (again "free" due to alignment requirements) to mark those
	subexpressions that are completely known at compile time. Enhanced
	CompileExprTree() and its callers to precompute these constant
	subexpressions at compile time. This resolves the issue raised in [Bug
	1564517].

2007-08-15  Donal K. Fellows  <donal.k.fellows@man.ac.uk>

	* generic/tclIOUtil.c (TclGetOpenModeEx): Only set the O_APPEND flag
	* tests/ioUtil.test (ioUtil-4.1):	  on a channel for the 'a'
	mode and not for 'a+'. [Bug 1773127]

2007-08-14  Miguel Sofer  <msofer@users.sf.net>

	* generic/tclExecute.c (INST_INVOKE*): peephole opt, do not get the
	interp's result if it will be pushed/popped.

2007-08-14  Don Porter	<dgp@users.sourceforge.net>

	* generic/tclBasic.c:	Use fully qualified variable names for
	* tests/thread.test:	::errorInfo and ::errorCode so that string
	* tests/trace.test:	reported to variable traces are fully
	qualified in agreement with Tcl 8.4 operations.

2007-08-14  Daniel Steffen  <das@users.sourceforge.net>

	* unix/tclLoadDyld.c: use dlfcn API on Mac OS X 10.4 and later; fix
	issues with loading from memory on intel and 64bit; add debug messages

	* tests/load.test: add test load-10.1 for loading from vfs.

	* unix/dltest/pkga.c:		whitespace & comment cleanup, remove
	* unix/dltest/pkgb.c:		unused pkgf.c.
	* unix/dltest/pkgc.c:
	* unix/dltest/pkge.c:
	* unix/dltest/pkgf.c (removed):
	* unix/dltest/pkgua.c:
	* macosx/Tcl.xcodeproj/project.pbxproj:

2007-08-13  Don Porter	<dgp@users.sourceforge.net>

	* generic/tclExecute.c: Provide DECACHE/CACHE protection to the
	* tests/trace.test:	Tcl_LogCommandInfo() call. [Bug 1773040]

2007-08-12  Miguel Sofer  <msofer@users.sf.net>

	* generic/tclCmdMZ.c (Tcl_SplitObjCmd): use TclNewStringObj macro
	instead of calling the function.

	* generic/tcl_Obj.c (TclAllocateFreeObjects): remove unneeded memset
	to 0 of all allocated objects.

2007-08-10  Miguel Sofer  <msofer@users.sf.net>

	* generic/tclInt.h: remove redundant ops in TclNewStringObj macro.

2007-08-10  Miguel Sofer  <msofer@users.sf.net>

	* generic/tclInt.h: fix the TclSetVarNamespaceVar macro, was causing a
	leak.

2007-08-10  Don Porter	<dgp@users.sourceforge.net>

	* generic/tclCompExpr.c:	Revise CompileExprTree() to use the
	OpNode mark field scheme of tree traversal. This eliminates the need
	to use magic values in the left and right fields for that purpose.
	Also stop abusing the left field within ParseExpr() to store the
	number of arguments in a parsed function call. CompileExprTree() now
	determines that for itself at compile time. Then reorder code to
	eliminate duplication.

2007-08-09  Miguel Sofer  <msofer@users.sf.net>

	* generic/tclProc.c (TclCreateProc): better comments on the required
	varflag values when loading precompiled procs.

	* generic/tclExecute.c (INST_STORE_ARRAY):
	* tests/trace.test (trace-2.6): whole array write traces on compiled
	local variables were not firing. [Bug 1770591]

2007-08-08  Jeff Hobbs	<jeffh@ActiveState.com>

	* generic/tclProc.c (InitLocalCache): reference firstLocalPtr via
	procPtr. codePtr->procPtr == NULL exposed by tbcload.

2007-08-08  Don Porter	<dgp@users.sourceforge.net>

	* generic/tclExecute.c: Corrected failure to compile/link in the
	-DNO_WIDE_TYPE configuration.

	* generic/tclExecute.c: Corrected improper use of bignum arguments to
	* tests/expr.test:	*SHIFT operations. [Bug 1770224]

2007-08-07  Miguel Sofer  <msofer@users.sf.net>

	* generic/tclInt.h: remove comments refering to VAR_SCALAR, as that
	flag bit does not exist any longer.
	* generic/tclProc.c (InitCompiledLocals): removed optimisation for
	non-resolved case, as the function is never called in that case.
	Renamed the function to InitResolvedLocals to calrify the point.

	* generic/tclInt.decls:	  Exporting via stubs to help xotcl adapt to
	* generic/tclInt.h:	  VarReform.
	* generic/tclIntDecls.h:
	* generic/tclStubInit.c:

2007-08-07  Daniel Steffen  <das@users.sourceforge.net>

	* generic/tclEnv.c:	improve environ handling on Mac OS X (adapted
	* unix/tclUnixPort.h:	from Apple changes in Darwin tcl-64).

	* unix/Makefile.in:	add support for compile flags specific to
				object files linked directly into executables.

	* unix/configure.in (Darwin): only use -seg1addr flag when prebinding;
	use -mdynamic-no-pic flag for object files linked directly into exes;
	support overriding TCL_PACKAGE_PATH/TCL_MODULE_PATH in environment.

	* unix/configure: autoconf-2.59

2007-08-06  Don Porter	<dgp@users.sourceforge.net>

	* tests/parseExpr.test: Update source file name of expr parser code.

	* generic/tclCompExpr.c:	Added a "mark" field to the OpNode
	struct, which is used to guide tree traversal. This field costs
	nothing since alignement requirements used the memory already.
	Rewrote ConvertTreeToTokens() to use the new field, which permitted
	consolidation of utility routines CopyTokens() and
	GenerateTokensForLiteral().

2007-08-06  Kevin B. Kenny  <kennykb@users.sf.net>

	* generic/tclGetDate.y: Added a cast to the definition of YYFREE to
				silence compiler warnings.
	* generic/tclDate.c:	Regenerated
	* win/tclWinTest.c:	Added a cast to GetSecurityDescriptorDacl call
				to silence compiler warnings.

2007-08-04  Miguel Sofer  <msofer@users.sf.net>

	* generic/tclInt.decls:	  Exporting via stubs to help itcl adapt to
	* generic/tclInt.h:	  VarReform. Added localCache initialization
	* generic/tclIntDecls.h:  to TclInitCompiledLocals (which only exists
	* generic/tclProc.c:	  for itcl).
	* generic/tclStubInit.c:
	* generic/tclVar.c:

2007-08-01  Donal K. Fellows  <donal.k.fellows@manchester.ac.uk>

	* library/word.tcl: Rewrote for greater efficiency. [Bug 1764318]

2007-08-01  Pat Thoyts	<patthoyts@users.sourceforge.net>

	* generic/tclInt.h:	Added a TclOffset macro ala Tk_Offset to
	* generic/tclVar.c:	abstract out 'offsetof' which may not be
	* generic/tclExceute.c: defined (eg: msvc6).

2007-08-01  Miguel Sofer  <msofer@users.sf.net>

	* generic/tclVar.c (TclCleanupVar): fix [Bug 1765225], thx Larry
	Virden.

2007-07-31  Miguel Sofer  <msofer@users.sf.net>

	* doc/Hash.3:
	* generic/tclHash.c:
	* generic/tclObj.c:
	* generic/tclThreadStorage.c: (changes part of the patch below)
	Stop Tcl_CreateHashVar from resetting hPtr->clientData to NULL after
	calling the allocEntryProc for a custom table.

	* generic/tcl.h:
	* generic/tclBasic.c:
	* generic/tclCmdIL.c:
	* generic/tclCompCmds.c:
	* generic/tclCompile.c:
	* generic/tclCompile.h:
	* generic/tclExecute.c:
	* generic/tclHash.c:
	* generic/tclInt.decls:
	* generic/tclInt.h:
	* generic/tclIntDecls.h:
	* generic/tclLiteral.c:
	* generic/tclNamesp.c:
	* generic/tclObj.c:
	* generic/tclProc.c:
	* generic/tclThreadStorage.c:
	* generic/tclTrace.c:
	* generic/tclVar.c: VarReform [Patch 1750051]

	*** POTENTIAL INCOMPATIBILITY *** (tclInt.h and tclCompile.h)
	Extensions that access internals defined in tclInt.h and/or
	tclCompile.h may lose both binary and source compatibility. The
	relevant changes are:
	1. 'struct Var' is completely changed, all acceses to its internals
	   (either direct or via the TclSetVar* and TclIsVar* macros) will
	   malfunction. Var flag values and semantics changed too.
	2. 'struct Bytecode' has an additional field that has to be
	   initialised to NULL
	3. 'struct Namespace' is larger, as the varTable is now one pointer
	   larger than a Tcl_HashTable. Direct access to its fields will
	   malfunction.
	4. 'struct CallFrame' grew one more field (the second such growth with
	   respect to Tcl8.4).
	5. API change for the functions TclFindCompiledLocal, TclDeleteVars
	   and many internal functions in tclVar.c

	Additionally, direct access to variable hash tables via the standard
	Tcl_Hash* interface is to be considered as deprecated. It still works
	in the present version, but will be broken by further specialisation
	of these hash tables. This concerns especially the table of array
	elements in an array, as well as the varTable field in the Namespace
	struct.

2007-07-31  Miguel Sofer  <msofer@users.sf.net>

	* unix/configure.in: allow use of 'inline' in Tcl sources. [Patch
	* win/configure.in:  1754128]
	* win/makefile.vc:   Regen with autoconf 2.61

2007-07-31  Donal K. Fellows  <donal.k.fellows@manchester.ac.uk>

	* unix/tclUnixInit.c (TclpSetVariables): Use the thread-safe getpwuid
	replacement to fill the tcl_platform(user) field as it is not subject
	to spoofing. [Bug 681877]

	* unix/tclUnixCompat.c: Simplify the #ifdef logic.

	* unix/tclUnixChan.c (FileWatchProc): Fix test failures.

2007-07-30  Donal K. Fellows  <donal.k.fellows@manchester.ac.uk>

	* unix/tclUnixChan.c (SET_BITS, CLEAR_BITS): Added macros to make this
	file clearer.

2007-07-24  Miguel Sofer  <msofer@users.sf.net>

	* generic/tclBasic.c (TEOvI, GetCommandSource):
	* generic/tclExecute.c (TEBC, TclGetSrcInfoForCmd):
	* generic/tclInt.h:
	* generic/tclTrace.c (TclCheck(Interp|Execution)Traces):
	Removed the need for TEBC to inspect the command before calling TEOvI,
	leveraging the TIP 280 infrastructure. Moved the generation of a
	correct nul-terminated command string away from the trace code, back
	into TEOvI/GetCommandSource.

2007-07-20  Andreas Kupries  <andreask@activestate.com>

	* library/platform/platform.tcl: Fixed bug in 'platform::patterns'
	* library/platform/pkgIndex.tcl: where identifiers not matching
	* unix/Makefile.in: the special linux and solaris forms would not
	* win/Makefile.in: get 'tcl' as an acceptable platform added to
	* doc/platform.n: the result. Bumped package to version 1.0.3 and
	* doc/platform_shell.n: updated documentation and Makefiles. Also
	fixed bad version info in the documentation of platform::shell.

2007-07-19  Don Porter	<dgp@users.sourceforge.net>

	* generic/tclParse.c:	In contexts where interp and parsePtr->interp
	might be different, be sure to use the latter for error reporting.
	Also pulled the interp argument back out of ParseTokens() since we
	already had a parsePtr->interp to work with.

2007-07-18  Don Porter	<dgp@users.sourceforge.net>

	* generic/tclCompExpr.c:	Removed unused arguments and variables

2007-07-17  Don Porter	<dgp@users.sourceforge.net>

	* generic/tclCompExpr.c (ParseExpr):	While adding comments to
	explain the operations of ParseExpr(), made significant revisions to
	the code so it would be easier to explain, and in the process made the
	code simpler and clearer as well.

2007-07-15  Don Porter	<dgp@users.sourceforge.net>

	* generic/tclCompExpr.c:	More commentary.
	* tests/parseExpr.test:		Several tests of syntax error messages
	to check that when expression substrings are truncated they leave
	visible the context relevant to the reported error.

2007-07-12  Don Porter	<dgp@users.sourceforge.net>

	* generic/tclCompExpr.c:	Factored out, corrected, and commented
	common code for reporting syntax errors in LEAF elements.

2007-07-11  Miguel Sofer  <msofer@users.sf.net>

	* generic/tclCompCmds.c (TclCompileWhileCmd):
	* generic/tclCompile.c (TclCompileScript):
	Corrected faulty avoidance of INST_START_CMD when the first opcode in
	a script is within a loop (as produced by 'while 1'), so that the
	corresponding command is properly counted. [Bug 1752146]

2007-07-11  Don Porter	<dgp@users.sourceforge.net>

	* generic/tclCompExpr.c:	Added a "parseOnly" flag argument to
	ParseExpr() to indicate whether the caller is Tcl_ParseExpr(), with an
	end goal of filling a Tcl_Parse with Tcl_Tokens representing the
	parsed expression, or TclCompileExpr() with the goal of compiling and
	executing the expression. In the latter case, more aggressive
	conversion of QUOTED and BRACED lexeme to literals is done. In the
	former case, all such conversion is avoided, since Tcl_Token
	production would revert it anyway. This enables simplifications to the
	GenerateTokensForLiteral() routine as well.

2007-07-10  Don Porter	<dgp@users.sourceforge.net>

	* generic/tclCompExpr.c:	Added a field for operator precedence
	to be stored directly in the parse tree. There's no memory cost to
	this addition, since that memory would have been lost to alignment
	issues anyway. Also, converted precedence definitions and lookup
	tables to use symbolic constants instead of raw number for improved
	readability, and continued extending/improving/correcting comments.
	Removed some unused counter variables. Renamed some variables for
	clarity and replaced some cryptic logic with more readable macros.

2007-07-09  Don Porter	<dgp@users.sourceforge.net>

	* generic/tclCompExpr.c:	Revision so that the END lexeme never
	gets inserted into the parse tree. Later tree traversal never reaches
	it since its location in the tree is not variable. Starting and
	stopping with the START lexeme (node 0) is sufficient. Also finished
	lexeme code commentary.

	* generic/tclCompExpr.c:	Added missing creation and return of
	the Tcl_Parse fields that indicate error conditions. [Bug 1749987]

2007-07-05  Don Porter	<dgp@users.sourceforge.net>

	* library/init.tcl (unknown):	Corrected inconsistent error message
	in interactive [unknown] when empty command is invoked. [Bug 1743676]

2007-07-05  Miguel Sofer  <msofer@users.sf.net>

	* generic/tclNamesp.c (SetNsNameFromAny):
	* generic/tclObj.c (SetCmdNameFromAny): Avoid unnecessary
	ckfree/ckalloc when the old structs can be reused.

2007-07-04  Miguel Sofer  <msofer@users.sf.net>

	* generic/tclNamesp.c: Fix case where a FQ cmd or ns was being cached
	* generic/tclObj.c:    in a different interp, tkcon. [Bug 1747512]

2007-07-03  Don Porter	<dgp@users.sourceforge.net>

	* generic/tclCompExpr.c:	Revised #define values so that there
	is now more expansion room to define more BINARY operators.

2007-07-02  Donal K. Fellows  <dkf@users.sf.net>

	* generic/tclHash.c (CompareStringKeys): Always use the strcmp()
	version; the operation is functionally equivalent, the speed is
	identical (up to measurement limitations), and yet the code is
	simpler. [FRQ 951168]

2007-07-02  Don Porter	<dgp@users.sourceforge.net>

	* generic/tcl.h:	Removed TCL_PRESERVE_BINARY_COMPATIBILITY and
	* generic/tclHash.c:	any code enabled when it is set to 0. We will
	* generic/tclStubInit.c:	always want to preserve binary compat
	of the structs that appear in the interface through the 8.* series of
	releases, so it's pointless to drag around this never-enabled
	alternative.

	* generic/tclIO.c:	Removed dead code.
	* unix/tclUnixChan.c:

	* generic/tclCompExpr.c:	Removed dead code, old implementations
	* generic/tclEvent.c:	of expr parsing and compiling, including the
	* generic/tclInt.h:	routine TclFinalizeCompilation().

2007-06-30  Donal K. Fellows  <dkf@users.sf.net>

	* generic/tclCmdIL.c (Tcl_LsortObjCmd): Plug a memory leak caused by a
	missing Tcl_DecrRefCount on an error path. [Bug 1717186]

2007-06-30  Zoran Vasiljevic <vasiljevic@users.sourceforge.net>

	* generic/tclThread.c: Prevent RemeberSyncObj() from growing the sync
	object lists by reusing already free'd slots, if possible. See
	discussion on Bug 1726873 for more information.

2007-06-29  Donal K. Fellows  <dkf@users.sf.net>

	* doc/DictObj.3 (Tcl_DictObjDone): Improved documentation of this
	function to make it clearer how to use it. [Bug 1710795]

2007-06-29  Daniel Steffen  <das@users.sourceforge.net>

	* generic/tclAlloc.c:		on Darwin, ensure memory allocated by
	* generic/tclThreadAlloc.c:	the custom TclpAlloc()s is aligned to
	16 byte boundaries (as is the case with the Darwin system malloc).

	* generic/tclGetDate.y: use ckalloc/ckfree instead of malloc/free.
	* generic/tclDate.c:	bison 1.875e

	* generic/tclBasic.c (TclEvalEx): fix warnings.

	* macosx/Tcl.xcodeproj/project.pbxproj: better support for renamed tcl
	* macosx/Tcl.xcodeproj/default.pbxuser: source dir; add 10.5 SDK build
	* macosx/Tcl-Common.xcconfig:		config; remove tclMathOp.c.

	* macosx/README: document Tcl.xcodeproj changes.

2007-06-28  Don Porter	<dgp@users.sourceforge.net>

	* generic/tclBasic.c:		Removed dead code, including the
	* generic/tclExecute.c:		entire file tclMathOp.c.
	* generic/tclInt.h:
	* generic/tclMathOp.c (removed):
	* generic/tclTestObj.c:
	* win/tclWinFile.c:

	* unix/Makefile.in:	Updated to reflect deletion of tclMathOp.c.
	* win/Makefile.in:
	* win/makefile.bc:
	* win/makefile.vc:

2007-06-28  Pat Thoyts	<patthoyts@users.sourceforge.net>

	* generic/tclBasic.c:	  Silence constness warnings for TclStackFree
	* generic/tclCompCmds.c:  when building with msvc.
	* generic/tclFCmd.c:
	* generic/tclIOCmd.c:
	* generic/tclTrace.c:

2007-06-28  Miguel Sofer  <msofer@users.sf.net>

	* generic/tclVar.c (UnsetVarStruct): fix possible segfault.

2007-06-27  Don Porter	<dgp@users.sourceforge.net>

	* generic/tclTrace.c:	Corrected broken trace reversal logic in
	* generic/tclTest.c:	TclCheckInterpTraces that led to infinite loop
	* tests/trace.test:	when multiple Tcl_CreateTrace traces were set
	and one of them did not fire due to level restrictions. [Bug 1743931]

2007-06-26  Don Porter	<dgp@users.sourceforge.net>

	* generic/tclBasic.c (TclEvalEx):	Moved some arrays from the C
	stack to the Tcl stack.

2007-06-26  Miguel Sofer  <msofer@users.sf.net>

	* generic/tclVar.c (UnsetVarStruct): more streamlining.

2007-06-25  Don Porter	<dgp@users.sourceforge.net>

	* generic/tclExecute.c: Safety checks to avoid crashes in the
	TclStack* routines when called with an incompletely initialized
	interp. [Bug 1743302]

2007-06-25  Miguel Sofer  <msofer@users.sf.net>

	* generic/tclVar.c (UnsetVarStruct): fixing incomplete change, more
	streamlining.

2007-06-24  Miguel Sofer  <msofer@users.sf.net>

	* generic/tclVar.c (TclDeleteCompiledLocalVars): removed inlining that
	ended up not really optimising (limited benchmarks). Now calling
	UnsetVarStruct (streamlined old code is #ifdef'ed out, in case better
	benchmarks do show a difference).

	* generic/tclVar.c (UnsetVarStruct): fixed a leak introduced in last
	commit.

2007-06-23  Miguel Sofer  <msofer@users.sf.net>

	* generic/tclVar.c (UnsetVarStruct, TclDeleteVars): made the logic
	slightly clearer, eliminated some duplicated code.

	*** POTENTIAL INCOMPATIBILITY *** (tclInt.h and Var struct users)
	The core never builds VAR_LINK variable to have traces. Such a
	"monster", should one exist, will now have its unset traces called
	*before* it is unlinked.

2007-06-23  Daniel Steffen  <das@users.sourceforge.net>

	* macosx/tclMacOSXNotify.c (AtForkChild): don't call CoreFoundation
	APIs after fork() on systems where that would lead to an abort().

2007-06-22  Don Porter	<dgp@users.sourceforge.net>

	* generic/tclExecute.c: Revised TclStackRealloc() signature to better
	* generic/tclInt.h:	parallel (and fall back on) Tcl_Realloc.

	* generic/tclNamesp.c (TclResetShadowesCmdRefs):	Replaced
	ckrealloc based allocations with TclStackRealloc allocations.

	* generic/tclCmdIL.c:	More conversions to use TclStackAlloc.
	* generic/tclScan.c:

2007-06-21  Don Porter	<dgp@users.sourceforge.net>

	* generic/tclBasic.c:	 Move most instances of the Tcl_Parse struct
	* generic/tclCompExpr.c: off the C stack and onto the Tcl stack. This
	* generic/tclCompile.c:	 is a rather large struct (> 3kB).
	* generic/tclParse.c:

2007-06-21  Miguel Sofer  <msofer@users.sf.net>

	* generic/tclBasic.c (TEOvI):		Made sure that leave traces
	* generic/tclExecute.c (INST_INVOKE):	that were created during
	* tests/trace.test (trace-36.2):	execution of an originally
	untraced command do not fire [Bug 1740962], partial fix.

2007-06-21  Donal K. Fellows  <donal.k.fellows@man.ac.uk>

	* generic/tcl.h, generic/tclCompile.h, generic/tclCompile.c: Remove
	references in comments to obsolete {expand} notation. [Bug 1740859]

2007-06-20  Miguel Sofer  <msofer@users.sf.net>

	* generic/tclVar.c: streamline namespace vars deletion: only compute
	the variable's full name if the variable is traced.

2007-06-20  Don Porter	<dgp@users.sourceforge.net>

	* generic/tclInt.decls: Revised the interfaces of the routines
	* generic/tclExecute.c: TclStackAlloc and TclStackFree to make them
	easier for callers to use (or more precisely, harder to misuse).
	TclStackFree now takes a (void *) argument which is the pointer
	intended to be freed. TclStackFree will panic if that's not actually
	the memory the call will free. TSA/TSF also now tolerate receiving
	(interp == NULL), in which case they simply fall back to be calls to
	Tcl_Alloc/Tcl_Free.

	* generic/tclIntDecls.h:	make genstubs

	* generic/tclBasic.c:	Updated callers
	* generic/tclCmdAH.c:
	* generic/tclCmdIL.c:
	* generic/tclCompCmds.c:
	* generic/tclCompExpr.c:
	* generic/tclCompile.c:
	* generic/tclFCmd.c:
	* generic/tclFileName.c:
	* generic/tclIOCmd.c:
	* generic/tclIndexObj.c:
	* generic/tclInterp.c:
	* generic/tclNamesp.c:
	* generic/tclProc.c:
	* generic/tclTrace.c:
	* unix/tclUnixPipe.c:

2007-06-20  Jeff Hobbs	<jeffh@ActiveState.com>

	* tools/tcltk-man2html.tcl: revamp of html doc output to use CSS,
	standardized headers, subheaders, dictionary sorting of names.

2007-06-18  Jeff Hobbs	<jeffh@ActiveState.com>

	* tools/tcltk-man2html.tcl: clean up copyright merging and output.
	clean up coding constructs.

2007-06-18  Miguel Sofer  <msofer@users.sf.net>

	* generic/tclCmdIL.c (InfoFrameCmd):
	* generic/tclCmdMZ.c (Tcl_SwitchObjCmd):
	* generic/tclCompile.c (TclInitCompileEnv):
	* generic/tclProc.c (Tcl_ProcObjCmd, SetLambdaFromAny): Moved the
	CmdFrame off the C stack and onto the Tcl stack.

	* generic/tclExecute.c (TEBC):	Moved the CmdFrame off the C stack and
	onto the Tcl stack, between the catch and the execution stacks

2007-06-18  Don Porter	<dgp@users.sourceforge.net>

	* generic/tclBasic.c (TclEvalEx,TclEvalObjEx):	Moved the CmdFrame off
	the C stack and onto the Tcl stack.

2007-06-17  Donal K. Fellows  <dkf@users.sf.net>

	* generic/tclProc.c (TclObjInterpProcCore): Minor fixes to make
	* generic/tclExecute.c (TclExecuteByteCode): compilation debugging
	builds work again. [Bug 1738542]

2007-06-16  Donal K. Fellows  <dkf@users.sf.net>

	* generic/tclProc.c (TclObjInterpProcCore): Use switch instead of a
	chain of if's for a modest performance gain and a little more clarity.

2007-06-15  Miguel Sofer  <msofer@users.sf.net>

	* generic/tclCompCmds.c:  Simplified [variable] compiler and executor.
	* generic/tclExecute.c:	  Missed updates to "there is always a valid
	frame".

	* generic/tclCompile.c: reverted TclEvalObjvInternal and INST_INVOKE
	* generic/tclExecute.c: to essentially what they were previous to the
	* generic/tclBasic.c:	commit of 2007-04-03 [Patch 1693802] and the
	subsequent optimisations, as they break the new trace tests described
	below.

	* generic/trace.test: added tests 36 to 38 for dynamic trace creation
	and addition. These tests expose a change in dynamics due to a recent
	round of optimisations. The "correct" behaviour is not described in
	docs nor TIP 62.

2007-06-14  Miguel Sofer  <msofer@users.sf.net>

	* generic/tclInt.decls:	  Modif to the internals of TclObjInterpProc
	* generic/tclInt.h:	  to reduce stack consumption and improve task
	* generic/tclIntDecls.h:  separation. Changes the interface of
	* generic/tclProc.c:	  TclObjInterpProcCore (patching TclOO
	simultaneously).

	* generic/tclProc.c (TclObjInterpProcCore): simplified obj management
	in wrongNumArgs calls.

2007-06-14  Don Porter	<dgp@users.sourceforge.net>

	* generic/tclCompile.c: SetByteCodeFromAny() can no longer return any
	* generic/tclExecute.c: code other than TCL_OK, so remove code that
	* generic/tclProc.c:	formerly handled exceptional codes.

2007-06-13  Miguel Sofer  <msofer@users.sf.net>

	* generic/tclExecute.c (TclCompEvalObj): missed update to "there is
	always a valid frame".

	* generic/tclProc.c (TclObjInterpProcCore): call TEBC directly instead
	of going through TclCompEvalObj - no need to check the compilation's
	freshness, this has already been done. This improves speed and should
	also provide some relief to [Bug 1066755].

2007-06-12  Donal K. Fellows  <donal.k.fellows@man.ac.uk>

	* generic/tclBasic.c (Tcl_CreateInterp): Turn the [info] command into
	* generic/tclCmdIL.c (TclInitInfoCmd):	 an ensemble, making it easier
	for third-party code to plug into.

	* generic/tclIndexObj.c (Tcl_WrongNumArgs):
	* generic/tclNamesp.c, generic/tclInt.h (tclEnsembleCmdType): Make
	Tcl_WrongNumArgs do replacement correctly with ensembles and other
	sorts of complex replacement strategies.

2007-06-11  Miguel Sofer  <msofer@users.sf.net>

	* generic/tclExecute.c:	 comments added to explain iPtr->numLevels
	management.

	* generic/tclNamesp.c:	 tweaks to Tcl_GetCommandFromObj and
	* generic/tclObj.c:	 TclGetNamespaceFromObj; modified the usage of
	structs ResolvedCmdName and ResolvedNsname so that the field refNsPtr
	is NULL for fully qualified names.

2007-06-10  Miguel Sofer  <msofer@users.sf.net>

	* generic/tclBasic.c:	 Further TEOvI split, creating a new
	* generic/tclCompile.h:	 TclEvalObjvKnownCommand() function to handle
	* generic/tclExecute.c:	 commands that are already known and are not
	traced. INST_INVOKE now calls into this function instead of inlining
	parts of TEOvI. Same perf, better isolation.

	***POTENTIAL INCOMPAT*** There is a subtle issue with the timing of
	execution traces that is changed here - first change appeared in my
	commit of 2007-04-03 [Patch 1693802], which caused some divergence
	between compiled and non-compiled code.
	***THIS CHANGE IS UNDER REVIEW***

2007-06-10  Jeff Hobbs	<jeffh@ActiveState.com>

	* README: updated links. [Bug 1715081]

	* generic/tclExecute.c (TclExecuteByteCode): restore support for
	INST_CALL_BUILTIN_FUNC1 and INST_CALL_FUNC1 bytecodes to support 8.4-
	precompiled sources (math functions). [Bug 1720895]

2007-06-10  Miguel Sofer  <msofer@users.sf.net>

	* generic/tclInt.h:
	* generic/tclNamesp.c:
	* generic/tclObj.c:
	* generic/tclvar.c: new macros TclGetCurrentNamespace() and
	TclGetGlobalNamespace(); Tcl_GetCommandFromObj and
	TclGetNamespaceFromObj rewritten to make the logic clearer; slightly
	faster too.

2007-06-09  Miguel Sofer  <msofer@users.sf.net>

	* generic/tclExecute.c (INST_INVOKE): isolated two vars to the small
	block where they are actually used.

	* generic/tclObj.c (Tcl_GetCommandFromObj): rewritten to make the
	logic clearer; slightly faster too.

	* generic/tclBasic.c:	Split TEOv in two, by separating a processor
	for non-TCL_OK returns. Also split TEOvI in a full version that
	handles non-existing and traced commands, and a separate shorter
	version for the regular case.

	* generic/tclBasic.c:	Moved the generation of command strings for
	* generic/tclTrace.c:	traces: previously in Tcl_EvalObjv(), now in
	TclCheck[Interp|Execution]Traces(). Also insured that the strings are
	properly NUL terminated at the correct length. [Bug 1693986]

	***POTENTIAL INCOMPATIBILITY in internal API***
	The functions TclCheckInterpTraces() and TclCheckExecutionTraces() (in
	internal stubs) used to be noops if the command string was NULL, this
	is not true anymore: if the command string is NULL, they generate an
	appropriate string from (objc,objv) and use it to call the traces. The
	caller might as well not call them with a NULL string if he was
	expecting a noop.

	* generic/tclBasic.c:	Extend usage of TclLimitReady() and
	* generic/tclExecute.c: (new) TclLimitExceeded() macros.
	* generic/tclInt.h:
	* generic/tclInterp.c:

	* generic/tclInt.h:	New TclCleanupCommandMacro for core usage.
	* generic/tclBasic.c:
	* generic/tclExecute.c:
	* generic/tclObj.c:

2007-06-09 Daniel Steffen  <das@users.sourceforge.net>

	* macosx/Tcl.xcodeproj/project.pbxproj: add new Tclsh-Info.plist.in.

2007-06-08  Donal K. Fellows  <dkf@users.sf.net>

	* generic/tclCmdMZ.c (Tcl_StringObjCmd): Changed [string first] and
	* doc/string.n: [string last] so that they have clearer descriptions
	for those people who know the adage about needles and haystacks. This
	follows suggestions on comp.lang.tcl...

2007-06-06  Miguel Sofer  <msofer@users.sf.net>

	* generic/tclParse.c: fix for uninit read. [Bug 1732414]

2007-06-06  Daniel Steffen  <das@users.sourceforge.net>

	* macosx/Tcl.xcodeproj/project.pbxproj: add settings for Fix&Continue.

	* unix/configure.in (Darwin):		add plist for tclsh; link the
	* unix/Makefile.in  (Darwin):		Tcl and tclsh plists into
	* macosx/Tclsh-Info.plist.in (new):	their binaries in all cases.
	* macosx/Tcl-Common.xcconfig:

	* unix/tcl.m4 (Darwin): fix CF checks in fat 32&64bit builds.
	* unix/configure: autoconf-2.59

2007-06-05  Don Porter	<dgp@users.sourceforge.net>

	* generic/tclBasic.c:	Added interp flag value ERR_LEGACY_COPY to
	* generic/tclInt.h:	control the timing with which the global
	* generic/tclNamesp.c:	variables ::errorCode and ::errorInfo get
	* generic/tclProc.c:	updated after an error. This keeps more
	* generic/tclResult.c:	precise compatibility with Tcl 8.4.
	* tests/result.test (result-6.2):	[Bug 1649062]

2007-06-05  Miguel Sofer  <msofer@users.sf.net>

	* generic/tclInt.h:
	* generic/tclExecute.c: Tcl-stack reform, [Patch 1701202]

2007-06-03  Daniel Steffen  <das@users.sourceforge.net>

	* unix/Makefile.in: add datarootdir to silence autoconf-2.6x warning.

2007-05-30  Don Porter	<dgp@users.sourceforge.net>

	* generic/tclBasic.c:	Removed code that dealt with
	* generic/tclCompile.c: TCL_TOKEN_EXPAND_WORD tokens representing
	* generic/tclCompile.h: expanded literal words. These sections were
	mostly in place to enable [info frame] to discover line information in
	expanded literals. Since the parser now generates a token for each
	post-expansion word referring to the right location in the original
	script string, [info frame] gets all the data it needs.

	* generic/tclInt.h:	Revised the parser so that it never produces
	* generic/tclParse.c:	TCL_TOKEN_EXPAND_WORD tokens when parsing an
	* tests/parse.test:	expanded literal word; that is, something like
	{*}{x y z}. Instead, generate the series of TCL_TOKEN_SIMPLE_WORD
	tokens to represent the words that expansion of the literal string
	produces. [RFE 1725186]

2007-05-29  Jeff Hobbs	<jeffh@ActiveState.com>

	* unix/tclUnixThrd.c (Tcl_JoinThread): fix for 64-bit handling of
	pthread_join exit return code storage. [Bug 1712723]

2007-05-22  Don Porter	<dgp@users.sourceforge.net>

	[core-stabilizer-branch]

	* unix/configure:	autoconf-2.59 (FC6 fork)
	* win/configure:

	* README:		Bump version number to 8.5b1
	* generic/tcl.h:
	* library/init.tcl:
	* tools/tcl.wse.in:
	* unix/configure.in:
	* unix/tcl.spec:
	* win/configure.in:

2007-05-18  Don Porter	<dgp@users.sourceforge.net>

	* unix/configure:	autoconf-2.59 (FC6 fork)
	* win/configure:

	* README:		Bump version number to 8.5a7
	* generic/tcl.h:
	* library/init.tcl:
	* tools/tcl.wse.in:
	* unix/configure.in:
	* unix/tcl.spec:
	* win/configure.in:

	* generic/tclParse.c:	Disable and remove the ALLOW_EXPAND sections
	* tests/info.test:	that continued to support the deprecated
	* tests/mathop.test:	{expand} syntax. Updated the few remaining
	users of that syntax in the test suite.

2007-05-17  Donal K. Fellows  <dkf@users.sf.net>

	* generic/tclExecute.c (TclLimitReady): Created a macro version of
	Tcl_LimitReady just for TEBC, to reduce the amount of times that the
	bytecode engine calls out to external functions on the critical path.
	* generic/tclInterp.c (Tcl_LimitReady): Added note to remind anyone
	doing maintenance that there is a macro version to update.

2007-05-17  Daniel Steffen  <das@users.sourceforge.net>

	* generic/tcl.decls: workaround 'make checkstubs' failures from
	tclStubLib.c MODULE_SCOPE revert. [Bug 1716117]

2007-05-16  Joe English	 <jenglish@users.sourceforge.net>

	* generic/tclStubLib.c:	 Change Tcl_InitStubs(), tclStubsPtr, and the
	auxilliary stubs table pointers back to public visibility.

	These symbols need to be exported so that stub-enabled extensions may
	be statically linked into an extended tclsh or Big Wish with a
	dynamically-linked libtcl. [Bug 1716117]

2007-05-15  Don Porter	<dgp@users.sourceforge.net>

	* win/configure:	autoconf-2.59 (FC6 fork)

	* library/reg/pkgIndex.tcl:	Bump to registry 1.2.1 to account for
	* win/configure.in:		[Bug 1682211] fix.
	* win/makefile.bc:
	* win/tclWinReg.c:

2007-05-11  Pat Thoyts	<patthoyts@users.sourceforge.net>

	* generic/tclInt.h: Removed TclEvalObjEx and TclGetSrcInfoForPc from
	tclInt.h now they are in the internal stubs table.

2007-05-09  Don Porter	<dgp@users.sourceforge.net>

	* generic/tclInt.h:	TclFinalizeThreadAlloc() is always defined, so
	make sure it is also always declared (with MODULE_SCOPE).

2007-05-09  Daniel Steffen  <das@users.sourceforge.net>

	* generic/tclInt.h: fix warning when building threaded with -DPURIFY.

	* macosx/Tcl.xcodeproj/project.pbxproj: add 'DebugUnthreaded' &
	* macosx/Tcl.xcodeproj/default.pbxuser: 'DebugLeaks' configs and env
	var settings needed to run the 'leaks' tool.

2007-05-07  Don Porter	<dgp@users.sourceforge.net>

	[Tcl Bug 1706140]

	* generic/tclLink.c (LinkTraceProc):	Update Tcl_VarTraceProcs so
	* generic/tclNamesp.c (Error*Read):	they call Tcl_InterpDeleted()
	* generic/tclTrace.c (Trace*Proc):	for themselves, and do not
	* generic/tclUtil.c (TclPrecTraceProc): rely on (frequently buggy)
	setting of the TCL_INTERP_DESTROYED flag by the trace core.

	* generic/tclVar.c:	Update callers of TclCallVarTraces to not pass
	in the TCL_INTERP_DESTROYED flag. Also apply filters so that public
	routines only pass documented flag values down to lower level routines

	* generic/tclTrace.c (TclCallVarTraces):	The setting of the
	TCL_INTERP_DESTROYED flag is now done entirely within the
	TclCallVarTraces routine, the only place it can be done right.

2007-05-06  Donal K. Fellows  <dkf@users.sf.net>

	* generic/tclInt.h (ExtraFrameInfo): Create a new mechanism for
	* generic/tclCmdIL.c (InfoFrameCmd): conveying what information needs
	to be added to the results of [info frame] to replace the hack that
	was there before.
	* generic/tclProc.c (Tcl_ApplyObjCmd): Use the new mechanism for the
	[apply] command, the only part of Tcl itself that needs it (so far).

	* generic/tclInt.decls (TclEvalObjEx, TclGetSrcInfoForPc): Expose
	these two functions through the internal stubs table, necessary for
	extensions that need to integrate deeply with TIP#280.

2007-05-05  Donal K. Fellows  <dkf@users.sf.net>

	* win/tclWinFile.c (TclpGetUserHome):	Squelch type-pun warnings in
	* win/tclWinInit.c (TclpSetVariables):	Win-specific code not found
	* win/tclWinReg.c (AppendSystemError):	during earlier work on Unix.

2007-05-04  Kevin B. Kenny  <kennykb@acm.org>

	* generic/tclIO.c (TclFinalizeIOSubsystem): Added an initializer to
	silence a spurious gcc warning about use of an uninitialized
	variable.
	* tests/encoding.test: Modified so that encoding tests happen in a
	private namespace, to avoid polluting the global one. This problem was
	discovered when running the test suite '-singleproc 1 -skip exec.test'
	because the 'path' variable in encoding.test conflicted with the one
	in io.test.
	* tests/io.test: Made more of the working variables private to the
	namespace.

2007-05-02  Kevin B. Kenny  <kennykb@acm.org>

	* generic/tclTest.c (SimpleMatchInDirectory): Corrected a refcount
	imbalance that affected the filesystem-[147]* tests in the test suite.
	Thanks to Don Porter for the patch. [Bug 1710707]
	* generic/tclPathObj.c (Tcl_FSJoinPath, Tcl_FSGetNormalizedPath):
	Corrected several memory leaks that caused refcount imbalances
	resulting in memory leaks on Windows. Thanks to Joe Mistachkin for the
	patch.

2007-05-01  Miguel Sofer  <msofer@users.sf.net>

	* generic/tclVar.c (TclPtrSetVar): fixed leak whenever newvaluePtr had
	refCount 0 and was used for appending (but not lappending). Thanks to
	mistachkin and kbk. [Bug 1710710]

2007-05-01  Kevin B. Kenny  <kennykb@acm.org>

	* generic/tclIO.c (DeleteChannelTable): Made changes so that
	DeleteChannelTable tries to close all open channels, not just the
	first. [Bug 1710285]
	* generic/tclThread.c (TclFinalizeSynchronization): Make sure that TSD
	blocks get freed on non-threaded builds. [Bug 1710825]
	* tests/utf.test (utf-25.1--utf-25.4): Modified tests to clean up
	after the 'testobj' extension to avoid spurious reports of memory
	leaks.

2007-05-01  Don Porter	<dgp@users.sourceforge.net>

	* generic/tclCmdMZ.c (STR_MAP): When [string map] has a pure dict map,
	a missing Tcl_DictObjDone() call led to a memleak. [Bug 1710709]

2007-04-30  Daniel Steffen  <das@users.sourceforge.net>

	* unix/Makefile.in: add 'tclsh' dependency to install targets that
	rely on tclsh, fixes parallel 'make install' from empty build dir.

2007-04-30  Andreas Kupries <andreask@gactivestate.com>

	* generic/tclIO.c (FixLevelCode): Corrected reference count
	mismanagement of newlevel, newcode. Changed to allocate the Tcl_Obj's
	as late as possible, and only when actually needed. [Bug 1705778, leak
	K29]

2007-04-30  Kevin B. Kenny  <kennykb@acm.org>

	* generic/tclProc.c (Tcl_ProcObjCmd, SetLambdaFromAny): Corrected
	reference count mismanagement on the name of the source file in the
	TIP 280 code. [Bug 1705778, leak K02 among other manifestations]

2007-04-25  Donal K. Fellows  <dkf@users.sf.net>

	*** 8.5a6 TAGGED FOR RELEASE ***

	* generic/tclProc.c (TclObjInterpProcCore): Only allocate objects for
	error message generation when associated with argument names that are
	really used. [Bug 1705778, leak K15]

2007-04-25  Kevin B. Kenny  <kennykb@acm.org>

	* generic/tclIOUtil.c (Tcl_FSChdir): Changed the memory management so
	that the path returned from Tcl_FSGetNativePath is not duplicated
	before being stored as the current directory, to avoid a memory leak.
	[Bug 1705778, leak K01 among other manifestations]

2007-04-25  Don Porter	<dgp@users.sourceforge.net>

	* generic/tclCompExpr.c (ParseExpr):	Revised to be sure that an
	error return doesn't prevent all literals getting placed on the
	litList to be returned to the caller for freeing. Corrects some
	memleaks. [Bug 1705778, leak K23]

2007-04-25  Daniel Steffen  <das@users.sourceforge.net>

	* unix/Makefile.in (dist): add macosx/*.xcconfig files to src dist;
	copy license.terms to dist macosx dir; fix autoheader bits.

2007-04-24  Miguel Sofer  <msofer@users.sf.net>

	* generic/tclListObj.c: reverting [Patch 738900] (committed on
	2007-04-20). Causes some Tk test breakage of unknown importance, but
	the impact of the patch itself is likely to be so small that it does
	not warrant investigation at this time.

2007-04-24  Donal K. Fellows  <dkf@users.sf.net>

	* generic/tclDictObj.c (DictKeysCmd): Rewrote so that the lock on the
	internal representation of a dict is only set when necessary. [Bug
	1705778, leak K04]
	(DictFilterCmd): Added code to drop the lock in the trivial match
	case. [Bug 1705778, leak K05]

2007-04-24  Kevin B. Kenny  <kennykb@acm.org>

	* generic/tclBinary.c: Addressed several code paths where the error
	return from the 'binary format' command leaked the result buffer.
	* generic/tclListObj.c (TclLsetFlat): Fixed a bug where the new list
	under construction was leaked in the error case. [Bug 1705778, leaks
	K13 and K14]

2007-04-24  Jeff Hobbs	<jeffh@ActiveState.com>

	* unix/Makefile.in (dist): add platform library package to src dist

2007-04-24  Don Porter	<dgp@users.sourceforge.net>

	* generic/tclCompExpr.c (ParseExpr): Memory leak in error case; the
	literal Tcl_Obj was not getting freed. [Bug 1705778, leak #1 (new)]

	* generic/tclNamesp.c (Tcl_DeleteNamespace):	Corrected flaw in the
	flag marking scheme to be sure that global namespaces are freed when
	their interp is deleted. [Bug 1705778]

2007-04-24  Kevin B. Kenny  <kennykb@acm.org>

	* generic/tclExecute.c (TclExecuteByteCode): Plugged six memory leaks
	in bignum arithmetic.
	* generic/tclIOCmd.c (Tcl_ReadObjCmd): Plugged a leak of the buffer
	object if the physical read returned an error and the bypass area had
	no message.
	* generic/tclIORChan.c (TclChanCreateObjCmd): Plugged a leak of the
	return value from the "initialize" method of a channel handler.
	(All of the above under [Bug 1705778])

2007-04-23  Daniel Steffen  <das@users.sourceforge.net>

	* generic/tclCkalloc.c: fix warnings from gcc build configured with
	* generic/tclCompile.c: --enable-64bit --enable-symbols=all.
	* generic/tclExecute.c:

	* unix/tclUnixFCmd.c: add workaround for crashing bug in fts_open()
	* unix/tclUnixInit.c: without FTS_NOSTAT on 64bit Darwin 8 or earlier.

	* unix/tclLoadDyld.c (TclpLoadMemory): fix (void*) arithmetic.

	* macosx/Tcl-Common.xcconfig: enable more warnings.

	* macosx/Tcl.xcodeproj/project.pbxproj: add 'DebugMemCompile' build
	configuration that calls configure with --enable-symbols=all; override
	configure check for __attribute__((__visibility__("hidden"))) in Debug
	configuration to restore availability of ZeroLink.

	* macosx/tclMacOSXNotify.c: fix warnings.

	* macosx/tclMacOSXFCmd.c: const fixes.

	* macosx/Tcl-Common.xcconfig:	fix whitespace.
	* macosx/Tcl-Debug.xcconfig:
	* macosx/Tcl-Release.xcconfig:
	* macosx/README:

	* macosx/GNUmakefile:		fix/add copyright and license refs.
	* macosx/tclMacOSXBundle.c:
	* macosx/Tcl-Info.plist.in:
	* macosx/Tcl.xcode/project.pbxproj:
	* macosx/Tcl.xcodeproj/project.pbxproj:

	* unix/configure.in: install license.terms into Tcl.framework.
	* unix/configure: autoconf-2.59

2007-04-23  Don Porter	<dgp@users.sourceforge.net>

	* generic/tclVar.c (UnsetVarStruct):	Make sure the
	TCL_INTERP_DESTROYED flags gets passed to unset trace routines so they
	can respond appropriately. [Bug 1705778, leak #9]

2007-04-23  Miguel Sofer  <msofer@users.sf.net>

	* generic/tclCompile.c (TclFreeCompileEnv): Tip 280's new field
	extCmdMapPtr was not being freed. [Bug 1705778, leak #1]

2007-04-23  Kevin B. Kenny  <kennykb@acm.org>

	* generic/tclCompCmds.c (TclCompileUpvarCmd): Plugged a memory leak in
	'upvar' when compiling (a) upvar outside a proc, (b) upvar with a
	syntax error, or (c) upvar where the frame index is not known at
	compile time.
	* generic/tclCompExpr.c (ParseExpr): Plugged a memory leak when
	parsing expressions that contain syntax errors.
	* generic/tclEnv.c (ReplaceString): Clear memory correctly when
	growing the cache to avoid reads of uninitialised data.
	* generic/tclIORChan.c (TclChanCreateObjCmd, FreeReflectedChannel):
	Plugged two memory leaks.
	* generic/tclStrToD.c (AccumulateDecimalDigit): Fixed a mistake where
	we'd run beyond the end of the 'pow10_wide' array if a number begins
	with a string of more than 'maxpow10_wide' zeroes.
	* generic/tclTest.c (Testregexpobjcmd): Removed an invalid access
	beyond the end of 'objv' in 'testregexp -about'.
	All of these issues reported under [Bug 1705778] - detected with the
	existing test suite, no new regression tests required.

2007-04-22  Miguel Sofer  <msofer@users.sf.net>

	* generic/tclVar.c (TclDeleteNamespaceVars): fixed access to freed
	memory detected by valgrind: Tcl_GetCurrentNamespace was being
	called after freeing root CallFrame (on interp deletion).

2007-04-20  Miguel Sofer  <msofer@users.sf.net>

	* generic/tclListObj.c (SetListFromAny): avoid discarding internal
	reps of objects converted to singleton lists. [Patch 738900]

2007-04-20  Kevin B. Kenny  <kennykb@acm.org>

	* doc/clock.n: Corrected a silly error (transposed 'uppercase' and
	'lowercase' in clock.n. [Bug 1656002]
	Clarified that [clock scan] does not recognize a locale's alternative
	calendar.
	Deleted an entirely superfluous (and also incorrect) remark about the
	effect of Daylight Saving Time on relative times in [clock scan]. [Bug
	1582951]
	* library/clock.tcl: Corrected an error in skipping over the %Ey field
	on input.
	* library/msgs/ja.msg:
	* tools/loadICU.tcl: Corrected several localisation faults in the
	Japanese locale (most notably, incorrect dates for the Emperors'
	eras). [Bug 1637471]. Many thanks to SourceForge user 'nyademo' for
	pointing this out and developing a fix.
	* generic/tclPathObj.c: Corrected a 'const'ness fault that caused
	bitter complaints from MSVC.
	* tests/clock.test (clock-40.1, clock-58.1, clock-59.1): Corrected a
	test case that depended on ":localtime" being able to handle dates
	prior to the Posix epoch. [Bug 1618445] Added a test case for the
	dates of the Japanese emperors. [Bug 1637471] Added a regression test
	for military time zone input conversion. [Bug 1586828]
	* generic/tclGetDate.y (MilitaryTable): Fixed an ancient bug where the
	military NZA time zones had the signs reversed. [Bug 1586828]
	* generic/tclDate.c: Regenerated.
	* doc/Notifier.3: Documented Tcl_SetNotifier and Tcl_ServiceModeHook.
	Quite against my better judgment. [Bug 414933]
	* generic/tclBasic.c, generic/tclCkalloc.c, generic/tclClock.c:
	* generic/tclCmdIL.c, generic/tclCmdMZ.c, generic/tclFCmd.c:
	* generic/tclFileName.c, generic/tclInterp.c, generic/tclIO.c:
	* generic/tclIOUtil.c, generic/tclNamesp.c, generic/tclObj.c:
	* generic/tclPathObj.c, generic/tclPipe.c, generic/tclPkg.c:
	* generic/tclResult.c, generic/tclTest.c, generic/tclTestObj.c:
	* generic/tclVar.c, unix/tclUnixChan.c, unix/tclUnixTest.c:
	* win/tclWinLoad.c, win/tclWinSerial.c: Replaced commas in varargs
	with string concatenation where possible. [Patch 1515234]
	* library/tzdata/America/Tegucigalpa:
	* library/tzdata/Asia/Damascus: Olson's tzdata 2007e.

2007-04-19  Donal K. Fellows  <donal.k.fellows@manchester.ac.uk>

	* generic/regcomp.c, generic/regc_cvec.c, generic/regc_lex.c,
	* generic/regc_locale.c: Improve the const-correctness of the RE
	compiler.

2007-04-18  Miguel Sofer  <msofer@users.sf.net>

	* generic/tclExecute.c (INST_LSHIFT): fixed a mistake introduced in
	version 1.266 ('=' became '=='), which effectively turned the block
	that handles native shifts into dead code. This explains why the
	testsuite did not pick this mistake. Rewrote to make the intention
	clear.

	* generic/tclInt.h (TclDecrRefCount): change the order of the
	branches, use empty 'if ; else' to handle use in unbraced outer
	if/else conditions (as already done in tcl.h)

	* generic/tclExecute.c: slight changes in Tcl_Obj management.

2007-04-17  Kevin B. Kenny  <kennykb@acm.org>

	* library/clock.tcl: Fixed the naming of
	::tcl::clock::ReadZoneinfoFile because (yoicks!) it was in the global
	namespace.
	* doc/clock.n: Clarified the cases in which legacy time zone is
	recognized. [Bug 1656002]

2007-04-17  Miguel Sofer  <msofer@users.sf.net>

	* generic/tclExecute.c: fixed checkInterp logic [Bug 1702212]

2007-04-16  Donal K. Fellows  <donal.k.fellows@man.ac.uk>

	* various (including generic/tclTest.c): Complete the purge of K&R
	function definitions from manually-written code.

2007-04-15  Kevin B. Kenny  <kennykb@acm.org>

	* generic/tclCompCmds.c: added a cast to silence a compiler error on
	VC2005.
	* library/clock.tcl: Restored unique-prefix matching of keywords on
	the [clock] command. [Bug 1690041]
	* tests/clock.test: Added rudimentary test cases for unique-prefix
	matching of keywords.

2007-04-14  Miguel Sofer  <msofer@users.sf.net>

	* generic/tclExecute.c: removed some code at INST_EXPAND_SKTOP that
	duplicates functionality already present at checkForCatch.

2007-04-12  Miguel Sofer  <msofer@users.sf.net>

	* generic/tclExecute.c: new macros OBJ_AT_TOS, OBJ_UNDER_TOS,
	OBJ_AT_DEPTH(n) and CURR_DEPTH that remove all direct references to
	tosPtr from TEBC (after initialisation and the code at the label
	cleanupV_pushObjResultPtr).

2007-04-11  Miguel Sofer  <msofer@users.sf.net>

	* generic/tclCompCmds.c: moved all exceptDepth management to the
	macros - the decreasing half was managed by hand.

2007-04-10  Donal K. Fellows  <donal.k.fellows@man.ac.uk>

	* generic/tclInt.h (TclNewLiteralStringObj): New macro to make
	allocating literal string objects (i.e. objects whose value is a
	constant string) easier and more efficient, by allowing the omission
	of the length argument. Based on [Patch 1529526] (afredd)
	* generic/*.c: Make use of this (in many files).

2007-04-08  Miguel Sofer  <msofer@users.sf.net>

	* generic/tclCompile (tclInstructionTable): Fixed bugs in description
	of dict instructions.

2007-04-07  Miguel Sofer  <msofer@users.sf.net>

	* generic/tclCompile (tclInstructionTable): Fixed bug in description
	of INST_START_COMMAND.

	* generic/tclExecute.c (TEBC): Small code reduction.

2007-04-06  Miguel Sofer  <msofer@users.sf.net>

	* generic/tclExecute.c (TEBC):
	* generic/tclNamespace.c (NsEnsembleImplementationCmd):
	* generic/tclProc.c (InitCompiledLocals, ObjInterpProcEx)
	(TclObjInterpProcCore, ProcCompileProc): Code reordering to reduce
	branching and improve branch prediction (assume that forward branches
	are typically not taken).

2007-04-03  Miguel Sofer  <msofer@users.sf.net>

	* generic/tclExecute.c: INST_INVOKE optimisation. [Patch 1693802]

2007-04-03  Don Porter	<dgp@users.sourceforge.net>

	* generic/tclNamesp.c:	Revised ErrorCodeRead and ErrorInfoRead trace
	routines so they guarantee the ::errorCode and ::errorInfo variable
	always appear to exist. [Bug 1693252]

2007-04-03  Miguel Sofer  <msofer@users.sf.net>

	* generic/tclInt.decls:	 Moved TclGetNamespaceFromObj() to the
	* generic/tclInt.h:	 internal stubs table; regen.
	* generic/tclIntDecls.h:
	* generic/tclStubInit.c:

2007-04-02  Miguel Sofer  <msofer@users.sf.net>

	* generic/tclBasic.c:	  Added bytecode compilers for the variable
	* generic/tclCompCmds.c:  linking commands: 'global', 'variable',
	* generic/tclCompile.h:	  'upvar', 'namespace upvar' [Patch 1688593]
	* generic/tclExecute.c:
	* generic/tclInt.h:
	* generic/tclVar.c:

2007-04-02  Don Porter	<dgp@users.sourceforge.net>

	* generic/tclBasic.c:	Replace arrays on the C stack and ckalloc
	* generic/tclExecute.c: calls with TclStackAlloc calls to use memory
	* generic/tclFCmd.c:	on Tcl's evaluation stack.
	* generic/tclFileName.c:
	* generic/tclIOCmd.c:
	* generic/tclIndexObj.c:
	* generic/tclInterp.c:
	* generic/tclNamesp.c:
	* generic/tclTrace.c:
	* unix/tclUnixPipe.c:

2007-04-01  Donal K. Fellows  <dkf@users.sf.net>

	* generic/tclCompile.c (TclCompileScript, TclPrintInstruction):
	* generic/tclExecute.c (TclExecuteByteCode): Changed the definition of
	INST_START_CMD so that it knows how many commands start at the current
	location. This makes the interpreter command counter correct without
	requiring a large number of instructions to be issued. (See my change
	from 2007-01-19 for what triggered this.)

2007-03-30  Don Porter	<dgp@users.sourceforge.net>

	* generic/tclCompile.c:
	* generic/tclCompExpr.c:
	* generic/tclCompCmds.c:	Replace arrays on the C stack and
	ckalloc calls with TclStackAlloc calls to use memory on Tcl's
	evaluation stack.

	* generic/tclCmdMZ.c:	Revised [string to* $s $first $last]
	implementation to reduce number of allocs/copies.

	* tests/string.test:  More [string reverse] tests.

2007-03-30  Miguel Sofer  <msofer@users.sf.net>

	* generic/tclExecute.c: optimise the lookup of elements of indexed
	arrays.

2007-03-29  Miguel Sofer  <msofer@users.sf.net>

	* generic/tclProc.c (Tcl_ApplyObjCmd):
	* tests/apply.test (9.3): Fixed Tcl_Obj leak on error return; an
	unneeded ref to lambdaPtr was being set and not released on an error
	return path.

2007-03-28  Don Porter	<dgp@users.sourceforge.net>

	* generic/tclCmdMZ.c (STR_REVERSE):	Implement the actual [string
	reverse] command in terms of the new TclStringObjReverse() routine.

	* generic/tclInt.h (TclStringObjReverse):	New internal routine
	* generic/tclStringObj.c (TclStringObjReverse): that implements the
	[string reverse] operation, making use of knowledge/surgery of the
	String intrep to minimize the number of allocs and copies needed to do
	the job.

2007-03-27  Don Porter	<dgp@users.sourceforge.net>

	* generic/tclCmdMZ.c (STR_MAP): Replace ckalloc calls with
	TclStackAlloc calls.

2007-03-24  Zoran Vasiljevic <vasiljevic@users.sourceforge.net>

	* win/tclWinThrd.c: Thread exit handler marks the current thread as
	un-initialized. This allows exit handlers that are registered later to
	re-initialize this subsystem in case they need to use some sync
	primitives (cond variables) from this file again.

2007-03-23  Miguel Sofer  <msofer@users.sf.net>

	* generic/tclBasic.c (DeleteInterpProc): pop the root frame pointer
	before deleting the global namespace [Bug 1658572]

2007-03-23  Kevin B. Kenny  <kennykb@acm.org>

	* win/Makefile.in: Added code to keep a Cygwin path name from leaking
	into LIBRARY_DIR when doing 'make test' or 'make runtest'.

2007-03-22  Don Porter	<dgp@users.sourceforge.net>

	* generic/tclCmdAH.c (Tcl_ForeachObjCmd):	Replaced arrays on the
	C stack and ckalloc calls with TclStackAlloc calls to use memory on
	Tcl's evaluation stack.

	* generic/tclExecute.c: Revised GrowEvaluationStack to take an
	argument specifying the growth required by the caller, so that a
	single reallocation / copy is the most that will ever be needed even
	when required growth is large.

2007-03-21  Don Porter	<dgp@users.sourceforge.net>

	* generic/tclExecute.c: More ckalloc -> ckrealloc conversions.
	* generic/tclLiteral.c:
	* generic/tclNamesp.c:
	* generic/tclParse.c:
	* generic/tclPreserve.c:
	* generic/tclStringObj.c:
	* generic/tclUtil.c:

2007-03-20  Don Porter	<dgp@users.sourceforge.net>

	* generic/tclEnv.c:	Some more ckalloc -> ckrealloc replacements.
	* generic/tclLink.c:

2007-03-20  Kevin B. Kenny  <kennykb@acm.org>

	* generic/tclDate.c: Rebuilt, despite Donal Fellows's comment when
	committing it that no rebuild was required.
	* generic/tclGetDate.y: According to Donal Fellows, "Introduce modern
	formatting standards; no need for rebuild of tclDate.c."

	* library/tzdata/America/Cambridge_Bay:
	* library/tzdata/America/Havana:
	* library/tzdata/America/Inuvik:
	* library/tzdata/America/Iqaluit:
	* library/tzdata/America/Pangnirtung:
	* library/tzdata/America/Rankin_Inlet:
	* library/tzdata/America/Resolute:
	* library/tzdata/America/Yellowknife:
	* library/tzdata/Asia/Choibalsan:
	* library/tzdata/Asia/Dili:
	* library/tzdata/Asia/Hovd:
	* library/tzdata/Asia/Jakarta:
	* library/tzdata/Asia/Jayapura:
	* library/tzdata/Asia/Makassar:
	* library/tzdata/Asia/Pontianak:
	* library/tzdata/Asia/Ulaanbaatar:
	* library/tzdata/Europe/Istanbul: Upgraded to Olson's tzdata2007d.

	* generic/tclListObj.c (TclLsetList, TclLsetFlat):
	* tests/lset.test: Changes to deal with shared internal representation
	for lists passed to the [lset] command. Thanks to Don Porter for
	fixing this issue. [Bug 1677512]

2007-03-19  Don Porter	<dgp@users.sourceforge.net>

	* generic/tclCompile.c: Revise the various expansion routines for
	CompileEnv fields to use ckrealloc() where appropriate.

	* generic/tclBinary.c (Tcl_SetByteArrayLength): Replaced ckalloc() /
	memcpy() sequence with ckrealloc() call.

	* generic/tclBasic.c (Tcl_CreateMathFunc):	Replaced some calls to
	* generic/tclEvent.c (Tcl_CreateThread):	Tcl_Alloc() with calls
	* generic/tclObj.c (UpdateStringOfBignum):	to ckalloc(), which
	* unix/tclUnixTime.c (SetTZIfNecessary):	better supports memory
	* win/tclAppInit.c (setargv):			debugging.

2007-03-19  Donal K. Fellows  <donal.k.fellows@manchester.ac.uk>

	* doc/regsub.n: Corrected example so that it doesn't recommend
	potentially unsafe practice. Many thanks to Konstantin Kushnir
	<chpock@gmail.com> for reporting this.

2007-03-17  Kevin B. Kenny  <kennykb@acm.org>

	* win/tclWinReg.c (GetKeyNames): Size the buffer for enumerating key
	names correctly, so that Unicode names exceeding 127 chars can be
	retrieved without crashing. [Bug 1682211]
	* tests/registry.test (registry-4.9): Added test case for the above
	bug.

2007-03-15  Mo DeJong  <mdejong@users.sourceforge.net>

	* generic/tclIOUtil.c (Tcl_Stat): Reimplement workaround to avoid gcc
	warning by using local variables. When the macro argument is of type
	long long instead of long, the incorrect warning is not generated.

2007-03-15  Mo DeJong  <mdejong@users.sourceforge.net>

	* win/Makefile.in: Fully qualify LIBRARY_DIR so that `make test` does
	not depend on working dir.

2007-03-15  Mo DeJong  <mdejong@users.sourceforge.net>

	* tests/parse.test: Add two backslash newline parse tests.

2007-03-12  Don Porter	<dgp@users.sourceforge.net>

	* generic/tclExecute.c (INST_FOREACH_STEP4):	Make private copy of
	* tests/foreach.test (foreach-10.1):	value list to be assigned to
	variables so that shimmering of that list doesn't lead to invalid
	pointers. [Bug 1671087]

	* generic/tclEvent.c (HandleBgErrors):	Make efficient private copy
	* tests/event.test (event-5.3): of the command prefix for the interp's
	background error handling command to avoid panics due to pointers to
	memory invalid after shimmering. [Bug 1670155]

	* generic/tclNamesp.c (NsEnsembleImplementationCmd):	Make efficient
	* tests/namespace.test (namespace-42.8):	private copy of the
	command prefix as we invoke the command appropriate to a particular
	subcommand of a particular ensemble to avoid panic due to shimmering
	of the List intrep. [Bug 1670091]

	* generic/tclVar.c (TclArraySet):	Make efficient private copy of
	* tests/var.test (var-17.1):	the "list" argument to [array set] to
	avoid crash due to shimmering invalidating pointers. [Bug 1669489]

2007-03-12  Donal K. Fellows  <donal.k.fellows@manchester.ac.uk>

	* generic/tclCmdIL.c (Tcl_LsortObjCmd): Fix problems with declaration
	positioning and memory leaks. [Bug 1679072]

2007-03-11  Donal K. Fellows  <dkf@users.sf.net>

	* generic/tclCmdIL.c (Tcl_LreverseObjCmd): Ensure that a list is
	correctly reversed even if its internal representation is shared
	without the object itself being shared. [Bug 1675044]

2007-03-10  Miguel Sofer  <msofer@users.sf.net>

	* generic/tclCmdIL (Tcl_LsortObjCmd): changed fix to [Bug 1675116] to
	use the cheaper TclListObjCopy() instead of Tcl_DuplicateObj().

2007-03-09  Andreas Kupries  <andreask@activestate.com>

	* library/platform/shell.tcl: Made more robust if an older platform
	* library/platform/pkgIndex.tcl: package is present in the inspected
	* unix/Makefile.in: shell. Package forget it to prevent errors. Bumped
	* win/Makefile.in: package version to 1.1.3, and updated the Makefiles
	installing it as Tcl Module.

2007-03-09  Donal K. Fellows  <donal.k.fellows@man.ac.uk>

	* generic/tclCmdIL.c (Tcl_LsortObjCmd): Handle tricky case with loss
	* tests/cmdIL.test (cmdIL-1.29):	of list rep during sorting due
	to shimmering. [Bug 1675116]

2007-03-09  Kevin B. Kenny  <kennykb@acm.org>

	* library/clock.tcl (ReadZoneinfoFile): Added Y2038 compliance to the
	code for version-2 'zoneinfo' files.
	* tests/clock.test (clock-56.3): Added a test case for Y2038 and
	'zoneinfo'. Modified test initialisation to use the
	'loadTestedCommands' function of tcltest to bring in the correct path
	for the registry library.

2007-03-08  Don Porter	<dgp@users.sourceforge.net>

	* generic/tclListObj.c (TclLsetList):	Rewrite so that the routine
	itself does not do any direct intrep surgery. Better isolates those
	things into the implementation of the "list" Tcl_ObjType.

2007-03-08  Donal K. Fellows  <donal.k.fellows@man.ac.uk>

	* generic/tclListObj.c (TclLindexList, TclLindexFlat): Moved these
	functions to tclListObj.c from tclCmdIL.c to mirror the way that the
	equivalent functions for [lset]'s guts are arranged.

2007-03-08  Kevin B. Kenny  <kennykb@acm.org>

	* library/clock.tcl: Further tweaks to the Windows time zone table
	(restoring missing Mexican time zones). Added rudimentary handling of
	version-2 'zoneinfo' files. Update US DST rules so that zones such as
	'EST5EDT' get the correct transition dates.
	* tests/clock.test: Added rudimentary test cases for 'zoneinfo'
	parsing. Adjusted several tests that depended on obsolete US DST
	transition rules.

2007-03-07  Daniel Steffen  <das@users.sourceforge.net>

	* macosx/tclMacOSXNotify.c: add spinlock debugging and sanity checks.

	* macosx/Tcl.xcodeproj/project.pbxproj: ensure gcc version used by
	* macosx/Tcl.xcodeproj/default.pbxuser: Xcode and configure/make are
	* macosx/Tcl-Common.xcconfig:		consistent and independent of
	gcc_select default and CC env var; fixes for Xcode 3.0.

	* unix/tcl.m4 (Darwin): s/CFLAGS/CPPFLAGS/ in macosx-version-min check
	* unix/configure: autoconf-2.59

2007-03-07  Don Porter	<dgp@users.sourceforge.net>

	* generic/tclCmdIL.c (TclLindex*):	Rewrites to make efficient
	private copies of the list and indexlist arguments, so we can operate
	on the list elements directly with no fear of shimmering effects.
	Replaces defensive coding schemes that are otherwise required. End
	result is that TclLindexList is entirely a wrapper around
	TclLindexFlat, which is now the core engine of all [lindex]
	operations.

	* generic/tclObj.c (Tcl_AppendAllObjTypes):	Converted to simpler
	list validity test.

2007-03-07  Donal K. Fellows  <donal.k.fellows@man.ac.uk>

	* generic/tclRegexp.c (TclRegAbout): Generate information about a
	regexp as a Tcl_Obj instead of as a string, which is more efficient.

2007-03-07  Kevin B. Kenny  <kennykb@acm.org>

	* library/clock.tcl: Adjusted Windows time zone table to handle new US
	DST rules by locale rather than as Posix time zone spec.
	* tests/clock.test (clock-39.6, clock-49.2, testclock::registry):
	Adjusted tests to simulate new US rules.
	* library/tzdata/America/Indiana/Winamac:
	* library/tzdata/Europe/Istanbul:
	* library/tzdata/Pacific/Easter:
	Olson's tzdata2007c.

2007-03-05  Andreas Kupries  <andreask@activestate.com>

	* library/platform/shell.tcl (::platform::shell::RUN): In the case of
	* library/platform/pkgIndex.tcl: a failure put the captured stderr
	* unix/Makefile.in: into the error message to aid in debugging. Bumped
	* win/Makefile.in: package version to 1.1.2, and updated the makefiles
	installing it as Tcl Module.

2007-03-03  Donal K. Fellows  <dkf@users.sf.net>

	* generic/tclLink.c (LinkedVar): Added macro to conceal at least some
	of the pointer hackery.

2007-03-02  Don Porter	<dgp@users.sourceforge.net>

	* generic/tclCmdIL.c (Tcl_LreverseObjCmd):	Added missing
	TclInvalidateStringRep() call when we directly manipulate the intrep
	of an unshared "list" Tcl_Obj. [Bug 1672585]

	* generic/tclCmdIL.c (Tcl_JoinObjCmd):	Revised [join] implementation
	to append Tcl_Obj's instead of strings. [RFE 1669420]

	* generic/tclCmdIL.c (Info*Cmd):	Code simplifications and
	optimizations.

2007-03-02  Donal K. Fellows  <donal.k.fellows@manchester.ac.uk>

	* generic/tclCompile.c (TclPrintInstruction): Added a scheme to allow
	* generic/tclCompile.h (AuxDataPrintProc):    aux-data to be printed
	* generic/tclCompCmds.c (Print*Info):	      out for debugging. For
	this to work, immediate operands referring to aux-data must be
	identified as such in the instruction descriptor table using
	OPERAND_AUX4 (all are always 4 bytes).

	* generic/tclExecute.c (TclExecuteByteCode): Rewrote the compiled
	* generic/tclCompCmds.c (TclCompileDictCmd): [dict update] so that it
	* generic/tclCompile.h (DictUpdateInfo):     stores critical
	* tests/dict.test (dict-21.{14,15}):	     non-varying data in an
	aux-data value instead of a (shimmerable) literal. [Bug 1671001]

2007-03-01  Don Porter	<dgp@users.sourceforge.net>

	* generic/tclCmdIL.c (Tcl_LinsertObjCmd):	Code simplifications
	and optimizations.

	* generic/tclCmdIL.c (Tcl_LreplaceObjCmd):	Code simplifications
	and optimizations.

	* generic/tclCmdIL.c (Tcl_LrangeObjCmd):	Rewrite in the same
	spirit; avoid shimmer effects rather than react to them.

	* generic/tclCmdAH.c (Tcl_ForeachObjCmd):	Stop throwing away
	* tests/foreach.test (foreach-1.14):	useful error information when
	loop variable sets fail.

	* generic/tclCmdIL.c (Tcl_LassignObjCmd):	Rewrite to make an
	efficient private copy of the list argument, so we can operate on the
	list elements directly with no fear of shimmering effects. Replaces
	defensive coding schemes that are otherwise required.

	* generic/tclCmdAH.c (Tcl_ForeachObjCmd):	Rewrite to make
	efficient private copies of the variable and value lists, so we can
	operate on them without any special shimmer defense coding schemes.

2007-03-01  Donal K. Fellows  <donal.k.fellows@manchester.ac.uk>

	* generic/tclCompCmds.c (TclCompileForeachCmd): Prevent an unexpected
	* tests/foreach.test (foreach-9.1):		infinite loop when the
	variable list is empty and the foreach is compiled. [Bug 1671138]

2007-02-26  Andreas Kupries  <andreask@activestate.com>

	* generic/tclIORChan.c (FreeReflectedChannel): Added the missing
	refcount release between NewRC and FreeRC for the channel handle
	object, spotted by Don Porter. [Bug 1667990]

2007-02-26  Don Porter	<dgp@users.sourceforge.net>

	* generic/tclCmdAH.c (Tcl_ForeachObjCmd):	Removed surplus
	copying of the objv array that used to be a workaround for [Bug
	404865]. That bug is long fixed.

2007-02-24  Don Porter	<dgp@users.sourceforge.net>

	* generic/tclBasic.c:	Use new interface in Tcl_EvalObjEx so that the
	recounting logic of the List internal rep need not be repeated there.
	Better encapsulation of internal details.

	* generic/tclInt.h:	New internal routine TclListObjCopy() used
	* generic/tclListObj.c: to efficiently do the equivalent of [lrange
	$list 0 end]. After some experience with this, might be a good
	candidate for exposure as a public interface. It's useful for callers
	of Tcl_ListObjGetElements() who want to control the ongoing validity
	of the returned objv pointer.

2007-02-22  Andreas Kupries  <andreask@activestate.com>

	* tests/pkg.test: Added tests for the case of an alpha package
	satisfying a require for the regular package, demonstrating a corner
	case specified in TIP#280. More notes in the comments to the test.

2007-02-20  Jan Nijtmans  <nijtmans@users.sf.net>

	* generic/tclInt.decls: Added "const" specifiers in TclSockGetPort
	* generic/tclIntDecls.h: regenerated
	* generic/*.c:
	* unix/tclUnixChan.c
	* unix/tclUnixPipe.c
	* win/tclWinPipe.c
	* win/tclWinSock.c: Added many "const" specifiers in implementation.

2007-02-20  Don Porter	<dgp@users.sourceforge.net>

	* doc/tcltest.n:	Typo fix. [Bug 1663539]

2007-02-20  Pat Thoyts	<patthoyts@users.sourceforge.net>

	* generic/tclFileName.c:  Handle extended paths on Windows NT and
	* generic/tclPathObj.c:	  above. These have a \\?\ prefix. [Bug
	* win/tclWinFile.c:	  1479814]
	* tests/winFCmd.test:	  Tests for extended path handling.

2007-02-19  Jeff Hobbs	<jeffh@ActiveState.com>

	* unix/tcl.m4: use SHLIB_SUFFIX=".so" on HP-UX ia64 arch.
	* unix/configure: autoconf-2.59

	* generic/tclIOUtil.c (Tcl_FSEvalFileEx): safe incr of objPtr ref.

2007-02-18  Donal K. Fellows  <dkf@users.sf.net>

	* doc/chan.n, doc/clock.n, doc/eval.n, doc/exit.n, doc/expr.n:
	* doc/interp.n, doc/open.n, doc/platform_shell.n, doc/pwd.n:
	* doc/refchan.n, doc/regsub.n, doc/scan.n, doc/tclvars.n, doc/tm.n:
	* doc/unload.n: Apply [Bug 1610310] to fix typos. Thanks to Larry
	Virden for spotting them.

	* doc/interp.n: Partial fix of [Bug 1662436]; rest requires some
	policy decisions on what should and shouldn't be safe commands from
	the "new in 8.5" set.

2007-02-13  Kevin B. Kenny  <kennykb@acm.org>

	* tools/fix_tommath_h.tcl: Further tweaking for the x86-64. The change
	is to make 'mp_digit' be an 'unsigned int' on that platform; since
	we're using only 32 bits of it, there's no reason to make it a 64-bit
	'unsigned long.'
	* generic/tclTomMath.h: Regenerated.

2007-02-13  Donal K. Fellows  <donal.k.fellows@man.ac.uk>

	* doc/re_syntax.n: Corrected description of 'print' class [Bug
	1614687] and enhanced description of 'graph' class.

2007-02-12  Kevin B. Kenny  <kennykb@acm.org>

	* tools/fix_tommath_h.tcl: Added code to patch out a check for
	__x86_64__ that caused Tommath to use __attributes(TI)__ for the
	mp_word type. Tetra-int's simply fail on too many gcc-glibc-OS
	combinations to be ready for shipment today, even if they work for
	some of us. This change allows reversion of das's change of 2006-08-18
	that accomplised the same thing on Darwin. [Bugs 1601380, 1603737,
	1609936, 1656265]
	* generic/tclTomMath.h: Regenerated.
	* library/tzdata/Africa/Asmara:
	* library/tzdata/Africa/Asmera:
	* library/tzdata/America/Nassau:
	* library/tzdata/Atlantic/Faeroe:
	* library/tzdata/Atlantic/Faroe:
	* library/tzdata/Australia/Eucla:
	* library/tzdata/Pacific/Easter: Rebuilt from Olson's tzdata2007b.

2007-02-09  Joe Mistachkin  <joe@mistachkin.com>

	* win/nmakehlp.c: Properly cleanup after nmakehlp, including the
	* win/makefile.vc: vcX0.pch file.

2007-02-08  Jeff Hobbs	<jeffh@ActiveState.com>

	* unix/tclUnixInit.c (TclpCheckStackSpace): do stack size checks with
	unsigned size_t to correctly validate stackSize in the 2^31+ range.
	[Bug 1654104]

2007-02-08  Don Porter	<dgp@users.sourceforge.net>

	* generic/tclNamesp.c:	Corrected broken logic in Tcl_DeleteNamespace
	* tests/namespace.test: introduced in Patch 1577278 that caused
	[namespace delete ::] to be effective only at level #0. New test
	namespace-7.7 should prevent similar error in the future [Bug 1655305]

2007-02-06  Don Porter	<dgp@users.sourceforge.net>

	* generic/tclNamesp.c:	Corrected broken implementation of the
	* tests/namespace.test: TclMatchIsTrivial optimization on [namespace
	children $namespace $pattern].

2007-02-04  Daniel Steffen  <das@users.sourceforge.net>

	* unix/tcl.m4: use gcc4's __attribute__((__visibility__("hidden"))) if
	available to define MODULE_SCOPE effective on all platforms.
	* unix/configure.in: add caching to -pipe and zoneinfo checks.
	* unix/configure: autoconf-2.59
	* unix/tclConfig.h.in: autoheader-2.59

2007-02-03  Joe Mistachkin  <joe@mistachkin.com>

	* win/rules.vc: Fix platform specific file copy macros for downlevel
	Windows.

2007-01-29  Don Porter	<dgp@users.sourceforge.net>

	* generic/tclResult.c: Added optimization case to TclTransferResult to
	cover common case where there's big savings over the fully general
	path. Thanks to Peter MacDonald. [Bug 1626518]

	* generic/tclLink.c:	Broken linked float logic corrected. Thanks to
	Andy Goth. [Bug 1602538]

	* doc/fcopy.n:	Typo fix. [Bug 1630627]

2007-01-28  Daniel Steffen  <das@users.sourceforge.net>

	* macosx/Tcl.xcodeproj/project.pbxproj:	  extract build settings that
	* macosx/Tcl.xcodeproj/default.pbxuser:	  were common to multiple
	* macosx/Tcl-Common.xcconfig (new file):  configurations into external
	* macosx/Tcl-Debug.xcconfig (new file):	  xcconfig files; add extra
	* macosx/Tcl-Release.xcconfig (new file): configurations for building
	with SDKs and 64bit; convert legacy jam-based 'Tcl' target to native
	target with single script phase; correct syntax of build setting
	references to use $() throughout.

	* macosx/README: document new Tcl.xcodeproj configurations; other
	minor updates/corrections.

	* generic/tcl.h: update location of version numbers in macosx files.

	* macosx/Tcl.xcode/project.pbxproj: restore 'tcltest' target to
	* macosx/Tcl.xcode/default.pbxuser: working order by replicating
	applicable changes to Tcl.xcodeproj since 2006-07-20.

2007-01-25  Daniel Steffen  <das@users.sourceforge.net>

	* unix/tcl.m4: integrate CPPFLAGS into CFLAGS as late as possible and
	move (rather than duplicate) -isysroot flags from CFLAGS to CPPFLAGS
	to avoid errors about multiple -isysroot flags from some older gcc
	builds.

	* unix/configure: autoconf-2.59

2007-01-22  Donal K. Fellows  <donal.k.fellows@manchester.ac.uk>

	* compat/memcmp.c (memcmp): Reworked so that arithmetic is never
	performed upon void pointers, since that is illegal. [Bug 1631017]

2007-01-19  Donal K. Fellows  <donal.k.fellows@man.ac.uk>

	* generic/tclCompile.c (TclCompileScript): Reduce the frequency with
	which we issue INST_START_CMD, making bytecode both more compact and
	somewhat faster. The optimized case is where we would otherwise be
	issuing a sequence of those instructions; in those cases, it is only
	ever the first one encountered that could possibly trigger.

2007-01-19  Joe Mistachkin  <joe@mistachkin.com>

	* tools/man2tcl.c: Include stdlib.h for exit() and improve comment
	detection.
	* win/nmakehlp.c: Update usage.
	* win/makefile.vc: Properly build man2tcl.c for MSVC8.

2007-01-19  Daniel Steffen  <das@users.sourceforge.net>

	* macosx/tclMacOSXFCmd.c (TclMacOSXSetFileAttribute): on some versions
	of Mac OS X, truncate() fails on resource forks, in that case use
	open() with O_TRUNC instead.

	* macosx/tclMacOSXNotify.c: accommodate changes to prototypes of
	OSSpinLock(Un)Lock API.

	* macosx/Tcl.xcodeproj/project.pbxproj: ensure HOME and USER env vars
	* macosx/Tcl.xcodeproj/default.pbxuser: are defined when running
						testsuite from Xcode.

	* tests/env.test: add extra system env vars that need to be preserved
	on some Mac OS X versions for testsuite to work.

	* unix/Makefile.in:  Move libtommath defines into configure.in to
	* unix/configure.in: avoid replicating them across multiple
	* macosx/Tcl.xcodeproj/project.pbxproj: buildsystems.

	* unix/tcl.m4: ensure CPPFLAGS env var is used when set. [Bug 1586861]
	(Darwin): add -isysroot and -mmacosx-version-min flags to CPPFLAGS
	when present in CFLAGS to avoid discrepancies between what headers
	configure sees during preprocessing tests and compiling tests.

	* unix/configure: autoconf-2.59
	* unix/tclConfig.h.in: autoheader-2.59

2007-01-18  Donal K. Fellows  <donal.k.fellows@man.ac.uk>

	* generic/tclCompile.c (TclCompileScript): Make sure that when parsing
	an expanded literal fails, a correct bytecode sequence is still
	issued. [Bug 1638414]. Also make sure that the start of the expansion
	bytecode sequence falls inside the span of bytecodes for a command.
	* tests/compile.test (compile-16.24): Added test for [Bug 1638414]

2007-01-17  Donal K. Fellows  <dkf@users.sf.net>

	* generic/tclIO.c: Added macros to make usage of ChannelBuffers
	clearer.

2007-01-11  Joe English	 <jenglish@users.sourceforge.net>

	* win/tcl.m4(CFLAGS_WARNING): Remove "-Wconversion". This was removed
	from unix/tcl.m4 2004-07-16 but not from here.
	* win/configure: Regenerated.

2007-01-11  Pat Thoyts	<patthoyts@users.sourceforge.net>

	* win/makefile.vc: Fixes to work better on Win98. Read version numbers
	* win/nmakehlp.c:  from package index file to avoid keeping numbers in
	* win/rules.vc:	   the makefile where they may become de-synchronized.

2007-01-10  Donal K. Fellows  <donal.k.fellows@manchester.ac.uk>

	* generic/regcomp.c (compile, freev):	     Define a strategy for
	* generic/regexec.c (exec):		     managing the internal
	* generic/regguts.h (AllocVars, FreeVars):   vars of the RE engine to
	* generic/regcustom.h (AllocVars, FreeVars): reduce C stack usage.
	This will make Tcl as a whole much less likely to run out of stack
	space...

2007-01-09  Donal K. Fellows  <donal.k.fellows@man.ac.uk>

	* generic/tclCompCmds.c (TclCompileLindexCmd):
	* tests/lindex.test (lindex-9.2): Fix silly bug that ended up
	sometimes compiling list arguments in the wrong order. [Bug 1631364]

2007-01-03  Kevin B. Kenny  <kennykb@acm.org>

	* generic/tclDate.c: Regenerated to recover a lost fix from patthoyts.
	[Bug 1618523]

2006-12-26  Mo DeJong  <mdejong@users.sourceforge.net>

	* generic/tclIO.c (Tcl_GetsObj): Avoid checking for for the LF in a
	possible CRLF sequence when EOF has already been found.

2006-12-26  Mo DeJong  <mdejong@users.sourceforge.net>

	* generic/tclEncoding.c (EscapeFromUtfProc): Clear the
	TCL_ENCODING_END flag when end bytes are written. This fix keep this
	method from writing escape bytes for an encoding like iso2022-jp
	multiple times when the escape byte overlap with the end of the IO
	buffer.
	* tests/io.test: Add test for escape byte overlap issue.

2006-12-19  Donal K. Fellows  <donal.k.fellows@man.ac.uk>

	* unix/tclUnixThrd.c (Tcl_GetAllocMutex, TclpNewAllocMutex): Add
	intermediate variables to shut up unwanted warnings. [Bug 1618838]

2006-12-19  Daniel Steffen  <das@users.sourceforge.net>

	* unix/tclUnixThrd.c (TclpInetNtoa): fix for 64 bit.

	* unix/tcl.m4 (Darwin): --enable-64bit: verify linking with 64bit
	-arch flag succeeds before enabling 64bit build.
	* unix/configure: autoconf-2.59

2006-12-17  Daniel Steffen  <das@users.sourceforge.net>

	* tests/macOSXLoad.test (new file): add testing of .bundle loading and
	* tests/load.test:		    unloading on Darwin (in addition
	* tests/unload.test:		    to existing tests of .dylib
	loading).
	* macosx/Tcl.xcodeproj/project.pbxproj: add building of dltest
	binaries so that testsuite run from Xcode can use them; fix testsuite
	run script
	* unix/configure.in:	   add support for building dltest binaries as
	* unix/dltest/Makefile.in: .bundle (in addition to .dylib) on Darwin.
	* unix/Makefile.in: add stub lib dependency to dltest target.
	* unix/configure: autoconf-2.59

	* tests/append.test: fix cleanup failure when all tests are skipped.

	* tests/chan.test (chan-16.9): cleanup chan event handler to avoid
	causing error in event.test when running testsuite with -singleproc 1.

	* tests/info.test: add !singleTestInterp constraint to tests that fail
	when running testsuite with -singleproc 1. [Bug 1605269]

2006-12-14  Donal K. Fellows  <donal.k.fellows@manchester.ac.uk>

	* doc/string.n: Fix example. [Bug 1615277]

2006-12-12  Don Porter	<dgp@users.sourceforge.net>

	* generic/tclCompExpr.c:	Now that the new internal structs are
	in use to support operator commands, might as well make them the
	default for [expr] as well and avoid passing every parsed expression
	through the inefficient Tcl_Token array format. This addresses most
	issues in [RFE 1517602]. Assuming no performance disasters result from
	this, much dead code supporting the other implementation might now be
	removed.

	* generic/tclBasic.c:	Final step routing all direct evaluation forms
	* generic/tclCompExpr.c: of the operator commands through TEBC,
	* generic/tclCompile.h: dropping all the routines in tclMathOp.c.
	* generic/tclMathOp.c:	Still needs Engineering Manual attention.

2006-12-11  Don Porter	<dgp@users.sourceforge.net>

	* generic/tclBasic.c:	Another step with all sorting operator
	* generic/tclCompExpr.c: commands now routing through TEBC via
	* generic/tclCompile.h: TclSortingOpCmd().

2006-12-08  Don Porter	<dgp@users.sourceforge.net>

	* generic/tclBasic.c:	 Another step down the path of re-using
	* generic/tclCompExpr.c: TclExecuteByteCode to implement the TIP 174
	* generic/tclCompile.h: commands instead of using a mass of code
	* generic/tclMathOp.c:	duplication. Now all operator commands that
	* tests/mathop.test:	demand exactly one operation are implemented
	via TclSingleOpCmd and a call to TEBC.

	* generic/tclCompExpr.c: Revised implementation of TclInvertOpCmd to
	* generic/tclMathOp.c:	perform a bytecode compile / execute sequence.
	This demonstrates a path toward avoiding mountains of code duplication
	in tclMathOp.c and tclExecute.c.

	* generic/tclCompile.h: Change TclExecuteByteCode() from static to
	* generic/tclExecute.c: MODULE_SCOPE so all files including
	tclCompile.h may call it.

	* generic/tclMathOp.c:	More revisions to make tests pass.
	* tests/mathop.test:

2006-12-08  Donal K. Fellows  <donal.k.fellows@manchester.ac.uk>

	* generic/tclNamesp.c (TclTeardownNamespace): Ensure that dying
	namespaces unstitch themselves from their referents. [Bug 1571056]
	(NsEnsembleImplementationCmd): Silence GCC warning.

	* tests/mathop.test: Full tests for & | and ^ operators

2006-12-08  Daniel Steffen  <das@users.sourceforge.net>

	* library/tcltest/tcltest.tcl: use [info frame] for "-verbose line".

2006-12-07  Don Porter	<dgp@users.sourceforge.net>

	* generic/tclCompCmds.c:	Additional commits correct most
	* generic/tclExecute.c:		failing tests illustrating bugs
	* generic/tclMathOp.c:		uncovered in [Patch 1578137].

	* generic/tclBasic.c:	Biggest source of TIP 174 failures was that
	the commands were not [namespace export]ed from the ::tcl::mathop
	namespace. More bits from [Patch 1578137] correct that.

	* tests/mathop.test:	Commmitted several new tests from Peter Spjuth
	found in [Patch 1578137]. Many failures now demonstrate issues to fix
	in the TIP 174 implementation.

2006-12-07  Donal K. Fellows  <donal.k.fellows@manchester.ac.uk>

	* tests/mathop.test: Added tests for ! ~ eq operators.
	* generic/tclMathOp.c (TclInvertOpCmd): Add in check for non-integral
	numeric values.
	* generic/tclCompCmds.c (CompileCompareOpCmd): Factor out the code
	generation for the chained comparison operators.

2006-12-07  Pat Thoyts	<patthoyts@users.sourceforge.net>

	* tests/exec.test: Fixed line endings (caused win32 problems).

2006-12-06  Don Porter	<dgp@users.sourceforge.net>

	* generic/tclCompCmds.c:	Revised and consolidated into utility
	* tests/mathop.test:		routines some of routines that compile
	the new TIP 174 commands. This corrects some known bugs. More to come.

2006-12-06  Kevin B. Kenny  <kennykb@acm.org>

	* tests/expr.test (expr-47.12): Improved error reporting in hopes of
	having more information to pursue [Bug 1609936].

2006-12-05  Andreas Kupries  <andreask@activestate.com>

	TIP#291 IMPLEMENTATION

	* generic/tclBasic.c: Define tcl_platform element for pointerSize.
	* doc/tclvars.n:

	* win/Makefile.in: Added installation instructions for the platform
	* win/makefile.vc: package. Added the platform package.
	* win/makefile.bc:
	* unix/Makefile.in:

	* tests/platform.test:
	* tests/safe.test:

	* library/platform/platform.tcl:
	* library/platform/shell.tcl:
	* library/platform/pkgIndex.tcl:

	* doc/platform.n:
	* doc/platform_shell.n:

2006-12-05  Don Porter	<dgp@users.sourceforge.net>

	* generic/tclPkg.c:	When no requirements are supplied to a
	* tests/pkg.test:	[package require $pkg] and [package unknown]
	is invoked to find a satisfying package, pass the requirement argument
	"0-" (which means all versions are acceptable). This permits a
	registered [package unknown] command to call [package vsatisfies
	$testVersion {*}$args] without any special handling of the empty $args
	case. This fixes/avoids a bug in [::tcl::tm::UnknownHandler] that was
	causing old TM versions to be provided in preference to newer TM
	versions. Thanks to Julian Noble for discovering the issue.

2006-12-04  Donal K. Fellows  <dkf@users.sf.net>

	TIP#267 IMPLEMENTATION

	* generic/tclIOCmd.c (Tcl_ExecObjCmd): Added -ignorestderr option,
	* tests/exec.test, doc/exec.n:	       loosely from [Patch 1476191]

2006-12-04  Don Porter	<dgp@users.sourceforge.net>

	* generic/tclCompExpr.c:	Added implementation for the
	CompileExprTree() routine that can produce expression bytecode
	directly from internal structures with no need to pass through the
	Tcl_Token array representation. Still disabled by default. #undef
	USE_EXPR_TOKENS to try it out.

2006-12-03  Don Porter	<dgp@users.sourceforge.net>

	* generic/tclCompExpr.c:	Added expr parsing routines that
	produce a different set of internal structures representing the parsed
	expression, as well as routines that go on to convert those structures
	into the traditional Tcl_Token array format. Use of these routines is
	currently disabled. #undef PARSE_DIRECT_EXPR_TOKENS to enable them.
	These routines will only become really useful when more routines that
	compile directly from the new internal structures are completed.

2006-12-02  Donal K. Fellows  <dkf@users.sf.net>

	* doc/file.n: Clarification of [file pathtype] docs. [Bug 1606454]

2006-12-01  Kevin B. Kenny	 <kennykb@acm.org>

	* libtommath/bn_mp_add.c:	Corrected the effects of a
	* libtommath/bn_mp_div.c:	bollixed 'cvs merge' operation
	* libtommath/bncore.c:		that inadvertently committed some
	* libtommath/tommath_class.h:	half-developed code.

	TIP#299 IMPLEMENTATION

	* doc/mathfunc.n:	Added isqrt() function to docs
	* generic/tclBasic.c:	Added isqrt() math function (ExprIsqrtFunc)
	* tests/expr.test (expr-47.*): Added tests for isqrt()
	* tests/info.test (info-20.2): Added isqrt() to expected math funcs.

2006-12-01  Don Porter	<dgp@users.sourceforge.net>

	* tests/chan.test:	Correct timing sensitivity in new test. [Bug
	1606860]

	TIP#287 IMPLEMENTATION

	* doc/chan.n:		New subcommand [chan pending].
	* generic/tclBasic.c:	Thanks to Michael Cleverly for proposal
	* generic/tclInt.h:	and implementation.
	* generic/tclIOCmd.c:
	* library/init.tcl:
	* tests/chan.test:
	* tests/ioCmd.test:

	TIP#298 IMPLEMENTATION

	* generic/tcl.decls: Tcl_GetBignumAndClearObj -> Tcl_TakeBignumFromObj
	* generic/tclObj.c:

	* generic/tclDecls.h:	make genstubs
	* generic/tclStubInit.c:

	* generic/tclExecute.c: Update callers.
	* generic/tclMathOp.c:

2006-11-30  Kevin B. Kenny  <kennykb@acm.org>

	* library/tzdata: Olson's tzdata2006p.
	* libtommath/bn_mp_sqrt.c: Fixed a bug where the initial approximation
	to the square root could be on the wrong side, causing failure of
	convergence.

2006-11-29  Don Porter	<dgp@users.sourceforge.net>

	* generic/tclBasic.c (Tcl_AppendObjToErrorInfo):  Added
	Tcl_DecrRefCount() on the objPtr argument to plug memory leaks. This
	makes the routine a consumer, which makes it easiest to use.

2006-11-28  Andreas Kupries  <andreask@activestate.com>

	* generic/tclBasic.c: TIP #280 implementation.
	* generic/tclCmdAH.c:
	* generic/tclCmdIL.c:
	* generic/tclCmdMZ.c:
	* generic/tclCompCmds.c:
	* generic/tclCompExpr.c:
	* generic/tclCompile.c:
	* generic/tclCompile.h:
	* generic/tclExecute.c:
	* generic/tclIOUtil.c:
	* generic/tclInt.h:
	* generic/tclInterp.c:
	* generic/tclNamesp.c:
	* generic/tclObj.c:
	* generic/tclProc.c:
	* tests/compile.test:
	* tests/info.test:
	* tests/platform.test:
	* tests/safe.test:

2006-11-27  Kevin B. Kenny  <kennykb@acm.org>

	* unix/tclUnixChan.c (TclUnixWaitForFile):
	* tests/event.test (event-14.*): Corrected a bug where
	TclUnixWaitForFile would present select() with the wrong mask on an
	LP64 machine if a fd number exceeds 32. Thanks to Jean-Luc Fontaine
	for reporting and diagnosing [Bug 1602208].

2006-11-27  Don Porter	<dgp@users.sourceforge.net>

	* generic/tclExecute.c (TclIncrObj):	Correct failure to detect
	floating-point increment values. Thanks to William Coleda [Bug
	1602991]

2006-11-26  Donal K. Fellows  <dkf@users.sf.net>

	* tests/mathop.test, doc/mathop.n: More bits and pieces of the TIP#174
	implementation. Note that the test suite is not yet complete.

2006-11-26  Daniel Steffen  <das@users.sourceforge.net>

	* unix/tcl.m4 (Linux): --enable-64bit support.	[Patch 1597389]
	* unix/configure: autoconf-2.59			[Bug 1230558]

2006-11-25  Donal K. Fellows  <dkf@users.sf.net>

	TIP#174 IMPLEMENTATION

	* generic/tclMathOp.c (new file): Completed the implementation of the
	interpreted versions of all the tcl::mathop commands. Moved to a new
	file to make tclCompCmds.c more focused in purpose.

2006-11-23  Donal K. Fellows  <dkf@users.sf.net>

	* generic/tclCompCmds.c (Tcl*OpCmd, TclCompile*OpCmd):
	* generic/tclBasic.c (Tcl_CreateInterp): Partial implementation of
	TIP#174; the commands are compiled, but (mostly) not interpreted yet.

2006-11-22  Donal K. Fellows  <dkf@users.sf.net>

	TIP#269 IMPLEMENTATION

	* generic/tclCmdMZ.c (Tcl_StringObjCmd): Implementation of the [string
	* tests/string.test (string-25.*):	 is list] command, based on
	* doc/string.n:				 work by Joe Mistachkin, with
	enhancements by Donal Fellows for better failindex behaviour.

2006-11-22  Don Porter	<dgp@users.sourceforge.net>

	* tools/genWinImage.tcl (removed):	Removed two files used in
	* win/README.binary (removed):	production of binary distributions
	for Windows, a task we no longer perform. [Bug 1476980]
	* generic/tcl.h:	Remove mention of win/README.binary in comment

	* generic/tcl.h:	Moved TCL_REG_BOSONLY #define from tcl.h to
	* generic/tclInt.h:	tclInt.h. Only know user is Expect, which
	already #include's tclInt.h. No need to continue greater exposure.
	[Bug 926500]

2006-11-20  Donal K. Fellows  <dkf@users.sf.net>

	* generic/tclBasic.c (Tcl_CreateInterp, TclHideUnsafeCommands):
	* library/init.tcl: Refactored the [chan] command's guts so that it
	does not use aliases to global commands, making the code more robust.

2006-11-17  Don Porter	<dgp@users.sourceforge.net>

	* generic/tclExecute.c (INST_EXPON):	Corrected crash on
	[expr 2**(1<<63)]. Was operating on cleared bignum Tcl_Obj.

2006-11-16  Donal K. Fellows  <dkf@users.sf.net>

	* doc/apply.n, doc/chan.n: Added examples.

2006-11-15  Don Porter	<dgp@users.sourceforge.net>

	TIP#270 IMPLEMENTATION

	* generic/tcl.decls:		New public routines Tcl_ObjPrintf,
	* generic/tclStringObj.c:	Tcl_AppendObjToErrorInfo, Tcl_Format,
	* generic/tclInt.h:		Tcl_AppendLimitedToObj,
	Tcl_AppendFormatToObj and Tcl_AppendPrintfToObj. Former internal
	versions removed.

	* generic/tclDecls.h:		make genstubs
	* generic/tclStubInit.c:

	* generic/tclBasic.c:		Updated callers.
	* generic/tclCkalloc.c:
	* generic/tclCmdAH.c:
	* generic/tclCmdIL.c:
	* generic/tclCmdMZ.c:
	* generic/tclCompExpr.c:
	* generic/tclCompile.c:
	* generic/tclDictObj.c:
	* generic/tclExecute.c:
	* generic/tclIORChan.c:
	* generic/tclIOUtil.c:
	* generic/tclMain.c:
	* generic/tclNamesp.c:
	* generic/tclObj.c:
	* generic/tclPkg.c:
	* generic/tclProc.c:
	* generic/tclStrToD.c:
	* generic/tclTimer.c:
	* generic/tclUtil.c:
	* unix/tclUnixFCmd.c:

	* tools/genStubs.tcl:	Updated script to no longer produce the
	_ANSI_ARGS_ wrapper in generated declarations. Also revised to accept
	variadic prototypes with more than one fixed argument. (This is
	possible since TCL_VARARGS and its limitations are no longer in use).
	* generic/tcl.h:	Some reordering so that macro definitions do
	not interfere with the now _ANSI_ARGS_-less stub declarations.

	* generic/tclDecls.h:		make genstubs
	* generic/tclIntDecls.h:
	* generic/tclIntPlatDecls.h:
	* generic/tclPlatDecls.h:
	* generic/tclTomMathDecls.h:

2006-11-15  Donal K. Fellows  <dkf@users.sf.net>

	* doc/ChnlStack.3, doc/CrtObjCmd.3, doc/GetIndex.3, doc/OpenTcp.3:
	* doc/chan.n, doc/fconfigure.n, doc/fcopy.n, doc/foreach.n:
	* doc/history.n, doc/http.n, doc/library.n, doc/lindex.n:
	* doc/lrepeat.n, doc/lreverse.n, doc/pkgMkIndex.n, doc/re_syntax.n:
	Convert \fP to \fR so that man-page scrapers have an easier time.

2006-11-14  Don Porter	<dgp@users.sourceforge.net>

	TIP#261 IMPLEMENTATION

	* generic/tclNamesp.c:	[namespace import] with 0 arguments
	introspects the list of imported commands.

2006-11-13  Kevin B. Kenny  <kennykb@users.sourceforge.net>

	* generic/tclThreadStorage.c (Tcl_InitThreadStorage):
	(Tcl_FinalizeThreadStorage): Silence a compiler warning about
	presenting a volatile pointer to 'memset'.

2006-11-13  Don Porter	<dgp@users.sourceforge.net>

	* generic/tclIO.c:	When [gets] on a binary channel needs to use
	the "iso8859-1" encoding, save a copy of that encoding per-thread to
	avoid repeated freeing and re-loading of it from the file system. This
	replaces the cached copy of this encoding that the platform
	initialization code used to keep in pre-8.5 releases.

2006-11-13  Daniel Steffen  <das@users.sourceforge.net>

	* generic/tclCompExpr.c:	Fix gcc warnings about 'cast to/from
	* generic/tclEncoding.c:	pointer from/to integer of different
	* generic/tclEvent.c:		size' on 64-bit platforms by casting
	* generic/tclExecute.c:		to intermediate types
	* generic/tclHash.c:		intptr_t/uintptr_t via new PTR2INT(),
	* generic/tclIO.c:		INT2PTR(), PTR2UINT() and UINT2PTR()
	* generic/tclInt.h:		macros. [Patch 1592791]
	* generic/tclProc.c:
	* generic/tclTest.c:
	* generic/tclThreadStorage.c:
	* generic/tclTimer.c:
	* generic/tclUtil.c:
	* unix/configure.in:
	* unix/tclUnixChan.c:
	* unix/tclUnixPipe.c:
	* unix/tclUnixPort.h:
	* unix/tclUnixTest.c:
	* unix/tclUnixThrd.c:

	* unix/configure: autoconf-2.59
	* unix/tclConfig.h.in: autoheader-2.59

2006-11-12  Donal K. Fellows  <dkf@users.sf.net>

	* generic/tclInt.h, generic/tclInt.decls: Transfer TclPtrMakeUpvar and
	TclObjLookupVar to the internal stubs table.

2006-11-10  Daniel Steffen  <das@users.sourceforge.net>

	* tests/fCmd.test (fCmd-6.26): fix failure when env(HOME) path
	contains symlinks.

	* macosx/Tcl.xcodeproj/project.pbxproj: remove tclParseExpr.c; when
	running testsuite from inside Xcdoe, skip stack-3.1 (it only fails
	under those circumstances).

	* unix/tcl.m4 (Darwin): suppress linker arch warnings when building
	universal for both 32 & 64 bit and no 64bit CoreFoundation is
	available; sync with tk tcl.m4 change.
	* unix/configure.in: whitespace.
	* unix/configure: autoconf-2.59

2006-11-09  Don Porter	<dgp@users.sourceforge.net>

	* generic/tclParseExpr.c (removed):	Moved all the code of
	* generic/tclCompExpr.c:	tclParseExpr.c into tclCompExpr.c.
	* unix/Makefile.in:	This sets the stage for expr compiling to work
	* win/Makefile.in:	directly with the full parse tree structures,
	* win/makefile.bc:	and not have to pass through the information
	* win/makefile.vc:	lossy format of an array of Tcl_Tokens.
	* win/tcl.dsp:

2006-11-09  Donal K. Fellows  <donal.k.fellows@manchester.ac.uk>

	TIP#272 IMPLEMENTATION

	* generic/tclCmdMZ.c (Tcl_StringObjCmd):    Implementation of the
	* tests/string.test, tests/stringComp.test: [string reverse] command
	* doc/string.n:				    from TIP#272.

	* generic/tclCmdIL.c (Tcl_LreverseObjCmd): Implementation of the
	* generic/tclBasic.c, generic/tclInt.h:	   [lreverse] command from
	* tests/cmdIL.test (cmdIL-7.*):		   TIP#272.
	* doc/lreverse.n:

2006-11-08  Donal K. Fellows  <dkf@users.sf.net>

	* generic/tclIO.c, generic/tclPkg.c: Style & clarity rewrites.

2006-11-07  Andreas Kupries  <andreask@activestate.com>

	* unix/tclUnixFCmd.c (CopyFile): Added code to fall back to a
	hardwired default block size should the filesystem report a bogus
	value. [Bug 1586470]

2006-11-04  Don Porter	<dgp@users.sourceforge.net>

	* generic/tclStringObj.c:	Changed Tcl_ObjPrintf() response to an
	invalid format specifier string. No longer panics; now produces an
	error message as output.

	TIP#274 IMPLEMENTATION

	* generic/tclParseExpr.c:	Exponentiation operator is now right
	* tests/expr.test:		associative. [Patch 1556802]

2006-11-03  Miguel Sofer  <msofer@users.sf.net>

	* generic/tclBasic.c (TEOVI): fix por possible leak of a Command in
	the presence of execution traces that delete it.

	* generic/tclBasic.c (TEOVI):
	* tests/trace.test (trace-21.11): fix for [Bug 1590232], execution
	traces may cause a second command resolution in the wrong namespace.

2006-11-03  Donal K. Fellows  <donal.k.fellows@manchester.ac.uk>

	* tests/event.test (event-11.5):	Rewrote tests to stop Tcl from
	* tests/io.test (multiple tests):	opening sockets that are
	* tests/ioCmd.test (iocmd-15.1,16,17):	reachable from outside hosts
	* tests/iogt.test (__echo_srv__.tcl):	where not necessary. This is
	* tests/socket.test (multiple tests):	noticably annoying on some
	* tests/unixInit.test (unixInit-1.2):	systems (e.g., Windows).

2006-11-02  Daniel Steffen  <das@users.sourceforge.net>

	* macosx/Tcl.xcodeproj/project.pbxproj: check autoconf/autoheader exit
	status and stop build if they fail.

2006-11-02  Jeff Hobbs	<jeffh@ActiveState.com>

	* doc/ParseCmd.3, doc/Tcl.n, doc/eval.n, doc/exec.n:
	* doc/fconfigure.n, doc/interp.n, doc/unknown.n:
	* library/auto.tcl, library/init.tcl, library/package.tcl:
	* library/safe.tcl, library/tm.tcl, library/msgcat/msgcat.tcl:
	* tests/all.tcl, tests/basic.test, tests/cmdInfo.test:
	* tests/compile.test, tests/encoding.test, tests/execute.test:
	* tests/fCmd.test, tests/http.test, tests/init.test:
	* tests/interp.test, tests/io.test, tests/ioUtil.test:
	* tests/iogt.test, tests/namespace-old.test, tests/namespace.test:
	* tests/parse.test, tests/pkg.test, tests/pkgMkIndex.test:
	* tests/proc.test, tests/reg.test, tests/trace.test:
	* tests/upvar.test, tests/winConsole.test, tests/winFCmd.test:
	* tools/tclZIC.tcl:
	* generic/tclParse.c (Tcl_ParseCommand): Replace {expand} with {*}
	officially (TIP #293). Leave -DALLOW_EXPAND=0|1 option to keep
	{expand} syntax for transition users. [Bug 1589629]

2006-11-02  Donal K. Fellows  <donal.k.fellows@manchester.ac.uk>

	* generic/tclBasic.c, generic/tclInterp.c, generic/tclProc.c: Silence
	warnings from gcc over signed/unsigned and TclStackAlloc().
	* generic/tclCmdMZ.c: Update to more compact and clearer coding style.

2006-11-02  Don Porter	<dgp@users.sourceforge.net>

	* generic/tclCmdAH.c:	Further revisions to produce the routines
	* generic/tclInt.h:	TclFormat() and TclAppendFormatToObj() that
	* generic/tclNamesp.c:	accept (objc, objv) arguments rather than
	* generic/tclStringObj.c:	any varargs stuff.

	* generic/tclBasic.c:	Further revised TclAppendPrintToObj() and
	* generic/tclCkalloc.c: TclObjPrintf() routines to panic when unable
	* generic/tclCmdAH.c:	to complete their formatting operations,
	* generic/tclCmdIL.c:	rather than report an error message. This
	* generic/tclCmdMZ.c:	means an interp argument for error message
	* generic/tclDictObj.c: recording is no longer needed, further
	* generic/tclExecute.c: simplifying the interface for callers.
	* generic/tclIORChan.c:
	* generic/tclIOUtil.c:
	* generic/tclInt.h:
	* generic/tclMain.c:
	* generic/tclNamesp.c:
	* generic/tclParseExpr.c:
	* generic/tclPkg.c:
	* generic/tclProc.c:
	* generic/tclStringObj.c:
	* generic/tclTimer.c:
	* generic/tclUtil.c:
	* unix/tclUnixFCmd.c:

2006-11-02  Donal K. Fellows  <donal.k.fellows@manchester.ac.uk>

	* tests/winPipe.test (winpipe-4.[2345]): Made robust when run in
	directory with spaces in its name.

	* generic/tclCmdAH.c: Clean up uses of cast NULLs.

	* generic/tclInterp.c (AliasObjCmd): Added more explanatory comments.

	* generic/tclBasic.c (TclEvalObjvInternal): Rewrote so that comments
	are relevant and informative once more. Also made the unknown handler
	processing use the Tcl execution stack for working space, and not the
	general heap.

2006-11-01  Daniel Steffen  <das@users.sourceforge.net>

	* unix/tclUnixPort.h: ensure MODULE_SCOPE is defined before use, so
	that tclPort.h can once again be included without tclInt.h.

	* generic/tclEnv.c (Darwin): mark _environ symbol as unexported even
	when MODULE_SCOPE != __private_extern__.

2006-10-31  Don Porter	<dgp@users.sourceforge.net>

	* generic/tclBasic.c:	Refactored and renamed the routines
	* generic/tclCkalloc.c: TclObjPrintf, TclFormatObj, and
	* generic/tclCmdAH.c:	TclFormatToErrorInfo to a new set of routines
	* generic/tclCmdIL.c:	TclAppendPrintfToObj, TclAppendFormatToObj,
	* generic/tclCmdMZ.c:	TclObjPrintf, and TclObjFormat, with the
	* generic/tclDictObj.c: intent of making the latter list, plus
	* generic/tclExecute.c: TclAppendLimitedToObj and
	* generic/tclIORChan.c: TclAppendObjToErrorInfo, public via a revised
	* generic/tclIOUtil.c:	TIP 270.
	* generic/tclInt.h:
	* generic/tclMain.c:
	* generic/tclNamesp.c:
	* generic/tclParseExpr.c:
	* generic/tclPkg.c:
	* generic/tclProc.c:
	* generic/tclStringObj.c:
	* generic/tclTimer.c:
	* generic/tclUtil.c:
	* unix/tclUnixFCmd.c:

2006-10-31  Miguel Sofer  <msofer@users.sf.net>

	* generic/tclBasic.c, generic/tcl.h, generic/tclInterp.c:
	* generic/tclNamesp.c: removing the flag bit TCL_EVAL_NOREWRITE, the
	last remnant of the callObjc/v fiasco. It is not needed, as it is now
	always set and checked or'ed with TCL_EVAL_INVOKE.

2006-10-31  Pat Thoyts	<patthoyts@users.sourceforge.net>

	* win/rules.vc: Fix for [Bug 1582769] - options conflict with VC2003.

2006-10-31  Donal K. Fellows  <dkf@users.sf.net>

	* generic/tclBasic.c, generic/tclNamesp.c, generic/tclProc.c:
	* generic/tclInt.h: Removed the callObjc and callObjv fields from the
	Interp structure. They did not function correctly and made other parts
	of the core amazingly complex, resulting in a substantive change to
	[info level] behaviour. [Bug 1587618]
	* library/clock.tcl: Removed use of [info level 0] for calculating the
	command name as used by the user and replace with a literal. What's
	there now is sucky, but at least appears to be right to most users.
	* tests/namespace.test (namespace-42.7,namespace-47.1): Reverted
	changes to these tests.
	* tests/info.test (info-9.11,info-9.12): Added knownBug constraint
	since these tests require a different behaviour of [info level] than
	is possible because of other dependencies.

2006-10-30  Jeff Hobbs	<jeffh@ActiveState.com>

	* tools/tcltk-man2html.tcl (option-toc): handle any kind of options
	defined toc section (needed for ttk docs)

2006-10-30  Miguel Sofer  <msofer@users.sf.net>

	* generic/tclBasic.c (TEOVI): insured that the interp's callObjc/v
	fields are restored after traces run, as they be spoiled. This was
	causing a segfault in tcllib's profiler tests.

2006-10-30  Don Porter	<dgp@users.sourceforge.net>

	* generic/tclExecute.c (INST_MOD): Corrected improper testing of the
	* tests/expr.test:		   sign of bignums when applying Tcl's
	division rules. Thanks to Peter Spjuth. [Bug 1585704]

2006-10-29  Miguel Sofer  <msofer@users.sf.net>

	* generic/tclNamesp.c (EnsembleImplementationCmd):
	* tests/namespace.test (47.7-8): reverted a wrong "optimisation" that
	completely broke snit; added two tests.

2006-10-28  Donal K. Fellows  <dkf@users.sf.net>

	* generic/tclProc.c (ObjInterpProcEx, TclObjInterpProcCore): Split the
	core of procedures to make it easier to build procedure-like code
	without going through horrible contortions. This is the last critical
	component to make advanced OO systems workable as simple loadable
	extensions. TOIPC is now in the internal stub table.
	(MakeProcError, MakeLambdaError): Refactored ProcessProcResultCode to
	be simpler, some of which goes to TclObjInterpProcCore, and the rest
	of which is now in these far simpler routines which just do errorInfo
	stack generation for different types of procedure-like entity.
	* tests/apply.test (apply-5.1): Updated to expect the more informative
	form of message.

2006-10-27  Donal K. Fellows  <dkf@users.sf.net>

	* generic/tclVar.c (HasLocalVars): New macro to make various bits and
	pieces cleaner.

	* generic/tclNamesp.c (TclSetNsPath): Expose SetNsPath() through
	internal stubs table with semi-external name.

	* generic/tclInt.h (CallFrame): Add a field for handling context data
	for extensions (like object systems) that should be tied to a call
	frame (and not a command or interpreter).

	* generic/tclBasic.c (TclRenameCommand): Change to take CONST args;
	they were only ever used in a constant way anyway, so this appears to
	be a spot that was missed during TIP#27 work.

2006-10-26  Miguel Sofer  <msofer@users.sf.net>

	* generic/tclProc.c (SetLambdaFromAny): minor change, eliminate
	redundant call to Tcl_GetString (thanks aku).

	* generic/tclInterp.c (ApplyObjCmd):
	* generic/tclNamesp.c (EnsembleImplementationCmd): replaced ckalloc
	(heap) with TclStackAlloc (execution stack).

2006-10-24  Miguel Sofer  <msofer@users.sf.net>

	* tests/info.test (info-9.11-12): tests for [Bug 1577492]
	* tests/apply.test (apply-4.3-5): tests for [Bug 1574835]

	* generic/tclProc.c (ObjInterpProcEx): disable itcl hacks for calls
	from ApplyObjCmd (islambda==1), as they mess apply's error messages
	[Bug 1583266]

2006-10-23  Miguel Sofer  <msofer@users.sf.net>

	* generic/tclProc.c (ApplyObjCmd): fix wrong#args for apply by using
	the ensemble rewrite engine. [Bug 1574835]
	* generic/tclInterp.c (AliasObjCmd): previous commit missed usage of
	TCL_EVAL_NOREWRITE for aliases.

	* generic/tclBasic.c (TclEvalObjvInternal): removed redundant check
	for ensembles. [Bug 1577628]

	* library/clock.tcl (format, scan): corrected wrong # args messages to
	* tests/clock.test (3.1, 34.1):	    make use of the new rewrite
	capabilities of [info level]

	* generic/tcl.h:	   Lets TEOV update the iPtr->callObj[cv] new
	* generic/tclBasic.c:	   fields, except when the flag bit
	* generic/tclInt.h:	   TCL_EVAL_NOREWRITE is present. These values
	* generic/tclNamesp.c:	   are used by Tcl_PushCallFrame to initialise
	* generic/tclProc.c:	   the frame's obj[cv] fields, and allows
	* tests/namespace.test:	   [info level] to know and use ensemble
	rewrites. [Bug 1577492]

	***POTENTIAL INCOMPATIBILITY***
	The return value from [info level 0] on interp alias calls is changed:
	previously returned the target command (including curried values), now
	returns the source - what was actually called.

2006-10-23  Miguel Sofer  <msofer@users.sf.net>

	* generic/tcl.h:	   Modified the Tcl call stack so there is
	* generic/tclBasic.c:	   always a valid CallFrame, even at level 0
	* generic/tclCmdIL.c:	   [Patch 1577278]. Most of the changes
	* generic/tclInt.h:	   involve removing tests for a NULL
	* generic/tclNamesp.c:	   iPtr->(var)framePtr. There is now a
	* generic/tclObj.c:	   CallFrame pushed at interp creation with a
	* generic/tclProc.c:	   pointer to it stored in iPtr->rootFramePtr.
	* generic/tclTrace.c:	   A second unused field in Interp is
	* generic/tclVar.c:	   hijacked to enable further functionality,
	currently unused (but with several FRQs depending on it).

	***POTENTIAL INCOMPATIBILITY***
	Any user that includes tclInt.h and needs to determine if it is
	running at level 0 should change (iPtr->varFramePtr == NULL) to
	(iPtr->varFramePtr == iPtr->rootFramePtr).

2006-10-23  Don Porter	<dgp@users.sourceforge.net>

	* README:		Bump version number to 8.5a6
	* generic/tcl.h:
	* tools/tcl.wse.in:
	* unix/configure.in:
	* unix/tcl.spec:
	* win/README.binary:
	* win/configure.in:

	* unix/configure:	autoconf-2.59
	* win/configure:

2006-10-21  Miguel Sofer  <msofer@users.sf.net>

	* generic/tcl.h, generic/tclHash.c: Tcl_FindHashEntry now calls
	Tcl_CreateHashEntry with a newPtr set to NULL: this would have caused
	a segfault previously and eliminates duplicated code. A macro has been
	added to tcl.h (only used when TCL_PRESERVE_BINARY_COMPATABALITY is
	not set - i.e., not by default).

2006-10-20  Reinhard Max  <max@tclers.tk>

	* unix/configure.in: Added autodetection for OS-supplied timezone
	* unix/Makefile.in:  files and configure switches to override the
	* unix/configure:    detected default.

2006-10-20  Daniel Steffen  <das@users.sourceforge.net>

	*** 8.5a5 TAGGED FOR RELEASE ***

	* tools/tcltk-man2html.tcl: add support for alpha & beta versions to
	useversion glob pattern. [Bug 1579941]

2006-10-18  Don Porter	<dgp@users.sourceforge.net>

	* changes:		8.5a5 release date set

	* doc/Encoding.3:	Missing doc updates (mostly Table of
	* doc/Ensemble.3:	Contents) exposed by `make checkdoc`
	* doc/FileSystem.3:
	* doc/GetTime.3:
	* doc/PkgRequire.3:

2006-10-17  Miguel Sofer  <msofer@users.sf.net>

	* generic/tclInterp.c (ApplyObjCmd): fixed bad error in 2006-10-12
	commit: interp released too early. Spotted by mistachkin.

2006-10-16  Miguel Sofer  <msofer@users.sf.net>

	* tclProc.c (SetLambdaFromAny):
	* tests/apply.test (9.1-9.2): plugged intrep leak [Bug 1578454],
	found by mjanssen.

2006-10-16  Andreas Kupries  <andreask@activestate.com>

	* generic/tclBasic.c: Moved TIP#219 cleanup to DeleteInterpProc.

2006-10-16  Daniel Steffen  <das@users.sourceforge.net>

	* changes: updates for 8.5a5 release.

	* unix/tclUnixThrd.c (TclpThreadGetStackSize): Darwin: fix for main
	thread, where pthread_get_stacksize_np() returns incorrect info.

	* macosx/GNUmakefile: don't redo prebinding of non-prebound binaires.

2006-10-16  Don Porter	<dgp@users.sourceforge.net>

	* generic/tclPkg.c (ExactRequirement):	Plugged memory leak. Also
	changed Tcl_Alloc()/Tcl_Free() calls to ckalloc()/ckfree() for easier
	memory debugging in the future. [Bug 1568373]

	* library/tcltest/tcltest.tcl:	Revise tcltest bump to 2.3a1.
	* library/tcltest/pkgIndex.tcl: This permits more features to be
	* unix/Makefile.in:	added to tcltest before we reach version 2.3.0
	* win/Makefile.in:	best timed to match the release of Tcl 8.5.0.
	* win/makefile.vc:	This also serves as a demo of TIP 268 features

2006-10-13  Colin McCormack <coldstore@users.sf.net>

	* win/tclWinFile.c: corrected erroneous attempt to protect against
	NULL return from Tcl_FSGetNormalizedPath per [Bug 1548263] causing
	[Bug 1575837].
	* win/tclWinFile.c: alfredd supplied patch to fix [Bug 1575837]

2006-10-13  Daniel Steffen  <das@users.sourceforge.net>

	* unix/tclUnixThrd.c (TclpThreadGetStackSize): on Darwin, use
	* unix/tcl.m4: pthread_get_stacksize_np() API to get thread stack size
	* unix/configure: autoconf-2.59
	* unix/tclConfig.h.in: autoheader-2.59

2006-10-12  Miguel Sofer  <msofer@users.sf.net>

	* generic/tclInterp.c (ApplyObjCmd):
	* tests/interp.test (interp-14.5-10): made [interp alias] use the
	ensemble rewrite machinery to produce better error messages [Bug
	1576006]

2006-10-12  David Gravereaux <davygrvy@pobox.com>

	* win/nmakehlp.c: Replaced all wnsprintf() calls with snprintf().
	wnsprintf was not in my shwlapi header file (VC++6)

2006-10-11  Don Porter	<dgp@users.sourceforge.net>

	* generic/tclPkg.c (Tcl_PackageRequireEx):	Corrected crash when
	argument version=NULL passed in.

2006-10-10  Don Porter	<dgp@users.sourceforge.net>

	* changes:	Updates for 8.5a5 release.

	* generic/tclNamespace.c (TclTeardownNamespace):  After the
	commandPathSourceList of a namespace is cleared, set the
	commandPathSourceList to NULL so we don't try to walk the list a
	second time, possibly after it is freed. [Bug 1566526]
	* tests/namespace.test (namespace-51.16):	Added test.

2006-10-09  Miguel Sofer  <msofer@users.sf.net>

	* doc/UpVar.3: brough the docs in accordance to the code. Ever since
	8.0, Tcl_UpVar(2)? accepts TCL_NAMESPACE_ONLY as a flag value, and
	var-3.4 tests for proper behaviour. The docs only allowed 0 and
	TCL_GLOBAL_ONLY. [Bug 1574099]

2006-10-09  Miguel Sofer  <msofer@users.sf.net>

	* tests/*.test: updated all tests to refer explicitly to the global
	variables ::errorInfo, ::errorCode, ::env and ::tcl_platform: many
	were relying on the alternative lookup in the global namespace, that
	feature is tested specifically in namespace and variable tests.

	The modified testfiles are: apply.test, basic.test, case.test,
	cmdIL.test, cmdMZ.test, compExpr-old.test, error.test, eval.test,
	event.test, expr.test, fileSystem.test, for.test, http.test, if.test,
	incr-old.test, incr.test, interp.test, io.test, ioCmd.test, load.test,
	misc.test, namespace.test, parse.test, parseOld.test, pkg.test,
	proc-old.test, set.test, switch.test, tcltest.test, thread.test,
	var.test, while-old.test, while.test.

2006-10-06  Pat Thoyts	<patthoyts@users.sourceforge.net>

	* win/rules.vc: [Bug 1571954] avoid /RTCc flag with MSVC8

2006-10-06  Pat Thoyts	<patthoyts@users.sourceforge.net>

	* doc/binary.n:	       TIP #275: Support unsigned values in binary
	* generic/tclBinary.c: command. Tests and documentation updated.
	* tests/binary.test:

2006-10-05  Andreas Kupries  <andreask@activestate.com>

	* library/tm.tcl: Fixed bug in TIP #189 implementation, now allowing
	'_' in module names.

2006-10-05  Jeff Hobbs	<jeffh@ActiveState.com>

	* library/http/http.tcl (http::geturl): only do geturl url rfc 3986
	validity checking if $::http::strict is true (default true for 8.5).
	[Bug 1560506]

	* generic/tcl.h: note limitation on changing Tcl_UniChar size
	* generic/tclEncoding.c (UtfToUnicodeProc, UnicodeToUtfProc):
	* tests/encoding.test (encoding-16.1): fix alignment issues in
	unicode <> utf conversion procs. [Bug 1122671]

2006-10-05  Miguel Sofer  <msofer@users.sf.net>

	* generic/tclVar.c (Tcl_LappendObjCmd):
	* tests/append.test(4.21-22): fix for longstanding [Bug 1570718],
	lappending nothing to non-list. Reported by lvirden

2006-10-04  Kevin B. Kenny  <kennykb@acm.org>

	* tzdata/: Olson's tzdata2006m.

2006-10-01  Kevin B. Kenny  <kennykb@acm.org>

	* tests/clock.test (clock-49.2): Removed a locale dependency that
	caused a spurious failure in the German locale. [Bug 1567956]

2006-10-01  Miguel Sofer  <msofer@users.sf.net>

	* doc/Eval.3 (TclEvalObjv): added note on refCount management for the
	elements of objv. [Bug 730244]

2006-10-01  Pat Thoyts	<patthoyts@users.sourceforge.net>

	* win/tclWinFile.c: Handle possible missing define.

	* win/tclWinFile.c (TclpUtime): [Bug 1420432] file mtime fails for
	* tests/cmdAH.test:		directories on windows

	* tests/winFile.test: Handle Msys environment a little differently in
	getuser function. [Bug 1567956]

2006-09-30  Miguel Sofer  <msofer@users.sf.net>

	* generic/tclUtil.c (Tcl_SplitList): optimisation, [Patch 1344747] by
	dgp.

	* generic/tclInt.decls:
	* generic/tclInt.h:
	* generic/tclIntDecls.h:
	* generic/tclObj.c:
	* generic/tclStubInit.c: added an internal function TclObjBeingDeleted
	to provide info as to the reason for the loss of an internal rep. [FR
	1512138]

	* generic/tclCompile.c:
	* generic/tclHistory.c:
	* generic/tclInt.h:
	* generic/tclProc.c: made Tcl_RecordAndEvalObj not call "history" if
	it has been redefined to an empty proc, in order to reduce the noise
	when debugging [FR 1190441]. Moved TclCompileNoOp from tclProc.c to
	tclCompile.c

2006-09-28  Andreas Kupries  <andreask@activestate.com>

	* generic/tclPkg.c (CompareVersions): Bugfix. Check string lengths
	* tests/pkg.test: before comparison. The shorter string is the smaller
	number. Added testcases as well. Interestingly all existing test cases
	for vcompare compared numbers of the same length with each other. [Bug
	1563836]

2006-09-28  Miguel Sofer  <msofer@users.sf.net>

	* generic/tclIO.c (Tcl_GetsObj): added two test'n'panic guards for
	possible NULL derefs, [Bug 1566382] and coverity #33.

2006-09-27  Don Porter	<dgp@users.sourceforge.net>

	* generic/tclExecute.c: Corrected error in INST_LSHIFT in the
	* tests/expr.test:	calculation done to determine whether a shift
	in the (long int) type is possible. The calculation had literal value
	"1" where it needed a value "1L" to compute the correct result. Error
	detected via testing with the math::bigfloat package [Bug 1567222]

	* generic/tclPkg.c (CompareVersion):	Flatten strcmp() results to
	{-1, 0, 1} to match expectations of CompareVersion() callers.

2006-09-27  Miguel Sofer  <msofer@users.sf.net>

	* generic/regc_color.c (singleton):
	* generic/regc_cvec.c (addmcce):
	* generic/regcomp.c (compile, dovec): the static function addmcce does
	nothing when called with two NULL pointers; the only call is by
	compile with two NULL pointers (regcomp.c #includes regc_cvec.c).
	Large parts (all?) the code for mcce (multi character collating
	element) that we do not use is ifdef'ed out with the macro
	REGEXP_MCCE_ENABLE.
	This silences coverity bugs 7, 16, 80

	* generic/regc_color.c (uncolorchain):
	* generic/regc_nfa.c (freearc): changed tests and asserts to
	equivalent formulation, designed to avoid an explicit comparison to
	NULL and satisfy coverity that 6 and 9 are not bugs.

2006-09-27  Andreas Kupries  <andreask@activestate.com>

	* tests/pkg.test: Added test for version comparison at the 32bit
	boundary. [Bug 1563836]

	* generic/tclPkg.c: Rewrote CompareVersion to perform string
	comparison instead of numeric. This breaks through the 32bit limit on
	version numbers. See code for details (handling of leading zeros,
	signs, etc.). un-CONSTed some arguments of CompareVersions,
	RequirementSatisfied, and AllRequirementsSatisfied. The new compare
	modifies the string (temporary string terminators). All callers use
	heap-allocated ver-intreps, so we are good with that. [Bug 1563836]

2006-09-27  Miguel Sofer  <msofer@users.sf.net>

	* generic/tclFileName.c (TclGlob): added a panic for a call with
	TCL_GLOBMODE_TAILS and pathPrefix==NULL. This would cause a segfault,
	as found by coverity #26.

2006-09-26  Kevin B. Kenny  <kennykb@acm.org>

	* doc/Encoding.3:	 Added covariant 'const' qualifier for the
	* generic/tcl.decls:	 Tcl_EncodingType argument to
	* generic/tclEncoding.c: Tcl_CreateEncoding. [Further TIP#27 work.]
	* generic/tclDecls.h:	 Reran 'make genstubs'.

2006-09-26  Pat Thoyts	<patthoyts@users.sourceforge.net>

	* win/makefile.vc:  Additional compiler flags and amd64 support.
	* win/nmakehlp.c:
	* win/rules.vc:

2006-09-26  Don Porter	<dgp@users.sourceforge.net>

	* generic/tcl.h:	As 2006-09-22 commit from Donal K. Fellows
	demonstrates, "#define NULL 0" is just wrong, and as a quotable chat
	figure observed, "If NULL isn't defined, we're not using a C compiler"
	Improper fallback definition of NULL removed.

2006-09-25  Pat Thoyts	<patthoyts@users.sourceforge.net>

	* generic/tcl.h:	More fixing which struct stat to refer to.
	* generic/tclGetDate.y: Some casts from time_t to int required.
	* generic/tclTimer.c:	Tcl_Time structure members are longs.
	* win/makefile.vc:	Support for varying compiler options
	* win/rules.vc:		and build to platform-specific subdirs.

2006-09-25  Andreas Kupries  <andreask@activestate.com>

	* generic/tclIO.c (Tcl_StackChannel): Fixed [Bug 1564642], aka
	coverity #51. Extended loop condition, added checking for NULL to
	prevent seg.fault.

2006-09-25  Andreas Kupries  <andreask@activestate.com>

	* doc/package.n: Fixed nits reported by Daniel Steffen in the TIP#268
	changes.

2006-09-25  Kevin B. Kenny  <kennykb@acm.org>

	* generic/tclNotify.c (Tcl_DeleteEvents): Simplified the code in hopes
	of making the invariants clearer and proving to Coverity that the
	event queue memory is managed correctly.

2006-09-25  Donal K. Fellows  <dkf@users.sf.net>

	* generic/tclNotify.c (Tcl_DeleteEvents): Make it clear what happens
	when the event queue is mismanaged. [Bug 1564677], coverity bug #10.

2006-09-24  Miguel Sofer  <msofer@users.sf.net>

	* generic/tclParse.c (Tcl_ParseCommand): also return an error if
	start==NULL and numBytes<0. This is coverity's bug #20

	* generic/tclStringObj.c (STRING_SIZE): fix allocation for 0-length
	strings. This is coverity's bugs #54-5

2006-09-22  Andreas Kupries  <andreask@activestate.com>

	* generic/tclInt.h: Moved TIP#268's field 'packagePrefer' to the end
	of the structure, for better backward compatibility.

2006-09-22  Andreas Kupries  <andreask@activestate.com>

	TIP#268 IMPLEMENTATION

	* generic/tclDecls.h:	 Regenerated from tcl.decls.
	* generic/tclStubInit.c:

	* doc/PkgRequire.3: Documentation of extended API, extended testsuite.
	* doc/package.n:
	* tests/pkg.test:

	* generic/tcl.decls: Implementation.
	* generic/tclBasic.c:
	* generic/tclConfig.c:
	* generic/tclInt.h:
	* generic/tclPkg.c:
	* generic/tclTest.c:
	* generic/tclTomMathInterface.c:
	* library/init.tcl:
	* library/package.tcl:
	* library/tm.tcl:

2006-09-22  Donal K. Fellows  <donal.k.fellows@man.ac.uk>

	* generic/tclThreadTest.c (TclCreateThread): Use NULL instead of 0 as
	end-of-strings marker to Tcl_AppendResult; the difference matters on
	64-bit machines. [Bug 1562528]

2006-09-21  Don Porter	<dgp@users.sourceforge.net>

	* generic/tclUtil.c:	Dropped ParseInteger() routine. TclParseNumber
	covers the task just fine.

2006-09-19  Donal K. Fellows  <dkf@users.sf.net>

	* generic/tclEvent.c (Tcl_VwaitObjCmd): Rewrite so that an exceeded
	limit trapped in a vwait cannot cause a dangerous dangling trace.

2006-09-19  Don Porter	<dgp@users.sourceforge.net>

	* generic/tclExecute.c (INST_EXPON):	Native type overflow detection
	* tests/expr.test:	was completely broken. Falling back on use of
	bignums for all non-trivial ** calculations until
	native-type-constrained special cases can be done carefully and
	correctly. [Bug 1561260]

2006-09-15  Jeff Hobbs	<jeffh@ActiveState.com>

	* library/http/http.tcl:      Change " " -> "+" url encoding mapping
	* library/http/pkgIndex.tcl:  to " " -> "%20" as per RFC 3986.
	* tests/http.test (http-5.1): bump http to 2.5.3
	* unix/Makefile.in:
	* win/Makefile.in:

2006-09-12  Andreas Kupries  <andreask@activestate.com>

	* unix/configure.in (HAVE_MTSAFE_GETHOST*): Modified to recognize
	HP-UX 11.00 and beyond as having mt-safe implementations of the
	gethost functions.
	* unix/configure: Regenerated, using autoconf 2.59

	* unix/tclUnixCompat.c (PadBuffer): Fixed bug in calculation of the
	increment needed to align the pointer, and added documentation
	explaining why the macro is implemented as it is.

2006-09-11  Pat Thoyts	<patthoyts@users.sourceforge.net>

	* win/rules.vc:	   Updated to install http, tcltest and msgcat as
	* win/makefile.vc: Tcl Modules (as per Makefile.in).
	* win/makefile.vc: Added tommath_(super)class headers.

2006-09-11  Andreas Kupries  <andreask@activestate.com>

	* unix/Makefile.in (install-libraries): Fixed typo tcltest 2.3.9 ->
	2.3.0.

2006-09-11  Daniel Steffen  <das@users.sourceforge.net>

	* unix/tclUnixCompat.c: make compatLock static and only declare it
	when it will actually be used; #ifdef parts of TSD that are not always
	needed; adjust #ifdefs to cover all possible cases; fix whitespace.

2006-09-11  Andreas Kupries  <andreask@activestate.com>

	* tests/msgcat.test: Bumped version in auxiliary files as well.
	* doc/msgcat.n:

2006-09-11  Kevin B. Kenny  <kennykb@acm.org>

	* unix/Makefile.in:	Bumped msgcat version to 1.4.2 to be
	* win/Makefile.in:	consistent with dgp's commits of 2006-09-10.

2006-09-11  Don Porter	<dgp@users.sourceforge.net>

	* library/msgcat/msgcat.tcl:	Removed some unneeded [uplevel]s.

2006-09-10  Don Porter	<dgp@users.sourceforge.net>

	* generic/tclExecute.c:		Corrected INST_EXPON flaw that treated
	* tests/expr.test:		$x**1 as $x**3. [Bug 1555371]

	* doc/tcltest.n:		Bump to version tcltest 2.3.0 to
	* library/tcltest/pkgIndex.tcl: account for new "-verbose line"
	* library/tcltest/tcltest.tcl:	feature.
	* unix/Makefile.in:
	* win/Makefile.in:
	* win/makefile.bc:
	* win/makefile.vc:

	* library/msgcat/msgcat.tcl:	Bump to version msgcat 1.4.2 to
	* library/msgcat/pkgIndex.tcl:	account for modifications.

2006-09-10  Daniel Steffen  <das@users.sourceforge.net>

	* library/msgcat/msgcat.tcl (msgcat::Init): on Darwin, add fallback of
	* tests/msgcat.test:			    default msgcat locale to
	* unix/tclUnixInit.c (TclpSetVariables):    current CFLocale
	identifier if available (via private ::tcl::mac::locale global, set at
	interp init when on Mac OS X 10.3 or later with CoreFoundation).

	* library/tcltest/tcltest.tcl: add 'line' verbose level: prints source
	* doc/tcltest.n:	       file line information of failing tests.

	* macosx/Tcl.xcodeproj/project.pbxproj: add new tclUnixCompat.c file;
	revise tests target to use new tcltest 'line' verbose level.

	* unix/configure.in: add descriptions to new AC_DEFINEs for MT-safe.
	* unix/tcl.m4: add caching to new SC_TCL_* macros for MT-safe wrappers
	* unix/configure: autoconf-2.59
	* unix/tclConfig.h.in: autoheader-2.59

2006-09-08  Zoran Vasiljevic <vasiljevic@users.sourceforge.net>

	* unix/tclUnixCompat.c: Added fallback to gethostbyname() and
	gethostbyaddr() if the implementation is known to be MT-safe
	(currently for Darwin 6 or later only).

	* unix/configure.in: Assume gethostbyname() and gethostbyaddr() are
	MT-safe starting with Darwin 6 (Mac OSX 10.2).

	* unix/configure: Regenerated with autoconf V2.59

2006-09-08  Andreas Kupries  <andreask@activestate.com>

	* unix/tclUnixCompat.c: Fixed conditions for CopyArray/CopyString, and
	CopyHostent. Also fixed bad var names in TclpGetHostByName.

2006-09-07  Zoran Vasiljevic <vasiljevic@users.sourceforge.net>

	* unix/tclUnixCompat.c: Added fallback to MT-unsafe library calls if
	TCL_THREADS is not defined.
	Fixed alignment of arrays copied by CopyArray() to be on the
	sizeof(char *) boundary.

2006-09-07  Zoran Vasiljevic <vasiljevic@users.sourceforge.net>

	* unix/tclUnixChan.c:	Rewritten MT-safe wrappers to return ptrs to
	* unix/tclUnixCompat.c: TSD storage making them all look like their
	* unix/tclUnixFCmd.c:	MT-unsafe pendants API-wise.
	* unix/tclUnixPort.h:
	* unix/tclUnixSock.c:

2006-09-06  Zoran Vasiljevic <vasiljevic@users.sourceforge.net>

	* unix/tclUnixChan.c: Added TCL_THREADS ifdef'ed usage of MT-safe
	* unix/tclUnixFCmd.c: calls like: getpwuid, getpwnam, getgrgid,
	* unix/tclUnixSock.c: getgrnam, gethostbyname and gethostbyaddr.
	* unix/tclUnixPort.h: See [Bug 999544]
	* unix/Makefile.in:
	* unix/configure.in:
	* unix/tcl.m4:
	* unix/configure: Regenerated.

	* unix/tclUnixCompat.c: New file containing MT-safe implementation of
	some library calls.

2006-09-04  Don Porter	<dgp@users.sourceforge.net>

	* generic/tclCompExpr.c:	Removed much complexity that is no
	longer needed.

	* tests/main.text (Tcl_Main-4.4):	Test corrected to not be
	timing sensitive to the Bug 1481986 fix. [Bug 1550858]

2006-09-04  Jeff Hobbs	<jeffh@ActiveState.com>

	* doc/package.n: correct package example

2006-08-31  Don Porter	<dgp@users.sourceforge.net>

	* generic/tclCompExpr.c:	Corrected flawed logic for disabling
	the INST_TRY_CVT_TO_NUMERIC instruction at the end of an expression
	when function arguments contain operators. [Bug 1541274]

	* tests/expr-old.test:	The remaining failing tests reported in
	* tests/expr.test:	[Bug 1381715] are all new in Tcl 8.5, so
	there's really no issue of compatibility with Tcl 8.4 result to deal
	with. Fixed by updating tests to expect 8.5 results.

2006-08-29  Don Porter	<dgp@users.sourceforge.net>

	* generic/tclParseExpr.c:	Dropped the old expr parser.

2006-08-30  Jeff Hobbs	<jeffh@ActiveState.com>

	* generic/tclBasic.c (Tcl_CreateInterp): init iPtr->threadId

	* win/tclWinChan.c [Bug 819667] Improve logic for identifying COM
	ports.

	* generic/tclIOGT.c (ExecuteCallback):
	* generic/tclPkg.c (Tcl_PkgRequireEx): replace Tcl_GlobalEval(Obj)
	with more efficient Tcl_Eval(Obj)Ex

	* unix/Makefile.in (valgrindshell): add valgrindshell target and
	update default VALGRINDARGS. User can override, or add to it with
	VALGRIND_OPTS env var.

	* generic/tclFileName.c (DoGlob): match incrs with decrs.

2006-08-29  Don Porter	<dgp@users.sourceforge.net>

	* generic/tclParseExpr.c:	Use the "parent" field of orphan
	ExprNodes to store the closure of left pointers. This lets us avoid
	repeated re-scanning leftward for the left boundary of subexpressions,
	which in worst case led to near O(N^2) runtime.

2006-08-29  Joe Mistachkin  <joe@mistachkin.com>

	* unix/tclUnixInit.c: Fixed the issue (typo) that was causing
	* unix/tclUnixThrd.c (TclpThreadGetStackSize): stack.test to fail on
	FreeBSD (and possibly other Unix platforms).

2006-08-29  Colin McCormack  <coldstore@users.sourceforge.net>

	* generic/tclIOUtil.c:	Added test for NULL return from
	* generic/tclPathObj.c: Tcl_FSGetNormalizedPath which was causing
	* unix/tclUnixFile.c:	segv's per [Bug 1548263]
	* win/tclWinFCmd.c:
	* win/tclWinFile.c:

2006-08-28  Kevin B. Kenny  <kennykb@acm.org>

	* library/tzdata/America/Havana:      Regenerated from Olson's
	* library/tzdata/America/Tegucigalpa: tzdata2006k.
	* library/tzdata/Asia/Gaza:

2006-08-28  Don Porter	<dgp@users.sourceforge.net>

	* generic/tclStringObj.c:	Revised ObjPrintfVA to take care to
	* generic/tclParseExpr.c:	copy only whole characters when doing
	%s formatting. This relieves callers of TclObjPrintf() and
	TclFormatToErrorInfo() from needing to fix arguments to character
	boundaries. Tcl_ParseExpr() simplified by taking advantage. [Bug
	1547786]

	* generic/tclStringObj.c:	Corrected TclFormatObj's failure to
	count up the number of arguments required by examining the format
	string. [Bug 1547681]

2006-08-27  Joe Mistachkin  <joe@mistachkin.com>

	* generic/tclClock.c (ClockClicksObjCmd): Fix nested macro breakage
	with TCL_MEM_DEBUG enabled. [Bug 1547662]

2006-08-26  Miguel Sofer  <msofer@users.sf.net>

	* doc/namespace.n:
	* generic/tclNamesp.c:
	* tests/upvar.test: bugfix, docs clarification and new tests for
	[namespace upvar] as follow up to [Bug 1546833], reported by Will
	Duquette.

2006-08-24  Kevin B. Kenny  <kennykb@acm.org>

	* library/tzdata: Regenerated, including several new files, from
	Olson's tzdata2006j.
	* library/clock.tcl:
	* tests/clock.test: Removed an early testing hack that allowed loading
	'registry' from the build tree rather than an installed one. This is a
	workaround for [Bug 15232730], which remains open because it's a
	symptom of a deeper underlying problem.

2006-08-23  Don Porter	<dgp@users.sourceforge.net>

	* generic/tclParseExpr.c:	Minimal collection of new tests
	* tests/parseExpr.test:		testing the error messages of the new
	expr parser. Several bug fixes and code simplifications that appeared
	during that effort.

2006-08-21  Don Porter	<dgp@users.sourceforge.net>

	* generic/tclIOUtil.c:	Revisions to complete the thread finalization
	of the cwdPathPtr. [Bug 1536142]

	* generic/tclParseExpr.c:	Revised mistaken call to
	TclCheckBadOctal(), so both [expr 08] and [expr 08z] have same
	additional info in error message.

	* tests/compExpr-old.test:	Update existing tests to not fail with
	* tests/compExpr.test:		the new expr parser.
	* tests/compile.test:
	* tests/expr-old.test:
	* tests/expr.test:
	* tests/for.test:
	* tests/if.test:
	* tests/parseExpr.test:
	* tests/while.test:

2006-08-21  Donal K. Fellows  <donal.k.fellows@manchester.ac.uk>

	* win/Makefile.in (gdb): Make this target work so that debugging an
	msys build is possible.

2006-08-21  Daniel Steffen  <das@users.sourceforge.net>

	* macosx/tclMacOSXNotify.c (Tcl_WaitForEvent): if the run loop is
	already running (e.g. if Tcl_WaitForEvent was called recursively),
	re-run it in a custom run loop mode containing only the source for the
	notifier thread, otherwise wakeups from other sources added to the
	common run loop modes might get lost.

	* unix/tclUnixNotfy.c (Tcl_WaitForEvent): on 64-bit Darwin,
	pthread_cond_timedwait() appears to have a bug that causes it to wait
	forever when passed an absolute time which has already been exceeded
	by the system time; as a workaround, when given a very brief timeout,
	just do a poll on that platform. [Bug 1457797]

	* generic/tclClock.c (ClockClicksObjCmd): add support for Darwin
	* generic/tclCmdMZ.c (Tcl_TimeObjCmd):	  nanosecond resolution timer
	* generic/tclInt.h:			  to [clock clicks] and [time]
	* unix/configure.in (Darwin):		  when TCL_WIDE_CLICKS defined
	* unix/tclUnixTime.c (TclpGetWideClicks, TclpWideClicksToNanoseconds):
	* unix/configure: autoconf-2.59
	* unix/tclConfig.h.in: autoheader-2.59

	* unix/tclUnixPort.h (Darwin): override potentially faulty configure
	detection of termios availability in all cases, since termios is known
	to be present on all Mac OS X releases since 10.0. [Bug 497147]

2006-08-18  Daniel Steffen  <das@users.sourceforge.net>

	* unix/tcl.m4 (Darwin): add support for --enable-64bit on x86_64, for
	universal builds including x86_64, for 64-bit CoreFoundation on
	Leopard and for use of -mmacosx-version-min instead of
	MACOSX_DEPLOYMENT_TARGET
	* unix/configure: autoconf-2.59
	* unix/tclConfig.h.in: autoheader-2.59

	* generic/tcl.h:	  add fixes for building on Leopard and
	* unix/tclUnixPort.h:	  support for 64-bit CoreFoundation on Leopard
	* macosx/tclMacOSXFCmd.c:

	* unix/tclUnixPort.h: on Darwin x86_64, disable use of vfork as it
	causes execve to fail intermittently. (rdar://4685553)

	* generic/tclTomMath.h: on Darwin 64-bit, for now disable use of
	128-bit arithmetic through __attribute__ ((mode(TI))), as it leads to
	link errors due to missing fallbacks. (rdar://4685527)

	* macosx/Tcl.xcodeproj/project.pbxproj: add x86_64 to universal build,
	switch native release targets to use DWARF with dSYM, Xcode 3.0
	changes
	* macosx/README: updates for x86_64 and Xcode 2.4.

	* macosx/Tcl.xcodeproj/default.pbxuser: add test suite target that
	* macosx/Tcl.xcodeproj/project.pbxproj: runs the tcl test suite at
	build time and shows clickable test suite errors in the GUI build
	window.

	* tests/macOSXFCmd.test: fix use of deprecated resource fork paths.

	* unix/tclUnixInit.c (TclpInitLibraryPath): move code that is only
	needed when TCL_LIBRARY is defined to run only in that case.

	* generic/tclLink.c (LinkTraceProc): fix 64-bit signed-with-unsigned
	comparison warning from gcc4 -Wextra.

	* unix/tclUnixChan.c (TclUnixWaitForFile): with timeout < 0, if
	select() returns early (e.g. due to a signal), call it again instead
	of returning a timeout result. Fixes intermittent event-13.8 failures.

2006-08-17  Don Porter	<dgp@users.sourceforge.net>

	* generic/tclCompile.c:		Revised the new set of expression
	* generic/tclParseExpr.c:	parse error messages.

2006-08-16  Don Porter	<dgp@users.sourceforge.net>

	* generic/tclParseExpr.c:	Replace PrecedenceOf() function with
	prec[] static array.

2006-08-14  Donal K. Fellows  <donal.k.fellows@manchester.ac.uk>

	* library/clock.tcl (::tcl::clock::add): Added missing braces to
	clockval validation code. Pointed out on comp.lang.tcl.

2006-08-11  Donal K. Fellows  <donal.k.fellows@manchester.ac.uk>

	* generic/tclNamesp.c: Improvements in buffer management to make
	namespace creation faster. Plus selected other minor improvements to
	code quality. [Patch 1352382]

2006-08-10  Donal K. Fellows  <donal.k.fellows@manchester.ac.uk>

	Misc patches to make code more efficient. [Bug 1530474] (afredd)
	* generic/*.c, macosx/tclMacOSXNotify.c, unix/tclUnixNotfy.c,
	* win/tclWinThrd.c: Tidy up invokations of Tcl_Panic() to promote
	string constant sharing and consistent style.
	* generic/tclBasic.c (Tcl_CreateInterp): More efficient handling of
	* generic/tclClock.c (TclClockInit):	 registration of commands not
						 in global namespace.
	* generic/tclVar.c (Tcl_UnsetObjCmd): Remove unreachable clause.

2006-08-09  Don Porter	<dgp@users.sourceforge.net>

	* generic/tclEncoding.c:	Replace buffer copy in for loop with
	call to memcpy(). Thanks to afredd. [Patch 1530262]

2006-08-09  Donal K. Fellows  <donal.k.fellows@manchester.ac.uk>

	* generic/tclCmdIL.c (Tcl_LassignObjCmd): Make the wrong#args message
	a bit more consistent with those used elsewhere. [Bug 1534628]

	* generic/tclDictObj.c (DictForCmd): Stop crash when attempting to
	iterate over an invalid dictionary. [Bug 1531184]

	* doc/ParseCmd.3, doc/expr.n, doc/set.n, doc/subst.n, doc/switch.n:
	* doc/tclvars.n: Ensure that uses of [expr] in documentation examples
	are also good style (with braces) unless otherwise necessary. [Bug
	1526581]

2006-08-03  Daniel Steffen  <das@users.sourceforge.net>

	* unix/tclUnixPipe.c (TclpCreateProcess): for USE_VFORK: ensure
	standard channels are initialized before vfork() so that the child
	doesn't potentially corrupt global state in the parent's address space

	* tests/compExpr-old.test: add 'oldExprParser' constraint to all tests
	* tests/compExpr.test:	   that depend on the exact format of the
	* tests/compile.test:	   error messages of the pre-2006-07-05
	* tests/expr-old.test:	   expression parser. The constraint is on by
	* tests/expr.test:	   default (i.e those tests still fail), but
	* tests/for.test:	   can be turned off by passing '-constraints
	* tests/if.test:	   newExprParser' to tcltest, which will skip
	* tests/parseExpr.test:	   the 196 failing tests in the testsuite that
	* tests/while.test:	   are caused by the new expression parser
	error messages.

2006-07-31  Kevin B. Kenny  <kennykb@acm.org>

	* generic/tclClock.c (ConvertLocalToUTCUsingC): Corrected a regression
	that caused dates before 1969 to be one day off in the :localtime time
	zone if TZ is not set. [Bug 1531530]

2006-07-30  Kevin B. Kenny  <kennykb@acm.org>

	* generic/tclClock.c (GetJulianDayFromEraYearMonthDay): Corrected
	several errors in converting dates before the Common Era [Bug 1426279]
	* library/clock.tcl: Corrected syntax errors in generated code for %EC
	%Ey, and %W format groups [Bug 1505383]. Corrected a bug in cache
	management for format strings containing [glob] metacharacters [Bug
	1494664]. Corrected several errors in formatting/scanning of years
	prior to the Common Era, and added the missing %EE format group to
	indicate the era.
	* tools/makeTestCases.tcl: Added code to make sure that %U and %V
	format groups are included in the tests. (The code depends on %U and
	%V formatting working correctly when 'makeTestCases.tcl' is run,
	rather than making a completely independent check.) Added tests for
	[glob] metacharacters in strings. Added tests for years prior to the
	Common Era.
	* tests/clock.test: Rebuilt with new test cases for all the above.

2006-07-30  Joe English	 <jenglish@users.sourceforge.net>

	* doc/AppInit.3: Fix typo [Bug 1496886]

2006-07-26  Don Porter	<dgp@users.sourceforge.net>

	* generic/tclExecute.c: Corrected flawed overflow detection in
	* tests/expr.test:	INST_EXPON that caused [expr 2**64] to return
	0 instead of the same value as [expr 1<<64].

2006-07-24  Don Porter	<dgp@users.sourceforge.net>

	* win/tclWinSock.c:	Correct un-initialized Tcl_DString. Thanks to
	afredd. [Bug 1518166]

2006-07-21  Miguel Sofer  <msofer@users.sf.net>

	* generic/tclExecute.c:
	* tests/execute.test (execute-9.1): dgp's fix for [Bug 1522803].

2006-07-20  Daniel Steffen  <das@users.sourceforge.net>

	* macosx/tclMacOSXNotify.c (Tcl_InitNotifier, Tcl_WaitForEvent):
	create notifier thread lazily upon first call to Tcl_WaitForEvent()
	rather than in Tcl_InitNotifier(). Allows calling exeve() in processes
	where the event loop has not yet been run (Darwin's execve() fails in
	processes with more than one thread), in particular allows embedders
	to call fork() followed by execve(), previously the pthread_atfork()
	child handler's call to Tcl_InitNotifier() would immediately recreate
	the notifier thread in the child after a fork.

	* macosx/tclMacOSXFCmd.c (TclMacOSXCopyFileAttributes):	   add support
	* macosx/tclMacOSXNotify.c (Tcl_InitNotifier):		   for weakly
	* unix/tclUnixInit.c (Tcl_GetEncodingNameFromEnvironment): importing
	symbols not available on OSX 10.2 or 10.3, enables binaires built on
	later OSX versions to run on earlier ones.
	* macosx/Tcl.xcodeproj/project.pbxproj: enable weak-linking; turn on
						extra warnings.
	* macosx/README: document how to enable weak-linking; cleanup.
	* unix/tclUnixPort.h: add support for weak-linking; conditionalize
	AvailabilityMacros.h inclusion; only disable realpath on 10.2 or
	earlier when threads are enabled.
	* unix/tclLoadDyld.c (TclpLoadMemoryGetBuffer): change runtime Darwin
	* unix/tclUnixInit.c (TclpInitPlatform):	release check to use
							global initialized
							once
	* unix/tclUnixFCmd.c (DoRenameFile, TclpObjNormalizePath): add runtime
	Darwin release check to determine if realpath is threadsafe.
	* unix/configure.in: add check on Darwin for compiler support of weak
	* unix/tcl.m4:	     import and for AvailabilityMacros.h header; move
	Darwin specific checks & defines that are only relevant to the tcl
	build out of tcl.m4; restrict framework option to Darwin; clean up
	quoting and help messages.
	* unix/configure: autoconf-2.59
	* unix/tclConfig.h.in: autoheader-2.59

	* generic/regc_locale.c (cclass):
	* generic/tclExecute.c (TclExecuteByteCode):
	* generic/tclIOCmd.c (Tcl_ExecObjCmd):
	* generic/tclListObj.c (NewListIntRep):
	* generic/tclObj.c (Tcl_GetLongFromObj, Tcl_GetWideIntFromObj)
	(FreeBignum, Tcl_SetBignumObj):
	* generic/tclParseExpr.c (Tcl_ParseExpr):
	* generic/tclStrToD.c (TclParseNumber):
	* generic/tclStringObj.c (TclAppendFormattedObjs):
	* unix/tclLoadDyld.c (TclpLoadMemory):
	* unix/tclUnixPipe.c (TclpCreateProcess): fix signed-with-unsigned
	comparison and other warnings from gcc4 -Wextra.

2006-07-13  Andreas Kupries <andreask@activestate.com>

	* unix/tclUnixPort.h: Added the inclusion of <AvailabilityMacros.h>.
	The missing header caused the upcoming #if conditions to wrongly
	exclude realpath, causing file normalize to ignore symbolic links in
	the path.

2006-07-11  Zoran Vasiljevic <vasiljevic@users.sourceforge.net>

	* generic/tclAsync.c: Made Tcl_AsyncDelete() more tolerant when called
	after all thread TSD has been garbage-collected.

2006-07-05  Don Porter	<dgp@users.sourceforge.net>

	* generic/tclParseExpr.c:	Completely new expression parser that
	builds a parse tree instead of operating with deep recursion. This
	corrects reports of stack-blowing crashes parsing long expressions
	[Bug 906201] and replaces a fundamentally O(N^2) algorithm with an
	O(N) one [RFE 903765]. The new parser is better able to generate error
	messages that clearly report both the nature and context of the syntax
	error [Bugs 1029267, 1381715]. For now, the code for the old parser is
	still present and can be activated with a "#define OLD_EXPR_PARSER
	1". This is for the sake of a clean implementation patch, and for ease
	of benchmarking. The new parser is non-recursive, so much lighter in
	stack consumption, but it does use more heap, so there may be cases
	where parsing of long expressions that succeeded with the old parser
	will lead to out of memory panics with the new one. There are still
	more improvements possible on that point, though significant progress
	may require changes to the Tcl_Token specifications documented for the
	public Tcl_Parse*() routines.
	***POTENTIAL INCOMPATIBILITY*** for any callers that rely on the exact
	(usually terrible) error messages generated by the old parser. This
	includes a large number of tests in the test suite.

	* generic/tclInt.h:		Replaced TclParseWhiteSpace() with
	* generic/tclParse.c:		TclParseAllWhiteSpace() which is what
	* generic/tclParseExpr.c:	all the callers really needed.
	Breaking whitespace runs at newlines is useful only to the command
	parsing function, and it can call the file scoped routine
	ParseWhiteSpace() to do that.

	* tests/expr-old.test:	Removed knownBug constraints that masked
	* tests/expr.test:	failures due to revised error messages.
	* tests/parseExpr.test:

2006-06-20  Don Porter	<dgp@users.sourceforge.net>

	* generic/tclIOUtil.c:	Changed default configuration to
	* generic/tclInt.decls: #undef USE_OBSOLETE_FS_HOOKS which disables
	* generic/tclTest.c:	access to the Tcl 8.3 internal routines for
	hooking into filesystem operations. Everyone ought to have migrated to
	Tcl_Filesystems by now.
	***POTENTIAL INCOMPATIBILITY*** for any code still stuck in the
	pre-Tcl_Filesystem era.

	* generic/tclIntDecls.h:	make genstubs
	* generic/tclStubInit.c:

	* generic/tclStrToD.c:	Removed dead code that permitted disabling of
	recognition of the new 0b and 0o numeric formats.

	* generic/tclExecute.c: Removed dead code that implemented alternative
	* generic/tclObj.c:	design where numeric values did not
	automatically narrow to the smallest Tcl_ObjType required to hold them

	* generic/tclCmdAH.c:	Removed dead code that was old implementation
	of [format].

2006-06-14  Daniel Steffen  <das@users.sourceforge.net>

	* unix/tclUnixPort.h (Darwin): support MAC_OS_X_VERSION_MAX_ALLOWED
	define from AvailabilityMacros.h: override configure detection and
	only use API available in the indicated OS version or earlier.

2006-06-14  Donal K. Fellows  <donal.k.fellows@manchester.ac.uk>

	* doc/format.n, doc/scan.n: Added examples for converting between
	characters and their numeric interpretations following user prompting.

2006-06-13  Donal K. Fellows  <dkf@users.sf.net>

	* unix/tclLoadDl.c (TclpDlopen): Workaround for a compiler bug in Sun
	Forte 6. [Bug 1503729]

2006-06-06  Don Porter	<dgp@users.sourceforge.net>

	* doc/GetStdChan.3:	Added recommendation that each call to
	Tcl_SetStdChannel() be accompanied by a call to Tcl_RegisterChannel().

2006-06-05  Donal K. Fellows  <donal.k.fellows@manchester.ac.uk>

	* doc/Alloc.3: Added documentation of promise that Tcl_Realloc(NULL,x)
	is the same as Tcl_Alloc(x), as discussed in comp.lang.tcl. Also fixed
	nonsense sentence to say something meaningful.

2006-05-29  Jeff Hobbs	<jeffh@ActiveState.com>

	* generic/tcl.h (Tcl_DecrRefCount): use if/else construct to allow
	placement in unbraced outer if/else conditions. (jcw)

2006-05-27  Daniel Steffen  <das@users.sourceforge.net>

	* macosx/tclMacOSXNotify.c: implemented pthread_atfork() handler that
	* unix/tcl.m4 (Darwin):	    recreates CoreFoundation state and
	notifier thread in the child after a fork(). Note that pthread_atfork
	is available starting with Tiger only. Because vfork() is used by the
	core on Darwin, [exec]/[open] are not affected by this fix, only
	extensions or embedders that call fork() directly (such as TclX).
	However, this only makes fork() safe from corefoundation tcl with
	--disable-threads; as on all platforms, forked children may deadlock
	in threaded tcl due to the potential for stale locked mutexes in the
	child. [Patch 923072]

	* unix/configure: autoconf-2.59
	* unix/tclConfig.h.in: autoheader-2.59

2006-05-24  Donal K. Fellows  <donal.k.fellows@manchester.ac.uk>

	* unix/tcl.m4 (SC_CONFIG_SYSTEM): Fixed quoting of command script to
	awk; it was a rarely used branch, but it was wrong. [Bug 1494160]

2006-05-23  Donal K. Fellows  <donal.k.fellows@manchester.ac.uk>

	* doc/chan.n, doc/refchan.n: Tighten up the documentation to follow a
	slightly more consistent style with regard to argument capitalization.

2006-05-13  Don Porter	<dgp@users.sourceforge.net>

	* generic/tclProc.c (ProcCompileProc): When a bump of the compile
	epoch forces the re-compile of a proc body, take care not to overwrite
	any Proc struct that may be referred to on the active call stack. This
	fixes [Bug 1482718]. Note that the fix will not be effective for code
	that calls the private routine TclProcCompileProc() directly.

2006-05-13  Daniel Steffen  <das@users.sourceforge.net>

	* generic/tclEvent.c (HandleBgErrors): fix leak. [Coverity issue 86]

2006-05-05  Don Porter	<dgp@users.sourceforge.net>

	* generic/tclMain.c (Tcl_Main):		Corrected flaw that required
	* tests/main.test: (Tcl_Main-4.5):	processing of one interactive
	command before passing control to the loop routine registered with
	Tcl_SetMainLoop(). [Bug 1481986]

2006-05-04  Don Porter	<dgp@users.sourceforge.net>

	* README:		Bump version number to 8.5a5
	* generic/tcl.h:
	* tools/tcl.wse.in:
	* unix/configure.in:
	* unix/tcl.spec:
	* win/README.binary:
	* win/configure.in:

	* unix/configure:	autoconf-2.59
	* win/configure:

	* generic/tclBasic.c (ExprSrandFunc): Restore acceptance of wide/big
	* doc/mathfunc.n: integer values by srand(). [Bug 1480509]

2006-04-26  Don Porter	<dgp@users.sourceforge.net>

	*** 8.5a4 TAGGED FOR RELEASE ***

	* changes:	Updates for another RC.

	* generic/tclBinary.c:	Revised the handling of the Q and q format
	* generic/tclInt.h:	specifiers for [binary] to account for the
	* generic/tclStrToD.c:	"middle endian" floating point format used in
	Nokia N770.

2006-04-25  Don Porter	<dgp@users.sourceforge.net>

	* doc/DoubleObj.3:	More doc updates for TIP 237.
	* doc/expr.n:
	* doc/format.n:
	* doc/mathfunc.n:
	* doc/scan.n:
	* doc/string.n:

	* generic/tclScan.c:	[scan $s %u] is documented to accept only
	* tests/scan.test:	decimal formatted integers. Fixed to match.

2006-04-19  Kevin B. Kenny  <kennykb@acm.org>

	* generic/tclStrToD.c: Added code to support the "middle endian"
	floating point format used in the Nokia N770's software-based floating
	point. Thanks to Bruce Johnson for reporting this bug, originally on
	http://wiki.tcl.tk/15408.
	* library/clock.tcl: Fixed a bug with Daylight Saving Time and Posix
	time zone specifiers reported by Martin Lemburg in
	http://groups.google.com/group/comp.lang.tcl/browse_thread/thread/9a8b15a4dfc0b7a0
	(and not at SourceForge).
	* tests/clock.test: Added test case for the above bug.

2006-04-18  Donal K. Fellows  <dkf@users.sf.net>

	* doc/IntObj.3: Minor review fixes, including better documentation of
	the behaviour of Tcl_GetBignumAndClearObj.

2006-04-17  Don Porter	<dgp@users.sourceforge.net>

	* doc/IntObj.3: Documentation changes to account for TIP 237 changes.
	* doc/Object.3: [Bug 1446971]

2006-04-12  Donal K. Fellows  <donal.k.fellows@manchester.ac.uk>

	* generic/regc_locale.c (cclass): Redefined the meaning of [:print:]
	to be exactly UNICODE letters, numbers, punctuation, symbols and
	spaces (*not* whitespace). [Bug 1376892]

2006-04-11  Don Porter	<dgp@users.sourceforge.net>

	* generic/tclTrace.c:	Stop some interference between enter traces
	* tests/trace.test:	and enterstep traces. [Bug 1458266]

2006-04-07  Don Porter	<dgp@users.sourceforge.net>

	* generic/tclPathObj.c: Yet another revised fix for the [Bug 1379287]
	* tests/fileSystem.test:	family of path normalization bugs.

2006-04-06  Jeff Hobbs	<jeffh@ActiveState.com>

	* generic/tclRegexp.c (FinalizeRegexp): full reset data to indicate
	readiness for reinitialization.

2006-04-06  Don Porter	<dgp@users.sourceforge.net>

	* generic/tclIndexObj.c (Tcl_GetIndexFromObjStruct):	It seems there
	* tests/indexObj.test:	are extensions that rely on the prior behavior
	* doc/GetIndex.3:	that the empty string cannot succeed as a
	unique prefix matcher, so I'm restoring Donal Fellows's solution.
	Added mention of this detail to the documentation. [Bug 1464039]

	* tests/compExpr-old.test:	Updated testmathfunctions constraint
	* tests/compExpr.test:		to post-TIP-232 world.
	* tests/expr-old.test:
	* tests/expr.test:
	* tests/info.test:

	* tests/indexObj.test:	Corrected other test errors revealed by
	* tests/upvar.test:	testing outside the tcltest application.

	* generic/tclPathObj.c: Revised fix for the [Bug 1379287] family of
	path normalization bugs.

2006-04-06  Daniel Steffen  <das@users.sourceforge.net>

	* unix/tcl.m4: removed TCL_IO_TRACK_OS_FOR_DRIVER_WITH_BAD_BLOCKING
	define on Darwin. [Bug 1457515]
	* unix/configure: autoconf-2.59
	* unix/tclConfig.h.in: autoheader-2.59

2006-04-05  Don Porter	<dgp@users.sourceforge.net>

	* win/tclWinInit.c:	More careful calls to Tcl_DStringSetLength()
	* win/tclWinSock.c:	to avoid creating invalid DString states. Bump
	* win/tclWinDde.c:	to version 1.3.2. [RFE 1366195]
	* library/dde/pkgIndex.tcl:

	* library/reg/pkgIndex.tcl:	Bump to registry 1.2 because
	* win/tclWinReg.c:	Registry_Unload() is a new public routine
	* win/Makefile.in:	compared to the 1.1.* releases.

	* win/configure.in:	Bump package version numbers.
	* win/configure:	autoconf 2.59

2006-04-05  Donal K. Fellows  <donal.k.fellows@manchester.ac.uk>

	* generic/tclIndexObj.c (Tcl_GetIndexFromObjStruct): Allow empty
	strings to be matched by the Tcl_GetIndexFromObj machinery, in the
	same manner as any other key. [Bug 1464039]

2006-04-03  Andreas Kupries <andreask@activestate.com>

	* generic/tclIO.c (ReadChars): Added check, panic and commentary to a
	piece of code which relies on BUFFER_PADDING to create enough space at
	the beginning of each buffer for the insertion of partial multibyte
	data at the beginning of a buffer. Commentary explains why this code
	is OK, and the panic is as a precaution if someone twiddled the
	BUFFER_PADDING into uselessness.

	* generic/tclIO.c (ReadChars): Temporarily suppress the use of
	TCL_ENCODING_END set when EOF was reached while the buffer we are
	converting is not truly the last buffer in the queue. Together with
	the Utf bug below it was possible to completely wreck the buffer data
	structures, eventually crashing Tcl. [Bug 1462248]

	* generic/tclEncoding.c (UtfToUtfProc): Stop accessing memory beyond
	the end of the input buffer when TCL_ENCODING_END is set and the last
	bytes of the buffer start a multi-byte sequence. This bug contributed
	to [Bug 1462248].

2006-03-30  Miguel Sofer  <msofer@users.sf.net>

	* generic/tclExecute.c: remove unused var and silence gcc warning

2006-03-29  Jeff Hobbs	<jeffh@ActiveState.com>

	* win/Makefile.in: convert _NATIVE paths to use / to avoid ".\"
	path-as-escape issue.

2006-03-29  Don Porter	<dgp@users.sourceforge.net>

	* changes:	Updates for another RC.

	* generic/tclPathObj.c:	 More fixes for path normalization when /../
	* tests/fileSystem.test: tries to go beyond root.[Bug 1379287]

	* generic/tclExecute.c: Revised INST_MOD implementation to do
	calculations in native types as much as possible, moving to mp_ints
	only when necessary.

2006-03-28  Jeff Hobbs	<jeffh@ActiveState.com>

	* win/tclWinPipe.c (TclpCreateProcess): change panics to Tcl errors
	and do proper refcounting of noe objPtr. [Bug 1194429]

	* unix/tcl.m4, win/tcl.m4: []-quote AC_DEFUN functions.

2006-03-28  Daniel Steffen  <das@users.sourceforge.net>

	* macosx/Tcl.xcode/default.pbxuser:	add '-singleproc 1' cli arg to
	* macosx/Tcl.xcodeproj/default.pbxuser: tcltest to ease test debugging

	* macosx/Tcl.xcode/project.pbxproj:	removed $prefix/share from
	* macosx/Tcl.xcodeproj/project.pbxproj: TCL_PACKAGE_PATH as per change
	to unix/configure.in of 2006-03-13.

	* unix/tclUnixFCmd.c (TclpObjNormalizePath): deal with *BSD/Darwin
	realpath() converting relative paths into absolute paths [Bug 1064247]

2006-03-28  Vince Darley  <vincentdarley@sourceforge.net>

	* generic/tclIOUtil.c: fix to nativeFilesystemRecord comparisons
	(lesser part of [Bug 1064247])

2006-03-27  Pat Thoyts	<patthoyts@users.sourceforge.net>

	* win/tclWinTest.c:	Fixes for [Bug 1456373] (mingw-gcc issue)

2006-03-27  Andreas Kupries <andreask@activestate.com>

	* doc/CrtChannel.3:    Added TCL_CHANNEL_VERSION_5, made it the
	* generic/tcl.h:       version where the "truncateProc" is defined at,
	* generic/tclIO.c:     and moved all channel drivers of Tcl to v5.
	* generic/tclIOGT.c, generic/tclIORChan.c, unix/tclUnixChan.c:
	* unix/tclUnixPipe.c, win/tclWinChan.c, win/tclWinConsole.c:
	* win/tclWinPipe.c, win/tclWinSerial.c, win/tclWinSock.c:

2006-03-27  Don Porter	<dgp@users.sourceforge.net>

	* generic/tclExecute.c: Merge INST_MOD computation in with the
	INST_?SHIFT instructions, which also operate only on two integral
	values. Also corrected flaw that made INST_BITNOT of wide values
	require mp_int calculations. Also corrected type that missed optimized
	handling of the tclBooleanType by the TclGetBooleanFromObj macro.

	* changes:	Updates for another RC.

2006-03-25  Don Porter	<dgp@users.sourceforge.net>

	* generic/tclExecute.c: Corrections to INST_EXPON detection of
	overflow to use mp_int calculations.

2006-03-24  Kevin B. Kenny  <kennykb@acm.org>

	* generic/tclExecute.c (TclExecuteByteCode): Added a couple of missing
	casts to 'int' that were affecting compilablity on VC6.

2006-03-24  Don Porter	<dgp@users.sourceforge.net>

	* generic/tclEncoding.c: Reverted latest change [Bug 506653] since it
	reportedly killed test performance on Windows.

	* generic/tclExecute.c: Revised INST_EXPON implementation to do
	calculations in native types as much as possible, moving to mp_ints
	only when necessary.

2006-03-23  Don Porter	<dgp@users.sourceforge.net>

	* generic/tclExecute.c: Merged INST_EXPON handling in with the other
	binary operators that operate on all number types (INST_ADD, etc.).

	* tests/env.test: With case preserved (see 2006-03-21 commit) be sure
	to do case-insensitive filtering. [Bug 1457065]

2006-03-23  Reinhard Max  <max@suse.de>

	* unix/tcl.spec: Cleaned up and completed the spec file. An RPM can
	now be built from the tcl source distribution with "rpmbuild -tb
	<tarball>"

2006-03-22  Reinhard Max  <max@suse.de>

	* tests/stack.test: Run the stack tests in subshells, so that they are
	reported as failed tests rather than bugs in the test suite if the
	recursion causes a segfault.

2006-03-21  Don Porter	<dgp@users.sourceforge.net>

	* changes:	Updates for another RC.

	* generic/tclStrToD.c:	One of the branches of AccumulateDecimalDigit
	* tests/parseExpr.test: did not. [Bug 1451233]

	* tests/env.test:	Preserve case of saved env vars. [Bug 1409272]

2006-03-21  Daniel Steffen  <das@users.sourceforge.net>

	* generic/tclInt.decls:	 implement globbing for HFS creator & type
	* macosx/tclMacOSXFCmd.c:codes and 'hidden' flag, as documented in
	* tests/macOSXFCmd.test: glob.n; objectified OSType handling in [glob]
	* unix/tclUnixFile.c:	 and [file attributes]; fix globbing for
	hidden files with pattern==NULL arg. [Bug 823329]
	* generic/tclIntPlatDecls.h:
	* generic/tclStubInit.c: make genstubs

2006-03-20  Andreas Kupries <andreask@activestate.com>

	* win/Makefile.in (install-libraries): Generate tcl8/8.4 directory
	under Windows as well (cygwin Makefile). Related entry: 2006-03-07,
	dgp. This moved the installation of http from 8.2 to 8.4, partially. A
	fix of the required directory creation was done for unix on Mar 10,
	without entry in the Changelog. This entry is for the fix of the
	directory creation under Windows.

	* unix/installManPage: There is always one even more broken "sed".
	Moved the # comment starting character in the sed script to the
	beginning of their respective lines. The AIX sed will not recognize
	them as comments otherwise :( The actual text stays indented for
	better association with the commands they belong to.

2006-03-20  Donal K. Fellows  <donal.k.fellows@manchester.ac.uk>

	* tests/cmdAH.test, tests/fCmd.test, tests/unixFCmd.test:
	* tests/winFCmd.test: Cleanup of some test constraint handling, and a
	few other minor issues.

2006-03-18  Vince Darley  <vincentdarley@sourceforge.net>

	* generic/tclFileName.c:
	* doc/FileSystem.3:
	* tests/fileName.test: Fix to [Bug 1084705] so that 'glob -nocomplain'
	finally agrees with its documentation and doesn't swallow genuine
	errors.

	***POTENTIAL INCOMPATIBILITY*** for scripts that assumed '-nocomplain'
	removes the need for 'catch' to deal with non-understood path names.

	Small optimisation to implementation of pattern==NULL case of TclGlob,
	and clarification to the documentation. [Tclvfs bug 1405317]

2006-03-18  Vince Darley  <vincentdarley@sourceforge.net>

	* tests/fCmd.test: added knownBug test case for [Bug 1394972]

	* tests/winFCmd.test:
	* tests/tcltest.test: corrected tests to better account for behaviour
	of writable/non-writable directories on Windows 2000/XP. This, with
	the previous patches, closes [Bug 1193497]

2006-03-17  Andreas Kupries <andreask@activestate.com>

	* doc/chan.n: Updated with documentation for the commands 'chan
	create' and 'chan postevent' (TIP #219).

	* doc/refchan.n: New file. Documentation of the command handler API
	for reflected channels (TIP #219).

2006-03-17  Joe Mistachkin <joe@mistachkin.com>

	* unix/tclUnixPort.h: Include pthread.h prior to pthread_np.h [Bug
	1444692]

	* win/tclWinTest.c: Corrected typo of 'initializeMutex' that prevented
	successful compilation.

2006-03-16  Andreas Kupries <andreask@activestate.com>

	* doc/open.n: Documented the changed behaviour of 'a'ppend mode.

	* tests/io.test (io-43.1 io-44.[1234]): Rewritten to be self-contained
	with regard to setup and cleanup. [Bug 681793]

	* generic/tclIOUtil.c (TclGetOpenMode): Added the flag O_APPEND to the
	list of POSIX modes used when opening a file for 'a'ppend. This
	enables the proper automatic seek-to-end-on-write by the OS. See [Bug
	680143] for longer discussion.

	* tests/ioCmd.test (iocmd-13.7.*): Extended the testsuite to check the
	new handling of 'a'.

2006-03-15  Andreas Kupries <andreask@activestate.com>

	* tests/socket.test: Extended the timeout in socket-11.11 from 10 to
	40 seconds to allow for really slow machines. Also extended
	actual/expected results with value of variable 'done' to make it
	clearer when a test fails due to a timeout. [Bug 792159]

2006-03-15  Vince Darley  <vincentdarley@sourceforge.net>

	* win/fCmd.test: add proper test constraints so the new tests don't
	run on Unix.

2006-03-14  Andreas Kupries <andreask@activestate.com>

	* generic/tclPipe.c (TclCreatePipeline): Modified the processing of
	pipebars to fail if the last bar is followed only by redirections.
	[Bug 768659]

2006-03-14  Andreas Kupries <andreask@activestate.com>

	* doc/fconfigure.n: Clarified that -translation is binary is reported
	as lf when queried, because it is identical to lf, except for the
	special additional behaviour when setting it. [Bug 666770]

2006-03-14  Andreas Kupries <andreask@activestate.com>

	* doc/clock.n: Removed double-quotes around section title NAME; not
	needed.
	* unix/installManpage: Reverted part to handle double-quotes in
	section NAME, chokes older sed installations.

2006-03-14  Andreas Kupries <andreask@activestate.com>

	* library/tm.tcl (::tcl::tm::Defaults): Fixed handling of environment
	variable TCLX.y_TM_PATH, bad variable reference. Thanks to Julian
	Noble. [Bug 1448251]

2006-03-14  Vince Darley  <vincentdarley@sourceforge.net>

	* win/tclWinFile.c: updated patch to deal with 'file writable' issues
	on Windows XP/2000.
	* generic/tclTest.c:
	* unix/tclUnixTest.c:
	* win/tclWinTest.c:
	* tests/fCmd.test: updated test suite to deal with correct permissions
	setting and differences between XP/2000 and 95/98 3 tests still fail;
	to be dealt with shortly

2006-03-13  Don Porter	<dgp@users.sourceforge.net>

	* generic/tclEncoding.c: Report error when an escape encoding is
	missing one of its sub-encodings. [Bug 506653]

	* unix/configure.in:	Revert change from 2005-07-26 that sometimes
	* unix/configure:	added $prefix/share to the tcl_pkgPath. See
	[Patch 1231015]. autoconf-2.59.

2006-03-10  Miguel Sofer  <msofer@users.sf.net>

	* generic/tclProc.c (ObjInterpProcEx):
	* tests/apply.test (apply-5.1): Fix [apply] error messages so that
	they quote the lambda expression. [Bug 1447355]

2006-03-10  Zoran Vasiljevic  <vasiljevic@users.sourceforge.net>

	-- Summary of changes fixing [Bug 1437595] --

	* generic/tclEvent.c: Cosmetic touches and identation
	* generic/tclInt.h: Added TclpFinalizeSockets() call.

	* generic/tclIO.c: Calls TclpFinalizeSockets() as part of the
	TclFinalizeIOSubsystem().

	* unix/tclUnixSock.c: Added no-op TclpFinalizeSockets().

	* win/tclWinPipe.c, win/tclWinSock.c: Finalization of sockets/pipes is
	now solely done in TclpFinalizeSockets() and TclpFinalizePipes() and
	not over the thread-exit handler, because the order of actions the Tcl
	generic core will impose may result in cores/hangs if the thread exit
	handler tears down corresponding subsystem(s) too early.

2006-03-10  Vince Darley  <vincentdarley@sourceforge.net>

	* win/tclWinFile.c: previous patch breaks tests, so removed.

2006-03-09  Vince Darley  <vincentdarley@sourceforge.net>

	* win/tclWinFile.c: fix to 'file writable' in certain XP directories.
	Thanks to fvogel and jfg. [Patch 1344540] Modified patch to make use
	of existing use of getSecurityProc.

2006-03-08  Don Porter	<dgp@users.sourceforge.net>

	* generic/tclExecute.c: Complete missing bit of TIP 215 implementation
	* tests/incr.test:

2006-03-07  Joe English	 <jenglish@users.sourceforge.net>

	* unix/tcl.m4: Set SHLIB_LD_FLAGS='${LIBS}' on NetBSD, as per the
	other *BSD variants. [Bug 1334613]
	* unix/configure: Regenerated.

2006-03-07  Don Porter	<dgp@users.sourceforge.net>

	* changes:	Update in prep. for 8.5a4 release.

	* unix/Makefile.in:	Package http 2.5.2 requires Tcl 8.4, so the
	* win/Makefile.in:	*.tm installation has to be placed in an "8.4"
	directory, not an "8.2" directory.

2006-03-06  Don Porter	<dgp@users.sourceforge.net>

	* generic/tclBasic.c:	Revised handling of TCL_EVAL_* flags to
	* tests/parse.test:	simplify TclEvalObjvInternal and to correct
	the auto-loading of alias targets (parse-8.12). [Bug 1444291]

2006-03-03  Don Porter	<dgp@users.sourceforge.net>

	* generic/tclPathObj.c: Revised yesterday's fix for [Bug 1379287] to
	work on Windows.

	* generic/tclObj.c:	Compatibility support for existing code that
	calls Tcl_GetObjType("boolean").

2006-03-02  Don Porter	<dgp@users.sourceforge.net>

	* generic/tclPathObj.c:		Fix for failed normalization of paths
	* tests/fileSystem.test:	with /../ that lead back to the root
	of the filesystem, like /foo/.. [Bug 1379287]

2006-03-01  Reinhard Max  <max@suse.de>

	* unix/installManPage: Fix the script for manpages that have quotes
	around the .SH arguments, as doctools produces them. [Bug 1292145]
	Some minor cleanups and improvements.

2006-02-28  Don Porter	<dgp@users.sourceforge.net>

	* generic/tclBasic.c:	Corrections to be sure that TCL_EVAL_GLOBAL
	* tests/namespace.test: evaluations act the same as [uplevel #0]
	* tests/parse.test:	evaluations, even when execution traces or
	* tests/trace.test:	invocations of [::unknown] are present. [Bug
	1439836]

2006-02-22  Don Porter	<dgp@users.sourceforge.net>

	* generic/tclBasic.c:	Corrected a few bugs in how [namespace
	* tests/namespace.test: unknown] interacts with TCL_EVAL_* flags.
	[Patch 958222]

2006-02-17  Don Porter	<dgp@users.sourceforge.net>

	* generic/tclIORChan.c: Revised error message generation and handling
	* tests/ioCmd.test:	of exceptional return codes in the channel
	reflection layer. [Bug 1372348]

2006-02-16  Don Porter	<dgp@users.sourceforge.net>

	* generic/tclIndexObj.c:	Disallow the "ambiguous" error message
	* tests/indexObj.test:		when TCL_EXACT matching is requested.
	* tests/ioCmd.test:

2006-02-15  Don Porter	<dgp@users.sourceforge.net>

	* generic/tclIO.c:	Made several routines tolerant of
	* generic/tclIORChan.c: interp == NULL arguments. [Bug 1380662]
	* generic/tclIOUtil.c:

2006-02-09  Don Porter	<dgp@users.sourceforge.net>

	TIP#215 IMPLEMENTATION

	* doc/incr.n:		Revised [incr] to auto-initialize when varName
	* generic/tclExecute.c: argument is unset. [Patch 1413115]
	* generic/tclVar.c:
	* tests/compile.test:
	* tests/incr-old.test:
	* tests/incr.test:
	* tests/set.test:

	* tests/main.test (Tcl_Main-6.7):	Improved robustness of
	command auto-completion test. [Bug 1422736]

2006-02-08  Donal K. Fellows  <dkf@users.sf.net>

	* doc/Encoding.3, doc/encoding.n: Updates due to review at request of
	Don Porter. Mostly minor changes.

2006-02-08  Don Porter	<dgp@users.sourceforge.net>

	TIP#258 IMPLEMENTATION

	* doc/Encoding.3:	New subcommand [encoding dirs].
	* doc/encoding.n:	New routine Tcl_GetEncodingNameFromEnvironment
	* generic/tcl.decls:	Made public:
	* generic/tclBasic.c:	TclGetEncodingFromObj
	* generic/tclCmdAH.c:		-> Tcl_GetEncodingFromObj
	* generic/tclEncoding.c:TclGetEncodingSearchPath
	* generic/tclInt.decls:		-> Tcl_GetEncodingSearchPath
	* generic/tclInt.h:	TclSetEncodingSearchPath
	* generic/tclTest.c:		-> Tcl_SetEncodingSearchPath
	* library/init.tcl:	Removed commands:
	* tests/cmdAH.test:		[tcl::unsupported::EncodingDirs]
	* tests/encoding.test:		[testencoding path] (Tcltest)
	* unix/tclUnixInit.c:	[Patch 1413934]
	* win/tclWinInit.c:

	* generic/tclDecls.h:	make genstubs
	* generic/tclIntDecls.h:
	* generic/tclStubInit.c:

2006-02-01  Miguel Sofer  <msofer@users.sf.net>

	* generic/tclProc.c: minor improvements to [apply]
	* tests/apply.test: new tests; apply-5.1 currently fails to indicate
	missing work in error reporting

2006-02-01  Don Porter	<dgp@users.sourceforge.net>

	TIP#194 IMPLEMENTATION

	* doc/apply.n:	(New file)	New command [apply]. [Patch 944803]
	* doc/uplevel.n:
	* generic/tclBasic.c:
	* generic/tclInt.h:
	* generic/tclProc.c:
	* tests/apply.test: (New file)
	* tests/proc-old.test:
	* tests/proc.test:

	TIP#181 IMPLEMENTATION

	* doc/Namespace.3:	New command [namespace unknown]. New public C
	* doc/namespace.n:	routines Tcl_(Get|Set)NamespaceUnknownHandler.
	* doc/unknown.n:	[Patch 958222]
	* generic/tcl.decls:
	* generic/tclBasic.c:
	* generic/tclInt.h:
	* generic/tclNamesp.c:
	* tests/namespace.test:

	* generic/tclDecls.h:	make genstubs
	* generic/tclStubInit.c:

	TIP#250 IMPLEMENTATION

	* doc/namespace.n:	New command [namespace upvar]. [Patch 1275435]
	* generic/tclInt.h:
	* generic/tclNamesp.c:
	* generic/tclVar.c:
	* tests/namespace.test:
	* tests/upvar.test:

2006-01-26  Donal K. Fellows  <dkf@users.sf.net>

	* doc/dict.n: Fixed silly bug in example. Thanks to Heiner Marxen
	<heiner.marxen@unsel.de> for catching this! [Bug 1415725]

2006-01-26  Donal K. Fellows  <donal.k.fellows@manchester.ac.uk>

	* unix/tclUnixChan.c (TclpOpenFileChannel): Tidy up and comment the
	mess to do with setting up serial channels. This (deliberately) breaks
	a broken FreeBSD port, indicates what we're really doing, and reduces
	the amount of conditional compilation sections for better maintenance.

2006-01-25  Donal K. Fellows  <dkf@users.sf.net>

	* unix/tclUnixInit.c (TclpInitPlatform): Improved conditions on when
	to update the FP rounding mode on FreeBSD, taken from FreeBSD port.

2006-01-23  Donal K. Fellows  <dkf@users.sf.net>

	* tests/string.test (string-12.21): Added test for [Bug 1410553] based
	on original bug report.

2006-01-23  Miguel Sofer  <msofer@users.sf.net>

	* generic/tclStringObj.c: fixed incorrect handling of internal rep in
	Tcl_GetRange. Thanks to twylite and Peter Spjuth. [Bug 1410553]

	* generic/tclProc.c: fixed args handling for precompiled bodies [Bug
	1412695]; thanks to Uwe Traum.

2006-01-16  Reinhard Max  <max@suse.de>

	* generic/tclPipe.c (FileForRedirect): Prevent nameString from being
	freed without having been initialized.
	* tests/exec.test: Added a test for the above.

2006-01-12  Zoran Vasiljevic  <vasiljevic@users.sourceforge.net>

	* generic/tclPathObj.c (Tcl_FSGetInternalRep): backported patch from
	core-8-4-branch. A freed pointer has been overwritten causing all
	sorts of coredumps.

2006-01-12  Vince Darley  <vincentdarley@sourceforge.net>

	* win/tclWinFile.c: fix to sharing violation [Bug 1366227]

2006-01-11  Don Porter	<dgp@users.sourceforge.net>

	* generic/tclBasic.c:	Moved Tcl_LogCommandInfo from tclBasic.c to
	* generic/tclNamesp.c:	tclNamesp.c to get access to identifier with
	* tests/error.test (error-7.0): file scope. Added check for traces on
	::errorInfo, and when present fall back to contruction of the stack
	trace in the variable so that write trace notification timings are
	compatible with earlier Tcl releases. This reduces, but does not
	completely eliminate the ***POTENTIAL INCOMPATIBILITY*** created by
	the 2004-10-15 commit. [Bug 1397843]

2006-01-10  Daniel Steffen  <das@users.sourceforge.net>

	* unix/configure:    add caching, use AC_CACHE_CHECK instead of
	* unix/configure.in: AC_CACHE_VAL where possible, consistent message
	* unix/tcl.m4:	     quoting, sync relevant tclconfig/tcl.m4 changes
	and gratuitous formatting differences, fix SC_CONFIG_MANPAGES with
	default argument, Darwin improvements to SC_LOAD_*CONFIG.

2006-01-09  Don Porter	<dgp@users.sourceforge.net>

	* generic/tclNamesp.c (NamespaceInscopeCmd):	[namespace inscope]
	* tests/namespace.test: commands were not reported by [info level].
	[Bug 1400572]

2006-01-09  Donal K. Fellows  <donal.k.fellows@manchester.ac.uk>

	* generic/tclTrace.c: Stop exporting the guts of the trace command;
	nothing outside this file needs to see it. [Bug 971336]

2006-01-05  Donal K. Fellows  <donal.k.fellows@manchester.ac.uk>

	* unix/tcl.m4 (TCL_CONFIG_SYSTEM): Factor out the code to determine
	the operating system version number, as it was replicated in several
	places.

2006-01-04  David Gravereaux  <davygrvy@pobox.com>

	* win/tclAppInit.c: WIN32 native console signal handler removed. This
	was found to be interfering with TWAPI extension one. IMO, special
	services such as signal handlers should best be done with extensions
	to the core after discussions on c.l.t. about Roy Terry's tclsh
	children of a real windows service shell.

	******************************************************************
	*** CHANGELOG ENTRIES FOR 2005 IN "ChangeLog.2005"	       ***
	*** CHANGELOG ENTRIES FOR 2004 IN "ChangeLog.2004"	       ***
	*** CHANGELOG ENTRIES FOR 2003 IN "ChangeLog.2003"	       ***
	*** CHANGELOG ENTRIES FOR 2002 IN "ChangeLog.2002"	       ***
	*** CHANGELOG ENTRIES FOR 2001 IN "ChangeLog.2001"	       ***
	*** CHANGELOG ENTRIES FOR 2000 IN "ChangeLog.2000"	       ***
	*** CHANGELOG ENTRIES FOR 1999 AND EARLIER IN "ChangeLog.1999" ***
	******************************************************************<|MERGE_RESOLUTION|>--- conflicted
+++ resolved
@@ -1,20 +1,18 @@
-<<<<<<< HEAD
-2013-02-26  Jan Nijtmans  <nijtmans@users.sf.net>
-
-	* generic/tclObj.c: Don't panic if Tcl_ConvertToType is called for a
-	type that doesn't have a setFromAnyProc, create a proper error message.
-
-2013-02-25  Don Porter  <dgp@users.sourceforge.net>
-
-	* tests/assocd.test:	[Bugs 3605719,3605720] Test independence.
-	* tests/basic.test:	Thanks Rolf Ade for patches.
-=======
 2013-02-27  Jan Nijtmans  <nijtmans@users.sf.net>
 
 	* generic/regcomp.c:	[Bug 3606139]: missing error check allows
 	* tests/regexp.test:    regexp to crash Tcl. Thanks to Tom Lane
 	for providing the test-case and the patch.
->>>>>>> d6c9431d
+
+2013-02-26  Jan Nijtmans  <nijtmans@users.sf.net>
+
+	* generic/tclObj.c: Don't panic if Tcl_ConvertToType is called for a
+	type that doesn't have a setFromAnyProc, create a proper error message.
+
+2013-02-25  Don Porter  <dgp@users.sourceforge.net>
+
+	* tests/assocd.test:	[Bugs 3605719,3605720] Test independence.
+	* tests/basic.test:	Thanks Rolf Ade for patches.
 
 2013-02-22  Don Porter  <dgp@users.sourceforge.net>
 
