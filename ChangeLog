<<<<<<< HEAD
2013-02-20  Jan Nijtmans  <nijtmans@users.sf.net>

	* win/tclWinDde.c: [Bug 3605401]: Compiler error with latest mingw-w64
	headers.
=======
2013-02-20  Don Porter  <dgp@users.sourceforge.net>

	* generic/tclNamesp.c:	[Bug 3605447] Make sure the -clear option
	* tests/namespace.test:	to [namespace export] always clears, whether
	or not new export patterns are specified.
>>>>>>> 89d9c1b8

2013-02-19  Jan Nijtmans  <nijtmans@users.sf.net>

	* generic/tclTrace.c:  [Bug 2438181]: Incorrect error reporting in
	* tests/trace.test:    traces. Test-case and fix provided by Poor Yorick.

2013-02-15  Don Porter  <dgp@users.sourceforge.net>

	* generic/regc_nfa.c:	[Bug 3604074] Fix regexp optimization to
	* tests/regexp.test:	stop hanging on the expression
	((((((((a)*)*)*)*)*)*)*)* .  Thanks to Bjørn Grathwohl for discovery.

2013-02-14  Harald Oehlmann  <oehhar@users.sf.net>

	* library/msgcat/msgcat.tcl: [Bug 3604576]: Catch missing registry entry
	"HCU\Control Panel\International".
	Bumped msgcat version to 1.5.1

2013-02-11  Donal K. Fellows  <dkf@users.sf.net>

	* generic/tclZlib.c (ZlibTransformOutput): [Bug 3603553]: Ensure that
	data gets written to the underlying stream by compressing transforms
	when the amount of data to be written is one buffer's-worth; problem
	was particularly likely to occur when compressing large quantities of
	not-very-compressible data. Many thanks to Piera Poggio (vampiera) for
	reporting.

2013-02-09  Donal K. Fellows  <dkf@users.sf.net>

	* generic/tclOOBasic.c (TclOO_Object_VarName): [Bug 3603695]: Change
	the way that the 'varname' method is implemented so that there are no
	longer problems with interactions due to the resolver. Thanks to
	Taylor Venable <tcvena@gmail.com> for identifying the problem.

2013-02-08  Donal K. Fellows  <dkf@users.sf.net>

	* generic/regc_nfa.c (duptraverse): [Bug 3603557]: Increase the
	maximum depth of recursion used when duplicating an automaton in
	response to encountering a "wild" RE that hit the previous limit.
	Allow the limit (DUPTRAVERSE_MAX_DEPTH) to be set by defining its
	value in the Makefile. Problem reported by Jonathan Mills.

2013-02-05  Don Porter  <dgp@users.sourceforge.net>

	* win/tclWinFile.c:	[Bug 3603434] Make sure TclpObjNormalizePath() 
	properly declares "a:/" to be normalized, even when no "A:" drive is
	present on the system.

2013-02-05  Donal K. Fellows  <dkf@users.sf.net>

	* generic/tclLoadNone.c (TclpLoadMemory): [Bug 3433012]: Added dummy
	version of this function to use in the event that a platform thinks it
	can load from memory but cannot actually do so due to it being
	disabled at configuration time.

2013-02-04  Donal K. Fellows  <dkf@users.sf.net>

	* generic/tclCompCmds.c (TclCompileArraySetCmd): [Bug 3603163]: Stop
	crash in weird case where [eval] is used to make [array set] get
	confused about whether there is a local variable table or not. Thanks
	to Poor Yorick for identifying a reproducible crashing case.

2013-01-30  Andreas Kupries  <andreask@activestate.com>

	* library/platform/platform.tcl (::platform::LibcVersion): See
	* library/platform/pkgIndex.tcl: [Bug 3599098]: Fixed the RE
	* unix/Makefile.in: extracting the version to avoid issues with
	* win/Makefile.in: recent changes to the glibc banner. Now
	  targeting a less variable part of the string. Bumped package to
	  version 1.0.11.

2013-01-28  Donal K. Fellows  <dkf@users.sf.net>

	* generic/tclCompCmds.c (TclCompileArraySetCmd)
	(TclCompileArrayUnsetCmd, TclCompileDictAppendCmd)
	(TclCompileDictCreateCmd, CompileDictEachCmd, TclCompileDictIncrCmd)
	(TclCompileDictLappendCmd, TclCompileDictMergeCmd)
	(TclCompileDictUnsetCmd, TclCompileDictUpdateCmd)
	(TclCompileDictWithCmd, TclCompileInfoCommandsCmd):
	* generic/tclCompCmdsSZ.c (TclCompileStringMatchCmd)
	(TclCompileStringMapCmd): Improve the code generation in cases where
	full compilation is impossible but a full ensemble invoke is provably
	not necessary.

2013-01-26  Jan Nijtmans  <nijtmans@users.sf.net>

	* unix/tclUnixCompat.c: [Bug 3601804]: platformCPUID segmentation
	fault on Darwin.

2013-01-23  Donal K. Fellows  <dkf@users.sf.net>

	* library/http/http.tcl (http::geturl): [Bug 2911139]: Do not do vwait
	for connect to avoid reentrancy problems (except when operating
	without a -command option). Internally, this means that all sockets
	created by the http package will always be operated in asynchronous
	mode.

2013-01-21  Jan Nijtmans  <nijtmans@users.sf.net>

	* generic/tclInt.decls: Put back Tcl[GS]etStartupScript(Path|FileName)
	in private stub table, so extensions using this (like Tk 8.4) will
	continue to work in all Tcl 8.x versions. Extensions using this
	still cannot be compiled against Tcl 8.6 headers.

2013-01-18  Jan Nijtmans  <nijtmans@users.sf.net>

	* generic/tclPort.h: [Bug 3598300]: unix: tcl.h does not include
	sys/stat.h

2013-01-17  Donal K. Fellows  <dkf@users.sf.net>

	* generic/tclCompCmds.c (PushVarName): [Bug 3600328]: Added mechanism
	for suppressing compilation of variables when we couldn't cope with
	the results. Useful for some [array] subcommands.
	* generic/tclEnsemble.c (CompileToCompiledCommand): Must restore the
	compilation environment when a command compiler fails.

2013-01-16  Donal K. Fellows  <dkf@users.sf.net>

	* generic/tclZlib.c (TclZlibInit): [Bug 3601086]: Register the config
	info in the iso8859-1 encoding as that is guaranteed to be present.

2013-01-16  Jan Nijtmans  <nijtmans@users.sf.net>

	* Makefile.in:   Allow win32 build with -DTCL_NO_DEPRECATED, just as
	* generic/tcl.h: in the UNIX build. Define Tcl_EvalObj and
	* generic/tclDecls.h: Tcl_GlobalEvalObj as macros, even when
	* generic/tclBasic.c: TCL_NO_DEPRECATED is defined, so Tk can benefit
	from it too.

2013-01-14  Jan Nijtmans  <nijtmans@users.sf.net>

	* win/tcl.m4: More flexible search for win32 tclConfig.sh, backported
	from TEA (not actually used in Tcl, only for Tk)

2013-01-14  Jan Nijtmans  <nijtmans@users.sf.net>

	* generic/tclInt.decls: Put back Tcl_[GS]etStartupScript in internal
	stub table, so extensions using this, compiled against 8.5 headers
	still run in Tcl 8.6.

2013-01-13  Alexandre Ferrieux  <ferrieux@users.sourceforge.net>

	* doc/fileevent.n: [Bug 3436609]: Clarify readable fileevent "false
	positives" in the case of multibyte encodings/transforms.

2013-01-13  Jan Nijtmans  <nijtmans@users.sf.net>

	* generic/tclIntDecls.h: If TCL_NO_DEPRECATED is defined, make sure
	that TIP #139 functions all are taken from the public stub table, even
	if the inclusion is through tclInt.h.

2013-01-12  Jan Nijtmans  <nijtmans@users.sf.net>

	* generic/tclInt.decls: Put back TclBackgroundException in internal
	stub table, so extensions using this, compiled against 8.5 headers
	still run in Tcl 8.6.

2013-01-09  Jan Nijtmans  <nijtmans@users.sf.net>

	* library/http/http.tcl: [Bug 3599395]: http assumes status line is a
	proper Tcl list.

2013-01-08  Jan Nijtmans  <nijtmans@users.sf.net>

	* win/tclWinFile.c: [Bug 3092089]: [file normalize] can remove path
	components.	[Bug 3587096] win vista/7: "can't find init.tcl" when
	called via junction without folder list access.

2013-01-07  Jan Nijtmans  <nijtmans@users.sf.net>

	* generic/tclOOStubLib.c: Restrict the stub library to only use
	* generic/tclTomMathStubLib.c: Tcl_PkgRequireEx, Tcl_ResetResult and
	Tcl_AppendResult, not any other function. This puts least restrictions
	on eventual Tcl 9 stubs re-organization, and it works on the widest
	range of Tcl versions.

2013-01-06  Jan Nijtmans  <nijtmans@users.sf.net>

	* library/http/http.tcl: Don't depend on Spencer-specific regexp
	* tests/env.test: syntax (/u and /U) any more in unrelated places.
	* tests/exec.test:
	Bump http package to 2.8.6.

2013-01-04  Donal K. Fellows  <dkf@users.sf.net>

	* generic/tclEnsemble.c (CompileBasicNArgCommand): Added very simple
	compiler (which just compiles to a normal invoke of the implementation
	command) for many ensemble subcommands where we can prove that there
	is no way for scripts to detect the difference even through error
	handling or [info level]/[info frame]. This improves the code produced
	from some ensembles (e.g., [info], [string]) to the point where the
	ensemble is now not normally seen at the bytecode level at all.

2013-01-04  Miguel Sofer  <msofer@users.sf.net>

	* generic/tclInt.h:      Insure that PURIFY builds cannot exploit the
	* generic/tclExecute.c:  Tcl stack to hide mem defects.

2013-01-03  Donal K. Fellows  <dkf@users.sf.net>

	* doc/fconfigure.n, doc/CrtChannel.3: Updated to reflect the fact that
	the minimum buffer size is one byte, not ten. Identified by Schelte
	Bron on the Tcler's Chat.

	* generic/tclExecute.c (TEBCresume:INST_INVOKE_REPLACE):
	* generic/tclEnsemble.c (TclCompileEnsemble): Added new mechanism to
	allow for more efficient dispatch of non-bytecode-compiled subcommands
	of bytecode-compiled ensembles. This can provide substantial speed
	benefits in some cases.

2013-01-02  Miguel Sofer  <msofer@users.sf.net>

	* generic/tclEnsemble.c:  Remove stray calls to Tcl_Alloc and friends:
	* generic/tclExecute.c:   the core should only use ckalloc to allow
	* generic/tclIORTrans.c:  MEM_DEBUG to work properly.
	* generic/tclTomMathInterface.c:

2012-12-31  Donal K. Fellows  <dkf@users.sf.net>

	* doc/string.n: Noted the obsolescence of the 'bytelength',
	'wordstart' and 'wordend' subcommands, and moved them to later in the
	file.

2012-12-27  Jan Nijtmans  <nijtmans@users.sf.net>

	* generic/tclListObj.c: [Bug 3598580]: Tcl_ListObjReplace may release
	deleted elements too early.

2012-12-22  Alexandre Ferrieux  <ferrieux@users.sourceforge.net>

	* generic/tclUtil.c: Stop leaking allocated space when objifying a
	zero-length DString. [Bug 3598150] spotted by afredd.

2012-12-21  Jan Nijtmans  <nijtmans@users.sf.net>

	* unix/dltest/pkgb.c:  Inline compat Tcl_GetDefaultEncodingDir.
	* generic/tclStubLib.c: Eliminate unnecessary static HasStubSupport()
	and isDigit() functions, just do the same inline.

2012-12-18  Donal K. Fellows  <dkf@users.sf.net>

	* generic/tclCompCmdsSZ.c (TclSubstCompile): Improved the sequence of
	instructions issued for [subst] when dealing with simple variable
	references.

2012-12-14  Don Porter  <dgp@users.sourceforge.net>

	*** 8.6.0 TAGGED FOR RELEASE ***

	* changes: updates for 8.6.0

2012-12-13  Don Porter  <dgp@users.sourceforge.net>

	* generic/tclZlib.c:	Repair same issue with misusing the
	* tests/zlib.test:	'fire and forget' nature of Tcl_ObjSetVar2
	in the new TIP 400 implementation.

2012-12-13  Miguel Sofer  <msofer@users.sf.net>

	* generic/tclCmdAH.c:	(CatchObjCmdCallback): do not decrRefCount
	* tests/cmdAH.test:	the newValuePtr sent to Tcl_ObjSetVar2:
	TOSV2 is 'fire and forget', it decrs on its own.
	Fix for [Bug 3595576], found by andrewsh.

2012-12-13  Jan Nijtmans  <nijtmans@users.sf.net>

	* generic/tcl.h: Fix Tcl_DecrRefCount macro such that it doesn't
	access its objPtr parameter twice any more.

2012-12-11  Don Porter  <dgp@users.sourceforge.net>

	* generic/tcl.h:	Bump version number to 8.6.0.
	* library/init.tcl:
	* unix/configure.in:
	* win/configure.in:
	* unix/tcl.spec:
	* README:

	* unix/configure:	autoconf-2.59
	* win/configure:

2012-12-10  Donal K. Fellows  <dkf@users.sf.net>

	* tools/tcltk-man2html.tcl (plus-pkgs): Increased robustness of
	version number detection code to deal with packages whose names are
	prefixes of other packages.
	* unix/Makefile.in (dist): Added pkgs/package.list.txt to distribution
	builds to ensure that 'make html' will work better.

2012-12-09  Alexandre Ferrieux  <ferrieux@users.sourceforge.net>

	* tests/chan.test: Clean up unwanted eofchar side-effect of chan-4.6
	leading to a spurious "'" at end of chan.test under certain conditions
	(see [Bug 3389289] and [Bug 3389251]).

	* doc/expr.n: [Bug 3594188]: Clarifications about commas.

2012-12-08  Alexandre Ferrieux  <ferrieux@users.sourceforge.net>

	* generic/tclIO.c: Fix busyloop at exit under TCL_FINALIZE_ON_EXIT
	when there are unflushed nonblocking channels.  Thanks Miguel for
	spotting.

2012-12-07  Jan Nijtmans  <nijtmans@users.sf.net>

	* unix/dltest/pkgb.c:  Turn pkgb.so into a Tcl9 interoperability test
        library: Whatever Tcl9 looks like, loading pkgb.so in Tcl 9 should
        either result in an error-message, either succeed, but never crash.

2012-11-28  Donal K. Fellows  <dkf@users.sf.net>

	* generic/tclZlib.c (ZlibStreamSubcmd): [Bug 3590483]: Use a mechanism
	for complex option resolution that has fewer problems with more
	finicky compilers.

2012-11-26  Reinhard Max  <max@suse.de>

	* unix/tclUnixSock.c: Factor out creation of the -sockname and
	-peername lists from TcpGetOptionProc() to TcpHostPortList().  Make it
	robust against implementations of getnameinfo() that error out if
	reverse mapping fails instead of falling back to the numeric
	representation.

2012-11-20  Donal K. Fellows  <dkf@users.sf.net>

	* generic/tclBinary.c (BinaryDecode64): [Bug 3033307]: Corrected
	handling of trailing whitespace when decoding base64. Thanks to Anton
	Kovalenko for reporting, and Andy Goth for the fix and tests.

2012-11-19  Donal K. Fellows  <dkf@users.sf.net>

	* generic/tclExecute.c (INST_STR_RANGE_IMM): [Bug 3588366]: Corrected
	implementation of bounds restriction for end-indexed compiled [string
	range]. Thanks to Emiliano Gavilan for diagnosis and fix.

2012-11-15  Jan Nijtmans  <nijtmans@users.sf.net>

	IMPLEMENTATION OF TIP#416

	New Options for 'load': -global and -lazy

	* generic/tcl.h:
	* generic/tclLoad.c
	* unix/tclLoadDl.c
	* unix/tclLoadDyld.c
	* tests/load.test
	* doc/Load.3
	* doc/load.n

2012-11-14  Donal K. Fellows  <dkf@users.sf.net>

	* unix/tclUnixFCmd.c (TclUnixOpenTemporaryFile): [Bug 2933003]: Factor
	out all the code to do temporary file creation so that it is possible
	to make it correct in one place. Allow overriding of the back-stop
	default temporary file location at compile time by setting the
	TCL_TEMPORARY_FILE_DIRECTORY #def to a string containing the directory
	name (defaults to "/tmp" as that is the most common default).

2012-11-13  Joe Mistachkin  <joe@mistachkin.com>

	* win/tclWinInit.c: also search for the library directory (init.tcl,
	encodings, etc) relative to the build directory associated with the
	source checkout.

2012-11-10  Miguel Sofer  <msofer@users.sf.net>

	* generic/tclBasic.c:   re-enable bcc-tailcall, after fixing an
	* generic/tclExecute.c: infinite loop in the TCL_COMPILE_DEBUG mode


2012-11-07  Kevin B. Kenny  <kennykb@acm.org>

	* library/tzdata/Africa/Casablanca:
	* library/tzdata/America/Araguaina:
	* library/tzdata/America/Bahia:
	* library/tzdata/America/Havana:
	* library/tzdata/Asia/Amman:
	* library/tzdata/Asia/Gaza:
	* library/tzdata/Asia/Hebron:
	* library/tzdata/Asia/Jerusalem:
	* library/tzdata/Pacific/Apia:
	* library/tzdata/Pacific/Fakaofo:
	* library/tzdata/Pacific/Fiji:		Import tzdata2012i.

2012-11-06  Donal K. Fellows  <dkf@users.sf.net>

	* library/http/http.tcl (http::Finish): [Bug 3581754]: Ensure that
	callbacks are done at most once to prevent problems with timeouts on a
	keep-alive connection (combined with reentrant http package use)
	causing excessive stack growth. Not a fix for the underlying problem,
	but ensures that pain will be mostly kept away from users.
	Bump http package to 2.8.5.

2012-11-05  Donal K. Fellows  <dkf@users.sf.net>

	Added bytecode compilation of many Tcl commands. Some of these are
	total compilations and some are only partial (i.e., only compile in
	some cases). The (sub-)commands affected are:
	* array: exists, set, unset
	* dict: create, exists, merge
	* format: (simple cases only)
	* info: commands, coroutine, level, object
	* info object: class, isa object, namespace
	* namespace: current, code, qualifiers, tail, which
	* regsub: (only cases convertable to simple [string map])
	* self: (only no-argument and [self object] cases)
	* string: first, last, map, range
	* tailcall:
	* yield:

	[This was work originally done on the 'dkf-compile-misc-info' branch.]

2012-11-05  Jan Nijtmans  <nijtmans@users.sf.net>

	IMPLEMENTATION OF TIP#413

	Align the [string trim] and [string is space] commands, such that
	[string trim] by default trims all characters for which [string is
	space] returns 1, augmented with the NUL character.

	* generic/tclUtf.c: Add NEL, BOM and two more characters to [string is
	space]
	* generic/tclCmdMZ.c: Modify [string trim] for Unicode modifications.
	* generic/regc_locale.c: Regexp engine must match [string is space]
	* doc/string.n
	* tests/string.test
	***POTENTIAL INCOMPATIBILITY***
	Code that relied on characters not previously trimmed being not
	removed will notice a difference; it is believed that this is rare,
	but a workaround to get the behavior in Tcl 8.5 is to use " \t\n\r" as
	an explicit trim set.

2012-10-31  Jan Nijtmans  <nijtmans@users.sf.net>

	* win/Makefile.in:   Dde version number to 1.4.0, ready for Tcl 8.6.0rc1
	* win/makefile.vc
	* win/tclWinDde.c
	* library/dde/pkgIndex.tcl
	* tests/winDde.test

2012-10-24  Donal K. Fellows  <dkf@users.sf.net>

	* generic/tclCompCmds.c (TclCompileDictUnsetCmd): Added compilation of
	the [dict unset] command (for scalar var in LVT only).

2012-10-23  Jan Nijtmans  <nijtmans@users.sf.net>

	* generic/tclInt.h:       Add "flags" parameter from Tcl_LoadFile to
	* generic/tclIOUtil.c:    to various internal functions, so these
	* generic/tclLoadNone.c:  flags are available through the whole
	* unix/tclLoad*.c:        filesystem for (future) internal use.
	* win/tclWinLoad.c:

2012-10-17  Miguel Sofer  <msofer@users.sf.net>

	* generic/tclBasic.c (TclNRCoroutineObjCmd): insure that numlevels
	are properly set, fix bug discovered by dkf and reported at
	http://code.activestate.com/lists/tcl-core/12213/

2012-10-16  Donal K. Fellows  <dkf@users.sf.net>

	IMPLEMENTATION OF TIP#405

	New commands for applying a transformation to the elements of a list
	to produce another list (the [lmap] command) and to the mappings of a
	dictionary to produce another dictionary (the [dict map] command). In
	both cases, a [continue] will cause the skipping of an element/pair,
	and a [break] will terminate the construction early and successfully.

	* generic/tclCmdAH.c (Tcl_LmapObjCmd, TclNRLmapCmd): Implementation of
	the new [lmap] command, based on (and sharing much of) [foreach].
	* generic/tclDictObj.c (DictMapNRCmd): Implementation of the new [dict
	map] subcommand, based on (and sharing much of) [dict for].
	* generic/tclCompCmds.c (TclCompileLmapCmd, TclCompileDictMapCmd):
	Compilation engines for [lmap] and [dict map].

	IMPLEMENTATION OF TIP#400

	* generic/tclZlib.c: Allow the specification of a compression
	dictionary (a binary blob used to seed the compression engine) in both
	streams and channel transformations. Also some reorganization to allow
	for getting gzip header dictionaries and controlling buffering levels
	in channel transformations (allowing a trade-off between formal
	correctness and speed).
	(Tcl_ZlibStreamSetCompressionDictionary): New C API to allow setting
	the compression dictionary without using a Tcl script.

2012-10-14  Jan Nijtmans  <nijtmans@users.sf.net>

	* generic/tclDictObj.c: [Bug 3576509]: ::tcl::Bgerror crashes with
	* generic/tclEvent.c:    invalid arguments. Better fix, which helps
	for all Tcl_DictObjGet() calls in Tcl's source code.

2012-10-13  Jan Nijtmans  <nijtmans@users.sf.net>

	* generic/tclEvent.c: [Bug 3576509]: tcl::Bgerror crashes with invalid
	arguments

2012-10-06  Jan Nijtmans  <nijtmans@users.sf.net>

	* win/Makefile.in: [Bug 2459774]: tcl/win/Makefile.in not compatible
	with msys 0.8.

2012-10-03  Don Porter  <dgp@users.sourceforge.net>

	* generic/tclIO.c:	When checking for std channels being closed,
	compare the channel state, not the channel itself so that stacked
	channels do not cause trouble.

2012-09-26  Reinhard Max  <max@suse.de>

	* generic/tclIOSock.c (TclCreateSocketAddress): Work around a bug in
	getaddrinfo() on OSX that caused name resolution to fail for [socket
	-server foo -myaddr localhost 0].

2012-09-20  Jan Nijtmans  <nijtmans@users.sf.net>

	* win/configure.in: New import libraries for zlib 1.2.7, usable for
	* win/configure:    all win32/win64 compilers
	* compat/zlib/win32/zdll.lib:
	* compat/zlib/win64/zdll.lib:

	* win/tclWinDde.c: [FRQ 3527238]: Full unicode support for dde. Dde
	version is now 1.4.0b2.
	***POTENTIAL INCOMPATIBILITY***

2012-09-19  Jan Nijtmans  <nijtmans@users.sf.net>

	* generic/tcl.h:  Make Tcl_Interp a fully opaque structure if
	TCL_NO_DEPRECATED is set (TIP 330 and 336).
	* win/nmakehlp.c: Let "nmakehlp -V" start searching digits after the
	found match (suggested by Harald Oehlmann).

2012-09-07  Harald Oehlmann  <oehhar@users.sf.net>

	*** 8.6b3 TAGGED FOR RELEASE ***

	IMPLEMENTATION OF TIP#404.

	* library/msgcat/msgcat.tcl:	[FRQ 3544988]: New commands [mcflset]
	* library/msgcat/pkgIndex.tcl:	and [mcflmset] to set mc entries with
	* unix/Makefile.in:		implicit message file locale.
	* win/Makefile.in:		Bump to 1.5.0.

2012-08-25  Donal K. Fellows  <dkf@users.sf.net>

	* library/msgs/uk.msg: [Bug 3561330]: Use the correct full name of
	March in Ukrainian. Thanks to Mikhail Teterin for reporting.

2012-08-23  Jan Nijtmans  <nijtmans@users.sf.net>

	* generic/tclBinary.c: [Bug 3496014]: Unecessary memset() in
	Tcl_SetByteArrayObj().

2012-08-20  Don Porter  <dgp@users.sourceforge.net>

	* generic/tclPathObj.c:	[Bug 3559678]: Fix bad filename normalization
	when the last component is the empty string.

2012-08-20  Jan Nijtmans  <nijtmans@users.sf.net>

	* win/tclWinPort.h:  Remove wrapper macro for ntohs(): unnecessary,
	because it doesn't require an initialized winsock_2 library. See:
	<http://msdn.microsoft.com/en-us/library/windows/desktop/ms740075%28v=vs.85%29.aspx>
	* win/tclWinSock.c:
	* generic/tclStubInit.c:

2012-08-17  Jan Nijtmans  <nijtmans@users.sf.net>

	* win/nmakehlp.c: Add "-V<num>" option, in order to be able to detect
	partial version numbers.

2012-08-15  Jan Nijtmans  <nijtmans@users.sf.net>

	* win/buildall.vc.bat: Only build the threaded builds by default
	* win/rules.vc:        Some code cleanup

2010-08-13  Stuart Cassoff  <stwo@users.sourceforge.net>

	* unix/tclUnixCompat.c: [Bug 3555454]: Rearrange a bit to quash
	'declared but never defined' compiler warnings.

2012-08-13  Jan Nijtmans  <nijtmans@users.sf.net>

	* compat/zlib/win64/zlib1.dll:  Add 64-bit build of zlib1.dll, and use
	* compat/zlib/win64/zdll.lib:   it for the dynamic mingw-w64 build.
	* win/Makefile.in:
	* win/configure.in:
	* win/configure:

2012-08-09  Reinhard Max  <max@suse.de>

	* tests/http.test: Fix http-3.29 for machines without IPv6 support.

2010-08-08  Stuart Cassoff  <stwo@users.sourceforge.net>

	* unix/tclUnixCompat.c: Change one '#ifdef' to '#if defined()' for
	improved consistency within the file.

2012-08-08  Jan Nijtmans  <nijtmans@users.sf.net>

	* generic/tclfileName.c: [Bug #1536227]: Cygwin network pathname
	* tests/fileName.test:   support

2012-08-07  Don Porter  <dgp@users.sourceforge.net>

	* generic/tclIOUtil.c:	[Bug 3554250]: Overlooked one field of cleanup
	in the thread exit handler for the filesystem subsystem.

2012-07-31  Donal K. Fellows  <dkf@users.sf.net>

	* generic/tclInterp.c (Tcl_GetInterpPath):
	* unix/tclUnixPipe.c (TclGetAndDetachPids, Tcl_PidObjCmd):
	* win/tclWinPipe.c (TclGetAndDetachPids, Tcl_PidObjCmd):
	Purge use of Tcl_AppendElement, and corrected conversion of PIDs to
	integer objects.

2012-07-31  Jan Nijtmans  <nijtmans@users.sf.net>

	* win/nmakehlp.c:  Add -Q option from sampleextension.
	* win/Makefile.in: [FRQ 3544967]: Missing objectfiles in static lib
	* win/makefile.vc: (Thanks to Jos Decoster).

2012-07-29  Jan Nijtmans  <nijtmans@users.sf.net>

	* win/Makefile.in:  No longer build tcltest.exe to run the tests,
	but use tclsh86.exe in combination with tcltest86.dll to do that.
	* tests/*.test:     load tcltest86.dll if necessary.

2012-07-28  Jan Nijtmans  <nijtmans@users.sf.net>

	* tests/clock.test:    [Bug 3549770]: Multiple test failures running
	* tests/registry.test: tcltest outside build tree
	* tests/winDde.test:

2012-07-27  Jan Nijtmans  <nijtmans@users.sf.net>

	* generic/tclUniData.c:   Support Unicode 6.2 (Add Turkish lira sign)
	* generic/regc_locale.c:

2012-07-25  Alexandre Ferrieux  <ferrieux@users.sourceforge.net>

	* win/tclWinPipe.c: [Bug 3547994]: Abandon the synchronous Windows
	pipe driver to its fate when needed to honour TIP#398.

2012-07-24  Trevor Davel  <twylite@crypt.co.za>

	* win/tclWinSock.c: [Bug: 3545363]: Loop over multiple underlying file
	descriptors for a socket where required (TcpCloseProc, SocketProc).
	Refactor socket/descriptor setup to manage linked list operations in
	one place. Fix memory leak in socket close (TcpCloseProc) and related
	dangling pointers in SocketEventProc.

2012-07-19  Reinhard Max  <max@suse.de>

	* win/tclWinSock.c (TcpAccept): [Bug: 3545363]: Use a large enough
	buffer for accept()ing IPv6 connections. Fix conversion of host and
	port for passing to the accept proc to be independent of the IP
	version.

2012-07-23  Alexandre Ferrieux  <ferrieux@users.sourceforge.net>

	* generic/tclIO.c: [Bug 3545365]: Never try a bg-flush  on a dead
	channel, just like before 2011-08-17.

2012-07-19  Joe Mistachkin  <joe@mistachkin.com>

	* generic/tclTest.c: Fix several more missing mutex-locks in
	TestasyncCmd.

2012-07-19  Alexandre Ferrieux  <ferrieux@users.sourceforge.net>

	* generic/tclTest.c: [Bug 3544685]: Missing mutex-lock in
	TestasyncCmd since 2011-08-19. Unbounded gratitude to Stuart
	Cassoff for spotting it.

2012-07-17  Jan Nijtmans  <nijtmans@users.sf.net>

	* win/makefile.vc: [Bug 3544932]: Visual studio compiler check fails

2012-07-16  Donal K. Fellows  <dkf@users.sf.net>

	* generic/tclUtil.c (UpdateStringOfEndOffset): [Bug 3544658]: Stop
	1-byte overrun in memcpy, that object placement rules made harmless
	but which still caused compiler complaints.

2012-07-16  Jan Nijtmans  <nijtmans@users.sf.net>

	* library/reg/pkgIndex.tcl:  Make registry 1.3 package dynamically
	loadable when ::tcl::pkgconfig is available.

2012-07-11  Jan Nijtmans  <nijtmans@users.sf.net>

	* win/tclWinReg.c: [Bug 3362446]: registry keys command fails
	with 8.5/8.6. Follow Microsofts example better in order to prevent
	problems when using HKEY_PERFORMANCE_DATA.

2012-07-10  Jan Nijtmans  <nijtmans@users.sf.net>

	* unix/tclUnixNotfy.c: [Bug 3541646]: Don't panic on triggerPipe
	overrun.

2012-07-10  Donal K. Fellows  <dkf@users.sf.net>

	* win/tclWinSock.c (InitializeHostName): Corrected logic that
	extracted the name of the computer from the gethostname call so that
	it would use the name on success, not failure. Also ensured that the
	buffer size is exactly that recommended by Microsoft.

2012-07-08  Reinhard Max  <max@suse.de>

	* library/http/http.tcl: [Bug 3531209]: Add fix and test for URLs that
	* tests/http.test: 	 contain literal IPv6 addresses.

2012-07-05  Don Porter  <dgp@users.sourceforge.net>

	* unix/tclUnixPipe.c:	[Bug 1189293]: Make "<<" binary safe.
	* win/tclWinPipe.c:

2012-07-03  Donal K. Fellows  <dkf@users.sf.net>

	* generic/tclUtil.c (TclDStringAppendObj, TclDStringAppendDString):
	* generic/tclInt.h (TclDStringAppendLiteral, TclDStringClear):
	* generic/tclCompile.h (TclDStringAppendToken): Added wrappers to make
	common cases of appending to Tcl_DStrings simpler to write. Prompted
	by looking at [FRQ 1357401] (these are an _internal_ implementation of
	that FRQ).

2012-06-29  Jan Nijtmans  <nijtmans@users.sf.net>

	* library/msgcat/msgcat.tcl:   Add tn, ro_MO and ru_MO to msgcat.

2012-06-29  Harald Oehlmann <oehhar@users.sf.net>

	* library/msgcat/msgcat.tcl:	[Bug 3536888]: Locale guessing of
	* library/msgcat/pkgIndex.tcl:	msgcat fails on (some) Windows 7. Bump
	* unix/Makefile.in:		to 1.4.5
	* win/Makefile.in:

2012-06-29  Donal K. Fellows  <dkf@users.sf.net>

	* doc/GetIndex.3: Reinforced the description of the requirement for
	the tables of names to index over to be static, following posting to
	tcl-core by Brian Griffin about a bug caused by Tktreectrl not obeying
	this rule correctly. This does not represent a functionality change,
	merely a clearer documentation of a long-standing constraint.

2012-06-26  Jan Nijtmans  <nijtmans@users.sf.net>

	* unix/tcl.m4:       Let Cygwin shared build link with
	* unix/configure.in: zlib1.dll, not cygz.dll (two less
	* unix/configure:    dependencies on cygwin-specific dll's)
	* unix/Makefile.in:

2012-06-26  Reinhard Max  <max@suse.de>

	* generic/tclIOSock.c: Use EAI_SYSTEM only if it exists.
	* unix/tclUnixSock.c:

2012-06-25  Don Porter  <dgp@users.sourceforge.net>

	* generic/tclFileSystem.h:	[Bug 3024359]: Make sure that the
	* generic/tclIOUtil.c:	per-thread cache of the list of file systems
	* generic/tclPathObj.c:	currently registered is only updated at times
	when no active loops are traversing it.  Also reduce the amount of
	epoch storing and checking to where it can make a difference.

2012-06-25  Donal K. Fellows  <dkf@users.sf.net>

	* generic/tclCmdAH.c (EncodingDirsObjCmd): [Bug 3537605]: Do the right
	thing when reporting errors with the number of arguments.

2012-06-25  Jan Nijtmans  <nijtmans@users.sf.net>

	* generic/tclfileName.c: [Patch 1536227]: Cygwin network pathname
	* tests/fileName.test:   support.

2012-06-23  Jan Nijtmans  <nijtmans@users.sf.net>

	* unix/tclUnixNotfy.c: [Bug 3508771]: Cygwin notifier for handling
	win32 events.

2012-06-22  Reinhard Max  <max@suse.de>

	* generic/tclIOSock.c: Rework the error message generation of [socket],
	* unix/tclUnixSock.c:  so that the error code of getaddrinfo is used
	* win/tclWinSock.c:    instead of errno unless it is EAI_SYSTEM.

2012-06-21  Jan Nijtmans  <nijtmans@users.sf.net>

	* win/tclWinReg.c:	[Bug 3362446]: registry keys command fails
	* tests/registry.test:	with 8.5/8.6

2012-06-11  Don Porter  <dgp@users.sourceforge.net>

	* generic/tclBasic.c:	[Bug 3532959]: Make sure the lifetime
	* generic/tclProc.c:	management of entries in the linePBodyPtr
	* tests/proc.test:	hash table can tolerate either order of
	teardown, interp first, or Proc first.

2012-06-08  Don Porter  <dgp@users.sourceforge.net>

	* unix/configure.in:	Update autogoo for gettimeofday().
	* unix/tclUnixPort.h:	Thanks Joe English.
	* unix/configure:	autoconf 2.13

	* unix/tclUnixPort.h:	[Bug 3530533]: Centralize #include <pthread.h>
	* unix/tclUnixThrd.c:	in the tclUnixPort.h header so that old unix
	systems that need inclusion in all compilation units are supported.

2012-06-08  Jan Nijtmans  <nijtmans@users.sf.net>

	* win/tclWinDde.c:    Revise the "null data" check: null strings are
	possible, but empty binary arrays are not.
	* tests/winDde.test:  Add test-case (winDde-9.4) for transferring
	null-strings with dde. Convert tests to tcltest-2 syntax.

2012-06-06  Donal K. Fellows  <dkf@users.sf.net>

	* generic/tclZlib.c (TclZlibInit): Declare that Tcl is publishing the
	zlib package (version 2.0) as part of its bootstrap process. This will
	have an impact on tclkit (which includes zlib 1.1) but otherwise be
	very low impact.

2012-06-06  Jan Nijtmans  <nijtmans@users.sf.net>

	* unix/tclUnixInit.c: On Cygwin, use win32 API in stead of uname()
	to determine the tcl_platform variables.

2012-05-31  Jan Nijtmans  <nijtmans@users.sf.net>

	* generic/tclZlib.c:  [Bug 3530536]: zlib-7.4 fails on IRIX64
	* tests/zlib.test:
	* doc/zlib.n:         Document that [stream checksum] doesn't do
	what's expected for "inflate" and "deflate" formats

2012-05-31  Donal K. Fellows  <dkf@users.sf.net>

	* library/safe.tcl (safe::AliasFileSubcommand): Don't assume that
	slaves have corresponding commands, as that is not true for
	sub-subinterpreters (used in Tk's test suite).

	* doc/safe.n: [Bug 1997845]: Corrected formatting so that generated
	HTML can link properly.

	* tests/socket.test (socket*-13.1): Prevented intermittent test
	failure due to race condition.

2012-05-29  Donal K. Fellows  <dkf@users.sf.net>

	* doc/expr.n, doc/mathop.n: [Bug 2931407]: Clarified semantics of
	division and remainder operators.

2012-05-29  Jan Nijtmans  <nijtmans@users.sf.net>

	* win/tclWinDde.c:    [Bug 3525762]: Encoding handling in dde.
	* win/Makefile.in:    Fix "make genstubs" when cross-compiling on UNIX

2012-05-28  Donal K. Fellows  <dkf@users.sf.net>

	* library/safe.tcl (safe::AliasFileSubcommand): [Bug 3529949]: Made a
	more sophisticated method for preventing information leakage; it
	changes references to "~user" into "./~user", which is safe.

2012-05-25  Donal K. Fellows  <dkf@users.sf.net>

	* doc/namespace.n, doc/Ensemble.3: [Bug 3528418]: Document what is
	going on with respect to qualification of command prefixes in ensemble
	subcommand maps.

	* generic/tclIO.h (SYNTHETIC_EVENT_TIME): Factored out the definition
	of the amount of time that should be waited before firing a synthetic
	event on a channel.

2012-05-25  Jan Nijtmans  <nijtmans@users.sf.net>

	* win/tclWinDde.c: [Bug 473946]: Special characters were not correctly
	sent, now for XTYP_EXECUTE as well as XTYP_REQUEST.
	* win/Makefile.in: Fix "make genstubs" when cross-compiling on UNIX

2012-05-24  Jan Nijtmans  <nijtmans@users.sf.net>

	* tools/genStubs.tcl:  Take cygwin handling of X11 into account.
	* generic/tcl*Decls.h: re-generated
	* generic/tclStubInit.c:  Implement TclpIsAtty, Cygwin only.
	* doc/dde.n: Doc fix: "dde execute iexplore" doesn't work
	without -async, because iexplore doesn't return a value

2012-05-24  Jan Nijtmans  <nijtmans@users.sf.net>

	* tools/genStubs.tcl:   Let cygwin share stub table with win32
	* win/tclWinSock.c:     implement TclpInetNtoa for win32
	* generic/tclInt.decls: Revert most of [3caedf05df], since when
	  we let cygwin share the win32 stub table this is no longer necessary
	* generic/tcl*Decls.h:  re-generated
	* doc/dde.n:            1.3 -> 1.4

2012-05-23  Donal K. Fellows  <dkf@users.sf.net>

	* generic/tclZlib.c (ZlibTransformInput): [Bug 3525907]: Ensure that
	decompressed input is flushed through the transform correctly when the
	input stream gets to the end. Thanks to Alexandre Ferrieux and Andreas
	Kupries for their work on this.

2012-05-21  Don Porter  <dgp@users.sourceforge.net>

	* generic/tclFileName.c:	When using Tcl_SetObjLength() calls to
	* generic/tclPathObj.c:		grow and shrink the objPtr->bytes
	buffer, care must be taken that the value cannot possibly become pure
	Unicode.  Calling Tcl_AppendToObj() has the possibility of making such
	a conversion.  Bug found while valgrinding the trunk.

2012-05-21  Jan Nijtmans  <nijtmans@users.sf.net>

	IMPLEMENTATION OF TIP#106

	* win/tclWinDde.c:		Added encoding-related abilities to
	* library/dde/pkgIndex.tcl:	the [dde] command. The dde package's
	* tests/winDde.test:		version is now 1.4.0.
	* doc/dde.n:

2012-05-20  Donal K. Fellows  <dkf@users.sf.net>

	* generic/tclOOBasic.c (TclOO_Class_Constructor): [Bug 2023112]: Cut
	the amount of hackiness in class constructors, and refactor some of
	the error message handling from [oo::define] to be saner in the face
	of odd happenings.

2012-05-17  Donal K. Fellows  <dkf@users.sf.net>

	* generic/tclCmdMZ.c (Tcl_SwitchObjCmd): [Bug 3106532]: Corrected
	resulting indexes from -indexvar option to be usable with [string
	range]; this was always the intention (and is consistent with [regexp
	-indices] too).
	***POTENTIAL INCOMPATIBILITY***
	Uses of [switch -regexp -indexvar] that previously compensated for the
	wrong offsets (by subtracting 1 from the end indices) now do not need
	to do so as the value is correct.

	* library/safe.tcl (safe::InterpInit): Ensure that the module path is
	constructed in the correct order.
	(safe::AliasGlob): [Bug 2964715]: More extensive handling of what
	globbing is required to support package loading.

	* doc/expr.n: [Bug 3525462]: Corrected statement about what happens
	when comparing "0y" and "0x12"; the previously documented behavior was
	actually a subtle bug (now long-corrected).

2012-05-16  Donal K. Fellows  <dkf@users.sf.net>

	* generic/tclCmdAH.c (TclMakeFileCommandSafe): [Bug 3445787]: Improve
	the compatibility of safe interpreters' version of 'file' with that of
	unsafe interpreters.
	* library/safe.tcl (::safe::InterpInit): Teach the safe-interp scripts
	about how to expose 'file' properly.

2012-05-13  Jan Nijtmans  <nijtmans@users.sf.net>

	* win/tclWinDde.c:   Protect against receiving strings without ending
	\0, as external applications (or Tcl with TIP #106) could generate
	that.

2012-05-10  Jan Nijtmans  <nijtmans@users.sf.net>

	* win/tclWinDde.c: [Bug 473946]: Special characters not correctly sent
	* library/dde/pkgIndex.tcl:  Increase version to 1.3.3

2012-05-10  Alexandre Ferrieux  <ferrieux@users.sourceforge.net>

	* {win,unix}/configure{,.in}: [Bug 2812981]: Clean up bundled
	packages' build directory from within Tcl's ./configure, to avoid
	stale configuration.

2012-05-09  Andreas Kupries  <andreask@activestate.com>

	* generic/tclIORChan.c: [Bug 3522560]: Fixed the crash, enabled the
	test case. Modified [chan postevent] to properly inject the event(s)
	into the owner thread's event queue for execution in the correct
	context. Renamed the ForwardOpTo...Thread() function to match with our
	terminology.

	* tests/ioCmd.test: [Bug 3522560]: Added a test which crashes the core
	if it were not disabled as knownBug. For a reflected channel
	transfered to a different thread the [chan postevent] run in the
	handler thread tries to execute the owner threads's fileevent scripts
	by itself, wrongly reaching across thread boundaries.

2012-04-28  Alexandre Ferrieux  <ferrieux@users.sourceforge.net>

	* generic/tclIO.c: Properly close nonblocking channels even when
	not flushing them.

2012-05-03  Jan Nijtmans  <nijtmans@users.sf.net>

	* compat/zlib/*: Upgrade to zlib 1.2.7 (pre-built dll is still 1.2.5,
	will be upgraded as soon as the official build is available)

2012-05-03  Don Porter  <dgp@users.sourceforge.net>

	* tests/socket.test:	[Bug 3428754]: Test socket-14.2 tolerate
	[socket -async] connection that connects synchronously.

	* unix/tclUnixSock.c:	[Bug 3428753]: Fix [socket -async] connections
	that manage to connect synchronously.

2012-05-02  Jan Nijtmans  <nijtmans@users.sf.net>

	* generic/configure.in:    Better detection and implementation for
	* generic/configure:       cpuid instruction on Intel-derived
	* generic/tclUnixCompat.c: processors, both 32-bit and 64-bit.
	* generic/tclTest.c:       Move cpuid testcase from win-specific to
	* win/tclWinTest.c:        generic tests, as it should work on all
	* tests/platform.test:     Intel-related platforms now.

2012-04-30  Alexandre Ferrieux  <ferrieux@users.sourceforge.net>

	* tests/ioCmd.test: [Bug 3522560]: Tame deadlocks in broken refchan
	tests.

2012-04-28  Alexandre Ferrieux  <ferrieux@users.sourceforge.net>

	IMPLEMENTATION OF TIP#398

	* generic/tclIO.c: Quickly Exit with Non-Blocking Blocked Channels
	* tests/io.test  : *** POTENTIAL INCOMPATIBILITY ***
	* doc/close.n    : (compat flag available)

2012-04-27  Jan Nijtmans  <nijtmans@users.sf.net>

	* generic/tclPort.h:    Move CYGWIN-specific stuff from tclPort.h to
	* generic/tclEnv.c:     tclUnixPort.h, where it belongs.
	* unix/tclUnixPort.h:
	* unix/tclUnixFile.c:

2012-04-27  Donal K. Fellows  <dkf@users.sf.net>

	* library/init.tcl (auto_execok): Allow shell builtins to be detected
	even if they are upper-cased.

2012-04-26  Jan Nijtmans  <nijtmans@users.sf.net>

	* generic/tclStubInit.c:    Get rid of _ANSI_ARGS_ and CONST
	* generic/tclIO.c:
	* generic/tclIOCmd.c:
	* generic/tclTest.c:
	* unix/tclUnixChan.c:

2012-04-25  Donal K. Fellows  <dkf@users.sf.net>

	* generic/tclUtil.c (TclDStringToObj): Added internal function to make
	the fairly-common operation of converting a DString into an Obj a more
	efficient one; for long strings, it can just transfer the ownership of
	the buffer directly. Replaces this:
	   obj=Tcl_NewStringObj(Tcl_DStringValue(&ds),Tcl_DStringLength(&ds));
	   Tcl_DStringFree(&ds);
	with this:
	   obj=TclDStringToObj(&ds);

2012-04-24  Jan Nijtmans  <nijtmans@users.sf.net>

	* generic/tclInt.decls:      [Bug 3508771]: load tclreg.dll in cygwin
				     tclsh
	* generic/tclIntPlatDecls.h: Implement TclWinGetSockOpt,
	* generic/tclStubInit.c:     TclWinGetServByName and TclWinCPUID for
	* generic/tclUnixCompat.c:   Cygwin.
	* unix/configure.in:
	* unix/configure:
	* unix/tclUnixCompat.c:

2012-04-18  Kevin B. Kenny  <kennykb@acm.org>

	* library/tzdata/Africa/Casablanca:
	* library/tzdata/America/Port-au-Prince:
	* library/tzdata/Asia/Damascus:
	* library/tzdata/Asia/Gaza:
	* library/tzdata/Asia/Hebron: tzdata2012c

2012-04-16  Donal K. Fellows  <dkf@users.sf.net>

	* doc/FileSystem.3 (Tcl_FSOpenFileChannelProc): [Bug 3518244]: Fixed
	documentation of this filesystem callback function; it must not
	register its created channel - that's the responsibility of the caller
	of Tcl_FSOpenFileChannel - as that leads to reference leaks.

2012-04-15  Donal K. Fellows  <dkf@users.sf.net>

	* generic/tclEnsemble.c (NsEnsembleImplementationCmdNR):
	* generic/tclIOUtil.c (Tcl_FSEvalFileEx): Cut out levels of the C
	stack by going direct to the relevant internal evaluation function.

	* generic/tclZlib.c (ZlibTransformSetOption): [Bug 3517696]: Make
	flushing work correctly in a pushed compressing channel transform.

2012-04-12  Jan Nijtmans  <nijtmans@users.sf.net>

	* generic/tclInt.decls:      [Bug 3514475]: Remove TclpGetTimeZone and
	* generic/tclIntDecls.h:     TclpGetTZName
	* generic/tclIntPlatDecls.h:
	* generic/tclStubInit.c:
	* unix/tclUnixTime.c:
	* unix/tclWinTilemc:

2012-04-11  Jan Nijtmans  <nijtmans@users.sf.net>

	* win/tclWinInit.c:     [Bug 3448512]: clock scan "1958-01-01" fails
	* win/tcl.m4:           only in debug compilation.
	* win/configure:
	* unix/tcl.m4:          Use NDEBUG consistantly meaning: no debugging.
	* unix/configure:
	* generic/tclBasic.c:
	* library/dde/pkgIndex.tcl:  Use [::tcl::pkgconfig get debug] instead
	* library/reg/pkgIndex.tcl:  of [info exists ::tcl_platform(debug)]

2012-04-10  Donal K. Fellows  <dkf@users.sf.net>

	* generic/tcl.h (TCL_DEPRECATED_API): [Bug 2458976]: Added macro that
	can be used to mark parts of Tcl's API as deprecated. Currently only
	used for fields of Tcl_Interp, which TIPs 330 and 336 have deprecated
	with a migration strategy; we want to encourage people to move away
	from those fields.

2012-04-09  Donal K. Fellows  <dkf@users.sf.net>

	* generic/tclOODefineCmds.c (ClassVarsSet, ObjVarsSet): [Bug 3396896]:
	Ensure that the lists of variable names used to drive variable
	resolution will never have the same name twice.

	* generic/tclVar.c (AppendLocals): [Bug 2712377]: Fix problem with
	reporting of declared variables in methods. It's really a problem with
	how [info vars] interacts with variable resolvers; this is just a bit
	of a hack so it is no longer a big problem.

2012-04-04  Donal K. Fellows  <dkf@users.sf.net>

	* generic/tclOO.c (Tcl_NewObjectInstance, TclNRNewObjectInstance):
	[Bug 3514761]: Fixed bogosity with automated argument description
	handling when constructing an instance of a class that is itself a
	member of an ensemble. Thanks to Andreas Kupries for identifying that
	this was a problem case at all!
	(Tcl_CopyObjectInstance): Fix potential bleed-over of ensemble
	information into [oo::copy].

2012-04-04  Jan Nijtmans  <nijtmans@users.sf.net>

	* win/tclWinSock.c:	[Bug 510001]: TclSockMinimumBuffers needs
	* generic/tclIOSock.c:	platform implementation.
	* generic/tclInt.decls:
	* generic/tclIntDecls.h:
	* generic/tclStubInit.c:

2012-04-03  Jan Nijtmans  <nijtmans@users.sf.net>

	* generic/tclStubInit.c: Remove the TclpGetTZName implementation for
	* generic/tclIntDecls.h: Cygwin (from 2012-04-02 commit), re-generated
	* generic/tclIntPlatDecls.h:

2012-04-02  Donal K. Fellows  <dkf@users.sf.net>

	IMPLEMENTATION OF TIP#396.

	* generic/tclBasic.c (builtInCmds, TclNRYieldToObjCmd): Convert the
	formerly-unsupported yieldm and yieldTo commands into [yieldto].

2012-04-02  Jan Nijtmans  <nijtmans@users.sf.net>

	* generic/tclInt.decls: [Bug 3508771]: load tclreg.dll in cygwin tclsh
	* generic/tclIntPlatDecls.h: Implement TclWinGetTclInstance,
	* generic/tclStubInit.c:     TclpGetTZName, and various more
	win32-specific internal functions for Cygwin, so win32 extensions
	using those can be loaded in the cygwin version of tclsh.

2012-03-30  Jan Nijtmans  <nijtmans@users.sf.net>

	* unix/tcl.m4:        [Bug 3511806]: Compiler checks too early
	* unix/configure.in:  This change allows to build the cygwin and
	* unix/tclUnixPort.h: mingw32 ports of Tcl/Tk to build out-of-the-box
	* win/tcl.m4:         using a native or cross-compiler.
	* win/configure.in:
	* win/tclWinPort.h:
	* win/README          Document how to build win32 or win64 executables
	with Linux, Cygwin or Darwin.

2012-03-29  Jan Nijtmans  <nijtmans@users.sf.net>

	* generic/tclCmdMZ.c (StringIsCmd): Faster mem-leak free
	implementation of [string is entier].

2012-03-27  Donal K. Fellows  <dkf@users.sf.net>

	IMPLEMENTATION OF TIP#395.

	* generic/tclCmdMZ.c (StringIsCmd): Implementation of the [string is
	entier] check. Code by Jos Decoster.

2012-03-27  Jan Nijtmans  <nijtmans@users.sf.net>

	* generic/tcl.h:      [Bug 3508771]: Wrong Tcl_StatBuf used on MinGW.
	* generic/tclFCmd.c:  [Bug 2015723]: Duplicate inodes from file stat
	* generic/tclCmdAH.c: on windows (but now for cygwin as well).
	* generic/tclOODefineCmds.c: minor gcc warning
	* win/tclWinPort.h:   Use lower numbers, preventing integer overflow.
	Remove the workaround for mingw-w64 [Bug 3407992]. It's long fixed.

2012-03-27  Donal K. Fellows  <dkf@users.sf.net>

	IMPLEMENTATION OF TIP#397.

	* generic/tclOO.c (Tcl_CopyObjectInstance): [Bug 3474460]: Make the
	target object name optional when copying classes. [RFE 3485060]: Add
	callback method ("<cloned>") so that scripted control over copying is
	easier.
	***POTENTIAL INCOMPATIBILITY***
	If you'd previously been using the "<cloned>" method name, this now
	has a standard semantics and call interface. Only a problem if you are
	also using [oo::copy].

2012-03-26  Donal K. Fellows  <dkf@users.sf.net>

	IMPLEMENTATION OF TIP#380.

	* doc/define.n, doc/object.n, generic/tclOO.c, generic/tclOOBasic.c:
	* generic/tclOOCall.c, generic/tclOODefineCmds.c, generic/tclOOInt.h:
	* tests/oo.test: Switch definitions of lists of things in objects and
	classes to a slot-based approach, which gives a lot more flexibility
	and programmability at the script-level. Introduce new [::oo::Slot]
	class which is the implementation of these things.

	***POTENTIAL INCOMPATIBILITY***
	The unknown method handler now may be asked to deal with the case
	where no method name is provided at all. The default implementation
	generates a compatible error message, and any override that forces the
	presence of a first argument (i.e., a method name) will continue to
	function as at present as well, so this is a pretty small change.

	* generic/tclOOBasic.c (TclOO_Object_Destroy): Made it easier to do a
	tailcall inside a normally-invoked destructor; prevented leakage out
	to calling command.

2012-03-25  Jan Nijtmans  <nijtmans@users.sf.net>

	* generic/tclInt.decls:      [Bug 3508771]: load tclreg.dll in cygwin
	* generic/tclIntPlatDecls.h: tclsh. Implement TclWinConvertError,
	* generic/tclStubInit.c:     TclWinConvertWSAError, and various more
	* unix/Makefile.in:          win32-specific internal functions for
	* unix/tcl.m4:               Cygwin, so win32 extensions using those
	* unix/configure:            can be loaded in the cygwin version of
	* win/tclWinError.c:         tclsh.

2012-03-23  Jan Nijtmans  <nijtmans@users.sf.net>

	* generic/tclInt.decls:       Revert some cygwin-related signature
	* generic/tclIntPlatDecls.h:  changes from [835f8e1e9d] (2010-01-22).
	* win/tclWinError.c:          They were an attempt to make the cygwin
	                              port compile again, but since cygwin is
	                              based on unix this serves no purpose any
	                              more.
	* win/tclWinSerial.c:         Use EAGAIN in stead of EWOULDBLOCK,
	* win/tclWinSock.c:           because in VS10+ the value of
	                              EWOULDBLOCK is no longer the same as
	                              EAGAIN.
	* unix/Makefile.in:           Add tclWinError.c to the CYGWIN build.
	* unix/tcl.m4:
	* unix/configure:

2012-03-20  Jan Nijtmans  <nijtmans@users.sf.net>

	* generic/tcl.decls:         [Bug 3508771]: load tclreg.dll in cygwin
	* generic/tclInt.decls:      tclsh. Implement TclWinGetPlatformId,
	* generic/tclIntPlatDecls.h: Tcl_WinUtfToTChar, Tcl_WinTCharToUtf (and
	* generic/tclPlatDecls.h:    a dummy TclWinCPUID) for Cygwin, so win32
	* generic/tclStubInit.c:     extensions using those can be loaded in
	* unix/tclUnixCompat.c:      the cygwin version of tclsh.

2012-03-19  Venkat Iyer <venkat@comit.com>

	* library/tzdata/America/Atikokan: Update to tzdata2012b.
	* library/tzdata/America/Blanc-Sablon:
	* library/tzdata/America/Dawson_Creek:
	* library/tzdata/America/Edmonton:
	* library/tzdata/America/Glace_Bay:
	* library/tzdata/America/Goose_Bay:
	* library/tzdata/America/Halifax:
	* library/tzdata/America/Havana:
	* library/tzdata/America/Moncton:
	* library/tzdata/America/Montreal:
	* library/tzdata/America/Nipigon:
	* library/tzdata/America/Rainy_River:
	* library/tzdata/America/Regina:
	* library/tzdata/America/Santiago:
	* library/tzdata/America/St_Johns:
	* library/tzdata/America/Swift_Current:
	* library/tzdata/America/Toronto:
	* library/tzdata/America/Vancouver:
	* library/tzdata/America/Winnipeg:
	* library/tzdata/Antarctica/Casey:
	* library/tzdata/Antarctica/Davis:
	* library/tzdata/Antarctica/Palmer:
	* library/tzdata/Asia/Yerevan:
	* library/tzdata/Atlantic/Stanley:
	* library/tzdata/Pacific/Easter:
	* library/tzdata/Pacific/Fakaofo:
	* library/tzdata/America/Creston: (new)

2012-03-19  Reinhard Max  <max@suse.de>

	* unix/tclUnixSock.c (Tcl_OpenTcpServer): Use the values returned
	by getaddrinfo() for all three arguments to socket() instead of
	only using ai_family. Try to keep the most meaningful error while
	iterating over the result list, because using the last error can
	be misleading.

2012-03-15  Jan Nijtmans  <nijtmans@users.sf.net>

	* generic/tcl.h: [Bug 3288345]: Wrong Tcl_StatBuf used on Cygwin
	* unix/tclUnixFile.c:
	* unix/tclUnixPort.h:
	* win/cat.c:           Remove cygwin stuff no longer needed
	* win/tclWinFile.c:
	* win/tclWinPort.h:

2012-03-12  Jan Nijtmans  <nijtmans@users.sf.net>

	* win/tclWinFile.c: [Bug 3388350]: mingw64 compiler warnings

2012-03-11  Donal K. Fellows  <dkf@users.sf.net>

	* doc/*.n, doc/*.3: A number of small spelling and wording fixes.

2012-03-08  Donal K. Fellows  <dkf@users.sf.net>

	* doc/info.n:   Various minor fixes (prompted by Andreas Kupries
	* doc/socket.n: detecting a spelling mistake).

2012-03-07  Andreas Kupries  <andreask@activestate.com>

	* library/http/http.tcl: [Bug 3498327]: Generate upper-case
	* library/http/pkgIndex.tcl: hexadecimal output for compliance
	* tests/http.test: with RFC 3986. Bumped version to 2.8.4.
	* unix/Makefile.in:
	* win/Makefile.in:

2012-03-06  Jan Nijtmans  <nijtmans@users.sf.net>

	* win/tclWinPort.h: Compatibility with older Visual Studio versions.

2012-03-04  Jan Nijtmans  <nijtmans@users.sf.net>

	* generic/tclLoad.c: Patch from the cygwin folks
	* unix/tcl.m4:
	* unix/configure: (re-generated)

2012-03-02  Donal K. Fellows  <dkf@users.sf.net>

	* generic/tclBinary.c (Tcl_SetByteArrayObj): [Bug 3496014]: Only zero
	out the memory block if it is not being immediately overwritten. (Our
	caller might still overwrite, but we should at least avoid
	known-useless work.)

2012-02-29  Jan Nijtmans  <nijtmans@users.sf.net>

	* generic/tclIOUtil.c:	[Bug 3466099]: BOM in Unicode
	* generic/tclEncoding.c:
	* tests/source.test:

2012-02-23  Donal K. Fellows  <dkf@users.sf.net>

	* tests/reg.test (14.21-23): Add tests relating to Bug 1115587. Actual
	bug is characterised by test marked with 'knownBug'.

2012-02-17  Jan Nijtmans  <nijtmans@users.sf.net>

	* generic/tclIOUtil.c: [Bug 2233954]: AIX: compile error
	* unix/tclUnixPort.h:

2012-02-16  Donal K. Fellows  <dkf@users.sf.net>

	* generic/tclExecute.c (INST_LIST_RANGE_IMM): Enhance implementation
	so that shortening a (not multiply-referenced) list by lopping the end
	off with [lrange] or [lreplace] is efficient.

2012-02-15  Donal K. Fellows  <dkf@users.sf.net>

	* generic/tclCompCmds.c (TclCompileLreplaceCmd): Added a compilation
	strategy for [lreplace] that tackles the cases which are equivalent to
	a static [lrange].
	(TclCompileLrangeCmd): Add compiler for [lrange] with constant indices
	so we can take advantage of existing TCL_LIST_RANGE_IMM opcode.
	(TclCompileLindexCmd): Improve coverage of constant-index-style
	compliation using technique developed for [lrange] above.

	(TclCompileDictForCmd): [Bug 3487626]: Fix crash in compilation of
	[dict for] when its implementation command is used directly rather
	than through the ensemble.

2012-02-09  Don Porter  <dgp@users.sourceforge.net>

	* generic/tclStringObj.c:	Converted the memcpy() calls in append
	operations to memmove() calls.  This adds safety in the case of
	overlapping copies, and improves performance on some benchmarks.

2012-02-06  Don Porter  <dgp@users.sourceforge.net>

	* generic/tclEnsemble.c: [Bug 3485022]: TclCompileEnsemble() avoid
	* tests/trace.test:	compile when exec traces set.

2012-02-06  Miguel Sofer  <msofer@users.sf.net>

	* generic/tclTrace.c:  [Bug 3484621]: Ensure that execution traces on
	* tests/trace.test:    bytecoded commands bump the interp's compile
	epoch.

2012-02-02  Jan Nijtmans  <nijtmans@users.sf.net>

	* generic/tclUniData.c: [FRQ 3464401]: Support Unicode 6.1
	* generic/regc_locale.c:

2012-02-02  Don Porter  <dgp@users.sourceforge.net>

	* win/tclWinFile.c:	[Bugs 2974459,2879351,1951574,1852572,
	1661378,1613456]: Revisions to the NativeAccess() routine that queries
	file permissions on Windows native filesystems.  Meant to fix numerous
	bugs where [file writable|readable|executable] "lies" about what
	operations are possible, especially when the file resides on a Samba
	share.

2012-02-01  Donal K. Fellows  <dkf@users.sf.net>

	* doc/AddErrInfo.3: [Bug 3482614]: Documentation nit.

2012-01-30  Donal K. Fellows  <dkf@users.sf.net>

	* generic/tclCompCmds.c (TclCompileCatchCmd): Added a more efficient
	bytecode generator for the case where 'catch' is used without any
	variable arguments; don't capture the result just to discard it.

2012-01-26  Don Porter  <dgp@users.sourceforge.net>

	* generic/tclCmdAH.c:		[Bug 3479689]: New internal routine
	* generic/tclFCmd.c:		TclJoinPath(). Refactor all the
	* generic/tclFileName.c:	*Join*Path* routines to give them more
	* generic/tclInt.h:		useful interfaces that are easier to
	* generic/tclPathObj.c:		manage getting the refcounts right.

2012-01-26  Don Porter  <dgp@users.sourceforge.net>

	* generic/tclPathObj.c:	[Bug 3475569]: Add checks for unshared values
	before calls demanding them.  [Bug 3479689]: Stop memory corruption
	when shimmering 0-refCount value to "path" type.

2012-01-25  Donal K. Fellows  <dkf@users.sf.net>

	* generic/tclOO.c (Tcl_CopyObjectInstance): [Bug 3474460]: When
	copying an object, make sure that the configuration of the variable
	resolver is also duplicated.

2012-01-22  Jan Nijtmans  <nijtmans@users.sf.net>

	* tools/uniClass.tcl:    [FRQ 3473670]: Various Unicode-related
	* tools/uniParse.tcl:    speedups/robustness. Enhanced tools to be
	* generic/tclUniData.c:  able to handle characters > 0xffff. Done in
	* generic/tclUtf.c:      all branches in order to simplify merges for
	* generic/regc_locale.c: new Unicode versions (such as 6.1)

2012-01-22  Donal K. Fellows  <dkf@users.sf.net>

	* generic/tclDictObj.c (DictExistsCmd): [Bug 3475264]: Ensure that
	errors only ever happen when insufficient arguments are supplied, and
	not when a path doesn't exist or a dictionary is poorly formatted (the
	two cases can't be easily distinguished).

2012-01-21  Jan Nijtmans  <nijtmans@users.sf.net>

	* generic/tcl.h:        [Bug 3474726]: Eliminate detection of struct
	* generic/tclWinPort.h: _stat32i64, just use _stati64 in combination
	* generic/tclFCmd.c:    with _USE_32BIT_TIME_T, which is the same
	* generic/tclTest.c:    then. Only keep _stat32i64 usage for cygwin,
	* win/configure.in:     so it will not conflict with cygwin's own
	* win/configure:	struct stat.

2012-01-21  Don Porter  <dgp@users.sourceforge.net>

	* generic/tclCmdMZ.c:	[Bug 3475667]: Prevent buffer read overflow.
	Thanks to "sebres" for the report and fix.

2012-01-17  Donal K. Fellows  <dkf@users.sf.net>

	* doc/dict.n (dict with): [Bug 3474512]: Explain better what is going
	on when a dictionary key and the dictionary variable collide.

2012-01-13  Donal K. Fellows  <dkf@users.sf.net>

	* library/http/http.tcl (http::Connect): [Bug 3472316]: Ensure that we
	only try to read the socket error exactly once.

2012-01-12  Donal K. Fellows  <dkf@users.sf.net>

	* doc/tclvars.n: [Bug 3466506]: Document more environment variables.

2012-01-09  Jan Nijtmans  <nijtmans@users.sf.net>

	* generic/tclUtf.c:      [Bug 3464428]: [string is graph \u0120] was
	* generic/regc_locale.c: wrong. Add table for Unicode [:cntrl:] class.
	* tools/uniClass.tcl:    Generate Unicode [:cntrl:] class table.
	* tests/utf.test:

2012-01-08  Kevin B. Kenny  <kennykb@acm.org>

	* library/clock.tcl (ReadZoneinfoFile): [Bug 3470928]: Corrected a bug
	* tests/clock.test (clock-56.4):        where loading zoneinfo would
	fail if one timezone abbreviation was a proper tail of another, and
	zic used the same bytes of the file to represent both of them. Added a
	test case for the bug, using the same data that caused the observed
	failure "in the wild."

2011-12-30  Venkat Iyer <venkat@comit.com>

	* library/tzdata/America/Bahia:		Update to Olson's tzdata2011n
	* library/tzdata/America/Havana:
	* library/tzdata/Europe/Kiev:
	* library/tzdata/Europe/Simferopol:
	* library/tzdata/Europe/Uzhgorod:
	* library/tzdata/Europe/Zaporozhye:
	* library/tzdata/Pacific/Fiji:

2011-12-23  Jan Nijtmans  <nijtmans@users.sf.net>

	* generic/tclUtf.c: [Bug 3464428]: [string is graph \u0120] is wrong.
	* generic/tclUniData.c:
	* generic/regc_locale.c:
	* tests/utf.test:
	* tools/uniParse.tcl:   Clean up some unused stuff, and be more robust
	against changes in UnicodeData.txt syntax

2011-12-13  Andreas Kupries  <andreask@activestate.com>

	* generic/tclCompile.c (TclInitAuxDataTypeTable): Extended to register
	the DictUpdateInfo structure as an AuxData type. For use by tbcload,
	tclcompiler.

2011-12-11  Jan Nijtmans  <nijtmans@users.sf.net>

	* generic/regc_locale.c: [Bug 3457031]: Some Unicode 6.0 chars not
	* tests/utf.test:        in [:print:] class

2011-12-07  Jan Nijtmans  <nijtmans@users.sf.net>

	* tools/uniParse.tcl:    [Bug 3444754]: string tolower \u01c5 is wrong
	* generic/tclUniData.c:
	* tests/utf.test:

2011-11-30  Jan Nijtmans  <nijtmans@users.sf.net>

	* library/tcltest/tcltest.tcl: [Bug 967195]: Make tcltest work
	when tclsh is compiled without using the setargv() function on mingw.

2011-11-29  Jan Nijtmans  <nijtmans@users.sf.net>

	* win/Makefile.in: don't install tommath_(super)?class.h
	* unix/Makefile.in: don't install directories like 8.2 and 8.3
	* generic/tclTomMath.h: [Bug 2991415]: move include tclInt.h from
	* generic/tclTomMathInt.h: tclTomMath.h to tclTomMathInt.h

2011-11-25  Donal K. Fellows  <dkf@users.sf.net>

	* library/history.tcl (history): Simplify the dance of variable
	management used when chaining to the implementation command.

2011-11-22  Donal K. Fellows  <dkf@users.sf.net>

	* generic/tclExecute.c (TclCompileObj): Simplify and de-indent the
	logic so that it is easier to comprehend.

2011-11-22  Jan Nijtmans  <nijtmans@users.sf.net>

	* win/tclWinPort.h: [Bug 3354324]: Windows: [file mtime] sets wrong
	* win/tclWinFile.c: time (VS2005+ only).
	* generic/tclTest.c:

2011-11-20  Joe Mistachkin  <joe@mistachkin.com>

	* tests/thread.test: Remove unnecessary [after] calls from the thread
	tests.  Make error message matching more robust for tests that may
	have built-in race conditions.  Test thread-7.26 must first unset all
	thread testing related variables.  Revise results of the thread-7.28
	through thread-7.31 tests to account for the fact they are canceled
	via a script sent to the thread asynchronously, which then impacts the
	error message handling.  Attempt to manually drain the event queue for
	the main thread after joining the test thread to make sure no stray
	events are processed at the wrong time on the main thread.  Revise all
	the synchronization and comparison semantics related to the thread id
	and error message.

2011-11-18  Joe Mistachkin  <joe@mistachkin.com>

	* tests/thread.test: Remove all use of thread::release from the thread
	7.x tests, replacing it with a script that can easily cause "stuck"
	threads to self-destruct for those test cases that require it.  Also,
	make the error message handling far more robust by keeping track of
	every asynchronous error.

2011-11-17  Joe Mistachkin  <joe@mistachkin.com>

	* tests/thread.test: Refactor all the remaining thread-7.x tests that
	were using [testthread].  Note that this test file now requires the
	very latest version of the Thread package to pass all tests.  In
	addition, the thread-7.18 and thread-7.19 tests have been flagged as
	knownBug because they cannot pass without modifications to the [expr]
	command, persuant to TIP #392.

2011-11-17  Joe Mistachkin  <joe@mistachkin.com>

	* generic/tclThreadTest.c: For [testthread cancel], avoid creating a
	new Tcl_Obj when the default script cancellation result is desired.

2011-11-11  Donal K. Fellows  <dkf@users.sf.net>

	* win/tclWinConsole.c: Refactor common thread handling patterns.

2011-11-11  Alexandre Ferrieux  <ferrieux@users.sourceforge.net>

	* tests/zlib.test: [Bug 3428756]: Use nonblocking writes in
	single-threaded IO tests to avoid deadlocks when going beyond OS
	buffers.  Tidy up [chan configure] flags across zlib.test.

2011-11-03  Donal K. Fellows  <dkf@users.sf.net>

	* unix/tclUnixCompat.c (TclpGetPwNam, TclpGetPwUid, TclpGetGrNam)
	(TclpGetGrGid): Use the elaborate memory management scheme outlined on
	http://www.opengroup.org/austin/docs/austin_328.txt to handle Tcl's
	use of standard reentrant versions of the passwd/group access
	functions so that everything can work on all BSDs. Problem identified
	by Stuart Cassoff.

2011-10-20  Don Porter  <dgp@users.sourceforge.net>

	* library/http/http.tcl:        Bump to version 2.8.3
	* library/http/pkgIndex.tcl:
	* unix/Makefile.in:
	* win/Makefile.in:

	* changes:	Updates toward 8.6b3 release.

2011-10-20  Donal K. Fellows  <dkf@users.sf.net>

	* generic/tclLiteral.c (TclInvalidateCmdLiteral): [Bug 3418547]:
	Additional code for handling the invalidation of literals.
	* generic/tclBasic.c (Tcl_CreateObjCommand, Tcl_CreateCommand)
	(TclRenameCommand, Tcl_ExposeCommand): The four additional places that
	need extra care when dealing with literals.
	* generic/tclTest.c (TestInterpResolverCmd): Additional test machinery
	for interpreter resolvers.

2011-10-18  Reinhard Max  <max@suse.de>

	* library/clock.tcl (::tcl::clock::GetSystemTimeZone): Cache the time
	zone only if it was detected by one of the expensive methods.
	Otherwise after unsetting TCL_TZ or TZ the previous value will still
	be used.

2011-10-15  Venkat Iyer <venkat@comit.com>

	* library/tzdata/America/Sitka: Update to Olson's tzdata2011l
	* library/tzdata/Pacific/Fiji:
	* library/tzdata/Asia/Hebron: (New)

2011-10-11  Jan Nijtmans  <nijtmans@users.sf.net>

	* win/tclWinFile.c:    [Bug 2935503]: Incorrect mode field returned by
	[file stat] command.

2011-10-09  Donal K. Fellows  <dkf@users.sf.net>

	* generic/tclCompCmds.c (TclCompileDictWithCmd): Corrected handling of
	qualified names, and added spacial cases for empty bodies (used when
	[dict with] is just used for extracting variables).

2011-10-07  Jan Nijtmans  <nijtmans@users.sf.net>

	* generic/tcl.h:        Fix gcc warnings (discovered with latest
	* generic/tclIORChan.c: mingw, based on gcc 4.6.1)
	* tests/env.test:       Fix env.test, when running under wine 1.3.

2011-10-06  Donal K. Fellows  <dkf@users.sf.net>

	* generic/tclDictObj.c (TclDictWithInit, TclDictWithFinish):
	* generic/tclCompCmds.c (TclCompileDictWithCmd): Experimental
	compilation for the [dict with] subcommand, using parts factored out
	from the interpreted version of the command.

2011-10-05  Jan Nijtmans  <nijtmans@users.sf.net>

	* win/tclWinInt.h:   Remove tclWinProcs, as it is no longer
	* win/tclWin32Dll.c: being used.

2011-10-03  Venkat Iyer <venkat@comit.com>

	* library/tzdata/Africa/Dar_es_Salaam: Update to Olson's tzdata2011k
	* library/tzdata/Africa/Kampala:
	* library/tzdata/Africa/Nairobi:
	* library/tzdata/Asia/Gaza:
	* library/tzdata/Europe/Kaliningrad:
	* library/tzdata/Europe/Kiev:
	* library/tzdata/Europe/Minsk:
	* library/tzdata/Europe/Simferopol:
	* library/tzdata/Europe/Uzhgorod:
	* library/tzdata/Europe/Zaporozhye:
	* library/tzdata/Pacific/Apia:

2011-09-29  Donal K. Fellows  <dkf@users.sf.net>

	* tools/tcltk-man2html.tcl, tools/tcltk-man2html-utils.tcl: More
	refactoring so that more of the utility code is decently out of the
	way. Adjusted the header-material generator so that version numbers
	are only included in locations where there is room.

2011-09-28  Jan Nijtmans  <nijtmans@users.sf.net>

	* generic/tclOO.h:      [RFE 3010352]: make all TclOO API functions
	* generic/tclOODecls.h: MODULE_SCOPE
	* generic/tclOOIntDecls.h:

2011-09-27  Donal K. Fellows  <dkf@users.sf.net>

	* generic/tclIndexObj.c (Tcl_ParseArgsObjv): [Bug 3413857]: Corrected
	the memory management for the code parsing arguments when returning
	"large" numbers of arguments. Also unbroke the TCL_ARGV_AUTO_REST
	macro in passing.

2011-09-26  Donal K. Fellows  <dkf@users.sf.net>

	* generic/tclCmdAH.c (TclMakeFileCommandSafe): [Bug 3211758]: Also
	make the main [file] command hidden by default in safe interpreters,
	because that's what existing code expects. This will reduce the amount
	which the code breaks, but not necessarily eliminate it...

2011-09-23  Don Porter  <dgp@users.sourceforge.net>

	* generic/tclIORTrans.c: More revisions to get finalization of
	ReflectedTransforms correct, including adopting a "dead" field as was
	done in tclIORChan.c.

	* tests/thread.test:	Stop using the deprecated thread management
	commands of the tcltest package.  The test suite ought to provide
	these tools for itself.  They do not belong in a testing harness.

2011-09-22  Don Porter  <dgp@users.sourceforge.net>

	* generic/tclCmdIL.c:	Revise [info frame] so that it stops creating
	cycles in the iPtr->cmdFramePtr stack.

2011-09-22  Donal K. Fellows  <dkf@users.sf.net>

	* doc/re_syntax.n: [Bug 2903743]: Add more magic so that we can do at
	least something sane on Solaris.
	* tools/tcltk-man2html-utils.tcl (process-text): Teach the HTML
	generator how to handle this magic.

2011-09-21  Don Porter  <dgp@users.sourceforge.net>

	* generic/tclThreadTest.c: Revise the thread exit handling of the
	[testthread] command so that it properly maintains the per-process
	data structures even when the thread exits for reasons other than the
	[testthread exit] command.

2011-09-21  Alexandre Ferrieux  <ferrieux@users.sourceforge.net>

	* unix/tclIO.c: [Bug 3412487]: Now short reads are allowed in
	synchronous fcopy, avoid mistaking them as nonblocking ones.

2011-09-21  Andreas Kupries  <andreask@activestate.com>

	* generic/tclIORTrans.c (ForwardOpToOwnerThread): Fixed the missing
	initialization of the 'dsti' field. Reported by Don Porter, on chat.

2011-09-20  Don Porter  <dgp@users.sourceforge.net>

	* generic/tclIORChan.c: Re-using the "interp" field to signal a dead
	channel (via NULL value) interfered with conditional cleanup tasks
	testing for "the right interp". Added a new field "dead" to perform
	the dead channel signalling task so the corrupted logic is avoided.

	* generic/tclIORTrans.c: Revised ReflectClose() and
	FreeReflectedTransform() so that we stop leaking ReflectedTransforms,
	yet free all Tcl_Obj values in the same thread that alloced them.

2011-09-19  Don Porter  <dgp@users.sourceforge.net>

	* tests/ioTrans.test:	Conversion from [testthread] to Thread package
	stops most memory leaks.

	* tests/thread.test:	Plug most memory leaks in thread.test.
	Constrain the rest to be skipped during `make valgrind'.  Tests using
	the [testthread cancel] testing command are leaky.  Corrections wait
	for either addition of [thread::cancel] to the Thread package, or
	improvements to the [testthread] testing command to make leak-free
	versions of these tests possible.

	* generic/tclIORChan.c:	Plug all memory leaks in ioCmd.test exposed
	* tests/ioCmd.test:	by `make valgrind'.
	* unix/Makefile.in:

2011-09-16  Jan Nijtmans  <nijtmans@users.sf.net>

	IMPLEMENTATION OF TIP #388

	* doc/Tcl.n:
	* doc/re_syntax.n:
	* generic/regc_lex.c:
	* generic/regcomp.c:
	* generic/regcustom.h:
	* generic/tcl.h:
	* generic/tclParse.c:
	* tests/reg.test:
	* tests/utf.test:

2011-09-16  Donal K. Fellows  <dkf@users.sf.net>

	* generic/tclProc.c (ProcWrongNumArgs): [Bugs 3400658,3408830]:
	Corrected the handling of procedure error messages (found by TclOO).

2011-09-16  Jan Nijtmans  <nijtmans@users.sf.net>

	* generic/tcl.h:        Don't change Tcl_UniChar type when
	* generic/regcustom.h:  TCL_UTF_MAX == 4 (not supported anyway)

2011-09-16  Donal K. Fellows  <dkf@users.sf.net>

	* generic/tclProc.c (ProcWrongNumArgs): [Bugs 3400658,3408830]:
	Ensemble-like rewriting of error messages is complex, and TclOO (in
	combination with iTcl) hits the most tricky cases.

	* library/http/http.tcl (http::geturl): [Bug 3391977]: Ensure that the
	-headers option overrides the -type option (important because -type
	has a default that is not always appropriate, and the header must not
	be duplicated).

2011-09-15  Don Porter  <dgp@users.sourceforge.net>

	* generic/tclCompExpr.c: [Bug 3408408]: Partial improvement by sharing
	as literals the computed values of constant subexpressions when we can
	do so without incurring the cost of string rep generation.

2011-09-13  Don Porter  <dgp@users.sourceforge.net>

	* generic/tclUtil.c:	[Bug 3390638]: Workaround broken Solaris
	Studio cc optimizer.  Thanks to Wolfgang S. Kechel.

	* generic/tclDTrace.d:	[Bug 3405652]: Portability workaround for
	broken system DTrace support.  Thanks to Dagobert Michelson.

2011-09-12  Jan Nijtmans  <nijtmans@users.sf.net>

	* win/tclWinPort.h: [Bug 3407070]: tclPosixStr.c won't build with
	EOVERFLOW==E2BIG

2011-09-11  Don Porter  <dgp@users.sourceforge.net>

	* tests/thread.test:	Convert [testthread] use to Thread package use
	in thread-6.1.  Eliminates a memory leak in `make valgrind`.

	* tests/socket.test:	[Bug 3390699]: Convert [testthread] use to
	Thread package use in socket_*-13.1.  Eliminates a memory leak in
	`make valgrind`.

2011-09-09  Don Porter  <dgp@users.sourceforge.net>

	* tests/chanio.test:	[Bug 3389733]: Convert [testthread] use to
	* tests/io.test:	Thread package use in *io-70.1.  Eliminates a
	memory leak in `make valgrind`.

2011-09-07  Don Porter  <dgp@users.sourceforge.net>

	* generic/tclCompExpr.c: [Bug 3401704]: Allow function names like
	* tests/parseExpr.test:	 influence(), nanobot(), and 99bottles() that
	have been parsed as missing operator syntax errors before with the
	form NUMBER + FUNCTION.
	***POTENTIAL INCOMPATIBILITY***

2011-09-06  Venkat Iyer <venkat@comit.com>

	* library/tzdata/America/Goose_Bay: Update to Olson's tzdata2011i
	* library/tzdata/America/Metlakatla:
	* library/tzdata/America/Resolute:
	* library/tzdata/America/St_Johns:
	* library/tzdata/Europe/Kaliningrad:
	* library/tzdata/Pacific/Apia:
	* library/tzdata/Pacific/Honolulu:
	* library/tzdata/Africa/Juba: (new)

2011-09-06  Jan Nijtmans  <nijtmans@users.sf.net>

	* generic/tcl.h:   [RFE 1711975]: Tcl_MainEx() (like Tk_MainEx())
	* generic/tclDecls.h:
	* generic/tclMain.c:

2011-09-02  Don Porter  <dgp@users.sourceforge.net>

	* tests/http.test:	Convert [testthread] use to Thread package use.
	Eliminates memory leak seen in `make valgrind`.

2011-09-01  Alexandre Ferrieux  <ferrieux@users.sourceforge.net>

	* unix/tclUnixSock.c: [Bug 3401422]: Cache script-level changes to the
	nonblocking flag of an async client socket in progress, and commit
	them on completion.

2011-09-01  Don Porter  <dgp@users.sourceforge.net>

	* generic/tclStrToD.c:	[Bug 3402540]: Corrections to TclParseNumber()
	* tests/binary.test:	to make it reject invalid Nan(Hex) strings.

	* tests/scan.test:	[scan Inf %g] is portable; remove constraint.

2011-08-30  Donal K. Fellows  <dkf@users.sf.net>

	* generic/tclInterp.c (SlaveCommandLimitCmd, SlaveTimeLimitCmd):
	[Bug 3398794]: Ensure that low-level conditions in the limit API are
	enforced at the script level through errors, not a Tcl_Panic. This
	means that interpreters cannot read their own limits (writing already
	did not work).

2011-08-30  Reinhard Max  <max@suse.de>

	* unix/tclUnixSock.c (TcpWatchProc): [Bug 3394732]: Put back the check
	for server sockets.

2011-08-29  Don Porter  <dgp@users.sourceforge.net>

	* generic/tclIORTrans.c: Leak of ReflectedTransformMap.

2011-08-27  Don Porter  <dgp@users.sourceforge.net>

	* generic/tclStringObj.c:  [RFE 3396731]: Revise the [string reverse]
	* tests/string.test:	implementation to operate on the representation
	that comes in, avoid conversion to other reps.

2011-08-23  Don Porter  <dgp@users.sourceforge.net>

	* generic/tclIORChan.c:	[Bug 3396948]: Leak of ReflectedChannelMap.

2011-08-19  Don Porter  <dgp@users.sourceforge.net>

	* generic/tclIORTrans.c: [Bugs 3393279, 3393280]: ReflectClose(.) is
	missing Tcl_EventuallyFree() calls at some of its exits.

	* generic/tclIO.c: [Bugs 3394654, 3393276]: Revise FlushChannel() to
	account for the possibility that the ChanWrite() call might recycle
	the buffer out from under us.

	* generic/tclIO.c: Preserve the chanPtr during FlushChannel so that
	channel drivers don't yank it away before we're done with it.

2011-08-19  Alexandre Ferrieux  <ferrieux@users.sourceforge.net>

	* generic/tclTest.c: [Bug 2981154]: async-4.3 segfault.
	* tests/async.test:  [Bug 1774689]: async-4.3 sometimes fails.

2011-08-18  Alexandre Ferrieux  <ferrieux@users.sourceforge.net>

	* generic/tclIO.c: [Bug 3096275]: Sync fcopy buffers input.

2011-08-18  Jan Nijtmans  <nijtmans@users.sf.net>

	* generic/tclUniData.c: [Bug 3393714]: Overflow in toupper delta
	* tools/uniParse.tcl:
	* tests/utf.test:

2011-08-17  Alexandre Ferrieux  <ferrieux@users.sourceforge.net>

	* generic/tclIO.c:  [Bug 2946474]: Consistently resume backgrounded
	* tests/ioCmd.test: flushes+closes when exiting.

2011-08-17  Alexandre Ferrieux  <ferrieux@users.sourceforge.net>

	* doc/interp.n: Document TIP 378's one-way-ness.

2011-08-17  Don Porter  <dgp@users.sourceforge.net>

	* generic/tclGet.c: [Bug 3393150]: Overlooked free of intreps.
	(It matters for bignums!)

2011-08-16  Don Porter  <dgp@users.sourceforge.net>

	* generic/tclCompile.c: [Bug 3392070]: More complete prevention of
	Tcl_Obj reference cycles when producing an intrep of ByteCode.

2011-08-16  Donal K. Fellows  <dkf@users.sf.net>

	* generic/tclListObj.c (TclLindexList, TclLsetFlat): Silence warnings
	about (unreachable) cases of uninitialized variables.
	* generic/tclCmdIL.c (SelectObjFromSublist): Improve the generation of
	* generic/tclIndexObj.c (Tcl_ParseArgsObjv): messages through the use
	* generic/tclVar.c (ArrayStartSearchCmd):    of Tcl_ObjPrintf.

2011-08-15  Don Porter  <dgp@users.sourceforge.net>

	* generic/tclBasic.c: [Bug 3390272]: Leak of [info script] value.

2011-08-15  Jan Nijtmans  <nijtmans@users.sf.net>

	* generic/tclPosixStr.c:    [Bug 3388350]: mingw64 compiler warnings
	* win/tclWinPort.h:
	* win/configure.in:
	* win/configure:

2011-08-14  Jan Nijtmans  <nijtmans@users.sf.net>

	* doc/FindExec.3: [Patch 3124554]: Move WishPanic from Tk to Tcl
	* doc/Panic.3     Added Documentation

2011-08-12  Don Porter  <dgp@users.sourceforge.net>

	* generic/tclPathObj.c:	[Bug 3389764]: Eliminate possibility that dup
	of a "path" value can create reference cycle.

2011-08-12  Donal K. Fellows  <dkf@users.sf.net>

	* generic/tclZlib.c (ZlibTransformOutput): [Bug 3390073]: Return the
	correct length of written data for a compressing transform.

2011-08-10 Alexandre Ferrieux  <ferrieux@users.sourceforge.net>

	* generic/tclTestObj.c: [Bug 3386721]: Allow multiple [load]ing of the
	Tcltest package.

2011-08-09 Alexandre Ferrieux  <ferrieux@users.sourceforge.net>

	* generic/tclBasic.c: [Bug 2919042]: Restore "valgrindability" of Tcl
	* generic/tclEvent.c: that was lost by the streamlining of [exit], by
	* generic/tclExecute.c: conditionally forcing a full Finalize:
	* generic/tclInt.h:  use -DPURIFY or ::env(TCL_FINALIZE_ON_EXIT)

2011-08-09 Alexandre Ferrieux  <ferrieux@users.sourceforge.net>

	* generic/tclCompCmds.c: [Bug 3386417]: Avoid a reference loop between
	* generic/tclInt.h:      the bytecode and its companion errostack
	* generic/tclResult.c:   when compiling a syntax error.

2011-08-09  Jan Nijtmans  <nijtmans@users.sf.net>

	* win/tclWinConsole.c: [Bug 3388350]: mingw64 compiler warnings
	* win/tclWinDde.c:
	* win/tclWinPipe.c:
	* win/tclWinSerial.c:

2011-08-09  Jan Nijtmans  <nijtmans@users.sf.net>

	* generic/tclInt.h: Change the signature of TclParseHex(), such that
	* generic/tclParse.c: it can now parse up to 8 hex characters.

2011-08-08  Donal K. Fellows  <dkf@users.sf.net>

	* generic/tclZlib.c (ZlibStreamCmd): Make the -buffersize option to
	'$zstream add' function correctly instead of having its value just be
	discarded unceremoniously. Also generate error codes from more of the
	code, not just the low-level code but also the Tcl infrastructure.

2011-08-07  Donal K. Fellows  <dkf@users.sf.net>

	* generic/tclOOInfo.c (InfoClassCallCmd): [Bug 3387082]: Plug memory
	leak in call chain introspection.

2011-08-06  Kevin B, Kenny  <kennykb@acm.org>

	* generic/tclAssemnbly.c: [Bug 3384840]: Plug another memory leak.
	* generic/tclStrToD.c: [Bug 3386975]: Plug another memory leak.

2011-08-05  Kevin B. Kenny  <kennykb@acm.org>

	* generic/tclStrToD.c: [Bug 3386975]: Plugged a memory leak in
	double->string conversion.

2011-08-05  Don Porter  <dgp@users.sourceforge.net>

	*** 8.6b2 TAGGED FOR RELEASE ***

	* changes:	Updates for 8.6b2 release.

2011-08-05  Donal K. Fellows  <dkf@users.sf.net>

	* generic/tclAssembly.c (AssembleOneLine): Ensure that memory isn't
	leaked when an unknown instruction is encountered. Also simplify code
	through use of Tcl_ObjPrintf in error message generation.

	* generic/tclZlib.c (ZlibTransformClose): [Bug 3386197]: Plug a memory
	leak found by Miguel with valgrind, and ensure that the correct
	direction's buffers are released.

2011-08-04  Miguel Sofer  <msofer@users.sf.net>

	* generic/tclVar.c (TclPtrSetVar): Fix valgrind-detected error when
	newValuePtr is the interp's result obj.

2011-08-04  Donal K. Fellows  <dkf@users.sf.net>

	* generic/tclAssembly.c (FreeAssemblyEnv): [Bug 3384840]: Plug another
	possible memory leak due to over-complex code for freeing the table of
	labels.

2011-08-04  Reinhard Max  <max@suse.de>

	* generic/tclIOSock.c (TclCreateSocketAddress): Don't bother using
	AI_ADDRCONFIG for now, as it was causing problems in various
	situations.

2011-08-04  Donal K. Fellows  <dkf@users.sf.net>

	* generic/tclAssembly.c (AssembleOneLine, GetBooleanOperand)
	(GetIntegerOperand, GetListIndexOperand, FindLocalVar): [Bug 3384840]:
	A Tcl_Obj is allocated by GetNextOperand, so callers of it must not
	hold a reference to one in the 'out' parameter when calling it. This
	was causing a great many memory leaks.
	* tests/assemble.test (assemble-51.*): Added group of memory leak
	tests.

2011-08-02  Don Porter  <dgp@users.sourceforge.net>

	* changes:	Updates for 8.6b2 release.
	* tools/tcltk-man2html.tcl: Variable substitution botch.

2011-08-02  Donal K. Fellows  <dkf@users.sf.net>

	* generic/tclObj.c (Tcl_DbIncrRefCount, Tcl_DbDecrRefCount)
	(Tcl_DbIsShared): [Bug 3384007]: Fix the panic messages so they share
	what should be shared and have the right number of spaces.

2011-08-01  Miguel Sofer  <msofer@users.sf.net>

	* generic/tclProc.c (TclProcCompileProc): [Bug 3383616]: Fix for leak
	of resolveInfo when recompiling procs. Thanks go to Gustaf Neumann for
	detecting the bug and providing the fix.

2011-08-01  Donal K. Fellows  <dkf@users.sf.net>

	* doc/tclvars.n (EXAMPLES): Added some examples of how some of the
	standard global variables can be used, following prompting by a
	request by Robert Hicks.

	* tools/tcltk-man2html.tcl (plus-pkgs): [Bug 3382474]: Added code to
	determine the version number of contributed packages from their
	directory names so that HTML documentation builds are less confusing.

2011-07-29  Donal K. Fellows  <dkf@users.sf.net>

	* tools/tcltk-man2html.tcl (ensemble_commands, remap_link_target):
	Small enhancements to improve cross-linking with contributed packages.
	* tools/tcltk-man2html-utils.tcl (insert-cross-references): Enhance to
	cope with contributed packages' C API.

2011-07-28  Reinhard Max  <max@suse.de>

	* unix/tcl.m4 (SC_TCL_IPV6): Fix AC_DEFINE invocation for
	NEED_FAKE_RFC2553.
	* unix/configure:	autoconf-2.59

2011-07-28  Don Porter  <dgp@users.sourceforge.net>

	* changes:	Updates for 8.6b2 release.

	* library/tzdata/Asia/Anadyr: Update to Olson's tzdata2011h
	* library/tzdata/Asia/Irkutsk:
	* library/tzdata/Asia/Kamchatka:
	* library/tzdata/Asia/Krasnoyarsk:
	* library/tzdata/Asia/Magadan:
	* library/tzdata/Asia/Novokuznetsk:
	* library/tzdata/Asia/Novosibirsk:
	* library/tzdata/Asia/Omsk:
	* library/tzdata/Asia/Sakhalin:
	* library/tzdata/Asia/Vladivostok:
	* library/tzdata/Asia/Yakutsk:
	* library/tzdata/Asia/Yekaterinburg:
	* library/tzdata/Europe/Kaliningrad:
	* library/tzdata/Europe/Moscow:
	* library/tzdata/Europe/Samara:
	* library/tzdata/Europe/Volgograd:
	* library/tzdata/America/Kralendijk: (new)
	* library/tzdata/America/Lower_Princes: (new)

2011-07-26  Donal K. Fellows  <dkf@users.sf.net>

	* generic/tclOO.c (initScript): Ensure that TclOO is properly found by
	all the various package mechanisms (by adding a dummy ifneeded script)
	and not just some of them.

2011-07-21  Jan Nijtmans  <nijtmans@users.sf.net>

	* win/tclWinPort.h: [Bug 3372130]: Fix hypot math function with MSVC10

2011-07-19  Don Porter  <dgp@users.sourceforge.net>

	* generic/tclUtil.c:	[Bug 3371644]: Repair failure to properly handle
	* tests/util.test: (length == -1) scanning in TclConvertElement().
	Thanks to Thomas Sader and Alexandre Ferrieux.

2011-07-19  Donal K. Fellows  <dkf@users.sf.net>

	* doc/*.3, doc/*.n: Many small fixes to documentation as part of
	project to improve quality of generated HTML docs.

	* tools/tcltk-man2html.tcl (remap_link_target): More complete set of
	definitions of link targets, especially for major C API types.
	* tools/tcltk-man2html-utils.tcl (output-IP-list, cross-reference):
	Update to generation to produce proper HTML bulleted and enumerated
	lists.

2011-07-19 Alexandre Ferrieux  <ferrieux@users.sourceforge.net>

	* doc/upvar.n: Undocument long gone limitation of [upvar].

2011-07-18  Don Porter  <dgp@users.sourceforge.net>

	* generic/tcl.h:	Bump version number to 8.6b2.
	* library/init.tcl:
	* unix/configure.in:
	* win/configure.in:
	* unix/tcl.spec:
	* tools/tcl.wse.in:
	* README:

	* unix/configure:	autoconf-2.59
	* win/configure:

2011-07-15  Don Porter  <dgp@users.sourceforge.net>

	* generic/tclCompile.c: Avoid segfaults when RecordByteCodeStats() is
	called in a deleted interp.

	* generic/tclCompile.c: [Bug 467523, 3357771]: Prevent circular
	references in values with ByteCode intreps.  They can lead to memory
	leaks.

2011-07-14  Donal K. Fellows  <dkf@users.sf.net>

	* generic/tclOOCall.c (TclOORenderCallChain): [Bug 3365156]: Remove
	stray refcount bump that caused a memory leak.

2011-07-12  Don Porter  <dgp@users.sourceforge.net>

	* generic/tclUnixSock.c:  [Bug 3364777]: Stop segfault caused by
	reading from struct after it had been freed.

2011-07-11  Joe Mistachkin  <joe@mistachkin.com>

	* generic/tclExecute.c: [Bug 3339502]: Correct cast for CURR_DEPTH to
	silence compiler warning.

2011-07-08  Donal K. Fellows  <dkf@users.sf.net>

	* doc/http.n: [FRQ 3358415]: State what RFC defines HTTP/1.1.

2011-07-07  Miguel Sofer  <msofer@users.sf.net>

	* generic/tclBasic.c: Add missing INT2PTR

2011-07-03  Donal K. Fellows  <dkf@users.sf.net>

	* doc/FileSystem.3: Corrected statements about ctime field of 'struct
	stat'; that was always the time of the last metadata change, not the
	time of creation.

2011-07-02  Kevin B. Kenny  <kennykb@acm.org>

	* generic/tclStrToD.c:
	* generic/tclTomMath.decls:
	* generic/tclTomMathDecls.h:
	* macosx/Tcl.xcode/project.pbxproj:
	* macosx/Tcl.xcodeproj/project.pbxproj:
	* tests/util.test:
	* unix/Makefile.in:
	* win/Makefile.in:
	* win/Makefile.vc:
	[Bug 3349507]: Fix a bug where bignum->double conversion is "round up"
	and not "round to nearest" (causing expr double(1[string repeat 0 23])
	not to be 1e+23).

2011-06-28  Reinhard Max  <max@suse.de>

	* unix/tclUnixSock.c (CreateClientSocket): [Bug 3325339]: Fix and
	simplify posting of the writable fileevent at the end of an
	asynchronous connection attempt. Improve comments for some of the
	trickery around [socket -async].

	* tests/socket.test: Adjust tests to the async code changes. Add more
	tests for corner cases of async sockets.

2011-06-22  Andreas Kupries  <andreask@activestate.com>

	* library/platform/pkgIndex.tcl: Updated to platform 1.0.10. Added
	* library/platform/platform.tcl: handling of the DEB_HOST_MULTIARCH
	* unix/Makefile.in: location change for libc.
	* win/Makefile.in:

	* generic/tclInt.h: Fixed the inadvertently committed disabling of
	stack checks, see my 2010-11-15 commit.

2011-06-22  Reinhard Max  <max@suse.de>

	Merge from rmax-ipv6-branch:
	* unix/tclUnixSock.c: Fix [socket -async], so that all addresses
	returned by getaddrinfo() are tried, not just the first one. This
	requires the event loop to be running while the async connection is in
	progress. ***POTENTIAL INCOMPATIBILITY***
	* tests/socket.test: Add a test for the above.
	* doc/socket: Document the fact that -async needs the event loop
	* generic/tclIOSock.c: AI_ADDRCONFIG is broken on HP-UX

2011-06-21  Don Porter  <dgp@users.sourceforge.net>

	* generic/tclLink.c:	[Bug 3317466]: Prevent multiple links to a
	single Tcl variable when calling Tcl_LinkVar().

2011-06-13  Don Porter  <dgp@users.sourceforge.net>

	* generic/tclStrToD.c:  [Bug 3315098]: Mem leak fix from Gustaf
	Neumann.

2011-06-08  Andreas Kupries  <andreask@activestate.com>

	* generic/tclExecute.c: Reverted the fix for [Bug 3274728] committed
	on 2011-04-06 and replaced with one which is 64bit-safe. The existing
	fix crashed tclsh on Windows 64bit.

2011-06-08  Donal K. Fellows  <dkf@users.sf.net>

	* tests/fileSystem.test: Reduce the amount of use of duplication of
	complex code to perform common tests, and convert others to do the
	test result check directly using Tcltest's own primitives.

2011-06-06  Jan Nijtmans  <nijtmans@users.sf.net>

	* tests/socket.test: Add test constraint, so 6.2 and 6.3 don't fail
	when the machine does not have support for ip6. Follow-up to checkin
	from 2011-05-11 by rmax.

2011-06-02  Don Porter  <dgp@users.sourceforge.net>

	* generic/tclBasic.c:	Removed TclCleanupLiteralTable(), and old
	* generic/tclInt.h:	band-aid routine put in place while a fix for
	* generic/tclLiteral.c:	[Bug 994838] took shape.  No longer needed.

2011-06-02  Donal K. Fellows  <dkf@users.sf.net>

	* generic/tclInt.h (TclInvalidateNsCmdLookup): [Bug 3185407]: Extend
	the set of epochs that are potentially bumped when a command is
	created, for a slight performance drop (in some circumstances) and
	improved semantics.

2011-06-01  Miguel Sofer  <msofer@users.sf.net>

	* generic/tclBasic.c: Using the two free data elements in NRCommand to
	store objc and objv - useful for debugging.

2011-06-01  Jan Nijtmans  <nijtmans@users.sf.net>

	* generic/tclUtil.c:   Fix for [Bug 3309871]: Valgrind finds: invalid
	read in TclMaxListLength().

2011-05-31  Don Porter  <dgp@users.sourceforge.net>

	* generic/tclInt.h:	  Use a complete growth algorithm for lists so
	* generic/tclListObj.c:	  that length limits do not overconstrain by a
	* generic/tclStringObj.c: factor of 2.  [Bug 3293874]: Fix includes
	* generic/tclUtil.c:	  rooting all growth routines by default on a
	common tunable parameter TCL_MIN_GROWTH.

2011-05-25  Don Porter  <dgp@users.sourceforge.net>

	* library/msgcat/msgcat.tcl:	Bump to msgcat 1.4.4.
	* library/msgcat/pkgIndex.tcl:
	* unix/Makefile.in:
	* win/Makefile.in:

2011-05-25  Donal K. Fellows  <dkf@users.sf.net>

	* generic/tclOO.h (TCLOO_VERSION): Bump version.

	IMPLEMENTATION OF TIP#381.

	* doc/next.n, doc/ooInfo.n, doc/self.n, generic/tclOO.c,
	* generic/tclOOBasic.c, generic/tclOOCall.c, generic/tclOOInfo.c,
	* generic/tclOOInt.h, tests/oo.test, tests/ooNext2.test: Added
	introspection of call chains ([self call], [info object call], [info
	class call]) and ability to skip ahead in chain ([nextto]).

2011-05-24  Venkat Iyer <venkat@comit.com>

	* library/tzdata/Africa/Cairo: Update to Olson tzdata2011g

2011-05-24  Donal K. Fellows  <dkf@users.sf.net>

	* library/msgcat/msgcat.tcl (msgcat::mcset, msgcat::mcmset): Remove
	some useless code; [dict set] builds dictionary levels for us.

2011-05-17  Andreas Kupries  <andreask@activestate.com>

	* generic/tclCompile.c (TclFixupForwardJump): Tracked down and fixed
	* generic/tclBasic.c (TclArgumentBCEnter): the cause of a violation of
	my assertion that 'ePtr->nline == objc' in TclArgumentBCEnter.  When a
	bytecode was grown during jump fixup the pc -> command line mapping
	was not updated. When things aligned just wrong the mapping would
	direct command A to the data for command B, with a different number of
	arguments.

2011-05-11  Reinhard Max  <max@suse.de>

	* unix/tclUnixSock.c (TcpWatchProc): No need to check for server
	sockets here, as the generic server code already takes care of that.
	* tests/socket.test (accept): Add tests to make sure that this remains
	so.

2011-05-10  Don Porter  <dgp@users.sourceforge.net>

	* generic/tclInt.h:     New internal routines TclScanElement() and
	* generic/tclUtil.c:    TclConvertElement() are rewritten guts of
	machinery to produce string rep of lists.  The new routines avoid and
	correct [Bug 3173086].  See comments for much more detail.

	* generic/tclDictObj.c:         Update all callers.
	* generic/tclIndexObj.c:
	* generic/tclListObj.c:
	* generic/tclUtil.c:
	* tests/list.test:

2011-05-09  Donal K. Fellows  <dkf@users.sf.net>

	* generic/tclNamesp.c (NamespacePathCmd): Convert to use Tcl_Obj API
	* generic/tclPkg.c (Tcl_PackageObjCmd):   for result generation in
	* generic/tclTimer.c (Tcl_AfterObjCmd):   [after info], [namespace
	path] and [package versions].

2011-05-09  Don Porter  <dgp@users.sourceforge.net>

	* generic/tclListObj.c:	Revise empty string tests so that we avoid
	potentially expensive string rep generations, especially for dicts.

2011-05-07  Donal K. Fellows  <dkf@users.sf.net>

	* generic/tclLoad.c (TclGetLoadedPackages): Convert to use Tcl_Obj API
	for result generation.

2011-05-07  Miguel Sofer  <msofer@users.sf.net>

	* generic/tclInt.h: Fix USE_TCLALLOC so that it can be enabled without
	* unix/Makefile.in: editing the Makefile.

2011-05-05  Don Porter  <dgp@users.sourceforge.net>

	* generic/tclListObj.c:	Stop generating string rep of dict when
	converting to list.  Tolerate NULL interps more completely.

2011-05-03  Don Porter  <dgp@users.sourceforge.net>

	* generic/tclUtil.c:	Tighten Tcl_SplitList().
	* generic/tclListObj.c:	Tighten SetListFromAny().
	* generic/tclDictObj.c:	Tighten SetDictFromAny().
	* tests/join.test:
	* tests/mathop.test:

2011-05-02  Don Porter  <dgp@users.sourceforge.net>

	* generic/tclCmdMZ.c:	Revised TclFindElement() interface. The final
	* generic/tclDictObj.c:	argument had been bracePtr, the address of a
	* generic/tclListObj.c:	boolean var, where the caller can be told
	* generic/tclParse.c:	whether or not the parsed list element was
	* generic/tclUtil.c:	enclosed in braces.  In practice, no callers
	really care about that.  What the callers really want to know is
	whether the list element value exists as a literal substring of the
	string being parsed, or whether a call to TclCopyAndCollpase() is
	needed to produce the list element value.  Now the final argument is
	changed to do what callers actually need. This is a better fit for the
	calls in tclParse.c, where now a good deal of post-processing checking
	for "naked backslashes" is no longer necessary.
	***POTENTIAL INCOMPATIBILITY***
	For any callers calling in via the internal stubs table who really do
	use the final argument explicitly to check for the enclosing brace
	scenario.  Simply looking for the braces where they must be is the
	revision available to those callers, and it will backport cleanly.

	* tests/parse.test:	Tests for expanded literals quoting detection.

	* generic/tclCompCmdsSZ.c:	New TclFindElement() is also a better
	fit for the [switch] compiler.

	* generic/tclInt.h:	Replace TclCountSpaceRuns() with
	* generic/tclListObj.c:	TclMaxListLength() which is the function we
	* generic/tclUtil.c:	actually want.
	* generic/tclCompCmdsSZ.c:

	* generic/tclCompCmdsSZ.c: Rewrite of parts of the switch compiler to
	better use the powers of TclFindElement() and do less parsing on its
	own.

2011-04-28  Don Porter  <dgp@users.sourceforge.net>

	* generic/tclInt.h:	New utility routines:
	* generic/tclParse.c:	TclIsSpaceProc() and TclCountSpaceRuns()
	* generic/tclUtil.c:

	* generic/tclCmdMZ.c:	Use new routines to replace calls to isspace()
	* generic/tclListObj.c:	and their /* INTL */ risk.
	* generic/tclStrToD.c:
	* generic/tclUtf.c:
	* unix/tclUnixFile.c:

	* generic/tclStringObj.c:	Improved reaction to out of memory.

2011-04-27  Don Porter  <dgp@users.sourceforge.net>

	* generic/tclCmdMZ.c:	TclFreeIntRep() correction & cleanup.
	* generic/tclExecute.c:
	* generic/tclIndexObj.c:
	* generic/tclInt.h:
	* generic/tclListObj.c:
	* generic/tclNamesp.c:
	* generic/tclResult.c:
	* generic/tclStringObj.c:
	* generic/tclVar.c:

	* generic/tclListObj.c:	FreeListInternalRep() cleanup.

2011-04-21  Don Porter  <dgp@users.sourceforge.net>

	* generic/tclInt.h:	Use macro to set List intreps.
	* generic/tclListObj.c:

	* generic/tclCmdIL.c:	Limits on list length were too strict.
	* generic/tclInt.h:	Revised panics to errors where possible.
	* generic/tclListObj.c:
	* tests/lrepeat.test:

	* generic/tclCompile.c:	Make sure SetFooFromAny routines react
	* generic/tclIO.c:	reasonably when passed a NULL interp.
	* generic/tclIndexObj.c:
	* generic/tclListObj.c:
	* generic/tclNamesp.c:
	* generic/tclObj.c:
	* generic/tclProc.c:
	* macosx/tclMacOSXFCmd.c:

2011-04-21  Jan Nijtmans  <nijtmans@users.sf.net>

	* generic/tcl.h:       fix for [Bug 3288345]: Wrong Tcl_StatBuf
	* generic/tclInt.h:    used on MinGW. Make sure that all _WIN32
	* win/tclWinFile.c:    compilers use exactly the same layout
	* win/configure.in:    for Tcl_StatBuf - the one used by MSVC6 -
	* win/configure:       in all situations.

2011-04-19  Don Porter  <dgp@users.sourceforge.net>

	* generic/tclConfig.c:	Reduce internals access in the implementation
	of [<foo>::pkgconfig list].

2011-04-18  Don Porter  <dgp@users.sourceforge.net>

	* generic/tclCmdIL.c:	Use ListRepPtr(.) and other cleanup.
	* generic/tclConfig.c:
	* generic/tclListObj.c:

	* generic/tclInt.h:	Define and use macros that test whether a Tcl
	* generic/tclBasic.c:	list value is canonical.
	* generic/tclUtil.c:

2011-04-18  Donal K. Fellows  <dkf@users.sf.net>

	* doc/dict.n: [Bug 3288696]: Command summary was confusingly wrong
	when it came to [dict filter] with a 'value' filter.

2011-04-16  Donal K. Fellows  <dkf@users.sf.net>

	* generic/tclFCmd.c (TclFileAttrsCmd): Add comments to make this code
	easier to understand. Added a panic to handle the case where the VFS
	layer does something odd.

2011-04-13  Don Porter  <dgp@users.sourceforge.net>

	* generic/tclUtil.c:	[Bug 3285375]: Rewrite of Tcl_Concat*()
	routines to prevent segfaults on buffer overflow.  Build them out of
	existing primitives already coded to handle overflow properly.  Uses
	the new TclTrim*() routines.

	* generic/tclCmdMZ.c:	New internal utility routines TclTrimLeft()
	* generic/tclInt.h:	and TclTrimRight().  Refactor the
	* generic/tclUtil.c:	[string trim*] implementations to use them.

2011-04-13  Miguel Sofer  <msofer@users.sf.net>

	* generic/tclVar.c: [Bug 2662380]: Fix crash caused by appending to a
	variable with a write trace that unsets it.

2011-04-13  Donal K. Fellows  <dkf@users.sf.net>

	* generic/tclUtil.c (Tcl_ConcatObj): [Bug 3285375]: Make the crash
	less mysterious through the judicious use of a panic. Not yet properly
	fixed, but at least now clearer what the failure mode is.

2011-04-12  Don Porter  <dgp@users.sourceforge.net>

	* tests/string.test:	Test for [Bug 3285472]. Not buggy in trunk.

2011-04-12  Venkat Iyer <venkat@comit.com>

	* library/tzdata/Atlantic/Stanley: Update to Olson tzdata2011f

2011-04-12  Miguel Sofer  <msofer@users.sf.net>

	* generic/tclBasic.c: Fix for [Bug 2440625], kbk's patch

2011-04-11  Miguel Sofer  <msofer@users.sf.net>

	* generic/tclBasic.c:
	* tests/coroutine.test: [Bug 3282869]: Ensure that 'coroutine eval'
	runs the initial command in the proper context.

2011-04-11  Jan Nijtmans  <nijtmans@users.sf.net>

	* generic/tcl.h:    Fix for [Bug 3281728]: Tcl sources from 2011-04-06
	* unix/tcl.m4:      do not build on GCC9 (RH9)
	* unix/configure:

2011-04-08  Jan Nijtmans  <nijtmans@users.sf.net>

	* win/tclWinPort.h: Fix for [Bug 3280043]: win2k: unresolved DLL
	* win/configure.in: imports.
	* win/configure

2011-04-06  Miguel Sofer  <msofer@users.sf.net>

	* generic/tclExecute.c (TclCompileObj): Earlier return if Tip280
	gymnastics not needed.

	* generic/tclExecute.c: Fix for [Bug 3274728]: making *catchTop an
	unsigned long.

2011-04-06  Jan Nijtmans  <nijtmans@users.sf.net>

	* unix/tclAppInit.c:  Make symbols "main" and "Tcl_AppInit"
	MODULE_SCOPE: there is absolutely no reason for exporting them.
	* unix/tcl.m4:        Don't use -fvisibility=hidden with static
	* unix/configure      libraries (--disable-shared)

2011-04-06  Donal K. Fellows  <dkf@users.sf.net>

	* generic/tclFCmd.c, macosx/tclMacOSXFCmd.c, unix/tclUnixChan.c,
	* unix/tclUnixFCmd.c, win/tclWinChan.c, win/tclWinDde.c,
	* win/tclWinFCmd.c, win/tclWinLoad.c, win/tclWinPipe.c,
	* win/tclWinReg.c, win/tclWinSerial.c, win/tclWinSock.c: More
	generation of error codes (most platform-specific parts not already
	using Tcl_PosixError).

2011-04-05  Venkat Iyer <venkat@comit.com>

	* library/tzdata/Africa/Casablanca: Update to Olson's tzdata2011e
	* library/tzdata/America/Santiago:
	* library/tzdata/Pacific/Easter:
	* library/tzdata/America/Metlakatla: (new)
	* library/tzdata/America/North_Dakota/Beulah: (new)
	* library/tzdata/America/Sitka: (new)

2011-04-04  Donal K. Fellows  <dkf@users.sf.net>

	* generic/tclOO.c, generic/tclOOBasic.c, generic/tclOODefineCmds.c
	* generic/tclOOInfo.c, generic/tclOOMethod.c: More generation of
	error codes (TclOO miscellany).

	* generic/tclCmdAH.c, generic/tclCmdIL.c: More generation of error
	codes (miscellaneous commands mostly already handled).

2011-04-04  Don Porter  <dgp@users.sourceforge.net>

	* README:	[Bug 3202030]: Updated README files, repairing broken
	* macosx/README:URLs and removing other bits that were clearly wrong.
	* unix/README:	Still could use more eyeballs on the detailed build
	* win/README:	advice on various plaforms.

2011-04-04  Donal K. Fellows  <dkf@users.sf.net>

	* library/init.tcl (tcl::mathfunc::rmmadwiw): Disable by default to
	make test suite work.

	* generic/tclBasic.c, generic/tclStringObj.c, generic/tclTimer.c,
	* generic/tclTrace.c, generic/tclUtil.c: More generation of error
	codes ([format], [after], [trace], RE optimizer).

2011-04-04  Jan Nijtmans  <nijtmans@users.sf.net>

	* generic/tclCmdAH.c:  Better error-message in case of errors
	* generic/tclCmdIL.c:  related to setting a variable. This fixes
	* generic/tclDictObj.c: a warning: "Why make your own error
	* generic/tclScan.c:   message? Why?"
	* generic/tclTest.c:
	* test/error.test:
	* test/info.test:
	* test/scan.test:
	* unix/tclUnixThrd.h:  Remove this unused header file.

2011-04-03  Donal K. Fellows  <dkf@users.sf.net>

	* generic/tclNamesp.c, generic/tclObj.c, generic/tclPathObj.c:
	* generic/tclPipe.c, generic/tclPkg.c, generic/tclProc.c:
	* generic/tclScan.c: More generation of error codes (namespace
	creation, path normalization, pipeline creation, package handling,
	procedures, [scan] formats)

2011-04-02  Kevin B. Kenny  <kennykb@acm.org>

	* generic/tclStrToD.c (QuickConversion): Replaced another couple
	of 'double' declarations with 'volatile double' to work around
	misrounding issues in mingw-gcc 3.4.5.

2011-04-02  Donal K. Fellows  <dkf@users.sf.net>

	* generic/tclInterp.c, generic/tclListObj.c, generic/tclLoad.c:
	More generation of errorCodes ([interp], [lset], [load], [unload]).

	* generic/tclEvent.c, generic/tclFileName.c: More generation of
	errorCode information (default [bgerror] and [glob]).

2011-04-01  Reinhard Max  <max@suse.de>

	* library/init.tcl: TIP#131 implementation.

2011-03-31  Donal K. Fellows  <dkf@users.sf.net>

	* generic/tclGetDate.y, generic/tclDate.c (TclClockOldscanObjCmd):
	More generation of errorCode information.

2011-03-28  Donal K. Fellows  <dkf@users.sf.net>

	* generic/tclCmdMZ.c, generic/tclConfig.c, generic/tclUtil.c: More
	generation of errorCode information, notably when lists are mis-parsed

	* generic/tclCmdMZ.c (Tcl_RegexpObjCmd, Tcl_RegsubObjCmd): Use the
	error messages generated by the variable management code rather than
	creating our own.

2011-03-27  Miguel Sofer  <msofer@users.sf.net>

	* generic/tclBasic.c (TclNREvalObjEx): fix performance issue, notably
	apparent in tclbench's "LIST lset foreach". Many thanks to Twylite for
	patiently researching the issue and explaining it to me: a missing
	Tcl_ResetObjResult that causes unwanted sharing of the current result
	Tcl_Obj.

2011-03-26  Donal K. Fellows  <dkf@users.sf.net>

	* generic/tclNamesp.c (Tcl_Export, Tcl_Import, DoImport): More
	generation of errorCode information.

	* generic/tclCompExpr.c, generic/tclCompile.c, generic/tclExecute.c:
	* generic/tclListObj.c, generic/tclNamesp.c, generic/tclObj.c:
	* generic/tclStringObj.c, generic/tclUtil.c: Reduce the number of
	casts used to manage Tcl_Obj internal representations.

2011-03-24  Don Porter  <dgp@users.sourceforge.net>

	* generic/tcl.h (ckfree,etc.): Restored C++ usability to the memory
	allocation and free macros.

2011-03-24  Donal K. Fellows  <dkf@users.sf.net>

	* generic/tclFCmd.c (TclFileAttrsCmd): Ensure that any reference to
	temporary index tables is squelched immediately rather than hanging
	around to trip us up in the future.

2011-03-23  Miguel Sofer  <msofer@users.sf.net>

	* generic/tclObj.c: Exploit HAVE_FAST_TSD for the deletion context in
	TclFreeObj()

2011-03-22  Miguel Sofer  <msofer@users.sf.net>

	* generic/tclThreadAlloc.c: Simpler initialization of Cache under
	HAVE_FAST_TSD, from mig-alloc-reform.

2011-03-21  Jan Nijtmans  <nijtmans@users.sf.net>

	* unix/tclLoadDl.c:    [Bug 3216070]: Loading extension libraries
	* unix/tclLoadDyld.c:  from embedded Tcl applications.
	***POTENTIAL INCOMPATIBILITY***
	For extensions which rely on symbols from other extensions being
	present in the global symbol table. For an example and some discussion
	of workarounds, see http://stackoverflow.com/q/8330614/301832

2011-03-21  Miguel Sofer  <msofer@users.sf.net>

	* generic/tclCkAlloc.c:
	* generic/tclInt.h: Remove one level of allocator indirection in
	non-memdebug builds, imported from mig-alloc-reform.

2011-03-20  Miguel Sofer  <msofer@users.sf.net>

	* generic/tclThreadAlloc.c: Imported HAVE_FAST_TSD support from
	mig-alloc-reform. The feature has to be enabled by hand: no autoconf
	support has been added. It is not clear how universal a build using
	this will be: it also requires some loader support.

2011-03-17  Donal K. Fellows  <dkf@users.sf.net>

	* generic/tclCompExpr.c (ParseExpr): Generate errorCode information on
	failure to parse expressions.

2011-03-17  Jan Nijtmans  <nijtmans@users.sf.net>

	* generic/tclMain.c: [Patch 3124683]: Reorganize the platform-specific
	stuff in (tcl|tk)Main.c.

2011-03-16  Jan Nijtmans  <nijtmans@users.sf.net>

	* generic/tclCkalloc.c: [Bug 3197864]: Pointer truncation on Win64
	TCL_MEM_DEBUG builds.

2011-03-16  Don Porter  <dgp@users.sourceforge.net>

	* generic/tclBasic.c:	Some rewrites to eliminate calls to isspace()
	* generic/tclParse.c:	and their /* INTL */ risk.
	* generic/tclProc.c:

2011-03-16  Jan Nijtmans  <nijtmans@users.sf.net>

	* unix/tcl.m4:    Make SHLIB_LD_LIBS='${LIBS}' the default and
	* unix/configure: set to "" on per-platform necessary basis.
	Backported from TEA, but kept all original platform code which was
	removed from TEA.

2011-03-14  Kevin B. Kenny  <kennykb@acm.org>

	* tools/tclZIC.tcl (onDayOfMonth): Allow for leading zeroes in month
	and day so that tzdata2011d parses correctly.
	* library/tzdata/America/Havana:
	* library/tzdata/America/Juneau:
	* library/tzdata/America/Santiago:
	* library/tzdata/Europe/Istanbul:
	* library/tzdata/Pacific/Apia:
	* library/tzdata/Pacific/Easter:
	* library/tzdata/Pacific/Honolulu:  tzdata2011d

	* generic/tclAssembly.c (BBEmitInstInt1): Changed parameter data types
	in an effort to silence a MSVC warning reported by Ashok P. Nadkarni.
	Unable to test, since both forms work on my machine in VC2005, 2008,
	2010, in both release and debug builds.
	* tests/tclTest.c (TestdstringCmd): Restored MSVC buildability broken
	by [5574bdd262], which changed the effective return type of 'ckalloc'
	from 'char*' to 'void*'.

2011-03-13  Miguel Sofer  <msofer@users.sf.net>

	* generic/tclExecute.c: remove TEBCreturn()

2011-03-12  Donal K. Fellows  <dkf@users.sf.net>

	* generic/tcl.h (ckalloc,ckfree,ckrealloc): Moved casts into these
	macro so that they work with VOID* (which is a void* on all platforms
	which Tcl actually builds on) and unsigned int for the length
	parameters, removing the need for MANY casts across the rest of Tcl.
	Note that this is a strict source-level-only change, so size_t cannot
	be used (would break binary compatibility on 64-bit platforms).

2011-03-12  Jan Nijtmans  <nijtmans@users.sf.net>

	* win/tclWinFile.c: [Bug 3185609]: File normalization corner case
	of ... broken with -DUNICODE

2011-03-11  Donal K. Fellows  <dkf@users.sf.net>

	* tests/unixInit.test: Make better use of tcltest2.

2011-03-10  Donal K. Fellows  <dkf@users.sf.net>

	* generic/tclBasic.c, generic/tclCompCmds.c, generic/tclEnsemble.c:
	* generic/tclInt.h, generic/tclNamesp.c, library/auto.tcl:
	* tests/interp.test, tests/namespace.test, tests/nre.test:
	Converted the [namespace] command into an ensemble. This has the
	consequence of making it vital for Tcl code that wishes to work with
	namespaces to _not_ delete the ::tcl namespace.
	***POTENTIAL INCOMPATIBILITY***

	* library/tcltest/tcltest.tcl (loadIntoSlaveInterpreter): Added this
	command to handle connecting tcltest to a slave interpreter. This adds
	in the hook (inside the tcltest namespace) that allows the tests run
	in the child interpreter to be reported as part of the main sequence
	of test results. Bumped version of tcltest to 2.3.3.
	* tests/init.test, tests/package.test: Adapted these test files to use
	the new feature.

	* generic/tclAlloc.c, generic/tclCmdMZ.c, generic/tclCompExpr.c:
	* generic/tclCompile.c, generic/tclEnv.c, generic/tclEvent.c:
	* generic/tclIO.c, generic/tclIOCmd.c, generic/tclIORChan.c:
	* generic/tclIORTrans.c, generic/tclLiteral.c, generic/tclNotify.c:
	* generic/tclParse.c, generic/tclStringObj.c, generic/tclUtil.c:
	* generic/tclZlib.c, unix/tclUnixFCmd.c, unix/tclUnixNotfy.c:
	* unix/tclUnixPort.h, unix/tclXtNotify.c: Formatting fixes, mainly to
	comments, so code better fits the style in the Engineering Manual.

2011-03-09  Donal K. Fellows  <dkf@users.sf.net>

	* tests/incr.test: Update more of the test suite to use Tcltest 2.

2011-03-09  Don Porter  <dgp@users.sourceforge.net>

	* generic/tclNamesp.c:	[Bug 3202171]: Tighten the detector of nested
	* tests/namespace.test:	[namespace code] quoting that the quoted
	scripts function properly even in a namespace that contains a custom
	"namespace" command.

	* doc/tclvars.n:	Formatting fix.  Thanks to Pat Thotys.

2011-03-09  Donal K. Fellows  <dkf@users.sf.net>

	* tests/dstring.test, tests/init.test, tests/link.test: Update more of
	the test suite to use Tcltest 2.

2011-03-08  Jan Nijtmans  <nijtmans@users.sf.net>

	* generic/tclBasic.c: Fix gcc warnings: variable set but not used
	* generic/tclProc.c:
	* generic/tclIORChan.c:
	* generic/tclIORTrans.c:
	* generic/tclAssembly.c:  Fix gcc warning: comparison between signed
	and unsigned integer expressions

2011-03-08  Don Porter  <dgp@users.sourceforge.net>

	* generic/tclInt.h:	Remove TclMarkList() routine, an experimental
	* generic/tclUtil.c:	dead-end from the 8.5 alpha days.

	* generic/tclResult.c (ResetObjResult): [Bug 3202905]: Correct failure
	to clear invalid intrep.  Thanks to Colin McDonald.

2011-03-08  Donal K. Fellows  <dkf@users.sf.net>

	* generic/tclAssembly.c, tests/assemble.test: Migrate to use a style
	more consistent with the rest of Tcl.

2011-03-06  Don Porter  <dgp@users.sourceforge.net>

	* generic/tclBasic.c:	More replacements of Tcl_UtfBackslash() calls
	* generic/tclCompile.c:	with TclParseBackslash() where possible.
	* generic/tclCompCmdsSZ.c:
	* generic/tclParse.c:
	* generic/tclUtil.c:

	* generic/tclUtil.c (TclFindElement):	[Bug 3192636]: Guard escape
	sequence scans to not overrun the string end.

2011-03-05  Don Porter  <dgp@users.sourceforge.net>

	* generic/tclParse.c (TclParseBackslash): [Bug 3200987]: Correct
	* tests/parse.test:	trunction checks in \x and \u substitutions.

2011-03-05  Miguel Sofer  <msofer@users.sf.net>

	* generic/tclExecute.c (TclStackFree): insure that the execStack
	satisfies "at most one free stack after the current one" when
	consecutive reallocs caused the creation of intervening stacks.

2011-03-05  Kevin B. Kenny  <kennykb@acm.org>

	* generic/tclAssembly.c (new file):
	* generic/tclBasic.c (Tcl_CreateInterp):
	* generic/tclInt.h:
	* tests/assemble.test (new file):
	* unix/Makefile.in:
	* win/Makefile.in:
	* win/makefile.vc:  Merged dogeen-assembler-branch into HEAD. Since
	all functional changes are in the tcl::unsupported namespace, there's
	no reason to sequester this code on a separate branch.

2011-03-05  Miguel Sofer  <msofer@users.sf.net>

	* generic/tclExecute.c: Cleaner mem management for TEBCdata

	* generic/tclExecute.c:
	* tests/nre.test: Renamed BottomData to TEBCdata, so that the name
	refers to what it is rather than to its storage location.

	* generic/tclBasic.c:     Renamed struct TEOV_callback to the more
	* generic/tclCompExpr.c:  descriptive NRE_callback.
	* generic/tclCompile.c:
	* generic/tclExecute.c:
	* generic/tclInt.decls:
	* generic/tclInt.h:
	* generic/tclIntDecls.h:
	* generic/tclTest.c:

2011-03-04  Donal K. Fellows  <dkf@users.sf.net>

	* generic/tclOOMethod.c (ProcedureMethodCompiledVarConnect)
	(ProcedureMethodCompiledVarDelete): [Bug 3185009]: Keep references to
	resolved object variables so that an unset doesn't leave any dangling
	pointers for code to trip over.

2011-03-01  Miguel Sofer  <msofer@users.sf.net>

	* generic/tclBasic.c (TclNREvalObjv): Missing a variable declaration
	in commented out non-optimised code, left for ref in checkin
	[b97b771b6d]

2011-03-03  Don Porter  <dgp@users.sourceforge.net>

	* generic/tclResult.c (Tcl_AppendResultVA):	Use the directive
	USE_INTERP_RESULT [TIP 330] to force compat with interp->result
	access, instead of the improvised hack USE_DIRECT_INTERP_RESULT_ACCESS
	from releases past.

2011-03-01  Miguel Sofer  <msofer@users.sf.net>

	* generic/tclCompCmdsSZ.c (TclCompileThrowCmd, TclCompileUnsetCmd):
	fix leaks

	* generic/tclBasic.c:       This is [Patch 3168398],
	* generic/tclCompCmdsSZ.c:  Joe Mistachkin's optimisation
	* generic/tclExecute.c:     of Tip #285
	* generic/tclInt.decls:
	* generic/tclInt.h:
	* generic/tclIntDecls.h:
	* generic/tclInterp.c:
	* generic/tclOODecls.h:
	* generic/tclStubInit.c:
	* win/makefile.vc:

	* generic/tclExecute.c (ExprObjCallback): Fix object leak

	* generic/tclExecute.c (TEBCresume): Store local var array and
	constants in automatic vars to reduce indirection, slight perf
	increase

	* generic/tclOOCall.c (TclOODeleteContext): Added missing '*' so that
	trunk compiles.

	* generic/tclBasic.c (TclNRRunCallbacks): [Patch 3168229]: Don't do
	the trampoline dance for commands that do not have an nreProc.

2011-03-01  Donal K. Fellows  <dkf@users.sf.net>

	* generic/tclOO.c (Tcl_NewObjectInstance, TclNRNewObjectInstance)
	(TclOOObjectCmdCore, FinalizeObjectCall):
	* generic/tclOOBasic.c (TclOO_Object_Destroy, AfterNRDestructor):
	* generic/tclOOCall.c (TclOODeleteContext, TclOOGetCallContext):
	Reorganization of call context reference count management so that code
	is (mostly) simpler.

2011-01-26  Donal K. Fellows  <dkf@users.sf.net>

	* doc/RegExp.3: [Bug 3165108]: Corrected documentation of description
	of subexpression info in Tcl_RegExpInfo structure.

2011-01-25  Jan Nijtmans  <nijtmans@users.sf.net>

	* generic/tclPreserve.c:  Don't miss 64-bit address bits in panic
				  message.
	* win/tclWinChan.c:       Fix various gcc-4.5.2 64-bit warning
	* win/tclWinConsole.c:    messages, e.g. by using full 64-bits for
	* win/tclWinDde.c:	  socket fd's
	* win/tclWinPipe.c:
	* win/tclWinReg.c:
	* win/tclWinSerial.c:
	* win/tclWinSock.c:
	* win/tclWinThrd.c:

2011-01-19  Jan Nijtmans  <nijtmans@users.sf.net>

	* tools/genStubs.tcl: [FRQ 3159920]: Tcl_ObjPrintf() crashes with
	* generic/tcl.decls   bad format specifier.
	* generic/tcl.h:
	* generic/tclDecls.h:

2011-01-18  Donal K. Fellows  <dkf@users.sf.net>

	* generic/tclOOMethod.c (PushMethodCallFrame): [Bug 3001438]: Make
	sure that the cmdPtr field of the procPtr is correct and relevant at
	all times so that [info frame] can report sensible information about a
	frame after a return to it from a recursive call, instead of probably
	crashing (depending on what else has overwritten the Tcl stack!)

2011-01-18  Jan Nijtmans  <nijtmans@users.sf.net>

	* generic/tclBasic.c:      Various mismatches between Tcl_Panic
	* generic/tclCompCmds.c:   format string and its arguments,
	* generic/tclCompCmdsSZ.c: discovered thanks to [Bug 3159920]
	* generic/tclCompExpr.c:
	* generic/tclEnsemble.c:
	* generic/tclPreserve.c:
	* generic/tclTest.c:

2011-01-17  Jan Nijtmans  <nijtmans@users.sf.net>

	* generic/tclIOCmd.c: [Bug 3148192]: Commands "read/puts" incorrectly
	* tests/chanio.test:  interpret parameters. Improved error-message
	* tests/io.test       regarding legacy form.
	* tests/ioCmd.test

2011-01-15  Kevin B. Kenny  <kennykb@acm.org>

	* doc/tclvars.n:
	* generic/tclStrToD.c:
	* generic/tclUtil.c (Tcl_PrintDouble):
	* tests/util.test (util-16.*): [Bug 3157475]: Restored full Tcl 8.4
	compatibility for the formatting of floating point numbers when
	$::tcl_precision is not zero. Added compatibility tests to make sure
	that excess trailing zeroes are suppressed for all eight major code
	paths.

2011-01-12  Jan Nijtmans  <nijtmans@users.sf.net>

	* win/tclWinFile.c:   Use _vsnprintf in stead of vsnprintf, because
	MSVC 6 doesn't have it. Reported by andreask.
	* win/tcl.m4:         handle --enable-64bit=ia64 for gcc
	* win/configure.in:   more accurate test for correct <intrin.h>
	* win/configure:      (autoconf-2.59)
	* win/tclWin32Dll.c:  VS 2005 64-bit does not have intrin.h, and
	* generic/tclPanic.c: does not need it.

2011-01-07  Kevin B. Kenny  <kennykb@acm.org>

	* tests/util.test (util-15.*): Added test cases for floating point
	conversion of the largest denormal and the smallest normal number, to
	avoid any possibility of the failure suffered by PHP in the last
	couple of days. (They didn't fail, so no actual functional change.)

2011-01-05  Donal K. Fellows  <dkf@users.sf.net>

	* tests/package.test, tests/pkg.test: Coalesce these tests into one
	file that is concerned with the package system. Convert to use
	tcltest2 properly.
	* tests/autoMkindex.test, tests/pkgMkIndex.test: Convert to use
	tcltest2 properly.

2011-01-01  Donal K. Fellows  <dkf@users.sf.net>

	* tests/cmdAH.test, tests/cmdMZ.test, tests/compExpr.test,
	* tests/compile.test, tests/concat.test, tests/eval.test,
	* tests/fileName.test, tests/fileSystem.test, tests/interp.test,
	* tests/lsearch.test, tests/namespace-old.test, tests/namespace.test,
	* tests/oo.test, tests/proc.test, tests/security.test,
	* tests/switch.test, tests/unixInit.test, tests/var.test,
	* tests/winDde.test, tests/winPipe.test: Clean up of tests and
	conversion to tcltest 2. Target has been to get init and cleanup code
	out of the test body and into the -setup/-cleanup stanzas.

	* tests/execute.test (execute-11.1): [Bug 3142026]: Added test that
	fails (with a crash) in an unfixed memdebug build on 64-bit systems.

2010-12-31  Donal K. Fellows  <dkf@users.sf.net>

	* generic/tclCmdIL.c (SortElement): Use unions properly in the
	definition of this structure so that there is no need to use nasty
	int/pointer type punning. Made it clearer what the purposes of the
	various parts of the structure are.

2010-12-31  Jan Nijtmans  <nijtmans@users.sf.net>

	* unix/dltest/*.c: [Bug 3148192]: Fix broken [load] tests by ensuring
	that the affected files are never compiled with -DSTATIC_BUILD.

2010-12-30  Miguel Sofer  <msofer@users.sf.net>

	* generic/tclExecute.c (GrowEvaluationStack): Off-by-one error in
	sizing the new allocation - was ok in comment but wrong in the code.
	Triggered by [Bug 3142026] which happened to require exactly one more
	than what was in existence.

2010-12-26  Donal K. Fellows  <dkf@users.sf.net>

	* generic/tclCmdIL.c (Tcl_LsortObjCmd): Fix crash when multiple -index
	options are used. Simplified memory handling logic.

2010-12-20  Jan Nijtmans  <nijtmans@users.sf.net>

	* win/tclWin32Dll.c:    [Patch 3059922]: fixes for mingw64 - gcc4.5.1
	tdm64-1: completed for all environments.

2010-12-20  Jan Nijtmans  <nijtmans@users.sf.net>

	* win/configure.in:   Explicitely test for intrinsics support in
	compiler, before assuming only MSVC has it.
	* win/configure:      (autoconf-2.59)
	* generic/tclPanic.c:

2010-12-19  Jan Nijtmans  <nijtmans@users.sf.net>

	* win/tclWin32Dll.c:    [Patch 3059922]: fixes for mingw64 - gcc4.5.1
	tdm64-1: Fixed for gcc, not yet for MSVC 64-bit.

2010-12-17  Stuart Cassoff  <stwo@users.sourceforge.net>

	* unix/Makefile.in:  Remove unwanted/obsolete 'ddd' target.

2010-12-17  Stuart Cassoff  <stwo@users.sourceforge.net>

	* unix/Makefile.in:	Clean up '.PHONY:' targets: Arrange those
				common to Tcl and Tk as in Tk's Makefile.in,
				add any missing ones and remove duplicates.

2010-12-17  Stuart Cassoff  <stwo@users.sourceforge.net>

	* unix/Makefile.in:  [Bug 2446711]: Remove 'allpatch' target.

2010-12-17  Stuart Cassoff  <stwo@users.sourceforge.net>

	* unix/Makefile.in:  [Bug 2537626]: Use 'rpmbuild', not 'rpm'.

2010-12-16  Jan Nijtmans  <nijtmans@users.sf.net>

	* generic/tclPanic.c:  [Patch 3124554]: Move WishPanic from Tk to Tcl
	* win/tclWinFile.c:    Better communication with debugger, if present.

2010-12-15  Kevin B. Kenny  <kennykb@acm.org>

	[dogeen-assembler-branch]

	* tclAssembly.c:
	* assemble.test: 	Reworked beginCatch/endCatch handling to
	enforce the more severe (but more correct) restrictions on catch
	handling that appeared in the discussion of [Bug 3098302] and in
	tcl-core traffic beginning about 2010-10-29.

2010-12-15  Jan Nijtmans  <nijtmans@users.sf.net>

	* generic/tclPanic.c:    Restore abort() as it was before.
	* win/tclWinFile.c:      [Patch 3124554]: Use ExitProcess() here, like
	in wish.

2010-12-14  Jan Nijtmans  <nijtmans@users.sf.net>

	* generic/tcl.h: [Bug 3137454]: Tcl CVS HEAD does not build on GCC 3.

2010-12-14  Reinhard Max  <max@suse.de>

	* win/tclWinSock.c (CreateSocket):         Swap the loops over
	* unix/tclUnixSock.c (CreateClientSocket): local and remote addresses,
	so that the system's address preference for the remote side decides
	which family gets tried first. Cleanup and clarify some of the
	comments.

2010-12-13  Jan Nijtmans  <nijtmans@users.sf.net>

	* generic/tcl.h:    [Bug 3135271]: Link error due to hidden
	* unix/tcl.m4:      symbols (CentOS 4.2)
	* unix/configure:   (autoconf-2.59)
	* win/tclWinFile.c:  Undocumented feature, only meant to be used by
	Tk_Main. See [Patch 3124554]: Move WishPanic from Tk to Tcl

2010-12-12  Stuart Cassoff  <stwo@users.sourceforge.net>

	* unix/tcl.m4: Better building on OpenBSD.
	* unix/configure: (autoconf-2.59)

2010-12-10  Jan Nijtmans  <nijtmans@users.sf.net>

	* generic/tcl.h:       [Bug 3129448]: Possible over-allocation on
	* generic/tclCkalloc.c: 64-bit platforms, part 2
	* generic/tclCompile.c:
	* generic/tclHash.c:
	* generic/tclInt.h:
	* generic/tclIO.h:
	* generic/tclProc.c:

2010-12-10 Alexandre Ferrieux  <ferrieux@users.sourceforge.net>

	* generic/tclIO.c: Make sure [fcopy -size ... -command ...] always
	* tests/io.test:   calls the callback asynchronously, even for size
			   zero.

2010-12-10  Jan Nijtmans  <nijtmans@users.sf.net>

	* generic/tclBinary.c:  Fix gcc -Wextra warning: missing initializer
	* generic/tclCmdAH.c:
	* generic/tclCmdIL.c:
	* generic/tclCmdMZ.c:
	* generic/tclDictObj.c:
	* generic/tclIndexObj.c:
	* generic/tclIOCmd.c:
	* generic/tclVar.c:
	* win/tcl.m4:               Fix manifest-generation for 64-bit gcc
				    (mingw-w64)
	* win/configure.in:         Check for availability of intptr_t and
				    uintptr_t
	* win/configure:            (autoconf-2.59)
	* generic/tclInt.decls:     Change 1st param of TclSockMinimumBuffers
	* generic/tclIntDecls.h:    to ClientData, and TclWin(Get|Set)SockOpt
	* generic/tclIntPlatDecls.h:to SOCKET, because on Win64 those are
	* generic/tclIOSock.c:	    64-bit, which does not fit.
	* win/tclWinSock.c:
	* unix/tclUnixSock.c:

2010-12-09  Donal K. Fellows  <dkf@users.sf.net>

	* tests/fCmd.test: Improve sanity of constraints now that we don't
	support anything before Windows 2000.

	* generic/tclCmdAH.c (TclInitFileCmd, TclMakeFileCommandSafe, ...):
	Break up [file] into an ensemble. Note that the ensemble is safe in
	itself, but the majority of its subcommands are not.
	* generic/tclFCmd.c (FileCopyRename,TclFileDeleteCmd,TclFileAttrsCmd)
	(TclFileMakeDirsCmd): Adjust these subcommand implementations to work
	inside an ensemble.
	(TclFileLinkCmd, TclFileReadLinkCmd, TclFileTemporaryCmd): Move these
	subcommand implementations from tclCmdAH.c, where they didn't really
	belong.
	* generic/tclIOCmd.c (TclChannelNamesCmd): Move to more appropriate
	source file.
	* generic/tclEnsemble.c (TclMakeEnsemble): Start of code to make
	partially-safe ensembles. Currently does not function as expected due
	to various shortcomings in how safe interpreters are constructed.
	* tests/cmdAH.test, tests/fCmd.test, tests/interp.test: Test updates
	to take into account systematization of error messages.

	* tests/append.test, tests/appendComp.test: Clean up tests so that
	they don't leave things in the global environment (detected when doing
	-singleproc testing).

2010-12-07  Donal K. Fellows  <dkf@users.sf.net>

	* tests/fCmd.test, tests/safe.test, tests/uplevel.test,
	* tests/upvar.test, tests/var.test: Convert more tests to tcltest2 and
	factor them to be easier to understand.

	* generic/tclStrToD.c: Tidy up code so that more #ifdef-fery is
	quarantined at the front of the file and function headers follow the
	modern Tcl style.

2010-12-06  Jan Nijtmans  <nijtmans@users.sf.net>

	* generic/tclBinary.c:  [Bug 3129448]: Possible over-allocation on
	* generic/tclCkalloc.c: 64-bit platforms.
	* generic/tclTrace.c:

2010-12-05  Jan Nijtmans  <nijtmans@users.sf.net>

	* unix/tcl.m4: [Patch 3116490]: Cross-compile support for unix
	* unix/configure: (autoconf-2.59)

2010-12-03  Jeff Hobbs  <jeffh@ActiveState.com>

	* generic/tclUtil.c (TclReToGlob): Add extra check for multiple inner
	*s that leads to poor recursive glob matching, defer to original RE
	instead.  tclbench RE var backtrack.

2010-12-03  Jan Nijtmans  <nijtmans@users.sf.net>

	* generic/tclUtil.c:   Silence gcc warning when using -Wwrite-strings
	* generic/tclStrToD.c: Silence gcc warning for non-IEEE platforms
	* win/Makefile.in:  [Patch 3116490]: Cross-compile Tcl mingw32 on unix
	* win/tcl.m4:       This makes it possible to cross-compile Tcl/Tk for
	* win/configure.in: Windows (either 32-bit or 64-bit) out-of-the-box
	* win/configure:    on UNIX, using mingw-w64 build tools (If Itcl,
	tdbc and Thread take over the latest tcl.m4, they can do that too).

2010-12-01  Kevin B. Kenny  <kennykb@acm.org>

	* generic/tclStrToD.c (SetPrecisionLimits, TclDoubleDigits):
	[Bug 3124675]: Added meaningless initialization of 'i', 'ilim' and
	'ilim1' to silence warnings from the C compiler about possible use of
	uninitialized variables, Added a panic to the 'switch' that assigns
	them, to assert that the 'default' case is impossible.

2010-12-01  Jan Nijtmans  <nijtmans@users.sf.net>

	* generic/tclBasic.c: Fix gcc 64-bit warnings: cast from pointer to
	* generic/tclHash.c:  integer of different size.
	* generic/tclTest.c:
	* generic/tclThreadTest.c:
	* generic/tclStrToD.c: Fix gcc(-4.5.2) warning: 'static' is not at
	beginning of declaration.
	* generic/tclPanic.c: Allow Tcl_Panic() to enter the debugger on win32
	* generic/tclCkalloc.c: Use Tcl_Panic() in stead of duplicating the
	code.

2010-11-30  Jeff Hobbs  <jeffh@ActiveState.com>

	* generic/tclInt.decls, generic/tclInt.h, generic/tclIntDecls.h:
	* generic/tclStubInit.c: TclFormatInt restored at slot 24
	* generic/tclUtil.c (TclFormatInt): restore TclFormatInt func from
	2005-07-05 macro-ization. Benchmarks indicate it is faster, as a key
	int->string routine (e.g. int-indexed arrays).

2010-11-29 Alexandre Ferrieux  <ferrieux@users.sourceforge.net>

	* generic/tclBasic.c: Patch by Miguel, providing a
	[::tcl::unsupported::inject coroname command args], which prepends
	("injects") arbitrary code to a suspended coro's future resumption.
	Neat for debugging complex coros without heavy instrumentation.

2010-11-29  Kevin B. Kenny  <kennykb@acm.org>

	* generic/tclInt.decls:
	* generic/tclInt.h:
	* generic/tclStrToD.c:
	* generic/tclTest.c:
	* generic/tclTomMath.decls:
	* generic/tclUtil.c:
	* tests/util.test:
	* unix/Makefile.in:
	* win/Makefile.in:
	* win/makefile.vc: Rewrite of Tcl_PrintDouble and TclDoubleDigits that
	(a) fixes a severe performance problem with floating point shimmering
	reported by Karl Lehenbauer, (b) allows TclDoubleDigits to generate
	the digit strings for 'e' and 'f' format, so that it can be used for
	tcl_precision != 0 (and possibly later for [format]), (c) fixes [Bug
	3120139] by making TclPrintDouble inherently locale-independent, (d)
	adds test cases to util.test for correct rounding in difficult cases
	of TclDoubleDigits where fixed- precision results are requested. (e)
	adds test cases to util.test for the controversial aspects of [Bug
	3105247]. As a side effect, two more modules from libtommath
	(bn_mp_set_int.c and bn_mp_init_set_int.c) are brought into the build,
	since the new code uses them.

	* generic/tclIntDecls.h:
	* generic/tclStubInit.c:
	* generic/tclTomMathDecls.h:	Regenerated.

2010-11-24  Donal K. Fellows  <dkf@users.sf.net>

	* tests/chanio.test, tests/iogt.test, tests/ioTrans.test: Convert more
	tests to tcltest2 and factor them to be easier to understand.

2010-11-20  Donal K. Fellows  <dkf@users.sf.net>

	* tests/chanio.test: Converted many tests to tcltest2 by marking the
	setup and cleanup parts as such.

2010-11-19  Jan Nijtmans  <nijtmans@users.sf.net>

	* win/tclWin32Dll.c: Fix gcc warnings: unused variable 'registration'
	* win/tclWinChan.c:
	* win/tclWinFCmd.c:

2010-11-18  Jan Nijtmans  <nijtmans@users.sf.net>

	* win/tclAppInit.c: [FRQ 491789]: "setargv() doesn't support a unicode
	cmdline" now implemented for cygwin and mingw32 too.
	* tests/main.test: No longer disable tests Tcl_Main-1.4 and 1.6 on
	Windows, because those now work on all supported platforms.
	* win/configure.in:  Set NO_VIZ=1 when zlib is compiled in libtcl,
	this resolves compiler warnings in 64-bit and static builds.
	* win/configure (regenerated)

2010-11-18  Donal K. Fellows  <dkf@users.sf.net>

	* doc/file.n: [Bug 3111298]: Typofix.

	* tests/oo.test: [Bug 3111059]: Added testing that neatly trapped this
	issue.

2010-11-18  Miguel Sofer  <msofer@users.sf.net>

	* generic/tclNamesp.c: [Bug 3111059]: Fix leak due to bad looping
	construct.

2010-11-17  Jan Nijtmans  <nijtmans@users.sf.net>

	* win/tcl.m4: [FRQ 491789]: "setargv() doesn't support a unicode
	cmdline" now implemented for mingw-w64
	* win/configure    (re-generated)

2010-11-16  Jan Nijtmans  <nijtmans@users.sf.net>

	* win/tclAppInit.c:Bring compilation under mingw-w64 a bit closer
	* win/cat.c:       to reality. See for what's missing:
	* win/tcl.m4:      <https://sourceforge.net/apps/trac/mingw-w64/wiki/Unicode%20apps>
	* win/configure:   (re-generated)
	* win/tclWinPort.h: [Bug 3110161]: Extensions using TCHAR don't
	compile on VS2005 SP1

2010-11-15  Andreas Kupries  <andreask@activestate.com>

	* doc/interp.n: [Bug 3081184]: TIP #378.
	* doc/tclvars.n: Performance fix for TIP #280.
	* generic/tclBasic.c:
	* generic/tclExecute.c:
	* generic/tclInt.h:
	* generic/tclInterp.c:
	* tests/info.test:
	* tests/interp.test:

2010-11-10  Andreas Kupries  <andreask@activestate.com>

	* changes:	Updates for 8.6b2 release.

2010-11-09  Donal K. Fellows  <dkf@users.sf.net>

	* generic/tclOOMethod.c (ProcedureMethodVarResolver): [Bug 3105999]:
	* tests/oo.test:	Make sure that resolver structures that are
				only temporarily needed get squelched.

2010-11-05  Jan Nijtmans  <nijtmans@users.sf.net>

	* generic/tclMain.c: Thanks, Kevin, for the fix, but this how it was
	supposed to be (TCL_ASCII_MAIN is only supposed to be defined on
	WIN32).

2010-11-05  Kevin B. Kenny  <kennykb@acm.org>

	* generic/tclMain.c: Added missing conditional on _WIN32 around code
	that messes around with the definition of _UNICODE, to correct a badly
	broken Unix build from Jan's last commit.

2010-11-04  Jan Nijtmans  <nijtmans@users.sf.net>

	* generic/tclDecls.h:	[FRQ 491789]: "setargv() doesn't support a
	* generic/tclMain.c:	unicode cmdline" implemented for Tcl on MSVC++
	* doc/Tcl_Main.3:
	* win/tclAppInit.c:
	* win/makefile.vc:
	* win/Makefile.in:
	* win/tclWin32Dll.c:	Eliminate minor MSVC warning TCHAR -> char
				conversion

2010-11-04  Reinhard Max  <max@suse.de>

	* tests/socket.test: Run the socket tests three times with the address
	family set to any, inet, and inet6 respectively. Use constraints to
	skip the tests if a family is found to be unsupported or not
	configured on the local machine. Adjust the tests to dynamically adapt
	to the address family that is being tested.

	Rework some of the tests to speed them up by avoiding (supposedly)
	unneeded [after]s.

2010-11-04  Stuart Cassoff  <stwo@users.sourceforge.net>

	* unix/Makefile.in:	[Patch 3101127]: Installer Improvements.
	* unix/install-sh:

2010-11-04  Donal K. Fellows  <dkf@users.sf.net>

	* tests/error.test (error-19.13): Another variation on testing for
	issues in [try] compilation.

	* doc/Tcl.n (Variable substitution): [Bug 3099086]: Increase clarity
	of explanation of what characters are actually permitted in variable
	substitutions. Note that this does not constitute a change of
	behavior; it is just an improvement of explanation.

2010-11-04  Don Porter  <dgp@users.sourceforge.net>

	* changes:	Updates for 8.6b2 release.  (Thanks Andreas Kupries)

2010-11-03  Jan Nijtmans  <nijtmans@users.sf.net>

	* win/tclWinFcmd.c:    [FRQ 2965056]: Windows build with -DUNICODE
	* win/tclWinFile.c:    (more clean-ups for pre-win2000 stuff)
	* win/tclWinReg.c:

2010-11-03  Donal K. Fellows  <dkf@users.sf.net>

	* generic/tclCmdMZ.c (TryPostBody):  Ensure that errors when setting
	* tests/error.test (error-19.1[12]): message/opt capture variables get
					     reflected properly to the caller.

2010-11-03  Kevin B. Kenny  <kennykb@acm.org>

	* generic/tclCompCmds.c (TclCompileCatchCmd): [Bug 3098302]:
	* tests/compile.test (compile-3.6): Reworked the compilation of the
	[catch] command so as to avoid placing any code that might throw an
	exception (specifically, any initial substitutions or any stores to
	result or options variables) between the BEGIN_CATCH and END_CATCH but
	outside the exception range.  Added a test case that panics on a stack
	smash if the change is not made.

2010-11-01  Stuart Cassoff  <stwo@users.sourceforge.net>

	* library/safe.tcl:	Improved handling of non-standard module path
	* tests/safe.test:	lists, empty path lists in particular.

2010-11-01  Kevin B. Kenny  <kennykb@acm.org>

	* library/tzdata/Asia/Hong_Kong:
	* library/tzdata/Pacific/Apia:
	* library/tzdata/Pacific/Fiji:   Olson's tzdata2010o.

2010-10-29  Alexandre Ferrieux  <ferrieux@users.sourceforge.net>

	* generic/tclTimer.c:	[Bug 2905784]: Stop small [after]s from
				wasting CPU while keeping accuracy.

2010-10-28  Kevin B. Kenny  <kennykb@acm.org>

	[dogeen-assembler-branch]
	* generic/tclAssembly.c:
	* tests/assembly.test (assemble-31.*): Added jump tables.

2010-10-28  Don Porter  <dgp@users.sourceforge.net>

	* tests/http.test:	[Bug 3097490]: Make http-4.15 pass in
				isolation.

	* unix/tclUnixSock.c:	[Bug 3093120]: Prevent calls of
				freeaddrinfo(NULL) which can crash some
				systems.  Thanks Larry Virden.

2010-10-26  Reinhard Max  <max@suse.de>

	* Changelog.2008: Split off from Changelog.
	* generic/tclIOSock.c (TclCreateSocketAddress): The interp != NULL
	check is needed for ::tcl::unsupported::socketAF as well.

2010-10-26  Donal K. Fellows  <dkf@users.sf.net>

	* unix/tclUnixSock.c (TcpGetOptionProc): Prevent crash if interp is
	* win/tclWinSock.c (TcpGetOptionProc):   NULL (a legal situation).

2010-10-26  Reinhard Max  <max@suse.de>

	* unix/tclUnixSock.c (TcpGetOptionProc): Added support for
	::tcl::unsupported::noReverseDNS, which if set to any value, prevents
	[fconfigure -sockname] and [fconfigure -peername] from doing
	reverse DNS queries.

2010-10-24  Kevin B. Kenny  <kennykb@acm.org>

	[dogeen-assembler-branch]
	* generic/tclAssembly.c:
	* tests/assembly.test (assemble-17.15): Reworked branch handling so
	that forward branches can use jump1 (jumpTrue1, jumpFalse1). Added
	test cases that the forward branches will expand to jump4, jumpTrue4,
	jumpFalse4 when needed.

2010-10-23  Kevin B. Kenny  <kennykb@acm.org>

	[dogeen-assembler-branch]
	* generic/tclAssembly.h (removed):
				Removed file that was included in only one
				source file.
	* generictclAssembly.c:	Inlined tclAssembly.h.

2010-10-17  Alexandre Ferrieux  <ferrieux@users.sourceforge.net>

	* doc/info.n:            [Patch 2995655]:
	* generic/tclBasic.c:    Report inner contexts in [info errorstack]
	* generic/tclCompCmds.c:
	* generic/tclCompile.c:
	* generic/tclCompile.h:
	* generic/tclExecute.c:
	* generic/tclInt.h:
	* generic/tclNamesp.c:
	* tests/error.test:
	* tests/result.test:

2010-10-20  Donal K. Fellows  <dkf@users.sf.net>

	* generic/tclCompCmds.c (TclCompileDictForCmd): Update the compilation
	* generic/tclCompile.c (tclInstructionTable):	of [dict for] so that
	* generic/tclExecute.c (TEBCresume):		it no longer makes any
	use of INST_DICT_DONE now that's not needed, and make it clearer in
	the implementation of the instruction that it's just a deprecated form
	of unset operation. Followup to my commit of 2010-10-16.

2010-10-19  Donal K. Fellows  <dkf@users.sf.net>

	* generic/tclZlib.c (Tcl_ZlibStreamGet): [Bug 3081008]: Ensure that
	when a bytearray gets its internals entangled with zlib for more than
	a passing moment, that bytearray will never be shimmered away. This
	increases the amount of copying but is simple to get right, which is a
	reasonable trade-off.

	* generic/tclStringObj.c (Tcl_AppendObjToObj): Added some special
	cases so that most of the time when you build up a bytearray by
	appending, it actually ends up being a bytearray rather than
	shimmering back and forth to string.

	* tests/http11.test (check_crc): Use a simpler way to express the
	functionality of this procedure.

	* generic/tclZlib.c: Purge code that wrote to the object returned by
	Tcl_GetObjResult, as we don't want to do that anti-pattern no more.

2010-10-18  Jan Nijtmans  <nijtmans@users.sf.net>

	* tools/uniParse.tcl:   [Bug 3085863]: tclUniData was 9 years old;
	Ignore non-BMP characters and fix comment about UnicodeData.txt file.
	* generic/regcomp.c:    Fix comment
	* tests/utf.test:       Add some Unicode 6 testcases

2010-10-17  Alexandre Ferrieux  <ferrieux@users.sourceforge.net>

	* doc/info.n:           Document [info errorstack] faithfully.

2010-10-16  Donal K. Fellows  <dkf@users.sf.net>

	* generic/tclExecute.c (ReleaseDictIterator): Factored out the release
	of the bytecode-level dictionary iterator information so that the
	side-conditions on instruction issuing are simpler.

2010-10-15  Jan Nijtmans  <nijtmans@users.sf.net>

	* generic/reg_locale.c: [Bug 3085863]: tclUniData 9 years old: Updated
	* generic/tclUniData.c: Unicode tables to latest UnicodeData.txt,
	* tools/uniParse.tcl:   corresponding with Unicode 6.0 (except for
				out-of-range chars > 0xFFFF)

2010-10-13  Don Porter  <dgp@users.sourceforge.net>

	* generic/tclCompile.c:	Alternative fix for [Bugs 467523,983660] where
	* generic/tclExecute.c:	sharing of empty scripts is allowed again.

2010-10-13  Jan Nijtmans  <nijtmans@users.sf.net>

	* win/tclWinThrd.h: (removed) because it is just empty en used nowhere
	* win/tcl.dsp

2010-10-12  Jan Nijtmans  <nijtmans@users.sf.net>

	* tools/uniClass.tcl:    Spacing and comments: let uniClass.tcl
	* generic/regc_locale.c: generation match better the current
				 (hand-modified) regc_locale.c
	* tools/uniParse.tcl:    Generate proper const qualifiers for
	* generic/tclUniData.c:  tclUniData.c

2010-10-12  Reinhard Max  <max@suse.de>

	* unix/tclUnixSock.c (CreateClientSocket): [Bug 3084338]: Fix a
	memleak and refactor the calls to freeaddrinfo().

2010-10-11  Jan Nijtmans  <nijtmans@users.sf.net>

	* win/tclWinDde.c:    [FRQ 2965056]: Windows build with -DUNICODE
	* win/tclWinReg.c:
	* win/tclWinTest.c:   More cleanups
	* win/tclWinFile.c:   Add netapi32 to the link line, so we no longer
	* win/tcl.m4:         have to use LoadLibrary to access those
			      functions.
	* win/makefile.vc:
	* win/configure:      (Re-generate with autoconf-2.59)
	* win/rules.vc        Update for VS10

2010-10-09  Miguel Sofer  <msofer@users.sf.net>

	* generic/tclExecute.c: Fix overallocation of exec stack in TEBC (due
	to mixing numwords and numbytes)

2010-10-08  Jan Nijtmans  <nijtmans@users.sf.net>

	* generic/tclIOSock.c: On Windows, use gai_strerrorA

2010-10-06  Don Porter  <dgp@users.sourceforge.net>

	* tests/winPipe.test:	Test hygiene with makeFile and removeFile.

	* generic/tclCompile.c:	[Bug 3081065]: Prevent writing to the intrep
	* tests/subst.test:	fields of a freed Tcl_Obj.

2010-10-06  Kevin B. Kenny  <kennykb@acm.org>

	[dogeen-assembler-branch]

	* generic/tclAssembly.c:
	* generic/tclAssembly.h:
	* tests/assemble.test: Added catches. Still needs a lot of testing.

2010-10-02  Kevin B. Kenny  <kennykb@acm.org>

	[dogeen-assembler-branch]

	* generic/tclAssembly.c:
	* generic/tclAssembly.h:
	* tests/assemble.test: Added dictAppend, dictIncrImm, dictLappend,
	dictSet, dictUnset, nop, regexp, nsupvar, upvar, and variable.

2010-10-02  Donal K. Fellows  <dkf@users.sf.net>

	* generic/tclExecute.c (TEBCresume): [Bug 3079830]: Added invalidation
	of string representations of dictionaries in some cases.

2010-10-01  Jeff Hobbs  <jeffh@ActiveState.com>

	* generic/tclExecute.c (EvalStatsCmd): change 'evalstats' to return
	data to interp by default, or if given an arg, use that as filename to
	output to (accepts 'stdout' and 'stderr').  Fix output to print used
	inst count data.
	* generic/tclCkalloc.c: Change TclDumpMemoryInfo sig to allow objPtr
	* generic/tclInt.decls: as well as FILE* as output.
	* generic/tclIntDecls.h:

2010-10-01  Donal K. Fellows  <dkf@users.sf.net>

	* generic/tclBasic.c, generic/tclClock.c, generic/tclEncoding.c,
	* generic/tclEnv.c, generic/tclLoad.c, generic/tclNamesp.c,
	* generic/tclObj.c, generic/tclRegexp.c, generic/tclResolve.c,
	* generic/tclResult.c, generic/tclUtil.c, macosx/tclMacOSXFCmd.c:
	More purging of strcpy() from locations where we already know the
	length of the data being copied.

2010-10-01  Kevin B. Kenny  <kennykb@acm.org>

	[dogeen-assembler-branch]

	* tests/assemble.test:
	* generic/tclAssemble.h:
	* generic/tclAssemble.c:  Added listIn, listNotIn, and dictGet.

2010-09-30  Kevin B. Kenny  <kennykb@acm.org>

	[dogeen-assembler-branch]

	* tests/assemble.test:   Added tryCvtToNumeric and several more list
	* generic/tclAssemble.c: operations.
	* generic/tclAssemble.h:

2010-09-29  Kevin B. Kenny  <kennykb@acm.org>

	[dogeen-assembler-branch]

	* tests/assemble.test:   Completed conversion of tests to a
	* generic/tclAssemble.c: "white box" structure that follows the
	C code. Added missing safety checks on the operands of 'over' and
	'reverse' so that negative operand counts don't smash the stack.

2010-09-29  Jan Nijtmans  <nijtmans@users.sf.net>

	* unix/configure:	Re-generate with autoconf-2.59
	* win/configure:
	* generic/tclMain.c:	Make compilable with -DUNICODE as well

2010-09-28  Reinhard Max  <max@suse.de>

	TIP #162 IMPLEMENTATION

	* doc/socket.n:		Document the changes to the [socket] and
				[fconfigure] commands.

	* generic/tclInt.h:	Introduce TclCreateSocketAddress() as a
	* generic/tclIOSock.c:	replacement for the platform-dependent
	* unix/tclUnixSock.c:	TclpCreateSocketAddress() functions. Extend
	* unix/tclUnixChan.c:	the [socket] and [fconfigure] commands to
	* unix/tclUnixPort.h:	behave as proposed in TIP #162. This is the
	* win/tclWinSock.c:	core of what is required to support the use of
	* win/tclWinPort.h:	IPv6 sockets in Tcl.

	* compat/fake-rfc2553.c: A compat implementation of the APIs defined
	* compat/fake-rfc2553.h: in RFC-2553 (getaddrinfo() and friends) on
				 top of the existing gethostbyname() etc.
	* unix/configure.in:	 Test whether the fake-implementation is
	* unix/tcl.m4:		 needed.
	* unix/Makefile.in:	 Add a compile target for fake-rfc2553.

	* win/configure.in:	Allow cross-compilation by default.

	* tests/socket.test:	Improve the test suite to make more use of
	* tests/remote.tcl:	randomized ports to reduce interference with
				tests running in parallel or other services on
				the machine.

2010-09-28  Kevin B. Kenny  <kennykb@acm.org>

	[dogeen-assembler-branch]

	* tests/assemble.test: Added more "white box" tests.
	* generic/tclAssembly.c: Added the error checking and reporting
	for undefined labels. Revised code so that no pointers into the
	bytecode sequence are held (because the sequence can move!),
	that no Tcl_HashEntry pointers are held (because the hash table
	doesn't guarantee their stability!) and to eliminate the BBHash
	table, which is merely additional information indexed by jump
	labels and can just as easily be held in the 'label' structure.
	Renamed shared structures to CamelCase, and renamed 'label' to
	JumpLabel because other types of labels may eventually be possible.

2010-09-27  Kevin B. Kenny  <kennykb@acm.org>

	[dogeen-assembler-branch]

	* tests/assemble.test: Added more "white box" tests.
	* generic/tclAssembly.c: Fixed bugs exposed by the new tests.
	(a) [eval] and [expr] had incorrect stack balance computed if
	the arg was not a simple word. (b) [concat] accepted a negative
	operand count. (c) [invoke] accepted a zero or negative operand
	count. (d) more misspelt error messages.
	Also replaced a funky NRCallTEBC with the new call
	TclNRExecuteByteCode, necessitated by a merge with changes on the
	HEAD.

2010-09-26  Miguel Sofer  <msofer@users.sf.net>

	* generic/tclBasic.c:    [Patch 3072080] (minus the itcl
	* generic/tclCmdIL.c:    update): a saner NRE.
	* generic/tclCompExpr.c:
	* generic/tclCompile.c:  This makes TclNRExecuteByteCode (ex TEBC)
	* generic/tclCompile.h:  to be a normal NRE citizen: it loses its
	* generic/tclExecute.c:  special status.
	* generic/tclInt.decls:  The logic flow within the BC engine is
	* generic/tclInt.h:      simplified considerably.
	* generic/tclIntDecls.h:
	* generic/tclObj.c:
	* generic/tclProc.c:
	* generic/tclTest.c:

	* generic/tclVar.c: Use the macro HasLocalVars everywhere

2010-09-26  Miguel Sofer  <msofer@users.sf.net>

	* generic/tclOOMethod.c (ProcedureMethodVarResolver): avoid code
	duplication, let the runtime var resolver call the compiled var
	resolver.

2010-09-26  Kevin B. Kenny  <kennykb@acm.org>

	[dogeen-assembler-branch]

	* tests/assemble.test:	Added many new tests moving toward a more
	comprehensive test suite for the assembler.
	* generic/tclAssembly.c:	Fixed bugs exposed by the new tests:
	(a) [bitnot] and [not] had incorrect operand counts. (b)
	INST_CONCAT cannot concatenate zero objects. (c) misspelt error
	messages. (d) the "assembly code" internal representation lacked
	a duplicator, which caused double-frees of the Bytecode object
	if assembly code ever was duplicated.

2010-09-25  Kevin B. Kenny   <kennykb@acm.org>

	[dogeen-assembler-branch]

	* generic/tclAssembly.c:	Massive refactoring of the assembler
	* generic/tclAssembly.h:	to use a Tcl-like syntax (and use
	* tests/assemble.test:		Tcl_ParseCommand to parse it). The
	* tests/assemble1.bench:	refactoring also ensures that
	Tcl_Tokens in the assembler have string ranges inside the source
	code, which allows for [eval] and [expr] assembler directives
	that simply call TclCompileScript and TclCompileExpr recursively.

2010-09-24  Jeff Hobbs  <jeffh@ActiveState.com>

	* tests/stringComp.test: improved string eq/cmp test coverage
	* generic/tclExecute.c (TclExecuteByteCode): merge INST_STR_CMP and
	INST_STR_EQ/INST_STR_NEQ paths.  Speeds up eq/ne/[string eq] with
	obj-aware comparisons and eq/==/ne/!= with length equality check.

2010-09-24  Andreas Kupries  <andreask@activestate.com>

	* tclWinsock.c: [Bug 3056775]: Fixed race condition between thread and
	internal co-thread access of a socket's structure because of the
	thread not using the socketListLock in TcpAccept(). Added
	documentation on how the module works to the top.

2010-09-23  Jan Nijtmans  <nijtmans@users.sf.net>

	* generic/tclDecls.h: Make Tcl_SetPanicProc and Tcl_GetStringResult
	* unix/tclAppInit.c:  callable without stubs, just as Tcl_SetVar.
	* win/tclAppInit.c:

2010-09-23  Don Porter  <dgp@users.sourceforge.net>

	* generic/tclCmdAH.c:   Fix cases where value returned by
	* generic/tclEvent.c:   Tcl_GetReturnOptions() was leaked.
	* generic/tclMain.c:    Thanks to Jeff Hobbs for discovery of the
	anti-pattern to seek and destroy.

2010-09-23  Jan Nijtmans  <nijtmans@users.sf.net>

	* unix/tclAppInit.c:  Make compilable with -DUNICODE (not activated
	* win/tclAppInit.c:   yet), many clean-ups in comments.

2010-09-22  Miguel Sofer  <msofer@users.sf.net>

	* generic/tclExecute: [Bug 3072640]: One more DECACHE_STACK_INFO() was
	missing.

	* tests/execute.test: Added execute-10.3 for [Bug 3072640]. The test
	causes a mem failure.

	* generic/tclExecute: Protect all possible writes to ::errorInfo or
	::errorCode with DECACHE_STACK_INFO(), as they could run traces. The
	new calls to be protected are Tcl_ResetResult(), Tcl_SetErrorCode(),
	IllegalExprOperandType(), TclExprFloatError(). The error was triggered
	by [Patch 3072080].

2010-09-22  Jan Nijtmans  <nijtmans@users.sf.net>

	* win/tcl.m4:		Add kernel32 to LIBS, so the link line for
	* win/configure:	mingw is exactly the same as for MSVC++.

2010-09-21  Jeff Hobbs  <jeffh@ActiveState.com>

	* generic/tclExecute.c (TclExecuteByteCode):
	* generic/tclOOMethod.c (ProcedureMethodCompiledVarConnect):
	* generic/tclVar.c (TclLookupSimpleVar, CompareVarKeys):
	* generic/tclPathObj.c (Tcl_FSGetNormalizedPath, Tcl_FSEqualPaths):
	* generic/tclIOUtil.c (TclFSCwdPointerEquals): peephole opt
	* generic/tclResult.c (TclMergeReturnOptions): Use memcmp where
	applicable as possible speedup on some libc variants.

2010-09-21  Kevin B. Kenny  <kennykb@acm.org>

	[BRANCH: dogeen-assembler-branch]

	* generic/tclAssembly.c (new file):
	* generic/tclAssembly.h:
	* generic/tclBasic.c (builtInCmds, Tcl_CreateInterp):
	* generic/tclInt.h:
	* tests/assemble.test (new file):
	* tests/assemble1.bench (new file):
	* unix/Makefile.in:
	* win/Makefile.in:
	* win/Makefile.vc:
		Initial commit of Ozgur Dogan Ugurlu's (SF user: dogeen)
		assembler for the Tcl bytecode language.

2010-09-21  Jan Nijtmans  <nijtmans@users.sf.net>

	* win/tclWinFile.c:   Fix declaration after statement.
	* win/tcl.m4:         Add -Wdeclaration-after-statement, so this
	* win/configure:      mistake cannot happen again.
	* win/tclWinFCmd.c:   [Bug 3069278]: Breakage on head Windows
	* win/tclWinPipe.c:   triggered by install-tzdata, final fix

2010-09-20  Jan Nijtmans  <nijtmans@users.sf.net>

	* win/tclWinFCmd.c: Eliminate tclWinProcs->useWide everywhere, since
	* win/tclWinFile.c: the value is always "1" on platforms >win95
	* win/tclWinPipe.c:

2010-09-19  Donal K. Fellows  <dkf@users.sf.net>

	* doc/file.n (file readlink): [Bug 3070580]: Typofix.

2010-09-18  Jan Nijtmans  <nijtmans@users.sf.net>

	* win/tclWinFCmd.c [Bug 3069278]: Breakage on head Windows triggered
	by install-tzdata. Temporary don't compile this with -DUNICODE, while
	investigating this bug.

2010-09-16  Jeff Hobbs  <jeffh@ActiveState.com>

	* win/tclWinFile.c: Remove define of FINDEX_INFO_LEVELS as all
	supported versions of compilers should now have it.

	* unix/Makefile.in: Do not pass current build env vars when using
	NATIVE_TCLSH in targets.

2010-09-16  Jan Nijtmans  <nijtmans@users.sf.net>

	* generic/tclDecls.h:    Make Tcl_FindExecutable() work in UNICODE
	* generic/tclEncoding.c: compiles (windows-only) as well as ASCII.
	* generic/tclStubInit.c: Needed for [FRQ 491789]: setargv() doesn't
	support a unicode cmdline.

2010-09-15  Donal K. Fellows  <dkf@users.sf.net>

	* generic/tclBinary.c (TclAppendBytesToByteArray): [Bug 3067036]: Make
	sure we never try to double zero repeatedly to get a buffer size. Also
	added a check for sanity on the size of buffer being appended.

2010-09-15  Don Porter  <dgp@users.sourceforge.net>

	* unix/Makefile.in:	Revise `make dist` target to tolerate the
	case of zero bundled packages.

2010-09-15  Jan Nijtmans  <nijtmans@users.sf.net>

	* tools/genStubs.tcl:   [Patch 3034251]: Backport ttkGenStubs.tcl
	* generic/tcl.decls:    features to genStubs.tcl. Make the "generic"
	* generic/tclInt.decls: argument in the *.decls files optional
	* generic/tclOO.decls:  (no change to any tcl*Decls.h files)
	* generic/tclTomMath.decls:
	This allows genStubs.tcl to generate the ttk stub files as well, while
	keeping full compatibility with existing *.decls files.

2010-09-14  Jan Nijtmans  <nijtmans@users.sf.net>

	* win/tclWinPort.h:  Allow all Win2000+ API entries in Tcl
	* win/tclWin32Dll.c: Eliminate dynamical loading of advapi23 and
	kernel32 symbols.

2010-09-13  Jan Nijtmans  <nijtmans@users.sf.net>

	* win/tclWinChan.c:      Various clean-ups, converting from
	* win/tclWinConsole.c:   tclWinProc->xxxProc directly to Xxx
	* win/tclWinInit.c:      (no change in functionality)
	* win/tclWinLoad.c:
	* win/tclWinSerial.c:
	* win/tclWinSock.c:
	* tools/genStubs.tcl:    Add scspec feature from ttkGenStubs.tcl
	  (no change in output for *Decls.h files)

2010-09-10  Jan Nijtmans  <nijtmans@users.sf.net>

	* win/tclWin32Dll.c: Partly revert yesterday's change, to make it work
	on VC++ 6.0 again.

2010-09-10  Donal K. Fellows  <dkf@users.sf.net>

	* doc/regsub.n: [Bug 3063568]: Fix for gotcha in example due to Tcl's
	special handling of backslash-newline. Makes example slightly less
	pure, but more useful.

2010-09-09  Jan Nijtmans  <nijtmans@users.sf.net>

	* win/makefile.vc:   Mingw should always link with -ladvapi32.
	* win/tcl.m4:
	* win/configure:     (regenerated)
	* win/tclWinInt.h:   Remove ascii variant of tkWinPocs table, it is
	* win/tclWin32Dll.c: no longer necessary. Fix CreateProcess signature
	* win/tclWinPipe.c:  and remove unused GetModuleFileName and lstrcpy.
	* win/tclWinPort.h:  Mingw/cygwin fixes: <tchar.h> should always be
	included, and fix conflict in various macro values: Always force the
	same values as in VC++.

2010-09-08  Don Porter  <dgp@users.sourceforge.net>

	* win/tclWinChan.c:	[Bug 3059922]: #ifdef protections to permit
	* win/tclWinFCmd.c:     builds with mingw on amd64 systems. Thanks to
				"mescalinum" for reporting and testing.

2010-09-08  Andreas Kupries  <andreask@activestate.com>

	* doc/tm.n: Added underscore to the set of characters accepted in
	module names. This is true for quite some time in the code, this
	change catches up the documentation.

2010-09-03  Donal K. Fellows  <dkf@users.sf.net>

	* tools/tcltk-man2html.tcl (plus-pkgs): Improve the package
	documentation search pattern to support the doctoos-generated
	directory structure.
	* tools/tcltk-man2html-utils.tcl (output-name): Made this more
	resilient against misformatted NAME sections, induced by import of
	Thread package documentation into Tcl doc tree.

2010-09-02  Andreas Kupries  <andreask@activestate.com>

	* doc/glob.n: Fixed documentation ambiguity regarding the handling
	of -join.

	* library/safe.tcl (safe::AliasGlob): Fixed another problem, the
	option -join does not stop option processing in the core builtin, so
	the emulation must not do that either.

2010-09-01  Andreas Kupries  <andreas_kupries@users.sourceforge.net>

	* library/safe.tcl (safe::AliasGlob): Moved the command extending the
	actual glob command with a -directory flag to when we actually have a
	proper untranslated path,

2010-09-01  Andreas Kupries  <andreask@activestate.com>

	* generic/tclExecute.c: [Bug 3057639]: Applied patch by Jeff to make
	* generic/tclVar.c:	the behaviour of lappend in bytecompiled mode
	* tests/append.test:	consistent with direct-eval and 'append'
	* tests/appendComp.test: generally. Added tests (append*-9.*)
	showing the difference.

2010-08-31  Jan Nijtmans  <nijtmans@users.sf.net>

	* win/rules.vc:               Typo (thanks to Twylite discovering
				      this)
	* generic/tclStubLib.c:       Revert to previous version: MSVC++ 6.0
	* generic/tclTomMathStubLib.c:cannot handle the new construct.
	* generic/tcl.decls           [Patch 2997642]: Many type casts needed
	* generic/tclDecls.h:         when using Tcl_Pkg* API. Remaining part.
	* generic/tclPkg.c:
	* generic/tclBasic.c:
	* generic/tclTomMathInterface.c:
	* doc/PkgRequire.3

2010-08-31  Andreas Kupries  <andreask@activestate.com>

	* win/tcl.m4: Applied patch by Jeff fixing issues with the manifest
	handling on Win64.
	* win/configure: Regenerated.

2010-08-30  Miguel Sofer  <msofer@users.sf.net>

	* generic/tclBasic.c:    [Bugs 3046594,3047235,3048771]: New
	* generic/tclCmdAH.c:    implementation for [tailcall] command: it now
	* generic/tclCmdMZ.c:    schedules the command and returns TCL_RETURN.
	* generic/tclExecute.c:  This fixes all issues with [catch] and [try].
	* generic/tclInt.h:      Thanks dgp for exploring the dark corners.
	* generic/tclNamesp.c:   More thorough testing is required.
	* tests/tailcall.test:

2010-08-30  Jan Nijtmans  <nijtmans@users.sf.net>

	* win/Makefile.in:   [FRQ 2965056]: Windows build with -DUNICODE
	* win/rules.vc:
	* win/tclWinFCmd.c:  Make sure that allocated TCHAR arrays are
	* win/tclWinFile.c:  always properly aligned as wchar_t, and
	* win/tclWinPipe.c:  not bigger than necessary.
	* win/tclWinSock.c:
	* win/tclWinDde.c:   Those 3 files are not converted yet to be
	* win/tclWinReg.c:   built with -DUNICODE, so add a TODO.
	* win/tclWinTest.c:
	* generic/tcl.decls:  [Patch 2997642]: Many type casts needed when
	* generic/tclDecls.h: using Tcl_Pkg* API. Partly.
	* generic/tclPkg.c:
	* generic/tclStubLib.c: Demonstration how this change can benefit
				code.
	* generic/tclTomMathStubLib.c:
	* doc/PkgRequire.3:

2010-08-29  Donal K. Fellows  <dkf@users.sf.net>

	* doc/dict.n: [Bug 3046999]: Corrected cross reference to array
	manpage to refer to (correct) existing subcommand.

2010-08-26  Jeff Hobbs  <jeffh@ActiveState.com>

	* unix/configure, unix/tcl.m4: SHLIB_LD_LIBS='${LIBS}' for OSF1-V*.
	Add /usr/lib64 to set of auto-search dirs. [Bug 1230554]
	(SC_PATH_X): Correct syntax error when xincludes not found.

	* win/Makefile.in (VC_MANIFEST_EMBED_DLL VC_MANIFEST_EMBED_EXE):
	* win/configure, win/configure.in, win/tcl.m4: SC_EMBED_MANIFEST
	macro and --enable-embedded-manifest configure arg added to support
	manifest embedding where we know the magic.  Help prevents DLL hell
	with MSVC8+.

2010-08-24  Jan Nijtmans  <nijtmans@users.sf.net>

	* generic/tcl.decls: [Bug 3007895]: Tcl_(Find|Create)HashEntry
	* generic/tclHash.c: stub entries can never be called.
	* generic/tclDecls.h:
	* generic/tclStubInit.c: [Patch 2994165]: Change signature of
	Tcl_FSGetNativePath and TclpDeleteFile follow-up: move stub entry back
	to original location.

2010-08-23  Kevin B. Kenny  <kennykb@acm.org>

	* library/tzdata/Africa/Cairo:
	* library/tzdata/Asia/Gaza: Olson's tzdata2010l.

2010-08-22  Jan Nijtmans  <nijtmans@users.sf.net>

	* generic/tclBasic.c:  [Patch 3009403]: Signature of Tcl_GetHashKey,
	* generic/tclBinary.c: Tcl_(Create|Find)HashEntry follow-up:
	* generic/tclCmdIL.c:  Remove many type casts which are no longer
	* generic/tclCompile.c:necessary as a result of this signature change.
	* generic/tclDictObj.c:
	* generic/tclEncoding.c:
	* generic/tclExecute.c:
	* generic/tclInterp.c:
	* generic/tclIOCmd.c:
	* generic/tclObj.c:
	* generic/tclProc.c:
	* generic/tclTest.c:
	* generic/tclTrace.c:
	* generic/tclUtil.c:
	* generic/tclVar.c:

2010-08-21  Donal K. Fellows  <dkf@users.sf.net>

	* doc/linsert.n: [Bug 3045123]: Make description of what is actually
	happening more accurate.

2010-08-21  Jan Nijtmans  <nijtmans@users.sf.net>

	* tools/genStubs.tcl: [Patch 3034251]: Backport ttkGenStubs.tcl
	features to genStubs.tcl, partly: Use void (*reserved$i)(void) = 0
	instead of void *reserved$i = NULL for unused stub entries, in case
	pointer-to-function and pointer-to-object are different sizes.
	* generic/tcl*Decls.h:   (regenerated)
	* generic/tcl*StubInit.c:(regenerated)

2010-08-20  Jan Nijtmans  <nijtmans@users.sf.net>

	* doc/Method.3:   Fix definition of Tcl_MethodType.

2010-08-19  Donal K. Fellows  <dkf@users.sf.net>

	* generic/tclTrace.c (TraceExecutionObjCmd, TraceCommandObjCmd)
	(TraceVariableObjCmd): [Patch 3048354]: Use memcpy() instead of
	strcpy() to avoid buffer overflow; we have the correct length of data
	to copy anyway since we've just allocated the target buffer.

2010-08-18  Jan Nijtmans  <nijtmans@users.sf.net>

	* tools/genStubs.tcl: [Patch 3034251]: Backport ttkGenStubs.tcl
	features to genStubs.tcl, partly: remove unneeded ifdeffery and put
	C++ guard around stubs pointer definition.
	* generic/*Decls.h:   (regenerated)

2010-08-18  Miguel Sofer  <msofer@users.sf.net>

	* generic/tclBasic.c:   New redesign of [tailcall]: find
	* generic/tclExecute.c: errors early on, so that errorInfo
	* generic/tclInt.h:     contains the proper info [Bug 3047235]
	* generic/tclNamesp.c:

	* generic/tclCmdAH.c (TclNRTryObjCmd): [Bug 3046594]: Block
	tailcalling out of the body of a non-bc'ed [try].

	* generic/tclBasic.c:    Redesign of [tailcall] to
	* generic/tclCmdAH.c:    (a) fix [Bug 3047235]
	* generic/tclCompile.h:  (b) enable fix for [Bug 3046594]
	* generic/tclExecute.c:  (c) enable recursive tailcalls
	* generic/tclInt.h:
	* generic/tclNamesp.c:
	* tests/tailcall.test:

2010-08-18  Donal K. Fellows  <dkf@users.sf.net>

	* library/safe.tcl (AliasGlob): [Bug 3004191]: Restore safe [glob] to
	working condition.

2010-08-15  Donal K. Fellows  <dkf@users.sf.net>

	* generic/tclProc.c (ProcWrongNumArgs): [Bug 3045010]: Make the
	handling of passing the wrong number of arguments to [apply] somewhat
	less verbose when a lambda term is present.

2010-08-14  Jan Nijtmans  <nijtmans@users.sf.net>

	* compat/unicows:    Remove completely, see [FRQ 2819611].
	* doc/FileSystem.3: [Patch 2994165]: Change signature of
	* generic/tcl.decls  Tcl_FSGetNativePath and TclpDeleteFile
	* generic/tclDecls.h:
	* generic/tclIOUtil.c:
	* generic/tclStubInit.c:
	* generic/tclInt.h:
	* unix/tclUnixFCmd.c:
	* win/tclWinFCmd.c:
	* doc/Hash.3: [Patch 3009403]: Signature of Tcl_GetHashKey,
	* generic/tcl.h:     Tcl_(Create|Find)HashEntry

2010-08-11  Jeff Hobbs  <jeffh@ActiveState.com>

	* unix/ldAix: Remove ancient (pre-4.2) AIX support
	* unix/configure: Regen with ac-2.59
	* unix/configure.in, unix/tclConfig.sh.in, unix/Makefile.in:
	* unix/tcl.m4 (AIX): Remove the need for ldAIX, replace with
	-bexpall/-brtl.  Remove TCL_EXP_FILE (export file) and other baggage
	that went with it.  Remove pre-4 AIX build support.

2010-08-11  Miguel Sofer  <msofer@users.sf.net>

	* generic/tclBasic.c (TclNRYieldToObjCmd):
	* tests/coroutine.test: Fixed bad copypasta snafu. Thanks to Andy Goth
	for finding the bug.

2010-08-10  Jeff Hobbs  <jeffh@ActiveState.com>

	* generic/tclUtil.c (TclByteArrayMatch): Patterns may not be
	null-terminated, so account for that.

2010-08-09  Don Porter  <dgp@users.sourceforge.net>

	* changes:	Updates for 8.6b2 release.

2010-08-04  Jeff Hobbs  <jeffh@ActiveState.com>

	* win/Makefile.in, win/makefile.bc, win/makefile.vc, win/tcl.dsp:
	* win/tclWinPipe.c (TclpCreateProcess):
	* win/stub16.c (removed): Removed Win9x tclpip8x.dll build and 16-bit
	application loader stub support.  Win9x is no longer supported.

	* win/tclWin32Dll.c (TclWinInit): Hard-enforce Windows 9x as an
	unsupported platform with a panic.  Code to support it still exists in
	other files (to go away in time), but new APIs are being used that
	don't exist on Win9x.

	* unix/tclUnixFCmd.c: Adjust license header as per
	ftp://ftp.cs.berkeley.edu/pub/4bsd/README.Impt.License.Change

	* license.terms: Fix DFARs note for number-adjusted rights clause

	* win/tclWin32Dll.c (asciiProcs, unicodeProcs):
	* win/tclWinLoad.c (TclpDlopen): 'load' use LoadLibraryEx with
	* win/tclWinInt.h (TclWinProcs): LOAD_WITH_ALTERED_SEARCH_PATH to
	prefer dependent DLLs in same dir as loaded DLL.

	* win/Makefile.in (%.${OBJEXT}): better implicit rules support

2010-08-04  Andreas Kupries  <andreask@activestate.com>

	* generic/tclIORChan.c: [Bug 3034840]: Fixed reference counting in
	* generic/tclIORTrans.c: InvokeTclMethod and callers.
	* tests/ioTrans.test:

2010-08-03  Andreas Kupries  <andreask@activestate.com>

	* tests/var.test (var-19.1): [Bug 3037525]: Added test demonstrating
	the local hashtable deletion crash and fix.

	* tests/info.test (info-39.1): Added forward copy of test in 8.5
	branch about [Bug 2933089]. Should not fail, and doesn't, after
	updating the line numbers to the changed position.

2010-08-02  Kevin B. Kenny  <kennykb@users.sf.net>

	* library/tzdata/America/Bahia_Banderas:
	* library/tzdata/Pacific/Chuuk:
	* library/tzdata/Pacific/Pohnpei:
	* library/tzdata/Africa/Cairo:
	* library/tzdata/Europe/Helsinki:
	* library/tzdata/Pacific/Ponape:
	* library/tzdata/Pacific/Truk:
	* library/tzdata/Pacific/Yap:			Olson's tzdata2010k.

2010-08-02  Miguel Sofer  <msofer@users.sf.net>

	* generic/tclVar.c: Correcting bad port of [Bug 3037525] fix

2010-07-28  Miguel Sofer  <msofer@users.sf.net>

	* generic/tclVar.c: [Bug 3037525]: Lose fickle optimisation in
	TclDeleteVars (used for runtime-created locals) that caused crash.

2010-07-29  Jan Nijtmans  <nijtmans@users.sf.net>

	* compat/zlib/win32/README.txt: Official build of zlib1.dll 1.2.5 is
	* compat/zlib/win32/USAGE.txt:  finally available, so put it in.
	* compat/zlib/win32/zlib1.dll:

2010-07-25  Donal K. Fellows  <dkf@users.sf.net>

	* doc/http.n: Corrected description of location of one of the entries
	in the state array.

2010-07-24  Jan Nijtmans  <nijtmans@users.sf.net>

	* generic/tclDecls.h: [Bug 3029891]: Functions that don't belong in
	* generic/tclTest.c:  the stub table.
	* generic/tclBasic.c: From [Bug 3030870] make itcl 3.x built with
	pre-8.6 work in 8.6: Relax the relation between Tcl_CallFrame and
	CallFrame.

2010-07-16  Donal K. Fellows  <dkf@users.sf.net>

	* generic/tclBasic.c: Added more errorCode setting.

2010-07-15  Donal K. Fellows  <dkf@users.sf.net>

	* generic/tclExecute.c (TclExecuteByteCode): Ensure that [dict get]
	* generic/tclDictObj.c (DictGetCmd): always generates an errorCode on
	a failure to look up an entry.

2010-07-11  Pat Thoyts  <patthoyts@users.sourceforge.net>

	* unix/configure: (regenerated)
	* unix/configure.in: For the NATIVE_TCLSH variable use the autoconf
	* unix/Makefile.in:  SC_PROG_TCLSH to try and find a locally installed
	native binary. This avoids manually fixing up when cross compiling. If
	there is not one, revert to using the build product.

2010-07-02  Don Porter  <dgp@users.sourceforge.net>

	* generic/tclInt.decs:	Reverted to the original TIP 337
	implementation on what to do with the obsolete internal stub for
	TclBackgroundException() (eliminate it!)
	* generic/tclIntDecls.h:	make genstubs
	* generic/tclStubInit.c:

2010-07-02  Jan Nijtmans  <nijtmans@users.sf.net>

	* generic/tclInt.decls:  [Bug 803489]: Tcl_FindNamespace problem in
	* generic/tclIntDecls.h: the Stubs table
	* generic/tclStubInit.c:

2010-07-02  Donal K. Fellows  <dkf@users.sf.net>

	* generic/tclExecute.c (IllegalExprOperandType): [Bug 3024379]: Made
	sure that errors caused by an argument to an operator being outside
	the domain of the operator all result in ::errorCode being ARITH
	DOMAIN and not NONE.

2010-07-01  Jan Nijtmans  <nijtmans@users.sf.net>

	* win/rules.vc:              [Bug 3020677]: wish can't link reg1.2
	* tools/checkLibraryDoc.tcl: formatting, spacing, cleanup unused
	* tools/eolFix.tcl:          variables; no change in generated output
	* tools/fix_tommath_h.tcl:
	* tools/genStubs.tcl:
	* tools/index.tcl:
	* tools/man2help2.tcl:
	* tools/regexpTestLib.tcl:
	* tools/tsdPerf.tcl:
	* tools/uniClass.tcl:
	* tools/uniParse.tcl:

2010-07-01  Donal K. Fellows  <dkf@users.sf.net>

	* doc/mathop.n: [Bug 3023165]: Fix typo that was preventing proper
	rendering of the exclusive-or operator.

2010-06-28  Jan Nijtmans  <nijtmans@users.sf.net>

	* generic/tclPosixStr.c: [Bug 3019634]: errno.h and tclWinPort.h have
	conflicting definitions. Added messages for ENOTRECOVERABLE, EOTHER,
	ECANCELED and EOWNERDEAD, and fixed various typing mistakes in other
	messages.

2010-06-25  Reinhard Max  <max@suse.de>

	* tests/socket.test: Prevent a race condition during shutdown of the
	remote test server that can cause a hang when the server is being run
	in verbose mode.

2010-06-24  Jan Nijtmans  <nijtmans@users.sf.net>

	* win/tclWinPort.h: [Bug 3019634]: errno.h and tclWinPort.h have
	conflicting definitions.

		***POTENTIAL INCOMPATIBILITY***
	On win32, the correspondence between errno and the related error
	message, as handled by Tcl_ErrnoMsg() changes. The error message is
	kept the same, but the corresponding errno value might change.

2010-06-22  Donal K. Fellows  <dkf@users.sf.net>

	* generic/tclCmdIL.c (Tcl_LsetObjCmd): [Bug 3019351]: Corrected wrong
	args message.

2010-06-21  Jan Nijtmans  <nijtmans@users.sf.net>

	* unix/tclLoadDl.c:    Eliminate various unnecessary type casts, use
	* unix/tclLoadNext.c:  function typedefs whenever possible
	* unix/tclUnixChan.c:
	* unix/tclUnixFile.c:
	* unix/tclUnixNotfy.c:
	* unix/tclUnixSock.c:
	* unix/tclUnixTest.c:
	* unix/tclXtTest.c:
	* generic/tclZlib.c:   Remove hack needed for zlib 1.2.3 on win32

2010-06-18  Donal K. Fellows  <dkf@users.sf.net>

	* library/init.tcl (auto_execok): [Bug 3017997]: Add .cmd to the
	default list of extensions that we can execute interactively.

2010-06-16  Jan Nijtmans  <nijtmans@users.sf.net>

	* tools/loadICU.tcl:   [Bug 3016135]: Traceback using clock format
	* library/msgs/he.msg: with locale of he_IL.

	* generic/tcl.h:       Simplify Tcl_AppInit and *_Init definitions,
	* generic/tclInt.h:    spacing. Change TclpThreadCreate and
	* generic/tcl.decls:   Tcl_CreateThread signature, making clear that
	* generic/tclDecls.h:  "proc" is a function pointer, as in all other
	* generic/tclEvent.c:  "proc" function parameters.
	* generic/tclTestProcBodyObj.c:
	* win/tclWinThrd.c:
	* unix/tclUnixThrd.c:
	* doc/Thread.3:
	* doc/Class.3:         Fix Tcl_ObjectMetadataType definition.

2010-06-14  Jan Nijtmans  <nijtmans@users.sf.net>

	* unix/Makefile.in:    Fix compilation of xttest with 8.6 changes
	* unix/tclXtNotify.c:
	* unix/tclXtTest.c:
	* generic/tclPipe.c:   Fix gcc warning (with -fstrict-aliasing=2)
	* library/auto.tcl:    Spacing and style fixes.
	* library/history.tcl:
	* library/init.tcl:
	* library/package.tcl:
	* library/safe.tcl:
	* library/tm.tcl:

2010-06-13  Donal K. Fellows  <dkf@users.sf.net>

	* tools/tcltk-man2html.tcl (make-man-pages): [Bug 3015327]: Make the
	title of a manual page be stored relative to its resulting directory
	name as well as its source filename. This was caused by both Tcl and a
	contributed package ([incr Tcl]) defining an Object.3. Also corrected
	the joining of strings in titles to avoid extra braces.

2010-06-09  Andreas Kupries  <andreask@activestate.com>

	* library/platform/platform.tcl: Added OSX Intel 64bit
	* library/platform/pkgIndex.tcl: Package updated to version 1.0.9.
	* unix/Makefile.in:
	* win/Makefile.in:

2010-06-09  Jan Nijtmans  <nijtmans@users.sf.net>

	* tools/tsdPerf.c:    Fix export of symbol Tsdperf_Init, when using
	-fvisibility=hidden. Make two functions static, eliminate some
	unnecessary type casts.
	* tools/configure.in: Update to Tcl 8.6
	* tools/configure:    (regenerated)
	* tools/.cvsignore    new file

2010-06-07  Alexandre Ferrieux  <ferrieux@users.sourceforge.net>

	* generic/tclExecute.c: Ensure proper reset of [info errorstack] even
	* generic/tclNamesp.c:  when compiling constant expr's with errors.

2010-06-05  Miguel Sofer  <msofer@users.sf.net>

	* generic/tclBasic.c:   [Bug 3008307]: make callerPtr chains be
	* generic/tclExecute.c: traversable accross coro boundaries. Add the
	special coroutine CallFrame (partially reverting commit of
	2009-12-10), as it is needed for coroutines that do not push a CF, eg,
	those with [eval] as command. Thanks to Colin McCormack (coldstore)
	and Alexandre Ferrieux for the hard work on this.

2010-06-03  Alexandre Ferrieux  <ferrieux@users.sourceforge.net>

	* generic/tclNamesp.c: Safer (and faster) computation of [uplevel]
	* tests/error.test:    offsets in TIP 348. Toplevel offsets no longer
	* tests/result.test:   overestimated.

2010-06-02  Jan Nijtmans  <nijtmans@users.sf.net>

	* generic/tclOO.h:  BUILD_tcloo is never defined (leftover)
	* win/makefile.bc:  Don't set BUILD_tcloo (leftover)
	See also entry below: 2008-06-01  Joe Mistachkin

2010-06-01  Alexandre Ferrieux  <ferrieux@users.sourceforge.net>

	* generic/tclNamesp.c: Fix computation of [uplevel] offsets in TIP 348
	* tests/error.test:    Only depend on callerPtr chaining now.
	* tests/result.test:   Needed for upcoming coro patch.

2010-05-31  Jan Nijtmans  <nijtmans@users.sf.net>

	* generic/tclVar.c:        Eliminate some casts to (Tcl_HashTable *)
	* generic/tclExecute.c:
	* tests/fileSystem.test:   Fix filesystem-5.1 test failure on CYGWIN

2010-05-28  Jan Nijtmans  <nijtmans@users.sf.net>

	* generic/tclInt.h: [Patch 3008541]: Order of TIP #348 fields in
	Interp structure

2010-05-28  Donal K. Fellows  <dkf@users.sf.net>

	* generic/tclCompCmdsSZ.c (IssueTryFinallyInstructions): [3007374]:
	Corrected error in handling of catch contexts to prevent crash with
	chained handlers.

	* generic/tclExecute.c (TclExecuteByteCode): Restore correct operation
	of instruction-level execution tracing (had been broken by NRE).

2010-05-27  Jan Nijtmans  <nijtmans@users.sf.net>

	* library/opt/optParse.tcl: Don't generate spaces at the end of a
	* library/opt/pkgIndex.tcl: line, eliminate ';' at line end, bump to
	* tools/uniParse.tcl:       v0.4.6
	* generic/tclUniData.c:
	* tests/opt.test:
	* tests/safe.test:

2010-05-21  Jan Nijtmans  <nijtmans@users.sf.net>

	* tools/installData.tcl: Make sure that copyDir only receives
	normalized paths, otherwise it might result in a crash on CYGWIN.
	Restyle according to the Tcl style guide.
	* generic/tclStrToD.c: [Bug 3005233]: Fix for build on OpenBSD vax

2010-05-19  Alexandre Ferrieux  <ferrieux@users.sourceforge.net>

	* tests/dict.test: Add missing tests for [Bug 3004007], fixed under
	                   the radar on 2010-02-24 (dkf): EIAS violation in
	                   list-dict conversions.

2010-05-19  Jan Nijtmans  <nijtmans@users.sf.net>

	* generic/regcomp.c:     Don't use arrays of length 1, just use a
	* generic/tclFileName.c: single element then, it makes code more
	* generic/tclLoad.c:     readable. (Here it even prevents a type cast)

2010-05-17  Jan Nijtmans  <nijtmans@users.sf.net>

	* generic/tclStrToD.c: [Bug 2996549]: Failure in expr.test on Win32

2010-05-17  Donal K. Fellows  <dkf@users.sf.net>

	* generic/tclCmdIL.c (TclInfoFrame): Change this code to use
	Tcl_GetCommandFullName rather than rolling its own. Discovered during
	the hunting of [Bug 3001438] but unlikely to be a fix.

2010-05-11  Jan Nijtmans  <nijtmans@users.sf.net>

	* win/tclWinConsole.c: [Patch 2997087]: Unnecessary type casts.
	* win/tclWinDde.c:
	* win/tclWinLoad.c:
	* win/tclWinNotify.c:
	* win/tclWinSerial.c:
	* win/tclWinSock.c:
	* win/tclWinTime.c:
	* win/tclWinPort.h: Don't duplicate CYGWIN timezone #define from
			    tclPort.h

2010-05-07  Andreas Kupries  <andreask@activestate.com>

	* library/platform/platform.tcl: Fix cpu name for Solaris/Intel 64bit.
	* library/platform/pkgIndex.tcl: Package updated to version 1.0.8.
	* unix/Makefile.in:
	* win/Makefile.in:

2010-05-06  Jan Nijtmans  <nijtmans@users.sf.net>

	* generic/tclPkg.c:   Unnecessary type casts, see [Patch 2997087]

2010-05-04  Jan Nijtmans  <nijtmans@users.sf.net>

	* win/tclWinNotify.c:	TCHAR-related fixes, making those two files
	* win/tclWinSock.c:	compile fine when TCHAR != char. Please see
	comments in [FRQ 2965056] (2965056-1.patch).

2010-05-03  Jan Nijtmans  <nijtmans@users.sf.net>

	* generic/tclIORChan.c:   Use "tclIO.h" and "tclTomMathDecls.h"
	* generic/tclIORTrans.c:  everywhere
	* generic/tclTomMath.h:
	* tools/fix_tommath_h.tcl:
	* libtommath/tommath.h:   Formatting (# should always be first char on
				  line)
	* win/tclAppInit.c:       For MINGW/CYGWIN, use GetCommandLineA
				  explicitly.
	* unix/.cvsignore:        Add pkg, *.dll

	* libtommath/tommath.h:       CONSTify various useful internal
	* libtommath/bn_mp_cmp_d.c:   functions (TclBignumToDouble, TclCeil,
	* libtommath/bn_mp_cmp_mag.c: TclFloor), and related tommath functions
	* libtommath/bn_mp_cmp.c:
	* libtommath/bn_mp_copy.c:
	* libtommath/bn_mp_count_bits.c:
	* libtommath/bn_mp_div_2d.c:
	* libtommath/bn_mp_mod_2d.c:
	* libtommath/bn_mp_mul_2d.c:
	* libtommath/bn_mp_neg.c:
	* generic/tclBasic.c:        Handle TODO: const correctness ?
	* generic/tclInt.h:
	* generic/tclStrToD.c:
	* generic/tclTomMath.decls:
	* generic/tclTomMath.h:
	* generic/tclTomMathDecls.h:

2010-04-30  Don Porter  <dgp@users.sourceforge.net>

	* generic/tcl.h:	Bump patchlevel to 8.6b1.2 to distinguish
	* library/init.tcl:	CVS snapshots from earlier snapshots as well
	* unix/configure.in:	as the 8.6b1 and 8.6b2 releases.
	* win/configure.in:

	* unix/configure:	autoconf-2.59
	* win/configure:

	* generic/tclBinary.c (TclAppendBytesToByteArray):	Add comments
	* generic/tclInt.h (TclAppendBytesToByteArray):	placing overflow
	protection responsibility on caller.  Convert "len" argument to signed
	int which any value already vetted for overflow issues will fit into.
	* generic/tclStringObj.c:	Update caller; standardize panic msg.

	* generic/tclBinary.c (UpdateStringOfByteArray): [Bug 2994924]:	Add
	panic when the generated string representation would grow beyond Tcl's
	size limits.

2010-04-30  Donal K. Fellows  <dkf@users.sf.net>

	* generic/tclBinary.c (TclAppendBytesToByteArray): Add extra armour
	against buffer overflows.

	* generic/tclBasic.c (NRInterpCoroutine): Corrected handling of
	* tests/coroutine.test (coroutine-6.4):   arguments to deal with
						  trickier cases.

2010-04-30  Miguel Sofer  <msofer@users.sf.net>

	* tests/coroutine.test: testing coroutine arguments after [yield]:
	check that only 0/1 allowed

2010-04-30  Donal K. Fellows  <dkf@users.sf.net>

	* generic/tclBasic.c (NRInterpCoroutine): Corrected handling of
	arguments to deal with trickier cases.

	* generic/tclCompCmds.c (TclCompileVariableCmd): Slightly tighter
	issuing of instructions.

	* generic/tclExecute.c (TclExecuteByteCode): Add peephole optimization
	of the fact that INST_DICT_FIRST and INST_DICT_NEXT always have a
	conditional jump afterwards.

	* generic/tclBasic.c (TclNRYieldObjCmd, TclNRYieldmObjCmd)
	(NRInterpCoroutine): Replace magic values for formal argument counts
	for coroutine command implementations with #defines, for an increase
	in readability.

2010-04-30  Jan Nijtmans  <nijtmans@users.sf.net>

	* generic/tclMain.c: Unnecessary TCL_STORAGE_CLASS re-definition. It
	was used for an ancient dummy reference to Tcl_LinkVar(), but that's
	already gone since 2002-05-29.

2010-04-29  Miguel Sofer  <msofer@users.sf.net>

	* generic/tclCompExpr.c: Slight change in the literal sharing
	* generic/tclCompile.c:  mechanism to avoid shimmering of
	* generic/tclCompile.h:  command names.
	* generic/tclLiteral.c:

2010-04-29  Andreas Kupries  <andreask@activestate.com>

	* library/platform/platform.tcl: Another stab at getting the /lib,
	* library/platform/pkgIndex.tcl: /lib64 difference right for linux.
	* unix/Makefile.in:		 Package updated to version 1.0.7.
	* win/Makefile.in:

2010-04-29  Kevin B. Kenny  <kennykb@acm.org>

	* library/tzdata/Antarctica/Macquarie:
	* library/tzdata/Africa/Casablanca:
	* library/tzdata/Africa/Tunis:
	* library/tzdata/America/Santiago:
	* library/tzdata/America/Argentina/San_Luis:
	* library/tzdata/Antarctica/Casey:
	* library/tzdata/Antarctica/Davis:
	* library/tzdata/Asia/Anadyr:
	* library/tzdata/Asia/Damascus:
	* library/tzdata/Asia/Dhaka:
	* library/tzdata/Asia/Gaza:
	* library/tzdata/Asia/Kamchatka:
	* library/tzdata/Asia/Karachi:
	* library/tzdata/Asia/Taipei:
	* library/tzdata/Europe/Samara:
	* library/tzdata/Pacific/Apia:
	* library/tzdata/Pacific/Easter:
	* library/tzdata/Pacific/Fiji:   Olson's tzdata2010i.

2010-04-29  Donal K. Fellows  <dkf@users.sf.net>

	* generic/tclBinary.c (TclAppendBytesToByteArray): [Bug 2992970]: Make
	* generic/tclStringObj.c (Tcl_AppendObjToObj): an append of a byte
	array to another into an efficent operation. The problem was the (lack
	of) a proper growth management strategy for the byte array.

2010-04-29  Jan Nijtmans  <nijtmans@users.sf.net>

	* compat/dirent2.h:	Include "tcl.h", not <tcl.h>, like everywhere
	* compat/dlfcn.h:	else, to ensure that the version in the Tcl
	* compat/stdlib.h:	distribution is used, not some version from
	* compat/string.h:	somewhere else.
	* compat/unistd.h:

2010-04-28  Jan Nijtmans  <nijtmans@users.sf.net>

	* win/Makefile.in:	Remove unused @MAN2TCLFLAGS@
	* win/tclWinPort.h:	Move <limits.h> include from tclInt.h to
	* generic/tclInt.h:	tclWinPort.h, and eliminate unneeded
	* generic/tclEnv.c:	<stdlib.h>, <stdio.h> and <string.h>, which
				are already in tclInt.h
	* generic/regcustom.h:	Move "tclInt.h" from regcustom.h up to
	* generic/regex.h:	regex.h.
	* generic/tclAlloc.c:	Unneeded <stdio.h> include.
	* generic/tclExecute.c:	Fix gcc warning: comparison between signed and
				unsigned.

2010-04-28  Donal K. Fellows  <dkf@users.sf.net>

	* generic/tclInt.h (TclIsVarDirectUnsettable): Corrected flags so that
	deletion of traces is not optimized out...

	* generic/tclExecute.c (ExecuteExtendedBinaryMathOp)
	(TclCompareTwoNumbers,ExecuteExtendedUnaryMathOp,TclExecuteByteCode):
	[Patch 2981677]: Move the less common arithmetic operations (i.e.,
	exponentiation and operations on non-longs) out of TEBC for a big drop
	in the overall size of the stack frame for most code. Net effect on
	speed is minimal (slightly faster overall in tclbench). Also extended
	the number of places where TRESULT handling is replaced with a jump to
	dedicated code.

2010-04-27  Donal K. Fellows  <dkf@users.sf.net>

	* generic/tclExecute.c (TclExecuteByteCode): Rearrange location of an
	assignment to shorten the object code.

2010-04-27  Jan Nijtmans  <nijtmans@users.sf.net>

	* generic/tclIOUtil.c (Tcl_FSGetNativePath): [Bug 2992292]:
	tclIOUtil.c assignment type mismatch compiler warning
	* generic/regguts.h:     If tclInt.h or tclPort.h is already
	* generic/tclBasic.c:    included, don't include <limits.h>
	* generic/tclExecute.c:  again. Follow-up to [Bug 2991415]:
	* generic/tclIORChan.c:  tclport.h #included before limits.h
	* generic/tclIORTrans.c: See comments in [Bug 2991415]
	* generic/tclObj.c:
	* generic/tclOOInt.h:
	* generic/tclStrToD.c:
	* generic/tclTomMath.h:
	* generic/tclTomMathInterface.c:
	* generic/tclUtil.c:
	* compat/strtod.c:
	* compat/strtol.c:

2010-04-27  Kevin B. Kenny  <kennykb@acm.org>

	* unix/tclLoadDl.c (FindSymbol): [Bug 2992295]: Simplified the logic
	so that the casts added in Donal Fellows's change for the same bug are
	no longer necessary.

2010-04-26  Donal K. Fellows  <dkf@users.sf.net>

	* unix/tclLoadDl.c (FindSymbol): [Bug 2992295]: Added an explicit cast
	because auto-casting between function and non-function types is never
	naturally warning-free.

	* generic/tclStubInit.c:   Add a small amount of gcc-isms (with #ifdef
	* generic/tclOOStubInit.c: guards) to ensure that warnings are issued
	when these files are older than the various *.decls files.

2010-04-25  Miguel Sofer  <msofer@users.sf.net>

	* generic/tclBasic.c:    Add unsupported [yieldm] command. Credit
	* generic/tclInt.h:      Lars Hellstrom for the basic idea.

2010-04-24  Miguel Sofer  <msofer@users.sf.net>

	* generic/tclBasic.c:    Modify api of TclSpliceTailcall() to fix
	* generic/tclExecute.c:  [yieldTo], which had not survived the latest
	* generic/tclInt.h:      mods to tailcall. Thanks kbk for detecting
	the problem.

2010-04-23  Jan Nijtmans  <nijtmans@users.sf.net>

	* unix/tclUnixPort.h: [Bug 2991415]: tclport.h #included before
	limits.h

2010-04-22  Jan Nijtmans  <nijtmans@users.sf.net>

	* generic/tclPlatDecls.h:  Move TCHAR fallback typedef from tcl.h to
	* generic/tcl.h:           tclPlatDecls.h (as suggested by dgp)
	* generic/tclInt.h:        fix typo
	* generic/tclIOUtil.c:     Eliminate various unnecessary
	* unix/tclUnixFile.c:      type casts.
	* unix/tclUnixPipe.c:
	* win/tclWinChan.c:
	* win/tclWinFCmd.c:
	* win/tclWinFile.c:
	* win/tclWinLoad.c:
	* win/tclWinPipe.c:

2010-04-20  Jan Nijtmans  <nijtmans@users.sf.net>

	* generic/tclTest.c:  Use function prototypes from the FS API.
	* compat/zlib/*:      Upgrade to zlib 1.2.5

2010-04-19  Donal K. Fellows  <dkf@users.sf.net>

	* generic/tclExecute.c (TclExecuteByteCode): Improve commenting and
	reduce indentation for the Invocation Block.

2010-04-18  Donal K. Fellows  <dkf@users.sf.net>

	* doc/unset.n: [Bug 2988940]: Fix typo.

2010-04-15  Jan Nijtmans  <nijtmans@users.sf.net>

	* win/tclWinPort.h:       Move inclusion of <tchar.h> from
	* generic/tcl.h:          tclPlatDecls.h to tclWinPort.h, where it
	* generic/tclPlatDecls.h: belongs. Add fallback in tcl.h, so TCHAR is
				  available in win32 always.

2010-04-15  Donal K. Fellows  <dkf@users.sf.net>

	* doc/try.n: [Bug 2987551]: Fix typo.

2010-04-14  Andreas Kupries  <andreask@activestate.com>

	* library/platform/platform.tcl: Linux platform identification:
	* library/platform/pkgIndex.tcl: Check /lib64 for existence of files
	* unix/Makefile.in: matching libc* before accepting it as base
	* win/Makefile.in:  directory. This can happen on weirdly installed
	32bit systems which have an empty or partially filled /lib64 without
	an actual libc. Bumped to version 1.0.6.

2010-04-13  Jan Nijtmans  <nijtmans@users.sf.net>

	* win/tclWinPort.h: Fix [Patch 2986105]: conditionally defining
	* win/tclWinFile.c: strcasecmp/strncasecmp
	* win/tclWinLoad.c: Fix gcc warning: comparison of unsigned expression
	>= 0 is always true

2010-04-08  Donal K. Fellows  <dkf@users.sf.net>

	* generic/tclCompCmdsSZ.c (TclSubstCompile): If the first token does
	not result in a *guaranteed* push of a Tcl_Obj on the stack, we must
	push an empty object. Otherwise it is possible to get to a 'concat1'
	or 'done' without enough values on the stack, resulting in a crash.
	Thanks to Joe Mistachkin for identifying a script that could trigger
	this case.

2010-04-07  Donal K. Fellows  <dkf@users.sf.net>

	* doc/catch.n, doc/info.n, doc/return.n: Formatting.

2010-04-06  Donal K. Fellows  <dkf@users.sf.net>

	* doc/Load.3: Minor corrections of formatting and cross links.

2010-04-06  Jan Nijtmans  <nijtmans@users.sf.net>

	* win/configure:       (regenerate with autoconf-2.59)
	* unix/configure:
	* unix/installManPage: [Bug 2982540]: configure and install* script
	* unix/install-sh:     files should always have LF line ending.
	* doc/Load.3:          Fix signature of Tcl_LoadFile in documentation.

2010-04-05  Alexandre Ferrieux  <ferrieux@users.sourceforge.net>

	TIP #348 IMPLEMENTATION

	* generic/tclBasic.c: [Patch 2868499]: Substituted error stack
	* generic/tclCmdIL.c:
	* generic/tclInt.h:
	* generic/tclNamesp.c:
	* generic/tclResult.c:
	* doc/catch.n:
	* doc/info.n:
	* doc/return.n:
	* tests/cmdMZ.test:
	* tests/error.test:
	* tests/execute.test:
	* tests/info.test:
	* tests/init.test:
	* tests/result.test:

2010-04-05  Donal K. Fellows  <dkf@users.sf.net>

	* unix/tcl.m4 (SC_ENABLE_THREADS): Flip the default for whether to
	* win/tcl.m4 (SC_ENABLE_THREADS):  build in threaded mode. Part of
	* win/rules.vc:			   TIP #364.

	* unix/tclLoadDyld.c (FindSymbol): Better human-readable error message
	generation to match code in tclLoadDl.c.

2010-04-04  Donal K. Fellows  <dkf@users.sf.net>

	* generic/tclIOUtil.c, unix/tclLoadDl.c: Minor changes to enforce
	Engineering Manual style rules.

	* doc/FileSystem.3, doc/Load.3: Documentation for TIP#357.

	* macosx/tclMacOSXBundle.c (OpenResourceMap): [Bug 2981528]: Only
	define this function when HAVE_COREFOUNDATION is defined.

2010-04-02  Jan Nijtmans  <nijtmans@users.sf.net>

	* generic/tcl.decls (Tcl_LoadFile): Add missing "const" in signature,
	* generic/tclIOUtil.c (Tcl_LoadFile): and some formatting fixes
	* generic/tclDecls.h:  (regenerated)

2010-04-02  Donal K. Fellows  <dkf@users.sf.net>

	* generic/tclIOUtil.c (Tcl_LoadFile): Corrections to previous commit
	* unix/tclLoadDyld.c (TclpDlopen):    to make it build on OSX.

2010-04-02  Kevin B. Kenny  <kennykb@acm.org>

	TIP #357 IMPLEMENTATION
	TIP #362 IMPLEMENTATION

	* generic/tclStrToD.c: [Bug 2952904]: Defer creation of the smallest
	floating point number until it is actually used. (This change avoids a
	bogus syslog message regarding a 'floating point software assist
	fault' on SGI systems.)

	* library/reg/pkgIndex.tcl:	[TIP #362]: Fixed first round of bugs
	* tests/registry.test:		resulting from the recent commits of
	* win/tclWinReg.c:		changes in support of the referenced
					TIP.

	* generic/tcl.decls:		[TIP #357]: First round of changes
	* generic/tclDecls.h:		to export Tcl_LoadFile,
	* generic/tclIOUtil.c:		Tcl_FindSymbol, and Tcl_FSUnloadFile
	* generic/tclInt.h:		to the public API.
	* generic/tclLoad.c:
	* generic/tclLoadNone.c:
	* generic/tclStubInit.c:
	* tests/fileSystem.test:
	* tests/load.test:
	* tests/unload.test:
	* unix/tclLoadDl.c:
	* unix/tclLoadDyld.c:
	* unix/tclLoadNext.c:
	* unix/tclLoadOSF.c:
	* unix/tclLoadShl.c:
	* unix/tclUnixPipe.c:
	* win/Makefile.in:
	* win/tclWinLoad.c:

2010-03-31  Donal K. Fellows  <dkf@users.sf.net>

	* doc/registry.n: Added missing documentation of TIP#362 flags.

	* doc/package.n: [Bug 2980210]: Document the arguments taken by
	the [package present] command correctly.

	* doc/Thread.3: Added some better documentation of how to create and
	use a thread using the C-level thread API, based on realization that
	no such tutorial appeared to exist.

2010-03-31  Jan Nijtmans  <nijtmans@users.sf.net>

	* test/cmdMZ.test:    [FRQ 2974744]: share exception codes (ObjType?):
	* test/error.test:    Revised test cases, making sure that abbreviated
	* test/proc-old.test: codes are checked resulting in an error, and
	                      checking for the exact error message.

2010-03-30  Andreas Kupries  <andreask@activestate.com>

	* generic/tclIORChan.c (ReflectClose, ReflectInput, ReflectOutput,
	(ReflectSeekWide, ReflectWatch, ReflectBlock, ReflectSetOption,
	(ReflectGetOption, ForwardProc): [Bug 2978773]: Preserve
	ReflectedChannel* structures across handler invokations, to avoid
	crashes when the handler implementation induces nested callbacks and
	destruction of the channel deep inside such a nesting.

2010-03-30  Don Porter  <dgp@users.sourceforge.net>

	* generic/tclObj.c (Tcl_GetCommandFromObj):     [Bug 2979402]: Reorder
	the validity tests on internal rep of a "cmdName" value to avoid
	invalid reads reported by valgrind.

2010-03-30  Jan Nijtmans  <nijtmans@users.sf.net>

	* generic/tclIndexObj:	[FRQ 2974744]: share exception codes
	* generic/tclResult.c:	further optimization, making use of indexType.
	* generic/tclZlib.c:    [Bug 2979399]: uninitialized value troubles

2010-03-30  Donal K. Fellows  <dkf@users.sf.net>

	TIP #362 IMPLEMENTATION

	* win/tclWinReg.c: [Patch 2960976]: Apply patch from Damon Courtney to
	* tests/registry.test:	allow the registry command to be told to work
	* win/Makefile.in:	with both 32-bit and 64-bit registries. Bump
	* win/configure.in:	version of registry package to 1.3.
	* win/makefile.bc:
	* win/makefile.vc:
	* win/configure:	autoconf-2.59

2010-03-29  Jan Nijtmans  <nijtmans@users.sf.net>

	* unix/tcl.m4:            Only test for -visibility=hidden with gcc
	                          (Second remark in [Bug 2976508])
	* unix/configure:         regen

2010-03-29  Don Porter  <dgp@users.sourceforge.net>

	* generic/tclStringObj.c:       Fix array overrun in test format-1.12
	caught by valgrind testing.

2010-03-27  Jan Nijtmans  <nijtmans@users.sf.net>

	* generic/tclInt.h:	[FRQ 2974744]: share exception codes
	* generic/tclResult.c:	(ObjType?)
	* generic/tclCmdMZ.c:
	* generic/tclCompCmdsSZ.c:

2010-03-26  Jan Nijtmans  <nijtmans@users.sf.net>

	* generic/tclExecute.c: [Bug 2976508]: Tcl HEAD fails on HP-UX

2010-03-25  Donal K. Fellows  <dkf@users.sf.net>

	* unix/tclUnixFCmd.c (TclUnixCopyFile): [Bug 2976504]: Corrected
	number of arguments to fstatfs() call.

	* macosx/tclMacOSXBundle.c, macosx/tclMacOSXFCmd.c:
	* macosx/tclMacOSXNotify.c: Reduce the level of ifdeffery in the
	functions of these files to improve readability. They need to be
	audited for whether complexity can be removed based on the minimum
	supported version of OSX, but that requires a real expert.

2010-03-24  Don Porter  <dgp@users.sourceforge.net>

	* generic/tclResult.c:  [Bug 2383005]: Revise [return -errorcode] so
	* tests/result.test:    that it rejects illegal non-list values.

2010-03-24  Donal K. Fellows  <dkf@users.sf.net>

	* generic/tclOOInfo.c (InfoObjectMethodTypeCmd)
	(InfoClassMethodTypeCmd): Added introspection of method types so that
	it is possible to find this info out without using errors.
	* generic/tclOOMethod.c (procMethodType): Now that introspection can
	reveal the name of method types, regularize the name of normal methods
	to be the name of the definition type used to create them.

	* tests/async.test (async-4.*): Reduce obscurity of these tests by
	putting the bulk of the code for them inside the test body with the
	help of [apply].

	* generic/tclCmdMZ.c (TryPostBody, TryPostHandler): Make sure that the
	[try] command does not trap unwinding due to limits.

2010-03-23  Don Porter  <dgp@users.sourceforge.net>

	* generic/tclCmdMZ.c:	[Bug 2973361]: Revised fix for computing
	indices of script arguments to [try].

2010-03-23  Jan Nijtmans  <nijtmans@users.sf.net>

	* generic/tclCmdMZ.c:      Make error message in "try" implementation
	* generic/tclCompCmdsSZ.c: exactly the same as the one in "return"
	* tests/error.test:
	* libtommath/mtests/mpi.c: Single "const" addition

2010-03-22  Don Porter  <dgp@users.sourceforge.net>

	* generic/tclCmdMZ.c:	[Bug 2973361]: Compute the correct integer
	values to identify the argument indices of the various script
	arguments to [try]. Passing in -1 led to invalid memory reads.

2010-03-20  Donal K. Fellows  <dkf@users.sf.net>

	* doc/exec.n: Make it a bit clearer that there is an option to run a
	pipeline in the background.

	* generic/tclIOCmd.c (Tcl_FcopyObjCmd):		Lift the restriction
	* generic/tclIO.c (TclCopyChannel, CopyData):	on the [fcopy] command
	* generic/tclIO.h (CopyState):			that forced it to only
	copy up to 2GB per script-level callback. Now it is anything that can
	fit in a (signed) 64-bit integer. Problem identified by Frederic
	Bonnet on comp.lang.tcl. Note that individual low-level reads and
	writes are still smaller as the optimal buffer size is smaller.

2010-03-20  Jan Nijtmans  <nijtmans@users.sf.net>

	* win/stub16.c:         Don't hide that we use the ASCII API here.
	                        (does someone still use that?)
	* win/tclWinPipe.c:     2 unnecessary type casts.

2010-03-19  Donal K. Fellows  <dkf@users.sf.net>

	* generic/tclCompCmdsSZ.c (TclCompileThrowCmd): Added compilation for
	the [throw] command.

2010-03-18  Don Porter  <dgp@users.sourceforge.net>

	* generic/tclListObj.c:	[Bug 2971669]: Prevent in overflow trouble in
	* generic/tclTestObj.c:	ListObjReplace operations. Thanks to kbk for
	* tests/listObj.test:	fix and test.

2010-03-18  Donal K. Fellows  <dkf@users.sf.net>

	* generic/tclCompCmdsSZ.c (IssueTryFinallyInstructions):
	[Bug 2971921]: Corrected jump so that it doesn't skip into the middle
	of an instruction! Tightened the instruction issuing. Moved endCatch
	calls closer to their point that they guard, ensuring correct ordering
	of result values.

2010-03-17  Andreas Kupries  <andreask@activestate.com>

	* generic/tclIORTrans.c (ReflectInput, ReflectOutput)
	(ReflectSeekWide): [Bug 2921116]: Added missing TclEventuallyFree
	calls for preserved ReflectedTransform* structures. Reworked
	ReflectInput to preserve the structure for its whole life, not only in
	InvokeTclMethod.

	* generic/tclIO.c (Tcl_GetsObj): [Bug 2921116]: Regenerate topChan,
	may have been changed by a self-modifying transformation.

	* tests/ioTrans/test (iortrans-4.8, iortrans-4.9, iortrans-5.11)
	(iortrans-7.4, iortrans-8.3): New test cases.

2010-03-16  Jan Nijtmans  <nijtmans@users.sf.net>

	* compat/zlib/*:	Upgrade zlib to version 1.2.4.
	* win/makefile.vc:
	* unix/Makefile.in:
	* win/tclWinChan.c:	Don't cast away "const" without reason.

2010-03-12  Jan Nijtmans  <nijtmans@users.sf.net>

	* win/makefile.vc: [Bug 2967340]: Static build was failing.
	* win/.cvsignore:

2010-03-10  Jan Nijtmans  <nijtmans@users.sf.net>

	* generic/tclTest.c:	Remove unnecessary '&' decoration for
	* generic/tclIOUtil.c:	function pointers
	* win/tclWin32Dll.c:	Double declaration of TclNativeDupInternalRep
	* unix/tclIOUtil.c:
	* unix/dltest/.cvsignore: Ignore *.so here

2010-03-09  Andreas Kupries  <andreask@activestate.com>

	* generic/tclIORChan.c: [Bug 2936225]: Thanks to Alexandre Ferrieux
	* doc/refchan.n:    <ferrieux@users.sourceforge.net> for debugging and
	* tests/ioCmd.test: fixing the problem. It is the write-side
	equivalent to the bug fixed 2009-08-06.

2010-03-09  Don Porter  <dgp@users.sourceforge.net>

	* library/tzdata/America/Matamoros: New locale
	* library/tzdata/America/Ojinaga: New locale
	* library/tzdata/America/Santa_Isabel: New locale
	* library/tzdata/America/Asuncion:
	* library/tzdata/America/Tijuana:
	* library/tzdata/Antarctica/Casey:
	* library/tzdata/Antarctica/Davis:
	* library/tzdata/Antarctica/Mawson:
	* library/tzdata/Asia/Dhaka:
	* library/tzdata/Pacific/Fiji:
	Olson tzdata2010c.

2010-03-07  Jan Nijtmans  <nijtmans@users.sf.net>

	* generic/tclTest.c:	  Test that tclOO stubs are present in stub
				  library
	* generic/tclOOMethod.c:  Applied missing part of [Patch 2961556]
	* win/tclWinInt.h:	  Change all tclWinProcs signatures to use
	* win/tclWin32Dll.c:	  TCHAR* in stead of WCHAR*. This is meant
	* win/tclWinDde.c:	  as preparation to make [Enh 2965056]
	* win/tclWinFCmd.c:	  possible at all.
	* win/tclWinFile.c:
	* win/tclWinPipe.c:
	* win/tclWinSock.c:

2010-03-06  Jan Nijtmans  <nijtmans@users.sf.net>

	* generic/tclStubLib.c:	Remove presence of tclTomMathStubsPtr here.
	* generic/tclTest.c:	Test that tommath stubs are present in stub
				library.

2010-03-05  Donal K. Fellows  <dkf@users.sf.net>

	* generic/tclIORTrans.c (ForwardProc): [Bug 2964425]: When cleaning
	the stables, it is sometimes necessary to do more than the minimum. In
	this case, rationalizing the variables for a forwarded limit? method
	required removing an extra Tcl_DecrRefCount too.

	* generic/tclOO.h, generic/tclOOInt.h: [Patch 2961556]: Change TclOO
	to use the same style of function typedefs as Tcl, as this is about
	the last chance to get this right.

	***POTENTIAL INCOMPATIBILITY***
	Source code that uses function typedefs from TclOO will need to update
	variables and argument definitions so that pointers to the function
	values are used instead. Binary compatibility is not affected.

	* generic/*.c, generic/tclInt.h, unix/*.c, macosx/*.c: Applied results
	of doing a Code Audit. Principal changes:
	  * Use do { ... } while (0) in macros
	  * Avoid shadowing one local variable with another
	  * Use clearer 'foo.bar++;' instead of '++foo.bar;' where result not
	    required (i.e., semantically equivalent); clarity is increased
	    because it is bar that is incremented, not foo.
	  * Follow Engineering Manual rules on spacing and declarations

2010-03-04  Donal K. Fellows  <dkf@users.sf.net>

	* generic/tclOO.c (ObjectRenamedTrace): [Bug 2962664]: Add special
	handling so that when the class of classes is deleted, so is the class
	of objects. Immediately.

	* generic/tclOOInt.h (ROOT_CLASS): Add new flag for specially marking
	the root class. Simpler and more robust than the previous technique.

2010-03-04  Jan Nijtmans  <nijtmans@users.sf.net>

	* generic/tclGetDate.y:    3 unnecessary MODULE_SCOPE
	* generic/tclDate.c:       symbols
	* generic/tclStubLib.c:    Split tommath stub lib
	* generic/tclTomMathStubLib.c:  in separate file.
	* win/makefile.bc:
	* win/Makefile.in:
	* win/makefile.vc:
	* win/tcl.dsp:
	* unix/Makefile.in:
	* unix/tcl.m4:          Cygwin only gives warning
	* unix/configure:       using -fvisibility=hidden
	* compat/strncasecmp.c: A few more const's
	* compat/strtod.c:
	* compat/strtoul.c:

2010-03-03  Andreas Kupries <andreask@activestate.com>

	* doc/refchan.n: Followup to ChangeLog entry 2009-10-07
	(generic/tclIORChan.c). Fixed the documentation to explain that errno
	numbers are operating system dependent, and reworked the associated
	example.

2010-03-02  Jan Nijtmans  <nijtmans@users.sf.net>

	* unix/tcl.m4:     [FRQ 2959069]: Support for -fvisibility=hidden
	* unix/configure   (regenerated with autoconf-2.59)

2010-03-01  Alexandre Ferrieux  <ferrieux@users.sourceforge.net>

	* unix/tclUnixSock.c: Refrain from a possibly lengthy reverse-DNS
	lookup on 0.0.0.0 when calling [fconfigure -sockname] on an
	universally-bound (default) server socket.

	* generic/tclIndexObj.c: fix [AT 86258]: special-casing of empty
	tables when generating error messages for [::tcl::prefix match].

2010-02-28  Donal K. Fellows  <dkf@users.sf.net>

	* generic/tclCmdIL.c: More additions of {TCL LOOKUP} error-code
	generation to various subcommands of [info] as part of long-term
	project to classify all Tcl's generated errors.

2010-02-28  Jan Nijtmans  <nijtmans@users.sf.net>

	* generic/tclStubInit.c: [Bug 2959713]: Link error with gcc 4.1

2010-02-27  Donal K. Fellows  <dkf@users.sf.net>

	* generic/tclCmdMZ.c (StringFirstCmd, StringLastCmd): [Bug 2960021]:
	Only search for the needle in the haystack when the needle isn't
	larger than the haystack. Prevents an odd crash from sometimes
	happening when things get mixed up (a common programming error).

	* generic/tclMain.c (Tcl_Main): [Bug 801429]: Factor out the holding
	of the client-installed main loop function into thread-specific data.

	***POTENTIAL INCOMPATIBILITY***
	Code that previously tried to set the main loop from another thread
	will now fail. On the other hand, there is a fairly high probability
	that such programs would have been failing before due to the lack of
	any kind of inter-thread memory barriers guarding accesses to this
	part of Tcl's state.

2010-02-26  Donal K. Fellows  <dkf@users.sf.net>

	* generic/tclCompCmds.c:   Split this file into two pieces to make it
	* generic/tclCompCmdsSZ.c: easier to work with. It's still two very
				   long files even after the split.

2010-02-26  Reinhard Max  <max@suse.de>

	* doc/safe.n: Name the installed file after the command it documents.
	Use "Safe Tcl" instead of the "Safe Base", "Safe Tcl" mixture.

2010-02-26  Donal K. Fellows  <dkf@users.sf.net>

	* unix/Makefile.in (NATIVE_TCLSH): Added this variable to allow for
	better control of what tclsh to use for various scripts when doing
	cross compiling. An imperfect solution, but works.

	* unix/installManPage: Remap non-alphanumeric sequences in filenames
	to single underscores (especially colons).

2010-02-26  Pat Thoyts  <patthoyts@users.sourceforge.net>

	* tests/zlib.test: Add tests for [Bug 2818131] which was crashing with
	mismatched zlib algorithms used in combination with gets. This issue
	has been fixed by Andreas's last commit.

2010-02-25  Jan Nijtmans  <nijtmans@users.sf.net>

	* generic/tclHash.c:	[FRQ 2958832]: Further speed-up of the
	* generic/tclLiteral.c:	ouster-hash function.
	* generic/tclObj.c:
	* generic/tclCkalloc.c:	Eliminate various unnecessary (ClientData)
	* generic/tclTest.c:	type casts.
	* generic/tclTestObj.c:
	* generic/tclTestProcBodyObj.c:
	* unix/tclUnixTest.c:
	* unix/tclUnixTime.c:
	* unix/tclXtTest.c:

2010-02-24  Donal K. Fellows  <dkf@users.sf.net>

	* generic/tclDictObj.c (SetDictFromAny): Prevent the list<->dict
	* generic/tclListObj.c (SetListFromAny): conversion code from taking
	too many liberties. Stops loss of duplicate keys in some scenarios.
	Many thanks to Jean-Claude Wippler for finding this.

	* generic/tclExecute.c (TclExecuteByteCode): Reduce ifdef-fery and
	size of activation record. More variables shared across instructions
	than before.

	* doc/socket.n: [Bug 2957688]: Clarified that [socket -server] works
	with a command prefix. Extended example to show this in action.

2010-02-22  Andreas Kupries  <andreask@activestate.com>

	* generic/tclZlib.c (ZlibTransformInput): [Bug 2762041]: Added a hack
	to work around the general problem, early EOF recognition based on the
	base-channel, instead of the data we have ready for reading in the
	transform. Long-term we need a proper general fix (likely tracking EOF
	on each level of the channel stack), with attendant complexity.
	Furthermore, Z_BUF_ERROR can be ignored, and must be when feeding the
	zlib code with single characters.

2010-02-22  Jan Nijtmans  <nijtmans@users.sf.net>

	* unix/tclUnixPort.h:   Remove unnecessary EXTERN's, which already are
	                        in the global stub table.
	* unix/configure.in:    Use @EXEEXT@ in stead of @EXT_SUFFIX@
	* unix/tcl.m4:
	* unix/Makefile.in:     Use -DBUILD_tcl for CYGWIN
	* unix/configure:       (regenerated)
	* unix/dltest/pkg*.c:   Use EXTERN to control CYGWIN exported symbols
	* generic/tclCmdMZ.c:   Remove some unnecessary type casts.
	* generic/tclCompCmds.c:
	* generic/tclTest.c:
	* generic/tclUtil.c:

2010-02-21  Mo DeJong  <mdejong@users.sourceforge.net>

	* tests/regexp.test: Add test cases back ported from Jacl regexp work.

2010-02-21  Jan Nijtmans  <nijtmans@users.sf.net>

	* generic/tclDate.c:    Some more const tables.
	* generic/tclGetDate.y:
	* generic/regc_lex.c:
	* generic/regerror.c:
	* generic/tclStubLib.c:
	* generic/tclBasic.c:   Fix [Bug 2954959] expr abs(0.0) is -0.0
	* tests/expr.test:

2010-02-20  Donal K. Fellows  <dkf@users.sf.net>

	* generic/tclCompCmds.c (TclCompileStringLenCmd): Make [string length]
	of a constant string be handled better (i.e., handle backslashes too).

2010-02-19  Stuart Cassoff  <stwo@users.sourceforge.net>

	* tcl.m4: Correct compiler/linker flags for threaded builds on
	OpenBSD.
	* configure: (regenerated).

2010-02-19  Donal K. Fellows  <dkf@users.sf.net>

	* unix/installManPage: [Bug 2954638]: Correct behaviour of manual page
	installer. Also added armouring to check that assumptions about the
	initial state are actually valid (e.g., look for existing input file).

2010-02-17  Donal K. Fellows  <dkf@users.sf.net>

	* generic/tclHash.c (HashStringKey):	Restore these hash functions
	* generic/tclLiteral.c (HashString):	to use the classic algorithm.
	* generic/tclObj.c (TclHashObjKey):	Community felt normal case
	speed to be more important than resistance to malicious cases. For
	now, hashes that need to deal with the malicious case can use a custom
	hash table and install their own hash function, though that is not
	functionality exposed to the script level.

	* generic/tclCompCmds.c (TclCompileDictUpdateCmd): Stack depth must be
	correctly described when compiling a body to prevent crashes in some
	debugging modes.

2010-02-16  Jan Nijtmans  <nijtmans@users.sf.net>

	* generic/tclInt.h: Change order of various struct members,
	fixing potential binary incompatibility with Tcl 8.5

2010-02-16  Donal K. Fellows  <dkf@users.sf.net>

	* unix/configure.in, generic/tclIOUtil.c (Tcl_Stat): Updated so that
	we do not assume that all unix systems have the POSIX blkcnt_t type,
	since OpenBSD apparently does not.

	* generic/tclLiteral.c (HashString): Missed updating to FNV in one
	place; the literal table (a copy of the hash table code...)

2010-02-15  Jan Nijtmans  <nijtmans@users.sf.net>

	* tools/genStubs.tcl:   Reverted earlier rename from tcl*Stubs to
	* generic/tclBasic.c:   tcl*ConstStubs, it's not necessary at all.
	* generic/tclOO.c:
	* generic/tclTomMathInterface.c:
	* generic/tclStubInit.c: (regenerated)
	* generic/tclOOStubInit.c: (regenerated)
	* generic/tclEnsemble.c:Fix signed-unsigned mismatch
	* win/tclWinInt.h:      make tclWinProcs "const"
	* win/tclWin32Dll.c:
	* win/tclWinFCmd.c:     Eliminate all internal Tcl_WinUtfToTChar
	* win/tclWinFile.c:     and Tcl_WinTCharToUtf calls, needed
	* win/tclWinInit.c:     for mslu support.
	* win/tclWinLoad.c:
	* win/tclWinPipe.c:
	* win/tclWinSerial.c:
	* win/.cvsignore:
	* compat/unicows/readme.txt:  [FRQ 2819611]: Add first part of MSLU
	* compat/unicows/license.txt: support.
	* compat/unicows/unicows.lib:

2010-02-15  Donal K. Fellows  <dkf@users.sf.net>

	* generic/tclOO.c (AllocObject, SquelchedNsFirst, ObjectRenamedTrace):
	* generic/tclNamesp.c (Tcl_DeleteNamespace): [Bug 2950259]: Revised
	the namespace deletion code to provide an additional internal callback
	that gets triggered early enough in namespace deletion to allow TclOO
	destructors to run sanely. Adjusted TclOO to take advantage of this,
	so making tearing down an object by killing its namespace appear to
	work seamlessly, which is needed for Itcl. (Note that this is not a
	feature that will ever be backported to 8.5, and it remains not a
	recommended way of deleting an object.)

2010-02-13  Donal K. Fellows  <dkf@users.sf.net>

	* generic/tclCompCmds.c (TclCompileSwitchCmd): Divided the [switch]
	compiler into three pieces (after the model of [try]): a parser, an
	instruction-issuer for chained tests, and an instruction-issuer for
	jump tables.

	* generic/tclEnsemble.c: Split the ensemble engine out into its own
	file rather than keeping it mashed together with the namespace code.

2010-02-12  Jan Nijtmans  <nijtmans@users.sf.net>

	* win/tcl.m4:		Use -pipe for gcc on win32
	* win/configure:	(mingw/cygwin) (regenerated)
	* win/.cvsignore:	Add .lib, .exp and .res here

2010-02-11  Mo DeJong  <mdejong@users.sourceforge.net>

	* tests/list.test: Add tests for explicit \0 in a string argument to
	the list command.

2010-02-11  Donal K. Fellows  <dkf@users.sf.net>

	* generic/tclIOCmd.c (Tcl_OpenObjCmd): [Bug 2949740]: Make sure that
	we do not try to put a NULL pipeline channel into binary mode.

2010-02-11  Mo DeJong  <mdejong@users.sourceforge.net>

	[Bug 2826551, Patch 2948425]: Assorted regexp bugs related to -all,
	-line and -start options and newlines.
	* generic/tclCmdMZ.c (Tcl_RegexpObjCmd): If -offset is given, treat it
	as the start of the line if the previous character was a newline. Fix
	nasty edge case where a zero length match would not advance the index.
	* tests/regexp.test: Add regression tests back ported from Jacl.
	Checks for a number of issues related to -line and newline handling. A
	few of tests were broken before the patch and continue to be broken,
	marked as knownBug.

2010-02-11  Donal K. Fellows  <dkf@users.sf.net>

	* generic/tclOO.c (ObjectRenamedTrace): [Bug 2949397]: Prevent
	destructors from running on the two core class objects when the whole
	interpreter is being destroyed.

2010-02-09  Donal K. Fellows  <dkf@users.sf.net>

	* generic/tclCompCmds.c (TclCompileTryCmd, IssueTryInstructions)
	(IssueTryFinallyInstructions): Added compiler for the [try] command.
	It is split into three pieces that handle the parsing of the tokens,
	the issuing of instructions for finally-free [try], and the issuing of
	instructions for [try] with finally; there are enough differences
	between the all cases that it was easier to split the code rather than
	have a single function do the whole thing.

2010-02-09  Alexandre Ferrieux  <ferrieux@users.sourceforge.net>

	* tools/genStubs.tcl: Remove dependency on 8.5+ idiom "in" in
	expressions.

2010-02-08  Donal K. Fellows  <dkf@users.sf.net>

	* generic/tclZlib.c (Tcl_ZlibDeflate, Tcl_ZlibInflate): [Bug 2947783]:
	Make sure that the result is an unshared object before appending to it
	so that nothing crashes if it is shared (use in Tcl code was not
	affected by this, but use from C was an issue).

2010-02-06  Donal K. Fellows  <dkf@users.sf.net>

	* generic/tclHash.c (HashStringKey):	Replace Tcl's crusty old hash
	* generic/tclObj.c (TclHashObjKey):	function with the algorithm
	due to Fowler, Noll and Vo. This is slightly faster (assuming the
	presence of hardware multiply) and has somewhat better distribution
	properties of the resulting hash values. Note that we only ever used
	the 32-bit version of the FNV algorithm; Tcl's core hash engine
	assumes that hash values are simple unsigned ints.

	***POTENTIAL INCOMPATIBILITY***
	Code that depends on hash iteration order (especially tests) may well
	be disrupted by this. Where a definite order is required, the fix is
	usually to just sort the results after extracting them from the hash.
	Where this is insufficient, the code that has ceased working was
	always wrong and was only working by chance.

2010-02-05  Donal K. Fellows  <dkf@users.sf.net>

	* generic/tclCompCmds.c (TclCompileErrorCmd): Added compilation of the
	[error] command. No new bytecodes.

2010-02-05  Jan Nijtmans  <nijtmans@users.sf.net>

	* tools/genStubs.tcl:	Follow-up to earlier commit today:
	          Eliminate the need for an extra Stubs Pointer for adressing
	          a static stub table: Just change the exported table from
	          static to MODULE_SCOPE.
	* generic/tclBasic.c
	* generic/tclOO.c
	* generic/tclTomMathInterface.c
	* generic/tcl*Decls.h (regenerated)
	* generic/tclStubInit.c (regenerated)
	* generic/tclOOStubInit.c (regenerated)
	* generic/tclTest.c (minor formatting)

2010-02-05  Donal K. Fellows  <dkf@users.sf.net>

	* generic/tclVar.c: More consistency in errorcode generation.

	* generic/tclOOBasic.c (TclOO_Object_Destroy): Rewrote to be NRE-aware
	when calling destructors. Note that there is no guarantee that
	destructors will always be called in an NRE context; that's a feature
	of the 'destroy' method only.

	* generic/tclEncoding.c: Add 'const' to many function-internal vars
	that are never pointing to things that are written to.

2010-02-05  Jan Nijtmans  <nijtmans@users.sf.net>

	* tools/genStubs.tcl:	Follow-up to [2010-01-29] commit:
		prevent space within stub table function parameters if the
		parameter type is a pointer.
	* win/tclWinInt.h:	Minor Formatting
	* generic/tcl.h:	VOID -> void and other formatting
	* generic/tclInt.h:	Minor formatting
	* generic/tclInt.decls: Change signature of TclNRInterpProcCore,
	* generic/tclOO.decls:	and TclOONewProc(Instance|)MethodEx,
	* generic/tclProc.c:	indicating that errorProc is a function,
	* generic/tclOOMethod.c:pointer, and other formatting
	* generic/tcl*Decls.h:	(regenerated)
	* generic/tclVar.c:	gcc warning(line 3703): 'pattern' may be used
				uninitialized in this function
				gcc warning(line 3788): 'matched' may be used
				uninitialized in this function

2010-02-04  Donal K. Fellows  <dkf@users.sf.net>

	* generic/tclVar.c: Added more use of error-codes and reduced the
	stack overhead of older interfaces.
	(ArrayGetCmd): Stop silly crash when using a trivial pattern due to
	error in conversion to ensemble.
	(ArrayNamesCmd): Use the object RE interface for faster matching.

2010-02-03  Donal K. Fellows  <dkf@users.sf.net>

	* generic/tclVar.c (ArrayUnsetCmd): More corrections.

2010-02-02  Donal K. Fellows  <dkf@users.sf.net>

	* generic/tclVar.c: Turned the [array] command into a true ensemble.

	* generic/tclOO.c (AllocObject, MyDeleted): A slightly faster way to
	handle the deletion of [my] is with a standard delete callback. This
	is because it doesn't require an additional memory allocation during
	object creation. Also reduced the amount of string manipulation
	performed during object creation to further streamline memory
	handling; this is not backported to the 8.5 package as it breaks a
	number of abstractions.

	* generic/tclOOBasic.c (TclOO_Object_Destroy): [Bug 2944404]: Do not
	crash when a destructor deletes the object that is executing that
	destructor.

2010-02-01  Donal K. Fellows  <dkf@users.sf.net>

	* generic/tclVar.c (Tcl_ArrayObjCmd): [Bug 2939073]: Stop the [array
	unset] command from having dangling pointer problems when an unset
	trace deletes the element that is going to be processed next. Many
	thanks to Alexandre Ferrieux for the bulk of this fix.

	* generic/regexec.c (ccondissect, crevdissect): [Bug 2942697]: Rework
	these functions so that certain pathological patterns are matched much
	more rapidly. Many thanks to Tom Lane for dianosing this issue and
	providing an initial patch.

2010-01-30  Donal K. Fellows  <dkf@users.sf.net>

	* generic/tclCompile.c (tclInstructionTable):	Bytecode instructions
	* generic/tclCompCmds.c (TclCompileUnsetCmd):	to allow the [unset]
	* generic/tclExecute.c (TclExecuteByteCode):	command to be compiled
	with the compiler being a complete compilation for all compile-time
	decidable uses.

	* generic/tclVar.c (TclPtrUnsetVar): Var reference version of the code
	to unset a variable. Required for INST_UNSET bytecodes.

2010-01-29  Jan Nijtmans  <nijtmans@users.sf.net>

	* generic/tcl.h: [Bug 2942081]: Reverted Tcl_ThreadDataKey type change
				Changed some Tcl_CallFrame fields from "char *"
				to "void *". This saves unnecessary space on
				Cray's (and it's simply more correct).

	* tools/genStubs.tcl:	No longer generate a space after "*" and
				immediately after a function name, so the
				format of function definitions in tcl*Decls.h
				match all other tcl*.h header files.
	* doc/ParseArgs.3:	Change Tcl_ArgvFuncProc, Tcl_ArgvGenFuncProc
	* generic/tcl.h:	and GetFrameInfoValueProc to be function
	* generic/tclInt.h:	definitions, not pointers, for consistency
	* generic/tclOOInt.h:	with all other Tcl function definitions.
	* generic/tclIndexObj.c:
	* generic/regguts.h:	CONST -> const
	* generic/tcl.decls:	Formatting
	* generic/tclTomMath.decls: Formatting
	* generic/tclDecls.h:	(regenerated)
	* generic/tclIntDecls.h:
	* generic/tclIntPlatDecls.h:
	* generic/tclOODecls.h:
	* generic/tclOOIntDecls.h:
	* generic/tclPlatDecls.h:
	* generic/tclTomMathDecls.h:

2010-01-28  Donal K. Fellows  <dkf@users.sf.net>

	* generic/tclOOBasic.c (TclOO_Object_Destroy): Move the execution of
	destructors to a point where they can produce an error. This will not
	work for all destructors, but it does mean that more failing calls of
	them will be caught.
	* generic/tclOO.c (AllocObject, MyDeletedTrace, ObjectRenamedTrace):
	(ObjectNamespaceDeleted): Stop various ways of getting at commands
	with dangling pointers to the object. Also increases the reliability
	of calling of destructors (though most destructors won't benefit; when
	an object is deleted namespace-first, its destructors are not run in a
	nice state as the namespace is partially gone).

2010-01-25  Jan Nijtmans  <nijtmans@users.sf.net>

	* generic/tclOOStubInit.c:   Remove double includes (which causes a
	* generic/tclOOStubLib.c:    warning in CYGWIN compiles)
	* unix/.cvsignore:	     add confdefs.h

2010-01-22  Donal K. Fellows  <dkf@users.sf.net>

	* doc/proc.n: [Bug 1970629]: Define a bit better what the current
	namespace of a procedure is.

2010-01-22  Jan Nijtmans  <nijtmans@users.sf.net>

	* generic/tclInt.decls:	     Don't use DWORD and HANDLE here.
	* generic/tclIntPlatDecls.h:
	* generic/tcl.h:	     Revert [2009-12-21] change, instead
	* generic/tclPort.h:	     resolve the CYGWIN inclusion problems by
	* win/tclWinPort.h:	     re-arranging the inclusions at other
				     places.
	* win/tclWinError.c
	* win/tclWinPipe.c
	* win/tcl.m4:		     Make cygwin configuration error into
	* win/configure.in:	     a warning: CYGWIN compilation works
	* win/configure:	     although there still are test failures.

2010-01-22  Donal K. Fellows  <dkf@users.sf.net>

	* generic/tclExecute.c (TclExecuteByteCode): Improve error code
	generation from some of the tailcall-related bits of TEBC.

2010-01-21  Miguel Sofer  <msofer@users.sf.net>

	* generic/tclCompile.h: [Bug 2910748]: NRE-enable direct eval on BC
	* generic/tclExecute.c: spoilage.
	* tests/nre.test:

2010-01-19  Donal K. Fellows  <dkf@users.sf.net>

	* doc/dict.n: [Bug 2929546]: Clarify just what [dict with] and [dict
	update] are doing with variables.

2010-01-18  Andreas Kupries  <andreask@activestate.com>

	* generic/tclIO.c (CreateScriptRecord): [Bug 2918110]: Initialize
	the EventScriptRecord (esPtr) fully before handing it to
	Tcl_CreateChannelHandler for registration. Otherwise a reflected
	channel calling 'chan postevent' (== Tcl_NotifyChannel) in its
	'watchProc' will cause the function 'TclChannelEventScriptInvoker'
	to be run on an uninitialized structure.

2010-01-18  Donal K. Fellows  <dkf@users.sf.net>

	* generic/tclStringObj.c (Tcl_AppendFormatToObj): [Bug 2932421]: Stop
	the [format] command from causing argument objects to change their
	internal representation when not needed. Thanks to Alexandre Ferrieux
	for this fix.

2010-01-13  Donal K. Fellows  <dkf@users.sf.net>

	* tools/tcltk-man2html.tcl:	  More factoring out of special cases
	* tools/tcltk-man2html-utils.tcl: so that they are described outside
	the engine file. Now there is only one real set of special cases in
	there, to handle the .SO/.OP/.SE directives.

2010-01-13  Jan Nijtmans  <nijtmans@users.sf.net>

	* generic/tcl.h:      Fix TCL_LL_MODIFIER for Cygwin
	* generic/tclEnv.c:   Fix CYGWIN compilation problems,
	* generic/tclInt.h:   and remove some unnecessary
	* generic/tclPort.h:  double includes.
	* generic/tclPlatDecls.h:
	* win/cat.c:
	* win/tclWinConsole.c:
	* win/tclWinFCmd.c:
	* win/tclWinFile.c:
	* win/tclWinPipe.c:
	* win/tclWinSerial.c:
	* win/tclWinThrd.c:
	* win/tclWinPort.h:   Put win32 includes first
	* unix/tclUnixChan.c: Forgot one CONST change

2010-01-12  Donal K. Fellows  <dkf@users.sf.net>

	* tools/tcltk-man2html.tcl: Make the generation of the list of things
	to process the docs from simpler and more flexible. Also factored out
	the lists of special cases.

2010-01-10  Jan Nijtmans  <nijtmans@users.sf.net>

	* win/tclWinDde.c:      VC++ 6.0 doesn't have
	* win/tclWinReg.c:      PDWORD_PTR
	* win/tclWinThrd.c:     Fix various minor gcc warnings.
	* win/tclWinTime.c:
	* win/tclWinConsole.c:  Put channel type definitions
	* win/tclWinChan.c:     in static const memory
	* win/tclWinPipe.c:
	* win/tclWinSerial.c:
	* win/tclWinSock.c:
	* generic/tclIOGT.c:
	* generic/tclIORChan.c:
	* generic/tclIORTrans.c:
	* unix/tclUnixChan.c:
	* unix/tclUnixPipe.c:
	* unix/tclUnixSock.c:
	* unix/configure:       (regenerated with autoconf 2.59)
	* tests/info.test:      Make test independant from
	                        tcltest implementation.

2010-01-10  Donal K. Fellows  <dkf@users.sf.net>

	* tests/namespace.test (namespace-51.17): [Bug 2898722]: Demonstrate
	that there are still bugs in the handling of resolution epochs. This
	bug is not yet fixed.

	* tools/tcltk-man2html.tcl:	  Split the man->html converter into
	* tools/tcltk-man2html-utils.tcl: two pieces for easier maintenance.
	Also made it much less verbose in its printed messages by default.

2010-01-09  Donal K. Fellows  <dkf@users.sf.net>

	* tools/tcltk-man2html.tcl: Added basic support for building the docs
	for contributed packages into the HTML versions. Prompted by question
	on Tcler's Chat by Tom Krehbiel. Note that there remain problems in
	the documentation generated due to errors in the contributed docs.

2010-01-05  Don Porter  <dgp@users.sourceforge.net>

	* generic/tclPathObj.c (TclPathPart):   [Bug 2918610]: Correct
	* tests/fileName.test (filename-14.31): inconsistency between the
	string rep and the intrep of a path value created by [file rootname].
	Thanks to Vitaly Magerya for reporting.

2010-01-03  Donal K. Fellows  <dkf@users.sf.net>

	* unix/tcl.m4 (SC_CONFIG_CFLAGS): [Bug 1636685]: Use the configuration
	for modern FreeBSD suggested by the FreeBSD porter.

2010-01-03  Miguel Sofer  <msofer@users.sf.net>

	* generic/tclBasic.c:	[Bug 2724403]: Fix leak of coroutines on
	* generic/tclCompile.h: namespace deletion. Added a test for this
	* generic/tclNamesp.c:	leak, and also a test for leaks on namespace
	* tests/coroutine.test: deletion.
	* tests/namespace.test:

2009-12-30  Donal K. Fellows  <dkf@users.sf.net>

	* library/safe.tcl (AliasSource): [Bug 2923613]: Make the safer
	* tests/safe.test (safe-8.9):	  [source] handle a [return] at the
					  end of the file correctly.

2009-12-30  Miguel Sofer  <msofer@users.sf.net>

	* library/init.tcl (unknown): [Bug 2824981]: Fix infinite recursion of
	::unknown when [set] is undefined.

2009-12-29  Donal K. Fellows  <dkf@users.sf.net>

	* generic/tclHistory.c (Tcl_RecordAndEvalObj): Reduce the amount of
	allocation and deallocation of memory by caching objects in the
	interpreter assocData table.

	* generic/tclObj.c (Tcl_GetCommandFromObj): Rewrite the logic so that
	it does not require making assignments part way through an 'if'
	condition, which was deeply unclear.

	* generic/tclInterp.c (Tcl_MakeSafe): [Bug 2895741]: Make sure that
	the min() and max() functions are supported in safe interpreters.

2009-12-29  Pat Thoyts  <patthoyts@users.sourceforge.net>

	* generic/tclBinary.c:	[Bug 2922555]: Handle completely invalid input
	* tests/binary.test:	to the decode methods.

2009-12-28  Donal K. Fellows  <dkf@users.sf.net>

	* unix/Makefile.in (trace-shell, trace-test): [FRQ 1083288]: Added
	targets to allow easier tracing of shell and test invokations.

	* unix/configure.in: [Bug 942170]:	Detect the st_blocks field of
	* generic/tclCmdAH.c (StoreStatData):	'struct stat' correctly.
	* generic/tclFileName.c (Tcl_GetBlocksFromStat):
	* generic/tclIOUtil.c (Tcl_Stat):

	* generic/tclInterp.c (TimeLimitCallback): [Bug 2891362]: Ensure that
	* tests/interp.test (interp-34.13):	   the granularity ticker is
	reset when we check limits because of the time limit event firing.

2009-12-27  Donal K. Fellows  <dkf@users.sf.net>

	* doc/namespace.n (SCOPED SCRIPTS): [Bug 2921538]: Updated example to
	not be quite so ancient.

2009-12-25  Jan Nijtmans  <nijtmans@users.sf.net>

	* generic/tclCmdMZ.c:      CONST -> const
	* generic/tclParse.c

2009-12-23  Donal K. Fellows  <dkf@users.sf.net>

	* library/safe.tcl (AliasSource, AliasExeName): [Bug 2913625]: Stop
	information about paths from leaking through [info script] and [info
	nameofexecutable].

2009-12-23  Jan Nijtmans  <nijtmans@users.sf.net>

	* unix/tcl.m4:		Install libtcl8.6.dll in bin directory
	* unix/Makefile.in:
	* unix/configure:	(regenerated)

2009-12-22  Donal K. Fellows  <dkf@users.sf.net>

	* generic/tclCmdIL.c (Tcl_LsortObjCmd): [Bug 2918962]: Stop crash when
	-index and -stride are used together.

2009-12-21  Jan Nijtmans  <nijtmans@users.sf.net>

	* generic/tclThreadStorage.c: Fix gcc warning, using gcc-4.3.4 on
				      cygwin: missing initializer
	* generic/tclOOInt.h:	      Prevent conflict with DUPLICATE
				      definition in WINAPI's nb30.h
	* generic/rege_dfa.c:	      Fix macro conflict on CYGWIN: don't use
				      "small".
	* generic/tcl.h:	      Include <winsock2.h> before <stdio.h> on
				      CYGWIN
	* generic/tclPathObj.c
	* generic/tclPort.h
	* tests/env.test:	      Don't unset WINDIR and TERM, it has a
				      special meaning on CYGWIN (both in UNIX
				      and WIN32 mode!)
	* generic/tclPlatDecls.h:     Include <tchar.h> through tclPlatDecls.h
	* win/tclWinPort.h:	      stricmp -> strcasecmp
	* win/tclWinDde.c:	      _wcsicmp -> wcscasecmp
	* win/tclWinFile.c
	* win/tclWinPipe.c
	* win/tclWinSock.c
	* unix/tcl.m4:		      Add dynamic loading support to CYGWIN
	* unix/configure (regenerated)
	* unix/Makefile.in

2009-12-19  Miguel Sofer  <msofer@users.sf.net>

	* generic/tclBasic.c:	[Bug 2917627]: Fix for bad cmd resolution by
	* tests/coroutine.test:	coroutines. Thanks to schelte for finding it.

2009-12-16  Donal K. Fellows  <dkf@users.sf.net>

	* library/safe.tcl (::safe::AliasGlob): Upgrade to correctly support a
	larger fraction of [glob] functionality, while being stricter about
	directory management.

2009-12-11  Jan Nijtmans  <nijtmans@users.sf.net>

	* generic/tclTest.c:	Fix gcc warning: ignoring return value of
	* unix/tclUnixNotify.c:	"write", declared with attribute
	* unix/tclUnixPipe.c:	warn_unused_result.
	* generic/tclInt.decls:	CONSTify functions TclpGetUserHome and
	* generic/tclIntDecls.h:TclSetPreInitScript (TIP #27)
	* generic/tclInterp.c:
	* win/tclWinFile.c:
	* unix/tclUnixFile.c:

2009-12-16  Donal K. Fellows  <dkf@users.sf.net>

	* doc/tm.n: [Bug 1911342]: Formatting rewrite to avoid bogus crosslink
	to the list manpage when generating HTML.

	* library/msgcat/msgcat.tcl (Init): [Bug 2913616]: Do not use platform
	tests that are not needed and which don't work in safe interpreters.

2009-12-14  Donal K. Fellows  <dkf@users.sf.net>

	* doc/file.n (file tempfile): [Bug 2388866]: Note that this only ever
	creates files on the native filesystem. This is a design feature.

2009-12-13  Miguel Sofer  <msofer@users.sf.net>

	* generic/tclBasic.c:	Release TclPopCallFrame() from its
	* generic/tclExecute.c:	tailcall-management duties
	* generic/tclNamesp.c:

	* generic/tclBasic.c:	Moving TclBCArgumentRelease call from
	* generic/tclExecute.c:	TclNRTailcallObjCmd to TEBC, so that the
	pairing of the Enter and Release calls is clearer.

2009-12-12  Donal K. Fellows  <dkf@users.sf.net>

	* generic/tclTest.c (TestconcatobjCmd): [Bug 2895367]: Stop memory
	leak when testing. We don't need extra noise of this sort when
	tracking down real problems!

2009-12-11  Jan Nijtmans  <nijtmans@users.sf.net>

	* generic/tclBinary.c:	Fix gcc warning, using gcc-4.3.4 on cygwin
	* generic/tclCompExpr.c:warning: array subscript has type 'char'
	* generic/tclPkg.c:
	* libtommath/bn_mp_read_radix.c:
	* win/makefile.vc:	[Bug 2912773]: Revert to version 1.203
	* unix/tclUnixCompat.c:	Fix gcc warning: signed and unsigned type
				in conditional expression.

2009-12-11  Donal K. Fellows  <dkf@users.sf.net>

	* tools/tcltk-man2html.tcl (long-toc, cross-reference): [FRQ 2897296]:
	Added cross links to sections within manual pages.

2009-12-11  Miguel Sofer  <msofer@users.sf.net>

	* generic/tclBasic.c:   [Bug 2806407]: Full nre-enabling of coroutines
	* generic/tclExecute.c:

	* generic/tclBasic.c: Small cleanup

	* generic/tclExecute.c: Fix panic in http11.test caused by buggy
	earlier commits in coroutine management.

2009-12-10  Andreas Kupries  <andreask@activestate.com>

	* generic/tclObj.c (TclContinuationsEnter): [Bug 2895323]: Updated
	comments to describe when the function can be entered for the same
	Tcl_Obj* multiple times. This is a continuation of the 2009-11-10
	entry where a memory leak was plugged, but where not sure if that was
	just a band-aid to paper over some other error. It isn't, this is a
	legal situation.

2009-12-10  Miguel Sofer  <msofer@users.sf.net>

	* generic/tclBasic.c:   Reducing the # of moving parts for coroutines
	* generic/tclExecute.c: by delegating more to tebc; eliminate the
	special coroutine CallFrame.

2009-12-09  Andreas Kupries  <andreask@activestate.com>

	* generic/tclIO.c: [Bug 2901998]: Applied Alexandre Ferrieux's patch
	fixing the inconsistent buffered I/O. Tcl's I/O now flushes buffered
	output before reading, discards buffered input before writing, etc.

2009-12-09  Miguel Sofer  <msofer@users.sf.net>

	* generic/tclBasic.c: Ensure right lifetime of varFrame's (objc,objv)
	for coroutines.

	* generic/tclExecute.c: Code regrouping

2009-12-09  Donal K. Fellows  <dkf@users.sf.net>

	* generic/tclBasic.c: Added some of the missing setting of errorcode
	values.

2009-12-08  Miguel Sofer  <msofer@users.sf.net>

	* generic/tclExecute.c (TclStackFree): Improved panic msg.

2009-12-08  Miguel Sofer  <msofer@users.sf.net>

	* generic/tclBasic.c:   Partial nre-enabling of coroutines. The
	* generic/tclExecute.c: initial call still requires its own
	* generic/tclInt.h:     instance of tebc, but on resume coros can
	execute in the caller's tebc.

	* generic/tclExecute.c (TEBC): Silence warning about pcAdjustment.

2009-12-08  Donal K. Fellows  <dkf@users.sf.net>

	* generic/tclExecute.c (TclExecuteByteCode): Make the dict opcodes
	more sparing in their use of C variables, to reduce size of TEBC
	activiation record a little bit.

2009-12-07  Miguel Sofer  <msofer@users.sf.net>

	* generic/tclExecute.c (TEBC): Grouping "slow" variables into structs,
	to reduce register pressure and help the compiler with variable
	allocation.

2009-12-07  Miguel Sofer  <msofer@users.sf.net>

	* generic/tclExecute.c: Start cleaning the TEBC stables
	* generic/tclInt.h:

	* generic/tclCmdIL.c:   [Bug 2910094]: Fix by aku
	* tests/coroutine.test:

	* generic/tclBasic.c: Arrange for [tailcall] to be created with the
	other builtins: was being created in a separate call, leftover from
	pre-tip days.

2009-12-07  Don Porter  <dgp@users.sourceforge.net>

	* generic/tclStrToD.c: [Bug 2902010]: Correct conditional compile
	directives to better detect the toolchain that needs extra work for
	proper underflow treatment instead of merely detecting the MIPS
	platform.

2009-12-07  Miguel Sofer  <msofer@users.sf.net>

	* generic/tclBasic.c: [Patch 2910056]: Add ::tcl::unsupported::yieldTo
	* generic/tclInt.h:

2009-12-07  Donal K. Fellows  <dkf@users.sf.net>

	* generic/tclCmdMZ.c (TryPostBody): [Bug 2910044]: Close off memory
	leak in [try] when a variable-free handler clause is present.

2009-12-05  Miguel Sofer  <msofer@users.sf.net>

	* generic/tclBasic.c:   Small changes for clarity in tailcall
	* generic/tclExecute.c: and coroutine code.
	* tests/coroutine.test:

	* tests/tailcall.test: Remove some old unused crud; improved the
	stack depth tests.

	* generic/tclBasic.c:  Fixed things so that you can tailcall
	* generic/tclNamesp.c: properly out of a coroutine.
	* tests/tailcall.test:

	* generic/tclInterp.c: Fixed tailcalls for same-interp aliases (no
	test)

2009-12-03  Donal K. Fellows  <dkf@users.sf.net>

	* library/safe.tcl (::safe::AliasEncoding): Make the safe encoding
	command behave more closely like the unsafe one (for safe ops).
	(::safe::AliasGlob): [Bug 2906841]: Clamp down on evil use of [glob]
	in safe interpreters.
	* tests/safe.test: Rewrite to use tcltest2 better.

2009-12-02  Jan Nijtmans  <nijtmans@users.sf.net>

	* tools/genStubs.tcl:	Add support for win32 CALLBACK functions and
	remove obsolete "emitStubs" and "genStubs" functions.
	* win/Makefile.in:	Use tcltest86.dll for all tests, and add
	.PHONY rules to preemptively stop trouble that plagued Tk from hitting
	Tcl too.

2009-11-30  Jan Nijtmans  <nijtmans@users.sf.net>

	* generic/tcl.h:	Don't use EXPORT for Tcl_InitStubs
	* win/Makefile.in:	Better dependancies in case of static build.

2009-11-30  Donal K. Fellows  <dkf@users.sf.net>

	* doc/Tcl.n: [Bug 2901433]: Improved description of expansion to
	mention that it is using list syntax.

2009-11-27  Kevin B. Kenny  <kennykb@acm.org>

	* win/tclAppInit.c (Tcl_AppInit): [Bug 2902965]: Reverted Jan's change
	that added a call to Tcl_InitStubs. The 'tclsh' and 'tcltest' programs
	are providers, not consumers of the Stubs table, and should not link
	with the Stubs library, but only with the main Tcl library. (In any
	case, the presence of Tcl_InitStubs broke the build.)

2009-11-27  Donal K. Fellows  <dkf@users.sf.net>

	* doc/BoolObj.3, doc/Class.3, doc/CrtChannel.3, doc/DictObj.3:
	* doc/DoubleObj.3, doc/Ensemble.3, doc/Environment.3:
	* doc/FileSystem.3, doc/Hash.3, doc/IntObj.3, doc/Limit.3:
	* doc/Method.3, doc/NRE.3, doc/ObjectType.3, doc/PkgRequire.3:
	* doc/SetChanErr.3, doc/SetResult.3: [Patch 2903921]: Many small
	spelling fixes from Larry Virden.

	BUMP VERSION OF TCLOO TO 0.6.2. Too many people need accumulated small
	versions and bugfixes, so the version-bump removes confusion.

	* generic/tclOOBasic.c (TclOO_Object_LinkVar): [Bug 2903811]: Remove
	unneeded restrictions on who can usefully call this method.

2009-11-26  Donal K. Fellows  <dkf@users.sf.net>

	* unix/Makefile.in: Add .PHONY rules and documentation to preemptively
	stop trouble that plagued Tk from hitting Tcl too, and to make the
	overall makefile easier to understand. Some reorganization too to move
	related rules closer together.

2009-11-26  Jan Nijtmans  <nijtmans@users.sf.net>

	* win/Makefile.in:	[Bug 2902965]: Fix stub related changes that
	* win/makefile.vc:	caused tclkit build to break.
	* win/tclAppInit.c
	* unix/tcl.m4
	* unix/Makefile.in
	* unix/tclAppInit.c
	* unix/configure:	(regenerated)

2009-11-25  Kevin B. Kenny  <kennykb@acm.org>

	* win/Makefile.in:	Added a 'test-tcl' rule that is identical to
	'test' except that it does not go spelunking in 'pkgs/'. (This rule
	has existed in unix/Makefile.in for some time.)

2009-11-25  Stuart Cassoff  <stwo@users.sf.net>

	* unix/configure.in:	[Patch 2892871]: Remove unneeded
	* unix/tcl.m4:		AC_STRUCT_TIMEZONE and use
	* unix/tclConfig.h.in:	AC_CHECK_MEMBERS([struct stat.st_blksize])
	* unix/tclUnixFCmd.c:	instead of AC_STRUCT_ST_BLKSIZE.
	* unix/configure:	Regenerated with autoconf-2.59.

2009-11-24  Andreas Kupries  <andreask@activestate.com>

	* library/tclIndex: Manually redone the part of tclIndex dealing with
	safe.tcl and tm.tcl. This part passes the testsuite. Note that
	automatic regeneration of this part is not possible because it wrongly
	puts 'safe::Setup' on the list, and wrongly leaves out 'safe::Log'
	which is more dynamically created than the generator expects.

	Further note that the file "clock.tcl" is explicitly loaded by
	"init.tcl", the first time the clock command is invoked. The relevant
	code can be found at line 172ff, roughly, the definition of the
	procedure 'clock'. This means none of the procedures of this file
	belong in the tclIndex. Another indicator that automatic regeneration
	of tclIndex is ill-advised.

2009-11-24  Donal K. Fellows  <dkf@users.sf.net>

	* generic/tclOO.c (FinalizeAlloc, Tcl_NewObjectInstance):
	[Bug 2903011]: Make it an error to destroy an object in a constructor,
	and also make sure that an object is not deleted twice in the error
	case.

2009-11-24  Pat Thoyts  <patthoyts@users.sourceforge.net>

	* tests/fCmd.test: [Bug 2893771]: Teach [file stat] to handle locked
	* win/tclWinFile.c: files so that [file exists] no longer lies.

2009-11-23  Kevin Kenny  <kennykb@acm.org>

	* tests/fCmd.test (fCmd-30.1): Changed registry location of the 'My
	Documents' folder to the one that's correct for Windows 2000, XP,
	Server 2003, Vista, Server 2008, and Windows 7. (See
	http://support.microsoft.com/kb/310746)

2009-11-23  Jan Nijtmans  <nijtmans@users.sf.net>

	* win/tclWinDde.c:	#undef STATIC_BUILD, in order to make sure
	* win/tclWinReg.c:	that Xxxxx_Init is always exported even when
	* generic/tclTest.c:	Tcl is built static (otherwise we cannot
				create a DLL).
	* generic/tclThreadTest.c: Make all functions static, except
				TclThread_Init.
	* tests/fCmd.test:	Enable fCmd-30.1 when registry is available.
	* win/tcl.m4:		Fix ${SHLIB_LD_LIBS} definition, fix conflicts
	* win/Makefile.in:	Simplifications related to tcl.m4 changes.
	* win/configure.in:	Between static libraries and import library on
				windows.
	* win/configure:	(regenerated)
	* win/makefile.vc:	Add stub library to necessary link lines.

2009-11-23  Kevin B. Kenny  <kennykb@acm.org>

	* generic/tclThreadTest.c (NewTestThread): [Bug 2901803]: Further
	machinations to get NewTestThread actually to launch the thread, not
	just compile.

2009-11-22  Donal K. Fellows  <dkf@users.sf.net>

	* generic/tclThreadTest.c (NewTestThread): [Bug 2901803]: Fix small
	error in function naming which blocked a threaded test build.

2009-11-19  Jan Nijtmans  <nijtmans@users.sf.net>

	* win/Makefile.in:	Create tcltest86.dll as dynamic Tcltest
				package.
	* generic/tclTest.c:	Remove extraneous prototypes, follow-up to
	* generic/tclTestObj.c:	[Bug 2883850]
	* tests/chanio.test:	Test-cases for fixed [Bug 2849797]
	* tests/io.test:
	* tests/safe.test:	Fix safe-10.1 and safe-10.4 test cases, making
				the wrong assumption that Tcltest is a static
				package.
	* generic/tclEncoding.c:[Bug 2857044]: Updated freeIntRepProc routines
	* generic/tclVar.c:	so that they set the typePtr field to NULL so
				that the Tcl_Obj is not left in an
				inconsistent state.
	* unix/tcl.m4:		[Patch 2883533]: tcl.m4 support for Haiku OS
	* unix/configure:	autoconf-2.59

2009-11-19  Don Porter  <dgp@users.sourceforge.net>

	* unix/tclAppInit.c:	[Bug 2883850, 2900542]: Repair broken build of
	* win/tclAppInit.c:	the tcltest executable.

2009-11-19  Donal K. Fellows  <dkf@users.sf.net>

	* library/auto.tcl (tcl_findLibrary):
	* library/clock.tcl (MakeUniquePrefixRegexp, MakeParseCodeFromFields)
	(SetupTimeZone, ProcessPosixTimeZone):	Restored the use of a literal
	* library/history.tcl (HistAdd):	'then' when following a multi-
	* library/safe.tcl (interpConfigure):	line test expresssion. It's an
	* library/tm.tcl (UnknownHandler):	aid to readability then.

2009-11-19  Jan Nijtmans  <nijtmans@users.sf.net>

	* generic/tclInt.h:      Make all internal initialization
	* generic/tclTest.c:     routines MODULE_SCOPE
	* generic/tclTestObj.c:
	* generic/tclTestProcBodyObj.c:
	* generic/tclThreadTest.c:
	* unix/Makefile.in:      Fix [Bug 2883850]: pkgIndex.tcl doesn't
	* unix/tclAppInit.c:     get created with static Tcl build
	* unix/tclXtTest.c:
	* unix/tclXtNotify.c:
	* unix/tclUnixTest.c:
	* win/Makefile.in:
	* win/tcl.m4:
	* win/configure:         (regenerated)
	* win/tclAppInit.c:
	* win/tclWinDde.c:       Always compile with Stubs.
	* win/tclWinReg.c:
	* win/tclWinTest.c:

2009-11-18  Jan Nijtmans  <nijtmans@users.sf.net>

	* doc/CrtChannel.3:	[Bug 2849797]: Fix channel name inconsistences
	* generic/tclIORChan.c:	as suggested by DKF.
	* generic/tclIO.c:	Minor *** POTENTIAL INCOMPATIBILITY ***
				because Tcl_CreateChannel() and derivatives
				now sometimes ignore their "chanName"
				argument.

	* generic/tclAsync.c:	Eliminate various gcc warnings (with -Wextra)
	* generic/tclBasic.c
	* generic/tclBinary.c
	* generic/tclCmdAH.c
	* generic/tclCmdIL.c
	* generic/tclCmdMZ.c
	* generic/tclCompile.c
	* generic/tclDate.c
	* generic/tclExecute.c
	* generic/tclDictObj.c
	* generic/tclIndexObj.c
	* generic/tclIOCmd.c
	* generic/tclIOUtil.c
	* generic/tclIORTrans.c
	* generic/tclOO.c
	* generic/tclZlib.c
	* generic/tclGetDate.y
	* win/tclWinInit.c
	* win/tclWinChan.c
	* win/tclWinConsole.c
	* win/tclWinNotify.c
	* win/tclWinReg.c
	* library/auto.tcl:		Eliminate "then" keyword
	* library/clock.tcl
	* library/history.tcl
	* library/safe.tcl
	* library/tm.tcl
	* library/http/http.tcl:	Eliminate unnecessary spaces
	* library/http1.0/http.tcl
	* library/msgcat/msgcat.tcl
	* library/opt/optparse.tcl
	* library/platform/platform.tcl
	* tools/tcltk-man2html.tcl
	* tools/tclZIC.tcl
	* tools/tsdPerf.c

2009-11-17  Andreas Kupries  <andreask@activestate.com>

	* unix/tclUnixChan.c (TtyParseMode): Partial undo of Donal's tidy-up
	from a few days ago (2009-11-9, not in ChangeLog). It seems that
	strchr is apparently a macro on AIX and reacts badly to pre-processor
	directives in its arguments.

2009-11-16  Alexandre Ferrieux  <ferrieux@users.sourceforge.net>

	* generic/tclEncoding.c:  [Bug 2891556]: Fix and improve test to
	* generic/tclTest.c:	  detect similar manifestations in the future.
	* tests/encoding.test:    Add tcltest support for finalization.

2009-11-15  Mo DeJong  <mdejong@users.sourceforge.net>

	* win/tclWinDde.c: Avoid gcc compiler warning by explicitly casting
	DdeCreateStringHandle argument.

2009-11-12  Andreas Kupries  <andreask@activestate.com>

	* generic/tclIO.c (CopyData): [Bug 2895565]: Dropped bogosity which
	* tests/io.test: used the number of _written_ bytes or character to
	update the counters for the read bytes/characters. New test io-53.11.
	This is a forward port from the 8.5 branch.

2009-11-11  Don Porter  <dgp@users.sourceforge.net>

	* generic/tclClock.c (TclClockInit):    Do not create [clock] support
	commands in safe interps.

2009-11-11  Jan Nijtmans  <nijtmans@users.sf.net>

	* library/http/http.tcl (http::geturl): [Bug 2891171]: URL checking
	too strict when using multiple question marks.
	* tests/http.test
	* library/http/pkgIndex.tcl:  Bump to http 2.8.2
	* unix/Makefile.in:
	* win/Makefile.in:

2009-11-11  Alexandre Ferrieux  <ferrieux@users.sourceforge.net>

	* generic/tclIO.c: Fix [Bug 2888099] (close discards ENOSPC error)
	                   by saving the errno from the first of two
	                   FlushChannel()s. Uneasy to test; might need
	                   specific channel drivers. Four-hands with aku.

2009-11-10  Pat Thoyts  <patthoyts@users.sourceforge.net>

	* tests/winFCmd.test: Cleanup directories that have been set chmod
	000. On Windows7 and Vista we really have no access and these were
	getting left behind.
	A few tests were changed to reflect the intent of the test where
	setting a directory chmod 000 should prevent any modification. This
	restriction was ignored on XP but is honoured on Vista

2009-11-10  Andreas Kupries  <andreask@activestate.com>

	* generic/tclBasic.c: Plug another leak in TCL_EVAL_DIRECT evaluation.
	Forward port from Tcl 8.5 branch, change by Don Porter.

	* generic/tclObj.c: [Bug 2895323]: Plug memory leak in
	TclContinuationsEnter(). Forward port from Tcl 8.5 branch, change by
	Don Porter.

2009-11-09  Stuart Cassoff  <stwo@users.sf.net>

	* win/README: [bug 2459744]: Removed outdated Msys + Mingw info.

2009-11-09  Andreas Kupries  <andreask@activestate.com>

	* generic/tclBasic.c (TclEvalObjEx): Moved the #280 decrement of
	refCount for the file path out of the branch after the whole
	conditional, closing a memory leak. Added clause on structure type to
	prevent seg.faulting. Forward port from valgrinding the Tcl 8.5
	branch.

	* tests/info.test: Resolve ambiguous resolution of variable "res".
	Forward port from 8.5

2009-11-08  Donal K. Fellows  <dkf@users.sf.net>

	* doc/string.n (bytelength): Noted that this command is not a good
	thing to use, and suggested a better alternatve. Also factored out the
	description of the indices into its own section.

2009-11-07  Pat Thoyts  <patthoyts@users.sourceforge.net>

	* tests/fCmd.test: [Bug 2891026]: Exclude tests using chmod 555
	directories on vista and win7. The current user has access denied and
	so cannot rename the directory without admin privileges.

2009-11-06  Andreas Kupries  <andreask@activestate.com>

	* library/safe.tcl (::safe::Setup): Added documentation of the
	contents of the state array. Also killed the 'InterpState' procedure
	with its upleveled variable/upvar combination, and replaced all uses
	with 'namespace upvar'.

2009-11-05  Andreas Kupries  <andreask@activestate.com>

	* library/safe.tcl: A series of patches which bring the SafeBase up to
	date with code guidelines, Tcl's features, also eliminating a number
	of inefficiencies along the way.
	(1) Changed all procedure names to be fully qualified.
	(2) Moved the procedures out of the namespace eval. Kept their
	locations. IOW, broke the namespace eval apart into small sections not
	covering the procedure definitions.
	(3) Reindented the code. Just lots of whitespace changes.
	Functionality unchanged.
	(4) Moved the multiple namespace eval's around. Command export at the
	top, everything else (var decls, argument parsing setup) at the
	bottom.
	(5) Moved the argument parsing setup into a procedure called when the
	code is loaded. Easier management of temporary data.
	(6) Replaced several uses of 'Set' with calls to the new procedure
	'InterpState' and direct access to the per-slave state array.
	(7) Replaced the remaining uses of 'Set' and others outside of the
	path/token handling, and deleted a number of procedures related to
	state array access which are not used any longer.
	(8) Converted the path token system to cache normalized paths and path
	<-> token conversions. Removed more procedures not used any longer.
	Removed the test cases 4.3 and 4.4 from safe.test. They were testing
	the now deleted command "InterpStateName".
	(9) Changed the log command setup so that logging is compiled out
	completely when disabled (default).
	(10) Misc. cleanup. Inlined IsInterp into CheckInterp, its only user.
	Consistent 'return -code error' for error reporting. Updated to use
	modern features (lassign, in/ni, dicts). The latter are used to keep a
	reverse path -> token map and quicker check of existence.
	(11) Fixed [Bug 2854929]: Recurse into all subdirs under all TM root
	dirs and put them on the access path.

2009-11-02  Kevin B. Kenny  <kennykb@acm.org>

	* library/tzdata/Asia/Novokuznetsk: New tzdata locale for Kemerovo
	oblast', which now keeps Novosibirsk time and not Kranoyarsk time.
	* library/tzdata/Asia/Damascus: Syrian DST changes.
	* library/tzdata/Asia/Hong_Kong: Hong Kong historic DST corrections.
	Olson tzdata2009q.

2009-11-02  Donal K. Fellows  <dkf@users.sf.net>

	* doc/object.n (DESCRIPTION): Substantive revision to make it clearer
	what the fundamental semantics of an object actually are.

2009-11-01  Joe Mistachkin  <joe@mistachkin.com>

	* doc/Cancel.3: Minor cosmetic fixes.
	* win/makefile.vc: Make htmlhelp target work again.  An extra set of
	double quotes around the definition of the HTML help compiler tool
	appears to be required.  Previously, there was one set of double
	quotes around the definition of the tool and one around the actual
	invocation.  This led to confusion because it was the only such tool
	path to include double quotes around its invocation.  Also, it was
	somewhat inflexible in the event that somebody needed to override the
	tool command to include arguments.  Therefore, even though it may look
	"wrong", there are now two double quotes on either side of the tool
	path definition.  This fixes the problem that currently prevents the
	htmlhelp target from building and maintains flexibility in case
	somebody needs to override it via the command line or an environment
	variable.

2009-11-01  Joe English  <jenglish@users.sourceforge.net>

	* doc/Eval.3, doc/Cancel.3: Move TIP#285 routines out of Eval.3 into
	their own manpage.

2009-10-31  Donal K. Fellows  <dkf@users.sf.net>

	* generic/tclBasic.c (ExprRoundFunc): [Bug 2889593]: Correctly report
	the expected number of arguments when generating an error for round().

2009-10-30  Pat Thoyts  <patthoyts@users.sourceforge.net>

	* tests/tcltest.test: When creating the notwritabledir we deny the
	current user access to delete the file. We must grant this right when
	we cleanup. Required on Windows 7 when the user does not automatically
	have administrator rights.

2009-10-29  Don Porter  <dgp@users.sourceforge.net>

	* generic/tcl.h:        Changed the typedef for the mp_digit type
	from:
		typedef unsigned long mp_digit;
	to:
		typedef unsigned int mp_digit;
	For 32-bit builds where "long" and "int" are two names for the same
	thing, this is no change at all.  For 64-bit builds, though, this
	causes the dp[] array of an mp_int to be made up of 32-bit elements
	instead of 64-bit elements.  This is a huge improvement because
	details elsewhere in the mp_int implementation cause only 28 bits of
	each element to be actually used storing number data.  Without this
	change bignums are over 50% wasted space on 64-bit systems.  [Bug
	2800740].

	***POTENTIAL INCOMPATIBILITY***
	For 64-bit builds, callers of routines with (mp_digit) or (mp_digit *)
	arguments *will*, and callers of routines with (mp_int *) arguments
	*may* suffer both binary and stubs incompatibilities with Tcl releases
	8.5.0 - 8.5.7.  Such possibilities should be checked, and if such
	incompatibilities are present, suitable [package require] requirements
	on the Tcl release should be put in place to keep such built code
	[load]-ing only in Tcl interps that are compatible.

2009-10-29  Donal K. Fellows  <dkf@users.sf.net>

	* tests/dict.test: Make variable-clean and simplify tests by utilizing
	the fact that dictionaries have defined orders.

	* generic/tclZlib.c (TclZlibCmd): Remove accidental C99-ism which
	reportedly makes the AIX native compiler choke.

2009-10-29  Kevin B. Kenny  <kennykb@acm.org>

	* library/clock.tcl (LocalizeFormat):
	* tests/clock.test (clock-67.1):
	[Bug 2819334]: Corrected a problem where '%%' followed by a letter in
	a format group could expand recursively: %%R would turn into %%H:%M:%S

2009-10-28  Don Porter  <dgp@users.sourceforge.net>

	* generic/tclLiteral.c:	[Bug 2888044]: Fixed 2 bugs.
	* tests/info.test:	First, as noted in the comments of the
	TclCleanupLiteralTable routine, since the teardown of the intrep of
	one Tcl_Obj can cause the teardown of others in the same table, the
	full table cleanup must be done with care, but the code did not
	contain the same care demanded in the comment.  Second, recent
	additions to the info.test file had poor hygiene, leaving an array
	variable ::a lying around, which breaks later interp.test tests during
	a -singleproc 1 run of the test suite.

2009-10-28  Kevin B. Kenny  <kennykb@acm.org>

	* tests/fileName.test (fileName-20.[78]): Corrected poor test
	hygiene (failure to save and restore the working directory) that
	caused these two tests to fail on Windows (and [Bug 2806250] to be
	reopened).

2009-10-27  Don Porter  <dgp@users.sourceforge.net>

	* generic/tclPathObj.c: [Bug 2884203]: Missing refcount on cached
	normalized path caused crashes.

2009-10-27  Kevin B. Kenny  <kennykb@acm.org>

	* library/clock.tcl (ParseClockScanFormat): [Bug 2886852]: Corrected a
	problem where [clock scan] didn't load the timezone soon enough when
	processing a time format that lacked a complete date.
	* tests/clock.test (clock-66.1):
	Added a test case for the above bug.
	* library/tzdata/America/Argentina/Buenos_Aires:
	* library/tzdata/America/Argentina/Cordoba:
	* library/tzdata/America/Argentina/San_Luis:
	* library/tzdata/America/Argentina/Tucuman:
	New DST rules for Argentina. (Olson's tzdata2009p.)

2009-10-26  Don Porter  <dgp@users.sourceforge.net>

	* unix/Makefile.in:	Remove $(PACKAGE).* and prototype from the
	`make distclean` target.  Completes 2009-10-20 commit.

2009-10-24  Kevin B. Kenny  <kennykb@acm.org>

	* library/clock.tcl (ProcessPosixTimeZone):
	Corrected a regression in the fix to [Bug 2207436] that caused
	[clock] to apply EU daylight saving time rules in the US.
	Thanks to Karl Lehenbauer for reporting this regression.
	* tests/clock.test (clock-52.4):
	Added a regression test for the above bug.
	* library/tzdata/Asia/Dhaka:
	* library/tzdata/Asia/Karachi:
	New DST rules for Bangladesh and Pakistan. (Olson's tzdata2009o.)

2009-10-23  Andreas Kupries  <andreask@activestate.com>

	* generic/tclIO.c (FlushChannel): Skip OutputProc for low-level
	0-length writes. When closing pipes which have already been closed
	not skipping leads to spurious SIG_PIPE signals. Reported by
	Mikhail Teterin <mi+thun@aldan.algebra.com>.

2009-10-22  Donal K. Fellows  <dkf@users.sf.net>

	* generic/tclOOBasic.c (TclOO_Object_VarName): [Bug 2883857]: Allow
	the passing of array element names through this method.

2009-10-21  Donal K. Fellows  <dkf@users.sf.net>

	* generic/tclPosixStr.c: [Bug 2882561]: Work around oddity on Haiku OS
	where SIGSEGV and SIGBUS are the same value.

	* generic/tclTrace.c (StringTraceProc): [Bug 2881259]: Added back cast
	to work around silly bug in MSVC's handling of auto-casting.

2009-10-20  Don Porter  <dgp@users.sourceforge.net>

	* unix/Makefile.in:	Removed the long outdated and broken targets
	package-* that were for building Solaris packages.  Appears that the
	pieces needed for these targets to function have never been present in
	the current era of Tcl development and belong completely to Tcl
	pre-history.

2009-10-19  Don Porter  <dgp@users.sourceforge.net>

	* generic/tclIO.c:      [Patch 2107634]: Revised ReadChars and
	FilterInputBytes routines to permit reads to continue up to the string
	limits of Tcl values.  Before revisions, large read attempts could
	panic when as little as half the limiting value length was reached.
	Thanks to Sean Morrison and Bob Parker for their roles in the fix.

2009-10-18  Joe Mistachkin  <joe@mistachkin.com>

	* generic/tclObj.c (TclDbDumpActiveObjects, TclDbInitNewObj)
	(Tcl_DbIncrRefCount, Tcl_DbDecrRefCount, Tcl_DbIsShared):
	[Bug 2871908]: Enforce separation of concerns between the lineCLPtr
	and objThreadMap thread specific data members.

2009-10-18  Joe Mistachkin  <joe@mistachkin.com>

	* tests/thread.test (thread-4.[345]): [Bug 1565466]: Correct tests to
	save their error state before the final call to threadReap just in
	case it triggers an "invalid thread id" error.  This error can occur
	if one or more of the target threads has exited prior to the attempt
	to send it an asynchronous exit command.

2009-10-17  Donal K. Fellows  <dkf@users.sf.net>

	* generic/tclVar.c (UnsetVarStruct, TclDeleteNamespaceVars)
	(TclDeleteCompiledLocalVars, DeleteArray):
	* generic/tclTrace.c (Tcl_UntraceVar2): [Bug 2629338]: Stop traces
	that are deleted part way through (a feature used by tdom) from
	causing freed memory to be accessed.

2009-10-08  Donal K. Fellows  <dkf@users.sf.net>

	* generic/tclDictObj.c (DictIncrCmd): [Bug 2874678]: Don't leak any
	bignums when doing [dict incr] with a value.
	* tests/dict.test (dict-19.3): Memory leak detection code.

2009-10-07  Andreas Kupries  <andreask@activestate.com>

	* generic/tclObj.c: [Bug 2871908]: Plug memory leaks of objThreadMap
	and lineCLPtr hashtables.  Also make the names of the continuation
	line information initialization and finalization functions more
	consistent. Patch supplied by Joe Mistachkin <joe@mistachkin.com>.

	* generic/tclIORChan.c (ErrnoReturn): Replace hardwired constant 11
	with proper errno #define, EAGAIN. What was I thinking? The BSD's have
	a different errno assignment and break with the hardwired number.
	Reported by emiliano on the chat.

2009-10-06  Don Porter  <dgp@users.sourceforge.net>

	* generic/tclInterp.c (SlaveEval): Agressive stomping of internal reps
	was added as part of the NRE patch of 2008-07-13.  This doesn't appear
	to actually be needed, and it hurts quite a bit when large lists lose
	their intreps and require reparsing.  Thanks to Ashok Nadkarni for
	reporting the problem.

	* generic/tclTomMathInt.h (new): Public header tclTomMath.h had
	* generic/tclTomMath.h:	dependence on private headers, breaking use
	* generic/tommath.h:	by extensions [Bug 1941434].

2009-10-05  Andreas Kupries  <andreask@activestate.com>

	* library/safe.tcl (AliasGlob): Fixed conversion of catch to
	try/finally, it had an 'on ok msg' branch missing, causing a silent
	error immediately, and bogus glob results, breaking search for Tcl
	modules.

2009-10-04  Daniel Steffen  <das@users.sourceforge.net>

	* macosx/tclMacOSXBundle.c:	[Bug 2569449]: Workaround CF memory
	* unix/tclUnixInit.c:		managment bug in Mac OS X 10.4 &
					earlier.

2009-10-02  Kevin B. Kenny  <kennykb@acm.org>

	* library/tzdata/Africa/Cairo:
	* library/tzdata/Asia/Gaza:
	* library/tzdata/Asia/Karachi:
	* library/tzdata/Pacific/Apia:	Olson's tzdata2009n.

2009-09-29  Don Porter  <dgp@users.sourceforge.net>

	* generic/tclDictObj.c:		[Bug 2857044]: Updated freeIntRepProc
	* generic/tclExecute.c:		routines so that they set the typePtr
	* generic/tclIO.c:		field to NULL so that the Tcl_Obj is
	* generic/tclIndexObj.c:	not left in an inconsistent state.
	* generic/tclInt.h:
	* generic/tclListObj.c:
	* generic/tclNamesp.c:
	* generic/tclOOCall.c:
	* generic/tclObj.c:
	* generic/tclPathObj.c:
	* generic/tclProc.c:
	* generic/tclRegexp.c:
	* generic/tclStringObj.c:

	* generic/tclAlloc.c:           Cleaned up various routines in the
	* generic/tclCkalloc.c:         call stacks for memory allocation to
	* generic/tclInt.h:             guarantee that any size values computed
	* generic/tclThreadAlloc.c:     are within the domains of the routines
	they get passed to.  [Bugs 2557696 and 2557796].

2009-09-28  Don Porter  <dgp@users.sourceforge.net>

	* generic/tclCmdMZ.c:	Replaced TclProcessReturn() calls with
	* tests/error.test:	Tcl_SetReturnOptions() calls as a simple fix
	for [Bug 2855247].  Thanks to Anton Kovalenko for the report and fix.
	Additional fixes for other failures demonstrated by new tests.

2009-09-27  Don Porter  <dgp@users.sourceforge.net>

	* tests/error.test (error-15.8.*):	Coverage tests illustrating
	flaws in the propagation of return options by [try].

2009-09-26  Donal K. Fellows  <dkf@users.sf.net>

	* unix/tclooConfig.sh, win/tclooConfig.sh: [Bug 2026844]: Added dummy
	versions of tclooConfig.sh that make it easier to build extensions
	against both Tcl8.5+TclOO-standalone and Tcl8.6.

2009-09-24  Don Porter  <dgp@users.sourceforge.net>

	TIP #356 IMPLEMENTATION

	* generic/tcl.decls:	Promote internal routine TclNRSubstObj()
	* generic/tclCmdMZ.c:	to public Tcl_NRSubstObj().  Still needs docs.
	* generic/tclCompile.c:
	* generic/tclInt.h:

	* generic/tclDecls.h:	make genstubs
	* generic/tclStubInit.c:

2009-09-23  Miguel Sofer  <msofer@users.sf.net>

	* doc/namespace.n: the description of [namespace unknown] failed
	to mention [namespace path]: fixed. Thx emiliano.

2009-09-21  Mo DeJong  <mdejong@users.sourceforge.net>

	* tests/regexp.test: Added check for error message from
	unbalanced [] in regexp. Added additional simple test cases
	of basic regsub command.

2009-09-21  Don Porter  <dgp@users.sourceforge.net>

	* generic/tclCompile.c:	Correct botch in the conversion of
	Tcl_SubstObj().  Thanks to Kevin Kenny for detection and report.

2009-09-17  Don Porter  <dgp@users.sourceforge.net>

	* generic/tclCompile.c:	Re-implement Tcl_SubstObj() as a simple
	* generic/tclParse.c:	wrapper around TclNRSubstObj().  This has
	* tests/basic.test:	the effect of caching compiled bytecode in
	* tests/parse.test:	the value to be substituted.  Note that
	Tcl_SubstObj() now exists only for extensions.  Tcl itself no longer
	makes any use of it.  Note also that TclSubstTokens() is now reachable
	only by Tcl_EvalEx() and Tcl_ParseVar() so tests aiming to test its
	functioning needed adjustment to still have the intended effect.

2009-09-16  Alexandre Ferrieux  <ferrieux@users.sourceforge.net>

	* generic/tclObj.c:   Extended ::tcl::unsupported::representation.

2009-09-11  Don Porter  <dgp@users.sourceforge.net>

	* generic/tclBasic.c:	Completed the NR-enabling of [subst].
	* generic/tclCmdMZ.c:	[Bug 2314561].
	* generic/tclCompCmds.c:
	* generic/tclCompile.c:
	* generic/tclInt.h:
	* tests/coroutine.test:
	* tests/parse.test:

2009-09-11  Donal K. Fellows  <dkf@users.sf.net>

	* tests/http.test: Added in cleaning up of http tokens for each test
	to reduce amount of global-variable pollution.

2009-09-10  Donal K. Fellows  <dkf@users.sf.net>

	* library/http/http.tcl (http::Event): [Bug 2849860]: Handle charset
	names in double quotes; some servers like generating them like that.

2009-09-07  Don Porter  <dgp@users.sourceforge.net>

	* generic/tclParse.c:	[Bug 2850901]: Corrected line counting error
	* tests/into.test:	in multi-command script substitutions.

2009-09-07  Daniel Steffen  <das@users.sourceforge.net>

	* generic/tclExecute.c:	Fix potential uninitialized variable use and
	* generic/tclFCmd.c:	null dereference flagged by clang static
	* generic/tclProc.c:	analyzer.
	* generic/tclTimer.c:
	* generic/tclUtf.c:

	* generic/tclExecute.c:	Silence false positives from clang static
	* generic/tclIO.c:	analyzer about potential null dereference.
	* generic/tclScan.c:
	* generic/tclCompExpr.c:

2009-09-04  Don Porter  <dgp@users.sourceforge.net>

	* generic/tclCompCmds.c (TclCompileSubstCmd): [Bug 2314561]:
	* generic/tclBasic.c:	Added a bytecode compiler routine for the
	* generic/tclCmdMZ.c:	[subst] command. This is a partial solution to
	* generic/tclCompile.c:	the need to NR-enable [subst] since bytecode
	* generic/tclCompile.h:	execution is already NR-enabled. Two new
	* generic/tclExecute.c:	bytecode instructions, INST_NOP and
	* generic/tclInt.h:	INST_RETURN_CODE_BRANCH were added to support
	* generic/tclParse.c:	the new routine.  INST_RETURN_CODE_BRANCH is
	* tests/basic.test:	likely to be useful in any future effort to
	* tests/info.test:	add a bytecode compiler routine for [try].
	* tests/parse.test:

2009-09-03  Donal K. Fellows  <dkf@users.sf.net>

	* doc/LinkVar.3: [Bug 2844962]: Added documentation of issues relating
	to use of this API in a multi-threaded environment.

2009-09-01  Andreas Kupries  <andreask@activestate.com>

	* generic/tclIORTrans.c (ReflectInput): Remove error response to
	0-result from method 'limit?' of transformations. Return the number of
	copied bytes instead, which is possibly nothing. The latter then
	triggers EOF handling in the higher layers, making the 0-result of
	limit? the way to inject artificial EOF's into the data stream.

2009-09-01  Don Porter  <dgp@users.sourceforge.net>

	* library/tcltest/tcltest.tcl:  Bump to tcltest 2.3.2 after revision
	* library/tcltest/pkgIndex.tcl: to verbose error message.
	* unix/Makefile.in:
	* win/Makefile.in:

2009-08-27  Don Porter  <dgp@users.sourceforge.net>

	* generic/tclStringObj.c:       [Bug 2845535]: A few more string
	overflow cases in [format].

2009-08-25  Andreas Kupries  <andreask@activestate.com>

	* generic/tclBasic.c (Tcl_CreateInterp, Tcl_EvalTokensStandard)
	(Tcl_EvalEx, TclEvalEx, TclAdvanceContinuations, TclNREvalObjEx):
	* generic/tclCmdMZ.c (Tcl_SwitchObjCmd, TclListLines):
	* generic/tclCompCmds.c (*):
	* generic/tclCompile.c (TclSetByteCodeFromAny, TclInitCompileEnv)
	(TclFreeCompileEnv, TclCompileScript, TclCompileTokens):
	* generic/tclCompile.h (CompileEnv):
	* generic/tclInt.h (ContLineLoc, Interp):
	* generic/tclObj.c (ThreadSpecificData, ContLineLocFree)
	(TclThreadFinalizeObjects, TclInitObjSubsystem, TclContinuationsEnter,
	(TclContinuationsEnterDerived, TclContinuationsCopy, TclFreeObj)
	(TclContinuationsGet):
	* generic/tclParse.c (TclSubstTokens, Tcl_SubstObj):
	* generic/tclProc.c (TclCreateProc):
	* generic/tclVar.c (TclPtrSetVar):
	* tests/info.test (info-30.0-24):

	Extended the parser, compiler, and execution engine with code and
	attendant data structures tracking the position of continuation lines
	which are not visible in the resulting script Tcl_Obj*'s, to properly
	account for them while counting lines for #280.

2009-08-24  Daniel Steffen  <das@users.sourceforge.net>

	* generic/tclInt.h: Annotate Tcl_Panic as noreturn for clang static
	analyzer in PURIFY builds, replacing preprocessor/assert technique.

	* macosx/tclMacOSXNotify.c: Fix multiple issues with nested event loops
	when CoreFoundation notifier is running in embedded mode. (Fixes
	problems in TkAqua Cocoa reported by Youness Alaoui on tcl-mac)

2009-08-21  Don Porter  <dgp@users.sourceforge.net>

	* generic/tclFileName.c: Correct regression in [Bug 2837800] fix.
	* tests/fileName.test:

2009-08-20  Don Porter  <dgp@users.sourceforge.net>

	* generic/tclFileName.c: [Bug 2837800]: Correct the result produced by
	[glob */test] when * matches something like ~foo.

	* generic/tclPathObj.c: [Bug 2806250]: Prevent the storage of strings
	starting with ~ in the "tail" part (normPathPtr field) of the path
	intrep when PATHFLAGS != 0.  This establishes the assumptions relied
	on elsewhere that the name stored there is a relative path.  Also
	refactored to make an AppendPath() routine instead of the cut/paste
	stanzas that were littered throughout.

2009-08-20  Donal K. Fellows  <dkf@users.sf.net>

	* generic/tclCmdIL.c (TclNRIfObjCmd): [Bug 2823276]: Make [if]
	NRE-safe on all arguments when interpreted.
	(Tcl_LsortObjCmd): Close off memory leak.

2009-08-19  Donal K. Fellows  <dkf@users.sf.net>

	* generic/tclCmdAH.c (TclNRForObjCmd, etc.): [Bug 2823276]: Make [for]
	and [while] into NRE-safe commands, even when interpreted.

2009-08-18  Don Porter  <dgp@users.sourceforge.net>

	* generic/tclPathObj.c: [Bug 2837800]: Added NULL check to prevent
	* tests/fileName.test:  crashes during [glob].

2009-08-16  Jan Nijtmans  <nijtmans@users.sf.net>

	* unix/dltest/pkge.c:  const addition
	* unix/tclUnixThrd.c:  Use <pthread.h> in stead of "pthread.h"
	* win/tclWinDde.c:     Eliminate some more gcc warnings
	* win/tclWinReg.c:
	* generic/tclInt.h:    Change ForIterData, make it const-safe.
	* generic/tclCmdAH.c:

2009-08-12  Don Porter  <dgp@users.sourceforge.net>

	TIP #353 IMPLEMENTATION

	* doc/NRE.3:		New public routine Tcl_NRExprObj() permits
	* generic/tcl.decls:	extension commands to evaluate Tcl expressions
	* generic/tclBasic.c:	in NR-enabled command procedures.
	* generic/tclCmdAH.c:
	* generic/tclExecute.c:
	* generic/tclInt.h:
	* generic/tclObj.c:
	* tests/expr.test:

	* generic/tclDecls.h:		make genstubs
	* generic/tclStubInit.c:

2009-08-06  Andreas Kupries  <andreask@activestate.com>

	* doc/refchan.n [Bug 2827000]: Extended the implementation of
	* generic/tclIORChan.c: reflective channels (TIP 219, method
	* tests/ioCmd.test: 'read'), enabling handlers to signal EAGAIN to
	indicate 'no data, but not at EOF either', and other system
	errors. Updated documentation, extended testsuite (New test cases
	iocmd*-23.{9,10}).

2009-08-02  Miguel Sofer  <msofer@users.sf.net>

	* tests/coroutine.test: fix testfile cleanup

2009-08-02  Donal K. Fellows  <dkf@users.sf.net>

	* generic/tclObj.c (Tcl_RepresentationCmd): Added an unsupported
	command for reporting the representation of an object. Result string
	is deliberately a bit obstructive so that people are not encouraged to
	make code that depends on it; it's a debugging tool only!

	* unix/tclUnixFCmd.c (GetOwnerAttribute, SetOwnerAttribute)
	(GetGroupAttribute, SetGroupAttribute): [Bug 1942222]: Stop calling
	* unix/tclUnixFile.c (TclpGetUserHome): endpwent() and endgrent();
	they've been unnecessary for ages.

2009-08-02  Jan Nijtmans  <nijtmans@users.sf.net>

	* win/tclWin32Dll.c: Eliminate TclWinResetInterfaceEncodings, since it
	* win/tclWinInit.c:  does exactly the same as TclWinEncodingsCleanup,
	* win/tclWinInt.h:   make sure that tclWinProcs and
			     tclWinTCharEncoding are always set and reset
			     concurrently.
	* win/tclWinFCmd.c:  Correct check for win95

2009-07-31  Don Porter  <dgp@users.sourceforge.net>

	* generic/tclStringObj.c: [Bug 2830354]:	Corrected failure to
	* tests/format.test:		grow buffer when format spec request
	large width floating point values.  Thanks to Clemens Misch.

2009-07-26  Donal K. Fellows  <dkf@users.sf.net>

	* library/auto.tcl (tcl_findLibrary, auto_mkindex):
	* library/package.tcl (pkg_mkIndex, tclPkgUnknown, MacOSXPkgUnknown):
	* library/safe.tcl (interpAddToAccessPath, interpDelete, AliasGlob):
	(AliasSource, AliasLoad, AliasEncoding):
	* library/tm.tcl (UnknownHandler): Simplify by swapping some [catch]
	gymnastics for use of [try].

2009-07-26 Alexandre Ferrieux  <ferrieux@users.sourceforge.net>

	* tools/genStubs.tcl: Forced LF translation when generating .h's to
	avoid spurious diffs when regenerating on a Windows box.

2009-07-26  Jan Nijtmans  <nijtmans@users.sf.net>

	* win/Makefile.in: [Bug 2827066]: msys build --enable-symbols broken
	* win/tcl.m4:	   And modified the same for unicows.dll, as a
	* win/configure:   preparation for [Enh 2819611].

2009-07-25  Donal K. Fellows  <dkf@users.sf.net>

	* library/history.tcl (history): Reworked the history mechanism in
	terms of ensembles, rather than the ad hoc ensemble-lite mechanism
	used previously.

2009-07-24  Donal K. Fellows  <dkf@users.sf.net>

	* doc/self.n (self class): [Bug 2704302]: Add some text to make it
	clearer how to get the name of the current object's class.

2009-07-23  Andreas Kupries  <andreask@activestate.com>

	* generic/tclIO.c (Tcl_GetChannelHandle): [Bug 2826248]: Do not crash
	* generic/tclPipe.c (FileForRedirect): for getHandleProc == NULL, this
	is allowed. Provide a nice error message in the bypass area. Updated
	caller to check the bypass for a mesage. Bug reported by Andy
	Sonnenburg <andy22286@users.sourceforge.net>

2009-07-23  Joe Mistachkin  <joe@mistachkin.com>

	* generic/tclNotify.c: [Bug 2820349]: Ensure that queued events are
	freed once processed.

2009-07-22  Jan Nijtmans  <nijtmans@users.sf.net>

	* macosx/tclMacOSXFCmd.c: CONST -> const
	* generic/tclGetDate.y:
	* generic/tclDate.c:
	* generic/tclLiteral.c: (char *) cast in ckfree call
	* generic/tclPanic.c: [Feature Request 2814786]: remove TclpPanic
	* generic/tclInt.h
	* unix/tclUnixPort.h
	* win/tclWinPort.h

2009-07-22 Alexandre Ferrieux  <ferrieux@users.sourceforge.net>

	* generic/tclEvent.c: [Bug 2001201 again]: Refined the 20090617 patch
	on [exit] streamlining, so that it now correctly calls thread exit
	handlers for the calling thread, including <Destroy> bindings in Tk.

2009-07-21  Kevin B. Kenny  <kennykb@acm.org>

	* library/tzdata/Asia/Dhaka:
	* library/tzdata/Indian/Mauritius: Olson's tzdata2009k.

2009-07-20  Donal K. Fellows  <dkf@users.sf.net>

	* generic/tclCmdMZ.c (StringIsCmd): Reorganize so that [string is] is
	more efficient when parsing things that are correct, at a cost of
	making the empty string test slightly more costly. With this, the cost
	of doing [string is integer -strict $x] matches [catch {expr {$x+0}}]
	in the successful case, and greatly outstrips it in the failing case.

2009-07-19  Donal K. Fellows  <dkf@users.sf.net>

	* generic/tclOO.decls, generic/tclOO.c (Tcl_GetObjectName): Expose a
	function for efficiently returning the current name of an object.

2009-07-18  Daniel Steffen  <das@users.sourceforge.net>

	* unix/Makefile.in: Define NDEBUG in optimized (non-symbols) build to
	disable NRE assert()s and threaded allocator range checks.

2009-07-16  Don Porter  <dgp@users.sourceforge.net>

	* generic/tclBinary.c:	Removed unused variables.
	* generic/tclCmdIL.c:
	* generic/tclCompile.c:
	* generic/tclExecute.c:
	* generic/tclHash.c:
	* generic/tclIOUtil.c:
	* generic/tclVar.c:

	* generic/tclBasic.c:	Silence compiler warnings about ClientData.
	* generic/tclProc.c:

	* generic/tclScan.c:    Typo in ACCEPT_NAN configuration.

	* generic/tclStrToD.c:  [Bug 2819200]: Set floating point control
	register on MIPS systems so that the gradual underflow expected by Tcl
	is in effect.

2009-07-15  Donal K. Fellows  <dkf@users.sf.net>

	* generic/tclInt.h (Namespace):		   Added machinery to allow
	* generic/tclNamesp.c (many functions):	   reduction of memory used
	* generic/tclResolve.c (BumpCmdRefEpochs): by namespaces. Currently
	#ifdef'ed out because of compatibility concerns.

	* generic/tclInt.decls: Added four functions for better integration
	with itcl-ng.

2009-07-14  Kevin B. Kenny  <kennykb@acm.org>

	* generic/tclInt.h (TclNRSwitchObjCmd):
	* generic/tclBasic.c (builtInCmds):
	* generic/tclCmdMZ.c (Tcl_SwitchObjCmd):
	* tests/switch.test (switch-15.1):
	[Bug 2821401]: Make non-bytecoded [switch] command aware of NRE.

2009-07-13  Andreas Kupries  <andreask@activestate.com>

	* generic/tclCompile.c (TclInitCompileEnv, EnterCmdWordIndex)
	(TclCleanupByteCode, TclCompileScript):
	* generic/tclExecute.c (TclCompileObj, TclExecuteByteCode):
	* tclCompile.h (ExtCmdLoc):
	* tclInt.h (ExtIndex, CFWordBC, CmdFrame):
	* tclBasic.c (DeleteInterpProc, TclArgumentBCEnter)
	(TclArgumentBCRelease, TclArgumentGet, SAVE_CONTEXT)
	(RESTORE_CONTEXT, NRCoroutineExitCallback, TclNRCoroutineObjCmd):
	* generic/tclCmdAH.c (TclNRForObjCmd, TclNRForIterCallback,
	(ForNextCallback):
	* generic/tclCmdMZ.c (TclNRWhileObjCmd):

	Extended the bytecode compiler initialization to recognize the
	compilation of whole files (NRE enabled 'source' command) and switch
	to the counting of absolute lines in that case.

	Further extended the bytecode compiler to track the start line in the
	generated information, and modified the bytecode execution to
	recompile an object if the location as per the calling context doesn't
	match the location saved in the bytecode. This part could be optimized
	more by using more memory to keep all possibilities which occur
	around, or by just adjusting the location information instead of a
	total recompile.

	Reworked the handling of literal command arguments in bytecode to be
	saved (compiler) and used (execution) per command (See the
	TCL_INVOKE_STK* instructions), and not per the whole bytecode. This,
	and the previous change remove the problems with location data caused
	by literal sharing (across whole files, but also proc bodies).
	Simplified the associated datastructures (ExtIndex is gone, as is the
	function EnterCmdWordIndex).

	The last change causes the hashtable 'lineLABCPtr' to be state which
	has to be kept per coroutine, like the CmdFrame stack. Reworked the
	coroutine support code to create, delete and switch the information as
	needed. Further reworked the tailcall command as well, it has to pop
	its own arguments when run in a bytecode context to keep a proper
	stack in 'lineLABCPtr'.

	Fixed the mishandling of line information in the NRE-enabled 'for' and
	'while' commands introduced when both were made to share their
	iteration callbacks without taking into account that the loop body is
	found in different words of the command. Introduced a separate data
	structure to hold all the callback information, as we went over the
	limit of 4 direct client-data values for NRE callbacks.

	The above fixes [Bug 1605269].

2009-07-12  Donal K. Fellows  <dkf@users.sf.net>

	* generic/tclCmdMZ.c (StringIndexCmd, StringEqualCmd, StringCmpCmd):
	* generic/tclExecute.c (TclExecuteByteCode): [Bug 2637173]: Factor out
	* generic/tclInt.h (TclIsPureByteArray):     the code to determine if
	* generic/tclUtil.c (TclStringMatchObj):     it is safe to work with
	byte arrays directly, so that we get the check correct _once_.

	* generic/tclOOCall.c (TclOOGetCallContext): [Bug 1895546]: Changed
	* generic/tclOO.c (TclOOObjectCmdCore):	     the way that the cache is
	managed so that when itcl does cunning things, those cunning things
	can be cached properly.

2009-07-11  Donal K. Fellows  <dkf@users.sf.net>

	* doc/vwait.n: Substantially increased the discussion of issues and
	work-arounds relating to nested vwaits, following discussion on the
	tcl-core mailing list on the topic.

2009-07-10  Pat Thoyts  <patthoyts@users.sourceforge.net>

	* tests/zlib.test:   ZlibTransformClose may be called with a NULL
	* generic/tclZlib.c: interpreter during finalization and
	Tcl_SetChannelError requires a list. Added some tests to ensure error
	propagation from the zlib library to the interp.

2009-07-09  Pat Thoyts  <patthoyts@users.sourceforge.net>

	* tests/zlib.test: [Bug 2818131]: Added tests and fixed a typo that
	broke [zlib push] for deflate format.

2009-07-09  Donal K. Fellows  <dkf@users.sf.net>

	* compat/mkstemp.c (mkstemp): [Bug 2819227]: Use rand() for random
	numbers as it is more portable.

2009-07-05  Donal K. Fellows  <dkf@users.sf.net>

	* generic/tclZlib.c (ZlibTransformWatch): Correct the handling of
	events so that channel transforms work with things like an asynch
	[chan copy]. Problem reported by Pat Thoyts.

2009-07-01  Pat Thoyts  <patthoyts@users.sourceforge.net>

	* win/tclWinInt.h:   [Bug 2806622]: Handle the GetUserName API call
	* win/tclWin32Dll.c: via the tclWinProcs indirection structure. This
	* win/tclWinInit.c:  fixes a problem obtaining the username when the
	USERNAME environment variable is unset.

2009-06-30  Daniel Steffen  <das@users.sourceforge.net>

	* generic/tclInt.h:		Add assert macros for clang static
	* generic/tclPanic.c:		analyzer and redefine Tcl_Panic to
	* generic/tclStubInit.c:	assert after panic in clang PURIFY
					builds.

	* generic/tclCmdIL.c:		Add clang assert for false positive
					from static analyzer.

2009-06-26  Daniel Steffen  <das@users.sourceforge.net>

	* macosx/Tcl-Common.xcconfig:	 Update projects for Xcode 3.1 and
	* macosx/Tcl.xcode/*:		 3.2, standardize on gcc 4.2, remove
	* macosx/Tcl.xcodeproj/*:	 obsolete configurations and pre-Xcode
	* macosx/Tcl.pbproj/* (removed): project.

	* macosx/README:		 Update project docs, cleanup.

	* unix/Makefile.in:		 Update dist target for project
					 changes.

2009-06-24  Donal K. Fellows  <dkf@users.sf.net>

	* tests/oo.test (oo-19.1): [Bug 2811598]: Make more resilient.

2009-06-24  Pat Thoyts  <patthoyts@users.sourceforge.net>

	* tests/http11.test: [Bug 2811492]: Clean up procs after testing.

2009-06-18  Donal K. Fellows  <dkf@users.sf.net>

	* generic/tclCkalloc.c (MemoryCmd): [Bug 988703]:
	* generic/tclObj.c (ObjData, TclFinalizeThreadObjects): Add mechanism
	for discovering what Tcl_Objs are allocated when built for memory
	debugging. Developed by Joe Mistachkin.

2009-06-17 Alexandre Ferrieux  <ferrieux@users.sourceforge.net>

	* generic/tclEvent.c: Applied a patch by George Peter Staplin
	drastically reducing the ambition of [exit] wrt finalization, and
	thus solving many multi-thread teardown issues. [Bugs 2001201,
	486399, and possibly 597575, 990457, 1437595, 2750491]

2009-06-15  Don Porter  <dgp@users.sourceforge.net>

	* generic/tclStringObj.c: sprintf() -> Tcl_ObjPrintf() conversion.

2009-06-15  Reinhard Max  <max@suse.de>

	* unix/tclUnixPort.h: Move all socket-related code from tclUnixChan.c
	* unix/tclUnixChan.c: to tclUnixSock.c.
	* unix/tclUnixSock.c:

2009-06-15  Donal K. Fellows  <dkf@users.sf.net>

	* tools/tcltk-man2html.tcl (make-man-pages): [Patch 557486]: Apply
	last remaining meaningful part of this patch, a clean up of some
	closing tags.

2009-06-13  Don Porter  <dgp@users.sourceforge.net>

	* generic/tclCompile.c: [Bug 2802881]: The value stashed in
	* generic/tclProc.c:    iPtr->compiledProcPtr when compiling a proc
	* tests/execute.test:   survives too long. We only need it there long
	enough for the right TclInitCompileEnv() call to re-stash it into
	envPtr->procPtr.  Once that is done, the CompileEnv controls.  If we
	let the value of iPtr->compiledProcPtr linger, though, then any other
	bytecode compile operation that takes place will also have its
	CompileEnv initialized with it, and that's not correct.  The value is
	meant to control the compile of the proc body only, not other compile
	tasks that happen along.  Thanks to Carlos Tasada for discovering and
	reporting the problem.

2009-06-10  Don Porter  <dgp@users.sourceforge.net>

	* generic/tclStringObj.c:       [Bug 2801413]: Revised [format] to not
	overflow the integer calculations computing the length of the %ll
	formats of really big integers.  Also added protections so that
	[format]s that would produce results overflowing the maximum string
	length of Tcl values throw a normal Tcl error instead of a panic.

	* generic/tclStringObj.c:	[Bug 2803109]: Corrected failures to
	deal with the "pure unicode" representation of an empty string.
	Thanks to Julian Noble for reporting the problem.

2006-06-09  Kevin B. Kenny  <kennykb@acm.org>

	* generic/tclGetDate.y: Fixed a thread safety bug in the generated
	* library/clock.tcl:    Bison parser (needed a %pure-parser
	* tests/clock.test:     declaration to avoid static variables).
				Discovered that the %pure-parser declaration
	                        allowed for returning the Bison error message
	                        to the Tcl caller in the event of a syntax
	                        error, so did so.
	* generic/tclDate.c: bison 2.3

2006-06-08  Kevin B. Kenny  <kennykb@acm.org>

	* library/tzdata/Asia/Dhaka: New DST rule for Bangladesh. (Olson's
	tzdata2009i.)

2009-06-08  Donal K. Fellows  <dkf@users.sf.net>

	* doc/copy.n: Fix error in example spotted by Venkat Iyer.

2009-06-02  Don Porter  <dgp@users.sourceforge.net>

	* generic/tclExecute.c: Replace dynamically-initialized table with a
	table of static constants in the lookup table for exponent operator
	computations that fit in a 64 bit integer result.

	* generic/tclExecute.c: [Bug 2798543]: Corrected implementations and
	selection logic of the INST_EXPON instruction.

2009-06-01  Don Porter  <dgp@users.sourceforge.net>

	* tests/expr.test:      [Bug 2798543]: Added many tests demonstrating
	the broken cases.

009-05-30  Kevin B. Kenny  <kennykb@acm.org>

	* library/tzdata/Africa/Cairo:
	* library/tzdata/Asia/Amman: Olson's tzdata2009h.

2009-05-29  Andreas Kupries  <andreask@activestate.com>

	* library/platform/platform.tcl: Fixed handling of cpu ia64,
	* library/platform/pkgIndex.tcl: taking ia64_32 into account
	* unix/Makefile.in: now. Bumped version to 1.0.5. Updated the
	* win/Makefile.in: installation commands.

2009-05-26 Alexandre Ferrieux  <ferrieux@users.sourceforge.net>

	* doc/expr.n: Fixed documentation of the right-associativity of
	the ** operator. (spotted by kbk)

2009-05-14  Donal K. Fellows  <dkf@users.sf.net>

	* generic/tclOOInfo.c (InfoObjectNsCmd): Added introspection mechanism
	for finding out what an object's namespace is. Experience suggests
	that it is just too useful to be able to do without it.

2009-05-12  Donal K. Fellows  <dkf@users.sf.net>

	* doc/vwait.n: Added more words to make it clear just how bad it is to
	nest [vwait]s.

	* compat/mkstemp.c: Add more headers to make this file build on IRIX
	6.5. Thanks to Larry McVoy for this.

2009-05-08  Donal K. Fellows  <dkf@users.sf.net>

	* generic/tclOO.c (TclNRNewObjectInstance):  [Bug 2414858]: Add a
	* generic/tclBasic.c (TclPushTailcallPoint): marker to the stack of
	NRE callbacks at the right point so that tailcall works correctly in a
	constructor.

	* tests/exec.test (cat): [Bug 2788468]: Adjust the scripted version of
	cat so that it does not perform transformations on the data it is
	working with, making it more like the standard Unix 'cat' program.

2009-05-07  Miguel Sofer  <msofer@users.sf.net>

	* generic/tclObj.c (Tcl_GetCommandFromObj): [Bug 2785893]: Ensure that
	a command in a deleted namespace can't be found through a cached name.

	* generic/tclBasic.c:    Let coroutines start with a much smaller
	* generic/tclCompile.h:  stack: 200 words (previously was 2000, the
	* generic/tclExecute.c:  same as interps).

2009-05-07  Donal K. Fellows  <dkf@users.sf.net>

	* tests/env.test (printenvScript, env-4.3, env-4.5): [Bug 1513659]:
	* tests/exec.test (exec-2.6): These tests had subtle dependencies on
	being on platforms that were either ISO 8859-1 or UTF-8. Stabilized
	the results by forcing the encoding.

2009-05-06  Don Porter  <dgp@users.sourceforge.net>

	* generic/tclCmdMZ.c:	[Bug 2582327]: Improve overflow error message
	from [string repeat].

	* tests/interp.test: interp-20.50 test for Bug 2486550.

2009-05-04  Donal K. Fellows  <dkf@users.sf.net>

	* generic/tclOO.c (InitFoundation, AllocObject, AllocClass):
	* generic/tclOODefineCmds.c (InitDefineContext): Make sure that when
	support namespaces are deleted, nothing bad can subsequently happen.
	Issue spotted by Don Porter.

2009-05-03  Donal K. Fellows  <dkf@users.sf.net>

	* doc/Tcl.n: [Bug 2538432]: Clarified exact treatment of ${arr(idx)}
	form of variable substitution. This is not a change of behavior, just
	an improved description of the current situation.

2009-04-30  Miguel Sofer  <msofer@users.sf.net>

	* generic/tclBasic.c (TclObjInvoke): [Bug 2486550]: Make sure that a
	null objProc is not used, use Tcl_NRCallObjProc instead.

2009-05-01  Jan Nijtmans  <nijtmans@users.sf.net>

	* win/configure.in   Fix 64-bit detection for zlib on Win64
	* win/configure      (regenerated)

2009-04-28  Jeff Hobbs  <jeffh@ActiveState.com>

	* unix/tcl.m4, unix/configure (SC_CONFIG_CFLAGS): harden the check to
	add _r to CC on AIX with threads.

2009-04-27  Donal K. Fellows  <dkf@users.sf.net>

	* doc/concat.n (EXAMPLES): [Bug 2780680]: Rewrote so that the spacing
	of result messages is correct. (The exact way they were wrong was
	different when rendered through groff or as HTML, but it was still
	wrong both ways.)

2009-04-27  Jan Nijtmans  <nijtmans@users.sf.net>

	* generic/tclIndexObj.c:  Reset internal INTERP_ALTERNATE_WRONG_ARGS
	* generic/tclIOCmd.c:     flag inside the Tcl_WrongNumArgs function,
	                          so the caller no longer has to do the reset.

2009-04-24  Stuart Cassoff  <stwo@users.sf.net>

	* unix/Makefile.in: [Patch 2769530]: Don't chmod/exec installManPage.

2009-04-19  Pat Thoyts  <patthoyts@users.sourceforge.net>

	* library/http/http.tcl: [Bug 2715421]: Removed spurious newline added
	* tests/http11.test:     after POST and added tests to detect excess
	* tests/httpd11.tcl:     bytes being POSTed.
	* library/http/pkgIndex.tcl:
	* makefiles:             package version now 2.8.1

2009-04-15  Donal K. Fellows  <dkf@users.sf.net>

	* doc/chan.n, doc/close.n: Tidy up documentation of TIP #332.

2009-04-14  Kevin B. Kenny  <kennykb@acm.org>

	* library/tzdata/Asia/Karachi: Updated rules for Pakistan Summer
				       Time (Olson's tzdata2009f)

2009-04-11  Donal K. Fellows  <dkf@users.sf.net>

	* generic/tclOOMethod.c (InvokeForwardMethod): Clarify the resolution
	behaviour of the name of the command that is forwarded to: it's now
	resolved using the object's namespace as context, which is much more
	useful than the previous (somewhat random) behaviour of using the
	caller's current namespace.

2009-04-10  Pat Thoyts  <patthoyts@users.sourceforge.net>

	* library/http/http.tcl:     Improved HTTP/1.1 support and added
	* library/http/pkgIndex.tcl: specific HTTP/1.1 testing to ensure
	* tests/http11.test:         we handle chunked+gzip for the various
	* tests/httpd11.test:        modes (normal, -channel and -handler)
	* makefiles:                 package version set to 2.8.0

2009-04-10  Daniel Steffen  <das@users.sourceforge.net>

	* unix/tclUnixChan.c:		TclUnixWaitForFile(): use FD_* macros
	* macosx/tclMacOSXNotify.c:	to manipulate select masks (Cassoff).
					[FRQ 1960647] [Bug 3486554]

	* unix/tclLoadDyld.c:		Use RTLD_GLOBAL instead of RTLD_LOCAL.
					[Bug 1961211]

	* macosx/tclMacOSXNotify.c:	revise CoreFoundation notifier to allow
					embedding into applications that
					already have a CFRunLoop running and
					want to run the tcl event loop via
					Tcl_ServiceModeHook(TCL_SERVICE_ALL).

	* macosx/tclMacOSXNotify.c:	add CFRunLoop based Tcl_Sleep() and
	* unix/tclUnixChan.c:		TclUnixWaitForFile() implementations
	* unix/tclUnixEvent.c:		and disable select() based ones in
					CoreFoundation builds.

	* unix/tclUnixNotify.c:		simplify, sync with tclMacOSXNotify.c.

	* generic/tclInt.decls: 	add TclMacOSXNotifierAddRunLoopMode()
	* generic/tclIntPlatDecls.h:	internal API, regen.
	* generic/tclStubInit.c:

	* unix/configure.in (Darwin):	use Darwin SUSv3 extensions if
					available; remove /Network locations
					from default tcl package search path
					(NFS mounted locations and thus slow).
	* unix/configure:		autoconf-2.59
	* unix/tclConfig.h.in:		autoheader-2.59

	* macosx/tclMacOSXBundle.c:	on Mac OS X 10.4 and later, replace
					deprecated NSModule API by dlfcn API.

2009-04-10  Donal K. Fellows  <dkf@users.sf.net>

	* doc/StringObj.3: [Bug 2089279]: Corrected example so that it works
	on 64-bit machines as well.

2009-04-10  Pat Thoyts  <patthoyts@users.sourceforge.net>

	* tests/http.test: [Bug 26245326]: Added specific check for problem
	* tests/httpd: (return incomplete HTTP response header).

2009-04-08  Kevin B. Kenny  <kennykb@acm.org>

	* tools/tclZIC.tcl: Always emit files with Unix line termination.
	* library/tzdata: Olson's tzdata2009e

2009-04-09  Don Porter  <dgp@users.sourceforge.net>

	* library/http/http.tcl:	[Bug 26245326]: Handle incomplete
	lines in the "connecting" state. Thanks to Sergei Golovan.

2009-04-08  Andreas Kupries  <andreask@activestate.com>

	* library/platform/platform.tcl: Extended the darwin sections to add
	* library/platform/pkgIndex.tcl: a kernel version number to the
	* unix/Makefile.in: identifier for anything from Leopard (10.5) on up.
	* win/Makefile.in: Extended patterns for same. Extended cpu
	* doc/platform.n: recognition for 64bit Tcl running on a 32bit kernel
	on a 64bit processor (By Daniel Steffen). Bumped version to 1.0.4.
	Updated Makefiles.

2009-04-08  Don Porter  <dgp@users.sourceforge.net>

	* library/tcltest/tcltest.tcl:  [Bug 2570363]: Converted [eval]s (some
	* library/tcltest/pkgIndex.tcl: unsafe!) to {*} in tcltest package.
	* unix/Makefile.in:     => tcltest 2.3.1
	* win/Makefile.in:

2009-04-07  Don Porter  <dgp@users.sourceforge.net>

	* generic/tclStringObj.c:	Correction so that value of
	TCL_GROWTH_MIN_ALLOC is everywhere expressed in bytes as comment
	claims.

2009-04-04  Donal K. Fellows  <dkf@users.sf.net>

	* doc/vwait.n: [Bug 1910136]: Extend description and examples to make
	it clearer just how this command interprets variable names.

2009-03-30  Don Porter  <dgp@users.sourceforge.net>

	* doc/Alloc.3: [Bug 2556263]:	Size argument is "unsigned int".

2009-03-27  Don Porter  <dgp@users.sourceforge.net>

	* generic/tclPathObj.c (TclPathPart): [Bug 2710920]: TclPathPart()
	* tests/fileName.test:	was computing the wrong results for both [file
	dirname] and [file tail] on "path" arguments with the PATHFLAGS != 0
	intrep and with an empty string for the "joined-on" part.

2009-03-25  Jan Nijtmans  <nijtmans@users.sf.net>

	* doc/tclsh.1:		 Bring doc and tools in line with
	* tools/installData.tcl: http://wiki.tcl.tk/812
	* tools/str2c
	* tools/tcltk-man2html.tcl

2009-03-25  Donal K. Fellows  <dkf@users.sf.net>

	* doc/coroutine.n: [Bug 2152285]: Added basic documentation for the
	coroutine and yield commands.

2009-03-24  Donal K. Fellows  <dkf@users.sf.net>

	* generic/tclOOBasic.c (TclOOSelfObjCmd): [Bug 2704302]: Make 'self
	class' better defined in the context of objects that change class.

	* generic/tclVar.c (Tcl_UpvarObjCmd): [Bug 2673163] (ferrieux)
	* generic/tclProc.c (TclObjGetFrame): Make the upvar command more able
	to handle its officially documented syntax.

2009-03-22  Miguel Sofer  <msofer@users.sf.net>

	* generic/tclBasic.c: [Bug 2502037]: NR-enable the handling of unknown
	commands.

2009-03-21  Miguel Sofer  <msofer@users.sf.net>

	* generic/tclBasic.c:   Fixed "leaks" in aliases, imports and
	* generic/tclInt.h:     ensembles. Only remaining known leak is in
	* generic/tclInterp.c:  ensemble unknown dispatch (as it not
	* generic/tclNamesp.c:  NR-enabled)
	* tests/tailcall.test:

	* tclInt.h: comments

	* tests/tailcall.test: Added tests to show that [tailcall] does not
	currently always execute in constant space: interp-alias, ns-imports
	and ensembles "leak" as of this commit.

	* tests/nre.test: [foreach] has been NR-enabled for a while, the test
	was marked 'knownBug': unmark it.

	* generic/tclBasic.c:   Fix for (among others) [Bug 2699087]
	* generic/tclCmdAH.c:   Tailcalls now perform properly even from
	* generic/tclExecute.c: within [eval]ed scripts.
	* generic/tclInt.h:     More tests missing, as well as proper
	exploration and testing of the interaction with "redirectors" like
	interp-alias (suspect that it does not happen in constant space)
	and pure-eval commands.

	* generic/tclExecute.c: Proper fix for [Bug 2415422]. Reenabled
	* tests/nre.test:       the failing assertion that was disabled on
	2008-12-18: the assertion is correct, the fault was in the
	management of expansions.

	* generic/tclExecute.c:  Fix both test and code for tailcall
	* tests/tailcall.test:   from within a compiled [eval] body.

	* tests/tailcall.test: Slightly improved tests

2009-03-20  Don Porter  <dgp@users.sourceforge.net>

	* tests/stringObj.test:         [Bug 2597185]: Test stringObj-6.9
	checks that Tcl_AppendStringsToObj() no longer crashes when operating
	on a pure unicode value.

	* generic/tclExecute.c (INST_CONCAT1):  [Bug 2669109]: Panic when
	appends overflow the max length of a Tcl value.

2009-03-19  Miguel Sofer  <msofer@users.sf.net>

	* generic/tcl.h:
	* generic/tclInt.h:
	* generic/tclBasic.c:
	* generic/tclExecute.c:
	* generic/tclNamesp.c (Tcl_PopCallFrame): Rewritten tailcall
	implementation, ::unsupported::atProcExit is (temporarily?) gone. The
	new approach is much simpler, and also closer to being correct. This
	commit fixes [Bug 2649975] and [Bug 2695587].

	* tests/coroutine.test:    Moved the tests to their own files,
	* tests/tailcall.test:     removed the unsupported.test. Added
	* tests/unsupported.test:  tests for the fixed bugs.

2009-03-19  Donal K. Fellows  <dkf@users.sf.net>

	* doc/tailcall.n: Added documentation for tailcall command.

2009-03-18  Don Porter  <dgp@users.sourceforge.net>

	* win/tclWinFile.c (TclpObjNormalizePath):	[Bug 2688184]:
	Corrected Tcl_Obj leak. Thanks to Joe Mistachkin for detection and
	patch.

	* generic/tclVar.c (TclLookupSimpleVar):	[Bug 2689307]: Shift
	all calls to Tcl_SetErrorCode() out of TclLookupSimpleVar and onto its
	callers, where control with TCL_LEAVE_ERR_MSG flag is more easily
	handled.

2009-03-16  Donal K. Fellows  <dkf@users.sf.net>

	* generic/tclCmdMZ.c (TryPostBody): [Bug 2688063]: Extract information
	from list before getting rid of last reference to it.

2009-03-15  Joe Mistachkin  <joe@mistachkin.com>

	* generic/tclThread.c: [Bug 2687952]: Modify fix for TSD leak to match
	* generic/tclThreadStorage.c: Tcl 8.5 (and prior) allocation semantics

2009-03-15  Donal K. Fellows  <dkf@users.sf.net>

	* generic/tclThreadStorage.c (TSDTableDelete):	[Bug 2687952]: Ensure
	* generic/tclThread.c (Tcl_GetThreadData):	that structures in
	Tcl's TSD system are all freed. Use the correct matching allocator.

	* generic/tclPosixStr.c (Tcl_SignalId,Tcl_SignalMsg): [Patch 1513655]:
	Added support for SIGINFO, which is present on BSD platforms.

2009-03-14  Donal K. Fellows  <dkf@users.sf.net>

	* unix/tcl.pc.in (new file):		[Patch 2243948] (hat0)
	* unix/configure.in, unix/Makefile.in: Added support for reporting
	Tcl's public build configuration via the pkg-config system. TEA is
	still the official mechanism though, in part because pkg-config is not
	universally supported across all Tcl's supported platforms.

2009-03-11  Miguel Sofer  <msofer@users.sf.net>

	* generic/tclBasic.c (TclNRCoroutineObjCmd): fix Tcl_Obj leak.
	Diagnosis and fix thanks to GPS.

2009-03-09  Donal K. Fellows  <dkf@users.sf.net>

	* generic/tclCmdMZ.c (Tcl_TryObjCmd, TclNRTryObjCmd): Moved the
	implementation of [try] from Tcl code into C. Still lacks a bytecode
	version, but should be better than what was before.

2009-03-04  Donal K. Fellows  <dkf@users.sf.net>

	* generic/tclZlib.c (TclZlibCmd): Checksums are defined to be unsigned
	32-bit integers, use Tcl_WideInt to pass to scripts. [Bug 2662434]
	(ZlibStreamCmd, ChanGetOption): A few other related corrections.

2009-02-27  Jan Nijtmans  <nijtmans@users.sf.net>

	* generic/tcl.decls:    [Bug 218977]: Tcl_DbCkfree needs return value
	* generic/tclCkalloc.c
	* generic/tclDecls.h:   (regenerated)
	* generic/tclInt.decls: don't use CONST84/CONST86 here
	* generic/tclCompile.h: don't use CONST86 here, comment fixing.
	* generic/tclIO.h:      don't use CONST86 here, comment fixing.
	* generic/tclIntDecls.h (regenerated)

2009-02-25  Don Porter  <dgp@users.sourceforge.net>

	* generic/tclUtil.c (TclStringMatchObj):	[Bug 2637173]: Revised
	the branching on the strObj->typePtr so that untyped values get
	converted to the "string" type and pass through the Unicode matcher.
	[Bug 2613766]: Also added checks to only perform "bytearray"
	optimization on pure bytearray values.

	* generic/tclCmdMZ.c:	Since Tcl_GetCharLength() has its own
	* generic/tclExecute.c:	optimizations for the tclByteArrayType, stop
	having the callers do them.

2009-02-24  Donal K. Fellows  <dkf@users.sf.net>

	* doc/clock.n, doc/fblocked.n, doc/format.n, doc/lsort.n,
	* doc/pkgMkIndex.n, doc/regsub.n, doc/scan.n, doc/tclvars.n:
	General minor documentation improvements.

	* library/http/http.tcl (geturl, Eof): Added support for 8.6's built
	in zlib routines.

2009-02-22  Alexandre Ferrieux  <ferrieux@users.sourceforge.net>

	* tests/lrange.test:	Revert commits of 2008-07-23. Those were speed
	* tests/binary.test:	tests, that are inherently brittle.

2009-02-21  Don Porter  <dgp@users.sourceforge.net>

	* generic/tclStringObj.c:	Several revisions to the shimmering
	patterns between Unicode and UTF string reps.  Most notably the
	call: objPtr = Tcl_NewUnicodeObj(...,0); followed by a loop of calls:
	Tcl_AppendUnicodeToObj(objPtr, u, n); will now grow and append to
	the Unicode representation.  Before this commit, the sequence would
	convert each append to UTF and perform the append to the UTF rep.
	This is puzzling and likely a bug.  The performance of [string map]
	is significantly improved by this change (according to the MAP
	collection of benchmarks in tclbench).  Just in case there was some
	wisdom in the old ways that I missed, I left in the ability to restore
	the old patterns with a #define COMPAT 1 at the top of the file.

2009-02-20  Don Porter  <dgp@users.sourceforge.net>

	* generic/tclPathObj.c:	[Bug 2571597]: Fixed mistaken logic in
	* tests/fileName.test:	TclFSGetPathType() that assumed (not
	"absolute") => "relative". This is a false assumption on Windows,
	where "volumerelative" is another possibility.

2009-02-18  Don Porter  <dgp@users.sourceforge.net>

	* generic/tclStringObj.c:	Simplify the logic of the
	Tcl_*SetObjLength() routines.

	* generic/tclStringObj.c:	Rewrite GrowStringBuffer() so that it
	has parallel structure with GrowUnicodeBuffer().  The revision permits
	allocation attempts to continue all the way up to failure, with no
	gap. It also directly manipulates the String and Tcl_Obj internals
	instead of inefficiently operating via Tcl_*SetObjLength() with all of
	its extra protections and underdocumented special cases.

	* generic/tclStringObj.c:	Another round of simplification on
	the allocation macros.

2009-02-17  Jeff Hobbs  <jeffh@ActiveState.com>

	* win/tcl.m4, win/configure: Check if cl groks _WIN64 already to
	avoid CC manipulation that can screw up later configure checks.
	Use 'd'ebug runtime in 64-bit builds.

2009-02-17  Don Porter  <dgp@users.sourceforge.net>

	* generic/tclStringObj.c:	Pare back the length of the unicode
	array in a non-extended String struct to one Tcl_UniChar, meant to
	hold the terminating NUL character.  Non-empty unicode strings are
	then stored by extending the String struct by stringPtr->maxChars
	additional slots in that array with sizeof(Tcl_UniChar) bytes per
	slot. This revision makes the allocation macros much simpler.

	* generic/tclStringObj.c:	Factor out common GrowUnicodeBuffer()
	and solve overflow and growth algorithm fallbacks in it.

	* generic/tclStringObj.c:	Factor out common GrowStringBuffer().

	* generic/tclStringObj.c:	Convert Tcl_AppendStringsToObj into
	* tests/stringObj.test:		a radically simpler implementation
	where we just loop over calls to Tcl_AppendToObj.  This fixes [Bug
	2597185].  It also creates a *** POTENTIAL INCOMPATIBILITY *** in
	that T_ASTO can now allocate more space than is strictly required,
	like all the other Tcl_Append* routines.  The incompatibility was
	detected by test stringObj-6.5, which I've updated to reflect the
	new behavior.

	* generic/tclStringObj.c:	Revise buffer growth implementation
	in ExtendStringRepWithUnicode.  Use cheap checks to determine that
	no reallocation is necessary without cost of computing the precise
	number of bytes needed.  Also make use of the string growth algortihm
	in the case of repeated appends.

2009-02-16  Jan Nijtmans  <nijtmans@users.sf.net>

	* generic/tclZlib.c:	Hack needed for official zlib1.dll build.
	* win/configure.in:	fix [Feature Request 2605263] use official
	* win/Makefile.in:	zlib build.
	* win/configure:	(regenerated)
	* compat/zlib/zdll.lib:	new files
	* compat/zlib/zlib1.dll:

	* win/Makefile.in:  [Bug 2605232]: tdbc doesn't build when Tcl is
	compiled with --disable-shared.

2009-02-15  Don Porter  <dgp@users.sourceforge.net>

	* generic/tclStringObj.c:	[Bug 2603158]: Added protections from
	* generic/tclTestObj.c:		invalid memory accesses when we append
	* tests/stringObj.test:		(some part of) a Tcl_Obj to itself.
	Added the appendself and appendself2 subcommands to the
	[teststringobj] testing command and added tests to the test suite.

	* generic/tclStringObj.c:	Factor out duplicate code from
	Tcl_AppendObjToObj.

	* generic/tclStringObj.c:	Replace the 'size_t uallocated' field
	of the String struct, storing the number of bytes allocated to store
	the Tcl_UniChar array, with an 'int maxChars' field, storing the
	number of Tcl_UniChars that may be stored in the allocated space.
	This reduces memory requirement a small bit, and makes some range
	checks simpler to code.
	* generic/tclTestObj.c:	Replace the [teststringobj ualloc] testing
	* tests/stringObj.test:	command with [teststringobj maxchars] and
	update the tests.

	* generic/tclStringObj.c:	Removed limitation in
	Tcl_AppendObjToObj where the char length of the result was only
	computed if the appended string was all single byte characters.
	This limitation was in place to dodge a bug in Tcl_GetUniChar.
	With that bug gone, we can take advantage of always recording the
	length of append results when we know it.

2009-02-14  Don Porter  <dgp@users.sourceforge.net>

	* generic/tclStringObj.c:	Revisions so that we avoid creating
	the strange representation of an empty string with
	objPtr->bytes == NULL and stringPtr->hasUnicode == 0.  Instead in
	the situations where that was being created, create a traditional
	two-legged stork representation (objPtr->bytes = tclEmptyStringRep
	and stringPtr->hasUnicode = 1).  In the situations where the strange
	rep was treated differently, continue to do so by testing
	stringPtr->numChars == 0 to detect it.  These changes make the code
	more conventional so easier for new maintainers to pick up.  Also
	sets up further simplifications.

	* generic/tclTestObj.c:	Revise updates to [teststringobj] so we don't
	get blocked by MODULE_SCOPE limits.

2009-02-12  Don Porter  <dgp@users.sourceforge.net>

	* generic/tclStringObj.c:	Rewrites of the routines
	Tcl_GetCharLength, Tcl_GetUniChar, Tcl_GetUnicodeFromObj,
	Tcl_GetRange, and TclStringObjReverse to use the new macro, and
	to more simply and clearly split the cases depending on whether
	a valid unicode rep is present or needs to be created.
	New utility routine UnicodeLength(), to compute the length of unicode
	buffer arguments when no length is passed in, with built-in
	overflow protection included.  Update three callers to use it.

	* generic/tclInt.h:	New macro TclNumUtfChars meant to be a faster
	replacement for a full Tcl_NumUtfChars() call when the string has all
	single-byte characters.

	* generic/tclStringObj.c:	Simplified Tcl_GetCharLength by
	* generic/tclTestObj.c:		removing code that did nothing.
	Added early returns from Tcl_*SetObjLength when the desired length
	is already present; adapted test command to the change.

	* generic/tclStringObj.c:	Re-implemented AppendUtfToUnicodeRep
	so that we no longer pass through Tcl_DStrings which have their own
	sets of problems when lengths overflow the int range.  Now AUTUR and
	FillUnicodeRep share a common core routine.

2009-02-12  Donal K. Fellows  <dkf@users.sf.net>

	* generic/tclOODefineCmds.c (TclOOGetDefineCmdContext): Use the
	correct field in the Interp structure for retrieving the frame to get
	the context object so that people can extend [oo::define] without deep
	shenanigans. Bug found by Federico Ferri.

2009-02-11  Don Porter  <dgp@users.sourceforge.net>

	* generic/tclStringObj.c:	Re-implemented AppendUnicodeToUtfRep
	so that we no longer pass through Tcl_DStrings which have their own
	sets of problems when lengths overflow the int range.  Now AUTUR and
	UpdateStringOfString share a common core routine.

	* generic/tclStringObj.c:	Changed type of the 'allocated' field
	* generic/tclTestObj.c:		of the String struct (and the
	TestString counterpart) from size_t to int since only int values are
	ever stored in it.

2009-02-10  Jan Nijtmans  <nijtmans@users.sf.net>

	* generic/tclEncoding.c: Eliminate some unnessary type casts
	* generic/tclEvent.c:    some internal const decorations
	* generic/tclExecute.c:  spacing
	* generic/tclIndexObj.c:
	* generic/tclInterp.c:
	* generic/tclIO.c:
	* generic/tclIOCmd.c:
	* generic/tclIORChan.c:
	* generic/tclIOUtil.c:
	* generic/tclListObj.c:
	* generic/tclLiteral.c:
	* generic/tclNamesp.c:
	* generic/tclObj.c:
	* generic/tclOOBasic.c:
	* generic/tclPathObj.c:
	* generic/tclPkg.c:
	* generic/tclProc.c:
	* generic/tclRegexp.c:
	* generic/tclScan.c:
	* generic/tclStringObj.c:
	* generic/tclTest.c:
	* generic/tclTestProcBodyObj.c:
	* generic/tclThread.c:
	* generic/tclThreadTest.c:
	* generic/tclTimer.c:
	* generic/tclTrace.c:
	* generic/tclUtil.c:
	* generic/tclVar.c:
	* generic/tclStubInit.c: (regenerated)

2009-02-10  Jan Nijtmans  <nijtmans@users.sf.net>

	* unix/tcl.m4: [Bug 2502365]: Building of head on HPUX is broken when
	using the native CC.
	* unix/configure: (autoconf-2.59)

2009-02-10  Don Porter  <dgp@users.sourceforge.net>

	* generic/tclObj.c (Tcl_GetString):	Added comments and validity
	checks following the call to an UpdateStringProc.

	* generic/tclStringObj.c: Reduce code duplication in Tcl_GetUnicode*.
	Restrict AppendUtfToUtfRep to non-negative length appends.
	Convert all Tcl_InvalidateStringRep() calls into macros.
	Simplify Tcl_AttemptSetObjLength by removing unreachable code.
	Simplify SetStringFromAny() by removing unreachable and duplicate code.
	Simplify Tcl_SetObjLength by removing unreachable code.
	Removed handling of (objPtr->bytes != NULL) from UpdateStringOfString,
	which is only called when objPtr->bytes is NULL.

2009-02-09  Jan Nijtmans  <nijtmans@users.sf.net>

	* generic/tclCompile.c: [Bug 2555129]: const compiler warning (as
	error) in tclCompile.c

2009-02-07  Donal K. Fellows  <dkf@users.sf.net>

	* generic/tclZlib.c (TclZlibCmd): [Bug 2573172]: Ensure that when
	invalid subcommand name is given, the list of valid subcommands is
	produced. This gives a better experience when using the command
	interactively.

2009-02-05  Joe Mistachkin  <joe@mistachkin.com>

	* generic/tclInterp.c: [Bug 2544618]: Fix argument checking for
	[interp cancel].
	* unix/Makefile.in: Fix build issue with zlib on FreeBSD (and possibly
	other platforms).

2009-02-05  Donal K. Fellows  <dkf@users.sf.net>

	* generic/tclCmdMZ.c (StringIndexCmd, StringRangeCmd, StringLenCmd):
	Simplify the implementation of some commands now that the underlying
	string API knows more about bytearrays.

	* generic/tclExecute.c (TclExecuteByteCode): [Bug 2568434]: Make sure
	that INST_CONCAT1 will not lose string reps wrongly.

	* generic/tclStringObj.c (Tcl_AppendObjToObj): Special-case the
	appending of one bytearray to another, which can be extremely rapid.
	Part of scheme to address [Bug 1665628] by making the basic string
	operations more efficient on byte arrays.
	(Tcl_GetCharLength, Tcl_GetUniChar, Tcl_GetRange): More special casing
	work for bytearrays.

2009-02-04  Don Porter  <dgp@users.sourceforge.net>

	* generic/tclStringObj.c: [Bug 2561794]: Added overflow protections to
	the AppendUtfToUtfRep routine to either avoid invalid arguments and
	crashes, or to replace them with controlled panics.

	* generic/tclCmdMZ.c:	[Bug 2561746]: Prevent crashes due to int
	overflow of the length of the result of [string repeat].

2009-02-03  Jan Nijtmans  <nijtmans@users.sf.net>

	* macosx/tclMacOSXFCmd.c: Eliminate some unnessary type casts
	* unix/tclLoadDyld.c:	  some internal const decorations
	* unix/tclUnixCompat.c:	  spacing
	* unix/tclUnixFCmd.c
	* unix/tclUnixFile.c
	* win/tclWinDde.c
	* win/tclWinFCmd.c
	* win/tclWinInit.c
	* win/tclWinLoad.c
	* win/tclWinPipe.c
	* win/tclWinReg.c
	* win/tclWinTest.c
	* generic/tclBasic.c
	* generic/tclBinary.c
	* generic/tclCmdAH.c
	* generic/tclCmdIL.c
	* generic/tclCmdMZ.c
	* generic/tclCompCmds.c
	* generic/tclDictObj.c

2009-02-03  Donal K. Fellows  <dkf@users.sf.net>

	* generic/tclObj.c (tclCmdNameType): [Bug 2558422]: Corrected the type
	of this structure so that extensions that write it (yuk!) will still
	be able to function correctly.

2009-02-03  Don Porter  <dgp@users.sourceforge.net>

	* generic/tclStringObj.c (SetUnicodeObj):	[Bug 2561488]:
	Corrected failure of Tcl_SetUnicodeObj() to panic on a shared object.
	Also factored out common code to reduce duplication.

	* generic/tclObj.c (Tcl_GetStringFromObj): Reduce code duplication.

2009-02-02  Don Porter  <dgp@users.sourceforge.net>

	* generic/tclInterp.c:	Reverted the conversion of [interp] into an
	* tests/interp.test:	ensemble.  Such conversion is not necessary
	* tests/nre.test:	(or even all that helpful) in the NRE-enabling
	of [interp invokehidden], and it has other implications -- including
	significant forkage of the 8.5 and 8.6 implementations -- that are
	better off avoided if there's no gain.

	* generic/tclStringObj.c (STRING_NOMEM):  [Bug 2494093]: Add missing
	cast of NULL to (char *) that upsets some compilers.

	* generic/tclStringObj.c (Tcl_(Attempt)SetObjLength):	[Bug 2553906]:
	Added protections against callers asking for negative lengths.  It is
	likely when this happens that an integer overflow is to blame.

2009-02-01  David Gravereaux  <davygrvy@pobox.com>

	* win/makefile.vc: Allow nmake flags such as -a (rebuild all) to pass
	down to the pkgs targets, too.

2009-01-30  Donal K. Fellows  <dkf@users.sf.net>

	* doc/chan.n: [Bug 1216074]: Added another extended example.

	* doc/refchan.n: Added an example of how to build a scripted channel.

2009-01-29  Donal K. Fellows  <dkf@users.sf.net>

	* tests/stringObj.test: [Bug 2006888]: Remove non-ASCII chars from
	non-comment locations in the file, making it work more reliably in
	locales with a non-Latin-1 default encoding.

	* generic/tclNamesp.c (Tcl_FindCommand): [Bug 2519474]: Ensure that
	the path is not searched when the TCL_NAMESPACE_ONLY flag is given.

	* generic/tclOODecls.h (Tcl_OOInitStubs): [Bug 2537839]: Make the
	declaration of this macro work correctly in the non-stub case.

2009-01-29  Don Porter  <dgp@users.sourceforge.net>

	* generic/tclInterp.c:	Convert the [interp] command into a
	* tests/interp.test:	[namespace ensemble].  Work in progress
	* tests/nre.test:	to NRE-enable the [interp invokehidden]
	subcommand.

2009-01-29  Donal K. Fellows  <dkf@users.sf.net>

	* generic/tclNamesp.c (TclMakeEnsemble): [Bug 2529117]: Make this
	function behave more sensibly when presented with a fully-qualified
	name, rather than doing strange stuff.

2009-01-28  Donal K. Fellows  <dkf@users.sf.net>

	* generic/tclBasic.c (TclInvokeObjectCommand): Made this understand
	what to do if it ends up being used on a command with no objProc; that
	shouldn't happen, but...

	* generic/tclNamesp.c (TclMakeEnsemble): [Bug 2529157]: Made this
	understand NRE command implementations better.
	* generic/tclDictObj.c (DictForCmd): Eliminate unnecessary command
	implementation.

2009-01-27  Donal K. Fellows  <dkf@users.sf.net>

	* generic/tclOODefineCmds.c (Tcl_ClassSetConstructor):
	[Bug 2531577]: Ensure that caches of constructor chains are cleared
	when the constructor is changed.

2009-01-26  Alexandre Ferrieux  <ferrieux@users.sourceforge.net>

	* generic/tclInt.h:   [Bug 1028264]: WSACleanup() too early.
	* generic/tclEvent.c: The fix introduces "late exit handlers" for
	* win/tclWinSock.c:   similar late process-wide cleanups.

2009-01-26  Alexandre Ferrieux  <ferrieux@users.sourceforge.net>

	* win/tclWinSock.c: [Bug 2446662]: Resync Win behavior on RST with
	that of unix (EOF).

2009-01-26  Donal K. Fellows  <dkf@users.sf.net>

	* generic/tclZlib.c (ChanClose): [Bug 2536400]: Only generate error
	messages in the interpreter when the thread is not being closed down.

2009-01-23  Donal K. Fellows  <dkf@users.sf.net>

	* doc/zlib.n: Added a note that 'zlib push' is reversed by 'chan pop'.

2009-01-22  Jan Nijtmans  <nijtmans@users.sf.net>

	* generic/tclCompile.h:	CONSTify TclPrintInstruction (TIP #27)
	* generic/tclCompile.c
	* generic/tclInt.h:	CONSTify TclpNativeJoinPath (TIP #27)
	* generic/tclFileName.c
	* generic/tcl.decls:	{unix win} is equivalent to {generic}
	* generic/tclInt.decls
	* generic/tclDecls.h:	(regenerated)
	* generic/tclIntDecls.h
	* generic/tclGetDate.y:	Single internal const decoration.
	* generic/tclDate.c:

2009-01-22  Kevin B. Kenny  <kennykb@acm.org>

	* unix/tcl.m4: Corrected a typo ($(SHLIB_VERSION) should be
	${SHLIB_VERSION}).
	* unix/configure: Autoconf 2.59

2009-01-21  Andreas Kupries  <andreask@activestate.com>

	* generic/tclIORChan.c (ReflectClose): [Bug 2458202]:
	* generic/tclIORTrans.c (ReflectClose): Closing a channel may supply
	NULL for the 'interp'. Test for finalization needs to be different,
	and one place has to pull the interp out of the channel instead.

2009-01-21  Don Porter  <dgp@users.sourceforge.net>

	* generic/tclStringObj.c: New fix for [Bug 2494093] replaces the
	flawed attempt committed 2009-01-09.

2009-01-19  Kevin B. Kenny  <kennykb@acm.org>

	* unix/Makefile.in: [Patch 907924]:Added a CONFIG_INSTALL_DIR
	* unix/tcl.m4:      parameter so that distributors can control where
	tclConfig.sh goes. Made the installation of 'ldAix' conditional upon
	actually being on an AIX system. Allowed for downstream packagers to
	customize SHLIB_VERSION on BSD-derived systems. Thanks to Stuart
	Cassoff for his help.
	* unix/configure: Autoconf 2.59

2009-01-19  David Gravereaux  <davygrvy@pobox.com>

	* win/build.vc.bat: Improved tools detection and error message
	* win/makefile.vc: Reorganized the $(TCLOBJ) file list into seperate
	parts for easier maintenance. Matched all sources built using -GL to
	both $(lib) and $(link) to use -LTCG and avoid a warning message.
	Addressed the over-building nature of the htmlhelp target by moving
	from a pseudo target to a real target dependent on the entire docs/
	directory contents.
	* win/nmakehlp.c: Removed -g option and GrepForDefine() func as it
	isn't being used anymore. The -V option method is much better.

2009-01-16  Don Porter  <dgp@users.sourceforge.net>

	* generic/tcl.h:	Bump patchlevel to 8.6b1.1 to distinguish
	* library/init.tcl:	CVS snapshots from the 8.6b1 and 8.6b2 releases
	* unix/configure.in:	and to deal with the fact that the 8.6b1
	* win/configure.in:	version of init.tcl will not [source] in the
	HEAD version of Tcl.

	* unix/configure:	autoconf-2.59
	* win/configure:

2009-01-14  Don Porter  <dgp@users.sourceforge.net>

	* generic/tclBasic.c (Tcl_DeleteCommandFromToken):	Reverted most
	of the substance of my 2009-01-12 commit. NULLing the objProc field of
	a Command when deleting it is important so that tests for certain
	classes of commands don't return false positives when applied to
	deleted command tokens. Overall change is now just replacement of a
	false comment with a true one.

2009-01-13  Jan Nijtmans  <nijtmans@users.sf.net>

	* unix/tcl.m4: [Bug 2502365]: Building of head on HPUX is broken when
	using the native CC.
	* unix/configure (autoconf-2.59)

2009-01-13  Donal K. Fellows  <dkf@users.sf.net>

	* generic/tclCmdMZ.c (Tcl_ThrowObjCmd):	Move implementation of [throw]
	* library/init.tcl (throw):		to C from Tcl.

2009-01-12  Don Porter  <dgp@users.sourceforge.net>

	* generic/tclBasic.c (Tcl_DeleteCommandFromToken): One consequence of
	the NRE rewrite is that there are now situations where a NULL objProc
	field in a Command struct is perfectly normal. Removed an outdated
	comment in Tcl_DeleteCommandFromToken that claimed we use
	cmdPtr->objPtr==NULL as a test of command validity. In fact we use
	cmdPtr->flags&CMD_IS_DELETED to perform that test. Also removed the
	setting to NULL, since any extension following the advice of the old
	comment is going to be broken by NRE anyway, and needs to shift to
	flag-based testing (or stop intruding into such internal matters).
	Part of [Bug 2486550].

2009-01-09  Don Porter  <dgp@users.sourceforge.net>

	* generic/tclStringObj.c (STRING_SIZE): [Bug 2494093]: Corrected
	failure to limit memory allocation requests to the sizes that can be
	supported by Tcl's memory allocation routines.

2009-01-09  Donal K. Fellows  <dkf@users.sf.net>

	* generic/tclNamesp.c (NamespaceEnsembleCmd): [Bug 1558654]: Error out
	when someone gives wrong # of args to [namespace ensemble create].

2009-01-08  Don Porter  <dgp@users.sourceforge.net>

	* generic/tclStringObj.c (STRING_UALLOC): [Bug 2494093]: Added missing
	parens required to get correct results out of things like
	STRING_UALLOC(num + append).

2009-01-08  Donal K. Fellows  <dkf@users.sf.net>

	* generic/tclDictObj.c, generic/tclIndexObj.c, generic/tclListObj.c,
	* generic/tclObj.c, generic/tclStrToD.c, generic/tclUtil.c,
	* generic/tclVar.c: Generate errorcodes for the error cases which
	approximate to "I can't interpret that string as one of those" and
	"You gave me the wrong number of arguments".

2009-01-07  Donal K. Fellows  <dkf@users.sf.net>

	* doc/dict.n: [Tk Bug 2491235]: Added more examples.

	* tests/oo.test (oo-22.1): Adjusted test to be less dependent on the
	specifics of how [info frame] reports general frame information, and
	instead to focus on what methods add to it; that's really what the
	test is about anyway.

2009-01-06  Don Porter  <dgp@users.sourceforge.net>

	* tests/stringObj.test:	Revise tests that demand a NULL Tcl_ObjType
	in certain values to construct those values with [testdstring] so
	there's no lack of robustness depending on the shimmer history of
	shared literals.

2009-01-06  Donal K. Fellows  <dkf@users.sf.net>

	* generic/tclDictObj.c (DictIncrCmd): Corrected twiddling in internals
	of dictionaries so that literals can't get destroyed.

	* tests/expr.test: [Bug 2006879]: Eliminate non-ASCII char.

	* generic/tclOOInfo.c (InfoObjectMethodsCmd,InfoClassMethodsCmd):
	[Bug 2489836]: Only delete pointers that were actually allocated!

	* generic/tclOO.c (TclNRNewObjectInstance, Tcl_NewObjectInstance):
	[Bug 2481109]: Perform search for existing commands in right context.

2009-01-05  Donal K. Fellows  <dkf@users.sf.net>

	* generic/tclCmdMZ.c (TclNRSourceObjCmd): [Bug 2412068]: Make
	* generic/tclIOUtil.c (TclNREvalFile):    implementation of the
	[source] command be NRE enabled so that [yield] inside a script
	sourced in a coroutine can work.

2009-01-04  Donal K. Fellows  <dkf@users.sf.net>

	* generic/tclCmdAH.c: Tidy up spacing and code style.

2009-01-03  Kevin B. Kenny  <kennykb@acm.org>

	* library/clock.tcl (tcl::clock::add): Fixed error message formatting
	in the case where [clock add] is presented with a bad switch.
	* tests/clock.test (clock-65.1) Added a test case for the above
	problem [Bug 2481670].

2009-01-02  Donal K. Fellows  <dkf@users.sf.net>

	* unix/tcl.m4 (SC_CONFIG_CFLAGS): [Bug 878333]: Force the use of the
	compatibility version of mkstemp() on IRIX.
	* unix/configure.in, unix/Makefile.in (mkstemp.o):
	* compat/mkstemp.c (new file): [Bug 741967]: Added a compatibility
	implementation of the mkstemp() function, which is apparently needed
	on some platforms.

        ******************************************************************
        *** CHANGELOG ENTRIES FOR 2008 IN "ChangeLog.2008"             ***
        *** CHANGELOG ENTRIES FOR 2006-2007 IN "ChangeLog.2007"        ***
        *** CHANGELOG ENTRIES FOR 2005 IN "ChangeLog.2005"             ***
        *** CHANGELOG ENTRIES FOR 2004 IN "ChangeLog.2004"             ***
        *** CHANGELOG ENTRIES FOR 2003 IN "ChangeLog.2003"             ***
        *** CHANGELOG ENTRIES FOR 2002 IN "ChangeLog.2002"             ***
        *** CHANGELOG ENTRIES FOR 2001 IN "ChangeLog.2001"             ***
        *** CHANGELOG ENTRIES FOR 2000 IN "ChangeLog.2000"             ***
        *** CHANGELOG ENTRIES FOR 1999 AND EARLIER IN "ChangeLog.1999" ***
        ******************************************************************
<|MERGE_RESOLUTION|>--- conflicted
+++ resolved
@@ -1,15 +1,13 @@
-<<<<<<< HEAD
-2013-02-20  Jan Nijtmans  <nijtmans@users.sf.net>
-
-	* win/tclWinDde.c: [Bug 3605401]: Compiler error with latest mingw-w64
-	headers.
-=======
 2013-02-20  Don Porter  <dgp@users.sourceforge.net>
 
 	* generic/tclNamesp.c:	[Bug 3605447] Make sure the -clear option
 	* tests/namespace.test:	to [namespace export] always clears, whether
 	or not new export patterns are specified.
->>>>>>> 89d9c1b8
+
+2013-02-20  Jan Nijtmans  <nijtmans@users.sf.net>
+
+	* win/tclWinDde.c: [Bug 3605401]: Compiler error with latest mingw-w64
+	headers.
 
 2013-02-19  Jan Nijtmans  <nijtmans@users.sf.net>
 
