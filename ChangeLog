2011-06-22  Andreas Kupries  <andreask@activestate.com>
<<<<<<< HEAD
=======

	* library/platform/pkgIndex.tcl: Updated to platform 1.0.10. Added
	* library/platform/platform.tcl: handling of the DEB_HOST_MULTIARCH
	location change for libc.

2011-05-07  Miguel Sofer  <msofer@users.sf.net>

	* generic/tclInt.h: fix USE_TCLALLOC so that it can be enabled
	* unix/Makefile.in: without editing the Makefile

2011-04-21  Don Porter  <dgp@users.sourceforge.net>

	* generic/tclCompile.c:		Make sure SetFooFromAny routines react
	* generic/tclIndexObj.c:	reasonably when passed a NULL interp.
	* generic/tclNamesp.c:
	* generic/tclObj.c:

2011-04-21  Jan Nijtmans  <nijtmans@users.sf.net>

	* generic/tcl.h:       fix for [Bug 3288345]: Wrong Tcl_StatBuf
	* generic/tclInt.h:    used on MinGW. Make sure that all _WIN32
	* generic/tclIOUtil.c: compilers use exactly the same layout
	* win/tclWinFile.c:    for Tcl_StatBuf - the one used by MSVC6 -
	* win/configure.in:    in all situations.
	* win/configure:

2011-04-20  Andreas Kupries  <andreask@activestate.com>

	* tests/info.test: Fixed the shift in line numbers used for
	testing 'info frame' introduced by checkin [79367df0f0]
	(Mar 2, 2011).

2011-04-13  Miguel Sofer  <msofer@users.sf.net>

	* generic/tclVar.c: fix for [Bug 2662380], crash caused by
	appending to a variable with a write trace that unsets it.

2011-04-04  Don Porter  <dgp@users.sourceforge.net>

	* README:	Updated README files, repairing broken URLs and
	* macosx/README:	removing other bits that were clearly wrong.
	* unix/README:	Still could use more eyeballs on the detailed build
	* win/README:	advice on various plaforms. [Bug 3202030]

2011-03-25  Jan Nijtmans  <nijtmans@users.sf.net>

	* generic/tclHash.c: [Bug 3007895]: Tcl_(Find|Create)HashEntry
	stub entries can never be called. They still cannot be called
	(no change in functionality), but at least they now do
	exactly the same as the Tcl_(Find|Create)HashEntry macro's,
	so the confusion addressed in this Bug report is gone.
	Merged --cherrypick from Tcl8.5 (2010-12-31,e75735ef76)

2011-03-24  Donal K. Fellows  <dkf@users.sf.net>

	* generic/tclFCmd.c (TclFileAttrsCmd): Ensure that any reference to
	temporary index tables is squelched immediately rather than hanging
	around to trip us up in the future.

2011-03-16  Jan Nijtmans  <nijtmans@users.sf.net>

	* unix/configure, unix/tcl.m4: SHLIB_LD_LIBS='${LIBS}' for OSF1-V*.
	Add /usr/lib64 to set of auto-search dirs. [Bug 1230554]
	(SC_PATH_X): Correct syntax error when xincludes not found.
	Backported from Tcl 8.5
	* generic/tclCkalloc.c: [Bug #3197864] pointer truncation on Win64
	TCL_MEM_DEBUG builds

2010-03-11  Jan Nijtmans  <nijtmans@users.sf.net>

	* win/tclWin32Dll.c:	#ifdef protections to permit builds with
	* win/tclWinChan.c:	mingw on amd64 systems. Thanks to "mescalinum"
	* win/tclWinFCmd.c:	for reporting and testing.
	Merged --cherrypick from Tcl8.5 (2010-09-08,48191d3979)

2011-03-11  Jan Nijtmans  <nijtmans@users.sf.net>

	* win/tcl.m4:         handle --enable-64bit=ia64 for gcc.
	* win/configure:      (autoconf-2.13)
	* win/tclWin32Dll.c:  [Patch 3059922]: fixes for mingw64 - gcc4.5.1
	Merged --cherrypick from Tcl8.5 (2011-01-17, 6e410a115b)

2011-03-08  Jan Nijtmans  <nijtmans@users.sf.net>

	* generic/tclBasic.c: Fix gcc warnings: variable set but not used

2011-03-06  Don Porter  <dgp@users.sourceforge.net>

	* generic/tclBasic.c:	More replacements of Tcl_UtfBackslash() calls
	* generic/tclCmdMZ.c:	with TclParseBackslash() where possible.
	* generic/tclCompExpr.c:
	* generic/tclCompile.c:
	* generic/tclUtil.c (TclFindElement):	Guard escape sequence scans
	to not overrun the string end.  [Bug 3192636]

2011-03-05  Don Porter  <dgp@users.sourceforge.net>

	* generic/tclParse.c (TclParseBackslash): Correct trunction checks in
	* tests/parse.test:	\x and \u substitutions.  [Bug 3200987]

2011-01-25  Jan Nijtmans  <nijtmans@users.sf.net>

	* generic/tclCkalloc.c:  [Bug 3129448]: Possible over-allocation on 64-bit
	* generic/tclHash.c:     platforms, part 2, backported strcpy->memcpy
	* generic/tclProc.c      change but not change in any struct.

2011-01-14  Jan Nijtmans  <nijtmans@users.sf.net>

	* win/tclWinDde.c:  Fix gcc-4.5.2 error: lvalue required as ...
	* win/tclWinReg.c:  (backported from 8.5/8.6)

2010-12-05  Jan Nijtmans  <nijtmans@users.sf.net>

	* generic/tclCmdMZ.c: [Bug 3127687] Triggers FORTIFY_SOURCE
	buffer overflow detection

2010-11-03  Jeff Hobbs  <jeffh@ActiveState.com>

	Backported from 8.6 (see 2010-08-04).
	* win/tclWin32Dll.c (asciiProcs, unicodeProcs):
	* win/tclWinLoad.c (TclpDlopen): 'load' use LoadLibraryEx with
	* win/tclWinInt.h (TclWinProcs): LOAD_WITH_ALTERED_SEARCH_PATH to
	prefer dependent DLLs in same dir as loaded DLL.

2010-10-31  Jan Nijtmans  <nijtmans@users.sf.net>

	* win/tcl.m4     Add -D_CRT_SECURE_NO_DEPRECATE and
	-D_CRT_NONSTDC_NO_DEPRECATE, reducing the number of
	deprecation warnings on later VC++ versions.
	* win/rules.vc   Better VCVERSION determination
	* win/configure  (regenerated with autoconf 2.13)
	All changes backported from Tcl8.5/8.6

2010-10-23  Jan Nijtmans  <nijtmans@users.sf.net>

	* tools/uniParse.tcl:   [Bug 3085863]: tclUniData 9 years old
	* tools/uniClass.tcl:   Upgrade everything to Unicode 6.0, except
	* tests/utf.test:       non-BMP characters > 0xFFFF
	* generic/tclUniData.c: (re-generated)
	* generic/regc_locale.c:(re-generated)
	* generic/regcomp.c:    fix comment/signatures referencing regc_locale
	* win/rules.vc          Update for VS10

2010-09-24  Andreas Kupries  <andreask@activestate.com>

	* tclWinsock.c: [Bug 3056775]: Fixed race condition between thread
	and internal co-thread access of a socket's structure because of
	the thread not using the socketListLock in TcpAccept(). Added
	documentation on how the module works to the top.

2010-09-01  Andreas Kupries  <andreask@activestate.com>

	* generic/tclExecute.c: [Bug 3057639]. Applied patch by Jeff to
	* generic/tclVar.c: make the behaviour of lappend in bytecompiled
	* tests/append.test: mode consistent with direct-eval and 'append'
	* tests/appendComp.test: generally. Added tests (append*-9.*)
	showing the difference.

2010-07-25  Jan Nijtmans  <nijtmans@users.sf.net>

	* generic/tclInt.h: [Bug 3030870] make itcl 3.x built with pre-8.6
	* generic/tclBasic.c: work in 8.6 revert tclInt.h to what it was
	before, and relax the relation between Tcl_CallFrame and
	CallFrame.

2010-07-18  Jan Nijtmans  <nijtmans@users.sf.net>

	* generic/tcl.h: [Bug 3031278] fixed merge problem in previous
	commit.

2010-07-17  Jan Nijtmans  <nijtmans@users.sf.net>

	* generic/tcl.h: [Bug 3030870] make itcl 3.x built with pre-8.6
	* generic/tclInt.h: work in 8.6

2010-07-16  Jan Nijtmans  <nijtmans@users.sf.net>

	* generic/tcl.h: (Backport) take over definitions of _WIN32,
	DLLIMPORT, DLLEXPORT and TCL_LL_MODIFIER macros from Tcl8.5/8.6

2010-06-28  Jan Nijtmans  <nijtmans@users.sf.net>

	* generic/tclPosixStr.c: [Bug 3019634] errno.h and tclWinPort.h
	have conflicting definitions.

2010-06-09  Andreas Kupries  <andreask@activestate.com>

	* library/platform/platform.tcl: Added OSX Intel 64bit
	* library/platform/pkgIndex.tcl: Package updated to version 1.0.9.

2010-05-07  Andreas Kupries  <andreask@activestate.com>

	* library/platform/platform.tcl: Fix cpu name for Solaris/Intel 64bit.
	* library/platform/pkgIndex.tcl: Package updated to version 1.0.8.

2010-04-29  Andreas Kupries  <andreask@activestate.com>

	* library/platform/platform.tcl: Another stab at getting the /lib,
	* library/platform/pkgIndex.tcl: /lib64 difference right for
	linux. Package updated to version 1.0.7.

2010-04-18  Donal K. Fellows  <dkf@users.sf.net>

	* doc/unset.n: [Bug 2988940]: Fix typo.

2010-04-14  Andreas Kupries  <andreask@activestate.com>

	* library/platform/platform.tcl: Linux platform identification:
	* library/platform/pkgIndex.tcl: Check /lib64 for existence of
	files matching libc* before accepting it as base directory. This
	can happen on weirdly installed 32bit systems which have an empty
	or partially filled /lib64 without an actual libc. Bumped to
	version 1.0.6.

2010-04-06  Zoran Vasiljevic <vasiljevic@users.sourceforge.net>

	* generic/tclCmdMZ.c (Tcl_RegexpObjCmd): fixed object leak.

2010-04-02  Zoran Vasiljevic <vasiljevic@users.sourceforge.net>

	* generic/tclStringObj.c: (SetStringFromAny): avoid trampling
	over the tclEmptyStringRep->bytes as it is thread-shared
	(thx to Gustaf Neumann for the (hard) work of locating this one).

2010-03-01  Alexandre Ferrieux  <ferrieux@users.sourceforge.net>

	* unix/tclUnixChan.c: [backported] Refrain from a possibly lengthy
	reverse-DNS lookup on 0.0.0.0 when calling [fconfigure -sockname]
	on an universally-bound (default) server socket.

2010-02-22  Jan Nijtmans  <nijtmans@users.sf.net>

	* generic/tclExecute.c:   Fix [Bug 2954959] expr abs(-0.0) is -0.0
	* tests/expr.test         Added some test cases, backported from 8.5

2010-02-11  Andreas Kupries  <andreask@activestate.com>

	* generic/tclCompile.c: [Bug 2949302]: Fixed leak of support
	structures for [info frame] which occured when bytecode
	compilation fails.

2010-02-01  Donal K. Fellows  <dkf@users.sf.net>

	* generic/regexec.c (ccondissect, crevdissect): [Bug 2942697]: Rework
	these functions so that certain pathological patterns are matched much
	more rapidly. Many thanks to Tom Lane for dianosing this issue and
	providing an initial patch.

2009-11-16  Alexandre Ferrieux  <ferrieux@users.sourceforge.net>

	* generic/tclEncoding.c: (Backport) Fix [Bug 2891556] and improve
	* tests/econding.test:   test to detect similar manifestations in the
				 future.
	
2009-11-12  Andreas Kupries  <andreask@activestate.com>

	* generic/tclIO.c (CopyData): [Bug 2895565]. Dropped bogosity
	* tests/io.test: which used the number of _written_ bytes or
	character to update the counters for the read bytes/characters.
	New test io-53.11. This is a backward port from the 8.5 branch.

2009-11-10  Pat Thoyts  <patthoyts@users.sourceforge.net>

	* tests/fCmd.test:     Fixed a number of issues for Vista
	* tests/registry.test: and Win7 that are due to restricted
	* tests/tcltest.test:  permissions under UAC.
	* tests/winFCmd.test:

2009-11-10  Stuart Cassoff <stwo@users.sf.net>

	* win/README: [bug 2459744]: Removed outdated Msys + Mingw info.

2009-11-10  Andreas Kupries  <andreask@activestate.com>

	* generic/tclObj.c: Plug memory leak in TclContinuationsEnter().
	[Bug 2895323]. Backport from Tcl 8.5 branch, change by Don Porter.

2009-11-09  Andreas Kupries  <andreask@activestate.com>

	* generic/tclBasic.c (TclEvalObjEx): Moved the #280 decrement of
	refCount for the file path out of the branch after the whole
	conditional, closing a memory leak. Added clause on structure type
	to prevent seg.faulting. Backport from valgrinding the Tcl 8.5
	branch.

	* tests/info.test: Resolve ambiguous resolution of variable
	"res". Backport from 8.5

2009-10-23  Andreas Kupries  <andreask@activestate.com>

	* generic/tclCompCmds.c: [Bug 2881263] (TclCompileForeachCmd,
	TclCompileLindexCmd): Fixed. Moved the use of
	DefineLineInformation after all regular variable declarations, so
	that an empty statement (-UTIP_280) doesn't confuse c89 compilers.

	* library/platform/pkgIndex.tcl: Backported the platform packages
	* library/platform/platform.tcl: from head and8.5 into the 8.4
	* library/platform/shell.tcl: branch. Updated makefiles to install
	* unix/Makfile.in: the packages.
	* win/Makefile.in:

	* generic/tclIO.c (FlushChannel): Skip OutputProc for low-level
	0-length writes. When closing pipes which have already been closed
	not skipping leads to spurious SIG_PIPE signals. Reported by
	Mikhail Teterin <mi+thun@aldan.algebra.com>.

2009-10-21  Donal K. Fellows  <dkf@users.sf.net>

	* generic/tclPosixStr.c: [Bug 2882561]: Work around oddity on Haiku OS
	where SIGSEGV and SIGBUS are the same value.

2009-10-18  Joe Mistachkin  <joe@mistachkin.com>

	* tests/thread.test (thread-4.[345]): [Bug 1565466]: Correct tests to
	save their error state before the final call to threadReap just in case
	it triggers an "invalid thread id" error.  This error can occur if one
	or more of the target threads has exited prior to the attempt to send
	it an asynchronous exit command.

2009-10-04  Daniel Steffen  <das@users.sourceforge.net>

	* macosx/tclMacOSXBundle.c:	Workaround CF memory managment bug in
	* unix/tclUnixInit.c:		Mac OS X 10.4 & earlier. [Bug 2569449]

2009-09-28  Don Porter  <dgp@users.sourceforge.net>

	* generic/tclAlloc.c:		Cleaned up various routines in the
	* generic/tclCkalloc.c:		call stacks for memory allocation to
	* generic/tclParse.c:		guarantee that any size values computed
	* generic/tclThreadAlloc.c:	are within the domains of the routines
	they get passed to.  [Bugs 2557696 and 2557796].

2009-09-18  Don Porter  <dgp@users.sourceforge.net>

	* generic/tclCmdMZ.c (Tcl_SubstObj):	Pass 'length' values to
	recursive parsing calls to convert O(N^2) operations of [subst]
	to O(N).

2009-08-25  Andreas Kupries  <andreask@activestate.com>

	* generic/tclBasic.c (Tcl_CreateInterp, Tcl_EvalTokensStandard,
	(EvalTokensStandard, Tcl_EvalEx, EvalEx, TclAdvanceContinuations,
	(TclEvalObjEx):
	* generic/tclCmdMZ.c (Tcl_SwitchObjCmd, ListLines):
	* generic/tclCompCmds.c (*):
	* generic/tclCompile.c (TclSetByteCodeFromAny, TclInitCompileEnv,
	(TclFreeCompileEnv, TclCompileScript):
	* generic/tclCompile.h (CompileEnv):
	* generic/tclInt.h (ContLineLoc, Interp):
	* generic/tclObj.c (ThreadSpecificData, ContLineLocFree,
	(TclThreadFinalizeObjects, TclInitObjSubsystem,
	(TclContinuationsEnter, TclContinuationsEnterDerived,
	(TclContinuationsCopy, TclContinuationsGet, TclFreeObj):
	* generic/tclProc.c (TclCreateProc):
	* generic/tclVar.c (TclPtrSetVar):
	* tests/info.test (info-30.0-22):

	Extended parser, compiler, and execution with code and attendant
	data structures tracking the positions of continuation lines which
	are not visible in script's, to properly account for them while
	counting lines for #280, during direct and compiled execution.

2009-08-17  Don Porter  <dgp@users.sourceforge.net>

	* generic/tclFileName.c: Correct result from [glob */test] when *
	* tests/fileName.test:	matches something like ~foo.  [Bug 2837800]

2009-07-23  Joe Mistachkin  <joe@mistachkin.com>

	* generic/tclNotify.c: Fix for [Bug 2820349].

2009-07-14  Andreas Kupries  <andreask@activestate.com>

	* generic/tclBasic.c (DeleteInterpProc,TclArgumentBCEnter,
	(TclArgumentBCRelease, TclArgumentGet):
	* generic/tclCompile.c (EnterCmdWordIndex, TclCleanupByteCode,
	(TclInitCompileEnv, TclCompileScript):
	* generic/tclCompile.h (ExtCmdLoc): 
	* generic/tclExecute.c (TclExecuteByteCode):
	* generic/tclInt.h (ExtIndex, CFWordBC):
	* tests/info.test (info-39.0):

	Backport of some changes made to the Tcl head, to handle literal
	sharing better. The code here is much simpler (trimmed down)
	compared to the head as the 8.4 branch is not bytecode compiling
	whole files, and doesn't compile eval'd code either.
	
	Reworked the handling of literal command arguments in bytecode to
	be saved (compiler) and used (execution) per command (See the
	TCL_INVOKE_STK* instructions), and not per the whole bytecode.
	This removes the problems with location data caused by literal
	sharing in proc bodies. Simplified the associated datastructures
	(ExtIndex is gone, as is the function EnterCmdWordIndex).

2009-06-13  Don Porter  <dgp@users.sourceforge.net>

	* generic/tclCompile.c: The value stashed in iPtr->compiledProcPtr
	* generic/tclProc.c:    when compiling a proc survives too long.  We
	* tests/execute.test:   only need it there long enough for the right
	TclInitCompileEnv() call to re-stash it into envPtr->procPtr.  Once
	that is done, the CompileEnv controls.  If we let the value of
	iPtr->compiledProcPtr linger, though, then any other bytecode compile
	operation that takes place will also have its CompileEnv initialized
	with it, and that's not correct.  The value is meant to control the
	compile of the proc body only, not other compile tasks that happen
	along.  Thanks to Carlos Tasada for discovering and reporting the
	problem.  [Bug 2802881].

2009-04-28  Jeff Hobbs  <jeffh@ActiveState.com>

	* unix/tcl.m4, unix/configure (SC_CONFIG_CFLAGS): harden the check
	to add _r to CC on AIX with threads.

2009-04-27  Alexandre Ferrieux  <ferrieux@users.sourceforge.net>

	* generic/tclInt.h:   Backport fix for [Bug 1028264]: WSACleanup() too
	* generic/tclEvent.c: early. The fix introduces "late exit handlers"
	* win/tclWinSock.c:   for similar late process-wide cleanups.

2009-04-27  Alexandre Ferrieux  <ferrieux@users.sourceforge.net>

	* win/tclWinSock.c: Backport fix for [Bug 2446662]: resync Win
	behavior on RST with that of unix (EOF).

2009-04-22  Andreas Kupries  <andreask@activestate.com>

	* generic/tclStringObj.c (UpdateStringOfString): Added cast to fix
	signed/unsigned mismatch breaking win32 symbol/debug build.

2009-04-15  Don Porter  <dgp@users.sourceforge.net>

	* generic/tclStringObj.c:       AppendUnicodeToUnicodeRep failed
	to set stringPtr->allocated to 0, leading to crashes.

2009-04-14  Stuart Cassoff  <stwo@users.sourceforge.net>

	* unix/tcl.m4:	Removed -Wno-implicit-int from CFLAGS_WARNING.

2009-04-08  Don Porter  <dgp@users.sourceforge.net>

	* library/tcltest/tcltest.tcl:	Fixed unsafe [eval]s in the tcltest
	* library/tcltest/pkgIndex.tcl:	package.  [Bug 2570363] 

2009-04-07  Don Porter  <dgp@users.sourceforge.net>

	* generic/tclStringObj.c:       Completed backports of fixes for
	[Bug 2494093] and [Bug 2553906].

2009-03-30  Don Porter  <dgp@users.sourceforge.net>

	* doc/Alloc.3:	Size argument is "unsigned int".  [Bug 2556263]

	* generic/tclStringObj.c:       Added protections from invalid memory
	* generic/tclTestObj.c:         accesses when we append (some part of)
	* tests/stringObj.test:         a Tcl_Obj to itself.  Added the
	appendself and appendself2 subcommands to the [teststringobj] testing
	command and added tests to the test suite.  [Bug 2603158]

2009-03-27  Don Porter  <dgp@users.sourceforge.net>

	* tests/fileName.test:	Tests for [Bug 2710920] to guard against
	its appearance.

2009-03-20  Don Porter  <dgp@users.sourceforge.net>

	* generic/tclStringObj.c:	Test stringObj-6.9 checks that
	* tests/stringObj.test:		Tcl_AppendStringsToObj() no longer
	crashes when operating on a pure unicode value.  [Bug 2597185]

	* generic/tclExecute.c (INST_CONCAT1):	Panic when appends overflow
	the max length of a Tcl value.  [Bug 2669109]

2009-03-18  Don Porter  <dgp@users.sourceforge.net>

	* win/tclWinFile.c (TclpObjNormalizePath):      Corrected Tcl_Obj leak.
	Thanks to Joe Mistachkin for detection and patch.  [Bug 2688184].

2009-02-20  Don Porter  <dgp@users.sourceforge.net>

	* generic/tclPathObj.c: Fixed mistaken logic in TclFSGetPathType()
	* tests/fileName.test:  that assumed (not "absolute" => "relative").
	This is a false assumption on Windows, where "volumerelative" is
	another possibility.  [Bug 2571597].

2008-02-06  Daniel Steffen  <das@users.sourceforge.net>

	* generic/tcl.h (Darwin): workaround conflict between deprecated tcl
	panic macro and panic() function declaration in <mach/mach.h> header.

2009-02-05  Don Porter  <dgp@users.sourceforge.net>

	* generic/tclStringObj.c: Added overflow protections to the
	AppendUtfToUtfRep routine to either avoid invalid arguments and
	crashes, or to replace them with controlled panics.  [Bug 2561794]

2009-02-04  Don Porter  <dgp@users.sourceforge.net>

	* generic/tclStringObj.c (SetUnicodeObj):       Corrected failure of
	Tcl_SetUnicodeObj() to panic on a shared object.  [Bug 2561488].  Also
	factored out common code to reduce duplication.

2009-01-09  Don Porter  <dgp@users.sourceforge.net>

	* generic/tclStringObj.c (STRING_SIZE): Corrected failure to limit
	memory allocation requests to the sizes that can be supported by
	Tcl's memory allocation routines.  [Bug 2494093].

2009-01-08  Don Porter  <dgp@users.sourceforge.net>

	* generic/tclStringObj.c (STRING_UALLOC):  Added missing parens
	required to get correct results out of things like
	STRING_UALLOC(num + append).  [Bug 2494093].

2008-12-04  Don Porter  <dgp@users.sourceforge.net>

	* generic/tclIOUtil.c (Tcl_FSGetNormalizedPath):	Added another
	flag value TCLPATH_NEEDNORM to mark those intreps which need more
	complete normalization attention for correct results.  [Bug 2385549]

2008-12-03  Don Porter  <dgp@users.sourceforge.net>

	* generic/tclFileName.c (TclDoGlob):	One of the 
	Tcl_FSMatchInDirectory() calls did not have its return code
	checked.  Some VFS drivers can return TCL_ERROR, and when that's
	not checked, the error message gets converted into a list of
	matching files returned by [glob], with ridiculous results.

2008-12-01  Don Porter  <dgp@users.sourceforge.net>

	* generic/tclIO.c (TclFinalizeIOSubsystem): Revised latest commit to
	something that doesn't crash the test suite.

2008-11-25  Andreas Kupries  <andreask@activestate.com>

	* generic/tclIO.c (TclFinalizeIOSubsystem): Applied backport of
	  Alexandre Ferrieux's patch for [Bug 2270477] to prevent infinite
	  looping during finalization of channels not bound to
	  interpreters.

2008-11-23  Andreas Kupries  <andreask@activestate.com>

	* generic/tclIO.c: Backport of fix for [Bug 2333466].

2008-11-04  Jeff Hobbs  <jeffh@ActiveState.com>

	* generic/tclPort.h: remove the ../{win,unix}/ header dirs as the
	build system already has it, and it confuses builds when used with
	private headers installed.

2008-09-25  Don Porter  <dgp@users.sourceforge.net>

	* doc/global.n:	Correct false claim about [info locals].

2008-08-14  Don Porter  <dgp@users.sourceforge.net>

	* tests/fileName.test:	Revise new tests for portability to case
	insensitive filesystems.

2008-08-14  Daniel Steffen  <das@users.sourceforge.net>

	* generic/tclCompile.h:		add support for debug logging of DTrace
	* generic/tclBasic.c:		'proc', 'cmd' and 'inst' probes (does
					_not_ require a platform with DTrace).

	* unix/Makefile.in:		ensure Makefile shell is /bin/bash for
	* unix/configure.in (SunOS):	DTrace-enabled build on Solaris.
					(followup to 2008-06-12) [Bug 2016584]

	* unix/tcl.m4 (SC_PATH_X):	check for libX11.dylib in addition to
					libX11.so et al.

	* unix/configure: 		autoconf-2.13

2008-08-13  Don Porter  <dgp@users.sourceforge.net>

	* generic/tclFileName.c:	Fix for errors handling -types {}
	* tests/fileName.test:		option to [glob]. [Bug 1750300]
	Thanks to Matthias Kraft and George Peter Staplin.

2008-08-11  Andreas Kupries  <andreask@activestate.com>

	* generic/tclProc.c (Tcl_ProcObjCmd): Fixed memory leak triggered
	* tests/proc.test: by procbody::test::proc. See [Bug 2043636].
	Added a test case demonstrating the leak before the fix. Fixed a
	few spelling errors in test descriptions as well.

2008-07-28  Andreas Kupries  <andreask@activestate.com>

	* generic/tclBasic.c: Added missing release of extended command
	word index when deleting an interpreter (DeleteInterpProc). Added
	missing ref count when creating an empty string as path (EvalEx).

	* generic/tclCompile.c (TclInitCompileEnv): Made same change to
	control flow as in TclEvalObjEx. Not needed while uplevel and
	siblings go through the eval-direct code path, however if that
	changes (like it did in 8.5+) better to have this in place instead
	of re-searching why certain places are without absolute locations.

	* tests/info.test: Added tests 38.*, exactly testing the tracking
	of location for uplevel scripts, and made the testsuite fully
	usable with and without -singleproc 1.

2008-07-25  Daniel Steffen  <das@users.sourceforge.net>

	* tests/info.test: Add !singleTestInterp constraint to various tests;
	(info-22.8, info-23.0): switch to glob matching to avoid sensitivity
	to tcltest.tcl line number changes. [Bug 1605269]

2008-07-24  Andreas Kupries  <andreask@activestate.com>

	* tests/info.test: Tests 38.* added, exactly testing the tracking
	of location for uplevel scripts.

2008-07-23  Andreas Kupries  <andreask@activestate.com>

	* generic/tclBasic.c: Modified TclArgumentGet to reject pure lists
	* generic/tclCmdIL.c: immediately, without search. Reworked setup
	* generic/tclCompile.c: of eoFramePtr, doesn't need the line
	* tests/info.test: information, more sensible to have everything
	on line 1 when eval'ing a pure list. Updated the users of the line
	information to special case this based on the frame type (i.e.
	TCL_LOCATION_EVAL_LIST). Added a testcase demonstrating the new
	behaviour.

2008-07-22  Andreas Kupries  <andreask@activestate.com>

	* generic/tclBasic.c: Added missing function comments.

	* generic/tclCompile.c: Made the new TclEnterCmdWordIndex
	* generic/tclCompile.h: static.

	* generic/tclBasic.c: Reworked the handling of bytecode literals
	* generic/tclCompile.c: for #280 to fix the abysmal performance
	* generic/tclCompile.h: for deep recursion, replaced the linear
	* generic/tclExecute.c: search through the whole stack with
	* generic/tclInt.h: another hashtable and simplified the data
	structure used by the compiler (array instead of hashtable).
	Incidentially this also fixes the memory leak reported via [Bug
	2024937].

2008-07-21  Andreas Kupries <andreask@activestate.com>

	* generic/tclBasic.c: Extended the existing TIP #280 system (info
	* generic/tclCmdAH.c: frame), added the ability to track the
	* generic/tclCompCmds.c: absolute location of literal procedure
	* generic/tclCompile.c: arguments, and making this information
	* generic/tclCompile.h: available to uplevel, eval, and
	* generic/tclInterp.c: siblings. This allows proper tracking of
	* generic/tclInt.h: absolute location through custom (Tcl-coded)
	* generic/tclNamesp.c: control structures based on uplevel, etc.
	* generic/tclProc.c:

2008-07-07  Andreas Kupries  <andreask@activestate.com>

	* generic/tclCmdIL.c (InfoFrameCmd): Fixed unsafe idiom of setting
	the interp result found by Don Porter.

2008-07-04  Joe English  <jenglish@users.sourceforge.net>

	* generic/tclEncoding.c(UtfToUtfProc): Avoid unwanted sign extension
	when converting incomplete UTF-8 sequences. See [Bug 1908443] for
	details.

2008-07-03  Don Porter  <dgp@users.sourceforge.net>

	* library/package.tcl:	Removed [file readable] testing from
	[tclPkgUnknown] and friends.  We find out soon enough whether a
	file is readable when we try to [source] it, and not testing
	before allows us to workaround the bugs on some common filesystems
	where [file readable] lies to us.  [Patch 1969717]

2008-06-28  Don Porter  <dgp@users.sourceforge.net>

	* generic/tclIOUtil.c:	Plug memory leak in latest commit.  Thanks
	Rolf Ade for detecting and Dan Steffen for the fix [Bug 2004654].

2008-06-23  Don Porter  <dgp@users.sourceforge.net>

	* generic/tclIOUtil.c: Fixed bug in Tcl_GetTranslatedPath() when
	operating on the "Special path" variant of the "path" Tcl_ObjType
	intrep.  A full normalization was getting done, in particular, coercing
	relative paths to absolute, contrary to what the function of
	producing the "translated path" is supposed to do.  [Bug 1972879].

2008-06-20  Don Porter  <dgp@users.sourceforge.net>

	* tests/binary.test:	Corrected flawed tests revealed by a -debug 1
	* tests/io.test:	-singleproc 1 test suite run.

2008-06-18  Don Porter  <dgp@users.sourceforge.net>

	* generic/tclParseExpr.c:	Disabled attempts to support [expr]
	functions named eq(...) or ne(...).  Any attempts to use such
	functions were panicking.  [Bug 1971879].

2008-06-16  Andreas Kupries  <andreask@activestate.com>

	* generic/tclCmdIL.c (InfoFrameCmd): Backport of fix made on the
	* tests/info.test: head branch :: Moved the code looking up the
	information for key 'proc' out of the TCL_LOCATION_BC branch to
	after the switch, this is common to all frame types. Updated the
	testsuite to match. This was exposed by the 2008-06-08 commit
	(Miguel), switching uplevel from direct eval to compilation. Fixes
	[Bug 1987851].

2008-06-12  Andreas Kupries  <andreask@activestate.com>

	* generic/tclCmdIL.c (InfoFrameCmd): TIP #280 conditional
	  feature. Added checks to validate HashEntry and HashTable
	  information gotten from Command structures. This seems to be
	  needed to handle structures managed by Itcl.

2008-06-12  Daniel Steffen  <das@users.sourceforge.net>

	* unix/Makefile.in:		add complete deps on tclDTrace.h.

	* unix/Makefile.in:		clean generated tclDTrace.h file.
	* unix/configure.in (SunOS): 	fix static DTrace-enabled build.

	* unix/tcl.m4 (SunOS-5.11): fix 64bit amd64 support with gcc & Sun cc.
	* unix/configure: autoconf-2.13

2008-05-26  Jeff Hobbs  <jeffh@ActiveState.com>

	* tests/io.test (io-53.9): need to close chan before removing file.

2008-05-23  Andreas Kupries  <andreask@activestate.com>

	* win/tclWinChan.c (FileWideSeekProc): Accepted a patch by
	  Alexandre Ferrieux <ferrieux@users.sourceforge.net> to fix the
	  [Bug 1965787]. 'tell' now works for locations > 2 GB as well
	  instead of going negative.

	* generic/tclIO.c (Tcl_SetChannelBufferSize): Accepted a patch by
	* tests/io.test:  Alexandre Ferrieux <ferrieux@users.sourceforge.net>
	  to fix the [Bug 1969953]. Buffersize outside of the supported
	  range are now clipped to nearest boundary instead of ignored.

2008-04-26  Zoran Vasiljevic <vasiljevic@users.sourceforge.net>

	* generic/tclAsync.c: Tcl_AsyncDelete(): panic if attempt
	to locate handler token fails. Happens when some other
	thread attempts to delete somebody else's token. 

	Also, panic early if we find out the wrong thread attempting
	to delete the async handler (common trap). As, only the one
	that created the handler is allowed to delete it.

2008-04-17  Andreas Kupries  <andreask@activestate.com>

	*** 8.4.19 TAGGED FOR RELEASE ***

	* generic/tclCompExpr.c (CompileMathFuncCall): Added
	* tests/compExpr.test (compExpr-5.10): Tcl_ResetResult before
	appending error message, to clear out possible sharing. Added test
	case demonstrating the crash (abort on shared object) without the
	fix.

2008-04-15  Andreas Kupries  <andreask@activestate.com>

	* generic/tclIO.c (CopyData): Applied another patch by Alexandre
	* io.test (io-53.8a): Ferrieux <ferrieux@users.sourceforge.net>,
	to shift EOF handling to the async part of the command if a
	callback is specified, should the channel be at EOF already when
	fcopy is called. Testcase by myself.

2008-04-14  Kevin B. Kenny  <kennykb@acm.org>

	* unix/tclUnixTime.c (TclpGetClicks, Tcl_GetTime): Removed
	obsolete use of 'struct timezone' in the call to 'gettimeofday'.
	[Bug 1942197].
	
2008-04-14  Don Porter  <dgp@users.sourceforge.net>

	* generic/tclExecute.c:	Plug memory leak introduced in the
	2008-03-07 commit.  [Bug 1940433]

2008-04-11  Don Porter  <dgp@users.sourceforge.net>

	* README:		Bump version number to 8.4.19
	* generic/tcl.h:
	* tools/tcl.wse.in:
	* unix/configure.in:
	* unix/tcl.spec:
	* win/README.binary:
	* win/configure.in:

	* unix/configure:	autoconf-2.13
	* win/configure:

	* changes:		updates for 8.4.19 release.

2008-04-10  Andreas Kupries  <andreask@activestate.com>

	* generic/tclIOCmd.c (Tcl_FcopyObjCmd): Keeping check for negative
	values, changed to not be an error, but behave like the special
	value -1 (copy all, default).

	* tests/iocmd.test (iocmd-15.{12,13}): Removed.

	* tests/io.test (io-52.5{,a,b}): Reverted last change, added
	comment regarding the meaning of -1, added two more testcases for
	other negative values, and input wrapped to negative.

2008-04-09  Andreas Kupries  <andreask@activestate.com>

	* tests/io.test (io-52.5): Removed '-size -1' from test, does not
	seem to have any bearing, and was an illegal value. Test case is
	not affected by the value of -size, test flag restoration and that
	everything was properly copied.

	* generic/tclIOCmd.c (Tcl_FcopyObjCmd): Added checking of -size
	* tests/ioCmd.test (iocmd-15.{13,14}): value to reject negative
	values, and values overflowing 32-bit signed. [Bug 1557855]. Basic
	patch by Alexandre Ferrieux <ferrieux@users.sourceforge.net>, with
	modifications from me to separate overflow from true negative
	value. Extended testsuite.

2008-04-08  Andreas Kupries  <andreask@activestate.com>

	* tests/io.test (io-53.8,53.9,53.10): Backported das' fix of typo
	  and quoting for spaces in builddir path.
	
2008-04-07  Andreas Kupries  <andreask@activestate.com>

	* tests/io.test (io-53.10): Testcase for bi-directionaly fcopy.
	* generic/tclIO.c: Additional changes to data structures for fcopy
	* generic/tclIO.h: and channels to perform proper cleanup in case
	  of a channel having two background copy operations running as is
	  now possible.

	* generic/tclIO.c (BUSY_STATE, CheckChannelErrors,
	  TclCopyChannel): New macro, and the places using it. This change
	  allows for bi-directional fcopy on channels. [Bug 1350564].
	  Thanks to Alexandre Ferrieux <ferrieux@users.sourceforge.net>
	  for the patch.

	* tests/io.test (io-53.9): Made test cleanup robust against the
	  possibility of slow process shutdown on Windows. Backported from
	  Kevin Kenny's change to the same test on the 8.5 and head
	  branches.

2008-04-04  Andreas Kupries  <andreask@activestate.com>

	* tests/io.test (io-53.9): Added testcase for [Bug 780533], based
	  on Alexandre's test script. Also fixed problem with timer in
	  preceding test, was not canceled properly in the ok case.

2008-04-03  Andreas Kupries  <andreask@activestate.com>

	* generic/tclIO.c (CopyData): Applied patch [Bug 1932639] to
	* tests/io.test: prevent fcopy from calling -command synchronously
	  the first time. Thanks to Alexandre Ferrieux
	  <ferrieux@users.sourceforge.net> for report and patch.

2008-04-02  Andreas Kupries  <andreask@activestate.com>

	* generic/tclIO.c (CopyData): Applied patch for the fcopy problem
	  [Bug 780533], with many thanks to Alexandre Ferrieux
	  <ferrieux@users.sourceforge.net> for tracking it down and
	  providing a solution. Still have to convert his test script into
	  a proper test case.

2008-03-27  Daniel Steffen  <das@users.sourceforge.net>

	* unix/tcl.m4 (SunOS-5.1x): fix 64bit support for Sun cc. [Bug 1921166]

	* unix/dltest/Makefile.in: support use of LDFLAGS in SHLIB_LD.

	* unix/configure: autoconf-2.13

2008-03-24  Pat Thoyts  <patthoyts@users.sourceforge.net>

	* generic/tclBinary.c: bug #1923966 - crash in binary format
	* tests/binary.test:   Added tests for the above crash condition.
>>>>>>> 6205a2b7

	* generic/tclInt.h: Fixed the inadvertently committed disabling of
	  stack checks, see my 2010-11-15 commit.

2011-06-21  Don Porter  <dgp@users.sourceforge.net>

	* changes:	Update for 8.5.10 release.

	* library/tcltest/tcltest.tcl (loadIntoSlaveInterpreter):
	* library/tcltest/pkgIndex.tcl: Backport tcltest 2.3.3 for release
	* unix/Makefile.in: with Tcl 8.5.*.
	* win/Makefile.in:

	* tests/init.test:	Update test files to use new command.
	* tests/pkg.test:

	* generic/tclLink.c:	Prevent multiple links to a single Tcl
	variable when calling Tcl_LinkVar(). [Bug 3317466]

2011-06-13  Don Porter  <dgp@users.sourceforge.net>

	* generic/tclStrToD.c:  [Bug 3315098] Mem leak fix from Gustaf Neumann.

2011-06-02  Don Porter  <dgp@users.sourceforge.net>

	* generic/tclBasic.c:	Removed TclCleanupLiteralTable(), and old
	* generic/tclInt.h:	band-aid routine put in place while a fix
	* generic/tclLiteral.c:	for [Bug 994838] took shape.  No longer needed.

2011-06-02  Donal K. Fellows  <dkf@users.sf.net>

	* generic/tclInt.h (TclInvalidateNsCmdLookup): [Bug 3185407]: Extend
	the set of epochs that are potentially bumped when a command is
	created, for a slight performance drop (in some circumstances) and
	improved semantics.

2011-06-01  Jan Nijtmans  <nijtmans@users.sf.net>

	* generic/tclUtil.c:   Fix for [Bug 3309871]: Valgrind finds:
	invalid read in TclMaxListLength()

2011-05-25  Don Porter  <dgp@users.sourceforge.net>

	* library/msgcat/msgcat.tcl:	Backport improvements to msgcat
	* library/msgcat/pkgIndex.tcl:	package.  Bump to 1.4.4
	* unix/Makefile.in
	* win/Makefile.in

2011-05-24  Venkat Iyer <venkat@comit.com>

	* library/tzdata/Africa/Cairo: Update to Olson tzdata2011g

2011-05-17  Andreas Kupries  <andreask@activestate.com>

	* generic/tclCompile.c (TclFixupForwardJump): Tracked down and fixed
	* generic/tclBasic.c (TclArgumentBCEnter): the cause of a violation
	of my assertion that 'ePtr->nline == objc' in TclArgumentBCEnter.
	When a bytecode was grown during jump fixup the pc -> command line
	mapping was not updated. When things aligned just wrong the mapping
	would direct command A to the data for command B, with a different
	number of arguments.

2011-05-10  Don Porter  <dgp@users.sourceforge.net>

	* generic/tclInt.h:     New internal routines TclScanElement() and
	* generic/tclUtil.c:    TclConvertElement() are rewritten guts of
	machinery to produce string rep of lists.  The new routines avoid
	and correct [Bug 3173086].  See comments for much more detail.

	* generic/tclDictObj.c:         Update all callers.
	* generic/tclIndexObj.c:
	* generic/tclListObj.c:
	* generic/tclUtil.c:
	* tests/list.test:

2011-05-09  Don Porter  <dgp@users.sourceforge.net>

	* generic/tclListObj.c:	Revise empty string tests so that we avoid
	potentially expensive string rep generations, especially for dicts.

2011-05-07  Miguel Sofer  <msofer@users.sf.net>

	* generic/tclInt.h: fix USE_TCLALLOC so that it can be enabled
	* unix/Makefile.in: without editing the Makefile

2011-05-05  Don Porter  <dgp@users.sourceforge.net>

	* generic/tclListObj.c:	Stop generating string rep of dict when
	converting to list.  Tolerate NULL interps more completely.

2011-05-03  Don Porter  <dgp@users.sourceforge.net>

	* generic/tclUtil.c:	Tighten Tcl_SplitList().
	* generic/tclListObj.c:	Tighten SetListFromAny().
	* generic/tclDictObj.c:	Tighten SetDictFromAny().

2011-05-02  Don Porter  <dgp@users.sourceforge.net>

	* generic/tclCmdMZ.c:	Revised TclFindElement() interface.  The
	* generic/tclDictObj.c:	final argument had been bracePtr, the address
	* generic/tclListObj.c:	of a boolean var, where the caller can be told
	* generic/tclParse.c:	whether or not the parsed list element was
	* generic/tclUtil.c:	enclosed in braces.  In practice, no callers
	really care about that.  What the callers really want to know is 
	whether the list element value exists as a literal substring of the
	string being parsed, or whether a call to TclCopyAndCollpase() is
	needed to produce the list element value.  Now the final argument
	is changed to do what callers actually need.  This is a better fit
	for the calls in tclParse.c, where now a good deal of post-processing
	checking for "naked backslashes" is no longer necessary.
	***POTENTIAL INCOMPATIBILITY***
	For any callers calling in via the internal stubs table who really
	do use the final argument explicitly to check for the enclosing brace
	scenario.  Simply looking for the braces where they must be is the
	revision available to those callers, and it will backport cleanly.

	* tests/parse.test:	Tests for expanded literals quoting detection.

	* generic/tclCompCmds.c:	New TclFindElement() is also a better
	fit for the [switch] compiler.

	* generic/tclInt.h:	Replace TclCountSpaceRuns() with
	* generic/tclListObj.c:	TclMaxListLength() which is the function we
	* generic/tclUtil.c:	actually want.
	* generic/tclCompCmds.c:

	* generic/tclCompCmds.c: Rewrite of parts of the switch compiler to
	better use the powers of TclFindElement() and do less parsing on
	its own.

2011-04-28  Don Porter  <dgp@users.sourceforge.net>

	* generic/tclInt.h:	New utility routines:
	* generic/tclParse.c:	TclIsSpaceProc() and
	* generic/tclUtil.c:	TclCountSpaceRuns()

	* generic/tclCmdMZ.c:	Use new routines to replace calls to
	* generic/tclListObj.c:	isspace() and their /* INTL */ risk.
	* generic/tclStrToD.c:
	* generic/tclUtf.c:
	* unix/tclUnixFile.c:
	
2011-04-27  Don Porter  <dgp@users.sourceforge.net>

	* generic/tclListObj.c:	FreeListInternalRep() cleanup.

	* generic/tclBinary.c:	Backport fix for [Bug 2857044].
	* generic/tclDictObj.c:	All freeIntRepProcs set typePtr to NULL.
	* generic/tclEncoding.c:
	* generic/tclIndexObj.c:
	* generic/tclListObj.c:
	* generic/tclNamesp.c:
	* generic/tclObj.c:
	* generic/tclPathObj.c:
	* generic/tclProc.c:
	* generic/tclRegexp.c:
	* generic/tclStringObj.c:
	* generic/tclVar.c:

2011-04-21  Don Porter  <dgp@users.sourceforge.net>

	* generic/tclInt.h:	Use macro to set List intreps.
	* generic/tclListObj.c:

	* generic/tclCmdIL.c:	Limits on list length were too strict.
	* generic/tclInt.h:	Revised panics to errors where possible.
	* generic/tclListObj.c:

	* generic/tclCompile.c:	Make sure SetFooFromAny routines react
	* generic/tclIO.c:	reasonably when passed a NULL interp.
	* generic/tclIndexObj.c:
	* generic/tclListObj.c:
	* generic/tclNamesp.c:
	* generic/tclObj.c:
	* generic/tclProc.c:
	* macosx/tclMacOSXFCmd.c:

2011-04-21  Jan Nijtmans  <nijtmans@users.sf.net>

	* generic/tcl.h:       fix for [Bug 3288345]: Wrong Tcl_StatBuf
	* generic/tclInt.h:    used on MinGW. Make sure that all _WIN32
	* win/tclWinFile.c:    compilers use exactly the same layout
	* win/configure.in:    for Tcl_StatBuf - the one used by MSVC6 -
	* win/configure:       in all situations.

2011-04-20  Andreas Kupries  <andreask@activestate.com>

	* generic/tclFCmd.c (TclFileAttrsCmd): Added commands to reset the
	typePtr of the Tcl_Obj* whose int-rep was just purged. Required to
	prevent a dangling IndexRep* to reused, smashing the heap. See
	also the entries at 2011-04-16 and 2011-03-24 for the history of
	the problem.

2011-04-19  Don Porter  <dgp@users.sourceforge.net>

	* generic/tclConfig.c:	Reduce internals access in the implementation
	of [<foo>::pkgconfig list].

2011-04-18  Don Porter  <dgp@users.sourceforge.net>

	* generic/tclCmdIL.c:	Use ListRepPtr(.) and other cleanup.
	* generic/tclConfig.c:
	* generic/tclListObj.c:

	* generic/tclInt.h:	Define and use macros that test whether
	* generic/tclBasic.c:	a Tcl list value is canonical.
	* generic/tclUtil.c:

2011-04-16  Donal K. Fellows  <dkf@users.sf.net>

	* generic/tclFCmd.c (TclFileAttrsCmd): Tidied up the memory management
	a bit to try to ensure that the dynamic and static cases don't get
	confused while still promoting caching where possible. Added a panic
	to trap problems in the case where an extension is misusing the API.

2011-04-13  Don Porter  <dgp@users.sourceforge.net>

	* generic/tclUtil.c:	[Bug 3285375]: Rewrite of Tcl_Concat*()
	routines to prevent segfaults on buffer overflow.  Build them out of
	existing primitives already coded to handle overflow properly.  Uses
	the new TclTrim*() routines.

	* generic/tclCmdMZ.c:	New internal utility routines TclTrimLeft()
	* generic/tclInt.h:	and TclTrimRight().  Refactor the
	* generic/tclUtil.c:	[string trim*] implementations to use them.

2011-04-13  Miguel Sofer  <msofer@users.sf.net>

	* generic/tclVar.c: [Bug 2662380]: Fix crash caused by appending to a
	variable with a write trace that unsets it.

2011-04-12  Don Porter  <dgp@users.sourceforge.net>

	* generic/tclStringObj.c:	[Bug 3285472]: Repair corruption in
	* tests/string.test:	[string reverse] when string rep invalidation
	failed to also reset the bytes allocated for string rep to zero.

2011-04-12  Venkat Iyer <venkat@comit.com>

	* library/tzdata/Atlantic/Stanley: Update to Olson tzdata2011f

2011-04-06  Miguel Sofer  <msofer@users.sf.net>

	* generic/tclExecute.c (TclCompEvalObj): Earlier return if Tip280
	gymnastics not needed.

2011-04-05  Venkat Iyer <venkat@comit.com>

	* library/tzdata/Africa/Casablanca: Update to Olson's tzdata2011e
	* library/tzdata/America/Santiago:
	* library/tzdata/Pacific/Easter:
	* library/tzdata/America/Metlakatla: (new)
	* library/tzdata/America/North_Dakota/Beulah: (new)
	* library/tzdata/America/Sitka: (new)

2011-04-04  Don Porter  <dgp@users.sourceforge.net>

	* README:	Updated README files, repairing broken URLs and
	* macosx/README:	removing other bits that were clearly wrong.
	* unix/README:	Still could use more eyeballs on the detailed build
	* win/README:	advice on various plaforms. [Bug 3202030]

2011-04-02  Kevin B. Kenny  <kennykb@acm.org>

	* generic/tclStrToD.c (QuickConversion): Replaced another couple of
	'double' declarations with 'volatile double' to work around
	misrounding issues in mingw-gcc 3.4.5.

2011-03-24  Donal K. Fellows  <dkf@users.sf.net>

	* generic/tclFCmd.c (TclFileAttrsCmd): Ensure that any reference to
	temporary index tables is squelched immediately rather than hanging
	around to trip us up in the future.

2011-03-21  Jan Nijtmans  <nijtmans@users.sf.net>

	* unix/tclLoadDl.c:    [Bug #3216070]: Loading extension libraries
	* unix/tclLoadDyld.c:  from embedded Tcl applications.

2011-03-16  Jan Nijtmans  <nijtmans@users.sf.net>

	* generic/tclCkalloc.c: [Bug #3197864]: pointer truncation on Win64
	TCL_MEM_DEBUG builds

2011-03-16  Don Porter  <dgp@users.sourceforge.net>

	* generic/tclBasic.c:	Some rewrites to eliminate calls to
	* generic/tclParse.c:	isspace() and their /* INTL */ risk.
	* generic/tclProc.c:

2011-03-16  Jan Nijtmans  <nijtmans@users.sf.net>

	* unix/tcl.m4:    Make SHLIB_LD_LIBS='${LIBS}' the default and
	* unix/configure: set to "" on per-platform necessary basis.
	Backported from TEA, but kept all original platform code which was
	removed from TEA.

2011-03-14  Kevin B. Kenny  <kennykb@acm.org>

	* tools/tclZIC.tcl (onDayOfMonth): Allow for leading zeroes
	in month and day so that tzdata2011d parses correctly.
	* library/tzdata/America/Havana:
	* library/tzdata/America/Juneau:
	* library/tzdata/America/Santiago:
	* library/tzdata/Europe/Istanbul:
	* library/tzdata/Pacific/Apia:
	* library/tzdata/Pacific/Easter:
	* library/tzdata/Pacific/Honolulu:  tzdata2011d


	* unix/configure.in: [Bug 3205320]: stack space detection defeated by inlining
	* unix/configure:    (autoconf-2.59)

2011-03-09  Don Porter  <dgp@users.sourceforge.net>

	* generic/tclNamesp.c:	Tighten the detector of nested [namespace code]
	* tests/namespace.test:	quoting that the quoted scripts function
	properly even in a namespace that contains a custom "namespace"
	command.  [Bug 3202171]

	* doc/tclvars.n:	Formatting fix.  Thanks to Pat Thotys.

2011-03-08  Jan Nijtmans  <nijtmans@users.sf.net>

	* generic/tclBasic.c: Fix gcc warnings: variable set but not used

2011-03-08  Don Porter  <dgp@users.sourceforge.net>

	* generic/tclInt.h:	Remove TclMarkList() routine, an experimental
	* generic/tclUtil.c:	dead-end from the 8.5 alpha days.

	* generic/tclResult.c (ResetObjResult):	Correct failure to clear
	invalid intrep.  Thanks to Colin McDonald. [Bug 3202905]

2011-03-06  Don Porter  <dgp@users.sourceforge.net>

	* generic/tclBasic.c:	More replacements of Tcl_UtfBackslash() calls
	* generic/tclCompile.c:	with TclParseBackslash() where possible.
	* generic/tclParse.c:
	* generic/tclUtil.c:

	* generic/tclUtil.c (TclFindElement):	Guard escape sequence scans
	to not overrun the string end.  [Bug 3192636]

2011-03-05  Don Porter  <dgp@users.sourceforge.net>

	* generic/tclParse.c (TclParseBackslash): Correct trunction checks in
	* tests/parse.test:	\x and \u substitutions.  [Bug 3200987]

2011-01-26  Donal K. Fellows  <dkf@users.sf.net>

	* doc/RegExp.3: [Bug 3165108]: Corrected documentation of description
	of subexpression info in Tcl_RegExpInfo structure.

2011-01-25  Jan Nijtmans  <nijtmans@users.sf.net>

	* generic/tclCkalloc.c:  [Bug 3129448]: Possible over-allocation on
	* generic/tclHash.c:     64-bit platforms, part 2, backported
	* generic/tclProc.c:     strcpy->memcpy change but not change in any
				 struct.

2011-01-19 Alexandre Ferrieux  <ferrieux@users.sourceforge.net>

	* generic/tclExecute.c: [Bug 3138178]: Backport of Miguel's 2010-09-22
	fix on 8.6 branch (decache stack info wherever ::errorInfo may be
	updated, for trace sanity).

2011-01-19  Jan Nijtmans  <nijtmans@users.sf.net>

	* tools/genStubs.tcl:       Make sure to use CONST/VOID in stead of
	* generic/tclIntDecls.h:    const/void when appropriate. This allows to
	* generic/tclIntPlatDecls.h:use const/void in the *.decls file always,
	* generic/tclTomMathDecls.h:genStubs will do the right thing.

2011-01-18  Jan Nijtmans  <nijtmans@users.sf.net>

	* generic/tclBasic.c:      Various mismatches between Tcl_Panic
	* generic/tclCompCmds.c:   format string and its arguments,
	* generic/tclCompExpr.c:   discovered thanks to [Bug 3159920]
	* generic/tclPreserve.c:   (Backported)
	* generic/tclTest.c:

2011-01-17  Jan Nijtmans  <nijtmans@users.sf.net>

	* win/tcl.m4:         handle --enable-64bit=ia64 for gcc. BACKPORT.
	* win/configure:      (autoconf-2.59)
	* win/tclWin32Dll.c:  [Patch 3059922]: fixes for mingw64 - gcc4.5.1
	* generic/tclIOCmd.c: [Bug 3148192]: Commands "read/puts" incorrectly
	* tests/chanio.test:  interpret parameters. Improved error-message
	* tests/io.test       regarding legacy form.
	* tests/ioCmd.test

2011-01-15  Kevin B. Kenny  <kennykb@users.sf.net>

	* doc/tclvars.n:
	* generic/tclStrToD.c:
	* generic/tclUtil.c (Tcl_PrintDouble):
	* tests/util.test (util-16.*): Restored full Tcl 8.4 compatibility
	for the formatting of floating point numbers when $::tcl_precision
	is not zero. Added compatibility tests to make sure that excess
	trailing zeroes are suppressed for all eight major code paths.
	[Bug 3157475]

2011-01-13  Miguel Sofer  <msofer@users.sf.net>

	* generic/tclExecute.c (GrowEvaluationStack): Off-by-one error in
	sizing the new allocation - was ok in comment but wrong in the code.
	Triggered by [Bug 3142026] which happened to require exactly one more
	than what was in existence. BACKPORT.

2011-01-03  Jan Nijtmans  <nijtmans@users.sf.net>

	* tools/genStubs.tcl:  Fix "make genstubs", which was broken
	since 2010-11-30, the TclDoubleDigits backport.

2010-12-31  Jan Nijtmans  <nijtmans@users.sf.net>

	* generic/tclHash.c: [Bug 3007895]: Tcl_(Find|Create)HashEntry
	stub entries can never be called. They still cannot be called
	(no change in functionality), but at least they now do
	exactly the same as the Tcl_(Find|Create)HashEntry macro's,
	so the confusion addressed in this Bug report is gone.
	(Backported from Tcl 8.6)

2010-12-17  Stuart Cassoff  <stwo@users.sourceforge.net>

	* unix/Makefile.in:  Remove unwanted/obsolete 'ddd' target.

2010-12-17  Stuart Cassoff  <stwo@users.sourceforge.net>

	* unix/Makefile.in:  [Bug 2446711]: Remove 'allpatch' target.

2010-12-17  Stuart Cassoff  <stwo@users.sourceforge.net>

	* unix/Makefile.in:  Use 'rpmbuild', not 'rpm' [Bug 2537626].

2010-12-13  Jan Nijtmans  <nijtmans@users.sf.net>

	* unix/tcl.m4:    Cross-compile support for Win and UNIX (backported)
	* unix/configure: (autoconf-2.59)
	* win/tcl.m4:
	* win/configure.in:
	* win/configure: (autoconf-2.59)

2010-12-12  Stuart Cassoff  <stwo@users.sourceforge.net>

	* unix/tcl.m4: Better building on OpenBSD.
	* unix/configure: (autoconf-2.59)

2010-12-10 Alexandre Ferrieux  <ferrieux@users.sourceforge.net>

	* generic/tclIO.c: [backport] Make sure [fcopy -size ... -command ...] always
	* tests/io.test:   calls the callback asynchronously, even for size zero.

2010-12-03  Jeff Hobbs  <jeffh@ActiveState.com>

	* generic/tclUtil.c (TclReToGlob): add extra check for multiple
	inner *s that leads to poor recursive glob matching, defer to
	original RE instead.  tclbench RE var backtrack.

2010-12-01  Kevin B. Kenny  <kennykb@acm.org>

	* generic/tclStrToD.c (SetPrecisionLimits, TclDoubleDigits):
	Added meaningless initialization of 'i', 'ilim' and 'ilim1'
	to silence warnings from the C compiler about possible use of
	uninitialized variables, Added a panic to the 'switch' that
	assigns them, to assert that the 'default' case is impossible.
	[Bug 3124675]

2010-11-30  Andreas Kupries  <andreask@activestate.com>

	* generic/tclInt.decls: Backport of Kevin B. Kenny's work on
	* generic/tclInt.h: the Tcl Head, with help from Jeff Hobbs.
	* generic/tclStrToD.c:
	* generic/tclTest.c:
	* generic/tclTomMath.decls:
	* generic/tclUtil.c:
	* tests/util.test:
	* unix/Makefile.in:
	* win/Makefile.in:
	* win/makefile.vc: Rewrite of Tcl_PrintDouble and TclDoubleDigits
	that (a) fixes a severe performance problem with floating point
	shimmering reported by Karl Lehenbauer, (b) allows TclDoubleDigits
	to generate the digit strings for 'e' and 'f' format, so that it
	can be used for tcl_precision != 0 (and possibly later for [format]),
	(c) fixes [Bug 3120139] by making TclPrintDouble inherently
	locale-independent, (d) adds test cases to util.test for
	correct rounding in difficult cases of TclDoubleDigits where fixed-
	precision results are requested. (e) adds test cases to util.test for
	the controversial aspects of [Bug 3105247]. As a side effect, two
	more modules from libtommath (bn_mp_set_int.c and bn_mp_init_set_int.c)
	are brought into the build, since the new code uses them.

	* generic/tclIntDecls.h:
	* generic/tclStubInit.c:
	* generic/tclTomMathDecls.h:	Regenerated.

2010-11-30  Jeff Hobbs  <jeffh@ActiveState.com>

	* generic/tclInt.decls, generic/tclInt.h, generic/tclIntDecls.h:
	* generic/tclStubInit.c: TclFormatInt restored at slot 24
	* generic/tclUtil.c (TclFormatInt): restore TclFormatInt func from
	2005-07-05 macro-ization. Benchmarks indicate it is faster, as a
	key int->string routine (e.g. int-indexed arrays).

2010-11-23  Andreas Kupries  <andreask@activestate.com>

	* generic/tclVar.c (VarHashInvalidateEntry): Removed obsolete
	  patch for AIX defining this macro as function. This is not
	  necessary anymore. See ChangeLog entry 2010-07-28 (Bug 3037525)
	  for the actual bug and fix the patch was a workaround for.

2010-11-19  Jan Nijtmans  <nijtmans@users.sf.net>

	* generic/tclInterp.c:  fix gcc warning: passing argument 3 of
	'Tcl_GetIndexFromObj' discards qualifiers from pointer target type
	* generic/tclWinInit.c: fix gcc warning: dereferencing pointer
	'oemId' does break strict-aliasing rules
	* win/tclWin32Dll.c:    fix gcc warnings: unused variable 'registration'
	* win/tclWinChan.c:
	* win/tclWinFCmd.c:
	* win/configure.in:	    Allow cross-compilation by default. (backported)
	* win/tcl.m4:		    Use -pipe for gcc on win32 (backported)
	* win/configure:        (regenerated)

2010-11-18  Donal K. Fellows  <dkf@users.sf.net>

	* doc/file.n: [Bug 3111298]: Typofix.

2010-11-16  Jan Nijtmans  <nijtmans@users.sf.net>

	* generic/tclPlatDecls.h: [Bug 3110161]: Extensions using TCHAR don't
	compile on VS2005 SP1

2010-11-15  Andreas Kupries  <andreask@activestate.com>

	* doc/interp.n: [Bug 3081184]: TIP #378 backport.
	* doc/tclvars.n: Performance fix for TIP #280.
	* generic/tclBasic.c:
	* generic/tclExecute.c:
	* generic/tclInt.h:
	* generic/tclInterp.c:
	* tests/info.test:
	* tests/interp.test:

2010-11-03  Kevin B. Kenny  <kennykb@acm.org>

	* generic/tclCompCmds.c (TclCompileCatchCmd):
	* tests/compile.test (compile-3.6): [Bug 3098302]: Reworked the
	compilation of the [catch] command so as to avoid placing any code
	that might throw an exception (specifically, any initial substitutions
	or any stores to result or options variables) between the BEGIN_CATCH
	and END_CATCH but outside the exception range.  Added a test case that
	panics on a stack smash if the change is not made.

2010-11-01  Stuart Cassoff  <stwo@users.sourceforge.net>

	* library/safe.tcl:	Improved handling of non-standard module
	* tests/safe.test:	path lists, empty path lists in particular.

2010-11-01  Kevin B. Kenny  <kennykb@acm.org>

	* library/tzdata/Asia/Hong_Kong:
	* library/tzdata/Pacific/Apia:
	* library/tzdata/Pacific/Fiji:   Olson's tzdata2010o.

2010-10-23  Jan Nijtmans  <nijtmans@users.sf.net>

	* tools/uniParse.tcl:   [Bug 3085863]: tclUniData 9 years old
	* tools/uniClass.tcl:   Upgrade everything to Unicode 6.0, except
	* tests/utf.test:       non-BMP characters > 0xFFFF
	* generic/tclUniData.c: (re-generated)
	* generic/regc_locale.c:(re-generated)
	* generic/regcomp.c:    fix comment
	* win/rules.vc          Update for VS10

2010-10-09  Miguel Sofer  <msofer@users.sf.net>

	* generic/tclExecute.c: fix overallocation of exec stack in TEBC
	(mixing numwords and numbytes)

2010-10-01  Jeff Hobbs  <jeffh@ActiveState.com>

	* generic/tclExecute.c (EvalStatsCmd): change 'evalstats' to
	return data to interp by default, or if given an arg, use that as
	filename to output to (accepts 'stdout' and 'stderr').
	Fix output to print used inst count data.
	* generic/tclCkalloc.c: change TclDumpMemoryInfo sig to allow
	* generic/tclInt.decls: objPtr as well as FILE* as output.
	* generic/tclIntDecls.h:

2010-09-24  Andreas Kupries  <andreask@activestate.com>

	* tclWinsock.c: [Bug 3056775]: Fixed race condition between thread
	and internal co-thread access of a socket's structure because of
	the thread not using the socketListLock in TcpAccept(). Added
	documentation on how the module works to the top.

2010-09-23  Don Porter  <dgp@users.sourceforge.net>

	* generic/tclCmdAH.c:	Fix cases where value returned by 
	* generic/tclEvent.c:	Tcl_GetReturnOptions() was leaked.
	* generic/tclMain.c:	Thanks to Jeff Hobbs for discovery of the
	anti-pattern to seek and destroy.

2010-09-19  Donal K. Fellows  <dkf@users.sf.net>

	* doc/file.n (file readlink): [Bug 3070580]: Typofix.

2010-09-10  Donal K. Fellows  <dkf@users.sf.net>

	* doc/regsub.n: [Bug 3063568]: Fix for gotcha in example due to Tcl's
	special handling of backslash-newline. Makes example slightly less
	pure, but more useful.

2010-09-08  Andreas Kupries  <andreask@activestate.com>

	*** 8.5.9 TAGGED FOR RELEASE ***

	* doc/tm.n: Added underscore to the set of characters accepted in
	module names. This is true for quite some time in the code, this
	change catches up the documentation.

2010-09-08  Don Porter  <dgp@users.sourceforge.net>

	* changes:	Update for 8.5.9 release.

	* win/tclWin32Dll.c:	#ifdef protections to permit builds with
	* win/tclWinChan.c:	mingw on amd64 systems. Thanks to "mescalinum"
	* win/tclWinFCmd.c:	for reporting and testing.

2010-09-06  Stuart Cassoff  <stwo@users.sourceforge.net>

	* unix/configure.in, generic/tclIOUtil.c (Tcl_Stat): Updated so that
	we do not assume that all unix systems have the POSIX blkcnt_t type,
	since OpenBSD apparently does not. Backported from HEAD (2010-02-16).
	* unix/configure:	autoconf-2.59

2010-09-02  Andreas Kupries  <andreask@activestate.com>

	* doc/glob.n: Fixed documentation ambiguity regarding the handling
	of -join.

	* library/safe.tcl (::safe::AliasGlob): Fixed another problem, the
	option -join does not stop option processing in the core builtin,
	so the emulation must not do that either.

2010-09-01  Andreas Kupries  <andreas_kupries@users.sourceforge.net>

	* library/safe.tcl (::safe::AliasGlob): Moved the command
	extending the actual glob command with a -directory flag to when
	we actually have a proper untranslated path,

2010-09-01  Don Porter  <dgp@users.sourceforge.net>

	* changes:	Update for 8.5.9 release.

2010-09-01  Andreas Kupries  <andreask@activestate.com>

	* generic/tclExecute.c: [Bug 3057639]. Applied patch by Jeff to
	* generic/tclVar.c: make the behaviour of lappend in bytecompiled
	* tests/append.test: mode consistent with direct-eval and 'append'
	* tests/appendComp.test: generally. Added tests (append*-9.*)
	showing the difference.
	***POTENTIAL INCOMPATIBILITY***

2010-09-01  Donal K. Fellows  <dkf@users.sf.net>

	* tools/tcltk-man2html.tcl: Improve handling of cross-links for
	options between Ttk manual pages.

	* doc/Tcl.n: Avoid nroff hazards when generating documentation.

2010-08-31  Andreas Kupries  <andreask@activestate.com>

	* win/tcl.m4: Applied patch by Jeff fixing issues with the
	manifest handling on Win64.
	* win/configure: Regenerated.

2010-08-29  Donal K. Fellows  <dkf@users.sf.net>

	* doc/dict.n: [Bug 3046999]: Corrected cross reference to array
	manpage to refer to (correct) existing subcommand.

2010-08-26  Jeff Hobbs  <jeffh@ActiveState.com>

	* unix/configure, unix/tcl.m4: SHLIB_LD_LIBS='${LIBS}' for OSF1-V*.
	Add /usr/lib64 to set of auto-search dirs. [Bug 1230554]
	(SC_PATH_X): Correct syntax error when xincludes not found.

	* win/Makefile.in (VC_MANIFEST_EMBED_DLL VC_MANIFEST_EMBED_EXE):
	* win/configure, win/configure.in, win/tcl.m4: SC_EMBED_MANIFEST
	macro and --enable-embedded-manifest configure arg added to
	support manifest embedding where we know the magic.  Help prevents
	DLL hell with MSVC8+.

2010-08-24  Don Porter  <dgp@users.sourceforge.net>

	* changes:	Update for 8.5.9 release.

2010-08-23  Kevin B. Kenny  <kennykb@acm.org>

	* library/tzdata/Africa/Cairo:
	* library/tzdata/Asia/Gaza: Olson's tzdata2010l.

2010-08-19  Donal K. Fellows  <dkf@users.sf.net>

	* generic/tclTrace.c (TraceExecutionObjCmd, TraceCommandObjCmd)
	(TraceVariableObjCmd): [Patch 3048354]: Use memcpy() instead of
	strcpy() to avoid buffer overflow; we have the correct length of data
	to copy anyway since we've just allocated the target buffer.

2010-08-15  Donal K. Fellows  <dkf@users.sf.net>

	* generic/tclProc.c (ProcWrongNumArgs): [Bug 3045010]: Make the
	handling of passing the wrong number of arguments to [apply] somewhat
	less verbose when a lambda term is present.

2010-08-12  Donal K. Fellows  <dkf@users.sf.net>

	* generic/tclCmdMZ.c (Tcl_RegexpObjCmd): [Bug 2826551, Patch 2948425]:
	Backport of updates to make handling of RE line anchors correct.

2010-08-11  Jeff Hobbs  <jeffh@ActiveState.com>

	* unix/ldAix: Remove ancient (pre-4.2) AIX support
	* unix/configure: regen with ac-2.59
	* unix/configure.in, unix/tclConfig.sh.in, unix/Makefile.in:
	* unix/tcl.m4 (AIX): Remove the need for ldAIX, replace with
	-bexpall/-brtl.  Remove TCL_EXP_FILE (export file) and other baggage
	that went with it.  Remove pre-4 AIX build support.

2010-08-10  Jeff Hobbs  <jeffh@ActiveState.com>

	* generic/tclUtil.c (TclByteArrayMatch): Patterns may not be
	null-terminated, so account for that.

2010-08-05  Don Porter  <dgp@users.sourceforge.net>

	* changes:	Update for 8.5.9 release.

2010-08-04  Jeff Hobbs  <jeffh@ActiveState.com>

	* unix/tclUnixFCmd.c: Adjust license header as per
	ftp://ftp.cs.berkeley.edu/pub/4bsd/README.Impt.License.Change

	* license.terms: Fix DFARs note for number-adjusted rights clause

	* win/tclWin32Dll.c (asciiProcs, unicodeProcs):
	* win/tclWinLoad.c (TclpDlopen): 'load' use LoadLibraryEx with
	* win/tclWinInt.h (TclWinProcs): LOAD_WITH_ALTERED_SEARCH_PATH to
	prefer dependent DLLs in same dir as loaded DLL.
	***POTENTIAL INCOMPATIBILITY***

	* win/Makefile.in (%.${OBJEXT}): better implicit rules support

2010-08-04  Don Porter  <dgp@users.sourceforge.net>

	* generic/tcl.h:	Bump to 8.5.9 for release.
	* library/init.tcl:
	* tools/tcl.wse.in:
	* unix/configure.in:
	* unix/tcl.spec:
	* win/configure.in:
	* README:

	* unix/configure:	autoconf-2.59
	* win/configure:

	* changes:	Update for 8.5.9 release.

2010-08-04  Andreas Kupries  <andreask@activestate.com>

	* generic/tclIORChan.c: [Bug 3034840]: Fixed reference counting
	* tests/ioCmd.test: in InvokeTclMethod and callers.

2010-08-03  Andreas Kupries  <andreask@activestate.com>

	* tests/var.test (var-19.1): [Bug 3037525]: Added test demonstrating
	the local hashtable deletion crash and fix.

	* tests/info.test (info-39.1, test_info_frame): Changed absolute to
	relative frame adressing to handle difference between testing with
	-singleproc 1 vs. the default -singleproc 0. Plus comment fix. The
	test and issue are not relevant to the trunk, forward porting is not
	required.

2010-08-03  Don Porter  <dgp@users.sourceforge.net>

	* changes:	Update for 8.5.9 release.

2010-08-02  Kevin B. Kenny  <kennykb@users.sf.net>

	* library/tzdata/America/Bahia_Banderas:
	* library/tzdata/Pacific/Chuuk:
	* library/tzdata/Pacific/Pohnpei:
	* library/tzdata/Africa/Cairo:
	* library/tzdata/Europe/Helsinki:
	* library/tzdata/Pacific/Ponape:
	* library/tzdata/Pacific/Truk:
	* library/tzdata/Pacific/Yap:			Olson's tzdata2010k.

2010-07-28  Miguel Sofer  <msofer@users.sf.net>

	* generic/tclVar.c: [Bug 3037525]: lose fickle optimisation in
	TclDeleteVars (used for runtime-created locals) that caused crashes.

2010-07-25  Jan Nijtmans  <nijtmans@users.sf.net>

	* generic/tclInt.h: [Bug 3030870]: Make itcl 3.x built with pre-8.6
	* generic/tclBasic.c: work in 8.6 revert tclInt.h to what it was
	before, and relax the relation between Tcl_CallFrame and CallFrame.

2010-07-17  Jan Nijtmans  <nijtmans@users.sf.net>

	* generic/tcl.h: [Bug 3030870]: Make itcl 3.x built with pre-8.6
	* generic/tclInt.h:		work in 8.6

2010-07-02  Donal K. Fellows  <dkf@users.sf.net>

	* generic/tclExecute.c (IllegalExprOperandType): [Bug 3024379]: Made
	sure that errors caused by an argument to an operator being outside
	the domain of the operator all result in ::errorCode being ARITH
	DOMAIN and not NONE.

2010-07-02  Jan Nijtmans  <nijtmans@users.sf.net>

	* generic/tclIntDecls.h: [Bug 803489]: Tcl_FindNamespace problem in
	the Stubs table.

2010-07-01  Donal K. Fellows  <dkf@users.sf.net>

	* doc/mathop.n: [Bug 3023165]: Fix typo that was preventing proper
	rendering of the exclusive-or operator.

2010-06-28  Jan Nijtmans  <nijtmans@users.sf.net>

	* generic/tclPosixStr.c: [Bug 3019634]: errno.h and tclWinPort.h have
	conflicting definitions.

2010-06-22  Donal K. Fellows  <dkf@users.sf.net>

	* generic/tclCmdIL.c (Tcl_LsetObjCmd): [Bug 3019351]: Corrected wrong
	args message.

2010-06-18  Donal K. Fellows  <dkf@users.sf.net>

	* library/init.tcl (auto_execok): [Bug 3017997]: Add .cmd to the
	default list of extensions that we can execute interactively.

2010-06-16  Jan Nijtmans  <nijtmans@users.sf.net>

	* tools/loadICU.tcl:   [Bug 3016135]: Traceback using clock format
	* library/msgs/he.msg: with locale of he_IL

2010-06-09  Andreas Kupries  <andreask@activestate.com>

	* library/platform/platform.tcl: Added OSX Intel 64bit
	* library/platform/pkgIndex.tcl: Package updated to version 1.0.9.
	* unix/Makefile.in:
	* win/Makefile.in:

2010-05-26  Donal K. Fellows  <dkf@users.sf.net>

	* doc/socket.n: [Bug 3007442]: Server sockets never took a host
	argument, so the list of options must precede the port argument.

2010-05-25  Jan Nijtmans  <nijtmans@users.sf.net>

	* unix/tclUnixPort.h: [Bug 2991415]: tclport.h #included before
	* win/tclWinPort.h:		     limits.h
	* generic/tclInt.h:

2010-05-21  Jan Nijtmans  <nijtmans@users.sf.net>

	* tools/installData.tcl:  Make sure that copyDir only receives
	normalized paths. Backported from trunk.
	* generic/tclPlatDecls.h: Fix <tchar.h> inclusion for CYGWIN.
	Backported from trunk (although for trunk this was moved to
	tclWinPort.h)
	* generic/tclPathObj.c:   Fix Tcl_SetStringObj usage for CYGWIN. This
	function can only be used with unshared objects. This causes a crash
	on CYGWIN. (backported from trunk)
	* generic/tclFileName.c:  Don't declare cygwin_conv_to_win32_path here
	* win/tclWinChan.c:       Fix various minor other gcc warnings, like
	* win/tclWinConsole.c:    signed<->unsigned mismatch. Backported from
	* win/tclWinDde.c:        trunk.
	* win/tclWinNotify.c:
	* generic/tclStrToD.c:    [Bug 3005233]: fix for build on OpenBSD vax

2010-05-19 Alexandre Ferrieux  <ferrieux@users.sourceforge.net>

	* generic/tclDictObj.c: Backport of fix for [Bug 3004007], EIAS
	* tests/dict.test:      violation in list-dict conversions.

2010-05-07  Andreas Kupries  <andreask@activestate.com>

	* library/platform/platform.tcl: Fix cpu name for Solaris/Intel 64bit.
	* library/platform/pkgIndex.tcl: Package updated to version 1.0.8.
	* unix/Makefile.in:		
	* win/Makefile.in:

2010-04-30  Don Porter  <dgp@users.sourceforge.net>

	* generic/tclBinary.c (UpdateStringOfByteArray): [Bug 2994924]: Add
	panic when the generated string representation would grow beyond Tcl's
	size limits.

2010-04-29  Andreas Kupries  <andreask@activestate.com>

	* library/platform/platform.tcl: Another stab at getting the /lib,
	* library/platform/pkgIndex.tcl: /lib64 difference right for linux.
	* unix/Makefile.in:		 Package updated to version 1.0.7.
	* win/Makefile.in:

2010-04-29  Kevin B. Kenny  <kennykb@acm.org>

	* library/tzdata/Antarctica/Macquarie:
	* library/tzdata/Africa/Casablanca:
	* library/tzdata/Africa/Tunis:
	* library/tzdata/America/Santiago:
	* library/tzdata/America/Argentina/San_Luis:
	* library/tzdata/Antarctica/Casey:
	* library/tzdata/Antarctica/Davis:
	* library/tzdata/Asia/Anadyr:
	* library/tzdata/Asia/Damascus:
	* library/tzdata/Asia/Dhaka:
	* library/tzdata/Asia/Gaza:
	* library/tzdata/Asia/Kamchatka:
	* library/tzdata/Asia/Karachi:
	* library/tzdata/Asia/Taipei:
	* library/tzdata/Europe/Samara:
	* library/tzdata/Pacific/Apia:
	* library/tzdata/Pacific/Easter:
	* library/tzdata/Pacific/Fiji:   Olson's tzdata2010i.
	
2010-04-19  Jan Nijtmans  <nijtmans@users.sf.net>

	* win/tclWinPort.h: [Patch 2986105]: Conditionally defining
	* win/tclWinFile.c: strcasecmp/strncasecmp

2010-04-18  Donal K. Fellows  <dkf@users.sf.net>

	* doc/unset.n: [Bug 2988940]: Fix typo.

2010-04-14  Andreas Kupries  <andreask@activestate.com>

	* library/platform/platform.tcl: Linux platform identification:
	* library/platform/pkgIndex.tcl: Check /lib64 for existence of
	* unix/Makefile.in: files matching libc* before accepting it as
	* win/Makefile.in: base directory. This can happen on weirdly
	installed 32bit systems which have an empty or partially filled
	/lib64 without an actual libc. Bumped to version 1.0.6.

2010-04-03  Zoran Vasiljevic <vasiljevic@users.sourceforge.net>

	* generic/tclStringObj.c: (SetStringFromAny): avoid trampling
	over the tclEmptyStringRep as it is thread-shared.

	* generic/tclThreadStorage.c (ThreadStorageGetHashTable):
	avoid accessing shared table index w/o mutex protection
	if VALGRIND defined on compilation time. This rules out
	helgrind complains about potential race-conditions at
	that place.

	Thanks to Gustaf Neumann for the (hard) work.

2010-03-31  Donal K. Fellows  <dkf@users.sf.net>

	* doc/package.n: [Bug 2980210]: Document the arguments taken by
	the [package present] command correctly.

2010-03-30  Andreas Kupries  <andreask@activestate.com>

	* generic/tclIORChan.c (ReflectClose, ReflectInput, ReflectOutput,
	ReflectSeekWide, ReflectWatch, ReflectBlock, ReflectSetOption,
	ReflectGetOption, ForwardProc): [Bug 2978773]: Preserve
	ReflectedChannel* structures across handler invokations, to avoid
	crashes when the handler implementation induces nested callbacks
	and destruction of the channel deep inside such a nesting.

2010-03-30  Don Porter  <dgp@users.sourceforge.net>

	* generic/tclObj.c (Tcl_GetCommandFromObj):	[Bug 2979402]: Reorder
	the validity tests on internal rep of a "cmdName" value to avoid
	invalid reads reported by valgrind.

2010-03-29  Don Porter  <dgp@users.sourceforge.net>

	* generic/tclStringObj.c:	Fix array overrun in test format-1.12
	caught by valgrind testing.

2010-03-25  Donal K. Fellows  <dkf@users.sf.net>

	* unix/tclUnixFCmd.c (TclUnixCopyFile): [Bug 2976504]: Corrected
	number of arguments to fstatfs() call.

2010-03-24  Don Porter  <dgp@users.sourceforge.net>

	* generic/tclResult.c:	[Bug 2383005]: Revise [return -errorcode] so
	* tests/result.test:	that it rejects illegal non-list values.

2010-03-20  Donal K. Fellows  <dkf@users.sf.net>

	* generic/tclIO.c (CopyData): Allow the total number of bytes copied
	by [fcopy] to exceed 2GB. Can happen when no -size parameter given.

2010-03-18  Don Porter  <dgp@users.sourceforge.net>

	* generic/tclListObj.c: [Bug 2971669]: Prevent in overflow trouble in
	* generic/tclTestObj.c: ListObjReplace operations.  Thanks to kbk for
	* tests/listObj.test:   fix and test.

2010-03-12  Jan Nijtmans  <nijtmans@users.sf.net>

	* win/makefile.vc:      Fix [Bug 2967340]: Static build failure
	* win/.cvsignore

2010-03-09  Andreas Kupries  <andreask@activestate.com>

	* generic/tclIORChan.c: [Bug 2936225]: Thanks to Alexandre Ferrieux
	* doc/refchan.n:	<ferrieux@users.sourceforge.net> for debugging
	* tests/ioCmd.test:	and fixing the problem. It is the write-side
				equivalent to the bug fixed 2009-08-06.

2010-03-09  Don Porter  <dgp@users.sourceforge.net>

	* library/tzdata/America/Matamoros: New locale
	* library/tzdata/America/Ojinaga: New locale
	* library/tzdata/America/Santa_Isabel: New locale
	* library/tzdata/America/Asuncion:
	* library/tzdata/America/Tijuana:
	* library/tzdata/Antarctica/Casey:
	* library/tzdata/Antarctica/Davis:
	* library/tzdata/Antarctica/Mawson:
	* library/tzdata/Asia/Dhaka:
	* library/tzdata/Pacific/Fiji:
	Olson tzdata2010c.

2010-03-01  Alexandre Ferrieux  <ferrieux@users.sourceforge.net>

	* unix/tclUnixChan.c: [backported] Refrain from a possibly lengthy
	reverse-DNS lookup on 0.0.0.0 when calling [fconfigure -sockname]
	on an universally-bound (default) server socket.

2010-02-27  Donal K. Fellows  <dkf@users.sf.net>

	* generic/tclCmdMZ.c (StringFirstCmd, StringLastCmd): [Bug 2960021]:
	Only search for the needle in the haystack when the needle isn't
	larger than the haystack. Prevents an odd crash from sometimes
	happening when things get mixed up (a common programming error).

2010-02-21  Jan Nijtmans  <nijtmans@users.sf.net>

	* generic/tclBasic.c:   Fix [Bug 2954959] expr abs(0.0) is -0.0
	* tests/expr.test

2010-02-19  Stuart Cassoff  <stwo@users.sourceforge.net>

	* tcl.m4: Correct compiler/linker flags for threaded builds on OpenBSD
	* configure: (regenerated).

2010-02-19  Donal K. Fellows  <dkf@users.sf.net>

	* unix/installManPage: [Bug 2954638]: Correct behaviour of manual page
	installer. Also added armouring to check that assumptions about the
	initial state are actually valid (e.g., look for existing input file).

2010-02-11  Donal K. Fellows  <dkf@users.sf.net>

	* generic/tclIOCmd.c (Tcl_OpenObjCmd): [Bug 2949740]: Make sure that
	we do not try to put a NULL pipeline channel into binary mode.

2010-02-07  Jan Nijtmans  <nijtmans@users.sf.net>

	* tools/genStubs.tcl     Backport various formatting (spacing)
	* generic/tcl*.decls     changes from HEAD, so diffing
	* generic/tcl*Decls.h    between 8.5.x and 8.6 shows the
	* generic/tclStubInit.c  real structural differences again.
	                         (any signature change not backported!)

2010-02-03  Donal K. Fellows  <dkf@users.sf.net>

	* generic/tclVar.c (Tcl_ArrayObjCmd): More corrections for the 'unset'
	subcommand.

2010-02-02  Andreas Kupries  <andreask@activestate.com>

	* generic/tclCompile.c: [Bug 2933089]: A literal sharing problem with
	* generic/tclCompile.h: 'info frame' affects not only 8.6 but 8.5 as
	* generic/tclExecute.h: well. Backported the fix done in 8.6, without
	* tests/info.test: changes. New testcase info-39.1.

2010-02-02  Donal K. Fellows  <dkf@users.sf.net>

	* generic/tclVar.c (Tcl_ArrayObjCmd): [Bug 2939073]: Stop the [array
	unset] command from having dangling pointer problems when an unset
	trace deletes the element that is going to be processed next. Many
	thanks to Alexandre Ferrieux for the bulk of this fix.

2010-02-01  Donal K. Fellows  <dkf@users.sf.net>

	* generic/regexec.c (ccondissect, crevdissect): [Bug 2942697]: Rework
	these functions so that certain pathological patterns are matched much
	more rapidly. Many thanks to Tom Lane for dianosing this issue and
	providing an initial patch.

2010-02-01  Jan Nijtmans  <nijtmans@users.sf.net>

	* generic/tclInt.decls:		Various CYGWIN-related fixes
	* generic/tclInt.h:		backported from HEAD. Still
	* generic/tclIntPlatDecls.h:	configure script not modified,
	* generic/tclPort.h:		so CYGWIN build is still
	* generic/tclTest.c:		disabled. Reason: although the
	* win/cat.c:			build succeeds with those changes,
	* win/tclWinDde.c:		many tests still fail.
	* win/tclWinError.c:
	* win/tclWinFile.c:
	* win/tclWinPipe.c:
	* win/tclWinPort.h:
	* win/tclWinReg.c:
	* win/tclWinSerial.c:
	* win/tclWinSock.c:
	* win/tclWinTest.c:
	* win/tclWinThrd.c:

2010-01-29  Jan Nijtmans  <nijtmans@users.sf.net>

	* generic/tcl.h:	Use correct TCL_LL_MODIFIER for CYGWIN.
				Formatting (all backported from HEAD)
	* generic/rege_dfa.c:	Fix macro conflict on CYGWIN: don't use
				"small".
	* generic/tclTest.c:	Fix gcc 4.4 warning: ignoring return value of
	* unix/tclUnixPipe.c:	'write'
	* unix/tclUnixNotify.c:

2010-01-19  Donal K. Fellows  <dkf@users.sf.net>

	* doc/dict.n: [Bug 2929546]: Clarify just what [dict with] and [dict
	update] are doing with variables.

2010-01-18  Andreas Kupries  <andreask@activestate.com>

	* generic/tclIO.c (CreateScriptRecord): [Bug 2918110]: Initialize
	the EventScriptRecord (esPtr) fully before handing it to
	Tcl_CreateChannelHandler for registration. Otherwise a reflected
	channel calling 'chan postevent' (== Tcl_NotifyChannel) in its
	'watchProc' will cause the function 'TclChannelEventScriptInvoker'
	to be run on an uninitialized structure.

2010-01-18  Donal K. Fellows  <dkf@users.sf.net>

	* generic/tclStringObj.c (Tcl_AppendFormatToObj): [Bug 2932421]: Stop
	the [format] command from causing argument objects to change their
	internal representation when not needed. Thanks to Alexandre Ferrieux
	for this fix.

2010-01-06  Jan Nijtmans  <nijtmans@users.sf.net>

	* generic/tclCompExpr.c: Warning: array subscript has type 'char'
	* generic/tclPkg.c:
	* libtommath/bn_mp_read_radix.c:
	* unix/tclUnixCompat.c:	Fix gcc warning: signed and unsigned type
				in conditional expression.
	* unix/tcl.m4: Add support for Haiku and CYGWIN dynamical loading
	* unix/configure: (regenerated)
	* unix/Makefile.in:
	* unix/.cvsignore:
	* tests/stack.test: Reduced minimum required C-stack size to 2034:
			    CYGWIN has this stack size and the test runs fine!
	* generic/tclEnv.c: Fix environment tests under CYGWIN
	* generic/tclPort.h:
	* tests/env.test:

2010-01-05  Don Porter  <dgp@users.sourceforge.net>

	* generic/tclPathObj.c (TclPathPart):	[Bug 2918610]: Correct
	* tests/fileName.test (filename-14.31):	inconsistency between the
	string rep and the intrep of a path value created by [file rootname].
	Thanks to Vitaly Magerya for reporting.

2010-01-03  Donal K. Fellows  <dkf@users.sf.net>

	* unix/tcl.m4 (SC_CONFIG_CFLAGS): [Bug 1636685]: Use the configuration
	for modern FreeBSD suggested by the FreeBSD porter.

2009-12-30  Donal K. Fellows  <dkf@users.sf.net>

	* library/safe.tcl (AliasSource): [Bug 2923613]: Make the safer
	* tests/safe.test (safe-8.9):	  [source] handle a [return] at the
					  end of the file correctly.

2009-12-29  Donal K. Fellows  <dkf@users.sf.net>

	* generic/tclInterp.c (Tcl_MakeSafe): [Bug 2895741]: Make sure that
	the min() and max() functions are supported in safe interpreters.

2009-12-28  Donal K. Fellows  <dkf@users.sf.net>

	* unix/configure.in: [Bug 942170]:	Detect the st_blocks field of
	* generic/tclCmdAH.c (StoreStatData):	'struct stat' correctly.
	* generic/tclIOUtil.c (Tcl_Stat, Tcl_FSStat):
	* generic/tclTest.c (PretendTclpStat):

	* generic/tclInterp.c (TimeLimitCallback): [Bug 2891362]: Ensure that
	* tests/interp.test (interp-34.13):	   the granularity ticker is
	reset when we check limits because of the time limit event firing.

2009-12-27  Donal K. Fellows  <dkf@users.sf.net>

	* doc/namespace.n (SCOPED SCRIPTS): [Bug 2921538]: Updated example to
	not be quite so ancient.

2009-12-23  Donal K. Fellows  <dkf@users.sf.net>

	* library/safe.tcl (AliasSource, AliasExeName): [Bug 2913625]: Stop
	information about paths from leaking through [info script] and [info
	nameofexecutable].

2009-12-16  Donal K. Fellows  <dkf@users.sf.net>

	* library/safe.tcl (::safe::AliasGlob): Upgrade to correctly support a
	larger fraction of [glob] functionality, while being stricter about
	directory management.

	* doc/tm.n: [Bug 1911342]: Formatting rewrite to avoid bogus crosslink
	to the list manpage when generating HTML.

	* library/msgcat/msgcat.tcl (Init): [Bug 2913616]: Do not use platform
	tests that are not needed and which don't work in safe interpreters.

2009-12-12  Donal K. Fellows  <dkf@users.sf.net>

	* generic/tclTest.c (TestconcatobjCmd): [Bug 2895367]: Stop memory
	leak when testing. We don't need extra noise of this sort when
	tracking down real problems!

2009-12-10  Andreas Kupries  <andreask@activestate.com>

	* generic/tclObj.c (TclContinuationsEnter): [Bug 2895323]: Updated
	comments to describe when the function can be entered for the same
	Tcl_Obj* multiple times. This is a continuation of the 2009-11-10
	entry where a memory leak was plugged, but where not sure if that was
	just a band-aid to paper over some other error. It isn't, this is a
	legal situation.

2009-12-09  Andreas Kupries  <andreask@activestate.com>

	* library/safe.tcl: Backport of the streamlined safe base from
	* tests/safe.test: head to the 8.5 branch (See head changelog entries
	2009-11-05, 2009-11-06, 2009-12-03).

2009-12-07  Don Porter  <dgp@users.sourceforge.net>

	* generic/tclStrToD.c:	[Bug 2902010]: Correct conditional compile
	directives to better detect the toolchain that needs extra work for
	proper underflow treatment instead of merely detecting the MIPS
	platform.

2009-12-02  Jan Nijtmans  <nijtmans@users.sf.net>

	* tools/genStubs.tcl: Add support for win32 CALLBACK functions (needed
	for Tk bugfix).

2009-11-30  Donal K. Fellows  <dkf@users.sf.net>

	* doc/Tcl.n: [Bug 2901433]: Improved description of expansion to
	mention that it is using list syntax.

2009-11-27  Donal K. Fellows  <dkf@users.sf.net>

	* doc/BoolObj.3, doc/CrtChannel.3, doc/DictObj.3, doc/DoubleObj.3: 
	* doc/Ensemble.3, doc/Environment.3, doc/FileSystem.3, doc/Hash.3: 
	* doc/IntObj.3, doc/Limit.3, doc/ObjectType.3, doc/PkgRequire.3: 
	* doc/SetChanErr.3, doc/SetResult.3: [Patch 2903921]: Many small
	spelling fixes from Larry Virden.

2009-11-25  Stuart Cassoff  <stwo@users.sf.net>

	* unix/configure.in:	[Patch 2892871]: Remove unneeded
	* unix/tcl.m4:		AC_STRUCT_TIMEZONE and use
	* unix/tclConfig.h.in:	AC_CHECK_MEMBERS([struct stat.st_blksize])
	* unix/tclUnixFCmd.c:	instead of AC_STRUCT_ST_BLKSIZE.
	* unix/configure:	Regenerated with autoconf-2.59.

2009-11-16  Alexandre Ferrieux  <ferrieux@users.sourceforge.net>

	* generic/tclEncoding.c: Fix [Bug 2891556] and improve test to detect
	* tests/decoding.test:   similar manifestations in the future.
	
2009-11-12  Don Porter  <dgp@users.sourceforge.net>

	*** 8.5.8 TAGGED FOR RELEASE ***

	* changes:	Update for 8.5.8 release.

	* generic/tclClock.c (TclClockInit):	Do not create [clock] support
	commands in safe interps.

	* tests/io.test:	New test io-53.11 to test for [Bug 2895565].

2009-11-12  Andreas Kupries  <andreask@activestate.com>

	* generic/tclIO.c (CopyData): [Bug 2895565]: Dropped bogosity which
	used the number of _written_ bytes or character to update the counters
	for the read bytes/characters. See last entry for the test case.

2009-11-11  Pat Thoyts  <patthoyts@users.sourceforge.net>

	* tests/fCmd.test:     Fixed a number of issues for Vista and Win7
	* tests/registry.test: that are due to restricted permissions.
	* tests/winFCmd.test:

2009-11-11  Don Porter  <dgp@users.sourceforge.net>

	* library/http/http.tcl:	[Bug 2891171]: Update the URL syntax
	check to RFC 3986 compliance on the subject of non-encoded question
	mark characters.
	
	* library/http/pkgIndex.tcl:	Bump to http 2.7.5 to avoid any
	* unix/Makefile.in:		confusion with snapshot "releases"
	* win/Makefile.in:		that might be in ActiveTcl, etc.

2009-11-11  Alexandre Ferrieux  <ferrieux@users.sourceforge.net>

	* generic/tclIO.c: Backported fix for [Bug 2888099] (close discards
	ENOSPC error) by saving the errno from the first of two
	FlushChannel()s. Uneasy to test; might need specific channel drivers.
	Four-hands with aku.

2009-11-10  Don Porter  <dgp@users.sourceforge.net>

	* generic/tclBasic.c:	Plug another leak in TCL_EVAL_DIRECT
	evaluation.

	* generic/tclObj.c:	Plug memory leak in TclContinuationsEnter().
	[Bug 2895323]

2009-11-09  Stuart Cassoff <stwo@users.sf.net>

	* win/README: [bug 2459744]: Removed outdated Msys + Mingw info.

2009-11-09  Don Porter  <dgp@users.sourceforge.net>

	* generic/tclBasic.c (TclEvalObjEx):	Plug memory leak in 
	TCL_EVAL_DIRECT evaluation.

	* tests/info.test:	Resolve ambiguous resolution of variable "res".

2009-11-03  Don Porter  <dgp@users.sourceforge.net>

	* generic/tcl.h:	Bump to 8.5.8 for release.
	* library/init.tcl:
	* tools/tcl.wse.in:
	* unix/configure.in:
	* unix/tcl.spec:
	* win/configure.in:
	* README:

	* unix/configure:	autoconf-2.59
	* win/configure:

	* changes:	Update for 8.5.8 release.

2009-11-03  Andreas Kupries  <andreask@activestate.com>

	* library/safe.tcl (::safe::InterpSetConfig): [Bug 2854929]: Added
	code to recursively find deeper paths which may contain modules.
	Required to handle modules with names like 'platform::shell', which
	translate into 'platform/shell-X.tm', i.e arbitrarily deep
	subdirectories.

2009-11-03  Kevin B. Kenny  <kennykb@acm.org>
	
	* library/tzdata/Asia/Novokuznetsk: New tzdata locale for Kemerovo
	oblast', which now keeps Novosibirsk time and not Kranoyarsk time.
	* library/tzdata/Asia/Damascus: Syrian DST changes.
	* library/tzdata/Asia/Hong_Kong: Hong Kong historic DST corrections.
	Olson tzdata2009q.

2009-11-03  Pat Thoyts  <patthoyts@users.sourceforge.net>

	* tests/tcltest.test: Backport permissions fix for Win7.

2009-10-31  Donal K. Fellows  <dkf@users.sf.net>

	* generic/tclBasic.c (ExprRoundFunc): [Bug 2889593]: Correctly report
	the expected number of arguments when generating an error for round().

2009-10-29  Don Porter  <dgp@users.sourceforge.net>

	* generic/tcl.h:	[Bug 2800740]: Changed the typedef for the
	mp_digit type from:
		typedef unsigned long mp_digit;
	to:
		typedef unsigned int mp_digit;
	For 32-bit builds where "long" and "int" are two names for the same
	thing, this is no change at all. For 64-bit builds, though, this
	causes the dp[] array of an mp_int to be made up of 32-bit elements
	instead of 64-bit elements. This is a huge improvement because details
	elsewhere in the mp_int implementation cause only 28 bits of each
	element to be actually used storing number data. Without this change
	bignums are over 50% wasted space on 64-bit systems.

	***POTENTIAL INCOMPATIBILITY***
	For 64-bit builds, callers of routines with (mp_digit) or (mp_digit *)
	arguments *will*, and callers of routines with (mp_int *) arguments
	*may* suffer both binary and stubs incompatibilities with Tcl releases
	8.5.0 - 8.5.7.  Such possibilities should be checked, and if such
	incompatibilities are present, suitable [package require] requirements
	on the Tcl release should be put in place to keep such built code
	[load]-ing only in Tcl interps that are compatible.

2009-10-29  Kevin B. Kenny  <kennykb@acm.org>

	* library/clock.tcl (LocalizeFormat):
	* tests/clock.test (clock-67.1): [Bug 2819334]:
	Corrected a problem where '%%' followed by a letter in a format group
	could expand recursively: %%R would turn into %%H:%M:%S.

2009-10-28  Don Porter  <dgp@users.sourceforge.net>

	* generic/tclLiteral.c:	Backport fix for [Bug 2888044].

2009-10-28  Kevin B. Kenny  <kennykb@acm.org>

	* tests/fileName.test (fileName-20.[78]): Corrected poor test
	hygiene (failure to save and restore the working directory) that
	caused these two tests to fail on Windows (and [Bug 2806250] to be
	reopened).

2009-10-27  Don Porter  <dgp@users.sourceforge.net>

	* generic/tclPathObj.c: [Bug 2884203]: Missing refcount on cached
	normalized path caused crashes.

2009-10-27  Kevin B. Kenny  <kennykb@acm.org>

	* library/clock.tcl (ParseClockScanFormat): [Bug 2886852]:
	Corrected a problem where [clock scan] didn't load the timezone soon
	enough when processing a time format that lacked a complete date.
	* tests/clock.test (clock-66.1):
	Added a test case for the above bug.
	* library/tzdata/America/Argentina/Buenos_Aires:
	* library/tzdata/America/Argentina/Cordoba:
	* library/tzdata/America/Argentina/San_Luis:
	* library/tzdata/America/Argentina/Tucuman:
	New DST rules for Argentina. (Olson's tzdata2009p.)

2009-10-24  Kevin B. Kenny  <kennykb@acm.org>

	* library/clock.tcl (ProcessPosixTimeZone):
	Corrected a regression in the fix to [Bug 2207436] that caused [clock]
	to apply EU daylight saving time rules in the US. Thanks to Karl
	Lehenbauer for reporting this regression.
	* tests/clock.test (clock-52.4):
	Added a regression test for the above regression.
	* library/tzdata/Asia/Dhaka:
	* library/tzdata/Asia/Karachi:
	New DST rules for Bangladesh and Pakistan. (Olson's tzdata2009o.)

2009-10-23  Andreas Kupries  <andreask@activestate.com>

	* generic/tclIO.c (FlushChannel): Skip OutputProc for low-level
	0-length writes. When closing pipes which have already been closed not
	skipping leads to spurious SIG_PIPE signals. Reported by Mikhail
	Teterin <mi+thun@aldan.algebra.com>.

2009-10-21  Donal K. Fellows  <dkf@users.sf.net>

	* generic/tclPosixStr.c: [Bug 2882561]: Work around oddity on Haiku OS
	where SIGSEGV and SIGBUS are the same value.

2009-10-19  Don Porter  <dgp@users.sourceforge.net>

	* generic/tclIO.c:	Revised ReadChars and FilterInputBytes
	routines to permit reads to continue up to the string limits of Tcl
	values. Before revisions, large read attempts could panic when as
	little as half the limiting value length was reached. [Patch 2107634]
	Thanks to Sean Morrison and Bob Parker for their roles in the fix.

2009-10-18  Joe Mistachkin  <joe@mistachkin.com>

	* tests/thread.test (thread-4.[345]): [Bug 1565466]: Correct tests to
	save their error state before the final call to threadReap just in
	case it triggers an "invalid thread id" error.  This error can occur
	if one or more of the target threads has exited prior to the attempt
	to send it an asynchronous exit command.

	* doc/memory.n: [Bug 988703]: Add mechanism for finding what Tcl_Objs
	* generic/tclCkalloc.c (MemoryCmd): are allocated when built for
	* generic/tclInt.decls: memory debugging. This was previously
	* generic/tclInt.h: backported from Tcl 8.6 with the corrections to
	* generic/tclObj.c (ObjData, TclFinalizeThreadObjects): fix [Bug
	2871908]. However, there were key elements missing. These changes make
	things consistent between branches.

2009-10-17  Donal K. Fellows  <dkf@users.sf.net>

	* generic/tclVar.c (TclDeleteCompiledLocalVars, UnsetVarStruct)
	(TclDeleteNamespaceVars):
	* generic/tclTrace.c (Tcl_UntraceVar2): [Bug 2629338]: Stop traces
	that are deleted part way through (a feature used by tdom) from
	causing freed memory to be accessed.

2009-10-08  Donal K. Fellows  <dkf@users.sf.net>

	* generic/tclDictObj.c (DictIncrCmd): [Bug 2874678]: Don't leak any
	bignums when doing [dict incr] with a value.
	* tests/dict.test (dict-19.3): Memory leak detection code.

2009-10-07  Andreas Kupries  <andreask@activestate.com>

	* generic/tclObj.c: [Bug 2871908]: Plug memory leaks of the
	objThreadMap and lineCLPtr hashtables.  Also make the names of the
	continuation line information initialization and finalization
	functions more consistent. Patch supplied by Joe Mistachkin
	<joe@mistachkin.com>.

	* generic/tclIORChan.c (ErrnoReturn): Replace the hardwired constant
	11 with the proper errno define, EAGAIN. What was I thinking? The
	BSD's have a different errno assignment and break with the hardwired
	number. Reported by emiliano on the chat.

2009-10-06  Don Porter  <dgp@users.sourceforge.net>

	* generic/tclTomMathInt.h (new): Public header tclTomMath.h had
	* generic/tclTomMath.h: dependence on private headers, breaking use
	* generic/tommath.h:    by extensions [Bug 1941434].

2009-10-05  Don Porter  <dgp@users.sourceforge.net>

	* changes:	Update for 8.5.8 release.

2009-10-04  Daniel Steffen  <das@users.sourceforge.net>

	* macosx/tclMacOSXBundle.c:	Workaround CF memory managment bug in
	* unix/tclUnixInit.c:		Mac OS X 10.4 & earlier. [Bug 2569449]

2009-10-02  Kevin B. Kenny  <kennykb@acm.org>

	* library/tzdata/Africa/Cairo:
	* library/tzdata/Asia/Gaza:
	* library/tzdata/Asia/Karachi:
	* library/tzdata/Pacific/Apia:	Olson's tzdata2009n.

2009-09-29  Don Porter  <dgp@users.sourceforge.net>

	* generic/tclAlloc.c:           Cleaned up various routines in the
	* generic/tclCkalloc.c:         call stacks for memory allocation to
	* generic/tclInt.h:		guarantee that any size values computed
	* generic/tclThreadAlloc.c:     are within the domains of the routines
	they get passed to.  [Bugs 2557696 and 2557796].

2009-09-11  Don Porter  <dgp@users.sourceforge.net>

	* library/http/http.tcl:	Bump to http 2.7.4 to account for
	* library/http/pkgIndex.tcl:	[Bug 2849860] fix.
	* unix/Makefile.in:
	* win/Makefile.in:

2009-09-10  Donal K. Fellows  <dkf@users.sf.net>

	* library/http/http.tcl (http::Event): [Bug 2849860]: Handle charset
	names in double quotes; some servers like generating them like that.

2009-09-01  Don Porter  <dgp@users.sourceforge.net>

	* library/tcltest/tcltest.tcl:	Bump to tcltest 2.3.2 after revision
	* library/tcltest/pkgIndex.tcl:	to verbose error message.
	* unix/Makefile.in:
	* win/Makefile.in:

2009-08-27  Don Porter  <dgp@users.sourceforge.net>

	* generic/tclStringObj.c:	[Bug 2845535]: A few more string
	overflow cases in [format].

2009-08-25  Andreas Kupries  <andreask@activestate.com>

	* generic/tclBasic.c (Tcl_CreateInterp, Tcl_EvalTokensStandard)
	(EvalTokensStandard, Tcl_EvalEx, EvalEx, TclAdvanceContinuations)
	(TclEvalObjEx):
	* generic/tclCmdMZ.c (Tcl_SwitchObjCmd, TclListLines):
	* generic/tclCompCmds.c (*):
	* generic/tclCompile.c (TclSetByteCodeFromAny, TclInitCompileEnv)
	(TclFreeCompileEnv, TclCompileScript):
	* generic/tclCompile.h (CompileEnv):
	* generic/tclInt.h (ContLineLoc, Interp):
	* generic/tclObj.c (ThreadSpecificData, ContLineLocFree)
	(TclThreadFinalizeObjects, TclInitObjSubsystem, TclContinuationsEnter)
	(TclContinuationsEnterDerived, TclContinuationsCopy)
	(TclContinuationsGet, TclFreeObj):
	* generic/tclParse.c (TclSubstTokens, Tcl_SubstObj):
	* generic/tclProc.c (TclCreateProc):
	* generic/tclVar.c (TclPtrSetVar):
	* tests/info.test (info-30.0-24):

	Extended parser, compiler, and execution with code and attendant data
	structures tracking the positions of continuation lines which are not
	visible in script Tcl_Obj*'s, to properly account for them while
	counting lines for #280.

2009-08-24  Daniel Steffen  <das@users.sourceforge.net>

	* macosx/tclMacOSXNotify.c: Fix multiple issues with nested event
	loops when CoreFoundation notifier is running in embedded mode. (Fixes
	problems in TkAqua Cocoa reported by Youness Alaoui on tcl-mac)

2009-08-21  Don Porter  <dgp@users.sourceforge.net>

	* generic/tclFileName.c: Correct regression in [Bug 2837800] fix.
	* tests/fileName.test:

2009-08-20  Don Porter  <dgp@users.sourceforge.net>

	* generic/tclFileName.c: [Bug 2837800]: Get the correct result from
	[glob */test] when * matches something like ~foo.

	* generic/tclPathObj.c:	[Bug 2806250]: Prevent the storage of strings
	starting with ~ in the "tail" part (normPathPtr field) of the path
	intrep when PATHFLAGS != 0.  This establishes the assumptions relied
	on elsewhere that the name stored there is a relative path.  Also
	refactored to make an AppendPath() routine instead of the cut/paste
	stanzas that were littered throughout.

2009-08-20  Donal K. Fellows  <dkf@users.sf.net>

	* generic/tclCmdIL.c (Tcl_LsortObjCmd): Plug memory leak.

2009-08-18  Don Porter  <dgp@users.sourceforge.net>

	* generic/tclPathObj.c:	[Bug 2837800]: Added NULL check to prevent
	* tests/fileName.test:	crashes during [glob].

2009-08-06  Andreas Kupries  <andreask@activestate.com>

	* doc/refchan.n [Bug 2827000]: Extended the implementation of
	* generic/tclIORChan.c: reflective channels (TIP 219, method 'read'),
	* tests/ioCmd.test: enabling handlers to signal EAGAIN to indicate 'no
	data, but not at EOF either', and other system errors. Updated
	documentation, extended testsuite (New test cases iocmd*-23.{9,10}).

2009-08-02  Donal K. Fellows  <dkf@users.sf.net>

	* unix/tclUnixFCmd.c (GetOwnerAttribute, SetOwnerAttribute)
	(GetGroupAttribute, SetGroupAttribute): [Bug 1942222]: Stop calling
	* unix/tclUnixFile.c (TclpGetUserHome): endpwent() and endgrent();
	they've been unnecessary for ages.

2009-07-31  Don Porter  <dgp@users.sourceforge.net>

	* generic/tclStringObj.c:       [Bug 2830354]: Corrected failure to
	* tests/format.test:            grow buffer when format spec request
	large width floating point values.  Thanks to Clemens Misch.

2009-07-24  Andreas Kupries  <andreask@activestate.com>

	* generic/tclIO.c (Tcl_GetChannelHandle): [Bug 2826248]: Do not crash
	* generic/tclPipe.c (FileForRedirect): for getHandleProc == NULL, this
	is allowed. Provide a nice error message in the bypass area. Updated
	caller to check the bypass for a mesage. Bug reported by Andy
	Sonnenburg <andy22286@users.sourceforge.net>. Backported from CVS
	head.

2009-07-23  Joe Mistachkin  <joe@mistachkin.com>

	* generic/tclNotify.c: [Bug 2820349]: Ensure that queued events are
	freed once processed.

2009-07-21  Kevin B. Kenny  <kennykb@acm.org>

	* library/tzdata/Asia/Dhaka:
	* library/tzdata/Indian/Mauritius: Olson's tzdata2009k.

2009-07-20  Donal K. Fellows  <dkf@users.sf.net>

	* generic/tclCmdMZ.c (StringIsCmd): Reorganize so that [string is] is
	more efficient when parsing things that are correct, at a cost of
	making the empty string test slightly more costly. With this, the cost
	of doing [string is integer -strict $x] matches [catch {expr {$x+0}}]
	in the successful case, and greatly outstrips it in the failing case.

2009-07-16  Don Porter  <dgp@users.sourceforge.net>

	* generic/tclCmdIL.c:	Removed unused variables.
	* generic/tclCompile.c:
	* generic/tclVar.c:
	* unix/tclUnixChan.c:

	* generic/tclScan.c:	Typo in ACCEPT_NAN configuration.

	* generic/tclStrToD.c:	[Bug 2819200]: Set floating point control
	register on MIPS systems so that the gradual underflow expected by Tcl
	is in effect.

2009-07-14  Andreas Kupries  <andreask@activestate.com>

	* generic/tclBasic.c (DeleteInterpProc,TclArgumentBCEnter,
	(TclArgumentBCRelease, TclArgumentGet):
	* generic/tclCompile.c (EnterCmdWordIndex, TclCleanupByteCode,
	(TclInitCompileEnv, TclCompileScript):
	* generic/tclCompile.h (ExtCmdLoc):
	* generic/tclExecute.c (TclExecuteByteCode):
	* generic/tclInt.h (ExtIndex, CFWordBC):
	* tests/info.test (info-39.0):

	Backport of some changes made to the Tcl head, to handle literal
	sharing better. The code here is much simpler (trimmed down) compared
	to the head as the 8.5 branch is not bytecode compiling whole files,
	and doesn't compile eval'd code either.

	Reworked the handling of literal command arguments in bytecode to be
	saved (compiler) and used (execution) per command (see the
	TCL_INVOKE_STK* instructions), and not per the whole bytecode.  This
	removes the problems with location data caused by literal sharing in
	proc bodies. Simplified the associated datastructures (ExtIndex is
	gone, as is the function EnterCmdWordIndex).

2009-07-01  Pat Thoyts  <patthoyts@users.sourceforge.net>

	* win/tclWinInt.h:   [Bug 2806622]: Handle the GetUserName API call
	* win/tclWin32Dll.c: via the tclWinProcs indirection structure. This
	* win/tclWinInit.c:  fixes a problem obtaining the username when the
	USERNAME environment variable is unset.

2009-06-15  Don Porter  <dgp@users.sourceforge.net>

	* generic/tclStringObj.c: sprintf() -> Tcl_ObjPrintf() conversion.

2009-06-13  Don Porter  <dgp@users.sourceforge.net>

	* generic/tclCompile.c:	The value stashed in iPtr->compiledProcPtr
	* generic/tclProc.c:	when compiling a proc survives too long.  We
	* tests/execute.test:	only need it there long enough for the right
	TclInitCompileEnv() call to re-stash it into envPtr->procPtr.  Once
	that is done, the CompileEnv controls.  If we let the value of
	iPtr->compiledProcPtr linger, though, then any other bytecode compile
	operation that takes place will also have its CompileEnv initialized
	with it, and that's not correct.  The value is meant to control the
	compile of the proc body only, not other compile tasks that happen
	along.  Thanks to Carlos Tasada for discovering and reporting the
	problem.  [Bug 2802881].

2009-06-10  Don Porter  <dgp@users.sourceforge.net>

	* generic/tclStringObj.c:	Revised [format] to not overflow the
	integer calculations computing the length of the %ll formats of
	really big integers.  Also added protections so that [format]s that
	would produce results overflowing the maximum string length of Tcl
	values throw a normal Tcl error instead of a panic. [Bug 2801413]

2006-06-09  Kevin B. Kenny  <kennykb@acm.org>

	* generic/tclGetDate.y: Fixed a thread safety bug in the generated
	* library/clock.tcl:    Bison parser (needed a %pure-parser
	* tests/clock.test:     declaration to avoid static variables).
				Discovered that the %pure-parser declaration
	                        allowed for returning the Bison error message
	                        to the Tcl caller in the event of a syntax
	                        error, so did so.
	* generic/tclDate.c: bison 2.3

2006-06-08  Kevin B. Kenny  <kennykb@acm.org>

	* library/tzdata/Asia/Dhaka: New DST rule for Bangladesh.
	(Olson's tzdata2009i.)

2009-06-02  Don Porter  <dgp@users.sourceforge.net>

	* generic/tclExecute.c:	Replace dynamically-initialized table with
	a table of static constants in the lookup table for exponent operator
	computations that fit in a 64 bit integer result.

	* generic/tclExecute.c:	Corrected implementations and selection
	logic of the INST_EXPON instruction to fix [Bug 2798543].

2009-06-01  Don Porter  <dgp@users.sourceforge.net>

	* tests/expr.test:	Added many tests demonstrating the broken
	cases of [Bug 2798543].

2009-05-30  Kevin B. Kenny  <kennykb@acm.org>

	* library/tzdata/Africa/Cairo:
	* library/tzdata/Asia/Amman: Olson's tzdata2009h.

2009-05-29  Andreas Kupries  <andreask@activestate.com>

	* library/platform/platform.tcl: Fixed handling of cpu ia64,
	* library/platform/pkgIndex.tcl: taking ia64_32 into account
	* unix/Makefile.in: now. Bumped version to 1.0.5. Updated the
	* win/Makefile.in: installation commands.

2009-05-07  Miguel Sofer  <msofer@users.sf.net>

	* generic/tclObj.c (Tcl_GetCommandFromObj): fix for bug [2785893],
	insure that a command in a deleted namespace cannot be found
	through a cached name.

2009-05-06  Don Porter  <dgp@users.sourceforge.net>

	* generic/tclCmdMZ.c:   Improve overflow error message from
	[string repeat].  [Bug 2582327]

2009-04-28  Jeff Hobbs  <jeffh@ActiveState.com>

	* unix/tcl.m4, unix/configure (SC_CONFIG_CFLAGS): harden the check
	to add _r to CC on AIX with threads.

2009-04-27  Alexandre Ferrieux  <ferrieux@users.sourceforge.net>

	* generic/tclInt.h:   Backport fix for [Bug 1028264]: WSACleanup() too early.
	* generic/tclEvent.c: The fix introduces "late exit handlers"
	* win/tclWinSock.c:   for similar late process-wide cleanups.

2009-04-27  Alexandre Ferrieux  <ferrieux@users.sourceforge.net>

	* win/tclWinSock.c: Backport fix for [Bug 2446662]: resync Win
	behavior on RST with that of unix (EOF).

2009-04-27  Donal K. Fellows  <dkf@users.sf.net>

	* doc/concat.n (EXAMPLES): [Bug 2780680]: Rewrote so that the spacing
	of result messages is correct. (The exact way they were wrong was
	different when rendered through groff or as HTML, but it was still
	wrong both ways.)

2009-04-24  Stuart Cassoff <stwo@users.sf.net>

	* unix/Makefile.in: [Patch 2769530]: Don't chmod/exec installManPage.

2009-04-15  Don Porter  <dgp@users.sourceforge.net>

	*** 8.5.7 TAGGED FOR RELEASE ***

	* generic/tclStringObj.c:	AppendUnicodeToUnicodeRep failed
	to set stringPtr->allocated to 0, leading to crashes.

	* changes:	Update for 8.5.7 release.

2009-04-14  Stuart Cassoff  <stwo@users.sourceforge.net>

	* unix/tcl.m4:	Removed -Wno-implicit-int from CFLAGS_WARNING.

2008-04-14  Kevin B. Kenny  <kennykb@acm.org>

	* library/tzdata/Asia/Karachi: Updated rules for Pakistan Summer
				       Time (Olson's tzdata2009f)

2009-04-10  Don Porter  <dgp@users.sourceforge.net>

	* changes:	Update for 8.5.7 release.

	* generic/tcl.h:	Bump to 8.5.7 for release.
	* library/init.tcl:
	* tools/tcl.wse.in:
	* unix/configure.in:
	* unix/tcl.spec:
	* win/configure.in:
	* README:

	* unix/configure:	autoconf-2.59
	* win/configure:

	* generic/tclStringObj.c (UpdateStringOfString):  Fix bug detected
	by compiler warning about undefined "dst".

	* tests/httpd:		Backport new tests for http 2.7.3.
	* tests/http.tcl:

2009-04-10  Daniel Steffen  <das@users.sourceforge.net>

	* unix/tclUnixChan.c:		TclUnixWaitForFile(): use FD_* macros
	* macosx/tclMacOSXNotify.c:	to manipulate select masks (Cassoff).
					[Bug 1960647]

	* unix/tclLoadDyld.c:		use RTLD_GLOBAL instead of RTLD_LOCAL.
					[Bug 1961211]

	* macosx/tclMacOSXNotify.c:	revise CoreFoundation notifier to allow
					embedding into applications that
					already have a CFRunLoop running and
					want to run the tcl event loop via
					Tcl_ServiceModeHook(TCL_SERVICE_ALL).

	* macosx/tclMacOSXNotify.c:	add CFRunLoop based Tcl_Sleep() and
	* unix/tclUnixChan.c:		TclUnixWaitForFile() implementations
	* unix/tclUnixEvent.c:		and disable select() based ones in
					CoreFoundation builds.

	* unix/tclUnixNotify.c:		simplify, sync with tclMacOSXNotify.c.

	* generic/tclInt.decls: 	add TclMacOSXNotifierAddRunLoopMode()
	* generic/tclIntPlatDecls.h:	internal API, regen.
	* generic/tclStubInit.c:

	* unix/configure.in (Darwin):	use Darwin SUSv3 extensions if
					available; remove /Network locations
					from default tcl package search path
					(NFS mounted locations and thus slow).
	* unix/configure:		autoconf-2.59
	* unix/tclConfig.h.in:		autoheader-2.59

	* macosx/tclMacOSXBundle.c:	on Mac OS X 10.4 and later, replace
					deprecated NSModule API by dlfcn API.

2009-04-09  Kevin B. Kenny  <kennykb@acm.org>

	* tools/tclZIC.tcl:	Always emit Unix-style line terminators.
	* library/tzdata:	Olson's tzdata2009e.

2009-04-09  Don Porter  <dgp@users.sourceforge.net>

	* library/http/http.tcl:	Backport http 2.7.3 from HEAD for
	* library/http/pkgIndex.tcl:	bundling with the Tcl 8.5.7 release.
	* unix/Makefile.in:
	* win/Makefile.in:

2009-04-08  Andreas Kupries  <andreask@activestate.com>

	* library/platform/platform.tcl: Extended the darwin sections to
	* library/platform/pkgIndex.tcl: add a kernel version number to
	* unix/Makefile.in: the identifier for anything from Leopard (10.5)
	* win/Makefile.in: on up. Extended patterns for same. Extended cpu
	* doc/platform.n: recognition for 64bit Tcl running on a 32bit
	kernel on a 64bit processor (By Daniel Steffen). Bumped version to
	1.0.4. Updated Makefiles.

2009-04-08  Don Porter  <dgp@users.sourceforge.net>

	* library/tcltest/tcltest.tcl:	Converted [eval]s (some unsafe!) to
	* library/tcltest/pkgIndex.tcl:	{*} in tcltest package.  [Bug 2570363]
	* unix/Makefile.in:	=> tcltest 2.3.1
	* win/Makefile.in:

2009-04-07  Don Porter  <dgp@users.sourceforge.net>

	* generic/tclStringObj.c:	Completed backports of fixes for
	[Bug 2494093] and [Bug 2553906].

2009-03-30  Don Porter  <dgp@users.sourceforge.net>

	* doc/Alloc.3:  Size argument is "unsigned int".  [Bug 2556263]

	* generic/tclStringObj.c:       Added protections from invalid memory
	* generic/tclTestObj.c:         accesses when we append (some part of)
	* tests/stringObj.test:         a Tcl_Obj to itself.  Added the
	appendself and appendself2 subcommands to the [teststringobj] testing
	command and added tests to the test suite.  [Bug 2603158]

2009-03-27  Don Porter  <dgp@users.sourceforge.net>

	* generic/tclPathObj.c (TclPathPart):	TclPathPart() was computing
	* tests/fileName.test:	the wrong results for both [file dirname] and
	[file tail] on "path" arguments with the PATHFLAGS != 0 intrep and
	with an empty string for the "joined-on" part.  [Bug 2710920]

2009-03-20  Don Porter  <dgp@users.sourceforge.net>

	* generic/tclStringObj.c:       Test stringObj-6.9 checks that
	* tests/stringObj.test:         Tcl_AppendStringsToObj() no longer
	crashes when operating on a pure unicode value.  [Bug 2597185]

	* generic/tclExecute.c (INST_CONCAT1):  Panic when appends overflow
	the max length of a Tcl value.  [Bug 2669109]

2009-03-18  Don Porter  <dgp@users.sourceforge.net>

	* win/tclWinFile.c (TclpObjNormalizePath):      Corrected Tcl_Obj leak.
	Thanks to Joe Mistachkin for detection and patch.  [Bug 2688184].

2009-03-15  Donal K. Fellows  <dkf@users.sf.net>

	* generic/tclPosixStr.c (Tcl_SignalId,Tcl_SignalMsg): [Patch 1513655]:
	Added support for SIGINFO, which is present on BSD platforms.

2009-02-20  Don Porter  <dgp@users.sourceforge.net>

	* generic/tclPathObj.c: Fixed mistaken logic in TclFSGetPathType()
	* tests/fileName.test:  that assumed (not "absolute" => "relative").
	This is a false assumption on Windows, where "volumerelative" is
	another possibility.  [Bug 2571597].

2009-02-17  Jeff Hobbs  <jeffh@ActiveState.com>

	* win/tcl.m4, win/configure: Check if cl groks _WIN64 already to
	avoid CC manipulation that can screw up later configure checks.
	Use 'd'ebug runtime in 64-bit builds.

2009-02-05  Don Porter  <dgp@users.sourceforge.net>

	* generic/tclStringObj.c: Added overflow protections to the
	AppendUtfToUtfRep routine to either avoid invalid arguments and
	crashes, or to replace them with controlled panics.  [Bug 2561794]

2009-02-04  Don Porter  <dgp@users.sourceforge.net>

	* generic/tclStringObj.c (SetUnicodeObj):       Corrected failure of
	Tcl_SetUnicodeObj() to panic on a shared object.  [Bug 2561488].  Also
	factored out common code to reduce duplication.

	* generic/tclCmdMZ.c:   Prevent crashes due to int overflow of the
	length of the result of [string repeat].  [Bug 2561746]

2009-01-29  Donal K. Fellows  <dkf@users.sf.net>

	* generic/tclNamesp.c (Tcl_FindCommand): [Bug 2519474]: Ensure that
	the path is not searched when the TCL_NAMESPACE_ONLY flag is given.

2009-01-22  Kevin B. Kenny  <kennykb@acm.org>

	* unix/tcl.m4: Corrected a typo ($(SHLIB_VERSION) should be
	${SHLIB_VERSION}).
	* unix/configure: Autoconf 2.59

2009-01-21  Andreas Kupries  <andreask@activestate.com>

	* generic/tclIORChan.c (ReflectClose): Fix for [Bug 2458202].
	Closing a channel may supply NULL for the 'interp'. Test for
	finalization needs to be different, and one place has to pull the
	interp out of the channel instead.

2009-01-19  Kevin B. Kenny  <kennykb@acm.org>

	* unix/Makefile.in: Added a CONFIG_INSTALL_DIR parameter so that
	* unix/tcl.m4:      distributors can control where tclConfig.sh goes.
	Made the installation of 'ldAix' conditional
	upon actually being on an AIX system.  Allowed for downstream
	packagers to customize SHLIB_VERSION on BSD-derived systems.
	Thanks to Stuart Cassoff for [Patch 907924].
	* unix/configure: Autoconf 2.59

2009-01-09  Don Porter  <dgp@users.sourceforge.net>

	* generic/tclStringObj.c (STRING_SIZE):	Corrected failure to limit
	memory allocation requests to the sizes that can be supported by
	Tcl's memory allocation routines.  [Bug 2494093].

2009-01-08  Don Porter  <dgp@users.sourceforge.net>

	* generic/tclStringObj.c (STRING_UALLOC):  Added missing parens
	required to get correct results out of things like
	STRING_UALLOC(num + append).  [Bug 2494093].

2009-01-06  Donal K. Fellows  <dkf@users.sf.net>

	* generic/tclDictObj.c (DictIncrCmd): Corrected twiddling in internals
	of dictionaries so that literals can't get destroyed.

	* tests/expr.test, tests/string.test: Eliminate non-ASCII characters.
	[Bugs 2006884, 2006879]

2009-01-03  Kevin B. Kenny  <kennykb@acm.org>:

	* library/clock.tcl (tcl::clock::add): Fixed error message formatting
	in the case where [clock add] is presented with a bad switch.
	* tests/clock.test (clock-65.1) Added a test case for the above
	problem [Bug 2481670].

2008-12-21  Don Porter  <dgp@users.sourceforge.net>

	*** 8.5.6 TAGGED FOR RELEASE ***

	* generic/tcl.h:	Bump to 8.5.6 for release.
	* library/init.tcl:
	* tools/tcl.wse.in:
	* unix/configure.in:
	* unix/tcl.spec:
	* win/configure.in:
	* README:

	* unix/configure:	autoconf-2.59
	* win/configure:

	* changes:	Update for 8.5.6 release.

	* library/tclIndex: Removed reference to no-longer-extant procedure
	'tclLdAout'.
	* doc/library.n: Corrected mention of 'auto_exec' to 'auto_execok'.
	[Patch 2114900] thanks to Stu Cassoff <stwo@users.sf.net>
	Backport of 2008-11-26 commit from Kevin Kenny.

	* win/tclWinThrd.c (TclpThreadCreate): We need to initialize the
	thread id variable to 0 as on 64 bit windows this is a pointer sized
	field while windows only fills it with a 32 bit value. The result is
	an inability to join the threads as the ids cannot be matched.
	Backport of 2008-10-13 commit from Pat Thoyts.

2008-12-15  Donal K. Fellows  <donal.k.fellows@man.ac.uk>

	* generic/tclExecute.c (TEBC:INST_DICT_GET): Make sure that the result
	is empty when generating an error message. [Bug 2431847]

2008-12-12  Jan Nijtmans  <nijtmans@users.sf.net>

	* library/clock.tcl (ProcessPosixTimeZone): Fix time change in Eastern
	Europe (not 3:00 but 4:00 local time) [Bug 2207436]

2008-12-11  Andreas Kupries  <andreask@activestate.com>

	* generic/tclIO.c (SetChannelFromAny and related): Modified the
	* tests/io.test: internal representation of the tclChannelType to
	contain not only the ChannelState pointer, but also a reference to the
	interpreter it was made in. Invalidate and recompute the internal
	representation when it is used in a different interpreter (like
	cmdName intrep's). Added testcase. [Bug 2407783]

2008-12-11  Jan Nijtmans  <nijtmans@users.sf.net>

	* library/clock.tcl (ProcessPosixTimeZone): Fallback to European time
	zone DST rules, when the timezone is between 0 and -12. [Bug 2207436]
	* tests/clock.test (clock-52.[23]): Test cases.

2008-12-10  Kevin B. Kenny  <kennykb@acm.org>

	* library/tzdata/*: Update from Olson's tzdata2008i.

2008-12-04  Don Porter  <dgp@users.sourceforge.net>

	* generic/tclPathObj.c (Tcl_FSGetNormalizedPath):	Added another
	flag value TCLPATH_NEEDNORM to mark those intreps which need more
	complete normalization attention for correct results. [Bug 2385549]

2008-12-03  Don Porter  <dgp@users.sourceforge.net>

	* generic/tclFileName.c (DoGlob): One of the Tcl_FSMatchInDirectory
	calls did not have its return code checked. This caused error messages
	returned by some Tcl_Filesystem drivers to be swallowed.

2008-12-02  Andreas Kupries  <andreask@activestate.com>

	* generic/tclIO.c (TclFinalizeIOSubsystem): Replaced Alexandre
	Ferrieux's first patch for [Bug 2270477] with a gentler version, also
	supplied by him.

2008-12-01  Don Porter	<dgp@users.sourceforge.net>

	* generic/tclParse.c:	Backport fix for [Bug 2251175].

2008-11-30  Kevin B. Kenny  <kennykb@acm.org>

	* library/clock.tcl (format, ParseClockScanFormat): Added a [string
	map] to get rid of namespace delimiters before caching a scan or
	format procedure. [Bug 2362156]
	* tests/clock.test (clock-64.[12]): Added test cases for the bug that
	was tickled by a namespace delimiter inside a format string.

2008-11-25  Andreas Kupries  <andreask@activestate.com>

	* generic/tclIO.c (TclFinalizeIOSubsystem): Applied Alexandre
	Ferrieux's patch for [Bug 2270477] to prevent infinite looping during
	finalization of channels not bound to interpreters.

2008-08-23  Andreas Kupries  <andreask@activestate.com>

	* generic/tclIO.c: Backport of fix for [Bug 2333466].

2008-11-18  Jan Nijtmans  <nijtmans@users.sf.net>

	* generic/tcl.decls:	Fix signature and implementation of
	* generic/tclDecls.h:	Tcl_HashStats, such that it conforms
	* generic/tclHash.c:	to the documentation. [Bug 2308236]
	* doc/Hash.3:

2008-11-13  Jan Nijtmans  <nijtmans@users.sf.net>

	* generic/tclInt.h:	Rename static function FSUnloadTempFile to
	* generic/tclIOUtil.c:	TclFSUnloadTempFile, needed in tclLoad.c

	* generic/tclLoad.c:	Fixed [Bug 2269431]: load of shared
	                        objects leaves temporary files on windows

2008-11-10  Andreas Kupries  <andreask@activestate.com>

	* doc/platform_shell.n: Fixed [Bug 2255235], reported by Ulrich
	* library/platform/pkgIndex.tcl: Ring <uring@users.sourceforge.net>.
	* library/platform/shell.tcl: Updated the LOCATE command in the
	* library/tm.tcl: package 'platform::shell' to handle the new form
	* unix/Makefile.in: of 'provide' commands generated by tm.tcl. Bumped
	* win/Makefile.in: package to version 1.1.4. Added cross-references
	to the relevant parts of the code to avoid future desynchronization.

2008-11-04  Jeff Hobbs  <jeffh@ActiveState.com>

	* generic/tclPort.h: remove the ../win/ header dir as the build system
	already has it, and it confuses builds when used with private headers
	installed.

2008-10-24  Pat Thoyts  <patthoyts@users.sourceforge.net>

	* library/http/http.tcl: Backported a fix for reading HTTP-like
	protocols that used to work and were broken with http 2.7. Now http
	2.7.2

2008-10-23  Don Porter	<dgp@users.sourceforge.net>

	* generic/tcl.h:	Bump version number to 8.5.6b1 to distinguish
	* library/init.tcl:	CVS development snapshots from the 8.5.5 and
	* unix/configure.in:	8.5.6 releases.
	* unix/tcl.spec:
	* win/configure.in:
	* tools/tcl.wse.in:
	* README

	* unix/configure:	autoconf (2.59)
	* win/configure:

2008-10-19  Don Porter	<dgp@users.sourceforge.net>

	* generic/tclProc.c:	Reset -level and -code values to defaults
	after they are used. [Bug 2152286]

2008-10-16  Don Porter	<dgp@users.sourceforge.net>

	* library/init.tcl:	Revised [unknown] so that it carefully
	preserves the state of the ::errorInfo and ::errorCode variables at
	the start of auto-loading and restores that state before the
	autoloaded command is evaluated. [Bug 2140628]

2008-10-10  Don Porter	<dgp@users.sourceforge.net>

	*** 8.5.5 TAGGED FOR RELEASE ***

	* generic/tcl.h:	Bump to 8.5.5 for release.
	* library/init.tcl:
	* tools/tcl.wse.in:
	* unix/configure.in:
	* unix/tcl.spec:
	* win/configure.in:

	* unix/configure:	autoconf-2.59
	* win/configure:

	* changes:	Update for 8.5.5 release.

2008-10-08  Don Porter	<dgp@users.sourceforge.net>

	* generic/tclTrace.c:   Corrected handling of errors returned by
	variable traces so that the errorInfo value contains the original
	error message. [Bug 2151707]

	* generic/tclVar.c:     Revised implementation of TclObjVarErrMsg so
	that error message construction does not disturb an existing
	iPtr->errorInfo that may be in progress.

2008-10-06  Jan Nijtmans  <nijtmans@users.sf.net>

	* tclWinTest.c: Fix compiler warning when compiling this file with
	mingw gcc:
	    tclWinTest.c:706: warning: dereferencing type-punned pointer will
	    break strict-aliasing rules
	* generic/tclLoad.c: Make sure that any library which doesn't have an
	unloadproc is only really unloaded when no library code is executed
	yet. [Bug 2059262]

2008-10-06  Joe Mistachkin  <joe@mistachkin.com>

	* tools/man2tcl.c: Added missing line from patch by Harald Oehlmann.
	[Bug 1934200]

2008-10-05  Kevin B. Kenny  <kennykb@acm.org>

	* libtommath/bn_mp_sqrt.c (bn_mp_sqrt): Handle the case where a
	* tests/expr.test (expr-47.13):         number's square root is
	between n<<DIGIT_BIT and n<<DIGIT_BIT+1. [Bug 2143288]
	Thanks to Malcolm Boffey (malcolm.boffey@virgin.net) for the patch.

2008-10-02  Joe Mistachkin  <joe@mistachkin.com>

	* tools/man2help2.tcl: Integrated patches from Harald Oehlmann.
	* tools/man2tcl.c: [Bug 1934200, 1934272]

2008-09-27  Donal K. Fellows  <donal.k.fellows@man.ac.uk>

	* generic/tclCmdIL.c (Tcl_LrepeatObjCmd): Improve the handling of the
	case where the combination of number of elements and repeat count
	causes the resulting list to be too large. [Bug 2130992]

2008-09-25  Don Porter	<dgp@users.sourceforge.net>

	* doc/global.n:	Correct false claim about [info locals].

2008-09-17  Don Porter	<dgp@users.sourceforge.net>

	* generic/tclInt.h:     Correct the TclGetLongFromObj,
	TclGetIntFromObj, and TclGetIntForIndexM macros so that they
	retrieve the internalRep.longValue field instead of casting the
	internalRep.otherValuePtr field to type long.

2008-09-17  Miguel Sofer  <msofer@users.sf.net>

	* library/init.tcl: export min and max commands from the mathfunc
	namespace [Bug 2116053]

2008-09-10  Donal K. Fellows  <donal.k.fellows@man.ac.uk>

	* generic/tclListObj.c (Tcl_ListObjGetElements): Make this list->dict
	transformation - encountered when using [foreach] with dicts - not as
	expensive as it was before. Spotted by Kieran Elby and reported on
	tcl-core.

2008-09-07  Miguel Sofer  <msofer@users.sf.net>

	* doc/namespace.n: fix [Bug 2098441]

2008-08-28  Don Porter	<dgp@users.sourceforge.net>

	* generic/tcl.h:	Bump version number to 8.5.5b1 to distinguish
	* library/init.tcl:	CVS development snapshots from the 8.5.4 and
	* unix/configure.in:	8.5.5 releases.
	* unix/tcl.spec:
	* win/configure.in:
	* tools/tcl.wse.in:
	* README

	* unix/configure:	autoconf (2.59)
	* win/configure:

2008-08-22  Don Porter  <dgp@users.sourceforge.net>

	* generic/tclUtil.c (TclReToGlob):	Added missing set of the
	*exactPtr value to really fix [Bug 2065115]. Also avoid possible
	DString overflow.
	* tests/regexpComp.test:	Correct duplicate test names.

2008-08-21  Jeff Hobbs  <jeffh@ActiveState.com>

	* tests/regexp.test, tests/regexpComp.test: correct re2glob ***=
	* generic/tclUtil.c (TclReToGlob):          translation from exact
	to anywhere-in-string match. [Bug 2065115]

2008-08-20  Daniel Steffen  <das@users.sourceforge.net>

	* generic/tclTest.c (TestconcatobjCmd):	fix use of internal-only
						TclInvalidateStringRep macro.
						[Bug 2057479]

2008-08-17  Miguel Sofer  <msofer@users.sf.net>

	* generic/tclTest.c (TestconcatobjCmd):
	* generic/tclUtil.c (Tcl_ConcatObj):
	* tests/util.test (util-4.7):
	fix [Bug 1447328]; the original "fix" turned Tcl_ConcatObj() into
	a hairy monster. This was exposed by [Bug 2055782]. Additionally,
	Tcl_ConcatObj could corrupt its input under certain conditions!

	*** NASTY BUG FIXED ***

2008-08-14  Don Porter  <dgp@users.sourceforge.net>

	*** 8.5.4 TAGGED FOR RELEASE ***

	* tests/fileName.test:  Revise new tests for portability to case
	insensitive filesystems.

2008-08-14  Daniel Steffen  <das@users.sourceforge.net>

	* generic/tclCompile.h:		Add support for debug logging of DTrace
	* generic/tclBasic.c:		'proc', 'cmd' and 'inst' probes (does
					_not_ require a platform with DTrace).

	* generic/tclCmdIL.c (TclInfoFrame):	Check fPtr->line before
						dereferencing as line info may
						not exists when TclInfoFrame()
						is called from a DTrace probe.

	* tests/msgcat.test:		Fix for ::tcl::mac::locale with
					@modifier (HEAD backport 2008-06-01).

	* tests/fCmd.test (fCmd-6.23):	Made result matching robust when test
					workdir and /tmp are not on same FS.

	* unix/Makefile.in:		Ensure Makefile shell is /bin/bash for
	* unix/configure.in (SunOS):	DTrace-enabled build on Solaris.
					(followup to 2008-06-12) [Bug 2016584]

	* unix/tcl.m4 (SC_PATH_X):	Check for libX11.dylib in addition to
					libX11.so et al.

	* unix/configure: 		autoconf-2.59

2008-08-13  Don Porter  <dgp@users.sourceforge.net>

	* generic/tclFileName.c:        Fix for errors handling -types {}
	* tests/fileName.test:          option to [glob]. [Bug 1750300]
	Thanks to Matthias Kraft and George Peter Staplin.

2008-08-12  Don Porter  <dgp@users.sourceforge.net>

	* changes:	Update for 8.5.4 release.

2008-08-11  Pat Thoyts  <patthoyts@users.sourceforge.net>

	* library/http/http.tcl: Remove 8.5 requirement.
	* library/http/pkgIndex.tcl:
	* unix/Makefile.in:
	* win/Makefile.in:
	* win/makefile.vc:

2008-08-11  Andreas Kupries  <andreask@activestate.com>

	* library/tm.tcl: Added a 'package provide' command to the generated
	ifneeded scripts of Tcl Modules, for early detection of conflicts
	between the version specified through the file name and a 'provide'
	command in the module implementation, if any. Note that this change
	also now allows Tcl Modules to not provide a 'provide' command at all,
	and declaring their version only through their filename.

	* generic/tclProc.c (Tcl_ProcObjCmd): Fixed memory leak triggered
	* tests/proc.test: by procbody::test::proc. See [Bug 2043636]. Added a
	test case demonstrating the leak before the fix. Fixed a few spelling
	errors in test descriptions as well.

2008-08-11  Don Porter  <dgp@users.sourceforge.net>

	* library/http/http.tcl:	Bump http version to 2.7.1 to account
	* library/http/pkgIndex.tcl:	for [Bug 2046486] bug fix.  This
	* unix/Makefile.in:		release of http now requires a
	* win/Makefile.in:		dependency on Tcl 8.5 to be able to
	* win/makefile.bc:		use the unsigned formats in the
	* win/makefile.vc:		[binary scan] command.

2008-08-11  Pat Thoyts  <patthoyts@users.sourceforge.net>

	* library/http/http.tcl: crc field from zlib data should be treated as
	unsigned for 64bit support [Bug 2046846]

2008-08-08  Don Porter  <dgp@users.sourceforge.net>

	* generic/tcl.h:	Bump to 8.5.4 for release.
	* library/init.tcl:
	* tools/tcl.wse.in:
	* unix/configure.in:
	* unix/tcl.spec:
	* win/configure.in:

	* unix/configure:	autoconf-2.59
	* win/configure:

	* changes:	Update for 8.5.4 release.

2008-08-08  Kevin Kenny  <kennykb@acm.org>

	* library/tzdata/CET:
	* library/tzdata/MET:
	* library/tzdata/Africa/Casablanca:
	* library/tzdata/America/Eirunepe:
	* library/tzdata/America/Santarem:
	* library/tzdata/America/Rio_Branco:
	* library/tzdata/America/Argentina/San_Luis:
	* library/tzdata/Asia/Karachi:
	* library/tzdata/Europe/Belgrade:
	* library/tzdata/Europe/Berlin:
	* library/tzdata/Europe/Budapest:
	* library/tzdata/Europe/Sofia:
	* library/tzdata/Indian/Mauritius:  Olson's tzdata2008e.

2008-08-06  Don Porter  <dgp@users.sourceforge.net>

	* generic/tclVar.c (TclLookupSimpleVar):  Retrieve the number of
	locals in the localCache from the CallFrame and not from the Proc
	which may have been mangled by a (broken?) recompile. Backport from
	the HEAD.

2008-08-04  Don Porter  <dgp@users.sourceforge.net>

	* generic/tclExecute.c:	Stopped faulty double-logging of errors to
	* tests/execute.test:	stack trace when a compile epoch bump triggers
	fallback to direct evaluation of commands in a compiled script.
	[Bug 2037338]

2008-07-30  Don Porter  <dgp@users.sourceforge.net>

	* generic/tclBasic.c:	Corrected the timing of when the flag
	TCL_ALLOW_EXCEPTIONS is tested.

2008-07-29  Miguel Sofer  <msofer@users.sf.net>

	* generic/tclExecute.c:  fix [Bug 2030670] that cause
	TclStackRealloc to panic on rare corner cases. Thx ajpasadyn for
	diagnose and patch.

2008-07-28  Andreas Kupries  <andreask@activestate.com>

	* generic/tclBasic.c: Added missing ref count when creating an empty
	string as path (TclEvalEx). In 8.4 the missing code caused panics in
	the testsuite. It doesn't in 8.5. I am guessing that the code path
	with the missing the incr-refcount is not invoked any longer. Because
	the bug in itself is certainly the same.

2008-07-25  Daniel Steffen  <das@users.sourceforge.net>

	* tests/info.test (info-37.0): Add !singleTestInterp constraint;
	(info-22.8, info-23.0): switch to glob matching to avoid sensitivity
	to tcltest.tcl line number changes, remove knownBug constraint, fix
	expected result. [Bug 1605269]

2008-07-25  Andreas Kupries  <andreask@activestate.com>

	* tests/info.test: Tests 38.* added, exactly testing the tracking of
	location for uplevel scripts.

	* generic/tclCompile.c (TclInitCompileEnv): Reorganized the
	initialization of the #280 location information to match the flow in
	TclEvalObjEx to get more absolute contexts.

	* generic/tclBasic.c (TclEvalObjEx): Moved the pure-list optimization
	out of the eval-direct code path to be done always, i.e. even when a
	compile is requested. This way we do not loose the association between
	#280 location information and the list elements, if any.

2008-07-23  Andreas Kupries  <andreask@activestate.com>

	* tests/info.test: Reordered the tests to have monotonously
	increasing numbers.

	* generic/tclBasic.c: Modified TclArgumentGet to reject pure lists
	* generic/tclCmdIL.c: immediately, without search. Reworked setup
	* generic/tclCompile.c: of eoFramePtr, doesn't need the line
	* tests/info.test: information, more sensible to have everything on
	line 1 when eval'ing a pure list. Updated the users of the line
	information to special case this based on the frame type (i.e.
	TCL_LOCATION_EVAL_LIST). Added a testcase demonstrating the new
	behaviour.

2008-07-22  Andreas Kupries  <andreask@activestate.com>

	* generic/tclBasic.c: Added missing function comments.

	* generic/tclCompile.c: Made the new TclEnterCmdWordIndex
	* generic/tclCompile.h: static, and ansified.

	* generic/tclBasic.c: Reworked the handling of bytecode literals
	* generic/tclCompile.c: for #280 to fix the abysmal performance
	* generic/tclCompile.h: for deep recursion, replaced the linear
	* generic/tclExecute.c: search through the whole stack with another
	* generic/tclInt.h: hashtable and simplified the data structure used
	by the compiler (array instead of hashtable). Incidentially this also
	fixes the memory leak reported via [Bug 2024937].

2008-07-21  Don Porter  <dgp@users.sourceforge.net>

	* tests/encoding.test:  Make failing tests pass again. [Bug 1972867]

2008-07-21  Andreas Kupries <andreask@activestate.com>

	* generic/tclBasic.c: Extended the existing TIP #280 system (info
	* generic/tclCmdAH.c: frame), added the ability to track the
	* generic/tclCompCmds.c: absolute location of literal procedure
	* generic/tclCompile.c: arguments, and making this information
	* generic/tclCompile.h: available to uplevel, eval, and
	* generic/tclInterp.c: siblings. This allows proper tracking of
	* generic/tclInt.h: absolute location through custom (Tcl-coded)
	* generic/tclNamesp.c: control structures based on uplevel, etc.
	* generic/tclProc.c:

2008-07-21  Pat Thoyts  <patthoyts@users.sourceforge.net>

	* generic/tclFCmd.c: Inodes on windows are unreliable [Bug 2015723]

2008-07-20  Donal K. Fellows  <donal.k.fellows@man.ac.uk>

	* generic/tclDictObj.c (SetDictFromAny): Make the list->dict
	transformation a bit more efficient; modern dicts are ordered and so
	we can round-trip through lists without needing the string rep at all.
	* generic/tclListObj.c (SetListFromAny): Make the dict->list
	transformation not lossy of internal representations and hence more
	efficient. [Bug 2008248] (ajpasadyn) but using a more efficient patch.

2008-07-15  Donal K. Fellows  <donal.k.fellows@man.ac.uk>

	* doc/DictObj.3: Fix error in example. [Bug 2016740]

2008-07-08  Don Porter  <dgp@users.sourceforge.net>

	* generic/tclGet.c:	Corrected out of date comments.

2008-07-07  Andreas Kupries  <andreask@activestate.com>

	* generic/tclCmdIL.c (InfoFrameCmd): Fixed unsafe idiom of setting the
	interp result found by Don Porter.

2008-07-07  Donal K. Fellows  <donal.k.fellows@man.ac.uk>

	* doc/regexp.n, doc/regsub.n: Correct examples. [Bug 1982642]

2008-07-04  Joe English  <jenglish@users.sourceforge.net>

	* generic/tclEncoding.c(UtfToUtfProc): Avoid unwanted sign extension
	when converting incomplete UTF-8 sequences. See [Bug 1908443] for
	details.

2008-07-03  Andreas Kupries  <andreask@activestate.com>

	* generic/tclIORChan.c (InvokeTclMethod): Fixed the memory leak
	reported in [Bug 1987821]. Thanks to Miguel for the rpeort and Don
	Porter for tracking the cause down.

2008-07-03  Don Porter  <dgp@users.sourceforge.net>

	* library/package.tcl:  Removed [file readable] testing from
	[tclPkgUnknown] and friends. We find out soon enough whether a file is
	readable when we try to [source] it, and not testing before allows us
	to workaround the bugs on some common filesystems where [file
	readable] lies to us. [Patch 1969717]

2008-06-29  Don Porter  <dgp@users.sourceforge.net>

	*** 8.5.3 TAGGED FOR RELEASE ***

	* generic/tcl.h:	Bump to 8.5.3 for release.
	* library/init.tcl:
	* tools/tcl.wse.in:
	* unix/configure.in:
	* unix/tcl.spec:
	* win/configure.in:

	* unix/configure:	autoconf-2.59
	* win/configure:

	* doc/ObjectType.3:	Updated documentation of the Tcl_ObjType
	struct to match expectations of Tcl 8.5 [Bug 1917650].

	* generic/tclPathObj.c:  Plug memory leak in [Bug 1999176] fix. Thanks
	Rolf Ade for detecting.

2008-06-28  Don Porter  <dgp@users.sourceforge.net>

	* generic/tclPathObj.c:  Plug memory leak in [Bug 1972879] fix. Thanks
	Rolf Ade for detecting and Dan Steffen for the fix [Bug 2004654].

2008-06-26  Andreas Kupries  <andreask@activestate.com>

	* unix/Makefile.in: Followup to my change of 2008-06-25, make code
	generated by the Makefile and put into the installd tm.tcl conditional
	on interpreter safeness as well. Thanks to Daniel Steffen for
	reminding me of that code.

2008-06-25  Don Porter  <dgp@users.sourceforge.net>

	* changes:	Update for 8.5.3 release.

2008-06-25  Andreas Kupries  <andreask@activestate.com>

	* library/tm.tcl:	Modified the handling of Tcl Modules and of the
	* library/safe.tcl:	Safe Base to interact nicely with each other,
	* library/init.tcl:	enabling requiring Tcl Modules in safe
	* tests/safe.test:	interpreters. Fixes [Bug 1999119].

2008-06-25  Pat Thoyts  <patthoyts@users.sourceforge.net>

	* win/rules.vc:    Backported fix for dde/registry versions and
	* win/makefile.vc: the staticpkg build option

2008-06-24  Don Porter  <dgp@users.sourceforge.net>

	* generic/tclPathObj.c: Fixed some internals management in the "path"
	Tcl_ObjType for the empty string value. Problem led to a crash in the
	command [glob -dir {} a]. [Bug 1999176].

2008-06-23  Don Porter  <dgp@users.sourceforge.net>

	* generic/tclPathObj.c: Fixed bug in Tcl_GetTranslatedPath() when
	operating on the "Special path" variant of the "path" Tcl_ObjType
	intrep. A full normalization was getting done, in particular, coercing
	relative paths to absolute, contrary to what the function of
	producing the "translated path" is supposed to do. [Bug 1972879]

2008-06-19  Don Porter  <dgp@users.sourceforge.net>

	* changes:	Update for 8.5.3 release.

	* generic/tclInterp.c:	Fixed completely boneheaded mistake that
	* tests/interp.test:	[interp bgerror $slave] and [$slave bgerror]
	would always act like [interp bgerror {}]. [Bug 1999035]

	* tests/chanio.test:	Corrected flawed tests revealed by a -debug 1
	* tests/event.test:	-singleproc 1 test suite run.
	* tests/io.test:

2008-06-19  Don Porter  <dgp@users.sourceforge.net>

	* changes:	Updates for 8.5.3 release.

2008-06-17  Andreas Kupries  <andreask@activestate.com>

	* generic/tclClock.c (ClockConvertlocaltoutcObjCmd): Removed left
	over debug output.

2008-06-17  Andreas Kupries  <andreask@activestate.com>

	* doc/tm.n: Followup to changelog entry 2008-03-18 regarding
	::tcl::tm::Defaults. Updated the documentation to not only mention
	the new (underscored) form of environment variable names, but make
	it the encouraged form as well. See [Bug 1914604].

2008-06-17  Kevin Kenny  <kennykb@acm.org>

	* generic/tclClock.c (ConvertLocalToUTC):
	* tests/clock.test (clock-63.1): Fixed a bug where the
	internal ConvertLocalToUTC command segfaulted if passed a
	dictionary without the 'localSeconds' key.  To the best of
	my knowledge, the bug was not observable in the [clock]
	command itself.

2008-06-16  Andreas Kupries  <andreask@activestate.com>

	* generic/tclCmdIL.c (TclInfoFrame): Backport of fix made on the
	* tests/info.test: head branch :: Moved the code looking up the
	information for key 'proc' out of the TCL_LOCATION_BC branch to
	after the switch, this is common to all frame types. Updated the
	testsuite to match. This was exposed by the 2008-06-08 commit
	(Miguel), switching uplevel from direct eval to compilation. Fixes
	[Bug 1987851].

2008-06-12  Daniel Steffen  <das@users.sourceforge.net>

	* unix/Makefile.in:		add complete deps on tclDTrace.h.

	* unix/Makefile.in:		clean generated tclDTrace.h file.
	* unix/configure.in (SunOS): 	fix static DTrace-enabled build.

	* unix/tcl.m4 (SunOS-5.11): fix 64bit amd64 support with gcc & Sun cc.
	* unix/configure: autoconf-2.59

	* macosx/Tcl.xcodeproj/project.pbxproj:	add debug configs with gcov,
	and with corefoundation disabled; updates and cleanup for Xcode 3.1 and
	for Leopard.
	* macosx/Tcl.xcode/project.pbxproj:	sync Tcl.xcodeproj changes.
	* macosx/README:			document new build configs.

2008-05-26  Jeff Hobbs  <jeffh@ActiveState.com>

	* tests/io.test (io-53.9): need to close chan before removing file.

2008-05-23  Andreas Kupries  <andreask@activestate.com>

	* win/tclWinChan.c (FileWideSeekProc): Accepted a patch by
	Alexandre Ferrieux <ferrieux@users.sourceforge.net> to fix the
	[Bug 1965787]. 'tell' now works for locations > 2 GB as well
	instead of going negative.

	* generic/tclIO.c (Tcl_SetChannelBufferSize): Accepted a patch by
	* tests/io.test: Alexandre Ferrieux <ferrieux@users.sourceforge.net>
	* tests/chanio.test: to fix the [Bug 1969953]. Buffersize outside
	of the supported range are now clipped to nearest boundary instead
	of ignored.

2008-05-22  Don Porter  <dgp@users.sourceforge.net>

	* generic/tclNamesp.c (Tcl_LogCommandInfo):	Restored ability to
	handle the argument value length = -1.  Thanks to Chris Darroch for
	discovering the bug and providing the fix.  [Bug 1968245].

2008-05-21  Don Porter  <dgp@users.sourceforge.net>

	* generic/tclParse.c (ParseComment):    The new TclParseAllWhiteSpace
	* tests/parse.test (parse-15.60):       routine has no mechanism to
	return the "incomplete" status of "\\\n" so calling this routine
	anywhere that can be reached within a Tcl_ParseCommand call is a
	mistake. In particular, ParseComment must not use it. [Bug 1968882]

2008-05-21  Donal K. Fellows  <donal.k.fellows@man.ac.uk>

	* generic/tclNamesp.c (Tcl_SetNamespaceUnknownHandler): Corrected odd
	logic for handling installation of namespace unknown handlers which
	could lead too very strange things happening in the error case.

2008-05-16  Miguel Sofer  <msofer@users.sf.net>

	* generic/tclCompile.c: Fix crash with tcl_traceExec. Found and
	fixed by Alexander Pasadyn [Bug 1964803].

2008-05-07  Donal K. Fellows  <donal.k.fellows@man.ac.uk>

	* generic/tclCompCmds.c (TclCompileDictAppendCmd): Fix silly
	off-by-one error that caused a crash every time a compiled 'dict
	append' with more than one value argument was used. Found by Colin
	McCormack.

2008-04-26  Zoran Vasiljevic <vasiljevic@users.sourceforge.net>

	* generic/tclAsync.c: Tcl_AsyncDelete(): panic if attempt to locate
	handler token fails. Happens when some other thread attempts to delete
	somebody else's token.

	Also, panic early if we find out the wrong thread attempting to delete
	the async handler (common trap). As, only the one that created the
	handler is allowed to delete it.

2008-04-24  Andreas Kupries  <andreask@activestate.com>

	* tests/ioCmd.test: Extended testsuite for reflected channel
	implementation. Added test cases about how it handles if the rug is
	pulled out from under a channel (= killing threads, interpreters
	containing the tcl command for a channel, and channel sitting in a
	different interpreter/thread.)

	* generic/tclIORChan.c: Fixed the bugs exposed by the new testcases,
	redone most of the cleanup and exit handling.

2008-04-15  Andreas Kupries  <andreask@activestate.com>

	* generic/tclIO.c (CopyData): Applied another patch by Alexandre
	* io.test (io-53.8a): Ferrieux <ferrieux@users.sourceforge.net>,
	* chanio.test (chan-io-53.8a): to shift EOF handling to the async
	part of the command if a callback is specified, should the channel
	be at EOF already when fcopy is called. Testcase by myself.

2008-04-14  Kevin B. Kenny <kennykb@acm.org>

	* unix/tclUnixTime.c (NativeGetTime): Removed obsolete use of
	'struct timezone' in the call to 'gettimeofday'. [Bug 1942197].
	* tests/clock.test (clock-33.5, clock-33.5a, clock-33.8, clock-33.8a):
	Added comments to the test that it can fail on a heavily loaded
	system.

2008-04-11  Don Porter	<dgp@users.sourceforge.net>

	* generic/tcl.h:	Bump version number to 8.5.3b1 to distinguish
	* library/init.tcl:	CVS development snapshots from the 8.5.2 and
	* unix/configure.in:	8.5.3 releases.
	* unix/tcl.spec:
	* win/configure.in:
	* README

	* unix/configure:	autoconf (2.59)
	* win/configure:

2008-04-10  Andreas Kupries  <andreask@activestate.com>

	* generic/tclIOCmd.c (Tcl_FcopyObjCmd): Keeping check for negative
	values, changed to not be an error, but behave like the special
	value -1 (copy all, default).

	* tests/iocmd.test (iocmd-15.{12,13}): Removed.

	* tests/io.test (io-52.5{,a,b}): Reverted last change, added
	* tests/chanio.test (chan-io-52.5{,a,b}): comment regarding the
	meaning of -1, added two more testcases for other negative values,
	and input wrapped to negative.

2008-04-09  Andreas Kupries  <andreask@activestate.com>

	* tests/chanio.test (chan-io-52.5): Removed '-size -1' from test,
	* tests/io.test (io-52.5): does not seem to have any bearing, and
	  was an illegal value.

	* generic/tclIOCmd.c (Tcl_FcopyObjCmd): Added checking of -size
	* tests/ioCmd.test (iocmd-15.{13,14}): value to reject negative
	values, and values overflowing 32-bit signed. [Bug 1557855]. Basic
	patch by Alexandre Ferrieux <ferrieux@users.sourceforge.net>, with
	modifications from me to separate overflow from true negative
	value. Extended testsuite.

2008-04-08  Andreas Kupries  <andreask@activestate.com>

	* tests/io.test (io-53.8): Fixed ordering of vwait and after
	cancel. cancel has to be done after the vwait completes.

2008-04-09  Daniel Steffen  <das@users.sourceforge.net>

	* tests/chanio.test (chan-io-53.8,53.9,53.10):	fix typo & quoting for
	* tests/io.test (io-53.8,53.9,53.10):		spaces in builddir path

2008-04-07  Andreas Kupries  <andreask@activestate.com>

	* tests/io.test (io-53.10): Testcase for bi-directionaly fcopy.
	* tests/chanio.test:
	* generic/tclIO.c: Additional changes to data structures for fcopy
	* generic/tclIO.h: and channels to perform proper cleanup in case
	of a channel having two background copy operations running as is
	now possible.

	* tests/io.test (io-53.10): Testcase for bi-directionaly fcopy.
	* generic/tclIO.c: Additional changes to data structures for fcopy
	and channels to perform proper cleanup in case of a channel having
	two background copy operations running as is now possible.

2008-04-07  Andreas Kupries  <andreask@activestate.com>

	* generic/tclIO.c (BUSY_STATE, CheckChannelErrors,
	TclCopyChannel): New macro, and the places using it. This change
	allows for bi-directional fcopy on channels. [Bug 1350564]. Thanks
	to Alexandre Ferrieux <ferrieux@users.sourceforge.net> for the
	patch.

2008-04-07  Reinhard Max  <max@suse.de>

	* generic/tclStringObj.c (Tcl_AppendFormatToObj): Fix [format {% d}]
	so that it behaves the same way as in 8.4 and as C's printf().
	* tests/format.test: Add a test for '% d' and '%+d'.

2008-04-05  Kevin B. Kenny  <kennykb@acm.org>

	* tests/chanio.test (chan-io-53.9):
	* tests/io.test (io-53.9): Made test cleanup robust against the
	possibility of slow process shutdown on Windows.

	* win/tcl.m4: Added -D_CRT_SECURE_NO_DEPRECATE and
	-DCRT_NONSTDC_NO_DEPRECATE to the MSVC compilation flags so that
	the compilation doesn't barf on perfectly reasonable Posix system
	calls.
	* win/configure: Manually patched (don't have the right autoconf
	to hand).

	* win/tclWinFile.c: (WinSymLinkDirectory): Fixed a problem that
	Tcl was creating an NTFS junction point (IO_REPARSE_TAG_MOUNT_POINT)
	but filling in the union member for a Vista symbolic link. We had
	gotten away with this error because the union member
	(SymbolicLinkReparseBuffer) was misdefined in this file and in the
	'winnt.h' in early versions of MinGW. MinGW 3.4.2 has the correct
	definition of SymbolicLinkReparseBuffer, exposing the mismatch,
	and making tests cmdAH-19.4.1, fCmd-28.*, and filename-11.* fail.

2008-04-04  Andreas Kupries  <andreask@activestate.com>

	* tests/io.test (io-53.9): Added testcase for [Bug 780533], based
	* tests/chanio.test: on Alexandre's test script. Also fixed
	problem with timer in preceding test, was not canceled properly in
	the ok case.

2008-04-04  Andreas Kupries  <andreask@activestate.com>

	* generic/tclIORChan.c (ReflectOutput): Allow zero return from
	write when input was zero-length anyway. Otherwise keept it an
	error, and separate the message from 'written too much'.

	* tests/ioCmd.test (iocmd-24.6): Testcase updated for changed
	message.

	* generic/tclIORChan.c (ReflectClose): Added missing removal of
	the now closed channel from the reflection map. Before we could
	crash the system by invoking 'chan postevent' on a closed
	reflected channel, dereferencing the dangling pointer in the map.

	* tests/ioCmd.test (iocmd-31.8): Testcase for the above.

2008-04-03  Andreas Kupries  <andreask@activestate.com>

	* generic/tclIO.c (CopyData): Applied patch [Bug 1932639] to
	* tests/io.test: prevent fcopy from calling -command synchronously
	* tests/chanio.test: the first time. Thanks to Alexandre Ferrieux
	<ferrieux@users.sourceforge.net> for report and patch.

2008-04-02  Andreas Kupries  <andreask@activestate.com>

	* generic/tclIO.c (CopyData): Applied patch for the fcopy problem
	[Bug 780533], with many thanks to Alexandre Ferrieux
	<ferrieux@users.sourceforge.net> for tracking it down and
	providing a solution. Still have to convert his test script into a
	proper test case.

2008-04-01  Andreas Kupries  <andreask@activestate.com>

	* generic/tclStrToD.c: Applied patch for [Bug 1839067] (fp
	* unix/tcl.m4: rounding setup on solaris x86, native cc), provided
	* unix/configure: by Michael Schlenker. configure regen'd.

2008-04-01  Don Porter	<dgp@users.sourceforge.net>

	* generic/tclStubLib.c (Tcl_InitStubs):	Added missing error message.
	* generic/tclPkg.c (Tcl_PkgInitStubsCheck):

2008-03-30  Kevin Kenny  <kennykb@acm.org>

	* generic/tclInt.h (TclIsNaN):
	* unix/configure.in: Added code to the configurator to check for
	                     a standard isnan() macro and use it if one
	                     is found.  This change avoids bugs where
	                     the test of ((d) != (d)) is optimized away
			     by an overaggressive compiler. [Bug 1783544]
	* generic/tclObj.c: Added missing #include <math.h> needed to
			    locate isnan() after the above change.

	* unix/configure: autoconf-2.61

	* tests/mathop.test (mathop-25.9, mathop-25.14): Modified tests
	to deal with (slightly buggy) math libraries in which pow()
	returns an incorrectly rounded result. [Bug 1808174]

2008-03-26  Don Porter	<dgp@users.sourceforge.net>

	*** 8.5.2 TAGGED FOR RELEASE ***

	* generic/tcl.h:	Bump to 8.5.2 for release.
	* library/init.tcl:
	* tools/tcl.wse.in:
	* unix/configure.in:
	* unix/tcl.spec:
	* win/configure.in:

	* unix/configure:	autoconf-2.59
	* win/configure:

	* changes:		Updated for 8.5.2 release.

2008-03-28  Donal K. Fellows  <dkf@users.sf.net>

	* tests/fCmd.test: Substantial rewrite to use many more tcltest
	features. Great reduction in quantity of [catch] gymnastics. Several
	buggy tests fixed, including one where the result of the previous test
	was being checked!

2008-03-27  Kevin B. Kenny <kennykb@acm.org>

	* library/tzdata/America/Marigot:
	* library/tztata/America/St_Barthelemy:
	* library/tzdata/America/Argentina/San_Luis:
	* library/tzdata/Asia/Ho_Chi_Minh:
	* library/tzdata/Asia/Kolkata:  (new files)
	* library/tzdata/America/Caracas:
	* library/tzdata/America/Havana:
	* library/tzdata/America/Santiago:
	* library/tzdata/America/Argentina/Buenos_Aires:
	* library/tzdata/America/Argentina/Catamarca:
	* library/tzdata/America/Argentina/Cordoba:
	* library/tzdata/America/Argentina/Jujuy:
	* library/tzdata/America/Argentina/La_Rioja:
	* library/tzdata/America/Argentina/Mendoza:
	* library/tzdata/America/Argentina/Rio_Gallegos:
	* library/tzdata/America/Argentina/San_Juan:
	* library/tzdata/America/Argentina/Tucuman:
	* library/tzdata/America/Argentina/Ushuaia:
	* library/tzdata/Asia/Baghdad:
	* library/tzdata/Asia/Calcutta:
	* library/tzdata/Asia/Damascus:
	* library/tzdata/Asia/Saigon:
	* library/tzdata/Pacific/Easter:
		Changes up to and including Olson's tzdata2008b.

2008-03-27  Daniel Steffen  <das@users.sourceforge.net>

	* unix/tcl.m4 (SunOS-5.1x): fix 64bit support for Sun cc. [Bug 1921166]

	* unix/configure: autoconf-2.59

2008-03-26  Don Porter	<dgp@users.sourceforge.net>

	* changes:		Updated for 8.5.2 release.

2008-03-24  Pat Thoyts  <patthoyts@users.sourceforge.net>

	* generic/tclBinary.c: [Bug 1923966] - crash in binary format
	* tests/binary.test:   Added tests for the above crash condition.

2008-03-21  Donal K. Fellows  <dkf@users.sf.net>

	* doc/switch.n: Clarified documentation in respect of two-argument
	invokation. [Bug 1899962]

	* tests/switch.test: Added more tests of regexp-mode compilation of
	the [switch] command. [Bug 1854435]

2008-03-20  Donal K. Fellows  <dkf@users.sf.net>

	* generic/tcl.h, generic/tclThreadAlloc.c: Tidied up the declarations
	of Tcl_GetMemoryInfo so that it is always defined. Will panic when
	called against a Tcl that was previously built without it at all,
	which is OK because that also indicates a serious mismatch between
	memory configuration options.

2008-03-19  Donal K. Fellows  <dkf@users.sf.net>

	* generic/tcl.h, generic/tclThreadAlloc.c (Tcl_GetMemoryInfo): Make
	sure this function is available when direct linking. [Bug 1868171]

	* tests/reg.test (reg-33.14): Marked nonPortable because some
	environments have small default stack sizes. [Bug 1905562]

2008-03-18  Andreas Kupries  <andreask@activestate.com>

	* library/tm.tcl (::tcl::tm::UnknownHandler): Changed 'source' to
	'source -encoding utf-8'. This fixes a portability problem of Tcl
	Modules pointed out by Don Porter. By using plain 'source' we were at
	the mercy of 'encoding system', making modules less portable than they
	could be. The exact scenario: A writes a TM in some weird encoding
	which is A's system encoding, distributes it, and somewhere else it
	cannot be read/used because the system encoding is different. Forcing
	the use of utf-8 makes the module portable.

	***INCOMPATIBILITY*** for all Tcl Modules already written in non-utf-8
	compatible encodings.

2008-03-18  Don Porter	<dgp@users.sourceforge.net>

	* generic/tclExecute.c:	Patch from Miguel Sofer to correct the
	alignment of memory allocated by GrowEvaluationStack(). [Bug 1914503]

2008-03-18  Andreas Kupries  <andreask@activestate.com>

	* library/tm.tcl (::tcl::tm::Defaults): Modified handling of
	environment variables. See [Bug 1914604]. Solution slightly different
	than proposed in the report. Using the underscored form TCLX_y_TM_PATH
	even if TCLX.y_TM_PATH exists. Also using a loop to cut prevent code
	replication.

2008-03-16  Donal K. Fellows  <dkf@users.sf.net>

	* generic/tclCompCmds.c (TclCompileDictForCmd): Correct the handling
	of stack space calculation (the jump pattern used was confusing the
	simple-minded code doing the calculations). [Bug 1903325]

	* doc/lreplace.n: Clarified documentation of what happens with
	negative indices. [Bug 1905809] Added example, tidied up formatting.

2008-03-14  Don Porter	<dgp@users.sourceforge.net>

	* generic/tclBasic.c (OldMathFuncProc):	Same workaround protection
	from bad TclStackAlloc() alignment. Thanks George Peter Staplin.

	* generic/tclCmdIL.c (Tcl_LsortObjCmd):	Use ckalloc() to allocate
	SortElement arrays instead of TclStackAlloc() which isn't getting
	alignment right. Workaround for [Bug 1914503].

2008-03-14  Reinhard Max  <max@suse.de>

	* generic/tclTest.c:  Ignore the return value of write() when we are
	* unix/tclUnixPipe.c: about to exit anyways.

2008-03-13  Daniel Steffen  <das@users.sourceforge.net>

	* unix/configure.in:	Use backslash-quoting instead of double-quoting
	* unix/tcl.m4:		for lib paths in tclConfig.sh. [Bug 1913622]
	* unix/configure:	autoconf-2.59

2008-03-13  Don Porter	<dgp@users.sourceforge.net>

	* changes:		Updated for 8.5.2 release.

	* generic/tclStrToD.c:	Resolve identifier conflict over "pow10" with
	libm in Cygwin and DJGPP. Thanks to Gordon Schumacher and Philip
	Moore. [Patch 1800636]

2008-03-12  Daniel Steffen  <das@users.sourceforge.net>

	* macosx/Tcl.xcodeproj/project.pbxproj:	Add support for Xcode 3.1
	* macosx/Tcl.xcodeproj/default.pbxuser:	CODE_SIGN_IDENTITY and
	* macosx/Tcl-Common.xcconfig:		'xcodebuild install'.

2008-03-12  Andreas Kupries <andreask@activestate.com>

	* doc/info.n: Replaced {expand} with {*}.

2008-03-12  Jeff Hobbs  <jeffh@ActiveState.com>

	* unix/Makefile.in (install-libraries):	Bump http to 2.7
	* win/Makefile.in (install-libraries):	Added -myaddr option to allow
	* library/http/http.tcl (http::geturl):	control of selected socket
	* library/http/pkgIndex.tcl:		interface. [Bug 559898]
	* doc/http.n, tests/http.test:		Added -keepalive and
	-protocol 1.1 with chunked transfer encoding support. [Bug 1063703,
	1470377, 219225] (default keepalive is 0)
	Added ability to override Host in -headers. [Bug 928154]
	Added -strict option to control URL validation on per-call basis.
	[Bug 1560506]

2008-03-11  Jeff Hobbs  <jeffh@ActiveState.com>

	* library/http/http.tcl (http::geturl): Add -method option to support
	* tests/http.test (http-3.1):		http PUT and DELETE requests.
	* doc/http.n:				[Bug 1599901, 862554]

	* library/http/http.tcl: Whitespace changes, code cleanup. Allow http
	to be re-sourced without overwriting http state.

2008-03-11  Daniel Steffen  <das@users.sourceforge.net>

	* generic/tclEncoding.c (LoadEscapeEncoding): Avoid leaking escape
	sub-encodings, fixes encoding-11.1 failing after iso2022-jp loaded.
	[Bug 1893053]

	* macosx/tclMacOSXNotify.c: Avoid using CoreFoundation after fork() on
	Darwin 9 even when TclpCreateProcess() uses vfork().

	* macosx/Tcl.xcodeproj/project.pbxproj:	Add support for Xcode 3.1 and
	* macosx/Tcl.xcodeproj/default.pbxuser:	configs for building with
	* macosx/Tcl-Common.xcconfig:		gcc-4.2 and llvm-gcc-4.2.

	* unix/tclUnixPort.h:			Workaround vfork() problems
						in llvm-gcc-4.2.1 -O4 build.

	* unix/tclUnixPort.h:			Move MODULE_SCOPE compat define
						to top [Bug 1911102].

	* macosx/GNUmakefile:			Fix quoting to allow paths to
	* macosx/Tcl-Common.xcconfig:		${builddir} and ${INSTALL_ROOT}
	* unix/Makefile.in:			to contain spaces.
	* unix/configure.in:
	* unix/install-sh:
	* unix/tcl.m4:
	* tests/ioCmd.test:

	* unix/configure:			autoconf-2.59

	* unix/Makefile.in (install-strip):	Strip non-global symbols from
						dynamic library.

	* unix/tclUnixNotfy.c:			Fix warning.

	* tests/exec.test (exec-9.7):		Reduce timing sensitivity
	* tests/socket.test (socket-2.11):	(esp. on multi-proc machines).

	* tests/fCmd.test (fCmd-9.4):		Skip on Darwin 9 (xfail).

2008-03-11  Miguel Sofer  <msofer@users.sf.net>

	* generic/tclVar.c (TclDeleteNamespaceVars):
	* tests/var.test (var-8.2): Unset traces on vars should be called with
	a FQ named during namespace deletion. This was causing infinite loops
	when unset traces recreated the var, as reported by Julian Noble. [Bug
	1911919]

2008-03-10  Don Porter	<dgp@users.sourceforge.net>

	* changes:		Updated for 8.5.2 release.

	* doc/http.n:	Revised to indicate that [package require http 2.5.5]
	is needed to get all the documented commands ([http::meta]).

	* generic/tclEvent.c (TclDefaultBgErrorHandlerObjCmd):  Added error
	* tests/event.test (event-5.*):	checking to protect against callers
	passing invalid return options dictionaries. [Bug 1901113]

	* generic/tclBasic.c (ExprAbsFunc):	Revised so that the abs()
	* tests/expr.test:	function and the [::tcl::mathfunc::abs]
	command do not return the value of -0, or equivalent values with more
	alarming string reps like -1e-350. [Bug 1893815]

2008-03-07  Andreas Kupries  <andreask@activestate.com>

	* generic/tclResult.c (ReleaseKeys): Workaround for [Bug 1904907].
	Reset the return option keys to NULL to allow full re-initialization
	by GetKeys(). This introduces a memory leak for the key objects, but
	gets us around a crash in the finalization of reflected channels when
	handling returns, either at compile- or runtime. In both cases we
	access the keys after they have been released by their thread exit
	handler. A proper fix is entangled with the untangling of the
	finalization ordering and attendant issues. For now we choose the
	lesser evil.

2008-03-07  Don Porter	<dgp@users.sourceforge.net>

	* generic/tclExecute.c (Tcl_ExprObj):	Revised expression bytecode
	compiling so that bytecodes invalid due to changing context or due to
	the difference between expressions and scripts are not reused. [Bug
	1899164]

	* generic/tclCmdAH.c:	Revised direct evaluation implementation of
	[expr] so that [expr $e] caches compiled bytecodes for the expression
	as the intrep of $e.

	* tests/execute.test (execute-6.*):	More tests checking that
	script bytecode is invalidated in the right situations.

2008-03-07  Donal K. Fellows  <donal.k.fellows@man.ac.uk>

	* win/configure.in: Add AC_HEADER_STDC to support msys/win64.

2008-03-06  Donal K. Fellows  <dkf@users.sf.net>

	* doc/namespace.n: Minor tidying up. [Bug 1909019]

2008-03-04  Don Porter	<dgp@users.sourceforge.net>

	* tests/execute.test (6.3,4):	Added tests for [Bug 1899164].

2008-03-03  Reinhard Max  <max@suse.de>

	* unix/tclUnixChan.c: Fix mark and space parity on Linux, which uses
	CMSPAR instead of PAREXT.

2008-03-02  Miguel Sofer  <msofer@users.sf.net>

	* generic/tclNamesp.c (GetNamespaceFromObj):
	* tests/interp.test (interp-28.2): Spoil the intrep of an nsNameType
	obj when the reference crosses interpreter boundaries.

2008-02-29  Don Porter	<dgp@users.sourceforge.net>

	* generic/tclResult.c (Tcl_SetReturnOptions):	Revised the refcount
	management of Tcl_SetReturnOptions to become that of a conventional
	Consumer routine.  Thanks to Peter Spjuth for pointing out the
	difficulties calling Tcl_SetReturnOptions with non-0-count value for
	options.
	* generic/tclExecute.c (INST_RETURN_STK): Revised the one caller
	within Tcl itself which passes a non-0-count value to
	Tcl_SetReturnOptions().

	* generic/tclBasic.c (Tcl_AppendObjToErrorInfo):	Revised the
	refcount management of Tcl_AppendObjToErrorInfo to become that of a
	conventional Consumer routine. This preserves the ease of use for the
	overwhelming common callers who pass in a 0-count value, but makes the
	proper call with a non-0-count value less surprising.
	* generic/tclEvent.c (TclDefaultBgErrorHandlerObjCmd):	Revised the
	one caller within Tcl itself which passes a non-0-count value to
	Tcl_AppendObjToErrorInfo().

2008-02-28  Joe English  <jenglish@users.sourceforge.net>

	* unix/tclPort.h, unix/tclCompat.h, unix/tclUnixChan.h: Reduce scope
	of <sys/filio.h> and <sys/ioctl.h> #includes. [Patch 1903339]

2008-02-28  Joe English  <jenglish@users.sourceforge.net>

	* unix/tclUnixChan.c, unix/tclUnixNotfy.c, unix/tclUnixPipe.c:
	Consolidate all code conditionalized on -DUSE_FIONBIO into one place.
	* unix/tclUnixPort.h, unix/tclUnixCompat.c: New routine
	TclUnixSetBlockingMode() [Patch 1903339].

2008-02-28  Don Porter	<dgp@users.sourceforge.net>

	* generic/tclBasic.c (TclEvalObjvInternal):	Plug memory leak when
	an enter trace deletes or changes the command, prompting a reparsing.
	Don't let the second pass lose commandPtr value allocated during the
	first pass.

	* generic/tclCompExpr.c (ParseExpr):	Plug memory leak in error
	message generation.

	* generic/tclStringObj.c (Tcl_AppendFormatToObj): [format %llx $big]
	leaked an mp_int.

	* generic/tclCompCmds.c (TclCompileReturnCmd):	The 2007-10-18 commit
	to optimize compiled [return -level 0 $x] [RFE 1794073] introduced a
	memory leak of the return options dictionary. Fixing that.

2008-02-27  Pat Thoyts  <patthoyts@users.sourceforge.net>

	* library/http/http.tcl: [Bug 705956] - fix inverted logic when
	cleaning up socket error in geturl.

2008-02-27  Kevin B. Kenny  <kennykb@acm.org>

	* doc/clock.n: Corrected minor indentation gaffe in the penultimate
	paragraph. [Bug 1898025]
	* generic/tclClock.c (ParseClockFormatArgs): Changed to check that the
	clock value is in the range of a 64-bit integer. [Bug 1862555]
	* library/clock.tcl (::tcl::clock::format, ::tcl::clock::scan,
	(::tcl::clock::add, ::tcl::clock::LocalizeFormat): Fixed bugs in
	caching of localized strings that caused weird results when localized
	date/time formats were used. [Bug 1902423]
	* tests/clock.test (clock-61.*, clock-62.1): Regression tests for [Bug
	1862555] and [Bug 1902423].

2008-02-26  Joe English  <jenglish@users.sourceforge.net>

	* generic/tclIOUtil.c, unix/tclUnixPort.h, unix/tclUnixChan.c:
	Remove dead/unused portability-related #defines and unused conditional
	code.  See [Patch 1901828] for discussion.

2008-02-26  Joe English  <jenglish@users.sourceforge.net>

	* generic/tclIORChan.c (enum MethodName),
	* generic/tclCompExpr.c (enum Marks): More stray trailing ","s

2008-02-26  Joe English  <jenglish@users.sourceforge.net>

	* unix/configure.in(socklen_t test): Define socklen_t as "int" if
	missing, not "unsigned". Use AC_TRY_COMPILE instead of
	AC_EGREP_HEADER.
	* unix/configure: regenerated.

2008-02-26  Joe English  <jenglish@users.sourceforge.net>

	* generic/tclCompile.h: Remove stray trailing "," from enum
	InstOperandType definition (C99ism).

2008-02-26  Jeff Hobbs  <jeffh@ActiveState.com>

	* generic/tclUtil.c (TclReToGlob): Fix the handling of the last star
	* tests/regexpComp.test:	   possibly being escaped in
	determining right anchor. [Bug 1902436]

2008-02-26  Pat Thoyts  <patthoyts@users.sourceforge.net>

	* library/http/pkgIndex.tcl: Set version 2.5.5
	* library/http/http.tcl:     It is better to do the [eof] check after
	trying to read from the socket. No clashes found in testing. Added
	http::meta command to access the http headers. [Bug 1868845]

2008-02-22  Pat Thoyts  <patthoyts@users.sourceforge.net>

	* library/http/pkgIndex.tcl: Set version 2.5.4
	* library/http/http.tcl:     Always check that the state array exists
	in the http::status command. [Bug 1818565]

2008-02-13  Don Porter	<dgp@users.sourceforge.net>

	* generic/tcl.h:	Bump version number to 8.5.2b1 to distinguish
	* library/init.tcl:	CVS development snapshots from the 8.5.1 and
	* unix/configure.in:	8.5.2 releases.
	* unix/tcl.spec:
	* win/configure.in:
	* README

	* unix/configure:	autoconf (2.59)
	* win/configure:

2008-02-12  Donal K. Fellows  <donal.k.fellows@man.ac.uk>

	* generic/tclCompCmds.c (TclCompileSwitchCmd): Corrected logic for
	* tests/switch.test (switch-10.15): handling -nocase compilation; the
	-exact -nocase option cannot be compiled currently. [Bug 1891827]

	* unix/README: Documented missing configure flags. [Bug 1799011]

2008-02-06  Kevin B. Kenny  <kennykb@acm.org>

	* doc/clock.n (%N): Corrected an error in the explanation of the %N
	format group.
	* generic/tclClock.c (ClockParseformatargsObjCmd):
	* library/clock.tcl (::tcl::clock::format):
	* tests/clock.test (clock-1.0, clock-1.4):
	Performance enhancements in [clock format] (moving the analysis of
	$args into C code, holding on to Tcl_Objs with resolved command names,
	[lassign] in place of [foreach], avoiding [namespace which] for
	command resolution).

2008-02-04  Don Porter	<dgp@users.sourceforge.net>

	*** 8.5.1 TAGGED FOR RELEASE ***

	* changes:		Updated for 8.5.1 release.

	* generic/tcl.h:	Bump to 8.5.1 for release.
	* library/init.tcl:
	* tools/tcl.wse.in:
	* unix/configure.in:
	* unix/tcl.spec:
	* win/configure.in:

	* unix/configure:	autoconf-2.59
	* win/configure:

2008-02-04  Miguel Sofer  <msofer@users.sf.net>

	* generic/tclExecute.c (INST_CONCAT1): Fix optimisation for in-place
	concatenation (was going over String type)

2008-02-02  Daniel Steffen  <das@users.sourceforge.net>

	* unix/configure.in (Darwin):	Correct Info.plist year substitution in
					non-framework builds.

	* unix/configure:		autoconf-2.59

2008-01-30  Miguel Sofer  <msofer@users.sf.net>

	* generic/tclInterp.c (Tcl_GetAlias): Fix for [Bug 1882373], thanks go
	to an00na.

2008-01-30  Donal K. Fellows  <donal.k.fellows@man.ac.uk>

	* tools/tcltk-man2html.tcl: Reworked manual page scraper to do a
	proper job of handling references to Ttk options. [Tk Bug 1876493]

2008-01-29  Donal K. Fellows  <donal.k.fellows@man.ac.uk>

	* doc/man.macros (SO, SE): Adjusted macros so that it is possible for
	Ttk to have its "standard options" on a manual page that is not called
	"options". [Tk Bug 1876493]

2008-01-25  Don Porter	<dgp@users.sourceforge.net>

	* changes:		Updated for 8.5.1 release.

2008-01-23  Don Porter	<dgp@users.sourceforge.net>

	* generic/tclInt.h:		New macro TclGrowParseTokenArray() to
	* generic/tclCompCmds.c:	simplify code that might need to grow
	* generic/tclCompExpr.c:	an array of Tcl_Tokens in the parsePtr
	* generic/tclParse.c:		field of a Tcl_Parse. Replaces the
	TclExpandTokenArray() routine via replacing:
		int needed = parsePtr->numTokens + growth;
		while (needed > parsePtr->tokensAvailable) {
		    TclExpandTokenArray(parsePtr);
		}
	with:
		TclGrowParseTokenArray(parsePtr, growth);
	This revision merged over from dgp-refactor branch.

	* generic/tclCompile.h:	Demote TclCompEvalObj() from internal stubs to
	* generic/tclInt.decls:	a MODULE_SCOPE routine declared in
	tclCompile.h.

	* generic/tclIntDecls.h:	make genstubs
	* generic/tclStubInit.c:

2008-01-22  Don Porter	<dgp@users.sourceforge.net>

	* generic/tclTimer.c (AfterProc):	Replace Tcl_EvalEx() with
	Tcl_EvalObjEx() to evaluate [after] callbacks. Part of trend to favor
	compiled execution over direct evaluation.

2008-01-22  Miguel Sofer  <msofer@users.sf.net>

	* generic/tclCmdIl.c (Tcl_LreverseObjCmd):
	* tests/cmdIL.test (cmdIL-7.7): Fix crash on reversing an empty list.
	[Bug 1876793]

2008-01-20  Jeff Hobbs  <jeffh@ActiveState.com>

	* unix/README: Minor typo fixes [Bug 1853072]

	* generic/tclIO.c (TclGetsObjBinary): Operate on topmost channel.
	[Bug 1869405] (Ficicchia)

2008-01-17  Don Porter	<dgp@users.sourceforge.net>

	* generic/tclCompExpr.c:	Revision to preserve parsed intreps of
	numeric and boolean literals when compiling expressions with (optimize
	== 1).

2008-01-15  Miguel Sofer  <msofer@users.sf.net>

	* generic/tclCompExpr.c: Add an 'optimize' argument to
	* generic/tclCompile.c:  TclCompileExpr() to profit from better
	* generic/tclCompile.h:  literal management according to usage.
	* generic/tclExecute.c:

	* generic/tclCompExpr.c: Fix literal leak in exprs [Bug 1869989] (dgp)
	* generic/tclExecute.c:
	* tests/compExpr.test:

	* doc/proc.n: Changed wording for access to non-local variables; added
	mention to [namespace upvar]. Lame attempt at dealing with
	documentation. [Bug 1872708]

2008-01-15  Miguel Sofer  <msofer@users.sf.net>

	* generic/tclBasic.c:    Replacing 'operator' by 'op' in the def of
	* generic/tclCompExpr.c: struct TclOpCmdClientData to accommodate C++
	* generic/tclCompile.h:  compilers. [Bug 1855644]

2008-01-13  Jeff Hobbs  <jeffh@ActiveState.com>

	* win/tclWinSerial.c (SerialCloseProc, TclWinOpenSerialChannel): Use
	critical section for read & write side. [Bug 1353846] (newman)

2008-01-11  Miguel Sofer  <msofer@users.sf.net>

	* unix/tclUnixThrd.c (TclpThreadGetStackSize): Restore stack checking
	functionality in freebsd. [Bug 1850424]

	* unix/tclUnixThrd.c (TclpThreadGetStackSize): Fix for crash in
	freebsd. [Bug 1860425]

2008-01-10  Don Porter	<dgp@users.sourceforge.net>

	* generic/tclStringObj.c (Tcl_AppendFormatToObj):  Correct failure to
	* tests/format.test:	account for big.used == 0 corner case in the
	%ll(idox) format directives. [Bug 1867855]

2008-01-09  George Peter Staplin <georgeps@xmission.com>

	* doc/vwait.n: Add a missing be to fix a typo.

2008-01-04  Jeff Hobbs  <jeffh@ActiveState.com>

	* tools/tcltk-man2html.tcl (make-man-pages): Make man page title use
	more specific info on lhs to improve tabbed browser view titles.

2008-01-02  Donal K. Fellows  <dkf@users.sf.net>

	* doc/binary.n: Fixed documentation bug reported on tcl-core, and
	reordered documentation to discourage people from using the hex
	formatter that is hardly ever useful.

2008-01-02  Don Porter	<dgp@users.sourceforge.net>

	* generic/tcl.h:	Bump version number to 8.5.1b1 to distinguish
	* library/init.tcl:	CVS development snapshots from the 8.5.0 and
	* unix/configure.in:	8.5.1 releases.
	* unix/tcl.spec:
	* win/configure.in:
	* README

	* unix/configure:	autoconf (2.59)
	* win/configure:

2007-12-31  Donal K. Fellows  <dkf@users.sf.net>

	* doc/dict.n: Clarified meaning of dictionary values following
	discussion on comp.lang.tcl.

2007-12-26  Miguel Sofer  <msofer@users.sf.net>

	* generic/tclCmdIL.c: More [lsort] data handling streamlines. The
	function MergeSort is gone, essentially inlined into Tcl_LsortObjCmd.
	It is not a straight inlining, two loops over all lists elements where
	merged in the process: the linked list elements are now built and
	merged into the temporary sublists in the same pass.

2007-12-25  Miguel Sofer  <msofer@users.sf.net>

	* generic/tclCmdIL.c: More [lsort] data handling streamlines. Extra
	mem reqs of latest patches removed, restored to previous mem profile.
	Improved -unique handling, now eliminating repeated elems immediately
	instead of marking them to avoid reinsertion at the end.

2007-12-23  Jeff Hobbs  <jeffh@ActiveState.com>

	* generic/tclCompCmds.c (TclCompileRegexpCmd):  TCL_REG_NOSUB cannot
	* tests/regexp.test (regexp-22.2):		be used because it
	* tests/regexpComp.test:	[Bug 1857126]	disallows backrefs.

2007-12-21  Miguel Sofer  <msofer@users.sf.net>

	* generic/tclCmdIL.c: Speed patch for lsort [Patch 1856994].

2007-12-21  Miguel Sofer  <msofer@users.sf.net>

	* generic/tclCmdIL.c (Tcl_LsortObjCmd, Tcl_LsearchObjCmd): Avoid
	calling SelectObjFromSublist when there are no sublists.

2007-12-21  Miguel Sofer  <msofer@users.sf.net>

	* generic/tclCmdIL.c (Tcl_LsortObjCmd): Preallocate a listObj of
	sufficient length for the sorted list instead of growing it. Second
	commit replaces calls to Tcl_ListObjAppenElement with direct access to
	the internal rep.

2007-12-19  Don Porter	<dgp@users.sourceforge.net>

	*** 8.5.0 TAGGED FOR RELEASE ***

	* changes:		Updated for 8.5.0 release.

2007-12-19  Jeff Hobbs  <jeffh@ActiveState.com>

	* generic/tclCompCmds.c (TclCompileSwitchCmd):	update switch -regexp
	* tests/switch.test-14.*:			compilation to pass
	the cflags to INST_REGEXP (changed on 12-07).  Added tests for
	switch -regexp compilation (need more). [Bug 1854399]

2007-12-18  Don Porter	<dgp@users.sourceforge.net>

	* changes:		Updated for 8.5.0 release.

2007-12-18  Donal K. Fellows  <donal.k.fellows@manchester.ac.uk>

	* generic/regguts.h, generic/regc_color.c, generic/regc_nfa.c:
	Fixes for problems created when processing regular expressions that
	generate very large automata. An enormous number of thanks to Will
	Drewry <wad_at_google.com>, Tavis Ormandy <taviso_at_google.com>,
	and Tom Lane <tgl_at_sss.pgh.pa.us> from the Postgresql crowd for
	their help in tracking these problems down. [Bug 1810264]

2007-12-17  Don Porter	<dgp@users.sourceforge.net>

	* changes:		Updated for 8.5.0 release.

2007-12-17  Miguel Sofer  <msofer@users.sf.net>

	* generic/tclAlloc.c:
	* generic/tclExecute.c:
	* generic/tclInt.h:
	* generic/tclThreadAlloc.c: Fix alignment for memory returned by
	TclStackAlloc; insure that all memory allocators align to 16-byte
	boundaries on 64 bit platforms [Bug 1851832, 1851524]

2007-12-14  Jeff Hobbs  <jeffh@ActiveState.com>

	* generic/tclIOUtil.c (FsAddMountsToGlobResult): fix the tail
	conversion of vfs mounts. [Bug 1602539]

	* win/README: updated notes

2007-12-14  Pat Thoyts  <patthoyts@users.sourceforge.net>

	* tests/winFile.test: Fixed tests for win2k with long machine name

2007-12-14  Pat Thoyts <patthoyts@users.sourceforge.net>

	* win/nmakehlp.c:  Support compilation with MSVC9 for AMD64.
	* win/makefile.vc:

2007-12-13  Donal K. Fellows  <donal.k.fellows@manchester.ac.uk>

	* doc/trace.n: Clarified documentation of enterstep and leavestep
	traces, including adding example. [Bug 614282, 1701540, 1755984]

2007-12-12  Don Porter	<dgp@users.sourceforge.net>

	* doc/IntObj.3:	Update docs for the Tcl_GetBignumAndClearObj() ->
	Tcl_TakeBignumFromObj() revision [TIP 298].  Added docs for the
	Tcl_InitBignumFromDouble() routine. [Bug 1446971].

	* changes:		Updated for 8.5.0 release.

2007-12-10  Jeff Hobbs  <jeffh@ActiveState.com>

	* generic/tclUtil.c (TclReToGlob): reduce escapes in conversion
	when not necessary

	* generic/tclInt.decls:  move TclByteArrayMatch and TclReToGlob
	* generic/tclIntDecls.h: to tclInt.h from stubs.
	* generic/tclStubInit.c: Add flags var to TclByteArrayMatch for
	* generic/tclInt.h:      future extensibility
	* generic/tcl.h:  define TCL_MATCH_EXACT doc for Tcl_StringCaseMatch.
	* doc/StrMatch.3: It is compatible with existing usage.
	* generic/tclExecute.c (INST_STR_MATCH): flag for TclByteArrayMatch
	* generic/tclUtil.c (TclByteArrayMatch, TclStringMatchObj):
	* generic/tclRegexp.c (Tcl_RegExpExecObj):
	* generic/tclCmdMZ.c (StringMatchCmd): Use TclStringMatchObj
	* tests/string.test (11.9.* 11.10.*): more tests

2007-12-10  Joe English  <jenglish@users.sourceforge.net>

	* doc/string.n, doc/UniCharIsAlpha.3: Fix markup errors.
	* doc/CrtCommand.3, doc/CrtMathFnc.3, doc/FileSystem.3,
	* doc/GetStdChan.3, doc/OpenFileChnl.3, doc/SetChanErr.3,
	* doc/eval.n, doc/filename.n: Consistency: Move "KEYWORDS" section
	after "SEE ALSO".

2007-12-10  Daniel Steffen  <das@users.sourceforge.net>

	* tools/genStubs.tcl:		fix numerous issues handling 'macosx',
					'aqua' or 'x11' entries interleaved
					with 'unix' entries [Bug 1834288]; add
					genStubs::export command
					[Tk FR 1716117]; cleanup formatting.

	* generic/tcl.decls:		use new genstubs 'export' command to
	* generic/tclInt.decls:		mark exported symbols not in stubs
	* generic/tclTomMath.decls:	table [Tk FR 1716117]; cleanup
					formatting.

	* generic/tclDecls.h:		regen with new genStubs.tcl.
	* generic/tclIntDecls.h:	[Bug 1834288]
	* generic/tclIntPlatDecls.h:
	* generic/tclPlatDecls.h:
	* generic/tclStubInit.c:

2007-12-09  Jeff Hobbs  <jeffh@ActiveState.com>

	* tests/io.test, tests/chanio.test (io-73.1): Make sure to invalidate
	* generic/tclIO.c (SetChannelFromAny):        internal rep only after
	validating channel rep. [Bug 1847044]

2007-12-08  Donal K. Fellows  <dkf@users.sf.net>

	* doc/expr.n, doc/mathop.n: Improved the documentation of the
	operators. [Bug 1823622]

	* generic/tclBasic.c (builtInCmds): Corrected list of hidden and
	* doc/interp.n (SAFE INTERPRETERS): exposed commands so that the
	documentation and reality now match. [Bug 1662436]

2007-12-07  Jeff Hobbs  <jeffh@ActiveState.com>

	* generic/tclExecute.c (TclExecuteByteCode INST_REGEXP):
	* generic/tclCompCmds.c (TclCompileRegexpCmd): Pass correct RE
	compile flags at compile time, and use TCL_REG_NOSUB.

	* generic/tclIOCmd.c (FinalizeIOCmdTSD, Tcl_PutsObjCmd): cache
	stdout channel object for [puts $str] calls.

2007-12-06  Don Porter	<dgp@users.sourceforge.net>

	* README:	Remove mention of dead comp.lang.tcl.announce
	newsgroup.  [Bug 1846433].

	* unix/README:	Mention the stub library created by `make` and warn
	about the effect of embedded paths in the installed binaries.
	Thanks to Larry Virden.  [Bug 1794084]

	* doc/AddErrInfo.3:	Documentation for the new routines in TIP 270.
	* doc/Interp.3:
	* doc/StringObj.3:

2007-12-06  Don Porter	<dgp@users.sourceforge.net>

	* doc/namespace.n:	Documentation for zero-argument form of
	[namespace import] (TIP 261) [Bug 1596416]

2007-12-06  Jeff Hobbs  <jeffh@ActiveState.com>

	* generic/tclInt.h: add TclGetChannelFromObj decl
	(TclMatchIsTrivial): simplify TclMatchIsTrivial to remove ] check.

2007-12-06  Donal K. Fellows  <donal.k.fellows@manchester.ac.uk>


	* generic/tclBasic.c (Tcl_CreateInterp): Simplify the setting up of
	* generic/tclIOCmd.c (TclInitChanCmd):	 the [chan] ensemble. This
	* library/init.tcl:			 gets rid of quite a bit of
	code and makes it possible to understand the whole with less effort.

	* generic/tclCompCmds.c (TclCompileEnsemble): Ensure that the right
	number of tokens are copied. [Bug 1845320]

	* generic/tclNamesp.c (TclMakeEnsemble): Added missing release of a
	DString. [Bug 1845397]

2007-12-05  Jeff Hobbs  <jeffh@ActiveState.com>

	* generic/tclIO.h:    Create Tcl_Obj for Tcl channels to reduce
	* generic/tclIO.c:    overhead in lookup by Tcl_GetChannel.  New
	* generic/tclIOCmd.c: TclGetChannelFromObj for internal use.
	* generic/tclIO.c (WriteBytes, WriteChars): add opt check to avoid
	EOL translation when not linebuffered or using lf. [Bug 1845092]

2007-12-05  Miguel Sofer  <msofer@users.sf.net>

	* tests/stack.test: made the tests for stack overflow not care
	about which mechanism caused the error (interp's recursion limit
	or C-stack depth detector).

2007-12-05  Jeff Hobbs  <jeffh@ActiveState.com>

	* win/configure, win/tcl.m4 (LIBS_GUI): mingw needs -lole32
	-loleaut32 but not msvc for Tk's [send]. [Bug 1844749]

2007-12-05  Donal K. Fellows  <donal.k.fellows@manchester.ac.uk>

	* generic/tclCmdIL.c (Tcl_LsearchObjCmd): Prevent shimmering crash
	when -exact and -integer/-real are mixed. [Bug 1844789]

2007-12-03  Donal K. Fellows  <dkf@users.sf.net>

	* unix/tclUnixChan.c (CreateSocketAddress): Add extra #ifdef-fery to
	make code compile on BSD 5. [Bug 1618235, again]

2007-12-03  Don Porter	<dgp@users.sourceforge.net>

	* library/tcltest/tcltest.tcl:	Bump tcltest to version 2.3.0 so that
	* library/tcltest/pkgIndex.tcl: we release a stable tcltest with a
	* unix/Makefile.in:	stable Tcl.
	* win/Makefile.in:

2007-12-03  Jeff Hobbs  <jeffh@ActiveState.com>

	* win/configure, win/tcl.m4 (LIBS_GUI): remove ole32.lib oleaut32.lib

2007-12-03  Donal K. Fellows  <donal.k.fellows@manchester.ac.uk>

	* generic/tclCompCmds.c (TclCompileSwitchCmd): Adjusted the [switch]
	* generic/tclCmdMZ.c (Tcl_SwitchObjCmd):       command so that when
	passed two arguments, no check for options are performed. This is OK
	since in the two-arg case, detecting an option would definitely lead
	to a syntax error. [Patch 1836519]

2007-11-29  Jeff Hobbs  <jeffh@ActiveState.com>

	* win/makefile.vc: add ws2_32.lib to baselibs
	* win/configure, win/tcl.m4: add ws2_32.lib / -lws2_32 to build.
	* win/tclWinSock.c: remove dyn loading of winsock, assume that it is
	always available now.

2007-11-29  Don Porter	<dgp@users.sourceforge.net>

	* generic/tclWinSock.c (InitializeHostName):	Correct error in
	buffer length tracking. After gethostname() writes into a buffer,
	convert only the written string to internal encoding, not the whole
	buffer.

2007-11-28  Don Porter	<dgp@users.sourceforge.net>

	* generic/tclConfig.c:	Corrected failure of the [::foo::pkgconfig]
	command to clean up registered configuration data when the query
	command is deleted from the interp. [Bug 983501]

	* generic/tclNamesp.c (Tcl_SetEnsembleMappingDict):	Added checks
	that the dict value passed in is in the format required to make the
	internals of ensembles work. [Bug 1436096]

	* generic/tclIO.c:	Simplify test and improve accuracy of error
	message in latest changes.

2007-11-28  Pat Thoyts  <patthoyts@users.sourceforge.net>

	* generic/tclIO.c: -eofchar must support no eofchar.

2007-11-27  Miguel Sofer  <msofer@users.sf.net>

	* generic/tclBasic.c: remove unneeded call in Tcl_CreateInterp, add
	comments.

2007-11-27  Don Porter	<dgp@users.sourceforge.net>

	* win/tclWinSock.c:	Add mising encoding conversion of the [info
	hostname] value from the system encoding to Tcl's internal encoding.

	* doc/chan.n:		"Fix" the limitation on channel -eofchar
	* doc/fconfigure.n:	values to single byte characters by documenting
	* generic/tclIO.c:	it and making it fail loudly. Thanks to Stuart
	* tests/chan.test:	Cassoff for contributing the fix. [Bug 800753]

2007-11-26  Miguel Sofer  <msofer@users.sf.net>

	* generic/tclBasic.c:
	* generic/tclInt.h:
	* unix/tclUnixInit.c:
	* unix/tclUnixThrd.c: Fix stack checking via workaround for bug in
	glibc's pthread_attr_get_np, patch from [Bug 1815573]. Many thanks to
	Sergei Golovan (aka Teo) for detecting the bug and helping diagnose
	and develop the fix.

2007-11-24  Donal K. Fellows  <dkf@users.sf.net>

	* generic/tclCompCmds.c (TclCompileDictAppendCmd): Fix bug in [dict
	append] compiler which caused strange stack corruption. [Bug 1837392]

2007-11-23  Andreas Kupries  <andreask@activestate.com>

	* generic/tclIORChan.c: Fixed a problem with reflected channels. 'chan
	postevent' is defined to work only from within the interpreter
	containing the handler command. Sensible, we want only handler
	commands to use it. It identifies the channel by handle. The channel
	moves to a different interpreter or thread. The interpreter containing
	the handler command doesn't know the channel any longer. 'chan
	postevent' fails, not finding the channel any longer. Uhm.

	Fixed by creating a second per-interpreter channel table, just for
	reflected channels, where each interpreter remembers for which
	reflected channels it has the handler command. This info does not move
	with the channel itself. The table is updated by 'chan create', and
	used by 'chan postevent'.

	* tests/ioCmd.test: Updated the testsuite.

2007-11-23  Jeff Hobbs  <jeffh@ActiveState.com>

	* generic/tclVar.c (Tcl_ArrayObjCmd): handle the right data for
	* tests/var.test (var-14.2):          [array names $var -glob $ptn]

2007-11-23  Donal K. Fellows  <donal.k.fellows@manchester.ac.uk>

	* generic/tclCmdMZ.c (String*Cmd, TclInitStringCmd): Rebuilt [string]
	* generic/tclCompCmds.c (TclCompileString*Cmd): as an ensemble.

2007-11-22  Donal K. Fellows  <dkf@users.sf.net>

	* generic/tclDictObj.c (Dict*Cmd,TclInitDictCmd): Rebuilt the [dict]
	* generic/tclCompCmds.c (TclCompileDict*Cmd): command as an ensemble.

2007-11-22  Donal K. Fellows  <donal.k.fellows@manchester.ac.uk>

	* generic/tclCmdMZ.c (Tcl_StringObjCmd): Rewrote the [string] and
	* generic/tclDictObj.c (Tcl_DictObjCmd): [dict] implementations to be
	ready for conversion to ensembles.

	* tests/string.test (string-12.22): Flag shimmering bug found in
	[string range].

2007-11-21  Donal K. Fellows  <dkf@users.sf.net>

	* generic/tclCompCmds.c (TclCompileEnsemble): Rewrote the ensemble
	compiler to remove many of the limitations. Can now compile scripts
	that use unique prefixes of subcommands, and which have mappings of a
	command to multiple words (provided the first is a compilable command
	of course).

2007-11-21  Donal K. Fellows  <donal.k.fellows@manchester.ac.uk>

	* generic/tclNamesp.c (TclMakeEnsemble): Factor out the code to set up
	a core ensemble from a table of information about subcommands, ready
	for reuse within the core.

	* generic/various: Start to return more useful Error codes, currently
	mainly on assorted lookup failures.

2007-11-20  Donal K. Fellows  <dkf@users.sf.net>

	* generic/tclDictObj.c: Changed the underlying implementation of the
	hash table used in dictionaries to additionally keep all entries in
	the hash table in a linked list, which is only ever added to at the
	end. This makes iteration over all entries in the dictionary in
	key insertion order a trivial operation, and so cleans up a great deal
	of complexity relating to dictionary representation and stability of
	iteration order.

	***POTENTIAL INCOMPATIBILITY***
	For any code that depended on the (strange) old iteration order.

	* generic/tclConfig.c (QueryConfigObjCmd): Correct usage of
	Tcl_WrongNumArgs.

2007-11-19  Don Porter	<dgp@users.sourceforge.net>

	*** 8.5b3 TAGGED FOR RELEASE ***

	* README:		Bump version number to 8.5b3.
	* generic/tcl.h:
	* library/init.tcl:
	* tools/tcl.wse.in:
	* unix/configure.in:
	* unix/tcl.spec:
	* win/configure.in:

	* unix/configure:	autoconf (2.59)
	* win/configure:

	* changes:		Updated for 8.5b3 release.

2007-11-19  Kevin Kenny  <kennykb@users.sourceforge.net>

	* library/tzdata/Africa/Cairo:
	* library/tzdata/America/Campo_Grande:
	* library/tzdata/America/Caracas:
	* library/tzdata/America/Cuiaba:
	* library/tzdata/America/Havana:
	* library/tzdata/America/Sao_Paulo:
	* library/tzdata/Asia/Damascus:
	* library/tzdata/Asia/Gaza:
	* library/tzdata/Asia/Tehran:  Olson's tzdata2007i imported.

2007-11-18  Daniel Steffen  <das@users.sourceforge.net>

	* generic/tclExecute.c (TclExecuteByteCode:INST_EXIST_*): Fix read
	traces not firing on non-existent array elements. [Bug 1833522]

2007-11-16  Donal K. Fellows  <donal.k.fellows@man.ac.uk>

	* generic/tclCmdIL.c (TclInitInfoCmd): Rename the implementation
	commands for [info] to be something more "expected".

	* generic/tclCompCmds.c (TclCompileInfoExistsCmd): Compiler for the
	[info exists] subcommand.
	(TclCompileEnsemble): Cleaned up version of ensemble compiler that was
	in TclCompileInfoCmd, but which is now much more generally applicable.

	* generic/tclInt.h (ENSEMBLE_COMPILE): Added flag to allow for cleaner
	turning on and off of ensemble bytecode compilation.

	* generic/tclCompile.c (TclCompileScript): Add the cmdPtr to the list
	of arguments passed to command compilers.

2007-11-15  Don Porter	<dgp@users.sourceforge.net>

	* generic/regc_nfa.c:	Fixed infinite loop in the regexp compiler.
	[Bug 1810038]

	* generic/regc_nfa.c:	Corrected looping logic in fixempties() to
	avoid wasting time walking a list of dead states. [Bug 1832612]

2007-11-15  Donal K. Fellows  <donal.k.fellows@man.ac.uk>

	* generic/tclNamesp.c (NamespaceEnsembleCmd): Must pass a non-NULL
	interp to Tcl_SetEnsemble* functions.

	* doc/re_syntax.n: Try to make this easier to read. It's still a very
	difficult manual page!

	* unix/tcl.m4 (SC_CONFIG_CFLAGS): Allow people to turn off the -rpath
	option to their linker if they so desire. This is a configuration only
	recommended for (some) vendors. Relates to [Patch 1231022].

2007-11-15  Pat Thoyts  <patthoyts@users.sourceforge.net>

	* win/tclWin32Dll.c: Prefer UINT_PTR to DWORD_PTR when casting pointers
	to integer types for greater portability. [Bug 1831253]

2007-11-15  Daniel Steffen  <das@users.sourceforge.net>

	* macosx/Tcl.xcodeproj/project.pbxproj: add new chanio.test.
	* macosx/Tcl.xcode/project.pbxproj:

2007-11-14  Donal K. Fellows  <donal.k.fellows@man.ac.uk>

	* generic/tclCompile.c (TclCompileScript): Ensure that we get our count
	in our INST_START_CMD calls right, even when there's a failure to
	compile a command directly.

	* generic/tclNamesp.c (Tcl_SetEnsembleSubcommandList)
	(Tcl_SetEnsembleMappingDict):		Special code to make sure that
	* generic/tclCmdIL.c (TclInitInfoCmd):	[info exists] is compiled right
	while not allowing changes to the ensemble to cause havok.

	* generic/tclCompCmds.c (TclCompileInfoCmd): Simple compiler for the
	[info] command that only handles [info exists].

	* generic/tclExecute.c (TclExecuteByteCode:INST_EXIST_*): New
	instructions to allow the testing of whether a variable exists.

2007-11-14  Andreas Kupries  <andreask@activestate.com>

	* tests/chanio.test: New file. This is essentially a duplicate of
	'io.test', with all channel commands converted to their 'chan xxx'
	notation.
	* tests/io.test: Fixed typo in test description.

2007-11-14  Donal K. Fellows  <donal.k.fellows@man.ac.uk>

	* generic/regc*.c: Eliminate multi-char collating element code
	completely. Simplifies the code quite a bit. If people still want the
	full code, it will remain on the 8.4 branch. [Bug 1831425]

2007-11-13  Jeff Hobbs  <jeffh@ActiveState.com>

	* generic/tclCompCmds.c (TclCompileRegexpCmd): clean up comments, only
	free dstring on OK from TclReToGlob.
	(TclCompileSwitchCmd): simplify TclReToGlob usage.

2007-11-14  Donal K. Fellows  <dkf@users.sf.net>

	* generic/regc*.c: #ifdef/comment out the code that deals with
	multi-character collating elements, which have never been supported.
	Cuts the memory consumption of the RE compiler. [Bug 1831425]

2007-11-13  Donal K. Fellows  <dkf@users.sf.net>

	* generic/tclCompCmds.c (TclCompileSwitchCmd, TclCompileRegexpCmd):
	Extend [switch] compiler to handle regular expressions as long as
	things are not too complex. Fix [regexp] compiler so that non-trivial
	literal regexps get fed to INST_REGEXP.

	* doc/mathop.n: Clarify definitions of some operations.

2007-11-13  Miguel Sofer  <msofer@users.sf.net>

	* unix/tclUnixInit.c: the TCL_NO_STACK_CHECK was being incorrectly
	undefined here; this should be set (or not) in the compile options, it
	is used elsewhere and needs to be consistent.

2007-11-13  Pat Thoyts  <patthoyts@users.sourceforge.net>

	* unix/tcl.m4:		Added autoconf goo to detect and make use of
	* unix/configure.in:	getaddrinfo and friends.
	* unix/configure:	(regenerated)

2007-11-13  Donal K. Fellows  <donal.k.fellows@man.ac.uk>

	* unix/tclUnixCompat.c (TclpGetHostByName): The six-argument form of
	getaddressbyname_r() uses the fifth argument to indicate whether the
	lookup succeeded or not on at least one platform. [Bug 1618235]

2007-11-13  Don Porter	<dgp@users.sourceforge.net>

	* generic/regcomp.c:	Convert optst() from expensive no-op to a
	cheap no-op.

2007-11-13  Donal K. Fellows  <donal.k.fellows@man.ac.uk>

	* unix/tclUnixChan.c (CreateSocketAddress): Rewrote to use the
	thread-safe version of gethostbyname() by forward-porting the code used
	in 8.4, and added rudimentary support for getaddrinfo() (not enabled by
	default, as no autoconf-ery written). Part of fix for [Bug 1618235].

2007-11-12  Jeff Hobbs  <jeffh@ActiveState.com>

	* generic/tclGet.c (Tcl_Get, Tcl_GetInt): revert use of TclGet* macros
	due to compiler warning. These cases won't save time either.

	* generic/tclUtil.c (TclReToGlob): add more comments, set interp result
	if specified on error.

2007-11-12  Miguel Sofer  <msofer@users.sf.net>

	* generic/tclBasic.c:		New macro TclResetResult, new iPtr flag
	* generic/tclExecute.c:		bit INTERP_RESULT_UNCLEAN: shortcut for
	* generic/tclInt.h:		Tcl_ResetResult for the "normal" case:
	* generic/tclProc.c:		TCL_OK, no return options, no errorCode
	* generic/tclResult.c:		nor errorInfo, return at normal level.
	* generic/tclStubLib.c:		[Patch 1830184]
	* generic/tclUtil.c:

	THIS PATCH WAS REVERTED: initial (mis)measurements overstated the
	perfomance wins, which turn out to be tiny. Not worth the complication.

2007-11-11  Jeff Hobbs  <jeffh@ActiveState.com>

	* generic/tclCompCmds.c, generic/tclCompile.c, generic/tclCompile.h:
	* generic/tclExecute.c, generic/tclInt.decls, generic/tclIntDecls.h:
	* generic/tclRegexp.c, generic/tclRegexp.h: Add INST_REGEXP and fully
	* generic/tclStubInit.c, generic/tclUtil.c: compiled [regexp] for the
	* tests/regexpComp.test:     [Bug 1830166]  simple cases. Also added
	TclReToGlob function to convert RE to glob patterns and use these in
	the possible cases.

2007-11-11  Miguel Sofer  <msofer@users.sf.net>

	* generic/tclResult.c (ResetObjResult): clarify the logic.

	* generic/tclBasic.c:		Increased usage of macros to detect
	* generic/tclBinary.c:		and take advantage of objTypes. Added
	* generic/tclClock.c:		macros TclGet(Int|Long)FromObj,
	* generic/tclCmdAH.c:		TclGetIntForIndexM & TclListObjLength,
	* generic/tclCmdIL.c:		modified TclListObjGetElements.
	* generic/tclCmdMZ.c:
	* generic/tclCompCmds.c:	The TclGetInt* macros are only a
	* generic/tclCompExpr.c:	shortcut on platforms where 'long' is
	* generic/tclCompile.c:		'int'; it may be worthwhile to extend
	* generic/tclDictObj.c:		their functionality to other cases.
	* generic/tclExecute.c:
	* generic/tclGet.c:		As this patch touches many files it has
	* generic/tclIO.c:		been recorded as [Patch 1830038] in
	* generic/tclIOCmd.c:		order to facilitate reviewing.
	* generic/tclIOGT.c:
	* generic/tclIndexObj.c:
	* generic/tclInt.h:
	* generic/tclInterp.c:
	* generic/tclListObj.c:
	* generic/tclLiteral.c:
	* generic/tclNamesp.c:
	* generic/tclObj.c:
	* generic/tclParse.c:
	* generic/tclProc.c:
	* generic/tclRegexp.c:
	* generic/tclResult.c:
	* generic/tclScan.c:
	* generic/tclStringObj.c:
	* generic/tclUtil.c:
	* generic/tclVar.c:

2007-11-11  Daniel Steffen  <das@users.sourceforge.net>

	* unix/tclUnixTime.c (TclpWideClicksToNanoseconds): Fix issues with
	* generic/tclInt.h:				    int64_t overflow.

	* generic/tclBasic.c:	Fix stack check failure case if stack grows up
	* unix/tclUnixInit.c:	Simplify non-crosscompiled case.

	* unix/configure:	autoconf-2.59
	* unix/tclConfig.h.in:	autoheader-2.59

2007-11-10  Miguel Sofer  <msofer@users.sf.net>

	* generic/tclExecute.c: Fast path for INST_LIST_INDEX when the index is
	not a list.

	* generic/tclBasic.c:
	* unix/configure.in:
	* unix/tclUnixInit.c: Detect stack grwoth direction at compile time,
	only fall to runtime detection when crosscompiling.

	* unix/configure: autoconf 2.61

	* generic/tclBasic.c:
	* generic/tclInt.h:
	* tests/interp.test:
	* unix/tclUnixInit.c:
	* win/tclWin32Dll.c: Restore simpler behaviour for stack checking, not
	adaptive to stack size changes after a thread is launched. Consensus is
	that "nobody does that", and so it is not worth the cost. Improved
	failure comments (mistachkin).

2007-11-10  Kevin Kenny  <kennykb@acm.org>

	* win/tclWin32Dll.c: Rewrote the Windows stack checking algorithm to
	use information from VirtualQuery to determine the bound of the stack.
	This change fixes a bug where the guard page of the stack was never
	restored after an overflow. It also eliminates a nasty piece of
	assembly code for structured exception handling on mingw. It introduces
	an assumption that the stack is a single memory arena returned from
	VirtualAlloc, but the code in MSVCRT makes the same assumption, so it
	should be fairly safe.

2007-11-10  Miguel Sofer  <msofer@users.sf.net>

	* generic/tclBasic.c:
	* generic/tclInt.h:
	* unix/tclUnixInit.c:
	* unix/tclUnixPort.h:
	* win/tclWin32Dll.c: Modify the stack checking algorithm to recheck in
	case of failure. The working assumptions are now that (a) a thread's
	stack is never moved, and (b) a thread's stack can grow but not shrink.
	Port to windows - could be more efficient, but is already cheaper than
	it was.

2007-11-09  Miguel Sofer  <msofer@users.sf.net>

	* generic/tclResult.c (ResetObjResult): new shortcut.

	* generic/tclAsync.c:
	* generic/tclBasic.c:
	* generic/tclExecute.c:
	* generic/tclInt.h:
	* generic/tclUnixInit.c:
	* generic/tclUnixPort.h: New fields in interp (ekeko!) to cache TSD
	data that is accessed at each command invocation, access macros to
	replace Tcl_AsyncReady and TclpCheckStackSpace by much faster variants.
	[Patch 1829248]

2007-11-09  Jeff Hobbs  <jeffh@ActiveState.com>

	* generic/tclInt.decls, generic/tclIntDecls.h: Use unsigned char for
	* generic/tclExecute.c, generic/tclUtil.c:     TclByteArrayMatch and
	don't allow a nocase option. [Bug 1828296]
	For INST_STR_MATCH, ignore pattern type for TclByteArrayMatch case.

	* generic/tclBinary.c (Tcl_GetByteArrayFromObj): check type before
	func jump (perf).

2007-11-07  Jeff Hobbs  <jeffh@ActiveState.com>

	* generic/tclStubInit.c:			Added TclByteArrayMatch
	* generic/tclInt.decls:				for efficient glob
	* generic/tclIntDecls.h:			matching of ByteArray
	* generic/tclUtil.c (TclByteArrayMatch):	Tcl_Objs, used in
	* generic/tclExecute.c (TclExecuteByteCode):	INST_STR_MATCH. [Bug
							1827996]

	* generic/tclIO.c (TclGetsObjBinary): Add an efficient binary path for
					      [gets].
	(DoWriteChars): Special case for 1-byte channel write.

2007-11-06  Miguel Sofer  <msofer@users.sf.net>

	* generic/tclEncoding.c: Version of the embedded iso8859-1 encoding
	handler that is faster (functions to do the encoding know exactly what
	they're doing instead of pulling it from a table, though the table
	itself has to be retained for use by shift encodings that depend on
	iso8859-1). [Patch 1826906], committing for dkf.

2007-11-05  Andreas Kupries  <andreask@activestate.com>

	* generic/tclConfig.c (Tcl_RegisterConfig): Modified to not extend the
	config database if the encoding provided by the user is not found
	(venc == NULL). Scripts expecting the data will error out, however we
	neither crash nor provide bogus information. See [Bug 983509] for more
	discussion.

	* unix/tclUnixChan.c (TtyGetOptionProc): Accepted [Patch 1823576]
	provided by Stuart Cassof <stwo@users.sourceforge.net>. The patch adds
	the necessary utf/external conversions to the handling of the arguments
	of option -xchar which will allow the use of \0 and similar characters.

2007-11-03  Miguel Sofer  <msofer@users.sf.net>

	* generic/tclTest.c (TestSetCmd2):
	* generic/tclVar.c (TclObjLookupVarEx):
	* tests/set.test (set-5.1): Fix error branch when array name looks
	like array element (code not normally exercised).

2007-11-01  Donal K. Fellows  <donal.k.fellows@man.ac.uk>

	* tools/tcltk-man2html.tcl (output-directive): Convert .DS/.DE pairs
	into tables since that is now all that they are used for.

	* doc/RegExp.3: Clarified documentation of RE flags. [Bug 1167840]

	* doc/refchan.n: Adjust internal name to be consistent with the file
	name for reduced user confusion. After comment by Dan Steffen.

	* generic/tclCmdMZ.c (Tcl_StringObjCmd, UniCharIsAscii): Remember, the
	NUL character is in ASCII too. [Bug 1808258]

	* doc/file.n: Clarified use of [file normalize]. [Bug 1185154]

2007-10-30  Don Porter	<dgp@users.sourceforge.net>

	* generic/tcl.h:	Bump version number to 8.5b2.1 to distinguish
	* library/init.tcl:	CVS development snapshots from the 8.5b2
	* unix/configure.in:	release.
	* unix/tcl.spec:
	* win/configure.in:

	* unix/configure:	autoconf (2.59)
	* win/configure:

2007-10-30  Donal K. Fellows  <donal.k.fellows@man.ac.uk>

	* doc/expr.n, doc/mathfunc.n: Improve documentation to try to make
	clearer what is going on.

	* doc/interp.n: Shorten the basic descriptive text for some interp
	subcommands so Solaris nroff doesn't truncate them. [Bug 1822268]

2007-10-30  Donal K. Fellows  <dkf@users.sf.net>

	* tools/tcltk-man2html.tcl (output-widget-options): Enhance the HTML
	generator so that it can produce multi-line option descriptions.

2007-10-28  Miguel Sofer  <msofer@users.sf.net>

	* generic/tclUtil.c (Tcl_ConcatObj): optimise for some of the
	concatenees being empty objs. [Bug 1447328]

2007-10-28  Donal K. Fellows  <dkf@users.sf.net>

	* generic/tclEncoding.c (TclInitEncodingSubsystem): Hard code the
	iso8859-1 encoding, as it's needed for more than just text (especially
	binary encodings...) Note that other encodings rely on the encoding
	being a table encoding (!) so we can't use more efficient encoding
	mapping functions.

2007-10-27  Donal K. Fellows  <dkf@users.sf.net>

	* generic/regc_lex.c (lexescape): Close off one of the problems
	mentioned in [Bug 1810264].

2007-10-27  Miguel Sofer  <msofer@users.sf.net>

	* generic/tclNamesp.c (Tcl_FindCommand): insure that FQ command names
	are searched from the global namespace, ie, bypassing resolvers of the
	current namespace. [Bug 1114355]

	* doc/apply.n: fixed example [Bug 1811791]
	* doc/namespace.n: improved example [Bug 1788984]
	* doc/AddErrInfo.3: typo [Bug 1715087]
	* doc/CrtMathFnc.3: fixed Tcl_ListMathFuncs entry [Bug 1672219]

	* generic/tclCompile.h:
	* generic/tclInt.h: moved declaration of TclSetCmdNameObj from
	tclCompile.h to tclInt.h, reverting linker [Bug 1821159] caused by
	commit of 2007-10-11 (both I and gcc missed one dep).

	* generic/tclVar.c: try to preserve Tcl_Objs when doing variable
	lookups by name, partially addressing [Bug 1793601].

2007-10-27  Donal K. Fellows  <dkf@users.sf.net>

	* tools/tcltk-man2html.tcl (make-man-pages, htmlize-text)
	(process-text): Make the man->HTML scraper work better.

2007-10-26  Don Porter	<dgp@users.sourceforge.net>

	*** 8.5b2 TAGGED FOR RELEASE ***

	* changes:		Updated for 8.5b2 release.

	* doc/*.1:		Revert doc changes that broke
	* doc/*.3:		`make html` so we can get the release
	* doc/*.n:		out the door.

	* README:		Bump version number to 8.5b2.
	* generic/tcl.h:
	* library/init.tcl:
	* tools/tcl.wse.in:
	* unix/configure.in:
	* unix/tcl.spec:
	* win/configure.in:

	* unix/configure:	autoconf (2.59)
	* win/configure:

2007-10-26  Donal K. Fellows  <donal.k.fellows@man.ac.uk>

	* tools/man2help2.tcl, tools/man2tcl.c: Made some of the tooling code
	to do man->other formats work better with current manpage set. Long
	way still to go.

2007-10-25  Zoran Vasiljevic <vasiljevic@users.sourceforge.net>

	* generic/tclThread.c: Added TclpMasterLock/Unlock arround calls to
	ForgetSyncObject in Tcl_MutexFinalize and Tcl_ConditionFinalize to
	prevent from garbling the internal lists that track sync objects. [Bug
	1726873]

2007-10-24  Donal K. Fellows  <donal.k.fellows@man.ac.uk>

	* tools/man2html2.tcl (macro): Added support for converting the new
	macros into HTML.

	* doc/man.macros (QW,PQ,QR,MT): New macros that hide the ugly mess
	needed to get proper GOOBE quoting in the manual pages.
	* doc/*.n, doc/*.3, doc/*.1: Lots of changes to take advantage of the
	new macros.

2007-10-20  Miguel Sofer  <msofer@users.sf.net>

	* generic/tclCompile.c:   Fix comments.
	* generic/tclExecute.c:

2007-10-18  David Gravereaux <davygrvy@pobox.com>

	* tools/mkdepend.tcl: sort the dep list for a more humanly readable
	output.

2007-10-18  Don Porter	<dgp@users.sourceforge.net>

	* generic/tclResult.c (TclMergeReturnOptions):	Make sure any -code
	values get pulled out of the dictionary, even if they are integer
	valued.

	* generic/tclCompCmds.c (TclCompileReturnCmd):	Added code to more
	optimally compile [return -level 0 $x] to "push $x". [RFE 1794073]

	* compat/tmpnam.c (removed):	The routine tmpnam() is no longer
	* unix/Makefile.in:	called by Tcl source code. Remove autogoo the
	* unix/configure.in:	supplied a replacement version on systems
	* win/tcl.dsp:		where the routine was not available. [RFE
	1811848]

	* unix/configure:	autoconf-2.59

	* generic/tcl.h:	Remove TCL_LL_MODIFIER_SIZE. [RFE 1811837]

2007-10-17  David Gravereaux <davygrvy@pobox.com>

	* tools/mkdepend.tcl:	Improved defense from malformed object list
	infile.

2007-10-17  Donal K. Fellows  <donal.k.fellows@manchester.ac.uk>

	* tools/man2html2.tcl: Convert .DS/.DE into HTML tables, not
	preformatted text.

2007-10-17  Kevin B. Kenny  <kennykb@acm.org>

	* generic/tclCompExpr.c: Moved a misplaced declaration that blocked
				 compilation on VC++.
	* generic/tclExecute.c: Silenced several VC++ compiler warnings about
				converting 'long' to 'unsigned short'.

2007-10-16  David Gravereaux <davygrvy@pobox.com>

	* win/makefile.vc: removed old dependency cruft that is no longer
	needed.

2007-10-15  Don Porter	<dgp@users.sourceforge.net>

	* generic/tclIOCmd.c:	Revise [open] so that it interprets leading
	zero strings passed as the "permissions" argument as octal numbers,
	even if Tcl itself no longer parses integers in that way.

	* unix/tclUnixFCmd.c:	Revise the "-permissions" [file attribute] so
	that it interprets leading zero strings as octal numbers, even if Tcl
	itself no longer parses integers in that way.

	* generic/tclCompExpr.c:	Corrections to code that produces
	* generic/tclUtil.c:		extended "bad octal" error messages.

	* tests/cmdAH.test:	Test revisions so that tests pass whether or
	* tests/cmdIL.test:	not Tcl parses leading zero strings as octal.
	* tests/compExpr-old.test:
	* tests/compExpr.test:
	* tests/compile.test:
	* tests/expr-old.test:
	* tests/expr.test:
	* tests/incr.test:
	* tests/io.test:
	* tests/lindex.test:
	* tests/link.test:
	* tests/mathop.test:
	* tests/parseExpr.test:
	* tests/set.test:
	* tests/string.test:
	* tests/stringComp.test:

2007-10-15  David Gravereaux <davygrvy@pobox.com>

	* tools/mkdepend.tcl:	Produces usable output. Include path problem
	* win/makefile.vc:	fixed. Never fight city hall when it comes to
	levels of quoting issues.

2007-10-15  Miguel Sofer  <msofer@users.sf.net>

	* generic/tclParse.c (Tcl_ParseBraces): fix for possible read after
	the end of buffer. [Bug 1813528] (Joe Mistachkin)

2007-10-14  David Gravereaux <davygrvy@pobox.com>

	* tools/mkdepend.tcl (new):  Initial stab at generating automatic
	* win/makefile.vc:           dependencies.

2007-10-12  Pat Thoyts  <patthoyts@users.sourceforge.net>

	* win/makefile.vc:  Mine all version information from headers.
	* win/rules.vc:     Sync tcl and tk and bring extension versions
	* win/nmakehlp.c:   closer together. Try and avoid using tclsh to do
			    substitutions as we may cross compile.
	* win/coffbase.txt: Added offsets for snack dlls.

2007-10-11  David Gravereaux <davygrvy@pobox.com>

	* win/makefile.vc:  Fixed my bad spelling mistakes from years back.
	Dedependency, duh!  Rather funny.

2007-10-11  Don Porter	<dgp@users.sourceforge.net>

	* generic/tclCmdMZ.c:	Correct [string is (wide)integer] failure
	* tests/string.test:	to report correct failindex values for
	non-decimal integer strings. [Bug 1805887]

	* compat/strtoll.c (removed):	The routines strtoll() and strtoull()
	* compat/strtoull.c (removed):	are no longer called by the Tcl source
	* generic/tcl.h:	code. (Their functionality has been replaced
	* unix/Makefile.in:	by TclParseNumber().) Remove outdated comments
	* unix/configure.in:	and mountains of configury autogoo that
	* unix/tclUnixPort.h:	allegedly support the mythical systems where
	* win/Makefile.in:	these routines might not have been available.
	* win/makefile.bc:
	* win/makefile.vc:
	* win/tclWinPort.h:

	* unix/configure:	autoconf-2.59

2007-10-11  Miguel Sofer  <msofer@users.sf.net>

	* generic/tclObj.c: remove superfluous #include of tclCompile.h

2007-10-08  George Peter Staplin <georgeps@xmission.com>

	* doc/Hash.3: Correct the valid usage of the flags member for the
	Tcl_HashKeyType. It should be 0 or more of the flags mentioned.

2007-10-02  Jeff Hobbs  <jeffh@ActiveState.com>

	* generic/tcl.h (Tcl_DecrRefCount): Update change from 2006-05-29 to
	make macro more warning-robust in unbraced if code.

2007-10-02  Don Porter	<dgp@users.sourceforge.net>

	[core-stabilizer-branch]

	* README:               Bump version number to 8.5.0
	* generic/tcl.h:
	* library/init.tcl:
	* tools/tcl.wse.in:
	* unix/configure.in:
	* unix/tcl.spec:
	* win/configure.in:

	* unix/configure:	autoconf (2.59)
	* win/configure:

2007-10-02  Andreas Kupries  <andreask@activestate.com>

	* library/tclIndex: Added 'tcl::tm::path' to the tclIndex. This fixes
	[Bug 1806422] reported by Don Porter.

2007-09-25  Donal K. Fellows  <donal.k.fellows@manchester.ac.uk>

	* generic/tclProc.c (Tcl_DisassembleObjCmd): Define a command,
	::tcl::unsupported::disassemble, which can disassemble procedures,
	lambdas and general scripts.
	* generic/tclCompile.c (TclDisassembleByteCodeObj): Split apart the
	code to print disassemblies of bytecode so that there is reusable code
	that spits it out in a Tcl_Obj and then that code is used when doing
	tracing.

2007-09-20  Don Porter	<dgp@users.sourceforge.net>

	*** 8.5b1 TAGGED FOR RELEASE ***

	* changes: updates for 8.5b1 release.

2007-09-19  Don Porter	<dgp@users.sourceforge.net>

	* README:		Bump version number to 8.5b1
	* generic/tcl.h:	Merge from core-stabilizer-branch.
	* library/init.tcl:	Stabilizing toward 8.5b1 release now done on
	* tools/tcl.wse.in:	the HEAD. core-stabilizer-branch is now
	* unix/configure.in:	suspended.
	* unix/tcl.spec:
	* win/configure.in:

2007-09-19  Pat Thoyts  <patthoyts@users.sourceforge.net>

	* generic/tclStubLib.: Replaced isdigit with internal implementation.

2007-09-18  Don Porter	<dgp@users.sourceforge.net>

	* generic/tclStubLib.c:	Remove C library calls from Tcl_InitStubs() so
	* win/makefile.vc:	that we don't need the C library linked in to
	libtclStub.

2007-09-17  Pat Thoyts  <patthoyts@users.sourceforge.net>

	* win/makefile.vc: Add crt flags for tclStubLib now it uses C-library
			   functions.

2007-09-17  Joe English	 <jenglish@users.sourceforge.net>

	* tcl.m4: use '${CC} -shared' instead of 'ld -Bshareable' to build
	shared libraries on current NetBSDs. [Bug 1749251]
	* unix/configure: regenerated (autoconf-2.59).

2007-09-17  Don Porter	<dgp@users.sourceforge.net>

	* unix/Makefile.in:	Update `make dist` so that tclDTrace.d is
	included in the source code distribution.

	* generic/tcl.h:	Revised Tcl_InitStubs() to restore Tcl 8.4
	* generic/tclPkg.c:	source compatibility with callers of
	* generic/tclStubLib.c:	Tcl_InitStubs(interp, TCL_VERSION, 1). [Bug
	1578344]

2007-09-17  Donal K. Fellows  <donal.k.fellows@man.ac.uk>

	* generic/tclTrace.c (Tcl_TraceObjCmd, TraceExecutionObjCmd)
	(TraceCommandObjCmd, TraceVariableObjCmd):   Generate literal values
	* generic/tclNamesp.c (NamespaceCodeCmd):    more efficiently using
	* generic/tclFCmd.c (CopyRenameOneFile):     TclNewLiteralStringObj
	* generic/tclEvent.c (TclSetBgErrorHandler): macro.

2007-09-15  Daniel Steffen  <das@users.sourceforge.net>

	* unix/tcl.m4:	replace all direct references to compiler by ${CC} to
			enable CC overriding at configure & make time; run
			check for visibility "hidden" with all compilers;
			quoting fixes from TEA tcl.m4.
	(SunOS-5.1x):	replace direct use of '/usr/ccs/bin/ld' in SHLIB_LD by
			'cc' compiler driver.
	* unix/configure: autoconf-2.59

2007-09-14  Donal K. Fellows  <donal.k.fellows@man.ac.uk>

	* generic/tclBasic.c (Tcl_CreateObjCommand): Only invalidate along the
	namespace path once; that is enough. [Bug 1519940]

2007-09-14  Daniel Steffen  <das@users.sourceforge.net>

	* generic/tclDTrace.d (new file): Add DTrace provider for Tcl; allows
	* generic/tclCompile.h:		  tracing of proc and command entry &
	* generic/tclBasic.c:		  return, bytecode execution, object
	* generic/tclExecute.c:		  allocation and more; with
	* generic/tclInt.h:		  essentially zero cost when tracing
	* generic/tclObj.c:		  is inactive; enable with
	* generic/tclProc.c:		  --enable-dtrace configure arg
	* unix/Makefile.in:		  (disabled by default, will only
	* unix/configure.in:		  enable if DTrace is present). [Patch
	1793984]

	* macosx/GNUmakefile:		  Enable DTrace support.
	* macosx/Tcl-Common.xcconfig:
	* macosx/Tcl.xcodeproj/project.pbxproj:

	* generic/tclCmdIL.c:	Factor out core of InfoFrameCmd() into
				internal TclInfoFrame() for use by DTrace
				probes.

	* unix/configure: autoconf-2.59
	* unix/tclConfig.h.in: autoheader-2.59

2007-09-12  Don Porter	<dgp@users.sourceforge.net>

	* unix/Makefile.in:	Perform missing updates of the tcltest Tcl
	* win/Makefile.in:	Module installed filename that should have
	been part of the bump to tcltest 2.3b1. Thanks Larry Virden.

2007-09-12  Pat Thoyts	<patthoyts@users.sourceforge.net>

	* win/makefile.vc, win/rules.vc, win/nmakehlp.c: Use nmakehlp to
	substitute values for tclConfig.sh (helps cross-compiling).

2007-09-11  Don Porter	<dgp@users.sourceforge.net>

	* library/tcltest/tcltest.tcl:	Accept underscores and colons in
	* library/tcltest/pkgIndex.tcl: constraint names. Properly handle
	constraint expressions that return non-numeric boolean results like
	"false". Bump to tcltest 2.3b1. [Bug 1772989; RFE 1071322]
	* tests/info.test:	Disable fragile tests.

	* doc/package.n:	Restored the functioning of [package require
	* generic/tclPkg.c:	-exact] to be compatible with Tcl 8.4. [Bug
	* tests/pkg.test:	1578344]

2007-09-11  Miguel Sofer  <msofer@users.sf.net>

	* generic/tclCompCmds.c (TclCompileDictCmd-update):
	* generic/tclCompile.c (tclInstructionTable):
	* generic/tclExecute.c (INST_DICT_UPDATE_END): fix stack management in
	compiled [dict update]. [Bug 1786481]

	***POTENTIAL INCOMPATIBILITY***
	Scripts that were precompiled on earlier versions of 8.5 and use [dict
	update] will crash. Workaround: recompile.

2007-09-11  Kevin B. Kenny  <kennykb@acm.org>

	* generic/tclExecute.c: Corrected an off-by-one error in the setting
	of MaxBaseWide for certain powers. [Bug 1767293 - problem reported in
	comments when bug was reopened]

2007-09-10  Jeff Hobbs	<jeffh@ActiveState.com>

	* generic/tclLink.c (Tcl_UpdateLinkedVar): guard against var being
	unlinked. [Bug 1740631] (maros)

2007-09-10  Miguel Sofer  <msofer@users.sf.net>

	* generic/tclCompile.c: fix tclInstructionTable entry for
	dictUpdateEnd

	* generic/tclExecute.c: remove unneeded setting of 'cleanup' variable
	before jumping to checkForCatch.

2007-09-10  Don Porter	<dgp@users.sourceforge.net>

	* doc/package.n:	Restored the document parallel syntax of the
	* generic/tclPkg.c:	[package present] and [package require]
	* tests/pkg.test:	commands. [Bug 1723675]

2007-09-09  Don Porter	<dgp@users.sourceforge.net>

	* generic/tclInt.h:	Removed the "nsName" Tcl_ObjType from the
	* generic/tclNamesp.c:	registered set. Revised the management of the
	* generic/tclObj.c:	intrep of that Tcl_ObjType. Revised the
	* tests/obj.test:	TclGetNamespaceFromObj() routine to return
	TCL_ERROR and write a consistent error message when a namespace is not
	found. [Bug 1588842. Patch 1686862]

	***POTENTIAL INCOMPATIBILITY***
	For callers of Tcl_GetObjType() on the name "nsName".

	* generic/tclExecute.c: Update TclGetNamespaceFromObj() callers.
	* generic/tclProc.c:

	* tests/apply.test:		Updated tests to expect new consistent
	* tests/namespace-old.test:	error message when a namespace is not
	* tests/namespace.test:		found.
	* tests/upvar.test:

	* generic/tclCompCmds.c:	Use the new INST_REVERSE instruction
	* tests/mathop.test:	to correct the compiled versions of math
	operator commands. [Bug 1724437]

	* generic/tclCompile.c: New bytecode instruction INST_REVERSE to
	* generic/tclCompile.h: reverse the order of N items at the top of
	* generic/tclExecute.c: stack.

	* generic/tclCompCmds.c (TclCompilePowOpCmd):	Make a separate
	routine to compile ** to account for its different associativity.

2007-09-08  Miguel Sofer  <msofer@users.sf.net>

	* generic/tclVar.c (Tcl_SetVar2, TclPtrSetVar): [Bug 1710710] fixed
	correctly, reverted fix of 2007-05-01.

2007-09-08  Donal K. Fellows  <dkf@users.sf.net>

	* generic/tclDictObj.c (DictUpdateCmd, DictWithCmd): Plug a hole that
	* generic/tclExecute.c (TEBC,INST_DICT_UPDATE_END): allowed a careful
	* tests/dict.test (dict-21.16,21.17,22.11): attacker to craft a dict
	containing a recursive link to itself, violating one of Tcl's
	fundamental datatype assumptions and causing a stack crash when the
	dict was converted to a string. [Bug 1786481]

2007-09-07  Don Porter	<dgp@users.sourceforge.net>

	* generic/tclEvent.c ([::tcl::Bgerror]):	Corrections to Tcl's
	* tests/event.test:	default [interp bgerror] handler so that when
	it falls back to a hidden [bgerror] in a safe interp, it gets the
	right error context data. [Bug 1790274]

2007-09-07  Miguel Sofer  <msofer@users.sf.net>

	* generic/tclProc.c (TclInitCompiledLocals): the refCount of resolved
	variables was being managed without checking if they were Var or
	VarInHash: itcl [Bug 1790184]

2007-09-06  Don Porter	<dgp@users.sourceforge.net>

	* generic/tclResult.c (Tcl_GetReturnOptions):	Take care that a
	* tests/init.test:	non-TCL_ERROR code doesn't cause existing
	-errorinfo, -errorcode, and -errorline entries to be omitted.
	* generic/tclEvent.c:	With -errorInfo no longer lost, generate more
	complete ::errorInfo when calling [bgerror] after a non-TCL_ERROR
	background exception.

2007-09-06  Don Porter	<dgp@users.sourceforge.net>

	* generic/tclInterp.c (Tcl_Init):	Removed constraint on ability
	to define a custom [tclInit] before calling Tcl_Init(). Until now the
	custom command had to be a proc. Now it can be any command.

	* generic/tclInt.decls: New internal routine TclBackgroundException()
	* generic/tclEvent.c:	that for the first time permits non-TCL_ERROR
	exceptions to trigger [interp bgerror] handling. Closes a gap in TIP
	221. When falling back to [bgerror] (which is designed only to handle
	TCL_ERROR), convert exceptions into errors complaining about the
	exception.

	* generic/tclInterp.c:	Convert Tcl_BackgroundError() callers to call
	* generic/tclIO.c:	TclBackgroundException().
	* generic/tclIOCmd.c:
	* generic/tclTimer.c:

	* generic/tclIntDecls.h:	make genstubs
	* generic/tclStubInit.c:

2007-09-06  Daniel Steffen  <das@users.sourceforge.net>

	* macosx/Tcl.xcode/project.pbxproj: discontinue unmaintained support
	* macosx/Tcl.xcode/default.pbxuser: for Xcode 1.5; replace by Xcode2
	project for use on Tiger (with Tcl.xcodeproj to be used on Leopard).

	* macosx/Tcl.xcodeproj/project.pbxproj: updates for Xcode 2.5 and 3.0.
	* macosx/Tcl.xcodeproj/default.pbxuser:
	* macosx/Tcl.xcode/project.pbxproj:
	* macosx/Tcl.xcode/default.pbxuser:
	* macosx/Tcl-Common.xcconfig:

	* macosx/README: document project changes.

2007-09-05  Don Porter	<dgp@users.sourceforge.net>

	* generic/tclBasic.c:	Removed support for the unmaintained
	* generic/tclExecute.c: -DTCL_GENERIC_ONLY configuration. [Bug
	* unix/Makefile.in:	1264623]

2007-09-04  Don Porter	<dgp@users.sourceforge.net>

	* unix/Makefile.in:	It's unreliable to count on the release
	manager to remember to `make genstubs` before `make dist`. Let the
	Makefile remember the dependency for us.

	* unix/Makefile.in:	Corrections to `make dist` dependencies to be
	sure that macosx/configure gets generated whenever it does not exist.

2007-09-03  Kevin B, Kenny  <kennykb@acm.org>

	* library/tzdata/Africa/Cairo:
	* library/tzdata/America/Grand_Turk:
	* library/tzdata/America/Port-au-Prince:
	* library/tzdata/America/Indiana/Petersburg:
	* library/tzdata/America/Indiana/Tell_City:
	* library/tzdata/America/Indiana/Vincennes:
	* library/tzdata/Antarctica/McMurdo:
	* library/tzdata/Australia/Adelaide:
	* library/tzdata/Australia/Broken_Hill:
	* library/tzdata/Australia/Currie:
	* library/tzdata/Australia/Hobart:
	* library/tzdata/Australia/Lord_Howe:
	* library/tzdata/Australia/Melbourne:
	* library/tzdata/Australia/Sydney:
	* library/tzdata/Pacific/Auckland:
	* library/tzdata/Pacific/Chatham: Olson's tzdata2007g.

	* generic/tclListObj.c (TclLindexFlat):
	* tests/lindex.test (lindex-17.[01]):	Added code to detect the error
	when a script does [lindex {} end foo]; an overaggressive optimisation
	caused this call to return an empty object rather than an error.

2007-09-03  Daniel Steffen  <das@users.sourceforge.net>

	* generic/tclObj.c (TclInitObjSubsystem): restore registration of the
	"wideInt" Tcl_ObjType for compatibility with 8.4 extensions that
	access the tclWideIntType Tcl_ObjType; add setFromAnyProc for
	tclWideIntType.

2007-09-02  Donal K. Fellows  <dkf@users.sf.net>

	* doc/lsearch.n: Added note that order of results with the -all option
	is that of the input list. It always was, but this makes it crystal.

2007-08-30  Don Porter	<dgp@users.sourceforge.net>

	* generic/tclCompile.c: Added fflush() calls following all callers of
	* generic/tclExecute.c: TclPrintByteCodeObj() so that tcl_traceCompile
	output is less likely to get mangled when writes to stdout interleave
	with other code.

2007-08-28  Don Porter	<dgp@users.sourceforge.net>

	* generic/tclCompExpr.c:	Use a table lookup in ParseLexeme() to
	determine lexemes with single-byte representations.

	* generic/tclBasic.c:	Used unions to better clarify overloading of
	* generic/tclCompExpr.c:	the fields of the OpCmdInfo and
	* generic/tclCompile.h:		TclOpCmdClientData structs.

2007-08-27  Don Porter	<dgp@users.sourceforge.net>

	* generic/tclCompExpr.c:	Call TclCompileSyntaxError() when
	expression syntax errors are found when compiling expressions. With
	this in place, convert TclCompileExpr to return void, since there's no
	longer any need to report TCL_ERROR.
	* generic/tclCompile.c: Update callers.
	* generic/tclExecute.c:

	* generic/tclCompCmds.c:	New routine TclCompileSyntaxError()
	* generic/tclCompile.h: to directly compile bytecodes that report a
	* generic/tclCompile.c: syntax error, rather than (ab)use a call to
	TclCompileReturnCmd. Also, undo the most recent commit that papered
	over some issues with that (ab)use. New routine produces a new opcode
	INST_SYNTAX, which is a minor variation of INST_RETURN_IMM. Also a bit
	of constification.

	* generic/tclCompile.c: Move the deallocation of local LiteralTable
	* generic/tclCompExpr.c:	entries into TclFreeCompileEnv().
	* generic/tclExecute.c: Update callers.

	* generic/tclCompExpr.c:	Force numeric and boolean literals in
	expressions to register with their intreps intact, even if that means
	overwriting existing intreps in already registered literals.

2007-08-25  Kevin B. Kenny  <kennykb@acm.org>

	* generic/tclExecute.c (TclExecuteByteCode): Added code to handle
	* tests/expr.test (expr-23.48-53)	     integer exponentiation
	that results in 32- and 64-bit integer results, avoiding calls to wide
	integer exponentiation routines in this common case. [Bug 1767293]

	* library/clock.tcl (ParseClockScanFormat): Modified code to allow
	* tests/clock.test (clock-60.*):	    case-insensitive matching
	of time zone and month names. [Bug 1781282]

2007-08-24  Don Porter	<dgp@users.sourceforge.net>

	* generic/tclCompExpr.c:	Register literals found in expressions
	* tests/compExpr.test:	to restore literal sharing. Preserve numeric
	intreps when literals are created for the first time. Correct memleak
	in ExecConstantExprTree() and add test for the leak.

2007-08-24  Miguel Sofer  <msofer@users.sf.net>

	* generic/tclCompile.c: replaced copy loop that tripped some compilers
	with memmove. [Bug 1780870]

2007-08-23  Don Porter	<dgp@users.sourceforge.net>

	* library/init.tcl ([auto_load_index]): Delete stray "]" that created
	an expr syntax error (masked by a [catch]).

	* generic/tclCompCmds.c (TclCompileReturnCmd):	Added crash protection
	to handle callers other than TclCompileScript() failing to meet the
	initialization assumptions of the TIP 280 code in CompileWord().

	* generic/tclCompExpr.c:	Suppress the attempt to convert to
	numeric when pre-compiling a constant expresion indicates an error.

2007-08-22  Miguel Sofer  <msofer@users.sf.net>

	* generic/tclExecute.c (TEBC): disable the new shortcut to frequent
	INSTs for debug builds. REVERTED (collision with alternative fix)

2007-08-21  Don Porter	<dgp@users.sourceforge.net>

	* generic/tclMain.c:	Corrected the logic of dropping the last
	* tests/main.test:	newline from an interactively typed command.
	[Bug 1775878]

2007-08-21  Pat Thoyts	<patthoyts@users.sourceforge.net>

	* tests/thread.test: thread-4.4: clear ::errorInfo in the thread as a
	message is left here from init.tcl on windows due to no tcl_pkgPath.

2007-08-20  Miguel Sofer  <msofer@users.sf.net>

	* generic/tclExecute.c (INST_SUB): fix usage of the new macro for
	overflow detection in sums, adapt to subtraction. Lengthy comment
	added.

2007-08-19  Donal K. Fellows  <dkf@users.sf.net>

	* generic/tclExecute.c (Overflowing, TclIncrObj, TclExecuteByteCode):
	Encapsulate Miguel's last change in a more mnemonic macro.

2007-08-19  Miguel Sofer  <msofer@users.sf.net>

	* generic/tclExecute.c: changed the check for overflow in sums,
	reducing objsize, number of branches and cache misses (according to
	cachegrind). Non-overflow for s=a+b:
	previous
	  ((a >= 0 || b >= 0 || s < 0) && (s >= 0 || b < 0 || a < 0))
	now
	  (((a^s) >= 0) || ((a^b) < 0))
	This expresses: "a and s have the same sign or else a and b have
	different sign".

2007-08-19  Donal K. Fellows  <dkf@users.sf.net>

	* doc/interp.n (RESOURCE LIMITS): Added text to better explain why
	time limits are described using absolute times. [Bug 1752148]

2007-08-16  Miguel Sofer  <msofer@users.sf.net>

	* generic/tclVar.c: improved localVarNameType caching to leverage
	the new availability of Tcl_Obj in variable names, avoiding string
	comparisons to verify that the cached value is usable.

	* generic/tclExecute.c: check the two most frequent instructions
	before the switch. Reduces both runtime and obj size a tiny bit.

2007-08-16  Don Porter	<dgp@users.sourceforge.net>

	* generic/tclCompExpr.c:	Added a "constant" field to the OpNode
	struct (again "free" due to alignment requirements) to mark those
	subexpressions that are completely known at compile time. Enhanced
	CompileExprTree() and its callers to precompute these constant
	subexpressions at compile time. This resolves the issue raised in [Bug
	1564517].

2007-08-15  Donal K. Fellows  <donal.k.fellows@man.ac.uk>

	* generic/tclIOUtil.c (TclGetOpenModeEx): Only set the O_APPEND flag
	* tests/ioUtil.test (ioUtil-4.1):	  on a channel for the 'a'
	mode and not for 'a+'. [Bug 1773127]

2007-08-14  Miguel Sofer  <msofer@users.sf.net>

	* generic/tclExecute.c (INST_INVOKE*): peephole opt, do not get the
	interp's result if it will be pushed/popped.

2007-08-14  Don Porter	<dgp@users.sourceforge.net>

	* generic/tclBasic.c:	Use fully qualified variable names for
	* tests/thread.test:	::errorInfo and ::errorCode so that string
	* tests/trace.test:	reported to variable traces are fully
	qualified in agreement with Tcl 8.4 operations.

2007-08-14  Daniel Steffen  <das@users.sourceforge.net>

	* unix/tclLoadDyld.c: use dlfcn API on Mac OS X 10.4 and later; fix
	issues with loading from memory on intel and 64bit; add debug messages

	* tests/load.test: add test load-10.1 for loading from vfs.

	* unix/dltest/pkga.c:		whitespace & comment cleanup, remove
	* unix/dltest/pkgb.c:		unused pkgf.c.
	* unix/dltest/pkgc.c:
	* unix/dltest/pkge.c:
	* unix/dltest/pkgf.c (removed):
	* unix/dltest/pkgua.c:
	* macosx/Tcl.xcodeproj/project.pbxproj:

2007-08-13  Don Porter	<dgp@users.sourceforge.net>

	* generic/tclExecute.c: Provide DECACHE/CACHE protection to the
	* tests/trace.test:	Tcl_LogCommandInfo() call. [Bug 1773040]

2007-08-12  Miguel Sofer  <msofer@users.sf.net>

	* generic/tclCmdMZ.c (Tcl_SplitObjCmd): use TclNewStringObj macro
	instead of calling the function.

	* generic/tcl_Obj.c (TclAllocateFreeObjects): remove unneeded memset
	to 0 of all allocated objects.

2007-08-10  Miguel Sofer  <msofer@users.sf.net>

	* generic/tclInt.h: remove redundant ops in TclNewStringObj macro.

2007-08-10  Miguel Sofer  <msofer@users.sf.net>

	* generic/tclInt.h: fix the TclSetVarNamespaceVar macro, was causing a
	leak.

2007-08-10  Don Porter	<dgp@users.sourceforge.net>

	* generic/tclCompExpr.c:	Revise CompileExprTree() to use the
	OpNode mark field scheme of tree traversal. This eliminates the need
	to use magic values in the left and right fields for that purpose.
	Also stop abusing the left field within ParseExpr() to store the
	number of arguments in a parsed function call. CompileExprTree() now
	determines that for itself at compile time. Then reorder code to
	eliminate duplication.

2007-08-09  Miguel Sofer  <msofer@users.sf.net>

	* generic/tclProc.c (TclCreateProc): better comments on the required
	varflag values when loading precompiled procs.

	* generic/tclExecute.c (INST_STORE_ARRAY):
	* tests/trace.test (trace-2.6): whole array write traces on compiled
	local variables were not firing. [Bug 1770591]

2007-08-08  Jeff Hobbs	<jeffh@ActiveState.com>

	* generic/tclProc.c (InitLocalCache): reference firstLocalPtr via
	procPtr. codePtr->procPtr == NULL exposed by tbcload.

2007-08-08  Don Porter	<dgp@users.sourceforge.net>

	* generic/tclExecute.c: Corrected failure to compile/link in the
	-DNO_WIDE_TYPE configuration.

	* generic/tclExecute.c: Corrected improper use of bignum arguments to
	* tests/expr.test:	*SHIFT operations. [Bug 1770224]

2007-08-07  Miguel Sofer  <msofer@users.sf.net>

	* generic/tclInt.h: remove comments refering to VAR_SCALAR, as that
	flag bit does not exist any longer.
	* generic/tclProc.c (InitCompiledLocals): removed optimisation for
	non-resolved case, as the function is never called in that case.
	Renamed the function to InitResolvedLocals to calrify the point.

	* generic/tclInt.decls:	  Exporting via stubs to help xotcl adapt to
	* generic/tclInt.h:	  VarReform.
	* generic/tclIntDecls.h:
	* generic/tclStubInit.c:

2007-08-07  Daniel Steffen  <das@users.sourceforge.net>

	* generic/tclEnv.c:	improve environ handling on Mac OS X (adapted
	* unix/tclUnixPort.h:	from Apple changes in Darwin tcl-64).

	* unix/Makefile.in:	add support for compile flags specific to
				object files linked directly into executables.

	* unix/configure.in (Darwin): only use -seg1addr flag when prebinding;
	use -mdynamic-no-pic flag for object files linked directly into exes;
	support overriding TCL_PACKAGE_PATH/TCL_MODULE_PATH in environment.

	* unix/configure: autoconf-2.59

2007-08-06  Don Porter	<dgp@users.sourceforge.net>

	* tests/parseExpr.test: Update source file name of expr parser code.

	* generic/tclCompExpr.c:	Added a "mark" field to the OpNode
	struct, which is used to guide tree traversal. This field costs
	nothing since alignement requirements used the memory already.
	Rewrote ConvertTreeToTokens() to use the new field, which permitted
	consolidation of utility routines CopyTokens() and
	GenerateTokensForLiteral().

2007-08-06  Kevin B. Kenny  <kennykb@users.sf.net>

	* generic/tclGetDate.y: Added a cast to the definition of YYFREE to
				silence compiler warnings.
	* generic/tclDate.c:	Regenerated
	* win/tclWinTest.c:	Added a cast to GetSecurityDescriptorDacl call
				to silence compiler warnings.

2007-08-04  Miguel Sofer  <msofer@users.sf.net>

	* generic/tclInt.decls:	  Exporting via stubs to help itcl adapt to
	* generic/tclInt.h:	  VarReform. Added localCache initialization
	* generic/tclIntDecls.h:  to TclInitCompiledLocals (which only exists
	* generic/tclProc.c:	  for itcl).
	* generic/tclStubInit.c:
	* generic/tclVar.c:

2007-08-01  Donal K. Fellows  <donal.k.fellows@manchester.ac.uk>

	* library/word.tcl: Rewrote for greater efficiency. [Bug 1764318]

2007-08-01  Pat Thoyts	<patthoyts@users.sourceforge.net>

	* generic/tclInt.h:	Added a TclOffset macro ala Tk_Offset to
	* generic/tclVar.c:	abstract out 'offsetof' which may not be
	* generic/tclExceute.c: defined (eg: msvc6).

2007-08-01  Miguel Sofer  <msofer@users.sf.net>

	* generic/tclVar.c (TclCleanupVar): fix [Bug 1765225], thx Larry
	Virden.

2007-07-31  Miguel Sofer  <msofer@users.sf.net>

	* doc/Hash.3:
	* generic/tclHash.c:
	* generic/tclObj.c:
	* generic/tclThreadStorage.c: (changes part of the patch below)
	Stop Tcl_CreateHashVar from resetting hPtr->clientData to NULL after
	calling the allocEntryProc for a custom table.

	* generic/tcl.h:
	* generic/tclBasic.c:
	* generic/tclCmdIL.c:
	* generic/tclCompCmds.c:
	* generic/tclCompile.c:
	* generic/tclCompile.h:
	* generic/tclExecute.c:
	* generic/tclHash.c:
	* generic/tclInt.decls:
	* generic/tclInt.h:
	* generic/tclIntDecls.h:
	* generic/tclLiteral.c:
	* generic/tclNamesp.c:
	* generic/tclObj.c:
	* generic/tclProc.c:
	* generic/tclThreadStorage.c:
	* generic/tclTrace.c:
	* generic/tclVar.c: VarReform [Patch 1750051]

	*** POTENTIAL INCOMPATIBILITY *** (tclInt.h and tclCompile.h)
	Extensions that access internals defined in tclInt.h and/or
	tclCompile.h may lose both binary and source compatibility. The
	relevant changes are:
	1. 'struct Var' is completely changed, all acceses to its internals
	   (either direct or via the TclSetVar* and TclIsVar* macros) will
	   malfunction. Var flag values and semantics changed too.
	2. 'struct Bytecode' has an additional field that has to be
	   initialised to NULL
	3. 'struct Namespace' is larger, as the varTable is now one pointer
	   larger than a Tcl_HashTable. Direct access to its fields will
	   malfunction.
	4. 'struct CallFrame' grew one more field (the second such growth with
	   respect to Tcl8.4).
	5. API change for the functions TclFindCompiledLocal, TclDeleteVars
	   and many internal functions in tclVar.c

	Additionally, direct access to variable hash tables via the standard
	Tcl_Hash* interface is to be considered as deprecated. It still works
	in the present version, but will be broken by further specialisation
	of these hash tables. This concerns especially the table of array
	elements in an array, as well as the varTable field in the Namespace
	struct.

2007-07-31  Miguel Sofer  <msofer@users.sf.net>

	* unix/configure.in: allow use of 'inline' in Tcl sources. [Patch
	* win/configure.in:  1754128]
	* win/makefile.vc:   Regen with autoconf 2.61

2007-07-31  Donal K. Fellows  <donal.k.fellows@manchester.ac.uk>

	* unix/tclUnixInit.c (TclpSetVariables): Use the thread-safe getpwuid
	replacement to fill the tcl_platform(user) field as it is not subject
	to spoofing. [Bug 681877]

	* unix/tclUnixCompat.c: Simplify the #ifdef logic.

	* unix/tclUnixChan.c (FileWatchProc): Fix test failures.

2007-07-30  Donal K. Fellows  <donal.k.fellows@manchester.ac.uk>

	* unix/tclUnixChan.c (SET_BITS, CLEAR_BITS): Added macros to make this
	file clearer.

2007-07-24  Miguel Sofer  <msofer@users.sf.net>

	* generic/tclBasic.c (TEOvI, GetCommandSource):
	* generic/tclExecute.c (TEBC, TclGetSrcInfoForCmd):
	* generic/tclInt.h:
	* generic/tclTrace.c (TclCheck(Interp|Execution)Traces):
	Removed the need for TEBC to inspect the command before calling TEOvI,
	leveraging the TIP 280 infrastructure. Moved the generation of a
	correct nul-terminated command string away from the trace code, back
	into TEOvI/GetCommandSource.

2007-07-20  Andreas Kupries  <andreask@activestate.com>

	* library/platform/platform.tcl: Fixed bug in 'platform::patterns'
	* library/platform/pkgIndex.tcl: where identifiers not matching
	* unix/Makefile.in: the special linux and solaris forms would not
	* win/Makefile.in: get 'tcl' as an acceptable platform added to
	* doc/platform.n: the result. Bumped package to version 1.0.3 and
	* doc/platform_shell.n: updated documentation and Makefiles. Also
	fixed bad version info in the documentation of platform::shell.

2007-07-19  Don Porter	<dgp@users.sourceforge.net>

	* generic/tclParse.c:	In contexts where interp and parsePtr->interp
	might be different, be sure to use the latter for error reporting.
	Also pulled the interp argument back out of ParseTokens() since we
	already had a parsePtr->interp to work with.

2007-07-18  Don Porter	<dgp@users.sourceforge.net>

	* generic/tclCompExpr.c:	Removed unused arguments and variables

2007-07-17  Don Porter	<dgp@users.sourceforge.net>

	* generic/tclCompExpr.c (ParseExpr):	While adding comments to
	explain the operations of ParseExpr(), made significant revisions to
	the code so it would be easier to explain, and in the process made the
	code simpler and clearer as well.

2007-07-15  Don Porter	<dgp@users.sourceforge.net>

	* generic/tclCompExpr.c:	More commentary.
	* tests/parseExpr.test:		Several tests of syntax error messages
	to check that when expression substrings are truncated they leave
	visible the context relevant to the reported error.

2007-07-12  Don Porter	<dgp@users.sourceforge.net>

	* generic/tclCompExpr.c:	Factored out, corrected, and commented
	common code for reporting syntax errors in LEAF elements.

2007-07-11  Miguel Sofer  <msofer@users.sf.net>

	* generic/tclCompCmds.c (TclCompileWhileCmd):
	* generic/tclCompile.c (TclCompileScript):
	Corrected faulty avoidance of INST_START_CMD when the first opcode in
	a script is within a loop (as produced by 'while 1'), so that the
	corresponding command is properly counted. [Bug 1752146]

2007-07-11  Don Porter	<dgp@users.sourceforge.net>

	* generic/tclCompExpr.c:	Added a "parseOnly" flag argument to
	ParseExpr() to indicate whether the caller is Tcl_ParseExpr(), with an
	end goal of filling a Tcl_Parse with Tcl_Tokens representing the
	parsed expression, or TclCompileExpr() with the goal of compiling and
	executing the expression. In the latter case, more aggressive
	conversion of QUOTED and BRACED lexeme to literals is done. In the
	former case, all such conversion is avoided, since Tcl_Token
	production would revert it anyway. This enables simplifications to the
	GenerateTokensForLiteral() routine as well.

2007-07-10  Don Porter	<dgp@users.sourceforge.net>

	* generic/tclCompExpr.c:	Added a field for operator precedence
	to be stored directly in the parse tree. There's no memory cost to
	this addition, since that memory would have been lost to alignment
	issues anyway. Also, converted precedence definitions and lookup
	tables to use symbolic constants instead of raw number for improved
	readability, and continued extending/improving/correcting comments.
	Removed some unused counter variables. Renamed some variables for
	clarity and replaced some cryptic logic with more readable macros.

2007-07-09  Don Porter	<dgp@users.sourceforge.net>

	* generic/tclCompExpr.c:	Revision so that the END lexeme never
	gets inserted into the parse tree. Later tree traversal never reaches
	it since its location in the tree is not variable. Starting and
	stopping with the START lexeme (node 0) is sufficient. Also finished
	lexeme code commentary.

	* generic/tclCompExpr.c:	Added missing creation and return of
	the Tcl_Parse fields that indicate error conditions. [Bug 1749987]

2007-07-05  Don Porter	<dgp@users.sourceforge.net>

	* library/init.tcl (unknown):	Corrected inconsistent error message
	in interactive [unknown] when empty command is invoked. [Bug 1743676]

2007-07-05  Miguel Sofer  <msofer@users.sf.net>

	* generic/tclNamesp.c (SetNsNameFromAny):
	* generic/tclObj.c (SetCmdNameFromAny): Avoid unnecessary
	ckfree/ckalloc when the old structs can be reused.

2007-07-04  Miguel Sofer  <msofer@users.sf.net>

	* generic/tclNamesp.c: Fix case where a FQ cmd or ns was being cached
	* generic/tclObj.c:    in a different interp, tkcon. [Bug 1747512]

2007-07-03  Don Porter	<dgp@users.sourceforge.net>

	* generic/tclCompExpr.c:	Revised #define values so that there
	is now more expansion room to define more BINARY operators.

2007-07-02  Donal K. Fellows  <dkf@users.sf.net>

	* generic/tclHash.c (CompareStringKeys): Always use the strcmp()
	version; the operation is functionally equivalent, the speed is
	identical (up to measurement limitations), and yet the code is
	simpler. [FRQ 951168]

2007-07-02  Don Porter	<dgp@users.sourceforge.net>

	* generic/tcl.h:	Removed TCL_PRESERVE_BINARY_COMPATIBILITY and
	* generic/tclHash.c:	any code enabled when it is set to 0. We will
	* generic/tclStubInit.c:	always want to preserve binary compat
	of the structs that appear in the interface through the 8.* series of
	releases, so it's pointless to drag around this never-enabled
	alternative.

	* generic/tclIO.c:	Removed dead code.
	* unix/tclUnixChan.c:

	* generic/tclCompExpr.c:	Removed dead code, old implementations
	* generic/tclEvent.c:	of expr parsing and compiling, including the
	* generic/tclInt.h:	routine TclFinalizeCompilation().

2007-06-30  Donal K. Fellows  <dkf@users.sf.net>

	* generic/tclCmdIL.c (Tcl_LsortObjCmd): Plug a memory leak caused by a
	missing Tcl_DecrRefCount on an error path. [Bug 1717186]

2007-06-30  Zoran Vasiljevic <vasiljevic@users.sourceforge.net>

	* generic/tclThread.c: Prevent RemeberSyncObj() from growing the sync
	object lists by reusing already free'd slots, if possible. See
	discussion on Bug 1726873 for more information.

2007-06-29  Donal K. Fellows  <dkf@users.sf.net>

	* doc/DictObj.3 (Tcl_DictObjDone): Improved documentation of this
	function to make it clearer how to use it. [Bug 1710795]

2007-06-29  Daniel Steffen  <das@users.sourceforge.net>

	* generic/tclAlloc.c:		on Darwin, ensure memory allocated by
	* generic/tclThreadAlloc.c:	the custom TclpAlloc()s is aligned to
	16 byte boundaries (as is the case with the Darwin system malloc).

	* generic/tclGetDate.y: use ckalloc/ckfree instead of malloc/free.
	* generic/tclDate.c:	bison 1.875e

	* generic/tclBasic.c (TclEvalEx): fix warnings.

	* macosx/Tcl.xcodeproj/project.pbxproj: better support for renamed tcl
	* macosx/Tcl.xcodeproj/default.pbxuser: source dir; add 10.5 SDK build
	* macosx/Tcl-Common.xcconfig:		config; remove tclMathOp.c.

	* macosx/README: document Tcl.xcodeproj changes.

2007-06-28  Don Porter	<dgp@users.sourceforge.net>

	* generic/tclBasic.c:		Removed dead code, including the
	* generic/tclExecute.c:		entire file tclMathOp.c.
	* generic/tclInt.h:
	* generic/tclMathOp.c (removed):
	* generic/tclTestObj.c:
	* win/tclWinFile.c:

	* unix/Makefile.in:	Updated to reflect deletion of tclMathOp.c.
	* win/Makefile.in:
	* win/makefile.bc:
	* win/makefile.vc:

2007-06-28  Pat Thoyts	<patthoyts@users.sourceforge.net>

	* generic/tclBasic.c:	  Silence constness warnings for TclStackFree
	* generic/tclCompCmds.c:  when building with msvc.
	* generic/tclFCmd.c:
	* generic/tclIOCmd.c:
	* generic/tclTrace.c:

2007-06-28  Miguel Sofer  <msofer@users.sf.net>

	* generic/tclVar.c (UnsetVarStruct): fix possible segfault.

2007-06-27  Don Porter	<dgp@users.sourceforge.net>

	* generic/tclTrace.c:	Corrected broken trace reversal logic in
	* generic/tclTest.c:	TclCheckInterpTraces that led to infinite loop
	* tests/trace.test:	when multiple Tcl_CreateTrace traces were set
	and one of them did not fire due to level restrictions. [Bug 1743931]

2007-06-26  Don Porter	<dgp@users.sourceforge.net>

	* generic/tclBasic.c (TclEvalEx):	Moved some arrays from the C
	stack to the Tcl stack.

2007-06-26  Miguel Sofer  <msofer@users.sf.net>

	* generic/tclVar.c (UnsetVarStruct): more streamlining.

2007-06-25  Don Porter	<dgp@users.sourceforge.net>

	* generic/tclExecute.c: Safety checks to avoid crashes in the
	TclStack* routines when called with an incompletely initialized
	interp. [Bug 1743302]

2007-06-25  Miguel Sofer  <msofer@users.sf.net>

	* generic/tclVar.c (UnsetVarStruct): fixing incomplete change, more
	streamlining.

2007-06-24  Miguel Sofer  <msofer@users.sf.net>

	* generic/tclVar.c (TclDeleteCompiledLocalVars): removed inlining that
	ended up not really optimising (limited benchmarks). Now calling
	UnsetVarStruct (streamlined old code is #ifdef'ed out, in case better
	benchmarks do show a difference).

	* generic/tclVar.c (UnsetVarStruct): fixed a leak introduced in last
	commit.

2007-06-23  Miguel Sofer  <msofer@users.sf.net>

	* generic/tclVar.c (UnsetVarStruct, TclDeleteVars): made the logic
	slightly clearer, eliminated some duplicated code.

	*** POTENTIAL INCOMPATIBILITY *** (tclInt.h and Var struct users)
	The core never builds VAR_LINK variable to have traces. Such a
	"monster", should one exist, will now have its unset traces called
	*before* it is unlinked.

2007-06-23  Daniel Steffen  <das@users.sourceforge.net>

	* macosx/tclMacOSXNotify.c (AtForkChild): don't call CoreFoundation
	APIs after fork() on systems where that would lead to an abort().

2007-06-22  Don Porter	<dgp@users.sourceforge.net>

	* generic/tclExecute.c: Revised TclStackRealloc() signature to better
	* generic/tclInt.h:	parallel (and fall back on) Tcl_Realloc.

	* generic/tclNamesp.c (TclResetShadowesCmdRefs):	Replaced
	ckrealloc based allocations with TclStackRealloc allocations.

	* generic/tclCmdIL.c:	More conversions to use TclStackAlloc.
	* generic/tclScan.c:

2007-06-21  Don Porter	<dgp@users.sourceforge.net>

	* generic/tclBasic.c:	 Move most instances of the Tcl_Parse struct
	* generic/tclCompExpr.c: off the C stack and onto the Tcl stack. This
	* generic/tclCompile.c:	 is a rather large struct (> 3kB).
	* generic/tclParse.c:

2007-06-21  Miguel Sofer  <msofer@users.sf.net>

	* generic/tclBasic.c (TEOvI):		Made sure that leave traces
	* generic/tclExecute.c (INST_INVOKE):	that were created during
	* tests/trace.test (trace-36.2):	execution of an originally
	untraced command do not fire [Bug 1740962], partial fix.

2007-06-21  Donal K. Fellows  <donal.k.fellows@man.ac.uk>

	* generic/tcl.h, generic/tclCompile.h, generic/tclCompile.c: Remove
	references in comments to obsolete {expand} notation. [Bug 1740859]

2007-06-20  Miguel Sofer  <msofer@users.sf.net>

	* generic/tclVar.c: streamline namespace vars deletion: only compute
	the variable's full name if the variable is traced.

2007-06-20  Don Porter	<dgp@users.sourceforge.net>

	* generic/tclInt.decls: Revised the interfaces of the routines
	* generic/tclExecute.c: TclStackAlloc and TclStackFree to make them
	easier for callers to use (or more precisely, harder to misuse).
	TclStackFree now takes a (void *) argument which is the pointer
	intended to be freed. TclStackFree will panic if that's not actually
	the memory the call will free. TSA/TSF also now tolerate receiving
	(interp == NULL), in which case they simply fall back to be calls to
	Tcl_Alloc/Tcl_Free.

	* generic/tclIntDecls.h:	make genstubs

	* generic/tclBasic.c:	Updated callers
	* generic/tclCmdAH.c:
	* generic/tclCmdIL.c:
	* generic/tclCompCmds.c:
	* generic/tclCompExpr.c:
	* generic/tclCompile.c:
	* generic/tclFCmd.c:
	* generic/tclFileName.c:
	* generic/tclIOCmd.c:
	* generic/tclIndexObj.c:
	* generic/tclInterp.c:
	* generic/tclNamesp.c:
	* generic/tclProc.c:
	* generic/tclTrace.c:
	* unix/tclUnixPipe.c:

2007-06-20  Jeff Hobbs	<jeffh@ActiveState.com>

	* tools/tcltk-man2html.tcl: revamp of html doc output to use CSS,
	standardized headers, subheaders, dictionary sorting of names.

2007-06-18  Jeff Hobbs	<jeffh@ActiveState.com>

	* tools/tcltk-man2html.tcl: clean up copyright merging and output.
	clean up coding constructs.

2007-06-18  Miguel Sofer  <msofer@users.sf.net>

	* generic/tclCmdIL.c (InfoFrameCmd):
	* generic/tclCmdMZ.c (Tcl_SwitchObjCmd):
	* generic/tclCompile.c (TclInitCompileEnv):
	* generic/tclProc.c (Tcl_ProcObjCmd, SetLambdaFromAny): Moved the
	CmdFrame off the C stack and onto the Tcl stack.

	* generic/tclExecute.c (TEBC):	Moved the CmdFrame off the C stack and
	onto the Tcl stack, between the catch and the execution stacks

2007-06-18  Don Porter	<dgp@users.sourceforge.net>

	* generic/tclBasic.c (TclEvalEx,TclEvalObjEx):	Moved the CmdFrame off
	the C stack and onto the Tcl stack.

2007-06-17  Donal K. Fellows  <dkf@users.sf.net>

	* generic/tclProc.c (TclObjInterpProcCore): Minor fixes to make
	* generic/tclExecute.c (TclExecuteByteCode): compilation debugging
	builds work again. [Bug 1738542]

2007-06-16  Donal K. Fellows  <dkf@users.sf.net>

	* generic/tclProc.c (TclObjInterpProcCore): Use switch instead of a
	chain of if's for a modest performance gain and a little more clarity.

2007-06-15  Miguel Sofer  <msofer@users.sf.net>

	* generic/tclCompCmds.c:  Simplified [variable] compiler and executor.
	* generic/tclExecute.c:	  Missed updates to "there is always a valid
	frame".

	* generic/tclCompile.c: reverted TclEvalObjvInternal and INST_INVOKE
	* generic/tclExecute.c: to essentially what they were previous to the
	* generic/tclBasic.c:	commit of 2007-04-03 [Patch 1693802] and the
	subsequent optimisations, as they break the new trace tests described
	below.

	* generic/trace.test: added tests 36 to 38 for dynamic trace creation
	and addition. These tests expose a change in dynamics due to a recent
	round of optimisations. The "correct" behaviour is not described in
	docs nor TIP 62.

2007-06-14  Miguel Sofer  <msofer@users.sf.net>

	* generic/tclInt.decls:	  Modif to the internals of TclObjInterpProc
	* generic/tclInt.h:	  to reduce stack consumption and improve task
	* generic/tclIntDecls.h:  separation. Changes the interface of
	* generic/tclProc.c:	  TclObjInterpProcCore (patching TclOO
	simultaneously).

	* generic/tclProc.c (TclObjInterpProcCore): simplified obj management
	in wrongNumArgs calls.

2007-06-14  Don Porter	<dgp@users.sourceforge.net>

	* generic/tclCompile.c: SetByteCodeFromAny() can no longer return any
	* generic/tclExecute.c: code other than TCL_OK, so remove code that
	* generic/tclProc.c:	formerly handled exceptional codes.

2007-06-13  Miguel Sofer  <msofer@users.sf.net>

	* generic/tclExecute.c (TclCompEvalObj): missed update to "there is
	always a valid frame".

	* generic/tclProc.c (TclObjInterpProcCore): call TEBC directly instead
	of going through TclCompEvalObj - no need to check the compilation's
	freshness, this has already been done. This improves speed and should
	also provide some relief to [Bug 1066755].

2007-06-12  Donal K. Fellows  <donal.k.fellows@man.ac.uk>

	* generic/tclBasic.c (Tcl_CreateInterp): Turn the [info] command into
	* generic/tclCmdIL.c (TclInitInfoCmd):	 an ensemble, making it easier
	for third-party code to plug into.

	* generic/tclIndexObj.c (Tcl_WrongNumArgs):
	* generic/tclNamesp.c, generic/tclInt.h (tclEnsembleCmdType): Make
	Tcl_WrongNumArgs do replacement correctly with ensembles and other
	sorts of complex replacement strategies.

2007-06-11  Miguel Sofer  <msofer@users.sf.net>

	* generic/tclExecute.c:	 comments added to explain iPtr->numLevels
	management.

	* generic/tclNamesp.c:	 tweaks to Tcl_GetCommandFromObj and
	* generic/tclObj.c:	 TclGetNamespaceFromObj; modified the usage of
	structs ResolvedCmdName and ResolvedNsname so that the field refNsPtr
	is NULL for fully qualified names.

2007-06-10  Miguel Sofer  <msofer@users.sf.net>

	* generic/tclBasic.c:	 Further TEOvI split, creating a new
	* generic/tclCompile.h:	 TclEvalObjvKnownCommand() function to handle
	* generic/tclExecute.c:	 commands that are already known and are not
	traced. INST_INVOKE now calls into this function instead of inlining
	parts of TEOvI. Same perf, better isolation.

	***POTENTIAL INCOMPAT*** There is a subtle issue with the timing of
	execution traces that is changed here - first change appeared in my
	commit of 2007-04-03 [Patch 1693802], which caused some divergence
	between compiled and non-compiled code.
	***THIS CHANGE IS UNDER REVIEW***

2007-06-10  Jeff Hobbs	<jeffh@ActiveState.com>

	* README: updated links. [Bug 1715081]

	* generic/tclExecute.c (TclExecuteByteCode): restore support for
	INST_CALL_BUILTIN_FUNC1 and INST_CALL_FUNC1 bytecodes to support 8.4-
	precompiled sources (math functions). [Bug 1720895]

2007-06-10  Miguel Sofer  <msofer@users.sf.net>

	* generic/tclInt.h:
	* generic/tclNamesp.c:
	* generic/tclObj.c:
	* generic/tclvar.c: new macros TclGetCurrentNamespace() and
	TclGetGlobalNamespace(); Tcl_GetCommandFromObj and
	TclGetNamespaceFromObj rewritten to make the logic clearer; slightly
	faster too.

2007-06-09  Miguel Sofer  <msofer@users.sf.net>

	* generic/tclExecute.c (INST_INVOKE): isolated two vars to the small
	block where they are actually used.

	* generic/tclObj.c (Tcl_GetCommandFromObj): rewritten to make the
	logic clearer; slightly faster too.

	* generic/tclBasic.c:	Split TEOv in two, by separating a processor
	for non-TCL_OK returns. Also split TEOvI in a full version that
	handles non-existing and traced commands, and a separate shorter
	version for the regular case.

	* generic/tclBasic.c:	Moved the generation of command strings for
	* generic/tclTrace.c:	traces: previously in Tcl_EvalObjv(), now in
	TclCheck[Interp|Execution]Traces(). Also insured that the strings are
	properly NUL terminated at the correct length. [Bug 1693986]

	***POTENTIAL INCOMPATIBILITY in internal API***
	The functions TclCheckInterpTraces() and TclCheckExecutionTraces() (in
	internal stubs) used to be noops if the command string was NULL, this
	is not true anymore: if the command string is NULL, they generate an
	appropriate string from (objc,objv) and use it to call the traces. The
	caller might as well not call them with a NULL string if he was
	expecting a noop.

	* generic/tclBasic.c:	Extend usage of TclLimitReady() and
	* generic/tclExecute.c: (new) TclLimitExceeded() macros.
	* generic/tclInt.h:
	* generic/tclInterp.c:

	* generic/tclInt.h:	New TclCleanupCommandMacro for core usage.
	* generic/tclBasic.c:
	* generic/tclExecute.c:
	* generic/tclObj.c:

2007-06-09 Daniel Steffen  <das@users.sourceforge.net>

	* macosx/Tcl.xcodeproj/project.pbxproj: add new Tclsh-Info.plist.in.

2007-06-08  Donal K. Fellows  <dkf@users.sf.net>

	* generic/tclCmdMZ.c (Tcl_StringObjCmd): Changed [string first] and
	* doc/string.n: [string last] so that they have clearer descriptions
	for those people who know the adage about needles and haystacks. This
	follows suggestions on comp.lang.tcl...

2007-06-06  Miguel Sofer  <msofer@users.sf.net>

	* generic/tclParse.c: fix for uninit read. [Bug 1732414]

2007-06-06  Daniel Steffen  <das@users.sourceforge.net>

	* macosx/Tcl.xcodeproj/project.pbxproj: add settings for Fix&Continue.

	* unix/configure.in (Darwin):		add plist for tclsh; link the
	* unix/Makefile.in  (Darwin):		Tcl and tclsh plists into
	* macosx/Tclsh-Info.plist.in (new):	their binaries in all cases.
	* macosx/Tcl-Common.xcconfig:

	* unix/tcl.m4 (Darwin): fix CF checks in fat 32&64bit builds.
	* unix/configure: autoconf-2.59

2007-06-05  Don Porter	<dgp@users.sourceforge.net>

	* generic/tclBasic.c:	Added interp flag value ERR_LEGACY_COPY to
	* generic/tclInt.h:	control the timing with which the global
	* generic/tclNamesp.c:	variables ::errorCode and ::errorInfo get
	* generic/tclProc.c:	updated after an error. This keeps more
	* generic/tclResult.c:	precise compatibility with Tcl 8.4.
	* tests/result.test (result-6.2):	[Bug 1649062]

2007-06-05  Miguel Sofer  <msofer@users.sf.net>

	* generic/tclInt.h:
	* generic/tclExecute.c: Tcl-stack reform, [Patch 1701202]

2007-06-03  Daniel Steffen  <das@users.sourceforge.net>

	* unix/Makefile.in: add datarootdir to silence autoconf-2.6x warning.

2007-05-30  Don Porter	<dgp@users.sourceforge.net>

	* generic/tclBasic.c:	Removed code that dealt with
	* generic/tclCompile.c: TCL_TOKEN_EXPAND_WORD tokens representing
	* generic/tclCompile.h: expanded literal words. These sections were
	mostly in place to enable [info frame] to discover line information in
	expanded literals. Since the parser now generates a token for each
	post-expansion word referring to the right location in the original
	script string, [info frame] gets all the data it needs.

	* generic/tclInt.h:	Revised the parser so that it never produces
	* generic/tclParse.c:	TCL_TOKEN_EXPAND_WORD tokens when parsing an
	* tests/parse.test:	expanded literal word; that is, something like
	{*}{x y z}. Instead, generate the series of TCL_TOKEN_SIMPLE_WORD
	tokens to represent the words that expansion of the literal string
	produces. [RFE 1725186]

2007-05-29  Jeff Hobbs	<jeffh@ActiveState.com>

	* unix/tclUnixThrd.c (Tcl_JoinThread): fix for 64-bit handling of
	pthread_join exit return code storage. [Bug 1712723]

2007-05-22  Don Porter	<dgp@users.sourceforge.net>

	[core-stabilizer-branch]

	* unix/configure:	autoconf-2.59 (FC6 fork)
	* win/configure:

	* README:		Bump version number to 8.5b1
	* generic/tcl.h:
	* library/init.tcl:
	* tools/tcl.wse.in:
	* unix/configure.in:
	* unix/tcl.spec:
	* win/configure.in:

2007-05-18  Don Porter	<dgp@users.sourceforge.net>

	* unix/configure:	autoconf-2.59 (FC6 fork)
	* win/configure:

	* README:		Bump version number to 8.5a7
	* generic/tcl.h:
	* library/init.tcl:
	* tools/tcl.wse.in:
	* unix/configure.in:
	* unix/tcl.spec:
	* win/configure.in:

	* generic/tclParse.c:	Disable and remove the ALLOW_EXPAND sections
	* tests/info.test:	that continued to support the deprecated
	* tests/mathop.test:	{expand} syntax. Updated the few remaining
	users of that syntax in the test suite.

2007-05-17  Donal K. Fellows  <dkf@users.sf.net>

	* generic/tclExecute.c (TclLimitReady): Created a macro version of
	Tcl_LimitReady just for TEBC, to reduce the amount of times that the
	bytecode engine calls out to external functions on the critical path.
	* generic/tclInterp.c (Tcl_LimitReady): Added note to remind anyone
	doing maintenance that there is a macro version to update.

2007-05-17  Daniel Steffen  <das@users.sourceforge.net>

	* generic/tcl.decls: workaround 'make checkstubs' failures from
	tclStubLib.c MODULE_SCOPE revert. [Bug 1716117]

2007-05-16  Joe English	 <jenglish@users.sourceforge.net>

	* generic/tclStubLib.c:	 Change Tcl_InitStubs(), tclStubsPtr, and the
	auxilliary stubs table pointers back to public visibility.

	These symbols need to be exported so that stub-enabled extensions may
	be statically linked into an extended tclsh or Big Wish with a
	dynamically-linked libtcl. [Bug 1716117]

2007-05-15  Don Porter	<dgp@users.sourceforge.net>

	* win/configure:	autoconf-2.59 (FC6 fork)

	* library/reg/pkgIndex.tcl:	Bump to registry 1.2.1 to account for
	* win/configure.in:		[Bug 1682211] fix.
	* win/makefile.bc:
	* win/tclWinReg.c:

2007-05-11  Pat Thoyts	<patthoyts@users.sourceforge.net>

	* generic/tclInt.h: Removed TclEvalObjEx and TclGetSrcInfoForPc from
	tclInt.h now they are in the internal stubs table.

2007-05-09  Don Porter	<dgp@users.sourceforge.net>

	* generic/tclInt.h:	TclFinalizeThreadAlloc() is always defined, so
	make sure it is also always declared (with MODULE_SCOPE).

2007-05-09  Daniel Steffen  <das@users.sourceforge.net>

	* generic/tclInt.h: fix warning when building threaded with -DPURIFY.

	* macosx/Tcl.xcodeproj/project.pbxproj: add 'DebugUnthreaded' &
	* macosx/Tcl.xcodeproj/default.pbxuser: 'DebugLeaks' configs and env
	var settings needed to run the 'leaks' tool.

2007-05-07  Don Porter	<dgp@users.sourceforge.net>

	[Tcl Bug 1706140]

	* generic/tclLink.c (LinkTraceProc):	Update Tcl_VarTraceProcs so
	* generic/tclNamesp.c (Error*Read):	they call Tcl_InterpDeleted()
	* generic/tclTrace.c (Trace*Proc):	for themselves, and do not
	* generic/tclUtil.c (TclPrecTraceProc): rely on (frequently buggy)
	setting of the TCL_INTERP_DESTROYED flag by the trace core.

	* generic/tclVar.c:	Update callers of TclCallVarTraces to not pass
	in the TCL_INTERP_DESTROYED flag. Also apply filters so that public
	routines only pass documented flag values down to lower level routines

	* generic/tclTrace.c (TclCallVarTraces):	The setting of the
	TCL_INTERP_DESTROYED flag is now done entirely within the
	TclCallVarTraces routine, the only place it can be done right.

2007-05-06  Donal K. Fellows  <dkf@users.sf.net>

	* generic/tclInt.h (ExtraFrameInfo): Create a new mechanism for
	* generic/tclCmdIL.c (InfoFrameCmd): conveying what information needs
	to be added to the results of [info frame] to replace the hack that
	was there before.
	* generic/tclProc.c (Tcl_ApplyObjCmd): Use the new mechanism for the
	[apply] command, the only part of Tcl itself that needs it (so far).

	* generic/tclInt.decls (TclEvalObjEx, TclGetSrcInfoForPc): Expose
	these two functions through the internal stubs table, necessary for
	extensions that need to integrate deeply with TIP#280.

2007-05-05  Donal K. Fellows  <dkf@users.sf.net>

	* win/tclWinFile.c (TclpGetUserHome):	Squelch type-pun warnings in
	* win/tclWinInit.c (TclpSetVariables):	Win-specific code not found
	* win/tclWinReg.c (AppendSystemError):	during earlier work on Unix.

2007-05-04  Kevin B. Kenny  <kennykb@acm.org>

	* generic/tclIO.c (TclFinalizeIOSubsystem): Added an initializer to
	silence a spurious gcc warning about use of an uninitialized
	variable.
	* tests/encoding.test: Modified so that encoding tests happen in a
	private namespace, to avoid polluting the global one. This problem was
	discovered when running the test suite '-singleproc 1 -skip exec.test'
	because the 'path' variable in encoding.test conflicted with the one
	in io.test.
	* tests/io.test: Made more of the working variables private to the
	namespace.

2007-05-02  Kevin B. Kenny  <kennykb@acm.org>

	* generic/tclTest.c (SimpleMatchInDirectory): Corrected a refcount
	imbalance that affected the filesystem-[147]* tests in the test suite.
	Thanks to Don Porter for the patch. [Bug 1710707]
	* generic/tclPathObj.c (Tcl_FSJoinPath, Tcl_FSGetNormalizedPath):
	Corrected several memory leaks that caused refcount imbalances
	resulting in memory leaks on Windows. Thanks to Joe Mistachkin for the
	patch.

2007-05-01  Miguel Sofer  <msofer@users.sf.net>

	* generic/tclVar.c (TclPtrSetVar): fixed leak whenever newvaluePtr had
	refCount 0 and was used for appending (but not lappending). Thanks to
	mistachkin and kbk. [Bug 1710710]

2007-05-01  Kevin B. Kenny  <kennykb@acm.org>

	* generic/tclIO.c (DeleteChannelTable): Made changes so that
	DeleteChannelTable tries to close all open channels, not just the
	first. [Bug 1710285]
	* generic/tclThread.c (TclFinalizeSynchronization): Make sure that TSD
	blocks get freed on non-threaded builds. [Bug 1710825]
	* tests/utf.test (utf-25.1--utf-25.4): Modified tests to clean up
	after the 'testobj' extension to avoid spurious reports of memory
	leaks.

2007-05-01  Don Porter	<dgp@users.sourceforge.net>

	* generic/tclCmdMZ.c (STR_MAP): When [string map] has a pure dict map,
	a missing Tcl_DictObjDone() call led to a memleak. [Bug 1710709]

2007-04-30  Daniel Steffen  <das@users.sourceforge.net>

	* unix/Makefile.in: add 'tclsh' dependency to install targets that
	rely on tclsh, fixes parallel 'make install' from empty build dir.

2007-04-30  Andreas Kupries <andreask@gactivestate.com>

	* generic/tclIO.c (FixLevelCode): Corrected reference count
	mismanagement of newlevel, newcode. Changed to allocate the Tcl_Obj's
	as late as possible, and only when actually needed. [Bug 1705778, leak
	K29]

2007-04-30  Kevin B. Kenny  <kennykb@acm.org>

	* generic/tclProc.c (Tcl_ProcObjCmd, SetLambdaFromAny): Corrected
	reference count mismanagement on the name of the source file in the
	TIP 280 code. [Bug 1705778, leak K02 among other manifestations]

2007-04-25  Donal K. Fellows  <dkf@users.sf.net>

	*** 8.5a6 TAGGED FOR RELEASE ***

	* generic/tclProc.c (TclObjInterpProcCore): Only allocate objects for
	error message generation when associated with argument names that are
	really used. [Bug 1705778, leak K15]

2007-04-25  Kevin B. Kenny  <kennykb@acm.org>

	* generic/tclIOUtil.c (Tcl_FSChdir): Changed the memory management so
	that the path returned from Tcl_FSGetNativePath is not duplicated
	before being stored as the current directory, to avoid a memory leak.
	[Bug 1705778, leak K01 among other manifestations]

2007-04-25  Don Porter	<dgp@users.sourceforge.net>

	* generic/tclCompExpr.c (ParseExpr):	Revised to be sure that an
	error return doesn't prevent all literals getting placed on the
	litList to be returned to the caller for freeing. Corrects some
	memleaks. [Bug 1705778, leak K23]

2007-04-25  Daniel Steffen  <das@users.sourceforge.net>

	* unix/Makefile.in (dist): add macosx/*.xcconfig files to src dist;
	copy license.terms to dist macosx dir; fix autoheader bits.

2007-04-24  Miguel Sofer  <msofer@users.sf.net>

	* generic/tclListObj.c: reverting [Patch 738900] (committed on
	2007-04-20). Causes some Tk test breakage of unknown importance, but
	the impact of the patch itself is likely to be so small that it does
	not warrant investigation at this time.

2007-04-24  Donal K. Fellows  <dkf@users.sf.net>

	* generic/tclDictObj.c (DictKeysCmd): Rewrote so that the lock on the
	internal representation of a dict is only set when necessary. [Bug
	1705778, leak K04]
	(DictFilterCmd): Added code to drop the lock in the trivial match
	case. [Bug 1705778, leak K05]

2007-04-24  Kevin B. Kenny  <kennykb@acm.org>

	* generic/tclBinary.c: Addressed several code paths where the error
	return from the 'binary format' command leaked the result buffer.
	* generic/tclListObj.c (TclLsetFlat): Fixed a bug where the new list
	under construction was leaked in the error case. [Bug 1705778, leaks
	K13 and K14]

2007-04-24  Jeff Hobbs	<jeffh@ActiveState.com>

	* unix/Makefile.in (dist): add platform library package to src dist

2007-04-24  Don Porter	<dgp@users.sourceforge.net>

	* generic/tclCompExpr.c (ParseExpr): Memory leak in error case; the
	literal Tcl_Obj was not getting freed. [Bug 1705778, leak #1 (new)]

	* generic/tclNamesp.c (Tcl_DeleteNamespace):	Corrected flaw in the
	flag marking scheme to be sure that global namespaces are freed when
	their interp is deleted. [Bug 1705778]

2007-04-24  Kevin B. Kenny  <kennykb@acm.org>

	* generic/tclExecute.c (TclExecuteByteCode): Plugged six memory leaks
	in bignum arithmetic.
	* generic/tclIOCmd.c (Tcl_ReadObjCmd): Plugged a leak of the buffer
	object if the physical read returned an error and the bypass area had
	no message.
	* generic/tclIORChan.c (TclChanCreateObjCmd): Plugged a leak of the
	return value from the "initialize" method of a channel handler.
	(All of the above under [Bug 1705778])

2007-04-23  Daniel Steffen  <das@users.sourceforge.net>

	* generic/tclCkalloc.c: fix warnings from gcc build configured with
	* generic/tclCompile.c: --enable-64bit --enable-symbols=all.
	* generic/tclExecute.c:

	* unix/tclUnixFCmd.c: add workaround for crashing bug in fts_open()
	* unix/tclUnixInit.c: without FTS_NOSTAT on 64bit Darwin 8 or earlier.

	* unix/tclLoadDyld.c (TclpLoadMemory): fix (void*) arithmetic.

	* macosx/Tcl-Common.xcconfig: enable more warnings.

	* macosx/Tcl.xcodeproj/project.pbxproj: add 'DebugMemCompile' build
	configuration that calls configure with --enable-symbols=all; override
	configure check for __attribute__((__visibility__("hidden"))) in Debug
	configuration to restore availability of ZeroLink.

	* macosx/tclMacOSXNotify.c: fix warnings.

	* macosx/tclMacOSXFCmd.c: const fixes.

	* macosx/Tcl-Common.xcconfig:	fix whitespace.
	* macosx/Tcl-Debug.xcconfig:
	* macosx/Tcl-Release.xcconfig:
	* macosx/README:

	* macosx/GNUmakefile:		fix/add copyright and license refs.
	* macosx/tclMacOSXBundle.c:
	* macosx/Tcl-Info.plist.in:
	* macosx/Tcl.xcode/project.pbxproj:
	* macosx/Tcl.xcodeproj/project.pbxproj:

	* unix/configure.in: install license.terms into Tcl.framework.
	* unix/configure: autoconf-2.59

2007-04-23  Don Porter	<dgp@users.sourceforge.net>

	* generic/tclVar.c (UnsetVarStruct):	Make sure the
	TCL_INTERP_DESTROYED flags gets passed to unset trace routines so they
	can respond appropriately. [Bug 1705778, leak #9]

2007-04-23  Miguel Sofer  <msofer@users.sf.net>

	* generic/tclCompile.c (TclFreeCompileEnv): Tip 280's new field
	extCmdMapPtr was not being freed. [Bug 1705778, leak #1]

2007-04-23  Kevin B. Kenny  <kennykb@acm.org>

	* generic/tclCompCmds.c (TclCompileUpvarCmd): Plugged a memory leak in
	'upvar' when compiling (a) upvar outside a proc, (b) upvar with a
	syntax error, or (c) upvar where the frame index is not known at
	compile time.
	* generic/tclCompExpr.c (ParseExpr): Plugged a memory leak when
	parsing expressions that contain syntax errors.
	* generic/tclEnv.c (ReplaceString): Clear memory correctly when
	growing the cache to avoid reads of uninitialised data.
	* generic/tclIORChan.c (TclChanCreateObjCmd, FreeReflectedChannel):
	Plugged two memory leaks.
	* generic/tclStrToD.c (AccumulateDecimalDigit): Fixed a mistake where
	we'd run beyond the end of the 'pow10_wide' array if a number begins
	with a string of more than 'maxpow10_wide' zeroes.
	* generic/tclTest.c (Testregexpobjcmd): Removed an invalid access
	beyond the end of 'objv' in 'testregexp -about'.
	All of these issues reported under [Bug 1705778] - detected with the
	existing test suite, no new regression tests required.

2007-04-22  Miguel Sofer  <msofer@users.sf.net>

	* generic/tclVar.c (TclDeleteNamespaceVars): fixed access to freed
	memory detected by valgrind: Tcl_GetCurrentNamespace was being
	called after freeing root CallFrame (on interp deletion).

2007-04-20  Miguel Sofer  <msofer@users.sf.net>

	* generic/tclListObj.c (SetListFromAny): avoid discarding internal
	reps of objects converted to singleton lists. [Patch 738900]

2007-04-20  Kevin B. Kenny  <kennykb@acm.org>

	* doc/clock.n: Corrected a silly error (transposed 'uppercase' and
	'lowercase' in clock.n. [Bug 1656002]
	Clarified that [clock scan] does not recognize a locale's alternative
	calendar.
	Deleted an entirely superfluous (and also incorrect) remark about the
	effect of Daylight Saving Time on relative times in [clock scan]. [Bug
	1582951]
	* library/clock.tcl: Corrected an error in skipping over the %Ey field
	on input.
	* library/msgs/ja.msg:
	* tools/loadICU.tcl: Corrected several localisation faults in the
	Japanese locale (most notably, incorrect dates for the Emperors'
	eras). [Bug 1637471]. Many thanks to SourceForge user 'nyademo' for
	pointing this out and developing a fix.
	* generic/tclPathObj.c: Corrected a 'const'ness fault that caused
	bitter complaints from MSVC.
	* tests/clock.test (clock-40.1, clock-58.1, clock-59.1): Corrected a
	test case that depended on ":localtime" being able to handle dates
	prior to the Posix epoch. [Bug 1618445] Added a test case for the
	dates of the Japanese emperors. [Bug 1637471] Added a regression test
	for military time zone input conversion. [Bug 1586828]
	* generic/tclGetDate.y (MilitaryTable): Fixed an ancient bug where the
	military NZA time zones had the signs reversed. [Bug 1586828]
	* generic/tclDate.c: Regenerated.
	* doc/Notifier.3: Documented Tcl_SetNotifier and Tcl_ServiceModeHook.
	Quite against my better judgment. [Bug 414933]
	* generic/tclBasic.c, generic/tclCkalloc.c, generic/tclClock.c:
	* generic/tclCmdIL.c, generic/tclCmdMZ.c, generic/tclFCmd.c:
	* generic/tclFileName.c, generic/tclInterp.c, generic/tclIO.c:
	* generic/tclIOUtil.c, generic/tclNamesp.c, generic/tclObj.c:
	* generic/tclPathObj.c, generic/tclPipe.c, generic/tclPkg.c:
	* generic/tclResult.c, generic/tclTest.c, generic/tclTestObj.c:
	* generic/tclVar.c, unix/tclUnixChan.c, unix/tclUnixTest.c:
	* win/tclWinLoad.c, win/tclWinSerial.c: Replaced commas in varargs
	with string concatenation where possible. [Patch 1515234]
	* library/tzdata/America/Tegucigalpa:
	* library/tzdata/Asia/Damascus: Olson's tzdata 2007e.

2007-04-19  Donal K. Fellows  <donal.k.fellows@manchester.ac.uk>

	* generic/regcomp.c, generic/regc_cvec.c, generic/regc_lex.c,
	* generic/regc_locale.c: Improve the const-correctness of the RE
	compiler.

2007-04-18  Miguel Sofer  <msofer@users.sf.net>

	* generic/tclExecute.c (INST_LSHIFT): fixed a mistake introduced in
	version 1.266 ('=' became '=='), which effectively turned the block
	that handles native shifts into dead code. This explains why the
	testsuite did not pick this mistake. Rewrote to make the intention
	clear.

	* generic/tclInt.h (TclDecrRefCount): change the order of the
	branches, use empty 'if ; else' to handle use in unbraced outer
	if/else conditions (as already done in tcl.h)

	* generic/tclExecute.c: slight changes in Tcl_Obj management.

2007-04-17  Kevin B. Kenny  <kennykb@acm.org>

	* library/clock.tcl: Fixed the naming of
	::tcl::clock::ReadZoneinfoFile because (yoicks!) it was in the global
	namespace.
	* doc/clock.n: Clarified the cases in which legacy time zone is
	recognized. [Bug 1656002]

2007-04-17  Miguel Sofer  <msofer@users.sf.net>

	* generic/tclExecute.c: fixed checkInterp logic [Bug 1702212]

2007-04-16  Donal K. Fellows  <donal.k.fellows@man.ac.uk>

	* various (including generic/tclTest.c): Complete the purge of K&R
	function definitions from manually-written code.

2007-04-15  Kevin B. Kenny  <kennykb@acm.org>

	* generic/tclCompCmds.c: added a cast to silence a compiler error on
	VC2005.
	* library/clock.tcl: Restored unique-prefix matching of keywords on
	the [clock] command. [Bug 1690041]
	* tests/clock.test: Added rudimentary test cases for unique-prefix
	matching of keywords.

2007-04-14  Miguel Sofer  <msofer@users.sf.net>

	* generic/tclExecute.c: removed some code at INST_EXPAND_SKTOP that
	duplicates functionality already present at checkForCatch.

2007-04-12  Miguel Sofer  <msofer@users.sf.net>

	* generic/tclExecute.c: new macros OBJ_AT_TOS, OBJ_UNDER_TOS,
	OBJ_AT_DEPTH(n) and CURR_DEPTH that remove all direct references to
	tosPtr from TEBC (after initialisation and the code at the label
	cleanupV_pushObjResultPtr).

2007-04-11  Miguel Sofer  <msofer@users.sf.net>

	* generic/tclCompCmds.c: moved all exceptDepth management to the
	macros - the decreasing half was managed by hand.

2007-04-10  Donal K. Fellows  <donal.k.fellows@man.ac.uk>

	* generic/tclInt.h (TclNewLiteralStringObj): New macro to make
	allocating literal string objects (i.e. objects whose value is a
	constant string) easier and more efficient, by allowing the omission
	of the length argument. Based on [Patch 1529526] (afredd)
	* generic/*.c: Make use of this (in many files).

2007-04-08  Miguel Sofer  <msofer@users.sf.net>

	* generic/tclCompile (tclInstructionTable): Fixed bugs in description
	of dict instructions.

2007-04-07  Miguel Sofer  <msofer@users.sf.net>

	* generic/tclCompile (tclInstructionTable): Fixed bug in description
	of INST_START_COMMAND.

	* generic/tclExecute.c (TEBC): Small code reduction.

2007-04-06  Miguel Sofer  <msofer@users.sf.net>

	* generic/tclExecute.c (TEBC):
	* generic/tclNamespace.c (NsEnsembleImplementationCmd):
	* generic/tclProc.c (InitCompiledLocals, ObjInterpProcEx)
	(TclObjInterpProcCore, ProcCompileProc): Code reordering to reduce
	branching and improve branch prediction (assume that forward branches
	are typically not taken).

2007-04-03  Miguel Sofer  <msofer@users.sf.net>

	* generic/tclExecute.c: INST_INVOKE optimisation. [Patch 1693802]

2007-04-03  Don Porter	<dgp@users.sourceforge.net>

	* generic/tclNamesp.c:	Revised ErrorCodeRead and ErrorInfoRead trace
	routines so they guarantee the ::errorCode and ::errorInfo variable
	always appear to exist. [Bug 1693252]

2007-04-03  Miguel Sofer  <msofer@users.sf.net>

	* generic/tclInt.decls:	 Moved TclGetNamespaceFromObj() to the
	* generic/tclInt.h:	 internal stubs table; regen.
	* generic/tclIntDecls.h:
	* generic/tclStubInit.c:

2007-04-02  Miguel Sofer  <msofer@users.sf.net>

	* generic/tclBasic.c:	  Added bytecode compilers for the variable
	* generic/tclCompCmds.c:  linking commands: 'global', 'variable',
	* generic/tclCompile.h:	  'upvar', 'namespace upvar' [Patch 1688593]
	* generic/tclExecute.c:
	* generic/tclInt.h:
	* generic/tclVar.c:

2007-04-02  Don Porter	<dgp@users.sourceforge.net>

	* generic/tclBasic.c:	Replace arrays on the C stack and ckalloc
	* generic/tclExecute.c: calls with TclStackAlloc calls to use memory
	* generic/tclFCmd.c:	on Tcl's evaluation stack.
	* generic/tclFileName.c:
	* generic/tclIOCmd.c:
	* generic/tclIndexObj.c:
	* generic/tclInterp.c:
	* generic/tclNamesp.c:
	* generic/tclTrace.c:
	* unix/tclUnixPipe.c:

2007-04-01  Donal K. Fellows  <dkf@users.sf.net>

	* generic/tclCompile.c (TclCompileScript, TclPrintInstruction):
	* generic/tclExecute.c (TclExecuteByteCode): Changed the definition of
	INST_START_CMD so that it knows how many commands start at the current
	location. This makes the interpreter command counter correct without
	requiring a large number of instructions to be issued. (See my change
	from 2007-01-19 for what triggered this.)

2007-03-30  Don Porter	<dgp@users.sourceforge.net>

	* generic/tclCompile.c:
	* generic/tclCompExpr.c:
	* generic/tclCompCmds.c:	Replace arrays on the C stack and
	ckalloc calls with TclStackAlloc calls to use memory on Tcl's
	evaluation stack.

	* generic/tclCmdMZ.c:	Revised [string to* $s $first $last]
	implementation to reduce number of allocs/copies.

	* tests/string.test:  More [string reverse] tests.

2007-03-30  Miguel Sofer  <msofer@users.sf.net>

	* generic/tclExecute.c: optimise the lookup of elements of indexed
	arrays.

2007-03-29  Miguel Sofer  <msofer@users.sf.net>

	* generic/tclProc.c (Tcl_ApplyObjCmd):
	* tests/apply.test (9.3): Fixed Tcl_Obj leak on error return; an
	unneeded ref to lambdaPtr was being set and not released on an error
	return path.

2007-03-28  Don Porter	<dgp@users.sourceforge.net>

	* generic/tclCmdMZ.c (STR_REVERSE):	Implement the actual [string
	reverse] command in terms of the new TclStringObjReverse() routine.

	* generic/tclInt.h (TclStringObjReverse):	New internal routine
	* generic/tclStringObj.c (TclStringObjReverse): that implements the
	[string reverse] operation, making use of knowledge/surgery of the
	String intrep to minimize the number of allocs and copies needed to do
	the job.

2007-03-27  Don Porter	<dgp@users.sourceforge.net>

	* generic/tclCmdMZ.c (STR_MAP): Replace ckalloc calls with
	TclStackAlloc calls.

2007-03-24  Zoran Vasiljevic <vasiljevic@users.sourceforge.net>

	* win/tclWinThrd.c: Thread exit handler marks the current thread as
	un-initialized. This allows exit handlers that are registered later to
	re-initialize this subsystem in case they need to use some sync
	primitives (cond variables) from this file again.

2007-03-23  Miguel Sofer  <msofer@users.sf.net>

	* generic/tclBasic.c (DeleteInterpProc): pop the root frame pointer
	before deleting the global namespace [Bug 1658572]

2007-03-23  Kevin B. Kenny  <kennykb@acm.org>

	* win/Makefile.in: Added code to keep a Cygwin path name from leaking
	into LIBRARY_DIR when doing 'make test' or 'make runtest'.

2007-03-22  Don Porter	<dgp@users.sourceforge.net>

	* generic/tclCmdAH.c (Tcl_ForeachObjCmd):	Replaced arrays on the
	C stack and ckalloc calls with TclStackAlloc calls to use memory on
	Tcl's evaluation stack.

	* generic/tclExecute.c: Revised GrowEvaluationStack to take an
	argument specifying the growth required by the caller, so that a
	single reallocation / copy is the most that will ever be needed even
	when required growth is large.

2007-03-21  Don Porter	<dgp@users.sourceforge.net>

	* generic/tclExecute.c: More ckalloc -> ckrealloc conversions.
	* generic/tclLiteral.c:
	* generic/tclNamesp.c:
	* generic/tclParse.c:
	* generic/tclPreserve.c:
	* generic/tclStringObj.c:
	* generic/tclUtil.c:

2007-03-20  Don Porter	<dgp@users.sourceforge.net>

	* generic/tclEnv.c:	Some more ckalloc -> ckrealloc replacements.
	* generic/tclLink.c:

2007-03-20  Kevin B. Kenny  <kennykb@acm.org>

	* generic/tclDate.c: Rebuilt, despite Donal Fellows's comment when
	committing it that no rebuild was required.
	* generic/tclGetDate.y: According to Donal Fellows, "Introduce modern
	formatting standards; no need for rebuild of tclDate.c."

	* library/tzdata/America/Cambridge_Bay:
	* library/tzdata/America/Havana:
	* library/tzdata/America/Inuvik:
	* library/tzdata/America/Iqaluit:
	* library/tzdata/America/Pangnirtung:
	* library/tzdata/America/Rankin_Inlet:
	* library/tzdata/America/Resolute:
	* library/tzdata/America/Yellowknife:
	* library/tzdata/Asia/Choibalsan:
	* library/tzdata/Asia/Dili:
	* library/tzdata/Asia/Hovd:
	* library/tzdata/Asia/Jakarta:
	* library/tzdata/Asia/Jayapura:
	* library/tzdata/Asia/Makassar:
	* library/tzdata/Asia/Pontianak:
	* library/tzdata/Asia/Ulaanbaatar:
	* library/tzdata/Europe/Istanbul: Upgraded to Olson's tzdata2007d.

	* generic/tclListObj.c (TclLsetList, TclLsetFlat):
	* tests/lset.test: Changes to deal with shared internal representation
	for lists passed to the [lset] command. Thanks to Don Porter for
	fixing this issue. [Bug 1677512]

2007-03-19  Don Porter	<dgp@users.sourceforge.net>

	* generic/tclCompile.c: Revise the various expansion routines for
	CompileEnv fields to use ckrealloc() where appropriate.

	* generic/tclBinary.c (Tcl_SetByteArrayLength): Replaced ckalloc() /
	memcpy() sequence with ckrealloc() call.

	* generic/tclBasic.c (Tcl_CreateMathFunc):	Replaced some calls to
	* generic/tclEvent.c (Tcl_CreateThread):	Tcl_Alloc() with calls
	* generic/tclObj.c (UpdateStringOfBignum):	to ckalloc(), which
	* unix/tclUnixTime.c (SetTZIfNecessary):	better supports memory
	* win/tclAppInit.c (setargv):			debugging.

2007-03-19  Donal K. Fellows  <donal.k.fellows@manchester.ac.uk>

	* doc/regsub.n: Corrected example so that it doesn't recommend
	potentially unsafe practice. Many thanks to Konstantin Kushnir
	<chpock@gmail.com> for reporting this.

2007-03-17  Kevin B. Kenny  <kennykb@acm.org>

	* win/tclWinReg.c (GetKeyNames): Size the buffer for enumerating key
	names correctly, so that Unicode names exceeding 127 chars can be
	retrieved without crashing. [Bug 1682211]
	* tests/registry.test (registry-4.9): Added test case for the above
	bug.

2007-03-15  Mo DeJong  <mdejong@users.sourceforge.net>

	* generic/tclIOUtil.c (Tcl_Stat): Reimplement workaround to avoid gcc
	warning by using local variables. When the macro argument is of type
	long long instead of long, the incorrect warning is not generated.

2007-03-15  Mo DeJong  <mdejong@users.sourceforge.net>

	* win/Makefile.in: Fully qualify LIBRARY_DIR so that `make test` does
	not depend on working dir.

2007-03-15  Mo DeJong  <mdejong@users.sourceforge.net>

	* tests/parse.test: Add two backslash newline parse tests.

2007-03-12  Don Porter	<dgp@users.sourceforge.net>

	* generic/tclExecute.c (INST_FOREACH_STEP4):	Make private copy of
	* tests/foreach.test (foreach-10.1):	value list to be assigned to
	variables so that shimmering of that list doesn't lead to invalid
	pointers. [Bug 1671087]

	* generic/tclEvent.c (HandleBgErrors):	Make efficient private copy
	* tests/event.test (event-5.3): of the command prefix for the interp's
	background error handling command to avoid panics due to pointers to
	memory invalid after shimmering. [Bug 1670155]

	* generic/tclNamesp.c (NsEnsembleImplementationCmd):	Make efficient
	* tests/namespace.test (namespace-42.8):	private copy of the
	command prefix as we invoke the command appropriate to a particular
	subcommand of a particular ensemble to avoid panic due to shimmering
	of the List intrep. [Bug 1670091]

	* generic/tclVar.c (TclArraySet):	Make efficient private copy of
	* tests/var.test (var-17.1):	the "list" argument to [array set] to
	avoid crash due to shimmering invalidating pointers. [Bug 1669489]

2007-03-12  Donal K. Fellows  <donal.k.fellows@manchester.ac.uk>

	* generic/tclCmdIL.c (Tcl_LsortObjCmd): Fix problems with declaration
	positioning and memory leaks. [Bug 1679072]

2007-03-11  Donal K. Fellows  <dkf@users.sf.net>

	* generic/tclCmdIL.c (Tcl_LreverseObjCmd): Ensure that a list is
	correctly reversed even if its internal representation is shared
	without the object itself being shared. [Bug 1675044]

2007-03-10  Miguel Sofer  <msofer@users.sf.net>

	* generic/tclCmdIL (Tcl_LsortObjCmd): changed fix to [Bug 1675116] to
	use the cheaper TclListObjCopy() instead of Tcl_DuplicateObj().

2007-03-09  Andreas Kupries  <andreask@activestate.com>

	* library/platform/shell.tcl: Made more robust if an older platform
	* library/platform/pkgIndex.tcl: package is present in the inspected
	* unix/Makefile.in: shell. Package forget it to prevent errors. Bumped
	* win/Makefile.in: package version to 1.1.3, and updated the Makefiles
	installing it as Tcl Module.

2007-03-09  Donal K. Fellows  <donal.k.fellows@man.ac.uk>

	* generic/tclCmdIL.c (Tcl_LsortObjCmd): Handle tricky case with loss
	* tests/cmdIL.test (cmdIL-1.29):	of list rep during sorting due
	to shimmering. [Bug 1675116]

2007-03-09  Kevin B. Kenny  <kennykb@acm.org>

	* library/clock.tcl (ReadZoneinfoFile): Added Y2038 compliance to the
	code for version-2 'zoneinfo' files.
	* tests/clock.test (clock-56.3): Added a test case for Y2038 and
	'zoneinfo'. Modified test initialisation to use the
	'loadTestedCommands' function of tcltest to bring in the correct path
	for the registry library.

2007-03-08  Don Porter	<dgp@users.sourceforge.net>

	* generic/tclListObj.c (TclLsetList):	Rewrite so that the routine
	itself does not do any direct intrep surgery. Better isolates those
	things into the implementation of the "list" Tcl_ObjType.

2007-03-08  Donal K. Fellows  <donal.k.fellows@man.ac.uk>

	* generic/tclListObj.c (TclLindexList, TclLindexFlat): Moved these
	functions to tclListObj.c from tclCmdIL.c to mirror the way that the
	equivalent functions for [lset]'s guts are arranged.

2007-03-08  Kevin B. Kenny  <kennykb@acm.org>

	* library/clock.tcl: Further tweaks to the Windows time zone table
	(restoring missing Mexican time zones). Added rudimentary handling of
	version-2 'zoneinfo' files. Update US DST rules so that zones such as
	'EST5EDT' get the correct transition dates.
	* tests/clock.test: Added rudimentary test cases for 'zoneinfo'
	parsing. Adjusted several tests that depended on obsolete US DST
	transition rules.

2007-03-07  Daniel Steffen  <das@users.sourceforge.net>

	* macosx/tclMacOSXNotify.c: add spinlock debugging and sanity checks.

	* macosx/Tcl.xcodeproj/project.pbxproj: ensure gcc version used by
	* macosx/Tcl.xcodeproj/default.pbxuser: Xcode and configure/make are
	* macosx/Tcl-Common.xcconfig:		consistent and independent of
	gcc_select default and CC env var; fixes for Xcode 3.0.

	* unix/tcl.m4 (Darwin): s/CFLAGS/CPPFLAGS/ in macosx-version-min check
	* unix/configure: autoconf-2.59

2007-03-07  Don Porter	<dgp@users.sourceforge.net>

	* generic/tclCmdIL.c (TclLindex*):	Rewrites to make efficient
	private copies of the list and indexlist arguments, so we can operate
	on the list elements directly with no fear of shimmering effects.
	Replaces defensive coding schemes that are otherwise required. End
	result is that TclLindexList is entirely a wrapper around
	TclLindexFlat, which is now the core engine of all [lindex]
	operations.

	* generic/tclObj.c (Tcl_AppendAllObjTypes):	Converted to simpler
	list validity test.

2007-03-07  Donal K. Fellows  <donal.k.fellows@man.ac.uk>

	* generic/tclRegexp.c (TclRegAbout): Generate information about a
	regexp as a Tcl_Obj instead of as a string, which is more efficient.

2007-03-07  Kevin B. Kenny  <kennykb@acm.org>

	* library/clock.tcl: Adjusted Windows time zone table to handle new US
	DST rules by locale rather than as Posix time zone spec.
	* tests/clock.test (clock-39.6, clock-49.2, testclock::registry):
	Adjusted tests to simulate new US rules.
	* library/tzdata/America/Indiana/Winamac:
	* library/tzdata/Europe/Istanbul:
	* library/tzdata/Pacific/Easter:
	Olson's tzdata2007c.

2007-03-05  Andreas Kupries  <andreask@activestate.com>

	* library/platform/shell.tcl (::platform::shell::RUN): In the case of
	* library/platform/pkgIndex.tcl: a failure put the captured stderr
	* unix/Makefile.in: into the error message to aid in debugging. Bumped
	* win/Makefile.in: package version to 1.1.2, and updated the makefiles
	installing it as Tcl Module.

2007-03-03  Donal K. Fellows  <dkf@users.sf.net>

	* generic/tclLink.c (LinkedVar): Added macro to conceal at least some
	of the pointer hackery.

2007-03-02  Don Porter	<dgp@users.sourceforge.net>

	* generic/tclCmdIL.c (Tcl_LreverseObjCmd):	Added missing
	TclInvalidateStringRep() call when we directly manipulate the intrep
	of an unshared "list" Tcl_Obj. [Bug 1672585]

	* generic/tclCmdIL.c (Tcl_JoinObjCmd):	Revised [join] implementation
	to append Tcl_Obj's instead of strings. [RFE 1669420]

	* generic/tclCmdIL.c (Info*Cmd):	Code simplifications and
	optimizations.

2007-03-02  Donal K. Fellows  <donal.k.fellows@manchester.ac.uk>

	* generic/tclCompile.c (TclPrintInstruction): Added a scheme to allow
	* generic/tclCompile.h (AuxDataPrintProc):    aux-data to be printed
	* generic/tclCompCmds.c (Print*Info):	      out for debugging. For
	this to work, immediate operands referring to aux-data must be
	identified as such in the instruction descriptor table using
	OPERAND_AUX4 (all are always 4 bytes).

	* generic/tclExecute.c (TclExecuteByteCode): Rewrote the compiled
	* generic/tclCompCmds.c (TclCompileDictCmd): [dict update] so that it
	* generic/tclCompile.h (DictUpdateInfo):     stores critical
	* tests/dict.test (dict-21.{14,15}):	     non-varying data in an
	aux-data value instead of a (shimmerable) literal. [Bug 1671001]

2007-03-01  Don Porter	<dgp@users.sourceforge.net>

	* generic/tclCmdIL.c (Tcl_LinsertObjCmd):	Code simplifications
	and optimizations.

	* generic/tclCmdIL.c (Tcl_LreplaceObjCmd):	Code simplifications
	and optimizations.

	* generic/tclCmdIL.c (Tcl_LrangeObjCmd):	Rewrite in the same
	spirit; avoid shimmer effects rather than react to them.

	* generic/tclCmdAH.c (Tcl_ForeachObjCmd):	Stop throwing away
	* tests/foreach.test (foreach-1.14):	useful error information when
	loop variable sets fail.

	* generic/tclCmdIL.c (Tcl_LassignObjCmd):	Rewrite to make an
	efficient private copy of the list argument, so we can operate on the
	list elements directly with no fear of shimmering effects. Replaces
	defensive coding schemes that are otherwise required.

	* generic/tclCmdAH.c (Tcl_ForeachObjCmd):	Rewrite to make
	efficient private copies of the variable and value lists, so we can
	operate on them without any special shimmer defense coding schemes.

2007-03-01  Donal K. Fellows  <donal.k.fellows@manchester.ac.uk>

	* generic/tclCompCmds.c (TclCompileForeachCmd): Prevent an unexpected
	* tests/foreach.test (foreach-9.1):		infinite loop when the
	variable list is empty and the foreach is compiled. [Bug 1671138]

2007-02-26  Andreas Kupries  <andreask@activestate.com>

	* generic/tclIORChan.c (FreeReflectedChannel): Added the missing
	refcount release between NewRC and FreeRC for the channel handle
	object, spotted by Don Porter. [Bug 1667990]

2007-02-26  Don Porter	<dgp@users.sourceforge.net>

	* generic/tclCmdAH.c (Tcl_ForeachObjCmd):	Removed surplus
	copying of the objv array that used to be a workaround for [Bug
	404865]. That bug is long fixed.

2007-02-24  Don Porter	<dgp@users.sourceforge.net>

	* generic/tclBasic.c:	Use new interface in Tcl_EvalObjEx so that the
	recounting logic of the List internal rep need not be repeated there.
	Better encapsulation of internal details.

	* generic/tclInt.h:	New internal routine TclListObjCopy() used
	* generic/tclListObj.c: to efficiently do the equivalent of [lrange
	$list 0 end]. After some experience with this, might be a good
	candidate for exposure as a public interface. It's useful for callers
	of Tcl_ListObjGetElements() who want to control the ongoing validity
	of the returned objv pointer.

2007-02-22  Andreas Kupries  <andreask@activestate.com>

	* tests/pkg.test: Added tests for the case of an alpha package
	satisfying a require for the regular package, demonstrating a corner
	case specified in TIP#280. More notes in the comments to the test.

2007-02-20  Jan Nijtmans  <nijtmans@users.sf.net>

	* generic/tclInt.decls: Added "const" specifiers in TclSockGetPort
	* generic/tclIntDecls.h: regenerated
	* generic/*.c:
	* unix/tclUnixChan.c
	* unix/tclUnixPipe.c
	* win/tclWinPipe.c
	* win/tclWinSock.c: Added many "const" specifiers in implementation.

2007-02-20  Don Porter	<dgp@users.sourceforge.net>

	* doc/tcltest.n:	Typo fix. [Bug 1663539]

2007-02-20  Pat Thoyts	<patthoyts@users.sourceforge.net>

	* generic/tclFileName.c:  Handle extended paths on Windows NT and
	* generic/tclPathObj.c:	  above. These have a \\?\ prefix. [Bug
	* win/tclWinFile.c:	  1479814]
	* tests/winFCmd.test:	  Tests for extended path handling.

2007-02-19  Jeff Hobbs	<jeffh@ActiveState.com>

	* unix/tcl.m4: use SHLIB_SUFFIX=".so" on HP-UX ia64 arch.
	* unix/configure: autoconf-2.59

	* generic/tclIOUtil.c (Tcl_FSEvalFileEx): safe incr of objPtr ref.

2007-02-18  Donal K. Fellows  <dkf@users.sf.net>

	* doc/chan.n, doc/clock.n, doc/eval.n, doc/exit.n, doc/expr.n:
	* doc/interp.n, doc/open.n, doc/platform_shell.n, doc/pwd.n:
	* doc/refchan.n, doc/regsub.n, doc/scan.n, doc/tclvars.n, doc/tm.n:
	* doc/unload.n: Apply [Bug 1610310] to fix typos. Thanks to Larry
	Virden for spotting them.

	* doc/interp.n: Partial fix of [Bug 1662436]; rest requires some
	policy decisions on what should and shouldn't be safe commands from
	the "new in 8.5" set.

2007-02-13  Kevin B. Kenny  <kennykb@acm.org>

	* tools/fix_tommath_h.tcl: Further tweaking for the x86-64. The change
	is to make 'mp_digit' be an 'unsigned int' on that platform; since
	we're using only 32 bits of it, there's no reason to make it a 64-bit
	'unsigned long.'
	* generic/tclTomMath.h: Regenerated.

2007-02-13  Donal K. Fellows  <donal.k.fellows@man.ac.uk>

	* doc/re_syntax.n: Corrected description of 'print' class [Bug
	1614687] and enhanced description of 'graph' class.

2007-02-12  Kevin B. Kenny  <kennykb@acm.org>

	* tools/fix_tommath_h.tcl: Added code to patch out a check for
	__x86_64__ that caused Tommath to use __attributes(TI)__ for the
	mp_word type. Tetra-int's simply fail on too many gcc-glibc-OS
	combinations to be ready for shipment today, even if they work for
	some of us. This change allows reversion of das's change of 2006-08-18
	that accomplised the same thing on Darwin. [Bugs 1601380, 1603737,
	1609936, 1656265]
	* generic/tclTomMath.h: Regenerated.
	* library/tzdata/Africa/Asmara:
	* library/tzdata/Africa/Asmera:
	* library/tzdata/America/Nassau:
	* library/tzdata/Atlantic/Faeroe:
	* library/tzdata/Atlantic/Faroe:
	* library/tzdata/Australia/Eucla:
	* library/tzdata/Pacific/Easter: Rebuilt from Olson's tzdata2007b.

2007-02-09  Joe Mistachkin  <joe@mistachkin.com>

	* win/nmakehlp.c: Properly cleanup after nmakehlp, including the
	* win/makefile.vc: vcX0.pch file.

2007-02-08  Jeff Hobbs	<jeffh@ActiveState.com>

	* unix/tclUnixInit.c (TclpCheckStackSpace): do stack size checks with
	unsigned size_t to correctly validate stackSize in the 2^31+ range.
	[Bug 1654104]

2007-02-08  Don Porter	<dgp@users.sourceforge.net>

	* generic/tclNamesp.c:	Corrected broken logic in Tcl_DeleteNamespace
	* tests/namespace.test: introduced in Patch 1577278 that caused
	[namespace delete ::] to be effective only at level #0. New test
	namespace-7.7 should prevent similar error in the future [Bug 1655305]

2007-02-06  Don Porter	<dgp@users.sourceforge.net>

	* generic/tclNamesp.c:	Corrected broken implementation of the
	* tests/namespace.test: TclMatchIsTrivial optimization on [namespace
	children $namespace $pattern].

2007-02-04  Daniel Steffen  <das@users.sourceforge.net>

	* unix/tcl.m4: use gcc4's __attribute__((__visibility__("hidden"))) if
	available to define MODULE_SCOPE effective on all platforms.
	* unix/configure.in: add caching to -pipe and zoneinfo checks.
	* unix/configure: autoconf-2.59
	* unix/tclConfig.h.in: autoheader-2.59

2007-02-03  Joe Mistachkin  <joe@mistachkin.com>

	* win/rules.vc: Fix platform specific file copy macros for downlevel
	Windows.

2007-01-29  Don Porter	<dgp@users.sourceforge.net>

	* generic/tclResult.c: Added optimization case to TclTransferResult to
	cover common case where there's big savings over the fully general
	path. Thanks to Peter MacDonald. [Bug 1626518]

	* generic/tclLink.c:	Broken linked float logic corrected. Thanks to
	Andy Goth. [Bug 1602538]

	* doc/fcopy.n:	Typo fix. [Bug 1630627]

2007-01-28  Daniel Steffen  <das@users.sourceforge.net>

	* macosx/Tcl.xcodeproj/project.pbxproj:	  extract build settings that
	* macosx/Tcl.xcodeproj/default.pbxuser:	  were common to multiple
	* macosx/Tcl-Common.xcconfig (new file):  configurations into external
	* macosx/Tcl-Debug.xcconfig (new file):	  xcconfig files; add extra
	* macosx/Tcl-Release.xcconfig (new file): configurations for building
	with SDKs and 64bit; convert legacy jam-based 'Tcl' target to native
	target with single script phase; correct syntax of build setting
	references to use $() throughout.

	* macosx/README: document new Tcl.xcodeproj configurations; other
	minor updates/corrections.

	* generic/tcl.h: update location of version numbers in macosx files.

	* macosx/Tcl.xcode/project.pbxproj: restore 'tcltest' target to
	* macosx/Tcl.xcode/default.pbxuser: working order by replicating
	applicable changes to Tcl.xcodeproj since 2006-07-20.

2007-01-25  Daniel Steffen  <das@users.sourceforge.net>

	* unix/tcl.m4: integrate CPPFLAGS into CFLAGS as late as possible and
	move (rather than duplicate) -isysroot flags from CFLAGS to CPPFLAGS
	to avoid errors about multiple -isysroot flags from some older gcc
	builds.

	* unix/configure: autoconf-2.59

2007-01-22  Donal K. Fellows  <donal.k.fellows@manchester.ac.uk>

	* compat/memcmp.c (memcmp): Reworked so that arithmetic is never
	performed upon void pointers, since that is illegal. [Bug 1631017]

2007-01-19  Donal K. Fellows  <donal.k.fellows@man.ac.uk>

	* generic/tclCompile.c (TclCompileScript): Reduce the frequency with
	which we issue INST_START_CMD, making bytecode both more compact and
	somewhat faster. The optimized case is where we would otherwise be
	issuing a sequence of those instructions; in those cases, it is only
	ever the first one encountered that could possibly trigger.

2007-01-19  Joe Mistachkin  <joe@mistachkin.com>

	* tools/man2tcl.c: Include stdlib.h for exit() and improve comment
	detection.
	* win/nmakehlp.c: Update usage.
	* win/makefile.vc: Properly build man2tcl.c for MSVC8.

2007-01-19  Daniel Steffen  <das@users.sourceforge.net>

	* macosx/tclMacOSXFCmd.c (TclMacOSXSetFileAttribute): on some versions
	of Mac OS X, truncate() fails on resource forks, in that case use
	open() with O_TRUNC instead.

	* macosx/tclMacOSXNotify.c: accommodate changes to prototypes of
	OSSpinLock(Un)Lock API.

	* macosx/Tcl.xcodeproj/project.pbxproj: ensure HOME and USER env vars
	* macosx/Tcl.xcodeproj/default.pbxuser: are defined when running
						testsuite from Xcode.

	* tests/env.test: add extra system env vars that need to be preserved
	on some Mac OS X versions for testsuite to work.

	* unix/Makefile.in:  Move libtommath defines into configure.in to
	* unix/configure.in: avoid replicating them across multiple
	* macosx/Tcl.xcodeproj/project.pbxproj: buildsystems.

	* unix/tcl.m4: ensure CPPFLAGS env var is used when set. [Bug 1586861]
	(Darwin): add -isysroot and -mmacosx-version-min flags to CPPFLAGS
	when present in CFLAGS to avoid discrepancies between what headers
	configure sees during preprocessing tests and compiling tests.

	* unix/configure: autoconf-2.59
	* unix/tclConfig.h.in: autoheader-2.59

2007-01-18  Donal K. Fellows  <donal.k.fellows@man.ac.uk>

	* generic/tclCompile.c (TclCompileScript): Make sure that when parsing
	an expanded literal fails, a correct bytecode sequence is still
	issued. [Bug 1638414]. Also make sure that the start of the expansion
	bytecode sequence falls inside the span of bytecodes for a command.
	* tests/compile.test (compile-16.24): Added test for [Bug 1638414]

2007-01-17  Donal K. Fellows  <dkf@users.sf.net>

	* generic/tclIO.c: Added macros to make usage of ChannelBuffers
	clearer.

2007-01-11  Joe English	 <jenglish@users.sourceforge.net>

	* win/tcl.m4(CFLAGS_WARNING): Remove "-Wconversion". This was removed
	from unix/tcl.m4 2004-07-16 but not from here.
	* win/configure: Regenerated.

2007-01-11  Pat Thoyts	<patthoyts@users.sourceforge.net>

	* win/makefile.vc: Fixes to work better on Win98. Read version numbers
	* win/nmakehlp.c:  from package index file to avoid keeping numbers in
	* win/rules.vc:	   the makefile where they may become de-synchronized.

2007-01-10  Donal K. Fellows  <donal.k.fellows@manchester.ac.uk>

	* generic/regcomp.c (compile, freev):	     Define a strategy for
	* generic/regexec.c (exec):		     managing the internal
	* generic/regguts.h (AllocVars, FreeVars):   vars of the RE engine to
	* generic/regcustom.h (AllocVars, FreeVars): reduce C stack usage.
	This will make Tcl as a whole much less likely to run out of stack
	space...

2007-01-09  Donal K. Fellows  <donal.k.fellows@man.ac.uk>

	* generic/tclCompCmds.c (TclCompileLindexCmd):
	* tests/lindex.test (lindex-9.2): Fix silly bug that ended up
	sometimes compiling list arguments in the wrong order. [Bug 1631364]

2007-01-03  Kevin B. Kenny  <kennykb@acm.org>

	* generic/tclDate.c: Regenerated to recover a lost fix from patthoyts.
	[Bug 1618523]

2006-12-26  Mo DeJong  <mdejong@users.sourceforge.net>

	* generic/tclIO.c (Tcl_GetsObj): Avoid checking for for the LF in a
	possible CRLF sequence when EOF has already been found.

2006-12-26  Mo DeJong  <mdejong@users.sourceforge.net>

	* generic/tclEncoding.c (EscapeFromUtfProc): Clear the
	TCL_ENCODING_END flag when end bytes are written. This fix keep this
	method from writing escape bytes for an encoding like iso2022-jp
	multiple times when the escape byte overlap with the end of the IO
	buffer.
	* tests/io.test: Add test for escape byte overlap issue.

2006-12-19  Donal K. Fellows  <donal.k.fellows@man.ac.uk>

	* unix/tclUnixThrd.c (Tcl_GetAllocMutex, TclpNewAllocMutex): Add
	intermediate variables to shut up unwanted warnings. [Bug 1618838]

2006-12-19  Daniel Steffen  <das@users.sourceforge.net>

	* unix/tclUnixThrd.c (TclpInetNtoa): fix for 64 bit.

	* unix/tcl.m4 (Darwin): --enable-64bit: verify linking with 64bit
	-arch flag succeeds before enabling 64bit build.
	* unix/configure: autoconf-2.59

2006-12-17  Daniel Steffen  <das@users.sourceforge.net>

	* tests/macOSXLoad.test (new file): add testing of .bundle loading and
	* tests/load.test:		    unloading on Darwin (in addition
	* tests/unload.test:		    to existing tests of .dylib
	loading).
	* macosx/Tcl.xcodeproj/project.pbxproj: add building of dltest
	binaries so that testsuite run from Xcode can use them; fix testsuite
	run script
	* unix/configure.in:	   add support for building dltest binaries as
	* unix/dltest/Makefile.in: .bundle (in addition to .dylib) on Darwin.
	* unix/Makefile.in: add stub lib dependency to dltest target.
	* unix/configure: autoconf-2.59

	* tests/append.test: fix cleanup failure when all tests are skipped.

	* tests/chan.test (chan-16.9): cleanup chan event handler to avoid
	causing error in event.test when running testsuite with -singleproc 1.

	* tests/info.test: add !singleTestInterp constraint to tests that fail
	when running testsuite with -singleproc 1. [Bug 1605269]

2006-12-14  Donal K. Fellows  <donal.k.fellows@manchester.ac.uk>

	* doc/string.n: Fix example. [Bug 1615277]

2006-12-12  Don Porter	<dgp@users.sourceforge.net>

	* generic/tclCompExpr.c:	Now that the new internal structs are
	in use to support operator commands, might as well make them the
	default for [expr] as well and avoid passing every parsed expression
	through the inefficient Tcl_Token array format. This addresses most
	issues in [RFE 1517602]. Assuming no performance disasters result from
	this, much dead code supporting the other implementation might now be
	removed.

	* generic/tclBasic.c:	Final step routing all direct evaluation forms
	* generic/tclCompExpr.c: of the operator commands through TEBC,
	* generic/tclCompile.h: dropping all the routines in tclMathOp.c.
	* generic/tclMathOp.c:	Still needs Engineering Manual attention.

2006-12-11  Don Porter	<dgp@users.sourceforge.net>

	* generic/tclBasic.c:	Another step with all sorting operator
	* generic/tclCompExpr.c: commands now routing through TEBC via
	* generic/tclCompile.h: TclSortingOpCmd().

2006-12-08  Don Porter	<dgp@users.sourceforge.net>

	* generic/tclBasic.c:	 Another step down the path of re-using
	* generic/tclCompExpr.c: TclExecuteByteCode to implement the TIP 174
	* generic/tclCompile.h: commands instead of using a mass of code
	* generic/tclMathOp.c:	duplication. Now all operator commands that
	* tests/mathop.test:	demand exactly one operation are implemented
	via TclSingleOpCmd and a call to TEBC.

	* generic/tclCompExpr.c: Revised implementation of TclInvertOpCmd to
	* generic/tclMathOp.c:	perform a bytecode compile / execute sequence.
	This demonstrates a path toward avoiding mountains of code duplication
	in tclMathOp.c and tclExecute.c.

	* generic/tclCompile.h: Change TclExecuteByteCode() from static to
	* generic/tclExecute.c: MODULE_SCOPE so all files including
	tclCompile.h may call it.

	* generic/tclMathOp.c:	More revisions to make tests pass.
	* tests/mathop.test:

2006-12-08  Donal K. Fellows  <donal.k.fellows@manchester.ac.uk>

	* generic/tclNamesp.c (TclTeardownNamespace): Ensure that dying
	namespaces unstitch themselves from their referents. [Bug 1571056]
	(NsEnsembleImplementationCmd): Silence GCC warning.

	* tests/mathop.test: Full tests for & | and ^ operators

2006-12-08  Daniel Steffen  <das@users.sourceforge.net>

	* library/tcltest/tcltest.tcl: use [info frame] for "-verbose line".

2006-12-07  Don Porter	<dgp@users.sourceforge.net>

	* generic/tclCompCmds.c:	Additional commits correct most
	* generic/tclExecute.c:		failing tests illustrating bugs
	* generic/tclMathOp.c:		uncovered in [Patch 1578137].

	* generic/tclBasic.c:	Biggest source of TIP 174 failures was that
	the commands were not [namespace export]ed from the ::tcl::mathop
	namespace. More bits from [Patch 1578137] correct that.

	* tests/mathop.test:	Commmitted several new tests from Peter Spjuth
	found in [Patch 1578137]. Many failures now demonstrate issues to fix
	in the TIP 174 implementation.

2006-12-07  Donal K. Fellows  <donal.k.fellows@manchester.ac.uk>

	* tests/mathop.test: Added tests for ! ~ eq operators.
	* generic/tclMathOp.c (TclInvertOpCmd): Add in check for non-integral
	numeric values.
	* generic/tclCompCmds.c (CompileCompareOpCmd): Factor out the code
	generation for the chained comparison operators.

2006-12-07  Pat Thoyts	<patthoyts@users.sourceforge.net>

	* tests/exec.test: Fixed line endings (caused win32 problems).

2006-12-06  Don Porter	<dgp@users.sourceforge.net>

	* generic/tclCompCmds.c:	Revised and consolidated into utility
	* tests/mathop.test:		routines some of routines that compile
	the new TIP 174 commands. This corrects some known bugs. More to come.

2006-12-06  Kevin B. Kenny  <kennykb@acm.org>

	* tests/expr.test (expr-47.12): Improved error reporting in hopes of
	having more information to pursue [Bug 1609936].

2006-12-05  Andreas Kupries  <andreask@activestate.com>

	TIP#291 IMPLEMENTATION

	* generic/tclBasic.c: Define tcl_platform element for pointerSize.
	* doc/tclvars.n:

	* win/Makefile.in: Added installation instructions for the platform
	* win/makefile.vc: package. Added the platform package.
	* win/makefile.bc:
	* unix/Makefile.in:

	* tests/platform.test:
	* tests/safe.test:

	* library/platform/platform.tcl:
	* library/platform/shell.tcl:
	* library/platform/pkgIndex.tcl:

	* doc/platform.n:
	* doc/platform_shell.n:

2006-12-05  Don Porter	<dgp@users.sourceforge.net>

	* generic/tclPkg.c:	When no requirements are supplied to a
	* tests/pkg.test:	[package require $pkg] and [package unknown]
	is invoked to find a satisfying package, pass the requirement argument
	"0-" (which means all versions are acceptable). This permits a
	registered [package unknown] command to call [package vsatisfies
	$testVersion {*}$args] without any special handling of the empty $args
	case. This fixes/avoids a bug in [::tcl::tm::UnknownHandler] that was
	causing old TM versions to be provided in preference to newer TM
	versions. Thanks to Julian Noble for discovering the issue.

2006-12-04  Donal K. Fellows  <dkf@users.sf.net>

	TIP#267 IMPLEMENTATION

	* generic/tclIOCmd.c (Tcl_ExecObjCmd): Added -ignorestderr option,
	* tests/exec.test, doc/exec.n:	       loosely from [Patch 1476191]

2006-12-04  Don Porter	<dgp@users.sourceforge.net>

	* generic/tclCompExpr.c:	Added implementation for the
	CompileExprTree() routine that can produce expression bytecode
	directly from internal structures with no need to pass through the
	Tcl_Token array representation. Still disabled by default. #undef
	USE_EXPR_TOKENS to try it out.

2006-12-03  Don Porter	<dgp@users.sourceforge.net>

	* generic/tclCompExpr.c:	Added expr parsing routines that
	produce a different set of internal structures representing the parsed
	expression, as well as routines that go on to convert those structures
	into the traditional Tcl_Token array format. Use of these routines is
	currently disabled. #undef PARSE_DIRECT_EXPR_TOKENS to enable them.
	These routines will only become really useful when more routines that
	compile directly from the new internal structures are completed.

2006-12-02  Donal K. Fellows  <dkf@users.sf.net>

	* doc/file.n: Clarification of [file pathtype] docs. [Bug 1606454]

2006-12-01  Kevin B. Kenny	 <kennykb@acm.org>

	* libtommath/bn_mp_add.c:	Corrected the effects of a
	* libtommath/bn_mp_div.c:	bollixed 'cvs merge' operation
	* libtommath/bncore.c:		that inadvertently committed some
	* libtommath/tommath_class.h:	half-developed code.

	TIP#299 IMPLEMENTATION

	* doc/mathfunc.n:	Added isqrt() function to docs
	* generic/tclBasic.c:	Added isqrt() math function (ExprIsqrtFunc)
	* tests/expr.test (expr-47.*): Added tests for isqrt()
	* tests/info.test (info-20.2): Added isqrt() to expected math funcs.

2006-12-01  Don Porter	<dgp@users.sourceforge.net>

	* tests/chan.test:	Correct timing sensitivity in new test. [Bug
	1606860]

	TIP#287 IMPLEMENTATION

	* doc/chan.n:		New subcommand [chan pending].
	* generic/tclBasic.c:	Thanks to Michael Cleverly for proposal
	* generic/tclInt.h:	and implementation.
	* generic/tclIOCmd.c:
	* library/init.tcl:
	* tests/chan.test:
	* tests/ioCmd.test:

	TIP#298 IMPLEMENTATION

	* generic/tcl.decls: Tcl_GetBignumAndClearObj -> Tcl_TakeBignumFromObj
	* generic/tclObj.c:

	* generic/tclDecls.h:	make genstubs
	* generic/tclStubInit.c:

	* generic/tclExecute.c: Update callers.
	* generic/tclMathOp.c:

2006-11-30  Kevin B. Kenny  <kennykb@acm.org>

	* library/tzdata: Olson's tzdata2006p.
	* libtommath/bn_mp_sqrt.c: Fixed a bug where the initial approximation
	to the square root could be on the wrong side, causing failure of
	convergence.

2006-11-29  Don Porter	<dgp@users.sourceforge.net>

	* generic/tclBasic.c (Tcl_AppendObjToErrorInfo):  Added
	Tcl_DecrRefCount() on the objPtr argument to plug memory leaks. This
	makes the routine a consumer, which makes it easiest to use.

2006-11-28  Andreas Kupries  <andreask@activestate.com>

	* generic/tclBasic.c: TIP #280 implementation.
	* generic/tclCmdAH.c:
	* generic/tclCmdIL.c:
	* generic/tclCmdMZ.c:
	* generic/tclCompCmds.c:
	* generic/tclCompExpr.c:
	* generic/tclCompile.c:
	* generic/tclCompile.h:
	* generic/tclExecute.c:
	* generic/tclIOUtil.c:
	* generic/tclInt.h:
	* generic/tclInterp.c:
	* generic/tclNamesp.c:
	* generic/tclObj.c:
	* generic/tclProc.c:
	* tests/compile.test:
	* tests/info.test:
	* tests/platform.test:
	* tests/safe.test:

2006-11-27  Kevin B. Kenny  <kennykb@acm.org>

	* unix/tclUnixChan.c (TclUnixWaitForFile):
	* tests/event.test (event-14.*): Corrected a bug where
	TclUnixWaitForFile would present select() with the wrong mask on an
	LP64 machine if a fd number exceeds 32. Thanks to Jean-Luc Fontaine
	for reporting and diagnosing [Bug 1602208].

2006-11-27  Don Porter	<dgp@users.sourceforge.net>

	* generic/tclExecute.c (TclIncrObj):	Correct failure to detect
	floating-point increment values. Thanks to William Coleda [Bug
	1602991]

2006-11-26  Donal K. Fellows  <dkf@users.sf.net>

	* tests/mathop.test, doc/mathop.n: More bits and pieces of the TIP#174
	implementation. Note that the test suite is not yet complete.

2006-11-26  Daniel Steffen  <das@users.sourceforge.net>

	* unix/tcl.m4 (Linux): --enable-64bit support.	[Patch 1597389]
	* unix/configure: autoconf-2.59			[Bug 1230558]

2006-11-25  Donal K. Fellows  <dkf@users.sf.net>

	TIP#174 IMPLEMENTATION

	* generic/tclMathOp.c (new file): Completed the implementation of the
	interpreted versions of all the tcl::mathop commands. Moved to a new
	file to make tclCompCmds.c more focused in purpose.

2006-11-23  Donal K. Fellows  <dkf@users.sf.net>

	* generic/tclCompCmds.c (Tcl*OpCmd, TclCompile*OpCmd):
	* generic/tclBasic.c (Tcl_CreateInterp): Partial implementation of
	TIP#174; the commands are compiled, but (mostly) not interpreted yet.

2006-11-22  Donal K. Fellows  <dkf@users.sf.net>

	TIP#269 IMPLEMENTATION

	* generic/tclCmdMZ.c (Tcl_StringObjCmd): Implementation of the [string
	* tests/string.test (string-25.*):	 is list] command, based on
	* doc/string.n:				 work by Joe Mistachkin, with
	enhancements by Donal Fellows for better failindex behaviour.

2006-11-22  Don Porter	<dgp@users.sourceforge.net>

	* tools/genWinImage.tcl (removed):	Removed two files used in
	* win/README.binary (removed):	production of binary distributions
	for Windows, a task we no longer perform. [Bug 1476980]
	* generic/tcl.h:	Remove mention of win/README.binary in comment

	* generic/tcl.h:	Moved TCL_REG_BOSONLY #define from tcl.h to
	* generic/tclInt.h:	tclInt.h. Only know user is Expect, which
	already #include's tclInt.h. No need to continue greater exposure.
	[Bug 926500]

2006-11-20  Donal K. Fellows  <dkf@users.sf.net>

	* generic/tclBasic.c (Tcl_CreateInterp, TclHideUnsafeCommands):
	* library/init.tcl: Refactored the [chan] command's guts so that it
	does not use aliases to global commands, making the code more robust.

2006-11-17  Don Porter	<dgp@users.sourceforge.net>

	* generic/tclExecute.c (INST_EXPON):	Corrected crash on
	[expr 2**(1<<63)]. Was operating on cleared bignum Tcl_Obj.

2006-11-16  Donal K. Fellows  <dkf@users.sf.net>

	* doc/apply.n, doc/chan.n: Added examples.

2006-11-15  Don Porter	<dgp@users.sourceforge.net>

	TIP#270 IMPLEMENTATION

	* generic/tcl.decls:		New public routines Tcl_ObjPrintf,
	* generic/tclStringObj.c:	Tcl_AppendObjToErrorInfo, Tcl_Format,
	* generic/tclInt.h:		Tcl_AppendLimitedToObj,
	Tcl_AppendFormatToObj and Tcl_AppendPrintfToObj. Former internal
	versions removed.

	* generic/tclDecls.h:		make genstubs
	* generic/tclStubInit.c:

	* generic/tclBasic.c:		Updated callers.
	* generic/tclCkalloc.c:
	* generic/tclCmdAH.c:
	* generic/tclCmdIL.c:
	* generic/tclCmdMZ.c:
	* generic/tclCompExpr.c:
	* generic/tclCompile.c:
	* generic/tclDictObj.c:
	* generic/tclExecute.c:
	* generic/tclIORChan.c:
	* generic/tclIOUtil.c:
	* generic/tclMain.c:
	* generic/tclNamesp.c:
	* generic/tclObj.c:
	* generic/tclPkg.c:
	* generic/tclProc.c:
	* generic/tclStrToD.c:
	* generic/tclTimer.c:
	* generic/tclUtil.c:
	* unix/tclUnixFCmd.c:

	* tools/genStubs.tcl:	Updated script to no longer produce the
	_ANSI_ARGS_ wrapper in generated declarations. Also revised to accept
	variadic prototypes with more than one fixed argument. (This is
	possible since TCL_VARARGS and its limitations are no longer in use).
	* generic/tcl.h:	Some reordering so that macro definitions do
	not interfere with the now _ANSI_ARGS_-less stub declarations.

	* generic/tclDecls.h:		make genstubs
	* generic/tclIntDecls.h:
	* generic/tclIntPlatDecls.h:
	* generic/tclPlatDecls.h:
	* generic/tclTomMathDecls.h:

2006-11-15  Donal K. Fellows  <dkf@users.sf.net>

	* doc/ChnlStack.3, doc/CrtObjCmd.3, doc/GetIndex.3, doc/OpenTcp.3:
	* doc/chan.n, doc/fconfigure.n, doc/fcopy.n, doc/foreach.n:
	* doc/history.n, doc/http.n, doc/library.n, doc/lindex.n:
	* doc/lrepeat.n, doc/lreverse.n, doc/pkgMkIndex.n, doc/re_syntax.n:
	Convert \fP to \fR so that man-page scrapers have an easier time.

2006-11-14  Don Porter	<dgp@users.sourceforge.net>

	TIP#261 IMPLEMENTATION

	* generic/tclNamesp.c:	[namespace import] with 0 arguments
	introspects the list of imported commands.

2006-11-13  Kevin B. Kenny  <kennykb@users.sourceforge.net>

	* generic/tclThreadStorage.c (Tcl_InitThreadStorage):
	(Tcl_FinalizeThreadStorage): Silence a compiler warning about
	presenting a volatile pointer to 'memset'.

2006-11-13  Don Porter	<dgp@users.sourceforge.net>

	* generic/tclIO.c:	When [gets] on a binary channel needs to use
	the "iso8859-1" encoding, save a copy of that encoding per-thread to
	avoid repeated freeing and re-loading of it from the file system. This
	replaces the cached copy of this encoding that the platform
	initialization code used to keep in pre-8.5 releases.

2006-11-13  Daniel Steffen  <das@users.sourceforge.net>

	* generic/tclCompExpr.c:	Fix gcc warnings about 'cast to/from
	* generic/tclEncoding.c:	pointer from/to integer of different
	* generic/tclEvent.c:		size' on 64-bit platforms by casting
	* generic/tclExecute.c:		to intermediate types
	* generic/tclHash.c:		intptr_t/uintptr_t via new PTR2INT(),
	* generic/tclIO.c:		INT2PTR(), PTR2UINT() and UINT2PTR()
	* generic/tclInt.h:		macros. [Patch 1592791]
	* generic/tclProc.c:
	* generic/tclTest.c:
	* generic/tclThreadStorage.c:
	* generic/tclTimer.c:
	* generic/tclUtil.c:
	* unix/configure.in:
	* unix/tclUnixChan.c:
	* unix/tclUnixPipe.c:
	* unix/tclUnixPort.h:
	* unix/tclUnixTest.c:
	* unix/tclUnixThrd.c:

	* unix/configure: autoconf-2.59
	* unix/tclConfig.h.in: autoheader-2.59

2006-11-12  Donal K. Fellows  <dkf@users.sf.net>

	* generic/tclInt.h, generic/tclInt.decls: Transfer TclPtrMakeUpvar and
	TclObjLookupVar to the internal stubs table.

2006-11-10  Daniel Steffen  <das@users.sourceforge.net>

	* tests/fCmd.test (fCmd-6.26): fix failure when env(HOME) path
	contains symlinks.

	* macosx/Tcl.xcodeproj/project.pbxproj: remove tclParseExpr.c; when
	running testsuite from inside Xcdoe, skip stack-3.1 (it only fails
	under those circumstances).

	* unix/tcl.m4 (Darwin): suppress linker arch warnings when building
	universal for both 32 & 64 bit and no 64bit CoreFoundation is
	available; sync with tk tcl.m4 change.
	* unix/configure.in: whitespace.
	* unix/configure: autoconf-2.59

2006-11-09  Don Porter	<dgp@users.sourceforge.net>

	* generic/tclParseExpr.c (removed):	Moved all the code of
	* generic/tclCompExpr.c:	tclParseExpr.c into tclCompExpr.c.
	* unix/Makefile.in:	This sets the stage for expr compiling to work
	* win/Makefile.in:	directly with the full parse tree structures,
	* win/makefile.bc:	and not have to pass through the information
	* win/makefile.vc:	lossy format of an array of Tcl_Tokens.
	* win/tcl.dsp:

2006-11-09  Donal K. Fellows  <donal.k.fellows@manchester.ac.uk>

	TIP#272 IMPLEMENTATION

	* generic/tclCmdMZ.c (Tcl_StringObjCmd):    Implementation of the
	* tests/string.test, tests/stringComp.test: [string reverse] command
	* doc/string.n:				    from TIP#272.

	* generic/tclCmdIL.c (Tcl_LreverseObjCmd): Implementation of the
	* generic/tclBasic.c, generic/tclInt.h:	   [lreverse] command from
	* tests/cmdIL.test (cmdIL-7.*):		   TIP#272.
	* doc/lreverse.n:

2006-11-08  Donal K. Fellows  <dkf@users.sf.net>

	* generic/tclIO.c, generic/tclPkg.c: Style & clarity rewrites.

2006-11-07  Andreas Kupries  <andreask@activestate.com>

	* unix/tclUnixFCmd.c (CopyFile): Added code to fall back to a
	hardwired default block size should the filesystem report a bogus
	value. [Bug 1586470]

2006-11-04  Don Porter	<dgp@users.sourceforge.net>

	* generic/tclStringObj.c:	Changed Tcl_ObjPrintf() response to an
	invalid format specifier string. No longer panics; now produces an
	error message as output.

	TIP#274 IMPLEMENTATION

	* generic/tclParseExpr.c:	Exponentiation operator is now right
	* tests/expr.test:		associative. [Patch 1556802]

2006-11-03  Miguel Sofer  <msofer@users.sf.net>

	* generic/tclBasic.c (TEOVI): fix por possible leak of a Command in
	the presence of execution traces that delete it.

	* generic/tclBasic.c (TEOVI):
	* tests/trace.test (trace-21.11): fix for [Bug 1590232], execution
	traces may cause a second command resolution in the wrong namespace.

2006-11-03  Donal K. Fellows  <donal.k.fellows@manchester.ac.uk>

	* tests/event.test (event-11.5):	Rewrote tests to stop Tcl from
	* tests/io.test (multiple tests):	opening sockets that are
	* tests/ioCmd.test (iocmd-15.1,16,17):	reachable from outside hosts
	* tests/iogt.test (__echo_srv__.tcl):	where not necessary. This is
	* tests/socket.test (multiple tests):	noticably annoying on some
	* tests/unixInit.test (unixInit-1.2):	systems (e.g., Windows).

2006-11-02  Daniel Steffen  <das@users.sourceforge.net>

	* macosx/Tcl.xcodeproj/project.pbxproj: check autoconf/autoheader exit
	status and stop build if they fail.

2006-11-02  Jeff Hobbs	<jeffh@ActiveState.com>

	* doc/ParseCmd.3, doc/Tcl.n, doc/eval.n, doc/exec.n:
	* doc/fconfigure.n, doc/interp.n, doc/unknown.n:
	* library/auto.tcl, library/init.tcl, library/package.tcl:
	* library/safe.tcl, library/tm.tcl, library/msgcat/msgcat.tcl:
	* tests/all.tcl, tests/basic.test, tests/cmdInfo.test:
	* tests/compile.test, tests/encoding.test, tests/execute.test:
	* tests/fCmd.test, tests/http.test, tests/init.test:
	* tests/interp.test, tests/io.test, tests/ioUtil.test:
	* tests/iogt.test, tests/namespace-old.test, tests/namespace.test:
	* tests/parse.test, tests/pkg.test, tests/pkgMkIndex.test:
	* tests/proc.test, tests/reg.test, tests/trace.test:
	* tests/upvar.test, tests/winConsole.test, tests/winFCmd.test:
	* tools/tclZIC.tcl:
	* generic/tclParse.c (Tcl_ParseCommand): Replace {expand} with {*}
	officially (TIP #293). Leave -DALLOW_EXPAND=0|1 option to keep
	{expand} syntax for transition users. [Bug 1589629]

2006-11-02  Donal K. Fellows  <donal.k.fellows@manchester.ac.uk>

	* generic/tclBasic.c, generic/tclInterp.c, generic/tclProc.c: Silence
	warnings from gcc over signed/unsigned and TclStackAlloc().
	* generic/tclCmdMZ.c: Update to more compact and clearer coding style.

2006-11-02  Don Porter	<dgp@users.sourceforge.net>

	* generic/tclCmdAH.c:	Further revisions to produce the routines
	* generic/tclInt.h:	TclFormat() and TclAppendFormatToObj() that
	* generic/tclNamesp.c:	accept (objc, objv) arguments rather than
	* generic/tclStringObj.c:	any varargs stuff.

	* generic/tclBasic.c:	Further revised TclAppendPrintToObj() and
	* generic/tclCkalloc.c: TclObjPrintf() routines to panic when unable
	* generic/tclCmdAH.c:	to complete their formatting operations,
	* generic/tclCmdIL.c:	rather than report an error message. This
	* generic/tclCmdMZ.c:	means an interp argument for error message
	* generic/tclDictObj.c: recording is no longer needed, further
	* generic/tclExecute.c: simplifying the interface for callers.
	* generic/tclIORChan.c:
	* generic/tclIOUtil.c:
	* generic/tclInt.h:
	* generic/tclMain.c:
	* generic/tclNamesp.c:
	* generic/tclParseExpr.c:
	* generic/tclPkg.c:
	* generic/tclProc.c:
	* generic/tclStringObj.c:
	* generic/tclTimer.c:
	* generic/tclUtil.c:
	* unix/tclUnixFCmd.c:

2006-11-02  Donal K. Fellows  <donal.k.fellows@manchester.ac.uk>

	* tests/winPipe.test (winpipe-4.[2345]): Made robust when run in
	directory with spaces in its name.

	* generic/tclCmdAH.c: Clean up uses of cast NULLs.

	* generic/tclInterp.c (AliasObjCmd): Added more explanatory comments.

	* generic/tclBasic.c (TclEvalObjvInternal): Rewrote so that comments
	are relevant and informative once more. Also made the unknown handler
	processing use the Tcl execution stack for working space, and not the
	general heap.

2006-11-01  Daniel Steffen  <das@users.sourceforge.net>

	* unix/tclUnixPort.h: ensure MODULE_SCOPE is defined before use, so
	that tclPort.h can once again be included without tclInt.h.

	* generic/tclEnv.c (Darwin): mark _environ symbol as unexported even
	when MODULE_SCOPE != __private_extern__.

2006-10-31  Don Porter	<dgp@users.sourceforge.net>

	* generic/tclBasic.c:	Refactored and renamed the routines
	* generic/tclCkalloc.c: TclObjPrintf, TclFormatObj, and
	* generic/tclCmdAH.c:	TclFormatToErrorInfo to a new set of routines
	* generic/tclCmdIL.c:	TclAppendPrintfToObj, TclAppendFormatToObj,
	* generic/tclCmdMZ.c:	TclObjPrintf, and TclObjFormat, with the
	* generic/tclDictObj.c: intent of making the latter list, plus
	* generic/tclExecute.c: TclAppendLimitedToObj and
	* generic/tclIORChan.c: TclAppendObjToErrorInfo, public via a revised
	* generic/tclIOUtil.c:	TIP 270.
	* generic/tclInt.h:
	* generic/tclMain.c:
	* generic/tclNamesp.c:
	* generic/tclParseExpr.c:
	* generic/tclPkg.c:
	* generic/tclProc.c:
	* generic/tclStringObj.c:
	* generic/tclTimer.c:
	* generic/tclUtil.c:
	* unix/tclUnixFCmd.c:

2006-10-31  Miguel Sofer  <msofer@users.sf.net>

	* generic/tclBasic.c, generic/tcl.h, generic/tclInterp.c:
	* generic/tclNamesp.c: removing the flag bit TCL_EVAL_NOREWRITE, the
	last remnant of the callObjc/v fiasco. It is not needed, as it is now
	always set and checked or'ed with TCL_EVAL_INVOKE.

2006-10-31  Pat Thoyts	<patthoyts@users.sourceforge.net>

	* win/rules.vc: Fix for [Bug 1582769] - options conflict with VC2003.

2006-10-31  Donal K. Fellows  <dkf@users.sf.net>

	* generic/tclBasic.c, generic/tclNamesp.c, generic/tclProc.c:
	* generic/tclInt.h: Removed the callObjc and callObjv fields from the
	Interp structure. They did not function correctly and made other parts
	of the core amazingly complex, resulting in a substantive change to
	[info level] behaviour. [Bug 1587618]
	* library/clock.tcl: Removed use of [info level 0] for calculating the
	command name as used by the user and replace with a literal. What's
	there now is sucky, but at least appears to be right to most users.
	* tests/namespace.test (namespace-42.7,namespace-47.1): Reverted
	changes to these tests.
	* tests/info.test (info-9.11,info-9.12): Added knownBug constraint
	since these tests require a different behaviour of [info level] than
	is possible because of other dependencies.

2006-10-30  Jeff Hobbs	<jeffh@ActiveState.com>

	* tools/tcltk-man2html.tcl (option-toc): handle any kind of options
	defined toc section (needed for ttk docs)

2006-10-30  Miguel Sofer  <msofer@users.sf.net>

	* generic/tclBasic.c (TEOVI): insured that the interp's callObjc/v
	fields are restored after traces run, as they be spoiled. This was
	causing a segfault in tcllib's profiler tests.

2006-10-30  Don Porter	<dgp@users.sourceforge.net>

	* generic/tclExecute.c (INST_MOD): Corrected improper testing of the
	* tests/expr.test:		   sign of bignums when applying Tcl's
	division rules. Thanks to Peter Spjuth. [Bug 1585704]

2006-10-29  Miguel Sofer  <msofer@users.sf.net>

	* generic/tclNamesp.c (EnsembleImplementationCmd):
	* tests/namespace.test (47.7-8): reverted a wrong "optimisation" that
	completely broke snit; added two tests.

2006-10-28  Donal K. Fellows  <dkf@users.sf.net>

	* generic/tclProc.c (ObjInterpProcEx, TclObjInterpProcCore): Split the
	core of procedures to make it easier to build procedure-like code
	without going through horrible contortions. This is the last critical
	component to make advanced OO systems workable as simple loadable
	extensions. TOIPC is now in the internal stub table.
	(MakeProcError, MakeLambdaError): Refactored ProcessProcResultCode to
	be simpler, some of which goes to TclObjInterpProcCore, and the rest
	of which is now in these far simpler routines which just do errorInfo
	stack generation for different types of procedure-like entity.
	* tests/apply.test (apply-5.1): Updated to expect the more informative
	form of message.

2006-10-27  Donal K. Fellows  <dkf@users.sf.net>

	* generic/tclVar.c (HasLocalVars): New macro to make various bits and
	pieces cleaner.

	* generic/tclNamesp.c (TclSetNsPath): Expose SetNsPath() through
	internal stubs table with semi-external name.

	* generic/tclInt.h (CallFrame): Add a field for handling context data
	for extensions (like object systems) that should be tied to a call
	frame (and not a command or interpreter).

	* generic/tclBasic.c (TclRenameCommand): Change to take CONST args;
	they were only ever used in a constant way anyway, so this appears to
	be a spot that was missed during TIP#27 work.

2006-10-26  Miguel Sofer  <msofer@users.sf.net>

	* generic/tclProc.c (SetLambdaFromAny): minor change, eliminate
	redundant call to Tcl_GetString (thanks aku).

	* generic/tclInterp.c (ApplyObjCmd):
	* generic/tclNamesp.c (EnsembleImplementationCmd): replaced ckalloc
	(heap) with TclStackAlloc (execution stack).

2006-10-24  Miguel Sofer  <msofer@users.sf.net>

	* tests/info.test (info-9.11-12): tests for [Bug 1577492]
	* tests/apply.test (apply-4.3-5): tests for [Bug 1574835]

	* generic/tclProc.c (ObjInterpProcEx): disable itcl hacks for calls
	from ApplyObjCmd (islambda==1), as they mess apply's error messages
	[Bug 1583266]

2006-10-23  Miguel Sofer  <msofer@users.sf.net>

	* generic/tclProc.c (ApplyObjCmd): fix wrong#args for apply by using
	the ensemble rewrite engine. [Bug 1574835]
	* generic/tclInterp.c (AliasObjCmd): previous commit missed usage of
	TCL_EVAL_NOREWRITE for aliases.

	* generic/tclBasic.c (TclEvalObjvInternal): removed redundant check
	for ensembles. [Bug 1577628]

	* library/clock.tcl (format, scan): corrected wrong # args messages to
	* tests/clock.test (3.1, 34.1):	    make use of the new rewrite
	capabilities of [info level]

	* generic/tcl.h:	   Lets TEOV update the iPtr->callObj[cv] new
	* generic/tclBasic.c:	   fields, except when the flag bit
	* generic/tclInt.h:	   TCL_EVAL_NOREWRITE is present. These values
	* generic/tclNamesp.c:	   are used by Tcl_PushCallFrame to initialise
	* generic/tclProc.c:	   the frame's obj[cv] fields, and allows
	* tests/namespace.test:	   [info level] to know and use ensemble
	rewrites. [Bug 1577492]

	***POTENTIAL INCOMPATIBILITY***
	The return value from [info level 0] on interp alias calls is changed:
	previously returned the target command (including curried values), now
	returns the source - what was actually called.

2006-10-23  Miguel Sofer  <msofer@users.sf.net>

	* generic/tcl.h:	   Modified the Tcl call stack so there is
	* generic/tclBasic.c:	   always a valid CallFrame, even at level 0
	* generic/tclCmdIL.c:	   [Patch 1577278]. Most of the changes
	* generic/tclInt.h:	   involve removing tests for a NULL
	* generic/tclNamesp.c:	   iPtr->(var)framePtr. There is now a
	* generic/tclObj.c:	   CallFrame pushed at interp creation with a
	* generic/tclProc.c:	   pointer to it stored in iPtr->rootFramePtr.
	* generic/tclTrace.c:	   A second unused field in Interp is
	* generic/tclVar.c:	   hijacked to enable further functionality,
	currently unused (but with several FRQs depending on it).

	***POTENTIAL INCOMPATIBILITY***
	Any user that includes tclInt.h and needs to determine if it is
	running at level 0 should change (iPtr->varFramePtr == NULL) to
	(iPtr->varFramePtr == iPtr->rootFramePtr).

2006-10-23  Don Porter	<dgp@users.sourceforge.net>

	* README:		Bump version number to 8.5a6
	* generic/tcl.h:
	* tools/tcl.wse.in:
	* unix/configure.in:
	* unix/tcl.spec:
	* win/README.binary:
	* win/configure.in:

	* unix/configure:	autoconf-2.59
	* win/configure:

2006-10-21  Miguel Sofer  <msofer@users.sf.net>

	* generic/tcl.h, generic/tclHash.c: Tcl_FindHashEntry now calls
	Tcl_CreateHashEntry with a newPtr set to NULL: this would have caused
	a segfault previously and eliminates duplicated code. A macro has been
	added to tcl.h (only used when TCL_PRESERVE_BINARY_COMPATABALITY is
	not set - i.e., not by default).

2006-10-20  Reinhard Max  <max@tclers.tk>

	* unix/configure.in: Added autodetection for OS-supplied timezone
	* unix/Makefile.in:  files and configure switches to override the
	* unix/configure:    detected default.

2006-10-20  Daniel Steffen  <das@users.sourceforge.net>

	*** 8.5a5 TAGGED FOR RELEASE ***

	* tools/tcltk-man2html.tcl: add support for alpha & beta versions to
	useversion glob pattern. [Bug 1579941]

2006-10-18  Don Porter	<dgp@users.sourceforge.net>

	* changes:		8.5a5 release date set

	* doc/Encoding.3:	Missing doc updates (mostly Table of
	* doc/Ensemble.3:	Contents) exposed by `make checkdoc`
	* doc/FileSystem.3:
	* doc/GetTime.3:
	* doc/PkgRequire.3:

2006-10-17  Miguel Sofer  <msofer@users.sf.net>

	* generic/tclInterp.c (ApplyObjCmd): fixed bad error in 2006-10-12
	commit: interp released too early. Spotted by mistachkin.

2006-10-16  Miguel Sofer  <msofer@users.sf.net>

	* tclProc.c (SetLambdaFromAny):
	* tests/apply.test (9.1-9.2): plugged intrep leak [Bug 1578454],
	found by mjanssen.

2006-10-16  Andreas Kupries  <andreask@activestate.com>

	* generic/tclBasic.c: Moved TIP#219 cleanup to DeleteInterpProc.

2006-10-16  Daniel Steffen  <das@users.sourceforge.net>

	* changes: updates for 8.5a5 release.

	* unix/tclUnixThrd.c (TclpThreadGetStackSize): Darwin: fix for main
	thread, where pthread_get_stacksize_np() returns incorrect info.

	* macosx/GNUmakefile: don't redo prebinding of non-prebound binaires.

2006-10-16  Don Porter	<dgp@users.sourceforge.net>

	* generic/tclPkg.c (ExactRequirement):	Plugged memory leak. Also
	changed Tcl_Alloc()/Tcl_Free() calls to ckalloc()/ckfree() for easier
	memory debugging in the future. [Bug 1568373]

	* library/tcltest/tcltest.tcl:	Revise tcltest bump to 2.3a1.
	* library/tcltest/pkgIndex.tcl: This permits more features to be
	* unix/Makefile.in:	added to tcltest before we reach version 2.3.0
	* win/Makefile.in:	best timed to match the release of Tcl 8.5.0.
	* win/makefile.vc:	This also serves as a demo of TIP 268 features

2006-10-13  Colin McCormack <coldstore@users.sf.net>

	* win/tclWinFile.c: corrected erroneous attempt to protect against
	NULL return from Tcl_FSGetNormalizedPath per [Bug 1548263] causing
	[Bug 1575837].
	* win/tclWinFile.c: alfredd supplied patch to fix [Bug 1575837]

2006-10-13  Daniel Steffen  <das@users.sourceforge.net>

	* unix/tclUnixThrd.c (TclpThreadGetStackSize): on Darwin, use
	* unix/tcl.m4: pthread_get_stacksize_np() API to get thread stack size
	* unix/configure: autoconf-2.59
	* unix/tclConfig.h.in: autoheader-2.59

2006-10-12  Miguel Sofer  <msofer@users.sf.net>

	* generic/tclInterp.c (ApplyObjCmd):
	* tests/interp.test (interp-14.5-10): made [interp alias] use the
	ensemble rewrite machinery to produce better error messages [Bug
	1576006]

2006-10-12  David Gravereaux <davygrvy@pobox.com>

	* win/nmakehlp.c: Replaced all wnsprintf() calls with snprintf().
	wnsprintf was not in my shwlapi header file (VC++6)

2006-10-11  Don Porter	<dgp@users.sourceforge.net>

	* generic/tclPkg.c (Tcl_PackageRequireEx):	Corrected crash when
	argument version=NULL passed in.

2006-10-10  Don Porter	<dgp@users.sourceforge.net>

	* changes:	Updates for 8.5a5 release.

	* generic/tclNamespace.c (TclTeardownNamespace):  After the
	commandPathSourceList of a namespace is cleared, set the
	commandPathSourceList to NULL so we don't try to walk the list a
	second time, possibly after it is freed. [Bug 1566526]
	* tests/namespace.test (namespace-51.16):	Added test.

2006-10-09  Miguel Sofer  <msofer@users.sf.net>

	* doc/UpVar.3: brough the docs in accordance to the code. Ever since
	8.0, Tcl_UpVar(2)? accepts TCL_NAMESPACE_ONLY as a flag value, and
	var-3.4 tests for proper behaviour. The docs only allowed 0 and
	TCL_GLOBAL_ONLY. [Bug 1574099]

2006-10-09  Miguel Sofer  <msofer@users.sf.net>

	* tests/*.test: updated all tests to refer explicitly to the global
	variables ::errorInfo, ::errorCode, ::env and ::tcl_platform: many
	were relying on the alternative lookup in the global namespace, that
	feature is tested specifically in namespace and variable tests.

	The modified testfiles are: apply.test, basic.test, case.test,
	cmdIL.test, cmdMZ.test, compExpr-old.test, error.test, eval.test,
	event.test, expr.test, fileSystem.test, for.test, http.test, if.test,
	incr-old.test, incr.test, interp.test, io.test, ioCmd.test, load.test,
	misc.test, namespace.test, parse.test, parseOld.test, pkg.test,
	proc-old.test, set.test, switch.test, tcltest.test, thread.test,
	var.test, while-old.test, while.test.

2006-10-06  Pat Thoyts	<patthoyts@users.sourceforge.net>

	* win/rules.vc: [Bug 1571954] avoid /RTCc flag with MSVC8

2006-10-06  Pat Thoyts	<patthoyts@users.sourceforge.net>

	* doc/binary.n:	       TIP #275: Support unsigned values in binary
	* generic/tclBinary.c: command. Tests and documentation updated.
	* tests/binary.test:

2006-10-05  Andreas Kupries  <andreask@activestate.com>

	* library/tm.tcl: Fixed bug in TIP #189 implementation, now allowing
	'_' in module names.

2006-10-05  Jeff Hobbs	<jeffh@ActiveState.com>

	* library/http/http.tcl (http::geturl): only do geturl url rfc 3986
	validity checking if $::http::strict is true (default true for 8.5).
	[Bug 1560506]

	* generic/tcl.h: note limitation on changing Tcl_UniChar size
	* generic/tclEncoding.c (UtfToUnicodeProc, UnicodeToUtfProc):
	* tests/encoding.test (encoding-16.1): fix alignment issues in
	unicode <> utf conversion procs. [Bug 1122671]

2006-10-05  Miguel Sofer  <msofer@users.sf.net>

	* generic/tclVar.c (Tcl_LappendObjCmd):
	* tests/append.test(4.21-22): fix for longstanding [Bug 1570718],
	lappending nothing to non-list. Reported by lvirden

2006-10-04  Kevin B. Kenny  <kennykb@acm.org>

	* tzdata/: Olson's tzdata2006m.

2006-10-01  Kevin B. Kenny  <kennykb@acm.org>

	* tests/clock.test (clock-49.2): Removed a locale dependency that
	caused a spurious failure in the German locale. [Bug 1567956]

2006-10-01  Miguel Sofer  <msofer@users.sf.net>

	* doc/Eval.3 (TclEvalObjv): added note on refCount management for the
	elements of objv. [Bug 730244]

2006-10-01  Pat Thoyts	<patthoyts@users.sourceforge.net>

	* win/tclWinFile.c: Handle possible missing define.

	* win/tclWinFile.c (TclpUtime): [Bug 1420432] file mtime fails for
	* tests/cmdAH.test:		directories on windows

	* tests/winFile.test: Handle Msys environment a little differently in
	getuser function. [Bug 1567956]

2006-09-30  Miguel Sofer  <msofer@users.sf.net>

	* generic/tclUtil.c (Tcl_SplitList): optimisation, [Patch 1344747] by
	dgp.

	* generic/tclInt.decls:
	* generic/tclInt.h:
	* generic/tclIntDecls.h:
	* generic/tclObj.c:
	* generic/tclStubInit.c: added an internal function TclObjBeingDeleted
	to provide info as to the reason for the loss of an internal rep. [FR
	1512138]

	* generic/tclCompile.c:
	* generic/tclHistory.c:
	* generic/tclInt.h:
	* generic/tclProc.c: made Tcl_RecordAndEvalObj not call "history" if
	it has been redefined to an empty proc, in order to reduce the noise
	when debugging [FR 1190441]. Moved TclCompileNoOp from tclProc.c to
	tclCompile.c

2006-09-28  Andreas Kupries  <andreask@activestate.com>

	* generic/tclPkg.c (CompareVersions): Bugfix. Check string lengths
	* tests/pkg.test: before comparison. The shorter string is the smaller
	number. Added testcases as well. Interestingly all existing test cases
	for vcompare compared numbers of the same length with each other. [Bug
	1563836]

2006-09-28  Miguel Sofer  <msofer@users.sf.net>

	* generic/tclIO.c (Tcl_GetsObj): added two test'n'panic guards for
	possible NULL derefs, [Bug 1566382] and coverity #33.

2006-09-27  Don Porter	<dgp@users.sourceforge.net>

	* generic/tclExecute.c: Corrected error in INST_LSHIFT in the
	* tests/expr.test:	calculation done to determine whether a shift
	in the (long int) type is possible. The calculation had literal value
	"1" where it needed a value "1L" to compute the correct result. Error
	detected via testing with the math::bigfloat package [Bug 1567222]

	* generic/tclPkg.c (CompareVersion):	Flatten strcmp() results to
	{-1, 0, 1} to match expectations of CompareVersion() callers.

2006-09-27  Miguel Sofer  <msofer@users.sf.net>

	* generic/regc_color.c (singleton):
	* generic/regc_cvec.c (addmcce):
	* generic/regcomp.c (compile, dovec): the static function addmcce does
	nothing when called with two NULL pointers; the only call is by
	compile with two NULL pointers (regcomp.c #includes regc_cvec.c).
	Large parts (all?) the code for mcce (multi character collating
	element) that we do not use is ifdef'ed out with the macro
	REGEXP_MCCE_ENABLE.
	This silences coverity bugs 7, 16, 80

	* generic/regc_color.c (uncolorchain):
	* generic/regc_nfa.c (freearc): changed tests and asserts to
	equivalent formulation, designed to avoid an explicit comparison to
	NULL and satisfy coverity that 6 and 9 are not bugs.

2006-09-27  Andreas Kupries  <andreask@activestate.com>

	* tests/pkg.test: Added test for version comparison at the 32bit
	boundary. [Bug 1563836]

	* generic/tclPkg.c: Rewrote CompareVersion to perform string
	comparison instead of numeric. This breaks through the 32bit limit on
	version numbers. See code for details (handling of leading zeros,
	signs, etc.). un-CONSTed some arguments of CompareVersions,
	RequirementSatisfied, and AllRequirementsSatisfied. The new compare
	modifies the string (temporary string terminators). All callers use
	heap-allocated ver-intreps, so we are good with that. [Bug 1563836]

2006-09-27  Miguel Sofer  <msofer@users.sf.net>

	* generic/tclFileName.c (TclGlob): added a panic for a call with
	TCL_GLOBMODE_TAILS and pathPrefix==NULL. This would cause a segfault,
	as found by coverity #26.

2006-09-26  Kevin B. Kenny  <kennykb@acm.org>

	* doc/Encoding.3:	 Added covariant 'const' qualifier for the
	* generic/tcl.decls:	 Tcl_EncodingType argument to
	* generic/tclEncoding.c: Tcl_CreateEncoding. [Further TIP#27 work.]
	* generic/tclDecls.h:	 Reran 'make genstubs'.

2006-09-26  Pat Thoyts	<patthoyts@users.sourceforge.net>

	* win/makefile.vc:  Additional compiler flags and amd64 support.
	* win/nmakehlp.c:
	* win/rules.vc:

2006-09-26  Don Porter	<dgp@users.sourceforge.net>

	* generic/tcl.h:	As 2006-09-22 commit from Donal K. Fellows
	demonstrates, "#define NULL 0" is just wrong, and as a quotable chat
	figure observed, "If NULL isn't defined, we're not using a C compiler"
	Improper fallback definition of NULL removed.

2006-09-25  Pat Thoyts	<patthoyts@users.sourceforge.net>

	* generic/tcl.h:	More fixing which struct stat to refer to.
	* generic/tclGetDate.y: Some casts from time_t to int required.
	* generic/tclTimer.c:	Tcl_Time structure members are longs.
	* win/makefile.vc:	Support for varying compiler options
	* win/rules.vc:		and build to platform-specific subdirs.

2006-09-25  Andreas Kupries  <andreask@activestate.com>

	* generic/tclIO.c (Tcl_StackChannel): Fixed [Bug 1564642], aka
	coverity #51. Extended loop condition, added checking for NULL to
	prevent seg.fault.

2006-09-25  Andreas Kupries  <andreask@activestate.com>

	* doc/package.n: Fixed nits reported by Daniel Steffen in the TIP#268
	changes.

2006-09-25  Kevin B. Kenny  <kennykb@acm.org>

	* generic/tclNotify.c (Tcl_DeleteEvents): Simplified the code in hopes
	of making the invariants clearer and proving to Coverity that the
	event queue memory is managed correctly.

2006-09-25  Donal K. Fellows  <dkf@users.sf.net>

	* generic/tclNotify.c (Tcl_DeleteEvents): Make it clear what happens
	when the event queue is mismanaged. [Bug 1564677], coverity bug #10.

2006-09-24  Miguel Sofer  <msofer@users.sf.net>

	* generic/tclParse.c (Tcl_ParseCommand): also return an error if
	start==NULL and numBytes<0. This is coverity's bug #20

	* generic/tclStringObj.c (STRING_SIZE): fix allocation for 0-length
	strings. This is coverity's bugs #54-5

2006-09-22  Andreas Kupries  <andreask@activestate.com>

	* generic/tclInt.h: Moved TIP#268's field 'packagePrefer' to the end
	of the structure, for better backward compatibility.

2006-09-22  Andreas Kupries  <andreask@activestate.com>

	TIP#268 IMPLEMENTATION

	* generic/tclDecls.h:	 Regenerated from tcl.decls.
	* generic/tclStubInit.c:

	* doc/PkgRequire.3: Documentation of extended API, extended testsuite.
	* doc/package.n:
	* tests/pkg.test:

	* generic/tcl.decls: Implementation.
	* generic/tclBasic.c:
	* generic/tclConfig.c:
	* generic/tclInt.h:
	* generic/tclPkg.c:
	* generic/tclTest.c:
	* generic/tclTomMathInterface.c:
	* library/init.tcl:
	* library/package.tcl:
	* library/tm.tcl:

2006-09-22  Donal K. Fellows  <donal.k.fellows@man.ac.uk>

	* generic/tclThreadTest.c (TclCreateThread): Use NULL instead of 0 as
	end-of-strings marker to Tcl_AppendResult; the difference matters on
	64-bit machines. [Bug 1562528]

2006-09-21  Don Porter	<dgp@users.sourceforge.net>

	* generic/tclUtil.c:	Dropped ParseInteger() routine. TclParseNumber
	covers the task just fine.

2006-09-19  Donal K. Fellows  <dkf@users.sf.net>

	* generic/tclEvent.c (Tcl_VwaitObjCmd): Rewrite so that an exceeded
	limit trapped in a vwait cannot cause a dangerous dangling trace.

2006-09-19  Don Porter	<dgp@users.sourceforge.net>

	* generic/tclExecute.c (INST_EXPON):	Native type overflow detection
	* tests/expr.test:	was completely broken. Falling back on use of
	bignums for all non-trivial ** calculations until
	native-type-constrained special cases can be done carefully and
	correctly. [Bug 1561260]

2006-09-15  Jeff Hobbs	<jeffh@ActiveState.com>

	* library/http/http.tcl:      Change " " -> "+" url encoding mapping
	* library/http/pkgIndex.tcl:  to " " -> "%20" as per RFC 3986.
	* tests/http.test (http-5.1): bump http to 2.5.3
	* unix/Makefile.in:
	* win/Makefile.in:

2006-09-12  Andreas Kupries  <andreask@activestate.com>

	* unix/configure.in (HAVE_MTSAFE_GETHOST*): Modified to recognize
	HP-UX 11.00 and beyond as having mt-safe implementations of the
	gethost functions.
	* unix/configure: Regenerated, using autoconf 2.59

	* unix/tclUnixCompat.c (PadBuffer): Fixed bug in calculation of the
	increment needed to align the pointer, and added documentation
	explaining why the macro is implemented as it is.

2006-09-11  Pat Thoyts	<patthoyts@users.sourceforge.net>

	* win/rules.vc:	   Updated to install http, tcltest and msgcat as
	* win/makefile.vc: Tcl Modules (as per Makefile.in).
	* win/makefile.vc: Added tommath_(super)class headers.

2006-09-11  Andreas Kupries  <andreask@activestate.com>

	* unix/Makefile.in (install-libraries): Fixed typo tcltest 2.3.9 ->
	2.3.0.

2006-09-11  Daniel Steffen  <das@users.sourceforge.net>

	* unix/tclUnixCompat.c: make compatLock static and only declare it
	when it will actually be used; #ifdef parts of TSD that are not always
	needed; adjust #ifdefs to cover all possible cases; fix whitespace.

2006-09-11  Andreas Kupries  <andreask@activestate.com>

	* tests/msgcat.test: Bumped version in auxiliary files as well.
	* doc/msgcat.n:

2006-09-11  Kevin B. Kenny  <kennykb@acm.org>

	* unix/Makefile.in:	Bumped msgcat version to 1.4.2 to be
	* win/Makefile.in:	consistent with dgp's commits of 2006-09-10.

2006-09-11  Don Porter	<dgp@users.sourceforge.net>

	* library/msgcat/msgcat.tcl:	Removed some unneeded [uplevel]s.

2006-09-10  Don Porter	<dgp@users.sourceforge.net>

	* generic/tclExecute.c:		Corrected INST_EXPON flaw that treated
	* tests/expr.test:		$x**1 as $x**3. [Bug 1555371]

	* doc/tcltest.n:		Bump to version tcltest 2.3.0 to
	* library/tcltest/pkgIndex.tcl: account for new "-verbose line"
	* library/tcltest/tcltest.tcl:	feature.
	* unix/Makefile.in:
	* win/Makefile.in:
	* win/makefile.bc:
	* win/makefile.vc:

	* library/msgcat/msgcat.tcl:	Bump to version msgcat 1.4.2 to
	* library/msgcat/pkgIndex.tcl:	account for modifications.

2006-09-10  Daniel Steffen  <das@users.sourceforge.net>

	* library/msgcat/msgcat.tcl (msgcat::Init): on Darwin, add fallback of
	* tests/msgcat.test:			    default msgcat locale to
	* unix/tclUnixInit.c (TclpSetVariables):    current CFLocale
	identifier if available (via private ::tcl::mac::locale global, set at
	interp init when on Mac OS X 10.3 or later with CoreFoundation).

	* library/tcltest/tcltest.tcl: add 'line' verbose level: prints source
	* doc/tcltest.n:	       file line information of failing tests.

	* macosx/Tcl.xcodeproj/project.pbxproj: add new tclUnixCompat.c file;
	revise tests target to use new tcltest 'line' verbose level.

	* unix/configure.in: add descriptions to new AC_DEFINEs for MT-safe.
	* unix/tcl.m4: add caching to new SC_TCL_* macros for MT-safe wrappers
	* unix/configure: autoconf-2.59
	* unix/tclConfig.h.in: autoheader-2.59

2006-09-08  Zoran Vasiljevic <vasiljevic@users.sourceforge.net>

	* unix/tclUnixCompat.c: Added fallback to gethostbyname() and
	gethostbyaddr() if the implementation is known to be MT-safe
	(currently for Darwin 6 or later only).

	* unix/configure.in: Assume gethostbyname() and gethostbyaddr() are
	MT-safe starting with Darwin 6 (Mac OSX 10.2).

	* unix/configure: Regenerated with autoconf V2.59

2006-09-08  Andreas Kupries  <andreask@activestate.com>

	* unix/tclUnixCompat.c: Fixed conditions for CopyArray/CopyString, and
	CopyHostent. Also fixed bad var names in TclpGetHostByName.

2006-09-07  Zoran Vasiljevic <vasiljevic@users.sourceforge.net>

	* unix/tclUnixCompat.c: Added fallback to MT-unsafe library calls if
	TCL_THREADS is not defined.
	Fixed alignment of arrays copied by CopyArray() to be on the
	sizeof(char *) boundary.

2006-09-07  Zoran Vasiljevic <vasiljevic@users.sourceforge.net>

	* unix/tclUnixChan.c:	Rewritten MT-safe wrappers to return ptrs to
	* unix/tclUnixCompat.c: TSD storage making them all look like their
	* unix/tclUnixFCmd.c:	MT-unsafe pendants API-wise.
	* unix/tclUnixPort.h:
	* unix/tclUnixSock.c:

2006-09-06  Zoran Vasiljevic <vasiljevic@users.sourceforge.net>

	* unix/tclUnixChan.c: Added TCL_THREADS ifdef'ed usage of MT-safe
	* unix/tclUnixFCmd.c: calls like: getpwuid, getpwnam, getgrgid,
	* unix/tclUnixSock.c: getgrnam, gethostbyname and gethostbyaddr.
	* unix/tclUnixPort.h: See [Bug 999544]
	* unix/Makefile.in:
	* unix/configure.in:
	* unix/tcl.m4:
	* unix/configure: Regenerated.

	* unix/tclUnixCompat.c: New file containing MT-safe implementation of
	some library calls.

2006-09-04  Don Porter	<dgp@users.sourceforge.net>

	* generic/tclCompExpr.c:	Removed much complexity that is no
	longer needed.

	* tests/main.text (Tcl_Main-4.4):	Test corrected to not be
	timing sensitive to the Bug 1481986 fix. [Bug 1550858]

2006-09-04  Jeff Hobbs	<jeffh@ActiveState.com>

	* doc/package.n: correct package example

2006-08-31  Don Porter	<dgp@users.sourceforge.net>

	* generic/tclCompExpr.c:	Corrected flawed logic for disabling
	the INST_TRY_CVT_TO_NUMERIC instruction at the end of an expression
	when function arguments contain operators. [Bug 1541274]

	* tests/expr-old.test:	The remaining failing tests reported in
	* tests/expr.test:	[Bug 1381715] are all new in Tcl 8.5, so
	there's really no issue of compatibility with Tcl 8.4 result to deal
	with. Fixed by updating tests to expect 8.5 results.

2006-08-29  Don Porter	<dgp@users.sourceforge.net>

	* generic/tclParseExpr.c:	Dropped the old expr parser.

2006-08-30  Jeff Hobbs	<jeffh@ActiveState.com>

	* generic/tclBasic.c (Tcl_CreateInterp): init iPtr->threadId

	* win/tclWinChan.c [Bug 819667] Improve logic for identifying COM
	ports.

	* generic/tclIOGT.c (ExecuteCallback):
	* generic/tclPkg.c (Tcl_PkgRequireEx): replace Tcl_GlobalEval(Obj)
	with more efficient Tcl_Eval(Obj)Ex

	* unix/Makefile.in (valgrindshell): add valgrindshell target and
	update default VALGRINDARGS. User can override, or add to it with
	VALGRIND_OPTS env var.

	* generic/tclFileName.c (DoGlob): match incrs with decrs.

2006-08-29  Don Porter	<dgp@users.sourceforge.net>

	* generic/tclParseExpr.c:	Use the "parent" field of orphan
	ExprNodes to store the closure of left pointers. This lets us avoid
	repeated re-scanning leftward for the left boundary of subexpressions,
	which in worst case led to near O(N^2) runtime.

2006-08-29  Joe Mistachkin  <joe@mistachkin.com>

	* unix/tclUnixInit.c: Fixed the issue (typo) that was causing
	* unix/tclUnixThrd.c (TclpThreadGetStackSize): stack.test to fail on
	FreeBSD (and possibly other Unix platforms).

2006-08-29  Colin McCormack  <coldstore@users.sourceforge.net>

	* generic/tclIOUtil.c:	Added test for NULL return from
	* generic/tclPathObj.c: Tcl_FSGetNormalizedPath which was causing
	* unix/tclUnixFile.c:	segv's per [Bug 1548263]
	* win/tclWinFCmd.c:
	* win/tclWinFile.c:

2006-08-28  Kevin B. Kenny  <kennykb@acm.org>

	* library/tzdata/America/Havana:      Regenerated from Olson's
	* library/tzdata/America/Tegucigalpa: tzdata2006k.
	* library/tzdata/Asia/Gaza:

2006-08-28  Don Porter	<dgp@users.sourceforge.net>

	* generic/tclStringObj.c:	Revised ObjPrintfVA to take care to
	* generic/tclParseExpr.c:	copy only whole characters when doing
	%s formatting. This relieves callers of TclObjPrintf() and
	TclFormatToErrorInfo() from needing to fix arguments to character
	boundaries. Tcl_ParseExpr() simplified by taking advantage. [Bug
	1547786]

	* generic/tclStringObj.c:	Corrected TclFormatObj's failure to
	count up the number of arguments required by examining the format
	string. [Bug 1547681]

2006-08-27  Joe Mistachkin  <joe@mistachkin.com>

	* generic/tclClock.c (ClockClicksObjCmd): Fix nested macro breakage
	with TCL_MEM_DEBUG enabled. [Bug 1547662]

2006-08-26  Miguel Sofer  <msofer@users.sf.net>

	* doc/namespace.n:
	* generic/tclNamesp.c:
	* tests/upvar.test: bugfix, docs clarification and new tests for
	[namespace upvar] as follow up to [Bug 1546833], reported by Will
	Duquette.

2006-08-24  Kevin B. Kenny  <kennykb@acm.org>

	* library/tzdata: Regenerated, including several new files, from
	Olson's tzdata2006j.
	* library/clock.tcl:
	* tests/clock.test: Removed an early testing hack that allowed loading
	'registry' from the build tree rather than an installed one. This is a
	workaround for [Bug 15232730], which remains open because it's a
	symptom of a deeper underlying problem.

2006-08-23  Don Porter	<dgp@users.sourceforge.net>

	* generic/tclParseExpr.c:	Minimal collection of new tests
	* tests/parseExpr.test:		testing the error messages of the new
	expr parser. Several bug fixes and code simplifications that appeared
	during that effort.

2006-08-21  Don Porter	<dgp@users.sourceforge.net>

	* generic/tclIOUtil.c:	Revisions to complete the thread finalization
	of the cwdPathPtr. [Bug 1536142]

	* generic/tclParseExpr.c:	Revised mistaken call to
	TclCheckBadOctal(), so both [expr 08] and [expr 08z] have same
	additional info in error message.

	* tests/compExpr-old.test:	Update existing tests to not fail with
	* tests/compExpr.test:		the new expr parser.
	* tests/compile.test:
	* tests/expr-old.test:
	* tests/expr.test:
	* tests/for.test:
	* tests/if.test:
	* tests/parseExpr.test:
	* tests/while.test:

2006-08-21  Donal K. Fellows  <donal.k.fellows@manchester.ac.uk>

	* win/Makefile.in (gdb): Make this target work so that debugging an
	msys build is possible.

2006-08-21  Daniel Steffen  <das@users.sourceforge.net>

	* macosx/tclMacOSXNotify.c (Tcl_WaitForEvent): if the run loop is
	already running (e.g. if Tcl_WaitForEvent was called recursively),
	re-run it in a custom run loop mode containing only the source for the
	notifier thread, otherwise wakeups from other sources added to the
	common run loop modes might get lost.

	* unix/tclUnixNotfy.c (Tcl_WaitForEvent): on 64-bit Darwin,
	pthread_cond_timedwait() appears to have a bug that causes it to wait
	forever when passed an absolute time which has already been exceeded
	by the system time; as a workaround, when given a very brief timeout,
	just do a poll on that platform. [Bug 1457797]

	* generic/tclClock.c (ClockClicksObjCmd): add support for Darwin
	* generic/tclCmdMZ.c (Tcl_TimeObjCmd):	  nanosecond resolution timer
	* generic/tclInt.h:			  to [clock clicks] and [time]
	* unix/configure.in (Darwin):		  when TCL_WIDE_CLICKS defined
	* unix/tclUnixTime.c (TclpGetWideClicks, TclpWideClicksToNanoseconds):
	* unix/configure: autoconf-2.59
	* unix/tclConfig.h.in: autoheader-2.59

	* unix/tclUnixPort.h (Darwin): override potentially faulty configure
	detection of termios availability in all cases, since termios is known
	to be present on all Mac OS X releases since 10.0. [Bug 497147]

2006-08-18  Daniel Steffen  <das@users.sourceforge.net>

	* unix/tcl.m4 (Darwin): add support for --enable-64bit on x86_64, for
	universal builds including x86_64, for 64-bit CoreFoundation on
	Leopard and for use of -mmacosx-version-min instead of
	MACOSX_DEPLOYMENT_TARGET
	* unix/configure: autoconf-2.59
	* unix/tclConfig.h.in: autoheader-2.59

	* generic/tcl.h:	  add fixes for building on Leopard and
	* unix/tclUnixPort.h:	  support for 64-bit CoreFoundation on Leopard
	* macosx/tclMacOSXFCmd.c:

	* unix/tclUnixPort.h: on Darwin x86_64, disable use of vfork as it
	causes execve to fail intermittently. (rdar://4685553)

	* generic/tclTomMath.h: on Darwin 64-bit, for now disable use of
	128-bit arithmetic through __attribute__ ((mode(TI))), as it leads to
	link errors due to missing fallbacks. (rdar://4685527)

	* macosx/Tcl.xcodeproj/project.pbxproj: add x86_64 to universal build,
	switch native release targets to use DWARF with dSYM, Xcode 3.0
	changes
	* macosx/README: updates for x86_64 and Xcode 2.4.

	* macosx/Tcl.xcodeproj/default.pbxuser: add test suite target that
	* macosx/Tcl.xcodeproj/project.pbxproj: runs the tcl test suite at
	build time and shows clickable test suite errors in the GUI build
	window.

	* tests/macOSXFCmd.test: fix use of deprecated resource fork paths.

	* unix/tclUnixInit.c (TclpInitLibraryPath): move code that is only
	needed when TCL_LIBRARY is defined to run only in that case.

	* generic/tclLink.c (LinkTraceProc): fix 64-bit signed-with-unsigned
	comparison warning from gcc4 -Wextra.

	* unix/tclUnixChan.c (TclUnixWaitForFile): with timeout < 0, if
	select() returns early (e.g. due to a signal), call it again instead
	of returning a timeout result. Fixes intermittent event-13.8 failures.

2006-08-17  Don Porter	<dgp@users.sourceforge.net>

	* generic/tclCompile.c:		Revised the new set of expression
	* generic/tclParseExpr.c:	parse error messages.

2006-08-16  Don Porter	<dgp@users.sourceforge.net>

	* generic/tclParseExpr.c:	Replace PrecedenceOf() function with
	prec[] static array.

2006-08-14  Donal K. Fellows  <donal.k.fellows@manchester.ac.uk>

	* library/clock.tcl (::tcl::clock::add): Added missing braces to
	clockval validation code. Pointed out on comp.lang.tcl.

2006-08-11  Donal K. Fellows  <donal.k.fellows@manchester.ac.uk>

	* generic/tclNamesp.c: Improvements in buffer management to make
	namespace creation faster. Plus selected other minor improvements to
	code quality. [Patch 1352382]

2006-08-10  Donal K. Fellows  <donal.k.fellows@manchester.ac.uk>

	Misc patches to make code more efficient. [Bug 1530474] (afredd)
	* generic/*.c, macosx/tclMacOSXNotify.c, unix/tclUnixNotfy.c,
	* win/tclWinThrd.c: Tidy up invokations of Tcl_Panic() to promote
	string constant sharing and consistent style.
	* generic/tclBasic.c (Tcl_CreateInterp): More efficient handling of
	* generic/tclClock.c (TclClockInit):	 registration of commands not
						 in global namespace.
	* generic/tclVar.c (Tcl_UnsetObjCmd): Remove unreachable clause.

2006-08-09  Don Porter	<dgp@users.sourceforge.net>

	* generic/tclEncoding.c:	Replace buffer copy in for loop with
	call to memcpy(). Thanks to afredd. [Patch 1530262]

2006-08-09  Donal K. Fellows  <donal.k.fellows@manchester.ac.uk>

	* generic/tclCmdIL.c (Tcl_LassignObjCmd): Make the wrong#args message
	a bit more consistent with those used elsewhere. [Bug 1534628]

	* generic/tclDictObj.c (DictForCmd): Stop crash when attempting to
	iterate over an invalid dictionary. [Bug 1531184]

	* doc/ParseCmd.3, doc/expr.n, doc/set.n, doc/subst.n, doc/switch.n:
	* doc/tclvars.n: Ensure that uses of [expr] in documentation examples
	are also good style (with braces) unless otherwise necessary. [Bug
	1526581]

2006-08-03  Daniel Steffen  <das@users.sourceforge.net>

	* unix/tclUnixPipe.c (TclpCreateProcess): for USE_VFORK: ensure
	standard channels are initialized before vfork() so that the child
	doesn't potentially corrupt global state in the parent's address space

	* tests/compExpr-old.test: add 'oldExprParser' constraint to all tests
	* tests/compExpr.test:	   that depend on the exact format of the
	* tests/compile.test:	   error messages of the pre-2006-07-05
	* tests/expr-old.test:	   expression parser. The constraint is on by
	* tests/expr.test:	   default (i.e those tests still fail), but
	* tests/for.test:	   can be turned off by passing '-constraints
	* tests/if.test:	   newExprParser' to tcltest, which will skip
	* tests/parseExpr.test:	   the 196 failing tests in the testsuite that
	* tests/while.test:	   are caused by the new expression parser
	error messages.

2006-07-31  Kevin B. Kenny  <kennykb@acm.org>

	* generic/tclClock.c (ConvertLocalToUTCUsingC): Corrected a regression
	that caused dates before 1969 to be one day off in the :localtime time
	zone if TZ is not set. [Bug 1531530]

2006-07-30  Kevin B. Kenny  <kennykb@acm.org>

	* generic/tclClock.c (GetJulianDayFromEraYearMonthDay): Corrected
	several errors in converting dates before the Common Era [Bug 1426279]
	* library/clock.tcl: Corrected syntax errors in generated code for %EC
	%Ey, and %W format groups [Bug 1505383]. Corrected a bug in cache
	management for format strings containing [glob] metacharacters [Bug
	1494664]. Corrected several errors in formatting/scanning of years
	prior to the Common Era, and added the missing %EE format group to
	indicate the era.
	* tools/makeTestCases.tcl: Added code to make sure that %U and %V
	format groups are included in the tests. (The code depends on %U and
	%V formatting working correctly when 'makeTestCases.tcl' is run,
	rather than making a completely independent check.) Added tests for
	[glob] metacharacters in strings. Added tests for years prior to the
	Common Era.
	* tests/clock.test: Rebuilt with new test cases for all the above.

2006-07-30  Joe English	 <jenglish@users.sourceforge.net>

	* doc/AppInit.3: Fix typo [Bug 1496886]

2006-07-26  Don Porter	<dgp@users.sourceforge.net>

	* generic/tclExecute.c: Corrected flawed overflow detection in
	* tests/expr.test:	INST_EXPON that caused [expr 2**64] to return
	0 instead of the same value as [expr 1<<64].

2006-07-24  Don Porter	<dgp@users.sourceforge.net>

	* win/tclWinSock.c:	Correct un-initialized Tcl_DString. Thanks to
	afredd. [Bug 1518166]

2006-07-21  Miguel Sofer  <msofer@users.sf.net>

	* generic/tclExecute.c:
	* tests/execute.test (execute-9.1): dgp's fix for [Bug 1522803].

2006-07-20  Daniel Steffen  <das@users.sourceforge.net>

	* macosx/tclMacOSXNotify.c (Tcl_InitNotifier, Tcl_WaitForEvent):
	create notifier thread lazily upon first call to Tcl_WaitForEvent()
	rather than in Tcl_InitNotifier(). Allows calling exeve() in processes
	where the event loop has not yet been run (Darwin's execve() fails in
	processes with more than one thread), in particular allows embedders
	to call fork() followed by execve(), previously the pthread_atfork()
	child handler's call to Tcl_InitNotifier() would immediately recreate
	the notifier thread in the child after a fork.

	* macosx/tclMacOSXFCmd.c (TclMacOSXCopyFileAttributes):	   add support
	* macosx/tclMacOSXNotify.c (Tcl_InitNotifier):		   for weakly
	* unix/tclUnixInit.c (Tcl_GetEncodingNameFromEnvironment): importing
	symbols not available on OSX 10.2 or 10.3, enables binaires built on
	later OSX versions to run on earlier ones.
	* macosx/Tcl.xcodeproj/project.pbxproj: enable weak-linking; turn on
						extra warnings.
	* macosx/README: document how to enable weak-linking; cleanup.
	* unix/tclUnixPort.h: add support for weak-linking; conditionalize
	AvailabilityMacros.h inclusion; only disable realpath on 10.2 or
	earlier when threads are enabled.
	* unix/tclLoadDyld.c (TclpLoadMemoryGetBuffer): change runtime Darwin
	* unix/tclUnixInit.c (TclpInitPlatform):	release check to use
							global initialized
							once
	* unix/tclUnixFCmd.c (DoRenameFile, TclpObjNormalizePath): add runtime
	Darwin release check to determine if realpath is threadsafe.
	* unix/configure.in: add check on Darwin for compiler support of weak
	* unix/tcl.m4:	     import and for AvailabilityMacros.h header; move
	Darwin specific checks & defines that are only relevant to the tcl
	build out of tcl.m4; restrict framework option to Darwin; clean up
	quoting and help messages.
	* unix/configure: autoconf-2.59
	* unix/tclConfig.h.in: autoheader-2.59

	* generic/regc_locale.c (cclass):
	* generic/tclExecute.c (TclExecuteByteCode):
	* generic/tclIOCmd.c (Tcl_ExecObjCmd):
	* generic/tclListObj.c (NewListIntRep):
	* generic/tclObj.c (Tcl_GetLongFromObj, Tcl_GetWideIntFromObj)
	(FreeBignum, Tcl_SetBignumObj):
	* generic/tclParseExpr.c (Tcl_ParseExpr):
	* generic/tclStrToD.c (TclParseNumber):
	* generic/tclStringObj.c (TclAppendFormattedObjs):
	* unix/tclLoadDyld.c (TclpLoadMemory):
	* unix/tclUnixPipe.c (TclpCreateProcess): fix signed-with-unsigned
	comparison and other warnings from gcc4 -Wextra.

2006-07-13  Andreas Kupries <andreask@activestate.com>

	* unix/tclUnixPort.h: Added the inclusion of <AvailabilityMacros.h>.
	The missing header caused the upcoming #if conditions to wrongly
	exclude realpath, causing file normalize to ignore symbolic links in
	the path.

2006-07-11  Zoran Vasiljevic <vasiljevic@users.sourceforge.net>

	* generic/tclAsync.c: Made Tcl_AsyncDelete() more tolerant when called
	after all thread TSD has been garbage-collected.

2006-07-05  Don Porter	<dgp@users.sourceforge.net>

	* generic/tclParseExpr.c:	Completely new expression parser that
	builds a parse tree instead of operating with deep recursion. This
	corrects reports of stack-blowing crashes parsing long expressions
	[Bug 906201] and replaces a fundamentally O(N^2) algorithm with an
	O(N) one [RFE 903765]. The new parser is better able to generate error
	messages that clearly report both the nature and context of the syntax
	error [Bugs 1029267, 1381715]. For now, the code for the old parser is
	still present and can be activated with a "#define OLD_EXPR_PARSER
	1". This is for the sake of a clean implementation patch, and for ease
	of benchmarking. The new parser is non-recursive, so much lighter in
	stack consumption, but it does use more heap, so there may be cases
	where parsing of long expressions that succeeded with the old parser
	will lead to out of memory panics with the new one. There are still
	more improvements possible on that point, though significant progress
	may require changes to the Tcl_Token specifications documented for the
	public Tcl_Parse*() routines.
	***POTENTIAL INCOMPATIBILITY*** for any callers that rely on the exact
	(usually terrible) error messages generated by the old parser. This
	includes a large number of tests in the test suite.

	* generic/tclInt.h:		Replaced TclParseWhiteSpace() with
	* generic/tclParse.c:		TclParseAllWhiteSpace() which is what
	* generic/tclParseExpr.c:	all the callers really needed.
	Breaking whitespace runs at newlines is useful only to the command
	parsing function, and it can call the file scoped routine
	ParseWhiteSpace() to do that.

	* tests/expr-old.test:	Removed knownBug constraints that masked
	* tests/expr.test:	failures due to revised error messages.
	* tests/parseExpr.test:

2006-06-20  Don Porter	<dgp@users.sourceforge.net>

	* generic/tclIOUtil.c:	Changed default configuration to
	* generic/tclInt.decls: #undef USE_OBSOLETE_FS_HOOKS which disables
	* generic/tclTest.c:	access to the Tcl 8.3 internal routines for
	hooking into filesystem operations. Everyone ought to have migrated to
	Tcl_Filesystems by now.
	***POTENTIAL INCOMPATIBILITY*** for any code still stuck in the
	pre-Tcl_Filesystem era.

	* generic/tclIntDecls.h:	make genstubs
	* generic/tclStubInit.c:

	* generic/tclStrToD.c:	Removed dead code that permitted disabling of
	recognition of the new 0b and 0o numeric formats.

	* generic/tclExecute.c: Removed dead code that implemented alternative
	* generic/tclObj.c:	design where numeric values did not
	automatically narrow to the smallest Tcl_ObjType required to hold them

	* generic/tclCmdAH.c:	Removed dead code that was old implementation
	of [format].

2006-06-14  Daniel Steffen  <das@users.sourceforge.net>

	* unix/tclUnixPort.h (Darwin): support MAC_OS_X_VERSION_MAX_ALLOWED
	define from AvailabilityMacros.h: override configure detection and
	only use API available in the indicated OS version or earlier.

2006-06-14  Donal K. Fellows  <donal.k.fellows@manchester.ac.uk>

	* doc/format.n, doc/scan.n: Added examples for converting between
	characters and their numeric interpretations following user prompting.

2006-06-13  Donal K. Fellows  <dkf@users.sf.net>

	* unix/tclLoadDl.c (TclpDlopen): Workaround for a compiler bug in Sun
	Forte 6. [Bug 1503729]

2006-06-06  Don Porter	<dgp@users.sourceforge.net>

	* doc/GetStdChan.3:	Added recommendation that each call to
	Tcl_SetStdChannel() be accompanied by a call to Tcl_RegisterChannel().

2006-06-05  Donal K. Fellows  <donal.k.fellows@manchester.ac.uk>

	* doc/Alloc.3: Added documentation of promise that Tcl_Realloc(NULL,x)
	is the same as Tcl_Alloc(x), as discussed in comp.lang.tcl. Also fixed
	nonsense sentence to say something meaningful.

2006-05-29  Jeff Hobbs	<jeffh@ActiveState.com>

	* generic/tcl.h (Tcl_DecrRefCount): use if/else construct to allow
	placement in unbraced outer if/else conditions. (jcw)

2006-05-27  Daniel Steffen  <das@users.sourceforge.net>

	* macosx/tclMacOSXNotify.c: implemented pthread_atfork() handler that
	* unix/tcl.m4 (Darwin):	    recreates CoreFoundation state and
	notifier thread in the child after a fork(). Note that pthread_atfork
	is available starting with Tiger only. Because vfork() is used by the
	core on Darwin, [exec]/[open] are not affected by this fix, only
	extensions or embedders that call fork() directly (such as TclX).
	However, this only makes fork() safe from corefoundation tcl with
	--disable-threads; as on all platforms, forked children may deadlock
	in threaded tcl due to the potential for stale locked mutexes in the
	child. [Patch 923072]

	* unix/configure: autoconf-2.59
	* unix/tclConfig.h.in: autoheader-2.59

2006-05-24  Donal K. Fellows  <donal.k.fellows@manchester.ac.uk>

	* unix/tcl.m4 (SC_CONFIG_SYSTEM): Fixed quoting of command script to
	awk; it was a rarely used branch, but it was wrong. [Bug 1494160]

2006-05-23  Donal K. Fellows  <donal.k.fellows@manchester.ac.uk>

	* doc/chan.n, doc/refchan.n: Tighten up the documentation to follow a
	slightly more consistent style with regard to argument capitalization.

2006-05-13  Don Porter	<dgp@users.sourceforge.net>

	* generic/tclProc.c (ProcCompileProc): When a bump of the compile
	epoch forces the re-compile of a proc body, take care not to overwrite
	any Proc struct that may be referred to on the active call stack. This
	fixes [Bug 1482718]. Note that the fix will not be effective for code
	that calls the private routine TclProcCompileProc() directly.

2006-05-13  Daniel Steffen  <das@users.sourceforge.net>

	* generic/tclEvent.c (HandleBgErrors): fix leak. [Coverity issue 86]

2006-05-05  Don Porter	<dgp@users.sourceforge.net>

	* generic/tclMain.c (Tcl_Main):		Corrected flaw that required
	* tests/main.test: (Tcl_Main-4.5):	processing of one interactive
	command before passing control to the loop routine registered with
	Tcl_SetMainLoop(). [Bug 1481986]

2006-05-04  Don Porter	<dgp@users.sourceforge.net>

	* README:		Bump version number to 8.5a5
	* generic/tcl.h:
	* tools/tcl.wse.in:
	* unix/configure.in:
	* unix/tcl.spec:
	* win/README.binary:
	* win/configure.in:

	* unix/configure:	autoconf-2.59
	* win/configure:

	* generic/tclBasic.c (ExprSrandFunc): Restore acceptance of wide/big
	* doc/mathfunc.n: integer values by srand(). [Bug 1480509]

2006-04-26  Don Porter	<dgp@users.sourceforge.net>

	*** 8.5a4 TAGGED FOR RELEASE ***

	* changes:	Updates for another RC.

	* generic/tclBinary.c:	Revised the handling of the Q and q format
	* generic/tclInt.h:	specifiers for [binary] to account for the
	* generic/tclStrToD.c:	"middle endian" floating point format used in
	Nokia N770.

2006-04-25  Don Porter	<dgp@users.sourceforge.net>

	* doc/DoubleObj.3:	More doc updates for TIP 237.
	* doc/expr.n:
	* doc/format.n:
	* doc/mathfunc.n:
	* doc/scan.n:
	* doc/string.n:

	* generic/tclScan.c:	[scan $s %u] is documented to accept only
	* tests/scan.test:	decimal formatted integers. Fixed to match.

2006-04-19  Kevin B. Kenny  <kennykb@acm.org>

	* generic/tclStrToD.c: Added code to support the "middle endian"
	floating point format used in the Nokia N770's software-based floating
	point. Thanks to Bruce Johnson for reporting this bug, originally on
	http://wiki.tcl.tk/15408.
	* library/clock.tcl: Fixed a bug with Daylight Saving Time and Posix
	time zone specifiers reported by Martin Lemburg in
	http://groups.google.com/group/comp.lang.tcl/browse_thread/thread/9a8b15a4dfc0b7a0
	(and not at SourceForge).
	* tests/clock.test: Added test case for the above bug.

2006-04-18  Donal K. Fellows  <dkf@users.sf.net>

	* doc/IntObj.3: Minor review fixes, including better documentation of
	the behaviour of Tcl_GetBignumAndClearObj.

2006-04-17  Don Porter	<dgp@users.sourceforge.net>

	* doc/IntObj.3: Documentation changes to account for TIP 237 changes.
	* doc/Object.3: [Bug 1446971]

2006-04-12  Donal K. Fellows  <donal.k.fellows@manchester.ac.uk>

	* generic/regc_locale.c (cclass): Redefined the meaning of [:print:]
	to be exactly UNICODE letters, numbers, punctuation, symbols and
	spaces (*not* whitespace). [Bug 1376892]

2006-04-11  Don Porter	<dgp@users.sourceforge.net>

	* generic/tclTrace.c:	Stop some interference between enter traces
	* tests/trace.test:	and enterstep traces. [Bug 1458266]

2006-04-07  Don Porter	<dgp@users.sourceforge.net>

	* generic/tclPathObj.c: Yet another revised fix for the [Bug 1379287]
	* tests/fileSystem.test:	family of path normalization bugs.

2006-04-06  Jeff Hobbs	<jeffh@ActiveState.com>

	* generic/tclRegexp.c (FinalizeRegexp): full reset data to indicate
	readiness for reinitialization.

2006-04-06  Don Porter	<dgp@users.sourceforge.net>

	* generic/tclIndexObj.c (Tcl_GetIndexFromObjStruct):	It seems there
	* tests/indexObj.test:	are extensions that rely on the prior behavior
	* doc/GetIndex.3:	that the empty string cannot succeed as a
	unique prefix matcher, so I'm restoring Donal Fellows's solution.
	Added mention of this detail to the documentation. [Bug 1464039]

	* tests/compExpr-old.test:	Updated testmathfunctions constraint
	* tests/compExpr.test:		to post-TIP-232 world.
	* tests/expr-old.test:
	* tests/expr.test:
	* tests/info.test:

	* tests/indexObj.test:	Corrected other test errors revealed by
	* tests/upvar.test:	testing outside the tcltest application.

	* generic/tclPathObj.c: Revised fix for the [Bug 1379287] family of
	path normalization bugs.

2006-04-06  Daniel Steffen  <das@users.sourceforge.net>

	* unix/tcl.m4: removed TCL_IO_TRACK_OS_FOR_DRIVER_WITH_BAD_BLOCKING
	define on Darwin. [Bug 1457515]
	* unix/configure: autoconf-2.59
	* unix/tclConfig.h.in: autoheader-2.59

2006-04-05  Don Porter	<dgp@users.sourceforge.net>

	* win/tclWinInit.c:	More careful calls to Tcl_DStringSetLength()
	* win/tclWinSock.c:	to avoid creating invalid DString states. Bump
	* win/tclWinDde.c:	to version 1.3.2. [RFE 1366195]
	* library/dde/pkgIndex.tcl:

	* library/reg/pkgIndex.tcl:	Bump to registry 1.2 because
	* win/tclWinReg.c:	Registry_Unload() is a new public routine
	* win/Makefile.in:	compared to the 1.1.* releases.

	* win/configure.in:	Bump package version numbers.
	* win/configure:	autoconf 2.59

2006-04-05  Donal K. Fellows  <donal.k.fellows@manchester.ac.uk>

	* generic/tclIndexObj.c (Tcl_GetIndexFromObjStruct): Allow empty
	strings to be matched by the Tcl_GetIndexFromObj machinery, in the
	same manner as any other key. [Bug 1464039]

2006-04-03  Andreas Kupries <andreask@activestate.com>

	* generic/tclIO.c (ReadChars): Added check, panic and commentary to a
	piece of code which relies on BUFFER_PADDING to create enough space at
	the beginning of each buffer for the insertion of partial multibyte
	data at the beginning of a buffer. Commentary explains why this code
	is OK, and the panic is as a precaution if someone twiddled the
	BUFFER_PADDING into uselessness.

	* generic/tclIO.c (ReadChars): Temporarily suppress the use of
	TCL_ENCODING_END set when EOF was reached while the buffer we are
	converting is not truly the last buffer in the queue. Together with
	the Utf bug below it was possible to completely wreck the buffer data
	structures, eventually crashing Tcl. [Bug 1462248]

	* generic/tclEncoding.c (UtfToUtfProc): Stop accessing memory beyond
	the end of the input buffer when TCL_ENCODING_END is set and the last
	bytes of the buffer start a multi-byte sequence. This bug contributed
	to [Bug 1462248].

2006-03-30  Miguel Sofer  <msofer@users.sf.net>

	* generic/tclExecute.c: remove unused var and silence gcc warning

2006-03-29  Jeff Hobbs	<jeffh@ActiveState.com>

	* win/Makefile.in: convert _NATIVE paths to use / to avoid ".\"
	path-as-escape issue.

2006-03-29  Don Porter	<dgp@users.sourceforge.net>

	* changes:	Updates for another RC.

	* generic/tclPathObj.c:	 More fixes for path normalization when /../
	* tests/fileSystem.test: tries to go beyond root.[Bug 1379287]

	* generic/tclExecute.c: Revised INST_MOD implementation to do
	calculations in native types as much as possible, moving to mp_ints
	only when necessary.

2006-03-28  Jeff Hobbs	<jeffh@ActiveState.com>

	* win/tclWinPipe.c (TclpCreateProcess): change panics to Tcl errors
	and do proper refcounting of noe objPtr. [Bug 1194429]

	* unix/tcl.m4, win/tcl.m4: []-quote AC_DEFUN functions.

2006-03-28  Daniel Steffen  <das@users.sourceforge.net>

	* macosx/Tcl.xcode/default.pbxuser:	add '-singleproc 1' cli arg to
	* macosx/Tcl.xcodeproj/default.pbxuser: tcltest to ease test debugging

	* macosx/Tcl.xcode/project.pbxproj:	removed $prefix/share from
	* macosx/Tcl.xcodeproj/project.pbxproj: TCL_PACKAGE_PATH as per change
	to unix/configure.in of 2006-03-13.

	* unix/tclUnixFCmd.c (TclpObjNormalizePath): deal with *BSD/Darwin
	realpath() converting relative paths into absolute paths [Bug 1064247]

2006-03-28  Vince Darley  <vincentdarley@sourceforge.net>

	* generic/tclIOUtil.c: fix to nativeFilesystemRecord comparisons
	(lesser part of [Bug 1064247])

2006-03-27  Pat Thoyts	<patthoyts@users.sourceforge.net>

	* win/tclWinTest.c:	Fixes for [Bug 1456373] (mingw-gcc issue)

2006-03-27  Andreas Kupries <andreask@activestate.com>

	* doc/CrtChannel.3:    Added TCL_CHANNEL_VERSION_5, made it the
	* generic/tcl.h:       version where the "truncateProc" is defined at,
	* generic/tclIO.c:     and moved all channel drivers of Tcl to v5.
	* generic/tclIOGT.c, generic/tclIORChan.c, unix/tclUnixChan.c:
	* unix/tclUnixPipe.c, win/tclWinChan.c, win/tclWinConsole.c:
	* win/tclWinPipe.c, win/tclWinSerial.c, win/tclWinSock.c:

2006-03-27  Don Porter	<dgp@users.sourceforge.net>

	* generic/tclExecute.c: Merge INST_MOD computation in with the
	INST_?SHIFT instructions, which also operate only on two integral
	values. Also corrected flaw that made INST_BITNOT of wide values
	require mp_int calculations. Also corrected type that missed optimized
	handling of the tclBooleanType by the TclGetBooleanFromObj macro.

	* changes:	Updates for another RC.

2006-03-25  Don Porter	<dgp@users.sourceforge.net>

	* generic/tclExecute.c: Corrections to INST_EXPON detection of
	overflow to use mp_int calculations.

2006-03-24  Kevin B. Kenny  <kennykb@acm.org>

	* generic/tclExecute.c (TclExecuteByteCode): Added a couple of missing
	casts to 'int' that were affecting compilablity on VC6.

2006-03-24  Don Porter	<dgp@users.sourceforge.net>

	* generic/tclEncoding.c: Reverted latest change [Bug 506653] since it
	reportedly killed test performance on Windows.

	* generic/tclExecute.c: Revised INST_EXPON implementation to do
	calculations in native types as much as possible, moving to mp_ints
	only when necessary.

2006-03-23  Don Porter	<dgp@users.sourceforge.net>

	* generic/tclExecute.c: Merged INST_EXPON handling in with the other
	binary operators that operate on all number types (INST_ADD, etc.).

	* tests/env.test: With case preserved (see 2006-03-21 commit) be sure
	to do case-insensitive filtering. [Bug 1457065]

2006-03-23  Reinhard Max  <max@suse.de>

	* unix/tcl.spec: Cleaned up and completed the spec file. An RPM can
	now be built from the tcl source distribution with "rpmbuild -tb
	<tarball>"

2006-03-22  Reinhard Max  <max@suse.de>

	* tests/stack.test: Run the stack tests in subshells, so that they are
	reported as failed tests rather than bugs in the test suite if the
	recursion causes a segfault.

2006-03-21  Don Porter	<dgp@users.sourceforge.net>

	* changes:	Updates for another RC.

	* generic/tclStrToD.c:	One of the branches of AccumulateDecimalDigit
	* tests/parseExpr.test: did not. [Bug 1451233]

	* tests/env.test:	Preserve case of saved env vars. [Bug 1409272]

2006-03-21  Daniel Steffen  <das@users.sourceforge.net>

	* generic/tclInt.decls:	 implement globbing for HFS creator & type
	* macosx/tclMacOSXFCmd.c:codes and 'hidden' flag, as documented in
	* tests/macOSXFCmd.test: glob.n; objectified OSType handling in [glob]
	* unix/tclUnixFile.c:	 and [file attributes]; fix globbing for
	hidden files with pattern==NULL arg. [Bug 823329]
	* generic/tclIntPlatDecls.h:
	* generic/tclStubInit.c: make genstubs

2006-03-20  Andreas Kupries <andreask@activestate.com>

	* win/Makefile.in (install-libraries): Generate tcl8/8.4 directory
	under Windows as well (cygwin Makefile). Related entry: 2006-03-07,
	dgp. This moved the installation of http from 8.2 to 8.4, partially. A
	fix of the required directory creation was done for unix on Mar 10,
	without entry in the Changelog. This entry is for the fix of the
	directory creation under Windows.

	* unix/installManPage: There is always one even more broken "sed".
	Moved the # comment starting character in the sed script to the
	beginning of their respective lines. The AIX sed will not recognize
	them as comments otherwise :( The actual text stays indented for
	better association with the commands they belong to.

2006-03-20  Donal K. Fellows  <donal.k.fellows@manchester.ac.uk>

	* tests/cmdAH.test, tests/fCmd.test, tests/unixFCmd.test:
	* tests/winFCmd.test: Cleanup of some test constraint handling, and a
	few other minor issues.

2006-03-18  Vince Darley  <vincentdarley@sourceforge.net>

	* generic/tclFileName.c:
	* doc/FileSystem.3:
	* tests/fileName.test: Fix to [Bug 1084705] so that 'glob -nocomplain'
	finally agrees with its documentation and doesn't swallow genuine
	errors.

	***POTENTIAL INCOMPATIBILITY*** for scripts that assumed '-nocomplain'
	removes the need for 'catch' to deal with non-understood path names.

	Small optimisation to implementation of pattern==NULL case of TclGlob,
	and clarification to the documentation. [Tclvfs bug 1405317]

2006-03-18  Vince Darley  <vincentdarley@sourceforge.net>

	* tests/fCmd.test: added knownBug test case for [Bug 1394972]

	* tests/winFCmd.test:
	* tests/tcltest.test: corrected tests to better account for behaviour
	of writable/non-writable directories on Windows 2000/XP. This, with
	the previous patches, closes [Bug 1193497]

2006-03-17  Andreas Kupries <andreask@activestate.com>

	* doc/chan.n: Updated with documentation for the commands 'chan
	create' and 'chan postevent' (TIP #219).

	* doc/refchan.n: New file. Documentation of the command handler API
	for reflected channels (TIP #219).

2006-03-17  Joe Mistachkin <joe@mistachkin.com>

	* unix/tclUnixPort.h: Include pthread.h prior to pthread_np.h [Bug
	1444692]

	* win/tclWinTest.c: Corrected typo of 'initializeMutex' that prevented
	successful compilation.

2006-03-16  Andreas Kupries <andreask@activestate.com>

	* doc/open.n: Documented the changed behaviour of 'a'ppend mode.

	* tests/io.test (io-43.1 io-44.[1234]): Rewritten to be self-contained
	with regard to setup and cleanup. [Bug 681793]

	* generic/tclIOUtil.c (TclGetOpenMode): Added the flag O_APPEND to the
	list of POSIX modes used when opening a file for 'a'ppend. This
	enables the proper automatic seek-to-end-on-write by the OS. See [Bug
	680143] for longer discussion.

	* tests/ioCmd.test (iocmd-13.7.*): Extended the testsuite to check the
	new handling of 'a'.

2006-03-15  Andreas Kupries <andreask@activestate.com>

	* tests/socket.test: Extended the timeout in socket-11.11 from 10 to
	40 seconds to allow for really slow machines. Also extended
	actual/expected results with value of variable 'done' to make it
	clearer when a test fails due to a timeout. [Bug 792159]

2006-03-15  Vince Darley  <vincentdarley@sourceforge.net>

	* win/fCmd.test: add proper test constraints so the new tests don't
	run on Unix.

2006-03-14  Andreas Kupries <andreask@activestate.com>

	* generic/tclPipe.c (TclCreatePipeline): Modified the processing of
	pipebars to fail if the last bar is followed only by redirections.
	[Bug 768659]

2006-03-14  Andreas Kupries <andreask@activestate.com>

	* doc/fconfigure.n: Clarified that -translation is binary is reported
	as lf when queried, because it is identical to lf, except for the
	special additional behaviour when setting it. [Bug 666770]

2006-03-14  Andreas Kupries <andreask@activestate.com>

	* doc/clock.n: Removed double-quotes around section title NAME; not
	needed.
	* unix/installManpage: Reverted part to handle double-quotes in
	section NAME, chokes older sed installations.

2006-03-14  Andreas Kupries <andreask@activestate.com>

	* library/tm.tcl (::tcl::tm::Defaults): Fixed handling of environment
	variable TCLX.y_TM_PATH, bad variable reference. Thanks to Julian
	Noble. [Bug 1448251]

2006-03-14  Vince Darley  <vincentdarley@sourceforge.net>

	* win/tclWinFile.c: updated patch to deal with 'file writable' issues
	on Windows XP/2000.
	* generic/tclTest.c:
	* unix/tclUnixTest.c:
	* win/tclWinTest.c:
	* tests/fCmd.test: updated test suite to deal with correct permissions
	setting and differences between XP/2000 and 95/98 3 tests still fail;
	to be dealt with shortly

2006-03-13  Don Porter	<dgp@users.sourceforge.net>

	* generic/tclEncoding.c: Report error when an escape encoding is
	missing one of its sub-encodings. [Bug 506653]

	* unix/configure.in:	Revert change from 2005-07-26 that sometimes
	* unix/configure:	added $prefix/share to the tcl_pkgPath. See
	[Patch 1231015]. autoconf-2.59.

2006-03-10  Miguel Sofer  <msofer@users.sf.net>

	* generic/tclProc.c (ObjInterpProcEx):
	* tests/apply.test (apply-5.1): Fix [apply] error messages so that
	they quote the lambda expression. [Bug 1447355]

2006-03-10  Zoran Vasiljevic  <vasiljevic@users.sourceforge.net>

	-- Summary of changes fixing [Bug 1437595] --

	* generic/tclEvent.c: Cosmetic touches and identation
	* generic/tclInt.h: Added TclpFinalizeSockets() call.

	* generic/tclIO.c: Calls TclpFinalizeSockets() as part of the
	TclFinalizeIOSubsystem().

	* unix/tclUnixSock.c: Added no-op TclpFinalizeSockets().

	* win/tclWinPipe.c, win/tclWinSock.c: Finalization of sockets/pipes is
	now solely done in TclpFinalizeSockets() and TclpFinalizePipes() and
	not over the thread-exit handler, because the order of actions the Tcl
	generic core will impose may result in cores/hangs if the thread exit
	handler tears down corresponding subsystem(s) too early.

2006-03-10  Vince Darley  <vincentdarley@sourceforge.net>

	* win/tclWinFile.c: previous patch breaks tests, so removed.

2006-03-09  Vince Darley  <vincentdarley@sourceforge.net>

	* win/tclWinFile.c: fix to 'file writable' in certain XP directories.
	Thanks to fvogel and jfg. [Patch 1344540] Modified patch to make use
	of existing use of getSecurityProc.

2006-03-08  Don Porter	<dgp@users.sourceforge.net>

	* generic/tclExecute.c: Complete missing bit of TIP 215 implementation
	* tests/incr.test:

2006-03-07  Joe English	 <jenglish@users.sourceforge.net>

	* unix/tcl.m4: Set SHLIB_LD_FLAGS='${LIBS}' on NetBSD, as per the
	other *BSD variants. [Bug 1334613]
	* unix/configure: Regenerated.

2006-03-07  Don Porter	<dgp@users.sourceforge.net>

	* changes:	Update in prep. for 8.5a4 release.

	* unix/Makefile.in:	Package http 2.5.2 requires Tcl 8.4, so the
	* win/Makefile.in:	*.tm installation has to be placed in an "8.4"
	directory, not an "8.2" directory.

2006-03-06  Don Porter	<dgp@users.sourceforge.net>

	* generic/tclBasic.c:	Revised handling of TCL_EVAL_* flags to
	* tests/parse.test:	simplify TclEvalObjvInternal and to correct
	the auto-loading of alias targets (parse-8.12). [Bug 1444291]

2006-03-03  Don Porter	<dgp@users.sourceforge.net>

	* generic/tclPathObj.c: Revised yesterday's fix for [Bug 1379287] to
	work on Windows.

	* generic/tclObj.c:	Compatibility support for existing code that
	calls Tcl_GetObjType("boolean").

2006-03-02  Don Porter	<dgp@users.sourceforge.net>

	* generic/tclPathObj.c:		Fix for failed normalization of paths
	* tests/fileSystem.test:	with /../ that lead back to the root
	of the filesystem, like /foo/.. [Bug 1379287]

2006-03-01  Reinhard Max  <max@suse.de>

	* unix/installManPage: Fix the script for manpages that have quotes
	around the .SH arguments, as doctools produces them. [Bug 1292145]
	Some minor cleanups and improvements.

2006-02-28  Don Porter	<dgp@users.sourceforge.net>

	* generic/tclBasic.c:	Corrections to be sure that TCL_EVAL_GLOBAL
	* tests/namespace.test: evaluations act the same as [uplevel #0]
	* tests/parse.test:	evaluations, even when execution traces or
	* tests/trace.test:	invocations of [::unknown] are present. [Bug
	1439836]

2006-02-22  Don Porter	<dgp@users.sourceforge.net>

	* generic/tclBasic.c:	Corrected a few bugs in how [namespace
	* tests/namespace.test: unknown] interacts with TCL_EVAL_* flags.
	[Patch 958222]

2006-02-17  Don Porter	<dgp@users.sourceforge.net>

	* generic/tclIORChan.c: Revised error message generation and handling
	* tests/ioCmd.test:	of exceptional return codes in the channel
	reflection layer. [Bug 1372348]

2006-02-16  Don Porter	<dgp@users.sourceforge.net>

	* generic/tclIndexObj.c:	Disallow the "ambiguous" error message
	* tests/indexObj.test:		when TCL_EXACT matching is requested.
	* tests/ioCmd.test:

2006-02-15  Don Porter	<dgp@users.sourceforge.net>

	* generic/tclIO.c:	Made several routines tolerant of
	* generic/tclIORChan.c: interp == NULL arguments. [Bug 1380662]
	* generic/tclIOUtil.c:

2006-02-09  Don Porter	<dgp@users.sourceforge.net>

	TIP#215 IMPLEMENTATION

	* doc/incr.n:		Revised [incr] to auto-initialize when varName
	* generic/tclExecute.c: argument is unset. [Patch 1413115]
	* generic/tclVar.c:
	* tests/compile.test:
	* tests/incr-old.test:
	* tests/incr.test:
	* tests/set.test:

	* tests/main.test (Tcl_Main-6.7):	Improved robustness of
	command auto-completion test. [Bug 1422736]

2006-02-08  Donal K. Fellows  <dkf@users.sf.net>

	* doc/Encoding.3, doc/encoding.n: Updates due to review at request of
	Don Porter. Mostly minor changes.

2006-02-08  Don Porter	<dgp@users.sourceforge.net>

	TIP#258 IMPLEMENTATION

	* doc/Encoding.3:	New subcommand [encoding dirs].
	* doc/encoding.n:	New routine Tcl_GetEncodingNameFromEnvironment
	* generic/tcl.decls:	Made public:
	* generic/tclBasic.c:	TclGetEncodingFromObj
	* generic/tclCmdAH.c:		-> Tcl_GetEncodingFromObj
	* generic/tclEncoding.c:TclGetEncodingSearchPath
	* generic/tclInt.decls:		-> Tcl_GetEncodingSearchPath
	* generic/tclInt.h:	TclSetEncodingSearchPath
	* generic/tclTest.c:		-> Tcl_SetEncodingSearchPath
	* library/init.tcl:	Removed commands:
	* tests/cmdAH.test:		[tcl::unsupported::EncodingDirs]
	* tests/encoding.test:		[testencoding path] (Tcltest)
	* unix/tclUnixInit.c:	[Patch 1413934]
	* win/tclWinInit.c:

	* generic/tclDecls.h:	make genstubs
	* generic/tclIntDecls.h:
	* generic/tclStubInit.c:

2006-02-01  Miguel Sofer  <msofer@users.sf.net>

	* generic/tclProc.c: minor improvements to [apply]
	* tests/apply.test: new tests; apply-5.1 currently fails to indicate
	missing work in error reporting

2006-02-01  Don Porter	<dgp@users.sourceforge.net>

	TIP#194 IMPLEMENTATION

	* doc/apply.n:	(New file)	New command [apply]. [Patch 944803]
	* doc/uplevel.n:
	* generic/tclBasic.c:
	* generic/tclInt.h:
	* generic/tclProc.c:
	* tests/apply.test: (New file)
	* tests/proc-old.test:
	* tests/proc.test:

	TIP#181 IMPLEMENTATION

	* doc/Namespace.3:	New command [namespace unknown]. New public C
	* doc/namespace.n:	routines Tcl_(Get|Set)NamespaceUnknownHandler.
	* doc/unknown.n:	[Patch 958222]
	* generic/tcl.decls:
	* generic/tclBasic.c:
	* generic/tclInt.h:
	* generic/tclNamesp.c:
	* tests/namespace.test:

	* generic/tclDecls.h:	make genstubs
	* generic/tclStubInit.c:

	TIP#250 IMPLEMENTATION

	* doc/namespace.n:	New command [namespace upvar]. [Patch 1275435]
	* generic/tclInt.h:
	* generic/tclNamesp.c:
	* generic/tclVar.c:
	* tests/namespace.test:
	* tests/upvar.test:

2006-01-26  Donal K. Fellows  <dkf@users.sf.net>

	* doc/dict.n: Fixed silly bug in example. Thanks to Heiner Marxen
	<heiner.marxen@unsel.de> for catching this! [Bug 1415725]

2006-01-26  Donal K. Fellows  <donal.k.fellows@manchester.ac.uk>

	* unix/tclUnixChan.c (TclpOpenFileChannel): Tidy up and comment the
	mess to do with setting up serial channels. This (deliberately) breaks
	a broken FreeBSD port, indicates what we're really doing, and reduces
	the amount of conditional compilation sections for better maintenance.

2006-01-25  Donal K. Fellows  <dkf@users.sf.net>

	* unix/tclUnixInit.c (TclpInitPlatform): Improved conditions on when
	to update the FP rounding mode on FreeBSD, taken from FreeBSD port.

2006-01-23  Donal K. Fellows  <dkf@users.sf.net>

	* tests/string.test (string-12.21): Added test for [Bug 1410553] based
	on original bug report.

2006-01-23  Miguel Sofer  <msofer@users.sf.net>

	* generic/tclStringObj.c: fixed incorrect handling of internal rep in
	Tcl_GetRange. Thanks to twylite and Peter Spjuth. [Bug 1410553]

	* generic/tclProc.c: fixed args handling for precompiled bodies [Bug
	1412695]; thanks to Uwe Traum.

2006-01-16  Reinhard Max  <max@suse.de>

	* generic/tclPipe.c (FileForRedirect): Prevent nameString from being
	freed without having been initialized.
	* tests/exec.test: Added a test for the above.

2006-01-12  Zoran Vasiljevic  <vasiljevic@users.sourceforge.net>

	* generic/tclPathObj.c (Tcl_FSGetInternalRep): backported patch from
	core-8-4-branch. A freed pointer has been overwritten causing all
	sorts of coredumps.

2006-01-12  Vince Darley  <vincentdarley@sourceforge.net>

	* win/tclWinFile.c: fix to sharing violation [Bug 1366227]

2006-01-11  Don Porter	<dgp@users.sourceforge.net>

	* generic/tclBasic.c:	Moved Tcl_LogCommandInfo from tclBasic.c to
	* generic/tclNamesp.c:	tclNamesp.c to get access to identifier with
	* tests/error.test (error-7.0): file scope. Added check for traces on
	::errorInfo, and when present fall back to contruction of the stack
	trace in the variable so that write trace notification timings are
	compatible with earlier Tcl releases. This reduces, but does not
	completely eliminate the ***POTENTIAL INCOMPATIBILITY*** created by
	the 2004-10-15 commit. [Bug 1397843]

2006-01-10  Daniel Steffen  <das@users.sourceforge.net>

	* unix/configure:    add caching, use AC_CACHE_CHECK instead of
	* unix/configure.in: AC_CACHE_VAL where possible, consistent message
	* unix/tcl.m4:	     quoting, sync relevant tclconfig/tcl.m4 changes
	and gratuitous formatting differences, fix SC_CONFIG_MANPAGES with
	default argument, Darwin improvements to SC_LOAD_*CONFIG.

2006-01-09  Don Porter	<dgp@users.sourceforge.net>

	* generic/tclNamesp.c (NamespaceInscopeCmd):	[namespace inscope]
	* tests/namespace.test: commands were not reported by [info level].
	[Bug 1400572]

2006-01-09  Donal K. Fellows  <donal.k.fellows@manchester.ac.uk>

	* generic/tclTrace.c: Stop exporting the guts of the trace command;
	nothing outside this file needs to see it. [Bug 971336]

2006-01-05  Donal K. Fellows  <donal.k.fellows@manchester.ac.uk>

	* unix/tcl.m4 (TCL_CONFIG_SYSTEM): Factor out the code to determine
	the operating system version number, as it was replicated in several
	places.

2006-01-04  David Gravereaux  <davygrvy@pobox.com>

	* win/tclAppInit.c: WIN32 native console signal handler removed. This
	was found to be interfering with TWAPI extension one. IMO, special
	services such as signal handlers should best be done with extensions
	to the core after discussions on c.l.t. about Roy Terry's tclsh
	children of a real windows service shell.

	******************************************************************
	*** CHANGELOG ENTRIES FOR 2005 IN "ChangeLog.2005"	       ***
	*** CHANGELOG ENTRIES FOR 2004 IN "ChangeLog.2004"	       ***
	*** CHANGELOG ENTRIES FOR 2003 IN "ChangeLog.2003"	       ***
	*** CHANGELOG ENTRIES FOR 2002 IN "ChangeLog.2002"	       ***
	*** CHANGELOG ENTRIES FOR 2001 IN "ChangeLog.2001"	       ***
	*** CHANGELOG ENTRIES FOR 2000 IN "ChangeLog.2000"	       ***
	*** CHANGELOG ENTRIES FOR 1999 AND EARLIER IN "ChangeLog.1999" ***
	******************************************************************<|MERGE_RESOLUTION|>--- conflicted
+++ resolved
@@ -1,882 +1,9 @@
 2011-06-22  Andreas Kupries  <andreask@activestate.com>
-<<<<<<< HEAD
-=======
 
 	* library/platform/pkgIndex.tcl: Updated to platform 1.0.10. Added
 	* library/platform/platform.tcl: handling of the DEB_HOST_MULTIARCH
-	location change for libc.
-
-2011-05-07  Miguel Sofer  <msofer@users.sf.net>
-
-	* generic/tclInt.h: fix USE_TCLALLOC so that it can be enabled
-	* unix/Makefile.in: without editing the Makefile
-
-2011-04-21  Don Porter  <dgp@users.sourceforge.net>
-
-	* generic/tclCompile.c:		Make sure SetFooFromAny routines react
-	* generic/tclIndexObj.c:	reasonably when passed a NULL interp.
-	* generic/tclNamesp.c:
-	* generic/tclObj.c:
-
-2011-04-21  Jan Nijtmans  <nijtmans@users.sf.net>
-
-	* generic/tcl.h:       fix for [Bug 3288345]: Wrong Tcl_StatBuf
-	* generic/tclInt.h:    used on MinGW. Make sure that all _WIN32
-	* generic/tclIOUtil.c: compilers use exactly the same layout
-	* win/tclWinFile.c:    for Tcl_StatBuf - the one used by MSVC6 -
-	* win/configure.in:    in all situations.
-	* win/configure:
-
-2011-04-20  Andreas Kupries  <andreask@activestate.com>
-
-	* tests/info.test: Fixed the shift in line numbers used for
-	testing 'info frame' introduced by checkin [79367df0f0]
-	(Mar 2, 2011).
-
-2011-04-13  Miguel Sofer  <msofer@users.sf.net>
-
-	* generic/tclVar.c: fix for [Bug 2662380], crash caused by
-	appending to a variable with a write trace that unsets it.
-
-2011-04-04  Don Porter  <dgp@users.sourceforge.net>
-
-	* README:	Updated README files, repairing broken URLs and
-	* macosx/README:	removing other bits that were clearly wrong.
-	* unix/README:	Still could use more eyeballs on the detailed build
-	* win/README:	advice on various plaforms. [Bug 3202030]
-
-2011-03-25  Jan Nijtmans  <nijtmans@users.sf.net>
-
-	* generic/tclHash.c: [Bug 3007895]: Tcl_(Find|Create)HashEntry
-	stub entries can never be called. They still cannot be called
-	(no change in functionality), but at least they now do
-	exactly the same as the Tcl_(Find|Create)HashEntry macro's,
-	so the confusion addressed in this Bug report is gone.
-	Merged --cherrypick from Tcl8.5 (2010-12-31,e75735ef76)
-
-2011-03-24  Donal K. Fellows  <dkf@users.sf.net>
-
-	* generic/tclFCmd.c (TclFileAttrsCmd): Ensure that any reference to
-	temporary index tables is squelched immediately rather than hanging
-	around to trip us up in the future.
-
-2011-03-16  Jan Nijtmans  <nijtmans@users.sf.net>
-
-	* unix/configure, unix/tcl.m4: SHLIB_LD_LIBS='${LIBS}' for OSF1-V*.
-	Add /usr/lib64 to set of auto-search dirs. [Bug 1230554]
-	(SC_PATH_X): Correct syntax error when xincludes not found.
-	Backported from Tcl 8.5
-	* generic/tclCkalloc.c: [Bug #3197864] pointer truncation on Win64
-	TCL_MEM_DEBUG builds
-
-2010-03-11  Jan Nijtmans  <nijtmans@users.sf.net>
-
-	* win/tclWin32Dll.c:	#ifdef protections to permit builds with
-	* win/tclWinChan.c:	mingw on amd64 systems. Thanks to "mescalinum"
-	* win/tclWinFCmd.c:	for reporting and testing.
-	Merged --cherrypick from Tcl8.5 (2010-09-08,48191d3979)
-
-2011-03-11  Jan Nijtmans  <nijtmans@users.sf.net>
-
-	* win/tcl.m4:         handle --enable-64bit=ia64 for gcc.
-	* win/configure:      (autoconf-2.13)
-	* win/tclWin32Dll.c:  [Patch 3059922]: fixes for mingw64 - gcc4.5.1
-	Merged --cherrypick from Tcl8.5 (2011-01-17, 6e410a115b)
-
-2011-03-08  Jan Nijtmans  <nijtmans@users.sf.net>
-
-	* generic/tclBasic.c: Fix gcc warnings: variable set but not used
-
-2011-03-06  Don Porter  <dgp@users.sourceforge.net>
-
-	* generic/tclBasic.c:	More replacements of Tcl_UtfBackslash() calls
-	* generic/tclCmdMZ.c:	with TclParseBackslash() where possible.
-	* generic/tclCompExpr.c:
-	* generic/tclCompile.c:
-	* generic/tclUtil.c (TclFindElement):	Guard escape sequence scans
-	to not overrun the string end.  [Bug 3192636]
-
-2011-03-05  Don Porter  <dgp@users.sourceforge.net>
-
-	* generic/tclParse.c (TclParseBackslash): Correct trunction checks in
-	* tests/parse.test:	\x and \u substitutions.  [Bug 3200987]
-
-2011-01-25  Jan Nijtmans  <nijtmans@users.sf.net>
-
-	* generic/tclCkalloc.c:  [Bug 3129448]: Possible over-allocation on 64-bit
-	* generic/tclHash.c:     platforms, part 2, backported strcpy->memcpy
-	* generic/tclProc.c      change but not change in any struct.
-
-2011-01-14  Jan Nijtmans  <nijtmans@users.sf.net>
-
-	* win/tclWinDde.c:  Fix gcc-4.5.2 error: lvalue required as ...
-	* win/tclWinReg.c:  (backported from 8.5/8.6)
-
-2010-12-05  Jan Nijtmans  <nijtmans@users.sf.net>
-
-	* generic/tclCmdMZ.c: [Bug 3127687] Triggers FORTIFY_SOURCE
-	buffer overflow detection
-
-2010-11-03  Jeff Hobbs  <jeffh@ActiveState.com>
-
-	Backported from 8.6 (see 2010-08-04).
-	* win/tclWin32Dll.c (asciiProcs, unicodeProcs):
-	* win/tclWinLoad.c (TclpDlopen): 'load' use LoadLibraryEx with
-	* win/tclWinInt.h (TclWinProcs): LOAD_WITH_ALTERED_SEARCH_PATH to
-	prefer dependent DLLs in same dir as loaded DLL.
-
-2010-10-31  Jan Nijtmans  <nijtmans@users.sf.net>
-
-	* win/tcl.m4     Add -D_CRT_SECURE_NO_DEPRECATE and
-	-D_CRT_NONSTDC_NO_DEPRECATE, reducing the number of
-	deprecation warnings on later VC++ versions.
-	* win/rules.vc   Better VCVERSION determination
-	* win/configure  (regenerated with autoconf 2.13)
-	All changes backported from Tcl8.5/8.6
-
-2010-10-23  Jan Nijtmans  <nijtmans@users.sf.net>
-
-	* tools/uniParse.tcl:   [Bug 3085863]: tclUniData 9 years old
-	* tools/uniClass.tcl:   Upgrade everything to Unicode 6.0, except
-	* tests/utf.test:       non-BMP characters > 0xFFFF
-	* generic/tclUniData.c: (re-generated)
-	* generic/regc_locale.c:(re-generated)
-	* generic/regcomp.c:    fix comment/signatures referencing regc_locale
-	* win/rules.vc          Update for VS10
-
-2010-09-24  Andreas Kupries  <andreask@activestate.com>
-
-	* tclWinsock.c: [Bug 3056775]: Fixed race condition between thread
-	and internal co-thread access of a socket's structure because of
-	the thread not using the socketListLock in TcpAccept(). Added
-	documentation on how the module works to the top.
-
-2010-09-01  Andreas Kupries  <andreask@activestate.com>
-
-	* generic/tclExecute.c: [Bug 3057639]. Applied patch by Jeff to
-	* generic/tclVar.c: make the behaviour of lappend in bytecompiled
-	* tests/append.test: mode consistent with direct-eval and 'append'
-	* tests/appendComp.test: generally. Added tests (append*-9.*)
-	showing the difference.
-
-2010-07-25  Jan Nijtmans  <nijtmans@users.sf.net>
-
-	* generic/tclInt.h: [Bug 3030870] make itcl 3.x built with pre-8.6
-	* generic/tclBasic.c: work in 8.6 revert tclInt.h to what it was
-	before, and relax the relation between Tcl_CallFrame and
-	CallFrame.
-
-2010-07-18  Jan Nijtmans  <nijtmans@users.sf.net>
-
-	* generic/tcl.h: [Bug 3031278] fixed merge problem in previous
-	commit.
-
-2010-07-17  Jan Nijtmans  <nijtmans@users.sf.net>
-
-	* generic/tcl.h: [Bug 3030870] make itcl 3.x built with pre-8.6
-	* generic/tclInt.h: work in 8.6
-
-2010-07-16  Jan Nijtmans  <nijtmans@users.sf.net>
-
-	* generic/tcl.h: (Backport) take over definitions of _WIN32,
-	DLLIMPORT, DLLEXPORT and TCL_LL_MODIFIER macros from Tcl8.5/8.6
-
-2010-06-28  Jan Nijtmans  <nijtmans@users.sf.net>
-
-	* generic/tclPosixStr.c: [Bug 3019634] errno.h and tclWinPort.h
-	have conflicting definitions.
-
-2010-06-09  Andreas Kupries  <andreask@activestate.com>
-
-	* library/platform/platform.tcl: Added OSX Intel 64bit
-	* library/platform/pkgIndex.tcl: Package updated to version 1.0.9.
-
-2010-05-07  Andreas Kupries  <andreask@activestate.com>
-
-	* library/platform/platform.tcl: Fix cpu name for Solaris/Intel 64bit.
-	* library/platform/pkgIndex.tcl: Package updated to version 1.0.8.
-
-2010-04-29  Andreas Kupries  <andreask@activestate.com>
-
-	* library/platform/platform.tcl: Another stab at getting the /lib,
-	* library/platform/pkgIndex.tcl: /lib64 difference right for
-	linux. Package updated to version 1.0.7.
-
-2010-04-18  Donal K. Fellows  <dkf@users.sf.net>
-
-	* doc/unset.n: [Bug 2988940]: Fix typo.
-
-2010-04-14  Andreas Kupries  <andreask@activestate.com>
-
-	* library/platform/platform.tcl: Linux platform identification:
-	* library/platform/pkgIndex.tcl: Check /lib64 for existence of
-	files matching libc* before accepting it as base directory. This
-	can happen on weirdly installed 32bit systems which have an empty
-	or partially filled /lib64 without an actual libc. Bumped to
-	version 1.0.6.
-
-2010-04-06  Zoran Vasiljevic <vasiljevic@users.sourceforge.net>
-
-	* generic/tclCmdMZ.c (Tcl_RegexpObjCmd): fixed object leak.
-
-2010-04-02  Zoran Vasiljevic <vasiljevic@users.sourceforge.net>
-
-	* generic/tclStringObj.c: (SetStringFromAny): avoid trampling
-	over the tclEmptyStringRep->bytes as it is thread-shared
-	(thx to Gustaf Neumann for the (hard) work of locating this one).
-
-2010-03-01  Alexandre Ferrieux  <ferrieux@users.sourceforge.net>
-
-	* unix/tclUnixChan.c: [backported] Refrain from a possibly lengthy
-	reverse-DNS lookup on 0.0.0.0 when calling [fconfigure -sockname]
-	on an universally-bound (default) server socket.
-
-2010-02-22  Jan Nijtmans  <nijtmans@users.sf.net>
-
-	* generic/tclExecute.c:   Fix [Bug 2954959] expr abs(-0.0) is -0.0
-	* tests/expr.test         Added some test cases, backported from 8.5
-
-2010-02-11  Andreas Kupries  <andreask@activestate.com>
-
-	* generic/tclCompile.c: [Bug 2949302]: Fixed leak of support
-	structures for [info frame] which occured when bytecode
-	compilation fails.
-
-2010-02-01  Donal K. Fellows  <dkf@users.sf.net>
-
-	* generic/regexec.c (ccondissect, crevdissect): [Bug 2942697]: Rework
-	these functions so that certain pathological patterns are matched much
-	more rapidly. Many thanks to Tom Lane for dianosing this issue and
-	providing an initial patch.
-
-2009-11-16  Alexandre Ferrieux  <ferrieux@users.sourceforge.net>
-
-	* generic/tclEncoding.c: (Backport) Fix [Bug 2891556] and improve
-	* tests/econding.test:   test to detect similar manifestations in the
-				 future.
-	
-2009-11-12  Andreas Kupries  <andreask@activestate.com>
-
-	* generic/tclIO.c (CopyData): [Bug 2895565]. Dropped bogosity
-	* tests/io.test: which used the number of _written_ bytes or
-	character to update the counters for the read bytes/characters.
-	New test io-53.11. This is a backward port from the 8.5 branch.
-
-2009-11-10  Pat Thoyts  <patthoyts@users.sourceforge.net>
-
-	* tests/fCmd.test:     Fixed a number of issues for Vista
-	* tests/registry.test: and Win7 that are due to restricted
-	* tests/tcltest.test:  permissions under UAC.
-	* tests/winFCmd.test:
-
-2009-11-10  Stuart Cassoff <stwo@users.sf.net>
-
-	* win/README: [bug 2459744]: Removed outdated Msys + Mingw info.
-
-2009-11-10  Andreas Kupries  <andreask@activestate.com>
-
-	* generic/tclObj.c: Plug memory leak in TclContinuationsEnter().
-	[Bug 2895323]. Backport from Tcl 8.5 branch, change by Don Porter.
-
-2009-11-09  Andreas Kupries  <andreask@activestate.com>
-
-	* generic/tclBasic.c (TclEvalObjEx): Moved the #280 decrement of
-	refCount for the file path out of the branch after the whole
-	conditional, closing a memory leak. Added clause on structure type
-	to prevent seg.faulting. Backport from valgrinding the Tcl 8.5
-	branch.
-
-	* tests/info.test: Resolve ambiguous resolution of variable
-	"res". Backport from 8.5
-
-2009-10-23  Andreas Kupries  <andreask@activestate.com>
-
-	* generic/tclCompCmds.c: [Bug 2881263] (TclCompileForeachCmd,
-	TclCompileLindexCmd): Fixed. Moved the use of
-	DefineLineInformation after all regular variable declarations, so
-	that an empty statement (-UTIP_280) doesn't confuse c89 compilers.
-
-	* library/platform/pkgIndex.tcl: Backported the platform packages
-	* library/platform/platform.tcl: from head and8.5 into the 8.4
-	* library/platform/shell.tcl: branch. Updated makefiles to install
-	* unix/Makfile.in: the packages.
+	* unix/Makefile.in: location change for libc.
 	* win/Makefile.in:
-
-	* generic/tclIO.c (FlushChannel): Skip OutputProc for low-level
-	0-length writes. When closing pipes which have already been closed
-	not skipping leads to spurious SIG_PIPE signals. Reported by
-	Mikhail Teterin <mi+thun@aldan.algebra.com>.
-
-2009-10-21  Donal K. Fellows  <dkf@users.sf.net>
-
-	* generic/tclPosixStr.c: [Bug 2882561]: Work around oddity on Haiku OS
-	where SIGSEGV and SIGBUS are the same value.
-
-2009-10-18  Joe Mistachkin  <joe@mistachkin.com>
-
-	* tests/thread.test (thread-4.[345]): [Bug 1565466]: Correct tests to
-	save their error state before the final call to threadReap just in case
-	it triggers an "invalid thread id" error.  This error can occur if one
-	or more of the target threads has exited prior to the attempt to send
-	it an asynchronous exit command.
-
-2009-10-04  Daniel Steffen  <das@users.sourceforge.net>
-
-	* macosx/tclMacOSXBundle.c:	Workaround CF memory managment bug in
-	* unix/tclUnixInit.c:		Mac OS X 10.4 & earlier. [Bug 2569449]
-
-2009-09-28  Don Porter  <dgp@users.sourceforge.net>
-
-	* generic/tclAlloc.c:		Cleaned up various routines in the
-	* generic/tclCkalloc.c:		call stacks for memory allocation to
-	* generic/tclParse.c:		guarantee that any size values computed
-	* generic/tclThreadAlloc.c:	are within the domains of the routines
-	they get passed to.  [Bugs 2557696 and 2557796].
-
-2009-09-18  Don Porter  <dgp@users.sourceforge.net>
-
-	* generic/tclCmdMZ.c (Tcl_SubstObj):	Pass 'length' values to
-	recursive parsing calls to convert O(N^2) operations of [subst]
-	to O(N).
-
-2009-08-25  Andreas Kupries  <andreask@activestate.com>
-
-	* generic/tclBasic.c (Tcl_CreateInterp, Tcl_EvalTokensStandard,
-	(EvalTokensStandard, Tcl_EvalEx, EvalEx, TclAdvanceContinuations,
-	(TclEvalObjEx):
-	* generic/tclCmdMZ.c (Tcl_SwitchObjCmd, ListLines):
-	* generic/tclCompCmds.c (*):
-	* generic/tclCompile.c (TclSetByteCodeFromAny, TclInitCompileEnv,
-	(TclFreeCompileEnv, TclCompileScript):
-	* generic/tclCompile.h (CompileEnv):
-	* generic/tclInt.h (ContLineLoc, Interp):
-	* generic/tclObj.c (ThreadSpecificData, ContLineLocFree,
-	(TclThreadFinalizeObjects, TclInitObjSubsystem,
-	(TclContinuationsEnter, TclContinuationsEnterDerived,
-	(TclContinuationsCopy, TclContinuationsGet, TclFreeObj):
-	* generic/tclProc.c (TclCreateProc):
-	* generic/tclVar.c (TclPtrSetVar):
-	* tests/info.test (info-30.0-22):
-
-	Extended parser, compiler, and execution with code and attendant
-	data structures tracking the positions of continuation lines which
-	are not visible in script's, to properly account for them while
-	counting lines for #280, during direct and compiled execution.
-
-2009-08-17  Don Porter  <dgp@users.sourceforge.net>
-
-	* generic/tclFileName.c: Correct result from [glob */test] when *
-	* tests/fileName.test:	matches something like ~foo.  [Bug 2837800]
-
-2009-07-23  Joe Mistachkin  <joe@mistachkin.com>
-
-	* generic/tclNotify.c: Fix for [Bug 2820349].
-
-2009-07-14  Andreas Kupries  <andreask@activestate.com>
-
-	* generic/tclBasic.c (DeleteInterpProc,TclArgumentBCEnter,
-	(TclArgumentBCRelease, TclArgumentGet):
-	* generic/tclCompile.c (EnterCmdWordIndex, TclCleanupByteCode,
-	(TclInitCompileEnv, TclCompileScript):
-	* generic/tclCompile.h (ExtCmdLoc): 
-	* generic/tclExecute.c (TclExecuteByteCode):
-	* generic/tclInt.h (ExtIndex, CFWordBC):
-	* tests/info.test (info-39.0):
-
-	Backport of some changes made to the Tcl head, to handle literal
-	sharing better. The code here is much simpler (trimmed down)
-	compared to the head as the 8.4 branch is not bytecode compiling
-	whole files, and doesn't compile eval'd code either.
-	
-	Reworked the handling of literal command arguments in bytecode to
-	be saved (compiler) and used (execution) per command (See the
-	TCL_INVOKE_STK* instructions), and not per the whole bytecode.
-	This removes the problems with location data caused by literal
-	sharing in proc bodies. Simplified the associated datastructures
-	(ExtIndex is gone, as is the function EnterCmdWordIndex).
-
-2009-06-13  Don Porter  <dgp@users.sourceforge.net>
-
-	* generic/tclCompile.c: The value stashed in iPtr->compiledProcPtr
-	* generic/tclProc.c:    when compiling a proc survives too long.  We
-	* tests/execute.test:   only need it there long enough for the right
-	TclInitCompileEnv() call to re-stash it into envPtr->procPtr.  Once
-	that is done, the CompileEnv controls.  If we let the value of
-	iPtr->compiledProcPtr linger, though, then any other bytecode compile
-	operation that takes place will also have its CompileEnv initialized
-	with it, and that's not correct.  The value is meant to control the
-	compile of the proc body only, not other compile tasks that happen
-	along.  Thanks to Carlos Tasada for discovering and reporting the
-	problem.  [Bug 2802881].
-
-2009-04-28  Jeff Hobbs  <jeffh@ActiveState.com>
-
-	* unix/tcl.m4, unix/configure (SC_CONFIG_CFLAGS): harden the check
-	to add _r to CC on AIX with threads.
-
-2009-04-27  Alexandre Ferrieux  <ferrieux@users.sourceforge.net>
-
-	* generic/tclInt.h:   Backport fix for [Bug 1028264]: WSACleanup() too
-	* generic/tclEvent.c: early. The fix introduces "late exit handlers"
-	* win/tclWinSock.c:   for similar late process-wide cleanups.
-
-2009-04-27  Alexandre Ferrieux  <ferrieux@users.sourceforge.net>
-
-	* win/tclWinSock.c: Backport fix for [Bug 2446662]: resync Win
-	behavior on RST with that of unix (EOF).
-
-2009-04-22  Andreas Kupries  <andreask@activestate.com>
-
-	* generic/tclStringObj.c (UpdateStringOfString): Added cast to fix
-	signed/unsigned mismatch breaking win32 symbol/debug build.
-
-2009-04-15  Don Porter  <dgp@users.sourceforge.net>
-
-	* generic/tclStringObj.c:       AppendUnicodeToUnicodeRep failed
-	to set stringPtr->allocated to 0, leading to crashes.
-
-2009-04-14  Stuart Cassoff  <stwo@users.sourceforge.net>
-
-	* unix/tcl.m4:	Removed -Wno-implicit-int from CFLAGS_WARNING.
-
-2009-04-08  Don Porter  <dgp@users.sourceforge.net>
-
-	* library/tcltest/tcltest.tcl:	Fixed unsafe [eval]s in the tcltest
-	* library/tcltest/pkgIndex.tcl:	package.  [Bug 2570363] 
-
-2009-04-07  Don Porter  <dgp@users.sourceforge.net>
-
-	* generic/tclStringObj.c:       Completed backports of fixes for
-	[Bug 2494093] and [Bug 2553906].
-
-2009-03-30  Don Porter  <dgp@users.sourceforge.net>
-
-	* doc/Alloc.3:	Size argument is "unsigned int".  [Bug 2556263]
-
-	* generic/tclStringObj.c:       Added protections from invalid memory
-	* generic/tclTestObj.c:         accesses when we append (some part of)
-	* tests/stringObj.test:         a Tcl_Obj to itself.  Added the
-	appendself and appendself2 subcommands to the [teststringobj] testing
-	command and added tests to the test suite.  [Bug 2603158]
-
-2009-03-27  Don Porter  <dgp@users.sourceforge.net>
-
-	* tests/fileName.test:	Tests for [Bug 2710920] to guard against
-	its appearance.
-
-2009-03-20  Don Porter  <dgp@users.sourceforge.net>
-
-	* generic/tclStringObj.c:	Test stringObj-6.9 checks that
-	* tests/stringObj.test:		Tcl_AppendStringsToObj() no longer
-	crashes when operating on a pure unicode value.  [Bug 2597185]
-
-	* generic/tclExecute.c (INST_CONCAT1):	Panic when appends overflow
-	the max length of a Tcl value.  [Bug 2669109]
-
-2009-03-18  Don Porter  <dgp@users.sourceforge.net>
-
-	* win/tclWinFile.c (TclpObjNormalizePath):      Corrected Tcl_Obj leak.
-	Thanks to Joe Mistachkin for detection and patch.  [Bug 2688184].
-
-2009-02-20  Don Porter  <dgp@users.sourceforge.net>
-
-	* generic/tclPathObj.c: Fixed mistaken logic in TclFSGetPathType()
-	* tests/fileName.test:  that assumed (not "absolute" => "relative").
-	This is a false assumption on Windows, where "volumerelative" is
-	another possibility.  [Bug 2571597].
-
-2008-02-06  Daniel Steffen  <das@users.sourceforge.net>
-
-	* generic/tcl.h (Darwin): workaround conflict between deprecated tcl
-	panic macro and panic() function declaration in <mach/mach.h> header.
-
-2009-02-05  Don Porter  <dgp@users.sourceforge.net>
-
-	* generic/tclStringObj.c: Added overflow protections to the
-	AppendUtfToUtfRep routine to either avoid invalid arguments and
-	crashes, or to replace them with controlled panics.  [Bug 2561794]
-
-2009-02-04  Don Porter  <dgp@users.sourceforge.net>
-
-	* generic/tclStringObj.c (SetUnicodeObj):       Corrected failure of
-	Tcl_SetUnicodeObj() to panic on a shared object.  [Bug 2561488].  Also
-	factored out common code to reduce duplication.
-
-2009-01-09  Don Porter  <dgp@users.sourceforge.net>
-
-	* generic/tclStringObj.c (STRING_SIZE): Corrected failure to limit
-	memory allocation requests to the sizes that can be supported by
-	Tcl's memory allocation routines.  [Bug 2494093].
-
-2009-01-08  Don Porter  <dgp@users.sourceforge.net>
-
-	* generic/tclStringObj.c (STRING_UALLOC):  Added missing parens
-	required to get correct results out of things like
-	STRING_UALLOC(num + append).  [Bug 2494093].
-
-2008-12-04  Don Porter  <dgp@users.sourceforge.net>
-
-	* generic/tclIOUtil.c (Tcl_FSGetNormalizedPath):	Added another
-	flag value TCLPATH_NEEDNORM to mark those intreps which need more
-	complete normalization attention for correct results.  [Bug 2385549]
-
-2008-12-03  Don Porter  <dgp@users.sourceforge.net>
-
-	* generic/tclFileName.c (TclDoGlob):	One of the 
-	Tcl_FSMatchInDirectory() calls did not have its return code
-	checked.  Some VFS drivers can return TCL_ERROR, and when that's
-	not checked, the error message gets converted into a list of
-	matching files returned by [glob], with ridiculous results.
-
-2008-12-01  Don Porter  <dgp@users.sourceforge.net>
-
-	* generic/tclIO.c (TclFinalizeIOSubsystem): Revised latest commit to
-	something that doesn't crash the test suite.
-
-2008-11-25  Andreas Kupries  <andreask@activestate.com>
-
-	* generic/tclIO.c (TclFinalizeIOSubsystem): Applied backport of
-	  Alexandre Ferrieux's patch for [Bug 2270477] to prevent infinite
-	  looping during finalization of channels not bound to
-	  interpreters.
-
-2008-11-23  Andreas Kupries  <andreask@activestate.com>
-
-	* generic/tclIO.c: Backport of fix for [Bug 2333466].
-
-2008-11-04  Jeff Hobbs  <jeffh@ActiveState.com>
-
-	* generic/tclPort.h: remove the ../{win,unix}/ header dirs as the
-	build system already has it, and it confuses builds when used with
-	private headers installed.
-
-2008-09-25  Don Porter  <dgp@users.sourceforge.net>
-
-	* doc/global.n:	Correct false claim about [info locals].
-
-2008-08-14  Don Porter  <dgp@users.sourceforge.net>
-
-	* tests/fileName.test:	Revise new tests for portability to case
-	insensitive filesystems.
-
-2008-08-14  Daniel Steffen  <das@users.sourceforge.net>
-
-	* generic/tclCompile.h:		add support for debug logging of DTrace
-	* generic/tclBasic.c:		'proc', 'cmd' and 'inst' probes (does
-					_not_ require a platform with DTrace).
-
-	* unix/Makefile.in:		ensure Makefile shell is /bin/bash for
-	* unix/configure.in (SunOS):	DTrace-enabled build on Solaris.
-					(followup to 2008-06-12) [Bug 2016584]
-
-	* unix/tcl.m4 (SC_PATH_X):	check for libX11.dylib in addition to
-					libX11.so et al.
-
-	* unix/configure: 		autoconf-2.13
-
-2008-08-13  Don Porter  <dgp@users.sourceforge.net>
-
-	* generic/tclFileName.c:	Fix for errors handling -types {}
-	* tests/fileName.test:		option to [glob]. [Bug 1750300]
-	Thanks to Matthias Kraft and George Peter Staplin.
-
-2008-08-11  Andreas Kupries  <andreask@activestate.com>
-
-	* generic/tclProc.c (Tcl_ProcObjCmd): Fixed memory leak triggered
-	* tests/proc.test: by procbody::test::proc. See [Bug 2043636].
-	Added a test case demonstrating the leak before the fix. Fixed a
-	few spelling errors in test descriptions as well.
-
-2008-07-28  Andreas Kupries  <andreask@activestate.com>
-
-	* generic/tclBasic.c: Added missing release of extended command
-	word index when deleting an interpreter (DeleteInterpProc). Added
-	missing ref count when creating an empty string as path (EvalEx).
-
-	* generic/tclCompile.c (TclInitCompileEnv): Made same change to
-	control flow as in TclEvalObjEx. Not needed while uplevel and
-	siblings go through the eval-direct code path, however if that
-	changes (like it did in 8.5+) better to have this in place instead
-	of re-searching why certain places are without absolute locations.
-
-	* tests/info.test: Added tests 38.*, exactly testing the tracking
-	of location for uplevel scripts, and made the testsuite fully
-	usable with and without -singleproc 1.
-
-2008-07-25  Daniel Steffen  <das@users.sourceforge.net>
-
-	* tests/info.test: Add !singleTestInterp constraint to various tests;
-	(info-22.8, info-23.0): switch to glob matching to avoid sensitivity
-	to tcltest.tcl line number changes. [Bug 1605269]
-
-2008-07-24  Andreas Kupries  <andreask@activestate.com>
-
-	* tests/info.test: Tests 38.* added, exactly testing the tracking
-	of location for uplevel scripts.
-
-2008-07-23  Andreas Kupries  <andreask@activestate.com>
-
-	* generic/tclBasic.c: Modified TclArgumentGet to reject pure lists
-	* generic/tclCmdIL.c: immediately, without search. Reworked setup
-	* generic/tclCompile.c: of eoFramePtr, doesn't need the line
-	* tests/info.test: information, more sensible to have everything
-	on line 1 when eval'ing a pure list. Updated the users of the line
-	information to special case this based on the frame type (i.e.
-	TCL_LOCATION_EVAL_LIST). Added a testcase demonstrating the new
-	behaviour.
-
-2008-07-22  Andreas Kupries  <andreask@activestate.com>
-
-	* generic/tclBasic.c: Added missing function comments.
-
-	* generic/tclCompile.c: Made the new TclEnterCmdWordIndex
-	* generic/tclCompile.h: static.
-
-	* generic/tclBasic.c: Reworked the handling of bytecode literals
-	* generic/tclCompile.c: for #280 to fix the abysmal performance
-	* generic/tclCompile.h: for deep recursion, replaced the linear
-	* generic/tclExecute.c: search through the whole stack with
-	* generic/tclInt.h: another hashtable and simplified the data
-	structure used by the compiler (array instead of hashtable).
-	Incidentially this also fixes the memory leak reported via [Bug
-	2024937].
-
-2008-07-21  Andreas Kupries <andreask@activestate.com>
-
-	* generic/tclBasic.c: Extended the existing TIP #280 system (info
-	* generic/tclCmdAH.c: frame), added the ability to track the
-	* generic/tclCompCmds.c: absolute location of literal procedure
-	* generic/tclCompile.c: arguments, and making this information
-	* generic/tclCompile.h: available to uplevel, eval, and
-	* generic/tclInterp.c: siblings. This allows proper tracking of
-	* generic/tclInt.h: absolute location through custom (Tcl-coded)
-	* generic/tclNamesp.c: control structures based on uplevel, etc.
-	* generic/tclProc.c:
-
-2008-07-07  Andreas Kupries  <andreask@activestate.com>
-
-	* generic/tclCmdIL.c (InfoFrameCmd): Fixed unsafe idiom of setting
-	the interp result found by Don Porter.
-
-2008-07-04  Joe English  <jenglish@users.sourceforge.net>
-
-	* generic/tclEncoding.c(UtfToUtfProc): Avoid unwanted sign extension
-	when converting incomplete UTF-8 sequences. See [Bug 1908443] for
-	details.
-
-2008-07-03  Don Porter  <dgp@users.sourceforge.net>
-
-	* library/package.tcl:	Removed [file readable] testing from
-	[tclPkgUnknown] and friends.  We find out soon enough whether a
-	file is readable when we try to [source] it, and not testing
-	before allows us to workaround the bugs on some common filesystems
-	where [file readable] lies to us.  [Patch 1969717]
-
-2008-06-28  Don Porter  <dgp@users.sourceforge.net>
-
-	* generic/tclIOUtil.c:	Plug memory leak in latest commit.  Thanks
-	Rolf Ade for detecting and Dan Steffen for the fix [Bug 2004654].
-
-2008-06-23  Don Porter  <dgp@users.sourceforge.net>
-
-	* generic/tclIOUtil.c: Fixed bug in Tcl_GetTranslatedPath() when
-	operating on the "Special path" variant of the "path" Tcl_ObjType
-	intrep.  A full normalization was getting done, in particular, coercing
-	relative paths to absolute, contrary to what the function of
-	producing the "translated path" is supposed to do.  [Bug 1972879].
-
-2008-06-20  Don Porter  <dgp@users.sourceforge.net>
-
-	* tests/binary.test:	Corrected flawed tests revealed by a -debug 1
-	* tests/io.test:	-singleproc 1 test suite run.
-
-2008-06-18  Don Porter  <dgp@users.sourceforge.net>
-
-	* generic/tclParseExpr.c:	Disabled attempts to support [expr]
-	functions named eq(...) or ne(...).  Any attempts to use such
-	functions were panicking.  [Bug 1971879].
-
-2008-06-16  Andreas Kupries  <andreask@activestate.com>
-
-	* generic/tclCmdIL.c (InfoFrameCmd): Backport of fix made on the
-	* tests/info.test: head branch :: Moved the code looking up the
-	information for key 'proc' out of the TCL_LOCATION_BC branch to
-	after the switch, this is common to all frame types. Updated the
-	testsuite to match. This was exposed by the 2008-06-08 commit
-	(Miguel), switching uplevel from direct eval to compilation. Fixes
-	[Bug 1987851].
-
-2008-06-12  Andreas Kupries  <andreask@activestate.com>
-
-	* generic/tclCmdIL.c (InfoFrameCmd): TIP #280 conditional
-	  feature. Added checks to validate HashEntry and HashTable
-	  information gotten from Command structures. This seems to be
-	  needed to handle structures managed by Itcl.
-
-2008-06-12  Daniel Steffen  <das@users.sourceforge.net>
-
-	* unix/Makefile.in:		add complete deps on tclDTrace.h.
-
-	* unix/Makefile.in:		clean generated tclDTrace.h file.
-	* unix/configure.in (SunOS): 	fix static DTrace-enabled build.
-
-	* unix/tcl.m4 (SunOS-5.11): fix 64bit amd64 support with gcc & Sun cc.
-	* unix/configure: autoconf-2.13
-
-2008-05-26  Jeff Hobbs  <jeffh@ActiveState.com>
-
-	* tests/io.test (io-53.9): need to close chan before removing file.
-
-2008-05-23  Andreas Kupries  <andreask@activestate.com>
-
-	* win/tclWinChan.c (FileWideSeekProc): Accepted a patch by
-	  Alexandre Ferrieux <ferrieux@users.sourceforge.net> to fix the
-	  [Bug 1965787]. 'tell' now works for locations > 2 GB as well
-	  instead of going negative.
-
-	* generic/tclIO.c (Tcl_SetChannelBufferSize): Accepted a patch by
-	* tests/io.test:  Alexandre Ferrieux <ferrieux@users.sourceforge.net>
-	  to fix the [Bug 1969953]. Buffersize outside of the supported
-	  range are now clipped to nearest boundary instead of ignored.
-
-2008-04-26  Zoran Vasiljevic <vasiljevic@users.sourceforge.net>
-
-	* generic/tclAsync.c: Tcl_AsyncDelete(): panic if attempt
-	to locate handler token fails. Happens when some other
-	thread attempts to delete somebody else's token. 
-
-	Also, panic early if we find out the wrong thread attempting
-	to delete the async handler (common trap). As, only the one
-	that created the handler is allowed to delete it.
-
-2008-04-17  Andreas Kupries  <andreask@activestate.com>
-
-	*** 8.4.19 TAGGED FOR RELEASE ***
-
-	* generic/tclCompExpr.c (CompileMathFuncCall): Added
-	* tests/compExpr.test (compExpr-5.10): Tcl_ResetResult before
-	appending error message, to clear out possible sharing. Added test
-	case demonstrating the crash (abort on shared object) without the
-	fix.
-
-2008-04-15  Andreas Kupries  <andreask@activestate.com>
-
-	* generic/tclIO.c (CopyData): Applied another patch by Alexandre
-	* io.test (io-53.8a): Ferrieux <ferrieux@users.sourceforge.net>,
-	to shift EOF handling to the async part of the command if a
-	callback is specified, should the channel be at EOF already when
-	fcopy is called. Testcase by myself.
-
-2008-04-14  Kevin B. Kenny  <kennykb@acm.org>
-
-	* unix/tclUnixTime.c (TclpGetClicks, Tcl_GetTime): Removed
-	obsolete use of 'struct timezone' in the call to 'gettimeofday'.
-	[Bug 1942197].
-	
-2008-04-14  Don Porter  <dgp@users.sourceforge.net>
-
-	* generic/tclExecute.c:	Plug memory leak introduced in the
-	2008-03-07 commit.  [Bug 1940433]
-
-2008-04-11  Don Porter  <dgp@users.sourceforge.net>
-
-	* README:		Bump version number to 8.4.19
-	* generic/tcl.h:
-	* tools/tcl.wse.in:
-	* unix/configure.in:
-	* unix/tcl.spec:
-	* win/README.binary:
-	* win/configure.in:
-
-	* unix/configure:	autoconf-2.13
-	* win/configure:
-
-	* changes:		updates for 8.4.19 release.
-
-2008-04-10  Andreas Kupries  <andreask@activestate.com>
-
-	* generic/tclIOCmd.c (Tcl_FcopyObjCmd): Keeping check for negative
-	values, changed to not be an error, but behave like the special
-	value -1 (copy all, default).
-
-	* tests/iocmd.test (iocmd-15.{12,13}): Removed.
-
-	* tests/io.test (io-52.5{,a,b}): Reverted last change, added
-	comment regarding the meaning of -1, added two more testcases for
-	other negative values, and input wrapped to negative.
-
-2008-04-09  Andreas Kupries  <andreask@activestate.com>
-
-	* tests/io.test (io-52.5): Removed '-size -1' from test, does not
-	seem to have any bearing, and was an illegal value. Test case is
-	not affected by the value of -size, test flag restoration and that
-	everything was properly copied.
-
-	* generic/tclIOCmd.c (Tcl_FcopyObjCmd): Added checking of -size
-	* tests/ioCmd.test (iocmd-15.{13,14}): value to reject negative
-	values, and values overflowing 32-bit signed. [Bug 1557855]. Basic
-	patch by Alexandre Ferrieux <ferrieux@users.sourceforge.net>, with
-	modifications from me to separate overflow from true negative
-	value. Extended testsuite.
-
-2008-04-08  Andreas Kupries  <andreask@activestate.com>
-
-	* tests/io.test (io-53.8,53.9,53.10): Backported das' fix of typo
-	  and quoting for spaces in builddir path.
-	
-2008-04-07  Andreas Kupries  <andreask@activestate.com>
-
-	* tests/io.test (io-53.10): Testcase for bi-directionaly fcopy.
-	* generic/tclIO.c: Additional changes to data structures for fcopy
-	* generic/tclIO.h: and channels to perform proper cleanup in case
-	  of a channel having two background copy operations running as is
-	  now possible.
-
-	* generic/tclIO.c (BUSY_STATE, CheckChannelErrors,
-	  TclCopyChannel): New macro, and the places using it. This change
-	  allows for bi-directional fcopy on channels. [Bug 1350564].
-	  Thanks to Alexandre Ferrieux <ferrieux@users.sourceforge.net>
-	  for the patch.
-
-	* tests/io.test (io-53.9): Made test cleanup robust against the
-	  possibility of slow process shutdown on Windows. Backported from
-	  Kevin Kenny's change to the same test on the 8.5 and head
-	  branches.
-
-2008-04-04  Andreas Kupries  <andreask@activestate.com>
-
-	* tests/io.test (io-53.9): Added testcase for [Bug 780533], based
-	  on Alexandre's test script. Also fixed problem with timer in
-	  preceding test, was not canceled properly in the ok case.
-
-2008-04-03  Andreas Kupries  <andreask@activestate.com>
-
-	* generic/tclIO.c (CopyData): Applied patch [Bug 1932639] to
-	* tests/io.test: prevent fcopy from calling -command synchronously
-	  the first time. Thanks to Alexandre Ferrieux
-	  <ferrieux@users.sourceforge.net> for report and patch.
-
-2008-04-02  Andreas Kupries  <andreask@activestate.com>
-
-	* generic/tclIO.c (CopyData): Applied patch for the fcopy problem
-	  [Bug 780533], with many thanks to Alexandre Ferrieux
-	  <ferrieux@users.sourceforge.net> for tracking it down and
-	  providing a solution. Still have to convert his test script into
-	  a proper test case.
-
-2008-03-27  Daniel Steffen  <das@users.sourceforge.net>
-
-	* unix/tcl.m4 (SunOS-5.1x): fix 64bit support for Sun cc. [Bug 1921166]
-
-	* unix/dltest/Makefile.in: support use of LDFLAGS in SHLIB_LD.
-
-	* unix/configure: autoconf-2.13
-
-2008-03-24  Pat Thoyts  <patthoyts@users.sourceforge.net>
-
-	* generic/tclBinary.c: bug #1923966 - crash in binary format
-	* tests/binary.test:   Added tests for the above crash condition.
->>>>>>> 6205a2b7
 
 	* generic/tclInt.h: Fixed the inadvertently committed disabling of
 	  stack checks, see my 2010-11-15 commit.
