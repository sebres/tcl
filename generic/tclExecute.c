--- conflicted
+++ resolved
@@ -2684,14 +2684,9 @@
 	NEXT_INST_V(1, objc, 0);
 
     case INST_EXPAND_STKTOP: {
-<<<<<<< HEAD
 	size_t i;
-	ptrdiff_t moved;
-=======
-	int i;
 	TEBCdata *newTD;
 	ptrdiff_t oldCatchTopOff, oldTosPtrOff;
->>>>>>> f19e09c4
 
 	/*
 	 * Make sure that the element at stackTop is a list; if not, just
