--- conflicted
+++ resolved
@@ -1453,13 +1453,8 @@
 	 * TIP #280: No invoker (yet) - Expression compilation.
 	 */
 
-<<<<<<< HEAD
 	size_t length;
 	const char *string = Tcl_GetStringFromObj(objPtr, &length);
-=======
-	int length;
-	const char *string = TclGetStringFromObj(objPtr, &length);
->>>>>>> 82a1fb97
 
 	TclInitCompileEnv(interp, &compEnv, string, length, NULL, 0);
 	TclCompileExpr(interp, string, length, &compEnv, 0);
@@ -2076,11 +2071,7 @@
 
     Tcl_Obj *objPtr, *valuePtr, *value2Ptr, *part1Ptr, *part2Ptr, *tmpPtr;
     Tcl_Obj **objv = NULL;
-<<<<<<< HEAD
     size_t length, objc = 0;
-=======
-    int length, objc = 0;
->>>>>>> 82a1fb97
     int opnd, pcAdjustment;
     Var *varPtr, *arrayPtr;
 #ifdef TCL_COMPILE_DEBUG
@@ -2781,7 +2772,7 @@
 	pc += 1;
 	/* yield next instruction */
 	TEBC_YIELD();
-	/* add TEBCresume for object at top of stack */
+	/* add TEBCResume for object at top of stack */
 	return TclNRExecuteByteCode(interp,
 		    TclCompileObj(interp, OBJ_AT_TOS, NULL, 0));
 
@@ -3075,11 +3066,7 @@
 
     {
 	int storeFlags;
-<<<<<<< HEAD
 	size_t len;
-=======
-	int len;
->>>>>>> 82a1fb97
 
     case INST_STORE_ARRAY4:
 	opnd = TclGetUInt4AtPtr(pc+1);
@@ -4487,11 +4474,7 @@
 
 	    TRACE_APPEND(("ERROR: \"%.30s\" not on reachable chain\n",
 		    O2S(valuePtr)));
-<<<<<<< HEAD
-	    for (i=contextPtr->index ; i != TCL_INDEX_NONE ; i--) {
-=======
-	    for (i = contextPtr->index ; i >= 0 ; i--) {
->>>>>>> 82a1fb97
+	    for (i = contextPtr->index ; i != TCL_INDEX_NONE ; i--) {
 		miPtr = contextPtr->callPtr->chain + i;
 		if (miPtr->isFilter
 			|| miPtr->mPtr->declaringClassPtr != classPtr) {
@@ -4661,11 +4644,7 @@
 
     {
 	int numIndices, nocase, match, cflags;
-<<<<<<< HEAD
 	size_t slength, length2, fromIdx, toIdx, index, s1len, s2len;
-=======
-	int length2, fromIdx, toIdx, index, s1len, s2len;
->>>>>>> 82a1fb97
 	const char *s1, *s2;
 
     case INST_LIST:
@@ -6522,11 +6501,7 @@
 
     {
 	int opnd2, allocateDict, done, allocdict;
-<<<<<<< HEAD
 	size_t i;
-=======
-	int i;
->>>>>>> 82a1fb97
 	Tcl_Obj *dictPtr, *statePtr, *keyPtr, *listPtr, *varNamePtr, *keysPtr;
 	Tcl_Obj *emptyPtr, **keyPtrPtr;
 	Tcl_DictSearch *searchPtr;
