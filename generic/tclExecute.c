/*
 * tclExecute.c --
 *
 *	This file contains procedures that execute byte-compiled Tcl commands.
 *
 * Copyright © 1996-1997 Sun Microsystems, Inc.
 * Copyright © 1998-2000 Scriptics Corporation.
 * Copyright © 2001 Kevin B. Kenny. All rights reserved.
 * Copyright © 2002-2010 Miguel Sofer.
 * Copyright © 2005-2007 Donal K. Fellows.
 * Copyright © 2007 Daniel A. Steffen <das@users.sourceforge.net>
 * Copyright © 2006-2008 Joe Mistachkin.  All rights reserved.
 *
 * See the file "license.terms" for information on usage and redistribution of
 * this file, and for a DISCLAIMER OF ALL WARRANTIES.
 */

#include "tclInt.h"
#include "tclCompile.h"
#include "tclOOInt.h"
#include "tclTomMath.h"
#include <math.h>
#include <assert.h>

/*
 * Hack to determine whether we may expect IEEE floating point. The hack is
 * formally incorrect in that non-IEEE platforms might have the same precision
 * and range, but VAX, IBM, and Cray do not; are there any other floating
 * point units that we might care about?
 */

#if (FLT_RADIX == 2) && (DBL_MANT_DIG == 53) && (DBL_MAX_EXP == 1024)
#define IEEE_FLOATING_POINT
#endif

/*
 * A counter that is used to work out when the bytecode engine should call
 * Tcl_AsyncReady() to see whether there is a signal that needs handling, and
 * other expensive periodic operations.
 */

#ifndef ASYNC_CHECK_COUNT
#   define ASYNC_CHECK_COUNT	64
#endif /* !ASYNC_CHECK_COUNT */

/*
 * Boolean flag indicating whether the Tcl bytecode interpreter has been
 * initialized.
 */

static int execInitialized = 0;
TCL_DECLARE_MUTEX(execMutex)

static int cachedInExit = 0;

#ifdef TCL_COMPILE_DEBUG
/*
 * Variable that controls whether execution tracing is enabled and, if so,
 * what level of tracing is desired:
 *    0: no execution tracing
 *    1: trace invocations of Tcl procs only
 *    2: trace invocations of all (not compiled away) commands
 *    3: display each instruction executed
 * This variable is linked to the Tcl variable "tcl_traceExec".
 */

int tclTraceExec = 0;
#endif

/*
 * Mapping from expression instruction opcodes to strings; used for error
 * messages. Note that these entries must match the order and number of the
 * expression opcodes (e.g., INST_LOR) in tclCompile.h.
 *
 * Does not include the string for INST_EXPON (and beyond), as that is
 * disjoint for backward-compatability reasons.
 */

static const char *const operatorStrings[] = {
    "||", "&&", "|", "^", "&", "==", "!=", "<", ">", "<=", ">=", "<<", ">>",
    "+", "-", "*", "/", "%", "+", "-", "~", "!"
};

/*
 * Mapping from Tcl result codes to strings; used for error and debugging
 * messages.
 */

#ifdef TCL_COMPILE_DEBUG
static const char *const resultStrings[] = {
    "TCL_OK", "TCL_ERROR", "TCL_RETURN", "TCL_BREAK", "TCL_CONTINUE"
};
#endif

/*
 * These are used by evalstats to monitor object usage in Tcl.
 */

#ifdef TCL_COMPILE_STATS
size_t		tclObjsAlloced = 0;
size_t		tclObjsFreed = 0;
size_t		tclObjsShared[TCL_MAX_SHARED_OBJ_STATS] = { 0, 0, 0, 0, 0 };
#endif /* TCL_COMPILE_STATS */

/*
 * Support pre-8.5 bytecodes unless specifically requested otherwise.
 */

#ifndef TCL_SUPPORT_84_BYTECODE
#define TCL_SUPPORT_84_BYTECODE 1
#endif

#if TCL_SUPPORT_84_BYTECODE
/*
 * We need to know the tclBuiltinFuncTable to support translation of pre-8.5
 * math functions to the namespace-based ::tcl::mathfunc::op in 8.5+.
 */

typedef struct {
    const char *name;		/* Name of function. */
    int numArgs;		/* Number of arguments for function. */
} BuiltinFunc;

/*
 * Table describing the built-in math functions. Entries in this table are
 * indexed by the values of the INST_CALL_BUILTIN_FUNC instruction's
 * operand byte.
 */

static BuiltinFunc const tclBuiltinFuncTable[] = {
    {"acos", 1},
    {"asin", 1},
    {"atan", 1},
    {"atan2", 2},
    {"ceil", 1},
    {"cos", 1},
    {"cosh", 1},
    {"exp", 1},
    {"floor", 1},
    {"fmod", 2},
    {"hypot", 2},
    {"log", 1},
    {"log10", 1},
    {"pow", 2},
    {"sin", 1},
    {"sinh", 1},
    {"sqrt", 1},
    {"tan", 1},
    {"tanh", 1},
    {"abs", 1},
    {"double", 1},
    {"int", 1},
    {"rand", 0},
    {"round", 1},
    {"srand", 1},
    {"wide", 1},
    {NULL, 0},
};

#define LAST_BUILTIN_FUNC	25
#endif

/*
 * NR_TEBC
 * Helpers for NR - non-recursive calls to TEBC
 * Minimal data required to fully reconstruct the execution state.
 */

typedef struct TEBCdata {
    ByteCode *codePtr;		/* Constant until the BC returns */
				/* -----------------------------------------*/
    ptrdiff_t *catchTop;	/* These fields are used on return TO this */
    Tcl_Obj *auxObjList;	/* this level: they record the state when a */
    CmdFrame cmdFrame;		/* new codePtr was received for NR */
                                /* execution. */
    void *stack[1];		/* Start of the actual combined catch and obj
				 * stacks; the struct will be expanded as
				 * necessary */
} TEBCdata;

#define TEBC_YIELD() \
    do {						\
	esPtr->tosPtr = tosPtr;				\
	TclNRAddCallback(interp, TEBCresume,		\
		TD, pc, INT2PTR(cleanup), NULL);	\
    } while (0)

#define TEBC_DATA_DIG() \
    do {					\
	tosPtr = esPtr->tosPtr;			\
    } while (0)

#define PUSH_TAUX_OBJ(objPtr) \
    do {							\
	if (auxObjList) {					\
	    objPtr->length += auxObjList->length;		\
	}							\
	objPtr->internalRep.twoPtrValue.ptr1 = auxObjList;	\
	auxObjList = objPtr;					\
    } while (0)

#define POP_TAUX_OBJ() \
    do {							\
	tmpPtr = auxObjList;					\
	auxObjList = (Tcl_Obj *)tmpPtr->internalRep.twoPtrValue.ptr1;	\
	Tcl_DecrRefCount(tmpPtr);				\
    } while (0)

/*
 * These variable-access macros have to coincide with those in tclVar.c
 */

#define VarHashGetValue(hPtr) \
    ((Var *) ((char *)hPtr - offsetof(VarInHash, entry)))

static inline Var *
VarHashCreateVar(
    TclVarHashTable *tablePtr,
    Tcl_Obj *key,
    int *newPtr)
{
    Tcl_HashEntry *hPtr = Tcl_CreateHashEntry(&tablePtr->table,
	    key, newPtr);

    if (!hPtr) {
	return NULL;
    }
    return VarHashGetValue(hPtr);
}

#define VarHashFindVar(tablePtr, key) \
    VarHashCreateVar((tablePtr), (key), NULL)

/*
 * The new macro for ending an instruction; note that a reasonable C-optimiser
 * will resolve all branches at compile time. (result) is always a constant;
 * the macro NEXT_INST_F handles constant (nCleanup), NEXT_INST_V is resolved
 * at runtime for variable (nCleanup).
 *
 * ARGUMENTS:
 *    pcAdjustment: how much to increment pc
 *    nCleanup: how many objects to remove from the stack
 *    resultHandling: 0 indicates no object should be pushed on the stack;
 *	otherwise, push objResultPtr. If (result < 0), objResultPtr already
 *	has the correct reference count.
 *
 * We use the new compile-time assertions to check that nCleanup is constant
 * and within range.
 */

/* Verify the stack depth, only when no expansion is in progress */

#ifdef TCL_COMPILE_DEBUG
#define CHECK_STACK()							\
    do {								\
	ValidatePcAndStackTop(codePtr, pc, CURR_DEPTH,			\
		/*checkStack*/ !(starting || auxObjList));		\
	starting = 0;							\
    } while (0)
#else
#define CHECK_STACK()
#endif

#define NEXT_INST_F(pcAdjustment, nCleanup, resultHandling)	\
    do {							\
	TCL_CT_ASSERT((nCleanup >= 0) && (nCleanup <= 2));	\
	CHECK_STACK();						\
	if (nCleanup == 0) {					\
	    if (resultHandling != 0) {				\
		if ((resultHandling) > 0) {			\
		    PUSH_OBJECT(objResultPtr);			\
		} else {					\
		    *(++tosPtr) = objResultPtr;			\
		}						\
	    }							\
	    pc += (pcAdjustment);				\
	    goto cleanup0;					\
	} else if (resultHandling != 0) {			\
	    if ((resultHandling) > 0) {				\
		Tcl_IncrRefCount(objResultPtr);			\
	    }							\
	    pc += (pcAdjustment);				\
	    switch (nCleanup) {					\
	    case 1: goto cleanup1_pushObjResultPtr;		\
	    case 2: goto cleanup2_pushObjResultPtr;		\
	    case 0: break;					\
	    }							\
	} else {						\
	    pc += (pcAdjustment);				\
	    switch (nCleanup) {					\
	    case 1: goto cleanup1;				\
	    case 2: goto cleanup2;				\
	    case 0: break;					\
	    }							\
	}							\
    } while (0)

#define NEXT_INST_V(pcAdjustment, nCleanup, resultHandling)	\
    CHECK_STACK();						\
    do {							\
	pc += (pcAdjustment);					\
	cleanup = (nCleanup);					\
	if (resultHandling) {					\
	    if ((resultHandling) > 0) {				\
		Tcl_IncrRefCount(objResultPtr);			\
	    }							\
	    goto cleanupV_pushObjResultPtr;			\
	} else {						\
	    goto cleanupV;					\
	}							\
    } while (0)

#ifndef TCL_COMPILE_DEBUG
#define JUMP_PEEPHOLE_F(condition, pcAdjustment, cleanup) \
    do {								\
	pc += (pcAdjustment);						\
	switch (*pc) {							\
	case INST_JUMP_FALSE1:						\
	    NEXT_INST_F(((condition)? 2 : TclGetInt1AtPtr(pc+1)), (cleanup), 0); \
	break; \
	case INST_JUMP_TRUE1:						\
	    NEXT_INST_F(((condition)? TclGetInt1AtPtr(pc+1) : 2), (cleanup), 0); \
	break; \
	case INST_JUMP_FALSE4:						\
	    NEXT_INST_F(((condition)? 5 : TclGetInt4AtPtr(pc+1)), (cleanup), 0); \
	break; \
	case INST_JUMP_TRUE4:						\
	    NEXT_INST_F(((condition)? TclGetInt4AtPtr(pc+1) : 5), (cleanup), 0); \
	break; \
	default:							\
	    if ((condition) < 0) {					\
		TclNewIntObj(objResultPtr, -1);				\
	    } else {							\
		objResultPtr = TCONST((condition) > 0);			\
	    }								\
	    NEXT_INST_F(0, (cleanup), 1);				\
	break; \
	}								\
    } while (0)
#define JUMP_PEEPHOLE_V(condition, pcAdjustment, cleanup) \
    do {								\
	pc += (pcAdjustment);						\
	switch (*pc) {							\
	case INST_JUMP_FALSE1:						\
	    NEXT_INST_V(((condition)? 2 : TclGetInt1AtPtr(pc+1)), (cleanup), 0); \
	break; \
	case INST_JUMP_TRUE1:						\
	    NEXT_INST_V(((condition)? TclGetInt1AtPtr(pc+1) : 2), (cleanup), 0); \
	break; \
	case INST_JUMP_FALSE4:						\
	    NEXT_INST_V(((condition)? 5 : TclGetInt4AtPtr(pc+1)), (cleanup), 0); \
	break; \
	case INST_JUMP_TRUE4:						\
	    NEXT_INST_V(((condition)? TclGetInt4AtPtr(pc+1) : 5), (cleanup), 0); \
	break; \
	default:							\
	    if ((condition) < 0) {					\
		TclNewIntObj(objResultPtr, -1);				\
	    } else {							\
		objResultPtr = TCONST((condition) > 0);			\
	    }								\
	    NEXT_INST_V(0, (cleanup), 1);				\
	break; \
	}								\
    } while (0)
#else /* TCL_COMPILE_DEBUG */
#define JUMP_PEEPHOLE_F(condition, pcAdjustment, cleanup) \
    do{									\
	if ((condition) < 0) {						\
	    TclNewIntObj(objResultPtr, -1);				\
	} else {							\
	    objResultPtr = TCONST((condition) > 0);			\
	}								\
	NEXT_INST_F((pcAdjustment), (cleanup), 1);			\
    } while (0)
#define JUMP_PEEPHOLE_V(condition, pcAdjustment, cleanup) \
    do{									\
	if ((condition) < 0) {						\
	    TclNewIntObj(objResultPtr, -1);				\
	} else {							\
	    objResultPtr = TCONST((condition) > 0);			\
	}								\
	NEXT_INST_V((pcAdjustment), (cleanup), 1);			\
    } while (0)
#endif

/*
 * Macros used to cache often-referenced Tcl evaluation stack information
 * in local variables. Note that a DECACHE_STACK_INFO()-CACHE_STACK_INFO()
 * pair must surround any call inside TclNRExecuteByteCode (and a few other
 * procedures that use this scheme) that could result in a recursive call
 * to TclNRExecuteByteCode.
 */

#define CACHE_STACK_INFO() \
    checkInterp = 1

#define DECACHE_STACK_INFO() \
    esPtr->tosPtr = tosPtr

/*
 * Macros used to access items on the Tcl evaluation stack. PUSH_OBJECT
 * increments the object's ref count since it makes the stack have another
 * reference pointing to the object. However, POP_OBJECT does not decrement
 * the ref count. This is because the stack may hold the only reference to the
 * object, so the object would be destroyed if its ref count were decremented
 * before the caller had a chance to, e.g., store it in a variable. It is the
 * caller's responsibility to decrement the ref count when it is finished with
 * an object.
 *
 * WARNING! It is essential that objPtr only appear once in the PUSH_OBJECT
 * macro. The actual parameter might be an expression with side effects, and
 * this ensures that it will be executed only once.
 */

#define PUSH_OBJECT(objPtr) \
    Tcl_IncrRefCount(*(++tosPtr) = (objPtr))

#define POP_OBJECT()	*(tosPtr--)

#define OBJ_AT_TOS	*tosPtr

#define OBJ_UNDER_TOS	*(tosPtr-1)

#define OBJ_AT_DEPTH(n)	*(tosPtr-(n))

#define CURR_DEPTH	((ptrdiff_t) (tosPtr - initTosPtr))

#define STACK_BASE(esPtr) ((esPtr)->stackWords - 1)

/*
 * Macros used to trace instruction execution. The macros TRACE,
 * TRACE_WITH_OBJ, and O2S are only used inside TclNRExecuteByteCode. O2S is
 * only used in TRACE* calls to get a string from an object.
 */

#ifdef TCL_COMPILE_DEBUG
#   define TRACE(a) \
    while (traceInstructions) {					\
	fprintf(stdout, "%2d: %2d (%u) %s ", iPtr->numLevels,	\
		(int) CURR_DEPTH,				\
		(unsigned) (pc - codePtr->codeStart),		\
		GetOpcodeName(pc));				\
	printf a;						\
	break;							\
    }
#   define TRACE_APPEND(a) \
    while (traceInstructions) {		\
	printf a;			\
	break;				\
    }
#   define TRACE_ERROR(interp) \
    TRACE_APPEND(("ERROR: %.30s\n", O2S(Tcl_GetObjResult(interp))));
#   define TRACE_WITH_OBJ(a, objPtr) \
    while (traceInstructions) {					\
	fprintf(stdout, "%2d: %2d (%u) %s ", iPtr->numLevels,	\
		(int) CURR_DEPTH,				\
		(unsigned) (pc - codePtr->codeStart),		\
		GetOpcodeName(pc));				\
	printf a;						\
	TclPrintObject(stdout, objPtr, 30);			\
	fprintf(stdout, "\n");					\
	break;							\
    }
#   define O2S(objPtr) \
    (objPtr ? TclGetString(objPtr) : "")
#else /* !TCL_COMPILE_DEBUG */
#   define TRACE(a)
#   define TRACE_APPEND(a)
#   define TRACE_ERROR(interp)
#   define TRACE_WITH_OBJ(a, objPtr)
#   define O2S(objPtr)
#endif /* TCL_COMPILE_DEBUG */

/*
 * DTrace instruction probe macros.
 */

#define TCL_DTRACE_INST_NEXT() \
    do {								\
	if (TCL_DTRACE_INST_DONE_ENABLED()) {				\
	    if (curInstName) {						\
		TCL_DTRACE_INST_DONE(curInstName, (int) CURR_DEPTH,	\
			tosPtr);					\
	    }								\
	    curInstName = tclInstructionTable[*pc].name;		\
	    if (TCL_DTRACE_INST_START_ENABLED()) {			\
		TCL_DTRACE_INST_START(curInstName, (int) CURR_DEPTH,	\
			tosPtr);					\
	    }								\
	} else if (TCL_DTRACE_INST_START_ENABLED()) {			\
	    TCL_DTRACE_INST_START(tclInstructionTable[*pc].name,	\
			(int) CURR_DEPTH, tosPtr);			\
	}								\
    } while (0)
#define TCL_DTRACE_INST_LAST() \
    do {								\
	if (TCL_DTRACE_INST_DONE_ENABLED() && curInstName) {		\
	    TCL_DTRACE_INST_DONE(curInstName, (int) CURR_DEPTH, tosPtr);\
	}								\
    } while (0)

/*
 * Macro used in this file to save a function call for common uses of
 * TclGetNumberFromObj(). The ANSI C "prototype" is:
 *
 * MODULE_SCOPE int GetNumberFromObj(Tcl_Interp *interp, Tcl_Obj *objPtr,
 *			ClientData *ptrPtr, int *tPtr);
 */

#define GetNumberFromObj(interp, objPtr, ptrPtr, tPtr) \
    ((TclHasIntRep((objPtr), &tclIntType))					\
	?	(*(tPtr) = TCL_NUMBER_INT,				\
		*(ptrPtr) = (ClientData)				\
		    (&((objPtr)->internalRep.wideValue)), TCL_OK) :	\
    TclHasIntRep((objPtr), &tclDoubleType)				\
	?	(((TclIsNaN((objPtr)->internalRep.doubleValue))		\
		    ?	(*(tPtr) = TCL_NUMBER_NAN)			\
		    :	(*(tPtr) = TCL_NUMBER_DOUBLE)),			\
		*(ptrPtr) = (ClientData)				\
		    (&((objPtr)->internalRep.doubleValue)), TCL_OK) :	\
    (((objPtr)->bytes != NULL) && ((objPtr)->length == 0))		\
	? TCL_ERROR :			\
    TclGetNumberFromObj((interp), (objPtr), (ptrPtr), (tPtr)))

/*
 * Macro used to make the check for type overflow more mnemonic. This works by
 * comparing sign bits; the rest of the word is irrelevant. The ANSI C
 * "prototype" (where inttype_t is any integer type) is:
 *
 * MODULE_SCOPE int Overflowing(inttype_t a, inttype_t b, inttype_t sum);
 *
 * Check first the condition most likely to fail in usual code (at least for
 * usage in [incr]: do the first summand and the sum have != signs?
 */

#define Overflowing(a,b,sum) ((((a)^(sum)) < 0) && (((a)^(b)) >= 0))

/*
 * Macro for checking whether the type is NaN, used when we're thinking about
 * throwing an error for supplying a non-number number.
 */

#ifndef ACCEPT_NAN
#define IsErroringNaNType(type)		((type) == TCL_NUMBER_NAN)
#else
#define IsErroringNaNType(type)		0
#endif

/*
 * Auxiliary tables used to compute powers of small integers.
 */

/*
 * Maximum base that, when raised to powers 2, 3, ..., 16, fits in a
 * Tcl_WideInt.
 */

static const Tcl_WideInt MaxBase64[] = {
    (Tcl_WideInt)46340*65536+62259,	/* 3037000499 == isqrt(2**63-1) */
    (Tcl_WideInt)2097151, (Tcl_WideInt)55108, (Tcl_WideInt)6208,
    (Tcl_WideInt)1448, (Tcl_WideInt)511, (Tcl_WideInt)234, (Tcl_WideInt)127,
    (Tcl_WideInt)78, (Tcl_WideInt)52, (Tcl_WideInt)38, (Tcl_WideInt)28,
    (Tcl_WideInt)22, (Tcl_WideInt)18, (Tcl_WideInt)15
};
static const size_t MaxBase64Size = sizeof(MaxBase64)/sizeof(Tcl_WideInt);

/*
 * Table giving 3, 4, ..., 13 raised to powers greater than 16 when the
 * results fit in a 64-bit signed integer.
 */

static const unsigned short Exp64Index[] = {
    0, 23, 38, 49, 57, 63, 67, 70, 72, 74, 75, 76
};
static const size_t Exp64IndexSize =
    sizeof(Exp64Index) / sizeof(unsigned short);
static const Tcl_WideInt Exp64Value[] = {
    (Tcl_WideInt)243*243*243*3*3,
    (Tcl_WideInt)243*243*243*3*3*3,
    (Tcl_WideInt)243*243*243*3*3*3*3,
    (Tcl_WideInt)243*243*243*243,
    (Tcl_WideInt)243*243*243*243*3,
    (Tcl_WideInt)243*243*243*243*3*3,
    (Tcl_WideInt)243*243*243*243*3*3*3,
    (Tcl_WideInt)243*243*243*243*3*3*3*3,
    (Tcl_WideInt)243*243*243*243*243,
    (Tcl_WideInt)243*243*243*243*243*3,
    (Tcl_WideInt)243*243*243*243*243*3*3,
    (Tcl_WideInt)243*243*243*243*243*3*3*3,
    (Tcl_WideInt)243*243*243*243*243*3*3*3*3,
    (Tcl_WideInt)243*243*243*243*243*243,
    (Tcl_WideInt)243*243*243*243*243*243*3,
    (Tcl_WideInt)243*243*243*243*243*243*3*3,
    (Tcl_WideInt)243*243*243*243*243*243*3*3*3,
    (Tcl_WideInt)243*243*243*243*243*243*3*3*3*3,
    (Tcl_WideInt)243*243*243*243*243*243*243,
    (Tcl_WideInt)243*243*243*243*243*243*243*3,
    (Tcl_WideInt)243*243*243*243*243*243*243*3*3,
    (Tcl_WideInt)243*243*243*243*243*243*243*3*3*3,
    (Tcl_WideInt)243*243*243*243*243*243*243*3*3*3*3,
    (Tcl_WideInt)1024*1024*1024*4*4,
    (Tcl_WideInt)1024*1024*1024*4*4*4,
    (Tcl_WideInt)1024*1024*1024*4*4*4*4,
    (Tcl_WideInt)1024*1024*1024*1024,
    (Tcl_WideInt)1024*1024*1024*1024*4,
    (Tcl_WideInt)1024*1024*1024*1024*4*4,
    (Tcl_WideInt)1024*1024*1024*1024*4*4*4,
    (Tcl_WideInt)1024*1024*1024*1024*4*4*4*4,
    (Tcl_WideInt)1024*1024*1024*1024*1024,
    (Tcl_WideInt)1024*1024*1024*1024*1024*4,
    (Tcl_WideInt)1024*1024*1024*1024*1024*4*4,
    (Tcl_WideInt)1024*1024*1024*1024*1024*4*4*4,
    (Tcl_WideInt)1024*1024*1024*1024*1024*4*4*4*4,
    (Tcl_WideInt)1024*1024*1024*1024*1024*1024,
    (Tcl_WideInt)1024*1024*1024*1024*1024*1024*4,
    (Tcl_WideInt)3125*3125*3125*5*5,
    (Tcl_WideInt)3125*3125*3125*5*5*5,
    (Tcl_WideInt)3125*3125*3125*5*5*5*5,
    (Tcl_WideInt)3125*3125*3125*3125,
    (Tcl_WideInt)3125*3125*3125*3125*5,
    (Tcl_WideInt)3125*3125*3125*3125*5*5,
    (Tcl_WideInt)3125*3125*3125*3125*5*5*5,
    (Tcl_WideInt)3125*3125*3125*3125*5*5*5*5,
    (Tcl_WideInt)3125*3125*3125*3125*3125,
    (Tcl_WideInt)3125*3125*3125*3125*3125*5,
    (Tcl_WideInt)3125*3125*3125*3125*3125*5*5,
    (Tcl_WideInt)7776*7776*7776*6*6,
    (Tcl_WideInt)7776*7776*7776*6*6*6,
    (Tcl_WideInt)7776*7776*7776*6*6*6*6,
    (Tcl_WideInt)7776*7776*7776*7776,
    (Tcl_WideInt)7776*7776*7776*7776*6,
    (Tcl_WideInt)7776*7776*7776*7776*6*6,
    (Tcl_WideInt)7776*7776*7776*7776*6*6*6,
    (Tcl_WideInt)7776*7776*7776*7776*6*6*6*6,
    (Tcl_WideInt)16807*16807*16807*7*7,
    (Tcl_WideInt)16807*16807*16807*7*7*7,
    (Tcl_WideInt)16807*16807*16807*7*7*7*7,
    (Tcl_WideInt)16807*16807*16807*16807,
    (Tcl_WideInt)16807*16807*16807*16807*7,
    (Tcl_WideInt)16807*16807*16807*16807*7*7,
    (Tcl_WideInt)32768*32768*32768*8*8,
    (Tcl_WideInt)32768*32768*32768*8*8*8,
    (Tcl_WideInt)32768*32768*32768*8*8*8*8,
    (Tcl_WideInt)32768*32768*32768*32768,
    (Tcl_WideInt)59049*59049*59049*9*9,
    (Tcl_WideInt)59049*59049*59049*9*9*9,
    (Tcl_WideInt)59049*59049*59049*9*9*9*9,
    (Tcl_WideInt)100000*100000*100000*10*10,
    (Tcl_WideInt)100000*100000*100000*10*10*10,
    (Tcl_WideInt)161051*161051*161051*11*11,
    (Tcl_WideInt)161051*161051*161051*11*11*11,
    (Tcl_WideInt)248832*248832*248832*12*12,
    (Tcl_WideInt)371293*371293*371293*13*13
};
static const size_t Exp64ValueSize = sizeof(Exp64Value) / sizeof(Tcl_WideInt);

/*
 * Markers for ExecuteExtendedBinaryMathOp.
 */

#define DIVIDED_BY_ZERO		((Tcl_Obj *) -1)
#define EXPONENT_OF_ZERO	((Tcl_Obj *) -2)
#define GENERAL_ARITHMETIC_ERROR ((Tcl_Obj *) -3)
#define OUT_OF_MEMORY ((Tcl_Obj *) -4)

/*
 * Declarations for local procedures to this file:
 */

#ifdef TCL_COMPILE_STATS
static int		EvalStatsCmd(ClientData clientData,
			    Tcl_Interp *interp, int objc,
			    Tcl_Obj *const objv[]);
#endif /* TCL_COMPILE_STATS */
#ifdef TCL_COMPILE_DEBUG
static const char *	GetOpcodeName(const unsigned char *pc);
static void		PrintByteCodeInfo(ByteCode *codePtr);
static const char *	StringForResultCode(int result);
static void		ValidatePcAndStackTop(ByteCode *codePtr,
			    const unsigned char *pc, int stackTop,
			    int checkStack);
#endif /* TCL_COMPILE_DEBUG */
static ByteCode *	CompileExprObj(Tcl_Interp *interp, Tcl_Obj *objPtr);
static void		DeleteExecStack(ExecStack *esPtr);
static void		DupExprCodeInternalRep(Tcl_Obj *srcPtr,
			    Tcl_Obj *copyPtr);
static Tcl_Obj *	ExecuteExtendedBinaryMathOp(Tcl_Interp *interp,
			    int opcode, Tcl_Obj **constants,
			    Tcl_Obj *valuePtr, Tcl_Obj *value2Ptr);
static Tcl_Obj *	ExecuteExtendedUnaryMathOp(int opcode,
			    Tcl_Obj *valuePtr);
static void		FreeExprCodeInternalRep(Tcl_Obj *objPtr);
static ExceptionRange *	GetExceptRangeForPc(const unsigned char *pc,
			    int searchMode, ByteCode *codePtr);
static const char *	GetSrcInfoForPc(const unsigned char *pc,
			    ByteCode *codePtr, int *lengthPtr,
			    const unsigned char **pcBeg, int *cmdIdxPtr);
static Tcl_Obj **	GrowEvaluationStack(ExecEnv *eePtr, int growth,
			    int move);
static void		IllegalExprOperandType(Tcl_Interp *interp,
			    const unsigned char *pc, Tcl_Obj *opndPtr);
static void		InitByteCodeExecution(Tcl_Interp *interp);
static inline int	wordSkip(void *ptr);
static void		ReleaseDictIterator(Tcl_Obj *objPtr);
/* Useful elsewhere, make available in tclInt.h or stubs? */
static Tcl_Obj **	StackAllocWords(Tcl_Interp *interp, int numWords);
static Tcl_Obj **	StackReallocWords(Tcl_Interp *interp, int numWords);
static Tcl_NRPostProc	CopyCallback;
static Tcl_NRPostProc	ExprObjCallback;
static Tcl_NRPostProc	FinalizeOONext;
static Tcl_NRPostProc	FinalizeOONextFilter;
static Tcl_NRPostProc   TEBCresume;

/*
 * The structure below defines a bytecode Tcl object type to hold the
 * compiled bytecode for Tcl expressions.
 */

static const Tcl_ObjType exprCodeType = {
    "exprcode",
    FreeExprCodeInternalRep,	/* freeIntRepProc */
    DupExprCodeInternalRep,	/* dupIntRepProc */
    NULL,			/* updateStringProc */
    NULL			/* setFromAnyProc */
};

/*
 * Custom object type only used in this file; values of its type should never
 * be seen by user scripts.
 */

static const Tcl_ObjType dictIteratorType = {
    "dictIterator",
    ReleaseDictIterator,
    NULL, NULL, NULL
};

/*
 *----------------------------------------------------------------------
 *
 * ReleaseDictIterator --
 *
 *	This takes apart a dictionary iterator that is stored in the given Tcl
 *	object.
 *
 * Results:
 *	None.
 *
 * Side effects:
 *	Deallocates memory, marks the object as being untyped.
 *
 *----------------------------------------------------------------------
 */

static void
ReleaseDictIterator(
    Tcl_Obj *objPtr)
{
    Tcl_DictSearch *searchPtr;
    Tcl_Obj *dictPtr;
    const Tcl_ObjIntRep *irPtr;

    irPtr = TclFetchIntRep(objPtr, &dictIteratorType);
    assert(irPtr != NULL);

    /*
     * First kill the search, and then release the reference to the dictionary
     * that we were holding.
     */

    searchPtr = (Tcl_DictSearch *)irPtr->twoPtrValue.ptr1;
    Tcl_DictObjDone(searchPtr);
    ckfree(searchPtr);

    dictPtr = (Tcl_Obj *)irPtr->twoPtrValue.ptr2;
    TclDecrRefCount(dictPtr);
}

/*
 *----------------------------------------------------------------------
 *
 * InitByteCodeExecution --
 *
 *	This procedure is called once to initialize the Tcl bytecode
 *	interpreter.
 *
 * Results:
 *	None.
 *
 * Side effects:
 *	This procedure initializes the array of instruction names. If
 *	compiling with the TCL_COMPILE_STATS flag, it initializes the array
 *	that counts the executions of each instruction and it creates the
 *	"evalstats" command. It also establishes the link between the Tcl
 *	"tcl_traceExec" and C "tclTraceExec" variables.
 *
 *----------------------------------------------------------------------
 */

#if defined(TCL_COMPILE_STATS) || defined(TCL_COMPILE_DEBUG)
static void
InitByteCodeExecution(
    Tcl_Interp *interp)		/* Interpreter for which the Tcl variable
				 * "tcl_traceExec" is linked to control
				 * instruction tracing. */
{
#ifdef TCL_COMPILE_DEBUG
    if (Tcl_LinkVar(interp, "tcl_traceExec", &tclTraceExec,
	    TCL_LINK_INT) != TCL_OK) {
	Tcl_Panic("InitByteCodeExecution: can't create link for tcl_traceExec variable");
    }
#endif
#ifdef TCL_COMPILE_STATS
    Tcl_CreateObjCommand(interp, "evalstats", EvalStatsCmd, NULL, NULL);
#endif /* TCL_COMPILE_STATS */
}

#else

static void
InitByteCodeExecution(
    TCL_UNUSED(Tcl_Interp *))
{
}
#endif

/*
 *----------------------------------------------------------------------
 *
 * TclCreateExecEnv --
 *
 *	This procedure creates a new execution environment for Tcl bytecode
 *	execution. An ExecEnv points to a Tcl evaluation stack. An ExecEnv is
 *	typically created once for each Tcl interpreter (Interp structure) and
 *	recursively passed to TclNRExecuteByteCode to execute ByteCode sequences
 *	for nested commands.
 *
 * Results:
 *	A newly allocated ExecEnv is returned. This points to an empty
 *	evaluation stack of the standard initial size.
 *
 * Side effects:
 *	The bytecode interpreter is also initialized here, as this procedure
 *	will be called before any call to TclNRExecuteByteCode.
 *
 *----------------------------------------------------------------------
 */

ExecEnv *
TclCreateExecEnv(
    Tcl_Interp *interp,		/* Interpreter for which the execution
				 * environment is being created. */
    int size)			/* The initial stack size, in number of words
				 * [sizeof(Tcl_Obj*)] */
{
    ExecEnv *eePtr = (ExecEnv *)ckalloc(sizeof(ExecEnv));
    ExecStack *esPtr = (ExecStack *)ckalloc(offsetof(ExecStack, stackWords)
	    + size * sizeof(Tcl_Obj *));

    eePtr->execStackPtr = esPtr;
    TclNewIntObj(eePtr->constants[0], 0);
    Tcl_IncrRefCount(eePtr->constants[0]);
    TclNewIntObj(eePtr->constants[1], 1);
    Tcl_IncrRefCount(eePtr->constants[1]);
    eePtr->interp = interp;
    eePtr->callbackPtr = NULL;
    eePtr->corPtr = NULL;
    eePtr->rewind = 0;

    esPtr->prevPtr = NULL;
    esPtr->nextPtr = NULL;
    esPtr->markerPtr = NULL;
    esPtr->endPtr = &esPtr->stackWords[size-1];
    esPtr->tosPtr = STACK_BASE(esPtr);

    Tcl_MutexLock(&execMutex);
    if (!execInitialized) {
	InitByteCodeExecution(interp);
	execInitialized = 1;
    }
    Tcl_MutexUnlock(&execMutex);

    return eePtr;
}

/*
 *----------------------------------------------------------------------
 *
 * TclDeleteExecEnv --
 *
 *	Frees the storage for an ExecEnv.
 *
 * Results:
 *	None.
 *
 * Side effects:
 *	Storage for an ExecEnv and its contained storage (e.g. the evaluation
 *	stack) is freed.
 *
 *----------------------------------------------------------------------
 */

static void
DeleteExecStack(
    ExecStack *esPtr)
{
    if (esPtr->markerPtr && !cachedInExit) {
	Tcl_Panic("freeing an execStack which is still in use");
    }

    if (esPtr->prevPtr) {
	esPtr->prevPtr->nextPtr = esPtr->nextPtr;
    }
    if (esPtr->nextPtr) {
	esPtr->nextPtr->prevPtr = esPtr->prevPtr;
    }
    ckfree(esPtr);
}

void
TclDeleteExecEnv(
    ExecEnv *eePtr)		/* Execution environment to free. */
{
    ExecStack *esPtr = eePtr->execStackPtr, *tmpPtr;

	cachedInExit = TclInExit();

    /*
     * Delete all stacks in this exec env.
     */

    while (esPtr->nextPtr) {
	esPtr = esPtr->nextPtr;
    }
    while (esPtr) {
	tmpPtr = esPtr;
	esPtr = tmpPtr->prevPtr;
	DeleteExecStack(tmpPtr);
    }

    TclDecrRefCount(eePtr->constants[0]);
    TclDecrRefCount(eePtr->constants[1]);
    if (eePtr->callbackPtr && !cachedInExit) {
	Tcl_Panic("Deleting execEnv with pending TEOV callbacks!");
    }
    if (eePtr->corPtr && !cachedInExit) {
	Tcl_Panic("Deleting execEnv with existing coroutine");
    }
    ckfree(eePtr);
}

/*
 *----------------------------------------------------------------------
 *
 * TclFinalizeExecution --
 *
 *	Finalizes the execution environment setup so that it can be later
 *	reinitialized.
 *
 * Results:
 *	None.
 *
 * Side effects:
 *	After this call, the next time TclCreateExecEnv will be called it will
 *	call InitByteCodeExecution.
 *
 *----------------------------------------------------------------------
 */

void
TclFinalizeExecution(void)
{
    Tcl_MutexLock(&execMutex);
    execInitialized = 0;
    Tcl_MutexUnlock(&execMutex);
}

/*
 * Auxiliary code to insure that GrowEvaluationStack always returns correctly
 * aligned memory.
 *
 * WALLOCALIGN represents the alignment reqs in words, just as TCL_ALLOCALIGN
 * represents the reqs in bytes. This assumes that TCL_ALLOCALIGN is a
 * multiple of the wordsize 'sizeof(Tcl_Obj *)'.
 */

#define WALLOCALIGN \
    (TCL_ALLOCALIGN/sizeof(Tcl_Obj *))

/*
 * wordSkip computes how many words have to be skipped until the next aligned
 * word. Note that we are only interested in the low order bits of ptr, so
 * that any possible information loss in PTR2INT is of no consequence.
 */

static inline int
wordSkip(
    void *ptr)
{
    int mask = TCL_ALLOCALIGN-1;
    int base = PTR2INT(ptr) & mask;
    return (TCL_ALLOCALIGN - base)/sizeof(Tcl_Obj *);
}

/*
 * Given a marker, compute where the following aligned memory starts.
 */

#define MEMSTART(markerPtr) \
    ((markerPtr) + wordSkip(markerPtr))

/*
 *----------------------------------------------------------------------
 *
 * GrowEvaluationStack --
 *
 *	This procedure grows a Tcl evaluation stack stored in an ExecEnv,
 *	copying over the words since the last mark if so requested. A mark is
 *	set at the beginning of the new area when no copying is requested.
 *
 * Results:
 *	Returns a pointer to the first usable word in the (possibly) grown
 *	stack.
 *
 * Side effects:
 *	The size of the evaluation stack may be grown, a marker is set
 *
 *----------------------------------------------------------------------
 */

static Tcl_Obj **
GrowEvaluationStack(
    ExecEnv *eePtr,		/* Points to the ExecEnv with an evaluation
				 * stack to enlarge. */
    int growth,			/* How much larger than the current used
				 * size. */
    int move)			/* 1 if move words since last marker. */
{
    ExecStack *esPtr = eePtr->execStackPtr, *oldPtr = NULL;
    int newBytes, newElems, currElems;
    int needed = growth - (esPtr->endPtr - esPtr->tosPtr);
    Tcl_Obj **markerPtr = esPtr->markerPtr, **memStart;
    int moveWords = 0;

    if (move) {
	if (!markerPtr) {
	    Tcl_Panic("STACK: Reallocating with no previous alloc");
	}
	if (needed <= 0) {
	    return MEMSTART(markerPtr);
	}
    } else {
#ifndef PURIFY
	Tcl_Obj **tmpMarkerPtr = esPtr->tosPtr + 1;
	int offset = wordSkip(tmpMarkerPtr);

	if (needed + offset < 0) {
	    /*
	     * Put a marker pointing to the previous marker in this stack, and
	     * store it in esPtr as the current marker. Return a pointer to
	     * the start of aligned memory.
	     */

	    esPtr->markerPtr = tmpMarkerPtr;
	    memStart = tmpMarkerPtr + offset;
	    esPtr->tosPtr = memStart - 1;
	    *esPtr->markerPtr = (Tcl_Obj *) markerPtr;
	    return memStart;
	}
#endif
    }

    /*
     * Reset move to hold the number of words to be moved to new stack (if
     * any) and growth to hold the complete stack requirements: add one for
     * the marker, (WALLOCALIGN-1) for the maximal possible offset.
     */

    if (move) {
	moveWords = esPtr->tosPtr - MEMSTART(markerPtr) + 1;
    }
    needed = growth + moveWords + WALLOCALIGN;


    /*
     * Check if there is enough room in the next stack (if there is one, it
     * should be both empty and the last one!)
     */

    if (esPtr->nextPtr) {
	oldPtr = esPtr;
	esPtr = oldPtr->nextPtr;
	currElems = esPtr->endPtr - STACK_BASE(esPtr);
	if (esPtr->markerPtr || (esPtr->tosPtr != STACK_BASE(esPtr))) {
	    Tcl_Panic("STACK: Stack after current is in use");
	}
	if (esPtr->nextPtr) {
	    Tcl_Panic("STACK: Stack after current is not last");
	}
	if (needed <= currElems) {
	    goto newStackReady;
	}
	DeleteExecStack(esPtr);
	esPtr = oldPtr;
    } else {
	currElems = esPtr->endPtr - STACK_BASE(esPtr);
    }

    /*
     * We need to allocate a new stack! It needs to store 'growth' words,
     * including the elements to be copied over and the new marker.
     */

#ifndef PURIFY
    newElems = 2*currElems;
    while (needed > newElems) {
	newElems *= 2;
    }
#else
    newElems = needed;
#endif

    newBytes = offsetof(ExecStack, stackWords) + newElems * sizeof(Tcl_Obj *);

    oldPtr = esPtr;
    esPtr = (ExecStack *)ckalloc(newBytes);

    oldPtr->nextPtr = esPtr;
    esPtr->prevPtr = oldPtr;
    esPtr->nextPtr = NULL;
    esPtr->endPtr = &esPtr->stackWords[newElems-1];

  newStackReady:
    eePtr->execStackPtr = esPtr;

    /*
     * Store a NULL marker at the beginning of the stack, to indicate that
     * this is the first marker in this stack and that rewinding to here
     * should actually be a return to the previous stack.
     */

    esPtr->stackWords[0] = NULL;
    esPtr->markerPtr = &esPtr->stackWords[0];
    memStart = MEMSTART(esPtr->markerPtr);
    esPtr->tosPtr = memStart - 1;

    if (move) {
	memcpy(memStart, MEMSTART(markerPtr), moveWords*sizeof(Tcl_Obj *));
	esPtr->tosPtr += moveWords;
	oldPtr->markerPtr = (Tcl_Obj **) *markerPtr;
	oldPtr->tosPtr = markerPtr-1;
    }

    /*
     * Free the old stack if it is now unused.
     */

    if (!oldPtr->markerPtr) {
	DeleteExecStack(oldPtr);
    }

    return memStart;
}

/*
 *--------------------------------------------------------------
 *
 * TclStackAlloc, TclStackRealloc, TclStackFree --
 *
 *	Allocate memory from the execution stack; it has to be returned later
 *	with a call to TclStackFree.
 *
 * Results:
 *	A pointer to the first byte allocated, or panics if the allocation did
 *	not succeed.
 *
 * Side effects:
 *	The execution stack may be grown.
 *
 *--------------------------------------------------------------
 */

static Tcl_Obj **
StackAllocWords(
    Tcl_Interp *interp,
    int numWords)
{
    /*
     * Note that GrowEvaluationStack sets a marker in the stack. This marker
     * is read when rewinding, e.g., by TclStackFree.
     */

    Interp *iPtr = (Interp *) interp;
    ExecEnv *eePtr = iPtr->execEnvPtr;
    Tcl_Obj **resPtr = GrowEvaluationStack(eePtr, numWords, 0);

    eePtr->execStackPtr->tosPtr += numWords;
    return resPtr;
}

static Tcl_Obj **
StackReallocWords(
    Tcl_Interp *interp,
    int numWords)
{
    Interp *iPtr = (Interp *) interp;
    ExecEnv *eePtr = iPtr->execEnvPtr;
    Tcl_Obj **resPtr = GrowEvaluationStack(eePtr, numWords, 1);

    eePtr->execStackPtr->tosPtr += numWords;
    return resPtr;
}

void
TclStackFree(
    Tcl_Interp *interp,
    void *freePtr)
{
    Interp *iPtr = (Interp *) interp;
    ExecEnv *eePtr;
    ExecStack *esPtr;
    Tcl_Obj **markerPtr, *marker;

    if (iPtr == NULL || iPtr->execEnvPtr == NULL) {
	ckfree(freePtr);
	return;
    }

    /*
     * Rewind the stack to the previous marker position. The current marker,
     * as set in the last call to GrowEvaluationStack, contains a pointer to
     * the previous marker.
     */

    eePtr = iPtr->execEnvPtr;
    esPtr = eePtr->execStackPtr;
    markerPtr = esPtr->markerPtr;
    marker = *markerPtr;

    if ((freePtr != NULL) && (MEMSTART(markerPtr) != (Tcl_Obj **)freePtr)) {
	Tcl_Panic("TclStackFree: incorrect freePtr (%p != %p). Call out of sequence?",
		freePtr, MEMSTART(markerPtr));
    }

    esPtr->tosPtr = markerPtr - 1;
    esPtr->markerPtr = (Tcl_Obj **) marker;
    if (marker) {
	return;
    }

    /*
     * Return to previous active stack. Note that repeated expansions or
     * reallocs could have generated several unused intervening stacks: free
     * them too.
     */

    while (esPtr->nextPtr) {
	esPtr = esPtr->nextPtr;
    }
    esPtr->tosPtr = STACK_BASE(esPtr);
    while (esPtr->prevPtr) {
	ExecStack *tmpPtr = esPtr->prevPtr;
	if (tmpPtr->tosPtr == STACK_BASE(tmpPtr)) {
	    DeleteExecStack(tmpPtr);
	} else {
	    break;
	}
    }
    if (esPtr->prevPtr) {
	eePtr->execStackPtr = esPtr->prevPtr;
#ifdef PURIFY
	eePtr->execStackPtr->nextPtr = NULL;
	DeleteExecStack(esPtr);
#endif
    } else {
	eePtr->execStackPtr = esPtr;
    }
}

void *
TclStackAlloc(
    Tcl_Interp *interp,
    int numBytes)
{
    Interp *iPtr = (Interp *) interp;
    int numWords;

    if (iPtr == NULL || iPtr->execEnvPtr == NULL) {
	return (void *) ckalloc(numBytes);
    }
    numWords = (numBytes + (sizeof(Tcl_Obj *) - 1))/sizeof(Tcl_Obj *);
    return (void *) StackAllocWords(interp, numWords);
}

void *
TclStackRealloc(
    Tcl_Interp *interp,
    void *ptr,
    int numBytes)
{
    Interp *iPtr = (Interp *) interp;
    ExecEnv *eePtr;
    ExecStack *esPtr;
    Tcl_Obj **markerPtr;
    int numWords;

    if (iPtr == NULL || iPtr->execEnvPtr == NULL) {
	return (void *) ckrealloc((char *) ptr, numBytes);
    }

    eePtr = iPtr->execEnvPtr;
    esPtr = eePtr->execStackPtr;
    markerPtr = esPtr->markerPtr;

    if (MEMSTART(markerPtr) != (Tcl_Obj **)ptr) {
	Tcl_Panic("TclStackRealloc: incorrect ptr. Call out of sequence?");
    }

    numWords = (numBytes + (sizeof(Tcl_Obj *) - 1))/sizeof(Tcl_Obj *);
    return (void *) StackReallocWords(interp, numWords);
}

/*
 *--------------------------------------------------------------
 *
 * Tcl_ExprObj --
 *
 *	Evaluate an expression in a Tcl_Obj.
 *
 * Results:
 *	A standard Tcl object result. If the result is other than TCL_OK, then
 *	the interpreter's result contains an error message. If the result is
 *	TCL_OK, then a pointer to the expression's result value object is
 *	stored in resultPtrPtr. In that case, the object's ref count is
 *	incremented to reflect the reference returned to the caller; the
 *	caller is then responsible for the resulting object and must, for
 *	example, decrement the ref count when it is finished with the object.
 *
 * Side effects:
 *	Any side effects caused by subcommands in the expression, if any. The
 *	interpreter result is not modified unless there is an error.
 *
 *--------------------------------------------------------------
 */

int
Tcl_ExprObj(
    Tcl_Interp *interp,		/* Context in which to evaluate the
				 * expression. */
    Tcl_Obj *objPtr,	/* Points to Tcl object containing expression
				 * to evaluate. */
    Tcl_Obj **resultPtrPtr)	/* Where the Tcl_Obj* that is the expression
				 * result is stored if no errors occur. */
{
    NRE_callback *rootPtr = TOP_CB(interp);
    Tcl_Obj *resultPtr;

    TclNewObj(resultPtr);
    TclNRAddCallback(interp, CopyCallback, resultPtrPtr, resultPtr,
	    NULL, NULL);
    Tcl_NRExprObj(interp, objPtr, resultPtr);
    return TclNRRunCallbacks(interp, TCL_OK, rootPtr);
}

static int
CopyCallback(
    ClientData data[],
    TCL_UNUSED(Tcl_Interp *),
    int result)
{
    Tcl_Obj **resultPtrPtr = (Tcl_Obj **)data[0];
    Tcl_Obj *resultPtr = (Tcl_Obj *)data[1];

    if (result == TCL_OK) {
	*resultPtrPtr = resultPtr;
	Tcl_IncrRefCount(resultPtr);
    } else {
	Tcl_DecrRefCount(resultPtr);
    }
    return result;
}

/*
 *--------------------------------------------------------------
 *
 * Tcl_NRExprObj --
 *
 *	Request evaluation of the expression in a Tcl_Obj by the NR stack.
 *
 * Results:
 *	Returns TCL_OK.
 *
 * Side effects:
 *	Compiles objPtr as a Tcl expression and places callbacks on the
 *	NR stack to execute the bytecode and store the result in resultPtr.
 *	If bytecode execution raises an exception, nothing is written
 *	to resultPtr, and the exceptional return code flows up the NR
 *	stack.  If the exception is TCL_ERROR, an error message is left
 *	in the interp result and the interp's return options dictionary
 *	holds additional error information too.  Execution of the bytecode
 *	may have other side effects, depending on the expression.
 *
 *--------------------------------------------------------------
 */

int
Tcl_NRExprObj(
    Tcl_Interp *interp,
    Tcl_Obj *objPtr,
    Tcl_Obj *resultPtr)
{
    ByteCode *codePtr;
    Tcl_InterpState state = Tcl_SaveInterpState(interp, TCL_OK);

    Tcl_ResetResult(interp);
    codePtr = CompileExprObj(interp, objPtr);

    Tcl_NRAddCallback(interp, ExprObjCallback, state, resultPtr,
	    NULL, NULL);
    return TclNRExecuteByteCode(interp, codePtr);
}

static int
ExprObjCallback(
    ClientData data[],
    Tcl_Interp *interp,
    int result)
{
    Tcl_InterpState state = (Tcl_InterpState)data[0];
    Tcl_Obj *resultPtr = (Tcl_Obj *)data[1];

    if (result == TCL_OK) {
	TclSetDuplicateObj(resultPtr, Tcl_GetObjResult(interp));
	(void) Tcl_RestoreInterpState(interp, state);
    } else {
	Tcl_DiscardInterpState(state);
    }
    return result;
}

/*
 *----------------------------------------------------------------------
 *
 * CompileExprObj --
 *	Compile a Tcl expression value into ByteCode.
 *
 * Results:
 *	A (ByteCode *) is returned pointing to the resulting ByteCode.
 *
 * Side effects:
 *	The Tcl_ObjType of objPtr is changed to the "exprcode" type,
 *	and the ByteCode is kept in the internal rep (along with context
 *	data for checking validity) for faster operations the next time
 *	CompileExprObj is called on the same value.
 *
 *----------------------------------------------------------------------
 */

static ByteCode *
CompileExprObj(
    Tcl_Interp *interp,
    Tcl_Obj *objPtr)
{
    Interp *iPtr = (Interp *) interp;
    CompileEnv compEnv;		/* Compilation environment structure allocated
				 * in frame. */
    ByteCode *codePtr = NULL;
				/* Tcl Internal type of bytecode. Initialized
				 * to avoid compiler warning. */

    /*
     * Get the expression ByteCode from the object. If it exists, make sure it
     * is valid in the current context.
     */

    ByteCodeGetIntRep(objPtr, &exprCodeType, codePtr);

    if (codePtr != NULL) {
	Namespace *namespacePtr = iPtr->varFramePtr->nsPtr;

	if (((Interp *) *codePtr->interpHandle != iPtr)
		|| (codePtr->compileEpoch != iPtr->compileEpoch)
		|| (codePtr->nsPtr != namespacePtr)
		|| (codePtr->nsEpoch != namespacePtr->resolverEpoch)
		|| (codePtr->localCachePtr != iPtr->varFramePtr->localCachePtr)) {
	    Tcl_StoreIntRep(objPtr, &exprCodeType, NULL);
	    codePtr = NULL;
	}
    }

    if (codePtr == NULL) {
	/*
	 * TIP #280: No invoker (yet) - Expression compilation.
	 */

	const char *string = TclGetString(objPtr);

	TclInitCompileEnv(interp, &compEnv, string, objPtr->length, NULL, 0);
	TclCompileExpr(interp, string, objPtr->length, &compEnv, 0);

	/*
	 * Successful compilation. If the expression yielded no instructions,
	 * push an zero object as the expression's result.
	 */

	if (compEnv.codeNext == compEnv.codeStart) {
	    TclEmitPush(TclRegisterLiteral(&compEnv, "0", 1, 0),
		    &compEnv);
	}

	/*
	 * Add a "done" instruction as the last instruction and change the
	 * object into a ByteCode object. Ownership of the literal objects and
	 * aux data items is given to the ByteCode object.
	 */

	TclEmitOpcode(INST_DONE, &compEnv);
	codePtr = TclInitByteCodeObj(objPtr, &exprCodeType, &compEnv);
	TclFreeCompileEnv(&compEnv);
	if (iPtr->varFramePtr->localCachePtr) {
	    codePtr->localCachePtr = iPtr->varFramePtr->localCachePtr;
	    codePtr->localCachePtr->refCount++;
	}
#ifdef TCL_COMPILE_DEBUG
	if (tclTraceCompile == 2) {
	    TclPrintByteCodeObj(interp, objPtr);
	    fflush(stdout);
	}
#endif /* TCL_COMPILE_DEBUG */
    }
    return codePtr;
}

/*
 *----------------------------------------------------------------------
 *
 * DupExprCodeInternalRep --
 *
 *	Part of the Tcl object type implementation for Tcl expression
 *	bytecode. We do not copy the bytecode intrep. Instead, we return
 *	without setting copyPtr->typePtr, so the copy is a plain string copy
 *	of the expression value, and if it is to be used as a compiled
 *	expression, it will just need a recompile.
 *
 *	This makes sense, because with Tcl's copy-on-write practices, the
 *	usual (only?) time Tcl_DuplicateObj() will be called is when the copy
 *	is about to be modified, which would invalidate any copied bytecode
 *	anyway. The only reason it might make sense to copy the bytecode is if
 *	we had some modifying routines that operated directly on the intrep,
 *	like we do for lists and dicts.
 *
 * Results:
 *	None.
 *
 * Side effects:
 *	None.
 *
 *----------------------------------------------------------------------
 */

static void
DupExprCodeInternalRep(
    TCL_UNUSED(Tcl_Obj *),
    TCL_UNUSED(Tcl_Obj *))
{
    return;
}

/*
 *----------------------------------------------------------------------
 *
 * FreeExprCodeInternalRep --
 *
 *	Part of the Tcl object type implementation for Tcl expression
 *	bytecode. Frees the storage allocated to hold the internal rep, unless
 *	ref counts indicate bytecode execution is still in progress.
 *
 * Results:
 *	None.
 *
 * Side effects:
 *	May free allocated memory. Leaves objPtr untyped.
 *
 *----------------------------------------------------------------------
 */

static void
FreeExprCodeInternalRep(
    Tcl_Obj *objPtr)
{
    ByteCode *codePtr;
    ByteCodeGetIntRep(objPtr, &exprCodeType, codePtr);
    assert(codePtr != NULL);

    TclReleaseByteCode(codePtr);
}

/*
 *----------------------------------------------------------------------
 *
 * TclCompileObj --
 *
 *	This procedure compiles the script contained in a Tcl_Obj.
 *
 * Results:
 *	A pointer to the corresponding ByteCode, never NULL.
 *
 * Side effects:
 *	The object is shimmered to bytecode type.
 *
 *----------------------------------------------------------------------
 */

ByteCode *
TclCompileObj(
    Tcl_Interp *interp,
    Tcl_Obj *objPtr,
    const CmdFrame *invoker,
    int word)
{
    Interp *iPtr = (Interp *) interp;
    ByteCode *codePtr;	/* Tcl Internal type of bytecode. */
    Namespace *namespacePtr = iPtr->varFramePtr->nsPtr;

    /*
     * If the object is not already of tclByteCodeType, compile it (and reset
     * the compilation flags in the interpreter; this should be done after any
     * compilation). Otherwise, check that it is "fresh" enough.
     */

    ByteCodeGetIntRep(objPtr, &tclByteCodeType, codePtr);
    if (codePtr != NULL) {
	/*
	 * Make sure the Bytecode hasn't been invalidated by, e.g., someone
	 * redefining a command with a compile procedure (this might make the
	 * compiled code wrong). The object needs to be recompiled if it was
	 * compiled in/for a different interpreter, or for a different
	 * namespace, or for the same namespace but with different name
	 * resolution rules. Precompiled objects, however, are immutable and
	 * therefore they are not recompiled, even if the epoch has changed.
	 *
	 * To be pedantically correct, we should also check that the
	 * originating procPtr is the same as the current context procPtr
	 * (assuming one exists at all - none for global level). This code is
	 * #def'ed out because [info body] was changed to never return a
	 * bytecode type object, which should obviate us from the extra checks
	 * here.
	 */

	if (((Interp *) *codePtr->interpHandle != iPtr)
		|| (codePtr->compileEpoch != iPtr->compileEpoch)
		|| (codePtr->nsPtr != namespacePtr)
		|| (codePtr->nsEpoch != namespacePtr->resolverEpoch)) {
	    if (!(codePtr->flags & TCL_BYTECODE_PRECOMPILED)) {
		goto recompileObj;
	    }
	    if ((Interp *) *codePtr->interpHandle != iPtr) {
		Tcl_Panic("Tcl_EvalObj: compiled script jumped interps");
	    }
	    codePtr->compileEpoch = iPtr->compileEpoch;
	}

	/*
	 * Check that any compiled locals do refer to the current proc
	 * environment! If not, recompile.
	 */

	if (!(codePtr->flags & TCL_BYTECODE_PRECOMPILED) &&
		(codePtr->procPtr == NULL) &&
		(codePtr->localCachePtr != iPtr->varFramePtr->localCachePtr)){
	    goto recompileObj;
	}

	/*
	 * #280.
	 * Literal sharing fix. This part of the fix is not required by 8.4
	 * nor 8.5, because they eval-direct any literals, so just saving the
	 * argument locations per command in bytecode is enough, embedded
	 * 'eval' commands, etc. get the correct information.
	 *
	 * But in 8.6 all the embedded script are compiled, and the resulting
	 * bytecode stored in the literal. Now the shared literal has bytecode
	 * with location data for _one_ particular location this literal is
	 * found at. If we get executed from a different location the bytecode
	 * has to be recompiled to get the correct locations. Not doing this
	 * will execute the saved bytecode with data for a different location,
	 * causing 'info frame' to point to the wrong place in the sources.
	 *
	 * Future optimizations ...
	 * (1) Save the location data (ExtCmdLoc) keyed by start line. In that
	 *     case we recompile once per location of the literal, but not
	 *     continously, because the moment we have all locations we do not
	 *     need to recompile any longer.
	 *
	 * (2) Alternative: Do not recompile, tell the execution engine the
	 *     offset between saved starting line and actual one. Then modify
	 *     the users to adjust the locations they have by this offset.
	 *
	 * (3) Alternative 2: Do not fully recompile, adjust just the location
	 *     information.
	 */

	if (invoker == NULL) {
	    return codePtr;
	} else {
	    Tcl_HashEntry *hePtr =
		    Tcl_FindHashEntry(iPtr->lineBCPtr, codePtr);
	    ExtCmdLoc *eclPtr;
	    CmdFrame *ctxCopyPtr;
	    int redo;

	    if (!hePtr) {
		return codePtr;
	    }

	    eclPtr = (ExtCmdLoc *)Tcl_GetHashValue(hePtr);
	    redo = 0;
	    ctxCopyPtr = (CmdFrame *)TclStackAlloc(interp, sizeof(CmdFrame));
	    *ctxCopyPtr = *invoker;

	    if (invoker->type == TCL_LOCATION_BC) {
		/*
		 * Note: Type BC => ctx.data.eval.path    is not used.
		 *		    ctx.data.tebc.codePtr used instead
		 */

		TclGetSrcInfoForPc(ctxCopyPtr);
		if (ctxCopyPtr->type == TCL_LOCATION_SOURCE) {
		    /*
		     * The reference made by 'TclGetSrcInfoForPc' is dead.
		     */

		    Tcl_DecrRefCount(ctxCopyPtr->data.eval.path);
		    ctxCopyPtr->data.eval.path = NULL;
		}
	    }

	    if (word < ctxCopyPtr->nline) {
		/*
		 * Note: We do not care if the line[word] is -1. This is a
		 * difference and requires a recompile (location changed from
		 * absolute to relative, literal is used fixed and through
		 * variable)
		 *
		 * Example:
		 * test info-32.0 using literal of info-24.8
		 *     (dict with ... vs           set body ...).
		 */

		redo = ((eclPtr->type == TCL_LOCATION_SOURCE)
			    && (eclPtr->start != ctxCopyPtr->line[word]))
			|| ((eclPtr->type == TCL_LOCATION_BC)
			    && (ctxCopyPtr->type == TCL_LOCATION_SOURCE));
	    }

	    TclStackFree(interp, ctxCopyPtr);
	    if (!redo) {
		return codePtr;
	    }
	}
    }

  recompileObj:
    iPtr->errorLine = 1;

    /*
     * TIP #280. Remember the invoker for a moment in the interpreter
     * structures so that the byte code compiler can pick it up when
     * initializing the compilation environment, i.e. the extended location
     * information.
     */

    iPtr->invokeCmdFramePtr = invoker;
    iPtr->invokeWord = word;
    TclSetByteCodeFromAny(interp, objPtr, NULL, NULL);
    iPtr->invokeCmdFramePtr = NULL;
    ByteCodeGetIntRep(objPtr, &tclByteCodeType, codePtr);
    if (iPtr->varFramePtr->localCachePtr) {
	codePtr->localCachePtr = iPtr->varFramePtr->localCachePtr;
	codePtr->localCachePtr->refCount++;
    }
    return codePtr;
}

/*
 *----------------------------------------------------------------------
 *
 * TclIncrObj --
 *
 *	Increment an integeral value in a Tcl_Obj by an integeral value held
 *	in another Tcl_Obj. Caller is responsible for making sure we can
 *	update the first object.
 *
 * Results:
 *	TCL_ERROR if either object is non-integer, and TCL_OK otherwise. On
 *	error, an error message is left in the interpreter (if it is not NULL,
 *	of course).
 *
 * Side effects:
 *	valuePtr gets the new incrmented value.
 *
 *----------------------------------------------------------------------
 */

int
TclIncrObj(
    Tcl_Interp *interp,
    Tcl_Obj *valuePtr,
    Tcl_Obj *incrPtr)
{
    ClientData ptr1, ptr2;
    int type1, type2;
    mp_int value, incr;
    mp_err err;

    if (Tcl_IsShared(valuePtr)) {
	Tcl_Panic("%s called with shared object", "TclIncrObj");
    }

    if (GetNumberFromObj(NULL, valuePtr, &ptr1, &type1) != TCL_OK) {
	/*
	 * Produce error message (reparse?!)
	 */

	return TclGetIntFromObj(interp, valuePtr, &type1);
    }
    if (GetNumberFromObj(NULL, incrPtr, &ptr2, &type2) != TCL_OK) {
	/*
	 * Produce error message (reparse?!)
	 */

	TclGetIntFromObj(interp, incrPtr, &type1);
	Tcl_AddErrorInfo(interp, "\n    (reading increment)");
	return TCL_ERROR;
    }

    if ((type1 == TCL_NUMBER_DOUBLE) || (type1 == TCL_NUMBER_NAN)) {
	/*
	 * Produce error message (reparse?!)
	 */

	return TclGetIntFromObj(interp, valuePtr, &type1);
    }
    if ((type2 == TCL_NUMBER_DOUBLE) || (type2 == TCL_NUMBER_NAN)) {
	/*
	 * Produce error message (reparse?!)
	 */

	TclGetIntFromObj(interp, incrPtr, &type1);
	Tcl_AddErrorInfo(interp, "\n    (reading increment)");
	return TCL_ERROR;
    }

    if ((type1 == TCL_NUMBER_INT) && (type2 == TCL_NUMBER_INT)) {
	Tcl_WideInt w1, w2, sum;

	w1 = *((const Tcl_WideInt *)ptr1);
	w2 = *((const Tcl_WideInt *)ptr2);
	sum = w1 + w2;

	/*
	 * Check for overflow.
	 */

	if (!Overflowing(w1, w2, sum)) {
	    TclSetIntObj(valuePtr, sum);
	    return TCL_OK;
	}
    }

    Tcl_TakeBignumFromObj(interp, valuePtr, &value);
    Tcl_GetBignumFromObj(interp, incrPtr, &incr);
    err = mp_add(&value, &incr, &value);
    mp_clear(&incr);
    if (err != MP_OKAY) {
	return TCL_ERROR;
    }
    Tcl_SetBignumObj(valuePtr, &value);
    return TCL_OK;
}

/*
 *----------------------------------------------------------------------
 *
 * ArgumentBCEnter --
 *
 *	This is a helper for TclNRExecuteByteCode/TEBCresume that encapsulates
 *	a code sequence that is fairly common in the code but *not* commonly
 *	called.
 *
 * Results:
 *	None
 *
 * Side effects:
 *	May register information about the bytecode in the command frame.
 *
 *----------------------------------------------------------------------
 */

static void
ArgumentBCEnter(
    Tcl_Interp *interp,
    ByteCode *codePtr,
    TEBCdata *tdPtr,
    const unsigned char *pc,
    int objc,
    Tcl_Obj **objv)
{
    int cmd;

    if (GetSrcInfoForPc(pc, codePtr, NULL, NULL, &cmd)) {
	TclArgumentBCEnter(interp, objv, objc, codePtr, &tdPtr->cmdFrame, cmd,
		pc - codePtr->codeStart);
    }
}

/*
 *----------------------------------------------------------------------
 *
 * TclNRExecuteByteCode --
 *
 *	This procedure executes the instructions of a ByteCode structure. It
 *	returns when a "done" instruction is executed or an error occurs.
 *
 * Results:
 *	The return value is one of the return codes defined in tcl.h (such as
 *	TCL_OK), and interp->objResultPtr refers to a Tcl object that either
 *	contains the result of executing the code or an error message.
 *
 * Side effects:
 *	Almost certainly, depending on the ByteCode's instructions.
 *
 *----------------------------------------------------------------------
 */
#define	bcFramePtr	(&TD->cmdFrame)
#define	initCatchTop	((ptrdiff_t *) (TD->stack-1))
#define	initTosPtr	((Tcl_Obj **) (initCatchTop+codePtr->maxExceptDepth))
#define esPtr		(iPtr->execEnvPtr->execStackPtr)

int
TclNRExecuteByteCode(
    Tcl_Interp *interp,		/* Token for command interpreter. */
    ByteCode *codePtr)		/* The bytecode sequence to interpret. */
{
    Interp *iPtr = (Interp *) interp;
    TEBCdata *TD;
    int size = sizeof(TEBCdata) - 1
	    + (codePtr->maxStackDepth + codePtr->maxExceptDepth)
		* sizeof(void *);
    int numWords = (size + sizeof(Tcl_Obj *) - 1) / sizeof(Tcl_Obj *);

    TclPreserveByteCode(codePtr);

    /*
     * Reserve the stack, setup the TEBCdataPtr (TD) and CallFrame
     *
     * The execution uses a unified stack: first a TEBCdata, immediately
     * above it a CmdFrame, then the catch stack, then the execution stack.
     *
     * Make sure the catch stack is large enough to hold the maximum number of
     * catch commands that could ever be executing at the same time (this will
     * be no more than the exception range array's depth). Make sure the
     * execution stack is large enough to execute this ByteCode.
     */

    TD = (TEBCdata *) GrowEvaluationStack(iPtr->execEnvPtr, numWords, 0);
    esPtr->tosPtr = initTosPtr;

    TD->codePtr     = codePtr;
    TD->catchTop    = initCatchTop;
    TD->auxObjList  = NULL;

    /*
     * TIP #280: Initialize the frame. Do not push it yet: it will be pushed
     * every time that we call out from this TD, popped when we return to it.
     */

    bcFramePtr->type = ((codePtr->flags & TCL_BYTECODE_PRECOMPILED)
	    ? TCL_LOCATION_PREBC : TCL_LOCATION_BC);
    bcFramePtr->level = (iPtr->cmdFramePtr ? iPtr->cmdFramePtr->level+1 : 1);
    bcFramePtr->framePtr = iPtr->framePtr;
    bcFramePtr->nextPtr = iPtr->cmdFramePtr;
    bcFramePtr->nline = 0;
    bcFramePtr->line = NULL;
    bcFramePtr->litarg = NULL;
    bcFramePtr->data.tebc.codePtr = codePtr;
    bcFramePtr->data.tebc.pc = NULL;
    bcFramePtr->cmdObj = NULL;
    bcFramePtr->cmd = NULL;
    bcFramePtr->len = 0;

#ifdef TCL_COMPILE_STATS
    iPtr->stats.numExecutions++;
#endif

    /*
     * Test namespace-50.9 demonstrates the need for this call.
     * Use a --enable-symbols=mem bug to see.
     */

    TclResetRewriteEnsemble(interp, 1);

    /*
     * Push the callback for bytecode execution
     */

    TclNRAddCallback(interp, TEBCresume, TD, /* pc */ NULL,
	    /* cleanup */ INT2PTR(0), INT2PTR(iPtr->evalFlags));

    /*
     * Reset discard result flag - because it is applicable for this call only,
     * and should not affect all the nested invocations may return result.
     */
    iPtr->evalFlags &= ~TCL_EVAL_DISCARD_RESULT;

    return TCL_OK;
}

static int
TEBCresume(
    ClientData data[],
    Tcl_Interp *interp,
    int result)
{
    /*
     * Compiler cast directive - not a real variable.
     *	   Interp *iPtr = (Interp *) interp;
     */
#define iPtr ((Interp *) interp)

    /*
     * Check just the read-traced/write-traced bit of a variable.
     */

#define ReadTraced(varPtr) ((varPtr)->flags & VAR_TRACED_READ)
#define WriteTraced(varPtr) ((varPtr)->flags & VAR_TRACED_WRITE)
#define UnsetTraced(varPtr) ((varPtr)->flags & VAR_TRACED_UNSET)

    /*
     * Bottom of allocated stack holds the NR data
     */

    /*
     * Constants: variables that do not change during the execution, used
     * sporadically: no special need for speed.
     */

    unsigned interruptCounter = 1;
				/* Counter that is used to work out when to
				 * call Tcl_AsyncReady(). This must be 1
				 * initially so that we call the async-check
				 * stanza early, otherwise there are command
				 * sequences that can make the interpreter
				 * busy-loop without an opportunity to
				 * recognise an interrupt. */
    const char *curInstName;
#ifdef TCL_COMPILE_DEBUG
    int traceInstructions;	/* Whether we are doing instruction-level
				 * tracing or not. */
#endif

    Var *compiledLocals = iPtr->varFramePtr->compiledLocals;
    Tcl_Obj **constants = &iPtr->execEnvPtr->constants[0];

#define LOCAL(i)	(&compiledLocals[(i)])
#define TCONST(i)	(constants[(i)])

    /*
     * These macros are just meant to save some global variables that are not
     * used too frequently
     */

    TEBCdata *TD = (TEBCdata *)data[0];
#define auxObjList	(TD->auxObjList)
#define catchTop	(TD->catchTop)
#define codePtr		(TD->codePtr)
#define curEvalFlags	PTR2INT(data[3])  /* calling iPtr->evalFlags */

    /*
     * Globals: variables that store state, must remain valid at all times.
     */

    Tcl_Obj **tosPtr;		/* Cached pointer to top of evaluation
				 * stack. */
    const unsigned char *pc = (const unsigned char *)data[1];
                                /* The current program counter. */
    unsigned char inst;         /* The currently running instruction */

    /*
     * Transfer variables - needed only between opcodes, but not while
     * executing an instruction.
     */

    int cleanup = PTR2INT(data[2]);
    Tcl_Obj *objResultPtr;
    int checkInterp = 0;        /* Indicates when a check of interp readyness
				 * is necessary. Set by CACHE_STACK_INFO() */

    /*
     * Locals - variables that are used within opcodes or bounded sections of
     * the file (jumps between opcodes within a family).
     * NOTE: These are now mostly defined locally where needed.
     */

    Tcl_Obj *objPtr, *valuePtr, *value2Ptr, *part1Ptr, *part2Ptr, *tmpPtr;
    Tcl_Obj **objv = NULL;
    int objc = 0;
    int opnd, length, pcAdjustment;
    Var *varPtr, *arrayPtr;
#ifdef TCL_COMPILE_DEBUG
    char cmdNameBuf[21];
#endif

#ifdef TCL_COMPILE_DEBUG
    int starting = 1;
    traceInstructions = (tclTraceExec == 3);
#endif

    TEBC_DATA_DIG();

#ifdef TCL_COMPILE_DEBUG
    if (!pc && (tclTraceExec >= 2)) {
	PrintByteCodeInfo(codePtr);
	fprintf(stdout, "  Starting stack top=%d\n", (int) CURR_DEPTH);
	fflush(stdout);
    }
#endif

    if (!pc) {
	/* bytecode is starting from scratch */
	pc = codePtr->codeStart;

	/*
	 * Reset the interp's result to avoid possible duplications of large
	 * objects [3c6e47363e], [781585], [804681], This can happen by start
	 * also in nested compiled blocks (enclosed in parent cycle).
	 * See else branch below for opposite handling by continuation/resume.
	 */

	objPtr = iPtr->objResultPtr;
	if (objPtr->refCount > 1) {
	    TclDecrRefCount(objPtr);
	    TclNewObj(objPtr);
	    Tcl_IncrRefCount(objPtr);
	    iPtr->objResultPtr = objPtr;
	}

	goto cleanup0;
    } else {
        /* resume from invocation */
	CACHE_STACK_INFO();

	NRE_ASSERT(iPtr->cmdFramePtr == bcFramePtr);
	if (bcFramePtr->cmdObj) {
	    Tcl_DecrRefCount(bcFramePtr->cmdObj);
	    bcFramePtr->cmdObj = NULL;
	    bcFramePtr->cmd = NULL;
	}
	iPtr->cmdFramePtr = bcFramePtr->nextPtr;
	if (iPtr->flags & INTERP_DEBUG_FRAME) {
	    TclArgumentBCRelease(interp, bcFramePtr);
	}
	if (iPtr->execEnvPtr->rewind) {
	    result = TCL_ERROR;
	    goto abnormalReturn;
	}
	if (codePtr->flags & TCL_BYTECODE_RECOMPILE) {
	    codePtr->flags &= ~TCL_BYTECODE_RECOMPILE;
	    checkInterp = 1;
	    iPtr->flags |= ERR_ALREADY_LOGGED;
	}

	if (result != TCL_OK) {
	    pc--;
	    goto processExceptionReturn;
	}

	/*
	 * Push the call's object result and continue execution with the next
	 * instruction.
	 */

	TRACE_WITH_OBJ(("%u => ... after \"%.20s\": TCL_OK, result=",
		objc, cmdNameBuf), Tcl_GetObjResult(interp));

	/*
	 * Obtain and reset interp's result to avoid possible duplications of
	 * objects [Bug 781585]. We do not call Tcl_ResetResult to avoid any
	 * side effects caused by the resetting of errorInfo and errorCode
	 * [Bug 804681], which are not needed here. We chose instead to
	 * manipulate the interp's object result directly.
	 *
	 * Note that the result object is now in objResultPtr, it keeps the
	 * refCount it had in its role of iPtr->objResultPtr.
	 */

	objResultPtr = Tcl_GetObjResult(interp);
	TclNewObj(objPtr);
	Tcl_IncrRefCount(objPtr);
	iPtr->objResultPtr = objPtr;
#ifndef TCL_COMPILE_DEBUG
	if (*pc == INST_POP) {
	    TclDecrRefCount(objResultPtr);
	    NEXT_INST_V(1, cleanup, 0);
	}
#endif
	NEXT_INST_V(0, cleanup, -1);
    }

    /*
     * Targets for standard instruction endings; unrolled for speed in the
     * most frequent cases (instructions that consume up to two stack
     * elements).
     *
     * This used to be a "for(;;)" loop, with each instruction doing its own
     * cleanup.
     */

  cleanupV_pushObjResultPtr:
    switch (cleanup) {
    case 0:
	*(++tosPtr) = (objResultPtr);
	goto cleanup0;
    default:
	cleanup -= 2;
	while (cleanup--) {
	    objPtr = POP_OBJECT();
	    TclDecrRefCount(objPtr);
	}
	/* FALLTHRU */
    case 2:
    cleanup2_pushObjResultPtr:
	objPtr = POP_OBJECT();
	TclDecrRefCount(objPtr);
	/* FALLTHRU */
    case 1:
    cleanup1_pushObjResultPtr:
	objPtr = OBJ_AT_TOS;
	TclDecrRefCount(objPtr);
    }
    OBJ_AT_TOS = objResultPtr;
    goto cleanup0;

  cleanupV:
    switch (cleanup) {
    default:
	cleanup -= 2;
	while (cleanup--) {
	    objPtr = POP_OBJECT();
	    TclDecrRefCount(objPtr);
	}
	/* FALLTHRU */
    case 2:
    cleanup2:
	objPtr = POP_OBJECT();
	TclDecrRefCount(objPtr);
	/* FALLTHRU */
    case 1:
    cleanup1:
	objPtr = POP_OBJECT();
	TclDecrRefCount(objPtr);
	/* FALLTHRU */
    case 0:
	/*
	 * We really want to do nothing now, but this is needed for some
	 * compilers (SunPro CC).
	 */

	break;
    }
  cleanup0:

    /*
     * Check for asynchronous handlers [Bug 746722]; we do the check every
     * ASYNC_CHECK_COUNT instructions.
     */

    if ((--interruptCounter) == 0) {
	interruptCounter = ASYNC_CHECK_COUNT;
	DECACHE_STACK_INFO();
	if (TclAsyncReady(iPtr)) {
	    result = Tcl_AsyncInvoke(interp, result);
	    if (result == TCL_ERROR) {
		CACHE_STACK_INFO();
		goto gotError;
	    }
	}

	if (TclCanceled(iPtr)) {
	    if (Tcl_Canceled(interp, TCL_LEAVE_ERR_MSG) == TCL_ERROR) {
		CACHE_STACK_INFO();
		goto gotError;
	    }
	}

	if (TclLimitReady(iPtr->limit)) {
	    if (Tcl_LimitCheck(interp) == TCL_ERROR) {
		CACHE_STACK_INFO();
		goto gotError;
	    }
	}
	CACHE_STACK_INFO();
    }

    /*
     * These two instructions account for 26% of all instructions (according
     * to measurements on tclbench by Ben Vitale
     * [http://www.cs.toronto.edu/syslab/pubs/tcl2005-vitale-zaleski.pdf]
     * Resolving them before the switch reduces the cost of branch
     * mispredictions, seems to improve runtime by 5% to 15%, and (amazingly!)
     * reduces total obj size.
     */

    inst = *pc;

    peepholeStart:
#ifdef TCL_COMPILE_STATS
    iPtr->stats.instructionCount[*pc]++;
#endif

#ifdef TCL_COMPILE_DEBUG
    /*
     * Skip the stack depth check if an expansion is in progress.
     */

    CHECK_STACK();
    if (traceInstructions) {
	fprintf(stdout, "%2d: %2d ", iPtr->numLevels, (int) CURR_DEPTH);
	TclPrintInstruction(codePtr, pc);
	fflush(stdout);
    }
#endif /* TCL_COMPILE_DEBUG */

    TCL_DTRACE_INST_NEXT();

    if (inst == INST_LOAD_SCALAR1) {
	goto instLoadScalar1;
    } else if (inst == INST_PUSH1) {
	PUSH_OBJECT(codePtr->objArrayPtr[TclGetUInt1AtPtr(pc+1)]);
	TRACE_WITH_OBJ(("%u => ", TclGetUInt1AtPtr(pc+1)), OBJ_AT_TOS);
	inst = *(pc += 2);
	goto peepholeStart;
    } else if (inst == INST_START_CMD) {
	/*
	 * Peephole: do not run INST_START_CMD, just skip it
	 */

	iPtr->cmdCount += TclGetUInt4AtPtr(pc+5);
	if (checkInterp) {
	    if (((codePtr->compileEpoch != iPtr->compileEpoch) ||
		 (codePtr->nsEpoch != iPtr->varFramePtr->nsPtr->resolverEpoch)) &&
		!(codePtr->flags & TCL_BYTECODE_PRECOMPILED)) {
		goto instStartCmdFailed;
	    }
	    checkInterp = 0;
	}
	inst = *(pc += 9);
	goto peepholeStart;
    } else if (inst == INST_NOP) {
#ifndef TCL_COMPILE_DEBUG
	while (inst == INST_NOP)
#endif
	{
	    inst = *++pc;
	}
	goto peepholeStart;
    }

    switch (inst) {
    case INST_SYNTAX:
    case INST_RETURN_IMM: {
	int code = TclGetInt4AtPtr(pc+1);
	int level = TclGetUInt4AtPtr(pc+5);

	/*
	 * OBJ_AT_TOS is returnOpts, OBJ_UNDER_TOS is resultObjPtr.
	 */

	TRACE(("%u %u => ", code, level));
	result = TclProcessReturn(interp, code, level, OBJ_AT_TOS);
	if (result == TCL_OK) {
	    TRACE_APPEND(("continuing to next instruction (result=\"%.30s\")\n",
		    O2S(objResultPtr)));
	    NEXT_INST_F(9, 1, 0);
	}
	Tcl_SetObjResult(interp, OBJ_UNDER_TOS);
	if (*pc == INST_SYNTAX) {
	    iPtr->flags &= ~ERR_ALREADY_LOGGED;
	}
	cleanup = 2;
	TRACE_APPEND(("\n"));
	goto processExceptionReturn;
    }

    case INST_RETURN_STK:
	TRACE(("=> "));
	objResultPtr = POP_OBJECT();
	result = Tcl_SetReturnOptions(interp, OBJ_AT_TOS);
	if (result == TCL_OK) {
	    Tcl_DecrRefCount(OBJ_AT_TOS);
	    OBJ_AT_TOS = objResultPtr;
	    TRACE_APPEND(("continuing to next instruction (result=\"%.30s\")\n",
		    O2S(objResultPtr)));
	    NEXT_INST_F(1, 0, 0);
	} else if (result == TCL_ERROR) {
	    /*
	     * BEWARE! Must do this in this order, because an error in the
	     * option dictionary overrides the result (and can be verified by
	     * test).
	     */

	    Tcl_SetObjResult(interp, objResultPtr);
	    Tcl_SetReturnOptions(interp, OBJ_AT_TOS);
	    Tcl_DecrRefCount(OBJ_AT_TOS);
	    OBJ_AT_TOS = objResultPtr;
	} else {
	    Tcl_DecrRefCount(OBJ_AT_TOS);
	    OBJ_AT_TOS = objResultPtr;
	    Tcl_SetObjResult(interp, objResultPtr);
	}
	cleanup = 1;
	TRACE_APPEND(("\n"));
	goto processExceptionReturn;

    {
	CoroutineData *corPtr;
	int yieldParameter;

    case INST_YIELD:
	corPtr = iPtr->execEnvPtr->corPtr;
	TRACE(("%.30s => ", O2S(OBJ_AT_TOS)));
	if (!corPtr) {
	    TRACE_APPEND(("ERROR: yield outside coroutine\n"));
	    Tcl_SetObjResult(interp, Tcl_NewStringObj(
		    "yield can only be called in a coroutine", -1));
	    DECACHE_STACK_INFO();
	    Tcl_SetErrorCode(interp, "TCL", "COROUTINE", "ILLEGAL_YIELD",
		    NULL);
	    CACHE_STACK_INFO();
	    goto gotError;
	}

#ifdef TCL_COMPILE_DEBUG
	if (tclTraceExec >= 2) {
	    if (traceInstructions) {
		TRACE_APPEND(("YIELD...\n"));
	    } else {
		fprintf(stdout, "%d: (%u) yielding value \"%.30s\"\n",
			iPtr->numLevels, (unsigned)(pc - codePtr->codeStart),
			Tcl_GetString(OBJ_AT_TOS));
	    }
	    fflush(stdout);
	}
#endif
	yieldParameter = 0;
	Tcl_SetObjResult(interp, OBJ_AT_TOS);
	goto doYield;

    case INST_YIELD_TO_INVOKE:
	corPtr = iPtr->execEnvPtr->corPtr;
	valuePtr = OBJ_AT_TOS;
	if (!corPtr) {
	    TRACE(("[%.30s] => ERROR: yield outside coroutine\n",
		    O2S(valuePtr)));
	    Tcl_SetObjResult(interp, Tcl_NewStringObj(
		    "yieldto can only be called in a coroutine", -1));
	    DECACHE_STACK_INFO();
	    Tcl_SetErrorCode(interp, "TCL", "COROUTINE", "ILLEGAL_YIELD",
		    NULL);
	    CACHE_STACK_INFO();
	    goto gotError;
	}
	if (((Namespace *)TclGetCurrentNamespace(interp))->flags & NS_DYING) {
	    TRACE(("[%.30s] => ERROR: yield in deleted\n",
		    O2S(valuePtr)));
	    Tcl_SetObjResult(interp, Tcl_NewStringObj(
		    "yieldto called in deleted namespace", -1));
	    DECACHE_STACK_INFO();
	    Tcl_SetErrorCode(interp, "TCL", "COROUTINE", "YIELDTO_IN_DELETED",
		    NULL);
	    CACHE_STACK_INFO();
	    goto gotError;
	}

#ifdef TCL_COMPILE_DEBUG
	if (tclTraceExec >= 2) {
	    if (traceInstructions) {
		TRACE(("[%.30s] => YIELD...\n", O2S(valuePtr)));
	    } else {
		/* FIXME: What is the right thing to trace? */
		fprintf(stdout, "%d: (%u) yielding to [%.30s]\n",
			iPtr->numLevels, (unsigned)(pc - codePtr->codeStart),
			TclGetString(valuePtr));
	    }
	    fflush(stdout);
	}
#endif

	/*
	 * Install a tailcall record in the caller and continue with the
	 * yield. The yield is switched into multi-return mode (via the
	 * 'yieldParameter').
	 */

	Tcl_IncrRefCount(valuePtr);
	iPtr->execEnvPtr = corPtr->callerEEPtr;
	TclSetTailcall(interp, valuePtr);
	iPtr->execEnvPtr = corPtr->eePtr;
	yieldParameter = (PTR2INT(NULL)+1);	/*==CORO_ACTIVATE_YIELDM*/

    doYield:
	/* TIP #280: Record the last piece of info needed by
	 * 'TclGetSrcInfoForPc', and push the frame.
	 */

	bcFramePtr->data.tebc.pc = (char *) pc;
	iPtr->cmdFramePtr = bcFramePtr;

	if (iPtr->flags & INTERP_DEBUG_FRAME) {
	    ArgumentBCEnter(interp, codePtr, TD, pc, objc, objv);
	}

	pc++;
	cleanup = 1;
	TEBC_YIELD();
	TclNRAddCallback(interp, TclNRCoroutineActivateCallback, corPtr,
		INT2PTR(yieldParameter), NULL, NULL);
	return TCL_OK;
    }

    case INST_TAILCALL: {
	Tcl_Obj *listPtr, *nsObjPtr;

	opnd = TclGetUInt1AtPtr(pc+1);

	if (!(iPtr->varFramePtr->isProcCallFrame & 1)) {
	    TRACE(("%d => ERROR: tailcall in non-proc context\n", opnd));
	    Tcl_SetObjResult(interp, Tcl_NewStringObj(
		    "tailcall can only be called from a proc or lambda", -1));
	    DECACHE_STACK_INFO();
	    Tcl_SetErrorCode(interp, "TCL", "TAILCALL", "ILLEGAL", NULL);
	    CACHE_STACK_INFO();
	    goto gotError;
	}

#ifdef TCL_COMPILE_DEBUG
	/* FIXME: What is the right thing to trace? */
	{
	    int i;

	    TRACE(("%d [", opnd));
	    for (i=opnd-1 ; i>=0 ; i--) {
		TRACE_APPEND(("\"%.30s\"", O2S(OBJ_AT_DEPTH(i))));
		if (i > 0) {
		    TRACE_APPEND((" "));
		}
	    }
	    TRACE_APPEND(("] => RETURN..."));
	}
#endif

	/*
	 * Push the evaluation of the called command into the NR callback
	 * stack.
	 */

	listPtr = Tcl_NewListObj(opnd, &OBJ_AT_DEPTH(opnd-1));
	nsObjPtr = Tcl_NewStringObj(iPtr->varFramePtr->nsPtr->fullName, -1);
	TclListObjSetElement(interp, listPtr, 0, nsObjPtr);
	if (iPtr->varFramePtr->tailcallPtr) {
	    Tcl_DecrRefCount(iPtr->varFramePtr->tailcallPtr);
	}
	iPtr->varFramePtr->tailcallPtr = listPtr;

	result = TCL_RETURN;
	cleanup = opnd;
	goto processExceptionReturn;
    }

    case INST_DONE:
	if (tosPtr > initTosPtr) {

	    if ((curEvalFlags & TCL_EVAL_DISCARD_RESULT) && (result == TCL_OK)) {
		/* simulate pop & fast done (like it does continue in loop) */
		TRACE_WITH_OBJ(("=> discarding "), OBJ_AT_TOS);
		objPtr = POP_OBJECT();
		TclDecrRefCount(objPtr);
		goto abnormalReturn;
	    }
	    /*
	     * Set the interpreter's object result to point to the topmost
	     * object from the stack, and check for a possible [catch]. The
	     * stackTop's level and refCount will be handled by "processCatch"
	     * or "abnormalReturn".
	     */

	    Tcl_SetObjResult(interp, OBJ_AT_TOS);
#ifdef TCL_COMPILE_DEBUG
	    TRACE_WITH_OBJ(("=> return code=%d, result=", result),
		    iPtr->objResultPtr);
	    if (traceInstructions) {
		fprintf(stdout, "\n");
	    }
#endif
	    goto checkForCatch;
	}
	(void) POP_OBJECT();
	goto abnormalReturn;

    case INST_PUSH4:
	objResultPtr = codePtr->objArrayPtr[TclGetUInt4AtPtr(pc+1)];
	TRACE_WITH_OBJ(("%u => ", TclGetUInt4AtPtr(pc+1)), objResultPtr);
	NEXT_INST_F(5, 0, 1);
    break;

    case INST_POP:
	TRACE_WITH_OBJ(("=> discarding "), OBJ_AT_TOS);
	objPtr = POP_OBJECT();
	TclDecrRefCount(objPtr);
	NEXT_INST_F(1, 0, 0);
    break;

    case INST_DUP:
	objResultPtr = OBJ_AT_TOS;
	TRACE_WITH_OBJ(("=> "), objResultPtr);
	NEXT_INST_F(1, 0, 1);
    break;

    case INST_OVER:
	opnd = TclGetUInt4AtPtr(pc+1);
	objResultPtr = OBJ_AT_DEPTH(opnd);
	TRACE_WITH_OBJ(("%u => ", opnd), objResultPtr);
	NEXT_INST_F(5, 0, 1);
    break;

    case INST_REVERSE: {
	Tcl_Obj **a, **b;

	opnd = TclGetUInt4AtPtr(pc+1);
	a = tosPtr-(opnd-1);
	b = tosPtr;
	while (a<b) {
	    tmpPtr = *a;
	    *a = *b;
	    *b = tmpPtr;
	    a++; b--;
	}
	TRACE(("%u => OK\n", opnd));
	NEXT_INST_F(5, 0, 0);
    }
    break;

    case INST_STR_CONCAT1:

	opnd = TclGetUInt1AtPtr(pc+1);
	objResultPtr = TclStringCat(interp, opnd, &OBJ_AT_DEPTH(opnd-1),
		TCL_STRING_IN_PLACE);
	if (objResultPtr == NULL) {
	    TRACE_ERROR(interp);
	    goto gotError;
	}

	TRACE_WITH_OBJ(("%u => ", opnd), objResultPtr);
	NEXT_INST_V(2, opnd, 1);
    break;

    case INST_CONCAT_STK:
	/*
	 * Pop the opnd (objc) top stack elements, run through Tcl_ConcatObj,
	 * and then decrement their ref counts.
	 */

	opnd = TclGetUInt4AtPtr(pc+1);
	objResultPtr = Tcl_ConcatObj(opnd, &OBJ_AT_DEPTH(opnd-1));
	TRACE_WITH_OBJ(("%u => ", opnd), objResultPtr);
	NEXT_INST_V(5, opnd, 1);
    break;

    case INST_EXPAND_START:
	/*
	 * Push an element to the auxObjList. This records the current
	 * stack depth - i.e., the point in the stack where the expanded
	 * command starts.
	 *
	 * Use a Tcl_Obj as linked list element; slight mem waste, but faster
	 * allocation than ckalloc. This also abuses the Tcl_Obj structure, as
	 * we do not define a special tclObjType for it. It is not dangerous
	 * as the obj is never passed anywhere, so that all manipulations are
	 * performed here and in INST_INVOKE_EXPANDED (in case of an expansion
	 * error, also in INST_EXPAND_STKTOP).
	 */

	TclNewObj(objPtr);
	objPtr->internalRep.twoPtrValue.ptr2 = INT2PTR(CURR_DEPTH);
	objPtr->length = 0;
	PUSH_TAUX_OBJ(objPtr);
	TRACE(("=> mark depth as %d\n", (int) CURR_DEPTH));
	NEXT_INST_F(1, 0, 0);
    break;

    case INST_EXPAND_DROP:
	/*
	 * Drops an element of the auxObjList, popping stack elements to
	 * restore the stack to the state before the point where the aux
	 * element was created.
	 */

	CLANG_ASSERT(auxObjList);
	objc = CURR_DEPTH - PTR2INT(auxObjList->internalRep.twoPtrValue.ptr2);
	POP_TAUX_OBJ();
#ifdef TCL_COMPILE_DEBUG
	/* Ugly abuse! */
	starting = 1;
#endif
	TRACE(("=> drop %d items\n", objc));
	NEXT_INST_V(1, objc, 0);

    case INST_EXPAND_STKTOP: {
	int i;
	ptrdiff_t moved;

	/*
	 * Make sure that the element at stackTop is a list; if not, just
	 * leave with an error. Note that the element from the expand list
	 * will be removed at checkForCatch.
	 */

	objPtr = OBJ_AT_TOS;
	TRACE(("\"%.30s\" => ", O2S(objPtr)));
	if (TclListObjGetElements(interp, objPtr, &objc, &objv) != TCL_OK) {
	    TRACE_ERROR(interp);
	    goto gotError;
	}
	(void) POP_OBJECT();

	/*
	 * Make sure there is enough room in the stack to expand this list
	 * *and* process the rest of the command (at least up to the next
	 * argument expansion or command end). The operand is the current
	 * stack depth, as seen by the compiler.
	 */

	auxObjList->length += objc - 1;
	if ((objc > 1) && (auxObjList->length > 0)) {
	    length = auxObjList->length /* Total expansion room we need */
		    + codePtr->maxStackDepth /* Beyond the original max */
		    - CURR_DEPTH;	/* Relative to where we are */
	    DECACHE_STACK_INFO();
	    moved = GrowEvaluationStack(iPtr->execEnvPtr, length, 1)
		    - (Tcl_Obj **) TD;
	    if (moved) {
		/*
		 * Change the global data to point to the new stack: move the
		 * TEBCdataPtr TD, recompute the position of every other
		 * stack-allocated parameter, update the stack pointers.
		 */

		TD = (TEBCdata *) (((Tcl_Obj **)TD) + moved);

		catchTop += moved;
		tosPtr += moved;
	    }
	}

	/*
	 * Expand the list at stacktop onto the stack; free the list. Knowing
	 * that it has a freeIntRepProc we use Tcl_DecrRefCount().
	 */

	for (i = 0; i < objc; i++) {
	    PUSH_OBJECT(objv[i]);
	}

	TRACE_APPEND(("OK\n"));
	Tcl_DecrRefCount(objPtr);
	NEXT_INST_F(5, 0, 0);
    }
    break;

    case INST_EXPR_STK: {
	ByteCode *newCodePtr;

	bcFramePtr->data.tebc.pc = (char *) pc;
	iPtr->cmdFramePtr = bcFramePtr;
	DECACHE_STACK_INFO();
	newCodePtr = CompileExprObj(interp, OBJ_AT_TOS);
	CACHE_STACK_INFO();
	cleanup = 1;
	pc++;
	TEBC_YIELD();
	return TclNRExecuteByteCode(interp, newCodePtr);
    }

	/*
	 * INVOCATION BLOCK
	 */

    case INST_EVAL_STK:
    instEvalStk:
	bcFramePtr->data.tebc.pc = (char *) pc;
	iPtr->cmdFramePtr = bcFramePtr;

	cleanup = 1;
	pc += 1;
	/* yield next instruction */
	TEBC_YIELD();
	/* add TEBCResume for object at top of stack */
	return TclNRExecuteByteCode(interp,
		    TclCompileObj(interp, OBJ_AT_TOS, NULL, 0));

    case INST_INVOKE_EXPANDED:
	CLANG_ASSERT(auxObjList);
	objc = CURR_DEPTH - PTR2INT(auxObjList->internalRep.twoPtrValue.ptr2);
	POP_TAUX_OBJ();
	if (objc) {
	    pcAdjustment = 1;
	    goto doInvocation;
	}

	/*
	 * Nothing was expanded, return {}.
	 */

	TclNewObj(objResultPtr);
	NEXT_INST_F(1, 0, 1);
    break;

    case INST_INVOKE_STK4:
	objc = TclGetUInt4AtPtr(pc+1);
	pcAdjustment = 5;
	goto doInvocation;

    case INST_INVOKE_STK1:
	objc = TclGetUInt1AtPtr(pc+1);
	pcAdjustment = 2;

    doInvocation:
	objv = &OBJ_AT_DEPTH(objc-1);
	cleanup = objc;

#ifdef TCL_COMPILE_DEBUG
	if (tclTraceExec >= 2) {
	    int i;

	    if (traceInstructions) {
		strncpy(cmdNameBuf, TclGetString(objv[0]), 20);
		TRACE(("%u => call ", objc));
	    } else {
		fprintf(stdout, "%d: (%u) invoking ", iPtr->numLevels,
			(unsigned)(pc - codePtr->codeStart));
	    }
	    for (i = 0;  i < objc;  i++) {
		TclPrintObject(stdout, objv[i], 15);
		fprintf(stdout, " ");
	    }
	    fprintf(stdout, "\n");
	    fflush(stdout);
	}
#endif /*TCL_COMPILE_DEBUG*/

	/*
	 * Finally, let TclEvalObjv handle the command.
	 *
	 * TIP #280: Record the last piece of info needed by
	 * 'TclGetSrcInfoForPc', and push the frame.
	 */

	bcFramePtr->data.tebc.pc = (char *) pc;
	iPtr->cmdFramePtr = bcFramePtr;

	if (iPtr->flags & INTERP_DEBUG_FRAME) {
	    ArgumentBCEnter(interp, codePtr, TD, pc, objc, objv);
	}

	DECACHE_STACK_INFO();

	pc += pcAdjustment;
	TEBC_YIELD();
	return TclNREvalObjv(interp, objc, objv,
		TCL_EVAL_NOERR | TCL_EVAL_SOURCE_IN_FRAME, NULL);

#if TCL_SUPPORT_84_BYTECODE
    case INST_CALL_BUILTIN_FUNC1:
	/*
	 * Call one of the built-in pre-8.5 Tcl math functions. This
	 * translates to INST_INVOKE_STK1 with the first argument of
	 * ::tcl::mathfunc::$objv[0]. We need to insert the named math
	 * function into the stack.
	 */

	opnd = TclGetUInt1AtPtr(pc+1);
	if ((opnd < 0) || (opnd > LAST_BUILTIN_FUNC)) {
	    TRACE(("UNRECOGNIZED BUILTIN FUNC CODE %d\n", opnd));
	    Tcl_Panic("TclNRExecuteByteCode: unrecognized builtin function code %d", opnd);
	}

	TclNewLiteralStringObj(objPtr, "::tcl::mathfunc::");
	Tcl_AppendToObj(objPtr, tclBuiltinFuncTable[opnd].name, -1);

	/*
	 * Only 0, 1 or 2 args.
	 */

	{
	    int numArgs = tclBuiltinFuncTable[opnd].numArgs;
	    Tcl_Obj *tmpPtr1, *tmpPtr2;

	    if (numArgs == 0) {
		PUSH_OBJECT(objPtr);
	    } else if (numArgs == 1) {
		tmpPtr1 = POP_OBJECT();
		PUSH_OBJECT(objPtr);
		PUSH_OBJECT(tmpPtr1);
		Tcl_DecrRefCount(tmpPtr1);
	    } else {
		tmpPtr2 = POP_OBJECT();
		tmpPtr1 = POP_OBJECT();
		PUSH_OBJECT(objPtr);
		PUSH_OBJECT(tmpPtr1);
		PUSH_OBJECT(tmpPtr2);
		Tcl_DecrRefCount(tmpPtr1);
		Tcl_DecrRefCount(tmpPtr2);
	    }
	    objc = numArgs + 1;
	}
	pcAdjustment = 2;
	goto doInvocation;

    case INST_CALL_FUNC1:
	/*
	 * Call a non-builtin Tcl math function previously registered by a
	 * call to Tcl_CreateMathFunc pre-8.5. This is essentially
	 * INST_INVOKE_STK1 converting the first arg to
	 * ::tcl::mathfunc::$objv[0].
	 */

	objc = TclGetUInt1AtPtr(pc+1);	/* Number of arguments. The function
					 * name is the 0-th argument. */

	objPtr = OBJ_AT_DEPTH(objc-1);
	TclNewLiteralStringObj(tmpPtr, "::tcl::mathfunc::");
	Tcl_AppendObjToObj(tmpPtr, objPtr);
	Tcl_DecrRefCount(objPtr);

	/*
	 * Variation of PUSH_OBJECT.
	 */

	OBJ_AT_DEPTH(objc-1) = tmpPtr;
	Tcl_IncrRefCount(tmpPtr);

	pcAdjustment = 2;
	goto doInvocation;
#else
    /*
     * INST_CALL_BUILTIN_FUNC1 and INST_CALL_FUNC1 were made obsolete by the
     * changes to add a ::tcl::mathfunc namespace in 8.5. Optional support
     * remains for existing bytecode precompiled files.
     */

    case INST_CALL_BUILTIN_FUNC1:
	Tcl_Panic("TclNRExecuteByteCode: obsolete INST_CALL_BUILTIN_FUNC1 found");
    case INST_CALL_FUNC1:
	Tcl_Panic("TclNRExecuteByteCode: obsolete INST_CALL_FUNC1 found");
#endif

    case INST_INVOKE_REPLACE:
	objc = TclGetUInt4AtPtr(pc+1);
	opnd = TclGetUInt1AtPtr(pc+5);
	objPtr = POP_OBJECT();
	objv = &OBJ_AT_DEPTH(objc-1);
	cleanup = objc;
#ifdef TCL_COMPILE_DEBUG
	if (tclTraceExec >= 2) {
	    int i;

	    if (traceInstructions) {
		strncpy(cmdNameBuf, TclGetString(objv[0]), 20);
		TRACE(("%u => call (implementation %s) ", objc, O2S(objPtr)));
	    } else {
		fprintf(stdout,
			"%d: (%u) invoking (using implementation %s) ",
			iPtr->numLevels, (unsigned)(pc - codePtr->codeStart),
			O2S(objPtr));
	    }
	    for (i = 0;  i < objc;  i++) {
		if (i < opnd) {
		    fprintf(stdout, "<");
		    TclPrintObject(stdout, objv[i], 15);
		    fprintf(stdout, ">");
		} else {
		    TclPrintObject(stdout, objv[i], 15);
		}
		fprintf(stdout, " ");
	    }
	    fprintf(stdout, "\n");
	    fflush(stdout);
	}
#endif /*TCL_COMPILE_DEBUG*/

	bcFramePtr->data.tebc.pc = (char *) pc;
	iPtr->cmdFramePtr = bcFramePtr;
	if (iPtr->flags & INTERP_DEBUG_FRAME) {
	    ArgumentBCEnter(interp, codePtr, TD, pc, objc, objv);
	}

	TclInitRewriteEnsemble(interp, opnd, 1, objv);

	{
	    Tcl_Obj *copyPtr = Tcl_NewListObj(objc - opnd + 1, NULL);

	    Tcl_ListObjAppendElement(NULL, copyPtr, objPtr);
	    Tcl_ListObjReplace(NULL, copyPtr, LIST_MAX, 0,
		    objc - opnd, objv + opnd);
	    Tcl_DecrRefCount(objPtr);
	    objPtr = copyPtr;
	}

	DECACHE_STACK_INFO();
	pc += 6;
	TEBC_YIELD();

	TclMarkTailcall(interp);
	TclNRAddCallback(interp, TclClearRootEnsemble, NULL, NULL, NULL, NULL);
	Tcl_ListObjGetElements(NULL, objPtr, &objc, &objv);
	TclNRAddCallback(interp, TclNRReleaseValues, objPtr, NULL, NULL, NULL);
	return TclNREvalObjv(interp, objc, objv, TCL_EVAL_INVOKE, NULL);

    /*
     * -----------------------------------------------------------------
     *	   Start of INST_LOAD instructions.
     *
     * WARNING: more 'goto' here than your doctor recommended! The different
     * instructions set the value of some variables and then jump to some
     * common execution code.
     */

    case INST_LOAD_SCALAR1:
    instLoadScalar1:
	opnd = TclGetUInt1AtPtr(pc+1);
	varPtr = LOCAL(opnd);
	while (TclIsVarLink(varPtr)) {
	    varPtr = varPtr->value.linkPtr;
	}
	TRACE(("%u => ", opnd));
	if (TclIsVarDirectReadable(varPtr)) {
	    /*
	     * No errors, no traces: just get the value.
	     */

	    objResultPtr = varPtr->value.objPtr;
	    TRACE_APPEND(("%.30s\n", O2S(objResultPtr)));
	    NEXT_INST_F(2, 0, 1);
	}
	pcAdjustment = 2;
	cleanup = 0;
	arrayPtr = NULL;
	part1Ptr = part2Ptr = NULL;
	goto doCallPtrGetVar;

    case INST_LOAD_SCALAR4:
	opnd = TclGetUInt4AtPtr(pc+1);
	varPtr = LOCAL(opnd);
	while (TclIsVarLink(varPtr)) {
	    varPtr = varPtr->value.linkPtr;
	}
	TRACE(("%u => ", opnd));
	if (TclIsVarDirectReadable(varPtr)) {
	    /*
	     * No errors, no traces: just get the value.
	     */

	    objResultPtr = varPtr->value.objPtr;
	    TRACE_APPEND(("%.30s\n", O2S(objResultPtr)));
	    NEXT_INST_F(5, 0, 1);
	}
	pcAdjustment = 5;
	cleanup = 0;
	arrayPtr = NULL;
	part1Ptr = part2Ptr = NULL;
	goto doCallPtrGetVar;

    case INST_LOAD_ARRAY4:
	opnd = TclGetUInt4AtPtr(pc+1);
	pcAdjustment = 5;
	goto doLoadArray;

    case INST_LOAD_ARRAY1:
	opnd = TclGetUInt1AtPtr(pc+1);
	pcAdjustment = 2;

    doLoadArray:
	part1Ptr = NULL;
	part2Ptr = OBJ_AT_TOS;
	arrayPtr = LOCAL(opnd);
	while (TclIsVarLink(arrayPtr)) {
	    arrayPtr = arrayPtr->value.linkPtr;
	}
	TRACE(("%u \"%.30s\" => ", opnd, O2S(part2Ptr)));
	if (TclIsVarArray(arrayPtr) && !ReadTraced(arrayPtr)) {
	    varPtr = VarHashFindVar(arrayPtr->value.tablePtr, part2Ptr);
	    if (varPtr && TclIsVarDirectReadable(varPtr)) {
		/*
		 * No errors, no traces: just get the value.
		 */

		objResultPtr = varPtr->value.objPtr;
		TRACE_APPEND(("%.30s\n", O2S(objResultPtr)));
		NEXT_INST_F(pcAdjustment, 1, 1);
	    }
	}
	varPtr = TclLookupArrayElement(interp, part1Ptr, part2Ptr,
		TCL_LEAVE_ERR_MSG, "read", 0, 1, arrayPtr, opnd);
	if (varPtr == NULL) {
	    TRACE_ERROR(interp);
	    goto gotError;
	}
	cleanup = 1;
	goto doCallPtrGetVar;

    case INST_LOAD_ARRAY_STK:
	cleanup = 2;
	part2Ptr = OBJ_AT_TOS;		/* element name */
	objPtr = OBJ_UNDER_TOS;		/* array name */
	TRACE(("\"%.30s(%.30s)\" => ", O2S(objPtr), O2S(part2Ptr)));
	goto doLoadStk;

    case INST_LOAD_STK:
    case INST_LOAD_SCALAR_STK:
	cleanup = 1;
	part2Ptr = NULL;
	objPtr = OBJ_AT_TOS;		/* variable name */
	TRACE(("\"%.30s\" => ", O2S(objPtr)));

    doLoadStk:
	part1Ptr = objPtr;
	varPtr = TclObjLookupVarEx(interp, part1Ptr, part2Ptr,
		TCL_LEAVE_ERR_MSG, "read", /*createPart1*/0, /*createPart2*/1,
		&arrayPtr);
	if (!varPtr) {
	    TRACE_ERROR(interp);
	    goto gotError;
	}

	if (TclIsVarDirectReadable2(varPtr, arrayPtr)) {
	    /*
	     * No errors, no traces: just get the value.
	     */

	    objResultPtr = varPtr->value.objPtr;
	    TRACE_APPEND(("%.30s\n", O2S(objResultPtr)));
	    NEXT_INST_V(1, cleanup, 1);
	}
	pcAdjustment = 1;
	opnd = -1;

    doCallPtrGetVar:
	/*
	 * There are either errors or the variable is traced: call
	 * TclPtrGetVar to process fully.
	 */

	DECACHE_STACK_INFO();
	objResultPtr = TclPtrGetVarIdx(interp, varPtr, arrayPtr,
		part1Ptr, part2Ptr, TCL_LEAVE_ERR_MSG, opnd);
	CACHE_STACK_INFO();
	if (!objResultPtr) {
	    TRACE_ERROR(interp);
	    goto gotError;
	}
	TRACE_APPEND(("%.30s\n", O2S(objResultPtr)));
	NEXT_INST_V(pcAdjustment, cleanup, 1);

    /*
     *	   End of INST_LOAD instructions.
     * -----------------------------------------------------------------
     *	   Start of INST_STORE and related instructions.
     *
     * WARNING: more 'goto' here than your doctor recommended! The different
     * instructions set the value of some variables and then jump to somme
     * common execution code.
     */

    {
	int storeFlags, len;

    case INST_STORE_ARRAY4:
	opnd = TclGetUInt4AtPtr(pc+1);
	pcAdjustment = 5;
	goto doStoreArrayDirect;

    case INST_STORE_ARRAY1:
	opnd = TclGetUInt1AtPtr(pc+1);
	pcAdjustment = 2;

    doStoreArrayDirect:
	valuePtr = OBJ_AT_TOS;
	part2Ptr = OBJ_UNDER_TOS;
	arrayPtr = LOCAL(opnd);
	TRACE(("%u \"%.30s\" <- \"%.30s\" => ", opnd, O2S(part2Ptr),
		O2S(valuePtr)));
	while (TclIsVarLink(arrayPtr)) {
	    arrayPtr = arrayPtr->value.linkPtr;
	}
	if (TclIsVarArray(arrayPtr) && !WriteTraced(arrayPtr)) {
	    varPtr = VarHashFindVar(arrayPtr->value.tablePtr, part2Ptr);
	    if (varPtr && TclIsVarDirectWritable(varPtr)) {
		tosPtr--;
		Tcl_DecrRefCount(OBJ_AT_TOS);
		OBJ_AT_TOS = valuePtr;
		goto doStoreVarDirect;
	    }
	}
	cleanup = 2;
	storeFlags = TCL_LEAVE_ERR_MSG;
	part1Ptr = NULL;
	goto doStoreArrayDirectFailed;

    case INST_STORE_SCALAR4:
	opnd = TclGetUInt4AtPtr(pc+1);
	pcAdjustment = 5;
	goto doStoreScalarDirect;

    case INST_STORE_SCALAR1:
	opnd = TclGetUInt1AtPtr(pc+1);
	pcAdjustment = 2;

    doStoreScalarDirect:
	valuePtr = OBJ_AT_TOS;
	varPtr = LOCAL(opnd);
	TRACE(("%u <- \"%.30s\" => ", opnd, O2S(valuePtr)));
	while (TclIsVarLink(varPtr)) {
	    varPtr = varPtr->value.linkPtr;
	}
	if (!TclIsVarDirectWritable(varPtr)) {
	    storeFlags = TCL_LEAVE_ERR_MSG;
	    part1Ptr = NULL;
	    goto doStoreScalar;
	}

	/*
	 * No traces, no errors, plain 'set': we can safely inline. The value
	 * *will* be set to what's requested, so that the stack top remains
	 * pointing to the same Tcl_Obj.
	 */

    doStoreVarDirect:
	valuePtr = varPtr->value.objPtr;
	if (valuePtr != NULL) {
	    TclDecrRefCount(valuePtr);
	}
	objResultPtr = OBJ_AT_TOS;
	varPtr->value.objPtr = objResultPtr;
#ifndef TCL_COMPILE_DEBUG
	if (*(pc+pcAdjustment) == INST_POP) {
	    tosPtr--;
	    NEXT_INST_F((pcAdjustment+1), 0, 0);
	}
#else
	TRACE_APPEND(("%.30s\n", O2S(objResultPtr)));
#endif
	Tcl_IncrRefCount(objResultPtr);
	NEXT_INST_F(pcAdjustment, 0, 0);

    case INST_LAPPEND_STK:
	valuePtr = OBJ_AT_TOS; /* value to append */
	part2Ptr = NULL;
	storeFlags = (TCL_LEAVE_ERR_MSG | TCL_APPEND_VALUE
		| TCL_LIST_ELEMENT);
	goto doStoreStk;

    case INST_LAPPEND_ARRAY_STK:
	valuePtr = OBJ_AT_TOS; /* value to append */
	part2Ptr = OBJ_UNDER_TOS;
	storeFlags = (TCL_LEAVE_ERR_MSG | TCL_APPEND_VALUE
		| TCL_LIST_ELEMENT);
	goto doStoreStk;

    case INST_APPEND_STK:
	valuePtr = OBJ_AT_TOS; /* value to append */
	part2Ptr = NULL;
	storeFlags = (TCL_LEAVE_ERR_MSG | TCL_APPEND_VALUE);
	goto doStoreStk;

    case INST_APPEND_ARRAY_STK:
	valuePtr = OBJ_AT_TOS; /* value to append */
	part2Ptr = OBJ_UNDER_TOS;
	storeFlags = (TCL_LEAVE_ERR_MSG | TCL_APPEND_VALUE);
	goto doStoreStk;

    case INST_STORE_ARRAY_STK:
	valuePtr = OBJ_AT_TOS;
	part2Ptr = OBJ_UNDER_TOS;
	storeFlags = TCL_LEAVE_ERR_MSG;
	goto doStoreStk;

    case INST_STORE_STK:
    case INST_STORE_SCALAR_STK:
	valuePtr = OBJ_AT_TOS;
	part2Ptr = NULL;
	storeFlags = TCL_LEAVE_ERR_MSG;

    doStoreStk:
	objPtr = OBJ_AT_DEPTH(1 + (part2Ptr != NULL)); /* variable name */
	part1Ptr = objPtr;
#ifdef TCL_COMPILE_DEBUG
	if (part2Ptr == NULL) {
	    TRACE(("\"%.30s\" <- \"%.30s\" =>", O2S(part1Ptr),O2S(valuePtr)));
	} else {
	    TRACE(("\"%.30s(%.30s)\" <- \"%.30s\" => ",
		    O2S(part1Ptr), O2S(part2Ptr), O2S(valuePtr)));
	}
#endif
	varPtr = TclObjLookupVarEx(interp, objPtr,part2Ptr, TCL_LEAVE_ERR_MSG,
		"set", /*createPart1*/ 1, /*createPart2*/ 1, &arrayPtr);
	if (!varPtr) {
	    TRACE_ERROR(interp);
	    goto gotError;
	}
	cleanup = ((part2Ptr == NULL)? 2 : 3);
	pcAdjustment = 1;
	opnd = -1;
	goto doCallPtrSetVar;

    case INST_LAPPEND_ARRAY4:
	opnd = TclGetUInt4AtPtr(pc+1);
	pcAdjustment = 5;
	storeFlags = (TCL_LEAVE_ERR_MSG | TCL_APPEND_VALUE
		| TCL_LIST_ELEMENT);
	goto doStoreArray;

    case INST_LAPPEND_ARRAY1:
	opnd = TclGetUInt1AtPtr(pc+1);
	pcAdjustment = 2;
	storeFlags = (TCL_LEAVE_ERR_MSG | TCL_APPEND_VALUE
		| TCL_LIST_ELEMENT);
	goto doStoreArray;

    case INST_APPEND_ARRAY4:
	opnd = TclGetUInt4AtPtr(pc+1);
	pcAdjustment = 5;
	storeFlags = (TCL_LEAVE_ERR_MSG | TCL_APPEND_VALUE);
	goto doStoreArray;

    case INST_APPEND_ARRAY1:
	opnd = TclGetUInt1AtPtr(pc+1);
	pcAdjustment = 2;
	storeFlags = (TCL_LEAVE_ERR_MSG | TCL_APPEND_VALUE);
	goto doStoreArray;

    doStoreArray:
	valuePtr = OBJ_AT_TOS;
	part2Ptr = OBJ_UNDER_TOS;
	arrayPtr = LOCAL(opnd);
	TRACE(("%u \"%.30s\" <- \"%.30s\" => ", opnd, O2S(part2Ptr),
		O2S(valuePtr)));
	while (TclIsVarLink(arrayPtr)) {
	    arrayPtr = arrayPtr->value.linkPtr;
	}
	cleanup = 2;
	part1Ptr = NULL;

    doStoreArrayDirectFailed:
	varPtr = TclLookupArrayElement(interp, part1Ptr, part2Ptr,
		TCL_LEAVE_ERR_MSG, "set", 1, 1, arrayPtr, opnd);
	if (!varPtr) {
	    TRACE_ERROR(interp);
	    goto gotError;
	}
	goto doCallPtrSetVar;

    case INST_LAPPEND_SCALAR4:
	opnd = TclGetUInt4AtPtr(pc+1);
	pcAdjustment = 5;
	storeFlags = (TCL_LEAVE_ERR_MSG | TCL_APPEND_VALUE
		| TCL_LIST_ELEMENT);
	goto doStoreScalar;

    case INST_LAPPEND_SCALAR1:
	opnd = TclGetUInt1AtPtr(pc+1);
	pcAdjustment = 2;
	storeFlags = (TCL_LEAVE_ERR_MSG | TCL_APPEND_VALUE
		| TCL_LIST_ELEMENT);
	goto doStoreScalar;

    case INST_APPEND_SCALAR4:
	opnd = TclGetUInt4AtPtr(pc+1);
	pcAdjustment = 5;
	storeFlags = (TCL_LEAVE_ERR_MSG | TCL_APPEND_VALUE);
	goto doStoreScalar;

    case INST_APPEND_SCALAR1:
	opnd = TclGetUInt1AtPtr(pc+1);
	pcAdjustment = 2;
	storeFlags = (TCL_LEAVE_ERR_MSG | TCL_APPEND_VALUE);
	goto doStoreScalar;

    doStoreScalar:
	valuePtr = OBJ_AT_TOS;
	varPtr = LOCAL(opnd);
	TRACE(("%u <- \"%.30s\" => ", opnd, O2S(valuePtr)));
	while (TclIsVarLink(varPtr)) {
	    varPtr = varPtr->value.linkPtr;
	}
	cleanup = 1;
	arrayPtr = NULL;
	part1Ptr = part2Ptr = NULL;

    doCallPtrSetVar:
	DECACHE_STACK_INFO();
	objResultPtr = TclPtrSetVarIdx(interp, varPtr, arrayPtr,
		part1Ptr, part2Ptr, valuePtr, storeFlags, opnd);
	CACHE_STACK_INFO();
	if (!objResultPtr) {
	    TRACE_ERROR(interp);
	    goto gotError;
	}
#ifndef TCL_COMPILE_DEBUG
	if (*(pc+pcAdjustment) == INST_POP) {
	    NEXT_INST_V((pcAdjustment+1), cleanup, 0);
	}
#endif
	TRACE_APPEND(("%.30s\n", O2S(objResultPtr)));
	NEXT_INST_V(pcAdjustment, cleanup, 1);

    case INST_LAPPEND_LIST:
	opnd = TclGetUInt4AtPtr(pc+1);
	valuePtr = OBJ_AT_TOS;
	varPtr = LOCAL(opnd);
	cleanup = 1;
	pcAdjustment = 5;
	while (TclIsVarLink(varPtr)) {
	    varPtr = varPtr->value.linkPtr;
	}
	TRACE(("%u <- \"%.30s\" => ", opnd, O2S(valuePtr)));
	if (TclListObjGetElements(interp, valuePtr, &objc, &objv)
		!= TCL_OK) {
	    TRACE_ERROR(interp);
	    goto gotError;
	}
	if (TclIsVarDirectReadable(varPtr)
		&& TclIsVarDirectWritable(varPtr)) {
	    goto lappendListDirect;
	}
	arrayPtr = NULL;
	part1Ptr = part2Ptr = NULL;
	goto lappendListPtr;

    case INST_LAPPEND_LIST_ARRAY:
	opnd = TclGetUInt4AtPtr(pc+1);
	valuePtr = OBJ_AT_TOS;
	part1Ptr = NULL;
	part2Ptr = OBJ_UNDER_TOS;
	arrayPtr = LOCAL(opnd);
	cleanup = 2;
	pcAdjustment = 5;
	while (TclIsVarLink(arrayPtr)) {
	    arrayPtr = arrayPtr->value.linkPtr;
	}
	TRACE(("%u \"%.30s\" \"%.30s\" => ",
		opnd, O2S(part2Ptr), O2S(valuePtr)));
	if (TclListObjGetElements(interp, valuePtr, &objc, &objv)
		!= TCL_OK) {
	    TRACE_ERROR(interp);
	    goto gotError;
	}
	if (TclIsVarArray(arrayPtr) && !ReadTraced(arrayPtr)
		&& !WriteTraced(arrayPtr)) {
	    varPtr = VarHashFindVar(arrayPtr->value.tablePtr, part2Ptr);
	    if (varPtr && TclIsVarDirectReadable(varPtr)
		    && TclIsVarDirectWritable(varPtr)) {
		goto lappendListDirect;
	    }
	}
	varPtr = TclLookupArrayElement(interp, part1Ptr, part2Ptr,
		TCL_LEAVE_ERR_MSG, "set", 1, 1, arrayPtr, opnd);
	if (varPtr == NULL) {
	    TRACE_ERROR(interp);
	    goto gotError;
	}
	goto lappendListPtr;

    case INST_LAPPEND_LIST_ARRAY_STK:
	pcAdjustment = 1;
	cleanup = 3;
	valuePtr = OBJ_AT_TOS;
	part2Ptr = OBJ_UNDER_TOS;	/* element name */
	part1Ptr = OBJ_AT_DEPTH(2);	/* array name */
	TRACE(("\"%.30s(%.30s)\" \"%.30s\" => ",
		O2S(part1Ptr), O2S(part2Ptr), O2S(valuePtr)));
	goto lappendList;

    case INST_LAPPEND_LIST_STK:
	pcAdjustment = 1;
	cleanup = 2;
	valuePtr = OBJ_AT_TOS;
	part2Ptr = NULL;
	part1Ptr = OBJ_UNDER_TOS;	/* variable name */
	TRACE(("\"%.30s\" \"%.30s\" => ", O2S(part1Ptr), O2S(valuePtr)));
	goto lappendList;

    lappendListDirect:
	objResultPtr = varPtr->value.objPtr;
	if (TclListObjLength(interp, objResultPtr, &len) != TCL_OK) {
	    TRACE_ERROR(interp);
	    goto gotError;
	}
	if (Tcl_IsShared(objResultPtr)) {
	    Tcl_Obj *newValue = Tcl_DuplicateObj(objResultPtr);

	    TclDecrRefCount(objResultPtr);
	    varPtr->value.objPtr = objResultPtr = newValue;
	    Tcl_IncrRefCount(newValue);
	}
	if (Tcl_ListObjReplace(interp, objResultPtr, len, 0, objc, objv)
		!= TCL_OK) {
	    TRACE_ERROR(interp);
	    goto gotError;
	}
	TRACE_APPEND(("%.30s\n", O2S(objResultPtr)));
	NEXT_INST_V(pcAdjustment, cleanup, 1);

    lappendList:
	opnd = -1;
	if (TclListObjGetElements(interp, valuePtr, &objc, &objv)
		!= TCL_OK) {
	    TRACE_ERROR(interp);
	    goto gotError;
	}
	DECACHE_STACK_INFO();
	varPtr = TclObjLookupVarEx(interp, part1Ptr, part2Ptr,
		TCL_LEAVE_ERR_MSG, "set", 1, 1, &arrayPtr);
	CACHE_STACK_INFO();
	if (!varPtr) {
	    TRACE_ERROR(interp);
	    goto gotError;
	}

    lappendListPtr:
	if (TclIsVarInHash(varPtr)) {
	    VarHashRefCount(varPtr)++;
	}
	if (arrayPtr && TclIsVarInHash(arrayPtr)) {
	    VarHashRefCount(arrayPtr)++;
	}
	DECACHE_STACK_INFO();
	objResultPtr = TclPtrGetVarIdx(interp, varPtr, arrayPtr,
		part1Ptr, part2Ptr, TCL_LEAVE_ERR_MSG, opnd);
	CACHE_STACK_INFO();
	if (TclIsVarInHash(varPtr)) {
	    VarHashRefCount(varPtr)--;
	}
	if (arrayPtr && TclIsVarInHash(arrayPtr)) {
	    VarHashRefCount(arrayPtr)--;
	}

	{
	    int createdNewObj = 0;
	    Tcl_Obj *valueToAssign;

	    if (!objResultPtr) {
		valueToAssign = valuePtr;
	    } else if (TclListObjLength(interp, objResultPtr, &len)!=TCL_OK) {
		TRACE_ERROR(interp);
		goto gotError;
	    } else {
		if (Tcl_IsShared(objResultPtr)) {
		    valueToAssign = Tcl_DuplicateObj(objResultPtr);
		    createdNewObj = 1;
		} else {
		    valueToAssign = objResultPtr;
		}
		if (Tcl_ListObjReplace(interp, valueToAssign, len, 0,
			objc, objv) != TCL_OK) {
		    if (createdNewObj) {
			TclDecrRefCount(valueToAssign);
		    }
		    goto errorInLappendListPtr;
		}
	    }
	    DECACHE_STACK_INFO();
	    Tcl_IncrRefCount(valueToAssign);
	    objResultPtr = TclPtrSetVarIdx(interp, varPtr, arrayPtr, part1Ptr,
		    part2Ptr, valueToAssign, TCL_LEAVE_ERR_MSG, opnd);
	    TclDecrRefCount(valueToAssign);
	    CACHE_STACK_INFO();
	    if (!objResultPtr) {
	    errorInLappendListPtr:
		TRACE_ERROR(interp);
		goto gotError;
	    }
	}
	TRACE_APPEND(("%.30s\n", O2S(objResultPtr)));
	NEXT_INST_V(pcAdjustment, cleanup, 1);
    }

    /*
     *	   End of INST_STORE and related instructions.
     * -----------------------------------------------------------------
     *	   Start of INST_INCR instructions.
     *
     * WARNING: more 'goto' here than your doctor recommended! The different
     * instructions set the value of some variables and then jump to somme
     * common execution code.
     */

/*TODO: Consider more untangling here; merge with LOAD and STORE ? */

    {
	Tcl_Obj *incrPtr;
	Tcl_WideInt w;
	long increment;

    case INST_INCR_SCALAR1:
    case INST_INCR_ARRAY1:
    case INST_INCR_ARRAY_STK:
    case INST_INCR_SCALAR_STK:
    case INST_INCR_STK:
	opnd = TclGetUInt1AtPtr(pc+1);
	incrPtr = POP_OBJECT();
	switch (*pc) {
	case INST_INCR_SCALAR1:
	    pcAdjustment = 2;
	    goto doIncrScalar;
	case INST_INCR_ARRAY1:
	    pcAdjustment = 2;
	    goto doIncrArray;
	default:
	    pcAdjustment = 1;
	    goto doIncrStk;
	}

    case INST_INCR_ARRAY_STK_IMM:
    case INST_INCR_SCALAR_STK_IMM:
    case INST_INCR_STK_IMM:
	increment = TclGetInt1AtPtr(pc+1);
	TclNewIntObj(incrPtr, increment);
	Tcl_IncrRefCount(incrPtr);
	pcAdjustment = 2;

    doIncrStk:
	if ((*pc == INST_INCR_ARRAY_STK_IMM)
		|| (*pc == INST_INCR_ARRAY_STK)) {
	    part2Ptr = OBJ_AT_TOS;
	    objPtr = OBJ_UNDER_TOS;
	    TRACE(("\"%.30s(%.30s)\" (by %ld) => ",
		    O2S(objPtr), O2S(part2Ptr), increment));
	} else {
	    part2Ptr = NULL;
	    objPtr = OBJ_AT_TOS;
	    TRACE(("\"%.30s\" (by %ld) => ", O2S(objPtr), increment));
	}
	part1Ptr = objPtr;
	opnd = -1;
	varPtr = TclObjLookupVarEx(interp, objPtr, part2Ptr,
		TCL_LEAVE_ERR_MSG, "read", 1, 1, &arrayPtr);
	if (!varPtr) {
	    DECACHE_STACK_INFO();
	    Tcl_AddErrorInfo(interp,
		    "\n    (reading value of variable to increment)");
	    CACHE_STACK_INFO();
	    TRACE_ERROR(interp);
	    Tcl_DecrRefCount(incrPtr);
	    goto gotError;
	}
	cleanup = ((part2Ptr == NULL)? 1 : 2);
	goto doIncrVar;

    case INST_INCR_ARRAY1_IMM:
	opnd = TclGetUInt1AtPtr(pc+1);
	increment = TclGetInt1AtPtr(pc+2);
	TclNewIntObj(incrPtr, increment);
	Tcl_IncrRefCount(incrPtr);
	pcAdjustment = 3;

    doIncrArray:
	part1Ptr = NULL;
	part2Ptr = OBJ_AT_TOS;
	arrayPtr = LOCAL(opnd);
	cleanup = 1;
	while (TclIsVarLink(arrayPtr)) {
	    arrayPtr = arrayPtr->value.linkPtr;
	}
	TRACE(("%u \"%.30s\" (by %ld) => ", opnd, O2S(part2Ptr), increment));
	varPtr = TclLookupArrayElement(interp, part1Ptr, part2Ptr,
		TCL_LEAVE_ERR_MSG, "read", 1, 1, arrayPtr, opnd);
	if (!varPtr) {
	    TRACE_ERROR(interp);
	    Tcl_DecrRefCount(incrPtr);
	    goto gotError;
	}
	goto doIncrVar;

    case INST_INCR_SCALAR1_IMM:
	opnd = TclGetUInt1AtPtr(pc+1);
	increment = TclGetInt1AtPtr(pc+2);
	pcAdjustment = 3;
	cleanup = 0;
	varPtr = LOCAL(opnd);
	while (TclIsVarLink(varPtr)) {
	    varPtr = varPtr->value.linkPtr;
	}

	if (TclIsVarDirectModifyable(varPtr)) {
	    ClientData ptr;
	    int type;

	    objPtr = varPtr->value.objPtr;
	    if (GetNumberFromObj(NULL, objPtr, &ptr, &type) == TCL_OK) {
		if (type == TCL_NUMBER_INT) {
		    Tcl_WideInt augend = *((const Tcl_WideInt *)ptr);
		    Tcl_WideInt sum = augend + increment;

		    /*
		     * Overflow when (augend and sum have different sign) and
		     * (augend and increment have the same sign). This is
		     * encapsulated in the Overflowing macro.
		     */

		    if (!Overflowing(augend, increment, sum)) {
			TRACE(("%u %ld => ", opnd, increment));
			if (Tcl_IsShared(objPtr)) {
			    objPtr->refCount--;	/* We know it's shared. */
			    TclNewIntObj(objResultPtr, sum);
			    Tcl_IncrRefCount(objResultPtr);
			    varPtr->value.objPtr = objResultPtr;
			} else {
			    objResultPtr = objPtr;
			    TclSetIntObj(objPtr, sum);
			}
			goto doneIncr;
		    }
		    w = (Tcl_WideInt)augend;

		    TRACE(("%u %ld => ", opnd, increment));
		    if (Tcl_IsShared(objPtr)) {
			objPtr->refCount--;	/* We know it's shared. */
			TclNewIntObj(objResultPtr, w + increment);
			Tcl_IncrRefCount(objResultPtr);
			varPtr->value.objPtr = objResultPtr;
		    } else {
			objResultPtr = objPtr;

			/*
			 * We know the sum value is outside the long range;
			 * use macro form that doesn't range test again.
			 */

			TclSetIntObj(objPtr, w+increment);
		    }
		    goto doneIncr;
		}	/* end if (type == TCL_NUMBER_INT) */
	    }
	    if (Tcl_IsShared(objPtr)) {
		objPtr->refCount--;	/* We know it's shared */
		objResultPtr = Tcl_DuplicateObj(objPtr);
		Tcl_IncrRefCount(objResultPtr);
		varPtr->value.objPtr = objResultPtr;
	    } else {
		objResultPtr = objPtr;
	    }
	    TclNewIntObj(incrPtr, increment);
	    if (TclIncrObj(interp, objResultPtr, incrPtr) != TCL_OK) {
		Tcl_DecrRefCount(incrPtr);
		TRACE_ERROR(interp);
		goto gotError;
	    }
	    Tcl_DecrRefCount(incrPtr);
	    goto doneIncr;
	}

	/*
	 * All other cases, flow through to generic handling.
	 */

	TclNewIntObj(incrPtr, increment);
	Tcl_IncrRefCount(incrPtr);

    doIncrScalar:
	varPtr = LOCAL(opnd);
	while (TclIsVarLink(varPtr)) {
	    varPtr = varPtr->value.linkPtr;
	}
	arrayPtr = NULL;
	part1Ptr = part2Ptr = NULL;
	cleanup = 0;
	TRACE(("%u %s => ", opnd, Tcl_GetString(incrPtr)));

    doIncrVar:
	if (TclIsVarDirectModifyable2(varPtr, arrayPtr)) {
	    objPtr = varPtr->value.objPtr;
	    if (Tcl_IsShared(objPtr)) {
		objPtr->refCount--;	/* We know it's shared */
		objResultPtr = Tcl_DuplicateObj(objPtr);
		Tcl_IncrRefCount(objResultPtr);
		varPtr->value.objPtr = objResultPtr;
	    } else {
		objResultPtr = objPtr;
	    }
	    if (TclIncrObj(interp, objResultPtr, incrPtr) != TCL_OK) {
		Tcl_DecrRefCount(incrPtr);
		TRACE_ERROR(interp);
		goto gotError;
	    }
	    Tcl_DecrRefCount(incrPtr);
	} else {
	    DECACHE_STACK_INFO();
	    objResultPtr = TclPtrIncrObjVarIdx(interp, varPtr, arrayPtr,
		    part1Ptr, part2Ptr, incrPtr, TCL_LEAVE_ERR_MSG, opnd);
	    CACHE_STACK_INFO();
	    Tcl_DecrRefCount(incrPtr);
	    if (objResultPtr == NULL) {
		TRACE_ERROR(interp);
		goto gotError;
	    }
	}
    doneIncr:
	TRACE_APPEND(("%.30s\n", O2S(objResultPtr)));
#ifndef TCL_COMPILE_DEBUG
	if (*(pc+pcAdjustment) == INST_POP) {
	    NEXT_INST_V((pcAdjustment+1), cleanup, 0);
	}
#endif
	NEXT_INST_V(pcAdjustment, cleanup, 1);
    }

    /*
     *	   End of INST_INCR instructions.
     * -----------------------------------------------------------------
     *	   Start of INST_EXIST instructions.
     */

    case INST_EXIST_SCALAR:
	cleanup = 0;
	pcAdjustment = 5;
	opnd = TclGetUInt4AtPtr(pc+1);
	varPtr = LOCAL(opnd);
	while (TclIsVarLink(varPtr)) {
	    varPtr = varPtr->value.linkPtr;
	}
	TRACE(("%u => ", opnd));
	if (ReadTraced(varPtr)) {
	    DECACHE_STACK_INFO();
	    TclObjCallVarTraces(iPtr, NULL, varPtr, NULL, NULL,
		    TCL_TRACE_READS, 0, opnd);
	    CACHE_STACK_INFO();
	    if (TclIsVarUndefined(varPtr)) {
		TclCleanupVar(varPtr, NULL);
		varPtr = NULL;
	    }
	}
	goto afterExistsPeephole;

    case INST_EXIST_ARRAY:
	cleanup = 1;
	pcAdjustment = 5;
	opnd = TclGetUInt4AtPtr(pc+1);
	part2Ptr = OBJ_AT_TOS;
	arrayPtr = LOCAL(opnd);
	while (TclIsVarLink(arrayPtr)) {
	    arrayPtr = arrayPtr->value.linkPtr;
	}
	TRACE(("%u \"%.30s\" => ", opnd, O2S(part2Ptr)));
	if (TclIsVarArray(arrayPtr) && !ReadTraced(arrayPtr)) {
	    varPtr = VarHashFindVar(arrayPtr->value.tablePtr, part2Ptr);
	    if (!varPtr || !ReadTraced(varPtr)) {
		goto afterExistsPeephole;
	    }
	}
	varPtr = TclLookupArrayElement(interp, NULL, part2Ptr, 0, "access",
		0, 1, arrayPtr, opnd);
	if (varPtr) {
	    if (ReadTraced(varPtr) || (arrayPtr && ReadTraced(arrayPtr))) {
		DECACHE_STACK_INFO();
		TclObjCallVarTraces(iPtr, arrayPtr, varPtr, NULL, part2Ptr,
			TCL_TRACE_READS, 0, opnd);
		CACHE_STACK_INFO();
	    }
	    if (TclIsVarUndefined(varPtr)) {
		TclCleanupVar(varPtr, arrayPtr);
		varPtr = NULL;
	    }
	}
	goto afterExistsPeephole;

    case INST_EXIST_ARRAY_STK:
	cleanup = 2;
	pcAdjustment = 1;
	part2Ptr = OBJ_AT_TOS;		/* element name */
	part1Ptr = OBJ_UNDER_TOS;	/* array name */
	TRACE(("\"%.30s(%.30s)\" => ", O2S(part1Ptr), O2S(part2Ptr)));
	goto doExistStk;

    case INST_EXIST_STK:
	cleanup = 1;
	pcAdjustment = 1;
	part2Ptr = NULL;
	part1Ptr = OBJ_AT_TOS;		/* variable name */
	TRACE(("\"%.30s\" => ", O2S(part1Ptr)));

    doExistStk:
	varPtr = TclObjLookupVarEx(interp, part1Ptr, part2Ptr, 0, "access",
		/*createPart1*/0, /*createPart2*/1, &arrayPtr);
	if (varPtr) {
	    if (ReadTraced(varPtr) || (arrayPtr && ReadTraced(arrayPtr))) {
		DECACHE_STACK_INFO();
		TclObjCallVarTraces(iPtr, arrayPtr, varPtr, part1Ptr,part2Ptr,
			TCL_TRACE_READS, 0, -1);
		CACHE_STACK_INFO();
	    }
	    if (TclIsVarUndefined(varPtr)) {
		TclCleanupVar(varPtr, arrayPtr);
		varPtr = NULL;
	    }
	}

	/*
	 * Peep-hole optimisation: if you're about to jump, do jump from here.
	 */

    afterExistsPeephole: {
	int found = (varPtr && !TclIsVarUndefined(varPtr));

	TRACE_APPEND(("%d\n", found ? 1 : 0));
	JUMP_PEEPHOLE_V(found, pcAdjustment, cleanup);
    }

    /*
     *	   End of INST_EXIST instructions.
     * -----------------------------------------------------------------
     *	   Start of INST_UNSET instructions.
     */

    {
	int flags;

    case INST_UNSET_SCALAR:
	flags = TclGetUInt1AtPtr(pc+1) ? TCL_LEAVE_ERR_MSG : 0;
	opnd = TclGetUInt4AtPtr(pc+2);
	varPtr = LOCAL(opnd);
	while (TclIsVarLink(varPtr)) {
	    varPtr = varPtr->value.linkPtr;
	}
	TRACE(("%s %u => ", (flags ? "normal" : "noerr"), opnd));
	if (TclIsVarDirectUnsettable(varPtr) && !TclIsVarInHash(varPtr)) {
	    /*
	     * No errors, no traces, no searches: just make the variable cease
	     * to exist.
	     */

	    if (!TclIsVarUndefined(varPtr)) {
		TclDecrRefCount(varPtr->value.objPtr);
	    } else if (flags & TCL_LEAVE_ERR_MSG) {
		goto slowUnsetScalar;
	    }
	    varPtr->value.objPtr = NULL;
	    TRACE_APPEND(("OK\n"));
	    NEXT_INST_F(6, 0, 0);
	}

    slowUnsetScalar:
	DECACHE_STACK_INFO();
	if (TclPtrUnsetVarIdx(interp, varPtr, NULL, NULL, NULL, flags,
		opnd) != TCL_OK && flags) {
	    goto errorInUnset;
	}
	CACHE_STACK_INFO();
	NEXT_INST_F(6, 0, 0);

    case INST_UNSET_ARRAY:
	flags = TclGetUInt1AtPtr(pc+1) ? TCL_LEAVE_ERR_MSG : 0;
	opnd = TclGetUInt4AtPtr(pc+2);
	part2Ptr = OBJ_AT_TOS;
	arrayPtr = LOCAL(opnd);
	while (TclIsVarLink(arrayPtr)) {
	    arrayPtr = arrayPtr->value.linkPtr;
	}
	TRACE(("%s %u \"%.30s\" => ",
		(flags ? "normal" : "noerr"), opnd, O2S(part2Ptr)));
	if (TclIsVarArray(arrayPtr) && !UnsetTraced(arrayPtr)
		&& !(arrayPtr->flags & VAR_SEARCH_ACTIVE)) {
	    varPtr = VarHashFindVar(arrayPtr->value.tablePtr, part2Ptr);
	    if (varPtr && TclIsVarDirectUnsettable(varPtr)) {
		/*
		 * No nasty traces and element exists, so we can proceed to
		 * unset it. Might still not exist though...
		 */

		if (!TclIsVarUndefined(varPtr)) {
		    TclDecrRefCount(varPtr->value.objPtr);
		    TclSetVarUndefined(varPtr);
		    TclClearVarNamespaceVar(varPtr);
		    TclCleanupVar(varPtr, arrayPtr);
		} else if (flags & TCL_LEAVE_ERR_MSG) {
		    goto slowUnsetArray;
		}
		TRACE_APPEND(("OK\n"));
		NEXT_INST_F(6, 1, 0);
	    } else if (!varPtr && !(flags & TCL_LEAVE_ERR_MSG)) {
		/*
		 * Don't need to do anything here.
		 */

		TRACE_APPEND(("OK\n"));
		NEXT_INST_F(6, 1, 0);
	    }
	}
    slowUnsetArray:
	DECACHE_STACK_INFO();
	varPtr = TclLookupArrayElement(interp, NULL, part2Ptr, flags, "unset",
		0, 0, arrayPtr, opnd);
	if (!varPtr) {
	    if (flags & TCL_LEAVE_ERR_MSG) {
		goto errorInUnset;
	    }
	} else if (TclPtrUnsetVarIdx(interp, varPtr, arrayPtr, NULL, part2Ptr,
		flags, opnd) != TCL_OK && (flags & TCL_LEAVE_ERR_MSG)) {
	    goto errorInUnset;
	}
	CACHE_STACK_INFO();
	NEXT_INST_F(6, 1, 0);

    case INST_UNSET_ARRAY_STK:
	flags = TclGetUInt1AtPtr(pc+1) ? TCL_LEAVE_ERR_MSG : 0;
	cleanup = 2;
	part2Ptr = OBJ_AT_TOS;		/* element name */
	part1Ptr = OBJ_UNDER_TOS;	/* array name */
	TRACE(("%s \"%.30s(%.30s)\" => ", (flags ? "normal" : "noerr"),
		O2S(part1Ptr), O2S(part2Ptr)));
	goto doUnsetStk;

    case INST_UNSET_STK:
	flags = TclGetUInt1AtPtr(pc+1) ? TCL_LEAVE_ERR_MSG : 0;
	cleanup = 1;
	part2Ptr = NULL;
	part1Ptr = OBJ_AT_TOS;		/* variable name */
	TRACE(("%s \"%.30s\" => ", (flags ? "normal" : "noerr"),
		O2S(part1Ptr)));

    doUnsetStk:
	DECACHE_STACK_INFO();
	if (TclObjUnsetVar2(interp, part1Ptr, part2Ptr, flags) != TCL_OK
		&& (flags & TCL_LEAVE_ERR_MSG)) {
	    goto errorInUnset;
	}
	CACHE_STACK_INFO();
	TRACE_APPEND(("OK\n"));
	NEXT_INST_V(2, cleanup, 0);

    errorInUnset:
	CACHE_STACK_INFO();
	TRACE_ERROR(interp);
	goto gotError;

	/*
	 * This is really an unset operation these days. Do not issue.
	 */

    case INST_DICT_DONE:
	opnd = TclGetUInt4AtPtr(pc+1);
	TRACE(("%u => OK\n", opnd));
	varPtr = LOCAL(opnd);
	while (TclIsVarLink(varPtr)) {
	    varPtr = varPtr->value.linkPtr;
	}
	if (TclIsVarDirectUnsettable(varPtr) && !TclIsVarInHash(varPtr)) {
	    if (!TclIsVarUndefined(varPtr)) {
		TclDecrRefCount(varPtr->value.objPtr);
	    }
	    varPtr->value.objPtr = NULL;
	} else {
	    DECACHE_STACK_INFO();
	    TclPtrUnsetVarIdx(interp, varPtr, NULL, NULL, NULL, 0, opnd);
	    CACHE_STACK_INFO();
	}
	NEXT_INST_F(5, 0, 0);
    }
    break;

    /*
     *	   End of INST_UNSET instructions.
     * -----------------------------------------------------------------
     *	   Start of INST_ARRAY instructions.
     */

    case INST_ARRAY_EXISTS_IMM:
	opnd = TclGetUInt4AtPtr(pc+1);
	pcAdjustment = 5;
	cleanup = 0;
	part1Ptr = NULL;
	arrayPtr = NULL;
	TRACE(("%u => ", opnd));
	varPtr = LOCAL(opnd);
	while (TclIsVarLink(varPtr)) {
	    varPtr = varPtr->value.linkPtr;
	}
	goto doArrayExists;
    case INST_ARRAY_EXISTS_STK:
	opnd = -1;
	pcAdjustment = 1;
	cleanup = 1;
	part1Ptr = OBJ_AT_TOS;
	TRACE(("\"%.30s\" => ", O2S(part1Ptr)));
	varPtr = TclObjLookupVarEx(interp, part1Ptr, NULL, 0, NULL,
		/*createPart1*/0, /*createPart2*/0, &arrayPtr);
    doArrayExists:
	DECACHE_STACK_INFO();
	result = TclCheckArrayTraces(interp, varPtr, arrayPtr, part1Ptr, opnd);
	CACHE_STACK_INFO();
	if (result == TCL_ERROR) {
	    TRACE_ERROR(interp);
	    goto gotError;
	}
	if (varPtr && TclIsVarArray(varPtr) && !TclIsVarUndefined(varPtr)) {
	    objResultPtr = TCONST(1);
	} else {
	    objResultPtr = TCONST(0);
	}
	TRACE_APPEND(("%.30s\n", O2S(objResultPtr)));
	NEXT_INST_V(pcAdjustment, cleanup, 1);

    case INST_ARRAY_MAKE_IMM:
	opnd = TclGetUInt4AtPtr(pc+1);
	pcAdjustment = 5;
	cleanup = 0;
	part1Ptr = NULL;
	arrayPtr = NULL;
	TRACE(("%u => ", opnd));
	varPtr = LOCAL(opnd);
	while (TclIsVarLink(varPtr)) {
	    varPtr = varPtr->value.linkPtr;
	}
	goto doArrayMake;
    case INST_ARRAY_MAKE_STK:
	opnd = -1;
	pcAdjustment = 1;
	cleanup = 1;
	part1Ptr = OBJ_AT_TOS;
	TRACE(("\"%.30s\" => ", O2S(part1Ptr)));
	varPtr = TclObjLookupVarEx(interp, part1Ptr, NULL, TCL_LEAVE_ERR_MSG,
		"set", /*createPart1*/1, /*createPart2*/0, &arrayPtr);
	if (varPtr == NULL) {
	    TRACE_ERROR(interp);
	    goto gotError;
	}
    doArrayMake:
	if (varPtr && !TclIsVarArray(varPtr)) {
	    if (TclIsVarArrayElement(varPtr) || !TclIsVarUndefined(varPtr)) {
		/*
		 * Either an array element, or a scalar: lose!
		 */

		TclObjVarErrMsg(interp, part1Ptr, NULL, "array set",
			"variable isn't array", opnd);
		DECACHE_STACK_INFO();
		Tcl_SetErrorCode(interp, "TCL", "WRITE", "ARRAY", NULL);
		CACHE_STACK_INFO();
		TRACE_ERROR(interp);
		goto gotError;
	    }
	    TclInitArrayVar(varPtr);
#ifdef TCL_COMPILE_DEBUG
	    TRACE_APPEND(("done\n"));
	} else {
	    TRACE_APPEND(("nothing to do\n"));
#endif
	}
	NEXT_INST_V(pcAdjustment, cleanup, 0);

    /*
     *	   End of INST_ARRAY instructions.
     * -----------------------------------------------------------------
     *	   Start of variable linking instructions.
     */

    {
	Var *otherPtr;
	CallFrame *framePtr, *savedFramePtr;
	Tcl_Namespace *nsPtr;
	Namespace *savedNsPtr;

    case INST_UPVAR:
	TRACE(("%d %.30s %.30s => ", TclGetInt4AtPtr(pc+1),
		O2S(OBJ_UNDER_TOS), O2S(OBJ_AT_TOS)));

	if (TclObjGetFrame(interp, OBJ_UNDER_TOS, &framePtr) == -1) {
	    TRACE_ERROR(interp);
	    goto gotError;
	}

	/*
	 * Locate the other variable.
	 */

	savedFramePtr = iPtr->varFramePtr;
	iPtr->varFramePtr = framePtr;
	otherPtr = TclObjLookupVarEx(interp, OBJ_AT_TOS, NULL,
		TCL_LEAVE_ERR_MSG, "access", /*createPart1*/ 1,
		/*createPart2*/ 1, &varPtr);
	iPtr->varFramePtr = savedFramePtr;
	if (!otherPtr) {
	    TRACE_ERROR(interp);
	    goto gotError;
	}
	goto doLinkVars;

    case INST_NSUPVAR:
	TRACE(("%d %.30s %.30s => ", TclGetInt4AtPtr(pc+1),
		O2S(OBJ_UNDER_TOS), O2S(OBJ_AT_TOS)));
	if (TclGetNamespaceFromObj(interp, OBJ_UNDER_TOS, &nsPtr) != TCL_OK) {
	    TRACE_ERROR(interp);
	    goto gotError;
	}

	/*
	 * Locate the other variable.
	 */

	savedNsPtr = iPtr->varFramePtr->nsPtr;
	iPtr->varFramePtr->nsPtr = (Namespace *) nsPtr;
	otherPtr = TclObjLookupVarEx(interp, OBJ_AT_TOS, NULL,
		(TCL_NAMESPACE_ONLY|TCL_LEAVE_ERR_MSG|TCL_AVOID_RESOLVERS),
		"access", /*createPart1*/ 1, /*createPart2*/ 1, &varPtr);
	iPtr->varFramePtr->nsPtr = savedNsPtr;
	if (!otherPtr) {
	    TRACE_ERROR(interp);
	    goto gotError;
	}
	goto doLinkVars;

    case INST_VARIABLE:
	TRACE(("%d, %.30s => ", TclGetInt4AtPtr(pc+1), O2S(OBJ_AT_TOS)));
	otherPtr = TclObjLookupVarEx(interp, OBJ_AT_TOS, NULL,
		(TCL_NAMESPACE_ONLY | TCL_LEAVE_ERR_MSG), "access",
		/*createPart1*/ 1, /*createPart2*/ 1, &varPtr);
	if (!otherPtr) {
	    TRACE_ERROR(interp);
	    goto gotError;
	}

	/*
	 * Do the [variable] magic.
	 */

	TclSetVarNamespaceVar(otherPtr);

    doLinkVars:

	/*
	 * If we are here, the local variable has already been created: do the
	 * little work of TclPtrMakeUpvar that remains to be done right here
	 * if there are no errors; otherwise, let it handle the case.
	 */

	opnd = TclGetInt4AtPtr(pc+1);
	varPtr = LOCAL(opnd);
	if ((varPtr != otherPtr) && !TclIsVarTraced(varPtr)
		&& (TclIsVarUndefined(varPtr) || TclIsVarLink(varPtr))) {
	    if (!TclIsVarUndefined(varPtr)) {
		/*
		 * Then it is a defined link.
		 */

		Var *linkPtr = varPtr->value.linkPtr;

		if (linkPtr == otherPtr) {
		    TRACE_APPEND(("already linked\n"));
		    NEXT_INST_F(5, 1, 0);
		}
		if (TclIsVarInHash(linkPtr)) {
		    VarHashRefCount(linkPtr)--;
		    if (TclIsVarUndefined(linkPtr)) {
			TclCleanupVar(linkPtr, NULL);
		    }
		}
	    }
	    TclSetVarLink(varPtr);
	    varPtr->value.linkPtr = otherPtr;
	    if (TclIsVarInHash(otherPtr)) {
		VarHashRefCount(otherPtr)++;
	    }
	} else if (TclPtrObjMakeUpvarIdx(interp, otherPtr, NULL, 0,
		opnd) != TCL_OK) {
	    TRACE_ERROR(interp);
	    goto gotError;
	}

	/*
	 * Do not pop the namespace or frame index, it may be needed for other
	 * variables - and [variable] did not push it at all.
	 */

	TRACE_APPEND(("link made\n"));
	NEXT_INST_F(5, 1, 0);
    }
    break;

    /*
     *	   End of variable linking instructions.
     * -----------------------------------------------------------------
     */

    case INST_JUMP1:
	opnd = TclGetInt1AtPtr(pc+1);
	TRACE(("%d => new pc %u\n", opnd,
		(unsigned)(pc + opnd - codePtr->codeStart)));
	NEXT_INST_F(opnd, 0, 0);
    break;

    case INST_JUMP4:
	opnd = TclGetInt4AtPtr(pc+1);
	TRACE(("%d => new pc %u\n", opnd,
		(unsigned)(pc + opnd - codePtr->codeStart)));
	NEXT_INST_F(opnd, 0, 0);

    {
	int jmpOffset[2], b;

	/* TODO: consider rewrite so we don't compute the offset we're not
	 * going to take. */
    case INST_JUMP_FALSE4:
	jmpOffset[0] = TclGetInt4AtPtr(pc+1);	/* FALSE offset */
	jmpOffset[1] = 5;			/* TRUE offset */
	goto doCondJump;

    case INST_JUMP_TRUE4:
	jmpOffset[0] = 5;
	jmpOffset[1] = TclGetInt4AtPtr(pc+1);
	goto doCondJump;

    case INST_JUMP_FALSE1:
	jmpOffset[0] = TclGetInt1AtPtr(pc+1);
	jmpOffset[1] = 2;
	goto doCondJump;

    case INST_JUMP_TRUE1:
	jmpOffset[0] = 2;
	jmpOffset[1] = TclGetInt1AtPtr(pc+1);

    doCondJump:
	valuePtr = OBJ_AT_TOS;
	TRACE(("%d => ", jmpOffset[
		(*pc==INST_JUMP_FALSE1 || *pc==INST_JUMP_FALSE4) ? 0 : 1]));

	/* TODO - check claim that taking address of b harms performance */
	/* TODO - consider optimization search for constants */
	if (TclGetBooleanFromObj(interp, valuePtr, &b) != TCL_OK) {
	    TRACE_ERROR(interp);
	    goto gotError;
	}

#ifdef TCL_COMPILE_DEBUG
	if (b) {
	    if ((*pc == INST_JUMP_TRUE1) || (*pc == INST_JUMP_TRUE4)) {
		TRACE_APPEND(("%.20s true, new pc %u\n", O2S(valuePtr),
			(unsigned)(pc + jmpOffset[1] - codePtr->codeStart)));
	    } else {
		TRACE_APPEND(("%.20s true\n", O2S(valuePtr)));
	    }
	} else {
	    if ((*pc == INST_JUMP_TRUE1) || (*pc == INST_JUMP_TRUE4)) {
		TRACE_APPEND(("%.20s false\n", O2S(valuePtr)));
	    } else {
		TRACE_APPEND(("%.20s false, new pc %u\n", O2S(valuePtr),
			(unsigned)(pc + jmpOffset[0] - codePtr->codeStart)));
	    }
	}
#endif
	NEXT_INST_F(jmpOffset[b], 1, 0);
    }
    break;

    case INST_JUMP_TABLE: {
	Tcl_HashEntry *hPtr;
	JumptableInfo *jtPtr;

	/*
	 * Jump to location looked up in a hashtable; fall through to next
	 * instr if lookup fails.
	 */

	opnd = TclGetInt4AtPtr(pc+1);
	jtPtr = (JumptableInfo *) codePtr->auxDataArrayPtr[opnd].clientData;
	TRACE(("%d \"%.20s\" => ", opnd, O2S(OBJ_AT_TOS)));
	hPtr = Tcl_FindHashEntry(&jtPtr->hashTable, TclGetString(OBJ_AT_TOS));
	if (hPtr != NULL) {
	    int jumpOffset = PTR2INT(Tcl_GetHashValue(hPtr));

	    TRACE_APPEND(("found in table, new pc %u\n",
		    (unsigned)(pc - codePtr->codeStart + jumpOffset)));
	    NEXT_INST_F(jumpOffset, 1, 0);
	} else {
	    TRACE_APPEND(("not found in table\n"));
	    NEXT_INST_F(5, 1, 0);
	}
    }
    break;

    /*
     * These two instructions are now redundant: the complete logic of the LOR
     * and LAND is now handled by the expression compiler.
     */

    case INST_LOR:
    case INST_LAND: {
	/*
	 * Operands must be boolean or numeric. No int->double conversions are
	 * performed.
	 */

	int i1, i2, iResult;

	value2Ptr = OBJ_AT_TOS;
	valuePtr = OBJ_UNDER_TOS;
	if (TclGetBooleanFromObj(NULL, valuePtr, &i1) != TCL_OK) {
	    TRACE(("\"%.20s\" => ILLEGAL TYPE %s \n", O2S(valuePtr),
		    (valuePtr->typePtr? valuePtr->typePtr->name : "null")));
	    DECACHE_STACK_INFO();
	    IllegalExprOperandType(interp, pc, valuePtr);
	    CACHE_STACK_INFO();
	    goto gotError;
	}

	if (TclGetBooleanFromObj(NULL, value2Ptr, &i2) != TCL_OK) {
	    TRACE(("\"%.20s\" => ILLEGAL TYPE %s \n", O2S(value2Ptr),
		    (value2Ptr->typePtr? value2Ptr->typePtr->name : "null")));
	    DECACHE_STACK_INFO();
	    IllegalExprOperandType(interp, pc, value2Ptr);
	    CACHE_STACK_INFO();
	    goto gotError;
	}

	if (*pc == INST_LOR) {
	    iResult = (i1 || i2);
	} else {
	    iResult = (i1 && i2);
	}
	objResultPtr = TCONST(iResult);
	TRACE(("%.20s %.20s => %d\n", O2S(valuePtr),O2S(value2Ptr),iResult));
	NEXT_INST_F(1, 2, 1);
    }
    break;

    /*
     * -----------------------------------------------------------------
     *	   Start of general introspector instructions.
     */

    case INST_NS_CURRENT: {
	Namespace *currNsPtr = (Namespace *) TclGetCurrentNamespace(interp);

	if (currNsPtr == (Namespace *) TclGetGlobalNamespace(interp)) {
	    TclNewLiteralStringObj(objResultPtr, "::");
	} else {
	    TclNewStringObj(objResultPtr, currNsPtr->fullName,
		    strlen(currNsPtr->fullName));
	}
	TRACE_WITH_OBJ(("=> "), objResultPtr);
	NEXT_INST_F(1, 0, 1);
    }
    break;
    case INST_COROUTINE_NAME: {
	CoroutineData *corPtr = iPtr->execEnvPtr->corPtr;

	TclNewObj(objResultPtr);
	if (corPtr && !(corPtr->cmdPtr->flags & CMD_DYING)) {
	    Tcl_GetCommandFullName(interp, (Tcl_Command) corPtr->cmdPtr,
		    objResultPtr);
	}
	TRACE_WITH_OBJ(("=> "), objResultPtr);
	NEXT_INST_F(1, 0, 1);
    }
    break;
    case INST_INFO_LEVEL_NUM:
	TclNewIntObj(objResultPtr, iPtr->varFramePtr->level);
	TRACE_WITH_OBJ(("=> "), objResultPtr);
	NEXT_INST_F(1, 0, 1);
    break;
    case INST_INFO_LEVEL_ARGS: {
	int level;
	CallFrame *framePtr = iPtr->varFramePtr;
	CallFrame *rootFramePtr = iPtr->rootFramePtr;

	TRACE(("\"%.30s\" => ", O2S(OBJ_AT_TOS)));
	if (TclGetIntFromObj(interp, OBJ_AT_TOS, &level) != TCL_OK) {
	    TRACE_ERROR(interp);
	    goto gotError;
	}
	if (level <= 0) {
	    level += framePtr->level;
	}
	for (; (framePtr->level!=level) && (framePtr!=rootFramePtr) ;
		framePtr = framePtr->callerVarPtr) {
	    /* Empty loop body */
	}
	if (framePtr == rootFramePtr) {
	    Tcl_SetObjResult(interp, Tcl_ObjPrintf(
		    "bad level \"%s\"", TclGetString(OBJ_AT_TOS)));
	    TRACE_ERROR(interp);
	    DECACHE_STACK_INFO();
	    Tcl_SetErrorCode(interp, "TCL", "LOOKUP", "STACK_LEVEL",
		    TclGetString(OBJ_AT_TOS), NULL);
	    CACHE_STACK_INFO();
	    goto gotError;
	}
	objResultPtr = Tcl_NewListObj(framePtr->objc, framePtr->objv);
	TRACE_APPEND(("%.30s\n", O2S(objResultPtr)));
	NEXT_INST_F(1, 1, 1);
    }
    {
	Tcl_Command cmd, origCmd;

    case INST_RESOLVE_COMMAND:
	cmd = Tcl_GetCommandFromObj(interp, OBJ_AT_TOS);
	TclNewObj(objResultPtr);
	if (cmd != NULL) {
	    Tcl_GetCommandFullName(interp, cmd, objResultPtr);
	}
	TRACE_WITH_OBJ(("\"%.20s\" => ", O2S(OBJ_AT_TOS)), objResultPtr);
	NEXT_INST_F(1, 1, 1);

    case INST_ORIGIN_COMMAND:
	TRACE(("\"%.30s\" => ", O2S(OBJ_AT_TOS)));
	cmd = Tcl_GetCommandFromObj(interp, OBJ_AT_TOS);
	if (cmd == NULL) {
	    goto instOriginError;
	}
	origCmd = TclGetOriginalCommand(cmd);
	if (origCmd == NULL) {
	    origCmd = cmd;
	}

	TclNewObj(objResultPtr);
	Tcl_GetCommandFullName(interp, origCmd, objResultPtr);
	if (TclCheckEmptyString(objResultPtr) == TCL_EMPTYSTRING_YES ) {
	    Tcl_DecrRefCount(objResultPtr);
	    instOriginError:
	    Tcl_SetObjResult(interp, Tcl_ObjPrintf(
		    "invalid command name \"%s\"", TclGetString(OBJ_AT_TOS)));
	    DECACHE_STACK_INFO();
	    Tcl_SetErrorCode(interp, "TCL", "LOOKUP", "COMMAND",
		    TclGetString(OBJ_AT_TOS), NULL);
	    CACHE_STACK_INFO();
	    TRACE_APPEND(("ERROR: not command\n"));
	    goto gotError;
	}
	TRACE_APPEND(("\"%.30s\"", O2S(OBJ_AT_TOS)));
	NEXT_INST_F(1, 1, 1);
    }

    /*
     * -----------------------------------------------------------------
     *	   Start of TclOO support instructions.
     */

    {
	Object *oPtr;
	CallFrame *framePtr;
	CallContext *contextPtr;
	int skip, newDepth;

    case INST_TCLOO_SELF:
	framePtr = iPtr->varFramePtr;
	if (framePtr == NULL ||
		!(framePtr->isProcCallFrame & FRAME_IS_METHOD)) {
	    TRACE(("=> ERROR: no TclOO call context\n"));
	    Tcl_SetObjResult(interp, Tcl_NewStringObj(
		    "self may only be called from inside a method",
		    -1));
	    DECACHE_STACK_INFO();
	    Tcl_SetErrorCode(interp, "TCL", "OO", "CONTEXT_REQUIRED", NULL);
	    CACHE_STACK_INFO();
	    goto gotError;
	}
	contextPtr = (CallContext *)framePtr->clientData;

	/*
	 * Call out to get the name; it's expensive to compute but cached.
	 */

	objResultPtr = TclOOObjectName(interp, contextPtr->oPtr);
	TRACE_WITH_OBJ(("=> "), objResultPtr);
	NEXT_INST_F(1, 0, 1);

    case INST_TCLOO_NEXT_CLASS:
	opnd = TclGetUInt1AtPtr(pc+1);
	framePtr = iPtr->varFramePtr;
	valuePtr = OBJ_AT_DEPTH(opnd - 2);
	objv = &OBJ_AT_DEPTH(opnd - 1);
	skip = 2;
	TRACE(("%d => ", opnd));
	if (framePtr == NULL ||
		!(framePtr->isProcCallFrame & FRAME_IS_METHOD)) {
	    TRACE_APPEND(("ERROR: no TclOO call context\n"));
	    Tcl_SetObjResult(interp, Tcl_NewStringObj(
		    "nextto may only be called from inside a method",
		    -1));
	    DECACHE_STACK_INFO();
	    Tcl_SetErrorCode(interp, "TCL", "OO", "CONTEXT_REQUIRED", NULL);
	    CACHE_STACK_INFO();
	    goto gotError;
	}
	contextPtr = (CallContext *)framePtr->clientData;

	oPtr = (Object *) Tcl_GetObjectFromObj(interp, valuePtr);
	if (oPtr == NULL) {
	    TRACE_APPEND(("ERROR: \"%.30s\" not object\n", O2S(valuePtr)));
	    goto gotError;
	} else {
	    Class *classPtr = oPtr->classPtr;
	    struct MInvoke *miPtr;
	    int i;
	    const char *methodType;

	    if (classPtr == NULL) {
		TRACE_APPEND(("ERROR: \"%.30s\" not class\n", O2S(valuePtr)));
		Tcl_SetObjResult(interp, Tcl_ObjPrintf(
			"\"%s\" is not a class", TclGetString(valuePtr)));
		DECACHE_STACK_INFO();
		Tcl_SetErrorCode(interp, "TCL", "OO", "CLASS_REQUIRED", NULL);
		CACHE_STACK_INFO();
		goto gotError;
	    }

	    for (i=contextPtr->index+1 ; i<contextPtr->callPtr->numChain ; i++) {
		miPtr = contextPtr->callPtr->chain + i;
		if (!miPtr->isFilter &&
			miPtr->mPtr->declaringClassPtr == classPtr) {
		    newDepth = i;
#ifdef TCL_COMPILE_DEBUG
		    if (tclTraceExec >= 2) {
			if (traceInstructions) {
			    strncpy(cmdNameBuf, TclGetString(objv[0]), 20);
			} else {
			    fprintf(stdout, "%d: (%u) invoking ",
				    iPtr->numLevels,
				    (unsigned)(pc - codePtr->codeStart));
			}
			for (i = 0;  i < opnd;  i++) {
			    TclPrintObject(stdout, objv[i], 15);
			    fprintf(stdout, " ");
			}
			fprintf(stdout, "\n");
			fflush(stdout);
		    }
#endif /*TCL_COMPILE_DEBUG*/
		    goto doInvokeNext;
		}
	    }

	    if (contextPtr->callPtr->flags & CONSTRUCTOR) {
		methodType = "constructor";
	    } else if (contextPtr->callPtr->flags & DESTRUCTOR) {
		methodType = "destructor";
	    } else {
		methodType = "method";
	    }

	    TRACE_APPEND(("ERROR: \"%.30s\" not on reachable chain\n",
		    O2S(valuePtr)));
	    for (i=contextPtr->index ; i>=0 ; i--) {
		miPtr = contextPtr->callPtr->chain + i;
		if (miPtr->isFilter
			|| miPtr->mPtr->declaringClassPtr != classPtr) {
		    continue;
		}
		Tcl_SetObjResult(interp, Tcl_ObjPrintf(
			"%s implementation by \"%s\" not reachable from here",
			methodType, TclGetString(valuePtr)));
		DECACHE_STACK_INFO();
		Tcl_SetErrorCode(interp, "TCL", "OO", "CLASS_NOT_REACHABLE",
			NULL);
		CACHE_STACK_INFO();
		goto gotError;
	    }
	    Tcl_SetObjResult(interp, Tcl_ObjPrintf(
		    "%s has no non-filter implementation by \"%s\"",
		    methodType, TclGetString(valuePtr)));
	    DECACHE_STACK_INFO();
	    Tcl_SetErrorCode(interp, "TCL", "OO", "CLASS_NOT_THERE", NULL);
	    CACHE_STACK_INFO();
	    goto gotError;
	}

    case INST_TCLOO_NEXT:
	opnd = TclGetUInt1AtPtr(pc+1);
	objv = &OBJ_AT_DEPTH(opnd - 1);
	framePtr = iPtr->varFramePtr;
	skip = 1;
	TRACE(("%d => ", opnd));
	if (framePtr == NULL ||
		!(framePtr->isProcCallFrame & FRAME_IS_METHOD)) {
	    TRACE_APPEND(("ERROR: no TclOO call context\n"));
	    Tcl_SetObjResult(interp, Tcl_NewStringObj(
		    "next may only be called from inside a method",
		    -1));
	    DECACHE_STACK_INFO();
	    Tcl_SetErrorCode(interp, "TCL", "OO", "CONTEXT_REQUIRED", NULL);
	    CACHE_STACK_INFO();
	    goto gotError;
	}
	contextPtr = (CallContext *)framePtr->clientData;

	newDepth = contextPtr->index + 1;
	if (newDepth >= contextPtr->callPtr->numChain) {
	    /*
	     * We're at the end of the chain; generate an error message unless
	     * the interpreter is being torn down, in which case we might be
	     * getting here because of methods/destructors doing a [next] (or
	     * equivalent) unexpectedly.
	     */

	    const char *methodType;

	    if (contextPtr->callPtr->flags & CONSTRUCTOR) {
		methodType = "constructor";
	    } else if (contextPtr->callPtr->flags & DESTRUCTOR) {
		methodType = "destructor";
	    } else {
		methodType = "method";
	    }

	    TRACE_APPEND(("ERROR: no TclOO next impl\n"));
	    Tcl_SetObjResult(interp, Tcl_ObjPrintf(
		    "no next %s implementation", methodType));
	    DECACHE_STACK_INFO();
	    Tcl_SetErrorCode(interp, "TCL", "OO", "NOTHING_NEXT", NULL);
	    CACHE_STACK_INFO();
	    goto gotError;
#ifdef TCL_COMPILE_DEBUG
	} else if (tclTraceExec >= 2) {
	    int i;

	    if (traceInstructions) {
		strncpy(cmdNameBuf, TclGetString(objv[0]), 20);
	    } else {
		fprintf(stdout, "%d: (%u) invoking ",
			iPtr->numLevels, (unsigned)(pc - codePtr->codeStart));
	    }
	    for (i = 0;  i < opnd;  i++) {
		TclPrintObject(stdout, objv[i], 15);
		fprintf(stdout, " ");
	    }
	    fprintf(stdout, "\n");
	    fflush(stdout);
#endif /*TCL_COMPILE_DEBUG*/
	}

    doInvokeNext:
	bcFramePtr->data.tebc.pc = (char *) pc;
	iPtr->cmdFramePtr = bcFramePtr;

	if (iPtr->flags & INTERP_DEBUG_FRAME) {
	    ArgumentBCEnter(interp, codePtr, TD, pc, opnd, objv);
	}

	pcAdjustment = 2;
	cleanup = opnd;
	DECACHE_STACK_INFO();
	iPtr->varFramePtr = framePtr->callerVarPtr;
	pc += pcAdjustment;
	TEBC_YIELD();

	TclPushTailcallPoint(interp);
	oPtr = contextPtr->oPtr;
	if (oPtr->flags & FILTER_HANDLING) {
	    TclNRAddCallback(interp, FinalizeOONextFilter,
		    framePtr, contextPtr, INT2PTR(contextPtr->index),
		    INT2PTR(contextPtr->skip));
	} else {
	    TclNRAddCallback(interp, FinalizeOONext,
		    framePtr, contextPtr, INT2PTR(contextPtr->index),
		    INT2PTR(contextPtr->skip));
	}
	contextPtr->skip = skip;
	contextPtr->index = newDepth;
	if (contextPtr->callPtr->chain[newDepth].isFilter
		|| contextPtr->callPtr->flags & FILTER_HANDLING) {
	    oPtr->flags |= FILTER_HANDLING;
	} else {
	    oPtr->flags &= ~FILTER_HANDLING;
	}

	{
	    Method *const mPtr =
		    contextPtr->callPtr->chain[newDepth].mPtr;

	    return mPtr->typePtr->callProc(mPtr->clientData, interp,
		    (Tcl_ObjectContext) contextPtr, opnd, objv);
	}

    case INST_TCLOO_IS_OBJECT:
	oPtr = (Object *) Tcl_GetObjectFromObj(interp, OBJ_AT_TOS);
	objResultPtr = TCONST(oPtr != NULL ? 1 : 0);
	TRACE_WITH_OBJ(("%.30s => ", O2S(OBJ_AT_TOS)), objResultPtr);
	NEXT_INST_F(1, 1, 1);
    case INST_TCLOO_CLASS:
	oPtr = (Object *) Tcl_GetObjectFromObj(interp, OBJ_AT_TOS);
	if (oPtr == NULL) {
	    TRACE(("%.30s => ERROR: not object\n", O2S(OBJ_AT_TOS)));
	    goto gotError;
	}
	objResultPtr = TclOOObjectName(interp, oPtr->selfCls->thisPtr);
	TRACE_WITH_OBJ(("%.30s => ", O2S(OBJ_AT_TOS)), objResultPtr);
	NEXT_INST_F(1, 1, 1);
    case INST_TCLOO_NS:
	oPtr = (Object *) Tcl_GetObjectFromObj(interp, OBJ_AT_TOS);
	if (oPtr == NULL) {
	    TRACE(("%.30s => ERROR: not object\n", O2S(OBJ_AT_TOS)));
	    goto gotError;
	}

	/*
	 * TclOO objects *never* have the global namespace as their NS.
	 */

	TclNewStringObj(objResultPtr, oPtr->namespacePtr->fullName,
		strlen(oPtr->namespacePtr->fullName));
	TRACE_WITH_OBJ(("%.30s => ", O2S(OBJ_AT_TOS)), objResultPtr);
	NEXT_INST_F(1, 1, 1);
    }

    /*
     *     End of TclOO support instructions.
     * -----------------------------------------------------------------
     *	   Start of INST_LIST and related instructions.
     */

    {
	int index, numIndices, fromIdx, toIdx;
	int nocase, match, length2, cflags, s1len, s2len;
	const char *s1, *s2;

    case INST_LIST:
	/*
	 * Pop the opnd (objc) top stack elements into a new list obj and then
	 * decrement their ref counts.
	 */

	opnd = TclGetUInt4AtPtr(pc+1);
	objResultPtr = Tcl_NewListObj(opnd, &OBJ_AT_DEPTH(opnd-1));
	TRACE_WITH_OBJ(("%u => ", opnd), objResultPtr);
	NEXT_INST_V(5, opnd, 1);

    case INST_LIST_LENGTH:
	TRACE(("\"%.30s\" => ", O2S(OBJ_AT_TOS)));
	if (TclListObjLength(interp, OBJ_AT_TOS, &length) != TCL_OK) {
	    TRACE_ERROR(interp);
	    goto gotError;
	}
	TclNewIntObj(objResultPtr, length);
	TRACE_APPEND(("%d\n", length));
	NEXT_INST_F(1, 1, 1);

    case INST_LIST_INDEX:	/* lindex with objc == 3 */
	value2Ptr = OBJ_AT_TOS;
	valuePtr = OBJ_UNDER_TOS;
	TRACE(("\"%.30s\" \"%.30s\" => ", O2S(valuePtr), O2S(value2Ptr)));

	/*
	 * Extract the desired list element.
	 */

	if ((TclListObjGetElements(interp, valuePtr, &objc, &objv) == TCL_OK)
		&& !TclHasIntRep(value2Ptr, &tclListType)) {
	    int code;

	    DECACHE_STACK_INFO();
	    code = TclGetIntForIndexM(interp, value2Ptr, objc-1, &index);
	    CACHE_STACK_INFO();
	    if (code == TCL_OK) {
		TclDecrRefCount(value2Ptr);
		tosPtr--;
		pcAdjustment = 1;
		goto lindexFastPath;
	    }
	    Tcl_ResetResult(interp);
	}

	objResultPtr = TclLindexList(interp, valuePtr, value2Ptr);
	if (!objResultPtr) {
	    TRACE_ERROR(interp);
	    goto gotError;
	}

	/*
	 * Stash the list element on the stack.
	 */

	TRACE_APPEND(("\"%.30s\"\n", O2S(objResultPtr)));
	NEXT_INST_F(1, 2, -1);	/* Already has the correct refCount */

    case INST_LIST_INDEX_IMM:	/* lindex with objc==3 and index in bytecode
				 * stream */

	/*
	 * Pop the list and get the index.
	 */

	valuePtr = OBJ_AT_TOS;
	opnd = TclGetInt4AtPtr(pc+1);
	TRACE(("\"%.30s\" %d => ", O2S(valuePtr), opnd));

	/*
	 * Get the contents of the list, making sure that it really is a list
	 * in the process.
	 */

	if (TclListObjGetElements(interp, valuePtr, &objc, &objv) != TCL_OK) {
	    TRACE_ERROR(interp);
	    goto gotError;
	}

	/* Decode end-offset index values. */

	index = TclIndexDecode(opnd, objc - 1);
	pcAdjustment = 5;

    lindexFastPath:
	if (index >= 0 && index < objc) {
	    objResultPtr = objv[index];
	} else {
	    TclNewObj(objResultPtr);
	}

	TRACE_APPEND(("\"%.30s\"\n", O2S(objResultPtr)));
	NEXT_INST_F(pcAdjustment, 1, 1);

    case INST_LIST_INDEX_MULTI:	/* 'lindex' with multiple index args */
	/*
	 * Determine the count of index args.
	 */

	opnd = TclGetUInt4AtPtr(pc+1);
	numIndices = opnd-1;

	/*
	 * Do the 'lindex' operation.
	 */

	TRACE(("%d => ", opnd));
	objResultPtr = TclLindexFlat(interp, OBJ_AT_DEPTH(numIndices),
		numIndices, &OBJ_AT_DEPTH(numIndices - 1));
	if (!objResultPtr) {
	    TRACE_ERROR(interp);
	    goto gotError;
	}

	/*
	 * Set result.
	 */

	TRACE_APPEND(("\"%.30s\"\n", O2S(objResultPtr)));
	NEXT_INST_V(5, opnd, -1);

    case INST_LSET_FLAT:
	/*
	 * Lset with 3, 5, or more args. Get the number of index args.
	 */

	opnd = TclGetUInt4AtPtr(pc + 1);
	numIndices = opnd - 2;
	TRACE(("%d => ", opnd));

	/*
	 * Get the old value of variable, and remove the stack ref. This is
	 * safe because the variable still references the object; the ref
	 * count will never go zero here - we can use the smaller macro
	 * Tcl_DecrRefCount.
	 */

	valuePtr = POP_OBJECT();
	Tcl_DecrRefCount(valuePtr); /* This one should be done here */

	/*
	 * Compute the new variable value.
	 */

	objResultPtr = TclLsetFlat(interp, valuePtr, numIndices,
		&OBJ_AT_DEPTH(numIndices), OBJ_AT_TOS);
	if (!objResultPtr) {
	    TRACE_ERROR(interp);
	    goto gotError;
	}

	/*
	 * Set result.
	 */

	TRACE_APPEND(("\"%.30s\"\n", O2S(objResultPtr)));
	NEXT_INST_V(5, numIndices+1, -1);

    case INST_LSET_LIST:	/* 'lset' with 4 args */
	/*
	 * Get the old value of variable, and remove the stack ref. This is
	 * safe because the variable still references the object; the ref
	 * count will never go zero here - we can use the smaller macro
	 * Tcl_DecrRefCount.
	 */

	objPtr = POP_OBJECT();
	Tcl_DecrRefCount(objPtr);	/* This one should be done here. */

	/*
	 * Get the new element value, and the index list.
	 */

	valuePtr = OBJ_AT_TOS;
	value2Ptr = OBJ_UNDER_TOS;
	TRACE(("\"%.30s\" \"%.30s\" \"%.30s\" => ",
		O2S(value2Ptr), O2S(valuePtr), O2S(objPtr)));

	/*
	 * Compute the new variable value.
	 */

	objResultPtr = TclLsetList(interp, objPtr, value2Ptr, valuePtr);
	if (!objResultPtr) {
	    TRACE_ERROR(interp);
	    goto gotError;
	}

	/*
	 * Set result.
	 */

	TRACE_APPEND(("\"%.30s\"\n", O2S(objResultPtr)));
	NEXT_INST_F(1, 2, -1);

    case INST_LIST_RANGE_IMM:	/* lrange with objc==4 and both indices in
				 * bytecode stream */

	/*
	 * Pop the list and get the indices.
	 */

	valuePtr = OBJ_AT_TOS;
	fromIdx = TclGetInt4AtPtr(pc+1);
	toIdx = TclGetInt4AtPtr(pc+5);
	TRACE(("\"%.30s\" %d %d => ", O2S(valuePtr), TclGetInt4AtPtr(pc+1),
		TclGetInt4AtPtr(pc+5)));

	/*
	 * Get the length of the list, making sure that it really is a list
	 * in the process.
	 */

	if (TclListObjLength(interp, valuePtr, &objc) != TCL_OK) {
	    TRACE_ERROR(interp);
	    goto gotError;
	}

	/*
	 * Skip a lot of work if we're about to throw the result away (common
	 * with uses of [lassign]).
	 */

#ifndef TCL_COMPILE_DEBUG
	if (*(pc+9) == INST_POP) {
	    NEXT_INST_F(10, 1, 0);
	}
#endif

	/* Every range of an empty list is an empty list */
	if (objc == 0) {
	    /* avoid return of not canonical list (e. g. spaces in string repr.) */
	    if (!valuePtr->bytes || !valuePtr->length) {
		TRACE_APPEND(("\n"));
		NEXT_INST_F(9, 0, 0);
	    }
	    goto emptyList;
	}

	/* Decode index value operands. */

	if (toIdx == TCL_INDEX_NONE) {
	emptyList:
	    TclNewObj(objResultPtr);
	    TRACE_APPEND(("\"%.30s\"", O2S(objResultPtr)));
	    NEXT_INST_F(9, 1, 1);
	}
	toIdx = TclIndexDecode(toIdx, objc - 1);
	if (toIdx < 0) {
	    goto emptyList;
	} else if (toIdx >= objc) {
	    toIdx = objc - 1;
	}

	assert ( toIdx >= 0 && toIdx < objc);
	/*
	assert ( fromIdx != TCL_INDEX_NONE );
	 *
	 * Extra safety for legacy bytecodes:
	 */
	if (fromIdx == TCL_INDEX_NONE) {
	    fromIdx = TCL_INDEX_START;
	}

	fromIdx = TclIndexDecode(fromIdx, objc - 1);

	objResultPtr = TclListObjRange(valuePtr, fromIdx, toIdx);

	TRACE_APPEND(("\"%.30s\"", O2S(objResultPtr)));
	NEXT_INST_F(9, 1, 1);

    case INST_LIST_IN:
    case INST_LIST_NOT_IN:	/* Basic list containment operators. */
	value2Ptr = OBJ_AT_TOS;
	valuePtr = OBJ_UNDER_TOS;

	s1 = TclGetStringFromObj(valuePtr, &s1len);
	TRACE(("\"%.30s\" \"%.30s\" => ", O2S(valuePtr), O2S(value2Ptr)));
	if (TclListObjLength(interp, value2Ptr, &length) != TCL_OK) {
	    TRACE_ERROR(interp);
	    goto gotError;
	}
	match = 0;
	if (length > 0) {
	    int i = 0;
	    Tcl_Obj *o;

	    /*
	     * An empty list doesn't match anything.
	     */

	    do {
		Tcl_ListObjIndex(NULL, value2Ptr, i, &o);
		if (o != NULL) {
		    s2 = TclGetStringFromObj(o, &s2len);
		} else {
		    s2 = "";
		    s2len = 0;
		}
		if (s1len == s2len) {
		    match = (memcmp(s1, s2, s1len) == 0);
		}
		i++;
	    } while (i < length && match == 0);
	}

	if (*pc == INST_LIST_NOT_IN) {
	    match = !match;
	}

	TRACE_APPEND(("%d\n", match));

	/*
	 * Peep-hole optimisation: if you're about to jump, do jump from here.
	 * We're saving the effort of pushing a boolean value only to pop it
	 * for branching.
	 */

	JUMP_PEEPHOLE_F(match, 1, 2);

    case INST_LIST_CONCAT:
	value2Ptr = OBJ_AT_TOS;
	valuePtr = OBJ_UNDER_TOS;
	TRACE(("\"%.30s\" \"%.30s\" => ", O2S(valuePtr), O2S(value2Ptr)));
	if (Tcl_IsShared(valuePtr)) {
	    objResultPtr = Tcl_DuplicateObj(valuePtr);
	    if (Tcl_ListObjAppendList(interp, objResultPtr,
		    value2Ptr) != TCL_OK) {
		TRACE_ERROR(interp);
		TclDecrRefCount(objResultPtr);
		goto gotError;
	    }
	    TRACE_APPEND(("\"%.30s\"\n", O2S(objResultPtr)));
	    NEXT_INST_F(1, 2, 1);
	} else {
	    if (Tcl_ListObjAppendList(interp, valuePtr, value2Ptr) != TCL_OK){
		TRACE_ERROR(interp);
		goto gotError;
	    }
	    TRACE_APPEND(("\"%.30s\"\n", O2S(valuePtr)));
	    NEXT_INST_F(1, 1, 0);
	}

    /*
     *	   End of INST_LIST and related instructions.
     * -----------------------------------------------------------------
     *	   Start of string-related instructions.
     */

    case INST_STR_EQ:
    case INST_STR_NEQ:		/* String (in)equality check */
    case INST_STR_CMP:		/* String compare. */
    case INST_STR_LT:
    case INST_STR_GT:
    case INST_STR_LE:
    case INST_STR_GE:
    stringCompare:
	value2Ptr = OBJ_AT_TOS;
	valuePtr = OBJ_UNDER_TOS;

	{
	    int checkEq = ((*pc == INST_EQ) || (*pc == INST_NEQ)
		    || (*pc == INST_STR_EQ) || (*pc == INST_STR_NEQ));
	    match = TclStringCmp(valuePtr, value2Ptr, checkEq, 0, -1);
	}

	/*
	 * Make sure only -1,0,1 is returned
	 * TODO: consider peephole opt.
	 */

	if (*pc != INST_STR_CMP) {
	    /*
	     * Take care of the opcodes that goto'ed into here.
	     */

	    switch (*pc) {
	    case INST_STR_EQ:
	    case INST_EQ:
		match = (match == 0);
		break;
	    case INST_STR_NEQ:
	    case INST_NEQ:
		match = (match != 0);
		break;
	    case INST_LT:
	    case INST_STR_LT:
		match = (match < 0);
		break;
	    case INST_GT:
	    case INST_STR_GT:
		match = (match > 0);
		break;
	    case INST_LE:
	    case INST_STR_LE:
		match = (match <= 0);
		break;
	    case INST_GE:
	    case INST_STR_GE:
		match = (match >= 0);
		break;
	    }
	}

	TRACE(("\"%.20s\" \"%.20s\" => %d\n", O2S(valuePtr), O2S(value2Ptr),
		(match < 0 ? -1 : match > 0 ? 1 : 0)));
	JUMP_PEEPHOLE_F(match, 1, 2);

    case INST_STR_LEN:
	valuePtr = OBJ_AT_TOS;
	length = Tcl_GetCharLength(valuePtr);
	TclNewIntObj(objResultPtr, length);
	TRACE(("\"%.20s\" => %d\n", O2S(valuePtr), length));
	NEXT_INST_F(1, 1, 1);

    case INST_STR_UPPER:
	valuePtr = OBJ_AT_TOS;
	TRACE(("\"%.20s\" => ", O2S(valuePtr)));
	if (Tcl_IsShared(valuePtr)) {
	    s1 = TclGetStringFromObj(valuePtr, &length);
	    TclNewStringObj(objResultPtr, s1, length);
	    length = Tcl_UtfToUpper(TclGetString(objResultPtr));
	    Tcl_SetObjLength(objResultPtr, length);
	    TRACE_APPEND(("\"%.20s\"\n", O2S(objResultPtr)));
	    NEXT_INST_F(1, 1, 1);
	} else {
	    length = Tcl_UtfToUpper(TclGetString(valuePtr));
	    Tcl_SetObjLength(valuePtr, length);
	    TclFreeIntRep(valuePtr);
	    TRACE_APPEND(("\"%.20s\"\n", O2S(valuePtr)));
	    NEXT_INST_F(1, 0, 0);
	}
    case INST_STR_LOWER:
	valuePtr = OBJ_AT_TOS;
	TRACE(("\"%.20s\" => ", O2S(valuePtr)));
	if (Tcl_IsShared(valuePtr)) {
	    s1 = TclGetStringFromObj(valuePtr, &length);
	    TclNewStringObj(objResultPtr, s1, length);
	    length = Tcl_UtfToLower(TclGetString(objResultPtr));
	    Tcl_SetObjLength(objResultPtr, length);
	    TRACE_APPEND(("\"%.20s\"\n", O2S(objResultPtr)));
	    NEXT_INST_F(1, 1, 1);
	} else {
	    length = Tcl_UtfToLower(TclGetString(valuePtr));
	    Tcl_SetObjLength(valuePtr, length);
	    TclFreeIntRep(valuePtr);
	    TRACE_APPEND(("\"%.20s\"\n", O2S(valuePtr)));
	    NEXT_INST_F(1, 0, 0);
	}
    case INST_STR_TITLE:
	valuePtr = OBJ_AT_TOS;
	TRACE(("\"%.20s\" => ", O2S(valuePtr)));
	if (Tcl_IsShared(valuePtr)) {
	    s1 = TclGetStringFromObj(valuePtr, &length);
	    TclNewStringObj(objResultPtr, s1, length);
	    length = Tcl_UtfToTitle(TclGetString(objResultPtr));
	    Tcl_SetObjLength(objResultPtr, length);
	    TRACE_APPEND(("\"%.20s\"\n", O2S(objResultPtr)));
	    NEXT_INST_F(1, 1, 1);
	} else {
	    length = Tcl_UtfToTitle(TclGetString(valuePtr));
	    Tcl_SetObjLength(valuePtr, length);
	    TclFreeIntRep(valuePtr);
	    TRACE_APPEND(("\"%.20s\"\n", O2S(valuePtr)));
	    NEXT_INST_F(1, 0, 0);
	}

    case INST_STR_INDEX:
	value2Ptr = OBJ_AT_TOS;
	valuePtr = OBJ_UNDER_TOS;
	TRACE(("\"%.20s\" %.20s => ", O2S(valuePtr), O2S(value2Ptr)));

	/*
	 * Get char length to calulate what 'end' means.
	 */

	length = Tcl_GetCharLength(valuePtr);
	DECACHE_STACK_INFO();
	if (TclGetIntForIndexM(interp, value2Ptr, length-1, &index)!=TCL_OK) {
	    CACHE_STACK_INFO();
	    TRACE_ERROR(interp);
	    goto gotError;
	}
	CACHE_STACK_INFO();

	if ((index < 0) || (index >= length)) {
	    TclNewObj(objResultPtr);
	} else if (TclIsPureByteArray(valuePtr)) {
	    objResultPtr = Tcl_NewByteArrayObj(
		    TclGetByteArrayFromObj(valuePtr, NULL)+index, 1);
	} else if (valuePtr->bytes && length == valuePtr->length) {
	    objResultPtr = Tcl_NewStringObj((const char *)
		    valuePtr->bytes+index, 1);
	} else {
	    char buf[4] = "";
	    int ch = Tcl_GetUniChar(valuePtr, index);

	    /*
	     * This could be: Tcl_NewUnicodeObj((const Tcl_UniChar *)&ch, 1)
	     * but creating the object as a string seems to be faster in
	     * practical use.
	     */
	    if (ch == -1) {
		TclNewObj(objResultPtr);
	    } else {
		length = Tcl_UniCharToUtf(ch, buf);
		if ((ch >= 0xD800) && (length < 3)) {
		    length += Tcl_UniCharToUtf(-1, buf + length);
		}
		objResultPtr = Tcl_NewStringObj(buf, length);
	    }
	}

	TRACE_APPEND(("\"%s\"\n", O2S(objResultPtr)));
	NEXT_INST_F(1, 2, 1);

    case INST_STR_RANGE:
	TRACE(("\"%.20s\" %.20s %.20s =>",
		O2S(OBJ_AT_DEPTH(2)), O2S(OBJ_UNDER_TOS), O2S(OBJ_AT_TOS)));
	length = Tcl_GetCharLength(OBJ_AT_DEPTH(2)) - 1;

	DECACHE_STACK_INFO();
	if (TclGetIntForIndexM(interp, OBJ_UNDER_TOS, length,
		    &fromIdx) != TCL_OK) {
	    CACHE_STACK_INFO();
	    TRACE_ERROR(interp);
	    goto gotError;
	}
	if (TclGetIntForIndexM(interp, OBJ_AT_TOS, length,
		    &toIdx) != TCL_OK) {
	    CACHE_STACK_INFO();
	    TRACE_ERROR(interp);
	    goto gotError;
	}
	CACHE_STACK_INFO();

	if (fromIdx < 0) {
	    fromIdx = 0;
	}
	if (toIdx >= length) {
	    toIdx = length;
	}
	if (toIdx >= fromIdx) {
	    objResultPtr = Tcl_GetRange(OBJ_AT_DEPTH(2), fromIdx, toIdx);
	} else {
	    TclNewObj(objResultPtr);
	}
	TRACE_APPEND(("\"%.30s\"\n", O2S(objResultPtr)));
	NEXT_INST_V(1, 3, 1);

    case INST_STR_RANGE_IMM:
	valuePtr = OBJ_AT_TOS;
	fromIdx = TclGetInt4AtPtr(pc+1);
	toIdx = TclGetInt4AtPtr(pc+5);
	length = Tcl_GetCharLength(valuePtr);
	TRACE(("\"%.20s\" %d %d => ", O2S(valuePtr), fromIdx, toIdx));

	/* Every range of an empty value is an empty value */
	if (length == 0) {
	    TRACE_APPEND(("\n"));
	    NEXT_INST_F(9, 0, 0);
	}

	/* Decode index operands. */

	/*
	assert ( toIdx != TCL_INDEX_NONE );
	 *
	 * Extra safety for legacy bytecodes:
	 */
	if (toIdx == TCL_INDEX_NONE) {
	    goto emptyRange;
	}

	toIdx = TclIndexDecode(toIdx, length - 1);
	if (toIdx < 0) {
	    goto emptyRange;
	} else if (toIdx >= length) {
	    toIdx = length - 1;
	}

	assert ( toIdx >= 0 && toIdx < length );

	/*
	assert ( fromIdx != TCL_INDEX_NONE );
	 *
	 * Extra safety for legacy bytecodes:
	 */
	if (fromIdx == TCL_INDEX_NONE) {
	    fromIdx = TCL_INDEX_START;
	}

	fromIdx = TclIndexDecode(fromIdx, length - 1);
	if (fromIdx < 0) {
	    fromIdx = 0;
	}

	if (fromIdx <= toIdx) {
	    objResultPtr = Tcl_GetRange(valuePtr, fromIdx, toIdx);
	} else {
	emptyRange:
	    TclNewObj(objResultPtr);
	}
	TRACE_APPEND(("%.30s\n", O2S(objResultPtr)));
	NEXT_INST_F(9, 1, 1);

    {
	Tcl_UniChar *ustring1, *ustring2, *ustring3, *end, *p;
	int length3, endIdx;
	Tcl_Obj *value3Ptr;

    case INST_STR_REPLACE:
	value3Ptr = POP_OBJECT();
	valuePtr = OBJ_AT_DEPTH(2);
	endIdx = Tcl_GetCharLength(valuePtr) - 1;
	TRACE(("\"%.20s\" %s %s \"%.20s\" => ", O2S(valuePtr),
		O2S(OBJ_UNDER_TOS), O2S(OBJ_AT_TOS), O2S(value3Ptr)));
	DECACHE_STACK_INFO();
	if (TclGetIntForIndexM(interp, OBJ_UNDER_TOS, endIdx,
		    &fromIdx) != TCL_OK
	    || TclGetIntForIndexM(interp, OBJ_AT_TOS, endIdx,
		    &toIdx) != TCL_OK) {
	    CACHE_STACK_INFO();
	    TclDecrRefCount(value3Ptr);
	    TRACE_ERROR(interp);
	    goto gotError;
	}
	CACHE_STACK_INFO();
	TclDecrRefCount(OBJ_AT_TOS);
	(void) POP_OBJECT();
	TclDecrRefCount(OBJ_AT_TOS);
	(void) POP_OBJECT();

	if ((toIdx < 0) ||
		(fromIdx > endIdx) ||
		(toIdx < fromIdx)) {
	    TRACE_APPEND(("\"%.30s\"\n", O2S(valuePtr)));
	    TclDecrRefCount(value3Ptr);
	    NEXT_INST_F(1, 0, 0);
	}

	if (fromIdx < 0) {
	    fromIdx = 0;
	}

	if (toIdx > endIdx) {
	    toIdx = endIdx;
	}

	if (fromIdx == 0 && toIdx == endIdx) {
	    TclDecrRefCount(OBJ_AT_TOS);
	    OBJ_AT_TOS = value3Ptr;
	    TRACE_APPEND(("\"%.30s\"\n", O2S(value3Ptr)));
	    NEXT_INST_F(1, 0, 0);
	}

	objResultPtr = TclStringReplace(interp, valuePtr, fromIdx,
		toIdx - fromIdx + 1, value3Ptr, TCL_STRING_IN_PLACE);

	if (objResultPtr == value3Ptr) {
	    /* See [Bug 82e7f67325] */
	    TclDecrRefCount(OBJ_AT_TOS);
	    OBJ_AT_TOS = value3Ptr;
	    TRACE_APPEND(("\"%.30s\"\n", O2S(value3Ptr)));
	    NEXT_INST_F(1, 0, 0);
	}
	TclDecrRefCount(value3Ptr);
	TRACE_APPEND(("\"%.30s\"\n", O2S(objResultPtr)));
	NEXT_INST_F(1, 1, 1);

    case INST_STR_MAP:
	valuePtr = OBJ_AT_TOS;		/* "Main" string. */
	value3Ptr = OBJ_UNDER_TOS;	/* "Target" string. */
	value2Ptr = OBJ_AT_DEPTH(2);	/* "Source" string. */
	if (value3Ptr == value2Ptr) {
	    objResultPtr = valuePtr;
	    goto doneStringMap;
	} else if (valuePtr == value2Ptr) {
	    objResultPtr = value3Ptr;
	    goto doneStringMap;
	}
	ustring1 = Tcl_GetUnicodeFromObj(valuePtr, &length);
	if (length == 0) {
	    objResultPtr = valuePtr;
	    goto doneStringMap;
	}
	ustring2 = Tcl_GetUnicodeFromObj(value2Ptr, &length2);
	if (length2 > length || length2 == 0) {
	    objResultPtr = valuePtr;
	    goto doneStringMap;
	} else if (length2 == length) {
	    if (memcmp(ustring1, ustring2, sizeof(Tcl_UniChar) * length)) {
		objResultPtr = valuePtr;
	    } else {
		objResultPtr = value3Ptr;
	    }
	    goto doneStringMap;
	}
	ustring3 = Tcl_GetUnicodeFromObj(value3Ptr, &length3);

	objResultPtr = Tcl_NewUnicodeObj(ustring1, 0);
	p = ustring1;
	end = ustring1 + length;
	for (; ustring1 < end; ustring1++) {
	    if ((*ustring1 == *ustring2) && (length2==1 ||
		    memcmp(ustring1, ustring2, sizeof(Tcl_UniChar) * length2)
			    == 0)) {
		if (p != ustring1) {
		    Tcl_AppendUnicodeToObj(objResultPtr, p, ustring1-p);
		    p = ustring1 + length2;
		} else {
		    p += length2;
		}
		ustring1 = p - 1;

		Tcl_AppendUnicodeToObj(objResultPtr, ustring3, length3);
	    }
	}
	if (p != ustring1) {
	    /*
	     * Put the rest of the unmapped chars onto result.
	     */

	    Tcl_AppendUnicodeToObj(objResultPtr, p, ustring1 - p);
	}
    doneStringMap:
	TRACE_WITH_OBJ(("%.20s %.20s %.20s => ",
		O2S(value2Ptr), O2S(value3Ptr), O2S(valuePtr)), objResultPtr);
	NEXT_INST_V(1, 3, 1);

    case INST_STR_FIND:
	objResultPtr = TclStringFirst(OBJ_UNDER_TOS, OBJ_AT_TOS, 0);

	TRACE(("%.20s %.20s => %s\n",
		O2S(OBJ_UNDER_TOS), O2S(OBJ_AT_TOS), O2S(objResultPtr)));
	NEXT_INST_F(1, 2, 1);

    case INST_STR_FIND_LAST:
	objResultPtr = TclStringLast(OBJ_UNDER_TOS, OBJ_AT_TOS, INT_MAX - 1);

	TRACE(("%.20s %.20s => %s\n",
		O2S(OBJ_UNDER_TOS), O2S(OBJ_AT_TOS), O2S(objResultPtr)));
	NEXT_INST_F(1, 2, 1);

    case INST_STR_CLASS:
	opnd = TclGetInt1AtPtr(pc+1);
	valuePtr = OBJ_AT_TOS;
	TRACE(("%s \"%.30s\" => ", tclStringClassTable[opnd].name,
		O2S(valuePtr)));
	ustring1 = Tcl_GetUnicodeFromObj(valuePtr, &length);
	match = 1;
	if (length > 0) {
	    int ch;
	    end = ustring1 + length;
	    for (p=ustring1 ; p<end ; ) {
		p += TclUniCharToUCS4(p, &ch);
		if (!tclStringClassTable[opnd].comparator(ch)) {
		    match = 0;
		    break;
		}
	    }
	}
	TRACE_APPEND(("%d\n", match));
	JUMP_PEEPHOLE_F(match, 2, 1);
    }

    case INST_STR_MATCH:
	nocase = TclGetInt1AtPtr(pc+1);
	valuePtr = OBJ_AT_TOS;		/* String */
	value2Ptr = OBJ_UNDER_TOS;	/* Pattern */

	/*
	 * Check that at least one of the objects is Unicode before promoting
	 * both.
	 */

	if (TclHasIntRep(valuePtr, &tclStringType)
		|| TclHasIntRep(value2Ptr, &tclStringType)) {
	    Tcl_UniChar *ustring1, *ustring2;

	    ustring1 = Tcl_GetUnicodeFromObj(valuePtr, &length);
	    ustring2 = Tcl_GetUnicodeFromObj(value2Ptr, &length2);
	    match = TclUniCharMatch(ustring1, length, ustring2, length2,
		    nocase);
	} else if (TclIsPureByteArray(valuePtr) && !nocase) {
	    unsigned char *bytes1, *bytes2;

	    bytes1 = Tcl_GetByteArrayFromObj(valuePtr, &length);
	    bytes2 = Tcl_GetByteArrayFromObj(value2Ptr, &length2);
	    match = TclByteArrayMatch(bytes1, length, bytes2, length2, 0);
	} else {
	    match = Tcl_StringCaseMatch(TclGetString(valuePtr),
		    TclGetString(value2Ptr), nocase);
	}

	/*
	 * Reuse value2Ptr object already on stack if possible. Adjustment is
	 * 2 due to the nocase byte
	 */

	TRACE(("%.20s %.20s => %d\n", O2S(valuePtr), O2S(value2Ptr), match));

	/*
	 * Peep-hole optimisation: if you're about to jump, do jump from here.
	 */

	JUMP_PEEPHOLE_F(match, 2, 2);

    {
	const char *string1, *string2;
	int trim1, trim2;

    case INST_STR_TRIM_LEFT:
	valuePtr = OBJ_UNDER_TOS;	/* String */
	value2Ptr = OBJ_AT_TOS;		/* TrimSet */
	string2 = TclGetStringFromObj(value2Ptr, &length2);
	string1 = TclGetStringFromObj(valuePtr, &length);
	trim1 = TclTrimLeft(string1, length, string2, length2);
	trim2 = 0;
	goto createTrimmedString;
    case INST_STR_TRIM_RIGHT:
	valuePtr = OBJ_UNDER_TOS;	/* String */
	value2Ptr = OBJ_AT_TOS;		/* TrimSet */
	string2 = TclGetStringFromObj(value2Ptr, &length2);
	string1 = TclGetStringFromObj(valuePtr, &length);
	trim2 = TclTrimRight(string1, length, string2, length2);
	trim1 = 0;
	goto createTrimmedString;
    case INST_STR_TRIM:
	valuePtr = OBJ_UNDER_TOS;	/* String */
	value2Ptr = OBJ_AT_TOS;		/* TrimSet */
	string2 = TclGetStringFromObj(value2Ptr, &length2);
	string1 = TclGetStringFromObj(valuePtr, &length);
	trim1 = TclTrim(string1, length, string2, length2, &trim2);
    createTrimmedString:
	/*
	 * Careful here; trim set often contains non-ASCII characters so we
	 * take care when printing. [Bug 971cb4f1db]
	 */

#ifdef TCL_COMPILE_DEBUG
	if (traceInstructions) {
	    TRACE(("\"%.30s\" ", O2S(valuePtr)));
	    TclPrintObject(stdout, value2Ptr, 30);
	    printf(" => ");
	}
#endif
	if (trim1 == 0 && trim2 == 0) {
#ifdef TCL_COMPILE_DEBUG
	    if (traceInstructions) {
		TclPrintObject(stdout, valuePtr, 30);
		printf("\n");
	    }
#endif
	    NEXT_INST_F(1, 1, 0);
	} else {
	    objResultPtr = Tcl_NewStringObj(string1+trim1, length-trim1-trim2);
#ifdef TCL_COMPILE_DEBUG
	    if (traceInstructions) {
		TclPrintObject(stdout, objResultPtr, 30);
		printf("\n");
	    }
#endif
	    NEXT_INST_F(1, 2, 1);
	}
    }

    case INST_REGEXP:
	cflags = TclGetInt1AtPtr(pc+1); /* RE compile flages like NOCASE */
	valuePtr = OBJ_AT_TOS;		/* String */
	value2Ptr = OBJ_UNDER_TOS;	/* Pattern */
	TRACE(("\"%.30s\" \"%.30s\" => ", O2S(valuePtr), O2S(value2Ptr)));

	/*
	 * Compile and match the regular expression.
	 */

	{
	    Tcl_RegExp regExpr =
		    Tcl_GetRegExpFromObj(interp, value2Ptr, cflags);

	    if (regExpr == NULL) {
		TRACE_ERROR(interp);
		goto gotError;
	    }
	    match = Tcl_RegExpExecObj(interp, regExpr, valuePtr, 0, 0, 0);
	    if (match < 0) {
		TRACE_ERROR(interp);
		goto gotError;
	    }
	}

	TRACE_APPEND(("%d\n", match));

	/*
	 * Peep-hole optimisation: if you're about to jump, do jump from here.
	 * Adjustment is 2 due to the nocase byte.
	 */

	JUMP_PEEPHOLE_F(match, 2, 2);
    }

    /*
     *	   End of string-related instructions.
     * -----------------------------------------------------------------
     *	   Start of numeric operator instructions.
     */

    {
	ClientData ptr1, ptr2;
	int type1, type2;
<<<<<<< HEAD
	Tcl_WideInt w1, w2, wResult;
=======
	long l1 = 0, l2, lResult;
>>>>>>> e32565b3

    case INST_NUM_TYPE:
	if (GetNumberFromObj(NULL, OBJ_AT_TOS, &ptr1, &type1) != TCL_OK) {
	    type1 = 0;
	} else if (type1 == TCL_NUMBER_BIG) {
	    /* value is an integer outside the WIDE_MIN to WIDE_MAX range */
	    /* [string is wideinteger] is WIDE_MIN to WIDE_MAX range */
	    Tcl_WideInt w;

	    if (TclGetWideIntFromObj(NULL, OBJ_AT_TOS, &w) == TCL_OK) {
		type1 = TCL_NUMBER_INT;
	    }
	}
	TclNewIntObj(objResultPtr, type1);
	TRACE(("\"%.20s\" => %d\n", O2S(OBJ_AT_TOS), type1));
	NEXT_INST_F(1, 1, 1);

    case INST_EQ:
    case INST_NEQ:
    case INST_LT:
    case INST_GT:
    case INST_LE:
    case INST_GE: {
	int iResult = 0, compare = 0;

	value2Ptr = OBJ_AT_TOS;
	valuePtr = OBJ_UNDER_TOS;

	/*
	    Try to determine, without triggering generation of a string
	    representation, whether one value is not a number.
	*/
	if (TclCheckEmptyString(valuePtr) > 0 || TclCheckEmptyString(value2Ptr) > 0) {
	    goto stringCompare;
	}

	if (GetNumberFromObj(NULL, valuePtr, &ptr1, &type1) != TCL_OK
		|| GetNumberFromObj(NULL, value2Ptr, &ptr2, &type2) != TCL_OK) {
	    /*
	     * At least one non-numeric argument - compare as strings.
	     */

	    goto stringCompare;
	}
	if (type1 == TCL_NUMBER_NAN || type2 == TCL_NUMBER_NAN) {
	    /*
	     * NaN arg: NaN != to everything, other compares are false.
	     */

	    iResult = (*pc == INST_NEQ);
	    goto foundResult;
	}
	if (valuePtr == value2Ptr) {
	    compare = MP_EQ;
	    goto convertComparison;
	}
	if ((type1 == TCL_NUMBER_INT) && (type2 == TCL_NUMBER_INT)) {
	    w1 = *((const Tcl_WideInt *)ptr1);
	    w2 = *((const Tcl_WideInt *)ptr2);
	    compare = (w1 < w2) ? MP_LT : ((w1 > w2) ? MP_GT : MP_EQ);
	} else {
	    compare = TclCompareTwoNumbers(valuePtr, value2Ptr);
	}

	/*
	 * Turn comparison outcome into appropriate result for opcode.
	 */

    convertComparison:
	switch (*pc) {
	case INST_EQ:
	    iResult = (compare == MP_EQ);
	    break;
	case INST_NEQ:
	    iResult = (compare != MP_EQ);
	    break;
	case INST_LT:
	    iResult = (compare == MP_LT);
	    break;
	case INST_GT:
	    iResult = (compare == MP_GT);
	    break;
	case INST_LE:
	    iResult = (compare != MP_GT);
	    break;
	case INST_GE:
	    iResult = (compare != MP_LT);
	    break;
	}

	/*
	 * Peep-hole optimisation: if you're about to jump, do jump from here.
	 */

    foundResult:
	TRACE(("\"%.20s\" \"%.20s\" => %d\n", O2S(valuePtr), O2S(value2Ptr),
		iResult));
	JUMP_PEEPHOLE_F(iResult, 1, 2);
    }

    case INST_MOD:
    case INST_LSHIFT:
    case INST_RSHIFT:
    case INST_BITOR:
    case INST_BITXOR:
    case INST_BITAND:
	value2Ptr = OBJ_AT_TOS;
	valuePtr = OBJ_UNDER_TOS;

	if ((GetNumberFromObj(NULL, valuePtr, &ptr1, &type1) != TCL_OK)
		|| (type1==TCL_NUMBER_DOUBLE) || (type1==TCL_NUMBER_NAN)) {
	    TRACE(("%.20s %.20s => ILLEGAL 1st TYPE %s\n", O2S(valuePtr),
		    O2S(value2Ptr), (valuePtr->typePtr?
		    valuePtr->typePtr->name : "null")));
	    DECACHE_STACK_INFO();
	    IllegalExprOperandType(interp, pc, valuePtr);
	    CACHE_STACK_INFO();
	    goto gotError;
	}

	if ((GetNumberFromObj(NULL, value2Ptr, &ptr2, &type2) != TCL_OK)
		|| (type2==TCL_NUMBER_DOUBLE) || (type2==TCL_NUMBER_NAN)) {
	    TRACE(("%.20s %.20s => ILLEGAL 2nd TYPE %s\n", O2S(valuePtr),
		    O2S(value2Ptr), (value2Ptr->typePtr?
		    value2Ptr->typePtr->name : "null")));
	    DECACHE_STACK_INFO();
	    IllegalExprOperandType(interp, pc, value2Ptr);
	    CACHE_STACK_INFO();
	    goto gotError;
	}

	/*
	 * Check for common, simple case.
	 */

	if ((type1 == TCL_NUMBER_INT) && (type2 == TCL_NUMBER_INT)) {
	    w1 = *((const Tcl_WideInt *)ptr1);
	    w2 = *((const Tcl_WideInt *)ptr2);

	    switch (*pc) {
	    case INST_MOD:
		if (w2 == 0) {
		    TRACE(("%s %s => DIVIDE BY ZERO\n", O2S(valuePtr),
			    O2S(value2Ptr)));
		    goto divideByZero;
		} else if ((w2 == 1) || (w2 == -1)) {
		    /*
		     * Div. by |1| always yields remainder of 0.
		     */

		    TRACE(("%s %s => ", O2S(valuePtr), O2S(value2Ptr)));
		    objResultPtr = TCONST(0);
		    TRACE(("%s\n", O2S(objResultPtr)));
		    NEXT_INST_F(1, 2, 1);
		} else if (w1 == 0) {
		    /*
		     * 0 % (non-zero) always yields remainder of 0.
		     */

		    TRACE(("%s %s => ", O2S(valuePtr), O2S(value2Ptr)));
		    objResultPtr = TCONST(0);
		    TRACE(("%s\n", O2S(objResultPtr)));
		    NEXT_INST_F(1, 2, 1);
		} else {
		    wResult = w1 / w2;

		    /*
		     * Force Tcl's integer division rules.
		     * TODO: examine for logic simplification
		     */

		    if ((wResult < 0 || (wResult == 0 &&
			    ((w1 < 0 && w2 > 0) || (w1 > 0 && w2 < 0)))) &&
			    (wResult * w2 != w1)) {
			wResult -= 1;
		    }
		    wResult = w1 - w2*wResult;
		    goto wideResultOfArithmetic;
		}
		break;

	    case INST_RSHIFT:
		if (w2 < 0) {
		    Tcl_SetObjResult(interp, Tcl_NewStringObj(
			    "negative shift argument", -1));
#ifdef ERROR_CODE_FOR_EARLY_DETECTED_ARITH_ERROR
		    DECACHE_STACK_INFO();
		    Tcl_SetErrorCode(interp, "ARITH", "DOMAIN",
			    "domain error: argument not in valid range",
			    NULL);
		    CACHE_STACK_INFO();
#endif /* ERROR_CODE_FOR_EARLY_DETECTED_ARITH_ERROR */
		    goto gotError;
		} else if (w1 == 0) {
		    TRACE(("%s %s => ", O2S(valuePtr), O2S(value2Ptr)));
		    objResultPtr = TCONST(0);
		    TRACE(("%s\n", O2S(objResultPtr)));
		    NEXT_INST_F(1, 2, 1);
		} else {
		    /*
		     * Quickly force large right shifts to 0 or -1.
		     */

		    if (w2 >= (Tcl_WideInt)(CHAR_BIT*sizeof(long))) {
			/*
			 * We assume that INT_MAX is much larger than the
			 * number of bits in a long. This is a pretty safe
			 * assumption, given that the former is usually around
			 * 4e9 and the latter 32 or 64...
			 */

			TRACE(("%s %s => ", O2S(valuePtr), O2S(value2Ptr)));
			if (w1 > 0L) {
			    objResultPtr = TCONST(0);
			} else {
			    TclNewIntObj(objResultPtr, -1);
			}
			TRACE(("%s\n", O2S(objResultPtr)));
			NEXT_INST_F(1, 2, 1);
		    }

		    /*
		     * Handle shifts within the native long range.
		     */

		    wResult = w1 >> ((int) w2);
		    goto wideResultOfArithmetic;
		}
		break;

	    case INST_LSHIFT:
		if (w2 < 0) {
		    Tcl_SetObjResult(interp, Tcl_NewStringObj(
			    "negative shift argument", -1));
#ifdef ERROR_CODE_FOR_EARLY_DETECTED_ARITH_ERROR
		    DECACHE_STACK_INFO();
		    Tcl_SetErrorCode(interp, "ARITH", "DOMAIN",
			    "domain error: argument not in valid range",
			    NULL);
		    CACHE_STACK_INFO();
#endif /* ERROR_CODE_FOR_EARLY_DETECTED_ARITH_ERROR */
		    goto gotError;
		} else if (w1 == 0) {
		    TRACE(("%s %s => ", O2S(valuePtr), O2S(value2Ptr)));
		    objResultPtr = TCONST(0);
		    TRACE(("%s\n", O2S(objResultPtr)));
		    NEXT_INST_F(1, 2, 1);
		} else if (w2 > INT_MAX) {
		    /*
		     * Technically, we could hold the value (1 << (INT_MAX+1))
		     * in an mp_int, but since we're using mp_mul_2d() to do
		     * the work, and it takes only an int argument, that's a
		     * good place to draw the line.
		     */

		    Tcl_SetObjResult(interp, Tcl_NewStringObj(
			    "integer value too large to represent", -1));
#ifdef ERROR_CODE_FOR_EARLY_DETECTED_ARITH_ERROR
		    DECACHE_STACK_INFO();
		    Tcl_SetErrorCode(interp, "ARITH", "IOVERFLOW",
			    "integer value too large to represent", NULL);
		    CACHE_STACK_INFO();
#endif /* ERROR_CODE_FOR_EARLY_DETECTED_ARITH_ERROR */
		    goto gotError;
		} else {
		    int shift = (int) w2;

		    /*
		     * Handle shifts within the native long range.
		     */

		    if ((size_t) shift < CHAR_BIT*sizeof(long) && (w1 != 0)
			    && !((w1>0 ? w1 : ~w1) &
				-(1L<<(CHAR_BIT*sizeof(long) - 1 - shift)))) {
			wResult = w1 << shift;
			goto wideResultOfArithmetic;
		    }
		}

		/*
		 * Too large; need to use the broken-out function.
		 */

		TRACE(("%s %s => ", O2S(valuePtr), O2S(value2Ptr)));
		break;

	    case INST_BITAND:
		wResult = w1 & w2;
		goto wideResultOfArithmetic;
	    case INST_BITOR:
		wResult = w1 | w2;
		goto wideResultOfArithmetic;
	    case INST_BITXOR:
		wResult = w1 ^ w2;
		goto wideResultOfArithmetic;
	    }
	}

	/*
	 * DO NOT MERGE THIS WITH THE EQUIVALENT SECTION LATER! That would
	 * encourage the compiler to inline ExecuteExtendedBinaryMathOp, which
	 * is highly undesirable due to the overall impact on size.
	 */

	TRACE(("%s %s => ", O2S(valuePtr), O2S(value2Ptr)));
	objResultPtr = ExecuteExtendedBinaryMathOp(interp, *pc, &TCONST(0),
		valuePtr, value2Ptr);
	if (objResultPtr == DIVIDED_BY_ZERO) {
	    TRACE_APPEND(("DIVIDE BY ZERO\n"));
	    goto divideByZero;
	} else if (objResultPtr == GENERAL_ARITHMETIC_ERROR) {
	    TRACE_ERROR(interp);
	    goto gotError;
	} else if (objResultPtr == NULL) {
	    TRACE_APPEND(("%s\n", O2S(valuePtr)));
	    NEXT_INST_F(1, 1, 0);
	} else {
	    TRACE_APPEND(("%s\n", O2S(objResultPtr)));
	    NEXT_INST_F(1, 2, 1);
	}

    case INST_EXPON:
    case INST_ADD:
    case INST_SUB:
    case INST_DIV:
    case INST_MULT:
	value2Ptr = OBJ_AT_TOS;
	valuePtr = OBJ_UNDER_TOS;

	if ((GetNumberFromObj(NULL, valuePtr, &ptr1, &type1) != TCL_OK)
		|| IsErroringNaNType(type1)) {
	    TRACE(("%.20s %.20s => ILLEGAL 1st TYPE %s\n",
		    O2S(value2Ptr), O2S(valuePtr),
		    (valuePtr->typePtr? valuePtr->typePtr->name: "null")));
	    DECACHE_STACK_INFO();
	    IllegalExprOperandType(interp, pc, valuePtr);
	    CACHE_STACK_INFO();
	    goto gotError;
	}

#ifdef ACCEPT_NAN
	if (type1 == TCL_NUMBER_NAN) {
	    /*
	     * NaN first argument -> result is also NaN.
	     */

	    NEXT_INST_F(1, 1, 0);
	}
#endif

	if ((GetNumberFromObj(NULL, value2Ptr, &ptr2, &type2) != TCL_OK)
		|| IsErroringNaNType(type2)) {
	    TRACE(("%.20s %.20s => ILLEGAL 2nd TYPE %s\n",
		    O2S(value2Ptr), O2S(valuePtr),
		    (value2Ptr->typePtr? value2Ptr->typePtr->name: "null")));
	    DECACHE_STACK_INFO();
	    IllegalExprOperandType(interp, pc, value2Ptr);
	    CACHE_STACK_INFO();
	    goto gotError;
	}

#ifdef ACCEPT_NAN
	if (type2 == TCL_NUMBER_NAN) {
	    /*
	     * NaN second argument -> result is also NaN.
	     */

	    objResultPtr = value2Ptr;
	    NEXT_INST_F(1, 2, 1);
	}
#endif

	/*
	 * Handle (long,long) arithmetic as best we can without going out to
	 * an external function.
	 */

	if ((type1 == TCL_NUMBER_INT) && (type2 == TCL_NUMBER_INT)) {
	    w1 = *((const Tcl_WideInt *)ptr1);
	    w2 = *((const Tcl_WideInt *)ptr2);

	    switch (*pc) {
	    case INST_ADD:
		wResult = w1 + w2;
		/*
		 * Check for overflow.
		 */

		if (Overflowing(w1, w2, wResult)) {
		    goto overflow;
		}
		goto wideResultOfArithmetic;

	    case INST_SUB:
		wResult = w1 - w2;
		/*
		 * Must check for overflow. The macro tests for overflows in
		 * sums by looking at the sign bits. As we have a subtraction
		 * here, we are adding -w2. As -w2 could in turn overflow, we
		 * test with ~w2 instead: it has the opposite sign bit to w2
		 * so it does the job. Note that the only "bad" case (w2==0)
		 * is irrelevant for this macro, as in that case w1 and
		 * wResult have the same sign and there is no overflow anyway.
		 */

		if (Overflowing(w1, ~w2, wResult)) {
		    goto overflow;
		}
	    wideResultOfArithmetic:
		TRACE(("%s %s => ", O2S(valuePtr), O2S(value2Ptr)));
		if (Tcl_IsShared(valuePtr)) {
		    TclNewIntObj(objResultPtr, wResult);
		    TRACE(("%s\n", O2S(objResultPtr)));
		    NEXT_INST_F(1, 2, 1);
		}
		TclSetIntObj(valuePtr, wResult);
		TRACE(("%s\n", O2S(valuePtr)));
		NEXT_INST_F(1, 1, 0);
	    break;

	    case INST_DIV:
		if (w2 == 0) {
		    TRACE(("%s %s => DIVIDE BY ZERO\n",
			    O2S(valuePtr), O2S(value2Ptr)));
		    goto divideByZero;
		} else if ((w1 == WIDE_MIN) && (w2 == -1)) {
		    /*
		     * Can't represent (-WIDE_MIN) as a Tcl_WideInt.
		     */

		    goto overflow;
		}
		wResult = w1 / w2;

		/*
		 * Force Tcl's integer division rules.
		 * TODO: examine for logic simplification
		 */

		if (((wResult < 0) || ((wResult == 0) &&
			((w1 < 0 && w2 > 0) || (w1 > 0 && w2 < 0)))) &&
			((wResult * w2) != w1)) {
		    wResult -= 1;
		}
		goto wideResultOfArithmetic;

	    case INST_MULT:
		if (((sizeof(Tcl_WideInt) >= 2*sizeof(int))
			&& (w1 <= INT_MAX) && (w1 >= INT_MIN)
			&& (w2 <= INT_MAX) && (w2 >= INT_MIN))
			|| ((sizeof(Tcl_WideInt) >= 2*sizeof(short))
			&& (w1 <= SHRT_MAX) && (w1 >= SHRT_MIN)
			&& (w2 <= SHRT_MAX) && (w2 >= SHRT_MIN))) {
		    wResult = w1 * w2;
		    goto wideResultOfArithmetic;
		}
	    }

	    /*
	     * Fall through with INST_EXPON, INST_DIV and large multiplies.
	     */
	}

    overflow:
	TRACE(("%s %s => ", O2S(valuePtr), O2S(value2Ptr)));
	objResultPtr = ExecuteExtendedBinaryMathOp(interp, *pc, &TCONST(0),
		valuePtr, value2Ptr);
	if (objResultPtr == DIVIDED_BY_ZERO) {
	    TRACE_APPEND(("DIVIDE BY ZERO\n"));
	    goto divideByZero;
	} else if (objResultPtr == EXPONENT_OF_ZERO) {
	    TRACE_APPEND(("EXPONENT OF ZERO\n"));
	    goto exponOfZero;
	} else if (objResultPtr == GENERAL_ARITHMETIC_ERROR) {
	    TRACE_ERROR(interp);
	    goto gotError;
	} else if (objResultPtr == OUT_OF_MEMORY) {
	    TRACE_APPEND(("OUT OF MEMORY\n"));
	    goto outOfMemory;
	} else if (objResultPtr == NULL) {
	    TRACE_APPEND(("%s\n", O2S(valuePtr)));
	    NEXT_INST_F(1, 1, 0);
	} else {
	    TRACE_APPEND(("%s\n", O2S(objResultPtr)));
	    NEXT_INST_F(1, 2, 1);
	}

    case INST_LNOT: {
	int b;

	valuePtr = OBJ_AT_TOS;

	/* TODO - check claim that taking address of b harms performance */
	/* TODO - consider optimization search for constants */
	if (TclGetBooleanFromObj(NULL, valuePtr, &b) != TCL_OK) {
	    TRACE(("\"%.20s\" => ERROR: illegal type %s\n", O2S(valuePtr),
		    (valuePtr->typePtr? valuePtr->typePtr->name : "null")));
	    DECACHE_STACK_INFO();
	    IllegalExprOperandType(interp, pc, valuePtr);
	    CACHE_STACK_INFO();
	    goto gotError;
	}
	/* TODO: Consider peephole opt. */
	objResultPtr = TCONST(!b);
	TRACE_WITH_OBJ(("%s => ", O2S(valuePtr)), objResultPtr);
	NEXT_INST_F(1, 1, 1);
    }

    case INST_BITNOT:
	valuePtr = OBJ_AT_TOS;
	TRACE(("\"%.20s\" => ", O2S(valuePtr)));
	if ((GetNumberFromObj(NULL, valuePtr, &ptr1, &type1) != TCL_OK)
		|| (type1==TCL_NUMBER_NAN) || (type1==TCL_NUMBER_DOUBLE)) {
	    /*
	     * ... ~$NonInteger => raise an error.
	     */

	    TRACE_APPEND(("ERROR: illegal type %s\n",
		    (valuePtr->typePtr? valuePtr->typePtr->name : "null")));
	    DECACHE_STACK_INFO();
	    IllegalExprOperandType(interp, pc, valuePtr);
	    CACHE_STACK_INFO();
	    goto gotError;
	}
	if (type1 == TCL_NUMBER_INT) {
	    w1 = *((const Tcl_WideInt *) ptr1);
	    if (Tcl_IsShared(valuePtr)) {
		TclNewIntObj(objResultPtr, ~w1);
		TRACE_APPEND(("%s\n", O2S(objResultPtr)));
		NEXT_INST_F(1, 1, 1);
	    }
	    TclSetIntObj(valuePtr, ~w1);
	    TRACE_APPEND(("%s\n", O2S(valuePtr)));
	    NEXT_INST_F(1, 0, 0);
	}
	objResultPtr = ExecuteExtendedUnaryMathOp(*pc, valuePtr);
	if (objResultPtr != NULL) {
	    TRACE_APPEND(("%s\n", O2S(objResultPtr)));
	    NEXT_INST_F(1, 1, 1);
	} else {
	    TRACE_APPEND(("%s\n", O2S(valuePtr)));
	    NEXT_INST_F(1, 0, 0);
	}

    case INST_UMINUS:
	valuePtr = OBJ_AT_TOS;
	TRACE(("\"%.20s\" => ", O2S(valuePtr)));
	if ((GetNumberFromObj(NULL, valuePtr, &ptr1, &type1) != TCL_OK)
		|| IsErroringNaNType(type1)) {
	    TRACE_APPEND(("ERROR: illegal type %s \n",
		    (valuePtr->typePtr? valuePtr->typePtr->name : "null")));
	    DECACHE_STACK_INFO();
	    IllegalExprOperandType(interp, pc, valuePtr);
	    CACHE_STACK_INFO();
	    goto gotError;
	}
	switch (type1) {
	case TCL_NUMBER_NAN:
	    /* -NaN => NaN */
	    TRACE_APPEND(("%s\n", O2S(valuePtr)));
	    NEXT_INST_F(1, 0, 0);
	break;
	case TCL_NUMBER_INT:
	    w1 = *((const Tcl_WideInt *) ptr1);
	    if (w1 != WIDE_MIN) {
		if (Tcl_IsShared(valuePtr)) {
		    TclNewIntObj(objResultPtr, -w1);
		    TRACE_APPEND(("%s\n", O2S(objResultPtr)));
		    NEXT_INST_F(1, 1, 1);
		}
		TclSetIntObj(valuePtr, -w1);
		TRACE_APPEND(("%s\n", O2S(valuePtr)));
		NEXT_INST_F(1, 0, 0);
	    }
	    /* FALLTHROUGH */
	}
	objResultPtr = ExecuteExtendedUnaryMathOp(*pc, valuePtr);
	if (objResultPtr != NULL) {
	    TRACE_APPEND(("%s\n", O2S(objResultPtr)));
	    NEXT_INST_F(1, 1, 1);
	} else {
	    TRACE_APPEND(("%s\n", O2S(valuePtr)));
	    NEXT_INST_F(1, 0, 0);
	}

    case INST_UPLUS:
    case INST_TRY_CVT_TO_NUMERIC:
	/*
	 * Try to convert the topmost stack object to numeric object. This is
	 * done in order to support [expr]'s policy of interpreting operands
	 * if at all possible as numbers first, then strings.
	 */

	valuePtr = OBJ_AT_TOS;
	TRACE(("\"%.20s\" => ", O2S(valuePtr)));

	if (GetNumberFromObj(NULL, valuePtr, &ptr1, &type1) != TCL_OK) {
	    if (*pc == INST_UPLUS) {
		/*
		 * ... +$NonNumeric => raise an error.
		 */

		TRACE_APPEND(("ERROR: illegal type %s\n",
			(valuePtr->typePtr? valuePtr->typePtr->name:"null")));
		DECACHE_STACK_INFO();
		IllegalExprOperandType(interp, pc, valuePtr);
		CACHE_STACK_INFO();
		goto gotError;
	    }

	    /* ... TryConvertToNumeric($NonNumeric) is acceptable */
	    TRACE_APPEND(("not numeric\n"));
	    NEXT_INST_F(1, 0, 0);
	}
	if (IsErroringNaNType(type1)) {
	    if (*pc == INST_UPLUS) {
		/*
		 * ... +$NonNumeric => raise an error.
		 */

		TRACE_APPEND(("ERROR: illegal type %s\n",
			(valuePtr->typePtr? valuePtr->typePtr->name:"null")));
		DECACHE_STACK_INFO();
		IllegalExprOperandType(interp, pc, valuePtr);
		CACHE_STACK_INFO();
	    } else {
		/*
		 * Numeric conversion of NaN -> error.
		 */

		TRACE_APPEND(("ERROR: IEEE floating pt error\n"));
		DECACHE_STACK_INFO();
		TclExprFloatError(interp, *((const double *) ptr1));
		CACHE_STACK_INFO();
	    }
	    goto gotError;
	}

	/*
	 * Ensure that the numeric value has a string rep the same as the
	 * formatted version of its internal rep. This is used, e.g., to make
	 * sure that "expr {0001}" yields "1", not "0001". We implement this
	 * by _discarding_ the string rep since we know it will be
	 * regenerated, if needed later, by formatting the internal rep's
	 * value.
	 */

	if (valuePtr->bytes == NULL) {
	    TRACE_APPEND(("numeric, same Tcl_Obj\n"));
	    NEXT_INST_F(1, 0, 0);
	}
	if (Tcl_IsShared(valuePtr)) {
	    /*
	     * Here we do some surgery within the Tcl_Obj internals. We want
	     * to copy the intrep, but not the string, so we temporarily hide
	     * the string so we do not copy it.
	     */

	    char *savedString = valuePtr->bytes;

	    valuePtr->bytes = NULL;
	    objResultPtr = Tcl_DuplicateObj(valuePtr);
	    valuePtr->bytes = savedString;
	    TRACE_APPEND(("numeric, new Tcl_Obj\n"));
	    NEXT_INST_F(1, 1, 1);
	}
	TclInvalidateStringRep(valuePtr);
	TRACE_APPEND(("numeric, same Tcl_Obj\n"));
	NEXT_INST_F(1, 0, 0);
    }
    break;

    /*
     *	   End of numeric operator instructions.
     * -----------------------------------------------------------------
     */

    case INST_TRY_CVT_TO_BOOLEAN:
	valuePtr = OBJ_AT_TOS;
	if (TclHasIntRep(valuePtr,  &tclBooleanType)) {
	    objResultPtr = TCONST(1);
	} else {
	    int res = (TclSetBooleanFromAny(NULL, valuePtr) == TCL_OK);
	    objResultPtr = TCONST(res);
	}
	TRACE_WITH_OBJ(("\"%.30s\" => ", O2S(valuePtr)), objResultPtr);
	NEXT_INST_F(1, 0, 1);
    break;

    case INST_BREAK:
	/*
	DECACHE_STACK_INFO();
	Tcl_ResetResult(interp);
	CACHE_STACK_INFO();
	*/
	result = TCL_BREAK;
	cleanup = 0;
	TRACE(("=> BREAK!\n"));
	goto processExceptionReturn;

    case INST_CONTINUE:
	/*
	DECACHE_STACK_INFO();
	Tcl_ResetResult(interp);
	CACHE_STACK_INFO();
	*/
	result = TCL_CONTINUE;
	cleanup = 0;
	TRACE(("=> CONTINUE!\n"));
	goto processExceptionReturn;

    {
	ForeachInfo *infoPtr;
	Var *iterVarPtr, *listVarPtr;
	Tcl_Obj *oldValuePtr, *listPtr, **elements;
	ForeachVarList *varListPtr;
	int numLists, listTmpIndex, listLen, numVars;
	size_t iterNum;
	int varIndex, valIndex, continueLoop, j, iterTmpIndex;
	long i;

    case INST_FOREACH_START4: /* DEPRECATED */
	/*
	 * Initialize the temporary local var that holds the count of the
	 * number of iterations of the loop body to -1.
	 */

	opnd = TclGetUInt4AtPtr(pc+1);
	infoPtr = (ForeachInfo *)codePtr->auxDataArrayPtr[opnd].clientData;
	iterTmpIndex = infoPtr->loopCtTemp;
	iterVarPtr = LOCAL(iterTmpIndex);
	oldValuePtr = iterVarPtr->value.objPtr;

	if (oldValuePtr == NULL) {
	    TclNewIntObj(iterVarPtr->value.objPtr, -1);
	    Tcl_IncrRefCount(iterVarPtr->value.objPtr);
	} else {
	    TclSetIntObj(oldValuePtr, -1);
	}
	TRACE(("%u => loop iter count temp %d\n", opnd, iterTmpIndex));

#ifndef TCL_COMPILE_DEBUG
	/*
	 * Remark that the compiler ALWAYS sets INST_FOREACH_STEP4 immediately
	 * after INST_FOREACH_START4 - let us just fall through instead of
	 * jumping back to the top.
	 */

	pc += 5;
	TCL_DTRACE_INST_NEXT();
#else
	NEXT_INST_F(5, 0, 0);
#endif

    case INST_FOREACH_STEP4: /* DEPRECATED */
	/*
	 * "Step" a foreach loop (i.e., begin its next iteration) by assigning
	 * the next value list element to each loop var.
	 */

	opnd = TclGetUInt4AtPtr(pc+1);
	TRACE(("%u => ", opnd));
	infoPtr = (ForeachInfo *)codePtr->auxDataArrayPtr[opnd].clientData;
	numLists = infoPtr->numLists;

	/*
	 * Increment the temp holding the loop iteration number.
	 */

	iterVarPtr = LOCAL(infoPtr->loopCtTemp);
	valuePtr = iterVarPtr->value.objPtr;
	iterNum = (size_t)valuePtr->internalRep.wideValue + 1;
	TclSetIntObj(valuePtr, iterNum);

	/*
	 * Check whether all value lists are exhausted and we should stop the
	 * loop.
	 */

	continueLoop = 0;
	listTmpIndex = infoPtr->firstValueTemp;
	for (i = 0;  i < numLists;  i++) {
	    varListPtr = infoPtr->varLists[i];
	    numVars = varListPtr->numVars;

	    listVarPtr = LOCAL(listTmpIndex);
	    listPtr = listVarPtr->value.objPtr;
	    if (TclListObjLength(interp, listPtr, &listLen) != TCL_OK) {
		TRACE_APPEND(("ERROR converting list %ld, \"%.30s\": %s\n",
			i, O2S(listPtr), O2S(Tcl_GetObjResult(interp))));
		goto gotError;
	    }
	    if ((size_t)listLen > iterNum * numVars) {
		continueLoop = 1;
	    }
	    listTmpIndex++;
	}

	/*
	 * If some var in some var list still has a remaining list element
	 * iterate one more time. Assign to var the next element from its
	 * value list. We already checked above that each list temp holds a
	 * valid list object (by calling Tcl_ListObjLength), but cannot rely
	 * on that check remaining valid: one list could have been shimmered
	 * as a side effect of setting a traced variable.
	 */

	if (continueLoop) {
	    listTmpIndex = infoPtr->firstValueTemp;
	    for (i = 0;  i < numLists;  i++) {
		varListPtr = infoPtr->varLists[i];
		numVars = varListPtr->numVars;

		listVarPtr = LOCAL(listTmpIndex);
		listPtr = TclListObjCopy(NULL, listVarPtr->value.objPtr);
		TclListObjGetElements(interp, listPtr, &listLen, &elements);

		valIndex = (iterNum * numVars);
		for (j = 0;  j < numVars;  j++) {
		    if (valIndex >= listLen) {
			TclNewObj(valuePtr);
		    } else {
			valuePtr = elements[valIndex];
		    }

		    varIndex = varListPtr->varIndexes[j];
		    varPtr = LOCAL(varIndex);
		    while (TclIsVarLink(varPtr)) {
			varPtr = varPtr->value.linkPtr;
		    }
		    if (TclIsVarDirectWritable(varPtr)) {
			value2Ptr = varPtr->value.objPtr;
			if (valuePtr != value2Ptr) {
			    if (value2Ptr != NULL) {
				TclDecrRefCount(value2Ptr);
			    }
			    varPtr->value.objPtr = valuePtr;
			    Tcl_IncrRefCount(valuePtr);
			}
		    } else {
			DECACHE_STACK_INFO();
			if (TclPtrSetVarIdx(interp, varPtr, NULL, NULL, NULL,
				valuePtr, TCL_LEAVE_ERR_MSG, varIndex)==NULL){
			    CACHE_STACK_INFO();
			    TRACE_APPEND((
				    "ERROR init. index temp %d: %s\n",
				    varIndex, O2S(Tcl_GetObjResult(interp))));
			    TclDecrRefCount(listPtr);
			    goto gotError;
			}
			CACHE_STACK_INFO();
		    }
		    valIndex++;
		}
		TclDecrRefCount(listPtr);
		listTmpIndex++;
	    }
	}
	TRACE_APPEND(("%d lists, iter %" TCL_Z_MODIFIER "u, %s loop\n",
		numLists, iterNum, (continueLoop? "continue" : "exit")));

	/*
	 * Run-time peep-hole optimisation: the compiler ALWAYS follows
	 * INST_FOREACH_STEP4 with an INST_JUMP_FALSE. We just skip that
	 * instruction and jump direct from here.
	 */

	pc += 5;
	if (*pc == INST_JUMP_FALSE1) {
	    NEXT_INST_F((continueLoop? 2 : TclGetInt1AtPtr(pc+1)), 0, 0);
	} else {
	    NEXT_INST_F((continueLoop? 5 : TclGetInt4AtPtr(pc+1)), 0, 0);
	}

    }
    {
	ForeachInfo *infoPtr;
	Tcl_Obj *listPtr, **elements;
	ForeachVarList *varListPtr;
	int numLists, listLen, numVars;
	int listTmpDepth;
	size_t iterNum, iterMax, iterTmp;
	int varIndex, valIndex, j;
	long i;

    case INST_FOREACH_START:
	/*
	 * Initialize the data for the looping construct, pushing the
	 * corresponding Tcl_Objs to the stack.
	 */

	opnd = TclGetUInt4AtPtr(pc+1);
	infoPtr = (ForeachInfo *)codePtr->auxDataArrayPtr[opnd].clientData;
	numLists = infoPtr->numLists;
	TRACE(("%u => ", opnd));

	/*
	 * Compute the number of iterations that will be run: iterMax
	 */

	iterMax = 0;
	listTmpDepth = numLists-1;
	for (i = 0;  i < numLists;  i++) {
	    varListPtr = infoPtr->varLists[i];
	    numVars = varListPtr->numVars;
	    listPtr = OBJ_AT_DEPTH(listTmpDepth);
	    if (TclListObjLength(interp, listPtr, &listLen) != TCL_OK) {
		TRACE_APPEND(("ERROR converting list %ld, \"%s\": %s",
			i, O2S(listPtr), O2S(Tcl_GetObjResult(interp))));
		goto gotError;
	    }
	    if (Tcl_IsShared(listPtr)) {
		objPtr = TclListObjCopy(NULL, listPtr);
		Tcl_IncrRefCount(objPtr);
		Tcl_DecrRefCount(listPtr);
		OBJ_AT_DEPTH(listTmpDepth) = objPtr;
	    }
	    iterTmp = (listLen + (numVars - 1))/numVars;
	    if (iterTmp > iterMax) {
		iterMax = iterTmp;
	    }
	    listTmpDepth--;
	}

	/*
	 * Store the iterNum and iterMax in a single Tcl_Obj; we keep a
	 * nul-string obj with the pointer stored in the ptrValue so that the
	 * thing is properly garbage collected. THIS OBJ MAKES NO SENSE, but
	 * it will never leave this scope and is read-only.
	 */

	TclNewObj(tmpPtr);
	tmpPtr->internalRep.twoPtrValue.ptr1 = NULL;
	tmpPtr->internalRep.twoPtrValue.ptr2 = (void *)iterMax;
	PUSH_OBJECT(tmpPtr); /* iterCounts object */

	/*
	 * Store a pointer to the ForeachInfo struct; same dirty trick
	 * as above
	 */

	TclNewObj(tmpPtr);
	tmpPtr->internalRep.twoPtrValue.ptr1 = infoPtr;
	PUSH_OBJECT(tmpPtr); /* infoPtr object */
	TRACE_APPEND(("jump to loop step\n"));

	/*
	 * Jump directly to the INST_FOREACH_STEP instruction; the C code just
	 * falls through.
	 */

	pc += 5 - infoPtr->loopCtTemp;

    case INST_FOREACH_STEP:
	/*
	 * "Step" a foreach loop (i.e., begin its next iteration) by assigning
	 * the next value list element to each loop var.
	 */

	tmpPtr = OBJ_AT_TOS;
	infoPtr = (ForeachInfo *)tmpPtr->internalRep.twoPtrValue.ptr1;
	numLists = infoPtr->numLists;
	TRACE(("=> "));

	tmpPtr = OBJ_AT_DEPTH(1);
	iterNum = (size_t)tmpPtr->internalRep.twoPtrValue.ptr1;
	iterMax = (size_t)tmpPtr->internalRep.twoPtrValue.ptr2;

	/*
	 * If some list still has a remaining list element iterate one more
	 * time. Assign to var the next element from its value list.
	 */

	if (iterNum < iterMax) {
	    /*
	     * Set the variables and jump back to run the body
	     */

	    tmpPtr->internalRep.twoPtrValue.ptr1 =(void *)(iterNum + 1);

	    listTmpDepth = numLists + 1;

	    for (i = 0;  i < numLists;  i++) {
		varListPtr = infoPtr->varLists[i];
		numVars = varListPtr->numVars;

		listPtr = OBJ_AT_DEPTH(listTmpDepth);
		TclListObjGetElements(interp, listPtr, &listLen, &elements);

		valIndex = (iterNum * numVars);
		for (j = 0;  j < numVars;  j++) {
		    if (valIndex >= listLen) {
			TclNewObj(valuePtr);
		    } else {
			valuePtr = elements[valIndex];
		    }

		    varIndex = varListPtr->varIndexes[j];
		    varPtr = LOCAL(varIndex);
		    while (TclIsVarLink(varPtr)) {
			varPtr = varPtr->value.linkPtr;
		    }
		    if (TclIsVarDirectWritable(varPtr)) {
			value2Ptr = varPtr->value.objPtr;
			if (valuePtr != value2Ptr) {
			    if (value2Ptr != NULL) {
				TclDecrRefCount(value2Ptr);
			    }
			    varPtr->value.objPtr = valuePtr;
			    Tcl_IncrRefCount(valuePtr);
			}
		    } else {
			DECACHE_STACK_INFO();
			if (TclPtrSetVarIdx(interp, varPtr, NULL, NULL, NULL,
				valuePtr, TCL_LEAVE_ERR_MSG, varIndex)==NULL){
			    CACHE_STACK_INFO();
			    TRACE_APPEND(("ERROR init. index temp %d: %.30s",
				    varIndex, O2S(Tcl_GetObjResult(interp))));
			    goto gotError;
			}
			CACHE_STACK_INFO();
		    }
		    valIndex++;
		}
		listTmpDepth--;
	    }
	    TRACE_APPEND(("jump to loop start\n"));
	    /* loopCtTemp being 'misused' for storing the jump size */
	    NEXT_INST_F(infoPtr->loopCtTemp, 0, 0);
	}

	TRACE_APPEND(("loop has no more iterations\n"));
#ifdef TCL_COMPILE_DEBUG
	NEXT_INST_F(1, 0, 0);
#else
	/*
	 * FALL THROUGH
	 */
	pc++;
#endif

    case INST_FOREACH_END:
	/* THIS INSTRUCTION IS ONLY CALLED AS A BREAK TARGET */
	tmpPtr = OBJ_AT_TOS;
	infoPtr = (ForeachInfo *)tmpPtr->internalRep.twoPtrValue.ptr1;
	numLists = infoPtr->numLists;
	TRACE(("=> loop terminated\n"));
	NEXT_INST_V(1, numLists+2, 0);

    case INST_LMAP_COLLECT:
	/*
	 * This instruction is only issued by lmap. The stack is:
	 *   - result
	 *   - infoPtr
	 *   - loop counters
	 *   - valLists
	 *   - collecting obj (unshared)
	 * The instruction lappends the result to the collecting obj.
	 */

	tmpPtr = OBJ_AT_DEPTH(1);
	infoPtr = (ForeachInfo *)tmpPtr->internalRep.twoPtrValue.ptr1;
	numLists = infoPtr->numLists;
	TRACE_APPEND(("=> appending to list at depth %d\n", 3 + numLists));

	objPtr = OBJ_AT_DEPTH(3 + numLists);
	Tcl_ListObjAppendElement(NULL, objPtr, OBJ_AT_TOS);
	NEXT_INST_F(1, 1, 0);
    }
    break;

    case INST_BEGIN_CATCH4:
	/*
	 * Record start of the catch command with exception range index equal
	 * to the operand. Push the current stack depth onto the special catch
	 * stack.
	 */

	*(++catchTop) = CURR_DEPTH;
	TRACE(("%u => catchTop=%d, stackTop=%d\n",
		TclGetUInt4AtPtr(pc+1), (int) (catchTop - initCatchTop - 1),
		(int) CURR_DEPTH));
	NEXT_INST_F(5, 0, 0);
    break;

    case INST_END_CATCH:
	catchTop--;
	DECACHE_STACK_INFO();
	Tcl_ResetResult(interp);
	CACHE_STACK_INFO();
	result = TCL_OK;
	TRACE(("=> catchTop=%d\n", (int) (catchTop - initCatchTop - 1)));
	NEXT_INST_F(1, 0, 0);
    break;

    case INST_PUSH_RESULT:
	objResultPtr = Tcl_GetObjResult(interp);
	TRACE_WITH_OBJ(("=> "), objResultPtr);

	/*
	 * See the comments at INST_INVOKE_STK
	 */

	TclNewObj(objPtr);
	Tcl_IncrRefCount(objPtr);
	iPtr->objResultPtr = objPtr;
	NEXT_INST_F(1, 0, -1);
    break;

    case INST_PUSH_RETURN_CODE:
	TclNewIntObj(objResultPtr, result);
	TRACE(("=> %u\n", result));
	NEXT_INST_F(1, 0, 1);
    break;

    case INST_PUSH_RETURN_OPTIONS:
	DECACHE_STACK_INFO();
	objResultPtr = Tcl_GetReturnOptions(interp, result);
	CACHE_STACK_INFO();
	TRACE_WITH_OBJ(("=> "), objResultPtr);
	NEXT_INST_F(1, 0, 1);
    break;

    case INST_RETURN_CODE_BRANCH: {
	int code;

	if (TclGetIntFromObj(NULL, OBJ_AT_TOS, &code) != TCL_OK) {
	    Tcl_Panic("INST_RETURN_CODE_BRANCH: TOS not a return code!");
	}
	if (code == TCL_OK) {
	    Tcl_Panic("INST_RETURN_CODE_BRANCH: TOS is TCL_OK!");
	}
	if (code < TCL_ERROR || code > TCL_CONTINUE) {
	    code = TCL_CONTINUE + 1;
	}
	TRACE(("\"%s\" => jump offset %d\n", O2S(OBJ_AT_TOS), 2*code-1));
	NEXT_INST_F(2*code-1, 1, 0);
    }

    /*
     * -----------------------------------------------------------------
     *	   Start of dictionary-related instructions.
     */

    {
	int opnd2, allocateDict, done, i, allocdict;
	Tcl_Obj *dictPtr, *statePtr, *keyPtr, *listPtr, *varNamePtr, *keysPtr;
	Tcl_Obj *emptyPtr, **keyPtrPtr;
	Tcl_DictSearch *searchPtr;
	DictUpdateInfo *duiPtr;

    case INST_DICT_VERIFY:
	dictPtr = OBJ_AT_TOS;
	TRACE(("\"%.30s\" => ", O2S(dictPtr)));
	if (Tcl_DictObjSize(interp, dictPtr, &done) != TCL_OK) {
	    TRACE_APPEND(("ERROR verifying dictionary nature of \"%.30s\": %s\n",
		    O2S(dictPtr), O2S(Tcl_GetObjResult(interp))));
	    goto gotError;
	}
	TRACE_APPEND(("OK\n"));
	NEXT_INST_F(1, 1, 0);
    break;

    case INST_DICT_EXISTS: {
	int found;

	opnd = TclGetUInt4AtPtr(pc+1);
	TRACE(("%u => ", opnd));
	dictPtr = OBJ_AT_DEPTH(opnd);
	if (opnd > 1) {
	    dictPtr = TclTraceDictPath(NULL, dictPtr, opnd-1,
		    &OBJ_AT_DEPTH(opnd-1), DICT_PATH_EXISTS);
	    if (dictPtr == NULL || dictPtr == DICT_PATH_NON_EXISTENT) {
		found = 0;
		goto afterDictExists;
	    }
	}
	if (Tcl_DictObjGet(NULL, dictPtr, OBJ_AT_TOS,
		&objResultPtr) == TCL_OK) {
	    found = (objResultPtr ? 1 : 0);
	} else {
	    found = 0;
	}
    afterDictExists:
	TRACE_APPEND(("%d\n", found));

	/*
	 * The INST_DICT_EXISTS instruction is usually followed by a
	 * conditional jump, so we can take advantage of this to do some
	 * peephole optimization (note that we're careful to not close out
	 * someone doing something else).
	 */

	JUMP_PEEPHOLE_V(found, 5, opnd+1);
    }
    case INST_DICT_GET:
	opnd = TclGetUInt4AtPtr(pc+1);
	TRACE(("%u => ", opnd));
	dictPtr = OBJ_AT_DEPTH(opnd);
	if (opnd > 1) {
	    dictPtr = TclTraceDictPath(interp, dictPtr, opnd-1,
		    &OBJ_AT_DEPTH(opnd-1), DICT_PATH_READ);
	    if (dictPtr == NULL) {
		TRACE_WITH_OBJ((
			"ERROR tracing dictionary path into \"%.30s\": ",
			O2S(OBJ_AT_DEPTH(opnd))),
			Tcl_GetObjResult(interp));
		goto gotError;
	    }
	}
	if (Tcl_DictObjGet(interp, dictPtr, OBJ_AT_TOS,
		&objResultPtr) != TCL_OK) {
	    TRACE_APPEND(("ERROR reading leaf dictionary key \"%.30s\": %s",
		    O2S(dictPtr), O2S(Tcl_GetObjResult(interp))));
	    goto gotError;
	}
	if (!objResultPtr) {
	    Tcl_SetObjResult(interp, Tcl_ObjPrintf(
		    "key \"%s\" not known in dictionary",
		    TclGetString(OBJ_AT_TOS)));
	    DECACHE_STACK_INFO();
	    Tcl_SetErrorCode(interp, "TCL", "LOOKUP", "DICT",
		    TclGetString(OBJ_AT_TOS), NULL);
	    CACHE_STACK_INFO();
	    TRACE_ERROR(interp);
	    goto gotError;
	}
	TRACE_APPEND(("%.30s\n", O2S(objResultPtr)));
	NEXT_INST_V(5, opnd+1, 1);
    case INST_DICT_GET_DEF:
	opnd = TclGetUInt4AtPtr(pc+1);
	TRACE(("%u => ", opnd));
	dictPtr = OBJ_AT_DEPTH(opnd+1);
	if (opnd > 1) {
	    dictPtr = TclTraceDictPath(interp, dictPtr, opnd-1,
		    &OBJ_AT_DEPTH(opnd), DICT_PATH_EXISTS);
	    if (dictPtr == NULL) {
		TRACE_WITH_OBJ((
			"ERROR tracing dictionary path into \"%.30s\": ",
			O2S(OBJ_AT_DEPTH(opnd+1))),
			Tcl_GetObjResult(interp));
		goto gotError;
	    } else if (dictPtr == DICT_PATH_NON_EXISTENT) {
		goto dictGetDefUseDefault;
	    }
	}
	if (Tcl_DictObjGet(interp, dictPtr, OBJ_UNDER_TOS,
		&objResultPtr) != TCL_OK) {
	    TRACE_APPEND(("ERROR reading leaf dictionary key \"%.30s\": %s",
		    O2S(dictPtr), O2S(Tcl_GetObjResult(interp))));
	    goto gotError;
	} else if (!objResultPtr) {
	dictGetDefUseDefault:
	    objResultPtr = OBJ_AT_TOS;
	}
	TRACE_APPEND(("%.30s\n", O2S(objResultPtr)));
	NEXT_INST_V(5, opnd+2, 1);

    case INST_DICT_SET:
    case INST_DICT_UNSET:
    case INST_DICT_INCR_IMM:
	opnd = TclGetUInt4AtPtr(pc+1);
	opnd2 = TclGetUInt4AtPtr(pc+5);

	varPtr = LOCAL(opnd2);
	while (TclIsVarLink(varPtr)) {
	    varPtr = varPtr->value.linkPtr;
	}
	TRACE(("%u %u => ", opnd, opnd2));
	if (TclIsVarDirectReadable(varPtr)) {
	    dictPtr = varPtr->value.objPtr;
	} else {
	    DECACHE_STACK_INFO();
	    dictPtr = TclPtrGetVarIdx(interp, varPtr, NULL, NULL, NULL, 0,
		    opnd2);
	    CACHE_STACK_INFO();
	}
	if (dictPtr == NULL) {
	    TclNewObj(dictPtr);
	    allocateDict = 1;
	} else {
	    allocateDict = Tcl_IsShared(dictPtr);
	    if (allocateDict) {
		dictPtr = Tcl_DuplicateObj(dictPtr);
	    }
	}

	switch (*pc) {
	case INST_DICT_SET:
	    cleanup = opnd + 1;
	    result = Tcl_DictObjPutKeyList(interp, dictPtr, opnd,
		    &OBJ_AT_DEPTH(opnd), OBJ_AT_TOS);
	    break;
	case INST_DICT_INCR_IMM:
	    cleanup = 1;
	    opnd = TclGetInt4AtPtr(pc+1);
	    result = Tcl_DictObjGet(interp, dictPtr, OBJ_AT_TOS, &valuePtr);
	    if (result != TCL_OK) {
		break;
	    }
	    if (valuePtr == NULL) {
		Tcl_DictObjPut(NULL, dictPtr, OBJ_AT_TOS, Tcl_NewWideIntObj(opnd));
	    } else {
		TclNewIntObj(value2Ptr, opnd);
		Tcl_IncrRefCount(value2Ptr);
		if (Tcl_IsShared(valuePtr)) {
		    valuePtr = Tcl_DuplicateObj(valuePtr);
		    Tcl_DictObjPut(NULL, dictPtr, OBJ_AT_TOS, valuePtr);
		}
		result = TclIncrObj(interp, valuePtr, value2Ptr);
		if (result == TCL_OK) {
		    TclInvalidateStringRep(dictPtr);
		}
		TclDecrRefCount(value2Ptr);
	    }
	    break;
	case INST_DICT_UNSET:
	    cleanup = opnd;
	    result = Tcl_DictObjRemoveKeyList(interp, dictPtr, opnd,
		    &OBJ_AT_DEPTH(opnd-1));
	    break;
	default:
	    cleanup = 0; /* stop compiler warning */
	    Tcl_Panic("Should not happen!");
	}

	if (result != TCL_OK) {
	    if (allocateDict) {
		TclDecrRefCount(dictPtr);
	    }
	    TRACE_APPEND(("ERROR updating dictionary: %s\n",
		    O2S(Tcl_GetObjResult(interp))));
	    goto checkForCatch;
	}

	if (TclIsVarDirectWritable(varPtr)) {
	    if (allocateDict) {
		value2Ptr = varPtr->value.objPtr;
		Tcl_IncrRefCount(dictPtr);
		if (value2Ptr != NULL) {
		    TclDecrRefCount(value2Ptr);
		}
		varPtr->value.objPtr = dictPtr;
	    }
	    objResultPtr = dictPtr;
	} else {
	    Tcl_IncrRefCount(dictPtr);
	    DECACHE_STACK_INFO();
	    objResultPtr = TclPtrSetVarIdx(interp, varPtr, NULL, NULL, NULL,
		    dictPtr, TCL_LEAVE_ERR_MSG, opnd2);
	    CACHE_STACK_INFO();
	    TclDecrRefCount(dictPtr);
	    if (objResultPtr == NULL) {
		TRACE_ERROR(interp);
		goto gotError;
	    }
	}
#ifndef TCL_COMPILE_DEBUG
	if (*(pc+9) == INST_POP) {
	    NEXT_INST_V(10, cleanup, 0);
	}
#endif
	TRACE_APPEND(("\"%.30s\"\n", O2S(objResultPtr)));
	NEXT_INST_V(9, cleanup, 1);

    case INST_DICT_APPEND:
    case INST_DICT_LAPPEND:
	opnd = TclGetUInt4AtPtr(pc+1);
	varPtr = LOCAL(opnd);
	while (TclIsVarLink(varPtr)) {
	    varPtr = varPtr->value.linkPtr;
	}
	TRACE(("%u => ", opnd));
	if (TclIsVarDirectReadable(varPtr)) {
	    dictPtr = varPtr->value.objPtr;
	} else {
	    DECACHE_STACK_INFO();
	    dictPtr = TclPtrGetVarIdx(interp, varPtr, NULL, NULL, NULL, 0,
		    opnd);
	    CACHE_STACK_INFO();
	}
	if (dictPtr == NULL) {
	    TclNewObj(dictPtr);
	    allocateDict = 1;
	} else {
	    allocateDict = Tcl_IsShared(dictPtr);
	    if (allocateDict) {
		dictPtr = Tcl_DuplicateObj(dictPtr);
	    }
	}

	if (Tcl_DictObjGet(interp, dictPtr, OBJ_UNDER_TOS,
		&valuePtr) != TCL_OK) {
	    if (allocateDict) {
		TclDecrRefCount(dictPtr);
	    }
	    TRACE_ERROR(interp);
	    goto gotError;
	}

	/*
	 * Note that a non-existent key results in a NULL valuePtr, which is a
	 * case handled separately below. What we *can* say at this point is
	 * that the write-back will always succeed.
	 */

	switch (*pc) {
	case INST_DICT_APPEND:
	    if (valuePtr == NULL) {
		Tcl_DictObjPut(NULL, dictPtr, OBJ_UNDER_TOS, OBJ_AT_TOS);
	    } else if (Tcl_IsShared(valuePtr)) {
		valuePtr = Tcl_DuplicateObj(valuePtr);
		Tcl_AppendObjToObj(valuePtr, OBJ_AT_TOS);
		Tcl_DictObjPut(NULL, dictPtr, OBJ_UNDER_TOS, valuePtr);
	    } else {
		Tcl_AppendObjToObj(valuePtr, OBJ_AT_TOS);

		/*
		 * Must invalidate the string representation of dictionary
		 * here because we have directly updated the internal
		 * representation; if we don't, callers could see the wrong
		 * string rep despite the internal version of the dictionary
		 * having the correct value. [Bug 3079830]
		 */

		TclInvalidateStringRep(dictPtr);
	    }
	    break;
	case INST_DICT_LAPPEND:
	    /*
	     * More complex because list-append can fail.
	     */

	    if (valuePtr == NULL) {
		Tcl_DictObjPut(NULL, dictPtr, OBJ_UNDER_TOS,
			Tcl_NewListObj(1, &OBJ_AT_TOS));
		break;
	    } else if (Tcl_IsShared(valuePtr)) {
		valuePtr = Tcl_DuplicateObj(valuePtr);
		if (Tcl_ListObjAppendElement(interp, valuePtr,
			OBJ_AT_TOS) != TCL_OK) {
		    TclDecrRefCount(valuePtr);
		    if (allocateDict) {
			TclDecrRefCount(dictPtr);
		    }
		    TRACE_ERROR(interp);
		    goto gotError;
		}
		Tcl_DictObjPut(NULL, dictPtr, OBJ_UNDER_TOS, valuePtr);
	    } else {
		if (Tcl_ListObjAppendElement(interp, valuePtr,
			OBJ_AT_TOS) != TCL_OK) {
		    if (allocateDict) {
			TclDecrRefCount(dictPtr);
		    }
		    TRACE_ERROR(interp);
		    goto gotError;
		}

		/*
		 * Must invalidate the string representation of dictionary
		 * here because we have directly updated the internal
		 * representation; if we don't, callers could see the wrong
		 * string rep despite the internal version of the dictionary
		 * having the correct value. [Bug 3079830]
		 */

		TclInvalidateStringRep(dictPtr);
	    }
	    break;
	default:
	    Tcl_Panic("Should not happen!");
	}

	if (TclIsVarDirectWritable(varPtr)) {
	    if (allocateDict) {
		value2Ptr = varPtr->value.objPtr;
		Tcl_IncrRefCount(dictPtr);
		if (value2Ptr != NULL) {
		    TclDecrRefCount(value2Ptr);
		}
		varPtr->value.objPtr = dictPtr;
	    }
	    objResultPtr = dictPtr;
	} else {
	    Tcl_IncrRefCount(dictPtr);
	    DECACHE_STACK_INFO();
	    objResultPtr = TclPtrSetVarIdx(interp, varPtr, NULL, NULL, NULL,
		    dictPtr, TCL_LEAVE_ERR_MSG, opnd);
	    CACHE_STACK_INFO();
	    TclDecrRefCount(dictPtr);
	    if (objResultPtr == NULL) {
		TRACE_ERROR(interp);
		goto gotError;
	    }
	}
#ifndef TCL_COMPILE_DEBUG
	if (*(pc+5) == INST_POP) {
	    NEXT_INST_F(6, 2, 0);
	}
#endif
	TRACE_APPEND(("%.30s\n", O2S(objResultPtr)));
	NEXT_INST_F(5, 2, 1);

    case INST_DICT_FIRST:
	opnd = TclGetUInt4AtPtr(pc+1);
	TRACE(("%u => ", opnd));
	dictPtr = POP_OBJECT();
	searchPtr = (Tcl_DictSearch *)ckalloc(sizeof(Tcl_DictSearch));
	if (Tcl_DictObjFirst(interp, dictPtr, searchPtr, &keyPtr,
		&valuePtr, &done) != TCL_OK) {

	    /*
	     * dictPtr is no longer on the stack, and we're not
	     * moving it into the intrep of an iterator.  We need
	     * to drop the refcount [Tcl Bug 9b352768e6].
	     */

	    Tcl_DecrRefCount(dictPtr);
	    ckfree(searchPtr);
	    TRACE_ERROR(interp);
	    goto gotError;
	}
	{
	    Tcl_ObjIntRep ir;
	    TclNewObj(statePtr);
	    ir.twoPtrValue.ptr1 = searchPtr;
	    ir.twoPtrValue.ptr2 = dictPtr;
	    Tcl_StoreIntRep(statePtr, &dictIteratorType, &ir);
	}
	varPtr = LOCAL(opnd);
	if (varPtr->value.objPtr) {
	    if (TclHasIntRep(varPtr->value.objPtr, &dictIteratorType)) {
		Tcl_Panic("mis-issued dictFirst!");
	    }
	    TclDecrRefCount(varPtr->value.objPtr);
	}
	varPtr->value.objPtr = statePtr;
	Tcl_IncrRefCount(statePtr);
	goto pushDictIteratorResult;

    case INST_DICT_NEXT:
	opnd = TclGetUInt4AtPtr(pc+1);
	TRACE(("%u => ", opnd));
	statePtr = (*LOCAL(opnd)).value.objPtr;
	{
	    const Tcl_ObjIntRep *irPtr;

	    if (statePtr &&
		    (irPtr = TclFetchIntRep(statePtr, &dictIteratorType))) {
		searchPtr = (Tcl_DictSearch *)irPtr->twoPtrValue.ptr1;
		Tcl_DictObjNext(searchPtr, &keyPtr, &valuePtr, &done);
	    } else {
		Tcl_Panic("mis-issued dictNext!");
	    }
	}
    pushDictIteratorResult:
	if (done) {
	    TclNewObj(emptyPtr);
	    PUSH_OBJECT(emptyPtr);
	    PUSH_OBJECT(emptyPtr);
	} else {
	    PUSH_OBJECT(valuePtr);
	    PUSH_OBJECT(keyPtr);
	}
	TRACE_APPEND(("\"%.30s\" \"%.30s\" %d\n",
		O2S(OBJ_UNDER_TOS), O2S(OBJ_AT_TOS), done));

	/*
	 * The INST_DICT_FIRST and INST_DICT_NEXT instructsions are always
	 * followed by a conditional jump, so we can take advantage of this to
	 * do some peephole optimization (note that we're careful to not close
	 * out someone doing something else).
	 */

	JUMP_PEEPHOLE_F(done, 5, 0);

    case INST_DICT_UPDATE_START:
	opnd = TclGetUInt4AtPtr(pc+1);
	opnd2 = TclGetUInt4AtPtr(pc+5);
	TRACE(("%u => ", opnd));
	varPtr = LOCAL(opnd);
	duiPtr = (DictUpdateInfo *)codePtr->auxDataArrayPtr[opnd2].clientData;
	while (TclIsVarLink(varPtr)) {
	    varPtr = varPtr->value.linkPtr;
	}
	if (TclIsVarDirectReadable(varPtr)) {
	    dictPtr = varPtr->value.objPtr;
	} else {
	    DECACHE_STACK_INFO();
	    dictPtr = TclPtrGetVarIdx(interp, varPtr, NULL, NULL, NULL,
		    TCL_LEAVE_ERR_MSG, opnd);
	    CACHE_STACK_INFO();
	    if (dictPtr == NULL) {
		TRACE_ERROR(interp);
		goto gotError;
	    }
	}
	Tcl_IncrRefCount(dictPtr);
	if (TclListObjGetElements(interp, OBJ_AT_TOS, &length,
		&keyPtrPtr) != TCL_OK) {
	    TRACE_ERROR(interp);
	    goto gotError;
	}
	if (length != duiPtr->length) {
	    Tcl_Panic("dictUpdateStart argument length mismatch");
	}
	for (i=0 ; i<length ; i++) {
	    if (Tcl_DictObjGet(interp, dictPtr, keyPtrPtr[i],
		    &valuePtr) != TCL_OK) {
		TRACE_ERROR(interp);
		Tcl_DecrRefCount(dictPtr);
		goto gotError;
	    }
	    varPtr = LOCAL(duiPtr->varIndices[i]);
	    while (TclIsVarLink(varPtr)) {
		varPtr = varPtr->value.linkPtr;
	    }
	    DECACHE_STACK_INFO();
	    if (valuePtr == NULL) {
		TclObjUnsetVar2(interp,
			localName(iPtr->varFramePtr, duiPtr->varIndices[i]),
			NULL, 0);
	    } else if (TclPtrSetVarIdx(interp, varPtr, NULL, NULL, NULL,
		    valuePtr, TCL_LEAVE_ERR_MSG,
		    duiPtr->varIndices[i]) == NULL) {
		CACHE_STACK_INFO();
		TRACE_ERROR(interp);
		Tcl_DecrRefCount(dictPtr);
		goto gotError;
	    }
	    CACHE_STACK_INFO();
	}
	TclDecrRefCount(dictPtr);
	TRACE_APPEND(("OK\n"));
	NEXT_INST_F(9, 0, 0);

    case INST_DICT_UPDATE_END:
	opnd = TclGetUInt4AtPtr(pc+1);
	opnd2 = TclGetUInt4AtPtr(pc+5);
	TRACE(("%u => ", opnd));
	varPtr = LOCAL(opnd);
	duiPtr = (DictUpdateInfo *)codePtr->auxDataArrayPtr[opnd2].clientData;
	while (TclIsVarLink(varPtr)) {
	    varPtr = varPtr->value.linkPtr;
	}
	if (TclIsVarDirectReadable(varPtr)) {
	    dictPtr = varPtr->value.objPtr;
	} else {
	    DECACHE_STACK_INFO();
	    dictPtr = TclPtrGetVarIdx(interp, varPtr, NULL, NULL, NULL, 0,
		    opnd);
	    CACHE_STACK_INFO();
	}
	if (dictPtr == NULL) {
	    TRACE_APPEND(("storage was unset\n"));
	    NEXT_INST_F(9, 1, 0);
	}
	if (Tcl_DictObjSize(interp, dictPtr, &length) != TCL_OK
		|| TclListObjGetElements(interp, OBJ_AT_TOS, &length,
			&keyPtrPtr) != TCL_OK) {
	    TRACE_ERROR(interp);
	    goto gotError;
	}
	allocdict = Tcl_IsShared(dictPtr);
	if (allocdict) {
	    dictPtr = Tcl_DuplicateObj(dictPtr);
	}
	if (length > 0) {
	    TclInvalidateStringRep(dictPtr);
	}
	for (i=0 ; i<length ; i++) {
	    Var *var2Ptr = LOCAL(duiPtr->varIndices[i]);

	    while (TclIsVarLink(var2Ptr)) {
		var2Ptr = var2Ptr->value.linkPtr;
	    }
	    if (TclIsVarDirectReadable(var2Ptr)) {
		valuePtr = var2Ptr->value.objPtr;
	    } else {
		DECACHE_STACK_INFO();
		valuePtr = TclPtrGetVarIdx(interp, var2Ptr, NULL, NULL, NULL,
			0, duiPtr->varIndices[i]);
		CACHE_STACK_INFO();
	    }
	    if (valuePtr == NULL) {
		Tcl_DictObjRemove(interp, dictPtr, keyPtrPtr[i]);
	    } else if (dictPtr == valuePtr) {
		Tcl_DictObjPut(interp, dictPtr, keyPtrPtr[i],
			Tcl_DuplicateObj(valuePtr));
	    } else {
		Tcl_DictObjPut(interp, dictPtr, keyPtrPtr[i], valuePtr);
	    }
	}
	if (TclIsVarDirectWritable(varPtr)) {
	    Tcl_IncrRefCount(dictPtr);
	    TclDecrRefCount(varPtr->value.objPtr);
	    varPtr->value.objPtr = dictPtr;
	} else {
	    DECACHE_STACK_INFO();
	    objResultPtr = TclPtrSetVarIdx(interp, varPtr, NULL, NULL, NULL,
		    dictPtr, TCL_LEAVE_ERR_MSG, opnd);
	    CACHE_STACK_INFO();
	    if (objResultPtr == NULL) {
		if (allocdict) {
		    TclDecrRefCount(dictPtr);
		}
		TRACE_ERROR(interp);
		goto gotError;
	    }
	}
	TRACE_APPEND(("written back\n"));
	NEXT_INST_F(9, 1, 0);

    case INST_DICT_EXPAND:
	dictPtr = OBJ_UNDER_TOS;
	listPtr = OBJ_AT_TOS;
	TRACE(("\"%.30s\" \"%.30s\" =>", O2S(dictPtr), O2S(listPtr)));
	if (TclListObjGetElements(interp, listPtr, &objc, &objv) != TCL_OK) {
	    TRACE_ERROR(interp);
	    goto gotError;
	}
	objResultPtr = TclDictWithInit(interp, dictPtr, objc, objv);
	if (objResultPtr == NULL) {
	    TRACE_ERROR(interp);
	    goto gotError;
	}
	TRACE_APPEND(("\"%.30s\"\n", O2S(objResultPtr)));
	NEXT_INST_F(1, 2, 1);

    case INST_DICT_RECOMBINE_STK:
	keysPtr = POP_OBJECT();
	varNamePtr = OBJ_UNDER_TOS;
	listPtr = OBJ_AT_TOS;
	TRACE(("\"%.30s\" \"%.30s\" \"%.30s\" => ",
		O2S(varNamePtr), O2S(valuePtr), O2S(keysPtr)));
	if (TclListObjGetElements(interp, listPtr, &objc, &objv) != TCL_OK) {
	    TRACE_ERROR(interp);
	    TclDecrRefCount(keysPtr);
	    goto gotError;
	}
	varPtr = TclObjLookupVarEx(interp, varNamePtr, NULL,
		TCL_LEAVE_ERR_MSG, "set", 1, 1, &arrayPtr);
	if (varPtr == NULL) {
	    TRACE_ERROR(interp);
	    TclDecrRefCount(keysPtr);
	    goto gotError;
	}
	DECACHE_STACK_INFO();
	result = TclDictWithFinish(interp, varPtr,arrayPtr,varNamePtr,NULL,-1,
		objc, objv, keysPtr);
	CACHE_STACK_INFO();
	TclDecrRefCount(keysPtr);
	if (result != TCL_OK) {
	    TRACE_ERROR(interp);
	    goto gotError;
	}
	TRACE_APPEND(("OK\n"));
	NEXT_INST_F(1, 2, 0);

    case INST_DICT_RECOMBINE_IMM:
	opnd = TclGetUInt4AtPtr(pc+1);
	listPtr = OBJ_UNDER_TOS;
	keysPtr = OBJ_AT_TOS;
	varPtr = LOCAL(opnd);
	TRACE(("%u <- \"%.30s\" \"%.30s\" => ", opnd, O2S(valuePtr),
		O2S(keysPtr)));
	if (TclListObjGetElements(interp, listPtr, &objc, &objv) != TCL_OK) {
	    TRACE_ERROR(interp);
	    goto gotError;
	}
	while (TclIsVarLink(varPtr)) {
	    varPtr = varPtr->value.linkPtr;
	}
	DECACHE_STACK_INFO();
	result = TclDictWithFinish(interp, varPtr, NULL, NULL, NULL, opnd,
		objc, objv, keysPtr);
	CACHE_STACK_INFO();
	if (result != TCL_OK) {
	    TRACE_ERROR(interp);
	    goto gotError;
	}
	TRACE_APPEND(("OK\n"));
	NEXT_INST_F(5, 2, 0);
    }
    break;

    /*
     *	   End of dictionary-related instructions.
     * -----------------------------------------------------------------
     */

    case INST_CLOCK_READ:
	{			/* Read the wall clock */
	    Tcl_WideInt wval;
	    Tcl_Time now;
	    switch(TclGetUInt1AtPtr(pc+1)) {
	    case 0:		/* clicks */
#ifdef TCL_WIDE_CLICKS
		wval = TclpGetWideClicks();
#else
		wval = (Tcl_WideInt) TclpGetClicks();
#endif
		break;
	    case 1:		/* microseconds */
		Tcl_GetTime(&now);
		wval = (Tcl_WideInt) now.sec * 1000000 + now.usec;
		break;
	    case 2:		/* milliseconds */
		Tcl_GetTime(&now);
		wval = (Tcl_WideInt) now.sec * 1000 + now.usec / 1000;
		break;
	    case 3:		/* seconds */
		Tcl_GetTime(&now);
		wval = (Tcl_WideInt) now.sec;
		break;
	    default:
		Tcl_Panic("clockRead instruction with unknown clock#");
	    }
	    TclNewIntObj(objResultPtr, wval);
	    TRACE_WITH_OBJ(("=> "), objResultPtr);
	    NEXT_INST_F(2, 0, 1);
	}
	break;

    default:
	Tcl_Panic("TclNRExecuteByteCode: unrecognized opCode %u", *pc);
    } /* end of switch on opCode */

    /*
     * Block for variables needed to process exception returns.
     */

    {
	ExceptionRange *rangePtr;
				/* Points to closest loop or catch exception
				 * range enclosing the pc. Used by various
				 * instructions and processCatch to process
				 * break, continue, and errors. */
	const char *bytes;

	/*
	 * An external evaluation (INST_INVOKE or INST_EVAL) returned
	 * something different from TCL_OK, or else INST_BREAK or
	 * INST_CONTINUE were called.
	 */

    processExceptionReturn:
#ifdef TCL_COMPILE_DEBUG
	switch (*pc) {
	case INST_INVOKE_STK1:
	    opnd = TclGetUInt1AtPtr(pc+1);
	    TRACE(("%u => ... after \"%.20s\": ", opnd, cmdNameBuf));
	    break;
	case INST_INVOKE_STK4:
	    opnd = TclGetUInt4AtPtr(pc+1);
	    TRACE(("%u => ... after \"%.20s\": ", opnd, cmdNameBuf));
	    break;
	case INST_EVAL_STK:
	    /*
	     * Note that the object at stacktop has to be used before doing
	     * the cleanup.
	     */

	    TRACE(("\"%.30s\" => ", O2S(OBJ_AT_TOS)));
	    break;
	default:
	    TRACE(("=> "));
	}
#endif
	if ((result == TCL_CONTINUE) || (result == TCL_BREAK)) {
	    rangePtr = GetExceptRangeForPc(pc, result, codePtr);
	    if (rangePtr == NULL) {
		TRACE_APPEND(("no encl. loop or catch, returning %s\n",
			StringForResultCode(result)));
		goto abnormalReturn;
	    }
	    if (rangePtr->type == CATCH_EXCEPTION_RANGE) {
		TRACE_APPEND(("%s ...\n", StringForResultCode(result)));
		goto processCatch;
	    }
	    while (cleanup--) {
		valuePtr = POP_OBJECT();
		TclDecrRefCount(valuePtr);
	    }
	    if (result == TCL_BREAK) {
		result = TCL_OK;
		pc = (codePtr->codeStart + rangePtr->breakOffset);
		TRACE_APPEND(("%s, range at %d, new pc %d\n",
			StringForResultCode(result),
			rangePtr->codeOffset, rangePtr->breakOffset));
		NEXT_INST_F(0, 0, 0);
	    }
	    if (rangePtr->continueOffset == -1) {
		TRACE_APPEND(("%s, loop w/o continue, checking for catch\n",
			StringForResultCode(result)));
		goto checkForCatch;
	    }
	    result = TCL_OK;
	    pc = (codePtr->codeStart + rangePtr->continueOffset);
	    TRACE_APPEND(("%s, range at %d, new pc %d\n",
		    StringForResultCode(result),
		    rangePtr->codeOffset, rangePtr->continueOffset));
	    NEXT_INST_F(0, 0, 0);
	}
#ifdef TCL_COMPILE_DEBUG
	if (traceInstructions) {
	    objPtr = Tcl_GetObjResult(interp);
	    if ((result != TCL_ERROR) && (result != TCL_RETURN)) {
		TRACE_APPEND(("OTHER RETURN CODE %d, result=\"%.30s\"\n ",
			result, O2S(objPtr)));
	    } else {
		TRACE_APPEND(("%s, result=\"%.30s\"\n",
			StringForResultCode(result), O2S(objPtr)));
	    }
	}
#endif
	goto checkForCatch;

	/*
	 * Division by zero in an expression. Control only reaches this point
	 * by "goto divideByZero".
	 */

    divideByZero:
	Tcl_SetObjResult(interp, Tcl_NewStringObj("divide by zero", -1));
	DECACHE_STACK_INFO();
	Tcl_SetErrorCode(interp, "ARITH", "DIVZERO", "divide by zero", NULL);
	CACHE_STACK_INFO();
	goto gotError;

    outOfMemory:
	Tcl_SetObjResult(interp, Tcl_NewStringObj("out of memory", -1));
	DECACHE_STACK_INFO();
	Tcl_SetErrorCode(interp, "ARITH", "OUTOFMEMORY", "out of memory", NULL);
	CACHE_STACK_INFO();
	goto gotError;

	/*
	 * Exponentiation of zero by negative number in an expression. Control
	 * only reaches this point by "goto exponOfZero".
	 */

    exponOfZero:
	Tcl_SetObjResult(interp, Tcl_NewStringObj(
		"exponentiation of zero by negative power", -1));
	DECACHE_STACK_INFO();
	Tcl_SetErrorCode(interp, "ARITH", "DOMAIN",
		"exponentiation of zero by negative power", NULL);
	CACHE_STACK_INFO();

	/*
	 * Almost all error paths feed through here rather than assigning to
	 * result themselves (for a small but consistent saving).
	 */

    gotError:
	result = TCL_ERROR;

	/*
	 * Execution has generated an "exception" such as TCL_ERROR. If the
	 * exception is an error, record information about what was being
	 * executed when the error occurred. Find the closest enclosing catch
	 * range, if any. If no enclosing catch range is found, stop execution
	 * and return the "exception" code.
	 */

    checkForCatch:
	if (iPtr->execEnvPtr->rewind) {
	    goto abnormalReturn;
	}
	if ((result == TCL_ERROR) && !(iPtr->flags & ERR_ALREADY_LOGGED)) {
	    const unsigned char *pcBeg;

	    bytes = GetSrcInfoForPc(pc, codePtr, &length, &pcBeg, NULL);
	    DECACHE_STACK_INFO();
	    TclLogCommandInfo(interp, codePtr->source, bytes,
		    bytes ? length : 0, pcBeg, tosPtr);
	    CACHE_STACK_INFO();
	}
	iPtr->flags &= ~ERR_ALREADY_LOGGED;

	/*
	 * Clear all expansions that may have started after the last
	 * INST_BEGIN_CATCH.
	 */

	while (auxObjList) {
	    if ((catchTop != initCatchTop)
		    && (*catchTop > (ptrdiff_t)
			auxObjList->internalRep.twoPtrValue.ptr2)) {
		break;
	    }
	    POP_TAUX_OBJ();
	}

	/*
	 * We must not catch if the script in progress has been canceled with
	 * the TCL_CANCEL_UNWIND flag. Instead, it blows outwards until we
	 * either hit another interpreter (presumably where the script in
	 * progress has not been canceled) or we get to the top-level. We do
	 * NOT modify the interpreter result here because we know it will
	 * already be set prior to vectoring down to this point in the code.
	 */

	if (TclCanceled(iPtr) && (Tcl_Canceled(interp, 0) == TCL_ERROR)) {
#ifdef TCL_COMPILE_DEBUG
	    if (traceInstructions) {
		fprintf(stdout, "   ... cancel with unwind, returning %s\n",
			StringForResultCode(result));
	    }
#endif
	    goto abnormalReturn;
	}

	/*
	 * We must not catch an exceeded limit. Instead, it blows outwards
	 * until we either hit another interpreter (presumably where the limit
	 * is not exceeded) or we get to the top-level.
	 */

	if (TclLimitExceeded(iPtr->limit)) {
#ifdef TCL_COMPILE_DEBUG
	    if (traceInstructions) {
		fprintf(stdout, "   ... limit exceeded, returning %s\n",
			StringForResultCode(result));
	    }
#endif
	    goto abnormalReturn;
	}
	if (catchTop == initCatchTop) {
#ifdef TCL_COMPILE_DEBUG
	    if (traceInstructions) {
		fprintf(stdout, "   ... no enclosing catch, returning %s\n",
			StringForResultCode(result));
	    }
#endif
	    goto abnormalReturn;
	}
	rangePtr = GetExceptRangeForPc(pc, TCL_ERROR, codePtr);
	if (rangePtr == NULL) {
	    /*
	     * This is only possible when compiling a [catch] that sends its
	     * script to INST_EVAL. Cannot correct the compiler without
	     * breaking compat with previous .tbc compiled scripts.
	     */

#ifdef TCL_COMPILE_DEBUG
	    if (traceInstructions) {
		fprintf(stdout, "   ... no enclosing catch, returning %s\n",
			StringForResultCode(result));
	    }
#endif
	    goto abnormalReturn;
	}

	/*
	 * A catch exception range (rangePtr) was found to handle an
	 * "exception". It was found either by checkForCatch just above or by
	 * an instruction during break, continue, or error processing. Jump to
	 * its catchOffset after unwinding the operand stack to the depth it
	 * had when starting to execute the range's catch command.
	 */

    processCatch:
	while (CURR_DEPTH > *catchTop) {
	    valuePtr = POP_OBJECT();
	    TclDecrRefCount(valuePtr);
	}
#ifdef TCL_COMPILE_DEBUG
	if (traceInstructions) {
	    fprintf(stdout, "  ... found catch at %d, catchTop=%d, "
		    "unwound to %ld, new pc %u\n",
		    rangePtr->codeOffset, (int) (catchTop - initCatchTop - 1),
		    (long) *catchTop, (unsigned) rangePtr->catchOffset);
	}
#endif
	pc = (codePtr->codeStart + rangePtr->catchOffset);
	NEXT_INST_F(0, 0, 0);	/* Restart the execution loop at pc. */

	/*
	 * end of infinite loop dispatching on instructions.
	 */

	/*
	 * Done or abnormal return code. Restore the stack to state it had when
	 * starting to execute the ByteCode. Panic if the stack is below the
	 * initial level.
	 */

    abnormalReturn:
	TCL_DTRACE_INST_LAST();

	/*
	 * Clear all expansions and same-level NR calls.
	 *
	 * Note that expansion markers have a NULL type; avoid removing other
	 * markers.
	 */

	while (auxObjList) {
	    POP_TAUX_OBJ();
	}
	while (tosPtr > initTosPtr) {
	    objPtr = POP_OBJECT();
	    Tcl_DecrRefCount(objPtr);
	}

	if (tosPtr < initTosPtr) {
	    fprintf(stderr,
		    "\nTclNRExecuteByteCode: abnormal return at pc %u: "
		    "stack top %d < entry stack top %d\n",
		    (unsigned)(pc - codePtr->codeStart),
		    (unsigned) CURR_DEPTH, (unsigned) 0);
	    Tcl_Panic("TclNRExecuteByteCode execution failure: end stack top < start stack top");
	}
	CLANG_ASSERT(bcFramePtr);
    }

    iPtr->cmdFramePtr = bcFramePtr->nextPtr;
    TclReleaseByteCode(codePtr);
    TclStackFree(interp, TD);	/* free my stack */

    return result;

    /*
     * INST_START_CMD failure case removed where it doesn't bother that much
     *
     * Remark that if the interpreter is marked for deletion its
     * compileEpoch is modified, so that the epoch check also verifies
     * that the interp is not deleted. If no outside call has been made
     * since the last check, it is safe to omit the check.

     * case INST_START_CMD:
     */

	instStartCmdFailed:
	{
	    const char *bytes;

	    length = 0;

	    if (TclInterpReady(interp) == TCL_ERROR) {
		goto gotError;
	    }

	    /*
	     * We used to switch to direct eval; for NRE-awareness we now
	     * compile and eval the command so that this evaluation does not
	     * add a new TEBC instance. Bug [2910748], bug [fa6bf38d07]
	     *
	     * TODO: recompile, search this command and eval a code starting from,
	     * so that this evaluation does not add a new TEBC instance without
	     * NRE-trampoline.
	     */

	    codePtr->flags |= TCL_BYTECODE_RECOMPILE;
	    bytes = GetSrcInfoForPc(pc, codePtr, &length, NULL, NULL);
	    opnd = TclGetUInt4AtPtr(pc+1);
	    pc += (opnd-1);
	    assert(bytes);
	    PUSH_OBJECT(Tcl_NewStringObj(bytes, length));
	    goto instEvalStk;
	}
}

#undef codePtr
#undef iPtr
#undef bcFramePtr
#undef initCatchTop
#undef initTosPtr
#undef auxObjList
#undef catchTop
#undef TCONST
#undef esPtr

static int
FinalizeOONext(
    ClientData data[],
    Tcl_Interp *interp,
    int result)
{
    Interp *iPtr = (Interp *) interp;
    CallContext *contextPtr = (CallContext *)data[1];

    /*
     * Reset the variable lookup frame.
     */

    iPtr->varFramePtr = (CallFrame *)data[0];

    /*
     * Restore the call chain context index as we've finished the inner invoke
     * and want to operate in the outer context again.
     */

    contextPtr->index = PTR2INT(data[2]);
    contextPtr->skip = PTR2INT(data[3]);
    contextPtr->oPtr->flags &= ~FILTER_HANDLING;
    return result;
}

static int
FinalizeOONextFilter(
    ClientData data[],
    Tcl_Interp *interp,
    int result)
{
    Interp *iPtr = (Interp *) interp;
    CallContext *contextPtr = (CallContext *)data[1];

    /*
     * Reset the variable lookup frame.
     */

    iPtr->varFramePtr = (CallFrame *)data[0];

    /*
     * Restore the call chain context index as we've finished the inner invoke
     * and want to operate in the outer context again.
     */

    contextPtr->index = PTR2INT(data[2]);
    contextPtr->skip = PTR2INT(data[3]);
    contextPtr->oPtr->flags |= FILTER_HANDLING;
    return result;
}

/*
 * WidePwrSmallExpon --
 *
 * Helper to calculate small powers of integers whose result is wide.
 */
static inline Tcl_WideInt
WidePwrSmallExpon(Tcl_WideInt w1, long exponent) {

    Tcl_WideInt wResult;

    wResult = w1 * w1;		/* b**2 */
    switch (exponent) {
    case 2:
	break;
    case 3:
	wResult *= w1;		/* b**3 */
	break;
    case 4:
	wResult *= wResult;	/* b**4 */
	break;
    case 5:
	wResult *= wResult;	/* b**4 */
	wResult *= w1;		/* b**5 */
	break;
    case 6:
	wResult *= w1;		/* b**3 */
	wResult *= wResult;	/* b**6 */
	break;
    case 7:
	wResult *= w1;		/* b**3 */
	wResult *= wResult;	/* b**6 */
	wResult *= w1;		/* b**7 */
	break;
    case 8:
	wResult *= wResult;	/* b**4 */
	wResult *= wResult;	/* b**8 */
	break;
    case 9:
	wResult *= wResult;	/* b**4 */
	wResult *= wResult;	/* b**8 */
	wResult *= w1;		/* b**9 */
	break;
    case 10:
	wResult *= wResult;	/* b**4 */
	wResult *= w1;		/* b**5 */
	wResult *= wResult;	/* b**10 */
	break;
    case 11:
	wResult *= wResult;	/* b**4 */
	wResult *= w1;		/* b**5 */
	wResult *= wResult;	/* b**10 */
	wResult *= w1;		/* b**11 */
	break;
    case 12:
	wResult *= w1;		/* b**3 */
	wResult *= wResult;	/* b**6 */
	wResult *= wResult;	/* b**12 */
	break;
    case 13:
	wResult *= w1;		/* b**3 */
	wResult *= wResult;	/* b**6 */
	wResult *= wResult;	/* b**12 */
	wResult *= w1;		/* b**13 */
	break;
    case 14:
	wResult *= w1;		/* b**3 */
	wResult *= wResult;	/* b**6 */
	wResult *= w1;		/* b**7 */
	wResult *= wResult;	/* b**14 */
	break;
    case 15:
	wResult *= w1;		/* b**3 */
	wResult *= wResult;	/* b**6 */
	wResult *= w1;		/* b**7 */
	wResult *= wResult;	/* b**14 */
	wResult *= w1;		/* b**15 */
	break;
    case 16:
	wResult *= wResult;	/* b**4 */
	wResult *= wResult;	/* b**8 */
	wResult *= wResult;	/* b**16 */
	break;
    }
    return wResult;
}
/*
 *----------------------------------------------------------------------
 *
 * ExecuteExtendedBinaryMathOp, ExecuteExtendedUnaryMathOp --
 *
 *	These functions do advanced math for binary and unary operators
 *	respectively, so that the main TEBC code does not bear the cost of
 *	them.
 *
 * Results:
 *	A Tcl_Obj* result, or a NULL (in which case valuePtr is updated to
 *	hold the result value), or one of the special flag values
 *	GENERAL_ARITHMETIC_ERROR, EXPONENT_OF_ZERO or DIVIDED_BY_ZERO. The
 *	latter two signify a zero value raised to a negative power or a value
 *	divided by zero, respectively. With GENERAL_ARITHMETIC_ERROR, all
 *	error information will have already been reported in the interpreter
 *	result.
 *
 * Side effects:
 *	May update the Tcl_Obj indicated valuePtr if it is unshared. Will
 *	return a NULL when that happens.
 *
 *----------------------------------------------------------------------
 */

static Tcl_Obj *
ExecuteExtendedBinaryMathOp(
    Tcl_Interp *interp,		/* Where to report errors. */
    int opcode,			/* What operation to perform. */
    Tcl_Obj **constants,	/* The execution environment's constants. */
    Tcl_Obj *valuePtr,		/* The first operand on the stack. */
    Tcl_Obj *value2Ptr)		/* The second operand on the stack. */
{
#define WIDE_RESULT(w) \
    if (Tcl_IsShared(valuePtr)) {		\
	return Tcl_NewWideIntObj(w);		\
    } else {					\
	TclSetIntObj(valuePtr, w);		\
	return NULL;				\
    }
#define BIG_RESULT(b) \
    if (Tcl_IsShared(valuePtr)) {		\
	return Tcl_NewBignumObj(b);		\
    } else {					\
	Tcl_SetBignumObj(valuePtr, b);		\
	return NULL;				\
    }
#define DOUBLE_RESULT(d) \
    if (Tcl_IsShared(valuePtr)) {		\
	TclNewDoubleObj(objResultPtr, (d));	\
	return objResultPtr;			\
    } else {					\
	Tcl_SetDoubleObj(valuePtr, (d));	\
	return NULL;				\
    }

    int type1, type2;
    ClientData ptr1, ptr2;
    double d1, d2, dResult;
    Tcl_WideInt w1, w2, wResult;
    mp_int big1, big2, bigResult, bigRemainder;
    Tcl_Obj *objResultPtr;
    int invalid, zero;
    long shift;
	mp_err err;

    (void) GetNumberFromObj(NULL, valuePtr, &ptr1, &type1);
    (void) GetNumberFromObj(NULL, value2Ptr, &ptr2, &type2);

    switch (opcode) {
    case INST_MOD:
	/* TODO: Attempts to re-use unshared operands on stack */

	w2 = 0;			/* silence gcc warning */
	if (type2 == TCL_NUMBER_INT) {
	    w2 = *((const Tcl_WideInt *)ptr2);
	    if (w2 == 0) {
		return DIVIDED_BY_ZERO;
	    }
	    if ((w2 == 1) || (w2 == -1)) {
		/*
		 * Div. by |1| always yields remainder of 0.
		 */

		return constants[0];
	    }
	}
	if (type1 == TCL_NUMBER_INT) {
	    w1 = *((const Tcl_WideInt *)ptr1);

	    if (w1 == 0) {
		/*
		 * 0 % (non-zero) always yields remainder of 0.
		 */

		return constants[0];
	    }
	    if (type2 == TCL_NUMBER_INT) {
		Tcl_WideInt wQuotient, wRemainder;
		w2 = *((const Tcl_WideInt *)ptr2);
		wQuotient = w1 / w2;

		/*
		 * Force Tcl's integer division rules.
		 * TODO: examine for logic simplification
		 */

		if (((wQuotient < (Tcl_WideInt) 0)
			|| ((wQuotient == (Tcl_WideInt) 0)
			&& ((w1 < 0 && w2 > 0)
			|| (w1 > 0 && w2 < 0))))
			&& (wQuotient * w2 != w1)) {
		    wQuotient -= (Tcl_WideInt) 1;
		}
		wRemainder = w1 - w2*wQuotient;
		WIDE_RESULT(wRemainder);
	    }

	    Tcl_TakeBignumFromObj(NULL, value2Ptr, &big2);

	    /* TODO: internals intrusion */
	    if ((w1 > ((Tcl_WideInt) 0)) ^ !mp_isneg(&big2)) {
		/*
		 * Arguments are opposite sign; remainder is sum.
		 */

		err = mp_init_i64(&big1, w1);
		if (err == MP_OKAY) {
		    err = mp_add(&big2, &big1, &big2);
		    mp_clear(&big1);
		}
		if (err != MP_OKAY) {
		    return OUT_OF_MEMORY;
		}
		BIG_RESULT(&big2);
	    }

	    /*
	     * Arguments are same sign; remainder is first operand.
	     */

	    mp_clear(&big2);
	    return NULL;
	}
	Tcl_GetBignumFromObj(NULL, valuePtr, &big1);
	Tcl_GetBignumFromObj(NULL, value2Ptr, &big2);
	err = mp_init_multi(&bigResult, &bigRemainder, NULL);
	if (err == MP_OKAY) {
	    err = mp_div(&big1, &big2, &bigResult, &bigRemainder);
	}
	if ((err == MP_OKAY) && !mp_iszero(&bigRemainder) && (bigRemainder.sign != big2.sign)) {
	    /*
	     * Convert to Tcl's integer division rules.
	     */

	    if ((mp_sub_d(&bigResult, 1, &bigResult) != MP_OKAY)
		    || (mp_add(&bigRemainder, &big2, &bigRemainder) != MP_OKAY)) {
		return OUT_OF_MEMORY;
	    }
	}
	err = mp_copy(&bigRemainder, &bigResult);
	mp_clear(&bigRemainder);
	mp_clear(&big1);
	mp_clear(&big2);
	if (err != MP_OKAY) {
	    return OUT_OF_MEMORY;
	}
	BIG_RESULT(&bigResult);

    case INST_LSHIFT:
    case INST_RSHIFT: {
	/*
	 * Reject negative shift argument.
	 */

	switch (type2) {
	case TCL_NUMBER_INT:
	    invalid = (*((const Tcl_WideInt *)ptr2) < 0);
	    break;
	case TCL_NUMBER_BIG:
	    Tcl_TakeBignumFromObj(NULL, value2Ptr, &big2);
	    invalid = mp_isneg(&big2);
	    mp_clear(&big2);
	    break;
	default:
	    /* Unused, here to silence compiler warning */
	    invalid = 0;
	}
	if (invalid) {
	    Tcl_SetObjResult(interp, Tcl_NewStringObj(
		    "negative shift argument", -1));
	    return GENERAL_ARITHMETIC_ERROR;
	}

	/*
	 * Zero shifted any number of bits is still zero.
	 */

	if ((type1==TCL_NUMBER_INT) && (*((const Tcl_WideInt *)ptr1) == 0)) {
	    return constants[0];
	}

	if (opcode == INST_LSHIFT) {
	    /*
	     * Large left shifts create integer overflow.
	     *
	     * BEWARE! Can't use Tcl_GetIntFromObj() here because that
	     * converts values in the (unsigned) range to their signed int
	     * counterparts, leading to incorrect results.
	     */

	    if ((type2 != TCL_NUMBER_INT)
		    || (*((const Tcl_WideInt *)ptr2) > INT_MAX)) {
		/*
		 * Technically, we could hold the value (1 << (INT_MAX+1)) in
		 * an mp_int, but since we're using mp_mul_2d() to do the
		 * work, and it takes only an int argument, that's a good
		 * place to draw the line.
		 */

		Tcl_SetObjResult(interp, Tcl_NewStringObj(
			"integer value too large to represent", -1));
		return GENERAL_ARITHMETIC_ERROR;
	    }
	    shift = (int)(*((const Tcl_WideInt *)ptr2));

	    /*
	     * Handle shifts within the native wide range.
	     */

	    if ((type1 == TCL_NUMBER_INT)
		    && ((size_t)shift < CHAR_BIT*sizeof(Tcl_WideInt))) {
		w1 = *((const Tcl_WideInt *)ptr1);
		if (!((w1>0 ? w1 : ~w1)
			& -(((Tcl_WideInt)1)
			<< (CHAR_BIT*sizeof(Tcl_WideInt) - 1 - shift)))) {
		    WIDE_RESULT(w1 << shift);
		}
	    }
	} else {
	    /*
	     * Quickly force large right shifts to 0 or -1.
	     */

	    if ((type2 != TCL_NUMBER_INT)
		    || (*(const Tcl_WideInt *)ptr2 > INT_MAX)) {
		/*
		 * Again, technically, the value to be shifted could be an
		 * mp_int so huge that a right shift by (INT_MAX+1) bits could
		 * not take us to the result of 0 or -1, but since we're using
		 * mp_div_2d to do the work, and it takes only an int
		 * argument, we draw the line there.
		 */

		switch (type1) {
		case TCL_NUMBER_INT:
		    zero = (*(const Tcl_WideInt *)ptr1 > 0);
		    break;
		case TCL_NUMBER_BIG:
		    Tcl_TakeBignumFromObj(NULL, valuePtr, &big1);
		    zero = !mp_isneg(&big1);
		    mp_clear(&big1);
		    break;
		default:
		    /* Unused, here to silence compiler warning. */
		    zero = 0;
		}
		if (zero) {
		    return constants[0];
		}
		WIDE_RESULT(-1);
	    }
	    shift = (int)(*(const Tcl_WideInt *)ptr2);

	    /*
	     * Handle shifts within the native wide range.
	     */

	    if (type1 == TCL_NUMBER_INT) {
		w1 = *(const Tcl_WideInt *)ptr1;
		if ((size_t)shift >= CHAR_BIT*sizeof(Tcl_WideInt)) {
		    if (w1 >= 0) {
			return constants[0];
		    }
		    WIDE_RESULT(-1);
		}
		WIDE_RESULT(w1 >> shift);
	    }
	}

	Tcl_TakeBignumFromObj(NULL, valuePtr, &big1);

	err = mp_init(&bigResult);
	if (err == MP_OKAY) {
	    if (opcode == INST_LSHIFT) {
		err = mp_mul_2d(&big1, shift, &bigResult);
	    } else {
		err = mp_signed_rsh(&big1, shift, &bigResult);
	    }
	}
	if (err != MP_OKAY) {
	    return OUT_OF_MEMORY;
	}
	mp_clear(&big1);
	BIG_RESULT(&bigResult);
    }

    case INST_BITOR:
    case INST_BITXOR:
    case INST_BITAND:
	if ((type1 != TCL_NUMBER_INT) || (type2 != TCL_NUMBER_INT)) {
	    Tcl_TakeBignumFromObj(NULL, valuePtr, &big1);
	    Tcl_TakeBignumFromObj(NULL, value2Ptr, &big2);

	    err = mp_init(&bigResult);

	    if (err == MP_OKAY) {
		switch (opcode) {
		case INST_BITAND:
		    err = mp_and(&big1, &big2, &bigResult);
		    break;

		case INST_BITOR:
		    err = mp_or(&big1, &big2, &bigResult);
		    break;

		case INST_BITXOR:
		    err = mp_xor(&big1, &big2, &bigResult);
		    break;
		}
	    }
	    if (err != MP_OKAY) {
		return OUT_OF_MEMORY;
	    }

	    mp_clear(&big1);
	    mp_clear(&big2);
	    BIG_RESULT(&bigResult);
	}

	w1 = *((const Tcl_WideInt *)ptr1);
	w2 = *((const Tcl_WideInt *)ptr2);

	switch (opcode) {
	case INST_BITAND:
	    wResult = w1 & w2;
	    break;
	case INST_BITOR:
	    wResult = w1 | w2;
	    break;
	case INST_BITXOR:
	    wResult = w1 ^ w2;
	    break;
	default:
	    /* Unused, here to silence compiler warning. */
	    wResult = 0;
	}
	WIDE_RESULT(wResult);

    case INST_EXPON: {
	int oddExponent = 0, negativeExponent = 0;
	unsigned short base;

	if ((type1 == TCL_NUMBER_DOUBLE) || (type2 == TCL_NUMBER_DOUBLE)) {
	    Tcl_GetDoubleFromObj(NULL, valuePtr, &d1);
	    Tcl_GetDoubleFromObj(NULL, value2Ptr, &d2);

	    if (d1==0.0 && d2<0.0) {
		return EXPONENT_OF_ZERO;
	    }
	    dResult = pow(d1, d2);
	    goto doubleResult;
	}
	w1 = w2 = 0; /* to silence compiler warning (maybe-uninitialized) */
	if (type2 == TCL_NUMBER_INT) {
	    w2 = *((const Tcl_WideInt *) ptr2);
	    if (w2 == 0) {
		/*
		 * Anything to the zero power is 1.
		 */

		return constants[1];
	    } else if (w2 == 1) {
		/*
		 * Anything to the first power is itself
		 */

		return NULL;
	    }

	    negativeExponent = (w2 < 0);
	    oddExponent = (int) (w2 & (Tcl_WideInt)1);
	} else {
	    Tcl_TakeBignumFromObj(NULL, value2Ptr, &big2);
	    negativeExponent = mp_isneg(&big2);
	    err = mp_mod_2d(&big2, 1, &big2);
	    oddExponent = (err == MP_OKAY) && !mp_iszero(&big2);
	    mp_clear(&big2);
	}

	if (type1 == TCL_NUMBER_INT) {
	    w1 = *((const Tcl_WideInt *)ptr1);

	    if (negativeExponent) {
		switch (w1) {
		case 0:
		    /*
		     * Zero to a negative power is div by zero error.
		     */

		    return EXPONENT_OF_ZERO;
		case -1:
		    if (oddExponent) {
			WIDE_RESULT(-1);
		    }
		    /* fallthrough */
		case 1:
		    /*
		     * 1 to any power is 1.
		     */

		    return constants[1];
		}
	    }
	}
	if (negativeExponent) {

	    /*
	     * Integers with magnitude greater than 1 raise to a negative
	     * power yield the answer zero (see TIP 123).
	     */
	    return constants[0];
	}

	if (type1 != TCL_NUMBER_INT) {
	    goto overflowExpon;
	}

	switch (w1) {
	    case 0:
		/*
		 * Zero to a positive power is zero.
		 */

		return constants[0];
	    case 1:
		/*
		 * 1 to any power is 1.
		 */

		return constants[1];
	    case -1:
		if (!oddExponent) {
		    return constants[1];
		}
		WIDE_RESULT(-1);
	}

	/*
	 * We refuse to accept exponent arguments that exceed one mp_digit
	 * which means the max exponent value is 2**28-1 = 0x0FFFFFFF =
	 * 268435455, which fits into a signed 32 bit int which is within the
	 * range of the long int type. This means any numeric Tcl_Obj value
	 * not using TCL_NUMBER_INT type must hold a value larger than we
	 * accept.
	 */

	if (type2 != TCL_NUMBER_INT) {
	    Tcl_SetObjResult(interp, Tcl_NewStringObj(
		    "exponent too large", -1));
	    return GENERAL_ARITHMETIC_ERROR;
	}

	/* From here (up to overflowExpon) w1 and exponent w2 are wide-int's. */
	assert(type1 == TCL_NUMBER_INT && type2 == TCL_NUMBER_INT);

	if (w1 == 2) {
	    /*
	     * Reduce small powers of 2 to shifts.
	     */

	    if ((Tcl_WideUInt) w2 < (Tcl_WideUInt) CHAR_BIT*sizeof(Tcl_WideInt) - 1) {
		WIDE_RESULT(((Tcl_WideInt) 1) << (int)w2);
	    }
	    goto overflowExpon;
	}
	if (w1 == -2) {
	    int signum = oddExponent ? -1 : 1;

	    /*
	     * Reduce small powers of 2 to shifts.
	     */

	    if ((Tcl_WideUInt) w2 < CHAR_BIT * sizeof(Tcl_WideInt) - 1) {
		WIDE_RESULT(signum * (((Tcl_WideInt) 1) << (int) w2));
	    }
	    goto overflowExpon;
	}
	if (w2 - 2 < (long)MaxBase64Size
		&& w1 <=  MaxBase64[w2 - 2]
		&& w1 >= -MaxBase64[w2 - 2]) {
	    /*
	     * Small powers of integers whose result is wide.
	     */
	    wResult = WidePwrSmallExpon(w1, (long)w2);

	    WIDE_RESULT(wResult);
	}

	/*
	 * Handle cases of powers > 16 that still fit in a 64-bit word by
	 * doing table lookup.
	 */

	if (w1 - 3 >= 0 && w1 - 2 < (long)Exp64IndexSize
		&& w2 - 2 < (long)(Exp64ValueSize + MaxBase64Size)) {
	    base = Exp64Index[w1 - 3]
		    + (unsigned short) (w2 - 2 - MaxBase64Size);
	    if (base < Exp64Index[w1 - 2]) {
		/*
		 * 64-bit number raised to intermediate power, done by
		 * table lookup.
		 */

		WIDE_RESULT(Exp64Value[base]);
	    }
	}

	if (-w1 - 3 >= 0 && -w1 - 2 < (long)Exp64IndexSize
		&& w2 - 2 < (long)(Exp64ValueSize + MaxBase64Size)) {
	    base = Exp64Index[-w1 - 3]
		    + (unsigned short) (w2 - 2 - MaxBase64Size);
	    if (base < Exp64Index[-w1 - 2]) {
		/*
		 * 64-bit number raised to intermediate power, done by
		 * table lookup.
		 */

		wResult = oddExponent ? -Exp64Value[base] : Exp64Value[base];
		WIDE_RESULT(wResult);
	    }
	}

    overflowExpon:

	if ((TclGetWideIntFromObj(NULL, value2Ptr, &w2) != TCL_OK)
		|| (value2Ptr->typePtr != &tclIntType)
		|| (Tcl_WideUInt)w2 >= (1<<28)) {
	    Tcl_SetObjResult(interp, Tcl_NewStringObj(
		    "exponent too large", -1));
	    return GENERAL_ARITHMETIC_ERROR;
	}
	Tcl_TakeBignumFromObj(NULL, valuePtr, &big1);
	err = mp_init(&bigResult);
	if (err == MP_OKAY) {
	    err = mp_expt_u32(&big1, (unsigned int)w2, &bigResult);
	}
	if (err != MP_OKAY) {
	    return OUT_OF_MEMORY;
	}
	mp_clear(&big1);
	BIG_RESULT(&bigResult);
    }

    case INST_ADD:
    case INST_SUB:
    case INST_MULT:
    case INST_DIV:
	if ((type1 == TCL_NUMBER_DOUBLE) || (type2 == TCL_NUMBER_DOUBLE)) {
	    /*
	     * At least one of the values is floating-point, so perform
	     * floating point calculations.
	     */

	    Tcl_GetDoubleFromObj(NULL, valuePtr, &d1);
	    Tcl_GetDoubleFromObj(NULL, value2Ptr, &d2);

	    switch (opcode) {
	    case INST_ADD:
		dResult = d1 + d2;
		break;
	    case INST_SUB:
		dResult = d1 - d2;
		break;
	    case INST_MULT:
		dResult = d1 * d2;
		break;
	    case INST_DIV:
#ifndef IEEE_FLOATING_POINT
		if (d2 == 0.0) {
		    return DIVIDED_BY_ZERO;
		}
#endif
		/*
		 * We presume that we are running with zero-divide unmasked if
		 * we're on an IEEE box. Otherwise, this statement might cause
		 * demons to fly out our noses.
		 */

		dResult = d1 / d2;
		break;
	    default:
		/* Unused, here to silence compiler warning. */
		dResult = 0;
	    }

	doubleResult:
#ifndef ACCEPT_NAN
	    /*
	     * Check now for IEEE floating-point error.
	     */

	    if (TclIsNaN(dResult)) {
		TclExprFloatError(interp, dResult);
		return GENERAL_ARITHMETIC_ERROR;
	    }
#endif
	    DOUBLE_RESULT(dResult);
	}
	if ((type1 == TCL_NUMBER_INT) && (type2 == TCL_NUMBER_INT)) {
	    w1 = *((const Tcl_WideInt *)ptr1);
	    w2 = *((const Tcl_WideInt *)ptr2);

	    switch (opcode) {
	    case INST_ADD:
		wResult = w1 + w2;
		if ((type1 == TCL_NUMBER_INT) || (type2 == TCL_NUMBER_INT))
		{
		    /*
		     * Check for overflow.
		     */

		    if (Overflowing(w1, w2, wResult)) {
			goto overflowBasic;
		    }
		}
		break;

	    case INST_SUB:
		wResult = w1 - w2;
		if ((type1 == TCL_NUMBER_INT) || (type2 == TCL_NUMBER_INT))
		{
		    /*
		     * Must check for overflow. The macro tests for overflows
		     * in sums by looking at the sign bits. As we have a
		     * subtraction here, we are adding -w2. As -w2 could in
		     * turn overflow, we test with ~w2 instead: it has the
		     * opposite sign bit to w2 so it does the job. Note that
		     * the only "bad" case (w2==0) is irrelevant for this
		     * macro, as in that case w1 and wResult have the same
		     * sign and there is no overflow anyway.
		     */

		    if (Overflowing(w1, ~w2, wResult)) {
			goto overflowBasic;
		    }
		}
		break;

	    case INST_MULT:
		if ((w1 < INT_MIN) || (w1 > INT_MAX) || (w2 < INT_MIN) || (w2 > INT_MAX)) {
		    goto overflowBasic;
		}
		wResult = w1 * w2;
		break;

	    case INST_DIV:
		if (w2 == 0) {
		    return DIVIDED_BY_ZERO;
		}

		/*
		 * Need a bignum to represent (WIDE_MIN / -1)
		 */

		if ((w1 == WIDE_MIN) && (w2 == -1)) {
		    goto overflowBasic;
		}
		wResult = w1 / w2;

		/*
		 * Force Tcl's integer division rules.
		 * TODO: examine for logic simplification
		 */

		if (((wResult < 0) || ((wResult == 0) &&
			((w1 < 0 && w2 > 0) || (w1 > 0 && w2 < 0)))) &&
			(wResult*w2 != w1)) {
		    wResult -= 1;
		}
		break;

	    default:
		/*
		 * Unused, here to silence compiler warning.
		 */

		wResult = 0;
	    }

	    WIDE_RESULT(wResult);
	}

    overflowBasic:
	Tcl_TakeBignumFromObj(NULL, valuePtr, &big1);
	Tcl_TakeBignumFromObj(NULL, value2Ptr, &big2);
	err = mp_init(&bigResult);
	if (err == MP_OKAY) {
	switch (opcode) {
	case INST_ADD:
		err = mp_add(&big1, &big2, &bigResult);
		break;
	case INST_SUB:
		err = mp_sub(&big1, &big2, &bigResult);
		break;
	case INST_MULT:
		err = mp_mul(&big1, &big2, &bigResult);
		break;
	case INST_DIV:
		if (mp_iszero(&big2)) {
		    mp_clear(&big1);
		    mp_clear(&big2);
		    mp_clear(&bigResult);
		    return DIVIDED_BY_ZERO;
		}
		err = mp_init(&bigRemainder);
		if (err == MP_OKAY) {
		    err = mp_div(&big1, &big2, &bigResult, &bigRemainder);
		}
		/* TODO: internals intrusion */
		if (!mp_iszero(&bigRemainder)
			&& (bigRemainder.sign != big2.sign)) {
		    /*
		     * Convert to Tcl's integer division rules.
		     */

		    err = mp_sub_d(&bigResult, 1, &bigResult);
		    if (err == MP_OKAY) {
			err = mp_add(&bigRemainder, &big2, &bigRemainder);
		    }
		}
		mp_clear(&bigRemainder);
		break;
	    }
	}
	mp_clear(&big1);
	mp_clear(&big2);
	BIG_RESULT(&bigResult);
    }

    Tcl_Panic("unexpected opcode");
    return NULL;
}

static Tcl_Obj *
ExecuteExtendedUnaryMathOp(
    int opcode,			/* What operation to perform. */
    Tcl_Obj *valuePtr)		/* The operand on the stack. */
{
    ClientData ptr = NULL;
    int type;
    Tcl_WideInt w;
    mp_int big;
    Tcl_Obj *objResultPtr;
    mp_err err = MP_OKAY;

    (void) GetNumberFromObj(NULL, valuePtr, &ptr, &type);

    switch (opcode) {
    case INST_BITNOT:
	if (type == TCL_NUMBER_INT) {
	    w = *((const Tcl_WideInt *) ptr);
	    WIDE_RESULT(~w);
	}
	Tcl_TakeBignumFromObj(NULL, valuePtr, &big);
	/* ~a = - a - 1 */
	err = mp_neg(&big, &big);
	if (err == MP_OKAY) {
	    err = mp_sub_d(&big, 1, &big);
	}
	if (err != MP_OKAY) {
	    return OUT_OF_MEMORY;
	}
	BIG_RESULT(&big);
    case INST_UMINUS:
	switch (type) {
	case TCL_NUMBER_DOUBLE:
	    DOUBLE_RESULT(-(*((const double *) ptr)));
	case TCL_NUMBER_INT:
	    w = *((const Tcl_WideInt *) ptr);
	    if (w != WIDE_MIN) {
		WIDE_RESULT(-w);
	    }
	    err = mp_init_i64(&big, w);
	    if (err != MP_OKAY) {
		return OUT_OF_MEMORY;
	    }
	    break;
	default:
	    Tcl_TakeBignumFromObj(NULL, valuePtr, &big);
	}
	err = mp_neg(&big, &big);
	if (err != MP_OKAY) {
	    return OUT_OF_MEMORY;
	}
	BIG_RESULT(&big);
    }

    Tcl_Panic("unexpected opcode");
    return NULL;
}
#undef WIDE_RESULT
#undef BIG_RESULT
#undef DOUBLE_RESULT

/*
 *----------------------------------------------------------------------
 *
 * CompareTwoNumbers --
 *
 *	This function compares a pair of numbers in Tcl_Objs. Each argument
 *	must already be known to be numeric and not NaN.
 *
 * Results:
 *	One of MP_LT, MP_EQ or MP_GT, depending on whether valuePtr is less
 *	than, equal to, or greater than value2Ptr (respectively).
 *
 * Side effects:
 *	None, provided both values are numeric.
 *
 *----------------------------------------------------------------------
 */

int
TclCompareTwoNumbers(
    Tcl_Obj *valuePtr,
    Tcl_Obj *value2Ptr)
{
    int type1 = TCL_NUMBER_NAN, type2 = TCL_NUMBER_NAN, compare;
    ClientData ptr1, ptr2;
    mp_int big1, big2;
    double d1, d2, tmp;
    Tcl_WideInt w1, w2;

    (void) GetNumberFromObj(NULL, valuePtr, &ptr1, &type1);
    (void) GetNumberFromObj(NULL, value2Ptr, &ptr2, &type2);

    switch (type1) {
    case TCL_NUMBER_INT:
	w1 = *((const Tcl_WideInt *)ptr1);
	switch (type2) {
	case TCL_NUMBER_INT:
	    w2 = *((const Tcl_WideInt *)ptr2);
	wideCompare:
	    return (w1 < w2) ? MP_LT : ((w1 > w2) ? MP_GT : MP_EQ);
	case TCL_NUMBER_DOUBLE:
	    d2 = *((const double *)ptr2);
	    d1 = (double) w1;

	    /*
	     * If the double has a fractional part, or if the long can be
	     * converted to double without loss of precision, then compare as
	     * doubles.
	     */

	    if (DBL_MANT_DIG > CHAR_BIT*sizeof(Tcl_WideInt) || w1 == (Tcl_WideInt) d1
		    || modf(d2, &tmp) != 0.0) {
		goto doubleCompare;
	    }

	    /*
	     * Otherwise, to make comparision based on full precision, need to
	     * convert the double to a suitably sized integer.
	     *
	     * Need this to get comparsions like
	     *	  expr 20000000000000003 < 20000000000000004.0
	     * right. Converting the first argument to double will yield two
	     * double values that are equivalent within double precision.
	     * Converting the double to an integer gets done exactly, then
	     * integer comparison can tell the difference.
	     */

	    if (d2 < (double)WIDE_MIN) {
		return MP_GT;
	    }
	    if (d2 > (double)WIDE_MAX) {
		return MP_LT;
	    }
	    w2 = (Tcl_WideInt) d2;
	    goto wideCompare;
	case TCL_NUMBER_BIG:
	    Tcl_TakeBignumFromObj(NULL, value2Ptr, &big2);
	    if (mp_isneg(&big2)) {
		compare = MP_GT;
	    } else {
		compare = MP_LT;
	    }
	    mp_clear(&big2);
	    return compare;
	}
    break;

    case TCL_NUMBER_DOUBLE:
	d1 = *((const double *)ptr1);
	switch (type2) {
	case TCL_NUMBER_DOUBLE:
	    d2 = *((const double *)ptr2);
	doubleCompare:
	    return (d1 < d2) ? MP_LT : ((d1 > d2) ? MP_GT : MP_EQ);
	case TCL_NUMBER_INT:
	    w2 = *((const Tcl_WideInt *)ptr2);
	    d2 = (double) w2;
	    if (DBL_MANT_DIG > CHAR_BIT*sizeof(Tcl_WideInt)
		    || w2 == (Tcl_WideInt) d2 || modf(d1, &tmp) != 0.0) {
		goto doubleCompare;
	    }
	    if (d1 < (double)WIDE_MIN) {
		return MP_LT;
	    }
	    if (d1 > (double)WIDE_MAX) {
		return MP_GT;
	    }
	    w1 = (Tcl_WideInt) d1;
	    goto wideCompare;
	case TCL_NUMBER_BIG:
	    if (TclIsInfinite(d1)) {
		return (d1 > 0.0) ? MP_GT : MP_LT;
	    }
	    Tcl_TakeBignumFromObj(NULL, value2Ptr, &big2);
	    if ((d1 < (double)WIDE_MAX) && (d1 > (double)WIDE_MIN)) {
		if (mp_isneg(&big2)) {
		    compare = MP_GT;
		} else {
		    compare = MP_LT;
		}
		mp_clear(&big2);
		return compare;
	    }
	    if (DBL_MANT_DIG > CHAR_BIT*sizeof(long)
		    && modf(d1, &tmp) != 0.0) {
		d2 = TclBignumToDouble(&big2);
		mp_clear(&big2);
		goto doubleCompare;
	    }
	    Tcl_InitBignumFromDouble(NULL, d1, &big1);
	    goto bigCompare;
	}
    break;

    case TCL_NUMBER_BIG:
	Tcl_TakeBignumFromObj(NULL, valuePtr, &big1);
	switch (type2) {
	case TCL_NUMBER_INT:
	    compare = mp_cmp_d(&big1, 0);
	    mp_clear(&big1);
	    return compare;
	case TCL_NUMBER_DOUBLE:
	    d2 = *((const double *)ptr2);
	    if (TclIsInfinite(d2)) {
		compare = (d2 > 0.0) ? MP_LT : MP_GT;
		mp_clear(&big1);
		return compare;
	    }
	    if ((d2 < (double)WIDE_MAX) && (d2 > (double)WIDE_MIN)) {
		compare = mp_cmp_d(&big1, 0);
		mp_clear(&big1);
		return compare;
	    }
	    if (DBL_MANT_DIG > CHAR_BIT*sizeof(long)
		    && modf(d2, &tmp) != 0.0) {
		d1 = TclBignumToDouble(&big1);
		mp_clear(&big1);
		goto doubleCompare;
	    }
	    Tcl_InitBignumFromDouble(NULL, d2, &big2);
	    goto bigCompare;
	case TCL_NUMBER_BIG:
	    Tcl_TakeBignumFromObj(NULL, value2Ptr, &big2);
	bigCompare:
	    compare = mp_cmp(&big1, &big2);
	    mp_clear(&big1);
	    mp_clear(&big2);
	    return compare;
	}
    break;
    default:
	Tcl_Panic("unexpected number type");
    }
    return TCL_ERROR;
}

#ifdef TCL_COMPILE_DEBUG
/*
 *----------------------------------------------------------------------
 *
 * PrintByteCodeInfo --
 *
 *	This procedure prints a summary about a bytecode object to stdout. It
 *	is called by TclNRExecuteByteCode when starting to execute the bytecode
 *	object if tclTraceExec has the value 2 or more.
 *
 * Results:
 *	None.
 *
 * Side effects:
 *	None.
 *
 *----------------------------------------------------------------------
 */

static void
PrintByteCodeInfo(
    ByteCode *codePtr)	/* The bytecode whose summary is printed to
				 * stdout. */
{
    Proc *procPtr = codePtr->procPtr;
    Interp *iPtr = (Interp *) *codePtr->interpHandle;

    fprintf(stdout, "\nExecuting ByteCode 0x%p, refCt %" TCL_Z_MODIFIER "u, epoch %u, interp 0x%p (epoch %u)\n",
	    codePtr, (size_t)codePtr->refCount, codePtr->compileEpoch, iPtr,
	    iPtr->compileEpoch);

    fprintf(stdout, "  Source: ");
    TclPrintSource(stdout, codePtr->source, 60);

    fprintf(stdout, "\n  Cmds %d, src %d, inst %u, litObjs %u, aux %d, stkDepth %u, code/src %.2f\n",
	    codePtr->numCommands, codePtr->numSrcBytes,
	    codePtr->numCodeBytes, codePtr->numLitObjects,
	    codePtr->numAuxDataItems, codePtr->maxStackDepth,
#ifdef TCL_COMPILE_STATS
	    codePtr->numSrcBytes?
		    ((float)codePtr->structureSize)/codePtr->numSrcBytes :
#endif
	    0.0);

#ifdef TCL_COMPILE_STATS
    fprintf(stdout, "  Code %lu = header %lu+inst %d+litObj %lu+exc %lu+aux %lu+cmdMap %d\n",
	    (unsigned long) codePtr->structureSize,
	    (unsigned long) (sizeof(ByteCode)-sizeof(size_t)-sizeof(Tcl_Time)),
	    codePtr->numCodeBytes,
	    (unsigned long) (codePtr->numLitObjects * sizeof(Tcl_Obj *)),
	    (unsigned long) (codePtr->numExceptRanges*sizeof(ExceptionRange)),
	    (unsigned long) (codePtr->numAuxDataItems * sizeof(AuxData)),
	    codePtr->numCmdLocBytes);
#endif /* TCL_COMPILE_STATS */
    if (procPtr != NULL) {
	fprintf(stdout,
		"  Proc 0x%p, refCt %d, args %d, compiled locals %d\n",
		procPtr, procPtr->refCount, procPtr->numArgs,
		procPtr->numCompiledLocals);
    }
}
#endif /* TCL_COMPILE_DEBUG */

/*
 *----------------------------------------------------------------------
 *
 * ValidatePcAndStackTop --
 *
 *	This procedure is called by TclNRExecuteByteCode when debugging to
 *	verify that the program counter and stack top are valid during
 *	execution.
 *
 * Results:
 *	None.
 *
 * Side effects:
 *	Prints a message to stderr and panics if either the pc or stack top
 *	are invalid.
 *
 *----------------------------------------------------------------------
 */

#ifdef TCL_COMPILE_DEBUG
static void
ValidatePcAndStackTop(
    ByteCode *codePtr,	/* The bytecode whose summary is printed to
				 * stdout. */
    const unsigned char *pc,	/* Points to first byte of a bytecode
				 * instruction. The program counter. */
    int stackTop,		/* Current stack top. Must be between
				 * stackLowerBound and stackUpperBound
				 * (inclusive). */
    int checkStack)		/* 0 if the stack depth check should be
				 * skipped. */
{
    int stackUpperBound = codePtr->maxStackDepth;
				/* Greatest legal value for stackTop. */
    size_t relativePc = (size_t) (pc - codePtr->codeStart);
    size_t codeStart = (size_t) codePtr->codeStart;
    size_t codeEnd = (size_t)
	    (codePtr->codeStart + codePtr->numCodeBytes);
    unsigned char opCode = *pc;

    if (((size_t) pc < codeStart) || ((size_t) pc > codeEnd)) {
	fprintf(stderr, "\nBad instruction pc 0x%p in TclNRExecuteByteCode\n",
		pc);
	Tcl_Panic("TclNRExecuteByteCode execution failure: bad pc");
    }
    if ((unsigned) opCode > LAST_INST_OPCODE) {
	fprintf(stderr, "\nBad opcode %d at pc %" TCL_Z_MODIFIER "u in TclNRExecuteByteCode\n",
		(unsigned) opCode, relativePc);
	Tcl_Panic("TclNRExecuteByteCode execution failure: bad opcode");
    }
    if (checkStack &&
	    ((stackTop < 0) || (stackTop > stackUpperBound))) {
	int numChars;
	const char *cmd = GetSrcInfoForPc(pc, codePtr, &numChars, NULL, NULL);

	fprintf(stderr, "\nBad stack top %d at pc %" TCL_Z_MODIFIER "u in TclNRExecuteByteCode (min 0, max %i)",
		stackTop, relativePc, stackUpperBound);
	if (cmd != NULL) {
	    Tcl_Obj *message;

	    TclNewLiteralStringObj(message, "\n executing ");
	    Tcl_IncrRefCount(message);
	    Tcl_AppendLimitedToObj(message, cmd, numChars, 100, NULL);
	    fprintf(stderr,"%s\n", TclGetString(message));
	    Tcl_DecrRefCount(message);
	} else {
	    fprintf(stderr, "\n");
	}
	Tcl_Panic("TclNRExecuteByteCode execution failure: bad stack top");
    }
}
#endif /* TCL_COMPILE_DEBUG */

/*
 *----------------------------------------------------------------------
 *
 * IllegalExprOperandType --
 *
 *	Used by TclNRExecuteByteCode to append an error message to the interp
 *	result when an illegal operand type is detected by an expression
 *	instruction. The argument opndPtr holds the operand object in error.
 *
 * Results:
 *	None.
 *
 * Side effects:
 *	An error message is appended to the interp result.
 *
 *----------------------------------------------------------------------
 */

static void
IllegalExprOperandType(
    Tcl_Interp *interp,		/* Interpreter to which error information
				 * pertains. */
    const unsigned char *pc, /* Points to the instruction being executed
				 * when the illegal type was found. */
    Tcl_Obj *opndPtr)		/* Points to the operand holding the value
				 * with the illegal type. */
{
    ClientData ptr;
    int type;
    const unsigned char opcode = *pc;
    const char *description, *op = "unknown";

    if (opcode == INST_EXPON) {
	op = "**";
    } else if (opcode <= INST_LNOT) {
	op = operatorStrings[opcode - INST_LOR];
    }

    if (GetNumberFromObj(NULL, opndPtr, &ptr, &type) != TCL_OK) {
	int numBytes;
	const char *bytes = TclGetStringFromObj(opndPtr, &numBytes);

	if (numBytes == 0) {
	    description = "empty string";
	} else if (TclCheckBadOctal(NULL, bytes)) {
	    description = "invalid octal number";
	} else {
	    description = "non-numeric string";
	}
    } else if (type == TCL_NUMBER_NAN) {
	description = "non-numeric floating-point value";
    } else if (type == TCL_NUMBER_DOUBLE) {
	description = "floating-point value";
    } else {
	/* TODO: No caller needs this. Eliminate? */
	description = "(big) integer";
    }

    Tcl_SetObjResult(interp, Tcl_ObjPrintf(
	    "can't use %s as operand of \"%s\"", description, op));
    Tcl_SetErrorCode(interp, "ARITH", "DOMAIN", description, NULL);
}

/*
 *----------------------------------------------------------------------
 *
 * TclGetSrcInfoForPc, GetSrcInfoForPc, TclGetSourceFromFrame --
 *
 *	Given a program counter value, finds the closest command in the
 *	bytecode code unit's CmdLocation array and returns information about
 *	that command's source: a pointer to its first byte and the number of
 *	characters.
 *
 * Results:
 *	If a command is found that encloses the program counter value, a
 *	pointer to the command's source is returned and the length of the
 *	source is stored at *lengthPtr. If multiple commands resulted in code
 *	at pc, information about the closest enclosing command is returned. If
 *	no matching command is found, NULL is returned and *lengthPtr is
 *	unchanged.
 *
 * Side effects:
 *	The CmdFrame at *cfPtr is updated.
 *
 *----------------------------------------------------------------------
 */

Tcl_Obj *
TclGetSourceFromFrame(
    CmdFrame *cfPtr,
    int objc,
    Tcl_Obj *const objv[])
{
    if (cfPtr == NULL) {
        return Tcl_NewListObj(objc, objv);
    }
    if (cfPtr->cmdObj == NULL) {
        if (cfPtr->cmd == NULL) {
	    ByteCode *codePtr = (ByteCode *) cfPtr->data.tebc.codePtr;

            cfPtr->cmd = GetSrcInfoForPc((unsigned char *)
		    cfPtr->data.tebc.pc, codePtr, &cfPtr->len, NULL, NULL);
        }
	if (cfPtr->cmd) {
	    cfPtr->cmdObj = Tcl_NewStringObj(cfPtr->cmd, cfPtr->len);
	} else {
	    cfPtr->cmdObj = Tcl_NewListObj(objc, objv);
	}
        Tcl_IncrRefCount(cfPtr->cmdObj);
    }
    return cfPtr->cmdObj;
}

void
TclGetSrcInfoForPc(
    CmdFrame *cfPtr)
{
    ByteCode *codePtr = (ByteCode *) cfPtr->data.tebc.codePtr;

    assert(cfPtr->type == TCL_LOCATION_BC);

    if (cfPtr->cmd == NULL) {

	cfPtr->cmd = GetSrcInfoForPc(
		(unsigned char *) cfPtr->data.tebc.pc, codePtr,
		&cfPtr->len, NULL, NULL);
    }

    if (cfPtr->cmd != NULL) {
	/*
	 * We now have the command. We can get the srcOffset back and from
	 * there find the list of word locations for this command.
	 */

	ExtCmdLoc *eclPtr;
	ECL *locPtr = NULL;
	int srcOffset, i;
	Interp *iPtr = (Interp *) *codePtr->interpHandle;
	Tcl_HashEntry *hePtr =
		Tcl_FindHashEntry(iPtr->lineBCPtr, codePtr);

	if (!hePtr) {
	    return;
	}

	srcOffset = cfPtr->cmd - codePtr->source;
	eclPtr = (ExtCmdLoc *)Tcl_GetHashValue(hePtr);

	for (i=0; i < eclPtr->nuloc; i++) {
	    if (eclPtr->loc[i].srcOffset == srcOffset) {
		locPtr = eclPtr->loc+i;
		break;
	    }
	}
	if (locPtr == NULL) {
	    Tcl_Panic("LocSearch failure");
	}

	cfPtr->line = locPtr->line;
	cfPtr->nline = locPtr->nline;
	cfPtr->type = eclPtr->type;

	if (eclPtr->type == TCL_LOCATION_SOURCE) {
	    cfPtr->data.eval.path = eclPtr->path;
	    Tcl_IncrRefCount(cfPtr->data.eval.path);
	}

	/*
	 * Do not set cfPtr->data.eval.path NULL for non-SOURCE. Needed for
	 * cfPtr->data.tebc.codePtr.
	 */
    }
}

static const char *
GetSrcInfoForPc(
    const unsigned char *pc,	/* The program counter value for which to
				 * return the closest command's source info.
				 * This points within a bytecode instruction
				 * in codePtr's code. */
    ByteCode *codePtr,		/* The bytecode sequence in which to look up
				 * the command source for the pc. */
    int *lengthPtr,		/* If non-NULL, the location where the length
				 * of the command's source should be stored.
				 * If NULL, no length is stored. */
    const unsigned char **pcBeg,/* If non-NULL, the bytecode location
				 * where the current instruction starts.
				 * If NULL; no pointer is stored. */
    int *cmdIdxPtr)		/* If non-NULL, the location where the index
				 * of the command containing the pc should
				 * be stored. */
{
    int pcOffset = (pc - codePtr->codeStart);
    int numCmds = codePtr->numCommands;
    unsigned char *codeDeltaNext, *codeLengthNext;
    unsigned char *srcDeltaNext, *srcLengthNext;
    int codeOffset, codeLen, codeEnd, srcOffset, srcLen, delta, i;
    int bestDist = INT_MAX;	/* Distance of pc to best cmd's start pc. */
    int bestSrcOffset = -1;	/* Initialized to avoid compiler warning. */
    int bestSrcLength = -1;	/* Initialized to avoid compiler warning. */
    int bestCmdIdx = -1;

    /* The pc must point within the bytecode */
    assert ((pcOffset >= 0) && (pcOffset < codePtr->numCodeBytes));

    /*
     * Decode the code and source offset and length for each command. The
     * closest enclosing command is the last one whose code started before
     * pcOffset.
     */

    codeDeltaNext = codePtr->codeDeltaStart;
    codeLengthNext = codePtr->codeLengthStart;
    srcDeltaNext = codePtr->srcDeltaStart;
    srcLengthNext = codePtr->srcLengthStart;
    codeOffset = srcOffset = 0;
    for (i = 0;  i < numCmds;  i++) {
	if ((unsigned) *codeDeltaNext == (unsigned) 0xFF) {
	    codeDeltaNext++;
	    delta = TclGetInt4AtPtr(codeDeltaNext);
	    codeDeltaNext += 4;
	} else {
	    delta = TclGetInt1AtPtr(codeDeltaNext);
	    codeDeltaNext++;
	}
	codeOffset += delta;

	if ((unsigned) *codeLengthNext == (unsigned) 0xFF) {
	    codeLengthNext++;
	    codeLen = TclGetInt4AtPtr(codeLengthNext);
	    codeLengthNext += 4;
	} else {
	    codeLen = TclGetInt1AtPtr(codeLengthNext);
	    codeLengthNext++;
	}
	codeEnd = (codeOffset + codeLen - 1);

	if ((unsigned) *srcDeltaNext == (unsigned) 0xFF) {
	    srcDeltaNext++;
	    delta = TclGetInt4AtPtr(srcDeltaNext);
	    srcDeltaNext += 4;
	} else {
	    delta = TclGetInt1AtPtr(srcDeltaNext);
	    srcDeltaNext++;
	}
	srcOffset += delta;

	if ((unsigned) *srcLengthNext == (unsigned) 0xFF) {
	    srcLengthNext++;
	    srcLen = TclGetInt4AtPtr(srcLengthNext);
	    srcLengthNext += 4;
	} else {
	    srcLen = TclGetInt1AtPtr(srcLengthNext);
	    srcLengthNext++;
	}

	if (codeOffset > pcOffset) {	/* Best cmd already found */
	    break;
	}
	if (pcOffset <= codeEnd) {	/* This cmd's code encloses pc */
	    int dist = (pcOffset - codeOffset);

	    if (dist <= bestDist) {
		bestDist = dist;
		bestSrcOffset = srcOffset;
		bestSrcLength = srcLen;
		bestCmdIdx = i;
	    }
	}
    }

    if (pcBeg != NULL) {
	const unsigned char *curr, *prev;

	/*
	 * Walk from beginning of command or BC to pc, by complete
	 * instructions. Stop when crossing pc; keep previous.
	 */

	curr = ((bestDist == INT_MAX) ? codePtr->codeStart : pc - bestDist);
	prev = curr;
	while (curr <= pc) {
	    prev = curr;
	    curr += tclInstructionTable[*curr].numBytes;
	}
	*pcBeg = prev;
    }

    if (bestDist == INT_MAX) {
	return NULL;
    }

    if (lengthPtr != NULL) {
	*lengthPtr = bestSrcLength;
    }

    if (cmdIdxPtr != NULL) {
	*cmdIdxPtr = bestCmdIdx;
    }

    return (codePtr->source + bestSrcOffset);
}

/*
 *----------------------------------------------------------------------
 *
 * GetExceptRangeForPc --
 *
 *	Given a program counter value, return the closest enclosing
 *	ExceptionRange.
 *
 * Results:
 *	If the searchMode is TCL_ERROR, this procedure ignores loop exception
 *	ranges and returns a pointer to the closest catch range. If the
 *	searchMode is TCL_BREAK, this procedure returns a pointer to the most
 *	closely enclosing ExceptionRange regardless of whether it is a loop or
 *	catch exception range. If the searchMode is TCL_CONTINUE, this
 *	procedure returns a pointer to the most closely enclosing
 *	ExceptionRange (of any type) skipping only loop exception ranges if
 *	they don't have a sensible continueOffset defined. If no matching
 *	ExceptionRange is found that encloses pc, a NULL is returned.
 *
 * Side effects:
 *	None.
 *
 *----------------------------------------------------------------------
 */

static ExceptionRange *
GetExceptRangeForPc(
    const unsigned char *pc,	/* The program counter value for which to
				 * search for a closest enclosing exception
				 * range. This points to a bytecode
				 * instruction in codePtr's code. */
    int searchMode,		/* If TCL_BREAK, consider either loop or catch
				 * ExceptionRanges in search. If TCL_ERROR
				 * consider only catch ranges (and ignore any
				 * closer loop ranges). If TCL_CONTINUE, look
				 * for loop ranges that define a continue
				 * point or a catch range. */
    ByteCode *codePtr)		/* Points to the ByteCode in which to search
				 * for the enclosing ExceptionRange. */
{
    ExceptionRange *rangeArrayPtr;
    int numRanges = codePtr->numExceptRanges;
    ExceptionRange *rangePtr;
    int pcOffset = pc - codePtr->codeStart;
    int start;

    if (numRanges == 0) {
	return NULL;
    }

    /*
     * This exploits peculiarities of our compiler: nested ranges are always
     * *after* their containing ranges, so that by scanning backwards we are
     * sure that the first matching range is indeed the deepest.
     */

    rangeArrayPtr = codePtr->exceptArrayPtr;
    rangePtr = rangeArrayPtr + numRanges;
    while (--rangePtr >= rangeArrayPtr) {
	start = rangePtr->codeOffset;
	if ((start <= pcOffset) &&
		(pcOffset < (start + rangePtr->numCodeBytes))) {
	    if (rangePtr->type == CATCH_EXCEPTION_RANGE) {
		return rangePtr;
	    }
	    if (searchMode == TCL_BREAK) {
		return rangePtr;
	    }
	    if (searchMode == TCL_CONTINUE && rangePtr->continueOffset != -1){
		return rangePtr;
	    }
	}
    }
    return NULL;
}

/*
 *----------------------------------------------------------------------
 *
 * GetOpcodeName --
 *
 *	This procedure is called by the TRACE and TRACE_WITH_OBJ macros used
 *	in TclNRExecuteByteCode when debugging. It returns the name of the
 *	bytecode instruction at a specified instruction pc.
 *
 * Results:
 *	A character string for the instruction.
 *
 * Side effects:
 *	None.
 *
 *----------------------------------------------------------------------
 */

#ifdef TCL_COMPILE_DEBUG
static const char *
GetOpcodeName(
    const unsigned char *pc)	/* Points to the instruction whose name should
				 * be returned. */
{
    unsigned char opCode = *pc;

    return tclInstructionTable[opCode].name;
}
#endif /* TCL_COMPILE_DEBUG */

/*
 *----------------------------------------------------------------------
 *
 * TclExprFloatError --
 *
 *	This procedure is called when an error occurs during a floating-point
 *	operation. It reads errno and sets interp->objResultPtr accordingly.
 *
 * Results:
 *	interp->objResultPtr is set to hold an error message.
 *
 * Side effects:
 *	None.
 *
 *----------------------------------------------------------------------
 */

void
TclExprFloatError(
    Tcl_Interp *interp,		/* Where to store error message. */
    double value)		/* Value returned after error; used to
				 * distinguish underflows from overflows. */
{
    const char *s;

    if ((errno == EDOM) || TclIsNaN(value)) {
	s = "domain error: argument not in valid range";
	Tcl_SetObjResult(interp, Tcl_NewStringObj(s, -1));
	Tcl_SetErrorCode(interp, "ARITH", "DOMAIN", s, NULL);
    } else if ((errno == ERANGE) || TclIsInfinite(value)) {
	if (value == 0.0) {
	    s = "floating-point value too small to represent";
	    Tcl_SetObjResult(interp, Tcl_NewStringObj(s, -1));
	    Tcl_SetErrorCode(interp, "ARITH", "UNDERFLOW", s, NULL);
	} else {
	    s = "floating-point value too large to represent";
	    Tcl_SetObjResult(interp, Tcl_NewStringObj(s, -1));
	    Tcl_SetErrorCode(interp, "ARITH", "OVERFLOW", s, NULL);
	}
    } else {
	Tcl_Obj *objPtr = Tcl_ObjPrintf(
		"unknown floating-point error, errno = %d", errno);

	Tcl_SetErrorCode(interp, "ARITH", "UNKNOWN",
		TclGetString(objPtr), NULL);
	Tcl_SetObjResult(interp, objPtr);
    }
}

#ifdef TCL_COMPILE_STATS
/*
 *----------------------------------------------------------------------
 *
 * TclLog2 --
 *
 *	Procedure used while collecting compilation statistics to determine
 *	the log base 2 of an integer.
 *
 * Results:
 *	Returns the log base 2 of the operand. If the argument is less than or
 *	equal to zero, a zero is returned.
 *
 * Side effects:
 *	None.
 *
 *----------------------------------------------------------------------
 */

int
TclLog2(
    int value)		/* The integer for which to compute the log
				 * base 2. */
{
    int n = value;
    int result = 0;

    while (n > 1) {
	n = n >> 1;
	result++;
    }
    return result;
}

/*
 *----------------------------------------------------------------------
 *
 * EvalStatsCmd --
 *
 *	Implements the "evalstats" command that prints instruction execution
 *	counts to stdout.
 *
 * Results:
 *	Standard Tcl results.
 *
 * Side effects:
 *	None.
 *
 *----------------------------------------------------------------------
 */

static int
EvalStatsCmd(
    TCL_UNUSED(void *),		/* Unused. */
    Tcl_Interp *interp,		/* The current interpreter. */
    int objc,			/* The number of arguments. */
    Tcl_Obj *const objv[])	/* The argument strings. */
{
    Interp *iPtr = (Interp *) interp;
    LiteralTable *globalTablePtr = &iPtr->literalTable;
    ByteCodeStats *statsPtr = &iPtr->stats;
    double totalCodeBytes, currentCodeBytes;
    double totalLiteralBytes, currentLiteralBytes;
    double objBytesIfUnshared, strBytesIfUnshared, sharingBytesSaved;
    double strBytesSharedMultX, strBytesSharedOnce;
    double numInstructions, currentHeaderBytes;
    size_t numCurrentByteCodes, numByteCodeLits;
    size_t refCountSum, literalMgmtBytes, sum;
    size_t numSharedMultX, numSharedOnce, minSizeDecade, maxSizeDecade, i;
    int decadeHigh, length;
    char *litTableStats;
    LiteralEntry *entryPtr;
    Tcl_Obj *objPtr;

#define Percent(a,b) ((a) * 100.0 / (b))

    TclNewObj(objPtr);
    Tcl_IncrRefCount(objPtr);

    numInstructions = 0.0;
    for (i = 0;  i < 256;  i++) {
	if (statsPtr->instructionCount[i] != 0) {
	    numInstructions += statsPtr->instructionCount[i];
	}
    }

    totalLiteralBytes = sizeof(LiteralTable)
	    + iPtr->literalTable.numBuckets * sizeof(LiteralEntry *)
	    + (statsPtr->numLiteralsCreated * sizeof(LiteralEntry))
	    + (statsPtr->numLiteralsCreated * sizeof(Tcl_Obj))
	    + statsPtr->totalLitStringBytes;
    totalCodeBytes = statsPtr->totalByteCodeBytes + totalLiteralBytes;

    numCurrentByteCodes =
	    statsPtr->numCompilations - statsPtr->numByteCodesFreed;
    currentHeaderBytes = numCurrentByteCodes
	    * (sizeof(ByteCode) - sizeof(size_t) - sizeof(Tcl_Time));
    literalMgmtBytes = sizeof(LiteralTable)
	    + (iPtr->literalTable.numBuckets * sizeof(LiteralEntry *))
	    + (iPtr->literalTable.numEntries * sizeof(LiteralEntry));
    currentLiteralBytes = literalMgmtBytes
	    + iPtr->literalTable.numEntries * sizeof(Tcl_Obj)
	    + statsPtr->currentLitStringBytes;
    currentCodeBytes = statsPtr->currentByteCodeBytes + currentLiteralBytes;

    /*
     * Summary statistics, total and current source and ByteCode sizes.
     */

    Tcl_AppendPrintfToObj(objPtr, "\n----------------------------------------------------------------\n");
    Tcl_AppendPrintfToObj(objPtr,
	    "Compilation and execution statistics for interpreter %#" TCL_Z_MODIFIER "x\n",
	    (size_t)iPtr);

    Tcl_AppendPrintfToObj(objPtr, "\nNumber ByteCodes executed\t%" TCL_Z_MODIFIER "u\n",
	    statsPtr->numExecutions);
    Tcl_AppendPrintfToObj(objPtr, "Number ByteCodes compiled\t%" TCL_Z_MODIFIER "u\n",
	    statsPtr->numCompilations);
    Tcl_AppendPrintfToObj(objPtr, "  Mean executions/compile\t%.1f\n",
	    statsPtr->numExecutions / (float)statsPtr->numCompilations);

    Tcl_AppendPrintfToObj(objPtr, "\nInstructions executed\t\t%.0f\n",
	    numInstructions);
    Tcl_AppendPrintfToObj(objPtr, "  Mean inst/compile\t\t%.0f\n",
	    numInstructions / statsPtr->numCompilations);
    Tcl_AppendPrintfToObj(objPtr, "  Mean inst/execution\t\t%.0f\n",
	    numInstructions / statsPtr->numExecutions);

    Tcl_AppendPrintfToObj(objPtr, "\nTotal ByteCodes\t\t\t%" TCL_Z_MODIFIER "u\n",
	    statsPtr->numCompilations);
    Tcl_AppendPrintfToObj(objPtr, "  Source bytes\t\t\t%.6g\n",
	    statsPtr->totalSrcBytes);
    Tcl_AppendPrintfToObj(objPtr, "  Code bytes\t\t\t%.6g\n",
	    totalCodeBytes);
    Tcl_AppendPrintfToObj(objPtr, "    ByteCode bytes\t\t%.6g\n",
	    statsPtr->totalByteCodeBytes);
    Tcl_AppendPrintfToObj(objPtr, "    Literal bytes\t\t%.6g\n",
	    totalLiteralBytes);
    Tcl_AppendPrintfToObj(objPtr, "      table %" TCL_Z_MODIFIER "u + bkts %" TCL_Z_MODIFIER "u + entries %" TCL_Z_MODIFIER "u + objects %" TCL_Z_MODIFIER "u + strings %.6g\n",
	    sizeof(LiteralTable),
	    iPtr->literalTable.numBuckets * sizeof(LiteralEntry *),
	    statsPtr->numLiteralsCreated * sizeof(LiteralEntry),
	    statsPtr->numLiteralsCreated * sizeof(Tcl_Obj),
	    statsPtr->totalLitStringBytes);
    Tcl_AppendPrintfToObj(objPtr, "  Mean code/compile\t\t%.1f\n",
	    totalCodeBytes / statsPtr->numCompilations);
    Tcl_AppendPrintfToObj(objPtr, "  Mean code/source\t\t%.1f\n",
	    totalCodeBytes / statsPtr->totalSrcBytes);

    Tcl_AppendPrintfToObj(objPtr, "\nCurrent (active) ByteCodes\t%" TCL_Z_MODIFIER "u\n",
	    numCurrentByteCodes);
    Tcl_AppendPrintfToObj(objPtr, "  Source bytes\t\t\t%.6g\n",
	    statsPtr->currentSrcBytes);
    Tcl_AppendPrintfToObj(objPtr, "  Code bytes\t\t\t%.6g\n",
	    currentCodeBytes);
    Tcl_AppendPrintfToObj(objPtr, "    ByteCode bytes\t\t%.6g\n",
	    statsPtr->currentByteCodeBytes);
    Tcl_AppendPrintfToObj(objPtr, "    Literal bytes\t\t%.6g\n",
	    currentLiteralBytes);
    Tcl_AppendPrintfToObj(objPtr, "      table %lu + bkts %lu + entries %lu + objects %lu + strings %.6g\n",
	    (unsigned long) sizeof(LiteralTable),
	    (unsigned long) (iPtr->literalTable.numBuckets * sizeof(LiteralEntry *)),
	    (unsigned long) (iPtr->literalTable.numEntries * sizeof(LiteralEntry)),
	    (unsigned long) (iPtr->literalTable.numEntries * sizeof(Tcl_Obj)),
	    statsPtr->currentLitStringBytes);
    Tcl_AppendPrintfToObj(objPtr, "  Mean code/source\t\t%.1f\n",
	    currentCodeBytes / statsPtr->currentSrcBytes);
    Tcl_AppendPrintfToObj(objPtr, "  Code + source bytes\t\t%.6g (%0.1f mean code/src)\n",
	    (currentCodeBytes + statsPtr->currentSrcBytes),
	    (currentCodeBytes / statsPtr->currentSrcBytes) + 1.0);

    /*
     * Tcl_IsShared statistics check
     *
     * This gives the refcount of each obj as Tcl_IsShared was called for it.
     * Shared objects must be duplicated before they can be modified.
     */

    numSharedMultX = 0;
    Tcl_AppendPrintfToObj(objPtr, "\nTcl_IsShared object check (all objects):\n");
    Tcl_AppendPrintfToObj(objPtr, "  Object had refcount <=1 (not shared)\t%" TCL_Z_MODIFIER "u\n",
	    tclObjsShared[1]);
    for (i = 2;  i < TCL_MAX_SHARED_OBJ_STATS;  i++) {
	Tcl_AppendPrintfToObj(objPtr, "  refcount ==%" TCL_Z_MODIFIER "u\t\t%" TCL_Z_MODIFIER "u\n",
		i, tclObjsShared[i]);
	numSharedMultX += tclObjsShared[i];
    }
    Tcl_AppendPrintfToObj(objPtr, "  refcount >=%" TCL_Z_MODIFIER "u\t\t%" TCL_Z_MODIFIER "u\n",
	    i, tclObjsShared[0]);
    numSharedMultX += tclObjsShared[0];
    Tcl_AppendPrintfToObj(objPtr, "  Total shared objects\t\t\t%" TCL_Z_MODIFIER "u\n",
	    numSharedMultX);

    /*
     * Literal table statistics.
     */

    numByteCodeLits = 0;
    refCountSum = 0;
    numSharedMultX = 0;
    numSharedOnce = 0;
    objBytesIfUnshared = 0.0;
    strBytesIfUnshared = 0.0;
    strBytesSharedMultX = 0.0;
    strBytesSharedOnce = 0.0;
    for (i = 0;  i < globalTablePtr->numBuckets;  i++) {
	for (entryPtr = globalTablePtr->buckets[i];  entryPtr != NULL;
		entryPtr = entryPtr->nextPtr) {
	    if (TclHasIntRep(entryPtr->objPtr, &tclByteCodeType)) {
		numByteCodeLits++;
	    }
	    (void) TclGetStringFromObj(entryPtr->objPtr, &length);
	    refCountSum += entryPtr->refCount;
	    objBytesIfUnshared += (entryPtr->refCount * sizeof(Tcl_Obj));
	    strBytesIfUnshared += (entryPtr->refCount * (length+1));
	    if (entryPtr->refCount > 1) {
		numSharedMultX++;
		strBytesSharedMultX += (length+1);
	    } else {
		numSharedOnce++;
		strBytesSharedOnce += (length+1);
	    }
	}
    }
    sharingBytesSaved = (objBytesIfUnshared + strBytesIfUnshared)
	    - currentLiteralBytes;

    Tcl_AppendPrintfToObj(objPtr, "\nTotal objects (all interps)\t%" TCL_Z_MODIFIER "u\n",
	    tclObjsAlloced);
    Tcl_AppendPrintfToObj(objPtr, "Current objects\t\t\t%" TCL_Z_MODIFIER "u\n",
	    (tclObjsAlloced - tclObjsFreed));
    Tcl_AppendPrintfToObj(objPtr, "Total literal objects\t\t%" TCL_Z_MODIFIER "u\n",
	    statsPtr->numLiteralsCreated);

    Tcl_AppendPrintfToObj(objPtr, "\nCurrent literal objects\t\t%d (%0.1f%% of current objects)\n",
	    globalTablePtr->numEntries,
	    Percent(globalTablePtr->numEntries, tclObjsAlloced-tclObjsFreed));
    Tcl_AppendPrintfToObj(objPtr, "  ByteCode literals\t\t%" TCL_Z_MODIFIER "u (%0.1f%% of current literals)\n",
	    numByteCodeLits,
	    Percent(numByteCodeLits, globalTablePtr->numEntries));
    Tcl_AppendPrintfToObj(objPtr, "  Literals reused > 1x\t\t%" TCL_Z_MODIFIER "u\n",
	    numSharedMultX);
    Tcl_AppendPrintfToObj(objPtr, "  Mean reference count\t\t%.2f\n",
	    ((double) refCountSum) / globalTablePtr->numEntries);
    Tcl_AppendPrintfToObj(objPtr, "  Mean len, str reused >1x \t%.2f\n",
	    (numSharedMultX ? strBytesSharedMultX/numSharedMultX : 0.0));
    Tcl_AppendPrintfToObj(objPtr, "  Mean len, str used 1x\t\t%.2f\n",
	    (numSharedOnce ? strBytesSharedOnce/numSharedOnce : 0.0));
    Tcl_AppendPrintfToObj(objPtr, "  Total sharing savings\t\t%.6g (%0.1f%% of bytes if no sharing)\n",
	    sharingBytesSaved,
	    Percent(sharingBytesSaved, objBytesIfUnshared+strBytesIfUnshared));
    Tcl_AppendPrintfToObj(objPtr, "    Bytes with sharing\t\t%.6g\n",
	    currentLiteralBytes);
    Tcl_AppendPrintfToObj(objPtr, "      table %lu + bkts %lu + entries %lu + objects %lu + strings %.6g\n",
	    (unsigned long) sizeof(LiteralTable),
	    (unsigned long) (iPtr->literalTable.numBuckets * sizeof(LiteralEntry *)),
	    (unsigned long) (iPtr->literalTable.numEntries * sizeof(LiteralEntry)),
	    (unsigned long) (iPtr->literalTable.numEntries * sizeof(Tcl_Obj)),
	    statsPtr->currentLitStringBytes);
    Tcl_AppendPrintfToObj(objPtr, "    Bytes if no sharing\t\t%.6g = objects %.6g + strings %.6g\n",
	    (objBytesIfUnshared + strBytesIfUnshared),
	    objBytesIfUnshared, strBytesIfUnshared);
    Tcl_AppendPrintfToObj(objPtr, "  String sharing savings \t%.6g = unshared %.6g - shared %.6g\n",
	    (strBytesIfUnshared - statsPtr->currentLitStringBytes),
	    strBytesIfUnshared, statsPtr->currentLitStringBytes);
    Tcl_AppendPrintfToObj(objPtr, "  Literal mgmt overhead\t\t%" TCL_Z_MODIFIER "u (%0.1f%% of bytes with sharing)\n",
	    literalMgmtBytes,
	    Percent(literalMgmtBytes, currentLiteralBytes));
    Tcl_AppendPrintfToObj(objPtr, "    table %lu + buckets %lu + entries %lu\n",
	    (unsigned long) sizeof(LiteralTable),
	    (unsigned long) (iPtr->literalTable.numBuckets * sizeof(LiteralEntry *)),
	    (unsigned long) (iPtr->literalTable.numEntries * sizeof(LiteralEntry)));

    /*
     * Breakdown of current ByteCode space requirements.
     */

    Tcl_AppendPrintfToObj(objPtr, "\nBreakdown of current ByteCode requirements:\n");
    Tcl_AppendPrintfToObj(objPtr, "                         Bytes      Pct of    Avg per\n");
    Tcl_AppendPrintfToObj(objPtr, "                                     total    ByteCode\n");
    Tcl_AppendPrintfToObj(objPtr, "Total             %12.6g     100.00%%   %8.1f\n",
	    statsPtr->currentByteCodeBytes,
	    statsPtr->currentByteCodeBytes / numCurrentByteCodes);
    Tcl_AppendPrintfToObj(objPtr, "Header            %12.6g   %8.1f%%   %8.1f\n",
	    currentHeaderBytes,
	    Percent(currentHeaderBytes, statsPtr->currentByteCodeBytes),
	    currentHeaderBytes / numCurrentByteCodes);
    Tcl_AppendPrintfToObj(objPtr, "Instructions      %12.6g   %8.1f%%   %8.1f\n",
	    statsPtr->currentInstBytes,
	    Percent(statsPtr->currentInstBytes,statsPtr->currentByteCodeBytes),
	    statsPtr->currentInstBytes / numCurrentByteCodes);
    Tcl_AppendPrintfToObj(objPtr, "Literal ptr array %12.6g   %8.1f%%   %8.1f\n",
	    statsPtr->currentLitBytes,
	    Percent(statsPtr->currentLitBytes,statsPtr->currentByteCodeBytes),
	    statsPtr->currentLitBytes / numCurrentByteCodes);
    Tcl_AppendPrintfToObj(objPtr, "Exception table   %12.6g   %8.1f%%   %8.1f\n",
	    statsPtr->currentExceptBytes,
	    Percent(statsPtr->currentExceptBytes,statsPtr->currentByteCodeBytes),
	    statsPtr->currentExceptBytes / numCurrentByteCodes);
    Tcl_AppendPrintfToObj(objPtr, "Auxiliary data    %12.6g   %8.1f%%   %8.1f\n",
	    statsPtr->currentAuxBytes,
	    Percent(statsPtr->currentAuxBytes,statsPtr->currentByteCodeBytes),
	    statsPtr->currentAuxBytes / numCurrentByteCodes);
    Tcl_AppendPrintfToObj(objPtr, "Command map       %12.6g   %8.1f%%   %8.1f\n",
	    statsPtr->currentCmdMapBytes,
	    Percent(statsPtr->currentCmdMapBytes,statsPtr->currentByteCodeBytes),
	    statsPtr->currentCmdMapBytes / numCurrentByteCodes);

    /*
     * Detailed literal statistics.
     */

    Tcl_AppendPrintfToObj(objPtr, "\nLiteral string sizes:\n");
    Tcl_AppendPrintfToObj(objPtr, "\t Up to length\t\tPercentage\n");
    maxSizeDecade = 0;
    i = 32;
    while (i-- > 0) {
	if (statsPtr->literalCount[i] > 0) {
	    maxSizeDecade = i;
	    break;
	}
    }
    sum = 0;
    for (i = 0;  i <= maxSizeDecade;  i++) {
	decadeHigh = (1 << (i+1)) - 1;
	sum += statsPtr->literalCount[i];
	Tcl_AppendPrintfToObj(objPtr, "\t%10d\t\t%8.0f%%\n",
		decadeHigh, Percent(sum, statsPtr->numLiteralsCreated));
    }

    litTableStats = TclLiteralStats(globalTablePtr);
    Tcl_AppendPrintfToObj(objPtr, "\nCurrent literal table statistics:\n%s\n",
	    litTableStats);
    ckfree(litTableStats);

    /*
     * Source and ByteCode size distributions.
     */

    Tcl_AppendPrintfToObj(objPtr, "\nSource sizes:\n");
    Tcl_AppendPrintfToObj(objPtr, "\t Up to size\t\tPercentage\n");
    minSizeDecade = maxSizeDecade = 0;
    for (i = 0;  i < 31;  i++) {
	if (statsPtr->srcCount[i] > 0) {
	    minSizeDecade = i;
	    break;
	}
    }
    for (i = 31;  i != (size_t)-1;  i--) {
	if (statsPtr->srcCount[i] > 0) {
	    maxSizeDecade = i;
	    break;
	}
    }
    sum = 0;
    for (i = minSizeDecade;  i <= maxSizeDecade;  i++) {
	decadeHigh = (1 << (i+1)) - 1;
	sum += statsPtr->srcCount[i];
	Tcl_AppendPrintfToObj(objPtr, "\t%10d\t\t%8.0f%%\n",
		decadeHigh, Percent(sum, statsPtr->numCompilations));
    }

    Tcl_AppendPrintfToObj(objPtr, "\nByteCode sizes:\n");
    Tcl_AppendPrintfToObj(objPtr, "\t Up to size\t\tPercentage\n");
    minSizeDecade = maxSizeDecade = 0;
    for (i = 0;  i < 31;  i++) {
	if (statsPtr->byteCodeCount[i] > 0) {
	    minSizeDecade = i;
	    break;
	}
    }
    for (i = 31;  i != (size_t)-1;  i--) {
	if (statsPtr->byteCodeCount[i] > 0) {
	    maxSizeDecade = i;
	    break;
	}
    }
    sum = 0;
    for (i = minSizeDecade;  i <= maxSizeDecade;  i++) {
	decadeHigh = (1 << (i+1)) - 1;
	sum += statsPtr->byteCodeCount[i];
	Tcl_AppendPrintfToObj(objPtr, "\t%10d\t\t%8.0f%%\n",
		decadeHigh, Percent(sum, statsPtr->numCompilations));
    }

    Tcl_AppendPrintfToObj(objPtr, "\nByteCode longevity (excludes Current ByteCodes):\n");
    Tcl_AppendPrintfToObj(objPtr, "\t       Up to ms\t\tPercentage\n");
    minSizeDecade = maxSizeDecade = 0;
    for (i = 0;  i < 31;  i++) {
	if (statsPtr->lifetimeCount[i] > 0) {
	    minSizeDecade = i;
	    break;
	}
    }
    for (i = 31;  i != (size_t)-1;  i--) {
	if (statsPtr->lifetimeCount[i] > 0) {
	    maxSizeDecade = i;
	    break;
	}
    }
    sum = 0;
    for (i = minSizeDecade;  i <= maxSizeDecade;  i++) {
	decadeHigh = (1 << (i+1)) - 1;
	sum += statsPtr->lifetimeCount[i];
	Tcl_AppendPrintfToObj(objPtr, "\t%12.3f\t\t%8.0f%%\n",
		decadeHigh/1000.0, Percent(sum, statsPtr->numByteCodesFreed));
    }

    /*
     * Instruction counts.
     */

    Tcl_AppendPrintfToObj(objPtr, "\nInstruction counts:\n");
    for (i = 0;  i <= LAST_INST_OPCODE;  i++) {
	Tcl_AppendPrintfToObj(objPtr, "%20s %8" TCL_Z_MODIFIER "u ",
		tclInstructionTable[i].name, statsPtr->instructionCount[i]);
	if (statsPtr->instructionCount[i]) {
	    Tcl_AppendPrintfToObj(objPtr, "%6.1f%%\n",
		    Percent(statsPtr->instructionCount[i], numInstructions));
	} else {
	    Tcl_AppendPrintfToObj(objPtr, "0\n");
	}
    }

#ifdef TCL_MEM_DEBUG
    Tcl_AppendPrintfToObj(objPtr, "\nHeap Statistics:\n");
    TclDumpMemoryInfo((ClientData) objPtr, 1);
#endif
    Tcl_AppendPrintfToObj(objPtr, "\n----------------------------------------------------------------\n");

    if (objc == 1) {
	Tcl_SetObjResult(interp, objPtr);
    } else {
	Tcl_Channel outChan;
	char *str = TclGetStringFromObj(objv[1], &length);

	if (length) {
	    if (strcmp(str, "stdout") == 0) {
		outChan = Tcl_GetStdChannel(TCL_STDOUT);
	    } else if (strcmp(str, "stderr") == 0) {
		outChan = Tcl_GetStdChannel(TCL_STDERR);
	    } else {
		outChan = Tcl_OpenFileChannel(NULL, str, "w", 0664);
	    }
	} else {
	    outChan = Tcl_GetStdChannel(TCL_STDOUT);
	}
	if (outChan != NULL) {
	    Tcl_WriteObj(outChan, objPtr);
	}
    }
    Tcl_DecrRefCount(objPtr);
    return TCL_OK;
}
#endif /* TCL_COMPILE_STATS */

#ifdef TCL_COMPILE_DEBUG
/*
 *----------------------------------------------------------------------
 *
 * StringForResultCode --
 *
 *	Procedure that returns a human-readable string representing a Tcl
 *	result code such as TCL_ERROR.
 *
 * Results:
 *	If the result code is one of the standard Tcl return codes, the result
 *	is a string representing that code such as "TCL_ERROR". Otherwise, the
 *	result string is that code formatted as a sequence of decimal digit
 *	characters. Note that the resulting string must not be modified by the
 *	caller.
 *
 * Side effects:
 *	None.
 *
 *----------------------------------------------------------------------
 */

static const char *
StringForResultCode(
    int result)			/* The Tcl result code for which to generate a
				 * string. */
{
    static char buf[TCL_INTEGER_SPACE];

    if ((result >= TCL_OK) && (result <= TCL_CONTINUE)) {
	return resultStrings[result];
    }
    TclFormatInt(buf, result);
    return buf;
}
#endif /* TCL_COMPILE_DEBUG */

/*
 * Local Variables:
 * mode: c
 * c-basic-offset: 4
 * fill-column: 78
 * End:
 */<|MERGE_RESOLUTION|>--- conflicted
+++ resolved
@@ -5766,11 +5766,7 @@
     {
 	ClientData ptr1, ptr2;
 	int type1, type2;
-<<<<<<< HEAD
-	Tcl_WideInt w1, w2, wResult;
-=======
-	long l1 = 0, l2, lResult;
->>>>>>> e32565b3
+	Tcl_WideInt w1 = 0, w2, wResult;
 
     case INST_NUM_TYPE:
 	if (GetNumberFromObj(NULL, OBJ_AT_TOS, &ptr1, &type1) != TCL_OK) {
