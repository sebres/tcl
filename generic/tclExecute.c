/*
 * tclExecute.c --
 *
 *	This file contains procedures that execute byte-compiled Tcl commands.
 *
 * Copyright (c) 1996-1997 Sun Microsystems, Inc.
 * Copyright (c) 1998-2000 by Scriptics Corporation.
 * Copyright (c) 2001 by Kevin B. Kenny. All rights reserved.
 * Copyright (c) 2002-2010 by Miguel Sofer.
 * Copyright (c) 2005-2007 by Donal K. Fellows.
 * Copyright (c) 2007 Daniel A. Steffen <das@users.sourceforge.net>
 * Copyright (c) 2006-2008 by Joe Mistachkin.  All rights reserved.
 *
 * See the file "license.terms" for information on usage and redistribution of
 * this file, and for a DISCLAIMER OF ALL WARRANTIES.
 */

#include "tclInt.h"
#include "tclCompile.h"
#include "tclOOInt.h"
#include "tommath.h"
#include <math.h>

#if NRE_ENABLE_ASSERTS
#include <assert.h>
#endif

/*
 * Hack to determine whether we may expect IEEE floating point. The hack is
 * formally incorrect in that non-IEEE platforms might have the same precision
 * and range, but VAX, IBM, and Cray do not; are there any other floating
 * point units that we might care about?
 */

#if (FLT_RADIX == 2) && (DBL_MANT_DIG == 53) && (DBL_MAX_EXP == 1024)
#define IEEE_FLOATING_POINT
#endif

/*
 * A mask (should be 2**n-1) that is used to work out when the bytecode engine
 * should call Tcl_AsyncReady() to see whether there is a signal that needs
 * handling.
 */

#ifndef ASYNC_CHECK_COUNT_MASK
#   define ASYNC_CHECK_COUNT_MASK	63
#endif /* !ASYNC_CHECK_COUNT_MASK */

/*
 * Boolean flag indicating whether the Tcl bytecode interpreter has been
 * initialized.
 */

static int execInitialized = 0;
TCL_DECLARE_MUTEX(execMutex)

static int cachedInExit = 0;

#ifdef TCL_COMPILE_DEBUG
/*
 * Variable that controls whether execution tracing is enabled and, if so,
 * what level of tracing is desired:
 *    0: no execution tracing
 *    1: trace invocations of Tcl procs only
 *    2: trace invocations of all (not compiled away) commands
 *    3: display each instruction executed
 * This variable is linked to the Tcl variable "tcl_traceExec".
 */

int tclTraceExec = 0;
#endif

/*
 * Mapping from expression instruction opcodes to strings; used for error
 * messages. Note that these entries must match the order and number of the
 * expression opcodes (e.g., INST_LOR) in tclCompile.h.
 *
 * Does not include the string for INST_EXPON (and beyond), as that is
 * disjoint for backward-compatability reasons.
 */

static const char *const operatorStrings[] = {
    "||", "&&", "|", "^", "&", "==", "!=", "<", ">", "<=", ">=", "<<", ">>",
    "+", "-", "*", "/", "%", "+", "-", "~", "!",
    "BUILTIN FUNCTION", "FUNCTION",
    "", "", "", "", "", "", "", "", "eq", "ne"
};

/*
 * Mapping from Tcl result codes to strings; used for error and debugging
 * messages.
 */

#ifdef TCL_COMPILE_DEBUG
static const char *const resultStrings[] = {
    "TCL_OK", "TCL_ERROR", "TCL_RETURN", "TCL_BREAK", "TCL_CONTINUE"
};
#endif

/*
 * These are used by evalstats to monitor object usage in Tcl.
 */

#ifdef TCL_COMPILE_STATS
long		tclObjsAlloced = 0;
long		tclObjsFreed = 0;
long		tclObjsShared[TCL_MAX_SHARED_OBJ_STATS] = { 0, 0, 0, 0, 0 };
#endif /* TCL_COMPILE_STATS */

/*
 * Support pre-8.5 bytecodes unless specifically requested otherwise.
 */

#ifndef TCL_SUPPORT_84_BYTECODE
#define TCL_SUPPORT_84_BYTECODE 1
#endif

#if TCL_SUPPORT_84_BYTECODE
/*
 * We need to know the tclBuiltinFuncTable to support translation of pre-8.5
 * math functions to the namespace-based ::tcl::mathfunc::op in 8.5+.
 */

typedef struct {
    const char *name;		/* Name of function. */
    int numArgs;		/* Number of arguments for function. */
} BuiltinFunc;

/*
 * Table describing the built-in math functions. Entries in this table are
 * indexed by the values of the INST_CALL_BUILTIN_FUNC instruction's
 * operand byte.
 */

static BuiltinFunc const tclBuiltinFuncTable[] = {
    {"acos", 1},
    {"asin", 1},
    {"atan", 1},
    {"atan2", 2},
    {"ceil", 1},
    {"cos", 1},
    {"cosh", 1},
    {"exp", 1},
    {"floor", 1},
    {"fmod", 2},
    {"hypot", 2},
    {"log", 1},
    {"log10", 1},
    {"pow", 2},
    {"sin", 1},
    {"sinh", 1},
    {"sqrt", 1},
    {"tan", 1},
    {"tanh", 1},
    {"abs", 1},
    {"double", 1},
    {"int", 1},
    {"rand", 0},
    {"round", 1},
    {"srand", 1},
    {"wide", 1},
    {NULL, 0},
};

#define LAST_BUILTIN_FUNC	25
#endif

/*
 * NR_TEBC
 * Helpers for NR - non-recursive calls to TEBC
 * Minimal data required to fully reconstruct the execution state.
 */

typedef struct {
    ByteCode *codePtr;		/* Constant until the BC returns */
				/* -----------------------------------------*/
    const unsigned char *pc;	/* These fields are used on return TO this */
    ptrdiff_t *catchTop;	/* this level: they record the state when a */
    int cleanup;		/* new codePtr was received for NR */
    Tcl_Obj *auxObjList;	/* execution. */
    int checkInterp;
    CmdFrame cmdFrame;
    void *stack[1];		/* Start of the actual combined catch and obj
				 * stacks; the struct will be expanded as
				 * necessary */
} TEBCdata;

#define TEBC_YIELD() \
    do {								\
	esPtr->tosPtr = tosPtr;						\
	TD->pc = pc;							\
	TD->cleanup = cleanup;						\
	TclNRAddCallback(interp, TEBCresume, TD, INT2PTR(1), NULL, NULL); \
    } while (0)

#define TEBC_DATA_DIG() \
    do {					\
	pc = TD->pc;				\
	cleanup = TD->cleanup;			\
	tosPtr = esPtr->tosPtr;			\
    } while (0)

#define PUSH_TAUX_OBJ(objPtr) \
    do {							\
	if (auxObjList) {					\
	    objPtr->length += auxObjList->length;		\
	}							\
	objPtr->internalRep.ptrAndLongRep.ptr = auxObjList;	\
	auxObjList = objPtr;					\
    } while (0)

#define POP_TAUX_OBJ() \
    do {							\
	tmpPtr = auxObjList;					\
	auxObjList = tmpPtr->internalRep.ptrAndLongRep.ptr;	\
	Tcl_DecrRefCount(tmpPtr);				\
    } while (0)

/*
 * These variable-access macros have to coincide with those in tclVar.c
 */

#define VarHashGetValue(hPtr) \
    ((Var *) ((char *)hPtr - TclOffset(VarInHash, entry)))

static inline Var *
VarHashCreateVar(
    TclVarHashTable *tablePtr,
    Tcl_Obj *key,
    int *newPtr)
{
    Tcl_HashEntry *hPtr = Tcl_CreateHashEntry(&tablePtr->table,
	    key, newPtr);

    if (!hPtr) {
	return NULL;
    }
    return VarHashGetValue(hPtr);
}

#define VarHashFindVar(tablePtr, key) \
    VarHashCreateVar((tablePtr), (key), NULL)

/*
 * The new macro for ending an instruction; note that a reasonable C-optimiser
 * will resolve all branches at compile time. (result) is always a constant;
 * the macro NEXT_INST_F handles constant (nCleanup), NEXT_INST_V is resolved
 * at runtime for variable (nCleanup).
 *
 * ARGUMENTS:
 *    pcAdjustment: how much to increment pc
 *    nCleanup: how many objects to remove from the stack
 *    resultHandling: 0 indicates no object should be pushed on the stack;
 *	otherwise, push objResultPtr. If (result < 0), objResultPtr already
 *	has the correct reference count.
 *
 * We use the new compile-time assertions to check that nCleanup is constant
 * and within range.
 */

/* Verify the stack depth, only when no expansion is in progress */

#ifdef TCL_COMPILE_DEBUG
#define CHECK_STACK()							\
    do {								\
	ValidatePcAndStackTop(codePtr, pc, CURR_DEPTH,			\
		/*checkStack*/ !(starting || auxObjList));		\
	starting = 0;							\
    } while (0)
#else
#define CHECK_STACK()
#endif

#define NEXT_INST_F(pcAdjustment, nCleanup, resultHandling)	\
    do {							\
	TCL_CT_ASSERT((nCleanup >= 0) && (nCleanup <= 2));	\
	CHECK_STACK();						\
	if (nCleanup == 0) {					\
	    if (resultHandling != 0) {				\
		if ((resultHandling) > 0) {			\
		    PUSH_OBJECT(objResultPtr);			\
		} else {					\
		    *(++tosPtr) = objResultPtr;			\
		}						\
	    }							\
	    pc += (pcAdjustment);				\
	    goto cleanup0;					\
	} else if (resultHandling != 0) {			\
	    if ((resultHandling) > 0) {				\
		Tcl_IncrRefCount(objResultPtr);			\
	    }							\
	    pc += (pcAdjustment);				\
	    switch (nCleanup) {					\
	    case 1: goto cleanup1_pushObjResultPtr;		\
	    case 2: goto cleanup2_pushObjResultPtr;		\
	    }							\
	} else {						\
	    pc += (pcAdjustment);				\
	    switch (nCleanup) {					\
	    case 1: goto cleanup1;				\
	    case 2: goto cleanup2;				\
	    }							\
	}							\
    } while (0)

#define NEXT_INST_V(pcAdjustment, nCleanup, resultHandling)	\
    CHECK_STACK();						\
    do {							\
	pc += (pcAdjustment);					\
	cleanup = (nCleanup);					\
	if (resultHandling) {					\
	    if ((resultHandling) > 0) {				\
		Tcl_IncrRefCount(objResultPtr);			\
	    }							\
	    goto cleanupV_pushObjResultPtr;			\
	} else {						\
	    goto cleanupV;					\
	}							\
    } while (0)

/*
 * Macros used to cache often-referenced Tcl evaluation stack information
 * in local variables. Note that a DECACHE_STACK_INFO()-CACHE_STACK_INFO()
 * pair must surround any call inside TclNRExecuteByteCode (and a few other
 * procedures that use this scheme) that could result in a recursive call
 * to TclNRExecuteByteCode.
 */

#define CACHE_STACK_INFO() \
    checkInterp = 1

#define DECACHE_STACK_INFO() \
    esPtr->tosPtr = tosPtr

/*
 * Macros used to access items on the Tcl evaluation stack. PUSH_OBJECT
 * increments the object's ref count since it makes the stack have another
 * reference pointing to the object. However, POP_OBJECT does not decrement
 * the ref count. This is because the stack may hold the only reference to the
 * object, so the object would be destroyed if its ref count were decremented
 * before the caller had a chance to, e.g., store it in a variable. It is the
 * caller's responsibility to decrement the ref count when it is finished with
 * an object.
 *
 * WARNING! It is essential that objPtr only appear once in the PUSH_OBJECT
 * macro. The actual parameter might be an expression with side effects, and
 * this ensures that it will be executed only once.
 */

#define PUSH_OBJECT(objPtr) \
    Tcl_IncrRefCount(*(++tosPtr) = (objPtr))

#define POP_OBJECT()	*(tosPtr--)

#define OBJ_AT_TOS	*tosPtr

#define OBJ_UNDER_TOS	*(tosPtr-1)

#define OBJ_AT_DEPTH(n)	*(tosPtr-(n))

#define CURR_DEPTH	((ptrdiff_t) (tosPtr - initTosPtr))

/*
 * Macros used to trace instruction execution. The macros TRACE,
 * TRACE_WITH_OBJ, and O2S are only used inside TclNRExecuteByteCode. O2S is
 * only used in TRACE* calls to get a string from an object.
 */

#ifdef TCL_COMPILE_DEBUG
#   define TRACE(a) \
    while (traceInstructions) {					\
	fprintf(stdout, "%2d: %2d (%u) %s ", iPtr->numLevels,	\
		(int) CURR_DEPTH,				\
		(unsigned) (pc - codePtr->codeStart),		\
		GetOpcodeName(pc));				\
	printf a;						\
	break;							\
    }
#   define TRACE_APPEND(a) \
    while (traceInstructions) {		\
	printf a;			\
	break;				\
    }
#   define TRACE_WITH_OBJ(a, objPtr) \
    while (traceInstructions) {					\
	fprintf(stdout, "%2d: %2d (%u) %s ", iPtr->numLevels,	\
		(int) CURR_DEPTH,				\
		(unsigned) (pc - codePtr->codeStart),		\
		GetOpcodeName(pc));				\
	printf a;						\
	TclPrintObject(stdout, objPtr, 30);			\
	fprintf(stdout, "\n");					\
	break;							\
    }
#   define O2S(objPtr) \
    (objPtr ? TclGetString(objPtr) : "")
#else /* !TCL_COMPILE_DEBUG */
#   define TRACE(a)
#   define TRACE_APPEND(a)
#   define TRACE_WITH_OBJ(a, objPtr)
#   define O2S(objPtr)
#endif /* TCL_COMPILE_DEBUG */

/*
 * DTrace instruction probe macros.
 */

#define TCL_DTRACE_INST_NEXT() \
    do {								\
	if (TCL_DTRACE_INST_DONE_ENABLED()) {				\
	    if (curInstName) {						\
		TCL_DTRACE_INST_DONE(curInstName, (int) CURR_DEPTH,	\
			tosPtr);					\
	    }								\
	    curInstName = tclInstructionTable[*pc].name;		\
	    if (TCL_DTRACE_INST_START_ENABLED()) {			\
		TCL_DTRACE_INST_START(curInstName, (int) CURR_DEPTH,	\
			tosPtr);					\
	    }								\
	} else if (TCL_DTRACE_INST_START_ENABLED()) {			\
	    TCL_DTRACE_INST_START(tclInstructionTable[*pc].name,	\
			(int) CURR_DEPTH, tosPtr);			\
	}								\
    } while (0)
#define TCL_DTRACE_INST_LAST() \
    do {								\
	if (TCL_DTRACE_INST_DONE_ENABLED() && curInstName) {		\
	    TCL_DTRACE_INST_DONE(curInstName, (int) CURR_DEPTH, tosPtr);\
	}								\
    } while (0)

/*
 * Macro used in this file to save a function call for common uses of
 * TclGetNumberFromObj(). The ANSI C "prototype" is:
 *
 * MODULE_SCOPE int GetNumberFromObj(Tcl_Interp *interp, Tcl_Obj *objPtr,
 *			ClientData *ptrPtr, int *tPtr);
 */

#ifdef TCL_WIDE_INT_IS_LONG
#define GetNumberFromObj(interp, objPtr, ptrPtr, tPtr) \
    (((objPtr)->typePtr == &tclIntType)					\
	?	(*(tPtr) = TCL_NUMBER_LONG,				\
		*(ptrPtr) = (ClientData)				\
		    (&((objPtr)->internalRep.longValue)), TCL_OK) :	\
    ((objPtr)->typePtr == &tclDoubleType)				\
	?	(((TclIsNaN((objPtr)->internalRep.doubleValue))		\
		    ?	(*(tPtr) = TCL_NUMBER_NAN)			\
		    :	(*(tPtr) = TCL_NUMBER_DOUBLE)),			\
		*(ptrPtr) = (ClientData)				\
		    (&((objPtr)->internalRep.doubleValue)), TCL_OK) :	\
    ((((objPtr)->typePtr == NULL) && ((objPtr)->bytes == NULL)) ||	\
    (((objPtr)->bytes != NULL) && ((objPtr)->length == 0)))		\
	? TCL_ERROR :							\
    TclGetNumberFromObj((interp), (objPtr), (ptrPtr), (tPtr)))
#else /* !TCL_WIDE_INT_IS_LONG */
#define GetNumberFromObj(interp, objPtr, ptrPtr, tPtr) \
    (((objPtr)->typePtr == &tclIntType)					\
	?	(*(tPtr) = TCL_NUMBER_LONG,				\
		*(ptrPtr) = (ClientData)				\
		    (&((objPtr)->internalRep.longValue)), TCL_OK) :	\
    ((objPtr)->typePtr == &tclWideIntType)				\
	?	(*(tPtr) = TCL_NUMBER_WIDE,				\
		*(ptrPtr) = (ClientData)				\
		    (&((objPtr)->internalRep.wideValue)), TCL_OK) :	\
    ((objPtr)->typePtr == &tclDoubleType)				\
	?	(((TclIsNaN((objPtr)->internalRep.doubleValue))		\
		    ?	(*(tPtr) = TCL_NUMBER_NAN)			\
		    :	(*(tPtr) = TCL_NUMBER_DOUBLE)),			\
		*(ptrPtr) = (ClientData)				\
		    (&((objPtr)->internalRep.doubleValue)), TCL_OK) :	\
    ((((objPtr)->typePtr == NULL) && ((objPtr)->bytes == NULL)) ||	\
    (((objPtr)->bytes != NULL) && ((objPtr)->length == 0)))		\
	? TCL_ERROR :							\
    TclGetNumberFromObj((interp), (objPtr), (ptrPtr), (tPtr)))
#endif /* TCL_WIDE_INT_IS_LONG */

/*
 * Macro used in this file to save a function call for common uses of
 * Tcl_GetBooleanFromObj(). The ANSI C "prototype" is:
 *
 * MODULE_SCOPE int TclGetBooleanFromObj(Tcl_Interp *interp, Tcl_Obj *objPtr,
 *			int *boolPtr);
 */

#define TclGetBooleanFromObj(interp, objPtr, boolPtr) \
    ((((objPtr)->typePtr == &tclIntType)				\
	|| ((objPtr)->typePtr == &tclBooleanType))			\
	? (*(boolPtr) = ((objPtr)->internalRep.longValue!=0), TCL_OK)	\
	: Tcl_GetBooleanFromObj((interp), (objPtr), (boolPtr)))

/*
 * Macro used in this file to save a function call for common uses of
 * Tcl_GetWideIntFromObj(). The ANSI C "prototype" is:
 *
 * MODULE_SCOPE int TclGetWideIntFromObj(Tcl_Interp *interp, Tcl_Obj *objPtr,
 *			Tcl_WideInt *wideIntPtr);
 */

#ifdef TCL_WIDE_INT_IS_LONG
#define TclGetWideIntFromObj(interp, objPtr, wideIntPtr) \
    (((objPtr)->typePtr == &tclIntType)					\
	? (*(wideIntPtr) = (Tcl_WideInt)				\
		((objPtr)->internalRep.longValue), TCL_OK) :		\
	Tcl_GetWideIntFromObj((interp), (objPtr), (wideIntPtr)))
#else /* !TCL_WIDE_INT_IS_LONG */
#define TclGetWideIntFromObj(interp, objPtr, wideIntPtr)		\
    (((objPtr)->typePtr == &tclWideIntType)				\
	? (*(wideIntPtr) = (objPtr)->internalRep.wideValue, TCL_OK) :	\
    ((objPtr)->typePtr == &tclIntType)					\
	? (*(wideIntPtr) = (Tcl_WideInt)				\
		((objPtr)->internalRep.longValue), TCL_OK) :		\
	Tcl_GetWideIntFromObj((interp), (objPtr), (wideIntPtr)))
#endif /* TCL_WIDE_INT_IS_LONG */

/*
 * Macro used to make the check for type overflow more mnemonic. This works by
 * comparing sign bits; the rest of the word is irrelevant. The ANSI C
 * "prototype" (where inttype_t is any integer type) is:
 *
 * MODULE_SCOPE int Overflowing(inttype_t a, inttype_t b, inttype_t sum);
 *
 * Check first the condition most likely to fail in usual code (at least for
 * usage in [incr]: do the first summand and the sum have != signs?
 */

#define Overflowing(a,b,sum) ((((a)^(sum)) < 0) && (((a)^(b)) >= 0))

/*
 * Macro for checking whether the type is NaN, used when we're thinking about
 * throwing an error for supplying a non-number number.
 */

#ifndef ACCEPT_NAN
#define IsErroringNaNType(type)		((type) == TCL_NUMBER_NAN)
#else
#define IsErroringNaNType(type)		0
#endif

/*
 * Auxiliary tables used to compute powers of small integers.
 */

#if (LONG_MAX == 0x7fffffff)

/*
 * Maximum base that, when raised to powers 2, 3, ... 8, fits in a 32-bit
 * signed integer.
 */

static const long MaxBase32[] = {46340, 1290, 215, 73, 35, 21, 14};
static const size_t MaxBase32Size = sizeof(MaxBase32)/sizeof(long);

/*
 * Table giving 3, 4, ..., 11, raised to the powers 9, 10, ..., as far as they
 * fit in a 32-bit signed integer. Exp32Index[i] gives the starting index of
 * powers of i+3; Exp32Value[i] gives the corresponding powers.
 */

static const unsigned short Exp32Index[] = {
    0, 11, 18, 23, 26, 29, 31, 32, 33
};
static const size_t Exp32IndexSize =
    sizeof(Exp32Index) / sizeof(unsigned short);
static const long Exp32Value[] = {
    19683, 59049, 177147, 531441, 1594323, 4782969, 14348907, 43046721,
    129140163, 387420489, 1162261467, 262144, 1048576, 4194304,
    16777216, 67108864, 268435456, 1073741824, 1953125, 9765625,
    48828125, 244140625, 1220703125, 10077696, 60466176, 362797056,
    40353607, 282475249, 1977326743, 134217728, 1073741824, 387420489,
    1000000000
};
static const size_t Exp32ValueSize = sizeof(Exp32Value)/sizeof(long);
#endif /* LONG_MAX == 0x7fffffff -- 32 bit machine */

#if (LONG_MAX > 0x7fffffff) || !defined(TCL_WIDE_INT_IS_LONG)

/*
 * Maximum base that, when raised to powers 2, 3, ..., 16, fits in a
 * Tcl_WideInt.
 */

static const Tcl_WideInt MaxBase64[] = {
    (Tcl_WideInt)46340*65536+62259,	/* 3037000499 == isqrt(2**63-1) */
    (Tcl_WideInt)2097151, (Tcl_WideInt)55108, (Tcl_WideInt)6208,
    (Tcl_WideInt)1448, (Tcl_WideInt)511, (Tcl_WideInt)234, (Tcl_WideInt)127,
    (Tcl_WideInt)78, (Tcl_WideInt)52, (Tcl_WideInt)38, (Tcl_WideInt)28,
    (Tcl_WideInt)22, (Tcl_WideInt)18, (Tcl_WideInt)15
};
static const size_t MaxBase64Size = sizeof(MaxBase64)/sizeof(Tcl_WideInt);

/*
 * Table giving 3, 4, ..., 13 raised to powers greater than 16 when the
 * results fit in a 64-bit signed integer.
 */

static const unsigned short Exp64Index[] = {
    0, 23, 38, 49, 57, 63, 67, 70, 72, 74, 75, 76
};
static const size_t Exp64IndexSize =
    sizeof(Exp64Index) / sizeof(unsigned short);
static const Tcl_WideInt Exp64Value[] = {
    (Tcl_WideInt)243*243*243*3*3,
    (Tcl_WideInt)243*243*243*3*3*3,
    (Tcl_WideInt)243*243*243*3*3*3*3,
    (Tcl_WideInt)243*243*243*243,
    (Tcl_WideInt)243*243*243*243*3,
    (Tcl_WideInt)243*243*243*243*3*3,
    (Tcl_WideInt)243*243*243*243*3*3*3,
    (Tcl_WideInt)243*243*243*243*3*3*3*3,
    (Tcl_WideInt)243*243*243*243*243,
    (Tcl_WideInt)243*243*243*243*243*3,
    (Tcl_WideInt)243*243*243*243*243*3*3,
    (Tcl_WideInt)243*243*243*243*243*3*3*3,
    (Tcl_WideInt)243*243*243*243*243*3*3*3*3,
    (Tcl_WideInt)243*243*243*243*243*243,
    (Tcl_WideInt)243*243*243*243*243*243*3,
    (Tcl_WideInt)243*243*243*243*243*243*3*3,
    (Tcl_WideInt)243*243*243*243*243*243*3*3*3,
    (Tcl_WideInt)243*243*243*243*243*243*3*3*3*3,
    (Tcl_WideInt)243*243*243*243*243*243*243,
    (Tcl_WideInt)243*243*243*243*243*243*243*3,
    (Tcl_WideInt)243*243*243*243*243*243*243*3*3,
    (Tcl_WideInt)243*243*243*243*243*243*243*3*3*3,
    (Tcl_WideInt)243*243*243*243*243*243*243*3*3*3*3,
    (Tcl_WideInt)1024*1024*1024*4*4,
    (Tcl_WideInt)1024*1024*1024*4*4*4,
    (Tcl_WideInt)1024*1024*1024*4*4*4*4,
    (Tcl_WideInt)1024*1024*1024*1024,
    (Tcl_WideInt)1024*1024*1024*1024*4,
    (Tcl_WideInt)1024*1024*1024*1024*4*4,
    (Tcl_WideInt)1024*1024*1024*1024*4*4*4,
    (Tcl_WideInt)1024*1024*1024*1024*4*4*4*4,
    (Tcl_WideInt)1024*1024*1024*1024*1024,
    (Tcl_WideInt)1024*1024*1024*1024*1024*4,
    (Tcl_WideInt)1024*1024*1024*1024*1024*4*4,
    (Tcl_WideInt)1024*1024*1024*1024*1024*4*4*4,
    (Tcl_WideInt)1024*1024*1024*1024*1024*4*4*4*4,
    (Tcl_WideInt)1024*1024*1024*1024*1024*1024,
    (Tcl_WideInt)1024*1024*1024*1024*1024*1024*4,
    (Tcl_WideInt)3125*3125*3125*5*5,
    (Tcl_WideInt)3125*3125*3125*5*5*5,
    (Tcl_WideInt)3125*3125*3125*5*5*5*5,
    (Tcl_WideInt)3125*3125*3125*3125,
    (Tcl_WideInt)3125*3125*3125*3125*5,
    (Tcl_WideInt)3125*3125*3125*3125*5*5,
    (Tcl_WideInt)3125*3125*3125*3125*5*5*5,
    (Tcl_WideInt)3125*3125*3125*3125*5*5*5*5,
    (Tcl_WideInt)3125*3125*3125*3125*3125,
    (Tcl_WideInt)3125*3125*3125*3125*3125*5,
    (Tcl_WideInt)3125*3125*3125*3125*3125*5*5,
    (Tcl_WideInt)7776*7776*7776*6*6,
    (Tcl_WideInt)7776*7776*7776*6*6*6,
    (Tcl_WideInt)7776*7776*7776*6*6*6*6,
    (Tcl_WideInt)7776*7776*7776*7776,
    (Tcl_WideInt)7776*7776*7776*7776*6,
    (Tcl_WideInt)7776*7776*7776*7776*6*6,
    (Tcl_WideInt)7776*7776*7776*7776*6*6*6,
    (Tcl_WideInt)7776*7776*7776*7776*6*6*6*6,
    (Tcl_WideInt)16807*16807*16807*7*7,
    (Tcl_WideInt)16807*16807*16807*7*7*7,
    (Tcl_WideInt)16807*16807*16807*7*7*7*7,
    (Tcl_WideInt)16807*16807*16807*16807,
    (Tcl_WideInt)16807*16807*16807*16807*7,
    (Tcl_WideInt)16807*16807*16807*16807*7*7,
    (Tcl_WideInt)32768*32768*32768*8*8,
    (Tcl_WideInt)32768*32768*32768*8*8*8,
    (Tcl_WideInt)32768*32768*32768*8*8*8*8,
    (Tcl_WideInt)32768*32768*32768*32768,
    (Tcl_WideInt)59049*59049*59049*9*9,
    (Tcl_WideInt)59049*59049*59049*9*9*9,
    (Tcl_WideInt)59049*59049*59049*9*9*9*9,
    (Tcl_WideInt)100000*100000*100000*10*10,
    (Tcl_WideInt)100000*100000*100000*10*10*10,
    (Tcl_WideInt)161051*161051*161051*11*11,
    (Tcl_WideInt)161051*161051*161051*11*11*11,
    (Tcl_WideInt)248832*248832*248832*12*12,
    (Tcl_WideInt)371293*371293*371293*13*13
};
static const size_t Exp64ValueSize = sizeof(Exp64Value) / sizeof(Tcl_WideInt);
#endif /* (LONG_MAX > 0x7fffffff) || !defined(TCL_WIDE_INT_IS_LONG) */

/*
 * Markers for ExecuteExtendedBinaryMathOp.
 */

#define DIVIDED_BY_ZERO		((Tcl_Obj *) -1)
#define EXPONENT_OF_ZERO	((Tcl_Obj *) -2)
#define GENERAL_ARITHMETIC_ERROR ((Tcl_Obj *) -3)

/*
 * Declarations for local procedures to this file:
 */

#ifdef TCL_COMPILE_STATS
static int		EvalStatsCmd(ClientData clientData,
			    Tcl_Interp *interp, int objc,
			    Tcl_Obj *const objv[]);
#endif /* TCL_COMPILE_STATS */
#ifdef TCL_COMPILE_DEBUG
static const char *	GetOpcodeName(const unsigned char *pc);
static void		PrintByteCodeInfo(ByteCode *codePtr);
static const char *	StringForResultCode(int result);
static void		ValidatePcAndStackTop(ByteCode *codePtr,
			    const unsigned char *pc, int stackTop,
			    int checkStack);
#endif /* TCL_COMPILE_DEBUG */
static ByteCode *	CompileExprObj(Tcl_Interp *interp, Tcl_Obj *objPtr);
static void		DeleteExecStack(ExecStack *esPtr);
static void		DupExprCodeInternalRep(Tcl_Obj *srcPtr,
			    Tcl_Obj *copyPtr);
MODULE_SCOPE int	TclCompareTwoNumbers(Tcl_Obj *valuePtr,
			    Tcl_Obj *value2Ptr);
static Tcl_Obj *	ExecuteExtendedBinaryMathOp(Tcl_Interp *interp,
			    int opcode, Tcl_Obj **constants,
			    Tcl_Obj *valuePtr, Tcl_Obj *value2Ptr);
static Tcl_Obj *	ExecuteExtendedUnaryMathOp(int opcode,
			    Tcl_Obj *valuePtr);
static void		FreeExprCodeInternalRep(Tcl_Obj *objPtr);
static ExceptionRange *	GetExceptRangeForPc(const unsigned char *pc,
			    int catchOnly, ByteCode *codePtr);
static const char *	GetSrcInfoForPc(const unsigned char *pc,
<<<<<<< HEAD
			    ByteCode *codePtr, size_t *lengthPtr,
			    const unsigned char **pcBeg);
static Tcl_Obj **	GrowEvaluationStack(ExecEnv *eePtr, size_t growth,
=======
			    ByteCode *codePtr, int *lengthPtr,
			    const unsigned char **pcBeg, int *cmdIdxPtr);
static Tcl_Obj **	GrowEvaluationStack(ExecEnv *eePtr, int growth,
>>>>>>> 89f9b944
			    int move);
static void		IllegalExprOperandType(Tcl_Interp *interp,
			    const unsigned char *pc, Tcl_Obj *opndPtr);
static void		InitByteCodeExecution(Tcl_Interp *interp);
static inline int	wordSkip(void *ptr);
static void		ReleaseDictIterator(Tcl_Obj *objPtr);
/* Useful elsewhere, make available in tclInt.h or stubs? */
static Tcl_Obj **	StackAllocWords(Tcl_Interp *interp, size_t numWords);
static Tcl_Obj **	StackReallocWords(Tcl_Interp *interp,
			    size_t numWords);
static Tcl_NRPostProc	CopyCallback;
static Tcl_NRPostProc	ExprObjCallback;

static Tcl_NRPostProc   TEBCresume;

/*
 * The structure below defines a bytecode Tcl object type to hold the
 * compiled bytecode for Tcl expressions.
 */

static const Tcl_ObjType exprCodeType = {
    "exprcode",
    FreeExprCodeInternalRep,	/* freeIntRepProc */
    DupExprCodeInternalRep,	/* dupIntRepProc */
    NULL,			/* updateStringProc */
    NULL			/* setFromAnyProc */
};

/*
 * Custom object type only used in this file; values of its type should never
 * be seen by user scripts.
 */

static const Tcl_ObjType dictIteratorType = {
    "dictIterator",
    ReleaseDictIterator,
    NULL, NULL, NULL
};

/*
 *----------------------------------------------------------------------
 *
 * ReleaseDictIterator --
 *
 *	This takes apart a dictionary iterator that is stored in the given Tcl
 *	object.
 *
 * Results:
 *	None.
 *
 * Side effects:
 *	Deallocates memory, marks the object as being untyped.
 *
 *----------------------------------------------------------------------
 */

static void
ReleaseDictIterator(
    Tcl_Obj *objPtr)
{
    Tcl_DictSearch *searchPtr;
    Tcl_Obj *dictPtr;

    /*
     * First kill the search, and then release the reference to the dictionary
     * that we were holding.
     */

    searchPtr = objPtr->internalRep.twoPtrValue.ptr1;
    Tcl_DictObjDone(searchPtr);
    ckfree(searchPtr);

    dictPtr = objPtr->internalRep.twoPtrValue.ptr2;
    TclDecrRefCount(dictPtr);

    objPtr->typePtr = NULL;
}

/*
 *----------------------------------------------------------------------
 *
 * InitByteCodeExecution --
 *
 *	This procedure is called once to initialize the Tcl bytecode
 *	interpreter.
 *
 * Results:
 *	None.
 *
 * Side effects:
 *	This procedure initializes the array of instruction names. If
 *	compiling with the TCL_COMPILE_STATS flag, it initializes the array
 *	that counts the executions of each instruction and it creates the
 *	"evalstats" command. It also establishes the link between the Tcl
 *	"tcl_traceExec" and C "tclTraceExec" variables.
 *
 *----------------------------------------------------------------------
 */

static void
InitByteCodeExecution(
    Tcl_Interp *interp)		/* Interpreter for which the Tcl variable
				 * "tcl_traceExec" is linked to control
				 * instruction tracing. */
{
#ifdef TCL_COMPILE_DEBUG
    if (Tcl_LinkVar(interp, "tcl_traceExec", (char *) &tclTraceExec,
	    TCL_LINK_INT) != TCL_OK) {
	Tcl_Panic("InitByteCodeExecution: can't create link for tcl_traceExec variable");
    }
#endif
#ifdef TCL_COMPILE_STATS
    Tcl_CreateObjCommand(interp, "evalstats", EvalStatsCmd, NULL, NULL);
#endif /* TCL_COMPILE_STATS */
}

/*
 *----------------------------------------------------------------------
 *
 * TclCreateExecEnv --
 *
 *	This procedure creates a new execution environment for Tcl bytecode
 *	execution. An ExecEnv points to a Tcl evaluation stack. An ExecEnv is
 *	typically created once for each Tcl interpreter (Interp structure) and
 *	recursively passed to TclNRExecuteByteCode to execute ByteCode sequences
 *	for nested commands.
 *
 * Results:
 *	A newly allocated ExecEnv is returned. This points to an empty
 *	evaluation stack of the standard initial size.
 *
 * Side effects:
 *	The bytecode interpreter is also initialized here, as this procedure
 *	will be called before any call to TclNRExecuteByteCode.
 *
 *----------------------------------------------------------------------
 */

ExecEnv *
TclCreateExecEnv(
    Tcl_Interp *interp,		/* Interpreter for which the execution
				 * environment is being created. */
    int size)			/* The initial stack size, in number of words
				 * [sizeof(Tcl_Obj*)] */
{
    ExecEnv *eePtr = ckalloc(sizeof(ExecEnv));
    ExecStack *esPtr = ckalloc(sizeof(ExecStack)
	    + (size_t) (size-1) * sizeof(Tcl_Obj *));

    eePtr->execStackPtr = esPtr;
    TclNewLongObj(eePtr->constants[0], 0);
    Tcl_IncrRefCount(eePtr->constants[0]);
    TclNewLongObj(eePtr->constants[1], 1);
    Tcl_IncrRefCount(eePtr->constants[1]);
    eePtr->interp = interp;
    eePtr->callbackPtr = NULL;
    eePtr->corPtr = NULL;
    eePtr->rewind = 0;

    esPtr->prevPtr = NULL;
    esPtr->nextPtr = NULL;
    esPtr->markerPtr = NULL;
    esPtr->endPtr = &esPtr->stackWords[size-1];
    esPtr->tosPtr = &esPtr->stackWords[-1];

    Tcl_MutexLock(&execMutex);
    if (!execInitialized) {
	TclInitAuxDataTypeTable();
	InitByteCodeExecution(interp);
	execInitialized = 1;
    }
    Tcl_MutexUnlock(&execMutex);

    return eePtr;
}

/*
 *----------------------------------------------------------------------
 *
 * TclDeleteExecEnv --
 *
 *	Frees the storage for an ExecEnv.
 *
 * Results:
 *	None.
 *
 * Side effects:
 *	Storage for an ExecEnv and its contained storage (e.g. the evaluation
 *	stack) is freed.
 *
 *----------------------------------------------------------------------
 */

static void
DeleteExecStack(
    ExecStack *esPtr)
{
    if (esPtr->markerPtr && !cachedInExit) {
	Tcl_Panic("freeing an execStack which is still in use");
    }

    if (esPtr->prevPtr) {
	esPtr->prevPtr->nextPtr = esPtr->nextPtr;
    }
    if (esPtr->nextPtr) {
	esPtr->nextPtr->prevPtr = esPtr->prevPtr;
    }
    ckfree(esPtr);
}

void
TclDeleteExecEnv(
    ExecEnv *eePtr)		/* Execution environment to free. */
{
    ExecStack *esPtr = eePtr->execStackPtr, *tmpPtr;

	cachedInExit = TclInExit();

    /*
     * Delete all stacks in this exec env.
     */

    while (esPtr->nextPtr) {
	esPtr = esPtr->nextPtr;
    }
    while (esPtr) {
	tmpPtr = esPtr;
	esPtr = tmpPtr->prevPtr;
	DeleteExecStack(tmpPtr);
    }

    TclDecrRefCount(eePtr->constants[0]);
    TclDecrRefCount(eePtr->constants[1]);
    if (eePtr->callbackPtr && !cachedInExit) {
	Tcl_Panic("Deleting execEnv with pending TEOV callbacks!");
    }
    if (eePtr->corPtr && !cachedInExit) {
	Tcl_Panic("Deleting execEnv with existing coroutine");
    }
    ckfree(eePtr);
}

/*
 *----------------------------------------------------------------------
 *
 * TclFinalizeExecution --
 *
 *	Finalizes the execution environment setup so that it can be later
 *	reinitialized.
 *
 * Results:
 *	None.
 *
 * Side effects:
 *	After this call, the next time TclCreateExecEnv will be called it will
 *	call InitByteCodeExecution.
 *
 *----------------------------------------------------------------------
 */

void
TclFinalizeExecution(void)
{
    Tcl_MutexLock(&execMutex);
    execInitialized = 0;
    Tcl_MutexUnlock(&execMutex);
    TclFinalizeAuxDataTypeTable();
}

/*
 * Auxiliary code to insure that GrowEvaluationStack always returns correctly
 * aligned memory.
 *
 * WALLOCALIGN represents the alignment reqs in words, just as TCL_ALLOCALIGN
 * represents the reqs in bytes. This assumes that TCL_ALLOCALIGN is a
 * multiple of the wordsize 'sizeof(Tcl_Obj *)'.
 */

#define WALLOCALIGN \
    (TCL_ALLOCALIGN/sizeof(Tcl_Obj *))

/*
 * wordSkip computes how many words have to be skipped until the next aligned
 * word. Note that we are only interested in the low order bits of ptr, so
 * that any possible information loss in PTR2INT is of no consequence.
 */

static inline int
wordSkip(
    void *ptr)
{
    int mask = TCL_ALLOCALIGN-1;
    int base = PTR2INT(ptr) & mask;
    return (TCL_ALLOCALIGN - base)/sizeof(Tcl_Obj *);
}

/*
 * Given a marker, compute where the following aligned memory starts.
 */

#define MEMSTART(markerPtr) \
    ((markerPtr) + wordSkip(markerPtr))

/*
 *----------------------------------------------------------------------
 *
 * GrowEvaluationStack --
 *
 *	This procedure grows a Tcl evaluation stack stored in an ExecEnv,
 *	copying over the words since the last mark if so requested. A mark is
 *	set at the beginning of the new area when no copying is requested.
 *
 * Results:
 *	Returns a pointer to the first usable word in the (possibly) grown
 *	stack.
 *
 * Side effects:
 *	The size of the evaluation stack may be grown, a marker is set
 *
 *----------------------------------------------------------------------
 */

static Tcl_Obj **
GrowEvaluationStack(
    ExecEnv *eePtr,		/* Points to the ExecEnv with an evaluation
				 * stack to enlarge. */
    size_t growth,		/* How much larger than the current used
				 * size. */
    int move)			/* 1 if move words since last marker. */
{
    ExecStack *esPtr = eePtr->execStackPtr, *oldPtr = NULL;
    size_t newBytes, newElems, currElems;
    ssize_t needed = growth - (esPtr->endPtr - esPtr->tosPtr);
    Tcl_Obj **markerPtr = esPtr->markerPtr, **memStart;
    size_t moveWords = 0;

    if (move) {
	if (!markerPtr) {
	    Tcl_Panic("STACK: Reallocating with no previous alloc");
	}
	if (needed <= 0) {
	    return MEMSTART(markerPtr);
	}
    } else {
#ifndef PURIFY
	Tcl_Obj **tmpMarkerPtr = esPtr->tosPtr + 1;
	int offset = wordSkip(tmpMarkerPtr);

	if (needed + offset < 0) {
	    /*
	     * Put a marker pointing to the previous marker in this stack, and
	     * store it in esPtr as the current marker. Return a pointer to
	     * the start of aligned memory.
	     */

	    esPtr->markerPtr = tmpMarkerPtr;
	    memStart = tmpMarkerPtr + offset;
	    esPtr->tosPtr = memStart - 1;
	    *esPtr->markerPtr = (Tcl_Obj *) markerPtr;
	    return memStart;
	}
#endif
    }

    /*
     * Reset move to hold the number of words to be moved to new stack (if
     * any) and growth to hold the complete stack requirements: add one for
     * the marker, (WALLOCALIGN-1) for the maximal possible offset.
     */

    if (move) {
	moveWords = esPtr->tosPtr - MEMSTART(markerPtr) + 1;
    }
    needed = growth + moveWords + WALLOCALIGN;

    
    /*
     * Check if there is enough room in the next stack (if there is one, it
     * should be both empty and the last one!)
     */

    if (esPtr->nextPtr) {
	oldPtr = esPtr;
	esPtr = oldPtr->nextPtr;
	currElems = esPtr->endPtr - &esPtr->stackWords[-1];
	if (esPtr->markerPtr || (esPtr->tosPtr != &esPtr->stackWords[-1])) {
	    Tcl_Panic("STACK: Stack after current is in use");
	}
	if (esPtr->nextPtr) {
	    Tcl_Panic("STACK: Stack after current is not last");
	}
	if (needed <= currElems) {
	    goto newStackReady;
	}
	DeleteExecStack(esPtr);
	esPtr = oldPtr;
    } else {
	currElems = esPtr->endPtr - &esPtr->stackWords[-1];
    }

    /*
     * We need to allocate a new stack! It needs to store 'growth' words,
     * including the elements to be copied over and the new marker.
     */

#ifndef PURIFY
    newElems = 2*currElems;
    while (needed > newElems) {
	newElems *= 2;
    }
#else
    newElems = needed;
#endif
    
    newBytes = sizeof(ExecStack) + (newElems-1) * sizeof(Tcl_Obj *);

    oldPtr = esPtr;
    esPtr = ckalloc(newBytes);

    oldPtr->nextPtr = esPtr;
    esPtr->prevPtr = oldPtr;
    esPtr->nextPtr = NULL;
    esPtr->endPtr = &esPtr->stackWords[newElems-1];

  newStackReady:
    eePtr->execStackPtr = esPtr;

    /*
     * Store a NULL marker at the beginning of the stack, to indicate that
     * this is the first marker in this stack and that rewinding to here
     * should actually be a return to the previous stack.
     */

    esPtr->stackWords[0] = NULL;
    esPtr->markerPtr = &esPtr->stackWords[0];
    memStart = MEMSTART(esPtr->markerPtr);
    esPtr->tosPtr = memStart - 1;

    if (move) {
	memcpy(memStart, MEMSTART(markerPtr), moveWords*sizeof(Tcl_Obj *));
	esPtr->tosPtr += moveWords;
	oldPtr->markerPtr = (Tcl_Obj **) *markerPtr;
	oldPtr->tosPtr = markerPtr-1;
    }

    /*
     * Free the old stack if it is now unused.
     */

    if (!oldPtr->markerPtr) {
	DeleteExecStack(oldPtr);
    }

    return memStart;
}

/*
 *--------------------------------------------------------------
 *
 * TclStackAlloc, TclStackRealloc, TclStackFree --
 *
 *	Allocate memory from the execution stack; it has to be returned later
 *	with a call to TclStackFree.
 *
 * Results:
 *	A pointer to the first byte allocated, or panics if the allocation did
 *	not succeed.
 *
 * Side effects:
 *	The execution stack may be grown.
 *
 *--------------------------------------------------------------
 */

static Tcl_Obj **
StackAllocWords(
    Tcl_Interp *interp,
    size_t numWords)
{
    /*
     * Note that GrowEvaluationStack sets a marker in the stack. This marker
     * is read when rewinding, e.g., by TclStackFree.
     */

    Interp *iPtr = (Interp *) interp;
    ExecEnv *eePtr = iPtr->execEnvPtr;
    Tcl_Obj **resPtr = GrowEvaluationStack(eePtr, numWords, 0);

    eePtr->execStackPtr->tosPtr += numWords;
    return resPtr;
}

static Tcl_Obj **
StackReallocWords(
    Tcl_Interp *interp,
    size_t numWords)
{
    Interp *iPtr = (Interp *) interp;
    ExecEnv *eePtr = iPtr->execEnvPtr;
    Tcl_Obj **resPtr = GrowEvaluationStack(eePtr, numWords, 1);

    eePtr->execStackPtr->tosPtr += numWords;
    return resPtr;
}

void
TclStackFree(
    Tcl_Interp *interp,
    void *freePtr)
{
    Interp *iPtr = (Interp *) interp;
    ExecEnv *eePtr;
    ExecStack *esPtr;
    Tcl_Obj **markerPtr, *marker;

    if (iPtr == NULL || iPtr->execEnvPtr == NULL) {
	ckfree((char *) freePtr);
	return;
    }

    /*
     * Rewind the stack to the previous marker position. The current marker,
     * as set in the last call to GrowEvaluationStack, contains a pointer to
     * the previous marker.
     */

    eePtr = iPtr->execEnvPtr;
    esPtr = eePtr->execStackPtr;
    markerPtr = esPtr->markerPtr;
    marker = *markerPtr;

    if ((freePtr != NULL) && (MEMSTART(markerPtr) != (Tcl_Obj **)freePtr)) {
	Tcl_Panic("TclStackFree: incorrect freePtr (%p != %p). Call out of sequence?",
		freePtr, MEMSTART(markerPtr));
    }

    esPtr->tosPtr = markerPtr - 1;
    esPtr->markerPtr = (Tcl_Obj **) marker;
    if (marker) {
	return;
    }

    /*
     * Return to previous active stack. Note that repeated expansions or
     * reallocs could have generated several unused intervening stacks: free
     * them too.
     */

    while (esPtr->nextPtr) {
	esPtr = esPtr->nextPtr;
    }
    esPtr->tosPtr = &esPtr->stackWords[-1];
    while (esPtr->prevPtr) {
	ExecStack *tmpPtr = esPtr->prevPtr;
	if (tmpPtr->tosPtr == &tmpPtr->stackWords[-1]) {
	    DeleteExecStack(tmpPtr);
	} else {
	    break;
	}
    }
    if (esPtr->prevPtr) {
	eePtr->execStackPtr = esPtr->prevPtr;
#ifdef PURIFY
	eePtr->execStackPtr->nextPtr = NULL;
	DeleteExecStack(esPtr);
#endif
    } else {
	eePtr->execStackPtr = esPtr;
    }
}

void *
TclStackAlloc(
    Tcl_Interp *interp,
    size_t numBytes)
{
    Interp *iPtr = (Interp *) interp;
    size_t numWords = (numBytes + (sizeof(Tcl_Obj *) - 1))/sizeof(Tcl_Obj *);

    if (iPtr == NULL || iPtr->execEnvPtr == NULL) {
	return (void *) ckalloc(numBytes);
    }

    return (void *) StackAllocWords(interp, numWords);
}

void *
TclStackRealloc(
    Tcl_Interp *interp,
    void *ptr,
    size_t numBytes)
{
    Interp *iPtr = (Interp *) interp;
    ExecEnv *eePtr;
    ExecStack *esPtr;
    Tcl_Obj **markerPtr;
    int numWords;

    if (iPtr == NULL || iPtr->execEnvPtr == NULL) {
	return (void *) ckrealloc((char *) ptr, numBytes);
    }

    eePtr = iPtr->execEnvPtr;
    esPtr = eePtr->execStackPtr;
    markerPtr = esPtr->markerPtr;

    if (MEMSTART(markerPtr) != (Tcl_Obj **)ptr) {
	Tcl_Panic("TclStackRealloc: incorrect ptr. Call out of sequence?");
    }

    numWords = (numBytes + (sizeof(Tcl_Obj *) - 1))/sizeof(Tcl_Obj *);
    return (void *) StackReallocWords(interp, numWords);
}

/*
 *--------------------------------------------------------------
 *
 * Tcl_ExprObj --
 *
 *	Evaluate an expression in a Tcl_Obj.
 *
 * Results:
 *	A standard Tcl object result. If the result is other than TCL_OK, then
 *	the interpreter's result contains an error message. If the result is
 *	TCL_OK, then a pointer to the expression's result value object is
 *	stored in resultPtrPtr. In that case, the object's ref count is
 *	incremented to reflect the reference returned to the caller; the
 *	caller is then responsible for the resulting object and must, for
 *	example, decrement the ref count when it is finished with the object.
 *
 * Side effects:
 *	Any side effects caused by subcommands in the expression, if any. The
 *	interpreter result is not modified unless there is an error.
 *
 *--------------------------------------------------------------
 */

int
Tcl_ExprObj(
    Tcl_Interp *interp,		/* Context in which to evaluate the
				 * expression. */
    register Tcl_Obj *objPtr,	/* Points to Tcl object containing expression
				 * to evaluate. */
    Tcl_Obj **resultPtrPtr)	/* Where the Tcl_Obj* that is the expression
				 * result is stored if no errors occur. */
{
    NRE_callback *rootPtr = TOP_CB(interp);
    Tcl_Obj *resultPtr;

    TclNewObj(resultPtr);
    TclNRAddCallback(interp, CopyCallback, resultPtrPtr, resultPtr,
	    NULL, NULL);
    Tcl_NRExprObj(interp, objPtr, resultPtr);
    return TclNRRunCallbacks(interp, TCL_OK, rootPtr);
}

static int
CopyCallback(
    ClientData data[],
    Tcl_Interp *interp,
    int result)
{
    Tcl_Obj **resultPtrPtr = data[0];
    Tcl_Obj *resultPtr = data[1];

    if (result == TCL_OK) {
	*resultPtrPtr = resultPtr;
	Tcl_IncrRefCount(resultPtr);
    } else {
	Tcl_DecrRefCount(resultPtr);
    }
    return result;
}

/*
 *--------------------------------------------------------------
 *
 * Tcl_NRExprObj --
 *
 *	Request evaluation of the expression in a Tcl_Obj by the NR stack.
 *
 * Results:
 *	Returns TCL_OK.
 *
 * Side effects:
 *	Compiles objPtr as a Tcl expression and places callbacks on the
 *	NR stack to execute the bytecode and store the result in resultPtr.
 *	If bytecode execution raises an exception, nothing is written
 *	to resultPtr, and the exceptional return code flows up the NR
 *	stack.  If the exception is TCL_ERROR, an error message is left
 *	in the interp result and the interp's return options dictionary
 *	holds additional error information too.  Execution of the bytecode
 *	may have other side effects, depending on the expression.
 *
 *--------------------------------------------------------------
 */

int
Tcl_NRExprObj(
    Tcl_Interp *interp,
    Tcl_Obj *objPtr,
    Tcl_Obj *resultPtr)
{
    ByteCode *codePtr;
    Tcl_InterpState state = Tcl_SaveInterpState(interp, TCL_OK);

    Tcl_ResetResult(interp);
    codePtr = CompileExprObj(interp, objPtr);

    Tcl_NRAddCallback(interp, ExprObjCallback, state, resultPtr,
	    NULL, NULL);
    return TclNRExecuteByteCode(interp, codePtr);
}

static int
ExprObjCallback(
    ClientData data[],
    Tcl_Interp *interp,
    int result)
{
    Tcl_InterpState state = data[0];
    Tcl_Obj *resultPtr = data[1];

    if (result == TCL_OK) {
	TclSetDuplicateObj(resultPtr, Tcl_GetObjResult(interp));
	(void) Tcl_RestoreInterpState(interp, state);
    } else {
	Tcl_DiscardInterpState(state);
    }
    return result;
}

/*
 *----------------------------------------------------------------------
 *
 * CompileExprObj --
 *	Compile a Tcl expression value into ByteCode.
 *
 * Results:
 *	A (ByteCode *) is returned pointing to the resulting ByteCode.
 *	The caller must manage its refCount and arrange for a call to
 *	TclCleanupByteCode() when the last reference disappears.
 *
 * Side effects:
 *	The Tcl_ObjType of objPtr is changed to the "bytecode" type,
 *	and the ByteCode is kept in the internal rep (along with context
 *	data for checking validity) for faster operations the next time
 *	CompileExprObj is called on the same value.
 *
 *----------------------------------------------------------------------
 */

static ByteCode *
CompileExprObj(
    Tcl_Interp *interp,
    Tcl_Obj *objPtr)
{
    Interp *iPtr = (Interp *) interp;
    CompileEnv compEnv;		/* Compilation environment structure allocated
				 * in frame. */
    register ByteCode *codePtr = NULL;
				/* Tcl Internal type of bytecode. Initialized
				 * to avoid compiler warning. */

    /*
     * Get the expression ByteCode from the object. If it exists, make sure it
     * is valid in the current context.
     */
    if (objPtr->typePtr == &exprCodeType) {
	Namespace *namespacePtr = iPtr->varFramePtr->nsPtr;

	codePtr = objPtr->internalRep.twoPtrValue.ptr1;
	if (((Interp *) *codePtr->interpHandle != iPtr)
		|| (codePtr->compileEpoch != iPtr->compileEpoch)
		|| (codePtr->nsPtr != namespacePtr)
		|| (codePtr->nsEpoch != namespacePtr->resolverEpoch)
		|| (codePtr->localCachePtr != iPtr->varFramePtr->localCachePtr)) {
	    FreeExprCodeInternalRep(objPtr);
	}
    }
    if (objPtr->typePtr != &exprCodeType) {
	/*
	 * TIP #280: No invoker (yet) - Expression compilation.
	 */

	size_t length;
	const char *string = TclGetStringFromObj(objPtr, &length);

	TclInitCompileEnv(interp, &compEnv, string, length, NULL, 0);
	TclCompileExpr(interp, string, length, &compEnv, 0);

	/*
	 * Successful compilation. If the expression yielded no instructions,
	 * push an zero object as the expression's result.
	 */

	if (compEnv.codeNext == compEnv.codeStart) {
	    TclEmitPush(TclRegisterNewLiteral(&compEnv, "0", 1),
		    &compEnv);
	}

	/*
	 * Add a "done" instruction as the last instruction and change the
	 * object into a ByteCode object. Ownership of the literal objects and
	 * aux data items is given to the ByteCode object.
	 */

	TclEmitOpcode(INST_DONE, &compEnv);
	TclInitByteCodeObj(objPtr, &compEnv);
	objPtr->typePtr = &exprCodeType;
	TclFreeCompileEnv(&compEnv);
	codePtr = objPtr->internalRep.twoPtrValue.ptr1;
	if (iPtr->varFramePtr->localCachePtr) {
	    codePtr->localCachePtr = iPtr->varFramePtr->localCachePtr;
	    codePtr->localCachePtr->refCount++;
	}
#ifdef TCL_COMPILE_DEBUG
	if (tclTraceCompile == 2) {
	    TclPrintByteCodeObj(interp, objPtr);
	    fflush(stdout);
	}
#endif /* TCL_COMPILE_DEBUG */
    }
    return codePtr;
}

/*
 *----------------------------------------------------------------------
 *
 * DupExprCodeInternalRep --
 *
 *	Part of the Tcl object type implementation for Tcl expression
 *	bytecode. We do not copy the bytecode intrep. Instead, we return
 *	without setting copyPtr->typePtr, so the copy is a plain string copy
 *	of the expression value, and if it is to be used as a compiled
 *	expression, it will just need a recompile.
 *
 *	This makes sense, because with Tcl's copy-on-write practices, the
 *	usual (only?) time Tcl_DuplicateObj() will be called is when the copy
 *	is about to be modified, which would invalidate any copied bytecode
 *	anyway. The only reason it might make sense to copy the bytecode is if
 *	we had some modifying routines that operated directly on the intrep,
 *	like we do for lists and dicts.
 *
 * Results:
 *	None.
 *
 * Side effects:
 *	None.
 *
 *----------------------------------------------------------------------
 */

static void
DupExprCodeInternalRep(
    Tcl_Obj *srcPtr,
    Tcl_Obj *copyPtr)
{
    return;
}

/*
 *----------------------------------------------------------------------
 *
 * FreeExprCodeInternalRep --
 *
 *	Part of the Tcl object type implementation for Tcl expression
 *	bytecode. Frees the storage allocated to hold the internal rep, unless
 *	ref counts indicate bytecode execution is still in progress.
 *
 * Results:
 *	None.
 *
 * Side effects:
 *	May free allocated memory. Leaves objPtr untyped.
 *
 *----------------------------------------------------------------------
 */

static void
FreeExprCodeInternalRep(
    Tcl_Obj *objPtr)
{
    ByteCode *codePtr = objPtr->internalRep.twoPtrValue.ptr1;

    objPtr->typePtr = NULL;
    codePtr->refCount--;
    if (codePtr->refCount <= 0) {
	TclCleanupByteCode(codePtr);
    }
}

/*
 *----------------------------------------------------------------------
 *
 * TclCompileObj --
 *
 *	This procedure compiles the script contained in a Tcl_Obj.
 *
 * Results:
 *	A pointer to the corresponding ByteCode, never NULL.
 *
 * Side effects:
 *	The object is shimmered to bytecode type.
 *
 *----------------------------------------------------------------------
 */

ByteCode *
TclCompileObj(
    Tcl_Interp *interp,
    Tcl_Obj *objPtr,
    const CmdFrame *invoker,
    int word)
{
    register Interp *iPtr = (Interp *) interp;
    register ByteCode *codePtr;	/* Tcl Internal type of bytecode. */
    Namespace *namespacePtr = iPtr->varFramePtr->nsPtr;

    /*
     * If the object is not already of tclByteCodeType, compile it (and reset
     * the compilation flags in the interpreter; this should be done after any
     * compilation). Otherwise, check that it is "fresh" enough.
     */

    if (objPtr->typePtr == &tclByteCodeType) {
	/*
	 * Make sure the Bytecode hasn't been invalidated by, e.g., someone
	 * redefining a command with a compile procedure (this might make the
	 * compiled code wrong). The object needs to be recompiled if it was
	 * compiled in/for a different interpreter, or for a different
	 * namespace, or for the same namespace but with different name
	 * resolution rules. Precompiled objects, however, are immutable and
	 * therefore they are not recompiled, even if the epoch has changed.
	 *
	 * To be pedantically correct, we should also check that the
	 * originating procPtr is the same as the current context procPtr
	 * (assuming one exists at all - none for global level). This code is
	 * #def'ed out because [info body] was changed to never return a
	 * bytecode type object, which should obviate us from the extra checks
	 * here.
	 */

	codePtr = objPtr->internalRep.twoPtrValue.ptr1;
	if (((Interp *) *codePtr->interpHandle != iPtr)
		|| (codePtr->compileEpoch != iPtr->compileEpoch)
		|| (codePtr->nsPtr != namespacePtr)
		|| (codePtr->nsEpoch != namespacePtr->resolverEpoch)) {
	    if (!(codePtr->flags & TCL_BYTECODE_PRECOMPILED)) {
		goto recompileObj;
	    }
	    if ((Interp *) *codePtr->interpHandle != iPtr) {
		Tcl_Panic("Tcl_EvalObj: compiled script jumped interps");
	    }
	    codePtr->compileEpoch = iPtr->compileEpoch;
	}

	/*
	 * Check that any compiled locals do refer to the current proc
	 * environment! If not, recompile.
	 */

	if (!(codePtr->flags & TCL_BYTECODE_PRECOMPILED) &&
		(codePtr->procPtr == NULL) &&
		(codePtr->localCachePtr != iPtr->varFramePtr->localCachePtr)){
	    goto recompileObj;
	}

	/*
	 * #280.
	 * Literal sharing fix. This part of the fix is not required by 8.4
	 * nor 8.5, because they eval-direct any literals, so just saving the
	 * argument locations per command in bytecode is enough, embedded
	 * 'eval' commands, etc. get the correct information.
	 *
	 * But in 8.6 all the embedded script are compiled, and the resulting
	 * bytecode stored in the literal. Now the shared literal has bytecode
	 * with location data for _one_ particular location this literal is
	 * found at. If we get executed from a different location the bytecode
	 * has to be recompiled to get the correct locations. Not doing this
	 * will execute the saved bytecode with data for a different location,
	 * causing 'info frame' to point to the wrong place in the sources.
	 *
	 * Future optimizations ...
	 * (1) Save the location data (ExtCmdLoc) keyed by start line. In that
	 *     case we recompile once per location of the literal, but not
	 *     continously, because the moment we have all locations we do not
	 *     need to recompile any longer.
	 *
	 * (2) Alternative: Do not recompile, tell the execution engine the
	 *     offset between saved starting line and actual one. Then modify
	 *     the users to adjust the locations they have by this offset.
	 *
	 * (3) Alternative 2: Do not fully recompile, adjust just the location
	 *     information.
	 */

	if (invoker == NULL) {
	    return codePtr;
	} else {
	    Tcl_HashEntry *hePtr =
		    Tcl_FindHashEntry(iPtr->lineBCPtr, codePtr);
	    ExtCmdLoc *eclPtr;
	    CmdFrame *ctxCopyPtr;
	    int redo;

	    if (!hePtr) {
		return codePtr;
	    }

	    eclPtr = Tcl_GetHashValue(hePtr);
	    redo = 0;
	    ctxCopyPtr = TclStackAlloc(interp, sizeof(CmdFrame));
	    *ctxCopyPtr = *invoker;

	    if (invoker->type == TCL_LOCATION_BC) {
		/*
		 * Note: Type BC => ctx.data.eval.path    is not used.
		 *		    ctx.data.tebc.codePtr used instead
		 */

		TclGetSrcInfoForPc(ctxCopyPtr);
		if (ctxCopyPtr->type == TCL_LOCATION_SOURCE) {
		    /*
		     * The reference made by 'TclGetSrcInfoForPc' is dead.
		     */

		    Tcl_DecrRefCount(ctxCopyPtr->data.eval.path);
		    ctxCopyPtr->data.eval.path = NULL;
		}
	    }

	    if (word < ctxCopyPtr->nline) {
		/*
		 * Note: We do not care if the line[word] is -1. This is a
		 * difference and requires a recompile (location changed from
		 * absolute to relative, literal is used fixed and through
		 * variable)
		 *
		 * Example:
		 * test info-32.0 using literal of info-24.8
		 *     (dict with ... vs           set body ...).
		 */

		redo = ((eclPtr->type == TCL_LOCATION_SOURCE)
			    && (eclPtr->start != ctxCopyPtr->line[word]))
			|| ((eclPtr->type == TCL_LOCATION_BC)
			    && (ctxCopyPtr->type == TCL_LOCATION_SOURCE));
	    }

	    TclStackFree(interp, ctxCopyPtr);
	    if (!redo) {
		return codePtr;
	    }
	}
    }

  recompileObj:
    iPtr->errorLine = 1;

    /*
     * TIP #280. Remember the invoker for a moment in the interpreter
     * structures so that the byte code compiler can pick it up when
     * initializing the compilation environment, i.e. the extended location
     * information.
     */

    iPtr->invokeCmdFramePtr = invoker;
    iPtr->invokeWord = word;
    TclSetByteCodeFromAny(interp, objPtr, NULL, NULL);
    iPtr->invokeCmdFramePtr = NULL;
    codePtr = objPtr->internalRep.twoPtrValue.ptr1;
    if (iPtr->varFramePtr->localCachePtr) {
	codePtr->localCachePtr = iPtr->varFramePtr->localCachePtr;
	codePtr->localCachePtr->refCount++;
    }
    return codePtr;
}

/*
 *----------------------------------------------------------------------
 *
 * TclIncrObj --
 *
 *	Increment an integeral value in a Tcl_Obj by an integeral value held
 *	in another Tcl_Obj. Caller is responsible for making sure we can
 *	update the first object.
 *
 * Results:
 *	TCL_ERROR if either object is non-integer, and TCL_OK otherwise. On
 *	error, an error message is left in the interpreter (if it is not NULL,
 *	of course).
 *
 * Side effects:
 *	valuePtr gets the new incrmented value.
 *
 *----------------------------------------------------------------------
 */

int
TclIncrObj(
    Tcl_Interp *interp,
    Tcl_Obj *valuePtr,
    Tcl_Obj *incrPtr)
{
    ClientData ptr1, ptr2;
    int type1, type2;
    mp_int value, incr;

    if (Tcl_IsShared(valuePtr)) {
	Tcl_Panic("%s called with shared object", "TclIncrObj");
    }

    if (GetNumberFromObj(NULL, valuePtr, &ptr1, &type1) != TCL_OK) {
	/*
	 * Produce error message (reparse?!)
	 */

	return TclGetIntFromObj(interp, valuePtr, &type1);
    }
    if (GetNumberFromObj(NULL, incrPtr, &ptr2, &type2) != TCL_OK) {
	/*
	 * Produce error message (reparse?!)
	 */

	TclGetIntFromObj(interp, incrPtr, &type1);
	Tcl_AddErrorInfo(interp, "\n    (reading increment)");
	return TCL_ERROR;
    }

    if ((type1 == TCL_NUMBER_LONG) && (type2 == TCL_NUMBER_LONG)) {
	long augend = *((const long *) ptr1);
	long addend = *((const long *) ptr2);
	long sum = augend + addend;

	/*
	 * Overflow when (augend and sum have different sign) and (augend and
	 * addend have the same sign). This is encapsulated in the Overflowing
	 * macro.
	 */

	if (!Overflowing(augend, addend, sum)) {
	    TclSetLongObj(valuePtr, sum);
	    return TCL_OK;
	}
#ifndef TCL_WIDE_INT_IS_LONG
	{
	    Tcl_WideInt w1 = (Tcl_WideInt) augend;
	    Tcl_WideInt w2 = (Tcl_WideInt) addend;

	    /*
	     * We know the sum value is outside the long range, so we use the
	     * macro form that doesn't range test again.
	     */

	    TclSetWideIntObj(valuePtr, w1 + w2);
	    return TCL_OK;
	}
#endif
    }

    if ((type1 == TCL_NUMBER_DOUBLE) || (type1 == TCL_NUMBER_NAN)) {
	/*
	 * Produce error message (reparse?!)
	 */

	return TclGetIntFromObj(interp, valuePtr, &type1);
    }
    if ((type2 == TCL_NUMBER_DOUBLE) || (type2 == TCL_NUMBER_NAN)) {
	/*
	 * Produce error message (reparse?!)
	 */

	TclGetIntFromObj(interp, incrPtr, &type1);
	Tcl_AddErrorInfo(interp, "\n    (reading increment)");
	return TCL_ERROR;
    }

#ifndef TCL_WIDE_INT_IS_LONG
    if ((type1 != TCL_NUMBER_BIG) && (type2 != TCL_NUMBER_BIG)) {
	Tcl_WideInt w1, w2, sum;

	TclGetWideIntFromObj(NULL, valuePtr, &w1);
	TclGetWideIntFromObj(NULL, incrPtr, &w2);
	sum = w1 + w2;

	/*
	 * Check for overflow.
	 */

	if (!Overflowing(w1, w2, sum)) {
	    Tcl_SetWideIntObj(valuePtr, sum);
	    return TCL_OK;
	}
    }
#endif

    Tcl_TakeBignumFromObj(interp, valuePtr, &value);
    Tcl_GetBignumFromObj(interp, incrPtr, &incr);
    mp_add(&value, &incr, &value);
    mp_clear(&incr);
    Tcl_SetBignumObj(valuePtr, &value);
    return TCL_OK;
}

/*
 *----------------------------------------------------------------------
 *
 * TclNRExecuteByteCode --
 *
 *	This procedure executes the instructions of a ByteCode structure. It
 *	returns when a "done" instruction is executed or an error occurs.
 *
 * Results:
 *	The return value is one of the return codes defined in tcl.h (such as
 *	TCL_OK), and interp->objResultPtr refers to a Tcl object that either
 *	contains the result of executing the code or an error message.
 *
 * Side effects:
 *	Almost certainly, depending on the ByteCode's instructions.
 *
 *----------------------------------------------------------------------
 */
#define	bcFramePtr	(&TD->cmdFrame)
#define	initCatchTop	((ptrdiff_t *) (&TD->stack[-1]))
#define	initTosPtr	((Tcl_Obj **) (initCatchTop+codePtr->maxExceptDepth))
#define esPtr		(iPtr->execEnvPtr->execStackPtr)

int
TclNRExecuteByteCode(
    Tcl_Interp *interp,		/* Token for command interpreter. */
    ByteCode *codePtr)		/* The bytecode sequence to interpret. */
{
    Interp *iPtr = (Interp *) interp;
    TEBCdata *TD;
    int size = sizeof(TEBCdata) - 1
	    + (codePtr->maxStackDepth + codePtr->maxExceptDepth)
		* sizeof(void *);
    int numWords = (size + sizeof(Tcl_Obj *) - 1) / sizeof(Tcl_Obj *);

    if (iPtr->execEnvPtr->rewind) {
	return TCL_ERROR;
    }

    codePtr->refCount++;

    /*
     * Reserve the stack, setup the TEBCdataPtr (TD) and CallFrame
     *
     * The execution uses a unified stack: first a TEBCdata, immediately
     * above it a CmdFrame, then the catch stack, then the execution stack.
     *
     * Make sure the catch stack is large enough to hold the maximum number of
     * catch commands that could ever be executing at the same time (this will
     * be no more than the exception range array's depth). Make sure the
     * execution stack is large enough to execute this ByteCode.
     */

    TD = (TEBCdata *) GrowEvaluationStack(iPtr->execEnvPtr, numWords, 0);
    esPtr->tosPtr = initTosPtr;

    TD->codePtr     = codePtr;
    TD->pc	    = codePtr->codeStart;
    TD->catchTop    = initCatchTop;
    TD->cleanup     = 0;
    TD->auxObjList  = NULL;
    TD->checkInterp = 0;

    /*
     * TIP #280: Initialize the frame. Do not push it yet: it will be pushed
     * every time that we call out from this TD, popped when we return to it.
     */

    bcFramePtr->type = ((codePtr->flags & TCL_BYTECODE_PRECOMPILED)
	    ? TCL_LOCATION_PREBC : TCL_LOCATION_BC);
    bcFramePtr->level = (iPtr->cmdFramePtr ? iPtr->cmdFramePtr->level+1 : 1);
    bcFramePtr->framePtr = iPtr->framePtr;
    bcFramePtr->nextPtr = iPtr->cmdFramePtr;
    bcFramePtr->nline = 0;
    bcFramePtr->line = NULL;
    bcFramePtr->litarg = NULL;
    bcFramePtr->data.tebc.codePtr = codePtr;
    bcFramePtr->data.tebc.pc = NULL;
    bcFramePtr->cmdObj = NULL;
    bcFramePtr->cmd = NULL;
    bcFramePtr->len = 0;

#ifdef TCL_COMPILE_STATS
    iPtr->stats.numExecutions++;
#endif

    /*
     * Push the callback for bytecode execution
     */

    TclNRAddCallback(interp, TEBCresume, TD, /*resume*/ INT2PTR(0),
	    NULL, NULL);
    return TCL_OK;
}

static int
TEBCresume(
    ClientData data[],
    Tcl_Interp *interp,
    int result)
{
    /*
     * Compiler cast directive - not a real variable.
     *	   Interp *iPtr = (Interp *) interp;
     */
#define iPtr ((Interp *) interp)

    /*
     * Check just the read-traced/write-traced bit of a variable.
     */

#define ReadTraced(varPtr) ((varPtr)->flags & VAR_TRACED_READ)
#define WriteTraced(varPtr) ((varPtr)->flags & VAR_TRACED_WRITE)
#define UnsetTraced(varPtr) ((varPtr)->flags & VAR_TRACED_UNSET)

    /*
     * Bottom of allocated stack holds the NR data
     */

    /*
     * Constants: variables that do not change during the execution, used
     * sporadically: no special need for speed.
     */

    int instructionCount = 0;	/* Counter that is used to work out when to
				 * call Tcl_AsyncReady() */
    const char *curInstName;
#ifdef TCL_COMPILE_DEBUG
    int traceInstructions;	/* Whether we are doing instruction-level
				 * tracing or not. */
#endif

    Var *compiledLocals = iPtr->varFramePtr->compiledLocals;
    Tcl_Obj **constants = &iPtr->execEnvPtr->constants[0];

#define LOCAL(i)	(&compiledLocals[(i)])
#define TCONST(i)	(constants[(i)])

    /*
     * These macros are just meant to save some global variables that are not
     * used too frequently
     */

    TEBCdata *TD = data[0];
#define auxObjList	(TD->auxObjList)
#define catchTop	(TD->catchTop)
#define codePtr		(TD->codePtr)
#define checkInterp	(TD->checkInterp)
			/* Indicates when a check of interp readyness is
			 * necessary. Set by CACHE_STACK_INFO() */

    /*
     * Globals: variables that store state, must remain valid at all times.
     */

    Tcl_Obj **tosPtr;		/* Cached pointer to top of evaluation
				 * stack. */
    const unsigned char *pc;	/* The current program counter. */
    unsigned char inst;         /* The currently running instruction */
    
    /*
     * Transfer variables - needed only between opcodes, but not while
     * executing an instruction.
     */

    int cleanup = 0;
    Tcl_Obj *objResultPtr;

    /*
     * Locals - variables that are used within opcodes or bounded sections of
     * the file (jumps between opcodes within a family).
     * NOTE: These are now mostly defined locally where needed.
     */

    Tcl_Obj *objPtr, *valuePtr, *value2Ptr, *part1Ptr, *part2Ptr, *tmpPtr;
    Tcl_Obj **objv;
    size_t objc = 0;
    int opnd, pcAdjustment;
    size_t length;
    Var *varPtr, *arrayPtr;
#ifdef TCL_COMPILE_DEBUG
    char cmdNameBuf[21];
#endif

#ifdef TCL_COMPILE_DEBUG
    int starting = 1;
    traceInstructions = (tclTraceExec == 3);
#endif

    TEBC_DATA_DIG();

#ifdef TCL_COMPILE_DEBUG
    if (!data[1] && (tclTraceExec >= 2)) {
	PrintByteCodeInfo(codePtr);
	fprintf(stdout, "  Starting stack top=%d\n", (int) CURR_DEPTH);
	fflush(stdout);
    }
#endif

    if (data[1] /* resume from invocation */) {
	if (iPtr->execEnvPtr->rewind) {
	    result = TCL_ERROR;
	}
	NRE_ASSERT(iPtr->cmdFramePtr == bcFramePtr);
	if (bcFramePtr->cmdObj) {
	    Tcl_DecrRefCount(bcFramePtr->cmdObj);
	    bcFramePtr->cmdObj = NULL;
	    bcFramePtr->cmd = NULL;
	}
	iPtr->cmdFramePtr = bcFramePtr->nextPtr;
	if (iPtr->flags & INTERP_DEBUG_FRAME) {
	    TclArgumentBCRelease((Tcl_Interp *) iPtr, bcFramePtr);
	}
	if (codePtr->flags & TCL_BYTECODE_RECOMPILE) {
	    iPtr->flags |= ERR_ALREADY_LOGGED;
	    codePtr->flags &= ~TCL_BYTECODE_RECOMPILE;
	}

	CACHE_STACK_INFO();
	if (result == TCL_OK) {
	    /*
	     * Push the call's object result and continue execution with the
	     * next instruction.
	     */

	    TRACE_WITH_OBJ(("%u => ... after \"%.20s\": TCL_OK, result=",
		    objc, cmdNameBuf), Tcl_GetObjResult(interp));

	    /*
	     * Reset the interp's result to avoid possible duplications of
	     * large objects [Bug 781585]. We do not call Tcl_ResetResult to
	     * avoid any side effects caused by the resetting of errorInfo and
	     * errorCode [Bug 804681], which are not needed here. We chose
	     * instead to manipulate the interp's object result directly.
	     *
	     * Note that the result object is now in objResultPtr, it keeps
	     * the refCount it had in its role of iPtr->objResultPtr.
	     */

	    objResultPtr = Tcl_GetObjResult(interp);
	    TclNewObj(objPtr);
	    Tcl_IncrRefCount(objPtr);
	    iPtr->objResultPtr = objPtr;
#ifndef TCL_COMPILE_DEBUG
	    if (*pc == INST_POP) {
		TclDecrRefCount(objResultPtr);
		NEXT_INST_V(1, cleanup, 0);
	    }
#endif
	    NEXT_INST_V(0, cleanup, -1);
	}

	/*
	 * Result not TCL_OK: fall through
	 */
    }

    if (iPtr->execEnvPtr->rewind) {
	result = TCL_ERROR;
	goto abnormalReturn;
    }

    if (result != TCL_OK) {
	pc--;
	goto processExceptionReturn;
    }

    /*
     * Loop executing instructions until a "done" instruction, a TCL_RETURN,
     * or some error.
     */

    goto cleanup0;

    /*
     * Targets for standard instruction endings; unrolled for speed in the
     * most frequent cases (instructions that consume up to two stack
     * elements).
     *
     * This used to be a "for(;;)" loop, with each instruction doing its own
     * cleanup.
     */

  cleanupV_pushObjResultPtr:
    switch (cleanup) {
    case 0:
	*(++tosPtr) = (objResultPtr);
	goto cleanup0;
    default:
	cleanup -= 2;
	while (cleanup--) {
	    objPtr = POP_OBJECT();
	    TclDecrRefCount(objPtr);
	}
    case 2:
    cleanup2_pushObjResultPtr:
	objPtr = POP_OBJECT();
	TclDecrRefCount(objPtr);
    case 1:
    cleanup1_pushObjResultPtr:
	objPtr = OBJ_AT_TOS;
	TclDecrRefCount(objPtr);
    }
    OBJ_AT_TOS = objResultPtr;
    goto cleanup0;

  cleanupV:
    switch (cleanup) {
    default:
	cleanup -= 2;
	while (cleanup--) {
	    objPtr = POP_OBJECT();
	    TclDecrRefCount(objPtr);
	}
    case 2:
    cleanup2:
	objPtr = POP_OBJECT();
	TclDecrRefCount(objPtr);
    case 1:
    cleanup1:
	objPtr = POP_OBJECT();
	TclDecrRefCount(objPtr);
    case 0:
	/*
	 * We really want to do nothing now, but this is needed for some
	 * compilers (SunPro CC).
	 */

	break;
    }
  cleanup0:

    /*
     * Check for asynchronous handlers [Bug 746722]; we do the check every
     * ASYNC_CHECK_COUNT_MASK instruction, of the form (2**n-1).
     */

    if ((instructionCount++ & ASYNC_CHECK_COUNT_MASK) == 0) {
	DECACHE_STACK_INFO();
	if (TclAsyncReady(iPtr)) {
	    result = Tcl_AsyncInvoke(interp, result);
	    if (result == TCL_ERROR) {
		CACHE_STACK_INFO();
		goto gotError;
	    }
	}

	if (TclCanceled(iPtr)) {
	    if (Tcl_Canceled(interp, TCL_LEAVE_ERR_MSG) == TCL_ERROR) {
		CACHE_STACK_INFO();
		goto gotError;
	    }
	}

	if (TclLimitReady(iPtr->limit)) {
	    if (Tcl_LimitCheck(interp) == TCL_ERROR) {
		CACHE_STACK_INFO();
		goto gotError;
	    }
	}
	CACHE_STACK_INFO();
    }

    /*
     * These two instructions account for 26% of all instructions (according
     * to measurements on tclbench by Ben Vitale
     * [http://www.cs.toronto.edu/syslab/pubs/tcl2005-vitale-zaleski.pdf]
     * Resolving them before the switch reduces the cost of branch
     * mispredictions, seems to improve runtime by 5% to 15%, and (amazingly!)
     * reduces total obj size.
     */

    inst = *pc;
    
    peepholeStart:
#ifdef TCL_COMPILE_STATS
    iPtr->stats.instructionCount[*pc]++;
#endif

#ifdef TCL_COMPILE_DEBUG
    /*
     * Skip the stack depth check if an expansion is in progress.
     */

    CHECK_STACK();
    if (traceInstructions) {
	fprintf(stdout, "%2d: %2d ", iPtr->numLevels, (int) CURR_DEPTH);
	TclPrintInstruction(codePtr, pc);
	fflush(stdout);
    }
#endif /* TCL_COMPILE_DEBUG */

    TCL_DTRACE_INST_NEXT();
    
    if (inst == INST_LOAD_SCALAR1) {
	goto instLoadScalar1;
    } else if (inst == INST_PUSH1) {
	PUSH_OBJECT(codePtr->objArrayPtr[TclGetUInt1AtPtr(pc+1)]);
	TRACE_WITH_OBJ(("%u => ", TclGetUInt1AtPtr(pc+1)), OBJ_AT_TOS);
	inst = *(pc += 2);
	goto peepholeStart;
    } else if (inst == INST_START_CMD) {
	/*
	 * Peephole: do not run INST_START_CMD, just skip it
	 */
	
	iPtr->cmdCount += TclGetUInt4AtPtr(pc+5);
	if (checkInterp) {
	    checkInterp = 0;
	    if (((codePtr->compileEpoch != iPtr->compileEpoch) ||
		 (codePtr->nsEpoch != iPtr->varFramePtr->nsPtr->resolverEpoch)) &&
		!(codePtr->flags & TCL_BYTECODE_PRECOMPILED)) {
		goto instStartCmdFailed;
	    }
	}
	inst = *(pc += 9);
	goto peepholeStart;
    } else if (inst == INST_NOP) {
#ifndef TCL_COMPILE_DEBUG
	while (inst == INST_NOP)
#endif
	{
	    inst = *++pc;
	}
	goto peepholeStart;
    }
    
    switch (inst) {
    case INST_SYNTAX:
    case INST_RETURN_IMM: {
	int code = TclGetInt4AtPtr(pc+1);
	int level = TclGetUInt4AtPtr(pc+5);

	/*
	 * OBJ_AT_TOS is returnOpts, OBJ_UNDER_TOS is resultObjPtr.
	 */

	TRACE(("%u %u => ", code, level));
	result = TclProcessReturn(interp, code, level, OBJ_AT_TOS);
	if (result == TCL_OK) {
	    TRACE_APPEND(("continuing to next instruction (result=\"%.30s\")\n",
		    O2S(objResultPtr)));
	    NEXT_INST_F(9, 1, 0);
	}
	Tcl_SetObjResult(interp, OBJ_UNDER_TOS);
	if (*pc == INST_SYNTAX) {
	    iPtr->flags &= ~ERR_ALREADY_LOGGED;
	}
	cleanup = 2;
	TRACE_APPEND(("\n"));
	goto processExceptionReturn;
    }

    case INST_RETURN_STK:
	TRACE(("=> "));
	objResultPtr = POP_OBJECT();
	result = Tcl_SetReturnOptions(interp, OBJ_AT_TOS);
	if (result == TCL_OK) {
	    Tcl_DecrRefCount(OBJ_AT_TOS);
	    OBJ_AT_TOS = objResultPtr;
	    TRACE_APPEND(("continuing to next instruction (result=\"%.30s\")\n",
		    O2S(objResultPtr)));
	    NEXT_INST_F(1, 0, 0);
	} else if (result == TCL_ERROR) {
	    /*
	     * BEWARE! Must do this in this order, because an error in the
	     * option dictionary overrides the result (and can be verified by
	     * test).
	     */

	    Tcl_SetObjResult(interp, objResultPtr);
	    Tcl_SetReturnOptions(interp, OBJ_AT_TOS);
	    Tcl_DecrRefCount(OBJ_AT_TOS);
	    OBJ_AT_TOS = objResultPtr;
	} else {
	    Tcl_DecrRefCount(OBJ_AT_TOS);
	    OBJ_AT_TOS = objResultPtr;
	    Tcl_SetObjResult(interp, objResultPtr);
	}
	cleanup = 1;
	TRACE_APPEND(("\n"));
	goto processExceptionReturn;

    case INST_YIELD: {
	CoroutineData *corPtr = iPtr->execEnvPtr->corPtr;

	TRACE(("%.30s => ", O2S(OBJ_AT_TOS)));
	if (!corPtr) {
	    TRACE_APPEND(("ERROR: yield outside coroutine\n"));
	    Tcl_SetObjResult(interp, Tcl_NewStringObj(
		    "yield can only be called in a coroutine", TCL_STRLEN));
	    Tcl_SetErrorCode(interp, "TCL", "COROUTINE", "ILLEGAL_YIELD",
		    NULL);
	    goto gotError;
	}

#ifdef TCL_COMPILE_DEBUG
	TRACE_WITH_OBJ(("yield, result="), iPtr->objResultPtr);
	if (traceInstructions) {
	    fprintf(stdout, "\n");
	}
#endif
	/* TIP #280: Record the last piece of info needed by
	 * 'TclGetSrcInfoForPc', and push the frame.
	 */
	
	bcFramePtr->data.tebc.pc = (char *) pc;
	iPtr->cmdFramePtr = bcFramePtr;

	if (iPtr->flags & INTERP_DEBUG_FRAME) {
	    int cmd;
	    if (GetSrcInfoForPc(pc, codePtr, NULL, NULL, &cmd)) {
		TclArgumentBCEnter((Tcl_Interp *) iPtr, objv, objc,
			codePtr, bcFramePtr, cmd, pc - codePtr->codeStart);
	    }
	}

	pc++;
	cleanup = 1;
	TEBC_YIELD();
	
	Tcl_SetObjResult(interp, OBJ_AT_TOS);
	TclNRAddCallback(interp, TclNRCoroutineActivateCallback, corPtr,
		INT2PTR(0), NULL, NULL);

	return TCL_OK;
    }

    case INST_TAILCALL: {
	Tcl_Obj *listPtr, *nsObjPtr;

	opnd = TclGetUInt1AtPtr(pc+1);

	if (!(iPtr->varFramePtr->isProcCallFrame & 1)) {
	    TRACE(("%d => ERROR: tailcall in non-proc context\n", opnd));
	    Tcl_SetObjResult(interp, Tcl_NewStringObj(
		    "tailcall can only be called from a proc or lambda",
		    TCL_STRLEN));
	    Tcl_SetErrorCode(interp, "TCL", "TAILCALL", "ILLEGAL", NULL);
	    goto gotError;
	}

#ifdef TCL_COMPILE_DEBUG
	{
	    register int i;

	    TRACE(("%d [", opnd));
	    for (i=opnd-1 ; i>=0 ; i--) {
		TRACE_APPEND(("\"%.30s\"", O2S(OBJ_AT_DEPTH(i))));
		if (i > 0) {
		    TRACE_APPEND((" "));
		}
	    }
	    TRACE_APPEND(("] => RETURN..."));
	}
#endif

	/*
	 * Push the evaluation of the called command into the NR callback
	 * stack.
	 */

	listPtr = Tcl_NewListObj(opnd, &OBJ_AT_DEPTH(opnd-1));
<<<<<<< HEAD
	nsObjPtr = Tcl_NewStringObj(iPtr->varFramePtr->nsPtr->fullName,
		TCL_STRLEN);
	Tcl_IncrRefCount(listPtr);
	Tcl_IncrRefCount(nsObjPtr);
	TclNRAddCallback(interp, TclNRTailcallEval, listPtr, nsObjPtr,
		NULL, NULL);

	/*
	 * Unstitch ourselves and do a [return].
	 */
=======
	nsObjPtr = Tcl_NewStringObj(iPtr->varFramePtr->nsPtr->fullName, -1);
	TclListObjSetElement(interp, listPtr, 0, nsObjPtr);
	if (iPtr->varFramePtr->tailcallPtr) {
	    Tcl_DecrRefCount(iPtr->varFramePtr->tailcallPtr);
	}
	iPtr->varFramePtr->tailcallPtr = listPtr;
>>>>>>> 89f9b944

	result = TCL_RETURN;
	cleanup = opnd;
	goto processExceptionReturn;
    }

    case INST_DONE:
	if (tosPtr > initTosPtr) {
	    /*
	     * Set the interpreter's object result to point to the topmost
	     * object from the stack, and check for a possible [catch]. The
	     * stackTop's level and refCount will be handled by "processCatch"
	     * or "abnormalReturn".
	     */

	    Tcl_SetObjResult(interp, OBJ_AT_TOS);
#ifdef TCL_COMPILE_DEBUG
	    TRACE_WITH_OBJ(("=> return code=%d, result=", result),
		    iPtr->objResultPtr);
	    if (traceInstructions) {
		fprintf(stdout, "\n");
	    }
#endif
	    goto checkForCatch;
	}
	(void) POP_OBJECT();
	goto abnormalReturn;

    case INST_PUSH4:
	objResultPtr = codePtr->objArrayPtr[TclGetUInt4AtPtr(pc+1)];
	TRACE_WITH_OBJ(("%u => ", TclGetUInt4AtPtr(pc+1)), objResultPtr);
	NEXT_INST_F(5, 0, 1);

    case INST_POP:
	TRACE_WITH_OBJ(("=> discarding "), OBJ_AT_TOS);
	objPtr = POP_OBJECT();
	TclDecrRefCount(objPtr);
	NEXT_INST_F(1, 0, 0);

    case INST_DUP:
	objResultPtr = OBJ_AT_TOS;
	TRACE_WITH_OBJ(("=> "), objResultPtr);
	NEXT_INST_F(1, 0, 1);

    case INST_OVER:
	opnd = TclGetUInt4AtPtr(pc+1);
	objResultPtr = OBJ_AT_DEPTH(opnd);
	TRACE_WITH_OBJ(("=> "), objResultPtr);
	NEXT_INST_F(5, 0, 1);

    case INST_REVERSE: {
	Tcl_Obj **a, **b;

	opnd = TclGetUInt4AtPtr(pc+1);
	a = tosPtr-(opnd-1);
	b = tosPtr;
	while (a<b) {
	    tmpPtr = *a;
	    *a = *b;
	    *b = tmpPtr;
	    a++; b--;
	}
	NEXT_INST_F(5, 0, 0);
    }

    case INST_CONCAT1: {
	int appendLen = 0;
	char *bytes, *p;
	Tcl_Obj **currPtr;
	int onlyb = 1;

	opnd = TclGetUInt1AtPtr(pc+1);

	/*
	 * Detect only-bytearray-or-null case.
	 */

	for (currPtr=&OBJ_AT_DEPTH(opnd-1); currPtr<=&OBJ_AT_TOS; currPtr++) {
	    if (((*currPtr)->typePtr != &tclByteArrayType)
		    && ((*currPtr)->bytes != tclEmptyStringRep)) {
		onlyb = 0;
		break;
	    } else if (((*currPtr)->typePtr == &tclByteArrayType) &&
		    ((*currPtr)->bytes != NULL)) {
		onlyb = 0;
		break;
	    }
	}

	/*
	 * Compute the length to be appended.
	 */

	if (onlyb) {
	    for (currPtr = &OBJ_AT_DEPTH(opnd-2);
		    appendLen >= 0 && currPtr <= &OBJ_AT_TOS; currPtr++) {
		if ((*currPtr)->bytes != tclEmptyStringRep) {
		    Tcl_GetByteArrayFromObj(*currPtr, &length);
		    appendLen += length;
		}
	    }
	} else {
	    for (currPtr = &OBJ_AT_DEPTH(opnd-2);
		    appendLen >= 0 && currPtr <= &OBJ_AT_TOS; currPtr++) {
		bytes = TclGetStringFromObj(*currPtr, &length);
		if (bytes != NULL) {
		    appendLen += length;
		}
	    }
	}

	if (appendLen < 0) {
	    /* TODO: convert panic to error ? */
	    Tcl_Panic("max size for a Tcl value (%d bytes) exceeded", INT_MAX);
	}

	/*
	 * If nothing is to be appended, just return the first object by
	 * dropping all the others from the stack; this saves both the
	 * computation and copy of the string rep of the first object,
	 * enabling the fast '$x[set x {}]' idiom for 'K $x [set x {}]'.
	 */

	if (appendLen == 0) {
	    TRACE_WITH_OBJ(("%u => ", opnd), objResultPtr);
	    NEXT_INST_V(2, (opnd-1), 0);
	}

	/*
	 * If the first object is shared, we need a new obj for the result;
	 * otherwise, we can reuse the first object. In any case, make sure it
	 * has enough room to accomodate all the concatenated bytes. Note that
	 * if it is unshared its bytes are copied by ckrealloc, so that we set
	 * the loop parameters to avoid copying them again: p points to the
	 * end of the already copied bytes, currPtr to the second object.
	 */

	objResultPtr = OBJ_AT_DEPTH(opnd-1);
	if (!onlyb) {
	    bytes = TclGetStringFromObj(objResultPtr, &length);
	    if (length + appendLen < 0) {
		/* TODO: convert panic to error ? */
		Tcl_Panic("max size for a Tcl value (%d bytes) exceeded",
			INT_MAX);
	    }
#ifndef TCL_COMPILE_DEBUG
	    if (bytes != tclEmptyStringRep && !Tcl_IsShared(objResultPtr)) {
		TclFreeIntRep(objResultPtr);
		objResultPtr->bytes = ckrealloc(bytes, length+appendLen+1);
		objResultPtr->length = length + appendLen;
		p = TclGetString(objResultPtr) + length;
		currPtr = &OBJ_AT_DEPTH(opnd - 2);
	    } else
#endif
	    {
		p = ckalloc(length + appendLen + 1);
		TclNewObj(objResultPtr);
		objResultPtr->bytes = p;
		objResultPtr->length = length + appendLen;
		currPtr = &OBJ_AT_DEPTH(opnd - 1);
	    }

	    /*
	     * Append the remaining characters.
	     */

	    for (; currPtr <= &OBJ_AT_TOS; currPtr++) {
		bytes = TclGetStringFromObj(*currPtr, &length);
		if (bytes != NULL) {
		    memcpy(p, bytes, (size_t) length);
		    p += length;
		}
	    }
	    *p = '\0';
	} else {
	    bytes = (char *) Tcl_GetByteArrayFromObj(objResultPtr, &length);
	    if (length + appendLen < 0) {
		/* TODO: convert panic to error ? */
		Tcl_Panic("max size for a Tcl value (%d bytes) exceeded",
			INT_MAX);
	    }
#ifndef TCL_COMPILE_DEBUG
	    if (!Tcl_IsShared(objResultPtr)) {
		bytes = (char *) Tcl_SetByteArrayLength(objResultPtr,
			length + appendLen);
		p = bytes + length;
		currPtr = &OBJ_AT_DEPTH(opnd - 2);
	    } else
#endif
	    {
		TclNewObj(objResultPtr);
		bytes = (char *) Tcl_SetByteArrayLength(objResultPtr,
			length + appendLen);
		p = bytes;
		currPtr = &OBJ_AT_DEPTH(opnd - 1);
	    }

	    /*
	     * Append the remaining characters.
	     */

	    for (; currPtr <= &OBJ_AT_TOS; currPtr++) {
		if ((*currPtr)->bytes != tclEmptyStringRep) {
		    bytes = (char *) Tcl_GetByteArrayFromObj(*currPtr,&length);
		    memcpy(p, bytes, (size_t) length);
		    p += length;
		}
	    }
	}

	TRACE_WITH_OBJ(("%u => ", opnd), objResultPtr);
	NEXT_INST_V(2, opnd, 1);
    }

    case INST_EXPAND_START:
	/*
	 * Push an element to the auxObjList. This records the current
	 * stack depth - i.e., the point in the stack where the expanded
	 * command starts.
	 *
	 * Use a Tcl_Obj as linked list element; slight mem waste, but faster
	 * allocation than ckalloc. This also abuses the Tcl_Obj structure, as
	 * we do not define a special tclObjType for it. It is not dangerous
	 * as the obj is never passed anywhere, so that all manipulations are
	 * performed here and in INST_INVOKE_EXPANDED (in case of an expansion
	 * error, also in INST_EXPAND_STKTOP).
	 */

	TclNewObj(objPtr);
	objPtr->internalRep.ptrAndLongRep.value = CURR_DEPTH;
	objPtr->length = 0;
	PUSH_TAUX_OBJ(objPtr);
	NEXT_INST_F(1, 0, 0);

    case INST_EXPAND_DROP:
	/*
	 * Drops an element of the auxObjList, popping stack elements to
	 * restore the stack to the state before the point where the aux
	 * element was created.
	 */

	CLANG_ASSERT(auxObjList);
	objc = CURR_DEPTH - auxObjList->internalRep.ptrAndLongRep.value;
	POP_TAUX_OBJ();
#ifdef TCL_COMPILE_DEBUG
	/* Ugly abuse! */
	starting = 1;
#endif
	NEXT_INST_V(1, objc, 0);

    case INST_EXPAND_STKTOP: {
	int i;
	ptrdiff_t moved;

	/*
	 * Make sure that the element at stackTop is a list; if not, just
	 * leave with an error. Note that the element from the expand list
	 * will be removed at checkForCatch.
	 */

	objPtr = OBJ_AT_TOS;
	if (TclListObjGetElements(interp, objPtr, &objc, &objv) != TCL_OK) {
	    TRACE_WITH_OBJ(("%.30s => ERROR: ", O2S(objPtr)),
		    Tcl_GetObjResult(interp));
	    goto gotError;
	}
	(void) POP_OBJECT();

	/*
	 * Make sure there is enough room in the stack to expand this list
	 * *and* process the rest of the command (at least up to the next
	 * argument expansion or command end). The operand is the current
	 * stack depth, as seen by the compiler.
	 */

	auxObjList->length += objc - 1;
	if ((objc > 1) && (auxObjList->length > 0)) {
	    length = auxObjList->length /* Total expansion room we need */
		    + codePtr->maxStackDepth /* Beyond the original max */
		    - CURR_DEPTH;	/* Relative to where we are */
	    DECACHE_STACK_INFO();
	    moved = GrowEvaluationStack(iPtr->execEnvPtr, length, 1)
		    - (Tcl_Obj **) TD;
	    if (moved) {
		/*
		 * Change the global data to point to the new stack: move the
		 * TEBCdataPtr TD, recompute the position of every other
		 * stack-allocated parameter, update the stack pointers.
		 */

		esPtr = iPtr->execEnvPtr->execStackPtr;
		TD = (TEBCdata *) (((Tcl_Obj **)TD) + moved);

		catchTop += moved;
		tosPtr += moved;
	    }
	}

	/*
	 * Expand the list at stacktop onto the stack; free the list. Knowing
	 * that it has a freeIntRepProc we use Tcl_DecrRefCount().
	 */

	for (i = 0; i < objc; i++) {
	    PUSH_OBJECT(objv[i]);
	}

	Tcl_DecrRefCount(objPtr);
	NEXT_INST_F(5, 0, 0);
    }

    case INST_EXPR_STK: {
	ByteCode *newCodePtr;

	bcFramePtr->data.tebc.pc = (char *) pc;
	iPtr->cmdFramePtr = bcFramePtr;
	DECACHE_STACK_INFO();
	newCodePtr = CompileExprObj(interp, OBJ_AT_TOS);
	CACHE_STACK_INFO();
	cleanup = 1;
	pc++;
	TEBC_YIELD();
	return TclNRExecuteByteCode(interp, newCodePtr);
    }

	/*
	 * INVOCATION BLOCK
	 */

    instEvalStk:
    case INST_EVAL_STK:
	bcFramePtr->data.tebc.pc = (char *) pc;
	iPtr->cmdFramePtr = bcFramePtr;

	cleanup = 1;
	pc += 1;
	TEBC_YIELD();
	return TclNREvalObjEx(interp, OBJ_AT_TOS, 0, NULL, 0);

    case INST_INVOKE_EXPANDED:
	CLANG_ASSERT(auxObjList);
	objc = CURR_DEPTH - auxObjList->internalRep.ptrAndLongRep.value;
	POP_TAUX_OBJ();
	if (objc) {
	    pcAdjustment = 1;
	    goto doInvocation;
	}

	/*
	 * Nothing was expanded, return {}.
	 */

	TclNewObj(objResultPtr);
	NEXT_INST_F(1, 0, 1);

    case INST_INVOKE_STK4:
	objc = TclGetUInt4AtPtr(pc+1);
	pcAdjustment = 5;
	goto doInvocation;

    case INST_INVOKE_STK1:
	objc = TclGetUInt1AtPtr(pc+1);
	pcAdjustment = 2;

    doInvocation:
	objv = &OBJ_AT_DEPTH(objc-1);
	cleanup = objc;

#ifdef TCL_COMPILE_DEBUG
	if (tclTraceExec >= 2) {
	    int i;

	    if (traceInstructions) {
		strncpy(cmdNameBuf, TclGetString(objv[0]), 20);
		TRACE(("%u => call ", objc));
	    } else {
		fprintf(stdout, "%d: (%u) invoking ", iPtr->numLevels,
			(unsigned)(pc - codePtr->codeStart));
	    }
	    for (i = 0;  i < objc;  i++) {
		TclPrintObject(stdout, objv[i], 15);
		fprintf(stdout, " ");
	    }
	    fprintf(stdout, "\n");
	    fflush(stdout);
	}
#endif /*TCL_COMPILE_DEBUG*/

	/*
	 * Finally, let TclEvalObjv handle the command.
	 *
	 * TIP #280: Record the last piece of info needed by
	 * 'TclGetSrcInfoForPc', and push the frame.
	 */

	bcFramePtr->data.tebc.pc = (char *) pc;
	iPtr->cmdFramePtr = bcFramePtr;

	if (iPtr->flags & INTERP_DEBUG_FRAME) {
	    int cmd;
	    if (GetSrcInfoForPc(pc, codePtr, NULL, NULL, &cmd)) {
		TclArgumentBCEnter((Tcl_Interp *) iPtr, objv, objc,
			codePtr, bcFramePtr, cmd, pc - codePtr->codeStart);
	    }
	}

	DECACHE_STACK_INFO();

	pc += pcAdjustment;
	TEBC_YIELD();
	return TclNREvalObjv(interp, objc, objv,
		TCL_EVAL_NOERR | TCL_EVAL_SOURCE_IN_FRAME, NULL);

#if TCL_SUPPORT_84_BYTECODE
    case INST_CALL_BUILTIN_FUNC1:
	/*
	 * Call one of the built-in pre-8.5 Tcl math functions. This
	 * translates to INST_INVOKE_STK1 with the first argument of
	 * ::tcl::mathfunc::$objv[0]. We need to insert the named math
	 * function into the stack.
	 */

	opnd = TclGetUInt1AtPtr(pc+1);
	if ((opnd < 0) || (opnd > LAST_BUILTIN_FUNC)) {
	    TRACE(("UNRECOGNIZED BUILTIN FUNC CODE %d\n", opnd));
	    Tcl_Panic("TclNRExecuteByteCode: unrecognized builtin function code %d", opnd);
	}

	TclNewLiteralStringObj(objPtr, "::tcl::mathfunc::");
	Tcl_AppendToObj(objPtr, tclBuiltinFuncTable[opnd].name, TCL_STRLEN);

	/*
	 * Only 0, 1 or 2 args.
	 */

	{
	    int numArgs = tclBuiltinFuncTable[opnd].numArgs;
	    Tcl_Obj *tmpPtr1, *tmpPtr2;

	    if (numArgs == 0) {
		PUSH_OBJECT(objPtr);
	    } else if (numArgs == 1) {
		tmpPtr1 = POP_OBJECT();
		PUSH_OBJECT(objPtr);
		PUSH_OBJECT(tmpPtr1);
		Tcl_DecrRefCount(tmpPtr1);
	    } else {
		tmpPtr2 = POP_OBJECT();
		tmpPtr1 = POP_OBJECT();
		PUSH_OBJECT(objPtr);
		PUSH_OBJECT(tmpPtr1);
		PUSH_OBJECT(tmpPtr2);
		Tcl_DecrRefCount(tmpPtr1);
		Tcl_DecrRefCount(tmpPtr2);
	    }
	    objc = numArgs + 1;
	}
	pcAdjustment = 2;
	goto doInvocation;

    case INST_CALL_FUNC1:
	/*
	 * Call a non-builtin Tcl math function previously registered by a
	 * call to Tcl_CreateMathFunc pre-8.5. This is essentially
	 * INST_INVOKE_STK1 converting the first arg to
	 * ::tcl::mathfunc::$objv[0].
	 */

	objc = TclGetUInt1AtPtr(pc+1);	/* Number of arguments. The function
					 * name is the 0-th argument. */

	objPtr = OBJ_AT_DEPTH(objc-1);
	TclNewLiteralStringObj(tmpPtr, "::tcl::mathfunc::");
	Tcl_AppendObjToObj(tmpPtr, objPtr);
	Tcl_DecrRefCount(objPtr);

	/*
	 * Variation of PUSH_OBJECT.
	 */

	OBJ_AT_DEPTH(objc-1) = tmpPtr;
	Tcl_IncrRefCount(tmpPtr);

	pcAdjustment = 2;
	goto doInvocation;
#else
    /*
     * INST_CALL_BUILTIN_FUNC1 and INST_CALL_FUNC1 were made obsolete by the
     * changes to add a ::tcl::mathfunc namespace in 8.5. Optional support
     * remains for existing bytecode precompiled files.
     */

    case INST_CALL_BUILTIN_FUNC1:
	Tcl_Panic("TclNRExecuteByteCode: obsolete INST_CALL_BUILTIN_FUNC1 found");
    case INST_CALL_FUNC1:
	Tcl_Panic("TclNRExecuteByteCode: obsolete INST_CALL_FUNC1 found");
#endif

    case INST_INVOKE_REPLACE:
	objc = TclGetUInt4AtPtr(pc+1);
	opnd = TclGetUInt1AtPtr(pc+5);
	objPtr = POP_OBJECT();
	objv = &OBJ_AT_DEPTH(objc-1);
	cleanup = objc;
#ifdef TCL_COMPILE_DEBUG
	if (tclTraceExec >= 2) {
	    int i;

	    if (traceInstructions) {
		strncpy(cmdNameBuf, TclGetString(objv[0]), 20);
		TRACE(("%u => call (implementation %s) ", objc, O2S(objPtr)));
	    } else {
		fprintf(stdout,
			"%d: (%u) invoking (using implementation %s) ",
			iPtr->numLevels, (unsigned)(pc - codePtr->codeStart),
			O2S(objPtr));
	    }
	    for (i = 0;  i < objc;  i++) {
		if (i < opnd) {
		    fprintf(stdout, "<");
		    TclPrintObject(stdout, objv[i], 15);
		    fprintf(stdout, ">");
		} else {
		    TclPrintObject(stdout, objv[i], 15);
		}
		fprintf(stdout, " ");
	    }
	    fprintf(stdout, "\n");
	    fflush(stdout);
	}
#endif /*TCL_COMPILE_DEBUG*/
	{
	    Tcl_Obj *copyPtr = Tcl_NewListObj(objc - opnd + 1, NULL);
	    register List *listRepPtr = copyPtr->internalRep.twoPtrValue.ptr1;
	    Tcl_Obj **copyObjv = &listRepPtr->elements;
	    int i;

	    listRepPtr->elemCount = objc - opnd + 1;
	    copyObjv[0] = objPtr;
	    memcpy(copyObjv+1, objv+opnd, sizeof(Tcl_Obj *) * (objc - opnd));
	    for (i=1 ; i<objc-opnd+1 ; i++) {
		Tcl_IncrRefCount(copyObjv[i]);
	    }
	    objPtr = copyPtr;
	}
	bcFramePtr->data.tebc.pc = (char *) pc;
	iPtr->cmdFramePtr = bcFramePtr;
	if (iPtr->flags & INTERP_DEBUG_FRAME) {
	    int cmd;
	    if (GetSrcInfoForPc(pc, codePtr, NULL, NULL, &cmd)) {
		TclArgumentBCEnter((Tcl_Interp *) iPtr, objv, objc,
			codePtr, bcFramePtr, cmd, pc - codePtr->codeStart);
	    }
	}
	iPtr->ensembleRewrite.sourceObjs = objv;
	iPtr->ensembleRewrite.numRemovedObjs = opnd;
	iPtr->ensembleRewrite.numInsertedObjs = 1;
	DECACHE_STACK_INFO();
	pc += 6;
	TEBC_YIELD();

	TclNRAddCallback(interp, TclClearRootEnsemble, NULL,NULL,NULL,NULL);
	TclSkipTailcall(interp);
	return TclNREvalObjEx(interp, objPtr, TCL_EVAL_INVOKE, NULL, INT_MIN);

    /*
     * -----------------------------------------------------------------
     *	   Start of INST_LOAD instructions.
     *
     * WARNING: more 'goto' here than your doctor recommended! The different
     * instructions set the value of some variables and then jump to some
     * common execution code.
     */

    case INST_LOAD_SCALAR1:
    instLoadScalar1:
	opnd = TclGetUInt1AtPtr(pc+1);
	varPtr = LOCAL(opnd);
	while (TclIsVarLink(varPtr)) {
	    varPtr = varPtr->value.linkPtr;
	}
	TRACE(("%u => ", opnd));
	if (TclIsVarDirectReadable(varPtr)) {
	    /*
	     * No errors, no traces: just get the value.
	     */

	    objResultPtr = varPtr->value.objPtr;
	    TRACE_APPEND(("%.30s\n", O2S(objResultPtr)));
	    NEXT_INST_F(2, 0, 1);
	}
	pcAdjustment = 2;
	cleanup = 0;
	arrayPtr = NULL;
	part1Ptr = part2Ptr = NULL;
	goto doCallPtrGetVar;

    case INST_LOAD_SCALAR4:
	opnd = TclGetUInt4AtPtr(pc+1);
	varPtr = LOCAL(opnd);
	while (TclIsVarLink(varPtr)) {
	    varPtr = varPtr->value.linkPtr;
	}
	TRACE(("%u => ", opnd));
	if (TclIsVarDirectReadable(varPtr)) {
	    /*
	     * No errors, no traces: just get the value.
	     */

	    objResultPtr = varPtr->value.objPtr;
	    TRACE_APPEND(("%.30s\n", O2S(objResultPtr)));
	    NEXT_INST_F(5, 0, 1);
	}
	pcAdjustment = 5;
	cleanup = 0;
	arrayPtr = NULL;
	part1Ptr = part2Ptr = NULL;
	goto doCallPtrGetVar;

    case INST_LOAD_ARRAY4:
	opnd = TclGetUInt4AtPtr(pc+1);
	pcAdjustment = 5;
	goto doLoadArray;

    case INST_LOAD_ARRAY1:
	opnd = TclGetUInt1AtPtr(pc+1);
	pcAdjustment = 2;

    doLoadArray:
	part1Ptr = NULL;
	part2Ptr = OBJ_AT_TOS;
	arrayPtr = LOCAL(opnd);
	while (TclIsVarLink(arrayPtr)) {
	    arrayPtr = arrayPtr->value.linkPtr;
	}
	TRACE(("%u \"%.30s\" => ", opnd, O2S(part2Ptr)));
	if (TclIsVarArray(arrayPtr) && !ReadTraced(arrayPtr)) {
	    varPtr = VarHashFindVar(arrayPtr->value.tablePtr, part2Ptr);
	    if (varPtr && TclIsVarDirectReadable(varPtr)) {
		/*
		 * No errors, no traces: just get the value.
		 */

		objResultPtr = varPtr->value.objPtr;
		TRACE_APPEND(("%.30s\n", O2S(objResultPtr)));
		NEXT_INST_F(pcAdjustment, 1, 1);
	    }
	}
	varPtr = TclLookupArrayElement(interp, part1Ptr, part2Ptr,
		TCL_LEAVE_ERR_MSG, "read", 0, 1, arrayPtr, opnd);
	if (varPtr == NULL) {
	    TRACE_APPEND(("ERROR: %.30s\n", O2S(Tcl_GetObjResult(interp))));
	    goto gotError;
	}
	cleanup = 1;
	goto doCallPtrGetVar;

    case INST_LOAD_ARRAY_STK:
	cleanup = 2;
	part2Ptr = OBJ_AT_TOS;		/* element name */
	objPtr = OBJ_UNDER_TOS;		/* array name */
	TRACE(("\"%.30s(%.30s)\" => ", O2S(objPtr), O2S(part2Ptr)));
	goto doLoadStk;

    case INST_LOAD_STK:
    case INST_LOAD_SCALAR_STK:
	cleanup = 1;
	part2Ptr = NULL;
	objPtr = OBJ_AT_TOS;		/* variable name */
	TRACE(("\"%.30s\" => ", O2S(objPtr)));

    doLoadStk:
	part1Ptr = objPtr;
	varPtr = TclObjLookupVarEx(interp, part1Ptr, part2Ptr,
		TCL_LEAVE_ERR_MSG, "read", /*createPart1*/0, /*createPart2*/1,
		&arrayPtr);
	if (!varPtr) {
	    TRACE_APPEND(("ERROR: %.30s\n", O2S(Tcl_GetObjResult(interp))));
	    goto gotError;
	}

	if (TclIsVarDirectReadable2(varPtr, arrayPtr)) {
	    /*
	     * No errors, no traces: just get the value.
	     */

	    objResultPtr = varPtr->value.objPtr;
	    TRACE_APPEND(("%.30s\n", O2S(objResultPtr)));
	    NEXT_INST_V(1, cleanup, 1);
	}
	pcAdjustment = 1;
	opnd = -1;

    doCallPtrGetVar:
	/*
	 * There are either errors or the variable is traced: call
	 * TclPtrGetVar to process fully.
	 */

	DECACHE_STACK_INFO();
	objResultPtr = TclPtrGetVar(interp, varPtr, arrayPtr,
		part1Ptr, part2Ptr, TCL_LEAVE_ERR_MSG, opnd);
	CACHE_STACK_INFO();
	if (!objResultPtr) {
	    TRACE_APPEND(("ERROR: %.30s\n", O2S(Tcl_GetObjResult(interp))));
	    goto gotError;
	}
	TRACE_APPEND(("%.30s\n", O2S(objResultPtr)));
	NEXT_INST_V(pcAdjustment, cleanup, 1);

    /*
     *	   End of INST_LOAD instructions.
     * -----------------------------------------------------------------
     *	   Start of INST_STORE and related instructions.
     *
     * WARNING: more 'goto' here than your doctor recommended! The different
     * instructions set the value of some variables and then jump to somme
     * common execution code.
     */

    {
	int storeFlags;

    case INST_STORE_ARRAY4:
	opnd = TclGetUInt4AtPtr(pc+1);
	pcAdjustment = 5;
	goto doStoreArrayDirect;

    case INST_STORE_ARRAY1:
	opnd = TclGetUInt1AtPtr(pc+1);
	pcAdjustment = 2;

    doStoreArrayDirect:
	valuePtr = OBJ_AT_TOS;
	part2Ptr = OBJ_UNDER_TOS;
	arrayPtr = LOCAL(opnd);
	TRACE(("%u \"%.30s\" <- \"%.30s\" => ", opnd, O2S(part2Ptr),
		O2S(valuePtr)));
	while (TclIsVarLink(arrayPtr)) {
	    arrayPtr = arrayPtr->value.linkPtr;
	}
	if (TclIsVarArray(arrayPtr) && !WriteTraced(arrayPtr)) {
	    varPtr = VarHashFindVar(arrayPtr->value.tablePtr, part2Ptr);
	    if (varPtr && TclIsVarDirectWritable(varPtr)) {
		tosPtr--;
		Tcl_DecrRefCount(OBJ_AT_TOS);
		OBJ_AT_TOS = valuePtr;
		goto doStoreVarDirect;
	    }
	}
	cleanup = 2;
	storeFlags = TCL_LEAVE_ERR_MSG;
	part1Ptr = NULL;
	goto doStoreArrayDirectFailed;

    case INST_STORE_SCALAR4:
	opnd = TclGetUInt4AtPtr(pc+1);
	pcAdjustment = 5;
	goto doStoreScalarDirect;

    case INST_STORE_SCALAR1:
	opnd = TclGetUInt1AtPtr(pc+1);
	pcAdjustment = 2;

    doStoreScalarDirect:
	valuePtr = OBJ_AT_TOS;
	varPtr = LOCAL(opnd);
	TRACE(("%u <- \"%.30s\" => ", opnd, O2S(valuePtr)));
	while (TclIsVarLink(varPtr)) {
	    varPtr = varPtr->value.linkPtr;
	}
	if (!TclIsVarDirectWritable(varPtr)) {
	    storeFlags = TCL_LEAVE_ERR_MSG;
	    part1Ptr = NULL;
	    goto doStoreScalar;
	}

	/*
	 * No traces, no errors, plain 'set': we can safely inline. The value
	 * *will* be set to what's requested, so that the stack top remains
	 * pointing to the same Tcl_Obj.
	 */

    doStoreVarDirect:
	valuePtr = varPtr->value.objPtr;
	if (valuePtr != NULL) {
	    TclDecrRefCount(valuePtr);
	}
	objResultPtr = OBJ_AT_TOS;
	varPtr->value.objPtr = objResultPtr;
#ifndef TCL_COMPILE_DEBUG
	if (*(pc+pcAdjustment) == INST_POP) {
	    tosPtr--;
	    NEXT_INST_F((pcAdjustment+1), 0, 0);
	}
#else
	TRACE_APPEND(("%.30s\n", O2S(objResultPtr)));
#endif
	Tcl_IncrRefCount(objResultPtr);
	NEXT_INST_F(pcAdjustment, 0, 0);

    case INST_LAPPEND_STK:
	valuePtr = OBJ_AT_TOS; /* value to append */
	part2Ptr = NULL;
	storeFlags = (TCL_LEAVE_ERR_MSG | TCL_APPEND_VALUE
		| TCL_LIST_ELEMENT);
	goto doStoreStk;

    case INST_LAPPEND_ARRAY_STK:
	valuePtr = OBJ_AT_TOS; /* value to append */
	part2Ptr = OBJ_UNDER_TOS;
	storeFlags = (TCL_LEAVE_ERR_MSG | TCL_APPEND_VALUE
		| TCL_LIST_ELEMENT);
	goto doStoreStk;

    case INST_APPEND_STK:
	valuePtr = OBJ_AT_TOS; /* value to append */
	part2Ptr = NULL;
	storeFlags = (TCL_LEAVE_ERR_MSG | TCL_APPEND_VALUE);
	goto doStoreStk;

    case INST_APPEND_ARRAY_STK:
	valuePtr = OBJ_AT_TOS; /* value to append */
	part2Ptr = OBJ_UNDER_TOS;
	storeFlags = (TCL_LEAVE_ERR_MSG | TCL_APPEND_VALUE);
	goto doStoreStk;

    case INST_STORE_ARRAY_STK:
	valuePtr = OBJ_AT_TOS;
	part2Ptr = OBJ_UNDER_TOS;
	storeFlags = TCL_LEAVE_ERR_MSG;
	goto doStoreStk;

    case INST_STORE_STK:
    case INST_STORE_SCALAR_STK:
	valuePtr = OBJ_AT_TOS;
	part2Ptr = NULL;
	storeFlags = TCL_LEAVE_ERR_MSG;

    doStoreStk:
	objPtr = OBJ_AT_DEPTH(1 + (part2Ptr != NULL)); /* variable name */
	part1Ptr = objPtr;
#ifdef TCL_COMPILE_DEBUG
	if (part2Ptr == NULL) {
	    TRACE(("\"%.30s\" <- \"%.30s\" =>", O2S(part1Ptr),O2S(valuePtr)));
	} else {
	    TRACE(("\"%.30s(%.30s)\" <- \"%.30s\" => ",
		    O2S(part1Ptr), O2S(part2Ptr), O2S(valuePtr)));
	}
#endif
	varPtr = TclObjLookupVarEx(interp, objPtr,part2Ptr, TCL_LEAVE_ERR_MSG,
		"set", /*createPart1*/ 1, /*createPart2*/ 1, &arrayPtr);
	if (!varPtr) {
	    TRACE_APPEND(("ERROR: %.30s\n", O2S(Tcl_GetObjResult(interp))));
	    goto gotError;
	}
	cleanup = ((part2Ptr == NULL)? 2 : 3);
	pcAdjustment = 1;
	opnd = -1;
	goto doCallPtrSetVar;

    case INST_LAPPEND_ARRAY4:
	opnd = TclGetUInt4AtPtr(pc+1);
	pcAdjustment = 5;
	storeFlags = (TCL_LEAVE_ERR_MSG | TCL_APPEND_VALUE
		| TCL_LIST_ELEMENT);
	goto doStoreArray;

    case INST_LAPPEND_ARRAY1:
	opnd = TclGetUInt1AtPtr(pc+1);
	pcAdjustment = 2;
	storeFlags = (TCL_LEAVE_ERR_MSG | TCL_APPEND_VALUE
		| TCL_LIST_ELEMENT);
	goto doStoreArray;

    case INST_APPEND_ARRAY4:
	opnd = TclGetUInt4AtPtr(pc+1);
	pcAdjustment = 5;
	storeFlags = (TCL_LEAVE_ERR_MSG | TCL_APPEND_VALUE);
	goto doStoreArray;

    case INST_APPEND_ARRAY1:
	opnd = TclGetUInt1AtPtr(pc+1);
	pcAdjustment = 2;
	storeFlags = (TCL_LEAVE_ERR_MSG | TCL_APPEND_VALUE);
	goto doStoreArray;

    doStoreArray:
	valuePtr = OBJ_AT_TOS;
	part2Ptr = OBJ_UNDER_TOS;
	arrayPtr = LOCAL(opnd);
	TRACE(("%u \"%.30s\" <- \"%.30s\" => ", opnd, O2S(part2Ptr),
		O2S(valuePtr)));
	while (TclIsVarLink(arrayPtr)) {
	    arrayPtr = arrayPtr->value.linkPtr;
	}
	cleanup = 2;
	part1Ptr = NULL;

    doStoreArrayDirectFailed:
	varPtr = TclLookupArrayElement(interp, part1Ptr, part2Ptr,
		TCL_LEAVE_ERR_MSG, "set", 1, 1, arrayPtr, opnd);
	if (!varPtr) {
	    TRACE_APPEND(("ERROR: %.30s\n", O2S(Tcl_GetObjResult(interp))));
	    goto gotError;
	}
	goto doCallPtrSetVar;

    case INST_LAPPEND_SCALAR4:
	opnd = TclGetUInt4AtPtr(pc+1);
	pcAdjustment = 5;
	storeFlags = (TCL_LEAVE_ERR_MSG | TCL_APPEND_VALUE
		| TCL_LIST_ELEMENT);
	goto doStoreScalar;

    case INST_LAPPEND_SCALAR1:
	opnd = TclGetUInt1AtPtr(pc+1);
	pcAdjustment = 2;
	storeFlags = (TCL_LEAVE_ERR_MSG | TCL_APPEND_VALUE
		| TCL_LIST_ELEMENT);
	goto doStoreScalar;

    case INST_APPEND_SCALAR4:
	opnd = TclGetUInt4AtPtr(pc+1);
	pcAdjustment = 5;
	storeFlags = (TCL_LEAVE_ERR_MSG | TCL_APPEND_VALUE);
	goto doStoreScalar;

    case INST_APPEND_SCALAR1:
	opnd = TclGetUInt1AtPtr(pc+1);
	pcAdjustment = 2;
	storeFlags = (TCL_LEAVE_ERR_MSG | TCL_APPEND_VALUE);
	goto doStoreScalar;

    doStoreScalar:
	valuePtr = OBJ_AT_TOS;
	varPtr = LOCAL(opnd);
	TRACE(("%u <- \"%.30s\" => ", opnd, O2S(valuePtr)));
	while (TclIsVarLink(varPtr)) {
	    varPtr = varPtr->value.linkPtr;
	}
	cleanup = 1;
	arrayPtr = NULL;
	part1Ptr = part2Ptr = NULL;

    doCallPtrSetVar:
	DECACHE_STACK_INFO();
	objResultPtr = TclPtrSetVar(interp, varPtr, arrayPtr,
		part1Ptr, part2Ptr, valuePtr, storeFlags, opnd);
	CACHE_STACK_INFO();
	if (!objResultPtr) {
	    TRACE_APPEND(("ERROR: %.30s\n", O2S(Tcl_GetObjResult(interp))));
	    goto gotError;
	}
#ifndef TCL_COMPILE_DEBUG
	if (*(pc+pcAdjustment) == INST_POP) {
	    NEXT_INST_V((pcAdjustment+1), cleanup, 0);
	}
#endif
	TRACE_APPEND(("%.30s\n", O2S(objResultPtr)));
	NEXT_INST_V(pcAdjustment, cleanup, 1);
    }

    /*
     *	   End of INST_STORE and related instructions.
     * -----------------------------------------------------------------
     *	   Start of INST_INCR instructions.
     *
     * WARNING: more 'goto' here than your doctor recommended! The different
     * instructions set the value of some variables and then jump to somme
     * common execution code.
     */

/*TODO: Consider more untangling here; merge with LOAD and STORE ? */

    {
	Tcl_Obj *incrPtr;
#ifndef TCL_WIDE_INT_IS_LONG
	Tcl_WideInt w;
#endif
	long increment;

    case INST_INCR_SCALAR1:
    case INST_INCR_ARRAY1:
    case INST_INCR_ARRAY_STK:
    case INST_INCR_SCALAR_STK:
    case INST_INCR_STK:
	opnd = TclGetUInt1AtPtr(pc+1);
	incrPtr = POP_OBJECT();
	switch (*pc) {
	case INST_INCR_SCALAR1:
	    pcAdjustment = 2;
	    goto doIncrScalar;
	case INST_INCR_ARRAY1:
	    pcAdjustment = 2;
	    goto doIncrArray;
	default:
	    pcAdjustment = 1;
	    goto doIncrStk;
	}

    case INST_INCR_ARRAY_STK_IMM:
    case INST_INCR_SCALAR_STK_IMM:
    case INST_INCR_STK_IMM:
	increment = TclGetInt1AtPtr(pc+1);
	incrPtr = Tcl_NewIntObj(increment);
	Tcl_IncrRefCount(incrPtr);
	pcAdjustment = 2;

    doIncrStk:
	if ((*pc == INST_INCR_ARRAY_STK_IMM)
		|| (*pc == INST_INCR_ARRAY_STK)) {
	    part2Ptr = OBJ_AT_TOS;
	    objPtr = OBJ_UNDER_TOS;
	    TRACE(("\"%.30s(%.30s)\" (by %ld) => ",
		    O2S(objPtr), O2S(part2Ptr), increment));
	} else {
	    part2Ptr = NULL;
	    objPtr = OBJ_AT_TOS;
	    TRACE(("\"%.30s\" (by %ld) => ", O2S(objPtr), increment));
	}
	part1Ptr = objPtr;
	opnd = -1;
	varPtr = TclObjLookupVarEx(interp, objPtr, part2Ptr,
		TCL_LEAVE_ERR_MSG, "read", 1, 1, &arrayPtr);
	if (!varPtr) {
<<<<<<< HEAD
	    Tcl_AddObjErrorInfo(interp,
		    "\n    (reading value of variable to increment)",
		    TCL_STRLEN);
=======
	    Tcl_AddErrorInfo(interp,
		    "\n    (reading value of variable to increment)");
>>>>>>> 89f9b944
	    TRACE_APPEND(("ERROR: %.30s\n", O2S(Tcl_GetObjResult(interp))));
	    Tcl_DecrRefCount(incrPtr);
	    goto gotError;
	}
	cleanup = ((part2Ptr == NULL)? 1 : 2);
	goto doIncrVar;

    case INST_INCR_ARRAY1_IMM:
	opnd = TclGetUInt1AtPtr(pc+1);
	increment = TclGetInt1AtPtr(pc+2);
	incrPtr = Tcl_NewIntObj(increment);
	Tcl_IncrRefCount(incrPtr);
	pcAdjustment = 3;

    doIncrArray:
	part1Ptr = NULL;
	part2Ptr = OBJ_AT_TOS;
	arrayPtr = LOCAL(opnd);
	cleanup = 1;
	while (TclIsVarLink(arrayPtr)) {
	    arrayPtr = arrayPtr->value.linkPtr;
	}
	TRACE(("%u \"%.30s\" (by %ld) => ", opnd, O2S(part2Ptr), increment));
	varPtr = TclLookupArrayElement(interp, part1Ptr, part2Ptr,
		TCL_LEAVE_ERR_MSG, "read", 1, 1, arrayPtr, opnd);
	if (!varPtr) {
	    TRACE_APPEND(("ERROR: %.30s\n", O2S(Tcl_GetObjResult(interp))));
	    Tcl_DecrRefCount(incrPtr);
	    goto gotError;
	}
	goto doIncrVar;

    case INST_INCR_SCALAR1_IMM:
	opnd = TclGetUInt1AtPtr(pc+1);
	increment = TclGetInt1AtPtr(pc+2);
	pcAdjustment = 3;
	cleanup = 0;
	varPtr = LOCAL(opnd);
	while (TclIsVarLink(varPtr)) {
	    varPtr = varPtr->value.linkPtr;
	}

	if (TclIsVarDirectModifyable(varPtr)) {
	    ClientData ptr;
	    int type;

	    objPtr = varPtr->value.objPtr;
	    if (GetNumberFromObj(NULL, objPtr, &ptr, &type) == TCL_OK) {
		if (type == TCL_NUMBER_LONG) {
		    long augend = *((const long *)ptr);
		    long sum = augend + increment;

		    /*
		     * Overflow when (augend and sum have different sign) and
		     * (augend and increment have the same sign). This is
		     * encapsulated in the Overflowing macro.
		     */

		    if (!Overflowing(augend, increment, sum)) {
			TRACE(("%u %ld => ", opnd, increment));
			if (Tcl_IsShared(objPtr)) {
			    objPtr->refCount--;	/* We know it's shared. */
			    TclNewLongObj(objResultPtr, sum);
			    Tcl_IncrRefCount(objResultPtr);
			    varPtr->value.objPtr = objResultPtr;
			} else {
			    objResultPtr = objPtr;
			    TclSetLongObj(objPtr, sum);
			}
			goto doneIncr;
		    }
#ifndef TCL_WIDE_INT_IS_LONG
		    w = (Tcl_WideInt)augend;

		    TRACE(("%u %ld => ", opnd, increment));
		    if (Tcl_IsShared(objPtr)) {
			objPtr->refCount--;	/* We know it's shared. */
			objResultPtr = Tcl_NewWideIntObj(w+increment);
			Tcl_IncrRefCount(objResultPtr);
			varPtr->value.objPtr = objResultPtr;
		    } else {
			objResultPtr = objPtr;

			/*
			 * We know the sum value is outside the long range;
			 * use macro form that doesn't range test again.
			 */

			TclSetWideIntObj(objPtr, w+increment);
		    }
		    goto doneIncr;
#endif
		}	/* end if (type == TCL_NUMBER_LONG) */
#ifndef TCL_WIDE_INT_IS_LONG
		if (type == TCL_NUMBER_WIDE) {
		    Tcl_WideInt sum;

		    w = *((const Tcl_WideInt *) ptr);
		    sum = w + increment;

		    /*
		     * Check for overflow.
		     */

		    if (!Overflowing(w, increment, sum)) {
			TRACE(("%u %ld => ", opnd, increment));
			if (Tcl_IsShared(objPtr)) {
			    objPtr->refCount--;	/* We know it's shared. */
			    objResultPtr = Tcl_NewWideIntObj(sum);
			    Tcl_IncrRefCount(objResultPtr);
			    varPtr->value.objPtr = objResultPtr;
			} else {
			    objResultPtr = objPtr;

			    /*
			     * We *do not* know the sum value is outside the
			     * long range (wide + long can yield long); use
			     * the function call that checks range.
			     */

			    Tcl_SetWideIntObj(objPtr, sum);
			}
			goto doneIncr;
		    }
		}
#endif
	    }
	    if (Tcl_IsShared(objPtr)) {
		objPtr->refCount--;	/* We know it's shared */
		objResultPtr = Tcl_DuplicateObj(objPtr);
		Tcl_IncrRefCount(objResultPtr);
		varPtr->value.objPtr = objResultPtr;
	    } else {
		objResultPtr = objPtr;
	    }
	    TclNewLongObj(incrPtr, increment);
	    if (TclIncrObj(interp, objResultPtr, incrPtr) != TCL_OK) {
		Tcl_DecrRefCount(incrPtr);
		TRACE_APPEND(("ERROR: %.30s\n",
			O2S(Tcl_GetObjResult(interp))));
		goto gotError;
	    }
	    Tcl_DecrRefCount(incrPtr);
	    goto doneIncr;
	}

	/*
	 * All other cases, flow through to generic handling.
	 */

	TclNewLongObj(incrPtr, increment);
	Tcl_IncrRefCount(incrPtr);

    doIncrScalar:
	varPtr = LOCAL(opnd);
	while (TclIsVarLink(varPtr)) {
	    varPtr = varPtr->value.linkPtr;
	}
	arrayPtr = NULL;
	part1Ptr = part2Ptr = NULL;
	cleanup = 0;
	TRACE(("%u %s => ", opnd, Tcl_GetString(incrPtr)));

    doIncrVar:
	if (TclIsVarDirectModifyable2(varPtr, arrayPtr)) {
	    objPtr = varPtr->value.objPtr;
	    if (Tcl_IsShared(objPtr)) {
		objPtr->refCount--;	/* We know it's shared */
		objResultPtr = Tcl_DuplicateObj(objPtr);
		Tcl_IncrRefCount(objResultPtr);
		varPtr->value.objPtr = objResultPtr;
	    } else {
		objResultPtr = objPtr;
	    }
	    if (TclIncrObj(interp, objResultPtr, incrPtr) != TCL_OK) {
		Tcl_DecrRefCount(incrPtr);
		TRACE_APPEND(("ERROR: %.30s\n",
			O2S(Tcl_GetObjResult(interp))));
		goto gotError;
	    }
	    Tcl_DecrRefCount(incrPtr);
	} else {
	    DECACHE_STACK_INFO();
	    objResultPtr = TclPtrIncrObjVar(interp, varPtr, arrayPtr,
		    part1Ptr, part2Ptr, incrPtr, TCL_LEAVE_ERR_MSG, opnd);
	    CACHE_STACK_INFO();
	    Tcl_DecrRefCount(incrPtr);
	    if (objResultPtr == NULL) {
		TRACE_APPEND(("ERROR: %.30s\n",
			O2S(Tcl_GetObjResult(interp))));
		goto gotError;
	    }
	}
    doneIncr:
	TRACE_APPEND(("%.30s\n", O2S(objResultPtr)));
#ifndef TCL_COMPILE_DEBUG
	if (*(pc+pcAdjustment) == INST_POP) {
	    NEXT_INST_V((pcAdjustment+1), cleanup, 0);
	}
#endif
	NEXT_INST_V(pcAdjustment, cleanup, 1);
    }

    /*
     *	   End of INST_INCR instructions.
     * -----------------------------------------------------------------
     *	   Start of INST_EXIST instructions.
     */

    case INST_EXIST_SCALAR:
	opnd = TclGetUInt4AtPtr(pc+1);
	varPtr = LOCAL(opnd);
	while (TclIsVarLink(varPtr)) {
	    varPtr = varPtr->value.linkPtr;
	}
	TRACE(("%u => ", opnd));
	if (ReadTraced(varPtr)) {
	    DECACHE_STACK_INFO();
	    TclObjCallVarTraces(iPtr, NULL, varPtr, NULL, NULL,
		    TCL_TRACE_READS, 0, opnd);
	    CACHE_STACK_INFO();
	    if (TclIsVarUndefined(varPtr)) {
		TclCleanupVar(varPtr, NULL);
		varPtr = NULL;
	    }
	}

	/*
	 * Tricky! Arrays always exist.
	 */

	objResultPtr = TCONST(!varPtr || TclIsVarUndefined(varPtr) ? 0 : 1);
	TRACE_APPEND(("%.30s\n", O2S(objResultPtr)));
	NEXT_INST_F(5, 0, 1);

    case INST_EXIST_ARRAY:
	opnd = TclGetUInt4AtPtr(pc+1);
	part2Ptr = OBJ_AT_TOS;
	arrayPtr = LOCAL(opnd);
	while (TclIsVarLink(arrayPtr)) {
	    arrayPtr = arrayPtr->value.linkPtr;
	}
	TRACE(("%u \"%.30s\" => ", opnd, O2S(part2Ptr)));
	if (TclIsVarArray(arrayPtr) && !ReadTraced(arrayPtr)) {
	    varPtr = VarHashFindVar(arrayPtr->value.tablePtr, part2Ptr);
	    if (!varPtr || !ReadTraced(varPtr)) {
		goto doneExistArray;
	    }
	}
	varPtr = TclLookupArrayElement(interp, NULL, part2Ptr, 0, "access",
		0, 1, arrayPtr, opnd);
	if (varPtr) {
	    if (ReadTraced(varPtr) || (arrayPtr && ReadTraced(arrayPtr))) {
		DECACHE_STACK_INFO();
		TclObjCallVarTraces(iPtr, arrayPtr, varPtr, NULL, part2Ptr,
			TCL_TRACE_READS, 0, opnd);
		CACHE_STACK_INFO();
	    }
	    if (TclIsVarUndefined(varPtr)) {
		TclCleanupVar(varPtr, arrayPtr);
		varPtr = NULL;
	    }
	}
    doneExistArray:
	objResultPtr = TCONST(!varPtr || TclIsVarUndefined(varPtr) ? 0 : 1);
	TRACE_APPEND(("%.30s\n", O2S(objResultPtr)));
	NEXT_INST_F(5, 1, 1);

    case INST_EXIST_ARRAY_STK:
	cleanup = 2;
	part2Ptr = OBJ_AT_TOS;		/* element name */
	part1Ptr = OBJ_UNDER_TOS;	/* array name */
	TRACE(("\"%.30s(%.30s)\" => ", O2S(part1Ptr), O2S(part2Ptr)));
	goto doExistStk;

    case INST_EXIST_STK:
	cleanup = 1;
	part2Ptr = NULL;
	part1Ptr = OBJ_AT_TOS;		/* variable name */
	TRACE(("\"%.30s\" => ", O2S(part1Ptr)));

    doExistStk:
	varPtr = TclObjLookupVarEx(interp, part1Ptr, part2Ptr, 0, "access",
		/*createPart1*/0, /*createPart2*/1, &arrayPtr);
	if (varPtr) {
	    if (ReadTraced(varPtr) || (arrayPtr && ReadTraced(arrayPtr))) {
		DECACHE_STACK_INFO();
		TclObjCallVarTraces(iPtr, arrayPtr, varPtr, part1Ptr,part2Ptr,
			TCL_TRACE_READS, 0, -1);
		CACHE_STACK_INFO();
	    }
	    if (TclIsVarUndefined(varPtr)) {
		TclCleanupVar(varPtr, arrayPtr);
		varPtr = NULL;
	    }
	}
	objResultPtr = TCONST(!varPtr || TclIsVarUndefined(varPtr) ? 0 : 1);
	TRACE_APPEND(("%.30s\n", O2S(objResultPtr)));
	NEXT_INST_V(1, cleanup, 1);

    /*
     *	   End of INST_EXIST instructions.
     * -----------------------------------------------------------------
     *	   Start of INST_UNSET instructions.
     */

    {
	int flags;

    case INST_UNSET_SCALAR:
	flags = TclGetUInt1AtPtr(pc+1) ? TCL_LEAVE_ERR_MSG : 0;
	opnd = TclGetUInt4AtPtr(pc+2);
	varPtr = LOCAL(opnd);
	while (TclIsVarLink(varPtr)) {
	    varPtr = varPtr->value.linkPtr;
	}
	TRACE(("%s %u\n", (flags?"normal":"noerr"), opnd));
	if (TclIsVarDirectUnsettable(varPtr) && !TclIsVarInHash(varPtr)) {
	    /*
	     * No errors, no traces, no searches: just make the variable cease
	     * to exist.
	     */

	    if (!TclIsVarUndefined(varPtr)) {
		TclDecrRefCount(varPtr->value.objPtr);
	    } else if (flags & TCL_LEAVE_ERR_MSG) {
		goto slowUnsetScalar;
	    }
	    varPtr->value.objPtr = NULL;
	    NEXT_INST_F(6, 0, 0);
	}

    slowUnsetScalar:
	DECACHE_STACK_INFO();
	if (TclPtrUnsetVar(interp, varPtr, NULL, NULL, NULL, flags,
		opnd) != TCL_OK && flags) {
	    goto errorInUnset;
	}
	CACHE_STACK_INFO();
	NEXT_INST_F(6, 0, 0);

    case INST_UNSET_ARRAY:
	flags = TclGetUInt1AtPtr(pc+1) ? TCL_LEAVE_ERR_MSG : 0;
	opnd = TclGetUInt4AtPtr(pc+2);
	part2Ptr = OBJ_AT_TOS;
	arrayPtr = LOCAL(opnd);
	while (TclIsVarLink(arrayPtr)) {
	    arrayPtr = arrayPtr->value.linkPtr;
	}
	TRACE(("%s %u \"%.30s\"\n",
		(flags ? "normal" : "noerr"), opnd, O2S(part2Ptr)));
	if (TclIsVarArray(arrayPtr) && !UnsetTraced(arrayPtr)) {
	    varPtr = VarHashFindVar(arrayPtr->value.tablePtr, part2Ptr);
	    if (varPtr && TclIsVarDirectUnsettable(varPtr)) {
		/*
		 * No nasty traces and element exists, so we can proceed to
		 * unset it. Might still not exist though...
		 */

		if (!TclIsVarUndefined(varPtr)) {
		    TclDecrRefCount(varPtr->value.objPtr);
		} else if (flags & TCL_LEAVE_ERR_MSG) {
		    goto slowUnsetArray;
		}
		varPtr->value.objPtr = NULL;
		NEXT_INST_F(6, 1, 0);
	    } else if (!varPtr && !(flags & TCL_LEAVE_ERR_MSG)) {
		/*
		 * Don't need to do anything here.
		 */

		NEXT_INST_F(6, 1, 0);
	    }
	}
    slowUnsetArray:
	DECACHE_STACK_INFO();
	varPtr = TclLookupArrayElement(interp, NULL, part2Ptr, flags, "unset",
		0, 0, arrayPtr, opnd);
	if (!varPtr) {
	    if (flags & TCL_LEAVE_ERR_MSG) {
		goto errorInUnset;
	    }
	} else if (TclPtrUnsetVar(interp, varPtr, arrayPtr, NULL, part2Ptr,
		flags, opnd) != TCL_OK && (flags & TCL_LEAVE_ERR_MSG)) {
	    goto errorInUnset;
	}
	CACHE_STACK_INFO();
	NEXT_INST_F(6, 1, 0);

    case INST_UNSET_ARRAY_STK:
	flags = TclGetUInt1AtPtr(pc+1) ? TCL_LEAVE_ERR_MSG : 0;
	cleanup = 2;
	part2Ptr = OBJ_AT_TOS;		/* element name */
	part1Ptr = OBJ_UNDER_TOS;	/* array name */
	TRACE(("%s \"%.30s(%.30s)\"\n", (flags?"normal":"noerr"),
		O2S(part1Ptr), O2S(part2Ptr)));
	goto doUnsetStk;

    case INST_UNSET_STK:
	flags = TclGetUInt1AtPtr(pc+1) ? TCL_LEAVE_ERR_MSG : 0;
	cleanup = 1;
	part2Ptr = NULL;
	part1Ptr = OBJ_AT_TOS;		/* variable name */
	TRACE(("%s \"%.30s\"\n", (flags?"normal":"noerr"), O2S(part1Ptr)));

    doUnsetStk:
	DECACHE_STACK_INFO();
	if (TclObjUnsetVar2(interp, part1Ptr, part2Ptr, flags) != TCL_OK
		&& (flags & TCL_LEAVE_ERR_MSG)) {
	    goto errorInUnset;
	}
	CACHE_STACK_INFO();
	NEXT_INST_V(2, cleanup, 0);

    errorInUnset:
	CACHE_STACK_INFO();
	TRACE_APPEND(("ERROR: %.30s\n", O2S(Tcl_GetObjResult(interp))));
	goto gotError;

	/*
	 * This is really an unset operation these days. Do not issue.
	 */

    case INST_DICT_DONE:
	opnd = TclGetUInt4AtPtr(pc+1);
	TRACE(("%u\n", opnd));
	varPtr = LOCAL(opnd);
	while (TclIsVarLink(varPtr)) {
	    varPtr = varPtr->value.linkPtr;
	}
	if (TclIsVarDirectUnsettable(varPtr) && !TclIsVarInHash(varPtr)) {
	    if (!TclIsVarUndefined(varPtr)) {
		TclDecrRefCount(varPtr->value.objPtr);
	    }
	    varPtr->value.objPtr = NULL;
	} else {
	    DECACHE_STACK_INFO();
	    TclPtrUnsetVar(interp, varPtr, NULL, NULL, NULL, 0, opnd);
	    CACHE_STACK_INFO();
	}
	NEXT_INST_F(5, 0, 0);
    }

    /*
     *	   End of INST_UNSET instructions.
     * -----------------------------------------------------------------
     *	   Start of INST_ARRAY instructions.
     */

    case INST_ARRAY_EXISTS_IMM:
	opnd = TclGetUInt4AtPtr(pc+1);
	pcAdjustment = 5;
	cleanup = 0;
	part1Ptr = NULL;
	arrayPtr = NULL;
	TRACE(("%u => ", opnd));
	varPtr = LOCAL(opnd);
	while (TclIsVarLink(varPtr)) {
	    varPtr = varPtr->value.linkPtr;
	}
	goto doArrayExists;
    case INST_ARRAY_EXISTS_STK:
	opnd = -1;
	pcAdjustment = 1;
	cleanup = 1;
	part1Ptr = OBJ_AT_TOS;
	TRACE(("\"%.30s\" => ", O2S(part1Ptr)));
	varPtr = TclObjLookupVarEx(interp, part1Ptr, NULL, 0, NULL,
		/*createPart1*/0, /*createPart2*/0, &arrayPtr);
    doArrayExists:
	if (varPtr && (varPtr->flags & VAR_TRACED_ARRAY)
		&& (TclIsVarArray(varPtr) || TclIsVarUndefined(varPtr))) {
	    DECACHE_STACK_INFO();
	    result = TclObjCallVarTraces(iPtr, arrayPtr, varPtr, part1Ptr,
		    NULL, (TCL_LEAVE_ERR_MSG|TCL_NAMESPACE_ONLY|
		    TCL_GLOBAL_ONLY|TCL_TRACE_ARRAY), 1, opnd);
	    CACHE_STACK_INFO();
	    if (result == TCL_ERROR) {
		TRACE_APPEND(("ERROR: %.30s\n",
			O2S(Tcl_GetObjResult(interp))));
		goto gotError;
	    }
	}
	if (varPtr && TclIsVarArray(varPtr) && !TclIsVarUndefined(varPtr)) {
	    objResultPtr = TCONST(1);
	} else {
	    objResultPtr = TCONST(0);
	}
	TRACE_APPEND(("%.30s\n", O2S(objResultPtr)));
	NEXT_INST_V(pcAdjustment, cleanup, 1);

    case INST_ARRAY_MAKE_IMM:
	opnd = TclGetUInt4AtPtr(pc+1);
	pcAdjustment = 5;
	cleanup = 0;
	part1Ptr = NULL;
	arrayPtr = NULL;
	TRACE(("%u => ", opnd));
	varPtr = LOCAL(opnd);
	while (TclIsVarLink(varPtr)) {
	    varPtr = varPtr->value.linkPtr;
	}
	goto doArrayMake;
    case INST_ARRAY_MAKE_STK:
	opnd = -1;
	pcAdjustment = 1;
	cleanup = 1;
	part1Ptr = OBJ_AT_TOS;
	TRACE(("\"%.30s\" => ", O2S(part1Ptr)));
	varPtr = TclObjLookupVarEx(interp, part1Ptr, NULL, TCL_LEAVE_ERR_MSG,
		"set", /*createPart1*/1, /*createPart2*/0, &arrayPtr);
	if (varPtr == NULL) {
	    TRACE_APPEND(("ERROR: %.30s\n", O2S(Tcl_GetObjResult(interp))));
	    goto gotError;
	}
    doArrayMake:
	if (varPtr && !TclIsVarArray(varPtr)) {
	    if (TclIsVarArrayElement(varPtr) || !TclIsVarUndefined(varPtr)) {
		/*
		 * Either an array element, or a scalar: lose!
		 */

		TclObjVarErrMsg(interp, part1Ptr, NULL, "array set",
			"variable isn't array", opnd);
		Tcl_SetErrorCode(interp, "TCL", "WRITE", "ARRAY", NULL);
		TRACE_APPEND(("ERROR: bad array ref: %.30s\n",
			O2S(Tcl_GetObjResult(interp))));
		goto gotError;
	    }
	    TclSetVarArray(varPtr);
	    varPtr->value.tablePtr = ckalloc(sizeof(TclVarHashTable));
	    TclInitVarHashTable(varPtr->value.tablePtr,
		    TclGetVarNsPtr(varPtr));
#ifdef TCL_COMPILE_DEBUG
	    TRACE_APPEND(("done\n"));
	} else {
	    TRACE_APPEND(("nothing to do\n"));
#endif
	}
	NEXT_INST_V(pcAdjustment, cleanup, 0);

    /*
     *	   End of INST_ARRAY instructions.
     * -----------------------------------------------------------------
     *	   Start of variable linking instructions.
     */

    {
	Var *otherPtr;
	CallFrame *framePtr, *savedFramePtr;
	Tcl_Namespace *nsPtr;
	Namespace *savedNsPtr;

    case INST_UPVAR:
	TRACE_WITH_OBJ(("upvar "), OBJ_UNDER_TOS);

	if (TclObjGetFrame(interp, OBJ_UNDER_TOS, &framePtr) == -1) {
	    goto gotError;
	}

	/*
	 * Locate the other variable.
	 */

	savedFramePtr = iPtr->varFramePtr;
	iPtr->varFramePtr = framePtr;
	otherPtr = TclObjLookupVarEx(interp, OBJ_AT_TOS, NULL,
		TCL_LEAVE_ERR_MSG, "access", /*createPart1*/ 1,
		/*createPart2*/ 1, &varPtr);
	iPtr->varFramePtr = savedFramePtr;
	if (!otherPtr) {
	    goto gotError;
	}
	goto doLinkVars;

    case INST_NSUPVAR:
	TRACE_WITH_OBJ(("nsupvar "), OBJ_UNDER_TOS);
	if (TclGetNamespaceFromObj(interp, OBJ_UNDER_TOS, &nsPtr) != TCL_OK) {
	    goto gotError;
	}

	/*
	 * Locate the other variable.
	 */

	savedNsPtr = iPtr->varFramePtr->nsPtr;
	iPtr->varFramePtr->nsPtr = (Namespace *) nsPtr;
	otherPtr = TclObjLookupVarEx(interp, OBJ_AT_TOS, NULL,
		(TCL_NAMESPACE_ONLY | TCL_LEAVE_ERR_MSG), "access",
		/*createPart1*/ 1, /*createPart2*/ 1, &varPtr);
	iPtr->varFramePtr->nsPtr = savedNsPtr;
	if (!otherPtr) {
	    goto gotError;
	}
	goto doLinkVars;

    case INST_VARIABLE:
	TRACE(("variable "));
	otherPtr = TclObjLookupVarEx(interp, OBJ_AT_TOS, NULL,
		(TCL_NAMESPACE_ONLY | TCL_LEAVE_ERR_MSG), "access",
		/*createPart1*/ 1, /*createPart2*/ 1, &varPtr);
	if (!otherPtr) {
	    goto gotError;
	}

	/*
	 * Do the [variable] magic.
	 */

	TclSetVarNamespaceVar(otherPtr);

    doLinkVars:

	/*
	 * If we are here, the local variable has already been created: do the
	 * little work of TclPtrMakeUpvar that remains to be done right here
	 * if there are no errors; otherwise, let it handle the case.
	 */

	opnd = TclGetInt4AtPtr(pc+1);;
	varPtr = LOCAL(opnd);
	if ((varPtr != otherPtr) && !TclIsVarTraced(varPtr)
		&& (TclIsVarUndefined(varPtr) || TclIsVarLink(varPtr))) {
	    if (!TclIsVarUndefined(varPtr)) {
		/*
		 * Then it is a defined link.
		 */

		Var *linkPtr = varPtr->value.linkPtr;

		if (linkPtr == otherPtr) {
		    NEXT_INST_F(5, 1, 0);
		}
		if (TclIsVarInHash(linkPtr)) {
		    VarHashRefCount(linkPtr)--;
		    if (TclIsVarUndefined(linkPtr)) {
			TclCleanupVar(linkPtr, NULL);
		    }
		}
	    }
	    TclSetVarLink(varPtr);
	    varPtr->value.linkPtr = otherPtr;
	    if (TclIsVarInHash(otherPtr)) {
		VarHashRefCount(otherPtr)++;
	    }
	} else if (TclPtrObjMakeUpvar(interp, otherPtr, NULL, 0,
		opnd) != TCL_OK) {
	    goto gotError;
	}

	/*
	 * Do not pop the namespace or frame index, it may be needed for other
	 * variables - and [variable] did not push it at all.
	 */

	NEXT_INST_F(5, 1, 0);
    }

    /*
     *	   End of variable linking instructions.
     * -----------------------------------------------------------------
     */

    case INST_JUMP1:
	opnd = TclGetInt1AtPtr(pc+1);
	TRACE(("%d => new pc %u\n", opnd,
		(unsigned)(pc + opnd - codePtr->codeStart)));
	NEXT_INST_F(opnd, 0, 0);

    case INST_JUMP4:
	opnd = TclGetInt4AtPtr(pc+1);
	TRACE(("%d => new pc %u\n", opnd,
		(unsigned)(pc + opnd - codePtr->codeStart)));
	NEXT_INST_F(opnd, 0, 0);

    {
	int jmpOffset[2], b;

	/* TODO: consider rewrite so we don't compute the offset we're not
	 * going to take. */
    case INST_JUMP_FALSE4:
	jmpOffset[0] = TclGetInt4AtPtr(pc+1);	/* FALSE offset */
	jmpOffset[1] = 5;			/* TRUE offset */
	goto doCondJump;

    case INST_JUMP_TRUE4:
	jmpOffset[0] = 5;
	jmpOffset[1] = TclGetInt4AtPtr(pc+1);
	goto doCondJump;

    case INST_JUMP_FALSE1:
	jmpOffset[0] = TclGetInt1AtPtr(pc+1);
	jmpOffset[1] = 2;
	goto doCondJump;

    case INST_JUMP_TRUE1:
	jmpOffset[0] = 2;
	jmpOffset[1] = TclGetInt1AtPtr(pc+1);

    doCondJump:
	valuePtr = OBJ_AT_TOS;

	/* TODO - check claim that taking address of b harms performance */
	/* TODO - consider optimization search for constants */
	if (TclGetBooleanFromObj(interp, valuePtr, &b) != TCL_OK) {
	    TRACE_WITH_OBJ(("%d => ERROR: ", jmpOffset[
		    ((*pc == INST_JUMP_FALSE1) || (*pc == INST_JUMP_FALSE4))
		    ? 0 : 1]), Tcl_GetObjResult(interp));
	    goto gotError;
	}

#ifdef TCL_COMPILE_DEBUG
	if (b) {
	    if ((*pc == INST_JUMP_TRUE1) || (*pc == INST_JUMP_TRUE4)) {
		TRACE(("%d => %.20s true, new pc %u\n", jmpOffset[1],
			O2S(valuePtr),
			(unsigned)(pc + jmpOffset[1] - codePtr->codeStart)));
	    } else {
		TRACE(("%d => %.20s true\n", jmpOffset[0], O2S(valuePtr)));
	    }
	} else {
	    if ((*pc == INST_JUMP_TRUE1) || (*pc == INST_JUMP_TRUE4)) {
		TRACE(("%d => %.20s false\n", jmpOffset[0], O2S(valuePtr)));
	    } else {
		TRACE(("%d => %.20s false, new pc %u\n", jmpOffset[0],
			O2S(valuePtr),
			(unsigned)(pc + jmpOffset[0] - codePtr->codeStart)));
	    }
	}
#endif
	NEXT_INST_F(jmpOffset[b], 1, 0);
    }

    case INST_JUMP_TABLE: {
	Tcl_HashEntry *hPtr;
	JumptableInfo *jtPtr;

	/*
	 * Jump to location looked up in a hashtable; fall through to next
	 * instr if lookup fails.
	 */

	opnd = TclGetInt4AtPtr(pc+1);
	jtPtr = (JumptableInfo *) codePtr->auxDataArrayPtr[opnd].clientData;
	TRACE(("%d => %.20s ", opnd, O2S(OBJ_AT_TOS)));
	hPtr = Tcl_FindHashEntry(&jtPtr->hashTable, TclGetString(OBJ_AT_TOS));
	if (hPtr != NULL) {
	    int jumpOffset = PTR2INT(Tcl_GetHashValue(hPtr));

	    TRACE_APPEND(("found in table, new pc %u\n",
		    (unsigned)(pc - codePtr->codeStart + jumpOffset)));
	    NEXT_INST_F(jumpOffset, 1, 0);
	} else {
	    TRACE_APPEND(("not found in table\n"));
	    NEXT_INST_F(5, 1, 0);
	}
    }

    /*
     * These two instructions are now redundant: the complete logic of the LOR
     * and LAND is now handled by the expression compiler.
     */

    case INST_LOR:
    case INST_LAND: {
	/*
	 * Operands must be boolean or numeric. No int->double conversions are
	 * performed.
	 */

	int i1, i2, iResult;

	value2Ptr = OBJ_AT_TOS;
	valuePtr = OBJ_UNDER_TOS;
	if (TclGetBooleanFromObj(NULL, valuePtr, &i1) != TCL_OK) {
	    TRACE(("\"%.20s\" => ILLEGAL TYPE %s \n", O2S(valuePtr),
		    (valuePtr->typePtr? valuePtr->typePtr->name : "null")));
	    DECACHE_STACK_INFO();
	    IllegalExprOperandType(interp, pc, valuePtr);
	    CACHE_STACK_INFO();
	    goto gotError;
	}

	if (TclGetBooleanFromObj(NULL, value2Ptr, &i2) != TCL_OK) {
	    TRACE(("\"%.20s\" => ILLEGAL TYPE %s \n", O2S(value2Ptr),
		    (value2Ptr->typePtr? value2Ptr->typePtr->name : "null")));
	    DECACHE_STACK_INFO();
	    IllegalExprOperandType(interp, pc, value2Ptr);
	    CACHE_STACK_INFO();
	    goto gotError;
	}

	if (*pc == INST_LOR) {
	    iResult = (i1 || i2);
	} else {
	    iResult = (i1 && i2);
	}
	objResultPtr = TCONST(iResult);
	TRACE(("%.20s %.20s => %d\n", O2S(valuePtr),O2S(value2Ptr),iResult));
	NEXT_INST_F(1, 2, 1);
    }

    /*
     * -----------------------------------------------------------------
     *	   Start of general introspector instructions.
     */

    case INST_NS_CURRENT: {
	Namespace *currNsPtr = (Namespace *) TclGetCurrentNamespace(interp);

	if (currNsPtr == (Namespace *) TclGetGlobalNamespace(interp)) {
	    TclNewLiteralStringObj(objResultPtr, "::");
	} else {
	    TclNewStringObj(objResultPtr, currNsPtr->fullName,
		    strlen(currNsPtr->fullName));
	}
	TRACE_WITH_OBJ(("=> "), objResultPtr);
	NEXT_INST_F(1, 0, 1);
    }
    case INST_COROUTINE_NAME: {
	CoroutineData *corPtr = iPtr->execEnvPtr->corPtr;

	TclNewObj(objResultPtr);
	if (corPtr && !(corPtr->cmdPtr->flags & CMD_IS_DELETED)) {
	    Tcl_GetCommandFullName(interp, (Tcl_Command) corPtr->cmdPtr,
		    objResultPtr);
	}
	TRACE_WITH_OBJ(("=> "), objResultPtr);
	NEXT_INST_F(1, 0, 1);
    }
    case INST_INFO_LEVEL_NUM:
	TclNewLongObj(objResultPtr, iPtr->varFramePtr->level);
	TRACE_WITH_OBJ(("=> "), objResultPtr);
	NEXT_INST_F(1, 0, 1);
    case INST_INFO_LEVEL_ARGS: {
	int level;
	register CallFrame *framePtr = iPtr->varFramePtr;
	register CallFrame *rootFramePtr = iPtr->rootFramePtr;

	valuePtr = OBJ_AT_TOS;
	if (TclGetIntFromObj(interp, valuePtr, &level) != TCL_OK) {
	    TRACE_WITH_OBJ(("%.30s => ERROR: ", O2S(valuePtr)),
		    Tcl_GetObjResult(interp));
	    goto gotError;
	}
	TRACE(("%d => ", level));
	if (level <= 0) {
	    level += framePtr->level;
	}
	for (; (framePtr->level!=level) && (framePtr!=rootFramePtr) ;
		framePtr = framePtr->callerVarPtr) {
	    /* Empty loop body */
	}
	if (framePtr == rootFramePtr) {
	    Tcl_AppendResult(interp, "bad level \"", TclGetString(valuePtr),
		    "\"", NULL);
	    TRACE_APPEND(("ERROR: bad level\n"));
	    Tcl_SetErrorCode(interp, "TCL", "LOOKUP", "STACK_LEVEL",
		    TclGetString(valuePtr), NULL);
	    goto gotError;
	}
	objResultPtr = Tcl_NewListObj(framePtr->objc, framePtr->objv);
	TRACE_APPEND(("%.30s\n", O2S(objResultPtr)));
	NEXT_INST_F(1, 1, 1);
    }
    case INST_RESOLVE_COMMAND: {
	Tcl_Command cmd = Tcl_GetCommandFromObj(interp, OBJ_AT_TOS);

	TclNewObj(objResultPtr);
	if (cmd != NULL) {
	    Tcl_GetCommandFullName(interp, cmd, objResultPtr);
	}
	TRACE_WITH_OBJ(("\"%.20s\" => ", O2S(OBJ_AT_TOS)), objResultPtr);
	NEXT_INST_F(1, 1, 1);
    }
    case INST_TCLOO_SELF: {
	CallFrame *framePtr = iPtr->varFramePtr;
	CallContext *contextPtr;

	if (framePtr == NULL ||
		!(framePtr->isProcCallFrame & FRAME_IS_METHOD)) {
	    TRACE(("=> ERROR: no TclOO call context\n"));
	    Tcl_SetObjResult(interp, Tcl_NewStringObj(
		    "self may only be called from inside a method",
		    TCL_STRLEN));
	    Tcl_SetErrorCode(interp, "TCL", "OO", "CONTEXT_REQUIRED", NULL);
	    goto gotError;
	}
	contextPtr = framePtr->clientData;

	/*
	 * Call out to get the name; it's expensive to compute but cached.
	 */

	objResultPtr = TclOOObjectName(interp, contextPtr->oPtr);
	TRACE_WITH_OBJ(("=> "), objResultPtr);
	NEXT_INST_F(1, 0, 1);
    }
    {
	Object *oPtr;

    case INST_TCLOO_IS_OBJECT:
	oPtr = (Object *) Tcl_GetObjectFromObj(interp, OBJ_AT_TOS);
	objResultPtr = TCONST(oPtr != NULL ? 1 : 0);
	TRACE_WITH_OBJ(("%.30s => ", O2S(OBJ_AT_TOS)), objResultPtr);
	NEXT_INST_F(1, 1, 1);
    case INST_TCLOO_CLASS:
	oPtr = (Object *) Tcl_GetObjectFromObj(interp, OBJ_AT_TOS);
	if (oPtr == NULL) {
	    TRACE(("%.30s => ERROR: not object\n", O2S(OBJ_AT_TOS)));
	    goto gotError;
	}
	objResultPtr = TclOOObjectName(interp, oPtr->selfCls->thisPtr);
	TRACE_WITH_OBJ(("%.30s => ", O2S(OBJ_AT_TOS)), objResultPtr);
	NEXT_INST_F(1, 1, 1);
    case INST_TCLOO_NS:
	oPtr = (Object *) Tcl_GetObjectFromObj(interp, OBJ_AT_TOS);
	if (oPtr == NULL) {
	    TRACE(("%.30s => ERROR: not object\n", O2S(OBJ_AT_TOS)));
	    goto gotError;
	}

	/*
	 * TclOO objects *never* have the global namespace as their NS.
	 */

	TclNewStringObj(objResultPtr, oPtr->namespacePtr->fullName,
		strlen(oPtr->namespacePtr->fullName));
	TRACE_WITH_OBJ(("%.30s => ", O2S(OBJ_AT_TOS)), objResultPtr);
	NEXT_INST_F(1, 1, 1);
    }

    /*
     * -----------------------------------------------------------------
     *	   Start of INST_LIST and related instructions.
     */

    {
	ssize_t index, fromIdx, toIdx;
	int nocase, match, cflags;
	size_t numIndices, length2, s1len, s2len;
	const char *s1, *s2;

    case INST_LIST:
	/*
	 * Pop the opnd (objc) top stack elements into a new list obj and then
	 * decrement their ref counts.
	 */

	opnd = TclGetUInt4AtPtr(pc+1);
	objResultPtr = Tcl_NewListObj(opnd, &OBJ_AT_DEPTH(opnd-1));
	TRACE_WITH_OBJ(("%u => ", opnd), objResultPtr);
	NEXT_INST_V(5, opnd, 1);

    case INST_LIST_LENGTH:
	valuePtr = OBJ_AT_TOS;
	if (TclListObjLength(interp, valuePtr, &length) != TCL_OK) {
	    TRACE_WITH_OBJ(("%.30s => ERROR: ", O2S(valuePtr)),
		    Tcl_GetObjResult(interp));
	    goto gotError;
	}
	TclNewLongObj(objResultPtr, length);
	TRACE(("%.20s => %d\n", O2S(valuePtr), length));
	NEXT_INST_F(1, 1, 1);

    case INST_LIST_INDEX:	/* lindex with objc == 3 */
	value2Ptr = OBJ_AT_TOS;
	valuePtr = OBJ_UNDER_TOS;

	/*
	 * Extract the desired list element.
	 */

	if ((TclListObjGetElements(interp, valuePtr, &objc, &objv) == TCL_OK)
		&& (value2Ptr->typePtr != &tclListType)
		&& (TclGetIntForIndexM(NULL , value2Ptr, objc-1,
			&index) == TCL_OK)) {
	    TclDecrRefCount(value2Ptr);
	    tosPtr--;
	    pcAdjustment = 1;
	    goto lindexFastPath;
	}

	objResultPtr = TclLindexList(interp, valuePtr, value2Ptr);
	if (!objResultPtr) {
	    TRACE_WITH_OBJ(("%.30s %.30s => ERROR: ", O2S(valuePtr),
		    O2S(value2Ptr)), Tcl_GetObjResult(interp));
	    goto gotError;
	}

	/*
	 * Stash the list element on the stack.
	 */

	TRACE(("%.20s %.20s => %s\n",
		O2S(valuePtr), O2S(value2Ptr), O2S(objResultPtr)));
	NEXT_INST_F(1, 2, -1);	/* Already has the correct refCount */

    case INST_LIST_INDEX_IMM:	/* lindex with objc==3 and index in bytecode
				 * stream */

	/*
	 * Pop the list and get the index.
	 */

	valuePtr = OBJ_AT_TOS;
	opnd = TclGetInt4AtPtr(pc+1);

	/*
	 * Get the contents of the list, making sure that it really is a list
	 * in the process.
	 */

	if (TclListObjGetElements(interp, valuePtr, &objc, &objv) != TCL_OK) {
	    TRACE_WITH_OBJ(("\"%.30s\" %d => ERROR: ", O2S(valuePtr), opnd),
		    Tcl_GetObjResult(interp));
	    goto gotError;
	}

	/*
	 * Select the list item based on the index. Negative operand means
	 * end-based indexing.
	 */

	if (opnd < -1) {
	    index = opnd+1 + objc;
	} else {
	    index = opnd;
	}
	pcAdjustment = 5;

    lindexFastPath:
	if (index >= 0 && index < objc) {
	    objResultPtr = objv[index];
	} else {
	    TclNewObj(objResultPtr);
	}

	TRACE_WITH_OBJ(("\"%.30s\" %d => ", O2S(valuePtr), opnd),
		objResultPtr);
	NEXT_INST_F(pcAdjustment, 1, 1);

    case INST_LIST_INDEX_MULTI:	/* 'lindex' with multiple index args */
	/*
	 * Determine the count of index args.
	 */

	opnd = TclGetUInt4AtPtr(pc+1);
	numIndices = opnd-1;

	/*
	 * Do the 'lindex' operation.
	 */

	objResultPtr = TclLindexFlat(interp, OBJ_AT_DEPTH(numIndices),
		numIndices, &OBJ_AT_DEPTH(numIndices - 1));
	if (!objResultPtr) {
	    TRACE_WITH_OBJ(("%d => ERROR: ", opnd), Tcl_GetObjResult(interp));
	    goto gotError;
	}

	/*
	 * Set result.
	 */

	TRACE(("%d => %s\n", opnd, O2S(objResultPtr)));
	NEXT_INST_V(5, opnd, -1);

    case INST_LSET_FLAT:
	/*
	 * Lset with 3, 5, or more args. Get the number of index args.
	 */

	opnd = TclGetUInt4AtPtr(pc + 1);
	numIndices = opnd - 2;

	/*
	 * Get the old value of variable, and remove the stack ref. This is
	 * safe because the variable still references the object; the ref
	 * count will never go zero here - we can use the smaller macro
	 * Tcl_DecrRefCount.
	 */

	valuePtr = POP_OBJECT();
	Tcl_DecrRefCount(valuePtr); /* This one should be done here */

	/*
	 * Compute the new variable value.
	 */

	objResultPtr = TclLsetFlat(interp, valuePtr, numIndices,
		&OBJ_AT_DEPTH(numIndices), OBJ_AT_TOS);
	if (!objResultPtr) {
	    TRACE_WITH_OBJ(("%d => ERROR: ", opnd), Tcl_GetObjResult(interp));
	    goto gotError;
	}

	/*
	 * Set result.
	 */

	TRACE(("%d => %s\n", opnd, O2S(objResultPtr)));
	NEXT_INST_V(5, numIndices+1, -1);

    case INST_LSET_LIST:	/* 'lset' with 4 args */
	/*
	 * Get the old value of variable, and remove the stack ref. This is
	 * safe because the variable still references the object; the ref
	 * count will never go zero here - we can use the smaller macro
	 * Tcl_DecrRefCount.
	 */

	objPtr = POP_OBJECT();
	Tcl_DecrRefCount(objPtr);	/* This one should be done here. */

	/*
	 * Get the new element value, and the index list.
	 */

	valuePtr = OBJ_AT_TOS;
	value2Ptr = OBJ_UNDER_TOS;

	/*
	 * Compute the new variable value.
	 */

	objResultPtr = TclLsetList(interp, objPtr, value2Ptr, valuePtr);
	if (!objResultPtr) {
	    TRACE_WITH_OBJ(("\"%.30s\" => ERROR: ", O2S(value2Ptr)),
		    Tcl_GetObjResult(interp));
	    goto gotError;
	}

	/*
	 * Set result.
	 */

	TRACE(("=> %s\n", O2S(objResultPtr)));
	NEXT_INST_F(1, 2, -1);

    case INST_LIST_RANGE_IMM:	/* lrange with objc==4 and both indices in
				 * bytecode stream */

	/*
	 * Pop the list and get the indices.
	 */

	valuePtr = OBJ_AT_TOS;
	fromIdx = TclGetInt4AtPtr(pc+1);
	toIdx = TclGetInt4AtPtr(pc+5);

	/*
	 * Get the contents of the list, making sure that it really is a list
	 * in the process.
	 */

	if (TclListObjGetElements(interp, valuePtr, &objc, &objv) != TCL_OK) {
	    TRACE_WITH_OBJ(("\"%.30s\" %d %d => ERROR: ", O2S(valuePtr),
		    fromIdx, toIdx), Tcl_GetObjResult(interp));
	    goto gotError;
	}

	/*
	 * Skip a lot of work if we're about to throw the result away (common
	 * with uses of [lassign]).
	 */

#ifndef TCL_COMPILE_DEBUG
	if (*(pc+9) == INST_POP) {
	    NEXT_INST_F(10, 1, 0);
	}
#endif

	/*
	 * Adjust the indices for end-based handling.
	 */

	if (fromIdx < -1) {
	    fromIdx += 1+objc;
	    if (fromIdx < -1) {
		fromIdx = -1;
	    }
	} else if (fromIdx > objc) {
	    fromIdx = objc;
	}
	if (toIdx < -1) {
	    toIdx += 1 + objc;
	    if (toIdx < -1) {
		toIdx = -1;
	    }
	} else if (toIdx > objc) {
	    toIdx = objc;
	}

	/*
	 * Check if we are referring to a valid, non-empty list range, and if
	 * so, build the list of elements in that range.
	 */

	if (fromIdx<=toIdx && fromIdx<objc && toIdx>=0) {
	    if (fromIdx < 0) {
		fromIdx = 0;
	    }
	    if (toIdx >= objc) {
		toIdx = objc-1;
	    }
	    if (fromIdx == 0 && toIdx != objc-1 && !Tcl_IsShared(valuePtr)) {
		/*
		 * BEWARE! This is looking inside the implementation of the
		 * list type.
		 */

		List *listPtr = valuePtr->internalRep.twoPtrValue.ptr1;

		if (listPtr->refCount == 1) {
		    TRACE(("\"%.30s\" %d %d => ", O2S(valuePtr),
			    TclGetInt4AtPtr(pc+1), TclGetInt4AtPtr(pc+5)));
		    for (index=toIdx+1; index<objc ; index++) {
			TclDecrRefCount(objv[index]);
		    }
		    listPtr->elemCount = toIdx+1;
		    listPtr->canonicalFlag = 1;
		    TclInvalidateStringRep(valuePtr);
		    TRACE_APPEND(("%.30s\n", O2S(valuePtr)));
		    NEXT_INST_F(9, 0, 0);
		}
	    }
	    objResultPtr = Tcl_NewListObj(toIdx-fromIdx+1, objv+fromIdx);
	} else {
	    TclNewObj(objResultPtr);
	}

	TRACE_WITH_OBJ(("\"%.30s\" %d %d => ", O2S(valuePtr),
		TclGetInt4AtPtr(pc+1), TclGetInt4AtPtr(pc+5)), objResultPtr);
	NEXT_INST_F(9, 1, 1);

    case INST_LIST_IN:
    case INST_LIST_NOT_IN:	/* Basic list containment operators. */
	value2Ptr = OBJ_AT_TOS;
	valuePtr = OBJ_UNDER_TOS;

	s1 = TclGetStringFromObj(valuePtr, &s1len);
	if (TclListObjLength(interp, value2Ptr, &length) != TCL_OK) {
	    TRACE_WITH_OBJ(("\"%.30s\" \"%.30s\" => ERROR: ", O2S(valuePtr),
		    O2S(value2Ptr)), Tcl_GetObjResult(interp));
	    goto gotError;
	}
	match = 0;
	if (length > 0) {
	    int i = 0;
	    Tcl_Obj *o;

	    /*
	     * An empty list doesn't match anything.
	     */

	    do {
		Tcl_ListObjIndex(NULL, value2Ptr, i, &o);
		if (o != NULL) {
		    s2 = TclGetStringFromObj(o, &s2len);
		} else {
		    s2 = "";
		    s2len = 0;
		}
		if (s1len == s2len) {
		    match = (memcmp(s1, s2, s1len) == 0);
		}
		i++;
	    } while (i < length && match == 0);
	}

	if (*pc == INST_LIST_NOT_IN) {
	    match = !match;
	}

	TRACE(("%.20s %.20s => %d\n", O2S(valuePtr), O2S(value2Ptr), match));

	/*
	 * Peep-hole optimisation: if you're about to jump, do jump from here.
	 * We're saving the effort of pushing a boolean value only to pop it
	 * for branching.
	 */

	pc++;
#ifndef TCL_COMPILE_DEBUG
	switch (*pc) {
	case INST_JUMP_FALSE1:
	    NEXT_INST_F((match ? 2 : TclGetInt1AtPtr(pc+1)), 2, 0);
	case INST_JUMP_TRUE1:
	    NEXT_INST_F((match ? TclGetInt1AtPtr(pc+1) : 2), 2, 0);
	case INST_JUMP_FALSE4:
	    NEXT_INST_F((match ? 5 : TclGetInt4AtPtr(pc+1)), 2, 0);
	case INST_JUMP_TRUE4:
	    NEXT_INST_F((match ? TclGetInt4AtPtr(pc+1) : 5), 2, 0);
	}
#endif
	objResultPtr = TCONST(match);
	NEXT_INST_F(0, 2, 1);

    case INST_LIST_CONCAT:
	value2Ptr = OBJ_AT_TOS;
	valuePtr = OBJ_UNDER_TOS;
	TRACE(("\"%.30s\" \"%.30s\" => ", O2S(valuePtr), O2S(value2Ptr)));
	if (Tcl_IsShared(valuePtr)) {
	    objResultPtr = Tcl_DuplicateObj(valuePtr);
	    if (Tcl_ListObjAppendList(interp, objResultPtr,
		    value2Ptr) != TCL_OK) {
		TRACE_APPEND(("ERROR: %.30s\n", O2S(Tcl_GetObjResult(interp))));
		TclDecrRefCount(objResultPtr);
		goto gotError;
	    }
	    TRACE_APPEND(("\"%.30s\"\n", O2S(objResultPtr)));
	    NEXT_INST_F(1, 2, 1);
	} else {
	    if (Tcl_ListObjAppendList(interp, valuePtr, value2Ptr) != TCL_OK){
		TRACE_APPEND(("ERROR: %.30s\n", O2S(Tcl_GetObjResult(interp))));
		goto gotError;
	    }
	    TRACE_APPEND(("\"%.30s\"\n", O2S(valuePtr)));
	    NEXT_INST_F(1, 1, 0);
	}

    /*
     *	   End of INST_LIST and related instructions.
     * -----------------------------------------------------------------
     *	   Start of string-related instructions.
     */

    case INST_STR_EQ:
    case INST_STR_NEQ:		/* String (in)equality check */
    case INST_STR_CMP:		/* String compare. */
    stringCompare:
	value2Ptr = OBJ_AT_TOS;
	valuePtr = OBJ_UNDER_TOS;

	if (valuePtr == value2Ptr) {
	    match = 0;
	} else {
	    /*
	     * We only need to check (in)equality when we have equal length
	     * strings.  We can use memcmp in all (n)eq cases because we
	     * don't need to worry about lexical LE/BE variance.
	     */

	    typedef int (*memCmpFn_t)(const void*, const void*, size_t);
	    memCmpFn_t memCmpFn;
	    int checkEq = ((*pc == INST_EQ) || (*pc == INST_NEQ)
		    || (*pc == INST_STR_EQ) || (*pc == INST_STR_NEQ));

	    if (TclIsPureByteArray(valuePtr)
		    && TclIsPureByteArray(value2Ptr)) {
		s1 = (char *) Tcl_GetByteArrayFromObj(valuePtr, &s1len);
		s2 = (char *) Tcl_GetByteArrayFromObj(value2Ptr, &s2len);
		memCmpFn = memcmp;
	    } else if (((valuePtr->typePtr == &tclStringType)
		    && (value2Ptr->typePtr == &tclStringType))) {
		/*
		 * Do a unicode-specific comparison if both of the args are of
		 * String type. If the char length == byte length, we can do a
		 * memcmp. In benchmark testing this proved the most efficient
		 * check between the unicode and string comparison operations.
		 */

		s1len = Tcl_GetCharLength(valuePtr);
		s2len = Tcl_GetCharLength(value2Ptr);
		if ((s1len == valuePtr->length)
			&& (s2len == value2Ptr->length)) {
		    s1 = valuePtr->bytes;
		    s2 = value2Ptr->bytes;
		    memCmpFn = memcmp;
		} else {
		    s1 = (char *) Tcl_GetUnicode(valuePtr);
		    s2 = (char *) Tcl_GetUnicode(value2Ptr);
		    if (
#ifdef WORDS_BIGENDIAN
			1
#else
			checkEq
#endif
			) {
			memCmpFn = memcmp;
			s1len *= sizeof(Tcl_UniChar);
			s2len *= sizeof(Tcl_UniChar);
		    } else {
			memCmpFn = (memCmpFn_t) Tcl_UniCharNcmp;
		    }
		}
	    } else {
		/*
		 * strcmp can't do a simple memcmp in order to handle the
		 * special Tcl \xC0\x80 null encoding for utf-8.
		 */

		s1 = TclGetStringFromObj(valuePtr, &s1len);
		s2 = TclGetStringFromObj(value2Ptr, &s2len);
		if (checkEq) {
		    memCmpFn = memcmp;
		} else {
		    memCmpFn = (memCmpFn_t) TclpUtfNcmp2;
		}
	    }

	    if (checkEq && (s1len != s2len)) {
		match = 1;
	    } else {
		/*
		 * The comparison function should compare up to the minimum
		 * byte length only.
		 */
		match = memCmpFn(s1, s2,
			(size_t) ((s1len < s2len) ? s1len : s2len));
		if (match == 0) {
		    match = s1len - s2len;
		}
	    }
	}

	/*
	 * Make sure only -1,0,1 is returned
	 * TODO: consider peephole opt.
	 */

	if (*pc != INST_STR_CMP) {
	    /*
	     * Take care of the opcodes that goto'ed into here.
	     */

	    switch (*pc) {
	    case INST_STR_EQ:
	    case INST_EQ:
		match = (match == 0);
		break;
	    case INST_STR_NEQ:
	    case INST_NEQ:
		match = (match != 0);
		break;
	    case INST_LT:
		match = (match < 0);
		break;
	    case INST_GT:
		match = (match > 0);
		break;
	    case INST_LE:
		match = (match <= 0);
		break;
	    case INST_GE:
		match = (match >= 0);
		break;
	    }
	}
	if (match < 0) {
	    TclNewLongObj(objResultPtr, -1);
	} else {
	    objResultPtr = TCONST(match > 0);
	}
	TRACE(("%.20s %.20s => %s\n", O2S(valuePtr), O2S(value2Ptr),
		O2S(objResultPtr)));
	NEXT_INST_F(1, 2, 1);

    case INST_STR_LEN:
	valuePtr = OBJ_AT_TOS;
	length = Tcl_GetCharLength(valuePtr);
	TclNewLongObj(objResultPtr, length);
	TRACE(("%.20s => %d\n", O2S(valuePtr), length));
	NEXT_INST_F(1, 1, 1);

    case INST_STR_INDEX:
	value2Ptr = OBJ_AT_TOS;
	valuePtr = OBJ_UNDER_TOS;

	/*
	 * Get char length to calulate what 'end' means.
	 */

	length = Tcl_GetCharLength(valuePtr);
	if (TclGetIntForIndexM(interp, value2Ptr, length-1, &index)!=TCL_OK) {
	    goto gotError;
	}

	if ((index < 0) || (index >= length)) {
	    TclNewObj(objResultPtr);
	} else if (TclIsPureByteArray(valuePtr)) {
	    objResultPtr = Tcl_NewByteArrayObj(
		    Tcl_GetByteArrayFromObj(valuePtr, &length)+index, 1);
	} else if (valuePtr->bytes && length == valuePtr->length) {
	    objResultPtr = Tcl_NewStringObj((const char *)
		    valuePtr->bytes+index, 1);
	} else {
	    char buf[TCL_UTF_MAX];
	    Tcl_UniChar ch = Tcl_GetUniChar(valuePtr, index);

	    /*
	     * This could be: Tcl_NewUnicodeObj((const Tcl_UniChar *)&ch, 1)
	     * but creating the object as a string seems to be faster in
	     * practical use.
	     */

	    length = Tcl_UniCharToUtf(ch, buf);
	    objResultPtr = Tcl_NewStringObj(buf, length);
	}

	TRACE(("%.20s %.20s => %s\n", O2S(valuePtr), O2S(value2Ptr),
		O2S(objResultPtr)));
	NEXT_INST_F(1, 2, 1);

    case INST_STR_RANGE:
	TRACE(("\"%.20s\" %s %s =>",
		O2S(OBJ_AT_DEPTH(2)), O2S(OBJ_UNDER_TOS), O2S(OBJ_AT_TOS)));
	length = Tcl_GetCharLength(OBJ_AT_DEPTH(2)) - 1;
	if (TclGetIntForIndexM(interp, OBJ_UNDER_TOS, length,
		    &fromIdx) != TCL_OK
	    || TclGetIntForIndexM(interp, OBJ_AT_TOS, length,
		    &toIdx) != TCL_OK) {
	    goto gotError;
	}

	if (fromIdx < 0) {
	    fromIdx = 0;
	}
	if (toIdx >= length && toIdx > 0) {
	    toIdx = length;
	}
	if (toIdx >= fromIdx) {
	    objResultPtr = Tcl_GetRange(OBJ_AT_DEPTH(2), fromIdx, toIdx);
	} else {
	    TclNewObj(objResultPtr);
	}
	TRACE_APPEND(("\"%.30s\"\n", O2S(objResultPtr)));
	NEXT_INST_V(1, 3, 1);

    case INST_STR_RANGE_IMM:
	valuePtr = OBJ_AT_TOS;
	fromIdx = TclGetInt4AtPtr(pc+1);
	toIdx = TclGetInt4AtPtr(pc+5);
	length = Tcl_GetCharLength(valuePtr);
	TRACE(("\"%.20s\" %d %d => ", O2S(valuePtr), fromIdx, toIdx));

	/*
	 * Adjust indices for end-based indexing.
	 */

	if (fromIdx < -1) {
	    fromIdx += 1 + length;
	    if (fromIdx < 0) {
		fromIdx = 0;
	    }
	} else if (fromIdx >= length) {
	    fromIdx = length;
	}
	if (toIdx < -1) {
	    toIdx += 1 + length;
	} else if (toIdx >= length) {
	    toIdx = length - 1;
	}

	/*
	 * Check if we can do a sane substring.
	 */

	if (fromIdx <= toIdx) {
	    objResultPtr = Tcl_GetRange(valuePtr, fromIdx, toIdx);
	} else {
	    TclNewObj(objResultPtr);
	}
	TRACE_APPEND(("%.30s\n", O2S(objResultPtr)));
	NEXT_INST_F(9, 1, 1);

    {
	Tcl_UniChar *ustring1, *ustring2, *ustring3, *end, *p;
	size_t length3;
	Tcl_Obj *value3Ptr;

    case INST_STR_MAP:
	valuePtr = OBJ_AT_TOS;		/* "Main" string. */
	value3Ptr = OBJ_UNDER_TOS;	/* "Target" string. */
	value2Ptr = OBJ_AT_DEPTH(2);	/* "Source" string. */
	if (value3Ptr == value2Ptr) {
	    objResultPtr = valuePtr;
	    NEXT_INST_V(1, 3, 1);
	} else if (valuePtr == value2Ptr) {
	    objResultPtr = value3Ptr;
	    NEXT_INST_V(1, 3, 1);
	}
	ustring1 = Tcl_GetUnicodeFromObj(valuePtr, &length);
	if (length == 0) {
	    objResultPtr = valuePtr;
	    NEXT_INST_V(1, 3, 1);
	}
	ustring2 = Tcl_GetUnicodeFromObj(value2Ptr, &length2);
	if (length2 > length || length2 == 0) {
	    objResultPtr = valuePtr;
	    NEXT_INST_V(1, 3, 1);
	} else if (length2 == length) {
	    if (memcmp(ustring1, ustring2, sizeof(Tcl_UniChar) * length)) {
		objResultPtr = valuePtr;
	    } else {
		objResultPtr = value3Ptr;
	    }
	    NEXT_INST_V(1, 3, 1);
	}
	ustring3 = Tcl_GetUnicodeFromObj(value3Ptr, &length3);

	objResultPtr = Tcl_NewUnicodeObj(ustring1, 0);
	p = ustring1;
	end = ustring1 + length;
	for (; ustring1 < end; ustring1++) {
	    if ((*ustring1 == *ustring2) && (length2==1 ||
		    memcmp(ustring1, ustring2, sizeof(Tcl_UniChar) * length2)
			    == 0)) {
		if (p != ustring1) {
		    Tcl_AppendUnicodeToObj(objResultPtr, p, ustring1-p);
		    p = ustring1 + length2;
		} else {
		    p += length2;
		}
		ustring1 = p - 1;

		Tcl_AppendUnicodeToObj(objResultPtr, ustring3, length3);
	    }
	}
	if (p != ustring1) {
	    /*
	     * Put the rest of the unmapped chars onto result.
	     */

	    Tcl_AppendUnicodeToObj(objResultPtr, p, ustring1 - p);
	}
	TRACE_WITH_OBJ(("%.20s %.20s %.20s => ",
		O2S(value2Ptr), O2S(value3Ptr), O2S(valuePtr)), objResultPtr);
	NEXT_INST_V(1, 3, 1);

    case INST_STR_FIND:
	ustring1 = Tcl_GetUnicodeFromObj(OBJ_AT_TOS, &length);	/* Haystack */
	ustring2 = Tcl_GetUnicodeFromObj(OBJ_UNDER_TOS, &length2);/* Needle */

	match = -1;
	if (length2 > 0 && length2 <= length) {
	    end = ustring1 + length - length2 + 1;
	    for (p=ustring1 ; p<end ; p++) {
		if ((*p == *ustring2) &&
			memcmp(ustring2,p,sizeof(Tcl_UniChar)*length2) == 0) {
		    match = p - ustring1;
		    break;
		}
	    }
	}

	TRACE(("%.20s %.20s => %d\n",
		O2S(OBJ_UNDER_TOS), O2S(OBJ_AT_TOS), match));

	TclNewLongObj(objResultPtr, match);
	NEXT_INST_F(1, 2, 1);

    case INST_STR_FIND_LAST:
	ustring1 = Tcl_GetUnicodeFromObj(OBJ_AT_TOS, &length);	/* Haystack */
	ustring2 = Tcl_GetUnicodeFromObj(OBJ_UNDER_TOS, &length2);/* Needle */

	match = -1;
	if (length2 > 0 && length2 <= length) {
	    for (p=ustring1+length-length2 ; p>=ustring1 ; p--) {
		if ((*p == *ustring2) &&
			memcmp(ustring2,p,sizeof(Tcl_UniChar)*length2) == 0) {
		    match = p - ustring1;
		    break;
		}
	    }
	}

	TRACE(("%.20s %.20s => %d\n",
		O2S(OBJ_UNDER_TOS), O2S(OBJ_AT_TOS), match));

	TclNewLongObj(objResultPtr, match);
	NEXT_INST_F(1, 2, 1);
    }

    case INST_STR_MATCH:
	nocase = TclGetInt1AtPtr(pc+1);
	valuePtr = OBJ_AT_TOS;		/* String */
	value2Ptr = OBJ_UNDER_TOS;	/* Pattern */

	/*
	 * Check that at least one of the objects is Unicode before promoting
	 * both.
	 */

	if ((valuePtr->typePtr == &tclStringType)
		|| (value2Ptr->typePtr == &tclStringType)) {
	    Tcl_UniChar *ustring1, *ustring2;

	    ustring1 = Tcl_GetUnicodeFromObj(valuePtr, &length);
	    ustring2 = Tcl_GetUnicodeFromObj(value2Ptr, &length2);
	    match = TclUniCharMatch(ustring1, length, ustring2, length2,
		    nocase);
	} else if (TclIsPureByteArray(valuePtr) && !nocase) {
	    unsigned char *bytes1, *bytes2;

	    bytes1 = Tcl_GetByteArrayFromObj(valuePtr, &length);
	    bytes2 = Tcl_GetByteArrayFromObj(value2Ptr, &length2);
	    match = TclByteArrayMatch(bytes1, length, bytes2, length2, 0);
	} else {
	    match = Tcl_StringCaseMatch(TclGetString(valuePtr),
		    TclGetString(value2Ptr), nocase);
	}

	/*
	 * Reuse value2Ptr object already on stack if possible. Adjustment is
	 * 2 due to the nocase byte
	 */

	TRACE(("%.20s %.20s => %d\n", O2S(valuePtr), O2S(value2Ptr), match));

	/*
	 * Peep-hole optimisation: if you're about to jump, do jump from here.
	 */

	pc += 2;
#ifndef TCL_COMPILE_DEBUG
	switch (*pc) {
	case INST_JUMP_FALSE1:
	    NEXT_INST_F((match? 2 : TclGetInt1AtPtr(pc+1)), 2, 0);
	case INST_JUMP_TRUE1:
	    NEXT_INST_F((match? TclGetInt1AtPtr(pc+1) : 2), 2, 0);
	case INST_JUMP_FALSE4:
	    NEXT_INST_F((match? 5 : TclGetInt4AtPtr(pc+1)), 2, 0);
	case INST_JUMP_TRUE4:
	    NEXT_INST_F((match? TclGetInt4AtPtr(pc+1) : 5), 2, 0);
	}
#endif
	objResultPtr = TCONST(match);
	NEXT_INST_F(0, 2, 1);

    case INST_REGEXP:
	cflags = TclGetInt1AtPtr(pc+1); /* RE compile flages like NOCASE */
	valuePtr = OBJ_AT_TOS;		/* String */
	value2Ptr = OBJ_UNDER_TOS;	/* Pattern */

	/*
	 * Compile and match the regular expression.
	 */

	{
	    Tcl_RegExp regExpr =
		    Tcl_GetRegExpFromObj(interp, value2Ptr, cflags);

	    if (regExpr == NULL) {
		goto regexpFailure;
	    }

	    match = Tcl_RegExpExecObj(interp, regExpr, valuePtr, 0, 0, 0);

	    if (match < 0) {
	    regexpFailure:
#ifdef TCL_COMPILE_DEBUG
		objResultPtr = Tcl_GetObjResult(interp);
		TRACE_WITH_OBJ(("%.20s %.20s => ERROR: ",
			O2S(valuePtr), O2S(value2Ptr)), objResultPtr);
#endif
		goto gotError;
	    }
	}

	TRACE(("%.20s %.20s => %d\n", O2S(valuePtr), O2S(value2Ptr), match));

	/*
	 * Peep-hole optimisation: if you're about to jump, do jump from here.
	 * Adjustment is 2 due to the nocase byte.
	 */

	pc += 2;
#ifndef TCL_COMPILE_DEBUG
	switch (*pc) {
	case INST_JUMP_FALSE1:
	    NEXT_INST_F((match? 2 : TclGetInt1AtPtr(pc+1)), 2, 0);
	case INST_JUMP_TRUE1:
	    NEXT_INST_F((match? TclGetInt1AtPtr(pc+1) : 2), 2, 0);
	case INST_JUMP_FALSE4:
	    NEXT_INST_F((match? 5 : TclGetInt4AtPtr(pc+1)), 2, 0);
	case INST_JUMP_TRUE4:
	    NEXT_INST_F((match? TclGetInt4AtPtr(pc+1) : 5), 2, 0);
	}
#endif
	objResultPtr = TCONST(match);
	NEXT_INST_F(0, 2, 1);
    }

    /*
     *	   End of string-related instructions.
     * -----------------------------------------------------------------
     *	   Start of numeric operator instructions.
     */

    {
	ClientData ptr1, ptr2;
	int type1, type2;
	long l1, l2, lResult;

    case INST_EQ:
    case INST_NEQ:
    case INST_LT:
    case INST_GT:
    case INST_LE:
    case INST_GE: {
	int iResult = 0, compare = 0;

	value2Ptr = OBJ_AT_TOS;
	valuePtr = OBJ_UNDER_TOS;

	if (GetNumberFromObj(NULL, valuePtr, &ptr1, &type1) != TCL_OK) {
	    /*
	     * At least one non-numeric argument - compare as strings.
	     */

	    goto stringCompare;
	}
	if (type1 == TCL_NUMBER_NAN) {
	    /*
	     * NaN first arg: NaN != to everything, other compares are false.
	     */

	    iResult = (*pc == INST_NEQ);
	    goto foundResult;
	}
	if (valuePtr == value2Ptr) {
	    compare = MP_EQ;
	    goto convertComparison;
	}
	if (GetNumberFromObj(NULL, value2Ptr, &ptr2, &type2) != TCL_OK) {
	    /*
	     * At least one non-numeric argument - compare as strings.
	     */

	    goto stringCompare;
	}
	if (type2 == TCL_NUMBER_NAN) {
	    /*
	     * NaN 2nd arg: NaN != to everything, other compares are false.
	     */

	    iResult = (*pc == INST_NEQ);
	    goto foundResult;
	}
	if ((type1 == TCL_NUMBER_LONG) && (type2 == TCL_NUMBER_LONG)) {
	    l1 = *((const long *)ptr1);
	    l2 = *((const long *)ptr2);
	    compare = (l1 < l2) ? MP_LT : ((l1 > l2) ? MP_GT : MP_EQ);
	} else {
	    compare = TclCompareTwoNumbers(valuePtr, value2Ptr);
	}

	/*
	 * Turn comparison outcome into appropriate result for opcode.
	 */

    convertComparison:
	switch (*pc) {
	case INST_EQ:
	    iResult = (compare == MP_EQ);
	    break;
	case INST_NEQ:
	    iResult = (compare != MP_EQ);
	    break;
	case INST_LT:
	    iResult = (compare == MP_LT);
	    break;
	case INST_GT:
	    iResult = (compare == MP_GT);
	    break;
	case INST_LE:
	    iResult = (compare != MP_GT);
	    break;
	case INST_GE:
	    iResult = (compare != MP_LT);
	    break;
	}

	/*
	 * Peep-hole optimisation: if you're about to jump, do jump from here.
	 */

    foundResult:
	pc++;
#ifndef TCL_COMPILE_DEBUG
	switch (*pc) {
	case INST_JUMP_FALSE1:
	    NEXT_INST_F((iResult? 2 : TclGetInt1AtPtr(pc+1)), 2, 0);
	case INST_JUMP_TRUE1:
	    NEXT_INST_F((iResult? TclGetInt1AtPtr(pc+1) : 2), 2, 0);
	case INST_JUMP_FALSE4:
	    NEXT_INST_F((iResult? 5 : TclGetInt4AtPtr(pc+1)), 2, 0);
	case INST_JUMP_TRUE4:
	    NEXT_INST_F((iResult? TclGetInt4AtPtr(pc+1) : 5), 2, 0);
	}
#endif
	objResultPtr = TCONST(iResult);
	NEXT_INST_F(0, 2, 1);
    }

    case INST_MOD:
    case INST_LSHIFT:
    case INST_RSHIFT:
    case INST_BITOR:
    case INST_BITXOR:
    case INST_BITAND:
	value2Ptr = OBJ_AT_TOS;
	valuePtr = OBJ_UNDER_TOS;

	if ((GetNumberFromObj(NULL, valuePtr, &ptr1, &type1) != TCL_OK)
		|| (type1==TCL_NUMBER_DOUBLE) || (type1==TCL_NUMBER_NAN)) {
	    TRACE(("%.20s %.20s => ILLEGAL 1st TYPE %s\n", O2S(valuePtr),
		    O2S(value2Ptr), (valuePtr->typePtr?
		    valuePtr->typePtr->name : "null")));
	    DECACHE_STACK_INFO();
	    IllegalExprOperandType(interp, pc, valuePtr);
	    CACHE_STACK_INFO();
	    goto gotError;
	}

	if ((GetNumberFromObj(NULL, value2Ptr, &ptr2, &type2) != TCL_OK)
		|| (type2==TCL_NUMBER_DOUBLE) || (type2==TCL_NUMBER_NAN)) {
	    TRACE(("%.20s %.20s => ILLEGAL 2nd TYPE %s\n", O2S(valuePtr),
		    O2S(value2Ptr), (value2Ptr->typePtr?
		    value2Ptr->typePtr->name : "null")));
	    DECACHE_STACK_INFO();
	    IllegalExprOperandType(interp, pc, value2Ptr);
	    CACHE_STACK_INFO();
	    goto gotError;
	}

	/*
	 * Check for common, simple case.
	 */

	if ((type1 == TCL_NUMBER_LONG) && (type2 == TCL_NUMBER_LONG)) {
	    l1 = *((const long *)ptr1);
	    l2 = *((const long *)ptr2);

	    switch (*pc) {
	    case INST_MOD:
		if (l2 == 0) {
		    TRACE(("%s %s => DIVIDE BY ZERO\n", O2S(valuePtr),
			    O2S(value2Ptr)));
		    goto divideByZero;
		} else if ((l2 == 1) || (l2 == -1)) {
		    /*
		     * Div. by |1| always yields remainder of 0.
		     */

		    TRACE(("%s %s => ", O2S(valuePtr), O2S(value2Ptr)));
		    objResultPtr = TCONST(0);
		    TRACE(("%s\n", O2S(objResultPtr)));
		    NEXT_INST_F(1, 2, 1);
		} else if (l1 == 0) {
		    /*
		     * 0 % (non-zero) always yields remainder of 0.
		     */

		    TRACE(("%s %s => ", O2S(valuePtr), O2S(value2Ptr)));
		    objResultPtr = TCONST(0);
		    TRACE(("%s\n", O2S(objResultPtr)));
		    NEXT_INST_F(1, 2, 1);
		} else {
		    lResult = l1 / l2;

		    /*
		     * Force Tcl's integer division rules.
		     * TODO: examine for logic simplification
		     */

		    if ((lResult < 0 || (lResult == 0 &&
			    ((l1 < 0 && l2 > 0) || (l1 > 0 && l2 < 0)))) &&
			    (lResult * l2 != l1)) {
			lResult -= 1;
		    }
		    lResult = l1 - l2*lResult;
		    goto longResultOfArithmetic;
		}

	    case INST_RSHIFT:
		if (l2 < 0) {
		    Tcl_SetObjResult(interp, Tcl_NewStringObj(
			    "negative shift argument", TCL_STRLEN));
#if 0
		    DECACHE_STACK_INFO();
		    Tcl_SetErrorCode(interp, "ARITH", "DOMAIN",
			    "domain error: argument not in valid range",
			    NULL);
		    CACHE_STACK_INFO();
#endif
		    goto gotError;
		} else if (l1 == 0) {
		    TRACE(("%s %s => ", O2S(valuePtr), O2S(value2Ptr)));
		    objResultPtr = TCONST(0);
		    TRACE(("%s\n", O2S(objResultPtr)));
		    NEXT_INST_F(1, 2, 1);
		} else {
		    /*
		     * Quickly force large right shifts to 0 or -1.
		     */

		    if (l2 >= (long)(CHAR_BIT*sizeof(long))) {
			/*
			 * We assume that INT_MAX is much larger than the
			 * number of bits in a long. This is a pretty safe
			 * assumption, given that the former is usually around
			 * 4e9 and the latter 32 or 64...
			 */

			TRACE(("%s %s => ", O2S(valuePtr), O2S(value2Ptr)));
			if (l1 > 0L) {
			    objResultPtr = TCONST(0);
			} else {
			    TclNewLongObj(objResultPtr, -1);
			}
			TRACE(("%s\n", O2S(objResultPtr)));
			NEXT_INST_F(1, 2, 1);
		    }

		    /*
		     * Handle shifts within the native long range.
		     */

		    lResult = l1 >> ((int) l2);
		    goto longResultOfArithmetic;
		}

	    case INST_LSHIFT:
		if (l2 < 0) {
		    Tcl_SetObjResult(interp, Tcl_NewStringObj(
			    "negative shift argument", TCL_STRLEN));
#if 0
		    DECACHE_STACK_INFO();
		    Tcl_SetErrorCode(interp, "ARITH", "DOMAIN",
			    "domain error: argument not in valid range",
			    NULL);
		    CACHE_STACK_INFO();
#endif
		    goto gotError;
		} else if (l1 == 0) {
		    TRACE(("%s %s => ", O2S(valuePtr), O2S(value2Ptr)));
		    objResultPtr = TCONST(0);
		    TRACE(("%s\n", O2S(objResultPtr)));
		    NEXT_INST_F(1, 2, 1);
		} else if (l2 > (long) INT_MAX) {
		    /*
		     * Technically, we could hold the value (1 << (INT_MAX+1))
		     * in an mp_int, but since we're using mp_mul_2d() to do
		     * the work, and it takes only an int argument, that's a
		     * good place to draw the line.
		     */

		    Tcl_SetObjResult(interp, Tcl_NewStringObj(
			    "integer value too large to represent",
			    TCL_STRLEN));
#if 0
		    DECACHE_STACK_INFO();
		    Tcl_SetErrorCode(interp, "ARITH", "IOVERFLOW",
			    "integer value too large to represent", NULL);
		    CACHE_STACK_INFO();
#endif
		    goto gotError;
		} else {
		    int shift = (int) l2;

		    /*
		     * Handle shifts within the native long range.
		     */

		    if ((size_t) shift < CHAR_BIT*sizeof(long) && (l1 != 0)
			    && !((l1>0 ? l1 : ~l1) &
				-(1L<<(CHAR_BIT*sizeof(long) - 1 - shift)))) {
			lResult = l1 << shift;
			goto longResultOfArithmetic;
		    }
		}

		/*
		 * Too large; need to use the broken-out function.
		 */

		TRACE(("%s %s => ", O2S(valuePtr), O2S(value2Ptr)));
		break;

	    case INST_BITAND:
		lResult = l1 & l2;
		goto longResultOfArithmetic;
	    case INST_BITOR:
		lResult = l1 | l2;
		goto longResultOfArithmetic;
	    case INST_BITXOR:
		lResult = l1 ^ l2;
	    longResultOfArithmetic:
		TRACE(("%s %s => ", O2S(valuePtr), O2S(value2Ptr)));
		if (Tcl_IsShared(valuePtr)) {
		    TclNewLongObj(objResultPtr, lResult);
		    TRACE(("%s\n", O2S(objResultPtr)));
		    NEXT_INST_F(1, 2, 1);
		}
		TclSetLongObj(valuePtr, lResult);
		TRACE(("%s\n", O2S(valuePtr)));
		NEXT_INST_F(1, 1, 0);
	    }
	}

	/*
	 * DO NOT MERGE THIS WITH THE EQUIVALENT SECTION LATER! That would
	 * encourage the compiler to inline ExecuteExtendedBinaryMathOp, which
	 * is highly undesirable due to the overall impact on size.
	 */

	TRACE(("%s %s => ", O2S(valuePtr), O2S(value2Ptr)));
	objResultPtr = ExecuteExtendedBinaryMathOp(interp, *pc, &TCONST(0),
		valuePtr, value2Ptr);
	if (objResultPtr == DIVIDED_BY_ZERO) {
	    TRACE_APPEND(("DIVIDE BY ZERO\n"));
	    goto divideByZero;
	} else if (objResultPtr == GENERAL_ARITHMETIC_ERROR) {
	    TRACE_APPEND(("ERROR: %s\n",
		    TclGetString(Tcl_GetObjResult(interp))));
	    goto gotError;
	} else if (objResultPtr == NULL) {
	    TRACE_APPEND(("%s\n", O2S(valuePtr)));
	    NEXT_INST_F(1, 1, 0);
	} else {
	    TRACE_APPEND(("%s\n", O2S(objResultPtr)));
	    NEXT_INST_F(1, 2, 1);
	}

    case INST_EXPON:
    case INST_ADD:
    case INST_SUB:
    case INST_DIV:
    case INST_MULT:
	value2Ptr = OBJ_AT_TOS;
	valuePtr = OBJ_UNDER_TOS;

	if ((GetNumberFromObj(NULL, valuePtr, &ptr1, &type1) != TCL_OK)
		|| IsErroringNaNType(type1)) {
	    TRACE(("%.20s %.20s => ILLEGAL 1st TYPE %s\n",
		    O2S(value2Ptr), O2S(valuePtr),
		    (valuePtr->typePtr? valuePtr->typePtr->name: "null")));
	    DECACHE_STACK_INFO();
	    IllegalExprOperandType(interp, pc, valuePtr);
	    CACHE_STACK_INFO();
	    goto gotError;
	}

#ifdef ACCEPT_NAN
	if (type1 == TCL_NUMBER_NAN) {
	    /*
	     * NaN first argument -> result is also NaN.
	     */

	    NEXT_INST_F(1, 1, 0);
	}
#endif

	if ((GetNumberFromObj(NULL, value2Ptr, &ptr2, &type2) != TCL_OK)
		|| IsErroringNaNType(type2)) {
	    TRACE(("%.20s %.20s => ILLEGAL 2nd TYPE %s\n",
		    O2S(value2Ptr), O2S(valuePtr),
		    (value2Ptr->typePtr? value2Ptr->typePtr->name: "null")));
	    DECACHE_STACK_INFO();
	    IllegalExprOperandType(interp, pc, value2Ptr);
	    CACHE_STACK_INFO();
	    goto gotError;
	}

#ifdef ACCEPT_NAN
	if (type2 == TCL_NUMBER_NAN) {
	    /*
	     * NaN second argument -> result is also NaN.
	     */

	    objResultPtr = value2Ptr;
	    NEXT_INST_F(1, 2, 1);
	}
#endif

	/*
	 * Handle (long,long) arithmetic as best we can without going out to
	 * an external function.
	 */

	if ((type1 == TCL_NUMBER_LONG) && (type2 == TCL_NUMBER_LONG)) {
	    Tcl_WideInt w1, w2, wResult;

	    l1 = *((const long *)ptr1);
	    l2 = *((const long *)ptr2);

	    switch (*pc) {
	    case INST_ADD:
		w1 = (Tcl_WideInt) l1;
		w2 = (Tcl_WideInt) l2;
		wResult = w1 + w2;
#ifdef TCL_WIDE_INT_IS_LONG
		/*
		 * Check for overflow.
		 */

		if (Overflowing(w1, w2, wResult)) {
		    goto overflow;
		}
#endif
		goto wideResultOfArithmetic;

	    case INST_SUB:
		w1 = (Tcl_WideInt) l1;
		w2 = (Tcl_WideInt) l2;
		wResult = w1 - w2;
#ifdef TCL_WIDE_INT_IS_LONG
		if (Overflowing(w1, ~w2, wResult)) {
		    goto overflow;
		}
#endif
	    wideResultOfArithmetic:
		TRACE(("%s %s => ", O2S(valuePtr), O2S(value2Ptr)));
		if (Tcl_IsShared(valuePtr)) {
		    objResultPtr = Tcl_NewWideIntObj(wResult);
		    TRACE(("%s\n", O2S(objResultPtr)));
		    NEXT_INST_F(1, 2, 1);
		}
		Tcl_SetWideIntObj(valuePtr, wResult);
		TRACE(("%s\n", O2S(valuePtr)));
		NEXT_INST_F(1, 1, 0);

	    case INST_DIV:
		if (l2 == 0) {
		    TRACE(("%s %s => DIVIDE BY ZERO\n",
			    O2S(valuePtr), O2S(value2Ptr)));
		    goto divideByZero;
		} else if ((l1 == LONG_MIN) && (l2 == -1)) {
		    /*
		     * Can't represent (-LONG_MIN) as a long.
		     */

		    goto overflow;
		}
		lResult = l1 / l2;

		/*
		 * Force Tcl's integer division rules.
		 * TODO: examine for logic simplification
		 */

		if (((lResult < 0) || ((lResult == 0) &&
			((l1 < 0 && l2 > 0) || (l1 > 0 && l2 < 0)))) &&
			((lResult * l2) != l1)) {
		    lResult -= 1;
		}
		goto longResultOfArithmetic;

	    case INST_MULT:
		if (((sizeof(long) >= 2*sizeof(int))
			&& (l1 <= INT_MAX) && (l1 >= INT_MIN)
			&& (l2 <= INT_MAX) && (l2 >= INT_MIN))
			|| ((sizeof(long) >= 2*sizeof(short))
			&& (l1 <= SHRT_MAX) && (l1 >= SHRT_MIN)
			&& (l2 <= SHRT_MAX) && (l2 >= SHRT_MIN))) {
		    lResult = l1 * l2;
		    goto longResultOfArithmetic;
		}
	    }

	    /*
	     * Fall through with INST_EXPON, INST_DIV and large multiplies.
	     */
	}

    overflow:
	TRACE(("%s %s => ", O2S(valuePtr), O2S(value2Ptr)));
	objResultPtr = ExecuteExtendedBinaryMathOp(interp, *pc, &TCONST(0),
		valuePtr, value2Ptr);
	if (objResultPtr == DIVIDED_BY_ZERO) {
	    TRACE_APPEND(("DIVIDE BY ZERO\n"));
	    goto divideByZero;
	} else if (objResultPtr == EXPONENT_OF_ZERO) {
	    TRACE_APPEND(("EXPONENT OF ZERO\n"));
	    goto exponOfZero;
	} else if (objResultPtr == GENERAL_ARITHMETIC_ERROR) {
	    TRACE_APPEND(("ERROR: %s\n",
		    TclGetString(Tcl_GetObjResult(interp))));
	    goto gotError;
	} else if (objResultPtr == NULL) {
	    TRACE_APPEND(("%s\n", O2S(valuePtr)));
	    NEXT_INST_F(1, 1, 0);
	} else {
	    TRACE_APPEND(("%s\n", O2S(objResultPtr)));
	    NEXT_INST_F(1, 2, 1);
	}

    case INST_LNOT: {
	int b;

	valuePtr = OBJ_AT_TOS;

	/* TODO - check claim that taking address of b harms performance */
	/* TODO - consider optimization search for constants */
	if (TclGetBooleanFromObj(NULL, valuePtr, &b) != TCL_OK) {
	    TRACE(("\"%.20s\" => ILLEGAL TYPE %s\n", O2S(valuePtr),
		    (valuePtr->typePtr? valuePtr->typePtr->name : "null")));
	    DECACHE_STACK_INFO();
	    IllegalExprOperandType(interp, pc, valuePtr);
	    CACHE_STACK_INFO();
	    goto gotError;
	}
	/* TODO: Consider peephole opt. */
	objResultPtr = TCONST(!b);
	NEXT_INST_F(1, 1, 1);
    }

    case INST_BITNOT:
	valuePtr = OBJ_AT_TOS;
	if ((GetNumberFromObj(NULL, valuePtr, &ptr1, &type1) != TCL_OK)
		|| (type1==TCL_NUMBER_NAN) || (type1==TCL_NUMBER_DOUBLE)) {
	    /*
	     * ... ~$NonInteger => raise an error.
	     */

	    TRACE(("\"%.20s\" => ILLEGAL TYPE %s \n", O2S(valuePtr),
		    (valuePtr->typePtr? valuePtr->typePtr->name : "null")));
	    DECACHE_STACK_INFO();
	    IllegalExprOperandType(interp, pc, valuePtr);
	    CACHE_STACK_INFO();
	    goto gotError;
	}
	if (type1 == TCL_NUMBER_LONG) {
	    l1 = *((const long *) ptr1);
	    if (Tcl_IsShared(valuePtr)) {
		TclNewLongObj(objResultPtr, ~l1);
		NEXT_INST_F(1, 1, 1);
	    }
	    TclSetLongObj(valuePtr, ~l1);
	    NEXT_INST_F(1, 0, 0);
	}
	objResultPtr = ExecuteExtendedUnaryMathOp(*pc, valuePtr);
	if (objResultPtr != NULL) {
	    NEXT_INST_F(1, 1, 1);
	} else {
	    NEXT_INST_F(1, 0, 0);
	}

    case INST_UMINUS:
	valuePtr = OBJ_AT_TOS;
	if ((GetNumberFromObj(NULL, valuePtr, &ptr1, &type1) != TCL_OK)
		|| IsErroringNaNType(type1)) {
	    TRACE(("\"%.20s\" => ILLEGAL TYPE %s \n", O2S(valuePtr),
		    (valuePtr->typePtr? valuePtr->typePtr->name : "null")));
	    DECACHE_STACK_INFO();
	    IllegalExprOperandType(interp, pc, valuePtr);
	    CACHE_STACK_INFO();
	    goto gotError;
	}
	switch (type1) {
	case TCL_NUMBER_NAN:
	    /* -NaN => NaN */
	    NEXT_INST_F(1, 0, 0);
	case TCL_NUMBER_LONG:
	    l1 = *((const long *) ptr1);
	    if (l1 != LONG_MIN) {
		if (Tcl_IsShared(valuePtr)) {
		    TclNewLongObj(objResultPtr, -l1);
		    NEXT_INST_F(1, 1, 1);
		}
		TclSetLongObj(valuePtr, -l1);
		NEXT_INST_F(1, 0, 0);
	    }
	    /* FALLTHROUGH */
	}
	objResultPtr = ExecuteExtendedUnaryMathOp(*pc, valuePtr);
	if (objResultPtr != NULL) {
	    NEXT_INST_F(1, 1, 1);
	} else {
	    NEXT_INST_F(1, 0, 0);
	}

    case INST_UPLUS:
    case INST_TRY_CVT_TO_NUMERIC:
	/*
	 * Try to convert the topmost stack object to numeric object. This is
	 * done in order to support [expr]'s policy of interpreting operands
	 * if at all possible as numbers first, then strings.
	 */

	valuePtr = OBJ_AT_TOS;

	if (GetNumberFromObj(NULL, valuePtr, &ptr1, &type1) != TCL_OK) {
	    if (*pc == INST_UPLUS) {
		/*
		 * ... +$NonNumeric => raise an error.
		 */

		TRACE(("\"%.20s\" => ILLEGAL TYPE %s \n", O2S(valuePtr),
			(valuePtr->typePtr? valuePtr->typePtr->name:"null")));
		DECACHE_STACK_INFO();
		IllegalExprOperandType(interp, pc, valuePtr);
		CACHE_STACK_INFO();
		goto gotError;
	    }

	    /* ... TryConvertToNumeric($NonNumeric) is acceptable */
	    TRACE(("\"%.20s\" => not numeric\n", O2S(valuePtr)));
	    NEXT_INST_F(1, 0, 0);
	}
	if (IsErroringNaNType(type1)) {
	    if (*pc == INST_UPLUS) {
		/*
		 * ... +$NonNumeric => raise an error.
		 */

		TRACE(("\"%.20s\" => ILLEGAL TYPE %s \n", O2S(valuePtr),
			(valuePtr->typePtr? valuePtr->typePtr->name:"null")));
		DECACHE_STACK_INFO();
		IllegalExprOperandType(interp, pc, valuePtr);
		CACHE_STACK_INFO();
	    } else {
		/*
		 * Numeric conversion of NaN -> error.
		 */

		TRACE(("\"%.20s\" => IEEE FLOATING PT ERROR\n",
			O2S(objResultPtr)));
		DECACHE_STACK_INFO();
		TclExprFloatError(interp, *((const double *) ptr1));
		CACHE_STACK_INFO();
	    }
	    goto gotError;
	}

	/*
	 * Ensure that the numeric value has a string rep the same as the
	 * formatted version of its internal rep. This is used, e.g., to make
	 * sure that "expr {0001}" yields "1", not "0001". We implement this
	 * by _discarding_ the string rep since we know it will be
	 * regenerated, if needed later, by formatting the internal rep's
	 * value.
	 */

	if (valuePtr->bytes == NULL) {
	    TRACE(("\"%.20s\" => numeric, same Tcl_Obj\n", O2S(valuePtr)));
	    NEXT_INST_F(1, 0, 0);
	}
	if (Tcl_IsShared(valuePtr)) {
	    /*
	     * Here we do some surgery within the Tcl_Obj internals. We want
	     * to copy the intrep, but not the string, so we temporarily hide
	     * the string so we do not copy it.
	     */

	    char *savedString = valuePtr->bytes;

	    valuePtr->bytes = NULL;
	    objResultPtr = Tcl_DuplicateObj(valuePtr);
	    valuePtr->bytes = savedString;
	    TRACE(("\"%.20s\" => numeric, new Tcl_Obj\n", O2S(valuePtr)));
	    NEXT_INST_F(1, 1, 1);
	}
	TclInvalidateStringRep(valuePtr);
	TRACE(("\"%.20s\" => numeric, same Tcl_Obj\n", O2S(valuePtr)));
	NEXT_INST_F(1, 0, 0);
    }

    /*
     *	   End of numeric operator instructions.
     * -----------------------------------------------------------------
     */

    case INST_BREAK:
	/*
	DECACHE_STACK_INFO();
	Tcl_ResetResult(interp);
	CACHE_STACK_INFO();
	*/
	result = TCL_BREAK;
	cleanup = 0;
	goto processExceptionReturn;

    case INST_CONTINUE:
	/*
	DECACHE_STACK_INFO();
	Tcl_ResetResult(interp);
	CACHE_STACK_INFO();
	*/
	result = TCL_CONTINUE;
	cleanup = 0;
	goto processExceptionReturn;

    {
	ForeachInfo *infoPtr;
	Var *iterVarPtr, *listVarPtr;
	Tcl_Obj *oldValuePtr, *listPtr, **elements;
	ForeachVarList *varListPtr;
	int numLists, iterNum, listTmpIndex, numVars;
	int varIndex, valIndex, continueLoop, j, iterTmpIndex;
	long i;
	size_t listLen;

    case INST_FOREACH_START4:
	/*
	 * Initialize the temporary local var that holds the count of the
	 * number of iterations of the loop body to -1.
	 */

	opnd = TclGetUInt4AtPtr(pc+1);
	infoPtr = codePtr->auxDataArrayPtr[opnd].clientData;
	iterTmpIndex = infoPtr->loopCtTemp;
	iterVarPtr = LOCAL(iterTmpIndex);
	oldValuePtr = iterVarPtr->value.objPtr;

	if (oldValuePtr == NULL) {
	    TclNewLongObj(iterVarPtr->value.objPtr, -1);
	    Tcl_IncrRefCount(iterVarPtr->value.objPtr);
	} else {
	    TclSetLongObj(oldValuePtr, -1);
	}
	TRACE(("%u => loop iter count temp %d\n", opnd, iterTmpIndex));

#ifndef TCL_COMPILE_DEBUG
	/*
	 * Remark that the compiler ALWAYS sets INST_FOREACH_STEP4 immediately
	 * after INST_FOREACH_START4 - let us just fall through instead of
	 * jumping back to the top.
	 */

	pc += 5;
	TCL_DTRACE_INST_NEXT();
#else
	NEXT_INST_F(5, 0, 0);
#endif

    case INST_FOREACH_STEP4:
	/*
	 * "Step" a foreach loop (i.e., begin its next iteration) by assigning
	 * the next value list element to each loop var.
	 */

	opnd = TclGetUInt4AtPtr(pc+1);
	infoPtr = codePtr->auxDataArrayPtr[opnd].clientData;
	numLists = infoPtr->numLists;

	/*
	 * Increment the temp holding the loop iteration number.
	 */

	iterVarPtr = LOCAL(infoPtr->loopCtTemp);
	valuePtr = iterVarPtr->value.objPtr;
	iterNum = valuePtr->internalRep.longValue + 1;
	TclSetLongObj(valuePtr, iterNum);

	/*
	 * Check whether all value lists are exhausted and we should stop the
	 * loop.
	 */

	continueLoop = 0;
	listTmpIndex = infoPtr->firstValueTemp;
	for (i = 0;  i < numLists;  i++) {
	    varListPtr = infoPtr->varLists[i];
	    numVars = varListPtr->numVars;

	    listVarPtr = LOCAL(listTmpIndex);
	    listPtr = listVarPtr->value.objPtr;
	    if (TclListObjLength(interp, listPtr, &listLen) != TCL_OK) {
		TRACE_WITH_OBJ(("%u => ERROR converting list %ld, \"%s\": ",
			opnd, i, O2S(listPtr)), Tcl_GetObjResult(interp));
		goto gotError;
	    }
	    if (listLen > iterNum * numVars) {
		continueLoop = 1;
	    }
	    listTmpIndex++;
	}

	/*
	 * If some var in some var list still has a remaining list element
	 * iterate one more time. Assign to var the next element from its
	 * value list. We already checked above that each list temp holds a
	 * valid list object (by calling Tcl_ListObjLength), but cannot rely
	 * on that check remaining valid: one list could have been shimmered
	 * as a side effect of setting a traced variable.
	 */

	if (continueLoop) {
	    listTmpIndex = infoPtr->firstValueTemp;
	    for (i = 0;  i < numLists;  i++) {
		varListPtr = infoPtr->varLists[i];
		numVars = varListPtr->numVars;

		listVarPtr = LOCAL(listTmpIndex);
		listPtr = TclListObjCopy(NULL, listVarPtr->value.objPtr);
		TclListObjGetElements(interp, listPtr, &listLen, &elements);

		valIndex = (iterNum * numVars);
		for (j = 0;  j < numVars;  j++) {
		    if (valIndex >= listLen) {
			TclNewObj(valuePtr);
		    } else {
			valuePtr = elements[valIndex];
		    }

		    varIndex = varListPtr->varIndexes[j];
		    varPtr = LOCAL(varIndex);
		    while (TclIsVarLink(varPtr)) {
			varPtr = varPtr->value.linkPtr;
		    }
		    if (TclIsVarDirectWritable(varPtr)) {
			value2Ptr = varPtr->value.objPtr;
			if (valuePtr != value2Ptr) {
			    if (value2Ptr != NULL) {
				TclDecrRefCount(value2Ptr);
			    }
			    varPtr->value.objPtr = valuePtr;
			    Tcl_IncrRefCount(valuePtr);
			}
		    } else {
			DECACHE_STACK_INFO();
			if (TclPtrSetVar(interp, varPtr, NULL, NULL, NULL,
				valuePtr, TCL_LEAVE_ERR_MSG, varIndex)==NULL){
			    CACHE_STACK_INFO();
			    TRACE_WITH_OBJ((
				    "%u => ERROR init. index temp %d: ",
				    opnd,varIndex), Tcl_GetObjResult(interp));
			    TclDecrRefCount(listPtr);
			    goto gotError;
			}
			CACHE_STACK_INFO();
		    }
		    valIndex++;
		}
		TclDecrRefCount(listPtr);
		listTmpIndex++;
	    }
	}
	TRACE(("%u => %d lists, iter %d, %s loop\n", opnd, numLists,
		iterNum, (continueLoop? "continue" : "exit")));

	/*
	 * Run-time peep-hole optimisation: the compiler ALWAYS follows
	 * INST_FOREACH_STEP4 with an INST_JUMP_FALSE. We just skip that
	 * instruction and jump direct from here.
	 */

	pc += 5;
	if (*pc == INST_JUMP_FALSE1) {
	    NEXT_INST_F((continueLoop? 2 : TclGetInt1AtPtr(pc+1)), 0, 0);
	} else {
	    NEXT_INST_F((continueLoop? 5 : TclGetInt4AtPtr(pc+1)), 0, 0);
	}
    }

    case INST_BEGIN_CATCH4:
	/*
	 * Record start of the catch command with exception range index equal
	 * to the operand. Push the current stack depth onto the special catch
	 * stack.
	 */

	*(++catchTop) = CURR_DEPTH;
	TRACE(("%u => catchTop=%d, stackTop=%d\n",
		TclGetUInt4AtPtr(pc+1), (int) (catchTop - initCatchTop - 1),
		(int) CURR_DEPTH));
	NEXT_INST_F(5, 0, 0);

    case INST_END_CATCH:
	catchTop--;
	DECACHE_STACK_INFO();
	Tcl_ResetResult(interp);
	CACHE_STACK_INFO();
	result = TCL_OK;
	TRACE(("=> catchTop=%d\n", (int) (catchTop - initCatchTop - 1)));
	NEXT_INST_F(1, 0, 0);

    case INST_PUSH_RESULT:
	objResultPtr = Tcl_GetObjResult(interp);
	TRACE_WITH_OBJ(("=> "), objResultPtr);

	/*
	 * See the comments at INST_INVOKE_STK
	 */

	TclNewObj(objPtr);
	Tcl_IncrRefCount(objPtr);
	iPtr->objResultPtr = objPtr;
	NEXT_INST_F(1, 0, -1);

    case INST_PUSH_RETURN_CODE:
	TclNewLongObj(objResultPtr, result);
	TRACE(("=> %u\n", result));
	NEXT_INST_F(1, 0, 1);

    case INST_PUSH_RETURN_OPTIONS:
	DECACHE_STACK_INFO();
	objResultPtr = Tcl_GetReturnOptions(interp, result);
	CACHE_STACK_INFO();
	TRACE_WITH_OBJ(("=> "), objResultPtr);
	NEXT_INST_F(1, 0, 1);

    case INST_RETURN_CODE_BRANCH: {
	int code;

	if (TclGetIntFromObj(NULL, OBJ_AT_TOS, &code) != TCL_OK) {
	    Tcl_Panic("INST_RETURN_CODE_BRANCH: TOS not a return code!");
	}
	if (code == TCL_OK) {
	    Tcl_Panic("INST_RETURN_CODE_BRANCH: TOS is TCL_OK!");
	}
	if (code < TCL_ERROR || code > TCL_CONTINUE) {
	    code = TCL_CONTINUE + 1;
	}
	NEXT_INST_F(2*code -1, 1, 0);
    }

    /*
     * -----------------------------------------------------------------
     *	   Start of dictionary-related instructions.
     */

    {
	int opnd2, allocateDict, done, i, allocdict;
	Tcl_Obj *dictPtr, *statePtr, *keyPtr, *listPtr, *varNamePtr, *keysPtr;
	Tcl_Obj *emptyPtr, **keyPtrPtr;
	Tcl_DictSearch *searchPtr;
	DictUpdateInfo *duiPtr;
	size_t size;

    case INST_DICT_VERIFY:
	dictPtr = OBJ_AT_TOS;
	TRACE(("=> "));
	if (Tcl_DictObjSize(interp, dictPtr, &size) != TCL_OK) {
	    TRACE_APPEND(("ERROR verifying dictionary nature of \"%s\": %s\n",
		    O2S(OBJ_AT_DEPTH(opnd)), O2S(Tcl_GetObjResult(interp))));
	    goto gotError;
	}
	TRACE_APPEND(("OK\n"));
	NEXT_INST_F(1, 1, 0);

    case INST_DICT_GET:
    case INST_DICT_EXISTS: {
	register Tcl_Interp *interp2 = interp;

	opnd = TclGetUInt4AtPtr(pc+1);
	TRACE(("%u => ", opnd));
	dictPtr = OBJ_AT_DEPTH(opnd);
	if (*pc == INST_DICT_EXISTS) {
	    interp2 = NULL;
	}
	if (opnd > 1) {
	    dictPtr = TclTraceDictPath(interp2, dictPtr, opnd-1,
		    &OBJ_AT_DEPTH(opnd-1), DICT_PATH_READ);
	    if (dictPtr == NULL) {
		if (*pc == INST_DICT_EXISTS) {
		    goto dictNotExists;
		}
		TRACE_WITH_OBJ((
			"ERROR tracing dictionary path into \"%s\": ",
			O2S(OBJ_AT_DEPTH(opnd))),
			Tcl_GetObjResult(interp));
		goto gotError;
	    }
	}
	if (Tcl_DictObjGet(interp2, dictPtr, OBJ_AT_TOS,
		&objResultPtr) == TCL_OK) {
	    if (*pc == INST_DICT_EXISTS) {
		objResultPtr = TCONST(objResultPtr ? 1 : 0);
		TRACE_APPEND(("%.30s\n", O2S(objResultPtr)));
		NEXT_INST_V(5, opnd+1, 1);
	    }
	    if (objResultPtr) {
		TRACE_APPEND(("%.30s\n", O2S(objResultPtr)));
		NEXT_INST_V(5, opnd+1, 1);
	    }
	    DECACHE_STACK_INFO();
	    Tcl_SetObjResult(interp, Tcl_ObjPrintf(
		    "key \"%s\" not known in dictionary",
		    TclGetString(OBJ_AT_TOS)));
	    Tcl_SetErrorCode(interp, "TCL", "LOOKUP", "DICT",
		    TclGetString(OBJ_AT_TOS), NULL);
	    CACHE_STACK_INFO();
	    TRACE_WITH_OBJ(("%u => ERROR ", opnd), Tcl_GetObjResult(interp));
	} else {
	    if (*pc == INST_DICT_EXISTS) {
	    dictNotExists:
		objResultPtr = TCONST(0);
		TRACE_APPEND(("%.30s\n", O2S(objResultPtr)));
		NEXT_INST_V(5, opnd+1, 1);
	    }
	    TRACE_WITH_OBJ((
		    "%u => ERROR reading leaf dictionary key \"%s\": ",
		    opnd, O2S(dictPtr)), Tcl_GetObjResult(interp));
	}
	goto gotError;
    }

    case INST_DICT_SET:
    case INST_DICT_UNSET:
    case INST_DICT_INCR_IMM:
	opnd = TclGetUInt4AtPtr(pc+1);
	opnd2 = TclGetUInt4AtPtr(pc+5);

	varPtr = LOCAL(opnd2);
	while (TclIsVarLink(varPtr)) {
	    varPtr = varPtr->value.linkPtr;
	}
	TRACE(("%u %u => ", opnd, opnd2));
	if (TclIsVarDirectReadable(varPtr)) {
	    dictPtr = varPtr->value.objPtr;
	} else {
	    DECACHE_STACK_INFO();
	    dictPtr = TclPtrGetVar(interp, varPtr, NULL,NULL,NULL, 0, opnd2);
	    CACHE_STACK_INFO();
	}
	if (dictPtr == NULL) {
	    TclNewObj(dictPtr);
	    allocateDict = 1;
	} else {
	    allocateDict = Tcl_IsShared(dictPtr);
	    if (allocateDict) {
		dictPtr = Tcl_DuplicateObj(dictPtr);
	    }
	}

	switch (*pc) {
	case INST_DICT_SET:
	    cleanup = opnd + 1;
	    result = Tcl_DictObjPutKeyList(interp, dictPtr, opnd,
		    &OBJ_AT_DEPTH(opnd), OBJ_AT_TOS);
	    break;
	case INST_DICT_INCR_IMM:
	    cleanup = 1;
	    opnd = TclGetInt4AtPtr(pc+1);
	    result = Tcl_DictObjGet(interp, dictPtr, OBJ_AT_TOS, &valuePtr);
	    if (result != TCL_OK) {
		break;
	    }
	    if (valuePtr == NULL) {
		Tcl_DictObjPut(NULL, dictPtr, OBJ_AT_TOS,Tcl_NewIntObj(opnd));
	    } else {
		value2Ptr = Tcl_NewIntObj(opnd);
		Tcl_IncrRefCount(value2Ptr);
		if (Tcl_IsShared(valuePtr)) {
		    valuePtr = Tcl_DuplicateObj(valuePtr);
		    Tcl_DictObjPut(NULL, dictPtr, OBJ_AT_TOS, valuePtr);
		}
		result = TclIncrObj(interp, valuePtr, value2Ptr);
		if (result == TCL_OK) {
		    TclInvalidateStringRep(dictPtr);
		}
		TclDecrRefCount(value2Ptr);
	    }
	    break;
	case INST_DICT_UNSET:
	    cleanup = opnd;
	    result = Tcl_DictObjRemoveKeyList(interp, dictPtr, opnd,
		    &OBJ_AT_DEPTH(opnd-1));
	    break;
	default:
	    cleanup = 0; /* stop compiler warning */
	    Tcl_Panic("Should not happen!");
	}

	if (result != TCL_OK) {
	    if (allocateDict) {
		TclDecrRefCount(dictPtr);
	    }
	    TRACE_WITH_OBJ(("%u %u => ERROR updating dictionary: ",
		    opnd, opnd2), Tcl_GetObjResult(interp));
	    goto checkForCatch;
	}

	if (TclIsVarDirectWritable(varPtr)) {
	    if (allocateDict) {
		value2Ptr = varPtr->value.objPtr;
		Tcl_IncrRefCount(dictPtr);
		if (value2Ptr != NULL) {
		    TclDecrRefCount(value2Ptr);
		}
		varPtr->value.objPtr = dictPtr;
	    }
	    objResultPtr = dictPtr;
	} else {
	    Tcl_IncrRefCount(dictPtr);
	    DECACHE_STACK_INFO();
	    objResultPtr = TclPtrSetVar(interp, varPtr, NULL, NULL, NULL,
		    dictPtr, TCL_LEAVE_ERR_MSG, opnd2);
	    CACHE_STACK_INFO();
	    TclDecrRefCount(dictPtr);
	    if (objResultPtr == NULL) {
		TRACE_APPEND(("ERROR: %.30s\n",
			O2S(Tcl_GetObjResult(interp))));
		goto gotError;
	    }
	}
#ifndef TCL_COMPILE_DEBUG
	if (*(pc+9) == INST_POP) {
	    NEXT_INST_V(10, cleanup, 0);
	}
#endif
	TRACE_APPEND(("%.30s\n", O2S(objResultPtr)));
	NEXT_INST_V(9, cleanup, 1);

    case INST_DICT_APPEND:
    case INST_DICT_LAPPEND:
	opnd = TclGetUInt4AtPtr(pc+1);
	varPtr = LOCAL(opnd);
	while (TclIsVarLink(varPtr)) {
	    varPtr = varPtr->value.linkPtr;
	}
	TRACE(("%u => ", opnd));
	if (TclIsVarDirectReadable(varPtr)) {
	    dictPtr = varPtr->value.objPtr;
	} else {
	    DECACHE_STACK_INFO();
	    dictPtr = TclPtrGetVar(interp, varPtr, NULL, NULL, NULL, 0, opnd);
	    CACHE_STACK_INFO();
	}
	if (dictPtr == NULL) {
	    TclNewObj(dictPtr);
	    allocateDict = 1;
	} else {
	    allocateDict = Tcl_IsShared(dictPtr);
	    if (allocateDict) {
		dictPtr = Tcl_DuplicateObj(dictPtr);
	    }
	}

	if (Tcl_DictObjGet(interp, dictPtr, OBJ_UNDER_TOS,
		&valuePtr) != TCL_OK) {
	    if (allocateDict) {
		TclDecrRefCount(dictPtr);
	    }
	    goto gotError;
	}

	/*
	 * Note that a non-existent key results in a NULL valuePtr, which is a
	 * case handled separately below. What we *can* say at this point is
	 * that the write-back will always succeed.
	 */

	switch (*pc) {
	case INST_DICT_APPEND:
	    if (valuePtr == NULL) {
		Tcl_DictObjPut(NULL, dictPtr, OBJ_UNDER_TOS, OBJ_AT_TOS);
	    } else if (Tcl_IsShared(valuePtr)) {
		valuePtr = Tcl_DuplicateObj(valuePtr);
		Tcl_AppendObjToObj(valuePtr, OBJ_AT_TOS);
		Tcl_DictObjPut(NULL, dictPtr, OBJ_UNDER_TOS, valuePtr);
	    } else {
		Tcl_AppendObjToObj(valuePtr, OBJ_AT_TOS);

		/*
		 * Must invalidate the string representation of dictionary
		 * here because we have directly updated the internal
		 * representation; if we don't, callers could see the wrong
		 * string rep despite the internal version of the dictionary
		 * having the correct value. [Bug 3079830]
		 */

		TclInvalidateStringRep(dictPtr);
	    }
	    break;
	case INST_DICT_LAPPEND:
	    /*
	     * More complex because list-append can fail.
	     */

	    if (valuePtr == NULL) {
		Tcl_DictObjPut(NULL, dictPtr, OBJ_UNDER_TOS,
			Tcl_NewListObj(1, &OBJ_AT_TOS));
		break;
	    } else if (Tcl_IsShared(valuePtr)) {
		valuePtr = Tcl_DuplicateObj(valuePtr);
		if (Tcl_ListObjAppendElement(interp, valuePtr,
			OBJ_AT_TOS) != TCL_OK) {
		    TclDecrRefCount(valuePtr);
		    if (allocateDict) {
			TclDecrRefCount(dictPtr);
		    }
		    goto gotError;
		}
		Tcl_DictObjPut(NULL, dictPtr, OBJ_UNDER_TOS, valuePtr);
	    } else {
		if (Tcl_ListObjAppendElement(interp, valuePtr,
			OBJ_AT_TOS) != TCL_OK) {
		    if (allocateDict) {
			TclDecrRefCount(dictPtr);
		    }
		    goto gotError;
		}

		/*
		 * Must invalidate the string representation of dictionary
		 * here because we have directly updated the internal
		 * representation; if we don't, callers could see the wrong
		 * string rep despite the internal version of the dictionary
		 * having the correct value. [Bug 3079830]
		 */

		TclInvalidateStringRep(dictPtr);
	    }
	    break;
	default:
	    Tcl_Panic("Should not happen!");
	}

	if (TclIsVarDirectWritable(varPtr)) {
	    if (allocateDict) {
		value2Ptr = varPtr->value.objPtr;
		Tcl_IncrRefCount(dictPtr);
		if (value2Ptr != NULL) {
		    TclDecrRefCount(value2Ptr);
		}
		varPtr->value.objPtr = dictPtr;
	    }
	    objResultPtr = dictPtr;
	} else {
	    Tcl_IncrRefCount(dictPtr);
	    DECACHE_STACK_INFO();
	    objResultPtr = TclPtrSetVar(interp, varPtr, NULL, NULL, NULL,
		    dictPtr, TCL_LEAVE_ERR_MSG, opnd);
	    CACHE_STACK_INFO();
	    TclDecrRefCount(dictPtr);
	    if (objResultPtr == NULL) {
		TRACE_APPEND(("ERROR: %.30s\n",
			O2S(Tcl_GetObjResult(interp))));
		goto gotError;
	    }
	}
#ifndef TCL_COMPILE_DEBUG
	if (*(pc+5) == INST_POP) {
	    NEXT_INST_F(6, 2, 0);
	}
#endif
	TRACE_APPEND(("%.30s\n", O2S(objResultPtr)));
	NEXT_INST_F(5, 2, 1);

    case INST_DICT_FIRST:
	opnd = TclGetUInt4AtPtr(pc+1);
	TRACE(("%u => ", opnd));
	dictPtr = POP_OBJECT();
	searchPtr = ckalloc(sizeof(Tcl_DictSearch));
	if (Tcl_DictObjFirst(interp, dictPtr, searchPtr, &keyPtr,
		&valuePtr, &done) != TCL_OK) {
	    ckfree(searchPtr);
	    goto gotError;
	}
	TclNewObj(statePtr);
	statePtr->typePtr = &dictIteratorType;
	statePtr->internalRep.twoPtrValue.ptr1 = searchPtr;
	statePtr->internalRep.twoPtrValue.ptr2 = dictPtr;
	varPtr = LOCAL(opnd);
	if (varPtr->value.objPtr) {
	    if (varPtr->value.objPtr->typePtr == &dictIteratorType) {
		Tcl_Panic("mis-issued dictFirst!");
	    }
	    TclDecrRefCount(varPtr->value.objPtr);
	}
	varPtr->value.objPtr = statePtr;
	Tcl_IncrRefCount(statePtr);
	goto pushDictIteratorResult;

    case INST_DICT_NEXT:
	opnd = TclGetUInt4AtPtr(pc+1);
	TRACE(("%u => ", opnd));
	statePtr = (*LOCAL(opnd)).value.objPtr;
	if (statePtr == NULL || statePtr->typePtr != &dictIteratorType) {
	    Tcl_Panic("mis-issued dictNext!");
	}
	searchPtr = statePtr->internalRep.twoPtrValue.ptr1;
	Tcl_DictObjNext(searchPtr, &keyPtr, &valuePtr, &done);
    pushDictIteratorResult:
	if (done) {
	    TclNewObj(emptyPtr);
	    PUSH_OBJECT(emptyPtr);
	    PUSH_OBJECT(emptyPtr);
	} else {
	    PUSH_OBJECT(valuePtr);
	    PUSH_OBJECT(keyPtr);
	}

#ifndef TCL_COMPILE_DEBUG
	/*
	 * The INST_DICT_FIRST and INST_DICT_NEXT instructsions are always
	 * followed by a conditional jump, so we can take advantage of this to
	 * do some peephole optimization (note that we're careful to not close
	 * out someone doing something else).
	 */

	pc += 5;
	switch (*pc) {
	case INST_JUMP_FALSE1:
	    NEXT_INST_F((done ? 2 : TclGetInt1AtPtr(pc+1)), 0, 0);
	case INST_JUMP_FALSE4:
	    NEXT_INST_F((done ? 5 : TclGetInt4AtPtr(pc+1)), 0, 0);
	case INST_JUMP_TRUE1:
	    NEXT_INST_F((done ? TclGetInt1AtPtr(pc+1) : 2), 0, 0);
	case INST_JUMP_TRUE4:
	    NEXT_INST_F((done ? TclGetInt4AtPtr(pc+1) : 5), 0, 0);
	default:
	    pc -= 5;
	    /* fall through to non-debug handling */
	}
#endif

	TRACE_APPEND(("\"%.30s\" \"%.30s\" %d\n",
		O2S(OBJ_UNDER_TOS), O2S(OBJ_AT_TOS), done));
	objResultPtr = TCONST(done);
	/* TODO: consider opt like INST_FOREACH_STEP4 */
	NEXT_INST_F(5, 0, 1);

    case INST_DICT_UPDATE_START:
	opnd = TclGetUInt4AtPtr(pc+1);
	opnd2 = TclGetUInt4AtPtr(pc+5);
	varPtr = LOCAL(opnd);
	duiPtr = codePtr->auxDataArrayPtr[opnd2].clientData;
	while (TclIsVarLink(varPtr)) {
	    varPtr = varPtr->value.linkPtr;
	}
	TRACE(("%u => \n", opnd));
	if (TclIsVarDirectReadable(varPtr)) {
	    dictPtr = varPtr->value.objPtr;
	} else {
	    DECACHE_STACK_INFO();
	    dictPtr = TclPtrGetVar(interp, varPtr, NULL, NULL, NULL,
		    TCL_LEAVE_ERR_MSG, opnd);
	    CACHE_STACK_INFO();
	    if (dictPtr == NULL) {
		goto gotError;
	    }
	}
	if (TclListObjGetElements(interp, OBJ_AT_TOS, &length,
		&keyPtrPtr) != TCL_OK) {
	    goto gotError;
	}
	if (length != duiPtr->length) {
	    Tcl_Panic("dictUpdateStart argument length mismatch");
	}
	for (i=0 ; i<length ; i++) {
	    if (Tcl_DictObjGet(interp, dictPtr, keyPtrPtr[i],
		    &valuePtr) != TCL_OK) {
		goto gotError;
	    }
	    varPtr = LOCAL(duiPtr->varIndices[i]);
	    while (TclIsVarLink(varPtr)) {
		varPtr = varPtr->value.linkPtr;
	    }
	    DECACHE_STACK_INFO();
	    if (valuePtr == NULL) {
		TclObjUnsetVar2(interp,
			localName(iPtr->varFramePtr, duiPtr->varIndices[i]),
			NULL, 0);
	    } else if (TclPtrSetVar(interp, varPtr, NULL, NULL, NULL,
		    valuePtr, TCL_LEAVE_ERR_MSG,
		    duiPtr->varIndices[i]) == NULL) {
		CACHE_STACK_INFO();
		goto gotError;
	    }
	    CACHE_STACK_INFO();
	}
	NEXT_INST_F(9, 0, 0);

    case INST_DICT_UPDATE_END:
	opnd = TclGetUInt4AtPtr(pc+1);
	opnd2 = TclGetUInt4AtPtr(pc+5);
	varPtr = LOCAL(opnd);
	duiPtr = codePtr->auxDataArrayPtr[opnd2].clientData;
	while (TclIsVarLink(varPtr)) {
	    varPtr = varPtr->value.linkPtr;
	}
	TRACE(("%u => ", opnd));
	if (TclIsVarDirectReadable(varPtr)) {
	    dictPtr = varPtr->value.objPtr;
	} else {
	    DECACHE_STACK_INFO();
	    dictPtr = TclPtrGetVar(interp, varPtr, NULL, NULL, NULL, 0, opnd);
	    CACHE_STACK_INFO();
	}
	if (dictPtr == NULL) {
	    NEXT_INST_F(9, 1, 0);
	}
	if (Tcl_DictObjSize(interp, dictPtr, &length) != TCL_OK
		|| TclListObjGetElements(interp, OBJ_AT_TOS, &length,
			&keyPtrPtr) != TCL_OK) {
	    goto gotError;
	}
	allocdict = Tcl_IsShared(dictPtr);
	if (allocdict) {
	    dictPtr = Tcl_DuplicateObj(dictPtr);
	}
	if (length > 0) {
	    TclInvalidateStringRep(dictPtr);
	}
	for (i=0 ; i<length ; i++) {
	    Var *var2Ptr = LOCAL(duiPtr->varIndices[i]);

	    while (TclIsVarLink(var2Ptr)) {
		var2Ptr = var2Ptr->value.linkPtr;
	    }
	    if (TclIsVarDirectReadable(var2Ptr)) {
		valuePtr = var2Ptr->value.objPtr;
	    } else {
		DECACHE_STACK_INFO();
		valuePtr = TclPtrGetVar(interp, var2Ptr, NULL, NULL, NULL, 0,
			duiPtr->varIndices[i]);
		CACHE_STACK_INFO();
	    }
	    if (valuePtr == NULL) {
		Tcl_DictObjRemove(interp, dictPtr, keyPtrPtr[i]);
	    } else if (dictPtr == valuePtr) {
		Tcl_DictObjPut(interp, dictPtr, keyPtrPtr[i],
			Tcl_DuplicateObj(valuePtr));
	    } else {
		Tcl_DictObjPut(interp, dictPtr, keyPtrPtr[i], valuePtr);
	    }
	}
	if (TclIsVarDirectWritable(varPtr)) {
	    Tcl_IncrRefCount(dictPtr);
	    TclDecrRefCount(varPtr->value.objPtr);
	    varPtr->value.objPtr = dictPtr;
	} else {
	    DECACHE_STACK_INFO();
	    objResultPtr = TclPtrSetVar(interp, varPtr, NULL, NULL, NULL,
		    dictPtr, TCL_LEAVE_ERR_MSG, opnd);
	    CACHE_STACK_INFO();
	    if (objResultPtr == NULL) {
		if (allocdict) {
		    TclDecrRefCount(dictPtr);
		}
		goto gotError;
	    }
	}
	NEXT_INST_F(9, 1, 0);

    case INST_DICT_EXPAND:
	dictPtr = OBJ_UNDER_TOS;
	listPtr = OBJ_AT_TOS;
	if (TclListObjGetElements(interp, listPtr, &objc, &objv) != TCL_OK) {
	    TRACE_WITH_OBJ(("%.30s %.30s => ERROR: ",
		    O2S(dictPtr), O2S(listPtr)), Tcl_GetObjResult(interp));
	    goto gotError;
	}
	objResultPtr = TclDictWithInit(interp, dictPtr, objc, objv);
	if (objResultPtr == NULL) {
	    TRACE_WITH_OBJ(("%.30s %.30s => ERROR: ",
		    O2S(dictPtr), O2S(listPtr)), Tcl_GetObjResult(interp));
	    goto gotError;
	}
	TRACE((" => "));
	TRACE_APPEND(("%.30s\n", O2S(objResultPtr)));
	NEXT_INST_F(1, 2, 1);

    case INST_DICT_RECOMBINE_STK:
	keysPtr = POP_OBJECT();
	varNamePtr = OBJ_UNDER_TOS;
	listPtr = OBJ_AT_TOS;
	TRACE(("\"%.30s\" \"%.30s\" \"%.30s\" => ",
		O2S(varNamePtr), O2S(valuePtr), O2S(keysPtr)));
	if (TclListObjGetElements(interp, listPtr, &objc, &objv) != TCL_OK) {
	    TRACE_APPEND(("ERROR: %.30s\n", O2S(Tcl_GetObjResult(interp))));
	    TclDecrRefCount(keysPtr);
	    goto gotError;
	}
	varPtr = TclObjLookupVarEx(interp, varNamePtr, NULL,
		TCL_LEAVE_ERR_MSG, "set", 1, 1, &arrayPtr);
	if (varPtr == NULL) {
	    TRACE_APPEND(("ERROR: %.30s\n", O2S(Tcl_GetObjResult(interp))));
	    TclDecrRefCount(keysPtr);
	    goto gotError;
	}
	DECACHE_STACK_INFO();
	result = TclDictWithFinish(interp, varPtr,arrayPtr,varNamePtr,NULL,-1,
		objc, objv, keysPtr);
	CACHE_STACK_INFO();
	TclDecrRefCount(keysPtr);
	if (result != TCL_OK) {
	    TRACE_APPEND(("ERROR: %.30s\n", O2S(Tcl_GetObjResult(interp))));
	    goto gotError;
	}
	TRACE_APPEND(("OK\n"));
	NEXT_INST_F(1, 2, 0);

    case INST_DICT_RECOMBINE_IMM:
	opnd = TclGetUInt4AtPtr(pc+1);
	listPtr = OBJ_UNDER_TOS;
	keysPtr = OBJ_AT_TOS;
	varPtr = LOCAL(opnd);
	TRACE(("%u <- \"%.30s\" \"%.30s\" => ", opnd, O2S(valuePtr),
		O2S(keysPtr)));
	if (TclListObjGetElements(interp, listPtr, &objc, &objv) != TCL_OK) {
	    TRACE_APPEND(("ERROR: %.30s\n", O2S(Tcl_GetObjResult(interp))));
	    goto gotError;
	}
	while (TclIsVarLink(varPtr)) {
	    varPtr = varPtr->value.linkPtr;
	}
	DECACHE_STACK_INFO();
	result = TclDictWithFinish(interp, varPtr, NULL, NULL, NULL, opnd,
		objc, objv, keysPtr);
	CACHE_STACK_INFO();
	if (result != TCL_OK) {
	    TRACE_APPEND(("ERROR: %.30s\n", O2S(Tcl_GetObjResult(interp))));
	    goto gotError;
	}
	TRACE_APPEND(("OK\n"));
	NEXT_INST_F(5, 2, 0);
    }

    /*
     *	   End of dictionary-related instructions.
     * -----------------------------------------------------------------
     */

    default:
	Tcl_Panic("TclNRExecuteByteCode: unrecognized opCode %u", *pc);
    } /* end of switch on opCode */

    /*
     * Block for variables needed to process exception returns.
     */

    {
	ExceptionRange *rangePtr;
				/* Points to closest loop or catch exception
				 * range enclosing the pc. Used by various
				 * instructions and processCatch to process
				 * break, continue, and errors. */
	const char *bytes;

	/*
	 * An external evaluation (INST_INVOKE or INST_EVAL) returned
	 * something different from TCL_OK, or else INST_BREAK or
	 * INST_CONTINUE were called.
	 */

    processExceptionReturn:
#ifdef TCL_COMPILE_DEBUG
	switch (*pc) {
	case INST_INVOKE_STK1:
	    opnd = TclGetUInt1AtPtr(pc+1);
	    TRACE(("%u => ... after \"%.20s\": ", opnd, cmdNameBuf));
	    break;
	case INST_INVOKE_STK4:
	    opnd = TclGetUInt4AtPtr(pc+1);
	    TRACE(("%u => ... after \"%.20s\": ", opnd, cmdNameBuf));
	    break;
	case INST_EVAL_STK:
	    /*
	     * Note that the object at stacktop has to be used before doing
	     * the cleanup.
	     */

	    TRACE(("\"%.30s\" => ", O2S(OBJ_AT_TOS)));
	    break;
	default:
	    TRACE(("=> "));
	}
#endif
	if ((result == TCL_CONTINUE) || (result == TCL_BREAK)) {
	    rangePtr = GetExceptRangeForPc(pc, /*catchOnly*/ 0, codePtr);
	    if (rangePtr == NULL) {
		TRACE_APPEND(("no encl. loop or catch, returning %s\n",
			StringForResultCode(result)));
		goto abnormalReturn;
	    }
	    if (rangePtr->type == CATCH_EXCEPTION_RANGE) {
		TRACE_APPEND(("%s ...\n", StringForResultCode(result)));
		goto processCatch;
	    }
	    while (cleanup--) {
		valuePtr = POP_OBJECT();
		TclDecrRefCount(valuePtr);
	    }
	    if (result == TCL_BREAK) {
		result = TCL_OK;
		pc = (codePtr->codeStart + rangePtr->breakOffset);
		TRACE_APPEND(("%s, range at %d, new pc %d\n",
			StringForResultCode(result),
			rangePtr->codeOffset, rangePtr->breakOffset));
		NEXT_INST_F(0, 0, 0);
	    }
	    if (rangePtr->continueOffset == -1) {
		TRACE_APPEND(("%s, loop w/o continue, checking for catch\n",
			StringForResultCode(result)));
		goto checkForCatch;
	    }
	    result = TCL_OK;
	    pc = (codePtr->codeStart + rangePtr->continueOffset);
	    TRACE_APPEND(("%s, range at %d, new pc %d\n",
		    StringForResultCode(result),
		    rangePtr->codeOffset, rangePtr->continueOffset));
	    NEXT_INST_F(0, 0, 0);
	}
#ifdef TCL_COMPILE_DEBUG
	if (traceInstructions) {
	    objPtr = Tcl_GetObjResult(interp);
	    if ((result != TCL_ERROR) && (result != TCL_RETURN)) {
		TRACE_APPEND(("OTHER RETURN CODE %d, result= \"%s\"\n ",
			result, O2S(objPtr)));
	    } else {
		TRACE_APPEND(("%s, result= \"%s\"\n",
			StringForResultCode(result), O2S(objPtr)));
	    }
	}
#endif
	goto checkForCatch;

	/*
	 * Division by zero in an expression. Control only reaches this point
	 * by "goto divideByZero".
	 */

    divideByZero:
	DECACHE_STACK_INFO();
	Tcl_SetObjResult(interp, Tcl_NewStringObj("divide by zero",
		TCL_STRLEN));
	Tcl_SetErrorCode(interp, "ARITH", "DIVZERO", "divide by zero", NULL);
	CACHE_STACK_INFO();
	goto gotError;

	/*
	 * Exponentiation of zero by negative number in an expression. Control
	 * only reaches this point by "goto exponOfZero".
	 */

    exponOfZero:
	DECACHE_STACK_INFO();
	Tcl_SetObjResult(interp, Tcl_NewStringObj(
		"exponentiation of zero by negative power", TCL_STRLEN));
	Tcl_SetErrorCode(interp, "ARITH", "DOMAIN",
		"exponentiation of zero by negative power", NULL);
	CACHE_STACK_INFO();

	/*
	 * Almost all error paths feed through here rather than assigning to
	 * result themselves (for a small but consistent saving).
	 */

    gotError:
	result = TCL_ERROR;

	/*
	 * Execution has generated an "exception" such as TCL_ERROR. If the
	 * exception is an error, record information about what was being
	 * executed when the error occurred. Find the closest enclosing catch
	 * range, if any. If no enclosing catch range is found, stop execution
	 * and return the "exception" code.
	 */

    checkForCatch:
	if (iPtr->execEnvPtr->rewind) {
	    goto abnormalReturn;
	}
	if ((result == TCL_ERROR) && !(iPtr->flags & ERR_ALREADY_LOGGED)) {
	    const unsigned char *pcBeg;

	    bytes = GetSrcInfoForPc(pc, codePtr, &length, &pcBeg, NULL);
	    DECACHE_STACK_INFO();
	    TclLogCommandInfo(interp, codePtr->source, bytes,
		    bytes ? length : 0, pcBeg, tosPtr);
	    CACHE_STACK_INFO();
	}
	iPtr->flags &= ~ERR_ALREADY_LOGGED;

	/*
	 * Clear all expansions that may have started after the last
	 * INST_BEGIN_CATCH.
	 */

	while (auxObjList) {
	    if ((catchTop != initCatchTop)
		    && (*catchTop > (ptrdiff_t)
			auxObjList->internalRep.ptrAndLongRep.value)) {
		break;
	    }
	    POP_TAUX_OBJ();
	}

	/*
	 * We must not catch if the script in progress has been canceled with
	 * the TCL_CANCEL_UNWIND flag. Instead, it blows outwards until we
	 * either hit another interpreter (presumably where the script in
	 * progress has not been canceled) or we get to the top-level. We do
	 * NOT modify the interpreter result here because we know it will
	 * already be set prior to vectoring down to this point in the code.
	 */

	if (TclCanceled(iPtr) && (Tcl_Canceled(interp, 0) == TCL_ERROR)) {
#ifdef TCL_COMPILE_DEBUG
	    if (traceInstructions) {
		fprintf(stdout, "   ... cancel with unwind, returning %s\n",
			StringForResultCode(result));
	    }
#endif
	    goto abnormalReturn;
	}

	/*
	 * We must not catch an exceeded limit. Instead, it blows outwards
	 * until we either hit another interpreter (presumably where the limit
	 * is not exceeded) or we get to the top-level.
	 */

	if (TclLimitExceeded(iPtr->limit)) {
#ifdef TCL_COMPILE_DEBUG
	    if (traceInstructions) {
		fprintf(stdout, "   ... limit exceeded, returning %s\n",
			StringForResultCode(result));
	    }
#endif
	    goto abnormalReturn;
	}
	if (catchTop == initCatchTop) {
#ifdef TCL_COMPILE_DEBUG
	    if (traceInstructions) {
		fprintf(stdout, "   ... no enclosing catch, returning %s\n",
			StringForResultCode(result));
	    }
#endif
	    goto abnormalReturn;
	}
	rangePtr = GetExceptRangeForPc(pc, /*catchOnly*/ 1, codePtr);
	if (rangePtr == NULL) {
	    /*
	     * This is only possible when compiling a [catch] that sends its
	     * script to INST_EVAL. Cannot correct the compiler without
	     * breaking compat with previous .tbc compiled scripts.
	     */

#ifdef TCL_COMPILE_DEBUG
	    if (traceInstructions) {
		fprintf(stdout, "   ... no enclosing catch, returning %s\n",
			StringForResultCode(result));
	    }
#endif
	    goto abnormalReturn;
	}

	/*
	 * A catch exception range (rangePtr) was found to handle an
	 * "exception". It was found either by checkForCatch just above or by
	 * an instruction during break, continue, or error processing. Jump to
	 * its catchOffset after unwinding the operand stack to the depth it
	 * had when starting to execute the range's catch command.
	 */

    processCatch:
	while (CURR_DEPTH > *catchTop) {
	    valuePtr = POP_OBJECT();
	    TclDecrRefCount(valuePtr);
	}
#ifdef TCL_COMPILE_DEBUG
	if (traceInstructions) {
	    fprintf(stdout, "  ... found catch at %d, catchTop=%d, "
		    "unwound to %ld, new pc %u\n",
		    rangePtr->codeOffset, (int) (catchTop - initCatchTop - 1),
		    (long) *catchTop, (unsigned) rangePtr->catchOffset);
	}
#endif
	pc = (codePtr->codeStart + rangePtr->catchOffset);
	NEXT_INST_F(0, 0, 0);	/* Restart the execution loop at pc. */

	/*
	 * end of infinite loop dispatching on instructions.
	 */

	/*
	 * Abnormal return code. Restore the stack to state it had when
	 * starting to execute the ByteCode. Panic if the stack is below the
	 * initial level.
	 */

    abnormalReturn:
	TCL_DTRACE_INST_LAST();

	/*
	 * Clear all expansions and same-level NR calls.
	 *
	 * Note that expansion markers have a NULL type; avoid removing other
	 * markers.
	 */

	while (auxObjList) {
	    POP_TAUX_OBJ();
	}
	while (tosPtr > initTosPtr) {
	    objPtr = POP_OBJECT();
	    Tcl_DecrRefCount(objPtr);
	}

	if (tosPtr < initTosPtr) {
	    fprintf(stderr,
		    "\nTclNRExecuteByteCode: abnormal return at pc %u: "
		    "stack top %d < entry stack top %d\n",
		    (unsigned)(pc - codePtr->codeStart),
		    (unsigned) CURR_DEPTH, (unsigned) 0);
	    Tcl_Panic("TclNRExecuteByteCode execution failure: end stack top < start stack top");
	}
	CLANG_ASSERT(bcFramePtr);
    }

    iPtr->cmdFramePtr = bcFramePtr->nextPtr;
    if (--codePtr->refCount <= 0) {
	TclCleanupByteCode(codePtr);
    }
    TclStackFree(interp, TD);	/* free my stack */

    return result;

    /*
     * INST_START_CMD failure case removed where it doesn't bother that much
     *
     * Remark that if the interpreter is marked for deletion its
     * compileEpoch is modified, so that the epoch check also verifies
     * that the interp is not deleted. If no outside call has been made
     * since the last check, it is safe to omit the check.

     * case INST_START_CMD:
     */

	instStartCmdFailed:
	{
	    const char *bytes;

	    checkInterp = 1;
	    length = 0;

	    /*
	     * We used to switch to direct eval; for NRE-awareness we now
	     * compile and eval the command so that this evaluation does not
	     * add a new TEBC instance. [Bug 2910748]
	     */

	    if (TclInterpReady(interp) == TCL_ERROR) {
		goto gotError;
	    }

	    codePtr->flags |= TCL_BYTECODE_RECOMPILE;
	    bytes = GetSrcInfoForPc(pc, codePtr, &length, NULL, NULL);
	    opnd = TclGetUInt4AtPtr(pc+1);
	    pc += (opnd-1);
	    PUSH_OBJECT(Tcl_NewStringObj(bytes, length));
	    goto instEvalStk;
	}
}

#undef codePtr
#undef iPtr
#undef bcFramePtr
#undef initCatchTop
#undef initTosPtr
#undef auxObjList
#undef catchTop
#undef TCONST

/*
 *----------------------------------------------------------------------
 *
 * ExecuteExtendedBinaryMathOp, ExecuteExtendedUnaryMathOp --
 *
 *	These functions do advanced math for binary and unary operators
 *	respectively, so that the main TEBC code does not bear the cost of
 *	them.
 *
 * Results:
 *	A Tcl_Obj* result, or a NULL (in which case valuePtr is updated to
 *	hold the result value), or one of the special flag values
 *	GENERAL_ARITHMETIC_ERROR, EXPONENT_OF_ZERO or DIVIDED_BY_ZERO. The
 *	latter two signify a zero value raised to a negative power or a value
 *	divided by zero, respectively. With GENERAL_ARITHMETIC_ERROR, all
 *	error information will have already been reported in the interpreter
 *	result.
 *
 * Side effects:
 *	May update the Tcl_Obj indicated valuePtr if it is unshared. Will
 *	return a NULL when that happens.
 *
 *----------------------------------------------------------------------
 */

static Tcl_Obj *
ExecuteExtendedBinaryMathOp(
    Tcl_Interp *interp,		/* Where to report errors. */
    int opcode,			/* What operation to perform. */
    Tcl_Obj **constants,	/* The execution environment's constants. */
    Tcl_Obj *valuePtr,		/* The first operand on the stack. */
    Tcl_Obj *value2Ptr)		/* The second operand on the stack. */
{
#define LONG_RESULT(l) \
    if (Tcl_IsShared(valuePtr)) {		\
	TclNewLongObj(objResultPtr, l);		\
	return objResultPtr;			\
    } else {					\
	Tcl_SetLongObj(valuePtr, l);		\
	return NULL;				\
    }
#define WIDE_RESULT(w) \
    if (Tcl_IsShared(valuePtr)) {		\
	return Tcl_NewWideIntObj(w);		\
    } else {					\
	Tcl_SetWideIntObj(valuePtr, w);		\
	return NULL;				\
    }
#define BIG_RESULT(b) \
    if (Tcl_IsShared(valuePtr)) {		\
	return Tcl_NewBignumObj(b);		\
    } else {					\
	Tcl_SetBignumObj(valuePtr, b);		\
	return NULL;				\
    }
#define DOUBLE_RESULT(d) \
    if (Tcl_IsShared(valuePtr)) {		\
	TclNewDoubleObj(objResultPtr, (d));	\
	return objResultPtr;			\
    } else {					\
	Tcl_SetDoubleObj(valuePtr, (d));	\
	return NULL;				\
    }

    int type1, type2;
    ClientData ptr1, ptr2;
    double d1, d2, dResult;
    long l1, l2, lResult;
    Tcl_WideInt w1, w2, wResult;
    mp_int big1, big2, bigResult, bigRemainder;
    Tcl_Obj *objResultPtr;
    int invalid, numPos, zero;
    long shift;

    (void) GetNumberFromObj(NULL, valuePtr, &ptr1, &type1);
    (void) GetNumberFromObj(NULL, value2Ptr, &ptr2, &type2);

    switch (opcode) {
    case INST_MOD:
	/* TODO: Attempts to re-use unshared operands on stack */

	l2 = 0;			/* silence gcc warning */
	if (type2 == TCL_NUMBER_LONG) {
	    l2 = *((const long *)ptr2);
	    if (l2 == 0) {
		return DIVIDED_BY_ZERO;
	    }
	    if ((l2 == 1) || (l2 == -1)) {
		/*
		 * Div. by |1| always yields remainder of 0.
		 */

		return constants[0];
	    }
	}
#ifndef TCL_WIDE_INT_IS_LONG
	if (type1 == TCL_NUMBER_WIDE) {
	    w1 = *((const Tcl_WideInt *)ptr1);
	    if (type2 != TCL_NUMBER_BIG) {
		Tcl_WideInt wQuotient, wRemainder;
		Tcl_GetWideIntFromObj(NULL, value2Ptr, &w2);
		wQuotient = w1 / w2;

		/*
		 * Force Tcl's integer division rules.
		 * TODO: examine for logic simplification
		 */

		if (((wQuotient < (Tcl_WideInt) 0)
			|| ((wQuotient == (Tcl_WideInt) 0)
			&& ((w1 < (Tcl_WideInt)0 && w2 > (Tcl_WideInt)0)
			|| (w1 > (Tcl_WideInt)0 && w2 < (Tcl_WideInt)0))))
			&& (wQuotient * w2 != w1)) {
		    wQuotient -= (Tcl_WideInt) 1;
		}
		wRemainder = w1 - w2*wQuotient;
		WIDE_RESULT(wRemainder);
	    }

	    Tcl_TakeBignumFromObj(NULL, value2Ptr, &big2);

	    /* TODO: internals intrusion */
	    if ((w1 > ((Tcl_WideInt) 0)) ^ (big2.sign == MP_ZPOS)) {
		/*
		 * Arguments are opposite sign; remainder is sum.
		 */

		TclBNInitBignumFromWideInt(&big1, w1);
		mp_add(&big2, &big1, &big2);
		mp_clear(&big1);
		BIG_RESULT(&big2);
	    }

	    /*
	     * Arguments are same sign; remainder is first operand.
	     */

	    mp_clear(&big2);
	    return NULL;
	}
#endif
	Tcl_GetBignumFromObj(NULL, valuePtr, &big1);
	Tcl_GetBignumFromObj(NULL, value2Ptr, &big2);
	mp_init(&bigResult);
	mp_init(&bigRemainder);
	mp_div(&big1, &big2, &bigResult, &bigRemainder);
	if (!mp_iszero(&bigRemainder) && (bigRemainder.sign != big2.sign)) {
	    /*
	     * Convert to Tcl's integer division rules.
	     */

	    mp_sub_d(&bigResult, 1, &bigResult);
	    mp_add(&bigRemainder, &big2, &bigRemainder);
	}
	mp_copy(&bigRemainder, &bigResult);
	mp_clear(&bigRemainder);
	mp_clear(&big1);
	mp_clear(&big2);
	BIG_RESULT(&bigResult);

    case INST_LSHIFT:
    case INST_RSHIFT: {
	/*
	 * Reject negative shift argument.
	 */

	switch (type2) {
	case TCL_NUMBER_LONG:
	    invalid = (*((const long *)ptr2) < 0L);
	    break;
#ifndef TCL_WIDE_INT_IS_LONG
	case TCL_NUMBER_WIDE:
	    invalid = (*((const Tcl_WideInt *)ptr2) < (Tcl_WideInt)0);
	    break;
#endif
	case TCL_NUMBER_BIG:
	    Tcl_TakeBignumFromObj(NULL, value2Ptr, &big2);
	    invalid = (mp_cmp_d(&big2, 0) == MP_LT);
	    mp_clear(&big2);
	    break;
	default:
	    /* Unused, here to silence compiler warning */
	    invalid = 0;
	}
	if (invalid) {
	    Tcl_SetObjResult(interp, Tcl_NewStringObj(
		    "negative shift argument", TCL_STRLEN));
	    return GENERAL_ARITHMETIC_ERROR;
	}

	/*
	 * Zero shifted any number of bits is still zero.
	 */

	if ((type1==TCL_NUMBER_LONG) && (*((const long *)ptr1) == (long)0)) {
	    return constants[0];
	}

	if (opcode == INST_LSHIFT) {
	    /*
	     * Large left shifts create integer overflow.
	     *
	     * BEWARE! Can't use Tcl_GetIntFromObj() here because that
	     * converts values in the (unsigned) range to their signed int
	     * counterparts, leading to incorrect results.
	     */

	    if ((type2 != TCL_NUMBER_LONG)
		    || (*((const long *)ptr2) > (long) INT_MAX)) {
		/*
		 * Technically, we could hold the value (1 << (INT_MAX+1)) in
		 * an mp_int, but since we're using mp_mul_2d() to do the
		 * work, and it takes only an int argument, that's a good
		 * place to draw the line.
		 */

		Tcl_SetObjResult(interp, Tcl_NewStringObj(
			"integer value too large to represent", TCL_STRLEN));
		return GENERAL_ARITHMETIC_ERROR;
	    }
	    shift = (int)(*((const long *)ptr2));

	    /*
	     * Handle shifts within the native wide range.
	     */

	    if ((type1 != TCL_NUMBER_BIG)
		    && ((size_t)shift < CHAR_BIT*sizeof(Tcl_WideInt))) {
		TclGetWideIntFromObj(NULL, valuePtr, &w1);
		if (!((w1>0 ? w1 : ~w1)
			& -(((Tcl_WideInt)1)
			<< (CHAR_BIT*sizeof(Tcl_WideInt) - 1 - shift)))) {
		    WIDE_RESULT(w1 << shift);
		}
	    }
	} else {
	    /*
	     * Quickly force large right shifts to 0 or -1.
	     */

	    if ((type2 != TCL_NUMBER_LONG)
		    || (*(const long *)ptr2 > INT_MAX)) {
		/*
		 * Again, technically, the value to be shifted could be an
		 * mp_int so huge that a right shift by (INT_MAX+1) bits could
		 * not take us to the result of 0 or -1, but since we're using
		 * mp_div_2d to do the work, and it takes only an int
		 * argument, we draw the line there.
		 */

		switch (type1) {
		case TCL_NUMBER_LONG:
		    zero = (*(const long *)ptr1 > 0L);
		    break;
#ifndef TCL_WIDE_INT_IS_LONG
		case TCL_NUMBER_WIDE:
		    zero = (*(const Tcl_WideInt *)ptr1 > (Tcl_WideInt)0);
		    break;
#endif
		case TCL_NUMBER_BIG:
		    Tcl_TakeBignumFromObj(NULL, valuePtr, &big1);
		    zero = (mp_cmp_d(&big1, 0) == MP_GT);
		    mp_clear(&big1);
		    break;
		default:
		    /* Unused, here to silence compiler warning. */
		    zero = 0;
		}
		if (zero) {
		    return constants[0];
		}
		LONG_RESULT(-1);
	    }
	    shift = (int)(*(const long *)ptr2);

#ifndef TCL_WIDE_INT_IS_LONG
	    /*
	     * Handle shifts within the native wide range.
	     */

	    if (type1 == TCL_NUMBER_WIDE) {
		w1 = *(const Tcl_WideInt *)ptr1;
		if ((size_t)shift >= CHAR_BIT*sizeof(Tcl_WideInt)) {
		    if (w1 >= (Tcl_WideInt)0) {
			return constants[0];
		    }
		    LONG_RESULT(-1);
		}
		WIDE_RESULT(w1 >> shift);
	    }
#endif
	}

	Tcl_TakeBignumFromObj(NULL, valuePtr, &big1);

	mp_init(&bigResult);
	if (opcode == INST_LSHIFT) {
	    mp_mul_2d(&big1, shift, &bigResult);
	} else {
	    mp_init(&bigRemainder);
	    mp_div_2d(&big1, shift, &bigResult, &bigRemainder);
	    if (mp_cmp_d(&bigRemainder, 0) == MP_LT) {
		/*
		 * Convert to Tcl's integer division rules.
		 */

		mp_sub_d(&bigResult, 1, &bigResult);
	    }
	    mp_clear(&bigRemainder);
	}
	mp_clear(&big1);
	BIG_RESULT(&bigResult);
    }

    case INST_BITOR:
    case INST_BITXOR:
    case INST_BITAND:
	if ((type1 == TCL_NUMBER_BIG) || (type2 == TCL_NUMBER_BIG)) {
	    mp_int *First, *Second;

	    Tcl_TakeBignumFromObj(NULL, valuePtr, &big1);
	    Tcl_TakeBignumFromObj(NULL, value2Ptr, &big2);

	    /*
	     * Count how many positive arguments we have. If only one of the
	     * arguments is negative, store it in 'Second'.
	     */

	    if (mp_cmp_d(&big1, 0) != MP_LT) {
		numPos = 1 + (mp_cmp_d(&big2, 0) != MP_LT);
		First = &big1;
		Second = &big2;
	    } else {
		First = &big2;
		Second = &big1;
		numPos = (mp_cmp_d(First, 0) != MP_LT);
	    }
	    mp_init(&bigResult);

	    switch (opcode) {
	    case INST_BITAND:
		switch (numPos) {
		case 2:
		    /*
		     * Both arguments positive, base case.
		     */

		    mp_and(First, Second, &bigResult);
		    break;
		case 1:
		    /*
		     * First is positive; second negative:
		     * P & N = P & ~~N = P&~(-N-1) = P & (P ^ (-N-1))
		     */

		    mp_neg(Second, Second);
		    mp_sub_d(Second, 1, Second);
		    mp_xor(First, Second, &bigResult);
		    mp_and(First, &bigResult, &bigResult);
		    break;
		case 0:
		    /*
		     * Both arguments negative:
		     * a & b = ~ (~a | ~b) = -(-a-1|-b-1)-1
		     */

		    mp_neg(First, First);
		    mp_sub_d(First, 1, First);
		    mp_neg(Second, Second);
		    mp_sub_d(Second, 1, Second);
		    mp_or(First, Second, &bigResult);
		    mp_neg(&bigResult, &bigResult);
		    mp_sub_d(&bigResult, 1, &bigResult);
		    break;
		}
		break;

	    case INST_BITOR:
		switch (numPos) {
		case 2:
		    /*
		     * Both arguments positive, base case.
		     */

		    mp_or(First, Second, &bigResult);
		    break;
		case 1:
		    /*
		     * First is positive; second negative:
		     * N|P = ~(~N&~P) = ~((-N-1)&~P) = -((-N-1)&((-N-1)^P))-1
		     */

		    mp_neg(Second, Second);
		    mp_sub_d(Second, 1, Second);
		    mp_xor(First, Second, &bigResult);
		    mp_and(Second, &bigResult, &bigResult);
		    mp_neg(&bigResult, &bigResult);
		    mp_sub_d(&bigResult, 1, &bigResult);
		    break;
		case 0:
		    /*
		     * Both arguments negative:
		     * a | b = ~ (~a & ~b) = -(-a-1&-b-1)-1
		     */

		    mp_neg(First, First);
		    mp_sub_d(First, 1, First);
		    mp_neg(Second, Second);
		    mp_sub_d(Second, 1, Second);
		    mp_and(First, Second, &bigResult);
		    mp_neg(&bigResult, &bigResult);
		    mp_sub_d(&bigResult, 1, &bigResult);
		    break;
		}
		break;

	    case INST_BITXOR:
		switch (numPos) {
		case 2:
		    /*
		     * Both arguments positive, base case.
		     */

		    mp_xor(First, Second, &bigResult);
		    break;
		case 1:
		    /*
		     * First is positive; second negative:
		     * P^N = ~(P^~N) = -(P^(-N-1))-1
		     */

		    mp_neg(Second, Second);
		    mp_sub_d(Second, 1, Second);
		    mp_xor(First, Second, &bigResult);
		    mp_neg(&bigResult, &bigResult);
		    mp_sub_d(&bigResult, 1, &bigResult);
		    break;
		case 0:
		    /*
		     * Both arguments negative:
		     * a ^ b = (~a ^ ~b) = (-a-1^-b-1)
		     */

		    mp_neg(First, First);
		    mp_sub_d(First, 1, First);
		    mp_neg(Second, Second);
		    mp_sub_d(Second, 1, Second);
		    mp_xor(First, Second, &bigResult);
		    break;
		}
		break;
	    }

	    mp_clear(&big1);
	    mp_clear(&big2);
	    BIG_RESULT(&bigResult);
	}

#ifndef TCL_WIDE_INT_IS_LONG
	if ((type1 == TCL_NUMBER_WIDE) || (type2 == TCL_NUMBER_WIDE)) {
	    TclGetWideIntFromObj(NULL, valuePtr, &w1);
	    TclGetWideIntFromObj(NULL, value2Ptr, &w2);

	    switch (opcode) {
	    case INST_BITAND:
		wResult = w1 & w2;
		break;
	    case INST_BITOR:
		wResult = w1 | w2;
		break;
	    case INST_BITXOR:
		wResult = w1 ^ w2;
		break;
	    default:
		/* Unused, here to silence compiler warning. */
		wResult = 0;
	    }
	    WIDE_RESULT(wResult);
	}
#endif
	l1 = *((const long *)ptr1);
	l2 = *((const long *)ptr2);

	switch (opcode) {
	case INST_BITAND:
	    lResult = l1 & l2;
	    break;
	case INST_BITOR:
	    lResult = l1 | l2;
	    break;
	case INST_BITXOR:
	    lResult = l1 ^ l2;
	    break;
	default:
	    /* Unused, here to silence compiler warning. */
	    lResult = 0;
	}
	LONG_RESULT(lResult);

    case INST_EXPON: {
	int oddExponent = 0, negativeExponent = 0;
	unsigned short base;

	if ((type1 == TCL_NUMBER_DOUBLE) || (type2 == TCL_NUMBER_DOUBLE)) {
	    Tcl_GetDoubleFromObj(NULL, valuePtr, &d1);
	    Tcl_GetDoubleFromObj(NULL, value2Ptr, &d2);

	    if (d1==0.0 && d2<0.0) {
		return EXPONENT_OF_ZERO;
	    }
	    dResult = pow(d1, d2);
	    goto doubleResult;
	}
	l1 = l2 = 0;
	if (type2 == TCL_NUMBER_LONG) {
	    l2 = *((const long *) ptr2);
	    if (l2 == 0) {
		/*
		 * Anything to the zero power is 1.
		 */

		return constants[1];
	    } else if (l2 == 1) {
		/*
		 * Anything to the first power is itself
		 */

		return NULL;
	    }
	}

	switch (type2) {
	case TCL_NUMBER_LONG:
	    negativeExponent = (l2 < 0);
	    oddExponent = (int) (l2 & 1);
	    break;
#ifndef TCL_WIDE_INT_IS_LONG
	case TCL_NUMBER_WIDE:
	    w2 = *((const Tcl_WideInt *)ptr2);
	    negativeExponent = (w2 < 0);
	    oddExponent = (int) (w2 & (Tcl_WideInt)1);
	    break;
#endif
	case TCL_NUMBER_BIG:
	    Tcl_TakeBignumFromObj(NULL, value2Ptr, &big2);
	    negativeExponent = (mp_cmp_d(&big2, 0) == MP_LT);
	    mp_mod_2d(&big2, 1, &big2);
	    oddExponent = !mp_iszero(&big2);
	    mp_clear(&big2);
	    break;
	}

	if (type1 == TCL_NUMBER_LONG) {
	    l1 = *((const long *)ptr1);
	}
	if (negativeExponent) {
	    if (type1 == TCL_NUMBER_LONG) {
		switch (l1) {
		case 0:
		    /*
		     * Zero to a negative power is div by zero error.
		     */

		    return EXPONENT_OF_ZERO;
		case -1:
		    if (oddExponent) {
			LONG_RESULT(-1);
		    }
		    /* fallthrough */
		case 1:
		    /*
		     * 1 to any power is 1.
		     */

		    return constants[1];
		}
	    }

	    /*
	     * Integers with magnitude greater than 1 raise to a negative
	     * power yield the answer zero (see TIP 123).
	     */

	    return constants[0];
	}

	if (type1 == TCL_NUMBER_LONG) {
	    switch (l1) {
	    case 0:
		/*
		 * Zero to a positive power is zero.
		 */

		return constants[0];
	    case 1:
		/*
		 * 1 to any power is 1.
		 */

		return constants[1];
	    case -1:
		if (!oddExponent) {
		    return constants[1];
		}
		LONG_RESULT(-1);
	    }
	}

	/*
	 * We refuse to accept exponent arguments that exceed one mp_digit
	 * which means the max exponent value is 2**28-1 = 0x0fffffff =
	 * 268435455, which fits into a signed 32 bit int which is within the
	 * range of the long int type. This means any numeric Tcl_Obj value
	 * not using TCL_NUMBER_LONG type must hold a value larger than we
	 * accept.
	 */

	if (type2 != TCL_NUMBER_LONG) {
	    Tcl_SetObjResult(interp, Tcl_NewStringObj(
		    "exponent too large", TCL_STRLEN));
	    return GENERAL_ARITHMETIC_ERROR;
	}

	if (type1 == TCL_NUMBER_LONG) {
	    if (l1 == 2) {
		/*
		 * Reduce small powers of 2 to shifts.
		 */

		if ((unsigned long) l2 < CHAR_BIT * sizeof(long) - 1) {
		    LONG_RESULT(1L << l2);
		}
#if !defined(TCL_WIDE_INT_IS_LONG)
		if ((unsigned long)l2 < CHAR_BIT*sizeof(Tcl_WideInt) - 1) {
		    WIDE_RESULT(((Tcl_WideInt) 1) << l2);
		}
#endif
		goto overflowExpon;
	    }
	    if (l1 == -2) {
		int signum = oddExponent ? -1 : 1;

		/*
		 * Reduce small powers of 2 to shifts.
		 */

		if ((unsigned long) l2 < CHAR_BIT * sizeof(long) - 1) {
		    LONG_RESULT(signum * (1L << l2));
		}
#if !defined(TCL_WIDE_INT_IS_LONG)
		if ((unsigned long)l2 < CHAR_BIT*sizeof(Tcl_WideInt) - 1){
		    WIDE_RESULT(signum * (((Tcl_WideInt) 1) << l2));
		}
#endif
		goto overflowExpon;
	    }
#if (LONG_MAX == 0x7fffffff)
	    if (l2 - 2 < (long)MaxBase32Size
		    && l1 <= MaxBase32[l2 - 2]
		    && l1 >= -MaxBase32[l2 - 2]) {
		/*
		 * Small powers of 32-bit integers.
		 */

		lResult = l1 * l1;		/* b**2 */
		switch (l2) {
		case 2:
		    break;
		case 3:
		    lResult *= l1;		/* b**3 */
		    break;
		case 4:
		    lResult *= lResult;		/* b**4 */
		    break;
		case 5:
		    lResult *= lResult;		/* b**4 */
		    lResult *= l1;		/* b**5 */
		    break;
		case 6:
		    lResult *= l1;		/* b**3 */
		    lResult *= lResult;		/* b**6 */
		    break;
		case 7:
		    lResult *= l1;		/* b**3 */
		    lResult *= lResult;		/* b**6 */
		    lResult *= l1;		/* b**7 */
		    break;
		case 8:
		    lResult *= lResult;		/* b**4 */
		    lResult *= lResult;		/* b**8 */
		    break;
		}
		LONG_RESULT(lResult);
	    }

	    if (l1 - 3 >= 0 && l1 -2 < (long)Exp32IndexSize
		    && l2 - 2 < (long)(Exp32ValueSize + MaxBase32Size)) {
		base = Exp32Index[l1 - 3]
			+ (unsigned short) (l2 - 2 - MaxBase32Size);
		if (base < Exp32Index[l1 - 2]) {
		    /*
		     * 32-bit number raised to intermediate power, done by
		     * table lookup.
		     */

		    LONG_RESULT(Exp32Value[base]);
		}
	    }
	    if (-l1 - 3 >= 0 && -l1 - 2 < (long)Exp32IndexSize
		    && l2 - 2 < (long)(Exp32ValueSize + MaxBase32Size)) {
		base = Exp32Index[-l1 - 3]
			+ (unsigned short) (l2 - 2 - MaxBase32Size);
		if (base < Exp32Index[-l1 - 2]) {
		    /*
		     * 32-bit number raised to intermediate power, done by
		     * table lookup.
		     */

		    lResult = (oddExponent) ?
			    -Exp32Value[base] : Exp32Value[base];
		    LONG_RESULT(lResult);
		}
	    }
#endif
	}
#if (LONG_MAX > 0x7fffffff) || !defined(TCL_WIDE_INT_IS_LONG)
	if (type1 == TCL_NUMBER_LONG) {
	    w1 = l1;
#ifndef TCL_WIDE_INT_IS_LONG
	} else if (type1 == TCL_NUMBER_WIDE) {
	    w1 = *((const Tcl_WideInt *) ptr1);
#endif
	} else {
	    goto overflowExpon;
	}
	if (l2 - 2 < (long)MaxBase64Size
		&& w1 <=  MaxBase64[l2 - 2]
		&& w1 >= -MaxBase64[l2 - 2]) {
	    /*
	     * Small powers of integers whose result is wide.
	     */

	    wResult = w1 * w1;		/* b**2 */
	    switch (l2) {
	    case 2:
		break;
	    case 3:
		wResult *= l1;		/* b**3 */
		break;
	    case 4:
		wResult *= wResult;	/* b**4 */
		break;
	    case 5:
		wResult *= wResult;	/* b**4 */
		wResult *= w1;		/* b**5 */
		break;
	    case 6:
		wResult *= w1;		/* b**3 */
		wResult *= wResult;	/* b**6 */
		break;
	    case 7:
		wResult *= w1;		/* b**3 */
		wResult *= wResult;	/* b**6 */
		wResult *= w1;		/* b**7 */
		break;
	    case 8:
		wResult *= wResult;	/* b**4 */
		wResult *= wResult;	/* b**8 */
		break;
	    case 9:
		wResult *= wResult;	/* b**4 */
		wResult *= wResult;	/* b**8 */
		wResult *= w1;		/* b**9 */
		break;
	    case 10:
		wResult *= wResult;	/* b**4 */
		wResult *= w1;		/* b**5 */
		wResult *= wResult;	/* b**10 */
		break;
	    case 11:
		wResult *= wResult;	/* b**4 */
		wResult *= w1;		/* b**5 */
		wResult *= wResult;	/* b**10 */
		wResult *= w1;		/* b**11 */
		break;
	    case 12:
		wResult *= w1;		/* b**3 */
		wResult *= wResult;	/* b**6 */
		wResult *= wResult;	/* b**12 */
		break;
	    case 13:
		wResult *= w1;		/* b**3 */
		wResult *= wResult;	/* b**6 */
		wResult *= wResult;	/* b**12 */
		wResult *= w1;		/* b**13 */
		break;
	    case 14:
		wResult *= w1;		/* b**3 */
		wResult *= wResult;	/* b**6 */
		wResult *= w1;		/* b**7 */
		wResult *= wResult;	/* b**14 */
		break;
	    case 15:
		wResult *= w1;		/* b**3 */
		wResult *= wResult;	/* b**6 */
		wResult *= w1;		/* b**7 */
		wResult *= wResult;	/* b**14 */
		wResult *= w1;		/* b**15 */
		break;
	    case 16:
		wResult *= wResult;	/* b**4 */
		wResult *= wResult;	/* b**8 */
		wResult *= wResult;	/* b**16 */
		break;
	    }
	    WIDE_RESULT(wResult);
	}

	/*
	 * Handle cases of powers > 16 that still fit in a 64-bit word by
	 * doing table lookup.
	 */

	if (w1 - 3 >= 0 && w1 - 2 < (long)Exp64IndexSize
		&& l2 - 2 < (long)(Exp64ValueSize + MaxBase64Size)) {
	    base = Exp64Index[w1 - 3]
		    + (unsigned short) (l2 - 2 - MaxBase64Size);
	    if (base < Exp64Index[w1 - 2]) {
		/*
		 * 64-bit number raised to intermediate power, done by
		 * table lookup.
		 */

		WIDE_RESULT(Exp64Value[base]);
	    }
	}

	if (-w1 - 3 >= 0 && -w1 - 2 < (long)Exp64IndexSize
		&& l2 - 2 < (long)(Exp64ValueSize + MaxBase64Size)) {
	    base = Exp64Index[-w1 - 3]
		    + (unsigned short) (l2 - 2 - MaxBase64Size);
	    if (base < Exp64Index[-w1 - 2]) {
		/*
		 * 64-bit number raised to intermediate power, done by
		 * table lookup.
		 */

		wResult = oddExponent ? -Exp64Value[base] : Exp64Value[base];
		WIDE_RESULT(wResult);
	    }
	}
#endif

    overflowExpon:
	Tcl_TakeBignumFromObj(NULL, value2Ptr, &big2);
	if (big2.used > 1) {
	    mp_clear(&big2);
	    Tcl_SetObjResult(interp, Tcl_NewStringObj(
		    "exponent too large", TCL_STRLEN));
	    return GENERAL_ARITHMETIC_ERROR;
	}
	Tcl_TakeBignumFromObj(NULL, valuePtr, &big1);
	mp_init(&bigResult);
	mp_expt_d(&big1, big2.dp[0], &bigResult);
	mp_clear(&big1);
	mp_clear(&big2);
	BIG_RESULT(&bigResult);
    }

    case INST_ADD:
    case INST_SUB:
    case INST_MULT:
    case INST_DIV:
	if ((type1 == TCL_NUMBER_DOUBLE) || (type2 == TCL_NUMBER_DOUBLE)) {
	    /*
	     * At least one of the values is floating-point, so perform
	     * floating point calculations.
	     */

	    Tcl_GetDoubleFromObj(NULL, valuePtr, &d1);
	    Tcl_GetDoubleFromObj(NULL, value2Ptr, &d2);

	    switch (opcode) {
	    case INST_ADD:
		dResult = d1 + d2;
		break;
	    case INST_SUB:
		dResult = d1 - d2;
		break;
	    case INST_MULT:
		dResult = d1 * d2;
		break;
	    case INST_DIV:
#ifndef IEEE_FLOATING_POINT
		if (d2 == 0.0) {
		    return DIVIDED_BY_ZERO;
		}
#endif
		/*
		 * We presume that we are running with zero-divide unmasked if
		 * we're on an IEEE box. Otherwise, this statement might cause
		 * demons to fly out our noses.
		 */

		dResult = d1 / d2;
		break;
	    default:
		/* Unused, here to silence compiler warning. */
		dResult = 0;
	    }

	doubleResult:
#ifndef ACCEPT_NAN
	    /*
	     * Check now for IEEE floating-point error.
	     */

	    if (TclIsNaN(dResult)) {
		TclExprFloatError(interp, dResult);
		return GENERAL_ARITHMETIC_ERROR;
	    }
#endif
	    DOUBLE_RESULT(dResult);
	}
	if ((type1 != TCL_NUMBER_BIG) && (type2 != TCL_NUMBER_BIG)) {
	    TclGetWideIntFromObj(NULL, valuePtr, &w1);
	    TclGetWideIntFromObj(NULL, value2Ptr, &w2);

	    switch (opcode) {
	    case INST_ADD:
		wResult = w1 + w2;
#ifndef TCL_WIDE_INT_IS_LONG
		if ((type1 == TCL_NUMBER_WIDE) || (type2 == TCL_NUMBER_WIDE))
#endif
		{
		    /*
		     * Check for overflow.
		     */

		    if (Overflowing(w1, w2, wResult)) {
			goto overflowBasic;
		    }
		}
		break;

	    case INST_SUB:
		wResult = w1 - w2;
#ifndef TCL_WIDE_INT_IS_LONG
		if ((type1 == TCL_NUMBER_WIDE) || (type2 == TCL_NUMBER_WIDE))
#endif
		{
		    /*
		     * Must check for overflow. The macro tests for overflows
		     * in sums by looking at the sign bits. As we have a
		     * subtraction here, we are adding -w2. As -w2 could in
		     * turn overflow, we test with ~w2 instead: it has the
		     * opposite sign bit to w2 so it does the job. Note that
		     * the only "bad" case (w2==0) is irrelevant for this
		     * macro, as in that case w1 and wResult have the same
		     * sign and there is no overflow anyway.
		     */

		    if (Overflowing(w1, ~w2, wResult)) {
			goto overflowBasic;
		    }
		}
		break;

	    case INST_MULT:
		if ((type1 != TCL_NUMBER_LONG) || (type2 != TCL_NUMBER_LONG)
			|| (sizeof(Tcl_WideInt) < 2*sizeof(long))) {
		    goto overflowBasic;
		}
		wResult = w1 * w2;
		break;

	    case INST_DIV:
		if (w2 == 0) {
		    return DIVIDED_BY_ZERO;
		}

		/*
		 * Need a bignum to represent (LLONG_MIN / -1)
		 */

		if ((w1 == LLONG_MIN) && (w2 == -1)) {
		    goto overflowBasic;
		}
		wResult = w1 / w2;

		/*
		 * Force Tcl's integer division rules.
		 * TODO: examine for logic simplification
		 */

		if (((wResult < 0) || ((wResult == 0) &&
			((w1 < 0 && w2 > 0) || (w1 > 0 && w2 < 0)))) &&
			(wResult*w2 != w1)) {
		    wResult -= 1;
		}
		break;

	    default:
		/*
		 * Unused, here to silence compiler warning.
		 */

		wResult = 0;
	    }

	    WIDE_RESULT(wResult);
	}

    overflowBasic:
	Tcl_TakeBignumFromObj(NULL, valuePtr, &big1);
	Tcl_TakeBignumFromObj(NULL, value2Ptr, &big2);
	mp_init(&bigResult);
	switch (opcode) {
	case INST_ADD:
	    mp_add(&big1, &big2, &bigResult);
	    break;
	case INST_SUB:
	    mp_sub(&big1, &big2, &bigResult);
	    break;
	case INST_MULT:
	    mp_mul(&big1, &big2, &bigResult);
	    break;
	case INST_DIV:
	    if (mp_iszero(&big2)) {
		mp_clear(&big1);
		mp_clear(&big2);
		mp_clear(&bigResult);
		return DIVIDED_BY_ZERO;
	    }
	    mp_init(&bigRemainder);
	    mp_div(&big1, &big2, &bigResult, &bigRemainder);
	    /* TODO: internals intrusion */
	    if (!mp_iszero(&bigRemainder)
		    && (bigRemainder.sign != big2.sign)) {
		/*
		 * Convert to Tcl's integer division rules.
		 */

		mp_sub_d(&bigResult, 1, &bigResult);
		mp_add(&bigRemainder, &big2, &bigRemainder);
	    }
	    mp_clear(&bigRemainder);
	    break;
	}
	mp_clear(&big1);
	mp_clear(&big2);
	BIG_RESULT(&bigResult);
    }

    Tcl_Panic("unexpected opcode");
    return NULL;
}

static Tcl_Obj *
ExecuteExtendedUnaryMathOp(
    int opcode,			/* What operation to perform. */
    Tcl_Obj *valuePtr)		/* The operand on the stack. */
{
    ClientData ptr;
    int type;
    Tcl_WideInt w;
    mp_int big;
    Tcl_Obj *objResultPtr;

    (void) GetNumberFromObj(NULL, valuePtr, &ptr, &type);

    switch (opcode) {
    case INST_BITNOT:
#ifndef TCL_WIDE_INT_IS_LONG
	if (type == TCL_NUMBER_WIDE) {
	    w = *((const Tcl_WideInt *) ptr);
	    WIDE_RESULT(~w);
	}
#endif
	Tcl_TakeBignumFromObj(NULL, valuePtr, &big);
	/* ~a = - a - 1 */
	mp_neg(&big, &big);
	mp_sub_d(&big, 1, &big);
	BIG_RESULT(&big);
    case INST_UMINUS:
	switch (type) {
	case TCL_NUMBER_DOUBLE:
	    DOUBLE_RESULT(-(*((const double *) ptr)));
	case TCL_NUMBER_LONG:
	    w = (Tcl_WideInt) (*((const long *) ptr));
	    if (w != LLONG_MIN) {
		WIDE_RESULT(-w);
	    }
	    TclBNInitBignumFromLong(&big, *(const long *) ptr);
	    break;
#ifndef TCL_WIDE_INT_IS_LONG
	case TCL_NUMBER_WIDE:
	    w = *((const Tcl_WideInt *) ptr);
	    if (w != LLONG_MIN) {
		WIDE_RESULT(-w);
	    }
	    TclBNInitBignumFromWideInt(&big, w);
	    break;
#endif
	default:
	    Tcl_TakeBignumFromObj(NULL, valuePtr, &big);
	}
	mp_neg(&big, &big);
	BIG_RESULT(&big);
    }

    Tcl_Panic("unexpected opcode");
    return NULL;
}
#undef LONG_RESULT
#undef WIDE_RESULT
#undef BIG_RESULT
#undef DOUBLE_RESULT

/*
 *----------------------------------------------------------------------
 *
 * CompareTwoNumbers --
 *
 *	This function compares a pair of numbers in Tcl_Objs. Each argument
 *	must already be known to be numeric and not NaN.
 *
 * Results:
 *	One of MP_LT, MP_EQ or MP_GT, depending on whether valuePtr is less
 *	than, equal to, or greater than value2Ptr (respectively).
 *
 * Side effects:
 *	None, provided both values are numeric.
 *
 *----------------------------------------------------------------------
 */

int
TclCompareTwoNumbers(
    Tcl_Obj *valuePtr,
    Tcl_Obj *value2Ptr)
{
    int type1, type2, compare;
    ClientData ptr1, ptr2;
    mp_int big1, big2;
    double d1, d2, tmp;
    long l1, l2;
#ifndef TCL_WIDE_INT_IS_LONG
    Tcl_WideInt w1, w2;
#endif

    (void) GetNumberFromObj(NULL, valuePtr, &ptr1, &type1);
    (void) GetNumberFromObj(NULL, value2Ptr, &ptr2, &type2);

    switch (type1) {
    case TCL_NUMBER_LONG:
	l1 = *((const long *)ptr1);
	switch (type2) {
	case TCL_NUMBER_LONG:
	    l2 = *((const long *)ptr2);
	longCompare:
	    return (l1 < l2) ? MP_LT : ((l1 > l2) ? MP_GT : MP_EQ);
#ifndef TCL_WIDE_INT_IS_LONG
	case TCL_NUMBER_WIDE:
	    w2 = *((const Tcl_WideInt *)ptr2);
	    w1 = (Tcl_WideInt)l1;
	    goto wideCompare;
#endif
	case TCL_NUMBER_DOUBLE:
	    d2 = *((const double *)ptr2);
	    d1 = (double) l1;

	    /*
	     * If the double has a fractional part, or if the long can be
	     * converted to double without loss of precision, then compare as
	     * doubles.
	     */

	    if (DBL_MANT_DIG > CHAR_BIT*sizeof(long) || l1 == (long) d1
		    || modf(d2, &tmp) != 0.0) {
		goto doubleCompare;
	    }

	    /*
	     * Otherwise, to make comparision based on full precision, need to
	     * convert the double to a suitably sized integer.
	     *
	     * Need this to get comparsions like
	     *	  expr 20000000000000003 < 20000000000000004.0
	     * right. Converting the first argument to double will yield two
	     * double values that are equivalent within double precision.
	     * Converting the double to an integer gets done exactly, then
	     * integer comparison can tell the difference.
	     */

	    if (d2 < (double)LONG_MIN) {
		return MP_GT;
	    }
	    if (d2 > (double)LONG_MAX) {
		return MP_LT;
	    }
	    l2 = (long) d2;
	    goto longCompare;
	case TCL_NUMBER_BIG:
	    Tcl_TakeBignumFromObj(NULL, value2Ptr, &big2);
	    if (mp_cmp_d(&big2, 0) == MP_LT) {
		compare = MP_GT;
	    } else {
		compare = MP_LT;
	    }
	    mp_clear(&big2);
	    return compare;
	}

#ifndef TCL_WIDE_INT_IS_LONG
    case TCL_NUMBER_WIDE:
	w1 = *((const Tcl_WideInt *)ptr1);
	switch (type2) {
	case TCL_NUMBER_WIDE:
	    w2 = *((const Tcl_WideInt *)ptr2);
	wideCompare:
	    return (w1 < w2) ? MP_LT : ((w1 > w2) ? MP_GT : MP_EQ);
	case TCL_NUMBER_LONG:
	    l2 = *((const long *)ptr2);
	    w2 = (Tcl_WideInt)l2;
	    goto wideCompare;
	case TCL_NUMBER_DOUBLE:
	    d2 = *((const double *)ptr2);
	    d1 = (double) w1;
	    if (DBL_MANT_DIG > CHAR_BIT*sizeof(Tcl_WideInt)
		    || w1 == (Tcl_WideInt) d1 || modf(d2, &tmp) != 0.0) {
		goto doubleCompare;
	    }
	    if (d2 < (double)LLONG_MIN) {
		return MP_GT;
	    }
	    if (d2 > (double)LLONG_MAX) {
		return MP_LT;
	    }
	    w2 = (Tcl_WideInt) d2;
	    goto wideCompare;
	case TCL_NUMBER_BIG:
	    Tcl_TakeBignumFromObj(NULL, value2Ptr, &big2);
	    if (mp_cmp_d(&big2, 0) == MP_LT) {
		compare = MP_GT;
	    } else {
		compare = MP_LT;
	    }
	    mp_clear(&big2);
	    return compare;
	}
#endif

    case TCL_NUMBER_DOUBLE:
	d1 = *((const double *)ptr1);
	switch (type2) {
	case TCL_NUMBER_DOUBLE:
	    d2 = *((const double *)ptr2);
	doubleCompare:
	    return (d1 < d2) ? MP_LT : ((d1 > d2) ? MP_GT : MP_EQ);
	case TCL_NUMBER_LONG:
	    l2 = *((const long *)ptr2);
	    d2 = (double) l2;
	    if (DBL_MANT_DIG > CHAR_BIT*sizeof(long) || l2 == (long) d2
		    || modf(d1, &tmp) != 0.0) {
		goto doubleCompare;
	    }
	    if (d1 < (double)LONG_MIN) {
		return MP_LT;
	    }
	    if (d1 > (double)LONG_MAX) {
		return MP_GT;
	    }
	    l1 = (long) d1;
	    goto longCompare;
#ifndef TCL_WIDE_INT_IS_LONG
	case TCL_NUMBER_WIDE:
	    w2 = *((const Tcl_WideInt *)ptr2);
	    d2 = (double) w2;
	    if (DBL_MANT_DIG > CHAR_BIT*sizeof(Tcl_WideInt)
		    || w2 == (Tcl_WideInt) d2 || modf(d1, &tmp) != 0.0) {
		goto doubleCompare;
	    }
	    if (d1 < (double)LLONG_MIN) {
		return MP_LT;
	    }
	    if (d1 > (double)LLONG_MAX) {
		return MP_GT;
	    }
	    w1 = (Tcl_WideInt) d1;
	    goto wideCompare;
#endif
	case TCL_NUMBER_BIG:
	    if (TclIsInfinite(d1)) {
		return (d1 > 0.0) ? MP_GT : MP_LT;
	    }
	    Tcl_TakeBignumFromObj(NULL, value2Ptr, &big2);
	    if ((d1 < (double)LONG_MAX) && (d1 > (double)LONG_MIN)) {
		if (mp_cmp_d(&big2, 0) == MP_LT) {
		    compare = MP_GT;
		} else {
		    compare = MP_LT;
		}
		mp_clear(&big2);
		return compare;
	    }
	    if (DBL_MANT_DIG > CHAR_BIT*sizeof(long)
		    && modf(d1, &tmp) != 0.0) {
		d2 = TclBignumToDouble(&big2);
		mp_clear(&big2);
		goto doubleCompare;
	    }
	    Tcl_InitBignumFromDouble(NULL, d1, &big1);
	    goto bigCompare;
	}

    case TCL_NUMBER_BIG:
	Tcl_TakeBignumFromObj(NULL, valuePtr, &big1);
	switch (type2) {
#ifndef TCL_WIDE_INT_IS_LONG
	case TCL_NUMBER_WIDE:
#endif
	case TCL_NUMBER_LONG:
	    compare = mp_cmp_d(&big1, 0);
	    mp_clear(&big1);
	    return compare;
	case TCL_NUMBER_DOUBLE:
	    d2 = *((const double *)ptr2);
	    if (TclIsInfinite(d2)) {
		compare = (d2 > 0.0) ? MP_LT : MP_GT;
		mp_clear(&big1);
		return compare;
	    }
	    if ((d2 < (double)LONG_MAX) && (d2 > (double)LONG_MIN)) {
		compare = mp_cmp_d(&big1, 0);
		mp_clear(&big1);
		return compare;
	    }
	    if (DBL_MANT_DIG > CHAR_BIT*sizeof(long)
		    && modf(d2, &tmp) != 0.0) {
		d1 = TclBignumToDouble(&big1);
		mp_clear(&big1);
		goto doubleCompare;
	    }
	    Tcl_InitBignumFromDouble(NULL, d2, &big2);
	    goto bigCompare;
	case TCL_NUMBER_BIG:
	    Tcl_TakeBignumFromObj(NULL, value2Ptr, &big2);
	bigCompare:
	    compare = mp_cmp(&big1, &big2);
	    mp_clear(&big1);
	    mp_clear(&big2);
	    return compare;
	}
    default:
	Tcl_Panic("unexpected number type");
	return TCL_ERROR;
    }
}

#ifdef TCL_COMPILE_DEBUG
/*
 *----------------------------------------------------------------------
 *
 * PrintByteCodeInfo --
 *
 *	This procedure prints a summary about a bytecode object to stdout. It
 *	is called by TclNRExecuteByteCode when starting to execute the bytecode
 *	object if tclTraceExec has the value 2 or more.
 *
 * Results:
 *	None.
 *
 * Side effects:
 *	None.
 *
 *----------------------------------------------------------------------
 */

static void
PrintByteCodeInfo(
    register ByteCode *codePtr)	/* The bytecode whose summary is printed to
				 * stdout. */
{
    Proc *procPtr = codePtr->procPtr;
    Interp *iPtr = (Interp *) *codePtr->interpHandle;

    fprintf(stdout, "\nExecuting ByteCode 0x%p, refCt %u, epoch %u, interp 0x%p (epoch %u)\n",
	    codePtr, codePtr->refCount, codePtr->compileEpoch, iPtr,
	    iPtr->compileEpoch);

    fprintf(stdout, "  Source: ");
    TclPrintSource(stdout, codePtr->source, 60);

    fprintf(stdout, "\n  Cmds %d, src %d, inst %u, litObjs %u, aux %d, stkDepth %u, code/src %.2f\n",
	    codePtr->numCommands, codePtr->numSrcBytes,
	    codePtr->numCodeBytes, codePtr->numLitObjects,
	    codePtr->numAuxDataItems, codePtr->maxStackDepth,
#ifdef TCL_COMPILE_STATS
	    codePtr->numSrcBytes?
		    ((float)codePtr->structureSize)/codePtr->numSrcBytes :
#endif
	    0.0);

#ifdef TCL_COMPILE_STATS
    fprintf(stdout, "  Code %lu = header %lu+inst %d+litObj %lu+exc %lu+aux %lu+cmdMap %d\n",
	    (unsigned long) codePtr->structureSize,
	    (unsigned long) (sizeof(ByteCode)-sizeof(size_t)-sizeof(Tcl_Time)),
	    codePtr->numCodeBytes,
	    (unsigned long) (codePtr->numLitObjects * sizeof(Tcl_Obj *)),
	    (unsigned long) (codePtr->numExceptRanges*sizeof(ExceptionRange)),
	    (unsigned long) (codePtr->numAuxDataItems * sizeof(AuxData)),
	    codePtr->numCmdLocBytes);
#endif /* TCL_COMPILE_STATS */
    if (procPtr != NULL) {
	fprintf(stdout,
		"  Proc 0x%p, refCt %d, args %d, compiled locals %d\n",
		procPtr, procPtr->refCount, procPtr->numArgs,
		procPtr->numCompiledLocals);
    }
}
#endif /* TCL_COMPILE_DEBUG */

/*
 *----------------------------------------------------------------------
 *
 * ValidatePcAndStackTop --
 *
 *	This procedure is called by TclNRExecuteByteCode when debugging to
 *	verify that the program counter and stack top are valid during
 *	execution.
 *
 * Results:
 *	None.
 *
 * Side effects:
 *	Prints a message to stderr and panics if either the pc or stack top
 *	are invalid.
 *
 *----------------------------------------------------------------------
 */

#ifdef TCL_COMPILE_DEBUG
static void
ValidatePcAndStackTop(
    register ByteCode *codePtr,	/* The bytecode whose summary is printed to
				 * stdout. */
    const unsigned char *pc,	/* Points to first byte of a bytecode
				 * instruction. The program counter. */
    int stackTop,		/* Current stack top. Must be between
				 * stackLowerBound and stackUpperBound
				 * (inclusive). */
    int checkStack)		/* 0 if the stack depth check should be
				 * skipped. */
{
    int stackUpperBound = codePtr->maxStackDepth;
				/* Greatest legal value for stackTop. */
    unsigned relativePc = (unsigned) (pc - codePtr->codeStart);
    unsigned long codeStart = (unsigned long) codePtr->codeStart;
    unsigned long codeEnd = (unsigned long)
	    (codePtr->codeStart + codePtr->numCodeBytes);
    unsigned char opCode = *pc;

    if (((unsigned long) pc < codeStart) || ((unsigned long) pc > codeEnd)) {
	fprintf(stderr, "\nBad instruction pc 0x%p in TclNRExecuteByteCode\n",
		pc);
	Tcl_Panic("TclNRExecuteByteCode execution failure: bad pc");
    }
    if ((unsigned) opCode > LAST_INST_OPCODE) {
	fprintf(stderr, "\nBad opcode %d at pc %u in TclNRExecuteByteCode\n",
		(unsigned) opCode, relativePc);
	Tcl_Panic("TclNRExecuteByteCode execution failure: bad opcode");
    }
    if (checkStack && 
	    ((stackTop < 0) || (stackTop > stackUpperBound))) {
	int numChars;
	const char *cmd = GetSrcInfoForPc(pc, codePtr, &numChars, NULL, NULL);

	fprintf(stderr, "\nBad stack top %d at pc %u in TclNRExecuteByteCode (min 0, max %i)",
		stackTop, relativePc, stackUpperBound);
	if (cmd != NULL) {
	    Tcl_Obj *message;

	    TclNewLiteralStringObj(message, "\n executing ");
	    Tcl_IncrRefCount(message);
	    Tcl_AppendLimitedToObj(message, cmd, numChars, 100, NULL);
	    fprintf(stderr,"%s\n", Tcl_GetString(message));
	    Tcl_DecrRefCount(message);
	} else {
	    fprintf(stderr, "\n");
	}
	Tcl_Panic("TclNRExecuteByteCode execution failure: bad stack top");
    }
}
#endif /* TCL_COMPILE_DEBUG */

/*
 *----------------------------------------------------------------------
 *
 * IllegalExprOperandType --
 *
 *	Used by TclNRExecuteByteCode to append an error message to the interp
 *	result when an illegal operand type is detected by an expression
 *	instruction. The argument opndPtr holds the operand object in error.
 *
 * Results:
 *	None.
 *
 * Side effects:
 *	An error message is appended to the interp result.
 *
 *----------------------------------------------------------------------
 */

static void
IllegalExprOperandType(
    Tcl_Interp *interp,		/* Interpreter to which error information
				 * pertains. */
    const unsigned char *pc, /* Points to the instruction being executed
				 * when the illegal type was found. */
    Tcl_Obj *opndPtr)		/* Points to the operand holding the value
				 * with the illegal type. */
{
    ClientData ptr;
    int type;
    const unsigned char opcode = *pc;
    const char *description, *operator = operatorStrings[opcode - INST_LOR];

    if (opcode == INST_EXPON) {
	operator = "**";
    }

    if (GetNumberFromObj(NULL, opndPtr, &ptr, &type) != TCL_OK) {
	description = "non-numeric string";
    } else if (type == TCL_NUMBER_NAN) {
	description = "non-numeric floating-point value";
    } else if (type == TCL_NUMBER_DOUBLE) {
	description = "floating-point value";
    } else {
	/* TODO: No caller needs this. Eliminate? */
	description = "(big) integer";
    }

    Tcl_SetObjResult(interp, Tcl_ObjPrintf(
	    "can't use %s \"%s\" as operand of \"%s\"", description,
	    Tcl_GetString(opndPtr), operator));
    Tcl_SetErrorCode(interp, "ARITH", "DOMAIN", description, NULL);
}

/*
 *----------------------------------------------------------------------
 *
 * TclGetSrcInfoForPc, GetSrcInfoForPc, TclGetSourceFromFrame --
 *
 *	Given a program counter value, finds the closest command in the
 *	bytecode code unit's CmdLocation array and returns information about
 *	that command's source: a pointer to its first byte and the number of
 *	characters.
 *
 * Results:
 *	If a command is found that encloses the program counter value, a
 *	pointer to the command's source is returned and the length of the
 *	source is stored at *lengthPtr. If multiple commands resulted in code
 *	at pc, information about the closest enclosing command is returned. If
 *	no matching command is found, NULL is returned and *lengthPtr is
 *	unchanged.
 *
 * Side effects:
 *	The CmdFrame at *cfPtr is updated.
 *
 *----------------------------------------------------------------------
 */

<<<<<<< HEAD
const char *
TclGetSrcInfoForCmd(
    Interp *iPtr,
    size_t *lenPtr)
=======
Tcl_Obj *
TclGetSourceFromFrame(
    CmdFrame *cfPtr,
    int objc,
    Tcl_Obj *const objv[])
>>>>>>> 89f9b944
{
    if (cfPtr == NULL) {
        return Tcl_NewListObj(objc, objv);
    }
    if (cfPtr->cmdObj == NULL) {
        if (cfPtr->cmd == NULL) {
	    ByteCode *codePtr = (ByteCode *) cfPtr->data.tebc.codePtr;

            cfPtr->cmd = GetSrcInfoForPc((unsigned char *)
		    cfPtr->data.tebc.pc, codePtr, &cfPtr->len, NULL, NULL);
        }
        cfPtr->cmdObj = Tcl_NewStringObj(cfPtr->cmd, cfPtr->len);
        Tcl_IncrRefCount(cfPtr->cmdObj);
    }
    return cfPtr->cmdObj;
}

void
TclGetSrcInfoForPc(
    CmdFrame *cfPtr)
{
    ByteCode *codePtr = (ByteCode *) cfPtr->data.tebc.codePtr;

    assert(cfPtr->type == TCL_LOCATION_BC);

    if (cfPtr->cmd == NULL) {

	cfPtr->cmd = GetSrcInfoForPc(
		(unsigned char *) cfPtr->data.tebc.pc, codePtr,
		&cfPtr->len, NULL, NULL);
    }

    if (cfPtr->cmd != NULL) {
	/*
	 * We now have the command. We can get the srcOffset back and from
	 * there find the list of word locations for this command.
	 */

	ExtCmdLoc *eclPtr;
	ECL *locPtr = NULL;
	int srcOffset, i;
	Interp *iPtr = (Interp *) *codePtr->interpHandle;
	Tcl_HashEntry *hePtr =
		Tcl_FindHashEntry(iPtr->lineBCPtr, codePtr);

	if (!hePtr) {
	    return;
	}

	srcOffset = cfPtr->cmd - codePtr->source;
	eclPtr = Tcl_GetHashValue(hePtr);

	for (i=0; i < eclPtr->nuloc; i++) {
	    if (eclPtr->loc[i].srcOffset == srcOffset) {
		locPtr = eclPtr->loc+i;
		break;
	    }
	}
	if (locPtr == NULL) {
	    Tcl_Panic("LocSearch failure");
	}

	cfPtr->line = locPtr->line;
	cfPtr->nline = locPtr->nline;
	cfPtr->type = eclPtr->type;

	if (eclPtr->type == TCL_LOCATION_SOURCE) {
	    cfPtr->data.eval.path = eclPtr->path;
	    Tcl_IncrRefCount(cfPtr->data.eval.path);
	}

	/*
	 * Do not set cfPtr->data.eval.path NULL for non-SOURCE. Needed for
	 * cfPtr->data.tebc.codePtr.
	 */
    }
}

static const char *
GetSrcInfoForPc(
    const unsigned char *pc,	/* The program counter value for which to
				 * return the closest command's source info.
				 * This points within a bytecode instruction
				 * in codePtr's code. */
    ByteCode *codePtr,		/* The bytecode sequence in which to look up
				 * the command source for the pc. */
    size_t *lengthPtr,		/* If non-NULL, the location where the length
				 * of the command's source should be stored.
				 * If NULL, no length is stored. */
    const unsigned char **pcBeg,/* If non-NULL, the bytecode location
				 * where the current instruction starts.
				 * If NULL; no pointer is stored. */
    int *cmdIdxPtr)		/* If non-NULL, the location where the index
				 * of the command containing the pc should 
				 * be stored. */
{
    register int pcOffset = (pc - codePtr->codeStart);
    int numCmds = codePtr->numCommands;
    unsigned char *codeDeltaNext, *codeLengthNext;
    unsigned char *srcDeltaNext, *srcLengthNext;
    int codeOffset, codeLen, codeEnd, srcOffset, srcLen, delta, i;
    int bestDist = INT_MAX;	/* Distance of pc to best cmd's start pc. */
    int bestSrcOffset = -1;	/* Initialized to avoid compiler warning. */
    int bestSrcLength = -1;	/* Initialized to avoid compiler warning. */
    int bestCmdIdx = -1;

    if ((pcOffset < 0) || (pcOffset >= codePtr->numCodeBytes)) {
	if (pcBeg != NULL) *pcBeg = NULL;
	return NULL;
    }

    /*
     * Decode the code and source offset and length for each command. The
     * closest enclosing command is the last one whose code started before
     * pcOffset.
     */

    codeDeltaNext = codePtr->codeDeltaStart;
    codeLengthNext = codePtr->codeLengthStart;
    srcDeltaNext = codePtr->srcDeltaStart;
    srcLengthNext = codePtr->srcLengthStart;
    codeOffset = srcOffset = 0;
    for (i = 0;  i < numCmds;  i++) {
	if ((unsigned) *codeDeltaNext == (unsigned) 0xFF) {
	    codeDeltaNext++;
	    delta = TclGetInt4AtPtr(codeDeltaNext);
	    codeDeltaNext += 4;
	} else {
	    delta = TclGetInt1AtPtr(codeDeltaNext);
	    codeDeltaNext++;
	}
	codeOffset += delta;

	if ((unsigned) *codeLengthNext == (unsigned) 0xFF) {
	    codeLengthNext++;
	    codeLen = TclGetInt4AtPtr(codeLengthNext);
	    codeLengthNext += 4;
	} else {
	    codeLen = TclGetInt1AtPtr(codeLengthNext);
	    codeLengthNext++;
	}
	codeEnd = (codeOffset + codeLen - 1);

	if ((unsigned) *srcDeltaNext == (unsigned) 0xFF) {
	    srcDeltaNext++;
	    delta = TclGetInt4AtPtr(srcDeltaNext);
	    srcDeltaNext += 4;
	} else {
	    delta = TclGetInt1AtPtr(srcDeltaNext);
	    srcDeltaNext++;
	}
	srcOffset += delta;

	if ((unsigned) *srcLengthNext == (unsigned) 0xFF) {
	    srcLengthNext++;
	    srcLen = TclGetInt4AtPtr(srcLengthNext);
	    srcLengthNext += 4;
	} else {
	    srcLen = TclGetInt1AtPtr(srcLengthNext);
	    srcLengthNext++;
	}

	if (codeOffset > pcOffset) {	/* Best cmd already found */
	    break;
	}
	if (pcOffset <= codeEnd) {	/* This cmd's code encloses pc */
	    int dist = (pcOffset - codeOffset);

	    if (dist <= bestDist) {
		bestDist = dist;
		bestSrcOffset = srcOffset;
		bestSrcLength = srcLen;
		bestCmdIdx = i;
	    }
	}
    }

    if (pcBeg != NULL) {
	const unsigned char *curr, *prev;

	/*
	 * Walk from beginning of command or BC to pc, by complete
	 * instructions. Stop when crossing pc; keep previous.
	 */

	curr = ((bestDist == INT_MAX) ? codePtr->codeStart : pc - bestDist);
	prev = curr;
	while (curr <= pc) {
	    prev = curr;
	    curr += tclInstructionTable[*curr].numBytes;
	}
	*pcBeg = prev;
    }

    if (bestDist == INT_MAX) {
	return NULL;
    }

    if (lengthPtr != NULL) {
	*lengthPtr = bestSrcLength;
    }

    if (cmdIdxPtr != NULL) {
	*cmdIdxPtr = bestCmdIdx;
    }

    return (codePtr->source + bestSrcOffset);
}

/*
 *----------------------------------------------------------------------
 *
 * GetExceptRangeForPc --
 *
 *	Given a program counter value, return the closest enclosing
 *	ExceptionRange.
 *
 * Results:
 *	In the normal case, catchOnly is 0 (false) and this procedure returns
 *	a pointer to the most closely enclosing ExceptionRange structure
 *	regardless of whether it is a loop or catch exception range. This is
 *	appropriate when processing a TCL_BREAK or TCL_CONTINUE, which will be
 *	"handled" either by a loop exception range or a closer catch range. If
 *	catchOnly is nonzero, this procedure ignores loop exception ranges and
 *	returns a pointer to the closest catch range. If no matching
 *	ExceptionRange is found that encloses pc, a NULL is returned.
 *
 * Side effects:
 *	None.
 *
 *----------------------------------------------------------------------
 */

static ExceptionRange *
GetExceptRangeForPc(
    const unsigned char *pc, /* The program counter value for which to
				 * search for a closest enclosing exception
				 * range. This points to a bytecode
				 * instruction in codePtr's code. */
    int catchOnly,		/* If 0, consider either loop or catch
				 * ExceptionRanges in search. If nonzero
				 * consider only catch ranges (and ignore any
				 * closer loop ranges). */
    ByteCode *codePtr)		/* Points to the ByteCode in which to search
				 * for the enclosing ExceptionRange. */
{
    ExceptionRange *rangeArrayPtr;
    int numRanges = codePtr->numExceptRanges;
    register ExceptionRange *rangePtr;
    int pcOffset = pc - codePtr->codeStart;
    register int start;

    if (numRanges == 0) {
	return NULL;
    }

    /*
     * This exploits peculiarities of our compiler: nested ranges are always
     * *after* their containing ranges, so that by scanning backwards we are
     * sure that the first matching range is indeed the deepest.
     */

    rangeArrayPtr = codePtr->exceptArrayPtr;
    rangePtr = rangeArrayPtr + numRanges;
    while (--rangePtr >= rangeArrayPtr) {
	start = rangePtr->codeOffset;
	if ((start <= pcOffset) &&
		(pcOffset < (start + rangePtr->numCodeBytes))) {
	    if ((!catchOnly)
		    || (rangePtr->type == CATCH_EXCEPTION_RANGE)) {
		return rangePtr;
	    }
	}
    }
    return NULL;
}

/*
 *----------------------------------------------------------------------
 *
 * GetOpcodeName --
 *
 *	This procedure is called by the TRACE and TRACE_WITH_OBJ macros used
 *	in TclNRExecuteByteCode when debugging. It returns the name of the
 *	bytecode instruction at a specified instruction pc.
 *
 * Results:
 *	A character string for the instruction.
 *
 * Side effects:
 *	None.
 *
 *----------------------------------------------------------------------
 */

#ifdef TCL_COMPILE_DEBUG
static const char *
GetOpcodeName(
    const unsigned char *pc)	/* Points to the instruction whose name should
				 * be returned. */
{
    unsigned char opCode = *pc;

    return tclInstructionTable[opCode].name;
}
#endif /* TCL_COMPILE_DEBUG */

/*
 *----------------------------------------------------------------------
 *
 * TclExprFloatError --
 *
 *	This procedure is called when an error occurs during a floating-point
 *	operation. It reads errno and sets interp->objResultPtr accordingly.
 *
 * Results:
 *	interp->objResultPtr is set to hold an error message.
 *
 * Side effects:
 *	None.
 *
 *----------------------------------------------------------------------
 */

void
TclExprFloatError(
    Tcl_Interp *interp,		/* Where to store error message. */
    double value)		/* Value returned after error; used to
				 * distinguish underflows from overflows. */
{
    const char *s;

    if ((errno == EDOM) || TclIsNaN(value)) {
	s = "domain error: argument not in valid range";
	Tcl_SetObjResult(interp, Tcl_NewStringObj(s, TCL_STRLEN));
	Tcl_SetErrorCode(interp, "ARITH", "DOMAIN", s, NULL);
    } else if ((errno == ERANGE) || TclIsInfinite(value)) {
	if (value == 0.0) {
	    s = "floating-point value too small to represent";
	    Tcl_SetObjResult(interp, Tcl_NewStringObj(s, TCL_STRLEN));
	    Tcl_SetErrorCode(interp, "ARITH", "UNDERFLOW", s, NULL);
	} else {
	    s = "floating-point value too large to represent";
	    Tcl_SetObjResult(interp, Tcl_NewStringObj(s, TCL_STRLEN));
	    Tcl_SetErrorCode(interp, "ARITH", "OVERFLOW", s, NULL);
	}
    } else {
	Tcl_Obj *objPtr = Tcl_ObjPrintf(
		"unknown floating-point error, errno = %d", errno);

	Tcl_SetErrorCode(interp, "ARITH", "UNKNOWN",
		Tcl_GetString(objPtr), NULL);
	Tcl_SetObjResult(interp, objPtr);
    }
}

#ifdef TCL_COMPILE_STATS
/*
 *----------------------------------------------------------------------
 *
 * TclLog2 --
 *
 *	Procedure used while collecting compilation statistics to determine
 *	the log base 2 of an integer.
 *
 * Results:
 *	Returns the log base 2 of the operand. If the argument is less than or
 *	equal to zero, a zero is returned.
 *
 * Side effects:
 *	None.
 *
 *----------------------------------------------------------------------
 */

int
TclLog2(
    register int value)		/* The integer for which to compute the log
				 * base 2. */
{
    register int n = value;
    register int result = 0;

    while (n > 1) {
	n = n >> 1;
	result++;
    }
    return result;
}

/*
 *----------------------------------------------------------------------
 *
 * EvalStatsCmd --
 *
 *	Implements the "evalstats" command that prints instruction execution
 *	counts to stdout.
 *
 * Results:
 *	Standard Tcl results.
 *
 * Side effects:
 *	None.
 *
 *----------------------------------------------------------------------
 */

static int
EvalStatsCmd(
    ClientData unused,		/* Unused. */
    Tcl_Interp *interp,		/* The current interpreter. */
    int objc,			/* The number of arguments. */
    Tcl_Obj *const objv[])	/* The argument strings. */
{
    Interp *iPtr = (Interp *) interp;
    LiteralTable *globalTablePtr = &iPtr->literalTable;
    ByteCodeStats *statsPtr = &iPtr->stats;
    double totalCodeBytes, currentCodeBytes;
    double totalLiteralBytes, currentLiteralBytes;
    double objBytesIfUnshared, strBytesIfUnshared, sharingBytesSaved;
    double strBytesSharedMultX, strBytesSharedOnce;
    double numInstructions, currentHeaderBytes;
    long numCurrentByteCodes, numByteCodeLits;
    long refCountSum, literalMgmtBytes, sum;
    int numSharedMultX, numSharedOnce;
    int decadeHigh, minSizeDecade, maxSizeDecade, length, i;
    char *litTableStats;
    LiteralEntry *entryPtr;
    Tcl_Obj *objPtr;

#define Percent(a,b) ((a) * 100.0 / (b))

    objPtr = Tcl_NewObj();
    Tcl_IncrRefCount(objPtr);

    numInstructions = 0.0;
    for (i = 0;  i < 256;  i++) {
	if (statsPtr->instructionCount[i] != 0) {
	    numInstructions += statsPtr->instructionCount[i];
	}
    }

    totalLiteralBytes = sizeof(LiteralTable)
	    + iPtr->literalTable.numBuckets * sizeof(LiteralEntry *)
	    + (statsPtr->numLiteralsCreated * sizeof(LiteralEntry))
	    + (statsPtr->numLiteralsCreated * sizeof(Tcl_Obj))
	    + statsPtr->totalLitStringBytes;
    totalCodeBytes = statsPtr->totalByteCodeBytes + totalLiteralBytes;

    numCurrentByteCodes =
	    statsPtr->numCompilations - statsPtr->numByteCodesFreed;
    currentHeaderBytes = numCurrentByteCodes
	    * (sizeof(ByteCode) - sizeof(size_t) - sizeof(Tcl_Time));
    literalMgmtBytes = sizeof(LiteralTable)
	    + (iPtr->literalTable.numBuckets * sizeof(LiteralEntry *))
	    + (iPtr->literalTable.numEntries * sizeof(LiteralEntry));
    currentLiteralBytes = literalMgmtBytes
	    + iPtr->literalTable.numEntries * sizeof(Tcl_Obj)
	    + statsPtr->currentLitStringBytes;
    currentCodeBytes = statsPtr->currentByteCodeBytes + currentLiteralBytes;

    /*
     * Summary statistics, total and current source and ByteCode sizes.
     */

    Tcl_AppendPrintfToObj(objPtr, "\n----------------------------------------------------------------\n");
    Tcl_AppendPrintfToObj(objPtr,
	    "Compilation and execution statistics for interpreter %#lx\n",
	    (long int)iPtr);

    Tcl_AppendPrintfToObj(objPtr, "\nNumber ByteCodes executed\t%ld\n",
	    statsPtr->numExecutions);
    Tcl_AppendPrintfToObj(objPtr, "Number ByteCodes compiled\t%ld\n",
	    statsPtr->numCompilations);
    Tcl_AppendPrintfToObj(objPtr, "  Mean executions/compile\t%.1f\n",
	    statsPtr->numExecutions / (float)statsPtr->numCompilations);

    Tcl_AppendPrintfToObj(objPtr, "\nInstructions executed\t\t%.0f\n",
	    numInstructions);
    Tcl_AppendPrintfToObj(objPtr, "  Mean inst/compile\t\t%.0f\n",
	    numInstructions / statsPtr->numCompilations);
    Tcl_AppendPrintfToObj(objPtr, "  Mean inst/execution\t\t%.0f\n",
	    numInstructions / statsPtr->numExecutions);

    Tcl_AppendPrintfToObj(objPtr, "\nTotal ByteCodes\t\t\t%ld\n",
	    statsPtr->numCompilations);
    Tcl_AppendPrintfToObj(objPtr, "  Source bytes\t\t\t%.6g\n",
	    statsPtr->totalSrcBytes);
    Tcl_AppendPrintfToObj(objPtr, "  Code bytes\t\t\t%.6g\n",
	    totalCodeBytes);
    Tcl_AppendPrintfToObj(objPtr, "    ByteCode bytes\t\t%.6g\n",
	    statsPtr->totalByteCodeBytes);
    Tcl_AppendPrintfToObj(objPtr, "    Literal bytes\t\t%.6g\n",
	    totalLiteralBytes);
    Tcl_AppendPrintfToObj(objPtr, "      table %lu + bkts %lu + entries %lu + objects %lu + strings %.6g\n",
	    (unsigned long) sizeof(LiteralTable),
	    (unsigned long) (iPtr->literalTable.numBuckets * sizeof(LiteralEntry *)),
	    (unsigned long) (statsPtr->numLiteralsCreated * sizeof(LiteralEntry)),
	    (unsigned long) (statsPtr->numLiteralsCreated * sizeof(Tcl_Obj)),
	    statsPtr->totalLitStringBytes);
    Tcl_AppendPrintfToObj(objPtr, "  Mean code/compile\t\t%.1f\n",
	    totalCodeBytes / statsPtr->numCompilations);
    Tcl_AppendPrintfToObj(objPtr, "  Mean code/source\t\t%.1f\n",
	    totalCodeBytes / statsPtr->totalSrcBytes);

    Tcl_AppendPrintfToObj(objPtr, "\nCurrent (active) ByteCodes\t%ld\n",
	    numCurrentByteCodes);
    Tcl_AppendPrintfToObj(objPtr, "  Source bytes\t\t\t%.6g\n",
	    statsPtr->currentSrcBytes);
    Tcl_AppendPrintfToObj(objPtr, "  Code bytes\t\t\t%.6g\n",
	    currentCodeBytes);
    Tcl_AppendPrintfToObj(objPtr, "    ByteCode bytes\t\t%.6g\n",
	    statsPtr->currentByteCodeBytes);
    Tcl_AppendPrintfToObj(objPtr, "    Literal bytes\t\t%.6g\n",
	    currentLiteralBytes);
    Tcl_AppendPrintfToObj(objPtr, "      table %lu + bkts %lu + entries %lu + objects %lu + strings %.6g\n",
	    (unsigned long) sizeof(LiteralTable),
	    (unsigned long) (iPtr->literalTable.numBuckets * sizeof(LiteralEntry *)),
	    (unsigned long) (iPtr->literalTable.numEntries * sizeof(LiteralEntry)),
	    (unsigned long) (iPtr->literalTable.numEntries * sizeof(Tcl_Obj)),
	    statsPtr->currentLitStringBytes);
    Tcl_AppendPrintfToObj(objPtr, "  Mean code/source\t\t%.1f\n",
	    currentCodeBytes / statsPtr->currentSrcBytes);
    Tcl_AppendPrintfToObj(objPtr, "  Code + source bytes\t\t%.6g (%0.1f mean code/src)\n",
	    (currentCodeBytes + statsPtr->currentSrcBytes),
	    (currentCodeBytes / statsPtr->currentSrcBytes) + 1.0);

    /*
     * Tcl_IsShared statistics check
     *
     * This gives the refcount of each obj as Tcl_IsShared was called for it.
     * Shared objects must be duplicated before they can be modified.
     */

    numSharedMultX = 0;
    Tcl_AppendPrintfToObj(objPtr, "\nTcl_IsShared object check (all objects):\n");
    Tcl_AppendPrintfToObj(objPtr, "  Object had refcount <=1 (not shared)\t%ld\n",
	    tclObjsShared[1]);
    for (i = 2;  i < TCL_MAX_SHARED_OBJ_STATS;  i++) {
	Tcl_AppendPrintfToObj(objPtr, "  refcount ==%d\t\t%ld\n",
		i, tclObjsShared[i]);
	numSharedMultX += tclObjsShared[i];
    }
    Tcl_AppendPrintfToObj(objPtr, "  refcount >=%d\t\t%ld\n",
	    i, tclObjsShared[0]);
    numSharedMultX += tclObjsShared[0];
    Tcl_AppendPrintfToObj(objPtr, "  Total shared objects\t\t\t%d\n",
	    numSharedMultX);

    /*
     * Literal table statistics.
     */

    numByteCodeLits = 0;
    refCountSum = 0;
    numSharedMultX = 0;
    numSharedOnce = 0;
    objBytesIfUnshared = 0.0;
    strBytesIfUnshared = 0.0;
    strBytesSharedMultX = 0.0;
    strBytesSharedOnce = 0.0;
    for (i = 0;  i < globalTablePtr->numBuckets;  i++) {
	for (entryPtr = globalTablePtr->buckets[i];  entryPtr != NULL;
		entryPtr = entryPtr->nextPtr) {
	    if (entryPtr->objPtr->typePtr == &tclByteCodeType) {
		numByteCodeLits++;
	    }
	    (void) Tcl_GetStringFromObj(entryPtr->objPtr, &length);
	    refCountSum += entryPtr->refCount;
	    objBytesIfUnshared += (entryPtr->refCount * sizeof(Tcl_Obj));
	    strBytesIfUnshared += (entryPtr->refCount * (length+1));
	    if (entryPtr->refCount > 1) {
		numSharedMultX++;
		strBytesSharedMultX += (length+1);
	    } else {
		numSharedOnce++;
		strBytesSharedOnce += (length+1);
	    }
	}
    }
    sharingBytesSaved = (objBytesIfUnshared + strBytesIfUnshared)
	    - currentLiteralBytes;

    Tcl_AppendPrintfToObj(objPtr, "\nTotal objects (all interps)\t%ld\n",
	    tclObjsAlloced);
    Tcl_AppendPrintfToObj(objPtr, "Current objects\t\t\t%ld\n",
	    (tclObjsAlloced - tclObjsFreed));
    Tcl_AppendPrintfToObj(objPtr, "Total literal objects\t\t%ld\n",
	    statsPtr->numLiteralsCreated);

    Tcl_AppendPrintfToObj(objPtr, "\nCurrent literal objects\t\t%d (%0.1f%% of current objects)\n",
	    globalTablePtr->numEntries,
	    Percent(globalTablePtr->numEntries, tclObjsAlloced-tclObjsFreed));
    Tcl_AppendPrintfToObj(objPtr, "  ByteCode literals\t\t%ld (%0.1f%% of current literals)\n",
	    numByteCodeLits,
	    Percent(numByteCodeLits, globalTablePtr->numEntries));
    Tcl_AppendPrintfToObj(objPtr, "  Literals reused > 1x\t\t%d\n",
	    numSharedMultX);
    Tcl_AppendPrintfToObj(objPtr, "  Mean reference count\t\t%.2f\n",
	    ((double) refCountSum) / globalTablePtr->numEntries);
    Tcl_AppendPrintfToObj(objPtr, "  Mean len, str reused >1x \t%.2f\n",
	    (numSharedMultX ? strBytesSharedMultX/numSharedMultX : 0.0));
    Tcl_AppendPrintfToObj(objPtr, "  Mean len, str used 1x\t\t%.2f\n",
	    (numSharedOnce ? strBytesSharedOnce/numSharedOnce : 0.0));
    Tcl_AppendPrintfToObj(objPtr, "  Total sharing savings\t\t%.6g (%0.1f%% of bytes if no sharing)\n",
	    sharingBytesSaved,
	    Percent(sharingBytesSaved, objBytesIfUnshared+strBytesIfUnshared));
    Tcl_AppendPrintfToObj(objPtr, "    Bytes with sharing\t\t%.6g\n",
	    currentLiteralBytes);
    Tcl_AppendPrintfToObj(objPtr, "      table %lu + bkts %lu + entries %lu + objects %lu + strings %.6g\n",
	    (unsigned long) sizeof(LiteralTable),
	    (unsigned long) (iPtr->literalTable.numBuckets * sizeof(LiteralEntry *)),
	    (unsigned long) (iPtr->literalTable.numEntries * sizeof(LiteralEntry)),
	    (unsigned long) (iPtr->literalTable.numEntries * sizeof(Tcl_Obj)),
	    statsPtr->currentLitStringBytes);
    Tcl_AppendPrintfToObj(objPtr, "    Bytes if no sharing\t\t%.6g = objects %.6g + strings %.6g\n",
	    (objBytesIfUnshared + strBytesIfUnshared),
	    objBytesIfUnshared, strBytesIfUnshared);
    Tcl_AppendPrintfToObj(objPtr, "  String sharing savings \t%.6g = unshared %.6g - shared %.6g\n",
	    (strBytesIfUnshared - statsPtr->currentLitStringBytes),
	    strBytesIfUnshared, statsPtr->currentLitStringBytes);
    Tcl_AppendPrintfToObj(objPtr, "  Literal mgmt overhead\t\t%ld (%0.1f%% of bytes with sharing)\n",
	    literalMgmtBytes,
	    Percent(literalMgmtBytes, currentLiteralBytes));
    Tcl_AppendPrintfToObj(objPtr, "    table %lu + buckets %lu + entries %lu\n",
	    (unsigned long) sizeof(LiteralTable),
	    (unsigned long) (iPtr->literalTable.numBuckets * sizeof(LiteralEntry *)),
	    (unsigned long) (iPtr->literalTable.numEntries * sizeof(LiteralEntry)));

    /*
     * Breakdown of current ByteCode space requirements.
     */

    Tcl_AppendPrintfToObj(objPtr, "\nBreakdown of current ByteCode requirements:\n");
    Tcl_AppendPrintfToObj(objPtr, "                         Bytes      Pct of    Avg per\n");
    Tcl_AppendPrintfToObj(objPtr, "                                     total    ByteCode\n");
    Tcl_AppendPrintfToObj(objPtr, "Total             %12.6g     100.00%%   %8.1f\n",
	    statsPtr->currentByteCodeBytes,
	    statsPtr->currentByteCodeBytes / numCurrentByteCodes);
    Tcl_AppendPrintfToObj(objPtr, "Header            %12.6g   %8.1f%%   %8.1f\n",
	    currentHeaderBytes,
	    Percent(currentHeaderBytes, statsPtr->currentByteCodeBytes),
	    currentHeaderBytes / numCurrentByteCodes);
    Tcl_AppendPrintfToObj(objPtr, "Instructions      %12.6g   %8.1f%%   %8.1f\n",
	    statsPtr->currentInstBytes,
	    Percent(statsPtr->currentInstBytes,statsPtr->currentByteCodeBytes),
	    statsPtr->currentInstBytes / numCurrentByteCodes);
    Tcl_AppendPrintfToObj(objPtr, "Literal ptr array %12.6g   %8.1f%%   %8.1f\n",
	    statsPtr->currentLitBytes,
	    Percent(statsPtr->currentLitBytes,statsPtr->currentByteCodeBytes),
	    statsPtr->currentLitBytes / numCurrentByteCodes);
    Tcl_AppendPrintfToObj(objPtr, "Exception table   %12.6g   %8.1f%%   %8.1f\n",
	    statsPtr->currentExceptBytes,
	    Percent(statsPtr->currentExceptBytes,statsPtr->currentByteCodeBytes),
	    statsPtr->currentExceptBytes / numCurrentByteCodes);
    Tcl_AppendPrintfToObj(objPtr, "Auxiliary data    %12.6g   %8.1f%%   %8.1f\n",
	    statsPtr->currentAuxBytes,
	    Percent(statsPtr->currentAuxBytes,statsPtr->currentByteCodeBytes),
	    statsPtr->currentAuxBytes / numCurrentByteCodes);
    Tcl_AppendPrintfToObj(objPtr, "Command map       %12.6g   %8.1f%%   %8.1f\n",
	    statsPtr->currentCmdMapBytes,
	    Percent(statsPtr->currentCmdMapBytes,statsPtr->currentByteCodeBytes),
	    statsPtr->currentCmdMapBytes / numCurrentByteCodes);

    /*
     * Detailed literal statistics.
     */

    Tcl_AppendPrintfToObj(objPtr, "\nLiteral string sizes:\n");
    Tcl_AppendPrintfToObj(objPtr, "\t Up to length\t\tPercentage\n");
    maxSizeDecade = 0;
    for (i = 31;  i >= 0;  i--) {
	if (statsPtr->literalCount[i] > 0) {
	    maxSizeDecade = i;
	    break;
	}
    }
    sum = 0;
    for (i = 0;  i <= maxSizeDecade;  i++) {
	decadeHigh = (1 << (i+1)) - 1;
	sum += statsPtr->literalCount[i];
	Tcl_AppendPrintfToObj(objPtr, "\t%10d\t\t%8.0f%%\n",
		decadeHigh, Percent(sum, statsPtr->numLiteralsCreated));
    }

    litTableStats = TclLiteralStats(globalTablePtr);
    Tcl_AppendPrintfToObj(objPtr, "\nCurrent literal table statistics:\n%s\n",
	    litTableStats);
    ckfree(litTableStats);

    /*
     * Source and ByteCode size distributions.
     */

    Tcl_AppendPrintfToObj(objPtr, "\nSource sizes:\n");
    Tcl_AppendPrintfToObj(objPtr, "\t Up to size\t\tPercentage\n");
    minSizeDecade = maxSizeDecade = 0;
    for (i = 0;  i < 31;  i++) {
	if (statsPtr->srcCount[i] > 0) {
	    minSizeDecade = i;
	    break;
	}
    }
    for (i = 31;  i >= 0;  i--) {
	if (statsPtr->srcCount[i] > 0) {
	    maxSizeDecade = i;
	    break;
	}
    }
    sum = 0;
    for (i = minSizeDecade;  i <= maxSizeDecade;  i++) {
	decadeHigh = (1 << (i+1)) - 1;
	sum += statsPtr->srcCount[i];
	Tcl_AppendPrintfToObj(objPtr, "\t%10d\t\t%8.0f%%\n",
		decadeHigh, Percent(sum, statsPtr->numCompilations));
    }

    Tcl_AppendPrintfToObj(objPtr, "\nByteCode sizes:\n");
    Tcl_AppendPrintfToObj(objPtr, "\t Up to size\t\tPercentage\n");
    minSizeDecade = maxSizeDecade = 0;
    for (i = 0;  i < 31;  i++) {
	if (statsPtr->byteCodeCount[i] > 0) {
	    minSizeDecade = i;
	    break;
	}
    }
    for (i = 31;  i >= 0;  i--) {
	if (statsPtr->byteCodeCount[i] > 0) {
	    maxSizeDecade = i;
	    break;
	}
    }
    sum = 0;
    for (i = minSizeDecade;  i <= maxSizeDecade;  i++) {
	decadeHigh = (1 << (i+1)) - 1;
	sum += statsPtr->byteCodeCount[i];
	Tcl_AppendPrintfToObj(objPtr, "\t%10d\t\t%8.0f%%\n",
		decadeHigh, Percent(sum, statsPtr->numCompilations));
    }

    Tcl_AppendPrintfToObj(objPtr, "\nByteCode longevity (excludes Current ByteCodes):\n");
    Tcl_AppendPrintfToObj(objPtr, "\t       Up to ms\t\tPercentage\n");
    minSizeDecade = maxSizeDecade = 0;
    for (i = 0;  i < 31;  i++) {
	if (statsPtr->lifetimeCount[i] > 0) {
	    minSizeDecade = i;
	    break;
	}
    }
    for (i = 31;  i >= 0;  i--) {
	if (statsPtr->lifetimeCount[i] > 0) {
	    maxSizeDecade = i;
	    break;
	}
    }
    sum = 0;
    for (i = minSizeDecade;  i <= maxSizeDecade;  i++) {
	decadeHigh = (1 << (i+1)) - 1;
	sum += statsPtr->lifetimeCount[i];
	Tcl_AppendPrintfToObj(objPtr, "\t%12.3f\t\t%8.0f%%\n",
		decadeHigh/1000.0, Percent(sum, statsPtr->numByteCodesFreed));
    }

    /*
     * Instruction counts.
     */

    Tcl_AppendPrintfToObj(objPtr, "\nInstruction counts:\n");
    for (i = 0;  i <= LAST_INST_OPCODE;  i++) {
	Tcl_AppendPrintfToObj(objPtr, "%20s %8ld ",
		tclInstructionTable[i].name, statsPtr->instructionCount[i]);
	if (statsPtr->instructionCount[i]) {
	    Tcl_AppendPrintfToObj(objPtr, "%6.1f%%\n",
		    Percent(statsPtr->instructionCount[i], numInstructions));
	} else {
	    Tcl_AppendPrintfToObj(objPtr, "0\n");
	}
    }

#ifdef TCL_MEM_DEBUG
    Tcl_AppendPrintfToObj(objPtr, "\nHeap Statistics:\n");
    TclDumpMemoryInfo((ClientData) objPtr, 1);
#endif
    Tcl_AppendPrintfToObj(objPtr, "\n----------------------------------------------------------------\n");

    if (objc == 1) {
	Tcl_SetObjResult(interp, objPtr);
    } else {
	Tcl_Channel outChan;
	char *str = Tcl_GetStringFromObj(objv[1], &length);

	if (length) {
	    if (strcmp(str, "stdout") == 0) {
		outChan = Tcl_GetStdChannel(TCL_STDOUT);
	    } else if (strcmp(str, "stderr") == 0) {
		outChan = Tcl_GetStdChannel(TCL_STDERR);
	    } else {
		outChan = Tcl_OpenFileChannel(NULL, str, "w", 0664);
	    }
	} else {
	    outChan = Tcl_GetStdChannel(TCL_STDOUT);
	}
	if (outChan != NULL) {
	    Tcl_WriteObj(outChan, objPtr);
	}
    }
    Tcl_DecrRefCount(objPtr);
    return TCL_OK;
}
#endif /* TCL_COMPILE_STATS */

#ifdef TCL_COMPILE_DEBUG
/*
 *----------------------------------------------------------------------
 *
 * StringForResultCode --
 *
 *	Procedure that returns a human-readable string representing a Tcl
 *	result code such as TCL_ERROR.
 *
 * Results:
 *	If the result code is one of the standard Tcl return codes, the result
 *	is a string representing that code such as "TCL_ERROR". Otherwise, the
 *	result string is that code formatted as a sequence of decimal digit
 *	characters. Note that the resulting string must not be modified by the
 *	caller.
 *
 * Side effects:
 *	None.
 *
 *----------------------------------------------------------------------
 */

static const char *
StringForResultCode(
    int result)			/* The Tcl result code for which to generate a
				 * string. */
{
    static char buf[TCL_INTEGER_SPACE];

    if ((result >= TCL_OK) && (result <= TCL_CONTINUE)) {
	return resultStrings[result];
    }
    TclFormatInt(buf, result);
    return buf;
}
#endif /* TCL_COMPILE_DEBUG */

/*
 * Local Variables:
 * mode: c
 * c-basic-offset: 4
 * fill-column: 78
 * End:
 */<|MERGE_RESOLUTION|>--- conflicted
+++ resolved
@@ -726,15 +726,9 @@
 static ExceptionRange *	GetExceptRangeForPc(const unsigned char *pc,
 			    int catchOnly, ByteCode *codePtr);
 static const char *	GetSrcInfoForPc(const unsigned char *pc,
-<<<<<<< HEAD
 			    ByteCode *codePtr, size_t *lengthPtr,
-			    const unsigned char **pcBeg);
+			    const unsigned char **pcBeg, int *cmdIdxPtr);
 static Tcl_Obj **	GrowEvaluationStack(ExecEnv *eePtr, size_t growth,
-=======
-			    ByteCode *codePtr, int *lengthPtr,
-			    const unsigned char **pcBeg, int *cmdIdxPtr);
-static Tcl_Obj **	GrowEvaluationStack(ExecEnv *eePtr, int growth,
->>>>>>> 89f9b944
 			    int move);
 static void		IllegalExprOperandType(Tcl_Interp *interp,
 			    const unsigned char *pc, Tcl_Obj *opndPtr);
@@ -2518,25 +2512,13 @@
 	 */
 
 	listPtr = Tcl_NewListObj(opnd, &OBJ_AT_DEPTH(opnd-1));
-<<<<<<< HEAD
 	nsObjPtr = Tcl_NewStringObj(iPtr->varFramePtr->nsPtr->fullName,
 		TCL_STRLEN);
-	Tcl_IncrRefCount(listPtr);
-	Tcl_IncrRefCount(nsObjPtr);
-	TclNRAddCallback(interp, TclNRTailcallEval, listPtr, nsObjPtr,
-		NULL, NULL);
-
-	/*
-	 * Unstitch ourselves and do a [return].
-	 */
-=======
-	nsObjPtr = Tcl_NewStringObj(iPtr->varFramePtr->nsPtr->fullName, -1);
 	TclListObjSetElement(interp, listPtr, 0, nsObjPtr);
 	if (iPtr->varFramePtr->tailcallPtr) {
 	    Tcl_DecrRefCount(iPtr->varFramePtr->tailcallPtr);
 	}
 	iPtr->varFramePtr->tailcallPtr = listPtr;
->>>>>>> 89f9b944
 
 	result = TCL_RETURN;
 	cleanup = opnd;
@@ -3563,14 +3545,8 @@
 	varPtr = TclObjLookupVarEx(interp, objPtr, part2Ptr,
 		TCL_LEAVE_ERR_MSG, "read", 1, 1, &arrayPtr);
 	if (!varPtr) {
-<<<<<<< HEAD
-	    Tcl_AddObjErrorInfo(interp,
-		    "\n    (reading value of variable to increment)",
-		    TCL_STRLEN);
-=======
 	    Tcl_AddErrorInfo(interp,
 		    "\n    (reading value of variable to increment)");
->>>>>>> 89f9b944
 	    TRACE_APPEND(("ERROR: %.30s\n", O2S(Tcl_GetObjResult(interp))));
 	    Tcl_DecrRefCount(incrPtr);
 	    goto gotError;
@@ -8803,18 +8779,11 @@
  *----------------------------------------------------------------------
  */
 
-<<<<<<< HEAD
-const char *
-TclGetSrcInfoForCmd(
-    Interp *iPtr,
-    size_t *lenPtr)
-=======
 Tcl_Obj *
 TclGetSourceFromFrame(
     CmdFrame *cfPtr,
-    int objc,
+    size_t objc,
     Tcl_Obj *const objv[])
->>>>>>> 89f9b944
 {
     if (cfPtr == NULL) {
         return Tcl_NewListObj(objc, objv);
