--- conflicted
+++ resolved
@@ -618,13 +618,7 @@
  */
 
 #ifdef TCL_COMPILE_STATS
-<<<<<<< HEAD
-static Tcl_ObjCmdProc EvalStatsCmd;
-=======
-static int		EvalStatsCmd(void *clientData,
-			    Tcl_Interp *interp, size_t objc,
-			    Tcl_Obj *const objv[]);
->>>>>>> eed24d90
+static Tcl_ObjCmdProc2 EvalStatsCmd;
 #endif /* TCL_COMPILE_STATS */
 #ifdef TCL_COMPILE_DEBUG
 static const char *	GetOpcodeName(const unsigned char *pc);
