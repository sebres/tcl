/*
 * tclExecute.c --
 *
 *	This file contains procedures that execute byte-compiled Tcl commands.
 *
 * Copyright (c) 1996-1997 Sun Microsystems, Inc.
 * Copyright (c) 1998-2000 by Scriptics Corporation.
 * Copyright (c) 2001 by Kevin B. Kenny. All rights reserved.
 * Copyright (c) 2002-2010 by Miguel Sofer.
 * Copyright (c) 2005-2007 by Donal K. Fellows.
 * Copyright (c) 2007 Daniel A. Steffen <das@users.sourceforge.net>
 * Copyright (c) 2006-2008 by Joe Mistachkin.  All rights reserved.
 *
 * See the file "license.terms" for information on usage and redistribution of
 * this file, and for a DISCLAIMER OF ALL WARRANTIES.
 */

#include "tclInt.h"
#include "tclCompile.h"
#include "tclOOInt.h"
#include "tclTomMath.h"
#include <math.h>
#include <assert.h>

/*
 * Hack to determine whether we may expect IEEE floating point. The hack is
 * formally incorrect in that non-IEEE platforms might have the same precision
 * and range, but VAX, IBM, and Cray do not; are there any other floating
 * point units that we might care about?
 */

#if (FLT_RADIX == 2) && (DBL_MANT_DIG == 53) && (DBL_MAX_EXP == 1024)
#define IEEE_FLOATING_POINT
#endif

/*
 * A counter that is used to work out when the bytecode engine should call
 * Tcl_AsyncReady() to see whether there is a signal that needs handling, and
 * other expensive periodic operations.
 */

#ifndef ASYNC_CHECK_COUNT
#   define ASYNC_CHECK_COUNT	64
#endif /* !ASYNC_CHECK_COUNT */

/*
 * Boolean flag indicating whether the Tcl bytecode interpreter has been
 * initialized.
 */

static int execInitialized = 0;
TCL_DECLARE_MUTEX(execMutex)

static int cachedInExit = 0;

#ifdef TCL_COMPILE_DEBUG
/*
 * Variable that controls whether execution tracing is enabled and, if so,
 * what level of tracing is desired:
 *    0: no execution tracing
 *    1: trace invocations of Tcl procs only
 *    2: trace invocations of all (not compiled away) commands
 *    3: display each instruction executed
 * This variable is linked to the Tcl variable "tcl_traceExec".
 */

int tclTraceExec = 0;
#endif

/*
 * Mapping from expression instruction opcodes to strings; used for error
 * messages. Note that these entries must match the order and number of the
 * expression opcodes (e.g., INST_LOR) in tclCompile.h.
 *
 * Does not include the string for INST_EXPON (and beyond), as that is
 * disjoint for backward-compatability reasons.
 */

static const char *const operatorStrings[] = {
    "||", "&&", "|", "^", "&", "==", "!=", "<", ">", "<=", ">=", "<<", ">>",
    "+", "-", "*", "/", "%", "+", "-", "~", "!"
};

/*
 * Mapping from Tcl result codes to strings; used for error and debugging
 * messages.
 */

#ifdef TCL_COMPILE_DEBUG
static const char *const resultStrings[] = {
    "TCL_OK", "TCL_ERROR", "TCL_RETURN", "TCL_BREAK", "TCL_CONTINUE"
};
#endif

/*
 * These are used by evalstats to monitor object usage in Tcl.
 */

#ifdef TCL_COMPILE_STATS
size_t		tclObjsAlloced = 0;
size_t		tclObjsFreed = 0;
size_t		tclObjsShared[TCL_MAX_SHARED_OBJ_STATS] = { 0, 0, 0, 0, 0 };
#endif /* TCL_COMPILE_STATS */

/*
 * Support pre-8.5 bytecodes unless specifically requested otherwise.
 */

#ifndef TCL_SUPPORT_84_BYTECODE
#define TCL_SUPPORT_84_BYTECODE 1
#endif

#if TCL_SUPPORT_84_BYTECODE
/*
 * We need to know the tclBuiltinFuncTable to support translation of pre-8.5
 * math functions to the namespace-based ::tcl::mathfunc::op in 8.5+.
 */

typedef struct {
    const char *name;		/* Name of function. */
    int numArgs;		/* Number of arguments for function. */
} BuiltinFunc;

/*
 * Table describing the built-in math functions. Entries in this table are
 * indexed by the values of the INST_CALL_BUILTIN_FUNC instruction's
 * operand byte.
 */

static BuiltinFunc const tclBuiltinFuncTable[] = {
    {"acos", 1},
    {"asin", 1},
    {"atan", 1},
    {"atan2", 2},
    {"ceil", 1},
    {"cos", 1},
    {"cosh", 1},
    {"exp", 1},
    {"floor", 1},
    {"fmod", 2},
    {"hypot", 2},
    {"log", 1},
    {"log10", 1},
    {"pow", 2},
    {"sin", 1},
    {"sinh", 1},
    {"sqrt", 1},
    {"tan", 1},
    {"tanh", 1},
    {"abs", 1},
    {"double", 1},
    {"int", 1},
    {"rand", 0},
    {"round", 1},
    {"srand", 1},
    {"wide", 1},
    {NULL, 0},
};

#define LAST_BUILTIN_FUNC	25
#endif

/*
 * NR_TEBC
 * Helpers for NR - non-recursive calls to TEBC
 * Minimal data required to fully reconstruct the execution state.
 */

typedef struct TEBCdata {
    ByteCode *codePtr;		/* Constant until the BC returns */
				/* -----------------------------------------*/
    ptrdiff_t *catchTop;	/* These fields are used on return TO this */
    Tcl_Obj *auxObjList;	/* this level: they record the state when a */
    CmdFrame cmdFrame;		/* new codePtr was received for NR */
                                /* execution. */
    void *stack[1];		/* Start of the actual combined catch and obj
				 * stacks; the struct will be expanded as
				 * necessary */
} TEBCdata;

#define TEBC_YIELD() \
    do {						\
	esPtr->tosPtr = tosPtr;				\
	TclNRAddCallback(interp, TEBCresume,		\
		TD, pc, INT2PTR(cleanup), NULL);	\
    } while (0)

#define TEBC_DATA_DIG() \
    do {					\
	tosPtr = esPtr->tosPtr;			\
    } while (0)

#define PUSH_TAUX_OBJ(objPtr) \
    do {							\
	if (auxObjList) {					\
	    objPtr->length += auxObjList->length;		\
	}							\
	objPtr->internalRep.twoPtrValue.ptr1 = auxObjList;	\
	auxObjList = objPtr;					\
    } while (0)

#define POP_TAUX_OBJ() \
    do {							\
	tmpPtr = auxObjList;					\
	auxObjList = (Tcl_Obj *)tmpPtr->internalRep.twoPtrValue.ptr1;	\
	Tcl_DecrRefCount(tmpPtr);				\
    } while (0)

/*
 * These variable-access macros have to coincide with those in tclVar.c
 */

#define VarHashGetValue(hPtr) \
    ((Var *) ((char *)hPtr - offsetof(VarInHash, entry)))

static inline Var *
VarHashCreateVar(
    TclVarHashTable *tablePtr,
    Tcl_Obj *key,
    int *newPtr)
{
    Tcl_HashEntry *hPtr = Tcl_CreateHashEntry(&tablePtr->table,
	    key, newPtr);

    if (!hPtr) {
	return NULL;
    }
    return VarHashGetValue(hPtr);
}

#define VarHashFindVar(tablePtr, key) \
    VarHashCreateVar((tablePtr), (key), NULL)

/*
 * The new macro for ending an instruction; note that a reasonable C-optimiser
 * will resolve all branches at compile time. (result) is always a constant;
 * the macro NEXT_INST_F handles constant (nCleanup), NEXT_INST_V is resolved
 * at runtime for variable (nCleanup).
 *
 * ARGUMENTS:
 *    pcAdjustment: how much to increment pc
 *    nCleanup: how many objects to remove from the stack
 *    resultHandling: 0 indicates no object should be pushed on the stack;
 *	otherwise, push objResultPtr. If (result < 0), objResultPtr already
 *	has the correct reference count.
 *
 * We use the new compile-time assertions to check that nCleanup is constant
 * and within range.
 */

/* Verify the stack depth, only when no expansion is in progress */

#ifdef TCL_COMPILE_DEBUG
#define CHECK_STACK()							\
    do {								\
	ValidatePcAndStackTop(codePtr, pc, CURR_DEPTH,			\
		/*checkStack*/ !(starting || auxObjList));		\
	starting = 0;							\
    } while (0)
#else
#define CHECK_STACK()
#endif

#define NEXT_INST_F(pcAdjustment, nCleanup, resultHandling)	\
    do {							\
	TCL_CT_ASSERT((nCleanup >= 0) && (nCleanup <= 2));	\
	CHECK_STACK();						\
	if (nCleanup == 0) {					\
	    if (resultHandling != 0) {				\
		if ((resultHandling) > 0) {			\
		    PUSH_OBJECT(objResultPtr);			\
		} else {					\
		    *(++tosPtr) = objResultPtr;			\
		}						\
	    }							\
	    pc += (pcAdjustment);				\
	    goto cleanup0;					\
	} else if (resultHandling != 0) {			\
	    if ((resultHandling) > 0) {				\
		Tcl_IncrRefCount(objResultPtr);			\
	    }							\
	    pc += (pcAdjustment);				\
	    switch (nCleanup) {					\
	    case 1: goto cleanup1_pushObjResultPtr;		\
	    case 2: goto cleanup2_pushObjResultPtr;		\
	    case 0: break;					\
	    }							\
	} else {						\
	    pc += (pcAdjustment);				\
	    switch (nCleanup) {					\
	    case 1: goto cleanup1;				\
	    case 2: goto cleanup2;				\
	    case 0: break;					\
	    }							\
	}							\
    } while (0)

#define NEXT_INST_V(pcAdjustment, nCleanup, resultHandling)	\
    CHECK_STACK();						\
    do {							\
	pc += (pcAdjustment);					\
	cleanup = (nCleanup);					\
	if (resultHandling) {					\
	    if ((resultHandling) > 0) {				\
		Tcl_IncrRefCount(objResultPtr);			\
	    }							\
	    goto cleanupV_pushObjResultPtr;			\
	} else {						\
	    goto cleanupV;					\
	}							\
    } while (0)

#ifndef TCL_COMPILE_DEBUG
#define JUMP_PEEPHOLE_F(condition, pcAdjustment, cleanup) \
    do {								\
	pc += (pcAdjustment);						\
	switch (*pc) {							\
	case INST_JUMP_FALSE1:						\
	    NEXT_INST_F(((condition)? 2 : TclGetInt1AtPtr(pc+1)), (cleanup), 0); \
	break; \
	case INST_JUMP_TRUE1:						\
	    NEXT_INST_F(((condition)? TclGetInt1AtPtr(pc+1) : 2), (cleanup), 0); \
	break; \
	case INST_JUMP_FALSE4:						\
	    NEXT_INST_F(((condition)? 5 : TclGetInt4AtPtr(pc+1)), (cleanup), 0); \
	break; \
	case INST_JUMP_TRUE4:						\
	    NEXT_INST_F(((condition)? TclGetInt4AtPtr(pc+1) : 5), (cleanup), 0); \
	break; \
	default:							\
	    if ((condition) < 0) {					\
		TclNewIntObj(objResultPtr, -1);				\
	    } else {							\
		objResultPtr = TCONST((condition) > 0);			\
	    }								\
	    NEXT_INST_F(0, (cleanup), 1);				\
	break; \
	}								\
    } while (0)
#define JUMP_PEEPHOLE_V(condition, pcAdjustment, cleanup) \
    do {								\
	pc += (pcAdjustment);						\
	switch (*pc) {							\
	case INST_JUMP_FALSE1:						\
	    NEXT_INST_V(((condition)? 2 : TclGetInt1AtPtr(pc+1)), (cleanup), 0); \
	break; \
	case INST_JUMP_TRUE1:						\
	    NEXT_INST_V(((condition)? TclGetInt1AtPtr(pc+1) : 2), (cleanup), 0); \
	break; \
	case INST_JUMP_FALSE4:						\
	    NEXT_INST_V(((condition)? 5 : TclGetInt4AtPtr(pc+1)), (cleanup), 0); \
	break; \
	case INST_JUMP_TRUE4:						\
	    NEXT_INST_V(((condition)? TclGetInt4AtPtr(pc+1) : 5), (cleanup), 0); \
	break; \
	default:							\
	    if ((condition) < 0) {					\
		TclNewIntObj(objResultPtr, -1);				\
	    } else {							\
		objResultPtr = TCONST((condition) > 0);			\
	    }								\
	    NEXT_INST_V(0, (cleanup), 1);				\
	break; \
	}								\
    } while (0)
#else /* TCL_COMPILE_DEBUG */
#define JUMP_PEEPHOLE_F(condition, pcAdjustment, cleanup) \
    do{									\
	if ((condition) < 0) {						\
	    TclNewIntObj(objResultPtr, -1);				\
	} else {							\
	    objResultPtr = TCONST((condition) > 0);			\
	}								\
	NEXT_INST_F((pcAdjustment), (cleanup), 1);			\
    } while (0)
#define JUMP_PEEPHOLE_V(condition, pcAdjustment, cleanup) \
    do{									\
	if ((condition) < 0) {						\
	    TclNewIntObj(objResultPtr, -1);				\
	} else {							\
	    objResultPtr = TCONST((condition) > 0);			\
	}								\
	NEXT_INST_V((pcAdjustment), (cleanup), 1);			\
    } while (0)
#endif

/*
 * Macros used to cache often-referenced Tcl evaluation stack information
 * in local variables. Note that a DECACHE_STACK_INFO()-CACHE_STACK_INFO()
 * pair must surround any call inside TclNRExecuteByteCode (and a few other
 * procedures that use this scheme) that could result in a recursive call
 * to TclNRExecuteByteCode.
 */

#define CACHE_STACK_INFO() \
    checkInterp = 1

#define DECACHE_STACK_INFO() \
    esPtr->tosPtr = tosPtr

/*
 * Macros used to access items on the Tcl evaluation stack. PUSH_OBJECT
 * increments the object's ref count since it makes the stack have another
 * reference pointing to the object. However, POP_OBJECT does not decrement
 * the ref count. This is because the stack may hold the only reference to the
 * object, so the object would be destroyed if its ref count were decremented
 * before the caller had a chance to, e.g., store it in a variable. It is the
 * caller's responsibility to decrement the ref count when it is finished with
 * an object.
 *
 * WARNING! It is essential that objPtr only appear once in the PUSH_OBJECT
 * macro. The actual parameter might be an expression with side effects, and
 * this ensures that it will be executed only once.
 */

#define PUSH_OBJECT(objPtr) \
    Tcl_IncrRefCount(*(++tosPtr) = (objPtr))

#define POP_OBJECT()	*(tosPtr--)

#define OBJ_AT_TOS	*tosPtr

#define OBJ_UNDER_TOS	*(tosPtr-1)

#define OBJ_AT_DEPTH(n)	*(tosPtr-(n))

#define CURR_DEPTH	((ptrdiff_t) (tosPtr - initTosPtr))

#define STACK_BASE(esPtr) ((esPtr)->stackWords - 1)

/*
 * Macros used to trace instruction execution. The macros TRACE,
 * TRACE_WITH_OBJ, and O2S are only used inside TclNRExecuteByteCode. O2S is
 * only used in TRACE* calls to get a string from an object.
 */

#ifdef TCL_COMPILE_DEBUG
#   define TRACE(a) \
    while (traceInstructions) {					\
	fprintf(stdout, "%2d: %2d (%u) %s ", iPtr->numLevels,	\
		(int) CURR_DEPTH,				\
		(unsigned) (pc - codePtr->codeStart),		\
		GetOpcodeName(pc));				\
	printf a;						\
	break;							\
    }
#   define TRACE_APPEND(a) \
    while (traceInstructions) {		\
	printf a;			\
	break;				\
    }
#   define TRACE_ERROR(interp) \
    TRACE_APPEND(("ERROR: %.30s\n", O2S(Tcl_GetObjResult(interp))));
#   define TRACE_WITH_OBJ(a, objPtr) \
    while (traceInstructions) {					\
	fprintf(stdout, "%2d: %2d (%u) %s ", iPtr->numLevels,	\
		(int) CURR_DEPTH,				\
		(unsigned) (pc - codePtr->codeStart),		\
		GetOpcodeName(pc));				\
	printf a;						\
	TclPrintObject(stdout, objPtr, 30);			\
	fprintf(stdout, "\n");					\
	break;							\
    }
#   define O2S(objPtr) \
    (objPtr ? TclGetString(objPtr) : "")
#else /* !TCL_COMPILE_DEBUG */
#   define TRACE(a)
#   define TRACE_APPEND(a)
#   define TRACE_ERROR(interp)
#   define TRACE_WITH_OBJ(a, objPtr)
#   define O2S(objPtr)
#endif /* TCL_COMPILE_DEBUG */

/*
 * DTrace instruction probe macros.
 */

#define TCL_DTRACE_INST_NEXT() \
    do {								\
	if (TCL_DTRACE_INST_DONE_ENABLED()) {				\
	    if (curInstName) {						\
		TCL_DTRACE_INST_DONE(curInstName, (int) CURR_DEPTH,	\
			tosPtr);					\
	    }								\
	    curInstName = tclInstructionTable[*pc].name;		\
	    if (TCL_DTRACE_INST_START_ENABLED()) {			\
		TCL_DTRACE_INST_START(curInstName, (int) CURR_DEPTH,	\
			tosPtr);					\
	    }								\
	} else if (TCL_DTRACE_INST_START_ENABLED()) {			\
	    TCL_DTRACE_INST_START(tclInstructionTable[*pc].name,	\
			(int) CURR_DEPTH, tosPtr);			\
	}								\
    } while (0)
#define TCL_DTRACE_INST_LAST() \
    do {								\
	if (TCL_DTRACE_INST_DONE_ENABLED() && curInstName) {		\
	    TCL_DTRACE_INST_DONE(curInstName, (int) CURR_DEPTH, tosPtr);\
	}								\
    } while (0)

/*
 * Macro used in this file to save a function call for common uses of
 * TclGetNumberFromObj(). The ANSI C "prototype" is:
 *
 * MODULE_SCOPE int GetNumberFromObj(Tcl_Interp *interp, Tcl_Obj *objPtr,
 *			ClientData *ptrPtr, int *tPtr);
 */

#define GetNumberFromObj(interp, objPtr, ptrPtr, tPtr) \
    ((TclHasIntRep((objPtr), &tclIntType))					\
	?	(*(tPtr) = TCL_NUMBER_INT,				\
		*(ptrPtr) = (ClientData)				\
		    (&((objPtr)->internalRep.wideValue)), TCL_OK) :	\
    TclHasIntRep((objPtr), &tclDoubleType)				\
	?	(((TclIsNaN((objPtr)->internalRep.doubleValue))		\
		    ?	(*(tPtr) = TCL_NUMBER_NAN)			\
		    :	(*(tPtr) = TCL_NUMBER_DOUBLE)),			\
		*(ptrPtr) = (ClientData)				\
		    (&((objPtr)->internalRep.doubleValue)), TCL_OK) :	\
    (((objPtr)->bytes != NULL) && ((objPtr)->length == 0))		\
	? TCL_ERROR :			\
    TclGetNumberFromObj((interp), (objPtr), (ptrPtr), (tPtr)))

/*
 * Macro used to make the check for type overflow more mnemonic. This works by
 * comparing sign bits; the rest of the word is irrelevant. The ANSI C
 * "prototype" (where inttype_t is any integer type) is:
 *
 * MODULE_SCOPE int Overflowing(inttype_t a, inttype_t b, inttype_t sum);
 *
 * Check first the condition most likely to fail in usual code (at least for
 * usage in [incr]: do the first summand and the sum have != signs?
 */

#define Overflowing(a,b,sum) ((((a)^(sum)) < 0) && (((a)^(b)) >= 0))

/*
 * Macro for checking whether the type is NaN, used when we're thinking about
 * throwing an error for supplying a non-number number.
 */

#ifndef ACCEPT_NAN
#define IsErroringNaNType(type)		((type) == TCL_NUMBER_NAN)
#else
#define IsErroringNaNType(type)		0
#endif

/*
 * Auxiliary tables used to compute powers of small integers.
 */

/*
 * Maximum base that, when raised to powers 2, 3, ..., 16, fits in a
 * Tcl_WideInt.
 */

static const Tcl_WideInt MaxBase64[] = {
    (Tcl_WideInt)46340*65536+62259,	/* 3037000499 == isqrt(2**63-1) */
    (Tcl_WideInt)2097151, (Tcl_WideInt)55108, (Tcl_WideInt)6208,
    (Tcl_WideInt)1448, (Tcl_WideInt)511, (Tcl_WideInt)234, (Tcl_WideInt)127,
    (Tcl_WideInt)78, (Tcl_WideInt)52, (Tcl_WideInt)38, (Tcl_WideInt)28,
    (Tcl_WideInt)22, (Tcl_WideInt)18, (Tcl_WideInt)15
};
static const size_t MaxBase64Size = sizeof(MaxBase64)/sizeof(Tcl_WideInt);

/*
 * Table giving 3, 4, ..., 13 raised to powers greater than 16 when the
 * results fit in a 64-bit signed integer.
 */

static const unsigned short Exp64Index[] = {
    0, 23, 38, 49, 57, 63, 67, 70, 72, 74, 75, 76
};
static const size_t Exp64IndexSize =
    sizeof(Exp64Index) / sizeof(unsigned short);
static const Tcl_WideInt Exp64Value[] = {
    (Tcl_WideInt)243*243*243*3*3,
    (Tcl_WideInt)243*243*243*3*3*3,
    (Tcl_WideInt)243*243*243*3*3*3*3,
    (Tcl_WideInt)243*243*243*243,
    (Tcl_WideInt)243*243*243*243*3,
    (Tcl_WideInt)243*243*243*243*3*3,
    (Tcl_WideInt)243*243*243*243*3*3*3,
    (Tcl_WideInt)243*243*243*243*3*3*3*3,
    (Tcl_WideInt)243*243*243*243*243,
    (Tcl_WideInt)243*243*243*243*243*3,
    (Tcl_WideInt)243*243*243*243*243*3*3,
    (Tcl_WideInt)243*243*243*243*243*3*3*3,
    (Tcl_WideInt)243*243*243*243*243*3*3*3*3,
    (Tcl_WideInt)243*243*243*243*243*243,
    (Tcl_WideInt)243*243*243*243*243*243*3,
    (Tcl_WideInt)243*243*243*243*243*243*3*3,
    (Tcl_WideInt)243*243*243*243*243*243*3*3*3,
    (Tcl_WideInt)243*243*243*243*243*243*3*3*3*3,
    (Tcl_WideInt)243*243*243*243*243*243*243,
    (Tcl_WideInt)243*243*243*243*243*243*243*3,
    (Tcl_WideInt)243*243*243*243*243*243*243*3*3,
    (Tcl_WideInt)243*243*243*243*243*243*243*3*3*3,
    (Tcl_WideInt)243*243*243*243*243*243*243*3*3*3*3,
    (Tcl_WideInt)1024*1024*1024*4*4,
    (Tcl_WideInt)1024*1024*1024*4*4*4,
    (Tcl_WideInt)1024*1024*1024*4*4*4*4,
    (Tcl_WideInt)1024*1024*1024*1024,
    (Tcl_WideInt)1024*1024*1024*1024*4,
    (Tcl_WideInt)1024*1024*1024*1024*4*4,
    (Tcl_WideInt)1024*1024*1024*1024*4*4*4,
    (Tcl_WideInt)1024*1024*1024*1024*4*4*4*4,
    (Tcl_WideInt)1024*1024*1024*1024*1024,
    (Tcl_WideInt)1024*1024*1024*1024*1024*4,
    (Tcl_WideInt)1024*1024*1024*1024*1024*4*4,
    (Tcl_WideInt)1024*1024*1024*1024*1024*4*4*4,
    (Tcl_WideInt)1024*1024*1024*1024*1024*4*4*4*4,
    (Tcl_WideInt)1024*1024*1024*1024*1024*1024,
    (Tcl_WideInt)1024*1024*1024*1024*1024*1024*4,
    (Tcl_WideInt)3125*3125*3125*5*5,
    (Tcl_WideInt)3125*3125*3125*5*5*5,
    (Tcl_WideInt)3125*3125*3125*5*5*5*5,
    (Tcl_WideInt)3125*3125*3125*3125,
    (Tcl_WideInt)3125*3125*3125*3125*5,
    (Tcl_WideInt)3125*3125*3125*3125*5*5,
    (Tcl_WideInt)3125*3125*3125*3125*5*5*5,
    (Tcl_WideInt)3125*3125*3125*3125*5*5*5*5,
    (Tcl_WideInt)3125*3125*3125*3125*3125,
    (Tcl_WideInt)3125*3125*3125*3125*3125*5,
    (Tcl_WideInt)3125*3125*3125*3125*3125*5*5,
    (Tcl_WideInt)7776*7776*7776*6*6,
    (Tcl_WideInt)7776*7776*7776*6*6*6,
    (Tcl_WideInt)7776*7776*7776*6*6*6*6,
    (Tcl_WideInt)7776*7776*7776*7776,
    (Tcl_WideInt)7776*7776*7776*7776*6,
    (Tcl_WideInt)7776*7776*7776*7776*6*6,
    (Tcl_WideInt)7776*7776*7776*7776*6*6*6,
    (Tcl_WideInt)7776*7776*7776*7776*6*6*6*6,
    (Tcl_WideInt)16807*16807*16807*7*7,
    (Tcl_WideInt)16807*16807*16807*7*7*7,
    (Tcl_WideInt)16807*16807*16807*7*7*7*7,
    (Tcl_WideInt)16807*16807*16807*16807,
    (Tcl_WideInt)16807*16807*16807*16807*7,
    (Tcl_WideInt)16807*16807*16807*16807*7*7,
    (Tcl_WideInt)32768*32768*32768*8*8,
    (Tcl_WideInt)32768*32768*32768*8*8*8,
    (Tcl_WideInt)32768*32768*32768*8*8*8*8,
    (Tcl_WideInt)32768*32768*32768*32768,
    (Tcl_WideInt)59049*59049*59049*9*9,
    (Tcl_WideInt)59049*59049*59049*9*9*9,
    (Tcl_WideInt)59049*59049*59049*9*9*9*9,
    (Tcl_WideInt)100000*100000*100000*10*10,
    (Tcl_WideInt)100000*100000*100000*10*10*10,
    (Tcl_WideInt)161051*161051*161051*11*11,
    (Tcl_WideInt)161051*161051*161051*11*11*11,
    (Tcl_WideInt)248832*248832*248832*12*12,
    (Tcl_WideInt)371293*371293*371293*13*13
};
static const size_t Exp64ValueSize = sizeof(Exp64Value) / sizeof(Tcl_WideInt);

/*
 * Markers for ExecuteExtendedBinaryMathOp.
 */

#define DIVIDED_BY_ZERO		((Tcl_Obj *) -1)
#define EXPONENT_OF_ZERO	((Tcl_Obj *) -2)
#define GENERAL_ARITHMETIC_ERROR ((Tcl_Obj *) -3)
#define OUT_OF_MEMORY ((Tcl_Obj *) -4)

/*
 * Declarations for local procedures to this file:
 */

#ifdef TCL_COMPILE_STATS
static int		EvalStatsCmd(ClientData clientData,
			    Tcl_Interp *interp, int objc,
			    Tcl_Obj *const objv[]);
#endif /* TCL_COMPILE_STATS */
#ifdef TCL_COMPILE_DEBUG
static const char *	GetOpcodeName(const unsigned char *pc);
static void		PrintByteCodeInfo(ByteCode *codePtr);
static const char *	StringForResultCode(int result);
static void		ValidatePcAndStackTop(ByteCode *codePtr,
			    const unsigned char *pc, int stackTop,
			    int checkStack);
#endif /* TCL_COMPILE_DEBUG */
static ByteCode *	CompileExprObj(Tcl_Interp *interp, Tcl_Obj *objPtr);
static void		DeleteExecStack(ExecStack *esPtr);
static void		DupExprCodeInternalRep(Tcl_Obj *srcPtr,
			    Tcl_Obj *copyPtr);
static Tcl_Obj *	ExecuteExtendedBinaryMathOp(Tcl_Interp *interp,
			    int opcode, Tcl_Obj **constants,
			    Tcl_Obj *valuePtr, Tcl_Obj *value2Ptr);
static Tcl_Obj *	ExecuteExtendedUnaryMathOp(int opcode,
			    Tcl_Obj *valuePtr);
static void		FreeExprCodeInternalRep(Tcl_Obj *objPtr);
static ExceptionRange *	GetExceptRangeForPc(const unsigned char *pc,
			    int searchMode, ByteCode *codePtr);
static const char *	GetSrcInfoForPc(const unsigned char *pc,
			    ByteCode *codePtr, int *lengthPtr,
			    const unsigned char **pcBeg, int *cmdIdxPtr);
static Tcl_Obj **	GrowEvaluationStack(ExecEnv *eePtr, int growth,
			    int move);
static void		IllegalExprOperandType(Tcl_Interp *interp,
			    const unsigned char *pc, Tcl_Obj *opndPtr);
static void		InitByteCodeExecution(Tcl_Interp *interp);
static inline int	wordSkip(void *ptr);
static void		ReleaseDictIterator(Tcl_Obj *objPtr);
/* Useful elsewhere, make available in tclInt.h or stubs? */
static Tcl_Obj **	StackAllocWords(Tcl_Interp *interp, int numWords);
static Tcl_Obj **	StackReallocWords(Tcl_Interp *interp, int numWords);
static Tcl_NRPostProc	CopyCallback;
static Tcl_NRPostProc	ExprObjCallback;
static Tcl_NRPostProc	FinalizeOONext;
static Tcl_NRPostProc	FinalizeOONextFilter;
static Tcl_NRPostProc   TEBCresume;

/*
 * The structure below defines a bytecode Tcl object type to hold the
 * compiled bytecode for Tcl expressions.
 */

static const Tcl_ObjType exprCodeType = {
    "exprcode",
    FreeExprCodeInternalRep,	/* freeIntRepProc */
    DupExprCodeInternalRep,	/* dupIntRepProc */
    NULL,			/* updateStringProc */
    NULL			/* setFromAnyProc */
};

/*
 * Custom object type only used in this file; values of its type should never
 * be seen by user scripts.
 */

static const Tcl_ObjType dictIteratorType = {
    "dictIterator",
    ReleaseDictIterator,
    NULL, NULL, NULL
};

/*
 *----------------------------------------------------------------------
 *
 * ReleaseDictIterator --
 *
 *	This takes apart a dictionary iterator that is stored in the given Tcl
 *	object.
 *
 * Results:
 *	None.
 *
 * Side effects:
 *	Deallocates memory, marks the object as being untyped.
 *
 *----------------------------------------------------------------------
 */

static void
ReleaseDictIterator(
    Tcl_Obj *objPtr)
{
    Tcl_DictSearch *searchPtr;
    Tcl_Obj *dictPtr;
    const Tcl_ObjIntRep *irPtr;

    irPtr = TclFetchIntRep(objPtr, &dictIteratorType);
    assert(irPtr != NULL);

    /*
     * First kill the search, and then release the reference to the dictionary
     * that we were holding.
     */

    searchPtr = (Tcl_DictSearch *)irPtr->twoPtrValue.ptr1;
    Tcl_DictObjDone(searchPtr);
    ckfree(searchPtr);

    dictPtr = (Tcl_Obj *)irPtr->twoPtrValue.ptr2;
    TclDecrRefCount(dictPtr);
}

/*
 *----------------------------------------------------------------------
 *
 * InitByteCodeExecution --
 *
 *	This procedure is called once to initialize the Tcl bytecode
 *	interpreter.
 *
 * Results:
 *	None.
 *
 * Side effects:
 *	This procedure initializes the array of instruction names. If
 *	compiling with the TCL_COMPILE_STATS flag, it initializes the array
 *	that counts the executions of each instruction and it creates the
 *	"evalstats" command. It also establishes the link between the Tcl
 *	"tcl_traceExec" and C "tclTraceExec" variables.
 *
 *----------------------------------------------------------------------
 */

#if defined(TCL_COMPILE_STATS) || defined(TCL_COMPILE_DEBUG)
static void
InitByteCodeExecution(
    Tcl_Interp *interp)		/* Interpreter for which the Tcl variable
				 * "tcl_traceExec" is linked to control
				 * instruction tracing. */
{
#ifdef TCL_COMPILE_DEBUG
    if (Tcl_LinkVar(interp, "tcl_traceExec", &tclTraceExec,
	    TCL_LINK_INT) != TCL_OK) {
	Tcl_Panic("InitByteCodeExecution: can't create link for tcl_traceExec variable");
    }
#endif
#ifdef TCL_COMPILE_STATS
    Tcl_CreateObjCommand(interp, "evalstats", EvalStatsCmd, NULL, NULL);
#endif /* TCL_COMPILE_STATS */
}

#else

static void
InitByteCodeExecution(
    TCL_UNUSED(Tcl_Interp *))
{
}
#endif

/*
 *----------------------------------------------------------------------
 *
 * TclCreateExecEnv --
 *
 *	This procedure creates a new execution environment for Tcl bytecode
 *	execution. An ExecEnv points to a Tcl evaluation stack. An ExecEnv is
 *	typically created once for each Tcl interpreter (Interp structure) and
 *	recursively passed to TclNRExecuteByteCode to execute ByteCode sequences
 *	for nested commands.
 *
 * Results:
 *	A newly allocated ExecEnv is returned. This points to an empty
 *	evaluation stack of the standard initial size.
 *
 * Side effects:
 *	The bytecode interpreter is also initialized here, as this procedure
 *	will be called before any call to TclNRExecuteByteCode.
 *
 *----------------------------------------------------------------------
 */

ExecEnv *
TclCreateExecEnv(
    Tcl_Interp *interp,		/* Interpreter for which the execution
				 * environment is being created. */
    int size)			/* The initial stack size, in number of words
				 * [sizeof(Tcl_Obj*)] */
{
    ExecEnv *eePtr = (ExecEnv *)ckalloc(sizeof(ExecEnv));
    ExecStack *esPtr = (ExecStack *)ckalloc(offsetof(ExecStack, stackWords)
	    + size * sizeof(Tcl_Obj *));

    eePtr->execStackPtr = esPtr;
    TclNewIntObj(eePtr->constants[0], 0);
    Tcl_IncrRefCount(eePtr->constants[0]);
    TclNewIntObj(eePtr->constants[1], 1);
    Tcl_IncrRefCount(eePtr->constants[1]);
    eePtr->interp = interp;
    eePtr->callbackPtr = NULL;
    eePtr->corPtr = NULL;
    eePtr->rewind = 0;

    esPtr->prevPtr = NULL;
    esPtr->nextPtr = NULL;
    esPtr->markerPtr = NULL;
    esPtr->endPtr = &esPtr->stackWords[size-1];
    esPtr->tosPtr = STACK_BASE(esPtr);

    Tcl_MutexLock(&execMutex);
    if (!execInitialized) {
	InitByteCodeExecution(interp);
	execInitialized = 1;
    }
    Tcl_MutexUnlock(&execMutex);

    return eePtr;
}

/*
 *----------------------------------------------------------------------
 *
 * TclDeleteExecEnv --
 *
 *	Frees the storage for an ExecEnv.
 *
 * Results:
 *	None.
 *
 * Side effects:
 *	Storage for an ExecEnv and its contained storage (e.g. the evaluation
 *	stack) is freed.
 *
 *----------------------------------------------------------------------
 */

static void
DeleteExecStack(
    ExecStack *esPtr)
{
    if (esPtr->markerPtr && !cachedInExit) {
	Tcl_Panic("freeing an execStack which is still in use");
    }

    if (esPtr->prevPtr) {
	esPtr->prevPtr->nextPtr = esPtr->nextPtr;
    }
    if (esPtr->nextPtr) {
	esPtr->nextPtr->prevPtr = esPtr->prevPtr;
    }
    ckfree(esPtr);
}

void
TclDeleteExecEnv(
    ExecEnv *eePtr)		/* Execution environment to free. */
{
    ExecStack *esPtr = eePtr->execStackPtr, *tmpPtr;

	cachedInExit = TclInExit();

    /*
     * Delete all stacks in this exec env.
     */

    while (esPtr->nextPtr) {
	esPtr = esPtr->nextPtr;
    }
    while (esPtr) {
	tmpPtr = esPtr;
	esPtr = tmpPtr->prevPtr;
	DeleteExecStack(tmpPtr);
    }

    TclDecrRefCount(eePtr->constants[0]);
    TclDecrRefCount(eePtr->constants[1]);
    if (eePtr->callbackPtr && !cachedInExit) {
	Tcl_Panic("Deleting execEnv with pending TEOV callbacks!");
    }
    if (eePtr->corPtr && !cachedInExit) {
	Tcl_Panic("Deleting execEnv with existing coroutine");
    }
    ckfree(eePtr);
}

/*
 *----------------------------------------------------------------------
 *
 * TclFinalizeExecution --
 *
 *	Finalizes the execution environment setup so that it can be later
 *	reinitialized.
 *
 * Results:
 *	None.
 *
 * Side effects:
 *	After this call, the next time TclCreateExecEnv will be called it will
 *	call InitByteCodeExecution.
 *
 *----------------------------------------------------------------------
 */

void
TclFinalizeExecution(void)
{
    Tcl_MutexLock(&execMutex);
    execInitialized = 0;
    Tcl_MutexUnlock(&execMutex);
}

/*
 * Auxiliary code to insure that GrowEvaluationStack always returns correctly
 * aligned memory.
 *
 * WALLOCALIGN represents the alignment reqs in words, just as TCL_ALLOCALIGN
 * represents the reqs in bytes. This assumes that TCL_ALLOCALIGN is a
 * multiple of the wordsize 'sizeof(Tcl_Obj *)'.
 */

#define WALLOCALIGN \
    (TCL_ALLOCALIGN/sizeof(Tcl_Obj *))

/*
 * wordSkip computes how many words have to be skipped until the next aligned
 * word. Note that we are only interested in the low order bits of ptr, so
 * that any possible information loss in PTR2INT is of no consequence.
 */

static inline int
wordSkip(
    void *ptr)
{
    int mask = TCL_ALLOCALIGN-1;
    int base = PTR2INT(ptr) & mask;
    return (TCL_ALLOCALIGN - base)/sizeof(Tcl_Obj *);
}

/*
 * Given a marker, compute where the following aligned memory starts.
 */

#define MEMSTART(markerPtr) \
    ((markerPtr) + wordSkip(markerPtr))

/*
 *----------------------------------------------------------------------
 *
 * GrowEvaluationStack --
 *
 *	This procedure grows a Tcl evaluation stack stored in an ExecEnv,
 *	copying over the words since the last mark if so requested. A mark is
 *	set at the beginning of the new area when no copying is requested.
 *
 * Results:
 *	Returns a pointer to the first usable word in the (possibly) grown
 *	stack.
 *
 * Side effects:
 *	The size of the evaluation stack may be grown, a marker is set
 *
 *----------------------------------------------------------------------
 */

static Tcl_Obj **
GrowEvaluationStack(
    ExecEnv *eePtr,		/* Points to the ExecEnv with an evaluation
				 * stack to enlarge. */
    int growth,			/* How much larger than the current used
				 * size. */
    int move)			/* 1 if move words since last marker. */
{
    ExecStack *esPtr = eePtr->execStackPtr, *oldPtr = NULL;
    int newBytes, newElems, currElems;
    int needed = growth - (esPtr->endPtr - esPtr->tosPtr);
    Tcl_Obj **markerPtr = esPtr->markerPtr, **memStart;
    int moveWords = 0;

    if (move) {
	if (!markerPtr) {
	    Tcl_Panic("STACK: Reallocating with no previous alloc");
	}
	if (needed <= 0) {
	    return MEMSTART(markerPtr);
	}
    } else {
#ifndef PURIFY
	Tcl_Obj **tmpMarkerPtr = esPtr->tosPtr + 1;
	int offset = wordSkip(tmpMarkerPtr);

	if (needed + offset < 0) {
	    /*
	     * Put a marker pointing to the previous marker in this stack, and
	     * store it in esPtr as the current marker. Return a pointer to
	     * the start of aligned memory.
	     */

	    esPtr->markerPtr = tmpMarkerPtr;
	    memStart = tmpMarkerPtr + offset;
	    esPtr->tosPtr = memStart - 1;
	    *esPtr->markerPtr = (Tcl_Obj *) markerPtr;
	    return memStart;
	}
#endif
    }

    /*
     * Reset move to hold the number of words to be moved to new stack (if
     * any) and growth to hold the complete stack requirements: add one for
     * the marker, (WALLOCALIGN-1) for the maximal possible offset.
     */

    if (move) {
	moveWords = esPtr->tosPtr - MEMSTART(markerPtr) + 1;
    }
    needed = growth + moveWords + WALLOCALIGN;


    /*
     * Check if there is enough room in the next stack (if there is one, it
     * should be both empty and the last one!)
     */

    if (esPtr->nextPtr) {
	oldPtr = esPtr;
	esPtr = oldPtr->nextPtr;
	currElems = esPtr->endPtr - STACK_BASE(esPtr);
	if (esPtr->markerPtr || (esPtr->tosPtr != STACK_BASE(esPtr))) {
	    Tcl_Panic("STACK: Stack after current is in use");
	}
	if (esPtr->nextPtr) {
	    Tcl_Panic("STACK: Stack after current is not last");
	}
	if (needed <= currElems) {
	    goto newStackReady;
	}
	DeleteExecStack(esPtr);
	esPtr = oldPtr;
    } else {
	currElems = esPtr->endPtr - STACK_BASE(esPtr);
    }

    /*
     * We need to allocate a new stack! It needs to store 'growth' words,
     * including the elements to be copied over and the new marker.
     */

#ifndef PURIFY
    newElems = 2*currElems;
    while (needed > newElems) {
	newElems *= 2;
    }
#else
    newElems = needed;
#endif

    newBytes = offsetof(ExecStack, stackWords) + newElems * sizeof(Tcl_Obj *);

    oldPtr = esPtr;
    esPtr = (ExecStack *)ckalloc(newBytes);

    oldPtr->nextPtr = esPtr;
    esPtr->prevPtr = oldPtr;
    esPtr->nextPtr = NULL;
    esPtr->endPtr = &esPtr->stackWords[newElems-1];

  newStackReady:
    eePtr->execStackPtr = esPtr;

    /*
     * Store a NULL marker at the beginning of the stack, to indicate that
     * this is the first marker in this stack and that rewinding to here
     * should actually be a return to the previous stack.
     */

    esPtr->stackWords[0] = NULL;
    esPtr->markerPtr = &esPtr->stackWords[0];
    memStart = MEMSTART(esPtr->markerPtr);
    esPtr->tosPtr = memStart - 1;

    if (move) {
	memcpy(memStart, MEMSTART(markerPtr), moveWords*sizeof(Tcl_Obj *));
	esPtr->tosPtr += moveWords;
	oldPtr->markerPtr = (Tcl_Obj **) *markerPtr;
	oldPtr->tosPtr = markerPtr-1;
    }

    /*
     * Free the old stack if it is now unused.
     */

    if (!oldPtr->markerPtr) {
	DeleteExecStack(oldPtr);
    }

    return memStart;
}

/*
 *--------------------------------------------------------------
 *
 * TclStackAlloc, TclStackRealloc, TclStackFree --
 *
 *	Allocate memory from the execution stack; it has to be returned later
 *	with a call to TclStackFree.
 *
 * Results:
 *	A pointer to the first byte allocated, or panics if the allocation did
 *	not succeed.
 *
 * Side effects:
 *	The execution stack may be grown.
 *
 *--------------------------------------------------------------
 */

static Tcl_Obj **
StackAllocWords(
    Tcl_Interp *interp,
    int numWords)
{
    /*
     * Note that GrowEvaluationStack sets a marker in the stack. This marker
     * is read when rewinding, e.g., by TclStackFree.
     */

    Interp *iPtr = (Interp *) interp;
    ExecEnv *eePtr = iPtr->execEnvPtr;
    Tcl_Obj **resPtr = GrowEvaluationStack(eePtr, numWords, 0);

    eePtr->execStackPtr->tosPtr += numWords;
    return resPtr;
}

static Tcl_Obj **
StackReallocWords(
    Tcl_Interp *interp,
    int numWords)
{
    Interp *iPtr = (Interp *) interp;
    ExecEnv *eePtr = iPtr->execEnvPtr;
    Tcl_Obj **resPtr = GrowEvaluationStack(eePtr, numWords, 1);

    eePtr->execStackPtr->tosPtr += numWords;
    return resPtr;
}

void
TclStackFree(
    Tcl_Interp *interp,
    void *freePtr)
{
    Interp *iPtr = (Interp *) interp;
    ExecEnv *eePtr;
    ExecStack *esPtr;
    Tcl_Obj **markerPtr, *marker;

    if (iPtr == NULL || iPtr->execEnvPtr == NULL) {
	ckfree(freePtr);
	return;
    }

    /*
     * Rewind the stack to the previous marker position. The current marker,
     * as set in the last call to GrowEvaluationStack, contains a pointer to
     * the previous marker.
     */

    eePtr = iPtr->execEnvPtr;
    esPtr = eePtr->execStackPtr;
    markerPtr = esPtr->markerPtr;
    marker = *markerPtr;

    if ((freePtr != NULL) && (MEMSTART(markerPtr) != (Tcl_Obj **)freePtr)) {
	Tcl_Panic("TclStackFree: incorrect freePtr (%p != %p). Call out of sequence?",
		freePtr, MEMSTART(markerPtr));
    }

    esPtr->tosPtr = markerPtr - 1;
    esPtr->markerPtr = (Tcl_Obj **) marker;
    if (marker) {
	return;
    }

    /*
     * Return to previous active stack. Note that repeated expansions or
     * reallocs could have generated several unused intervening stacks: free
     * them too.
     */

    while (esPtr->nextPtr) {
	esPtr = esPtr->nextPtr;
    }
    esPtr->tosPtr = STACK_BASE(esPtr);
    while (esPtr->prevPtr) {
	ExecStack *tmpPtr = esPtr->prevPtr;
	if (tmpPtr->tosPtr == STACK_BASE(tmpPtr)) {
	    DeleteExecStack(tmpPtr);
	} else {
	    break;
	}
    }
    if (esPtr->prevPtr) {
	eePtr->execStackPtr = esPtr->prevPtr;
#ifdef PURIFY
	eePtr->execStackPtr->nextPtr = NULL;
	DeleteExecStack(esPtr);
#endif
    } else {
	eePtr->execStackPtr = esPtr;
    }
}

void *
TclStackAlloc(
    Tcl_Interp *interp,
    int numBytes)
{
    Interp *iPtr = (Interp *) interp;
    int numWords;

    if (iPtr == NULL || iPtr->execEnvPtr == NULL) {
	return (void *) ckalloc(numBytes);
    }
    numWords = (numBytes + (sizeof(Tcl_Obj *) - 1))/sizeof(Tcl_Obj *);
    return (void *) StackAllocWords(interp, numWords);
}

void *
TclStackRealloc(
    Tcl_Interp *interp,
    void *ptr,
    int numBytes)
{
    Interp *iPtr = (Interp *) interp;
    ExecEnv *eePtr;
    ExecStack *esPtr;
    Tcl_Obj **markerPtr;
    int numWords;

    if (iPtr == NULL || iPtr->execEnvPtr == NULL) {
	return (void *) ckrealloc((char *) ptr, numBytes);
    }

    eePtr = iPtr->execEnvPtr;
    esPtr = eePtr->execStackPtr;
    markerPtr = esPtr->markerPtr;

    if (MEMSTART(markerPtr) != (Tcl_Obj **)ptr) {
	Tcl_Panic("TclStackRealloc: incorrect ptr. Call out of sequence?");
    }

    numWords = (numBytes + (sizeof(Tcl_Obj *) - 1))/sizeof(Tcl_Obj *);
    return (void *) StackReallocWords(interp, numWords);
}

/*
 *--------------------------------------------------------------
 *
 * Tcl_ExprObj --
 *
 *	Evaluate an expression in a Tcl_Obj.
 *
 * Results:
 *	A standard Tcl object result. If the result is other than TCL_OK, then
 *	the interpreter's result contains an error message. If the result is
 *	TCL_OK, then a pointer to the expression's result value object is
 *	stored in resultPtrPtr. In that case, the object's ref count is
 *	incremented to reflect the reference returned to the caller; the
 *	caller is then responsible for the resulting object and must, for
 *	example, decrement the ref count when it is finished with the object.
 *
 * Side effects:
 *	Any side effects caused by subcommands in the expression, if any. The
 *	interpreter result is not modified unless there is an error.
 *
 *--------------------------------------------------------------
 */

int
Tcl_ExprObj(
    Tcl_Interp *interp,		/* Context in which to evaluate the
				 * expression. */
    Tcl_Obj *objPtr,	/* Points to Tcl object containing expression
				 * to evaluate. */
    Tcl_Obj **resultPtrPtr)	/* Where the Tcl_Obj* that is the expression
				 * result is stored if no errors occur. */
{
    NRE_callback *rootPtr = TOP_CB(interp);
    Tcl_Obj *resultPtr;

    TclNewObj(resultPtr);
    TclNRAddCallback(interp, CopyCallback, resultPtrPtr, resultPtr,
	    NULL, NULL);
    Tcl_NRExprObj(interp, objPtr, resultPtr);
    return TclNRRunCallbacks(interp, TCL_OK, rootPtr);
}

static int
CopyCallback(
    ClientData data[],
    TCL_UNUSED(Tcl_Interp *),
    int result)
{
    Tcl_Obj **resultPtrPtr = (Tcl_Obj **)data[0];
    Tcl_Obj *resultPtr = (Tcl_Obj *)data[1];

    if (result == TCL_OK) {
	*resultPtrPtr = resultPtr;
	Tcl_IncrRefCount(resultPtr);
    } else {
	Tcl_DecrRefCount(resultPtr);
    }
    return result;
}

/*
 *--------------------------------------------------------------
 *
 * Tcl_NRExprObj --
 *
 *	Request evaluation of the expression in a Tcl_Obj by the NR stack.
 *
 * Results:
 *	Returns TCL_OK.
 *
 * Side effects:
 *	Compiles objPtr as a Tcl expression and places callbacks on the
 *	NR stack to execute the bytecode and store the result in resultPtr.
 *	If bytecode execution raises an exception, nothing is written
 *	to resultPtr, and the exceptional return code flows up the NR
 *	stack.  If the exception is TCL_ERROR, an error message is left
 *	in the interp result and the interp's return options dictionary
 *	holds additional error information too.  Execution of the bytecode
 *	may have other side effects, depending on the expression.
 *
 *--------------------------------------------------------------
 */

int
Tcl_NRExprObj(
    Tcl_Interp *interp,
    Tcl_Obj *objPtr,
    Tcl_Obj *resultPtr)
{
    ByteCode *codePtr;
    Tcl_InterpState state = Tcl_SaveInterpState(interp, TCL_OK);

    Tcl_ResetResult(interp);
    codePtr = CompileExprObj(interp, objPtr);

    Tcl_NRAddCallback(interp, ExprObjCallback, state, resultPtr,
	    NULL, NULL);
    return TclNRExecuteByteCode(interp, codePtr);
}

static int
ExprObjCallback(
    ClientData data[],
    Tcl_Interp *interp,
    int result)
{
    Tcl_InterpState state = (Tcl_InterpState)data[0];
    Tcl_Obj *resultPtr = (Tcl_Obj *)data[1];

    if (result == TCL_OK) {
	TclSetDuplicateObj(resultPtr, Tcl_GetObjResult(interp));
	(void) Tcl_RestoreInterpState(interp, state);
    } else {
	Tcl_DiscardInterpState(state);
    }
    return result;
}

/*
 *----------------------------------------------------------------------
 *
 * CompileExprObj --
 *	Compile a Tcl expression value into ByteCode.
 *
 * Results:
 *	A (ByteCode *) is returned pointing to the resulting ByteCode.
 *
 * Side effects:
 *	The Tcl_ObjType of objPtr is changed to the "exprcode" type,
 *	and the ByteCode is kept in the internal rep (along with context
 *	data for checking validity) for faster operations the next time
 *	CompileExprObj is called on the same value.
 *
 *----------------------------------------------------------------------
 */

static ByteCode *
CompileExprObj(
    Tcl_Interp *interp,
    Tcl_Obj *objPtr)
{
    Interp *iPtr = (Interp *) interp;
    CompileEnv compEnv;		/* Compilation environment structure allocated
				 * in frame. */
    ByteCode *codePtr = NULL;
				/* Tcl Internal type of bytecode. Initialized
				 * to avoid compiler warning. */

    /*
     * Get the expression ByteCode from the object. If it exists, make sure it
     * is valid in the current context.
     */

    ByteCodeGetIntRep(objPtr, &exprCodeType, codePtr);

    if (codePtr != NULL) {
	Namespace *namespacePtr = iPtr->varFramePtr->nsPtr;

	if (((Interp *) *codePtr->interpHandle != iPtr)
		|| (codePtr->compileEpoch != iPtr->compileEpoch)
		|| (codePtr->nsPtr != namespacePtr)
		|| (codePtr->nsEpoch != namespacePtr->resolverEpoch)
		|| (codePtr->localCachePtr != iPtr->varFramePtr->localCachePtr)) {
	    Tcl_StoreIntRep(objPtr, &exprCodeType, NULL);
	    codePtr = NULL;
	}
    }

    if (codePtr == NULL) {
	/*
	 * TIP #280: No invoker (yet) - Expression compilation.
	 */

	const char *string = TclGetString(objPtr);

	TclInitCompileEnv(interp, &compEnv, string, objPtr->length, NULL, 0);
	TclCompileExpr(interp, string, objPtr->length, &compEnv, 0);

	/*
	 * Successful compilation. If the expression yielded no instructions,
	 * push an zero object as the expression's result.
	 */

	if (compEnv.codeNext == compEnv.codeStart) {
	    TclEmitPush(TclRegisterLiteral(&compEnv, "0", 1, 0),
		    &compEnv);
	}

	/*
	 * Add a "done" instruction as the last instruction and change the
	 * object into a ByteCode object. Ownership of the literal objects and
	 * aux data items is given to the ByteCode object.
	 */

	TclEmitOpcode(INST_DONE, &compEnv);
	codePtr = TclInitByteCodeObj(objPtr, &exprCodeType, &compEnv);
	TclFreeCompileEnv(&compEnv);
	if (iPtr->varFramePtr->localCachePtr) {
	    codePtr->localCachePtr = iPtr->varFramePtr->localCachePtr;
	    codePtr->localCachePtr->refCount++;
	}
#ifdef TCL_COMPILE_DEBUG
	if (tclTraceCompile == 2) {
	    TclPrintByteCodeObj(interp, objPtr);
	    fflush(stdout);
	}
#endif /* TCL_COMPILE_DEBUG */
    }
    return codePtr;
}

/*
 *----------------------------------------------------------------------
 *
 * DupExprCodeInternalRep --
 *
 *	Part of the Tcl object type implementation for Tcl expression
 *	bytecode. We do not copy the bytecode intrep. Instead, we return
 *	without setting copyPtr->typePtr, so the copy is a plain string copy
 *	of the expression value, and if it is to be used as a compiled
 *	expression, it will just need a recompile.
 *
 *	This makes sense, because with Tcl's copy-on-write practices, the
 *	usual (only?) time Tcl_DuplicateObj() will be called is when the copy
 *	is about to be modified, which would invalidate any copied bytecode
 *	anyway. The only reason it might make sense to copy the bytecode is if
 *	we had some modifying routines that operated directly on the intrep,
 *	like we do for lists and dicts.
 *
 * Results:
 *	None.
 *
 * Side effects:
 *	None.
 *
 *----------------------------------------------------------------------
 */

static void
DupExprCodeInternalRep(
    TCL_UNUSED(Tcl_Obj *),
    TCL_UNUSED(Tcl_Obj *))
{
    return;
}

/*
 *----------------------------------------------------------------------
 *
 * FreeExprCodeInternalRep --
 *
 *	Part of the Tcl object type implementation for Tcl expression
 *	bytecode. Frees the storage allocated to hold the internal rep, unless
 *	ref counts indicate bytecode execution is still in progress.
 *
 * Results:
 *	None.
 *
 * Side effects:
 *	May free allocated memory. Leaves objPtr untyped.
 *
 *----------------------------------------------------------------------
 */

static void
FreeExprCodeInternalRep(
    Tcl_Obj *objPtr)
{
    ByteCode *codePtr;
    ByteCodeGetIntRep(objPtr, &exprCodeType, codePtr);
    assert(codePtr != NULL);

    TclReleaseByteCode(codePtr);
}

/*
 *----------------------------------------------------------------------
 *
 * TclCompileObj --
 *
 *	This procedure compiles the script contained in a Tcl_Obj.
 *
 * Results:
 *	A pointer to the corresponding ByteCode, never NULL.
 *
 * Side effects:
 *	The object is shimmered to bytecode type.
 *
 *----------------------------------------------------------------------
 */

ByteCode *
TclCompileObj(
    Tcl_Interp *interp,
    Tcl_Obj *objPtr,
    const CmdFrame *invoker,
    int word)
{
    Interp *iPtr = (Interp *) interp;
    ByteCode *codePtr;	/* Tcl Internal type of bytecode. */
    Namespace *namespacePtr = iPtr->varFramePtr->nsPtr;

    /*
     * If the object is not already of tclByteCodeType, compile it (and reset
     * the compilation flags in the interpreter; this should be done after any
     * compilation). Otherwise, check that it is "fresh" enough.
     */

    ByteCodeGetIntRep(objPtr, &tclByteCodeType, codePtr);
    if (codePtr != NULL) {
	/*
	 * Make sure the Bytecode hasn't been invalidated by, e.g., someone
	 * redefining a command with a compile procedure (this might make the
	 * compiled code wrong). The object needs to be recompiled if it was
	 * compiled in/for a different interpreter, or for a different
	 * namespace, or for the same namespace but with different name
	 * resolution rules. Precompiled objects, however, are immutable and
	 * therefore they are not recompiled, even if the epoch has changed.
	 *
	 * To be pedantically correct, we should also check that the
	 * originating procPtr is the same as the current context procPtr
	 * (assuming one exists at all - none for global level). This code is
	 * #def'ed out because [info body] was changed to never return a
	 * bytecode type object, which should obviate us from the extra checks
	 * here.
	 */

	if (((Interp *) *codePtr->interpHandle != iPtr)
		|| (codePtr->compileEpoch != iPtr->compileEpoch)
		|| (codePtr->nsPtr != namespacePtr)
		|| (codePtr->nsEpoch != namespacePtr->resolverEpoch)) {
	    if (!(codePtr->flags & TCL_BYTECODE_PRECOMPILED)) {
		goto recompileObj;
	    }
	    if ((Interp *) *codePtr->interpHandle != iPtr) {
		Tcl_Panic("Tcl_EvalObj: compiled script jumped interps");
	    }
	    codePtr->compileEpoch = iPtr->compileEpoch;
	}

	/*
	 * Check that any compiled locals do refer to the current proc
	 * environment! If not, recompile.
	 */

	if (!(codePtr->flags & TCL_BYTECODE_PRECOMPILED) &&
		(codePtr->procPtr == NULL) &&
		(codePtr->localCachePtr != iPtr->varFramePtr->localCachePtr)){
	    goto recompileObj;
	}

	/*
	 * #280.
	 * Literal sharing fix. This part of the fix is not required by 8.4
	 * nor 8.5, because they eval-direct any literals, so just saving the
	 * argument locations per command in bytecode is enough, embedded
	 * 'eval' commands, etc. get the correct information.
	 *
	 * But in 8.6 all the embedded script are compiled, and the resulting
	 * bytecode stored in the literal. Now the shared literal has bytecode
	 * with location data for _one_ particular location this literal is
	 * found at. If we get executed from a different location the bytecode
	 * has to be recompiled to get the correct locations. Not doing this
	 * will execute the saved bytecode with data for a different location,
	 * causing 'info frame' to point to the wrong place in the sources.
	 *
	 * Future optimizations ...
	 * (1) Save the location data (ExtCmdLoc) keyed by start line. In that
	 *     case we recompile once per location of the literal, but not
	 *     continously, because the moment we have all locations we do not
	 *     need to recompile any longer.
	 *
	 * (2) Alternative: Do not recompile, tell the execution engine the
	 *     offset between saved starting line and actual one. Then modify
	 *     the users to adjust the locations they have by this offset.
	 *
	 * (3) Alternative 2: Do not fully recompile, adjust just the location
	 *     information.
	 */

	if (invoker == NULL) {
	    return codePtr;
	} else {
	    Tcl_HashEntry *hePtr =
		    Tcl_FindHashEntry(iPtr->lineBCPtr, codePtr);
	    ExtCmdLoc *eclPtr;
	    CmdFrame *ctxCopyPtr;
	    int redo;

	    if (!hePtr) {
		return codePtr;
	    }

	    eclPtr = (ExtCmdLoc *)Tcl_GetHashValue(hePtr);
	    redo = 0;
	    ctxCopyPtr = (CmdFrame *)TclStackAlloc(interp, sizeof(CmdFrame));
	    *ctxCopyPtr = *invoker;

	    if (invoker->type == TCL_LOCATION_BC) {
		/*
		 * Note: Type BC => ctx.data.eval.path    is not used.
		 *		    ctx.data.tebc.codePtr used instead
		 */

		TclGetSrcInfoForPc(ctxCopyPtr);
		if (ctxCopyPtr->type == TCL_LOCATION_SOURCE) {
		    /*
		     * The reference made by 'TclGetSrcInfoForPc' is dead.
		     */

		    Tcl_DecrRefCount(ctxCopyPtr->data.eval.path);
		    ctxCopyPtr->data.eval.path = NULL;
		}
	    }

	    if (word < ctxCopyPtr->nline) {
		/*
		 * Note: We do not care if the line[word] is -1. This is a
		 * difference and requires a recompile (location changed from
		 * absolute to relative, literal is used fixed and through
		 * variable)
		 *
		 * Example:
		 * test info-32.0 using literal of info-24.8
		 *     (dict with ... vs           set body ...).
		 */

		redo = ((eclPtr->type == TCL_LOCATION_SOURCE)
			    && (eclPtr->start != ctxCopyPtr->line[word]))
			|| ((eclPtr->type == TCL_LOCATION_BC)
			    && (ctxCopyPtr->type == TCL_LOCATION_SOURCE));
	    }

	    TclStackFree(interp, ctxCopyPtr);
	    if (!redo) {
		return codePtr;
	    }
	}
    }

  recompileObj:
    iPtr->errorLine = 1;

    /*
     * TIP #280. Remember the invoker for a moment in the interpreter
     * structures so that the byte code compiler can pick it up when
     * initializing the compilation environment, i.e. the extended location
     * information.
     */

    iPtr->invokeCmdFramePtr = invoker;
    iPtr->invokeWord = word;
    TclSetByteCodeFromAny(interp, objPtr, NULL, NULL);
    iPtr->invokeCmdFramePtr = NULL;
    ByteCodeGetIntRep(objPtr, &tclByteCodeType, codePtr);
    if (iPtr->varFramePtr->localCachePtr) {
	codePtr->localCachePtr = iPtr->varFramePtr->localCachePtr;
	codePtr->localCachePtr->refCount++;
    }
    return codePtr;
}

/*
 *----------------------------------------------------------------------
 *
 * TclIncrObj --
 *
 *	Increment an integeral value in a Tcl_Obj by an integeral value held
 *	in another Tcl_Obj. Caller is responsible for making sure we can
 *	update the first object.
 *
 * Results:
 *	TCL_ERROR if either object is non-integer, and TCL_OK otherwise. On
 *	error, an error message is left in the interpreter (if it is not NULL,
 *	of course).
 *
 * Side effects:
 *	valuePtr gets the new incrmented value.
 *
 *----------------------------------------------------------------------
 */

int
TclIncrObj(
    Tcl_Interp *interp,
    Tcl_Obj *valuePtr,
    Tcl_Obj *incrPtr)
{
    ClientData ptr1, ptr2;
    int type1, type2;
    mp_int value, incr;
    mp_err err;

    if (Tcl_IsShared(valuePtr)) {
	Tcl_Panic("%s called with shared object", "TclIncrObj");
    }

    if (GetNumberFromObj(NULL, valuePtr, &ptr1, &type1) != TCL_OK) {
	/*
	 * Produce error message (reparse?!)
	 */

	return TclGetIntFromObj(interp, valuePtr, &type1);
    }
    if (GetNumberFromObj(NULL, incrPtr, &ptr2, &type2) != TCL_OK) {
	/*
	 * Produce error message (reparse?!)
	 */

	TclGetIntFromObj(interp, incrPtr, &type1);
	Tcl_AddErrorInfo(interp, "\n    (reading increment)");
	return TCL_ERROR;
    }

    if ((type1 == TCL_NUMBER_DOUBLE) || (type1 == TCL_NUMBER_NAN)) {
	/*
	 * Produce error message (reparse?!)
	 */

	return TclGetIntFromObj(interp, valuePtr, &type1);
    }
    if ((type2 == TCL_NUMBER_DOUBLE) || (type2 == TCL_NUMBER_NAN)) {
	/*
	 * Produce error message (reparse?!)
	 */

	TclGetIntFromObj(interp, incrPtr, &type1);
	Tcl_AddErrorInfo(interp, "\n    (reading increment)");
	return TCL_ERROR;
    }

    if ((type1 == TCL_NUMBER_INT) && (type2 == TCL_NUMBER_INT)) {
	Tcl_WideInt w1, w2, sum;

	w1 = *((const Tcl_WideInt *)ptr1);
	w2 = *((const Tcl_WideInt *)ptr2);
	sum = w1 + w2;

	/*
	 * Check for overflow.
	 */

	if (!Overflowing(w1, w2, sum)) {
	    TclSetIntObj(valuePtr, sum);
	    return TCL_OK;
	}
    }

    Tcl_TakeBignumFromObj(interp, valuePtr, &value);
    Tcl_GetBignumFromObj(interp, incrPtr, &incr);
    err = mp_add(&value, &incr, &value);
    mp_clear(&incr);
    if (err != MP_OKAY) {
	return TCL_ERROR;
    }
    Tcl_SetBignumObj(valuePtr, &value);
    return TCL_OK;
}

/*
 *----------------------------------------------------------------------
 *
 * ArgumentBCEnter --
 *
 *	This is a helper for TclNRExecuteByteCode/TEBCresume that encapsulates
 *	a code sequence that is fairly common in the code but *not* commonly
 *	called.
 *
 * Results:
 *	None
 *
 * Side effects:
 *	May register information about the bytecode in the command frame.
 *
 *----------------------------------------------------------------------
 */

static void
ArgumentBCEnter(
    Tcl_Interp *interp,
    ByteCode *codePtr,
    TEBCdata *tdPtr,
    const unsigned char *pc,
    int objc,
    Tcl_Obj **objv)
{
    int cmd;

    if (GetSrcInfoForPc(pc, codePtr, NULL, NULL, &cmd)) {
	TclArgumentBCEnter(interp, objv, objc, codePtr, &tdPtr->cmdFrame, cmd,
		pc - codePtr->codeStart);
    }
}

/*
 *----------------------------------------------------------------------
 *
 * TclNRExecuteByteCode --
 *
 *	This procedure executes the instructions of a ByteCode structure. It
 *	returns when a "done" instruction is executed or an error occurs.
 *
 * Results:
 *	The return value is one of the return codes defined in tcl.h (such as
 *	TCL_OK), and interp->objResultPtr refers to a Tcl object that either
 *	contains the result of executing the code or an error message.
 *
 * Side effects:
 *	Almost certainly, depending on the ByteCode's instructions.
 *
 *----------------------------------------------------------------------
 */
#define	bcFramePtr	(&TD->cmdFrame)
#define	initCatchTop	((ptrdiff_t *) (TD->stack-1))
#define	initTosPtr	((Tcl_Obj **) (initCatchTop+codePtr->maxExceptDepth))
#define esPtr		(iPtr->execEnvPtr->execStackPtr)

int
TclNRExecuteByteCode(
    Tcl_Interp *interp,		/* Token for command interpreter. */
    ByteCode *codePtr)		/* The bytecode sequence to interpret. */
{
    Interp *iPtr = (Interp *) interp;
    TEBCdata *TD;
    int size = sizeof(TEBCdata) - 1
	    + (codePtr->maxStackDepth + codePtr->maxExceptDepth)
		* sizeof(void *);
    int numWords = (size + sizeof(Tcl_Obj *) - 1) / sizeof(Tcl_Obj *);

    TclPreserveByteCode(codePtr);

    /*
     * Reserve the stack, setup the TEBCdataPtr (TD) and CallFrame
     *
     * The execution uses a unified stack: first a TEBCdata, immediately
     * above it a CmdFrame, then the catch stack, then the execution stack.
     *
     * Make sure the catch stack is large enough to hold the maximum number of
     * catch commands that could ever be executing at the same time (this will
     * be no more than the exception range array's depth). Make sure the
     * execution stack is large enough to execute this ByteCode.
     */

    TD = (TEBCdata *) GrowEvaluationStack(iPtr->execEnvPtr, numWords, 0);
    esPtr->tosPtr = initTosPtr;

    TD->codePtr     = codePtr;
    TD->catchTop    = initCatchTop;
    TD->auxObjList  = NULL;

    /*
     * TIP #280: Initialize the frame. Do not push it yet: it will be pushed
     * every time that we call out from this TD, popped when we return to it.
     */

    bcFramePtr->type = ((codePtr->flags & TCL_BYTECODE_PRECOMPILED)
	    ? TCL_LOCATION_PREBC : TCL_LOCATION_BC);
    bcFramePtr->level = (iPtr->cmdFramePtr ? iPtr->cmdFramePtr->level+1 : 1);
    bcFramePtr->framePtr = iPtr->framePtr;
    bcFramePtr->nextPtr = iPtr->cmdFramePtr;
    bcFramePtr->nline = 0;
    bcFramePtr->line = NULL;
    bcFramePtr->litarg = NULL;
    bcFramePtr->data.tebc.codePtr = codePtr;
    bcFramePtr->data.tebc.pc = NULL;
    bcFramePtr->cmdObj = NULL;
    bcFramePtr->cmd = NULL;
    bcFramePtr->len = 0;

#ifdef TCL_COMPILE_STATS
    iPtr->stats.numExecutions++;
#endif

    /*
     * Test namespace-50.9 demonstrates the need for this call.
     * Use a --enable-symbols=mem bug to see.
     */

    TclResetRewriteEnsemble(interp, 1);

    /*
     * Push the callback for bytecode execution
     */

    TclNRAddCallback(interp, TEBCresume, TD, /* pc */ NULL,
	    /* cleanup */ INT2PTR(0), INT2PTR(iPtr->evalFlags));

    /*
     * Reset discard result flag - because it is applicable for this call only,
     * and should not affect all the nested invocations may return result.
     */
    iPtr->evalFlags &= ~TCL_EVAL_DISCARD_RESULT;

    return TCL_OK;
}

static int
TEBCresume(
    ClientData data[],
    Tcl_Interp *interp,
    int result)
{
    /*
     * Compiler cast directive - not a real variable.
     *	   Interp *iPtr = (Interp *) interp;
     */
#define iPtr ((Interp *) interp)

    /*
     * Check just the read-traced/write-traced bit of a variable.
     */

#define ReadTraced(varPtr) ((varPtr)->flags & VAR_TRACED_READ)
#define WriteTraced(varPtr) ((varPtr)->flags & VAR_TRACED_WRITE)
#define UnsetTraced(varPtr) ((varPtr)->flags & VAR_TRACED_UNSET)

    /*
     * Bottom of allocated stack holds the NR data
     */

    /*
     * Constants: variables that do not change during the execution, used
     * sporadically: no special need for speed.
     */

    unsigned interruptCounter = 1;
				/* Counter that is used to work out when to
				 * call Tcl_AsyncReady(). This must be 1
				 * initially so that we call the async-check
				 * stanza early, otherwise there are command
				 * sequences that can make the interpreter
				 * busy-loop without an opportunity to
				 * recognise an interrupt. */
    const char *curInstName;
#ifdef TCL_COMPILE_DEBUG
    int traceInstructions;	/* Whether we are doing instruction-level
				 * tracing or not. */
#endif

    Var *compiledLocals = iPtr->varFramePtr->compiledLocals;
    Tcl_Obj **constants = &iPtr->execEnvPtr->constants[0];

#define LOCAL(i)	(&compiledLocals[(i)])
#define TCONST(i)	(constants[(i)])

    /*
     * These macros are just meant to save some global variables that are not
     * used too frequently
     */

    TEBCdata *TD = (TEBCdata *)data[0];
#define auxObjList	(TD->auxObjList)
#define catchTop	(TD->catchTop)
#define codePtr		(TD->codePtr)
#define curEvalFlags	PTR2INT(data[3])  /* calling iPtr->evalFlags */

    /*
     * Globals: variables that store state, must remain valid at all times.
     */

    Tcl_Obj **tosPtr;		/* Cached pointer to top of evaluation
				 * stack. */
    const unsigned char *pc = (const unsigned char *)data[1];
                                /* The current program counter. */
    unsigned char inst;         /* The currently running instruction */

    /*
     * Transfer variables - needed only between opcodes, but not while
     * executing an instruction.
     */

    int cleanup = PTR2INT(data[2]);
    Tcl_Obj *objResultPtr;
    int checkInterp = 0;        /* Indicates when a check of interp readyness
				 * is necessary. Set by CACHE_STACK_INFO() */

    /*
     * Locals - variables that are used within opcodes or bounded sections of
     * the file (jumps between opcodes within a family).
     * NOTE: These are now mostly defined locally where needed.
     */

    Tcl_Obj *objPtr, *valuePtr, *value2Ptr, *part1Ptr, *part2Ptr, *tmpPtr;
    Tcl_Obj **objv = NULL;
    int objc = 0;
    int opnd, length, pcAdjustment;
    Var *varPtr, *arrayPtr;
#ifdef TCL_COMPILE_DEBUG
    char cmdNameBuf[21];
#endif

#ifdef TCL_COMPILE_DEBUG
    int starting = 1;
    traceInstructions = (tclTraceExec == 3);
#endif

    TEBC_DATA_DIG();

#ifdef TCL_COMPILE_DEBUG
    if (!pc && (tclTraceExec >= 2)) {
	PrintByteCodeInfo(codePtr);
	fprintf(stdout, "  Starting stack top=%d\n", (int) CURR_DEPTH);
	fflush(stdout);
    }
#endif

    if (!pc) {
	/* bytecode is starting from scratch */
	pc = codePtr->codeStart;

	/*
	 * Reset the interp's result to avoid possible duplications of large
	 * objects [3c6e47363e], [781585], [804681], This can happen by start
	 * also in nested compiled blocks (enclosed in parent cycle).
	 * See else branch below for opposite handling by continuation/resume.
	 */

	objPtr = iPtr->objResultPtr;
	if (objPtr->refCount > 1) {
	    TclDecrRefCount(objPtr);
	    TclNewObj(objPtr);
	    Tcl_IncrRefCount(objPtr);
	    iPtr->objResultPtr = objPtr;
	}

	goto cleanup0;
    } else {
        /* resume from invocation */
	CACHE_STACK_INFO();

	NRE_ASSERT(iPtr->cmdFramePtr == bcFramePtr);
	if (bcFramePtr->cmdObj) {
	    Tcl_DecrRefCount(bcFramePtr->cmdObj);
	    bcFramePtr->cmdObj = NULL;
	    bcFramePtr->cmd = NULL;
	}
	iPtr->cmdFramePtr = bcFramePtr->nextPtr;
	if (iPtr->flags & INTERP_DEBUG_FRAME) {
	    TclArgumentBCRelease(interp, bcFramePtr);
	}
	if (iPtr->execEnvPtr->rewind) {
	    result = TCL_ERROR;
	    goto abnormalReturn;
	}
	if (codePtr->flags & TCL_BYTECODE_RECOMPILE) {
	    codePtr->flags &= ~TCL_BYTECODE_RECOMPILE;
	    checkInterp = 1;
	    iPtr->flags |= ERR_ALREADY_LOGGED;
	}

	if (result != TCL_OK) {
	    pc--;
	    goto processExceptionReturn;
	}

	/*
	 * Push the call's object result and continue execution with the next
	 * instruction.
	 */

	TRACE_WITH_OBJ(("%u => ... after \"%.20s\": TCL_OK, result=",
		objc, cmdNameBuf), Tcl_GetObjResult(interp));

	/*
	 * Obtain and reset interp's result to avoid possible duplications of
	 * objects [Bug 781585]. We do not call Tcl_ResetResult to avoid any
	 * side effects caused by the resetting of errorInfo and errorCode
	 * [Bug 804681], which are not needed here. We chose instead to
	 * manipulate the interp's object result directly.
	 *
	 * Note that the result object is now in objResultPtr, it keeps the
	 * refCount it had in its role of iPtr->objResultPtr.
	 */

	objResultPtr = Tcl_GetObjResult(interp);
	TclNewObj(objPtr);
	Tcl_IncrRefCount(objPtr);
	iPtr->objResultPtr = objPtr;
#ifndef TCL_COMPILE_DEBUG
	if (*pc == INST_POP) {
	    TclDecrRefCount(objResultPtr);
	    NEXT_INST_V(1, cleanup, 0);
	}
#endif
	NEXT_INST_V(0, cleanup, -1);
    }

    /*
     * Targets for standard instruction endings; unrolled for speed in the
     * most frequent cases (instructions that consume up to two stack
     * elements).
     *
     * This used to be a "for(;;)" loop, with each instruction doing its own
     * cleanup.
     */

  cleanupV_pushObjResultPtr:
    switch (cleanup) {
    case 0:
	*(++tosPtr) = (objResultPtr);
	goto cleanup0;
    default:
	cleanup -= 2;
	while (cleanup--) {
	    objPtr = POP_OBJECT();
	    TclDecrRefCount(objPtr);
	}
	/* FALLTHRU */
    case 2:
    cleanup2_pushObjResultPtr:
	objPtr = POP_OBJECT();
	TclDecrRefCount(objPtr);
	/* FALLTHRU */
    case 1:
    cleanup1_pushObjResultPtr:
	objPtr = OBJ_AT_TOS;
	TclDecrRefCount(objPtr);
    }
    OBJ_AT_TOS = objResultPtr;
    goto cleanup0;

  cleanupV:
    switch (cleanup) {
    default:
	cleanup -= 2;
	while (cleanup--) {
	    objPtr = POP_OBJECT();
	    TclDecrRefCount(objPtr);
	}
	/* FALLTHRU */
    case 2:
    cleanup2:
	objPtr = POP_OBJECT();
	TclDecrRefCount(objPtr);
	/* FALLTHRU */
    case 1:
    cleanup1:
	objPtr = POP_OBJECT();
	TclDecrRefCount(objPtr);
	/* FALLTHRU */
    case 0:
	/*
	 * We really want to do nothing now, but this is needed for some
	 * compilers (SunPro CC).
	 */

	break;
    }
  cleanup0:

    /*
     * Check for asynchronous handlers [Bug 746722]; we do the check every
     * ASYNC_CHECK_COUNT instructions.
     */

    if ((--interruptCounter) == 0) {
	interruptCounter = ASYNC_CHECK_COUNT;
	DECACHE_STACK_INFO();
	if (TclAsyncReady(iPtr)) {
	    result = Tcl_AsyncInvoke(interp, result);
	    if (result == TCL_ERROR) {
		CACHE_STACK_INFO();
		goto gotError;
	    }
	}

	if (TclCanceled(iPtr)) {
	    if (Tcl_Canceled(interp, TCL_LEAVE_ERR_MSG) == TCL_ERROR) {
		CACHE_STACK_INFO();
		goto gotError;
	    }
	}

	if (TclLimitReady(iPtr->limit)) {
	    if (Tcl_LimitCheck(interp) == TCL_ERROR) {
		CACHE_STACK_INFO();
		goto gotError;
	    }
	}
	CACHE_STACK_INFO();
    }

    /*
     * These two instructions account for 26% of all instructions (according
     * to measurements on tclbench by Ben Vitale
     * [http://www.cs.toronto.edu/syslab/pubs/tcl2005-vitale-zaleski.pdf]
     * Resolving them before the switch reduces the cost of branch
     * mispredictions, seems to improve runtime by 5% to 15%, and (amazingly!)
     * reduces total obj size.
     */

    inst = *pc;

    peepholeStart:
#ifdef TCL_COMPILE_STATS
    iPtr->stats.instructionCount[*pc]++;
#endif

#ifdef TCL_COMPILE_DEBUG
    /*
     * Skip the stack depth check if an expansion is in progress.
     */

    CHECK_STACK();
    if (traceInstructions) {
	fprintf(stdout, "%2d: %2d ", iPtr->numLevels, (int) CURR_DEPTH);
	TclPrintInstruction(codePtr, pc);
	fflush(stdout);
    }
#endif /* TCL_COMPILE_DEBUG */

    TCL_DTRACE_INST_NEXT();

    if (inst == INST_LOAD_SCALAR1) {
	goto instLoadScalar1;
    } else if (inst == INST_PUSH1) {
	PUSH_OBJECT(codePtr->objArrayPtr[TclGetUInt1AtPtr(pc+1)]);
	TRACE_WITH_OBJ(("%u => ", TclGetUInt1AtPtr(pc+1)), OBJ_AT_TOS);
	inst = *(pc += 2);
	goto peepholeStart;
    } else if (inst == INST_START_CMD) {
	/*
	 * Peephole: do not run INST_START_CMD, just skip it
	 */

	iPtr->cmdCount += TclGetUInt4AtPtr(pc+5);
	if (checkInterp) {
	    if (((codePtr->compileEpoch != iPtr->compileEpoch) ||
		 (codePtr->nsEpoch != iPtr->varFramePtr->nsPtr->resolverEpoch)) &&
		!(codePtr->flags & TCL_BYTECODE_PRECOMPILED)) {
		goto instStartCmdFailed;
	    }
	    checkInterp = 0;
	}
	inst = *(pc += 9);
	goto peepholeStart;
    } else if (inst == INST_NOP) {
#ifndef TCL_COMPILE_DEBUG
	while (inst == INST_NOP)
#endif
	{
	    inst = *++pc;
	}
	goto peepholeStart;
    }

    switch (inst) {
    case INST_SYNTAX:
    case INST_RETURN_IMM: {
	int code = TclGetInt4AtPtr(pc+1);
	int level = TclGetUInt4AtPtr(pc+5);

	/*
	 * OBJ_AT_TOS is returnOpts, OBJ_UNDER_TOS is resultObjPtr.
	 */

	TRACE(("%u %u => ", code, level));
	result = TclProcessReturn(interp, code, level, OBJ_AT_TOS);
	if (result == TCL_OK) {
	    TRACE_APPEND(("continuing to next instruction (result=\"%.30s\")\n",
		    O2S(objResultPtr)));
	    NEXT_INST_F(9, 1, 0);
	}
	Tcl_SetObjResult(interp, OBJ_UNDER_TOS);
	if (*pc == INST_SYNTAX) {
	    iPtr->flags &= ~ERR_ALREADY_LOGGED;
	}
	cleanup = 2;
	TRACE_APPEND(("\n"));
	goto processExceptionReturn;
    }

    case INST_RETURN_STK:
	TRACE(("=> "));
	objResultPtr = POP_OBJECT();
	result = Tcl_SetReturnOptions(interp, OBJ_AT_TOS);
	if (result == TCL_OK) {
	    Tcl_DecrRefCount(OBJ_AT_TOS);
	    OBJ_AT_TOS = objResultPtr;
	    TRACE_APPEND(("continuing to next instruction (result=\"%.30s\")\n",
		    O2S(objResultPtr)));
	    NEXT_INST_F(1, 0, 0);
	} else if (result == TCL_ERROR) {
	    /*
	     * BEWARE! Must do this in this order, because an error in the
	     * option dictionary overrides the result (and can be verified by
	     * test).
	     */

	    Tcl_SetObjResult(interp, objResultPtr);
	    Tcl_SetReturnOptions(interp, OBJ_AT_TOS);
	    Tcl_DecrRefCount(OBJ_AT_TOS);
	    OBJ_AT_TOS = objResultPtr;
	} else {
	    Tcl_DecrRefCount(OBJ_AT_TOS);
	    OBJ_AT_TOS = objResultPtr;
	    Tcl_SetObjResult(interp, objResultPtr);
	}
	cleanup = 1;
	TRACE_APPEND(("\n"));
	goto processExceptionReturn;

    {
	CoroutineData *corPtr;
	int yieldParameter;

    case INST_YIELD:
	corPtr = iPtr->execEnvPtr->corPtr;
	TRACE(("%.30s => ", O2S(OBJ_AT_TOS)));
	if (!corPtr) {
	    TRACE_APPEND(("ERROR: yield outside coroutine\n"));
	    Tcl_SetObjResult(interp, Tcl_NewStringObj(
		    "yield can only be called in a coroutine", -1));
	    DECACHE_STACK_INFO();
	    Tcl_SetErrorCode(interp, "TCL", "COROUTINE", "ILLEGAL_YIELD",
		    NULL);
	    CACHE_STACK_INFO();
	    goto gotError;
	}

#ifdef TCL_COMPILE_DEBUG
	if (tclTraceExec >= 2) {
	    if (traceInstructions) {
		TRACE_APPEND(("YIELD...\n"));
	    } else {
		fprintf(stdout, "%d: (%u) yielding value \"%.30s\"\n",
			iPtr->numLevels, (unsigned)(pc - codePtr->codeStart),
			Tcl_GetString(OBJ_AT_TOS));
	    }
	    fflush(stdout);
	}
#endif
	yieldParameter = 0;
	Tcl_SetObjResult(interp, OBJ_AT_TOS);
	goto doYield;

    case INST_YIELD_TO_INVOKE:
	corPtr = iPtr->execEnvPtr->corPtr;
	valuePtr = OBJ_AT_TOS;
	if (!corPtr) {
	    TRACE(("[%.30s] => ERROR: yield outside coroutine\n",
		    O2S(valuePtr)));
	    Tcl_SetObjResult(interp, Tcl_NewStringObj(
		    "yieldto can only be called in a coroutine", -1));
	    DECACHE_STACK_INFO();
	    Tcl_SetErrorCode(interp, "TCL", "COROUTINE", "ILLEGAL_YIELD",
		    NULL);
	    CACHE_STACK_INFO();
	    goto gotError;
	}
	if (((Namespace *)TclGetCurrentNamespace(interp))->flags & NS_DYING) {
	    TRACE(("[%.30s] => ERROR: yield in deleted\n",
		    O2S(valuePtr)));
	    Tcl_SetObjResult(interp, Tcl_NewStringObj(
		    "yieldto called in deleted namespace", -1));
	    DECACHE_STACK_INFO();
	    Tcl_SetErrorCode(interp, "TCL", "COROUTINE", "YIELDTO_IN_DELETED",
		    NULL);
	    CACHE_STACK_INFO();
	    goto gotError;
	}

#ifdef TCL_COMPILE_DEBUG
	if (tclTraceExec >= 2) {
	    if (traceInstructions) {
		TRACE(("[%.30s] => YIELD...\n", O2S(valuePtr)));
	    } else {
		/* FIXME: What is the right thing to trace? */
		fprintf(stdout, "%d: (%u) yielding to [%.30s]\n",
			iPtr->numLevels, (unsigned)(pc - codePtr->codeStart),
			TclGetString(valuePtr));
	    }
	    fflush(stdout);
	}
#endif

	/*
	 * Install a tailcall record in the caller and continue with the
	 * yield. The yield is switched into multi-return mode (via the
	 * 'yieldParameter').
	 */

	Tcl_IncrRefCount(valuePtr);
	iPtr->execEnvPtr = corPtr->callerEEPtr;
	TclSetTailcall(interp, valuePtr);
	iPtr->execEnvPtr = corPtr->eePtr;
	yieldParameter = (PTR2INT(NULL)+1);	/*==CORO_ACTIVATE_YIELDM*/

    doYield:
	/* TIP #280: Record the last piece of info needed by
	 * 'TclGetSrcInfoForPc', and push the frame.
	 */

	bcFramePtr->data.tebc.pc = (char *) pc;
	iPtr->cmdFramePtr = bcFramePtr;

	if (iPtr->flags & INTERP_DEBUG_FRAME) {
	    ArgumentBCEnter(interp, codePtr, TD, pc, objc, objv);
	}

	pc++;
	cleanup = 1;
	TEBC_YIELD();
	TclNRAddCallback(interp, TclNRCoroutineActivateCallback, corPtr,
		INT2PTR(yieldParameter), NULL, NULL);
	return TCL_OK;
    }

    case INST_TAILCALL: {
	Tcl_Obj *listPtr, *nsObjPtr;

	opnd = TclGetUInt1AtPtr(pc+1);

	if (!(iPtr->varFramePtr->isProcCallFrame & 1)) {
	    TRACE(("%d => ERROR: tailcall in non-proc context\n", opnd));
	    Tcl_SetObjResult(interp, Tcl_NewStringObj(
		    "tailcall can only be called from a proc or lambda", -1));
	    DECACHE_STACK_INFO();
	    Tcl_SetErrorCode(interp, "TCL", "TAILCALL", "ILLEGAL", NULL);
	    CACHE_STACK_INFO();
	    goto gotError;
	}

#ifdef TCL_COMPILE_DEBUG
	/* FIXME: What is the right thing to trace? */
	{
	    int i;

	    TRACE(("%d [", opnd));
	    for (i=opnd-1 ; i>=0 ; i--) {
		TRACE_APPEND(("\"%.30s\"", O2S(OBJ_AT_DEPTH(i))));
		if (i > 0) {
		    TRACE_APPEND((" "));
		}
	    }
	    TRACE_APPEND(("] => RETURN..."));
	}
#endif

	/*
	 * Push the evaluation of the called command into the NR callback
	 * stack.
	 */

	listPtr = Tcl_NewListObj(opnd, &OBJ_AT_DEPTH(opnd-1));
	nsObjPtr = Tcl_NewStringObj(iPtr->varFramePtr->nsPtr->fullName, -1);
	TclListObjSetElement(interp, listPtr, 0, nsObjPtr);
	if (iPtr->varFramePtr->tailcallPtr) {
	    Tcl_DecrRefCount(iPtr->varFramePtr->tailcallPtr);
	}
	iPtr->varFramePtr->tailcallPtr = listPtr;

	result = TCL_RETURN;
	cleanup = opnd;
	goto processExceptionReturn;
    }

    case INST_DONE:
	if (tosPtr > initTosPtr) {

	    if ((curEvalFlags & TCL_EVAL_DISCARD_RESULT) && (result == TCL_OK)) {
		/* simulate pop & fast done (like it does continue in loop) */
		TRACE_WITH_OBJ(("=> discarding "), OBJ_AT_TOS);
		objPtr = POP_OBJECT();
		TclDecrRefCount(objPtr);
		goto abnormalReturn;
	    }
	    /*
	     * Set the interpreter's object result to point to the topmost
	     * object from the stack, and check for a possible [catch]. The
	     * stackTop's level and refCount will be handled by "processCatch"
	     * or "abnormalReturn".
	     */

	    Tcl_SetObjResult(interp, OBJ_AT_TOS);
#ifdef TCL_COMPILE_DEBUG
	    TRACE_WITH_OBJ(("=> return code=%d, result=", result),
		    iPtr->objResultPtr);
	    if (traceInstructions) {
		fprintf(stdout, "\n");
	    }
#endif
	    goto checkForCatch;
	}
	(void) POP_OBJECT();
	goto abnormalReturn;

    case INST_PUSH4:
	objResultPtr = codePtr->objArrayPtr[TclGetUInt4AtPtr(pc+1)];
	TRACE_WITH_OBJ(("%u => ", TclGetUInt4AtPtr(pc+1)), objResultPtr);
	NEXT_INST_F(5, 0, 1);
    break;

    case INST_POP:
	TRACE_WITH_OBJ(("=> discarding "), OBJ_AT_TOS);
	objPtr = POP_OBJECT();
	TclDecrRefCount(objPtr);
	NEXT_INST_F(1, 0, 0);
    break;

    case INST_DUP:
	objResultPtr = OBJ_AT_TOS;
	TRACE_WITH_OBJ(("=> "), objResultPtr);
	NEXT_INST_F(1, 0, 1);
    break;

    case INST_OVER:
	opnd = TclGetUInt4AtPtr(pc+1);
	objResultPtr = OBJ_AT_DEPTH(opnd);
	TRACE_WITH_OBJ(("%u => ", opnd), objResultPtr);
	NEXT_INST_F(5, 0, 1);
    break;

    case INST_REVERSE: {
	Tcl_Obj **a, **b;

	opnd = TclGetUInt4AtPtr(pc+1);
	a = tosPtr-(opnd-1);
	b = tosPtr;
	while (a<b) {
	    tmpPtr = *a;
	    *a = *b;
	    *b = tmpPtr;
	    a++; b--;
	}
	TRACE(("%u => OK\n", opnd));
	NEXT_INST_F(5, 0, 0);
    }
    break;

    case INST_STR_CONCAT1:

	opnd = TclGetUInt1AtPtr(pc+1);
	objResultPtr = TclStringCat(interp, opnd, &OBJ_AT_DEPTH(opnd-1),
		TCL_STRING_IN_PLACE);
	if (objResultPtr == NULL) {
	    TRACE_ERROR(interp);
	    goto gotError;
	}

	TRACE_WITH_OBJ(("%u => ", opnd), objResultPtr);
	NEXT_INST_V(2, opnd, 1);
    break;

    case INST_CONCAT_STK:
	/*
	 * Pop the opnd (objc) top stack elements, run through Tcl_ConcatObj,
	 * and then decrement their ref counts.
	 */

	opnd = TclGetUInt4AtPtr(pc+1);
	objResultPtr = Tcl_ConcatObj(opnd, &OBJ_AT_DEPTH(opnd-1));
	TRACE_WITH_OBJ(("%u => ", opnd), objResultPtr);
	NEXT_INST_V(5, opnd, 1);
    break;

    case INST_EXPAND_START:
	/*
	 * Push an element to the auxObjList. This records the current
	 * stack depth - i.e., the point in the stack where the expanded
	 * command starts.
	 *
	 * Use a Tcl_Obj as linked list element; slight mem waste, but faster
	 * allocation than ckalloc. This also abuses the Tcl_Obj structure, as
	 * we do not define a special tclObjType for it. It is not dangerous
	 * as the obj is never passed anywhere, so that all manipulations are
	 * performed here and in INST_INVOKE_EXPANDED (in case of an expansion
	 * error, also in INST_EXPAND_STKTOP).
	 */

	TclNewObj(objPtr);
	objPtr->internalRep.twoPtrValue.ptr2 = INT2PTR(CURR_DEPTH);
	objPtr->length = 0;
	PUSH_TAUX_OBJ(objPtr);
	TRACE(("=> mark depth as %d\n", (int) CURR_DEPTH));
	NEXT_INST_F(1, 0, 0);
    break;

    case INST_EXPAND_DROP:
	/*
	 * Drops an element of the auxObjList, popping stack elements to
	 * restore the stack to the state before the point where the aux
	 * element was created.
	 */

	CLANG_ASSERT(auxObjList);
	objc = CURR_DEPTH - PTR2INT(auxObjList->internalRep.twoPtrValue.ptr2);
	POP_TAUX_OBJ();
#ifdef TCL_COMPILE_DEBUG
	/* Ugly abuse! */
	starting = 1;
#endif
	TRACE(("=> drop %d items\n", objc));
	NEXT_INST_V(1, objc, 0);

    case INST_EXPAND_STKTOP: {
	int i;
	ptrdiff_t moved;

	/*
	 * Make sure that the element at stackTop is a list; if not, just
	 * leave with an error. Note that the element from the expand list
	 * will be removed at checkForCatch.
	 */

	objPtr = OBJ_AT_TOS;
	TRACE(("\"%.30s\" => ", O2S(objPtr)));
	if (TclListObjGetElements(interp, objPtr, &objc, &objv) != TCL_OK) {
	    TRACE_ERROR(interp);
	    goto gotError;
	}
	(void) POP_OBJECT();

	/*
	 * Make sure there is enough room in the stack to expand this list
	 * *and* process the rest of the command (at least up to the next
	 * argument expansion or command end). The operand is the current
	 * stack depth, as seen by the compiler.
	 */

	auxObjList->length += objc - 1;
	if ((objc > 1) && (auxObjList->length > 0)) {
	    length = auxObjList->length /* Total expansion room we need */
		    + codePtr->maxStackDepth /* Beyond the original max */
		    - CURR_DEPTH;	/* Relative to where we are */
	    DECACHE_STACK_INFO();
	    moved = GrowEvaluationStack(iPtr->execEnvPtr, length, 1)
		    - (Tcl_Obj **) TD;
	    if (moved) {
		/*
		 * Change the global data to point to the new stack: move the
		 * TEBCdataPtr TD, recompute the position of every other
		 * stack-allocated parameter, update the stack pointers.
		 */

		TD = (TEBCdata *) (((Tcl_Obj **)TD) + moved);

		catchTop += moved;
		tosPtr += moved;
	    }
	}

	/*
	 * Expand the list at stacktop onto the stack; free the list. Knowing
	 * that it has a freeIntRepProc we use Tcl_DecrRefCount().
	 */

	for (i = 0; i < objc; i++) {
	    PUSH_OBJECT(objv[i]);
	}

	TRACE_APPEND(("OK\n"));
	Tcl_DecrRefCount(objPtr);
	NEXT_INST_F(5, 0, 0);
    }
    break;

    case INST_EXPR_STK: {
	ByteCode *newCodePtr;

	bcFramePtr->data.tebc.pc = (char *) pc;
	iPtr->cmdFramePtr = bcFramePtr;
	DECACHE_STACK_INFO();
	newCodePtr = CompileExprObj(interp, OBJ_AT_TOS);
	CACHE_STACK_INFO();
	cleanup = 1;
	pc++;
	TEBC_YIELD();
	return TclNRExecuteByteCode(interp, newCodePtr);
    }

	/*
	 * INVOCATION BLOCK
	 */

    case INST_EVAL_STK:
    instEvalStk:
	bcFramePtr->data.tebc.pc = (char *) pc;
	iPtr->cmdFramePtr = bcFramePtr;

	cleanup = 1;
	pc += 1;
	/* yield next instruction */
	TEBC_YIELD();
	/* add TEBCResume for object at top of stack */
	return TclNRExecuteByteCode(interp,
		    TclCompileObj(interp, OBJ_AT_TOS, NULL, 0));

    case INST_INVOKE_EXPANDED:
	CLANG_ASSERT(auxObjList);
	objc = CURR_DEPTH - PTR2INT(auxObjList->internalRep.twoPtrValue.ptr2);
	POP_TAUX_OBJ();
	if (objc) {
	    pcAdjustment = 1;
	    goto doInvocation;
	}

	/*
	 * Nothing was expanded, return {}.
	 */

	TclNewObj(objResultPtr);
	NEXT_INST_F(1, 0, 1);
    break;

    case INST_INVOKE_STK4:
	objc = TclGetUInt4AtPtr(pc+1);
	pcAdjustment = 5;
	goto doInvocation;

    case INST_INVOKE_STK1:
	objc = TclGetUInt1AtPtr(pc+1);
	pcAdjustment = 2;

    doInvocation:
	objv = &OBJ_AT_DEPTH(objc-1);
	cleanup = objc;

#ifdef TCL_COMPILE_DEBUG
	if (tclTraceExec >= 2) {
	    int i;

	    if (traceInstructions) {
		strncpy(cmdNameBuf, TclGetString(objv[0]), 20);
		TRACE(("%u => call ", objc));
	    } else {
		fprintf(stdout, "%d: (%u) invoking ", iPtr->numLevels,
			(unsigned)(pc - codePtr->codeStart));
	    }
	    for (i = 0;  i < objc;  i++) {
		TclPrintObject(stdout, objv[i], 15);
		fprintf(stdout, " ");
	    }
	    fprintf(stdout, "\n");
	    fflush(stdout);
	}
#endif /*TCL_COMPILE_DEBUG*/

	/*
	 * Finally, let TclEvalObjv handle the command.
	 *
	 * TIP #280: Record the last piece of info needed by
	 * 'TclGetSrcInfoForPc', and push the frame.
	 */

	bcFramePtr->data.tebc.pc = (char *) pc;
	iPtr->cmdFramePtr = bcFramePtr;

	if (iPtr->flags & INTERP_DEBUG_FRAME) {
	    ArgumentBCEnter(interp, codePtr, TD, pc, objc, objv);
	}

	DECACHE_STACK_INFO();

	pc += pcAdjustment;
	TEBC_YIELD();
	return TclNREvalObjv(interp, objc, objv,
		TCL_EVAL_NOERR | TCL_EVAL_SOURCE_IN_FRAME, NULL);

#if TCL_SUPPORT_84_BYTECODE
    case INST_CALL_BUILTIN_FUNC1:
	/*
	 * Call one of the built-in pre-8.5 Tcl math functions. This
	 * translates to INST_INVOKE_STK1 with the first argument of
	 * ::tcl::mathfunc::$objv[0]. We need to insert the named math
	 * function into the stack.
	 */

	opnd = TclGetUInt1AtPtr(pc+1);
	if ((opnd < 0) || (opnd > LAST_BUILTIN_FUNC)) {
	    TRACE(("UNRECOGNIZED BUILTIN FUNC CODE %d\n", opnd));
	    Tcl_Panic("TclNRExecuteByteCode: unrecognized builtin function code %d", opnd);
	}

	TclNewLiteralStringObj(objPtr, "::tcl::mathfunc::");
	Tcl_AppendToObj(objPtr, tclBuiltinFuncTable[opnd].name, -1);

	/*
	 * Only 0, 1 or 2 args.
	 */

	{
	    int numArgs = tclBuiltinFuncTable[opnd].numArgs;
	    Tcl_Obj *tmpPtr1, *tmpPtr2;

	    if (numArgs == 0) {
		PUSH_OBJECT(objPtr);
	    } else if (numArgs == 1) {
		tmpPtr1 = POP_OBJECT();
		PUSH_OBJECT(objPtr);
		PUSH_OBJECT(tmpPtr1);
		Tcl_DecrRefCount(tmpPtr1);
	    } else {
		tmpPtr2 = POP_OBJECT();
		tmpPtr1 = POP_OBJECT();
		PUSH_OBJECT(objPtr);
		PUSH_OBJECT(tmpPtr1);
		PUSH_OBJECT(tmpPtr2);
		Tcl_DecrRefCount(tmpPtr1);
		Tcl_DecrRefCount(tmpPtr2);
	    }
	    objc = numArgs + 1;
	}
	pcAdjustment = 2;
	goto doInvocation;

    case INST_CALL_FUNC1:
	/*
	 * Call a non-builtin Tcl math function previously registered by a
	 * call to Tcl_CreateMathFunc pre-8.5. This is essentially
	 * INST_INVOKE_STK1 converting the first arg to
	 * ::tcl::mathfunc::$objv[0].
	 */

	objc = TclGetUInt1AtPtr(pc+1);	/* Number of arguments. The function
					 * name is the 0-th argument. */

	objPtr = OBJ_AT_DEPTH(objc-1);
	TclNewLiteralStringObj(tmpPtr, "::tcl::mathfunc::");
	Tcl_AppendObjToObj(tmpPtr, objPtr);
	Tcl_DecrRefCount(objPtr);

	/*
	 * Variation of PUSH_OBJECT.
	 */

	OBJ_AT_DEPTH(objc-1) = tmpPtr;
	Tcl_IncrRefCount(tmpPtr);

	pcAdjustment = 2;
	goto doInvocation;
#else
    /*
     * INST_CALL_BUILTIN_FUNC1 and INST_CALL_FUNC1 were made obsolete by the
     * changes to add a ::tcl::mathfunc namespace in 8.5. Optional support
     * remains for existing bytecode precompiled files.
     */

    case INST_CALL_BUILTIN_FUNC1:
	Tcl_Panic("TclNRExecuteByteCode: obsolete INST_CALL_BUILTIN_FUNC1 found");
    case INST_CALL_FUNC1:
	Tcl_Panic("TclNRExecuteByteCode: obsolete INST_CALL_FUNC1 found");
#endif

    case INST_INVOKE_REPLACE:
	objc = TclGetUInt4AtPtr(pc+1);
	opnd = TclGetUInt1AtPtr(pc+5);
	objPtr = POP_OBJECT();
	objv = &OBJ_AT_DEPTH(objc-1);
	cleanup = objc;
#ifdef TCL_COMPILE_DEBUG
	if (tclTraceExec >= 2) {
	    int i;

	    if (traceInstructions) {
		strncpy(cmdNameBuf, TclGetString(objv[0]), 20);
		TRACE(("%u => call (implementation %s) ", objc, O2S(objPtr)));
	    } else {
		fprintf(stdout,
			"%d: (%u) invoking (using implementation %s) ",
			iPtr->numLevels, (unsigned)(pc - codePtr->codeStart),
			O2S(objPtr));
	    }
	    for (i = 0;  i < objc;  i++) {
		if (i < opnd) {
		    fprintf(stdout, "<");
		    TclPrintObject(stdout, objv[i], 15);
		    fprintf(stdout, ">");
		} else {
		    TclPrintObject(stdout, objv[i], 15);
		}
		fprintf(stdout, " ");
	    }
	    fprintf(stdout, "\n");
	    fflush(stdout);
	}
#endif /*TCL_COMPILE_DEBUG*/

	bcFramePtr->data.tebc.pc = (char *) pc;
	iPtr->cmdFramePtr = bcFramePtr;
	if (iPtr->flags & INTERP_DEBUG_FRAME) {
	    ArgumentBCEnter(interp, codePtr, TD, pc, objc, objv);
	}

	TclInitRewriteEnsemble(interp, opnd, 1, objv);

	{
	    Tcl_Obj *copyPtr = Tcl_NewListObj(objc - opnd + 1, NULL);

	    Tcl_ListObjAppendElement(NULL, copyPtr, objPtr);
	    Tcl_ListObjReplace(NULL, copyPtr, LIST_MAX, 0,
		    objc - opnd, objv + opnd);
	    Tcl_DecrRefCount(objPtr);
	    objPtr = copyPtr;
	}

	DECACHE_STACK_INFO();
	pc += 6;
	TEBC_YIELD();

	TclMarkTailcall(interp);
	TclNRAddCallback(interp, TclClearRootEnsemble, NULL, NULL, NULL, NULL);
	Tcl_ListObjGetElements(NULL, objPtr, &objc, &objv);
	TclNRAddCallback(interp, TclNRReleaseValues, objPtr, NULL, NULL, NULL);
	return TclNREvalObjv(interp, objc, objv, TCL_EVAL_INVOKE, NULL);

    /*
     * -----------------------------------------------------------------
     *	   Start of INST_LOAD instructions.
     *
     * WARNING: more 'goto' here than your doctor recommended! The different
     * instructions set the value of some variables and then jump to some
     * common execution code.
     */

    case INST_LOAD_SCALAR1:
    instLoadScalar1:
	opnd = TclGetUInt1AtPtr(pc+1);
	varPtr = LOCAL(opnd);
	while (TclIsVarLink(varPtr)) {
	    varPtr = varPtr->value.linkPtr;
	}
	TRACE(("%u => ", opnd));
	if (TclIsVarDirectReadable(varPtr)) {
	    /*
	     * No errors, no traces: just get the value.
	     */

	    objResultPtr = varPtr->value.objPtr;
	    TRACE_APPEND(("%.30s\n", O2S(objResultPtr)));
	    NEXT_INST_F(2, 0, 1);
	}
	pcAdjustment = 2;
	cleanup = 0;
	arrayPtr = NULL;
	part1Ptr = part2Ptr = NULL;
	goto doCallPtrGetVar;

    case INST_LOAD_SCALAR4:
	opnd = TclGetUInt4AtPtr(pc+1);
	varPtr = LOCAL(opnd);
	while (TclIsVarLink(varPtr)) {
	    varPtr = varPtr->value.linkPtr;
	}
	TRACE(("%u => ", opnd));
	if (TclIsVarDirectReadable(varPtr)) {
	    /*
	     * No errors, no traces: just get the value.
	     */

	    objResultPtr = varPtr->value.objPtr;
	    TRACE_APPEND(("%.30s\n", O2S(objResultPtr)));
	    NEXT_INST_F(5, 0, 1);
	}
	pcAdjustment = 5;
	cleanup = 0;
	arrayPtr = NULL;
	part1Ptr = part2Ptr = NULL;
	goto doCallPtrGetVar;

    case INST_LOAD_ARRAY4:
	opnd = TclGetUInt4AtPtr(pc+1);
	pcAdjustment = 5;
	goto doLoadArray;

    case INST_LOAD_ARRAY1:
	opnd = TclGetUInt1AtPtr(pc+1);
	pcAdjustment = 2;

    doLoadArray:
	part1Ptr = NULL;
	part2Ptr = OBJ_AT_TOS;
	arrayPtr = LOCAL(opnd);
	while (TclIsVarLink(arrayPtr)) {
	    arrayPtr = arrayPtr->value.linkPtr;
	}
	TRACE(("%u \"%.30s\" => ", opnd, O2S(part2Ptr)));
	if (TclIsVarArray(arrayPtr) && !ReadTraced(arrayPtr)) {
	    varPtr = VarHashFindVar(arrayPtr->value.tablePtr, part2Ptr);
	    if (varPtr && TclIsVarDirectReadable(varPtr)) {
		/*
		 * No errors, no traces: just get the value.
		 */

		objResultPtr = varPtr->value.objPtr;
		TRACE_APPEND(("%.30s\n", O2S(objResultPtr)));
		NEXT_INST_F(pcAdjustment, 1, 1);
	    }
	}
	varPtr = TclLookupArrayElement(interp, part1Ptr, part2Ptr,
		TCL_LEAVE_ERR_MSG, "read", 0, 1, arrayPtr, opnd);
	if (varPtr == NULL) {
	    TRACE_ERROR(interp);
	    goto gotError;
	}
	cleanup = 1;
	goto doCallPtrGetVar;

    case INST_LOAD_ARRAY_STK:
	cleanup = 2;
	part2Ptr = OBJ_AT_TOS;		/* element name */
	objPtr = OBJ_UNDER_TOS;		/* array name */
	TRACE(("\"%.30s(%.30s)\" => ", O2S(objPtr), O2S(part2Ptr)));
	goto doLoadStk;

    case INST_LOAD_STK:
    case INST_LOAD_SCALAR_STK:
	cleanup = 1;
	part2Ptr = NULL;
	objPtr = OBJ_AT_TOS;		/* variable name */
	TRACE(("\"%.30s\" => ", O2S(objPtr)));

    doLoadStk:
	part1Ptr = objPtr;
	varPtr = TclObjLookupVarEx(interp, part1Ptr, part2Ptr,
		TCL_LEAVE_ERR_MSG, "read", /*createPart1*/0, /*createPart2*/1,
		&arrayPtr);
	if (!varPtr) {
	    TRACE_ERROR(interp);
	    goto gotError;
	}

	if (TclIsVarDirectReadable2(varPtr, arrayPtr)) {
	    /*
	     * No errors, no traces: just get the value.
	     */

	    objResultPtr = varPtr->value.objPtr;
	    TRACE_APPEND(("%.30s\n", O2S(objResultPtr)));
	    NEXT_INST_V(1, cleanup, 1);
	}
	pcAdjustment = 1;
	opnd = -1;

    doCallPtrGetVar:
	/*
	 * There are either errors or the variable is traced: call
	 * TclPtrGetVar to process fully.
	 */

	DECACHE_STACK_INFO();
	objResultPtr = TclPtrGetVarIdx(interp, varPtr, arrayPtr,
		part1Ptr, part2Ptr, TCL_LEAVE_ERR_MSG, opnd);
	CACHE_STACK_INFO();
	if (!objResultPtr) {
	    TRACE_ERROR(interp);
	    goto gotError;
	}
	TRACE_APPEND(("%.30s\n", O2S(objResultPtr)));
	NEXT_INST_V(pcAdjustment, cleanup, 1);

    /*
     *	   End of INST_LOAD instructions.
     * -----------------------------------------------------------------
     *	   Start of INST_STORE and related instructions.
     *
     * WARNING: more 'goto' here than your doctor recommended! The different
     * instructions set the value of some variables and then jump to somme
     * common execution code.
     */

    {
	int storeFlags, len;

    case INST_STORE_ARRAY4:
	opnd = TclGetUInt4AtPtr(pc+1);
	pcAdjustment = 5;
	goto doStoreArrayDirect;

    case INST_STORE_ARRAY1:
	opnd = TclGetUInt1AtPtr(pc+1);
	pcAdjustment = 2;

    doStoreArrayDirect:
	valuePtr = OBJ_AT_TOS;
	part2Ptr = OBJ_UNDER_TOS;
	arrayPtr = LOCAL(opnd);
	TRACE(("%u \"%.30s\" <- \"%.30s\" => ", opnd, O2S(part2Ptr),
		O2S(valuePtr)));
	while (TclIsVarLink(arrayPtr)) {
	    arrayPtr = arrayPtr->value.linkPtr;
	}
	if (TclIsVarArray(arrayPtr) && !WriteTraced(arrayPtr)) {
	    varPtr = VarHashFindVar(arrayPtr->value.tablePtr, part2Ptr);
	    if (varPtr && TclIsVarDirectWritable(varPtr)) {
		tosPtr--;
		Tcl_DecrRefCount(OBJ_AT_TOS);
		OBJ_AT_TOS = valuePtr;
		goto doStoreVarDirect;
	    }
	}
	cleanup = 2;
	storeFlags = TCL_LEAVE_ERR_MSG;
	part1Ptr = NULL;
	goto doStoreArrayDirectFailed;

    case INST_STORE_SCALAR4:
	opnd = TclGetUInt4AtPtr(pc+1);
	pcAdjustment = 5;
	goto doStoreScalarDirect;

    case INST_STORE_SCALAR1:
	opnd = TclGetUInt1AtPtr(pc+1);
	pcAdjustment = 2;

    doStoreScalarDirect:
	valuePtr = OBJ_AT_TOS;
	varPtr = LOCAL(opnd);
	TRACE(("%u <- \"%.30s\" => ", opnd, O2S(valuePtr)));
	while (TclIsVarLink(varPtr)) {
	    varPtr = varPtr->value.linkPtr;
	}
	if (!TclIsVarDirectWritable(varPtr)) {
	    storeFlags = TCL_LEAVE_ERR_MSG;
	    part1Ptr = NULL;
	    goto doStoreScalar;
	}

	/*
	 * No traces, no errors, plain 'set': we can safely inline. The value
	 * *will* be set to what's requested, so that the stack top remains
	 * pointing to the same Tcl_Obj.
	 */

    doStoreVarDirect:
	valuePtr = varPtr->value.objPtr;
	if (valuePtr != NULL) {
	    TclDecrRefCount(valuePtr);
	}
	objResultPtr = OBJ_AT_TOS;
	varPtr->value.objPtr = objResultPtr;
#ifndef TCL_COMPILE_DEBUG
	if (*(pc+pcAdjustment) == INST_POP) {
	    tosPtr--;
	    NEXT_INST_F((pcAdjustment+1), 0, 0);
	}
#else
	TRACE_APPEND(("%.30s\n", O2S(objResultPtr)));
#endif
	Tcl_IncrRefCount(objResultPtr);
	NEXT_INST_F(pcAdjustment, 0, 0);

    case INST_LAPPEND_STK:
	valuePtr = OBJ_AT_TOS; /* value to append */
	part2Ptr = NULL;
	storeFlags = (TCL_LEAVE_ERR_MSG | TCL_APPEND_VALUE
		| TCL_LIST_ELEMENT);
	goto doStoreStk;

    case INST_LAPPEND_ARRAY_STK:
	valuePtr = OBJ_AT_TOS; /* value to append */
	part2Ptr = OBJ_UNDER_TOS;
	storeFlags = (TCL_LEAVE_ERR_MSG | TCL_APPEND_VALUE
		| TCL_LIST_ELEMENT);
	goto doStoreStk;

    case INST_APPEND_STK:
	valuePtr = OBJ_AT_TOS; /* value to append */
	part2Ptr = NULL;
	storeFlags = (TCL_LEAVE_ERR_MSG | TCL_APPEND_VALUE);
	goto doStoreStk;

    case INST_APPEND_ARRAY_STK:
	valuePtr = OBJ_AT_TOS; /* value to append */
	part2Ptr = OBJ_UNDER_TOS;
	storeFlags = (TCL_LEAVE_ERR_MSG | TCL_APPEND_VALUE);
	goto doStoreStk;

    case INST_STORE_ARRAY_STK:
	valuePtr = OBJ_AT_TOS;
	part2Ptr = OBJ_UNDER_TOS;
	storeFlags = TCL_LEAVE_ERR_MSG;
	goto doStoreStk;

    case INST_STORE_STK:
    case INST_STORE_SCALAR_STK:
	valuePtr = OBJ_AT_TOS;
	part2Ptr = NULL;
	storeFlags = TCL_LEAVE_ERR_MSG;

    doStoreStk:
	objPtr = OBJ_AT_DEPTH(1 + (part2Ptr != NULL)); /* variable name */
	part1Ptr = objPtr;
#ifdef TCL_COMPILE_DEBUG
	if (part2Ptr == NULL) {
	    TRACE(("\"%.30s\" <- \"%.30s\" =>", O2S(part1Ptr),O2S(valuePtr)));
	} else {
	    TRACE(("\"%.30s(%.30s)\" <- \"%.30s\" => ",
		    O2S(part1Ptr), O2S(part2Ptr), O2S(valuePtr)));
	}
#endif
	varPtr = TclObjLookupVarEx(interp, objPtr,part2Ptr, TCL_LEAVE_ERR_MSG,
		"set", /*createPart1*/ 1, /*createPart2*/ 1, &arrayPtr);
	if (!varPtr) {
	    TRACE_ERROR(interp);
	    goto gotError;
	}
	cleanup = ((part2Ptr == NULL)? 2 : 3);
	pcAdjustment = 1;
	opnd = -1;
	goto doCallPtrSetVar;

    case INST_LAPPEND_ARRAY4:
	opnd = TclGetUInt4AtPtr(pc+1);
	pcAdjustment = 5;
	storeFlags = (TCL_LEAVE_ERR_MSG | TCL_APPEND_VALUE
		| TCL_LIST_ELEMENT);
	goto doStoreArray;

    case INST_LAPPEND_ARRAY1:
	opnd = TclGetUInt1AtPtr(pc+1);
	pcAdjustment = 2;
	storeFlags = (TCL_LEAVE_ERR_MSG | TCL_APPEND_VALUE
		| TCL_LIST_ELEMENT);
	goto doStoreArray;

    case INST_APPEND_ARRAY4:
	opnd = TclGetUInt4AtPtr(pc+1);
	pcAdjustment = 5;
	storeFlags = (TCL_LEAVE_ERR_MSG | TCL_APPEND_VALUE);
	goto doStoreArray;

    case INST_APPEND_ARRAY1:
	opnd = TclGetUInt1AtPtr(pc+1);
	pcAdjustment = 2;
	storeFlags = (TCL_LEAVE_ERR_MSG | TCL_APPEND_VALUE);
	goto doStoreArray;

    doStoreArray:
	valuePtr = OBJ_AT_TOS;
	part2Ptr = OBJ_UNDER_TOS;
	arrayPtr = LOCAL(opnd);
	TRACE(("%u \"%.30s\" <- \"%.30s\" => ", opnd, O2S(part2Ptr),
		O2S(valuePtr)));
	while (TclIsVarLink(arrayPtr)) {
	    arrayPtr = arrayPtr->value.linkPtr;
	}
	cleanup = 2;
	part1Ptr = NULL;

    doStoreArrayDirectFailed:
	varPtr = TclLookupArrayElement(interp, part1Ptr, part2Ptr,
		TCL_LEAVE_ERR_MSG, "set", 1, 1, arrayPtr, opnd);
	if (!varPtr) {
	    TRACE_ERROR(interp);
	    goto gotError;
	}
	goto doCallPtrSetVar;

    case INST_LAPPEND_SCALAR4:
	opnd = TclGetUInt4AtPtr(pc+1);
	pcAdjustment = 5;
	storeFlags = (TCL_LEAVE_ERR_MSG | TCL_APPEND_VALUE
		| TCL_LIST_ELEMENT);
	goto doStoreScalar;

    case INST_LAPPEND_SCALAR1:
	opnd = TclGetUInt1AtPtr(pc+1);
	pcAdjustment = 2;
	storeFlags = (TCL_LEAVE_ERR_MSG | TCL_APPEND_VALUE
		| TCL_LIST_ELEMENT);
	goto doStoreScalar;

    case INST_APPEND_SCALAR4:
	opnd = TclGetUInt4AtPtr(pc+1);
	pcAdjustment = 5;
	storeFlags = (TCL_LEAVE_ERR_MSG | TCL_APPEND_VALUE);
	goto doStoreScalar;

    case INST_APPEND_SCALAR1:
	opnd = TclGetUInt1AtPtr(pc+1);
	pcAdjustment = 2;
	storeFlags = (TCL_LEAVE_ERR_MSG | TCL_APPEND_VALUE);
	goto doStoreScalar;

    doStoreScalar:
	valuePtr = OBJ_AT_TOS;
	varPtr = LOCAL(opnd);
	TRACE(("%u <- \"%.30s\" => ", opnd, O2S(valuePtr)));
	while (TclIsVarLink(varPtr)) {
	    varPtr = varPtr->value.linkPtr;
	}
	cleanup = 1;
	arrayPtr = NULL;
	part1Ptr = part2Ptr = NULL;

    doCallPtrSetVar:
	DECACHE_STACK_INFO();
	objResultPtr = TclPtrSetVarIdx(interp, varPtr, arrayPtr,
		part1Ptr, part2Ptr, valuePtr, storeFlags, opnd);
	CACHE_STACK_INFO();
	if (!objResultPtr) {
	    TRACE_ERROR(interp);
	    goto gotError;
	}
#ifndef TCL_COMPILE_DEBUG
	if (*(pc+pcAdjustment) == INST_POP) {
	    NEXT_INST_V((pcAdjustment+1), cleanup, 0);
	}
#endif
	TRACE_APPEND(("%.30s\n", O2S(objResultPtr)));
	NEXT_INST_V(pcAdjustment, cleanup, 1);

    case INST_LAPPEND_LIST:
	opnd = TclGetUInt4AtPtr(pc+1);
	valuePtr = OBJ_AT_TOS;
	varPtr = LOCAL(opnd);
	cleanup = 1;
	pcAdjustment = 5;
	while (TclIsVarLink(varPtr)) {
	    varPtr = varPtr->value.linkPtr;
	}
	TRACE(("%u <- \"%.30s\" => ", opnd, O2S(valuePtr)));
	if (TclListObjGetElements(interp, valuePtr, &objc, &objv)
		!= TCL_OK) {
	    TRACE_ERROR(interp);
	    goto gotError;
	}
	if (TclIsVarDirectReadable(varPtr)
		&& TclIsVarDirectWritable(varPtr)) {
	    goto lappendListDirect;
	}
	arrayPtr = NULL;
	part1Ptr = part2Ptr = NULL;
	goto lappendListPtr;

    case INST_LAPPEND_LIST_ARRAY:
	opnd = TclGetUInt4AtPtr(pc+1);
	valuePtr = OBJ_AT_TOS;
	part1Ptr = NULL;
	part2Ptr = OBJ_UNDER_TOS;
	arrayPtr = LOCAL(opnd);
	cleanup = 2;
	pcAdjustment = 5;
	while (TclIsVarLink(arrayPtr)) {
	    arrayPtr = arrayPtr->value.linkPtr;
	}
	TRACE(("%u \"%.30s\" \"%.30s\" => ",
		opnd, O2S(part2Ptr), O2S(valuePtr)));
	if (TclListObjGetElements(interp, valuePtr, &objc, &objv)
		!= TCL_OK) {
	    TRACE_ERROR(interp);
	    goto gotError;
	}
	if (TclIsVarArray(arrayPtr) && !ReadTraced(arrayPtr)
		&& !WriteTraced(arrayPtr)) {
	    varPtr = VarHashFindVar(arrayPtr->value.tablePtr, part2Ptr);
	    if (varPtr && TclIsVarDirectReadable(varPtr)
		    && TclIsVarDirectWritable(varPtr)) {
		goto lappendListDirect;
	    }
	}
	varPtr = TclLookupArrayElement(interp, part1Ptr, part2Ptr,
		TCL_LEAVE_ERR_MSG, "set", 1, 1, arrayPtr, opnd);
	if (varPtr == NULL) {
	    TRACE_ERROR(interp);
	    goto gotError;
	}
	goto lappendListPtr;

    case INST_LAPPEND_LIST_ARRAY_STK:
	pcAdjustment = 1;
	cleanup = 3;
	valuePtr = OBJ_AT_TOS;
	part2Ptr = OBJ_UNDER_TOS;	/* element name */
	part1Ptr = OBJ_AT_DEPTH(2);	/* array name */
	TRACE(("\"%.30s(%.30s)\" \"%.30s\" => ",
		O2S(part1Ptr), O2S(part2Ptr), O2S(valuePtr)));
	goto lappendList;

    case INST_LAPPEND_LIST_STK:
	pcAdjustment = 1;
	cleanup = 2;
	valuePtr = OBJ_AT_TOS;
	part2Ptr = NULL;
	part1Ptr = OBJ_UNDER_TOS;	/* variable name */
	TRACE(("\"%.30s\" \"%.30s\" => ", O2S(part1Ptr), O2S(valuePtr)));
	goto lappendList;

    lappendListDirect:
	objResultPtr = varPtr->value.objPtr;
	if (TclListObjLength(interp, objResultPtr, &len) != TCL_OK) {
	    TRACE_ERROR(interp);
	    goto gotError;
	}
	if (Tcl_IsShared(objResultPtr)) {
	    Tcl_Obj *newValue = Tcl_DuplicateObj(objResultPtr);

	    TclDecrRefCount(objResultPtr);
	    varPtr->value.objPtr = objResultPtr = newValue;
	    Tcl_IncrRefCount(newValue);
	}
	if (Tcl_ListObjReplace(interp, objResultPtr, len, 0, objc, objv)
		!= TCL_OK) {
	    TRACE_ERROR(interp);
	    goto gotError;
	}
	TRACE_APPEND(("%.30s\n", O2S(objResultPtr)));
	NEXT_INST_V(pcAdjustment, cleanup, 1);

    lappendList:
	opnd = -1;
	if (TclListObjGetElements(interp, valuePtr, &objc, &objv)
		!= TCL_OK) {
	    TRACE_ERROR(interp);
	    goto gotError;
	}
	DECACHE_STACK_INFO();
	varPtr = TclObjLookupVarEx(interp, part1Ptr, part2Ptr,
		TCL_LEAVE_ERR_MSG, "set", 1, 1, &arrayPtr);
	CACHE_STACK_INFO();
	if (!varPtr) {
	    TRACE_ERROR(interp);
	    goto gotError;
	}

    lappendListPtr:
	if (TclIsVarInHash(varPtr)) {
	    VarHashRefCount(varPtr)++;
	}
	if (arrayPtr && TclIsVarInHash(arrayPtr)) {
	    VarHashRefCount(arrayPtr)++;
	}
	DECACHE_STACK_INFO();
	objResultPtr = TclPtrGetVarIdx(interp, varPtr, arrayPtr,
		part1Ptr, part2Ptr, TCL_LEAVE_ERR_MSG, opnd);
	CACHE_STACK_INFO();
	if (TclIsVarInHash(varPtr)) {
	    VarHashRefCount(varPtr)--;
	}
	if (arrayPtr && TclIsVarInHash(arrayPtr)) {
	    VarHashRefCount(arrayPtr)--;
	}

	{
	    int createdNewObj = 0;
	    Tcl_Obj *valueToAssign;

	    if (!objResultPtr) {
		valueToAssign = valuePtr;
	    } else if (TclListObjLength(interp, objResultPtr, &len)!=TCL_OK) {
		TRACE_ERROR(interp);
		goto gotError;
	    } else {
		if (Tcl_IsShared(objResultPtr)) {
		    valueToAssign = Tcl_DuplicateObj(objResultPtr);
		    createdNewObj = 1;
		} else {
		    valueToAssign = objResultPtr;
		}
		if (Tcl_ListObjReplace(interp, valueToAssign, len, 0,
			objc, objv) != TCL_OK) {
		    if (createdNewObj) {
			TclDecrRefCount(valueToAssign);
		    }
		    goto errorInLappendListPtr;
		}
	    }
	    DECACHE_STACK_INFO();
	    Tcl_IncrRefCount(valueToAssign);
	    objResultPtr = TclPtrSetVarIdx(interp, varPtr, arrayPtr, part1Ptr,
		    part2Ptr, valueToAssign, TCL_LEAVE_ERR_MSG, opnd);
	    TclDecrRefCount(valueToAssign);
	    CACHE_STACK_INFO();
	    if (!objResultPtr) {
	    errorInLappendListPtr:
		TRACE_ERROR(interp);
		goto gotError;
	    }
	}
	TRACE_APPEND(("%.30s\n", O2S(objResultPtr)));
	NEXT_INST_V(pcAdjustment, cleanup, 1);
    }

    /*
     *	   End of INST_STORE and related instructions.
     * -----------------------------------------------------------------
     *	   Start of INST_INCR instructions.
     *
     * WARNING: more 'goto' here than your doctor recommended! The different
     * instructions set the value of some variables and then jump to somme
     * common execution code.
     */

/*TODO: Consider more untangling here; merge with LOAD and STORE ? */

    {
	Tcl_Obj *incrPtr;
	Tcl_WideInt w;
	long increment;

    case INST_INCR_SCALAR1:
    case INST_INCR_ARRAY1:
    case INST_INCR_ARRAY_STK:
    case INST_INCR_SCALAR_STK:
    case INST_INCR_STK:
	opnd = TclGetUInt1AtPtr(pc+1);
	incrPtr = POP_OBJECT();
	switch (*pc) {
	case INST_INCR_SCALAR1:
	    pcAdjustment = 2;
	    goto doIncrScalar;
	case INST_INCR_ARRAY1:
	    pcAdjustment = 2;
	    goto doIncrArray;
	default:
	    pcAdjustment = 1;
	    goto doIncrStk;
	}

    case INST_INCR_ARRAY_STK_IMM:
    case INST_INCR_SCALAR_STK_IMM:
    case INST_INCR_STK_IMM:
	increment = TclGetInt1AtPtr(pc+1);
	TclNewIntObj(incrPtr, increment);
	Tcl_IncrRefCount(incrPtr);
	pcAdjustment = 2;

    doIncrStk:
	if ((*pc == INST_INCR_ARRAY_STK_IMM)
		|| (*pc == INST_INCR_ARRAY_STK)) {
	    part2Ptr = OBJ_AT_TOS;
	    objPtr = OBJ_UNDER_TOS;
	    TRACE(("\"%.30s(%.30s)\" (by %ld) => ",
		    O2S(objPtr), O2S(part2Ptr), increment));
	} else {
	    part2Ptr = NULL;
	    objPtr = OBJ_AT_TOS;
	    TRACE(("\"%.30s\" (by %ld) => ", O2S(objPtr), increment));
	}
	part1Ptr = objPtr;
	opnd = -1;
	varPtr = TclObjLookupVarEx(interp, objPtr, part2Ptr,
		TCL_LEAVE_ERR_MSG, "read", 1, 1, &arrayPtr);
	if (!varPtr) {
	    DECACHE_STACK_INFO();
	    Tcl_AddErrorInfo(interp,
		    "\n    (reading value of variable to increment)");
	    CACHE_STACK_INFO();
	    TRACE_ERROR(interp);
	    Tcl_DecrRefCount(incrPtr);
	    goto gotError;
	}
	cleanup = ((part2Ptr == NULL)? 1 : 2);
	goto doIncrVar;

    case INST_INCR_ARRAY1_IMM:
	opnd = TclGetUInt1AtPtr(pc+1);
	increment = TclGetInt1AtPtr(pc+2);
	TclNewIntObj(incrPtr, increment);
	Tcl_IncrRefCount(incrPtr);
	pcAdjustment = 3;

    doIncrArray:
	part1Ptr = NULL;
	part2Ptr = OBJ_AT_TOS;
	arrayPtr = LOCAL(opnd);
	cleanup = 1;
	while (TclIsVarLink(arrayPtr)) {
	    arrayPtr = arrayPtr->value.linkPtr;
	}
	TRACE(("%u \"%.30s\" (by %ld) => ", opnd, O2S(part2Ptr), increment));
	varPtr = TclLookupArrayElement(interp, part1Ptr, part2Ptr,
		TCL_LEAVE_ERR_MSG, "read", 1, 1, arrayPtr, opnd);
	if (!varPtr) {
	    TRACE_ERROR(interp);
	    Tcl_DecrRefCount(incrPtr);
	    goto gotError;
	}
	goto doIncrVar;

    case INST_INCR_SCALAR1_IMM:
	opnd = TclGetUInt1AtPtr(pc+1);
	increment = TclGetInt1AtPtr(pc+2);
	pcAdjustment = 3;
	cleanup = 0;
	varPtr = LOCAL(opnd);
	while (TclIsVarLink(varPtr)) {
	    varPtr = varPtr->value.linkPtr;
	}

	if (TclIsVarDirectModifyable(varPtr)) {
	    ClientData ptr;
	    int type;

	    objPtr = varPtr->value.objPtr;
	    if (GetNumberFromObj(NULL, objPtr, &ptr, &type) == TCL_OK) {
		if (type == TCL_NUMBER_INT) {
		    Tcl_WideInt augend = *((const Tcl_WideInt *)ptr);
		    Tcl_WideInt sum = augend + increment;

		    /*
		     * Overflow when (augend and sum have different sign) and
		     * (augend and increment have the same sign). This is
		     * encapsulated in the Overflowing macro.
		     */

		    if (!Overflowing(augend, increment, sum)) {
			TRACE(("%u %ld => ", opnd, increment));
			if (Tcl_IsShared(objPtr)) {
			    objPtr->refCount--;	/* We know it's shared. */
			    TclNewIntObj(objResultPtr, sum);
			    Tcl_IncrRefCount(objResultPtr);
			    varPtr->value.objPtr = objResultPtr;
			} else {
			    objResultPtr = objPtr;
			    TclSetIntObj(objPtr, sum);
			}
			goto doneIncr;
		    }
		    w = (Tcl_WideInt)augend;

		    TRACE(("%u %ld => ", opnd, increment));
		    if (Tcl_IsShared(objPtr)) {
			objPtr->refCount--;	/* We know it's shared. */
			objResultPtr = Tcl_NewWideIntObj(w+increment);
			Tcl_IncrRefCount(objResultPtr);
			varPtr->value.objPtr = objResultPtr;
		    } else {
			objResultPtr = objPtr;

			/*
			 * We know the sum value is outside the long range;
			 * use macro form that doesn't range test again.
			 */

			TclSetIntObj(objPtr, w+increment);
		    }
		    goto doneIncr;
		}	/* end if (type == TCL_NUMBER_INT) */
	    }
	    if (Tcl_IsShared(objPtr)) {
		objPtr->refCount--;	/* We know it's shared */
		objResultPtr = Tcl_DuplicateObj(objPtr);
		Tcl_IncrRefCount(objResultPtr);
		varPtr->value.objPtr = objResultPtr;
	    } else {
		objResultPtr = objPtr;
	    }
	    TclNewIntObj(incrPtr, increment);
	    if (TclIncrObj(interp, objResultPtr, incrPtr) != TCL_OK) {
		Tcl_DecrRefCount(incrPtr);
		TRACE_ERROR(interp);
		goto gotError;
	    }
	    Tcl_DecrRefCount(incrPtr);
	    goto doneIncr;
	}

	/*
	 * All other cases, flow through to generic handling.
	 */

	TclNewIntObj(incrPtr, increment);
	Tcl_IncrRefCount(incrPtr);

    doIncrScalar:
	varPtr = LOCAL(opnd);
	while (TclIsVarLink(varPtr)) {
	    varPtr = varPtr->value.linkPtr;
	}
	arrayPtr = NULL;
	part1Ptr = part2Ptr = NULL;
	cleanup = 0;
	TRACE(("%u %s => ", opnd, Tcl_GetString(incrPtr)));

    doIncrVar:
	if (TclIsVarDirectModifyable2(varPtr, arrayPtr)) {
	    objPtr = varPtr->value.objPtr;
	    if (Tcl_IsShared(objPtr)) {
		objPtr->refCount--;	/* We know it's shared */
		objResultPtr = Tcl_DuplicateObj(objPtr);
		Tcl_IncrRefCount(objResultPtr);
		varPtr->value.objPtr = objResultPtr;
	    } else {
		objResultPtr = objPtr;
	    }
	    if (TclIncrObj(interp, objResultPtr, incrPtr) != TCL_OK) {
		Tcl_DecrRefCount(incrPtr);
		TRACE_ERROR(interp);
		goto gotError;
	    }
	    Tcl_DecrRefCount(incrPtr);
	} else {
	    DECACHE_STACK_INFO();
	    objResultPtr = TclPtrIncrObjVarIdx(interp, varPtr, arrayPtr,
		    part1Ptr, part2Ptr, incrPtr, TCL_LEAVE_ERR_MSG, opnd);
	    CACHE_STACK_INFO();
	    Tcl_DecrRefCount(incrPtr);
	    if (objResultPtr == NULL) {
		TRACE_ERROR(interp);
		goto gotError;
	    }
	}
    doneIncr:
	TRACE_APPEND(("%.30s\n", O2S(objResultPtr)));
#ifndef TCL_COMPILE_DEBUG
	if (*(pc+pcAdjustment) == INST_POP) {
	    NEXT_INST_V((pcAdjustment+1), cleanup, 0);
	}
#endif
	NEXT_INST_V(pcAdjustment, cleanup, 1);
    }

    /*
     *	   End of INST_INCR instructions.
     * -----------------------------------------------------------------
     *	   Start of INST_EXIST instructions.
     */

    case INST_EXIST_SCALAR:
	cleanup = 0;
	pcAdjustment = 5;
	opnd = TclGetUInt4AtPtr(pc+1);
	varPtr = LOCAL(opnd);
	while (TclIsVarLink(varPtr)) {
	    varPtr = varPtr->value.linkPtr;
	}
	TRACE(("%u => ", opnd));
	if (ReadTraced(varPtr)) {
	    DECACHE_STACK_INFO();
	    TclObjCallVarTraces(iPtr, NULL, varPtr, NULL, NULL,
		    TCL_TRACE_READS, 0, opnd);
	    CACHE_STACK_INFO();
	    if (TclIsVarUndefined(varPtr)) {
		TclCleanupVar(varPtr, NULL);
		varPtr = NULL;
	    }
	}
	goto afterExistsPeephole;

    case INST_EXIST_ARRAY:
	cleanup = 1;
	pcAdjustment = 5;
	opnd = TclGetUInt4AtPtr(pc+1);
	part2Ptr = OBJ_AT_TOS;
	arrayPtr = LOCAL(opnd);
	while (TclIsVarLink(arrayPtr)) {
	    arrayPtr = arrayPtr->value.linkPtr;
	}
	TRACE(("%u \"%.30s\" => ", opnd, O2S(part2Ptr)));
	if (TclIsVarArray(arrayPtr) && !ReadTraced(arrayPtr)) {
	    varPtr = VarHashFindVar(arrayPtr->value.tablePtr, part2Ptr);
	    if (!varPtr || !ReadTraced(varPtr)) {
		goto afterExistsPeephole;
	    }
	}
	varPtr = TclLookupArrayElement(interp, NULL, part2Ptr, 0, "access",
		0, 1, arrayPtr, opnd);
	if (varPtr) {
	    if (ReadTraced(varPtr) || (arrayPtr && ReadTraced(arrayPtr))) {
		DECACHE_STACK_INFO();
		TclObjCallVarTraces(iPtr, arrayPtr, varPtr, NULL, part2Ptr,
			TCL_TRACE_READS, 0, opnd);
		CACHE_STACK_INFO();
	    }
	    if (TclIsVarUndefined(varPtr)) {
		TclCleanupVar(varPtr, arrayPtr);
		varPtr = NULL;
	    }
	}
	goto afterExistsPeephole;

    case INST_EXIST_ARRAY_STK:
	cleanup = 2;
	pcAdjustment = 1;
	part2Ptr = OBJ_AT_TOS;		/* element name */
	part1Ptr = OBJ_UNDER_TOS;	/* array name */
	TRACE(("\"%.30s(%.30s)\" => ", O2S(part1Ptr), O2S(part2Ptr)));
	goto doExistStk;

    case INST_EXIST_STK:
	cleanup = 1;
	pcAdjustment = 1;
	part2Ptr = NULL;
	part1Ptr = OBJ_AT_TOS;		/* variable name */
	TRACE(("\"%.30s\" => ", O2S(part1Ptr)));

    doExistStk:
	varPtr = TclObjLookupVarEx(interp, part1Ptr, part2Ptr, 0, "access",
		/*createPart1*/0, /*createPart2*/1, &arrayPtr);
	if (varPtr) {
	    if (ReadTraced(varPtr) || (arrayPtr && ReadTraced(arrayPtr))) {
		DECACHE_STACK_INFO();
		TclObjCallVarTraces(iPtr, arrayPtr, varPtr, part1Ptr,part2Ptr,
			TCL_TRACE_READS, 0, -1);
		CACHE_STACK_INFO();
	    }
	    if (TclIsVarUndefined(varPtr)) {
		TclCleanupVar(varPtr, arrayPtr);
		varPtr = NULL;
	    }
	}

	/*
	 * Peep-hole optimisation: if you're about to jump, do jump from here.
	 */

    afterExistsPeephole: {
	int found = (varPtr && !TclIsVarUndefined(varPtr));

	TRACE_APPEND(("%d\n", found ? 1 : 0));
	JUMP_PEEPHOLE_V(found, pcAdjustment, cleanup);
    }

    /*
     *	   End of INST_EXIST instructions.
     * -----------------------------------------------------------------
     *	   Start of INST_UNSET instructions.
     */

    {
	int flags;

    case INST_UNSET_SCALAR:
	flags = TclGetUInt1AtPtr(pc+1) ? TCL_LEAVE_ERR_MSG : 0;
	opnd = TclGetUInt4AtPtr(pc+2);
	varPtr = LOCAL(opnd);
	while (TclIsVarLink(varPtr)) {
	    varPtr = varPtr->value.linkPtr;
	}
	TRACE(("%s %u => ", (flags ? "normal" : "noerr"), opnd));
	if (TclIsVarDirectUnsettable(varPtr) && !TclIsVarInHash(varPtr)) {
	    /*
	     * No errors, no traces, no searches: just make the variable cease
	     * to exist.
	     */

	    if (!TclIsVarUndefined(varPtr)) {
		TclDecrRefCount(varPtr->value.objPtr);
	    } else if (flags & TCL_LEAVE_ERR_MSG) {
		goto slowUnsetScalar;
	    }
	    varPtr->value.objPtr = NULL;
	    TRACE_APPEND(("OK\n"));
	    NEXT_INST_F(6, 0, 0);
	}

    slowUnsetScalar:
	DECACHE_STACK_INFO();
	if (TclPtrUnsetVarIdx(interp, varPtr, NULL, NULL, NULL, flags,
		opnd) != TCL_OK && flags) {
	    goto errorInUnset;
	}
	CACHE_STACK_INFO();
	NEXT_INST_F(6, 0, 0);

    case INST_UNSET_ARRAY:
	flags = TclGetUInt1AtPtr(pc+1) ? TCL_LEAVE_ERR_MSG : 0;
	opnd = TclGetUInt4AtPtr(pc+2);
	part2Ptr = OBJ_AT_TOS;
	arrayPtr = LOCAL(opnd);
	while (TclIsVarLink(arrayPtr)) {
	    arrayPtr = arrayPtr->value.linkPtr;
	}
	TRACE(("%s %u \"%.30s\" => ",
		(flags ? "normal" : "noerr"), opnd, O2S(part2Ptr)));
	if (TclIsVarArray(arrayPtr) && !UnsetTraced(arrayPtr)
		&& !(arrayPtr->flags & VAR_SEARCH_ACTIVE)) {
	    varPtr = VarHashFindVar(arrayPtr->value.tablePtr, part2Ptr);
	    if (varPtr && TclIsVarDirectUnsettable(varPtr)) {
		/*
		 * No nasty traces and element exists, so we can proceed to
		 * unset it. Might still not exist though...
		 */

		if (!TclIsVarUndefined(varPtr)) {
		    TclDecrRefCount(varPtr->value.objPtr);
		    TclSetVarUndefined(varPtr);
		    TclClearVarNamespaceVar(varPtr);
		    TclCleanupVar(varPtr, arrayPtr);
		} else if (flags & TCL_LEAVE_ERR_MSG) {
		    goto slowUnsetArray;
		}
		TRACE_APPEND(("OK\n"));
		NEXT_INST_F(6, 1, 0);
	    } else if (!varPtr && !(flags & TCL_LEAVE_ERR_MSG)) {
		/*
		 * Don't need to do anything here.
		 */

		TRACE_APPEND(("OK\n"));
		NEXT_INST_F(6, 1, 0);
	    }
	}
    slowUnsetArray:
	DECACHE_STACK_INFO();
	varPtr = TclLookupArrayElement(interp, NULL, part2Ptr, flags, "unset",
		0, 0, arrayPtr, opnd);
	if (!varPtr) {
	    if (flags & TCL_LEAVE_ERR_MSG) {
		goto errorInUnset;
	    }
	} else if (TclPtrUnsetVarIdx(interp, varPtr, arrayPtr, NULL, part2Ptr,
		flags, opnd) != TCL_OK && (flags & TCL_LEAVE_ERR_MSG)) {
	    goto errorInUnset;
	}
	CACHE_STACK_INFO();
	NEXT_INST_F(6, 1, 0);

    case INST_UNSET_ARRAY_STK:
	flags = TclGetUInt1AtPtr(pc+1) ? TCL_LEAVE_ERR_MSG : 0;
	cleanup = 2;
	part2Ptr = OBJ_AT_TOS;		/* element name */
	part1Ptr = OBJ_UNDER_TOS;	/* array name */
	TRACE(("%s \"%.30s(%.30s)\" => ", (flags ? "normal" : "noerr"),
		O2S(part1Ptr), O2S(part2Ptr)));
	goto doUnsetStk;

    case INST_UNSET_STK:
	flags = TclGetUInt1AtPtr(pc+1) ? TCL_LEAVE_ERR_MSG : 0;
	cleanup = 1;
	part2Ptr = NULL;
	part1Ptr = OBJ_AT_TOS;		/* variable name */
	TRACE(("%s \"%.30s\" => ", (flags ? "normal" : "noerr"),
		O2S(part1Ptr)));

    doUnsetStk:
	DECACHE_STACK_INFO();
	if (TclObjUnsetVar2(interp, part1Ptr, part2Ptr, flags) != TCL_OK
		&& (flags & TCL_LEAVE_ERR_MSG)) {
	    goto errorInUnset;
	}
	CACHE_STACK_INFO();
	TRACE_APPEND(("OK\n"));
	NEXT_INST_V(2, cleanup, 0);

    errorInUnset:
	CACHE_STACK_INFO();
	TRACE_ERROR(interp);
	goto gotError;

	/*
	 * This is really an unset operation these days. Do not issue.
	 */

    case INST_DICT_DONE:
	opnd = TclGetUInt4AtPtr(pc+1);
	TRACE(("%u => OK\n", opnd));
	varPtr = LOCAL(opnd);
	while (TclIsVarLink(varPtr)) {
	    varPtr = varPtr->value.linkPtr;
	}
	if (TclIsVarDirectUnsettable(varPtr) && !TclIsVarInHash(varPtr)) {
	    if (!TclIsVarUndefined(varPtr)) {
		TclDecrRefCount(varPtr->value.objPtr);
	    }
	    varPtr->value.objPtr = NULL;
	} else {
	    DECACHE_STACK_INFO();
	    TclPtrUnsetVarIdx(interp, varPtr, NULL, NULL, NULL, 0, opnd);
	    CACHE_STACK_INFO();
	}
	NEXT_INST_F(5, 0, 0);
    }
    break;

    /*
     *	   End of INST_UNSET instructions.
     * -----------------------------------------------------------------
     *	   Start of INST_ARRAY instructions.
     */

    case INST_ARRAY_EXISTS_IMM:
	opnd = TclGetUInt4AtPtr(pc+1);
	pcAdjustment = 5;
	cleanup = 0;
	part1Ptr = NULL;
	arrayPtr = NULL;
	TRACE(("%u => ", opnd));
	varPtr = LOCAL(opnd);
	while (TclIsVarLink(varPtr)) {
	    varPtr = varPtr->value.linkPtr;
	}
	goto doArrayExists;
    case INST_ARRAY_EXISTS_STK:
	opnd = -1;
	pcAdjustment = 1;
	cleanup = 1;
	part1Ptr = OBJ_AT_TOS;
	TRACE(("\"%.30s\" => ", O2S(part1Ptr)));
	varPtr = TclObjLookupVarEx(interp, part1Ptr, NULL, 0, NULL,
		/*createPart1*/0, /*createPart2*/0, &arrayPtr);
    doArrayExists:
	DECACHE_STACK_INFO();
	result = TclCheckArrayTraces(interp, varPtr, arrayPtr, part1Ptr, opnd);
	CACHE_STACK_INFO();
	if (result == TCL_ERROR) {
	    TRACE_ERROR(interp);
	    goto gotError;
	}
	if (varPtr && TclIsVarArray(varPtr) && !TclIsVarUndefined(varPtr)) {
	    objResultPtr = TCONST(1);
	} else {
	    objResultPtr = TCONST(0);
	}
	TRACE_APPEND(("%.30s\n", O2S(objResultPtr)));
	NEXT_INST_V(pcAdjustment, cleanup, 1);

    case INST_ARRAY_MAKE_IMM:
	opnd = TclGetUInt4AtPtr(pc+1);
	pcAdjustment = 5;
	cleanup = 0;
	part1Ptr = NULL;
	arrayPtr = NULL;
	TRACE(("%u => ", opnd));
	varPtr = LOCAL(opnd);
	while (TclIsVarLink(varPtr)) {
	    varPtr = varPtr->value.linkPtr;
	}
	goto doArrayMake;
    case INST_ARRAY_MAKE_STK:
	opnd = -1;
	pcAdjustment = 1;
	cleanup = 1;
	part1Ptr = OBJ_AT_TOS;
	TRACE(("\"%.30s\" => ", O2S(part1Ptr)));
	varPtr = TclObjLookupVarEx(interp, part1Ptr, NULL, TCL_LEAVE_ERR_MSG,
		"set", /*createPart1*/1, /*createPart2*/0, &arrayPtr);
	if (varPtr == NULL) {
	    TRACE_ERROR(interp);
	    goto gotError;
	}
    doArrayMake:
	if (varPtr && !TclIsVarArray(varPtr)) {
	    if (TclIsVarArrayElement(varPtr) || !TclIsVarUndefined(varPtr)) {
		/*
		 * Either an array element, or a scalar: lose!
		 */

		TclObjVarErrMsg(interp, part1Ptr, NULL, "array set",
			"variable isn't array", opnd);
		DECACHE_STACK_INFO();
		Tcl_SetErrorCode(interp, "TCL", "WRITE", "ARRAY", NULL);
		CACHE_STACK_INFO();
		TRACE_ERROR(interp);
		goto gotError;
	    }
	    TclInitArrayVar(varPtr);
#ifdef TCL_COMPILE_DEBUG
	    TRACE_APPEND(("done\n"));
	} else {
	    TRACE_APPEND(("nothing to do\n"));
#endif
	}
	NEXT_INST_V(pcAdjustment, cleanup, 0);

    /*
     *	   End of INST_ARRAY instructions.
     * -----------------------------------------------------------------
     *	   Start of variable linking instructions.
     */

    {
	Var *otherPtr;
	CallFrame *framePtr, *savedFramePtr;
	Tcl_Namespace *nsPtr;
	Namespace *savedNsPtr;

    case INST_UPVAR:
	TRACE(("%d %.30s %.30s => ", TclGetInt4AtPtr(pc+1),
		O2S(OBJ_UNDER_TOS), O2S(OBJ_AT_TOS)));

	if (TclObjGetFrame(interp, OBJ_UNDER_TOS, &framePtr) == -1) {
	    TRACE_ERROR(interp);
	    goto gotError;
	}

	/*
	 * Locate the other variable.
	 */

	savedFramePtr = iPtr->varFramePtr;
	iPtr->varFramePtr = framePtr;
	otherPtr = TclObjLookupVarEx(interp, OBJ_AT_TOS, NULL,
		TCL_LEAVE_ERR_MSG, "access", /*createPart1*/ 1,
		/*createPart2*/ 1, &varPtr);
	iPtr->varFramePtr = savedFramePtr;
	if (!otherPtr) {
	    TRACE_ERROR(interp);
	    goto gotError;
	}
	goto doLinkVars;

    case INST_NSUPVAR:
	TRACE(("%d %.30s %.30s => ", TclGetInt4AtPtr(pc+1),
		O2S(OBJ_UNDER_TOS), O2S(OBJ_AT_TOS)));
	if (TclGetNamespaceFromObj(interp, OBJ_UNDER_TOS, &nsPtr) != TCL_OK) {
	    TRACE_ERROR(interp);
	    goto gotError;
	}

	/*
	 * Locate the other variable.
	 */

	savedNsPtr = iPtr->varFramePtr->nsPtr;
	iPtr->varFramePtr->nsPtr = (Namespace *) nsPtr;
	otherPtr = TclObjLookupVarEx(interp, OBJ_AT_TOS, NULL,
		(TCL_NAMESPACE_ONLY|TCL_LEAVE_ERR_MSG|TCL_AVOID_RESOLVERS),
		"access", /*createPart1*/ 1, /*createPart2*/ 1, &varPtr);
	iPtr->varFramePtr->nsPtr = savedNsPtr;
	if (!otherPtr) {
	    TRACE_ERROR(interp);
	    goto gotError;
	}
	goto doLinkVars;

    case INST_VARIABLE:
	TRACE(("%d, %.30s => ", TclGetInt4AtPtr(pc+1), O2S(OBJ_AT_TOS)));
	otherPtr = TclObjLookupVarEx(interp, OBJ_AT_TOS, NULL,
		(TCL_NAMESPACE_ONLY | TCL_LEAVE_ERR_MSG), "access",
		/*createPart1*/ 1, /*createPart2*/ 1, &varPtr);
	if (!otherPtr) {
	    TRACE_ERROR(interp);
	    goto gotError;
	}

	/*
	 * Do the [variable] magic.
	 */

	TclSetVarNamespaceVar(otherPtr);

    doLinkVars:

	/*
	 * If we are here, the local variable has already been created: do the
	 * little work of TclPtrMakeUpvar that remains to be done right here
	 * if there are no errors; otherwise, let it handle the case.
	 */

	opnd = TclGetInt4AtPtr(pc+1);
	varPtr = LOCAL(opnd);
	if ((varPtr != otherPtr) && !TclIsVarTraced(varPtr)
		&& (TclIsVarUndefined(varPtr) || TclIsVarLink(varPtr))) {
	    if (!TclIsVarUndefined(varPtr)) {
		/*
		 * Then it is a defined link.
		 */

		Var *linkPtr = varPtr->value.linkPtr;

		if (linkPtr == otherPtr) {
		    TRACE_APPEND(("already linked\n"));
		    NEXT_INST_F(5, 1, 0);
		}
		if (TclIsVarInHash(linkPtr)) {
		    VarHashRefCount(linkPtr)--;
		    if (TclIsVarUndefined(linkPtr)) {
			TclCleanupVar(linkPtr, NULL);
		    }
		}
	    }
	    TclSetVarLink(varPtr);
	    varPtr->value.linkPtr = otherPtr;
	    if (TclIsVarInHash(otherPtr)) {
		VarHashRefCount(otherPtr)++;
	    }
	} else if (TclPtrObjMakeUpvarIdx(interp, otherPtr, NULL, 0,
		opnd) != TCL_OK) {
	    TRACE_ERROR(interp);
	    goto gotError;
	}

	/*
	 * Do not pop the namespace or frame index, it may be needed for other
	 * variables - and [variable] did not push it at all.
	 */

	TRACE_APPEND(("link made\n"));
	NEXT_INST_F(5, 1, 0);
    }
    break;

    /*
     *	   End of variable linking instructions.
     * -----------------------------------------------------------------
     */

    case INST_JUMP1:
	opnd = TclGetInt1AtPtr(pc+1);
	TRACE(("%d => new pc %u\n", opnd,
		(unsigned)(pc + opnd - codePtr->codeStart)));
	NEXT_INST_F(opnd, 0, 0);
    break;

    case INST_JUMP4:
	opnd = TclGetInt4AtPtr(pc+1);
	TRACE(("%d => new pc %u\n", opnd,
		(unsigned)(pc + opnd - codePtr->codeStart)));
	NEXT_INST_F(opnd, 0, 0);

    {
	int jmpOffset[2], b;

	/* TODO: consider rewrite so we don't compute the offset we're not
	 * going to take. */
    case INST_JUMP_FALSE4:
	jmpOffset[0] = TclGetInt4AtPtr(pc+1);	/* FALSE offset */
	jmpOffset[1] = 5;			/* TRUE offset */
	goto doCondJump;

    case INST_JUMP_TRUE4:
	jmpOffset[0] = 5;
	jmpOffset[1] = TclGetInt4AtPtr(pc+1);
	goto doCondJump;

    case INST_JUMP_FALSE1:
	jmpOffset[0] = TclGetInt1AtPtr(pc+1);
	jmpOffset[1] = 2;
	goto doCondJump;

    case INST_JUMP_TRUE1:
	jmpOffset[0] = 2;
	jmpOffset[1] = TclGetInt1AtPtr(pc+1);

    doCondJump:
	valuePtr = OBJ_AT_TOS;
	TRACE(("%d => ", jmpOffset[
		(*pc==INST_JUMP_FALSE1 || *pc==INST_JUMP_FALSE4) ? 0 : 1]));

	/* TODO - check claim that taking address of b harms performance */
	/* TODO - consider optimization search for constants */
	if (TclGetBooleanFromObj(interp, valuePtr, &b) != TCL_OK) {
	    TRACE_ERROR(interp);
	    goto gotError;
	}

#ifdef TCL_COMPILE_DEBUG
	if (b) {
	    if ((*pc == INST_JUMP_TRUE1) || (*pc == INST_JUMP_TRUE4)) {
		TRACE_APPEND(("%.20s true, new pc %u\n", O2S(valuePtr),
			(unsigned)(pc + jmpOffset[1] - codePtr->codeStart)));
	    } else {
		TRACE_APPEND(("%.20s true\n", O2S(valuePtr)));
	    }
	} else {
	    if ((*pc == INST_JUMP_TRUE1) || (*pc == INST_JUMP_TRUE4)) {
		TRACE_APPEND(("%.20s false\n", O2S(valuePtr)));
	    } else {
		TRACE_APPEND(("%.20s false, new pc %u\n", O2S(valuePtr),
			(unsigned)(pc + jmpOffset[0] - codePtr->codeStart)));
	    }
	}
#endif
	NEXT_INST_F(jmpOffset[b], 1, 0);
    }
    break;

    case INST_JUMP_TABLE: {
	Tcl_HashEntry *hPtr;
	JumptableInfo *jtPtr;

	/*
	 * Jump to location looked up in a hashtable; fall through to next
	 * instr if lookup fails.
	 */

	opnd = TclGetInt4AtPtr(pc+1);
	jtPtr = (JumptableInfo *) codePtr->auxDataArrayPtr[opnd].clientData;
	TRACE(("%d \"%.20s\" => ", opnd, O2S(OBJ_AT_TOS)));
	hPtr = Tcl_FindHashEntry(&jtPtr->hashTable, TclGetString(OBJ_AT_TOS));
	if (hPtr != NULL) {
	    int jumpOffset = PTR2INT(Tcl_GetHashValue(hPtr));

	    TRACE_APPEND(("found in table, new pc %u\n",
		    (unsigned)(pc - codePtr->codeStart + jumpOffset)));
	    NEXT_INST_F(jumpOffset, 1, 0);
	} else {
	    TRACE_APPEND(("not found in table\n"));
	    NEXT_INST_F(5, 1, 0);
	}
    }
    break;

    /*
     * These two instructions are now redundant: the complete logic of the LOR
     * and LAND is now handled by the expression compiler.
     */

    case INST_LOR:
    case INST_LAND: {
	/*
	 * Operands must be boolean or numeric. No int->double conversions are
	 * performed.
	 */

	int i1, i2, iResult;

	value2Ptr = OBJ_AT_TOS;
	valuePtr = OBJ_UNDER_TOS;
	if (TclGetBooleanFromObj(NULL, valuePtr, &i1) != TCL_OK) {
	    TRACE(("\"%.20s\" => ILLEGAL TYPE %s \n", O2S(valuePtr),
		    (valuePtr->typePtr? valuePtr->typePtr->name : "null")));
	    DECACHE_STACK_INFO();
	    IllegalExprOperandType(interp, pc, valuePtr);
	    CACHE_STACK_INFO();
	    goto gotError;
	}

	if (TclGetBooleanFromObj(NULL, value2Ptr, &i2) != TCL_OK) {
	    TRACE(("\"%.20s\" => ILLEGAL TYPE %s \n", O2S(value2Ptr),
		    (value2Ptr->typePtr? value2Ptr->typePtr->name : "null")));
	    DECACHE_STACK_INFO();
	    IllegalExprOperandType(interp, pc, value2Ptr);
	    CACHE_STACK_INFO();
	    goto gotError;
	}

	if (*pc == INST_LOR) {
	    iResult = (i1 || i2);
	} else {
	    iResult = (i1 && i2);
	}
	objResultPtr = TCONST(iResult);
	TRACE(("%.20s %.20s => %d\n", O2S(valuePtr),O2S(value2Ptr),iResult));
	NEXT_INST_F(1, 2, 1);
    }
    break;

    /*
     * -----------------------------------------------------------------
     *	   Start of general introspector instructions.
     */

    case INST_NS_CURRENT: {
	Namespace *currNsPtr = (Namespace *) TclGetCurrentNamespace(interp);

	if (currNsPtr == (Namespace *) TclGetGlobalNamespace(interp)) {
	    TclNewLiteralStringObj(objResultPtr, "::");
	} else {
	    TclNewStringObj(objResultPtr, currNsPtr->fullName,
		    strlen(currNsPtr->fullName));
	}
	TRACE_WITH_OBJ(("=> "), objResultPtr);
	NEXT_INST_F(1, 0, 1);
    }
    break;
    case INST_COROUTINE_NAME: {
	CoroutineData *corPtr = iPtr->execEnvPtr->corPtr;

	TclNewObj(objResultPtr);
	if (corPtr && !(corPtr->cmdPtr->flags & CMD_DYING)) {
	    Tcl_GetCommandFullName(interp, (Tcl_Command) corPtr->cmdPtr,
		    objResultPtr);
	}
	TRACE_WITH_OBJ(("=> "), objResultPtr);
	NEXT_INST_F(1, 0, 1);
    }
    break;
    case INST_INFO_LEVEL_NUM:
	TclNewIntObj(objResultPtr, iPtr->varFramePtr->level);
	TRACE_WITH_OBJ(("=> "), objResultPtr);
	NEXT_INST_F(1, 0, 1);
    break;
    case INST_INFO_LEVEL_ARGS: {
	int level;
	CallFrame *framePtr = iPtr->varFramePtr;
	CallFrame *rootFramePtr = iPtr->rootFramePtr;

	TRACE(("\"%.30s\" => ", O2S(OBJ_AT_TOS)));
	if (TclGetIntFromObj(interp, OBJ_AT_TOS, &level) != TCL_OK) {
	    TRACE_ERROR(interp);
	    goto gotError;
	}
	if (level <= 0) {
	    level += framePtr->level;
	}
	for (; (framePtr->level!=level) && (framePtr!=rootFramePtr) ;
		framePtr = framePtr->callerVarPtr) {
	    /* Empty loop body */
	}
	if (framePtr == rootFramePtr) {
	    Tcl_SetObjResult(interp, Tcl_ObjPrintf(
		    "bad level \"%s\"", TclGetString(OBJ_AT_TOS)));
	    TRACE_ERROR(interp);
	    DECACHE_STACK_INFO();
	    Tcl_SetErrorCode(interp, "TCL", "LOOKUP", "STACK_LEVEL",
		    TclGetString(OBJ_AT_TOS), NULL);
	    CACHE_STACK_INFO();
	    goto gotError;
	}
	objResultPtr = Tcl_NewListObj(framePtr->objc, framePtr->objv);
	TRACE_APPEND(("%.30s\n", O2S(objResultPtr)));
	NEXT_INST_F(1, 1, 1);
    }
    {
	Tcl_Command cmd, origCmd;

    case INST_RESOLVE_COMMAND:
	cmd = Tcl_GetCommandFromObj(interp, OBJ_AT_TOS);
	TclNewObj(objResultPtr);
	if (cmd != NULL) {
	    Tcl_GetCommandFullName(interp, cmd, objResultPtr);
	}
	TRACE_WITH_OBJ(("\"%.20s\" => ", O2S(OBJ_AT_TOS)), objResultPtr);
	NEXT_INST_F(1, 1, 1);

    case INST_ORIGIN_COMMAND:
	TRACE(("\"%.30s\" => ", O2S(OBJ_AT_TOS)));
	cmd = Tcl_GetCommandFromObj(interp, OBJ_AT_TOS);
	if (cmd == NULL) {
	    goto instOriginError;
	}
	origCmd = TclGetOriginalCommand(cmd);
	if (origCmd == NULL) {
	    origCmd = cmd;
	}

	TclNewObj(objResultPtr);
	Tcl_GetCommandFullName(interp, origCmd, objResultPtr);
	if (TclCheckEmptyString(objResultPtr) == TCL_EMPTYSTRING_YES ) {
	    Tcl_DecrRefCount(objResultPtr);
	    instOriginError:
	    Tcl_SetObjResult(interp, Tcl_ObjPrintf(
		    "invalid command name \"%s\"", TclGetString(OBJ_AT_TOS)));
	    DECACHE_STACK_INFO();
	    Tcl_SetErrorCode(interp, "TCL", "LOOKUP", "COMMAND",
		    TclGetString(OBJ_AT_TOS), NULL);
	    CACHE_STACK_INFO();
	    TRACE_APPEND(("ERROR: not command\n"));
	    goto gotError;
	}
	TRACE_APPEND(("\"%.30s\"", O2S(OBJ_AT_TOS)));
	NEXT_INST_F(1, 1, 1);
    }

    /*
     * -----------------------------------------------------------------
     *	   Start of TclOO support instructions.
     */

    {
	Object *oPtr;
	CallFrame *framePtr;
	CallContext *contextPtr;
	int skip, newDepth;

    case INST_TCLOO_SELF:
	framePtr = iPtr->varFramePtr;
	if (framePtr == NULL ||
		!(framePtr->isProcCallFrame & FRAME_IS_METHOD)) {
	    TRACE(("=> ERROR: no TclOO call context\n"));
	    Tcl_SetObjResult(interp, Tcl_NewStringObj(
		    "self may only be called from inside a method",
		    -1));
	    DECACHE_STACK_INFO();
	    Tcl_SetErrorCode(interp, "TCL", "OO", "CONTEXT_REQUIRED", NULL);
	    CACHE_STACK_INFO();
	    goto gotError;
	}
	contextPtr = (CallContext *)framePtr->clientData;

	/*
	 * Call out to get the name; it's expensive to compute but cached.
	 */

	objResultPtr = TclOOObjectName(interp, contextPtr->oPtr);
	TRACE_WITH_OBJ(("=> "), objResultPtr);
	NEXT_INST_F(1, 0, 1);

    case INST_TCLOO_NEXT_CLASS:
	opnd = TclGetUInt1AtPtr(pc+1);
	framePtr = iPtr->varFramePtr;
	valuePtr = OBJ_AT_DEPTH(opnd - 2);
	objv = &OBJ_AT_DEPTH(opnd - 1);
	skip = 2;
	TRACE(("%d => ", opnd));
	if (framePtr == NULL ||
		!(framePtr->isProcCallFrame & FRAME_IS_METHOD)) {
	    TRACE_APPEND(("ERROR: no TclOO call context\n"));
	    Tcl_SetObjResult(interp, Tcl_NewStringObj(
		    "nextto may only be called from inside a method",
		    -1));
	    DECACHE_STACK_INFO();
	    Tcl_SetErrorCode(interp, "TCL", "OO", "CONTEXT_REQUIRED", NULL);
	    CACHE_STACK_INFO();
	    goto gotError;
	}
	contextPtr = (CallContext *)framePtr->clientData;

	oPtr = (Object *) Tcl_GetObjectFromObj(interp, valuePtr);
	if (oPtr == NULL) {
	    TRACE_APPEND(("ERROR: \"%.30s\" not object\n", O2S(valuePtr)));
	    goto gotError;
	} else {
	    Class *classPtr = oPtr->classPtr;
	    struct MInvoke *miPtr;
	    int i;
	    const char *methodType;

	    if (classPtr == NULL) {
		TRACE_APPEND(("ERROR: \"%.30s\" not class\n", O2S(valuePtr)));
		Tcl_SetObjResult(interp, Tcl_ObjPrintf(
			"\"%s\" is not a class", TclGetString(valuePtr)));
		DECACHE_STACK_INFO();
		Tcl_SetErrorCode(interp, "TCL", "OO", "CLASS_REQUIRED", NULL);
		CACHE_STACK_INFO();
		goto gotError;
	    }

	    for (i=contextPtr->index+1 ; i<contextPtr->callPtr->numChain ; i++) {
		miPtr = contextPtr->callPtr->chain + i;
		if (!miPtr->isFilter &&
			miPtr->mPtr->declaringClassPtr == classPtr) {
		    newDepth = i;
#ifdef TCL_COMPILE_DEBUG
		    if (tclTraceExec >= 2) {
			if (traceInstructions) {
			    strncpy(cmdNameBuf, TclGetString(objv[0]), 20);
			} else {
			    fprintf(stdout, "%d: (%u) invoking ",
				    iPtr->numLevels,
				    (unsigned)(pc - codePtr->codeStart));
			}
			for (i = 0;  i < opnd;  i++) {
			    TclPrintObject(stdout, objv[i], 15);
			    fprintf(stdout, " ");
			}
			fprintf(stdout, "\n");
			fflush(stdout);
		    }
#endif /*TCL_COMPILE_DEBUG*/
		    goto doInvokeNext;
		}
	    }

	    if (contextPtr->callPtr->flags & CONSTRUCTOR) {
		methodType = "constructor";
	    } else if (contextPtr->callPtr->flags & DESTRUCTOR) {
		methodType = "destructor";
	    } else {
		methodType = "method";
	    }

	    TRACE_APPEND(("ERROR: \"%.30s\" not on reachable chain\n",
		    O2S(valuePtr)));
	    for (i=contextPtr->index ; i>=0 ; i--) {
		miPtr = contextPtr->callPtr->chain + i;
		if (miPtr->isFilter
			|| miPtr->mPtr->declaringClassPtr != classPtr) {
		    continue;
		}
		Tcl_SetObjResult(interp, Tcl_ObjPrintf(
			"%s implementation by \"%s\" not reachable from here",
			methodType, TclGetString(valuePtr)));
		DECACHE_STACK_INFO();
		Tcl_SetErrorCode(interp, "TCL", "OO", "CLASS_NOT_REACHABLE",
			NULL);
		CACHE_STACK_INFO();
		goto gotError;
	    }
	    Tcl_SetObjResult(interp, Tcl_ObjPrintf(
		    "%s has no non-filter implementation by \"%s\"",
		    methodType, TclGetString(valuePtr)));
	    DECACHE_STACK_INFO();
	    Tcl_SetErrorCode(interp, "TCL", "OO", "CLASS_NOT_THERE", NULL);
	    CACHE_STACK_INFO();
	    goto gotError;
	}

    case INST_TCLOO_NEXT:
	opnd = TclGetUInt1AtPtr(pc+1);
	objv = &OBJ_AT_DEPTH(opnd - 1);
	framePtr = iPtr->varFramePtr;
	skip = 1;
	TRACE(("%d => ", opnd));
	if (framePtr == NULL ||
		!(framePtr->isProcCallFrame & FRAME_IS_METHOD)) {
	    TRACE_APPEND(("ERROR: no TclOO call context\n"));
	    Tcl_SetObjResult(interp, Tcl_NewStringObj(
		    "next may only be called from inside a method",
		    -1));
	    DECACHE_STACK_INFO();
	    Tcl_SetErrorCode(interp, "TCL", "OO", "CONTEXT_REQUIRED", NULL);
	    CACHE_STACK_INFO();
	    goto gotError;
	}
	contextPtr = (CallContext *)framePtr->clientData;

	newDepth = contextPtr->index + 1;
	if (newDepth >= contextPtr->callPtr->numChain) {
	    /*
	     * We're at the end of the chain; generate an error message unless
	     * the interpreter is being torn down, in which case we might be
	     * getting here because of methods/destructors doing a [next] (or
	     * equivalent) unexpectedly.
	     */

	    const char *methodType;

	    if (contextPtr->callPtr->flags & CONSTRUCTOR) {
		methodType = "constructor";
	    } else if (contextPtr->callPtr->flags & DESTRUCTOR) {
		methodType = "destructor";
	    } else {
		methodType = "method";
	    }

	    TRACE_APPEND(("ERROR: no TclOO next impl\n"));
	    Tcl_SetObjResult(interp, Tcl_ObjPrintf(
		    "no next %s implementation", methodType));
	    DECACHE_STACK_INFO();
	    Tcl_SetErrorCode(interp, "TCL", "OO", "NOTHING_NEXT", NULL);
	    CACHE_STACK_INFO();
	    goto gotError;
#ifdef TCL_COMPILE_DEBUG
	} else if (tclTraceExec >= 2) {
	    int i;

	    if (traceInstructions) {
		strncpy(cmdNameBuf, TclGetString(objv[0]), 20);
	    } else {
		fprintf(stdout, "%d: (%u) invoking ",
			iPtr->numLevels, (unsigned)(pc - codePtr->codeStart));
	    }
	    for (i = 0;  i < opnd;  i++) {
		TclPrintObject(stdout, objv[i], 15);
		fprintf(stdout, " ");
	    }
	    fprintf(stdout, "\n");
	    fflush(stdout);
#endif /*TCL_COMPILE_DEBUG*/
	}

    doInvokeNext:
	bcFramePtr->data.tebc.pc = (char *) pc;
	iPtr->cmdFramePtr = bcFramePtr;

	if (iPtr->flags & INTERP_DEBUG_FRAME) {
	    ArgumentBCEnter(interp, codePtr, TD, pc, opnd, objv);
	}

	pcAdjustment = 2;
	cleanup = opnd;
	DECACHE_STACK_INFO();
	iPtr->varFramePtr = framePtr->callerVarPtr;
	pc += pcAdjustment;
	TEBC_YIELD();

	TclPushTailcallPoint(interp);
	oPtr = contextPtr->oPtr;
	if (oPtr->flags & FILTER_HANDLING) {
	    TclNRAddCallback(interp, FinalizeOONextFilter,
		    framePtr, contextPtr, INT2PTR(contextPtr->index),
		    INT2PTR(contextPtr->skip));
	} else {
	    TclNRAddCallback(interp, FinalizeOONext,
		    framePtr, contextPtr, INT2PTR(contextPtr->index),
		    INT2PTR(contextPtr->skip));
	}
	contextPtr->skip = skip;
	contextPtr->index = newDepth;
	if (contextPtr->callPtr->chain[newDepth].isFilter
		|| contextPtr->callPtr->flags & FILTER_HANDLING) {
	    oPtr->flags |= FILTER_HANDLING;
	} else {
	    oPtr->flags &= ~FILTER_HANDLING;
	}

	{
	    Method *const mPtr =
		    contextPtr->callPtr->chain[newDepth].mPtr;

	    return mPtr->typePtr->callProc(mPtr->clientData, interp,
		    (Tcl_ObjectContext) contextPtr, opnd, objv);
	}

    case INST_TCLOO_IS_OBJECT:
	oPtr = (Object *) Tcl_GetObjectFromObj(interp, OBJ_AT_TOS);
	objResultPtr = TCONST(oPtr != NULL ? 1 : 0);
	TRACE_WITH_OBJ(("%.30s => ", O2S(OBJ_AT_TOS)), objResultPtr);
	NEXT_INST_F(1, 1, 1);
    case INST_TCLOO_CLASS:
	oPtr = (Object *) Tcl_GetObjectFromObj(interp, OBJ_AT_TOS);
	if (oPtr == NULL) {
	    TRACE(("%.30s => ERROR: not object\n", O2S(OBJ_AT_TOS)));
	    goto gotError;
	}
	objResultPtr = TclOOObjectName(interp, oPtr->selfCls->thisPtr);
	TRACE_WITH_OBJ(("%.30s => ", O2S(OBJ_AT_TOS)), objResultPtr);
	NEXT_INST_F(1, 1, 1);
    case INST_TCLOO_NS:
	oPtr = (Object *) Tcl_GetObjectFromObj(interp, OBJ_AT_TOS);
	if (oPtr == NULL) {
	    TRACE(("%.30s => ERROR: not object\n", O2S(OBJ_AT_TOS)));
	    goto gotError;
	}

	/*
	 * TclOO objects *never* have the global namespace as their NS.
	 */

	TclNewStringObj(objResultPtr, oPtr->namespacePtr->fullName,
		strlen(oPtr->namespacePtr->fullName));
	TRACE_WITH_OBJ(("%.30s => ", O2S(OBJ_AT_TOS)), objResultPtr);
	NEXT_INST_F(1, 1, 1);
    }

    /*
     *     End of TclOO support instructions.
     * -----------------------------------------------------------------
     *	   Start of INST_LIST and related instructions.
     */

    {
	int index, numIndices, fromIdx, toIdx;
	int nocase, match, length2, cflags, s1len, s2len;
	const char *s1, *s2;

    case INST_LIST:
	/*
	 * Pop the opnd (objc) top stack elements into a new list obj and then
	 * decrement their ref counts.
	 */

	opnd = TclGetUInt4AtPtr(pc+1);
	objResultPtr = Tcl_NewListObj(opnd, &OBJ_AT_DEPTH(opnd-1));
	TRACE_WITH_OBJ(("%u => ", opnd), objResultPtr);
	NEXT_INST_V(5, opnd, 1);

    case INST_LIST_LENGTH:
	TRACE(("\"%.30s\" => ", O2S(OBJ_AT_TOS)));
	if (TclListObjLength(interp, OBJ_AT_TOS, &length) != TCL_OK) {
	    TRACE_ERROR(interp);
	    goto gotError;
	}
	TclNewIntObj(objResultPtr, length);
	TRACE_APPEND(("%d\n", length));
	NEXT_INST_F(1, 1, 1);

    case INST_LIST_INDEX:	/* lindex with objc == 3 */
	value2Ptr = OBJ_AT_TOS;
	valuePtr = OBJ_UNDER_TOS;
	TRACE(("\"%.30s\" \"%.30s\" => ", O2S(valuePtr), O2S(value2Ptr)));

	/*
	 * Extract the desired list element.
	 */

	if ((TclListObjGetElements(interp, valuePtr, &objc, &objv) == TCL_OK)
		&& !TclHasIntRep(value2Ptr, &tclListType)) {
	    int code;

	    DECACHE_STACK_INFO();
	    code = TclGetIntForIndexM(interp, value2Ptr, objc-1, &index);
	    CACHE_STACK_INFO();
	    if (code == TCL_OK) {
		TclDecrRefCount(value2Ptr);
		tosPtr--;
		pcAdjustment = 1;
		goto lindexFastPath;
	    }
	    Tcl_ResetResult(interp);
	}

	objResultPtr = TclLindexList(interp, valuePtr, value2Ptr);
	if (!objResultPtr) {
	    TRACE_ERROR(interp);
	    goto gotError;
	}

	/*
	 * Stash the list element on the stack.
	 */

	TRACE_APPEND(("\"%.30s\"\n", O2S(objResultPtr)));
	NEXT_INST_F(1, 2, -1);	/* Already has the correct refCount */

    case INST_LIST_INDEX_IMM:	/* lindex with objc==3 and index in bytecode
				 * stream */

	/*
	 * Pop the list and get the index.
	 */

	valuePtr = OBJ_AT_TOS;
	opnd = TclGetInt4AtPtr(pc+1);
	TRACE(("\"%.30s\" %d => ", O2S(valuePtr), opnd));

	/*
	 * Get the contents of the list, making sure that it really is a list
	 * in the process.
	 */

	if (TclListObjGetElements(interp, valuePtr, &objc, &objv) != TCL_OK) {
	    TRACE_ERROR(interp);
	    goto gotError;
	}

	/* Decode end-offset index values. */

	index = TclIndexDecode(opnd, objc - 1);
	pcAdjustment = 5;

    lindexFastPath:
	if (index >= 0 && index < objc) {
	    objResultPtr = objv[index];
	} else {
	    TclNewObj(objResultPtr);
	}

	TRACE_APPEND(("\"%.30s\"\n", O2S(objResultPtr)));
	NEXT_INST_F(pcAdjustment, 1, 1);

    case INST_LIST_INDEX_MULTI:	/* 'lindex' with multiple index args */
	/*
	 * Determine the count of index args.
	 */

	opnd = TclGetUInt4AtPtr(pc+1);
	numIndices = opnd-1;

	/*
	 * Do the 'lindex' operation.
	 */

	TRACE(("%d => ", opnd));
	objResultPtr = TclLindexFlat(interp, OBJ_AT_DEPTH(numIndices),
		numIndices, &OBJ_AT_DEPTH(numIndices - 1));
	if (!objResultPtr) {
	    TRACE_ERROR(interp);
	    goto gotError;
	}

	/*
	 * Set result.
	 */

	TRACE_APPEND(("\"%.30s\"\n", O2S(objResultPtr)));
	NEXT_INST_V(5, opnd, -1);

    case INST_LSET_FLAT:
	/*
	 * Lset with 3, 5, or more args. Get the number of index args.
	 */

	opnd = TclGetUInt4AtPtr(pc + 1);
	numIndices = opnd - 2;
	TRACE(("%d => ", opnd));

	/*
	 * Get the old value of variable, and remove the stack ref. This is
	 * safe because the variable still references the object; the ref
	 * count will never go zero here - we can use the smaller macro
	 * Tcl_DecrRefCount.
	 */

	valuePtr = POP_OBJECT();
	Tcl_DecrRefCount(valuePtr); /* This one should be done here */

	/*
	 * Compute the new variable value.
	 */

	objResultPtr = TclLsetFlat(interp, valuePtr, numIndices,
		&OBJ_AT_DEPTH(numIndices), OBJ_AT_TOS);
	if (!objResultPtr) {
	    TRACE_ERROR(interp);
	    goto gotError;
	}

	/*
	 * Set result.
	 */

	TRACE_APPEND(("\"%.30s\"\n", O2S(objResultPtr)));
	NEXT_INST_V(5, numIndices+1, -1);

    case INST_LSET_LIST:	/* 'lset' with 4 args */
	/*
	 * Get the old value of variable, and remove the stack ref. This is
	 * safe because the variable still references the object; the ref
	 * count will never go zero here - we can use the smaller macro
	 * Tcl_DecrRefCount.
	 */

	objPtr = POP_OBJECT();
	Tcl_DecrRefCount(objPtr);	/* This one should be done here. */

	/*
	 * Get the new element value, and the index list.
	 */

	valuePtr = OBJ_AT_TOS;
	value2Ptr = OBJ_UNDER_TOS;
	TRACE(("\"%.30s\" \"%.30s\" \"%.30s\" => ",
		O2S(value2Ptr), O2S(valuePtr), O2S(objPtr)));

	/*
	 * Compute the new variable value.
	 */

	objResultPtr = TclLsetList(interp, objPtr, value2Ptr, valuePtr);
	if (!objResultPtr) {
	    TRACE_ERROR(interp);
	    goto gotError;
	}

	/*
	 * Set result.
	 */

	TRACE_APPEND(("\"%.30s\"\n", O2S(objResultPtr)));
	NEXT_INST_F(1, 2, -1);

    case INST_LIST_RANGE_IMM:	/* lrange with objc==4 and both indices in
				 * bytecode stream */

	/*
	 * Pop the list and get the indices.
	 */

	valuePtr = OBJ_AT_TOS;
	fromIdx = TclGetInt4AtPtr(pc+1);
	toIdx = TclGetInt4AtPtr(pc+5);
	TRACE(("\"%.30s\" %d %d => ", O2S(valuePtr), TclGetInt4AtPtr(pc+1),
		TclGetInt4AtPtr(pc+5)));

	/*
	 * Get the length of the list, making sure that it really is a list
	 * in the process.
	 */

	if (TclListObjLength(interp, valuePtr, &objc) != TCL_OK) {
	    TRACE_ERROR(interp);
	    goto gotError;
	}

	/*
	 * Skip a lot of work if we're about to throw the result away (common
	 * with uses of [lassign]).
	 */

#ifndef TCL_COMPILE_DEBUG
	if (*(pc+9) == INST_POP) {
	    NEXT_INST_F(10, 1, 0);
	}
#endif

	/* Every range of an empty list is an empty list */
	if (objc == 0) {
	    /* avoid return of not canonical list (e. g. spaces in string repr.) */
	    if (!valuePtr->bytes || !valuePtr->length) {
		TRACE_APPEND(("\n"));
		NEXT_INST_F(9, 0, 0);
	    }
	    goto emptyList;
	}

	/* Decode index value operands. */

	if (toIdx == TCL_INDEX_NONE) {
	emptyList:
	    TclNewObj(objResultPtr);
	    TRACE_APPEND(("\"%.30s\"", O2S(objResultPtr)));
	    NEXT_INST_F(9, 1, 1);
	}
	toIdx = TclIndexDecode(toIdx, objc - 1);
	if (toIdx < 0) {
	    goto emptyList;
	} else if (toIdx >= objc) {
	    toIdx = objc - 1;
	}

	assert ( toIdx >= 0 && toIdx < objc);
	/*
	assert ( fromIdx != TCL_INDEX_NONE );
	 *
	 * Extra safety for legacy bytecodes:
	 */
	if (fromIdx == TCL_INDEX_NONE) {
	    fromIdx = TCL_INDEX_START;
	}

	fromIdx = TclIndexDecode(fromIdx, objc - 1);

	objResultPtr = TclListObjRange(valuePtr, fromIdx, toIdx);

	TRACE_APPEND(("\"%.30s\"", O2S(objResultPtr)));
	NEXT_INST_F(9, 1, 1);

    case INST_LIST_IN:
    case INST_LIST_NOT_IN:	/* Basic list containment operators. */
	value2Ptr = OBJ_AT_TOS;
	valuePtr = OBJ_UNDER_TOS;

	s1 = TclGetStringFromObj(valuePtr, &s1len);
	TRACE(("\"%.30s\" \"%.30s\" => ", O2S(valuePtr), O2S(value2Ptr)));
	if (TclListObjLength(interp, value2Ptr, &length) != TCL_OK) {
	    TRACE_ERROR(interp);
	    goto gotError;
	}
	match = 0;
	if (length > 0) {
	    int i = 0;
	    Tcl_Obj *o;

	    /*
	     * An empty list doesn't match anything.
	     */

	    do {
		Tcl_ListObjIndex(NULL, value2Ptr, i, &o);
		if (o != NULL) {
		    s2 = TclGetStringFromObj(o, &s2len);
		} else {
		    s2 = "";
		    s2len = 0;
		}
		if (s1len == s2len) {
		    match = (memcmp(s1, s2, s1len) == 0);
		}
		i++;
	    } while (i < length && match == 0);
	}

	if (*pc == INST_LIST_NOT_IN) {
	    match = !match;
	}

	TRACE_APPEND(("%d\n", match));

	/*
	 * Peep-hole optimisation: if you're about to jump, do jump from here.
	 * We're saving the effort of pushing a boolean value only to pop it
	 * for branching.
	 */

	JUMP_PEEPHOLE_F(match, 1, 2);

    case INST_LIST_CONCAT:
	value2Ptr = OBJ_AT_TOS;
	valuePtr = OBJ_UNDER_TOS;
	TRACE(("\"%.30s\" \"%.30s\" => ", O2S(valuePtr), O2S(value2Ptr)));
	if (Tcl_IsShared(valuePtr)) {
	    objResultPtr = Tcl_DuplicateObj(valuePtr);
	    if (Tcl_ListObjAppendList(interp, objResultPtr,
		    value2Ptr) != TCL_OK) {
		TRACE_ERROR(interp);
		TclDecrRefCount(objResultPtr);
		goto gotError;
	    }
	    TRACE_APPEND(("\"%.30s\"\n", O2S(objResultPtr)));
	    NEXT_INST_F(1, 2, 1);
	} else {
	    if (Tcl_ListObjAppendList(interp, valuePtr, value2Ptr) != TCL_OK){
		TRACE_ERROR(interp);
		goto gotError;
	    }
	    TRACE_APPEND(("\"%.30s\"\n", O2S(valuePtr)));
	    NEXT_INST_F(1, 1, 0);
	}

    /*
     *	   End of INST_LIST and related instructions.
     * -----------------------------------------------------------------
     *	   Start of string-related instructions.
     */

    case INST_STR_EQ:
    case INST_STR_NEQ:		/* String (in)equality check */
    case INST_STR_CMP:		/* String compare. */
    case INST_STR_LT:
    case INST_STR_GT:
    case INST_STR_LE:
    case INST_STR_GE:
    stringCompare:
	value2Ptr = OBJ_AT_TOS;
	valuePtr = OBJ_UNDER_TOS;

	{
	    int checkEq = ((*pc == INST_EQ) || (*pc == INST_NEQ)
		    || (*pc == INST_STR_EQ) || (*pc == INST_STR_NEQ));
	    match = TclStringCmp(valuePtr, value2Ptr, checkEq, 0, -1);
	}

	/*
	 * Make sure only -1,0,1 is returned
	 * TODO: consider peephole opt.
	 */

	if (*pc != INST_STR_CMP) {
	    /*
	     * Take care of the opcodes that goto'ed into here.
	     */

	    switch (*pc) {
	    case INST_STR_EQ:
	    case INST_EQ:
		match = (match == 0);
		break;
	    case INST_STR_NEQ:
	    case INST_NEQ:
		match = (match != 0);
		break;
	    case INST_LT:
	    case INST_STR_LT:
		match = (match < 0);
		break;
	    case INST_GT:
	    case INST_STR_GT:
		match = (match > 0);
		break;
	    case INST_LE:
	    case INST_STR_LE:
		match = (match <= 0);
		break;
	    case INST_GE:
	    case INST_STR_GE:
		match = (match >= 0);
		break;
	    }
	}

	TRACE(("\"%.20s\" \"%.20s\" => %d\n", O2S(valuePtr), O2S(value2Ptr),
		(match < 0 ? -1 : match > 0 ? 1 : 0)));
	JUMP_PEEPHOLE_F(match, 1, 2);

    case INST_STR_LEN:
	valuePtr = OBJ_AT_TOS;
	length = Tcl_GetCharLength(valuePtr);
	TclNewIntObj(objResultPtr, length);
	TRACE(("\"%.20s\" => %d\n", O2S(valuePtr), length));
	NEXT_INST_F(1, 1, 1);

    case INST_STR_UPPER:
	valuePtr = OBJ_AT_TOS;
	TRACE(("\"%.20s\" => ", O2S(valuePtr)));
	if (Tcl_IsShared(valuePtr)) {
	    s1 = TclGetStringFromObj(valuePtr, &length);
	    TclNewStringObj(objResultPtr, s1, length);
	    length = Tcl_UtfToUpper(TclGetString(objResultPtr));
	    Tcl_SetObjLength(objResultPtr, length);
	    TRACE_APPEND(("\"%.20s\"\n", O2S(objResultPtr)));
	    NEXT_INST_F(1, 1, 1);
	} else {
	    length = Tcl_UtfToUpper(TclGetString(valuePtr));
	    Tcl_SetObjLength(valuePtr, length);
	    TclFreeIntRep(valuePtr);
	    TRACE_APPEND(("\"%.20s\"\n", O2S(valuePtr)));
	    NEXT_INST_F(1, 0, 0);
	}
    case INST_STR_LOWER:
	valuePtr = OBJ_AT_TOS;
	TRACE(("\"%.20s\" => ", O2S(valuePtr)));
	if (Tcl_IsShared(valuePtr)) {
	    s1 = TclGetStringFromObj(valuePtr, &length);
	    TclNewStringObj(objResultPtr, s1, length);
	    length = Tcl_UtfToLower(TclGetString(objResultPtr));
	    Tcl_SetObjLength(objResultPtr, length);
	    TRACE_APPEND(("\"%.20s\"\n", O2S(objResultPtr)));
	    NEXT_INST_F(1, 1, 1);
	} else {
	    length = Tcl_UtfToLower(TclGetString(valuePtr));
	    Tcl_SetObjLength(valuePtr, length);
	    TclFreeIntRep(valuePtr);
	    TRACE_APPEND(("\"%.20s\"\n", O2S(valuePtr)));
	    NEXT_INST_F(1, 0, 0);
	}
    case INST_STR_TITLE:
	valuePtr = OBJ_AT_TOS;
	TRACE(("\"%.20s\" => ", O2S(valuePtr)));
	if (Tcl_IsShared(valuePtr)) {
	    s1 = TclGetStringFromObj(valuePtr, &length);
	    TclNewStringObj(objResultPtr, s1, length);
	    length = Tcl_UtfToTitle(TclGetString(objResultPtr));
	    Tcl_SetObjLength(objResultPtr, length);
	    TRACE_APPEND(("\"%.20s\"\n", O2S(objResultPtr)));
	    NEXT_INST_F(1, 1, 1);
	} else {
	    length = Tcl_UtfToTitle(TclGetString(valuePtr));
	    Tcl_SetObjLength(valuePtr, length);
	    TclFreeIntRep(valuePtr);
	    TRACE_APPEND(("\"%.20s\"\n", O2S(valuePtr)));
	    NEXT_INST_F(1, 0, 0);
	}

    case INST_STR_INDEX:
	value2Ptr = OBJ_AT_TOS;
	valuePtr = OBJ_UNDER_TOS;
	TRACE(("\"%.20s\" %.20s => ", O2S(valuePtr), O2S(value2Ptr)));

	/*
	 * Get char length to calulate what 'end' means.
	 */

	length = Tcl_GetCharLength(valuePtr);
	DECACHE_STACK_INFO();
	if (TclGetIntForIndexM(interp, value2Ptr, length-1, &index)!=TCL_OK) {
	    CACHE_STACK_INFO();
	    TRACE_ERROR(interp);
	    goto gotError;
	}
	CACHE_STACK_INFO();

	if ((index < 0) || (index >= length)) {
	    TclNewObj(objResultPtr);
	} else if (TclIsPureByteArray(valuePtr)) {
	    objResultPtr = Tcl_NewByteArrayObj(
		    Tcl_GetByteArrayFromObj(valuePtr, NULL)+index, 1);
	} else if (valuePtr->bytes && length == valuePtr->length) {
	    objResultPtr = Tcl_NewStringObj((const char *)
		    valuePtr->bytes+index, 1);
	} else {
	    char buf[4] = "";
	    int ch = Tcl_GetUniChar(valuePtr, index);

	    /*
	     * This could be: Tcl_NewUnicodeObj((const Tcl_UniChar *)&ch, 1)
	     * but creating the object as a string seems to be faster in
	     * practical use.
	     */
	    if (ch == -1) {
		TclNewObj(objResultPtr);
	    } else {
		length = Tcl_UniCharToUtf(ch, buf);
		if ((ch >= 0xD800) && (length < 3)) {
		    length += Tcl_UniCharToUtf(-1, buf + length);
		}
		objResultPtr = Tcl_NewStringObj(buf, length);
	    }
	}

	TRACE_APPEND(("\"%s\"\n", O2S(objResultPtr)));
	NEXT_INST_F(1, 2, 1);

    case INST_STR_RANGE:
	TRACE(("\"%.20s\" %.20s %.20s =>",
		O2S(OBJ_AT_DEPTH(2)), O2S(OBJ_UNDER_TOS), O2S(OBJ_AT_TOS)));
	length = Tcl_GetCharLength(OBJ_AT_DEPTH(2)) - 1;

	DECACHE_STACK_INFO();
	if (TclGetIntForIndexM(interp, OBJ_UNDER_TOS, length,
		    &fromIdx) != TCL_OK) {
	    CACHE_STACK_INFO();
	    TRACE_ERROR(interp);
	    goto gotError;
	}
	if (TclGetIntForIndexM(interp, OBJ_AT_TOS, length,
		    &toIdx) != TCL_OK) {
	    CACHE_STACK_INFO();
	    TRACE_ERROR(interp);
	    goto gotError;
	}
	CACHE_STACK_INFO();

	if (fromIdx < 0) {
	    fromIdx = 0;
	}
	if (toIdx >= length) {
	    toIdx = length;
	}
	if (toIdx >= fromIdx) {
	    objResultPtr = Tcl_GetRange(OBJ_AT_DEPTH(2), fromIdx, toIdx);
	} else {
	    TclNewObj(objResultPtr);
	}
	TRACE_APPEND(("\"%.30s\"\n", O2S(objResultPtr)));
	NEXT_INST_V(1, 3, 1);

    case INST_STR_RANGE_IMM:
	valuePtr = OBJ_AT_TOS;
	fromIdx = TclGetInt4AtPtr(pc+1);
	toIdx = TclGetInt4AtPtr(pc+5);
	length = Tcl_GetCharLength(valuePtr);
	TRACE(("\"%.20s\" %d %d => ", O2S(valuePtr), fromIdx, toIdx));

	/* Every range of an empty value is an empty value */
	if (length == 0) {
	    TRACE_APPEND(("\n"));
	    NEXT_INST_F(9, 0, 0);
	}

	/* Decode index operands. */

	/*
	assert ( toIdx != TCL_INDEX_NONE );
	 *
	 * Extra safety for legacy bytecodes:
	 */
	if (toIdx == TCL_INDEX_NONE) {
	    goto emptyRange;
	}

	toIdx = TclIndexDecode(toIdx, length - 1);
	if (toIdx < 0) {
	    goto emptyRange;
	} else if (toIdx >= length) {
	    toIdx = length - 1;
	}

	assert ( toIdx >= 0 && toIdx < length );

	/*
	assert ( fromIdx != TCL_INDEX_NONE );
	 *
	 * Extra safety for legacy bytecodes:
	 */
	if (fromIdx == TCL_INDEX_NONE) {
	    fromIdx = TCL_INDEX_START;
	}

	fromIdx = TclIndexDecode(fromIdx, length - 1);
	if (fromIdx < 0) {
	    fromIdx = 0;
	}

	if (fromIdx <= toIdx) {
	    objResultPtr = Tcl_GetRange(valuePtr, fromIdx, toIdx);
	} else {
	emptyRange:
	    TclNewObj(objResultPtr);
	}
	TRACE_APPEND(("%.30s\n", O2S(objResultPtr)));
	NEXT_INST_F(9, 1, 1);

    {
	Tcl_UniChar *ustring1, *ustring2, *ustring3, *end, *p;
	int length3, endIdx;
	Tcl_Obj *value3Ptr;

    case INST_STR_REPLACE:
	value3Ptr = POP_OBJECT();
	valuePtr = OBJ_AT_DEPTH(2);
	endIdx = Tcl_GetCharLength(valuePtr) - 1;
	TRACE(("\"%.20s\" %s %s \"%.20s\" => ", O2S(valuePtr),
		O2S(OBJ_UNDER_TOS), O2S(OBJ_AT_TOS), O2S(value3Ptr)));
	DECACHE_STACK_INFO();
	if (TclGetIntForIndexM(interp, OBJ_UNDER_TOS, endIdx,
		    &fromIdx) != TCL_OK
	    || TclGetIntForIndexM(interp, OBJ_AT_TOS, endIdx,
		    &toIdx) != TCL_OK) {
	    CACHE_STACK_INFO();
	    TclDecrRefCount(value3Ptr);
	    TRACE_ERROR(interp);
	    goto gotError;
	}
	CACHE_STACK_INFO();
	TclDecrRefCount(OBJ_AT_TOS);
	(void) POP_OBJECT();
	TclDecrRefCount(OBJ_AT_TOS);
	(void) POP_OBJECT();

	if ((toIdx < 0) ||
		(fromIdx > endIdx) ||
		(toIdx < fromIdx)) {
	    TRACE_APPEND(("\"%.30s\"\n", O2S(valuePtr)));
	    TclDecrRefCount(value3Ptr);
	    NEXT_INST_F(1, 0, 0);
	}

	if (fromIdx < 0) {
	    fromIdx = 0;
	}

	if (toIdx > endIdx) {
	    toIdx = endIdx;
	}

	if (fromIdx == 0 && toIdx == endIdx) {
	    TclDecrRefCount(OBJ_AT_TOS);
	    OBJ_AT_TOS = value3Ptr;
	    TRACE_APPEND(("\"%.30s\"\n", O2S(value3Ptr)));
	    NEXT_INST_F(1, 0, 0);
	}

	objResultPtr = TclStringReplace(interp, valuePtr, fromIdx,
		toIdx - fromIdx + 1, value3Ptr, TCL_STRING_IN_PLACE);

	if (objResultPtr == value3Ptr) {
	    /* See [Bug 82e7f67325] */
	    TclDecrRefCount(OBJ_AT_TOS);
	    OBJ_AT_TOS = value3Ptr;
	    TRACE_APPEND(("\"%.30s\"\n", O2S(value3Ptr)));
	    NEXT_INST_F(1, 0, 0);
	}
	TclDecrRefCount(value3Ptr);
	TRACE_APPEND(("\"%.30s\"\n", O2S(objResultPtr)));
	NEXT_INST_F(1, 1, 1);

    case INST_STR_MAP:
	valuePtr = OBJ_AT_TOS;		/* "Main" string. */
	value3Ptr = OBJ_UNDER_TOS;	/* "Target" string. */
	value2Ptr = OBJ_AT_DEPTH(2);	/* "Source" string. */
	if (value3Ptr == value2Ptr) {
	    objResultPtr = valuePtr;
	    goto doneStringMap;
	} else if (valuePtr == value2Ptr) {
	    objResultPtr = value3Ptr;
	    goto doneStringMap;
	}
	ustring1 = Tcl_GetUnicodeFromObj(valuePtr, &length);
	if (length == 0) {
	    objResultPtr = valuePtr;
	    goto doneStringMap;
	}
	ustring2 = Tcl_GetUnicodeFromObj(value2Ptr, &length2);
	if (length2 > length || length2 == 0) {
	    objResultPtr = valuePtr;
	    goto doneStringMap;
	} else if (length2 == length) {
	    if (memcmp(ustring1, ustring2, sizeof(Tcl_UniChar) * length)) {
		objResultPtr = valuePtr;
	    } else {
		objResultPtr = value3Ptr;
	    }
	    goto doneStringMap;
	}
	ustring3 = Tcl_GetUnicodeFromObj(value3Ptr, &length3);

	objResultPtr = Tcl_NewUnicodeObj(ustring1, 0);
	p = ustring1;
	end = ustring1 + length;
	for (; ustring1 < end; ustring1++) {
	    if ((*ustring1 == *ustring2) && (length2==1 ||
		    memcmp(ustring1, ustring2, sizeof(Tcl_UniChar) * length2)
			    == 0)) {
		if (p != ustring1) {
		    Tcl_AppendUnicodeToObj(objResultPtr, p, ustring1-p);
		    p = ustring1 + length2;
		} else {
		    p += length2;
		}
		ustring1 = p - 1;

		Tcl_AppendUnicodeToObj(objResultPtr, ustring3, length3);
	    }
	}
	if (p != ustring1) {
	    /*
	     * Put the rest of the unmapped chars onto result.
	     */

	    Tcl_AppendUnicodeToObj(objResultPtr, p, ustring1 - p);
	}
    doneStringMap:
	TRACE_WITH_OBJ(("%.20s %.20s %.20s => ",
		O2S(value2Ptr), O2S(value3Ptr), O2S(valuePtr)), objResultPtr);
	NEXT_INST_V(1, 3, 1);

    case INST_STR_FIND:
	objResultPtr = TclStringFirst(OBJ_UNDER_TOS, OBJ_AT_TOS, 0);

	TRACE(("%.20s %.20s => %d\n",
		O2S(OBJ_UNDER_TOS), O2S(OBJ_AT_TOS), O2S(objResultPtr)));
	NEXT_INST_F(1, 2, 1);

    case INST_STR_FIND_LAST:
	objResultPtr = TclStringLast(OBJ_UNDER_TOS, OBJ_AT_TOS, INT_MAX - 1);

	TRACE(("%.20s %.20s => %d\n",
		O2S(OBJ_UNDER_TOS), O2S(OBJ_AT_TOS), O2S(objResultPtr)));
	NEXT_INST_F(1, 2, 1);

    case INST_STR_CLASS:
	opnd = TclGetInt1AtPtr(pc+1);
	valuePtr = OBJ_AT_TOS;
	TRACE(("%s \"%.30s\" => ", tclStringClassTable[opnd].name,
		O2S(valuePtr)));
	ustring1 = Tcl_GetUnicodeFromObj(valuePtr, &length);
	match = 1;
	if (length > 0) {
	    int ch;
	    end = ustring1 + length;
	    for (p=ustring1 ; p<end ; ) {
		p += TclUniCharToUCS4(p, &ch);
		if (!tclStringClassTable[opnd].comparator(ch)) {
		    match = 0;
		    break;
		}
	    }
	}
	TRACE_APPEND(("%d\n", match));
	JUMP_PEEPHOLE_F(match, 2, 1);
    }

    case INST_STR_MATCH:
	nocase = TclGetInt1AtPtr(pc+1);
	valuePtr = OBJ_AT_TOS;		/* String */
	value2Ptr = OBJ_UNDER_TOS;	/* Pattern */

	/*
	 * Check that at least one of the objects is Unicode before promoting
	 * both.
	 */

	if (TclHasIntRep(valuePtr, &tclStringType)
		|| TclHasIntRep(value2Ptr, &tclStringType)) {
	    Tcl_UniChar *ustring1, *ustring2;

	    ustring1 = Tcl_GetUnicodeFromObj(valuePtr, &length);
	    ustring2 = Tcl_GetUnicodeFromObj(value2Ptr, &length2);
	    match = TclUniCharMatch(ustring1, length, ustring2, length2,
		    nocase);
	} else if (TclIsPureByteArray(valuePtr) && !nocase) {
	    unsigned char *bytes1, *bytes2;

	    bytes1 = Tcl_GetByteArrayFromObj(valuePtr, &length);
	    bytes2 = Tcl_GetByteArrayFromObj(value2Ptr, &length2);
	    match = TclByteArrayMatch(bytes1, length, bytes2, length2, 0);
	} else {
	    match = Tcl_StringCaseMatch(TclGetString(valuePtr),
		    TclGetString(value2Ptr), nocase);
	}

	/*
	 * Reuse value2Ptr object already on stack if possible. Adjustment is
	 * 2 due to the nocase byte
	 */

	TRACE(("%.20s %.20s => %d\n", O2S(valuePtr), O2S(value2Ptr), match));

	/*
	 * Peep-hole optimisation: if you're about to jump, do jump from here.
	 */

	JUMP_PEEPHOLE_F(match, 2, 2);

    {
	const char *string1, *string2;
	int trim1, trim2;

    case INST_STR_TRIM_LEFT:
	valuePtr = OBJ_UNDER_TOS;	/* String */
	value2Ptr = OBJ_AT_TOS;		/* TrimSet */
	string2 = TclGetStringFromObj(value2Ptr, &length2);
	string1 = TclGetStringFromObj(valuePtr, &length);
	trim1 = TclTrimLeft(string1, length, string2, length2);
	trim2 = 0;
	goto createTrimmedString;
    case INST_STR_TRIM_RIGHT:
	valuePtr = OBJ_UNDER_TOS;	/* String */
	value2Ptr = OBJ_AT_TOS;		/* TrimSet */
	string2 = TclGetStringFromObj(value2Ptr, &length2);
	string1 = TclGetStringFromObj(valuePtr, &length);
	trim2 = TclTrimRight(string1, length, string2, length2);
	trim1 = 0;
	goto createTrimmedString;
    case INST_STR_TRIM:
	valuePtr = OBJ_UNDER_TOS;	/* String */
	value2Ptr = OBJ_AT_TOS;		/* TrimSet */
	string2 = TclGetStringFromObj(value2Ptr, &length2);
	string1 = TclGetStringFromObj(valuePtr, &length);
	trim1 = TclTrim(string1, length, string2, length2, &trim2);
    createTrimmedString:
	/*
	 * Careful here; trim set often contains non-ASCII characters so we
	 * take care when printing. [Bug 971cb4f1db]
	 */

#ifdef TCL_COMPILE_DEBUG
	if (traceInstructions) {
	    TRACE(("\"%.30s\" ", O2S(valuePtr)));
	    TclPrintObject(stdout, value2Ptr, 30);
	    printf(" => ");
	}
#endif
	if (trim1 == 0 && trim2 == 0) {
#ifdef TCL_COMPILE_DEBUG
	    if (traceInstructions) {
		TclPrintObject(stdout, valuePtr, 30);
		printf("\n");
	    }
#endif
	    NEXT_INST_F(1, 1, 0);
	} else {
	    objResultPtr = Tcl_NewStringObj(string1+trim1, length-trim1-trim2);
#ifdef TCL_COMPILE_DEBUG
	    if (traceInstructions) {
		TclPrintObject(stdout, objResultPtr, 30);
		printf("\n");
	    }
#endif
	    NEXT_INST_F(1, 2, 1);
	}
    }

    case INST_REGEXP:
	cflags = TclGetInt1AtPtr(pc+1); /* RE compile flages like NOCASE */
	valuePtr = OBJ_AT_TOS;		/* String */
	value2Ptr = OBJ_UNDER_TOS;	/* Pattern */
	TRACE(("\"%.30s\" \"%.30s\" => ", O2S(valuePtr), O2S(value2Ptr)));

	/*
	 * Compile and match the regular expression.
	 */

	{
	    Tcl_RegExp regExpr =
		    Tcl_GetRegExpFromObj(interp, value2Ptr, cflags);

	    if (regExpr == NULL) {
		TRACE_ERROR(interp);
		goto gotError;
	    }
	    match = Tcl_RegExpExecObj(interp, regExpr, valuePtr, 0, 0, 0);
	    if (match < 0) {
		TRACE_ERROR(interp);
		goto gotError;
	    }
	}

	TRACE_APPEND(("%d\n", match));

	/*
	 * Peep-hole optimisation: if you're about to jump, do jump from here.
	 * Adjustment is 2 due to the nocase byte.
	 */

	JUMP_PEEPHOLE_F(match, 2, 2);
    }

    /*
     *	   End of string-related instructions.
     * -----------------------------------------------------------------
     *	   Start of numeric operator instructions.
     */

    {
	ClientData ptr1, ptr2;
	int type1, type2;
	Tcl_WideInt w1, w2, wResult;

    case INST_NUM_TYPE:
	if (GetNumberFromObj(NULL, OBJ_AT_TOS, &ptr1, &type1) != TCL_OK) {
	    type1 = 0;
	} else if (type1 == TCL_NUMBER_BIG) {
	    /* value is an integer outside the WIDE_MIN to WIDE_MAX range */
	    /* [string is wideinteger] is WIDE_MIN to WIDE_MAX range */
	    Tcl_WideInt w;

	    if (TclGetWideIntFromObj(NULL, OBJ_AT_TOS, &w) == TCL_OK) {
		type1 = TCL_NUMBER_INT;
	    }
	}
	TclNewIntObj(objResultPtr, type1);
	TRACE(("\"%.20s\" => %d\n", O2S(OBJ_AT_TOS), type1));
	NEXT_INST_F(1, 1, 1);

    case INST_EQ:
    case INST_NEQ:
    case INST_LT:
    case INST_GT:
    case INST_LE:
    case INST_GE: {
	int iResult = 0, compare = 0;

	value2Ptr = OBJ_AT_TOS;
	valuePtr = OBJ_UNDER_TOS;

	/*
	    Try to determine, without triggering generation of a string
	    representation, whether one value is not a number.
	*/
	if (TclCheckEmptyString(valuePtr) > 0 || TclCheckEmptyString(value2Ptr) > 0) {
	    goto stringCompare;
	}

	if (GetNumberFromObj(NULL, valuePtr, &ptr1, &type1) != TCL_OK
		|| GetNumberFromObj(NULL, value2Ptr, &ptr2, &type2) != TCL_OK) {
	    /*
	     * At least one non-numeric argument - compare as strings.
	     */

	    goto stringCompare;
	}
	if (type1 == TCL_NUMBER_NAN || type2 == TCL_NUMBER_NAN) {
	    /*
	     * NaN arg: NaN != to everything, other compares are false.
	     */

	    iResult = (*pc == INST_NEQ);
	    goto foundResult;
	}
	if (valuePtr == value2Ptr) {
	    compare = MP_EQ;
	    goto convertComparison;
	}
	if ((type1 == TCL_NUMBER_INT) && (type2 == TCL_NUMBER_INT)) {
	    w1 = *((const Tcl_WideInt *)ptr1);
	    w2 = *((const Tcl_WideInt *)ptr2);
	    compare = (w1 < w2) ? MP_LT : ((w1 > w2) ? MP_GT : MP_EQ);
	} else {
	    compare = TclCompareTwoNumbers(valuePtr, value2Ptr);
	}

	/*
	 * Turn comparison outcome into appropriate result for opcode.
	 */

    convertComparison:
	switch (*pc) {
	case INST_EQ:
	    iResult = (compare == MP_EQ);
	    break;
	case INST_NEQ:
	    iResult = (compare != MP_EQ);
	    break;
	case INST_LT:
	    iResult = (compare == MP_LT);
	    break;
	case INST_GT:
	    iResult = (compare == MP_GT);
	    break;
	case INST_LE:
	    iResult = (compare != MP_GT);
	    break;
	case INST_GE:
	    iResult = (compare != MP_LT);
	    break;
	}

	/*
	 * Peep-hole optimisation: if you're about to jump, do jump from here.
	 */

    foundResult:
	TRACE(("\"%.20s\" \"%.20s\" => %d\n", O2S(valuePtr), O2S(value2Ptr),
		iResult));
	JUMP_PEEPHOLE_F(iResult, 1, 2);
    }

    case INST_MOD:
    case INST_LSHIFT:
    case INST_RSHIFT:
    case INST_BITOR:
    case INST_BITXOR:
    case INST_BITAND:
	value2Ptr = OBJ_AT_TOS;
	valuePtr = OBJ_UNDER_TOS;

	if ((GetNumberFromObj(NULL, valuePtr, &ptr1, &type1) != TCL_OK)
		|| (type1==TCL_NUMBER_DOUBLE) || (type1==TCL_NUMBER_NAN)) {
	    TRACE(("%.20s %.20s => ILLEGAL 1st TYPE %s\n", O2S(valuePtr),
		    O2S(value2Ptr), (valuePtr->typePtr?
		    valuePtr->typePtr->name : "null")));
	    DECACHE_STACK_INFO();
	    IllegalExprOperandType(interp, pc, valuePtr);
	    CACHE_STACK_INFO();
	    goto gotError;
	}

	if ((GetNumberFromObj(NULL, value2Ptr, &ptr2, &type2) != TCL_OK)
		|| (type2==TCL_NUMBER_DOUBLE) || (type2==TCL_NUMBER_NAN)) {
	    TRACE(("%.20s %.20s => ILLEGAL 2nd TYPE %s\n", O2S(valuePtr),
		    O2S(value2Ptr), (value2Ptr->typePtr?
		    value2Ptr->typePtr->name : "null")));
	    DECACHE_STACK_INFO();
	    IllegalExprOperandType(interp, pc, value2Ptr);
	    CACHE_STACK_INFO();
	    goto gotError;
	}

	/*
	 * Check for common, simple case.
	 */

	if ((type1 == TCL_NUMBER_INT) && (type2 == TCL_NUMBER_INT)) {
	    w1 = *((const Tcl_WideInt *)ptr1);
	    w2 = *((const Tcl_WideInt *)ptr2);

	    switch (*pc) {
	    case INST_MOD:
		if (w2 == 0) {
		    TRACE(("%s %s => DIVIDE BY ZERO\n", O2S(valuePtr),
			    O2S(value2Ptr)));
		    goto divideByZero;
		} else if ((w2 == 1) || (w2 == -1)) {
		    /*
		     * Div. by |1| always yields remainder of 0.
		     */

		    TRACE(("%s %s => ", O2S(valuePtr), O2S(value2Ptr)));
		    objResultPtr = TCONST(0);
		    TRACE(("%s\n", O2S(objResultPtr)));
		    NEXT_INST_F(1, 2, 1);
		} else if (w1 == 0) {
		    /*
		     * 0 % (non-zero) always yields remainder of 0.
		     */

		    TRACE(("%s %s => ", O2S(valuePtr), O2S(value2Ptr)));
		    objResultPtr = TCONST(0);
		    TRACE(("%s\n", O2S(objResultPtr)));
		    NEXT_INST_F(1, 2, 1);
		} else {
		    wResult = w1 / w2;

		    /*
		     * Force Tcl's integer division rules.
		     * TODO: examine for logic simplification
		     */

		    if ((wResult < 0 || (wResult == 0 &&
			    ((w1 < 0 && w2 > 0) || (w1 > 0 && w2 < 0)))) &&
			    (wResult * w2 != w1)) {
			wResult -= 1;
		    }
		    wResult = w1 - w2*wResult;
		    goto wideResultOfArithmetic;
		}
		break;

	    case INST_RSHIFT:
		if (w2 < 0) {
		    Tcl_SetObjResult(interp, Tcl_NewStringObj(
			    "negative shift argument", -1));
#ifdef ERROR_CODE_FOR_EARLY_DETECTED_ARITH_ERROR
		    DECACHE_STACK_INFO();
		    Tcl_SetErrorCode(interp, "ARITH", "DOMAIN",
			    "domain error: argument not in valid range",
			    NULL);
		    CACHE_STACK_INFO();
#endif /* ERROR_CODE_FOR_EARLY_DETECTED_ARITH_ERROR */
		    goto gotError;
		} else if (w1 == 0) {
		    TRACE(("%s %s => ", O2S(valuePtr), O2S(value2Ptr)));
		    objResultPtr = TCONST(0);
		    TRACE(("%s\n", O2S(objResultPtr)));
		    NEXT_INST_F(1, 2, 1);
		} else {
		    /*
		     * Quickly force large right shifts to 0 or -1.
		     */

		    if (w2 >= (Tcl_WideInt)(CHAR_BIT*sizeof(long))) {
			/*
			 * We assume that INT_MAX is much larger than the
			 * number of bits in a long. This is a pretty safe
			 * assumption, given that the former is usually around
			 * 4e9 and the latter 32 or 64...
			 */

			TRACE(("%s %s => ", O2S(valuePtr), O2S(value2Ptr)));
			if (w1 > 0L) {
			    objResultPtr = TCONST(0);
			} else {
			    TclNewIntObj(objResultPtr, -1);
			}
			TRACE(("%s\n", O2S(objResultPtr)));
			NEXT_INST_F(1, 2, 1);
		    }

		    /*
		     * Handle shifts within the native long range.
		     */

		    wResult = w1 >> ((int) w2);
		    goto wideResultOfArithmetic;
		}
		break;

	    case INST_LSHIFT:
		if (w2 < 0) {
		    Tcl_SetObjResult(interp, Tcl_NewStringObj(
			    "negative shift argument", -1));
#ifdef ERROR_CODE_FOR_EARLY_DETECTED_ARITH_ERROR
		    DECACHE_STACK_INFO();
		    Tcl_SetErrorCode(interp, "ARITH", "DOMAIN",
			    "domain error: argument not in valid range",
			    NULL);
		    CACHE_STACK_INFO();
#endif /* ERROR_CODE_FOR_EARLY_DETECTED_ARITH_ERROR */
		    goto gotError;
		} else if (w1 == 0) {
		    TRACE(("%s %s => ", O2S(valuePtr), O2S(value2Ptr)));
		    objResultPtr = TCONST(0);
		    TRACE(("%s\n", O2S(objResultPtr)));
		    NEXT_INST_F(1, 2, 1);
		} else if (w2 > INT_MAX) {
		    /*
		     * Technically, we could hold the value (1 << (INT_MAX+1))
		     * in an mp_int, but since we're using mp_mul_2d() to do
		     * the work, and it takes only an int argument, that's a
		     * good place to draw the line.
		     */

		    Tcl_SetObjResult(interp, Tcl_NewStringObj(
			    "integer value too large to represent", -1));
#ifdef ERROR_CODE_FOR_EARLY_DETECTED_ARITH_ERROR
		    DECACHE_STACK_INFO();
		    Tcl_SetErrorCode(interp, "ARITH", "IOVERFLOW",
			    "integer value too large to represent", NULL);
		    CACHE_STACK_INFO();
#endif /* ERROR_CODE_FOR_EARLY_DETECTED_ARITH_ERROR */
		    goto gotError;
		} else {
		    int shift = (int) w2;

		    /*
		     * Handle shifts within the native long range.
		     */

		    if ((size_t) shift < CHAR_BIT*sizeof(long) && (w1 != 0)
			    && !((w1>0 ? w1 : ~w1) &
				-(1L<<(CHAR_BIT*sizeof(long) - 1 - shift)))) {
			wResult = w1 << shift;
			goto wideResultOfArithmetic;
		    }
		}

		/*
		 * Too large; need to use the broken-out function.
		 */

		TRACE(("%s %s => ", O2S(valuePtr), O2S(value2Ptr)));
		break;

	    case INST_BITAND:
		wResult = w1 & w2;
		goto wideResultOfArithmetic;
	    case INST_BITOR:
		wResult = w1 | w2;
		goto wideResultOfArithmetic;
	    case INST_BITXOR:
		wResult = w1 ^ w2;
		goto wideResultOfArithmetic;
	    }
	}

	/*
	 * DO NOT MERGE THIS WITH THE EQUIVALENT SECTION LATER! That would
	 * encourage the compiler to inline ExecuteExtendedBinaryMathOp, which
	 * is highly undesirable due to the overall impact on size.
	 */

	TRACE(("%s %s => ", O2S(valuePtr), O2S(value2Ptr)));
	objResultPtr = ExecuteExtendedBinaryMathOp(interp, *pc, &TCONST(0),
		valuePtr, value2Ptr);
	if (objResultPtr == DIVIDED_BY_ZERO) {
	    TRACE_APPEND(("DIVIDE BY ZERO\n"));
	    goto divideByZero;
	} else if (objResultPtr == GENERAL_ARITHMETIC_ERROR) {
	    TRACE_ERROR(interp);
	    goto gotError;
	} else if (objResultPtr == NULL) {
	    TRACE_APPEND(("%s\n", O2S(valuePtr)));
	    NEXT_INST_F(1, 1, 0);
	} else {
	    TRACE_APPEND(("%s\n", O2S(objResultPtr)));
	    NEXT_INST_F(1, 2, 1);
	}

    case INST_EXPON:
    case INST_ADD:
    case INST_SUB:
    case INST_DIV:
    case INST_MULT:
	value2Ptr = OBJ_AT_TOS;
	valuePtr = OBJ_UNDER_TOS;

	if ((GetNumberFromObj(NULL, valuePtr, &ptr1, &type1) != TCL_OK)
		|| IsErroringNaNType(type1)) {
	    TRACE(("%.20s %.20s => ILLEGAL 1st TYPE %s\n",
		    O2S(value2Ptr), O2S(valuePtr),
		    (valuePtr->typePtr? valuePtr->typePtr->name: "null")));
	    DECACHE_STACK_INFO();
	    IllegalExprOperandType(interp, pc, valuePtr);
	    CACHE_STACK_INFO();
	    goto gotError;
	}

#ifdef ACCEPT_NAN
	if (type1 == TCL_NUMBER_NAN) {
	    /*
	     * NaN first argument -> result is also NaN.
	     */

	    NEXT_INST_F(1, 1, 0);
	}
#endif

	if ((GetNumberFromObj(NULL, value2Ptr, &ptr2, &type2) != TCL_OK)
		|| IsErroringNaNType(type2)) {
	    TRACE(("%.20s %.20s => ILLEGAL 2nd TYPE %s\n",
		    O2S(value2Ptr), O2S(valuePtr),
		    (value2Ptr->typePtr? value2Ptr->typePtr->name: "null")));
	    DECACHE_STACK_INFO();
	    IllegalExprOperandType(interp, pc, value2Ptr);
	    CACHE_STACK_INFO();
	    goto gotError;
	}

#ifdef ACCEPT_NAN
	if (type2 == TCL_NUMBER_NAN) {
	    /*
	     * NaN second argument -> result is also NaN.
	     */

	    objResultPtr = value2Ptr;
	    NEXT_INST_F(1, 2, 1);
	}
#endif

	/*
	 * Handle (long,long) arithmetic as best we can without going out to
	 * an external function.
	 */

	if ((type1 == TCL_NUMBER_INT) && (type2 == TCL_NUMBER_INT)) {
	    w1 = *((const Tcl_WideInt *)ptr1);
	    w2 = *((const Tcl_WideInt *)ptr2);

	    switch (*pc) {
	    case INST_ADD:
		wResult = w1 + w2;
		/*
		 * Check for overflow.
		 */

		if (Overflowing(w1, w2, wResult)) {
		    goto overflow;
		}
		goto wideResultOfArithmetic;

	    case INST_SUB:
		wResult = w1 - w2;
		/*
		 * Must check for overflow. The macro tests for overflows in
		 * sums by looking at the sign bits. As we have a subtraction
		 * here, we are adding -w2. As -w2 could in turn overflow, we
		 * test with ~w2 instead: it has the opposite sign bit to w2
		 * so it does the job. Note that the only "bad" case (w2==0)
		 * is irrelevant for this macro, as in that case w1 and
		 * wResult have the same sign and there is no overflow anyway.
		 */

		if (Overflowing(w1, ~w2, wResult)) {
		    goto overflow;
		}
	    wideResultOfArithmetic:
		TRACE(("%s %s => ", O2S(valuePtr), O2S(value2Ptr)));
		if (Tcl_IsShared(valuePtr)) {
		    objResultPtr = Tcl_NewWideIntObj(wResult);
		    TRACE(("%s\n", O2S(objResultPtr)));
		    NEXT_INST_F(1, 2, 1);
		}
		TclSetIntObj(valuePtr, wResult);
		TRACE(("%s\n", O2S(valuePtr)));
		NEXT_INST_F(1, 1, 0);
	    break;

	    case INST_DIV:
		if (w2 == 0) {
		    TRACE(("%s %s => DIVIDE BY ZERO\n",
			    O2S(valuePtr), O2S(value2Ptr)));
		    goto divideByZero;
		} else if ((w1 == WIDE_MIN) && (w2 == -1)) {
		    /*
		     * Can't represent (-WIDE_MIN) as a Tcl_WideInt.
		     */

		    goto overflow;
		}
		wResult = w1 / w2;

		/*
		 * Force Tcl's integer division rules.
		 * TODO: examine for logic simplification
		 */

		if (((wResult < 0) || ((wResult == 0) &&
			((w1 < 0 && w2 > 0) || (w1 > 0 && w2 < 0)))) &&
			((wResult * w2) != w1)) {
		    wResult -= 1;
		}
		goto wideResultOfArithmetic;

	    case INST_MULT:
		if (((sizeof(Tcl_WideInt) >= 2*sizeof(int))
			&& (w1 <= INT_MAX) && (w1 >= INT_MIN)
			&& (w2 <= INT_MAX) && (w2 >= INT_MIN))
			|| ((sizeof(Tcl_WideInt) >= 2*sizeof(short))
			&& (w1 <= SHRT_MAX) && (w1 >= SHRT_MIN)
			&& (w2 <= SHRT_MAX) && (w2 >= SHRT_MIN))) {
		    wResult = w1 * w2;
		    goto wideResultOfArithmetic;
		}
	    }

	    /*
	     * Fall through with INST_EXPON, INST_DIV and large multiplies.
	     */
	}

    overflow:
	TRACE(("%s %s => ", O2S(valuePtr), O2S(value2Ptr)));
	objResultPtr = ExecuteExtendedBinaryMathOp(interp, *pc, &TCONST(0),
		valuePtr, value2Ptr);
	if (objResultPtr == DIVIDED_BY_ZERO) {
	    TRACE_APPEND(("DIVIDE BY ZERO\n"));
	    goto divideByZero;
	} else if (objResultPtr == EXPONENT_OF_ZERO) {
	    TRACE_APPEND(("EXPONENT OF ZERO\n"));
	    goto exponOfZero;
	} else if (objResultPtr == GENERAL_ARITHMETIC_ERROR) {
	    TRACE_ERROR(interp);
	    goto gotError;
	} else if (objResultPtr == OUT_OF_MEMORY) {
	    TRACE_APPEND(("OUT OF MEMORY\n"));
	    goto outOfMemory;
	} else if (objResultPtr == NULL) {
	    TRACE_APPEND(("%s\n", O2S(valuePtr)));
	    NEXT_INST_F(1, 1, 0);
	} else {
	    TRACE_APPEND(("%s\n", O2S(objResultPtr)));
	    NEXT_INST_F(1, 2, 1);
	}

    case INST_LNOT: {
	int b;

	valuePtr = OBJ_AT_TOS;

	/* TODO - check claim that taking address of b harms performance */
	/* TODO - consider optimization search for constants */
	if (TclGetBooleanFromObj(NULL, valuePtr, &b) != TCL_OK) {
	    TRACE(("\"%.20s\" => ERROR: illegal type %s\n", O2S(valuePtr),
		    (valuePtr->typePtr? valuePtr->typePtr->name : "null")));
	    DECACHE_STACK_INFO();
	    IllegalExprOperandType(interp, pc, valuePtr);
	    CACHE_STACK_INFO();
	    goto gotError;
	}
	/* TODO: Consider peephole opt. */
	objResultPtr = TCONST(!b);
	TRACE_WITH_OBJ(("%s => ", O2S(valuePtr)), objResultPtr);
	NEXT_INST_F(1, 1, 1);
    }

    case INST_BITNOT:
	valuePtr = OBJ_AT_TOS;
	TRACE(("\"%.20s\" => ", O2S(valuePtr)));
	if ((GetNumberFromObj(NULL, valuePtr, &ptr1, &type1) != TCL_OK)
		|| (type1==TCL_NUMBER_NAN) || (type1==TCL_NUMBER_DOUBLE)) {
	    /*
	     * ... ~$NonInteger => raise an error.
	     */

	    TRACE_APPEND(("ERROR: illegal type %s\n",
		    (valuePtr->typePtr? valuePtr->typePtr->name : "null")));
	    DECACHE_STACK_INFO();
	    IllegalExprOperandType(interp, pc, valuePtr);
	    CACHE_STACK_INFO();
	    goto gotError;
	}
	if (type1 == TCL_NUMBER_INT) {
	    w1 = *((const Tcl_WideInt *) ptr1);
	    if (Tcl_IsShared(valuePtr)) {
		TclNewIntObj(objResultPtr, ~w1);
		TRACE_APPEND(("%s\n", O2S(objResultPtr)));
		NEXT_INST_F(1, 1, 1);
	    }
	    TclSetIntObj(valuePtr, ~w1);
	    TRACE_APPEND(("%s\n", O2S(valuePtr)));
	    NEXT_INST_F(1, 0, 0);
	}
	objResultPtr = ExecuteExtendedUnaryMathOp(*pc, valuePtr);
	if (objResultPtr != NULL) {
	    TRACE_APPEND(("%s\n", O2S(objResultPtr)));
	    NEXT_INST_F(1, 1, 1);
	} else {
	    TRACE_APPEND(("%s\n", O2S(valuePtr)));
	    NEXT_INST_F(1, 0, 0);
	}

    case INST_UMINUS:
	valuePtr = OBJ_AT_TOS;
	TRACE(("\"%.20s\" => ", O2S(valuePtr)));
	if ((GetNumberFromObj(NULL, valuePtr, &ptr1, &type1) != TCL_OK)
		|| IsErroringNaNType(type1)) {
	    TRACE_APPEND(("ERROR: illegal type %s \n",
		    (valuePtr->typePtr? valuePtr->typePtr->name : "null")));
	    DECACHE_STACK_INFO();
	    IllegalExprOperandType(interp, pc, valuePtr);
	    CACHE_STACK_INFO();
	    goto gotError;
	}
	switch (type1) {
	case TCL_NUMBER_NAN:
	    /* -NaN => NaN */
	    TRACE_APPEND(("%s\n", O2S(valuePtr)));
	    NEXT_INST_F(1, 0, 0);
	break;
	case TCL_NUMBER_INT:
	    w1 = *((const Tcl_WideInt *) ptr1);
	    if (w1 != WIDE_MIN) {
		if (Tcl_IsShared(valuePtr)) {
		    TclNewIntObj(objResultPtr, -w1);
		    TRACE_APPEND(("%s\n", O2S(objResultPtr)));
		    NEXT_INST_F(1, 1, 1);
		}
		TclSetIntObj(valuePtr, -w1);
		TRACE_APPEND(("%s\n", O2S(valuePtr)));
		NEXT_INST_F(1, 0, 0);
	    }
	    /* FALLTHROUGH */
	}
	objResultPtr = ExecuteExtendedUnaryMathOp(*pc, valuePtr);
	if (objResultPtr != NULL) {
	    TRACE_APPEND(("%s\n", O2S(objResultPtr)));
	    NEXT_INST_F(1, 1, 1);
	} else {
	    TRACE_APPEND(("%s\n", O2S(valuePtr)));
	    NEXT_INST_F(1, 0, 0);
	}

    case INST_UPLUS:
    case INST_TRY_CVT_TO_NUMERIC:
	/*
	 * Try to convert the topmost stack object to numeric object. This is
	 * done in order to support [expr]'s policy of interpreting operands
	 * if at all possible as numbers first, then strings.
	 */

	valuePtr = OBJ_AT_TOS;
	TRACE(("\"%.20s\" => ", O2S(valuePtr)));

	if (GetNumberFromObj(NULL, valuePtr, &ptr1, &type1) != TCL_OK) {
	    if (*pc == INST_UPLUS) {
		/*
		 * ... +$NonNumeric => raise an error.
		 */

		TRACE_APPEND(("ERROR: illegal type %s\n",
			(valuePtr->typePtr? valuePtr->typePtr->name:"null")));
		DECACHE_STACK_INFO();
		IllegalExprOperandType(interp, pc, valuePtr);
		CACHE_STACK_INFO();
		goto gotError;
	    }

	    /* ... TryConvertToNumeric($NonNumeric) is acceptable */
	    TRACE_APPEND(("not numeric\n"));
	    NEXT_INST_F(1, 0, 0);
	}
	if (IsErroringNaNType(type1)) {
	    if (*pc == INST_UPLUS) {
		/*
		 * ... +$NonNumeric => raise an error.
		 */

		TRACE_APPEND(("ERROR: illegal type %s\n",
			(valuePtr->typePtr? valuePtr->typePtr->name:"null")));
		DECACHE_STACK_INFO();
		IllegalExprOperandType(interp, pc, valuePtr);
		CACHE_STACK_INFO();
	    } else {
		/*
		 * Numeric conversion of NaN -> error.
		 */

		TRACE_APPEND(("ERROR: IEEE floating pt error\n"));
		DECACHE_STACK_INFO();
		TclExprFloatError(interp, *((const double *) ptr1));
		CACHE_STACK_INFO();
	    }
	    goto gotError;
	}

	/*
	 * Ensure that the numeric value has a string rep the same as the
	 * formatted version of its internal rep. This is used, e.g., to make
	 * sure that "expr {0001}" yields "1", not "0001". We implement this
	 * by _discarding_ the string rep since we know it will be
	 * regenerated, if needed later, by formatting the internal rep's
	 * value.
	 */

	if (valuePtr->bytes == NULL) {
	    TRACE_APPEND(("numeric, same Tcl_Obj\n"));
	    NEXT_INST_F(1, 0, 0);
	}
	if (Tcl_IsShared(valuePtr)) {
	    /*
	     * Here we do some surgery within the Tcl_Obj internals. We want
	     * to copy the intrep, but not the string, so we temporarily hide
	     * the string so we do not copy it.
	     */

	    char *savedString = valuePtr->bytes;

	    valuePtr->bytes = NULL;
	    objResultPtr = Tcl_DuplicateObj(valuePtr);
	    valuePtr->bytes = savedString;
	    TRACE_APPEND(("numeric, new Tcl_Obj\n"));
	    NEXT_INST_F(1, 1, 1);
	}
	TclInvalidateStringRep(valuePtr);
	TRACE_APPEND(("numeric, same Tcl_Obj\n"));
	NEXT_INST_F(1, 0, 0);
    }
    break;

    /*
     *	   End of numeric operator instructions.
     * -----------------------------------------------------------------
     */

    case INST_TRY_CVT_TO_BOOLEAN:
	valuePtr = OBJ_AT_TOS;
	if (TclHasIntRep(valuePtr,  &tclBooleanType)) {
	    objResultPtr = TCONST(1);
	} else {
	    int res = (TclSetBooleanFromAny(NULL, valuePtr) == TCL_OK);
	    objResultPtr = TCONST(res);
	}
	TRACE_WITH_OBJ(("\"%.30s\" => ", O2S(valuePtr)), objResultPtr);
	NEXT_INST_F(1, 0, 1);
    break;

    case INST_BREAK:
	/*
	DECACHE_STACK_INFO();
	Tcl_ResetResult(interp);
	CACHE_STACK_INFO();
	*/
	result = TCL_BREAK;
	cleanup = 0;
	TRACE(("=> BREAK!\n"));
	goto processExceptionReturn;

    case INST_CONTINUE:
	/*
	DECACHE_STACK_INFO();
	Tcl_ResetResult(interp);
	CACHE_STACK_INFO();
	*/
	result = TCL_CONTINUE;
	cleanup = 0;
	TRACE(("=> CONTINUE!\n"));
	goto processExceptionReturn;

    {
	ForeachInfo *infoPtr;
	Var *iterVarPtr, *listVarPtr;
	Tcl_Obj *oldValuePtr, *listPtr, **elements;
	ForeachVarList *varListPtr;
	int numLists, listTmpIndex, listLen, numVars;
	size_t iterNum;
	int varIndex, valIndex, continueLoop, j, iterTmpIndex;
	long i;

    case INST_FOREACH_START4: /* DEPRECATED */
	/*
	 * Initialize the temporary local var that holds the count of the
	 * number of iterations of the loop body to -1.
	 */

	opnd = TclGetUInt4AtPtr(pc+1);
	infoPtr = (ForeachInfo *)codePtr->auxDataArrayPtr[opnd].clientData;
	iterTmpIndex = infoPtr->loopCtTemp;
	iterVarPtr = LOCAL(iterTmpIndex);
	oldValuePtr = iterVarPtr->value.objPtr;

	if (oldValuePtr == NULL) {
	    TclNewIntObj(iterVarPtr->value.objPtr, -1);
	    Tcl_IncrRefCount(iterVarPtr->value.objPtr);
	} else {
	    TclSetIntObj(oldValuePtr, -1);
	}
	TRACE(("%u => loop iter count temp %d\n", opnd, iterTmpIndex));

#ifndef TCL_COMPILE_DEBUG
	/*
	 * Remark that the compiler ALWAYS sets INST_FOREACH_STEP4 immediately
	 * after INST_FOREACH_START4 - let us just fall through instead of
	 * jumping back to the top.
	 */

	pc += 5;
	TCL_DTRACE_INST_NEXT();
#else
	NEXT_INST_F(5, 0, 0);
#endif

    case INST_FOREACH_STEP4: /* DEPRECATED */
	/*
	 * "Step" a foreach loop (i.e., begin its next iteration) by assigning
	 * the next value list element to each loop var.
	 */

	opnd = TclGetUInt4AtPtr(pc+1);
	TRACE(("%u => ", opnd));
	infoPtr = (ForeachInfo *)codePtr->auxDataArrayPtr[opnd].clientData;
	numLists = infoPtr->numLists;

	/*
	 * Increment the temp holding the loop iteration number.
	 */

	iterVarPtr = LOCAL(infoPtr->loopCtTemp);
	valuePtr = iterVarPtr->value.objPtr;
	iterNum = (size_t)valuePtr->internalRep.wideValue + 1;
	TclSetIntObj(valuePtr, iterNum);

	/*
	 * Check whether all value lists are exhausted and we should stop the
	 * loop.
	 */

	continueLoop = 0;
	listTmpIndex = infoPtr->firstValueTemp;
	for (i = 0;  i < numLists;  i++) {
	    varListPtr = infoPtr->varLists[i];
	    numVars = varListPtr->numVars;

	    listVarPtr = LOCAL(listTmpIndex);
	    listPtr = listVarPtr->value.objPtr;
	    if (TclListObjLength(interp, listPtr, &listLen) != TCL_OK) {
		TRACE_APPEND(("ERROR converting list %ld, \"%.30s\": %s\n",
			i, O2S(listPtr), O2S(Tcl_GetObjResult(interp))));
		goto gotError;
	    }
	    if ((size_t)listLen > iterNum * numVars) {
		continueLoop = 1;
	    }
	    listTmpIndex++;
	}

	/*
	 * If some var in some var list still has a remaining list element
	 * iterate one more time. Assign to var the next element from its
	 * value list. We already checked above that each list temp holds a
	 * valid list object (by calling Tcl_ListObjLength), but cannot rely
	 * on that check remaining valid: one list could have been shimmered
	 * as a side effect of setting a traced variable.
	 */

	if (continueLoop) {
	    listTmpIndex = infoPtr->firstValueTemp;
	    for (i = 0;  i < numLists;  i++) {
		varListPtr = infoPtr->varLists[i];
		numVars = varListPtr->numVars;

		listVarPtr = LOCAL(listTmpIndex);
		listPtr = TclListObjCopy(NULL, listVarPtr->value.objPtr);
		TclListObjGetElements(interp, listPtr, &listLen, &elements);

		valIndex = (iterNum * numVars);
		for (j = 0;  j < numVars;  j++) {
		    if (valIndex >= listLen) {
			TclNewObj(valuePtr);
		    } else {
			valuePtr = elements[valIndex];
		    }

		    varIndex = varListPtr->varIndexes[j];
		    varPtr = LOCAL(varIndex);
		    while (TclIsVarLink(varPtr)) {
			varPtr = varPtr->value.linkPtr;
		    }
		    if (TclIsVarDirectWritable(varPtr)) {
			value2Ptr = varPtr->value.objPtr;
			if (valuePtr != value2Ptr) {
			    if (value2Ptr != NULL) {
				TclDecrRefCount(value2Ptr);
			    }
			    varPtr->value.objPtr = valuePtr;
			    Tcl_IncrRefCount(valuePtr);
			}
		    } else {
			DECACHE_STACK_INFO();
			if (TclPtrSetVarIdx(interp, varPtr, NULL, NULL, NULL,
				valuePtr, TCL_LEAVE_ERR_MSG, varIndex)==NULL){
			    CACHE_STACK_INFO();
			    TRACE_APPEND((
				    "ERROR init. index temp %d: %s\n",
				    varIndex, O2S(Tcl_GetObjResult(interp))));
			    TclDecrRefCount(listPtr);
			    goto gotError;
			}
			CACHE_STACK_INFO();
		    }
		    valIndex++;
		}
		TclDecrRefCount(listPtr);
		listTmpIndex++;
	    }
	}
	TRACE_APPEND(("%d lists, iter %" TCL_Z_MODIFIER "u, %s loop\n",
		numLists, iterNum, (continueLoop? "continue" : "exit")));

	/*
	 * Run-time peep-hole optimisation: the compiler ALWAYS follows
	 * INST_FOREACH_STEP4 with an INST_JUMP_FALSE. We just skip that
	 * instruction and jump direct from here.
	 */

	pc += 5;
	if (*pc == INST_JUMP_FALSE1) {
	    NEXT_INST_F((continueLoop? 2 : TclGetInt1AtPtr(pc+1)), 0, 0);
	} else {
	    NEXT_INST_F((continueLoop? 5 : TclGetInt4AtPtr(pc+1)), 0, 0);
	}

    }
    {
	ForeachInfo *infoPtr;
	Tcl_Obj *listPtr, **elements;
	ForeachVarList *varListPtr;
	int numLists, listLen, numVars;
	int listTmpDepth;
	size_t iterNum, iterMax, iterTmp;
	int varIndex, valIndex, j;
	long i;

    case INST_FOREACH_START:
	/*
	 * Initialize the data for the looping construct, pushing the
	 * corresponding Tcl_Objs to the stack.
	 */

	opnd = TclGetUInt4AtPtr(pc+1);
	infoPtr = (ForeachInfo *)codePtr->auxDataArrayPtr[opnd].clientData;
	numLists = infoPtr->numLists;
	TRACE(("%u => ", opnd));

	/*
	 * Compute the number of iterations that will be run: iterMax
	 */

	iterMax = 0;
	listTmpDepth = numLists-1;
	for (i = 0;  i < numLists;  i++) {
	    varListPtr = infoPtr->varLists[i];
	    numVars = varListPtr->numVars;
	    listPtr = OBJ_AT_DEPTH(listTmpDepth);
	    if (TclListObjLength(interp, listPtr, &listLen) != TCL_OK) {
		TRACE_APPEND(("ERROR converting list %ld, \"%s\": %s",
			i, O2S(listPtr), O2S(Tcl_GetObjResult(interp))));
		goto gotError;
	    }
	    if (Tcl_IsShared(listPtr)) {
		objPtr = TclListObjCopy(NULL, listPtr);
		Tcl_IncrRefCount(objPtr);
		Tcl_DecrRefCount(listPtr);
		OBJ_AT_DEPTH(listTmpDepth) = objPtr;
	    }
	    iterTmp = (listLen + (numVars - 1))/numVars;
	    if (iterTmp > iterMax) {
		iterMax = iterTmp;
	    }
	    listTmpDepth--;
	}

	/*
	 * Store the iterNum and iterMax in a single Tcl_Obj; we keep a
	 * nul-string obj with the pointer stored in the ptrValue so that the
	 * thing is properly garbage collected. THIS OBJ MAKES NO SENSE, but
	 * it will never leave this scope and is read-only.
	 */

	TclNewObj(tmpPtr);
	tmpPtr->internalRep.twoPtrValue.ptr1 = NULL;
	tmpPtr->internalRep.twoPtrValue.ptr2 = (void *)iterMax;
	PUSH_OBJECT(tmpPtr); /* iterCounts object */

	/*
	 * Store a pointer to the ForeachInfo struct; same dirty trick
	 * as above
	 */

	TclNewObj(tmpPtr);
	tmpPtr->internalRep.twoPtrValue.ptr1 = infoPtr;
	PUSH_OBJECT(tmpPtr); /* infoPtr object */
	TRACE_APPEND(("jump to loop step\n"));

	/*
	 * Jump directly to the INST_FOREACH_STEP instruction; the C code just
	 * falls through.
	 */

	pc += 5 - infoPtr->loopCtTemp;

    case INST_FOREACH_STEP:
	/*
	 * "Step" a foreach loop (i.e., begin its next iteration) by assigning
	 * the next value list element to each loop var.
	 */

	tmpPtr = OBJ_AT_TOS;
	infoPtr = (ForeachInfo *)tmpPtr->internalRep.twoPtrValue.ptr1;
	numLists = infoPtr->numLists;
	TRACE(("=> "));

	tmpPtr = OBJ_AT_DEPTH(1);
	iterNum = (size_t)tmpPtr->internalRep.twoPtrValue.ptr1;
	iterMax = (size_t)tmpPtr->internalRep.twoPtrValue.ptr2;

	/*
	 * If some list still has a remaining list element iterate one more
	 * time. Assign to var the next element from its value list.
	 */

	if (iterNum < iterMax) {
	    /*
	     * Set the variables and jump back to run the body
	     */

	    tmpPtr->internalRep.twoPtrValue.ptr1 =(void *)(iterNum + 1);

	    listTmpDepth = numLists + 1;

	    for (i = 0;  i < numLists;  i++) {
		varListPtr = infoPtr->varLists[i];
		numVars = varListPtr->numVars;

		listPtr = OBJ_AT_DEPTH(listTmpDepth);
		TclListObjGetElements(interp, listPtr, &listLen, &elements);

		valIndex = (iterNum * numVars);
		for (j = 0;  j < numVars;  j++) {
		    if (valIndex >= listLen) {
			TclNewObj(valuePtr);
		    } else {
			valuePtr = elements[valIndex];
		    }

		    varIndex = varListPtr->varIndexes[j];
		    varPtr = LOCAL(varIndex);
		    while (TclIsVarLink(varPtr)) {
			varPtr = varPtr->value.linkPtr;
		    }
		    if (TclIsVarDirectWritable(varPtr)) {
			value2Ptr = varPtr->value.objPtr;
			if (valuePtr != value2Ptr) {
			    if (value2Ptr != NULL) {
				TclDecrRefCount(value2Ptr);
			    }
			    varPtr->value.objPtr = valuePtr;
			    Tcl_IncrRefCount(valuePtr);
			}
		    } else {
			DECACHE_STACK_INFO();
			if (TclPtrSetVarIdx(interp, varPtr, NULL, NULL, NULL,
				valuePtr, TCL_LEAVE_ERR_MSG, varIndex)==NULL){
			    CACHE_STACK_INFO();
			    TRACE_APPEND(("ERROR init. index temp %d: %.30s",
				    varIndex, O2S(Tcl_GetObjResult(interp))));
			    goto gotError;
			}
			CACHE_STACK_INFO();
		    }
		    valIndex++;
		}
		listTmpDepth--;
	    }
	    TRACE_APPEND(("jump to loop start\n"));
	    /* loopCtTemp being 'misused' for storing the jump size */
	    NEXT_INST_F(infoPtr->loopCtTemp, 0, 0);
	}

	TRACE_APPEND(("loop has no more iterations\n"));
#ifdef TCL_COMPILE_DEBUG
	NEXT_INST_F(1, 0, 0);
#else
	/*
	 * FALL THROUGH
	 */
	pc++;
#endif

    case INST_FOREACH_END:
	/* THIS INSTRUCTION IS ONLY CALLED AS A BREAK TARGET */
	tmpPtr = OBJ_AT_TOS;
	infoPtr = (ForeachInfo *)tmpPtr->internalRep.twoPtrValue.ptr1;
	numLists = infoPtr->numLists;
	TRACE(("=> loop terminated\n"));
	NEXT_INST_V(1, numLists+2, 0);

    case INST_LMAP_COLLECT:
	/*
	 * This instruction is only issued by lmap. The stack is:
	 *   - result
	 *   - infoPtr
	 *   - loop counters
	 *   - valLists
	 *   - collecting obj (unshared)
	 * The instruction lappends the result to the collecting obj.
	 */

	tmpPtr = OBJ_AT_DEPTH(1);
	infoPtr = (ForeachInfo *)tmpPtr->internalRep.twoPtrValue.ptr1;
	numLists = infoPtr->numLists;
	TRACE_APPEND(("=> appending to list at depth %d\n", 3 + numLists));

	objPtr = OBJ_AT_DEPTH(3 + numLists);
	Tcl_ListObjAppendElement(NULL, objPtr, OBJ_AT_TOS);
	NEXT_INST_F(1, 1, 0);
    }
    break;

    case INST_BEGIN_CATCH4:
	/*
	 * Record start of the catch command with exception range index equal
	 * to the operand. Push the current stack depth onto the special catch
	 * stack.
	 */

	*(++catchTop) = CURR_DEPTH;
	TRACE(("%u => catchTop=%d, stackTop=%d\n",
		TclGetUInt4AtPtr(pc+1), (int) (catchTop - initCatchTop - 1),
		(int) CURR_DEPTH));
	NEXT_INST_F(5, 0, 0);
    break;

    case INST_END_CATCH:
	catchTop--;
	DECACHE_STACK_INFO();
	Tcl_ResetResult(interp);
	CACHE_STACK_INFO();
	result = TCL_OK;
	TRACE(("=> catchTop=%d\n", (int) (catchTop - initCatchTop - 1)));
	NEXT_INST_F(1, 0, 0);
    break;

    case INST_PUSH_RESULT:
	objResultPtr = Tcl_GetObjResult(interp);
	TRACE_WITH_OBJ(("=> "), objResultPtr);

	/*
	 * See the comments at INST_INVOKE_STK
	 */

	TclNewObj(objPtr);
	Tcl_IncrRefCount(objPtr);
	iPtr->objResultPtr = objPtr;
	NEXT_INST_F(1, 0, -1);
    break;

    case INST_PUSH_RETURN_CODE:
	TclNewIntObj(objResultPtr, result);
	TRACE(("=> %u\n", result));
	NEXT_INST_F(1, 0, 1);
    break;

    case INST_PUSH_RETURN_OPTIONS:
	DECACHE_STACK_INFO();
	objResultPtr = Tcl_GetReturnOptions(interp, result);
	CACHE_STACK_INFO();
	TRACE_WITH_OBJ(("=> "), objResultPtr);
	NEXT_INST_F(1, 0, 1);
    break;

    case INST_RETURN_CODE_BRANCH: {
	int code;

	if (TclGetIntFromObj(NULL, OBJ_AT_TOS, &code) != TCL_OK) {
	    Tcl_Panic("INST_RETURN_CODE_BRANCH: TOS not a return code!");
	}
	if (code == TCL_OK) {
	    Tcl_Panic("INST_RETURN_CODE_BRANCH: TOS is TCL_OK!");
	}
	if (code < TCL_ERROR || code > TCL_CONTINUE) {
	    code = TCL_CONTINUE + 1;
	}
	TRACE(("\"%s\" => jump offset %d\n", O2S(OBJ_AT_TOS), 2*code-1));
	NEXT_INST_F(2*code-1, 1, 0);
    }

    /*
     * -----------------------------------------------------------------
     *	   Start of dictionary-related instructions.
     */

    {
	int opnd2, allocateDict, done, i, allocdict;
	Tcl_Obj *dictPtr, *statePtr, *keyPtr, *listPtr, *varNamePtr, *keysPtr;
	Tcl_Obj *emptyPtr, **keyPtrPtr;
	Tcl_DictSearch *searchPtr;
	DictUpdateInfo *duiPtr;

    case INST_DICT_VERIFY:
	dictPtr = OBJ_AT_TOS;
	TRACE(("\"%.30s\" => ", O2S(dictPtr)));
	if (Tcl_DictObjSize(interp, dictPtr, &done) != TCL_OK) {
	    TRACE_APPEND(("ERROR verifying dictionary nature of \"%.30s\": %s\n",
		    O2S(dictPtr), O2S(Tcl_GetObjResult(interp))));
	    goto gotError;
	}
	TRACE_APPEND(("OK\n"));
	NEXT_INST_F(1, 1, 0);
    break;

    case INST_DICT_EXISTS: {
<<<<<<< HEAD
=======
	Tcl_Interp *interp2 = interp;
>>>>>>> 15e56d36
	int found;

	opnd = TclGetUInt4AtPtr(pc+1);
	TRACE(("%u => ", opnd));
	dictPtr = OBJ_AT_DEPTH(opnd);
	if (opnd > 1) {
	    dictPtr = TclTraceDictPath(NULL, dictPtr, opnd-1,
		    &OBJ_AT_DEPTH(opnd-1), DICT_PATH_EXISTS);
	    if (dictPtr == NULL || dictPtr == DICT_PATH_NON_EXISTENT) {
		found = 0;
		goto afterDictExists;
	    }
	}
	if (Tcl_DictObjGet(NULL, dictPtr, OBJ_AT_TOS,
		&objResultPtr) == TCL_OK) {
	    found = (objResultPtr ? 1 : 0);
	} else {
	    found = 0;
	}
    afterDictExists:
	TRACE_APPEND(("%d\n", found));

	/*
	 * The INST_DICT_EXISTS instruction is usually followed by a
	 * conditional jump, so we can take advantage of this to do some
	 * peephole optimization (note that we're careful to not close out
	 * someone doing something else).
	 */

	JUMP_PEEPHOLE_V(found, 5, opnd+1);
    }
    case INST_DICT_GET:
	opnd = TclGetUInt4AtPtr(pc+1);
	TRACE(("%u => ", opnd));
	dictPtr = OBJ_AT_DEPTH(opnd);
	if (opnd > 1) {
	    dictPtr = TclTraceDictPath(interp, dictPtr, opnd-1,
		    &OBJ_AT_DEPTH(opnd-1), DICT_PATH_READ);
	    if (dictPtr == NULL) {
		TRACE_WITH_OBJ((
			"ERROR tracing dictionary path into \"%.30s\": ",
			O2S(OBJ_AT_DEPTH(opnd))),
			Tcl_GetObjResult(interp));
		goto gotError;
	    }
	}
	if (Tcl_DictObjGet(interp, dictPtr, OBJ_AT_TOS,
		&objResultPtr) != TCL_OK) {
	    TRACE_APPEND(("ERROR reading leaf dictionary key \"%.30s\": %s",
		    O2S(dictPtr), O2S(Tcl_GetObjResult(interp))));
	    goto gotError;
	}
	if (!objResultPtr) {
	    Tcl_SetObjResult(interp, Tcl_ObjPrintf(
		    "key \"%s\" not known in dictionary",
		    TclGetString(OBJ_AT_TOS)));
	    DECACHE_STACK_INFO();
	    Tcl_SetErrorCode(interp, "TCL", "LOOKUP", "DICT",
		    TclGetString(OBJ_AT_TOS), NULL);
	    CACHE_STACK_INFO();
	    TRACE_ERROR(interp);
	    goto gotError;
	}
	TRACE_APPEND(("%.30s\n", O2S(objResultPtr)));
	NEXT_INST_V(5, opnd+1, 1);
    case INST_DICT_GET_DEF:
	opnd = TclGetUInt4AtPtr(pc+1);
	TRACE(("%u => ", opnd));
	dictPtr = OBJ_AT_DEPTH(opnd+1);
	if (opnd > 1) {
	    dictPtr = TclTraceDictPath(interp, dictPtr, opnd-1,
		    &OBJ_AT_DEPTH(opnd), DICT_PATH_EXISTS);
	    if (dictPtr == NULL) {
		TRACE_WITH_OBJ((
			"ERROR tracing dictionary path into \"%.30s\": ",
			O2S(OBJ_AT_DEPTH(opnd+1))),
			Tcl_GetObjResult(interp));
		goto gotError;
	    } else if (dictPtr == DICT_PATH_NON_EXISTENT) {
		goto dictGetDefUseDefault;
	    }
	}
	if (Tcl_DictObjGet(interp, dictPtr, OBJ_UNDER_TOS,
		&objResultPtr) != TCL_OK) {
	    TRACE_APPEND(("ERROR reading leaf dictionary key \"%.30s\": %s",
		    O2S(dictPtr), O2S(Tcl_GetObjResult(interp))));
	    goto gotError;
	} else if (!objResultPtr) {
	dictGetDefUseDefault:
	    objResultPtr = OBJ_AT_TOS;
	}
	TRACE_APPEND(("%.30s\n", O2S(objResultPtr)));
	NEXT_INST_V(5, opnd+2, 1);

    case INST_DICT_SET:
    case INST_DICT_UNSET:
    case INST_DICT_INCR_IMM:
	opnd = TclGetUInt4AtPtr(pc+1);
	opnd2 = TclGetUInt4AtPtr(pc+5);

	varPtr = LOCAL(opnd2);
	while (TclIsVarLink(varPtr)) {
	    varPtr = varPtr->value.linkPtr;
	}
	TRACE(("%u %u => ", opnd, opnd2));
	if (TclIsVarDirectReadable(varPtr)) {
	    dictPtr = varPtr->value.objPtr;
	} else {
	    DECACHE_STACK_INFO();
	    dictPtr = TclPtrGetVarIdx(interp, varPtr, NULL, NULL, NULL, 0,
		    opnd2);
	    CACHE_STACK_INFO();
	}
	if (dictPtr == NULL) {
	    TclNewObj(dictPtr);
	    allocateDict = 1;
	} else {
	    allocateDict = Tcl_IsShared(dictPtr);
	    if (allocateDict) {
		dictPtr = Tcl_DuplicateObj(dictPtr);
	    }
	}

	switch (*pc) {
	case INST_DICT_SET:
	    cleanup = opnd + 1;
	    result = Tcl_DictObjPutKeyList(interp, dictPtr, opnd,
		    &OBJ_AT_DEPTH(opnd), OBJ_AT_TOS);
	    break;
	case INST_DICT_INCR_IMM:
	    cleanup = 1;
	    opnd = TclGetInt4AtPtr(pc+1);
	    result = Tcl_DictObjGet(interp, dictPtr, OBJ_AT_TOS, &valuePtr);
	    if (result != TCL_OK) {
		break;
	    }
	    if (valuePtr == NULL) {
		Tcl_DictObjPut(NULL, dictPtr, OBJ_AT_TOS, Tcl_NewWideIntObj(opnd));
	    } else {
		TclNewIntObj(value2Ptr, opnd);
		Tcl_IncrRefCount(value2Ptr);
		if (Tcl_IsShared(valuePtr)) {
		    valuePtr = Tcl_DuplicateObj(valuePtr);
		    Tcl_DictObjPut(NULL, dictPtr, OBJ_AT_TOS, valuePtr);
		}
		result = TclIncrObj(interp, valuePtr, value2Ptr);
		if (result == TCL_OK) {
		    TclInvalidateStringRep(dictPtr);
		}
		TclDecrRefCount(value2Ptr);
	    }
	    break;
	case INST_DICT_UNSET:
	    cleanup = opnd;
	    result = Tcl_DictObjRemoveKeyList(interp, dictPtr, opnd,
		    &OBJ_AT_DEPTH(opnd-1));
	    break;
	default:
	    cleanup = 0; /* stop compiler warning */
	    Tcl_Panic("Should not happen!");
	}

	if (result != TCL_OK) {
	    if (allocateDict) {
		TclDecrRefCount(dictPtr);
	    }
	    TRACE_APPEND(("ERROR updating dictionary: %s\n",
		    O2S(Tcl_GetObjResult(interp))));
	    goto checkForCatch;
	}

	if (TclIsVarDirectWritable(varPtr)) {
	    if (allocateDict) {
		value2Ptr = varPtr->value.objPtr;
		Tcl_IncrRefCount(dictPtr);
		if (value2Ptr != NULL) {
		    TclDecrRefCount(value2Ptr);
		}
		varPtr->value.objPtr = dictPtr;
	    }
	    objResultPtr = dictPtr;
	} else {
	    Tcl_IncrRefCount(dictPtr);
	    DECACHE_STACK_INFO();
	    objResultPtr = TclPtrSetVarIdx(interp, varPtr, NULL, NULL, NULL,
		    dictPtr, TCL_LEAVE_ERR_MSG, opnd2);
	    CACHE_STACK_INFO();
	    TclDecrRefCount(dictPtr);
	    if (objResultPtr == NULL) {
		TRACE_ERROR(interp);
		goto gotError;
	    }
	}
#ifndef TCL_COMPILE_DEBUG
	if (*(pc+9) == INST_POP) {
	    NEXT_INST_V(10, cleanup, 0);
	}
#endif
	TRACE_APPEND(("\"%.30s\"\n", O2S(objResultPtr)));
	NEXT_INST_V(9, cleanup, 1);

    case INST_DICT_APPEND:
    case INST_DICT_LAPPEND:
	opnd = TclGetUInt4AtPtr(pc+1);
	varPtr = LOCAL(opnd);
	while (TclIsVarLink(varPtr)) {
	    varPtr = varPtr->value.linkPtr;
	}
	TRACE(("%u => ", opnd));
	if (TclIsVarDirectReadable(varPtr)) {
	    dictPtr = varPtr->value.objPtr;
	} else {
	    DECACHE_STACK_INFO();
	    dictPtr = TclPtrGetVarIdx(interp, varPtr, NULL, NULL, NULL, 0,
		    opnd);
	    CACHE_STACK_INFO();
	}
	if (dictPtr == NULL) {
	    TclNewObj(dictPtr);
	    allocateDict = 1;
	} else {
	    allocateDict = Tcl_IsShared(dictPtr);
	    if (allocateDict) {
		dictPtr = Tcl_DuplicateObj(dictPtr);
	    }
	}

	if (Tcl_DictObjGet(interp, dictPtr, OBJ_UNDER_TOS,
		&valuePtr) != TCL_OK) {
	    if (allocateDict) {
		TclDecrRefCount(dictPtr);
	    }
	    TRACE_ERROR(interp);
	    goto gotError;
	}

	/*
	 * Note that a non-existent key results in a NULL valuePtr, which is a
	 * case handled separately below. What we *can* say at this point is
	 * that the write-back will always succeed.
	 */

	switch (*pc) {
	case INST_DICT_APPEND:
	    if (valuePtr == NULL) {
		Tcl_DictObjPut(NULL, dictPtr, OBJ_UNDER_TOS, OBJ_AT_TOS);
	    } else if (Tcl_IsShared(valuePtr)) {
		valuePtr = Tcl_DuplicateObj(valuePtr);
		Tcl_AppendObjToObj(valuePtr, OBJ_AT_TOS);
		Tcl_DictObjPut(NULL, dictPtr, OBJ_UNDER_TOS, valuePtr);
	    } else {
		Tcl_AppendObjToObj(valuePtr, OBJ_AT_TOS);

		/*
		 * Must invalidate the string representation of dictionary
		 * here because we have directly updated the internal
		 * representation; if we don't, callers could see the wrong
		 * string rep despite the internal version of the dictionary
		 * having the correct value. [Bug 3079830]
		 */

		TclInvalidateStringRep(dictPtr);
	    }
	    break;
	case INST_DICT_LAPPEND:
	    /*
	     * More complex because list-append can fail.
	     */

	    if (valuePtr == NULL) {
		Tcl_DictObjPut(NULL, dictPtr, OBJ_UNDER_TOS,
			Tcl_NewListObj(1, &OBJ_AT_TOS));
		break;
	    } else if (Tcl_IsShared(valuePtr)) {
		valuePtr = Tcl_DuplicateObj(valuePtr);
		if (Tcl_ListObjAppendElement(interp, valuePtr,
			OBJ_AT_TOS) != TCL_OK) {
		    TclDecrRefCount(valuePtr);
		    if (allocateDict) {
			TclDecrRefCount(dictPtr);
		    }
		    TRACE_ERROR(interp);
		    goto gotError;
		}
		Tcl_DictObjPut(NULL, dictPtr, OBJ_UNDER_TOS, valuePtr);
	    } else {
		if (Tcl_ListObjAppendElement(interp, valuePtr,
			OBJ_AT_TOS) != TCL_OK) {
		    if (allocateDict) {
			TclDecrRefCount(dictPtr);
		    }
		    TRACE_ERROR(interp);
		    goto gotError;
		}

		/*
		 * Must invalidate the string representation of dictionary
		 * here because we have directly updated the internal
		 * representation; if we don't, callers could see the wrong
		 * string rep despite the internal version of the dictionary
		 * having the correct value. [Bug 3079830]
		 */

		TclInvalidateStringRep(dictPtr);
	    }
	    break;
	default:
	    Tcl_Panic("Should not happen!");
	}

	if (TclIsVarDirectWritable(varPtr)) {
	    if (allocateDict) {
		value2Ptr = varPtr->value.objPtr;
		Tcl_IncrRefCount(dictPtr);
		if (value2Ptr != NULL) {
		    TclDecrRefCount(value2Ptr);
		}
		varPtr->value.objPtr = dictPtr;
	    }
	    objResultPtr = dictPtr;
	} else {
	    Tcl_IncrRefCount(dictPtr);
	    DECACHE_STACK_INFO();
	    objResultPtr = TclPtrSetVarIdx(interp, varPtr, NULL, NULL, NULL,
		    dictPtr, TCL_LEAVE_ERR_MSG, opnd);
	    CACHE_STACK_INFO();
	    TclDecrRefCount(dictPtr);
	    if (objResultPtr == NULL) {
		TRACE_ERROR(interp);
		goto gotError;
	    }
	}
#ifndef TCL_COMPILE_DEBUG
	if (*(pc+5) == INST_POP) {
	    NEXT_INST_F(6, 2, 0);
	}
#endif
	TRACE_APPEND(("%.30s\n", O2S(objResultPtr)));
	NEXT_INST_F(5, 2, 1);

    case INST_DICT_FIRST:
	opnd = TclGetUInt4AtPtr(pc+1);
	TRACE(("%u => ", opnd));
	dictPtr = POP_OBJECT();
	searchPtr = (Tcl_DictSearch *)ckalloc(sizeof(Tcl_DictSearch));
	if (Tcl_DictObjFirst(interp, dictPtr, searchPtr, &keyPtr,
		&valuePtr, &done) != TCL_OK) {

	    /*
	     * dictPtr is no longer on the stack, and we're not
	     * moving it into the intrep of an iterator.  We need
	     * to drop the refcount [Tcl Bug 9b352768e6].
	     */

	    Tcl_DecrRefCount(dictPtr);
	    ckfree(searchPtr);
	    TRACE_ERROR(interp);
	    goto gotError;
	}
	{
	    Tcl_ObjIntRep ir;
	    TclNewObj(statePtr);
	    ir.twoPtrValue.ptr1 = searchPtr;
	    ir.twoPtrValue.ptr2 = dictPtr;
	    Tcl_StoreIntRep(statePtr, &dictIteratorType, &ir);
	}
	varPtr = LOCAL(opnd);
	if (varPtr->value.objPtr) {
	    if (TclHasIntRep(varPtr->value.objPtr, &dictIteratorType)) {
		Tcl_Panic("mis-issued dictFirst!");
	    }
	    TclDecrRefCount(varPtr->value.objPtr);
	}
	varPtr->value.objPtr = statePtr;
	Tcl_IncrRefCount(statePtr);
	goto pushDictIteratorResult;

    case INST_DICT_NEXT:
	opnd = TclGetUInt4AtPtr(pc+1);
	TRACE(("%u => ", opnd));
	statePtr = (*LOCAL(opnd)).value.objPtr;
	{
	    const Tcl_ObjIntRep *irPtr;

	    if (statePtr &&
		    (irPtr = TclFetchIntRep(statePtr, &dictIteratorType))) {
		searchPtr = (Tcl_DictSearch *)irPtr->twoPtrValue.ptr1;
		Tcl_DictObjNext(searchPtr, &keyPtr, &valuePtr, &done);
	    } else {
		Tcl_Panic("mis-issued dictNext!");
	    }
	}
    pushDictIteratorResult:
	if (done) {
	    TclNewObj(emptyPtr);
	    PUSH_OBJECT(emptyPtr);
	    PUSH_OBJECT(emptyPtr);
	} else {
	    PUSH_OBJECT(valuePtr);
	    PUSH_OBJECT(keyPtr);
	}
	TRACE_APPEND(("\"%.30s\" \"%.30s\" %d\n",
		O2S(OBJ_UNDER_TOS), O2S(OBJ_AT_TOS), done));

	/*
	 * The INST_DICT_FIRST and INST_DICT_NEXT instructsions are always
	 * followed by a conditional jump, so we can take advantage of this to
	 * do some peephole optimization (note that we're careful to not close
	 * out someone doing something else).
	 */

	JUMP_PEEPHOLE_F(done, 5, 0);

    case INST_DICT_UPDATE_START:
	opnd = TclGetUInt4AtPtr(pc+1);
	opnd2 = TclGetUInt4AtPtr(pc+5);
	TRACE(("%u => ", opnd));
	varPtr = LOCAL(opnd);
	duiPtr = (DictUpdateInfo *)codePtr->auxDataArrayPtr[opnd2].clientData;
	while (TclIsVarLink(varPtr)) {
	    varPtr = varPtr->value.linkPtr;
	}
	if (TclIsVarDirectReadable(varPtr)) {
	    dictPtr = varPtr->value.objPtr;
	} else {
	    DECACHE_STACK_INFO();
	    dictPtr = TclPtrGetVarIdx(interp, varPtr, NULL, NULL, NULL,
		    TCL_LEAVE_ERR_MSG, opnd);
	    CACHE_STACK_INFO();
	    if (dictPtr == NULL) {
		TRACE_ERROR(interp);
		goto gotError;
	    }
	}
	Tcl_IncrRefCount(dictPtr);
	if (TclListObjGetElements(interp, OBJ_AT_TOS, &length,
		&keyPtrPtr) != TCL_OK) {
	    TRACE_ERROR(interp);
	    goto gotError;
	}
	if (length != duiPtr->length) {
	    Tcl_Panic("dictUpdateStart argument length mismatch");
	}
	for (i=0 ; i<length ; i++) {
	    if (Tcl_DictObjGet(interp, dictPtr, keyPtrPtr[i],
		    &valuePtr) != TCL_OK) {
		TRACE_ERROR(interp);
		Tcl_DecrRefCount(dictPtr);
		goto gotError;
	    }
	    varPtr = LOCAL(duiPtr->varIndices[i]);
	    while (TclIsVarLink(varPtr)) {
		varPtr = varPtr->value.linkPtr;
	    }
	    DECACHE_STACK_INFO();
	    if (valuePtr == NULL) {
		TclObjUnsetVar2(interp,
			localName(iPtr->varFramePtr, duiPtr->varIndices[i]),
			NULL, 0);
	    } else if (TclPtrSetVarIdx(interp, varPtr, NULL, NULL, NULL,
		    valuePtr, TCL_LEAVE_ERR_MSG,
		    duiPtr->varIndices[i]) == NULL) {
		CACHE_STACK_INFO();
		TRACE_ERROR(interp);
		Tcl_DecrRefCount(dictPtr);
		goto gotError;
	    }
	    CACHE_STACK_INFO();
	}
	TclDecrRefCount(dictPtr);
	TRACE_APPEND(("OK\n"));
	NEXT_INST_F(9, 0, 0);

    case INST_DICT_UPDATE_END:
	opnd = TclGetUInt4AtPtr(pc+1);
	opnd2 = TclGetUInt4AtPtr(pc+5);
	TRACE(("%u => ", opnd));
	varPtr = LOCAL(opnd);
	duiPtr = (DictUpdateInfo *)codePtr->auxDataArrayPtr[opnd2].clientData;
	while (TclIsVarLink(varPtr)) {
	    varPtr = varPtr->value.linkPtr;
	}
	if (TclIsVarDirectReadable(varPtr)) {
	    dictPtr = varPtr->value.objPtr;
	} else {
	    DECACHE_STACK_INFO();
	    dictPtr = TclPtrGetVarIdx(interp, varPtr, NULL, NULL, NULL, 0,
		    opnd);
	    CACHE_STACK_INFO();
	}
	if (dictPtr == NULL) {
	    TRACE_APPEND(("storage was unset\n"));
	    NEXT_INST_F(9, 1, 0);
	}
	if (Tcl_DictObjSize(interp, dictPtr, &length) != TCL_OK
		|| TclListObjGetElements(interp, OBJ_AT_TOS, &length,
			&keyPtrPtr) != TCL_OK) {
	    TRACE_ERROR(interp);
	    goto gotError;
	}
	allocdict = Tcl_IsShared(dictPtr);
	if (allocdict) {
	    dictPtr = Tcl_DuplicateObj(dictPtr);
	}
	if (length > 0) {
	    TclInvalidateStringRep(dictPtr);
	}
	for (i=0 ; i<length ; i++) {
	    Var *var2Ptr = LOCAL(duiPtr->varIndices[i]);

	    while (TclIsVarLink(var2Ptr)) {
		var2Ptr = var2Ptr->value.linkPtr;
	    }
	    if (TclIsVarDirectReadable(var2Ptr)) {
		valuePtr = var2Ptr->value.objPtr;
	    } else {
		DECACHE_STACK_INFO();
		valuePtr = TclPtrGetVarIdx(interp, var2Ptr, NULL, NULL, NULL,
			0, duiPtr->varIndices[i]);
		CACHE_STACK_INFO();
	    }
	    if (valuePtr == NULL) {
		Tcl_DictObjRemove(interp, dictPtr, keyPtrPtr[i]);
	    } else if (dictPtr == valuePtr) {
		Tcl_DictObjPut(interp, dictPtr, keyPtrPtr[i],
			Tcl_DuplicateObj(valuePtr));
	    } else {
		Tcl_DictObjPut(interp, dictPtr, keyPtrPtr[i], valuePtr);
	    }
	}
	if (TclIsVarDirectWritable(varPtr)) {
	    Tcl_IncrRefCount(dictPtr);
	    TclDecrRefCount(varPtr->value.objPtr);
	    varPtr->value.objPtr = dictPtr;
	} else {
	    DECACHE_STACK_INFO();
	    objResultPtr = TclPtrSetVarIdx(interp, varPtr, NULL, NULL, NULL,
		    dictPtr, TCL_LEAVE_ERR_MSG, opnd);
	    CACHE_STACK_INFO();
	    if (objResultPtr == NULL) {
		if (allocdict) {
		    TclDecrRefCount(dictPtr);
		}
		TRACE_ERROR(interp);
		goto gotError;
	    }
	}
	TRACE_APPEND(("written back\n"));
	NEXT_INST_F(9, 1, 0);

    case INST_DICT_EXPAND:
	dictPtr = OBJ_UNDER_TOS;
	listPtr = OBJ_AT_TOS;
	TRACE(("\"%.30s\" \"%.30s\" =>", O2S(dictPtr), O2S(listPtr)));
	if (TclListObjGetElements(interp, listPtr, &objc, &objv) != TCL_OK) {
	    TRACE_ERROR(interp);
	    goto gotError;
	}
	objResultPtr = TclDictWithInit(interp, dictPtr, objc, objv);
	if (objResultPtr == NULL) {
	    TRACE_ERROR(interp);
	    goto gotError;
	}
	TRACE_APPEND(("\"%.30s\"\n", O2S(objResultPtr)));
	NEXT_INST_F(1, 2, 1);

    case INST_DICT_RECOMBINE_STK:
	keysPtr = POP_OBJECT();
	varNamePtr = OBJ_UNDER_TOS;
	listPtr = OBJ_AT_TOS;
	TRACE(("\"%.30s\" \"%.30s\" \"%.30s\" => ",
		O2S(varNamePtr), O2S(valuePtr), O2S(keysPtr)));
	if (TclListObjGetElements(interp, listPtr, &objc, &objv) != TCL_OK) {
	    TRACE_ERROR(interp);
	    TclDecrRefCount(keysPtr);
	    goto gotError;
	}
	varPtr = TclObjLookupVarEx(interp, varNamePtr, NULL,
		TCL_LEAVE_ERR_MSG, "set", 1, 1, &arrayPtr);
	if (varPtr == NULL) {
	    TRACE_ERROR(interp);
	    TclDecrRefCount(keysPtr);
	    goto gotError;
	}
	DECACHE_STACK_INFO();
	result = TclDictWithFinish(interp, varPtr,arrayPtr,varNamePtr,NULL,-1,
		objc, objv, keysPtr);
	CACHE_STACK_INFO();
	TclDecrRefCount(keysPtr);
	if (result != TCL_OK) {
	    TRACE_ERROR(interp);
	    goto gotError;
	}
	TRACE_APPEND(("OK\n"));
	NEXT_INST_F(1, 2, 0);

    case INST_DICT_RECOMBINE_IMM:
	opnd = TclGetUInt4AtPtr(pc+1);
	listPtr = OBJ_UNDER_TOS;
	keysPtr = OBJ_AT_TOS;
	varPtr = LOCAL(opnd);
	TRACE(("%u <- \"%.30s\" \"%.30s\" => ", opnd, O2S(valuePtr),
		O2S(keysPtr)));
	if (TclListObjGetElements(interp, listPtr, &objc, &objv) != TCL_OK) {
	    TRACE_ERROR(interp);
	    goto gotError;
	}
	while (TclIsVarLink(varPtr)) {
	    varPtr = varPtr->value.linkPtr;
	}
	DECACHE_STACK_INFO();
	result = TclDictWithFinish(interp, varPtr, NULL, NULL, NULL, opnd,
		objc, objv, keysPtr);
	CACHE_STACK_INFO();
	if (result != TCL_OK) {
	    TRACE_ERROR(interp);
	    goto gotError;
	}
	TRACE_APPEND(("OK\n"));
	NEXT_INST_F(5, 2, 0);
    }
    break;

    /*
     *	   End of dictionary-related instructions.
     * -----------------------------------------------------------------
     */

    case INST_CLOCK_READ:
	{			/* Read the wall clock */
	    Tcl_WideInt wval;
	    Tcl_Time now;
	    switch(TclGetUInt1AtPtr(pc+1)) {
	    case 0:		/* clicks */
#ifdef TCL_WIDE_CLICKS
		wval = TclpGetWideClicks();
#else
		wval = (Tcl_WideInt) TclpGetClicks();
#endif
		break;
	    case 1:		/* microseconds */
		Tcl_GetTime(&now);
		wval = (Tcl_WideInt) now.sec * 1000000 + now.usec;
		break;
	    case 2:		/* milliseconds */
		Tcl_GetTime(&now);
		wval = (Tcl_WideInt) now.sec * 1000 + now.usec / 1000;
		break;
	    case 3:		/* seconds */
		Tcl_GetTime(&now);
		wval = (Tcl_WideInt) now.sec;
		break;
	    default:
		Tcl_Panic("clockRead instruction with unknown clock#");
	    }
	    objResultPtr = Tcl_NewWideIntObj(wval);
	    TRACE_WITH_OBJ(("=> "), objResultPtr);
	    NEXT_INST_F(2, 0, 1);
	}
	break;

    default:
	Tcl_Panic("TclNRExecuteByteCode: unrecognized opCode %u", *pc);
    } /* end of switch on opCode */

    /*
     * Block for variables needed to process exception returns.
     */

    {
	ExceptionRange *rangePtr;
				/* Points to closest loop or catch exception
				 * range enclosing the pc. Used by various
				 * instructions and processCatch to process
				 * break, continue, and errors. */
	const char *bytes;

	/*
	 * An external evaluation (INST_INVOKE or INST_EVAL) returned
	 * something different from TCL_OK, or else INST_BREAK or
	 * INST_CONTINUE were called.
	 */

    processExceptionReturn:
#ifdef TCL_COMPILE_DEBUG
	switch (*pc) {
	case INST_INVOKE_STK1:
	    opnd = TclGetUInt1AtPtr(pc+1);
	    TRACE(("%u => ... after \"%.20s\": ", opnd, cmdNameBuf));
	    break;
	case INST_INVOKE_STK4:
	    opnd = TclGetUInt4AtPtr(pc+1);
	    TRACE(("%u => ... after \"%.20s\": ", opnd, cmdNameBuf));
	    break;
	case INST_EVAL_STK:
	    /*
	     * Note that the object at stacktop has to be used before doing
	     * the cleanup.
	     */

	    TRACE(("\"%.30s\" => ", O2S(OBJ_AT_TOS)));
	    break;
	default:
	    TRACE(("=> "));
	}
#endif
	if ((result == TCL_CONTINUE) || (result == TCL_BREAK)) {
	    rangePtr = GetExceptRangeForPc(pc, result, codePtr);
	    if (rangePtr == NULL) {
		TRACE_APPEND(("no encl. loop or catch, returning %s\n",
			StringForResultCode(result)));
		goto abnormalReturn;
	    }
	    if (rangePtr->type == CATCH_EXCEPTION_RANGE) {
		TRACE_APPEND(("%s ...\n", StringForResultCode(result)));
		goto processCatch;
	    }
	    while (cleanup--) {
		valuePtr = POP_OBJECT();
		TclDecrRefCount(valuePtr);
	    }
	    if (result == TCL_BREAK) {
		result = TCL_OK;
		pc = (codePtr->codeStart + rangePtr->breakOffset);
		TRACE_APPEND(("%s, range at %d, new pc %d\n",
			StringForResultCode(result),
			rangePtr->codeOffset, rangePtr->breakOffset));
		NEXT_INST_F(0, 0, 0);
	    }
	    if (rangePtr->continueOffset == -1) {
		TRACE_APPEND(("%s, loop w/o continue, checking for catch\n",
			StringForResultCode(result)));
		goto checkForCatch;
	    }
	    result = TCL_OK;
	    pc = (codePtr->codeStart + rangePtr->continueOffset);
	    TRACE_APPEND(("%s, range at %d, new pc %d\n",
		    StringForResultCode(result),
		    rangePtr->codeOffset, rangePtr->continueOffset));
	    NEXT_INST_F(0, 0, 0);
	}
#ifdef TCL_COMPILE_DEBUG
	if (traceInstructions) {
	    objPtr = Tcl_GetObjResult(interp);
	    if ((result != TCL_ERROR) && (result != TCL_RETURN)) {
		TRACE_APPEND(("OTHER RETURN CODE %d, result=\"%.30s\"\n ",
			result, O2S(objPtr)));
	    } else {
		TRACE_APPEND(("%s, result=\"%.30s\"\n",
			StringForResultCode(result), O2S(objPtr)));
	    }
	}
#endif
	goto checkForCatch;

	/*
	 * Division by zero in an expression. Control only reaches this point
	 * by "goto divideByZero".
	 */

    divideByZero:
	Tcl_SetObjResult(interp, Tcl_NewStringObj("divide by zero", -1));
	DECACHE_STACK_INFO();
	Tcl_SetErrorCode(interp, "ARITH", "DIVZERO", "divide by zero", NULL);
	CACHE_STACK_INFO();
	goto gotError;

    outOfMemory:
	Tcl_SetObjResult(interp, Tcl_NewStringObj("out of memory", -1));
	DECACHE_STACK_INFO();
	Tcl_SetErrorCode(interp, "ARITH", "OUTOFMEMORY", "out of memory", NULL);
	CACHE_STACK_INFO();
	goto gotError;

	/*
	 * Exponentiation of zero by negative number in an expression. Control
	 * only reaches this point by "goto exponOfZero".
	 */

    exponOfZero:
	Tcl_SetObjResult(interp, Tcl_NewStringObj(
		"exponentiation of zero by negative power", -1));
	DECACHE_STACK_INFO();
	Tcl_SetErrorCode(interp, "ARITH", "DOMAIN",
		"exponentiation of zero by negative power", NULL);
	CACHE_STACK_INFO();

	/*
	 * Almost all error paths feed through here rather than assigning to
	 * result themselves (for a small but consistent saving).
	 */

    gotError:
	result = TCL_ERROR;

	/*
	 * Execution has generated an "exception" such as TCL_ERROR. If the
	 * exception is an error, record information about what was being
	 * executed when the error occurred. Find the closest enclosing catch
	 * range, if any. If no enclosing catch range is found, stop execution
	 * and return the "exception" code.
	 */

    checkForCatch:
	if (iPtr->execEnvPtr->rewind) {
	    goto abnormalReturn;
	}
	if ((result == TCL_ERROR) && !(iPtr->flags & ERR_ALREADY_LOGGED)) {
	    const unsigned char *pcBeg;

	    bytes = GetSrcInfoForPc(pc, codePtr, &length, &pcBeg, NULL);
	    DECACHE_STACK_INFO();
	    TclLogCommandInfo(interp, codePtr->source, bytes,
		    bytes ? length : 0, pcBeg, tosPtr);
	    CACHE_STACK_INFO();
	}
	iPtr->flags &= ~ERR_ALREADY_LOGGED;

	/*
	 * Clear all expansions that may have started after the last
	 * INST_BEGIN_CATCH.
	 */

	while (auxObjList) {
	    if ((catchTop != initCatchTop)
		    && (*catchTop > (ptrdiff_t)
			auxObjList->internalRep.twoPtrValue.ptr2)) {
		break;
	    }
	    POP_TAUX_OBJ();
	}

	/*
	 * We must not catch if the script in progress has been canceled with
	 * the TCL_CANCEL_UNWIND flag. Instead, it blows outwards until we
	 * either hit another interpreter (presumably where the script in
	 * progress has not been canceled) or we get to the top-level. We do
	 * NOT modify the interpreter result here because we know it will
	 * already be set prior to vectoring down to this point in the code.
	 */

	if (TclCanceled(iPtr) && (Tcl_Canceled(interp, 0) == TCL_ERROR)) {
#ifdef TCL_COMPILE_DEBUG
	    if (traceInstructions) {
		fprintf(stdout, "   ... cancel with unwind, returning %s\n",
			StringForResultCode(result));
	    }
#endif
	    goto abnormalReturn;
	}

	/*
	 * We must not catch an exceeded limit. Instead, it blows outwards
	 * until we either hit another interpreter (presumably where the limit
	 * is not exceeded) or we get to the top-level.
	 */

	if (TclLimitExceeded(iPtr->limit)) {
#ifdef TCL_COMPILE_DEBUG
	    if (traceInstructions) {
		fprintf(stdout, "   ... limit exceeded, returning %s\n",
			StringForResultCode(result));
	    }
#endif
	    goto abnormalReturn;
	}
	if (catchTop == initCatchTop) {
#ifdef TCL_COMPILE_DEBUG
	    if (traceInstructions) {
		fprintf(stdout, "   ... no enclosing catch, returning %s\n",
			StringForResultCode(result));
	    }
#endif
	    goto abnormalReturn;
	}
	rangePtr = GetExceptRangeForPc(pc, TCL_ERROR, codePtr);
	if (rangePtr == NULL) {
	    /*
	     * This is only possible when compiling a [catch] that sends its
	     * script to INST_EVAL. Cannot correct the compiler without
	     * breaking compat with previous .tbc compiled scripts.
	     */

#ifdef TCL_COMPILE_DEBUG
	    if (traceInstructions) {
		fprintf(stdout, "   ... no enclosing catch, returning %s\n",
			StringForResultCode(result));
	    }
#endif
	    goto abnormalReturn;
	}

	/*
	 * A catch exception range (rangePtr) was found to handle an
	 * "exception". It was found either by checkForCatch just above or by
	 * an instruction during break, continue, or error processing. Jump to
	 * its catchOffset after unwinding the operand stack to the depth it
	 * had when starting to execute the range's catch command.
	 */

    processCatch:
	while (CURR_DEPTH > *catchTop) {
	    valuePtr = POP_OBJECT();
	    TclDecrRefCount(valuePtr);
	}
#ifdef TCL_COMPILE_DEBUG
	if (traceInstructions) {
	    fprintf(stdout, "  ... found catch at %d, catchTop=%d, "
		    "unwound to %ld, new pc %u\n",
		    rangePtr->codeOffset, (int) (catchTop - initCatchTop - 1),
		    (long) *catchTop, (unsigned) rangePtr->catchOffset);
	}
#endif
	pc = (codePtr->codeStart + rangePtr->catchOffset);
	NEXT_INST_F(0, 0, 0);	/* Restart the execution loop at pc. */

	/*
	 * end of infinite loop dispatching on instructions.
	 */

	/*
	 * Done or abnormal return code. Restore the stack to state it had when
	 * starting to execute the ByteCode. Panic if the stack is below the
	 * initial level.
	 */

    abnormalReturn:
	TCL_DTRACE_INST_LAST();

	/*
	 * Clear all expansions and same-level NR calls.
	 *
	 * Note that expansion markers have a NULL type; avoid removing other
	 * markers.
	 */

	while (auxObjList) {
	    POP_TAUX_OBJ();
	}
	while (tosPtr > initTosPtr) {
	    objPtr = POP_OBJECT();
	    Tcl_DecrRefCount(objPtr);
	}

	if (tosPtr < initTosPtr) {
	    fprintf(stderr,
		    "\nTclNRExecuteByteCode: abnormal return at pc %u: "
		    "stack top %d < entry stack top %d\n",
		    (unsigned)(pc - codePtr->codeStart),
		    (unsigned) CURR_DEPTH, (unsigned) 0);
	    Tcl_Panic("TclNRExecuteByteCode execution failure: end stack top < start stack top");
	}
	CLANG_ASSERT(bcFramePtr);
    }

    iPtr->cmdFramePtr = bcFramePtr->nextPtr;
    TclReleaseByteCode(codePtr);
    TclStackFree(interp, TD);	/* free my stack */

    return result;

    /*
     * INST_START_CMD failure case removed where it doesn't bother that much
     *
     * Remark that if the interpreter is marked for deletion its
     * compileEpoch is modified, so that the epoch check also verifies
     * that the interp is not deleted. If no outside call has been made
     * since the last check, it is safe to omit the check.

     * case INST_START_CMD:
     */

	instStartCmdFailed:
	{
	    const char *bytes;

	    length = 0;

	    if (TclInterpReady(interp) == TCL_ERROR) {
		goto gotError;
	    }

	    /*
	     * We used to switch to direct eval; for NRE-awareness we now
	     * compile and eval the command so that this evaluation does not
	     * add a new TEBC instance. Bug [2910748], bug [fa6bf38d07]
	     *
	     * TODO: recompile, search this command and eval a code starting from,
	     * so that this evaluation does not add a new TEBC instance without
	     * NRE-trampoline.
	     */

	    codePtr->flags |= TCL_BYTECODE_RECOMPILE;
	    bytes = GetSrcInfoForPc(pc, codePtr, &length, NULL, NULL);
	    opnd = TclGetUInt4AtPtr(pc+1);
	    pc += (opnd-1);
	    assert(bytes);
	    PUSH_OBJECT(Tcl_NewStringObj(bytes, length));
	    goto instEvalStk;
	}
}

#undef codePtr
#undef iPtr
#undef bcFramePtr
#undef initCatchTop
#undef initTosPtr
#undef auxObjList
#undef catchTop
#undef TCONST
#undef esPtr

static int
FinalizeOONext(
    ClientData data[],
    Tcl_Interp *interp,
    int result)
{
    Interp *iPtr = (Interp *) interp;
    CallContext *contextPtr = (CallContext *)data[1];

    /*
     * Reset the variable lookup frame.
     */

    iPtr->varFramePtr = (CallFrame *)data[0];

    /*
     * Restore the call chain context index as we've finished the inner invoke
     * and want to operate in the outer context again.
     */

    contextPtr->index = PTR2INT(data[2]);
    contextPtr->skip = PTR2INT(data[3]);
    contextPtr->oPtr->flags &= ~FILTER_HANDLING;
    return result;
}

static int
FinalizeOONextFilter(
    ClientData data[],
    Tcl_Interp *interp,
    int result)
{
    Interp *iPtr = (Interp *) interp;
    CallContext *contextPtr = (CallContext *)data[1];

    /*
     * Reset the variable lookup frame.
     */

    iPtr->varFramePtr = (CallFrame *)data[0];

    /*
     * Restore the call chain context index as we've finished the inner invoke
     * and want to operate in the outer context again.
     */

    contextPtr->index = PTR2INT(data[2]);
    contextPtr->skip = PTR2INT(data[3]);
    contextPtr->oPtr->flags |= FILTER_HANDLING;
    return result;
}

/*
 * WidePwrSmallExpon --
 *
 * Helper to calculate small powers of integers whose result is wide.
 */
static inline Tcl_WideInt
WidePwrSmallExpon(Tcl_WideInt w1, long exponent) {

    Tcl_WideInt wResult;

    wResult = w1 * w1;		/* b**2 */
    switch (exponent) {
    case 2:
	break;
    case 3:
	wResult *= w1;		/* b**3 */
	break;
    case 4:
	wResult *= wResult;	/* b**4 */
	break;
    case 5:
	wResult *= wResult;	/* b**4 */
	wResult *= w1;		/* b**5 */
	break;
    case 6:
	wResult *= w1;		/* b**3 */
	wResult *= wResult;	/* b**6 */
	break;
    case 7:
	wResult *= w1;		/* b**3 */
	wResult *= wResult;	/* b**6 */
	wResult *= w1;		/* b**7 */
	break;
    case 8:
	wResult *= wResult;	/* b**4 */
	wResult *= wResult;	/* b**8 */
	break;
    case 9:
	wResult *= wResult;	/* b**4 */
	wResult *= wResult;	/* b**8 */
	wResult *= w1;		/* b**9 */
	break;
    case 10:
	wResult *= wResult;	/* b**4 */
	wResult *= w1;		/* b**5 */
	wResult *= wResult;	/* b**10 */
	break;
    case 11:
	wResult *= wResult;	/* b**4 */
	wResult *= w1;		/* b**5 */
	wResult *= wResult;	/* b**10 */
	wResult *= w1;		/* b**11 */
	break;
    case 12:
	wResult *= w1;		/* b**3 */
	wResult *= wResult;	/* b**6 */
	wResult *= wResult;	/* b**12 */
	break;
    case 13:
	wResult *= w1;		/* b**3 */
	wResult *= wResult;	/* b**6 */
	wResult *= wResult;	/* b**12 */
	wResult *= w1;		/* b**13 */
	break;
    case 14:
	wResult *= w1;		/* b**3 */
	wResult *= wResult;	/* b**6 */
	wResult *= w1;		/* b**7 */
	wResult *= wResult;	/* b**14 */
	break;
    case 15:
	wResult *= w1;		/* b**3 */
	wResult *= wResult;	/* b**6 */
	wResult *= w1;		/* b**7 */
	wResult *= wResult;	/* b**14 */
	wResult *= w1;		/* b**15 */
	break;
    case 16:
	wResult *= wResult;	/* b**4 */
	wResult *= wResult;	/* b**8 */
	wResult *= wResult;	/* b**16 */
	break;
    }
    return wResult;
}
/*
 *----------------------------------------------------------------------
 *
 * ExecuteExtendedBinaryMathOp, ExecuteExtendedUnaryMathOp --
 *
 *	These functions do advanced math for binary and unary operators
 *	respectively, so that the main TEBC code does not bear the cost of
 *	them.
 *
 * Results:
 *	A Tcl_Obj* result, or a NULL (in which case valuePtr is updated to
 *	hold the result value), or one of the special flag values
 *	GENERAL_ARITHMETIC_ERROR, EXPONENT_OF_ZERO or DIVIDED_BY_ZERO. The
 *	latter two signify a zero value raised to a negative power or a value
 *	divided by zero, respectively. With GENERAL_ARITHMETIC_ERROR, all
 *	error information will have already been reported in the interpreter
 *	result.
 *
 * Side effects:
 *	May update the Tcl_Obj indicated valuePtr if it is unshared. Will
 *	return a NULL when that happens.
 *
 *----------------------------------------------------------------------
 */

static Tcl_Obj *
ExecuteExtendedBinaryMathOp(
    Tcl_Interp *interp,		/* Where to report errors. */
    int opcode,			/* What operation to perform. */
    Tcl_Obj **constants,	/* The execution environment's constants. */
    Tcl_Obj *valuePtr,		/* The first operand on the stack. */
    Tcl_Obj *value2Ptr)		/* The second operand on the stack. */
{
#define WIDE_RESULT(w) \
    if (Tcl_IsShared(valuePtr)) {		\
	return Tcl_NewWideIntObj(w);		\
    } else {					\
	TclSetIntObj(valuePtr, w);		\
	return NULL;				\
    }
#define BIG_RESULT(b) \
    if (Tcl_IsShared(valuePtr)) {		\
	return Tcl_NewBignumObj(b);		\
    } else {					\
	Tcl_SetBignumObj(valuePtr, b);		\
	return NULL;				\
    }
#define DOUBLE_RESULT(d) \
    if (Tcl_IsShared(valuePtr)) {		\
	TclNewDoubleObj(objResultPtr, (d));	\
	return objResultPtr;			\
    } else {					\
	Tcl_SetDoubleObj(valuePtr, (d));	\
	return NULL;				\
    }

    int type1, type2;
    ClientData ptr1, ptr2;
    double d1, d2, dResult;
    Tcl_WideInt w1, w2, wResult;
    mp_int big1, big2, bigResult, bigRemainder;
    Tcl_Obj *objResultPtr;
    int invalid, zero;
    long shift;
	mp_err err;

    (void) GetNumberFromObj(NULL, valuePtr, &ptr1, &type1);
    (void) GetNumberFromObj(NULL, value2Ptr, &ptr2, &type2);

    switch (opcode) {
    case INST_MOD:
	/* TODO: Attempts to re-use unshared operands on stack */

	w2 = 0;			/* silence gcc warning */
	if (type2 == TCL_NUMBER_INT) {
	    w2 = *((const Tcl_WideInt *)ptr2);
	    if (w2 == 0) {
		return DIVIDED_BY_ZERO;
	    }
	    if ((w2 == 1) || (w2 == -1)) {
		/*
		 * Div. by |1| always yields remainder of 0.
		 */

		return constants[0];
	    }
	}
	if (type1 == TCL_NUMBER_INT) {
	    w1 = *((const Tcl_WideInt *)ptr1);

	    if (w1 == 0) {
		/*
		 * 0 % (non-zero) always yields remainder of 0.
		 */

		return constants[0];
	    }
	    if (type2 == TCL_NUMBER_INT) {
		Tcl_WideInt wQuotient, wRemainder;
		w2 = *((const Tcl_WideInt *)ptr2);
		wQuotient = w1 / w2;

		/*
		 * Force Tcl's integer division rules.
		 * TODO: examine for logic simplification
		 */

		if (((wQuotient < (Tcl_WideInt) 0)
			|| ((wQuotient == (Tcl_WideInt) 0)
			&& ((w1 < 0 && w2 > 0)
			|| (w1 > 0 && w2 < 0))))
			&& (wQuotient * w2 != w1)) {
		    wQuotient -= (Tcl_WideInt) 1;
		}
		wRemainder = w1 - w2*wQuotient;
		WIDE_RESULT(wRemainder);
	    }

	    Tcl_TakeBignumFromObj(NULL, value2Ptr, &big2);

	    /* TODO: internals intrusion */
	    if ((w1 > ((Tcl_WideInt) 0)) ^ !mp_isneg(&big2)) {
		/*
		 * Arguments are opposite sign; remainder is sum.
		 */

		err = mp_init_i64(&big1, w1);
		if (err == MP_OKAY) {
		    err = mp_add(&big2, &big1, &big2);
		    mp_clear(&big1);
		}
		if (err != MP_OKAY) {
		    return OUT_OF_MEMORY;
		}
		BIG_RESULT(&big2);
	    }

	    /*
	     * Arguments are same sign; remainder is first operand.
	     */

	    mp_clear(&big2);
	    return NULL;
	}
	Tcl_GetBignumFromObj(NULL, valuePtr, &big1);
	Tcl_GetBignumFromObj(NULL, value2Ptr, &big2);
	err = mp_init_multi(&bigResult, &bigRemainder, NULL);
	if (err == MP_OKAY) {
	    err = mp_div(&big1, &big2, &bigResult, &bigRemainder);
	}
	if ((err == MP_OKAY) && !mp_iszero(&bigRemainder) && (bigRemainder.sign != big2.sign)) {
	    /*
	     * Convert to Tcl's integer division rules.
	     */

	    if ((mp_sub_d(&bigResult, 1, &bigResult) != MP_OKAY)
		    || (mp_add(&bigRemainder, &big2, &bigRemainder) != MP_OKAY)) {
		return OUT_OF_MEMORY;
	    }
	}
	err = mp_copy(&bigRemainder, &bigResult);
	mp_clear(&bigRemainder);
	mp_clear(&big1);
	mp_clear(&big2);
	if (err != MP_OKAY) {
	    return OUT_OF_MEMORY;
	}
	BIG_RESULT(&bigResult);

    case INST_LSHIFT:
    case INST_RSHIFT: {
	/*
	 * Reject negative shift argument.
	 */

	switch (type2) {
	case TCL_NUMBER_INT:
	    invalid = (*((const Tcl_WideInt *)ptr2) < 0);
	    break;
	case TCL_NUMBER_BIG:
	    Tcl_TakeBignumFromObj(NULL, value2Ptr, &big2);
	    invalid = mp_isneg(&big2);
	    mp_clear(&big2);
	    break;
	default:
	    /* Unused, here to silence compiler warning */
	    invalid = 0;
	}
	if (invalid) {
	    Tcl_SetObjResult(interp, Tcl_NewStringObj(
		    "negative shift argument", -1));
	    return GENERAL_ARITHMETIC_ERROR;
	}

	/*
	 * Zero shifted any number of bits is still zero.
	 */

	if ((type1==TCL_NUMBER_INT) && (*((const Tcl_WideInt *)ptr1) == 0)) {
	    return constants[0];
	}

	if (opcode == INST_LSHIFT) {
	    /*
	     * Large left shifts create integer overflow.
	     *
	     * BEWARE! Can't use Tcl_GetIntFromObj() here because that
	     * converts values in the (unsigned) range to their signed int
	     * counterparts, leading to incorrect results.
	     */

	    if ((type2 != TCL_NUMBER_INT)
		    || (*((const Tcl_WideInt *)ptr2) > INT_MAX)) {
		/*
		 * Technically, we could hold the value (1 << (INT_MAX+1)) in
		 * an mp_int, but since we're using mp_mul_2d() to do the
		 * work, and it takes only an int argument, that's a good
		 * place to draw the line.
		 */

		Tcl_SetObjResult(interp, Tcl_NewStringObj(
			"integer value too large to represent", -1));
		return GENERAL_ARITHMETIC_ERROR;
	    }
	    shift = (int)(*((const Tcl_WideInt *)ptr2));

	    /*
	     * Handle shifts within the native wide range.
	     */

	    if ((type1 == TCL_NUMBER_INT)
		    && ((size_t)shift < CHAR_BIT*sizeof(Tcl_WideInt))) {
		w1 = *((const Tcl_WideInt *)ptr1);
		if (!((w1>0 ? w1 : ~w1)
			& -(((Tcl_WideInt)1)
			<< (CHAR_BIT*sizeof(Tcl_WideInt) - 1 - shift)))) {
		    WIDE_RESULT(w1 << shift);
		}
	    }
	} else {
	    /*
	     * Quickly force large right shifts to 0 or -1.
	     */

	    if ((type2 != TCL_NUMBER_INT)
		    || (*(const Tcl_WideInt *)ptr2 > INT_MAX)) {
		/*
		 * Again, technically, the value to be shifted could be an
		 * mp_int so huge that a right shift by (INT_MAX+1) bits could
		 * not take us to the result of 0 or -1, but since we're using
		 * mp_div_2d to do the work, and it takes only an int
		 * argument, we draw the line there.
		 */

		switch (type1) {
		case TCL_NUMBER_INT:
		    zero = (*(const Tcl_WideInt *)ptr1 > 0);
		    break;
		case TCL_NUMBER_BIG:
		    Tcl_TakeBignumFromObj(NULL, valuePtr, &big1);
		    zero = !mp_isneg(&big1);
		    mp_clear(&big1);
		    break;
		default:
		    /* Unused, here to silence compiler warning. */
		    zero = 0;
		}
		if (zero) {
		    return constants[0];
		}
		WIDE_RESULT(-1);
	    }
	    shift = (int)(*(const Tcl_WideInt *)ptr2);

	    /*
	     * Handle shifts within the native wide range.
	     */

	    if (type1 == TCL_NUMBER_INT) {
		w1 = *(const Tcl_WideInt *)ptr1;
		if ((size_t)shift >= CHAR_BIT*sizeof(Tcl_WideInt)) {
		    if (w1 >= 0) {
			return constants[0];
		    }
		    WIDE_RESULT(-1);
		}
		WIDE_RESULT(w1 >> shift);
	    }
	}

	Tcl_TakeBignumFromObj(NULL, valuePtr, &big1);

	err = mp_init(&bigResult);
	if (err == MP_OKAY) {
	    if (opcode == INST_LSHIFT) {
		err = mp_mul_2d(&big1, shift, &bigResult);
	    } else {
		err = mp_signed_rsh(&big1, shift, &bigResult);
	    }
	}
	if (err != MP_OKAY) {
	    return OUT_OF_MEMORY;
	}
	mp_clear(&big1);
	BIG_RESULT(&bigResult);
    }

    case INST_BITOR:
    case INST_BITXOR:
    case INST_BITAND:
	if ((type1 != TCL_NUMBER_INT) || (type2 != TCL_NUMBER_INT)) {
	    Tcl_TakeBignumFromObj(NULL, valuePtr, &big1);
	    Tcl_TakeBignumFromObj(NULL, value2Ptr, &big2);

	    err = mp_init(&bigResult);

	    if (err == MP_OKAY) {
		switch (opcode) {
		case INST_BITAND:
		    err = mp_and(&big1, &big2, &bigResult);
		    break;

		case INST_BITOR:
		    err = mp_or(&big1, &big2, &bigResult);
		    break;

		case INST_BITXOR:
		    err = mp_xor(&big1, &big2, &bigResult);
		    break;
		}
	    }
	    if (err != MP_OKAY) {
		return OUT_OF_MEMORY;
	    }

	    mp_clear(&big1);
	    mp_clear(&big2);
	    BIG_RESULT(&bigResult);
	}

	w1 = *((const Tcl_WideInt *)ptr1);
	w2 = *((const Tcl_WideInt *)ptr2);

	switch (opcode) {
	case INST_BITAND:
	    wResult = w1 & w2;
	    break;
	case INST_BITOR:
	    wResult = w1 | w2;
	    break;
	case INST_BITXOR:
	    wResult = w1 ^ w2;
	    break;
	default:
	    /* Unused, here to silence compiler warning. */
	    wResult = 0;
	}
	WIDE_RESULT(wResult);

    case INST_EXPON: {
	int oddExponent = 0, negativeExponent = 0;
	unsigned short base;

	if ((type1 == TCL_NUMBER_DOUBLE) || (type2 == TCL_NUMBER_DOUBLE)) {
	    Tcl_GetDoubleFromObj(NULL, valuePtr, &d1);
	    Tcl_GetDoubleFromObj(NULL, value2Ptr, &d2);

	    if (d1==0.0 && d2<0.0) {
		return EXPONENT_OF_ZERO;
	    }
	    dResult = pow(d1, d2);
	    goto doubleResult;
	}
	w1 = w2 = 0; /* to silence compiler warning (maybe-uninitialized) */
	if (type2 == TCL_NUMBER_INT) {
	    w2 = *((const Tcl_WideInt *) ptr2);
	    if (w2 == 0) {
		/*
		 * Anything to the zero power is 1.
		 */

		return constants[1];
	    } else if (w2 == 1) {
		/*
		 * Anything to the first power is itself
		 */

		return NULL;
	    }

	    negativeExponent = (w2 < 0);
	    oddExponent = (int) (w2 & (Tcl_WideInt)1);
	} else {
	    Tcl_TakeBignumFromObj(NULL, value2Ptr, &big2);
	    negativeExponent = mp_isneg(&big2);
	    err = mp_mod_2d(&big2, 1, &big2);
	    oddExponent = (err == MP_OKAY) && !mp_iszero(&big2);
	    mp_clear(&big2);
	}

	if (type1 == TCL_NUMBER_INT) {
	    w1 = *((const Tcl_WideInt *)ptr1);

	    if (negativeExponent) {
		switch (w1) {
		case 0:
		    /*
		     * Zero to a negative power is div by zero error.
		     */

		    return EXPONENT_OF_ZERO;
		case -1:
		    if (oddExponent) {
			WIDE_RESULT(-1);
		    }
		    /* fallthrough */
		case 1:
		    /*
		     * 1 to any power is 1.
		     */

		    return constants[1];
		}
	    }
	}
	if (negativeExponent) {

	    /*
	     * Integers with magnitude greater than 1 raise to a negative
	     * power yield the answer zero (see TIP 123).
	     */
	    return constants[0];
	}

	if (type1 != TCL_NUMBER_INT) {
	    goto overflowExpon;
	}

	switch (w1) {
	    case 0:
		/*
		 * Zero to a positive power is zero.
		 */

		return constants[0];
	    case 1:
		/*
		 * 1 to any power is 1.
		 */

		return constants[1];
	    case -1:
		if (!oddExponent) {
		    return constants[1];
		}
		WIDE_RESULT(-1);
	}

	/*
	 * We refuse to accept exponent arguments that exceed one mp_digit
	 * which means the max exponent value is 2**28-1 = 0x0FFFFFFF =
	 * 268435455, which fits into a signed 32 bit int which is within the
	 * range of the long int type. This means any numeric Tcl_Obj value
	 * not using TCL_NUMBER_INT type must hold a value larger than we
	 * accept.
	 */

	if (type2 != TCL_NUMBER_INT) {
	    Tcl_SetObjResult(interp, Tcl_NewStringObj(
		    "exponent too large", -1));
	    return GENERAL_ARITHMETIC_ERROR;
	}

	/* From here (up to overflowExpon) w1 and exponent w2 are wide-int's. */
	assert(type1 == TCL_NUMBER_INT && type2 == TCL_NUMBER_INT);

	if (w1 == 2) {
	    /*
	     * Reduce small powers of 2 to shifts.
	     */

	    if ((Tcl_WideUInt) w2 < (Tcl_WideUInt) CHAR_BIT*sizeof(Tcl_WideInt) - 1) {
		WIDE_RESULT(((Tcl_WideInt) 1) << (int)w2);
	    }
	    goto overflowExpon;
	}
	if (w1 == -2) {
	    int signum = oddExponent ? -1 : 1;

	    /*
	     * Reduce small powers of 2 to shifts.
	     */

	    if ((Tcl_WideUInt) w2 < CHAR_BIT * sizeof(Tcl_WideInt) - 1) {
		WIDE_RESULT(signum * (((Tcl_WideInt) 1) << (int) w2));
	    }
	    goto overflowExpon;
	}
	if (w2 - 2 < (long)MaxBase64Size
		&& w1 <=  MaxBase64[w2 - 2]
		&& w1 >= -MaxBase64[w2 - 2]) {
	    /*
	     * Small powers of integers whose result is wide.
	     */
	    wResult = WidePwrSmallExpon(w1, (long)w2);

	    WIDE_RESULT(wResult);
	}

	/*
	 * Handle cases of powers > 16 that still fit in a 64-bit word by
	 * doing table lookup.
	 */

	if (w1 - 3 >= 0 && w1 - 2 < (long)Exp64IndexSize
		&& w2 - 2 < (long)(Exp64ValueSize + MaxBase64Size)) {
	    base = Exp64Index[w1 - 3]
		    + (unsigned short) (w2 - 2 - MaxBase64Size);
	    if (base < Exp64Index[w1 - 2]) {
		/*
		 * 64-bit number raised to intermediate power, done by
		 * table lookup.
		 */

		WIDE_RESULT(Exp64Value[base]);
	    }
	}

	if (-w1 - 3 >= 0 && -w1 - 2 < (long)Exp64IndexSize
		&& w2 - 2 < (long)(Exp64ValueSize + MaxBase64Size)) {
	    base = Exp64Index[-w1 - 3]
		    + (unsigned short) (w2 - 2 - MaxBase64Size);
	    if (base < Exp64Index[-w1 - 2]) {
		/*
		 * 64-bit number raised to intermediate power, done by
		 * table lookup.
		 */

		wResult = oddExponent ? -Exp64Value[base] : Exp64Value[base];
		WIDE_RESULT(wResult);
	    }
	}

    overflowExpon:

	if ((TclGetWideIntFromObj(NULL, value2Ptr, &w2) != TCL_OK)
		|| (value2Ptr->typePtr != &tclIntType)
		|| (Tcl_WideUInt)w2 >= (1<<28)) {
	    Tcl_SetObjResult(interp, Tcl_NewStringObj(
		    "exponent too large", -1));
	    return GENERAL_ARITHMETIC_ERROR;
	}
	Tcl_TakeBignumFromObj(NULL, valuePtr, &big1);
	err = mp_init(&bigResult);
	if (err == MP_OKAY) {
	    err = mp_expt_u32(&big1, (unsigned int)w2, &bigResult);
	}
	if (err != MP_OKAY) {
	    return OUT_OF_MEMORY;
	}
	mp_clear(&big1);
	BIG_RESULT(&bigResult);
    }

    case INST_ADD:
    case INST_SUB:
    case INST_MULT:
    case INST_DIV:
	if ((type1 == TCL_NUMBER_DOUBLE) || (type2 == TCL_NUMBER_DOUBLE)) {
	    /*
	     * At least one of the values is floating-point, so perform
	     * floating point calculations.
	     */

	    Tcl_GetDoubleFromObj(NULL, valuePtr, &d1);
	    Tcl_GetDoubleFromObj(NULL, value2Ptr, &d2);

	    switch (opcode) {
	    case INST_ADD:
		dResult = d1 + d2;
		break;
	    case INST_SUB:
		dResult = d1 - d2;
		break;
	    case INST_MULT:
		dResult = d1 * d2;
		break;
	    case INST_DIV:
#ifndef IEEE_FLOATING_POINT
		if (d2 == 0.0) {
		    return DIVIDED_BY_ZERO;
		}
#endif
		/*
		 * We presume that we are running with zero-divide unmasked if
		 * we're on an IEEE box. Otherwise, this statement might cause
		 * demons to fly out our noses.
		 */

		dResult = d1 / d2;
		break;
	    default:
		/* Unused, here to silence compiler warning. */
		dResult = 0;
	    }

	doubleResult:
#ifndef ACCEPT_NAN
	    /*
	     * Check now for IEEE floating-point error.
	     */

	    if (TclIsNaN(dResult)) {
		TclExprFloatError(interp, dResult);
		return GENERAL_ARITHMETIC_ERROR;
	    }
#endif
	    DOUBLE_RESULT(dResult);
	}
	if ((type1 == TCL_NUMBER_INT) && (type2 == TCL_NUMBER_INT)) {
	    w1 = *((const Tcl_WideInt *)ptr1);
	    w2 = *((const Tcl_WideInt *)ptr2);

	    switch (opcode) {
	    case INST_ADD:
		wResult = w1 + w2;
		if ((type1 == TCL_NUMBER_INT) || (type2 == TCL_NUMBER_INT))
		{
		    /*
		     * Check for overflow.
		     */

		    if (Overflowing(w1, w2, wResult)) {
			goto overflowBasic;
		    }
		}
		break;

	    case INST_SUB:
		wResult = w1 - w2;
		if ((type1 == TCL_NUMBER_INT) || (type2 == TCL_NUMBER_INT))
		{
		    /*
		     * Must check for overflow. The macro tests for overflows
		     * in sums by looking at the sign bits. As we have a
		     * subtraction here, we are adding -w2. As -w2 could in
		     * turn overflow, we test with ~w2 instead: it has the
		     * opposite sign bit to w2 so it does the job. Note that
		     * the only "bad" case (w2==0) is irrelevant for this
		     * macro, as in that case w1 and wResult have the same
		     * sign and there is no overflow anyway.
		     */

		    if (Overflowing(w1, ~w2, wResult)) {
			goto overflowBasic;
		    }
		}
		break;

	    case INST_MULT:
		if ((w1 < INT_MIN) || (w1 > INT_MAX) || (w2 < INT_MIN) || (w2 > INT_MAX)) {
		    goto overflowBasic;
		}
		wResult = w1 * w2;
		break;

	    case INST_DIV:
		if (w2 == 0) {
		    return DIVIDED_BY_ZERO;
		}

		/*
		 * Need a bignum to represent (WIDE_MIN / -1)
		 */

		if ((w1 == WIDE_MIN) && (w2 == -1)) {
		    goto overflowBasic;
		}
		wResult = w1 / w2;

		/*
		 * Force Tcl's integer division rules.
		 * TODO: examine for logic simplification
		 */

		if (((wResult < 0) || ((wResult == 0) &&
			((w1 < 0 && w2 > 0) || (w1 > 0 && w2 < 0)))) &&
			(wResult*w2 != w1)) {
		    wResult -= 1;
		}
		break;

	    default:
		/*
		 * Unused, here to silence compiler warning.
		 */

		wResult = 0;
	    }

	    WIDE_RESULT(wResult);
	}

    overflowBasic:
	Tcl_TakeBignumFromObj(NULL, valuePtr, &big1);
	Tcl_TakeBignumFromObj(NULL, value2Ptr, &big2);
	err = mp_init(&bigResult);
	if (err == MP_OKAY) {
	switch (opcode) {
	case INST_ADD:
		err = mp_add(&big1, &big2, &bigResult);
		break;
	case INST_SUB:
		err = mp_sub(&big1, &big2, &bigResult);
		break;
	case INST_MULT:
		err = mp_mul(&big1, &big2, &bigResult);
		break;
	case INST_DIV:
		if (mp_iszero(&big2)) {
		    mp_clear(&big1);
		    mp_clear(&big2);
		    mp_clear(&bigResult);
		    return DIVIDED_BY_ZERO;
		}
		err = mp_init(&bigRemainder);
		if (err == MP_OKAY) {
		    err = mp_div(&big1, &big2, &bigResult, &bigRemainder);
		}
		/* TODO: internals intrusion */
		if (!mp_iszero(&bigRemainder)
			&& (bigRemainder.sign != big2.sign)) {
		    /*
		     * Convert to Tcl's integer division rules.
		     */

		    err = mp_sub_d(&bigResult, 1, &bigResult);
		    if (err == MP_OKAY) {
			err = mp_add(&bigRemainder, &big2, &bigRemainder);
		    }
		}
		mp_clear(&bigRemainder);
		break;
	    }
	}
	mp_clear(&big1);
	mp_clear(&big2);
	BIG_RESULT(&bigResult);
    }

    Tcl_Panic("unexpected opcode");
    return NULL;
}

static Tcl_Obj *
ExecuteExtendedUnaryMathOp(
    int opcode,			/* What operation to perform. */
    Tcl_Obj *valuePtr)		/* The operand on the stack. */
{
    ClientData ptr;
    int type;
    Tcl_WideInt w;
    mp_int big;
    Tcl_Obj *objResultPtr;
    mp_err err = MP_OKAY;

    (void) GetNumberFromObj(NULL, valuePtr, &ptr, &type);

    switch (opcode) {
    case INST_BITNOT:
	if (type == TCL_NUMBER_INT) {
	    w = *((const Tcl_WideInt *) ptr);
	    WIDE_RESULT(~w);
	}
	Tcl_TakeBignumFromObj(NULL, valuePtr, &big);
	/* ~a = - a - 1 */
	err = mp_neg(&big, &big);
	if (err == MP_OKAY) {
	    err = mp_sub_d(&big, 1, &big);
	}
	if (err != MP_OKAY) {
	    return OUT_OF_MEMORY;
	}
	BIG_RESULT(&big);
    case INST_UMINUS:
	switch (type) {
	case TCL_NUMBER_DOUBLE:
	    DOUBLE_RESULT(-(*((const double *) ptr)));
	case TCL_NUMBER_INT:
	    w = *((const Tcl_WideInt *) ptr);
	    if (w != WIDE_MIN) {
		WIDE_RESULT(-w);
	    }
	    err = mp_init_i64(&big, w);
	    if (err != MP_OKAY) {
		return OUT_OF_MEMORY;
	    }
	    break;
	default:
	    Tcl_TakeBignumFromObj(NULL, valuePtr, &big);
	}
	err = mp_neg(&big, &big);
	if (err != MP_OKAY) {
	    return OUT_OF_MEMORY;
	}
	BIG_RESULT(&big);
    }

    Tcl_Panic("unexpected opcode");
    return NULL;
}
#undef WIDE_RESULT
#undef BIG_RESULT
#undef DOUBLE_RESULT

/*
 *----------------------------------------------------------------------
 *
 * CompareTwoNumbers --
 *
 *	This function compares a pair of numbers in Tcl_Objs. Each argument
 *	must already be known to be numeric and not NaN.
 *
 * Results:
 *	One of MP_LT, MP_EQ or MP_GT, depending on whether valuePtr is less
 *	than, equal to, or greater than value2Ptr (respectively).
 *
 * Side effects:
 *	None, provided both values are numeric.
 *
 *----------------------------------------------------------------------
 */

int
TclCompareTwoNumbers(
    Tcl_Obj *valuePtr,
    Tcl_Obj *value2Ptr)
{
    int type1 = TCL_NUMBER_NAN, type2 = TCL_NUMBER_NAN, compare;
    ClientData ptr1, ptr2;
    mp_int big1, big2;
    double d1, d2, tmp;
    Tcl_WideInt w1, w2;

    (void) GetNumberFromObj(NULL, valuePtr, &ptr1, &type1);
    (void) GetNumberFromObj(NULL, value2Ptr, &ptr2, &type2);

    switch (type1) {
    case TCL_NUMBER_INT:
	w1 = *((const Tcl_WideInt *)ptr1);
	switch (type2) {
	case TCL_NUMBER_INT:
	    w2 = *((const Tcl_WideInt *)ptr2);
	wideCompare:
	    return (w1 < w2) ? MP_LT : ((w1 > w2) ? MP_GT : MP_EQ);
	case TCL_NUMBER_DOUBLE:
	    d2 = *((const double *)ptr2);
	    d1 = (double) w1;

	    /*
	     * If the double has a fractional part, or if the long can be
	     * converted to double without loss of precision, then compare as
	     * doubles.
	     */

	    if (DBL_MANT_DIG > CHAR_BIT*sizeof(Tcl_WideInt) || w1 == (Tcl_WideInt) d1
		    || modf(d2, &tmp) != 0.0) {
		goto doubleCompare;
	    }

	    /*
	     * Otherwise, to make comparision based on full precision, need to
	     * convert the double to a suitably sized integer.
	     *
	     * Need this to get comparsions like
	     *	  expr 20000000000000003 < 20000000000000004.0
	     * right. Converting the first argument to double will yield two
	     * double values that are equivalent within double precision.
	     * Converting the double to an integer gets done exactly, then
	     * integer comparison can tell the difference.
	     */

	    if (d2 < (double)WIDE_MIN) {
		return MP_GT;
	    }
	    if (d2 > (double)WIDE_MAX) {
		return MP_LT;
	    }
	    w2 = (Tcl_WideInt) d2;
	    goto wideCompare;
	case TCL_NUMBER_BIG:
	    Tcl_TakeBignumFromObj(NULL, value2Ptr, &big2);
	    if (mp_isneg(&big2)) {
		compare = MP_GT;
	    } else {
		compare = MP_LT;
	    }
	    mp_clear(&big2);
	    return compare;
	}
    break;

    case TCL_NUMBER_DOUBLE:
	d1 = *((const double *)ptr1);
	switch (type2) {
	case TCL_NUMBER_DOUBLE:
	    d2 = *((const double *)ptr2);
	doubleCompare:
	    return (d1 < d2) ? MP_LT : ((d1 > d2) ? MP_GT : MP_EQ);
	case TCL_NUMBER_INT:
	    w2 = *((const Tcl_WideInt *)ptr2);
	    d2 = (double) w2;
	    if (DBL_MANT_DIG > CHAR_BIT*sizeof(Tcl_WideInt)
		    || w2 == (Tcl_WideInt) d2 || modf(d1, &tmp) != 0.0) {
		goto doubleCompare;
	    }
	    if (d1 < (double)WIDE_MIN) {
		return MP_LT;
	    }
	    if (d1 > (double)WIDE_MAX) {
		return MP_GT;
	    }
	    w1 = (Tcl_WideInt) d1;
	    goto wideCompare;
	case TCL_NUMBER_BIG:
	    if (TclIsInfinite(d1)) {
		return (d1 > 0.0) ? MP_GT : MP_LT;
	    }
	    Tcl_TakeBignumFromObj(NULL, value2Ptr, &big2);
	    if ((d1 < (double)WIDE_MAX) && (d1 > (double)WIDE_MIN)) {
		if (mp_isneg(&big2)) {
		    compare = MP_GT;
		} else {
		    compare = MP_LT;
		}
		mp_clear(&big2);
		return compare;
	    }
	    if (DBL_MANT_DIG > CHAR_BIT*sizeof(long)
		    && modf(d1, &tmp) != 0.0) {
		d2 = TclBignumToDouble(&big2);
		mp_clear(&big2);
		goto doubleCompare;
	    }
	    Tcl_InitBignumFromDouble(NULL, d1, &big1);
	    goto bigCompare;
	}
    break;

    case TCL_NUMBER_BIG:
	Tcl_TakeBignumFromObj(NULL, valuePtr, &big1);
	switch (type2) {
	case TCL_NUMBER_INT:
	    compare = mp_cmp_d(&big1, 0);
	    mp_clear(&big1);
	    return compare;
	case TCL_NUMBER_DOUBLE:
	    d2 = *((const double *)ptr2);
	    if (TclIsInfinite(d2)) {
		compare = (d2 > 0.0) ? MP_LT : MP_GT;
		mp_clear(&big1);
		return compare;
	    }
	    if ((d2 < (double)WIDE_MAX) && (d2 > (double)WIDE_MIN)) {
		compare = mp_cmp_d(&big1, 0);
		mp_clear(&big1);
		return compare;
	    }
	    if (DBL_MANT_DIG > CHAR_BIT*sizeof(long)
		    && modf(d2, &tmp) != 0.0) {
		d1 = TclBignumToDouble(&big1);
		mp_clear(&big1);
		goto doubleCompare;
	    }
	    Tcl_InitBignumFromDouble(NULL, d2, &big2);
	    goto bigCompare;
	case TCL_NUMBER_BIG:
	    Tcl_TakeBignumFromObj(NULL, value2Ptr, &big2);
	bigCompare:
	    compare = mp_cmp(&big1, &big2);
	    mp_clear(&big1);
	    mp_clear(&big2);
	    return compare;
	}
    break;
    default:
	Tcl_Panic("unexpected number type");
    }
    return TCL_ERROR;
}

#ifdef TCL_COMPILE_DEBUG
/*
 *----------------------------------------------------------------------
 *
 * PrintByteCodeInfo --
 *
 *	This procedure prints a summary about a bytecode object to stdout. It
 *	is called by TclNRExecuteByteCode when starting to execute the bytecode
 *	object if tclTraceExec has the value 2 or more.
 *
 * Results:
 *	None.
 *
 * Side effects:
 *	None.
 *
 *----------------------------------------------------------------------
 */

static void
PrintByteCodeInfo(
    ByteCode *codePtr)	/* The bytecode whose summary is printed to
				 * stdout. */
{
    Proc *procPtr = codePtr->procPtr;
    Interp *iPtr = (Interp *) *codePtr->interpHandle;

    fprintf(stdout, "\nExecuting ByteCode 0x%p, refCt %" TCL_Z_MODIFIER "u, epoch %u, interp 0x%p (epoch %u)\n",
	    codePtr, (size_t)codePtr->refCount, codePtr->compileEpoch, iPtr,
	    iPtr->compileEpoch);

    fprintf(stdout, "  Source: ");
    TclPrintSource(stdout, codePtr->source, 60);

    fprintf(stdout, "\n  Cmds %d, src %d, inst %u, litObjs %u, aux %d, stkDepth %u, code/src %.2f\n",
	    codePtr->numCommands, codePtr->numSrcBytes,
	    codePtr->numCodeBytes, codePtr->numLitObjects,
	    codePtr->numAuxDataItems, codePtr->maxStackDepth,
#ifdef TCL_COMPILE_STATS
	    codePtr->numSrcBytes?
		    ((float)codePtr->structureSize)/codePtr->numSrcBytes :
#endif
	    0.0);

#ifdef TCL_COMPILE_STATS
    fprintf(stdout, "  Code %lu = header %lu+inst %d+litObj %lu+exc %lu+aux %lu+cmdMap %d\n",
	    (unsigned long) codePtr->structureSize,
	    (unsigned long) (sizeof(ByteCode)-sizeof(size_t)-sizeof(Tcl_Time)),
	    codePtr->numCodeBytes,
	    (unsigned long) (codePtr->numLitObjects * sizeof(Tcl_Obj *)),
	    (unsigned long) (codePtr->numExceptRanges*sizeof(ExceptionRange)),
	    (unsigned long) (codePtr->numAuxDataItems * sizeof(AuxData)),
	    codePtr->numCmdLocBytes);
#endif /* TCL_COMPILE_STATS */
    if (procPtr != NULL) {
	fprintf(stdout,
		"  Proc 0x%p, refCt %d, args %d, compiled locals %d\n",
		procPtr, procPtr->refCount, procPtr->numArgs,
		procPtr->numCompiledLocals);
    }
}
#endif /* TCL_COMPILE_DEBUG */

/*
 *----------------------------------------------------------------------
 *
 * ValidatePcAndStackTop --
 *
 *	This procedure is called by TclNRExecuteByteCode when debugging to
 *	verify that the program counter and stack top are valid during
 *	execution.
 *
 * Results:
 *	None.
 *
 * Side effects:
 *	Prints a message to stderr and panics if either the pc or stack top
 *	are invalid.
 *
 *----------------------------------------------------------------------
 */

#ifdef TCL_COMPILE_DEBUG
static void
ValidatePcAndStackTop(
    ByteCode *codePtr,	/* The bytecode whose summary is printed to
				 * stdout. */
    const unsigned char *pc,	/* Points to first byte of a bytecode
				 * instruction. The program counter. */
    int stackTop,		/* Current stack top. Must be between
				 * stackLowerBound and stackUpperBound
				 * (inclusive). */
    int checkStack)		/* 0 if the stack depth check should be
				 * skipped. */
{
    int stackUpperBound = codePtr->maxStackDepth;
				/* Greatest legal value for stackTop. */
    size_t relativePc = (size_t) (pc - codePtr->codeStart);
    size_t codeStart = (size_t) codePtr->codeStart;
    size_t codeEnd = (size_t)
	    (codePtr->codeStart + codePtr->numCodeBytes);
    unsigned char opCode = *pc;

    if (((size_t) pc < codeStart) || ((size_t) pc > codeEnd)) {
	fprintf(stderr, "\nBad instruction pc 0x%p in TclNRExecuteByteCode\n",
		pc);
	Tcl_Panic("TclNRExecuteByteCode execution failure: bad pc");
    }
    if ((unsigned) opCode > LAST_INST_OPCODE) {
	fprintf(stderr, "\nBad opcode %d at pc %" TCL_Z_MODIFIER "u in TclNRExecuteByteCode\n",
		(unsigned) opCode, relativePc);
	Tcl_Panic("TclNRExecuteByteCode execution failure: bad opcode");
    }
    if (checkStack &&
	    ((stackTop < 0) || (stackTop > stackUpperBound))) {
	int numChars;
	const char *cmd = GetSrcInfoForPc(pc, codePtr, &numChars, NULL, NULL);

	fprintf(stderr, "\nBad stack top %d at pc %" TCL_Z_MODIFIER "u in TclNRExecuteByteCode (min 0, max %i)",
		stackTop, relativePc, stackUpperBound);
	if (cmd != NULL) {
	    Tcl_Obj *message;

	    TclNewLiteralStringObj(message, "\n executing ");
	    Tcl_IncrRefCount(message);
	    Tcl_AppendLimitedToObj(message, cmd, numChars, 100, NULL);
	    fprintf(stderr,"%s\n", TclGetString(message));
	    Tcl_DecrRefCount(message);
	} else {
	    fprintf(stderr, "\n");
	}
	Tcl_Panic("TclNRExecuteByteCode execution failure: bad stack top");
    }
}
#endif /* TCL_COMPILE_DEBUG */

/*
 *----------------------------------------------------------------------
 *
 * IllegalExprOperandType --
 *
 *	Used by TclNRExecuteByteCode to append an error message to the interp
 *	result when an illegal operand type is detected by an expression
 *	instruction. The argument opndPtr holds the operand object in error.
 *
 * Results:
 *	None.
 *
 * Side effects:
 *	An error message is appended to the interp result.
 *
 *----------------------------------------------------------------------
 */

static void
IllegalExprOperandType(
    Tcl_Interp *interp,		/* Interpreter to which error information
				 * pertains. */
    const unsigned char *pc, /* Points to the instruction being executed
				 * when the illegal type was found. */
    Tcl_Obj *opndPtr)		/* Points to the operand holding the value
				 * with the illegal type. */
{
    ClientData ptr;
    int type;
    const unsigned char opcode = *pc;
    const char *description, *op = "unknown";

    if (opcode == INST_EXPON) {
	op = "**";
    } else if (opcode <= INST_LNOT) {
	op = operatorStrings[opcode - INST_LOR];
    }

    if (GetNumberFromObj(NULL, opndPtr, &ptr, &type) != TCL_OK) {
	int numBytes;
	const char *bytes = TclGetStringFromObj(opndPtr, &numBytes);

	if (numBytes == 0) {
	    description = "empty string";
	} else if (TclCheckBadOctal(NULL, bytes)) {
	    description = "invalid octal number";
	} else {
	    description = "non-numeric string";
	}
    } else if (type == TCL_NUMBER_NAN) {
	description = "non-numeric floating-point value";
    } else if (type == TCL_NUMBER_DOUBLE) {
	description = "floating-point value";
    } else {
	/* TODO: No caller needs this. Eliminate? */
	description = "(big) integer";
    }

    Tcl_SetObjResult(interp, Tcl_ObjPrintf(
	    "can't use %s as operand of \"%s\"", description, op));
    Tcl_SetErrorCode(interp, "ARITH", "DOMAIN", description, NULL);
}

/*
 *----------------------------------------------------------------------
 *
 * TclGetSrcInfoForPc, GetSrcInfoForPc, TclGetSourceFromFrame --
 *
 *	Given a program counter value, finds the closest command in the
 *	bytecode code unit's CmdLocation array and returns information about
 *	that command's source: a pointer to its first byte and the number of
 *	characters.
 *
 * Results:
 *	If a command is found that encloses the program counter value, a
 *	pointer to the command's source is returned and the length of the
 *	source is stored at *lengthPtr. If multiple commands resulted in code
 *	at pc, information about the closest enclosing command is returned. If
 *	no matching command is found, NULL is returned and *lengthPtr is
 *	unchanged.
 *
 * Side effects:
 *	The CmdFrame at *cfPtr is updated.
 *
 *----------------------------------------------------------------------
 */

Tcl_Obj *
TclGetSourceFromFrame(
    CmdFrame *cfPtr,
    int objc,
    Tcl_Obj *const objv[])
{
    if (cfPtr == NULL) {
        return Tcl_NewListObj(objc, objv);
    }
    if (cfPtr->cmdObj == NULL) {
        if (cfPtr->cmd == NULL) {
	    ByteCode *codePtr = (ByteCode *) cfPtr->data.tebc.codePtr;

            cfPtr->cmd = GetSrcInfoForPc((unsigned char *)
		    cfPtr->data.tebc.pc, codePtr, &cfPtr->len, NULL, NULL);
        }
	if (cfPtr->cmd) {
	    cfPtr->cmdObj = Tcl_NewStringObj(cfPtr->cmd, cfPtr->len);
	} else {
	    cfPtr->cmdObj = Tcl_NewListObj(objc, objv);
	}
        Tcl_IncrRefCount(cfPtr->cmdObj);
    }
    return cfPtr->cmdObj;
}

void
TclGetSrcInfoForPc(
    CmdFrame *cfPtr)
{
    ByteCode *codePtr = (ByteCode *) cfPtr->data.tebc.codePtr;

    assert(cfPtr->type == TCL_LOCATION_BC);

    if (cfPtr->cmd == NULL) {

	cfPtr->cmd = GetSrcInfoForPc(
		(unsigned char *) cfPtr->data.tebc.pc, codePtr,
		&cfPtr->len, NULL, NULL);
    }

    if (cfPtr->cmd != NULL) {
	/*
	 * We now have the command. We can get the srcOffset back and from
	 * there find the list of word locations for this command.
	 */

	ExtCmdLoc *eclPtr;
	ECL *locPtr = NULL;
	int srcOffset, i;
	Interp *iPtr = (Interp *) *codePtr->interpHandle;
	Tcl_HashEntry *hePtr =
		Tcl_FindHashEntry(iPtr->lineBCPtr, codePtr);

	if (!hePtr) {
	    return;
	}

	srcOffset = cfPtr->cmd - codePtr->source;
	eclPtr = (ExtCmdLoc *)Tcl_GetHashValue(hePtr);

	for (i=0; i < eclPtr->nuloc; i++) {
	    if (eclPtr->loc[i].srcOffset == srcOffset) {
		locPtr = eclPtr->loc+i;
		break;
	    }
	}
	if (locPtr == NULL) {
	    Tcl_Panic("LocSearch failure");
	}

	cfPtr->line = locPtr->line;
	cfPtr->nline = locPtr->nline;
	cfPtr->type = eclPtr->type;

	if (eclPtr->type == TCL_LOCATION_SOURCE) {
	    cfPtr->data.eval.path = eclPtr->path;
	    Tcl_IncrRefCount(cfPtr->data.eval.path);
	}

	/*
	 * Do not set cfPtr->data.eval.path NULL for non-SOURCE. Needed for
	 * cfPtr->data.tebc.codePtr.
	 */
    }
}

static const char *
GetSrcInfoForPc(
    const unsigned char *pc,	/* The program counter value for which to
				 * return the closest command's source info.
				 * This points within a bytecode instruction
				 * in codePtr's code. */
    ByteCode *codePtr,		/* The bytecode sequence in which to look up
				 * the command source for the pc. */
    int *lengthPtr,		/* If non-NULL, the location where the length
				 * of the command's source should be stored.
				 * If NULL, no length is stored. */
    const unsigned char **pcBeg,/* If non-NULL, the bytecode location
				 * where the current instruction starts.
				 * If NULL; no pointer is stored. */
    int *cmdIdxPtr)		/* If non-NULL, the location where the index
				 * of the command containing the pc should
				 * be stored. */
{
    int pcOffset = (pc - codePtr->codeStart);
    int numCmds = codePtr->numCommands;
    unsigned char *codeDeltaNext, *codeLengthNext;
    unsigned char *srcDeltaNext, *srcLengthNext;
    int codeOffset, codeLen, codeEnd, srcOffset, srcLen, delta, i;
    int bestDist = INT_MAX;	/* Distance of pc to best cmd's start pc. */
    int bestSrcOffset = -1;	/* Initialized to avoid compiler warning. */
    int bestSrcLength = -1;	/* Initialized to avoid compiler warning. */
    int bestCmdIdx = -1;

    /* The pc must point within the bytecode */
    assert ((pcOffset >= 0) && (pcOffset < codePtr->numCodeBytes));

    /*
     * Decode the code and source offset and length for each command. The
     * closest enclosing command is the last one whose code started before
     * pcOffset.
     */

    codeDeltaNext = codePtr->codeDeltaStart;
    codeLengthNext = codePtr->codeLengthStart;
    srcDeltaNext = codePtr->srcDeltaStart;
    srcLengthNext = codePtr->srcLengthStart;
    codeOffset = srcOffset = 0;
    for (i = 0;  i < numCmds;  i++) {
	if ((unsigned) *codeDeltaNext == (unsigned) 0xFF) {
	    codeDeltaNext++;
	    delta = TclGetInt4AtPtr(codeDeltaNext);
	    codeDeltaNext += 4;
	} else {
	    delta = TclGetInt1AtPtr(codeDeltaNext);
	    codeDeltaNext++;
	}
	codeOffset += delta;

	if ((unsigned) *codeLengthNext == (unsigned) 0xFF) {
	    codeLengthNext++;
	    codeLen = TclGetInt4AtPtr(codeLengthNext);
	    codeLengthNext += 4;
	} else {
	    codeLen = TclGetInt1AtPtr(codeLengthNext);
	    codeLengthNext++;
	}
	codeEnd = (codeOffset + codeLen - 1);

	if ((unsigned) *srcDeltaNext == (unsigned) 0xFF) {
	    srcDeltaNext++;
	    delta = TclGetInt4AtPtr(srcDeltaNext);
	    srcDeltaNext += 4;
	} else {
	    delta = TclGetInt1AtPtr(srcDeltaNext);
	    srcDeltaNext++;
	}
	srcOffset += delta;

	if ((unsigned) *srcLengthNext == (unsigned) 0xFF) {
	    srcLengthNext++;
	    srcLen = TclGetInt4AtPtr(srcLengthNext);
	    srcLengthNext += 4;
	} else {
	    srcLen = TclGetInt1AtPtr(srcLengthNext);
	    srcLengthNext++;
	}

	if (codeOffset > pcOffset) {	/* Best cmd already found */
	    break;
	}
	if (pcOffset <= codeEnd) {	/* This cmd's code encloses pc */
	    int dist = (pcOffset - codeOffset);

	    if (dist <= bestDist) {
		bestDist = dist;
		bestSrcOffset = srcOffset;
		bestSrcLength = srcLen;
		bestCmdIdx = i;
	    }
	}
    }

    if (pcBeg != NULL) {
	const unsigned char *curr, *prev;

	/*
	 * Walk from beginning of command or BC to pc, by complete
	 * instructions. Stop when crossing pc; keep previous.
	 */

	curr = ((bestDist == INT_MAX) ? codePtr->codeStart : pc - bestDist);
	prev = curr;
	while (curr <= pc) {
	    prev = curr;
	    curr += tclInstructionTable[*curr].numBytes;
	}
	*pcBeg = prev;
    }

    if (bestDist == INT_MAX) {
	return NULL;
    }

    if (lengthPtr != NULL) {
	*lengthPtr = bestSrcLength;
    }

    if (cmdIdxPtr != NULL) {
	*cmdIdxPtr = bestCmdIdx;
    }

    return (codePtr->source + bestSrcOffset);
}

/*
 *----------------------------------------------------------------------
 *
 * GetExceptRangeForPc --
 *
 *	Given a program counter value, return the closest enclosing
 *	ExceptionRange.
 *
 * Results:
 *	If the searchMode is TCL_ERROR, this procedure ignores loop exception
 *	ranges and returns a pointer to the closest catch range. If the
 *	searchMode is TCL_BREAK, this procedure returns a pointer to the most
 *	closely enclosing ExceptionRange regardless of whether it is a loop or
 *	catch exception range. If the searchMode is TCL_CONTINUE, this
 *	procedure returns a pointer to the most closely enclosing
 *	ExceptionRange (of any type) skipping only loop exception ranges if
 *	they don't have a sensible continueOffset defined. If no matching
 *	ExceptionRange is found that encloses pc, a NULL is returned.
 *
 * Side effects:
 *	None.
 *
 *----------------------------------------------------------------------
 */

static ExceptionRange *
GetExceptRangeForPc(
    const unsigned char *pc,	/* The program counter value for which to
				 * search for a closest enclosing exception
				 * range. This points to a bytecode
				 * instruction in codePtr's code. */
    int searchMode,		/* If TCL_BREAK, consider either loop or catch
				 * ExceptionRanges in search. If TCL_ERROR
				 * consider only catch ranges (and ignore any
				 * closer loop ranges). If TCL_CONTINUE, look
				 * for loop ranges that define a continue
				 * point or a catch range. */
    ByteCode *codePtr)		/* Points to the ByteCode in which to search
				 * for the enclosing ExceptionRange. */
{
    ExceptionRange *rangeArrayPtr;
    int numRanges = codePtr->numExceptRanges;
    ExceptionRange *rangePtr;
    int pcOffset = pc - codePtr->codeStart;
    int start;

    if (numRanges == 0) {
	return NULL;
    }

    /*
     * This exploits peculiarities of our compiler: nested ranges are always
     * *after* their containing ranges, so that by scanning backwards we are
     * sure that the first matching range is indeed the deepest.
     */

    rangeArrayPtr = codePtr->exceptArrayPtr;
    rangePtr = rangeArrayPtr + numRanges;
    while (--rangePtr >= rangeArrayPtr) {
	start = rangePtr->codeOffset;
	if ((start <= pcOffset) &&
		(pcOffset < (start + rangePtr->numCodeBytes))) {
	    if (rangePtr->type == CATCH_EXCEPTION_RANGE) {
		return rangePtr;
	    }
	    if (searchMode == TCL_BREAK) {
		return rangePtr;
	    }
	    if (searchMode == TCL_CONTINUE && rangePtr->continueOffset != -1){
		return rangePtr;
	    }
	}
    }
    return NULL;
}

/*
 *----------------------------------------------------------------------
 *
 * GetOpcodeName --
 *
 *	This procedure is called by the TRACE and TRACE_WITH_OBJ macros used
 *	in TclNRExecuteByteCode when debugging. It returns the name of the
 *	bytecode instruction at a specified instruction pc.
 *
 * Results:
 *	A character string for the instruction.
 *
 * Side effects:
 *	None.
 *
 *----------------------------------------------------------------------
 */

#ifdef TCL_COMPILE_DEBUG
static const char *
GetOpcodeName(
    const unsigned char *pc)	/* Points to the instruction whose name should
				 * be returned. */
{
    unsigned char opCode = *pc;

    return tclInstructionTable[opCode].name;
}
#endif /* TCL_COMPILE_DEBUG */

/*
 *----------------------------------------------------------------------
 *
 * TclExprFloatError --
 *
 *	This procedure is called when an error occurs during a floating-point
 *	operation. It reads errno and sets interp->objResultPtr accordingly.
 *
 * Results:
 *	interp->objResultPtr is set to hold an error message.
 *
 * Side effects:
 *	None.
 *
 *----------------------------------------------------------------------
 */

void
TclExprFloatError(
    Tcl_Interp *interp,		/* Where to store error message. */
    double value)		/* Value returned after error; used to
				 * distinguish underflows from overflows. */
{
    const char *s;

    if ((errno == EDOM) || TclIsNaN(value)) {
	s = "domain error: argument not in valid range";
	Tcl_SetObjResult(interp, Tcl_NewStringObj(s, -1));
	Tcl_SetErrorCode(interp, "ARITH", "DOMAIN", s, NULL);
    } else if ((errno == ERANGE) || TclIsInfinite(value)) {
	if (value == 0.0) {
	    s = "floating-point value too small to represent";
	    Tcl_SetObjResult(interp, Tcl_NewStringObj(s, -1));
	    Tcl_SetErrorCode(interp, "ARITH", "UNDERFLOW", s, NULL);
	} else {
	    s = "floating-point value too large to represent";
	    Tcl_SetObjResult(interp, Tcl_NewStringObj(s, -1));
	    Tcl_SetErrorCode(interp, "ARITH", "OVERFLOW", s, NULL);
	}
    } else {
	Tcl_Obj *objPtr = Tcl_ObjPrintf(
		"unknown floating-point error, errno = %d", errno);

	Tcl_SetErrorCode(interp, "ARITH", "UNKNOWN",
		TclGetString(objPtr), NULL);
	Tcl_SetObjResult(interp, objPtr);
    }
}

#ifdef TCL_COMPILE_STATS
/*
 *----------------------------------------------------------------------
 *
 * TclLog2 --
 *
 *	Procedure used while collecting compilation statistics to determine
 *	the log base 2 of an integer.
 *
 * Results:
 *	Returns the log base 2 of the operand. If the argument is less than or
 *	equal to zero, a zero is returned.
 *
 * Side effects:
 *	None.
 *
 *----------------------------------------------------------------------
 */

int
TclLog2(
    int value)		/* The integer for which to compute the log
				 * base 2. */
{
    int n = value;
    int result = 0;

    while (n > 1) {
	n = n >> 1;
	result++;
    }
    return result;
}

/*
 *----------------------------------------------------------------------
 *
 * EvalStatsCmd --
 *
 *	Implements the "evalstats" command that prints instruction execution
 *	counts to stdout.
 *
 * Results:
 *	Standard Tcl results.
 *
 * Side effects:
 *	None.
 *
 *----------------------------------------------------------------------
 */

static int
EvalStatsCmd(
    ClientData unused,		/* Unused. */
    Tcl_Interp *interp,		/* The current interpreter. */
    int objc,			/* The number of arguments. */
    Tcl_Obj *const objv[])	/* The argument strings. */
{
    Interp *iPtr = (Interp *) interp;
    LiteralTable *globalTablePtr = &iPtr->literalTable;
    ByteCodeStats *statsPtr = &iPtr->stats;
    double totalCodeBytes, currentCodeBytes;
    double totalLiteralBytes, currentLiteralBytes;
    double objBytesIfUnshared, strBytesIfUnshared, sharingBytesSaved;
    double strBytesSharedMultX, strBytesSharedOnce;
    double numInstructions, currentHeaderBytes;
    size_t numCurrentByteCodes, numByteCodeLits;
    size_t refCountSum, literalMgmtBytes, sum;
    size_t numSharedMultX, numSharedOnce, minSizeDecade, maxSizeDecade, i;
    int decadeHigh, length;
    char *litTableStats;
    LiteralEntry *entryPtr;
    Tcl_Obj *objPtr;

#define Percent(a,b) ((a) * 100.0 / (b))

    TclNewObj(objPtr);
    Tcl_IncrRefCount(objPtr);

    numInstructions = 0.0;
    for (i = 0;  i < 256;  i++) {
	if (statsPtr->instructionCount[i] != 0) {
	    numInstructions += statsPtr->instructionCount[i];
	}
    }

    totalLiteralBytes = sizeof(LiteralTable)
	    + iPtr->literalTable.numBuckets * sizeof(LiteralEntry *)
	    + (statsPtr->numLiteralsCreated * sizeof(LiteralEntry))
	    + (statsPtr->numLiteralsCreated * sizeof(Tcl_Obj))
	    + statsPtr->totalLitStringBytes;
    totalCodeBytes = statsPtr->totalByteCodeBytes + totalLiteralBytes;

    numCurrentByteCodes =
	    statsPtr->numCompilations - statsPtr->numByteCodesFreed;
    currentHeaderBytes = numCurrentByteCodes
	    * (sizeof(ByteCode) - sizeof(size_t) - sizeof(Tcl_Time));
    literalMgmtBytes = sizeof(LiteralTable)
	    + (iPtr->literalTable.numBuckets * sizeof(LiteralEntry *))
	    + (iPtr->literalTable.numEntries * sizeof(LiteralEntry));
    currentLiteralBytes = literalMgmtBytes
	    + iPtr->literalTable.numEntries * sizeof(Tcl_Obj)
	    + statsPtr->currentLitStringBytes;
    currentCodeBytes = statsPtr->currentByteCodeBytes + currentLiteralBytes;

    /*
     * Summary statistics, total and current source and ByteCode sizes.
     */

    Tcl_AppendPrintfToObj(objPtr, "\n----------------------------------------------------------------\n");
    Tcl_AppendPrintfToObj(objPtr,
	    "Compilation and execution statistics for interpreter %#" TCL_Z_MODIFIER "x\n",
	    (size_t)iPtr);

    Tcl_AppendPrintfToObj(objPtr, "\nNumber ByteCodes executed\t%" TCL_Z_MODIFIER "u\n",
	    statsPtr->numExecutions);
    Tcl_AppendPrintfToObj(objPtr, "Number ByteCodes compiled\t%" TCL_Z_MODIFIER "u\n",
	    statsPtr->numCompilations);
    Tcl_AppendPrintfToObj(objPtr, "  Mean executions/compile\t%.1f\n",
	    statsPtr->numExecutions / (float)statsPtr->numCompilations);

    Tcl_AppendPrintfToObj(objPtr, "\nInstructions executed\t\t%.0f\n",
	    numInstructions);
    Tcl_AppendPrintfToObj(objPtr, "  Mean inst/compile\t\t%.0f\n",
	    numInstructions / statsPtr->numCompilations);
    Tcl_AppendPrintfToObj(objPtr, "  Mean inst/execution\t\t%.0f\n",
	    numInstructions / statsPtr->numExecutions);

    Tcl_AppendPrintfToObj(objPtr, "\nTotal ByteCodes\t\t\t%" TCL_Z_MODIFIER "u\n",
	    statsPtr->numCompilations);
    Tcl_AppendPrintfToObj(objPtr, "  Source bytes\t\t\t%.6g\n",
	    statsPtr->totalSrcBytes);
    Tcl_AppendPrintfToObj(objPtr, "  Code bytes\t\t\t%.6g\n",
	    totalCodeBytes);
    Tcl_AppendPrintfToObj(objPtr, "    ByteCode bytes\t\t%.6g\n",
	    statsPtr->totalByteCodeBytes);
    Tcl_AppendPrintfToObj(objPtr, "    Literal bytes\t\t%.6g\n",
	    totalLiteralBytes);
    Tcl_AppendPrintfToObj(objPtr, "      table %" TCL_Z_MODIFIER "u + bkts %" TCL_Z_MODIFIER "u + entries %" TCL_Z_MODIFIER "u + objects %" TCL_Z_MODIFIER "u + strings %.6g\n",
	    sizeof(LiteralTable),
	    iPtr->literalTable.numBuckets * sizeof(LiteralEntry *),
	    statsPtr->numLiteralsCreated * sizeof(LiteralEntry),
	    statsPtr->numLiteralsCreated * sizeof(Tcl_Obj),
	    statsPtr->totalLitStringBytes);
    Tcl_AppendPrintfToObj(objPtr, "  Mean code/compile\t\t%.1f\n",
	    totalCodeBytes / statsPtr->numCompilations);
    Tcl_AppendPrintfToObj(objPtr, "  Mean code/source\t\t%.1f\n",
	    totalCodeBytes / statsPtr->totalSrcBytes);

    Tcl_AppendPrintfToObj(objPtr, "\nCurrent (active) ByteCodes\t%" TCL_Z_MODIFIER "u\n",
	    numCurrentByteCodes);
    Tcl_AppendPrintfToObj(objPtr, "  Source bytes\t\t\t%.6g\n",
	    statsPtr->currentSrcBytes);
    Tcl_AppendPrintfToObj(objPtr, "  Code bytes\t\t\t%.6g\n",
	    currentCodeBytes);
    Tcl_AppendPrintfToObj(objPtr, "    ByteCode bytes\t\t%.6g\n",
	    statsPtr->currentByteCodeBytes);
    Tcl_AppendPrintfToObj(objPtr, "    Literal bytes\t\t%.6g\n",
	    currentLiteralBytes);
    Tcl_AppendPrintfToObj(objPtr, "      table %lu + bkts %lu + entries %lu + objects %lu + strings %.6g\n",
	    (unsigned long) sizeof(LiteralTable),
	    (unsigned long) (iPtr->literalTable.numBuckets * sizeof(LiteralEntry *)),
	    (unsigned long) (iPtr->literalTable.numEntries * sizeof(LiteralEntry)),
	    (unsigned long) (iPtr->literalTable.numEntries * sizeof(Tcl_Obj)),
	    statsPtr->currentLitStringBytes);
    Tcl_AppendPrintfToObj(objPtr, "  Mean code/source\t\t%.1f\n",
	    currentCodeBytes / statsPtr->currentSrcBytes);
    Tcl_AppendPrintfToObj(objPtr, "  Code + source bytes\t\t%.6g (%0.1f mean code/src)\n",
	    (currentCodeBytes + statsPtr->currentSrcBytes),
	    (currentCodeBytes / statsPtr->currentSrcBytes) + 1.0);

    /*
     * Tcl_IsShared statistics check
     *
     * This gives the refcount of each obj as Tcl_IsShared was called for it.
     * Shared objects must be duplicated before they can be modified.
     */

    numSharedMultX = 0;
    Tcl_AppendPrintfToObj(objPtr, "\nTcl_IsShared object check (all objects):\n");
    Tcl_AppendPrintfToObj(objPtr, "  Object had refcount <=1 (not shared)\t%" TCL_Z_MODIFIER "u\n",
	    tclObjsShared[1]);
    for (i = 2;  i < TCL_MAX_SHARED_OBJ_STATS;  i++) {
	Tcl_AppendPrintfToObj(objPtr, "  refcount ==%" TCL_Z_MODIFIER "u\t\t%" TCL_Z_MODIFIER "u\n",
		i, tclObjsShared[i]);
	numSharedMultX += tclObjsShared[i];
    }
    Tcl_AppendPrintfToObj(objPtr, "  refcount >=%" TCL_Z_MODIFIER "u\t\t%" TCL_Z_MODIFIER "u\n",
	    i, tclObjsShared[0]);
    numSharedMultX += tclObjsShared[0];
    Tcl_AppendPrintfToObj(objPtr, "  Total shared objects\t\t\t%" TCL_Z_MODIFIER "u\n",
	    numSharedMultX);

    /*
     * Literal table statistics.
     */

    numByteCodeLits = 0;
    refCountSum = 0;
    numSharedMultX = 0;
    numSharedOnce = 0;
    objBytesIfUnshared = 0.0;
    strBytesIfUnshared = 0.0;
    strBytesSharedMultX = 0.0;
    strBytesSharedOnce = 0.0;
    for (i = 0;  i < globalTablePtr->numBuckets;  i++) {
	for (entryPtr = globalTablePtr->buckets[i];  entryPtr != NULL;
		entryPtr = entryPtr->nextPtr) {
	    if (TclHasIntRep(entryPtr->objPtr, &tclByteCodeType)) {
		numByteCodeLits++;
	    }
	    (void) TclGetStringFromObj(entryPtr->objPtr, &length);
	    refCountSum += entryPtr->refCount;
	    objBytesIfUnshared += (entryPtr->refCount * sizeof(Tcl_Obj));
	    strBytesIfUnshared += (entryPtr->refCount * (length+1));
	    if (entryPtr->refCount > 1) {
		numSharedMultX++;
		strBytesSharedMultX += (length+1);
	    } else {
		numSharedOnce++;
		strBytesSharedOnce += (length+1);
	    }
	}
    }
    sharingBytesSaved = (objBytesIfUnshared + strBytesIfUnshared)
	    - currentLiteralBytes;

    Tcl_AppendPrintfToObj(objPtr, "\nTotal objects (all interps)\t%" TCL_Z_MODIFIER "u\n",
	    tclObjsAlloced);
    Tcl_AppendPrintfToObj(objPtr, "Current objects\t\t\t%" TCL_Z_MODIFIER "u\n",
	    (tclObjsAlloced - tclObjsFreed));
    Tcl_AppendPrintfToObj(objPtr, "Total literal objects\t\t%" TCL_Z_MODIFIER "u\n",
	    statsPtr->numLiteralsCreated);

    Tcl_AppendPrintfToObj(objPtr, "\nCurrent literal objects\t\t%d (%0.1f%% of current objects)\n",
	    globalTablePtr->numEntries,
	    Percent(globalTablePtr->numEntries, tclObjsAlloced-tclObjsFreed));
    Tcl_AppendPrintfToObj(objPtr, "  ByteCode literals\t\t%" TCL_Z_MODIFIER "u (%0.1f%% of current literals)\n",
	    numByteCodeLits,
	    Percent(numByteCodeLits, globalTablePtr->numEntries));
    Tcl_AppendPrintfToObj(objPtr, "  Literals reused > 1x\t\t%" TCL_Z_MODIFIER "u\n",
	    numSharedMultX);
    Tcl_AppendPrintfToObj(objPtr, "  Mean reference count\t\t%.2f\n",
	    ((double) refCountSum) / globalTablePtr->numEntries);
    Tcl_AppendPrintfToObj(objPtr, "  Mean len, str reused >1x \t%.2f\n",
	    (numSharedMultX ? strBytesSharedMultX/numSharedMultX : 0.0));
    Tcl_AppendPrintfToObj(objPtr, "  Mean len, str used 1x\t\t%.2f\n",
	    (numSharedOnce ? strBytesSharedOnce/numSharedOnce : 0.0));
    Tcl_AppendPrintfToObj(objPtr, "  Total sharing savings\t\t%.6g (%0.1f%% of bytes if no sharing)\n",
	    sharingBytesSaved,
	    Percent(sharingBytesSaved, objBytesIfUnshared+strBytesIfUnshared));
    Tcl_AppendPrintfToObj(objPtr, "    Bytes with sharing\t\t%.6g\n",
	    currentLiteralBytes);
    Tcl_AppendPrintfToObj(objPtr, "      table %lu + bkts %lu + entries %lu + objects %lu + strings %.6g\n",
	    (unsigned long) sizeof(LiteralTable),
	    (unsigned long) (iPtr->literalTable.numBuckets * sizeof(LiteralEntry *)),
	    (unsigned long) (iPtr->literalTable.numEntries * sizeof(LiteralEntry)),
	    (unsigned long) (iPtr->literalTable.numEntries * sizeof(Tcl_Obj)),
	    statsPtr->currentLitStringBytes);
    Tcl_AppendPrintfToObj(objPtr, "    Bytes if no sharing\t\t%.6g = objects %.6g + strings %.6g\n",
	    (objBytesIfUnshared + strBytesIfUnshared),
	    objBytesIfUnshared, strBytesIfUnshared);
    Tcl_AppendPrintfToObj(objPtr, "  String sharing savings \t%.6g = unshared %.6g - shared %.6g\n",
	    (strBytesIfUnshared - statsPtr->currentLitStringBytes),
	    strBytesIfUnshared, statsPtr->currentLitStringBytes);
    Tcl_AppendPrintfToObj(objPtr, "  Literal mgmt overhead\t\t%" TCL_Z_MODIFIER "u (%0.1f%% of bytes with sharing)\n",
	    literalMgmtBytes,
	    Percent(literalMgmtBytes, currentLiteralBytes));
    Tcl_AppendPrintfToObj(objPtr, "    table %lu + buckets %lu + entries %lu\n",
	    (unsigned long) sizeof(LiteralTable),
	    (unsigned long) (iPtr->literalTable.numBuckets * sizeof(LiteralEntry *)),
	    (unsigned long) (iPtr->literalTable.numEntries * sizeof(LiteralEntry)));

    /*
     * Breakdown of current ByteCode space requirements.
     */

    Tcl_AppendPrintfToObj(objPtr, "\nBreakdown of current ByteCode requirements:\n");
    Tcl_AppendPrintfToObj(objPtr, "                         Bytes      Pct of    Avg per\n");
    Tcl_AppendPrintfToObj(objPtr, "                                     total    ByteCode\n");
    Tcl_AppendPrintfToObj(objPtr, "Total             %12.6g     100.00%%   %8.1f\n",
	    statsPtr->currentByteCodeBytes,
	    statsPtr->currentByteCodeBytes / numCurrentByteCodes);
    Tcl_AppendPrintfToObj(objPtr, "Header            %12.6g   %8.1f%%   %8.1f\n",
	    currentHeaderBytes,
	    Percent(currentHeaderBytes, statsPtr->currentByteCodeBytes),
	    currentHeaderBytes / numCurrentByteCodes);
    Tcl_AppendPrintfToObj(objPtr, "Instructions      %12.6g   %8.1f%%   %8.1f\n",
	    statsPtr->currentInstBytes,
	    Percent(statsPtr->currentInstBytes,statsPtr->currentByteCodeBytes),
	    statsPtr->currentInstBytes / numCurrentByteCodes);
    Tcl_AppendPrintfToObj(objPtr, "Literal ptr array %12.6g   %8.1f%%   %8.1f\n",
	    statsPtr->currentLitBytes,
	    Percent(statsPtr->currentLitBytes,statsPtr->currentByteCodeBytes),
	    statsPtr->currentLitBytes / numCurrentByteCodes);
    Tcl_AppendPrintfToObj(objPtr, "Exception table   %12.6g   %8.1f%%   %8.1f\n",
	    statsPtr->currentExceptBytes,
	    Percent(statsPtr->currentExceptBytes,statsPtr->currentByteCodeBytes),
	    statsPtr->currentExceptBytes / numCurrentByteCodes);
    Tcl_AppendPrintfToObj(objPtr, "Auxiliary data    %12.6g   %8.1f%%   %8.1f\n",
	    statsPtr->currentAuxBytes,
	    Percent(statsPtr->currentAuxBytes,statsPtr->currentByteCodeBytes),
	    statsPtr->currentAuxBytes / numCurrentByteCodes);
    Tcl_AppendPrintfToObj(objPtr, "Command map       %12.6g   %8.1f%%   %8.1f\n",
	    statsPtr->currentCmdMapBytes,
	    Percent(statsPtr->currentCmdMapBytes,statsPtr->currentByteCodeBytes),
	    statsPtr->currentCmdMapBytes / numCurrentByteCodes);

    /*
     * Detailed literal statistics.
     */

    Tcl_AppendPrintfToObj(objPtr, "\nLiteral string sizes:\n");
    Tcl_AppendPrintfToObj(objPtr, "\t Up to length\t\tPercentage\n");
    maxSizeDecade = 0;
    i = 32;
    while (i-- > 0) {
	if (statsPtr->literalCount[i] > 0) {
	    maxSizeDecade = i;
	    break;
	}
    }
    sum = 0;
    for (i = 0;  i <= maxSizeDecade;  i++) {
	decadeHigh = (1 << (i+1)) - 1;
	sum += statsPtr->literalCount[i];
	Tcl_AppendPrintfToObj(objPtr, "\t%10d\t\t%8.0f%%\n",
		decadeHigh, Percent(sum, statsPtr->numLiteralsCreated));
    }

    litTableStats = TclLiteralStats(globalTablePtr);
    Tcl_AppendPrintfToObj(objPtr, "\nCurrent literal table statistics:\n%s\n",
	    litTableStats);
    ckfree(litTableStats);

    /*
     * Source and ByteCode size distributions.
     */

    Tcl_AppendPrintfToObj(objPtr, "\nSource sizes:\n");
    Tcl_AppendPrintfToObj(objPtr, "\t Up to size\t\tPercentage\n");
    minSizeDecade = maxSizeDecade = 0;
    for (i = 0;  i < 31;  i++) {
	if (statsPtr->srcCount[i] > 0) {
	    minSizeDecade = i;
	    break;
	}
    }
    for (i = 31;  i >= 0;  i--) {
	if (statsPtr->srcCount[i] > 0) {
	    maxSizeDecade = i;
	    break;
	}
    }
    sum = 0;
    for (i = minSizeDecade;  i <= maxSizeDecade;  i++) {
	decadeHigh = (1 << (i+1)) - 1;
	sum += statsPtr->srcCount[i];
	Tcl_AppendPrintfToObj(objPtr, "\t%10d\t\t%8.0f%%\n",
		decadeHigh, Percent(sum, statsPtr->numCompilations));
    }

    Tcl_AppendPrintfToObj(objPtr, "\nByteCode sizes:\n");
    Tcl_AppendPrintfToObj(objPtr, "\t Up to size\t\tPercentage\n");
    minSizeDecade = maxSizeDecade = 0;
    for (i = 0;  i < 31;  i++) {
	if (statsPtr->byteCodeCount[i] > 0) {
	    minSizeDecade = i;
	    break;
	}
    }
    for (i = 31;  i >= 0;  i--) {
	if (statsPtr->byteCodeCount[i] > 0) {
	    maxSizeDecade = i;
	    break;
	}
    }
    sum = 0;
    for (i = minSizeDecade;  i <= maxSizeDecade;  i++) {
	decadeHigh = (1 << (i+1)) - 1;
	sum += statsPtr->byteCodeCount[i];
	Tcl_AppendPrintfToObj(objPtr, "\t%10d\t\t%8.0f%%\n",
		decadeHigh, Percent(sum, statsPtr->numCompilations));
    }

    Tcl_AppendPrintfToObj(objPtr, "\nByteCode longevity (excludes Current ByteCodes):\n");
    Tcl_AppendPrintfToObj(objPtr, "\t       Up to ms\t\tPercentage\n");
    minSizeDecade = maxSizeDecade = 0;
    for (i = 0;  i < 31;  i++) {
	if (statsPtr->lifetimeCount[i] > 0) {
	    minSizeDecade = i;
	    break;
	}
    }
    for (i = 31;  i >= 0;  i--) {
	if (statsPtr->lifetimeCount[i] > 0) {
	    maxSizeDecade = i;
	    break;
	}
    }
    sum = 0;
    for (i = minSizeDecade;  i <= maxSizeDecade;  i++) {
	decadeHigh = (1 << (i+1)) - 1;
	sum += statsPtr->lifetimeCount[i];
	Tcl_AppendPrintfToObj(objPtr, "\t%12.3f\t\t%8.0f%%\n",
		decadeHigh/1000.0, Percent(sum, statsPtr->numByteCodesFreed));
    }

    /*
     * Instruction counts.
     */

    Tcl_AppendPrintfToObj(objPtr, "\nInstruction counts:\n");
    for (i = 0;  i <= LAST_INST_OPCODE;  i++) {
	Tcl_AppendPrintfToObj(objPtr, "%20s %8" TCL_Z_MODIFIER "u ",
		tclInstructionTable[i].name, statsPtr->instructionCount[i]);
	if (statsPtr->instructionCount[i]) {
	    Tcl_AppendPrintfToObj(objPtr, "%6.1f%%\n",
		    Percent(statsPtr->instructionCount[i], numInstructions));
	} else {
	    Tcl_AppendPrintfToObj(objPtr, "0\n");
	}
    }

#ifdef TCL_MEM_DEBUG
    Tcl_AppendPrintfToObj(objPtr, "\nHeap Statistics:\n");
    TclDumpMemoryInfo((ClientData) objPtr, 1);
#endif
    Tcl_AppendPrintfToObj(objPtr, "\n----------------------------------------------------------------\n");

    if (objc == 1) {
	Tcl_SetObjResult(interp, objPtr);
    } else {
	Tcl_Channel outChan;
	char *str = TclGetStringFromObj(objv[1], &length);

	if (length) {
	    if (strcmp(str, "stdout") == 0) {
		outChan = Tcl_GetStdChannel(TCL_STDOUT);
	    } else if (strcmp(str, "stderr") == 0) {
		outChan = Tcl_GetStdChannel(TCL_STDERR);
	    } else {
		outChan = Tcl_OpenFileChannel(NULL, str, "w", 0664);
	    }
	} else {
	    outChan = Tcl_GetStdChannel(TCL_STDOUT);
	}
	if (outChan != NULL) {
	    Tcl_WriteObj(outChan, objPtr);
	}
    }
    Tcl_DecrRefCount(objPtr);
    return TCL_OK;
}
#endif /* TCL_COMPILE_STATS */

#ifdef TCL_COMPILE_DEBUG
/*
 *----------------------------------------------------------------------
 *
 * StringForResultCode --
 *
 *	Procedure that returns a human-readable string representing a Tcl
 *	result code such as TCL_ERROR.
 *
 * Results:
 *	If the result code is one of the standard Tcl return codes, the result
 *	is a string representing that code such as "TCL_ERROR". Otherwise, the
 *	result string is that code formatted as a sequence of decimal digit
 *	characters. Note that the resulting string must not be modified by the
 *	caller.
 *
 * Side effects:
 *	None.
 *
 *----------------------------------------------------------------------
 */

static const char *
StringForResultCode(
    int result)			/* The Tcl result code for which to generate a
				 * string. */
{
    static char buf[TCL_INTEGER_SPACE];

    if ((result >= TCL_OK) && (result <= TCL_CONTINUE)) {
	return resultStrings[result];
    }
    TclFormatInt(buf, result);
    return buf;
}
#endif /* TCL_COMPILE_DEBUG */

/*
 * Local Variables:
 * mode: c
 * c-basic-offset: 4
 * fill-column: 78
 * End:
 */<|MERGE_RESOLUTION|>--- conflicted
+++ resolved
@@ -6931,10 +6931,6 @@
     break;
 
     case INST_DICT_EXISTS: {
-<<<<<<< HEAD
-=======
-	Tcl_Interp *interp2 = interp;
->>>>>>> 15e56d36
 	int found;
 
 	opnd = TclGetUInt4AtPtr(pc+1);
