--- conflicted
+++ resolved
@@ -6242,17 +6242,9 @@
 	ForeachInfo *infoPtr;
 	Tcl_Obj *listPtr, **elements;
 	ForeachVarList *varListPtr;
-<<<<<<< HEAD
 	size_t numLists, listLen, numVars, listTmpDepth;
 	size_t iterNum, iterMax, iterTmp;
 	size_t varIndex, valIndex, i, j;
-=======
-	int numLists, listLen, numVars;
-	int listTmpDepth;
-	size_t iterNum, iterMax, iterTmp;
-	int varIndex, valIndex, j;
-	long i;
->>>>>>> 320d4cd2
 
     case INST_FOREACH_START:
 	/*
