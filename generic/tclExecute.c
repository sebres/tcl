/*
 * tclExecute.c --
 *
 *	This file contains procedures that execute byte-compiled Tcl commands.
 *
 * Copyright © 1996-1997 Sun Microsystems, Inc.
 * Copyright © 1998-2000 Scriptics Corporation.
 * Copyright © 2001 Kevin B. Kenny. All rights reserved.
 * Copyright © 2002-2010 Miguel Sofer.
 * Copyright © 2005-2007 Donal K. Fellows.
 * Copyright © 2007 Daniel A. Steffen <das@users.sourceforge.net>
 * Copyright © 2006-2008 Joe Mistachkin.  All rights reserved.
 *
 * See the file "license.terms" for information on usage and redistribution of
 * this file, and for a DISCLAIMER OF ALL WARRANTIES.
 */

#include "tclInt.h"
#include "tclCompile.h"
#include "tclOOInt.h"
#include "tclTomMath.h"
#include <math.h>
#include <assert.h>

/*
 * Hack to determine whether we may expect IEEE floating point. The hack is
 * formally incorrect in that non-IEEE platforms might have the same precision
 * and range, but VAX, IBM, and Cray do not; are there any other floating
 * point units that we might care about?
 */

#if (FLT_RADIX == 2) && (DBL_MANT_DIG == 53) && (DBL_MAX_EXP == 1024)
#define IEEE_FLOATING_POINT
#endif

/*
 * A counter that is used to work out when the bytecode engine should call
 * Tcl_AsyncReady() to see whether there is a signal that needs handling, and
 * other expensive periodic operations.
 */

#ifndef ASYNC_CHECK_COUNT
#   define ASYNC_CHECK_COUNT	64
#endif /* !ASYNC_CHECK_COUNT */

/*
 * Boolean flag indicating whether the Tcl bytecode interpreter has been
 * initialized.
 */

static int execInitialized = 0;
TCL_DECLARE_MUTEX(execMutex)

static int cachedInExit = 0;

#ifdef TCL_COMPILE_DEBUG
/*
 * Variable that controls whether execution tracing is enabled and, if so,
 * what level of tracing is desired:
 *    0: no execution tracing
 *    1: trace invocations of Tcl procs only
 *    2: trace invocations of all (not compiled away) commands
 *    3: display each instruction executed
 * This variable is linked to the Tcl variable "tcl_traceExec".
 */

int tclTraceExec = 0;
#endif

/*
 * Mapping from expression instruction opcodes to strings; used for error
 * messages. Note that these entries must match the order and number of the
 * expression opcodes (e.g., INST_LOR) in tclCompile.h.
 *
 * Does not include the string for INST_EXPON (and beyond), as that is
 * disjoint for backward-compatibility reasons.
 */

static const char *const operatorStrings[] = {
    "|", "^", "&", "==", "!=", "<", ">", "<=", ">=", "<<", ">>",
    "+", "-", "*", "/", "%", "+", "-", "~", "!"
};

/*
 * Mapping from Tcl result codes to strings; used for error and debugging
 * messages.
 */

#ifdef TCL_COMPILE_DEBUG
static const char *const resultStrings[] = {
    "TCL_OK", "TCL_ERROR", "TCL_RETURN", "TCL_BREAK", "TCL_CONTINUE"
};
#endif

/*
 * These are used by evalstats to monitor object usage in Tcl.
 */

#ifdef TCL_COMPILE_STATS
size_t		tclObjsAlloced = 0;
size_t		tclObjsFreed = 0;
size_t		tclObjsShared[TCL_MAX_SHARED_OBJ_STATS] = { 0, 0, 0, 0, 0 };
#endif /* TCL_COMPILE_STATS */

/*
 * NR_TEBC
 * Helpers for NR - non-recursive calls to TEBC
 * Minimal data required to fully reconstruct the execution state.
 */

typedef struct {
    ByteCode *codePtr;		/* Constant until the BC returns */
				/* -----------------------------------------*/
    ptrdiff_t *catchTop;	/* These fields are used on return TO this */
    Tcl_Obj *auxObjList;	/* this level: they record the state when a */
    CmdFrame cmdFrame;		/* new codePtr was received for NR */
                                /* execution. */
    void *stack[1];		/* Start of the actual combined catch and obj
				 * stacks; the struct will be expanded as
				 * necessary */
} TEBCdata;

#define TEBC_YIELD() \
    do {						\
	esPtr->tosPtr = tosPtr;				\
	TclNRAddCallback(interp, TEBCresume,		\
		TD, pc, INT2PTR(cleanup), NULL);	\
    } while (0)

#define TEBC_DATA_DIG() \
    do {					\
	tosPtr = esPtr->tosPtr;			\
    } while (0)

#define PUSH_TAUX_OBJ(objPtr) \
    do {							\
	if (auxObjList) {					\
	    (objPtr)->length += auxObjList->length;		\
	}							\
	(objPtr)->internalRep.twoPtrValue.ptr1 = auxObjList;	\
	auxObjList = (objPtr);					\
    } while (0)

#define POP_TAUX_OBJ() \
    do {							\
	tmpPtr = auxObjList;					\
	auxObjList = (Tcl_Obj *)tmpPtr->internalRep.twoPtrValue.ptr1;	\
	Tcl_DecrRefCount(tmpPtr);				\
    } while (0)

/*
 * These variable-access macros have to coincide with those in tclVar.c
 */

#define VarHashGetValue(hPtr) \
    ((Var *) ((char *)hPtr - offsetof(VarInHash, entry)))

static inline Var *
VarHashCreateVar(
    TclVarHashTable *tablePtr,
    Tcl_Obj *key,
    int *newPtr)
{
    Tcl_HashEntry *hPtr = Tcl_CreateHashEntry(&tablePtr->table,
	    key, newPtr);

    if (!hPtr) {
	return NULL;
    }
    return VarHashGetValue(hPtr);
}

#define VarHashFindVar(tablePtr, key) \
    VarHashCreateVar((tablePtr), (key), NULL)

/*
 * The new macro for ending an instruction; note that a reasonable C-optimiser
 * will resolve all branches at compile time. (result) is always a constant;
 * the macro NEXT_INST_F handles constant (nCleanup), NEXT_INST_V is resolved
 * at runtime for variable (nCleanup).
 *
 * ARGUMENTS:
 *    pcAdjustment: how much to increment pc
 *    nCleanup: how many objects to remove from the stack
 *    resultHandling: 0 indicates no object should be pushed on the stack;
 *	otherwise, push objResultPtr. If (result < 0), objResultPtr already
 *	has the correct reference count.
 *
 * We use the new compile-time assertions to check that nCleanup is constant
 * and within range.
 */

/* Verify the stack depth, only when no expansion is in progress */

#ifdef TCL_COMPILE_DEBUG
#define CHECK_STACK()							\
    do {								\
	ValidatePcAndStackTop(codePtr, pc, CURR_DEPTH,			\
		/*checkStack*/ !(starting || auxObjList));		\
	starting = 0;							\
    } while (0)
#else
#define CHECK_STACK()
#endif

#define NEXT_INST_F(pcAdjustment, nCleanup, resultHandling)	\
    do {							\
	TCL_CT_ASSERT((nCleanup >= 0) && (nCleanup <= 2));	\
	CHECK_STACK();						\
	if (nCleanup == 0) {					\
	    if (resultHandling != 0) {				\
		if ((resultHandling) > 0) {			\
		    PUSH_OBJECT(objResultPtr);			\
		} else {					\
		    *(++tosPtr) = objResultPtr;			\
		}						\
	    }							\
	    pc += (pcAdjustment);				\
	    goto cleanup0;					\
	} else if (resultHandling != 0) {			\
	    if ((resultHandling) > 0) {				\
		Tcl_IncrRefCount(objResultPtr);			\
	    }							\
	    pc += (pcAdjustment);				\
	    switch (nCleanup) {					\
	    case 1: goto cleanup1_pushObjResultPtr;		\
	    case 2: goto cleanup2_pushObjResultPtr;		\
	    case 0: break;					\
	    }							\
	} else {						\
	    pc += (pcAdjustment);				\
	    switch (nCleanup) {					\
	    case 1: goto cleanup1;				\
	    case 2: goto cleanup2;				\
	    case 0: break;					\
	    }							\
	}							\
    } while (0)

#define NEXT_INST_V(pcAdjustment, nCleanup, resultHandling)	\
    CHECK_STACK();						\
    do {							\
	pc += (pcAdjustment);					\
	cleanup = (nCleanup);					\
	if (resultHandling) {					\
	    if ((resultHandling) > 0) {				\
		Tcl_IncrRefCount(objResultPtr);			\
	    }							\
	    goto cleanupV_pushObjResultPtr;			\
	} else {						\
	    goto cleanupV;					\
	}							\
    } while (0)

#ifndef TCL_COMPILE_DEBUG
#define JUMP_PEEPHOLE_F(condition, pcAdjustment, cleanup) \
    do {								\
	pc += (pcAdjustment);						\
	switch (*pc) {							\
	case INST_JUMP_FALSE1:						\
	    NEXT_INST_F(((condition)? 2 : TclGetInt1AtPtr(pc+1)), (cleanup), 0); \
	break; \
	case INST_JUMP_TRUE1:						\
	    NEXT_INST_F(((condition)? TclGetInt1AtPtr(pc+1) : 2), (cleanup), 0); \
	break; \
	case INST_JUMP_FALSE4:						\
	    NEXT_INST_F(((condition)? 5 : TclGetInt4AtPtr(pc+1)), (cleanup), 0); \
	break; \
	case INST_JUMP_TRUE4:						\
	    NEXT_INST_F(((condition)? TclGetInt4AtPtr(pc+1) : 5), (cleanup), 0); \
	break; \
	default:							\
	    if ((condition) < 0) {					\
		TclNewIntObj(objResultPtr, -1);				\
	    } else {							\
		objResultPtr = TCONST((condition) > 0);			\
	    }								\
	    NEXT_INST_F(0, (cleanup), 1);				\
	break; \
	}								\
    } while (0)
#define JUMP_PEEPHOLE_V(condition, pcAdjustment, cleanup) \
    do {								\
	pc += (pcAdjustment);						\
	switch (*pc) {							\
	case INST_JUMP_FALSE1:						\
	    NEXT_INST_V(((condition)? 2 : TclGetInt1AtPtr(pc+1)), (cleanup), 0); \
	break; \
	case INST_JUMP_TRUE1:						\
	    NEXT_INST_V(((condition)? TclGetInt1AtPtr(pc+1) : 2), (cleanup), 0); \
	break; \
	case INST_JUMP_FALSE4:						\
	    NEXT_INST_V(((condition)? 5 : TclGetInt4AtPtr(pc+1)), (cleanup), 0); \
	break; \
	case INST_JUMP_TRUE4:						\
	    NEXT_INST_V(((condition)? TclGetInt4AtPtr(pc+1) : 5), (cleanup), 0); \
	break; \
	default:							\
	    if ((condition) < 0) {					\
		TclNewIntObj(objResultPtr, -1);				\
	    } else {							\
		objResultPtr = TCONST((condition) > 0);			\
	    }								\
	    NEXT_INST_V(0, (cleanup), 1);				\
	break; \
	}								\
    } while (0)
#else /* TCL_COMPILE_DEBUG */
#define JUMP_PEEPHOLE_F(condition, pcAdjustment, cleanup) \
    do{									\
	if ((condition) < 0) {						\
	    TclNewIntObj(objResultPtr, -1);				\
	} else {							\
	    objResultPtr = TCONST((condition) > 0);			\
	}								\
	NEXT_INST_F((pcAdjustment), (cleanup), 1);			\
    } while (0)
#define JUMP_PEEPHOLE_V(condition, pcAdjustment, cleanup) \
    do{									\
	if ((condition) < 0) {						\
	    TclNewIntObj(objResultPtr, -1);				\
	} else {							\
	    objResultPtr = TCONST((condition) > 0);			\
	}								\
	NEXT_INST_V((pcAdjustment), (cleanup), 1);			\
    } while (0)
#endif

/*
 * Macros used to cache often-referenced Tcl evaluation stack information
 * in local variables. Note that a DECACHE_STACK_INFO()-CACHE_STACK_INFO()
 * pair must surround any call inside TclNRExecuteByteCode (and a few other
 * procedures that use this scheme) that could result in a recursive call
 * to TclNRExecuteByteCode.
 */

#define CACHE_STACK_INFO() \
    checkInterp = 1

#define DECACHE_STACK_INFO() \
    esPtr->tosPtr = tosPtr

/*
 * Macros used to access items on the Tcl evaluation stack. PUSH_OBJECT
 * increments the object's ref count since it makes the stack have another
 * reference pointing to the object. However, POP_OBJECT does not decrement
 * the ref count. This is because the stack may hold the only reference to the
 * object, so the object would be destroyed if its ref count were decremented
 * before the caller had a chance to, e.g., store it in a variable. It is the
 * caller's responsibility to decrement the ref count when it is finished with
 * an object.
 *
 * WARNING! It is essential that objPtr only appear once in the PUSH_OBJECT
 * macro. The actual parameter might be an expression with side effects, and
 * this ensures that it will be executed only once.
 */

#define PUSH_OBJECT(objPtr) \
    Tcl_IncrRefCount(*(++tosPtr) = (objPtr))

#define POP_OBJECT()	*(tosPtr--)

#define OBJ_AT_TOS	*tosPtr

#define OBJ_UNDER_TOS	*(tosPtr-1)

#define OBJ_AT_DEPTH(n)	*(tosPtr-(n))

#define CURR_DEPTH	((ptrdiff_t) (tosPtr - initTosPtr))

#define STACK_BASE(esPtr) ((esPtr)->stackWords - 1)

/*
 * Macros used to trace instruction execution. The macros TRACE,
 * TRACE_WITH_OBJ, and O2S are only used inside TclNRExecuteByteCode. O2S is
 * only used in TRACE* calls to get a string from an object.
 */

#ifdef TCL_COMPILE_DEBUG
#   define TRACE(a) \
    while (traceInstructions) {					\
	fprintf(stdout, "%2" TCL_Z_MODIFIER "d: %2d (%" TCL_Z_MODIFIER "u) %s ", iPtr->numLevels,	\
		(int) CURR_DEPTH,				\
		(size_t) (pc - codePtr->codeStart),		\
		GetOpcodeName(pc));				\
	printf a;						\
	break;							\
    }
#   define TRACE_APPEND(a) \
    while (traceInstructions) {		\
	printf a;			\
	break;				\
    }
#   define TRACE_ERROR(interp) \
    TRACE_APPEND(("ERROR: %.30s\n", O2S(Tcl_GetObjResult(interp))));
#   define TRACE_WITH_OBJ(a, objPtr) \
    while (traceInstructions) {					\
	fprintf(stdout, "%2" TCL_Z_MODIFIER "d: %2d (%" TCL_Z_MODIFIER "u) %s ", iPtr->numLevels,	\
		(int) CURR_DEPTH,				\
		(size_t) (pc - codePtr->codeStart),		\
		GetOpcodeName(pc));				\
	printf a;						\
	TclPrintObject(stdout, objPtr, 30);			\
	fprintf(stdout, "\n");					\
	break;							\
    }
#   define O2S(objPtr) \
    (objPtr ? TclGetString(objPtr) : "")
#else /* !TCL_COMPILE_DEBUG */
#   define TRACE(a)
#   define TRACE_APPEND(a)
#   define TRACE_ERROR(interp)
#   define TRACE_WITH_OBJ(a, objPtr)
#   define O2S(objPtr)
#endif /* TCL_COMPILE_DEBUG */

/*
 * DTrace instruction probe macros.
 */

#define TCL_DTRACE_INST_NEXT() \
    do {								\
	if (TCL_DTRACE_INST_DONE_ENABLED()) {				\
	    if (curInstName) {						\
		TCL_DTRACE_INST_DONE(curInstName, (int) CURR_DEPTH,	\
			tosPtr);					\
	    }								\
	    curInstName = tclInstructionTable[*pc].name;		\
	    if (TCL_DTRACE_INST_START_ENABLED()) {			\
		TCL_DTRACE_INST_START(curInstName, (int) CURR_DEPTH,	\
			tosPtr);					\
	    }								\
	} else if (TCL_DTRACE_INST_START_ENABLED()) {			\
	    TCL_DTRACE_INST_START(tclInstructionTable[*pc].name,	\
			(int) CURR_DEPTH, tosPtr);			\
	}								\
    } while (0)
#define TCL_DTRACE_INST_LAST() \
    do {								\
	if (TCL_DTRACE_INST_DONE_ENABLED() && curInstName) {		\
	    TCL_DTRACE_INST_DONE(curInstName, (int) CURR_DEPTH, tosPtr);\
	}								\
    } while (0)

/*
 * Macro used in this file to save a function call for common uses of
 * TclGetNumberFromObj(). The ANSI C "prototype" is:
 *
 * MODULE_SCOPE int GetNumberFromObj(Tcl_Interp *interp, Tcl_Obj *objPtr,
 *			void **ptrPtr, int *tPtr);
 */

#define GetNumberFromObj(interp, objPtr, ptrPtr, tPtr) \
    ((TclHasInternalRep((objPtr), &tclIntType))					\
	?	(*(tPtr) = TCL_NUMBER_INT,				\
		*(ptrPtr) = (void *)				\
		    (&((objPtr)->internalRep.wideValue)), TCL_OK) :	\
    TclHasInternalRep((objPtr), &tclDoubleType)				\
	?	(((isnan((objPtr)->internalRep.doubleValue))		\
		    ?	(*(tPtr) = TCL_NUMBER_NAN)			\
		    :	(*(tPtr) = TCL_NUMBER_DOUBLE)),			\
		*(ptrPtr) = (void *)				\
		    (&((objPtr)->internalRep.doubleValue)), TCL_OK) :	\
    (((objPtr)->bytes != NULL) && ((objPtr)->length == 0))		\
	? TCL_ERROR :			\
    TclGetNumberFromObj((interp), (objPtr), (ptrPtr), (tPtr)))

/*
 * Macro used to make the check for type overflow more mnemonic. This works by
 * comparing sign bits; the rest of the word is irrelevant. The ANSI C
 * "prototype" (where inttype_t is any integer type) is:
 *
 * MODULE_SCOPE int Overflowing(inttype_t a, inttype_t b, inttype_t sum);
 *
 * Check first the condition most likely to fail in usual code (at least for
 * usage in [incr]: do the first summand and the sum have != signs?
 */

#define Overflowing(a,b,sum) ((((a)^(sum)) < 0) && (((a)^(b)) >= 0))

/*
 * Macro for checking whether the type is NaN, used when we're thinking about
 * throwing an error for supplying a non-number number.
 */

#ifndef ACCEPT_NAN
#define IsErroringNaNType(type)		((type) == TCL_NUMBER_NAN)
#else
#define IsErroringNaNType(type)		0
#endif

/*
 * Auxiliary tables used to compute powers of small integers.
 */

/*
 * Maximum base that, when raised to powers 2, 3, ..., 16, fits in a
 * Tcl_WideInt.
 */

static const Tcl_WideInt MaxBase64[] = {
    (Tcl_WideInt)46340*65536+62259,	/* 3037000499 == isqrt(2**63-1) */
    (Tcl_WideInt)2097151, (Tcl_WideInt)55108, (Tcl_WideInt)6208,
    (Tcl_WideInt)1448, (Tcl_WideInt)511, (Tcl_WideInt)234, (Tcl_WideInt)127,
    (Tcl_WideInt)78, (Tcl_WideInt)52, (Tcl_WideInt)38, (Tcl_WideInt)28,
    (Tcl_WideInt)22, (Tcl_WideInt)18, (Tcl_WideInt)15
};
static const size_t MaxBase64Size = sizeof(MaxBase64)/sizeof(Tcl_WideInt);

/*
 * Table giving 3, 4, ..., 13 raised to powers greater than 16 when the
 * results fit in a 64-bit signed integer.
 */

static const unsigned short Exp64Index[] = {
    0, 23, 38, 49, 57, 63, 67, 70, 72, 74, 75, 76
};
static const size_t Exp64IndexSize =
    sizeof(Exp64Index) / sizeof(unsigned short);
static const Tcl_WideInt Exp64Value[] = {
    (Tcl_WideInt)243*243*243*3*3,
    (Tcl_WideInt)243*243*243*3*3*3,
    (Tcl_WideInt)243*243*243*3*3*3*3,
    (Tcl_WideInt)243*243*243*243,
    (Tcl_WideInt)243*243*243*243*3,
    (Tcl_WideInt)243*243*243*243*3*3,
    (Tcl_WideInt)243*243*243*243*3*3*3,
    (Tcl_WideInt)243*243*243*243*3*3*3*3,
    (Tcl_WideInt)243*243*243*243*243,
    (Tcl_WideInt)243*243*243*243*243*3,
    (Tcl_WideInt)243*243*243*243*243*3*3,
    (Tcl_WideInt)243*243*243*243*243*3*3*3,
    (Tcl_WideInt)243*243*243*243*243*3*3*3*3,
    (Tcl_WideInt)243*243*243*243*243*243,
    (Tcl_WideInt)243*243*243*243*243*243*3,
    (Tcl_WideInt)243*243*243*243*243*243*3*3,
    (Tcl_WideInt)243*243*243*243*243*243*3*3*3,
    (Tcl_WideInt)243*243*243*243*243*243*3*3*3*3,
    (Tcl_WideInt)243*243*243*243*243*243*243,
    (Tcl_WideInt)243*243*243*243*243*243*243*3,
    (Tcl_WideInt)243*243*243*243*243*243*243*3*3,
    (Tcl_WideInt)243*243*243*243*243*243*243*3*3*3,
    (Tcl_WideInt)243*243*243*243*243*243*243*3*3*3*3,
    (Tcl_WideInt)1024*1024*1024*4*4,
    (Tcl_WideInt)1024*1024*1024*4*4*4,
    (Tcl_WideInt)1024*1024*1024*4*4*4*4,
    (Tcl_WideInt)1024*1024*1024*1024,
    (Tcl_WideInt)1024*1024*1024*1024*4,
    (Tcl_WideInt)1024*1024*1024*1024*4*4,
    (Tcl_WideInt)1024*1024*1024*1024*4*4*4,
    (Tcl_WideInt)1024*1024*1024*1024*4*4*4*4,
    (Tcl_WideInt)1024*1024*1024*1024*1024,
    (Tcl_WideInt)1024*1024*1024*1024*1024*4,
    (Tcl_WideInt)1024*1024*1024*1024*1024*4*4,
    (Tcl_WideInt)1024*1024*1024*1024*1024*4*4*4,
    (Tcl_WideInt)1024*1024*1024*1024*1024*4*4*4*4,
    (Tcl_WideInt)1024*1024*1024*1024*1024*1024,
    (Tcl_WideInt)1024*1024*1024*1024*1024*1024*4,
    (Tcl_WideInt)3125*3125*3125*5*5,
    (Tcl_WideInt)3125*3125*3125*5*5*5,
    (Tcl_WideInt)3125*3125*3125*5*5*5*5,
    (Tcl_WideInt)3125*3125*3125*3125,
    (Tcl_WideInt)3125*3125*3125*3125*5,
    (Tcl_WideInt)3125*3125*3125*3125*5*5,
    (Tcl_WideInt)3125*3125*3125*3125*5*5*5,
    (Tcl_WideInt)3125*3125*3125*3125*5*5*5*5,
    (Tcl_WideInt)3125*3125*3125*3125*3125,
    (Tcl_WideInt)3125*3125*3125*3125*3125*5,
    (Tcl_WideInt)3125*3125*3125*3125*3125*5*5,
    (Tcl_WideInt)7776*7776*7776*6*6,
    (Tcl_WideInt)7776*7776*7776*6*6*6,
    (Tcl_WideInt)7776*7776*7776*6*6*6*6,
    (Tcl_WideInt)7776*7776*7776*7776,
    (Tcl_WideInt)7776*7776*7776*7776*6,
    (Tcl_WideInt)7776*7776*7776*7776*6*6,
    (Tcl_WideInt)7776*7776*7776*7776*6*6*6,
    (Tcl_WideInt)7776*7776*7776*7776*6*6*6*6,
    (Tcl_WideInt)16807*16807*16807*7*7,
    (Tcl_WideInt)16807*16807*16807*7*7*7,
    (Tcl_WideInt)16807*16807*16807*7*7*7*7,
    (Tcl_WideInt)16807*16807*16807*16807,
    (Tcl_WideInt)16807*16807*16807*16807*7,
    (Tcl_WideInt)16807*16807*16807*16807*7*7,
    (Tcl_WideInt)32768*32768*32768*8*8,
    (Tcl_WideInt)32768*32768*32768*8*8*8,
    (Tcl_WideInt)32768*32768*32768*8*8*8*8,
    (Tcl_WideInt)32768*32768*32768*32768,
    (Tcl_WideInt)59049*59049*59049*9*9,
    (Tcl_WideInt)59049*59049*59049*9*9*9,
    (Tcl_WideInt)59049*59049*59049*9*9*9*9,
    (Tcl_WideInt)100000*100000*100000*10*10,
    (Tcl_WideInt)100000*100000*100000*10*10*10,
    (Tcl_WideInt)161051*161051*161051*11*11,
    (Tcl_WideInt)161051*161051*161051*11*11*11,
    (Tcl_WideInt)248832*248832*248832*12*12,
    (Tcl_WideInt)371293*371293*371293*13*13
};
static const size_t Exp64ValueSize = sizeof(Exp64Value) / sizeof(Tcl_WideInt);

/*
 * Markers for ExecuteExtendedBinaryMathOp.
 */

#define DIVIDED_BY_ZERO		((Tcl_Obj *) -1)
#define EXPONENT_OF_ZERO	((Tcl_Obj *) -2)
#define GENERAL_ARITHMETIC_ERROR ((Tcl_Obj *) -3)
#define OUT_OF_MEMORY ((Tcl_Obj *) -4)

/*
 * Declarations for local procedures to this file:
 */

#ifdef TCL_COMPILE_STATS
static int		EvalStatsCmd(void *clientData,
			    Tcl_Interp *interp, int objc,
			    Tcl_Obj *const objv[]);
#endif /* TCL_COMPILE_STATS */
#ifdef TCL_COMPILE_DEBUG
static const char *	GetOpcodeName(const unsigned char *pc);
static void		PrintByteCodeInfo(ByteCode *codePtr);
static const char *	StringForResultCode(int result);
static void		ValidatePcAndStackTop(ByteCode *codePtr,
			    const unsigned char *pc, int stackTop,
			    int checkStack);
#endif /* TCL_COMPILE_DEBUG */
static ByteCode *	CompileExprObj(Tcl_Interp *interp, Tcl_Obj *objPtr);
static void		DeleteExecStack(ExecStack *esPtr);
static void		DupExprCodeInternalRep(Tcl_Obj *srcPtr,
			    Tcl_Obj *copyPtr);
static Tcl_Obj *	ExecuteExtendedBinaryMathOp(Tcl_Interp *interp,
			    int opcode, Tcl_Obj **constants,
			    Tcl_Obj *valuePtr, Tcl_Obj *value2Ptr);
static Tcl_Obj *	ExecuteExtendedUnaryMathOp(int opcode,
			    Tcl_Obj *valuePtr);
static void		FreeExprCodeInternalRep(Tcl_Obj *objPtr);
static ExceptionRange *	GetExceptRangeForPc(const unsigned char *pc,
			    int searchMode, ByteCode *codePtr);
static const char *	GetSrcInfoForPc(const unsigned char *pc,
			    ByteCode *codePtr, size_t *lengthPtr,
			    const unsigned char **pcBeg, int *cmdIdxPtr);
static Tcl_Obj **	GrowEvaluationStack(ExecEnv *eePtr, size_t growth,
			    int move);
static void		IllegalExprOperandType(Tcl_Interp *interp,
			    const unsigned char *pc, Tcl_Obj *opndPtr);
static void		InitByteCodeExecution(Tcl_Interp *interp);
static inline int	wordSkip(void *ptr);
static void		ReleaseDictIterator(Tcl_Obj *objPtr);
/* Useful elsewhere, make available in tclInt.h or stubs? */
static Tcl_Obj **	StackAllocWords(Tcl_Interp *interp, size_t numWords);
static Tcl_Obj **	StackReallocWords(Tcl_Interp *interp, size_t numWords);
static Tcl_NRPostProc	CopyCallback;
static Tcl_NRPostProc	ExprObjCallback;
static Tcl_NRPostProc	FinalizeOONext;
static Tcl_NRPostProc	FinalizeOONextFilter;
static Tcl_NRPostProc   TEBCresume;

/*
 * The structure below defines a bytecode Tcl object type to hold the
 * compiled bytecode for Tcl expressions.
 */

static const Tcl_ObjType exprCodeType = {
    "exprcode",
    FreeExprCodeInternalRep,	/* freeIntRepProc */
    DupExprCodeInternalRep,	/* dupIntRepProc */
    NULL,			/* updateStringProc */
    NULL			/* setFromAnyProc */
};

/*
 * Custom object type only used in this file; values of its type should never
 * be seen by user scripts.
 */

static const Tcl_ObjType dictIteratorType = {
    "dictIterator",
    ReleaseDictIterator,
    NULL, NULL, NULL
};

/*
 *----------------------------------------------------------------------
 *
 * ReleaseDictIterator --
 *
 *	This takes apart a dictionary iterator that is stored in the given Tcl
 *	object.
 *
 * Results:
 *	None.
 *
 * Side effects:
 *	Deallocates memory, marks the object as being untyped.
 *
 *----------------------------------------------------------------------
 */

static void
ReleaseDictIterator(
    Tcl_Obj *objPtr)
{
    Tcl_DictSearch *searchPtr;
    Tcl_Obj *dictPtr;
    const Tcl_ObjInternalRep *irPtr;

    irPtr = TclFetchInternalRep(objPtr, &dictIteratorType);
    assert(irPtr != NULL);

    /*
     * First kill the search, and then release the reference to the dictionary
     * that we were holding.
     */

    searchPtr = (Tcl_DictSearch *)irPtr->twoPtrValue.ptr1;
    Tcl_DictObjDone(searchPtr);
    Tcl_Free(searchPtr);

    dictPtr = (Tcl_Obj *)irPtr->twoPtrValue.ptr2;
    TclDecrRefCount(dictPtr);
}

/*
 *----------------------------------------------------------------------
 *
 * InitByteCodeExecution --
 *
 *	This procedure is called once to initialize the Tcl bytecode
 *	interpreter.
 *
 * Results:
 *	None.
 *
 * Side effects:
 *	This procedure initializes the array of instruction names. If
 *	compiling with the TCL_COMPILE_STATS flag, it initializes the array
 *	that counts the executions of each instruction and it creates the
 *	"evalstats" command. It also establishes the link between the Tcl
 *	"tcl_traceExec" and C "tclTraceExec" variables.
 *
 *----------------------------------------------------------------------
 */

#if defined(TCL_COMPILE_STATS) || defined(TCL_COMPILE_DEBUG)
static void
InitByteCodeExecution(
    Tcl_Interp *interp)		/* Interpreter for which the Tcl variable
				 * "tcl_traceExec" is linked to control
				 * instruction tracing. */
{
#ifdef TCL_COMPILE_DEBUG
    if (Tcl_LinkVar(interp, "tcl_traceExec", &tclTraceExec,
	    TCL_LINK_INT) != TCL_OK) {
	Tcl_Panic("InitByteCodeExecution: can't create link for tcl_traceExec variable");
    }
#endif
#ifdef TCL_COMPILE_STATS
    Tcl_CreateObjCommand(interp, "evalstats", EvalStatsCmd, NULL, NULL);
#endif /* TCL_COMPILE_STATS */
}

#else

static void
InitByteCodeExecution(
    TCL_UNUSED(Tcl_Interp *))
{
}
#endif

/*
 *----------------------------------------------------------------------
 *
 * TclCreateExecEnv --
 *
 *	This procedure creates a new execution environment for Tcl bytecode
 *	execution. An ExecEnv points to a Tcl evaluation stack. An ExecEnv is
 *	typically created once for each Tcl interpreter (Interp structure) and
 *	recursively passed to TclNRExecuteByteCode to execute ByteCode sequences
 *	for nested commands.
 *
 * Results:
 *	A newly allocated ExecEnv is returned. This points to an empty
 *	evaluation stack of the standard initial size.
 *
 * Side effects:
 *	The bytecode interpreter is also initialized here, as this procedure
 *	will be called before any call to TclNRExecuteByteCode.
 *
 *----------------------------------------------------------------------
 */

ExecEnv *
TclCreateExecEnv(
    Tcl_Interp *interp,		/* Interpreter for which the execution
				 * environment is being created. */
    size_t size)			/* The initial stack size, in number of words
				 * [sizeof(Tcl_Obj*)] */
{
    ExecEnv *eePtr = (ExecEnv *)Tcl_Alloc(sizeof(ExecEnv));
    ExecStack *esPtr = (ExecStack *)Tcl_Alloc(offsetof(ExecStack, stackWords)
	    + size * sizeof(Tcl_Obj *));

    eePtr->execStackPtr = esPtr;
    TclNewIntObj(eePtr->constants[0], 0);
    Tcl_IncrRefCount(eePtr->constants[0]);
    TclNewIntObj(eePtr->constants[1], 1);
    Tcl_IncrRefCount(eePtr->constants[1]);
    eePtr->interp = interp;
    eePtr->callbackPtr = NULL;
    eePtr->corPtr = NULL;
    eePtr->rewind = 0;

    esPtr->prevPtr = NULL;
    esPtr->nextPtr = NULL;
    esPtr->markerPtr = NULL;
    esPtr->endPtr = &esPtr->stackWords[size-1];
    esPtr->tosPtr = STACK_BASE(esPtr);

    Tcl_MutexLock(&execMutex);
    if (!execInitialized) {
	InitByteCodeExecution(interp);
	execInitialized = 1;
    }
    Tcl_MutexUnlock(&execMutex);

    return eePtr;
}

/*
 *----------------------------------------------------------------------
 *
 * TclDeleteExecEnv --
 *
 *	Frees the storage for an ExecEnv.
 *
 * Results:
 *	None.
 *
 * Side effects:
 *	Storage for an ExecEnv and its contained storage (e.g. the evaluation
 *	stack) is freed.
 *
 *----------------------------------------------------------------------
 */

static void
DeleteExecStack(
    ExecStack *esPtr)
{
    if (esPtr->markerPtr && !cachedInExit) {
	Tcl_Panic("freeing an execStack which is still in use");
    }

    if (esPtr->prevPtr) {
	esPtr->prevPtr->nextPtr = esPtr->nextPtr;
    }
    if (esPtr->nextPtr) {
	esPtr->nextPtr->prevPtr = esPtr->prevPtr;
    }
    Tcl_Free(esPtr);
}

void
TclDeleteExecEnv(
    ExecEnv *eePtr)		/* Execution environment to free. */
{
    ExecStack *esPtr = eePtr->execStackPtr, *tmpPtr;

	cachedInExit = TclInExit();

    /*
     * Delete all stacks in this exec env.
     */

    while (esPtr->nextPtr) {
	esPtr = esPtr->nextPtr;
    }
    while (esPtr) {
	tmpPtr = esPtr;
	esPtr = tmpPtr->prevPtr;
	DeleteExecStack(tmpPtr);
    }

    TclDecrRefCount(eePtr->constants[0]);
    TclDecrRefCount(eePtr->constants[1]);
    if (eePtr->callbackPtr && !cachedInExit) {
	Tcl_Panic("Deleting execEnv with pending TEOV callbacks!");
    }
    if (eePtr->corPtr && !cachedInExit) {
	Tcl_Panic("Deleting execEnv with existing coroutine");
    }
    Tcl_Free(eePtr);
}

/*
 *----------------------------------------------------------------------
 *
 * TclFinalizeExecution --
 *
 *	Finalizes the execution environment setup so that it can be later
 *	reinitialized.
 *
 * Results:
 *	None.
 *
 * Side effects:
 *	After this call, the next time TclCreateExecEnv will be called it will
 *	call InitByteCodeExecution.
 *
 *----------------------------------------------------------------------
 */

void
TclFinalizeExecution(void)
{
    Tcl_MutexLock(&execMutex);
    execInitialized = 0;
    Tcl_MutexUnlock(&execMutex);
}

/*
 * Auxiliary code to insure that GrowEvaluationStack always returns correctly
 * aligned memory.
 *
 * WALLOCALIGN represents the alignment reqs in words, just as TCL_ALLOCALIGN
 * represents the reqs in bytes. This assumes that TCL_ALLOCALIGN is a
 * multiple of the wordsize 'sizeof(Tcl_Obj *)'.
 */

#define WALLOCALIGN \
    (TCL_ALLOCALIGN/sizeof(Tcl_Obj *))

/*
 * wordSkip computes how many words have to be skipped until the next aligned
 * word. Note that we are only interested in the low order bits of ptr, so
 * that any possible information loss in PTR2INT is of no consequence.
 */

static inline int
wordSkip(
    void *ptr)
{
    int mask = TCL_ALLOCALIGN-1;
    int base = PTR2INT(ptr) & mask;
    return (TCL_ALLOCALIGN - base)/sizeof(Tcl_Obj *);
}

/*
 * Given a marker, compute where the following aligned memory starts.
 */

#define MEMSTART(markerPtr) \
    ((markerPtr) + wordSkip(markerPtr))

/*
 *----------------------------------------------------------------------
 *
 * GrowEvaluationStack --
 *
 *	This procedure grows a Tcl evaluation stack stored in an ExecEnv,
 *	copying over the words since the last mark if so requested. A mark is
 *	set at the beginning of the new area when no copying is requested.
 *
 * Results:
 *	Returns a pointer to the first usable word in the (possibly) grown
 *	stack.
 *
 * Side effects:
 *	The size of the evaluation stack may be grown, a marker is set
 *
 *----------------------------------------------------------------------
 */

static Tcl_Obj **
GrowEvaluationStack(
    ExecEnv *eePtr,		/* Points to the ExecEnv with an evaluation
				 * stack to enlarge. */
    size_t growth1,			/* How much larger than the current used
				 * size. */
    int move)			/* 1 if move words since last marker. */
{
    ExecStack *esPtr = eePtr->execStackPtr, *oldPtr = NULL;
    size_t newBytes;
    int growth = growth1;
    int newElems, currElems, needed = growth - (esPtr->endPtr - esPtr->tosPtr);
    Tcl_Obj **markerPtr = esPtr->markerPtr, **memStart;
    int moveWords = 0;

    if (move) {
	if (!markerPtr) {
	    Tcl_Panic("STACK: Reallocating with no previous alloc");
	}
	if (needed <= 0) {
	    return MEMSTART(markerPtr);
	}
    } else {
#ifndef PURIFY
	Tcl_Obj **tmpMarkerPtr = esPtr->tosPtr + 1;
	int offset = wordSkip(tmpMarkerPtr);

	if (needed + offset < 0) {
	    /*
	     * Put a marker pointing to the previous marker in this stack, and
	     * store it in esPtr as the current marker. Return a pointer to
	     * the start of aligned memory.
	     */

	    esPtr->markerPtr = tmpMarkerPtr;
	    memStart = tmpMarkerPtr + offset;
	    esPtr->tosPtr = memStart - 1;
	    *esPtr->markerPtr = (Tcl_Obj *) markerPtr;
	    return memStart;
	}
#endif
    }

    /*
     * Reset move to hold the number of words to be moved to new stack (if
     * any) and growth to hold the complete stack requirements: add one for
     * the marker, (WALLOCALIGN-1) for the maximal possible offset.
     */

    if (move) {
	moveWords = esPtr->tosPtr - MEMSTART(markerPtr) + 1;
    }
    needed = growth + moveWords + WALLOCALIGN;


    /*
     * Check if there is enough room in the next stack (if there is one, it
     * should be both empty and the last one!)
     */

    if (esPtr->nextPtr) {
	oldPtr = esPtr;
	esPtr = oldPtr->nextPtr;
	currElems = esPtr->endPtr - STACK_BASE(esPtr);
	if (esPtr->markerPtr || (esPtr->tosPtr != STACK_BASE(esPtr))) {
	    Tcl_Panic("STACK: Stack after current is in use");
	}
	if (esPtr->nextPtr) {
	    Tcl_Panic("STACK: Stack after current is not last");
	}
	if (needed <= currElems) {
	    goto newStackReady;
	}
	DeleteExecStack(esPtr);
	esPtr = oldPtr;
    } else {
	currElems = esPtr->endPtr - STACK_BASE(esPtr);
    }

    /*
     * We need to allocate a new stack! It needs to store 'growth' words,
     * including the elements to be copied over and the new marker.
     */

#ifndef PURIFY
    newElems = 2*currElems;
    while (needed > newElems) {
	newElems *= 2;
    }
#else
    newElems = needed;
#endif

    newBytes = offsetof(ExecStack, stackWords) + newElems * sizeof(Tcl_Obj *);

    oldPtr = esPtr;
    esPtr = (ExecStack *)Tcl_Alloc(newBytes);

    oldPtr->nextPtr = esPtr;
    esPtr->prevPtr = oldPtr;
    esPtr->nextPtr = NULL;
    esPtr->endPtr = &esPtr->stackWords[newElems-1];

  newStackReady:
    eePtr->execStackPtr = esPtr;

    /*
     * Store a NULL marker at the beginning of the stack, to indicate that
     * this is the first marker in this stack and that rewinding to here
     * should actually be a return to the previous stack.
     */

    esPtr->stackWords[0] = NULL;
    esPtr->markerPtr = &esPtr->stackWords[0];
    memStart = MEMSTART(esPtr->markerPtr);
    esPtr->tosPtr = memStart - 1;

    if (move) {
	memcpy(memStart, MEMSTART(markerPtr), moveWords*sizeof(Tcl_Obj *));
	esPtr->tosPtr += moveWords;
	oldPtr->markerPtr = (Tcl_Obj **) *markerPtr;
	oldPtr->tosPtr = markerPtr-1;
    }

    /*
     * Free the old stack if it is now unused.
     */

    if (!oldPtr->markerPtr) {
	DeleteExecStack(oldPtr);
    }

    return memStart;
}

/*
 *--------------------------------------------------------------
 *
 * TclStackAlloc, TclStackRealloc, TclStackFree --
 *
 *	Allocate memory from the execution stack; it has to be returned later
 *	with a call to TclStackFree.
 *
 * Results:
 *	A pointer to the first byte allocated, or panics if the allocation did
 *	not succeed.
 *
 * Side effects:
 *	The execution stack may be grown.
 *
 *--------------------------------------------------------------
 */

static Tcl_Obj **
StackAllocWords(
    Tcl_Interp *interp,
    size_t numWords)
{
    /*
     * Note that GrowEvaluationStack sets a marker in the stack. This marker
     * is read when rewinding, e.g., by TclStackFree.
     */

    Interp *iPtr = (Interp *) interp;
    ExecEnv *eePtr = iPtr->execEnvPtr;
    Tcl_Obj **resPtr = GrowEvaluationStack(eePtr, numWords, 0);

    eePtr->execStackPtr->tosPtr += numWords;
    return resPtr;
}

static Tcl_Obj **
StackReallocWords(
    Tcl_Interp *interp,
    size_t numWords)
{
    Interp *iPtr = (Interp *) interp;
    ExecEnv *eePtr = iPtr->execEnvPtr;
    Tcl_Obj **resPtr = GrowEvaluationStack(eePtr, numWords, 1);

    eePtr->execStackPtr->tosPtr += numWords;
    return resPtr;
}

void
TclStackFree(
    Tcl_Interp *interp,
    void *freePtr)
{
    Interp *iPtr = (Interp *) interp;
    ExecEnv *eePtr;
    ExecStack *esPtr;
    Tcl_Obj **markerPtr, *marker;

    if (iPtr == NULL || iPtr->execEnvPtr == NULL) {
	Tcl_Free(freePtr);
	return;
    }

    /*
     * Rewind the stack to the previous marker position. The current marker,
     * as set in the last call to GrowEvaluationStack, contains a pointer to
     * the previous marker.
     */

    eePtr = iPtr->execEnvPtr;
    esPtr = eePtr->execStackPtr;
    markerPtr = esPtr->markerPtr;
    marker = *markerPtr;

    if ((freePtr != NULL) && (MEMSTART(markerPtr) != (Tcl_Obj **)freePtr)) {
	Tcl_Panic("TclStackFree: incorrect freePtr (%p != %p). Call out of sequence?",
		freePtr, MEMSTART(markerPtr));
    }

    esPtr->tosPtr = markerPtr - 1;
    esPtr->markerPtr = (Tcl_Obj **) marker;
    if (marker) {
	return;
    }

    /*
     * Return to previous active stack. Note that repeated expansions or
     * reallocs could have generated several unused intervening stacks: free
     * them too.
     */

    while (esPtr->nextPtr) {
	esPtr = esPtr->nextPtr;
    }
    esPtr->tosPtr = STACK_BASE(esPtr);
    while (esPtr->prevPtr) {
	ExecStack *tmpPtr = esPtr->prevPtr;
	if (tmpPtr->tosPtr == STACK_BASE(tmpPtr)) {
	    DeleteExecStack(tmpPtr);
	} else {
	    break;
	}
    }
    if (esPtr->prevPtr) {
	eePtr->execStackPtr = esPtr->prevPtr;
#ifdef PURIFY
	eePtr->execStackPtr->nextPtr = NULL;
	DeleteExecStack(esPtr);
#endif
    } else {
	eePtr->execStackPtr = esPtr;
    }
}

void *
TclStackAlloc(
    Tcl_Interp *interp,
    size_t numBytes)
{
    Interp *iPtr = (Interp *) interp;
    size_t numWords;

    if (iPtr == NULL || iPtr->execEnvPtr == NULL) {
	return (void *) Tcl_Alloc(numBytes);
    }
    numWords = (numBytes + (sizeof(Tcl_Obj *) - 1))/sizeof(Tcl_Obj *);
    return StackAllocWords(interp, numWords);
}

void *
TclStackRealloc(
    Tcl_Interp *interp,
    void *ptr,
    size_t numBytes)
{
    Interp *iPtr = (Interp *) interp;
    ExecEnv *eePtr;
    ExecStack *esPtr;
    Tcl_Obj **markerPtr;
    size_t numWords;

    if (iPtr == NULL || iPtr->execEnvPtr == NULL) {
	return Tcl_Realloc(ptr, numBytes);
    }

    eePtr = iPtr->execEnvPtr;
    esPtr = eePtr->execStackPtr;
    markerPtr = esPtr->markerPtr;

    if (MEMSTART(markerPtr) != (Tcl_Obj **)ptr) {
	Tcl_Panic("TclStackRealloc: incorrect ptr. Call out of sequence?");
    }

    numWords = (numBytes + (sizeof(Tcl_Obj *) - 1))/sizeof(Tcl_Obj *);
    return (void *) StackReallocWords(interp, numWords);
}

/*
 *--------------------------------------------------------------
 *
 * Tcl_ExprObj --
 *
 *	Evaluate an expression in a Tcl_Obj.
 *
 * Results:
 *	A standard Tcl object result. If the result is other than TCL_OK, then
 *	the interpreter's result contains an error message. If the result is
 *	TCL_OK, then a pointer to the expression's result value object is
 *	stored in resultPtrPtr. In that case, the object's ref count is
 *	incremented to reflect the reference returned to the caller; the
 *	caller is then responsible for the resulting object and must, for
 *	example, decrement the ref count when it is finished with the object.
 *
 * Side effects:
 *	Any side effects caused by subcommands in the expression, if any. The
 *	interpreter result is not modified unless there is an error.
 *
 *--------------------------------------------------------------
 */

int
Tcl_ExprObj(
    Tcl_Interp *interp,		/* Context in which to evaluate the
				 * expression. */
    Tcl_Obj *objPtr,		/* Points to Tcl object containing expression
				 * to evaluate. */
    Tcl_Obj **resultPtrPtr)	/* Where the Tcl_Obj* that is the expression
				 * result is stored if no errors occur. */
{
    NRE_callback *rootPtr = TOP_CB(interp);
    Tcl_Obj *resultPtr;

    TclNewObj(resultPtr);
    TclNRAddCallback(interp, CopyCallback, resultPtrPtr, resultPtr,
	    NULL, NULL);
    Tcl_NRExprObj(interp, objPtr, resultPtr);
    return TclNRRunCallbacks(interp, TCL_OK, rootPtr);
}

static int
CopyCallback(
    void *data[],
    TCL_UNUSED(Tcl_Interp *),
    int result)
{
    Tcl_Obj **resultPtrPtr = (Tcl_Obj **)data[0];
    Tcl_Obj *resultPtr = (Tcl_Obj *)data[1];

    if (result == TCL_OK) {
	*resultPtrPtr = resultPtr;
	Tcl_IncrRefCount(resultPtr);
    } else {
	Tcl_DecrRefCount(resultPtr);
    }
    return result;
}

/*
 *--------------------------------------------------------------
 *
 * Tcl_NRExprObj --
 *
 *	Request evaluation of the expression in a Tcl_Obj by the NR stack.
 *
 * Results:
 *	Returns TCL_OK.
 *
 * Side effects:
 *	Compiles objPtr as a Tcl expression and places callbacks on the
 *	NR stack to execute the bytecode and store the result in resultPtr.
 *	If bytecode execution raises an exception, nothing is written
 *	to resultPtr, and the exceptional return code flows up the NR
 *	stack.  If the exception is TCL_ERROR, an error message is left
 *	in the interp result and the interp's return options dictionary
 *	holds additional error information too.  Execution of the bytecode
 *	may have other side effects, depending on the expression.
 *
 *--------------------------------------------------------------
 */

int
Tcl_NRExprObj(
    Tcl_Interp *interp,
    Tcl_Obj *objPtr,
    Tcl_Obj *resultPtr)
{
    ByteCode *codePtr;
    Tcl_InterpState state = Tcl_SaveInterpState(interp, TCL_OK);

    Tcl_ResetResult(interp);
    codePtr = CompileExprObj(interp, objPtr);

    Tcl_NRAddCallback(interp, ExprObjCallback, state, resultPtr,
	    NULL, NULL);
    return TclNRExecuteByteCode(interp, codePtr);
}

static int
ExprObjCallback(
    void *data[],
    Tcl_Interp *interp,
    int result)
{
    Tcl_InterpState state = (Tcl_InterpState)data[0];
    Tcl_Obj *resultPtr = (Tcl_Obj *)data[1];

    if (result == TCL_OK) {
	TclSetDuplicateObj(resultPtr, Tcl_GetObjResult(interp));
	(void) Tcl_RestoreInterpState(interp, state);
    } else {
	Tcl_DiscardInterpState(state);
    }
    return result;
}

/*
 *----------------------------------------------------------------------
 *
 * CompileExprObj --
 *	Compile a Tcl expression value into ByteCode.
 *
 * Results:
 *	A (ByteCode *) is returned pointing to the resulting ByteCode.
 *
 * Side effects:
 *	The Tcl_ObjType of objPtr is changed to the "exprcode" type,
 *	and the ByteCode is kept in the internal rep (along with context
 *	data for checking validity) for faster operations the next time
 *	CompileExprObj is called on the same value.
 *
 *----------------------------------------------------------------------
 */

static ByteCode *
CompileExprObj(
    Tcl_Interp *interp,
    Tcl_Obj *objPtr)
{
    Interp *iPtr = (Interp *) interp;
    CompileEnv compEnv;		/* Compilation environment structure allocated
				 * in frame. */
    ByteCode *codePtr = NULL;
				/* Tcl Internal type of bytecode. Initialized
				 * to avoid compiler warning. */

    /*
     * Get the expression ByteCode from the object. If it exists, make sure it
     * is valid in the current context.
     */

    ByteCodeGetInternalRep(objPtr, &exprCodeType, codePtr);

    if (codePtr != NULL) {
	Namespace *namespacePtr = iPtr->varFramePtr->nsPtr;

	if (((Interp *) *codePtr->interpHandle != iPtr)
		|| (codePtr->compileEpoch != iPtr->compileEpoch)
		|| (codePtr->nsPtr != namespacePtr)
		|| (codePtr->nsEpoch != namespacePtr->resolverEpoch)
		|| (codePtr->localCachePtr != iPtr->varFramePtr->localCachePtr)) {
	    Tcl_StoreInternalRep(objPtr, &exprCodeType, NULL);
	    codePtr = NULL;
	}
    }

    if (codePtr == NULL) {
	/*
	 * TIP #280: No invoker (yet) - Expression compilation.
	 */

	size_t length;
	const char *string = Tcl_GetStringFromObj(objPtr, &length);

	TclInitCompileEnv(interp, &compEnv, string, length, NULL, 0);
	TclCompileExpr(interp, string, length, &compEnv, 0);

	/*
	 * Successful compilation. If the expression yielded no instructions,
	 * push an zero object as the expression's result.
	 */

	if (compEnv.codeNext == compEnv.codeStart) {
	    TclEmitPush(TclRegisterLiteral(&compEnv, "0", 1, 0),
		    &compEnv);
	}

	/*
	 * Add a "done" instruction as the last instruction and change the
	 * object into a ByteCode object. Ownership of the literal objects and
	 * aux data items is given to the ByteCode object.
	 */

	TclEmitOpcode(INST_DONE, &compEnv);
	codePtr = TclInitByteCodeObj(objPtr, &exprCodeType, &compEnv);
	TclFreeCompileEnv(&compEnv);
	if (iPtr->varFramePtr->localCachePtr) {
	    codePtr->localCachePtr = iPtr->varFramePtr->localCachePtr;
	    codePtr->localCachePtr->refCount++;
	}
#ifdef TCL_COMPILE_DEBUG
	if (tclTraceCompile == 2) {
	    TclPrintByteCodeObj(interp, objPtr);
	    fflush(stdout);
	}
#endif /* TCL_COMPILE_DEBUG */
    }
    return codePtr;
}

/*
 *----------------------------------------------------------------------
 *
 * DupExprCodeInternalRep --
 *
 *	Part of the Tcl object type implementation for Tcl expression
 *	bytecode. We do not copy the bytecode internalrep. Instead, we return
 *	without setting copyPtr->typePtr, so the copy is a plain string copy
 *	of the expression value, and if it is to be used as a compiled
 *	expression, it will just need a recompile.
 *
 *	This makes sense, because with Tcl's copy-on-write practices, the
 *	usual (only?) time Tcl_DuplicateObj() will be called is when the copy
 *	is about to be modified, which would invalidate any copied bytecode
 *	anyway. The only reason it might make sense to copy the bytecode is if
 *	we had some modifying routines that operated directly on the internalrep,
 *	like we do for lists and dicts.
 *
 * Results:
 *	None.
 *
 * Side effects:
 *	None.
 *
 *----------------------------------------------------------------------
 */

static void
DupExprCodeInternalRep(
    TCL_UNUSED(Tcl_Obj *),
    TCL_UNUSED(Tcl_Obj *))
{
    return;
}

/*
 *----------------------------------------------------------------------
 *
 * FreeExprCodeInternalRep --
 *
 *	Part of the Tcl object type implementation for Tcl expression
 *	bytecode. Frees the storage allocated to hold the internal rep, unless
 *	ref counts indicate bytecode execution is still in progress.
 *
 * Results:
 *	None.
 *
 * Side effects:
 *	May free allocated memory. Leaves objPtr untyped.
 *
 *----------------------------------------------------------------------
 */

static void
FreeExprCodeInternalRep(
    Tcl_Obj *objPtr)
{
    ByteCode *codePtr;
    ByteCodeGetInternalRep(objPtr, &exprCodeType, codePtr);
    assert(codePtr != NULL);

    TclReleaseByteCode(codePtr);
}

/*
 *----------------------------------------------------------------------
 *
 * TclCompileObj --
 *
 *	This procedure compiles the script contained in a Tcl_Obj.
 *
 * Results:
 *	A pointer to the corresponding ByteCode, never NULL.
 *
 * Side effects:
 *	The object is shimmered to bytecode type.
 *
 *----------------------------------------------------------------------
 */

ByteCode *
TclCompileObj(
    Tcl_Interp *interp,
    Tcl_Obj *objPtr,
    const CmdFrame *invoker,
    int word)
{
    Interp *iPtr = (Interp *) interp;
    ByteCode *codePtr;	/* Tcl Internal type of bytecode. */
    Namespace *namespacePtr = iPtr->varFramePtr->nsPtr;

    /*
     * If the object is not already of tclByteCodeType, compile it (and reset
     * the compilation flags in the interpreter; this should be done after any
     * compilation). Otherwise, check that it is "fresh" enough.
     */

    ByteCodeGetInternalRep(objPtr, &tclByteCodeType, codePtr);
    if (codePtr != NULL) {
	/*
	 * Make sure the Bytecode hasn't been invalidated by, e.g., someone
	 * redefining a command with a compile procedure (this might make the
	 * compiled code wrong). The object needs to be recompiled if it was
	 * compiled in/for a different interpreter, or for a different
	 * namespace, or for the same namespace but with different name
	 * resolution rules. Precompiled objects, however, are immutable and
	 * therefore they are not recompiled, even if the epoch has changed.
	 *
	 * To be pedantically correct, we should also check that the
	 * originating procPtr is the same as the current context procPtr
	 * (assuming one exists at all - none for global level). This code is
	 * #def'ed out because [info body] was changed to never return a
	 * bytecode type object, which should obviate us from the extra checks
	 * here.
	 */

	if (((Interp *) *codePtr->interpHandle != iPtr)
		|| (codePtr->compileEpoch != iPtr->compileEpoch)
		|| (codePtr->nsPtr != namespacePtr)
		|| (codePtr->nsEpoch != namespacePtr->resolverEpoch)) {
	    if (!(codePtr->flags & TCL_BYTECODE_PRECOMPILED)) {
		goto recompileObj;
	    }
	    if ((Interp *) *codePtr->interpHandle != iPtr) {
		Tcl_Panic("Tcl_EvalObj: compiled script jumped interps");
	    }
	    codePtr->compileEpoch = iPtr->compileEpoch;
	}

	/*
	 * Check that any compiled locals do refer to the current proc
	 * environment! If not, recompile.
	 */

	if (!(codePtr->flags & TCL_BYTECODE_PRECOMPILED) &&
		(codePtr->procPtr == NULL) &&
		(codePtr->localCachePtr != iPtr->varFramePtr->localCachePtr)){
	    goto recompileObj;
	}

	/*
	 * #280.
	 * Literal sharing fix. This part of the fix is not required by 8.4
	 * nor 8.5, because they eval-direct any literals, so just saving the
	 * argument locations per command in bytecode is enough, embedded
	 * 'eval' commands, etc. get the correct information.
	 *
	 * But in 8.6 all the embedded script are compiled, and the resulting
	 * bytecode stored in the literal. Now the shared literal has bytecode
	 * with location data for _one_ particular location this literal is
	 * found at. If we get executed from a different location the bytecode
	 * has to be recompiled to get the correct locations. Not doing this
	 * will execute the saved bytecode with data for a different location,
	 * causing 'info frame' to point to the wrong place in the sources.
	 *
	 * Future optimizations ...
	 * (1) Save the location data (ExtCmdLoc) keyed by start line. In that
	 *     case we recompile once per location of the literal, but not
	 *     continously, because the moment we have all locations we do not
	 *     need to recompile any longer.
	 *
	 * (2) Alternative: Do not recompile, tell the execution engine the
	 *     offset between saved starting line and actual one. Then modify
	 *     the users to adjust the locations they have by this offset.
	 *
	 * (3) Alternative 2: Do not fully recompile, adjust just the location
	 *     information.
	 */

	if (invoker == NULL) {
	    return codePtr;
	} else {
	    Tcl_HashEntry *hePtr =
		    Tcl_FindHashEntry(iPtr->lineBCPtr, codePtr);
	    ExtCmdLoc *eclPtr;
	    CmdFrame *ctxCopyPtr;
	    int redo;

	    if (!hePtr) {
		return codePtr;
	    }

	    eclPtr = (ExtCmdLoc *)Tcl_GetHashValue(hePtr);
	    redo = 0;
	    ctxCopyPtr = (CmdFrame *)TclStackAlloc(interp, sizeof(CmdFrame));
	    *ctxCopyPtr = *invoker;

	    if (invoker->type == TCL_LOCATION_BC) {
		/*
		 * Note: Type BC => ctx.data.eval.path    is not used.
		 *		    ctx.data.tebc.codePtr used instead
		 */

		TclGetSrcInfoForPc(ctxCopyPtr);
		if (ctxCopyPtr->type == TCL_LOCATION_SOURCE) {
		    /*
		     * The reference made by 'TclGetSrcInfoForPc' is dead.
		     */

		    Tcl_DecrRefCount(ctxCopyPtr->data.eval.path);
		    ctxCopyPtr->data.eval.path = NULL;
		}
	    }

	    if ((size_t)word < ctxCopyPtr->nline) {
		/*
		 * Note: We do not care if the line[word] is -1. This is a
		 * difference and requires a recompile (location changed from
		 * absolute to relative, literal is used fixed and through
		 * variable)
		 *
		 * Example:
		 * test info-32.0 using literal of info-24.8
		 *     (dict with ... vs           set body ...).
		 */

		redo = ((eclPtr->type == TCL_LOCATION_SOURCE)
			    && (eclPtr->start != ctxCopyPtr->line[word]))
			|| ((eclPtr->type == TCL_LOCATION_BC)
			    && (ctxCopyPtr->type == TCL_LOCATION_SOURCE));
	    }

	    TclStackFree(interp, ctxCopyPtr);
	    if (!redo) {
		return codePtr;
	    }
	}
    }

  recompileObj:
    iPtr->errorLine = 1;

    /*
     * TIP #280. Remember the invoker for a moment in the interpreter
     * structures so that the byte code compiler can pick it up when
     * initializing the compilation environment, i.e. the extended location
     * information.
     */

    iPtr->invokeCmdFramePtr = invoker;
    iPtr->invokeWord = word;
    TclSetByteCodeFromAny(interp, objPtr, NULL, NULL);
    iPtr->invokeCmdFramePtr = NULL;
    ByteCodeGetInternalRep(objPtr, &tclByteCodeType, codePtr);
    if (iPtr->varFramePtr->localCachePtr) {
	codePtr->localCachePtr = iPtr->varFramePtr->localCachePtr;
	codePtr->localCachePtr->refCount++;
    }
    return codePtr;
}

/*
 *----------------------------------------------------------------------
 *
 * TclIncrObj --
 *
 *	Increment an integeral value in a Tcl_Obj by an integeral value held
 *	in another Tcl_Obj. Caller is responsible for making sure we can
 *	update the first object.
 *
 * Results:
 *	TCL_ERROR if either object is non-integer, and TCL_OK otherwise. On
 *	error, an error message is left in the interpreter (if it is not NULL,
 *	of course).
 *
 * Side effects:
 *	valuePtr gets the new incrmented value.
 *
 *----------------------------------------------------------------------
 */

int
TclIncrObj(
    Tcl_Interp *interp,
    Tcl_Obj *valuePtr,
    Tcl_Obj *incrPtr)
{
    void *ptr1, *ptr2;
    int type1, type2;
    mp_int value, incr;
    mp_err err;

    if (Tcl_IsShared(valuePtr)) {
	Tcl_Panic("%s called with shared object", "TclIncrObj");
    }

    if (GetNumberFromObj(NULL, valuePtr, &ptr1, &type1) != TCL_OK) {
	/*
	 * Produce error message (reparse?!)
	 */

	return TclGetIntFromObj(interp, valuePtr, &type1);
    }
    if (GetNumberFromObj(NULL, incrPtr, &ptr2, &type2) != TCL_OK) {
	/*
	 * Produce error message (reparse?!)
	 */

	TclGetIntFromObj(interp, incrPtr, &type1);
	Tcl_AddErrorInfo(interp, "\n    (reading increment)");
	return TCL_ERROR;
    }

    if ((type1 == TCL_NUMBER_DOUBLE) || (type1 == TCL_NUMBER_NAN)) {
	/*
	 * Produce error message (reparse?!)
	 */

	return TclGetIntFromObj(interp, valuePtr, &type1);
    }
    if ((type2 == TCL_NUMBER_DOUBLE) || (type2 == TCL_NUMBER_NAN)) {
	/*
	 * Produce error message (reparse?!)
	 */

	TclGetIntFromObj(interp, incrPtr, &type1);
	Tcl_AddErrorInfo(interp, "\n    (reading increment)");
	return TCL_ERROR;
    }

    if ((type1 == TCL_NUMBER_INT) && (type2 == TCL_NUMBER_INT)) {
	Tcl_WideInt w1, w2, sum;

	w1 = *((const Tcl_WideInt *)ptr1);
	w2 = *((const Tcl_WideInt *)ptr2);
	sum = (Tcl_WideInt)((Tcl_WideUInt)w1 + (Tcl_WideUInt)w2);

	/*
	 * Check for overflow.
	 */

	if (!Overflowing(w1, w2, sum)) {
	    TclSetIntObj(valuePtr, sum);
	    return TCL_OK;
	}
    }

    Tcl_TakeBignumFromObj(interp, valuePtr, &value);
    Tcl_GetBignumFromObj(interp, incrPtr, &incr);
    err = mp_add(&value, &incr, &value);
    mp_clear(&incr);
    if (err != MP_OKAY) {
	return TCL_ERROR;
    }
    Tcl_SetBignumObj(valuePtr, &value);
    return TCL_OK;
}

/*
 *----------------------------------------------------------------------
 *
 * ArgumentBCEnter --
 *
 *	This is a helper for TclNRExecuteByteCode/TEBCresume that encapsulates
 *	a code sequence that is fairly common in the code but *not* commonly
 *	called.
 *
 * Results:
 *	None
 *
 * Side effects:
 *	May register information about the bytecode in the command frame.
 *
 *----------------------------------------------------------------------
 */

static void
ArgumentBCEnter(
    Tcl_Interp *interp,
    ByteCode *codePtr,
    TEBCdata *tdPtr,
    const unsigned char *pc,
    int objc,
    Tcl_Obj **objv)
{
    int cmd;

    if (GetSrcInfoForPc(pc, codePtr, NULL, NULL, &cmd)) {
	TclArgumentBCEnter(interp, objv, objc, codePtr, &tdPtr->cmdFrame, cmd,
		pc - codePtr->codeStart);
    }
}

/*
 *----------------------------------------------------------------------
 *
 * TclNRExecuteByteCode --
 *
 *	This procedure executes the instructions of a ByteCode structure. It
 *	returns when a "done" instruction is executed or an error occurs.
 *
 * Results:
 *	The return value is one of the return codes defined in tcl.h (such as
 *	TCL_OK), and interp->objResultPtr refers to a Tcl object that either
 *	contains the result of executing the code or an error message.
 *
 * Side effects:
 *	Almost certainly, depending on the ByteCode's instructions.
 *
 *----------------------------------------------------------------------
 */
#define	bcFramePtr	(&TD->cmdFrame)
#define	initCatchTop	((ptrdiff_t *) (TD->stack-1))
#define	initTosPtr	((Tcl_Obj **) (initCatchTop+codePtr->maxExceptDepth))
#define esPtr		(iPtr->execEnvPtr->execStackPtr)

int
TclNRExecuteByteCode(
    Tcl_Interp *interp,		/* Token for command interpreter. */
    ByteCode *codePtr)		/* The bytecode sequence to interpret. */
{
    Interp *iPtr = (Interp *) interp;
    TEBCdata *TD;
    size_t size = sizeof(TEBCdata) - 1
	    + (codePtr->maxStackDepth + codePtr->maxExceptDepth)
		* sizeof(void *);
    size_t numWords = (size + sizeof(Tcl_Obj *) - 1) / sizeof(Tcl_Obj *);

    TclPreserveByteCode(codePtr);

    /*
     * Reserve the stack, setup the TEBCdataPtr (TD) and CallFrame
     *
     * The execution uses a unified stack: first a TEBCdata, immediately
     * above it a CmdFrame, then the catch stack, then the execution stack.
     *
     * Make sure the catch stack is large enough to hold the maximum number of
     * catch commands that could ever be executing at the same time (this will
     * be no more than the exception range array's depth). Make sure the
     * execution stack is large enough to execute this ByteCode.
     */

    TD = (TEBCdata *) GrowEvaluationStack(iPtr->execEnvPtr, numWords, 0);
    esPtr->tosPtr = initTosPtr;

    TD->codePtr     = codePtr;
    TD->catchTop    = initCatchTop;
    TD->auxObjList  = NULL;

    /*
     * TIP #280: Initialize the frame. Do not push it yet: it will be pushed
     * every time that we call out from this TD, popped when we return to it.
     */

    bcFramePtr->type = ((codePtr->flags & TCL_BYTECODE_PRECOMPILED)
	    ? TCL_LOCATION_PREBC : TCL_LOCATION_BC);
    bcFramePtr->level = (iPtr->cmdFramePtr ? iPtr->cmdFramePtr->level+1 : 1);
    bcFramePtr->framePtr = iPtr->framePtr;
    bcFramePtr->nextPtr = iPtr->cmdFramePtr;
    bcFramePtr->nline = 0;
    bcFramePtr->line = NULL;
    bcFramePtr->litarg = NULL;
    bcFramePtr->data.tebc.codePtr = codePtr;
    bcFramePtr->data.tebc.pc = NULL;
    bcFramePtr->cmdObj = NULL;
    bcFramePtr->cmd = NULL;
    bcFramePtr->len = 0;

#ifdef TCL_COMPILE_STATS
    iPtr->stats.numExecutions++;
#endif

    /*
     * Test namespace-50.9 demonstrates the need for this call.
     * Use a --enable-symbols=mem bug to see.
     */

    TclResetRewriteEnsemble(interp, 1);

    /*
     * Push the callback for bytecode execution
     */

    TclNRAddCallback(interp, TEBCresume, TD, /* pc */ NULL,
	    /* cleanup */ INT2PTR(0), INT2PTR(iPtr->evalFlags));

    /*
     * Reset discard result flag - because it is applicable for this call only,
     * and should not affect all the nested invocations may return result.
     */
    iPtr->evalFlags &= ~TCL_EVAL_DISCARD_RESULT;

    return TCL_OK;
}

static int
TEBCresume(
    void *data[],
    Tcl_Interp *interp,
    int result)
{
    /*
     * Compiler cast directive - not a real variable.
     *	   Interp *iPtr = (Interp *) interp;
     */
#define iPtr ((Interp *) interp)

    /*
     * Check just the read-traced/write-traced bit of a variable.
     */

#define ReadTraced(varPtr) ((varPtr)->flags & VAR_TRACED_READ)
#define WriteTraced(varPtr) ((varPtr)->flags & VAR_TRACED_WRITE)
#define UnsetTraced(varPtr) ((varPtr)->flags & VAR_TRACED_UNSET)

    /*
     * Bottom of allocated stack holds the NR data
     */

    /*
     * Constants: variables that do not change during the execution, used
     * sporadically: no special need for speed.
     */

    unsigned interruptCounter = 1;
				/* Counter that is used to work out when to
				 * call Tcl_AsyncReady(). This must be 1
				 * initially so that we call the async-check
				 * stanza early, otherwise there are command
				 * sequences that can make the interpreter
				 * busy-loop without an opportunity to
				 * recognise an interrupt. */
    const char *curInstName;
#ifdef TCL_COMPILE_DEBUG
    int traceInstructions;	/* Whether we are doing instruction-level
				 * tracing or not. */
#endif

    Var *compiledLocals = iPtr->varFramePtr->compiledLocals;
    Tcl_Obj **constants = &iPtr->execEnvPtr->constants[0];

#define LOCAL(i)	(&compiledLocals[(i)])
#define TCONST(i)	(constants[(i)])

    /*
     * These macros are just meant to save some global variables that are not
     * used too frequently
     */

    TEBCdata *TD = (TEBCdata *)data[0];
#define auxObjList	(TD->auxObjList)
#define catchTop	(TD->catchTop)
#define codePtr		(TD->codePtr)
#define curEvalFlags	PTR2INT(data[3])  /* calling iPtr->evalFlags */

    /*
     * Globals: variables that store state, must remain valid at all times.
     */

    Tcl_Obj **tosPtr;		/* Cached pointer to top of evaluation
				 * stack. */
    const unsigned char *pc = (const unsigned char *)data[1];
                                /* The current program counter. */
    unsigned char inst;         /* The currently running instruction */

    /*
     * Transfer variables - needed only between opcodes, but not while
     * executing an instruction.
     */

    int cleanup = PTR2INT(data[2]);
    Tcl_Obj *objResultPtr;
    int checkInterp = 0;        /* Indicates when a check of interp readyness
				 * is necessary. Set by CACHE_STACK_INFO() */

    /*
     * Locals - variables that are used within opcodes or bounded sections of
     * the file (jumps between opcodes within a family).
     * NOTE: These are now mostly defined locally where needed.
     */

    Tcl_Obj *objPtr, *valuePtr, *value2Ptr, *part1Ptr, *part2Ptr, *tmpPtr;
    Tcl_Obj **objv = NULL;
    size_t length, objc = 0;
    int opnd, pcAdjustment;
    Var *varPtr, *arrayPtr;
#ifdef TCL_COMPILE_DEBUG
    char cmdNameBuf[21];
#endif

#ifdef TCL_COMPILE_DEBUG
    int starting = 1;
    traceInstructions = (tclTraceExec == 3);
#endif

    TEBC_DATA_DIG();

#ifdef TCL_COMPILE_DEBUG
    if (!pc && (tclTraceExec >= 2)) {
	PrintByteCodeInfo(codePtr);
	fprintf(stdout, "  Starting stack top=%d\n", (int) CURR_DEPTH);
	fflush(stdout);
    }
#endif

    if (!pc) {
	/* bytecode is starting from scratch */
	pc = codePtr->codeStart;

	/*
	 * Reset the interp's result to avoid possible duplications of large
	 * objects [3c6e47363e], [781585], [804681], This can happen by start
	 * also in nested compiled blocks (enclosed in parent cycle).
	 * See else branch below for opposite handling by continuation/resume.
	 */

	objPtr = iPtr->objResultPtr;
	if (objPtr->refCount > 1) {
	    TclDecrRefCount(objPtr);
	    TclNewObj(objPtr);
	    Tcl_IncrRefCount(objPtr);
	    iPtr->objResultPtr = objPtr;
	}

	goto cleanup0;
    } else {
        /* resume from invocation */
	CACHE_STACK_INFO();

	NRE_ASSERT(iPtr->cmdFramePtr == bcFramePtr);
	if (bcFramePtr->cmdObj) {
	    Tcl_DecrRefCount(bcFramePtr->cmdObj);
	    bcFramePtr->cmdObj = NULL;
	    bcFramePtr->cmd = NULL;
	}
	iPtr->cmdFramePtr = bcFramePtr->nextPtr;
	if (iPtr->flags & INTERP_DEBUG_FRAME) {
	    TclArgumentBCRelease(interp, bcFramePtr);
	}
	if (iPtr->execEnvPtr->rewind) {
	    result = TCL_ERROR;
	    goto abnormalReturn;
	}
	if (codePtr->flags & TCL_BYTECODE_RECOMPILE) {
	    codePtr->flags &= ~TCL_BYTECODE_RECOMPILE;
	    checkInterp = 1;
	    iPtr->flags |= ERR_ALREADY_LOGGED;
	}

	if (result != TCL_OK) {
	    pc--;
	    goto processExceptionReturn;
	}

	/*
	 * Push the call's object result and continue execution with the next
	 * instruction.
	 */

	TRACE_WITH_OBJ(("%" TCL_Z_MODIFIER "u => ... after \"%.20s\": TCL_OK, result=",
		objc, cmdNameBuf), Tcl_GetObjResult(interp));

	/*
	 * Obtain and reset interp's result to avoid possible duplications of
	 * objects [Bug 781585]. We do not call Tcl_ResetResult to avoid any
	 * side effects caused by the resetting of errorInfo and errorCode
	 * [Bug 804681], which are not needed here. We chose instead to
	 * manipulate the interp's object result directly.
	 *
	 * Note that the result object is now in objResultPtr, it keeps the
	 * refCount it had in its role of iPtr->objResultPtr.
	 */

	objResultPtr = Tcl_GetObjResult(interp);
	TclNewObj(objPtr);
	Tcl_IncrRefCount(objPtr);
	iPtr->objResultPtr = objPtr;
#ifndef TCL_COMPILE_DEBUG
	if (*pc == INST_POP) {
	    TclDecrRefCount(objResultPtr);
	    NEXT_INST_V(1, cleanup, 0);
	}
#endif
	NEXT_INST_V(0, cleanup, -1);
    }

    /*
     * Targets for standard instruction endings; unrolled for speed in the
     * most frequent cases (instructions that consume up to two stack
     * elements).
     *
     * This used to be a "for(;;)" loop, with each instruction doing its own
     * cleanup.
     */

  cleanupV_pushObjResultPtr:
    switch (cleanup) {
    case 0:
	*(++tosPtr) = (objResultPtr);
	goto cleanup0;
    default:
	cleanup -= 2;
	while (cleanup--) {
	    objPtr = POP_OBJECT();
	    TclDecrRefCount(objPtr);
	}
	/* FALLTHRU */
    case 2:
    cleanup2_pushObjResultPtr:
	objPtr = POP_OBJECT();
	TclDecrRefCount(objPtr);
	/* FALLTHRU */
    case 1:
    cleanup1_pushObjResultPtr:
	objPtr = OBJ_AT_TOS;
	TclDecrRefCount(objPtr);
    }
    OBJ_AT_TOS = objResultPtr;
    goto cleanup0;

  cleanupV:
    switch (cleanup) {
    default:
	cleanup -= 2;
	while (cleanup--) {
	    objPtr = POP_OBJECT();
	    TclDecrRefCount(objPtr);
	}
	/* FALLTHRU */
    case 2:
    cleanup2:
	objPtr = POP_OBJECT();
	TclDecrRefCount(objPtr);
	/* FALLTHRU */
    case 1:
    cleanup1:
	objPtr = POP_OBJECT();
	TclDecrRefCount(objPtr);
	/* FALLTHRU */
    case 0:
	/*
	 * We really want to do nothing now, but this is needed for some
	 * compilers (SunPro CC).
	 */

	break;
    }
  cleanup0:

    /*
     * Check for asynchronous handlers [Bug 746722]; we do the check every
     * ASYNC_CHECK_COUNT instructions.
     */

    if ((--interruptCounter) == 0) {
	interruptCounter = ASYNC_CHECK_COUNT;
	DECACHE_STACK_INFO();
	if (TclAsyncReady(iPtr)) {
	    result = Tcl_AsyncInvoke(interp, result);
	    if (result == TCL_ERROR) {
		CACHE_STACK_INFO();
		goto gotError;
	    }
	}

	if (TclCanceled(iPtr)) {
	    if (Tcl_Canceled(interp, TCL_LEAVE_ERR_MSG) == TCL_ERROR) {
		CACHE_STACK_INFO();
		goto gotError;
	    }
	}

	if (TclLimitReady(iPtr->limit)) {
	    if (Tcl_LimitCheck(interp) == TCL_ERROR) {
		CACHE_STACK_INFO();
		goto gotError;
	    }
	}
	CACHE_STACK_INFO();
    }

    /*
     * These two instructions account for 26% of all instructions (according
     * to measurements on tclbench by Ben Vitale
     * [http://www.cs.toronto.edu/syslab/pubs/tcl2005-vitale-zaleski.pdf]
     * Resolving them before the switch reduces the cost of branch
     * mispredictions, seems to improve runtime by 5% to 15%, and (amazingly!)
     * reduces total obj size.
     */

    inst = *pc;

    peepholeStart:
#ifdef TCL_COMPILE_STATS
    iPtr->stats.instructionCount[*pc]++;
#endif

#ifdef TCL_COMPILE_DEBUG
    /*
     * Skip the stack depth check if an expansion is in progress.
     */

    CHECK_STACK();
    if (traceInstructions) {
	fprintf(stdout, "%2" TCL_Z_MODIFIER "d: %2d ", iPtr->numLevels, (int) CURR_DEPTH);
	TclPrintInstruction(codePtr, pc);
	fflush(stdout);
    }
#endif /* TCL_COMPILE_DEBUG */

    TCL_DTRACE_INST_NEXT();

    if (inst == INST_LOAD_SCALAR1) {
	goto instLoadScalar1;
    } else if (inst == INST_PUSH1) {
	PUSH_OBJECT(codePtr->objArrayPtr[TclGetUInt1AtPtr(pc+1)]);
	TRACE_WITH_OBJ(("%u => ", TclGetUInt1AtPtr(pc+1)), OBJ_AT_TOS);
	inst = *(pc += 2);
	goto peepholeStart;
    } else if (inst == INST_START_CMD) {
	/*
	 * Peephole: do not run INST_START_CMD, just skip it
	 */

	iPtr->cmdCount += TclGetUInt4AtPtr(pc+5);
	if (checkInterp) {
	    if (((codePtr->compileEpoch != iPtr->compileEpoch) ||
		 (codePtr->nsEpoch != iPtr->varFramePtr->nsPtr->resolverEpoch)) &&
		!(codePtr->flags & TCL_BYTECODE_PRECOMPILED)) {
		goto instStartCmdFailed;
	    }
	    checkInterp = 0;
	}
	inst = *(pc += 9);
	goto peepholeStart;
    } else if (inst == INST_NOP) {
#ifndef TCL_COMPILE_DEBUG
	while (inst == INST_NOP)
#endif
	{
	    inst = *++pc;
	}
	goto peepholeStart;
    }

    switch (inst) {
    case INST_SYNTAX:
    case INST_RETURN_IMM: {
	int code = TclGetInt4AtPtr(pc+1);
	int level = TclGetUInt4AtPtr(pc+5);

	/*
	 * OBJ_AT_TOS is returnOpts, OBJ_UNDER_TOS is resultObjPtr.
	 */

	TRACE(("%u %u => ", code, level));
	result = TclProcessReturn(interp, code, level, OBJ_AT_TOS);
	if (result == TCL_OK) {
	    TRACE_APPEND(("continuing to next instruction (result=\"%.30s\")\n",
		    O2S(objResultPtr)));
	    NEXT_INST_F(9, 1, 0);
	}
	Tcl_SetObjResult(interp, OBJ_UNDER_TOS);
	if (*pc == INST_SYNTAX) {
	    iPtr->flags &= ~ERR_ALREADY_LOGGED;
	}
	cleanup = 2;
	TRACE_APPEND(("\n"));
	goto processExceptionReturn;
    }

    case INST_RETURN_STK:
	TRACE(("=> "));
	objResultPtr = POP_OBJECT();
	result = Tcl_SetReturnOptions(interp, OBJ_AT_TOS);
	if (result == TCL_OK) {
	    Tcl_DecrRefCount(OBJ_AT_TOS);
	    OBJ_AT_TOS = objResultPtr;
	    TRACE_APPEND(("continuing to next instruction (result=\"%.30s\")\n",
		    O2S(objResultPtr)));
	    NEXT_INST_F(1, 0, 0);
	} else if (result == TCL_ERROR) {
	    /*
	     * BEWARE! Must do this in this order, because an error in the
	     * option dictionary overrides the result (and can be verified by
	     * test).
	     */

	    Tcl_SetObjResult(interp, objResultPtr);
	    Tcl_SetReturnOptions(interp, OBJ_AT_TOS);
	    Tcl_DecrRefCount(OBJ_AT_TOS);
	    OBJ_AT_TOS = objResultPtr;
	} else {
	    Tcl_DecrRefCount(OBJ_AT_TOS);
	    OBJ_AT_TOS = objResultPtr;
	    Tcl_SetObjResult(interp, objResultPtr);
	}
	cleanup = 1;
	TRACE_APPEND(("\n"));
	goto processExceptionReturn;

    {
	CoroutineData *corPtr;
	void *yieldParameter;

    case INST_YIELD:
	corPtr = iPtr->execEnvPtr->corPtr;
	TRACE(("%.30s => ", O2S(OBJ_AT_TOS)));
	if (!corPtr) {
	    TRACE_APPEND(("ERROR: yield outside coroutine\n"));
	    Tcl_SetObjResult(interp, Tcl_NewStringObj(
		    "yield can only be called in a coroutine", -1));
	    DECACHE_STACK_INFO();
	    Tcl_SetErrorCode(interp, "TCL", "COROUTINE", "ILLEGAL_YIELD",
		    NULL);
	    CACHE_STACK_INFO();
	    goto gotError;
	}

#ifdef TCL_COMPILE_DEBUG
	if (tclTraceExec >= 2) {
	    if (traceInstructions) {
		TRACE_APPEND(("YIELD...\n"));
	    } else {
		fprintf(stdout, "%" TCL_Z_MODIFIER "d: (%" TCL_Z_MODIFIER "u) yielding value \"%.30s\"\n",
			iPtr->numLevels, (size_t)(pc - codePtr->codeStart),
			Tcl_GetString(OBJ_AT_TOS));
	    }
	    fflush(stdout);
	}
#endif
	yieldParameter = NULL;	/*==CORO_ACTIVATE_YIELD*/
	Tcl_SetObjResult(interp, OBJ_AT_TOS);
	goto doYield;

    case INST_YIELD_TO_INVOKE:
	corPtr = iPtr->execEnvPtr->corPtr;
	valuePtr = OBJ_AT_TOS;
	if (!corPtr) {
	    TRACE(("[%.30s] => ERROR: yield outside coroutine\n",
		    O2S(valuePtr)));
	    Tcl_SetObjResult(interp, Tcl_NewStringObj(
		    "yieldto can only be called in a coroutine", -1));
	    DECACHE_STACK_INFO();
	    Tcl_SetErrorCode(interp, "TCL", "COROUTINE", "ILLEGAL_YIELD",
		    NULL);
	    CACHE_STACK_INFO();
	    goto gotError;
	}
	if (((Namespace *)TclGetCurrentNamespace(interp))->flags & NS_DYING) {
	    TRACE(("[%.30s] => ERROR: yield in deleted\n",
		    O2S(valuePtr)));
	    Tcl_SetObjResult(interp, Tcl_NewStringObj(
		    "yieldto called in deleted namespace", -1));
	    DECACHE_STACK_INFO();
	    Tcl_SetErrorCode(interp, "TCL", "COROUTINE", "YIELDTO_IN_DELETED",
		    NULL);
	    CACHE_STACK_INFO();
	    goto gotError;
	}

#ifdef TCL_COMPILE_DEBUG
	if (tclTraceExec >= 2) {
	    if (traceInstructions) {
		TRACE(("[%.30s] => YIELD...\n", O2S(valuePtr)));
	    } else {
		/* FIXME: What is the right thing to trace? */
		fprintf(stdout, "%" TCL_Z_MODIFIER "d: (%" TCL_Z_MODIFIER "u) yielding to [%.30s]\n",
			iPtr->numLevels, (size_t)(pc - codePtr->codeStart),
			TclGetString(valuePtr));
	    }
	    fflush(stdout);
	}
#endif

	/*
	 * Install a tailcall record in the caller and continue with the
	 * yield. The yield is switched into multi-return mode (via the
	 * 'yieldParameter').
	 */

	Tcl_IncrRefCount(valuePtr);
	iPtr->execEnvPtr = corPtr->callerEEPtr;
	TclSetTailcall(interp, valuePtr);
	corPtr->yieldPtr = valuePtr;
	iPtr->execEnvPtr = corPtr->eePtr;
	yieldParameter = INT2PTR(1);	/*==CORO_ACTIVATE_YIELDM*/

    doYield:
	/* TIP #280: Record the last piece of info needed by
	 * 'TclGetSrcInfoForPc', and push the frame.
	 */

	bcFramePtr->data.tebc.pc = (char *) pc;
	iPtr->cmdFramePtr = bcFramePtr;

	if (iPtr->flags & INTERP_DEBUG_FRAME) {
	    ArgumentBCEnter(interp, codePtr, TD, pc, objc, objv);
	}

	pc++;
	cleanup = 1;
	TEBC_YIELD();
	TclNRAddCallback(interp, TclNRCoroutineActivateCallback, corPtr,
		yieldParameter, NULL, NULL);
	return TCL_OK;
    }

    case INST_TAILCALL: {
	Tcl_Obj *listPtr, *nsObjPtr;

	opnd = TclGetUInt1AtPtr(pc+1);

	if (!(iPtr->varFramePtr->isProcCallFrame & 1)) {
	    TRACE(("%d => ERROR: tailcall in non-proc context\n", opnd));
	    Tcl_SetObjResult(interp, Tcl_NewStringObj(
		    "tailcall can only be called from a proc or lambda", -1));
	    DECACHE_STACK_INFO();
	    Tcl_SetErrorCode(interp, "TCL", "TAILCALL", "ILLEGAL", NULL);
	    CACHE_STACK_INFO();
	    goto gotError;
	}

#ifdef TCL_COMPILE_DEBUG
	/* FIXME: What is the right thing to trace? */
	{
	    int i;

	    TRACE(("%d [", opnd));
	    for (i=opnd-1 ; i>=0 ; i--) {
		TRACE_APPEND(("\"%.30s\"", O2S(OBJ_AT_DEPTH(i))));
		if (i > 0) {
		    TRACE_APPEND((" "));
		}
	    }
	    TRACE_APPEND(("] => RETURN..."));
	}
#endif

	/*
	 * Push the evaluation of the called command into the NR callback
	 * stack.
	 */

	listPtr = Tcl_NewListObj(opnd, &OBJ_AT_DEPTH(opnd-1));
	nsObjPtr = Tcl_NewStringObj(iPtr->varFramePtr->nsPtr->fullName, -1);
	TclListObjSetElement(interp, listPtr, 0, nsObjPtr);
	if (iPtr->varFramePtr->tailcallPtr) {
	    Tcl_DecrRefCount(iPtr->varFramePtr->tailcallPtr);
	}
	iPtr->varFramePtr->tailcallPtr = listPtr;

	result = TCL_RETURN;
	cleanup = opnd;
	goto processExceptionReturn;
    }

    case INST_DONE:
	if (tosPtr > initTosPtr) {

	    if ((curEvalFlags & TCL_EVAL_DISCARD_RESULT) && (result == TCL_OK)) {
		/* simulate pop & fast done (like it does continue in loop) */
		TRACE_WITH_OBJ(("=> discarding "), OBJ_AT_TOS);
		objPtr = POP_OBJECT();
		TclDecrRefCount(objPtr);
		goto abnormalReturn;
	    }
	    /*
	     * Set the interpreter's object result to point to the topmost
	     * object from the stack, and check for a possible [catch]. The
	     * stackTop's level and refCount will be handled by "processCatch"
	     * or "abnormalReturn".
	     */

	    Tcl_SetObjResult(interp, OBJ_AT_TOS);
#ifdef TCL_COMPILE_DEBUG
	    TRACE_WITH_OBJ(("=> return code=%d, result=", result),
		    iPtr->objResultPtr);
	    if (traceInstructions) {
		fprintf(stdout, "\n");
	    }
#endif
	    goto checkForCatch;
	}
	(void) POP_OBJECT();
	goto abnormalReturn;

    case INST_PUSH4:
	objResultPtr = codePtr->objArrayPtr[TclGetUInt4AtPtr(pc+1)];
	TRACE_WITH_OBJ(("%u => ", TclGetUInt4AtPtr(pc+1)), objResultPtr);
	NEXT_INST_F(5, 0, 1);
    break;

    case INST_POP:
	TRACE_WITH_OBJ(("=> discarding "), OBJ_AT_TOS);
	objPtr = POP_OBJECT();
	TclDecrRefCount(objPtr);
	NEXT_INST_F(1, 0, 0);
    break;

    case INST_DUP:
	objResultPtr = OBJ_AT_TOS;
	TRACE_WITH_OBJ(("=> "), objResultPtr);
	NEXT_INST_F(1, 0, 1);
    break;

    case INST_OVER:
	opnd = TclGetUInt4AtPtr(pc+1);
	objResultPtr = OBJ_AT_DEPTH(opnd);
	TRACE_WITH_OBJ(("%u => ", opnd), objResultPtr);
	NEXT_INST_F(5, 0, 1);
    break;

    case INST_REVERSE: {
	Tcl_Obj **a, **b;

	opnd = TclGetUInt4AtPtr(pc+1);
	a = tosPtr-(opnd-1);
	b = tosPtr;
	while (a<b) {
	    tmpPtr = *a;
	    *a = *b;
	    *b = tmpPtr;
	    a++; b--;
	}
	TRACE(("%u => OK\n", opnd));
	NEXT_INST_F(5, 0, 0);
    }
    break;

    case INST_STR_CONCAT1:

	opnd = TclGetUInt1AtPtr(pc+1);
	objResultPtr = TclStringCat(interp, opnd, &OBJ_AT_DEPTH(opnd-1),
		TCL_STRING_IN_PLACE);
	if (objResultPtr == NULL) {
	    TRACE_ERROR(interp);
	    goto gotError;
	}

	TRACE_WITH_OBJ(("%u => ", opnd), objResultPtr);
	NEXT_INST_V(2, opnd, 1);
    break;

    case INST_CONCAT_STK:
	/*
	 * Pop the opnd (objc) top stack elements, run through Tcl_ConcatObj,
	 * and then decrement their ref counts.
	 */

	opnd = TclGetUInt4AtPtr(pc+1);
	objResultPtr = Tcl_ConcatObj(opnd, &OBJ_AT_DEPTH(opnd-1));
	TRACE_WITH_OBJ(("%u => ", opnd), objResultPtr);
	NEXT_INST_V(5, opnd, 1);
    break;

    case INST_EXPAND_START:
	/*
	 * Push an element to the auxObjList. This records the current
	 * stack depth - i.e., the point in the stack where the expanded
	 * command starts.
	 *
	 * Use a Tcl_Obj as linked list element; slight mem waste, but faster
	 * allocation than Tcl_Alloc. This also abuses the Tcl_Obj structure, as
	 * we do not define a special tclObjType for it. It is not dangerous
	 * as the obj is never passed anywhere, so that all manipulations are
	 * performed here and in INST_INVOKE_EXPANDED (in case of an expansion
	 * error, also in INST_EXPAND_STKTOP).
	 */

	TclNewObj(objPtr);
	objPtr->internalRep.twoPtrValue.ptr2 = INT2PTR(CURR_DEPTH);
	objPtr->length = 0;
	PUSH_TAUX_OBJ(objPtr);
	TRACE(("=> mark depth as %d\n", (int) CURR_DEPTH));
	NEXT_INST_F(1, 0, 0);
    break;

    case INST_EXPAND_DROP:
	/*
	 * Drops an element of the auxObjList, popping stack elements to
	 * restore the stack to the state before the point where the aux
	 * element was created.
	 */

	CLANG_ASSERT(auxObjList);
	objc = CURR_DEPTH - PTR2INT(auxObjList->internalRep.twoPtrValue.ptr2);
	POP_TAUX_OBJ();
#ifdef TCL_COMPILE_DEBUG
	/* Ugly abuse! */
	starting = 1;
#endif
	TRACE(("=> drop %" TCL_Z_MODIFIER "u items\n", objc));
	NEXT_INST_V(1, objc, 0);

    case INST_EXPAND_STKTOP: {
	size_t i;
	ptrdiff_t moved;

	/*
	 * Make sure that the element at stackTop is a list; if not, just
	 * leave with an error. Note that the element from the expand list
	 * will be removed at checkForCatch.
	 */

	objPtr = OBJ_AT_TOS;
	TRACE(("\"%.30s\" => ", O2S(objPtr)));
	if (TclListObjGetElementsM(interp, objPtr, &objc, &objv) != TCL_OK) {
	    TRACE_ERROR(interp);
	    goto gotError;
	}
	(void) POP_OBJECT();

	/*
	 * Make sure there is enough room in the stack to expand this list
	 * *and* process the rest of the command (at least up to the next
	 * argument expansion or command end). The operand is the current
	 * stack depth, as seen by the compiler.
	 */

	auxObjList->length += objc - 1;
	if ((objc > 1) && (auxObjList->length > 0)) {
	    length = auxObjList->length /* Total expansion room we need */
		    + codePtr->maxStackDepth /* Beyond the original max */
		    - CURR_DEPTH;	/* Relative to where we are */
	    DECACHE_STACK_INFO();
	    moved = GrowEvaluationStack(iPtr->execEnvPtr, length, 1)
		    - (Tcl_Obj **) TD;
	    if (moved) {
		/*
		 * Change the global data to point to the new stack: move the
		 * TEBCdataPtr TD, recompute the position of every other
		 * stack-allocated parameter, update the stack pointers.
		 */

		TD = (TEBCdata *) (((Tcl_Obj **)TD) + moved);

		catchTop += moved;
		tosPtr += moved;
	    }
	}

	/*
	 * Expand the list at stacktop onto the stack; free the list. Knowing
	 * that it has a freeIntRepProc we use Tcl_DecrRefCount().
	 */

	for (i = 0; i < objc; i++) {
	    PUSH_OBJECT(objv[i]);
	}

	TRACE_APPEND(("OK\n"));
	Tcl_DecrRefCount(objPtr);
	NEXT_INST_F(5, 0, 0);
    }
    break;

    case INST_EXPR_STK: {
	ByteCode *newCodePtr;

	bcFramePtr->data.tebc.pc = (char *) pc;
	iPtr->cmdFramePtr = bcFramePtr;
	DECACHE_STACK_INFO();
	newCodePtr = CompileExprObj(interp, OBJ_AT_TOS);
	CACHE_STACK_INFO();
	cleanup = 1;
	pc++;
	TEBC_YIELD();
	return TclNRExecuteByteCode(interp, newCodePtr);
    }

	/*
	 * INVOCATION BLOCK
	 */

    case INST_EVAL_STK:
    instEvalStk:
	bcFramePtr->data.tebc.pc = (char *) pc;
	iPtr->cmdFramePtr = bcFramePtr;

	cleanup = 1;
	pc += 1;
	/* yield next instruction */
	TEBC_YIELD();
	/* add TEBCresume for object at top of stack */
	return TclNRExecuteByteCode(interp,
		    TclCompileObj(interp, OBJ_AT_TOS, NULL, 0));

    case INST_INVOKE_EXPANDED:
	CLANG_ASSERT(auxObjList);
	objc = CURR_DEPTH - PTR2INT(auxObjList->internalRep.twoPtrValue.ptr2);
	POP_TAUX_OBJ();
	if (objc) {
	    pcAdjustment = 1;
	    goto doInvocation;
	}

	/*
	 * Nothing was expanded, return {}.
	 */

	TclNewObj(objResultPtr);
	NEXT_INST_F(1, 0, 1);
    break;

    case INST_INVOKE_STK4:
	objc = TclGetUInt4AtPtr(pc+1);
	pcAdjustment = 5;
	goto doInvocation;

    case INST_INVOKE_STK1:
	objc = TclGetUInt1AtPtr(pc+1);
	pcAdjustment = 2;

    doInvocation:
	objv = &OBJ_AT_DEPTH(objc-1);
	cleanup = objc;

#ifdef TCL_COMPILE_DEBUG
	if (tclTraceExec >= 2) {
	    size_t i;

	    if (traceInstructions) {
		strncpy(cmdNameBuf, TclGetString(objv[0]), 20);
		TRACE(("%" TCL_Z_MODIFIER "u => call ", objc));
	    } else {
		fprintf(stdout, "%" TCL_Z_MODIFIER "d: (%" TCL_Z_MODIFIER "u) invoking ", iPtr->numLevels,
			(size_t)(pc - codePtr->codeStart));
	    }
	    for (i = 0;  i < objc;  i++) {
		TclPrintObject(stdout, objv[i], 15);
		fprintf(stdout, " ");
	    }
	    fprintf(stdout, "\n");
	    fflush(stdout);
	}
#endif /*TCL_COMPILE_DEBUG*/

	/*
	 * Finally, let TclEvalObjv handle the command.
	 *
	 * TIP #280: Record the last piece of info needed by
	 * 'TclGetSrcInfoForPc', and push the frame.
	 */

	bcFramePtr->data.tebc.pc = (char *) pc;
	iPtr->cmdFramePtr = bcFramePtr;

	if (iPtr->flags & INTERP_DEBUG_FRAME) {
	    ArgumentBCEnter(interp, codePtr, TD, pc, objc, objv);
	}

	DECACHE_STACK_INFO();

	pc += pcAdjustment;
	TEBC_YIELD();
	return TclNREvalObjv(interp, objc, objv,
		TCL_EVAL_NOERR | TCL_EVAL_SOURCE_IN_FRAME, NULL);

    case INST_INVOKE_REPLACE:
	objc = TclGetUInt4AtPtr(pc+1);
	opnd = TclGetUInt1AtPtr(pc+5);
	objPtr = POP_OBJECT();
	objv = &OBJ_AT_DEPTH(objc-1);
	cleanup = objc;
#ifdef TCL_COMPILE_DEBUG
	if (tclTraceExec >= 2) {
	    size_t i;

	    if (traceInstructions) {
		strncpy(cmdNameBuf, TclGetString(objv[0]), 20);
		TRACE(("%" TCL_Z_MODIFIER "u => call (implementation %s) ", objc, O2S(objPtr)));
	    } else {
		fprintf(stdout,
			"%" TCL_Z_MODIFIER "d: (%" TCL_Z_MODIFIER "u) invoking (using implementation %s) ",
			iPtr->numLevels, (size_t)(pc - codePtr->codeStart),
			O2S(objPtr));
	    }
	    for (i = 0;  i < objc;  i++) {
		if (i < (size_t)opnd) {
		    fprintf(stdout, "<");
		    TclPrintObject(stdout, objv[i], 15);
		    fprintf(stdout, ">");
		} else {
		    TclPrintObject(stdout, objv[i], 15);
		}
		fprintf(stdout, " ");
	    }
	    fprintf(stdout, "\n");
	    fflush(stdout);
	}
#endif /*TCL_COMPILE_DEBUG*/

	bcFramePtr->data.tebc.pc = (char *) pc;
	iPtr->cmdFramePtr = bcFramePtr;
	if (iPtr->flags & INTERP_DEBUG_FRAME) {
	    ArgumentBCEnter(interp, codePtr, TD, pc, objc, objv);
	}

	TclInitRewriteEnsemble(interp, opnd, 1, objv);

	{
	    Tcl_Obj *copyPtr = Tcl_NewListObj(objc - opnd + 1, NULL);

	    Tcl_ListObjAppendElement(NULL, copyPtr, objPtr);
	    Tcl_ListObjReplace(NULL, copyPtr, LIST_MAX, 0,
		    objc - opnd, objv + opnd);
	    Tcl_DecrRefCount(objPtr);
	    objPtr = copyPtr;
	}

	DECACHE_STACK_INFO();
	pc += 6;
	TEBC_YIELD();

	TclMarkTailcall(interp);
	TclNRAddCallback(interp, TclClearRootEnsemble, NULL, NULL, NULL, NULL);
	TclListObjGetElementsM(NULL, objPtr, &objc, &objv);
	TclNRAddCallback(interp, TclNRReleaseValues, objPtr, NULL, NULL, NULL);
	return TclNREvalObjv(interp, objc, objv, TCL_EVAL_INVOKE, NULL);

    /*
     * -----------------------------------------------------------------
     *	   Start of INST_LOAD instructions.
     *
     * WARNING: more 'goto' here than your doctor recommended! The different
     * instructions set the value of some variables and then jump to some
     * common execution code.
     */

    case INST_LOAD_SCALAR1:
    instLoadScalar1:
	opnd = TclGetUInt1AtPtr(pc+1);
	varPtr = LOCAL(opnd);
	while (TclIsVarLink(varPtr)) {
	    varPtr = varPtr->value.linkPtr;
	}
	TRACE(("%u => ", opnd));
	if (TclIsVarDirectReadable(varPtr)) {
	    /*
	     * No errors, no traces: just get the value.
	     */

	    objResultPtr = varPtr->value.objPtr;
	    TRACE_APPEND(("%.30s\n", O2S(objResultPtr)));
	    NEXT_INST_F(2, 0, 1);
	}
	pcAdjustment = 2;
	cleanup = 0;
	arrayPtr = NULL;
	part1Ptr = part2Ptr = NULL;
	goto doCallPtrGetVar;

    case INST_LOAD_SCALAR4:
	opnd = TclGetUInt4AtPtr(pc+1);
	varPtr = LOCAL(opnd);
	while (TclIsVarLink(varPtr)) {
	    varPtr = varPtr->value.linkPtr;
	}
	TRACE(("%u => ", opnd));
	if (TclIsVarDirectReadable(varPtr)) {
	    /*
	     * No errors, no traces: just get the value.
	     */

	    objResultPtr = varPtr->value.objPtr;
	    TRACE_APPEND(("%.30s\n", O2S(objResultPtr)));
	    NEXT_INST_F(5, 0, 1);
	}
	pcAdjustment = 5;
	cleanup = 0;
	arrayPtr = NULL;
	part1Ptr = part2Ptr = NULL;
	goto doCallPtrGetVar;

    case INST_LOAD_ARRAY4:
	opnd = TclGetUInt4AtPtr(pc+1);
	pcAdjustment = 5;
	goto doLoadArray;

    case INST_LOAD_ARRAY1:
	opnd = TclGetUInt1AtPtr(pc+1);
	pcAdjustment = 2;

    doLoadArray:
	part1Ptr = NULL;
	part2Ptr = OBJ_AT_TOS;
	arrayPtr = LOCAL(opnd);
	while (TclIsVarLink(arrayPtr)) {
	    arrayPtr = arrayPtr->value.linkPtr;
	}
	TRACE(("%u \"%.30s\" => ", opnd, O2S(part2Ptr)));
	if (TclIsVarArray(arrayPtr) && !ReadTraced(arrayPtr)) {
	    varPtr = VarHashFindVar(arrayPtr->value.tablePtr, part2Ptr);
	    if (varPtr && TclIsVarDirectReadable(varPtr)) {
		/*
		 * No errors, no traces: just get the value.
		 */

		objResultPtr = varPtr->value.objPtr;
		TRACE_APPEND(("%.30s\n", O2S(objResultPtr)));
		NEXT_INST_F(pcAdjustment, 1, 1);
	    }
	}
	varPtr = TclLookupArrayElement(interp, part1Ptr, part2Ptr,
		TCL_LEAVE_ERR_MSG, "read", 0, 1, arrayPtr, opnd);
	if (varPtr == NULL) {
	    TRACE_ERROR(interp);
	    goto gotError;
	}
	cleanup = 1;
	goto doCallPtrGetVar;

    case INST_LOAD_ARRAY_STK:
	cleanup = 2;
	part2Ptr = OBJ_AT_TOS;		/* element name */
	objPtr = OBJ_UNDER_TOS;		/* array name */
	TRACE(("\"%.30s(%.30s)\" => ", O2S(objPtr), O2S(part2Ptr)));
	goto doLoadStk;

    case INST_LOAD_STK:
    case INST_LOAD_SCALAR_STK:
	cleanup = 1;
	part2Ptr = NULL;
	objPtr = OBJ_AT_TOS;		/* variable name */
	TRACE(("\"%.30s\" => ", O2S(objPtr)));

    doLoadStk:
	part1Ptr = objPtr;
	varPtr = TclObjLookupVarEx(interp, part1Ptr, part2Ptr,
		TCL_LEAVE_ERR_MSG, "read", /*createPart1*/0, /*createPart2*/1,
		&arrayPtr);
	if (!varPtr) {
	    TRACE_ERROR(interp);
	    goto gotError;
	}

	if (TclIsVarDirectReadable2(varPtr, arrayPtr)) {
	    /*
	     * No errors, no traces: just get the value.
	     */

	    objResultPtr = varPtr->value.objPtr;
	    TRACE_APPEND(("%.30s\n", O2S(objResultPtr)));
	    NEXT_INST_V(1, cleanup, 1);
	}
	pcAdjustment = 1;
	opnd = -1;

    doCallPtrGetVar:
	/*
	 * There are either errors or the variable is traced: call
	 * TclPtrGetVar to process fully.
	 */

	DECACHE_STACK_INFO();
	objResultPtr = TclPtrGetVarIdx(interp, varPtr, arrayPtr,
		part1Ptr, part2Ptr, TCL_LEAVE_ERR_MSG, opnd);
	CACHE_STACK_INFO();
	if (!objResultPtr) {
	    TRACE_ERROR(interp);
	    goto gotError;
	}
	TRACE_APPEND(("%.30s\n", O2S(objResultPtr)));
	NEXT_INST_V(pcAdjustment, cleanup, 1);

    /*
     *	   End of INST_LOAD instructions.
     * -----------------------------------------------------------------
     *	   Start of INST_STORE and related instructions.
     *
     * WARNING: more 'goto' here than your doctor recommended! The different
     * instructions set the value of some variables and then jump to somme
     * common execution code.
     */

    {
	int storeFlags;
	size_t len;

    case INST_STORE_ARRAY4:
	opnd = TclGetUInt4AtPtr(pc+1);
	pcAdjustment = 5;
	goto doStoreArrayDirect;

    case INST_STORE_ARRAY1:
	opnd = TclGetUInt1AtPtr(pc+1);
	pcAdjustment = 2;

    doStoreArrayDirect:
	valuePtr = OBJ_AT_TOS;
	part2Ptr = OBJ_UNDER_TOS;
	arrayPtr = LOCAL(opnd);
	TRACE(("%u \"%.30s\" <- \"%.30s\" => ", opnd, O2S(part2Ptr),
		O2S(valuePtr)));
	while (TclIsVarLink(arrayPtr)) {
	    arrayPtr = arrayPtr->value.linkPtr;
	}
	if (TclIsVarArray(arrayPtr) && !WriteTraced(arrayPtr)) {
	    varPtr = VarHashFindVar(arrayPtr->value.tablePtr, part2Ptr);
	    if (varPtr && TclIsVarDirectWritable(varPtr)) {
		tosPtr--;
		Tcl_DecrRefCount(OBJ_AT_TOS);
		OBJ_AT_TOS = valuePtr;
		goto doStoreVarDirect;
	    }
	}
	cleanup = 2;
	storeFlags = TCL_LEAVE_ERR_MSG;
	part1Ptr = NULL;
	goto doStoreArrayDirectFailed;

    case INST_STORE_SCALAR4:
	opnd = TclGetUInt4AtPtr(pc+1);
	pcAdjustment = 5;
	goto doStoreScalarDirect;

    case INST_STORE_SCALAR1:
	opnd = TclGetUInt1AtPtr(pc+1);
	pcAdjustment = 2;

    doStoreScalarDirect:
	valuePtr = OBJ_AT_TOS;
	varPtr = LOCAL(opnd);
	TRACE(("%u <- \"%.30s\" => ", opnd, O2S(valuePtr)));
	while (TclIsVarLink(varPtr)) {
	    varPtr = varPtr->value.linkPtr;
	}
	if (!TclIsVarDirectWritable(varPtr)) {
	    storeFlags = TCL_LEAVE_ERR_MSG;
	    part1Ptr = NULL;
	    goto doStoreScalar;
	}

	/*
	 * No traces, no errors, plain 'set': we can safely inline. The value
	 * *will* be set to what's requested, so that the stack top remains
	 * pointing to the same Tcl_Obj.
	 */

    doStoreVarDirect:
	valuePtr = varPtr->value.objPtr;
	if (valuePtr != NULL) {
	    TclDecrRefCount(valuePtr);
	}
	objResultPtr = OBJ_AT_TOS;
	varPtr->value.objPtr = objResultPtr;
#ifndef TCL_COMPILE_DEBUG
	if (*(pc+pcAdjustment) == INST_POP) {
	    tosPtr--;
	    NEXT_INST_F((pcAdjustment+1), 0, 0);
	}
#else
	TRACE_APPEND(("%.30s\n", O2S(objResultPtr)));
#endif
	Tcl_IncrRefCount(objResultPtr);
	NEXT_INST_F(pcAdjustment, 0, 0);

    case INST_LAPPEND_STK:
	valuePtr = OBJ_AT_TOS; /* value to append */
	part2Ptr = NULL;
	storeFlags = (TCL_LEAVE_ERR_MSG | TCL_APPEND_VALUE
		| TCL_LIST_ELEMENT);
	goto doStoreStk;

    case INST_LAPPEND_ARRAY_STK:
	valuePtr = OBJ_AT_TOS; /* value to append */
	part2Ptr = OBJ_UNDER_TOS;
	storeFlags = (TCL_LEAVE_ERR_MSG | TCL_APPEND_VALUE
		| TCL_LIST_ELEMENT);
	goto doStoreStk;

    case INST_APPEND_STK:
	valuePtr = OBJ_AT_TOS; /* value to append */
	part2Ptr = NULL;
	storeFlags = (TCL_LEAVE_ERR_MSG | TCL_APPEND_VALUE);
	goto doStoreStk;

    case INST_APPEND_ARRAY_STK:
	valuePtr = OBJ_AT_TOS; /* value to append */
	part2Ptr = OBJ_UNDER_TOS;
	storeFlags = (TCL_LEAVE_ERR_MSG | TCL_APPEND_VALUE);
	goto doStoreStk;

    case INST_STORE_ARRAY_STK:
	valuePtr = OBJ_AT_TOS;
	part2Ptr = OBJ_UNDER_TOS;
	storeFlags = TCL_LEAVE_ERR_MSG;
	goto doStoreStk;

    case INST_STORE_STK:
    case INST_STORE_SCALAR_STK:
	valuePtr = OBJ_AT_TOS;
	part2Ptr = NULL;
	storeFlags = TCL_LEAVE_ERR_MSG;

    doStoreStk:
	objPtr = OBJ_AT_DEPTH(1 + (part2Ptr != NULL)); /* variable name */
	part1Ptr = objPtr;
#ifdef TCL_COMPILE_DEBUG
	if (part2Ptr == NULL) {
	    TRACE(("\"%.30s\" <- \"%.30s\" =>", O2S(part1Ptr),O2S(valuePtr)));
	} else {
	    TRACE(("\"%.30s(%.30s)\" <- \"%.30s\" => ",
		    O2S(part1Ptr), O2S(part2Ptr), O2S(valuePtr)));
	}
#endif
	varPtr = TclObjLookupVarEx(interp, objPtr,part2Ptr, TCL_LEAVE_ERR_MSG,
		"set", /*createPart1*/ 1, /*createPart2*/ 1, &arrayPtr);
	if (!varPtr) {
	    TRACE_ERROR(interp);
	    goto gotError;
	}
	cleanup = ((part2Ptr == NULL)? 2 : 3);
	pcAdjustment = 1;
	opnd = -1;
	goto doCallPtrSetVar;

    case INST_LAPPEND_ARRAY4:
	opnd = TclGetUInt4AtPtr(pc+1);
	pcAdjustment = 5;
	storeFlags = (TCL_LEAVE_ERR_MSG | TCL_APPEND_VALUE
		| TCL_LIST_ELEMENT);
	goto doStoreArray;

    case INST_LAPPEND_ARRAY1:
	opnd = TclGetUInt1AtPtr(pc+1);
	pcAdjustment = 2;
	storeFlags = (TCL_LEAVE_ERR_MSG | TCL_APPEND_VALUE
		| TCL_LIST_ELEMENT);
	goto doStoreArray;

    case INST_APPEND_ARRAY4:
	opnd = TclGetUInt4AtPtr(pc+1);
	pcAdjustment = 5;
	storeFlags = (TCL_LEAVE_ERR_MSG | TCL_APPEND_VALUE);
	goto doStoreArray;

    case INST_APPEND_ARRAY1:
	opnd = TclGetUInt1AtPtr(pc+1);
	pcAdjustment = 2;
	storeFlags = (TCL_LEAVE_ERR_MSG | TCL_APPEND_VALUE);
	goto doStoreArray;

    doStoreArray:
	valuePtr = OBJ_AT_TOS;
	part2Ptr = OBJ_UNDER_TOS;
	arrayPtr = LOCAL(opnd);
	TRACE(("%u \"%.30s\" <- \"%.30s\" => ", opnd, O2S(part2Ptr),
		O2S(valuePtr)));
	while (TclIsVarLink(arrayPtr)) {
	    arrayPtr = arrayPtr->value.linkPtr;
	}
	cleanup = 2;
	part1Ptr = NULL;

    doStoreArrayDirectFailed:
	varPtr = TclLookupArrayElement(interp, part1Ptr, part2Ptr,
		TCL_LEAVE_ERR_MSG, "set", 1, 1, arrayPtr, opnd);
	if (!varPtr) {
	    TRACE_ERROR(interp);
	    goto gotError;
	}
	goto doCallPtrSetVar;

    case INST_LAPPEND_SCALAR4:
	opnd = TclGetUInt4AtPtr(pc+1);
	pcAdjustment = 5;
	storeFlags = (TCL_LEAVE_ERR_MSG | TCL_APPEND_VALUE
		| TCL_LIST_ELEMENT);
	goto doStoreScalar;

    case INST_LAPPEND_SCALAR1:
	opnd = TclGetUInt1AtPtr(pc+1);
	pcAdjustment = 2;
	storeFlags = (TCL_LEAVE_ERR_MSG | TCL_APPEND_VALUE
		| TCL_LIST_ELEMENT);
	goto doStoreScalar;

    case INST_APPEND_SCALAR4:
	opnd = TclGetUInt4AtPtr(pc+1);
	pcAdjustment = 5;
	storeFlags = (TCL_LEAVE_ERR_MSG | TCL_APPEND_VALUE);
	goto doStoreScalar;

    case INST_APPEND_SCALAR1:
	opnd = TclGetUInt1AtPtr(pc+1);
	pcAdjustment = 2;
	storeFlags = (TCL_LEAVE_ERR_MSG | TCL_APPEND_VALUE);
	goto doStoreScalar;

    doStoreScalar:
	valuePtr = OBJ_AT_TOS;
	varPtr = LOCAL(opnd);
	TRACE(("%u <- \"%.30s\" => ", opnd, O2S(valuePtr)));
	while (TclIsVarLink(varPtr)) {
	    varPtr = varPtr->value.linkPtr;
	}
	cleanup = 1;
	arrayPtr = NULL;
	part1Ptr = part2Ptr = NULL;

    doCallPtrSetVar:
	DECACHE_STACK_INFO();
	objResultPtr = TclPtrSetVarIdx(interp, varPtr, arrayPtr,
		part1Ptr, part2Ptr, valuePtr, storeFlags, opnd);
	CACHE_STACK_INFO();
	if (!objResultPtr) {
	    TRACE_ERROR(interp);
	    goto gotError;
	}
#ifndef TCL_COMPILE_DEBUG
	if (*(pc+pcAdjustment) == INST_POP) {
	    NEXT_INST_V((pcAdjustment+1), cleanup, 0);
	}
#endif
	TRACE_APPEND(("%.30s\n", O2S(objResultPtr)));
	NEXT_INST_V(pcAdjustment, cleanup, 1);

    case INST_LAPPEND_LIST:
	opnd = TclGetUInt4AtPtr(pc+1);
	valuePtr = OBJ_AT_TOS;
	varPtr = LOCAL(opnd);
	cleanup = 1;
	pcAdjustment = 5;
	while (TclIsVarLink(varPtr)) {
	    varPtr = varPtr->value.linkPtr;
	}
	TRACE(("%u <- \"%.30s\" => ", opnd, O2S(valuePtr)));
	if (TclListObjGetElementsM(interp, valuePtr, &objc, &objv)
		!= TCL_OK) {
	    TRACE_ERROR(interp);
	    goto gotError;
	}
	if (TclIsVarDirectReadable(varPtr)
		&& TclIsVarDirectWritable(varPtr)) {
	    goto lappendListDirect;
	}
	arrayPtr = NULL;
	part1Ptr = part2Ptr = NULL;
	goto lappendListPtr;

    case INST_LAPPEND_LIST_ARRAY:
	opnd = TclGetUInt4AtPtr(pc+1);
	valuePtr = OBJ_AT_TOS;
	part1Ptr = NULL;
	part2Ptr = OBJ_UNDER_TOS;
	arrayPtr = LOCAL(opnd);
	cleanup = 2;
	pcAdjustment = 5;
	while (TclIsVarLink(arrayPtr)) {
	    arrayPtr = arrayPtr->value.linkPtr;
	}
	TRACE(("%u \"%.30s\" \"%.30s\" => ",
		opnd, O2S(part2Ptr), O2S(valuePtr)));
	if (TclListObjGetElementsM(interp, valuePtr, &objc, &objv)
		!= TCL_OK) {
	    TRACE_ERROR(interp);
	    goto gotError;
	}
	if (TclIsVarArray(arrayPtr) && !ReadTraced(arrayPtr)
		&& !WriteTraced(arrayPtr)) {
	    varPtr = VarHashFindVar(arrayPtr->value.tablePtr, part2Ptr);
	    if (varPtr && TclIsVarDirectReadable(varPtr)
		    && TclIsVarDirectWritable(varPtr)) {
		goto lappendListDirect;
	    }
	}
	varPtr = TclLookupArrayElement(interp, part1Ptr, part2Ptr,
		TCL_LEAVE_ERR_MSG, "set", 1, 1, arrayPtr, opnd);
	if (varPtr == NULL) {
	    TRACE_ERROR(interp);
	    goto gotError;
	}
	goto lappendListPtr;

    case INST_LAPPEND_LIST_ARRAY_STK:
	pcAdjustment = 1;
	cleanup = 3;
	valuePtr = OBJ_AT_TOS;
	part2Ptr = OBJ_UNDER_TOS;	/* element name */
	part1Ptr = OBJ_AT_DEPTH(2);	/* array name */
	TRACE(("\"%.30s(%.30s)\" \"%.30s\" => ",
		O2S(part1Ptr), O2S(part2Ptr), O2S(valuePtr)));
	goto lappendList;

    case INST_LAPPEND_LIST_STK:
	pcAdjustment = 1;
	cleanup = 2;
	valuePtr = OBJ_AT_TOS;
	part2Ptr = NULL;
	part1Ptr = OBJ_UNDER_TOS;	/* variable name */
	TRACE(("\"%.30s\" \"%.30s\" => ", O2S(part1Ptr), O2S(valuePtr)));
	goto lappendList;

    lappendListDirect:
	objResultPtr = varPtr->value.objPtr;
	if (TclListObjLengthM(interp, objResultPtr, &len) != TCL_OK) {
	    TRACE_ERROR(interp);
	    goto gotError;
	}
	if (Tcl_IsShared(objResultPtr)) {
	    Tcl_Obj *newValue = Tcl_DuplicateObj(objResultPtr);

	    TclDecrRefCount(objResultPtr);
	    varPtr->value.objPtr = objResultPtr = newValue;
	    Tcl_IncrRefCount(newValue);
	}
	if (Tcl_ListObjReplace(interp, objResultPtr, len, 0, objc, objv)
		!= TCL_OK) {
	    TRACE_ERROR(interp);
	    goto gotError;
	}
	TRACE_APPEND(("%.30s\n", O2S(objResultPtr)));
	NEXT_INST_V(pcAdjustment, cleanup, 1);

    lappendList:
	opnd = -1;
	if (TclListObjGetElementsM(interp, valuePtr, &objc, &objv)
		!= TCL_OK) {
	    TRACE_ERROR(interp);
	    goto gotError;
	}
	DECACHE_STACK_INFO();
	varPtr = TclObjLookupVarEx(interp, part1Ptr, part2Ptr,
		TCL_LEAVE_ERR_MSG, "set", 1, 1, &arrayPtr);
	CACHE_STACK_INFO();
	if (!varPtr) {
	    TRACE_ERROR(interp);
	    goto gotError;
	}

    lappendListPtr:
	if (TclIsVarInHash(varPtr)) {
	    VarHashRefCount(varPtr)++;
	}
	if (arrayPtr && TclIsVarInHash(arrayPtr)) {
	    VarHashRefCount(arrayPtr)++;
	}
	DECACHE_STACK_INFO();
	objResultPtr = TclPtrGetVarIdx(interp, varPtr, arrayPtr,
		part1Ptr, part2Ptr, TCL_LEAVE_ERR_MSG, opnd);
	CACHE_STACK_INFO();
	if (TclIsVarInHash(varPtr)) {
	    VarHashRefCount(varPtr)--;
	}
	if (arrayPtr && TclIsVarInHash(arrayPtr)) {
	    VarHashRefCount(arrayPtr)--;
	}

	{
	    int createdNewObj = 0;
	    Tcl_Obj *valueToAssign;

	    if (!objResultPtr) {
		valueToAssign = valuePtr;
	    } else if (TclListObjLengthM(interp, objResultPtr, &len)!=TCL_OK) {
		TRACE_ERROR(interp);
		goto gotError;
	    } else {
		if (Tcl_IsShared(objResultPtr)) {
		    valueToAssign = Tcl_DuplicateObj(objResultPtr);
		    createdNewObj = 1;
		} else {
		    valueToAssign = objResultPtr;
		}
		if (Tcl_ListObjReplace(interp, valueToAssign, len, 0,
			objc, objv) != TCL_OK) {
		    if (createdNewObj) {
			TclDecrRefCount(valueToAssign);
		    }
		    goto errorInLappendListPtr;
		}
	    }
	    DECACHE_STACK_INFO();
	    Tcl_IncrRefCount(valueToAssign);
	    objResultPtr = TclPtrSetVarIdx(interp, varPtr, arrayPtr, part1Ptr,
		    part2Ptr, valueToAssign, TCL_LEAVE_ERR_MSG, opnd);
	    TclDecrRefCount(valueToAssign);
	    CACHE_STACK_INFO();
	    if (!objResultPtr) {
	    errorInLappendListPtr:
		TRACE_ERROR(interp);
		goto gotError;
	    }
	}
	TRACE_APPEND(("%.30s\n", O2S(objResultPtr)));
	NEXT_INST_V(pcAdjustment, cleanup, 1);
    }

    /*
     *	   End of INST_STORE and related instructions.
     * -----------------------------------------------------------------
     *	   Start of INST_INCR instructions.
     *
     * WARNING: more 'goto' here than your doctor recommended! The different
     * instructions set the value of some variables and then jump to somme
     * common execution code.
     */

/*TODO: Consider more untangling here; merge with LOAD and STORE ? */

    {
	Tcl_Obj *incrPtr;
	Tcl_WideInt w;
	long increment;

    case INST_INCR_SCALAR1:
    case INST_INCR_ARRAY1:
    case INST_INCR_ARRAY_STK:
    case INST_INCR_SCALAR_STK:
    case INST_INCR_STK:
	opnd = TclGetUInt1AtPtr(pc+1);
	incrPtr = POP_OBJECT();
	switch (*pc) {
	case INST_INCR_SCALAR1:
	    pcAdjustment = 2;
	    goto doIncrScalar;
	case INST_INCR_ARRAY1:
	    pcAdjustment = 2;
	    goto doIncrArray;
	default:
	    pcAdjustment = 1;
	    goto doIncrStk;
	}

    case INST_INCR_ARRAY_STK_IMM:
    case INST_INCR_SCALAR_STK_IMM:
    case INST_INCR_STK_IMM:
	increment = TclGetInt1AtPtr(pc+1);
	TclNewIntObj(incrPtr, increment);
	Tcl_IncrRefCount(incrPtr);
	pcAdjustment = 2;

    doIncrStk:
	if ((*pc == INST_INCR_ARRAY_STK_IMM)
		|| (*pc == INST_INCR_ARRAY_STK)) {
	    part2Ptr = OBJ_AT_TOS;
	    objPtr = OBJ_UNDER_TOS;
	    TRACE(("\"%.30s(%.30s)\" (by %ld) => ",
		    O2S(objPtr), O2S(part2Ptr), increment));
	} else {
	    part2Ptr = NULL;
	    objPtr = OBJ_AT_TOS;
	    TRACE(("\"%.30s\" (by %ld) => ", O2S(objPtr), increment));
	}
	part1Ptr = objPtr;
	opnd = -1;
	varPtr = TclObjLookupVarEx(interp, objPtr, part2Ptr,
		TCL_LEAVE_ERR_MSG, "read", 1, 1, &arrayPtr);
	if (!varPtr) {
	    DECACHE_STACK_INFO();
	    Tcl_AddErrorInfo(interp,
		    "\n    (reading value of variable to increment)");
	    CACHE_STACK_INFO();
	    TRACE_ERROR(interp);
	    Tcl_DecrRefCount(incrPtr);
	    goto gotError;
	}
	cleanup = ((part2Ptr == NULL)? 1 : 2);
	goto doIncrVar;

    case INST_INCR_ARRAY1_IMM:
	opnd = TclGetUInt1AtPtr(pc+1);
	increment = TclGetInt1AtPtr(pc+2);
	TclNewIntObj(incrPtr, increment);
	Tcl_IncrRefCount(incrPtr);
	pcAdjustment = 3;

    doIncrArray:
	part1Ptr = NULL;
	part2Ptr = OBJ_AT_TOS;
	arrayPtr = LOCAL(opnd);
	cleanup = 1;
	while (TclIsVarLink(arrayPtr)) {
	    arrayPtr = arrayPtr->value.linkPtr;
	}
	TRACE(("%u \"%.30s\" (by %ld) => ", opnd, O2S(part2Ptr), increment));
	varPtr = TclLookupArrayElement(interp, part1Ptr, part2Ptr,
		TCL_LEAVE_ERR_MSG, "read", 1, 1, arrayPtr, opnd);
	if (!varPtr) {
	    TRACE_ERROR(interp);
	    Tcl_DecrRefCount(incrPtr);
	    goto gotError;
	}
	goto doIncrVar;

    case INST_INCR_SCALAR1_IMM:
	opnd = TclGetUInt1AtPtr(pc+1);
	increment = TclGetInt1AtPtr(pc+2);
	pcAdjustment = 3;
	cleanup = 0;
	varPtr = LOCAL(opnd);
	while (TclIsVarLink(varPtr)) {
	    varPtr = varPtr->value.linkPtr;
	}

	if (TclIsVarDirectModifyable(varPtr)) {
	    void *ptr;
	    int type;

	    objPtr = varPtr->value.objPtr;
	    if (GetNumberFromObj(NULL, objPtr, &ptr, &type) == TCL_OK) {
		if (type == TCL_NUMBER_INT) {
		    Tcl_WideInt augend = *((const Tcl_WideInt *)ptr);
		    Tcl_WideInt sum = (Tcl_WideInt)((Tcl_WideUInt)augend + (Tcl_WideUInt)increment);

		    /*
		     * Overflow when (augend and sum have different sign) and
		     * (augend and increment have the same sign). This is
		     * encapsulated in the Overflowing macro.
		     */

		    if (!Overflowing(augend, increment, sum)) {
			TRACE(("%u %ld => ", opnd, increment));
			if (Tcl_IsShared(objPtr)) {
			    objPtr->refCount--;	/* We know it's shared. */
			    TclNewIntObj(objResultPtr, sum);
			    Tcl_IncrRefCount(objResultPtr);
			    varPtr->value.objPtr = objResultPtr;
			} else {
			    objResultPtr = objPtr;
			    TclSetIntObj(objPtr, sum);
			}
			goto doneIncr;
		    }
		    w = (Tcl_WideInt)augend;

		    TRACE(("%u %ld => ", opnd, increment));
		    if (Tcl_IsShared(objPtr)) {
			objPtr->refCount--;	/* We know it's shared. */
			TclNewIntObj(objResultPtr, w + increment);
			Tcl_IncrRefCount(objResultPtr);
			varPtr->value.objPtr = objResultPtr;
		    } else {
			objResultPtr = objPtr;

			/*
			 * We know the sum value is outside the long range;
			 * use macro form that doesn't range test again.
			 */

			TclSetIntObj(objPtr, w+increment);
		    }
		    goto doneIncr;
		}	/* end if (type == TCL_NUMBER_INT) */
	    }
	    if (Tcl_IsShared(objPtr)) {
		objPtr->refCount--;	/* We know it's shared */
		objResultPtr = Tcl_DuplicateObj(objPtr);
		Tcl_IncrRefCount(objResultPtr);
		varPtr->value.objPtr = objResultPtr;
	    } else {
		objResultPtr = objPtr;
	    }
	    TclNewIntObj(incrPtr, increment);
	    if (TclIncrObj(interp, objResultPtr, incrPtr) != TCL_OK) {
		Tcl_DecrRefCount(incrPtr);
		TRACE_ERROR(interp);
		goto gotError;
	    }
	    Tcl_DecrRefCount(incrPtr);
	    goto doneIncr;
	}

	/*
	 * All other cases, flow through to generic handling.
	 */

	TclNewIntObj(incrPtr, increment);
	Tcl_IncrRefCount(incrPtr);

    doIncrScalar:
	varPtr = LOCAL(opnd);
	while (TclIsVarLink(varPtr)) {
	    varPtr = varPtr->value.linkPtr;
	}
	arrayPtr = NULL;
	part1Ptr = part2Ptr = NULL;
	cleanup = 0;
	TRACE(("%u %s => ", opnd, TclGetString(incrPtr)));

    doIncrVar:
	if (TclIsVarDirectModifyable2(varPtr, arrayPtr)) {
	    objPtr = varPtr->value.objPtr;
	    if (Tcl_IsShared(objPtr)) {
		objPtr->refCount--;	/* We know it's shared */
		objResultPtr = Tcl_DuplicateObj(objPtr);
		Tcl_IncrRefCount(objResultPtr);
		varPtr->value.objPtr = objResultPtr;
	    } else {
		objResultPtr = objPtr;
	    }
	    if (TclIncrObj(interp, objResultPtr, incrPtr) != TCL_OK) {
		Tcl_DecrRefCount(incrPtr);
		TRACE_ERROR(interp);
		goto gotError;
	    }
	    Tcl_DecrRefCount(incrPtr);
	} else {
	    DECACHE_STACK_INFO();
	    objResultPtr = TclPtrIncrObjVarIdx(interp, varPtr, arrayPtr,
		    part1Ptr, part2Ptr, incrPtr, TCL_LEAVE_ERR_MSG, opnd);
	    CACHE_STACK_INFO();
	    Tcl_DecrRefCount(incrPtr);
	    if (objResultPtr == NULL) {
		TRACE_ERROR(interp);
		goto gotError;
	    }
	}
    doneIncr:
	TRACE_APPEND(("%.30s\n", O2S(objResultPtr)));
#ifndef TCL_COMPILE_DEBUG
	if (*(pc+pcAdjustment) == INST_POP) {
	    NEXT_INST_V((pcAdjustment+1), cleanup, 0);
	}
#endif
	NEXT_INST_V(pcAdjustment, cleanup, 1);
    }

    /*
     *	   End of INST_INCR instructions.
     * -----------------------------------------------------------------
     *	   Start of INST_EXIST instructions.
     */

    case INST_EXIST_SCALAR:
	cleanup = 0;
	pcAdjustment = 5;
	opnd = TclGetUInt4AtPtr(pc+1);
	varPtr = LOCAL(opnd);
	while (TclIsVarLink(varPtr)) {
	    varPtr = varPtr->value.linkPtr;
	}
	TRACE(("%u => ", opnd));
	if (ReadTraced(varPtr)) {
	    DECACHE_STACK_INFO();
	    TclObjCallVarTraces(iPtr, NULL, varPtr, NULL, NULL,
		    TCL_TRACE_READS, 0, opnd);
	    CACHE_STACK_INFO();
	    if (TclIsVarUndefined(varPtr)) {
		TclCleanupVar(varPtr, NULL);
		varPtr = NULL;
	    }
	}
	goto afterExistsPeephole;

    case INST_EXIST_ARRAY:
	cleanup = 1;
	pcAdjustment = 5;
	opnd = TclGetUInt4AtPtr(pc+1);
	part2Ptr = OBJ_AT_TOS;
	arrayPtr = LOCAL(opnd);
	while (TclIsVarLink(arrayPtr)) {
	    arrayPtr = arrayPtr->value.linkPtr;
	}
	TRACE(("%u \"%.30s\" => ", opnd, O2S(part2Ptr)));
	if (TclIsVarArray(arrayPtr) && !ReadTraced(arrayPtr)) {
	    varPtr = VarHashFindVar(arrayPtr->value.tablePtr, part2Ptr);
	    if (!varPtr || !ReadTraced(varPtr)) {
		goto afterExistsPeephole;
	    }
	}
	varPtr = TclLookupArrayElement(interp, NULL, part2Ptr, 0, "access",
		0, 1, arrayPtr, opnd);
	if (varPtr) {
	    if (ReadTraced(varPtr) || (arrayPtr && ReadTraced(arrayPtr))) {
		DECACHE_STACK_INFO();
		TclObjCallVarTraces(iPtr, arrayPtr, varPtr, NULL, part2Ptr,
			TCL_TRACE_READS, 0, opnd);
		CACHE_STACK_INFO();
	    }
	    if (TclIsVarUndefined(varPtr)) {
		TclCleanupVar(varPtr, arrayPtr);
		varPtr = NULL;
	    }
	}
	goto afterExistsPeephole;

    case INST_EXIST_ARRAY_STK:
	cleanup = 2;
	pcAdjustment = 1;
	part2Ptr = OBJ_AT_TOS;		/* element name */
	part1Ptr = OBJ_UNDER_TOS;	/* array name */
	TRACE(("\"%.30s(%.30s)\" => ", O2S(part1Ptr), O2S(part2Ptr)));
	goto doExistStk;

    case INST_EXIST_STK:
	cleanup = 1;
	pcAdjustment = 1;
	part2Ptr = NULL;
	part1Ptr = OBJ_AT_TOS;		/* variable name */
	TRACE(("\"%.30s\" => ", O2S(part1Ptr)));

    doExistStk:
	varPtr = TclObjLookupVarEx(interp, part1Ptr, part2Ptr, 0, "access",
		/*createPart1*/0, /*createPart2*/1, &arrayPtr);
	if (varPtr) {
	    if (ReadTraced(varPtr) || (arrayPtr && ReadTraced(arrayPtr))) {
		DECACHE_STACK_INFO();
		TclObjCallVarTraces(iPtr, arrayPtr, varPtr, part1Ptr,part2Ptr,
			TCL_TRACE_READS, 0, -1);
		CACHE_STACK_INFO();
	    }
	    if (TclIsVarUndefined(varPtr)) {
		TclCleanupVar(varPtr, arrayPtr);
		varPtr = NULL;
	    }
	}

	/*
	 * Peep-hole optimisation: if you're about to jump, do jump from here.
	 */

    afterExistsPeephole: {
	int found = (varPtr && !TclIsVarUndefined(varPtr));

	TRACE_APPEND(("%d\n", found ? 1 : 0));
	JUMP_PEEPHOLE_V(found, pcAdjustment, cleanup);
    }

    /*
     *	   End of INST_EXIST instructions.
     * -----------------------------------------------------------------
     *	   Start of INST_UNSET instructions.
     */

    {
	int flags;

    case INST_UNSET_SCALAR:
	flags = TclGetUInt1AtPtr(pc+1) ? TCL_LEAVE_ERR_MSG : 0;
	opnd = TclGetUInt4AtPtr(pc+2);
	varPtr = LOCAL(opnd);
	while (TclIsVarLink(varPtr)) {
	    varPtr = varPtr->value.linkPtr;
	}
	TRACE(("%s %u => ", (flags ? "normal" : "noerr"), opnd));
	if (TclIsVarDirectUnsettable(varPtr) && !TclIsVarInHash(varPtr)) {
	    /*
	     * No errors, no traces, no searches: just make the variable cease
	     * to exist.
	     */

	    if (!TclIsVarUndefined(varPtr)) {
		TclDecrRefCount(varPtr->value.objPtr);
	    } else if (flags & TCL_LEAVE_ERR_MSG) {
		goto slowUnsetScalar;
	    }
	    varPtr->value.objPtr = NULL;
	    TRACE_APPEND(("OK\n"));
	    NEXT_INST_F(6, 0, 0);
	}

    slowUnsetScalar:
	DECACHE_STACK_INFO();
	if (TclPtrUnsetVarIdx(interp, varPtr, NULL, NULL, NULL, flags,
		opnd) != TCL_OK && flags) {
	    goto errorInUnset;
	}
	CACHE_STACK_INFO();
	NEXT_INST_F(6, 0, 0);

    case INST_UNSET_ARRAY:
	flags = TclGetUInt1AtPtr(pc+1) ? TCL_LEAVE_ERR_MSG : 0;
	opnd = TclGetUInt4AtPtr(pc+2);
	part2Ptr = OBJ_AT_TOS;
	arrayPtr = LOCAL(opnd);
	while (TclIsVarLink(arrayPtr)) {
	    arrayPtr = arrayPtr->value.linkPtr;
	}
	TRACE(("%s %u \"%.30s\" => ",
		(flags ? "normal" : "noerr"), opnd, O2S(part2Ptr)));
	if (TclIsVarArray(arrayPtr) && !UnsetTraced(arrayPtr)
		&& !(arrayPtr->flags & VAR_SEARCH_ACTIVE)) {
	    varPtr = VarHashFindVar(arrayPtr->value.tablePtr, part2Ptr);
	    if (varPtr && TclIsVarDirectUnsettable(varPtr)) {
		/*
		 * No nasty traces and element exists, so we can proceed to
		 * unset it. Might still not exist though...
		 */

		if (!TclIsVarUndefined(varPtr)) {
		    TclDecrRefCount(varPtr->value.objPtr);
		    TclSetVarUndefined(varPtr);
		    TclClearVarNamespaceVar(varPtr);
		    TclCleanupVar(varPtr, arrayPtr);
		} else if (flags & TCL_LEAVE_ERR_MSG) {
		    goto slowUnsetArray;
		}
		TRACE_APPEND(("OK\n"));
		NEXT_INST_F(6, 1, 0);
	    } else if (!varPtr && !(flags & TCL_LEAVE_ERR_MSG)) {
		/*
		 * Don't need to do anything here.
		 */

		TRACE_APPEND(("OK\n"));
		NEXT_INST_F(6, 1, 0);
	    }
	}
    slowUnsetArray:
	DECACHE_STACK_INFO();
	varPtr = TclLookupArrayElement(interp, NULL, part2Ptr, flags, "unset",
		0, 0, arrayPtr, opnd);
	if (!varPtr) {
	    if (flags & TCL_LEAVE_ERR_MSG) {
		goto errorInUnset;
	    }
	} else if (TclPtrUnsetVarIdx(interp, varPtr, arrayPtr, NULL, part2Ptr,
		flags, opnd) != TCL_OK && (flags & TCL_LEAVE_ERR_MSG)) {
	    goto errorInUnset;
	}
	CACHE_STACK_INFO();
	NEXT_INST_F(6, 1, 0);

    case INST_UNSET_ARRAY_STK:
	flags = TclGetUInt1AtPtr(pc+1) ? TCL_LEAVE_ERR_MSG : 0;
	cleanup = 2;
	part2Ptr = OBJ_AT_TOS;		/* element name */
	part1Ptr = OBJ_UNDER_TOS;	/* array name */
	TRACE(("%s \"%.30s(%.30s)\" => ", (flags ? "normal" : "noerr"),
		O2S(part1Ptr), O2S(part2Ptr)));
	goto doUnsetStk;

    case INST_UNSET_STK:
	flags = TclGetUInt1AtPtr(pc+1) ? TCL_LEAVE_ERR_MSG : 0;
	cleanup = 1;
	part2Ptr = NULL;
	part1Ptr = OBJ_AT_TOS;		/* variable name */
	TRACE(("%s \"%.30s\" => ", (flags ? "normal" : "noerr"),
		O2S(part1Ptr)));

    doUnsetStk:
	DECACHE_STACK_INFO();
	if (TclObjUnsetVar2(interp, part1Ptr, part2Ptr, flags) != TCL_OK
		&& (flags & TCL_LEAVE_ERR_MSG)) {
	    goto errorInUnset;
	}
	CACHE_STACK_INFO();
	TRACE_APPEND(("OK\n"));
	NEXT_INST_V(2, cleanup, 0);

    errorInUnset:
	CACHE_STACK_INFO();
	TRACE_ERROR(interp);
	goto gotError;
    }
    break;

    /*
     *	   End of INST_UNSET instructions.
     * -----------------------------------------------------------------
     *	   Start of INST_ARRAY instructions.
     */

    case INST_ARRAY_EXISTS_IMM:
	opnd = TclGetUInt4AtPtr(pc+1);
	pcAdjustment = 5;
	cleanup = 0;
	part1Ptr = NULL;
	arrayPtr = NULL;
	TRACE(("%u => ", opnd));
	varPtr = LOCAL(opnd);
	while (TclIsVarLink(varPtr)) {
	    varPtr = varPtr->value.linkPtr;
	}
	goto doArrayExists;
    case INST_ARRAY_EXISTS_STK:
	opnd = -1;
	pcAdjustment = 1;
	cleanup = 1;
	part1Ptr = OBJ_AT_TOS;
	TRACE(("\"%.30s\" => ", O2S(part1Ptr)));
	varPtr = TclObjLookupVarEx(interp, part1Ptr, NULL, 0, NULL,
		/*createPart1*/0, /*createPart2*/0, &arrayPtr);
    doArrayExists:
	DECACHE_STACK_INFO();
	result = TclCheckArrayTraces(interp, varPtr, arrayPtr, part1Ptr, opnd);
	CACHE_STACK_INFO();
	if (result == TCL_ERROR) {
	    TRACE_ERROR(interp);
	    goto gotError;
	}
	if (varPtr && TclIsVarArray(varPtr) && !TclIsVarUndefined(varPtr)) {
	    objResultPtr = TCONST(1);
	} else {
	    objResultPtr = TCONST(0);
	}
	TRACE_APPEND(("%.30s\n", O2S(objResultPtr)));
	NEXT_INST_V(pcAdjustment, cleanup, 1);

    case INST_ARRAY_MAKE_IMM:
	opnd = TclGetUInt4AtPtr(pc+1);
	pcAdjustment = 5;
	cleanup = 0;
	part1Ptr = NULL;
	arrayPtr = NULL;
	TRACE(("%u => ", opnd));
	varPtr = LOCAL(opnd);
	while (TclIsVarLink(varPtr)) {
	    varPtr = varPtr->value.linkPtr;
	}
	goto doArrayMake;
    case INST_ARRAY_MAKE_STK:
	opnd = -1;
	pcAdjustment = 1;
	cleanup = 1;
	part1Ptr = OBJ_AT_TOS;
	TRACE(("\"%.30s\" => ", O2S(part1Ptr)));
	varPtr = TclObjLookupVarEx(interp, part1Ptr, NULL, TCL_LEAVE_ERR_MSG,
		"set", /*createPart1*/1, /*createPart2*/0, &arrayPtr);
	if (varPtr == NULL) {
	    TRACE_ERROR(interp);
	    goto gotError;
	}
    doArrayMake:
	if (varPtr && !TclIsVarArray(varPtr)) {
	    if (TclIsVarArrayElement(varPtr) || !TclIsVarUndefined(varPtr)) {
		/*
		 * Either an array element, or a scalar: lose!
		 */

		TclObjVarErrMsg(interp, part1Ptr, NULL, "array set",
			"variable isn't array", opnd);
		DECACHE_STACK_INFO();
		Tcl_SetErrorCode(interp, "TCL", "WRITE", "ARRAY", NULL);
		CACHE_STACK_INFO();
		TRACE_ERROR(interp);
		goto gotError;
	    }
	    TclInitArrayVar(varPtr);
#ifdef TCL_COMPILE_DEBUG
	    TRACE_APPEND(("done\n"));
	} else {
	    TRACE_APPEND(("nothing to do\n"));
#endif
	}
	NEXT_INST_V(pcAdjustment, cleanup, 0);

    /*
     *	   End of INST_ARRAY instructions.
     * -----------------------------------------------------------------
     *	   Start of variable linking instructions.
     */

    {
	Var *otherPtr;
	CallFrame *framePtr, *savedFramePtr;
	Tcl_Namespace *nsPtr;
	Namespace *savedNsPtr;

    case INST_UPVAR:
	TRACE(("%d %.30s %.30s => ", TclGetInt4AtPtr(pc+1),
		O2S(OBJ_UNDER_TOS), O2S(OBJ_AT_TOS)));

	if (TclObjGetFrame(interp, OBJ_UNDER_TOS, &framePtr) == -1) {
	    TRACE_ERROR(interp);
	    goto gotError;
	}

	/*
	 * Locate the other variable.
	 */

	savedFramePtr = iPtr->varFramePtr;
	iPtr->varFramePtr = framePtr;
	otherPtr = TclObjLookupVarEx(interp, OBJ_AT_TOS, NULL,
		TCL_LEAVE_ERR_MSG, "access", /*createPart1*/ 1,
		/*createPart2*/ 1, &varPtr);
	iPtr->varFramePtr = savedFramePtr;
	if (!otherPtr) {
	    TRACE_ERROR(interp);
	    goto gotError;
	}
	goto doLinkVars;

    case INST_NSUPVAR:
	TRACE(("%d %.30s %.30s => ", TclGetInt4AtPtr(pc+1),
		O2S(OBJ_UNDER_TOS), O2S(OBJ_AT_TOS)));
	if (TclGetNamespaceFromObj(interp, OBJ_UNDER_TOS, &nsPtr) != TCL_OK) {
	    TRACE_ERROR(interp);
	    goto gotError;
	}

	/*
	 * Locate the other variable.
	 */

	savedNsPtr = iPtr->varFramePtr->nsPtr;
	iPtr->varFramePtr->nsPtr = (Namespace *) nsPtr;
	otherPtr = TclObjLookupVarEx(interp, OBJ_AT_TOS, NULL,
		(TCL_NAMESPACE_ONLY|TCL_LEAVE_ERR_MSG|TCL_AVOID_RESOLVERS),
		"access", /*createPart1*/ 1, /*createPart2*/ 1, &varPtr);
	iPtr->varFramePtr->nsPtr = savedNsPtr;
	if (!otherPtr) {
	    TRACE_ERROR(interp);
	    goto gotError;
	}
	goto doLinkVars;

    case INST_VARIABLE:
	TRACE(("%d, %.30s => ", TclGetInt4AtPtr(pc+1), O2S(OBJ_AT_TOS)));
	otherPtr = TclObjLookupVarEx(interp, OBJ_AT_TOS, NULL,
		(TCL_NAMESPACE_ONLY | TCL_LEAVE_ERR_MSG), "access",
		/*createPart1*/ 1, /*createPart2*/ 1, &varPtr);
	if (!otherPtr) {
	    TRACE_ERROR(interp);
	    goto gotError;
	}

	/*
	 * Do the [variable] magic.
	 */

	TclSetVarNamespaceVar(otherPtr);

    doLinkVars:

	/*
	 * If we are here, the local variable has already been created: do the
	 * little work of TclPtrMakeUpvar that remains to be done right here
	 * if there are no errors; otherwise, let it handle the case.
	 */

	opnd = TclGetInt4AtPtr(pc+1);
	varPtr = LOCAL(opnd);
	if ((varPtr != otherPtr) && !TclIsVarTraced(varPtr)
		&& (TclIsVarUndefined(varPtr) || TclIsVarLink(varPtr))) {
	    if (!TclIsVarUndefined(varPtr)) {
		/*
		 * Then it is a defined link.
		 */

		Var *linkPtr = varPtr->value.linkPtr;

		if (linkPtr == otherPtr) {
		    TRACE_APPEND(("already linked\n"));
		    NEXT_INST_F(5, 1, 0);
		}
		if (TclIsVarInHash(linkPtr)) {
		    VarHashRefCount(linkPtr)--;
		    if (TclIsVarUndefined(linkPtr)) {
			TclCleanupVar(linkPtr, NULL);
		    }
		}
	    }
	    TclSetVarLink(varPtr);
	    varPtr->value.linkPtr = otherPtr;
	    if (TclIsVarInHash(otherPtr)) {
		VarHashRefCount(otherPtr)++;
	    }
	} else if (TclPtrObjMakeUpvarIdx(interp, otherPtr, NULL, 0,
		opnd) != TCL_OK) {
	    TRACE_ERROR(interp);
	    goto gotError;
	}

	/*
	 * Do not pop the namespace or frame index, it may be needed for other
	 * variables - and [variable] did not push it at all.
	 */

	TRACE_APPEND(("link made\n"));
	NEXT_INST_F(5, 1, 0);
    }
    break;

    /*
     *	   End of variable linking instructions.
     * -----------------------------------------------------------------
     */

    case INST_JUMP1:
	opnd = TclGetInt1AtPtr(pc+1);
	TRACE(("%d => new pc %" TCL_Z_MODIFIER "u\n", opnd,
		(size_t)(pc + opnd - codePtr->codeStart)));
	NEXT_INST_F(opnd, 0, 0);
    break;

    case INST_JUMP4:
	opnd = TclGetInt4AtPtr(pc+1);
	TRACE(("%d => new pc %" TCL_Z_MODIFIER "u\n", opnd,
		(size_t)(pc + opnd - codePtr->codeStart)));
	NEXT_INST_F(opnd, 0, 0);

    {
	int jmpOffset[2], b;

	/* TODO: consider rewrite so we don't compute the offset we're not
	 * going to take. */
    case INST_JUMP_FALSE4:
	jmpOffset[0] = TclGetInt4AtPtr(pc+1);	/* FALSE offset */
	jmpOffset[1] = 5;			/* TRUE offset */
	goto doCondJump;

    case INST_JUMP_TRUE4:
	jmpOffset[0] = 5;
	jmpOffset[1] = TclGetInt4AtPtr(pc+1);
	goto doCondJump;

    case INST_JUMP_FALSE1:
	jmpOffset[0] = TclGetInt1AtPtr(pc+1);
	jmpOffset[1] = 2;
	goto doCondJump;

    case INST_JUMP_TRUE1:
	jmpOffset[0] = 2;
	jmpOffset[1] = TclGetInt1AtPtr(pc+1);

    doCondJump:
	valuePtr = OBJ_AT_TOS;
	TRACE(("%d => ", jmpOffset[
		(*pc==INST_JUMP_FALSE1 || *pc==INST_JUMP_FALSE4) ? 0 : 1]));

	/* TODO - check claim that taking address of b harms performance */
	/* TODO - consider optimization search for constants */
	if (TclGetBooleanFromObj(interp, valuePtr, &b) != TCL_OK) {
	    TRACE_ERROR(interp);
	    goto gotError;
	}

#ifdef TCL_COMPILE_DEBUG
	if (b) {
	    if ((*pc == INST_JUMP_TRUE1) || (*pc == INST_JUMP_TRUE4)) {
		TRACE_APPEND(("%.20s true, new pc %" TCL_Z_MODIFIER "u\n", O2S(valuePtr),
			(size_t)(pc + jmpOffset[1] - codePtr->codeStart)));
	    } else {
		TRACE_APPEND(("%.20s true\n", O2S(valuePtr)));
	    }
	} else {
	    if ((*pc == INST_JUMP_TRUE1) || (*pc == INST_JUMP_TRUE4)) {
		TRACE_APPEND(("%.20s false\n", O2S(valuePtr)));
	    } else {
		TRACE_APPEND(("%.20s false, new pc %" TCL_Z_MODIFIER "u\n", O2S(valuePtr),
			(size_t)(pc + jmpOffset[0] - codePtr->codeStart)));
	    }
	}
#endif
	NEXT_INST_F(jmpOffset[b], 1, 0);
    }
    break;

    case INST_JUMP_TABLE: {
	Tcl_HashEntry *hPtr;
	JumptableInfo *jtPtr;

	/*
	 * Jump to location looked up in a hashtable; fall through to next
	 * instr if lookup fails.
	 */

	opnd = TclGetInt4AtPtr(pc+1);
	jtPtr = (JumptableInfo *)BA_AuxData_At(codePtr->auxData, opnd)->clientData;
	TRACE(("%d \"%.20s\" => ", opnd, O2S(OBJ_AT_TOS)));
	hPtr = Tcl_FindHashEntry(&jtPtr->hashTable, TclGetString(OBJ_AT_TOS));
	if (hPtr != NULL) {
	    int jumpOffset = PTR2INT(Tcl_GetHashValue(hPtr));

	    TRACE_APPEND(("found in table, new pc %" TCL_Z_MODIFIER "u\n",
		    (size_t)(pc - codePtr->codeStart + jumpOffset)));
	    NEXT_INST_F(jumpOffset, 1, 0);
	} else {
	    TRACE_APPEND(("not found in table\n"));
	    NEXT_INST_F(5, 1, 0);
	}
    }
    break;

    /*
     * -----------------------------------------------------------------
     *	   Start of general introspector instructions.
     */

    case INST_NS_CURRENT: {
	Namespace *currNsPtr = (Namespace *) TclGetCurrentNamespace(interp);

	if (currNsPtr == (Namespace *) TclGetGlobalNamespace(interp)) {
	    TclNewLiteralStringObj(objResultPtr, "::");
	} else {
	    TclNewStringObj(objResultPtr, currNsPtr->fullName,
		    strlen(currNsPtr->fullName));
	}
	TRACE_WITH_OBJ(("=> "), objResultPtr);
	NEXT_INST_F(1, 0, 1);
    }
    break;
    case INST_COROUTINE_NAME: {
	CoroutineData *corPtr = iPtr->execEnvPtr->corPtr;

	TclNewObj(objResultPtr);
	if (corPtr && !(corPtr->cmdPtr->flags & CMD_DYING)) {
	    Tcl_GetCommandFullName(interp, (Tcl_Command) corPtr->cmdPtr,
		    objResultPtr);
	}
	TRACE_WITH_OBJ(("=> "), objResultPtr);
	NEXT_INST_F(1, 0, 1);
    }
    break;
    case INST_INFO_LEVEL_NUM:
	TclNewIntObj(objResultPtr, (int)iPtr->varFramePtr->level);
	TRACE_WITH_OBJ(("=> "), objResultPtr);
	NEXT_INST_F(1, 0, 1);
    break;
    case INST_INFO_LEVEL_ARGS: {
	int level;
	CallFrame *framePtr = iPtr->varFramePtr;
	CallFrame *rootFramePtr = iPtr->rootFramePtr;

	TRACE(("\"%.30s\" => ", O2S(OBJ_AT_TOS)));
	if (TclGetIntFromObj(interp, OBJ_AT_TOS, &level) != TCL_OK) {
	    TRACE_ERROR(interp);
	    goto gotError;
	}
	if (level <= 0) {
	    level += framePtr->level;
	}
	for (; ((int)framePtr->level!=level) && (framePtr!=rootFramePtr) ;
		framePtr = framePtr->callerVarPtr) {
	    /* Empty loop body */
	}
	if (framePtr == rootFramePtr) {
	    Tcl_SetObjResult(interp, Tcl_ObjPrintf(
		    "bad level \"%s\"", TclGetString(OBJ_AT_TOS)));
	    TRACE_ERROR(interp);
	    DECACHE_STACK_INFO();
	    Tcl_SetErrorCode(interp, "TCL", "LOOKUP", "STACK_LEVEL",
		    TclGetString(OBJ_AT_TOS), NULL);
	    CACHE_STACK_INFO();
	    goto gotError;
	}
	objResultPtr = Tcl_NewListObj(framePtr->objc, framePtr->objv);
	TRACE_APPEND(("%.30s\n", O2S(objResultPtr)));
	NEXT_INST_F(1, 1, 1);
    }
    {
	Tcl_Command cmd, origCmd;

    case INST_RESOLVE_COMMAND:
	cmd = Tcl_GetCommandFromObj(interp, OBJ_AT_TOS);
	TclNewObj(objResultPtr);
	if (cmd != NULL) {
	    Tcl_GetCommandFullName(interp, cmd, objResultPtr);
	}
	TRACE_WITH_OBJ(("\"%.20s\" => ", O2S(OBJ_AT_TOS)), objResultPtr);
	NEXT_INST_F(1, 1, 1);

    case INST_ORIGIN_COMMAND:
	TRACE(("\"%.30s\" => ", O2S(OBJ_AT_TOS)));
	cmd = Tcl_GetCommandFromObj(interp, OBJ_AT_TOS);
	if (cmd == NULL) {
	    goto instOriginError;
	}
	origCmd = TclGetOriginalCommand(cmd);
	if (origCmd == NULL) {
	    origCmd = cmd;
	}

	TclNewObj(objResultPtr);
	Tcl_GetCommandFullName(interp, origCmd, objResultPtr);
	if (TclCheckEmptyString(objResultPtr) == TCL_EMPTYSTRING_YES ) {
	    Tcl_DecrRefCount(objResultPtr);
	    instOriginError:
	    Tcl_SetObjResult(interp, Tcl_ObjPrintf(
		    "invalid command name \"%s\"", TclGetString(OBJ_AT_TOS)));
	    DECACHE_STACK_INFO();
	    Tcl_SetErrorCode(interp, "TCL", "LOOKUP", "COMMAND",
		    TclGetString(OBJ_AT_TOS), NULL);
	    CACHE_STACK_INFO();
	    TRACE_APPEND(("ERROR: not command\n"));
	    goto gotError;
	}
	TRACE_APPEND(("\"%.30s\"", O2S(OBJ_AT_TOS)));
	NEXT_INST_F(1, 1, 1);
    }

    /*
     * -----------------------------------------------------------------
     *	   Start of TclOO support instructions.
     */

    {
	Object *oPtr;
	CallFrame *framePtr;
	CallContext *contextPtr;
	size_t skip, newDepth;

    case INST_TCLOO_SELF:
	framePtr = iPtr->varFramePtr;
	if (framePtr == NULL ||
		!(framePtr->isProcCallFrame & FRAME_IS_METHOD)) {
	    TRACE(("=> ERROR: no TclOO call context\n"));
	    Tcl_SetObjResult(interp, Tcl_NewStringObj(
		    "self may only be called from inside a method",
		    -1));
	    DECACHE_STACK_INFO();
	    Tcl_SetErrorCode(interp, "TCL", "OO", "CONTEXT_REQUIRED", NULL);
	    CACHE_STACK_INFO();
	    goto gotError;
	}
	contextPtr = (CallContext *)framePtr->clientData;

	/*
	 * Call out to get the name; it's expensive to compute but cached.
	 */

	objResultPtr = TclOOObjectName(interp, contextPtr->oPtr);
	TRACE_WITH_OBJ(("=> "), objResultPtr);
	NEXT_INST_F(1, 0, 1);

    case INST_TCLOO_NEXT_CLASS:
	opnd = TclGetUInt1AtPtr(pc+1);
	framePtr = iPtr->varFramePtr;
	valuePtr = OBJ_AT_DEPTH(opnd - 2);
	objv = &OBJ_AT_DEPTH(opnd - 1);
	skip = 2;
	TRACE(("%d => ", opnd));
	if (framePtr == NULL ||
		!(framePtr->isProcCallFrame & FRAME_IS_METHOD)) {
	    TRACE_APPEND(("ERROR: no TclOO call context\n"));
	    Tcl_SetObjResult(interp, Tcl_NewStringObj(
		    "nextto may only be called from inside a method",
		    -1));
	    DECACHE_STACK_INFO();
	    Tcl_SetErrorCode(interp, "TCL", "OO", "CONTEXT_REQUIRED", NULL);
	    CACHE_STACK_INFO();
	    goto gotError;
	}
	contextPtr = (CallContext *)framePtr->clientData;

	oPtr = (Object *) Tcl_GetObjectFromObj(interp, valuePtr);
	if (oPtr == NULL) {
	    TRACE_APPEND(("ERROR: \"%.30s\" not object\n", O2S(valuePtr)));
	    goto gotError;
	} else {
	    Class *classPtr = oPtr->classPtr;
	    struct MInvoke *miPtr;
	    size_t i;
	    const char *methodType;

	    if (classPtr == NULL) {
		TRACE_APPEND(("ERROR: \"%.30s\" not class\n", O2S(valuePtr)));
		Tcl_SetObjResult(interp, Tcl_ObjPrintf(
			"\"%s\" is not a class", TclGetString(valuePtr)));
		DECACHE_STACK_INFO();
		Tcl_SetErrorCode(interp, "TCL", "OO", "CLASS_REQUIRED", NULL);
		CACHE_STACK_INFO();
		goto gotError;
	    }

	    for (i=contextPtr->index+1 ; i<contextPtr->callPtr->numChain ; i++) {
		miPtr = contextPtr->callPtr->chain + i;
		if (!miPtr->isFilter &&
			miPtr->mPtr->declaringClassPtr == classPtr) {
		    newDepth = i;
#ifdef TCL_COMPILE_DEBUG
		    if (tclTraceExec >= 2) {
			if (traceInstructions) {
			    strncpy(cmdNameBuf, TclGetString(objv[0]), 20);
			} else {
			    fprintf(stdout, "%" TCL_Z_MODIFIER "d: (%" TCL_Z_MODIFIER "u) invoking ",
				    iPtr->numLevels,
				    (size_t)(pc - codePtr->codeStart));
			}
			for (i = 0;  i < (size_t)opnd;  i++) {
			    TclPrintObject(stdout, objv[i], 15);
			    fprintf(stdout, " ");
			}
			fprintf(stdout, "\n");
			fflush(stdout);
		    }
#endif /*TCL_COMPILE_DEBUG*/
		    goto doInvokeNext;
		}
	    }

	    if (contextPtr->callPtr->flags & CONSTRUCTOR) {
		methodType = "constructor";
	    } else if (contextPtr->callPtr->flags & DESTRUCTOR) {
		methodType = "destructor";
	    } else {
		methodType = "method";
	    }

	    TRACE_APPEND(("ERROR: \"%.30s\" not on reachable chain\n",
		    O2S(valuePtr)));
	    for (i=contextPtr->index ; i != TCL_INDEX_NONE ; i--) {
		miPtr = contextPtr->callPtr->chain + i;
		if (miPtr->isFilter
			|| miPtr->mPtr->declaringClassPtr != classPtr) {
		    continue;
		}
		Tcl_SetObjResult(interp, Tcl_ObjPrintf(
			"%s implementation by \"%s\" not reachable from here",
			methodType, TclGetString(valuePtr)));
		DECACHE_STACK_INFO();
		Tcl_SetErrorCode(interp, "TCL", "OO", "CLASS_NOT_REACHABLE",
			NULL);
		CACHE_STACK_INFO();
		goto gotError;
	    }
	    Tcl_SetObjResult(interp, Tcl_ObjPrintf(
		    "%s has no non-filter implementation by \"%s\"",
		    methodType, TclGetString(valuePtr)));
	    DECACHE_STACK_INFO();
	    Tcl_SetErrorCode(interp, "TCL", "OO", "CLASS_NOT_THERE", NULL);
	    CACHE_STACK_INFO();
	    goto gotError;
	}

    case INST_TCLOO_NEXT:
	opnd = TclGetUInt1AtPtr(pc+1);
	objv = &OBJ_AT_DEPTH(opnd - 1);
	framePtr = iPtr->varFramePtr;
	skip = 1;
	TRACE(("%d => ", opnd));
	if (framePtr == NULL ||
		!(framePtr->isProcCallFrame & FRAME_IS_METHOD)) {
	    TRACE_APPEND(("ERROR: no TclOO call context\n"));
	    Tcl_SetObjResult(interp, Tcl_NewStringObj(
		    "next may only be called from inside a method",
		    -1));
	    DECACHE_STACK_INFO();
	    Tcl_SetErrorCode(interp, "TCL", "OO", "CONTEXT_REQUIRED", NULL);
	    CACHE_STACK_INFO();
	    goto gotError;
	}
	contextPtr = (CallContext *)framePtr->clientData;

	newDepth = contextPtr->index + 1;
	if (newDepth >= contextPtr->callPtr->numChain) {
	    /*
	     * We're at the end of the chain; generate an error message unless
	     * the interpreter is being torn down, in which case we might be
	     * getting here because of methods/destructors doing a [next] (or
	     * equivalent) unexpectedly.
	     */

	    const char *methodType;

	    if (contextPtr->callPtr->flags & CONSTRUCTOR) {
		methodType = "constructor";
	    } else if (contextPtr->callPtr->flags & DESTRUCTOR) {
		methodType = "destructor";
	    } else {
		methodType = "method";
	    }

	    TRACE_APPEND(("ERROR: no TclOO next impl\n"));
	    Tcl_SetObjResult(interp, Tcl_ObjPrintf(
		    "no next %s implementation", methodType));
	    DECACHE_STACK_INFO();
	    Tcl_SetErrorCode(interp, "TCL", "OO", "NOTHING_NEXT", NULL);
	    CACHE_STACK_INFO();
	    goto gotError;
#ifdef TCL_COMPILE_DEBUG
	} else if (tclTraceExec >= 2) {
	    int i;

	    if (traceInstructions) {
		strncpy(cmdNameBuf, TclGetString(objv[0]), 20);
	    } else {
		fprintf(stdout, "%" TCL_Z_MODIFIER "d: (%" TCL_Z_MODIFIER "u) invoking ",
			iPtr->numLevels, (size_t)(pc - codePtr->codeStart));
	    }
	    for (i = 0;  i < opnd;  i++) {
		TclPrintObject(stdout, objv[i], 15);
		fprintf(stdout, " ");
	    }
	    fprintf(stdout, "\n");
	    fflush(stdout);
#endif /*TCL_COMPILE_DEBUG*/
	}

    doInvokeNext:
	bcFramePtr->data.tebc.pc = (char *) pc;
	iPtr->cmdFramePtr = bcFramePtr;

	if (iPtr->flags & INTERP_DEBUG_FRAME) {
	    ArgumentBCEnter(interp, codePtr, TD, pc, opnd, objv);
	}

	pcAdjustment = 2;
	cleanup = opnd;
	DECACHE_STACK_INFO();
	iPtr->varFramePtr = framePtr->callerVarPtr;
	pc += pcAdjustment;
	TEBC_YIELD();

	TclPushTailcallPoint(interp);
	oPtr = contextPtr->oPtr;
	if (oPtr->flags & FILTER_HANDLING) {
	    TclNRAddCallback(interp, FinalizeOONextFilter,
		    framePtr, contextPtr, INT2PTR(contextPtr->index),
		    INT2PTR(contextPtr->skip));
	} else {
	    TclNRAddCallback(interp, FinalizeOONext,
		    framePtr, contextPtr, INT2PTR(contextPtr->index),
		    INT2PTR(contextPtr->skip));
	}
	contextPtr->skip = skip;
	contextPtr->index = newDepth;
	if (contextPtr->callPtr->chain[newDepth].isFilter
		|| contextPtr->callPtr->flags & FILTER_HANDLING) {
	    oPtr->flags |= FILTER_HANDLING;
	} else {
	    oPtr->flags &= ~FILTER_HANDLING;
	}

	{
	    Method *const mPtr =
		    contextPtr->callPtr->chain[newDepth].mPtr;

	    return mPtr->typePtr->callProc(mPtr->clientData, interp,
		    (Tcl_ObjectContext) contextPtr, opnd, objv);
	}

    case INST_TCLOO_IS_OBJECT:
	oPtr = (Object *) Tcl_GetObjectFromObj(interp, OBJ_AT_TOS);
	objResultPtr = TCONST(oPtr != NULL ? 1 : 0);
	TRACE_WITH_OBJ(("%.30s => ", O2S(OBJ_AT_TOS)), objResultPtr);
	NEXT_INST_F(1, 1, 1);
    case INST_TCLOO_CLASS:
	oPtr = (Object *) Tcl_GetObjectFromObj(interp, OBJ_AT_TOS);
	if (oPtr == NULL) {
	    TRACE(("%.30s => ERROR: not object\n", O2S(OBJ_AT_TOS)));
	    goto gotError;
	}
	objResultPtr = TclOOObjectName(interp, oPtr->selfCls->thisPtr);
	TRACE_WITH_OBJ(("%.30s => ", O2S(OBJ_AT_TOS)), objResultPtr);
	NEXT_INST_F(1, 1, 1);
    case INST_TCLOO_NS:
	oPtr = (Object *) Tcl_GetObjectFromObj(interp, OBJ_AT_TOS);
	if (oPtr == NULL) {
	    TRACE(("%.30s => ERROR: not object\n", O2S(OBJ_AT_TOS)));
	    goto gotError;
	}

	/*
	 * TclOO objects *never* have the global namespace as their NS.
	 */

	TclNewStringObj(objResultPtr, oPtr->namespacePtr->fullName,
		strlen(oPtr->namespacePtr->fullName));
	TRACE_WITH_OBJ(("%.30s => ", O2S(OBJ_AT_TOS)), objResultPtr);
	NEXT_INST_F(1, 1, 1);
    }

    /*
     *     End of TclOO support instructions.
     * -----------------------------------------------------------------
     *	   Start of INST_LIST and related instructions.
     */

    {
	int numIndices, nocase, match, cflags;
	size_t slength, length2, fromIdx, toIdx, index, s1len, s2len;
	const char *s1, *s2;

    case INST_LIST:
	/*
	 * Pop the opnd (objc) top stack elements into a new list obj and then
	 * decrement their ref counts.
	 */

	opnd = TclGetUInt4AtPtr(pc+1);
	objResultPtr = Tcl_NewListObj(opnd, &OBJ_AT_DEPTH(opnd-1));
	TRACE_WITH_OBJ(("%u => ", opnd), objResultPtr);
	NEXT_INST_V(5, opnd, 1);

    case INST_LIST_LENGTH:
	TRACE(("\"%.30s\" => ", O2S(OBJ_AT_TOS)));
	if (TclListObjLengthM(interp, OBJ_AT_TOS, &length) != TCL_OK) {
	    TRACE_ERROR(interp);
	    goto gotError;
	}
	TclNewIntObj(objResultPtr, length);
	TRACE_APPEND(("%" TCL_Z_MODIFIER "u\n", length));
	NEXT_INST_F(1, 1, 1);

    case INST_LIST_INDEX:	/* lindex with objc == 3 */
	value2Ptr = OBJ_AT_TOS;
	valuePtr = OBJ_UNDER_TOS;
	TRACE(("\"%.30s\" \"%.30s\" => ", O2S(valuePtr), O2S(value2Ptr)));

	/*
	 * Extract the desired list element.
	 */

	if ((TclListObjGetElementsM(interp, valuePtr, &objc, &objv) == TCL_OK)
		&& !TclHasInternalRep(value2Ptr, &tclListType)) {
	    int code;

	    DECACHE_STACK_INFO();
	    code = TclGetIntForIndexM(interp, value2Ptr, objc-1, &index);
	    CACHE_STACK_INFO();
	    if (code == TCL_OK) {
		TclDecrRefCount(value2Ptr);
		tosPtr--;
		pcAdjustment = 1;
		goto lindexFastPath;
	    }
	    Tcl_ResetResult(interp);
	}

	objResultPtr = TclLindexList(interp, valuePtr, value2Ptr);
	if (!objResultPtr) {
	    TRACE_ERROR(interp);
	    goto gotError;
	}

	/*
	 * Stash the list element on the stack.
	 */

	TRACE_APPEND(("\"%.30s\"\n", O2S(objResultPtr)));
	NEXT_INST_F(1, 2, -1);	/* Already has the correct refCount */

    case INST_LIST_INDEX_IMM:	/* lindex with objc==3 and index in bytecode
				 * stream */

	/*
	 * Pop the list and get the index.
	 */

	valuePtr = OBJ_AT_TOS;
	opnd = TclGetInt4AtPtr(pc+1);
	TRACE(("\"%.30s\" %d => ", O2S(valuePtr), opnd));

	/*
	 * Get the contents of the list, making sure that it really is a list
	 * in the process.
	 */

	if (TclListObjGetElementsM(interp, valuePtr, &objc, &objv) != TCL_OK) {
	    TRACE_ERROR(interp);
	    goto gotError;
	}

	/* Decode end-offset index values. */

	index = TclIndexDecode(opnd, objc - 1);
	pcAdjustment = 5;

    lindexFastPath:
	if (index < (size_t)objc) {
	    objResultPtr = objv[index];
	} else {
	    TclNewObj(objResultPtr);
	}

	TRACE_APPEND(("\"%.30s\"\n", O2S(objResultPtr)));
	NEXT_INST_F(pcAdjustment, 1, 1);

    case INST_LIST_INDEX_MULTI:	/* 'lindex' with multiple index args */
	/*
	 * Determine the count of index args.
	 */

	opnd = TclGetUInt4AtPtr(pc+1);
	numIndices = opnd-1;

	/*
	 * Do the 'lindex' operation.
	 */

	TRACE(("%d => ", opnd));
	objResultPtr = TclLindexFlat(interp, OBJ_AT_DEPTH(numIndices),
		numIndices, &OBJ_AT_DEPTH(numIndices - 1));
	if (!objResultPtr) {
	    TRACE_ERROR(interp);
	    goto gotError;
	}

	/*
	 * Set result.
	 */

	TRACE_APPEND(("\"%.30s\"\n", O2S(objResultPtr)));
	NEXT_INST_V(5, opnd, -1);

    case INST_LSET_FLAT:
	/*
	 * Lset with 3, 5, or more args. Get the number of index args.
	 */

	opnd = TclGetUInt4AtPtr(pc + 1);
	numIndices = opnd - 2;
	TRACE(("%d => ", opnd));

	/*
	 * Get the old value of variable, and remove the stack ref. This is
	 * safe because the variable still references the object; the ref
	 * count will never go zero here - we can use the smaller macro
	 * Tcl_DecrRefCount.
	 */

	valuePtr = POP_OBJECT();
	Tcl_DecrRefCount(valuePtr); /* This one should be done here */

	/*
	 * Compute the new variable value.
	 */

	objResultPtr = TclLsetFlat(interp, valuePtr, numIndices,
		&OBJ_AT_DEPTH(numIndices), OBJ_AT_TOS);
	if (!objResultPtr) {
	    TRACE_ERROR(interp);
	    goto gotError;
	}

	/*
	 * Set result.
	 */

	TRACE_APPEND(("\"%.30s\"\n", O2S(objResultPtr)));
	NEXT_INST_V(5, numIndices+1, -1);

    case INST_LSET_LIST:	/* 'lset' with 4 args */
	/*
	 * Get the old value of variable, and remove the stack ref. This is
	 * safe because the variable still references the object; the ref
	 * count will never go zero here - we can use the smaller macro
	 * Tcl_DecrRefCount.
	 */

	objPtr = POP_OBJECT();
	Tcl_DecrRefCount(objPtr);	/* This one should be done here. */

	/*
	 * Get the new element value, and the index list.
	 */

	valuePtr = OBJ_AT_TOS;
	value2Ptr = OBJ_UNDER_TOS;
	TRACE(("\"%.30s\" \"%.30s\" \"%.30s\" => ",
		O2S(value2Ptr), O2S(valuePtr), O2S(objPtr)));

	/*
	 * Compute the new variable value.
	 */

	objResultPtr = TclLsetList(interp, objPtr, value2Ptr, valuePtr);
	if (!objResultPtr) {
	    TRACE_ERROR(interp);
	    goto gotError;
	}

	/*
	 * Set result.
	 */

	TRACE_APPEND(("\"%.30s\"\n", O2S(objResultPtr)));
	NEXT_INST_F(1, 2, -1);

    case INST_LIST_RANGE_IMM:	/* lrange with objc==4 and both indices in
				 * bytecode stream */

	/*
	 * Pop the list and get the indices.
	 */

	valuePtr = OBJ_AT_TOS;
	fromIdx = TclGetInt4AtPtr(pc+1);
	toIdx = TclGetInt4AtPtr(pc+5);
	TRACE(("\"%.30s\" %d %d => ", O2S(valuePtr), TclGetInt4AtPtr(pc+1),
		TclGetInt4AtPtr(pc+5)));

	/*
	 * Get the length of the list, making sure that it really is a list
	 * in the process.
	 */

	if (TclListObjLengthM(interp, valuePtr, &objc) != TCL_OK) {
	    TRACE_ERROR(interp);
	    goto gotError;
	}

	/*
	 * Skip a lot of work if we're about to throw the result away (common
	 * with uses of [lassign]).
	 */

#ifndef TCL_COMPILE_DEBUG
	if (*(pc+9) == INST_POP) {
	    NEXT_INST_F(10, 1, 0);
	}
#endif

	/* Every range of an empty list is an empty list */
	if (objc == 0) {
	    /* avoid return of not canonical list (e. g. spaces in string repr.) */
	    if (!valuePtr->bytes || !valuePtr->length) {
		TRACE_APPEND(("\n"));
		NEXT_INST_F(9, 0, 0);
	    }
	    goto emptyList;
	}

	/* Decode index value operands. */

	if (toIdx == TCL_INDEX_NONE) {
	emptyList:
	    TclNewObj(objResultPtr);
	    TRACE_APPEND(("\"%.30s\"", O2S(objResultPtr)));
	    NEXT_INST_F(9, 1, 1);
	}
	toIdx = TclIndexDecode(toIdx, objc - 1);
	if (toIdx == TCL_INDEX_NONE) {
	    goto emptyList;
	} else if (toIdx + 1 >= (size_t)objc + 1) {
	    toIdx = objc - 1;
	}

	assert (toIdx < (size_t)objc);
	/*
	assert ( fromIdx != TCL_INDEX_NONE );
	 *
	 * Extra safety for legacy bytecodes:
	 */
	if (fromIdx == TCL_INDEX_NONE) {
	    fromIdx = TCL_INDEX_START;
	}

	fromIdx = TclIndexDecode(fromIdx, objc - 1);

	objResultPtr = TclListObjRange(valuePtr, fromIdx, toIdx);

	TRACE_APPEND(("\"%.30s\"", O2S(objResultPtr)));
	NEXT_INST_F(9, 1, 1);

    case INST_LIST_IN:
    case INST_LIST_NOT_IN:	/* Basic list containment operators. */
	value2Ptr = OBJ_AT_TOS;
	valuePtr = OBJ_UNDER_TOS;

	s1 = Tcl_GetStringFromObj(valuePtr, &s1len);
	TRACE(("\"%.30s\" \"%.30s\" => ", O2S(valuePtr), O2S(value2Ptr)));
	if (TclListObjLengthM(interp, value2Ptr, &length) != TCL_OK) {
	    TRACE_ERROR(interp);
	    goto gotError;
	}
	match = 0;
	if (length > 0) {
	    size_t i = 0;
	    Tcl_Obj *o;

	    /*
	     * An empty list doesn't match anything.
	     */

	    do {
		Tcl_ListObjIndex(NULL, value2Ptr, i, &o);
		if (o != NULL) {
		    s2 = Tcl_GetStringFromObj(o, &s2len);
		} else {
		    s2 = "";
		    s2len = 0;
		}
		if (s1len == s2len) {
		    match = (memcmp(s1, s2, s1len) == 0);
		}
		i++;
	    } while (i < length && match == 0);
	}

	if (*pc == INST_LIST_NOT_IN) {
	    match = !match;
	}

	TRACE_APPEND(("%d\n", match));

	/*
	 * Peep-hole optimisation: if you're about to jump, do jump from here.
	 * We're saving the effort of pushing a boolean value only to pop it
	 * for branching.
	 */

	JUMP_PEEPHOLE_F(match, 1, 2);

    case INST_LIST_CONCAT:
	value2Ptr = OBJ_AT_TOS;
	valuePtr = OBJ_UNDER_TOS;
	TRACE(("\"%.30s\" \"%.30s\" => ", O2S(valuePtr), O2S(value2Ptr)));
	if (Tcl_IsShared(valuePtr)) {
	    objResultPtr = Tcl_DuplicateObj(valuePtr);
	    if (Tcl_ListObjAppendList(interp, objResultPtr,
		    value2Ptr) != TCL_OK) {
		TRACE_ERROR(interp);
		TclDecrRefCount(objResultPtr);
		goto gotError;
	    }
	    TRACE_APPEND(("\"%.30s\"\n", O2S(objResultPtr)));
	    NEXT_INST_F(1, 2, 1);
	} else {
	    if (Tcl_ListObjAppendList(interp, valuePtr, value2Ptr) != TCL_OK){
		TRACE_ERROR(interp);
		goto gotError;
	    }
	    TRACE_APPEND(("\"%.30s\"\n", O2S(valuePtr)));
	    NEXT_INST_F(1, 1, 0);
	}

    /*
     *	   End of INST_LIST and related instructions.
     * -----------------------------------------------------------------
     *	   Start of string-related instructions.
     */

    case INST_STR_EQ:
    case INST_STR_NEQ:		/* String (in)equality check */
    case INST_STR_CMP:		/* String compare. */
    case INST_STR_LT:
    case INST_STR_GT:
    case INST_STR_LE:
    case INST_STR_GE:
    stringCompare:
	value2Ptr = OBJ_AT_TOS;
	valuePtr = OBJ_UNDER_TOS;

	{
	    int checkEq = ((*pc == INST_EQ) || (*pc == INST_NEQ)
		    || (*pc == INST_STR_EQ) || (*pc == INST_STR_NEQ));
	    match = TclStringCmp(valuePtr, value2Ptr, checkEq, 0, -1);
	}

	/*
	 * Make sure only -1,0,1 is returned
	 * TODO: consider peephole opt.
	 */

	if (*pc != INST_STR_CMP) {
	    /*
	     * Take care of the opcodes that goto'ed into here.
	     */

	    switch (*pc) {
	    case INST_STR_EQ:
	    case INST_EQ:
		match = (match == 0);
		break;
	    case INST_STR_NEQ:
	    case INST_NEQ:
		match = (match != 0);
		break;
	    case INST_LT:
	    case INST_STR_LT:
		match = (match < 0);
		break;
	    case INST_GT:
	    case INST_STR_GT:
		match = (match > 0);
		break;
	    case INST_LE:
	    case INST_STR_LE:
		match = (match <= 0);
		break;
	    case INST_GE:
	    case INST_STR_GE:
		match = (match >= 0);
		break;
	    }
	}

	TRACE(("\"%.20s\" \"%.20s\" => %d\n", O2S(valuePtr), O2S(value2Ptr),
		(match < 0 ? -1 : match > 0 ? 1 : 0)));
	JUMP_PEEPHOLE_F(match, 1, 2);

    case INST_STR_LEN:
	valuePtr = OBJ_AT_TOS;
	slength = Tcl_GetCharLength(valuePtr);
	TclNewIntObj(objResultPtr, slength);
	TRACE(("\"%.20s\" => %" TCL_Z_MODIFIER "u\n", O2S(valuePtr), slength));
	NEXT_INST_F(1, 1, 1);

    case INST_STR_UPPER:
	valuePtr = OBJ_AT_TOS;
	TRACE(("\"%.20s\" => ", O2S(valuePtr)));
	if (Tcl_IsShared(valuePtr)) {
	    s1 = Tcl_GetStringFromObj(valuePtr, &slength);
	    TclNewStringObj(objResultPtr, s1, slength);
	    slength = Tcl_UtfToUpper(TclGetString(objResultPtr));
	    Tcl_SetObjLength(objResultPtr, slength);
	    TRACE_APPEND(("\"%.20s\"\n", O2S(objResultPtr)));
	    NEXT_INST_F(1, 1, 1);
	} else {
	    slength = Tcl_UtfToUpper(TclGetString(valuePtr));
	    Tcl_SetObjLength(valuePtr, slength);
	    TclFreeInternalRep(valuePtr);
	    TRACE_APPEND(("\"%.20s\"\n", O2S(valuePtr)));
	    NEXT_INST_F(1, 0, 0);
	}
    case INST_STR_LOWER:
	valuePtr = OBJ_AT_TOS;
	TRACE(("\"%.20s\" => ", O2S(valuePtr)));
	if (Tcl_IsShared(valuePtr)) {
	    s1 = Tcl_GetStringFromObj(valuePtr, &slength);
	    TclNewStringObj(objResultPtr, s1, slength);
	    slength = Tcl_UtfToLower(TclGetString(objResultPtr));
	    Tcl_SetObjLength(objResultPtr, slength);
	    TRACE_APPEND(("\"%.20s\"\n", O2S(objResultPtr)));
	    NEXT_INST_F(1, 1, 1);
	} else {
	    slength = Tcl_UtfToLower(TclGetString(valuePtr));
	    Tcl_SetObjLength(valuePtr, slength);
	    TclFreeInternalRep(valuePtr);
	    TRACE_APPEND(("\"%.20s\"\n", O2S(valuePtr)));
	    NEXT_INST_F(1, 0, 0);
	}
    case INST_STR_TITLE:
	valuePtr = OBJ_AT_TOS;
	TRACE(("\"%.20s\" => ", O2S(valuePtr)));
	if (Tcl_IsShared(valuePtr)) {
	    s1 = Tcl_GetStringFromObj(valuePtr, &slength);
	    TclNewStringObj(objResultPtr, s1, slength);
	    slength = Tcl_UtfToTitle(TclGetString(objResultPtr));
	    Tcl_SetObjLength(objResultPtr, slength);
	    TRACE_APPEND(("\"%.20s\"\n", O2S(objResultPtr)));
	    NEXT_INST_F(1, 1, 1);
	} else {
	    slength = Tcl_UtfToTitle(TclGetString(valuePtr));
	    Tcl_SetObjLength(valuePtr, slength);
	    TclFreeInternalRep(valuePtr);
	    TRACE_APPEND(("\"%.20s\"\n", O2S(valuePtr)));
	    NEXT_INST_F(1, 0, 0);
	}

    case INST_STR_INDEX:
	value2Ptr = OBJ_AT_TOS;
	valuePtr = OBJ_UNDER_TOS;
	TRACE(("\"%.20s\" %.20s => ", O2S(valuePtr), O2S(value2Ptr)));

	/*
	 * Get char length to calulate what 'end' means.
	 */

	slength = Tcl_GetCharLength(valuePtr);
	DECACHE_STACK_INFO();
	if (TclGetIntForIndexM(interp, value2Ptr, slength-1, &index)!=TCL_OK) {
	    CACHE_STACK_INFO();
	    TRACE_ERROR(interp);
	    goto gotError;
	}
	CACHE_STACK_INFO();

	if (index >= slength) {
	    TclNewObj(objResultPtr);
	} else if (TclIsPureByteArray(valuePtr)) {
	    objResultPtr = Tcl_NewByteArrayObj(
		    Tcl_GetBytesFromObj(NULL, valuePtr, (size_t *)NULL)+index, 1);
	} else if (valuePtr->bytes && slength == valuePtr->length) {
	    objResultPtr = Tcl_NewStringObj((const char *)
		    valuePtr->bytes+index, 1);
	} else {
	    char buf[4] = "";
	    int ch = Tcl_GetUniChar(valuePtr, index);

	    /*
	     * This could be: Tcl_NewUnicodeObj((const Tcl_UniChar *)&ch, 1)
	     * but creating the object as a string seems to be faster in
	     * practical use.
	     */
	    if (ch == -1) {
		TclNewObj(objResultPtr);
	    } else {
		slength = Tcl_UniCharToUtf(ch, buf);
		if ((ch >= 0xD800) && (slength < 3)) {
		    slength += Tcl_UniCharToUtf(-1, buf + slength);
		}
		objResultPtr = Tcl_NewStringObj(buf, slength);
	    }
	}

	TRACE_APPEND(("\"%s\"\n", O2S(objResultPtr)));
	NEXT_INST_F(1, 2, 1);

    case INST_STR_RANGE:
	TRACE(("\"%.20s\" %.20s %.20s =>",
		O2S(OBJ_AT_DEPTH(2)), O2S(OBJ_UNDER_TOS), O2S(OBJ_AT_TOS)));
	slength = Tcl_GetCharLength(OBJ_AT_DEPTH(2)) - 1;

	DECACHE_STACK_INFO();
	if (TclGetIntForIndexM(interp, OBJ_UNDER_TOS, slength,
		    &fromIdx) != TCL_OK) {
	    CACHE_STACK_INFO();
	    TRACE_ERROR(interp);
	    goto gotError;
	}
	if (TclGetIntForIndexM(interp, OBJ_AT_TOS, slength,
		    &toIdx) != TCL_OK) {
	    CACHE_STACK_INFO();
	    TRACE_ERROR(interp);
	    goto gotError;
	}
	CACHE_STACK_INFO();

	if (toIdx == TCL_INDEX_NONE) {
	    TclNewObj(objResultPtr);
	} else {
	    objResultPtr = Tcl_GetRange(OBJ_AT_DEPTH(2), fromIdx, toIdx);
	}
	TRACE_APPEND(("\"%.30s\"\n", O2S(objResultPtr)));
	NEXT_INST_V(1, 3, 1);

    case INST_STR_RANGE_IMM:
	valuePtr = OBJ_AT_TOS;
	fromIdx = TclGetInt4AtPtr(pc+1);
	toIdx = TclGetInt4AtPtr(pc+5);
	slength = Tcl_GetCharLength(valuePtr);
	TRACE(("\"%.20s\" %d %d => ", O2S(valuePtr), (int)(fromIdx), (int)(toIdx)));

	/* Every range of an empty value is an empty value */
	if (slength == 0) {
	    TRACE_APPEND(("\n"));
	    NEXT_INST_F(9, 0, 0);
	}

	/* Decode index operands. */

	toIdx = TclIndexDecode(toIdx, slength - 1);
	fromIdx = TclIndexDecode(fromIdx, slength - 1);
	if (toIdx == TCL_INDEX_NONE) {
	    TclNewObj(objResultPtr);
	} else {
	    objResultPtr = Tcl_GetRange(valuePtr, fromIdx, toIdx);
	}
	TRACE_APPEND(("%.30s\n", O2S(objResultPtr)));
	NEXT_INST_F(9, 1, 1);

    {
	Tcl_UniChar *ustring1, *ustring2, *ustring3, *end, *p;
	size_t length3;
	Tcl_Obj *value3Ptr;

    case INST_STR_REPLACE:
	value3Ptr = POP_OBJECT();
	valuePtr = OBJ_AT_DEPTH(2);
	slength = Tcl_GetCharLength(valuePtr) - 1;
	TRACE(("\"%.20s\" %s %s \"%.20s\" => ", O2S(valuePtr),
		O2S(OBJ_UNDER_TOS), O2S(OBJ_AT_TOS), O2S(value3Ptr)));
	DECACHE_STACK_INFO();
	if (TclGetIntForIndexM(interp, OBJ_UNDER_TOS, slength,
		    &fromIdx) != TCL_OK
	    || TclGetIntForIndexM(interp, OBJ_AT_TOS, slength,
		    &toIdx) != TCL_OK) {
	    CACHE_STACK_INFO();
	    TclDecrRefCount(value3Ptr);
	    TRACE_ERROR(interp);
	    goto gotError;
	}
	CACHE_STACK_INFO();
	TclDecrRefCount(OBJ_AT_TOS);
	(void) POP_OBJECT();
	TclDecrRefCount(OBJ_AT_TOS);
	(void) POP_OBJECT();

	if ((toIdx == TCL_INDEX_NONE) ||
		(fromIdx + 1 > slength + 1) ||
		(toIdx + 1 < fromIdx + 1)) {
	    TRACE_APPEND(("\"%.30s\"\n", O2S(valuePtr)));
	    TclDecrRefCount(value3Ptr);
	    NEXT_INST_F(1, 0, 0);
	}

	if (fromIdx == TCL_INDEX_NONE) {
	    fromIdx = TCL_INDEX_START;
	}

	if (toIdx + 1 > slength + 1) {
	    toIdx = slength;
	}

	if ((fromIdx == TCL_INDEX_START) && (toIdx == slength)) {
	    TclDecrRefCount(OBJ_AT_TOS);
	    OBJ_AT_TOS = value3Ptr;
	    TRACE_APPEND(("\"%.30s\"\n", O2S(value3Ptr)));
	    NEXT_INST_F(1, 0, 0);
	}

	objResultPtr = TclStringReplace(interp, valuePtr, fromIdx,
		toIdx - fromIdx + 1, value3Ptr, TCL_STRING_IN_PLACE);

	if (objResultPtr == value3Ptr) {
	    /* See [Bug 82e7f67325] */
	    TclDecrRefCount(OBJ_AT_TOS);
	    OBJ_AT_TOS = value3Ptr;
	    TRACE_APPEND(("\"%.30s\"\n", O2S(value3Ptr)));
	    NEXT_INST_F(1, 0, 0);
	}
	TclDecrRefCount(value3Ptr);
	TRACE_APPEND(("\"%.30s\"\n", O2S(objResultPtr)));
	NEXT_INST_F(1, 1, 1);

    case INST_STR_MAP:
	valuePtr = OBJ_AT_TOS;		/* "Main" string. */
	value3Ptr = OBJ_UNDER_TOS;	/* "Target" string. */
	value2Ptr = OBJ_AT_DEPTH(2);	/* "Source" string. */
	if (value3Ptr == value2Ptr) {
	    objResultPtr = valuePtr;
	    goto doneStringMap;
	} else if (valuePtr == value2Ptr) {
	    objResultPtr = value3Ptr;
	    goto doneStringMap;
	}
	ustring1 = Tcl_GetUnicodeFromObj(valuePtr, &slength);
	if (slength == 0) {
	    objResultPtr = valuePtr;
	    goto doneStringMap;
	}
	ustring2 = Tcl_GetUnicodeFromObj(value2Ptr, &length2);
	if (length2 > slength || length2 == 0) {
	    objResultPtr = valuePtr;
	    goto doneStringMap;
	} else if (length2 == slength) {
	    if (memcmp(ustring1, ustring2, sizeof(Tcl_UniChar) * slength)) {
		objResultPtr = valuePtr;
	    } else {
		objResultPtr = value3Ptr;
	    }
	    goto doneStringMap;
	}
	ustring3 = Tcl_GetUnicodeFromObj(value3Ptr, &length3);

	objResultPtr = Tcl_NewUnicodeObj(ustring1, 0);
	p = ustring1;
	end = ustring1 + slength;
	for (; ustring1 < end; ustring1++) {
	    if ((*ustring1 == *ustring2) &&
		/* Fix bug [69218ab7b]: restrict max compare length. */
		((size_t)(end-ustring1) >= length2) && (length2==1 ||
		    memcmp(ustring1, ustring2, sizeof(Tcl_UniChar) * length2)
			    == 0)) {
		if (p != ustring1) {
		    Tcl_AppendUnicodeToObj(objResultPtr, p, ustring1-p);
		    p = ustring1 + length2;
		} else {
		    p += length2;
		}
		ustring1 = p - 1;

		Tcl_AppendUnicodeToObj(objResultPtr, ustring3, length3);
	    }
	}
	if (p != ustring1) {
	    /*
	     * Put the rest of the unmapped chars onto result.
	     */

	    Tcl_AppendUnicodeToObj(objResultPtr, p, ustring1 - p);
	}
    doneStringMap:
	TRACE_WITH_OBJ(("%.20s %.20s %.20s => ",
		O2S(value2Ptr), O2S(value3Ptr), O2S(valuePtr)), objResultPtr);
	NEXT_INST_V(1, 3, 1);

    case INST_STR_FIND:
	objResultPtr = TclStringFirst(OBJ_UNDER_TOS, OBJ_AT_TOS, 0);

	TRACE(("%.20s %.20s => %s\n",
		O2S(OBJ_UNDER_TOS), O2S(OBJ_AT_TOS), O2S(objResultPtr)));
	NEXT_INST_F(1, 2, 1);

    case INST_STR_FIND_LAST:
	objResultPtr = TclStringLast(OBJ_UNDER_TOS, OBJ_AT_TOS, INT_MAX - 1);

	TRACE(("%.20s %.20s => %s\n",
		O2S(OBJ_UNDER_TOS), O2S(OBJ_AT_TOS), O2S(objResultPtr)));
	NEXT_INST_F(1, 2, 1);

    case INST_STR_CLASS:
	opnd = TclGetInt1AtPtr(pc+1);
	valuePtr = OBJ_AT_TOS;
	TRACE(("%s \"%.30s\" => ", tclStringClassTable[opnd].name,
		O2S(valuePtr)));
	ustring1 = Tcl_GetUnicodeFromObj(valuePtr, &slength);
	match = 1;
	if (slength > 0) {
	    int ch;
	    end = ustring1 + slength;
	    for (p=ustring1 ; p<end ; ) {
		p += TclUniCharToUCS4(p, &ch);
		if (!tclStringClassTable[opnd].comparator(ch)) {
		    match = 0;
		    break;
		}
	    }
	}
	TRACE_APPEND(("%d\n", match));
	JUMP_PEEPHOLE_F(match, 2, 1);
    }

    case INST_STR_MATCH:
	nocase = TclGetInt1AtPtr(pc+1);
	valuePtr = OBJ_AT_TOS;		/* String */
	value2Ptr = OBJ_UNDER_TOS;	/* Pattern */

	/*
	 * Check that at least one of the objects is Unicode before promoting
	 * both.
	 */

	if (TclHasInternalRep(valuePtr, &tclStringType)
		|| TclHasInternalRep(value2Ptr, &tclStringType)) {
	    Tcl_UniChar *ustring1, *ustring2;

	    ustring1 = Tcl_GetUnicodeFromObj(valuePtr, &slength);
	    ustring2 = Tcl_GetUnicodeFromObj(value2Ptr, &length2);
	    match = TclUniCharMatch(ustring1, slength, ustring2, length2,
		    nocase);
	} else if (TclIsPureByteArray(valuePtr) && !nocase) {
	    unsigned char *bytes1, *bytes2;
	    size_t wlen1 = 0, wlen2 = 0;

	    bytes1 = Tcl_GetByteArrayFromObj(valuePtr, &wlen1);
	    bytes2 = Tcl_GetByteArrayFromObj(value2Ptr, &wlen2);
	    match = TclByteArrayMatch(bytes1, wlen1, bytes2, wlen2, 0);
	} else {
	    match = Tcl_StringCaseMatch(TclGetString(valuePtr),
		    TclGetString(value2Ptr), nocase);
	}

	/*
	 * Reuse value2Ptr object already on stack if possible. Adjustment is
	 * 2 due to the nocase byte
	 */

	TRACE(("%.20s %.20s => %d\n", O2S(valuePtr), O2S(value2Ptr), match));

	/*
	 * Peep-hole optimisation: if you're about to jump, do jump from here.
	 */

	JUMP_PEEPHOLE_F(match, 2, 2);

    {
	const char *string1, *string2;
	size_t trim1, trim2;

    case INST_STR_TRIM_LEFT:
	valuePtr = OBJ_UNDER_TOS;	/* String */
	value2Ptr = OBJ_AT_TOS;		/* TrimSet */
	string2 = Tcl_GetStringFromObj(value2Ptr, &length2);
	string1 = Tcl_GetStringFromObj(valuePtr, &slength);
	trim1 = TclTrimLeft(string1, slength, string2, length2);
	trim2 = 0;
	goto createTrimmedString;
    case INST_STR_TRIM_RIGHT:
	valuePtr = OBJ_UNDER_TOS;	/* String */
	value2Ptr = OBJ_AT_TOS;		/* TrimSet */
	string2 = Tcl_GetStringFromObj(value2Ptr, &length2);
	string1 = Tcl_GetStringFromObj(valuePtr, &slength);
	trim2 = TclTrimRight(string1, slength, string2, length2);
	trim1 = 0;
	goto createTrimmedString;
    case INST_STR_TRIM:
	valuePtr = OBJ_UNDER_TOS;	/* String */
	value2Ptr = OBJ_AT_TOS;		/* TrimSet */
	string2 = Tcl_GetStringFromObj(value2Ptr, &length2);
	string1 = Tcl_GetStringFromObj(valuePtr, &slength);
	trim1 = TclTrim(string1, slength, string2, length2, &trim2);
    createTrimmedString:
	/*
	 * Careful here; trim set often contains non-ASCII characters so we
	 * take care when printing. [Bug 971cb4f1db]
	 */

#ifdef TCL_COMPILE_DEBUG
	if (traceInstructions) {
	    TRACE(("\"%.30s\" ", O2S(valuePtr)));
	    TclPrintObject(stdout, value2Ptr, 30);
	    printf(" => ");
	}
#endif
	if (trim1 == 0 && trim2 == 0) {
#ifdef TCL_COMPILE_DEBUG
	    if (traceInstructions) {
		TclPrintObject(stdout, valuePtr, 30);
		printf("\n");
	    }
#endif
	    NEXT_INST_F(1, 1, 0);
	} else {
	    objResultPtr = Tcl_NewStringObj(string1+trim1, slength-trim1-trim2);
#ifdef TCL_COMPILE_DEBUG
	    if (traceInstructions) {
		TclPrintObject(stdout, objResultPtr, 30);
		printf("\n");
	    }
#endif
	    NEXT_INST_F(1, 2, 1);
	}
    }

    case INST_REGEXP:
	cflags = TclGetInt1AtPtr(pc+1); /* RE compile flages like NOCASE */
	valuePtr = OBJ_AT_TOS;		/* String */
	value2Ptr = OBJ_UNDER_TOS;	/* Pattern */
	TRACE(("\"%.30s\" \"%.30s\" => ", O2S(valuePtr), O2S(value2Ptr)));

	/*
	 * Compile and match the regular expression.
	 */

	{
	    Tcl_RegExp regExpr =
		    Tcl_GetRegExpFromObj(interp, value2Ptr, cflags);

	    if (regExpr == NULL) {
		TRACE_ERROR(interp);
		goto gotError;
	    }
	    match = Tcl_RegExpExecObj(interp, regExpr, valuePtr, 0, 0, 0);
	    if (match < 0) {
		TRACE_ERROR(interp);
		goto gotError;
	    }
	}

	TRACE_APPEND(("%d\n", match));

	/*
	 * Peep-hole optimisation: if you're about to jump, do jump from here.
	 * Adjustment is 2 due to the nocase byte.
	 */

	JUMP_PEEPHOLE_F(match, 2, 2);
    }

    /*
     *	   End of string-related instructions.
     * -----------------------------------------------------------------
     *	   Start of numeric operator instructions.
     */

    {
	void *ptr1, *ptr2;
	int type1, type2;
	Tcl_WideInt w1, w2, wResult;

    case INST_NUM_TYPE:
	if (GetNumberFromObj(NULL, OBJ_AT_TOS, &ptr1, &type1) != TCL_OK) {
	    type1 = 0;
	}
	TclNewIntObj(objResultPtr, type1);
	TRACE(("\"%.20s\" => %d\n", O2S(OBJ_AT_TOS), type1));
	NEXT_INST_F(1, 1, 1);

    case INST_EQ:
    case INST_NEQ:
    case INST_LT:
    case INST_GT:
    case INST_LE:
    case INST_GE: {
	int iResult = 0, compare = 0;

	value2Ptr = OBJ_AT_TOS;
	valuePtr = OBJ_UNDER_TOS;

	/*
	    Try to determine, without triggering generation of a string
	    representation, whether one value is not a number.
	*/
	if (TclCheckEmptyString(valuePtr) > 0 || TclCheckEmptyString(value2Ptr) > 0) {
	    goto stringCompare;
	}

	if (GetNumberFromObj(NULL, valuePtr, &ptr1, &type1) != TCL_OK
		|| GetNumberFromObj(NULL, value2Ptr, &ptr2, &type2) != TCL_OK) {
	    /*
	     * At least one non-numeric argument - compare as strings.
	     */

	    goto stringCompare;
	}
	if (type1 == TCL_NUMBER_NAN || type2 == TCL_NUMBER_NAN) {
	    /*
	     * NaN arg: NaN != to everything, other compares are false.
	     */

	    iResult = (*pc == INST_NEQ);
	    goto foundResult;
	}
	if (valuePtr == value2Ptr) {
	    compare = MP_EQ;
	    goto convertComparison;
	}
	if ((type1 == TCL_NUMBER_INT) && (type2 == TCL_NUMBER_INT)) {
	    w1 = *((const Tcl_WideInt *)ptr1);
	    w2 = *((const Tcl_WideInt *)ptr2);
	    compare = (w1 < w2) ? MP_LT : ((w1 > w2) ? MP_GT : MP_EQ);
	} else {
	    compare = TclCompareTwoNumbers(valuePtr, value2Ptr);
	}

	/*
	 * Turn comparison outcome into appropriate result for opcode.
	 */

    convertComparison:
	switch (*pc) {
	case INST_EQ:
	    iResult = (compare == MP_EQ);
	    break;
	case INST_NEQ:
	    iResult = (compare != MP_EQ);
	    break;
	case INST_LT:
	    iResult = (compare == MP_LT);
	    break;
	case INST_GT:
	    iResult = (compare == MP_GT);
	    break;
	case INST_LE:
	    iResult = (compare != MP_GT);
	    break;
	case INST_GE:
	    iResult = (compare != MP_LT);
	    break;
	}

	/*
	 * Peep-hole optimisation: if you're about to jump, do jump from here.
	 */

    foundResult:
	TRACE(("\"%.20s\" \"%.20s\" => %d\n", O2S(valuePtr), O2S(value2Ptr),
		iResult));
	JUMP_PEEPHOLE_F(iResult, 1, 2);
    }

    case INST_MOD:
    case INST_LSHIFT:
    case INST_RSHIFT:
    case INST_BITOR:
    case INST_BITXOR:
    case INST_BITAND:
	value2Ptr = OBJ_AT_TOS;
	valuePtr = OBJ_UNDER_TOS;

	if ((GetNumberFromObj(NULL, valuePtr, &ptr1, &type1) != TCL_OK)
		|| (type1==TCL_NUMBER_DOUBLE) || (type1==TCL_NUMBER_NAN)) {
	    TRACE(("%.20s %.20s => ILLEGAL 1st TYPE %s\n", O2S(valuePtr),
		    O2S(value2Ptr), (valuePtr->typePtr?
		    valuePtr->typePtr->name : "null")));
	    DECACHE_STACK_INFO();
	    IllegalExprOperandType(interp, pc, valuePtr);
	    CACHE_STACK_INFO();
	    goto gotError;
	}

	if ((GetNumberFromObj(NULL, value2Ptr, &ptr2, &type2) != TCL_OK)
		|| (type2==TCL_NUMBER_DOUBLE) || (type2==TCL_NUMBER_NAN)) {
	    TRACE(("%.20s %.20s => ILLEGAL 2nd TYPE %s\n", O2S(valuePtr),
		    O2S(value2Ptr), (value2Ptr->typePtr?
		    value2Ptr->typePtr->name : "null")));
	    DECACHE_STACK_INFO();
	    IllegalExprOperandType(interp, pc, value2Ptr);
	    CACHE_STACK_INFO();
	    goto gotError;
	}

	/*
	 * Check for common, simple case.
	 */

	if ((type1 == TCL_NUMBER_INT) && (type2 == TCL_NUMBER_INT)) {
	    w1 = *((const Tcl_WideInt *)ptr1);
	    w2 = *((const Tcl_WideInt *)ptr2);

	    switch (*pc) {
	    case INST_MOD:
		if (w2 == 0) {
		    TRACE(("%s %s => DIVIDE BY ZERO\n", O2S(valuePtr),
			    O2S(value2Ptr)));
		    goto divideByZero;
		} else if ((w2 == 1) || (w2 == -1)) {
		    /*
		     * Div. by |1| always yields remainder of 0.
		     */

		    TRACE(("%s %s => ", O2S(valuePtr), O2S(value2Ptr)));
		    objResultPtr = TCONST(0);
		    TRACE(("%s\n", O2S(objResultPtr)));
		    NEXT_INST_F(1, 2, 1);
		} else if (w1 == 0) {
		    /*
		     * 0 % (non-zero) always yields remainder of 0.
		     */

		    TRACE(("%s %s => ", O2S(valuePtr), O2S(value2Ptr)));
		    objResultPtr = TCONST(0);
		    TRACE(("%s\n", O2S(objResultPtr)));
		    NEXT_INST_F(1, 2, 1);
		} else {
		    wResult = w1 / w2;

		    /*
		     * Force Tcl's integer division rules.
		     * TODO: examine for logic simplification
		     */

		    if ((wResult < 0 || (wResult == 0 &&
			    ((w1 < 0 && w2 > 0) || (w1 > 0 && w2 < 0)))) &&
			    (wResult * w2 != w1)) {
			wResult -= 1;
		    }
		    wResult = (Tcl_WideInt)((Tcl_WideUInt)w1 -
			    (Tcl_WideUInt)w2*(Tcl_WideUInt)wResult);
		    goto wideResultOfArithmetic;
		}
		break;

	    case INST_RSHIFT:
		if (w2 < 0) {
		    Tcl_SetObjResult(interp, Tcl_NewStringObj(
			    "negative shift argument", -1));
#ifdef ERROR_CODE_FOR_EARLY_DETECTED_ARITH_ERROR
		    DECACHE_STACK_INFO();
		    Tcl_SetErrorCode(interp, "ARITH", "DOMAIN",
			    "domain error: argument not in valid range",
			    NULL);
		    CACHE_STACK_INFO();
#endif /* ERROR_CODE_FOR_EARLY_DETECTED_ARITH_ERROR */
		    goto gotError;
		} else if (w1 == 0) {
		    TRACE(("%s %s => ", O2S(valuePtr), O2S(value2Ptr)));
		    objResultPtr = TCONST(0);
		    TRACE(("%s\n", O2S(objResultPtr)));
		    NEXT_INST_F(1, 2, 1);
		} else {
		    /*
		     * Quickly force large right shifts to 0 or -1.
		     */

		    if (w2 >= (Tcl_WideInt)(CHAR_BIT*sizeof(long))) {
			/*
			 * We assume that INT_MAX is much larger than the
			 * number of bits in a long. This is a pretty safe
			 * assumption, given that the former is usually around
			 * 4e9 and the latter 32 or 64...
			 */

			TRACE(("%s %s => ", O2S(valuePtr), O2S(value2Ptr)));
			if (w1 > 0L) {
			    objResultPtr = TCONST(0);
			} else {
			    TclNewIntObj(objResultPtr, -1);
			}
			TRACE(("%s\n", O2S(objResultPtr)));
			NEXT_INST_F(1, 2, 1);
		    }

		    /*
		     * Handle shifts within the native long range.
		     */

		    wResult = w1 >> ((int) w2);
		    goto wideResultOfArithmetic;
		}
		break;

	    case INST_LSHIFT:
		if (w2 < 0) {
		    Tcl_SetObjResult(interp, Tcl_NewStringObj(
			    "negative shift argument", -1));
#ifdef ERROR_CODE_FOR_EARLY_DETECTED_ARITH_ERROR
		    DECACHE_STACK_INFO();
		    Tcl_SetErrorCode(interp, "ARITH", "DOMAIN",
			    "domain error: argument not in valid range",
			    NULL);
		    CACHE_STACK_INFO();
#endif /* ERROR_CODE_FOR_EARLY_DETECTED_ARITH_ERROR */
		    goto gotError;
		} else if (w1 == 0) {
		    TRACE(("%s %s => ", O2S(valuePtr), O2S(value2Ptr)));
		    objResultPtr = TCONST(0);
		    TRACE(("%s\n", O2S(objResultPtr)));
		    NEXT_INST_F(1, 2, 1);
		} else if (w2 > INT_MAX) {
		    /*
		     * Technically, we could hold the value (1 << (INT_MAX+1))
		     * in an mp_int, but since we're using mp_mul_2d() to do
		     * the work, and it takes only an int argument, that's a
		     * good place to draw the line.
		     */

		    Tcl_SetObjResult(interp, Tcl_NewStringObj(
			    "integer value too large to represent", -1));
#ifdef ERROR_CODE_FOR_EARLY_DETECTED_ARITH_ERROR
		    DECACHE_STACK_INFO();
		    Tcl_SetErrorCode(interp, "ARITH", "IOVERFLOW",
			    "integer value too large to represent", NULL);
		    CACHE_STACK_INFO();
#endif /* ERROR_CODE_FOR_EARLY_DETECTED_ARITH_ERROR */
		    goto gotError;
		} else {
		    int shift = (int) w2;

		    /*
		     * Handle shifts within the native long range.
		     */

		    if (((size_t) shift < CHAR_BIT*sizeof(long))
			    && !((w1>0 ? w1 : ~w1) &
				-(1UL<<(CHAR_BIT*sizeof(long) - 1 - shift)))) {
			wResult = (Tcl_WideUInt)w1 << shift;
			goto wideResultOfArithmetic;
		    }
		}

		/*
		 * Too large; need to use the broken-out function.
		 */

		TRACE(("%s %s => ", O2S(valuePtr), O2S(value2Ptr)));
		break;

	    case INST_BITAND:
		wResult = w1 & w2;
		goto wideResultOfArithmetic;
	    case INST_BITOR:
		wResult = w1 | w2;
		goto wideResultOfArithmetic;
	    case INST_BITXOR:
		wResult = w1 ^ w2;
		goto wideResultOfArithmetic;
	    }
	}

	/*
	 * DO NOT MERGE THIS WITH THE EQUIVALENT SECTION LATER! That would
	 * encourage the compiler to inline ExecuteExtendedBinaryMathOp, which
	 * is highly undesirable due to the overall impact on size.
	 */

	TRACE(("%s %s => ", O2S(valuePtr), O2S(value2Ptr)));
	objResultPtr = ExecuteExtendedBinaryMathOp(interp, *pc, &TCONST(0),
		valuePtr, value2Ptr);
	if (objResultPtr == DIVIDED_BY_ZERO) {
	    TRACE_APPEND(("DIVIDE BY ZERO\n"));
	    goto divideByZero;
	} else if (objResultPtr == GENERAL_ARITHMETIC_ERROR) {
	    TRACE_ERROR(interp);
	    goto gotError;
	} else if (objResultPtr == NULL) {
	    TRACE_APPEND(("%s\n", O2S(valuePtr)));
	    NEXT_INST_F(1, 1, 0);
	} else {
	    TRACE_APPEND(("%s\n", O2S(objResultPtr)));
	    NEXT_INST_F(1, 2, 1);
	}

    case INST_EXPON:
    case INST_ADD:
    case INST_SUB:
    case INST_DIV:
    case INST_MULT:
	value2Ptr = OBJ_AT_TOS;
	valuePtr = OBJ_UNDER_TOS;

	if ((GetNumberFromObj(NULL, valuePtr, &ptr1, &type1) != TCL_OK)
		|| IsErroringNaNType(type1)) {
	    TRACE(("%.20s %.20s => ILLEGAL 1st TYPE %s\n",
		    O2S(value2Ptr), O2S(valuePtr),
		    (valuePtr->typePtr? valuePtr->typePtr->name: "null")));
	    DECACHE_STACK_INFO();
	    IllegalExprOperandType(interp, pc, valuePtr);
	    CACHE_STACK_INFO();
	    goto gotError;
	}

#ifdef ACCEPT_NAN
	if (type1 == TCL_NUMBER_NAN) {
	    /*
	     * NaN first argument -> result is also NaN.
	     */

	    NEXT_INST_F(1, 1, 0);
	}
#endif

	if ((GetNumberFromObj(NULL, value2Ptr, &ptr2, &type2) != TCL_OK)
		|| IsErroringNaNType(type2)) {
	    TRACE(("%.20s %.20s => ILLEGAL 2nd TYPE %s\n",
		    O2S(value2Ptr), O2S(valuePtr),
		    (value2Ptr->typePtr? value2Ptr->typePtr->name: "null")));
	    DECACHE_STACK_INFO();
	    IllegalExprOperandType(interp, pc, value2Ptr);
	    CACHE_STACK_INFO();
	    goto gotError;
	}

#ifdef ACCEPT_NAN
	if (type2 == TCL_NUMBER_NAN) {
	    /*
	     * NaN second argument -> result is also NaN.
	     */

	    objResultPtr = value2Ptr;
	    NEXT_INST_F(1, 2, 1);
	}
#endif

	/*
	 * Handle (long,long) arithmetic as best we can without going out to
	 * an external function.
	 */

	if ((type1 == TCL_NUMBER_INT) && (type2 == TCL_NUMBER_INT)) {
	    w1 = *((const Tcl_WideInt *)ptr1);
	    w2 = *((const Tcl_WideInt *)ptr2);

	    switch (*pc) {
	    case INST_ADD:
		wResult = (Tcl_WideInt)((Tcl_WideUInt)w1 + (Tcl_WideUInt)w2);
		/*
		 * Check for overflow.
		 */

		if (Overflowing(w1, w2, wResult)) {
		    goto overflow;
		}
		goto wideResultOfArithmetic;

	    case INST_SUB:
		wResult = (Tcl_WideInt)((Tcl_WideUInt)w1 - (Tcl_WideUInt)w2);
		/*
		 * Must check for overflow. The macro tests for overflows in
		 * sums by looking at the sign bits. As we have a subtraction
		 * here, we are adding -w2. As -w2 could in turn overflow, we
		 * test with ~w2 instead: it has the opposite sign bit to w2
		 * so it does the job. Note that the only "bad" case (w2==0)
		 * is irrelevant for this macro, as in that case w1 and
		 * wResult have the same sign and there is no overflow anyway.
		 */

		if (Overflowing(w1, ~w2, wResult)) {
		    goto overflow;
		}
	    wideResultOfArithmetic:
		TRACE(("%s %s => ", O2S(valuePtr), O2S(value2Ptr)));
		if (Tcl_IsShared(valuePtr)) {
		    TclNewIntObj(objResultPtr, wResult);
		    TRACE(("%s\n", O2S(objResultPtr)));
		    NEXT_INST_F(1, 2, 1);
		}
		TclSetIntObj(valuePtr, wResult);
		TRACE(("%s\n", O2S(valuePtr)));
		NEXT_INST_F(1, 1, 0);
	    break;

	    case INST_DIV:
		if (w2 == 0) {
		    TRACE(("%s %s => DIVIDE BY ZERO\n",
			    O2S(valuePtr), O2S(value2Ptr)));
		    goto divideByZero;
		} else if ((w1 == WIDE_MIN) && (w2 == -1)) {
		    /*
		     * Can't represent (-WIDE_MIN) as a Tcl_WideInt.
		     */

		    goto overflow;
		}
		wResult = w1 / w2;

		/*
		 * Force Tcl's integer division rules.
		 * TODO: examine for logic simplification
		 */

		if (((wResult < 0) || ((wResult == 0) &&
			((w1 < 0 && w2 > 0) || (w1 > 0 && w2 < 0)))) &&
			((wResult * w2) != w1)) {
		    wResult -= 1;
		}
		goto wideResultOfArithmetic;

	    case INST_MULT:
		if (((sizeof(Tcl_WideInt) >= 2*sizeof(int))
			&& (w1 <= INT_MAX) && (w1 >= INT_MIN)
			&& (w2 <= INT_MAX) && (w2 >= INT_MIN))
			|| ((sizeof(Tcl_WideInt) >= 2*sizeof(short))
			&& (w1 <= SHRT_MAX) && (w1 >= SHRT_MIN)
			&& (w2 <= SHRT_MAX) && (w2 >= SHRT_MIN))) {
		    wResult = w1 * w2;
		    goto wideResultOfArithmetic;
		}
	    }

	    /*
	     * Fall through with INST_EXPON, INST_DIV and large multiplies.
	     */
	}

    overflow:
	TRACE(("%s %s => ", O2S(valuePtr), O2S(value2Ptr)));
	objResultPtr = ExecuteExtendedBinaryMathOp(interp, *pc, &TCONST(0),
		valuePtr, value2Ptr);
	if (objResultPtr == DIVIDED_BY_ZERO) {
	    TRACE_APPEND(("DIVIDE BY ZERO\n"));
	    goto divideByZero;
	} else if (objResultPtr == EXPONENT_OF_ZERO) {
	    TRACE_APPEND(("EXPONENT OF ZERO\n"));
	    goto exponOfZero;
	} else if (objResultPtr == GENERAL_ARITHMETIC_ERROR) {
	    TRACE_ERROR(interp);
	    goto gotError;
	} else if (objResultPtr == OUT_OF_MEMORY) {
	    TRACE_APPEND(("OUT OF MEMORY\n"));
	    goto outOfMemory;
	} else if (objResultPtr == NULL) {
	    TRACE_APPEND(("%s\n", O2S(valuePtr)));
	    NEXT_INST_F(1, 1, 0);
	} else {
	    TRACE_APPEND(("%s\n", O2S(objResultPtr)));
	    NEXT_INST_F(1, 2, 1);
	}

    case INST_LNOT: {
	int b;

	valuePtr = OBJ_AT_TOS;

	/* TODO - check claim that taking address of b harms performance */
	/* TODO - consider optimization search for constants */
	if (TclGetBooleanFromObj(NULL, valuePtr, &b) != TCL_OK) {
	    TRACE(("\"%.20s\" => ERROR: illegal type %s\n", O2S(valuePtr),
		    (valuePtr->typePtr? valuePtr->typePtr->name : "null")));
	    DECACHE_STACK_INFO();
	    IllegalExprOperandType(interp, pc, valuePtr);
	    CACHE_STACK_INFO();
	    goto gotError;
	}
	/* TODO: Consider peephole opt. */
	objResultPtr = TCONST(!b);
	TRACE_WITH_OBJ(("%s => ", O2S(valuePtr)), objResultPtr);
	NEXT_INST_F(1, 1, 1);
    }

    case INST_BITNOT:
	valuePtr = OBJ_AT_TOS;
	TRACE(("\"%.20s\" => ", O2S(valuePtr)));
	if ((GetNumberFromObj(NULL, valuePtr, &ptr1, &type1) != TCL_OK)
		|| (type1==TCL_NUMBER_NAN) || (type1==TCL_NUMBER_DOUBLE)) {
	    /*
	     * ... ~$NonInteger => raise an error.
	     */

	    TRACE_APPEND(("ERROR: illegal type %s\n",
		    (valuePtr->typePtr? valuePtr->typePtr->name : "null")));
	    DECACHE_STACK_INFO();
	    IllegalExprOperandType(interp, pc, valuePtr);
	    CACHE_STACK_INFO();
	    goto gotError;
	}
	if (type1 == TCL_NUMBER_INT) {
	    w1 = *((const Tcl_WideInt *) ptr1);
	    if (Tcl_IsShared(valuePtr)) {
		TclNewIntObj(objResultPtr, ~w1);
		TRACE_APPEND(("%s\n", O2S(objResultPtr)));
		NEXT_INST_F(1, 1, 1);
	    }
	    TclSetIntObj(valuePtr, ~w1);
	    TRACE_APPEND(("%s\n", O2S(valuePtr)));
	    NEXT_INST_F(1, 0, 0);
	}
	objResultPtr = ExecuteExtendedUnaryMathOp(*pc, valuePtr);
	if (objResultPtr != NULL) {
	    TRACE_APPEND(("%s\n", O2S(objResultPtr)));
	    NEXT_INST_F(1, 1, 1);
	} else {
	    TRACE_APPEND(("%s\n", O2S(valuePtr)));
	    NEXT_INST_F(1, 0, 0);
	}

    case INST_UMINUS:
	valuePtr = OBJ_AT_TOS;
	TRACE(("\"%.20s\" => ", O2S(valuePtr)));
	if ((GetNumberFromObj(NULL, valuePtr, &ptr1, &type1) != TCL_OK)
		|| IsErroringNaNType(type1)) {
	    TRACE_APPEND(("ERROR: illegal type %s \n",
		    (valuePtr->typePtr? valuePtr->typePtr->name : "null")));
	    DECACHE_STACK_INFO();
	    IllegalExprOperandType(interp, pc, valuePtr);
	    CACHE_STACK_INFO();
	    goto gotError;
	}
	switch (type1) {
	case TCL_NUMBER_NAN:
	    /* -NaN => NaN */
	    TRACE_APPEND(("%s\n", O2S(valuePtr)));
	    NEXT_INST_F(1, 0, 0);
	break;
	case TCL_NUMBER_INT:
	    w1 = *((const Tcl_WideInt *) ptr1);
	    if (w1 != WIDE_MIN) {
		if (Tcl_IsShared(valuePtr)) {
		    TclNewIntObj(objResultPtr, -w1);
		    TRACE_APPEND(("%s\n", O2S(objResultPtr)));
		    NEXT_INST_F(1, 1, 1);
		}
		TclSetIntObj(valuePtr, -w1);
		TRACE_APPEND(("%s\n", O2S(valuePtr)));
		NEXT_INST_F(1, 0, 0);
	    }
	    /* FALLTHROUGH */
	}
	objResultPtr = ExecuteExtendedUnaryMathOp(*pc, valuePtr);
	if (objResultPtr != NULL) {
	    TRACE_APPEND(("%s\n", O2S(objResultPtr)));
	    NEXT_INST_F(1, 1, 1);
	} else {
	    TRACE_APPEND(("%s\n", O2S(valuePtr)));
	    NEXT_INST_F(1, 0, 0);
	}

    case INST_UPLUS:
    case INST_TRY_CVT_TO_NUMERIC:
	/*
	 * Try to convert the topmost stack object to numeric object. This is
	 * done in order to support [expr]'s policy of interpreting operands
	 * if at all possible as numbers first, then strings.
	 */

	valuePtr = OBJ_AT_TOS;
	TRACE(("\"%.20s\" => ", O2S(valuePtr)));

	if (GetNumberFromObj(NULL, valuePtr, &ptr1, &type1) != TCL_OK) {
	    if (*pc == INST_UPLUS) {
		/*
		 * ... +$NonNumeric => raise an error.
		 */

		TRACE_APPEND(("ERROR: illegal type %s\n",
			(valuePtr->typePtr? valuePtr->typePtr->name:"null")));
		DECACHE_STACK_INFO();
		IllegalExprOperandType(interp, pc, valuePtr);
		CACHE_STACK_INFO();
		goto gotError;
	    }

	    /* ... TryConvertToNumeric($NonNumeric) is acceptable */
	    TRACE_APPEND(("not numeric\n"));
	    NEXT_INST_F(1, 0, 0);
	}
	if (IsErroringNaNType(type1)) {
	    if (*pc == INST_UPLUS) {
		/*
		 * ... +$NonNumeric => raise an error.
		 */

		TRACE_APPEND(("ERROR: illegal type %s\n",
			(valuePtr->typePtr? valuePtr->typePtr->name:"null")));
		DECACHE_STACK_INFO();
		IllegalExprOperandType(interp, pc, valuePtr);
		CACHE_STACK_INFO();
	    } else {
		/*
		 * Numeric conversion of NaN -> error.
		 */

		TRACE_APPEND(("ERROR: IEEE floating pt error\n"));
		DECACHE_STACK_INFO();
		TclExprFloatError(interp, *((const double *) ptr1));
		CACHE_STACK_INFO();
	    }
	    goto gotError;
	}

	/*
	 * Ensure that the numeric value has a string rep the same as the
	 * formatted version of its internal rep. This is used, e.g., to make
	 * sure that "expr {0001}" yields "1", not "0001". We implement this
	 * by _discarding_ the string rep since we know it will be
	 * regenerated, if needed later, by formatting the internal rep's
	 * value.
	 */

	if (valuePtr->bytes == NULL) {
	    TRACE_APPEND(("numeric, same Tcl_Obj\n"));
	    NEXT_INST_F(1, 0, 0);
	}
	if (Tcl_IsShared(valuePtr)) {
	    /*
	     * Here we do some surgery within the Tcl_Obj internals. We want
	     * to copy the internalrep, but not the string, so we temporarily hide
	     * the string so we do not copy it.
	     */

	    char *savedString = valuePtr->bytes;

	    valuePtr->bytes = NULL;
	    objResultPtr = Tcl_DuplicateObj(valuePtr);
	    valuePtr->bytes = savedString;
	    TRACE_APPEND(("numeric, new Tcl_Obj\n"));
	    NEXT_INST_F(1, 1, 1);
	}
	TclInvalidateStringRep(valuePtr);
	TRACE_APPEND(("numeric, same Tcl_Obj\n"));
	NEXT_INST_F(1, 0, 0);
    }
    break;

    /*
     *	   End of numeric operator instructions.
     * -----------------------------------------------------------------
     */

    case INST_TRY_CVT_TO_BOOLEAN:
	valuePtr = OBJ_AT_TOS;
	if (TclHasInternalRep(valuePtr,  &tclBooleanType)) {
	    objResultPtr = TCONST(1);
	} else {
	    int res = (TclSetBooleanFromAny(NULL, valuePtr) == TCL_OK);
	    objResultPtr = TCONST(res);
	}
	TRACE_WITH_OBJ(("\"%.30s\" => ", O2S(valuePtr)), objResultPtr);
	NEXT_INST_F(1, 0, 1);
    break;

    case INST_BREAK:
	/*
	DECACHE_STACK_INFO();
	Tcl_ResetResult(interp);
	CACHE_STACK_INFO();
	*/
	result = TCL_BREAK;
	cleanup = 0;
	TRACE(("=> BREAK!\n"));
	goto processExceptionReturn;

    case INST_CONTINUE:
	/*
	DECACHE_STACK_INFO();
	Tcl_ResetResult(interp);
	CACHE_STACK_INFO();
	*/
	result = TCL_CONTINUE;
	cleanup = 0;
	TRACE(("=> CONTINUE!\n"));
	goto processExceptionReturn;

    {
	ForeachInfo *infoPtr;
	Tcl_Obj *listPtr, **elements;
	ForeachVarList *varListPtr;
	size_t numLists, listLen, numVars, listTmpDepth;
	size_t iterNum, iterMax, iterTmp;
	size_t varIndex, valIndex, i, j;

    case INST_FOREACH_START:
	/*
	 * Initialize the data for the looping construct, pushing the
	 * corresponding Tcl_Objs to the stack.
	 */

	opnd = TclGetUInt4AtPtr(pc+1);
	infoPtr = (ForeachInfo *)BA_AuxData_At(codePtr->auxData, opnd)->clientData;
	numLists = infoPtr->numLists;
	TRACE(("%u => ", opnd));

	/*
	 * Compute the number of iterations that will be run: iterMax
	 */

	iterMax = 0;
	listTmpDepth = numLists-1;
	for (i = 0;  i < numLists;  i++) {
	    varListPtr = infoPtr->varLists[i];
	    numVars = varListPtr->numVars;
	    listPtr = OBJ_AT_DEPTH(listTmpDepth);
	    if (TclListObjLengthM(interp, listPtr, &listLen) != TCL_OK) {
		TRACE_APPEND(("ERROR converting list %" TCL_Z_MODIFIER "d, \"%s\": %s",
			i, O2S(listPtr), O2S(Tcl_GetObjResult(interp))));
		goto gotError;
	    }
	    if (Tcl_IsShared(listPtr)) {
		objPtr = TclListObjCopy(NULL, listPtr);
		Tcl_IncrRefCount(objPtr);
		Tcl_DecrRefCount(listPtr);
		OBJ_AT_DEPTH(listTmpDepth) = objPtr;
	    }
	    iterTmp = (listLen + (numVars - 1))/numVars;
	    if (iterTmp > iterMax) {
		iterMax = iterTmp;
	    }
	    listTmpDepth--;
	}

	/*
	 * Store the iterNum and iterMax in a single Tcl_Obj; we keep a
	 * nul-string obj with the pointer stored in the ptrValue so that the
	 * thing is properly garbage collected. THIS OBJ MAKES NO SENSE, but
	 * it will never leave this scope and is read-only.
	 */

	TclNewObj(tmpPtr);
	tmpPtr->internalRep.twoPtrValue.ptr1 = NULL;
	tmpPtr->internalRep.twoPtrValue.ptr2 = (void *)iterMax;
	PUSH_OBJECT(tmpPtr); /* iterCounts object */

	/*
	 * Store a pointer to the ForeachInfo struct; same dirty trick
	 * as above
	 */

	TclNewObj(tmpPtr);
	tmpPtr->internalRep.twoPtrValue.ptr1 = infoPtr;
	PUSH_OBJECT(tmpPtr); /* infoPtr object */
	TRACE_APPEND(("jump to loop step\n"));

	/*
	 * Jump directly to the INST_FOREACH_STEP instruction; the C code just
	 * falls through.
	 */

	pc += 5 - infoPtr->loopCtTemp;

    case INST_FOREACH_STEP:
	/*
	 * "Step" a foreach loop (i.e., begin its next iteration) by assigning
	 * the next value list element to each loop var.
	 */

	tmpPtr = OBJ_AT_TOS;
	infoPtr = (ForeachInfo *)tmpPtr->internalRep.twoPtrValue.ptr1;
	numLists = infoPtr->numLists;
	TRACE(("=> "));

	tmpPtr = OBJ_AT_DEPTH(1);
	iterNum = (size_t)tmpPtr->internalRep.twoPtrValue.ptr1;
	iterMax = (size_t)tmpPtr->internalRep.twoPtrValue.ptr2;

	/*
	 * If some list still has a remaining list element iterate one more
	 * time. Assign to var the next element from its value list.
	 */

	if (iterNum < iterMax) {
	    /*
	     * Set the variables and jump back to run the body
	     */

	    tmpPtr->internalRep.twoPtrValue.ptr1 =(void *)(iterNum + 1);

	    listTmpDepth = numLists + 1;

	    for (i = 0;  i < numLists;  i++) {
		varListPtr = infoPtr->varLists[i];
		numVars = varListPtr->numVars;

		listPtr = OBJ_AT_DEPTH(listTmpDepth);
		TclListObjGetElementsM(interp, listPtr, &listLen, &elements);

		valIndex = (iterNum * numVars);
		for (j = 0;  j < numVars;  j++) {
		    if (valIndex >= listLen) {
			TclNewObj(valuePtr);
		    } else {
			valuePtr = elements[valIndex];
		    }

		    varIndex = varListPtr->varIndexes[j];
		    varPtr = LOCAL(varIndex);
		    while (TclIsVarLink(varPtr)) {
			varPtr = varPtr->value.linkPtr;
		    }
		    if (TclIsVarDirectWritable(varPtr)) {
			value2Ptr = varPtr->value.objPtr;
			if (valuePtr != value2Ptr) {
			    if (value2Ptr != NULL) {
				TclDecrRefCount(value2Ptr);
			    }
			    varPtr->value.objPtr = valuePtr;
			    Tcl_IncrRefCount(valuePtr);
			}
		    } else {
			DECACHE_STACK_INFO();
			if (TclPtrSetVarIdx(interp, varPtr, NULL, NULL, NULL,
				valuePtr, TCL_LEAVE_ERR_MSG, varIndex)==NULL){
			    CACHE_STACK_INFO();
			    TRACE_APPEND(("ERROR init. index temp %" TCL_Z_MODIFIER "u: %.30s",
				    varIndex, O2S(Tcl_GetObjResult(interp))));
			    goto gotError;
			}
			CACHE_STACK_INFO();
		    }
		    valIndex++;
		}
		listTmpDepth--;
	    }
	    TRACE_APPEND(("jump to loop start\n"));
	    /* loopCtTemp being 'misused' for storing the jump size */
	    NEXT_INST_F(infoPtr->loopCtTemp, 0, 0);
	}

	TRACE_APPEND(("loop has no more iterations\n"));
#ifdef TCL_COMPILE_DEBUG
	NEXT_INST_F(1, 0, 0);
#else
	/*
	 * FALL THROUGH
	 */
	pc++;
#endif

    case INST_FOREACH_END:
	/* THIS INSTRUCTION IS ONLY CALLED AS A BREAK TARGET */
	tmpPtr = OBJ_AT_TOS;
	infoPtr = (ForeachInfo *)tmpPtr->internalRep.twoPtrValue.ptr1;
	numLists = infoPtr->numLists;
	TRACE(("=> loop terminated\n"));
	NEXT_INST_V(1, numLists+2, 0);

    case INST_LMAP_COLLECT:
	/*
	 * This instruction is only issued by lmap. The stack is:
	 *   - result
	 *   - infoPtr
	 *   - loop counters
	 *   - valLists
	 *   - collecting obj (unshared)
	 * The instruction lappends the result to the collecting obj.
	 */

	tmpPtr = OBJ_AT_DEPTH(1);
	infoPtr = (ForeachInfo *)tmpPtr->internalRep.twoPtrValue.ptr1;
	numLists = infoPtr->numLists;
	TRACE_APPEND(("=> appending to list at depth %" TCL_Z_MODIFIER "u\n", 3 + numLists));

	objPtr = OBJ_AT_DEPTH(3 + numLists);
	Tcl_ListObjAppendElement(NULL, objPtr, OBJ_AT_TOS);
	NEXT_INST_F(1, 1, 0);
    }
    break;

    case INST_BEGIN_CATCH4:
	/*
	 * Record start of the catch command with exception range index equal
	 * to the operand. Push the current stack depth onto the special catch
	 * stack.
	 */

	*(++catchTop) = CURR_DEPTH;
	TRACE(("%u => catchTop=%d, stackTop=%d\n",
		TclGetUInt4AtPtr(pc+1), (int) (catchTop - initCatchTop - 1),
		(int) CURR_DEPTH));
	NEXT_INST_F(5, 0, 0);
    break;

    case INST_END_CATCH:
	catchTop--;
	DECACHE_STACK_INFO();
	Tcl_ResetResult(interp);
	CACHE_STACK_INFO();
	result = TCL_OK;
	TRACE(("=> catchTop=%d\n", (int) (catchTop - initCatchTop - 1)));
	NEXT_INST_F(1, 0, 0);
    break;

    case INST_PUSH_RESULT:
	objResultPtr = Tcl_GetObjResult(interp);
	TRACE_WITH_OBJ(("=> "), objResultPtr);

	/*
	 * See the comments at INST_INVOKE_STK
	 */

	TclNewObj(objPtr);
	Tcl_IncrRefCount(objPtr);
	iPtr->objResultPtr = objPtr;
	NEXT_INST_F(1, 0, -1);
    break;

    case INST_PUSH_RETURN_CODE:
	TclNewIntObj(objResultPtr, result);
	TRACE(("=> %u\n", result));
	NEXT_INST_F(1, 0, 1);
    break;

    case INST_PUSH_RETURN_OPTIONS:
	DECACHE_STACK_INFO();
	objResultPtr = Tcl_GetReturnOptions(interp, result);
	CACHE_STACK_INFO();
	TRACE_WITH_OBJ(("=> "), objResultPtr);
	NEXT_INST_F(1, 0, 1);
    break;

    case INST_RETURN_CODE_BRANCH: {
	int code;

	if (TclGetIntFromObj(NULL, OBJ_AT_TOS, &code) != TCL_OK) {
	    Tcl_Panic("INST_RETURN_CODE_BRANCH: TOS not a return code!");
	}
	if (code == TCL_OK) {
	    Tcl_Panic("INST_RETURN_CODE_BRANCH: TOS is TCL_OK!");
	}
	if (code < TCL_ERROR || code > TCL_CONTINUE) {
	    code = TCL_CONTINUE + 1;
	}
	TRACE(("\"%s\" => jump offset %d\n", O2S(OBJ_AT_TOS), 2*code-1));
	NEXT_INST_F(2*code-1, 1, 0);
    }

    /*
     * -----------------------------------------------------------------
     *	   Start of dictionary-related instructions.
     */

    {
	int opnd2, allocateDict, done, allocdict;
	size_t i;
	Tcl_Obj *dictPtr, *statePtr, *keyPtr, *listPtr, *varNamePtr, *keysPtr;
	Tcl_Obj *emptyPtr, **keyPtrPtr;
	Tcl_DictSearch *searchPtr;
	DictUpdateInfo *duiPtr;

    case INST_DICT_VERIFY: {
	size_t size;
	dictPtr = OBJ_AT_TOS;
	TRACE(("\"%.30s\" => ", O2S(dictPtr)));
	if (Tcl_DictObjSize(interp, dictPtr, &size) != TCL_OK) {
	    TRACE_APPEND(("ERROR verifying dictionary nature of \"%.30s\": %s\n",
		    O2S(dictPtr), O2S(Tcl_GetObjResult(interp))));
	    goto gotError;
	}
	TRACE_APPEND(("OK\n"));
	NEXT_INST_F(1, 1, 0);
    }
    break;

    case INST_DICT_EXISTS: {
	int found;

	opnd = TclGetUInt4AtPtr(pc+1);
	TRACE(("%u => ", opnd));
	dictPtr = OBJ_AT_DEPTH(opnd);
	if (opnd > 1) {
	    dictPtr = TclTraceDictPath(NULL, dictPtr, opnd-1,
		    &OBJ_AT_DEPTH(opnd-1), DICT_PATH_EXISTS);
	    if (dictPtr == NULL || dictPtr == DICT_PATH_NON_EXISTENT) {
		found = 0;
		goto afterDictExists;
	    }
	}
	if (Tcl_DictObjGet(NULL, dictPtr, OBJ_AT_TOS,
		&objResultPtr) == TCL_OK) {
	    found = (objResultPtr ? 1 : 0);
	} else {
	    found = 0;
	}
    afterDictExists:
	TRACE_APPEND(("%d\n", found));

	/*
	 * The INST_DICT_EXISTS instruction is usually followed by a
	 * conditional jump, so we can take advantage of this to do some
	 * peephole optimization (note that we're careful to not close out
	 * someone doing something else).
	 */

	JUMP_PEEPHOLE_V(found, 5, opnd+1);
    }
    case INST_DICT_GET:
	opnd = TclGetUInt4AtPtr(pc+1);
	TRACE(("%u => ", opnd));
	dictPtr = OBJ_AT_DEPTH(opnd);
	if (opnd > 1) {
	    dictPtr = TclTraceDictPath(interp, dictPtr, opnd-1,
		    &OBJ_AT_DEPTH(opnd-1), DICT_PATH_READ);
	    if (dictPtr == NULL) {
		TRACE_WITH_OBJ((
			"ERROR tracing dictionary path into \"%.30s\": ",
			O2S(OBJ_AT_DEPTH(opnd))),
			Tcl_GetObjResult(interp));
		goto gotError;
	    }
	}
	if (Tcl_DictObjGet(interp, dictPtr, OBJ_AT_TOS,
		&objResultPtr) != TCL_OK) {
	    TRACE_APPEND(("ERROR reading leaf dictionary key \"%.30s\": %s",
		    O2S(dictPtr), O2S(Tcl_GetObjResult(interp))));
	    goto gotError;
	}
	if (!objResultPtr) {
	    Tcl_SetObjResult(interp, Tcl_ObjPrintf(
		    "key \"%s\" not known in dictionary",
		    TclGetString(OBJ_AT_TOS)));
	    DECACHE_STACK_INFO();
	    Tcl_SetErrorCode(interp, "TCL", "LOOKUP", "DICT",
		    TclGetString(OBJ_AT_TOS), NULL);
	    CACHE_STACK_INFO();
	    TRACE_ERROR(interp);
	    goto gotError;
	}
	TRACE_APPEND(("%.30s\n", O2S(objResultPtr)));
	NEXT_INST_V(5, opnd+1, 1);
    case INST_DICT_GET_DEF:
	opnd = TclGetUInt4AtPtr(pc+1);
	TRACE(("%u => ", opnd));
	dictPtr = OBJ_AT_DEPTH(opnd+1);
	if (opnd > 1) {
	    dictPtr = TclTraceDictPath(interp, dictPtr, opnd-1,
		    &OBJ_AT_DEPTH(opnd), DICT_PATH_EXISTS);
	    if (dictPtr == NULL) {
		TRACE_WITH_OBJ((
			"ERROR tracing dictionary path into \"%.30s\": ",
			O2S(OBJ_AT_DEPTH(opnd+1))),
			Tcl_GetObjResult(interp));
		goto gotError;
	    } else if (dictPtr == DICT_PATH_NON_EXISTENT) {
		goto dictGetDefUseDefault;
	    }
	}
	if (Tcl_DictObjGet(interp, dictPtr, OBJ_UNDER_TOS,
		&objResultPtr) != TCL_OK) {
	    TRACE_APPEND(("ERROR reading leaf dictionary key \"%.30s\": %s",
		    O2S(dictPtr), O2S(Tcl_GetObjResult(interp))));
	    goto gotError;
	} else if (!objResultPtr) {
	dictGetDefUseDefault:
	    objResultPtr = OBJ_AT_TOS;
	}
	TRACE_APPEND(("%.30s\n", O2S(objResultPtr)));
	NEXT_INST_V(5, opnd+2, 1);

    case INST_DICT_SET:
    case INST_DICT_UNSET:
    case INST_DICT_INCR_IMM:
	opnd = TclGetUInt4AtPtr(pc+1);
	opnd2 = TclGetUInt4AtPtr(pc+5);

	varPtr = LOCAL(opnd2);
	while (TclIsVarLink(varPtr)) {
	    varPtr = varPtr->value.linkPtr;
	}
	TRACE(("%u %u => ", opnd, opnd2));
	if (TclIsVarDirectReadable(varPtr)) {
	    dictPtr = varPtr->value.objPtr;
	} else {
	    DECACHE_STACK_INFO();
	    dictPtr = TclPtrGetVarIdx(interp, varPtr, NULL, NULL, NULL, 0,
		    opnd2);
	    CACHE_STACK_INFO();
	}
	if (dictPtr == NULL) {
	    TclNewObj(dictPtr);
	    allocateDict = 1;
	} else {
	    allocateDict = Tcl_IsShared(dictPtr);
	    if (allocateDict) {
		dictPtr = Tcl_DuplicateObj(dictPtr);
	    }
	}

	switch (*pc) {
	case INST_DICT_SET:
	    cleanup = opnd + 1;
	    result = Tcl_DictObjPutKeyList(interp, dictPtr, opnd,
		    &OBJ_AT_DEPTH(opnd), OBJ_AT_TOS);
	    break;
	case INST_DICT_INCR_IMM:
	    cleanup = 1;
	    opnd = TclGetInt4AtPtr(pc+1);
	    result = Tcl_DictObjGet(interp, dictPtr, OBJ_AT_TOS, &valuePtr);
	    if (result != TCL_OK) {
		break;
	    }
	    if (valuePtr == NULL) {
		Tcl_DictObjPut(NULL, dictPtr, OBJ_AT_TOS, Tcl_NewWideIntObj(opnd));
	    } else {
		TclNewIntObj(value2Ptr, opnd);
		Tcl_IncrRefCount(value2Ptr);
		if (Tcl_IsShared(valuePtr)) {
		    valuePtr = Tcl_DuplicateObj(valuePtr);
		    Tcl_DictObjPut(NULL, dictPtr, OBJ_AT_TOS, valuePtr);
		}
		result = TclIncrObj(interp, valuePtr, value2Ptr);
		if (result == TCL_OK) {
		    TclInvalidateStringRep(dictPtr);
		}
		TclDecrRefCount(value2Ptr);
	    }
	    break;
	case INST_DICT_UNSET:
	    cleanup = opnd;
	    result = Tcl_DictObjRemoveKeyList(interp, dictPtr, opnd,
		    &OBJ_AT_DEPTH(opnd-1));
	    break;
	default:
	    cleanup = 0; /* stop compiler warning */
	    Tcl_Panic("Should not happen!");
	}

	if (result != TCL_OK) {
	    if (allocateDict) {
		TclDecrRefCount(dictPtr);
	    }
	    TRACE_APPEND(("ERROR updating dictionary: %s\n",
		    O2S(Tcl_GetObjResult(interp))));
	    goto checkForCatch;
	}

	if (TclIsVarDirectWritable(varPtr)) {
	    if (allocateDict) {
		value2Ptr = varPtr->value.objPtr;
		Tcl_IncrRefCount(dictPtr);
		if (value2Ptr != NULL) {
		    TclDecrRefCount(value2Ptr);
		}
		varPtr->value.objPtr = dictPtr;
	    }
	    objResultPtr = dictPtr;
	} else {
	    Tcl_IncrRefCount(dictPtr);
	    DECACHE_STACK_INFO();
	    objResultPtr = TclPtrSetVarIdx(interp, varPtr, NULL, NULL, NULL,
		    dictPtr, TCL_LEAVE_ERR_MSG, opnd2);
	    CACHE_STACK_INFO();
	    TclDecrRefCount(dictPtr);
	    if (objResultPtr == NULL) {
		TRACE_ERROR(interp);
		goto gotError;
	    }
	}
#ifndef TCL_COMPILE_DEBUG
	if (*(pc+9) == INST_POP) {
	    NEXT_INST_V(10, cleanup, 0);
	}
#endif
	TRACE_APPEND(("\"%.30s\"\n", O2S(objResultPtr)));
	NEXT_INST_V(9, cleanup, 1);

    case INST_DICT_APPEND:
    case INST_DICT_LAPPEND:
	opnd = TclGetUInt4AtPtr(pc+1);
	varPtr = LOCAL(opnd);
	while (TclIsVarLink(varPtr)) {
	    varPtr = varPtr->value.linkPtr;
	}
	TRACE(("%u => ", opnd));
	if (TclIsVarDirectReadable(varPtr)) {
	    dictPtr = varPtr->value.objPtr;
	} else {
	    DECACHE_STACK_INFO();
	    dictPtr = TclPtrGetVarIdx(interp, varPtr, NULL, NULL, NULL, 0,
		    opnd);
	    CACHE_STACK_INFO();
	}
	if (dictPtr == NULL) {
	    TclNewObj(dictPtr);
	    allocateDict = 1;
	} else {
	    allocateDict = Tcl_IsShared(dictPtr);
	    if (allocateDict) {
		dictPtr = Tcl_DuplicateObj(dictPtr);
	    }
	}

	if (Tcl_DictObjGet(interp, dictPtr, OBJ_UNDER_TOS,
		&valuePtr) != TCL_OK) {
	    if (allocateDict) {
		TclDecrRefCount(dictPtr);
	    }
	    TRACE_ERROR(interp);
	    goto gotError;
	}

	/*
	 * Note that a non-existent key results in a NULL valuePtr, which is a
	 * case handled separately below. What we *can* say at this point is
	 * that the write-back will always succeed.
	 */

	switch (*pc) {
	case INST_DICT_APPEND:
	    if (valuePtr == NULL) {
		Tcl_DictObjPut(NULL, dictPtr, OBJ_UNDER_TOS, OBJ_AT_TOS);
	    } else if (Tcl_IsShared(valuePtr)) {
		valuePtr = Tcl_DuplicateObj(valuePtr);
		Tcl_AppendObjToObj(valuePtr, OBJ_AT_TOS);
		Tcl_DictObjPut(NULL, dictPtr, OBJ_UNDER_TOS, valuePtr);
	    } else {
		Tcl_AppendObjToObj(valuePtr, OBJ_AT_TOS);

		/*
		 * Must invalidate the string representation of dictionary
		 * here because we have directly updated the internal
		 * representation; if we don't, callers could see the wrong
		 * string rep despite the internal version of the dictionary
		 * having the correct value. [Bug 3079830]
		 */

		TclInvalidateStringRep(dictPtr);
	    }
	    break;
	case INST_DICT_LAPPEND:
	    /*
	     * More complex because list-append can fail.
	     */

	    if (valuePtr == NULL) {
		Tcl_DictObjPut(NULL, dictPtr, OBJ_UNDER_TOS,
			Tcl_NewListObj(1, &OBJ_AT_TOS));
		break;
	    } else if (Tcl_IsShared(valuePtr)) {
		valuePtr = Tcl_DuplicateObj(valuePtr);
		if (Tcl_ListObjAppendElement(interp, valuePtr,
			OBJ_AT_TOS) != TCL_OK) {
		    TclDecrRefCount(valuePtr);
		    if (allocateDict) {
			TclDecrRefCount(dictPtr);
		    }
		    TRACE_ERROR(interp);
		    goto gotError;
		}
		Tcl_DictObjPut(NULL, dictPtr, OBJ_UNDER_TOS, valuePtr);
	    } else {
		if (Tcl_ListObjAppendElement(interp, valuePtr,
			OBJ_AT_TOS) != TCL_OK) {
		    if (allocateDict) {
			TclDecrRefCount(dictPtr);
		    }
		    TRACE_ERROR(interp);
		    goto gotError;
		}

		/*
		 * Must invalidate the string representation of dictionary
		 * here because we have directly updated the internal
		 * representation; if we don't, callers could see the wrong
		 * string rep despite the internal version of the dictionary
		 * having the correct value. [Bug 3079830]
		 */

		TclInvalidateStringRep(dictPtr);
	    }
	    break;
	default:
	    Tcl_Panic("Should not happen!");
	}

	if (TclIsVarDirectWritable(varPtr)) {
	    if (allocateDict) {
		value2Ptr = varPtr->value.objPtr;
		Tcl_IncrRefCount(dictPtr);
		if (value2Ptr != NULL) {
		    TclDecrRefCount(value2Ptr);
		}
		varPtr->value.objPtr = dictPtr;
	    }
	    objResultPtr = dictPtr;
	} else {
	    Tcl_IncrRefCount(dictPtr);
	    DECACHE_STACK_INFO();
	    objResultPtr = TclPtrSetVarIdx(interp, varPtr, NULL, NULL, NULL,
		    dictPtr, TCL_LEAVE_ERR_MSG, opnd);
	    CACHE_STACK_INFO();
	    TclDecrRefCount(dictPtr);
	    if (objResultPtr == NULL) {
		TRACE_ERROR(interp);
		goto gotError;
	    }
	}
#ifndef TCL_COMPILE_DEBUG
	if (*(pc+5) == INST_POP) {
	    NEXT_INST_F(6, 2, 0);
	}
#endif
	TRACE_APPEND(("%.30s\n", O2S(objResultPtr)));
	NEXT_INST_F(5, 2, 1);

    case INST_DICT_FIRST:
	opnd = TclGetUInt4AtPtr(pc+1);
	TRACE(("%u => ", opnd));
	dictPtr = POP_OBJECT();
	searchPtr = (Tcl_DictSearch *)Tcl_Alloc(sizeof(Tcl_DictSearch));
	if (Tcl_DictObjFirst(interp, dictPtr, searchPtr, &keyPtr,
		&valuePtr, &done) != TCL_OK) {

	    /*
	     * dictPtr is no longer on the stack, and we're not
	     * moving it into the internalrep of an iterator.  We need
	     * to drop the refcount [Tcl Bug 9b352768e6].
	     */

	    Tcl_DecrRefCount(dictPtr);
	    Tcl_Free(searchPtr);
	    TRACE_ERROR(interp);
	    goto gotError;
	}
	{
	    Tcl_ObjInternalRep ir;
	    TclNewObj(statePtr);
	    ir.twoPtrValue.ptr1 = searchPtr;
	    ir.twoPtrValue.ptr2 = dictPtr;
	    Tcl_StoreInternalRep(statePtr, &dictIteratorType, &ir);
	}
	varPtr = LOCAL(opnd);
	if (varPtr->value.objPtr) {
	    if (TclHasInternalRep(varPtr->value.objPtr, &dictIteratorType)) {
		Tcl_Panic("mis-issued dictFirst!");
	    }
	    TclDecrRefCount(varPtr->value.objPtr);
	}
	varPtr->value.objPtr = statePtr;
	Tcl_IncrRefCount(statePtr);
	goto pushDictIteratorResult;

    case INST_DICT_NEXT:
	opnd = TclGetUInt4AtPtr(pc+1);
	TRACE(("%u => ", opnd));
	statePtr = (*LOCAL(opnd)).value.objPtr;
	{
	    const Tcl_ObjInternalRep *irPtr;

	    if (statePtr &&
		    (irPtr = TclFetchInternalRep(statePtr, &dictIteratorType))) {
		searchPtr = (Tcl_DictSearch *)irPtr->twoPtrValue.ptr1;
		Tcl_DictObjNext(searchPtr, &keyPtr, &valuePtr, &done);
	    } else {
		Tcl_Panic("mis-issued dictNext!");
	    }
	}
    pushDictIteratorResult:
	if (done) {
	    TclNewObj(emptyPtr);
	    PUSH_OBJECT(emptyPtr);
	    PUSH_OBJECT(emptyPtr);
	} else {
	    PUSH_OBJECT(valuePtr);
	    PUSH_OBJECT(keyPtr);
	}
	TRACE_APPEND(("\"%.30s\" \"%.30s\" %d\n",
		O2S(OBJ_UNDER_TOS), O2S(OBJ_AT_TOS), done));

	/*
	 * The INST_DICT_FIRST and INST_DICT_NEXT instructsions are always
	 * followed by a conditional jump, so we can take advantage of this to
	 * do some peephole optimization (note that we're careful to not close
	 * out someone doing something else).
	 */

	JUMP_PEEPHOLE_F(done, 5, 0);

    case INST_DICT_UPDATE_START:
	opnd = TclGetUInt4AtPtr(pc+1);
	opnd2 = TclGetUInt4AtPtr(pc+5);
	TRACE(("%u => ", opnd));
	varPtr = LOCAL(opnd);
	duiPtr = (DictUpdateInfo *)BA_AuxData_At(codePtr->auxData, opnd2)->clientData;
	while (TclIsVarLink(varPtr)) {
	    varPtr = varPtr->value.linkPtr;
	}
	if (TclIsVarDirectReadable(varPtr)) {
	    dictPtr = varPtr->value.objPtr;
	} else {
	    DECACHE_STACK_INFO();
	    dictPtr = TclPtrGetVarIdx(interp, varPtr, NULL, NULL, NULL,
		    TCL_LEAVE_ERR_MSG, opnd);
	    CACHE_STACK_INFO();
	    if (dictPtr == NULL) {
		TRACE_ERROR(interp);
		goto gotError;
	    }
	}
	Tcl_IncrRefCount(dictPtr);
	if (TclListObjGetElementsM(interp, OBJ_AT_TOS, &length,
		&keyPtrPtr) != TCL_OK) {
	    TRACE_ERROR(interp);
	    goto gotError;
	}
	if (length != duiPtr->length) {
	    Tcl_Panic("dictUpdateStart argument length mismatch");
	}
	for (i=0 ; i<length ; i++) {
	    if (Tcl_DictObjGet(interp, dictPtr, keyPtrPtr[i],
		    &valuePtr) != TCL_OK) {
		TRACE_ERROR(interp);
		Tcl_DecrRefCount(dictPtr);
		goto gotError;
	    }
	    varPtr = LOCAL(duiPtr->varIndices[i]);
	    while (TclIsVarLink(varPtr)) {
		varPtr = varPtr->value.linkPtr;
	    }
	    DECACHE_STACK_INFO();
	    if (valuePtr == NULL) {
		TclObjUnsetVar2(interp,
			localName(iPtr->varFramePtr, duiPtr->varIndices[i]),
			NULL, 0);
	    } else if (TclPtrSetVarIdx(interp, varPtr, NULL, NULL, NULL,
		    valuePtr, TCL_LEAVE_ERR_MSG,
		    duiPtr->varIndices[i]) == NULL) {
		CACHE_STACK_INFO();
		TRACE_ERROR(interp);
		Tcl_DecrRefCount(dictPtr);
		goto gotError;
	    }
	    CACHE_STACK_INFO();
	}
	TclDecrRefCount(dictPtr);
	TRACE_APPEND(("OK\n"));
	NEXT_INST_F(9, 0, 0);

    case INST_DICT_UPDATE_END:
	opnd = TclGetUInt4AtPtr(pc+1);
	opnd2 = TclGetUInt4AtPtr(pc+5);
	TRACE(("%u => ", opnd));
	varPtr = LOCAL(opnd);
	duiPtr = (DictUpdateInfo *)BA_AuxData_At(codePtr->auxData, opnd2)->clientData;
	while (TclIsVarLink(varPtr)) {
	    varPtr = varPtr->value.linkPtr;
	}
	if (TclIsVarDirectReadable(varPtr)) {
	    dictPtr = varPtr->value.objPtr;
	} else {
	    DECACHE_STACK_INFO();
	    dictPtr = TclPtrGetVarIdx(interp, varPtr, NULL, NULL, NULL, 0,
		    opnd);
	    CACHE_STACK_INFO();
	}
	if (dictPtr == NULL) {
	    TRACE_APPEND(("storage was unset\n"));
	    NEXT_INST_F(9, 1, 0);
	}
	if (Tcl_DictObjSize(interp, dictPtr, &length) != TCL_OK
		|| TclListObjGetElementsM(interp, OBJ_AT_TOS, &length,
			&keyPtrPtr) != TCL_OK) {
	    TRACE_ERROR(interp);
	    goto gotError;
	}
	allocdict = Tcl_IsShared(dictPtr);
	if (allocdict) {
	    dictPtr = Tcl_DuplicateObj(dictPtr);
	}
	if (length > 0) {
	    TclInvalidateStringRep(dictPtr);
	}
	for (i=0 ; i<length ; i++) {
	    Var *var2Ptr = LOCAL(duiPtr->varIndices[i]);

	    while (TclIsVarLink(var2Ptr)) {
		var2Ptr = var2Ptr->value.linkPtr;
	    }
	    if (TclIsVarDirectReadable(var2Ptr)) {
		valuePtr = var2Ptr->value.objPtr;
	    } else {
		DECACHE_STACK_INFO();
		valuePtr = TclPtrGetVarIdx(interp, var2Ptr, NULL, NULL, NULL,
			0, duiPtr->varIndices[i]);
		CACHE_STACK_INFO();
	    }
	    if (valuePtr == NULL) {
		Tcl_DictObjRemove(interp, dictPtr, keyPtrPtr[i]);
	    } else if (dictPtr == valuePtr) {
		Tcl_DictObjPut(interp, dictPtr, keyPtrPtr[i],
			Tcl_DuplicateObj(valuePtr));
	    } else {
		Tcl_DictObjPut(interp, dictPtr, keyPtrPtr[i], valuePtr);
	    }
	}
	if (TclIsVarDirectWritable(varPtr)) {
	    Tcl_IncrRefCount(dictPtr);
	    TclDecrRefCount(varPtr->value.objPtr);
	    varPtr->value.objPtr = dictPtr;
	} else {
	    DECACHE_STACK_INFO();
	    objResultPtr = TclPtrSetVarIdx(interp, varPtr, NULL, NULL, NULL,
		    dictPtr, TCL_LEAVE_ERR_MSG, opnd);
	    CACHE_STACK_INFO();
	    if (objResultPtr == NULL) {
		if (allocdict) {
		    TclDecrRefCount(dictPtr);
		}
		TRACE_ERROR(interp);
		goto gotError;
	    }
	}
	TRACE_APPEND(("written back\n"));
	NEXT_INST_F(9, 1, 0);

    case INST_DICT_EXPAND:
	dictPtr = OBJ_UNDER_TOS;
	listPtr = OBJ_AT_TOS;
	TRACE(("\"%.30s\" \"%.30s\" =>", O2S(dictPtr), O2S(listPtr)));
	if (TclListObjGetElementsM(interp, listPtr, &objc, &objv) != TCL_OK) {
	    TRACE_ERROR(interp);
	    goto gotError;
	}
	objResultPtr = TclDictWithInit(interp, dictPtr, objc, objv);
	if (objResultPtr == NULL) {
	    TRACE_ERROR(interp);
	    goto gotError;
	}
	TRACE_APPEND(("\"%.30s\"\n", O2S(objResultPtr)));
	NEXT_INST_F(1, 2, 1);

    case INST_DICT_RECOMBINE_STK:
	keysPtr = POP_OBJECT();
	varNamePtr = OBJ_UNDER_TOS;
	listPtr = OBJ_AT_TOS;
	TRACE(("\"%.30s\" \"%.30s\" \"%.30s\" => ",
		O2S(varNamePtr), O2S(valuePtr), O2S(keysPtr)));
	if (TclListObjGetElementsM(interp, listPtr, &objc, &objv) != TCL_OK) {
	    TRACE_ERROR(interp);
	    TclDecrRefCount(keysPtr);
	    goto gotError;
	}
	varPtr = TclObjLookupVarEx(interp, varNamePtr, NULL,
		TCL_LEAVE_ERR_MSG, "set", 1, 1, &arrayPtr);
	if (varPtr == NULL) {
	    TRACE_ERROR(interp);
	    TclDecrRefCount(keysPtr);
	    goto gotError;
	}
	DECACHE_STACK_INFO();
	result = TclDictWithFinish(interp, varPtr,arrayPtr,varNamePtr,NULL,-1,
		objc, objv, keysPtr);
	CACHE_STACK_INFO();
	TclDecrRefCount(keysPtr);
	if (result != TCL_OK) {
	    TRACE_ERROR(interp);
	    goto gotError;
	}
	TRACE_APPEND(("OK\n"));
	NEXT_INST_F(1, 2, 0);

    case INST_DICT_RECOMBINE_IMM:
	opnd = TclGetUInt4AtPtr(pc+1);
	listPtr = OBJ_UNDER_TOS;
	keysPtr = OBJ_AT_TOS;
	varPtr = LOCAL(opnd);
	TRACE(("%u <- \"%.30s\" \"%.30s\" => ", opnd, O2S(valuePtr),
		O2S(keysPtr)));
	if (TclListObjGetElementsM(interp, listPtr, &objc, &objv) != TCL_OK) {
	    TRACE_ERROR(interp);
	    goto gotError;
	}
	while (TclIsVarLink(varPtr)) {
	    varPtr = varPtr->value.linkPtr;
	}
	DECACHE_STACK_INFO();
	result = TclDictWithFinish(interp, varPtr, NULL, NULL, NULL, opnd,
		objc, objv, keysPtr);
	CACHE_STACK_INFO();
	if (result != TCL_OK) {
	    TRACE_ERROR(interp);
	    goto gotError;
	}
	TRACE_APPEND(("OK\n"));
	NEXT_INST_F(5, 2, 0);
    }
    break;

    /*
     *	   End of dictionary-related instructions.
     * -----------------------------------------------------------------
     */

    case INST_CLOCK_READ:
	{			/* Read the wall clock */
	    Tcl_WideInt wval;
	    Tcl_Time now;
	    switch (TclGetUInt1AtPtr(pc+1)) {
	    case 0:		/* clicks */
#ifdef TCL_WIDE_CLICKS
		wval = TclpGetWideClicks();
#else
		wval = (Tcl_WideInt)TclpGetClicks();
#endif
		break;
	    case 1:		/* microseconds */
		Tcl_GetTime(&now);
		wval = (Tcl_WideInt)now.sec * 1000000 + now.usec;
		break;
	    case 2:		/* milliseconds */
		Tcl_GetTime(&now);
		wval = (Tcl_WideInt)now.sec * 1000 + now.usec / 1000;
		break;
	    case 3:		/* seconds */
		Tcl_GetTime(&now);
		wval = (Tcl_WideInt)now.sec;
		break;
	    default:
		Tcl_Panic("clockRead instruction with unknown clock#");
	    }
	    TclNewIntObj(objResultPtr, wval);
	    TRACE_WITH_OBJ(("=> "), objResultPtr);
	    NEXT_INST_F(2, 0, 1);
	}
	break;

    default:
	Tcl_Panic("TclNRExecuteByteCode: unrecognized opCode %u", *pc);
    } /* end of switch on opCode */

    /*
     * Block for variables needed to process exception returns.
     */

    {
	ExceptionRange *rangePtr;
				/* Points to closest loop or catch exception
				 * range enclosing the pc. Used by various
				 * instructions and processCatch to process
				 * break, continue, and errors. */
	const char *bytes;

	/*
	 * An external evaluation (INST_INVOKE or INST_EVAL) returned
	 * something different from TCL_OK, or else INST_BREAK or
	 * INST_CONTINUE were called.
	 */

    processExceptionReturn:
#ifdef TCL_COMPILE_DEBUG
	switch (*pc) {
	case INST_INVOKE_STK1:
	    opnd = TclGetUInt1AtPtr(pc+1);
	    TRACE(("%u => ... after \"%.20s\": ", opnd, cmdNameBuf));
	    break;
	case INST_INVOKE_STK4:
	    opnd = TclGetUInt4AtPtr(pc+1);
	    TRACE(("%u => ... after \"%.20s\": ", opnd, cmdNameBuf));
	    break;
	case INST_EVAL_STK:
	    /*
	     * Note that the object at stacktop has to be used before doing
	     * the cleanup.
	     */

	    TRACE(("\"%.30s\" => ", O2S(OBJ_AT_TOS)));
	    break;
	default:
	    TRACE(("=> "));
	}
#endif
	if ((result == TCL_CONTINUE) || (result == TCL_BREAK)) {
	    rangePtr = GetExceptRangeForPc(pc, result, codePtr);
	    if (rangePtr == NULL) {
		TRACE_APPEND(("no encl. loop or catch, returning %s\n",
			StringForResultCode(result)));
		goto abnormalReturn;
	    }
	    if (rangePtr->type == CATCH_EXCEPTION_RANGE) {
		TRACE_APPEND(("%s ...\n", StringForResultCode(result)));
		goto processCatch;
	    }
	    while (cleanup--) {
		valuePtr = POP_OBJECT();
		TclDecrRefCount(valuePtr);
	    }
	    if (result == TCL_BREAK) {
		result = TCL_OK;
		pc = (codePtr->codeStart + rangePtr->breakOffset);
		TRACE_APPEND(("%s, range at %" TCL_Z_MODIFIER "u, new pc %" TCL_Z_MODIFIER "u\n",
			StringForResultCode(result),
			rangePtr->codeOffset, rangePtr->breakOffset));
		NEXT_INST_F(0, 0, 0);
	    }
	    if (rangePtr->continueOffset == TCL_INDEX_NONE) {
		TRACE_APPEND(("%s, loop w/o continue, checking for catch\n",
			StringForResultCode(result)));
		goto checkForCatch;
	    }
	    result = TCL_OK;
	    pc = (codePtr->codeStart + rangePtr->continueOffset);
	    TRACE_APPEND(("%s, range at %" TCL_Z_MODIFIER "u, new pc %" TCL_Z_MODIFIER "u\n",
		    StringForResultCode(result),
		    rangePtr->codeOffset, rangePtr->continueOffset));
	    NEXT_INST_F(0, 0, 0);
	}
#ifdef TCL_COMPILE_DEBUG
	if (traceInstructions) {
	    objPtr = Tcl_GetObjResult(interp);
	    if ((result != TCL_ERROR) && (result != TCL_RETURN)) {
		TRACE_APPEND(("OTHER RETURN CODE %d, result=\"%.30s\"\n ",
			result, O2S(objPtr)));
	    } else {
		TRACE_APPEND(("%s, result=\"%.30s\"\n",
			StringForResultCode(result), O2S(objPtr)));
	    }
	}
#endif
	goto checkForCatch;

	/*
	 * Division by zero in an expression. Control only reaches this point
	 * by "goto divideByZero".
	 */

    divideByZero:
	Tcl_SetObjResult(interp, Tcl_NewStringObj("divide by zero", -1));
	DECACHE_STACK_INFO();
	Tcl_SetErrorCode(interp, "ARITH", "DIVZERO", "divide by zero", NULL);
	CACHE_STACK_INFO();
	goto gotError;

    outOfMemory:
	Tcl_SetObjResult(interp, Tcl_NewStringObj("out of memory", -1));
	DECACHE_STACK_INFO();
	Tcl_SetErrorCode(interp, "ARITH", "OUTOFMEMORY", "out of memory", NULL);
	CACHE_STACK_INFO();
	goto gotError;

	/*
	 * Exponentiation of zero by negative number in an expression. Control
	 * only reaches this point by "goto exponOfZero".
	 */

    exponOfZero:
	Tcl_SetObjResult(interp, Tcl_NewStringObj(
		"exponentiation of zero by negative power", -1));
	DECACHE_STACK_INFO();
	Tcl_SetErrorCode(interp, "ARITH", "DOMAIN",
		"exponentiation of zero by negative power", NULL);
	CACHE_STACK_INFO();

	/*
	 * Almost all error paths feed through here rather than assigning to
	 * result themselves (for a small but consistent saving).
	 */

    gotError:
	result = TCL_ERROR;

	/*
	 * Execution has generated an "exception" such as TCL_ERROR. If the
	 * exception is an error, record information about what was being
	 * executed when the error occurred. Find the closest enclosing catch
	 * range, if any. If no enclosing catch range is found, stop execution
	 * and return the "exception" code.
	 */

    checkForCatch:
	if (iPtr->execEnvPtr->rewind) {
	    goto abnormalReturn;
	}
	if ((result == TCL_ERROR) && !(iPtr->flags & ERR_ALREADY_LOGGED)) {
	    const unsigned char *pcBeg;
	    size_t xxx1length;

	    bytes = GetSrcInfoForPc(pc, codePtr, &xxx1length, &pcBeg, NULL);
	    DECACHE_STACK_INFO();
	    TclLogCommandInfo(interp, codePtr->source, bytes,
		    bytes ? xxx1length : 0, pcBeg, tosPtr);
	    CACHE_STACK_INFO();
	}
	iPtr->flags &= ~ERR_ALREADY_LOGGED;

	/*
	 * Clear all expansions that may have started after the last
	 * INST_BEGIN_CATCH.
	 */

	while (auxObjList) {
	    if ((catchTop != initCatchTop)
		    && (*catchTop > (ptrdiff_t)
			auxObjList->internalRep.twoPtrValue.ptr2)) {
		break;
	    }
	    POP_TAUX_OBJ();
	}

	/*
	 * We must not catch if the script in progress has been canceled with
	 * the TCL_CANCEL_UNWIND flag. Instead, it blows outwards until we
	 * either hit another interpreter (presumably where the script in
	 * progress has not been canceled) or we get to the top-level. We do
	 * NOT modify the interpreter result here because we know it will
	 * already be set prior to vectoring down to this point in the code.
	 */

	if (TclCanceled(iPtr) && (Tcl_Canceled(interp, 0) == TCL_ERROR)) {
#ifdef TCL_COMPILE_DEBUG
	    if (traceInstructions) {
		fprintf(stdout, "   ... cancel with unwind, returning %s\n",
			StringForResultCode(result));
	    }
#endif
	    goto abnormalReturn;
	}

	/*
	 * We must not catch an exceeded limit. Instead, it blows outwards
	 * until we either hit another interpreter (presumably where the limit
	 * is not exceeded) or we get to the top-level.
	 */

	if (TclLimitExceeded(iPtr->limit)) {
#ifdef TCL_COMPILE_DEBUG
	    if (traceInstructions) {
		fprintf(stdout, "   ... limit exceeded, returning %s\n",
			StringForResultCode(result));
	    }
#endif
	    goto abnormalReturn;
	}
	if (catchTop == initCatchTop) {
#ifdef TCL_COMPILE_DEBUG
	    if (traceInstructions) {
		fprintf(stdout, "   ... no enclosing catch, returning %s\n",
			StringForResultCode(result));
	    }
#endif
	    goto abnormalReturn;
	}
	rangePtr = GetExceptRangeForPc(pc, TCL_ERROR, codePtr);
	if (rangePtr == NULL) {
	    /*
	     * This is only possible when compiling a [catch] that sends its
	     * script to INST_EVAL. Cannot correct the compiler without
	     * breaking compat with previous .tbc compiled scripts.
	     */

#ifdef TCL_COMPILE_DEBUG
	    if (traceInstructions) {
		fprintf(stdout, "   ... no enclosing catch, returning %s\n",
			StringForResultCode(result));
	    }
#endif
	    goto abnormalReturn;
	}

	/*
	 * A catch exception range (rangePtr) was found to handle an
	 * "exception". It was found either by checkForCatch just above or by
	 * an instruction during break, continue, or error processing. Jump to
	 * its catchOffset after unwinding the operand stack to the depth it
	 * had when starting to execute the range's catch command.
	 */

    processCatch:
	while (CURR_DEPTH > *catchTop) {
	    valuePtr = POP_OBJECT();
	    TclDecrRefCount(valuePtr);
	}
#ifdef TCL_COMPILE_DEBUG
	if (traceInstructions) {
	    fprintf(stdout, "  ... found catch at %" TCL_Z_MODIFIER "u, catchTop=%d, "
		    "unwound to %ld, new pc %" TCL_Z_MODIFIER "u\n",
		    rangePtr->codeOffset, (int) (catchTop - initCatchTop - 1),
		    (long)*catchTop, rangePtr->catchOffset);
	}
#endif
	pc = (codePtr->codeStart + rangePtr->catchOffset);
	NEXT_INST_F(0, 0, 0);	/* Restart the execution loop at pc. */

	/*
	 * end of infinite loop dispatching on instructions.
	 */

	/*
	 * Done or abnormal return code. Restore the stack to state it had when
	 * starting to execute the ByteCode. Panic if the stack is below the
	 * initial level.
	 */

    abnormalReturn:
	TCL_DTRACE_INST_LAST();

	/*
	 * Clear all expansions and same-level NR calls.
	 *
	 * Note that expansion markers have a NULL type; avoid removing other
	 * markers.
	 */

	while (auxObjList) {
	    POP_TAUX_OBJ();
	}
	while (tosPtr > initTosPtr) {
	    objPtr = POP_OBJECT();
	    Tcl_DecrRefCount(objPtr);
	}

	if (tosPtr < initTosPtr) {
	    fprintf(stderr,
		    "\nTclNRExecuteByteCode: abnormal return at pc %" TCL_Z_MODIFIER "u: "
		    "stack top %d < entry stack top %d\n",
		    (size_t)(pc - codePtr->codeStart),
		    (int) CURR_DEPTH, 0);
	    Tcl_Panic("TclNRExecuteByteCode execution failure: end stack top < start stack top");
	}
	CLANG_ASSERT(bcFramePtr);
    }

    iPtr->cmdFramePtr = bcFramePtr->nextPtr;
    TclReleaseByteCode(codePtr);
    TclStackFree(interp, TD);	/* free my stack */

    return result;

    /*
     * INST_START_CMD failure case removed where it doesn't bother that much
     *
     * Remark that if the interpreter is marked for deletion its
     * compileEpoch is modified, so that the epoch check also verifies
     * that the interp is not deleted. If no outside call has been made
     * since the last check, it is safe to omit the check.

     * case INST_START_CMD:
     */

	instStartCmdFailed:
	{
	    const char *bytes;
	    size_t xxx1length;

	    xxx1length = 0;

	    if (TclInterpReady(interp) == TCL_ERROR) {
		goto gotError;
	    }

	    /*
	     * We used to switch to direct eval; for NRE-awareness we now
	     * compile and eval the command so that this evaluation does not
	     * add a new TEBC instance. Bug [2910748], bug [fa6bf38d07]
	     *
	     * TODO: recompile, search this command and eval a code starting from,
	     * so that this evaluation does not add a new TEBC instance without
	     * NRE-trampoline.
	     */

	    codePtr->flags |= TCL_BYTECODE_RECOMPILE;
	    bytes = GetSrcInfoForPc(pc, codePtr, &xxx1length, NULL, NULL);
	    opnd = TclGetUInt4AtPtr(pc+1);
	    pc += (opnd-1);
	    assert(bytes);
	    PUSH_OBJECT(Tcl_NewStringObj(bytes, xxx1length));
	    goto instEvalStk;
	}
}

#undef codePtr
#undef iPtr
#undef bcFramePtr
#undef initCatchTop
#undef initTosPtr
#undef auxObjList
#undef catchTop
#undef TCONST
#undef esPtr

static int
FinalizeOONext(
    void *data[],
    Tcl_Interp *interp,
    int result)
{
    Interp *iPtr = (Interp *) interp;
    CallContext *contextPtr = (CallContext *)data[1];

    /*
     * Reset the variable lookup frame.
     */

    iPtr->varFramePtr = (CallFrame *)data[0];

    /*
     * Restore the call chain context index as we've finished the inner invoke
     * and want to operate in the outer context again.
     */

    contextPtr->index = PTR2INT(data[2]);
    contextPtr->skip = PTR2INT(data[3]);
    contextPtr->oPtr->flags &= ~FILTER_HANDLING;
    return result;
}

static int
FinalizeOONextFilter(
    void *data[],
    Tcl_Interp *interp,
    int result)
{
    Interp *iPtr = (Interp *) interp;
    CallContext *contextPtr = (CallContext *)data[1];

    /*
     * Reset the variable lookup frame.
     */

    iPtr->varFramePtr = (CallFrame *)data[0];

    /*
     * Restore the call chain context index as we've finished the inner invoke
     * and want to operate in the outer context again.
     */

    contextPtr->index = PTR2INT(data[2]);
    contextPtr->skip = PTR2INT(data[3]);
    contextPtr->oPtr->flags |= FILTER_HANDLING;
    return result;
}

/*
 * WidePwrSmallExpon --
 *
 * Helper to calculate small powers of integers whose result is wide.
 */
static inline Tcl_WideInt
WidePwrSmallExpon(Tcl_WideInt w1, long exponent) {

    Tcl_WideInt wResult;

    wResult = w1 * w1;		/* b**2 */
    switch (exponent) {
    case 2:
	break;
    case 3:
	wResult *= w1;		/* b**3 */
	break;
    case 4:
	wResult *= wResult;	/* b**4 */
	break;
    case 5:
	wResult *= wResult;	/* b**4 */
	wResult *= w1;		/* b**5 */
	break;
    case 6:
	wResult *= w1;		/* b**3 */
	wResult *= wResult;	/* b**6 */
	break;
    case 7:
	wResult *= w1;		/* b**3 */
	wResult *= wResult;	/* b**6 */
	wResult *= w1;		/* b**7 */
	break;
    case 8:
	wResult *= wResult;	/* b**4 */
	wResult *= wResult;	/* b**8 */
	break;
    case 9:
	wResult *= wResult;	/* b**4 */
	wResult *= wResult;	/* b**8 */
	wResult *= w1;		/* b**9 */
	break;
    case 10:
	wResult *= wResult;	/* b**4 */
	wResult *= w1;		/* b**5 */
	wResult *= wResult;	/* b**10 */
	break;
    case 11:
	wResult *= wResult;	/* b**4 */
	wResult *= w1;		/* b**5 */
	wResult *= wResult;	/* b**10 */
	wResult *= w1;		/* b**11 */
	break;
    case 12:
	wResult *= w1;		/* b**3 */
	wResult *= wResult;	/* b**6 */
	wResult *= wResult;	/* b**12 */
	break;
    case 13:
	wResult *= w1;		/* b**3 */
	wResult *= wResult;	/* b**6 */
	wResult *= wResult;	/* b**12 */
	wResult *= w1;		/* b**13 */
	break;
    case 14:
	wResult *= w1;		/* b**3 */
	wResult *= wResult;	/* b**6 */
	wResult *= w1;		/* b**7 */
	wResult *= wResult;	/* b**14 */
	break;
    case 15:
	wResult *= w1;		/* b**3 */
	wResult *= wResult;	/* b**6 */
	wResult *= w1;		/* b**7 */
	wResult *= wResult;	/* b**14 */
	wResult *= w1;		/* b**15 */
	break;
    case 16:
	wResult *= wResult;	/* b**4 */
	wResult *= wResult;	/* b**8 */
	wResult *= wResult;	/* b**16 */
	break;
    }
    return wResult;
}
/*
 *----------------------------------------------------------------------
 *
 * ExecuteExtendedBinaryMathOp, ExecuteExtendedUnaryMathOp --
 *
 *	These functions do advanced math for binary and unary operators
 *	respectively, so that the main TEBC code does not bear the cost of
 *	them.
 *
 * Results:
 *	A Tcl_Obj* result, or a NULL (in which case valuePtr is updated to
 *	hold the result value), or one of the special flag values
 *	GENERAL_ARITHMETIC_ERROR, EXPONENT_OF_ZERO or DIVIDED_BY_ZERO. The
 *	latter two signify a zero value raised to a negative power or a value
 *	divided by zero, respectively. With GENERAL_ARITHMETIC_ERROR, all
 *	error information will have already been reported in the interpreter
 *	result.
 *
 * Side effects:
 *	May update the Tcl_Obj indicated valuePtr if it is unshared. Will
 *	return a NULL when that happens.
 *
 *----------------------------------------------------------------------
 */

static Tcl_Obj *
ExecuteExtendedBinaryMathOp(
    Tcl_Interp *interp,		/* Where to report errors. */
    int opcode,			/* What operation to perform. */
    Tcl_Obj **constants,	/* The execution environment's constants. */
    Tcl_Obj *valuePtr,		/* The first operand on the stack. */
    Tcl_Obj *value2Ptr)		/* The second operand on the stack. */
{
#define WIDE_RESULT(w) \
    if (Tcl_IsShared(valuePtr)) {		\
	return Tcl_NewWideIntObj(w);		\
    } else {					\
	TclSetIntObj(valuePtr, (w));		\
	return NULL;				\
    }
#define BIG_RESULT(b) \
    if (Tcl_IsShared(valuePtr)) {		\
	return Tcl_NewBignumObj(b);		\
    } else {					\
	Tcl_SetBignumObj(valuePtr, (b));		\
	return NULL;				\
    }
#define DOUBLE_RESULT(d) \
    if (Tcl_IsShared(valuePtr)) {		\
	TclNewDoubleObj(objResultPtr, (d));	\
	return objResultPtr;			\
    } else {					\
	Tcl_SetDoubleObj(valuePtr, (d));	\
	return NULL;				\
    }

    int type1, type2;
    void *ptr1, *ptr2;
    double d1, d2, dResult;
    Tcl_WideInt w1, w2, wResult;
    mp_int big1, big2, bigResult, bigRemainder;
    Tcl_Obj *objResultPtr;
    int invalid, zero;
    long shift;
	mp_err err;

    (void) GetNumberFromObj(NULL, valuePtr, &ptr1, &type1);
    (void) GetNumberFromObj(NULL, value2Ptr, &ptr2, &type2);

    switch (opcode) {
    case INST_MOD:
	/* TODO: Attempts to re-use unshared operands on stack */

	w2 = 0;			/* silence gcc warning */
	if (type2 == TCL_NUMBER_INT) {
	    w2 = *((const Tcl_WideInt *)ptr2);
	    if (w2 == 0) {
		return DIVIDED_BY_ZERO;
	    }
	    if ((w2 == 1) || (w2 == -1)) {
		/*
		 * Div. by |1| always yields remainder of 0.
		 */

		return constants[0];
	    }
	}
	if (type1 == TCL_NUMBER_INT) {
	    w1 = *((const Tcl_WideInt *)ptr1);

	    if (w1 == 0) {
		/*
		 * 0 % (non-zero) always yields remainder of 0.
		 */

		return constants[0];
	    }
	    if (type2 == TCL_NUMBER_INT) {
		Tcl_WideInt wQuotient, wRemainder;
		w2 = *((const Tcl_WideInt *)ptr2);
		wQuotient = w1 / w2;

		/*
		 * Force Tcl's integer division rules.
		 * TODO: examine for logic simplification
		 */

		if (((wQuotient < 0)
			|| ((wQuotient == 0)
			&& ((w1 < 0 && w2 > 0)
			|| (w1 > 0 && w2 < 0))))
			&& (wQuotient * w2 != w1)) {
		    wQuotient -= 1;
		}
		wRemainder = (Tcl_WideInt)((Tcl_WideUInt)w1 -
			(Tcl_WideUInt)w2*(Tcl_WideUInt)wQuotient);
		WIDE_RESULT(wRemainder);
	    }

	    Tcl_TakeBignumFromObj(NULL, value2Ptr, &big2);

	    /* TODO: internals intrusion */
	    if ((w1 > ((Tcl_WideInt)0)) ^ !mp_isneg(&big2)) {
		/*
		 * Arguments are opposite sign; remainder is sum.
		 */

		err = mp_init_i64(&big1, w1);
		if (err == MP_OKAY) {
		    err = mp_add(&big2, &big1, &big2);
		    mp_clear(&big1);
		}
		if (err != MP_OKAY) {
		    return OUT_OF_MEMORY;
		}
		BIG_RESULT(&big2);
	    }

	    /*
	     * Arguments are same sign; remainder is first operand.
	     */

	    mp_clear(&big2);
	    return NULL;
	}
	Tcl_GetBignumFromObj(NULL, valuePtr, &big1);
	Tcl_GetBignumFromObj(NULL, value2Ptr, &big2);
	err = mp_init_multi(&bigResult, &bigRemainder, NULL);
	if (err == MP_OKAY) {
	    err = mp_div(&big1, &big2, &bigResult, &bigRemainder);
	}
	if ((err == MP_OKAY) && !mp_iszero(&bigRemainder) && (bigRemainder.sign != big2.sign)) {
	    /*
	     * Convert to Tcl's integer division rules.
	     */

	    if ((mp_sub_d(&bigResult, 1, &bigResult) != MP_OKAY)
		    || (mp_add(&bigRemainder, &big2, &bigRemainder) != MP_OKAY)) {
		return OUT_OF_MEMORY;
	    }
	}
	err = mp_copy(&bigRemainder, &bigResult);
	mp_clear(&bigRemainder);
	mp_clear(&big1);
	mp_clear(&big2);
	if (err != MP_OKAY) {
	    return OUT_OF_MEMORY;
	}
	BIG_RESULT(&bigResult);

    case INST_LSHIFT:
    case INST_RSHIFT: {
	/*
	 * Reject negative shift argument.
	 */

	switch (type2) {
	case TCL_NUMBER_INT:
	    invalid = (*((const Tcl_WideInt *)ptr2) < 0);
	    break;
	case TCL_NUMBER_BIG:
	    Tcl_TakeBignumFromObj(NULL, value2Ptr, &big2);
	    invalid = mp_isneg(&big2);
	    mp_clear(&big2);
	    break;
	default:
	    /* Unused, here to silence compiler warning */
	    invalid = 0;
	}
	if (invalid) {
	    Tcl_SetObjResult(interp, Tcl_NewStringObj(
		    "negative shift argument", -1));
	    return GENERAL_ARITHMETIC_ERROR;
	}

	/*
	 * Zero shifted any number of bits is still zero.
	 */

	if ((type1==TCL_NUMBER_INT) && (*((const Tcl_WideInt *)ptr1) == 0)) {
	    return constants[0];
	}

	if (opcode == INST_LSHIFT) {
	    /*
	     * Large left shifts create integer overflow.
	     *
	     * BEWARE! Can't use Tcl_GetIntFromObj() here because that
	     * converts values in the (unsigned) range to their signed int
	     * counterparts, leading to incorrect results.
	     */

	    if ((type2 != TCL_NUMBER_INT)
		    || (*((const Tcl_WideInt *)ptr2) > INT_MAX)) {
		/*
		 * Technically, we could hold the value (1 << (INT_MAX+1)) in
		 * an mp_int, but since we're using mp_mul_2d() to do the
		 * work, and it takes only an int argument, that's a good
		 * place to draw the line.
		 */

		Tcl_SetObjResult(interp, Tcl_NewStringObj(
			"integer value too large to represent", -1));
		return GENERAL_ARITHMETIC_ERROR;
	    }
	    shift = (int)(*((const Tcl_WideInt *)ptr2));

	    /*
	     * Handle shifts within the native wide range.
	     */

	    if ((type1 == TCL_NUMBER_INT)
		    && ((size_t)shift < CHAR_BIT*sizeof(Tcl_WideInt))) {
		w1 = *((const Tcl_WideInt *)ptr1);
		if (!((w1>0 ? w1 : ~w1)
			& -(((Tcl_WideUInt)1)
			<< (CHAR_BIT*sizeof(Tcl_WideInt) - 1 - shift)))) {
		    WIDE_RESULT((Tcl_WideUInt)w1 << shift);
		}
	    }
	} else {
	    /*
	     * Quickly force large right shifts to 0 or -1.
	     */

	    if ((type2 != TCL_NUMBER_INT)
		    || (*(const Tcl_WideInt *)ptr2 > INT_MAX)) {
		/*
		 * Again, technically, the value to be shifted could be an
		 * mp_int so huge that a right shift by (INT_MAX+1) bits could
		 * not take us to the result of 0 or -1, but since we're using
		 * mp_div_2d to do the work, and it takes only an int
		 * argument, we draw the line there.
		 */

		switch (type1) {
		case TCL_NUMBER_INT:
		    zero = (*(const Tcl_WideInt *)ptr1 > 0);
		    break;
		case TCL_NUMBER_BIG:
		    Tcl_TakeBignumFromObj(NULL, valuePtr, &big1);
		    zero = !mp_isneg(&big1);
		    mp_clear(&big1);
		    break;
		default:
		    /* Unused, here to silence compiler warning. */
		    zero = 0;
		}
		if (zero) {
		    return constants[0];
		}
		WIDE_RESULT(-1);
	    }
	    shift = (int)(*(const Tcl_WideInt *)ptr2);

	    /*
	     * Handle shifts within the native wide range.
	     */

	    if (type1 == TCL_NUMBER_INT) {
		w1 = *(const Tcl_WideInt *)ptr1;
		if ((size_t)shift >= CHAR_BIT*sizeof(Tcl_WideInt)) {
		    if (w1 >= 0) {
			return constants[0];
		    }
		    WIDE_RESULT(-1);
		}
		WIDE_RESULT(w1 >> shift);
	    }
	}

	Tcl_TakeBignumFromObj(NULL, valuePtr, &big1);

	err = mp_init(&bigResult);
	if (err == MP_OKAY) {
	    if (opcode == INST_LSHIFT) {
		err = mp_mul_2d(&big1, shift, &bigResult);
	    } else {
		err = mp_signed_rsh(&big1, shift, &bigResult);
	    }
	}
	if (err != MP_OKAY) {
	    return OUT_OF_MEMORY;
	}
	mp_clear(&big1);
	BIG_RESULT(&bigResult);
    }

    case INST_BITOR:
    case INST_BITXOR:
    case INST_BITAND:
	if ((type1 != TCL_NUMBER_INT) || (type2 != TCL_NUMBER_INT)) {
	    Tcl_TakeBignumFromObj(NULL, valuePtr, &big1);
	    Tcl_TakeBignumFromObj(NULL, value2Ptr, &big2);

	    err = mp_init(&bigResult);

	    if (err == MP_OKAY) {
		switch (opcode) {
		case INST_BITAND:
		    err = mp_and(&big1, &big2, &bigResult);
		    break;

		case INST_BITOR:
		    err = mp_or(&big1, &big2, &bigResult);
		    break;

		case INST_BITXOR:
		    err = mp_xor(&big1, &big2, &bigResult);
		    break;
		}
	    }
	    if (err != MP_OKAY) {
		return OUT_OF_MEMORY;
	    }

	    mp_clear(&big1);
	    mp_clear(&big2);
	    BIG_RESULT(&bigResult);
	}

	w1 = *((const Tcl_WideInt *)ptr1);
	w2 = *((const Tcl_WideInt *)ptr2);

	switch (opcode) {
	case INST_BITAND:
	    wResult = w1 & w2;
	    break;
	case INST_BITOR:
	    wResult = w1 | w2;
	    break;
	case INST_BITXOR:
	    wResult = w1 ^ w2;
	    break;
	default:
	    /* Unused, here to silence compiler warning. */
	    wResult = 0;
	}
	WIDE_RESULT(wResult);

    case INST_EXPON: {
	int oddExponent = 0, negativeExponent = 0;
	unsigned short base;

	if ((type1 == TCL_NUMBER_DOUBLE) || (type2 == TCL_NUMBER_DOUBLE)) {
	    Tcl_GetDoubleFromObj(NULL, valuePtr, &d1);
	    Tcl_GetDoubleFromObj(NULL, value2Ptr, &d2);

	    if (d1==0.0 && d2<0.0) {
		return EXPONENT_OF_ZERO;
	    }
	    dResult = pow(d1, d2);
	    goto doubleResult;
	}
	w1 = w2 = 0; /* to silence compiler warning (maybe-uninitialized) */
	if (type2 == TCL_NUMBER_INT) {
	    w2 = *((const Tcl_WideInt *) ptr2);
	    if (w2 == 0) {
		/*
		 * Anything to the zero power is 1.
		 */

		return constants[1];
	    } else if (w2 == 1) {
		/*
		 * Anything to the first power is itself
		 */

		return NULL;
	    }

	    negativeExponent = (w2 < 0);
	    oddExponent = (int)w2 & 1;
	} else {
	    Tcl_TakeBignumFromObj(NULL, value2Ptr, &big2);
	    negativeExponent = mp_isneg(&big2);
	    err = mp_mod_2d(&big2, 1, &big2);
	    oddExponent = (err == MP_OKAY) && !mp_iszero(&big2);
	    mp_clear(&big2);
	}

	if (type1 == TCL_NUMBER_INT) {
	    w1 = *((const Tcl_WideInt *)ptr1);

	    if (negativeExponent) {
		switch (w1) {
		case 0:
		    /*
		     * Zero to a negative power is div by zero error.
		     */

		    return EXPONENT_OF_ZERO;
		case -1:
		    if (oddExponent) {
			WIDE_RESULT(-1);
		    }
		    /* fallthrough */
		case 1:
		    /*
		     * 1 to any power is 1.
		     */

		    return constants[1];
		}
	    }
	}
	if (negativeExponent) {

	    /*
	     * Integers with magnitude greater than 1 raise to a negative
	     * power yield the answer zero (see TIP 123).
	     */
	    return constants[0];
	}

	if (type1 != TCL_NUMBER_INT) {
	    goto overflowExpon;
	}

	switch (w1) {
	    case 0:
		/*
		 * Zero to a positive power is zero.
		 */

		return constants[0];
	    case 1:
		/*
		 * 1 to any power is 1.
		 */

		return constants[1];
	    case -1:
		if (!oddExponent) {
		    return constants[1];
		}
		WIDE_RESULT(-1);
	}

	/*
	 * We refuse to accept exponent arguments that exceed one mp_digit
	 * which means the max exponent value is 2**28-1 = 0x0FFFFFFF =
	 * 268435455, which fits into a signed 32 bit int which is within the
	 * range of the long int type. This means any numeric Tcl_Obj value
	 * not using TCL_NUMBER_INT type must hold a value larger than we
	 * accept.
	 */

	if (type2 != TCL_NUMBER_INT) {
	    Tcl_SetObjResult(interp, Tcl_NewStringObj(
		    "exponent too large", -1));
	    return GENERAL_ARITHMETIC_ERROR;
	}

	/* From here (up to overflowExpon) w1 and exponent w2 are wide-int's. */
	assert(type1 == TCL_NUMBER_INT && type2 == TCL_NUMBER_INT);

	if (w1 == 2) {
	    /*
	     * Reduce small powers of 2 to shifts.
	     */

	    if ((Tcl_WideUInt)w2 < (Tcl_WideUInt)CHAR_BIT*sizeof(Tcl_WideInt) - 1) {
		WIDE_RESULT(((Tcl_WideInt)1) << (int)w2);
	    }
	    goto overflowExpon;
	}
	if (w1 == -2) {
	    int signum = oddExponent ? -1 : 1;

	    /*
	     * Reduce small powers of 2 to shifts.
	     */

	    if ((Tcl_WideUInt)w2 < CHAR_BIT * sizeof(Tcl_WideInt) - 1) {
		WIDE_RESULT(signum * (((Tcl_WideInt)1) << (int) w2));
	    }
	    goto overflowExpon;
	}
	if (w2 - 2 < (long)MaxBase64Size
		&& w1 <=  MaxBase64[w2 - 2]
		&& w1 >= -MaxBase64[w2 - 2]) {
	    /*
	     * Small powers of integers whose result is wide.
	     */
	    wResult = WidePwrSmallExpon(w1, (long)w2);

	    WIDE_RESULT(wResult);
	}

	/*
	 * Handle cases of powers > 16 that still fit in a 64-bit word by
	 * doing table lookup.
	 */

	if (w1 - 3 >= 0 && w1 - 2 < (long)Exp64IndexSize
		&& w2 - 2 < (long)(Exp64ValueSize + MaxBase64Size)) {
	    base = Exp64Index[w1 - 3]
		    + (unsigned short) (w2 - 2 - MaxBase64Size);
	    if (base < Exp64Index[w1 - 2]) {
		/*
		 * 64-bit number raised to intermediate power, done by
		 * table lookup.
		 */

		WIDE_RESULT(Exp64Value[base]);
	    }
	}

	if (-w1 - 3 >= 0 && -w1 - 2 < (long)Exp64IndexSize
		&& w2 - 2 < (long)(Exp64ValueSize + MaxBase64Size)) {
	    base = Exp64Index[-w1 - 3]
		    + (unsigned short) (w2 - 2 - MaxBase64Size);
	    if (base < Exp64Index[-w1 - 2]) {
		/*
		 * 64-bit number raised to intermediate power, done by
		 * table lookup.
		 */

		wResult = oddExponent ? -Exp64Value[base] : Exp64Value[base];
		WIDE_RESULT(wResult);
	    }
	}

    overflowExpon:

	if ((TclGetWideIntFromObj(NULL, value2Ptr, &w2) != TCL_OK)
		|| (value2Ptr->typePtr != &tclIntType)
		|| (Tcl_WideUInt)w2 >= (1<<28)) {
	    Tcl_SetObjResult(interp, Tcl_NewStringObj(
		    "exponent too large", -1));
	    return GENERAL_ARITHMETIC_ERROR;
	}
	Tcl_TakeBignumFromObj(NULL, valuePtr, &big1);
	err = mp_init(&bigResult);
	if (err == MP_OKAY) {
	    err = mp_expt_u32(&big1, (unsigned int)w2, &bigResult);
	}
	if (err != MP_OKAY) {
	    return OUT_OF_MEMORY;
	}
	mp_clear(&big1);
	BIG_RESULT(&bigResult);
    }

    case INST_ADD:
    case INST_SUB:
    case INST_MULT:
    case INST_DIV:
	if ((type1 == TCL_NUMBER_DOUBLE) || (type2 == TCL_NUMBER_DOUBLE)) {
	    /*
	     * At least one of the values is floating-point, so perform
	     * floating point calculations.
	     */

	    Tcl_GetDoubleFromObj(NULL, valuePtr, &d1);
	    Tcl_GetDoubleFromObj(NULL, value2Ptr, &d2);

	    switch (opcode) {
	    case INST_ADD:
		dResult = d1 + d2;
		break;
	    case INST_SUB:
		dResult = d1 - d2;
		break;
	    case INST_MULT:
		dResult = d1 * d2;
		break;
	    case INST_DIV:
#ifndef IEEE_FLOATING_POINT
		if (d2 == 0.0) {
		    return DIVIDED_BY_ZERO;
		}
#endif
		/*
		 * We presume that we are running with zero-divide unmasked if
		 * we're on an IEEE box. Otherwise, this statement might cause
		 * demons to fly out our noses.
		 */

		dResult = d1 / d2;
		break;
	    default:
		/* Unused, here to silence compiler warning. */
		dResult = 0;
	    }

	doubleResult:
#ifndef ACCEPT_NAN
	    /*
	     * Check now for IEEE floating-point error.
	     */

	    if (isnan(dResult)) {
		TclExprFloatError(interp, dResult);
		return GENERAL_ARITHMETIC_ERROR;
	    }
#endif
	    DOUBLE_RESULT(dResult);
	}
	if ((type1 == TCL_NUMBER_INT) && (type2 == TCL_NUMBER_INT)) {
	    w1 = *((const Tcl_WideInt *)ptr1);
	    w2 = *((const Tcl_WideInt *)ptr2);

	    switch (opcode) {
	    case INST_ADD:
		wResult = (Tcl_WideInt)((Tcl_WideUInt)w1 + (Tcl_WideUInt)w2);
		if ((type1 == TCL_NUMBER_INT) || (type2 == TCL_NUMBER_INT))
		{
		    /*
		     * Check for overflow.
		     */

		    if (Overflowing(w1, w2, wResult)) {
			goto overflowBasic;
		    }
		}
		break;

	    case INST_SUB:
		wResult = (Tcl_WideInt)((Tcl_WideUInt)w1 - (Tcl_WideUInt)w2);
		if ((type1 == TCL_NUMBER_INT) || (type2 == TCL_NUMBER_INT))
		{
		    /*
		     * Must check for overflow. The macro tests for overflows
		     * in sums by looking at the sign bits. As we have a
		     * subtraction here, we are adding -w2. As -w2 could in
		     * turn overflow, we test with ~w2 instead: it has the
		     * opposite sign bit to w2 so it does the job. Note that
		     * the only "bad" case (w2==0) is irrelevant for this
		     * macro, as in that case w1 and wResult have the same
		     * sign and there is no overflow anyway.
		     */

		    if (Overflowing(w1, ~w2, wResult)) {
			goto overflowBasic;
		    }
		}
		break;

	    case INST_MULT:
		if ((w1 < INT_MIN) || (w1 > INT_MAX) || (w2 < INT_MIN) || (w2 > INT_MAX)) {
		    goto overflowBasic;
		}
		wResult = w1 * w2;
		break;

	    case INST_DIV:
		if (w2 == 0) {
		    return DIVIDED_BY_ZERO;
		}

		/*
		 * Need a bignum to represent (WIDE_MIN / -1)
		 */

		if ((w1 == WIDE_MIN) && (w2 == -1)) {
		    goto overflowBasic;
		}
		wResult = w1 / w2;

		/*
		 * Force Tcl's integer division rules.
		 * TODO: examine for logic simplification
		 */

		if (((wResult < 0) || ((wResult == 0) &&
			((w1 < 0 && w2 > 0) || (w1 > 0 && w2 < 0)))) &&
			(wResult*w2 != w1)) {
		    wResult -= 1;
		}
		break;

	    default:
		/*
		 * Unused, here to silence compiler warning.
		 */

		wResult = 0;
	    }

	    WIDE_RESULT(wResult);
	}

    overflowBasic:
	Tcl_TakeBignumFromObj(NULL, valuePtr, &big1);
	Tcl_TakeBignumFromObj(NULL, value2Ptr, &big2);
	err = mp_init(&bigResult);
	if (err == MP_OKAY) {
	switch (opcode) {
	case INST_ADD:
		err = mp_add(&big1, &big2, &bigResult);
		break;
	case INST_SUB:
		err = mp_sub(&big1, &big2, &bigResult);
		break;
	case INST_MULT:
		err = mp_mul(&big1, &big2, &bigResult);
		break;
	case INST_DIV:
		if (mp_iszero(&big2)) {
		    mp_clear(&big1);
		    mp_clear(&big2);
		    mp_clear(&bigResult);
		    return DIVIDED_BY_ZERO;
		}
		err = mp_init(&bigRemainder);
		if (err == MP_OKAY) {
		    err = mp_div(&big1, &big2, &bigResult, &bigRemainder);
		}
		/* TODO: internals intrusion */
		if (!mp_iszero(&bigRemainder)
			&& (bigRemainder.sign != big2.sign)) {
		    /*
		     * Convert to Tcl's integer division rules.
		     */

		    err = mp_sub_d(&bigResult, 1, &bigResult);
		    if (err == MP_OKAY) {
			err = mp_add(&bigRemainder, &big2, &bigRemainder);
		    }
		}
		mp_clear(&bigRemainder);
		break;
	    }
	}
	mp_clear(&big1);
	mp_clear(&big2);
	BIG_RESULT(&bigResult);
    }

    Tcl_Panic("unexpected opcode");
    return NULL;
}

static Tcl_Obj *
ExecuteExtendedUnaryMathOp(
    int opcode,			/* What operation to perform. */
    Tcl_Obj *valuePtr)		/* The operand on the stack. */
{
    void *ptr = NULL;
    int type;
    Tcl_WideInt w;
    mp_int big;
    Tcl_Obj *objResultPtr;
    mp_err err = MP_OKAY;

    (void) GetNumberFromObj(NULL, valuePtr, &ptr, &type);

    switch (opcode) {
    case INST_BITNOT:
	if (type == TCL_NUMBER_INT) {
	    w = *((const Tcl_WideInt *) ptr);
	    WIDE_RESULT(~w);
	}
	Tcl_TakeBignumFromObj(NULL, valuePtr, &big);
	/* ~a = - a - 1 */
	err = mp_neg(&big, &big);
	if (err == MP_OKAY) {
	    err = mp_sub_d(&big, 1, &big);
	}
	if (err != MP_OKAY) {
	    return OUT_OF_MEMORY;
	}
	BIG_RESULT(&big);
    case INST_UMINUS:
	switch (type) {
	case TCL_NUMBER_DOUBLE:
	    DOUBLE_RESULT(-(*((const double *) ptr)));
	case TCL_NUMBER_INT:
	    w = *((const Tcl_WideInt *) ptr);
	    if (w != WIDE_MIN) {
		WIDE_RESULT(-w);
	    }
	    err = mp_init_i64(&big, w);
	    if (err != MP_OKAY) {
		return OUT_OF_MEMORY;
	    }
	    break;
	default:
	    Tcl_TakeBignumFromObj(NULL, valuePtr, &big);
	}
	err = mp_neg(&big, &big);
	if (err != MP_OKAY) {
	    return OUT_OF_MEMORY;
	}
	BIG_RESULT(&big);
    }

    Tcl_Panic("unexpected opcode");
    return NULL;
}
#undef WIDE_RESULT
#undef BIG_RESULT
#undef DOUBLE_RESULT

/*
 *----------------------------------------------------------------------
 *
 * CompareTwoNumbers --
 *
 *	This function compares a pair of numbers in Tcl_Objs. Each argument
 *	must already be known to be numeric and not NaN.
 *
 * Results:
 *	One of MP_LT, MP_EQ or MP_GT, depending on whether valuePtr is less
 *	than, equal to, or greater than value2Ptr (respectively).
 *
 * Side effects:
 *	None, provided both values are numeric.
 *
 *----------------------------------------------------------------------
 */

int
TclCompareTwoNumbers(
    Tcl_Obj *valuePtr,
    Tcl_Obj *value2Ptr)
{
    int type1 = TCL_NUMBER_NAN, type2 = TCL_NUMBER_NAN, compare;
    void *ptr1, *ptr2;
    mp_int big1, big2;
    double d1, d2, tmp;
    Tcl_WideInt w1, w2;

    (void) GetNumberFromObj(NULL, valuePtr, &ptr1, &type1);
    (void) GetNumberFromObj(NULL, value2Ptr, &ptr2, &type2);

    switch (type1) {
    case TCL_NUMBER_INT:
	w1 = *((const Tcl_WideInt *)ptr1);
	switch (type2) {
	case TCL_NUMBER_INT:
	    w2 = *((const Tcl_WideInt *)ptr2);
	wideCompare:
	    return (w1 < w2) ? MP_LT : ((w1 > w2) ? MP_GT : MP_EQ);
	case TCL_NUMBER_DOUBLE:
	    d2 = *((const double *)ptr2);
	    d1 = (double) w1;

	    /*
	     * If the double has a fractional part, or if the long can be
	     * converted to double without loss of precision, then compare as
	     * doubles.
	     */

	    if (DBL_MANT_DIG > CHAR_BIT*sizeof(Tcl_WideInt) || w1 == (Tcl_WideInt)d1
		    || modf(d2, &tmp) != 0.0) {
		goto doubleCompare;
	    }

	    /*
	     * Otherwise, to make comparision based on full precision, need to
	     * convert the double to a suitably sized integer.
	     *
	     * Need this to get comparsions like
	     *	  expr 20000000000000003 < 20000000000000004.0
	     * right. Converting the first argument to double will yield two
	     * double values that are equivalent within double precision.
	     * Converting the double to an integer gets done exactly, then
	     * integer comparison can tell the difference.
	     */

	    if (d2 < (double)WIDE_MIN) {
		return MP_GT;
	    }
	    if (d2 > (double)WIDE_MAX) {
		return MP_LT;
	    }
	    w2 = (Tcl_WideInt)d2;
	    goto wideCompare;
	case TCL_NUMBER_BIG:
	    Tcl_TakeBignumFromObj(NULL, value2Ptr, &big2);
	    if (mp_isneg(&big2)) {
		compare = MP_GT;
	    } else {
		compare = MP_LT;
	    }
	    mp_clear(&big2);
	    return compare;
	}
    break;

    case TCL_NUMBER_DOUBLE:
	d1 = *((const double *)ptr1);
	switch (type2) {
	case TCL_NUMBER_DOUBLE:
	    d2 = *((const double *)ptr2);
	doubleCompare:
	    return (d1 < d2) ? MP_LT : ((d1 > d2) ? MP_GT : MP_EQ);
	case TCL_NUMBER_INT:
	    w2 = *((const Tcl_WideInt *)ptr2);
	    d2 = (double) w2;
	    if (DBL_MANT_DIG > CHAR_BIT*sizeof(Tcl_WideInt)
		    || w2 == (Tcl_WideInt)d2 || modf(d1, &tmp) != 0.0) {
		goto doubleCompare;
	    }
	    if (d1 < (double)WIDE_MIN) {
		return MP_LT;
	    }
	    if (d1 > (double)WIDE_MAX) {
		return MP_GT;
	    }
	    w1 = (Tcl_WideInt)d1;
	    goto wideCompare;
	case TCL_NUMBER_BIG:
	    if (isinf(d1)) {
		return (d1 > 0.0) ? MP_GT : MP_LT;
	    }
	    Tcl_TakeBignumFromObj(NULL, value2Ptr, &big2);
	    if ((d1 < (double)WIDE_MAX) && (d1 > (double)WIDE_MIN)) {
		if (mp_isneg(&big2)) {
		    compare = MP_GT;
		} else {
		    compare = MP_LT;
		}
		mp_clear(&big2);
		return compare;
	    }
	    if (DBL_MANT_DIG > CHAR_BIT*sizeof(long)
		    && modf(d1, &tmp) != 0.0) {
		d2 = TclBignumToDouble(&big2);
		mp_clear(&big2);
		goto doubleCompare;
	    }
	    Tcl_InitBignumFromDouble(NULL, d1, &big1);
	    goto bigCompare;
	}
    break;

    case TCL_NUMBER_BIG:
	Tcl_TakeBignumFromObj(NULL, valuePtr, &big1);
	switch (type2) {
	case TCL_NUMBER_INT:
	    compare = mp_cmp_d(&big1, 0);
	    mp_clear(&big1);
	    return compare;
	case TCL_NUMBER_DOUBLE:
	    d2 = *((const double *)ptr2);
	    if (isinf(d2)) {
		compare = (d2 > 0.0) ? MP_LT : MP_GT;
		mp_clear(&big1);
		return compare;
	    }
	    if ((d2 < (double)WIDE_MAX) && (d2 > (double)WIDE_MIN)) {
		compare = mp_cmp_d(&big1, 0);
		mp_clear(&big1);
		return compare;
	    }
	    if (DBL_MANT_DIG > CHAR_BIT*sizeof(long)
		    && modf(d2, &tmp) != 0.0) {
		d1 = TclBignumToDouble(&big1);
		mp_clear(&big1);
		goto doubleCompare;
	    }
	    Tcl_InitBignumFromDouble(NULL, d2, &big2);
	    goto bigCompare;
	case TCL_NUMBER_BIG:
	    Tcl_TakeBignumFromObj(NULL, value2Ptr, &big2);
	bigCompare:
	    compare = mp_cmp(&big1, &big2);
	    mp_clear(&big1);
	    mp_clear(&big2);
	    return compare;
	}
    break;
    default:
	Tcl_Panic("unexpected number type");
    }
    return TCL_ERROR;
}

#ifdef TCL_COMPILE_DEBUG
/*
 *----------------------------------------------------------------------
 *
 * PrintByteCodeInfo --
 *
 *	This procedure prints a summary about a bytecode object to stdout. It
 *	is called by TclNRExecuteByteCode when starting to execute the bytecode
 *	object if tclTraceExec has the value 2 or more.
 *
 * Results:
 *	None.
 *
 * Side effects:
 *	None.
 *
 *----------------------------------------------------------------------
 */

static void
PrintByteCodeInfo(
    ByteCode *codePtr)	/* The bytecode whose summary is printed to
				 * stdout. */
{
    Proc *procPtr = codePtr->procPtr;
    Interp *iPtr = (Interp *) *codePtr->interpHandle;
    int numAuxDataItems = codePtr->auxData?BA_AuxData_Size(codePtr->auxData):0;

    fprintf(stdout, "\nExecuting ByteCode 0x%p, refCt %" TCL_Z_MODIFIER "u, epoch %" TCL_Z_MODIFIER "u, interp 0x%p (epoch %" TCL_Z_MODIFIER "u)\n",
	    codePtr, codePtr->refCount, codePtr->compileEpoch, iPtr,
	    iPtr->compileEpoch);
    fprintf(stdout, "  Source: ");
    TclPrintSource(stdout, codePtr->source, 60);

    fprintf(stdout, "\n  Cmds %" TCL_Z_MODIFIER "u, src %" TCL_Z_MODIFIER "u, inst %" TCL_Z_MODIFIER "u, litObjs %" TCL_Z_MODIFIER "u, aux %" TCL_Z_MODIFIER "u, stkDepth %" TCL_Z_MODIFIER "u, code/src %.2f\n",
	    codePtr->numCommands, codePtr->numSrcBytes,
	    codePtr->numCodeBytes, codePtr->numLitObjects,
	    numAuxDataItems, codePtr->maxStackDepth,
#ifdef TCL_COMPILE_STATS
	    codePtr->numSrcBytes?
		    ((float)codePtr->structureSize)/codePtr->numSrcBytes :
#endif
	    0.0);

#ifdef TCL_COMPILE_STATS
    fprintf(stdout, "  Code %" TCL_Z_MODIFIER "u = header %" TCL_Z_MODIFIER "u+inst %" TCL_Z_MODIFIER "u+litObj %" TCL_Z_MODIFIER "u+exc %" TCL_Z_MODIFIER "u+aux %" TCL_Z_MODIFIER "u+cmdMap %" TCL_Z_MODIFIER "u\n",
	    codePtr->structureSize,
	    sizeof(ByteCode)-sizeof(size_t)-sizeof(Tcl_Time),
	    codePtr->numCodeBytes,
<<<<<<< HEAD
	    (unsigned long) (codePtr->numLitObjects * sizeof(Tcl_Obj *)),
	    (unsigned long) (codePtr->numExceptRanges*sizeof(ExceptionRange)),
	    (unsigned long) (numAuxDataItems * sizeof(AuxData)),
=======
	    codePtr->numLitObjects * sizeof(Tcl_Obj *),
	    codePtr->numExceptRanges*sizeof(ExceptionRange),
	    codePtr->numAuxDataItems * sizeof(AuxData),
>>>>>>> ed680259
	    codePtr->numCmdLocBytes);
#endif /* TCL_COMPILE_STATS */
    if (procPtr != NULL) {
	fprintf(stdout,
		"  Proc 0x%p, refCt %" TCL_Z_MODIFIER "u, args %" TCL_Z_MODIFIER "u, compiled locals %" TCL_Z_MODIFIER "u\n",
		procPtr, procPtr->refCount, procPtr->numArgs,
		procPtr->numCompiledLocals);
    }
}
#endif /* TCL_COMPILE_DEBUG */

/*
 *----------------------------------------------------------------------
 *
 * ValidatePcAndStackTop --
 *
 *	This procedure is called by TclNRExecuteByteCode when debugging to
 *	verify that the program counter and stack top are valid during
 *	execution.
 *
 * Results:
 *	None.
 *
 * Side effects:
 *	Prints a message to stderr and panics if either the pc or stack top
 *	are invalid.
 *
 *----------------------------------------------------------------------
 */

#ifdef TCL_COMPILE_DEBUG
static void
ValidatePcAndStackTop(
    ByteCode *codePtr,	/* The bytecode whose summary is printed to
				 * stdout. */
    const unsigned char *pc,	/* Points to first byte of a bytecode
				 * instruction. The program counter. */
    int stackTop,		/* Current stack top. Must be between
				 * stackLowerBound and stackUpperBound
				 * (inclusive). */
    int checkStack)		/* 0 if the stack depth check should be
				 * skipped. */
{
    int stackUpperBound = codePtr->maxStackDepth;
				/* Greatest legal value for stackTop. */
    size_t relativePc = pc - codePtr->codeStart;
    const unsigned char *codeStart = codePtr->codeStart;
    const unsigned char *codeEnd = codePtr->codeStart + codePtr->numCodeBytes;
    unsigned char opCode = *pc;

    if ((pc < codeStart) || (pc > codeEnd)) {
	fprintf(stderr, "\nBad instruction pc 0x%p in TclNRExecuteByteCode\n",
		pc);
	Tcl_Panic("TclNRExecuteByteCode execution failure: bad pc");
    }
    if (opCode >= LAST_INST_OPCODE) {
	fprintf(stderr, "\nBad opcode %u at pc %" TCL_Z_MODIFIER "u in TclNRExecuteByteCode\n",
		opCode, relativePc);
	Tcl_Panic("TclNRExecuteByteCode execution failure: bad opcode");
    }
    if (checkStack &&
	    ((stackTop < 0) || (stackTop > stackUpperBound))) {
	size_t numChars;
	const char *cmd = GetSrcInfoForPc(pc, codePtr, &numChars, NULL, NULL);

	fprintf(stderr, "\nBad stack top %d at pc %" TCL_Z_MODIFIER "u in TclNRExecuteByteCode (min 0, max %i)",
		stackTop, relativePc, stackUpperBound);
	if (cmd != NULL) {
	    Tcl_Obj *message;

	    TclNewLiteralStringObj(message, "\n executing ");
	    Tcl_IncrRefCount(message);
	    Tcl_AppendLimitedToObj(message, cmd, numChars, 100, NULL);
	    fprintf(stderr,"%s\n", TclGetString(message));
	    Tcl_DecrRefCount(message);
	} else {
	    fprintf(stderr, "\n");
	}
	Tcl_Panic("TclNRExecuteByteCode execution failure: bad stack top");
    }
}
#endif /* TCL_COMPILE_DEBUG */

/*
 *----------------------------------------------------------------------
 *
 * IllegalExprOperandType --
 *
 *	Used by TclNRExecuteByteCode to append an error message to the interp
 *	result when an illegal operand type is detected by an expression
 *	instruction. The argument opndPtr holds the operand object in error.
 *
 * Results:
 *	None.
 *
 * Side effects:
 *	An error message is appended to the interp result.
 *
 *----------------------------------------------------------------------
 */

static void
IllegalExprOperandType(
    Tcl_Interp *interp,		/* Interpreter to which error information
				 * pertains. */
    const unsigned char *pc, /* Points to the instruction being executed
				 * when the illegal type was found. */
    Tcl_Obj *opndPtr)		/* Points to the operand holding the value
				 * with the illegal type. */
{
    void *ptr;
    int type;
    const unsigned char opcode = *pc;
    const char *description, *op = "unknown";

    if (opcode == INST_EXPON) {
	op = "**";
    } else if (opcode <= INST_LNOT) {
	op = operatorStrings[opcode - INST_BITOR];
    }

    if (GetNumberFromObj(NULL, opndPtr, &ptr, &type) != TCL_OK) {
	description = "non-numeric string";
    } else if (type == TCL_NUMBER_NAN) {
	description = "non-numeric floating-point value";
    } else if (type == TCL_NUMBER_DOUBLE) {
	description = "floating-point value";
    } else {
	/* TODO: No caller needs this. Eliminate? */
	description = "(big) integer";
    }

    Tcl_SetObjResult(interp, Tcl_ObjPrintf(
	    "can't use %s \"%s\" as operand of \"%s\"", description,
	    TclGetString(opndPtr), op));
    Tcl_SetErrorCode(interp, "ARITH", "DOMAIN", description, NULL);
}

/*
 *----------------------------------------------------------------------
 *
 * TclGetSrcInfoForPc, GetSrcInfoForPc, TclGetSourceFromFrame --
 *
 *	Given a program counter value, finds the closest command in the
 *	bytecode code unit's CmdLocation array and returns information about
 *	that command's source: a pointer to its first byte and the number of
 *	characters.
 *
 * Results:
 *	If a command is found that encloses the program counter value, a
 *	pointer to the command's source is returned and the length of the
 *	source is stored at *lengthPtr. If multiple commands resulted in code
 *	at pc, information about the closest enclosing command is returned. If
 *	no matching command is found, NULL is returned and *lengthPtr is
 *	unchanged.
 *
 * Side effects:
 *	The CmdFrame at *cfPtr is updated.
 *
 *----------------------------------------------------------------------
 */

Tcl_Obj *
TclGetSourceFromFrame(
    CmdFrame *cfPtr,
    int objc,
    Tcl_Obj *const objv[])
{
    if (cfPtr == NULL) {
        return Tcl_NewListObj(objc, objv);
    }
    if (cfPtr->cmdObj == NULL) {
        if (cfPtr->cmd == NULL) {
	    ByteCode *codePtr = (ByteCode *) cfPtr->data.tebc.codePtr;

            cfPtr->cmd = GetSrcInfoForPc((unsigned char *)
		    cfPtr->data.tebc.pc, codePtr, &cfPtr->len, NULL, NULL);
        }
	if (cfPtr->cmd) {
	    cfPtr->cmdObj = Tcl_NewStringObj(cfPtr->cmd, cfPtr->len);
	} else {
	    cfPtr->cmdObj = Tcl_NewListObj(objc, objv);
	}
        Tcl_IncrRefCount(cfPtr->cmdObj);
    }
    return cfPtr->cmdObj;
}

void
TclGetSrcInfoForPc(
    CmdFrame *cfPtr)
{
    ByteCode *codePtr = (ByteCode *) cfPtr->data.tebc.codePtr;

    assert(cfPtr->type == TCL_LOCATION_BC);

    if (cfPtr->cmd == NULL) {

	cfPtr->cmd = GetSrcInfoForPc(
		(unsigned char *) cfPtr->data.tebc.pc, codePtr,
		&cfPtr->len, NULL, NULL);
    }

    if (cfPtr->cmd != NULL) {
	/*
	 * We now have the command. We can get the srcOffset back and from
	 * there find the list of word locations for this command.
	 */

	ExtCmdLoc *eclPtr;
	ECL *locPtr = NULL;
	size_t srcOffset;
	int i;
	Interp *iPtr = (Interp *) *codePtr->interpHandle;
	Tcl_HashEntry *hePtr =
		Tcl_FindHashEntry(iPtr->lineBCPtr, codePtr);

	if (!hePtr) {
	    return;
	}

	srcOffset = cfPtr->cmd - codePtr->source;
	eclPtr = (ExtCmdLoc *)Tcl_GetHashValue(hePtr);

	for (i=0; i < (int)eclPtr->nuloc; i++) {
	    if (eclPtr->loc[i].srcOffset == srcOffset) {
		locPtr = eclPtr->loc+i;
		break;
	    }
	}
	if (locPtr == NULL) {
	    Tcl_Panic("LocSearch failure");
	}

	cfPtr->line = locPtr->line;
	cfPtr->nline = locPtr->nline;
	cfPtr->type = eclPtr->type;

	if (eclPtr->type == TCL_LOCATION_SOURCE) {
	    cfPtr->data.eval.path = eclPtr->path;
	    Tcl_IncrRefCount(cfPtr->data.eval.path);
	}

	/*
	 * Do not set cfPtr->data.eval.path NULL for non-SOURCE. Needed for
	 * cfPtr->data.tebc.codePtr.
	 */
    }
}

static const char *
GetSrcInfoForPc(
    const unsigned char *pc,	/* The program counter value for which to
				 * return the closest command's source info.
				 * This points within a bytecode instruction
				 * in codePtr's code. */
    ByteCode *codePtr,		/* The bytecode sequence in which to look up
				 * the command source for the pc. */
    size_t *lengthPtr,		/* If non-NULL, the location where the length
				 * of the command's source should be stored.
				 * If NULL, no length is stored. */
    const unsigned char **pcBeg,/* If non-NULL, the bytecode location
				 * where the current instruction starts.
				 * If NULL; no pointer is stored. */
    int *cmdIdxPtr)		/* If non-NULL, the location where the index
				 * of the command containing the pc should
				 * be stored. */
{
    size_t pcOffset = (size_t)(pc - codePtr->codeStart);
    size_t numCmds = codePtr->numCommands;
    unsigned char *codeDeltaNext, *codeLengthNext;
    unsigned char *srcDeltaNext, *srcLengthNext;
    size_t codeOffset, codeLen, codeEnd, srcOffset, srcLen, delta, i;
    int bestDist = INT_MAX;	/* Distance of pc to best cmd's start pc. */
    int bestSrcOffset = -1;	/* Initialized to avoid compiler warning. */
    int bestSrcLength = -1;	/* Initialized to avoid compiler warning. */
    int bestCmdIdx = -1;

    /* The pc must point within the bytecode */
    assert (pcOffset < codePtr->numCodeBytes);

    /*
     * Decode the code and source offset and length for each command. The
     * closest enclosing command is the last one whose code started before
     * pcOffset.
     */

    codeDeltaNext = codePtr->codeDeltaStart;
    codeLengthNext = codePtr->codeLengthStart;
    srcDeltaNext = codePtr->srcDeltaStart;
    srcLengthNext = codePtr->srcLengthStart;
    codeOffset = srcOffset = 0;
    for (i = 0;  i < numCmds;  i++) {
	if ((unsigned) *codeDeltaNext == (unsigned) 0xFF) {
	    codeDeltaNext++;
	    delta = TclGetInt4AtPtr(codeDeltaNext);
	    codeDeltaNext += 4;
	} else {
	    delta = TclGetInt1AtPtr(codeDeltaNext);
	    codeDeltaNext++;
	}
	codeOffset += delta;

	if ((unsigned) *codeLengthNext == (unsigned) 0xFF) {
	    codeLengthNext++;
	    codeLen = TclGetInt4AtPtr(codeLengthNext);
	    codeLengthNext += 4;
	} else {
	    codeLen = TclGetInt1AtPtr(codeLengthNext);
	    codeLengthNext++;
	}
	codeEnd = (codeOffset + codeLen - 1);

	if ((unsigned) *srcDeltaNext == (unsigned) 0xFF) {
	    srcDeltaNext++;
	    delta = TclGetInt4AtPtr(srcDeltaNext);
	    srcDeltaNext += 4;
	} else {
	    delta = TclGetInt1AtPtr(srcDeltaNext);
	    srcDeltaNext++;
	}
	srcOffset += delta;

	if ((unsigned) *srcLengthNext == (unsigned) 0xFF) {
	    srcLengthNext++;
	    srcLen = TclGetInt4AtPtr(srcLengthNext);
	    srcLengthNext += 4;
	} else {
	    srcLen = TclGetInt1AtPtr(srcLengthNext);
	    srcLengthNext++;
	}

	if (codeOffset > pcOffset) {	/* Best cmd already found */
	    break;
	}
	if (pcOffset <= codeEnd) {	/* This cmd's code encloses pc */
	    int dist = (pcOffset - codeOffset);

	    if (dist <= bestDist) {
		bestDist = dist;
		bestSrcOffset = srcOffset;
		bestSrcLength = srcLen;
		bestCmdIdx = i;
	    }
	}
    }

    if (pcBeg != NULL) {
	const unsigned char *curr, *prev;

	/*
	 * Walk from beginning of command or BC to pc, by complete
	 * instructions. Stop when crossing pc; keep previous.
	 */

	curr = ((bestDist == INT_MAX) ? codePtr->codeStart : pc - bestDist);
	prev = curr;
	while (curr <= pc) {
	    prev = curr;
	    curr += tclInstructionTable[*curr].numBytes;
	}
	*pcBeg = prev;
    }

    if (bestDist == INT_MAX) {
	return NULL;
    }

    if (lengthPtr != NULL) {
	*lengthPtr = bestSrcLength;
    }

    if (cmdIdxPtr != NULL) {
	*cmdIdxPtr = bestCmdIdx;
    }

    return (codePtr->source + bestSrcOffset);
}

/*
 *----------------------------------------------------------------------
 *
 * GetExceptRangeForPc --
 *
 *	Given a program counter value, return the closest enclosing
 *	ExceptionRange.
 *
 * Results:
 *	If the searchMode is TCL_ERROR, this procedure ignores loop exception
 *	ranges and returns a pointer to the closest catch range. If the
 *	searchMode is TCL_BREAK, this procedure returns a pointer to the most
 *	closely enclosing ExceptionRange regardless of whether it is a loop or
 *	catch exception range. If the searchMode is TCL_CONTINUE, this
 *	procedure returns a pointer to the most closely enclosing
 *	ExceptionRange (of any type) skipping only loop exception ranges if
 *	they don't have a sensible continueOffset defined. If no matching
 *	ExceptionRange is found that encloses pc, a NULL is returned.
 *
 * Side effects:
 *	None.
 *
 *----------------------------------------------------------------------
 */

static ExceptionRange *
GetExceptRangeForPc(
    const unsigned char *pc,	/* The program counter value for which to
				 * search for a closest enclosing exception
				 * range. This points to a bytecode
				 * instruction in codePtr's code. */
    int searchMode,		/* If TCL_BREAK, consider either loop or catch
				 * ExceptionRanges in search. If TCL_ERROR
				 * consider only catch ranges (and ignore any
				 * closer loop ranges). If TCL_CONTINUE, look
				 * for loop ranges that define a continue
				 * point or a catch range. */
    ByteCode *codePtr)		/* Points to the ByteCode in which to search
				 * for the enclosing ExceptionRange. */
{
    ExceptionRange *rangeArrayPtr;
    size_t numRanges = codePtr->numExceptRanges;
    ExceptionRange *rangePtr;
    size_t pcOffset = pc - codePtr->codeStart;
    size_t start;

    if (numRanges == 0) {
	return NULL;
    }

    /*
     * This exploits peculiarities of our compiler: nested ranges are always
     * *after* their containing ranges, so that by scanning backwards we are
     * sure that the first matching range is indeed the deepest.
     */

    rangeArrayPtr = codePtr->exceptArrayPtr;
    rangePtr = rangeArrayPtr + numRanges;
    while (--rangePtr >= rangeArrayPtr) {
	start = rangePtr->codeOffset;
	if ((start <= pcOffset) &&
		(pcOffset < (start + rangePtr->numCodeBytes))) {
	    if (rangePtr->type == CATCH_EXCEPTION_RANGE) {
		return rangePtr;
	    }
	    if (searchMode == TCL_BREAK) {
		return rangePtr;
	    }
	    if (searchMode == TCL_CONTINUE && rangePtr->continueOffset != TCL_INDEX_NONE){
		return rangePtr;
	    }
	}
    }
    return NULL;
}

/*
 *----------------------------------------------------------------------
 *
 * GetOpcodeName --
 *
 *	This procedure is called by the TRACE and TRACE_WITH_OBJ macros used
 *	in TclNRExecuteByteCode when debugging. It returns the name of the
 *	bytecode instruction at a specified instruction pc.
 *
 * Results:
 *	A character string for the instruction.
 *
 * Side effects:
 *	None.
 *
 *----------------------------------------------------------------------
 */

#ifdef TCL_COMPILE_DEBUG
static const char *
GetOpcodeName(
    const unsigned char *pc)	/* Points to the instruction whose name should
				 * be returned. */
{
    unsigned char opCode = *pc;

    return tclInstructionTable[opCode].name;
}
#endif /* TCL_COMPILE_DEBUG */

/*
 *----------------------------------------------------------------------
 *
 * TclExprFloatError --
 *
 *	This procedure is called when an error occurs during a floating-point
 *	operation. It reads errno and sets interp->objResultPtr accordingly.
 *
 * Results:
 *	interp->objResultPtr is set to hold an error message.
 *
 * Side effects:
 *	None.
 *
 *----------------------------------------------------------------------
 */

void
TclExprFloatError(
    Tcl_Interp *interp,		/* Where to store error message. */
    double value)		/* Value returned after error; used to
				 * distinguish underflows from overflows. */
{
    const char *s;

    if ((errno == EDOM) || isnan(value)) {
	s = "domain error: argument not in valid range";
	Tcl_SetObjResult(interp, Tcl_NewStringObj(s, -1));
	Tcl_SetErrorCode(interp, "ARITH", "DOMAIN", s, NULL);
    } else if ((errno == ERANGE) || isinf(value)) {
	if (value == 0.0) {
	    s = "floating-point value too small to represent";
	    Tcl_SetObjResult(interp, Tcl_NewStringObj(s, -1));
	    Tcl_SetErrorCode(interp, "ARITH", "UNDERFLOW", s, NULL);
	} else {
	    s = "floating-point value too large to represent";
	    Tcl_SetObjResult(interp, Tcl_NewStringObj(s, -1));
	    Tcl_SetErrorCode(interp, "ARITH", "OVERFLOW", s, NULL);
	}
    } else {
	Tcl_Obj *objPtr = Tcl_ObjPrintf(
		"unknown floating-point error, errno = %d", errno);

	Tcl_SetErrorCode(interp, "ARITH", "UNKNOWN",
		TclGetString(objPtr), NULL);
	Tcl_SetObjResult(interp, objPtr);
    }
}

#ifdef TCL_COMPILE_STATS
/*
 *----------------------------------------------------------------------
 *
 * TclLog2 --
 *
 *	Procedure used while collecting compilation statistics to determine
 *	the log base 2 of an integer.
 *
 * Results:
 *	Returns the log base 2 of the operand. If the argument is less than or
 *	equal to zero, a zero is returned.
 *
 * Side effects:
 *	None.
 *
 *----------------------------------------------------------------------
 */

int
TclLog2(
    int value)		/* The integer for which to compute the log
				 * base 2. */
{
    if (value == 0) {
	return 0;
    }
    return TclMSB(value);
}

/*
 *----------------------------------------------------------------------
 *
 * EvalStatsCmd --
 *
 *	Implements the "evalstats" command that prints instruction execution
 *	counts to stdout.
 *
 * Results:
 *	Standard Tcl results.
 *
 * Side effects:
 *	None.
 *
 *----------------------------------------------------------------------
 */

static int
EvalStatsCmd(
    TCL_UNUSED(void *),		/* Unused. */
    Tcl_Interp *interp,		/* The current interpreter. */
    int objc,			/* The number of arguments. */
    Tcl_Obj *const objv[])	/* The argument strings. */
{
    Interp *iPtr = (Interp *) interp;
    LiteralTable *globalTablePtr = &iPtr->literalTable;
    ByteCodeStats *statsPtr = &iPtr->stats;
    double totalCodeBytes, currentCodeBytes;
    double totalLiteralBytes, currentLiteralBytes;
    double objBytesIfUnshared, strBytesIfUnshared, sharingBytesSaved;
    double strBytesSharedMultX, strBytesSharedOnce;
    double numInstructions, currentHeaderBytes;
    size_t numCurrentByteCodes, numByteCodeLits;
    size_t refCountSum, literalMgmtBytes, sum, decadeHigh, length;
    size_t numSharedMultX, numSharedOnce, minSizeDecade, maxSizeDecade, i;
    char *litTableStats;
    LiteralEntry *entryPtr;
    Tcl_Obj *objPtr;

#define Percent(a,b) ((a) * 100.0 / (b))

    TclNewObj(objPtr);
    Tcl_IncrRefCount(objPtr);

    numInstructions = 0.0;
    for (i = 0;  i < 256;  i++) {
	if (statsPtr->instructionCount[i] != 0) {
	    numInstructions += statsPtr->instructionCount[i];
	}
    }

    totalLiteralBytes = sizeof(LiteralTable)
	    + iPtr->literalTable.numBuckets * sizeof(LiteralEntry *)
	    + (statsPtr->numLiteralsCreated * sizeof(LiteralEntry))
	    + (statsPtr->numLiteralsCreated * sizeof(Tcl_Obj))
	    + statsPtr->totalLitStringBytes;
    totalCodeBytes = statsPtr->totalByteCodeBytes + totalLiteralBytes;

    numCurrentByteCodes =
	    statsPtr->numCompilations - statsPtr->numByteCodesFreed;
    currentHeaderBytes = numCurrentByteCodes
	    * (sizeof(ByteCode) - sizeof(size_t) - sizeof(Tcl_Time));
    literalMgmtBytes = sizeof(LiteralTable)
	    + (iPtr->literalTable.numBuckets * sizeof(LiteralEntry *))
	    + (iPtr->literalTable.numEntries * sizeof(LiteralEntry));
    currentLiteralBytes = literalMgmtBytes
	    + iPtr->literalTable.numEntries * sizeof(Tcl_Obj)
	    + statsPtr->currentLitStringBytes;
    currentCodeBytes = statsPtr->currentByteCodeBytes + currentLiteralBytes;

    /*
     * Summary statistics, total and current source and ByteCode sizes.
     */

    Tcl_AppendPrintfToObj(objPtr, "\n----------------------------------------------------------------\n");
    Tcl_AppendPrintfToObj(objPtr,
	    "Compilation and execution statistics for interpreter %p\n",
	    iPtr);

    Tcl_AppendPrintfToObj(objPtr, "\nNumber ByteCodes executed\t%" TCL_Z_MODIFIER "u\n",
	    statsPtr->numExecutions);
    Tcl_AppendPrintfToObj(objPtr, "Number ByteCodes compiled\t%" TCL_Z_MODIFIER "u\n",
	    statsPtr->numCompilations);
    Tcl_AppendPrintfToObj(objPtr, "  Mean executions/compile\t%.1f\n",
	    statsPtr->numExecutions / (float)statsPtr->numCompilations);

    Tcl_AppendPrintfToObj(objPtr, "\nInstructions executed\t\t%.0f\n",
	    numInstructions);
    Tcl_AppendPrintfToObj(objPtr, "  Mean inst/compile\t\t%.0f\n",
	    numInstructions / statsPtr->numCompilations);
    Tcl_AppendPrintfToObj(objPtr, "  Mean inst/execution\t\t%.0f\n",
	    numInstructions / statsPtr->numExecutions);

    Tcl_AppendPrintfToObj(objPtr, "\nTotal ByteCodes\t\t\t%" TCL_Z_MODIFIER "u\n",
	    statsPtr->numCompilations);
    Tcl_AppendPrintfToObj(objPtr, "  Source bytes\t\t\t%.6g\n",
	    statsPtr->totalSrcBytes);
    Tcl_AppendPrintfToObj(objPtr, "  Code bytes\t\t\t%.6g\n",
	    totalCodeBytes);
    Tcl_AppendPrintfToObj(objPtr, "    ByteCode bytes\t\t%.6g\n",
	    statsPtr->totalByteCodeBytes);
    Tcl_AppendPrintfToObj(objPtr, "    Literal bytes\t\t%.6g\n",
	    totalLiteralBytes);
    Tcl_AppendPrintfToObj(objPtr, "      table %" TCL_Z_MODIFIER "u + bkts %" TCL_Z_MODIFIER "u + entries %" TCL_Z_MODIFIER "u + objects %" TCL_Z_MODIFIER "u + strings %.6g\n",
	    sizeof(LiteralTable),
	    iPtr->literalTable.numBuckets * sizeof(LiteralEntry *),
	    statsPtr->numLiteralsCreated * sizeof(LiteralEntry),
	    statsPtr->numLiteralsCreated * sizeof(Tcl_Obj),
	    statsPtr->totalLitStringBytes);
    Tcl_AppendPrintfToObj(objPtr, "  Mean code/compile\t\t%.1f\n",
	    totalCodeBytes / statsPtr->numCompilations);
    Tcl_AppendPrintfToObj(objPtr, "  Mean code/source\t\t%.1f\n",
	    totalCodeBytes / statsPtr->totalSrcBytes);

    Tcl_AppendPrintfToObj(objPtr, "\nCurrent (active) ByteCodes\t%" TCL_Z_MODIFIER "u\n",
	    numCurrentByteCodes);
    Tcl_AppendPrintfToObj(objPtr, "  Source bytes\t\t\t%.6g\n",
	    statsPtr->currentSrcBytes);
    Tcl_AppendPrintfToObj(objPtr, "  Code bytes\t\t\t%.6g\n",
	    currentCodeBytes);
    Tcl_AppendPrintfToObj(objPtr, "    ByteCode bytes\t\t%.6g\n",
	    statsPtr->currentByteCodeBytes);
    Tcl_AppendPrintfToObj(objPtr, "    Literal bytes\t\t%.6g\n",
	    currentLiteralBytes);
    Tcl_AppendPrintfToObj(objPtr, "      table %" TCL_Z_MODIFIER "u + bkts %" TCL_Z_MODIFIER "u + entries %" TCL_Z_MODIFIER "u + objects %" TCL_Z_MODIFIER "u + strings %.6g\n",
	    sizeof(LiteralTable),
	    iPtr->literalTable.numBuckets * sizeof(LiteralEntry *),
	    iPtr->literalTable.numEntries * sizeof(LiteralEntry),
	    iPtr->literalTable.numEntries * sizeof(Tcl_Obj),
	    statsPtr->currentLitStringBytes);
    Tcl_AppendPrintfToObj(objPtr, "  Mean code/source\t\t%.1f\n",
	    currentCodeBytes / statsPtr->currentSrcBytes);
    Tcl_AppendPrintfToObj(objPtr, "  Code + source bytes\t\t%.6g (%0.1f mean code/src)\n",
	    (currentCodeBytes + statsPtr->currentSrcBytes),
	    (currentCodeBytes / statsPtr->currentSrcBytes) + 1.0);

    /*
     * Tcl_IsShared statistics check
     *
     * This gives the refcount of each obj as Tcl_IsShared was called for it.
     * Shared objects must be duplicated before they can be modified.
     */

    numSharedMultX = 0;
    Tcl_AppendPrintfToObj(objPtr, "\nTcl_IsShared object check (all objects):\n");
    Tcl_AppendPrintfToObj(objPtr, "  Object had refcount <=1 (not shared)\t%" TCL_Z_MODIFIER "u\n",
	    tclObjsShared[1]);
    for (i = 2;  i < TCL_MAX_SHARED_OBJ_STATS;  i++) {
	Tcl_AppendPrintfToObj(objPtr, "  refcount ==%" TCL_Z_MODIFIER "u\t\t%" TCL_Z_MODIFIER "u\n",
		i, tclObjsShared[i]);
	numSharedMultX += tclObjsShared[i];
    }
    Tcl_AppendPrintfToObj(objPtr, "  refcount >=%" TCL_Z_MODIFIER "u\t\t%" TCL_Z_MODIFIER "u\n",
	    i, tclObjsShared[0]);
    numSharedMultX += tclObjsShared[0];
    Tcl_AppendPrintfToObj(objPtr, "  Total shared objects\t\t\t%" TCL_Z_MODIFIER "u\n",
	    numSharedMultX);

    /*
     * Literal table statistics.
     */

    numByteCodeLits = 0;
    refCountSum = 0;
    numSharedMultX = 0;
    numSharedOnce = 0;
    objBytesIfUnshared = 0.0;
    strBytesIfUnshared = 0.0;
    strBytesSharedMultX = 0.0;
    strBytesSharedOnce = 0.0;
    for (i = 0;  i < globalTablePtr->numBuckets;  i++) {
	for (entryPtr = globalTablePtr->buckets[i];  entryPtr != NULL;
		entryPtr = entryPtr->nextPtr) {
	    if (TclHasInternalRep(entryPtr->objPtr, &tclByteCodeType)) {
		numByteCodeLits++;
	    }
	    (void) Tcl_GetStringFromObj(entryPtr->objPtr, &length);
	    refCountSum += entryPtr->refCount;
	    objBytesIfUnshared += (entryPtr->refCount * sizeof(Tcl_Obj));
	    strBytesIfUnshared += (entryPtr->refCount * (length+1));
	    if (entryPtr->refCount > 1) {
		numSharedMultX++;
		strBytesSharedMultX += (length+1);
	    } else {
		numSharedOnce++;
		strBytesSharedOnce += (length+1);
	    }
	}
    }
    sharingBytesSaved = (objBytesIfUnshared + strBytesIfUnshared)
	    - currentLiteralBytes;

    Tcl_AppendPrintfToObj(objPtr, "\nTotal objects (all interps)\t%" TCL_Z_MODIFIER "u\n",
	    tclObjsAlloced);
    Tcl_AppendPrintfToObj(objPtr, "Current objects\t\t\t%" TCL_Z_MODIFIER "u\n",
	    (tclObjsAlloced - tclObjsFreed));
    Tcl_AppendPrintfToObj(objPtr, "Total literal objects\t\t%" TCL_Z_MODIFIER "u\n",
	    statsPtr->numLiteralsCreated);

    Tcl_AppendPrintfToObj(objPtr, "\nCurrent literal objects\t\t%" TCL_Z_MODIFIER "u (%0.1f%% of current objects)\n",
	    globalTablePtr->numEntries,
	    Percent(globalTablePtr->numEntries, tclObjsAlloced-tclObjsFreed));
    Tcl_AppendPrintfToObj(objPtr, "  ByteCode literals\t\t%" TCL_Z_MODIFIER "u (%0.1f%% of current literals)\n",
	    numByteCodeLits,
	    Percent(numByteCodeLits, globalTablePtr->numEntries));
    Tcl_AppendPrintfToObj(objPtr, "  Literals reused > 1x\t\t%" TCL_Z_MODIFIER "u\n",
	    numSharedMultX);
    Tcl_AppendPrintfToObj(objPtr, "  Mean reference count\t\t%.2f\n",
	    ((double) refCountSum) / globalTablePtr->numEntries);
    Tcl_AppendPrintfToObj(objPtr, "  Mean len, str reused >1x \t%.2f\n",
	    (numSharedMultX ? strBytesSharedMultX/numSharedMultX : 0.0));
    Tcl_AppendPrintfToObj(objPtr, "  Mean len, str used 1x\t\t%.2f\n",
	    (numSharedOnce ? strBytesSharedOnce/numSharedOnce : 0.0));
    Tcl_AppendPrintfToObj(objPtr, "  Total sharing savings\t\t%.6g (%0.1f%% of bytes if no sharing)\n",
	    sharingBytesSaved,
	    Percent(sharingBytesSaved, objBytesIfUnshared+strBytesIfUnshared));
    Tcl_AppendPrintfToObj(objPtr, "    Bytes with sharing\t\t%.6g\n",
	    currentLiteralBytes);
    Tcl_AppendPrintfToObj(objPtr, "      table %lu + bkts %lu + entries %lu + objects %lu + strings %.6g\n",
	    (unsigned long) sizeof(LiteralTable),
	    (unsigned long) (iPtr->literalTable.numBuckets * sizeof(LiteralEntry *)),
	    (unsigned long) (iPtr->literalTable.numEntries * sizeof(LiteralEntry)),
	    (unsigned long) (iPtr->literalTable.numEntries * sizeof(Tcl_Obj)),
	    statsPtr->currentLitStringBytes);
    Tcl_AppendPrintfToObj(objPtr, "    Bytes if no sharing\t\t%.6g = objects %.6g + strings %.6g\n",
	    (objBytesIfUnshared + strBytesIfUnshared),
	    objBytesIfUnshared, strBytesIfUnshared);
    Tcl_AppendPrintfToObj(objPtr, "  String sharing savings \t%.6g = unshared %.6g - shared %.6g\n",
	    (strBytesIfUnshared - statsPtr->currentLitStringBytes),
	    strBytesIfUnshared, statsPtr->currentLitStringBytes);
    Tcl_AppendPrintfToObj(objPtr, "  Literal mgmt overhead\t\t%" TCL_Z_MODIFIER "u (%0.1f%% of bytes with sharing)\n",
	    literalMgmtBytes,
	    Percent(literalMgmtBytes, currentLiteralBytes));
    Tcl_AppendPrintfToObj(objPtr, "    table %lu + buckets %lu + entries %lu\n",
	    (unsigned long) sizeof(LiteralTable),
	    (unsigned long) (iPtr->literalTable.numBuckets * sizeof(LiteralEntry *)),
	    (unsigned long) (iPtr->literalTable.numEntries * sizeof(LiteralEntry)));

    /*
     * Breakdown of current ByteCode space requirements.
     */

    Tcl_AppendPrintfToObj(objPtr, "\nBreakdown of current ByteCode requirements:\n");
    Tcl_AppendPrintfToObj(objPtr, "                         Bytes      Pct of    Avg per\n");
    Tcl_AppendPrintfToObj(objPtr, "                                     total    ByteCode\n");
    Tcl_AppendPrintfToObj(objPtr, "Total             %12.6g     100.00%%   %8.1f\n",
	    statsPtr->currentByteCodeBytes,
	    statsPtr->currentByteCodeBytes / numCurrentByteCodes);
    Tcl_AppendPrintfToObj(objPtr, "Header            %12.6g   %8.1f%%   %8.1f\n",
	    currentHeaderBytes,
	    Percent(currentHeaderBytes, statsPtr->currentByteCodeBytes),
	    currentHeaderBytes / numCurrentByteCodes);
    Tcl_AppendPrintfToObj(objPtr, "Instructions      %12.6g   %8.1f%%   %8.1f\n",
	    statsPtr->currentInstBytes,
	    Percent(statsPtr->currentInstBytes,statsPtr->currentByteCodeBytes),
	    statsPtr->currentInstBytes / numCurrentByteCodes);
    Tcl_AppendPrintfToObj(objPtr, "Literal ptr array %12.6g   %8.1f%%   %8.1f\n",
	    statsPtr->currentLitBytes,
	    Percent(statsPtr->currentLitBytes,statsPtr->currentByteCodeBytes),
	    statsPtr->currentLitBytes / numCurrentByteCodes);
    Tcl_AppendPrintfToObj(objPtr, "Exception table   %12.6g   %8.1f%%   %8.1f\n",
	    statsPtr->currentExceptBytes,
	    Percent(statsPtr->currentExceptBytes,statsPtr->currentByteCodeBytes),
	    statsPtr->currentExceptBytes / numCurrentByteCodes);
    Tcl_AppendPrintfToObj(objPtr, "Auxiliary data    %12.6g   %8.1f%%   %8.1f\n",
	    statsPtr->currentAuxBytes,
	    Percent(statsPtr->currentAuxBytes,statsPtr->currentByteCodeBytes),
	    statsPtr->currentAuxBytes / numCurrentByteCodes);
    Tcl_AppendPrintfToObj(objPtr, "Command map       %12.6g   %8.1f%%   %8.1f\n",
	    statsPtr->currentCmdMapBytes,
	    Percent(statsPtr->currentCmdMapBytes,statsPtr->currentByteCodeBytes),
	    statsPtr->currentCmdMapBytes / numCurrentByteCodes);

    /*
     * Detailed literal statistics.
     */

    Tcl_AppendPrintfToObj(objPtr, "\nLiteral string sizes:\n");
    Tcl_AppendPrintfToObj(objPtr, "\t Up to length\t\tPercentage\n");
    maxSizeDecade = 0;
    i = 32;
    while (i-- > 0) {
	if (statsPtr->literalCount[i] > 0) {
	    maxSizeDecade = i;
	    break;
	}
    }
    sum = 0;
    for (i = 0;  i <= maxSizeDecade;  i++) {
	decadeHigh = (1 << (i+1)) - 1;
	sum += statsPtr->literalCount[i];
	Tcl_AppendPrintfToObj(objPtr, "\t%10" TCL_Z_MODIFIER "u\t\t%8.0f%%\n",
		decadeHigh, Percent(sum, statsPtr->numLiteralsCreated));
    }

    litTableStats = TclLiteralStats(globalTablePtr);
    Tcl_AppendPrintfToObj(objPtr, "\nCurrent literal table statistics:\n%s\n",
	    litTableStats);
    Tcl_Free(litTableStats);

    /*
     * Source and ByteCode size distributions.
     */

    Tcl_AppendPrintfToObj(objPtr, "\nSource sizes:\n");
    Tcl_AppendPrintfToObj(objPtr, "\t Up to size\t\tPercentage\n");
    minSizeDecade = maxSizeDecade = 0;
    for (i = 0;  i < 31;  i++) {
	if (statsPtr->srcCount[i] > 0) {
	    minSizeDecade = i;
	    break;
	}
    }
    for (i = 31;  i != TCL_INDEX_NONE;  i--) {
	if (statsPtr->srcCount[i] > 0) {
	    break;		/* maxSizeDecade to consume 'i' value
				 * below... */
	}
    }
    maxSizeDecade = i;
    sum = 0;
    for (i = minSizeDecade;  i <= maxSizeDecade;  i++) {
	decadeHigh = (1 << (i+1)) - 1;
	sum += statsPtr->srcCount[i];
	Tcl_AppendPrintfToObj(objPtr, "\t%10" TCL_Z_MODIFIER "u\t\t%8.0f%%\n",
		decadeHigh, Percent(sum, statsPtr->numCompilations));
    }

    Tcl_AppendPrintfToObj(objPtr, "\nByteCode sizes:\n");
    Tcl_AppendPrintfToObj(objPtr, "\t Up to size\t\tPercentage\n");
    minSizeDecade = maxSizeDecade = 0;
    for (i = 0;  i < 31;  i++) {
	if (statsPtr->byteCodeCount[i] > 0) {
	    minSizeDecade = i;
	    break;
	}
    }
    for (i = 31;  i != TCL_INDEX_NONE;  i--) {
	if (statsPtr->byteCodeCount[i] > 0) {
	    break;		/* maxSizeDecade to consume 'i' value
				 * below... */
	}
    }
    maxSizeDecade = i;
    sum = 0;
    for (i = minSizeDecade;  i <= maxSizeDecade;  i++) {
	decadeHigh = (1 << (i+1)) - 1;
	sum += statsPtr->byteCodeCount[i];
	Tcl_AppendPrintfToObj(objPtr, "\t%10" TCL_Z_MODIFIER "u\t\t%8.0f%%\n",
		decadeHigh, Percent(sum, statsPtr->numCompilations));
    }

    Tcl_AppendPrintfToObj(objPtr, "\nByteCode longevity (excludes Current ByteCodes):\n");
    Tcl_AppendPrintfToObj(objPtr, "\t       Up to ms\t\tPercentage\n");
    minSizeDecade = maxSizeDecade = 0;
    for (i = 0;  i < 31;  i++) {
	if (statsPtr->lifetimeCount[i] > 0) {
	    minSizeDecade = i;
	    break;
	}
    }
    for (i = 31;  i != TCL_INDEX_NONE;  i--) {
	if (statsPtr->lifetimeCount[i] > 0) {
	    break;		/* maxSizeDecade to consume 'i' value
				 * below... */
	}
    }
    maxSizeDecade = i;
    sum = 0;
    for (i = minSizeDecade;  i <= maxSizeDecade;  i++) {
	decadeHigh = (1 << (i+1)) - 1;
	sum += statsPtr->lifetimeCount[i];
	Tcl_AppendPrintfToObj(objPtr, "\t%12.3f\t\t%8.0f%%\n",
		decadeHigh/1000.0, Percent(sum, statsPtr->numByteCodesFreed));
    }

    /*
     * Instruction counts.
     */

    Tcl_AppendPrintfToObj(objPtr, "\nInstruction counts:\n");
    for (i = 0;  i < LAST_INST_OPCODE;  i++) {
	Tcl_AppendPrintfToObj(objPtr, "%20s %8" TCL_Z_MODIFIER "u ",
		tclInstructionTable[i].name, statsPtr->instructionCount[i]);
	if (statsPtr->instructionCount[i]) {
	    Tcl_AppendPrintfToObj(objPtr, "%6.1f%%\n",
		    Percent(statsPtr->instructionCount[i], numInstructions));
	} else {
	    Tcl_AppendPrintfToObj(objPtr, "0\n");
	}
    }

#ifdef TCL_MEM_DEBUG
    Tcl_AppendPrintfToObj(objPtr, "\nHeap Statistics:\n");
    TclDumpMemoryInfo(objPtr, 1);
#endif
    Tcl_AppendPrintfToObj(objPtr, "\n----------------------------------------------------------------\n");

    if (objc == 1) {
	Tcl_SetObjResult(interp, objPtr);
    } else {
	Tcl_Channel outChan;
	char *str = Tcl_GetStringFromObj(objv[1], &length);

	if (length) {
	    if (strcmp(str, "stdout") == 0) {
		outChan = Tcl_GetStdChannel(TCL_STDOUT);
	    } else if (strcmp(str, "stderr") == 0) {
		outChan = Tcl_GetStdChannel(TCL_STDERR);
	    } else {
		outChan = Tcl_OpenFileChannel(NULL, str, "w", 0664);
	    }
	} else {
	    outChan = Tcl_GetStdChannel(TCL_STDOUT);
	}
	if (outChan != NULL) {
	    Tcl_WriteObj(outChan, objPtr);
	}
    }
    Tcl_DecrRefCount(objPtr);
    return TCL_OK;
}
#endif /* TCL_COMPILE_STATS */

#ifdef TCL_COMPILE_DEBUG
/*
 *----------------------------------------------------------------------
 *
 * StringForResultCode --
 *
 *	Procedure that returns a human-readable string representing a Tcl
 *	result code such as TCL_ERROR.
 *
 * Results:
 *	If the result code is one of the standard Tcl return codes, the result
 *	is a string representing that code such as "TCL_ERROR". Otherwise, the
 *	result string is that code formatted as a sequence of decimal digit
 *	characters. Note that the resulting string must not be modified by the
 *	caller.
 *
 * Side effects:
 *	None.
 *
 *----------------------------------------------------------------------
 */

static const char *
StringForResultCode(
    int result)			/* The Tcl result code for which to generate a
				 * string. */
{
    static char buf[TCL_INTEGER_SPACE];

    if ((result >= TCL_OK) && (result <= TCL_CONTINUE)) {
	return resultStrings[result];
    }
    TclFormatInt(buf, result);
    return buf;
}
#endif /* TCL_COMPILE_DEBUG */

/*
 * Local Variables:
 * mode: c
 * c-basic-offset: 4
 * fill-column: 78
 * End:
 */<|MERGE_RESOLUTION|>--- conflicted
+++ resolved
@@ -8715,15 +8715,9 @@
 	    codePtr->structureSize,
 	    sizeof(ByteCode)-sizeof(size_t)-sizeof(Tcl_Time),
 	    codePtr->numCodeBytes,
-<<<<<<< HEAD
-	    (unsigned long) (codePtr->numLitObjects * sizeof(Tcl_Obj *)),
-	    (unsigned long) (codePtr->numExceptRanges*sizeof(ExceptionRange)),
-	    (unsigned long) (numAuxDataItems * sizeof(AuxData)),
-=======
 	    codePtr->numLitObjects * sizeof(Tcl_Obj *),
 	    codePtr->numExceptRanges*sizeof(ExceptionRange),
-	    codePtr->numAuxDataItems * sizeof(AuxData),
->>>>>>> ed680259
+	    numAuxDataItems * sizeof(AuxData),
 	    codePtr->numCmdLocBytes);
 #endif /* TCL_COMPILE_STATS */
     if (procPtr != NULL) {
