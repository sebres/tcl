--- conflicted
+++ resolved
@@ -5656,24 +5656,9 @@
     case INST_NUM_TYPE:
 	if (GetNumberFromObj(NULL, OBJ_AT_TOS, &ptr1, &type1) != TCL_OK) {
 	    type1 = 0;
-<<<<<<< HEAD
-	} else if (type1 == TCL_NUMBER_BIG) {
-	    /* value is an integer outside the LLONG_MIN to LLONG_MAX range */
-	    /* [string is wideinteger] is LLONG_MIN to LLONG_MAX range */
-=======
-	} else if (type1 == TCL_NUMBER_WIDE) {
-	    /* value is between WIDE_MIN and WIDE_MAX */
-	    /* [string is integer] is -UINT_MAX to UINT_MAX range */
-	    /* [string is wideinteger] is -UWIDE_MAX to UWIDE_MAX range */
-	    int i;
-
-	    if (Tcl_GetIntFromObj(NULL, OBJ_AT_TOS, &i) == TCL_OK) {
-		type1 = TCL_NUMBER_LONG;
-	    }
 	} else if (type1 == TCL_NUMBER_BIG) {
 	    /* value is an integer outside the WIDE_MIN to WIDE_MAX range */
-	    /* [string is wideinteger] is -UWIDE_MAX to UWIDE_MAX range */
->>>>>>> 5130578c
+	    /* [string is wideinteger] is WIDE_MIN to WIDE_MAX range */
 	    Tcl_WideInt w;
 
 	    if (Tcl_GetWideIntFromObj(NULL, OBJ_AT_TOS, &w) == TCL_OK) {
