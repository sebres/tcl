/*
 * tclExecute.c --
 *
 *	This file contains procedures that execute byte-compiled Tcl commands.
 *
 * Copyright (c) 1996-1997 Sun Microsystems, Inc.
 * Copyright (c) 1998-2000 by Scriptics Corporation.
 * Copyright (c) 2001 by Kevin B. Kenny. All rights reserved.
 * Copyright (c) 2002-2010 by Miguel Sofer.
 * Copyright (c) 2005-2007 by Donal K. Fellows.
 * Copyright (c) 2007 Daniel A. Steffen <das@users.sourceforge.net>
 * Copyright (c) 2006-2008 by Joe Mistachkin.  All rights reserved.
 *
 * See the file "license.terms" for information on usage and redistribution of
 * this file, and for a DISCLAIMER OF ALL WARRANTIES.
 */

#include "tclInt.h"
#include "tclCompile.h"
#include "tclOOInt.h"
#include "tommath.h"
#include <math.h>
#include <assert.h>

/*
 * Hack to determine whether we may expect IEEE floating point. The hack is
 * formally incorrect in that non-IEEE platforms might have the same precision
 * and range, but VAX, IBM, and Cray do not; are there any other floating
 * point units that we might care about?
 */

#if (FLT_RADIX == 2) && (DBL_MANT_DIG == 53) && (DBL_MAX_EXP == 1024)
#define IEEE_FLOATING_POINT
#endif

/*
 * A counter that is used to work out when the bytecode engine should call
 * Tcl_AsyncReady() to see whether there is a signal that needs handling, and
 * other expensive periodic operations.
 */

#ifndef ASYNC_CHECK_COUNT
#   define ASYNC_CHECK_COUNT	64
#endif /* !ASYNC_CHECK_COUNT */

/*
 * Boolean flag indicating whether the Tcl bytecode interpreter has been
 * initialized.
 */

static int execInitialized = 0;
TCL_DECLARE_MUTEX(execMutex)

static int cachedInExit = 0;

#ifdef TCL_COMPILE_DEBUG
/*
 * Variable that controls whether execution tracing is enabled and, if so,
 * what level of tracing is desired:
 *    0: no execution tracing
 *    1: trace invocations of Tcl procs only
 *    2: trace invocations of all (not compiled away) commands
 *    3: display each instruction executed
 * This variable is linked to the Tcl variable "tcl_traceExec".
 */

int tclTraceExec = 0;
#endif

/*
 * Mapping from expression instruction opcodes to strings; used for error
 * messages. Note that these entries must match the order and number of the
 * expression opcodes (e.g., INST_LOR) in tclCompile.h.
 *
 * Does not include the string for INST_EXPON (and beyond), as that is
 * disjoint for backward-compatibility reasons.
 */

static const char *const operatorStrings[] = {
    "||", "&&", "|", "^", "&", "==", "!=", "<", ">", "<=", ">=", "<<", ">>",
    "+", "-", "*", "/", "%", "+", "-", "~", "!"
};

/*
 * Mapping from Tcl result codes to strings; used for error and debugging
 * messages.
 */

#ifdef TCL_COMPILE_DEBUG
static const char *const resultStrings[] = {
    "TCL_OK", "TCL_ERROR", "TCL_RETURN", "TCL_BREAK", "TCL_CONTINUE"
};
#endif

/*
 * These are used by evalstats to monitor object usage in Tcl.
 */

#ifdef TCL_COMPILE_STATS
long		tclObjsAlloced = 0;
long		tclObjsFreed = 0;
long		tclObjsShared[TCL_MAX_SHARED_OBJ_STATS] = { 0, 0, 0, 0, 0 };
#endif /* TCL_COMPILE_STATS */

/*
 * NR_TEBC
 * Helpers for NR - non-recursive calls to TEBC
 * Minimal data required to fully reconstruct the execution state.
 */

typedef struct {
    ByteCode *codePtr;		/* Constant until the BC returns */
				/* -----------------------------------------*/
    ptrdiff_t *catchTop;	/* These fields are used on return TO this */
    Tcl_Obj *auxObjList;	/* this level: they record the state when a */
    CmdFrame cmdFrame;		/* new codePtr was received for NR */
                                /* execution. */
    void *stack[1];		/* Start of the actual combined catch and obj
				 * stacks; the struct will be expanded as
				 * necessary */
} TEBCdata;

#define TEBC_YIELD() \
    do {						\
	esPtr->tosPtr = tosPtr;				\
	TclNRAddCallback(interp, TEBCresume,		\
		TD, pc, INT2PTR(cleanup), NULL);	\
    } while (0)

#define TEBC_DATA_DIG() \
    do {					\
	tosPtr = esPtr->tosPtr;			\
    } while (0)

#define PUSH_TAUX_OBJ(objPtr) \
    do {							\
	if (auxObjList) {					\
	    objPtr->length += auxObjList->length;		\
	}							\
	objPtr->internalRep.twoPtrValue.ptr1 = auxObjList;	\
	auxObjList = objPtr;					\
    } while (0)

#define POP_TAUX_OBJ() \
    do {							\
	tmpPtr = auxObjList;					\
	auxObjList = tmpPtr->internalRep.twoPtrValue.ptr1;	\
	Tcl_DecrRefCount(tmpPtr);				\
    } while (0)

/*
 * These variable-access macros have to coincide with those in tclVar.c
 */

#define VarHashGetValue(hPtr) \
    ((Var *) ((char *)hPtr - TclOffset(VarInHash, entry)))

static inline Var *
VarHashCreateVar(
    TclVarHashTable *tablePtr,
    Tcl_Obj *key,
    int *newPtr)
{
    Tcl_HashEntry *hPtr = Tcl_CreateHashEntry(&tablePtr->table,
	    key, newPtr);

    if (!hPtr) {
	return NULL;
    }
    return VarHashGetValue(hPtr);
}

#define VarHashFindVar(tablePtr, key) \
    VarHashCreateVar((tablePtr), (key), NULL)

/*
 * The new macro for ending an instruction; note that a reasonable C-optimiser
 * will resolve all branches at compile time. (result) is always a constant;
 * the macro NEXT_INST_F handles constant (nCleanup), NEXT_INST_V is resolved
 * at runtime for variable (nCleanup).
 *
 * ARGUMENTS:
 *    pcAdjustment: how much to increment pc
 *    nCleanup: how many objects to remove from the stack
 *    resultHandling: 0 indicates no object should be pushed on the stack;
 *	otherwise, push objResultPtr. If (result < 0), objResultPtr already
 *	has the correct reference count.
 *
 * We use the new compile-time assertions to check that nCleanup is constant
 * and within range.
 */

/* Verify the stack depth, only when no expansion is in progress */

#ifdef TCL_COMPILE_DEBUG
#define CHECK_STACK()							\
    do {								\
	ValidatePcAndStackTop(codePtr, pc, CURR_DEPTH,			\
		/*checkStack*/ !(starting || auxObjList));		\
	starting = 0;							\
    } while (0)
#else
#define CHECK_STACK()
#endif

#define NEXT_INST_F(pcAdjustment, nCleanup, resultHandling)	\
    do {							\
	TCL_CT_ASSERT((nCleanup >= 0) && (nCleanup <= 2));	\
	CHECK_STACK();						\
	if (nCleanup == 0) {					\
	    if (resultHandling != 0) {				\
		if ((resultHandling) > 0) {			\
		    PUSH_OBJECT(objResultPtr);			\
		} else {					\
		    *(++tosPtr) = objResultPtr;			\
		}						\
	    }							\
	    pc += (pcAdjustment);				\
	    goto cleanup0;					\
	} else if (resultHandling != 0) {			\
	    if ((resultHandling) > 0) {				\
		Tcl_IncrRefCount(objResultPtr);			\
	    }							\
	    pc += (pcAdjustment);				\
	    switch (nCleanup) {					\
	    case 1: goto cleanup1_pushObjResultPtr;		\
	    case 2: goto cleanup2_pushObjResultPtr;		\
	    case 0: break;					\
	    }							\
	} else {						\
	    pc += (pcAdjustment);				\
	    switch (nCleanup) {					\
	    case 1: goto cleanup1;				\
	    case 2: goto cleanup2;				\
	    case 0: break;					\
	    }							\
	}							\
    } while (0)

#define NEXT_INST_V(pcAdjustment, nCleanup, resultHandling)	\
    CHECK_STACK();						\
    do {							\
	pc += (pcAdjustment);					\
	cleanup = (nCleanup);					\
	if (resultHandling) {					\
	    if ((resultHandling) > 0) {				\
		Tcl_IncrRefCount(objResultPtr);			\
	    }							\
	    goto cleanupV_pushObjResultPtr;			\
	} else {						\
	    goto cleanupV;					\
	}							\
    } while (0)

#ifndef TCL_COMPILE_DEBUG
#define JUMP_PEEPHOLE_F(condition, pcAdjustment, cleanup) \
    do {								\
	pc += (pcAdjustment);						\
	switch (*pc) {							\
	case INST_JUMP_FALSE1:						\
	    NEXT_INST_F(((condition)? 2 : TclGetInt1AtPtr(pc+1)), (cleanup), 0); \
	case INST_JUMP_TRUE1:						\
	    NEXT_INST_F(((condition)? TclGetInt1AtPtr(pc+1) : 2), (cleanup), 0); \
	case INST_JUMP_FALSE4:						\
	    NEXT_INST_F(((condition)? 5 : TclGetInt4AtPtr(pc+1)), (cleanup), 0); \
	case INST_JUMP_TRUE4:						\
	    NEXT_INST_F(((condition)? TclGetInt4AtPtr(pc+1) : 5), (cleanup), 0); \
	default:							\
	    if ((condition) < 0) {					\
		TclNewIntObj(objResultPtr, -1);				\
	    } else {							\
		objResultPtr = TCONST((condition) > 0);			\
	    }								\
	    NEXT_INST_F(0, (cleanup), 1);				\
	}								\
    } while (0)
#define JUMP_PEEPHOLE_V(condition, pcAdjustment, cleanup) \
    do {								\
	pc += (pcAdjustment);						\
	switch (*pc) {							\
	case INST_JUMP_FALSE1:						\
	    NEXT_INST_V(((condition)? 2 : TclGetInt1AtPtr(pc+1)), (cleanup), 0); \
	case INST_JUMP_TRUE1:						\
	    NEXT_INST_V(((condition)? TclGetInt1AtPtr(pc+1) : 2), (cleanup), 0); \
	case INST_JUMP_FALSE4:						\
	    NEXT_INST_V(((condition)? 5 : TclGetInt4AtPtr(pc+1)), (cleanup), 0); \
	case INST_JUMP_TRUE4:						\
	    NEXT_INST_V(((condition)? TclGetInt4AtPtr(pc+1) : 5), (cleanup), 0); \
	default:							\
	    if ((condition) < 0) {					\
		TclNewIntObj(objResultPtr, -1);				\
	    } else {							\
		objResultPtr = TCONST((condition) > 0);			\
	    }								\
	    NEXT_INST_V(0, (cleanup), 1);				\
	}								\
    } while (0)
#else /* TCL_COMPILE_DEBUG */
#define JUMP_PEEPHOLE_F(condition, pcAdjustment, cleanup) \
    do{									\
	if ((condition) < 0) {						\
	    TclNewIntObj(objResultPtr, -1);				\
	} else {							\
	    objResultPtr = TCONST((condition) > 0);			\
	}								\
	NEXT_INST_F((pcAdjustment), (cleanup), 1);			\
    } while (0)
#define JUMP_PEEPHOLE_V(condition, pcAdjustment, cleanup) \
    do{									\
	if ((condition) < 0) {						\
	    TclNewIntObj(objResultPtr, -1);				\
	} else {							\
	    objResultPtr = TCONST((condition) > 0);			\
	}								\
	NEXT_INST_V((pcAdjustment), (cleanup), 1);			\
    } while (0)
#endif

/*
 * Macros used to cache often-referenced Tcl evaluation stack information
 * in local variables. Note that a DECACHE_STACK_INFO()-CACHE_STACK_INFO()
 * pair must surround any call inside TclNRExecuteByteCode (and a few other
 * procedures that use this scheme) that could result in a recursive call
 * to TclNRExecuteByteCode.
 */

#define CACHE_STACK_INFO() \
    checkInterp = 1

#define DECACHE_STACK_INFO() \
    esPtr->tosPtr = tosPtr

/*
 * Macros used to access items on the Tcl evaluation stack. PUSH_OBJECT
 * increments the object's ref count since it makes the stack have another
 * reference pointing to the object. However, POP_OBJECT does not decrement
 * the ref count. This is because the stack may hold the only reference to the
 * object, so the object would be destroyed if its ref count were decremented
 * before the caller had a chance to, e.g., store it in a variable. It is the
 * caller's responsibility to decrement the ref count when it is finished with
 * an object.
 *
 * WARNING! It is essential that objPtr only appear once in the PUSH_OBJECT
 * macro. The actual parameter might be an expression with side effects, and
 * this ensures that it will be executed only once.
 */

#define PUSH_OBJECT(objPtr) \
    Tcl_IncrRefCount(*(++tosPtr) = (objPtr))

#define POP_OBJECT()	*(tosPtr--)

#define OBJ_AT_TOS	*tosPtr

#define OBJ_UNDER_TOS	*(tosPtr-1)

#define OBJ_AT_DEPTH(n)	*(tosPtr-(n))

#define CURR_DEPTH	((ptrdiff_t) (tosPtr - initTosPtr))

#define STACK_BASE(esPtr) ((esPtr)->stackWords - 1)

/*
 * Macros used to trace instruction execution. The macros TRACE,
 * TRACE_WITH_OBJ, and O2S are only used inside TclNRExecuteByteCode. O2S is
 * only used in TRACE* calls to get a string from an object.
 */

#ifdef TCL_COMPILE_DEBUG
#   define TRACE(a) \
    while (traceInstructions) {					\
	fprintf(stdout, "%2d: %2d (%u) %s ", iPtr->numLevels,	\
		(int) CURR_DEPTH,				\
		(unsigned) (pc - codePtr->codeStart),		\
		GetOpcodeName(pc));				\
	printf a;						\
	break;							\
    }
#   define TRACE_APPEND(a) \
    while (traceInstructions) {		\
	printf a;			\
	break;				\
    }
#   define TRACE_ERROR(interp) \
    TRACE_APPEND(("ERROR: %.30s\n", O2S(Tcl_GetObjResult(interp))));
#   define TRACE_WITH_OBJ(a, objPtr) \
    while (traceInstructions) {					\
	fprintf(stdout, "%2d: %2d (%u) %s ", iPtr->numLevels,	\
		(int) CURR_DEPTH,				\
		(unsigned) (pc - codePtr->codeStart),		\
		GetOpcodeName(pc));				\
	printf a;						\
	TclPrintObject(stdout, objPtr, 30);			\
	fprintf(stdout, "\n");					\
	break;							\
    }
#   define O2S(objPtr) \
    (objPtr ? TclGetString(objPtr) : "")
#else /* !TCL_COMPILE_DEBUG */
#   define TRACE(a)
#   define TRACE_APPEND(a)
#   define TRACE_ERROR(interp)
#   define TRACE_WITH_OBJ(a, objPtr)
#   define O2S(objPtr)
#endif /* TCL_COMPILE_DEBUG */

/*
 * DTrace instruction probe macros.
 */

#define TCL_DTRACE_INST_NEXT() \
    do {								\
	if (TCL_DTRACE_INST_DONE_ENABLED()) {				\
	    if (curInstName) {						\
		TCL_DTRACE_INST_DONE(curInstName, (int) CURR_DEPTH,	\
			tosPtr);					\
	    }								\
	    curInstName = tclInstructionTable[*pc].name;		\
	    if (TCL_DTRACE_INST_START_ENABLED()) {			\
		TCL_DTRACE_INST_START(curInstName, (int) CURR_DEPTH,	\
			tosPtr);					\
	    }								\
	} else if (TCL_DTRACE_INST_START_ENABLED()) {			\
	    TCL_DTRACE_INST_START(tclInstructionTable[*pc].name,	\
			(int) CURR_DEPTH, tosPtr);			\
	}								\
    } while (0)
#define TCL_DTRACE_INST_LAST() \
    do {								\
	if (TCL_DTRACE_INST_DONE_ENABLED() && curInstName) {		\
	    TCL_DTRACE_INST_DONE(curInstName, (int) CURR_DEPTH, tosPtr);\
	}								\
    } while (0)

/*
 * Macro used in this file to save a function call for common uses of
 * TclGetNumberFromObj(). The ANSI C "prototype" is:
 *
 * MODULE_SCOPE int GetNumberFromObj(Tcl_Interp *interp, Tcl_Obj *objPtr,
 *			ClientData *ptrPtr, int *tPtr);
 */

#define GetNumberFromObj(interp, objPtr, ptrPtr, tPtr) \
    (((objPtr)->typePtr == &tclIntType)					\
	?	(*(tPtr) = TCL_NUMBER_WIDE,				\
		*(ptrPtr) = (ClientData)				\
		    (&((objPtr)->internalRep.wideValue)), TCL_OK) :	\
    ((objPtr)->typePtr == &tclDoubleType)				\
	?	(((TclIsNaN((objPtr)->internalRep.doubleValue))		\
		    ?	(*(tPtr) = TCL_NUMBER_NAN)			\
		    :	(*(tPtr) = TCL_NUMBER_DOUBLE)),			\
		*(ptrPtr) = (ClientData)				\
		    (&((objPtr)->internalRep.doubleValue)), TCL_OK) :	\
    (((objPtr)->bytes != NULL) && ((objPtr)->length == 0))		\
	? TCL_ERROR :			\
    TclGetNumberFromObj((interp), (objPtr), (ptrPtr), (tPtr)))

/*
 * Macro used in this file to save a function call for common uses of
 * Tcl_GetBooleanFromObj(). The ANSI C "prototype" is:
 *
 * MODULE_SCOPE int TclGetBooleanFromObj(Tcl_Interp *interp, Tcl_Obj *objPtr,
 *			int *boolPtr);
 */

#define TclGetBooleanFromObj(interp, objPtr, boolPtr) \
    (((objPtr)->typePtr == &tclIntType)			\
	? (*(boolPtr) = ((objPtr)->internalRep.wideValue!=0), TCL_OK)	\
	: ((objPtr)->typePtr == &tclBooleanType)			\
	? (*(boolPtr) = ((objPtr)->internalRep.longValue!=0), TCL_OK)	\
	: Tcl_GetBooleanFromObj((interp), (objPtr), (boolPtr)))

/*
 * Macro used to make the check for type overflow more mnemonic. This works by
 * comparing sign bits; the rest of the word is irrelevant. The ANSI C
 * "prototype" (where inttype_t is any integer type) is:
 *
 * MODULE_SCOPE int Overflowing(inttype_t a, inttype_t b, inttype_t sum);
 *
 * Check first the condition most likely to fail in usual code (at least for
 * usage in [incr]: do the first summand and the sum have != signs?
 */

#define Overflowing(a,b,sum) ((((a)^(sum)) < 0) && (((a)^(b)) >= 0))

/*
 * Macro for checking whether the type is NaN, used when we're thinking about
 * throwing an error for supplying a non-number number.
 */

#ifndef ACCEPT_NAN
#define IsErroringNaNType(type)		((type) == TCL_NUMBER_NAN)
#else
#define IsErroringNaNType(type)		0
#endif

/*
 * Auxiliary tables used to compute powers of small integers.
 */

/*
 * Maximum base that, when raised to powers 2, 3, ..., 16, fits in a
 * Tcl_WideInt.
 */

static const Tcl_WideInt MaxBase64[] = {
    (Tcl_WideInt)46340*65536+62259,	/* 3037000499 == isqrt(2**63-1) */
    (Tcl_WideInt)2097151, (Tcl_WideInt)55108, (Tcl_WideInt)6208,
    (Tcl_WideInt)1448, (Tcl_WideInt)511, (Tcl_WideInt)234, (Tcl_WideInt)127,
    (Tcl_WideInt)78, (Tcl_WideInt)52, (Tcl_WideInt)38, (Tcl_WideInt)28,
    (Tcl_WideInt)22, (Tcl_WideInt)18, (Tcl_WideInt)15
};
static const size_t MaxBase64Size = sizeof(MaxBase64)/sizeof(Tcl_WideInt);

/*
 * Table giving 3, 4, ..., 13 raised to powers greater than 16 when the
 * results fit in a 64-bit signed integer.
 */

static const unsigned short Exp64Index[] = {
    0, 23, 38, 49, 57, 63, 67, 70, 72, 74, 75, 76
};
static const size_t Exp64IndexSize =
    sizeof(Exp64Index) / sizeof(unsigned short);
static const Tcl_WideInt Exp64Value[] = {
    (Tcl_WideInt)243*243*243*3*3,
    (Tcl_WideInt)243*243*243*3*3*3,
    (Tcl_WideInt)243*243*243*3*3*3*3,
    (Tcl_WideInt)243*243*243*243,
    (Tcl_WideInt)243*243*243*243*3,
    (Tcl_WideInt)243*243*243*243*3*3,
    (Tcl_WideInt)243*243*243*243*3*3*3,
    (Tcl_WideInt)243*243*243*243*3*3*3*3,
    (Tcl_WideInt)243*243*243*243*243,
    (Tcl_WideInt)243*243*243*243*243*3,
    (Tcl_WideInt)243*243*243*243*243*3*3,
    (Tcl_WideInt)243*243*243*243*243*3*3*3,
    (Tcl_WideInt)243*243*243*243*243*3*3*3*3,
    (Tcl_WideInt)243*243*243*243*243*243,
    (Tcl_WideInt)243*243*243*243*243*243*3,
    (Tcl_WideInt)243*243*243*243*243*243*3*3,
    (Tcl_WideInt)243*243*243*243*243*243*3*3*3,
    (Tcl_WideInt)243*243*243*243*243*243*3*3*3*3,
    (Tcl_WideInt)243*243*243*243*243*243*243,
    (Tcl_WideInt)243*243*243*243*243*243*243*3,
    (Tcl_WideInt)243*243*243*243*243*243*243*3*3,
    (Tcl_WideInt)243*243*243*243*243*243*243*3*3*3,
    (Tcl_WideInt)243*243*243*243*243*243*243*3*3*3*3,
    (Tcl_WideInt)1024*1024*1024*4*4,
    (Tcl_WideInt)1024*1024*1024*4*4*4,
    (Tcl_WideInt)1024*1024*1024*4*4*4*4,
    (Tcl_WideInt)1024*1024*1024*1024,
    (Tcl_WideInt)1024*1024*1024*1024*4,
    (Tcl_WideInt)1024*1024*1024*1024*4*4,
    (Tcl_WideInt)1024*1024*1024*1024*4*4*4,
    (Tcl_WideInt)1024*1024*1024*1024*4*4*4*4,
    (Tcl_WideInt)1024*1024*1024*1024*1024,
    (Tcl_WideInt)1024*1024*1024*1024*1024*4,
    (Tcl_WideInt)1024*1024*1024*1024*1024*4*4,
    (Tcl_WideInt)1024*1024*1024*1024*1024*4*4*4,
    (Tcl_WideInt)1024*1024*1024*1024*1024*4*4*4*4,
    (Tcl_WideInt)1024*1024*1024*1024*1024*1024,
    (Tcl_WideInt)1024*1024*1024*1024*1024*1024*4,
    (Tcl_WideInt)3125*3125*3125*5*5,
    (Tcl_WideInt)3125*3125*3125*5*5*5,
    (Tcl_WideInt)3125*3125*3125*5*5*5*5,
    (Tcl_WideInt)3125*3125*3125*3125,
    (Tcl_WideInt)3125*3125*3125*3125*5,
    (Tcl_WideInt)3125*3125*3125*3125*5*5,
    (Tcl_WideInt)3125*3125*3125*3125*5*5*5,
    (Tcl_WideInt)3125*3125*3125*3125*5*5*5*5,
    (Tcl_WideInt)3125*3125*3125*3125*3125,
    (Tcl_WideInt)3125*3125*3125*3125*3125*5,
    (Tcl_WideInt)3125*3125*3125*3125*3125*5*5,
    (Tcl_WideInt)7776*7776*7776*6*6,
    (Tcl_WideInt)7776*7776*7776*6*6*6,
    (Tcl_WideInt)7776*7776*7776*6*6*6*6,
    (Tcl_WideInt)7776*7776*7776*7776,
    (Tcl_WideInt)7776*7776*7776*7776*6,
    (Tcl_WideInt)7776*7776*7776*7776*6*6,
    (Tcl_WideInt)7776*7776*7776*7776*6*6*6,
    (Tcl_WideInt)7776*7776*7776*7776*6*6*6*6,
    (Tcl_WideInt)16807*16807*16807*7*7,
    (Tcl_WideInt)16807*16807*16807*7*7*7,
    (Tcl_WideInt)16807*16807*16807*7*7*7*7,
    (Tcl_WideInt)16807*16807*16807*16807,
    (Tcl_WideInt)16807*16807*16807*16807*7,
    (Tcl_WideInt)16807*16807*16807*16807*7*7,
    (Tcl_WideInt)32768*32768*32768*8*8,
    (Tcl_WideInt)32768*32768*32768*8*8*8,
    (Tcl_WideInt)32768*32768*32768*8*8*8*8,
    (Tcl_WideInt)32768*32768*32768*32768,
    (Tcl_WideInt)59049*59049*59049*9*9,
    (Tcl_WideInt)59049*59049*59049*9*9*9,
    (Tcl_WideInt)59049*59049*59049*9*9*9*9,
    (Tcl_WideInt)100000*100000*100000*10*10,
    (Tcl_WideInt)100000*100000*100000*10*10*10,
    (Tcl_WideInt)161051*161051*161051*11*11,
    (Tcl_WideInt)161051*161051*161051*11*11*11,
    (Tcl_WideInt)248832*248832*248832*12*12,
    (Tcl_WideInt)371293*371293*371293*13*13
};
static const size_t Exp64ValueSize = sizeof(Exp64Value) / sizeof(Tcl_WideInt);

/*
 * Markers for ExecuteExtendedBinaryMathOp.
 */

#define DIVIDED_BY_ZERO		((Tcl_Obj *) -1)
#define EXPONENT_OF_ZERO	((Tcl_Obj *) -2)
#define GENERAL_ARITHMETIC_ERROR ((Tcl_Obj *) -3)

/*
 * Declarations for local procedures to this file:
 */

#ifdef TCL_COMPILE_STATS
static int		EvalStatsCmd(ClientData clientData,
			    Tcl_Interp *interp, int objc,
			    Tcl_Obj *const objv[]);
#endif /* TCL_COMPILE_STATS */
#ifdef TCL_COMPILE_DEBUG
static const char *	GetOpcodeName(const unsigned char *pc);
static void		PrintByteCodeInfo(ByteCode *codePtr);
static const char *	StringForResultCode(int result);
static void		ValidatePcAndStackTop(ByteCode *codePtr,
			    const unsigned char *pc, int stackTop,
			    int checkStack);
#endif /* TCL_COMPILE_DEBUG */
static ByteCode *	CompileExprObj(Tcl_Interp *interp, Tcl_Obj *objPtr);
static void		DeleteExecStack(ExecStack *esPtr);
static void		DupExprCodeInternalRep(Tcl_Obj *srcPtr,
			    Tcl_Obj *copyPtr);
static Tcl_Obj *	ExecuteExtendedBinaryMathOp(Tcl_Interp *interp,
			    int opcode, Tcl_Obj **constants,
			    Tcl_Obj *valuePtr, Tcl_Obj *value2Ptr);
static Tcl_Obj *	ExecuteExtendedUnaryMathOp(int opcode,
			    Tcl_Obj *valuePtr);
static void		FreeExprCodeInternalRep(Tcl_Obj *objPtr);
static ExceptionRange *	GetExceptRangeForPc(const unsigned char *pc,
			    int searchMode, ByteCode *codePtr);
static const char *	GetSrcInfoForPc(const unsigned char *pc,
			    ByteCode *codePtr, int *lengthPtr,
			    const unsigned char **pcBeg, int *cmdIdxPtr);
static Tcl_Obj **	GrowEvaluationStack(ExecEnv *eePtr, int growth,
			    int move);
static void		IllegalExprOperandType(Tcl_Interp *interp,
			    const unsigned char *pc, Tcl_Obj *opndPtr);
static void		InitByteCodeExecution(Tcl_Interp *interp);
static inline int	wordSkip(void *ptr);
static void		ReleaseDictIterator(Tcl_Obj *objPtr);
/* Useful elsewhere, make available in tclInt.h or stubs? */
static Tcl_Obj **	StackAllocWords(Tcl_Interp *interp, int numWords);
static Tcl_Obj **	StackReallocWords(Tcl_Interp *interp, int numWords);
static Tcl_NRPostProc	CopyCallback;
static Tcl_NRPostProc	ExprObjCallback;
static Tcl_NRPostProc	FinalizeOONext;
static Tcl_NRPostProc	FinalizeOONextFilter;
static Tcl_NRPostProc   TEBCresume;

/*
 * The structure below defines a bytecode Tcl object type to hold the
 * compiled bytecode for Tcl expressions.
 */

static const Tcl_ObjType exprCodeType = {
    "exprcode",
    FreeExprCodeInternalRep,	/* freeIntRepProc */
    DupExprCodeInternalRep,	/* dupIntRepProc */
    NULL,			/* updateStringProc */
    NULL			/* setFromAnyProc */
};

/*
 * Custom object type only used in this file; values of its type should never
 * be seen by user scripts.
 */

static const Tcl_ObjType dictIteratorType = {
    "dictIterator",
    ReleaseDictIterator,
    NULL, NULL, NULL
};

/*
 *----------------------------------------------------------------------
 *
 * ReleaseDictIterator --
 *
 *	This takes apart a dictionary iterator that is stored in the given Tcl
 *	object.
 *
 * Results:
 *	None.
 *
 * Side effects:
 *	Deallocates memory, marks the object as being untyped.
 *
 *----------------------------------------------------------------------
 */

static void
ReleaseDictIterator(
    Tcl_Obj *objPtr)
{
    Tcl_DictSearch *searchPtr;
    Tcl_Obj *dictPtr;

    /*
     * First kill the search, and then release the reference to the dictionary
     * that we were holding.
     */

    searchPtr = objPtr->internalRep.twoPtrValue.ptr1;
    Tcl_DictObjDone(searchPtr);
    ckfree(searchPtr);

    dictPtr = objPtr->internalRep.twoPtrValue.ptr2;
    TclDecrRefCount(dictPtr);

    objPtr->typePtr = NULL;
}

/*
 *----------------------------------------------------------------------
 *
 * InitByteCodeExecution --
 *
 *	This procedure is called once to initialize the Tcl bytecode
 *	interpreter.
 *
 * Results:
 *	None.
 *
 * Side effects:
 *	This procedure initializes the array of instruction names. If
 *	compiling with the TCL_COMPILE_STATS flag, it initializes the array
 *	that counts the executions of each instruction and it creates the
 *	"evalstats" command. It also establishes the link between the Tcl
 *	"tcl_traceExec" and C "tclTraceExec" variables.
 *
 *----------------------------------------------------------------------
 */

static void
InitByteCodeExecution(
    Tcl_Interp *interp)		/* Interpreter for which the Tcl variable
				 * "tcl_traceExec" is linked to control
				 * instruction tracing. */
{
#ifdef TCL_COMPILE_DEBUG
    if (Tcl_LinkVar(interp, "tcl_traceExec", (char *) &tclTraceExec,
	    TCL_LINK_INT) != TCL_OK) {
	Tcl_Panic("InitByteCodeExecution: can't create link for tcl_traceExec variable");
    }
#endif
#ifdef TCL_COMPILE_STATS
    Tcl_CreateObjCommand(interp, "evalstats", EvalStatsCmd, NULL, NULL);
#endif /* TCL_COMPILE_STATS */
}

/*
 *----------------------------------------------------------------------
 *
 * TclCreateExecEnv --
 *
 *	This procedure creates a new execution environment for Tcl bytecode
 *	execution. An ExecEnv points to a Tcl evaluation stack. An ExecEnv is
 *	typically created once for each Tcl interpreter (Interp structure) and
 *	recursively passed to TclNRExecuteByteCode to execute ByteCode sequences
 *	for nested commands.
 *
 * Results:
 *	A newly allocated ExecEnv is returned. This points to an empty
 *	evaluation stack of the standard initial size.
 *
 * Side effects:
 *	The bytecode interpreter is also initialized here, as this procedure
 *	will be called before any call to TclNRExecuteByteCode.
 *
 *----------------------------------------------------------------------
 */

ExecEnv *
TclCreateExecEnv(
    Tcl_Interp *interp,		/* Interpreter for which the execution
				 * environment is being created. */
    int size)			/* The initial stack size, in number of words
				 * [sizeof(Tcl_Obj*)] */
{
    ExecEnv *eePtr = ckalloc(sizeof(ExecEnv));
    ExecStack *esPtr = ckalloc(sizeof(ExecStack)
	    + (size_t) (size-1) * sizeof(Tcl_Obj *));

    eePtr->execStackPtr = esPtr;
    TclNewIntObj(eePtr->constants[0], 0);
    Tcl_IncrRefCount(eePtr->constants[0]);
    TclNewIntObj(eePtr->constants[1], 1);
    Tcl_IncrRefCount(eePtr->constants[1]);
    eePtr->interp = interp;
    eePtr->callbackPtr = NULL;
    eePtr->corPtr = NULL;
    eePtr->rewind = 0;

    esPtr->prevPtr = NULL;
    esPtr->nextPtr = NULL;
    esPtr->markerPtr = NULL;
    esPtr->endPtr = &esPtr->stackWords[size-1];
    esPtr->tosPtr = STACK_BASE(esPtr);

    Tcl_MutexLock(&execMutex);
    if (!execInitialized) {
	InitByteCodeExecution(interp);
	execInitialized = 1;
    }
    Tcl_MutexUnlock(&execMutex);

    return eePtr;
}

/*
 *----------------------------------------------------------------------
 *
 * TclDeleteExecEnv --
 *
 *	Frees the storage for an ExecEnv.
 *
 * Results:
 *	None.
 *
 * Side effects:
 *	Storage for an ExecEnv and its contained storage (e.g. the evaluation
 *	stack) is freed.
 *
 *----------------------------------------------------------------------
 */

static void
DeleteExecStack(
    ExecStack *esPtr)
{
    if (esPtr->markerPtr && !cachedInExit) {
	Tcl_Panic("freeing an execStack which is still in use");
    }

    if (esPtr->prevPtr) {
	esPtr->prevPtr->nextPtr = esPtr->nextPtr;
    }
    if (esPtr->nextPtr) {
	esPtr->nextPtr->prevPtr = esPtr->prevPtr;
    }
    ckfree(esPtr);
}

void
TclDeleteExecEnv(
    ExecEnv *eePtr)		/* Execution environment to free. */
{
    ExecStack *esPtr = eePtr->execStackPtr, *tmpPtr;

	cachedInExit = TclInExit();

    /*
     * Delete all stacks in this exec env.
     */

    while (esPtr->nextPtr) {
	esPtr = esPtr->nextPtr;
    }
    while (esPtr) {
	tmpPtr = esPtr;
	esPtr = tmpPtr->prevPtr;
	DeleteExecStack(tmpPtr);
    }

    TclDecrRefCount(eePtr->constants[0]);
    TclDecrRefCount(eePtr->constants[1]);
    if (eePtr->callbackPtr && !cachedInExit) {
	Tcl_Panic("Deleting execEnv with pending TEOV callbacks!");
    }
    if (eePtr->corPtr && !cachedInExit) {
	Tcl_Panic("Deleting execEnv with existing coroutine");
    }
    ckfree(eePtr);
}

/*
 *----------------------------------------------------------------------
 *
 * TclFinalizeExecution --
 *
 *	Finalizes the execution environment setup so that it can be later
 *	reinitialized.
 *
 * Results:
 *	None.
 *
 * Side effects:
 *	After this call, the next time TclCreateExecEnv will be called it will
 *	call InitByteCodeExecution.
 *
 *----------------------------------------------------------------------
 */

void
TclFinalizeExecution(void)
{
    Tcl_MutexLock(&execMutex);
    execInitialized = 0;
    Tcl_MutexUnlock(&execMutex);
}

/*
 * Auxiliary code to insure that GrowEvaluationStack always returns correctly
 * aligned memory.
 *
 * WALLOCALIGN represents the alignment reqs in words, just as TCL_ALLOCALIGN
 * represents the reqs in bytes. This assumes that TCL_ALLOCALIGN is a
 * multiple of the wordsize 'sizeof(Tcl_Obj *)'.
 */

#define WALLOCALIGN \
    (TCL_ALLOCALIGN/sizeof(Tcl_Obj *))

/*
 * wordSkip computes how many words have to be skipped until the next aligned
 * word. Note that we are only interested in the low order bits of ptr, so
 * that any possible information loss in PTR2INT is of no consequence.
 */

static inline int
wordSkip(
    void *ptr)
{
    int mask = TCL_ALLOCALIGN-1;
    int base = PTR2INT(ptr) & mask;
    return (TCL_ALLOCALIGN - base)/sizeof(Tcl_Obj *);
}

/*
 * Given a marker, compute where the following aligned memory starts.
 */

#define MEMSTART(markerPtr) \
    ((markerPtr) + wordSkip(markerPtr))

/*
 *----------------------------------------------------------------------
 *
 * GrowEvaluationStack --
 *
 *	This procedure grows a Tcl evaluation stack stored in an ExecEnv,
 *	copying over the words since the last mark if so requested. A mark is
 *	set at the beginning of the new area when no copying is requested.
 *
 * Results:
 *	Returns a pointer to the first usable word in the (possibly) grown
 *	stack.
 *
 * Side effects:
 *	The size of the evaluation stack may be grown, a marker is set
 *
 *----------------------------------------------------------------------
 */

static Tcl_Obj **
GrowEvaluationStack(
    ExecEnv *eePtr,		/* Points to the ExecEnv with an evaluation
				 * stack to enlarge. */
    int growth,			/* How much larger than the current used
				 * size. */
    int move)			/* 1 if move words since last marker. */
{
    ExecStack *esPtr = eePtr->execStackPtr, *oldPtr = NULL;
    int newBytes, newElems, currElems;
    int needed = growth - (esPtr->endPtr - esPtr->tosPtr);
    Tcl_Obj **markerPtr = esPtr->markerPtr, **memStart;
    int moveWords = 0;

    if (move) {
	if (!markerPtr) {
	    Tcl_Panic("STACK: Reallocating with no previous alloc");
	}
	if (needed <= 0) {
	    return MEMSTART(markerPtr);
	}
    } else {
#ifndef PURIFY
	Tcl_Obj **tmpMarkerPtr = esPtr->tosPtr + 1;
	int offset = wordSkip(tmpMarkerPtr);

	if (needed + offset < 0) {
	    /*
	     * Put a marker pointing to the previous marker in this stack, and
	     * store it in esPtr as the current marker. Return a pointer to
	     * the start of aligned memory.
	     */

	    esPtr->markerPtr = tmpMarkerPtr;
	    memStart = tmpMarkerPtr + offset;
	    esPtr->tosPtr = memStart - 1;
	    *esPtr->markerPtr = (Tcl_Obj *) markerPtr;
	    return memStart;
	}
#endif
    }

    /*
     * Reset move to hold the number of words to be moved to new stack (if
     * any) and growth to hold the complete stack requirements: add one for
     * the marker, (WALLOCALIGN-1) for the maximal possible offset.
     */

    if (move) {
	moveWords = esPtr->tosPtr - MEMSTART(markerPtr) + 1;
    }
    needed = growth + moveWords + WALLOCALIGN;


    /*
     * Check if there is enough room in the next stack (if there is one, it
     * should be both empty and the last one!)
     */

    if (esPtr->nextPtr) {
	oldPtr = esPtr;
	esPtr = oldPtr->nextPtr;
	currElems = esPtr->endPtr - STACK_BASE(esPtr);
	if (esPtr->markerPtr || (esPtr->tosPtr != STACK_BASE(esPtr))) {
	    Tcl_Panic("STACK: Stack after current is in use");
	}
	if (esPtr->nextPtr) {
	    Tcl_Panic("STACK: Stack after current is not last");
	}
	if (needed <= currElems) {
	    goto newStackReady;
	}
	DeleteExecStack(esPtr);
	esPtr = oldPtr;
    } else {
	currElems = esPtr->endPtr - STACK_BASE(esPtr);
    }

    /*
     * We need to allocate a new stack! It needs to store 'growth' words,
     * including the elements to be copied over and the new marker.
     */

#ifndef PURIFY
    newElems = 2*currElems;
    while (needed > newElems) {
	newElems *= 2;
    }
#else
    newElems = needed;
#endif

    newBytes = sizeof(ExecStack) + (newElems-1) * sizeof(Tcl_Obj *);

    oldPtr = esPtr;
    esPtr = ckalloc(newBytes);

    oldPtr->nextPtr = esPtr;
    esPtr->prevPtr = oldPtr;
    esPtr->nextPtr = NULL;
    esPtr->endPtr = &esPtr->stackWords[newElems-1];

  newStackReady:
    eePtr->execStackPtr = esPtr;

    /*
     * Store a NULL marker at the beginning of the stack, to indicate that
     * this is the first marker in this stack and that rewinding to here
     * should actually be a return to the previous stack.
     */

    esPtr->stackWords[0] = NULL;
    esPtr->markerPtr = &esPtr->stackWords[0];
    memStart = MEMSTART(esPtr->markerPtr);
    esPtr->tosPtr = memStart - 1;

    if (move) {
	memcpy(memStart, MEMSTART(markerPtr), moveWords*sizeof(Tcl_Obj *));
	esPtr->tosPtr += moveWords;
	oldPtr->markerPtr = (Tcl_Obj **) *markerPtr;
	oldPtr->tosPtr = markerPtr-1;
    }

    /*
     * Free the old stack if it is now unused.
     */

    if (!oldPtr->markerPtr) {
	DeleteExecStack(oldPtr);
    }

    return memStart;
}

/*
 *--------------------------------------------------------------
 *
 * TclStackAlloc, TclStackRealloc, TclStackFree --
 *
 *	Allocate memory from the execution stack; it has to be returned later
 *	with a call to TclStackFree.
 *
 * Results:
 *	A pointer to the first byte allocated, or panics if the allocation did
 *	not succeed.
 *
 * Side effects:
 *	The execution stack may be grown.
 *
 *--------------------------------------------------------------
 */

static Tcl_Obj **
StackAllocWords(
    Tcl_Interp *interp,
    int numWords)
{
    /*
     * Note that GrowEvaluationStack sets a marker in the stack. This marker
     * is read when rewinding, e.g., by TclStackFree.
     */

    Interp *iPtr = (Interp *) interp;
    ExecEnv *eePtr = iPtr->execEnvPtr;
    Tcl_Obj **resPtr = GrowEvaluationStack(eePtr, numWords, 0);

    eePtr->execStackPtr->tosPtr += numWords;
    return resPtr;
}

static Tcl_Obj **
StackReallocWords(
    Tcl_Interp *interp,
    int numWords)
{
    Interp *iPtr = (Interp *) interp;
    ExecEnv *eePtr = iPtr->execEnvPtr;
    Tcl_Obj **resPtr = GrowEvaluationStack(eePtr, numWords, 1);

    eePtr->execStackPtr->tosPtr += numWords;
    return resPtr;
}

void
TclStackFree(
    Tcl_Interp *interp,
    void *freePtr)
{
    Interp *iPtr = (Interp *) interp;
    ExecEnv *eePtr;
    ExecStack *esPtr;
    Tcl_Obj **markerPtr, *marker;

    if (iPtr == NULL || iPtr->execEnvPtr == NULL) {
	ckfree(freePtr);
	return;
    }

    /*
     * Rewind the stack to the previous marker position. The current marker,
     * as set in the last call to GrowEvaluationStack, contains a pointer to
     * the previous marker.
     */

    eePtr = iPtr->execEnvPtr;
    esPtr = eePtr->execStackPtr;
    markerPtr = esPtr->markerPtr;
    marker = *markerPtr;

    if ((freePtr != NULL) && (MEMSTART(markerPtr) != (Tcl_Obj **)freePtr)) {
	Tcl_Panic("TclStackFree: incorrect freePtr (%p != %p). Call out of sequence?",
		freePtr, MEMSTART(markerPtr));
    }

    esPtr->tosPtr = markerPtr - 1;
    esPtr->markerPtr = (Tcl_Obj **) marker;
    if (marker) {
	return;
    }

    /*
     * Return to previous active stack. Note that repeated expansions or
     * reallocs could have generated several unused intervening stacks: free
     * them too.
     */

    while (esPtr->nextPtr) {
	esPtr = esPtr->nextPtr;
    }
    esPtr->tosPtr = STACK_BASE(esPtr);
    while (esPtr->prevPtr) {
	ExecStack *tmpPtr = esPtr->prevPtr;
	if (tmpPtr->tosPtr == STACK_BASE(tmpPtr)) {
	    DeleteExecStack(tmpPtr);
	} else {
	    break;
	}
    }
    if (esPtr->prevPtr) {
	eePtr->execStackPtr = esPtr->prevPtr;
#ifdef PURIFY
	eePtr->execStackPtr->nextPtr = NULL;
	DeleteExecStack(esPtr);
#endif
    } else {
	eePtr->execStackPtr = esPtr;
    }
}

void *
TclStackAlloc(
    Tcl_Interp *interp,
    int numBytes)
{
    Interp *iPtr = (Interp *) interp;
    int numWords;

    if (iPtr == NULL || iPtr->execEnvPtr == NULL) {
	return (void *) ckalloc(numBytes);
    }
    numWords = (numBytes + (sizeof(Tcl_Obj *) - 1))/sizeof(Tcl_Obj *);
    return (void *) StackAllocWords(interp, numWords);
}

void *
TclStackRealloc(
    Tcl_Interp *interp,
    void *ptr,
    int numBytes)
{
    Interp *iPtr = (Interp *) interp;
    ExecEnv *eePtr;
    ExecStack *esPtr;
    Tcl_Obj **markerPtr;
    int numWords;

    if (iPtr == NULL || iPtr->execEnvPtr == NULL) {
	return (void *) ckrealloc((char *) ptr, numBytes);
    }

    eePtr = iPtr->execEnvPtr;
    esPtr = eePtr->execStackPtr;
    markerPtr = esPtr->markerPtr;

    if (MEMSTART(markerPtr) != (Tcl_Obj **)ptr) {
	Tcl_Panic("TclStackRealloc: incorrect ptr. Call out of sequence?");
    }

    numWords = (numBytes + (sizeof(Tcl_Obj *) - 1))/sizeof(Tcl_Obj *);
    return (void *) StackReallocWords(interp, numWords);
}

/*
 *--------------------------------------------------------------
 *
 * Tcl_ExprObj --
 *
 *	Evaluate an expression in a Tcl_Obj.
 *
 * Results:
 *	A standard Tcl object result. If the result is other than TCL_OK, then
 *	the interpreter's result contains an error message. If the result is
 *	TCL_OK, then a pointer to the expression's result value object is
 *	stored in resultPtrPtr. In that case, the object's ref count is
 *	incremented to reflect the reference returned to the caller; the
 *	caller is then responsible for the resulting object and must, for
 *	example, decrement the ref count when it is finished with the object.
 *
 * Side effects:
 *	Any side effects caused by subcommands in the expression, if any. The
 *	interpreter result is not modified unless there is an error.
 *
 *--------------------------------------------------------------
 */

int
Tcl_ExprObj(
    Tcl_Interp *interp,		/* Context in which to evaluate the
				 * expression. */
    register Tcl_Obj *objPtr,	/* Points to Tcl object containing expression
				 * to evaluate. */
    Tcl_Obj **resultPtrPtr)	/* Where the Tcl_Obj* that is the expression
				 * result is stored if no errors occur. */
{
    NRE_callback *rootPtr = TOP_CB(interp);
    Tcl_Obj *resultPtr;

    TclNewObj(resultPtr);
    TclNRAddCallback(interp, CopyCallback, resultPtrPtr, resultPtr,
	    NULL, NULL);
    Tcl_NRExprObj(interp, objPtr, resultPtr);
    return TclNRRunCallbacks(interp, TCL_OK, rootPtr);
}

static int
CopyCallback(
    ClientData data[],
    Tcl_Interp *interp,
    int result)
{
    Tcl_Obj **resultPtrPtr = data[0];
    Tcl_Obj *resultPtr = data[1];

    if (result == TCL_OK) {
	*resultPtrPtr = resultPtr;
	Tcl_IncrRefCount(resultPtr);
    } else {
	Tcl_DecrRefCount(resultPtr);
    }
    return result;
}

/*
 *--------------------------------------------------------------
 *
 * Tcl_NRExprObj --
 *
 *	Request evaluation of the expression in a Tcl_Obj by the NR stack.
 *
 * Results:
 *	Returns TCL_OK.
 *
 * Side effects:
 *	Compiles objPtr as a Tcl expression and places callbacks on the
 *	NR stack to execute the bytecode and store the result in resultPtr.
 *	If bytecode execution raises an exception, nothing is written
 *	to resultPtr, and the exceptional return code flows up the NR
 *	stack.  If the exception is TCL_ERROR, an error message is left
 *	in the interp result and the interp's return options dictionary
 *	holds additional error information too.  Execution of the bytecode
 *	may have other side effects, depending on the expression.
 *
 *--------------------------------------------------------------
 */

int
Tcl_NRExprObj(
    Tcl_Interp *interp,
    Tcl_Obj *objPtr,
    Tcl_Obj *resultPtr)
{
    ByteCode *codePtr;
    Tcl_InterpState state = Tcl_SaveInterpState(interp, TCL_OK);

    Tcl_ResetResult(interp);
    codePtr = CompileExprObj(interp, objPtr);

    Tcl_NRAddCallback(interp, ExprObjCallback, state, resultPtr,
	    NULL, NULL);
    return TclNRExecuteByteCode(interp, codePtr);
}

static int
ExprObjCallback(
    ClientData data[],
    Tcl_Interp *interp,
    int result)
{
    Tcl_InterpState state = data[0];
    Tcl_Obj *resultPtr = data[1];

    if (result == TCL_OK) {
	TclSetDuplicateObj(resultPtr, Tcl_GetObjResult(interp));
	(void) Tcl_RestoreInterpState(interp, state);
    } else {
	Tcl_DiscardInterpState(state);
    }
    return result;
}

/*
 *----------------------------------------------------------------------
 *
 * CompileExprObj --
 *	Compile a Tcl expression value into ByteCode.
 *
 * Results:
 *	A (ByteCode *) is returned pointing to the resulting ByteCode.
 *
 * Side effects:
 *	The Tcl_ObjType of objPtr is changed to the "exprcode" type,
 *	and the ByteCode is kept in the internal rep (along with context
 *	data for checking validity) for faster operations the next time
 *	CompileExprObj is called on the same value.
 *
 *----------------------------------------------------------------------
 */

static ByteCode *
CompileExprObj(
    Tcl_Interp *interp,
    Tcl_Obj *objPtr)
{
    Interp *iPtr = (Interp *) interp;
    CompileEnv compEnv;		/* Compilation environment structure allocated
				 * in frame. */
    register ByteCode *codePtr = NULL;
				/* Tcl Internal type of bytecode. Initialized
				 * to avoid compiler warning. */

    /*
     * Get the expression ByteCode from the object. If it exists, make sure it
     * is valid in the current context.
     */
    if (objPtr->typePtr == &exprCodeType) {
	Namespace *namespacePtr = iPtr->varFramePtr->nsPtr;

	codePtr = objPtr->internalRep.twoPtrValue.ptr1;
	if (((Interp *) *codePtr->interpHandle != iPtr)
		|| (codePtr->compileEpoch != iPtr->compileEpoch)
		|| (codePtr->nsPtr != namespacePtr)
		|| (codePtr->nsEpoch != namespacePtr->resolverEpoch)
		|| (codePtr->localCachePtr != iPtr->varFramePtr->localCachePtr)) {
	    TclFreeIntRep(objPtr);
	}
    }
    if (objPtr->typePtr != &exprCodeType) {
	/*
	 * TIP #280: No invoker (yet) - Expression compilation.
	 */

	const char *string = TclGetString(objPtr);

	TclInitCompileEnv(interp, &compEnv, string, objPtr->length, NULL, 0);
	TclCompileExpr(interp, string, objPtr->length, &compEnv, 0);

	/*
	 * Successful compilation. If the expression yielded no instructions,
	 * push an zero object as the expression's result.
	 */

	if (compEnv.codeNext == compEnv.codeStart) {
	    TclEmitPush(TclRegisterLiteral(&compEnv, "0", 1, 0),
		    &compEnv);
	}

	/*
	 * Add a "done" instruction as the last instruction and change the
	 * object into a ByteCode object. Ownership of the literal objects and
	 * aux data items is given to the ByteCode object.
	 */

	TclEmitOpcode(INST_DONE, &compEnv);
	codePtr = TclInitByteCodeObj(objPtr, &exprCodeType, &compEnv);
	TclFreeCompileEnv(&compEnv);
	if (iPtr->varFramePtr->localCachePtr) {
	    codePtr->localCachePtr = iPtr->varFramePtr->localCachePtr;
	    codePtr->localCachePtr->refCount++;
	}
#ifdef TCL_COMPILE_DEBUG
	if (tclTraceCompile == 2) {
	    TclPrintByteCodeObj(interp, objPtr);
	    fflush(stdout);
	}
#endif /* TCL_COMPILE_DEBUG */
    }
    return codePtr;
}

/*
 *----------------------------------------------------------------------
 *
 * DupExprCodeInternalRep --
 *
 *	Part of the Tcl object type implementation for Tcl expression
 *	bytecode. We do not copy the bytecode intrep. Instead, we return
 *	without setting copyPtr->typePtr, so the copy is a plain string copy
 *	of the expression value, and if it is to be used as a compiled
 *	expression, it will just need a recompile.
 *
 *	This makes sense, because with Tcl's copy-on-write practices, the
 *	usual (only?) time Tcl_DuplicateObj() will be called is when the copy
 *	is about to be modified, which would invalidate any copied bytecode
 *	anyway. The only reason it might make sense to copy the bytecode is if
 *	we had some modifying routines that operated directly on the intrep,
 *	like we do for lists and dicts.
 *
 * Results:
 *	None.
 *
 * Side effects:
 *	None.
 *
 *----------------------------------------------------------------------
 */

static void
DupExprCodeInternalRep(
    Tcl_Obj *srcPtr,
    Tcl_Obj *copyPtr)
{
    return;
}

/*
 *----------------------------------------------------------------------
 *
 * FreeExprCodeInternalRep --
 *
 *	Part of the Tcl object type implementation for Tcl expression
 *	bytecode. Frees the storage allocated to hold the internal rep, unless
 *	ref counts indicate bytecode execution is still in progress.
 *
 * Results:
 *	None.
 *
 * Side effects:
 *	May free allocated memory. Leaves objPtr untyped.
 *
 *----------------------------------------------------------------------
 */

static void
FreeExprCodeInternalRep(
    Tcl_Obj *objPtr)
{
    ByteCode *codePtr = objPtr->internalRep.twoPtrValue.ptr1;

    TclReleaseByteCode(codePtr);
}

/*
 *----------------------------------------------------------------------
 *
 * TclCompileObj --
 *
 *	This procedure compiles the script contained in a Tcl_Obj.
 *
 * Results:
 *	A pointer to the corresponding ByteCode, never NULL.
 *
 * Side effects:
 *	The object is shimmered to bytecode type.
 *
 *----------------------------------------------------------------------
 */

ByteCode *
TclCompileObj(
    Tcl_Interp *interp,
    Tcl_Obj *objPtr,
    const CmdFrame *invoker,
    int word)
{
    register Interp *iPtr = (Interp *) interp;
    register ByteCode *codePtr;	/* Tcl Internal type of bytecode. */
    Namespace *namespacePtr = iPtr->varFramePtr->nsPtr;

    /*
     * If the object is not already of tclByteCodeType, compile it (and reset
     * the compilation flags in the interpreter; this should be done after any
     * compilation). Otherwise, check that it is "fresh" enough.
     */

    if (objPtr->typePtr == &tclByteCodeType) {
	/*
	 * Make sure the Bytecode hasn't been invalidated by, e.g., someone
	 * redefining a command with a compile procedure (this might make the
	 * compiled code wrong). The object needs to be recompiled if it was
	 * compiled in/for a different interpreter, or for a different
	 * namespace, or for the same namespace but with different name
	 * resolution rules. Precompiled objects, however, are immutable and
	 * therefore they are not recompiled, even if the epoch has changed.
	 *
	 * To be pedantically correct, we should also check that the
	 * originating procPtr is the same as the current context procPtr
	 * (assuming one exists at all - none for global level). This code is
	 * #def'ed out because [info body] was changed to never return a
	 * bytecode type object, which should obviate us from the extra checks
	 * here.
	 */

	codePtr = objPtr->internalRep.twoPtrValue.ptr1;
	if (((Interp *) *codePtr->interpHandle != iPtr)
		|| (codePtr->compileEpoch != iPtr->compileEpoch)
		|| (codePtr->nsPtr != namespacePtr)
		|| (codePtr->nsEpoch != namespacePtr->resolverEpoch)) {
	    if (!(codePtr->flags & TCL_BYTECODE_PRECOMPILED)) {
		goto recompileObj;
	    }
	    if ((Interp *) *codePtr->interpHandle != iPtr) {
		Tcl_Panic("Tcl_EvalObj: compiled script jumped interps");
	    }
	    codePtr->compileEpoch = iPtr->compileEpoch;
	}

	/*
	 * Check that any compiled locals do refer to the current proc
	 * environment! If not, recompile.
	 */

	if (!(codePtr->flags & TCL_BYTECODE_PRECOMPILED) &&
		(codePtr->procPtr == NULL) &&
		(codePtr->localCachePtr != iPtr->varFramePtr->localCachePtr)){
	    goto recompileObj;
	}

	/*
	 * #280.
	 * Literal sharing fix. This part of the fix is not required by 8.4
	 * nor 8.5, because they eval-direct any literals, so just saving the
	 * argument locations per command in bytecode is enough, embedded
	 * 'eval' commands, etc. get the correct information.
	 *
	 * But in 8.6 all the embedded script are compiled, and the resulting
	 * bytecode stored in the literal. Now the shared literal has bytecode
	 * with location data for _one_ particular location this literal is
	 * found at. If we get executed from a different location the bytecode
	 * has to be recompiled to get the correct locations. Not doing this
	 * will execute the saved bytecode with data for a different location,
	 * causing 'info frame' to point to the wrong place in the sources.
	 *
	 * Future optimizations ...
	 * (1) Save the location data (ExtCmdLoc) keyed by start line. In that
	 *     case we recompile once per location of the literal, but not
	 *     continously, because the moment we have all locations we do not
	 *     need to recompile any longer.
	 *
	 * (2) Alternative: Do not recompile, tell the execution engine the
	 *     offset between saved starting line and actual one. Then modify
	 *     the users to adjust the locations they have by this offset.
	 *
	 * (3) Alternative 2: Do not fully recompile, adjust just the location
	 *     information.
	 */

	if (invoker == NULL) {
	    return codePtr;
	} else {
	    Tcl_HashEntry *hePtr =
		    Tcl_FindHashEntry(iPtr->lineBCPtr, codePtr);
	    ExtCmdLoc *eclPtr;
	    CmdFrame *ctxCopyPtr;
	    int redo;

	    if (!hePtr) {
		return codePtr;
	    }

	    eclPtr = Tcl_GetHashValue(hePtr);
	    redo = 0;
	    ctxCopyPtr = TclStackAlloc(interp, sizeof(CmdFrame));
	    *ctxCopyPtr = *invoker;

	    if (invoker->type == TCL_LOCATION_BC) {
		/*
		 * Note: Type BC => ctx.data.eval.path    is not used.
		 *		    ctx.data.tebc.codePtr used instead
		 */

		TclGetSrcInfoForPc(ctxCopyPtr);
		if (ctxCopyPtr->type == TCL_LOCATION_SOURCE) {
		    /*
		     * The reference made by 'TclGetSrcInfoForPc' is dead.
		     */

		    Tcl_DecrRefCount(ctxCopyPtr->data.eval.path);
		    ctxCopyPtr->data.eval.path = NULL;
		}
	    }

	    if (word < ctxCopyPtr->nline) {
		/*
		 * Note: We do not care if the line[word] is -1. This is a
		 * difference and requires a recompile (location changed from
		 * absolute to relative, literal is used fixed and through
		 * variable)
		 *
		 * Example:
		 * test info-32.0 using literal of info-24.8
		 *     (dict with ... vs           set body ...).
		 */

		redo = ((eclPtr->type == TCL_LOCATION_SOURCE)
			    && (eclPtr->start != ctxCopyPtr->line[word]))
			|| ((eclPtr->type == TCL_LOCATION_BC)
			    && (ctxCopyPtr->type == TCL_LOCATION_SOURCE));
	    }

	    TclStackFree(interp, ctxCopyPtr);
	    if (!redo) {
		return codePtr;
	    }
	}
    }

  recompileObj:
    iPtr->errorLine = 1;

    /*
     * TIP #280. Remember the invoker for a moment in the interpreter
     * structures so that the byte code compiler can pick it up when
     * initializing the compilation environment, i.e. the extended location
     * information.
     */

    iPtr->invokeCmdFramePtr = invoker;
    iPtr->invokeWord = word;
    TclSetByteCodeFromAny(interp, objPtr, NULL, NULL);
    iPtr->invokeCmdFramePtr = NULL;
    codePtr = objPtr->internalRep.twoPtrValue.ptr1;
    if (iPtr->varFramePtr->localCachePtr) {
	codePtr->localCachePtr = iPtr->varFramePtr->localCachePtr;
	codePtr->localCachePtr->refCount++;
    }
    return codePtr;
}

/*
 *----------------------------------------------------------------------
 *
 * TclIncrObj --
 *
 *	Increment an integeral value in a Tcl_Obj by an integeral value held
 *	in another Tcl_Obj. Caller is responsible for making sure we can
 *	update the first object.
 *
 * Results:
 *	TCL_ERROR if either object is non-integer, and TCL_OK otherwise. On
 *	error, an error message is left in the interpreter (if it is not NULL,
 *	of course).
 *
 * Side effects:
 *	valuePtr gets the new incrmented value.
 *
 *----------------------------------------------------------------------
 */

int
TclIncrObj(
    Tcl_Interp *interp,
    Tcl_Obj *valuePtr,
    Tcl_Obj *incrPtr)
{
    ClientData ptr1, ptr2;
    int type1, type2;
    mp_int value, incr;

    if (Tcl_IsShared(valuePtr)) {
	Tcl_Panic("%s called with shared object", "TclIncrObj");
    }

    if (GetNumberFromObj(NULL, valuePtr, &ptr1, &type1) != TCL_OK) {
	/*
	 * Produce error message (reparse?!)
	 */

	return TclGetIntFromObj(interp, valuePtr, &type1);
    }
    if (GetNumberFromObj(NULL, incrPtr, &ptr2, &type2) != TCL_OK) {
	/*
	 * Produce error message (reparse?!)
	 */

	TclGetIntFromObj(interp, incrPtr, &type1);
	Tcl_AddErrorInfo(interp, "\n    (reading increment)");
	return TCL_ERROR;
    }

    if ((type1 == TCL_NUMBER_DOUBLE) || (type1 == TCL_NUMBER_NAN)) {
	/*
	 * Produce error message (reparse?!)
	 */

	return TclGetIntFromObj(interp, valuePtr, &type1);
    }
    if ((type2 == TCL_NUMBER_DOUBLE) || (type2 == TCL_NUMBER_NAN)) {
	/*
	 * Produce error message (reparse?!)
	 */

	TclGetIntFromObj(interp, incrPtr, &type1);
	Tcl_AddErrorInfo(interp, "\n    (reading increment)");
	return TCL_ERROR;
    }

    if ((type1 != TCL_NUMBER_BIG) && (type2 != TCL_NUMBER_BIG)) {
	Tcl_WideInt w1, w2, sum;

	TclGetWideIntFromObj(NULL, valuePtr, &w1);
	TclGetWideIntFromObj(NULL, incrPtr, &w2);
	sum = w1 + w2;

	/*
	 * Check for overflow.
	 */

	if (!Overflowing(w1, w2, sum)) {
	    TclSetIntObj(valuePtr, sum);
	    return TCL_OK;
	}
    }

    Tcl_TakeBignumFromObj(interp, valuePtr, &value);
    Tcl_GetBignumFromObj(interp, incrPtr, &incr);
    mp_add(&value, &incr, &value);
    mp_clear(&incr);
    Tcl_SetBignumObj(valuePtr, &value);
    return TCL_OK;
}

/*
 *----------------------------------------------------------------------
 *
 * ArgumentBCEnter --
 *
 *	This is a helper for TclNRExecuteByteCode/TEBCresume that encapsulates
 *	a code sequence that is fairly common in the code but *not* commonly
 *	called.
 *
 * Results:
 *	None
 *
 * Side effects:
 *	May register information about the bytecode in the command frame.
 *
 *----------------------------------------------------------------------
 */

static void
ArgumentBCEnter(
    Tcl_Interp *interp,
    ByteCode *codePtr,
    TEBCdata *tdPtr,
    const unsigned char *pc,
    int objc,
    Tcl_Obj **objv)
{
    int cmd;

    if (GetSrcInfoForPc(pc, codePtr, NULL, NULL, &cmd)) {
	TclArgumentBCEnter(interp, objv, objc, codePtr, &tdPtr->cmdFrame, cmd,
		pc - codePtr->codeStart);
    }
}

/*
 *----------------------------------------------------------------------
 *
 * TclNRExecuteByteCode --
 *
 *	This procedure executes the instructions of a ByteCode structure. It
 *	returns when a "done" instruction is executed or an error occurs.
 *
 * Results:
 *	The return value is one of the return codes defined in tcl.h (such as
 *	TCL_OK), and interp->objResultPtr refers to a Tcl object that either
 *	contains the result of executing the code or an error message.
 *
 * Side effects:
 *	Almost certainly, depending on the ByteCode's instructions.
 *
 *----------------------------------------------------------------------
 */
#define	bcFramePtr	(&TD->cmdFrame)
#define	initCatchTop	((ptrdiff_t *) (&TD->stack[-1]))
#define	initTosPtr	((Tcl_Obj **) (initCatchTop+codePtr->maxExceptDepth))
#define esPtr		(iPtr->execEnvPtr->execStackPtr)

int
TclNRExecuteByteCode(
    Tcl_Interp *interp,		/* Token for command interpreter. */
    ByteCode *codePtr)		/* The bytecode sequence to interpret. */
{
    Interp *iPtr = (Interp *) interp;
    TEBCdata *TD;
    int size = sizeof(TEBCdata) - 1
	    + (codePtr->maxStackDepth + codePtr->maxExceptDepth)
		* sizeof(void *);
    int numWords = (size + sizeof(Tcl_Obj *) - 1) / sizeof(Tcl_Obj *);

    TclPreserveByteCode(codePtr);

    /*
     * Reserve the stack, setup the TEBCdataPtr (TD) and CallFrame
     *
     * The execution uses a unified stack: first a TEBCdata, immediately
     * above it a CmdFrame, then the catch stack, then the execution stack.
     *
     * Make sure the catch stack is large enough to hold the maximum number of
     * catch commands that could ever be executing at the same time (this will
     * be no more than the exception range array's depth). Make sure the
     * execution stack is large enough to execute this ByteCode.
     */

    TD = (TEBCdata *) GrowEvaluationStack(iPtr->execEnvPtr, numWords, 0);
    esPtr->tosPtr = initTosPtr;

    TD->codePtr     = codePtr;
    TD->catchTop    = initCatchTop;
    TD->auxObjList  = NULL;

    /*
     * TIP #280: Initialize the frame. Do not push it yet: it will be pushed
     * every time that we call out from this TD, popped when we return to it.
     */

    bcFramePtr->type = ((codePtr->flags & TCL_BYTECODE_PRECOMPILED)
	    ? TCL_LOCATION_PREBC : TCL_LOCATION_BC);
    bcFramePtr->level = (iPtr->cmdFramePtr ? iPtr->cmdFramePtr->level+1 : 1);
    bcFramePtr->framePtr = iPtr->framePtr;
    bcFramePtr->nextPtr = iPtr->cmdFramePtr;
    bcFramePtr->nline = 0;
    bcFramePtr->line = NULL;
    bcFramePtr->litarg = NULL;
    bcFramePtr->data.tebc.codePtr = codePtr;
    bcFramePtr->data.tebc.pc = NULL;
    bcFramePtr->cmdObj = NULL;
    bcFramePtr->cmd = NULL;
    bcFramePtr->len = 0;

#ifdef TCL_COMPILE_STATS
    iPtr->stats.numExecutions++;
#endif

    /*
     * Test namespace-50.9 demonstrates the need for this call.
     * Use a --enable-symbols=mem bug to see.
     */

    TclResetRewriteEnsemble(interp, 1);

    /*
     * Push the callback for bytecode execution
     */

    TclNRAddCallback(interp, TEBCresume, TD, /* pc */ NULL,
	    /* cleanup */ INT2PTR(0), NULL);
    return TCL_OK;
}

static int
TEBCresume(
    ClientData data[],
    Tcl_Interp *interp,
    int result)
{
    /*
     * Compiler cast directive - not a real variable.
     *	   Interp *iPtr = (Interp *) interp;
     */
#define iPtr ((Interp *) interp)

    /*
     * Check just the read-traced/write-traced bit of a variable.
     */

#define ReadTraced(varPtr) ((varPtr)->flags & VAR_TRACED_READ)
#define WriteTraced(varPtr) ((varPtr)->flags & VAR_TRACED_WRITE)
#define UnsetTraced(varPtr) ((varPtr)->flags & VAR_TRACED_UNSET)

    /*
     * Bottom of allocated stack holds the NR data
     */

    /*
     * Constants: variables that do not change during the execution, used
     * sporadically: no special need for speed.
     */

    unsigned interruptCounter = 1;
				/* Counter that is used to work out when to
				 * call Tcl_AsyncReady(). This must be 1
				 * initially so that we call the async-check
				 * stanza early, otherwise there are command
				 * sequences that can make the interpreter
				 * busy-loop without an opportunity to
				 * recognise an interrupt. */
    const char *curInstName;
#ifdef TCL_COMPILE_DEBUG
    int traceInstructions;	/* Whether we are doing instruction-level
				 * tracing or not. */
#endif

    Var *compiledLocals = iPtr->varFramePtr->compiledLocals;
    Tcl_Obj **constants = &iPtr->execEnvPtr->constants[0];

#define LOCAL(i)	(&compiledLocals[(i)])
#define TCONST(i)	(constants[(i)])

    /*
     * These macros are just meant to save some global variables that are not
     * used too frequently
     */

    TEBCdata *TD = data[0];
#define auxObjList	(TD->auxObjList)
#define catchTop	(TD->catchTop)
#define codePtr		(TD->codePtr)

    /*
     * Globals: variables that store state, must remain valid at all times.
     */

    Tcl_Obj **tosPtr;		/* Cached pointer to top of evaluation
				 * stack. */
    const unsigned char *pc = data[1];
                                /* The current program counter. */
    unsigned char inst;         /* The currently running instruction */

    /*
     * Transfer variables - needed only between opcodes, but not while
     * executing an instruction.
     */

    int cleanup = PTR2INT(data[2]);
    Tcl_Obj *objResultPtr;
    int checkInterp;            /* Indicates when a check of interp readyness
				 * is necessary. Set by CACHE_STACK_INFO() */

    /*
     * Locals - variables that are used within opcodes or bounded sections of
     * the file (jumps between opcodes within a family).
     * NOTE: These are now mostly defined locally where needed.
     */

    Tcl_Obj *objPtr, *valuePtr, *value2Ptr, *part1Ptr, *part2Ptr, *tmpPtr;
    Tcl_Obj **objv;
    int objc = 0;
    int opnd, length, pcAdjustment;
    Var *varPtr, *arrayPtr;
#ifdef TCL_COMPILE_DEBUG
    char cmdNameBuf[21];
#endif

#ifdef TCL_COMPILE_DEBUG
    int starting = 1;
    traceInstructions = (tclTraceExec == 3);
#endif

    TEBC_DATA_DIG();

#ifdef TCL_COMPILE_DEBUG
    if (!pc && (tclTraceExec >= 2)) {
	PrintByteCodeInfo(codePtr);
	fprintf(stdout, "  Starting stack top=%d\n", (int) CURR_DEPTH);
	fflush(stdout);
    }
#endif

    if (!pc) {
	/* bytecode is starting from scratch */
	checkInterp = 0;
	pc = codePtr->codeStart;
	goto cleanup0;
    } else {
        /* resume from invocation */
	CACHE_STACK_INFO();

	NRE_ASSERT(iPtr->cmdFramePtr == bcFramePtr);
	if (bcFramePtr->cmdObj) {
	    Tcl_DecrRefCount(bcFramePtr->cmdObj);
	    bcFramePtr->cmdObj = NULL;
	    bcFramePtr->cmd = NULL;
	}
	iPtr->cmdFramePtr = bcFramePtr->nextPtr;
	if (iPtr->flags & INTERP_DEBUG_FRAME) {
	    TclArgumentBCRelease(interp, bcFramePtr);
	}
	if (iPtr->execEnvPtr->rewind) {
	    result = TCL_ERROR;
	    goto abnormalReturn;
	}
	if (codePtr->flags & TCL_BYTECODE_RECOMPILE) {
	    iPtr->flags |= ERR_ALREADY_LOGGED;
	    codePtr->flags &= ~TCL_BYTECODE_RECOMPILE;
	}

	if (result != TCL_OK) {
	    pc--;
	    goto processExceptionReturn;
	}

	/*
	 * Push the call's object result and continue execution with the next
	 * instruction.
	 */

	TRACE_WITH_OBJ(("%u => ... after \"%.20s\": TCL_OK, result=",
		objc, cmdNameBuf), Tcl_GetObjResult(interp));

	/*
	 * Reset the interp's result to avoid possible duplications of large
	 * objects [Bug 781585]. We do not call Tcl_ResetResult to avoid any
	 * side effects caused by the resetting of errorInfo and errorCode
	 * [Bug 804681], which are not needed here. We chose instead to
	 * manipulate the interp's object result directly.
	 *
	 * Note that the result object is now in objResultPtr, it keeps the
	 * refCount it had in its role of iPtr->objResultPtr.
	 */

	objResultPtr = Tcl_GetObjResult(interp);
	TclNewObj(objPtr);
	Tcl_IncrRefCount(objPtr);
	iPtr->objResultPtr = objPtr;
#ifndef TCL_COMPILE_DEBUG
	if (*pc == INST_POP) {
	    TclDecrRefCount(objResultPtr);
	    NEXT_INST_V(1, cleanup, 0);
	}
#endif
	NEXT_INST_V(0, cleanup, -1);
    }

    /*
     * Targets for standard instruction endings; unrolled for speed in the
     * most frequent cases (instructions that consume up to two stack
     * elements).
     *
     * This used to be a "for(;;)" loop, with each instruction doing its own
     * cleanup.
     */

  cleanupV_pushObjResultPtr:
    switch (cleanup) {
    case 0:
	*(++tosPtr) = (objResultPtr);
	goto cleanup0;
    default:
	cleanup -= 2;
	while (cleanup--) {
	    objPtr = POP_OBJECT();
	    TclDecrRefCount(objPtr);
	}
    case 2:
    cleanup2_pushObjResultPtr:
	objPtr = POP_OBJECT();
	TclDecrRefCount(objPtr);
    case 1:
    cleanup1_pushObjResultPtr:
	objPtr = OBJ_AT_TOS;
	TclDecrRefCount(objPtr);
    }
    OBJ_AT_TOS = objResultPtr;
    goto cleanup0;

  cleanupV:
    switch (cleanup) {
    default:
	cleanup -= 2;
	while (cleanup--) {
	    objPtr = POP_OBJECT();
	    TclDecrRefCount(objPtr);
	}
    case 2:
    cleanup2:
	objPtr = POP_OBJECT();
	TclDecrRefCount(objPtr);
    case 1:
    cleanup1:
	objPtr = POP_OBJECT();
	TclDecrRefCount(objPtr);
    case 0:
	/*
	 * We really want to do nothing now, but this is needed for some
	 * compilers (SunPro CC).
	 */

	break;
    }
  cleanup0:

    /*
     * Check for asynchronous handlers [Bug 746722]; we do the check every
     * ASYNC_CHECK_COUNT instructions.
     */

    if ((--interruptCounter) == 0) {
	interruptCounter = ASYNC_CHECK_COUNT;
	DECACHE_STACK_INFO();
	if (TclAsyncReady(iPtr)) {
	    result = Tcl_AsyncInvoke(interp, result);
	    if (result == TCL_ERROR) {
		CACHE_STACK_INFO();
		goto gotError;
	    }
	}

	if (TclCanceled(iPtr)) {
	    if (Tcl_Canceled(interp, TCL_LEAVE_ERR_MSG) == TCL_ERROR) {
		CACHE_STACK_INFO();
		goto gotError;
	    }
	}

	if (TclLimitReady(iPtr->limit)) {
	    if (Tcl_LimitCheck(interp) == TCL_ERROR) {
		CACHE_STACK_INFO();
		goto gotError;
	    }
	}
	CACHE_STACK_INFO();
    }

    /*
     * These two instructions account for 26% of all instructions (according
     * to measurements on tclbench by Ben Vitale
     * [http://www.cs.toronto.edu/syslab/pubs/tcl2005-vitale-zaleski.pdf]
     * Resolving them before the switch reduces the cost of branch
     * mispredictions, seems to improve runtime by 5% to 15%, and (amazingly!)
     * reduces total obj size.
     */

    inst = *pc;

    peepholeStart:
#ifdef TCL_COMPILE_STATS
    iPtr->stats.instructionCount[*pc]++;
#endif

#ifdef TCL_COMPILE_DEBUG
    /*
     * Skip the stack depth check if an expansion is in progress.
     */

    CHECK_STACK();
    if (traceInstructions) {
	fprintf(stdout, "%2d: %2d ", iPtr->numLevels, (int) CURR_DEPTH);
	TclPrintInstruction(codePtr, pc);
	fflush(stdout);
    }
#endif /* TCL_COMPILE_DEBUG */

    TCL_DTRACE_INST_NEXT();

    if (inst == INST_LOAD_SCALAR1) {
	goto instLoadScalar1;
    } else if (inst == INST_PUSH1) {
	PUSH_OBJECT(codePtr->objArrayPtr[TclGetUInt1AtPtr(pc+1)]);
	TRACE_WITH_OBJ(("%u => ", TclGetUInt1AtPtr(pc+1)), OBJ_AT_TOS);
	inst = *(pc += 2);
	goto peepholeStart;
    } else if (inst == INST_START_CMD) {
	/*
	 * Peephole: do not run INST_START_CMD, just skip it
	 */

	iPtr->cmdCount += TclGetUInt4AtPtr(pc+5);
	if (checkInterp) {
	    checkInterp = 0;
	    if (((codePtr->compileEpoch != iPtr->compileEpoch) ||
		 (codePtr->nsEpoch != iPtr->varFramePtr->nsPtr->resolverEpoch)) &&
		!(codePtr->flags & TCL_BYTECODE_PRECOMPILED)) {
		goto instStartCmdFailed;
	    }
	}
	inst = *(pc += 9);
	goto peepholeStart;
    } else if (inst == INST_NOP) {
#ifndef TCL_COMPILE_DEBUG
	while (inst == INST_NOP)
#endif
	{
	    inst = *++pc;
	}
	goto peepholeStart;
    }

    switch (inst) {
    case INST_SYNTAX:
    case INST_RETURN_IMM: {
	int code = TclGetInt4AtPtr(pc+1);
	int level = TclGetUInt4AtPtr(pc+5);

	/*
	 * OBJ_AT_TOS is returnOpts, OBJ_UNDER_TOS is resultObjPtr.
	 */

	TRACE(("%u %u => ", code, level));
	result = TclProcessReturn(interp, code, level, OBJ_AT_TOS);
	if (result == TCL_OK) {
	    TRACE_APPEND(("continuing to next instruction (result=\"%.30s\")\n",
		    O2S(objResultPtr)));
	    NEXT_INST_F(9, 1, 0);
	}
	Tcl_SetObjResult(interp, OBJ_UNDER_TOS);
	if (*pc == INST_SYNTAX) {
	    iPtr->flags &= ~ERR_ALREADY_LOGGED;
	}
	cleanup = 2;
	TRACE_APPEND(("\n"));
	goto processExceptionReturn;
    }

    case INST_RETURN_STK:
	TRACE(("=> "));
	objResultPtr = POP_OBJECT();
	result = Tcl_SetReturnOptions(interp, OBJ_AT_TOS);
	if (result == TCL_OK) {
	    Tcl_DecrRefCount(OBJ_AT_TOS);
	    OBJ_AT_TOS = objResultPtr;
	    TRACE_APPEND(("continuing to next instruction (result=\"%.30s\")\n",
		    O2S(objResultPtr)));
	    NEXT_INST_F(1, 0, 0);
	} else if (result == TCL_ERROR) {
	    /*
	     * BEWARE! Must do this in this order, because an error in the
	     * option dictionary overrides the result (and can be verified by
	     * test).
	     */

	    Tcl_SetObjResult(interp, objResultPtr);
	    Tcl_SetReturnOptions(interp, OBJ_AT_TOS);
	    Tcl_DecrRefCount(OBJ_AT_TOS);
	    OBJ_AT_TOS = objResultPtr;
	} else {
	    Tcl_DecrRefCount(OBJ_AT_TOS);
	    OBJ_AT_TOS = objResultPtr;
	    Tcl_SetObjResult(interp, objResultPtr);
	}
	cleanup = 1;
	TRACE_APPEND(("\n"));
	goto processExceptionReturn;

    {
	CoroutineData *corPtr;
	int yieldParameter;

    case INST_YIELD:
	corPtr = iPtr->execEnvPtr->corPtr;
	TRACE(("%.30s => ", O2S(OBJ_AT_TOS)));
	if (!corPtr) {
	    TRACE_APPEND(("ERROR: yield outside coroutine\n"));
	    Tcl_SetObjResult(interp, Tcl_NewStringObj(
		    "yield can only be called in a coroutine", -1));
	    DECACHE_STACK_INFO();
	    Tcl_SetErrorCode(interp, "TCL", "COROUTINE", "ILLEGAL_YIELD",
		    NULL);
	    CACHE_STACK_INFO();
	    goto gotError;
	}

#ifdef TCL_COMPILE_DEBUG
	if (tclTraceExec >= 2) {
	    if (traceInstructions) {
		TRACE_APPEND(("YIELD...\n"));
	    } else {
		fprintf(stdout, "%d: (%u) yielding value \"%.30s\"\n",
			iPtr->numLevels, (unsigned)(pc - codePtr->codeStart),
			Tcl_GetString(OBJ_AT_TOS));
	    }
	    fflush(stdout);
	}
#endif
	yieldParameter = 0;
	Tcl_SetObjResult(interp, OBJ_AT_TOS);
	goto doYield;

    case INST_YIELD_TO_INVOKE:
	corPtr = iPtr->execEnvPtr->corPtr;
	valuePtr = OBJ_AT_TOS;
	if (!corPtr) {
	    TRACE(("[%.30s] => ERROR: yield outside coroutine\n",
		    O2S(valuePtr)));
	    Tcl_SetObjResult(interp, Tcl_NewStringObj(
		    "yieldto can only be called in a coroutine", -1));
	    DECACHE_STACK_INFO();
	    Tcl_SetErrorCode(interp, "TCL", "COROUTINE", "ILLEGAL_YIELD",
		    NULL);
	    CACHE_STACK_INFO();
	    goto gotError;
	}
	if (((Namespace *)TclGetCurrentNamespace(interp))->flags & NS_DYING) {
	    TRACE(("[%.30s] => ERROR: yield in deleted\n",
		    O2S(valuePtr)));
	    Tcl_SetObjResult(interp, Tcl_NewStringObj(
		    "yieldto called in deleted namespace", -1));
	    DECACHE_STACK_INFO();
	    Tcl_SetErrorCode(interp, "TCL", "COROUTINE", "YIELDTO_IN_DELETED",
		    NULL);
	    CACHE_STACK_INFO();
	    goto gotError;
	}

#ifdef TCL_COMPILE_DEBUG
	if (tclTraceExec >= 2) {
	    if (traceInstructions) {
		TRACE(("[%.30s] => YIELD...\n", O2S(valuePtr)));
	    } else {
		/* FIXME: What is the right thing to trace? */
		fprintf(stdout, "%d: (%u) yielding to [%.30s]\n",
			iPtr->numLevels, (unsigned)(pc - codePtr->codeStart),
			TclGetString(valuePtr));
	    }
	    fflush(stdout);
	}
#endif

	/*
	 * Install a tailcall record in the caller and continue with the
	 * yield. The yield is switched into multi-return mode (via the
	 * 'yieldParameter').
	 */

	Tcl_IncrRefCount(valuePtr);
	iPtr->execEnvPtr = corPtr->callerEEPtr;
	TclSetTailcall(interp, valuePtr);
	iPtr->execEnvPtr = corPtr->eePtr;
	yieldParameter = (PTR2INT(NULL)+1);	/*==CORO_ACTIVATE_YIELDM*/

    doYield:
	/* TIP #280: Record the last piece of info needed by
	 * 'TclGetSrcInfoForPc', and push the frame.
	 */

	bcFramePtr->data.tebc.pc = (char *) pc;
	iPtr->cmdFramePtr = bcFramePtr;

	if (iPtr->flags & INTERP_DEBUG_FRAME) {
	    ArgumentBCEnter(interp, codePtr, TD, pc, objc, objv);
	}

	pc++;
	cleanup = 1;
	TEBC_YIELD();
	TclNRAddCallback(interp, TclNRCoroutineActivateCallback, corPtr,
		INT2PTR(yieldParameter), NULL, NULL);
	return TCL_OK;
    }

    case INST_TAILCALL: {
	Tcl_Obj *listPtr, *nsObjPtr;

	opnd = TclGetUInt1AtPtr(pc+1);

	if (!(iPtr->varFramePtr->isProcCallFrame & 1)) {
	    TRACE(("%d => ERROR: tailcall in non-proc context\n", opnd));
	    Tcl_SetObjResult(interp, Tcl_NewStringObj(
		    "tailcall can only be called from a proc or lambda", -1));
	    DECACHE_STACK_INFO();
	    Tcl_SetErrorCode(interp, "TCL", "TAILCALL", "ILLEGAL", NULL);
	    CACHE_STACK_INFO();
	    goto gotError;
	}

#ifdef TCL_COMPILE_DEBUG
	/* FIXME: What is the right thing to trace? */
	{
	    register int i;

	    TRACE(("%d [", opnd));
	    for (i=opnd-1 ; i>=0 ; i--) {
		TRACE_APPEND(("\"%.30s\"", O2S(OBJ_AT_DEPTH(i))));
		if (i > 0) {
		    TRACE_APPEND((" "));
		}
	    }
	    TRACE_APPEND(("] => RETURN..."));
	}
#endif

	/*
	 * Push the evaluation of the called command into the NR callback
	 * stack.
	 */

	listPtr = Tcl_NewListObj(opnd, &OBJ_AT_DEPTH(opnd-1));
	nsObjPtr = Tcl_NewStringObj(iPtr->varFramePtr->nsPtr->fullName, -1);
	TclListObjSetElement(interp, listPtr, 0, nsObjPtr);
	if (iPtr->varFramePtr->tailcallPtr) {
	    Tcl_DecrRefCount(iPtr->varFramePtr->tailcallPtr);
	}
	iPtr->varFramePtr->tailcallPtr = listPtr;

	result = TCL_RETURN;
	cleanup = opnd;
	goto processExceptionReturn;
    }

    case INST_DONE:
	if (tosPtr > initTosPtr) {
	    /*
	     * Set the interpreter's object result to point to the topmost
	     * object from the stack, and check for a possible [catch]. The
	     * stackTop's level and refCount will be handled by "processCatch"
	     * or "abnormalReturn".
	     */

	    Tcl_SetObjResult(interp, OBJ_AT_TOS);
#ifdef TCL_COMPILE_DEBUG
	    TRACE_WITH_OBJ(("=> return code=%d, result=", result),
		    iPtr->objResultPtr);
	    if (traceInstructions) {
		fprintf(stdout, "\n");
	    }
#endif
	    goto checkForCatch;
	}
	(void) POP_OBJECT();
	goto abnormalReturn;

    case INST_PUSH4:
	objResultPtr = codePtr->objArrayPtr[TclGetUInt4AtPtr(pc+1)];
	TRACE_WITH_OBJ(("%u => ", TclGetUInt4AtPtr(pc+1)), objResultPtr);
	NEXT_INST_F(5, 0, 1);

    case INST_POP:
	TRACE_WITH_OBJ(("=> discarding "), OBJ_AT_TOS);
	objPtr = POP_OBJECT();
	TclDecrRefCount(objPtr);
	NEXT_INST_F(1, 0, 0);

    case INST_DUP:
	objResultPtr = OBJ_AT_TOS;
	TRACE_WITH_OBJ(("=> "), objResultPtr);
	NEXT_INST_F(1, 0, 1);

    case INST_OVER:
	opnd = TclGetUInt4AtPtr(pc+1);
	objResultPtr = OBJ_AT_DEPTH(opnd);
	TRACE_WITH_OBJ(("%u => ", opnd), objResultPtr);
	NEXT_INST_F(5, 0, 1);

    case INST_REVERSE: {
	Tcl_Obj **a, **b;

	opnd = TclGetUInt4AtPtr(pc+1);
	a = tosPtr-(opnd-1);
	b = tosPtr;
	while (a<b) {
	    tmpPtr = *a;
	    *a = *b;
	    *b = tmpPtr;
	    a++; b--;
	}
	TRACE(("%u => OK\n", opnd));
	NEXT_INST_F(5, 0, 0);
    }

    case INST_STR_CONCAT1:

	opnd = TclGetUInt1AtPtr(pc+1);
	objResultPtr = TclStringCat(interp, opnd, &OBJ_AT_DEPTH(opnd-1),
		TCL_STRING_IN_PLACE);
	if (objResultPtr == NULL) {
	    TRACE_ERROR(interp);
	    goto gotError;
	}

	TRACE_WITH_OBJ(("%u => ", opnd), objResultPtr);
	NEXT_INST_V(2, opnd, 1);

    case INST_CONCAT_STK:
	/*
	 * Pop the opnd (objc) top stack elements, run through Tcl_ConcatObj,
	 * and then decrement their ref counts.
	 */

	opnd = TclGetUInt4AtPtr(pc+1);
	objResultPtr = Tcl_ConcatObj(opnd, &OBJ_AT_DEPTH(opnd-1));
	TRACE_WITH_OBJ(("%u => ", opnd), objResultPtr);
	NEXT_INST_V(5, opnd, 1);

    case INST_EXPAND_START:
	/*
	 * Push an element to the auxObjList. This records the current
	 * stack depth - i.e., the point in the stack where the expanded
	 * command starts.
	 *
	 * Use a Tcl_Obj as linked list element; slight mem waste, but faster
	 * allocation than ckalloc. This also abuses the Tcl_Obj structure, as
	 * we do not define a special tclObjType for it. It is not dangerous
	 * as the obj is never passed anywhere, so that all manipulations are
	 * performed here and in INST_INVOKE_EXPANDED (in case of an expansion
	 * error, also in INST_EXPAND_STKTOP).
	 */

	TclNewObj(objPtr);
	objPtr->internalRep.twoPtrValue.ptr2 = INT2PTR(CURR_DEPTH);
	objPtr->length = 0;
	PUSH_TAUX_OBJ(objPtr);
	TRACE(("=> mark depth as %d\n", (int) CURR_DEPTH));
	NEXT_INST_F(1, 0, 0);

    case INST_EXPAND_DROP:
	/*
	 * Drops an element of the auxObjList, popping stack elements to
	 * restore the stack to the state before the point where the aux
	 * element was created.
	 */

	CLANG_ASSERT(auxObjList);
	objc = CURR_DEPTH - PTR2INT(auxObjList->internalRep.twoPtrValue.ptr2);
	POP_TAUX_OBJ();
#ifdef TCL_COMPILE_DEBUG
	/* Ugly abuse! */
	starting = 1;
#endif
	TRACE(("=> drop %d items\n", objc));
	NEXT_INST_V(1, objc, 0);

    case INST_EXPAND_STKTOP: {
	int i;
	ptrdiff_t moved;

	/*
	 * Make sure that the element at stackTop is a list; if not, just
	 * leave with an error. Note that the element from the expand list
	 * will be removed at checkForCatch.
	 */

	objPtr = OBJ_AT_TOS;
	TRACE(("\"%.30s\" => ", O2S(objPtr)));
	if (TclListObjGetElements(interp, objPtr, &objc, &objv) != TCL_OK) {
	    TRACE_ERROR(interp);
	    goto gotError;
	}
	(void) POP_OBJECT();

	/*
	 * Make sure there is enough room in the stack to expand this list
	 * *and* process the rest of the command (at least up to the next
	 * argument expansion or command end). The operand is the current
	 * stack depth, as seen by the compiler.
	 */

	auxObjList->length += objc - 1;
	if ((objc > 1) && (auxObjList->length > 0)) {
	    length = auxObjList->length /* Total expansion room we need */
		    + codePtr->maxStackDepth /* Beyond the original max */
		    - CURR_DEPTH;	/* Relative to where we are */
	    DECACHE_STACK_INFO();
	    moved = GrowEvaluationStack(iPtr->execEnvPtr, length, 1)
		    - (Tcl_Obj **) TD;
	    if (moved) {
		/*
		 * Change the global data to point to the new stack: move the
		 * TEBCdataPtr TD, recompute the position of every other
		 * stack-allocated parameter, update the stack pointers.
		 */

		TD = (TEBCdata *) (((Tcl_Obj **)TD) + moved);

		catchTop += moved;
		tosPtr += moved;
	    }
	}

	/*
	 * Expand the list at stacktop onto the stack; free the list. Knowing
	 * that it has a freeIntRepProc we use Tcl_DecrRefCount().
	 */

	for (i = 0; i < objc; i++) {
	    PUSH_OBJECT(objv[i]);
	}

	TRACE_APPEND(("OK\n"));
	Tcl_DecrRefCount(objPtr);
	NEXT_INST_F(5, 0, 0);
    }

    case INST_EXPR_STK: {
	ByteCode *newCodePtr;

	bcFramePtr->data.tebc.pc = (char *) pc;
	iPtr->cmdFramePtr = bcFramePtr;
	DECACHE_STACK_INFO();
	newCodePtr = CompileExprObj(interp, OBJ_AT_TOS);
	CACHE_STACK_INFO();
	cleanup = 1;
	pc++;
	TEBC_YIELD();
	return TclNRExecuteByteCode(interp, newCodePtr);
    }

	/*
	 * INVOCATION BLOCK
	 */

    instEvalStk:
    case INST_EVAL_STK:
	bcFramePtr->data.tebc.pc = (char *) pc;
	iPtr->cmdFramePtr = bcFramePtr;

	cleanup = 1;
	pc += 1;
	TEBC_YIELD();
	return TclNREvalObjEx(interp, OBJ_AT_TOS, 0, NULL, 0);

    case INST_INVOKE_EXPANDED:
	CLANG_ASSERT(auxObjList);
	objc = CURR_DEPTH - PTR2INT(auxObjList->internalRep.twoPtrValue.ptr2);
	POP_TAUX_OBJ();
	if (objc) {
	    pcAdjustment = 1;
	    goto doInvocation;
	}

	/*
	 * Nothing was expanded, return {}.
	 */

	TclNewObj(objResultPtr);
	NEXT_INST_F(1, 0, 1);

    case INST_INVOKE_STK4:
	objc = TclGetUInt4AtPtr(pc+1);
	pcAdjustment = 5;
	goto doInvocation;

    case INST_INVOKE_STK1:
	objc = TclGetUInt1AtPtr(pc+1);
	pcAdjustment = 2;

    doInvocation:
	objv = &OBJ_AT_DEPTH(objc-1);
	cleanup = objc;

#ifdef TCL_COMPILE_DEBUG
	if (tclTraceExec >= 2) {
	    int i;

	    if (traceInstructions) {
		strncpy(cmdNameBuf, TclGetString(objv[0]), 20);
		TRACE(("%u => call ", objc));
	    } else {
		fprintf(stdout, "%d: (%u) invoking ", iPtr->numLevels,
			(unsigned)(pc - codePtr->codeStart));
	    }
	    for (i = 0;  i < objc;  i++) {
		TclPrintObject(stdout, objv[i], 15);
		fprintf(stdout, " ");
	    }
	    fprintf(stdout, "\n");
	    fflush(stdout);
	}
#endif /*TCL_COMPILE_DEBUG*/

	/*
	 * Finally, let TclEvalObjv handle the command.
	 *
	 * TIP #280: Record the last piece of info needed by
	 * 'TclGetSrcInfoForPc', and push the frame.
	 */

	bcFramePtr->data.tebc.pc = (char *) pc;
	iPtr->cmdFramePtr = bcFramePtr;

	if (iPtr->flags & INTERP_DEBUG_FRAME) {
	    ArgumentBCEnter(interp, codePtr, TD, pc, objc, objv);
	}

	DECACHE_STACK_INFO();

	pc += pcAdjustment;
	TEBC_YIELD();
	return TclNREvalObjv(interp, objc, objv,
		TCL_EVAL_NOERR | TCL_EVAL_SOURCE_IN_FRAME, NULL);

    case INST_INVOKE_REPLACE:
	objc = TclGetUInt4AtPtr(pc+1);
	opnd = TclGetUInt1AtPtr(pc+5);
	objPtr = POP_OBJECT();
	objv = &OBJ_AT_DEPTH(objc-1);
	cleanup = objc;
#ifdef TCL_COMPILE_DEBUG
	if (tclTraceExec >= 2) {
	    int i;

	    if (traceInstructions) {
		strncpy(cmdNameBuf, TclGetString(objv[0]), 20);
		TRACE(("%u => call (implementation %s) ", objc, O2S(objPtr)));
	    } else {
		fprintf(stdout,
			"%d: (%u) invoking (using implementation %s) ",
			iPtr->numLevels, (unsigned)(pc - codePtr->codeStart),
			O2S(objPtr));
	    }
	    for (i = 0;  i < objc;  i++) {
		if (i < opnd) {
		    fprintf(stdout, "<");
		    TclPrintObject(stdout, objv[i], 15);
		    fprintf(stdout, ">");
		} else {
		    TclPrintObject(stdout, objv[i], 15);
		}
		fprintf(stdout, " ");
	    }
	    fprintf(stdout, "\n");
	    fflush(stdout);
	}
#endif /*TCL_COMPILE_DEBUG*/

	bcFramePtr->data.tebc.pc = (char *) pc;
	iPtr->cmdFramePtr = bcFramePtr;
	if (iPtr->flags & INTERP_DEBUG_FRAME) {
	    ArgumentBCEnter(interp, codePtr, TD, pc, objc, objv);
	}

	TclInitRewriteEnsemble(interp, opnd, 1, objv);

	{
	    Tcl_Obj *copyPtr = Tcl_NewListObj(objc - opnd + 1, NULL);

	    Tcl_ListObjAppendElement(NULL, copyPtr, objPtr);
	    Tcl_ListObjReplace(NULL, copyPtr, LIST_MAX, 0,
		    objc - opnd, objv + opnd);
	    Tcl_DecrRefCount(objPtr);
	    objPtr = copyPtr;
	}

	DECACHE_STACK_INFO();
	pc += 6;
	TEBC_YIELD();

	TclMarkTailcall(interp);
	TclNRAddCallback(interp, TclClearRootEnsemble, NULL, NULL, NULL, NULL);
	Tcl_ListObjGetElements(NULL, objPtr, &objc, &objv);
	TclNRAddCallback(interp, TclNRReleaseValues, objPtr, NULL, NULL, NULL);
	return TclNREvalObjv(interp, objc, objv, TCL_EVAL_INVOKE, NULL);

    /*
     * -----------------------------------------------------------------
     *	   Start of INST_LOAD instructions.
     *
     * WARNING: more 'goto' here than your doctor recommended! The different
     * instructions set the value of some variables and then jump to some
     * common execution code.
     */

    case INST_LOAD_SCALAR1:
    instLoadScalar1:
	opnd = TclGetUInt1AtPtr(pc+1);
	varPtr = LOCAL(opnd);
	while (TclIsVarLink(varPtr)) {
	    varPtr = varPtr->value.linkPtr;
	}
	TRACE(("%u => ", opnd));
	if (TclIsVarDirectReadable(varPtr)) {
	    /*
	     * No errors, no traces: just get the value.
	     */

	    objResultPtr = varPtr->value.objPtr;
	    TRACE_APPEND(("%.30s\n", O2S(objResultPtr)));
	    NEXT_INST_F(2, 0, 1);
	}
	pcAdjustment = 2;
	cleanup = 0;
	arrayPtr = NULL;
	part1Ptr = part2Ptr = NULL;
	goto doCallPtrGetVar;

    case INST_LOAD_SCALAR4:
	opnd = TclGetUInt4AtPtr(pc+1);
	varPtr = LOCAL(opnd);
	while (TclIsVarLink(varPtr)) {
	    varPtr = varPtr->value.linkPtr;
	}
	TRACE(("%u => ", opnd));
	if (TclIsVarDirectReadable(varPtr)) {
	    /*
	     * No errors, no traces: just get the value.
	     */

	    objResultPtr = varPtr->value.objPtr;
	    TRACE_APPEND(("%.30s\n", O2S(objResultPtr)));
	    NEXT_INST_F(5, 0, 1);
	}
	pcAdjustment = 5;
	cleanup = 0;
	arrayPtr = NULL;
	part1Ptr = part2Ptr = NULL;
	goto doCallPtrGetVar;

    case INST_LOAD_ARRAY4:
	opnd = TclGetUInt4AtPtr(pc+1);
	pcAdjustment = 5;
	goto doLoadArray;

    case INST_LOAD_ARRAY1:
	opnd = TclGetUInt1AtPtr(pc+1);
	pcAdjustment = 2;

    doLoadArray:
	part1Ptr = NULL;
	part2Ptr = OBJ_AT_TOS;
	arrayPtr = LOCAL(opnd);
	while (TclIsVarLink(arrayPtr)) {
	    arrayPtr = arrayPtr->value.linkPtr;
	}
	TRACE(("%u \"%.30s\" => ", opnd, O2S(part2Ptr)));
	if (TclIsVarArray(arrayPtr) && !ReadTraced(arrayPtr)) {
	    varPtr = VarHashFindVar(arrayPtr->value.tablePtr, part2Ptr);
	    if (varPtr && TclIsVarDirectReadable(varPtr)) {
		/*
		 * No errors, no traces: just get the value.
		 */

		objResultPtr = varPtr->value.objPtr;
		TRACE_APPEND(("%.30s\n", O2S(objResultPtr)));
		NEXT_INST_F(pcAdjustment, 1, 1);
	    }
	}
	varPtr = TclLookupArrayElement(interp, part1Ptr, part2Ptr,
		TCL_LEAVE_ERR_MSG, "read", 0, 1, arrayPtr, opnd);
	if (varPtr == NULL) {
	    TRACE_ERROR(interp);
	    goto gotError;
	}
	cleanup = 1;
	goto doCallPtrGetVar;

    case INST_LOAD_ARRAY_STK:
	cleanup = 2;
	part2Ptr = OBJ_AT_TOS;		/* element name */
	objPtr = OBJ_UNDER_TOS;		/* array name */
	TRACE(("\"%.30s(%.30s)\" => ", O2S(objPtr), O2S(part2Ptr)));
	goto doLoadStk;

    case INST_LOAD_STK:
    case INST_LOAD_SCALAR_STK:
	cleanup = 1;
	part2Ptr = NULL;
	objPtr = OBJ_AT_TOS;		/* variable name */
	TRACE(("\"%.30s\" => ", O2S(objPtr)));

    doLoadStk:
	part1Ptr = objPtr;
	varPtr = TclObjLookupVarEx(interp, part1Ptr, part2Ptr,
		TCL_LEAVE_ERR_MSG, "read", /*createPart1*/0, /*createPart2*/1,
		&arrayPtr);
	if (!varPtr) {
	    TRACE_ERROR(interp);
	    goto gotError;
	}

	if (TclIsVarDirectReadable2(varPtr, arrayPtr)) {
	    /*
	     * No errors, no traces: just get the value.
	     */

	    objResultPtr = varPtr->value.objPtr;
	    TRACE_APPEND(("%.30s\n", O2S(objResultPtr)));
	    NEXT_INST_V(1, cleanup, 1);
	}
	pcAdjustment = 1;
	opnd = -1;

    doCallPtrGetVar:
	/*
	 * There are either errors or the variable is traced: call
	 * TclPtrGetVar to process fully.
	 */

	DECACHE_STACK_INFO();
	objResultPtr = TclPtrGetVarIdx(interp, varPtr, arrayPtr,
		part1Ptr, part2Ptr, TCL_LEAVE_ERR_MSG, opnd);
	CACHE_STACK_INFO();
	if (!objResultPtr) {
	    TRACE_ERROR(interp);
	    goto gotError;
	}
	TRACE_APPEND(("%.30s\n", O2S(objResultPtr)));
	NEXT_INST_V(pcAdjustment, cleanup, 1);

    /*
     *	   End of INST_LOAD instructions.
     * -----------------------------------------------------------------
     *	   Start of INST_STORE and related instructions.
     *
     * WARNING: more 'goto' here than your doctor recommended! The different
     * instructions set the value of some variables and then jump to somme
     * common execution code.
     */

    {
	int storeFlags, len;

    case INST_STORE_ARRAY4:
	opnd = TclGetUInt4AtPtr(pc+1);
	pcAdjustment = 5;
	goto doStoreArrayDirect;

    case INST_STORE_ARRAY1:
	opnd = TclGetUInt1AtPtr(pc+1);
	pcAdjustment = 2;

    doStoreArrayDirect:
	valuePtr = OBJ_AT_TOS;
	part2Ptr = OBJ_UNDER_TOS;
	arrayPtr = LOCAL(opnd);
	TRACE(("%u \"%.30s\" <- \"%.30s\" => ", opnd, O2S(part2Ptr),
		O2S(valuePtr)));
	while (TclIsVarLink(arrayPtr)) {
	    arrayPtr = arrayPtr->value.linkPtr;
	}
	if (TclIsVarArray(arrayPtr) && !WriteTraced(arrayPtr)) {
	    varPtr = VarHashFindVar(arrayPtr->value.tablePtr, part2Ptr);
	    if (varPtr && TclIsVarDirectWritable(varPtr)) {
		tosPtr--;
		Tcl_DecrRefCount(OBJ_AT_TOS);
		OBJ_AT_TOS = valuePtr;
		goto doStoreVarDirect;
	    }
	}
	cleanup = 2;
	storeFlags = TCL_LEAVE_ERR_MSG;
	part1Ptr = NULL;
	goto doStoreArrayDirectFailed;

    case INST_STORE_SCALAR4:
	opnd = TclGetUInt4AtPtr(pc+1);
	pcAdjustment = 5;
	goto doStoreScalarDirect;

    case INST_STORE_SCALAR1:
	opnd = TclGetUInt1AtPtr(pc+1);
	pcAdjustment = 2;

    doStoreScalarDirect:
	valuePtr = OBJ_AT_TOS;
	varPtr = LOCAL(opnd);
	TRACE(("%u <- \"%.30s\" => ", opnd, O2S(valuePtr)));
	while (TclIsVarLink(varPtr)) {
	    varPtr = varPtr->value.linkPtr;
	}
	if (!TclIsVarDirectWritable(varPtr)) {
	    storeFlags = TCL_LEAVE_ERR_MSG;
	    part1Ptr = NULL;
	    goto doStoreScalar;
	}

	/*
	 * No traces, no errors, plain 'set': we can safely inline. The value
	 * *will* be set to what's requested, so that the stack top remains
	 * pointing to the same Tcl_Obj.
	 */

    doStoreVarDirect:
	valuePtr = varPtr->value.objPtr;
	if (valuePtr != NULL) {
	    TclDecrRefCount(valuePtr);
	}
	objResultPtr = OBJ_AT_TOS;
	varPtr->value.objPtr = objResultPtr;
#ifndef TCL_COMPILE_DEBUG
	if (*(pc+pcAdjustment) == INST_POP) {
	    tosPtr--;
	    NEXT_INST_F((pcAdjustment+1), 0, 0);
	}
#else
	TRACE_APPEND(("%.30s\n", O2S(objResultPtr)));
#endif
	Tcl_IncrRefCount(objResultPtr);
	NEXT_INST_F(pcAdjustment, 0, 0);

    case INST_LAPPEND_STK:
	valuePtr = OBJ_AT_TOS; /* value to append */
	part2Ptr = NULL;
	storeFlags = (TCL_LEAVE_ERR_MSG | TCL_APPEND_VALUE
		| TCL_LIST_ELEMENT);
	goto doStoreStk;

    case INST_LAPPEND_ARRAY_STK:
	valuePtr = OBJ_AT_TOS; /* value to append */
	part2Ptr = OBJ_UNDER_TOS;
	storeFlags = (TCL_LEAVE_ERR_MSG | TCL_APPEND_VALUE
		| TCL_LIST_ELEMENT);
	goto doStoreStk;

    case INST_APPEND_STK:
	valuePtr = OBJ_AT_TOS; /* value to append */
	part2Ptr = NULL;
	storeFlags = (TCL_LEAVE_ERR_MSG | TCL_APPEND_VALUE);
	goto doStoreStk;

    case INST_APPEND_ARRAY_STK:
	valuePtr = OBJ_AT_TOS; /* value to append */
	part2Ptr = OBJ_UNDER_TOS;
	storeFlags = (TCL_LEAVE_ERR_MSG | TCL_APPEND_VALUE);
	goto doStoreStk;

    case INST_STORE_ARRAY_STK:
	valuePtr = OBJ_AT_TOS;
	part2Ptr = OBJ_UNDER_TOS;
	storeFlags = TCL_LEAVE_ERR_MSG;
	goto doStoreStk;

    case INST_STORE_STK:
    case INST_STORE_SCALAR_STK:
	valuePtr = OBJ_AT_TOS;
	part2Ptr = NULL;
	storeFlags = TCL_LEAVE_ERR_MSG;

    doStoreStk:
	objPtr = OBJ_AT_DEPTH(1 + (part2Ptr != NULL)); /* variable name */
	part1Ptr = objPtr;
#ifdef TCL_COMPILE_DEBUG
	if (part2Ptr == NULL) {
	    TRACE(("\"%.30s\" <- \"%.30s\" =>", O2S(part1Ptr),O2S(valuePtr)));
	} else {
	    TRACE(("\"%.30s(%.30s)\" <- \"%.30s\" => ",
		    O2S(part1Ptr), O2S(part2Ptr), O2S(valuePtr)));
	}
#endif
	varPtr = TclObjLookupVarEx(interp, objPtr,part2Ptr, TCL_LEAVE_ERR_MSG,
		"set", /*createPart1*/ 1, /*createPart2*/ 1, &arrayPtr);
	if (!varPtr) {
	    TRACE_ERROR(interp);
	    goto gotError;
	}
	cleanup = ((part2Ptr == NULL)? 2 : 3);
	pcAdjustment = 1;
	opnd = -1;
	goto doCallPtrSetVar;

    case INST_LAPPEND_ARRAY4:
	opnd = TclGetUInt4AtPtr(pc+1);
	pcAdjustment = 5;
	storeFlags = (TCL_LEAVE_ERR_MSG | TCL_APPEND_VALUE
		| TCL_LIST_ELEMENT);
	goto doStoreArray;

    case INST_LAPPEND_ARRAY1:
	opnd = TclGetUInt1AtPtr(pc+1);
	pcAdjustment = 2;
	storeFlags = (TCL_LEAVE_ERR_MSG | TCL_APPEND_VALUE
		| TCL_LIST_ELEMENT);
	goto doStoreArray;

    case INST_APPEND_ARRAY4:
	opnd = TclGetUInt4AtPtr(pc+1);
	pcAdjustment = 5;
	storeFlags = (TCL_LEAVE_ERR_MSG | TCL_APPEND_VALUE);
	goto doStoreArray;

    case INST_APPEND_ARRAY1:
	opnd = TclGetUInt1AtPtr(pc+1);
	pcAdjustment = 2;
	storeFlags = (TCL_LEAVE_ERR_MSG | TCL_APPEND_VALUE);
	goto doStoreArray;

    doStoreArray:
	valuePtr = OBJ_AT_TOS;
	part2Ptr = OBJ_UNDER_TOS;
	arrayPtr = LOCAL(opnd);
	TRACE(("%u \"%.30s\" <- \"%.30s\" => ", opnd, O2S(part2Ptr),
		O2S(valuePtr)));
	while (TclIsVarLink(arrayPtr)) {
	    arrayPtr = arrayPtr->value.linkPtr;
	}
	cleanup = 2;
	part1Ptr = NULL;

    doStoreArrayDirectFailed:
	varPtr = TclLookupArrayElement(interp, part1Ptr, part2Ptr,
		TCL_LEAVE_ERR_MSG, "set", 1, 1, arrayPtr, opnd);
	if (!varPtr) {
	    TRACE_ERROR(interp);
	    goto gotError;
	}
	goto doCallPtrSetVar;

    case INST_LAPPEND_SCALAR4:
	opnd = TclGetUInt4AtPtr(pc+1);
	pcAdjustment = 5;
	storeFlags = (TCL_LEAVE_ERR_MSG | TCL_APPEND_VALUE
		| TCL_LIST_ELEMENT);
	goto doStoreScalar;

    case INST_LAPPEND_SCALAR1:
	opnd = TclGetUInt1AtPtr(pc+1);
	pcAdjustment = 2;
	storeFlags = (TCL_LEAVE_ERR_MSG | TCL_APPEND_VALUE
		| TCL_LIST_ELEMENT);
	goto doStoreScalar;

    case INST_APPEND_SCALAR4:
	opnd = TclGetUInt4AtPtr(pc+1);
	pcAdjustment = 5;
	storeFlags = (TCL_LEAVE_ERR_MSG | TCL_APPEND_VALUE);
	goto doStoreScalar;

    case INST_APPEND_SCALAR1:
	opnd = TclGetUInt1AtPtr(pc+1);
	pcAdjustment = 2;
	storeFlags = (TCL_LEAVE_ERR_MSG | TCL_APPEND_VALUE);
	goto doStoreScalar;

    doStoreScalar:
	valuePtr = OBJ_AT_TOS;
	varPtr = LOCAL(opnd);
	TRACE(("%u <- \"%.30s\" => ", opnd, O2S(valuePtr)));
	while (TclIsVarLink(varPtr)) {
	    varPtr = varPtr->value.linkPtr;
	}
	cleanup = 1;
	arrayPtr = NULL;
	part1Ptr = part2Ptr = NULL;

    doCallPtrSetVar:
	DECACHE_STACK_INFO();
	objResultPtr = TclPtrSetVarIdx(interp, varPtr, arrayPtr,
		part1Ptr, part2Ptr, valuePtr, storeFlags, opnd);
	CACHE_STACK_INFO();
	if (!objResultPtr) {
	    TRACE_ERROR(interp);
	    goto gotError;
	}
#ifndef TCL_COMPILE_DEBUG
	if (*(pc+pcAdjustment) == INST_POP) {
	    NEXT_INST_V((pcAdjustment+1), cleanup, 0);
	}
#endif
	TRACE_APPEND(("%.30s\n", O2S(objResultPtr)));
	NEXT_INST_V(pcAdjustment, cleanup, 1);

    case INST_LAPPEND_LIST:
	opnd = TclGetUInt4AtPtr(pc+1);
	valuePtr = OBJ_AT_TOS;
	varPtr = LOCAL(opnd);
	cleanup = 1;
	pcAdjustment = 5;
	while (TclIsVarLink(varPtr)) {
	    varPtr = varPtr->value.linkPtr;
	}
	TRACE(("%u <- \"%.30s\" => ", opnd, O2S(valuePtr)));
	if (TclListObjGetElements(interp, valuePtr, &objc, &objv)
		!= TCL_OK) {
	    TRACE_ERROR(interp);
	    goto gotError;
	}
	if (TclIsVarDirectReadable(varPtr)
		&& TclIsVarDirectWritable(varPtr)) {
	    goto lappendListDirect;
	}
	arrayPtr = NULL;
	part1Ptr = part2Ptr = NULL;
	goto lappendListPtr;

    case INST_LAPPEND_LIST_ARRAY:
	opnd = TclGetUInt4AtPtr(pc+1);
	valuePtr = OBJ_AT_TOS;
	part1Ptr = NULL;
	part2Ptr = OBJ_UNDER_TOS;
	arrayPtr = LOCAL(opnd);
	cleanup = 2;
	pcAdjustment = 5;
	while (TclIsVarLink(arrayPtr)) {
	    arrayPtr = arrayPtr->value.linkPtr;
	}
	TRACE(("%u \"%.30s\" \"%.30s\" => ",
		opnd, O2S(part2Ptr), O2S(valuePtr)));
	if (TclListObjGetElements(interp, valuePtr, &objc, &objv)
		!= TCL_OK) {
	    TRACE_ERROR(interp);
	    goto gotError;
	}
	if (TclIsVarArray(arrayPtr) && !ReadTraced(arrayPtr)
		&& !WriteTraced(arrayPtr)) {
	    varPtr = VarHashFindVar(arrayPtr->value.tablePtr, part2Ptr);
	    if (varPtr && TclIsVarDirectReadable(varPtr)
		    && TclIsVarDirectWritable(varPtr)) {
		goto lappendListDirect;
	    }
	}
	varPtr = TclLookupArrayElement(interp, part1Ptr, part2Ptr,
		TCL_LEAVE_ERR_MSG, "set", 1, 1, arrayPtr, opnd);
	if (varPtr == NULL) {
	    TRACE_ERROR(interp);
	    goto gotError;
	}
	goto lappendListPtr;

    case INST_LAPPEND_LIST_ARRAY_STK:
	pcAdjustment = 1;
	cleanup = 3;
	valuePtr = OBJ_AT_TOS;
	part2Ptr = OBJ_UNDER_TOS;	/* element name */
	part1Ptr = OBJ_AT_DEPTH(2);	/* array name */
	TRACE(("\"%.30s(%.30s)\" \"%.30s\" => ",
		O2S(part1Ptr), O2S(part2Ptr), O2S(valuePtr)));
	goto lappendList;

    case INST_LAPPEND_LIST_STK:
	pcAdjustment = 1;
	cleanup = 2;
	valuePtr = OBJ_AT_TOS;
	part2Ptr = NULL;
	part1Ptr = OBJ_UNDER_TOS;	/* variable name */
	TRACE(("\"%.30s\" \"%.30s\" => ", O2S(part1Ptr), O2S(valuePtr)));
	goto lappendList;

    lappendListDirect:
	objResultPtr = varPtr->value.objPtr;
	if (TclListObjLength(interp, objResultPtr, &len) != TCL_OK) {
	    TRACE_ERROR(interp);
	    goto gotError;
	}
	if (Tcl_IsShared(objResultPtr)) {
	    Tcl_Obj *newValue = Tcl_DuplicateObj(objResultPtr);

	    TclDecrRefCount(objResultPtr);
	    varPtr->value.objPtr = objResultPtr = newValue;
	    Tcl_IncrRefCount(newValue);
	}
	if (Tcl_ListObjReplace(interp, objResultPtr, len, 0, objc, objv)
		!= TCL_OK) {
	    TRACE_ERROR(interp);
	    goto gotError;
	}
	TRACE_APPEND(("%.30s\n", O2S(objResultPtr)));
	NEXT_INST_V(pcAdjustment, cleanup, 1);

    lappendList:
	opnd = -1;
	if (TclListObjGetElements(interp, valuePtr, &objc, &objv)
		!= TCL_OK) {
	    TRACE_ERROR(interp);
	    goto gotError;
	}
	DECACHE_STACK_INFO();
	varPtr = TclObjLookupVarEx(interp, part1Ptr, part2Ptr,
		TCL_LEAVE_ERR_MSG, "set", 1, 1, &arrayPtr);
	CACHE_STACK_INFO();
	if (!varPtr) {
	    TRACE_ERROR(interp);
	    goto gotError;
	}

    lappendListPtr:
	if (TclIsVarInHash(varPtr)) {
	    VarHashRefCount(varPtr)++;
	}
	if (arrayPtr && TclIsVarInHash(arrayPtr)) {
	    VarHashRefCount(arrayPtr)++;
	}
	DECACHE_STACK_INFO();
	objResultPtr = TclPtrGetVarIdx(interp, varPtr, arrayPtr,
		part1Ptr, part2Ptr, TCL_LEAVE_ERR_MSG, opnd);
	CACHE_STACK_INFO();
	if (TclIsVarInHash(varPtr)) {
	    VarHashRefCount(varPtr)--;
	}
	if (arrayPtr && TclIsVarInHash(arrayPtr)) {
	    VarHashRefCount(arrayPtr)--;
	}

	{
	    int createdNewObj = 0;

	    if (!objResultPtr) {
		objResultPtr = valuePtr;
	    } else if (TclListObjLength(interp, objResultPtr, &len)!=TCL_OK) {
		TRACE_ERROR(interp);
		goto gotError;
	    } else {
		if (Tcl_IsShared(objResultPtr)) {
		    objResultPtr = Tcl_DuplicateObj(objResultPtr);
		    createdNewObj = 1;
		}
		if (Tcl_ListObjReplace(interp, objResultPtr, len,0, objc,objv)
			!= TCL_OK) {
		    goto errorInLappendListPtr;
		}
	    }
	    DECACHE_STACK_INFO();
	    objResultPtr = TclPtrSetVarIdx(interp, varPtr, arrayPtr, part1Ptr,
		    part2Ptr, objResultPtr, TCL_LEAVE_ERR_MSG, opnd);
	    CACHE_STACK_INFO();
	    if (!objResultPtr) {
	    errorInLappendListPtr:
		if (createdNewObj) {
		    TclDecrRefCount(objResultPtr);
		}
		TRACE_ERROR(interp);
		goto gotError;
	    }
	}
	TRACE_APPEND(("%.30s\n", O2S(objResultPtr)));
	NEXT_INST_V(pcAdjustment, cleanup, 1);
    }

    /*
     *	   End of INST_STORE and related instructions.
     * -----------------------------------------------------------------
     *	   Start of INST_INCR instructions.
     *
     * WARNING: more 'goto' here than your doctor recommended! The different
     * instructions set the value of some variables and then jump to somme
     * common execution code.
     */

/*TODO: Consider more untangling here; merge with LOAD and STORE ? */

    {
	Tcl_Obj *incrPtr;
	Tcl_WideInt w;
	long increment;

    case INST_INCR_SCALAR1:
    case INST_INCR_ARRAY1:
    case INST_INCR_ARRAY_STK:
    case INST_INCR_SCALAR_STK:
    case INST_INCR_STK:
	opnd = TclGetUInt1AtPtr(pc+1);
	incrPtr = POP_OBJECT();
	switch (*pc) {
	case INST_INCR_SCALAR1:
	    pcAdjustment = 2;
	    goto doIncrScalar;
	case INST_INCR_ARRAY1:
	    pcAdjustment = 2;
	    goto doIncrArray;
	default:
	    pcAdjustment = 1;
	    goto doIncrStk;
	}

    case INST_INCR_ARRAY_STK_IMM:
    case INST_INCR_SCALAR_STK_IMM:
    case INST_INCR_STK_IMM:
	increment = TclGetInt1AtPtr(pc+1);
	incrPtr = Tcl_NewIntObj(increment);
	Tcl_IncrRefCount(incrPtr);
	pcAdjustment = 2;

    doIncrStk:
	if ((*pc == INST_INCR_ARRAY_STK_IMM)
		|| (*pc == INST_INCR_ARRAY_STK)) {
	    part2Ptr = OBJ_AT_TOS;
	    objPtr = OBJ_UNDER_TOS;
	    TRACE(("\"%.30s(%.30s)\" (by %ld) => ",
		    O2S(objPtr), O2S(part2Ptr), increment));
	} else {
	    part2Ptr = NULL;
	    objPtr = OBJ_AT_TOS;
	    TRACE(("\"%.30s\" (by %ld) => ", O2S(objPtr), increment));
	}
	part1Ptr = objPtr;
	opnd = -1;
	varPtr = TclObjLookupVarEx(interp, objPtr, part2Ptr,
		TCL_LEAVE_ERR_MSG, "read", 1, 1, &arrayPtr);
	if (!varPtr) {
	    DECACHE_STACK_INFO();
	    Tcl_AddErrorInfo(interp,
		    "\n    (reading value of variable to increment)");
	    CACHE_STACK_INFO();
	    TRACE_ERROR(interp);
	    Tcl_DecrRefCount(incrPtr);
	    goto gotError;
	}
	cleanup = ((part2Ptr == NULL)? 1 : 2);
	goto doIncrVar;

    case INST_INCR_ARRAY1_IMM:
	opnd = TclGetUInt1AtPtr(pc+1);
	increment = TclGetInt1AtPtr(pc+2);
	incrPtr = Tcl_NewIntObj(increment);
	Tcl_IncrRefCount(incrPtr);
	pcAdjustment = 3;

    doIncrArray:
	part1Ptr = NULL;
	part2Ptr = OBJ_AT_TOS;
	arrayPtr = LOCAL(opnd);
	cleanup = 1;
	while (TclIsVarLink(arrayPtr)) {
	    arrayPtr = arrayPtr->value.linkPtr;
	}
	TRACE(("%u \"%.30s\" (by %ld) => ", opnd, O2S(part2Ptr), increment));
	varPtr = TclLookupArrayElement(interp, part1Ptr, part2Ptr,
		TCL_LEAVE_ERR_MSG, "read", 1, 1, arrayPtr, opnd);
	if (!varPtr) {
	    TRACE_ERROR(interp);
	    Tcl_DecrRefCount(incrPtr);
	    goto gotError;
	}
	goto doIncrVar;

    case INST_INCR_SCALAR1_IMM:
	opnd = TclGetUInt1AtPtr(pc+1);
	increment = TclGetInt1AtPtr(pc+2);
	pcAdjustment = 3;
	cleanup = 0;
	varPtr = LOCAL(opnd);
	while (TclIsVarLink(varPtr)) {
	    varPtr = varPtr->value.linkPtr;
	}

	if (TclIsVarDirectModifyable(varPtr)) {
	    ClientData ptr;
	    int type;

	    objPtr = varPtr->value.objPtr;
	    if (GetNumberFromObj(NULL, objPtr, &ptr, &type) == TCL_OK) {
		if (type == TCL_NUMBER_WIDE) {
		    Tcl_WideInt augend = *((const Tcl_WideInt *)ptr);
		    Tcl_WideInt sum = augend + increment;

		    /*
		     * Overflow when (augend and sum have different sign) and
		     * (augend and increment have the same sign). This is
		     * encapsulated in the Overflowing macro.
		     */

		    if (!Overflowing(augend, increment, sum)) {
			TRACE(("%u %ld => ", opnd, increment));
			if (Tcl_IsShared(objPtr)) {
			    objPtr->refCount--;	/* We know it's shared. */
			    TclNewIntObj(objResultPtr, sum);
			    Tcl_IncrRefCount(objResultPtr);
			    varPtr->value.objPtr = objResultPtr;
			} else {
			    objResultPtr = objPtr;
			    TclSetIntObj(objPtr, sum);
			}
			goto doneIncr;
		    }
		    w = (Tcl_WideInt)augend;

		    TRACE(("%u %ld => ", opnd, increment));
		    if (Tcl_IsShared(objPtr)) {
			objPtr->refCount--;	/* We know it's shared. */
			objResultPtr = Tcl_NewWideIntObj(w+increment);
			Tcl_IncrRefCount(objResultPtr);
			varPtr->value.objPtr = objResultPtr;
		    } else {
			objResultPtr = objPtr;

			/*
			 * We know the sum value is outside the long range;
			 * use macro form that doesn't range test again.
			 */

			TclSetIntObj(objPtr, w+increment);
		    }
		    goto doneIncr;
		}	/* end if (type == TCL_NUMBER_WIDE) */
	    }
	    if (Tcl_IsShared(objPtr)) {
		objPtr->refCount--;	/* We know it's shared */
		objResultPtr = Tcl_DuplicateObj(objPtr);
		Tcl_IncrRefCount(objResultPtr);
		varPtr->value.objPtr = objResultPtr;
	    } else {
		objResultPtr = objPtr;
	    }
	    TclNewIntObj(incrPtr, increment);
	    if (TclIncrObj(interp, objResultPtr, incrPtr) != TCL_OK) {
		Tcl_DecrRefCount(incrPtr);
		TRACE_ERROR(interp);
		goto gotError;
	    }
	    Tcl_DecrRefCount(incrPtr);
	    goto doneIncr;
	}

	/*
	 * All other cases, flow through to generic handling.
	 */

	TclNewIntObj(incrPtr, increment);
	Tcl_IncrRefCount(incrPtr);

    doIncrScalar:
	varPtr = LOCAL(opnd);
	while (TclIsVarLink(varPtr)) {
	    varPtr = varPtr->value.linkPtr;
	}
	arrayPtr = NULL;
	part1Ptr = part2Ptr = NULL;
	cleanup = 0;
	TRACE(("%u %s => ", opnd, Tcl_GetString(incrPtr)));

    doIncrVar:
	if (TclIsVarDirectModifyable2(varPtr, arrayPtr)) {
	    objPtr = varPtr->value.objPtr;
	    if (Tcl_IsShared(objPtr)) {
		objPtr->refCount--;	/* We know it's shared */
		objResultPtr = Tcl_DuplicateObj(objPtr);
		Tcl_IncrRefCount(objResultPtr);
		varPtr->value.objPtr = objResultPtr;
	    } else {
		objResultPtr = objPtr;
	    }
	    if (TclIncrObj(interp, objResultPtr, incrPtr) != TCL_OK) {
		Tcl_DecrRefCount(incrPtr);
		TRACE_ERROR(interp);
		goto gotError;
	    }
	    Tcl_DecrRefCount(incrPtr);
	} else {
	    DECACHE_STACK_INFO();
	    objResultPtr = TclPtrIncrObjVarIdx(interp, varPtr, arrayPtr,
		    part1Ptr, part2Ptr, incrPtr, TCL_LEAVE_ERR_MSG, opnd);
	    CACHE_STACK_INFO();
	    Tcl_DecrRefCount(incrPtr);
	    if (objResultPtr == NULL) {
		TRACE_ERROR(interp);
		goto gotError;
	    }
	}
    doneIncr:
	TRACE_APPEND(("%.30s\n", O2S(objResultPtr)));
#ifndef TCL_COMPILE_DEBUG
	if (*(pc+pcAdjustment) == INST_POP) {
	    NEXT_INST_V((pcAdjustment+1), cleanup, 0);
	}
#endif
	NEXT_INST_V(pcAdjustment, cleanup, 1);
    }

    /*
     *	   End of INST_INCR instructions.
     * -----------------------------------------------------------------
     *	   Start of INST_EXIST instructions.
     */

    case INST_EXIST_SCALAR:
	cleanup = 0;
	pcAdjustment = 5;
	opnd = TclGetUInt4AtPtr(pc+1);
	varPtr = LOCAL(opnd);
	while (TclIsVarLink(varPtr)) {
	    varPtr = varPtr->value.linkPtr;
	}
	TRACE(("%u => ", opnd));
	if (ReadTraced(varPtr)) {
	    DECACHE_STACK_INFO();
	    TclObjCallVarTraces(iPtr, NULL, varPtr, NULL, NULL,
		    TCL_TRACE_READS, 0, opnd);
	    CACHE_STACK_INFO();
	    if (TclIsVarUndefined(varPtr)) {
		TclCleanupVar(varPtr, NULL);
		varPtr = NULL;
	    }
	}
	goto afterExistsPeephole;

    case INST_EXIST_ARRAY:
	cleanup = 1;
	pcAdjustment = 5;
	opnd = TclGetUInt4AtPtr(pc+1);
	part2Ptr = OBJ_AT_TOS;
	arrayPtr = LOCAL(opnd);
	while (TclIsVarLink(arrayPtr)) {
	    arrayPtr = arrayPtr->value.linkPtr;
	}
	TRACE(("%u \"%.30s\" => ", opnd, O2S(part2Ptr)));
	if (TclIsVarArray(arrayPtr) && !ReadTraced(arrayPtr)) {
	    varPtr = VarHashFindVar(arrayPtr->value.tablePtr, part2Ptr);
	    if (!varPtr || !ReadTraced(varPtr)) {
		goto afterExistsPeephole;
	    }
	}
	varPtr = TclLookupArrayElement(interp, NULL, part2Ptr, 0, "access",
		0, 1, arrayPtr, opnd);
	if (varPtr) {
	    if (ReadTraced(varPtr) || (arrayPtr && ReadTraced(arrayPtr))) {
		DECACHE_STACK_INFO();
		TclObjCallVarTraces(iPtr, arrayPtr, varPtr, NULL, part2Ptr,
			TCL_TRACE_READS, 0, opnd);
		CACHE_STACK_INFO();
	    }
	    if (TclIsVarUndefined(varPtr)) {
		TclCleanupVar(varPtr, arrayPtr);
		varPtr = NULL;
	    }
	}
	goto afterExistsPeephole;

    case INST_EXIST_ARRAY_STK:
	cleanup = 2;
	pcAdjustment = 1;
	part2Ptr = OBJ_AT_TOS;		/* element name */
	part1Ptr = OBJ_UNDER_TOS;	/* array name */
	TRACE(("\"%.30s(%.30s)\" => ", O2S(part1Ptr), O2S(part2Ptr)));
	goto doExistStk;

    case INST_EXIST_STK:
	cleanup = 1;
	pcAdjustment = 1;
	part2Ptr = NULL;
	part1Ptr = OBJ_AT_TOS;		/* variable name */
	TRACE(("\"%.30s\" => ", O2S(part1Ptr)));

    doExistStk:
	varPtr = TclObjLookupVarEx(interp, part1Ptr, part2Ptr, 0, "access",
		/*createPart1*/0, /*createPart2*/1, &arrayPtr);
	if (varPtr) {
	    if (ReadTraced(varPtr) || (arrayPtr && ReadTraced(arrayPtr))) {
		DECACHE_STACK_INFO();
		TclObjCallVarTraces(iPtr, arrayPtr, varPtr, part1Ptr,part2Ptr,
			TCL_TRACE_READS, 0, -1);
		CACHE_STACK_INFO();
	    }
	    if (TclIsVarUndefined(varPtr)) {
		TclCleanupVar(varPtr, arrayPtr);
		varPtr = NULL;
	    }
	}

	/*
	 * Peep-hole optimisation: if you're about to jump, do jump from here.
	 */

    afterExistsPeephole: {
	int found = (varPtr && !TclIsVarUndefined(varPtr));

	TRACE_APPEND(("%d\n", found ? 1 : 0));
	JUMP_PEEPHOLE_V(found, pcAdjustment, cleanup);
    }

    /*
     *	   End of INST_EXIST instructions.
     * -----------------------------------------------------------------
     *	   Start of INST_UNSET instructions.
     */

    {
	int flags;

    case INST_UNSET_SCALAR:
	flags = TclGetUInt1AtPtr(pc+1) ? TCL_LEAVE_ERR_MSG : 0;
	opnd = TclGetUInt4AtPtr(pc+2);
	varPtr = LOCAL(opnd);
	while (TclIsVarLink(varPtr)) {
	    varPtr = varPtr->value.linkPtr;
	}
	TRACE(("%s %u => ", (flags ? "normal" : "noerr"), opnd));
	if (TclIsVarDirectUnsettable(varPtr) && !TclIsVarInHash(varPtr)) {
	    /*
	     * No errors, no traces, no searches: just make the variable cease
	     * to exist.
	     */

	    if (!TclIsVarUndefined(varPtr)) {
		TclDecrRefCount(varPtr->value.objPtr);
	    } else if (flags & TCL_LEAVE_ERR_MSG) {
		goto slowUnsetScalar;
	    }
	    varPtr->value.objPtr = NULL;
	    TRACE_APPEND(("OK\n"));
	    NEXT_INST_F(6, 0, 0);
	}

    slowUnsetScalar:
	DECACHE_STACK_INFO();
	if (TclPtrUnsetVarIdx(interp, varPtr, NULL, NULL, NULL, flags,
		opnd) != TCL_OK && flags) {
	    goto errorInUnset;
	}
	CACHE_STACK_INFO();
	NEXT_INST_F(6, 0, 0);

    case INST_UNSET_ARRAY:
	flags = TclGetUInt1AtPtr(pc+1) ? TCL_LEAVE_ERR_MSG : 0;
	opnd = TclGetUInt4AtPtr(pc+2);
	part2Ptr = OBJ_AT_TOS;
	arrayPtr = LOCAL(opnd);
	while (TclIsVarLink(arrayPtr)) {
	    arrayPtr = arrayPtr->value.linkPtr;
	}
	TRACE(("%s %u \"%.30s\" => ",
		(flags ? "normal" : "noerr"), opnd, O2S(part2Ptr)));
	if (TclIsVarArray(arrayPtr) && !UnsetTraced(arrayPtr)) {
	    varPtr = VarHashFindVar(arrayPtr->value.tablePtr, part2Ptr);
	    if (varPtr && TclIsVarDirectUnsettable(varPtr)) {
		/*
		 * No nasty traces and element exists, so we can proceed to
		 * unset it. Might still not exist though...
		 */

		if (!TclIsVarUndefined(varPtr)) {
		    TclDecrRefCount(varPtr->value.objPtr);
		    TclSetVarUndefined(varPtr);
		    TclClearVarNamespaceVar(varPtr);
		    TclCleanupVar(varPtr, arrayPtr);
		} else if (flags & TCL_LEAVE_ERR_MSG) {
		    goto slowUnsetArray;
		}
		TRACE_APPEND(("OK\n"));
		NEXT_INST_F(6, 1, 0);
	    } else if (!varPtr && !(flags & TCL_LEAVE_ERR_MSG)) {
		/*
		 * Don't need to do anything here.
		 */

		TRACE_APPEND(("OK\n"));
		NEXT_INST_F(6, 1, 0);
	    }
	}
    slowUnsetArray:
	DECACHE_STACK_INFO();
	varPtr = TclLookupArrayElement(interp, NULL, part2Ptr, flags, "unset",
		0, 0, arrayPtr, opnd);
	if (!varPtr) {
	    if (flags & TCL_LEAVE_ERR_MSG) {
		goto errorInUnset;
	    }
	} else if (TclPtrUnsetVarIdx(interp, varPtr, arrayPtr, NULL, part2Ptr,
		flags, opnd) != TCL_OK && (flags & TCL_LEAVE_ERR_MSG)) {
	    goto errorInUnset;
	}
	CACHE_STACK_INFO();
	NEXT_INST_F(6, 1, 0);

    case INST_UNSET_ARRAY_STK:
	flags = TclGetUInt1AtPtr(pc+1) ? TCL_LEAVE_ERR_MSG : 0;
	cleanup = 2;
	part2Ptr = OBJ_AT_TOS;		/* element name */
	part1Ptr = OBJ_UNDER_TOS;	/* array name */
	TRACE(("%s \"%.30s(%.30s)\" => ", (flags ? "normal" : "noerr"),
		O2S(part1Ptr), O2S(part2Ptr)));
	goto doUnsetStk;

    case INST_UNSET_STK:
	flags = TclGetUInt1AtPtr(pc+1) ? TCL_LEAVE_ERR_MSG : 0;
	cleanup = 1;
	part2Ptr = NULL;
	part1Ptr = OBJ_AT_TOS;		/* variable name */
	TRACE(("%s \"%.30s\" => ", (flags ? "normal" : "noerr"),
		O2S(part1Ptr)));

    doUnsetStk:
	DECACHE_STACK_INFO();
	if (TclObjUnsetVar2(interp, part1Ptr, part2Ptr, flags) != TCL_OK
		&& (flags & TCL_LEAVE_ERR_MSG)) {
	    goto errorInUnset;
	}
	CACHE_STACK_INFO();
	TRACE_APPEND(("OK\n"));
	NEXT_INST_V(2, cleanup, 0);

    errorInUnset:
	CACHE_STACK_INFO();
	TRACE_ERROR(interp);
	goto gotError;

	/*
	 * This is really an unset operation these days. Do not issue.
	 */

    case INST_DICT_DONE:
	opnd = TclGetUInt4AtPtr(pc+1);
	TRACE(("%u => OK\n", opnd));
	varPtr = LOCAL(opnd);
	while (TclIsVarLink(varPtr)) {
	    varPtr = varPtr->value.linkPtr;
	}
	if (TclIsVarDirectUnsettable(varPtr) && !TclIsVarInHash(varPtr)) {
	    if (!TclIsVarUndefined(varPtr)) {
		TclDecrRefCount(varPtr->value.objPtr);
	    }
	    varPtr->value.objPtr = NULL;
	} else {
	    DECACHE_STACK_INFO();
	    TclPtrUnsetVarIdx(interp, varPtr, NULL, NULL, NULL, 0, opnd);
	    CACHE_STACK_INFO();
	}
	NEXT_INST_F(5, 0, 0);
    }

    /*
     *	   End of INST_UNSET instructions.
     * -----------------------------------------------------------------
     *	   Start of INST_ARRAY instructions.
     */

    case INST_ARRAY_EXISTS_IMM:
	opnd = TclGetUInt4AtPtr(pc+1);
	pcAdjustment = 5;
	cleanup = 0;
	part1Ptr = NULL;
	arrayPtr = NULL;
	TRACE(("%u => ", opnd));
	varPtr = LOCAL(opnd);
	while (TclIsVarLink(varPtr)) {
	    varPtr = varPtr->value.linkPtr;
	}
	goto doArrayExists;
    case INST_ARRAY_EXISTS_STK:
	opnd = -1;
	pcAdjustment = 1;
	cleanup = 1;
	part1Ptr = OBJ_AT_TOS;
	TRACE(("\"%.30s\" => ", O2S(part1Ptr)));
	varPtr = TclObjLookupVarEx(interp, part1Ptr, NULL, 0, NULL,
		/*createPart1*/0, /*createPart2*/0, &arrayPtr);
    doArrayExists:
	if (varPtr && (varPtr->flags & VAR_TRACED_ARRAY)
		&& (TclIsVarArray(varPtr) || TclIsVarUndefined(varPtr))) {
	    DECACHE_STACK_INFO();
	    result = TclObjCallVarTraces(iPtr, arrayPtr, varPtr, part1Ptr,
		    NULL, (TCL_LEAVE_ERR_MSG|TCL_NAMESPACE_ONLY|
		    TCL_GLOBAL_ONLY|TCL_TRACE_ARRAY), 1, opnd);
	    CACHE_STACK_INFO();
	    if (result == TCL_ERROR) {
		TRACE_ERROR(interp);
		goto gotError;
	    }
	}
	if (varPtr && TclIsVarArray(varPtr) && !TclIsVarUndefined(varPtr)) {
	    objResultPtr = TCONST(1);
	} else {
	    objResultPtr = TCONST(0);
	}
	TRACE_APPEND(("%.30s\n", O2S(objResultPtr)));
	NEXT_INST_V(pcAdjustment, cleanup, 1);

    case INST_ARRAY_MAKE_IMM:
	opnd = TclGetUInt4AtPtr(pc+1);
	pcAdjustment = 5;
	cleanup = 0;
	part1Ptr = NULL;
	arrayPtr = NULL;
	TRACE(("%u => ", opnd));
	varPtr = LOCAL(opnd);
	while (TclIsVarLink(varPtr)) {
	    varPtr = varPtr->value.linkPtr;
	}
	goto doArrayMake;
    case INST_ARRAY_MAKE_STK:
	opnd = -1;
	pcAdjustment = 1;
	cleanup = 1;
	part1Ptr = OBJ_AT_TOS;
	TRACE(("\"%.30s\" => ", O2S(part1Ptr)));
	varPtr = TclObjLookupVarEx(interp, part1Ptr, NULL, TCL_LEAVE_ERR_MSG,
		"set", /*createPart1*/1, /*createPart2*/0, &arrayPtr);
	if (varPtr == NULL) {
	    TRACE_ERROR(interp);
	    goto gotError;
	}
    doArrayMake:
	if (varPtr && !TclIsVarArray(varPtr)) {
	    if (TclIsVarArrayElement(varPtr) || !TclIsVarUndefined(varPtr)) {
		/*
		 * Either an array element, or a scalar: lose!
		 */

		TclObjVarErrMsg(interp, part1Ptr, NULL, "array set",
			"variable isn't array", opnd);
		DECACHE_STACK_INFO();
		Tcl_SetErrorCode(interp, "TCL", "WRITE", "ARRAY", NULL);
		CACHE_STACK_INFO();
		TRACE_ERROR(interp);
		goto gotError;
	    }
	    TclSetVarArray(varPtr);
	    varPtr->value.tablePtr = ckalloc(sizeof(TclVarHashTable));
	    TclInitVarHashTable(varPtr->value.tablePtr,
		    TclGetVarNsPtr(varPtr));
#ifdef TCL_COMPILE_DEBUG
	    TRACE_APPEND(("done\n"));
	} else {
	    TRACE_APPEND(("nothing to do\n"));
#endif
	}
	NEXT_INST_V(pcAdjustment, cleanup, 0);

    /*
     *	   End of INST_ARRAY instructions.
     * -----------------------------------------------------------------
     *	   Start of variable linking instructions.
     */

    {
	Var *otherPtr;
	CallFrame *framePtr, *savedFramePtr;
	Tcl_Namespace *nsPtr;
	Namespace *savedNsPtr;

    case INST_UPVAR:
	TRACE(("%d %.30s %.30s => ", TclGetInt4AtPtr(pc+1),
		O2S(OBJ_UNDER_TOS), O2S(OBJ_AT_TOS)));

	if (TclObjGetFrame(interp, OBJ_UNDER_TOS, &framePtr) == -1) {
	    TRACE_ERROR(interp);
	    goto gotError;
	}

	/*
	 * Locate the other variable.
	 */

	savedFramePtr = iPtr->varFramePtr;
	iPtr->varFramePtr = framePtr;
	otherPtr = TclObjLookupVarEx(interp, OBJ_AT_TOS, NULL,
		TCL_LEAVE_ERR_MSG, "access", /*createPart1*/ 1,
		/*createPart2*/ 1, &varPtr);
	iPtr->varFramePtr = savedFramePtr;
	if (!otherPtr) {
	    TRACE_ERROR(interp);
	    goto gotError;
	}
	goto doLinkVars;

    case INST_NSUPVAR:
	TRACE(("%d %.30s %.30s => ", TclGetInt4AtPtr(pc+1),
		O2S(OBJ_UNDER_TOS), O2S(OBJ_AT_TOS)));
	if (TclGetNamespaceFromObj(interp, OBJ_UNDER_TOS, &nsPtr) != TCL_OK) {
	    TRACE_ERROR(interp);
	    goto gotError;
	}

	/*
	 * Locate the other variable.
	 */

	savedNsPtr = iPtr->varFramePtr->nsPtr;
	iPtr->varFramePtr->nsPtr = (Namespace *) nsPtr;
	otherPtr = TclObjLookupVarEx(interp, OBJ_AT_TOS, NULL,
		(TCL_NAMESPACE_ONLY|TCL_LEAVE_ERR_MSG|TCL_AVOID_RESOLVERS),
		"access", /*createPart1*/ 1, /*createPart2*/ 1, &varPtr);
	iPtr->varFramePtr->nsPtr = savedNsPtr;
	if (!otherPtr) {
	    TRACE_ERROR(interp);
	    goto gotError;
	}
	goto doLinkVars;

    case INST_VARIABLE:
	TRACE(("%d, %.30s => ", TclGetInt4AtPtr(pc+1), O2S(OBJ_AT_TOS)));
	otherPtr = TclObjLookupVarEx(interp, OBJ_AT_TOS, NULL,
		(TCL_NAMESPACE_ONLY | TCL_LEAVE_ERR_MSG), "access",
		/*createPart1*/ 1, /*createPart2*/ 1, &varPtr);
	if (!otherPtr) {
	    TRACE_ERROR(interp);
	    goto gotError;
	}

	/*
	 * Do the [variable] magic.
	 */

	TclSetVarNamespaceVar(otherPtr);

    doLinkVars:

	/*
	 * If we are here, the local variable has already been created: do the
	 * little work of TclPtrMakeUpvar that remains to be done right here
	 * if there are no errors; otherwise, let it handle the case.
	 */

	opnd = TclGetInt4AtPtr(pc+1);
	varPtr = LOCAL(opnd);
	if ((varPtr != otherPtr) && !TclIsVarTraced(varPtr)
		&& (TclIsVarUndefined(varPtr) || TclIsVarLink(varPtr))) {
	    if (!TclIsVarUndefined(varPtr)) {
		/*
		 * Then it is a defined link.
		 */

		Var *linkPtr = varPtr->value.linkPtr;

		if (linkPtr == otherPtr) {
		    TRACE_APPEND(("already linked\n"));
		    NEXT_INST_F(5, 1, 0);
		}
		if (TclIsVarInHash(linkPtr)) {
		    VarHashRefCount(linkPtr)--;
		    if (TclIsVarUndefined(linkPtr)) {
			TclCleanupVar(linkPtr, NULL);
		    }
		}
	    }
	    TclSetVarLink(varPtr);
	    varPtr->value.linkPtr = otherPtr;
	    if (TclIsVarInHash(otherPtr)) {
		VarHashRefCount(otherPtr)++;
	    }
	} else if (TclPtrObjMakeUpvarIdx(interp, otherPtr, NULL, 0,
		opnd) != TCL_OK) {
	    TRACE_ERROR(interp);
	    goto gotError;
	}

	/*
	 * Do not pop the namespace or frame index, it may be needed for other
	 * variables - and [variable] did not push it at all.
	 */

	TRACE_APPEND(("link made\n"));
	NEXT_INST_F(5, 1, 0);
    }

    /*
     *	   End of variable linking instructions.
     * -----------------------------------------------------------------
     */

    case INST_JUMP1:
	opnd = TclGetInt1AtPtr(pc+1);
	TRACE(("%d => new pc %u\n", opnd,
		(unsigned)(pc + opnd - codePtr->codeStart)));
	NEXT_INST_F(opnd, 0, 0);

    case INST_JUMP4:
	opnd = TclGetInt4AtPtr(pc+1);
	TRACE(("%d => new pc %u\n", opnd,
		(unsigned)(pc + opnd - codePtr->codeStart)));
	NEXT_INST_F(opnd, 0, 0);

    {
	int jmpOffset[2], b;

	/* TODO: consider rewrite so we don't compute the offset we're not
	 * going to take. */
    case INST_JUMP_FALSE4:
	jmpOffset[0] = TclGetInt4AtPtr(pc+1);	/* FALSE offset */
	jmpOffset[1] = 5;			/* TRUE offset */
	goto doCondJump;

    case INST_JUMP_TRUE4:
	jmpOffset[0] = 5;
	jmpOffset[1] = TclGetInt4AtPtr(pc+1);
	goto doCondJump;

    case INST_JUMP_FALSE1:
	jmpOffset[0] = TclGetInt1AtPtr(pc+1);
	jmpOffset[1] = 2;
	goto doCondJump;

    case INST_JUMP_TRUE1:
	jmpOffset[0] = 2;
	jmpOffset[1] = TclGetInt1AtPtr(pc+1);

    doCondJump:
	valuePtr = OBJ_AT_TOS;
	TRACE(("%d => ", jmpOffset[
		(*pc==INST_JUMP_FALSE1 || *pc==INST_JUMP_FALSE4) ? 0 : 1]));

	/* TODO - check claim that taking address of b harms performance */
	/* TODO - consider optimization search for constants */
	if (TclGetBooleanFromObj(interp, valuePtr, &b) != TCL_OK) {
	    TRACE_ERROR(interp);
	    goto gotError;
	}

#ifdef TCL_COMPILE_DEBUG
	if (b) {
	    if ((*pc == INST_JUMP_TRUE1) || (*pc == INST_JUMP_TRUE4)) {
		TRACE_APPEND(("%.20s true, new pc %u\n", O2S(valuePtr),
			(unsigned)(pc + jmpOffset[1] - codePtr->codeStart)));
	    } else {
		TRACE_APPEND(("%.20s true\n", O2S(valuePtr)));
	    }
	} else {
	    if ((*pc == INST_JUMP_TRUE1) || (*pc == INST_JUMP_TRUE4)) {
		TRACE_APPEND(("%.20s false\n", O2S(valuePtr)));
	    } else {
		TRACE_APPEND(("%.20s false, new pc %u\n", O2S(valuePtr),
			(unsigned)(pc + jmpOffset[0] - codePtr->codeStart)));
	    }
	}
#endif
	NEXT_INST_F(jmpOffset[b], 1, 0);
    }

    case INST_JUMP_TABLE: {
	Tcl_HashEntry *hPtr;
	JumptableInfo *jtPtr;

	/*
	 * Jump to location looked up in a hashtable; fall through to next
	 * instr if lookup fails.
	 */

	opnd = TclGetInt4AtPtr(pc+1);
	jtPtr = (JumptableInfo *) codePtr->auxDataArrayPtr[opnd].clientData;
	TRACE(("%d \"%.20s\" => ", opnd, O2S(OBJ_AT_TOS)));
	hPtr = Tcl_FindHashEntry(&jtPtr->hashTable, TclGetString(OBJ_AT_TOS));
	if (hPtr != NULL) {
	    int jumpOffset = PTR2INT(Tcl_GetHashValue(hPtr));

	    TRACE_APPEND(("found in table, new pc %u\n",
		    (unsigned)(pc - codePtr->codeStart + jumpOffset)));
	    NEXT_INST_F(jumpOffset, 1, 0);
	} else {
	    TRACE_APPEND(("not found in table\n"));
	    NEXT_INST_F(5, 1, 0);
	}
    }

    /*
     * These two instructions are now redundant: the complete logic of the LOR
     * and LAND is now handled by the expression compiler.
     */

    case INST_LOR:
    case INST_LAND: {
	/*
	 * Operands must be boolean or numeric. No int->double conversions are
	 * performed.
	 */

	int i1, i2, iResult;

	value2Ptr = OBJ_AT_TOS;
	valuePtr = OBJ_UNDER_TOS;
	if (TclGetBooleanFromObj(NULL, valuePtr, &i1) != TCL_OK) {
	    TRACE(("\"%.20s\" => ILLEGAL TYPE %s \n", O2S(valuePtr),
		    (valuePtr->typePtr? valuePtr->typePtr->name : "null")));
	    DECACHE_STACK_INFO();
	    IllegalExprOperandType(interp, pc, valuePtr);
	    CACHE_STACK_INFO();
	    goto gotError;
	}

	if (TclGetBooleanFromObj(NULL, value2Ptr, &i2) != TCL_OK) {
	    TRACE(("\"%.20s\" => ILLEGAL TYPE %s \n", O2S(value2Ptr),
		    (value2Ptr->typePtr? value2Ptr->typePtr->name : "null")));
	    DECACHE_STACK_INFO();
	    IllegalExprOperandType(interp, pc, value2Ptr);
	    CACHE_STACK_INFO();
	    goto gotError;
	}

	if (*pc == INST_LOR) {
	    iResult = (i1 || i2);
	} else {
	    iResult = (i1 && i2);
	}
	objResultPtr = TCONST(iResult);
	TRACE(("%.20s %.20s => %d\n", O2S(valuePtr),O2S(value2Ptr),iResult));
	NEXT_INST_F(1, 2, 1);
    }

    /*
     * -----------------------------------------------------------------
     *	   Start of general introspector instructions.
     */

    case INST_NS_CURRENT: {
	Namespace *currNsPtr = (Namespace *) TclGetCurrentNamespace(interp);

	if (currNsPtr == (Namespace *) TclGetGlobalNamespace(interp)) {
	    TclNewLiteralStringObj(objResultPtr, "::");
	} else {
	    TclNewStringObj(objResultPtr, currNsPtr->fullName,
		    strlen(currNsPtr->fullName));
	}
	TRACE_WITH_OBJ(("=> "), objResultPtr);
	NEXT_INST_F(1, 0, 1);
    }
    case INST_COROUTINE_NAME: {
	CoroutineData *corPtr = iPtr->execEnvPtr->corPtr;

	TclNewObj(objResultPtr);
	if (corPtr && !(corPtr->cmdPtr->flags & CMD_IS_DELETED)) {
	    Tcl_GetCommandFullName(interp, (Tcl_Command) corPtr->cmdPtr,
		    objResultPtr);
	}
	TRACE_WITH_OBJ(("=> "), objResultPtr);
	NEXT_INST_F(1, 0, 1);
    }
    case INST_INFO_LEVEL_NUM:
	TclNewIntObj(objResultPtr, iPtr->varFramePtr->level);
	TRACE_WITH_OBJ(("=> "), objResultPtr);
	NEXT_INST_F(1, 0, 1);
    case INST_INFO_LEVEL_ARGS: {
	int level;
	register CallFrame *framePtr = iPtr->varFramePtr;
	register CallFrame *rootFramePtr = iPtr->rootFramePtr;

	TRACE(("\"%.30s\" => ", O2S(OBJ_AT_TOS)));
	if (TclGetIntFromObj(interp, OBJ_AT_TOS, &level) != TCL_OK) {
	    TRACE_ERROR(interp);
	    goto gotError;
	}
	if (level <= 0) {
	    level += framePtr->level;
	}
	for (; (framePtr->level!=level) && (framePtr!=rootFramePtr) ;
		framePtr = framePtr->callerVarPtr) {
	    /* Empty loop body */
	}
	if (framePtr == rootFramePtr) {
	    Tcl_SetObjResult(interp, Tcl_ObjPrintf(
		    "bad level \"%s\"", TclGetString(OBJ_AT_TOS)));
	    TRACE_ERROR(interp);
	    DECACHE_STACK_INFO();
	    Tcl_SetErrorCode(interp, "TCL", "LOOKUP", "STACK_LEVEL",
		    TclGetString(OBJ_AT_TOS), NULL);
	    CACHE_STACK_INFO();
	    goto gotError;
	}
	objResultPtr = Tcl_NewListObj(framePtr->objc, framePtr->objv);
	TRACE_APPEND(("%.30s\n", O2S(objResultPtr)));
	NEXT_INST_F(1, 1, 1);
    }
    {
	Tcl_Command cmd, origCmd;

    case INST_RESOLVE_COMMAND:
	cmd = Tcl_GetCommandFromObj(interp, OBJ_AT_TOS);
	TclNewObj(objResultPtr);
	if (cmd != NULL) {
	    Tcl_GetCommandFullName(interp, cmd, objResultPtr);
	}
	TRACE_WITH_OBJ(("\"%.20s\" => ", O2S(OBJ_AT_TOS)), objResultPtr);
	NEXT_INST_F(1, 1, 1);

    case INST_ORIGIN_COMMAND:
	TRACE(("\"%.30s\" => ", O2S(OBJ_AT_TOS)));
	cmd = Tcl_GetCommandFromObj(interp, OBJ_AT_TOS);
	if (cmd == NULL) {
	    Tcl_SetObjResult(interp, Tcl_ObjPrintf(
		    "invalid command name \"%s\"", TclGetString(OBJ_AT_TOS)));
	    DECACHE_STACK_INFO();
	    Tcl_SetErrorCode(interp, "TCL", "LOOKUP", "COMMAND",
		    TclGetString(OBJ_AT_TOS), NULL);
	    CACHE_STACK_INFO();
	    TRACE_APPEND(("ERROR: not command\n"));
	    goto gotError;
	}
	origCmd = TclGetOriginalCommand(cmd);
	if (origCmd == NULL) {
	    origCmd = cmd;
	}
	TclNewObj(objResultPtr);
	Tcl_GetCommandFullName(interp, origCmd, objResultPtr);
	TRACE_APPEND(("\"%.30s\"", O2S(OBJ_AT_TOS)));
	NEXT_INST_F(1, 1, 1);
    }

    /*
     * -----------------------------------------------------------------
     *	   Start of TclOO support instructions.
     */

    {
	Object *oPtr;
	CallFrame *framePtr;
	CallContext *contextPtr;
	int skip, newDepth;

    case INST_TCLOO_SELF:
	framePtr = iPtr->varFramePtr;
	if (framePtr == NULL ||
		!(framePtr->isProcCallFrame & FRAME_IS_METHOD)) {
	    TRACE(("=> ERROR: no TclOO call context\n"));
	    Tcl_SetObjResult(interp, Tcl_NewStringObj(
		    "self may only be called from inside a method",
		    -1));
	    DECACHE_STACK_INFO();
	    Tcl_SetErrorCode(interp, "TCL", "OO", "CONTEXT_REQUIRED", NULL);
	    CACHE_STACK_INFO();
	    goto gotError;
	}
	contextPtr = framePtr->clientData;

	/*
	 * Call out to get the name; it's expensive to compute but cached.
	 */

	objResultPtr = TclOOObjectName(interp, contextPtr->oPtr);
	TRACE_WITH_OBJ(("=> "), objResultPtr);
	NEXT_INST_F(1, 0, 1);

    case INST_TCLOO_NEXT_CLASS:
	opnd = TclGetUInt1AtPtr(pc+1);
	framePtr = iPtr->varFramePtr;
	valuePtr = OBJ_AT_DEPTH(opnd - 2);
	objv = &OBJ_AT_DEPTH(opnd - 1);
	skip = 2;
	TRACE(("%d => ", opnd));
	if (framePtr == NULL ||
		!(framePtr->isProcCallFrame & FRAME_IS_METHOD)) {
	    TRACE_APPEND(("ERROR: no TclOO call context\n"));
	    Tcl_SetObjResult(interp, Tcl_NewStringObj(
		    "nextto may only be called from inside a method",
		    -1));
	    DECACHE_STACK_INFO();
	    Tcl_SetErrorCode(interp, "TCL", "OO", "CONTEXT_REQUIRED", NULL);
	    CACHE_STACK_INFO();
	    goto gotError;
	}
	contextPtr = framePtr->clientData;

	oPtr = (Object *) Tcl_GetObjectFromObj(interp, valuePtr);
	if (oPtr == NULL) {
	    TRACE_APPEND(("ERROR: \"%.30s\" not object\n", O2S(valuePtr)));
	    goto gotError;
	} else {
	    Class *classPtr = oPtr->classPtr;
	    struct MInvoke *miPtr;
	    int i;
	    const char *methodType;

	    if (classPtr == NULL) {
		TRACE_APPEND(("ERROR: \"%.30s\" not class\n", O2S(valuePtr)));
		Tcl_SetObjResult(interp, Tcl_ObjPrintf(
			"\"%s\" is not a class", TclGetString(valuePtr)));
		DECACHE_STACK_INFO();
		Tcl_SetErrorCode(interp, "TCL", "OO", "CLASS_REQUIRED", NULL);
		CACHE_STACK_INFO();
		goto gotError;
	    }

	    for (i=contextPtr->index+1 ; i<contextPtr->callPtr->numChain ; i++) {
		miPtr = contextPtr->callPtr->chain + i;
		if (!miPtr->isFilter &&
			miPtr->mPtr->declaringClassPtr == classPtr) {
		    newDepth = i;
#ifdef TCL_COMPILE_DEBUG
		    if (tclTraceExec >= 2) {
			if (traceInstructions) {
			    strncpy(cmdNameBuf, TclGetString(objv[0]), 20);
			} else {
			    fprintf(stdout, "%d: (%u) invoking ",
				    iPtr->numLevels,
				    (unsigned)(pc - codePtr->codeStart));
			}
			for (i = 0;  i < opnd;  i++) {
			    TclPrintObject(stdout, objv[i], 15);
			    fprintf(stdout, " ");
			}
			fprintf(stdout, "\n");
			fflush(stdout);
		    }
#endif /*TCL_COMPILE_DEBUG*/
		    goto doInvokeNext;
		}
	    }

	    if (contextPtr->callPtr->flags & CONSTRUCTOR) {
		methodType = "constructor";
	    } else if (contextPtr->callPtr->flags & DESTRUCTOR) {
		methodType = "destructor";
	    } else {
		methodType = "method";
	    }

	    TRACE_APPEND(("ERROR: \"%.30s\" not on reachable chain\n",
		    O2S(valuePtr)));
	    for (i=contextPtr->index ; i>=0 ; i--) {
		miPtr = contextPtr->callPtr->chain + i;
		if (miPtr->isFilter
			|| miPtr->mPtr->declaringClassPtr != classPtr) {
		    continue;
		}
		Tcl_SetObjResult(interp, Tcl_ObjPrintf(
			"%s implementation by \"%s\" not reachable from here",
			methodType, TclGetString(valuePtr)));
		DECACHE_STACK_INFO();
		Tcl_SetErrorCode(interp, "TCL", "OO", "CLASS_NOT_REACHABLE",
			NULL);
		CACHE_STACK_INFO();
		goto gotError;
	    }
	    Tcl_SetObjResult(interp, Tcl_ObjPrintf(
		    "%s has no non-filter implementation by \"%s\"",
		    methodType, TclGetString(valuePtr)));
	    DECACHE_STACK_INFO();
	    Tcl_SetErrorCode(interp, "TCL", "OO", "CLASS_NOT_THERE", NULL);
	    CACHE_STACK_INFO();
	    goto gotError;
	}

    case INST_TCLOO_NEXT:
	opnd = TclGetUInt1AtPtr(pc+1);
	objv = &OBJ_AT_DEPTH(opnd - 1);
	framePtr = iPtr->varFramePtr;
	skip = 1;
	TRACE(("%d => ", opnd));
	if (framePtr == NULL ||
		!(framePtr->isProcCallFrame & FRAME_IS_METHOD)) {
	    TRACE_APPEND(("ERROR: no TclOO call context\n"));
	    Tcl_SetObjResult(interp, Tcl_NewStringObj(
		    "next may only be called from inside a method",
		    -1));
	    DECACHE_STACK_INFO();
	    Tcl_SetErrorCode(interp, "TCL", "OO", "CONTEXT_REQUIRED", NULL);
	    CACHE_STACK_INFO();
	    goto gotError;
	}
	contextPtr = framePtr->clientData;

	newDepth = contextPtr->index + 1;
	if (newDepth >= contextPtr->callPtr->numChain) {
	    /*
	     * We're at the end of the chain; generate an error message unless
	     * the interpreter is being torn down, in which case we might be
	     * getting here because of methods/destructors doing a [next] (or
	     * equivalent) unexpectedly.
	     */

	    const char *methodType;

	    if (contextPtr->callPtr->flags & CONSTRUCTOR) {
		methodType = "constructor";
	    } else if (contextPtr->callPtr->flags & DESTRUCTOR) {
		methodType = "destructor";
	    } else {
		methodType = "method";
	    }

	    TRACE_APPEND(("ERROR: no TclOO next impl\n"));
	    Tcl_SetObjResult(interp, Tcl_ObjPrintf(
		    "no next %s implementation", methodType));
	    DECACHE_STACK_INFO();
	    Tcl_SetErrorCode(interp, "TCL", "OO", "NOTHING_NEXT", NULL);
	    CACHE_STACK_INFO();
	    goto gotError;
#ifdef TCL_COMPILE_DEBUG
	} else if (tclTraceExec >= 2) {
	    int i;

	    if (traceInstructions) {
		strncpy(cmdNameBuf, TclGetString(objv[0]), 20);
	    } else {
		fprintf(stdout, "%d: (%u) invoking ",
			iPtr->numLevels, (unsigned)(pc - codePtr->codeStart));
	    }
	    for (i = 0;  i < opnd;  i++) {
		TclPrintObject(stdout, objv[i], 15);
		fprintf(stdout, " ");
	    }
	    fprintf(stdout, "\n");
	    fflush(stdout);
#endif /*TCL_COMPILE_DEBUG*/
	}

    doInvokeNext:
	bcFramePtr->data.tebc.pc = (char *) pc;
	iPtr->cmdFramePtr = bcFramePtr;

	if (iPtr->flags & INTERP_DEBUG_FRAME) {
	    ArgumentBCEnter(interp, codePtr, TD, pc, opnd, objv);
	}

	pcAdjustment = 2;
	cleanup = opnd;
	DECACHE_STACK_INFO();
	iPtr->varFramePtr = framePtr->callerVarPtr;
	pc += pcAdjustment;
	TEBC_YIELD();

	TclPushTailcallPoint(interp);
	oPtr = contextPtr->oPtr;
	if (oPtr->flags & FILTER_HANDLING) {
	    TclNRAddCallback(interp, FinalizeOONextFilter,
		    framePtr, contextPtr, INT2PTR(contextPtr->index),
		    INT2PTR(contextPtr->skip));
	} else {
	    TclNRAddCallback(interp, FinalizeOONext,
		    framePtr, contextPtr, INT2PTR(contextPtr->index),
		    INT2PTR(contextPtr->skip));
	}
	contextPtr->skip = skip;
	contextPtr->index = newDepth;
	if (contextPtr->callPtr->chain[newDepth].isFilter
		|| contextPtr->callPtr->flags & FILTER_HANDLING) {
	    oPtr->flags |= FILTER_HANDLING;
	} else {
	    oPtr->flags &= ~FILTER_HANDLING;
	}

	{
	    register Method *const mPtr =
		    contextPtr->callPtr->chain[newDepth].mPtr;

	    return mPtr->typePtr->callProc(mPtr->clientData, interp,
		    (Tcl_ObjectContext) contextPtr, opnd, objv);
	}

    case INST_TCLOO_IS_OBJECT:
	oPtr = (Object *) Tcl_GetObjectFromObj(interp, OBJ_AT_TOS);
	objResultPtr = TCONST(oPtr != NULL ? 1 : 0);
	TRACE_WITH_OBJ(("%.30s => ", O2S(OBJ_AT_TOS)), objResultPtr);
	NEXT_INST_F(1, 1, 1);
    case INST_TCLOO_CLASS:
	oPtr = (Object *) Tcl_GetObjectFromObj(interp, OBJ_AT_TOS);
	if (oPtr == NULL) {
	    TRACE(("%.30s => ERROR: not object\n", O2S(OBJ_AT_TOS)));
	    goto gotError;
	}
	objResultPtr = TclOOObjectName(interp, oPtr->selfCls->thisPtr);
	TRACE_WITH_OBJ(("%.30s => ", O2S(OBJ_AT_TOS)), objResultPtr);
	NEXT_INST_F(1, 1, 1);
    case INST_TCLOO_NS:
	oPtr = (Object *) Tcl_GetObjectFromObj(interp, OBJ_AT_TOS);
	if (oPtr == NULL) {
	    TRACE(("%.30s => ERROR: not object\n", O2S(OBJ_AT_TOS)));
	    goto gotError;
	}

	/*
	 * TclOO objects *never* have the global namespace as their NS.
	 */

	TclNewStringObj(objResultPtr, oPtr->namespacePtr->fullName,
		strlen(oPtr->namespacePtr->fullName));
	TRACE_WITH_OBJ(("%.30s => ", O2S(OBJ_AT_TOS)), objResultPtr);
	NEXT_INST_F(1, 1, 1);
    }

    /*
     *     End of TclOO support instructions.
     * -----------------------------------------------------------------
     *	   Start of INST_LIST and related instructions.
     */

    {
	int index, numIndices, fromIdx, toIdx;
	int nocase, match, length2, cflags, s1len, s2len;
	const char *s1, *s2;

    case INST_LIST:
	/*
	 * Pop the opnd (objc) top stack elements into a new list obj and then
	 * decrement their ref counts.
	 */

	opnd = TclGetUInt4AtPtr(pc+1);
	objResultPtr = Tcl_NewListObj(opnd, &OBJ_AT_DEPTH(opnd-1));
	TRACE_WITH_OBJ(("%u => ", opnd), objResultPtr);
	NEXT_INST_V(5, opnd, 1);

    case INST_LIST_LENGTH:
	TRACE(("\"%.30s\" => ", O2S(OBJ_AT_TOS)));
	if (TclListObjLength(interp, OBJ_AT_TOS, &length) != TCL_OK) {
	    TRACE_ERROR(interp);
	    goto gotError;
	}
	TclNewIntObj(objResultPtr, length);
	TRACE_APPEND(("%d\n", length));
	NEXT_INST_F(1, 1, 1);

    case INST_LIST_INDEX:	/* lindex with objc == 3 */
	value2Ptr = OBJ_AT_TOS;
	valuePtr = OBJ_UNDER_TOS;
	TRACE(("\"%.30s\" \"%.30s\" => ", O2S(valuePtr), O2S(value2Ptr)));

	/*
	 * Extract the desired list element.
	 */

	if ((TclListObjGetElements(interp, valuePtr, &objc, &objv) == TCL_OK)
		&& (value2Ptr->typePtr != &tclListType)
		&& (TclGetIntForIndexM(NULL , value2Ptr, objc-1,
			&index) == TCL_OK)) {
	    TclDecrRefCount(value2Ptr);
	    tosPtr--;
	    pcAdjustment = 1;
	    goto lindexFastPath;
	}

	objResultPtr = TclLindexList(interp, valuePtr, value2Ptr);
	if (!objResultPtr) {
	    TRACE_ERROR(interp);
	    goto gotError;
	}

	/*
	 * Stash the list element on the stack.
	 */

	TRACE_APPEND(("\"%.30s\"\n", O2S(objResultPtr)));
	NEXT_INST_F(1, 2, -1);	/* Already has the correct refCount */

    case INST_LIST_INDEX_IMM:	/* lindex with objc==3 and index in bytecode
				 * stream */

	/*
	 * Pop the list and get the index.
	 */

	valuePtr = OBJ_AT_TOS;
	opnd = TclGetInt4AtPtr(pc+1);
	TRACE(("\"%.30s\" %d => ", O2S(valuePtr), opnd));

	/*
	 * Get the contents of the list, making sure that it really is a list
	 * in the process.
	 */

	if (TclListObjGetElements(interp, valuePtr, &objc, &objv) != TCL_OK) {
	    TRACE_ERROR(interp);
	    goto gotError;
	}

	/*
	 * Select the list item based on the index. Negative operand means
	 * end-based indexing.
	 */

	if (opnd < -1) {
	    index = opnd+1 + objc;
	} else {
	    index = opnd;
	}
	pcAdjustment = 5;

    lindexFastPath:
	if (index >= 0 && index < objc) {
	    objResultPtr = objv[index];
	} else {
	    TclNewObj(objResultPtr);
	}

	TRACE_APPEND(("\"%.30s\"\n", O2S(objResultPtr)));
	NEXT_INST_F(pcAdjustment, 1, 1);

    case INST_LIST_INDEX_MULTI:	/* 'lindex' with multiple index args */
	/*
	 * Determine the count of index args.
	 */

	opnd = TclGetUInt4AtPtr(pc+1);
	numIndices = opnd-1;

	/*
	 * Do the 'lindex' operation.
	 */

	TRACE(("%d => ", opnd));
	objResultPtr = TclLindexFlat(interp, OBJ_AT_DEPTH(numIndices),
		numIndices, &OBJ_AT_DEPTH(numIndices - 1));
	if (!objResultPtr) {
	    TRACE_ERROR(interp);
	    goto gotError;
	}

	/*
	 * Set result.
	 */

	TRACE_APPEND(("\"%.30s\"\n", O2S(objResultPtr)));
	NEXT_INST_V(5, opnd, -1);

    case INST_LSET_FLAT:
	/*
	 * Lset with 3, 5, or more args. Get the number of index args.
	 */

	opnd = TclGetUInt4AtPtr(pc + 1);
	numIndices = opnd - 2;
	TRACE(("%d => ", opnd));

	/*
	 * Get the old value of variable, and remove the stack ref. This is
	 * safe because the variable still references the object; the ref
	 * count will never go zero here - we can use the smaller macro
	 * Tcl_DecrRefCount.
	 */

	valuePtr = POP_OBJECT();
	Tcl_DecrRefCount(valuePtr); /* This one should be done here */

	/*
	 * Compute the new variable value.
	 */

	objResultPtr = TclLsetFlat(interp, valuePtr, numIndices,
		&OBJ_AT_DEPTH(numIndices), OBJ_AT_TOS);
	if (!objResultPtr) {
	    TRACE_ERROR(interp);
	    goto gotError;
	}

	/*
	 * Set result.
	 */

	TRACE_APPEND(("\"%.30s\"\n", O2S(objResultPtr)));
	NEXT_INST_V(5, numIndices+1, -1);

    case INST_LSET_LIST:	/* 'lset' with 4 args */
	/*
	 * Get the old value of variable, and remove the stack ref. This is
	 * safe because the variable still references the object; the ref
	 * count will never go zero here - we can use the smaller macro
	 * Tcl_DecrRefCount.
	 */

	objPtr = POP_OBJECT();
	Tcl_DecrRefCount(objPtr);	/* This one should be done here. */

	/*
	 * Get the new element value, and the index list.
	 */

	valuePtr = OBJ_AT_TOS;
	value2Ptr = OBJ_UNDER_TOS;
	TRACE(("\"%.30s\" \"%.30s\" \"%.30s\" => ",
		O2S(value2Ptr), O2S(valuePtr), O2S(objPtr)));

	/*
	 * Compute the new variable value.
	 */

	objResultPtr = TclLsetList(interp, objPtr, value2Ptr, valuePtr);
	if (!objResultPtr) {
	    TRACE_ERROR(interp);
	    goto gotError;
	}

	/*
	 * Set result.
	 */

	TRACE_APPEND(("\"%.30s\"\n", O2S(objResultPtr)));
	NEXT_INST_F(1, 2, -1);

    case INST_LIST_RANGE_IMM:	/* lrange with objc==4 and both indices in
				 * bytecode stream */

	/*
	 * Pop the list and get the indices.
	 */

	valuePtr = OBJ_AT_TOS;
	fromIdx = TclGetInt4AtPtr(pc+1);
	toIdx = TclGetInt4AtPtr(pc+5);
	TRACE(("\"%.30s\" %d %d => ", O2S(valuePtr), TclGetInt4AtPtr(pc+1),
		TclGetInt4AtPtr(pc+5)));

	/*
	 * Get the contents of the list, making sure that it really is a list
	 * in the process.
	 */

	if (TclListObjGetElements(interp, valuePtr, &objc, &objv) != TCL_OK) {
	    TRACE_ERROR(interp);
	    goto gotError;
	}

	/*
	 * Skip a lot of work if we're about to throw the result away (common
	 * with uses of [lassign]).
	 */

#ifndef TCL_COMPILE_DEBUG
	if (*(pc+9) == INST_POP) {
	    NEXT_INST_F(10, 1, 0);
	}
#endif

	/*
	 * Adjust the indices for end-based handling.
	 */

	if (fromIdx < -1) {
	    fromIdx += 1+objc;
	    if (fromIdx < -1) {
		fromIdx = -1;
	    }
	} else if (fromIdx > objc) {
	    fromIdx = objc;
	}
	if (toIdx < -1) {
	    toIdx += 1 + objc;
	    if (toIdx < -1) {
		toIdx = -1;
	    }
	} else if (toIdx > objc) {
	    toIdx = objc;
	}

	/*
	 * Check if we are referring to a valid, non-empty list range, and if
	 * so, build the list of elements in that range.
	 */

	if (fromIdx<=toIdx && fromIdx<objc && toIdx>=0) {
	    if (fromIdx < 0) {
		fromIdx = 0;
	    }
	    if (toIdx >= objc) {
		toIdx = objc-1;
	    }
	    if (fromIdx == 0 && toIdx != objc-1 && !Tcl_IsShared(valuePtr)) {
		Tcl_ListObjReplace(interp, valuePtr,
			toIdx + 1, LIST_MAX, 0, NULL);
		TRACE_APPEND(("%.30s\n", O2S(valuePtr)));
		NEXT_INST_F(9, 0, 0);
	    }
	    objResultPtr = Tcl_NewListObj(toIdx-fromIdx+1, objv+fromIdx);
	} else {
	    TclNewObj(objResultPtr);
	}

	TRACE_APPEND(("\"%.30s\"", O2S(objResultPtr)));
	NEXT_INST_F(9, 1, 1);

    case INST_LIST_IN:
    case INST_LIST_NOT_IN:	/* Basic list containment operators. */
	value2Ptr = OBJ_AT_TOS;
	valuePtr = OBJ_UNDER_TOS;

	s1 = TclGetStringFromObj(valuePtr, &s1len);
	TRACE(("\"%.30s\" \"%.30s\" => ", O2S(valuePtr), O2S(value2Ptr)));
	if (TclListObjLength(interp, value2Ptr, &length) != TCL_OK) {
	    TRACE_ERROR(interp);
	    goto gotError;
	}
	match = 0;
	if (length > 0) {
	    int i = 0;
	    Tcl_Obj *o;

	    /*
	     * An empty list doesn't match anything.
	     */

	    do {
		Tcl_ListObjIndex(NULL, value2Ptr, i, &o);
		if (o != NULL) {
		    s2 = TclGetStringFromObj(o, &s2len);
		} else {
		    s2 = "";
		    s2len = 0;
		}
		if (s1len == s2len) {
		    match = (memcmp(s1, s2, s1len) == 0);
		}
		i++;
	    } while (i < length && match == 0);
	}

	if (*pc == INST_LIST_NOT_IN) {
	    match = !match;
	}

	TRACE_APPEND(("%d\n", match));

	/*
	 * Peep-hole optimisation: if you're about to jump, do jump from here.
	 * We're saving the effort of pushing a boolean value only to pop it
	 * for branching.
	 */

	JUMP_PEEPHOLE_F(match, 1, 2);

    case INST_LIST_CONCAT:
	value2Ptr = OBJ_AT_TOS;
	valuePtr = OBJ_UNDER_TOS;
	TRACE(("\"%.30s\" \"%.30s\" => ", O2S(valuePtr), O2S(value2Ptr)));
	if (Tcl_IsShared(valuePtr)) {
	    objResultPtr = Tcl_DuplicateObj(valuePtr);
	    if (Tcl_ListObjAppendList(interp, objResultPtr,
		    value2Ptr) != TCL_OK) {
		TRACE_ERROR(interp);
		TclDecrRefCount(objResultPtr);
		goto gotError;
	    }
	    TRACE_APPEND(("\"%.30s\"\n", O2S(objResultPtr)));
	    NEXT_INST_F(1, 2, 1);
	} else {
	    if (Tcl_ListObjAppendList(interp, valuePtr, value2Ptr) != TCL_OK){
		TRACE_ERROR(interp);
		goto gotError;
	    }
	    TRACE_APPEND(("\"%.30s\"\n", O2S(valuePtr)));
	    NEXT_INST_F(1, 1, 0);
	}

    /*
     *	   End of INST_LIST and related instructions.
     * -----------------------------------------------------------------
     *	   Start of string-related instructions.
     */

    case INST_STR_EQ:
    case INST_STR_NEQ:		/* String (in)equality check */
    case INST_STR_CMP:		/* String compare. */
    stringCompare:
	value2Ptr = OBJ_AT_TOS;
	valuePtr = OBJ_UNDER_TOS;

	if (valuePtr == value2Ptr) {
	    match = 0;
	} else {
	    /*
	     * We only need to check (in)equality when we have equal length
	     * strings.  We can use memcmp in all (n)eq cases because we
	     * don't need to worry about lexical LE/BE variance.
	     */

	    typedef int (*memCmpFn_t)(const void*, const void*, size_t);
	    memCmpFn_t memCmpFn;
	    int checkEq = ((*pc == INST_EQ) || (*pc == INST_NEQ)
		    || (*pc == INST_STR_EQ) || (*pc == INST_STR_NEQ));

	    if (TclIsPureByteArray(valuePtr)
		    && TclIsPureByteArray(value2Ptr)) {
		s1 = (char *) Tcl_GetByteArrayFromObj(valuePtr, &s1len);
		s2 = (char *) Tcl_GetByteArrayFromObj(value2Ptr, &s2len);
		memCmpFn = memcmp;
	    } else if ((valuePtr->typePtr == &tclStringType)
		    && (value2Ptr->typePtr == &tclStringType)) {
		/*
		 * Do a unicode-specific comparison if both of the args are of
		 * String type. If the char length == byte length, we can do a
		 * memcmp. In benchmark testing this proved the most efficient
		 * check between the unicode and string comparison operations.
		 */

		s1len = Tcl_GetCharLength(valuePtr);
		s2len = Tcl_GetCharLength(value2Ptr);
		if ((s1len == valuePtr->length)
			&& (valuePtr->bytes != NULL)
			&& (s2len == value2Ptr->length)
			&& (value2Ptr->bytes != NULL)) {
		    s1 = valuePtr->bytes;
		    s2 = value2Ptr->bytes;
		    memCmpFn = memcmp;
		} else {
		    s1 = (char *) Tcl_GetUnicode(valuePtr);
		    s2 = (char *) Tcl_GetUnicode(value2Ptr);
		    if (
#ifdef WORDS_BIGENDIAN
			1
#else
			checkEq
#endif
			) {
			memCmpFn = memcmp;
			s1len *= sizeof(Tcl_UniChar);
			s2len *= sizeof(Tcl_UniChar);
		    } else {
			memCmpFn = (memCmpFn_t) Tcl_UniCharNcmp;
		    }
		}
	    } else {
		/*
		 * strcmp can't do a simple memcmp in order to handle the
		 * special Tcl \xC0\x80 null encoding for utf-8.
		 */

		s1 = TclGetStringFromObj(valuePtr, &s1len);
		s2 = TclGetStringFromObj(value2Ptr, &s2len);
		if (checkEq) {
		    memCmpFn = memcmp;
		} else {
		    memCmpFn = (memCmpFn_t) TclpUtfNcmp2;
		}
	    }

	    if (checkEq && (s1len != s2len)) {
		match = 1;
	    } else {
		/*
		 * The comparison function should compare up to the minimum
		 * byte length only.
		 */
		match = memCmpFn(s1, s2,
			(size_t) ((s1len < s2len) ? s1len : s2len));
		if (match == 0) {
		    match = s1len - s2len;
		}
	    }
	}

	/*
	 * Make sure only -1,0,1 is returned
	 * TODO: consider peephole opt.
	 */

	if (*pc != INST_STR_CMP) {
	    /*
	     * Take care of the opcodes that goto'ed into here.
	     */

	    switch (*pc) {
	    case INST_STR_EQ:
	    case INST_EQ:
		match = (match == 0);
		break;
	    case INST_STR_NEQ:
	    case INST_NEQ:
		match = (match != 0);
		break;
	    case INST_LT:
		match = (match < 0);
		break;
	    case INST_GT:
		match = (match > 0);
		break;
	    case INST_LE:
		match = (match <= 0);
		break;
	    case INST_GE:
		match = (match >= 0);
		break;
	    }
	}

	TRACE(("\"%.20s\" \"%.20s\" => %d\n", O2S(valuePtr), O2S(value2Ptr),
		(match < 0 ? -1 : match > 0 ? 1 : 0)));
	JUMP_PEEPHOLE_F(match, 1, 2);

    case INST_STR_LEN:
	valuePtr = OBJ_AT_TOS;
	length = Tcl_GetCharLength(valuePtr);
	TclNewIntObj(objResultPtr, length);
	TRACE(("\"%.20s\" => %d\n", O2S(valuePtr), length));
	NEXT_INST_F(1, 1, 1);

    case INST_STR_UPPER:
	valuePtr = OBJ_AT_TOS;
	TRACE(("\"%.20s\" => ", O2S(valuePtr)));
	if (Tcl_IsShared(valuePtr)) {
	    s1 = TclGetStringFromObj(valuePtr, &length);
	    TclNewStringObj(objResultPtr, s1, length);
	    length = Tcl_UtfToUpper(TclGetString(objResultPtr));
	    Tcl_SetObjLength(objResultPtr, length);
	    TRACE_APPEND(("\"%.20s\"\n", O2S(objResultPtr)));
	    NEXT_INST_F(1, 1, 1);
	} else {
	    length = Tcl_UtfToUpper(TclGetString(valuePtr));
	    Tcl_SetObjLength(valuePtr, length);
	    TclFreeIntRep(valuePtr);
	    TRACE_APPEND(("\"%.20s\"\n", O2S(valuePtr)));
	    NEXT_INST_F(1, 0, 0);
	}
    case INST_STR_LOWER:
	valuePtr = OBJ_AT_TOS;
	TRACE(("\"%.20s\" => ", O2S(valuePtr)));
	if (Tcl_IsShared(valuePtr)) {
	    s1 = TclGetStringFromObj(valuePtr, &length);
	    TclNewStringObj(objResultPtr, s1, length);
	    length = Tcl_UtfToLower(TclGetString(objResultPtr));
	    Tcl_SetObjLength(objResultPtr, length);
	    TRACE_APPEND(("\"%.20s\"\n", O2S(objResultPtr)));
	    NEXT_INST_F(1, 1, 1);
	} else {
	    length = Tcl_UtfToLower(TclGetString(valuePtr));
	    Tcl_SetObjLength(valuePtr, length);
	    TclFreeIntRep(valuePtr);
	    TRACE_APPEND(("\"%.20s\"\n", O2S(valuePtr)));
	    NEXT_INST_F(1, 0, 0);
	}
    case INST_STR_TITLE:
	valuePtr = OBJ_AT_TOS;
	TRACE(("\"%.20s\" => ", O2S(valuePtr)));
	if (Tcl_IsShared(valuePtr)) {
	    s1 = TclGetStringFromObj(valuePtr, &length);
	    TclNewStringObj(objResultPtr, s1, length);
	    length = Tcl_UtfToTitle(TclGetString(objResultPtr));
	    Tcl_SetObjLength(objResultPtr, length);
	    TRACE_APPEND(("\"%.20s\"\n", O2S(objResultPtr)));
	    NEXT_INST_F(1, 1, 1);
	} else {
	    length = Tcl_UtfToTitle(TclGetString(valuePtr));
	    Tcl_SetObjLength(valuePtr, length);
	    TclFreeIntRep(valuePtr);
	    TRACE_APPEND(("\"%.20s\"\n", O2S(valuePtr)));
	    NEXT_INST_F(1, 0, 0);
	}

    case INST_STR_INDEX:
	value2Ptr = OBJ_AT_TOS;
	valuePtr = OBJ_UNDER_TOS;
	TRACE(("\"%.20s\" %.20s => ", O2S(valuePtr), O2S(value2Ptr)));

	/*
	 * Get char length to calulate what 'end' means.
	 */

	length = Tcl_GetCharLength(valuePtr);
	if (TclGetIntForIndexM(interp, value2Ptr, length-1, &index)!=TCL_OK) {
	    TRACE_ERROR(interp);
	    goto gotError;
	}

	if ((index < 0) || (index >= length)) {
	    TclNewObj(objResultPtr);
	} else if (TclIsPureByteArray(valuePtr)) {
	    objResultPtr = Tcl_NewByteArrayObj(
		    Tcl_GetByteArrayFromObj(valuePtr, NULL)+index, 1);
	} else if (valuePtr->bytes && length == valuePtr->length) {
	    objResultPtr = Tcl_NewStringObj((const char *)
		    valuePtr->bytes+index, 1);
	} else {
	    char buf[TCL_UTF_MAX];
	    Tcl_UniChar ch = Tcl_GetUniChar(valuePtr, index);

	    /*
	     * This could be: Tcl_NewUnicodeObj((const Tcl_UniChar *)&ch, 1)
	     * but creating the object as a string seems to be faster in
	     * practical use.
	     */

	    length = Tcl_UniCharToUtf(ch, buf);
	    objResultPtr = Tcl_NewStringObj(buf, length);
	}

	TRACE_APPEND(("\"%s\"\n", O2S(objResultPtr)));
	NEXT_INST_F(1, 2, 1);

    case INST_STR_RANGE:
	TRACE(("\"%.20s\" %.20s %.20s =>",
		O2S(OBJ_AT_DEPTH(2)), O2S(OBJ_UNDER_TOS), O2S(OBJ_AT_TOS)));
	length = Tcl_GetCharLength(OBJ_AT_DEPTH(2)) - 1;
	if (TclGetIntForIndexM(interp, OBJ_UNDER_TOS, length,
		    &fromIdx) != TCL_OK
	    || TclGetIntForIndexM(interp, OBJ_AT_TOS, length,
		    &toIdx) != TCL_OK) {
	    TRACE_ERROR(interp);
	    goto gotError;
	}

	if (fromIdx < 0) {
	    fromIdx = 0;
	}
	if (toIdx >= length) {
	    toIdx = length;
	}
	if (toIdx >= fromIdx) {
	    objResultPtr = Tcl_GetRange(OBJ_AT_DEPTH(2), fromIdx, toIdx);
	} else {
	    TclNewObj(objResultPtr);
	}
	TRACE_APPEND(("\"%.30s\"\n", O2S(objResultPtr)));
	NEXT_INST_V(1, 3, 1);

    case INST_STR_RANGE_IMM:
	valuePtr = OBJ_AT_TOS;
	fromIdx = TclGetInt4AtPtr(pc+1);
	toIdx = TclGetInt4AtPtr(pc+5);
	length = Tcl_GetCharLength(valuePtr);
	TRACE(("\"%.20s\" %d %d => ", O2S(valuePtr), fromIdx, toIdx));

	/*
	 * Adjust indices for end-based indexing.
	 */

	if (fromIdx < -1) {
	    fromIdx += 1 + length;
	    if (fromIdx < 0) {
		fromIdx = 0;
	    }
	} else if (fromIdx >= length) {
	    fromIdx = length;
	}
	if (toIdx < -1) {
	    toIdx += 1 + length;
	} else if (toIdx >= length) {
	    toIdx = length - 1;
	}

	/*
	 * Check if we can do a sane substring.
	 */

	if (fromIdx <= toIdx) {
	    objResultPtr = Tcl_GetRange(valuePtr, fromIdx, toIdx);
	} else {
	    TclNewObj(objResultPtr);
	}
	TRACE_APPEND(("%.30s\n", O2S(objResultPtr)));
	NEXT_INST_F(9, 1, 1);

    {
	Tcl_UniChar *ustring1, *ustring2, *ustring3, *end, *p;
	int length3;
	Tcl_Obj *value3Ptr;

    case INST_STR_REPLACE:
	value3Ptr = POP_OBJECT();
	valuePtr = OBJ_AT_DEPTH(2);
	length = Tcl_GetCharLength(valuePtr) - 1;
	TRACE(("\"%.20s\" %s %s \"%.20s\" => ", O2S(valuePtr),
		O2S(OBJ_UNDER_TOS), O2S(OBJ_AT_TOS), O2S(value3Ptr)));
	if (TclGetIntForIndexM(interp, OBJ_UNDER_TOS, length,
		    &fromIdx) != TCL_OK
	    || TclGetIntForIndexM(interp, OBJ_AT_TOS, length,
		    &toIdx) != TCL_OK) {
	    TclDecrRefCount(value3Ptr);
	    TRACE_ERROR(interp);
	    goto gotError;
	}
	TclDecrRefCount(OBJ_AT_TOS);
	(void) POP_OBJECT();
	TclDecrRefCount(OBJ_AT_TOS);
	(void) POP_OBJECT();
	if (fromIdx < 0) {
	    fromIdx = 0;
	}

	if (fromIdx > toIdx || fromIdx > length) {
	    TRACE_APPEND(("\"%.30s\"\n", O2S(valuePtr)));
	    TclDecrRefCount(value3Ptr);
	    NEXT_INST_F(1, 0, 0);
	}

	if (toIdx > length) {
	    toIdx = length;
	}

	if (fromIdx == 0 && toIdx == length) {
	    TclDecrRefCount(OBJ_AT_TOS);
	    OBJ_AT_TOS = value3Ptr;
	    TRACE_APPEND(("\"%.30s\"\n", O2S(value3Ptr)));
	    NEXT_INST_F(1, 0, 0);
	}

	length3 = Tcl_GetCharLength(value3Ptr);

	/*
	 * See if we can splice in place. This happens when the number of
	 * characters being replaced is the same as the number of characters
	 * in the string to be inserted.
	 */

	if (length3 - 1 == toIdx - fromIdx) {
	    unsigned char *bytes1, *bytes2;

	    if (Tcl_IsShared(valuePtr)) {
		objResultPtr = Tcl_DuplicateObj(valuePtr);
	    } else {
		objResultPtr = valuePtr;
	    }
	    if (TclIsPureByteArray(objResultPtr)
		    && TclIsPureByteArray(value3Ptr)) {
		bytes1 = Tcl_GetByteArrayFromObj(objResultPtr, NULL);
		bytes2 = Tcl_GetByteArrayFromObj(value3Ptr, NULL);
		memcpy(bytes1 + fromIdx, bytes2, length3);
	    } else {
		ustring1 = Tcl_GetUnicodeFromObj(objResultPtr, NULL);
		ustring2 = Tcl_GetUnicodeFromObj(value3Ptr, NULL);
		memcpy(ustring1 + fromIdx, ustring2,
			length3 * sizeof(Tcl_UniChar));
	    }
	    Tcl_InvalidateStringRep(objResultPtr);
	    TclDecrRefCount(value3Ptr);
	    TRACE_APPEND(("\"%.30s\"\n", O2S(objResultPtr)));
	    if (objResultPtr == valuePtr) {
		NEXT_INST_F(1, 0, 0);
	    } else {
		NEXT_INST_F(1, 1, 1);
	    }
	}

	/*
	 * Get the unicode representation; this is where we guarantee to lose
	 * bytearrays.
	 */

	ustring1 = Tcl_GetUnicodeFromObj(valuePtr, &length);
	length--;

	/*
	 * Remove substring using copying.
	 */

	objResultPtr = NULL;
	if (fromIdx > 0) {
	    objResultPtr = Tcl_NewUnicodeObj(ustring1, fromIdx);
	}
	if (length3 > 0) {
	    if (objResultPtr) {
		Tcl_AppendObjToObj(objResultPtr, value3Ptr);
	    } else if (Tcl_IsShared(value3Ptr)) {
		objResultPtr = Tcl_DuplicateObj(value3Ptr);
	    } else {
		objResultPtr = value3Ptr;
	    }
	}
	if (toIdx < length) {
	    if (objResultPtr) {
		Tcl_AppendUnicodeToObj(objResultPtr, ustring1 + toIdx + 1,
			length - toIdx);
	    } else {
		objResultPtr = Tcl_NewUnicodeObj(ustring1 + toIdx + 1,
			length - toIdx);
	    }
	}
	if (objResultPtr == NULL) {
	    /* This has to be the case [string replace $s 0 end {}] */
	    /* which has result {} which is same as value3Ptr. */
	    objResultPtr = value3Ptr;
	}
	if (objResultPtr == value3Ptr) {
	    /* See [Bug 82e7f67325] */
	    TclDecrRefCount(OBJ_AT_TOS);
	    OBJ_AT_TOS = value3Ptr;
	    TRACE_APPEND(("\"%.30s\"\n", O2S(value3Ptr)));
	    NEXT_INST_F(1, 0, 0);
	}
	TclDecrRefCount(value3Ptr);
	TRACE_APPEND(("\"%.30s\"\n", O2S(objResultPtr)));
	NEXT_INST_F(1, 1, 1);

    case INST_STR_MAP:
	valuePtr = OBJ_AT_TOS;		/* "Main" string. */
	value3Ptr = OBJ_UNDER_TOS;	/* "Target" string. */
	value2Ptr = OBJ_AT_DEPTH(2);	/* "Source" string. */
	if (value3Ptr == value2Ptr) {
	    objResultPtr = valuePtr;
	    goto doneStringMap;
	} else if (valuePtr == value2Ptr) {
	    objResultPtr = value3Ptr;
	    goto doneStringMap;
	}
	ustring1 = Tcl_GetUnicodeFromObj(valuePtr, &length);
	if (length == 0) {
	    objResultPtr = valuePtr;
	    goto doneStringMap;
	}
	ustring2 = Tcl_GetUnicodeFromObj(value2Ptr, &length2);
	if (length2 > length || length2 == 0) {
	    objResultPtr = valuePtr;
	    goto doneStringMap;
	} else if (length2 == length) {
	    if (memcmp(ustring1, ustring2, sizeof(Tcl_UniChar) * length)) {
		objResultPtr = valuePtr;
	    } else {
		objResultPtr = value3Ptr;
	    }
	    goto doneStringMap;
	}
	ustring3 = Tcl_GetUnicodeFromObj(value3Ptr, &length3);

	objResultPtr = Tcl_NewUnicodeObj(ustring1, 0);
	p = ustring1;
	end = ustring1 + length;
	for (; ustring1 < end; ustring1++) {
	    if ((*ustring1 == *ustring2) && (length2==1 ||
		    memcmp(ustring1, ustring2, sizeof(Tcl_UniChar) * length2)
			    == 0)) {
		if (p != ustring1) {
		    Tcl_AppendUnicodeToObj(objResultPtr, p, ustring1-p);
		    p = ustring1 + length2;
		} else {
		    p += length2;
		}
		ustring1 = p - 1;

		Tcl_AppendUnicodeToObj(objResultPtr, ustring3, length3);
	    }
	}
	if (p != ustring1) {
	    /*
	     * Put the rest of the unmapped chars onto result.
	     */

	    Tcl_AppendUnicodeToObj(objResultPtr, p, ustring1 - p);
	}
    doneStringMap:
	TRACE_WITH_OBJ(("%.20s %.20s %.20s => ",
		O2S(value2Ptr), O2S(value3Ptr), O2S(valuePtr)), objResultPtr);
	NEXT_INST_V(1, 3, 1);

    case INST_STR_FIND:
	match = TclStringFirst(OBJ_UNDER_TOS, OBJ_AT_TOS, 0);

	TRACE(("%.20s %.20s => %d\n",
		O2S(OBJ_UNDER_TOS), O2S(OBJ_AT_TOS), match));
	TclNewIntObj(objResultPtr, match);
	NEXT_INST_F(1, 2, 1);

    case INST_STR_FIND_LAST:
	match = TclStringLast(OBJ_UNDER_TOS, OBJ_AT_TOS, INT_MAX - 1);

	TRACE(("%.20s %.20s => %d\n",
		O2S(OBJ_UNDER_TOS), O2S(OBJ_AT_TOS), match));
	TclNewIntObj(objResultPtr, match);
	NEXT_INST_F(1, 2, 1);

    case INST_STR_CLASS:
	opnd = TclGetInt1AtPtr(pc+1);
	valuePtr = OBJ_AT_TOS;
	TRACE(("%s \"%.30s\" => ", tclStringClassTable[opnd].name,
		O2S(valuePtr)));
	ustring1 = Tcl_GetUnicodeFromObj(valuePtr, &length);
	match = 1;
	if (length > 0) {
	    end = ustring1 + length;
	    for (p=ustring1 ; p<end ; p++) {
		if (!tclStringClassTable[opnd].comparator(*p)) {
		    match = 0;
		    break;
		}
	    }
	}
	TRACE_APPEND(("%d\n", match));
	JUMP_PEEPHOLE_F(match, 2, 1);
    }

    case INST_STR_MATCH:
	nocase = TclGetInt1AtPtr(pc+1);
	valuePtr = OBJ_AT_TOS;		/* String */
	value2Ptr = OBJ_UNDER_TOS;	/* Pattern */

	/*
	 * Check that at least one of the objects is Unicode before promoting
	 * both.
	 */

	if ((valuePtr->typePtr == &tclStringType)
		|| (value2Ptr->typePtr == &tclStringType)) {
	    Tcl_UniChar *ustring1, *ustring2;

	    ustring1 = Tcl_GetUnicodeFromObj(valuePtr, &length);
	    ustring2 = Tcl_GetUnicodeFromObj(value2Ptr, &length2);
	    match = TclUniCharMatch(ustring1, length, ustring2, length2,
		    nocase);
	} else if (TclIsPureByteArray(valuePtr) && !nocase) {
	    unsigned char *bytes1, *bytes2;

	    bytes1 = Tcl_GetByteArrayFromObj(valuePtr, &length);
	    bytes2 = Tcl_GetByteArrayFromObj(value2Ptr, &length2);
	    match = TclByteArrayMatch(bytes1, length, bytes2, length2, 0);
	} else {
	    match = Tcl_StringCaseMatch(TclGetString(valuePtr),
		    TclGetString(value2Ptr), nocase);
	}

	/*
	 * Reuse value2Ptr object already on stack if possible. Adjustment is
	 * 2 due to the nocase byte
	 */

	TRACE(("%.20s %.20s => %d\n", O2S(valuePtr), O2S(value2Ptr), match));

	/*
	 * Peep-hole optimisation: if you're about to jump, do jump from here.
	 */

	JUMP_PEEPHOLE_F(match, 2, 2);

    {
	const char *string1, *string2;
	int trim1, trim2;

    case INST_STR_TRIM_LEFT:
	valuePtr = OBJ_UNDER_TOS;	/* String */
	value2Ptr = OBJ_AT_TOS;		/* TrimSet */
	string2 = TclGetStringFromObj(value2Ptr, &length2);
	string1 = TclGetStringFromObj(valuePtr, &length);
	trim1 = TclTrimLeft(string1, length, string2, length2);
	trim2 = 0;
	goto createTrimmedString;
    case INST_STR_TRIM_RIGHT:
	valuePtr = OBJ_UNDER_TOS;	/* String */
	value2Ptr = OBJ_AT_TOS;		/* TrimSet */
	string2 = TclGetStringFromObj(value2Ptr, &length2);
	string1 = TclGetStringFromObj(valuePtr, &length);
	trim2 = TclTrimRight(string1, length, string2, length2);
	trim1 = 0;
	goto createTrimmedString;
    case INST_STR_TRIM:
	valuePtr = OBJ_UNDER_TOS;	/* String */
	value2Ptr = OBJ_AT_TOS;		/* TrimSet */
	string2 = TclGetStringFromObj(value2Ptr, &length2);
	string1 = TclGetStringFromObj(valuePtr, &length);
	trim1 = TclTrimLeft(string1, length, string2, length2);
	if (trim1 < length) {
	    trim2 = TclTrimRight(string1, length, string2, length2);
	} else {
	    trim2 = 0;
	}
    createTrimmedString:
	/*
	 * Careful here; trim set often contains non-ASCII characters so we
	 * take care when printing. [Bug 971cb4f1db]
	 */

#ifdef TCL_COMPILE_DEBUG
	if (traceInstructions) {
	    TRACE(("\"%.30s\" ", O2S(valuePtr)));
	    TclPrintObject(stdout, value2Ptr, 30);
	    printf(" => ");
	}
#endif
	if (trim1 == 0 && trim2 == 0) {
#ifdef TCL_COMPILE_DEBUG
	    if (traceInstructions) {
		TclPrintObject(stdout, valuePtr, 30);
		printf("\n");
	    }
#endif
	    NEXT_INST_F(1, 1, 0);
	} else {
	    objResultPtr = Tcl_NewStringObj(string1+trim1, length-trim1-trim2);
#ifdef TCL_COMPILE_DEBUG
	    if (traceInstructions) {
		TclPrintObject(stdout, objResultPtr, 30);
		printf("\n");
	    }
#endif
	    NEXT_INST_F(1, 2, 1);
	}
    }

    case INST_REGEXP:
	cflags = TclGetInt1AtPtr(pc+1); /* RE compile flages like NOCASE */
	valuePtr = OBJ_AT_TOS;		/* String */
	value2Ptr = OBJ_UNDER_TOS;	/* Pattern */
	TRACE(("\"%.30s\" \"%.30s\" => ", O2S(valuePtr), O2S(value2Ptr)));

	/*
	 * Compile and match the regular expression.
	 */

	{
	    Tcl_RegExp regExpr =
		    Tcl_GetRegExpFromObj(interp, value2Ptr, cflags);

	    if (regExpr == NULL) {
		TRACE_ERROR(interp);
		goto gotError;
	    }
	    match = Tcl_RegExpExecObj(interp, regExpr, valuePtr, 0, 0, 0);
	    if (match < 0) {
		TRACE_ERROR(interp);
		goto gotError;
	    }
	}

	TRACE_APPEND(("%d\n", match));

	/*
	 * Peep-hole optimisation: if you're about to jump, do jump from here.
	 * Adjustment is 2 due to the nocase byte.
	 */

	JUMP_PEEPHOLE_F(match, 2, 2);
    }

    /*
     *	   End of string-related instructions.
     * -----------------------------------------------------------------
     *	   Start of numeric operator instructions.
     */

    {
	ClientData ptr1, ptr2;
	int type1, type2;
	Tcl_WideInt w1, w2, wResult;

    case INST_NUM_TYPE:
	if (GetNumberFromObj(NULL, OBJ_AT_TOS, &ptr1, &type1) != TCL_OK) {
	    type1 = 0;
	} else if (type1 == TCL_NUMBER_WIDE) {
	    /* value is between WIDE_MIN and WIDE_MAX */
	    /* [string is integer] is -UINT_MAX to UINT_MAX range */
	    /* [string is wideinteger] is -UWIDE_MAX to UWIDE_MAX range */
	    int i;

	    if (Tcl_GetIntFromObj(NULL, OBJ_AT_TOS, &i) == TCL_OK) {
		type1 = TCL_NUMBER_LONG;
	    }
	} else if (type1 == TCL_NUMBER_BIG) {
	    /* value is an integer outside the WIDE_MIN to WIDE_MAX range */
	    /* [string is wideinteger] is -UWIDE_MAX to UWIDE_MAX range */
	    Tcl_WideInt w;

	    if (Tcl_GetWideIntFromObj(NULL, OBJ_AT_TOS, &w) == TCL_OK) {
		type1 = TCL_NUMBER_WIDE;
	    }
	}
	TclNewIntObj(objResultPtr, type1);
	TRACE(("\"%.20s\" => %d\n", O2S(OBJ_AT_TOS), type1));
	NEXT_INST_F(1, 1, 1);

    case INST_EQ:
    case INST_NEQ:
    case INST_LT:
    case INST_GT:
    case INST_LE:
    case INST_GE: {
	int iResult = 0, compare = 0;

	value2Ptr = OBJ_AT_TOS;
	valuePtr = OBJ_UNDER_TOS;

	if (GetNumberFromObj(NULL, valuePtr, &ptr1, &type1) != TCL_OK
		|| GetNumberFromObj(NULL, value2Ptr, &ptr2, &type2) != TCL_OK) {
	    /*
	     * At least one non-numeric argument - compare as strings.
	     */

	    goto stringCompare;
	}
	if (type1 == TCL_NUMBER_NAN || type2 == TCL_NUMBER_NAN) {
	    /*
	     * NaN arg: NaN != to everything, other compares are false.
	     */

	    iResult = (*pc == INST_NEQ);
	    goto foundResult;
	}
	if (valuePtr == value2Ptr) {
	    compare = MP_EQ;
	    goto convertComparison;
	}
	if ((type1 == TCL_NUMBER_WIDE) && (type2 == TCL_NUMBER_WIDE)) {
	    w1 = *((const Tcl_WideInt *)ptr1);
	    w2 = *((const Tcl_WideInt *)ptr2);
	    compare = (w1 < w2) ? MP_LT : ((w1 > w2) ? MP_GT : MP_EQ);
	} else {
	    compare = TclCompareTwoNumbers(valuePtr, value2Ptr);
	}

	/*
	 * Turn comparison outcome into appropriate result for opcode.
	 */

    convertComparison:
	switch (*pc) {
	case INST_EQ:
	    iResult = (compare == MP_EQ);
	    break;
	case INST_NEQ:
	    iResult = (compare != MP_EQ);
	    break;
	case INST_LT:
	    iResult = (compare == MP_LT);
	    break;
	case INST_GT:
	    iResult = (compare == MP_GT);
	    break;
	case INST_LE:
	    iResult = (compare != MP_GT);
	    break;
	case INST_GE:
	    iResult = (compare != MP_LT);
	    break;
	}

	/*
	 * Peep-hole optimisation: if you're about to jump, do jump from here.
	 */

    foundResult:
	TRACE(("\"%.20s\" \"%.20s\" => %d\n", O2S(valuePtr), O2S(value2Ptr),
		iResult));
	JUMP_PEEPHOLE_F(iResult, 1, 2);
    }

    case INST_MOD:
    case INST_LSHIFT:
    case INST_RSHIFT:
    case INST_BITOR:
    case INST_BITXOR:
    case INST_BITAND:
	value2Ptr = OBJ_AT_TOS;
	valuePtr = OBJ_UNDER_TOS;

	if ((GetNumberFromObj(NULL, valuePtr, &ptr1, &type1) != TCL_OK)
		|| (type1==TCL_NUMBER_DOUBLE) || (type1==TCL_NUMBER_NAN)) {
	    TRACE(("%.20s %.20s => ILLEGAL 1st TYPE %s\n", O2S(valuePtr),
		    O2S(value2Ptr), (valuePtr->typePtr?
		    valuePtr->typePtr->name : "null")));
	    DECACHE_STACK_INFO();
	    IllegalExprOperandType(interp, pc, valuePtr);
	    CACHE_STACK_INFO();
	    goto gotError;
	}

	if ((GetNumberFromObj(NULL, value2Ptr, &ptr2, &type2) != TCL_OK)
		|| (type2==TCL_NUMBER_DOUBLE) || (type2==TCL_NUMBER_NAN)) {
	    TRACE(("%.20s %.20s => ILLEGAL 2nd TYPE %s\n", O2S(valuePtr),
		    O2S(value2Ptr), (value2Ptr->typePtr?
		    value2Ptr->typePtr->name : "null")));
	    DECACHE_STACK_INFO();
	    IllegalExprOperandType(interp, pc, value2Ptr);
	    CACHE_STACK_INFO();
	    goto gotError;
	}

	/*
	 * Check for common, simple case.
	 */

	if ((type1 == TCL_NUMBER_WIDE) && (type2 == TCL_NUMBER_WIDE)) {
	    w1 = *((const Tcl_WideInt *)ptr1);
	    w2 = *((const Tcl_WideInt *)ptr2);

	    switch (*pc) {
	    case INST_MOD:
		if (w2 == 0) {
		    TRACE(("%s %s => DIVIDE BY ZERO\n", O2S(valuePtr),
			    O2S(value2Ptr)));
		    goto divideByZero;
		} else if ((w2 == 1) || (w2 == -1)) {
		    /*
		     * Div. by |1| always yields remainder of 0.
		     */

		    TRACE(("%s %s => ", O2S(valuePtr), O2S(value2Ptr)));
		    objResultPtr = TCONST(0);
		    TRACE(("%s\n", O2S(objResultPtr)));
		    NEXT_INST_F(1, 2, 1);
		} else if (w1 == 0) {
		    /*
		     * 0 % (non-zero) always yields remainder of 0.
		     */

		    TRACE(("%s %s => ", O2S(valuePtr), O2S(value2Ptr)));
		    objResultPtr = TCONST(0);
		    TRACE(("%s\n", O2S(objResultPtr)));
		    NEXT_INST_F(1, 2, 1);
		} else {
		    wResult = w1 / w2;

		    /*
		     * Force Tcl's integer division rules.
		     * TODO: examine for logic simplification
		     */

		    if ((wResult < 0 || (wResult == 0 &&
			    ((w1 < 0 && w2 > 0) || (w1 > 0 && w2 < 0)))) &&
			    (wResult * w2 != w1)) {
			wResult -= 1;
		    }
		    wResult = w1 - w2*wResult;
		    goto wideResultOfArithmetic;
		}

	    case INST_RSHIFT:
		if (w2 < 0) {
		    Tcl_SetObjResult(interp, Tcl_NewStringObj(
			    "negative shift argument", -1));
#ifdef ERROR_CODE_FOR_EARLY_DETECTED_ARITH_ERROR
		    DECACHE_STACK_INFO();
		    Tcl_SetErrorCode(interp, "ARITH", "DOMAIN",
			    "domain error: argument not in valid range",
			    NULL);
		    CACHE_STACK_INFO();
#endif /* ERROR_CODE_FOR_EARLY_DETECTED_ARITH_ERROR */
		    goto gotError;
		} else if (w1 == 0) {
		    TRACE(("%s %s => ", O2S(valuePtr), O2S(value2Ptr)));
		    objResultPtr = TCONST(0);
		    TRACE(("%s\n", O2S(objResultPtr)));
		    NEXT_INST_F(1, 2, 1);
		} else {
		    /*
		     * Quickly force large right shifts to 0 or -1.
		     */

		    if (w2 >= (Tcl_WideInt)(CHAR_BIT*sizeof(long))) {
			/*
			 * We assume that INT_MAX is much larger than the
			 * number of bits in a long. This is a pretty safe
			 * assumption, given that the former is usually around
			 * 4e9 and the latter 32 or 64...
			 */

			TRACE(("%s %s => ", O2S(valuePtr), O2S(value2Ptr)));
			if (w1 > 0L) {
			    objResultPtr = TCONST(0);
			} else {
			    TclNewIntObj(objResultPtr, -1);
			}
			TRACE(("%s\n", O2S(objResultPtr)));
			NEXT_INST_F(1, 2, 1);
		    }

		    /*
		     * Handle shifts within the native long range.
		     */

		    wResult = w1 >> ((int) w2);
		    goto wideResultOfArithmetic;
		}

	    case INST_LSHIFT:
		if (w2 < 0) {
		    Tcl_SetObjResult(interp, Tcl_NewStringObj(
			    "negative shift argument", -1));
#ifdef ERROR_CODE_FOR_EARLY_DETECTED_ARITH_ERROR
		    DECACHE_STACK_INFO();
		    Tcl_SetErrorCode(interp, "ARITH", "DOMAIN",
			    "domain error: argument not in valid range",
			    NULL);
		    CACHE_STACK_INFO();
#endif /* ERROR_CODE_FOR_EARLY_DETECTED_ARITH_ERROR */
		    goto gotError;
		} else if (w1 == 0) {
		    TRACE(("%s %s => ", O2S(valuePtr), O2S(value2Ptr)));
		    objResultPtr = TCONST(0);
		    TRACE(("%s\n", O2S(objResultPtr)));
		    NEXT_INST_F(1, 2, 1);
		} else if (w2 > (Tcl_WideInt) INT_MAX) {
		    /*
		     * Technically, we could hold the value (1 << (INT_MAX+1))
		     * in an mp_int, but since we're using mp_mul_2d() to do
		     * the work, and it takes only an int argument, that's a
		     * good place to draw the line.
		     */

		    Tcl_SetObjResult(interp, Tcl_NewStringObj(
			    "integer value too large to represent", -1));
#ifdef ERROR_CODE_FOR_EARLY_DETECTED_ARITH_ERROR
		    DECACHE_STACK_INFO();
		    Tcl_SetErrorCode(interp, "ARITH", "IOVERFLOW",
			    "integer value too large to represent", NULL);
		    CACHE_STACK_INFO();
#endif /* ERROR_CODE_FOR_EARLY_DETECTED_ARITH_ERROR */
		    goto gotError;
		} else {
		    int shift = (int) w2;

		    /*
		     * Handle shifts within the native long range.
		     */

		    if ((size_t) shift < CHAR_BIT*sizeof(long) && (w1 != 0)
			    && !((w1>0 ? w1 : ~w1) &
				-(1L<<(CHAR_BIT*sizeof(long) - 1 - shift)))) {
			wResult = w1 << shift;
			goto wideResultOfArithmetic;
		    }
		}

		/*
		 * Too large; need to use the broken-out function.
		 */

		TRACE(("%s %s => ", O2S(valuePtr), O2S(value2Ptr)));
		break;

	    case INST_BITAND:
		wResult = w1 & w2;
		goto wideResultOfArithmetic;
	    case INST_BITOR:
		wResult = w1 | w2;
		goto wideResultOfArithmetic;
	    case INST_BITXOR:
		wResult = w1 ^ w2;
		goto wideResultOfArithmetic;
	    }
	}

	/*
	 * DO NOT MERGE THIS WITH THE EQUIVALENT SECTION LATER! That would
	 * encourage the compiler to inline ExecuteExtendedBinaryMathOp, which
	 * is highly undesirable due to the overall impact on size.
	 */

	TRACE(("%s %s => ", O2S(valuePtr), O2S(value2Ptr)));
	objResultPtr = ExecuteExtendedBinaryMathOp(interp, *pc, &TCONST(0),
		valuePtr, value2Ptr);
	if (objResultPtr == DIVIDED_BY_ZERO) {
	    TRACE_APPEND(("DIVIDE BY ZERO\n"));
	    goto divideByZero;
	} else if (objResultPtr == GENERAL_ARITHMETIC_ERROR) {
	    TRACE_ERROR(interp);
	    goto gotError;
	} else if (objResultPtr == NULL) {
	    TRACE_APPEND(("%s\n", O2S(valuePtr)));
	    NEXT_INST_F(1, 1, 0);
	} else {
	    TRACE_APPEND(("%s\n", O2S(objResultPtr)));
	    NEXT_INST_F(1, 2, 1);
	}

    case INST_EXPON:
    case INST_ADD:
    case INST_SUB:
    case INST_DIV:
    case INST_MULT:
	value2Ptr = OBJ_AT_TOS;
	valuePtr = OBJ_UNDER_TOS;

	if ((GetNumberFromObj(NULL, valuePtr, &ptr1, &type1) != TCL_OK)
		|| IsErroringNaNType(type1)) {
	    TRACE(("%.20s %.20s => ILLEGAL 1st TYPE %s\n",
		    O2S(value2Ptr), O2S(valuePtr),
		    (valuePtr->typePtr? valuePtr->typePtr->name: "null")));
	    DECACHE_STACK_INFO();
	    IllegalExprOperandType(interp, pc, valuePtr);
	    CACHE_STACK_INFO();
	    goto gotError;
	}

#ifdef ACCEPT_NAN
	if (type1 == TCL_NUMBER_NAN) {
	    /*
	     * NaN first argument -> result is also NaN.
	     */

	    NEXT_INST_F(1, 1, 0);
	}
#endif

	if ((GetNumberFromObj(NULL, value2Ptr, &ptr2, &type2) != TCL_OK)
		|| IsErroringNaNType(type2)) {
	    TRACE(("%.20s %.20s => ILLEGAL 2nd TYPE %s\n",
		    O2S(value2Ptr), O2S(valuePtr),
		    (value2Ptr->typePtr? value2Ptr->typePtr->name: "null")));
	    DECACHE_STACK_INFO();
	    IllegalExprOperandType(interp, pc, value2Ptr);
	    CACHE_STACK_INFO();
	    goto gotError;
	}

#ifdef ACCEPT_NAN
	if (type2 == TCL_NUMBER_NAN) {
	    /*
	     * NaN second argument -> result is also NaN.
	     */

	    objResultPtr = value2Ptr;
	    NEXT_INST_F(1, 2, 1);
	}
#endif

	/*
	 * Handle (long,long) arithmetic as best we can without going out to
	 * an external function.
	 */

	if ((type1 == TCL_NUMBER_WIDE) && (type2 == TCL_NUMBER_WIDE)) {
	    w1 = *((const Tcl_WideInt *)ptr1);
	    w2 = *((const Tcl_WideInt *)ptr2);

	    switch (*pc) {
	    case INST_ADD:
		wResult = w1 + w2;
		/*
		 * Check for overflow.
		 */

		if (Overflowing(w1, w2, wResult)) {
		    goto overflow;
		}
		goto wideResultOfArithmetic;

	    case INST_SUB:
		wResult = w1 - w2;
		/*
		 * Must check for overflow. The macro tests for overflows in
		 * sums by looking at the sign bits. As we have a subtraction
		 * here, we are adding -w2. As -w2 could in turn overflow, we
		 * test with ~w2 instead: it has the opposite sign bit to w2
		 * so it does the job. Note that the only "bad" case (w2==0)
		 * is irrelevant for this macro, as in that case w1 and
		 * wResult have the same sign and there is no overflow anyway.
		 */

		if (Overflowing(w1, ~w2, wResult)) {
		    goto overflow;
		}
	    wideResultOfArithmetic:
		TRACE(("%s %s => ", O2S(valuePtr), O2S(value2Ptr)));
		if (Tcl_IsShared(valuePtr)) {
		    objResultPtr = Tcl_NewWideIntObj(wResult);
		    TRACE(("%s\n", O2S(objResultPtr)));
		    NEXT_INST_F(1, 2, 1);
		}
		TclSetIntObj(valuePtr, wResult);
		TRACE(("%s\n", O2S(valuePtr)));
		NEXT_INST_F(1, 1, 0);

	    case INST_DIV:
		if (w2 == 0) {
		    TRACE(("%s %s => DIVIDE BY ZERO\n",
			    O2S(valuePtr), O2S(value2Ptr)));
		    goto divideByZero;
		} else if ((w1 == LLONG_MIN) && (w2 == -1)) {
		    /*
		     * Can't represent (-LLONG_MIN) as a long.
		     */

		    goto overflow;
		}
		wResult = w1 / w2;

		/*
		 * Force Tcl's integer division rules.
		 * TODO: examine for logic simplification
		 */

		if (((wResult < 0) || ((wResult == 0) &&
			((w1 < 0 && w2 > 0) || (w1 > 0 && w2 < 0)))) &&
			((wResult * w2) != w1)) {
		    wResult -= 1;
		}
		goto wideResultOfArithmetic;

	    case INST_MULT:
		if (((sizeof(long) >= 2*sizeof(int))
			&& (w1 <= INT_MAX) && (w1 >= INT_MIN)
			&& (w2 <= INT_MAX) && (w2 >= INT_MIN))
			|| ((sizeof(long) >= 2*sizeof(short))
			&& (w1 <= SHRT_MAX) && (w1 >= SHRT_MIN)
			&& (w2 <= SHRT_MAX) && (w2 >= SHRT_MIN))) {
		    wResult = w1 * w2;
		    goto wideResultOfArithmetic;
		}
	    }

	    /*
	     * Fall through with INST_EXPON, INST_DIV and large multiplies.
	     */
	}

    overflow:
	TRACE(("%s %s => ", O2S(valuePtr), O2S(value2Ptr)));
	objResultPtr = ExecuteExtendedBinaryMathOp(interp, *pc, &TCONST(0),
		valuePtr, value2Ptr);
	if (objResultPtr == DIVIDED_BY_ZERO) {
	    TRACE_APPEND(("DIVIDE BY ZERO\n"));
	    goto divideByZero;
	} else if (objResultPtr == EXPONENT_OF_ZERO) {
	    TRACE_APPEND(("EXPONENT OF ZERO\n"));
	    goto exponOfZero;
	} else if (objResultPtr == GENERAL_ARITHMETIC_ERROR) {
	    TRACE_ERROR(interp);
	    goto gotError;
	} else if (objResultPtr == NULL) {
	    TRACE_APPEND(("%s\n", O2S(valuePtr)));
	    NEXT_INST_F(1, 1, 0);
	} else {
	    TRACE_APPEND(("%s\n", O2S(objResultPtr)));
	    NEXT_INST_F(1, 2, 1);
	}

    case INST_LNOT: {
	int b;

	valuePtr = OBJ_AT_TOS;

	/* TODO - check claim that taking address of b harms performance */
	/* TODO - consider optimization search for constants */
	if (TclGetBooleanFromObj(NULL, valuePtr, &b) != TCL_OK) {
	    TRACE(("\"%.20s\" => ERROR: illegal type %s\n", O2S(valuePtr),
		    (valuePtr->typePtr? valuePtr->typePtr->name : "null")));
	    DECACHE_STACK_INFO();
	    IllegalExprOperandType(interp, pc, valuePtr);
	    CACHE_STACK_INFO();
	    goto gotError;
	}
	/* TODO: Consider peephole opt. */
	objResultPtr = TCONST(!b);
	TRACE_WITH_OBJ(("%s => ", O2S(valuePtr)), objResultPtr);
	NEXT_INST_F(1, 1, 1);
    }

    case INST_BITNOT:
	valuePtr = OBJ_AT_TOS;
	TRACE(("\"%.20s\" => ", O2S(valuePtr)));
	if ((GetNumberFromObj(NULL, valuePtr, &ptr1, &type1) != TCL_OK)
		|| (type1==TCL_NUMBER_NAN) || (type1==TCL_NUMBER_DOUBLE)) {
	    /*
	     * ... ~$NonInteger => raise an error.
	     */

	    TRACE_APPEND(("ERROR: illegal type %s\n",
		    (valuePtr->typePtr? valuePtr->typePtr->name : "null")));
	    DECACHE_STACK_INFO();
	    IllegalExprOperandType(interp, pc, valuePtr);
	    CACHE_STACK_INFO();
	    goto gotError;
	}
	if (type1 == TCL_NUMBER_WIDE) {
	    w1 = *((const Tcl_WideInt *) ptr1);
	    if (Tcl_IsShared(valuePtr)) {
		TclNewIntObj(objResultPtr, ~w1);
		TRACE_APPEND(("%s\n", O2S(objResultPtr)));
		NEXT_INST_F(1, 1, 1);
	    }
	    TclSetIntObj(valuePtr, ~w1);
	    TRACE_APPEND(("%s\n", O2S(valuePtr)));
	    NEXT_INST_F(1, 0, 0);
	}
	objResultPtr = ExecuteExtendedUnaryMathOp(*pc, valuePtr);
	if (objResultPtr != NULL) {
	    TRACE_APPEND(("%s\n", O2S(objResultPtr)));
	    NEXT_INST_F(1, 1, 1);
	} else {
	    TRACE_APPEND(("%s\n", O2S(valuePtr)));
	    NEXT_INST_F(1, 0, 0);
	}

    case INST_UMINUS:
	valuePtr = OBJ_AT_TOS;
	TRACE(("\"%.20s\" => ", O2S(valuePtr)));
	if ((GetNumberFromObj(NULL, valuePtr, &ptr1, &type1) != TCL_OK)
		|| IsErroringNaNType(type1)) {
	    TRACE_APPEND(("ERROR: illegal type %s \n",
		    (valuePtr->typePtr? valuePtr->typePtr->name : "null")));
	    DECACHE_STACK_INFO();
	    IllegalExprOperandType(interp, pc, valuePtr);
	    CACHE_STACK_INFO();
	    goto gotError;
	}
	switch (type1) {
	case TCL_NUMBER_NAN:
	    /* -NaN => NaN */
	    TRACE_APPEND(("%s\n", O2S(valuePtr)));
	    NEXT_INST_F(1, 0, 0);
	case TCL_NUMBER_WIDE:
	    w1 = *((const Tcl_WideInt *) ptr1);
	    if (w1 != LLONG_MIN) {
		if (Tcl_IsShared(valuePtr)) {
		    TclNewIntObj(objResultPtr, -w1);
		    TRACE_APPEND(("%s\n", O2S(objResultPtr)));
		    NEXT_INST_F(1, 1, 1);
		}
		TclSetIntObj(valuePtr, -w1);
		TRACE_APPEND(("%s\n", O2S(valuePtr)));
		NEXT_INST_F(1, 0, 0);
	    }
	    /* FALLTHROUGH */
	}
	objResultPtr = ExecuteExtendedUnaryMathOp(*pc, valuePtr);
	if (objResultPtr != NULL) {
	    TRACE_APPEND(("%s\n", O2S(objResultPtr)));
	    NEXT_INST_F(1, 1, 1);
	} else {
	    TRACE_APPEND(("%s\n", O2S(valuePtr)));
	    NEXT_INST_F(1, 0, 0);
	}

    case INST_UPLUS:
    case INST_TRY_CVT_TO_NUMERIC:
	/*
	 * Try to convert the topmost stack object to numeric object. This is
	 * done in order to support [expr]'s policy of interpreting operands
	 * if at all possible as numbers first, then strings.
	 */

	valuePtr = OBJ_AT_TOS;
	TRACE(("\"%.20s\" => ", O2S(valuePtr)));

	if (GetNumberFromObj(NULL, valuePtr, &ptr1, &type1) != TCL_OK) {
	    if (*pc == INST_UPLUS) {
		/*
		 * ... +$NonNumeric => raise an error.
		 */

		TRACE_APPEND(("ERROR: illegal type %s\n",
			(valuePtr->typePtr? valuePtr->typePtr->name:"null")));
		DECACHE_STACK_INFO();
		IllegalExprOperandType(interp, pc, valuePtr);
		CACHE_STACK_INFO();
		goto gotError;
	    }

	    /* ... TryConvertToNumeric($NonNumeric) is acceptable */
	    TRACE_APPEND(("not numeric\n"));
	    NEXT_INST_F(1, 0, 0);
	}
	if (IsErroringNaNType(type1)) {
	    if (*pc == INST_UPLUS) {
		/*
		 * ... +$NonNumeric => raise an error.
		 */

		TRACE_APPEND(("ERROR: illegal type %s\n",
			(valuePtr->typePtr? valuePtr->typePtr->name:"null")));
		DECACHE_STACK_INFO();
		IllegalExprOperandType(interp, pc, valuePtr);
		CACHE_STACK_INFO();
	    } else {
		/*
		 * Numeric conversion of NaN -> error.
		 */

		TRACE_APPEND(("ERROR: IEEE floating pt error\n"));
		DECACHE_STACK_INFO();
		TclExprFloatError(interp, *((const double *) ptr1));
		CACHE_STACK_INFO();
	    }
	    goto gotError;
	}

	/*
	 * Ensure that the numeric value has a string rep the same as the
	 * formatted version of its internal rep. This is used, e.g., to make
	 * sure that "expr {0001}" yields "1", not "0001". We implement this
	 * by _discarding_ the string rep since we know it will be
	 * regenerated, if needed later, by formatting the internal rep's
	 * value.
	 */

	if (valuePtr->bytes == NULL) {
	    TRACE_APPEND(("numeric, same Tcl_Obj\n"));
	    NEXT_INST_F(1, 0, 0);
	}
	if (Tcl_IsShared(valuePtr)) {
	    /*
	     * Here we do some surgery within the Tcl_Obj internals. We want
	     * to copy the intrep, but not the string, so we temporarily hide
	     * the string so we do not copy it.
	     */

	    char *savedString = valuePtr->bytes;

	    valuePtr->bytes = NULL;
	    objResultPtr = Tcl_DuplicateObj(valuePtr);
	    valuePtr->bytes = savedString;
	    TRACE_APPEND(("numeric, new Tcl_Obj\n"));
	    NEXT_INST_F(1, 1, 1);
	}
	TclInvalidateStringRep(valuePtr);
	TRACE_APPEND(("numeric, same Tcl_Obj\n"));
	NEXT_INST_F(1, 0, 0);
    }

    /*
     *	   End of numeric operator instructions.
     * -----------------------------------------------------------------
     */

    case INST_TRY_CVT_TO_BOOLEAN:
	valuePtr = OBJ_AT_TOS;
	if (valuePtr->typePtr == &tclBooleanType) {
	    objResultPtr = TCONST(1);
	} else {
	    int result = (TclSetBooleanFromAny(NULL, valuePtr) == TCL_OK);
	    objResultPtr = TCONST(result);
	}
	TRACE_WITH_OBJ(("\"%.30s\" => ", O2S(valuePtr)), objResultPtr);
	NEXT_INST_F(1, 0, 1);

    case INST_BREAK:
	/*
	DECACHE_STACK_INFO();
	Tcl_ResetResult(interp);
	CACHE_STACK_INFO();
	*/
	result = TCL_BREAK;
	cleanup = 0;
	TRACE(("=> BREAK!\n"));
	goto processExceptionReturn;

    case INST_CONTINUE:
	/*
	DECACHE_STACK_INFO();
	Tcl_ResetResult(interp);
	CACHE_STACK_INFO();
	*/
	result = TCL_CONTINUE;
	cleanup = 0;
	TRACE(("=> CONTINUE!\n"));
	goto processExceptionReturn;

    {
	ForeachInfo *infoPtr;
	Var *iterVarPtr, *listVarPtr;
	Tcl_Obj *oldValuePtr, *listPtr, **elements;
	ForeachVarList *varListPtr;
	int numLists, iterNum, listTmpIndex, listLen, numVars;
	int varIndex, valIndex, continueLoop, j, iterTmpIndex;
	long i;

    case INST_FOREACH_START4: /* DEPRECATED */
	/*
	 * Initialize the temporary local var that holds the count of the
	 * number of iterations of the loop body to -1.
	 */

	opnd = TclGetUInt4AtPtr(pc+1);
	infoPtr = codePtr->auxDataArrayPtr[opnd].clientData;
	iterTmpIndex = infoPtr->loopCtTemp;
	iterVarPtr = LOCAL(iterTmpIndex);
	oldValuePtr = iterVarPtr->value.objPtr;

	if (oldValuePtr == NULL) {
	    TclNewIntObj(iterVarPtr->value.objPtr, -1);
	    Tcl_IncrRefCount(iterVarPtr->value.objPtr);
	} else {
	    TclSetIntObj(oldValuePtr, -1);
	}
	TRACE(("%u => loop iter count temp %d\n", opnd, iterTmpIndex));

#ifndef TCL_COMPILE_DEBUG
	/*
	 * Remark that the compiler ALWAYS sets INST_FOREACH_STEP4 immediately
	 * after INST_FOREACH_START4 - let us just fall through instead of
	 * jumping back to the top.
	 */

	pc += 5;
	TCL_DTRACE_INST_NEXT();
#else
	NEXT_INST_F(5, 0, 0);
#endif

    case INST_FOREACH_STEP4: /* DEPRECATED */
	/*
	 * "Step" a foreach loop (i.e., begin its next iteration) by assigning
	 * the next value list element to each loop var.
	 */

	opnd = TclGetUInt4AtPtr(pc+1);
	TRACE(("%u => ", opnd));
	infoPtr = codePtr->auxDataArrayPtr[opnd].clientData;
	numLists = infoPtr->numLists;

	/*
	 * Increment the temp holding the loop iteration number.
	 */

	iterVarPtr = LOCAL(infoPtr->loopCtTemp);
	valuePtr = iterVarPtr->value.objPtr;
	iterNum = (int)valuePtr->internalRep.wideValue + 1;
	TclSetIntObj(valuePtr, iterNum);

	/*
	 * Check whether all value lists are exhausted and we should stop the
	 * loop.
	 */

	continueLoop = 0;
	listTmpIndex = infoPtr->firstValueTemp;
	for (i = 0;  i < numLists;  i++) {
	    varListPtr = infoPtr->varLists[i];
	    numVars = varListPtr->numVars;

	    listVarPtr = LOCAL(listTmpIndex);
	    listPtr = listVarPtr->value.objPtr;
	    if (TclListObjLength(interp, listPtr, &listLen) != TCL_OK) {
		TRACE_APPEND(("ERROR converting list %ld, \"%.30s\": %s\n",
			i, O2S(listPtr), O2S(Tcl_GetObjResult(interp))));
		goto gotError;
	    }
	    if (listLen > iterNum * numVars) {
		continueLoop = 1;
	    }
	    listTmpIndex++;
	}

	/*
	 * If some var in some var list still has a remaining list element
	 * iterate one more time. Assign to var the next element from its
	 * value list. We already checked above that each list temp holds a
	 * valid list object (by calling Tcl_ListObjLength), but cannot rely
	 * on that check remaining valid: one list could have been shimmered
	 * as a side effect of setting a traced variable.
	 */

	if (continueLoop) {
	    listTmpIndex = infoPtr->firstValueTemp;
	    for (i = 0;  i < numLists;  i++) {
		varListPtr = infoPtr->varLists[i];
		numVars = varListPtr->numVars;

		listVarPtr = LOCAL(listTmpIndex);
		listPtr = TclListObjCopy(NULL, listVarPtr->value.objPtr);
		TclListObjGetElements(interp, listPtr, &listLen, &elements);

		valIndex = (iterNum * numVars);
		for (j = 0;  j < numVars;  j++) {
		    if (valIndex >= listLen) {
			TclNewObj(valuePtr);
		    } else {
			valuePtr = elements[valIndex];
		    }

		    varIndex = varListPtr->varIndexes[j];
		    varPtr = LOCAL(varIndex);
		    while (TclIsVarLink(varPtr)) {
			varPtr = varPtr->value.linkPtr;
		    }
		    if (TclIsVarDirectWritable(varPtr)) {
			value2Ptr = varPtr->value.objPtr;
			if (valuePtr != value2Ptr) {
			    if (value2Ptr != NULL) {
				TclDecrRefCount(value2Ptr);
			    }
			    varPtr->value.objPtr = valuePtr;
			    Tcl_IncrRefCount(valuePtr);
			}
		    } else {
			DECACHE_STACK_INFO();
			if (TclPtrSetVarIdx(interp, varPtr, NULL, NULL, NULL,
				valuePtr, TCL_LEAVE_ERR_MSG, varIndex)==NULL){
			    CACHE_STACK_INFO();
			    TRACE_APPEND((
				    "ERROR init. index temp %d: %s\n",
				    varIndex, O2S(Tcl_GetObjResult(interp))));
			    TclDecrRefCount(listPtr);
			    goto gotError;
			}
			CACHE_STACK_INFO();
		    }
		    valIndex++;
		}
		TclDecrRefCount(listPtr);
		listTmpIndex++;
	    }
	}
	TRACE_APPEND(("%d lists, iter %d, %s loop\n",
		numLists, iterNum, (continueLoop? "continue" : "exit")));

	/*
	 * Run-time peep-hole optimisation: the compiler ALWAYS follows
	 * INST_FOREACH_STEP4 with an INST_JUMP_FALSE. We just skip that
	 * instruction and jump direct from here.
	 */

	pc += 5;
	if (*pc == INST_JUMP_FALSE1) {
	    NEXT_INST_F((continueLoop? 2 : TclGetInt1AtPtr(pc+1)), 0, 0);
	} else {
	    NEXT_INST_F((continueLoop? 5 : TclGetInt4AtPtr(pc+1)), 0, 0);
	}

    }
    {
	ForeachInfo *infoPtr;
	Tcl_Obj *listPtr, **elements, *tmpPtr;
	ForeachVarList *varListPtr;
	int numLists, iterMax, listLen, numVars;
	int iterTmp, iterNum, listTmpDepth;
	int varIndex, valIndex, j;
	long i;

    case INST_FOREACH_START:
	/*
	 * Initialize the data for the looping construct, pushing the
	 * corresponding Tcl_Objs to the stack.
	 */

	opnd = TclGetUInt4AtPtr(pc+1);
	infoPtr = codePtr->auxDataArrayPtr[opnd].clientData;
	numLists = infoPtr->numLists;
	TRACE(("%u => ", opnd));

	/*
	 * Compute the number of iterations that will be run: iterMax
	 */

	iterMax = 0;
	listTmpDepth = numLists-1;
	for (i = 0;  i < numLists;  i++) {
	    varListPtr = infoPtr->varLists[i];
	    numVars = varListPtr->numVars;
	    listPtr = OBJ_AT_DEPTH(listTmpDepth);
	    if (TclListObjLength(interp, listPtr, &listLen) != TCL_OK) {
		TRACE_APPEND(("ERROR converting list %ld, \"%s\": %s",
			i, O2S(listPtr), O2S(Tcl_GetObjResult(interp))));
		goto gotError;
	    }
	    if (Tcl_IsShared(listPtr)) {
		objPtr = TclListObjCopy(NULL, listPtr);
		Tcl_IncrRefCount(objPtr);
		Tcl_DecrRefCount(listPtr);
		OBJ_AT_DEPTH(listTmpDepth) = objPtr;
	    }
	    iterTmp = (listLen + (numVars - 1))/numVars;
	    if (iterTmp > iterMax) {
		iterMax = iterTmp;
	    }
	    listTmpDepth--;
	}

	/*
	 * Store the iterNum and iterMax in a single Tcl_Obj; we keep a
	 * nul-string obj with the pointer stored in the ptrValue so that the
	 * thing is properly garbage collected. THIS OBJ MAKES NO SENSE, but
	 * it will never leave this scope and is read-only.
	 */

	TclNewObj(tmpPtr);
	tmpPtr->internalRep.twoPtrValue.ptr1 = INT2PTR(0);
	tmpPtr->internalRep.twoPtrValue.ptr2 = INT2PTR(iterMax);
	PUSH_OBJECT(tmpPtr); /* iterCounts object */

	/*
	 * Store a pointer to the ForeachInfo struct; same dirty trick
	 * as above
	 */

	TclNewObj(tmpPtr);
	tmpPtr->internalRep.twoPtrValue.ptr1 = infoPtr;
	PUSH_OBJECT(tmpPtr); /* infoPtr object */
	TRACE_APPEND(("jump to loop step\n"));

	/*
	 * Jump directly to the INST_FOREACH_STEP instruction; the C code just
	 * falls through.
	 */

	pc += 5 - infoPtr->loopCtTemp;

    case INST_FOREACH_STEP:
	/*
	 * "Step" a foreach loop (i.e., begin its next iteration) by assigning
	 * the next value list element to each loop var.
	 */

	tmpPtr = OBJ_AT_TOS;
	infoPtr = tmpPtr->internalRep.twoPtrValue.ptr1;
	numLists = infoPtr->numLists;
	TRACE(("=> "));

	tmpPtr = OBJ_AT_DEPTH(1);
	iterNum = PTR2INT(tmpPtr->internalRep.twoPtrValue.ptr1);
	iterMax = PTR2INT(tmpPtr->internalRep.twoPtrValue.ptr2);

	/*
	 * If some list still has a remaining list element iterate one more
	 * time. Assign to var the next element from its value list.
	 */

	if (iterNum < iterMax) {
	    /*
	     * Set the variables and jump back to run the body
	     */

	    tmpPtr->internalRep.twoPtrValue.ptr1 = INT2PTR(iterNum + 1);

	    listTmpDepth = numLists + 1;

	    for (i = 0;  i < numLists;  i++) {
		varListPtr = infoPtr->varLists[i];
		numVars = varListPtr->numVars;

		listPtr = OBJ_AT_DEPTH(listTmpDepth);
		TclListObjGetElements(interp, listPtr, &listLen, &elements);

		valIndex = (iterNum * numVars);
		for (j = 0;  j < numVars;  j++) {
		    if (valIndex >= listLen) {
			TclNewObj(valuePtr);
		    } else {
			valuePtr = elements[valIndex];
		    }

		    varIndex = varListPtr->varIndexes[j];
		    varPtr = LOCAL(varIndex);
		    while (TclIsVarLink(varPtr)) {
			varPtr = varPtr->value.linkPtr;
		    }
		    if (TclIsVarDirectWritable(varPtr)) {
			value2Ptr = varPtr->value.objPtr;
			if (valuePtr != value2Ptr) {
			    if (value2Ptr != NULL) {
				TclDecrRefCount(value2Ptr);
			    }
			    varPtr->value.objPtr = valuePtr;
			    Tcl_IncrRefCount(valuePtr);
			}
		    } else {
			DECACHE_STACK_INFO();
			if (TclPtrSetVarIdx(interp, varPtr, NULL, NULL, NULL,
				valuePtr, TCL_LEAVE_ERR_MSG, varIndex)==NULL){
			    CACHE_STACK_INFO();
			    TRACE_APPEND(("ERROR init. index temp %d: %.30s",
				    varIndex, O2S(Tcl_GetObjResult(interp))));
			    goto gotError;
			}
			CACHE_STACK_INFO();
		    }
		    valIndex++;
		}
		listTmpDepth--;
	    }
	    TRACE_APPEND(("jump to loop start\n"));
	    /* loopCtTemp being 'misused' for storing the jump size */
	    NEXT_INST_F(infoPtr->loopCtTemp, 0, 0);
	}

	TRACE_APPEND(("loop has no more iterations\n"));
#ifdef TCL_COMPILE_DEBUG
	NEXT_INST_F(1, 0, 0);
#else
	/*
	 * FALL THROUGH
	 */
	pc++;
#endif

    case INST_FOREACH_END:
	/* THIS INSTRUCTION IS ONLY CALLED AS A BREAK TARGET */
	tmpPtr = OBJ_AT_TOS;
	infoPtr = tmpPtr->internalRep.twoPtrValue.ptr1;
	numLists = infoPtr->numLists;
	TRACE(("=> loop terminated\n"));
	NEXT_INST_V(1, numLists+2, 0);

    case INST_LMAP_COLLECT:
	/*
	 * This instruction is only issued by lmap. The stack is:
	 *   - result
	 *   - infoPtr
	 *   - loop counters
	 *   - valLists
	 *   - collecting obj (unshared)
	 * The instruction lappends the result to the collecting obj.
	 */

	tmpPtr = OBJ_AT_DEPTH(1);
	infoPtr = tmpPtr->internalRep.twoPtrValue.ptr1;
	numLists = infoPtr->numLists;
	TRACE_APPEND(("=> appending to list at depth %d\n", 3 + numLists));

	objPtr = OBJ_AT_DEPTH(3 + numLists);
	Tcl_ListObjAppendElement(NULL, objPtr, OBJ_AT_TOS);
	NEXT_INST_F(1, 1, 0);
    }

    case INST_BEGIN_CATCH4:
	/*
	 * Record start of the catch command with exception range index equal
	 * to the operand. Push the current stack depth onto the special catch
	 * stack.
	 */

	*(++catchTop) = CURR_DEPTH;
	TRACE(("%u => catchTop=%d, stackTop=%d\n",
		TclGetUInt4AtPtr(pc+1), (int) (catchTop - initCatchTop - 1),
		(int) CURR_DEPTH));
	NEXT_INST_F(5, 0, 0);

    case INST_END_CATCH:
	catchTop--;
	DECACHE_STACK_INFO();
	Tcl_ResetResult(interp);
	CACHE_STACK_INFO();
	result = TCL_OK;
	TRACE(("=> catchTop=%d\n", (int) (catchTop - initCatchTop - 1)));
	NEXT_INST_F(1, 0, 0);

    case INST_PUSH_RESULT:
	objResultPtr = Tcl_GetObjResult(interp);
	TRACE_WITH_OBJ(("=> "), objResultPtr);

	/*
	 * See the comments at INST_INVOKE_STK
	 */

	TclNewObj(objPtr);
	Tcl_IncrRefCount(objPtr);
	iPtr->objResultPtr = objPtr;
	NEXT_INST_F(1, 0, -1);

    case INST_PUSH_RETURN_CODE:
	TclNewIntObj(objResultPtr, result);
	TRACE(("=> %u\n", result));
	NEXT_INST_F(1, 0, 1);

    case INST_PUSH_RETURN_OPTIONS:
	DECACHE_STACK_INFO();
	objResultPtr = Tcl_GetReturnOptions(interp, result);
	CACHE_STACK_INFO();
	TRACE_WITH_OBJ(("=> "), objResultPtr);
	NEXT_INST_F(1, 0, 1);

    case INST_RETURN_CODE_BRANCH: {
	int code;

	if (TclGetIntFromObj(NULL, OBJ_AT_TOS, &code) != TCL_OK) {
	    Tcl_Panic("INST_RETURN_CODE_BRANCH: TOS not a return code!");
	}
	if (code == TCL_OK) {
	    Tcl_Panic("INST_RETURN_CODE_BRANCH: TOS is TCL_OK!");
	}
	if (code < TCL_ERROR || code > TCL_CONTINUE) {
	    code = TCL_CONTINUE + 1;
	}
	TRACE(("\"%s\" => jump offset %d\n", O2S(OBJ_AT_TOS), 2*code-1));
	NEXT_INST_F(2*code-1, 1, 0);
    }

    /*
     * -----------------------------------------------------------------
     *	   Start of dictionary-related instructions.
     */

    {
	int opnd2, allocateDict, done, i, allocdict;
	Tcl_Obj *dictPtr, *statePtr, *keyPtr, *listPtr, *varNamePtr, *keysPtr;
	Tcl_Obj *emptyPtr, **keyPtrPtr;
	Tcl_DictSearch *searchPtr;
	DictUpdateInfo *duiPtr;

    case INST_DICT_VERIFY:
	dictPtr = OBJ_AT_TOS;
	TRACE(("\"%.30s\" => ", O2S(dictPtr)));
	if (Tcl_DictObjSize(interp, dictPtr, &done) != TCL_OK) {
	    TRACE_APPEND(("ERROR verifying dictionary nature of \"%.30s\": %s\n",
		    O2S(dictPtr), O2S(Tcl_GetObjResult(interp))));
	    goto gotError;
	}
	TRACE_APPEND(("OK\n"));
	NEXT_INST_F(1, 1, 0);

    case INST_DICT_GET:
    case INST_DICT_EXISTS: {
	register Tcl_Interp *interp2 = interp;
	register int found;

	opnd = TclGetUInt4AtPtr(pc+1);
	TRACE(("%u => ", opnd));
	dictPtr = OBJ_AT_DEPTH(opnd);
	if (*pc == INST_DICT_EXISTS) {
	    interp2 = NULL;
	}
	if (opnd > 1) {
	    dictPtr = TclTraceDictPath(interp2, dictPtr, opnd-1,
		    &OBJ_AT_DEPTH(opnd-1), DICT_PATH_READ);
	    if (dictPtr == NULL) {
		if (*pc == INST_DICT_EXISTS) {
		    found = 0;
		    goto afterDictExists;
		}
		TRACE_WITH_OBJ((
			"ERROR tracing dictionary path into \"%.30s\": ",
			O2S(OBJ_AT_DEPTH(opnd))),
			Tcl_GetObjResult(interp));
		goto gotError;
	    }
	}
	if (Tcl_DictObjGet(interp2, dictPtr, OBJ_AT_TOS,
		&objResultPtr) == TCL_OK) {
	    if (*pc == INST_DICT_EXISTS) {
		found = (objResultPtr ? 1 : 0);
		goto afterDictExists;
	    }
	    if (!objResultPtr) {
		Tcl_SetObjResult(interp, Tcl_ObjPrintf(
			"key \"%s\" not known in dictionary",
			TclGetString(OBJ_AT_TOS)));
		DECACHE_STACK_INFO();
		Tcl_SetErrorCode(interp, "TCL", "LOOKUP", "DICT",
			TclGetString(OBJ_AT_TOS), NULL);
		CACHE_STACK_INFO();
		TRACE_ERROR(interp);
		goto gotError;
	    }
	    TRACE_APPEND(("%.30s\n", O2S(objResultPtr)));
	    NEXT_INST_V(5, opnd+1, 1);
	} else if (*pc != INST_DICT_EXISTS) {
	    TRACE_APPEND(("ERROR reading leaf dictionary key \"%.30s\": %s",
		    O2S(dictPtr), O2S(Tcl_GetObjResult(interp))));
	    goto gotError;
	} else {
	    found = 0;
	}
    afterDictExists:
	TRACE_APPEND(("%d\n", found));

	/*
	 * The INST_DICT_EXISTS instruction is usually followed by a
	 * conditional jump, so we can take advantage of this to do some
	 * peephole optimization (note that we're careful to not close out
	 * someone doing something else).
	 */

	JUMP_PEEPHOLE_V(found, 5, opnd+1);
    }

    case INST_DICT_SET:
    case INST_DICT_UNSET:
    case INST_DICT_INCR_IMM:
	opnd = TclGetUInt4AtPtr(pc+1);
	opnd2 = TclGetUInt4AtPtr(pc+5);

	varPtr = LOCAL(opnd2);
	while (TclIsVarLink(varPtr)) {
	    varPtr = varPtr->value.linkPtr;
	}
	TRACE(("%u %u => ", opnd, opnd2));
	if (TclIsVarDirectReadable(varPtr)) {
	    dictPtr = varPtr->value.objPtr;
	} else {
	    DECACHE_STACK_INFO();
	    dictPtr = TclPtrGetVarIdx(interp, varPtr, NULL, NULL, NULL, 0,
		    opnd2);
	    CACHE_STACK_INFO();
	}
	if (dictPtr == NULL) {
	    TclNewObj(dictPtr);
	    allocateDict = 1;
	} else {
	    allocateDict = Tcl_IsShared(dictPtr);
	    if (allocateDict) {
		dictPtr = Tcl_DuplicateObj(dictPtr);
	    }
	}

	switch (*pc) {
	case INST_DICT_SET:
	    cleanup = opnd + 1;
	    result = Tcl_DictObjPutKeyList(interp, dictPtr, opnd,
		    &OBJ_AT_DEPTH(opnd), OBJ_AT_TOS);
	    break;
	case INST_DICT_INCR_IMM:
	    cleanup = 1;
	    opnd = TclGetInt4AtPtr(pc+1);
	    result = Tcl_DictObjGet(interp, dictPtr, OBJ_AT_TOS, &valuePtr);
	    if (result != TCL_OK) {
		break;
	    }
	    if (valuePtr == NULL) {
		Tcl_DictObjPut(NULL, dictPtr, OBJ_AT_TOS,Tcl_NewIntObj(opnd));
	    } else {
		value2Ptr = Tcl_NewIntObj(opnd);
		Tcl_IncrRefCount(value2Ptr);
		if (Tcl_IsShared(valuePtr)) {
		    valuePtr = Tcl_DuplicateObj(valuePtr);
		    Tcl_DictObjPut(NULL, dictPtr, OBJ_AT_TOS, valuePtr);
		}
		result = TclIncrObj(interp, valuePtr, value2Ptr);
		if (result == TCL_OK) {
		    TclInvalidateStringRep(dictPtr);
		}
		TclDecrRefCount(value2Ptr);
	    }
	    break;
	case INST_DICT_UNSET:
	    cleanup = opnd;
	    result = Tcl_DictObjRemoveKeyList(interp, dictPtr, opnd,
		    &OBJ_AT_DEPTH(opnd-1));
	    break;
	default:
	    cleanup = 0; /* stop compiler warning */
	    Tcl_Panic("Should not happen!");
	}

	if (result != TCL_OK) {
	    if (allocateDict) {
		TclDecrRefCount(dictPtr);
	    }
	    TRACE_APPEND(("ERROR updating dictionary: %s\n",
		    O2S(Tcl_GetObjResult(interp))));
	    goto checkForCatch;
	}

	if (TclIsVarDirectWritable(varPtr)) {
	    if (allocateDict) {
		value2Ptr = varPtr->value.objPtr;
		Tcl_IncrRefCount(dictPtr);
		if (value2Ptr != NULL) {
		    TclDecrRefCount(value2Ptr);
		}
		varPtr->value.objPtr = dictPtr;
	    }
	    objResultPtr = dictPtr;
	} else {
	    Tcl_IncrRefCount(dictPtr);
	    DECACHE_STACK_INFO();
	    objResultPtr = TclPtrSetVarIdx(interp, varPtr, NULL, NULL, NULL,
		    dictPtr, TCL_LEAVE_ERR_MSG, opnd2);
	    CACHE_STACK_INFO();
	    TclDecrRefCount(dictPtr);
	    if (objResultPtr == NULL) {
		TRACE_ERROR(interp);
		goto gotError;
	    }
	}
#ifndef TCL_COMPILE_DEBUG
	if (*(pc+9) == INST_POP) {
	    NEXT_INST_V(10, cleanup, 0);
	}
#endif
	TRACE_APPEND(("\"%.30s\"\n", O2S(objResultPtr)));
	NEXT_INST_V(9, cleanup, 1);

    case INST_DICT_APPEND:
    case INST_DICT_LAPPEND:
	opnd = TclGetUInt4AtPtr(pc+1);
	varPtr = LOCAL(opnd);
	while (TclIsVarLink(varPtr)) {
	    varPtr = varPtr->value.linkPtr;
	}
	TRACE(("%u => ", opnd));
	if (TclIsVarDirectReadable(varPtr)) {
	    dictPtr = varPtr->value.objPtr;
	} else {
	    DECACHE_STACK_INFO();
	    dictPtr = TclPtrGetVarIdx(interp, varPtr, NULL, NULL, NULL, 0,
		    opnd);
	    CACHE_STACK_INFO();
	}
	if (dictPtr == NULL) {
	    TclNewObj(dictPtr);
	    allocateDict = 1;
	} else {
	    allocateDict = Tcl_IsShared(dictPtr);
	    if (allocateDict) {
		dictPtr = Tcl_DuplicateObj(dictPtr);
	    }
	}

	if (Tcl_DictObjGet(interp, dictPtr, OBJ_UNDER_TOS,
		&valuePtr) != TCL_OK) {
	    if (allocateDict) {
		TclDecrRefCount(dictPtr);
	    }
	    TRACE_ERROR(interp);
	    goto gotError;
	}

	/*
	 * Note that a non-existent key results in a NULL valuePtr, which is a
	 * case handled separately below. What we *can* say at this point is
	 * that the write-back will always succeed.
	 */

	switch (*pc) {
	case INST_DICT_APPEND:
	    if (valuePtr == NULL) {
		Tcl_DictObjPut(NULL, dictPtr, OBJ_UNDER_TOS, OBJ_AT_TOS);
	    } else if (Tcl_IsShared(valuePtr)) {
		valuePtr = Tcl_DuplicateObj(valuePtr);
		Tcl_AppendObjToObj(valuePtr, OBJ_AT_TOS);
		Tcl_DictObjPut(NULL, dictPtr, OBJ_UNDER_TOS, valuePtr);
	    } else {
		Tcl_AppendObjToObj(valuePtr, OBJ_AT_TOS);

		/*
		 * Must invalidate the string representation of dictionary
		 * here because we have directly updated the internal
		 * representation; if we don't, callers could see the wrong
		 * string rep despite the internal version of the dictionary
		 * having the correct value. [Bug 3079830]
		 */

		TclInvalidateStringRep(dictPtr);
	    }
	    break;
	case INST_DICT_LAPPEND:
	    /*
	     * More complex because list-append can fail.
	     */

	    if (valuePtr == NULL) {
		Tcl_DictObjPut(NULL, dictPtr, OBJ_UNDER_TOS,
			Tcl_NewListObj(1, &OBJ_AT_TOS));
		break;
	    } else if (Tcl_IsShared(valuePtr)) {
		valuePtr = Tcl_DuplicateObj(valuePtr);
		if (Tcl_ListObjAppendElement(interp, valuePtr,
			OBJ_AT_TOS) != TCL_OK) {
		    TclDecrRefCount(valuePtr);
		    if (allocateDict) {
			TclDecrRefCount(dictPtr);
		    }
		    TRACE_ERROR(interp);
		    goto gotError;
		}
		Tcl_DictObjPut(NULL, dictPtr, OBJ_UNDER_TOS, valuePtr);
	    } else {
		if (Tcl_ListObjAppendElement(interp, valuePtr,
			OBJ_AT_TOS) != TCL_OK) {
		    if (allocateDict) {
			TclDecrRefCount(dictPtr);
		    }
		    TRACE_ERROR(interp);
		    goto gotError;
		}

		/*
		 * Must invalidate the string representation of dictionary
		 * here because we have directly updated the internal
		 * representation; if we don't, callers could see the wrong
		 * string rep despite the internal version of the dictionary
		 * having the correct value. [Bug 3079830]
		 */

		TclInvalidateStringRep(dictPtr);
	    }
	    break;
	default:
	    Tcl_Panic("Should not happen!");
	}

	if (TclIsVarDirectWritable(varPtr)) {
	    if (allocateDict) {
		value2Ptr = varPtr->value.objPtr;
		Tcl_IncrRefCount(dictPtr);
		if (value2Ptr != NULL) {
		    TclDecrRefCount(value2Ptr);
		}
		varPtr->value.objPtr = dictPtr;
	    }
	    objResultPtr = dictPtr;
	} else {
	    Tcl_IncrRefCount(dictPtr);
	    DECACHE_STACK_INFO();
	    objResultPtr = TclPtrSetVarIdx(interp, varPtr, NULL, NULL, NULL,
		    dictPtr, TCL_LEAVE_ERR_MSG, opnd);
	    CACHE_STACK_INFO();
	    TclDecrRefCount(dictPtr);
	    if (objResultPtr == NULL) {
		TRACE_ERROR(interp);
		goto gotError;
	    }
	}
#ifndef TCL_COMPILE_DEBUG
	if (*(pc+5) == INST_POP) {
	    NEXT_INST_F(6, 2, 0);
	}
#endif
	TRACE_APPEND(("%.30s\n", O2S(objResultPtr)));
	NEXT_INST_F(5, 2, 1);

    case INST_DICT_FIRST:
	opnd = TclGetUInt4AtPtr(pc+1);
	TRACE(("%u => ", opnd));
	dictPtr = POP_OBJECT();
	searchPtr = ckalloc(sizeof(Tcl_DictSearch));
	if (Tcl_DictObjFirst(interp, dictPtr, searchPtr, &keyPtr,
		&valuePtr, &done) != TCL_OK) {

	    /*
	     * dictPtr is no longer on the stack, and we're not
	     * moving it into the intrep of an iterator.  We need
	     * to drop the refcount [Tcl Bug 9b352768e6].
	     */

	    Tcl_DecrRefCount(dictPtr);
	    ckfree(searchPtr);
	    TRACE_ERROR(interp);
	    goto gotError;
	}
	TclNewObj(statePtr);
	statePtr->typePtr = &dictIteratorType;
	statePtr->internalRep.twoPtrValue.ptr1 = searchPtr;
	statePtr->internalRep.twoPtrValue.ptr2 = dictPtr;
	varPtr = LOCAL(opnd);
	if (varPtr->value.objPtr) {
	    if (varPtr->value.objPtr->typePtr == &dictIteratorType) {
		Tcl_Panic("mis-issued dictFirst!");
	    }
	    TclDecrRefCount(varPtr->value.objPtr);
	}
	varPtr->value.objPtr = statePtr;
	Tcl_IncrRefCount(statePtr);
	goto pushDictIteratorResult;

    case INST_DICT_NEXT:
	opnd = TclGetUInt4AtPtr(pc+1);
	TRACE(("%u => ", opnd));
	statePtr = (*LOCAL(opnd)).value.objPtr;
	if (statePtr == NULL || statePtr->typePtr != &dictIteratorType) {
	    Tcl_Panic("mis-issued dictNext!");
	}
	searchPtr = statePtr->internalRep.twoPtrValue.ptr1;
	Tcl_DictObjNext(searchPtr, &keyPtr, &valuePtr, &done);
    pushDictIteratorResult:
	if (done) {
	    TclNewObj(emptyPtr);
	    PUSH_OBJECT(emptyPtr);
	    PUSH_OBJECT(emptyPtr);
	} else {
	    PUSH_OBJECT(valuePtr);
	    PUSH_OBJECT(keyPtr);
	}
	TRACE_APPEND(("\"%.30s\" \"%.30s\" %d\n",
		O2S(OBJ_UNDER_TOS), O2S(OBJ_AT_TOS), done));

	/*
	 * The INST_DICT_FIRST and INST_DICT_NEXT instructsions are always
	 * followed by a conditional jump, so we can take advantage of this to
	 * do some peephole optimization (note that we're careful to not close
	 * out someone doing something else).
	 */

	JUMP_PEEPHOLE_F(done, 5, 0);

    case INST_DICT_UPDATE_START:
	opnd = TclGetUInt4AtPtr(pc+1);
	opnd2 = TclGetUInt4AtPtr(pc+5);
	TRACE(("%u => ", opnd));
	varPtr = LOCAL(opnd);
	duiPtr = codePtr->auxDataArrayPtr[opnd2].clientData;
	while (TclIsVarLink(varPtr)) {
	    varPtr = varPtr->value.linkPtr;
	}
	if (TclIsVarDirectReadable(varPtr)) {
	    dictPtr = varPtr->value.objPtr;
	} else {
	    DECACHE_STACK_INFO();
	    dictPtr = TclPtrGetVarIdx(interp, varPtr, NULL, NULL, NULL,
		    TCL_LEAVE_ERR_MSG, opnd);
	    CACHE_STACK_INFO();
	    if (dictPtr == NULL) {
		TRACE_ERROR(interp);
		goto gotError;
	    }
	}
	Tcl_IncrRefCount(dictPtr);
	if (TclListObjGetElements(interp, OBJ_AT_TOS, &length,
		&keyPtrPtr) != TCL_OK) {
	    TRACE_ERROR(interp);
	    goto gotError;
	}
	if (length != duiPtr->length) {
	    Tcl_Panic("dictUpdateStart argument length mismatch");
	}
	for (i=0 ; i<length ; i++) {
	    if (Tcl_DictObjGet(interp, dictPtr, keyPtrPtr[i],
		    &valuePtr) != TCL_OK) {
		TRACE_ERROR(interp);
		Tcl_DecrRefCount(dictPtr);
		goto gotError;
	    }
	    varPtr = LOCAL(duiPtr->varIndices[i]);
	    while (TclIsVarLink(varPtr)) {
		varPtr = varPtr->value.linkPtr;
	    }
	    DECACHE_STACK_INFO();
	    if (valuePtr == NULL) {
		TclObjUnsetVar2(interp,
			localName(iPtr->varFramePtr, duiPtr->varIndices[i]),
			NULL, 0);
	    } else if (TclPtrSetVarIdx(interp, varPtr, NULL, NULL, NULL,
		    valuePtr, TCL_LEAVE_ERR_MSG,
		    duiPtr->varIndices[i]) == NULL) {
		CACHE_STACK_INFO();
		TRACE_ERROR(interp);
		Tcl_DecrRefCount(dictPtr);
		goto gotError;
	    }
	    CACHE_STACK_INFO();
	}
	TclDecrRefCount(dictPtr);
	TRACE_APPEND(("OK\n"));
	NEXT_INST_F(9, 0, 0);

    case INST_DICT_UPDATE_END:
	opnd = TclGetUInt4AtPtr(pc+1);
	opnd2 = TclGetUInt4AtPtr(pc+5);
	TRACE(("%u => ", opnd));
	varPtr = LOCAL(opnd);
	duiPtr = codePtr->auxDataArrayPtr[opnd2].clientData;
	while (TclIsVarLink(varPtr)) {
	    varPtr = varPtr->value.linkPtr;
	}
	if (TclIsVarDirectReadable(varPtr)) {
	    dictPtr = varPtr->value.objPtr;
	} else {
	    DECACHE_STACK_INFO();
	    dictPtr = TclPtrGetVarIdx(interp, varPtr, NULL, NULL, NULL, 0,
		    opnd);
	    CACHE_STACK_INFO();
	}
	if (dictPtr == NULL) {
	    TRACE_APPEND(("storage was unset\n"));
	    NEXT_INST_F(9, 1, 0);
	}
	if (Tcl_DictObjSize(interp, dictPtr, &length) != TCL_OK
		|| TclListObjGetElements(interp, OBJ_AT_TOS, &length,
			&keyPtrPtr) != TCL_OK) {
	    TRACE_ERROR(interp);
	    goto gotError;
	}
	allocdict = Tcl_IsShared(dictPtr);
	if (allocdict) {
	    dictPtr = Tcl_DuplicateObj(dictPtr);
	}
	if (length > 0) {
	    TclInvalidateStringRep(dictPtr);
	}
	for (i=0 ; i<length ; i++) {
	    Var *var2Ptr = LOCAL(duiPtr->varIndices[i]);

	    while (TclIsVarLink(var2Ptr)) {
		var2Ptr = var2Ptr->value.linkPtr;
	    }
	    if (TclIsVarDirectReadable(var2Ptr)) {
		valuePtr = var2Ptr->value.objPtr;
	    } else {
		DECACHE_STACK_INFO();
		valuePtr = TclPtrGetVarIdx(interp, var2Ptr, NULL, NULL, NULL,
			0, duiPtr->varIndices[i]);
		CACHE_STACK_INFO();
	    }
	    if (valuePtr == NULL) {
		Tcl_DictObjRemove(interp, dictPtr, keyPtrPtr[i]);
	    } else if (dictPtr == valuePtr) {
		Tcl_DictObjPut(interp, dictPtr, keyPtrPtr[i],
			Tcl_DuplicateObj(valuePtr));
	    } else {
		Tcl_DictObjPut(interp, dictPtr, keyPtrPtr[i], valuePtr);
	    }
	}
	if (TclIsVarDirectWritable(varPtr)) {
	    Tcl_IncrRefCount(dictPtr);
	    TclDecrRefCount(varPtr->value.objPtr);
	    varPtr->value.objPtr = dictPtr;
	} else {
	    DECACHE_STACK_INFO();
	    objResultPtr = TclPtrSetVarIdx(interp, varPtr, NULL, NULL, NULL,
		    dictPtr, TCL_LEAVE_ERR_MSG, opnd);
	    CACHE_STACK_INFO();
	    if (objResultPtr == NULL) {
		if (allocdict) {
		    TclDecrRefCount(dictPtr);
		}
		TRACE_ERROR(interp);
		goto gotError;
	    }
	}
	TRACE_APPEND(("written back\n"));
	NEXT_INST_F(9, 1, 0);

    case INST_DICT_EXPAND:
	dictPtr = OBJ_UNDER_TOS;
	listPtr = OBJ_AT_TOS;
	TRACE(("\"%.30s\" \"%.30s\" =>", O2S(dictPtr), O2S(listPtr)));
	if (TclListObjGetElements(interp, listPtr, &objc, &objv) != TCL_OK) {
	    TRACE_ERROR(interp);
	    goto gotError;
	}
	objResultPtr = TclDictWithInit(interp, dictPtr, objc, objv);
	if (objResultPtr == NULL) {
	    TRACE_ERROR(interp);
	    goto gotError;
	}
	TRACE_APPEND(("\"%.30s\"\n", O2S(objResultPtr)));
	NEXT_INST_F(1, 2, 1);

    case INST_DICT_RECOMBINE_STK:
	keysPtr = POP_OBJECT();
	varNamePtr = OBJ_UNDER_TOS;
	listPtr = OBJ_AT_TOS;
	TRACE(("\"%.30s\" \"%.30s\" \"%.30s\" => ",
		O2S(varNamePtr), O2S(valuePtr), O2S(keysPtr)));
	if (TclListObjGetElements(interp, listPtr, &objc, &objv) != TCL_OK) {
	    TRACE_ERROR(interp);
	    TclDecrRefCount(keysPtr);
	    goto gotError;
	}
	varPtr = TclObjLookupVarEx(interp, varNamePtr, NULL,
		TCL_LEAVE_ERR_MSG, "set", 1, 1, &arrayPtr);
	if (varPtr == NULL) {
	    TRACE_ERROR(interp);
	    TclDecrRefCount(keysPtr);
	    goto gotError;
	}
	DECACHE_STACK_INFO();
	result = TclDictWithFinish(interp, varPtr,arrayPtr,varNamePtr,NULL,-1,
		objc, objv, keysPtr);
	CACHE_STACK_INFO();
	TclDecrRefCount(keysPtr);
	if (result != TCL_OK) {
	    TRACE_ERROR(interp);
	    goto gotError;
	}
	TRACE_APPEND(("OK\n"));
	NEXT_INST_F(1, 2, 0);

    case INST_DICT_RECOMBINE_IMM:
	opnd = TclGetUInt4AtPtr(pc+1);
	listPtr = OBJ_UNDER_TOS;
	keysPtr = OBJ_AT_TOS;
	varPtr = LOCAL(opnd);
	TRACE(("%u <- \"%.30s\" \"%.30s\" => ", opnd, O2S(valuePtr),
		O2S(keysPtr)));
	if (TclListObjGetElements(interp, listPtr, &objc, &objv) != TCL_OK) {
	    TRACE_ERROR(interp);
	    goto gotError;
	}
	while (TclIsVarLink(varPtr)) {
	    varPtr = varPtr->value.linkPtr;
	}
	DECACHE_STACK_INFO();
	result = TclDictWithFinish(interp, varPtr, NULL, NULL, NULL, opnd,
		objc, objv, keysPtr);
	CACHE_STACK_INFO();
	if (result != TCL_OK) {
	    TRACE_ERROR(interp);
	    goto gotError;
	}
	TRACE_APPEND(("OK\n"));
	NEXT_INST_F(5, 2, 0);
    }

    /*
     *	   End of dictionary-related instructions.
     * -----------------------------------------------------------------
     */

    case INST_CLOCK_READ:
	{			/* Read the wall clock */
	    Tcl_WideInt wval;
	    Tcl_Time now;
	    switch(TclGetUInt1AtPtr(pc+1)) {
	    case 0:		/* clicks */
#ifdef TCL_WIDE_CLICKS
		wval = TclpGetWideClicks();
#else
		wval = (Tcl_WideInt) TclpGetClicks();
#endif
		break;
	    case 1:		/* microseconds */
		Tcl_GetTime(&now);
		wval = (Tcl_WideInt) now.sec * 1000000 + now.usec;
		break;
	    case 2:		/* milliseconds */
		Tcl_GetTime(&now);
		wval = (Tcl_WideInt) now.sec * 1000 + now.usec / 1000;
		break;
	    case 3:		/* seconds */
		Tcl_GetTime(&now);
		wval = (Tcl_WideInt) now.sec;
		break;
	    default:
		Tcl_Panic("clockRead instruction with unknown clock#");
	    }
	    objResultPtr = Tcl_NewWideIntObj(wval);
	    TRACE_WITH_OBJ(("=> "), objResultPtr);
	    NEXT_INST_F(2, 0, 1);
	}

    default:
	Tcl_Panic("TclNRExecuteByteCode: unrecognized opCode %u", *pc);
    } /* end of switch on opCode */

    /*
     * Block for variables needed to process exception returns.
     */

    {
	ExceptionRange *rangePtr;
				/* Points to closest loop or catch exception
				 * range enclosing the pc. Used by various
				 * instructions and processCatch to process
				 * break, continue, and errors. */
	const char *bytes;

	/*
	 * An external evaluation (INST_INVOKE or INST_EVAL) returned
	 * something different from TCL_OK, or else INST_BREAK or
	 * INST_CONTINUE were called.
	 */

    processExceptionReturn:
#ifdef TCL_COMPILE_DEBUG
	switch (*pc) {
	case INST_INVOKE_STK1:
	    opnd = TclGetUInt1AtPtr(pc+1);
	    TRACE(("%u => ... after \"%.20s\": ", opnd, cmdNameBuf));
	    break;
	case INST_INVOKE_STK4:
	    opnd = TclGetUInt4AtPtr(pc+1);
	    TRACE(("%u => ... after \"%.20s\": ", opnd, cmdNameBuf));
	    break;
	case INST_EVAL_STK:
	    /*
	     * Note that the object at stacktop has to be used before doing
	     * the cleanup.
	     */

	    TRACE(("\"%.30s\" => ", O2S(OBJ_AT_TOS)));
	    break;
	default:
	    TRACE(("=> "));
	}
#endif
	if ((result == TCL_CONTINUE) || (result == TCL_BREAK)) {
	    rangePtr = GetExceptRangeForPc(pc, result, codePtr);
	    if (rangePtr == NULL) {
		TRACE_APPEND(("no encl. loop or catch, returning %s\n",
			StringForResultCode(result)));
		goto abnormalReturn;
	    }
	    if (rangePtr->type == CATCH_EXCEPTION_RANGE) {
		TRACE_APPEND(("%s ...\n", StringForResultCode(result)));
		goto processCatch;
	    }
	    while (cleanup--) {
		valuePtr = POP_OBJECT();
		TclDecrRefCount(valuePtr);
	    }
	    if (result == TCL_BREAK) {
		result = TCL_OK;
		pc = (codePtr->codeStart + rangePtr->breakOffset);
		TRACE_APPEND(("%s, range at %d, new pc %d\n",
			StringForResultCode(result),
			rangePtr->codeOffset, rangePtr->breakOffset));
		NEXT_INST_F(0, 0, 0);
	    }
	    if (rangePtr->continueOffset == -1) {
		TRACE_APPEND(("%s, loop w/o continue, checking for catch\n",
			StringForResultCode(result)));
		goto checkForCatch;
	    }
	    result = TCL_OK;
	    pc = (codePtr->codeStart + rangePtr->continueOffset);
	    TRACE_APPEND(("%s, range at %d, new pc %d\n",
		    StringForResultCode(result),
		    rangePtr->codeOffset, rangePtr->continueOffset));
	    NEXT_INST_F(0, 0, 0);
	}
#ifdef TCL_COMPILE_DEBUG
	if (traceInstructions) {
	    objPtr = Tcl_GetObjResult(interp);
	    if ((result != TCL_ERROR) && (result != TCL_RETURN)) {
		TRACE_APPEND(("OTHER RETURN CODE %d, result=\"%.30s\"\n ",
			result, O2S(objPtr)));
	    } else {
		TRACE_APPEND(("%s, result=\"%.30s\"\n",
			StringForResultCode(result), O2S(objPtr)));
	    }
	}
#endif
	goto checkForCatch;

	/*
	 * Division by zero in an expression. Control only reaches this point
	 * by "goto divideByZero".
	 */

    divideByZero:
	Tcl_SetObjResult(interp, Tcl_NewStringObj("divide by zero", -1));
	DECACHE_STACK_INFO();
	Tcl_SetErrorCode(interp, "ARITH", "DIVZERO", "divide by zero", NULL);
	CACHE_STACK_INFO();
	goto gotError;

	/*
	 * Exponentiation of zero by negative number in an expression. Control
	 * only reaches this point by "goto exponOfZero".
	 */

    exponOfZero:
	Tcl_SetObjResult(interp, Tcl_NewStringObj(
		"exponentiation of zero by negative power", -1));
	DECACHE_STACK_INFO();
	Tcl_SetErrorCode(interp, "ARITH", "DOMAIN",
		"exponentiation of zero by negative power", NULL);
	CACHE_STACK_INFO();

	/*
	 * Almost all error paths feed through here rather than assigning to
	 * result themselves (for a small but consistent saving).
	 */

    gotError:
	result = TCL_ERROR;

	/*
	 * Execution has generated an "exception" such as TCL_ERROR. If the
	 * exception is an error, record information about what was being
	 * executed when the error occurred. Find the closest enclosing catch
	 * range, if any. If no enclosing catch range is found, stop execution
	 * and return the "exception" code.
	 */

    checkForCatch:
	if (iPtr->execEnvPtr->rewind) {
	    goto abnormalReturn;
	}
	if ((result == TCL_ERROR) && !(iPtr->flags & ERR_ALREADY_LOGGED)) {
	    const unsigned char *pcBeg;

	    bytes = GetSrcInfoForPc(pc, codePtr, &length, &pcBeg, NULL);
	    DECACHE_STACK_INFO();
	    TclLogCommandInfo(interp, codePtr->source, bytes,
		    bytes ? length : 0, pcBeg, tosPtr);
	    CACHE_STACK_INFO();
	}
	iPtr->flags &= ~ERR_ALREADY_LOGGED;

	/*
	 * Clear all expansions that may have started after the last
	 * INST_BEGIN_CATCH.
	 */

	while (auxObjList) {
	    if ((catchTop != initCatchTop)
		    && (*catchTop > (ptrdiff_t)
			auxObjList->internalRep.twoPtrValue.ptr2)) {
		break;
	    }
	    POP_TAUX_OBJ();
	}

	/*
	 * We must not catch if the script in progress has been canceled with
	 * the TCL_CANCEL_UNWIND flag. Instead, it blows outwards until we
	 * either hit another interpreter (presumably where the script in
	 * progress has not been canceled) or we get to the top-level. We do
	 * NOT modify the interpreter result here because we know it will
	 * already be set prior to vectoring down to this point in the code.
	 */

	if (TclCanceled(iPtr) && (Tcl_Canceled(interp, 0) == TCL_ERROR)) {
#ifdef TCL_COMPILE_DEBUG
	    if (traceInstructions) {
		fprintf(stdout, "   ... cancel with unwind, returning %s\n",
			StringForResultCode(result));
	    }
#endif
	    goto abnormalReturn;
	}

	/*
	 * We must not catch an exceeded limit. Instead, it blows outwards
	 * until we either hit another interpreter (presumably where the limit
	 * is not exceeded) or we get to the top-level.
	 */

	if (TclLimitExceeded(iPtr->limit)) {
#ifdef TCL_COMPILE_DEBUG
	    if (traceInstructions) {
		fprintf(stdout, "   ... limit exceeded, returning %s\n",
			StringForResultCode(result));
	    }
#endif
	    goto abnormalReturn;
	}
	if (catchTop == initCatchTop) {
#ifdef TCL_COMPILE_DEBUG
	    if (traceInstructions) {
		fprintf(stdout, "   ... no enclosing catch, returning %s\n",
			StringForResultCode(result));
	    }
#endif
	    goto abnormalReturn;
	}
	rangePtr = GetExceptRangeForPc(pc, TCL_ERROR, codePtr);
	if (rangePtr == NULL) {
	    /*
	     * This is only possible when compiling a [catch] that sends its
	     * script to INST_EVAL. Cannot correct the compiler without
	     * breaking compat with previous .tbc compiled scripts.
	     */

#ifdef TCL_COMPILE_DEBUG
	    if (traceInstructions) {
		fprintf(stdout, "   ... no enclosing catch, returning %s\n",
			StringForResultCode(result));
	    }
#endif
	    goto abnormalReturn;
	}

	/*
	 * A catch exception range (rangePtr) was found to handle an
	 * "exception". It was found either by checkForCatch just above or by
	 * an instruction during break, continue, or error processing. Jump to
	 * its catchOffset after unwinding the operand stack to the depth it
	 * had when starting to execute the range's catch command.
	 */

    processCatch:
	while (CURR_DEPTH > *catchTop) {
	    valuePtr = POP_OBJECT();
	    TclDecrRefCount(valuePtr);
	}
#ifdef TCL_COMPILE_DEBUG
	if (traceInstructions) {
	    fprintf(stdout, "  ... found catch at %d, catchTop=%d, "
		    "unwound to %ld, new pc %u\n",
		    rangePtr->codeOffset, (int) (catchTop - initCatchTop - 1),
		    (long) *catchTop, (unsigned) rangePtr->catchOffset);
	}
#endif
	pc = (codePtr->codeStart + rangePtr->catchOffset);
	NEXT_INST_F(0, 0, 0);	/* Restart the execution loop at pc. */

	/*
	 * end of infinite loop dispatching on instructions.
	 */

	/*
	 * Abnormal return code. Restore the stack to state it had when
	 * starting to execute the ByteCode. Panic if the stack is below the
	 * initial level.
	 */

    abnormalReturn:
	TCL_DTRACE_INST_LAST();

	/*
	 * Clear all expansions and same-level NR calls.
	 *
	 * Note that expansion markers have a NULL type; avoid removing other
	 * markers.
	 */

	while (auxObjList) {
	    POP_TAUX_OBJ();
	}
	while (tosPtr > initTosPtr) {
	    objPtr = POP_OBJECT();
	    Tcl_DecrRefCount(objPtr);
	}

	if (tosPtr < initTosPtr) {
	    fprintf(stderr,
		    "\nTclNRExecuteByteCode: abnormal return at pc %u: "
		    "stack top %d < entry stack top %d\n",
		    (unsigned)(pc - codePtr->codeStart),
		    (unsigned) CURR_DEPTH, (unsigned) 0);
	    Tcl_Panic("TclNRExecuteByteCode execution failure: end stack top < start stack top");
	}
	CLANG_ASSERT(bcFramePtr);
    }

    iPtr->cmdFramePtr = bcFramePtr->nextPtr;
    TclReleaseByteCode(codePtr);
    TclStackFree(interp, TD);	/* free my stack */

    return result;

    /*
     * INST_START_CMD failure case removed where it doesn't bother that much
     *
     * Remark that if the interpreter is marked for deletion its
     * compileEpoch is modified, so that the epoch check also verifies
     * that the interp is not deleted. If no outside call has been made
     * since the last check, it is safe to omit the check.

     * case INST_START_CMD:
     */

	instStartCmdFailed:
	{
	    const char *bytes;

	    checkInterp = 1;
	    length = 0;

	    /*
	     * We used to switch to direct eval; for NRE-awareness we now
	     * compile and eval the command so that this evaluation does not
	     * add a new TEBC instance. [Bug 2910748]
	     */

	    if (TclInterpReady(interp) == TCL_ERROR) {
		goto gotError;
	    }

	    codePtr->flags |= TCL_BYTECODE_RECOMPILE;
	    bytes = GetSrcInfoForPc(pc, codePtr, &length, NULL, NULL);
	    opnd = TclGetUInt4AtPtr(pc+1);
	    pc += (opnd-1);
	    assert(bytes);
	    PUSH_OBJECT(Tcl_NewStringObj(bytes, length));
	    goto instEvalStk;
	}
}

#undef codePtr
#undef iPtr
#undef bcFramePtr
#undef initCatchTop
#undef initTosPtr
#undef auxObjList
#undef catchTop
#undef TCONST
#undef esPtr

static int
FinalizeOONext(
    ClientData data[],
    Tcl_Interp *interp,
    int result)
{
    Interp *iPtr = (Interp *) interp;
    CallContext *contextPtr = data[1];

    /*
     * Reset the variable lookup frame.
     */

    iPtr->varFramePtr = data[0];

    /*
     * Restore the call chain context index as we've finished the inner invoke
     * and want to operate in the outer context again.
     */

    contextPtr->index = PTR2INT(data[2]);
    contextPtr->skip = PTR2INT(data[3]);
    contextPtr->oPtr->flags &= ~FILTER_HANDLING;
    return result;
}

static int
FinalizeOONextFilter(
    ClientData data[],
    Tcl_Interp *interp,
    int result)
{
    Interp *iPtr = (Interp *) interp;
    CallContext *contextPtr = data[1];

    /*
     * Reset the variable lookup frame.
     */

    iPtr->varFramePtr = data[0];

    /*
     * Restore the call chain context index as we've finished the inner invoke
     * and want to operate in the outer context again.
     */

    contextPtr->index = PTR2INT(data[2]);
    contextPtr->skip = PTR2INT(data[3]);
    contextPtr->oPtr->flags |= FILTER_HANDLING;
    return result;
}

/*
 *----------------------------------------------------------------------
 *
 * ExecuteExtendedBinaryMathOp, ExecuteExtendedUnaryMathOp --
 *
 *	These functions do advanced math for binary and unary operators
 *	respectively, so that the main TEBC code does not bear the cost of
 *	them.
 *
 * Results:
 *	A Tcl_Obj* result, or a NULL (in which case valuePtr is updated to
 *	hold the result value), or one of the special flag values
 *	GENERAL_ARITHMETIC_ERROR, EXPONENT_OF_ZERO or DIVIDED_BY_ZERO. The
 *	latter two signify a zero value raised to a negative power or a value
 *	divided by zero, respectively. With GENERAL_ARITHMETIC_ERROR, all
 *	error information will have already been reported in the interpreter
 *	result.
 *
 * Side effects:
 *	May update the Tcl_Obj indicated valuePtr if it is unshared. Will
 *	return a NULL when that happens.
 *
 *----------------------------------------------------------------------
 */

static Tcl_Obj *
ExecuteExtendedBinaryMathOp(
    Tcl_Interp *interp,		/* Where to report errors. */
    int opcode,			/* What operation to perform. */
    Tcl_Obj **constants,	/* The execution environment's constants. */
    Tcl_Obj *valuePtr,		/* The first operand on the stack. */
    Tcl_Obj *value2Ptr)		/* The second operand on the stack. */
{
#define WIDE_RESULT(w) \
    if (Tcl_IsShared(valuePtr)) {		\
	return Tcl_NewWideIntObj(w);		\
    } else {					\
	TclSetIntObj(valuePtr, w);		\
	return NULL;				\
    }
#define BIG_RESULT(b) \
    if (Tcl_IsShared(valuePtr)) {		\
	return Tcl_NewBignumObj(b);		\
    } else {					\
	Tcl_SetBignumObj(valuePtr, b);		\
	return NULL;				\
    }
#define DOUBLE_RESULT(d) \
    if (Tcl_IsShared(valuePtr)) {		\
	TclNewDoubleObj(objResultPtr, (d));	\
	return objResultPtr;			\
    } else {					\
	Tcl_SetDoubleObj(valuePtr, (d));	\
	return NULL;				\
    }

    int type1, type2;
    ClientData ptr1, ptr2;
    double d1, d2, dResult;
    Tcl_WideInt w1, w2, wResult;
    mp_int big1, big2, bigResult, bigRemainder;
    Tcl_Obj *objResultPtr;
    int invalid, numPos, zero;
    long shift;

    (void) GetNumberFromObj(NULL, valuePtr, &ptr1, &type1);
    (void) GetNumberFromObj(NULL, value2Ptr, &ptr2, &type2);

    switch (opcode) {
    case INST_MOD:
	/* TODO: Attempts to re-use unshared operands on stack */

	w2 = 0;			/* silence gcc warning */
	if (type2 == TCL_NUMBER_WIDE) {
	    w2 = *((const Tcl_WideInt *)ptr2);
	    if (w2 == 0) {
		return DIVIDED_BY_ZERO;
	    }
	    if ((w2 == 1) || (w2 == -1)) {
		/*
		 * Div. by |1| always yields remainder of 0.
		 */

		return constants[0];
	    }
	}
	if (type1 == TCL_NUMBER_WIDE) {
	    w1 = *((const Tcl_WideInt *)ptr1);

	    if (w1 == 0) {
		/*
		 * 0 % (non-zero) always yields remainder of 0.
		 */

		return constants[0];
	    }
	    if (type2 != TCL_NUMBER_BIG) {
		Tcl_WideInt wQuotient, wRemainder;
		Tcl_GetWideIntFromObj(NULL, value2Ptr, &w2);
		wQuotient = w1 / w2;

		/*
		 * Force Tcl's integer division rules.
		 * TODO: examine for logic simplification
		 */

		if (((wQuotient < (Tcl_WideInt) 0)
			|| ((wQuotient == (Tcl_WideInt) 0)
			&& ((w1 < (Tcl_WideInt)0 && w2 > (Tcl_WideInt)0)
			|| (w1 > (Tcl_WideInt)0 && w2 < (Tcl_WideInt)0))))
			&& (wQuotient * w2 != w1)) {
		    wQuotient -= (Tcl_WideInt) 1;
		}
		wRemainder = w1 - w2*wQuotient;
		WIDE_RESULT(wRemainder);
	    }

	    Tcl_TakeBignumFromObj(NULL, value2Ptr, &big2);

	    /* TODO: internals intrusion */
	    if ((w1 > ((Tcl_WideInt) 0)) ^ (big2.sign == MP_ZPOS)) {
		/*
		 * Arguments are opposite sign; remainder is sum.
		 */

		TclInitBignumFromWideInt(&big1, w1);
		mp_add(&big2, &big1, &big2);
		mp_clear(&big1);
		BIG_RESULT(&big2);
	    }

	    /*
	     * Arguments are same sign; remainder is first operand.
	     */

	    mp_clear(&big2);
	    return NULL;
	}
	Tcl_GetBignumFromObj(NULL, valuePtr, &big1);
	Tcl_GetBignumFromObj(NULL, value2Ptr, &big2);
	mp_init(&bigResult);
	mp_init(&bigRemainder);
	mp_div(&big1, &big2, &bigResult, &bigRemainder);
	if (!mp_iszero(&bigRemainder) && (bigRemainder.sign != big2.sign)) {
	    /*
	     * Convert to Tcl's integer division rules.
	     */

	    mp_sub_d(&bigResult, 1, &bigResult);
	    mp_add(&bigRemainder, &big2, &bigRemainder);
	}
	mp_copy(&bigRemainder, &bigResult);
	mp_clear(&bigRemainder);
	mp_clear(&big1);
	mp_clear(&big2);
	BIG_RESULT(&bigResult);

    case INST_LSHIFT:
    case INST_RSHIFT: {
	/*
	 * Reject negative shift argument.
	 */

	switch (type2) {
	case TCL_NUMBER_WIDE:
	    invalid = (*((const Tcl_WideInt *)ptr2) < (Tcl_WideInt)0);
	    break;
	case TCL_NUMBER_BIG:
	    Tcl_TakeBignumFromObj(NULL, value2Ptr, &big2);
	    invalid = (mp_cmp_d(&big2, 0) == MP_LT);
	    mp_clear(&big2);
	    break;
	default:
	    /* Unused, here to silence compiler warning */
	    invalid = 0;
	}
	if (invalid) {
	    Tcl_SetObjResult(interp, Tcl_NewStringObj(
		    "negative shift argument", -1));
	    return GENERAL_ARITHMETIC_ERROR;
	}

	/*
	 * Zero shifted any number of bits is still zero.
	 */

	if ((type1==TCL_NUMBER_WIDE) && (*((const Tcl_WideInt *)ptr1) == (Tcl_WideInt)0)) {
	    return constants[0];
	}

	if (opcode == INST_LSHIFT) {
	    /*
	     * Large left shifts create integer overflow.
	     *
	     * BEWARE! Can't use Tcl_GetIntFromObj() here because that
	     * converts values in the (unsigned) range to their signed int
	     * counterparts, leading to incorrect results.
	     */

	    if ((type2 != TCL_NUMBER_WIDE)
		    || (*((const Tcl_WideInt *)ptr2) > (long) INT_MAX)) {
		/*
		 * Technically, we could hold the value (1 << (INT_MAX+1)) in
		 * an mp_int, but since we're using mp_mul_2d() to do the
		 * work, and it takes only an int argument, that's a good
		 * place to draw the line.
		 */

		Tcl_SetObjResult(interp, Tcl_NewStringObj(
			"integer value too large to represent", -1));
		return GENERAL_ARITHMETIC_ERROR;
	    }
	    shift = (int)(*((const Tcl_WideInt *)ptr2));

	    /*
	     * Handle shifts within the native wide range.
	     */

	    if ((type1 != TCL_NUMBER_BIG)
		    && ((size_t)shift < CHAR_BIT*sizeof(Tcl_WideInt))) {
		TclGetWideIntFromObj(NULL, valuePtr, &w1);
		if (!((w1>0 ? w1 : ~w1)
			& -(((Tcl_WideInt)1)
			<< (CHAR_BIT*sizeof(Tcl_WideInt) - 1 - shift)))) {
		    WIDE_RESULT(w1 << shift);
		}
	    }
	} else {
	    /*
	     * Quickly force large right shifts to 0 or -1.
	     */

	    if ((type2 != TCL_NUMBER_WIDE)
		    || (*(const Tcl_WideInt *)ptr2 > INT_MAX)) {
		/*
		 * Again, technically, the value to be shifted could be an
		 * mp_int so huge that a right shift by (INT_MAX+1) bits could
		 * not take us to the result of 0 or -1, but since we're using
		 * mp_div_2d to do the work, and it takes only an int
		 * argument, we draw the line there.
		 */

		switch (type1) {
		case TCL_NUMBER_WIDE:
		    zero = (*(const Tcl_WideInt *)ptr1 > (Tcl_WideInt)0);
		    break;
		case TCL_NUMBER_BIG:
		    Tcl_TakeBignumFromObj(NULL, valuePtr, &big1);
		    zero = (mp_cmp_d(&big1, 0) == MP_GT);
		    mp_clear(&big1);
		    break;
		default:
		    /* Unused, here to silence compiler warning. */
		    zero = 0;
		}
		if (zero) {
		    return constants[0];
		}
		WIDE_RESULT(-1);
	    }
	    shift = (int)(*(const Tcl_WideInt *)ptr2);

	    /*
	     * Handle shifts within the native wide range.
	     */

	    if (type1 == TCL_NUMBER_WIDE) {
		w1 = *(const Tcl_WideInt *)ptr1;
		if ((size_t)shift >= CHAR_BIT*sizeof(Tcl_WideInt)) {
		    if (w1 >= (Tcl_WideInt)0) {
			return constants[0];
		    }
		    WIDE_RESULT(-1);
		}
		WIDE_RESULT(w1 >> shift);
	    }
	}

	Tcl_TakeBignumFromObj(NULL, valuePtr, &big1);

	mp_init(&bigResult);
	if (opcode == INST_LSHIFT) {
	    mp_mul_2d(&big1, shift, &bigResult);
	} else {
	    mp_init(&bigRemainder);
	    mp_div_2d(&big1, shift, &bigResult, &bigRemainder);
	    if (mp_cmp_d(&bigRemainder, 0) == MP_LT) {
		/*
		 * Convert to Tcl's integer division rules.
		 */

		mp_sub_d(&bigResult, 1, &bigResult);
	    }
	    mp_clear(&bigRemainder);
	}
	mp_clear(&big1);
	BIG_RESULT(&bigResult);
    }

    case INST_BITOR:
    case INST_BITXOR:
    case INST_BITAND:
	if ((type1 == TCL_NUMBER_BIG) || (type2 == TCL_NUMBER_BIG)) {
	    mp_int *First, *Second;

	    Tcl_TakeBignumFromObj(NULL, valuePtr, &big1);
	    Tcl_TakeBignumFromObj(NULL, value2Ptr, &big2);

	    /*
	     * Count how many positive arguments we have. If only one of the
	     * arguments is negative, store it in 'Second'.
	     */

	    if (mp_cmp_d(&big1, 0) != MP_LT) {
		numPos = 1 + (mp_cmp_d(&big2, 0) != MP_LT);
		First = &big1;
		Second = &big2;
	    } else {
		First = &big2;
		Second = &big1;
		numPos = (mp_cmp_d(First, 0) != MP_LT);
	    }
	    mp_init(&bigResult);

	    switch (opcode) {
	    case INST_BITAND:
		switch (numPos) {
		case 2:
		    /*
		     * Both arguments positive, base case.
		     */

		    mp_and(First, Second, &bigResult);
		    break;
		case 1:
		    /*
		     * First is positive; second negative:
		     * P & N = P & ~~N = P&~(-N-1) = P & (P ^ (-N-1))
		     */

		    mp_neg(Second, Second);
		    mp_sub_d(Second, 1, Second);
		    mp_xor(First, Second, &bigResult);
		    mp_and(First, &bigResult, &bigResult);
		    break;
		case 0:
		    /*
		     * Both arguments negative:
		     * a & b = ~ (~a | ~b) = -(-a-1|-b-1)-1
		     */

		    mp_neg(First, First);
		    mp_sub_d(First, 1, First);
		    mp_neg(Second, Second);
		    mp_sub_d(Second, 1, Second);
		    mp_or(First, Second, &bigResult);
		    mp_neg(&bigResult, &bigResult);
		    mp_sub_d(&bigResult, 1, &bigResult);
		    break;
		}
		break;

	    case INST_BITOR:
		switch (numPos) {
		case 2:
		    /*
		     * Both arguments positive, base case.
		     */

		    mp_or(First, Second, &bigResult);
		    break;
		case 1:
		    /*
		     * First is positive; second negative:
		     * N|P = ~(~N&~P) = ~((-N-1)&~P) = -((-N-1)&((-N-1)^P))-1
		     */

		    mp_neg(Second, Second);
		    mp_sub_d(Second, 1, Second);
		    mp_xor(First, Second, &bigResult);
		    mp_and(Second, &bigResult, &bigResult);
		    mp_neg(&bigResult, &bigResult);
		    mp_sub_d(&bigResult, 1, &bigResult);
		    break;
		case 0:
		    /*
		     * Both arguments negative:
		     * a | b = ~ (~a & ~b) = -(-a-1&-b-1)-1
		     */

		    mp_neg(First, First);
		    mp_sub_d(First, 1, First);
		    mp_neg(Second, Second);
		    mp_sub_d(Second, 1, Second);
		    mp_and(First, Second, &bigResult);
		    mp_neg(&bigResult, &bigResult);
		    mp_sub_d(&bigResult, 1, &bigResult);
		    break;
		}
		break;

	    case INST_BITXOR:
		switch (numPos) {
		case 2:
		    /*
		     * Both arguments positive, base case.
		     */

		    mp_xor(First, Second, &bigResult);
		    break;
		case 1:
		    /*
		     * First is positive; second negative:
		     * P^N = ~(P^~N) = -(P^(-N-1))-1
		     */

		    mp_neg(Second, Second);
		    mp_sub_d(Second, 1, Second);
		    mp_xor(First, Second, &bigResult);
		    mp_neg(&bigResult, &bigResult);
		    mp_sub_d(&bigResult, 1, &bigResult);
		    break;
		case 0:
		    /*
		     * Both arguments negative:
		     * a ^ b = (~a ^ ~b) = (-a-1^-b-1)
		     */

		    mp_neg(First, First);
		    mp_sub_d(First, 1, First);
		    mp_neg(Second, Second);
		    mp_sub_d(Second, 1, Second);
		    mp_xor(First, Second, &bigResult);
		    break;
		}
		break;
	    }

	    mp_clear(&big1);
	    mp_clear(&big2);
	    BIG_RESULT(&bigResult);
	}

	if ((type1 == TCL_NUMBER_WIDE) || (type2 == TCL_NUMBER_WIDE)) {
	    TclGetWideIntFromObj(NULL, valuePtr, &w1);
	    TclGetWideIntFromObj(NULL, value2Ptr, &w2);

	    switch (opcode) {
	    case INST_BITAND:
		wResult = w1 & w2;
		break;
	    case INST_BITOR:
		wResult = w1 | w2;
		break;
	    case INST_BITXOR:
		wResult = w1 ^ w2;
		break;
	    default:
		/* Unused, here to silence compiler warning. */
		wResult = 0;
	    }
	    WIDE_RESULT(wResult);
	}
	w1 = *((const Tcl_WideInt *)ptr1);
	w2 = *((const Tcl_WideInt *)ptr2);

	switch (opcode) {
	case INST_BITAND:
	    wResult = w1 & w2;
	    break;
	case INST_BITOR:
	    wResult = w1 | w2;
	    break;
	case INST_BITXOR:
	    wResult = w1 ^ w2;
	    break;
	default:
	    /* Unused, here to silence compiler warning. */
	    wResult = 0;
	}
	WIDE_RESULT(wResult);

    case INST_EXPON: {
	int oddExponent = 0, negativeExponent = 0;
	unsigned short base;

	if ((type1 == TCL_NUMBER_DOUBLE) || (type2 == TCL_NUMBER_DOUBLE)) {
	    Tcl_GetDoubleFromObj(NULL, valuePtr, &d1);
	    Tcl_GetDoubleFromObj(NULL, value2Ptr, &d2);

	    if (d1==0.0 && d2<0.0) {
		return EXPONENT_OF_ZERO;
	    }
	    dResult = pow(d1, d2);
	    goto doubleResult;
	}
	w2 = 0;
	if (type2 == TCL_NUMBER_WIDE) {
	    w2 = *((const Tcl_WideInt *) ptr2);
	    if (w2 == 0) {
		/*
		 * Anything to the zero power is 1.
		 */

		return constants[1];
	    } else if (w2 == 1) {
		/*
		 * Anything to the first power is itself
		 */

		return NULL;
	    }
	}

	switch (type2) {
	case TCL_NUMBER_WIDE:
	    w2 = *((const Tcl_WideInt *)ptr2);
	    negativeExponent = (w2 < 0);
	    oddExponent = (int) (w2 & (Tcl_WideInt)1);
	    break;
	case TCL_NUMBER_BIG:
	    Tcl_TakeBignumFromObj(NULL, value2Ptr, &big2);
	    negativeExponent = (mp_cmp_d(&big2, 0) == MP_LT);
	    mp_mod_2d(&big2, 1, &big2);
	    oddExponent = !mp_iszero(&big2);
	    mp_clear(&big2);
	    break;
	}

	if (type1 == TCL_NUMBER_WIDE) {
	    w1 = *((const Tcl_WideInt *)ptr1);
	}
	if (negativeExponent) {
	    if (type1 == TCL_NUMBER_WIDE) {
		switch (w1) {
		case 0:
		    /*
		     * Zero to a negative power is div by zero error.
		     */

		    return EXPONENT_OF_ZERO;
		case -1:
		    if (oddExponent) {
			WIDE_RESULT(-1);
		    }
		    /* fallthrough */
		case 1:
		    /*
		     * 1 to any power is 1.
		     */

		    return constants[1];
		}
	    }

	    /*
	     * Integers with magnitude greater than 1 raise to a negative
	     * power yield the answer zero (see TIP 123).
	     */

	    return constants[0];
	}

	if (type1 == TCL_NUMBER_WIDE) {
	    switch (w1) {
	    case 0:
		/*
		 * Zero to a positive power is zero.
		 */

		return constants[0];
	    case 1:
		/*
		 * 1 to any power is 1.
		 */

		return constants[1];
	    case -1:
		if (!oddExponent) {
		    return constants[1];
		}
		WIDE_RESULT(-1);
	    }
	}

	/*
	 * We refuse to accept exponent arguments that exceed one mp_digit
	 * which means the max exponent value is 2**28-1 = 0x0fffffff =
	 * 268435455, which fits into a signed 32 bit int which is within the
	 * range of the long int type. This means any numeric Tcl_Obj value
	 * not using TCL_NUMBER_WIDE type must hold a value larger than we
	 * accept.
	 */

	if (type2 != TCL_NUMBER_WIDE) {
	    Tcl_SetObjResult(interp, Tcl_NewStringObj(
		    "exponent too large", -1));
	    return GENERAL_ARITHMETIC_ERROR;
	}

	if (type1 == TCL_NUMBER_WIDE) {
	    if (w1 == 2) {
		/*
		 * Reduce small powers of 2 to shifts.
		 */

		if ((Tcl_WideUInt) w2 < (Tcl_WideUInt) CHAR_BIT*sizeof(Tcl_WideInt) - 1) {
		    WIDE_RESULT(((Tcl_WideInt) 1) << (int)w2);
		}
		goto overflowExpon;
	    }
	    if (w1 == -2) {
		int signum = oddExponent ? -1 : 1;

		/*
		 * Reduce small powers of 2 to shifts.
		 */

		if ((Tcl_WideUInt)w2 < CHAR_BIT*sizeof(Tcl_WideInt) - 1){
		    WIDE_RESULT(signum * (((Tcl_WideInt) 1) << (int) w2));
		}
		goto overflowExpon;
	    }
	}
	if (type1 == TCL_NUMBER_WIDE) {
	    w1 = *((const Tcl_WideInt *) ptr1);
	} else {
	    goto overflowExpon;
	}
	if (w2 - 2 < (long)MaxBase64Size
		&& w1 <=  MaxBase64[w2 - 2]
		&& w1 >= -MaxBase64[w2 - 2]) {
	    /*
	     * Small powers of integers whose result is wide.
	     */

	    wResult = w1 * w1;		/* b**2 */
	    switch (w2) {
	    case 2:
		break;
	    case 3:
		wResult *= w1;		/* b**3 */
		break;
	    case 4:
		wResult *= wResult;	/* b**4 */
		break;
	    case 5:
		wResult *= wResult;	/* b**4 */
		wResult *= w1;		/* b**5 */
		break;
	    case 6:
		wResult *= w1;		/* b**3 */
		wResult *= wResult;	/* b**6 */
		break;
	    case 7:
		wResult *= w1;		/* b**3 */
		wResult *= wResult;	/* b**6 */
		wResult *= w1;		/* b**7 */
		break;
	    case 8:
		wResult *= wResult;	/* b**4 */
		wResult *= wResult;	/* b**8 */
		break;
	    case 9:
		wResult *= wResult;	/* b**4 */
		wResult *= wResult;	/* b**8 */
		wResult *= w1;		/* b**9 */
		break;
	    case 10:
		wResult *= wResult;	/* b**4 */
		wResult *= w1;		/* b**5 */
		wResult *= wResult;	/* b**10 */
		break;
	    case 11:
		wResult *= wResult;	/* b**4 */
		wResult *= w1;		/* b**5 */
		wResult *= wResult;	/* b**10 */
		wResult *= w1;		/* b**11 */
		break;
	    case 12:
		wResult *= w1;		/* b**3 */
		wResult *= wResult;	/* b**6 */
		wResult *= wResult;	/* b**12 */
		break;
	    case 13:
		wResult *= w1;		/* b**3 */
		wResult *= wResult;	/* b**6 */
		wResult *= wResult;	/* b**12 */
		wResult *= w1;		/* b**13 */
		break;
	    case 14:
		wResult *= w1;		/* b**3 */
		wResult *= wResult;	/* b**6 */
		wResult *= w1;		/* b**7 */
		wResult *= wResult;	/* b**14 */
		break;
	    case 15:
		wResult *= w1;		/* b**3 */
		wResult *= wResult;	/* b**6 */
		wResult *= w1;		/* b**7 */
		wResult *= wResult;	/* b**14 */
		wResult *= w1;		/* b**15 */
		break;
	    case 16:
		wResult *= wResult;	/* b**4 */
		wResult *= wResult;	/* b**8 */
		wResult *= wResult;	/* b**16 */
		break;
	    }
	    WIDE_RESULT(wResult);
	}

	/*
	 * Handle cases of powers > 16 that still fit in a 64-bit word by
	 * doing table lookup.
	 */

	if (w1 - 3 >= 0 && w1 - 2 < (long)Exp64IndexSize
		&& w2 - 2 < (long)(Exp64ValueSize + MaxBase64Size)) {
	    base = Exp64Index[w1 - 3]
		    + (unsigned short) (w2 - 2 - MaxBase64Size);
	    if (base < Exp64Index[w1 - 2]) {
		/*
		 * 64-bit number raised to intermediate power, done by
		 * table lookup.
		 */

		WIDE_RESULT(Exp64Value[base]);
	    }
	}

	if (-w1 - 3 >= 0 && -w1 - 2 < (long)Exp64IndexSize
		&& w2 - 2 < (long)(Exp64ValueSize + MaxBase64Size)) {
	    base = Exp64Index[-w1 - 3]
		    + (unsigned short) (w2 - 2 - MaxBase64Size);
	    if (base < Exp64Index[-w1 - 2]) {
		/*
		 * 64-bit number raised to intermediate power, done by
		 * table lookup.
		 */

		wResult = oddExponent ? -Exp64Value[base] : Exp64Value[base];
		WIDE_RESULT(wResult);
	    }
	}

    overflowExpon:
	Tcl_TakeBignumFromObj(NULL, value2Ptr, &big2);
	if (big2.used > 1) {
	    mp_clear(&big2);
	    Tcl_SetObjResult(interp, Tcl_NewStringObj(
		    "exponent too large", -1));
	    return GENERAL_ARITHMETIC_ERROR;
	}
	Tcl_TakeBignumFromObj(NULL, valuePtr, &big1);
	mp_init(&bigResult);
	mp_expt_d_ex(&big1, big2.dp[0], &bigResult, 1);
	mp_clear(&big1);
	mp_clear(&big2);
	BIG_RESULT(&bigResult);
    }

    case INST_ADD:
    case INST_SUB:
    case INST_MULT:
    case INST_DIV:
	if ((type1 == TCL_NUMBER_DOUBLE) || (type2 == TCL_NUMBER_DOUBLE)) {
	    /*
	     * At least one of the values is floating-point, so perform
	     * floating point calculations.
	     */

	    Tcl_GetDoubleFromObj(NULL, valuePtr, &d1);
	    Tcl_GetDoubleFromObj(NULL, value2Ptr, &d2);

	    switch (opcode) {
	    case INST_ADD:
		dResult = d1 + d2;
		break;
	    case INST_SUB:
		dResult = d1 - d2;
		break;
	    case INST_MULT:
		dResult = d1 * d2;
		break;
	    case INST_DIV:
#ifndef IEEE_FLOATING_POINT
		if (d2 == 0.0) {
		    return DIVIDED_BY_ZERO;
		}
#endif
		/*
		 * We presume that we are running with zero-divide unmasked if
		 * we're on an IEEE box. Otherwise, this statement might cause
		 * demons to fly out our noses.
		 */

		dResult = d1 / d2;
		break;
	    default:
		/* Unused, here to silence compiler warning. */
		dResult = 0;
	    }

	doubleResult:
#ifndef ACCEPT_NAN
	    /*
	     * Check now for IEEE floating-point error.
	     */

	    if (TclIsNaN(dResult)) {
		TclExprFloatError(interp, dResult);
		return GENERAL_ARITHMETIC_ERROR;
	    }
#endif
	    DOUBLE_RESULT(dResult);
	}
	if ((type1 != TCL_NUMBER_BIG) && (type2 != TCL_NUMBER_BIG)) {
	    TclGetWideIntFromObj(NULL, valuePtr, &w1);
	    TclGetWideIntFromObj(NULL, value2Ptr, &w2);

	    switch (opcode) {
	    case INST_ADD:
		wResult = w1 + w2;
		if ((type1 == TCL_NUMBER_WIDE) || (type2 == TCL_NUMBER_WIDE))
		{
		    /*
		     * Check for overflow.
		     */

		    if (Overflowing(w1, w2, wResult)) {
			goto overflowBasic;
		    }
		}
		break;

	    case INST_SUB:
		wResult = w1 - w2;
		if ((type1 == TCL_NUMBER_WIDE) || (type2 == TCL_NUMBER_WIDE))
		{
		    /*
		     * Must check for overflow. The macro tests for overflows
		     * in sums by looking at the sign bits. As we have a
		     * subtraction here, we are adding -w2. As -w2 could in
		     * turn overflow, we test with ~w2 instead: it has the
		     * opposite sign bit to w2 so it does the job. Note that
		     * the only "bad" case (w2==0) is irrelevant for this
		     * macro, as in that case w1 and wResult have the same
		     * sign and there is no overflow anyway.
		     */

		    if (Overflowing(w1, ~w2, wResult)) {
			goto overflowBasic;
		    }
		}
		break;

	    case INST_MULT:
		if ((w1 < INT_MIN) || (w1 > INT_MAX) || (w2 < INT_MIN) || (w2 > INT_MAX)) {
		    goto overflowBasic;
		}
		wResult = w1 * w2;
		break;

	    case INST_DIV:
		if (w2 == 0) {
		    return DIVIDED_BY_ZERO;
		}

		/*
		 * Need a bignum to represent (LLONG_MIN / -1)
		 */

		if ((w1 == LLONG_MIN) && (w2 == -1)) {
		    goto overflowBasic;
		}
		wResult = w1 / w2;

		/*
		 * Force Tcl's integer division rules.
		 * TODO: examine for logic simplification
		 */

		if (((wResult < 0) || ((wResult == 0) &&
			((w1 < 0 && w2 > 0) || (w1 > 0 && w2 < 0)))) &&
			(wResult*w2 != w1)) {
		    wResult -= 1;
		}
		break;

	    default:
		/*
		 * Unused, here to silence compiler warning.
		 */

		wResult = 0;
	    }

	    WIDE_RESULT(wResult);
	}

    overflowBasic:
	Tcl_TakeBignumFromObj(NULL, valuePtr, &big1);
	Tcl_TakeBignumFromObj(NULL, value2Ptr, &big2);
	mp_init(&bigResult);
	switch (opcode) {
	case INST_ADD:
	    mp_add(&big1, &big2, &bigResult);
	    break;
	case INST_SUB:
	    mp_sub(&big1, &big2, &bigResult);
	    break;
	case INST_MULT:
	    mp_mul(&big1, &big2, &bigResult);
	    break;
	case INST_DIV:
	    if (mp_iszero(&big2)) {
		mp_clear(&big1);
		mp_clear(&big2);
		mp_clear(&bigResult);
		return DIVIDED_BY_ZERO;
	    }
	    mp_init(&bigRemainder);
	    mp_div(&big1, &big2, &bigResult, &bigRemainder);
	    /* TODO: internals intrusion */
	    if (!mp_iszero(&bigRemainder)
		    && (bigRemainder.sign != big2.sign)) {
		/*
		 * Convert to Tcl's integer division rules.
		 */

		mp_sub_d(&bigResult, 1, &bigResult);
		mp_add(&bigRemainder, &big2, &bigRemainder);
	    }
	    mp_clear(&bigRemainder);
	    break;
	}
	mp_clear(&big1);
	mp_clear(&big2);
	BIG_RESULT(&bigResult);
    }

    Tcl_Panic("unexpected opcode");
    return NULL;
}

static Tcl_Obj *
ExecuteExtendedUnaryMathOp(
    int opcode,			/* What operation to perform. */
    Tcl_Obj *valuePtr)		/* The operand on the stack. */
{
    ClientData ptr;
    int type;
    Tcl_WideInt w;
    mp_int big;
    Tcl_Obj *objResultPtr;

    (void) GetNumberFromObj(NULL, valuePtr, &ptr, &type);

    switch (opcode) {
    case INST_BITNOT:
	if (type == TCL_NUMBER_WIDE) {
	    w = *((const Tcl_WideInt *) ptr);
	    WIDE_RESULT(~w);
	}
	Tcl_TakeBignumFromObj(NULL, valuePtr, &big);
	/* ~a = - a - 1 */
	mp_neg(&big, &big);
	mp_sub_d(&big, 1, &big);
	BIG_RESULT(&big);
    case INST_UMINUS:
	switch (type) {
	case TCL_NUMBER_DOUBLE:
	    DOUBLE_RESULT(-(*((const double *) ptr)));
	case TCL_NUMBER_WIDE:
	    w = *((const Tcl_WideInt *) ptr);
	    if (w != LLONG_MIN) {
		WIDE_RESULT(-w);
	    }
	    TclInitBignumFromWideInt(&big, w);
	    break;
	default:
	    Tcl_TakeBignumFromObj(NULL, valuePtr, &big);
	}
	mp_neg(&big, &big);
	BIG_RESULT(&big);
    }

    Tcl_Panic("unexpected opcode");
    return NULL;
}
#undef WIDE_RESULT
#undef BIG_RESULT
#undef DOUBLE_RESULT

/*
 *----------------------------------------------------------------------
 *
 * CompareTwoNumbers --
 *
 *	This function compares a pair of numbers in Tcl_Objs. Each argument
 *	must already be known to be numeric and not NaN.
 *
 * Results:
 *	One of MP_LT, MP_EQ or MP_GT, depending on whether valuePtr is less
 *	than, equal to, or greater than value2Ptr (respectively).
 *
 * Side effects:
 *	None, provided both values are numeric.
 *
 *----------------------------------------------------------------------
 */

int
TclCompareTwoNumbers(
    Tcl_Obj *valuePtr,
    Tcl_Obj *value2Ptr)
{
    int type1 = TCL_NUMBER_NAN, type2 = TCL_NUMBER_NAN, compare;
    ClientData ptr1, ptr2;
    mp_int big1, big2;
    double d1, d2, tmp;
    Tcl_WideInt w1, w2;

    (void) GetNumberFromObj(NULL, valuePtr, &ptr1, &type1);
    (void) GetNumberFromObj(NULL, value2Ptr, &ptr2, &type2);

    switch (type1) {
    case TCL_NUMBER_WIDE:
	w1 = *((const Tcl_WideInt *)ptr1);
	switch (type2) {
	case TCL_NUMBER_WIDE:
	    w2 = *((const Tcl_WideInt *)ptr2);
	wideCompare:
	    return (w1 < w2) ? MP_LT : ((w1 > w2) ? MP_GT : MP_EQ);
	case TCL_NUMBER_DOUBLE:
	    d2 = *((const double *)ptr2);
	    d1 = (double) w1;

	    /*
	     * If the double has a fractional part, or if the long can be
	     * converted to double without loss of precision, then compare as
	     * doubles.
	     */

	    if (DBL_MANT_DIG > CHAR_BIT*sizeof(Tcl_WideInt) || w1 == (Tcl_WideInt) d1
		    || modf(d2, &tmp) != 0.0) {
		goto doubleCompare;
	    }

	    /*
	     * Otherwise, to make comparision based on full precision, need to
	     * convert the double to a suitably sized integer.
	     *
	     * Need this to get comparsions like
	     *	  expr 20000000000000003 < 20000000000000004.0
	     * right. Converting the first argument to double will yield two
	     * double values that are equivalent within double precision.
	     * Converting the double to an integer gets done exactly, then
	     * integer comparison can tell the difference.
	     */

	    if (d2 < (double)LONG_MIN) {
		return MP_GT;
	    }
	    if (d2 > (double)LONG_MAX) {
		return MP_LT;
	    }
	    w2 = (Tcl_WideInt) d2;
	    goto wideCompare;
	case TCL_NUMBER_BIG:
	    Tcl_TakeBignumFromObj(NULL, value2Ptr, &big2);
	    if (mp_cmp_d(&big2, 0) == MP_LT) {
		compare = MP_GT;
	    } else {
		compare = MP_LT;
	    }
	    mp_clear(&big2);
	    return compare;
	}

    case TCL_NUMBER_DOUBLE:
	d1 = *((const double *)ptr1);
	switch (type2) {
	case TCL_NUMBER_DOUBLE:
	    d2 = *((const double *)ptr2);
	doubleCompare:
	    return (d1 < d2) ? MP_LT : ((d1 > d2) ? MP_GT : MP_EQ);
	case TCL_NUMBER_WIDE:
	    w2 = *((const Tcl_WideInt *)ptr2);
	    d2 = (double) w2;
	    if (DBL_MANT_DIG > CHAR_BIT*sizeof(Tcl_WideInt)
		    || w2 == (Tcl_WideInt) d2 || modf(d1, &tmp) != 0.0) {
		goto doubleCompare;
	    }
	    if (d1 < (double)LLONG_MIN) {
		return MP_LT;
	    }
	    if (d1 > (double)LLONG_MAX) {
		return MP_GT;
	    }
	    w1 = (Tcl_WideInt) d1;
	    goto wideCompare;
	case TCL_NUMBER_BIG:
	    if (TclIsInfinite(d1)) {
		return (d1 > 0.0) ? MP_GT : MP_LT;
	    }
	    Tcl_TakeBignumFromObj(NULL, value2Ptr, &big2);
	    if ((d1 < (double)LONG_MAX) && (d1 > (double)LONG_MIN)) {
		if (mp_cmp_d(&big2, 0) == MP_LT) {
		    compare = MP_GT;
		} else {
		    compare = MP_LT;
		}
		mp_clear(&big2);
		return compare;
	    }
	    if (DBL_MANT_DIG > CHAR_BIT*sizeof(long)
		    && modf(d1, &tmp) != 0.0) {
		d2 = TclBignumToDouble(&big2);
		mp_clear(&big2);
		goto doubleCompare;
	    }
	    Tcl_InitBignumFromDouble(NULL, d1, &big1);
	    goto bigCompare;
	}

    case TCL_NUMBER_BIG:
	Tcl_TakeBignumFromObj(NULL, valuePtr, &big1);
	switch (type2) {
	case TCL_NUMBER_WIDE:
	    compare = mp_cmp_d(&big1, 0);
	    mp_clear(&big1);
	    return compare;
	case TCL_NUMBER_DOUBLE:
	    d2 = *((const double *)ptr2);
	    if (TclIsInfinite(d2)) {
		compare = (d2 > 0.0) ? MP_LT : MP_GT;
		mp_clear(&big1);
		return compare;
	    }
	    if ((d2 < (double)LONG_MAX) && (d2 > (double)LONG_MIN)) {
		compare = mp_cmp_d(&big1, 0);
		mp_clear(&big1);
		return compare;
	    }
	    if (DBL_MANT_DIG > CHAR_BIT*sizeof(long)
		    && modf(d2, &tmp) != 0.0) {
		d1 = TclBignumToDouble(&big1);
		mp_clear(&big1);
		goto doubleCompare;
	    }
	    Tcl_InitBignumFromDouble(NULL, d2, &big2);
	    goto bigCompare;
	case TCL_NUMBER_BIG:
	    Tcl_TakeBignumFromObj(NULL, value2Ptr, &big2);
	bigCompare:
	    compare = mp_cmp(&big1, &big2);
	    mp_clear(&big1);
	    mp_clear(&big2);
	    return compare;
	}
    default:
	Tcl_Panic("unexpected number type");
	return TCL_ERROR;
    }
}

#ifdef TCL_COMPILE_DEBUG
/*
 *----------------------------------------------------------------------
 *
 * PrintByteCodeInfo --
 *
 *	This procedure prints a summary about a bytecode object to stdout. It
 *	is called by TclNRExecuteByteCode when starting to execute the bytecode
 *	object if tclTraceExec has the value 2 or more.
 *
 * Results:
 *	None.
 *
 * Side effects:
 *	None.
 *
 *----------------------------------------------------------------------
 */

static void
PrintByteCodeInfo(
    register ByteCode *codePtr)	/* The bytecode whose summary is printed to
				 * stdout. */
{
    Proc *procPtr = codePtr->procPtr;
    Interp *iPtr = (Interp *) *codePtr->interpHandle;

<<<<<<< HEAD
    fprintf(stdout, "\nExecuting ByteCode 0x%p, refCt %" TCL_LL_MODIFIER "u, epoch %" TCL_LL_MODIFIER "u, interp 0x%p (epoch %" TCL_LL_MODIFIER "u)\n",
	    codePtr, (Tcl_WideInt)codePtr->refCount, (Tcl_WideInt)codePtr->compileEpoch, iPtr,
	    (Tcl_WideInt)iPtr->compileEpoch);
=======
    fprintf(stdout, "\nExecuting ByteCode 0x%p, refCt %" TCL_Z_MODIFIER "u, epoch %u, interp 0x%p (epoch %u)\n",
	    codePtr, (size_t)codePtr->refCount, codePtr->compileEpoch, iPtr,
	    iPtr->compileEpoch);
>>>>>>> d49230a0

    fprintf(stdout, "  Source: ");
    TclPrintSource(stdout, codePtr->source, 60);

    fprintf(stdout, "\n  Cmds %d, src %d, inst %u, litObjs %u, aux %d, stkDepth %u, code/src %.2f\n",
	    codePtr->numCommands, codePtr->numSrcBytes,
	    codePtr->numCodeBytes, codePtr->numLitObjects,
	    codePtr->numAuxDataItems, codePtr->maxStackDepth,
#ifdef TCL_COMPILE_STATS
	    codePtr->numSrcBytes?
		    ((float)codePtr->structureSize)/codePtr->numSrcBytes :
#endif
	    0.0);

#ifdef TCL_COMPILE_STATS
    fprintf(stdout, "  Code %lu = header %lu+inst %d+litObj %lu+exc %lu+aux %lu+cmdMap %d\n",
	    (unsigned long) codePtr->structureSize,
	    (unsigned long) (sizeof(ByteCode)-sizeof(size_t)-sizeof(Tcl_Time)),
	    codePtr->numCodeBytes,
	    (unsigned long) (codePtr->numLitObjects * sizeof(Tcl_Obj *)),
	    (unsigned long) (codePtr->numExceptRanges*sizeof(ExceptionRange)),
	    (unsigned long) (codePtr->numAuxDataItems * sizeof(AuxData)),
	    codePtr->numCmdLocBytes);
#endif /* TCL_COMPILE_STATS */
    if (procPtr != NULL) {
	fprintf(stdout,
		"  Proc 0x%p, refCt %d, args %d, compiled locals %d\n",
		procPtr, procPtr->refCount, procPtr->numArgs,
		procPtr->numCompiledLocals);
    }
}
#endif /* TCL_COMPILE_DEBUG */

/*
 *----------------------------------------------------------------------
 *
 * ValidatePcAndStackTop --
 *
 *	This procedure is called by TclNRExecuteByteCode when debugging to
 *	verify that the program counter and stack top are valid during
 *	execution.
 *
 * Results:
 *	None.
 *
 * Side effects:
 *	Prints a message to stderr and panics if either the pc or stack top
 *	are invalid.
 *
 *----------------------------------------------------------------------
 */

#ifdef TCL_COMPILE_DEBUG
static void
ValidatePcAndStackTop(
    register ByteCode *codePtr,	/* The bytecode whose summary is printed to
				 * stdout. */
    const unsigned char *pc,	/* Points to first byte of a bytecode
				 * instruction. The program counter. */
    int stackTop,		/* Current stack top. Must be between
				 * stackLowerBound and stackUpperBound
				 * (inclusive). */
    int checkStack)		/* 0 if the stack depth check should be
				 * skipped. */
{
    int stackUpperBound = codePtr->maxStackDepth;
				/* Greatest legal value for stackTop. */
    unsigned relativePc = (unsigned) (pc - codePtr->codeStart);
    unsigned long codeStart = (unsigned long) codePtr->codeStart;
    unsigned long codeEnd = (unsigned long)
	    (codePtr->codeStart + codePtr->numCodeBytes);
    unsigned char opCode = *pc;

    if (((unsigned long) pc < codeStart) || ((unsigned long) pc > codeEnd)) {
	fprintf(stderr, "\nBad instruction pc 0x%p in TclNRExecuteByteCode\n",
		pc);
	Tcl_Panic("TclNRExecuteByteCode execution failure: bad pc");
    }
    if ((unsigned) opCode > LAST_INST_OPCODE) {
	fprintf(stderr, "\nBad opcode %d at pc %u in TclNRExecuteByteCode\n",
		(unsigned) opCode, relativePc);
	Tcl_Panic("TclNRExecuteByteCode execution failure: bad opcode");
    }
    if (checkStack &&
	    ((stackTop < 0) || (stackTop > stackUpperBound))) {
	int numChars;
	const char *cmd = GetSrcInfoForPc(pc, codePtr, &numChars, NULL, NULL);

	fprintf(stderr, "\nBad stack top %d at pc %u in TclNRExecuteByteCode (min 0, max %i)",
		stackTop, relativePc, stackUpperBound);
	if (cmd != NULL) {
	    Tcl_Obj *message;

	    TclNewLiteralStringObj(message, "\n executing ");
	    Tcl_IncrRefCount(message);
	    Tcl_AppendLimitedToObj(message, cmd, numChars, 100, NULL);
	    fprintf(stderr,"%s\n", TclGetString(message));
	    Tcl_DecrRefCount(message);
	} else {
	    fprintf(stderr, "\n");
	}
	Tcl_Panic("TclNRExecuteByteCode execution failure: bad stack top");
    }
}
#endif /* TCL_COMPILE_DEBUG */

/*
 *----------------------------------------------------------------------
 *
 * IllegalExprOperandType --
 *
 *	Used by TclNRExecuteByteCode to append an error message to the interp
 *	result when an illegal operand type is detected by an expression
 *	instruction. The argument opndPtr holds the operand object in error.
 *
 * Results:
 *	None.
 *
 * Side effects:
 *	An error message is appended to the interp result.
 *
 *----------------------------------------------------------------------
 */

static void
IllegalExprOperandType(
    Tcl_Interp *interp,		/* Interpreter to which error information
				 * pertains. */
    const unsigned char *pc, /* Points to the instruction being executed
				 * when the illegal type was found. */
    Tcl_Obj *opndPtr)		/* Points to the operand holding the value
				 * with the illegal type. */
{
    ClientData ptr;
    int type;
    const unsigned char opcode = *pc;
    const char *description, *operator = "unknown";

    if (opcode == INST_EXPON) {
	operator = "**";
    } else if (opcode <= INST_LNOT) {
	operator = operatorStrings[opcode - INST_LOR];
    }

    if (GetNumberFromObj(NULL, opndPtr, &ptr, &type) != TCL_OK) {
	description = "non-numeric string";
    } else if (type == TCL_NUMBER_NAN) {
	description = "non-numeric floating-point value";
    } else if (type == TCL_NUMBER_DOUBLE) {
	description = "floating-point value";
    } else {
	/* TODO: No caller needs this. Eliminate? */
	description = "(big) integer";
    }

    Tcl_SetObjResult(interp, Tcl_ObjPrintf(
	    "can't use %s \"%s\" as operand of \"%s\"", description,
	    Tcl_GetString(opndPtr), operator));
    Tcl_SetErrorCode(interp, "ARITH", "DOMAIN", description, NULL);
}

/*
 *----------------------------------------------------------------------
 *
 * TclGetSrcInfoForPc, GetSrcInfoForPc, TclGetSourceFromFrame --
 *
 *	Given a program counter value, finds the closest command in the
 *	bytecode code unit's CmdLocation array and returns information about
 *	that command's source: a pointer to its first byte and the number of
 *	characters.
 *
 * Results:
 *	If a command is found that encloses the program counter value, a
 *	pointer to the command's source is returned and the length of the
 *	source is stored at *lengthPtr. If multiple commands resulted in code
 *	at pc, information about the closest enclosing command is returned. If
 *	no matching command is found, NULL is returned and *lengthPtr is
 *	unchanged.
 *
 * Side effects:
 *	The CmdFrame at *cfPtr is updated.
 *
 *----------------------------------------------------------------------
 */

Tcl_Obj *
TclGetSourceFromFrame(
    CmdFrame *cfPtr,
    int objc,
    Tcl_Obj *const objv[])
{
    if (cfPtr == NULL) {
        return Tcl_NewListObj(objc, objv);
    }
    if (cfPtr->cmdObj == NULL) {
        if (cfPtr->cmd == NULL) {
	    ByteCode *codePtr = (ByteCode *) cfPtr->data.tebc.codePtr;

            cfPtr->cmd = GetSrcInfoForPc((unsigned char *)
		    cfPtr->data.tebc.pc, codePtr, &cfPtr->len, NULL, NULL);
        }
	if (cfPtr->cmd) {
	    cfPtr->cmdObj = Tcl_NewStringObj(cfPtr->cmd, cfPtr->len);
	} else {
	    cfPtr->cmdObj = Tcl_NewListObj(objc, objv);
	}
        Tcl_IncrRefCount(cfPtr->cmdObj);
    }
    return cfPtr->cmdObj;
}

void
TclGetSrcInfoForPc(
    CmdFrame *cfPtr)
{
    ByteCode *codePtr = (ByteCode *) cfPtr->data.tebc.codePtr;

    assert(cfPtr->type == TCL_LOCATION_BC);

    if (cfPtr->cmd == NULL) {

	cfPtr->cmd = GetSrcInfoForPc(
		(unsigned char *) cfPtr->data.tebc.pc, codePtr,
		&cfPtr->len, NULL, NULL);
    }

    if (cfPtr->cmd != NULL) {
	/*
	 * We now have the command. We can get the srcOffset back and from
	 * there find the list of word locations for this command.
	 */

	ExtCmdLoc *eclPtr;
	ECL *locPtr = NULL;
	int srcOffset, i;
	Interp *iPtr = (Interp *) *codePtr->interpHandle;
	Tcl_HashEntry *hePtr =
		Tcl_FindHashEntry(iPtr->lineBCPtr, codePtr);

	if (!hePtr) {
	    return;
	}

	srcOffset = cfPtr->cmd - codePtr->source;
	eclPtr = Tcl_GetHashValue(hePtr);

	for (i=0; i < eclPtr->nuloc; i++) {
	    if (eclPtr->loc[i].srcOffset == srcOffset) {
		locPtr = eclPtr->loc+i;
		break;
	    }
	}
	if (locPtr == NULL) {
	    Tcl_Panic("LocSearch failure");
	}

	cfPtr->line = locPtr->line;
	cfPtr->nline = locPtr->nline;
	cfPtr->type = eclPtr->type;

	if (eclPtr->type == TCL_LOCATION_SOURCE) {
	    cfPtr->data.eval.path = eclPtr->path;
	    Tcl_IncrRefCount(cfPtr->data.eval.path);
	}

	/*
	 * Do not set cfPtr->data.eval.path NULL for non-SOURCE. Needed for
	 * cfPtr->data.tebc.codePtr.
	 */
    }
}

static const char *
GetSrcInfoForPc(
    const unsigned char *pc,	/* The program counter value for which to
				 * return the closest command's source info.
				 * This points within a bytecode instruction
				 * in codePtr's code. */
    ByteCode *codePtr,		/* The bytecode sequence in which to look up
				 * the command source for the pc. */
    int *lengthPtr,		/* If non-NULL, the location where the length
				 * of the command's source should be stored.
				 * If NULL, no length is stored. */
    const unsigned char **pcBeg,/* If non-NULL, the bytecode location
				 * where the current instruction starts.
				 * If NULL; no pointer is stored. */
    int *cmdIdxPtr)		/* If non-NULL, the location where the index
				 * of the command containing the pc should
				 * be stored. */
{
    register int pcOffset = (pc - codePtr->codeStart);
    int numCmds = codePtr->numCommands;
    unsigned char *codeDeltaNext, *codeLengthNext;
    unsigned char *srcDeltaNext, *srcLengthNext;
    int codeOffset, codeLen, codeEnd, srcOffset, srcLen, delta, i;
    int bestDist = INT_MAX;	/* Distance of pc to best cmd's start pc. */
    int bestSrcOffset = -1;	/* Initialized to avoid compiler warning. */
    int bestSrcLength = -1;	/* Initialized to avoid compiler warning. */
    int bestCmdIdx = -1;

    /* The pc must point within the bytecode */
    assert ((pcOffset >= 0) && (pcOffset < codePtr->numCodeBytes));

    /*
     * Decode the code and source offset and length for each command. The
     * closest enclosing command is the last one whose code started before
     * pcOffset.
     */

    codeDeltaNext = codePtr->codeDeltaStart;
    codeLengthNext = codePtr->codeLengthStart;
    srcDeltaNext = codePtr->srcDeltaStart;
    srcLengthNext = codePtr->srcLengthStart;
    codeOffset = srcOffset = 0;
    for (i = 0;  i < numCmds;  i++) {
	if ((unsigned) *codeDeltaNext == (unsigned) 0xFF) {
	    codeDeltaNext++;
	    delta = TclGetInt4AtPtr(codeDeltaNext);
	    codeDeltaNext += 4;
	} else {
	    delta = TclGetInt1AtPtr(codeDeltaNext);
	    codeDeltaNext++;
	}
	codeOffset += delta;

	if ((unsigned) *codeLengthNext == (unsigned) 0xFF) {
	    codeLengthNext++;
	    codeLen = TclGetInt4AtPtr(codeLengthNext);
	    codeLengthNext += 4;
	} else {
	    codeLen = TclGetInt1AtPtr(codeLengthNext);
	    codeLengthNext++;
	}
	codeEnd = (codeOffset + codeLen - 1);

	if ((unsigned) *srcDeltaNext == (unsigned) 0xFF) {
	    srcDeltaNext++;
	    delta = TclGetInt4AtPtr(srcDeltaNext);
	    srcDeltaNext += 4;
	} else {
	    delta = TclGetInt1AtPtr(srcDeltaNext);
	    srcDeltaNext++;
	}
	srcOffset += delta;

	if ((unsigned) *srcLengthNext == (unsigned) 0xFF) {
	    srcLengthNext++;
	    srcLen = TclGetInt4AtPtr(srcLengthNext);
	    srcLengthNext += 4;
	} else {
	    srcLen = TclGetInt1AtPtr(srcLengthNext);
	    srcLengthNext++;
	}

	if (codeOffset > pcOffset) {	/* Best cmd already found */
	    break;
	}
	if (pcOffset <= codeEnd) {	/* This cmd's code encloses pc */
	    int dist = (pcOffset - codeOffset);

	    if (dist <= bestDist) {
		bestDist = dist;
		bestSrcOffset = srcOffset;
		bestSrcLength = srcLen;
		bestCmdIdx = i;
	    }
	}
    }

    if (pcBeg != NULL) {
	const unsigned char *curr, *prev;

	/*
	 * Walk from beginning of command or BC to pc, by complete
	 * instructions. Stop when crossing pc; keep previous.
	 */

	curr = ((bestDist == INT_MAX) ? codePtr->codeStart : pc - bestDist);
	prev = curr;
	while (curr <= pc) {
	    prev = curr;
	    curr += tclInstructionTable[*curr].numBytes;
	}
	*pcBeg = prev;
    }

    if (bestDist == INT_MAX) {
	return NULL;
    }

    if (lengthPtr != NULL) {
	*lengthPtr = bestSrcLength;
    }

    if (cmdIdxPtr != NULL) {
	*cmdIdxPtr = bestCmdIdx;
    }

    return (codePtr->source + bestSrcOffset);
}

/*
 *----------------------------------------------------------------------
 *
 * GetExceptRangeForPc --
 *
 *	Given a program counter value, return the closest enclosing
 *	ExceptionRange.
 *
 * Results:
 *	If the searchMode is TCL_ERROR, this procedure ignores loop exception
 *	ranges and returns a pointer to the closest catch range. If the
 *	searchMode is TCL_BREAK, this procedure returns a pointer to the most
 *	closely enclosing ExceptionRange regardless of whether it is a loop or
 *	catch exception range. If the searchMode is TCL_CONTINUE, this
 *	procedure returns a pointer to the most closely enclosing
 *	ExceptionRange (of any type) skipping only loop exception ranges if
 *	they don't have a sensible continueOffset defined. If no matching
 *	ExceptionRange is found that encloses pc, a NULL is returned.
 *
 * Side effects:
 *	None.
 *
 *----------------------------------------------------------------------
 */

static ExceptionRange *
GetExceptRangeForPc(
    const unsigned char *pc,	/* The program counter value for which to
				 * search for a closest enclosing exception
				 * range. This points to a bytecode
				 * instruction in codePtr's code. */
    int searchMode,		/* If TCL_BREAK, consider either loop or catch
				 * ExceptionRanges in search. If TCL_ERROR
				 * consider only catch ranges (and ignore any
				 * closer loop ranges). If TCL_CONTINUE, look
				 * for loop ranges that define a continue
				 * point or a catch range. */
    ByteCode *codePtr)		/* Points to the ByteCode in which to search
				 * for the enclosing ExceptionRange. */
{
    ExceptionRange *rangeArrayPtr;
    int numRanges = codePtr->numExceptRanges;
    register ExceptionRange *rangePtr;
    int pcOffset = pc - codePtr->codeStart;
    register int start;

    if (numRanges == 0) {
	return NULL;
    }

    /*
     * This exploits peculiarities of our compiler: nested ranges are always
     * *after* their containing ranges, so that by scanning backwards we are
     * sure that the first matching range is indeed the deepest.
     */

    rangeArrayPtr = codePtr->exceptArrayPtr;
    rangePtr = rangeArrayPtr + numRanges;
    while (--rangePtr >= rangeArrayPtr) {
	start = rangePtr->codeOffset;
	if ((start <= pcOffset) &&
		(pcOffset < (start + rangePtr->numCodeBytes))) {
	    if (rangePtr->type == CATCH_EXCEPTION_RANGE) {
		return rangePtr;
	    }
	    if (searchMode == TCL_BREAK) {
		return rangePtr;
	    }
	    if (searchMode == TCL_CONTINUE && rangePtr->continueOffset != -1){
		return rangePtr;
	    }
	}
    }
    return NULL;
}

/*
 *----------------------------------------------------------------------
 *
 * GetOpcodeName --
 *
 *	This procedure is called by the TRACE and TRACE_WITH_OBJ macros used
 *	in TclNRExecuteByteCode when debugging. It returns the name of the
 *	bytecode instruction at a specified instruction pc.
 *
 * Results:
 *	A character string for the instruction.
 *
 * Side effects:
 *	None.
 *
 *----------------------------------------------------------------------
 */

#ifdef TCL_COMPILE_DEBUG
static const char *
GetOpcodeName(
    const unsigned char *pc)	/* Points to the instruction whose name should
				 * be returned. */
{
    unsigned char opCode = *pc;

    return tclInstructionTable[opCode].name;
}
#endif /* TCL_COMPILE_DEBUG */

/*
 *----------------------------------------------------------------------
 *
 * TclExprFloatError --
 *
 *	This procedure is called when an error occurs during a floating-point
 *	operation. It reads errno and sets interp->objResultPtr accordingly.
 *
 * Results:
 *	interp->objResultPtr is set to hold an error message.
 *
 * Side effects:
 *	None.
 *
 *----------------------------------------------------------------------
 */

void
TclExprFloatError(
    Tcl_Interp *interp,		/* Where to store error message. */
    double value)		/* Value returned after error; used to
				 * distinguish underflows from overflows. */
{
    const char *s;

    if ((errno == EDOM) || TclIsNaN(value)) {
	s = "domain error: argument not in valid range";
	Tcl_SetObjResult(interp, Tcl_NewStringObj(s, -1));
	Tcl_SetErrorCode(interp, "ARITH", "DOMAIN", s, NULL);
    } else if ((errno == ERANGE) || TclIsInfinite(value)) {
	if (value == 0.0) {
	    s = "floating-point value too small to represent";
	    Tcl_SetObjResult(interp, Tcl_NewStringObj(s, -1));
	    Tcl_SetErrorCode(interp, "ARITH", "UNDERFLOW", s, NULL);
	} else {
	    s = "floating-point value too large to represent";
	    Tcl_SetObjResult(interp, Tcl_NewStringObj(s, -1));
	    Tcl_SetErrorCode(interp, "ARITH", "OVERFLOW", s, NULL);
	}
    } else {
	Tcl_Obj *objPtr = Tcl_ObjPrintf(
		"unknown floating-point error, errno = %d", errno);

	Tcl_SetErrorCode(interp, "ARITH", "UNKNOWN",
		TclGetString(objPtr), NULL);
	Tcl_SetObjResult(interp, objPtr);
    }
}

#ifdef TCL_COMPILE_STATS
/*
 *----------------------------------------------------------------------
 *
 * TclLog2 --
 *
 *	Procedure used while collecting compilation statistics to determine
 *	the log base 2 of an integer.
 *
 * Results:
 *	Returns the log base 2 of the operand. If the argument is less than or
 *	equal to zero, a zero is returned.
 *
 * Side effects:
 *	None.
 *
 *----------------------------------------------------------------------
 */

int
TclLog2(
    register int value)		/* The integer for which to compute the log
				 * base 2. */
{
    register int n = value;
    register int result = 0;

    while (n > 1) {
	n = n >> 1;
	result++;
    }
    return result;
}

/*
 *----------------------------------------------------------------------
 *
 * EvalStatsCmd --
 *
 *	Implements the "evalstats" command that prints instruction execution
 *	counts to stdout.
 *
 * Results:
 *	Standard Tcl results.
 *
 * Side effects:
 *	None.
 *
 *----------------------------------------------------------------------
 */

static int
EvalStatsCmd(
    ClientData unused,		/* Unused. */
    Tcl_Interp *interp,		/* The current interpreter. */
    int objc,			/* The number of arguments. */
    Tcl_Obj *const objv[])	/* The argument strings. */
{
    Interp *iPtr = (Interp *) interp;
    LiteralTable *globalTablePtr = &iPtr->literalTable;
    ByteCodeStats *statsPtr = &iPtr->stats;
    double totalCodeBytes, currentCodeBytes;
    double totalLiteralBytes, currentLiteralBytes;
    double objBytesIfUnshared, strBytesIfUnshared, sharingBytesSaved;
    double strBytesSharedMultX, strBytesSharedOnce;
    double numInstructions, currentHeaderBytes;
    long numCurrentByteCodes, numByteCodeLits;
    long refCountSum, literalMgmtBytes, sum;
    int numSharedMultX, numSharedOnce;
    int decadeHigh, minSizeDecade, maxSizeDecade, length, i;
    char *litTableStats;
    LiteralEntry *entryPtr;
    Tcl_Obj *objPtr;

#define Percent(a,b) ((a) * 100.0 / (b))

    objPtr = Tcl_NewObj();
    Tcl_IncrRefCount(objPtr);

    numInstructions = 0.0;
    for (i = 0;  i < 256;  i++) {
	if (statsPtr->instructionCount[i] != 0) {
	    numInstructions += statsPtr->instructionCount[i];
	}
    }

    totalLiteralBytes = sizeof(LiteralTable)
	    + iPtr->literalTable.numBuckets * sizeof(LiteralEntry *)
	    + (statsPtr->numLiteralsCreated * sizeof(LiteralEntry))
	    + (statsPtr->numLiteralsCreated * sizeof(Tcl_Obj))
	    + statsPtr->totalLitStringBytes;
    totalCodeBytes = statsPtr->totalByteCodeBytes + totalLiteralBytes;

    numCurrentByteCodes =
	    statsPtr->numCompilations - statsPtr->numByteCodesFreed;
    currentHeaderBytes = numCurrentByteCodes
	    * (sizeof(ByteCode) - sizeof(size_t) - sizeof(Tcl_Time));
    literalMgmtBytes = sizeof(LiteralTable)
	    + (iPtr->literalTable.numBuckets * sizeof(LiteralEntry *))
	    + (iPtr->literalTable.numEntries * sizeof(LiteralEntry));
    currentLiteralBytes = literalMgmtBytes
	    + iPtr->literalTable.numEntries * sizeof(Tcl_Obj)
	    + statsPtr->currentLitStringBytes;
    currentCodeBytes = statsPtr->currentByteCodeBytes + currentLiteralBytes;

    /*
     * Summary statistics, total and current source and ByteCode sizes.
     */

    Tcl_AppendPrintfToObj(objPtr, "\n----------------------------------------------------------------\n");
    Tcl_AppendPrintfToObj(objPtr,
	    "Compilation and execution statistics for interpreter %#lx\n",
	    (long int)iPtr);

    Tcl_AppendPrintfToObj(objPtr, "\nNumber ByteCodes executed\t%ld\n",
	    statsPtr->numExecutions);
    Tcl_AppendPrintfToObj(objPtr, "Number ByteCodes compiled\t%ld\n",
	    statsPtr->numCompilations);
    Tcl_AppendPrintfToObj(objPtr, "  Mean executions/compile\t%.1f\n",
	    statsPtr->numExecutions / (float)statsPtr->numCompilations);

    Tcl_AppendPrintfToObj(objPtr, "\nInstructions executed\t\t%.0f\n",
	    numInstructions);
    Tcl_AppendPrintfToObj(objPtr, "  Mean inst/compile\t\t%.0f\n",
	    numInstructions / statsPtr->numCompilations);
    Tcl_AppendPrintfToObj(objPtr, "  Mean inst/execution\t\t%.0f\n",
	    numInstructions / statsPtr->numExecutions);

    Tcl_AppendPrintfToObj(objPtr, "\nTotal ByteCodes\t\t\t%ld\n",
	    statsPtr->numCompilations);
    Tcl_AppendPrintfToObj(objPtr, "  Source bytes\t\t\t%.6g\n",
	    statsPtr->totalSrcBytes);
    Tcl_AppendPrintfToObj(objPtr, "  Code bytes\t\t\t%.6g\n",
	    totalCodeBytes);
    Tcl_AppendPrintfToObj(objPtr, "    ByteCode bytes\t\t%.6g\n",
	    statsPtr->totalByteCodeBytes);
    Tcl_AppendPrintfToObj(objPtr, "    Literal bytes\t\t%.6g\n",
	    totalLiteralBytes);
    Tcl_AppendPrintfToObj(objPtr, "      table %lu + bkts %lu + entries %lu + objects %lu + strings %.6g\n",
	    (unsigned long) sizeof(LiteralTable),
	    (unsigned long) (iPtr->literalTable.numBuckets * sizeof(LiteralEntry *)),
	    (unsigned long) (statsPtr->numLiteralsCreated * sizeof(LiteralEntry)),
	    (unsigned long) (statsPtr->numLiteralsCreated * sizeof(Tcl_Obj)),
	    statsPtr->totalLitStringBytes);
    Tcl_AppendPrintfToObj(objPtr, "  Mean code/compile\t\t%.1f\n",
	    totalCodeBytes / statsPtr->numCompilations);
    Tcl_AppendPrintfToObj(objPtr, "  Mean code/source\t\t%.1f\n",
	    totalCodeBytes / statsPtr->totalSrcBytes);

    Tcl_AppendPrintfToObj(objPtr, "\nCurrent (active) ByteCodes\t%ld\n",
	    numCurrentByteCodes);
    Tcl_AppendPrintfToObj(objPtr, "  Source bytes\t\t\t%.6g\n",
	    statsPtr->currentSrcBytes);
    Tcl_AppendPrintfToObj(objPtr, "  Code bytes\t\t\t%.6g\n",
	    currentCodeBytes);
    Tcl_AppendPrintfToObj(objPtr, "    ByteCode bytes\t\t%.6g\n",
	    statsPtr->currentByteCodeBytes);
    Tcl_AppendPrintfToObj(objPtr, "    Literal bytes\t\t%.6g\n",
	    currentLiteralBytes);
    Tcl_AppendPrintfToObj(objPtr, "      table %lu + bkts %lu + entries %lu + objects %lu + strings %.6g\n",
	    (unsigned long) sizeof(LiteralTable),
	    (unsigned long) (iPtr->literalTable.numBuckets * sizeof(LiteralEntry *)),
	    (unsigned long) (iPtr->literalTable.numEntries * sizeof(LiteralEntry)),
	    (unsigned long) (iPtr->literalTable.numEntries * sizeof(Tcl_Obj)),
	    statsPtr->currentLitStringBytes);
    Tcl_AppendPrintfToObj(objPtr, "  Mean code/source\t\t%.1f\n",
	    currentCodeBytes / statsPtr->currentSrcBytes);
    Tcl_AppendPrintfToObj(objPtr, "  Code + source bytes\t\t%.6g (%0.1f mean code/src)\n",
	    (currentCodeBytes + statsPtr->currentSrcBytes),
	    (currentCodeBytes / statsPtr->currentSrcBytes) + 1.0);

    /*
     * Tcl_IsShared statistics check
     *
     * This gives the refcount of each obj as Tcl_IsShared was called for it.
     * Shared objects must be duplicated before they can be modified.
     */

    numSharedMultX = 0;
    Tcl_AppendPrintfToObj(objPtr, "\nTcl_IsShared object check (all objects):\n");
    Tcl_AppendPrintfToObj(objPtr, "  Object had refcount <=1 (not shared)\t%ld\n",
	    tclObjsShared[1]);
    for (i = 2;  i < TCL_MAX_SHARED_OBJ_STATS;  i++) {
	Tcl_AppendPrintfToObj(objPtr, "  refcount ==%d\t\t%ld\n",
		i, tclObjsShared[i]);
	numSharedMultX += tclObjsShared[i];
    }
    Tcl_AppendPrintfToObj(objPtr, "  refcount >=%d\t\t%ld\n",
	    i, tclObjsShared[0]);
    numSharedMultX += tclObjsShared[0];
    Tcl_AppendPrintfToObj(objPtr, "  Total shared objects\t\t\t%d\n",
	    numSharedMultX);

    /*
     * Literal table statistics.
     */

    numByteCodeLits = 0;
    refCountSum = 0;
    numSharedMultX = 0;
    numSharedOnce = 0;
    objBytesIfUnshared = 0.0;
    strBytesIfUnshared = 0.0;
    strBytesSharedMultX = 0.0;
    strBytesSharedOnce = 0.0;
    for (i = 0;  i < globalTablePtr->numBuckets;  i++) {
	for (entryPtr = globalTablePtr->buckets[i];  entryPtr != NULL;
		entryPtr = entryPtr->nextPtr) {
	    if (entryPtr->objPtr->typePtr == &tclByteCodeType) {
		numByteCodeLits++;
	    }
	    (void) TclGetStringFromObj(entryPtr->objPtr, &length);
	    refCountSum += entryPtr->refCount;
	    objBytesIfUnshared += (entryPtr->refCount * sizeof(Tcl_Obj));
	    strBytesIfUnshared += (entryPtr->refCount * (length+1));
	    if (entryPtr->refCount > 1) {
		numSharedMultX++;
		strBytesSharedMultX += (length+1);
	    } else {
		numSharedOnce++;
		strBytesSharedOnce += (length+1);
	    }
	}
    }
    sharingBytesSaved = (objBytesIfUnshared + strBytesIfUnshared)
	    - currentLiteralBytes;

    Tcl_AppendPrintfToObj(objPtr, "\nTotal objects (all interps)\t%ld\n",
	    tclObjsAlloced);
    Tcl_AppendPrintfToObj(objPtr, "Current objects\t\t\t%ld\n",
	    (tclObjsAlloced - tclObjsFreed));
    Tcl_AppendPrintfToObj(objPtr, "Total literal objects\t\t%ld\n",
	    statsPtr->numLiteralsCreated);

    Tcl_AppendPrintfToObj(objPtr, "\nCurrent literal objects\t\t%d (%0.1f%% of current objects)\n",
	    globalTablePtr->numEntries,
	    Percent(globalTablePtr->numEntries, tclObjsAlloced-tclObjsFreed));
    Tcl_AppendPrintfToObj(objPtr, "  ByteCode literals\t\t%ld (%0.1f%% of current literals)\n",
	    numByteCodeLits,
	    Percent(numByteCodeLits, globalTablePtr->numEntries));
    Tcl_AppendPrintfToObj(objPtr, "  Literals reused > 1x\t\t%d\n",
	    numSharedMultX);
    Tcl_AppendPrintfToObj(objPtr, "  Mean reference count\t\t%.2f\n",
	    ((double) refCountSum) / globalTablePtr->numEntries);
    Tcl_AppendPrintfToObj(objPtr, "  Mean len, str reused >1x \t%.2f\n",
	    (numSharedMultX ? strBytesSharedMultX/numSharedMultX : 0.0));
    Tcl_AppendPrintfToObj(objPtr, "  Mean len, str used 1x\t\t%.2f\n",
	    (numSharedOnce ? strBytesSharedOnce/numSharedOnce : 0.0));
    Tcl_AppendPrintfToObj(objPtr, "  Total sharing savings\t\t%.6g (%0.1f%% of bytes if no sharing)\n",
	    sharingBytesSaved,
	    Percent(sharingBytesSaved, objBytesIfUnshared+strBytesIfUnshared));
    Tcl_AppendPrintfToObj(objPtr, "    Bytes with sharing\t\t%.6g\n",
	    currentLiteralBytes);
    Tcl_AppendPrintfToObj(objPtr, "      table %lu + bkts %lu + entries %lu + objects %lu + strings %.6g\n",
	    (unsigned long) sizeof(LiteralTable),
	    (unsigned long) (iPtr->literalTable.numBuckets * sizeof(LiteralEntry *)),
	    (unsigned long) (iPtr->literalTable.numEntries * sizeof(LiteralEntry)),
	    (unsigned long) (iPtr->literalTable.numEntries * sizeof(Tcl_Obj)),
	    statsPtr->currentLitStringBytes);
    Tcl_AppendPrintfToObj(objPtr, "    Bytes if no sharing\t\t%.6g = objects %.6g + strings %.6g\n",
	    (objBytesIfUnshared + strBytesIfUnshared),
	    objBytesIfUnshared, strBytesIfUnshared);
    Tcl_AppendPrintfToObj(objPtr, "  String sharing savings \t%.6g = unshared %.6g - shared %.6g\n",
	    (strBytesIfUnshared - statsPtr->currentLitStringBytes),
	    strBytesIfUnshared, statsPtr->currentLitStringBytes);
    Tcl_AppendPrintfToObj(objPtr, "  Literal mgmt overhead\t\t%ld (%0.1f%% of bytes with sharing)\n",
	    literalMgmtBytes,
	    Percent(literalMgmtBytes, currentLiteralBytes));
    Tcl_AppendPrintfToObj(objPtr, "    table %lu + buckets %lu + entries %lu\n",
	    (unsigned long) sizeof(LiteralTable),
	    (unsigned long) (iPtr->literalTable.numBuckets * sizeof(LiteralEntry *)),
	    (unsigned long) (iPtr->literalTable.numEntries * sizeof(LiteralEntry)));

    /*
     * Breakdown of current ByteCode space requirements.
     */

    Tcl_AppendPrintfToObj(objPtr, "\nBreakdown of current ByteCode requirements:\n");
    Tcl_AppendPrintfToObj(objPtr, "                         Bytes      Pct of    Avg per\n");
    Tcl_AppendPrintfToObj(objPtr, "                                     total    ByteCode\n");
    Tcl_AppendPrintfToObj(objPtr, "Total             %12.6g     100.00%%   %8.1f\n",
	    statsPtr->currentByteCodeBytes,
	    statsPtr->currentByteCodeBytes / numCurrentByteCodes);
    Tcl_AppendPrintfToObj(objPtr, "Header            %12.6g   %8.1f%%   %8.1f\n",
	    currentHeaderBytes,
	    Percent(currentHeaderBytes, statsPtr->currentByteCodeBytes),
	    currentHeaderBytes / numCurrentByteCodes);
    Tcl_AppendPrintfToObj(objPtr, "Instructions      %12.6g   %8.1f%%   %8.1f\n",
	    statsPtr->currentInstBytes,
	    Percent(statsPtr->currentInstBytes,statsPtr->currentByteCodeBytes),
	    statsPtr->currentInstBytes / numCurrentByteCodes);
    Tcl_AppendPrintfToObj(objPtr, "Literal ptr array %12.6g   %8.1f%%   %8.1f\n",
	    statsPtr->currentLitBytes,
	    Percent(statsPtr->currentLitBytes,statsPtr->currentByteCodeBytes),
	    statsPtr->currentLitBytes / numCurrentByteCodes);
    Tcl_AppendPrintfToObj(objPtr, "Exception table   %12.6g   %8.1f%%   %8.1f\n",
	    statsPtr->currentExceptBytes,
	    Percent(statsPtr->currentExceptBytes,statsPtr->currentByteCodeBytes),
	    statsPtr->currentExceptBytes / numCurrentByteCodes);
    Tcl_AppendPrintfToObj(objPtr, "Auxiliary data    %12.6g   %8.1f%%   %8.1f\n",
	    statsPtr->currentAuxBytes,
	    Percent(statsPtr->currentAuxBytes,statsPtr->currentByteCodeBytes),
	    statsPtr->currentAuxBytes / numCurrentByteCodes);
    Tcl_AppendPrintfToObj(objPtr, "Command map       %12.6g   %8.1f%%   %8.1f\n",
	    statsPtr->currentCmdMapBytes,
	    Percent(statsPtr->currentCmdMapBytes,statsPtr->currentByteCodeBytes),
	    statsPtr->currentCmdMapBytes / numCurrentByteCodes);

    /*
     * Detailed literal statistics.
     */

    Tcl_AppendPrintfToObj(objPtr, "\nLiteral string sizes:\n");
    Tcl_AppendPrintfToObj(objPtr, "\t Up to length\t\tPercentage\n");
    maxSizeDecade = 0;
    for (i = 31;  i >= 0;  i--) {
	if (statsPtr->literalCount[i] > 0) {
	    maxSizeDecade = i;
	    break;
	}
    }
    sum = 0;
    for (i = 0;  i <= maxSizeDecade;  i++) {
	decadeHigh = (1 << (i+1)) - 1;
	sum += statsPtr->literalCount[i];
	Tcl_AppendPrintfToObj(objPtr, "\t%10d\t\t%8.0f%%\n",
		decadeHigh, Percent(sum, statsPtr->numLiteralsCreated));
    }

    litTableStats = TclLiteralStats(globalTablePtr);
    Tcl_AppendPrintfToObj(objPtr, "\nCurrent literal table statistics:\n%s\n",
	    litTableStats);
    ckfree(litTableStats);

    /*
     * Source and ByteCode size distributions.
     */

    Tcl_AppendPrintfToObj(objPtr, "\nSource sizes:\n");
    Tcl_AppendPrintfToObj(objPtr, "\t Up to size\t\tPercentage\n");
    minSizeDecade = maxSizeDecade = 0;
    for (i = 0;  i < 31;  i++) {
	if (statsPtr->srcCount[i] > 0) {
	    minSizeDecade = i;
	    break;
	}
    }
    for (i = 31;  i >= 0;  i--) {
	if (statsPtr->srcCount[i] > 0) {
	    maxSizeDecade = i;
	    break;
	}
    }
    sum = 0;
    for (i = minSizeDecade;  i <= maxSizeDecade;  i++) {
	decadeHigh = (1 << (i+1)) - 1;
	sum += statsPtr->srcCount[i];
	Tcl_AppendPrintfToObj(objPtr, "\t%10d\t\t%8.0f%%\n",
		decadeHigh, Percent(sum, statsPtr->numCompilations));
    }

    Tcl_AppendPrintfToObj(objPtr, "\nByteCode sizes:\n");
    Tcl_AppendPrintfToObj(objPtr, "\t Up to size\t\tPercentage\n");
    minSizeDecade = maxSizeDecade = 0;
    for (i = 0;  i < 31;  i++) {
	if (statsPtr->byteCodeCount[i] > 0) {
	    minSizeDecade = i;
	    break;
	}
    }
    for (i = 31;  i >= 0;  i--) {
	if (statsPtr->byteCodeCount[i] > 0) {
	    maxSizeDecade = i;
	    break;
	}
    }
    sum = 0;
    for (i = minSizeDecade;  i <= maxSizeDecade;  i++) {
	decadeHigh = (1 << (i+1)) - 1;
	sum += statsPtr->byteCodeCount[i];
	Tcl_AppendPrintfToObj(objPtr, "\t%10d\t\t%8.0f%%\n",
		decadeHigh, Percent(sum, statsPtr->numCompilations));
    }

    Tcl_AppendPrintfToObj(objPtr, "\nByteCode longevity (excludes Current ByteCodes):\n");
    Tcl_AppendPrintfToObj(objPtr, "\t       Up to ms\t\tPercentage\n");
    minSizeDecade = maxSizeDecade = 0;
    for (i = 0;  i < 31;  i++) {
	if (statsPtr->lifetimeCount[i] > 0) {
	    minSizeDecade = i;
	    break;
	}
    }
    for (i = 31;  i >= 0;  i--) {
	if (statsPtr->lifetimeCount[i] > 0) {
	    maxSizeDecade = i;
	    break;
	}
    }
    sum = 0;
    for (i = minSizeDecade;  i <= maxSizeDecade;  i++) {
	decadeHigh = (1 << (i+1)) - 1;
	sum += statsPtr->lifetimeCount[i];
	Tcl_AppendPrintfToObj(objPtr, "\t%12.3f\t\t%8.0f%%\n",
		decadeHigh/1000.0, Percent(sum, statsPtr->numByteCodesFreed));
    }

    /*
     * Instruction counts.
     */

    Tcl_AppendPrintfToObj(objPtr, "\nInstruction counts:\n");
    for (i = 0;  i <= LAST_INST_OPCODE;  i++) {
	Tcl_AppendPrintfToObj(objPtr, "%20s %8ld ",
		tclInstructionTable[i].name, statsPtr->instructionCount[i]);
	if (statsPtr->instructionCount[i]) {
	    Tcl_AppendPrintfToObj(objPtr, "%6.1f%%\n",
		    Percent(statsPtr->instructionCount[i], numInstructions));
	} else {
	    Tcl_AppendPrintfToObj(objPtr, "0\n");
	}
    }

#ifdef TCL_MEM_DEBUG
    Tcl_AppendPrintfToObj(objPtr, "\nHeap Statistics:\n");
    TclDumpMemoryInfo((ClientData) objPtr, 1);
#endif
    Tcl_AppendPrintfToObj(objPtr, "\n----------------------------------------------------------------\n");

    if (objc == 1) {
	Tcl_SetObjResult(interp, objPtr);
    } else {
	Tcl_Channel outChan;
	char *str = TclGetStringFromObj(objv[1], &length);

	if (length) {
	    if (strcmp(str, "stdout") == 0) {
		outChan = Tcl_GetStdChannel(TCL_STDOUT);
	    } else if (strcmp(str, "stderr") == 0) {
		outChan = Tcl_GetStdChannel(TCL_STDERR);
	    } else {
		outChan = Tcl_OpenFileChannel(NULL, str, "w", 0664);
	    }
	} else {
	    outChan = Tcl_GetStdChannel(TCL_STDOUT);
	}
	if (outChan != NULL) {
	    Tcl_WriteObj(outChan, objPtr);
	}
    }
    Tcl_DecrRefCount(objPtr);
    return TCL_OK;
}
#endif /* TCL_COMPILE_STATS */

#ifdef TCL_COMPILE_DEBUG
/*
 *----------------------------------------------------------------------
 *
 * StringForResultCode --
 *
 *	Procedure that returns a human-readable string representing a Tcl
 *	result code such as TCL_ERROR.
 *
 * Results:
 *	If the result code is one of the standard Tcl return codes, the result
 *	is a string representing that code such as "TCL_ERROR". Otherwise, the
 *	result string is that code formatted as a sequence of decimal digit
 *	characters. Note that the resulting string must not be modified by the
 *	caller.
 *
 * Side effects:
 *	None.
 *
 *----------------------------------------------------------------------
 */

static const char *
StringForResultCode(
    int result)			/* The Tcl result code for which to generate a
				 * string. */
{
    static char buf[TCL_INTEGER_SPACE];

    if ((result >= TCL_OK) && (result <= TCL_CONTINUE)) {
	return resultStrings[result];
    }
    TclFormatInt(buf, result);
    return buf;
}
#endif /* TCL_COMPILE_DEBUG */

/*
 * Local Variables:
 * mode: c
 * c-basic-offset: 4
 * fill-column: 78
 * End:
 */<|MERGE_RESOLUTION|>--- conflicted
+++ resolved
@@ -9013,16 +9013,9 @@
     Proc *procPtr = codePtr->procPtr;
     Interp *iPtr = (Interp *) *codePtr->interpHandle;
 
-<<<<<<< HEAD
-    fprintf(stdout, "\nExecuting ByteCode 0x%p, refCt %" TCL_LL_MODIFIER "u, epoch %" TCL_LL_MODIFIER "u, interp 0x%p (epoch %" TCL_LL_MODIFIER "u)\n",
-	    codePtr, (Tcl_WideInt)codePtr->refCount, (Tcl_WideInt)codePtr->compileEpoch, iPtr,
-	    (Tcl_WideInt)iPtr->compileEpoch);
-=======
-    fprintf(stdout, "\nExecuting ByteCode 0x%p, refCt %" TCL_Z_MODIFIER "u, epoch %u, interp 0x%p (epoch %u)\n",
+    fprintf(stdout, "\nExecuting ByteCode 0x%p, refCt %" TCL_Z_MODIFIER "u, epoch %" TCL_Z_MODIFIER "u, interp 0x%p (epoch %" TCL_Z_MODIFIER "u)\n",
 	    codePtr, (size_t)codePtr->refCount, codePtr->compileEpoch, iPtr,
 	    iPtr->compileEpoch);
->>>>>>> d49230a0
-
     fprintf(stdout, "  Source: ");
     TclPrintSource(stdout, codePtr->source, 60);
 
