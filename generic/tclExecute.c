/*
 * tclExecute.c --
 *
 *	This file contains procedures that execute byte-compiled Tcl commands.
 *
 * Copyright © 1996-1997 Sun Microsystems, Inc.
 * Copyright © 1998-2000 Scriptics Corporation.
 * Copyright © 2001 Kevin B. Kenny. All rights reserved.
 * Copyright © 2002-2010 Miguel Sofer.
 * Copyright © 2005-2007 Donal K. Fellows.
 * Copyright © 2007 Daniel A. Steffen <das@users.sourceforge.net>
 * Copyright © 2006-2008 Joe Mistachkin.  All rights reserved.
 *
 * See the file "license.terms" for information on usage and redistribution of
 * this file, and for a DISCLAIMER OF ALL WARRANTIES.
 */

#include "tclInt.h"
#include "tclCompile.h"
#include "tclOOInt.h"
#include "tclTomMath.h"
#include "tclArithSeries.h"
#include <math.h>
#include <assert.h>

/*
 * Hack to determine whether we may expect IEEE floating point. The hack is
 * formally incorrect in that non-IEEE platforms might have the same precision
 * and range, but VAX, IBM, and Cray do not; are there any other floating
 * point units that we might care about?
 */

#if (FLT_RADIX == 2) && (DBL_MANT_DIG == 53) && (DBL_MAX_EXP == 1024)
#define IEEE_FLOATING_POINT
#endif

/*
 * A counter that is used to work out when the bytecode engine should call
 * Tcl_AsyncReady() to see whether there is a signal that needs handling, and
 * other expensive periodic operations.
 */

#ifndef ASYNC_CHECK_COUNT
#   define ASYNC_CHECK_COUNT	64
#endif /* !ASYNC_CHECK_COUNT */

/*
 * Boolean flag indicating whether the Tcl bytecode interpreter has been
 * initialized.
 */

static int execInitialized = 0;
TCL_DECLARE_MUTEX(execMutex)

static int cachedInExit = 0;

#ifdef TCL_COMPILE_DEBUG
/*
 * Variable that controls whether execution tracing is enabled and, if so,
 * what level of tracing is desired:
 *    0: no execution tracing
 *    1: trace invocations of Tcl procs only
 *    2: trace invocations of all (not compiled away) commands
 *    3: display each instruction executed
 * This variable is linked to the Tcl variable "tcl_traceExec".
 */

int tclTraceExec = 0;
#endif

/*
 * Mapping from expression instruction opcodes to strings; used for error
 * messages. Note that these entries must match the order and number of the
 * expression opcodes (e.g., INST_LOR) in tclCompile.h.
 *
 * Does not include the string for INST_EXPON (and beyond), as that is
 * disjoint for backward-compatibility reasons.
 */

static const char *const operatorStrings[] = {
    "|", "^", "&", "==", "!=", "<", ">", "<=", ">=", "<<", ">>",
    "+", "-", "*", "/", "%", "+", "-", "~", "!"
};

/*
 * Mapping from Tcl result codes to strings; used for error and debugging
 * messages.
 */

#ifdef TCL_COMPILE_DEBUG
static const char *const resultStrings[] = {
    "TCL_OK", "TCL_ERROR", "TCL_RETURN", "TCL_BREAK", "TCL_CONTINUE"
};
#endif

/*
 * These are used by evalstats to monitor object usage in Tcl.
 */

#ifdef TCL_COMPILE_STATS
size_t		tclObjsAlloced = 0;
size_t		tclObjsFreed = 0;
size_t		tclObjsShared[TCL_MAX_SHARED_OBJ_STATS] = { 0, 0, 0, 0, 0 };
#endif /* TCL_COMPILE_STATS */

/*
 * NR_TEBC
 * Helpers for NR - non-recursive calls to TEBC
 * Minimal data required to fully reconstruct the execution state.
 */

typedef struct {
    ByteCode *codePtr;		/* Constant until the BC returns */
				/* -----------------------------------------*/
    Tcl_Obj **catchTop;		/* These fields are used on return TO this */
    Tcl_Obj *auxObjList;	/* level: they record the state when a new */
    CmdFrame cmdFrame;		/* codePtr was received for NR execution. */
    Tcl_Obj *stack[1];		/* Start of the actual combined catch and obj
				 * stacks; the struct will be expanded as
				 * necessary */
} TEBCdata;

#define TEBC_YIELD() \
    do {						\
	esPtr->tosPtr = tosPtr;				\
	TclNRAddCallback(interp, TEBCresume,		\
		TD, pc, INT2PTR(cleanup), NULL);	\
    } while (0)

#define TEBC_DATA_DIG() \
    do {					\
	tosPtr = esPtr->tosPtr;			\
    } while (0)

#define PUSH_TAUX_OBJ(objPtr) \
    do {							\
	if (auxObjList) {					\
	    (objPtr)->length += auxObjList->length;		\
	}							\
	(objPtr)->internalRep.twoPtrValue.ptr1 = auxObjList;	\
	auxObjList = (objPtr);					\
    } while (0)

#define POP_TAUX_OBJ() \
    do {							\
	tmpPtr = auxObjList;					\
	auxObjList = (Tcl_Obj *)tmpPtr->internalRep.twoPtrValue.ptr1;	\
	Tcl_DecrRefCount(tmpPtr);				\
    } while (0)

/*
 * These variable-access macros have to coincide with those in tclVar.c
 */

#define VarHashGetValue(hPtr) \
    ((Var *) ((char *)hPtr - offsetof(VarInHash, entry)))

static inline Var *
VarHashCreateVar(
    TclVarHashTable *tablePtr,
    Tcl_Obj *key,
    int *newPtr)
{
    Tcl_HashEntry *hPtr = Tcl_CreateHashEntry(&tablePtr->table,
	    key, newPtr);

    if (!hPtr) {
	return NULL;
    }
    return VarHashGetValue(hPtr);
}

#define VarHashFindVar(tablePtr, key) \
    VarHashCreateVar((tablePtr), (key), NULL)

/*
 * The new macro for ending an instruction; note that a reasonable C-optimiser
 * will resolve all branches at compile time. (result) is always a constant;
 * the macro NEXT_INST_F handles constant (nCleanup), NEXT_INST_V is resolved
 * at runtime for variable (nCleanup).
 *
 * ARGUMENTS:
 *    pcAdjustment: how much to increment pc
 *    nCleanup: how many objects to remove from the stack
 *    resultHandling: 0 indicates no object should be pushed on the stack;
 *	otherwise, push objResultPtr. If (result < 0), objResultPtr already
 *	has the correct reference count.
 *
 * We use the new compile-time assertions to check that nCleanup is constant
 * and within range.
 */

/* Verify the stack depth, only when no expansion is in progress */

#ifdef TCL_COMPILE_DEBUG
#define CHECK_STACK()							\
    do {								\
	ValidatePcAndStackTop(codePtr, pc, CURR_DEPTH,			\
		/*checkStack*/ !(starting || auxObjList));		\
	starting = 0;							\
    } while (0)
#else
#define CHECK_STACK()
#endif

#define NEXT_INST_F(pcAdjustment, nCleanup, resultHandling)	\
    do {							\
	TCL_CT_ASSERT((nCleanup >= 0) && (nCleanup <= 2));	\
	CHECK_STACK();						\
	if (nCleanup == 0) {					\
	    if (resultHandling != 0) {				\
		if ((resultHandling) > 0) {			\
		    PUSH_OBJECT(objResultPtr);			\
		} else {					\
		    *(++tosPtr) = objResultPtr;			\
		}						\
	    }							\
	    pc += (pcAdjustment);				\
	    goto cleanup0;					\
	} else if (resultHandling != 0) {			\
	    if ((resultHandling) > 0) {				\
		Tcl_IncrRefCount(objResultPtr);			\
	    }							\
	    pc += (pcAdjustment);				\
	    switch (nCleanup) {					\
	    case 1: goto cleanup1_pushObjResultPtr;		\
	    case 2: goto cleanup2_pushObjResultPtr;		\
	    case 0: break;					\
	    }							\
	} else {						\
	    pc += (pcAdjustment);				\
	    switch (nCleanup) {					\
	    case 1: goto cleanup1;				\
	    case 2: goto cleanup2;				\
	    case 0: break;					\
	    }							\
	}							\
    } while (0)

#define NEXT_INST_V(pcAdjustment, nCleanup, resultHandling)	\
    CHECK_STACK();						\
    do {							\
	pc += (pcAdjustment);					\
	cleanup = (nCleanup);					\
	if (resultHandling) {					\
	    if ((resultHandling) > 0) {				\
		Tcl_IncrRefCount(objResultPtr);			\
	    }							\
	    goto cleanupV_pushObjResultPtr;			\
	} else {						\
	    goto cleanupV;					\
	}							\
    } while (0)

#ifndef TCL_COMPILE_DEBUG
#define JUMP_PEEPHOLE_F(condition, pcAdjustment, cleanup) \
    do {								\
	pc += (pcAdjustment);						\
	switch (*pc) {							\
	case INST_JUMP_FALSE1:						\
	    NEXT_INST_F(((condition)? 2 : TclGetInt1AtPtr(pc+1)), (cleanup), 0); \
	break; \
	case INST_JUMP_TRUE1:						\
	    NEXT_INST_F(((condition)? TclGetInt1AtPtr(pc+1) : 2), (cleanup), 0); \
	break; \
	case INST_JUMP_FALSE4:						\
	    NEXT_INST_F(((condition)? 5 : TclGetInt4AtPtr(pc+1)), (cleanup), 0); \
	break; \
	case INST_JUMP_TRUE4:						\
	    NEXT_INST_F(((condition)? TclGetInt4AtPtr(pc+1) : 5), (cleanup), 0); \
	break; \
	default:							\
	    if ((condition) < 0) {					\
		TclNewIntObj(objResultPtr, -1);				\
	    } else {							\
		objResultPtr = TCONST((condition) > 0);			\
	    }								\
	    NEXT_INST_F(0, (cleanup), 1);				\
	break; \
	}								\
    } while (0)
#define JUMP_PEEPHOLE_V(condition, pcAdjustment, cleanup) \
    do {								\
	pc += (pcAdjustment);						\
	switch (*pc) {							\
	case INST_JUMP_FALSE1:						\
	    NEXT_INST_V(((condition)? 2 : TclGetInt1AtPtr(pc+1)), (cleanup), 0); \
	break; \
	case INST_JUMP_TRUE1:						\
	    NEXT_INST_V(((condition)? TclGetInt1AtPtr(pc+1) : 2), (cleanup), 0); \
	break; \
	case INST_JUMP_FALSE4:						\
	    NEXT_INST_V(((condition)? 5 : TclGetInt4AtPtr(pc+1)), (cleanup), 0); \
	break; \
	case INST_JUMP_TRUE4:						\
	    NEXT_INST_V(((condition)? TclGetInt4AtPtr(pc+1) : 5), (cleanup), 0); \
	break; \
	default:							\
	    if ((condition) < 0) {					\
		TclNewIntObj(objResultPtr, -1);				\
	    } else {							\
		objResultPtr = TCONST((condition) > 0);			\
	    }								\
	    NEXT_INST_V(0, (cleanup), 1);				\
	break; \
	}								\
    } while (0)
#else /* TCL_COMPILE_DEBUG */
#define JUMP_PEEPHOLE_F(condition, pcAdjustment, cleanup) \
    do{									\
	if ((condition) < 0) {						\
	    TclNewIntObj(objResultPtr, -1);				\
	} else {							\
	    objResultPtr = TCONST((condition) > 0);			\
	}								\
	NEXT_INST_F((pcAdjustment), (cleanup), 1);			\
    } while (0)
#define JUMP_PEEPHOLE_V(condition, pcAdjustment, cleanup) \
    do{									\
	if ((condition) < 0) {						\
	    TclNewIntObj(objResultPtr, -1);				\
	} else {							\
	    objResultPtr = TCONST((condition) > 0);			\
	}								\
	NEXT_INST_V((pcAdjustment), (cleanup), 1);			\
    } while (0)
#endif

/*
 * Macros used to cache often-referenced Tcl evaluation stack information
 * in local variables. Note that a DECACHE_STACK_INFO()-CACHE_STACK_INFO()
 * pair must surround any call inside TclNRExecuteByteCode (and a few other
 * procedures that use this scheme) that could result in a recursive call
 * to TclNRExecuteByteCode.
 */

#define CACHE_STACK_INFO() \
    checkInterp = 1

#define DECACHE_STACK_INFO() \
    esPtr->tosPtr = tosPtr

/*
 * Macros used to access items on the Tcl evaluation stack. PUSH_OBJECT
 * increments the object's ref count since it makes the stack have another
 * reference pointing to the object. However, POP_OBJECT does not decrement
 * the ref count. This is because the stack may hold the only reference to the
 * object, so the object would be destroyed if its ref count were decremented
 * before the caller had a chance to, e.g., store it in a variable. It is the
 * caller's responsibility to decrement the ref count when it is finished with
 * an object.
 *
 * WARNING! It is essential that objPtr only appear once in the PUSH_OBJECT
 * macro. The actual parameter might be an expression with side effects, and
 * this ensures that it will be executed only once.
 */

#define PUSH_OBJECT(objPtr) \
    Tcl_IncrRefCount(*(++tosPtr) = (objPtr))

#define POP_OBJECT()	*(tosPtr--)

#define OBJ_AT_TOS	*tosPtr

#define OBJ_UNDER_TOS	*(tosPtr-1)

#define OBJ_AT_DEPTH(n)	*(tosPtr-(n))

#define CURR_DEPTH	((size_t)(tosPtr - initTosPtr))

#define STACK_BASE(esPtr) ((esPtr)->stackWords - 1)

/*
 * Macros used to trace instruction execution. The macros TRACE,
 * TRACE_WITH_OBJ, and O2S are only used inside TclNRExecuteByteCode. O2S is
 * only used in TRACE* calls to get a string from an object.
 */

#ifdef TCL_COMPILE_DEBUG
#   define TRACE(a) \
    while (traceInstructions) {					\
<<<<<<< HEAD
	fprintf(stdout, "%2" TCL_Z_MODIFIER "u: %2" TCL_Z_MODIFIER "u (%" TCL_Z_MODIFIER "u) %s ", iPtr->numLevels,	\
=======
	fprintf(stdout, "%2" TCL_SIZE_MODIFIER "d: %2" TCL_T_MODIFIER "d (%" TCL_T_MODIFIER "d) %s ", iPtr->numLevels,	\
>>>>>>> 9bd312eb
		CURR_DEPTH,				\
		(size_t)(pc - codePtr->codeStart),		\
		GetOpcodeName(pc));				\
	printf a;						\
	break;							\
    }
#   define TRACE_APPEND(a) \
    while (traceInstructions) {		\
	printf a;			\
	break;				\
    }
#   define TRACE_ERROR(interp) \
    TRACE_APPEND(("ERROR: %.30s\n", O2S(Tcl_GetObjResult(interp))));
#   define TRACE_WITH_OBJ(a, objPtr) \
    while (traceInstructions) {					\
<<<<<<< HEAD
	fprintf(stdout, "%2" TCL_Z_MODIFIER "u: %2" TCL_Z_MODIFIER "u (%" TCL_Z_MODIFIER "u) %s ", iPtr->numLevels,	\
=======
	fprintf(stdout, "%2" TCL_SIZE_MODIFIER "d: %2" TCL_T_MODIFIER "d (%" TCL_T_MODIFIER "d) %s ", iPtr->numLevels,	\
>>>>>>> 9bd312eb
		CURR_DEPTH,				\
		(size_t)(pc - codePtr->codeStart),		\
		GetOpcodeName(pc));				\
	printf a;						\
	TclPrintObject(stdout, objPtr, 30);			\
	fprintf(stdout, "\n");					\
	break;							\
    }
#   define O2S(objPtr) \
    (objPtr ? TclGetString(objPtr) : "")
#else /* !TCL_COMPILE_DEBUG */
#   define TRACE(a)
#   define TRACE_APPEND(a)
#   define TRACE_ERROR(interp)
#   define TRACE_WITH_OBJ(a, objPtr)
#   define O2S(objPtr)
#endif /* TCL_COMPILE_DEBUG */

/*
 * DTrace instruction probe macros.
 */

#define TCL_DTRACE_INST_NEXT() \
    do {								\
	if (TCL_DTRACE_INST_DONE_ENABLED()) {				\
	    if (curInstName) {						\
		TCL_DTRACE_INST_DONE(curInstName, (int) CURR_DEPTH,	\
			tosPtr);					\
	    }								\
	    curInstName = tclInstructionTable[*pc].name;		\
	    if (TCL_DTRACE_INST_START_ENABLED()) {			\
		TCL_DTRACE_INST_START(curInstName, (int) CURR_DEPTH,	\
			tosPtr);					\
	    }								\
	} else if (TCL_DTRACE_INST_START_ENABLED()) {			\
	    TCL_DTRACE_INST_START(tclInstructionTable[*pc].name,	\
			(int) CURR_DEPTH, tosPtr);			\
	}								\
    } while (0)
#define TCL_DTRACE_INST_LAST() \
    do {								\
	if (TCL_DTRACE_INST_DONE_ENABLED() && curInstName) {		\
	    TCL_DTRACE_INST_DONE(curInstName, (int) CURR_DEPTH, tosPtr);\
	}								\
    } while (0)

/*
 * Macro used in this file to save a function call for common uses of
 * Tcl_GetNumberFromObj(). The ANSI C "prototype" is:
 *
 * MODULE_SCOPE int GetNumberFromObj(Tcl_Interp *interp, Tcl_Obj *objPtr,
 *			void **ptrPtr, int *tPtr);
 */

#define GetNumberFromObj(interp, objPtr, ptrPtr, tPtr) \
    ((TclHasInternalRep((objPtr), &tclIntType.objType))					\
	?	(*(tPtr) = TCL_NUMBER_INT,				\
		*(ptrPtr) = (void *)				\
		    (&((objPtr)->internalRep.wideValue)), TCL_OK) :	\
    TclHasInternalRep((objPtr), &tclDoubleType.objType)				\
	?	(((isnan((objPtr)->internalRep.doubleValue))		\
		    ?	(*(tPtr) = TCL_NUMBER_NAN)			\
		    :	(*(tPtr) = TCL_NUMBER_DOUBLE)),			\
		*(ptrPtr) = (void *)				\
		    (&((objPtr)->internalRep.doubleValue)), TCL_OK) :	\
    (((objPtr)->bytes != NULL) && ((objPtr)->length == 0))		\
	? TCL_ERROR :			\
    Tcl_GetNumberFromObj((interp), (objPtr), (ptrPtr), (tPtr)))

/*
 * Macro used to make the check for type overflow more mnemonic. This works by
 * comparing sign bits; the rest of the word is irrelevant. The ANSI C
 * "prototype" (where inttype_t is any integer type) is:
 *
 * MODULE_SCOPE int Overflowing(inttype_t a, inttype_t b, inttype_t sum);
 *
 * Check first the condition most likely to fail in usual code (at least for
 * usage in [incr]: do the first summand and the sum have != signs?
 */

#define Overflowing(a,b,sum) ((((a)^(sum)) < 0) && (((a)^(b)) >= 0))

/*
 * Macro for checking whether the type is NaN, used when we're thinking about
 * throwing an error for supplying a non-number number.
 */

#ifndef ACCEPT_NAN
#define IsErroringNaNType(type)		((type) == TCL_NUMBER_NAN)
#else
#define IsErroringNaNType(type)		0
#endif

/*
 * Auxiliary tables used to compute powers of small integers.
 */

/*
 * Maximum base that, when raised to powers 2, 3, ..., 16, fits in a
 * Tcl_WideInt.
 */

static const Tcl_WideInt MaxBase64[] = {
    (Tcl_WideInt)46340*65536+62259,	/* 3037000499 == isqrt(2**63-1) */
    (Tcl_WideInt)2097151, (Tcl_WideInt)55108, (Tcl_WideInt)6208,
    (Tcl_WideInt)1448, (Tcl_WideInt)511, (Tcl_WideInt)234, (Tcl_WideInt)127,
    (Tcl_WideInt)78, (Tcl_WideInt)52, (Tcl_WideInt)38, (Tcl_WideInt)28,
    (Tcl_WideInt)22, (Tcl_WideInt)18, (Tcl_WideInt)15
};
static const size_t MaxBase64Size = sizeof(MaxBase64)/sizeof(Tcl_WideInt);

/*
 * Table giving 3, 4, ..., 13 raised to powers greater than 16 when the
 * results fit in a 64-bit signed integer.
 */

static const unsigned short Exp64Index[] = {
    0, 23, 38, 49, 57, 63, 67, 70, 72, 74, 75, 76
};
static const size_t Exp64IndexSize =
    sizeof(Exp64Index) / sizeof(unsigned short);
static const Tcl_WideInt Exp64Value[] = {
    (Tcl_WideInt)243*243*243*3*3,
    (Tcl_WideInt)243*243*243*3*3*3,
    (Tcl_WideInt)243*243*243*3*3*3*3,
    (Tcl_WideInt)243*243*243*243,
    (Tcl_WideInt)243*243*243*243*3,
    (Tcl_WideInt)243*243*243*243*3*3,
    (Tcl_WideInt)243*243*243*243*3*3*3,
    (Tcl_WideInt)243*243*243*243*3*3*3*3,
    (Tcl_WideInt)243*243*243*243*243,
    (Tcl_WideInt)243*243*243*243*243*3,
    (Tcl_WideInt)243*243*243*243*243*3*3,
    (Tcl_WideInt)243*243*243*243*243*3*3*3,
    (Tcl_WideInt)243*243*243*243*243*3*3*3*3,
    (Tcl_WideInt)243*243*243*243*243*243,
    (Tcl_WideInt)243*243*243*243*243*243*3,
    (Tcl_WideInt)243*243*243*243*243*243*3*3,
    (Tcl_WideInt)243*243*243*243*243*243*3*3*3,
    (Tcl_WideInt)243*243*243*243*243*243*3*3*3*3,
    (Tcl_WideInt)243*243*243*243*243*243*243,
    (Tcl_WideInt)243*243*243*243*243*243*243*3,
    (Tcl_WideInt)243*243*243*243*243*243*243*3*3,
    (Tcl_WideInt)243*243*243*243*243*243*243*3*3*3,
    (Tcl_WideInt)243*243*243*243*243*243*243*3*3*3*3,
    (Tcl_WideInt)1024*1024*1024*4*4,
    (Tcl_WideInt)1024*1024*1024*4*4*4,
    (Tcl_WideInt)1024*1024*1024*4*4*4*4,
    (Tcl_WideInt)1024*1024*1024*1024,
    (Tcl_WideInt)1024*1024*1024*1024*4,
    (Tcl_WideInt)1024*1024*1024*1024*4*4,
    (Tcl_WideInt)1024*1024*1024*1024*4*4*4,
    (Tcl_WideInt)1024*1024*1024*1024*4*4*4*4,
    (Tcl_WideInt)1024*1024*1024*1024*1024,
    (Tcl_WideInt)1024*1024*1024*1024*1024*4,
    (Tcl_WideInt)1024*1024*1024*1024*1024*4*4,
    (Tcl_WideInt)1024*1024*1024*1024*1024*4*4*4,
    (Tcl_WideInt)1024*1024*1024*1024*1024*4*4*4*4,
    (Tcl_WideInt)1024*1024*1024*1024*1024*1024,
    (Tcl_WideInt)1024*1024*1024*1024*1024*1024*4,
    (Tcl_WideInt)3125*3125*3125*5*5,
    (Tcl_WideInt)3125*3125*3125*5*5*5,
    (Tcl_WideInt)3125*3125*3125*5*5*5*5,
    (Tcl_WideInt)3125*3125*3125*3125,
    (Tcl_WideInt)3125*3125*3125*3125*5,
    (Tcl_WideInt)3125*3125*3125*3125*5*5,
    (Tcl_WideInt)3125*3125*3125*3125*5*5*5,
    (Tcl_WideInt)3125*3125*3125*3125*5*5*5*5,
    (Tcl_WideInt)3125*3125*3125*3125*3125,
    (Tcl_WideInt)3125*3125*3125*3125*3125*5,
    (Tcl_WideInt)3125*3125*3125*3125*3125*5*5,
    (Tcl_WideInt)7776*7776*7776*6*6,
    (Tcl_WideInt)7776*7776*7776*6*6*6,
    (Tcl_WideInt)7776*7776*7776*6*6*6*6,
    (Tcl_WideInt)7776*7776*7776*7776,
    (Tcl_WideInt)7776*7776*7776*7776*6,
    (Tcl_WideInt)7776*7776*7776*7776*6*6,
    (Tcl_WideInt)7776*7776*7776*7776*6*6*6,
    (Tcl_WideInt)7776*7776*7776*7776*6*6*6*6,
    (Tcl_WideInt)16807*16807*16807*7*7,
    (Tcl_WideInt)16807*16807*16807*7*7*7,
    (Tcl_WideInt)16807*16807*16807*7*7*7*7,
    (Tcl_WideInt)16807*16807*16807*16807,
    (Tcl_WideInt)16807*16807*16807*16807*7,
    (Tcl_WideInt)16807*16807*16807*16807*7*7,
    (Tcl_WideInt)32768*32768*32768*8*8,
    (Tcl_WideInt)32768*32768*32768*8*8*8,
    (Tcl_WideInt)32768*32768*32768*8*8*8*8,
    (Tcl_WideInt)32768*32768*32768*32768,
    (Tcl_WideInt)59049*59049*59049*9*9,
    (Tcl_WideInt)59049*59049*59049*9*9*9,
    (Tcl_WideInt)59049*59049*59049*9*9*9*9,
    (Tcl_WideInt)100000*100000*100000*10*10,
    (Tcl_WideInt)100000*100000*100000*10*10*10,
    (Tcl_WideInt)161051*161051*161051*11*11,
    (Tcl_WideInt)161051*161051*161051*11*11*11,
    (Tcl_WideInt)248832*248832*248832*12*12,
    (Tcl_WideInt)371293*371293*371293*13*13
};
static const size_t Exp64ValueSize = sizeof(Exp64Value) / sizeof(Tcl_WideInt);

/*
 * Markers for ExecuteExtendedBinaryMathOp.
 */

#define DIVIDED_BY_ZERO		((Tcl_Obj *) -1)
#define EXPONENT_OF_ZERO	((Tcl_Obj *) -2)
#define GENERAL_ARITHMETIC_ERROR ((Tcl_Obj *) -3)
#define OUT_OF_MEMORY ((Tcl_Obj *) -4)

/*
 * Declarations for local procedures to this file:
 */

#ifdef TCL_COMPILE_STATS
static Tcl_ObjCmdProc EvalStatsCmd;
#endif /* TCL_COMPILE_STATS */
#ifdef TCL_COMPILE_DEBUG
static const char *	GetOpcodeName(const unsigned char *pc);
static void		PrintByteCodeInfo(ByteCode *codePtr);
static const char *	StringForResultCode(int result);
static void		ValidatePcAndStackTop(ByteCode *codePtr,
			    const unsigned char *pc, size_t stackTop,
			    int checkStack);
#endif /* TCL_COMPILE_DEBUG */
static ByteCode *	CompileExprObj(Tcl_Interp *interp, Tcl_Obj *objPtr);
static void		DeleteExecStack(ExecStack *esPtr);
static void		DupExprCodeInternalRep(Tcl_Obj *srcPtr,
			    Tcl_Obj *copyPtr);
static Tcl_Obj *	ExecuteExtendedBinaryMathOp(Tcl_Interp *interp,
			    int opcode, Tcl_Obj **constants,
			    Tcl_Obj *valuePtr, Tcl_Obj *value2Ptr);
static Tcl_Obj *	ExecuteExtendedUnaryMathOp(int opcode,
			    Tcl_Obj *valuePtr);
static void		FreeExprCodeInternalRep(Tcl_Obj *objPtr);
static ExceptionRange *	GetExceptRangeForPc(const unsigned char *pc,
			    int searchMode, ByteCode *codePtr);
static const char *	GetSrcInfoForPc(const unsigned char *pc,
			    ByteCode *codePtr, Tcl_Size *lengthPtr,
			    const unsigned char **pcBeg, int *cmdIdxPtr);
static Tcl_Obj **	GrowEvaluationStack(ExecEnv *eePtr, size_t growth,
			    int move);
static void		IllegalExprOperandType(Tcl_Interp *interp,
			    const unsigned char *pc, Tcl_Obj *opndPtr);
static void		InitByteCodeExecution(Tcl_Interp *interp);
static inline int	wordSkip(void *ptr);
static void		ReleaseDictIterator(Tcl_Obj *objPtr);
/* Useful elsewhere, make available in tclInt.h or stubs? */
static Tcl_Obj **	StackAllocWords(Tcl_Interp *interp, size_t numWords);
static Tcl_Obj **	StackReallocWords(Tcl_Interp *interp, size_t numWords);
static Tcl_NRPostProc	CopyCallback;
static Tcl_NRPostProc	ExprObjCallback;
static Tcl_NRPostProc	FinalizeOONext;
static Tcl_NRPostProc	FinalizeOONextFilter;
static Tcl_NRPostProc   TEBCresume;

/*
 * The structure below defines a bytecode Tcl object type to hold the
 * compiled bytecode for Tcl expressions.
 */

static const Tcl_ObjType exprCodeType = {
    "exprcode",
    FreeExprCodeInternalRep,	/* freeIntRepProc */
    DupExprCodeInternalRep,	/* dupIntRepProc */
    NULL,			/* updateStringProc */
    NULL,			/* setFromAnyProc */
    TCL_OBJTYPE_V0
};

/*
 * Custom object type only used in this file; values of its type should never
 * be seen by user scripts.
 */

static const Tcl_ObjType dictIteratorType = {
    "dictIterator",
    ReleaseDictIterator,
    NULL, NULL, NULL, TCL_OBJTYPE_V0
};

/*
 *----------------------------------------------------------------------
 *
 * ReleaseDictIterator --
 *
 *	This takes apart a dictionary iterator that is stored in the given Tcl
 *	object.
 *
 * Results:
 *	None.
 *
 * Side effects:
 *	Deallocates memory, marks the object as being untyped.
 *
 *----------------------------------------------------------------------
 */

static void
ReleaseDictIterator(
    Tcl_Obj *objPtr)
{
    Tcl_DictSearch *searchPtr;
    Tcl_Obj *dictPtr;
    const Tcl_ObjInternalRep *irPtr;

    irPtr = TclFetchInternalRep(objPtr, &dictIteratorType);
    assert(irPtr != NULL);

    /*
     * First kill the search, and then release the reference to the dictionary
     * that we were holding.
     */

    searchPtr = (Tcl_DictSearch *)irPtr->twoPtrValue.ptr1;
    Tcl_DictObjDone(searchPtr);
    Tcl_Free(searchPtr);

    dictPtr = (Tcl_Obj *)irPtr->twoPtrValue.ptr2;
    TclDecrRefCount(dictPtr);
}

/*
 *----------------------------------------------------------------------
 *
 * InitByteCodeExecution --
 *
 *	This procedure is called once to initialize the Tcl bytecode
 *	interpreter.
 *
 * Results:
 *	None.
 *
 * Side effects:
 *	This procedure initializes the array of instruction names. If
 *	compiling with the TCL_COMPILE_STATS flag, it initializes the array
 *	that counts the executions of each instruction and it creates the
 *	"evalstats" command. It also establishes the link between the Tcl
 *	"tcl_traceExec" and C "tclTraceExec" variables.
 *
 *----------------------------------------------------------------------
 */

#if defined(TCL_COMPILE_STATS) || defined(TCL_COMPILE_DEBUG)
static void
InitByteCodeExecution(
    Tcl_Interp *interp)		/* Interpreter for which the Tcl variable
				 * "tcl_traceExec" is linked to control
				 * instruction tracing. */
{
#ifdef TCL_COMPILE_DEBUG
    if (Tcl_LinkVar(interp, "tcl_traceExec", &tclTraceExec,
	    TCL_LINK_INT) != TCL_OK) {
	Tcl_Panic("InitByteCodeExecution: can't create link for tcl_traceExec variable");
    }
#endif
#ifdef TCL_COMPILE_STATS
    Tcl_CreateObjCommand(interp, "evalstats", EvalStatsCmd, NULL, NULL);
#endif /* TCL_COMPILE_STATS */
}

#else

static void
InitByteCodeExecution(
    TCL_UNUSED(Tcl_Interp *))
{
}
#endif

/*
 *----------------------------------------------------------------------
 *
 * TclCreateExecEnv --
 *
 *	This procedure creates a new execution environment for Tcl bytecode
 *	execution. An ExecEnv points to a Tcl evaluation stack. An ExecEnv is
 *	typically created once for each Tcl interpreter (Interp structure) and
 *	recursively passed to TclNRExecuteByteCode to execute ByteCode sequences
 *	for nested commands.
 *
 * Results:
 *	A newly allocated ExecEnv is returned. This points to an empty
 *	evaluation stack of the standard initial size.
 *
 * Side effects:
 *	The bytecode interpreter is also initialized here, as this procedure
 *	will be called before any call to TclNRExecuteByteCode.
 *
 *----------------------------------------------------------------------
 */

ExecEnv *
TclCreateExecEnv(
    Tcl_Interp *interp,		/* Interpreter for which the execution
				 * environment is being created. */
<<<<<<< HEAD
    size_t size)			/* The initial stack size, in number of words
=======
    Tcl_Size size)			/* The initial stack size, in number of words
>>>>>>> 9bd312eb
				 * [sizeof(Tcl_Obj*)] */
{
    ExecEnv *eePtr = (ExecEnv *)Tcl_Alloc(sizeof(ExecEnv));
    ExecStack *esPtr = (ExecStack *)Tcl_Alloc(offsetof(ExecStack, stackWords)
	    + size * sizeof(Tcl_Obj *));

    eePtr->execStackPtr = esPtr;
    TclNewIntObj(eePtr->constants[0], 0);
    Tcl_IncrRefCount(eePtr->constants[0]);
    TclNewIntObj(eePtr->constants[1], 1);
    Tcl_IncrRefCount(eePtr->constants[1]);
    eePtr->interp = interp;
    eePtr->callbackPtr = NULL;
    eePtr->corPtr = NULL;
    eePtr->rewind = 0;

    esPtr->prevPtr = NULL;
    esPtr->nextPtr = NULL;
    esPtr->markerPtr = NULL;
    esPtr->endPtr = &esPtr->stackWords[size-1];
    esPtr->tosPtr = STACK_BASE(esPtr);

    Tcl_MutexLock(&execMutex);
    if (!execInitialized) {
	InitByteCodeExecution(interp);
	execInitialized = 1;
    }
    Tcl_MutexUnlock(&execMutex);

    return eePtr;
}

/*
 *----------------------------------------------------------------------
 *
 * TclDeleteExecEnv --
 *
 *	Frees the storage for an ExecEnv.
 *
 * Results:
 *	None.
 *
 * Side effects:
 *	Storage for an ExecEnv and its contained storage (e.g. the evaluation
 *	stack) is freed.
 *
 *----------------------------------------------------------------------
 */

static void
DeleteExecStack(
    ExecStack *esPtr)
{
    if (esPtr->markerPtr && !cachedInExit) {
	Tcl_Panic("freeing an execStack which is still in use");
    }

    if (esPtr->prevPtr) {
	esPtr->prevPtr->nextPtr = esPtr->nextPtr;
    }
    if (esPtr->nextPtr) {
	esPtr->nextPtr->prevPtr = esPtr->prevPtr;
    }
    Tcl_Free(esPtr);
}

void
TclDeleteExecEnv(
    ExecEnv *eePtr)		/* Execution environment to free. */
{
    ExecStack *esPtr = eePtr->execStackPtr, *tmpPtr;

	cachedInExit = TclInExit();

    /*
     * Delete all stacks in this exec env.
     */

    while (esPtr->nextPtr) {
	esPtr = esPtr->nextPtr;
    }
    while (esPtr) {
	tmpPtr = esPtr;
	esPtr = tmpPtr->prevPtr;
	DeleteExecStack(tmpPtr);
    }

    TclDecrRefCount(eePtr->constants[0]);
    TclDecrRefCount(eePtr->constants[1]);
    if (eePtr->callbackPtr && !cachedInExit) {
	Tcl_Panic("Deleting execEnv with pending TEOV callbacks!");
    }
    if (eePtr->corPtr && !cachedInExit) {
	Tcl_Panic("Deleting execEnv with existing coroutine");
    }
    Tcl_Free(eePtr);
}

/*
 *----------------------------------------------------------------------
 *
 * TclFinalizeExecution --
 *
 *	Finalizes the execution environment setup so that it can be later
 *	reinitialized.
 *
 * Results:
 *	None.
 *
 * Side effects:
 *	After this call, the next time TclCreateExecEnv will be called it will
 *	call InitByteCodeExecution.
 *
 *----------------------------------------------------------------------
 */

void
TclFinalizeExecution(void)
{
    Tcl_MutexLock(&execMutex);
    execInitialized = 0;
    Tcl_MutexUnlock(&execMutex);
}

/*
 * Auxiliary code to insure that GrowEvaluationStack always returns correctly
 * aligned memory.
 *
 * WALLOCALIGN represents the alignment reqs in words, just as TCL_ALLOCALIGN
 * represents the reqs in bytes. This assumes that TCL_ALLOCALIGN is a
 * multiple of the wordsize 'sizeof(Tcl_Obj *)'.
 */

#define WALLOCALIGN \
    (TCL_ALLOCALIGN/sizeof(Tcl_Obj *))

/*
 * wordSkip computes how many words have to be skipped until the next aligned
 * word. Note that we are only interested in the low order bits of ptr, so
 * that any possible information loss in PTR2INT is of no consequence.
 */

static inline int
wordSkip(
    void *ptr)
{
    int mask = TCL_ALLOCALIGN-1;
    int base = PTR2INT(ptr) & mask;
    return (TCL_ALLOCALIGN - base)/sizeof(Tcl_Obj *);
}

/*
 * Given a marker, compute where the following aligned memory starts.
 */

#define MEMSTART(markerPtr) \
    ((markerPtr) + wordSkip(markerPtr))

/*
 *----------------------------------------------------------------------
 *
 * GrowEvaluationStack --
 *
 *	This procedure grows a Tcl evaluation stack stored in an ExecEnv,
 *	copying over the words since the last mark if so requested. A mark is
 *	set at the beginning of the new area when no copying is requested.
 *
 * Results:
 *	Returns a pointer to the first usable word in the (possibly) grown
 *	stack.
 *
 * Side effects:
 *	The size of the evaluation stack may be grown, a marker is set
 *
 *----------------------------------------------------------------------
 */

static Tcl_Obj **
GrowEvaluationStack(
    ExecEnv *eePtr,		/* Points to the ExecEnv with an evaluation
				 * stack to enlarge. */
    size_t growth1,			/* How much larger than the current used
				 * size. */
    int move)			/* 1 if move words since last marker. */
{
    ExecStack *esPtr = eePtr->execStackPtr, *oldPtr = NULL;
<<<<<<< HEAD
    size_t newBytes;
    Tcl_Size growth = growth1;
=======
    TCL_HASH_TYPE newBytes;
>>>>>>> 9bd312eb
    Tcl_Size newElems, currElems, needed = growth - (esPtr->endPtr - esPtr->tosPtr);
    Tcl_Obj **markerPtr = esPtr->markerPtr, **memStart;
    Tcl_Size moveWords = 0;

    if (move) {
	if (!markerPtr) {
	    Tcl_Panic("STACK: Reallocating with no previous alloc");
	}
	if (needed <= 0) {
	    return MEMSTART(markerPtr);
	}
    } else {
#ifndef PURIFY
	Tcl_Obj **tmpMarkerPtr = esPtr->tosPtr + 1;
	int offset = wordSkip(tmpMarkerPtr);

	if (needed + offset < 0) {
	    /*
	     * Put a marker pointing to the previous marker in this stack, and
	     * store it in esPtr as the current marker. Return a pointer to
	     * the start of aligned memory.
	     */

	    esPtr->markerPtr = tmpMarkerPtr;
	    memStart = tmpMarkerPtr + offset;
	    esPtr->tosPtr = memStart - 1;
	    *esPtr->markerPtr = (Tcl_Obj *) markerPtr;
	    return memStart;
	}
#endif
    }

    /*
     * Reset move to hold the number of words to be moved to new stack (if
     * any) and growth to hold the complete stack requirements: add one for
     * the marker, (WALLOCALIGN-1) for the maximal possible offset.
     */

    if (move) {
	moveWords = esPtr->tosPtr - MEMSTART(markerPtr) + 1;
    }
    needed = growth + moveWords + WALLOCALIGN;


    /*
     * Check if there is enough room in the next stack (if there is one, it
     * should be both empty and the last one!)
     */

    if (esPtr->nextPtr) {
	oldPtr = esPtr;
	esPtr = oldPtr->nextPtr;
	currElems = esPtr->endPtr - STACK_BASE(esPtr);
	if (esPtr->markerPtr || (esPtr->tosPtr != STACK_BASE(esPtr))) {
	    Tcl_Panic("STACK: Stack after current is in use");
	}
	if (esPtr->nextPtr) {
	    Tcl_Panic("STACK: Stack after current is not last");
	}
	if (needed <= currElems) {
	    goto newStackReady;
	}
	DeleteExecStack(esPtr);
	esPtr = oldPtr;
    } else {
	currElems = esPtr->endPtr - STACK_BASE(esPtr);
    }

    /*
     * We need to allocate a new stack! It needs to store 'growth' words,
     * including the elements to be copied over and the new marker.
     */

#ifndef PURIFY
    newElems = 2*currElems;
    while (needed > newElems) {
	newElems *= 2;
    }
#else
    newElems = needed;
#endif

    newBytes = offsetof(ExecStack, stackWords) + newElems * sizeof(Tcl_Obj *);

    oldPtr = esPtr;
    esPtr = (ExecStack *)Tcl_Alloc(newBytes);

    oldPtr->nextPtr = esPtr;
    esPtr->prevPtr = oldPtr;
    esPtr->nextPtr = NULL;
    esPtr->endPtr = &esPtr->stackWords[newElems-1];

  newStackReady:
    eePtr->execStackPtr = esPtr;

    /*
     * Store a NULL marker at the beginning of the stack, to indicate that
     * this is the first marker in this stack and that rewinding to here
     * should actually be a return to the previous stack.
     */

    esPtr->stackWords[0] = NULL;
    esPtr->markerPtr = &esPtr->stackWords[0];
    memStart = MEMSTART(esPtr->markerPtr);
    esPtr->tosPtr = memStart - 1;

    if (move) {
	memcpy(memStart, MEMSTART(markerPtr), moveWords*sizeof(Tcl_Obj *));
	esPtr->tosPtr += moveWords;
	oldPtr->markerPtr = (Tcl_Obj **) *markerPtr;
	oldPtr->tosPtr = markerPtr-1;
    }

    /*
     * Free the old stack if it is now unused.
     */

    if (!oldPtr->markerPtr) {
	DeleteExecStack(oldPtr);
    }

    return memStart;
}

/*
 *--------------------------------------------------------------
 *
 * TclStackAlloc, TclStackRealloc, TclStackFree --
 *
 *	Allocate memory from the execution stack; it has to be returned later
 *	with a call to TclStackFree.
 *
 * Results:
 *	A pointer to the first byte allocated, or panics if the allocation did
 *	not succeed.
 *
 * Side effects:
 *	The execution stack may be grown.
 *
 *--------------------------------------------------------------
 */

static Tcl_Obj **
StackAllocWords(
    Tcl_Interp *interp,
    size_t numWords)
{
    /*
     * Note that GrowEvaluationStack sets a marker in the stack. This marker
     * is read when rewinding, e.g., by TclStackFree.
     */

    Interp *iPtr = (Interp *) interp;
    ExecEnv *eePtr = iPtr->execEnvPtr;
    Tcl_Obj **resPtr = GrowEvaluationStack(eePtr, numWords, 0);

    eePtr->execStackPtr->tosPtr += numWords;
    return resPtr;
}

static Tcl_Obj **
StackReallocWords(
    Tcl_Interp *interp,
    size_t numWords)
{
    Interp *iPtr = (Interp *) interp;
    ExecEnv *eePtr = iPtr->execEnvPtr;
    Tcl_Obj **resPtr = GrowEvaluationStack(eePtr, numWords, 1);

    eePtr->execStackPtr->tosPtr += numWords;
    return resPtr;
}

void
TclStackFree(
    Tcl_Interp *interp,
    void *freePtr)
{
    Interp *iPtr = (Interp *) interp;
    ExecEnv *eePtr;
    ExecStack *esPtr;
    Tcl_Obj **markerPtr, *marker;

    if (iPtr == NULL || iPtr->execEnvPtr == NULL) {
	Tcl_Free(freePtr);
	return;
    }

    /*
     * Rewind the stack to the previous marker position. The current marker,
     * as set in the last call to GrowEvaluationStack, contains a pointer to
     * the previous marker.
     */

    eePtr = iPtr->execEnvPtr;
    esPtr = eePtr->execStackPtr;
    markerPtr = esPtr->markerPtr;
    marker = *markerPtr;

    if ((freePtr != NULL) && (MEMSTART(markerPtr) != (Tcl_Obj **)freePtr)) {
	Tcl_Panic("TclStackFree: incorrect freePtr (%p != %p). Call out of sequence?",
		freePtr, MEMSTART(markerPtr));
    }

    esPtr->tosPtr = markerPtr - 1;
    esPtr->markerPtr = (Tcl_Obj **) marker;
    if (marker) {
	return;
    }

    /*
     * Return to previous active stack. Note that repeated expansions or
     * reallocs could have generated several unused intervening stacks: free
     * them too.
     */

    while (esPtr->nextPtr) {
	esPtr = esPtr->nextPtr;
    }
    esPtr->tosPtr = STACK_BASE(esPtr);
    while (esPtr->prevPtr) {
	ExecStack *tmpPtr = esPtr->prevPtr;
	if (tmpPtr->tosPtr == STACK_BASE(tmpPtr)) {
	    DeleteExecStack(tmpPtr);
	} else {
	    break;
	}
    }
    if (esPtr->prevPtr) {
	eePtr->execStackPtr = esPtr->prevPtr;
#ifdef PURIFY
	eePtr->execStackPtr->nextPtr = NULL;
	DeleteExecStack(esPtr);
#endif
    } else {
	eePtr->execStackPtr = esPtr;
    }
}

void *
TclStackAlloc(
    Tcl_Interp *interp,
    Tcl_Size numBytes)
{
    Interp *iPtr = (Interp *) interp;
    Tcl_Size numWords;

    if (iPtr == NULL || iPtr->execEnvPtr == NULL) {
<<<<<<< HEAD
	return (void *) Tcl_Alloc(numBytes);
=======
	return ckalloc(numBytes);
>>>>>>> 9bd312eb
    }
    numWords = (numBytes + (sizeof(Tcl_Obj *) - 1))/sizeof(Tcl_Obj *);
    return StackAllocWords(interp, numWords);
}

void *
TclStackRealloc(
    Tcl_Interp *interp,
    void *ptr,
    Tcl_Size numBytes)
{
    Interp *iPtr = (Interp *) interp;
    ExecEnv *eePtr;
    ExecStack *esPtr;
    Tcl_Obj **markerPtr;
<<<<<<< HEAD
    Tcl_Size numWords;

    if (iPtr == NULL || iPtr->execEnvPtr == NULL) {
	return Tcl_Realloc(ptr, numBytes);
=======
    TCL_HASH_TYPE numWords;

    if (iPtr == NULL || iPtr->execEnvPtr == NULL) {
	return ckrealloc((char *)ptr, numBytes);
>>>>>>> 9bd312eb
    }

    eePtr = iPtr->execEnvPtr;
    esPtr = eePtr->execStackPtr;
    markerPtr = esPtr->markerPtr;

    if (MEMSTART(markerPtr) != (Tcl_Obj **)ptr) {
	Tcl_Panic("TclStackRealloc: incorrect ptr. Call out of sequence?");
    }

    numWords = (numBytes + (sizeof(Tcl_Obj *) - 1))/sizeof(Tcl_Obj *);
    return (void *) StackReallocWords(interp, numWords);
}

/*
 *--------------------------------------------------------------
 *
 * Tcl_ExprObj --
 *
 *	Evaluate an expression in a Tcl_Obj.
 *
 * Results:
 *	A standard Tcl object result. If the result is other than TCL_OK, then
 *	the interpreter's result contains an error message. If the result is
 *	TCL_OK, then a pointer to the expression's result value object is
 *	stored in resultPtrPtr. In that case, the object's ref count is
 *	incremented to reflect the reference returned to the caller; the
 *	caller is then responsible for the resulting object and must, for
 *	example, decrement the ref count when it is finished with the object.
 *
 * Side effects:
 *	Any side effects caused by subcommands in the expression, if any. The
 *	interpreter result is not modified unless there is an error.
 *
 *--------------------------------------------------------------
 */

int
Tcl_ExprObj(
    Tcl_Interp *interp,		/* Context in which to evaluate the
				 * expression. */
    Tcl_Obj *objPtr,		/* Points to Tcl object containing expression
				 * to evaluate. */
    Tcl_Obj **resultPtrPtr)	/* Where the Tcl_Obj* that is the expression
				 * result is stored if no errors occur. */
{
    NRE_callback *rootPtr = TOP_CB(interp);
    Tcl_Obj *resultPtr;

    TclNewObj(resultPtr);
    TclNRAddCallback(interp, CopyCallback, resultPtrPtr, resultPtr,
	    NULL, NULL);
    Tcl_NRExprObj(interp, objPtr, resultPtr);
    return TclNRRunCallbacks(interp, TCL_OK, rootPtr);
}

static int
CopyCallback(
    void *data[],
    TCL_UNUSED(Tcl_Interp *),
    int result)
{
    Tcl_Obj **resultPtrPtr = (Tcl_Obj **)data[0];
    Tcl_Obj *resultPtr = (Tcl_Obj *)data[1];

    if (result == TCL_OK) {
	*resultPtrPtr = resultPtr;
	Tcl_IncrRefCount(resultPtr);
    } else {
	Tcl_DecrRefCount(resultPtr);
    }
    return result;
}

/*
 *--------------------------------------------------------------
 *
 * Tcl_NRExprObj --
 *
 *	Request evaluation of the expression in a Tcl_Obj by the NR stack.
 *
 * Results:
 *	Returns TCL_OK.
 *
 * Side effects:
 *	Compiles objPtr as a Tcl expression and places callbacks on the
 *	NR stack to execute the bytecode and store the result in resultPtr.
 *	If bytecode execution raises an exception, nothing is written
 *	to resultPtr, and the exceptional return code flows up the NR
 *	stack.  If the exception is TCL_ERROR, an error message is left
 *	in the interp result and the interp's return options dictionary
 *	holds additional error information too.  Execution of the bytecode
 *	may have other side effects, depending on the expression.
 *
 *--------------------------------------------------------------
 */

int
Tcl_NRExprObj(
    Tcl_Interp *interp,
    Tcl_Obj *objPtr,
    Tcl_Obj *resultPtr)
{
    ByteCode *codePtr;
    Tcl_InterpState state = Tcl_SaveInterpState(interp, TCL_OK);

    Tcl_ResetResult(interp);
    codePtr = CompileExprObj(interp, objPtr);

    Tcl_NRAddCallback(interp, ExprObjCallback, state, resultPtr,
	    NULL, NULL);
    return TclNRExecuteByteCode(interp, codePtr);
}

static int
ExprObjCallback(
    void *data[],
    Tcl_Interp *interp,
    int result)
{
    Tcl_InterpState state = (Tcl_InterpState)data[0];
    Tcl_Obj *resultPtr = (Tcl_Obj *)data[1];

    if (result == TCL_OK) {
	TclSetDuplicateObj(resultPtr, Tcl_GetObjResult(interp));
	(void) Tcl_RestoreInterpState(interp, state);
    } else {
	Tcl_DiscardInterpState(state);
    }
    return result;
}

/*
 *----------------------------------------------------------------------
 *
 * CompileExprObj --
 *	Compile a Tcl expression value into ByteCode.
 *
 * Results:
 *	A (ByteCode *) is returned pointing to the resulting ByteCode.
 *
 * Side effects:
 *	The Tcl_ObjType of objPtr is changed to the "exprcode" type,
 *	and the ByteCode is kept in the internal rep (along with context
 *	data for checking validity) for faster operations the next time
 *	CompileExprObj is called on the same value.
 *
 *----------------------------------------------------------------------
 */

static ByteCode *
CompileExprObj(
    Tcl_Interp *interp,
    Tcl_Obj *objPtr)
{
    Interp *iPtr = (Interp *) interp;
    CompileEnv compEnv;		/* Compilation environment structure allocated
				 * in frame. */
    ByteCode *codePtr = NULL;
				/* Tcl Internal type of bytecode. Initialized
				 * to avoid compiler warning. */

    /*
     * Get the expression ByteCode from the object. If it exists, make sure it
     * is valid in the current context.
     */

    ByteCodeGetInternalRep(objPtr, &exprCodeType, codePtr);

    if (codePtr != NULL) {
	Namespace *namespacePtr = iPtr->varFramePtr->nsPtr;

	if (((Interp *) *codePtr->interpHandle != iPtr)
		|| (codePtr->compileEpoch != iPtr->compileEpoch)
		|| (codePtr->nsPtr != namespacePtr)
		|| (codePtr->nsEpoch != namespacePtr->resolverEpoch)
		|| (codePtr->localCachePtr != iPtr->varFramePtr->localCachePtr)) {
	    Tcl_StoreInternalRep(objPtr, &exprCodeType, NULL);
	    codePtr = NULL;
	}
    }

    if (codePtr == NULL) {
	/*
	 * TIP #280: No invoker (yet) - Expression compilation.
	 */

	Tcl_Size length;
<<<<<<< HEAD
	const char *string = Tcl_GetStringFromObj(objPtr, &length);
=======
	const char *string = TclGetStringFromObj(objPtr, &length);
>>>>>>> 9bd312eb

	TclInitCompileEnv(interp, &compEnv, string, length, NULL, 0);
	TclCompileExpr(interp, string, length, &compEnv, 0);

	/*
	 * Successful compilation. If the expression yielded no instructions,
	 * push an zero object as the expression's result.
	 */

	if (compEnv.codeNext == compEnv.codeStart) {
	    TclEmitPush(TclRegisterLiteral(&compEnv, "0", 1, 0),
		    &compEnv);
	}

	/*
	 * Add a "done" instruction as the last instruction and change the
	 * object into a ByteCode object. Ownership of the literal objects and
	 * aux data items is given to the ByteCode object.
	 */

	TclEmitOpcode(INST_DONE, &compEnv);
	codePtr = TclInitByteCodeObj(objPtr, &exprCodeType, &compEnv);
	TclFreeCompileEnv(&compEnv);
	if (iPtr->varFramePtr->localCachePtr) {
	    codePtr->localCachePtr = iPtr->varFramePtr->localCachePtr;
	    codePtr->localCachePtr->refCount++;
	}
#ifdef TCL_COMPILE_DEBUG
	if (tclTraceCompile == 2) {
	    TclPrintByteCodeObj(interp, objPtr);
	    fflush(stdout);
	}
#endif /* TCL_COMPILE_DEBUG */
    }
    return codePtr;
}

/*
 *----------------------------------------------------------------------
 *
 * DupExprCodeInternalRep --
 *
 *	Part of the Tcl object type implementation for Tcl expression
 *	bytecode. We do not copy the bytecode internalrep. Instead, we return
 *	without setting copyPtr->typePtr, so the copy is a plain string copy
 *	of the expression value, and if it is to be used as a compiled
 *	expression, it will just need a recompile.
 *
 *	This makes sense, because with Tcl's copy-on-write practices, the
 *	usual (only?) time Tcl_DuplicateObj() will be called is when the copy
 *	is about to be modified, which would invalidate any copied bytecode
 *	anyway. The only reason it might make sense to copy the bytecode is if
 *	we had some modifying routines that operated directly on the internalrep,
 *	like we do for lists and dicts.
 *
 * Results:
 *	None.
 *
 * Side effects:
 *	None.
 *
 *----------------------------------------------------------------------
 */

static void
DupExprCodeInternalRep(
    TCL_UNUSED(Tcl_Obj *),
    TCL_UNUSED(Tcl_Obj *))
{
    return;
}

/*
 *----------------------------------------------------------------------
 *
 * FreeExprCodeInternalRep --
 *
 *	Part of the Tcl object type implementation for Tcl expression
 *	bytecode. Frees the storage allocated to hold the internal rep, unless
 *	ref counts indicate bytecode execution is still in progress.
 *
 * Results:
 *	None.
 *
 * Side effects:
 *	May free allocated memory. Leaves objPtr untyped.
 *
 *----------------------------------------------------------------------
 */

static void
FreeExprCodeInternalRep(
    Tcl_Obj *objPtr)
{
    ByteCode *codePtr;
    ByteCodeGetInternalRep(objPtr, &exprCodeType, codePtr);
    assert(codePtr != NULL);

    TclReleaseByteCode(codePtr);
}

/*
 *----------------------------------------------------------------------
 *
 * TclCompileObj --
 *
 *	This procedure compiles the script contained in a Tcl_Obj.
 *
 * Results:
 *	A pointer to the corresponding ByteCode, never NULL.
 *
 * Side effects:
 *	The object is shimmered to bytecode type.
 *
 *----------------------------------------------------------------------
 */

ByteCode *
TclCompileObj(
    Tcl_Interp *interp,
    Tcl_Obj *objPtr,
    const CmdFrame *invoker,
    int word)
{
    Interp *iPtr = (Interp *) interp;
    ByteCode *codePtr;	/* Tcl Internal type of bytecode. */
    Namespace *namespacePtr = iPtr->varFramePtr->nsPtr;

    /*
     * If the object is not already of tclByteCodeType, compile it (and reset
     * the compilation flags in the interpreter; this should be done after any
     * compilation). Otherwise, check that it is "fresh" enough.
     */

    ByteCodeGetInternalRep(objPtr, &tclByteCodeType, codePtr);
    if (codePtr != NULL) {
	/*
	 * Make sure the Bytecode hasn't been invalidated by, e.g., someone
	 * redefining a command with a compile procedure (this might make the
	 * compiled code wrong). The object needs to be recompiled if it was
	 * compiled in/for a different interpreter, or for a different
	 * namespace, or for the same namespace but with different name
	 * resolution rules. Precompiled objects, however, are immutable and
	 * therefore they are not recompiled, even if the epoch has changed.
	 *
	 * To be pedantically correct, we should also check that the
	 * originating procPtr is the same as the current context procPtr
	 * (assuming one exists at all - none for global level). This code is
	 * #def'ed out because [info body] was changed to never return a
	 * bytecode type object, which should obviate us from the extra checks
	 * here.
	 */

	if (((Interp *) *codePtr->interpHandle != iPtr)
		|| (codePtr->compileEpoch != iPtr->compileEpoch)
		|| (codePtr->nsPtr != namespacePtr)
		|| (codePtr->nsEpoch != namespacePtr->resolverEpoch)) {
	    if (!(codePtr->flags & TCL_BYTECODE_PRECOMPILED)) {
		goto recompileObj;
	    }
	    if ((Interp *) *codePtr->interpHandle != iPtr) {
		Tcl_Panic("Tcl_EvalObj: compiled script jumped interps");
	    }
	    codePtr->compileEpoch = iPtr->compileEpoch;
	}

	/*
	 * Check that any compiled locals do refer to the current proc
	 * environment! If not, recompile.
	 */

	if (!(codePtr->flags & TCL_BYTECODE_PRECOMPILED) &&
		(codePtr->procPtr == NULL) &&
		(codePtr->localCachePtr != iPtr->varFramePtr->localCachePtr)){
	    goto recompileObj;
	}

	/*
	 * #280.
	 * Literal sharing fix. This part of the fix is not required by 8.4
	 * nor 8.5, because they eval-direct any literals, so just saving the
	 * argument locations per command in bytecode is enough, embedded
	 * 'eval' commands, etc. get the correct information.
	 *
	 * But in 8.6 all the embedded script are compiled, and the resulting
	 * bytecode stored in the literal. Now the shared literal has bytecode
	 * with location data for _one_ particular location this literal is
	 * found at. If we get executed from a different location the bytecode
	 * has to be recompiled to get the correct locations. Not doing this
	 * will execute the saved bytecode with data for a different location,
	 * causing 'info frame' to point to the wrong place in the sources.
	 *
	 * Future optimizations ...
	 * (1) Save the location data (ExtCmdLoc) keyed by start line. In that
	 *     case we recompile once per location of the literal, but not
	 *     continuously, because the moment we have all locations we do not
	 *     need to recompile any longer.
	 *
	 * (2) Alternative: Do not recompile, tell the execution engine the
	 *     offset between saved starting line and actual one. Then modify
	 *     the users to adjust the locations they have by this offset.
	 *
	 * (3) Alternative 2: Do not fully recompile, adjust just the location
	 *     information.
	 */

	if (invoker == NULL) {
	    return codePtr;
	} else {
	    Tcl_HashEntry *hePtr =
		    Tcl_FindHashEntry(iPtr->lineBCPtr, codePtr);
	    ExtCmdLoc *eclPtr;
	    CmdFrame *ctxCopyPtr;
	    int redo;

	    if (!hePtr) {
		return codePtr;
	    }

	    eclPtr = (ExtCmdLoc *)Tcl_GetHashValue(hePtr);
	    redo = 0;
	    ctxCopyPtr = (CmdFrame *)TclStackAlloc(interp, sizeof(CmdFrame));
	    *ctxCopyPtr = *invoker;

	    if (invoker->type == TCL_LOCATION_BC) {
		/*
		 * Note: Type BC => ctx.data.eval.path    is not used.
		 *		    ctx.data.tebc.codePtr used instead
		 */

		TclGetSrcInfoForPc(ctxCopyPtr);
		if (ctxCopyPtr->type == TCL_LOCATION_SOURCE) {
		    /*
		     * The reference made by 'TclGetSrcInfoForPc' is dead.
		     */

		    Tcl_DecrRefCount(ctxCopyPtr->data.eval.path);
		    ctxCopyPtr->data.eval.path = NULL;
		}
	    }

	    if (word < ctxCopyPtr->nline) {
		/*
		 * Note: We do not care if the line[word] is -1. This is a
		 * difference and requires a recompile (location changed from
		 * absolute to relative, literal is used fixed and through
		 * variable)
		 *
		 * Example:
		 * test info-32.0 using literal of info-24.8
		 *     (dict with ... vs           set body ...).
		 */

		redo = ((eclPtr->type == TCL_LOCATION_SOURCE)
			    && (eclPtr->start != ctxCopyPtr->line[word]))
			|| ((eclPtr->type == TCL_LOCATION_BC)
			    && (ctxCopyPtr->type == TCL_LOCATION_SOURCE));
	    }

	    TclStackFree(interp, ctxCopyPtr);
	    if (!redo) {
		return codePtr;
	    }
	}
    }

  recompileObj:
    iPtr->errorLine = 1;

    /*
     * TIP #280. Remember the invoker for a moment in the interpreter
     * structures so that the byte code compiler can pick it up when
     * initializing the compilation environment, i.e. the extended location
     * information.
     */

    iPtr->invokeCmdFramePtr = invoker;
    iPtr->invokeWord = word;
    TclSetByteCodeFromAny(interp, objPtr, NULL, NULL);
    iPtr->invokeCmdFramePtr = NULL;
    ByteCodeGetInternalRep(objPtr, &tclByteCodeType, codePtr);
    if (iPtr->varFramePtr->localCachePtr) {
	codePtr->localCachePtr = iPtr->varFramePtr->localCachePtr;
	codePtr->localCachePtr->refCount++;
    }
    return codePtr;
}

/*
 *----------------------------------------------------------------------
 *
 * TclIncrObj --
 *
 *	Increment an integral value in a Tcl_Obj by an integral value held
 *	in another Tcl_Obj. Caller is responsible for making sure we can
 *	update the first object.
 *
 * Results:
 *	TCL_ERROR if either object is non-integer, and TCL_OK otherwise. On
 *	error, an error message is left in the interpreter (if it is not NULL,
 *	of course).
 *
 * Side effects:
 *	valuePtr gets the new incremented value.
 *
 *----------------------------------------------------------------------
 */

int
TclIncrObj(
    Tcl_Interp *interp,
    Tcl_Obj *valuePtr,
    Tcl_Obj *incrPtr)
{
    void *ptr1, *ptr2;
    int type1, type2;
    mp_int value, incr;
    mp_err err;

    if (Tcl_IsShared(valuePtr)) {
	Tcl_Panic("%s called with shared object", "TclIncrObj");
    }

    if (GetNumberFromObj(NULL, valuePtr, &ptr1, &type1) != TCL_OK) {
	/*
	 * Produce error message (reparse?!)
	 */

	return TclGetIntFromObj(interp, valuePtr, &type1);
    }
    if (GetNumberFromObj(NULL, incrPtr, &ptr2, &type2) != TCL_OK) {
	/*
	 * Produce error message (reparse?!)
	 */

	TclGetIntFromObj(interp, incrPtr, &type1);
	Tcl_AddErrorInfo(interp, "\n    (reading increment)");
	return TCL_ERROR;
    }

    if ((type1 == TCL_NUMBER_DOUBLE) || (type1 == TCL_NUMBER_NAN)) {
	/*
	 * Produce error message (reparse?!)
	 */

	return TclGetIntFromObj(interp, valuePtr, &type1);
    }
    if ((type2 == TCL_NUMBER_DOUBLE) || (type2 == TCL_NUMBER_NAN)) {
	/*
	 * Produce error message (reparse?!)
	 */

	TclGetIntFromObj(interp, incrPtr, &type1);
	Tcl_AddErrorInfo(interp, "\n    (reading increment)");
	return TCL_ERROR;
    }

    if ((type1 == TCL_NUMBER_INT) && (type2 == TCL_NUMBER_INT)) {
	Tcl_WideInt w1, w2, sum;

	w1 = *((const Tcl_WideInt *)ptr1);
	w2 = *((const Tcl_WideInt *)ptr2);
	sum = (Tcl_WideInt)((Tcl_WideUInt)w1 + (Tcl_WideUInt)w2);

	/*
	 * Check for overflow.
	 */

	if (!Overflowing(w1, w2, sum)) {
	    TclSetIntObj(valuePtr, sum);
	    return TCL_OK;
	}
    }

    Tcl_TakeBignumFromObj(interp, valuePtr, &value);
    Tcl_GetBignumFromObj(interp, incrPtr, &incr);
    err = mp_add(&value, &incr, &value);
    mp_clear(&incr);
    if (err != MP_OKAY) {
	return TCL_ERROR;
    }
    Tcl_SetBignumObj(valuePtr, &value);
    return TCL_OK;
}

/*
 *----------------------------------------------------------------------
 *
 * ArgumentBCEnter --
 *
 *	This is a helper for TclNRExecuteByteCode/TEBCresume that encapsulates
 *	a code sequence that is fairly common in the code but *not* commonly
 *	called.
 *
 * Results:
 *	None
 *
 * Side effects:
 *	May register information about the bytecode in the command frame.
 *
 *----------------------------------------------------------------------
 */

static void
ArgumentBCEnter(
    Tcl_Interp *interp,
    ByteCode *codePtr,
    TEBCdata *tdPtr,
    const unsigned char *pc,
    int objc,
    Tcl_Obj **objv)
{
    int cmd;

    if (GetSrcInfoForPc(pc, codePtr, NULL, NULL, &cmd)) {
	TclArgumentBCEnter(interp, objv, objc, codePtr, &tdPtr->cmdFrame, cmd,
		pc - codePtr->codeStart);
    }
}

/*
 *----------------------------------------------------------------------
 *
 * TclNRExecuteByteCode --
 *
 *	This procedure executes the instructions of a ByteCode structure. It
 *	returns when a "done" instruction is executed or an error occurs.
 *
 * Results:
 *	The return value is one of the return codes defined in tcl.h (such as
 *	TCL_OK), and interp->objResultPtr refers to a Tcl object that either
 *	contains the result of executing the code or an error message.
 *
 * Side effects:
 *	Almost certainly, depending on the ByteCode's instructions.
 *
 *----------------------------------------------------------------------
 */
#define	bcFramePtr	(&TD->cmdFrame)
#define	initCatchTop	(TD->stack-1)
#define	initTosPtr	(initCatchTop+codePtr->maxExceptDepth)
#define esPtr		(iPtr->execEnvPtr->execStackPtr)

int
TclNRExecuteByteCode(
    Tcl_Interp *interp,		/* Token for command interpreter. */
    ByteCode *codePtr)		/* The bytecode sequence to interpret. */
{
    Interp *iPtr = (Interp *) interp;
    TEBCdata *TD;
<<<<<<< HEAD
    size_t size = sizeof(TEBCdata) - 1
=======
    TCL_HASH_TYPE size = sizeof(TEBCdata) - 1
>>>>>>> 9bd312eb
	    + (codePtr->maxStackDepth + codePtr->maxExceptDepth)
		* sizeof(void *);
    size_t numWords = (size + sizeof(Tcl_Obj *) - 1) / sizeof(Tcl_Obj *);

    TclPreserveByteCode(codePtr);

    /*
     * Reserve the stack, setup the TEBCdataPtr (TD) and CallFrame
     *
     * The execution uses a unified stack: first a TEBCdata, immediately
     * above it a CmdFrame, then the catch stack, then the execution stack.
     *
     * Make sure the catch stack is large enough to hold the maximum number of
     * catch commands that could ever be executing at the same time (this will
     * be no more than the exception range array's depth). Make sure the
     * execution stack is large enough to execute this ByteCode.
     */

    TD = (TEBCdata *) GrowEvaluationStack(iPtr->execEnvPtr, numWords, 0);
    esPtr->tosPtr = initTosPtr;

    TD->codePtr     = codePtr;
    TD->catchTop    = initCatchTop;
    TD->auxObjList  = NULL;

    /*
     * TIP #280: Initialize the frame. Do not push it yet: it will be pushed
     * every time that we call out from this TD, popped when we return to it.
     */

    bcFramePtr->type = ((codePtr->flags & TCL_BYTECODE_PRECOMPILED)
	    ? TCL_LOCATION_PREBC : TCL_LOCATION_BC);
    bcFramePtr->level = (iPtr->cmdFramePtr ? iPtr->cmdFramePtr->level+1 : 1);
    bcFramePtr->framePtr = iPtr->framePtr;
    bcFramePtr->nextPtr = iPtr->cmdFramePtr;
    bcFramePtr->nline = 0;
    bcFramePtr->line = NULL;
    bcFramePtr->litarg = NULL;
    bcFramePtr->data.tebc.codePtr = codePtr;
    bcFramePtr->data.tebc.pc = NULL;
    bcFramePtr->cmdObj = NULL;
    bcFramePtr->cmd = NULL;
    bcFramePtr->len = 0;

#ifdef TCL_COMPILE_STATS
    iPtr->stats.numExecutions++;
#endif

    /*
     * Test namespace-50.9 demonstrates the need for this call.
     * Use a --enable-symbols=mem bug to see.
     */

    TclResetRewriteEnsemble(interp, 1);

    /*
     * Push the callback for bytecode execution
     */

    TclNRAddCallback(interp, TEBCresume, TD, /* pc */ NULL,
	    /* cleanup */ NULL, INT2PTR(iPtr->evalFlags));

    /*
     * Reset discard result flag - because it is applicable for this call only,
     * and should not affect all the nested invocations may return result.
     */
    iPtr->evalFlags &= ~TCL_EVAL_DISCARD_RESULT;

    return TCL_OK;
}

static int
TEBCresume(
    void *data[],
    Tcl_Interp *interp,
    int result)
{
    /*
     * Compiler cast directive - not a real variable.
     *	   Interp *iPtr = (Interp *) interp;
     */
#define iPtr ((Interp *) interp)

    /*
     * Check just the read-traced/write-traced bit of a variable.
     */

#define ReadTraced(varPtr) ((varPtr)->flags & VAR_TRACED_READ)
#define WriteTraced(varPtr) ((varPtr)->flags & VAR_TRACED_WRITE)
#define UnsetTraced(varPtr) ((varPtr)->flags & VAR_TRACED_UNSET)

    /*
     * Bottom of allocated stack holds the NR data
     */

    /*
     * Constants: variables that do not change during the execution, used
     * sporadically: no special need for speed.
     */

    unsigned interruptCounter = 1;
				/* Counter that is used to work out when to
				 * call Tcl_AsyncReady(). This must be 1
				 * initially so that we call the async-check
				 * stanza early, otherwise there are command
				 * sequences that can make the interpreter
				 * busy-loop without an opportunity to
				 * recognise an interrupt. */
    const char *curInstName;
#ifdef TCL_COMPILE_DEBUG
    int traceInstructions;	/* Whether we are doing instruction-level
				 * tracing or not. */
#endif

    Var *compiledLocals = iPtr->varFramePtr->compiledLocals;
    Tcl_Obj **constants = &iPtr->execEnvPtr->constants[0];

#define LOCAL(i)	(&compiledLocals[(i)])
#define TCONST(i)	(constants[(i)])

    /*
     * These macros are just meant to save some global variables that are not
     * used too frequently
     */

    TEBCdata *TD = (TEBCdata *)data[0];
#define auxObjList	(TD->auxObjList)
#define catchTop	(TD->catchTop)
#define codePtr		(TD->codePtr)
#define curEvalFlags	PTR2INT(data[3])  /* calling iPtr->evalFlags */

    /*
     * Globals: variables that store state, must remain valid at all times.
     */

    Tcl_Obj **tosPtr;		/* Cached pointer to top of evaluation
				 * stack. */
    const unsigned char *pc = (const unsigned char *)data[1];
                                /* The current program counter. */
    unsigned char inst;         /* The currently running instruction */

    /*
     * Transfer variables - needed only between opcodes, but not while
     * executing an instruction.
     */

    int cleanup = PTR2INT(data[2]);
    Tcl_Obj *objResultPtr;
    int checkInterp = 0;        /* Indicates when a check of interp readyness
				 * is necessary. Set by CACHE_STACK_INFO() */

    /*
     * Locals - variables that are used within opcodes or bounded sections of
     * the file (jumps between opcodes within a family).
     * NOTE: These are now mostly defined locally where needed.
     */

    Tcl_Obj *objPtr, *valuePtr, *value2Ptr, *part1Ptr, *part2Ptr, *tmpPtr;
    Tcl_Obj **objv = NULL;
    Tcl_Size length, objc = 0;
    int opnd, pcAdjustment;
    Var *varPtr, *arrayPtr;
#ifdef TCL_COMPILE_DEBUG
    char cmdNameBuf[21];
#endif

#ifdef TCL_COMPILE_DEBUG
    int starting = 1;
    traceInstructions = (tclTraceExec == 3);
#endif

    TEBC_DATA_DIG();

#ifdef TCL_COMPILE_DEBUG
    if (!pc && (tclTraceExec >= 2)) {
	PrintByteCodeInfo(codePtr);
	fprintf(stdout, "  Starting stack top=%" TCL_Z_MODIFIER "u\n", CURR_DEPTH);
	fflush(stdout);
    }
#endif

    if (!pc) {
	/* bytecode is starting from scratch */
	pc = codePtr->codeStart;

	/*
	 * Reset the interp's result to avoid possible duplications of large
	 * objects [3c6e47363e], [781585], [804681], This can happen by start
	 * also in nested compiled blocks (enclosed in parent cycle).
	 * See else branch below for opposite handling by continuation/resume.
	 */

	objPtr = iPtr->objResultPtr;
	if (objPtr->refCount > 1) {
	    TclDecrRefCount(objPtr);
	    TclNewObj(objPtr);
	    Tcl_IncrRefCount(objPtr);
	    iPtr->objResultPtr = objPtr;
	}

	goto cleanup0;
    } else {
        /* resume from invocation */
	CACHE_STACK_INFO();

	NRE_ASSERT(iPtr->cmdFramePtr == bcFramePtr);
	if (bcFramePtr->cmdObj) {
	    Tcl_DecrRefCount(bcFramePtr->cmdObj);
	    bcFramePtr->cmdObj = NULL;
	    bcFramePtr->cmd = NULL;
	}
	iPtr->cmdFramePtr = bcFramePtr->nextPtr;
	if (iPtr->flags & INTERP_DEBUG_FRAME) {
	    TclArgumentBCRelease(interp, bcFramePtr);
	}
	if (iPtr->execEnvPtr->rewind) {
	    result = TCL_ERROR;
	    goto abnormalReturn;
	}
	if (codePtr->flags & TCL_BYTECODE_RECOMPILE) {
	    codePtr->flags &= ~TCL_BYTECODE_RECOMPILE;
	    checkInterp = 1;
	    iPtr->flags |= ERR_ALREADY_LOGGED;
	}

	if (result != TCL_OK) {
	    pc--;
	    goto processExceptionReturn;
	}

	/*
	 * Push the call's object result and continue execution with the next
	 * instruction.
	 */

<<<<<<< HEAD
	TRACE_WITH_OBJ(("%" TCL_Z_MODIFIER "u => ... after \"%.20s\": TCL_OK, result=",
=======
	TRACE_WITH_OBJ(("%" TCL_SIZE_MODIFIER "d => ... after \"%.20s\": TCL_OK, result=",
>>>>>>> 9bd312eb
		objc, cmdNameBuf), Tcl_GetObjResult(interp));

	/*
	 * Obtain and reset interp's result to avoid possible duplications of
	 * objects [Bug 781585]. We do not call Tcl_ResetResult to avoid any
	 * side effects caused by the resetting of errorInfo and errorCode
	 * [Bug 804681], which are not needed here. We chose instead to
	 * manipulate the interp's object result directly.
	 *
	 * Note that the result object is now in objResultPtr, it keeps the
	 * refCount it had in its role of iPtr->objResultPtr.
	 */

	objResultPtr = Tcl_GetObjResult(interp);
	TclNewObj(objPtr);
	Tcl_IncrRefCount(objPtr);
	iPtr->objResultPtr = objPtr;
#ifndef TCL_COMPILE_DEBUG
	if (*pc == INST_POP) {
	    TclDecrRefCount(objResultPtr);
	    NEXT_INST_V(1, cleanup, 0);
	}
#endif
	NEXT_INST_V(0, cleanup, -1);
    }

    /*
     * Targets for standard instruction endings; unrolled for speed in the
     * most frequent cases (instructions that consume up to two stack
     * elements).
     *
     * This used to be a "for(;;)" loop, with each instruction doing its own
     * cleanup.
     */

  cleanupV_pushObjResultPtr:
    switch (cleanup) {
    case 0:
	*(++tosPtr) = (objResultPtr);
	goto cleanup0;
    default:
	cleanup -= 2;
	while (cleanup--) {
	    objPtr = POP_OBJECT();
	    TclDecrRefCount(objPtr);
	}
	/* FALLTHRU */
    case 2:
    cleanup2_pushObjResultPtr:
	objPtr = POP_OBJECT();
	TclDecrRefCount(objPtr);
	/* FALLTHRU */
    case 1:
    cleanup1_pushObjResultPtr:
	objPtr = OBJ_AT_TOS;
	TclDecrRefCount(objPtr);
    }
    OBJ_AT_TOS = objResultPtr;
    goto cleanup0;

  cleanupV:
    switch (cleanup) {
    default:
	cleanup -= 2;
	while (cleanup--) {
	    objPtr = POP_OBJECT();
	    TclDecrRefCount(objPtr);
	}
	/* FALLTHRU */
    case 2:
    cleanup2:
	objPtr = POP_OBJECT();
	TclDecrRefCount(objPtr);
	/* FALLTHRU */
    case 1:
    cleanup1:
	objPtr = POP_OBJECT();
	TclDecrRefCount(objPtr);
	/* FALLTHRU */
    case 0:
	/*
	 * We really want to do nothing now, but this is needed for some
	 * compilers (SunPro CC).
	 */

	break;
    }
  cleanup0:

    /*
     * Check for asynchronous handlers [Bug 746722]; we do the check every
     * ASYNC_CHECK_COUNT instructions.
     */

    if ((--interruptCounter) == 0) {
	interruptCounter = ASYNC_CHECK_COUNT;
	DECACHE_STACK_INFO();
	if (TclAsyncReady(iPtr)) {
	    result = Tcl_AsyncInvoke(interp, result);
	    if (result == TCL_ERROR) {
		CACHE_STACK_INFO();
		goto gotError;
	    }
	}

	if (TclCanceled(iPtr)) {
	    if (Tcl_Canceled(interp, TCL_LEAVE_ERR_MSG) == TCL_ERROR) {
		CACHE_STACK_INFO();
		goto gotError;
	    }
	}

	if (TclLimitReady(iPtr->limit)) {
	    if (Tcl_LimitCheck(interp) == TCL_ERROR) {
		CACHE_STACK_INFO();
		goto gotError;
	    }
	}
	CACHE_STACK_INFO();
    }

    /*
     * These two instructions account for 26% of all instructions (according
     * to measurements on tclbench by Ben Vitale
     * [http://www.cs.toronto.edu/syslab/pubs/tcl2005-vitale-zaleski.pdf]
     * Resolving them before the switch reduces the cost of branch
     * mispredictions, seems to improve runtime by 5% to 15%, and (amazingly!)
     * reduces total obj size.
     */

    inst = *pc;

    peepholeStart:
#ifdef TCL_COMPILE_STATS
    iPtr->stats.instructionCount[*pc]++;
#endif

#ifdef TCL_COMPILE_DEBUG
    /*
     * Skip the stack depth check if an expansion is in progress.
     */

    CHECK_STACK();
    if (traceInstructions) {
<<<<<<< HEAD
	fprintf(stdout, "%2" TCL_Z_MODIFIER "u: %2" TCL_Z_MODIFIER "u ", iPtr->numLevels, CURR_DEPTH);
=======
	fprintf(stdout, "%2" TCL_SIZE_MODIFIER "d: %2" TCL_T_MODIFIER "d ", iPtr->numLevels, CURR_DEPTH);
>>>>>>> 9bd312eb
	TclPrintInstruction(codePtr, pc);
	fflush(stdout);
    }
#endif /* TCL_COMPILE_DEBUG */

    TCL_DTRACE_INST_NEXT();

    if (inst == INST_LOAD_SCALAR1) {
	goto instLoadScalar1;
    } else if (inst == INST_PUSH1) {
	PUSH_OBJECT(codePtr->objArrayPtr[TclGetUInt1AtPtr(pc+1)]);
	TRACE_WITH_OBJ(("%u => ", TclGetUInt1AtPtr(pc+1)), OBJ_AT_TOS);
	inst = *(pc += 2);
	goto peepholeStart;
    } else if (inst == INST_START_CMD) {
	/*
	 * Peephole: do not run INST_START_CMD, just skip it
	 */

	iPtr->cmdCount += TclGetUInt4AtPtr(pc+5);
	if (checkInterp) {
	    if (((codePtr->compileEpoch != iPtr->compileEpoch) ||
		 (codePtr->nsEpoch != iPtr->varFramePtr->nsPtr->resolverEpoch)) &&
		!(codePtr->flags & TCL_BYTECODE_PRECOMPILED)) {
		goto instStartCmdFailed;
	    }
	    checkInterp = 0;
	}
	inst = *(pc += 9);
	goto peepholeStart;
    } else if (inst == INST_NOP) {
#ifndef TCL_COMPILE_DEBUG
	while (inst == INST_NOP)
#endif
	{
	    inst = *++pc;
	}
	goto peepholeStart;
    }

    switch (inst) {
    case INST_SYNTAX:
    case INST_RETURN_IMM: {
	int code = TclGetInt4AtPtr(pc+1);
	int level = TclGetUInt4AtPtr(pc+5);

	/*
	 * OBJ_AT_TOS is returnOpts, OBJ_UNDER_TOS is resultObjPtr.
	 */

	TRACE(("%u %u => ", code, level));
	result = TclProcessReturn(interp, code, level, OBJ_AT_TOS);
	if (result == TCL_OK) {
	    TRACE_APPEND(("continuing to next instruction (result=\"%.30s\")\n",
		    O2S(objResultPtr)));
	    NEXT_INST_F(9, 1, 0);
	}
	Tcl_SetObjResult(interp, OBJ_UNDER_TOS);
	if (*pc == INST_SYNTAX) {
	    iPtr->flags &= ~ERR_ALREADY_LOGGED;
	}
	cleanup = 2;
	TRACE_APPEND(("\n"));
	goto processExceptionReturn;
    }

    case INST_RETURN_STK:
	TRACE(("=> "));
	objResultPtr = POP_OBJECT();
	result = Tcl_SetReturnOptions(interp, OBJ_AT_TOS);
	if (result == TCL_OK) {
	    Tcl_DecrRefCount(OBJ_AT_TOS);
	    OBJ_AT_TOS = objResultPtr;
	    TRACE_APPEND(("continuing to next instruction (result=\"%.30s\")\n",
		    O2S(objResultPtr)));
	    NEXT_INST_F(1, 0, 0);
	} else if (result == TCL_ERROR) {
	    /*
	     * BEWARE! Must do this in this order, because an error in the
	     * option dictionary overrides the result (and can be verified by
	     * test).
	     */

	    Tcl_SetObjResult(interp, objResultPtr);
	    Tcl_SetReturnOptions(interp, OBJ_AT_TOS);
	    Tcl_DecrRefCount(OBJ_AT_TOS);
	    OBJ_AT_TOS = objResultPtr;
	} else {
	    Tcl_DecrRefCount(OBJ_AT_TOS);
	    OBJ_AT_TOS = objResultPtr;
	    Tcl_SetObjResult(interp, objResultPtr);
	}
	cleanup = 1;
	TRACE_APPEND(("\n"));
	goto processExceptionReturn;

    {
	CoroutineData *corPtr;
	void *yieldParameter;

    case INST_YIELD:
	corPtr = iPtr->execEnvPtr->corPtr;
	TRACE(("%.30s => ", O2S(OBJ_AT_TOS)));
	if (!corPtr) {
	    TRACE_APPEND(("ERROR: yield outside coroutine\n"));
	    Tcl_SetObjResult(interp, Tcl_NewStringObj(
		    "yield can only be called in a coroutine", -1));
	    DECACHE_STACK_INFO();
	    Tcl_SetErrorCode(interp, "TCL", "COROUTINE", "ILLEGAL_YIELD",
		    NULL);
	    CACHE_STACK_INFO();
	    goto gotError;
	}

#ifdef TCL_COMPILE_DEBUG
	if (tclTraceExec >= 2) {
	    if (traceInstructions) {
		TRACE_APPEND(("YIELD...\n"));
	    } else {
<<<<<<< HEAD
		fprintf(stdout, "%" TCL_Z_MODIFIER "d: (%" TCL_T_MODIFIER "u) yielding value \"%.30s\"\n",
=======
		fprintf(stdout, "%" TCL_SIZE_MODIFIER "d: (%" TCL_T_MODIFIER "d) yielding value \"%.30s\"\n",
>>>>>>> 9bd312eb
			iPtr->numLevels, (pc - codePtr->codeStart),
			Tcl_GetString(OBJ_AT_TOS));
	    }
	    fflush(stdout);
	}
#endif
	yieldParameter = NULL;	/*==CORO_ACTIVATE_YIELD*/
	Tcl_SetObjResult(interp, OBJ_AT_TOS);
	goto doYield;

    case INST_YIELD_TO_INVOKE:
	corPtr = iPtr->execEnvPtr->corPtr;
	valuePtr = OBJ_AT_TOS;
	if (!corPtr) {
	    TRACE(("[%.30s] => ERROR: yield outside coroutine\n",
		    O2S(valuePtr)));
	    Tcl_SetObjResult(interp, Tcl_NewStringObj(
		    "yieldto can only be called in a coroutine", -1));
	    DECACHE_STACK_INFO();
	    Tcl_SetErrorCode(interp, "TCL", "COROUTINE", "ILLEGAL_YIELD",
		    NULL);
	    CACHE_STACK_INFO();
	    goto gotError;
	}
	if (((Namespace *)TclGetCurrentNamespace(interp))->flags & NS_DYING) {
	    TRACE(("[%.30s] => ERROR: yield in deleted\n",
		    O2S(valuePtr)));
	    Tcl_SetObjResult(interp, Tcl_NewStringObj(
		    "yieldto called in deleted namespace", -1));
	    DECACHE_STACK_INFO();
	    Tcl_SetErrorCode(interp, "TCL", "COROUTINE", "YIELDTO_IN_DELETED",
		    NULL);
	    CACHE_STACK_INFO();
	    goto gotError;
	}

#ifdef TCL_COMPILE_DEBUG
	if (tclTraceExec >= 2) {
	    if (traceInstructions) {
		TRACE(("[%.30s] => YIELD...\n", O2S(valuePtr)));
	    } else {
		/* FIXME: What is the right thing to trace? */
<<<<<<< HEAD
		fprintf(stdout, "%" TCL_Z_MODIFIER "d: (%" TCL_T_MODIFIER "u) yielding to [%.30s]\n",
=======
		fprintf(stdout, "%" TCL_SIZE_MODIFIER "d: (%" TCL_T_MODIFIER "d) yielding to [%.30s]\n",
>>>>>>> 9bd312eb
			iPtr->numLevels, (pc - codePtr->codeStart),
			TclGetString(valuePtr));
	    }
	    fflush(stdout);
	}
#endif

	/*
	 * Install a tailcall record in the caller and continue with the
	 * yield. The yield is switched into multi-return mode (via the
	 * 'yieldParameter').
	 */

	iPtr->execEnvPtr = corPtr->callerEEPtr;
	Tcl_IncrRefCount(valuePtr);
	TclSetTailcall(interp, valuePtr);
	corPtr->yieldPtr = valuePtr;
	iPtr->execEnvPtr = corPtr->eePtr;
	yieldParameter = INT2PTR(1);	/*==CORO_ACTIVATE_YIELDM*/

    doYield:
	/* TIP #280: Record the last piece of info needed by
	 * 'TclGetSrcInfoForPc', and push the frame.
	 */

	bcFramePtr->data.tebc.pc = (char *) pc;
	iPtr->cmdFramePtr = bcFramePtr;

	if (iPtr->flags & INTERP_DEBUG_FRAME) {
	    ArgumentBCEnter(interp, codePtr, TD, pc, objc, objv);
	}

	pc++;
	cleanup = 1;
	TEBC_YIELD();
	TclNRAddCallback(interp, TclNRCoroutineActivateCallback, corPtr,
		yieldParameter, NULL, NULL);
	return TCL_OK;
    }

    case INST_TAILCALL: {
	Tcl_Obj *listPtr, *nsObjPtr;

	opnd = TclGetUInt1AtPtr(pc+1);

	if (!(iPtr->varFramePtr->isProcCallFrame & 1)) {
	    TRACE(("%d => ERROR: tailcall in non-proc context\n", opnd));
	    Tcl_SetObjResult(interp, Tcl_NewStringObj(
		    "tailcall can only be called from a proc or lambda", -1));
	    DECACHE_STACK_INFO();
	    Tcl_SetErrorCode(interp, "TCL", "TAILCALL", "ILLEGAL", NULL);
	    CACHE_STACK_INFO();
	    goto gotError;
	}

#ifdef TCL_COMPILE_DEBUG
	/* FIXME: What is the right thing to trace? */
	{
	    int i;

	    TRACE(("%d [", opnd));
	    for (i=opnd-1 ; i>=0 ; i--) {
		TRACE_APPEND(("\"%.30s\"", O2S(OBJ_AT_DEPTH(i))));
		if (i > 0) {
		    TRACE_APPEND((" "));
		}
	    }
	    TRACE_APPEND(("] => RETURN..."));
	}
#endif

	/*
	 * Push the evaluation of the called command into the NR callback
	 * stack.
	 */

	listPtr = Tcl_NewListObj(opnd, &OBJ_AT_DEPTH(opnd-1));
	nsObjPtr = Tcl_NewStringObj(iPtr->varFramePtr->nsPtr->fullName, -1);
	TclListObjSetElement(interp, listPtr, 0, nsObjPtr);
	if (iPtr->varFramePtr->tailcallPtr) {
	    Tcl_DecrRefCount(iPtr->varFramePtr->tailcallPtr);
	}
	iPtr->varFramePtr->tailcallPtr = listPtr;

	result = TCL_RETURN;
	cleanup = opnd;
	goto processExceptionReturn;
    }

    case INST_DONE:
	if (tosPtr > initTosPtr) {

	    if ((curEvalFlags & TCL_EVAL_DISCARD_RESULT) && (result == TCL_OK)) {
		/* simulate pop & fast done (like it does continue in loop) */
		TRACE_WITH_OBJ(("=> discarding "), OBJ_AT_TOS);
		objPtr = POP_OBJECT();
		TclDecrRefCount(objPtr);
		goto abnormalReturn;
	    }
	    /*
	     * Set the interpreter's object result to point to the topmost
	     * object from the stack, and check for a possible [catch]. The
	     * stackTop's level and refCount will be handled by "processCatch"
	     * or "abnormalReturn".
	     */

	    Tcl_SetObjResult(interp, OBJ_AT_TOS);
#ifdef TCL_COMPILE_DEBUG
	    TRACE_WITH_OBJ(("=> return code=%d, result=", result),
		    iPtr->objResultPtr);
	    if (traceInstructions) {
		fprintf(stdout, "\n");
	    }
#endif
	    goto checkForCatch;
	}
	(void) POP_OBJECT();
	goto abnormalReturn;

    case INST_PUSH4:
	objResultPtr = codePtr->objArrayPtr[TclGetUInt4AtPtr(pc+1)];
	TRACE_WITH_OBJ(("%u => ", TclGetUInt4AtPtr(pc+1)), objResultPtr);
	NEXT_INST_F(5, 0, 1);
    break;

    case INST_POP:
	TRACE_WITH_OBJ(("=> discarding "), OBJ_AT_TOS);
	objPtr = POP_OBJECT();
	TclDecrRefCount(objPtr);
	NEXT_INST_F(1, 0, 0);
    break;

    case INST_DUP:
	objResultPtr = OBJ_AT_TOS;
	TRACE_WITH_OBJ(("=> "), objResultPtr);
	NEXT_INST_F(1, 0, 1);
    break;

    case INST_OVER:
	opnd = TclGetUInt4AtPtr(pc+1);
	objResultPtr = OBJ_AT_DEPTH(opnd);
	TRACE_WITH_OBJ(("%u => ", opnd), objResultPtr);
	NEXT_INST_F(5, 0, 1);
    break;

    case INST_REVERSE: {
	Tcl_Obj **a, **b;

	opnd = TclGetUInt4AtPtr(pc+1);
	a = tosPtr-(opnd-1);
	b = tosPtr;
	while (a<b) {
	    tmpPtr = *a;
	    *a = *b;
	    *b = tmpPtr;
	    a++; b--;
	}
	TRACE(("%u => OK\n", opnd));
	NEXT_INST_F(5, 0, 0);
    }
    break;

    case INST_STR_CONCAT1:

	opnd = TclGetUInt1AtPtr(pc+1);
	objResultPtr = TclStringCat(interp, opnd, &OBJ_AT_DEPTH(opnd-1),
		TCL_STRING_IN_PLACE);
	if (objResultPtr == NULL) {
	    TRACE_ERROR(interp);
	    goto gotError;
	}

	TRACE_WITH_OBJ(("%u => ", opnd), objResultPtr);
	NEXT_INST_V(2, opnd, 1);
    break;

    case INST_CONCAT_STK:
	/*
	 * Pop the opnd (objc) top stack elements, run through Tcl_ConcatObj,
	 * and then decrement their ref counts.
	 */

	opnd = TclGetUInt4AtPtr(pc+1);
	objResultPtr = Tcl_ConcatObj(opnd, &OBJ_AT_DEPTH(opnd-1));
	TRACE_WITH_OBJ(("%u => ", opnd), objResultPtr);
	NEXT_INST_V(5, opnd, 1);
    break;

    case INST_EXPAND_START:
	/*
	 * Push an element to the auxObjList. This records the current
	 * stack depth - i.e., the point in the stack where the expanded
	 * command starts.
	 *
	 * Use a Tcl_Obj as linked list element; slight mem waste, but faster
	 * allocation than Tcl_Alloc. This also abuses the Tcl_Obj structure, as
	 * we do not define a special tclObjType for it. It is not dangerous
	 * as the obj is never passed anywhere, so that all manipulations are
	 * performed here and in INST_INVOKE_EXPANDED (in case of an expansion
	 * error, also in INST_EXPAND_STKTOP).
	 */

	TclNewObj(objPtr);
	objPtr->internalRep.twoPtrValue.ptr2 = UINT2PTR(CURR_DEPTH);
	objPtr->length = 0;
	PUSH_TAUX_OBJ(objPtr);
	TRACE(("=> mark depth as %" TCL_Z_MODIFIER "u\n", CURR_DEPTH));
	NEXT_INST_F(1, 0, 0);
    break;

    case INST_EXPAND_DROP:
	/*
	 * Drops an element of the auxObjList, popping stack elements to
	 * restore the stack to the state before the point where the aux
	 * element was created.
	 */

	CLANG_ASSERT(auxObjList);
	objc = CURR_DEPTH - PTR2UINT(auxObjList->internalRep.twoPtrValue.ptr2);
	POP_TAUX_OBJ();
#ifdef TCL_COMPILE_DEBUG
	/* Ugly abuse! */
	starting = 1;
#endif
<<<<<<< HEAD
	TRACE(("=> drop %" TCL_Z_MODIFIER "u items\n", objc));
=======
	TRACE(("=> drop %" TCL_SIZE_MODIFIER "d items\n", objc));
>>>>>>> 9bd312eb
	NEXT_INST_V(1, objc, 0);

    case INST_EXPAND_STKTOP: {
	Tcl_Size i;
	TEBCdata *newTD;
	ptrdiff_t oldCatchTopOff, oldTosPtrOff;

	/*
	 * Make sure that the element at stackTop is a list; if not, just
	 * leave with an error. Note that the element from the expand list
	 * will be removed at checkForCatch.
	 */

	objPtr = OBJ_AT_TOS;
	TRACE(("\"%.30s\" => ", O2S(objPtr)));
	if (TclListObjGetElementsM(interp, objPtr, &objc, &objv) != TCL_OK) {
	    TRACE_ERROR(interp);
	    goto gotError;
	}
	(void) POP_OBJECT();

	/*
	 * Make sure there is enough room in the stack to expand this list
	 * *and* process the rest of the command (at least up to the next
	 * argument expansion or command end). The operand is the current
	 * stack depth, as seen by the compiler.
	 */

	auxObjList->length += objc - 1;
	if ((objc > 1) && (auxObjList->length > 0)) {
	    length = auxObjList->length /* Total expansion room we need */
		    + codePtr->maxStackDepth /* Beyond the original max */
		    - CURR_DEPTH;	/* Relative to where we are */
	    DECACHE_STACK_INFO();
	    oldCatchTopOff = catchTop - initCatchTop;
	    oldTosPtrOff = tosPtr - initTosPtr;
	    newTD = (TEBCdata *)
		    GrowEvaluationStack(iPtr->execEnvPtr, length, 1);
	    if (newTD != TD) {
		/*
		 * Change the global data to point to the new stack: move the
		 * TEBCdataPtr TD, recompute the position of every other
		 * stack-allocated parameter, update the stack pointers.
		 */

		TD = newTD;

		catchTop = initCatchTop + oldCatchTopOff;
		tosPtr = initTosPtr + oldTosPtrOff;
	    }
	}

	/*
	 * Expand the list at stacktop onto the stack; free the list. Knowing
	 * that it has a freeIntRepProc we use Tcl_DecrRefCount().
	 */

	for (i = 0; i < objc; i++) {
	    PUSH_OBJECT(objv[i]);
	}

	TRACE_APPEND(("OK\n"));
	Tcl_DecrRefCount(objPtr);
	NEXT_INST_F(5, 0, 0);
    }
    break;

    case INST_EXPR_STK: {
	ByteCode *newCodePtr;

	bcFramePtr->data.tebc.pc = (char *) pc;
	iPtr->cmdFramePtr = bcFramePtr;
	DECACHE_STACK_INFO();
	newCodePtr = CompileExprObj(interp, OBJ_AT_TOS);
	CACHE_STACK_INFO();
	cleanup = 1;
	pc++;
	TEBC_YIELD();
	return TclNRExecuteByteCode(interp, newCodePtr);
    }

	/*
	 * INVOCATION BLOCK
	 */

    case INST_EVAL_STK:
    instEvalStk:
	bcFramePtr->data.tebc.pc = (char *) pc;
	iPtr->cmdFramePtr = bcFramePtr;

	cleanup = 1;
	pc += 1;
	/* yield next instruction */
	TEBC_YIELD();
	/* add TEBCResume for object at top of stack */
	return TclNRExecuteByteCode(interp,
		    TclCompileObj(interp, OBJ_AT_TOS, NULL, 0));

    case INST_INVOKE_EXPANDED:
	CLANG_ASSERT(auxObjList);
	objc = CURR_DEPTH - PTR2UINT(auxObjList->internalRep.twoPtrValue.ptr2);
	POP_TAUX_OBJ();
	if (objc) {
	    pcAdjustment = 1;
	    goto doInvocation;
	}

	/*
	 * Nothing was expanded, return {}.
	 */

	TclNewObj(objResultPtr);
	NEXT_INST_F(1, 0, 1);
    break;

    case INST_INVOKE_STK4:
	objc = TclGetUInt4AtPtr(pc+1);
	pcAdjustment = 5;
	goto doInvocation;

    case INST_INVOKE_STK1:
	objc = TclGetUInt1AtPtr(pc+1);
	pcAdjustment = 2;

    doInvocation:
	objv = &OBJ_AT_DEPTH(objc-1);
	cleanup = objc;

#ifdef TCL_COMPILE_DEBUG
	if (tclTraceExec >= 2) {
	    Tcl_Size i;

	    if (traceInstructions) {
		strncpy(cmdNameBuf, TclGetString(objv[0]), 20);
<<<<<<< HEAD
		TRACE(("%" TCL_Z_MODIFIER "u => call ", objc));
	    } else {
		fprintf(stdout, "%" TCL_Z_MODIFIER "d: (%" TCL_T_MODIFIER "u) invoking ", iPtr->numLevels,
=======
		TRACE(("%" TCL_SIZE_MODIFIER "d => call ", objc));
	    } else {
		fprintf(stdout, "%" TCL_SIZE_MODIFIER "d: (%" TCL_T_MODIFIER "d) invoking ", iPtr->numLevels,
>>>>>>> 9bd312eb
			(pc - codePtr->codeStart));
	    }
	    for (i = 0;  i < objc;  i++) {
		TclPrintObject(stdout, objv[i], 15);
		fprintf(stdout, " ");
	    }
	    fprintf(stdout, "\n");
	    fflush(stdout);
	}
#endif /*TCL_COMPILE_DEBUG*/

	/*
	 * Finally, let TclEvalObjv handle the command.
	 *
	 * TIP #280: Record the last piece of info needed by
	 * 'TclGetSrcInfoForPc', and push the frame.
	 */

	bcFramePtr->data.tebc.pc = (char *) pc;
	iPtr->cmdFramePtr = bcFramePtr;

	if (iPtr->flags & INTERP_DEBUG_FRAME) {
	    ArgumentBCEnter(interp, codePtr, TD, pc, objc, objv);
	}

	DECACHE_STACK_INFO();

	pc += pcAdjustment;
	TEBC_YIELD();
	if (objc > INT_MAX) {
	    return TclCommandWordLimitError(interp, objc);
	} else {
	    return TclNREvalObjv(interp, objc, objv,
		TCL_EVAL_NOERR | TCL_EVAL_SOURCE_IN_FRAME, NULL);
	}

    case INST_INVOKE_REPLACE:
	objc = TclGetUInt4AtPtr(pc+1);
	opnd = TclGetUInt1AtPtr(pc+5);
	objPtr = POP_OBJECT();
	objv = &OBJ_AT_DEPTH(objc-1);
	cleanup = objc;
#ifdef TCL_COMPILE_DEBUG
	if (tclTraceExec >= 2) {
	    Tcl_Size i;

	    if (traceInstructions) {
		strncpy(cmdNameBuf, TclGetString(objv[0]), 20);
<<<<<<< HEAD
		TRACE(("%" TCL_Z_MODIFIER "u => call (implementation %s) ", objc, O2S(objPtr)));
	    } else {
		fprintf(stdout,
			"%" TCL_Z_MODIFIER "d: (%" TCL_T_MODIFIER "u) invoking (using implementation %s) ",
=======
		TRACE(("%" TCL_SIZE_MODIFIER "d => call (implementation %s) ", objc, O2S(objPtr)));
	    } else {
		fprintf(stdout,
			"%" TCL_SIZE_MODIFIER "d: (%" TCL_T_MODIFIER "d) invoking (using implementation %s) ",
>>>>>>> 9bd312eb
			iPtr->numLevels, (pc - codePtr->codeStart),
			O2S(objPtr));
	    }
	    for (i = 0;  i < objc;  i++) {
		if (i < opnd) {
		    fprintf(stdout, "<");
		    TclPrintObject(stdout, objv[i], 15);
		    fprintf(stdout, ">");
		} else {
		    TclPrintObject(stdout, objv[i], 15);
		}
		fprintf(stdout, " ");
	    }
	    fprintf(stdout, "\n");
	    fflush(stdout);
	}
#endif /*TCL_COMPILE_DEBUG*/

	bcFramePtr->data.tebc.pc = (char *) pc;
	iPtr->cmdFramePtr = bcFramePtr;
	if (iPtr->flags & INTERP_DEBUG_FRAME) {
	    ArgumentBCEnter(interp, codePtr, TD, pc, objc, objv);
	}

	TclInitRewriteEnsemble(interp, opnd, 1, objv);

	{
	    Tcl_Obj *copyPtr = Tcl_NewListObj(objc - opnd + 1, NULL);

	    Tcl_ListObjAppendElement(NULL, copyPtr, objPtr);
	    Tcl_ListObjReplace(NULL, copyPtr, LIST_MAX, 0,
		    objc - opnd, objv + opnd);
	    Tcl_DecrRefCount(objPtr);
	    objPtr = copyPtr;
	}

	DECACHE_STACK_INFO();
	pc += 6;
	TEBC_YIELD();

	TclMarkTailcall(interp);
	TclNRAddCallback(interp, TclClearRootEnsemble, NULL, NULL, NULL, NULL);
	TclListObjGetElementsM(NULL, objPtr, &objc, &objv);
	TclNRAddCallback(interp, TclNRReleaseValues, objPtr, NULL, NULL, NULL);
	return TclNREvalObjv(interp, objc, objv, TCL_EVAL_INVOKE, NULL);

    /*
     * -----------------------------------------------------------------
     *	   Start of INST_LOAD instructions.
     *
     * WARNING: more 'goto' here than your doctor recommended! The different
     * instructions set the value of some variables and then jump to some
     * common execution code.
     */

    case INST_LOAD_SCALAR1:
    instLoadScalar1:
	opnd = TclGetUInt1AtPtr(pc+1);
	varPtr = LOCAL(opnd);
	while (TclIsVarLink(varPtr)) {
	    varPtr = varPtr->value.linkPtr;
	}
	TRACE(("%u => ", opnd));
	if (TclIsVarDirectReadable(varPtr)) {
	    /*
	     * No errors, no traces: just get the value.
	     */

	    objResultPtr = varPtr->value.objPtr;
	    TRACE_APPEND(("%.30s\n", O2S(objResultPtr)));
	    NEXT_INST_F(2, 0, 1);
	}
	pcAdjustment = 2;
	cleanup = 0;
	arrayPtr = NULL;
	part1Ptr = part2Ptr = NULL;
	goto doCallPtrGetVar;

    case INST_LOAD_SCALAR4:
	opnd = TclGetUInt4AtPtr(pc+1);
	varPtr = LOCAL(opnd);
	while (TclIsVarLink(varPtr)) {
	    varPtr = varPtr->value.linkPtr;
	}
	TRACE(("%u => ", opnd));
	if (TclIsVarDirectReadable(varPtr)) {
	    /*
	     * No errors, no traces: just get the value.
	     */

	    objResultPtr = varPtr->value.objPtr;
	    TRACE_APPEND(("%.30s\n", O2S(objResultPtr)));
	    NEXT_INST_F(5, 0, 1);
	}
	pcAdjustment = 5;
	cleanup = 0;
	arrayPtr = NULL;
	part1Ptr = part2Ptr = NULL;
	goto doCallPtrGetVar;

    case INST_LOAD_ARRAY4:
	opnd = TclGetUInt4AtPtr(pc+1);
	pcAdjustment = 5;
	goto doLoadArray;

    case INST_LOAD_ARRAY1:
	opnd = TclGetUInt1AtPtr(pc+1);
	pcAdjustment = 2;

    doLoadArray:
	part1Ptr = NULL;
	part2Ptr = OBJ_AT_TOS;
	arrayPtr = LOCAL(opnd);
	while (TclIsVarLink(arrayPtr)) {
	    arrayPtr = arrayPtr->value.linkPtr;
	}
	TRACE(("%u \"%.30s\" => ", opnd, O2S(part2Ptr)));
	if (TclIsVarArray(arrayPtr) && !ReadTraced(arrayPtr)) {
	    varPtr = VarHashFindVar(arrayPtr->value.tablePtr, part2Ptr);
	    if (varPtr && TclIsVarDirectReadable(varPtr)) {
		/*
		 * No errors, no traces: just get the value.
		 */

		objResultPtr = varPtr->value.objPtr;
		TRACE_APPEND(("%.30s\n", O2S(objResultPtr)));
		NEXT_INST_F(pcAdjustment, 1, 1);
	    }
	}
	varPtr = TclLookupArrayElement(interp, part1Ptr, part2Ptr,
		TCL_LEAVE_ERR_MSG, "read", 0, 1, arrayPtr, opnd);
	if (varPtr == NULL) {
	    TRACE_ERROR(interp);
	    goto gotError;
	}
	cleanup = 1;
	goto doCallPtrGetVar;

    case INST_LOAD_ARRAY_STK:
	cleanup = 2;
	part2Ptr = OBJ_AT_TOS;		/* element name */
	objPtr = OBJ_UNDER_TOS;		/* array name */
	TRACE(("\"%.30s(%.30s)\" => ", O2S(objPtr), O2S(part2Ptr)));
	goto doLoadStk;

    case INST_LOAD_STK:
    case INST_LOAD_SCALAR_STK:
	cleanup = 1;
	part2Ptr = NULL;
	objPtr = OBJ_AT_TOS;		/* variable name */
	TRACE(("\"%.30s\" => ", O2S(objPtr)));

    doLoadStk:
	part1Ptr = objPtr;
	varPtr = TclObjLookupVarEx(interp, part1Ptr, part2Ptr,
		TCL_LEAVE_ERR_MSG, "read", /*createPart1*/0, /*createPart2*/1,
		&arrayPtr);
	if (!varPtr) {
	    TRACE_ERROR(interp);
	    goto gotError;
	}

	if (TclIsVarDirectReadable2(varPtr, arrayPtr)) {
	    /*
	     * No errors, no traces: just get the value.
	     */

	    objResultPtr = varPtr->value.objPtr;
	    TRACE_APPEND(("%.30s\n", O2S(objResultPtr)));
	    NEXT_INST_V(1, cleanup, 1);
	}
	pcAdjustment = 1;
	opnd = -1;

    doCallPtrGetVar:
	/*
	 * There are either errors or the variable is traced: call
	 * TclPtrGetVar to process fully.
	 */

	DECACHE_STACK_INFO();
	objResultPtr = TclPtrGetVarIdx(interp, varPtr, arrayPtr,
		part1Ptr, part2Ptr, TCL_LEAVE_ERR_MSG, opnd);
	CACHE_STACK_INFO();
	if (!objResultPtr) {
	    TRACE_ERROR(interp);
	    goto gotError;
	}
	TRACE_APPEND(("%.30s\n", O2S(objResultPtr)));
	NEXT_INST_V(pcAdjustment, cleanup, 1);

    /*
     *	   End of INST_LOAD instructions.
     * -----------------------------------------------------------------
     *	   Start of INST_STORE and related instructions.
     *
     * WARNING: more 'goto' here than your doctor recommended! The different
     * instructions set the value of some variables and then jump to somme
     * common execution code.
     */

    {
	int storeFlags;
	Tcl_Size len;

    case INST_STORE_ARRAY4:
	opnd = TclGetUInt4AtPtr(pc+1);
	pcAdjustment = 5;
	goto doStoreArrayDirect;

    case INST_STORE_ARRAY1:
	opnd = TclGetUInt1AtPtr(pc+1);
	pcAdjustment = 2;

    doStoreArrayDirect:
	valuePtr = OBJ_AT_TOS;
	part2Ptr = OBJ_UNDER_TOS;
	arrayPtr = LOCAL(opnd);
	TRACE(("%u \"%.30s\" <- \"%.30s\" => ", opnd, O2S(part2Ptr),
		O2S(valuePtr)));
	while (TclIsVarLink(arrayPtr)) {
	    arrayPtr = arrayPtr->value.linkPtr;
	}
	if (TclIsVarArray(arrayPtr) && !WriteTraced(arrayPtr)) {
	    varPtr = VarHashFindVar(arrayPtr->value.tablePtr, part2Ptr);
	    if (varPtr && TclIsVarDirectWritable(varPtr)) {
		tosPtr--;
		Tcl_DecrRefCount(OBJ_AT_TOS);
		OBJ_AT_TOS = valuePtr;
		goto doStoreVarDirect;
	    }
	}
	cleanup = 2;
	storeFlags = TCL_LEAVE_ERR_MSG;
	part1Ptr = NULL;
	goto doStoreArrayDirectFailed;

    case INST_STORE_SCALAR4:
	opnd = TclGetUInt4AtPtr(pc+1);
	pcAdjustment = 5;
	goto doStoreScalarDirect;

    case INST_STORE_SCALAR1:
	opnd = TclGetUInt1AtPtr(pc+1);
	pcAdjustment = 2;

    doStoreScalarDirect:
	valuePtr = OBJ_AT_TOS;
	varPtr = LOCAL(opnd);
	TRACE(("%u <- \"%.30s\" => ", opnd, O2S(valuePtr)));
	while (TclIsVarLink(varPtr)) {
	    varPtr = varPtr->value.linkPtr;
	}
	if (!TclIsVarDirectWritable(varPtr)) {
	    storeFlags = TCL_LEAVE_ERR_MSG;
	    part1Ptr = NULL;
	    goto doStoreScalar;
	}

	/*
	 * No traces, no errors, plain 'set': we can safely inline. The value
	 * *will* be set to what's requested, so that the stack top remains
	 * pointing to the same Tcl_Obj.
	 */

    doStoreVarDirect:
	valuePtr = varPtr->value.objPtr;
	if (valuePtr != NULL) {
	    TclDecrRefCount(valuePtr);
	}
	objResultPtr = OBJ_AT_TOS;
	varPtr->value.objPtr = objResultPtr;
#ifndef TCL_COMPILE_DEBUG
	if (*(pc+pcAdjustment) == INST_POP) {
	    tosPtr--;
	    NEXT_INST_F((pcAdjustment+1), 0, 0);
	}
#else
	TRACE_APPEND(("%.30s\n", O2S(objResultPtr)));
#endif
	Tcl_IncrRefCount(objResultPtr);
	NEXT_INST_F(pcAdjustment, 0, 0);

    case INST_LAPPEND_STK:
	valuePtr = OBJ_AT_TOS; /* value to append */
	part2Ptr = NULL;
	storeFlags = (TCL_LEAVE_ERR_MSG | TCL_APPEND_VALUE
		| TCL_LIST_ELEMENT);
	goto doStoreStk;

    case INST_LAPPEND_ARRAY_STK:
	valuePtr = OBJ_AT_TOS; /* value to append */
	part2Ptr = OBJ_UNDER_TOS;
	storeFlags = (TCL_LEAVE_ERR_MSG | TCL_APPEND_VALUE
		| TCL_LIST_ELEMENT);
	goto doStoreStk;

    case INST_APPEND_STK:
	valuePtr = OBJ_AT_TOS; /* value to append */
	part2Ptr = NULL;
	storeFlags = (TCL_LEAVE_ERR_MSG | TCL_APPEND_VALUE);
	goto doStoreStk;

    case INST_APPEND_ARRAY_STK:
	valuePtr = OBJ_AT_TOS; /* value to append */
	part2Ptr = OBJ_UNDER_TOS;
	storeFlags = (TCL_LEAVE_ERR_MSG | TCL_APPEND_VALUE);
	goto doStoreStk;

    case INST_STORE_ARRAY_STK:
	valuePtr = OBJ_AT_TOS;
	part2Ptr = OBJ_UNDER_TOS;
	storeFlags = TCL_LEAVE_ERR_MSG;
	goto doStoreStk;

    case INST_STORE_STK:
    case INST_STORE_SCALAR_STK:
	valuePtr = OBJ_AT_TOS;
	part2Ptr = NULL;
	storeFlags = TCL_LEAVE_ERR_MSG;

    doStoreStk:
	objPtr = OBJ_AT_DEPTH(1 + (part2Ptr != NULL)); /* variable name */
	part1Ptr = objPtr;
#ifdef TCL_COMPILE_DEBUG
	if (part2Ptr == NULL) {
	    TRACE(("\"%.30s\" <- \"%.30s\" =>", O2S(part1Ptr),O2S(valuePtr)));
	} else {
	    TRACE(("\"%.30s(%.30s)\" <- \"%.30s\" => ",
		    O2S(part1Ptr), O2S(part2Ptr), O2S(valuePtr)));
	}
#endif
	varPtr = TclObjLookupVarEx(interp, objPtr,part2Ptr, TCL_LEAVE_ERR_MSG,
		"set", /*createPart1*/ 1, /*createPart2*/ 1, &arrayPtr);
	if (!varPtr) {
	    TRACE_ERROR(interp);
	    goto gotError;
	}
	cleanup = ((part2Ptr == NULL)? 2 : 3);
	pcAdjustment = 1;
	opnd = -1;
	goto doCallPtrSetVar;

    case INST_LAPPEND_ARRAY4:
	opnd = TclGetUInt4AtPtr(pc+1);
	pcAdjustment = 5;
	storeFlags = (TCL_LEAVE_ERR_MSG | TCL_APPEND_VALUE
		| TCL_LIST_ELEMENT);
	goto doStoreArray;

    case INST_LAPPEND_ARRAY1:
	opnd = TclGetUInt1AtPtr(pc+1);
	pcAdjustment = 2;
	storeFlags = (TCL_LEAVE_ERR_MSG | TCL_APPEND_VALUE
		| TCL_LIST_ELEMENT);
	goto doStoreArray;

    case INST_APPEND_ARRAY4:
	opnd = TclGetUInt4AtPtr(pc+1);
	pcAdjustment = 5;
	storeFlags = (TCL_LEAVE_ERR_MSG | TCL_APPEND_VALUE);
	goto doStoreArray;

    case INST_APPEND_ARRAY1:
	opnd = TclGetUInt1AtPtr(pc+1);
	pcAdjustment = 2;
	storeFlags = (TCL_LEAVE_ERR_MSG | TCL_APPEND_VALUE);
	goto doStoreArray;

    doStoreArray:
	valuePtr = OBJ_AT_TOS;
	part2Ptr = OBJ_UNDER_TOS;
	arrayPtr = LOCAL(opnd);
	TRACE(("%u \"%.30s\" <- \"%.30s\" => ", opnd, O2S(part2Ptr),
		O2S(valuePtr)));
	while (TclIsVarLink(arrayPtr)) {
	    arrayPtr = arrayPtr->value.linkPtr;
	}
	cleanup = 2;
	part1Ptr = NULL;

    doStoreArrayDirectFailed:
	varPtr = TclLookupArrayElement(interp, part1Ptr, part2Ptr,
		TCL_LEAVE_ERR_MSG, "set", 1, 1, arrayPtr, opnd);
	if (!varPtr) {
	    TRACE_ERROR(interp);
	    goto gotError;
	}
	goto doCallPtrSetVar;

    case INST_LAPPEND_SCALAR4:
	opnd = TclGetUInt4AtPtr(pc+1);
	pcAdjustment = 5;
	storeFlags = (TCL_LEAVE_ERR_MSG | TCL_APPEND_VALUE
		| TCL_LIST_ELEMENT);
	goto doStoreScalar;

    case INST_LAPPEND_SCALAR1:
	opnd = TclGetUInt1AtPtr(pc+1);
	pcAdjustment = 2;
	storeFlags = (TCL_LEAVE_ERR_MSG | TCL_APPEND_VALUE
		| TCL_LIST_ELEMENT);
	goto doStoreScalar;

    case INST_APPEND_SCALAR4:
	opnd = TclGetUInt4AtPtr(pc+1);
	pcAdjustment = 5;
	storeFlags = (TCL_LEAVE_ERR_MSG | TCL_APPEND_VALUE);
	goto doStoreScalar;

    case INST_APPEND_SCALAR1:
	opnd = TclGetUInt1AtPtr(pc+1);
	pcAdjustment = 2;
	storeFlags = (TCL_LEAVE_ERR_MSG | TCL_APPEND_VALUE);
	goto doStoreScalar;

    doStoreScalar:
	valuePtr = OBJ_AT_TOS;
	varPtr = LOCAL(opnd);
	TRACE(("%u <- \"%.30s\" => ", opnd, O2S(valuePtr)));
	while (TclIsVarLink(varPtr)) {
	    varPtr = varPtr->value.linkPtr;
	}
	cleanup = 1;
	arrayPtr = NULL;
	part1Ptr = part2Ptr = NULL;

    doCallPtrSetVar:
	DECACHE_STACK_INFO();
	objResultPtr = TclPtrSetVarIdx(interp, varPtr, arrayPtr,
		part1Ptr, part2Ptr, valuePtr, storeFlags, opnd);
	CACHE_STACK_INFO();
	if (!objResultPtr) {
	    TRACE_ERROR(interp);
	    goto gotError;
	}
#ifndef TCL_COMPILE_DEBUG
	if (*(pc+pcAdjustment) == INST_POP) {
	    NEXT_INST_V((pcAdjustment+1), cleanup, 0);
	}
#endif
	TRACE_APPEND(("%.30s\n", O2S(objResultPtr)));
	NEXT_INST_V(pcAdjustment, cleanup, 1);

    case INST_LAPPEND_LIST:
	opnd = TclGetUInt4AtPtr(pc+1);
	valuePtr = OBJ_AT_TOS;
	varPtr = LOCAL(opnd);
	cleanup = 1;
	pcAdjustment = 5;
	while (TclIsVarLink(varPtr)) {
	    varPtr = varPtr->value.linkPtr;
	}
	TRACE(("%u <- \"%.30s\" => ", opnd, O2S(valuePtr)));
	if (TclListObjGetElementsM(interp, valuePtr, &objc, &objv)
		!= TCL_OK) {
	    TRACE_ERROR(interp);
	    goto gotError;
	}
	if (TclIsVarDirectReadable(varPtr)
		&& TclIsVarDirectWritable(varPtr)) {
	    goto lappendListDirect;
	}
	arrayPtr = NULL;
	part1Ptr = part2Ptr = NULL;
	goto lappendListPtr;

    case INST_LAPPEND_LIST_ARRAY:
	opnd = TclGetUInt4AtPtr(pc+1);
	valuePtr = OBJ_AT_TOS;
	part1Ptr = NULL;
	part2Ptr = OBJ_UNDER_TOS;
	arrayPtr = LOCAL(opnd);
	cleanup = 2;
	pcAdjustment = 5;
	while (TclIsVarLink(arrayPtr)) {
	    arrayPtr = arrayPtr->value.linkPtr;
	}
	TRACE(("%u \"%.30s\" \"%.30s\" => ",
		opnd, O2S(part2Ptr), O2S(valuePtr)));
	if (TclListObjGetElementsM(interp, valuePtr, &objc, &objv)
		!= TCL_OK) {
	    TRACE_ERROR(interp);
	    goto gotError;
	}
	if (TclIsVarArray(arrayPtr) && !ReadTraced(arrayPtr)
		&& !WriteTraced(arrayPtr)) {
	    varPtr = VarHashFindVar(arrayPtr->value.tablePtr, part2Ptr);
	    if (varPtr && TclIsVarDirectReadable(varPtr)
		    && TclIsVarDirectWritable(varPtr)) {
		goto lappendListDirect;
	    }
	}
	varPtr = TclLookupArrayElement(interp, part1Ptr, part2Ptr,
		TCL_LEAVE_ERR_MSG, "set", 1, 1, arrayPtr, opnd);
	if (varPtr == NULL) {
	    TRACE_ERROR(interp);
	    goto gotError;
	}
	goto lappendListPtr;

    case INST_LAPPEND_LIST_ARRAY_STK:
	pcAdjustment = 1;
	cleanup = 3;
	valuePtr = OBJ_AT_TOS;
	part2Ptr = OBJ_UNDER_TOS;	/* element name */
	part1Ptr = OBJ_AT_DEPTH(2);	/* array name */
	TRACE(("\"%.30s(%.30s)\" \"%.30s\" => ",
		O2S(part1Ptr), O2S(part2Ptr), O2S(valuePtr)));
	goto lappendList;

    case INST_LAPPEND_LIST_STK:
	pcAdjustment = 1;
	cleanup = 2;
	valuePtr = OBJ_AT_TOS;
	part2Ptr = NULL;
	part1Ptr = OBJ_UNDER_TOS;	/* variable name */
	TRACE(("\"%.30s\" \"%.30s\" => ", O2S(part1Ptr), O2S(valuePtr)));
	goto lappendList;

    lappendListDirect:
	objResultPtr = varPtr->value.objPtr;
	if (TclListObjLengthM(interp, objResultPtr, &len) != TCL_OK) {
	    TRACE_ERROR(interp);
	    goto gotError;
	}
	if (Tcl_IsShared(objResultPtr)) {
	    Tcl_Obj *newValue = TclDuplicatePureObj(
		    interp, objResultPtr, &tclListType.objType);
	    if (!newValue) {
		TRACE_ERROR(interp);
		goto gotError;
	    }

	    TclDecrRefCount(objResultPtr);
	    varPtr->value.objPtr = objResultPtr = newValue;
	    Tcl_IncrRefCount(newValue);
	}
	if (TclListObjAppendElements(interp, objResultPtr, objc, objv)
		!= TCL_OK) {
	    TRACE_ERROR(interp);
	    goto gotError;
	}
	TRACE_APPEND(("%.30s\n", O2S(objResultPtr)));
	NEXT_INST_V(pcAdjustment, cleanup, 1);

    lappendList:
	opnd = -1;
	if (TclListObjGetElementsM(interp, valuePtr, &objc, &objv)
		!= TCL_OK) {
	    TRACE_ERROR(interp);
	    goto gotError;
	}
	DECACHE_STACK_INFO();
	varPtr = TclObjLookupVarEx(interp, part1Ptr, part2Ptr,
		TCL_LEAVE_ERR_MSG, "set", 1, 1, &arrayPtr);
	CACHE_STACK_INFO();
	if (!varPtr) {
	    TRACE_ERROR(interp);
	    goto gotError;
	}

    lappendListPtr:
	if (TclIsVarInHash(varPtr)) {
	    VarHashRefCount(varPtr)++;
	}
	if (arrayPtr && TclIsVarInHash(arrayPtr)) {
	    VarHashRefCount(arrayPtr)++;
	}
	DECACHE_STACK_INFO();
	objResultPtr = TclPtrGetVarIdx(interp, varPtr, arrayPtr,
		part1Ptr, part2Ptr, TCL_LEAVE_ERR_MSG, opnd);
	CACHE_STACK_INFO();
	if (TclIsVarInHash(varPtr)) {
	    VarHashRefCount(varPtr)--;
	}
	if (arrayPtr && TclIsVarInHash(arrayPtr)) {
	    VarHashRefCount(arrayPtr)--;
	}

	{
	    int createdNewObj = 0;
	    Tcl_Obj *valueToAssign;

	    if (!objResultPtr) {
		valueToAssign = valuePtr;
	    } else if (TclListObjLengthM(interp, objResultPtr, &len)!=TCL_OK) {
		TRACE_ERROR(interp);
		goto gotError;
	    } else {
		if (Tcl_IsShared(objResultPtr)) {
		    valueToAssign = TclDuplicatePureObj(
			interp, objResultPtr, &tclListType.objType);
		    if (!valueToAssign) {
			goto errorInLappendListPtr;
		    }
		    createdNewObj = 1;
		} else {
		    valueToAssign = objResultPtr;
		}
		if (TclListObjAppendElements(interp, valueToAssign,
			objc, objv) != TCL_OK) {
		    if (createdNewObj) {
			TclDecrRefCount(valueToAssign);
		    }
		    goto errorInLappendListPtr;
		}
	    }
	    DECACHE_STACK_INFO();
	    objResultPtr = TclPtrSetVarIdx(interp, varPtr, arrayPtr, part1Ptr,
		    part2Ptr, valueToAssign, TCL_LEAVE_ERR_MSG, opnd);
	    CACHE_STACK_INFO();
	    if (!objResultPtr) {
	    errorInLappendListPtr:
		TRACE_ERROR(interp);
		goto gotError;
	    }
	}
	TRACE_APPEND(("%.30s\n", O2S(objResultPtr)));
	NEXT_INST_V(pcAdjustment, cleanup, 1);
    }

    /*
     *	   End of INST_STORE and related instructions.
     * -----------------------------------------------------------------
     *	   Start of INST_INCR instructions.
     *
     * WARNING: more 'goto' here than your doctor recommended! The different
     * instructions set the value of some variables and then jump to some
     * common execution code.
     */

/*TODO: Consider more untangling here; merge with LOAD and STORE ? */

    {
	Tcl_Obj *incrPtr;
	Tcl_WideInt w;
	long increment;

    case INST_INCR_SCALAR1:
    case INST_INCR_ARRAY1:
    case INST_INCR_ARRAY_STK:
    case INST_INCR_SCALAR_STK:
    case INST_INCR_STK:
	opnd = TclGetUInt1AtPtr(pc+1);
	incrPtr = POP_OBJECT();
	switch (*pc) {
	case INST_INCR_SCALAR1:
	    pcAdjustment = 2;
	    goto doIncrScalar;
	case INST_INCR_ARRAY1:
	    pcAdjustment = 2;
	    goto doIncrArray;
	default:
	    pcAdjustment = 1;
	    goto doIncrStk;
	}

    case INST_INCR_ARRAY_STK_IMM:
    case INST_INCR_SCALAR_STK_IMM:
    case INST_INCR_STK_IMM:
	increment = TclGetInt1AtPtr(pc+1);
	TclNewIntObj(incrPtr, increment);
	Tcl_IncrRefCount(incrPtr);
	pcAdjustment = 2;

    doIncrStk:
	if ((*pc == INST_INCR_ARRAY_STK_IMM)
		|| (*pc == INST_INCR_ARRAY_STK)) {
	    part2Ptr = OBJ_AT_TOS;
	    objPtr = OBJ_UNDER_TOS;
	    TRACE(("\"%.30s(%.30s)\" (by %ld) => ",
		    O2S(objPtr), O2S(part2Ptr), increment));
	} else {
	    part2Ptr = NULL;
	    objPtr = OBJ_AT_TOS;
	    TRACE(("\"%.30s\" (by %ld) => ", O2S(objPtr), increment));
	}
	part1Ptr = objPtr;
	opnd = -1;
	varPtr = TclObjLookupVarEx(interp, objPtr, part2Ptr,
		TCL_LEAVE_ERR_MSG, "read", 1, 1, &arrayPtr);
	if (!varPtr) {
	    DECACHE_STACK_INFO();
	    Tcl_AddErrorInfo(interp,
		    "\n    (reading value of variable to increment)");
	    CACHE_STACK_INFO();
	    TRACE_ERROR(interp);
	    Tcl_DecrRefCount(incrPtr);
	    goto gotError;
	}
	cleanup = ((part2Ptr == NULL)? 1 : 2);
	goto doIncrVar;

    case INST_INCR_ARRAY1_IMM:
	opnd = TclGetUInt1AtPtr(pc+1);
	increment = TclGetInt1AtPtr(pc+2);
	TclNewIntObj(incrPtr, increment);
	Tcl_IncrRefCount(incrPtr);
	pcAdjustment = 3;

    doIncrArray:
	part1Ptr = NULL;
	part2Ptr = OBJ_AT_TOS;
	arrayPtr = LOCAL(opnd);
	cleanup = 1;
	while (TclIsVarLink(arrayPtr)) {
	    arrayPtr = arrayPtr->value.linkPtr;
	}
	TRACE(("%u \"%.30s\" (by %ld) => ", opnd, O2S(part2Ptr), increment));
	varPtr = TclLookupArrayElement(interp, part1Ptr, part2Ptr,
		TCL_LEAVE_ERR_MSG, "read", 1, 1, arrayPtr, opnd);
	if (!varPtr) {
	    TRACE_ERROR(interp);
	    Tcl_DecrRefCount(incrPtr);
	    goto gotError;
	}
	goto doIncrVar;

    case INST_INCR_SCALAR1_IMM:
	opnd = TclGetUInt1AtPtr(pc+1);
	increment = TclGetInt1AtPtr(pc+2);
	pcAdjustment = 3;
	cleanup = 0;
	varPtr = LOCAL(opnd);
	while (TclIsVarLink(varPtr)) {
	    varPtr = varPtr->value.linkPtr;
	}

	if (TclIsVarDirectModifyable(varPtr)) {
	    void *ptr;
	    int type;

	    objPtr = varPtr->value.objPtr;
	    if (GetNumberFromObj(NULL, objPtr, &ptr, &type) == TCL_OK) {
		if (type == TCL_NUMBER_INT) {
		    Tcl_WideInt augend = *((const Tcl_WideInt *)ptr);
		    Tcl_WideInt sum = (Tcl_WideInt)((Tcl_WideUInt)augend + (Tcl_WideUInt)increment);

		    /*
		     * Overflow when (augend and sum have different sign) and
		     * (augend and increment have the same sign). This is
		     * encapsulated in the Overflowing macro.
		     */

		    if (!Overflowing(augend, increment, sum)) {
			TRACE(("%u %ld => ", opnd, increment));
			if (Tcl_IsShared(objPtr)) {
			    objPtr->refCount--;	/* We know it's shared. */
			    TclNewIntObj(objResultPtr, sum);
			    Tcl_IncrRefCount(objResultPtr);
			    varPtr->value.objPtr = objResultPtr;
			} else {
			    objResultPtr = objPtr;
			    TclSetIntObj(objPtr, sum);
			}
			goto doneIncr;
		    }
		    w = (Tcl_WideInt)augend;

		    TRACE(("%u %ld => ", opnd, increment));
		    if (Tcl_IsShared(objPtr)) {
			objPtr->refCount--;	/* We know it's shared. */
			TclNewIntObj(objResultPtr, w + increment);
			Tcl_IncrRefCount(objResultPtr);
			varPtr->value.objPtr = objResultPtr;
		    } else {
			objResultPtr = objPtr;

			/*
			 * We know the sum value is outside the long range;
			 * use macro form that doesn't range test again.
			 */

			TclSetIntObj(objPtr, w+increment);
		    }
		    goto doneIncr;
		}	/* end if (type == TCL_NUMBER_INT) */
	    }
	    if (Tcl_IsShared(objPtr)) {
		objPtr->refCount--;	/* We know it's shared */
		objResultPtr = Tcl_DuplicateObj(objPtr);
		Tcl_IncrRefCount(objResultPtr);
		varPtr->value.objPtr = objResultPtr;
	    } else {
		objResultPtr = objPtr;
	    }
	    TclNewIntObj(incrPtr, increment);
	    if (TclIncrObj(interp, objResultPtr, incrPtr) != TCL_OK) {
		Tcl_DecrRefCount(incrPtr);
		TRACE_ERROR(interp);
		goto gotError;
	    }
	    Tcl_DecrRefCount(incrPtr);
	    goto doneIncr;
	}

	/*
	 * All other cases, flow through to generic handling.
	 */

	TclNewIntObj(incrPtr, increment);
	Tcl_IncrRefCount(incrPtr);

    doIncrScalar:
	varPtr = LOCAL(opnd);
	while (TclIsVarLink(varPtr)) {
	    varPtr = varPtr->value.linkPtr;
	}
	arrayPtr = NULL;
	part1Ptr = part2Ptr = NULL;
	cleanup = 0;
	TRACE(("%u %s => ", opnd, TclGetString(incrPtr)));

    doIncrVar:
	if (TclIsVarDirectModifyable2(varPtr, arrayPtr)) {
	    objPtr = varPtr->value.objPtr;
	    if (Tcl_IsShared(objPtr)) {
		objPtr->refCount--;	/* We know it's shared */
		objResultPtr = Tcl_DuplicateObj(objPtr);
		Tcl_IncrRefCount(objResultPtr);
		varPtr->value.objPtr = objResultPtr;
	    } else {
		objResultPtr = objPtr;
	    }
	    if (TclIncrObj(interp, objResultPtr, incrPtr) != TCL_OK) {
		Tcl_DecrRefCount(incrPtr);
		TRACE_ERROR(interp);
		goto gotError;
	    }
	    Tcl_DecrRefCount(incrPtr);
	} else {
	    DECACHE_STACK_INFO();
	    objResultPtr = TclPtrIncrObjVarIdx(interp, varPtr, arrayPtr,
		    part1Ptr, part2Ptr, incrPtr, TCL_LEAVE_ERR_MSG, opnd);
	    CACHE_STACK_INFO();
	    Tcl_DecrRefCount(incrPtr);
	    if (objResultPtr == NULL) {
		TRACE_ERROR(interp);
		goto gotError;
	    }
	}
    doneIncr:
	TRACE_APPEND(("%.30s\n", O2S(objResultPtr)));
#ifndef TCL_COMPILE_DEBUG
	if (*(pc+pcAdjustment) == INST_POP) {
	    NEXT_INST_V((pcAdjustment+1), cleanup, 0);
	}
#endif
	NEXT_INST_V(pcAdjustment, cleanup, 1);
    }

    /*
     *	   End of INST_INCR instructions.
     * -----------------------------------------------------------------
     *	   Start of INST_EXIST instructions.
     */

    case INST_EXIST_SCALAR:
	cleanup = 0;
	pcAdjustment = 5;
	opnd = TclGetUInt4AtPtr(pc+1);
	varPtr = LOCAL(opnd);
	while (TclIsVarLink(varPtr)) {
	    varPtr = varPtr->value.linkPtr;
	}
	TRACE(("%u => ", opnd));
	if (ReadTraced(varPtr)) {
	    DECACHE_STACK_INFO();
	    TclObjCallVarTraces(iPtr, NULL, varPtr, NULL, NULL,
		    TCL_TRACE_READS, 0, opnd);
	    CACHE_STACK_INFO();
	    if (TclIsVarUndefined(varPtr)) {
		TclCleanupVar(varPtr, NULL);
		varPtr = NULL;
	    }
	}
	goto afterExistsPeephole;

    case INST_EXIST_ARRAY:
	cleanup = 1;
	pcAdjustment = 5;
	opnd = TclGetUInt4AtPtr(pc+1);
	part2Ptr = OBJ_AT_TOS;
	arrayPtr = LOCAL(opnd);
	while (TclIsVarLink(arrayPtr)) {
	    arrayPtr = arrayPtr->value.linkPtr;
	}
	TRACE(("%u \"%.30s\" => ", opnd, O2S(part2Ptr)));
	if (TclIsVarArray(arrayPtr) && !ReadTraced(arrayPtr)) {
	    varPtr = VarHashFindVar(arrayPtr->value.tablePtr, part2Ptr);
	    if (!varPtr || !ReadTraced(varPtr)) {
		goto afterExistsPeephole;
	    }
	}
	varPtr = TclLookupArrayElement(interp, NULL, part2Ptr, 0, "access",
		0, 1, arrayPtr, opnd);
	if (varPtr) {
	    if (ReadTraced(varPtr) || (arrayPtr && ReadTraced(arrayPtr))) {
		DECACHE_STACK_INFO();
		TclObjCallVarTraces(iPtr, arrayPtr, varPtr, NULL, part2Ptr,
			TCL_TRACE_READS, 0, opnd);
		CACHE_STACK_INFO();
	    }
	    if (TclIsVarUndefined(varPtr)) {
		TclCleanupVar(varPtr, arrayPtr);
		varPtr = NULL;
	    }
	}
	goto afterExistsPeephole;

    case INST_EXIST_ARRAY_STK:
	cleanup = 2;
	pcAdjustment = 1;
	part2Ptr = OBJ_AT_TOS;		/* element name */
	part1Ptr = OBJ_UNDER_TOS;	/* array name */
	TRACE(("\"%.30s(%.30s)\" => ", O2S(part1Ptr), O2S(part2Ptr)));
	goto doExistStk;

    case INST_EXIST_STK:
	cleanup = 1;
	pcAdjustment = 1;
	part2Ptr = NULL;
	part1Ptr = OBJ_AT_TOS;		/* variable name */
	TRACE(("\"%.30s\" => ", O2S(part1Ptr)));

    doExistStk:
	varPtr = TclObjLookupVarEx(interp, part1Ptr, part2Ptr, 0, "access",
		/*createPart1*/0, /*createPart2*/1, &arrayPtr);
	if (varPtr) {
	    if (ReadTraced(varPtr) || (arrayPtr && ReadTraced(arrayPtr))) {
		DECACHE_STACK_INFO();
		TclObjCallVarTraces(iPtr, arrayPtr, varPtr, part1Ptr,part2Ptr,
			TCL_TRACE_READS, 0, -1);
		CACHE_STACK_INFO();
	    }
	    if (TclIsVarUndefined(varPtr)) {
		TclCleanupVar(varPtr, arrayPtr);
		varPtr = NULL;
	    }
	}

	/*
	 * Peep-hole optimisation: if you're about to jump, do jump from here.
	 */

    afterExistsPeephole: {
	int found = (varPtr && !TclIsVarUndefined(varPtr));

	TRACE_APPEND(("%d\n", found ? 1 : 0));
	JUMP_PEEPHOLE_V(found, pcAdjustment, cleanup);
    }

    /*
     *	   End of INST_EXIST instructions.
     * -----------------------------------------------------------------
     *	   Start of INST_UNSET instructions.
     */

    {
	int flags;

    case INST_UNSET_SCALAR:
	flags = TclGetUInt1AtPtr(pc+1) ? TCL_LEAVE_ERR_MSG : 0;
	opnd = TclGetUInt4AtPtr(pc+2);
	varPtr = LOCAL(opnd);
	while (TclIsVarLink(varPtr)) {
	    varPtr = varPtr->value.linkPtr;
	}
	TRACE(("%s %u => ", (flags ? "normal" : "noerr"), opnd));
	if (TclIsVarDirectUnsettable(varPtr) && !TclIsVarInHash(varPtr)) {
	    /*
	     * No errors, no traces, no searches: just make the variable cease
	     * to exist.
	     */

	    if (!TclIsVarUndefined(varPtr)) {
		TclDecrRefCount(varPtr->value.objPtr);
	    } else if (flags & TCL_LEAVE_ERR_MSG) {
		goto slowUnsetScalar;
	    }
	    varPtr->value.objPtr = NULL;
	    TRACE_APPEND(("OK\n"));
	    NEXT_INST_F(6, 0, 0);
	}

    slowUnsetScalar:
	DECACHE_STACK_INFO();
	if (TclPtrUnsetVarIdx(interp, varPtr, NULL, NULL, NULL, flags,
		opnd) != TCL_OK && flags) {
	    goto errorInUnset;
	}
	CACHE_STACK_INFO();
	NEXT_INST_F(6, 0, 0);

    case INST_UNSET_ARRAY:
	flags = TclGetUInt1AtPtr(pc+1) ? TCL_LEAVE_ERR_MSG : 0;
	opnd = TclGetUInt4AtPtr(pc+2);
	part2Ptr = OBJ_AT_TOS;
	arrayPtr = LOCAL(opnd);
	while (TclIsVarLink(arrayPtr)) {
	    arrayPtr = arrayPtr->value.linkPtr;
	}
	TRACE(("%s %u \"%.30s\" => ",
		(flags ? "normal" : "noerr"), opnd, O2S(part2Ptr)));
	if (TclIsVarArray(arrayPtr) && !UnsetTraced(arrayPtr)
		&& !(arrayPtr->flags & VAR_SEARCH_ACTIVE)) {
	    varPtr = VarHashFindVar(arrayPtr->value.tablePtr, part2Ptr);
	    if (varPtr && TclIsVarDirectUnsettable(varPtr)) {
		/*
		 * No nasty traces and element exists, so we can proceed to
		 * unset it. Might still not exist though...
		 */

		if (!TclIsVarUndefined(varPtr)) {
		    TclDecrRefCount(varPtr->value.objPtr);
		    TclSetVarUndefined(varPtr);
		    TclClearVarNamespaceVar(varPtr);
		    TclCleanupVar(varPtr, arrayPtr);
		} else if (flags & TCL_LEAVE_ERR_MSG) {
		    goto slowUnsetArray;
		}
		TRACE_APPEND(("OK\n"));
		NEXT_INST_F(6, 1, 0);
	    } else if (!varPtr && !(flags & TCL_LEAVE_ERR_MSG)) {
		/*
		 * Don't need to do anything here.
		 */

		TRACE_APPEND(("OK\n"));
		NEXT_INST_F(6, 1, 0);
	    }
	}
    slowUnsetArray:
	DECACHE_STACK_INFO();
	varPtr = TclLookupArrayElement(interp, NULL, part2Ptr, flags, "unset",
		0, 0, arrayPtr, opnd);
	if (!varPtr) {
	    if (flags & TCL_LEAVE_ERR_MSG) {
		goto errorInUnset;
	    }
	} else if (TclPtrUnsetVarIdx(interp, varPtr, arrayPtr, NULL, part2Ptr,
		flags, opnd) != TCL_OK && (flags & TCL_LEAVE_ERR_MSG)) {
	    goto errorInUnset;
	}
	CACHE_STACK_INFO();
	NEXT_INST_F(6, 1, 0);

    case INST_UNSET_ARRAY_STK:
	flags = TclGetUInt1AtPtr(pc+1) ? TCL_LEAVE_ERR_MSG : 0;
	cleanup = 2;
	part2Ptr = OBJ_AT_TOS;		/* element name */
	part1Ptr = OBJ_UNDER_TOS;	/* array name */
	TRACE(("%s \"%.30s(%.30s)\" => ", (flags ? "normal" : "noerr"),
		O2S(part1Ptr), O2S(part2Ptr)));
	goto doUnsetStk;

    case INST_UNSET_STK:
	flags = TclGetUInt1AtPtr(pc+1) ? TCL_LEAVE_ERR_MSG : 0;
	cleanup = 1;
	part2Ptr = NULL;
	part1Ptr = OBJ_AT_TOS;		/* variable name */
	TRACE(("%s \"%.30s\" => ", (flags ? "normal" : "noerr"),
		O2S(part1Ptr)));

    doUnsetStk:
	DECACHE_STACK_INFO();
	if (TclObjUnsetVar2(interp, part1Ptr, part2Ptr, flags) != TCL_OK
		&& (flags & TCL_LEAVE_ERR_MSG)) {
	    goto errorInUnset;
	}
	CACHE_STACK_INFO();
	TRACE_APPEND(("OK\n"));
	NEXT_INST_V(2, cleanup, 0);

    errorInUnset:
	CACHE_STACK_INFO();
	TRACE_ERROR(interp);
	goto gotError;
    }
    break;

    /*
     *	   End of INST_UNSET instructions.
     * -----------------------------------------------------------------
     *	   Start of INST_ARRAY instructions.
     */

    case INST_ARRAY_EXISTS_IMM:
	opnd = TclGetUInt4AtPtr(pc+1);
	pcAdjustment = 5;
	cleanup = 0;
	part1Ptr = NULL;
	arrayPtr = NULL;
	TRACE(("%u => ", opnd));
	varPtr = LOCAL(opnd);
	while (TclIsVarLink(varPtr)) {
	    varPtr = varPtr->value.linkPtr;
	}
	goto doArrayExists;
    case INST_ARRAY_EXISTS_STK:
	opnd = -1;
	pcAdjustment = 1;
	cleanup = 1;
	part1Ptr = OBJ_AT_TOS;
	TRACE(("\"%.30s\" => ", O2S(part1Ptr)));
	varPtr = TclObjLookupVarEx(interp, part1Ptr, NULL, 0, NULL,
		/*createPart1*/0, /*createPart2*/0, &arrayPtr);
    doArrayExists:
	DECACHE_STACK_INFO();
	result = TclCheckArrayTraces(interp, varPtr, arrayPtr, part1Ptr, opnd);
	CACHE_STACK_INFO();
	if (result == TCL_ERROR) {
	    TRACE_ERROR(interp);
	    goto gotError;
	}
	if (varPtr && TclIsVarArray(varPtr) && !TclIsVarUndefined(varPtr)) {
	    objResultPtr = TCONST(1);
	} else {
	    objResultPtr = TCONST(0);
	}
	TRACE_APPEND(("%.30s\n", O2S(objResultPtr)));
	NEXT_INST_V(pcAdjustment, cleanup, 1);

    case INST_ARRAY_MAKE_IMM:
	opnd = TclGetUInt4AtPtr(pc+1);
	pcAdjustment = 5;
	cleanup = 0;
	part1Ptr = NULL;
	arrayPtr = NULL;
	TRACE(("%u => ", opnd));
	varPtr = LOCAL(opnd);
	while (TclIsVarLink(varPtr)) {
	    varPtr = varPtr->value.linkPtr;
	}
	goto doArrayMake;
    case INST_ARRAY_MAKE_STK:
	opnd = -1;
	pcAdjustment = 1;
	cleanup = 1;
	part1Ptr = OBJ_AT_TOS;
	TRACE(("\"%.30s\" => ", O2S(part1Ptr)));
	varPtr = TclObjLookupVarEx(interp, part1Ptr, NULL, TCL_LEAVE_ERR_MSG,
		"set", /*createPart1*/1, /*createPart2*/0, &arrayPtr);
	if (varPtr == NULL) {
	    TRACE_ERROR(interp);
	    goto gotError;
	}
    doArrayMake:
	if (varPtr && !TclIsVarArray(varPtr)) {
	    if (TclIsVarArrayElement(varPtr) || !TclIsVarUndefined(varPtr)) {
		/*
		 * Either an array element, or a scalar: lose!
		 */

		TclObjVarErrMsg(interp, part1Ptr, NULL, "array set",
			"variable isn't array", opnd);
		DECACHE_STACK_INFO();
		Tcl_SetErrorCode(interp, "TCL", "WRITE", "ARRAY", NULL);
		CACHE_STACK_INFO();
		TRACE_ERROR(interp);
		goto gotError;
	    }
	    TclInitArrayVar(varPtr);
#ifdef TCL_COMPILE_DEBUG
	    TRACE_APPEND(("done\n"));
	} else {
	    TRACE_APPEND(("nothing to do\n"));
#endif
	}
	NEXT_INST_V(pcAdjustment, cleanup, 0);

    /*
     *	   End of INST_ARRAY instructions.
     * -----------------------------------------------------------------
     *	   Start of variable linking instructions.
     */

    {
	Var *otherPtr;
	CallFrame *framePtr, *savedFramePtr;
	Tcl_Namespace *nsPtr;
	Namespace *savedNsPtr;

    case INST_UPVAR:
	TRACE(("%d %.30s %.30s => ", TclGetInt4AtPtr(pc+1),
		O2S(OBJ_UNDER_TOS), O2S(OBJ_AT_TOS)));

	if (TclObjGetFrame(interp, OBJ_UNDER_TOS, &framePtr) == -1) {
	    TRACE_ERROR(interp);
	    goto gotError;
	}

	/*
	 * Locate the other variable.
	 */

	savedFramePtr = iPtr->varFramePtr;
	iPtr->varFramePtr = framePtr;
	otherPtr = TclObjLookupVarEx(interp, OBJ_AT_TOS, NULL,
		TCL_LEAVE_ERR_MSG, "access", /*createPart1*/ 1,
		/*createPart2*/ 1, &varPtr);
	iPtr->varFramePtr = savedFramePtr;
	if (!otherPtr) {
	    TRACE_ERROR(interp);
	    goto gotError;
	}
	goto doLinkVars;

    case INST_NSUPVAR:
	TRACE(("%d %.30s %.30s => ", TclGetInt4AtPtr(pc+1),
		O2S(OBJ_UNDER_TOS), O2S(OBJ_AT_TOS)));
	if (TclGetNamespaceFromObj(interp, OBJ_UNDER_TOS, &nsPtr) != TCL_OK) {
	    TRACE_ERROR(interp);
	    goto gotError;
	}

	/*
	 * Locate the other variable.
	 */

	savedNsPtr = iPtr->varFramePtr->nsPtr;
	iPtr->varFramePtr->nsPtr = (Namespace *) nsPtr;
	otherPtr = TclObjLookupVarEx(interp, OBJ_AT_TOS, NULL,
		(TCL_NAMESPACE_ONLY|TCL_LEAVE_ERR_MSG|TCL_AVOID_RESOLVERS),
		"access", /*createPart1*/ 1, /*createPart2*/ 1, &varPtr);
	iPtr->varFramePtr->nsPtr = savedNsPtr;
	if (!otherPtr) {
	    TRACE_ERROR(interp);
	    goto gotError;
	}
	goto doLinkVars;

    case INST_VARIABLE:
	TRACE(("%d, %.30s => ", TclGetInt4AtPtr(pc+1), O2S(OBJ_AT_TOS)));
	otherPtr = TclObjLookupVarEx(interp, OBJ_AT_TOS, NULL,
		(TCL_NAMESPACE_ONLY | TCL_LEAVE_ERR_MSG), "access",
		/*createPart1*/ 1, /*createPart2*/ 1, &varPtr);
	if (!otherPtr) {
	    TRACE_ERROR(interp);
	    goto gotError;
	}

	/*
	 * Do the [variable] magic.
	 */

	TclSetVarNamespaceVar(otherPtr);

    doLinkVars:

	/*
	 * If we are here, the local variable has already been created: do the
	 * little work of TclPtrMakeUpvar that remains to be done right here
	 * if there are no errors; otherwise, let it handle the case.
	 */

	opnd = TclGetInt4AtPtr(pc+1);
	varPtr = LOCAL(opnd);
	if ((varPtr != otherPtr) && !TclIsVarTraced(varPtr)
		&& (TclIsVarUndefined(varPtr) || TclIsVarLink(varPtr))) {
	    if (!TclIsVarUndefined(varPtr)) {
		/*
		 * Then it is a defined link.
		 */

		Var *linkPtr = varPtr->value.linkPtr;

		if (linkPtr == otherPtr) {
		    TRACE_APPEND(("already linked\n"));
		    NEXT_INST_F(5, 1, 0);
		}
		if (TclIsVarInHash(linkPtr)) {
		    VarHashRefCount(linkPtr)--;
		    if (TclIsVarUndefined(linkPtr)) {
			TclCleanupVar(linkPtr, NULL);
		    }
		}
	    }
	    TclSetVarLink(varPtr);
	    varPtr->value.linkPtr = otherPtr;
	    if (TclIsVarInHash(otherPtr)) {
		VarHashRefCount(otherPtr)++;
	    }
	} else if (TclPtrObjMakeUpvarIdx(interp, otherPtr, NULL, 0,
		opnd) != TCL_OK) {
	    TRACE_ERROR(interp);
	    goto gotError;
	}

	/*
	 * Do not pop the namespace or frame index, it may be needed for other
	 * variables - and [variable] did not push it at all.
	 */

	TRACE_APPEND(("link made\n"));
	NEXT_INST_F(5, 1, 0);
    }
    break;

    /*
     *	   End of variable linking instructions.
     * -----------------------------------------------------------------
     */

    case INST_JUMP1:
	opnd = TclGetInt1AtPtr(pc+1);
	TRACE(("%d => new pc %" TCL_Z_MODIFIER "u\n", opnd,
		(size_t)(pc + opnd - codePtr->codeStart)));
	NEXT_INST_F(opnd, 0, 0);
    break;

    case INST_JUMP4:
	opnd = TclGetInt4AtPtr(pc+1);
	TRACE(("%d => new pc %" TCL_Z_MODIFIER "u\n", opnd,
		(size_t)(pc + opnd - codePtr->codeStart)));
	NEXT_INST_F(opnd, 0, 0);

    {
	int jmpOffset[2], b;

	/* TODO: consider rewrite so we don't compute the offset we're not
	 * going to take. */
    case INST_JUMP_FALSE4:
	jmpOffset[0] = TclGetInt4AtPtr(pc+1);	/* FALSE offset */
	jmpOffset[1] = 5;			/* TRUE offset */
	goto doCondJump;

    case INST_JUMP_TRUE4:
	jmpOffset[0] = 5;
	jmpOffset[1] = TclGetInt4AtPtr(pc+1);
	goto doCondJump;

    case INST_JUMP_FALSE1:
	jmpOffset[0] = TclGetInt1AtPtr(pc+1);
	jmpOffset[1] = 2;
	goto doCondJump;

    case INST_JUMP_TRUE1:
	jmpOffset[0] = 2;
	jmpOffset[1] = TclGetInt1AtPtr(pc+1);

    doCondJump:
	valuePtr = OBJ_AT_TOS;
	TRACE(("%d => ", jmpOffset[
		(*pc==INST_JUMP_FALSE1 || *pc==INST_JUMP_FALSE4) ? 0 : 1]));

	/* TODO - check claim that taking address of b harms performance */
	/* TODO - consider optimization search for constants */
	if (TclGetBooleanFromObj(interp, valuePtr, &b) != TCL_OK) {
	    TRACE_ERROR(interp);
	    goto gotError;
	}

#ifdef TCL_COMPILE_DEBUG
	if (b) {
	    if ((*pc == INST_JUMP_TRUE1) || (*pc == INST_JUMP_TRUE4)) {
		TRACE_APPEND(("%.20s true, new pc %" TCL_Z_MODIFIER "u\n", O2S(valuePtr),
			(size_t)(pc + jmpOffset[1] - codePtr->codeStart)));
	    } else {
		TRACE_APPEND(("%.20s true\n", O2S(valuePtr)));
	    }
	} else {
	    if ((*pc == INST_JUMP_TRUE1) || (*pc == INST_JUMP_TRUE4)) {
		TRACE_APPEND(("%.20s false\n", O2S(valuePtr)));
	    } else {
		TRACE_APPEND(("%.20s false, new pc %" TCL_Z_MODIFIER "u\n", O2S(valuePtr),
			(size_t)(pc + jmpOffset[0] - codePtr->codeStart)));
	    }
	}
#endif
	NEXT_INST_F(jmpOffset[b], 1, 0);
    }
    break;

    case INST_JUMP_TABLE: {
	Tcl_HashEntry *hPtr;
	JumptableInfo *jtPtr;

	/*
	 * Jump to location looked up in a hashtable; fall through to next
	 * instr if lookup fails.
	 */

	opnd = TclGetInt4AtPtr(pc+1);
	jtPtr = (JumptableInfo *) codePtr->auxDataArrayPtr[opnd].clientData;
	TRACE(("%d \"%.20s\" => ", opnd, O2S(OBJ_AT_TOS)));
	hPtr = Tcl_FindHashEntry(&jtPtr->hashTable, TclGetString(OBJ_AT_TOS));
	if (hPtr != NULL) {
	    int jumpOffset = PTR2INT(Tcl_GetHashValue(hPtr));

	    TRACE_APPEND(("found in table, new pc %" TCL_Z_MODIFIER "u\n",
		    (size_t)(pc - codePtr->codeStart + jumpOffset)));
	    NEXT_INST_F(jumpOffset, 1, 0);
	} else {
	    TRACE_APPEND(("not found in table\n"));
	    NEXT_INST_F(5, 1, 0);
	}
    }
    break;

    /*
     * -----------------------------------------------------------------
     *	   Start of general introspector instructions.
     */

    case INST_NS_CURRENT: {
	Namespace *currNsPtr = (Namespace *) TclGetCurrentNamespace(interp);

	if (currNsPtr == (Namespace *) TclGetGlobalNamespace(interp)) {
	    TclNewLiteralStringObj(objResultPtr, "::");
	} else {
	    TclNewStringObj(objResultPtr, currNsPtr->fullName,
		    strlen(currNsPtr->fullName));
	}
	TRACE_WITH_OBJ(("=> "), objResultPtr);
	NEXT_INST_F(1, 0, 1);
    }
    break;
    case INST_COROUTINE_NAME: {
	CoroutineData *corPtr = iPtr->execEnvPtr->corPtr;

	TclNewObj(objResultPtr);
	if (corPtr && !(corPtr->cmdPtr->flags & CMD_DYING)) {
	    Tcl_GetCommandFullName(interp, (Tcl_Command) corPtr->cmdPtr,
		    objResultPtr);
	}
	TRACE_WITH_OBJ(("=> "), objResultPtr);
	NEXT_INST_F(1, 0, 1);
    }
    break;
    case INST_INFO_LEVEL_NUM:
	TclNewIntObj(objResultPtr, (int)iPtr->varFramePtr->level);
	TRACE_WITH_OBJ(("=> "), objResultPtr);
	NEXT_INST_F(1, 0, 1);
    break;
    case INST_INFO_LEVEL_ARGS: {
	Tcl_Size level;
	CallFrame *framePtr = iPtr->varFramePtr;
	CallFrame *rootFramePtr = iPtr->rootFramePtr;

	TRACE(("\"%.30s\" => ", O2S(OBJ_AT_TOS)));
	if (TclGetIntFromObj(interp, OBJ_AT_TOS, &level) != TCL_OK) {
	    TRACE_ERROR(interp);
	    goto gotError;
	}
	if (level <= 0) {
	    level += framePtr->level;
	}
	for (; ((int)framePtr->level!=level) && (framePtr!=rootFramePtr) ;
		framePtr = framePtr->callerVarPtr) {
	    /* Empty loop body */
	}
	if (framePtr == rootFramePtr) {
	    Tcl_SetObjResult(interp, Tcl_ObjPrintf(
		    "bad level \"%s\"", TclGetString(OBJ_AT_TOS)));
	    TRACE_ERROR(interp);
	    DECACHE_STACK_INFO();
	    Tcl_SetErrorCode(interp, "TCL", "LOOKUP", "STACK_LEVEL",
		    TclGetString(OBJ_AT_TOS), NULL);
	    CACHE_STACK_INFO();
	    goto gotError;
	}
	objResultPtr = Tcl_NewListObj(framePtr->objc, framePtr->objv);
	TRACE_APPEND(("%.30s\n", O2S(objResultPtr)));
	NEXT_INST_F(1, 1, 1);
    }
    {
	Tcl_Command cmd, origCmd;

    case INST_RESOLVE_COMMAND:
	cmd = Tcl_GetCommandFromObj(interp, OBJ_AT_TOS);
	TclNewObj(objResultPtr);
	if (cmd != NULL) {
	    Tcl_GetCommandFullName(interp, cmd, objResultPtr);
	}
	TRACE_WITH_OBJ(("\"%.20s\" => ", O2S(OBJ_AT_TOS)), objResultPtr);
	NEXT_INST_F(1, 1, 1);

    case INST_ORIGIN_COMMAND:
	TRACE(("\"%.30s\" => ", O2S(OBJ_AT_TOS)));
	cmd = Tcl_GetCommandFromObj(interp, OBJ_AT_TOS);
	if (cmd == NULL) {
	    goto instOriginError;
	}
	origCmd = TclGetOriginalCommand(cmd);
	if (origCmd == NULL) {
	    origCmd = cmd;
	}

	TclNewObj(objResultPtr);
	Tcl_GetCommandFullName(interp, origCmd, objResultPtr);
	if (TclCheckEmptyString(objResultPtr) == TCL_EMPTYSTRING_YES ) {
	    Tcl_DecrRefCount(objResultPtr);
	    instOriginError:
	    Tcl_SetObjResult(interp, Tcl_ObjPrintf(
		    "invalid command name \"%s\"", TclGetString(OBJ_AT_TOS)));
	    DECACHE_STACK_INFO();
	    Tcl_SetErrorCode(interp, "TCL", "LOOKUP", "COMMAND",
		    TclGetString(OBJ_AT_TOS), NULL);
	    CACHE_STACK_INFO();
	    TRACE_APPEND(("ERROR: not command\n"));
	    goto gotError;
	}
	TRACE_APPEND(("\"%.30s\"", O2S(OBJ_AT_TOS)));
	NEXT_INST_F(1, 1, 1);
    }

    /*
     * -----------------------------------------------------------------
     *	   Start of TclOO support instructions.
     */

    {
	Object *oPtr;
	CallFrame *framePtr;
	CallContext *contextPtr;
	Tcl_Size skip, newDepth;

    case INST_TCLOO_SELF:
	framePtr = iPtr->varFramePtr;
	if (framePtr == NULL ||
		!(framePtr->isProcCallFrame & FRAME_IS_METHOD)) {
	    TRACE(("=> ERROR: no TclOO call context\n"));
	    Tcl_SetObjResult(interp, Tcl_NewStringObj(
		    "self may only be called from inside a method",
		    -1));
	    DECACHE_STACK_INFO();
	    Tcl_SetErrorCode(interp, "TCL", "OO", "CONTEXT_REQUIRED", NULL);
	    CACHE_STACK_INFO();
	    goto gotError;
	}
	contextPtr = (CallContext *)framePtr->clientData;

	/*
	 * Call out to get the name; it's expensive to compute but cached.
	 */

	objResultPtr = TclOOObjectName(interp, contextPtr->oPtr);
	TRACE_WITH_OBJ(("=> "), objResultPtr);
	NEXT_INST_F(1, 0, 1);

    case INST_TCLOO_NEXT_CLASS:
	opnd = TclGetUInt1AtPtr(pc+1);
	framePtr = iPtr->varFramePtr;
	valuePtr = OBJ_AT_DEPTH(opnd - 2);
	objv = &OBJ_AT_DEPTH(opnd - 1);
	skip = 2;
	TRACE(("%d => ", opnd));
	if (framePtr == NULL ||
		!(framePtr->isProcCallFrame & FRAME_IS_METHOD)) {
	    TRACE_APPEND(("ERROR: no TclOO call context\n"));
	    Tcl_SetObjResult(interp, Tcl_NewStringObj(
		    "nextto may only be called from inside a method",
		    -1));
	    DECACHE_STACK_INFO();
	    Tcl_SetErrorCode(interp, "TCL", "OO", "CONTEXT_REQUIRED", NULL);
	    CACHE_STACK_INFO();
	    goto gotError;
	}
	contextPtr = (CallContext *)framePtr->clientData;

	oPtr = (Object *) Tcl_GetObjectFromObj(interp, valuePtr);
	if (oPtr == NULL) {
	    TRACE_APPEND(("ERROR: \"%.30s\" not object\n", O2S(valuePtr)));
	    goto gotError;
	} else {
	    Class *classPtr = oPtr->classPtr;
	    struct MInvoke *miPtr;
	    Tcl_Size i;
	    const char *methodType;

	    if (classPtr == NULL) {
		TRACE_APPEND(("ERROR: \"%.30s\" not class\n", O2S(valuePtr)));
		Tcl_SetObjResult(interp, Tcl_ObjPrintf(
			"\"%s\" is not a class", TclGetString(valuePtr)));
		DECACHE_STACK_INFO();
		Tcl_SetErrorCode(interp, "TCL", "OO", "CLASS_REQUIRED", NULL);
		CACHE_STACK_INFO();
		goto gotError;
	    }

	    for (i=contextPtr->index+1 ; i<contextPtr->callPtr->numChain ; i++) {
		miPtr = contextPtr->callPtr->chain + i;
		if (!miPtr->isFilter &&
			miPtr->mPtr->declaringClassPtr == classPtr) {
		    newDepth = i;
#ifdef TCL_COMPILE_DEBUG
		    if (tclTraceExec >= 2) {
			if (traceInstructions) {
			    strncpy(cmdNameBuf, TclGetString(objv[0]), 20);
			} else {
<<<<<<< HEAD
			    fprintf(stdout, "%" TCL_Z_MODIFIER "d: (%" TCL_Z_MODIFIER "u) invoking ",
=======
			    fprintf(stdout, "%" TCL_SIZE_MODIFIER "d: (%" TCL_T_MODIFIER "d) invoking ",
>>>>>>> 9bd312eb
				    iPtr->numLevels,
				    (size_t)(pc - codePtr->codeStart));
			}
			for (i = 0;  i < opnd;  i++) {
			    TclPrintObject(stdout, objv[i], 15);
			    fprintf(stdout, " ");
			}
			fprintf(stdout, "\n");
			fflush(stdout);
		    }
#endif /*TCL_COMPILE_DEBUG*/
		    goto doInvokeNext;
		}
	    }

	    if (contextPtr->callPtr->flags & CONSTRUCTOR) {
		methodType = "constructor";
	    } else if (contextPtr->callPtr->flags & DESTRUCTOR) {
		methodType = "destructor";
	    } else {
		methodType = "method";
	    }

	    TRACE_APPEND(("ERROR: \"%.30s\" not on reachable chain\n",
		    O2S(valuePtr)));
	    for (i = contextPtr->index ; i != TCL_INDEX_NONE ; i--) {
		miPtr = contextPtr->callPtr->chain + i;
		if (miPtr->isFilter
			|| miPtr->mPtr->declaringClassPtr != classPtr) {
		    continue;
		}
		Tcl_SetObjResult(interp, Tcl_ObjPrintf(
			"%s implementation by \"%s\" not reachable from here",
			methodType, TclGetString(valuePtr)));
		DECACHE_STACK_INFO();
		Tcl_SetErrorCode(interp, "TCL", "OO", "CLASS_NOT_REACHABLE",
			NULL);
		CACHE_STACK_INFO();
		goto gotError;
	    }
	    Tcl_SetObjResult(interp, Tcl_ObjPrintf(
		    "%s has no non-filter implementation by \"%s\"",
		    methodType, TclGetString(valuePtr)));
	    DECACHE_STACK_INFO();
	    Tcl_SetErrorCode(interp, "TCL", "OO", "CLASS_NOT_THERE", NULL);
	    CACHE_STACK_INFO();
	    goto gotError;
	}

    case INST_TCLOO_NEXT:
	opnd = TclGetUInt1AtPtr(pc+1);
	objv = &OBJ_AT_DEPTH(opnd - 1);
	framePtr = iPtr->varFramePtr;
	skip = 1;
	TRACE(("%d => ", opnd));
	if (framePtr == NULL ||
		!(framePtr->isProcCallFrame & FRAME_IS_METHOD)) {
	    TRACE_APPEND(("ERROR: no TclOO call context\n"));
	    Tcl_SetObjResult(interp, Tcl_NewStringObj(
		    "next may only be called from inside a method",
		    -1));
	    DECACHE_STACK_INFO();
	    Tcl_SetErrorCode(interp, "TCL", "OO", "CONTEXT_REQUIRED", NULL);
	    CACHE_STACK_INFO();
	    goto gotError;
	}
	contextPtr = (CallContext *)framePtr->clientData;

	newDepth = contextPtr->index + 1;
	if (newDepth >= contextPtr->callPtr->numChain) {
	    /*
	     * We're at the end of the chain; generate an error message unless
	     * the interpreter is being torn down, in which case we might be
	     * getting here because of methods/destructors doing a [next] (or
	     * equivalent) unexpectedly.
	     */

	    const char *methodType;

	    if (contextPtr->callPtr->flags & CONSTRUCTOR) {
		methodType = "constructor";
	    } else if (contextPtr->callPtr->flags & DESTRUCTOR) {
		methodType = "destructor";
	    } else {
		methodType = "method";
	    }

	    TRACE_APPEND(("ERROR: no TclOO next impl\n"));
	    Tcl_SetObjResult(interp, Tcl_ObjPrintf(
		    "no next %s implementation", methodType));
	    DECACHE_STACK_INFO();
	    Tcl_SetErrorCode(interp, "TCL", "OO", "NOTHING_NEXT", NULL);
	    CACHE_STACK_INFO();
	    goto gotError;
#ifdef TCL_COMPILE_DEBUG
	} else if (tclTraceExec >= 2) {
	    int i;

	    if (traceInstructions) {
		strncpy(cmdNameBuf, TclGetString(objv[0]), 20);
	    } else {
<<<<<<< HEAD
		fprintf(stdout, "%" TCL_Z_MODIFIER "d: (%" TCL_Z_MODIFIER "u) invoking ",
=======
		fprintf(stdout, "%" TCL_SIZE_MODIFIER "d: (%" TCL_Z_MODIFIER "u) invoking ",
>>>>>>> 9bd312eb
			iPtr->numLevels, (size_t)(pc - codePtr->codeStart));
	    }
	    for (i = 0;  i < opnd;  i++) {
		TclPrintObject(stdout, objv[i], 15);
		fprintf(stdout, " ");
	    }
	    fprintf(stdout, "\n");
	    fflush(stdout);
#endif /*TCL_COMPILE_DEBUG*/
	}

    doInvokeNext:
	bcFramePtr->data.tebc.pc = (char *) pc;
	iPtr->cmdFramePtr = bcFramePtr;

	if (iPtr->flags & INTERP_DEBUG_FRAME) {
	    ArgumentBCEnter(interp, codePtr, TD, pc, opnd, objv);
	}

	pcAdjustment = 2;
	cleanup = opnd;
	DECACHE_STACK_INFO();
	iPtr->varFramePtr = framePtr->callerVarPtr;
	pc += pcAdjustment;
	TEBC_YIELD();

	TclPushTailcallPoint(interp);
	oPtr = contextPtr->oPtr;
	if (oPtr->flags & FILTER_HANDLING) {
	    TclNRAddCallback(interp, FinalizeOONextFilter,
		    framePtr, contextPtr, INT2PTR(contextPtr->index),
		    INT2PTR(contextPtr->skip));
	} else {
	    TclNRAddCallback(interp, FinalizeOONext,
		    framePtr, contextPtr, INT2PTR(contextPtr->index),
		    INT2PTR(contextPtr->skip));
	}
	contextPtr->skip = skip;
	contextPtr->index = newDepth;
	if (contextPtr->callPtr->chain[newDepth].isFilter
		|| contextPtr->callPtr->flags & FILTER_HANDLING) {
	    oPtr->flags |= FILTER_HANDLING;
	} else {
	    oPtr->flags &= ~FILTER_HANDLING;
	}

	{
	    Method *const mPtr =
		    contextPtr->callPtr->chain[newDepth].mPtr;

	    if (mPtr->typePtr->version < TCL_OO_METHOD_VERSION_2) {
		return mPtr->typePtr->callProc(mPtr->clientData, interp,
			(Tcl_ObjectContext) contextPtr, opnd, objv);
	    }
	    return ((Tcl_MethodCallProc2 *)(void *)(mPtr->typePtr->callProc))(mPtr->clientData, interp,
		    (Tcl_ObjectContext) contextPtr, opnd, objv);
	}

    case INST_TCLOO_IS_OBJECT:
	oPtr = (Object *) Tcl_GetObjectFromObj(interp, OBJ_AT_TOS);
	objResultPtr = TCONST(oPtr != NULL ? 1 : 0);
	TRACE_WITH_OBJ(("%.30s => ", O2S(OBJ_AT_TOS)), objResultPtr);
	NEXT_INST_F(1, 1, 1);
    case INST_TCLOO_CLASS:
	oPtr = (Object *) Tcl_GetObjectFromObj(interp, OBJ_AT_TOS);
	if (oPtr == NULL) {
	    TRACE(("%.30s => ERROR: not object\n", O2S(OBJ_AT_TOS)));
	    goto gotError;
	}
	objResultPtr = TclOOObjectName(interp, oPtr->selfCls->thisPtr);
	TRACE_WITH_OBJ(("%.30s => ", O2S(OBJ_AT_TOS)), objResultPtr);
	NEXT_INST_F(1, 1, 1);
    case INST_TCLOO_NS:
	oPtr = (Object *) Tcl_GetObjectFromObj(interp, OBJ_AT_TOS);
	if (oPtr == NULL) {
	    TRACE(("%.30s => ERROR: not object\n", O2S(OBJ_AT_TOS)));
	    goto gotError;
	}

	/*
	 * TclOO objects *never* have the global namespace as their NS.
	 */

	TclNewStringObj(objResultPtr, oPtr->namespacePtr->fullName,
		strlen(oPtr->namespacePtr->fullName));
	TRACE_WITH_OBJ(("%.30s => ", O2S(OBJ_AT_TOS)), objResultPtr);
	NEXT_INST_F(1, 1, 1);
    }

    /*
     *     End of TclOO support instructions.
     * -----------------------------------------------------------------
     *	   Start of INST_LIST and related instructions.
     */

    {
	int numIndices, nocase, match, cflags;
<<<<<<< HEAD
	Tcl_Size slength, length2, fromIdx, toIdx, index, s1len, s2len;
=======
	Tcl_Size length2, fromIdx, toIdx, index, s1len, s2len;
>>>>>>> 9bd312eb
	const char *s1, *s2;

    case INST_LIST:
	/*
	 * Pop the opnd (objc) top stack elements into a new list obj and then
	 * decrement their ref counts.
	 */

	opnd = TclGetUInt4AtPtr(pc+1);
	objResultPtr = Tcl_NewListObj(opnd, &OBJ_AT_DEPTH(opnd-1));
	TRACE_WITH_OBJ(("%u => ", opnd), objResultPtr);
	NEXT_INST_V(5, opnd, 1);

    case INST_LIST_LENGTH:
	TRACE(("\"%.30s\" => ", O2S(OBJ_AT_TOS)));
	if (TclListObjLengthM(interp, OBJ_AT_TOS, &length) != TCL_OK) {
	    TRACE_ERROR(interp);
	    goto gotError;
	}
<<<<<<< HEAD
	TclNewUIntObj(objResultPtr, length);
	TRACE_APPEND(("%" TCL_Z_MODIFIER "u\n", length));
=======
	TclNewIntObj(objResultPtr, length);
	TRACE_APPEND(("%" TCL_SIZE_MODIFIER "d\n", length));
>>>>>>> 9bd312eb
	NEXT_INST_F(1, 1, 1);

    case INST_LIST_INDEX:	/* lindex with objc == 3 */
	value2Ptr = OBJ_AT_TOS;
	valuePtr = OBJ_UNDER_TOS;
	TRACE(("\"%.30s\" \"%.30s\" => ", O2S(valuePtr), O2S(value2Ptr)));


	/* special case for ArithSeries */
	if (TclHasInternalRep(valuePtr,&tclArithSeriesType.objType)) {
	    length = ABSTRACTLIST_PROC(valuePtr, lengthProc)(valuePtr);
	    if (TclGetIntForIndexM(interp, value2Ptr, length-1, &index)!=TCL_OK) {
		CACHE_STACK_INFO();
		TRACE_ERROR(interp);
		goto gotError;
	    }
	    objResultPtr = TclArithSeriesObjIndex(interp, valuePtr, index);
	    if (objResultPtr == NULL) {
		CACHE_STACK_INFO();
		TRACE_ERROR(interp);
		goto gotError;
	    }
	    Tcl_IncrRefCount(objResultPtr); // reference held here
	    goto lindexDone;
	}

	/*
	 * Extract the desired list element.
	 */

	{
	    Tcl_Size value2Length;
	    Tcl_Obj *indexListPtr = value2Ptr;
	    if ((TclListObjGetElementsM(interp, valuePtr, &objc, &objv) == TCL_OK)
		&& (
		    !TclHasInternalRep(value2Ptr, &tclListType.objType)
		    || 
		    ((Tcl_ListObjLength(interp,value2Ptr,&value2Length),
			value2Length == 1
			    ? (indexListPtr = TclListObjGetElement(value2Ptr, 0), 1)
			    : 0
		    ))
		)
	    ) {
		int code;

		/* increment the refCount of value2Ptr because TclListObjGetElement may
		 * have just extracted it from a list in the condition for this block.
		 */
		Tcl_IncrRefCount(indexListPtr);

		DECACHE_STACK_INFO();
		code = TclGetIntForIndexM(interp, indexListPtr, objc-1, &index);
		TclDecrRefCount(indexListPtr);
		CACHE_STACK_INFO();
		if (code == TCL_OK) {
		    Tcl_DecrRefCount(value2Ptr);
		    tosPtr--;
		    pcAdjustment = 1;
		    goto lindexFastPath;
		}
		Tcl_ResetResult(interp);
	    }
	}

<<<<<<< HEAD

=======
>>>>>>> 9bd312eb
	DECACHE_STACK_INFO();
	objResultPtr = TclLindexList(interp, valuePtr, value2Ptr);
	CACHE_STACK_INFO();

    lindexDone:
	if (!objResultPtr) {
	    TRACE_ERROR(interp);
	    goto gotError;
	}

	/*
	 * Stash the list element on the stack.
	 */

	TRACE_APPEND(("\"%.30s\"\n", O2S(objResultPtr)));
	NEXT_INST_F(1, 2, -1);	/* Already has the correct refCount */

    case INST_LIST_INDEX_IMM:	/* lindex with objc==3 and index in bytecode
				 * stream */

	/*
	 * Pop the list and get the index.
	 */

	valuePtr = OBJ_AT_TOS;
	opnd = TclGetInt4AtPtr(pc+1);
	TRACE(("\"%.30s\" %d => ", O2S(valuePtr), opnd));

	/* special case for ArithSeries */
	if (TclHasInternalRep(valuePtr,&tclArithSeriesType.objType)) {
	    length = ABSTRACTLIST_PROC(valuePtr, lengthProc)(valuePtr);

	    /* Decode end-offset index values. */

	    index = TclIndexDecode(opnd, length-1);

	    /* Compute value @ index */
	    if (index >= 0 && index < length) {
		objResultPtr = TclArithSeriesObjIndex(interp, valuePtr, index);
		if (objResultPtr == NULL) {
		    CACHE_STACK_INFO();
		    TRACE_ERROR(interp);
		    goto gotError;
		}
	    } else {
		TclNewObj(objResultPtr);
	    }
	    pcAdjustment = 5;
	    goto lindexFastPath2;
	}

	/*
	 * Get the contents of the list, making sure that it really is a list
	 * in the process.
	 */

	if (TclListObjGetElementsM(interp, valuePtr, &objc, &objv) != TCL_OK) {
	    TRACE_ERROR(interp);
	    goto gotError;
	}

	/* Decode end-offset index values. */

	index = TclIndexDecode(opnd, objc - 1);
	pcAdjustment = 5;

    lindexFastPath:
	if (index >= 0 && index < objc) {
	    objResultPtr = objv[index];
	} else {
	    TclNewObj(objResultPtr);
	}

    lindexFastPath2:

	TRACE_APPEND(("\"%.30s\"\n", O2S(objResultPtr)));
	NEXT_INST_F(pcAdjustment, 1, 1);

    case INST_LIST_INDEX_MULTI:	/* 'lindex' with multiple index args */
	/*
	 * Determine the count of index args.
	 */

	opnd = TclGetUInt4AtPtr(pc+1);
	numIndices = opnd-1;

	/*
	 * Do the 'lindex' operation.
	 */

	TRACE(("%d => ", opnd));
	objResultPtr = TclLindexFlat(interp, OBJ_AT_DEPTH(numIndices),
		numIndices, &OBJ_AT_DEPTH(numIndices - 1));
	if (!objResultPtr) {
	    TRACE_ERROR(interp);
	    goto gotError;
	}

	/*
	 * Set result.
	 */

	TRACE_APPEND(("\"%.30s\"\n", O2S(objResultPtr)));
	NEXT_INST_V(5, opnd, -1);

    case INST_LSET_FLAT:
	/*
	 * Lset with 3, 5, or more args. Get the number of index args.
	 */

	opnd = TclGetUInt4AtPtr(pc + 1);
	numIndices = opnd - 2;
	TRACE(("%d => ", opnd));

	/*
	 * Get the old value of variable, and remove the stack ref. This is
	 * safe because the variable still references the object; the ref
	 * count will never go zero here - we can use the smaller macro
	 * Tcl_DecrRefCount.
	 */

	valuePtr = POP_OBJECT();
	Tcl_DecrRefCount(valuePtr); /* This one should be done here */

	/*
	 * Compute the new variable value.
	 */

	objResultPtr = TclLsetFlat(interp, valuePtr, numIndices,
		&OBJ_AT_DEPTH(numIndices), OBJ_AT_TOS);
	if (!objResultPtr) {
	    TRACE_ERROR(interp);
	    goto gotError;
	}

	/*
	 * Set result.
	 */

	TRACE_APPEND(("\"%.30s\"\n", O2S(objResultPtr)));
	NEXT_INST_V(5, numIndices+1, -1);

    case INST_LSET_LIST:	/* 'lset' with 4 args */
	/*
	 * Get the old value of variable, and remove the stack ref. This is
	 * safe because the variable still references the object; the ref
	 * count will never go zero here - we can use the smaller macro
	 * Tcl_DecrRefCount.
	 */

	objPtr = POP_OBJECT();
	Tcl_DecrRefCount(objPtr);	/* This one should be done here. */

	/*
	 * Get the new element value, and the index list.
	 */

	valuePtr = OBJ_AT_TOS;
	value2Ptr = OBJ_UNDER_TOS;
	TRACE(("\"%.30s\" \"%.30s\" \"%.30s\" => ",
		O2S(value2Ptr), O2S(valuePtr), O2S(objPtr)));

	/*
	 * Compute the new variable value.
	 */

	objResultPtr = TclLsetList(interp, objPtr, value2Ptr, valuePtr);
	if (!objResultPtr) {
	    TRACE_ERROR(interp);
	    goto gotError;
	}

	/*
	 * Set result.
	 */

	TRACE_APPEND(("\"%.30s\"\n", O2S(objResultPtr)));
	NEXT_INST_F(1, 2, -1);

    case INST_LIST_RANGE_IMM:	/* lrange with objc==4 and both indices in
				 * bytecode stream */

	/*
	 * Pop the list and get the indices.
	 */

	valuePtr = OBJ_AT_TOS;
	fromIdx = TclGetInt4AtPtr(pc+1);
	toIdx = TclGetInt4AtPtr(pc+5);
	TRACE(("\"%.30s\" %d %d => ", O2S(valuePtr), TclGetInt4AtPtr(pc+1),
		TclGetInt4AtPtr(pc+5)));

	/*
	 * Get the length of the list, making sure that it really is a list
	 * in the process.
	 */

	if (TclListObjLengthM(interp, valuePtr, &objc) != TCL_OK) {
	    TRACE_ERROR(interp);
	    goto gotError;
	}

	/*
	 * Skip a lot of work if we're about to throw the result away (common
	 * with uses of [lassign]).
	 */

#ifndef TCL_COMPILE_DEBUG
	if (*(pc+9) == INST_POP) {
	    NEXT_INST_F(10, 1, 0);
	}
#endif

	/* Every range of an empty list is an empty list */
	if (objc == 0) {
	    /* avoid return of not canonical list (e. g. spaces in string repr.) */
	    if (!valuePtr->bytes || !valuePtr->length) {
		TRACE_APPEND(("\n"));
		NEXT_INST_F(9, 0, 0);
	    }
	    goto emptyList;
	}

	/* Decode index value operands. */

	if (toIdx == TCL_INDEX_NONE) {
	emptyList:
	    TclNewObj(objResultPtr);
	    TRACE_APPEND(("\"%.30s\"", O2S(objResultPtr)));
	    NEXT_INST_F(9, 1, 1);
	}
	toIdx = TclIndexDecode(toIdx, objc - 1);
	if (toIdx == TCL_INDEX_NONE) {
	    goto emptyList;
	} else if (toIdx >= objc) {
	    toIdx = objc - 1;
	}

	assert (toIdx >= 0 && toIdx < objc);
	/*
	assert ( fromIdx != TCL_INDEX_NONE );
	 *
	 * Extra safety for legacy bytecodes:
	 */
	if (fromIdx == TCL_INDEX_NONE) {
	    fromIdx = TCL_INDEX_START;
	}

	fromIdx = TclIndexDecode(fromIdx, objc - 1);

	if (TclHasInternalRep(valuePtr,&tclArithSeriesType.objType)) {
	    objResultPtr = TclArithSeriesObjRange(interp, valuePtr, fromIdx, toIdx);
	} else {
	    objResultPtr = TclListObjRange(interp, valuePtr, fromIdx, toIdx);
	}
	if (objResultPtr == NULL) {
	    TRACE_ERROR(interp);
	    goto gotError;
	}

	TRACE_APPEND(("\"%.30s\"", O2S(objResultPtr)));
	NEXT_INST_F(9, 1, 1);

    case INST_LIST_IN:
    case INST_LIST_NOT_IN:	/* Basic list containment operators. */
	value2Ptr = OBJ_AT_TOS;
	valuePtr = OBJ_UNDER_TOS;

	s1 = Tcl_GetStringFromObj(valuePtr, &s1len);
	TRACE(("\"%.30s\" \"%.30s\" => ", O2S(valuePtr), O2S(value2Ptr)));
	if (TclListObjLengthM(interp, value2Ptr, &length) != TCL_OK) {
	    TRACE_ERROR(interp);
	    goto gotError;
	}
	match = 0;
	if (length > 0) {
	    Tcl_Size i = 0;
	    Tcl_Obj *o;
	    int isArithSeries = TclHasInternalRep(value2Ptr,&tclArithSeriesType.objType);
	    /*
	     * An empty list doesn't match anything.
	     */

	    do {
		if (isArithSeries) {
		    o = TclArithSeriesObjIndex(NULL, value2Ptr, i);
		} else {
		    Tcl_ListObjIndex(NULL, value2Ptr, i, &o);
		}
		if (o != NULL) {
		    s2 = Tcl_GetStringFromObj(o, &s2len);
		} else {
		    s2 = "";
		    s2len = 0;
		}
		if (s1len == s2len) {
		    match = (memcmp(s1, s2, s1len) == 0);
		}
		if (isArithSeries) {
		    TclDecrRefCount(o);
		}
		i++;
	    } while (i < length && match == 0);
	}

	if (*pc == INST_LIST_NOT_IN) {
	    match = !match;
	}

	TRACE_APPEND(("%d\n", match));

	/*
	 * Peep-hole optimisation: if you're about to jump, do jump from here.
	 * We're saving the effort of pushing a boolean value only to pop it
	 * for branching.
	 */

	JUMP_PEEPHOLE_F(match, 1, 2);

    case INST_LIST_CONCAT:
	value2Ptr = OBJ_AT_TOS;
	valuePtr = OBJ_UNDER_TOS;
	TRACE(("\"%.30s\" \"%.30s\" => ", O2S(valuePtr), O2S(value2Ptr)));
	if (Tcl_IsShared(valuePtr)) {
	    objResultPtr = Tcl_DuplicateObj(valuePtr);
	    if (Tcl_ListObjAppendList(interp, objResultPtr,
		    value2Ptr) != TCL_OK) {
		TRACE_ERROR(interp);
		TclDecrRefCount(objResultPtr);
		goto gotError;
	    }
	    TRACE_APPEND(("\"%.30s\"\n", O2S(objResultPtr)));
	    NEXT_INST_F(1, 2, 1);
	} else {
	    if (Tcl_ListObjAppendList(interp, valuePtr, value2Ptr) != TCL_OK){
		TRACE_ERROR(interp);
		goto gotError;
	    }
	    TRACE_APPEND(("\"%.30s\"\n", O2S(valuePtr)));
	    NEXT_INST_F(1, 1, 0);
	}

    case INST_LREPLACE4:
	{
<<<<<<< HEAD
	size_t numToDelete, numNewElems;
=======
	TCL_HASH_TYPE numToDelete, numNewElems;
>>>>>>> 9bd312eb
	int end_indicator;
	int haveSecondIndex, flags;
	Tcl_Obj *fromIdxObj, *toIdxObj;
	opnd = TclGetInt4AtPtr(pc + 1);
	flags = TclGetInt1AtPtr(pc + 5);

	/* Stack: ... listobj index1 ?index2? new1 ... newN */
	valuePtr = OBJ_AT_DEPTH(opnd-1);

	/* haveSecondIndex==0 => pure insert */
	haveSecondIndex = (flags & TCL_LREPLACE4_SINGLE_INDEX) == 0;
	numNewElems = opnd - 2 - haveSecondIndex;

	/* end_indicator==1 => "end" is last element's index, 0=>index beyond */
	end_indicator = (flags & TCL_LREPLACE4_END_IS_LAST) != 0;
	fromIdxObj = OBJ_AT_DEPTH(opnd - 2);
	toIdxObj = haveSecondIndex ? OBJ_AT_DEPTH(opnd - 3) : NULL;
	if (Tcl_ListObjLength(interp, valuePtr, &length) != TCL_OK) {
	    TRACE_ERROR(interp);
	    goto gotError;
	}

	DECACHE_STACK_INFO();

	if (TclGetIntForIndexM(
		interp, fromIdxObj, length - end_indicator, &fromIdx)
	    != TCL_OK) {
	    CACHE_STACK_INFO();
	    TRACE_ERROR(interp);
	    goto gotError;
	}
	if (fromIdx == TCL_INDEX_NONE) {
	    fromIdx = 0;
	} else if (fromIdx > length) {
	    fromIdx = length;
	}
	numToDelete = 0;
	if (toIdxObj) {
	    if (TclGetIntForIndexM(
		    interp, toIdxObj, length - end_indicator, &toIdx)
		!= TCL_OK) {
		CACHE_STACK_INFO();
		TRACE_ERROR(interp);
		goto gotError;
	    }
	    if (toIdx != TCL_INDEX_NONE) {
		if (toIdx > length) {
		    toIdx = length;
		}
		if (toIdx >= fromIdx) {
		    numToDelete = toIdx - fromIdx + 1;
		}
	    }
	}

	CACHE_STACK_INFO();

	if (Tcl_IsShared(valuePtr)) {
	    objResultPtr = Tcl_DuplicateObj(valuePtr);
	    if (Tcl_ListObjReplace(interp,
				   objResultPtr,
				   fromIdx,
				   numToDelete,
				   numNewElems,
				   &OBJ_AT_DEPTH(numNewElems - 1))
		!= TCL_OK) {
		TRACE_ERROR(interp);
		Tcl_DecrRefCount(objResultPtr);
		goto gotError;
	    }
	    TRACE_APPEND(("\"%.30s\"\n", O2S(objResultPtr)));
	    NEXT_INST_V(6, opnd, 1);
	} else {
	    if (Tcl_ListObjReplace(interp,
				   valuePtr,
				   fromIdx,
				   numToDelete,
				   numNewElems,
				   &OBJ_AT_DEPTH(numNewElems - 1))
		!= TCL_OK) {
		TRACE_ERROR(interp);
		goto gotError;
	    }
	    TRACE_APPEND(("\"%.30s\"\n", O2S(valuePtr)));
	    NEXT_INST_V(6, opnd - 1, 0);
	}
	}

	/*
	 *	   End of INST_LIST and related instructions.
	 * -----------------------------------------------------------------
	 *	   Start of string-related instructions.
	 */

    case INST_STR_EQ:
    case INST_STR_NEQ:		/* String (in)equality check */
    case INST_STR_CMP:		/* String compare. */
    case INST_STR_LT:
    case INST_STR_GT:
    case INST_STR_LE:
    case INST_STR_GE:
    stringCompare:
	value2Ptr = OBJ_AT_TOS;
	valuePtr = OBJ_UNDER_TOS;

	{
	    int checkEq = ((*pc == INST_EQ) || (*pc == INST_NEQ)
		    || (*pc == INST_STR_EQ) || (*pc == INST_STR_NEQ));
	    match = TclStringCmp(valuePtr, value2Ptr, checkEq, 0, -1);
	}

	/*
	 * Make sure only -1,0,1 is returned
	 * TODO: consider peephole opt.
	 */

	if (*pc != INST_STR_CMP) {
	    /*
	     * Take care of the opcodes that goto'ed into here.
	     */

	    switch (*pc) {
	    case INST_STR_EQ:
	    case INST_EQ:
		match = (match == 0);
		break;
	    case INST_STR_NEQ:
	    case INST_NEQ:
		match = (match != 0);
		break;
	    case INST_LT:
	    case INST_STR_LT:
		match = (match < 0);
		break;
	    case INST_GT:
	    case INST_STR_GT:
		match = (match > 0);
		break;
	    case INST_LE:
	    case INST_STR_LE:
		match = (match <= 0);
		break;
	    case INST_GE:
	    case INST_STR_GE:
		match = (match >= 0);
		break;
	    }
	}

	TRACE(("\"%.20s\" \"%.20s\" => %d\n", O2S(valuePtr), O2S(value2Ptr),
		(match < 0 ? -1 : match > 0 ? 1 : 0)));
	JUMP_PEEPHOLE_F(match, 1, 2);

    case INST_STR_LEN:
	valuePtr = OBJ_AT_TOS;
<<<<<<< HEAD
	slength = Tcl_GetCharLength(valuePtr);
	TclNewIntObj(objResultPtr, slength);
	TRACE(("\"%.20s\" => %" TCL_Z_MODIFIER "u\n", O2S(valuePtr), slength));
=======
	length = TclGetCharLength(valuePtr);
	TclNewIntObj(objResultPtr, length);
	TRACE(("\"%.20s\" => %" TCL_SIZE_MODIFIER "d\n", O2S(valuePtr), length));
>>>>>>> 9bd312eb
	NEXT_INST_F(1, 1, 1);

    case INST_STR_UPPER:
	valuePtr = OBJ_AT_TOS;
	TRACE(("\"%.20s\" => ", O2S(valuePtr)));
	if (Tcl_IsShared(valuePtr)) {
	    s1 = Tcl_GetStringFromObj(valuePtr, &slength);
	    TclNewStringObj(objResultPtr, s1, slength);
	    slength = Tcl_UtfToUpper(TclGetString(objResultPtr));
	    Tcl_SetObjLength(objResultPtr, slength);
	    TRACE_APPEND(("\"%.20s\"\n", O2S(objResultPtr)));
	    NEXT_INST_F(1, 1, 1);
	} else {
	    slength = Tcl_UtfToUpper(TclGetString(valuePtr));
	    Tcl_SetObjLength(valuePtr, slength);
	    TclFreeInternalRep(valuePtr);
	    TRACE_APPEND(("\"%.20s\"\n", O2S(valuePtr)));
	    NEXT_INST_F(1, 0, 0);
	}
    case INST_STR_LOWER:
	valuePtr = OBJ_AT_TOS;
	TRACE(("\"%.20s\" => ", O2S(valuePtr)));
	if (Tcl_IsShared(valuePtr)) {
	    s1 = Tcl_GetStringFromObj(valuePtr, &slength);
	    TclNewStringObj(objResultPtr, s1, slength);
	    slength = Tcl_UtfToLower(TclGetString(objResultPtr));
	    Tcl_SetObjLength(objResultPtr, slength);
	    TRACE_APPEND(("\"%.20s\"\n", O2S(objResultPtr)));
	    NEXT_INST_F(1, 1, 1);
	} else {
	    slength = Tcl_UtfToLower(TclGetString(valuePtr));
	    Tcl_SetObjLength(valuePtr, slength);
	    TclFreeInternalRep(valuePtr);
	    TRACE_APPEND(("\"%.20s\"\n", O2S(valuePtr)));
	    NEXT_INST_F(1, 0, 0);
	}
    case INST_STR_TITLE:
	valuePtr = OBJ_AT_TOS;
	TRACE(("\"%.20s\" => ", O2S(valuePtr)));
	if (Tcl_IsShared(valuePtr)) {
	    s1 = Tcl_GetStringFromObj(valuePtr, &slength);
	    TclNewStringObj(objResultPtr, s1, slength);
	    slength = Tcl_UtfToTitle(TclGetString(objResultPtr));
	    Tcl_SetObjLength(objResultPtr, slength);
	    TRACE_APPEND(("\"%.20s\"\n", O2S(objResultPtr)));
	    NEXT_INST_F(1, 1, 1);
	} else {
	    slength = Tcl_UtfToTitle(TclGetString(valuePtr));
	    Tcl_SetObjLength(valuePtr, slength);
	    TclFreeInternalRep(valuePtr);
	    TRACE_APPEND(("\"%.20s\"\n", O2S(valuePtr)));
	    NEXT_INST_F(1, 0, 0);
	}

    case INST_STR_INDEX:
	value2Ptr = OBJ_AT_TOS;
	valuePtr = OBJ_UNDER_TOS;
	TRACE(("\"%.20s\" %.20s => ", O2S(valuePtr), O2S(value2Ptr)));

	/*
	 * Get char length to calculate what 'end' means.
	 */

	slength = Tcl_GetCharLength(valuePtr);
	DECACHE_STACK_INFO();
	if (TclGetIntForIndexM(interp, value2Ptr, slength-1, &index)!=TCL_OK) {
	    CACHE_STACK_INFO();
	    TRACE_ERROR(interp);
	    goto gotError;
	}
	CACHE_STACK_INFO();

	if (index < 0 || index >= slength) {
	    TclNewObj(objResultPtr);
	} else if (TclIsPureByteArray(valuePtr)) {
	    objResultPtr = Tcl_NewByteArrayObj(
<<<<<<< HEAD
		    Tcl_GetByteArrayFromObj(valuePtr, (Tcl_Size *)NULL)+index, 1);
	} else if (valuePtr->bytes && slength == valuePtr->length) {
=======
		    TclGetByteArrayFromObj(valuePtr, (Tcl_Size *)NULL)+index, 1);
	} else if (valuePtr->bytes && length == valuePtr->length) {
>>>>>>> 9bd312eb
	    objResultPtr = Tcl_NewStringObj((const char *)
		    valuePtr->bytes+index, 1);
	} else {
	    char buf[4] = "";
	    int ch = Tcl_GetUniChar(valuePtr, index);

	    /*
	     * This could be: Tcl_NewUnicodeObj((const Tcl_UniChar *)&ch, 1)
	     * but creating the object as a string seems to be faster in
	     * practical use.
	     */
	    if (ch == -1) {
		TclNewObj(objResultPtr);
	    } else {
		slength = Tcl_UniCharToUtf(ch, buf);
#if TCL_UTF_MAX < 4
		if ((ch >= 0xD800) && (slength < 3)) {
		    slength += Tcl_UniCharToUtf(-1, buf + slength);
		}
#endif
		objResultPtr = Tcl_NewStringObj(buf, slength);
	    }
	}

	TRACE_APPEND(("\"%s\"\n", O2S(objResultPtr)));
	NEXT_INST_F(1, 2, 1);

    case INST_STR_RANGE:
	TRACE(("\"%.20s\" %.20s %.20s =>",
		O2S(OBJ_AT_DEPTH(2)), O2S(OBJ_UNDER_TOS), O2S(OBJ_AT_TOS)));
	slength = Tcl_GetCharLength(OBJ_AT_DEPTH(2)) - 1;

	DECACHE_STACK_INFO();
	if (TclGetIntForIndexM(interp, OBJ_UNDER_TOS, slength,
		    &fromIdx) != TCL_OK) {
	    CACHE_STACK_INFO();
	    TRACE_ERROR(interp);
	    goto gotError;
	}
	if (TclGetIntForIndexM(interp, OBJ_AT_TOS, slength,
		    &toIdx) != TCL_OK) {
	    CACHE_STACK_INFO();
	    TRACE_ERROR(interp);
	    goto gotError;
	}
	CACHE_STACK_INFO();

	if (toIdx == TCL_INDEX_NONE) {
	    TclNewObj(objResultPtr);
	} else {
	    objResultPtr = Tcl_GetRange(OBJ_AT_DEPTH(2), fromIdx, toIdx);
	}
	TRACE_APPEND(("\"%.30s\"\n", O2S(objResultPtr)));
	NEXT_INST_V(1, 3, 1);

    case INST_STR_RANGE_IMM:
	valuePtr = OBJ_AT_TOS;
	fromIdx = TclGetInt4AtPtr(pc+1);
	toIdx = TclGetInt4AtPtr(pc+5);
	slength = Tcl_GetCharLength(valuePtr);
	TRACE(("\"%.20s\" %d %d => ", O2S(valuePtr), (int)(fromIdx), (int)(toIdx)));

	/* Every range of an empty value is an empty value */
	if (slength == 0) {
	    TRACE_APPEND(("\n"));
	    NEXT_INST_F(9, 0, 0);
	}

	/* Decode index operands. */

	toIdx = TclIndexDecode(toIdx, slength - 1);
	fromIdx = TclIndexDecode(fromIdx, slength - 1);
	if (toIdx == TCL_INDEX_NONE) {
	    TclNewObj(objResultPtr);
	} else {
	    objResultPtr = Tcl_GetRange(valuePtr, fromIdx, toIdx);
	}
	TRACE_APPEND(("%.30s\n", O2S(objResultPtr)));
	NEXT_INST_F(9, 1, 1);

    {
	Tcl_UniChar *ustring1, *ustring2, *ustring3, *end, *p;
	Tcl_Size length3;
	Tcl_Obj *value3Ptr;

    case INST_STR_REPLACE:
	value3Ptr = POP_OBJECT();
	valuePtr = OBJ_AT_DEPTH(2);
	slength = Tcl_GetCharLength(valuePtr) - 1;
	TRACE(("\"%.20s\" %s %s \"%.20s\" => ", O2S(valuePtr),
		O2S(OBJ_UNDER_TOS), O2S(OBJ_AT_TOS), O2S(value3Ptr)));
	DECACHE_STACK_INFO();
	if (TclGetIntForIndexM(interp, OBJ_UNDER_TOS, slength,
		    &fromIdx) != TCL_OK
	    || TclGetIntForIndexM(interp, OBJ_AT_TOS, slength,
		    &toIdx) != TCL_OK) {
	    CACHE_STACK_INFO();
	    TclDecrRefCount(value3Ptr);
	    TRACE_ERROR(interp);
	    goto gotError;
	}
	CACHE_STACK_INFO();
	TclDecrRefCount(OBJ_AT_TOS);
	(void) POP_OBJECT();
	TclDecrRefCount(OBJ_AT_TOS);
	(void) POP_OBJECT();

	if ((toIdx < 0) ||
		(fromIdx > slength) ||
		(toIdx < fromIdx)) {
	    TRACE_APPEND(("\"%.30s\"\n", O2S(valuePtr)));
	    TclDecrRefCount(value3Ptr);
	    NEXT_INST_F(1, 0, 0);
	}

	if (fromIdx < 0) {
	    fromIdx = 0;
	}

	if (toIdx > slength) {
	    toIdx = slength;
	}

<<<<<<< HEAD
	if ((fromIdx == 0) && (toIdx == slength)) {
=======
	if ((fromIdx == 0) && (toIdx == endIdx)) {
>>>>>>> 9bd312eb
	    TclDecrRefCount(OBJ_AT_TOS);
	    OBJ_AT_TOS = value3Ptr;
	    TRACE_APPEND(("\"%.30s\"\n", O2S(value3Ptr)));
	    NEXT_INST_F(1, 0, 0);
	}

	objResultPtr = TclStringReplace(interp, valuePtr, fromIdx,
		toIdx - fromIdx + 1, value3Ptr, TCL_STRING_IN_PLACE);

	if (objResultPtr == value3Ptr) {
	    /* See [Bug 82e7f67325] */
	    TclDecrRefCount(OBJ_AT_TOS);
	    OBJ_AT_TOS = value3Ptr;
	    TRACE_APPEND(("\"%.30s\"\n", O2S(value3Ptr)));
	    NEXT_INST_F(1, 0, 0);
	}
	TclDecrRefCount(value3Ptr);
	TRACE_APPEND(("\"%.30s\"\n", O2S(objResultPtr)));
	NEXT_INST_F(1, 1, 1);

    case INST_STR_MAP:
	valuePtr = OBJ_AT_TOS;		/* "Main" string. */
	value3Ptr = OBJ_UNDER_TOS;	/* "Target" string. */
	value2Ptr = OBJ_AT_DEPTH(2);	/* "Source" string. */
	if (value3Ptr == value2Ptr) {
	    objResultPtr = valuePtr;
	    goto doneStringMap;
	} else if (valuePtr == value2Ptr) {
	    objResultPtr = value3Ptr;
	    goto doneStringMap;
	}
	ustring1 = Tcl_GetUnicodeFromObj(valuePtr, &slength);
	if (slength == 0) {
	    objResultPtr = valuePtr;
	    goto doneStringMap;
	}
	ustring2 = Tcl_GetUnicodeFromObj(value2Ptr, &length2);
	if (length2 > slength || length2 == 0) {
	    objResultPtr = valuePtr;
	    goto doneStringMap;
	} else if (length2 == slength) {
	    if (memcmp(ustring1, ustring2, sizeof(Tcl_UniChar) * slength)) {
		objResultPtr = valuePtr;
	    } else {
		objResultPtr = value3Ptr;
	    }
	    goto doneStringMap;
	}
	ustring3 = Tcl_GetUnicodeFromObj(value3Ptr, &length3);

	objResultPtr = Tcl_NewUnicodeObj(ustring1, 0);
	p = ustring1;
	end = ustring1 + slength;
	for (; ustring1 < end; ustring1++) {
	    if ((*ustring1 == *ustring2) &&
		/* Fix bug [69218ab7b]: restrict max compare length. */
		((end-ustring1) >= length2) && (length2==1 ||
		    memcmp(ustring1, ustring2, sizeof(Tcl_UniChar) * length2)
			    == 0)) {
		if (p != ustring1) {
		    Tcl_AppendUnicodeToObj(objResultPtr, p, ustring1-p);
		    p = ustring1 + length2;
		} else {
		    p += length2;
		}
		ustring1 = p - 1;

		Tcl_AppendUnicodeToObj(objResultPtr, ustring3, length3);
	    }
	}
	if (p != ustring1) {
	    /*
	     * Put the rest of the unmapped chars onto result.
	     */

	    Tcl_AppendUnicodeToObj(objResultPtr, p, ustring1 - p);
	}
    doneStringMap:
	TRACE_WITH_OBJ(("%.20s %.20s %.20s => ",
		O2S(value2Ptr), O2S(value3Ptr), O2S(valuePtr)), objResultPtr);
	NEXT_INST_V(1, 3, 1);

    case INST_STR_FIND:
	objResultPtr = TclStringFirst(OBJ_UNDER_TOS, OBJ_AT_TOS, 0);

	TRACE(("%.20s %.20s => %s\n",
		O2S(OBJ_UNDER_TOS), O2S(OBJ_AT_TOS), O2S(objResultPtr)));
	NEXT_INST_F(1, 2, 1);

    case INST_STR_FIND_LAST:
	objResultPtr = TclStringLast(OBJ_UNDER_TOS, OBJ_AT_TOS, TCL_SIZE_MAX - 1);

	TRACE(("%.20s %.20s => %s\n",
		O2S(OBJ_UNDER_TOS), O2S(OBJ_AT_TOS), O2S(objResultPtr)));
	NEXT_INST_F(1, 2, 1);

    case INST_STR_CLASS:
	opnd = TclGetInt1AtPtr(pc+1);
	valuePtr = OBJ_AT_TOS;
	TRACE(("%s \"%.30s\" => ", tclStringClassTable[opnd].name,
		O2S(valuePtr)));
	ustring1 = Tcl_GetUnicodeFromObj(valuePtr, &slength);
	match = 1;
	if (slength > 0) {
	    int ch;
	    end = ustring1 + slength;
	    for (p=ustring1 ; p<end ; ) {
		p += TclUniCharToUCS4(p, &ch);
		if (!tclStringClassTable[opnd].comparator(ch)) {
		    match = 0;
		    break;
		}
	    }
	}
	TRACE_APPEND(("%d\n", match));
	JUMP_PEEPHOLE_F(match, 2, 1);
    }

    case INST_STR_MATCH:
	nocase = TclGetInt1AtPtr(pc+1);
	valuePtr = OBJ_AT_TOS;		/* String */
	value2Ptr = OBJ_UNDER_TOS;	/* Pattern */

	/*
	 * Check that at least one of the objects is Unicode before promoting
	 * both.
	 */

	if (TclHasInternalRep(valuePtr, &tclStringType)
		|| TclHasInternalRep(value2Ptr, &tclStringType)) {
	    Tcl_UniChar *ustring1, *ustring2;

	    ustring1 = Tcl_GetUnicodeFromObj(valuePtr, &slength);
	    ustring2 = Tcl_GetUnicodeFromObj(value2Ptr, &length2);
	    match = TclUniCharMatch(ustring1, slength, ustring2, length2,
		    nocase);
	} else if (TclIsPureByteArray(valuePtr) && TclIsPureByteArray(value2Ptr) && !nocase) {
	    unsigned char *bytes1, *bytes2;
	    Tcl_Size wlen1 = 0, wlen2 = 0;

	    bytes1 = Tcl_GetByteArrayFromObj(valuePtr, &wlen1);
	    bytes2 = Tcl_GetByteArrayFromObj(value2Ptr, &wlen2);
	    match = TclByteArrayMatch(bytes1, wlen1, bytes2, wlen2, 0);
	} else {
	    match = Tcl_StringCaseMatch(TclGetString(valuePtr),
		    TclGetString(value2Ptr), nocase);
	}

	/*
	 * Reuse value2Ptr object already on stack if possible. Adjustment is
	 * 2 due to the nocase byte
	 */

	TRACE(("%.20s %.20s => %d\n", O2S(valuePtr), O2S(value2Ptr), match));

	/*
	 * Peep-hole optimisation: if you're about to jump, do jump from here.
	 */

	JUMP_PEEPHOLE_F(match, 2, 2);

    {
	const char *string1, *string2;
	Tcl_Size trim1, trim2;

    case INST_STR_TRIM_LEFT:
	valuePtr = OBJ_UNDER_TOS;	/* String */
	value2Ptr = OBJ_AT_TOS;		/* TrimSet */
	string2 = Tcl_GetStringFromObj(value2Ptr, &length2);
	string1 = Tcl_GetStringFromObj(valuePtr, &slength);
	trim1 = TclTrimLeft(string1, slength, string2, length2);
	trim2 = 0;
	goto createTrimmedString;
    case INST_STR_TRIM_RIGHT:
	valuePtr = OBJ_UNDER_TOS;	/* String */
	value2Ptr = OBJ_AT_TOS;		/* TrimSet */
	string2 = Tcl_GetStringFromObj(value2Ptr, &length2);
	string1 = Tcl_GetStringFromObj(valuePtr, &slength);
	trim2 = TclTrimRight(string1, slength, string2, length2);
	trim1 = 0;
	goto createTrimmedString;
    case INST_STR_TRIM:
	valuePtr = OBJ_UNDER_TOS;	/* String */
	value2Ptr = OBJ_AT_TOS;		/* TrimSet */
	string2 = Tcl_GetStringFromObj(value2Ptr, &length2);
	string1 = Tcl_GetStringFromObj(valuePtr, &slength);
	trim1 = TclTrim(string1, slength, string2, length2, &trim2);
    createTrimmedString:
	/*
	 * Careful here; trim set often contains non-ASCII characters so we
	 * take care when printing. [Bug 971cb4f1db]
	 */

#ifdef TCL_COMPILE_DEBUG
	if (traceInstructions) {
	    TRACE(("\"%.30s\" ", O2S(valuePtr)));
	    TclPrintObject(stdout, value2Ptr, 30);
	    printf(" => ");
	}
#endif
	if (trim1 == 0 && trim2 == 0) {
#ifdef TCL_COMPILE_DEBUG
	    if (traceInstructions) {
		TclPrintObject(stdout, valuePtr, 30);
		printf("\n");
	    }
#endif
	    NEXT_INST_F(1, 1, 0);
	} else {
	    objResultPtr = Tcl_NewStringObj(string1+trim1, slength-trim1-trim2);
#ifdef TCL_COMPILE_DEBUG
	    if (traceInstructions) {
		TclPrintObject(stdout, objResultPtr, 30);
		printf("\n");
	    }
#endif
	    NEXT_INST_F(1, 2, 1);
	}
    }

    case INST_REGEXP:
	cflags = TclGetInt1AtPtr(pc+1); /* RE compile flages like NOCASE */
	valuePtr = OBJ_AT_TOS;		/* String */
	value2Ptr = OBJ_UNDER_TOS;	/* Pattern */
	TRACE(("\"%.30s\" \"%.30s\" => ", O2S(valuePtr), O2S(value2Ptr)));

	/*
	 * Compile and match the regular expression.
	 */

	{
	    Tcl_RegExp regExpr =
		    Tcl_GetRegExpFromObj(interp, value2Ptr, cflags);

	    if (regExpr == NULL) {
		TRACE_ERROR(interp);
		goto gotError;
	    }
	    match = Tcl_RegExpExecObj(interp, regExpr, valuePtr, 0, 0, 0);
	    if (match < 0) {
		TRACE_ERROR(interp);
		goto gotError;
	    }
	}

	TRACE_APPEND(("%d\n", match));

	/*
	 * Peep-hole optimisation: if you're about to jump, do jump from here.
	 * Adjustment is 2 due to the nocase byte.
	 */

	JUMP_PEEPHOLE_F(match, 2, 2);
    }

    /*
     *	   End of string-related instructions.
     * -----------------------------------------------------------------
     *	   Start of numeric operator instructions.
     */

    {
	void *ptr1, *ptr2;
	int type1, type2;
	Tcl_WideInt w1, w2, wResult;

    case INST_NUM_TYPE:
	if (GetNumberFromObj(NULL, OBJ_AT_TOS, &ptr1, &type1) != TCL_OK) {
	    type1 = 0;
	}
	TclNewIntObj(objResultPtr, type1);
	TRACE(("\"%.20s\" => %d\n", O2S(OBJ_AT_TOS), type1));
	NEXT_INST_F(1, 1, 1);

    case INST_EQ:
    case INST_NEQ:
    case INST_LT:
    case INST_GT:
    case INST_LE:
    case INST_GE: {
	int iResult = 0, compare = 0;

	value2Ptr = OBJ_AT_TOS;
	valuePtr = OBJ_UNDER_TOS;

	/*
	    Try to determine, without triggering generation of a string
	    representation, whether one value is not a number.
	*/
	if (TclCheckEmptyString(valuePtr) > 0 || TclCheckEmptyString(value2Ptr) > 0) {
	    goto stringCompare;
	}

	if (GetNumberFromObj(NULL, valuePtr, &ptr1, &type1) != TCL_OK
		|| GetNumberFromObj(NULL, value2Ptr, &ptr2, &type2) != TCL_OK) {
	    /*
	     * At least one non-numeric argument - compare as strings.
	     */

	    goto stringCompare;
	}
	if (type1 == TCL_NUMBER_NAN || type2 == TCL_NUMBER_NAN) {
	    /*
	     * NaN arg: NaN != to everything, other compares are false.
	     */

	    iResult = (*pc == INST_NEQ);
	    goto foundResult;
	}
	if (valuePtr == value2Ptr) {
	    compare = MP_EQ;
	    goto convertComparison;
	}
	if ((type1 == TCL_NUMBER_INT) && (type2 == TCL_NUMBER_INT)) {
	    w1 = *((const Tcl_WideInt *)ptr1);
	    w2 = *((const Tcl_WideInt *)ptr2);
	    compare = (w1 < w2) ? MP_LT : ((w1 > w2) ? MP_GT : MP_EQ);
	} else {
	    compare = TclCompareTwoNumbers(valuePtr, value2Ptr);
	}

	/*
	 * Turn comparison outcome into appropriate result for opcode.
	 */

    convertComparison:
	switch (*pc) {
	case INST_EQ:
	    iResult = (compare == MP_EQ);
	    break;
	case INST_NEQ:
	    iResult = (compare != MP_EQ);
	    break;
	case INST_LT:
	    iResult = (compare == MP_LT);
	    break;
	case INST_GT:
	    iResult = (compare == MP_GT);
	    break;
	case INST_LE:
	    iResult = (compare != MP_GT);
	    break;
	case INST_GE:
	    iResult = (compare != MP_LT);
	    break;
	}

	/*
	 * Peep-hole optimisation: if you're about to jump, do jump from here.
	 */

    foundResult:
	TRACE(("\"%.20s\" \"%.20s\" => %d\n", O2S(valuePtr), O2S(value2Ptr),
		iResult));
	JUMP_PEEPHOLE_F(iResult, 1, 2);
    }

    case INST_MOD:
    case INST_LSHIFT:
    case INST_RSHIFT:
    case INST_BITOR:
    case INST_BITXOR:
    case INST_BITAND:
	value2Ptr = OBJ_AT_TOS;
	valuePtr = OBJ_UNDER_TOS;

	if ((GetNumberFromObj(NULL, valuePtr, &ptr1, &type1) != TCL_OK)
		|| (type1==TCL_NUMBER_DOUBLE) || (type1==TCL_NUMBER_NAN)) {
	    TRACE(("%.20s %.20s => ILLEGAL 1st TYPE %s\n", O2S(valuePtr),
		    O2S(value2Ptr), (valuePtr->typePtr?
		    valuePtr->typePtr->name : "null")));
	    DECACHE_STACK_INFO();
	    IllegalExprOperandType(interp, pc, valuePtr);
	    CACHE_STACK_INFO();
	    goto gotError;
	}

	if ((GetNumberFromObj(NULL, value2Ptr, &ptr2, &type2) != TCL_OK)
		|| (type2==TCL_NUMBER_DOUBLE) || (type2==TCL_NUMBER_NAN)) {
	    TRACE(("%.20s %.20s => ILLEGAL 2nd TYPE %s\n", O2S(valuePtr),
		    O2S(value2Ptr), (value2Ptr->typePtr?
		    value2Ptr->typePtr->name : "null")));
	    DECACHE_STACK_INFO();
	    IllegalExprOperandType(interp, pc, value2Ptr);
	    CACHE_STACK_INFO();
	    goto gotError;
	}

	/*
	 * Check for common, simple case.
	 */

	if ((type1 == TCL_NUMBER_INT) && (type2 == TCL_NUMBER_INT)) {
	    w1 = *((const Tcl_WideInt *)ptr1);
	    w2 = *((const Tcl_WideInt *)ptr2);

	    switch (*pc) {
	    case INST_MOD:
		if (w2 == 0) {
		    TRACE(("%s %s => DIVIDE BY ZERO\n", O2S(valuePtr),
			    O2S(value2Ptr)));
		    goto divideByZero;
		} else if ((w2 == 1) || (w2 == -1)) {
		    /*
		     * Div. by |1| always yields remainder of 0.
		     */

		    TRACE(("%s %s => ", O2S(valuePtr), O2S(value2Ptr)));
		    objResultPtr = TCONST(0);
		    TRACE(("%s\n", O2S(objResultPtr)));
		    NEXT_INST_F(1, 2, 1);
		} else if (w1 == 0) {
		    /*
		     * 0 % (non-zero) always yields remainder of 0.
		     */

		    TRACE(("%s %s => ", O2S(valuePtr), O2S(value2Ptr)));
		    objResultPtr = TCONST(0);
		    TRACE(("%s\n", O2S(objResultPtr)));
		    NEXT_INST_F(1, 2, 1);
		} else {
		    wResult = w1 / w2;

		    /*
		     * Force Tcl's integer division rules.
		     * TODO: examine for logic simplification
		     */

		    if ((wResult < 0 || (wResult == 0 &&
			    ((w1 < 0 && w2 > 0) || (w1 > 0 && w2 < 0)))) &&
			    (wResult * w2 != w1)) {
			wResult -= 1;
		    }
		    wResult = (Tcl_WideInt)((Tcl_WideUInt)w1 -
			    (Tcl_WideUInt)w2*(Tcl_WideUInt)wResult);
		    goto wideResultOfArithmetic;
		}
		break;

	    case INST_RSHIFT:
		if (w2 < 0) {
		    Tcl_SetObjResult(interp, Tcl_NewStringObj(
			    "negative shift argument", -1));
#ifdef ERROR_CODE_FOR_EARLY_DETECTED_ARITH_ERROR
		    DECACHE_STACK_INFO();
		    Tcl_SetErrorCode(interp, "ARITH", "DOMAIN",
			    "domain error: argument not in valid range",
			    NULL);
		    CACHE_STACK_INFO();
#endif /* ERROR_CODE_FOR_EARLY_DETECTED_ARITH_ERROR */
		    goto gotError;
		} else if (w1 == 0) {
		    TRACE(("%s %s => ", O2S(valuePtr), O2S(value2Ptr)));
		    objResultPtr = TCONST(0);
		    TRACE(("%s\n", O2S(objResultPtr)));
		    NEXT_INST_F(1, 2, 1);
		} else {
		    /*
		     * Quickly force large right shifts to 0 or -1.
		     */

		    if (w2 >= (Tcl_WideInt)(CHAR_BIT*sizeof(long))) {
			/*
			 * We assume that INT_MAX is much larger than the
			 * number of bits in a long. This is a pretty safe
			 * assumption, given that the former is usually around
			 * 4e9 and the latter 32 or 64...
			 */

			TRACE(("%s %s => ", O2S(valuePtr), O2S(value2Ptr)));
			if (w1 > 0L) {
			    objResultPtr = TCONST(0);
			} else {
			    TclNewIntObj(objResultPtr, -1);
			}
			TRACE(("%s\n", O2S(objResultPtr)));
			NEXT_INST_F(1, 2, 1);
		    }

		    /*
		     * Handle shifts within the native long range.
		     */

		    wResult = w1 >> ((int) w2);
		    goto wideResultOfArithmetic;
		}
		break;

	    case INST_LSHIFT:
		if (w2 < 0) {
		    Tcl_SetObjResult(interp, Tcl_NewStringObj(
			    "negative shift argument", -1));
#ifdef ERROR_CODE_FOR_EARLY_DETECTED_ARITH_ERROR
		    DECACHE_STACK_INFO();
		    Tcl_SetErrorCode(interp, "ARITH", "DOMAIN",
			    "domain error: argument not in valid range",
			    NULL);
		    CACHE_STACK_INFO();
#endif /* ERROR_CODE_FOR_EARLY_DETECTED_ARITH_ERROR */
		    goto gotError;
		} else if (w1 == 0) {
		    TRACE(("%s %s => ", O2S(valuePtr), O2S(value2Ptr)));
		    objResultPtr = TCONST(0);
		    TRACE(("%s\n", O2S(objResultPtr)));
		    NEXT_INST_F(1, 2, 1);
		} else if (w2 > INT_MAX) {
		    /*
		     * Technically, we could hold the value (1 << (INT_MAX+1))
		     * in an mp_int, but since we're using mp_mul_2d() to do
		     * the work, and it takes only an int argument, that's a
		     * good place to draw the line.
		     */

		    Tcl_SetObjResult(interp, Tcl_NewStringObj(
			    "integer value too large to represent", -1));
#ifdef ERROR_CODE_FOR_EARLY_DETECTED_ARITH_ERROR
		    DECACHE_STACK_INFO();
		    Tcl_SetErrorCode(interp, "ARITH", "IOVERFLOW",
			    "integer value too large to represent", NULL);
		    CACHE_STACK_INFO();
#endif /* ERROR_CODE_FOR_EARLY_DETECTED_ARITH_ERROR */
		    goto gotError;
		} else {
		    int shift = (int) w2;

		    /*
		     * Handle shifts within the native long range.
		     */

		    if (((size_t)shift < CHAR_BIT*sizeof(long))
			    && !((w1>0 ? w1 : ~w1) &
				-(1UL<<(CHAR_BIT*sizeof(long) - 1 - shift)))) {
			wResult = (Tcl_WideUInt)w1 << shift;
			goto wideResultOfArithmetic;
		    }
		}

		/*
		 * Too large; need to use the broken-out function.
		 */

		TRACE(("%s %s => ", O2S(valuePtr), O2S(value2Ptr)));
		break;

	    case INST_BITAND:
		wResult = w1 & w2;
		goto wideResultOfArithmetic;
	    case INST_BITOR:
		wResult = w1 | w2;
		goto wideResultOfArithmetic;
	    case INST_BITXOR:
		wResult = w1 ^ w2;
		goto wideResultOfArithmetic;
	    }
	}

	/*
	 * DO NOT MERGE THIS WITH THE EQUIVALENT SECTION LATER! That would
	 * encourage the compiler to inline ExecuteExtendedBinaryMathOp, which
	 * is highly undesirable due to the overall impact on size.
	 */

	TRACE(("%s %s => ", O2S(valuePtr), O2S(value2Ptr)));
	objResultPtr = ExecuteExtendedBinaryMathOp(interp, *pc, &TCONST(0),
		valuePtr, value2Ptr);
	if (objResultPtr == DIVIDED_BY_ZERO) {
	    TRACE_APPEND(("DIVIDE BY ZERO\n"));
	    goto divideByZero;
	} else if (objResultPtr == GENERAL_ARITHMETIC_ERROR) {
	    TRACE_ERROR(interp);
	    goto gotError;
	} else if (objResultPtr == NULL) {
	    TRACE_APPEND(("%s\n", O2S(valuePtr)));
	    NEXT_INST_F(1, 1, 0);
	} else {
	    TRACE_APPEND(("%s\n", O2S(objResultPtr)));
	    NEXT_INST_F(1, 2, 1);
	}

    case INST_EXPON:
    case INST_ADD:
    case INST_SUB:
    case INST_DIV:
    case INST_MULT:
	value2Ptr = OBJ_AT_TOS;
	valuePtr = OBJ_UNDER_TOS;

	if ((GetNumberFromObj(NULL, valuePtr, &ptr1, &type1) != TCL_OK)
		|| IsErroringNaNType(type1)) {
	    TRACE(("%.20s %.20s => ILLEGAL 1st TYPE %s\n",
		    O2S(value2Ptr), O2S(valuePtr),
		    (valuePtr->typePtr? valuePtr->typePtr->name: "null")));
	    DECACHE_STACK_INFO();
	    IllegalExprOperandType(interp, pc, valuePtr);
	    CACHE_STACK_INFO();
	    goto gotError;
	}

#ifdef ACCEPT_NAN
	if (type1 == TCL_NUMBER_NAN) {
	    /*
	     * NaN first argument -> result is also NaN.
	     */

	    NEXT_INST_F(1, 1, 0);
	}
#endif

	if ((GetNumberFromObj(NULL, value2Ptr, &ptr2, &type2) != TCL_OK)
		|| IsErroringNaNType(type2)) {
	    TRACE(("%.20s %.20s => ILLEGAL 2nd TYPE %s\n",
		    O2S(value2Ptr), O2S(valuePtr),
		    (value2Ptr->typePtr? value2Ptr->typePtr->name: "null")));
	    DECACHE_STACK_INFO();
	    IllegalExprOperandType(interp, pc, value2Ptr);
	    CACHE_STACK_INFO();
	    goto gotError;
	}

#ifdef ACCEPT_NAN
	if (type2 == TCL_NUMBER_NAN) {
	    /*
	     * NaN second argument -> result is also NaN.
	     */

	    objResultPtr = value2Ptr;
	    NEXT_INST_F(1, 2, 1);
	}
#endif

	/*
	 * Handle (long,long) arithmetic as best we can without going out to
	 * an external function.
	 */

	if ((type1 == TCL_NUMBER_INT) && (type2 == TCL_NUMBER_INT)) {
	    w1 = *((const Tcl_WideInt *)ptr1);
	    w2 = *((const Tcl_WideInt *)ptr2);

	    switch (*pc) {
	    case INST_ADD:
		wResult = (Tcl_WideInt)((Tcl_WideUInt)w1 + (Tcl_WideUInt)w2);
		/*
		 * Check for overflow.
		 */

		if (Overflowing(w1, w2, wResult)) {
		    goto overflow;
		}
		goto wideResultOfArithmetic;

	    case INST_SUB:
		wResult = (Tcl_WideInt)((Tcl_WideUInt)w1 - (Tcl_WideUInt)w2);
		/*
		 * Must check for overflow. The macro tests for overflows in
		 * sums by looking at the sign bits. As we have a subtraction
		 * here, we are adding -w2. As -w2 could in turn overflow, we
		 * test with ~w2 instead: it has the opposite sign bit to w2
		 * so it does the job. Note that the only "bad" case (w2==0)
		 * is irrelevant for this macro, as in that case w1 and
		 * wResult have the same sign and there is no overflow anyway.
		 */

		if (Overflowing(w1, ~w2, wResult)) {
		    goto overflow;
		}
	    wideResultOfArithmetic:
		TRACE(("%s %s => ", O2S(valuePtr), O2S(value2Ptr)));
		if (Tcl_IsShared(valuePtr)) {
		    TclNewIntObj(objResultPtr, wResult);
		    TRACE(("%s\n", O2S(objResultPtr)));
		    NEXT_INST_F(1, 2, 1);
		}
		TclSetIntObj(valuePtr, wResult);
		TRACE(("%s\n", O2S(valuePtr)));
		NEXT_INST_F(1, 1, 0);
	    break;

	    case INST_DIV:
		if (w2 == 0) {
		    TRACE(("%s %s => DIVIDE BY ZERO\n",
			    O2S(valuePtr), O2S(value2Ptr)));
		    goto divideByZero;
		} else if ((w1 == WIDE_MIN) && (w2 == -1)) {
		    /*
		     * Can't represent (-WIDE_MIN) as a Tcl_WideInt.
		     */

		    goto overflow;
		}
		wResult = w1 / w2;

		/*
		 * Force Tcl's integer division rules.
		 * TODO: examine for logic simplification
		 */

		if (((wResult < 0) || ((wResult == 0) &&
			((w1 < 0 && w2 > 0) || (w1 > 0 && w2 < 0)))) &&
			((wResult * w2) != w1)) {
		    wResult -= 1;
		}
		goto wideResultOfArithmetic;

	    case INST_MULT:
		if (((sizeof(Tcl_WideInt) >= 2*sizeof(int))
			&& (w1 <= INT_MAX) && (w1 >= INT_MIN)
			&& (w2 <= INT_MAX) && (w2 >= INT_MIN))
			|| ((sizeof(Tcl_WideInt) >= 2*sizeof(short))
			&& (w1 <= SHRT_MAX) && (w1 >= SHRT_MIN)
			&& (w2 <= SHRT_MAX) && (w2 >= SHRT_MIN))) {
		    wResult = w1 * w2;
		    goto wideResultOfArithmetic;
		}
	    }

	    /*
	     * Fall through with INST_EXPON, INST_DIV and large multiplies.
	     */
	}

    overflow:
	TRACE(("%s %s => ", O2S(valuePtr), O2S(value2Ptr)));
	objResultPtr = ExecuteExtendedBinaryMathOp(interp, *pc, &TCONST(0),
		valuePtr, value2Ptr);
	if (objResultPtr == DIVIDED_BY_ZERO) {
	    TRACE_APPEND(("DIVIDE BY ZERO\n"));
	    goto divideByZero;
	} else if (objResultPtr == EXPONENT_OF_ZERO) {
	    TRACE_APPEND(("EXPONENT OF ZERO\n"));
	    goto exponOfZero;
	} else if (objResultPtr == GENERAL_ARITHMETIC_ERROR) {
	    TRACE_ERROR(interp);
	    goto gotError;
	} else if (objResultPtr == OUT_OF_MEMORY) {
	    TRACE_APPEND(("OUT OF MEMORY\n"));
	    goto outOfMemory;
	} else if (objResultPtr == NULL) {
	    TRACE_APPEND(("%s\n", O2S(valuePtr)));
	    NEXT_INST_F(1, 1, 0);
	} else {
	    TRACE_APPEND(("%s\n", O2S(objResultPtr)));
	    NEXT_INST_F(1, 2, 1);
	}

    case INST_LNOT: {
	int b;

	valuePtr = OBJ_AT_TOS;

	/* TODO - check claim that taking address of b harms performance */
	/* TODO - consider optimization search for constants */
	if (TclGetBooleanFromObj(NULL, valuePtr, &b) != TCL_OK) {
	    TRACE(("\"%.20s\" => ERROR: illegal type %s\n", O2S(valuePtr),
		    (valuePtr->typePtr? valuePtr->typePtr->name : "null")));
	    DECACHE_STACK_INFO();
	    IllegalExprOperandType(interp, pc, valuePtr);
	    CACHE_STACK_INFO();
	    goto gotError;
	}
	/* TODO: Consider peephole opt. */
	objResultPtr = TCONST(!b);
	TRACE_WITH_OBJ(("%s => ", O2S(valuePtr)), objResultPtr);
	NEXT_INST_F(1, 1, 1);
    }

    case INST_BITNOT:
	valuePtr = OBJ_AT_TOS;
	TRACE(("\"%.20s\" => ", O2S(valuePtr)));
	if ((GetNumberFromObj(NULL, valuePtr, &ptr1, &type1) != TCL_OK)
		|| (type1==TCL_NUMBER_NAN) || (type1==TCL_NUMBER_DOUBLE)) {
	    /*
	     * ... ~$NonInteger => raise an error.
	     */

	    TRACE_APPEND(("ERROR: illegal type %s\n",
		    (valuePtr->typePtr? valuePtr->typePtr->name : "null")));
	    DECACHE_STACK_INFO();
	    IllegalExprOperandType(interp, pc, valuePtr);
	    CACHE_STACK_INFO();
	    goto gotError;
	}
	if (type1 == TCL_NUMBER_INT) {
	    w1 = *((const Tcl_WideInt *) ptr1);
	    if (Tcl_IsShared(valuePtr)) {
		TclNewIntObj(objResultPtr, ~w1);
		TRACE_APPEND(("%s\n", O2S(objResultPtr)));
		NEXT_INST_F(1, 1, 1);
	    }
	    TclSetIntObj(valuePtr, ~w1);
	    TRACE_APPEND(("%s\n", O2S(valuePtr)));
	    NEXT_INST_F(1, 0, 0);
	}
	objResultPtr = ExecuteExtendedUnaryMathOp(*pc, valuePtr);
	if (objResultPtr != NULL) {
	    TRACE_APPEND(("%s\n", O2S(objResultPtr)));
	    NEXT_INST_F(1, 1, 1);
	} else {
	    TRACE_APPEND(("%s\n", O2S(valuePtr)));
	    NEXT_INST_F(1, 0, 0);
	}

    case INST_UMINUS:
	valuePtr = OBJ_AT_TOS;
	TRACE(("\"%.20s\" => ", O2S(valuePtr)));
	if ((GetNumberFromObj(NULL, valuePtr, &ptr1, &type1) != TCL_OK)
		|| IsErroringNaNType(type1)) {
	    TRACE_APPEND(("ERROR: illegal type %s \n",
		    (valuePtr->typePtr? valuePtr->typePtr->name : "null")));
	    DECACHE_STACK_INFO();
	    IllegalExprOperandType(interp, pc, valuePtr);
	    CACHE_STACK_INFO();
	    goto gotError;
	}
	switch (type1) {
	case TCL_NUMBER_NAN:
	    /* -NaN => NaN */
	    TRACE_APPEND(("%s\n", O2S(valuePtr)));
	    NEXT_INST_F(1, 0, 0);
	break;
	case TCL_NUMBER_INT:
	    w1 = *((const Tcl_WideInt *) ptr1);
	    if (w1 != WIDE_MIN) {
		if (Tcl_IsShared(valuePtr)) {
		    TclNewIntObj(objResultPtr, -w1);
		    TRACE_APPEND(("%s\n", O2S(objResultPtr)));
		    NEXT_INST_F(1, 1, 1);
		}
		TclSetIntObj(valuePtr, -w1);
		TRACE_APPEND(("%s\n", O2S(valuePtr)));
		NEXT_INST_F(1, 0, 0);
	    }
	    /* FALLTHROUGH */
	}
	objResultPtr = ExecuteExtendedUnaryMathOp(*pc, valuePtr);
	if (objResultPtr != NULL) {
	    TRACE_APPEND(("%s\n", O2S(objResultPtr)));
	    NEXT_INST_F(1, 1, 1);
	} else {
	    TRACE_APPEND(("%s\n", O2S(valuePtr)));
	    NEXT_INST_F(1, 0, 0);
	}

    case INST_UPLUS:
    case INST_TRY_CVT_TO_NUMERIC:
	/*
	 * Try to convert the topmost stack object to numeric object. This is
	 * done in order to support [expr]'s policy of interpreting operands
	 * if at all possible as numbers first, then strings.
	 */

	valuePtr = OBJ_AT_TOS;
	TRACE(("\"%.20s\" => ", O2S(valuePtr)));

	if (GetNumberFromObj(NULL, valuePtr, &ptr1, &type1) != TCL_OK) {
	    if (*pc == INST_UPLUS) {
		/*
		 * ... +$NonNumeric => raise an error.
		 */

		TRACE_APPEND(("ERROR: illegal type %s\n",
			(valuePtr->typePtr? valuePtr->typePtr->name:"null")));
		DECACHE_STACK_INFO();
		IllegalExprOperandType(interp, pc, valuePtr);
		CACHE_STACK_INFO();
		goto gotError;
	    }

	    /* ... TryConvertToNumeric($NonNumeric) is acceptable */
	    TRACE_APPEND(("not numeric\n"));
	    NEXT_INST_F(1, 0, 0);
	}
	if (IsErroringNaNType(type1)) {
	    if (*pc == INST_UPLUS) {
		/*
		 * ... +$NonNumeric => raise an error.
		 */

		TRACE_APPEND(("ERROR: illegal type %s\n",
			(valuePtr->typePtr? valuePtr->typePtr->name:"null")));
		DECACHE_STACK_INFO();
		IllegalExprOperandType(interp, pc, valuePtr);
		CACHE_STACK_INFO();
	    } else {
		/*
		 * Numeric conversion of NaN -> error.
		 */

		TRACE_APPEND(("ERROR: IEEE floating pt error\n"));
		DECACHE_STACK_INFO();
		TclExprFloatError(interp, *((const double *) ptr1));
		CACHE_STACK_INFO();
	    }
	    goto gotError;
	}

	/*
	 * Ensure that the numeric value has a string rep the same as the
	 * formatted version of its internal rep. This is used, e.g., to make
	 * sure that "expr {0001}" yields "1", not "0001". We implement this
	 * by _discarding_ the string rep since we know it will be
	 * regenerated, if needed later, by formatting the internal rep's
	 * value.
	 */

	if (valuePtr->bytes == NULL) {
	    TRACE_APPEND(("numeric, same Tcl_Obj\n"));
	    NEXT_INST_F(1, 0, 0);
	}
	if (Tcl_IsShared(valuePtr)) {
	    /*
	     * Here we do some surgery within the Tcl_Obj internals. We want
	     * to copy the internalrep, but not the string, so we temporarily hide
	     * the string so we do not copy it.
	     */

	    char *savedString = valuePtr->bytes;

	    valuePtr->bytes = NULL;
	    objResultPtr = Tcl_DuplicateObj(valuePtr);
	    valuePtr->bytes = savedString;
	    TRACE_APPEND(("numeric, new Tcl_Obj\n"));
	    NEXT_INST_F(1, 1, 1);
	}
	TclInvalidateStringRep(valuePtr);
	TRACE_APPEND(("numeric, same Tcl_Obj\n"));
	NEXT_INST_F(1, 0, 0);
    }
    break;

    /*
     *	   End of numeric operator instructions.
     * -----------------------------------------------------------------
     */

    case INST_TRY_CVT_TO_BOOLEAN:
	valuePtr = OBJ_AT_TOS;
	if (TclHasInternalRep(valuePtr,  &tclBooleanType.objType)) {
	    objResultPtr = TCONST(1);
	} else {
	    int res = (TclSetBooleanFromAny(NULL, valuePtr) == TCL_OK);
	    objResultPtr = TCONST(res);
	}
	TRACE_WITH_OBJ(("\"%.30s\" => ", O2S(valuePtr)), objResultPtr);
	NEXT_INST_F(1, 0, 1);
    break;

    case INST_BREAK:
	/*
	DECACHE_STACK_INFO();
	Tcl_ResetResult(interp);
	CACHE_STACK_INFO();
	*/
	result = TCL_BREAK;
	cleanup = 0;
	TRACE(("=> BREAK!\n"));
	goto processExceptionReturn;

    case INST_CONTINUE:
	/*
	DECACHE_STACK_INFO();
	Tcl_ResetResult(interp);
	CACHE_STACK_INFO();
	*/
	result = TCL_CONTINUE;
	cleanup = 0;
	TRACE(("=> CONTINUE!\n"));
	goto processExceptionReturn;

    {
	ForeachInfo *infoPtr;
	Tcl_Obj *listPtr, **elements;
	ForeachVarList *varListPtr;
	Tcl_Size numLists, listLen, numVars, listTmpDepth;
<<<<<<< HEAD
	Tcl_Size iterNum, iterMax, iterTmp;
	Tcl_Size varIndex, valIndex, i, j;
=======
	size_t iterNum, iterMax, iterTmp;
	int varIndex, valIndex, j;
	long i;
>>>>>>> 9bd312eb

    case INST_FOREACH_START:
	/*
	 * Initialize the data for the looping construct, pushing the
	 * corresponding Tcl_Objs to the stack.
	 */

	opnd = TclGetUInt4AtPtr(pc+1);
	infoPtr = (ForeachInfo *)codePtr->auxDataArrayPtr[opnd].clientData;
	numLists = infoPtr->numLists;
	TRACE(("%u => ", opnd));

	/*
	 * Compute the number of iterations that will be run: iterMax
	 */

	iterMax = 0;
	listTmpDepth = numLists-1;
	for (i = 0;  i < numLists;  i++) {
	    varListPtr = infoPtr->varLists[i];
	    numVars = varListPtr->numVars;
	    listPtr = OBJ_AT_DEPTH(listTmpDepth);
	    if (TclListObjLengthM(interp, listPtr, &listLen) != TCL_OK) {
		TRACE_APPEND(("ERROR converting list %" TCL_Z_MODIFIER "d, \"%s\": %s",
			i, O2S(listPtr), O2S(Tcl_GetObjResult(interp))));
		goto gotError;
	    }
	    if (Tcl_IsShared(listPtr)) {
		objPtr = TclDuplicatePureObj(
		    interp, listPtr, &tclListType.objType);
		if (!objPtr) {
		    goto gotError;
		}
		Tcl_IncrRefCount(objPtr);
		Tcl_DecrRefCount(listPtr);
		OBJ_AT_DEPTH(listTmpDepth) = objPtr;
	    }
	    iterTmp = (listLen + (numVars - 1))/numVars;
	    if (iterTmp > iterMax) {
		iterMax = iterTmp;
	    }
	    listTmpDepth--;
	}

	/*
	 * Store the iterNum and iterMax in a single Tcl_Obj; we keep a
	 * nul-string obj with the pointer stored in the ptrValue so that the
	 * thing is properly garbage collected. THIS OBJ MAKES NO SENSE, but
	 * it will never leave this scope and is read-only.
	 */

	TclNewObj(tmpPtr);
	tmpPtr->internalRep.twoPtrValue.ptr1 = NULL;
	tmpPtr->internalRep.twoPtrValue.ptr2 = (void *)iterMax;
	PUSH_OBJECT(tmpPtr); /* iterCounts object */

	/*
	 * Store a pointer to the ForeachInfo struct; same dirty trick
	 * as above
	 */

	TclNewObj(tmpPtr);
	tmpPtr->internalRep.twoPtrValue.ptr1 = infoPtr;
	PUSH_OBJECT(tmpPtr); /* infoPtr object */
	TRACE_APPEND(("jump to loop step\n"));

	/*
	 * Jump directly to the INST_FOREACH_STEP instruction; the C code just
	 * falls through.
	 */

	pc += 5 - infoPtr->loopCtTemp;

    case INST_FOREACH_STEP:
	/*
	 * "Step" a foreach loop (i.e., begin its next iteration) by assigning
	 * the next value list element to each loop var.
	 */

	tmpPtr = OBJ_AT_TOS;
	infoPtr = (ForeachInfo *)tmpPtr->internalRep.twoPtrValue.ptr1;
	numLists = infoPtr->numLists;
	TRACE(("=> "));

	tmpPtr = OBJ_AT_DEPTH(1);
	iterNum = (size_t)tmpPtr->internalRep.twoPtrValue.ptr1;
	iterMax = (size_t)tmpPtr->internalRep.twoPtrValue.ptr2;

	/*
	 * If some list still has a remaining list element iterate one more
	 * time. Assign to var the next element from its value list.
	 */

	if (iterNum < iterMax) {
	    int status;
	    /*
	     * Set the variables and jump back to run the body
	     */

	    tmpPtr->internalRep.twoPtrValue.ptr1 =(void *)(iterNum + 1);

	    listTmpDepth = numLists + 1;

	    for (i = 0;  i < numLists;  i++) {
		varListPtr = infoPtr->varLists[i];
		numVars = varListPtr->numVars;

		listPtr = OBJ_AT_DEPTH(listTmpDepth);
		status = TclListObjGetElementsM(
		    interp, listPtr, &listLen, &elements);
		if (status != TCL_OK) {
		    goto gotError;
		}


		valIndex = (iterNum * numVars);
		for (j = 0;  j < numVars;  j++) {
		    if (valIndex >= listLen) {
			TclNewObj(valuePtr);
		    } else {
			valuePtr = elements[valIndex];
		    }

		    varIndex = varListPtr->varIndexes[j];
		    varPtr = LOCAL(varIndex);
		    while (TclIsVarLink(varPtr)) {
			varPtr = varPtr->value.linkPtr;
		    }
		    if (TclIsVarDirectWritable(varPtr)) {
			value2Ptr = varPtr->value.objPtr;
			if (valuePtr != value2Ptr) {
			    if (value2Ptr != NULL) {
				TclDecrRefCount(value2Ptr);
			    }
			    varPtr->value.objPtr = valuePtr;
			    Tcl_IncrRefCount(valuePtr);
			}
		    } else {
			DECACHE_STACK_INFO();
			if (TclPtrSetVarIdx(interp, varPtr, NULL, NULL, NULL,
				valuePtr, TCL_LEAVE_ERR_MSG, varIndex)==NULL){
			    CACHE_STACK_INFO();
<<<<<<< HEAD
			    TRACE_APPEND(("ERROR init. index temp %" TCL_Z_MODIFIER "u: %.30s",
=======
			    TRACE_APPEND(("ERROR init. index temp %" TCL_SIZE_MODIFIER "d: %.30s",
>>>>>>> 9bd312eb
				    varIndex, O2S(Tcl_GetObjResult(interp))));
			    goto gotError;
			}
			CACHE_STACK_INFO();
		    }
		    valIndex++;
		}
		listTmpDepth--;
	    }
	    TRACE_APPEND(("jump to loop start\n"));
	    /* loopCtTemp being 'misused' for storing the jump size */
	    NEXT_INST_F(infoPtr->loopCtTemp, 0, 0);
	}

	TRACE_APPEND(("loop has no more iterations\n"));
#ifdef TCL_COMPILE_DEBUG
	NEXT_INST_F(1, 0, 0);
#else
	/*
	 * FALL THROUGH
	 */
	pc++;
#endif

    case INST_FOREACH_END:
	/* THIS INSTRUCTION IS ONLY CALLED AS A BREAK TARGET */
	tmpPtr = OBJ_AT_TOS;
	infoPtr = (ForeachInfo *)tmpPtr->internalRep.twoPtrValue.ptr1;
	numLists = infoPtr->numLists;
	TRACE(("=> loop terminated\n"));
	NEXT_INST_V(1, numLists+2, 0);

    case INST_LMAP_COLLECT:
	/*
	 * This instruction is only issued by lmap. The stack is:
	 *   - result
	 *   - infoPtr
	 *   - loop counters
	 *   - valLists
	 *   - collecting obj (unshared)
	 * The instruction lappends the result to the collecting obj.
	 */

	tmpPtr = OBJ_AT_DEPTH(1);
	infoPtr = (ForeachInfo *)tmpPtr->internalRep.twoPtrValue.ptr1;
	numLists = infoPtr->numLists;
<<<<<<< HEAD
	TRACE_APPEND(("=> appending to list at depth %" TCL_Z_MODIFIER "u\n", 3 + numLists));
=======
	TRACE_APPEND(("=> appending to list at depth %" TCL_SIZE_MODIFIER "d\n", 3 + numLists));
>>>>>>> 9bd312eb

	objPtr = OBJ_AT_DEPTH(3 + numLists);
	Tcl_ListObjAppendElement(NULL, objPtr, OBJ_AT_TOS);
	NEXT_INST_F(1, 1, 0);
    }
    break;

    case INST_BEGIN_CATCH4:
	/*
	 * Record start of the catch command with exception range index equal
	 * to the operand. Push the current stack depth onto the special catch
	 * stack.
	 */

	*(++catchTop) = (Tcl_Obj *)UINT2PTR(CURR_DEPTH);
	TRACE(("%u => catchTop=%" TCL_Z_MODIFIER "u, stackTop=%" TCL_Z_MODIFIER "u\n",
		TclGetUInt4AtPtr(pc+1), (size_t)(catchTop - initCatchTop - 1),
		CURR_DEPTH));
	NEXT_INST_F(5, 0, 0);
    break;

    case INST_END_CATCH:
	catchTop--;
	DECACHE_STACK_INFO();
	Tcl_ResetResult(interp);
	CACHE_STACK_INFO();
	result = TCL_OK;
	TRACE(("=> catchTop=%" TCL_Z_MODIFIER "u\n", (size_t)(catchTop - initCatchTop - 1)));
	NEXT_INST_F(1, 0, 0);
    break;

    case INST_PUSH_RESULT:
	objResultPtr = Tcl_GetObjResult(interp);
	TRACE_WITH_OBJ(("=> "), objResultPtr);

	/*
	 * See the comments at INST_INVOKE_STK
	 */

	TclNewObj(objPtr);
	Tcl_IncrRefCount(objPtr);
	iPtr->objResultPtr = objPtr;
	NEXT_INST_F(1, 0, -1);
    break;

    case INST_PUSH_RETURN_CODE:
	TclNewIntObj(objResultPtr, result);
	TRACE(("=> %u\n", result));
	NEXT_INST_F(1, 0, 1);
    break;

    case INST_PUSH_RETURN_OPTIONS:
	DECACHE_STACK_INFO();
	objResultPtr = Tcl_GetReturnOptions(interp, result);
	CACHE_STACK_INFO();
	TRACE_WITH_OBJ(("=> "), objResultPtr);
	NEXT_INST_F(1, 0, 1);
    break;

    case INST_RETURN_CODE_BRANCH: {
	int code;

	if (TclGetIntFromObj(NULL, OBJ_AT_TOS, &code) != TCL_OK) {
	    Tcl_Panic("INST_RETURN_CODE_BRANCH: TOS not a return code!");
	}
	if (code == TCL_OK) {
	    Tcl_Panic("INST_RETURN_CODE_BRANCH: TOS is TCL_OK!");
	}
	if (code < TCL_ERROR || code > TCL_CONTINUE) {
	    code = TCL_CONTINUE + 1;
	}
	TRACE(("\"%s\" => jump offset %d\n", O2S(OBJ_AT_TOS), 2*code-1));
	NEXT_INST_F(2*code-1, 1, 0);
    }

    /*
     * -----------------------------------------------------------------
     *	   Start of dictionary-related instructions.
     */

    {
	int opnd2, allocateDict, done, allocdict;
	Tcl_Size i;
	Tcl_Obj *dictPtr, *statePtr, *keyPtr, *listPtr, *varNamePtr, *keysPtr;
	Tcl_Obj *emptyPtr, **keyPtrPtr;
	Tcl_DictSearch *searchPtr;
	DictUpdateInfo *duiPtr;

    case INST_DICT_VERIFY: {
	Tcl_Size size;
	dictPtr = OBJ_AT_TOS;
	TRACE(("\"%.30s\" => ", O2S(dictPtr)));
	if (Tcl_DictObjSize(interp, dictPtr, &size) != TCL_OK) {
	    TRACE_APPEND(("ERROR verifying dictionary nature of \"%.30s\": %s\n",
		    O2S(dictPtr), O2S(Tcl_GetObjResult(interp))));
	    goto gotError;
	}
	TRACE_APPEND(("OK\n"));
	NEXT_INST_F(1, 1, 0);
    }
    break;

    case INST_DICT_EXISTS: {
	int found;

	opnd = TclGetUInt4AtPtr(pc+1);
	TRACE(("%u => ", opnd));
	dictPtr = OBJ_AT_DEPTH(opnd);
	if (opnd > 1) {
	    dictPtr = TclTraceDictPath(NULL, dictPtr, opnd-1,
		    &OBJ_AT_DEPTH(opnd-1), DICT_PATH_EXISTS);
	    if (dictPtr == NULL || dictPtr == DICT_PATH_NON_EXISTENT) {
		found = 0;
		goto afterDictExists;
	    }
	}
	if (Tcl_DictObjGet(NULL, dictPtr, OBJ_AT_TOS,
		&objResultPtr) == TCL_OK) {
	    found = (objResultPtr ? 1 : 0);
	} else {
	    found = 0;
	}
    afterDictExists:
	TRACE_APPEND(("%d\n", found));

	/*
	 * The INST_DICT_EXISTS instruction is usually followed by a
	 * conditional jump, so we can take advantage of this to do some
	 * peephole optimization (note that we're careful to not close out
	 * someone doing something else).
	 */

	JUMP_PEEPHOLE_V(found, 5, opnd+1);
    }
    case INST_DICT_GET:
	opnd = TclGetUInt4AtPtr(pc+1);
	TRACE(("%u => ", opnd));
	dictPtr = OBJ_AT_DEPTH(opnd);
	if (opnd > 1) {
	    dictPtr = TclTraceDictPath(interp, dictPtr, opnd-1,
		    &OBJ_AT_DEPTH(opnd-1), DICT_PATH_READ);
	    if (dictPtr == NULL) {
		TRACE_WITH_OBJ((
			"ERROR tracing dictionary path into \"%.30s\": ",
			O2S(OBJ_AT_DEPTH(opnd))),
			Tcl_GetObjResult(interp));
		goto gotError;
	    }
	}
	if (Tcl_DictObjGet(interp, dictPtr, OBJ_AT_TOS,
		&objResultPtr) != TCL_OK) {
	    TRACE_APPEND(("ERROR reading leaf dictionary key \"%.30s\": %s",
		    O2S(dictPtr), O2S(Tcl_GetObjResult(interp))));
	    goto gotError;
	}
	if (!objResultPtr) {
	    Tcl_SetObjResult(interp, Tcl_ObjPrintf(
		    "key \"%s\" not known in dictionary",
		    TclGetString(OBJ_AT_TOS)));
	    DECACHE_STACK_INFO();
	    Tcl_SetErrorCode(interp, "TCL", "LOOKUP", "DICT",
		    TclGetString(OBJ_AT_TOS), NULL);
	    CACHE_STACK_INFO();
	    TRACE_ERROR(interp);
	    goto gotError;
	}
	TRACE_APPEND(("%.30s\n", O2S(objResultPtr)));
	NEXT_INST_V(5, opnd+1, 1);
    case INST_DICT_GET_DEF:
	opnd = TclGetUInt4AtPtr(pc+1);
	TRACE(("%u => ", opnd));
	dictPtr = OBJ_AT_DEPTH(opnd+1);
	if (opnd > 1) {
	    dictPtr = TclTraceDictPath(interp, dictPtr, opnd-1,
		    &OBJ_AT_DEPTH(opnd), DICT_PATH_EXISTS);
	    if (dictPtr == NULL) {
		TRACE_WITH_OBJ((
			"ERROR tracing dictionary path into \"%.30s\": ",
			O2S(OBJ_AT_DEPTH(opnd+1))),
			Tcl_GetObjResult(interp));
		goto gotError;
	    } else if (dictPtr == DICT_PATH_NON_EXISTENT) {
		goto dictGetDefUseDefault;
	    }
	}
	if (Tcl_DictObjGet(interp, dictPtr, OBJ_UNDER_TOS,
		&objResultPtr) != TCL_OK) {
	    TRACE_APPEND(("ERROR reading leaf dictionary key \"%.30s\": %s",
		    O2S(dictPtr), O2S(Tcl_GetObjResult(interp))));
	    goto gotError;
	} else if (!objResultPtr) {
	dictGetDefUseDefault:
	    objResultPtr = OBJ_AT_TOS;
	}
	TRACE_APPEND(("%.30s\n", O2S(objResultPtr)));
	NEXT_INST_V(5, opnd+2, 1);

    case INST_DICT_SET:
    case INST_DICT_UNSET:
    case INST_DICT_INCR_IMM:
	opnd = TclGetUInt4AtPtr(pc+1);
	opnd2 = TclGetUInt4AtPtr(pc+5);

	varPtr = LOCAL(opnd2);
	while (TclIsVarLink(varPtr)) {
	    varPtr = varPtr->value.linkPtr;
	}
	TRACE(("%u %u => ", opnd, opnd2));
	if (TclIsVarDirectReadable(varPtr)) {
	    dictPtr = varPtr->value.objPtr;
	} else {
	    DECACHE_STACK_INFO();
	    dictPtr = TclPtrGetVarIdx(interp, varPtr, NULL, NULL, NULL, 0,
		    opnd2);
	    CACHE_STACK_INFO();
	}
	if (dictPtr == NULL) {
	    TclNewObj(dictPtr);
	    allocateDict = 1;
	} else {
	    allocateDict = Tcl_IsShared(dictPtr);
	    if (allocateDict) {
		dictPtr = Tcl_DuplicateObj(dictPtr);
	    }
	}

	switch (*pc) {
	case INST_DICT_SET:
	    cleanup = opnd + 1;
	    result = Tcl_DictObjPutKeyList(interp, dictPtr, opnd,
		    &OBJ_AT_DEPTH(opnd), OBJ_AT_TOS);
	    break;
	case INST_DICT_INCR_IMM:
	    cleanup = 1;
	    opnd = TclGetInt4AtPtr(pc+1);
	    result = Tcl_DictObjGet(interp, dictPtr, OBJ_AT_TOS, &valuePtr);
	    if (result != TCL_OK) {
		break;
	    }
	    if (valuePtr == NULL) {
		Tcl_DictObjPut(NULL, dictPtr, OBJ_AT_TOS, Tcl_NewWideIntObj(opnd));
	    } else {
		TclNewIntObj(value2Ptr, opnd);
		Tcl_IncrRefCount(value2Ptr);
		if (Tcl_IsShared(valuePtr)) {
		    valuePtr = Tcl_DuplicateObj(valuePtr);
		    Tcl_DictObjPut(NULL, dictPtr, OBJ_AT_TOS, valuePtr);
		}
		result = TclIncrObj(interp, valuePtr, value2Ptr);
		if (result == TCL_OK) {
		    TclInvalidateStringRep(dictPtr);
		}
		TclDecrRefCount(value2Ptr);
	    }
	    break;
	case INST_DICT_UNSET:
	    cleanup = opnd;
	    result = Tcl_DictObjRemoveKeyList(interp, dictPtr, opnd,
		    &OBJ_AT_DEPTH(opnd-1));
	    break;
	default:
	    cleanup = 0; /* stop compiler warning */
	    Tcl_Panic("Should not happen!");
	}

	if (result != TCL_OK) {
	    if (allocateDict) {
		TclDecrRefCount(dictPtr);
	    }
	    TRACE_APPEND(("ERROR updating dictionary: %s\n",
		    O2S(Tcl_GetObjResult(interp))));
	    goto checkForCatch;
	}

	if (TclIsVarDirectWritable(varPtr)) {
	    if (allocateDict) {
		value2Ptr = varPtr->value.objPtr;
		Tcl_IncrRefCount(dictPtr);
		if (value2Ptr != NULL) {
		    TclDecrRefCount(value2Ptr);
		}
		varPtr->value.objPtr = dictPtr;
	    }
	    objResultPtr = dictPtr;
	} else {
	    Tcl_IncrRefCount(dictPtr);
	    DECACHE_STACK_INFO();
	    objResultPtr = TclPtrSetVarIdx(interp, varPtr, NULL, NULL, NULL,
		    dictPtr, TCL_LEAVE_ERR_MSG, opnd2);
	    CACHE_STACK_INFO();
	    TclDecrRefCount(dictPtr);
	    if (objResultPtr == NULL) {
		TRACE_ERROR(interp);
		goto gotError;
	    }
	}
#ifndef TCL_COMPILE_DEBUG
	if (*(pc+9) == INST_POP) {
	    NEXT_INST_V(10, cleanup, 0);
	}
#endif
	TRACE_APPEND(("\"%.30s\"\n", O2S(objResultPtr)));
	NEXT_INST_V(9, cleanup, 1);

    case INST_DICT_APPEND:
    case INST_DICT_LAPPEND:
	opnd = TclGetUInt4AtPtr(pc+1);
	varPtr = LOCAL(opnd);
	while (TclIsVarLink(varPtr)) {
	    varPtr = varPtr->value.linkPtr;
	}
	TRACE(("%u => ", opnd));
	if (TclIsVarDirectReadable(varPtr)) {
	    dictPtr = varPtr->value.objPtr;
	} else {
	    DECACHE_STACK_INFO();
	    dictPtr = TclPtrGetVarIdx(interp, varPtr, NULL, NULL, NULL, 0,
		    opnd);
	    CACHE_STACK_INFO();
	}
	if (dictPtr == NULL) {
	    TclNewObj(dictPtr);
	    allocateDict = 1;
	} else {
	    allocateDict = Tcl_IsShared(dictPtr);
	    if (allocateDict) {
		dictPtr = Tcl_DuplicateObj(dictPtr);
	    }
	}

	if (Tcl_DictObjGet(interp, dictPtr, OBJ_UNDER_TOS,
		&valuePtr) != TCL_OK) {
	    if (allocateDict) {
		TclDecrRefCount(dictPtr);
	    }
	    TRACE_ERROR(interp);
	    goto gotError;
	}

	/*
	 * Note that a non-existent key results in a NULL valuePtr, which is a
	 * case handled separately below. What we *can* say at this point is
	 * that the write-back will always succeed.
	 */

	switch (*pc) {
	case INST_DICT_APPEND:
	    if (valuePtr == NULL) {
		Tcl_DictObjPut(NULL, dictPtr, OBJ_UNDER_TOS, OBJ_AT_TOS);
	    } else if (Tcl_IsShared(valuePtr)) {
		valuePtr = Tcl_DuplicateObj(valuePtr);
		Tcl_AppendObjToObj(valuePtr, OBJ_AT_TOS);
		Tcl_DictObjPut(NULL, dictPtr, OBJ_UNDER_TOS, valuePtr);
	    } else {
		Tcl_AppendObjToObj(valuePtr, OBJ_AT_TOS);

		/*
		 * Must invalidate the string representation of dictionary
		 * here because we have directly updated the internal
		 * representation; if we don't, callers could see the wrong
		 * string rep despite the internal version of the dictionary
		 * having the correct value. [Bug 3079830]
		 */

		TclInvalidateStringRep(dictPtr);
	    }
	    break;
	case INST_DICT_LAPPEND:
	    /*
	     * More complex because list-append can fail.
	     */

	    if (valuePtr == NULL) {
		Tcl_DictObjPut(NULL, dictPtr, OBJ_UNDER_TOS,
			Tcl_NewListObj(1, &OBJ_AT_TOS));
		break;
	    } else if (Tcl_IsShared(valuePtr)) {
		valuePtr = Tcl_DuplicateObj(valuePtr);
		if (Tcl_ListObjAppendElement(interp, valuePtr,
			OBJ_AT_TOS) != TCL_OK) {
		    TclDecrRefCount(valuePtr);
		    if (allocateDict) {
			TclDecrRefCount(dictPtr);
		    }
		    TRACE_ERROR(interp);
		    goto gotError;
		}
		Tcl_DictObjPut(NULL, dictPtr, OBJ_UNDER_TOS, valuePtr);
	    } else {
		if (Tcl_ListObjAppendElement(interp, valuePtr,
			OBJ_AT_TOS) != TCL_OK) {
		    if (allocateDict) {
			TclDecrRefCount(dictPtr);
		    }
		    TRACE_ERROR(interp);
		    goto gotError;
		}

		/*
		 * Must invalidate the string representation of dictionary
		 * here because we have directly updated the internal
		 * representation; if we don't, callers could see the wrong
		 * string rep despite the internal version of the dictionary
		 * having the correct value. [Bug 3079830]
		 */

		TclInvalidateStringRep(dictPtr);
	    }
	    break;
	default:
	    Tcl_Panic("Should not happen!");
	}

	if (TclIsVarDirectWritable(varPtr)) {
	    if (allocateDict) {
		value2Ptr = varPtr->value.objPtr;
		Tcl_IncrRefCount(dictPtr);
		if (value2Ptr != NULL) {
		    TclDecrRefCount(value2Ptr);
		}
		varPtr->value.objPtr = dictPtr;
	    }
	    objResultPtr = dictPtr;
	} else {
	    Tcl_IncrRefCount(dictPtr);
	    DECACHE_STACK_INFO();
	    objResultPtr = TclPtrSetVarIdx(interp, varPtr, NULL, NULL, NULL,
		    dictPtr, TCL_LEAVE_ERR_MSG, opnd);
	    CACHE_STACK_INFO();
	    TclDecrRefCount(dictPtr);
	    if (objResultPtr == NULL) {
		TRACE_ERROR(interp);
		goto gotError;
	    }
	}
#ifndef TCL_COMPILE_DEBUG
	if (*(pc+5) == INST_POP) {
	    NEXT_INST_F(6, 2, 0);
	}
#endif
	TRACE_APPEND(("%.30s\n", O2S(objResultPtr)));
	NEXT_INST_F(5, 2, 1);

    case INST_DICT_FIRST:
	opnd = TclGetUInt4AtPtr(pc+1);
	TRACE(("%u => ", opnd));
	dictPtr = POP_OBJECT();
	searchPtr = (Tcl_DictSearch *)Tcl_Alloc(sizeof(Tcl_DictSearch));
	if (Tcl_DictObjFirst(interp, dictPtr, searchPtr, &keyPtr,
		&valuePtr, &done) != TCL_OK) {

	    /*
	     * dictPtr is no longer on the stack, and we're not
	     * moving it into the internalrep of an iterator.  We need
	     * to drop the refcount [Tcl Bug 9b352768e6].
	     */

	    Tcl_DecrRefCount(dictPtr);
	    Tcl_Free(searchPtr);
	    TRACE_ERROR(interp);
	    goto gotError;
	}
	{
	    Tcl_ObjInternalRep ir;
	    TclNewObj(statePtr);
	    ir.twoPtrValue.ptr1 = searchPtr;
	    ir.twoPtrValue.ptr2 = dictPtr;
	    Tcl_StoreInternalRep(statePtr, &dictIteratorType, &ir);
	}
	varPtr = LOCAL(opnd);
	if (varPtr->value.objPtr) {
	    if (TclHasInternalRep(varPtr->value.objPtr, &dictIteratorType)) {
		Tcl_Panic("mis-issued dictFirst!");
	    }
	    TclDecrRefCount(varPtr->value.objPtr);
	}
	varPtr->value.objPtr = statePtr;
	Tcl_IncrRefCount(statePtr);
	goto pushDictIteratorResult;

    case INST_DICT_NEXT:
	opnd = TclGetUInt4AtPtr(pc+1);
	TRACE(("%u => ", opnd));
	statePtr = (*LOCAL(opnd)).value.objPtr;
	{
	    const Tcl_ObjInternalRep *irPtr;

	    if (statePtr &&
		    (irPtr = TclFetchInternalRep(statePtr, &dictIteratorType))) {
		searchPtr = (Tcl_DictSearch *)irPtr->twoPtrValue.ptr1;
		Tcl_DictObjNext(searchPtr, &keyPtr, &valuePtr, &done);
	    } else {
		Tcl_Panic("mis-issued dictNext!");
	    }
	}
    pushDictIteratorResult:
	if (done) {
	    TclNewObj(emptyPtr);
	    PUSH_OBJECT(emptyPtr);
	    PUSH_OBJECT(emptyPtr);
	} else {
	    PUSH_OBJECT(valuePtr);
	    PUSH_OBJECT(keyPtr);
	}
	TRACE_APPEND(("\"%.30s\" \"%.30s\" %d\n",
		O2S(OBJ_UNDER_TOS), O2S(OBJ_AT_TOS), done));

	/*
	 * The INST_DICT_FIRST and INST_DICT_NEXT instructions are always
	 * followed by a conditional jump, so we can take advantage of this to
	 * do some peephole optimization (note that we're careful to not close
	 * out someone doing something else).
	 */

	JUMP_PEEPHOLE_F(done, 5, 0);

    case INST_DICT_UPDATE_START:
	opnd = TclGetUInt4AtPtr(pc+1);
	opnd2 = TclGetUInt4AtPtr(pc+5);
	TRACE(("%u => ", opnd));
	varPtr = LOCAL(opnd);
	duiPtr = (DictUpdateInfo *)codePtr->auxDataArrayPtr[opnd2].clientData;
	while (TclIsVarLink(varPtr)) {
	    varPtr = varPtr->value.linkPtr;
	}
	if (TclIsVarDirectReadable(varPtr)) {
	    dictPtr = varPtr->value.objPtr;
	} else {
	    DECACHE_STACK_INFO();
	    dictPtr = TclPtrGetVarIdx(interp, varPtr, NULL, NULL, NULL,
		    TCL_LEAVE_ERR_MSG, opnd);
	    CACHE_STACK_INFO();
	    if (dictPtr == NULL) {
		TRACE_ERROR(interp);
		goto gotError;
	    }
	}
	Tcl_IncrRefCount(dictPtr);
	if (TclListObjGetElementsM(interp, OBJ_AT_TOS, &length,
		&keyPtrPtr) != TCL_OK) {
	    TRACE_ERROR(interp);
	    goto gotError;
	}
	if (length != duiPtr->length) {
	    Tcl_Panic("dictUpdateStart argument length mismatch");
	}
	for (i=0 ; i<length ; i++) {
	    if (Tcl_DictObjGet(interp, dictPtr, keyPtrPtr[i],
		    &valuePtr) != TCL_OK) {
		TRACE_ERROR(interp);
		Tcl_DecrRefCount(dictPtr);
		goto gotError;
	    }
	    varPtr = LOCAL(duiPtr->varIndices[i]);
	    while (TclIsVarLink(varPtr)) {
		varPtr = varPtr->value.linkPtr;
	    }
	    DECACHE_STACK_INFO();
	    if (valuePtr == NULL) {
		TclObjUnsetVar2(interp,
			localName(iPtr->varFramePtr, duiPtr->varIndices[i]),
			NULL, 0);
	    } else if (TclPtrSetVarIdx(interp, varPtr, NULL, NULL, NULL,
		    valuePtr, TCL_LEAVE_ERR_MSG,
		    duiPtr->varIndices[i]) == NULL) {
		CACHE_STACK_INFO();
		TRACE_ERROR(interp);
		Tcl_DecrRefCount(dictPtr);
		goto gotError;
	    }
	    CACHE_STACK_INFO();
	}
	TclDecrRefCount(dictPtr);
	TRACE_APPEND(("OK\n"));
	NEXT_INST_F(9, 0, 0);

    case INST_DICT_UPDATE_END:
	opnd = TclGetUInt4AtPtr(pc+1);
	opnd2 = TclGetUInt4AtPtr(pc+5);
	TRACE(("%u => ", opnd));
	varPtr = LOCAL(opnd);
	duiPtr = (DictUpdateInfo *)codePtr->auxDataArrayPtr[opnd2].clientData;
	while (TclIsVarLink(varPtr)) {
	    varPtr = varPtr->value.linkPtr;
	}
	if (TclIsVarDirectReadable(varPtr)) {
	    dictPtr = varPtr->value.objPtr;
	} else {
	    DECACHE_STACK_INFO();
	    dictPtr = TclPtrGetVarIdx(interp, varPtr, NULL, NULL, NULL, 0,
		    opnd);
	    CACHE_STACK_INFO();
	}
	if (dictPtr == NULL) {
	    TRACE_APPEND(("storage was unset\n"));
	    NEXT_INST_F(9, 1, 0);
	}
	if (Tcl_DictObjSize(interp, dictPtr, &length) != TCL_OK
		|| TclListObjGetElementsM(interp, OBJ_AT_TOS, &length,
			&keyPtrPtr) != TCL_OK) {
	    TRACE_ERROR(interp);
	    goto gotError;
	}
	allocdict = Tcl_IsShared(dictPtr);
	if (allocdict) {
	    dictPtr = Tcl_DuplicateObj(dictPtr);
	}
	if (length > 0) {
	    TclInvalidateStringRep(dictPtr);
	}
	for (i=0 ; i<length ; i++) {
	    Var *var2Ptr = LOCAL(duiPtr->varIndices[i]);

	    while (TclIsVarLink(var2Ptr)) {
		var2Ptr = var2Ptr->value.linkPtr;
	    }
	    if (TclIsVarDirectReadable(var2Ptr)) {
		valuePtr = var2Ptr->value.objPtr;
	    } else {
		DECACHE_STACK_INFO();
		valuePtr = TclPtrGetVarIdx(interp, var2Ptr, NULL, NULL, NULL,
			0, duiPtr->varIndices[i]);
		CACHE_STACK_INFO();
	    }
	    if (valuePtr == NULL) {
		Tcl_DictObjRemove(interp, dictPtr, keyPtrPtr[i]);
	    } else if (dictPtr == valuePtr) {
		Tcl_DictObjPut(interp, dictPtr, keyPtrPtr[i],
			Tcl_DuplicateObj(valuePtr));
	    } else {
		Tcl_DictObjPut(interp, dictPtr, keyPtrPtr[i], valuePtr);
	    }
	}
	if (TclIsVarDirectWritable(varPtr)) {
	    Tcl_IncrRefCount(dictPtr);
	    TclDecrRefCount(varPtr->value.objPtr);
	    varPtr->value.objPtr = dictPtr;
	} else {
	    DECACHE_STACK_INFO();
	    objResultPtr = TclPtrSetVarIdx(interp, varPtr, NULL, NULL, NULL,
		    dictPtr, TCL_LEAVE_ERR_MSG, opnd);
	    CACHE_STACK_INFO();
	    if (objResultPtr == NULL) {
		if (allocdict) {
		    TclDecrRefCount(dictPtr);
		}
		TRACE_ERROR(interp);
		goto gotError;
	    }
	}
	TRACE_APPEND(("written back\n"));
	NEXT_INST_F(9, 1, 0);

    case INST_DICT_EXPAND:
	dictPtr = OBJ_UNDER_TOS;
	listPtr = OBJ_AT_TOS;
	TRACE(("\"%.30s\" \"%.30s\" =>", O2S(dictPtr), O2S(listPtr)));
	if (TclListObjGetElementsM(interp, listPtr, &objc, &objv) != TCL_OK) {
	    TRACE_ERROR(interp);
	    goto gotError;
	}
	objResultPtr = TclDictWithInit(interp, dictPtr, objc, objv);
	if (objResultPtr == NULL) {
	    TRACE_ERROR(interp);
	    goto gotError;
	}
	TRACE_APPEND(("\"%.30s\"\n", O2S(objResultPtr)));
	NEXT_INST_F(1, 2, 1);

    case INST_DICT_RECOMBINE_STK:
	keysPtr = POP_OBJECT();
	varNamePtr = OBJ_UNDER_TOS;
	listPtr = OBJ_AT_TOS;
	TRACE(("\"%.30s\" \"%.30s\" \"%.30s\" => ",
		O2S(varNamePtr), O2S(valuePtr), O2S(keysPtr)));
	if (TclListObjGetElementsM(interp, listPtr, &objc, &objv) != TCL_OK) {
	    TRACE_ERROR(interp);
	    TclDecrRefCount(keysPtr);
	    goto gotError;
	}
	varPtr = TclObjLookupVarEx(interp, varNamePtr, NULL,
		TCL_LEAVE_ERR_MSG, "set", 1, 1, &arrayPtr);
	if (varPtr == NULL) {
	    TRACE_ERROR(interp);
	    TclDecrRefCount(keysPtr);
	    goto gotError;
	}
	DECACHE_STACK_INFO();
	result = TclDictWithFinish(interp, varPtr,arrayPtr,varNamePtr,NULL,-1,
		objc, objv, keysPtr);
	CACHE_STACK_INFO();
	TclDecrRefCount(keysPtr);
	if (result != TCL_OK) {
	    TRACE_ERROR(interp);
	    goto gotError;
	}
	TRACE_APPEND(("OK\n"));
	NEXT_INST_F(1, 2, 0);

    case INST_DICT_RECOMBINE_IMM:
	opnd = TclGetUInt4AtPtr(pc+1);
	listPtr = OBJ_UNDER_TOS;
	keysPtr = OBJ_AT_TOS;
	varPtr = LOCAL(opnd);
	TRACE(("%u <- \"%.30s\" \"%.30s\" => ", opnd, O2S(valuePtr),
		O2S(keysPtr)));
	if (TclListObjGetElementsM(interp, listPtr, &objc, &objv) != TCL_OK) {
	    TRACE_ERROR(interp);
	    goto gotError;
	}
	while (TclIsVarLink(varPtr)) {
	    varPtr = varPtr->value.linkPtr;
	}
	DECACHE_STACK_INFO();
	result = TclDictWithFinish(interp, varPtr, NULL, NULL, NULL, opnd,
		objc, objv, keysPtr);
	CACHE_STACK_INFO();
	if (result != TCL_OK) {
	    TRACE_ERROR(interp);
	    goto gotError;
	}
	TRACE_APPEND(("OK\n"));
	NEXT_INST_F(5, 2, 0);
    }
    break;

    /*
     *	   End of dictionary-related instructions.
     * -----------------------------------------------------------------
     */

    case INST_CLOCK_READ:
	{			/* Read the wall clock */
	    Tcl_WideInt wval;
	    Tcl_Time now;
	    switch (TclGetUInt1AtPtr(pc+1)) {
	    case 0:		/* clicks */
#ifdef TCL_WIDE_CLICKS
		wval = TclpGetWideClicks();
#else
		wval = (Tcl_WideInt)TclpGetClicks();
#endif
		break;
	    case 1:		/* microseconds */
		Tcl_GetTime(&now);
		wval = (Tcl_WideInt)now.sec * 1000000 + now.usec;
		break;
	    case 2:		/* milliseconds */
		Tcl_GetTime(&now);
		wval = (Tcl_WideInt)now.sec * 1000 + now.usec / 1000;
		break;
	    case 3:		/* seconds */
		Tcl_GetTime(&now);
		wval = (Tcl_WideInt)now.sec;
		break;
	    default:
		Tcl_Panic("clockRead instruction with unknown clock#");
	    }
	    TclNewIntObj(objResultPtr, wval);
	    TRACE_WITH_OBJ(("=> "), objResultPtr);
	    NEXT_INST_F(2, 0, 1);
	}
	break;

    default:
	Tcl_Panic("TclNRExecuteByteCode: unrecognized opCode %u", *pc);
    } /* end of switch on opCode */

    /*
     * Block for variables needed to process exception returns.
     */

    {
	ExceptionRange *rangePtr;
				/* Points to closest loop or catch exception
				 * range enclosing the pc. Used by various
				 * instructions and processCatch to process
				 * break, continue, and errors. */
	const char *bytes;

	/*
	 * An external evaluation (INST_INVOKE or INST_EVAL) returned
	 * something different from TCL_OK, or else INST_BREAK or
	 * INST_CONTINUE were called.
	 */

    processExceptionReturn:
#ifdef TCL_COMPILE_DEBUG
	switch (*pc) {
	case INST_INVOKE_STK1:
	    opnd = TclGetUInt1AtPtr(pc+1);
	    TRACE(("%u => ... after \"%.20s\": ", opnd, cmdNameBuf));
	    break;
	case INST_INVOKE_STK4:
	    opnd = TclGetUInt4AtPtr(pc+1);
	    TRACE(("%u => ... after \"%.20s\": ", opnd, cmdNameBuf));
	    break;
	case INST_EVAL_STK:
	    /*
	     * Note that the object at stacktop has to be used before doing
	     * the cleanup.
	     */

	    TRACE(("\"%.30s\" => ", O2S(OBJ_AT_TOS)));
	    break;
	default:
	    TRACE(("=> "));
	}
#endif
	if ((result == TCL_CONTINUE) || (result == TCL_BREAK)) {
	    rangePtr = GetExceptRangeForPc(pc, result, codePtr);
	    if (rangePtr == NULL) {
		TRACE_APPEND(("no encl. loop or catch, returning %s\n",
			StringForResultCode(result)));
		goto abnormalReturn;
	    }
	    if (rangePtr->type == CATCH_EXCEPTION_RANGE) {
		TRACE_APPEND(("%s ...\n", StringForResultCode(result)));
		goto processCatch;
	    }
	    while (cleanup--) {
		valuePtr = POP_OBJECT();
		TclDecrRefCount(valuePtr);
	    }
	    if (result == TCL_BREAK) {
		result = TCL_OK;
		pc = (codePtr->codeStart + rangePtr->breakOffset);
<<<<<<< HEAD
		TRACE_APPEND(("%s, range at %" TCL_Z_MODIFIER "u, new pc %" TCL_Z_MODIFIER "u\n",
=======
		TRACE_APPEND(("%s, range at %" TCL_SIZE_MODIFIER "d, new pc %" TCL_SIZE_MODIFIER "d\n",
>>>>>>> 9bd312eb
			StringForResultCode(result),
			rangePtr->codeOffset, rangePtr->breakOffset));
		NEXT_INST_F(0, 0, 0);
	    }
	    if (rangePtr->continueOffset == TCL_INDEX_NONE) {
		TRACE_APPEND(("%s, loop w/o continue, checking for catch\n",
			StringForResultCode(result)));
		goto checkForCatch;
	    }
	    result = TCL_OK;
	    pc = (codePtr->codeStart + rangePtr->continueOffset);
<<<<<<< HEAD
	    TRACE_APPEND(("%s, range at %" TCL_Z_MODIFIER "u, new pc %" TCL_Z_MODIFIER "u\n",
=======
	    TRACE_APPEND(("%s, range at %" TCL_SIZE_MODIFIER "d, new pc %" TCL_SIZE_MODIFIER "d\n",
>>>>>>> 9bd312eb
		    StringForResultCode(result),
		    rangePtr->codeOffset, rangePtr->continueOffset));
	    NEXT_INST_F(0, 0, 0);
	}
#ifdef TCL_COMPILE_DEBUG
	if (traceInstructions) {
	    objPtr = Tcl_GetObjResult(interp);
	    if ((result != TCL_ERROR) && (result != TCL_RETURN)) {
		TRACE_APPEND(("OTHER RETURN CODE %d, result=\"%.30s\"\n ",
			result, O2S(objPtr)));
	    } else {
		TRACE_APPEND(("%s, result=\"%.30s\"\n",
			StringForResultCode(result), O2S(objPtr)));
	    }
	}
#endif
	goto checkForCatch;

	/*
	 * Division by zero in an expression. Control only reaches this point
	 * by "goto divideByZero".
	 */

    divideByZero:
	Tcl_SetObjResult(interp, Tcl_NewStringObj("divide by zero", -1));
	DECACHE_STACK_INFO();
	Tcl_SetErrorCode(interp, "ARITH", "DIVZERO", "divide by zero", NULL);
	CACHE_STACK_INFO();
	goto gotError;

    outOfMemory:
	Tcl_SetObjResult(interp, Tcl_NewStringObj("out of memory", -1));
	DECACHE_STACK_INFO();
	Tcl_SetErrorCode(interp, "ARITH", "OUTOFMEMORY", "out of memory", NULL);
	CACHE_STACK_INFO();
	goto gotError;

	/*
	 * Exponentiation of zero by negative number in an expression. Control
	 * only reaches this point by "goto exponOfZero".
	 */

    exponOfZero:
	Tcl_SetObjResult(interp, Tcl_NewStringObj(
		"exponentiation of zero by negative power", -1));
	DECACHE_STACK_INFO();
	Tcl_SetErrorCode(interp, "ARITH", "DOMAIN",
		"exponentiation of zero by negative power", NULL);
	CACHE_STACK_INFO();

	/*
	 * Almost all error paths feed through here rather than assigning to
	 * result themselves (for a small but consistent saving).
	 */

    gotError:
	result = TCL_ERROR;

	/*
	 * Execution has generated an "exception" such as TCL_ERROR. If the
	 * exception is an error, record information about what was being
	 * executed when the error occurred. Find the closest enclosing catch
	 * range, if any. If no enclosing catch range is found, stop execution
	 * and return the "exception" code.
	 */

    checkForCatch:
	if (iPtr->execEnvPtr->rewind) {
	    goto abnormalReturn;
	}
	if ((result == TCL_ERROR) && !(iPtr->flags & ERR_ALREADY_LOGGED)) {
	    const unsigned char *pcBeg;
	    Tcl_Size xxx1length;

	    bytes = GetSrcInfoForPc(pc, codePtr, &xxx1length, &pcBeg, NULL);
	    DECACHE_STACK_INFO();
	    TclLogCommandInfo(interp, codePtr->source, bytes,
		    bytes ? xxx1length : 0, pcBeg, tosPtr);
	    CACHE_STACK_INFO();
	}
	iPtr->flags &= ~ERR_ALREADY_LOGGED;

	/*
	 * Clear all expansions that may have started after the last
	 * INST_BEGIN_CATCH.
	 */

	while (auxObjList) {
	    if ((catchTop != initCatchTop)
		    && (PTR2UINT(*catchTop) >
			PTR2UINT(auxObjList->internalRep.twoPtrValue.ptr2))) {
		break;
	    }
	    POP_TAUX_OBJ();
	}

	/*
	 * We must not catch if the script in progress has been canceled with
	 * the TCL_CANCEL_UNWIND flag. Instead, it blows outwards until we
	 * either hit another interpreter (presumably where the script in
	 * progress has not been canceled) or we get to the top-level. We do
	 * NOT modify the interpreter result here because we know it will
	 * already be set prior to vectoring down to this point in the code.
	 */

	if (TclCanceled(iPtr) && (Tcl_Canceled(interp, 0) == TCL_ERROR)) {
#ifdef TCL_COMPILE_DEBUG
	    if (traceInstructions) {
		fprintf(stdout, "   ... cancel with unwind, returning %s\n",
			StringForResultCode(result));
	    }
#endif
	    goto abnormalReturn;
	}

	/*
	 * We must not catch an exceeded limit. Instead, it blows outwards
	 * until we either hit another interpreter (presumably where the limit
	 * is not exceeded) or we get to the top-level.
	 */

	if (TclLimitExceeded(iPtr->limit)) {
#ifdef TCL_COMPILE_DEBUG
	    if (traceInstructions) {
		fprintf(stdout, "   ... limit exceeded, returning %s\n",
			StringForResultCode(result));
	    }
#endif
	    goto abnormalReturn;
	}
	if (catchTop == initCatchTop) {
#ifdef TCL_COMPILE_DEBUG
	    if (traceInstructions) {
		fprintf(stdout, "   ... no enclosing catch, returning %s\n",
			StringForResultCode(result));
	    }
#endif
	    goto abnormalReturn;
	}
	rangePtr = GetExceptRangeForPc(pc, TCL_ERROR, codePtr);
	if (rangePtr == NULL) {
	    /*
	     * This is only possible when compiling a [catch] that sends its
	     * script to INST_EVAL. Cannot correct the compiler without
	     * breaking compat with previous .tbc compiled scripts.
	     */

#ifdef TCL_COMPILE_DEBUG
	    if (traceInstructions) {
		fprintf(stdout, "   ... no enclosing catch, returning %s\n",
			StringForResultCode(result));
	    }
#endif
	    goto abnormalReturn;
	}

	/*
	 * A catch exception range (rangePtr) was found to handle an
	 * "exception". It was found either by checkForCatch just above or by
	 * an instruction during break, continue, or error processing. Jump to
	 * its catchOffset after unwinding the operand stack to the depth it
	 * had when starting to execute the range's catch command.
	 */

    processCatch:
	while (CURR_DEPTH > PTR2UINT(*catchTop)) {
	    valuePtr = POP_OBJECT();
	    TclDecrRefCount(valuePtr);
	}
#ifdef TCL_COMPILE_DEBUG
	if (traceInstructions) {
<<<<<<< HEAD
	    fprintf(stdout, "  ... found catch at %" TCL_Z_MODIFIER "u, catchTop=%" TCL_Z_MODIFIER "u, "
		    "unwound to %" TCL_Z_MODIFIER "u, new pc %" TCL_Z_MODIFIER "u\n",
		    rangePtr->codeOffset, (size_t)(catchTop - initCatchTop - 1),
		    PTR2UINT(*catchTop), (size_t)rangePtr->catchOffset);
=======
	    fprintf(stdout, "  ... found catch at %" TCL_SIZE_MODIFIER "d, catchTop=%" TCL_T_MODIFIER "d, "
		    "unwound to %" TCL_T_MODIFIER "d, new pc %" TCL_SIZE_MODIFIER "d\n",
		    rangePtr->codeOffset, (catchTop - initCatchTop - 1),
		    PTR2INT(*catchTop), rangePtr->catchOffset);
>>>>>>> 9bd312eb
	}
#endif
	pc = (codePtr->codeStart + rangePtr->catchOffset);
	NEXT_INST_F(0, 0, 0);	/* Restart the execution loop at pc. */

	/*
	 * end of infinite loop dispatching on instructions.
	 */

	/*
	 * Done or abnormal return code. Restore the stack to state it had when
	 * starting to execute the ByteCode. Panic if the stack is below the
	 * initial level.
	 */

    abnormalReturn:
	TCL_DTRACE_INST_LAST();

	/*
	 * Clear all expansions and same-level NR calls.
	 *
	 * Note that expansion markers have a NULL type; avoid removing other
	 * markers.
	 */

	while (auxObjList) {
	    POP_TAUX_OBJ();
	}
	while (tosPtr > initTosPtr) {
	    objPtr = POP_OBJECT();
	    Tcl_DecrRefCount(objPtr);
	}

	if (tosPtr < initTosPtr) {
	    fprintf(stderr,
		    "\nTclNRExecuteByteCode: abnormal return at pc %" TCL_Z_MODIFIER "u: "
		    "stack top %" TCL_Z_MODIFIER "u < entry stack top %d\n",
		    (size_t)(pc - codePtr->codeStart),
		    CURR_DEPTH, 0);
	    Tcl_Panic("TclNRExecuteByteCode execution failure: end stack top < start stack top");
	}
	CLANG_ASSERT(bcFramePtr);
    }

    iPtr->cmdFramePtr = bcFramePtr->nextPtr;
    TclReleaseByteCode(codePtr);
    TclStackFree(interp, TD);	/* free my stack */

    return result;

    /*
     * INST_START_CMD failure case removed where it doesn't bother that much
     *
     * Remark that if the interpreter is marked for deletion its
     * compileEpoch is modified, so that the epoch check also verifies
     * that the interp is not deleted. If no outside call has been made
     * since the last check, it is safe to omit the check.

     * case INST_START_CMD:
     */

	instStartCmdFailed:
	{
	    const char *bytes;
	    Tcl_Size xxx1length;

	    xxx1length = 0;

	    if (TclInterpReady(interp) == TCL_ERROR) {
		goto gotError;
	    }

	    /*
	     * We used to switch to direct eval; for NRE-awareness we now
	     * compile and eval the command so that this evaluation does not
	     * add a new TEBC instance. Bug [2910748], bug [fa6bf38d07]
	     *
	     * TODO: recompile, search this command and eval a code starting from,
	     * so that this evaluation does not add a new TEBC instance without
	     * NRE-trampoline.
	     */

	    codePtr->flags |= TCL_BYTECODE_RECOMPILE;
	    bytes = GetSrcInfoForPc(pc, codePtr, &xxx1length, NULL, NULL);
	    opnd = TclGetUInt4AtPtr(pc+1);
	    pc += (opnd-1);
	    assert(bytes);
	    PUSH_OBJECT(Tcl_NewStringObj(bytes, xxx1length));
	    goto instEvalStk;
	}
}

#undef codePtr
#undef iPtr
#undef bcFramePtr
#undef initCatchTop
#undef initTosPtr
#undef auxObjList
#undef catchTop
#undef TCONST
#undef esPtr

static int
FinalizeOONext(
    void *data[],
    Tcl_Interp *interp,
    int result)
{
    Interp *iPtr = (Interp *) interp;
    CallContext *contextPtr = (CallContext *)data[1];

    /*
     * Reset the variable lookup frame.
     */

    iPtr->varFramePtr = (CallFrame *)data[0];

    /*
     * Restore the call chain context index as we've finished the inner invoke
     * and want to operate in the outer context again.
     */

    contextPtr->index = PTR2INT(data[2]);
    contextPtr->skip = PTR2INT(data[3]);
    contextPtr->oPtr->flags &= ~FILTER_HANDLING;
    return result;
}

static int
FinalizeOONextFilter(
    void *data[],
    Tcl_Interp *interp,
    int result)
{
    Interp *iPtr = (Interp *) interp;
    CallContext *contextPtr = (CallContext *)data[1];

    /*
     * Reset the variable lookup frame.
     */

    iPtr->varFramePtr = (CallFrame *)data[0];

    /*
     * Restore the call chain context index as we've finished the inner invoke
     * and want to operate in the outer context again.
     */

    contextPtr->index = PTR2INT(data[2]);
    contextPtr->skip = PTR2INT(data[3]);
    contextPtr->oPtr->flags |= FILTER_HANDLING;
    return result;
}

/*
 * WidePwrSmallExpon --
 *
 * Helper to calculate small powers of integers whose result is wide.
 */
static inline Tcl_WideInt
WidePwrSmallExpon(Tcl_WideInt w1, long exponent) {

    Tcl_WideInt wResult;

    wResult = w1 * w1;		/* b**2 */
    switch (exponent) {
    case 2:
	break;
    case 3:
	wResult *= w1;		/* b**3 */
	break;
    case 4:
	wResult *= wResult;	/* b**4 */
	break;
    case 5:
	wResult *= wResult;	/* b**4 */
	wResult *= w1;		/* b**5 */
	break;
    case 6:
	wResult *= w1;		/* b**3 */
	wResult *= wResult;	/* b**6 */
	break;
    case 7:
	wResult *= w1;		/* b**3 */
	wResult *= wResult;	/* b**6 */
	wResult *= w1;		/* b**7 */
	break;
    case 8:
	wResult *= wResult;	/* b**4 */
	wResult *= wResult;	/* b**8 */
	break;
    case 9:
	wResult *= wResult;	/* b**4 */
	wResult *= wResult;	/* b**8 */
	wResult *= w1;		/* b**9 */
	break;
    case 10:
	wResult *= wResult;	/* b**4 */
	wResult *= w1;		/* b**5 */
	wResult *= wResult;	/* b**10 */
	break;
    case 11:
	wResult *= wResult;	/* b**4 */
	wResult *= w1;		/* b**5 */
	wResult *= wResult;	/* b**10 */
	wResult *= w1;		/* b**11 */
	break;
    case 12:
	wResult *= w1;		/* b**3 */
	wResult *= wResult;	/* b**6 */
	wResult *= wResult;	/* b**12 */
	break;
    case 13:
	wResult *= w1;		/* b**3 */
	wResult *= wResult;	/* b**6 */
	wResult *= wResult;	/* b**12 */
	wResult *= w1;		/* b**13 */
	break;
    case 14:
	wResult *= w1;		/* b**3 */
	wResult *= wResult;	/* b**6 */
	wResult *= w1;		/* b**7 */
	wResult *= wResult;	/* b**14 */
	break;
    case 15:
	wResult *= w1;		/* b**3 */
	wResult *= wResult;	/* b**6 */
	wResult *= w1;		/* b**7 */
	wResult *= wResult;	/* b**14 */
	wResult *= w1;		/* b**15 */
	break;
    case 16:
	wResult *= wResult;	/* b**4 */
	wResult *= wResult;	/* b**8 */
	wResult *= wResult;	/* b**16 */
	break;
    }
    return wResult;
}
/*
 *----------------------------------------------------------------------
 *
 * ExecuteExtendedBinaryMathOp, ExecuteExtendedUnaryMathOp --
 *
 *	These functions do advanced math for binary and unary operators
 *	respectively, so that the main TEBC code does not bear the cost of
 *	them.
 *
 * Results:
 *	A Tcl_Obj* result, or a NULL (in which case valuePtr is updated to
 *	hold the result value), or one of the special flag values
 *	GENERAL_ARITHMETIC_ERROR, EXPONENT_OF_ZERO or DIVIDED_BY_ZERO. The
 *	latter two signify a zero value raised to a negative power or a value
 *	divided by zero, respectively. With GENERAL_ARITHMETIC_ERROR, all
 *	error information will have already been reported in the interpreter
 *	result.
 *
 * Side effects:
 *	May update the Tcl_Obj indicated valuePtr if it is unshared. Will
 *	return a NULL when that happens.
 *
 *----------------------------------------------------------------------
 */

static Tcl_Obj *
ExecuteExtendedBinaryMathOp(
    Tcl_Interp *interp,		/* Where to report errors. */
    int opcode,			/* What operation to perform. */
    Tcl_Obj **constants,	/* The execution environment's constants. */
    Tcl_Obj *valuePtr,		/* The first operand on the stack. */
    Tcl_Obj *value2Ptr)		/* The second operand on the stack. */
{
#define WIDE_RESULT(w) \
    if (Tcl_IsShared(valuePtr)) {		\
	return Tcl_NewWideIntObj(w);		\
    } else {					\
	TclSetIntObj(valuePtr, (w));		\
	return NULL;				\
    }
#define BIG_RESULT(b) \
    if (Tcl_IsShared(valuePtr)) {		\
	return Tcl_NewBignumObj(b);		\
    } else {					\
	Tcl_SetBignumObj(valuePtr, (b));		\
	return NULL;				\
    }
#define DOUBLE_RESULT(d) \
    if (Tcl_IsShared(valuePtr)) {		\
	TclNewDoubleObj(objResultPtr, (d));	\
	return objResultPtr;			\
    } else {					\
	Tcl_SetDoubleObj(valuePtr, (d));	\
	return NULL;				\
    }

    int type1, type2;
    void *ptr1, *ptr2;
    double d1, d2, dResult;
    Tcl_WideInt w1, w2, wResult;
    mp_int big1, big2, bigResult, bigRemainder;
    Tcl_Obj *objResultPtr;
    int invalid, zero;
    long shift;
	mp_err err;

    (void) GetNumberFromObj(NULL, valuePtr, &ptr1, &type1);
    (void) GetNumberFromObj(NULL, value2Ptr, &ptr2, &type2);

    switch (opcode) {
    case INST_MOD:
	/* TODO: Attempts to re-use unshared operands on stack */

	w2 = 0;			/* silence gcc warning */
	if (type2 == TCL_NUMBER_INT) {
	    w2 = *((const Tcl_WideInt *)ptr2);
	    if (w2 == 0) {
		return DIVIDED_BY_ZERO;
	    }
	    if ((w2 == 1) || (w2 == -1)) {
		/*
		 * Div. by |1| always yields remainder of 0.
		 */

		return constants[0];
	    }
	}
	if (type1 == TCL_NUMBER_INT) {
	    w1 = *((const Tcl_WideInt *)ptr1);

	    if (w1 == 0) {
		/*
		 * 0 % (non-zero) always yields remainder of 0.
		 */

		return constants[0];
	    }
	    if (type2 == TCL_NUMBER_INT) {
		Tcl_WideInt wQuotient, wRemainder;
		w2 = *((const Tcl_WideInt *)ptr2);
		wQuotient = w1 / w2;

		/*
		 * Force Tcl's integer division rules.
		 * TODO: examine for logic simplification
		 */

		if (((wQuotient < 0)
			|| ((wQuotient == 0)
			&& ((w1 < 0 && w2 > 0)
			|| (w1 > 0 && w2 < 0))))
			&& (wQuotient * w2 != w1)) {
		    wQuotient -= 1;
		}
		wRemainder = (Tcl_WideInt)((Tcl_WideUInt)w1 -
			(Tcl_WideUInt)w2*(Tcl_WideUInt)wQuotient);
		WIDE_RESULT(wRemainder);
	    }

	    Tcl_TakeBignumFromObj(NULL, value2Ptr, &big2);

	    /* TODO: internals intrusion */
	    if ((w1 > ((Tcl_WideInt)0)) ^ !mp_isneg(&big2)) {
		/*
		 * Arguments are opposite sign; remainder is sum.
		 */

		err = mp_init_i64(&big1, w1);
		if (err == MP_OKAY) {
		    err = mp_add(&big2, &big1, &big2);
		    mp_clear(&big1);
		}
		if (err != MP_OKAY) {
		    return OUT_OF_MEMORY;
		}
		BIG_RESULT(&big2);
	    }

	    /*
	     * Arguments are same sign; remainder is first operand.
	     */

	    mp_clear(&big2);
	    return NULL;
	}
	Tcl_GetBignumFromObj(NULL, valuePtr, &big1);
	Tcl_GetBignumFromObj(NULL, value2Ptr, &big2);
	err = mp_init_multi(&bigResult, &bigRemainder, NULL);
	if (err == MP_OKAY) {
	    err = mp_div(&big1, &big2, &bigResult, &bigRemainder);
	}
	if ((err == MP_OKAY) && !mp_iszero(&bigRemainder) && (bigRemainder.sign != big2.sign)) {
	    /*
	     * Convert to Tcl's integer division rules.
	     */

	    if ((mp_sub_d(&bigResult, 1, &bigResult) != MP_OKAY)
		    || (mp_add(&bigRemainder, &big2, &bigRemainder) != MP_OKAY)) {
		return OUT_OF_MEMORY;
	    }
	}
	err = mp_copy(&bigRemainder, &bigResult);
	mp_clear(&bigRemainder);
	mp_clear(&big1);
	mp_clear(&big2);
	if (err != MP_OKAY) {
	    return OUT_OF_MEMORY;
	}
	BIG_RESULT(&bigResult);

    case INST_LSHIFT:
    case INST_RSHIFT: {
	/*
	 * Reject negative shift argument.
	 */

	switch (type2) {
	case TCL_NUMBER_INT:
	    invalid = (*((const Tcl_WideInt *)ptr2) < 0);
	    break;
	case TCL_NUMBER_BIG:
	    Tcl_TakeBignumFromObj(NULL, value2Ptr, &big2);
	    invalid = mp_isneg(&big2);
	    mp_clear(&big2);
	    break;
	default:
	    /* Unused, here to silence compiler warning */
	    invalid = 0;
	}
	if (invalid) {
	    Tcl_SetObjResult(interp, Tcl_NewStringObj(
		    "negative shift argument", -1));
	    return GENERAL_ARITHMETIC_ERROR;
	}

	/*
	 * Zero shifted any number of bits is still zero.
	 */

	if ((type1==TCL_NUMBER_INT) && (*((const Tcl_WideInt *)ptr1) == 0)) {
	    return constants[0];
	}

	if (opcode == INST_LSHIFT) {
	    /*
	     * Large left shifts create integer overflow.
	     *
	     * BEWARE! Can't use Tcl_GetIntFromObj() here because that
	     * converts values in the (unsigned) range to their signed int
	     * counterparts, leading to incorrect results.
	     */

	    if ((type2 != TCL_NUMBER_INT)
		    || (*((const Tcl_WideInt *)ptr2) > INT_MAX)) {
		/*
		 * Technically, we could hold the value (1 << (INT_MAX+1)) in
		 * an mp_int, but since we're using mp_mul_2d() to do the
		 * work, and it takes only an int argument, that's a good
		 * place to draw the line.
		 */

		Tcl_SetObjResult(interp, Tcl_NewStringObj(
			"integer value too large to represent", -1));
		return GENERAL_ARITHMETIC_ERROR;
	    }
	    shift = (int)(*((const Tcl_WideInt *)ptr2));

	    /*
	     * Handle shifts within the native wide range.
	     */

	    if ((type1 == TCL_NUMBER_INT)
		    && ((size_t)shift < CHAR_BIT*sizeof(Tcl_WideInt))) {
		w1 = *((const Tcl_WideInt *)ptr1);
		if (!((w1>0 ? w1 : ~w1)
			& -(((Tcl_WideUInt)1)
			<< (CHAR_BIT*sizeof(Tcl_WideInt) - 1 - shift)))) {
		    WIDE_RESULT((Tcl_WideUInt)w1 << shift);
		}
	    }
	} else {
	    /*
	     * Quickly force large right shifts to 0 or -1.
	     */

	    if ((type2 != TCL_NUMBER_INT)
		    || (*(const Tcl_WideInt *)ptr2 > INT_MAX)) {
		/*
		 * Again, technically, the value to be shifted could be an
		 * mp_int so huge that a right shift by (INT_MAX+1) bits could
		 * not take us to the result of 0 or -1, but since we're using
		 * mp_div_2d to do the work, and it takes only an int
		 * argument, we draw the line there.
		 */

		switch (type1) {
		case TCL_NUMBER_INT:
		    zero = (*(const Tcl_WideInt *)ptr1 > 0);
		    break;
		case TCL_NUMBER_BIG:
		    Tcl_TakeBignumFromObj(NULL, valuePtr, &big1);
		    zero = !mp_isneg(&big1);
		    mp_clear(&big1);
		    break;
		default:
		    /* Unused, here to silence compiler warning. */
		    zero = 0;
		}
		if (zero) {
		    return constants[0];
		}
		WIDE_RESULT(-1);
	    }
	    shift = (int)(*(const Tcl_WideInt *)ptr2);

	    /*
	     * Handle shifts within the native wide range.
	     */

	    if (type1 == TCL_NUMBER_INT) {
		w1 = *(const Tcl_WideInt *)ptr1;
		if ((size_t)shift >= CHAR_BIT*sizeof(Tcl_WideInt)) {
		    if (w1 >= 0) {
			return constants[0];
		    }
		    WIDE_RESULT(-1);
		}
		WIDE_RESULT(w1 >> shift);
	    }
	}

	Tcl_TakeBignumFromObj(NULL, valuePtr, &big1);

	err = mp_init(&bigResult);
	if (err == MP_OKAY) {
	    if (opcode == INST_LSHIFT) {
		err = mp_mul_2d(&big1, shift, &bigResult);
	    } else {
		err = mp_signed_rsh(&big1, shift, &bigResult);
	    }
	}
	if (err != MP_OKAY) {
	    return OUT_OF_MEMORY;
	}
	mp_clear(&big1);
	BIG_RESULT(&bigResult);
    }

    case INST_BITOR:
    case INST_BITXOR:
    case INST_BITAND:
	if ((type1 != TCL_NUMBER_INT) || (type2 != TCL_NUMBER_INT)) {
	    Tcl_TakeBignumFromObj(NULL, valuePtr, &big1);
	    Tcl_TakeBignumFromObj(NULL, value2Ptr, &big2);

	    err = mp_init(&bigResult);

	    if (err == MP_OKAY) {
		switch (opcode) {
		case INST_BITAND:
		    err = mp_and(&big1, &big2, &bigResult);
		    break;

		case INST_BITOR:
		    err = mp_or(&big1, &big2, &bigResult);
		    break;

		case INST_BITXOR:
		    err = mp_xor(&big1, &big2, &bigResult);
		    break;
		}
	    }
	    if (err != MP_OKAY) {
		return OUT_OF_MEMORY;
	    }

	    mp_clear(&big1);
	    mp_clear(&big2);
	    BIG_RESULT(&bigResult);
	}

	w1 = *((const Tcl_WideInt *)ptr1);
	w2 = *((const Tcl_WideInt *)ptr2);

	switch (opcode) {
	case INST_BITAND:
	    wResult = w1 & w2;
	    break;
	case INST_BITOR:
	    wResult = w1 | w2;
	    break;
	case INST_BITXOR:
	    wResult = w1 ^ w2;
	    break;
	default:
	    /* Unused, here to silence compiler warning. */
	    wResult = 0;
	}
	WIDE_RESULT(wResult);

    case INST_EXPON: {
	int oddExponent = 0, negativeExponent = 0;
	unsigned short base;

	if ((type1 == TCL_NUMBER_DOUBLE) || (type2 == TCL_NUMBER_DOUBLE)) {
	    Tcl_GetDoubleFromObj(NULL, valuePtr, &d1);
	    Tcl_GetDoubleFromObj(NULL, value2Ptr, &d2);

	    if (d1==0.0 && d2<0.0) {
		return EXPONENT_OF_ZERO;
	    }
	    dResult = pow(d1, d2);
	    goto doubleResult;
	}
	w1 = w2 = 0; /* to silence compiler warning (maybe-uninitialized) */
	if (type2 == TCL_NUMBER_INT) {
	    w2 = *((const Tcl_WideInt *) ptr2);
	    if (w2 == 0) {
		/*
		 * Anything to the zero power is 1.
		 */

		return constants[1];
	    } else if (w2 == 1) {
		/*
		 * Anything to the first power is itself
		 */

		return NULL;
	    }

	    negativeExponent = (w2 < 0);
	    oddExponent = (int)w2 & 1;
	} else {
	    Tcl_TakeBignumFromObj(NULL, value2Ptr, &big2);
	    negativeExponent = mp_isneg(&big2);
	    err = mp_mod_2d(&big2, 1, &big2);
	    oddExponent = (err == MP_OKAY) && !mp_iszero(&big2);
	    mp_clear(&big2);
	}

	if (type1 == TCL_NUMBER_INT) {
	    w1 = *((const Tcl_WideInt *)ptr1);

	    if (negativeExponent) {
		switch (w1) {
		case 0:
		    /*
		     * Zero to a negative power is div by zero error.
		     */

		    return EXPONENT_OF_ZERO;
		case -1:
		    if (oddExponent) {
			WIDE_RESULT(-1);
		    }
		    /* fallthrough */
		case 1:
		    /*
		     * 1 to any power is 1.
		     */

		    return constants[1];
		}
	    }
	}
	if (negativeExponent) {

	    /*
	     * Integers with magnitude greater than 1 raise to a negative
	     * power yield the answer zero (see TIP 123).
	     */
	    return constants[0];
	}

	if (type1 != TCL_NUMBER_INT) {
	    goto overflowExpon;
	}

	switch (w1) {
	    case 0:
		/*
		 * Zero to a positive power is zero.
		 */

		return constants[0];
	    case 1:
		/*
		 * 1 to any power is 1.
		 */

		return constants[1];
	    case -1:
		if (!oddExponent) {
		    return constants[1];
		}
		WIDE_RESULT(-1);
	}

	/*
	 * We refuse to accept exponent arguments that exceed one mp_digit
	 * which means the max exponent value is 2**28-1 = 0x0FFFFFFF =
	 * 268435455, which fits into a signed 32 bit int which is within the
	 * range of the long int type. This means any numeric Tcl_Obj value
	 * not using TCL_NUMBER_INT type must hold a value larger than we
	 * accept.
	 */

	if (type2 != TCL_NUMBER_INT) {
	    Tcl_SetObjResult(interp, Tcl_NewStringObj(
		    "exponent too large", -1));
	    return GENERAL_ARITHMETIC_ERROR;
	}

	/* From here (up to overflowExpon) w1 and exponent w2 are wide-int's. */
	assert(type1 == TCL_NUMBER_INT && type2 == TCL_NUMBER_INT);

	if (w1 == 2) {
	    /*
	     * Reduce small powers of 2 to shifts.
	     */

	    if ((Tcl_WideUInt)w2 < (Tcl_WideUInt)CHAR_BIT*sizeof(Tcl_WideInt) - 1) {
		WIDE_RESULT(((Tcl_WideInt)1) << (int)w2);
	    }
	    goto overflowExpon;
	}
	if (w1 == -2) {
	    int signum = oddExponent ? -1 : 1;

	    /*
	     * Reduce small powers of 2 to shifts.
	     */

	    if ((Tcl_WideUInt)w2 < CHAR_BIT * sizeof(Tcl_WideInt) - 1) {
		WIDE_RESULT(signum * (((Tcl_WideInt)1) << (int) w2));
	    }
	    goto overflowExpon;
	}
	if (w2 - 2 < (long)MaxBase64Size
		&& w1 <=  MaxBase64[w2 - 2]
		&& w1 >= -MaxBase64[w2 - 2]) {
	    /*
	     * Small powers of integers whose result is wide.
	     */
	    wResult = WidePwrSmallExpon(w1, (long)w2);

	    WIDE_RESULT(wResult);
	}

	/*
	 * Handle cases of powers > 16 that still fit in a 64-bit word by
	 * doing table lookup.
	 */

	if (w1 - 3 >= 0 && w1 - 2 < (long)Exp64IndexSize
		&& w2 - 2 < (long)(Exp64ValueSize + MaxBase64Size)) {
	    base = Exp64Index[w1 - 3]
		    + (unsigned short) (w2 - 2 - MaxBase64Size);
	    if (base < Exp64Index[w1 - 2]) {
		/*
		 * 64-bit number raised to intermediate power, done by
		 * table lookup.
		 */

		WIDE_RESULT(Exp64Value[base]);
	    }
	}

	if (-w1 - 3 >= 0 && -w1 - 2 < (long)Exp64IndexSize
		&& w2 - 2 < (long)(Exp64ValueSize + MaxBase64Size)) {
	    base = Exp64Index[-w1 - 3]
		    + (unsigned short) (w2 - 2 - MaxBase64Size);
	    if (base < Exp64Index[-w1 - 2]) {
		/*
		 * 64-bit number raised to intermediate power, done by
		 * table lookup.
		 */

		wResult = oddExponent ? -Exp64Value[base] : Exp64Value[base];
		WIDE_RESULT(wResult);
	    }
	}

    overflowExpon:

	if ((TclGetWideIntFromObj(NULL, value2Ptr, &w2) != TCL_OK)
		|| (value2Ptr->typePtr != &tclIntType.objType)
		|| (Tcl_WideUInt)w2 >= (1<<28)) {
	    Tcl_SetObjResult(interp, Tcl_NewStringObj(
		    "exponent too large", -1));
	    return GENERAL_ARITHMETIC_ERROR;
	}
	Tcl_TakeBignumFromObj(NULL, valuePtr, &big1);
	err = mp_init(&bigResult);
	if (err == MP_OKAY) {
	    err = mp_expt_u32(&big1, (unsigned int)w2, &bigResult);
	}
	if (err != MP_OKAY) {
	    return OUT_OF_MEMORY;
	}
	mp_clear(&big1);
	BIG_RESULT(&bigResult);
    }

    case INST_ADD:
    case INST_SUB:
    case INST_MULT:
    case INST_DIV:
	if ((type1 == TCL_NUMBER_DOUBLE) || (type2 == TCL_NUMBER_DOUBLE)) {
	    /*
	     * At least one of the values is floating-point, so perform
	     * floating point calculations.
	     */

	    Tcl_GetDoubleFromObj(NULL, valuePtr, &d1);
	    Tcl_GetDoubleFromObj(NULL, value2Ptr, &d2);

	    switch (opcode) {
	    case INST_ADD:
		dResult = d1 + d2;
		break;
	    case INST_SUB:
		dResult = d1 - d2;
		break;
	    case INST_MULT:
		dResult = d1 * d2;
		break;
	    case INST_DIV:
#ifndef IEEE_FLOATING_POINT
		if (d2 == 0.0) {
		    return DIVIDED_BY_ZERO;
		}
#endif
		/*
		 * We presume that we are running with zero-divide unmasked if
		 * we're on an IEEE box. Otherwise, this statement might cause
		 * demons to fly out our noses.
		 */

		dResult = d1 / d2;
		break;
	    default:
		/* Unused, here to silence compiler warning. */
		dResult = 0;
	    }

	doubleResult:
#ifndef ACCEPT_NAN
	    /*
	     * Check now for IEEE floating-point error.
	     */

	    if (isnan(dResult)) {
		TclExprFloatError(interp, dResult);
		return GENERAL_ARITHMETIC_ERROR;
	    }
#endif
	    DOUBLE_RESULT(dResult);
	}
	if ((type1 == TCL_NUMBER_INT) && (type2 == TCL_NUMBER_INT)) {
	    w1 = *((const Tcl_WideInt *)ptr1);
	    w2 = *((const Tcl_WideInt *)ptr2);

	    switch (opcode) {
	    case INST_ADD:
		wResult = (Tcl_WideInt)((Tcl_WideUInt)w1 + (Tcl_WideUInt)w2);
		if ((type1 == TCL_NUMBER_INT) || (type2 == TCL_NUMBER_INT))
		{
		    /*
		     * Check for overflow.
		     */

		    if (Overflowing(w1, w2, wResult)) {
			goto overflowBasic;
		    }
		}
		break;

	    case INST_SUB:
		wResult = (Tcl_WideInt)((Tcl_WideUInt)w1 - (Tcl_WideUInt)w2);
		if ((type1 == TCL_NUMBER_INT) || (type2 == TCL_NUMBER_INT))
		{
		    /*
		     * Must check for overflow. The macro tests for overflows
		     * in sums by looking at the sign bits. As we have a
		     * subtraction here, we are adding -w2. As -w2 could in
		     * turn overflow, we test with ~w2 instead: it has the
		     * opposite sign bit to w2 so it does the job. Note that
		     * the only "bad" case (w2==0) is irrelevant for this
		     * macro, as in that case w1 and wResult have the same
		     * sign and there is no overflow anyway.
		     */

		    if (Overflowing(w1, ~w2, wResult)) {
			goto overflowBasic;
		    }
		}
		break;

	    case INST_MULT:
		if ((w1 < INT_MIN) || (w1 > INT_MAX) || (w2 < INT_MIN) || (w2 > INT_MAX)) {
		    goto overflowBasic;
		}
		wResult = w1 * w2;
		break;

	    case INST_DIV:
		if (w2 == 0) {
		    return DIVIDED_BY_ZERO;
		}

		/*
		 * Need a bignum to represent (WIDE_MIN / -1)
		 */

		if ((w1 == WIDE_MIN) && (w2 == -1)) {
		    goto overflowBasic;
		}
		wResult = w1 / w2;

		/*
		 * Force Tcl's integer division rules.
		 * TODO: examine for logic simplification
		 */

		if (((wResult < 0) || ((wResult == 0) &&
			((w1 < 0 && w2 > 0) || (w1 > 0 && w2 < 0)))) &&
			(wResult*w2 != w1)) {
		    wResult -= 1;
		}
		break;

	    default:
		/*
		 * Unused, here to silence compiler warning.
		 */

		wResult = 0;
	    }

	    WIDE_RESULT(wResult);
	}

    overflowBasic:
	Tcl_TakeBignumFromObj(NULL, valuePtr, &big1);
	Tcl_TakeBignumFromObj(NULL, value2Ptr, &big2);
	err = mp_init(&bigResult);
	if (err == MP_OKAY) {
	switch (opcode) {
	case INST_ADD:
		err = mp_add(&big1, &big2, &bigResult);
		break;
	case INST_SUB:
		err = mp_sub(&big1, &big2, &bigResult);
		break;
	case INST_MULT:
		err = mp_mul(&big1, &big2, &bigResult);
		break;
	case INST_DIV:
		if (mp_iszero(&big2)) {
		    mp_clear(&big1);
		    mp_clear(&big2);
		    mp_clear(&bigResult);
		    return DIVIDED_BY_ZERO;
		}
		err = mp_init(&bigRemainder);
		if (err == MP_OKAY) {
		    err = mp_div(&big1, &big2, &bigResult, &bigRemainder);
		}
		/* TODO: internals intrusion */
		if (!mp_iszero(&bigRemainder)
			&& (bigRemainder.sign != big2.sign)) {
		    /*
		     * Convert to Tcl's integer division rules.
		     */

		    err = mp_sub_d(&bigResult, 1, &bigResult);
		    if (err == MP_OKAY) {
			err = mp_add(&bigRemainder, &big2, &bigRemainder);
		    }
		}
		mp_clear(&bigRemainder);
		break;
	    }
	}
	mp_clear(&big1);
	mp_clear(&big2);
	BIG_RESULT(&bigResult);
    }

    Tcl_Panic("unexpected opcode");
    return NULL;
}

static Tcl_Obj *
ExecuteExtendedUnaryMathOp(
    int opcode,			/* What operation to perform. */
    Tcl_Obj *valuePtr)		/* The operand on the stack. */
{
    void *ptr = NULL;
    int type;
    Tcl_WideInt w;
    mp_int big;
    Tcl_Obj *objResultPtr;
    mp_err err = MP_OKAY;

    (void) GetNumberFromObj(NULL, valuePtr, &ptr, &type);

    switch (opcode) {
    case INST_BITNOT:
	if (type == TCL_NUMBER_INT) {
	    w = *((const Tcl_WideInt *) ptr);
	    WIDE_RESULT(~w);
	}
	Tcl_TakeBignumFromObj(NULL, valuePtr, &big);
	/* ~a = - a - 1 */
	err = mp_neg(&big, &big);
	if (err == MP_OKAY) {
	    err = mp_sub_d(&big, 1, &big);
	}
	if (err != MP_OKAY) {
	    return OUT_OF_MEMORY;
	}
	BIG_RESULT(&big);
    case INST_UMINUS:
	switch (type) {
	case TCL_NUMBER_DOUBLE:
	    DOUBLE_RESULT(-(*((const double *) ptr)));
	case TCL_NUMBER_INT:
	    w = *((const Tcl_WideInt *) ptr);
	    if (w != WIDE_MIN) {
		WIDE_RESULT(-w);
	    }
	    err = mp_init_i64(&big, w);
	    if (err != MP_OKAY) {
		return OUT_OF_MEMORY;
	    }
	    break;
	default:
	    Tcl_TakeBignumFromObj(NULL, valuePtr, &big);
	}
	err = mp_neg(&big, &big);
	if (err != MP_OKAY) {
	    return OUT_OF_MEMORY;
	}
	BIG_RESULT(&big);
    }

    Tcl_Panic("unexpected opcode");
    return NULL;
}
#undef WIDE_RESULT
#undef BIG_RESULT
#undef DOUBLE_RESULT

/*
 *----------------------------------------------------------------------
 *
 * CompareTwoNumbers --
 *
 *	This function compares a pair of numbers in Tcl_Objs. Each argument
 *	must already be known to be numeric and not NaN.
 *
 * Results:
 *	One of MP_LT, MP_EQ or MP_GT, depending on whether valuePtr is less
 *	than, equal to, or greater than value2Ptr (respectively).
 *
 * Side effects:
 *	None, provided both values are numeric.
 *
 *----------------------------------------------------------------------
 */

int
TclCompareTwoNumbers(
    Tcl_Obj *valuePtr,
    Tcl_Obj *value2Ptr)
{
    int type1 = TCL_NUMBER_NAN, type2 = TCL_NUMBER_NAN, compare;
    void *ptr1, *ptr2;
    mp_int big1, big2;
    double d1, d2, tmp;
    Tcl_WideInt w1, w2;

    (void) GetNumberFromObj(NULL, valuePtr, &ptr1, &type1);
    (void) GetNumberFromObj(NULL, value2Ptr, &ptr2, &type2);

    switch (type1) {
    case TCL_NUMBER_INT:
	w1 = *((const Tcl_WideInt *)ptr1);
	switch (type2) {
	case TCL_NUMBER_INT:
	    w2 = *((const Tcl_WideInt *)ptr2);
	wideCompare:
	    return (w1 < w2) ? MP_LT : ((w1 > w2) ? MP_GT : MP_EQ);
	case TCL_NUMBER_DOUBLE:
	    d2 = *((const double *)ptr2);
	    d1 = (double) w1;

	    /*
	     * If the double has a fractional part, or if the long can be
	     * converted to double without loss of precision, then compare as
	     * doubles.
	     */

	    if (DBL_MANT_DIG > CHAR_BIT*sizeof(Tcl_WideInt) || w1 == (Tcl_WideInt)d1
		    || modf(d2, &tmp) != 0.0) {
		goto doubleCompare;
	    }

	    /*
	     * Otherwise, to make comparision based on full precision, need to
	     * convert the double to a suitably sized integer.
	     *
	     * Need this to get comparsions like
	     *	  expr 20000000000000003 < 20000000000000004.0
	     * right. Converting the first argument to double will yield two
	     * double values that are equivalent within double precision.
	     * Converting the double to an integer gets done exactly, then
	     * integer comparison can tell the difference.
	     */

	    if (d2 < (double)WIDE_MIN) {
		return MP_GT;
	    }
	    if (d2 > (double)WIDE_MAX) {
		return MP_LT;
	    }
	    w2 = (Tcl_WideInt)d2;
	    goto wideCompare;
	case TCL_NUMBER_BIG:
	    Tcl_TakeBignumFromObj(NULL, value2Ptr, &big2);
	    if (mp_isneg(&big2)) {
		compare = MP_GT;
	    } else {
		compare = MP_LT;
	    }
	    mp_clear(&big2);
	    return compare;
	}
    break;

    case TCL_NUMBER_DOUBLE:
	d1 = *((const double *)ptr1);
	switch (type2) {
	case TCL_NUMBER_DOUBLE:
	    d2 = *((const double *)ptr2);
	doubleCompare:
	    return (d1 < d2) ? MP_LT : ((d1 > d2) ? MP_GT : MP_EQ);
	case TCL_NUMBER_INT:
	    w2 = *((const Tcl_WideInt *)ptr2);
	    d2 = (double) w2;
	    if (DBL_MANT_DIG > CHAR_BIT*sizeof(Tcl_WideInt)
		    || w2 == (Tcl_WideInt)d2 || modf(d1, &tmp) != 0.0) {
		goto doubleCompare;
	    }
	    if (d1 < (double)WIDE_MIN) {
		return MP_LT;
	    }
	    if (d1 > (double)WIDE_MAX) {
		return MP_GT;
	    }
	    w1 = (Tcl_WideInt)d1;
	    goto wideCompare;
	case TCL_NUMBER_BIG:
	    if (isinf(d1)) {
		return (d1 > 0.0) ? MP_GT : MP_LT;
	    }
	    Tcl_TakeBignumFromObj(NULL, value2Ptr, &big2);
	    if ((d1 < (double)WIDE_MAX) && (d1 > (double)WIDE_MIN)) {
		if (mp_isneg(&big2)) {
		    compare = MP_GT;
		} else {
		    compare = MP_LT;
		}
		mp_clear(&big2);
		return compare;
	    }
	    if (DBL_MANT_DIG > CHAR_BIT*sizeof(long)
		    && modf(d1, &tmp) != 0.0) {
		d2 = TclBignumToDouble(&big2);
		mp_clear(&big2);
		goto doubleCompare;
	    }
	    Tcl_InitBignumFromDouble(NULL, d1, &big1);
	    goto bigCompare;
	}
    break;

    case TCL_NUMBER_BIG:
	Tcl_TakeBignumFromObj(NULL, valuePtr, &big1);
	switch (type2) {
	case TCL_NUMBER_INT:
	    compare = mp_cmp_d(&big1, 0);
	    mp_clear(&big1);
	    return compare;
	case TCL_NUMBER_DOUBLE:
	    d2 = *((const double *)ptr2);
	    if (isinf(d2)) {
		compare = (d2 > 0.0) ? MP_LT : MP_GT;
		mp_clear(&big1);
		return compare;
	    }
	    if ((d2 < (double)WIDE_MAX) && (d2 > (double)WIDE_MIN)) {
		compare = mp_cmp_d(&big1, 0);
		mp_clear(&big1);
		return compare;
	    }
	    if (DBL_MANT_DIG > CHAR_BIT*sizeof(long)
		    && modf(d2, &tmp) != 0.0) {
		d1 = TclBignumToDouble(&big1);
		mp_clear(&big1);
		goto doubleCompare;
	    }
	    Tcl_InitBignumFromDouble(NULL, d2, &big2);
	    goto bigCompare;
	case TCL_NUMBER_BIG:
	    Tcl_TakeBignumFromObj(NULL, value2Ptr, &big2);
	bigCompare:
	    compare = mp_cmp(&big1, &big2);
	    mp_clear(&big1);
	    mp_clear(&big2);
	    return compare;
	}
    break;
    default:
	Tcl_Panic("unexpected number type");
    }
    return TCL_ERROR;
}

#ifdef TCL_COMPILE_DEBUG
/*
 *----------------------------------------------------------------------
 *
 * PrintByteCodeInfo --
 *
 *	This procedure prints a summary about a bytecode object to stdout. It
 *	is called by TclNRExecuteByteCode when starting to execute the bytecode
 *	object if tclTraceExec has the value 2 or more.
 *
 * Results:
 *	None.
 *
 * Side effects:
 *	None.
 *
 *----------------------------------------------------------------------
 */

static void
PrintByteCodeInfo(
    ByteCode *codePtr)	/* The bytecode whose summary is printed to
				 * stdout. */
{
    Proc *procPtr = codePtr->procPtr;
    Interp *iPtr = (Interp *) *codePtr->interpHandle;

    fprintf(stdout, "\nExecuting ByteCode 0x%p, refCt %" TCL_Z_MODIFIER "u, epoch %" TCL_Z_MODIFIER "u, interp 0x%p (epoch %" TCL_Z_MODIFIER "u)\n",
	    codePtr, codePtr->refCount, codePtr->compileEpoch, iPtr,
	    iPtr->compileEpoch);
    fprintf(stdout, "  Source: ");
    TclPrintSource(stdout, codePtr->source, 60);

    fprintf(stdout, "\n  Cmds %" TCL_Z_MODIFIER "u, src %" TCL_Z_MODIFIER "u, inst %" TCL_Z_MODIFIER "u, litObjs %" TCL_Z_MODIFIER "u, aux %" TCL_Z_MODIFIER "u, stkDepth %" TCL_Z_MODIFIER "u, code/src %.2f\n",
	    codePtr->numCommands, codePtr->numSrcBytes,
	    codePtr->numCodeBytes, codePtr->numLitObjects,
	    codePtr->numAuxDataItems, codePtr->maxStackDepth,
#ifdef TCL_COMPILE_STATS
	    codePtr->numSrcBytes?
		    ((float)codePtr->structureSize)/codePtr->numSrcBytes :
#endif
	    0.0);

#ifdef TCL_COMPILE_STATS
    fprintf(stdout, "  Code %" TCL_Z_MODIFIER "u = header %" TCL_Z_MODIFIER "u+inst %" TCL_Z_MODIFIER
        "u+litObj %" TCL_Z_MODIFIER "u+exc %" TCL_Z_MODIFIER "u+aux %" TCL_Z_MODIFIER "u+cmdMap %" TCL_Z_MODIFIER "u\n",
	    codePtr->structureSize,
	    offsetof(ByteCode, localCachePtr),
	    codePtr->numCodeBytes,
	    codePtr->numLitObjects * sizeof(Tcl_Obj *),
	    codePtr->numExceptRanges*sizeof(ExceptionRange),
	    codePtr->numAuxDataItems * sizeof(AuxData),
	    codePtr->numCmdLocBytes);
#endif /* TCL_COMPILE_STATS */
    if (procPtr != NULL) {
	fprintf(stdout,
		"  Proc 0x%p, refCt %" TCL_Z_MODIFIER "u, args %" TCL_Z_MODIFIER "u, compiled locals %" TCL_Z_MODIFIER "u\n",
		procPtr, procPtr->refCount, procPtr->numArgs,
		procPtr->numCompiledLocals);
    }
}
#endif /* TCL_COMPILE_DEBUG */

/*
 *----------------------------------------------------------------------
 *
 * ValidatePcAndStackTop --
 *
 *	This procedure is called by TclNRExecuteByteCode when debugging to
 *	verify that the program counter and stack top are valid during
 *	execution.
 *
 * Results:
 *	None.
 *
 * Side effects:
 *	Prints a message to stderr and panics if either the pc or stack top
 *	are invalid.
 *
 *----------------------------------------------------------------------
 */

#ifdef TCL_COMPILE_DEBUG
static void
ValidatePcAndStackTop(
    ByteCode *codePtr,	/* The bytecode whose summary is printed to
				 * stdout. */
    const unsigned char *pc,	/* Points to first byte of a bytecode
				 * instruction. The program counter. */
    size_t stackTop,		/* Current stack top. Must be between
				 * stackLowerBound and stackUpperBound
				 * (inclusive). */
    int checkStack)		/* 0 if the stack depth check should be
				 * skipped. */
{
    size_t stackUpperBound = codePtr->maxStackDepth;
				/* Greatest legal value for stackTop. */
    size_t relativePc = (size_t)(pc - codePtr->codeStart);
    size_t codeStart = (size_t)codePtr->codeStart;
    size_t codeEnd = (size_t)
	    (codePtr->codeStart + codePtr->numCodeBytes);
    unsigned char opCode = *pc;

    if ((PTR2UINT(pc) < codeStart) || (PTR2UINT(pc) > codeEnd)) {
	fprintf(stderr, "\nBad instruction pc 0x%p in TclNRExecuteByteCode\n",
		pc);
	Tcl_Panic("TclNRExecuteByteCode execution failure: bad pc");
    }
    if (opCode >= LAST_INST_OPCODE) {
	fprintf(stderr, "\nBad opcode %u at pc %" TCL_Z_MODIFIER "u in TclNRExecuteByteCode\n",
		opCode, relativePc);
	Tcl_Panic("TclNRExecuteByteCode execution failure: bad opcode");
    }
    if (checkStack &&
	    (stackTop > stackUpperBound)) {
	size_t numChars;
	const char *cmd = GetSrcInfoForPc(pc, codePtr, &numChars, NULL, NULL);

	fprintf(stderr, "\nBad stack top %" TCL_Z_MODIFIER "u at pc %" TCL_Z_MODIFIER "u in TclNRExecuteByteCode (min 0, max %" TCL_Z_MODIFIER "u)",
		stackTop, relativePc, stackUpperBound);
	if (cmd != NULL) {
	    Tcl_Obj *message;

	    TclNewLiteralStringObj(message, "\n executing ");
	    Tcl_IncrRefCount(message);
	    Tcl_AppendLimitedToObj(message, cmd, numChars, 100, NULL);
	    fprintf(stderr,"%s\n", TclGetString(message));
	    Tcl_DecrRefCount(message);
	} else {
	    fprintf(stderr, "\n");
	}
	Tcl_Panic("TclNRExecuteByteCode execution failure: bad stack top");
    }
}
#endif /* TCL_COMPILE_DEBUG */

/*
 *----------------------------------------------------------------------
 *
 * IllegalExprOperandType --
 *
 *	Used by TclNRExecuteByteCode to append an error message to the interp
 *	result when an illegal operand type is detected by an expression
 *	instruction. The argument opndPtr holds the operand object in error.
 *
 * Results:
 *	None.
 *
 * Side effects:
 *	An error message is appended to the interp result.
 *
 *----------------------------------------------------------------------
 */

static void
IllegalExprOperandType(
    Tcl_Interp *interp,		/* Interpreter to which error information
				 * pertains. */
    const unsigned char *pc, /* Points to the instruction being executed
				 * when the illegal type was found. */
    Tcl_Obj *opndPtr)		/* Points to the operand holding the value
				 * with the illegal type. */
{
    void *ptr;
    int type;
    const unsigned char opcode = *pc;
    const char *description, *op = "unknown";

    if (opcode == INST_EXPON) {
	op = "**";
    } else if (opcode <= INST_LNOT) {
	op = operatorStrings[opcode - INST_BITOR];
    }

    if (GetNumberFromObj(NULL, opndPtr, &ptr, &type) != TCL_OK) {
	description = "non-numeric string";
    } else if (type == TCL_NUMBER_NAN) {
	description = "non-numeric floating-point value";
    } else if (type == TCL_NUMBER_DOUBLE) {
	description = "floating-point value";
    } else {
	/* TODO: No caller needs this. Eliminate? */
	description = "(big) integer";
    }

    Tcl_SetObjResult(interp, Tcl_ObjPrintf(
	    "can't use %s \"%s\" as operand of \"%s\"", description,
	    TclGetString(opndPtr), op));
    Tcl_SetErrorCode(interp, "ARITH", "DOMAIN", description, NULL);
}

/*
 *----------------------------------------------------------------------
 *
 * TclGetSrcInfoForPc, GetSrcInfoForPc, TclGetSourceFromFrame --
 *
 *	Given a program counter value, finds the closest command in the
 *	bytecode code unit's CmdLocation array and returns information about
 *	that command's source: a pointer to its first byte and the number of
 *	characters.
 *
 * Results:
 *	If a command is found that encloses the program counter value, a
 *	pointer to the command's source is returned and the length of the
 *	source is stored at *lengthPtr. If multiple commands resulted in code
 *	at pc, information about the closest enclosing command is returned. If
 *	no matching command is found, NULL is returned and *lengthPtr is
 *	unchanged.
 *
 * Side effects:
 *	The CmdFrame at *cfPtr is updated.
 *
 *----------------------------------------------------------------------
 */

Tcl_Obj *
TclGetSourceFromFrame(
    CmdFrame *cfPtr,
    int objc,
    Tcl_Obj *const objv[])
{
    if (cfPtr == NULL) {
        return Tcl_NewListObj(objc, objv);
    }
    if (cfPtr->cmdObj == NULL) {
        if (cfPtr->cmd == NULL) {
	    ByteCode *codePtr = (ByteCode *) cfPtr->data.tebc.codePtr;

            cfPtr->cmd = GetSrcInfoForPc((unsigned char *)
		    cfPtr->data.tebc.pc, codePtr, &cfPtr->len, NULL, NULL);
        }
	if (cfPtr->cmd) {
	    cfPtr->cmdObj = Tcl_NewStringObj(cfPtr->cmd, cfPtr->len);
	} else {
	    cfPtr->cmdObj = Tcl_NewListObj(objc, objv);
	}
        Tcl_IncrRefCount(cfPtr->cmdObj);
    }
    return cfPtr->cmdObj;
}

void
TclGetSrcInfoForPc(
    CmdFrame *cfPtr)
{
    ByteCode *codePtr = (ByteCode *) cfPtr->data.tebc.codePtr;

    assert(cfPtr->type == TCL_LOCATION_BC);

    if (cfPtr->cmd == NULL) {

	cfPtr->cmd = GetSrcInfoForPc(
		(unsigned char *) cfPtr->data.tebc.pc, codePtr,
		&cfPtr->len, NULL, NULL);
    }

    if (cfPtr->cmd != NULL) {
	/*
	 * We now have the command. We can get the srcOffset back and from
	 * there find the list of word locations for this command.
	 */

	ExtCmdLoc *eclPtr;
	ECL *locPtr = NULL;
	Tcl_Size srcOffset;
	int i;
	Interp *iPtr = (Interp *) *codePtr->interpHandle;
	Tcl_HashEntry *hePtr =
		Tcl_FindHashEntry(iPtr->lineBCPtr, codePtr);

	if (!hePtr) {
	    return;
	}

	srcOffset = cfPtr->cmd - codePtr->source;
	eclPtr = (ExtCmdLoc *)Tcl_GetHashValue(hePtr);

	for (i=0; i < (int)eclPtr->nuloc; i++) {
	    if (eclPtr->loc[i].srcOffset == srcOffset) {
		locPtr = eclPtr->loc+i;
		break;
	    }
	}
	if (locPtr == NULL) {
	    Tcl_Panic("LocSearch failure");
	}

	cfPtr->line = locPtr->line;
	cfPtr->nline = locPtr->nline;
	cfPtr->type = eclPtr->type;

	if (eclPtr->type == TCL_LOCATION_SOURCE) {
	    cfPtr->data.eval.path = eclPtr->path;
	    Tcl_IncrRefCount(cfPtr->data.eval.path);
	}

	/*
	 * Do not set cfPtr->data.eval.path NULL for non-SOURCE. Needed for
	 * cfPtr->data.tebc.codePtr.
	 */
    }
}

static const char *
GetSrcInfoForPc(
    const unsigned char *pc,	/* The program counter value for which to
				 * return the closest command's source info.
				 * This points within a bytecode instruction
				 * in codePtr's code. */
    ByteCode *codePtr,		/* The bytecode sequence in which to look up
				 * the command source for the pc. */
    Tcl_Size *lengthPtr,	/* If non-NULL, the location where the length
				 * of the command's source should be stored.
				 * If NULL, no length is stored. */
    const unsigned char **pcBeg,/* If non-NULL, the bytecode location
				 * where the current instruction starts.
				 * If NULL; no pointer is stored. */
    int *cmdIdxPtr)		/* If non-NULL, the location where the index
				 * of the command containing the pc should
				 * be stored. */
{
    Tcl_Size pcOffset = pc - codePtr->codeStart;
    Tcl_Size numCmds = codePtr->numCommands;
    unsigned char *codeDeltaNext, *codeLengthNext;
    unsigned char *srcDeltaNext, *srcLengthNext;
    Tcl_Size codeOffset, codeLen, codeEnd, srcOffset, srcLen, delta, i;
    int bestDist = INT_MAX;	/* Distance of pc to best cmd's start pc. */
    int bestSrcOffset = -1;	/* Initialized to avoid compiler warning. */
    int bestSrcLength = -1;	/* Initialized to avoid compiler warning. */
    int bestCmdIdx = -1;

    /* The pc must point within the bytecode */
    assert (pcOffset < codePtr->numCodeBytes);

    /*
     * Decode the code and source offset and length for each command. The
     * closest enclosing command is the last one whose code started before
     * pcOffset.
     */

    codeDeltaNext = codePtr->codeDeltaStart;
    codeLengthNext = codePtr->codeLengthStart;
    srcDeltaNext = codePtr->srcDeltaStart;
    srcLengthNext = codePtr->srcLengthStart;
    codeOffset = srcOffset = 0;
    for (i = 0;  i < numCmds;  i++) {
	if ((unsigned) *codeDeltaNext == (unsigned) 0xFF) {
	    codeDeltaNext++;
	    delta = TclGetInt4AtPtr(codeDeltaNext);
	    codeDeltaNext += 4;
	} else {
	    delta = TclGetInt1AtPtr(codeDeltaNext);
	    codeDeltaNext++;
	}
	codeOffset += delta;

	if ((unsigned) *codeLengthNext == (unsigned) 0xFF) {
	    codeLengthNext++;
	    codeLen = TclGetInt4AtPtr(codeLengthNext);
	    codeLengthNext += 4;
	} else {
	    codeLen = TclGetInt1AtPtr(codeLengthNext);
	    codeLengthNext++;
	}
	codeEnd = (codeOffset + codeLen - 1);

	if ((unsigned) *srcDeltaNext == (unsigned) 0xFF) {
	    srcDeltaNext++;
	    delta = TclGetInt4AtPtr(srcDeltaNext);
	    srcDeltaNext += 4;
	} else {
	    delta = TclGetInt1AtPtr(srcDeltaNext);
	    srcDeltaNext++;
	}
	srcOffset += delta;

	if ((unsigned) *srcLengthNext == (unsigned) 0xFF) {
	    srcLengthNext++;
	    srcLen = TclGetInt4AtPtr(srcLengthNext);
	    srcLengthNext += 4;
	} else {
	    srcLen = TclGetInt1AtPtr(srcLengthNext);
	    srcLengthNext++;
	}

	if (codeOffset > pcOffset) {	/* Best cmd already found */
	    break;
	}
	if (pcOffset <= codeEnd) {	/* This cmd's code encloses pc */
	    int dist = (pcOffset - codeOffset);

	    if (dist <= bestDist) {
		bestDist = dist;
		bestSrcOffset = srcOffset;
		bestSrcLength = srcLen;
		bestCmdIdx = i;
	    }
	}
    }

    if (pcBeg != NULL) {
	const unsigned char *curr, *prev;

	/*
	 * Walk from beginning of command or BC to pc, by complete
	 * instructions. Stop when crossing pc; keep previous.
	 */

	curr = ((bestDist == INT_MAX) ? codePtr->codeStart : pc - bestDist);
	prev = curr;
	while (curr <= pc) {
	    prev = curr;
	    curr += tclInstructionTable[*curr].numBytes;
	}
	*pcBeg = prev;
    }

    if (bestDist == INT_MAX) {
	return NULL;
    }

    if (lengthPtr != NULL) {
	*lengthPtr = bestSrcLength;
    }

    if (cmdIdxPtr != NULL) {
	*cmdIdxPtr = bestCmdIdx;
    }

    return (codePtr->source + bestSrcOffset);
}

/*
 *----------------------------------------------------------------------
 *
 * GetExceptRangeForPc --
 *
 *	Given a program counter value, return the closest enclosing
 *	ExceptionRange.
 *
 * Results:
 *	If the searchMode is TCL_ERROR, this procedure ignores loop exception
 *	ranges and returns a pointer to the closest catch range. If the
 *	searchMode is TCL_BREAK, this procedure returns a pointer to the most
 *	closely enclosing ExceptionRange regardless of whether it is a loop or
 *	catch exception range. If the searchMode is TCL_CONTINUE, this
 *	procedure returns a pointer to the most closely enclosing
 *	ExceptionRange (of any type) skipping only loop exception ranges if
 *	they don't have a sensible continueOffset defined. If no matching
 *	ExceptionRange is found that encloses pc, a NULL is returned.
 *
 * Side effects:
 *	None.
 *
 *----------------------------------------------------------------------
 */

static ExceptionRange *
GetExceptRangeForPc(
    const unsigned char *pc,	/* The program counter value for which to
				 * search for a closest enclosing exception
				 * range. This points to a bytecode
				 * instruction in codePtr's code. */
    int searchMode,		/* If TCL_BREAK, consider either loop or catch
				 * ExceptionRanges in search. If TCL_ERROR
				 * consider only catch ranges (and ignore any
				 * closer loop ranges). If TCL_CONTINUE, look
				 * for loop ranges that define a continue
				 * point or a catch range. */
    ByteCode *codePtr)		/* Points to the ByteCode in which to search
				 * for the enclosing ExceptionRange. */
{
    ExceptionRange *rangeArrayPtr;
    size_t numRanges = codePtr->numExceptRanges;
    ExceptionRange *rangePtr;
    size_t pcOffset = pc - codePtr->codeStart;
    size_t start;

    if (numRanges == 0) {
	return NULL;
    }

    /*
     * This exploits peculiarities of our compiler: nested ranges are always
     * *after* their containing ranges, so that by scanning backwards we are
     * sure that the first matching range is indeed the deepest.
     */

    rangeArrayPtr = codePtr->exceptArrayPtr;
    rangePtr = rangeArrayPtr + numRanges;
    while (--rangePtr >= rangeArrayPtr) {
	start = rangePtr->codeOffset;
	if ((start <= pcOffset) &&
		(pcOffset < (start + rangePtr->numCodeBytes))) {
	    if (rangePtr->type == CATCH_EXCEPTION_RANGE) {
		return rangePtr;
	    }
	    if (searchMode == TCL_BREAK) {
		return rangePtr;
	    }
	    if (searchMode == TCL_CONTINUE && rangePtr->continueOffset != TCL_INDEX_NONE){
		return rangePtr;
	    }
	}
    }
    return NULL;
}

/*
 *----------------------------------------------------------------------
 *
 * GetOpcodeName --
 *
 *	This procedure is called by the TRACE and TRACE_WITH_OBJ macros used
 *	in TclNRExecuteByteCode when debugging. It returns the name of the
 *	bytecode instruction at a specified instruction pc.
 *
 * Results:
 *	A character string for the instruction.
 *
 * Side effects:
 *	None.
 *
 *----------------------------------------------------------------------
 */

#ifdef TCL_COMPILE_DEBUG
static const char *
GetOpcodeName(
    const unsigned char *pc)	/* Points to the instruction whose name should
				 * be returned. */
{
    unsigned char opCode = *pc;

    return tclInstructionTable[opCode].name;
}
#endif /* TCL_COMPILE_DEBUG */

/*
 *----------------------------------------------------------------------
 *
 * TclExprFloatError --
 *
 *	This procedure is called when an error occurs during a floating-point
 *	operation. It reads errno and sets interp->objResultPtr accordingly.
 *
 * Results:
 *	interp->objResultPtr is set to hold an error message.
 *
 * Side effects:
 *	None.
 *
 *----------------------------------------------------------------------
 */

void
TclExprFloatError(
    Tcl_Interp *interp,		/* Where to store error message. */
    double value)		/* Value returned after error; used to
				 * distinguish underflows from overflows. */
{
    const char *s;

    if ((errno == EDOM) || isnan(value)) {
	s = "domain error: argument not in valid range";
	Tcl_SetObjResult(interp, Tcl_NewStringObj(s, -1));
	Tcl_SetErrorCode(interp, "ARITH", "DOMAIN", s, NULL);
    } else if ((errno == ERANGE) || isinf(value)) {
	if (value == 0.0) {
	    s = "floating-point value too small to represent";
	    Tcl_SetObjResult(interp, Tcl_NewStringObj(s, -1));
	    Tcl_SetErrorCode(interp, "ARITH", "UNDERFLOW", s, NULL);
	} else {
	    s = "floating-point value too large to represent";
	    Tcl_SetObjResult(interp, Tcl_NewStringObj(s, -1));
	    Tcl_SetErrorCode(interp, "ARITH", "OVERFLOW", s, NULL);
	}
    } else {
	Tcl_Obj *objPtr = Tcl_ObjPrintf(
		"unknown floating-point error, errno = %d", errno);

	Tcl_SetErrorCode(interp, "ARITH", "UNKNOWN",
		TclGetString(objPtr), NULL);
	Tcl_SetObjResult(interp, objPtr);
    }
}

#ifdef TCL_COMPILE_STATS
/*
 *----------------------------------------------------------------------
 *
 * TclLog2 --
 *
 *	Procedure used while collecting compilation statistics to determine
 *	the log base 2 of an integer.
 *
 * Results:
 *	Returns the log base 2 of the operand. If the argument is less than or
 *	equal to zero, a zero is returned.
 *
 * Side effects:
 *	None.
 *
 *----------------------------------------------------------------------
 */

int
TclLog2(
    int value)		/* The integer for which to compute the log
				 * base 2. */
{
    int n = value;
    int result = 0;

    while (n > 1) {
	n = n >> 1;
	result++;
    }
    return result;
}

/*
 *----------------------------------------------------------------------
 *
 * EvalStatsCmd --
 *
 *	Implements the "evalstats" command that prints instruction execution
 *	counts to stdout.
 *
 * Results:
 *	Standard Tcl results.
 *
 * Side effects:
 *	None.
 *
 *----------------------------------------------------------------------
 */

static int
EvalStatsCmd(
    TCL_UNUSED(void *),		/* Unused. */
    Tcl_Interp *interp,		/* The current interpreter. */
    int objc,			/* The number of arguments. */
    Tcl_Obj *const objv[])	/* The argument strings. */
{
    Interp *iPtr = (Interp *) interp;
    LiteralTable *globalTablePtr = &iPtr->literalTable;
    ByteCodeStats *statsPtr = &iPtr->stats;
    double totalCodeBytes, currentCodeBytes;
    double totalLiteralBytes, currentLiteralBytes;
    double objBytesIfUnshared, strBytesIfUnshared, sharingBytesSaved;
    double strBytesSharedMultX, strBytesSharedOnce;
    double numInstructions, currentHeaderBytes;
    size_t numCurrentByteCodes, numByteCodeLits;
    size_t refCountSum, literalMgmtBytes, sum, decadeHigh, length;
    size_t numSharedMultX, numSharedOnce, minSizeDecade, maxSizeDecade, i;
    char *litTableStats;
    LiteralEntry *entryPtr;
    Tcl_Obj *objPtr;

#define Percent(a,b) ((a) * 100.0 / (b))

    TclNewObj(objPtr);
    Tcl_IncrRefCount(objPtr);

    numInstructions = 0.0;
    for (i = 0;  i < 256;  i++) {
	if (statsPtr->instructionCount[i] != 0) {
	    numInstructions += statsPtr->instructionCount[i];
	}
    }

    totalLiteralBytes = sizeof(LiteralTable)
	    + iPtr->literalTable.numBuckets * sizeof(LiteralEntry *)
	    + (statsPtr->numLiteralsCreated * sizeof(LiteralEntry))
	    + (statsPtr->numLiteralsCreated * sizeof(Tcl_Obj))
	    + statsPtr->totalLitStringBytes;
    totalCodeBytes = statsPtr->totalByteCodeBytes + totalLiteralBytes;

    numCurrentByteCodes =
	    statsPtr->numCompilations - statsPtr->numByteCodesFreed;
    currentHeaderBytes = numCurrentByteCodes
	    * offsetof(ByteCode, localCachePtr);
    literalMgmtBytes = sizeof(LiteralTable)
	    + (iPtr->literalTable.numBuckets * sizeof(LiteralEntry *))
	    + (iPtr->literalTable.numEntries * sizeof(LiteralEntry));
    currentLiteralBytes = literalMgmtBytes
	    + iPtr->literalTable.numEntries * sizeof(Tcl_Obj)
	    + statsPtr->currentLitStringBytes;
    currentCodeBytes = statsPtr->currentByteCodeBytes + currentLiteralBytes;

    /*
     * Summary statistics, total and current source and ByteCode sizes.
     */

    Tcl_AppendPrintfToObj(objPtr, "\n----------------------------------------------------------------\n");
    Tcl_AppendPrintfToObj(objPtr,
	    "Compilation and execution statistics for interpreter %p\n",
	    iPtr);

    Tcl_AppendPrintfToObj(objPtr, "\nNumber ByteCodes executed\t%" TCL_Z_MODIFIER "u\n",
	    statsPtr->numExecutions);
    Tcl_AppendPrintfToObj(objPtr, "Number ByteCodes compiled\t%" TCL_Z_MODIFIER "u\n",
	    statsPtr->numCompilations);
    Tcl_AppendPrintfToObj(objPtr, "  Mean executions/compile\t%.1f\n",
	    statsPtr->numExecutions / (float)statsPtr->numCompilations);

    Tcl_AppendPrintfToObj(objPtr, "\nInstructions executed\t\t%.0f\n",
	    numInstructions);
    Tcl_AppendPrintfToObj(objPtr, "  Mean inst/compile\t\t%.0f\n",
	    numInstructions / statsPtr->numCompilations);
    Tcl_AppendPrintfToObj(objPtr, "  Mean inst/execution\t\t%.0f\n",
	    numInstructions / statsPtr->numExecutions);

    Tcl_AppendPrintfToObj(objPtr, "\nTotal ByteCodes\t\t\t%" TCL_Z_MODIFIER "u\n",
	    statsPtr->numCompilations);
    Tcl_AppendPrintfToObj(objPtr, "  Source bytes\t\t\t%.6g\n",
	    statsPtr->totalSrcBytes);
    Tcl_AppendPrintfToObj(objPtr, "  Code bytes\t\t\t%.6g\n",
	    totalCodeBytes);
    Tcl_AppendPrintfToObj(objPtr, "    ByteCode bytes\t\t%.6g\n",
	    statsPtr->totalByteCodeBytes);
    Tcl_AppendPrintfToObj(objPtr, "    Literal bytes\t\t%.6g\n",
	    totalLiteralBytes);
    Tcl_AppendPrintfToObj(objPtr, "      table %" TCL_Z_MODIFIER "u + bkts %" TCL_Z_MODIFIER "u + entries %" TCL_Z_MODIFIER "u + objects %" TCL_Z_MODIFIER "u + strings %.6g\n",
	    sizeof(LiteralTable),
	    iPtr->literalTable.numBuckets * sizeof(LiteralEntry *),
	    statsPtr->numLiteralsCreated * sizeof(LiteralEntry),
	    statsPtr->numLiteralsCreated * sizeof(Tcl_Obj),
	    statsPtr->totalLitStringBytes);
    Tcl_AppendPrintfToObj(objPtr, "  Mean code/compile\t\t%.1f\n",
	    totalCodeBytes / statsPtr->numCompilations);
    Tcl_AppendPrintfToObj(objPtr, "  Mean code/source\t\t%.1f\n",
	    totalCodeBytes / statsPtr->totalSrcBytes);

    Tcl_AppendPrintfToObj(objPtr, "\nCurrent (active) ByteCodes\t%" TCL_Z_MODIFIER "u\n",
	    numCurrentByteCodes);
    Tcl_AppendPrintfToObj(objPtr, "  Source bytes\t\t\t%.6g\n",
	    statsPtr->currentSrcBytes);
    Tcl_AppendPrintfToObj(objPtr, "  Code bytes\t\t\t%.6g\n",
	    currentCodeBytes);
    Tcl_AppendPrintfToObj(objPtr, "    ByteCode bytes\t\t%.6g\n",
	    statsPtr->currentByteCodeBytes);
    Tcl_AppendPrintfToObj(objPtr, "    Literal bytes\t\t%.6g\n",
	    currentLiteralBytes);
    Tcl_AppendPrintfToObj(objPtr, "      table %" TCL_Z_MODIFIER "u + bkts %" TCL_Z_MODIFIER "u + entries %" TCL_Z_MODIFIER "u + objects %" TCL_Z_MODIFIER "u + strings %.6g\n",
	    sizeof(LiteralTable),
	    iPtr->literalTable.numBuckets * sizeof(LiteralEntry *),
	    iPtr->literalTable.numEntries * sizeof(LiteralEntry),
	    iPtr->literalTable.numEntries * sizeof(Tcl_Obj),
	    statsPtr->currentLitStringBytes);
    Tcl_AppendPrintfToObj(objPtr, "  Mean code/source\t\t%.1f\n",
	    currentCodeBytes / statsPtr->currentSrcBytes);
    Tcl_AppendPrintfToObj(objPtr, "  Code + source bytes\t\t%.6g (%0.1f mean code/src)\n",
	    (currentCodeBytes + statsPtr->currentSrcBytes),
	    (currentCodeBytes / statsPtr->currentSrcBytes) + 1.0);

    /*
     * Tcl_IsShared statistics check
     *
     * This gives the refcount of each obj as Tcl_IsShared was called for it.
     * Shared objects must be duplicated before they can be modified.
     */

    numSharedMultX = 0;
    Tcl_AppendPrintfToObj(objPtr, "\nTcl_IsShared object check (all objects):\n");
    Tcl_AppendPrintfToObj(objPtr, "  Object had refcount <=1 (not shared)\t%" TCL_Z_MODIFIER "u\n",
	    tclObjsShared[1]);
    for (i = 2;  i < TCL_MAX_SHARED_OBJ_STATS;  i++) {
	Tcl_AppendPrintfToObj(objPtr, "  refcount ==%" TCL_Z_MODIFIER "u\t\t%" TCL_Z_MODIFIER "u\n",
		i, tclObjsShared[i]);
	numSharedMultX += tclObjsShared[i];
    }
    Tcl_AppendPrintfToObj(objPtr, "  refcount >=%" TCL_Z_MODIFIER "u\t\t%" TCL_Z_MODIFIER "u\n",
	    i, tclObjsShared[0]);
    numSharedMultX += tclObjsShared[0];
    Tcl_AppendPrintfToObj(objPtr, "  Total shared objects\t\t\t%" TCL_Z_MODIFIER "u\n",
	    numSharedMultX);

    /*
     * Literal table statistics.
     */

    numByteCodeLits = 0;
    refCountSum = 0;
    numSharedMultX = 0;
    numSharedOnce = 0;
    objBytesIfUnshared = 0.0;
    strBytesIfUnshared = 0.0;
    strBytesSharedMultX = 0.0;
    strBytesSharedOnce = 0.0;
    for (i = 0;  i < globalTablePtr->numBuckets;  i++) {
	for (entryPtr = globalTablePtr->buckets[i];  entryPtr != NULL;
		entryPtr = entryPtr->nextPtr) {
	    if (TclHasInternalRep(entryPtr->objPtr, &tclByteCodeType)) {
		numByteCodeLits++;
	    }
	    (void) Tcl_GetStringFromObj(entryPtr->objPtr, &length);
	    refCountSum += entryPtr->refCount;
	    objBytesIfUnshared += (entryPtr->refCount * sizeof(Tcl_Obj));
	    strBytesIfUnshared += (entryPtr->refCount * (length+1));
	    if (entryPtr->refCount > 1) {
		numSharedMultX++;
		strBytesSharedMultX += (length+1);
	    } else {
		numSharedOnce++;
		strBytesSharedOnce += (length+1);
	    }
	}
    }
    sharingBytesSaved = (objBytesIfUnshared + strBytesIfUnshared)
	    - currentLiteralBytes;

    Tcl_AppendPrintfToObj(objPtr, "\nTotal objects (all interps)\t%" TCL_Z_MODIFIER "u\n",
	    tclObjsAlloced);
    Tcl_AppendPrintfToObj(objPtr, "Current objects\t\t\t%" TCL_Z_MODIFIER "u\n",
	    (tclObjsAlloced - tclObjsFreed));
    Tcl_AppendPrintfToObj(objPtr, "Total literal objects\t\t%" TCL_Z_MODIFIER "u\n",
	    statsPtr->numLiteralsCreated);

<<<<<<< HEAD
    Tcl_AppendPrintfToObj(objPtr, "\nCurrent literal objects\t\t%" TCL_Z_MODIFIER "u (%0.1f%% of current objects)\n",
=======
    Tcl_AppendPrintfToObj(objPtr, "\nCurrent literal objects\t\t%" TCL_SIZE_MODIFIER "d (%0.1f%% of current objects)\n",
>>>>>>> 9bd312eb
	    globalTablePtr->numEntries,
	    Percent(globalTablePtr->numEntries, tclObjsAlloced-tclObjsFreed));
    Tcl_AppendPrintfToObj(objPtr, "  ByteCode literals\t\t%" TCL_Z_MODIFIER "u (%0.1f%% of current literals)\n",
	    numByteCodeLits,
	    Percent(numByteCodeLits, globalTablePtr->numEntries));
    Tcl_AppendPrintfToObj(objPtr, "  Literals reused > 1x\t\t%" TCL_Z_MODIFIER "u\n",
	    numSharedMultX);
    Tcl_AppendPrintfToObj(objPtr, "  Mean reference count\t\t%.2f\n",
	    ((double) refCountSum) / globalTablePtr->numEntries);
    Tcl_AppendPrintfToObj(objPtr, "  Mean len, str reused >1x \t%.2f\n",
	    (numSharedMultX ? strBytesSharedMultX/numSharedMultX : 0.0));
    Tcl_AppendPrintfToObj(objPtr, "  Mean len, str used 1x\t\t%.2f\n",
	    (numSharedOnce ? strBytesSharedOnce/numSharedOnce : 0.0));
    Tcl_AppendPrintfToObj(objPtr, "  Total sharing savings\t\t%.6g (%0.1f%% of bytes if no sharing)\n",
	    sharingBytesSaved,
	    Percent(sharingBytesSaved, objBytesIfUnshared+strBytesIfUnshared));
    Tcl_AppendPrintfToObj(objPtr, "    Bytes with sharing\t\t%.6g\n",
	    currentLiteralBytes);
    Tcl_AppendPrintfToObj(objPtr, "      table %lu + bkts %lu + entries %lu + objects %lu + strings %.6g\n",
	    (unsigned long) sizeof(LiteralTable),
	    (unsigned long) (iPtr->literalTable.numBuckets * sizeof(LiteralEntry *)),
	    (unsigned long) (iPtr->literalTable.numEntries * sizeof(LiteralEntry)),
	    (unsigned long) (iPtr->literalTable.numEntries * sizeof(Tcl_Obj)),
	    statsPtr->currentLitStringBytes);
    Tcl_AppendPrintfToObj(objPtr, "    Bytes if no sharing\t\t%.6g = objects %.6g + strings %.6g\n",
	    (objBytesIfUnshared + strBytesIfUnshared),
	    objBytesIfUnshared, strBytesIfUnshared);
    Tcl_AppendPrintfToObj(objPtr, "  String sharing savings \t%.6g = unshared %.6g - shared %.6g\n",
	    (strBytesIfUnshared - statsPtr->currentLitStringBytes),
	    strBytesIfUnshared, statsPtr->currentLitStringBytes);
    Tcl_AppendPrintfToObj(objPtr, "  Literal mgmt overhead\t\t%" TCL_Z_MODIFIER "u (%0.1f%% of bytes with sharing)\n",
	    literalMgmtBytes,
	    Percent(literalMgmtBytes, currentLiteralBytes));
    Tcl_AppendPrintfToObj(objPtr, "    table %lu + buckets %lu + entries %lu\n",
	    (unsigned long) sizeof(LiteralTable),
	    (unsigned long) (iPtr->literalTable.numBuckets * sizeof(LiteralEntry *)),
	    (unsigned long) (iPtr->literalTable.numEntries * sizeof(LiteralEntry)));

    /*
     * Breakdown of current ByteCode space requirements.
     */

    Tcl_AppendPrintfToObj(objPtr, "\nBreakdown of current ByteCode requirements:\n");
    Tcl_AppendPrintfToObj(objPtr, "                         Bytes      Pct of    Avg per\n");
    Tcl_AppendPrintfToObj(objPtr, "                                     total    ByteCode\n");
    Tcl_AppendPrintfToObj(objPtr, "Total             %12.6g     100.00%%   %8.1f\n",
	    statsPtr->currentByteCodeBytes,
	    statsPtr->currentByteCodeBytes / numCurrentByteCodes);
    Tcl_AppendPrintfToObj(objPtr, "Header            %12.6g   %8.1f%%   %8.1f\n",
	    currentHeaderBytes,
	    Percent(currentHeaderBytes, statsPtr->currentByteCodeBytes),
	    currentHeaderBytes / numCurrentByteCodes);
    Tcl_AppendPrintfToObj(objPtr, "Instructions      %12.6g   %8.1f%%   %8.1f\n",
	    statsPtr->currentInstBytes,
	    Percent(statsPtr->currentInstBytes,statsPtr->currentByteCodeBytes),
	    statsPtr->currentInstBytes / numCurrentByteCodes);
    Tcl_AppendPrintfToObj(objPtr, "Literal ptr array %12.6g   %8.1f%%   %8.1f\n",
	    statsPtr->currentLitBytes,
	    Percent(statsPtr->currentLitBytes,statsPtr->currentByteCodeBytes),
	    statsPtr->currentLitBytes / numCurrentByteCodes);
    Tcl_AppendPrintfToObj(objPtr, "Exception table   %12.6g   %8.1f%%   %8.1f\n",
	    statsPtr->currentExceptBytes,
	    Percent(statsPtr->currentExceptBytes,statsPtr->currentByteCodeBytes),
	    statsPtr->currentExceptBytes / numCurrentByteCodes);
    Tcl_AppendPrintfToObj(objPtr, "Auxiliary data    %12.6g   %8.1f%%   %8.1f\n",
	    statsPtr->currentAuxBytes,
	    Percent(statsPtr->currentAuxBytes,statsPtr->currentByteCodeBytes),
	    statsPtr->currentAuxBytes / numCurrentByteCodes);
    Tcl_AppendPrintfToObj(objPtr, "Command map       %12.6g   %8.1f%%   %8.1f\n",
	    statsPtr->currentCmdMapBytes,
	    Percent(statsPtr->currentCmdMapBytes,statsPtr->currentByteCodeBytes),
	    statsPtr->currentCmdMapBytes / numCurrentByteCodes);

    /*
     * Detailed literal statistics.
     */

    Tcl_AppendPrintfToObj(objPtr, "\nLiteral string sizes:\n");
    Tcl_AppendPrintfToObj(objPtr, "\t Up to length\t\tPercentage\n");
    maxSizeDecade = 0;
    i = 32;
    while (i-- > 0) {
	if (statsPtr->literalCount[i] > 0) {
	    maxSizeDecade = i;
	    break;
	}
    }
    sum = 0;
    for (i = 0;  i <= maxSizeDecade;  i++) {
	decadeHigh = (1 << (i+1)) - 1;
	sum += statsPtr->literalCount[i];
<<<<<<< HEAD
	Tcl_AppendPrintfToObj(objPtr, "\t%10" TCL_Z_MODIFIER "u\t\t%8.0f%%\n",
=======
	Tcl_AppendPrintfToObj(objPtr, "\t%10" TCL_SIZE_MODIFIER "d\t\t%8.0f%%\n",
>>>>>>> 9bd312eb
		decadeHigh, Percent(sum, statsPtr->numLiteralsCreated));
    }

    litTableStats = TclLiteralStats(globalTablePtr);
    Tcl_AppendPrintfToObj(objPtr, "\nCurrent literal table statistics:\n%s\n",
	    litTableStats);
    Tcl_Free(litTableStats);

    /*
     * Source and ByteCode size distributions.
     */

    Tcl_AppendPrintfToObj(objPtr, "\nSource sizes:\n");
    Tcl_AppendPrintfToObj(objPtr, "\t Up to size\t\tPercentage\n");
    minSizeDecade = maxSizeDecade = 0;
    for (i = 0;  i < 31;  i++) {
	if (statsPtr->srcCount[i] > 0) {
	    minSizeDecade = i;
	    break;
	}
    }
    for (i = 31;  i != TCL_INDEX_NONE;  i--) {
	if (statsPtr->srcCount[i] > 0) {
	    break;		/* maxSizeDecade to consume 'i' value
				 * below... */
	}
    }
    maxSizeDecade = i;
    sum = 0;
    for (i = minSizeDecade;  i <= maxSizeDecade;  i++) {
	decadeHigh = (1 << (i+1)) - 1;
	sum += statsPtr->srcCount[i];
<<<<<<< HEAD
	Tcl_AppendPrintfToObj(objPtr, "\t%10" TCL_Z_MODIFIER "u\t\t%8.0f%%\n",
=======
	Tcl_AppendPrintfToObj(objPtr, "\t%10" TCL_SIZE_MODIFIER "d\t\t%8.0f%%\n",
>>>>>>> 9bd312eb
		decadeHigh, Percent(sum, statsPtr->numCompilations));
    }

    Tcl_AppendPrintfToObj(objPtr, "\nByteCode sizes:\n");
    Tcl_AppendPrintfToObj(objPtr, "\t Up to size\t\tPercentage\n");
    minSizeDecade = maxSizeDecade = 0;
    for (i = 0;  i < 31;  i++) {
	if (statsPtr->byteCodeCount[i] > 0) {
	    minSizeDecade = i;
	    break;
	}
    }
    for (i = 31;  i != TCL_INDEX_NONE;  i--) {
	if (statsPtr->byteCodeCount[i] > 0) {
	    break;		/* maxSizeDecade to consume 'i' value
				 * below... */
	}
    }
    maxSizeDecade = i;
    sum = 0;
    for (i = minSizeDecade;  i <= maxSizeDecade;  i++) {
	decadeHigh = (1 << (i+1)) - 1;
	sum += statsPtr->byteCodeCount[i];
<<<<<<< HEAD
	Tcl_AppendPrintfToObj(objPtr, "\t%10" TCL_Z_MODIFIER "u\t\t%8.0f%%\n",
=======
	Tcl_AppendPrintfToObj(objPtr, "\t%10" TCL_SIZE_MODIFIER "d\t\t%8.0f%%\n",
>>>>>>> 9bd312eb
		decadeHigh, Percent(sum, statsPtr->numCompilations));
    }

    Tcl_AppendPrintfToObj(objPtr, "\nByteCode longevity (excludes Current ByteCodes):\n");
    Tcl_AppendPrintfToObj(objPtr, "\t       Up to ms\t\tPercentage\n");
    minSizeDecade = maxSizeDecade = 0;
    for (i = 0;  i < 31;  i++) {
	if (statsPtr->lifetimeCount[i] > 0) {
	    minSizeDecade = i;
	    break;
	}
    }
    for (i = 31;  i != TCL_INDEX_NONE;  i--) {
	if (statsPtr->lifetimeCount[i] > 0) {
	    break;		/* maxSizeDecade to consume 'i' value
				 * below... */
	}
    }
    maxSizeDecade = i;
    sum = 0;
    for (i = minSizeDecade;  i <= maxSizeDecade;  i++) {
	decadeHigh = (1 << (i+1)) - 1;
	sum += statsPtr->lifetimeCount[i];
	Tcl_AppendPrintfToObj(objPtr, "\t%12.3f\t\t%8.0f%%\n",
		decadeHigh/1000.0, Percent(sum, statsPtr->numByteCodesFreed));
    }

    /*
     * Instruction counts.
     */

    Tcl_AppendPrintfToObj(objPtr, "\nInstruction counts:\n");
    for (i = 0;  i < LAST_INST_OPCODE;  i++) {
	Tcl_AppendPrintfToObj(objPtr, "%20s %8" TCL_Z_MODIFIER "u ",
		tclInstructionTable[i].name, statsPtr->instructionCount[i]);
	if (statsPtr->instructionCount[i]) {
	    Tcl_AppendPrintfToObj(objPtr, "%6.1f%%\n",
		    Percent(statsPtr->instructionCount[i], numInstructions));
	} else {
	    Tcl_AppendPrintfToObj(objPtr, "0\n");
	}
    }

#ifdef TCL_MEM_DEBUG
    Tcl_AppendPrintfToObj(objPtr, "\nHeap Statistics:\n");
    TclDumpMemoryInfo(objPtr, 1);
#endif
    Tcl_AppendPrintfToObj(objPtr, "\n----------------------------------------------------------------\n");

    if (objc == 1) {
	Tcl_SetObjResult(interp, objPtr);
    } else {
	Tcl_Channel outChan;
	char *str = Tcl_GetStringFromObj(objv[1], &length);

	if (length) {
	    if (strcmp(str, "stdout") == 0) {
		outChan = Tcl_GetStdChannel(TCL_STDOUT);
	    } else if (strcmp(str, "stderr") == 0) {
		outChan = Tcl_GetStdChannel(TCL_STDERR);
	    } else {
		outChan = Tcl_OpenFileChannel(NULL, str, "w", 0664);
	    }
	} else {
	    outChan = Tcl_GetStdChannel(TCL_STDOUT);
	}
	if (outChan != NULL) {
	    Tcl_WriteObj(outChan, objPtr);
	}
    }
    Tcl_DecrRefCount(objPtr);
    return TCL_OK;
}
#endif /* TCL_COMPILE_STATS */

#ifdef TCL_COMPILE_DEBUG
/*
 *----------------------------------------------------------------------
 *
 * StringForResultCode --
 *
 *	Procedure that returns a human-readable string representing a Tcl
 *	result code such as TCL_ERROR.
 *
 * Results:
 *	If the result code is one of the standard Tcl return codes, the result
 *	is a string representing that code such as "TCL_ERROR". Otherwise, the
 *	result string is that code formatted as a sequence of decimal digit
 *	characters. Note that the resulting string must not be modified by the
 *	caller.
 *
 * Side effects:
 *	None.
 *
 *----------------------------------------------------------------------
 */

static const char *
StringForResultCode(
    int result)			/* The Tcl result code for which to generate a
				 * string. */
{
    static char buf[TCL_INTEGER_SPACE];

    if ((result >= TCL_OK) && (result <= TCL_CONTINUE)) {
	return resultStrings[result];
    }
    TclFormatInt(buf, result);
    return buf;
}
#endif /* TCL_COMPILE_DEBUG */

/*
 * Local Variables:
 * mode: c
 * c-basic-offset: 4
 * fill-column: 78
 * End:
 */<|MERGE_RESOLUTION|>--- conflicted
+++ resolved
@@ -369,7 +369,7 @@
 
 #define OBJ_AT_DEPTH(n)	*(tosPtr-(n))
 
-#define CURR_DEPTH	((size_t)(tosPtr - initTosPtr))
+#define CURR_DEPTH	(tosPtr - initTosPtr)
 
 #define STACK_BASE(esPtr) ((esPtr)->stackWords - 1)
 
@@ -382,13 +382,9 @@
 #ifdef TCL_COMPILE_DEBUG
 #   define TRACE(a) \
     while (traceInstructions) {					\
-<<<<<<< HEAD
-	fprintf(stdout, "%2" TCL_Z_MODIFIER "u: %2" TCL_Z_MODIFIER "u (%" TCL_Z_MODIFIER "u) %s ", iPtr->numLevels,	\
-=======
 	fprintf(stdout, "%2" TCL_SIZE_MODIFIER "d: %2" TCL_T_MODIFIER "d (%" TCL_T_MODIFIER "d) %s ", iPtr->numLevels,	\
->>>>>>> 9bd312eb
 		CURR_DEPTH,				\
-		(size_t)(pc - codePtr->codeStart),		\
+		(pc - codePtr->codeStart),		\
 		GetOpcodeName(pc));				\
 	printf a;						\
 	break;							\
@@ -402,13 +398,9 @@
     TRACE_APPEND(("ERROR: %.30s\n", O2S(Tcl_GetObjResult(interp))));
 #   define TRACE_WITH_OBJ(a, objPtr) \
     while (traceInstructions) {					\
-<<<<<<< HEAD
-	fprintf(stdout, "%2" TCL_Z_MODIFIER "u: %2" TCL_Z_MODIFIER "u (%" TCL_Z_MODIFIER "u) %s ", iPtr->numLevels,	\
-=======
 	fprintf(stdout, "%2" TCL_SIZE_MODIFIER "d: %2" TCL_T_MODIFIER "d (%" TCL_T_MODIFIER "d) %s ", iPtr->numLevels,	\
->>>>>>> 9bd312eb
 		CURR_DEPTH,				\
-		(size_t)(pc - codePtr->codeStart),		\
+		(pc - codePtr->codeStart),		\
 		GetOpcodeName(pc));				\
 	printf a;						\
 	TclPrintObject(stdout, objPtr, 30);			\
@@ -650,7 +642,7 @@
 static const char *	GetSrcInfoForPc(const unsigned char *pc,
 			    ByteCode *codePtr, Tcl_Size *lengthPtr,
 			    const unsigned char **pcBeg, int *cmdIdxPtr);
-static Tcl_Obj **	GrowEvaluationStack(ExecEnv *eePtr, size_t growth,
+static Tcl_Obj **	GrowEvaluationStack(ExecEnv *eePtr, TCL_HASH_TYPE growth,
 			    int move);
 static void		IllegalExprOperandType(Tcl_Interp *interp,
 			    const unsigned char *pc, Tcl_Obj *opndPtr);
@@ -658,8 +650,8 @@
 static inline int	wordSkip(void *ptr);
 static void		ReleaseDictIterator(Tcl_Obj *objPtr);
 /* Useful elsewhere, make available in tclInt.h or stubs? */
-static Tcl_Obj **	StackAllocWords(Tcl_Interp *interp, size_t numWords);
-static Tcl_Obj **	StackReallocWords(Tcl_Interp *interp, size_t numWords);
+static Tcl_Obj **	StackAllocWords(Tcl_Interp *interp, TCL_HASH_TYPE numWords);
+static Tcl_Obj **	StackReallocWords(Tcl_Interp *interp, TCL_HASH_TYPE numWords);
 static Tcl_NRPostProc	CopyCallback;
 static Tcl_NRPostProc	ExprObjCallback;
 static Tcl_NRPostProc	FinalizeOONext;
@@ -809,11 +801,7 @@
 TclCreateExecEnv(
     Tcl_Interp *interp,		/* Interpreter for which the execution
 				 * environment is being created. */
-<<<<<<< HEAD
-    size_t size)			/* The initial stack size, in number of words
-=======
-    Tcl_Size size)			/* The initial stack size, in number of words
->>>>>>> 9bd312eb
+    TCL_HASH_TYPE size)		/* The initial stack size, in number of words
 				 * [sizeof(Tcl_Obj*)] */
 {
     ExecEnv *eePtr = (ExecEnv *)Tcl_Alloc(sizeof(ExecEnv));
@@ -998,17 +986,13 @@
 GrowEvaluationStack(
     ExecEnv *eePtr,		/* Points to the ExecEnv with an evaluation
 				 * stack to enlarge. */
-    size_t growth1,			/* How much larger than the current used
+    TCL_HASH_TYPE growth1,		/* How much larger than the current used
 				 * size. */
     int move)			/* 1 if move words since last marker. */
 {
     ExecStack *esPtr = eePtr->execStackPtr, *oldPtr = NULL;
-<<<<<<< HEAD
-    size_t newBytes;
+    TCL_HASH_TYPE newBytes;
     Tcl_Size growth = growth1;
-=======
-    TCL_HASH_TYPE newBytes;
->>>>>>> 9bd312eb
     Tcl_Size newElems, currElems, needed = growth - (esPtr->endPtr - esPtr->tosPtr);
     Tcl_Obj **markerPtr = esPtr->markerPtr, **memStart;
     Tcl_Size moveWords = 0;
@@ -1155,7 +1139,7 @@
 static Tcl_Obj **
 StackAllocWords(
     Tcl_Interp *interp,
-    size_t numWords)
+    TCL_HASH_TYPE numWords)
 {
     /*
      * Note that GrowEvaluationStack sets a marker in the stack. This marker
@@ -1173,7 +1157,7 @@
 static Tcl_Obj **
 StackReallocWords(
     Tcl_Interp *interp,
-    size_t numWords)
+    TCL_HASH_TYPE numWords)
 {
     Interp *iPtr = (Interp *) interp;
     ExecEnv *eePtr = iPtr->execEnvPtr;
@@ -1252,17 +1236,13 @@
 void *
 TclStackAlloc(
     Tcl_Interp *interp,
-    Tcl_Size numBytes)
+    TCL_HASH_TYPE numBytes)
 {
     Interp *iPtr = (Interp *) interp;
-    Tcl_Size numWords;
+    TCL_HASH_TYPE numWords;
 
     if (iPtr == NULL || iPtr->execEnvPtr == NULL) {
-<<<<<<< HEAD
-	return (void *) Tcl_Alloc(numBytes);
-=======
-	return ckalloc(numBytes);
->>>>>>> 9bd312eb
+	return Tcl_Alloc(numBytes);
     }
     numWords = (numBytes + (sizeof(Tcl_Obj *) - 1))/sizeof(Tcl_Obj *);
     return StackAllocWords(interp, numWords);
@@ -1272,23 +1252,16 @@
 TclStackRealloc(
     Tcl_Interp *interp,
     void *ptr,
-    Tcl_Size numBytes)
+    TCL_HASH_TYPE numBytes)
 {
     Interp *iPtr = (Interp *) interp;
     ExecEnv *eePtr;
     ExecStack *esPtr;
     Tcl_Obj **markerPtr;
-<<<<<<< HEAD
-    Tcl_Size numWords;
+    TCL_HASH_TYPE numWords;
 
     if (iPtr == NULL || iPtr->execEnvPtr == NULL) {
 	return Tcl_Realloc(ptr, numBytes);
-=======
-    TCL_HASH_TYPE numWords;
-
-    if (iPtr == NULL || iPtr->execEnvPtr == NULL) {
-	return ckrealloc((char *)ptr, numBytes);
->>>>>>> 9bd312eb
     }
 
     eePtr = iPtr->execEnvPtr;
@@ -1480,11 +1453,7 @@
 	 */
 
 	Tcl_Size length;
-<<<<<<< HEAD
 	const char *string = Tcl_GetStringFromObj(objPtr, &length);
-=======
-	const char *string = TclGetStringFromObj(objPtr, &length);
->>>>>>> 9bd312eb
 
 	TclInitCompileEnv(interp, &compEnv, string, length, NULL, 0);
 	TclCompileExpr(interp, string, length, &compEnv, 0);
@@ -1941,14 +1910,10 @@
 {
     Interp *iPtr = (Interp *) interp;
     TEBCdata *TD;
-<<<<<<< HEAD
-    size_t size = sizeof(TEBCdata) - 1
-=======
     TCL_HASH_TYPE size = sizeof(TEBCdata) - 1
->>>>>>> 9bd312eb
 	    + (codePtr->maxStackDepth + codePtr->maxExceptDepth)
 		* sizeof(void *);
-    size_t numWords = (size + sizeof(Tcl_Obj *) - 1) / sizeof(Tcl_Obj *);
+    TCL_HASH_TYPE numWords = (size + sizeof(Tcl_Obj *) - 1) / sizeof(Tcl_Obj *);
 
     TclPreserveByteCode(codePtr);
 
@@ -2122,7 +2087,7 @@
 #ifdef TCL_COMPILE_DEBUG
     if (!pc && (tclTraceExec >= 2)) {
 	PrintByteCodeInfo(codePtr);
-	fprintf(stdout, "  Starting stack top=%" TCL_Z_MODIFIER "u\n", CURR_DEPTH);
+	fprintf(stdout, "  Starting stack top=%" TCL_T_MODIFIER "d\n", CURR_DEPTH);
 	fflush(stdout);
     }
 #endif
@@ -2181,11 +2146,7 @@
 	 * instruction.
 	 */
 
-<<<<<<< HEAD
-	TRACE_WITH_OBJ(("%" TCL_Z_MODIFIER "u => ... after \"%.20s\": TCL_OK, result=",
-=======
 	TRACE_WITH_OBJ(("%" TCL_SIZE_MODIFIER "d => ... after \"%.20s\": TCL_OK, result=",
->>>>>>> 9bd312eb
 		objc, cmdNameBuf), Tcl_GetObjResult(interp));
 
 	/*
@@ -2330,11 +2291,7 @@
 
     CHECK_STACK();
     if (traceInstructions) {
-<<<<<<< HEAD
-	fprintf(stdout, "%2" TCL_Z_MODIFIER "u: %2" TCL_Z_MODIFIER "u ", iPtr->numLevels, CURR_DEPTH);
-=======
 	fprintf(stdout, "%2" TCL_SIZE_MODIFIER "d: %2" TCL_T_MODIFIER "d ", iPtr->numLevels, CURR_DEPTH);
->>>>>>> 9bd312eb
 	TclPrintInstruction(codePtr, pc);
 	fflush(stdout);
     }
@@ -2454,11 +2411,7 @@
 	    if (traceInstructions) {
 		TRACE_APPEND(("YIELD...\n"));
 	    } else {
-<<<<<<< HEAD
-		fprintf(stdout, "%" TCL_Z_MODIFIER "d: (%" TCL_T_MODIFIER "u) yielding value \"%.30s\"\n",
-=======
 		fprintf(stdout, "%" TCL_SIZE_MODIFIER "d: (%" TCL_T_MODIFIER "d) yielding value \"%.30s\"\n",
->>>>>>> 9bd312eb
 			iPtr->numLevels, (pc - codePtr->codeStart),
 			Tcl_GetString(OBJ_AT_TOS));
 	    }
@@ -2501,11 +2454,7 @@
 		TRACE(("[%.30s] => YIELD...\n", O2S(valuePtr)));
 	    } else {
 		/* FIXME: What is the right thing to trace? */
-<<<<<<< HEAD
-		fprintf(stdout, "%" TCL_Z_MODIFIER "d: (%" TCL_T_MODIFIER "u) yielding to [%.30s]\n",
-=======
 		fprintf(stdout, "%" TCL_SIZE_MODIFIER "d: (%" TCL_T_MODIFIER "d) yielding to [%.30s]\n",
->>>>>>> 9bd312eb
 			iPtr->numLevels, (pc - codePtr->codeStart),
 			TclGetString(valuePtr));
 	    }
@@ -2709,10 +2658,10 @@
 	 */
 
 	TclNewObj(objPtr);
-	objPtr->internalRep.twoPtrValue.ptr2 = UINT2PTR(CURR_DEPTH);
+	objPtr->internalRep.twoPtrValue.ptr2 = INT2PTR(CURR_DEPTH);
 	objPtr->length = 0;
 	PUSH_TAUX_OBJ(objPtr);
-	TRACE(("=> mark depth as %" TCL_Z_MODIFIER "u\n", CURR_DEPTH));
+	TRACE(("=> mark depth as %" TCL_T_MODIFIER "d\n", CURR_DEPTH));
 	NEXT_INST_F(1, 0, 0);
     break;
 
@@ -2724,17 +2673,13 @@
 	 */
 
 	CLANG_ASSERT(auxObjList);
-	objc = CURR_DEPTH - PTR2UINT(auxObjList->internalRep.twoPtrValue.ptr2);
+	objc = CURR_DEPTH - PTR2INT(auxObjList->internalRep.twoPtrValue.ptr2);
 	POP_TAUX_OBJ();
 #ifdef TCL_COMPILE_DEBUG
 	/* Ugly abuse! */
 	starting = 1;
 #endif
-<<<<<<< HEAD
-	TRACE(("=> drop %" TCL_Z_MODIFIER "u items\n", objc));
-=======
 	TRACE(("=> drop %" TCL_SIZE_MODIFIER "d items\n", objc));
->>>>>>> 9bd312eb
 	NEXT_INST_V(1, objc, 0);
 
     case INST_EXPAND_STKTOP: {
@@ -2835,7 +2780,7 @@
 
     case INST_INVOKE_EXPANDED:
 	CLANG_ASSERT(auxObjList);
-	objc = CURR_DEPTH - PTR2UINT(auxObjList->internalRep.twoPtrValue.ptr2);
+	objc = CURR_DEPTH - PTR2INT(auxObjList->internalRep.twoPtrValue.ptr2);
 	POP_TAUX_OBJ();
 	if (objc) {
 	    pcAdjustment = 1;
@@ -2869,15 +2814,9 @@
 
 	    if (traceInstructions) {
 		strncpy(cmdNameBuf, TclGetString(objv[0]), 20);
-<<<<<<< HEAD
-		TRACE(("%" TCL_Z_MODIFIER "u => call ", objc));
-	    } else {
-		fprintf(stdout, "%" TCL_Z_MODIFIER "d: (%" TCL_T_MODIFIER "u) invoking ", iPtr->numLevels,
-=======
 		TRACE(("%" TCL_SIZE_MODIFIER "d => call ", objc));
 	    } else {
 		fprintf(stdout, "%" TCL_SIZE_MODIFIER "d: (%" TCL_T_MODIFIER "d) invoking ", iPtr->numLevels,
->>>>>>> 9bd312eb
 			(pc - codePtr->codeStart));
 	    }
 	    for (i = 0;  i < objc;  i++) {
@@ -2926,17 +2865,10 @@
 
 	    if (traceInstructions) {
 		strncpy(cmdNameBuf, TclGetString(objv[0]), 20);
-<<<<<<< HEAD
 		TRACE(("%" TCL_Z_MODIFIER "u => call (implementation %s) ", objc, O2S(objPtr)));
 	    } else {
 		fprintf(stdout,
 			"%" TCL_Z_MODIFIER "d: (%" TCL_T_MODIFIER "u) invoking (using implementation %s) ",
-=======
-		TRACE(("%" TCL_SIZE_MODIFIER "d => call (implementation %s) ", objc, O2S(objPtr)));
-	    } else {
-		fprintf(stdout,
-			"%" TCL_SIZE_MODIFIER "d: (%" TCL_T_MODIFIER "d) invoking (using implementation %s) ",
->>>>>>> 9bd312eb
 			iPtr->numLevels, (pc - codePtr->codeStart),
 			O2S(objPtr));
 	    }
@@ -4374,7 +4306,7 @@
 	NEXT_INST_F(1, 0, 1);
     break;
     case INST_INFO_LEVEL_ARGS: {
-	Tcl_Size level;
+	int level;
 	CallFrame *framePtr = iPtr->varFramePtr;
 	CallFrame *rootFramePtr = iPtr->rootFramePtr;
 
@@ -4529,11 +4461,7 @@
 			if (traceInstructions) {
 			    strncpy(cmdNameBuf, TclGetString(objv[0]), 20);
 			} else {
-<<<<<<< HEAD
-			    fprintf(stdout, "%" TCL_Z_MODIFIER "d: (%" TCL_Z_MODIFIER "u) invoking ",
-=======
 			    fprintf(stdout, "%" TCL_SIZE_MODIFIER "d: (%" TCL_T_MODIFIER "d) invoking ",
->>>>>>> 9bd312eb
 				    iPtr->numLevels,
 				    (size_t)(pc - codePtr->codeStart));
 			}
@@ -4635,12 +4563,8 @@
 	    if (traceInstructions) {
 		strncpy(cmdNameBuf, TclGetString(objv[0]), 20);
 	    } else {
-<<<<<<< HEAD
-		fprintf(stdout, "%" TCL_Z_MODIFIER "d: (%" TCL_Z_MODIFIER "u) invoking ",
-=======
 		fprintf(stdout, "%" TCL_SIZE_MODIFIER "d: (%" TCL_Z_MODIFIER "u) invoking ",
->>>>>>> 9bd312eb
-			iPtr->numLevels, (size_t)(pc - codePtr->codeStart));
+			iPtr->numLevels, (pc - codePtr->codeStart));
 	    }
 	    for (i = 0;  i < opnd;  i++) {
 		TclPrintObject(stdout, objv[i], 15);
@@ -4737,11 +4661,7 @@
 
     {
 	int numIndices, nocase, match, cflags;
-<<<<<<< HEAD
 	Tcl_Size slength, length2, fromIdx, toIdx, index, s1len, s2len;
-=======
-	Tcl_Size length2, fromIdx, toIdx, index, s1len, s2len;
->>>>>>> 9bd312eb
 	const char *s1, *s2;
 
     case INST_LIST:
@@ -4761,13 +4681,8 @@
 	    TRACE_ERROR(interp);
 	    goto gotError;
 	}
-<<<<<<< HEAD
-	TclNewUIntObj(objResultPtr, length);
-	TRACE_APPEND(("%" TCL_Z_MODIFIER "u\n", length));
-=======
 	TclNewIntObj(objResultPtr, length);
 	TRACE_APPEND(("%" TCL_SIZE_MODIFIER "d\n", length));
->>>>>>> 9bd312eb
 	NEXT_INST_F(1, 1, 1);
 
     case INST_LIST_INDEX:	/* lindex with objc == 3 */
@@ -4833,10 +4748,6 @@
 	    }
 	}
 
-<<<<<<< HEAD
-
-=======
->>>>>>> 9bd312eb
 	DECACHE_STACK_INFO();
 	objResultPtr = TclLindexList(interp, valuePtr, value2Ptr);
 	CACHE_STACK_INFO();
@@ -5181,11 +5092,7 @@
 
     case INST_LREPLACE4:
 	{
-<<<<<<< HEAD
-	size_t numToDelete, numNewElems;
-=======
 	TCL_HASH_TYPE numToDelete, numNewElems;
->>>>>>> 9bd312eb
 	int end_indicator;
 	int haveSecondIndex, flags;
 	Tcl_Obj *fromIdxObj, *toIdxObj;
@@ -5341,15 +5248,9 @@
 
     case INST_STR_LEN:
 	valuePtr = OBJ_AT_TOS;
-<<<<<<< HEAD
 	slength = Tcl_GetCharLength(valuePtr);
 	TclNewIntObj(objResultPtr, slength);
 	TRACE(("\"%.20s\" => %" TCL_Z_MODIFIER "u\n", O2S(valuePtr), slength));
-=======
-	length = TclGetCharLength(valuePtr);
-	TclNewIntObj(objResultPtr, length);
-	TRACE(("\"%.20s\" => %" TCL_SIZE_MODIFIER "d\n", O2S(valuePtr), length));
->>>>>>> 9bd312eb
 	NEXT_INST_F(1, 1, 1);
 
     case INST_STR_UPPER:
@@ -5426,13 +5327,8 @@
 	    TclNewObj(objResultPtr);
 	} else if (TclIsPureByteArray(valuePtr)) {
 	    objResultPtr = Tcl_NewByteArrayObj(
-<<<<<<< HEAD
 		    Tcl_GetByteArrayFromObj(valuePtr, (Tcl_Size *)NULL)+index, 1);
 	} else if (valuePtr->bytes && slength == valuePtr->length) {
-=======
-		    TclGetByteArrayFromObj(valuePtr, (Tcl_Size *)NULL)+index, 1);
-	} else if (valuePtr->bytes && length == valuePtr->length) {
->>>>>>> 9bd312eb
 	    objResultPtr = Tcl_NewStringObj((const char *)
 		    valuePtr->bytes+index, 1);
 	} else {
@@ -5556,11 +5452,7 @@
 	    toIdx = slength;
 	}
 
-<<<<<<< HEAD
 	if ((fromIdx == 0) && (toIdx == slength)) {
-=======
-	if ((fromIdx == 0) && (toIdx == endIdx)) {
->>>>>>> 9bd312eb
 	    TclDecrRefCount(OBJ_AT_TOS);
 	    OBJ_AT_TOS = value3Ptr;
 	    TRACE_APPEND(("\"%.30s\"\n", O2S(value3Ptr)));
@@ -6535,14 +6427,8 @@
 	Tcl_Obj *listPtr, **elements;
 	ForeachVarList *varListPtr;
 	Tcl_Size numLists, listLen, numVars, listTmpDepth;
-<<<<<<< HEAD
 	Tcl_Size iterNum, iterMax, iterTmp;
 	Tcl_Size varIndex, valIndex, i, j;
-=======
-	size_t iterNum, iterMax, iterTmp;
-	int varIndex, valIndex, j;
-	long i;
->>>>>>> 9bd312eb
 
     case INST_FOREACH_START:
 	/*
@@ -6685,11 +6571,7 @@
 			if (TclPtrSetVarIdx(interp, varPtr, NULL, NULL, NULL,
 				valuePtr, TCL_LEAVE_ERR_MSG, varIndex)==NULL){
 			    CACHE_STACK_INFO();
-<<<<<<< HEAD
-			    TRACE_APPEND(("ERROR init. index temp %" TCL_Z_MODIFIER "u: %.30s",
-=======
 			    TRACE_APPEND(("ERROR init. index temp %" TCL_SIZE_MODIFIER "d: %.30s",
->>>>>>> 9bd312eb
 				    varIndex, O2S(Tcl_GetObjResult(interp))));
 			    goto gotError;
 			}
@@ -6736,11 +6618,7 @@
 	tmpPtr = OBJ_AT_DEPTH(1);
 	infoPtr = (ForeachInfo *)tmpPtr->internalRep.twoPtrValue.ptr1;
 	numLists = infoPtr->numLists;
-<<<<<<< HEAD
-	TRACE_APPEND(("=> appending to list at depth %" TCL_Z_MODIFIER "u\n", 3 + numLists));
-=======
 	TRACE_APPEND(("=> appending to list at depth %" TCL_SIZE_MODIFIER "d\n", 3 + numLists));
->>>>>>> 9bd312eb
 
 	objPtr = OBJ_AT_DEPTH(3 + numLists);
 	Tcl_ListObjAppendElement(NULL, objPtr, OBJ_AT_TOS);
@@ -6755,9 +6633,9 @@
 	 * stack.
 	 */
 
-	*(++catchTop) = (Tcl_Obj *)UINT2PTR(CURR_DEPTH);
-	TRACE(("%u => catchTop=%" TCL_Z_MODIFIER "u, stackTop=%" TCL_Z_MODIFIER "u\n",
-		TclGetUInt4AtPtr(pc+1), (size_t)(catchTop - initCatchTop - 1),
+	*(++catchTop) = (Tcl_Obj *)INT2PTR(CURR_DEPTH);
+	TRACE(("%u => catchTop=%" TCL_T_MODIFIER "d, stackTop=%" TCL_T_MODIFIER "d\n",
+		TclGetUInt4AtPtr(pc+1), (catchTop - initCatchTop - 1),
 		CURR_DEPTH));
 	NEXT_INST_F(5, 0, 0);
     break;
@@ -7568,11 +7446,7 @@
 	    if (result == TCL_BREAK) {
 		result = TCL_OK;
 		pc = (codePtr->codeStart + rangePtr->breakOffset);
-<<<<<<< HEAD
-		TRACE_APPEND(("%s, range at %" TCL_Z_MODIFIER "u, new pc %" TCL_Z_MODIFIER "u\n",
-=======
 		TRACE_APPEND(("%s, range at %" TCL_SIZE_MODIFIER "d, new pc %" TCL_SIZE_MODIFIER "d\n",
->>>>>>> 9bd312eb
 			StringForResultCode(result),
 			rangePtr->codeOffset, rangePtr->breakOffset));
 		NEXT_INST_F(0, 0, 0);
@@ -7584,11 +7458,7 @@
 	    }
 	    result = TCL_OK;
 	    pc = (codePtr->codeStart + rangePtr->continueOffset);
-<<<<<<< HEAD
-	    TRACE_APPEND(("%s, range at %" TCL_Z_MODIFIER "u, new pc %" TCL_Z_MODIFIER "u\n",
-=======
 	    TRACE_APPEND(("%s, range at %" TCL_SIZE_MODIFIER "d, new pc %" TCL_SIZE_MODIFIER "d\n",
->>>>>>> 9bd312eb
 		    StringForResultCode(result),
 		    rangePtr->codeOffset, rangePtr->continueOffset));
 	    NEXT_INST_F(0, 0, 0);
@@ -7678,8 +7548,8 @@
 
 	while (auxObjList) {
 	    if ((catchTop != initCatchTop)
-		    && (PTR2UINT(*catchTop) >
-			PTR2UINT(auxObjList->internalRep.twoPtrValue.ptr2))) {
+		    && (PTR2INT(*catchTop) >
+			PTR2INT(auxObjList->internalRep.twoPtrValue.ptr2))) {
 		break;
 	    }
 	    POP_TAUX_OBJ();
@@ -7754,23 +7624,16 @@
 	 */
 
     processCatch:
-	while (CURR_DEPTH > PTR2UINT(*catchTop)) {
+	while (CURR_DEPTH > PTR2INT(*catchTop)) {
 	    valuePtr = POP_OBJECT();
 	    TclDecrRefCount(valuePtr);
 	}
 #ifdef TCL_COMPILE_DEBUG
 	if (traceInstructions) {
-<<<<<<< HEAD
-	    fprintf(stdout, "  ... found catch at %" TCL_Z_MODIFIER "u, catchTop=%" TCL_Z_MODIFIER "u, "
-		    "unwound to %" TCL_Z_MODIFIER "u, new pc %" TCL_Z_MODIFIER "u\n",
-		    rangePtr->codeOffset, (size_t)(catchTop - initCatchTop - 1),
-		    PTR2UINT(*catchTop), (size_t)rangePtr->catchOffset);
-=======
 	    fprintf(stdout, "  ... found catch at %" TCL_SIZE_MODIFIER "d, catchTop=%" TCL_T_MODIFIER "d, "
 		    "unwound to %" TCL_T_MODIFIER "d, new pc %" TCL_SIZE_MODIFIER "d\n",
 		    rangePtr->codeOffset, (catchTop - initCatchTop - 1),
 		    PTR2INT(*catchTop), rangePtr->catchOffset);
->>>>>>> 9bd312eb
 	}
 #endif
 	pc = (codePtr->codeStart + rangePtr->catchOffset);
@@ -7806,9 +7669,9 @@
 
 	if (tosPtr < initTosPtr) {
 	    fprintf(stderr,
-		    "\nTclNRExecuteByteCode: abnormal return at pc %" TCL_Z_MODIFIER "u: "
-		    "stack top %" TCL_Z_MODIFIER "u < entry stack top %d\n",
-		    (size_t)(pc - codePtr->codeStart),
+		    "\nTclNRExecuteByteCode: abnormal return at pc %" TCL_T_MODIFIER "d: "
+		    "stack top %" TCL_T_MODIFIER "d < entry stack top %d\n",
+		    (pc - codePtr->codeStart),
 		    CURR_DEPTH, 0);
 	    Tcl_Panic("TclNRExecuteByteCode execution failure: end stack top < start stack top");
 	}
@@ -9340,7 +9203,7 @@
     int bestCmdIdx = -1;
 
     /* The pc must point within the bytecode */
-    assert (pcOffset < codePtr->numCodeBytes);
+    assert ((pcOffset >= 0) && (pcOffset < codePtr->numCodeBytes));
 
     /*
      * Decode the code and source offset and length for each command. The
@@ -9833,11 +9696,7 @@
     Tcl_AppendPrintfToObj(objPtr, "Total literal objects\t\t%" TCL_Z_MODIFIER "u\n",
 	    statsPtr->numLiteralsCreated);
 
-<<<<<<< HEAD
-    Tcl_AppendPrintfToObj(objPtr, "\nCurrent literal objects\t\t%" TCL_Z_MODIFIER "u (%0.1f%% of current objects)\n",
-=======
     Tcl_AppendPrintfToObj(objPtr, "\nCurrent literal objects\t\t%" TCL_SIZE_MODIFIER "d (%0.1f%% of current objects)\n",
->>>>>>> 9bd312eb
 	    globalTablePtr->numEntries,
 	    Percent(globalTablePtr->numEntries, tclObjsAlloced-tclObjsFreed));
     Tcl_AppendPrintfToObj(objPtr, "  ByteCode literals\t\t%" TCL_Z_MODIFIER "u (%0.1f%% of current literals)\n",
@@ -9929,11 +9788,7 @@
     for (i = 0;  i <= maxSizeDecade;  i++) {
 	decadeHigh = (1 << (i+1)) - 1;
 	sum += statsPtr->literalCount[i];
-<<<<<<< HEAD
-	Tcl_AppendPrintfToObj(objPtr, "\t%10" TCL_Z_MODIFIER "u\t\t%8.0f%%\n",
-=======
 	Tcl_AppendPrintfToObj(objPtr, "\t%10" TCL_SIZE_MODIFIER "d\t\t%8.0f%%\n",
->>>>>>> 9bd312eb
 		decadeHigh, Percent(sum, statsPtr->numLiteralsCreated));
     }
 
@@ -9966,11 +9821,7 @@
     for (i = minSizeDecade;  i <= maxSizeDecade;  i++) {
 	decadeHigh = (1 << (i+1)) - 1;
 	sum += statsPtr->srcCount[i];
-<<<<<<< HEAD
-	Tcl_AppendPrintfToObj(objPtr, "\t%10" TCL_Z_MODIFIER "u\t\t%8.0f%%\n",
-=======
 	Tcl_AppendPrintfToObj(objPtr, "\t%10" TCL_SIZE_MODIFIER "d\t\t%8.0f%%\n",
->>>>>>> 9bd312eb
 		decadeHigh, Percent(sum, statsPtr->numCompilations));
     }
 
@@ -9994,11 +9845,7 @@
     for (i = minSizeDecade;  i <= maxSizeDecade;  i++) {
 	decadeHigh = (1 << (i+1)) - 1;
 	sum += statsPtr->byteCodeCount[i];
-<<<<<<< HEAD
-	Tcl_AppendPrintfToObj(objPtr, "\t%10" TCL_Z_MODIFIER "u\t\t%8.0f%%\n",
-=======
 	Tcl_AppendPrintfToObj(objPtr, "\t%10" TCL_SIZE_MODIFIER "d\t\t%8.0f%%\n",
->>>>>>> 9bd312eb
 		decadeHigh, Percent(sum, statsPtr->numCompilations));
     }
 
