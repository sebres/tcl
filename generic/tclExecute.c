--- conflicted
+++ resolved
@@ -4756,21 +4756,10 @@
 	    index = TclIndexDecode(opnd, length-1);
 
 	    /* Compute value @ index */
-<<<<<<< HEAD
-	    if (index < length) {
-		if (TclArithSeriesObjIndex(valuePtr, index, &objResultPtr) != TCL_OK) {
-		    CACHE_STACK_INFO();
-		    TRACE_ERROR(interp);
-		    goto gotError;
-		}
-	    } else {
-		TclNewObj(objResultPtr);
-=======
 	    if (Tcl_AbstractListObjIndex(interp, valuePtr, index, &objResultPtr)!=TCL_OK) {
 		CACHE_STACK_INFO();
 		TRACE_ERROR(interp);
 		goto gotError;
->>>>>>> bf35c9cb
 	    }
 
 	    pcAdjustment = 5;
