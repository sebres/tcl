/*
 * tclExecute.c --
 *
 *	This file contains procedures that execute byte-compiled Tcl commands.
 *
 * Copyright (c) 1996-1997 Sun Microsystems, Inc.
 * Copyright (c) 1998-2000 by Scriptics Corporation.
 * Copyright (c) 2001 by Kevin B. Kenny. All rights reserved.
 * Copyright (c) 2002-2010 by Miguel Sofer.
 * Copyright (c) 2005-2007 by Donal K. Fellows.
 * Copyright (c) 2007 Daniel A. Steffen <das@users.sourceforge.net>
 * Copyright (c) 2006-2008 by Joe Mistachkin.  All rights reserved.
 *
 * See the file "license.terms" for information on usage and redistribution of
 * this file, and for a DISCLAIMER OF ALL WARRANTIES.
 */

#include "tclInt.h"
#include "tclCompile.h"
#include "tclOOInt.h"
#include "tommath.h"
#include <math.h>

#if NRE_ENABLE_ASSERTS
#include <assert.h>
#endif

/*
 * Hack to determine whether we may expect IEEE floating point. The hack is
 * formally incorrect in that non-IEEE platforms might have the same precision
 * and range, but VAX, IBM, and Cray do not; are there any other floating
 * point units that we might care about?
 */

#if (FLT_RADIX == 2) && (DBL_MANT_DIG == 53) && (DBL_MAX_EXP == 1024)
#define IEEE_FLOATING_POINT
#endif

/*
 * A mask (should be 2**n-1) that is used to work out when the bytecode engine
 * should call Tcl_AsyncReady() to see whether there is a signal that needs
 * handling.
 */

#ifndef ASYNC_CHECK_COUNT_MASK
#   define ASYNC_CHECK_COUNT_MASK	63
#endif /* !ASYNC_CHECK_COUNT_MASK */

/*
 * Boolean flag indicating whether the Tcl bytecode interpreter has been
 * initialized.
 */

static int execInitialized = 0;
TCL_DECLARE_MUTEX(execMutex)

static int cachedInExit = 0;

#ifdef TCL_COMPILE_DEBUG
/*
 * Variable that controls whether execution tracing is enabled and, if so,
 * what level of tracing is desired:
 *    0: no execution tracing
 *    1: trace invocations of Tcl procs only
 *    2: trace invocations of all (not compiled away) commands
 *    3: display each instruction executed
 * This variable is linked to the Tcl variable "tcl_traceExec".
 */

int tclTraceExec = 0;
#endif

/*
 * Mapping from expression instruction opcodes to strings; used for error
 * messages. Note that these entries must match the order and number of the
 * expression opcodes (e.g., INST_LOR) in tclCompile.h.
 *
 * Does not include the string for INST_EXPON (and beyond), as that is
 * disjoint for backward-compatability reasons.
 */

static const char *const operatorStrings[] = {
    "||", "&&", "|", "^", "&", "==", "!=", "<", ">", "<=", ">=", "<<", ">>",
    "+", "-", "*", "/", "%", "+", "-", "~", "!",
    "BUILTIN FUNCTION", "FUNCTION",
    "", "", "", "", "", "", "", "", "eq", "ne"
};

/*
 * Mapping from Tcl result codes to strings; used for error and debugging
 * messages.
 */

#ifdef TCL_COMPILE_DEBUG
static const char *const resultStrings[] = {
    "TCL_OK", "TCL_ERROR", "TCL_RETURN", "TCL_BREAK", "TCL_CONTINUE"
};
#endif

/*
 * These are used by evalstats to monitor object usage in Tcl.
 */

#ifdef TCL_COMPILE_STATS
long		tclObjsAlloced = 0;
long		tclObjsFreed = 0;
long		tclObjsShared[TCL_MAX_SHARED_OBJ_STATS] = { 0, 0, 0, 0, 0 };
#endif /* TCL_COMPILE_STATS */


/*
 * NR_TEBC
 * Helpers for NR - non-recursive calls to TEBC
 * Minimal data required to fully reconstruct the execution state.
 */

typedef struct TEBCdata {
    ByteCode *codePtr;		/* Constant until the BC returns */
				/* -----------------------------------------*/
    const unsigned char *pc;	/* These fields are used on return TO this */
    ptrdiff_t *catchTop;	/* this level: they record the state when a */
    int cleanup;		/* new codePtr was received for NR */
    Tcl_Obj *auxObjList;	/* execution. */
    int checkInterp;
    CmdFrame cmdFrame;
    void *stack[1];		/* Start of the actual combined catch and obj
				 * stacks; the struct will be expanded as
				 * necessary */
} TEBCdata;

#define TEBC_YIELD() \
    do {								\
	esPtr->tosPtr = tosPtr;						\
	TD->pc = pc;							\
	TD->cleanup = cleanup;						\
	TclNRAddCallback(interp, ExecuteByteCode, TD, INT2PTR(1),NULL,NULL); \
    } while (0)

#define TEBC_DATA_DIG() \
    do {					\
	pc = TD->pc;				\
	cleanup = TD->cleanup;			\
	tosPtr = esPtr->tosPtr;			\
    } while (0)

#define PUSH_TAUX_OBJ(objPtr) \
    do {							\
	objPtr->internalRep.ptrAndLongRep.ptr = auxObjList;	\
	auxObjList = objPtr;					\
    } while (0)

#define POP_TAUX_OBJ() \
    do {							\
	tmpPtr = auxObjList;					\
	auxObjList = tmpPtr->internalRep.ptrAndLongRep.ptr;	\
	Tcl_DecrRefCount(tmpPtr);				\
    } while (0)

/*
 * These variable-access macros have to coincide with those in tclVar.c
 */

#define VarHashGetValue(hPtr) \
    ((Var *) ((char *)hPtr - TclOffset(VarInHash, entry)))

static inline Var *
VarHashCreateVar(
    TclVarHashTable *tablePtr,
    Tcl_Obj *key,
    int *newPtr)
{
    Tcl_HashEntry *hPtr = Tcl_CreateHashEntry(&tablePtr->table,
	    key, newPtr);

    if (!hPtr) {
	return NULL;
    }
    return VarHashGetValue(hPtr);
}

#define VarHashFindVar(tablePtr, key) \
    VarHashCreateVar((tablePtr), (key), NULL)

/*
 * The new macro for ending an instruction; note that a reasonable C-optimiser
 * will resolve all branches at compile time. (result) is always a constant;
 * the macro NEXT_INST_F handles constant (nCleanup), NEXT_INST_V is resolved
 * at runtime for variable (nCleanup).
 *
 * ARGUMENTS:
 *    pcAdjustment: how much to increment pc
 *    nCleanup: how many objects to remove from the stack
 *    resultHandling: 0 indicates no object should be pushed on the stack;
 *	otherwise, push objResultPtr. If (result < 0), objResultPtr already
 *	has the correct reference count.
 *
 * We use the new compile-time assertions to check that nCleanup is constant
 * and within range.
 */

/* Verify the stack depth, only when no expansion is in progress */

#if TCL_COMPILE_DEBUG
#define CHECK_STACK()							\
    do {								\
	ValidatePcAndStackTop(codePtr, pc, CURR_DEPTH,			\
		/*checkStack*/ !(starting || auxObjList));		\
	starting = 0;							\
    } while (0)
#else
#define CHECK_STACK()
#endif

#define NEXT_INST_F(pcAdjustment, nCleanup, resultHandling)	\
    do {							\
	TCL_CT_ASSERT((nCleanup >= 0) && (nCleanup <= 2));	\
	CHECK_STACK();						\
	if (nCleanup == 0) {					\
	    if (resultHandling != 0) {				\
		if ((resultHandling) > 0) {			\
		    PUSH_OBJECT(objResultPtr);			\
		} else {					\
		    *(++tosPtr) = objResultPtr;			\
		}						\
	    }							\
	    pc += (pcAdjustment);				\
	    goto cleanup0;					\
	} else if (resultHandling != 0) {			\
	    if ((resultHandling) > 0) {				\
		Tcl_IncrRefCount(objResultPtr);			\
	    }							\
	    pc += (pcAdjustment);				\
	    switch (nCleanup) {					\
	    case 1: goto cleanup1_pushObjResultPtr;		\
	    case 2: goto cleanup2_pushObjResultPtr;		\
	    }							\
	} else {						\
	    pc += (pcAdjustment);				\
	    switch (nCleanup) {					\
	    case 1: goto cleanup1;				\
	    case 2: goto cleanup2;				\
	    }							\
	}							\
    } while (0)

#define NEXT_INST_V(pcAdjustment, nCleanup, resultHandling)	\
    CHECK_STACK();						\
    do {							\
	pc += (pcAdjustment);					\
	cleanup = (nCleanup);					\
	if (resultHandling) {					\
	    if ((resultHandling) > 0) {				\
		Tcl_IncrRefCount(objResultPtr);			\
	    }							\
	    goto cleanupV_pushObjResultPtr;			\
	} else {						\
	    goto cleanupV;					\
	}							\
    } while (0)

/*
 * Macros used to cache often-referenced Tcl evaluation stack information in
 * local variables. Note that a DECACHE_STACK_INFO()-CACHE_STACK_INFO() pair
 * must surround any call inside ExecuteByteCode (and a few other procedures
 * that use this scheme) that could result in a recursive call to
 * ExecuteByteCode.
 */

#define CACHE_STACK_INFO() \
    checkInterp = 1

#define DECACHE_STACK_INFO() \
    esPtr->tosPtr = tosPtr

/*
 * Macros used to access items on the Tcl evaluation stack. PUSH_OBJECT
 * increments the object's ref count since it makes the stack have another
 * reference pointing to the object. However, POP_OBJECT does not decrement
 * the ref count. This is because the stack may hold the only reference to the
 * object, so the object would be destroyed if its ref count were decremented
 * before the caller had a chance to, e.g., store it in a variable. It is the
 * caller's responsibility to decrement the ref count when it is finished with
 * an object.
 *
 * WARNING! It is essential that objPtr only appear once in the PUSH_OBJECT
 * macro. The actual parameter might be an expression with side effects, and
 * this ensures that it will be executed only once.
 *
 * For actually discarding an object from the stack, use POP_DROP_OBJECT().
 */

#define PUSH_OBJECT(objPtr) \
    Tcl_IncrRefCount(*(++tosPtr) = (objPtr))

#define POP_OBJECT()	*(tosPtr--)
#define POP_DROP_OBJECT() \
    do {						\
	register Tcl_Obj *discardPtr = POP_OBJECT();	\
	TclDecrRefCount(discardPtr);			\
    } while (0)

#define OBJ_AT_TOS	*tosPtr

#define OBJ_UNDER_TOS	*(tosPtr-1)

#define OBJ_AT_DEPTH(n)	*(tosPtr-(n))

#define CURR_DEPTH	((ptrdiff_t) (tosPtr - initTosPtr))

/*
 * Macros used to trace instruction execution. The macros TRACE,
 * TRACE_WITH_OBJ, and O2S are only used inside TclNRExecuteByteCode. O2S is
 * only used in TRACE* calls to get a string from an object.
 */

#ifdef TCL_COMPILE_DEBUG
#   define TRACE(a) \
    while (traceInstructions) {					\
	fprintf(stdout, "%2d: %2d (%u) %s ", iPtr->numLevels,	\
		(int) CURR_DEPTH,				\
		(unsigned) (pc - codePtr->codeStart),		\
		GetOpcodeName(pc));				\
	printf a;						\
	break;							\
    }
#   define TRACE_APPEND(a) \
    while (traceInstructions) {		\
	printf a;			\
	break;				\
    }
#   define TRACE_WITH_OBJ(a, objPtr) \
    while (traceInstructions) {					\
	fprintf(stdout, "%2d: %2d (%u) %s ", iPtr->numLevels,	\
		(int) CURR_DEPTH,				\
		(unsigned) (pc - codePtr->codeStart),		\
		GetOpcodeName(pc));				\
	printf a;						\
	TclPrintObject(stdout, objPtr, 30);			\
	fprintf(stdout, "\n");					\
	break;							\
    }
#   define O2S(objPtr) \
    (objPtr ? TclGetString(objPtr) : "")
#else /* !TCL_COMPILE_DEBUG */
#   define TRACE(a)
#   define TRACE_APPEND(a)
#   define TRACE_WITH_OBJ(a, objPtr)
#   define O2S(objPtr)
#endif /* TCL_COMPILE_DEBUG */

/*
 * DTrace instruction probe macros.
 */

#define TCL_DTRACE_INST_NEXT() \
    do {								\
	if (TCL_DTRACE_INST_DONE_ENABLED()) {				\
	    if (curInstName) {						\
		TCL_DTRACE_INST_DONE(curInstName, (int) CURR_DEPTH,	\
			tosPtr);					\
	    }								\
	    curInstName = tclInstructionTable[*pc].name;		\
	    if (TCL_DTRACE_INST_START_ENABLED()) {			\
		TCL_DTRACE_INST_START(curInstName, (int) CURR_DEPTH,	\
			tosPtr);					\
	    }								\
	} else if (TCL_DTRACE_INST_START_ENABLED()) {			\
	    TCL_DTRACE_INST_START(tclInstructionTable[*pc].name,	\
			(int) CURR_DEPTH, tosPtr);			\
	}								\
    } while (0)
#define TCL_DTRACE_INST_LAST() \
    do {								\
	if (TCL_DTRACE_INST_DONE_ENABLED() && curInstName) {		\
	    TCL_DTRACE_INST_DONE(curInstName, (int) CURR_DEPTH, tosPtr);\
	}								\
    } while (0)

/*
 * Macro used in this file to save a function call for common uses of
 * TclGetNumberFromObj(). The ANSI C "prototype" is:
 *
 * MODULE_SCOPE int GetNumberFromObj(Tcl_Interp *interp, Tcl_Obj *objPtr,
 *			ClientData *ptrPtr, int *tPtr);
 */

#ifdef NO_WIDE_TYPE
#define GetNumberFromObj(interp, objPtr, ptrPtr, tPtr) \
    (((objPtr)->typePtr == &tclIntType)					\
	?	(*(tPtr) = TCL_NUMBER_LONG,				\
		*(ptrPtr) = (ClientData)				\
		    (&((objPtr)->internalRep.longValue)), TCL_OK) :	\
    ((objPtr)->typePtr == &tclDoubleType)				\
	?	(((TclIsNaN((objPtr)->internalRep.doubleValue))		\
		    ?	(*(tPtr) = TCL_NUMBER_NAN)			\
		    :	(*(tPtr) = TCL_NUMBER_DOUBLE)),			\
		*(ptrPtr) = (ClientData)				\
		    (&((objPtr)->internalRep.doubleValue)), TCL_OK) :	\
    ((((objPtr)->typePtr == NULL) && ((objPtr)->bytes == NULL)) ||	\
    (((objPtr)->bytes != NULL) && ((objPtr)->length == 0)))		\
	? TCL_ERROR :							\
    TclGetNumberFromObj((interp), (objPtr), (ptrPtr), (tPtr)))
#else /* !NO_WIDE_TYPE */
#define GetNumberFromObj(interp, objPtr, ptrPtr, tPtr) \
    (((objPtr)->typePtr == &tclIntType)					\
	?	(*(tPtr) = TCL_NUMBER_LONG,				\
		*(ptrPtr) = (ClientData)				\
		    (&((objPtr)->internalRep.longValue)), TCL_OK) :	\
    ((objPtr)->typePtr == &tclWideIntType)				\
	?	(*(tPtr) = TCL_NUMBER_WIDE,				\
		*(ptrPtr) = (ClientData)				\
		    (&((objPtr)->internalRep.wideValue)), TCL_OK) :	\
    ((objPtr)->typePtr == &tclDoubleType)				\
	?	(((TclIsNaN((objPtr)->internalRep.doubleValue))		\
		    ?	(*(tPtr) = TCL_NUMBER_NAN)			\
		    :	(*(tPtr) = TCL_NUMBER_DOUBLE)),			\
		*(ptrPtr) = (ClientData)				\
		    (&((objPtr)->internalRep.doubleValue)), TCL_OK) :	\
    ((((objPtr)->typePtr == NULL) && ((objPtr)->bytes == NULL)) ||	\
    (((objPtr)->bytes != NULL) && ((objPtr)->length == 0)))		\
	? TCL_ERROR :							\
    TclGetNumberFromObj((interp), (objPtr), (ptrPtr), (tPtr)))
#endif /* NO_WIDE_TYPE */

/*
 * Macro used in this file to save a function call for common uses of
 * Tcl_GetBooleanFromObj(). The ANSI C "prototype" is:
 *
 * MODULE_SCOPE int TclGetBooleanFromObj(Tcl_Interp *interp, Tcl_Obj *objPtr,
 *			int *boolPtr);
 */

#define TclGetBooleanFromObj(interp, objPtr, boolPtr) \
    ((((objPtr)->typePtr == &tclIntType)				\
	|| ((objPtr)->typePtr == &tclBooleanType))			\
	? (*(boolPtr) = ((objPtr)->internalRep.longValue!=0), TCL_OK)	\
	: Tcl_GetBooleanFromObj((interp), (objPtr), (boolPtr)))

/*
 * Macro used in this file to save a function call for common uses of
 * Tcl_GetWideIntFromObj(). The ANSI C "prototype" is:
 *
 * MODULE_SCOPE int TclGetWideIntFromObj(Tcl_Interp *interp, Tcl_Obj *objPtr,
 *			Tcl_WideInt *wideIntPtr);
 */

#ifdef NO_WIDE_TYPE
#define TclGetWideIntFromObj(interp, objPtr, wideIntPtr) \
    (((objPtr)->typePtr == &tclIntType)					\
	? (*(wideIntPtr) = (Tcl_WideInt)				\
		((objPtr)->internalRep.longValue), TCL_OK) :		\
	Tcl_GetWideIntFromObj((interp), (objPtr), (wideIntPtr)))
#else /* !NO_WIDE_TYPE */
#define TclGetWideIntFromObj(interp, objPtr, wideIntPtr)		\
    (((objPtr)->typePtr == &tclWideIntType)				\
	? (*(wideIntPtr) = (objPtr)->internalRep.wideValue, TCL_OK) :	\
    ((objPtr)->typePtr == &tclIntType)					\
	? (*(wideIntPtr) = (Tcl_WideInt)				\
		((objPtr)->internalRep.longValue), TCL_OK) :		\
	Tcl_GetWideIntFromObj((interp), (objPtr), (wideIntPtr)))
#endif /* NO_WIDE_TYPE */

/*
 * Macro used to make the check for type overflow more mnemonic. This works by
 * comparing sign bits; the rest of the word is irrelevant. The ANSI C
 * "prototype" (where inttype_t is any integer type) is:
 *
 * MODULE_SCOPE int Overflowing(inttype_t a, inttype_t b, inttype_t sum);
 *
 * Check first the condition most likely to fail in usual code (at least for
 * usage in [incr]: do the first summand and the sum have != signs?
 */

#define Overflowing(a,b,sum) ((((a)^(sum)) < 0) && (((a)^(b)) >= 0))

/*
 * Macro for checking whether the type is NaN, used when we're thinking about
 * throwing an error for supplying a non-number number.
 */

#ifndef ACCEPT_NAN
#define IsErroringNaNType(type)		((type) == TCL_NUMBER_NAN)
#else
#define IsErroringNaNType(type)		0
#endif

/*
 * Auxiliary tables used to compute powers of small integers.
 */

#if (LONG_MAX == 0x7fffffff)

/*
 * Maximum base that, when raised to powers 2, 3, ... 8, fits in a 32-bit
 * signed integer.
 */

static const long MaxBase32[] = {46340, 1290, 215, 73, 35, 21, 14};
static const size_t MaxBase32Size = sizeof(MaxBase32)/sizeof(long);

/*
 * Table giving 3, 4, ..., 11, raised to the powers 9, 10, ..., as far as they
 * fit in a 32-bit signed integer. Exp32Index[i] gives the starting index of
 * powers of i+3; Exp32Value[i] gives the corresponding powers.
 */

static const unsigned short Exp32Index[] = {
    0, 11, 18, 23, 26, 29, 31, 32, 33
};
static const size_t Exp32IndexSize =
    sizeof(Exp32Index) / sizeof(unsigned short);
static const long Exp32Value[] = {
    19683, 59049, 177147, 531441, 1594323, 4782969, 14348907, 43046721,
    129140163, 387420489, 1162261467, 262144, 1048576, 4194304,
    16777216, 67108864, 268435456, 1073741824, 1953125, 9765625,
    48828125, 244140625, 1220703125, 10077696, 60466176, 362797056,
    40353607, 282475249, 1977326743, 134217728, 1073741824, 387420489,
    1000000000
};
static const size_t Exp32ValueSize = sizeof(Exp32Value)/sizeof(long);
#endif /* LONG_MAX == 0x7fffffff -- 32 bit machine */

#if (LONG_MAX > 0x7fffffff) || !defined(TCL_WIDE_INT_IS_LONG)

/*
 * Maximum base that, when raised to powers 2, 3, ..., 16, fits in a
 * Tcl_WideInt.
 */

static const Tcl_WideInt MaxBase64[] = {
    (Tcl_WideInt)46340*65536+62259,	/* 3037000499 == isqrt(2**63-1) */
    (Tcl_WideInt)2097151, (Tcl_WideInt)55108, (Tcl_WideInt)6208,
    (Tcl_WideInt)1448, (Tcl_WideInt)511, (Tcl_WideInt)234, (Tcl_WideInt)127,
    (Tcl_WideInt)78, (Tcl_WideInt)52, (Tcl_WideInt)38, (Tcl_WideInt)28,
    (Tcl_WideInt)22, (Tcl_WideInt)18, (Tcl_WideInt)15
};
static const size_t MaxBase64Size = sizeof(MaxBase64)/sizeof(Tcl_WideInt);

/*
 * Table giving 3, 4, ..., 13 raised to powers greater than 16 when the
 * results fit in a 64-bit signed integer.
 */

static const unsigned short Exp64Index[] = {
    0, 23, 38, 49, 57, 63, 67, 70, 72, 74, 75, 76
};
static const size_t Exp64IndexSize =
    sizeof(Exp64Index) / sizeof(unsigned short);
static const Tcl_WideInt Exp64Value[] = {
    (Tcl_WideInt)243*243*243*3*3,
    (Tcl_WideInt)243*243*243*3*3*3,
    (Tcl_WideInt)243*243*243*3*3*3*3,
    (Tcl_WideInt)243*243*243*243,
    (Tcl_WideInt)243*243*243*243*3,
    (Tcl_WideInt)243*243*243*243*3*3,
    (Tcl_WideInt)243*243*243*243*3*3*3,
    (Tcl_WideInt)243*243*243*243*3*3*3*3,
    (Tcl_WideInt)243*243*243*243*243,
    (Tcl_WideInt)243*243*243*243*243*3,
    (Tcl_WideInt)243*243*243*243*243*3*3,
    (Tcl_WideInt)243*243*243*243*243*3*3*3,
    (Tcl_WideInt)243*243*243*243*243*3*3*3*3,
    (Tcl_WideInt)243*243*243*243*243*243,
    (Tcl_WideInt)243*243*243*243*243*243*3,
    (Tcl_WideInt)243*243*243*243*243*243*3*3,
    (Tcl_WideInt)243*243*243*243*243*243*3*3*3,
    (Tcl_WideInt)243*243*243*243*243*243*3*3*3*3,
    (Tcl_WideInt)243*243*243*243*243*243*243,
    (Tcl_WideInt)243*243*243*243*243*243*243*3,
    (Tcl_WideInt)243*243*243*243*243*243*243*3*3,
    (Tcl_WideInt)243*243*243*243*243*243*243*3*3*3,
    (Tcl_WideInt)243*243*243*243*243*243*243*3*3*3*3,
    (Tcl_WideInt)1024*1024*1024*4*4,
    (Tcl_WideInt)1024*1024*1024*4*4*4,
    (Tcl_WideInt)1024*1024*1024*4*4*4*4,
    (Tcl_WideInt)1024*1024*1024*1024,
    (Tcl_WideInt)1024*1024*1024*1024*4,
    (Tcl_WideInt)1024*1024*1024*1024*4*4,
    (Tcl_WideInt)1024*1024*1024*1024*4*4*4,
    (Tcl_WideInt)1024*1024*1024*1024*4*4*4*4,
    (Tcl_WideInt)1024*1024*1024*1024*1024,
    (Tcl_WideInt)1024*1024*1024*1024*1024*4,
    (Tcl_WideInt)1024*1024*1024*1024*1024*4*4,
    (Tcl_WideInt)1024*1024*1024*1024*1024*4*4*4,
    (Tcl_WideInt)1024*1024*1024*1024*1024*4*4*4*4,
    (Tcl_WideInt)1024*1024*1024*1024*1024*1024,
    (Tcl_WideInt)1024*1024*1024*1024*1024*1024*4,
    (Tcl_WideInt)3125*3125*3125*5*5,
    (Tcl_WideInt)3125*3125*3125*5*5*5,
    (Tcl_WideInt)3125*3125*3125*5*5*5*5,
    (Tcl_WideInt)3125*3125*3125*3125,
    (Tcl_WideInt)3125*3125*3125*3125*5,
    (Tcl_WideInt)3125*3125*3125*3125*5*5,
    (Tcl_WideInt)3125*3125*3125*3125*5*5*5,
    (Tcl_WideInt)3125*3125*3125*3125*5*5*5*5,
    (Tcl_WideInt)3125*3125*3125*3125*3125,
    (Tcl_WideInt)3125*3125*3125*3125*3125*5,
    (Tcl_WideInt)3125*3125*3125*3125*3125*5*5,
    (Tcl_WideInt)7776*7776*7776*6*6,
    (Tcl_WideInt)7776*7776*7776*6*6*6,
    (Tcl_WideInt)7776*7776*7776*6*6*6*6,
    (Tcl_WideInt)7776*7776*7776*7776,
    (Tcl_WideInt)7776*7776*7776*7776*6,
    (Tcl_WideInt)7776*7776*7776*7776*6*6,
    (Tcl_WideInt)7776*7776*7776*7776*6*6*6,
    (Tcl_WideInt)7776*7776*7776*7776*6*6*6*6,
    (Tcl_WideInt)16807*16807*16807*7*7,
    (Tcl_WideInt)16807*16807*16807*7*7*7,
    (Tcl_WideInt)16807*16807*16807*7*7*7*7,
    (Tcl_WideInt)16807*16807*16807*16807,
    (Tcl_WideInt)16807*16807*16807*16807*7,
    (Tcl_WideInt)16807*16807*16807*16807*7*7,
    (Tcl_WideInt)32768*32768*32768*8*8,
    (Tcl_WideInt)32768*32768*32768*8*8*8,
    (Tcl_WideInt)32768*32768*32768*8*8*8*8,
    (Tcl_WideInt)32768*32768*32768*32768,
    (Tcl_WideInt)59049*59049*59049*9*9,
    (Tcl_WideInt)59049*59049*59049*9*9*9,
    (Tcl_WideInt)59049*59049*59049*9*9*9*9,
    (Tcl_WideInt)100000*100000*100000*10*10,
    (Tcl_WideInt)100000*100000*100000*10*10*10,
    (Tcl_WideInt)161051*161051*161051*11*11,
    (Tcl_WideInt)161051*161051*161051*11*11*11,
    (Tcl_WideInt)248832*248832*248832*12*12,
    (Tcl_WideInt)371293*371293*371293*13*13
};
static const size_t Exp64ValueSize = sizeof(Exp64Value) / sizeof(Tcl_WideInt);
#endif /* (LONG_MAX > 0x7fffffff) || !defined(TCL_WIDE_INT_IS_LONG) */

/*
 * Markers for ExecuteExtendedBinaryMathOp.
 */

#define DIVIDED_BY_ZERO		((Tcl_Obj *) -1)
#define EXPONENT_OF_ZERO	((Tcl_Obj *) -2)
#define GENERAL_ARITHMETIC_ERROR ((Tcl_Obj *) -3)

/*
 * Declarations for local procedures to this file:
 */

#ifdef TCL_COMPILE_STATS
static Tcl_ObjCmdProc	EvalStatsCmd;
#endif /* TCL_COMPILE_STATS */
#ifdef TCL_COMPILE_DEBUG
static const char *	GetOpcodeName(const unsigned char *pc);
static void		PrintByteCodeInfo(ByteCode *codePtr);
static const char *	StringForResultCode(int result);
static void		ValidatePcAndStackTop(ByteCode *codePtr,
			    const unsigned char *pc, int stackTop,
			    int checkStack);
#endif /* TCL_COMPILE_DEBUG */
static ByteCode *	CompileExprObj(Tcl_Interp *interp, Tcl_Obj *objPtr);
static void		DeleteExecStack(ExecStack *esPtr);
static void		DupExprCodeInternalRep(Tcl_Obj *srcPtr,
			    Tcl_Obj *copyPtr);
MODULE_SCOPE int	TclCompareTwoNumbers(Tcl_Obj *valuePtr,
			    Tcl_Obj *value2Ptr);
static Tcl_Obj *	ExecuteExtendedBinaryMathOp(Tcl_Interp *interp,
			    int opcode, Tcl_Obj **constants,
			    Tcl_Obj *valuePtr, Tcl_Obj *value2Ptr);
static Tcl_Obj *	ExecuteExtendedUnaryMathOp(int opcode,
			    Tcl_Obj *valuePtr);
static void		FreeExprCodeInternalRep(Tcl_Obj *objPtr);
static ExceptionRange *	GetExceptRangeForPc(const unsigned char *pc,
			    int catchOnly, ByteCode *codePtr);
static const char *	GetSrcInfoForPc(const unsigned char *pc,
			    ByteCode *codePtr, int *lengthPtr,
			    const unsigned char **pcBeg);
static Tcl_Obj **	GrowEvaluationStack(ExecEnv *eePtr, int growth,
			    int move);
static void		IllegalExprOperandType(Tcl_Interp *interp,
			    const unsigned char *pc, Tcl_Obj *opndPtr);
static void		InitByteCodeExecution(Tcl_Interp *interp);
static inline int	OFFSET(void *ptr);
static void		ReleaseDictIterator(Tcl_Obj *objPtr);
/* Useful elsewhere, make available in tclInt.h or stubs? */
static Tcl_Obj **	StackAllocWords(Tcl_Interp *interp, int numWords);
static Tcl_Obj **	StackReallocWords(Tcl_Interp *interp, int numWords);
static Tcl_NRPostProc	CopyCallback;
static Tcl_NRPostProc	ExprObjCallback;
static Tcl_NRPostProc   ExecuteByteCode;

/*
 * The structure below defines a bytecode Tcl object type to hold the
 * compiled bytecode for Tcl expressions.
 */

static const Tcl_ObjType exprCodeType = {
    "exprcode",
    FreeExprCodeInternalRep,	/* freeIntRepProc */
    DupExprCodeInternalRep,	/* dupIntRepProc */
    NULL,			/* updateStringProc */
    NULL			/* setFromAnyProc */
};

/*
 * Custom object type only used in this file; values of its type should never
 * be seen by user scripts.
 */

static const Tcl_ObjType dictIteratorType = {
    "dictIterator",
    ReleaseDictIterator,
    NULL, NULL, NULL
};

/*
 *----------------------------------------------------------------------
 *
 * ReleaseDictIterator --
 *
 *	This takes apart a dictionary iterator that is stored in the given Tcl
 *	object.
 *
 * Results:
 *	None.
 *
 * Side effects:
 *	Deallocates memory, marks the object as being untyped.
 *
 *----------------------------------------------------------------------
 */

static void
ReleaseDictIterator(
    Tcl_Obj *objPtr)
{
    Tcl_DictSearch *searchPtr;
    Tcl_Obj *dictPtr;

    /*
     * First kill the search, and then release the reference to the dictionary
     * that we were holding.
     */

    searchPtr = objPtr->internalRep.twoPtrValue.ptr1;
    Tcl_DictObjDone(searchPtr);
    ckfree(searchPtr);

    dictPtr = objPtr->internalRep.twoPtrValue.ptr2;
    TclDecrRefCount(dictPtr);

    objPtr->typePtr = NULL;
}

/*
 *----------------------------------------------------------------------
 *
 * InitByteCodeExecution --
 *
 *	This procedure is called once to initialize the Tcl bytecode
 *	interpreter.
 *
 * Results:
 *	None.
 *
 * Side effects:
 *	This procedure initializes the array of instruction names. If
 *	compiling with the TCL_COMPILE_STATS flag, it initializes the array
 *	that counts the executions of each instruction and it creates the
 *	"evalstats" command. It also establishes the link between the Tcl
 *	"tcl_traceExec" and C "tclTraceExec" variables.
 *
 *----------------------------------------------------------------------
 */

static void
InitByteCodeExecution(
    Tcl_Interp *interp)		/* Interpreter for which the Tcl variable
				 * "tcl_traceExec" is linked to control
				 * instruction tracing. */
{
#ifdef TCL_COMPILE_DEBUG
    if (Tcl_LinkVar(interp, "tcl_traceExec", (char *) &tclTraceExec,
	    TCL_LINK_INT) != TCL_OK) {
	Tcl_Panic("InitByteCodeExecution: can't create link for tcl_traceExec variable");
    }
#endif
#ifdef TCL_COMPILE_STATS
    Tcl_CreateObjCommand(interp, "evalstats", EvalStatsCmd, NULL, NULL);
#endif /* TCL_COMPILE_STATS */
}

/*
 *----------------------------------------------------------------------
 *
 * TclCreateExecEnv --
 *
 *	This procedure creates a new execution environment for Tcl bytecode
 *	execution. An ExecEnv points to a Tcl evaluation stack. An ExecEnv is
 *	typically created once for each Tcl interpreter (Interp structure) and
 *	recursively passed to TclNRExecuteByteCode to execute ByteCode sequences
 *	for nested commands.
 *
 * Results:
 *	A newly allocated ExecEnv is returned. This points to an empty
 *	evaluation stack of the standard initial size.
 *
 * Side effects:
 *	The bytecode interpreter is also initialized here, as this procedure
 *	will be called before any call to TclNRExecuteByteCode.
 *
 *----------------------------------------------------------------------
 */

ExecEnv *
TclCreateExecEnv(
    Tcl_Interp *interp,		/* Interpreter for which the execution
				 * environment is being created. */
    int size)			/* The initial stack size, in number of words
				 * [sizeof(Tcl_Obj*)] */
{
    ExecEnv *eePtr = ckalloc(sizeof(ExecEnv));
    ExecStack *esPtr = ckalloc(sizeof(ExecStack)
	    + (size_t) (size-1) * sizeof(Tcl_Obj *));

    eePtr->execStackPtr = esPtr;
    TclNewBooleanObj(eePtr->constants[0], 0);
    Tcl_IncrRefCount(eePtr->constants[0]);
    TclNewBooleanObj(eePtr->constants[1], 1);
    Tcl_IncrRefCount(eePtr->constants[1]);
    eePtr->interp = interp;
    eePtr->callbackPtr = NULL;
    eePtr->corPtr = NULL;
    eePtr->rewind = 0;

    esPtr->prevPtr = NULL;
    esPtr->nextPtr = NULL;
    esPtr->markerPtr = NULL;
    esPtr->endPtr = &esPtr->stackWords[size-1];
    esPtr->tosPtr = &esPtr->stackWords[-1];

    Tcl_MutexLock(&execMutex);
    if (!execInitialized) {
	TclInitAuxDataTypeTable();
	InitByteCodeExecution(interp);
	execInitialized = 1;
    }
    Tcl_MutexUnlock(&execMutex);

    return eePtr;
}

/*
 *----------------------------------------------------------------------
 *
 * TclDeleteExecEnv --
 *
 *	Frees the storage for an ExecEnv.
 *
 * Results:
 *	None.
 *
 * Side effects:
 *	Storage for an ExecEnv and its contained storage (e.g. the evaluation
 *	stack) is freed.
 *
 *----------------------------------------------------------------------
 */

static void
DeleteExecStack(
    ExecStack *esPtr)
{
    if (esPtr->markerPtr && !cachedInExit) {
	Tcl_Panic("freeing an execStack which is still in use");
    }

    if (esPtr->prevPtr) {
	esPtr->prevPtr->nextPtr = esPtr->nextPtr;
    }
    if (esPtr->nextPtr) {
	esPtr->nextPtr->prevPtr = esPtr->prevPtr;
    }
    ckfree(esPtr);
}

void
TclDeleteExecEnv(
    ExecEnv *eePtr)		/* Execution environment to free. */
{
    ExecStack *esPtr = eePtr->execStackPtr, *tmpPtr;

	cachedInExit = TclInExit();

    /*
     * Delete all stacks in this exec env.
     */

    while (esPtr->nextPtr) {
	esPtr = esPtr->nextPtr;
    }
    while (esPtr) {
	tmpPtr = esPtr;
	esPtr = tmpPtr->prevPtr;
	DeleteExecStack(tmpPtr);
    }

    TclDecrRefCount(eePtr->constants[0]);
    TclDecrRefCount(eePtr->constants[1]);
    if (eePtr->callbackPtr && !cachedInExit) {
	Tcl_Panic("Deleting execEnv with pending TEOV callbacks!");
    }
    if (eePtr->corPtr && !cachedInExit) {
	Tcl_Panic("Deleting execEnv with existing coroutine");
    }
    ckfree(eePtr);
}

/*
 *----------------------------------------------------------------------
 *
 * TclFinalizeExecution --
 *
 *	Finalizes the execution environment setup so that it can be later
 *	reinitialized.
 *
 * Results:
 *	None.
 *
 * Side effects:
 *	After this call, the next time TclCreateExecEnv will be called it will
 *	call InitByteCodeExecution.
 *
 *----------------------------------------------------------------------
 */

void
TclFinalizeExecution(void)
{
    Tcl_MutexLock(&execMutex);
    execInitialized = 0;
    Tcl_MutexUnlock(&execMutex);
    TclFinalizeAuxDataTypeTable();
}

/*
 * Auxiliary code to insure that GrowEvaluationStack always returns correctly
 * aligned memory.
 *
 * WALLOCALIGN represents the alignment reqs in words, just as TCL_ALLOCALIGN
 * represents the reqs in bytes. This assumes that TCL_ALLOCALIGN is a
 * multiple of the wordsize 'sizeof(Tcl_Obj *)'.
 */

#define WALLOCALIGN \
    (TCL_ALLOCALIGN/sizeof(Tcl_Obj *))

/*
 * OFFSET computes how many words have to be skipped until the next aligned
 * word. Note that we are only interested in the low order bits of ptr, so
 * that any possible information loss in PTR2INT is of no consequence.
 */

static inline int
OFFSET(
    void *ptr)
{
    int mask = TCL_ALLOCALIGN-1;
    int base = PTR2INT(ptr) & mask;
    return (TCL_ALLOCALIGN - base)/sizeof(Tcl_Obj *);
}

/*
 * Given a marker, compute where the following aligned memory starts.
 */

#define MEMSTART(markerPtr) \
    ((markerPtr) + OFFSET(markerPtr))

/*
 *----------------------------------------------------------------------
 *
 * GrowEvaluationStack --
 *
 *	This procedure grows a Tcl evaluation stack stored in an ExecEnv,
 *	copying over the words since the last mark if so requested. A mark is
 *	set at the beginning of the new area when no copying is requested.
 *
 * Results:
 *	Returns a pointer to the first usable word in the (possibly) grown
 *	stack.
 *
 * Side effects:
 *	The size of the evaluation stack may be grown, a marker is set
 *
 *----------------------------------------------------------------------
 */

static Tcl_Obj **
GrowEvaluationStack(
    ExecEnv *eePtr,		/* Points to the ExecEnv with an evaluation
				 * stack to enlarge. */
    int growth,			/* How much larger than the current used
				 * size. */
    int move)			/* 1 if move words since last marker. */
{
    ExecStack *esPtr = eePtr->execStackPtr, *oldPtr = NULL;
    int newBytes, newElems, currElems;
    int needed = growth - (esPtr->endPtr - esPtr->tosPtr);
    Tcl_Obj **markerPtr = esPtr->markerPtr, **memStart;
    int moveWords = 0;

    if (move) {
	if (!markerPtr) {
	    Tcl_Panic("STACK: Reallocating with no previous alloc");
	}
	if (needed <= 0) {
	    return MEMSTART(markerPtr);
	}
    } else {
#ifndef PURIFY
	Tcl_Obj **tmpMarkerPtr = esPtr->tosPtr + 1;
	int offset = OFFSET(tmpMarkerPtr);

	if (needed + offset < 0) {
	    /*
	     * Put a marker pointing to the previous marker in this stack, and
	     * store it in esPtr as the current marker. Return a pointer to
	     * the start of aligned memory.
	     */

	    esPtr->markerPtr = tmpMarkerPtr;
	    memStart = tmpMarkerPtr + offset;
	    esPtr->tosPtr = memStart - 1;
	    *esPtr->markerPtr = (Tcl_Obj *) markerPtr;
	    return memStart;
	}
#endif
    }

    /*
     * Reset move to hold the number of words to be moved to new stack (if
     * any) and growth to hold the complete stack requirements: add one for
     * the marker, (WALLOCALIGN-1) for the maximal possible offset.
     */

    if (move) {
	moveWords = esPtr->tosPtr - MEMSTART(markerPtr) + 1;
    }
    needed = growth + moveWords + WALLOCALIGN;

    
    /*
     * Check if there is enough room in the next stack (if there is one, it
     * should be both empty and the last one!)
     */

    if (esPtr->nextPtr) {
	oldPtr = esPtr;
	esPtr = oldPtr->nextPtr;
	currElems = esPtr->endPtr - &esPtr->stackWords[-1];
	if (esPtr->markerPtr || (esPtr->tosPtr != &esPtr->stackWords[-1])) {
	    Tcl_Panic("STACK: Stack after current is in use");
	}
	if (esPtr->nextPtr) {
	    Tcl_Panic("STACK: Stack after current is not last");
	}
	if (needed <= currElems) {
	    goto newStackReady;
	}
	DeleteExecStack(esPtr);
	esPtr = oldPtr;
    } else {
	currElems = esPtr->endPtr - &esPtr->stackWords[-1];
    }

    /*
     * We need to allocate a new stack! It needs to store 'growth' words,
     * including the elements to be copied over and the new marker.
     */

#ifndef PURIFY
    newElems = 2*currElems;
    while (needed > newElems) {
	newElems *= 2;
    }
#else
    newElems = needed;
#endif
    
    newBytes = sizeof(ExecStack) + (newElems-1) * sizeof(Tcl_Obj *);

    oldPtr = esPtr;
    esPtr = ckalloc(newBytes);

    oldPtr->nextPtr = esPtr;
    esPtr->prevPtr = oldPtr;
    esPtr->nextPtr = NULL;
    esPtr->endPtr = &esPtr->stackWords[newElems-1];

  newStackReady:
    eePtr->execStackPtr = esPtr;

    /*
     * Store a NULL marker at the beginning of the stack, to indicate that
     * this is the first marker in this stack and that rewinding to here
     * should actually be a return to the previous stack.
     */

    esPtr->stackWords[0] = NULL;
    esPtr->markerPtr = &esPtr->stackWords[0];
    memStart = MEMSTART(esPtr->markerPtr);
    esPtr->tosPtr = memStart - 1;

    if (move) {
	memcpy(memStart, MEMSTART(markerPtr), moveWords*sizeof(Tcl_Obj *));
	esPtr->tosPtr += moveWords;
	oldPtr->markerPtr = (Tcl_Obj **) *markerPtr;
	oldPtr->tosPtr = markerPtr-1;
    }

    /*
     * Free the old stack if it is now unused.
     */

    if (!oldPtr->markerPtr) {
	DeleteExecStack(oldPtr);
    }

    return memStart;
}

/*
 *--------------------------------------------------------------
 *
 * TclStackAlloc, TclStackRealloc, TclStackFree --
 *
 *	Allocate memory from the execution stack; it has to be returned later
 *	with a call to TclStackFree.
 *
 * Results:
 *	A pointer to the first byte allocated, or panics if the allocation did
 *	not succeed.
 *
 * Side effects:
 *	The execution stack may be grown.
 *
 *--------------------------------------------------------------
 */

static Tcl_Obj **
StackAllocWords(
    Tcl_Interp *interp,
    int numWords)
{
    /*
     * Note that GrowEvaluationStack sets a marker in the stack. This marker
     * is read when rewinding, e.g., by TclStackFree.
     */

    Interp *iPtr = (Interp *) interp;
    ExecEnv *eePtr = iPtr->execEnvPtr;
    Tcl_Obj **resPtr = GrowEvaluationStack(eePtr, numWords, 0);

    eePtr->execStackPtr->tosPtr += numWords;
    return resPtr;
}

static Tcl_Obj **
StackReallocWords(
    Tcl_Interp *interp,
    int numWords)
{
    Interp *iPtr = (Interp *) interp;
    ExecEnv *eePtr = iPtr->execEnvPtr;
    Tcl_Obj **resPtr = GrowEvaluationStack(eePtr, numWords, 1);

    eePtr->execStackPtr->tosPtr += numWords;
    return resPtr;
}

void
TclStackFree(
    Tcl_Interp *interp,
    void *freePtr)
{
    Interp *iPtr = (Interp *) interp;
    ExecEnv *eePtr;
    ExecStack *esPtr;
    Tcl_Obj **markerPtr, *marker;

    if (iPtr == NULL || iPtr->execEnvPtr == NULL) {
	ckfree((char *) freePtr);
	return;
    }

    /*
     * Rewind the stack to the previous marker position. The current marker,
     * as set in the last call to GrowEvaluationStack, contains a pointer to
     * the previous marker.
     */

    eePtr = iPtr->execEnvPtr;
    esPtr = eePtr->execStackPtr;
    markerPtr = esPtr->markerPtr;
    marker = *markerPtr;

    if ((freePtr != NULL) && (MEMSTART(markerPtr) != (Tcl_Obj **)freePtr)) {
	Tcl_Panic("TclStackFree: incorrect freePtr (%p != %p). Call out of sequence?",
		freePtr, MEMSTART(markerPtr));
    }

    esPtr->tosPtr = markerPtr - 1;
    esPtr->markerPtr = (Tcl_Obj **) marker;
    if (marker) {
	return;
    }

    /*
     * Return to previous active stack. Note that repeated expansions or
     * reallocs could have generated several unused intervening stacks: free
     * them too.
     */

    while (esPtr->nextPtr) {
	esPtr = esPtr->nextPtr;
    }
    esPtr->tosPtr = &esPtr->stackWords[-1];
    while (esPtr->prevPtr) {
	ExecStack *tmpPtr = esPtr->prevPtr;
	if (tmpPtr->tosPtr == &tmpPtr->stackWords[-1]) {
	    DeleteExecStack(tmpPtr);
	} else {
	    break;
	}
    }
    if (esPtr->prevPtr) {
	eePtr->execStackPtr = esPtr->prevPtr;
#ifdef PURIFY
	eePtr->execStackPtr->nextPtr = NULL;
	DeleteExecStack(esPtr);
#endif
    } else {
	eePtr->execStackPtr = esPtr;
    }
}

void *
TclStackAlloc(
    Tcl_Interp *interp,
    int numBytes)
{
    Interp *iPtr = (Interp *) interp;
    int numWords = (numBytes + (sizeof(Tcl_Obj *) - 1))/sizeof(Tcl_Obj *);

    if (iPtr == NULL || iPtr->execEnvPtr == NULL) {
	return (void *) ckalloc(numBytes);
    }

    return (void *) StackAllocWords(interp, numWords);
}

void *
TclStackRealloc(
    Tcl_Interp *interp,
    void *ptr,
    int numBytes)
{
    Interp *iPtr = (Interp *) interp;
    ExecEnv *eePtr;
    ExecStack *esPtr;
    Tcl_Obj **markerPtr;
    int numWords;

    if (iPtr == NULL || iPtr->execEnvPtr == NULL) {
	return (void *) ckrealloc((char *) ptr, numBytes);
    }

    eePtr = iPtr->execEnvPtr;
    esPtr = eePtr->execStackPtr;
    markerPtr = esPtr->markerPtr;

    if (MEMSTART(markerPtr) != (Tcl_Obj **)ptr) {
	Tcl_Panic("TclStackRealloc: incorrect ptr. Call out of sequence?");
    }

    numWords = (numBytes + (sizeof(Tcl_Obj *) - 1))/sizeof(Tcl_Obj *);
    return (void *) StackReallocWords(interp, numWords);
}

/*
 *--------------------------------------------------------------
 *
 * Tcl_ExprObj --
 *
 *	Evaluate an expression in a Tcl_Obj.
 *
 * Results:
 *	A standard Tcl object result. If the result is other than TCL_OK, then
 *	the interpreter's result contains an error message. If the result is
 *	TCL_OK, then a pointer to the expression's result value object is
 *	stored in resultPtrPtr. In that case, the object's ref count is
 *	incremented to reflect the reference returned to the caller; the
 *	caller is then responsible for the resulting object and must, for
 *	example, decrement the ref count when it is finished with the object.
 *
 * Side effects:
 *	Any side effects caused by subcommands in the expression, if any. The
 *	interpreter result is not modified unless there is an error.
 *
 *--------------------------------------------------------------
 */

int
Tcl_ExprObj(
    Tcl_Interp *interp,		/* Context in which to evaluate the
				 * expression. */
    register Tcl_Obj *objPtr,	/* Points to Tcl object containing expression
				 * to evaluate. */
    Tcl_Obj **resultPtrPtr)	/* Where the Tcl_Obj* that is the expression
				 * result is stored if no errors occur. */
{
    NRE_callback *rootPtr = TOP_CB(interp);
    Tcl_Obj *resultPtr;

    TclNewObj(resultPtr);
    TclNRAddCallback(interp, CopyCallback, resultPtrPtr, resultPtr,
	    NULL, NULL);
    Tcl_NRExprObj(interp, objPtr, resultPtr);
    return TclNRRunCallbacks(interp, TCL_OK, rootPtr);
}

static int
CopyCallback(
    ClientData data[],
    Tcl_Interp *interp,
    int result)
{
    Tcl_Obj **resultPtrPtr = data[0];
    Tcl_Obj *resultPtr = data[1];

    if (result == TCL_OK) {
	*resultPtrPtr = resultPtr;
	Tcl_IncrRefCount(resultPtr);
    } else {
	Tcl_DecrRefCount(resultPtr);
    }
    return result;
}

/*
 *--------------------------------------------------------------
 *
 * Tcl_NRExprObj --
 *
 *	Request evaluation of the expression in a Tcl_Obj by the NR stack.
 *
 * Results:
 *	Returns TCL_OK.
 *
 * Side effects:
 *	Compiles objPtr as a Tcl expression and places callbacks on the
 *	NR stack to execute the bytecode and store the result in resultPtr.
 *	If bytecode execution raises an exception, nothing is written
 *	to resultPtr, and the exceptional return code flows up the NR
 *	stack.  If the exception is TCL_ERROR, an error message is left
 *	in the interp result and the interp's return options dictionary
 *	holds additional error information too.  Execution of the bytecode
 *	may have other side effects, depending on the expression.
 *
 *--------------------------------------------------------------
 */

int
Tcl_NRExprObj(
    Tcl_Interp *interp,
    Tcl_Obj *objPtr,
    Tcl_Obj *resultPtr)
{
    ByteCode *codePtr;

    /* TODO: consider saving whole state? */
    Tcl_Obj *saveObjPtr = Tcl_GetObjResult(interp);

    Tcl_IncrRefCount(saveObjPtr);

    codePtr = CompileExprObj(interp, objPtr);

    /* TODO: Confirm reset not required? */
    /*Tcl_ResetResult(interp);*/
    Tcl_NRAddCallback(interp, ExprObjCallback, saveObjPtr, resultPtr,
	    NULL, NULL);
    return TclNRExecuteByteCode(interp, codePtr);
}

static int
ExprObjCallback(
    ClientData data[],
    Tcl_Interp *interp,
    int result)
{
    Tcl_Obj *saveObjPtr = data[0];
    Tcl_Obj *resultPtr = data[1];

    if (result == TCL_OK) {
	TclSetDuplicateObj(resultPtr, Tcl_GetObjResult(interp));
	Tcl_SetObjResult(interp, saveObjPtr);
    }
    TclDecrRefCount(saveObjPtr);
    return result;
}

/*
 *----------------------------------------------------------------------
 *
 * CompileExprObj --
 *	Compile a Tcl expression value into ByteCode.
 *
 * Results:
 *	A (ByteCode *) is returned pointing to the resulting ByteCode.
 *	The caller must manage its refCount and arrange for a call to
 *	TclCleanupByteCode() when the last reference disappears.
 *
 * Side effects:
 *	The Tcl_ObjType of objPtr is changed to the "bytecode" type,
 *	and the ByteCode is kept in the internal rep (along with context
 *	data for checking validity) for faster operations the next time
 *	CompileExprObj is called on the same value.
 *
 *----------------------------------------------------------------------
 */

static ByteCode *
CompileExprObj(
    Tcl_Interp *interp,
    Tcl_Obj *objPtr)
{
    Interp *iPtr = (Interp *) interp;
    CompileEnv compEnv;		/* Compilation environment structure allocated
				 * in frame. */
    register ByteCode *codePtr = NULL;
				/* Tcl Internal type of bytecode. Initialized
				 * to avoid compiler warning. */

    /*
     * Get the expression ByteCode from the object. If it exists, make sure it
     * is valid in the current context.
     */
    if (objPtr->typePtr == &exprCodeType) {
	Namespace *namespacePtr = iPtr->varFramePtr->nsPtr;

	codePtr = objPtr->internalRep.otherValuePtr;
	if (((Interp *) *codePtr->interpHandle != iPtr)
		|| (codePtr->compileEpoch != iPtr->compileEpoch)
		|| (codePtr->nsPtr != namespacePtr)
		|| (codePtr->nsEpoch != namespacePtr->resolverEpoch)
		|| (codePtr->localCachePtr != iPtr->varFramePtr->localCachePtr)) {
	    FreeExprCodeInternalRep(objPtr);
	}
    }
    if (objPtr->typePtr != &exprCodeType) {
	/*
	 * TIP #280: No invoker (yet) - Expression compilation.
	 */

	int length;
	const char *string = TclGetStringFromObj(objPtr, &length);

	TclInitCompileEnv(interp, &compEnv, string, length, NULL, 0);
	TclCompileExpr(interp, string, length, &compEnv, 0);

	/*
	 * Successful compilation. If the expression yielded no instructions,
	 * push an zero object as the expression's result.
	 */

	if (compEnv.codeNext == compEnv.codeStart) {
	    TclEmitPush(TclRegisterNewLiteral(&compEnv, "0", 1),
		    &compEnv);
	}

	/*
	 * Add a "done" instruction as the last instruction and change the
	 * object into a ByteCode object. Ownership of the literal objects and
	 * aux data items is given to the ByteCode object.
	 */

	TclEmitOpcode(INST_DONE, &compEnv);
	TclInitByteCodeObj(objPtr, &compEnv);
	objPtr->typePtr = &exprCodeType;
	TclFreeCompileEnv(&compEnv);
	codePtr = objPtr->internalRep.otherValuePtr;
	if (iPtr->varFramePtr->localCachePtr) {
	    codePtr->localCachePtr = iPtr->varFramePtr->localCachePtr;
	    codePtr->localCachePtr->refCount++;
	}
#ifdef TCL_COMPILE_DEBUG
	if (tclTraceCompile == 2) {
	    TclPrintByteCodeObj(interp, objPtr);
	    fflush(stdout);
	}
#endif /* TCL_COMPILE_DEBUG */
    }
    return codePtr;
}

/*
 *----------------------------------------------------------------------
 *
 * DupExprCodeInternalRep --
 *
 *	Part of the Tcl object type implementation for Tcl expression
 *	bytecode. We do not copy the bytecode intrep. Instead, we return
 *	without setting copyPtr->typePtr, so the copy is a plain string copy
 *	of the expression value, and if it is to be used as a compiled
 *	expression, it will just need a recompile.
 *
 *	This makes sense, because with Tcl's copy-on-write practices, the
 *	usual (only?) time Tcl_DuplicateObj() will be called is when the copy
 *	is about to be modified, which would invalidate any copied bytecode
 *	anyway. The only reason it might make sense to copy the bytecode is if
 *	we had some modifying routines that operated directly on the intrep,
 *	like we do for lists and dicts.
 *
 * Results:
 *	None.
 *
 * Side effects:
 *	None.
 *
 *----------------------------------------------------------------------
 */

static void
DupExprCodeInternalRep(
    Tcl_Obj *srcPtr,
    Tcl_Obj *copyPtr)
{
    return;
}

/*
 *----------------------------------------------------------------------
 *
 * FreeExprCodeInternalRep --
 *
 *	Part of the Tcl object type implementation for Tcl expression
 *	bytecode. Frees the storage allocated to hold the internal rep, unless
 *	ref counts indicate bytecode execution is still in progress.
 *
 * Results:
 *	None.
 *
 * Side effects:
 *	May free allocated memory. Leaves objPtr untyped.
 *
 *----------------------------------------------------------------------
 */

static void
FreeExprCodeInternalRep(
    Tcl_Obj *objPtr)
{
    ByteCode *codePtr = objPtr->internalRep.otherValuePtr;

    objPtr->typePtr = NULL;
    objPtr->internalRep.otherValuePtr = NULL;
    codePtr->refCount--;
    if (codePtr->refCount <= 0) {
	TclCleanupByteCode(codePtr);
    }
}

/*
 *----------------------------------------------------------------------
 *
 * TclCompileObj --
 *
 *	This procedure compiles the script contained in a Tcl_Obj.
 *
 * Results:
 *	A pointer to the corresponding ByteCode, never NULL.
 *
 * Side effects:
 *	The object is shimmered to bytecode type.
 *
 *----------------------------------------------------------------------
 */

ByteCode *
TclCompileObj(
    Tcl_Interp *interp,
    Tcl_Obj *objPtr,
    const CmdFrame *invoker,
    int word)
{
    register Interp *iPtr = (Interp *) interp;
    register ByteCode *codePtr;	/* Tcl Internal type of bytecode. */
    Namespace *namespacePtr = iPtr->varFramePtr->nsPtr;

    /*
     * If the object is not already of tclByteCodeType, compile it (and reset
     * the compilation flags in the interpreter; this should be done after any
     * compilation). Otherwise, check that it is "fresh" enough.
     */

    if (objPtr->typePtr == &tclByteCodeType) {
	/*
	 * Make sure the Bytecode hasn't been invalidated by, e.g., someone
	 * redefining a command with a compile procedure (this might make the
	 * compiled code wrong). The object needs to be recompiled if it was
	 * compiled in/for a different interpreter, or for a different
	 * namespace, or for the same namespace but with different name
	 * resolution rules. Precompiled objects, however, are immutable and
	 * therefore they are not recompiled, even if the epoch has changed.
	 *
	 * To be pedantically correct, we should also check that the
	 * originating procPtr is the same as the current context procPtr
	 * (assuming one exists at all - none for global level). This code is
	 * #def'ed out because [info body] was changed to never return a
	 * bytecode type object, which should obviate us from the extra checks
	 * here.
	 */

	codePtr = objPtr->internalRep.otherValuePtr;
	if (((Interp *) *codePtr->interpHandle != iPtr)
		|| (codePtr->compileEpoch != iPtr->compileEpoch)
		|| (codePtr->nsPtr != namespacePtr)
		|| (codePtr->nsEpoch != namespacePtr->resolverEpoch)) {
	    if (!(codePtr->flags & TCL_BYTECODE_PRECOMPILED)) {
		goto recompileObj;
	    }
	    if ((Interp *) *codePtr->interpHandle != iPtr) {
		Tcl_Panic("Tcl_EvalObj: compiled script jumped interps");
	    }
	    codePtr->compileEpoch = iPtr->compileEpoch;
	}

	/*
	 * Check that any compiled locals do refer to the current proc
	 * environment! If not, recompile.
	 */

	if (!(codePtr->flags & TCL_BYTECODE_PRECOMPILED) &&
		(codePtr->procPtr == NULL) &&
		(codePtr->localCachePtr != iPtr->varFramePtr->localCachePtr)){
	    goto recompileObj;
	}

	/*
	 * #280.
	 * Literal sharing fix. This part of the fix is not required by 8.4
	 * nor 8.5, because they eval-direct any literals, so just saving the
	 * argument locations per command in bytecode is enough, embedded
	 * 'eval' commands, etc. get the correct information.
	 *
	 * But in 8.6 all the embedded script are compiled, and the resulting
	 * bytecode stored in the literal. Now the shared literal has bytecode
	 * with location data for _one_ particular location this literal is
	 * found at. If we get executed from a different location the bytecode
	 * has to be recompiled to get the correct locations. Not doing this
	 * will execute the saved bytecode with data for a different location,
	 * causing 'info frame' to point to the wrong place in the sources.
	 *
	 * Future optimizations ...
	 * (1) Save the location data (ExtCmdLoc) keyed by start line. In that
	 *     case we recompile once per location of the literal, but not
	 *     continously, because the moment we have all locations we do not
	 *     need to recompile any longer.
	 *
	 * (2) Alternative: Do not recompile, tell the execution engine the
	 *     offset between saved starting line and actual one. Then modify
	 *     the users to adjust the locations they have by this offset.
	 *
	 * (3) Alternative 2: Do not fully recompile, adjust just the location
	 *     information.
	 */

	if (invoker == NULL) {
	    return codePtr;
	} else {
	    Tcl_HashEntry *hePtr =
		    Tcl_FindHashEntry(iPtr->lineBCPtr, codePtr);
	    ExtCmdLoc *eclPtr;
	    CmdFrame *ctxCopyPtr;
	    int redo;

	    if (!hePtr) {
		return codePtr;
	    }

	    eclPtr = Tcl_GetHashValue(hePtr);
	    redo = 0;
	    ctxCopyPtr = TclStackAlloc(interp, sizeof(CmdFrame));
	    *ctxCopyPtr = *invoker;

	    if (invoker->type == TCL_LOCATION_BC) {
		/*
		 * Note: Type BC => ctx.data.eval.path    is not used.
		 *		    ctx.data.tebc.codePtr used instead
		 */

		TclGetSrcInfoForPc(ctxCopyPtr);
		if (ctxCopyPtr->type == TCL_LOCATION_SOURCE) {
		    /*
		     * The reference made by 'TclGetSrcInfoForPc' is dead.
		     */

		    Tcl_DecrRefCount(ctxCopyPtr->data.eval.path);
		    ctxCopyPtr->data.eval.path = NULL;
		}
	    }

	    if (word < ctxCopyPtr->nline) {
		/*
		 * Note: We do not care if the line[word] is -1. This is a
		 * difference and requires a recompile (location changed from
		 * absolute to relative, literal is used fixed and through
		 * variable)
		 *
		 * Example:
		 * test info-32.0 using literal of info-24.8
		 *     (dict with ... vs           set body ...).
		 */

		redo = ((eclPtr->type == TCL_LOCATION_SOURCE)
			    && (eclPtr->start != ctxCopyPtr->line[word]))
			|| ((eclPtr->type == TCL_LOCATION_BC)
			    && (ctxCopyPtr->type == TCL_LOCATION_SOURCE));
	    }

	    TclStackFree(interp, ctxCopyPtr);
	    if (!redo) {
		return codePtr;
	    }
	}
    }

  recompileObj:
    iPtr->errorLine = 1;

    /*
     * TIP #280. Remember the invoker for a moment in the interpreter
     * structures so that the byte code compiler can pick it up when
     * initializing the compilation environment, i.e. the extended location
     * information.
     */

    iPtr->invokeCmdFramePtr = invoker;
    iPtr->invokeWord = word;
    TclSetByteCodeFromAny(interp, objPtr, NULL, NULL);
    iPtr->invokeCmdFramePtr = NULL;
    codePtr = objPtr->internalRep.otherValuePtr;
    if (iPtr->varFramePtr->localCachePtr) {
	codePtr->localCachePtr = iPtr->varFramePtr->localCachePtr;
	codePtr->localCachePtr->refCount++;
    }
    return codePtr;
}

/*
 *----------------------------------------------------------------------
 *
 * TclIncrObj --
 *
 *	Increment an integeral value in a Tcl_Obj by an integeral value held
 *	in another Tcl_Obj. Caller is responsible for making sure we can
 *	update the first object.
 *
 * Results:
 *	TCL_ERROR if either object is non-integer, and TCL_OK otherwise. On
 *	error, an error message is left in the interpreter (if it is not NULL,
 *	of course).
 *
 * Side effects:
 *	valuePtr gets the new incrmented value.
 *
 *----------------------------------------------------------------------
 */

int
TclIncrObj(
    Tcl_Interp *interp,
    Tcl_Obj *valuePtr,
    Tcl_Obj *incrPtr)
{
    ClientData ptr1, ptr2;
    int type1, type2;
    mp_int value, incr;

    if (Tcl_IsShared(valuePtr)) {
	Tcl_Panic("%s called with shared object", "TclIncrObj");
    }

    if (GetNumberFromObj(NULL, valuePtr, &ptr1, &type1) != TCL_OK) {
	/*
	 * Produce error message (reparse?!)
	 */

	return TclGetIntFromObj(interp, valuePtr, &type1);
    }
    if (GetNumberFromObj(NULL, incrPtr, &ptr2, &type2) != TCL_OK) {
	/*
	 * Produce error message (reparse?!)
	 */

	TclGetIntFromObj(interp, incrPtr, &type1);
	Tcl_AddErrorInfo(interp, "\n    (reading increment)");
	return TCL_ERROR;
    }

    if ((type1 == TCL_NUMBER_LONG) && (type2 == TCL_NUMBER_LONG)) {
	long augend = *((const long *) ptr1);
	long addend = *((const long *) ptr2);
	long sum = augend + addend;

	/*
	 * Overflow when (augend and sum have different sign) and (augend and
	 * addend have the same sign). This is encapsulated in the Overflowing
	 * macro.
	 */

	if (!Overflowing(augend, addend, sum)) {
	    TclSetLongObj(valuePtr, sum);
	    return TCL_OK;
	}
#ifndef NO_WIDE_TYPE
	{
	    Tcl_WideInt w1 = (Tcl_WideInt) augend;
	    Tcl_WideInt w2 = (Tcl_WideInt) addend;

	    /*
	     * We know the sum value is outside the long range, so we use the
	     * macro form that doesn't range test again.
	     */

	    TclSetWideIntObj(valuePtr, w1 + w2);
	    return TCL_OK;
	}
#endif
    }

    if ((type1 == TCL_NUMBER_DOUBLE) || (type1 == TCL_NUMBER_NAN)) {
	/*
	 * Produce error message (reparse?!)
	 */

	return TclGetIntFromObj(interp, valuePtr, &type1);
    }
    if ((type2 == TCL_NUMBER_DOUBLE) || (type2 == TCL_NUMBER_NAN)) {
	/*
	 * Produce error message (reparse?!)
	 */

	TclGetIntFromObj(interp, incrPtr, &type1);
	Tcl_AddErrorInfo(interp, "\n    (reading increment)");
	return TCL_ERROR;
    }

#ifndef NO_WIDE_TYPE
    if ((type1 != TCL_NUMBER_BIG) && (type2 != TCL_NUMBER_BIG)) {
	Tcl_WideInt w1, w2, sum;

	TclGetWideIntFromObj(NULL, valuePtr, &w1);
	TclGetWideIntFromObj(NULL, incrPtr, &w2);
	sum = w1 + w2;

	/*
	 * Check for overflow.
	 */

	if (!Overflowing(w1, w2, sum)) {
	    Tcl_SetWideIntObj(valuePtr, sum);
	    return TCL_OK;
	}
    }
#endif

    Tcl_TakeBignumFromObj(interp, valuePtr, &value);
    Tcl_GetBignumFromObj(interp, incrPtr, &incr);
    mp_add(&value, &incr, &value);
    mp_clear(&incr);
    Tcl_SetBignumObj(valuePtr, &value);
    return TCL_OK;
}

/*
 *----------------------------------------------------------------------
 *
 * TclNRExecuteByteCode --
 *
 *	This procedure executes the instructions of a ByteCode structure. It
 *	returns when a "done" instruction is executed or an error occurs.
 *
 * Results:
 *	The return value is one of the return codes defined in tcl.h (such as
 *	TCL_OK), and interp->objResultPtr refers to a Tcl object that either
 *	contains the result of executing the code or an error message.
 *
 * Side effects:
 *	Almost certainly, depending on the ByteCode's instructions.
 *
 *----------------------------------------------------------------------
 */
#define	bcFramePtr	(&TD->cmdFrame)
#define	initCatchTop	((ptrdiff_t *) (&TD->stack[-1]))
#define	initTosPtr	((Tcl_Obj **) (initCatchTop+codePtr->maxExceptDepth))
#define esPtr		(iPtr->execEnvPtr->execStackPtr)

int
TclNRExecuteByteCode(
    Tcl_Interp *interp,		/* Token for command interpreter. */
    ByteCode *codePtr)		/* The bytecode sequence to interpret. */
{
    Interp *iPtr = (Interp *) interp;
    TEBCdata *TD;
    int size = sizeof(TEBCdata) - 1
	    + (codePtr->maxStackDepth + codePtr->maxExceptDepth)
		* sizeof(void *);
    int numWords = (size + sizeof(Tcl_Obj *) - 1) / sizeof(Tcl_Obj *);

    if (iPtr->execEnvPtr->rewind) {
	return TCL_ERROR;
    }

    codePtr->refCount++;

    /*
     * Reserve the stack, setup the TEBCdataPtr (TD) and CallFrame
     *
     * The execution uses a unified stack: first a TEBCdata, immediately
     * above it a CmdFrame, then the catch stack, then the execution stack.
     *
     * Make sure the catch stack is large enough to hold the maximum number of
     * catch commands that could ever be executing at the same time (this will
     * be no more than the exception range array's depth). Make sure the
     * execution stack is large enough to execute this ByteCode.
     */

    TD = (TEBCdata *) GrowEvaluationStack(iPtr->execEnvPtr, numWords, 0);
    esPtr->tosPtr = initTosPtr;

    TD->codePtr     = codePtr;
    TD->pc	    = codePtr->codeStart;
    TD->catchTop    = initCatchTop;
    TD->cleanup     = 0;
    TD->auxObjList  = NULL;
    TD->checkInterp = 0;

    /*
     * TIP #280: Initialize the frame. Do not push it yet: it will be pushed
     * every time that we call out from this TD, popped when we return to it.
     */

    bcFramePtr->type = ((codePtr->flags & TCL_BYTECODE_PRECOMPILED)
	    ? TCL_LOCATION_PREBC : TCL_LOCATION_BC);
    bcFramePtr->level = (iPtr->cmdFramePtr ? iPtr->cmdFramePtr->level+1 : 1);
    bcFramePtr->numLevels = iPtr->numLevels;
    bcFramePtr->framePtr = iPtr->framePtr;
    bcFramePtr->nextPtr = iPtr->cmdFramePtr;
    bcFramePtr->nline = 0;
    bcFramePtr->line = NULL;
    bcFramePtr->litarg = NULL;
    bcFramePtr->data.tebc.codePtr = codePtr;
    bcFramePtr->data.tebc.pc = NULL;
    bcFramePtr->cmd.str.cmd = NULL;
    bcFramePtr->cmd.str.len = 0;

#ifdef TCL_COMPILE_STATS
    iPtr->stats.numExecutions++;
#endif

    /*
     * Push the callback for bytecode execution
     */

    TclNRAddCallback(interp, ExecuteByteCode, TD, /*resume*/ INT2PTR(0),
	    NULL, NULL);
    return TCL_OK;
}

static int
ExecuteByteCode(
    ClientData data[],
    Tcl_Interp *interp,
    int result)
{
    /*
     * Compiler cast directive - not a real variable.
     *	   Interp *iPtr = (Interp *) interp;
     */
#define iPtr ((Interp *) interp)

    /*
     * Check just the read-traced/write-traced bit of a variable.
     */

#define ReadTraced(varPtr) ((varPtr)->flags & VAR_TRACED_READ)
#define WriteTraced(varPtr) ((varPtr)->flags & VAR_TRACED_WRITE)
#define UnsetTraced(varPtr) ((varPtr)->flags & VAR_TRACED_UNSET)

    /*
     * Bottom of allocated stack holds the NR data
     */

    /*
     * Constants: variables that do not change during the execution, used
     * sporadically: no special need for speed.
     */

    int instructionCount = 0;	/* Counter that is used to work out when to
				 * call Tcl_AsyncReady() */
    const char *curInstName;
#ifdef TCL_COMPILE_DEBUG
    int traceInstructions;	/* Whether we are doing instruction-level
				 * tracing or not. */
#endif

    Var *compiledLocals = iPtr->varFramePtr->compiledLocals;
    Tcl_Obj **constants = &iPtr->execEnvPtr->constants[0];

#define LOCAL(i)	(&compiledLocals[(i)])
#define TCONST(i)	(constants[(i)])
#define LOCALVAR(varPtr,i) \
    do {							\
	register Var *vPtr = LOCAL(i);				\
	while (TclIsVarLink(vPtr)) {				\
	    vPtr = vPtr->value.linkPtr;				\
	}							\
	(varPtr) = vPtr;					\
    } while (0)

    /*
     * These macros are just meant to save some global variables that are not
     * used too frequently
     */

    TEBCdata *TD = data[0];
#define auxObjList	(TD->auxObjList)
#define catchTop	(TD->catchTop)
#define codePtr		(TD->codePtr)
#define checkInterp	(TD->checkInterp)
			/* Indicates when a check of interp readyness is
			 * necessary. Set by CACHE_STACK_INFO() */

    /*
     * Globals: variables that store state, must remain valid at all times.
     */

    Tcl_Obj **tosPtr;		/* Cached pointer to top of evaluation
				 * stack. */
    const unsigned char *pc;	/* The current program counter. */
    unsigned char inst;         /* The currently running instruction */
    
    /*
     * Transfer variables - needed only between opcodes, but not while
     * executing an instruction.
     */

    int cleanup = 0;
    Tcl_Obj *objResultPtr;

    /*
     * Locals - variables that are used within opcodes or bounded sections of
     * the file (jumps between opcodes within a family).
     * NOTE: These are now mostly defined locally where needed.
     */

    Tcl_Obj *objPtr, *valuePtr, *value2Ptr, *part1Ptr, *part2Ptr, *tmpPtr;
    Tcl_Obj **objv;
    int objc = 0;
    int opnd, length, pcAdjustment;
    Var *varPtr, *arrayPtr;
#ifdef TCL_COMPILE_DEBUG
    char cmdNameBuf[21];
#endif

#ifdef TCL_COMPILE_DEBUG
    int starting = 1;
    traceInstructions = (tclTraceExec == 3);
#endif

    TEBC_DATA_DIG();

#ifdef TCL_COMPILE_DEBUG
    if (!data[1] && (tclTraceExec >= 2)) {
	PrintByteCodeInfo(codePtr);
	fprintf(stdout, "  Starting stack top=%d\n", (int) CURR_DEPTH);
	fflush(stdout);
    }
#endif

    if (data[1] /* resume from invocation */) {
	if (iPtr->execEnvPtr->rewind) {
	    result = TCL_ERROR;
	}
	NRE_ASSERT(iPtr->cmdFramePtr == bcFramePtr);
	iPtr->cmdFramePtr = bcFramePtr->nextPtr;
	if (iPtr->flags & INTERP_DEBUG_FRAME) {
	    TclArgumentBCRelease((Tcl_Interp *) iPtr, bcFramePtr);
	}
	if (codePtr->flags & TCL_BYTECODE_RECOMPILE) {
	    iPtr->flags |= ERR_ALREADY_LOGGED;
	    codePtr->flags &= ~TCL_BYTECODE_RECOMPILE;
	}

	CACHE_STACK_INFO();
	if (result == TCL_OK) {
#ifndef TCL_COMPILE_DEBUG
	    if (*pc == INST_POP) {
		NEXT_INST_V(1, cleanup, 0);
	    }
#endif
	    /*
	     * Push the call's object result and continue execution with the
	     * next instruction.
	     */

	    TRACE_WITH_OBJ(("%u => ... after \"%.20s\": TCL_OK, result=",
		    objc, cmdNameBuf), Tcl_GetObjResult(interp));

	    objResultPtr = Tcl_GetObjResult(interp);

	    /*
	     * Reset the interp's result to avoid possible duplications of
	     * large objects [Bug 781585]. We do not call Tcl_ResetResult to
	     * avoid any side effects caused by the resetting of errorInfo and
	     * errorCode [Bug 804681], which are not needed here. We chose
	     * instead to manipulate the interp's object result directly.
	     *
	     * Note that the result object is now in objResultPtr, it keeps
	     * the refCount it had in its role of iPtr->objResultPtr.
	     */

	    TclNewObj(objPtr);
	    Tcl_IncrRefCount(objPtr);
	    iPtr->objResultPtr = objPtr;
	    NEXT_INST_V(0, cleanup, -1);
	}

	/*
	 * Result not TCL_OK: fall through
	 */
    }

    if (iPtr->execEnvPtr->rewind) {
	result = TCL_ERROR;
	goto abnormalReturn;
    }

    if (result != TCL_OK) {
	pc--;
	goto processExceptionReturn;
    }

    /*
     * Loop executing instructions until a "done" instruction, a TCL_RETURN,
     * or some error.
     */

    goto cleanup0;

    /*
     * Targets for standard instruction endings; unrolled for speed in the
     * most frequent cases (instructions that consume up to two stack
     * elements).
     *
     * This used to be a "for(;;)" loop, with each instruction doing its own
     * cleanup.
     */

  cleanupV_pushObjResultPtr:
    switch (cleanup) {
    case 0:
	*(++tosPtr) = (objResultPtr);
	goto cleanup0;
    default:
	cleanup -= 2;
	while (cleanup--) {
	    POP_DROP_OBJECT();
	}
    case 2:
    cleanup2_pushObjResultPtr:
	POP_DROP_OBJECT();
    case 1:
    cleanup1_pushObjResultPtr:
	objPtr = OBJ_AT_TOS;
	TclDecrRefCount(objPtr);
    }
    OBJ_AT_TOS = objResultPtr;
    goto cleanup0;

  cleanupV:
    switch (cleanup) {
    default:
	cleanup -= 2;
	while (cleanup--) {
	    POP_DROP_OBJECT();
	}
    case 2:
    cleanup2:
	POP_DROP_OBJECT();
    case 1:
    cleanup1:
	POP_DROP_OBJECT();
    case 0:
	/*
	 * We really want to do nothing now, but this is needed for some
	 * compilers (SunPro CC).
	 */

	break;
    }
  cleanup0:

    /*
     * Check for asynchronous handlers [Bug 746722]; we do the check every
     * ASYNC_CHECK_COUNT_MASK instruction, of the form (2**n-1).
     */

    if ((instructionCount++ & ASYNC_CHECK_COUNT_MASK) == 0) {
	DECACHE_STACK_INFO();
	if (TclAsyncReady(iPtr)) {
	    result = Tcl_AsyncInvoke(interp, result);
	    if (result == TCL_ERROR) {
		CACHE_STACK_INFO();
		goto gotError;
	    }
	}

	if (TclCanceled(iPtr)) {
	    if (Tcl_Canceled(interp, TCL_LEAVE_ERR_MSG) == TCL_ERROR) {
		CACHE_STACK_INFO();
		goto gotError;
	    }
	}

	if (TclLimitReady(iPtr->limit)) {
	    if (Tcl_LimitCheck(interp) == TCL_ERROR) {
		CACHE_STACK_INFO();
		goto gotError;
	    }
	}
	CACHE_STACK_INFO();
    }

    /*
     * These two instructions account for 26% of all instructions (according
     * to measurements on tclbench by Ben Vitale
     * [http://www.cs.toronto.edu/syslab/pubs/tcl2005-vitale-zaleski.pdf]
     * Resolving them before the switch reduces the cost of branch
     * mispredictions, seems to improve runtime by 5% to 15%, and (amazingly!)
     * reduces total obj size.
     */

<<<<<<< HEAD
    if (*pc == INST_LOAD_SCALAR) {
	goto instLoadScalar;
    } else if (*pc == INST_PUSH) {
	goto instPushPeephole;
=======
    inst = *pc;
    
    peepholeStart:
#ifdef TCL_COMPILE_STATS
    iPtr->stats.instructionCount[*pc]++;
#endif

#ifdef TCL_COMPILE_DEBUG
    /*
     * Skip the stack depth check if an expansion is in progress.
     */

    CHECK_STACK();
    if (traceInstructions) {
	fprintf(stdout, "%2d: %2d ", iPtr->numLevels, (int) CURR_DEPTH);
	TclPrintInstruction(codePtr, pc);
	fflush(stdout);
>>>>>>> ca39a6d9
    }
#endif /* TCL_COMPILE_DEBUG */

    TCL_DTRACE_INST_NEXT();
    
    if (inst == INST_LOAD_SCALAR1) {
	goto instLoadScalar1;
    } else if (inst == INST_PUSH1) {
	PUSH_OBJECT(codePtr->objArrayPtr[TclGetUInt1AtPtr(pc+1)]);
	TRACE_WITH_OBJ(("%u => ", TclGetInt1AtPtr(pc+1)), OBJ_AT_TOS);
	inst = *(pc += 2);
	goto peepholeStart;
    } else if (inst == INST_START_CMD) {
	/*
	 * Peephole: do not run INST_START_CMD, just skip it
	 */
	
	iPtr->cmdCount += TclGetUInt4AtPtr(pc+5);
	if (checkInterp) {
	    checkInterp = 0;
	    if ((codePtr->compileEpoch != iPtr->compileEpoch)
		    || (codePtr->nsEpoch != iPtr->varFramePtr->nsPtr->resolverEpoch)) {
		goto instStartCmdFailed;
	    }
	}
	inst = *(pc += 9);
	goto peepholeStart;
    }
    
    switch (inst) {
    case INST_SYNTAX:
    case INST_RETURN_IMM: {
	int code = TclGetInt4AtPtr(pc+1);
	int level = TclGetUInt4AtPtr(pc+5);

	/*
	 * OBJ_AT_TOS is returnOpts, OBJ_UNDER_TOS is resultObjPtr.
	 */

	TRACE(("%u %u => ", code, level));
	result = TclProcessReturn(interp, code, level, OBJ_AT_TOS);
	if (result == TCL_OK) {
	    TRACE_APPEND(("continuing to next instruction (result=\"%.30s\")",
		    O2S(objResultPtr)));
	    NEXT_INST_F(9, 1, 0);
	}
	Tcl_SetObjResult(interp, OBJ_UNDER_TOS);
	if (*pc == INST_SYNTAX) {
	    iPtr->flags &= ~ERR_ALREADY_LOGGED;
	}
	cleanup = 2;
	goto processExceptionReturn;
    }

    case INST_RETURN_STK:
	TRACE(("=> "));
	objResultPtr = POP_OBJECT();
	result = Tcl_SetReturnOptions(interp, OBJ_AT_TOS);
	Tcl_DecrRefCount(OBJ_AT_TOS);
	OBJ_AT_TOS = objResultPtr;
	if (result == TCL_OK) {
	    TRACE_APPEND(("continuing to next instruction (result=\"%.30s\")",
		    O2S(objResultPtr)));
	    NEXT_INST_F(1, 0, 0);
	}
	Tcl_SetObjResult(interp, objResultPtr);
	cleanup = 1;
	goto processExceptionReturn;

    case INST_YIELD: {
	CoroutineData *corPtr = iPtr->execEnvPtr->corPtr;

	TRACE(("%.30s => ", O2S(OBJ_AT_TOS)));
	if (!corPtr) {
	    TRACE_APPEND(("ERROR: yield outside coroutine\n"));
	    Tcl_SetObjResult(interp, Tcl_NewStringObj(
		    "yield can only be called in a coroutine", -1));
	    Tcl_SetErrorCode(interp, "TCL", "COROUTINE", "ILLEGAL_YIELD",
		    NULL);
	    goto gotError;
	}
	NRE_ASSERT(!COR_IS_SUSPENDED(corPtr));

#ifdef TCL_COMPILE_DEBUG
	TRACE_WITH_OBJ(("yield, result="), iPtr->objResultPtr);
	if (traceInstructions) {
	    fprintf(stdout, "\n");
	}
#endif
	/* TIP #280: Record the last piece of info needed by
	 * 'TclGetSrcInfoForPc', and push the frame.
	 */
	
	bcFramePtr->data.tebc.pc = (char *) pc;
	iPtr->cmdFramePtr = bcFramePtr;

	if (iPtr->flags & INTERP_DEBUG_FRAME) {
	    TclArgumentBCEnter((Tcl_Interp *) iPtr, objv, objc,
		    codePtr, bcFramePtr, pc - codePtr->codeStart);
	}

	pc++;
	cleanup = 1;
	TEBC_YIELD();
	
	Tcl_SetObjResult(interp, OBJ_AT_TOS);
	TclNRAddCallback(interp, TclNRCoroutineActivateCallback, corPtr,
		INT2PTR(0), NULL, NULL);

	return TCL_OK;
    }

    case INST_TAILCALL: {
	Tcl_Obj *listPtr, *nsObjPtr;

	opnd = TclGetUInt1AtPtr(pc+1);

	if (!(iPtr->varFramePtr->isProcCallFrame & 1)) {
	    TRACE(("%d => ERROR: tailcall in non-proc context\n", opnd));
	    Tcl_SetObjResult(interp, Tcl_NewStringObj(
		    "tailcall can only be called from a proc or lambda", -1));
	    Tcl_SetErrorCode(interp, "TCL", "TAILCALL", "ILLEGAL", NULL);
	    goto gotError;
	}

#ifdef TCL_COMPILE_DEBUG
	{
	    register int i;

	    TRACE(("%d [", opnd));
	    for (i=opnd-1 ; i>=0 ; i--) {
		TRACE_APPEND(("\"%.30s\"", O2S(OBJ_AT_DEPTH(i))));
		if (i > 0) {
		    TRACE_APPEND((" "));
		}
	    }
	    TRACE_APPEND(("] => RETURN..."));
	}
#endif

	/*
	 * Push the evaluation of the called command into the NR callback
	 * stack.
	 */

	listPtr = Tcl_NewListObj(opnd, &OBJ_AT_DEPTH(opnd-1));
	nsObjPtr = Tcl_NewStringObj(iPtr->varFramePtr->nsPtr->fullName, -1);
	TclListObjSetElement(interp, listPtr, 0, nsObjPtr);
	if (iPtr->varFramePtr->tailcallPtr) {
	    Tcl_DecrRefCount(iPtr->varFramePtr->tailcallPtr);
	}
	iPtr->varFramePtr->tailcallPtr = listPtr;

	result = TCL_RETURN;
	cleanup = opnd;
	goto processExceptionReturn;
    }

    case INST_DONE:
	if (tosPtr > initTosPtr) {
	    /*
	     * Set the interpreter's object result to point to the topmost
	     * object from the stack, and check for a possible [catch]. The
	     * stackTop's level and refCount will be handled by "processCatch"
	     * or "abnormalReturn".
	     */

	    Tcl_SetObjResult(interp, OBJ_AT_TOS);
#ifdef TCL_COMPILE_DEBUG
	    TRACE_WITH_OBJ(("=> return code=%d, result=", result),
		    iPtr->objResultPtr);
	    if (traceInstructions) {
		fprintf(stdout, "\n");
	    }
#endif
	    goto checkForCatch;
	}
	(void) POP_OBJECT();
	goto abnormalReturn;

<<<<<<< HEAD
    case INST_PUSH:
    instPushPeephole:
	PUSH_OBJECT(codePtr->objArrayPtr[TclGetUInt4AtPtr(pc+1)]);
	TRACE_WITH_OBJ(("%u => ", TclGetInt4AtPtr(pc+1)), OBJ_AT_TOS);
	pc += 5;
#if !TCL_COMPILE_DEBUG
	/*
	 * Runtime peephole optimisation: check if we are pushing again.
	 */

	if (*pc == INST_PUSH) {
	    TCL_DTRACE_INST_NEXT();
	    goto instPushPeephole;
	}
#endif
	NEXT_INST_F(0, 0, 0);

    case INST_POP:
	TRACE_WITH_OBJ(("=> discarding "), OBJ_AT_TOS);
	POP_DROP_OBJECT();

	/*
	 * Runtime peephole optimisation: an INST_POP is scheduled at the end
	 * of most commands. If the next instruction is an INST_START_CMD,
	 * fall through to it.
	 */

	pc++;
#if !TCL_COMPILE_DEBUG
	if (*pc == INST_START_CMD) {
	    TCL_DTRACE_INST_NEXT();
	    goto instStartCmdPeephole;
	}
#endif
	NEXT_INST_F(0, 0, 0);

    case INST_START_CMD:
#if !TCL_COMPILE_DEBUG
    instStartCmdPeephole:
#endif
	/*
	 * Remark that if the interpreter is marked for deletion its
	 * compileEpoch is modified, so that the epoch check also verifies
	 * that the interp is not deleted. If no outside call has been made
	 * since the last check, it is safe to omit the check.
	 */

	iPtr->cmdCount += TclGetUInt4AtPtr(pc+5);
	if (!checkInterp) {
	    goto instStartCmdOK;
	} else if (((codePtr->compileEpoch == iPtr->compileEpoch)
		&& (codePtr->nsEpoch == iPtr->varFramePtr->nsPtr->resolverEpoch))
		|| (codePtr->flags & TCL_BYTECODE_PRECOMPILED)) {
	    checkInterp = 0;
	instStartCmdOK:
	    NEXT_INST_F(9, 0, 0);
	} else {
	    const char *bytes;

	    length = 0;

	    /*
	     * We used to switch to direct eval; for NRE-awareness we now
	     * compile and eval the command so that this evaluation does not
	     * add a new TEBC instance. [Bug 2910748]
	     */

	    if (TclInterpReady(interp) == TCL_ERROR) {
		goto gotError;
	    }

	    codePtr->flags |= TCL_BYTECODE_RECOMPILE;
	    bytes = GetSrcInfoForPc(pc, codePtr, &length, NULL);
	    opnd = TclGetUInt4AtPtr(pc+1);
	    pc += (opnd-1);
	    PUSH_OBJECT(Tcl_NewStringObj(bytes, length));
	    goto instEvalStk;
	}
=======
    case INST_PUSH4:
	objResultPtr = codePtr->objArrayPtr[TclGetUInt4AtPtr(pc+1)];
	TRACE_WITH_OBJ(("%u => ", TclGetUInt4AtPtr(pc+1)), objResultPtr);
	NEXT_INST_F(5, 0, 1);

    case INST_POP:
	TRACE_WITH_OBJ(("=> discarding "), OBJ_AT_TOS);
	objPtr = POP_OBJECT();
	TclDecrRefCount(objPtr);
	NEXT_INST_F(1, 0, 0);
>>>>>>> ca39a6d9

    case INST_NOP:
	NEXT_INST_F(1, 0, 0);

    case INST_DUP:
	objResultPtr = OBJ_AT_TOS;
	TRACE_WITH_OBJ(("=> "), objResultPtr);
	NEXT_INST_F(1, 0, 1);
    case INST_UNDER:
	objResultPtr = OBJ_UNDER_TOS;
	TRACE_WITH_OBJ(("=> "), objResultPtr);
	NEXT_INST_F(1, 0, 1);
    case INST_OVER:
	opnd = TclGetUInt4AtPtr(pc+1);
	objResultPtr = OBJ_AT_DEPTH(opnd);
	TRACE_WITH_OBJ(("=> "), objResultPtr);
	NEXT_INST_F(5, 0, 1);

    {
	Tcl_Obj **a, **b;

    case INST_EXCH:
	TRACE(("\"%.20s\" \"%.20s\" => ",
		O2S(OBJ_UNDER_TOS), O2S(OBJ_AT_TOS)));
	tmpPtr = OBJ_AT_TOS;
	OBJ_AT_TOS = OBJ_UNDER_TOS;
	OBJ_UNDER_TOS = tmpPtr;
	TRACE_APPEND(("\"%.20s\" \"%.20s\"",
		O2S(OBJ_UNDER_TOS), O2S(OBJ_AT_TOS)));
	NEXT_INST_F(1, 0, 0);

    case INST_REVERSE:
	opnd = TclGetUInt4AtPtr(pc+1);
	TRACE(("%u\n", opnd));
	a = tosPtr-(opnd-1);
	b = tosPtr;
	while (a<b) {
	    tmpPtr = *a;
	    *a = *b;
	    *b = tmpPtr;
	    a++; b--;
	}
	NEXT_INST_F(5, 0, 0);
    }

    case INST_CONCAT: {
	int appendLen = 0;
	char *bytes, *p;
	Tcl_Obj **currPtr;
	int onlyb = 1;

	opnd = TclGetUInt1AtPtr(pc+1);

	/*
	 * Detect only-bytearray-or-null case.
	 */

	for (currPtr=&OBJ_AT_DEPTH(opnd-1); currPtr<=&OBJ_AT_TOS; currPtr++) {
	    if (((*currPtr)->typePtr != &tclByteArrayType)
		    && ((*currPtr)->bytes != tclEmptyStringRep)) {
		onlyb = 0;
		break;
	    } else if (((*currPtr)->typePtr == &tclByteArrayType) &&
		    ((*currPtr)->bytes != NULL)) {
		onlyb = 0;
		break;
	    }
	}

	/*
	 * Compute the length to be appended.
	 */

	if (onlyb) {
	    for (currPtr = &OBJ_AT_DEPTH(opnd-2);
		    appendLen >= 0 && currPtr <= &OBJ_AT_TOS; currPtr++) {
		if ((*currPtr)->bytes != tclEmptyStringRep) {
		    Tcl_GetByteArrayFromObj(*currPtr, &length);
		    appendLen += length;
		}
	    }
	} else {
	    for (currPtr = &OBJ_AT_DEPTH(opnd-2);
		    appendLen >= 0 && currPtr <= &OBJ_AT_TOS; currPtr++) {
		bytes = TclGetStringFromObj(*currPtr, &length);
		if (bytes != NULL) {
		    appendLen += length;
		}
	    }
	}

	if (appendLen < 0) {
	    /* TODO: convert panic to error ? */
	    Tcl_Panic("max size for a Tcl value (%d bytes) exceeded", INT_MAX);
	}

	/*
	 * If nothing is to be appended, just return the first object by
	 * dropping all the others from the stack; this saves both the
	 * computation and copy of the string rep of the first object,
	 * enabling the fast '$x[set x {}]' idiom for 'K $x [set x {}]'.
	 */

	if (appendLen == 0) {
	    TRACE_WITH_OBJ(("%u => ", opnd), objResultPtr);
	    NEXT_INST_V(2, (opnd-1), 0);
	}

	/*
	 * If the first object is shared, we need a new obj for the result;
	 * otherwise, we can reuse the first object. In any case, make sure it
	 * has enough room to accomodate all the concatenated bytes. Note that
	 * if it is unshared its bytes are copied by ckrealloc, so that we set
	 * the loop parameters to avoid copying them again: p points to the
	 * end of the already copied bytes, currPtr to the second object.
	 */

	objResultPtr = OBJ_AT_DEPTH(opnd-1);
	if (!onlyb) {
	    bytes = TclGetStringFromObj(objResultPtr, &length);
	    if (length + appendLen < 0) {
		/* TODO: convert panic to error ? */
		Tcl_Panic("max size for a Tcl value (%d bytes) exceeded",
			INT_MAX);
	    }
#if !TCL_COMPILE_DEBUG
	    if (bytes != tclEmptyStringRep && !Tcl_IsShared(objResultPtr)) {
		TclFreeIntRep(objResultPtr);
		objResultPtr->bytes = ckrealloc(bytes, length+appendLen+1);
		objResultPtr->length = length + appendLen;
		p = TclGetString(objResultPtr) + length;
		currPtr = &OBJ_AT_DEPTH(opnd - 2);
	    } else
#endif
	    {
		p = ckalloc(length + appendLen + 1);
		TclNewObj(objResultPtr);
		objResultPtr->bytes = p;
		objResultPtr->length = length + appendLen;
		currPtr = &OBJ_AT_DEPTH(opnd - 1);
	    }

	    /*
	     * Append the remaining characters.
	     */

	    for (; currPtr <= &OBJ_AT_TOS; currPtr++) {
		bytes = TclGetStringFromObj(*currPtr, &length);
		if (bytes != NULL) {
		    memcpy(p, bytes, (size_t) length);
		    p += length;
		}
	    }
	    *p = '\0';
	} else {
	    bytes = (char *) Tcl_GetByteArrayFromObj(objResultPtr, &length);
	    if (length + appendLen < 0) {
		/* TODO: convert panic to error ? */
		Tcl_Panic("max size for a Tcl value (%d bytes) exceeded",
			INT_MAX);
	    }
#if !TCL_COMPILE_DEBUG
	    if (!Tcl_IsShared(objResultPtr)) {
		bytes = (char *) Tcl_SetByteArrayLength(objResultPtr,
			length + appendLen);
		p = bytes + length;
		currPtr = &OBJ_AT_DEPTH(opnd - 2);
	    } else
#endif
	    {
		TclNewObj(objResultPtr);
		bytes = (char *) Tcl_SetByteArrayLength(objResultPtr,
			length + appendLen);
		p = bytes;
		currPtr = &OBJ_AT_DEPTH(opnd - 1);
	    }

	    /*
	     * Append the remaining characters.
	     */

	    for (; currPtr <= &OBJ_AT_TOS; currPtr++) {
		if ((*currPtr)->bytes != tclEmptyStringRep) {
		    bytes = (char *) Tcl_GetByteArrayFromObj(*currPtr,&length);
		    memcpy(p, bytes, (size_t) length);
		    p += length;
		}
	    }
	}

	TRACE_WITH_OBJ(("%u => ", opnd), objResultPtr);
	NEXT_INST_V(2, opnd, 1);
    }

    case INST_EXPAND_START:
	/*
	 * Push an element to the auxObjList. This records the current
	 * stack depth - i.e., the point in the stack where the expanded
	 * command starts.
	 *
	 * Use a Tcl_Obj as linked list element; slight mem waste, but faster
	 * allocation than ckalloc. This also abuses the Tcl_Obj structure, as
	 * we do not define a special tclObjType for it. It is not dangerous
	 * as the obj is never passed anywhere, so that all manipulations are
	 * performed here and in INST_INVOKE_EXPANDED (in case of an expansion
	 * error, also in INST_EXPAND_STKTOP).
	 */

	TclNewObj(objPtr);
	objPtr->internalRep.ptrAndLongRep.value = CURR_DEPTH;
	PUSH_TAUX_OBJ(objPtr);
	NEXT_INST_F(1, 0, 0);

    case INST_EXPAND_STKTOP: {
	int i;
	ptrdiff_t moved;

	/*
	 * Make sure that the element at stackTop is a list; if not, just
	 * leave with an error. Note that the element from the expand list
	 * will be removed at checkForCatch.
	 */

	objPtr = OBJ_AT_TOS;
	if (TclListObjGetElements(interp, objPtr, &objc, &objv) != TCL_OK) {
	    TRACE_WITH_OBJ(("%.30s => ERROR: ", O2S(objPtr)),
		    Tcl_GetObjResult(interp));
	    goto gotError;
	}
	(void) POP_OBJECT();

	/*
	 * Make sure there is enough room in the stack to expand this list
	 * *and* process the rest of the command (at least up to the next
	 * argument expansion or command end). The operand is the current
	 * stack depth, as seen by the compiler.
	 */

	length = objc + (codePtr->maxStackDepth - TclGetInt4AtPtr(pc+1));
	DECACHE_STACK_INFO();
	moved = GrowEvaluationStack(iPtr->execEnvPtr, length, 1)
		- (Tcl_Obj **) TD;
	if (moved) {
	    /*
	     * Change the global data to point to the new stack: move the
	     * TEBCdataPtr TD, recompute the position of every other
	     * stack-allocated parameter, update the stack pointers.
	     */

	    esPtr = iPtr->execEnvPtr->execStackPtr;
	    TD = (TEBCdata *) (((Tcl_Obj **)TD) + moved);

	    catchTop += moved;
	    tosPtr += moved;
	}

	/*
	 * Expand the list at stacktop onto the stack; free the list. Knowing
	 * that it has a freeIntRepProc we use Tcl_DecrRefCount().
	 */

	for (i = 0; i < objc; i++) {
	    PUSH_OBJECT(objv[i]);
	}

	Tcl_DecrRefCount(objPtr);
	NEXT_INST_F(5, 0, 0);
    }

    case INST_EXPR_STK: {
	ByteCode *newCodePtr;

	bcFramePtr->data.tebc.pc = (char *) pc;
	iPtr->cmdFramePtr = bcFramePtr;
	DECACHE_STACK_INFO();
	newCodePtr = CompileExprObj(interp, OBJ_AT_TOS);
	CACHE_STACK_INFO();
	cleanup = 1;
	pc++;
	TEBC_YIELD();
	return TclNRExecuteByteCode(interp, newCodePtr);
    }

	/*
	 * INVOCATION BLOCK
	 */

    instEvalStk:
    case INST_EVAL_STK:
	bcFramePtr->data.tebc.pc = (char *) pc;
	iPtr->cmdFramePtr = bcFramePtr;

	cleanup = 1;
	pc += 1;
	TEBC_YIELD();
	return TclNREvalObjEx(interp, OBJ_AT_TOS, 0, NULL, 0);

    case INST_INVOKE_EXPANDED:
	CLANG_ASSERT(auxObjList);
	objc = CURR_DEPTH - auxObjList->internalRep.ptrAndLongRep.value;
	POP_TAUX_OBJ();
	if (objc) {
	    pcAdjustment = 1;
	    goto doInvocation;
	}

	/*
	 * Nothing was expanded, return {}.
	 */

	TclNewObj(objResultPtr);
	NEXT_INST_F(1, 0, 1);

    case INST_INVOKE_STK:
	objc = TclGetUInt4AtPtr(pc+1);
	pcAdjustment = 5;
    doInvocation:
	objv = &OBJ_AT_DEPTH(objc-1);
	cleanup = objc;

#ifdef TCL_COMPILE_DEBUG
	if (tclTraceExec >= 2) {
	    int i;

	    if (traceInstructions) {
		strncpy(cmdNameBuf, TclGetString(objv[0]), 20);
		TRACE(("%u => call ", objc));
	    } else {
		fprintf(stdout, "%d: (%u) invoking ", iPtr->numLevels,
			(unsigned)(pc - codePtr->codeStart));
	    }
	    for (i = 0;  i < objc;  i++) {
		TclPrintObject(stdout, objv[i], 15);
		fprintf(stdout, " ");
	    }
	    fprintf(stdout, "\n");
	    fflush(stdout);
	}
#endif /*TCL_COMPILE_DEBUG*/

	/*
	 * Finally, let TclEvalObjv handle the command.
	 *
	 * TIP #280: Record the last piece of info needed by
	 * 'TclGetSrcInfoForPc', and push the frame.
	 */

	bcFramePtr->data.tebc.pc = (char *) pc;
	iPtr->cmdFramePtr = bcFramePtr;

	if (iPtr->flags & INTERP_DEBUG_FRAME) {
	    TclArgumentBCEnter((Tcl_Interp *) iPtr, objv, objc,
		    codePtr, bcFramePtr, pc - codePtr->codeStart);
	}

	DECACHE_STACK_INFO();

	pc += pcAdjustment;
	TEBC_YIELD();
	return TclNREvalObjv(interp, objc, objv,
		TCL_EVAL_NOERR, NULL);

<<<<<<< HEAD
=======
#if TCL_SUPPORT_84_BYTECODE
    case INST_CALL_BUILTIN_FUNC1:
	/*
	 * Call one of the built-in pre-8.5 Tcl math functions. This
	 * translates to INST_INVOKE_STK1 with the first argument of
	 * ::tcl::mathfunc::$objv[0]. We need to insert the named math
	 * function into the stack.
	 */

	opnd = TclGetUInt1AtPtr(pc+1);
	if ((opnd < 0) || (opnd > LAST_BUILTIN_FUNC)) {
	    TRACE(("UNRECOGNIZED BUILTIN FUNC CODE %d\n", opnd));
	    Tcl_Panic("TclNRExecuteByteCode: unrecognized builtin function code %d", opnd);
	}

	TclNewLiteralStringObj(objPtr, "::tcl::mathfunc::");
	Tcl_AppendToObj(objPtr, tclBuiltinFuncTable[opnd].name, -1);

	/*
	 * Only 0, 1 or 2 args.
	 */

	{
	    int numArgs = tclBuiltinFuncTable[opnd].numArgs;
	    Tcl_Obj *tmpPtr1, *tmpPtr2;

	    if (numArgs == 0) {
		PUSH_OBJECT(objPtr);
	    } else if (numArgs == 1) {
		tmpPtr1 = POP_OBJECT();
		PUSH_OBJECT(objPtr);
		PUSH_OBJECT(tmpPtr1);
		Tcl_DecrRefCount(tmpPtr1);
	    } else {
		tmpPtr2 = POP_OBJECT();
		tmpPtr1 = POP_OBJECT();
		PUSH_OBJECT(objPtr);
		PUSH_OBJECT(tmpPtr1);
		PUSH_OBJECT(tmpPtr2);
		Tcl_DecrRefCount(tmpPtr1);
		Tcl_DecrRefCount(tmpPtr2);
	    }
	    objc = numArgs + 1;
	}
	pcAdjustment = 2;
	goto doInvocation;

    case INST_CALL_FUNC1:
	/*
	 * Call a non-builtin Tcl math function previously registered by a
	 * call to Tcl_CreateMathFunc pre-8.5. This is essentially
	 * INST_INVOKE_STK1 converting the first arg to
	 * ::tcl::mathfunc::$objv[0].
	 */

	objc = TclGetUInt1AtPtr(pc+1);	/* Number of arguments. The function
					 * name is the 0-th argument. */

	objPtr = OBJ_AT_DEPTH(objc-1);
	TclNewLiteralStringObj(tmpPtr, "::tcl::mathfunc::");
	Tcl_AppendObjToObj(tmpPtr, objPtr);
	Tcl_DecrRefCount(objPtr);

	/*
	 * Variation of PUSH_OBJECT.
	 */

	OBJ_AT_DEPTH(objc-1) = tmpPtr;
	Tcl_IncrRefCount(tmpPtr);

	pcAdjustment = 2;
	goto doInvocation;
#else
    /*
     * INST_CALL_BUILTIN_FUNC1 and INST_CALL_FUNC1 were made obsolete by the
     * changes to add a ::tcl::mathfunc namespace in 8.5. Optional support
     * remains for existing bytecode precompiled files.
     */

    case INST_CALL_BUILTIN_FUNC1:
	Tcl_Panic("TclNRExecuteByteCode: obsolete INST_CALL_BUILTIN_FUNC1 found");
    case INST_CALL_FUNC1:
	Tcl_Panic("TclNRExecuteByteCode: obsolete INST_CALL_FUNC1 found");
#endif

    case INST_INVOKE_REPLACE:
	objc = TclGetUInt4AtPtr(pc+1);
	opnd = TclGetUInt1AtPtr(pc+5);
	objPtr = POP_OBJECT();
	objv = &OBJ_AT_DEPTH(objc-1);
	cleanup = objc;
#ifdef TCL_COMPILE_DEBUG
	if (tclTraceExec >= 2) {
	    int i;

	    if (traceInstructions) {
		strncpy(cmdNameBuf, TclGetString(objv[0]), 20);
		TRACE(("%u => call (implementation %s) ", objc, O2S(objPtr)));
	    } else {
		fprintf(stdout,
			"%d: (%u) invoking (using implementation %s) ",
			iPtr->numLevels, (unsigned)(pc - codePtr->codeStart),
			O2S(objPtr));
	    }
	    for (i = 0;  i < objc;  i++) {
		if (i < opnd) {
		    fprintf(stdout, "<");
		    TclPrintObject(stdout, objv[i], 15);
		    fprintf(stdout, ">");
		} else {
		    TclPrintObject(stdout, objv[i], 15);
		}
		fprintf(stdout, " ");
	    }
	    fprintf(stdout, "\n");
	    fflush(stdout);
	}
#endif /*TCL_COMPILE_DEBUG*/
	{
	    Tcl_Obj *copyPtr = Tcl_NewListObj(objc - opnd + 1, NULL);
	    register List *listRepPtr = copyPtr->internalRep.twoPtrValue.ptr1;
	    Tcl_Obj **copyObjv = &listRepPtr->elements;
	    int i;

	    listRepPtr->elemCount = objc - opnd + 1;
	    copyObjv[0] = objPtr;
	    memcpy(copyObjv+1, objv+opnd, sizeof(Tcl_Obj *) * (objc - opnd));
	    for (i=1 ; i<objc-opnd+1 ; i++) {
		Tcl_IncrRefCount(copyObjv[i]);
	    }
	    objPtr = copyPtr;
	}
	bcFramePtr->data.tebc.pc = (char *) pc;
	iPtr->cmdFramePtr = bcFramePtr;
	if (iPtr->flags & INTERP_DEBUG_FRAME) {
	    TclArgumentBCEnter((Tcl_Interp *) iPtr, objv, objc,
		    codePtr, bcFramePtr, pc - codePtr->codeStart);
	}
	iPtr->ensembleRewrite.sourceObjs = objv;
	iPtr->ensembleRewrite.numRemovedObjs = opnd;
	iPtr->ensembleRewrite.numInsertedObjs = 1;
	DECACHE_STACK_INFO();
	pc += 6;
	TEBC_YIELD();

	TclNRAddCallback(interp, TclClearRootEnsemble, NULL,NULL,NULL,NULL);
	TclSkipTailcall(interp);
	return TclNREvalObjEx(interp, objPtr, TCL_EVAL_INVOKE, NULL, INT_MIN);

>>>>>>> ca39a6d9
    /*
     * -----------------------------------------------------------------
     *	   Start of INST_LOAD instructions.
     *
     * WARNING: more 'goto' here than your doctor recommended! The different
     * instructions set the value of some variables and then jump to some
     * common execution code.
     */

    case INST_LOAD_SCALAR:
    instLoadScalar:
	opnd = TclGetUInt4AtPtr(pc+1);
	LOCALVAR(varPtr, opnd);
	TRACE(("%u => ", opnd));
	if (TclIsVarDirectReadable(varPtr)) {
	    /*
	     * No errors, no traces: just get the value.
	     */

	    objResultPtr = varPtr->value.objPtr;
	    TRACE_APPEND(("%.30s\n", O2S(objResultPtr)));
	    NEXT_INST_F(5, 0, 1);
	}
	pcAdjustment = 5;
	cleanup = 0;
	arrayPtr = NULL;
	part1Ptr = part2Ptr = NULL;
	goto doCallPtrGetVar;

    case INST_LOAD_ARRAY:
	opnd = TclGetUInt4AtPtr(pc+1);
	part1Ptr = NULL;
	part2Ptr = OBJ_AT_TOS;
	LOCALVAR(arrayPtr, opnd);
	TRACE(("%u \"%.30s\" => ", opnd, O2S(part2Ptr)));
	if (TclIsVarArray(arrayPtr) && !ReadTraced(arrayPtr)) {
	    varPtr = VarHashFindVar(arrayPtr->value.tablePtr, part2Ptr);
	    if (varPtr && TclIsVarDirectReadable(varPtr)) {
		/*
		 * No errors, no traces: just get the value.
		 */

		objResultPtr = varPtr->value.objPtr;
		TRACE_APPEND(("%.30s\n", O2S(objResultPtr)));
		NEXT_INST_F(5, 1, 1);
	    }
	}
	varPtr = TclLookupArrayElement(interp, part1Ptr, part2Ptr,
		TCL_LEAVE_ERR_MSG, "read", 0, 1, arrayPtr, opnd);
	if (varPtr == NULL) {
	    TRACE_APPEND(("ERROR: %.30s\n", O2S(Tcl_GetObjResult(interp))));
	    goto gotError;
	}
	cleanup = 1;
	pcAdjustment = 5;
	goto doCallPtrGetVar;

    case INST_LOAD_ARRAY_STK:
	cleanup = 2;
	part2Ptr = OBJ_AT_TOS;		/* element name */
	objPtr = OBJ_UNDER_TOS;		/* array name */
	TRACE(("\"%.30s(%.30s)\" => ", O2S(objPtr), O2S(part2Ptr)));
	goto doLoadStk;

    case INST_LOAD_STK:
    case INST_LOAD_SCALAR_STK:
	cleanup = 1;
	part2Ptr = NULL;
	objPtr = OBJ_AT_TOS;		/* variable name */
	TRACE(("\"%.30s\" => ", O2S(objPtr)));

    doLoadStk:
	part1Ptr = objPtr;
	varPtr = TclObjLookupVarEx(interp, part1Ptr, part2Ptr,
		TCL_LEAVE_ERR_MSG, "read", /*createPart1*/0, /*createPart2*/1,
		&arrayPtr);
	if (!varPtr) {
	    TRACE_APPEND(("ERROR: %.30s\n", O2S(Tcl_GetObjResult(interp))));
	    goto gotError;
	}

	if (TclIsVarDirectReadable2(varPtr, arrayPtr)) {
	    /*
	     * No errors, no traces: just get the value.
	     */

	    objResultPtr = varPtr->value.objPtr;
	    TRACE_APPEND(("%.30s\n", O2S(objResultPtr)));
	    NEXT_INST_V(1, cleanup, 1);
	}
	pcAdjustment = 1;
	opnd = -1;

    doCallPtrGetVar:
	/*
	 * There are either errors or the variable is traced: call
	 * TclPtrGetVar to process fully.
	 */

	DECACHE_STACK_INFO();
	objResultPtr = TclPtrGetVar(interp, varPtr, arrayPtr,
		part1Ptr, part2Ptr, TCL_LEAVE_ERR_MSG, opnd);
	CACHE_STACK_INFO();
	if (!objResultPtr) {
	    TRACE_APPEND(("ERROR: %.30s\n", O2S(Tcl_GetObjResult(interp))));
	    goto gotError;
	}
	TRACE_APPEND(("%.30s\n", O2S(objResultPtr)));
	NEXT_INST_V(pcAdjustment, cleanup, 1);

    /*
     *	   End of INST_LOAD instructions.
     * -----------------------------------------------------------------
     *	   Start of INST_STORE and related instructions.
     *
     * WARNING: more 'goto' here than your doctor recommended! The different
     * instructions set the value of some variables and then jump to somme
     * common execution code.
     */

    {
	int storeFlags;

    case INST_STORE_ARRAY:
	opnd = TclGetUInt4AtPtr(pc+1);
	pcAdjustment = 5;

	valuePtr = OBJ_AT_TOS;
	part2Ptr = OBJ_UNDER_TOS;
	LOCALVAR(arrayPtr, opnd);
	TRACE(("%u \"%.30s\" <- \"%.30s\" => ", opnd, O2S(part2Ptr),
		O2S(valuePtr)));
	if (TclIsVarArray(arrayPtr) && !WriteTraced(arrayPtr)) {
	    varPtr = VarHashFindVar(arrayPtr->value.tablePtr, part2Ptr);
	    if (varPtr && TclIsVarDirectWritable(varPtr)) {
		tosPtr--;
		Tcl_DecrRefCount(OBJ_AT_TOS);
		OBJ_AT_TOS = valuePtr;
		goto doStoreVarDirect;
	    }
	}
	cleanup = 2;
	storeFlags = TCL_LEAVE_ERR_MSG;
	part1Ptr = NULL;
	goto doStoreArrayDirectFailed;

    case INST_STORE_SCALAR:
	opnd = TclGetUInt4AtPtr(pc+1);
	pcAdjustment = 5;

	valuePtr = OBJ_AT_TOS;
	LOCALVAR(varPtr, opnd);
	TRACE(("%u <- \"%.30s\" => ", opnd, O2S(valuePtr)));
	if (!TclIsVarDirectWritable(varPtr)) {
	    storeFlags = TCL_LEAVE_ERR_MSG;
	    part1Ptr = NULL;
	    goto doStoreScalar;
	}

	/*
	 * No traces, no errors, plain 'set': we can safely inline. The value
	 * *will* be set to what's requested, so that the stack top remains
	 * pointing to the same Tcl_Obj.
	 */

    doStoreVarDirect:
	valuePtr = varPtr->value.objPtr;
	if (valuePtr != NULL) {
	    TclDecrRefCount(valuePtr);
	}
	objResultPtr = OBJ_AT_TOS;
	varPtr->value.objPtr = objResultPtr;
#ifndef TCL_COMPILE_DEBUG
	if (*(pc+pcAdjustment) == INST_POP) {
	    tosPtr--;
	    NEXT_INST_F((pcAdjustment+1), 0, 0);
	}
#else
	TRACE_APPEND(("%.30s\n", O2S(objResultPtr)));
#endif
	Tcl_IncrRefCount(objResultPtr);
	NEXT_INST_F(pcAdjustment, 0, 0);

    case INST_LAPPEND_STK:
	valuePtr = OBJ_AT_TOS; /* value to append */
	part2Ptr = NULL;
	storeFlags = (TCL_LEAVE_ERR_MSG | TCL_APPEND_VALUE
		| TCL_LIST_ELEMENT);
	goto doStoreStk;

    case INST_LAPPEND_ARRAY_STK:
	valuePtr = OBJ_AT_TOS; /* value to append */
	part2Ptr = OBJ_UNDER_TOS;
	storeFlags = (TCL_LEAVE_ERR_MSG | TCL_APPEND_VALUE
		| TCL_LIST_ELEMENT);
	goto doStoreStk;

    case INST_APPEND_STK:
	valuePtr = OBJ_AT_TOS; /* value to append */
	part2Ptr = NULL;
	storeFlags = (TCL_LEAVE_ERR_MSG | TCL_APPEND_VALUE);
	goto doStoreStk;

    case INST_APPEND_ARRAY_STK:
	valuePtr = OBJ_AT_TOS; /* value to append */
	part2Ptr = OBJ_UNDER_TOS;
	storeFlags = (TCL_LEAVE_ERR_MSG | TCL_APPEND_VALUE);
	goto doStoreStk;

    case INST_STORE_ARRAY_STK:
	valuePtr = OBJ_AT_TOS;
	part2Ptr = OBJ_UNDER_TOS;
	storeFlags = TCL_LEAVE_ERR_MSG;
	goto doStoreStk;

    case INST_STORE_STK:
    case INST_STORE_SCALAR_STK:
	valuePtr = OBJ_AT_TOS;
	part2Ptr = NULL;
	storeFlags = TCL_LEAVE_ERR_MSG;

    doStoreStk:
	objPtr = OBJ_AT_DEPTH(1 + (part2Ptr != NULL)); /* variable name */
	part1Ptr = objPtr;
#ifdef TCL_COMPILE_DEBUG
	if (part2Ptr == NULL) {
	    TRACE(("\"%.30s\" <- \"%.30s\" =>", O2S(part1Ptr),O2S(valuePtr)));
	} else {
	    TRACE(("\"%.30s(%.30s)\" <- \"%.30s\" => ",
		    O2S(part1Ptr), O2S(part2Ptr), O2S(valuePtr)));
	}
#endif
	varPtr = TclObjLookupVarEx(interp, objPtr,part2Ptr, TCL_LEAVE_ERR_MSG,
		"set", /*createPart1*/ 1, /*createPart2*/ 1, &arrayPtr);
	if (!varPtr) {
	    TRACE_APPEND(("ERROR: %.30s\n", O2S(Tcl_GetObjResult(interp))));
	    goto gotError;
	}
	cleanup = ((part2Ptr == NULL)? 2 : 3);
	pcAdjustment = 1;
	opnd = -1;
	goto doCallPtrSetVar;

    case INST_LAPPEND_ARRAY:
	opnd = TclGetUInt4AtPtr(pc+1);
	pcAdjustment = 5;
	storeFlags = (TCL_LEAVE_ERR_MSG | TCL_APPEND_VALUE
		| TCL_LIST_ELEMENT);
	goto doStoreArray;

    case INST_APPEND_ARRAY:
	opnd = TclGetUInt4AtPtr(pc+1);
	pcAdjustment = 5;
	storeFlags = (TCL_LEAVE_ERR_MSG | TCL_APPEND_VALUE);

    doStoreArray:
	valuePtr = OBJ_AT_TOS;
	part2Ptr = OBJ_UNDER_TOS;
	LOCALVAR(arrayPtr, opnd);
	TRACE(("%u \"%.30s\" <- \"%.30s\" => ", opnd, O2S(part2Ptr),
		O2S(valuePtr)));
	cleanup = 2;
	part1Ptr = NULL;

    doStoreArrayDirectFailed:
	varPtr = TclLookupArrayElement(interp, part1Ptr, part2Ptr,
		TCL_LEAVE_ERR_MSG, "set", 1, 1, arrayPtr, opnd);
	if (!varPtr) {
	    TRACE_APPEND(("ERROR: %.30s\n", O2S(Tcl_GetObjResult(interp))));
	    goto gotError;
	}
	goto doCallPtrSetVar;

    case INST_LAPPEND_SCALAR:
	opnd = TclGetUInt4AtPtr(pc+1);
	pcAdjustment = 5;
	storeFlags = (TCL_LEAVE_ERR_MSG | TCL_APPEND_VALUE
		| TCL_LIST_ELEMENT);
	goto doStoreScalar;

    case INST_APPEND_SCALAR:
	opnd = TclGetUInt4AtPtr(pc+1);
	pcAdjustment = 5;
	storeFlags = (TCL_LEAVE_ERR_MSG | TCL_APPEND_VALUE);

    doStoreScalar:
	valuePtr = OBJ_AT_TOS;
	LOCALVAR(varPtr, opnd);
	TRACE(("%u <- \"%.30s\" => ", opnd, O2S(valuePtr)));
	cleanup = 1;
	arrayPtr = NULL;
	part1Ptr = part2Ptr = NULL;

    doCallPtrSetVar:
	DECACHE_STACK_INFO();
	objResultPtr = TclPtrSetVar(interp, varPtr, arrayPtr,
		part1Ptr, part2Ptr, valuePtr, storeFlags, opnd);
	CACHE_STACK_INFO();
	if (!objResultPtr) {
	    TRACE_APPEND(("ERROR: %.30s\n", O2S(Tcl_GetObjResult(interp))));
	    goto gotError;
	}
#ifndef TCL_COMPILE_DEBUG
	if (*(pc+pcAdjustment) == INST_POP) {
	    NEXT_INST_V((pcAdjustment+1), cleanup, 0);
	}
#endif
	TRACE_APPEND(("%.30s\n", O2S(objResultPtr)));
	NEXT_INST_V(pcAdjustment, cleanup, 1);
    }

    /*
     *	   End of INST_STORE and related instructions.
     * -----------------------------------------------------------------
     *	   Start of INST_INCR instructions.
     *
     * WARNING: more 'goto' here than your doctor recommended! The different
     * instructions set the value of some variables and then jump to somme
     * common execution code.
     */

/*TODO: Consider more untangling here; merge with LOAD and STORE ? */

    {
	Tcl_Obj *incrPtr;
#ifndef NO_WIDE_TYPE
	Tcl_WideInt w;
#endif
	long increment;

    case INST_INCR_ARRAY_STK:
    case INST_INCR_STK:
	opnd = TclGetUInt4AtPtr(pc+1);
	incrPtr = POP_OBJECT();
	pcAdjustment = 1;
	goto doIncrStk;

    case INST_INCR_ARRAY_STK_IMM:
    case INST_INCR_STK_IMM:
	increment = TclGetInt1AtPtr(pc+1);
	TclNewIntObj(incrPtr, increment);
	Tcl_IncrRefCount(incrPtr);
	pcAdjustment = 2;

    doIncrStk:
	if ((*pc == INST_INCR_ARRAY_STK_IMM)
		|| (*pc == INST_INCR_ARRAY_STK)) {
	    part2Ptr = OBJ_AT_TOS;
	    objPtr = OBJ_UNDER_TOS;
	    TRACE(("\"%.30s(%.30s)\" (by %ld) => ",
		    O2S(objPtr), O2S(part2Ptr), increment));
	} else {
	    part2Ptr = NULL;
	    objPtr = OBJ_AT_TOS;
	    TRACE(("\"%.30s\" (by %ld) => ", O2S(objPtr), increment));
	}
	part1Ptr = objPtr;
	opnd = -1;
	varPtr = TclObjLookupVarEx(interp, objPtr, part2Ptr,
		TCL_LEAVE_ERR_MSG, "read", 1, 1, &arrayPtr);
	if (!varPtr) {
	    Tcl_AddErrorInfo(interp,
		    "\n    (reading value of variable to increment)");
	    TRACE_APPEND(("ERROR: %.30s\n", O2S(Tcl_GetObjResult(interp))));
	    Tcl_DecrRefCount(incrPtr);
	    goto gotError;
	}
	cleanup = ((part2Ptr == NULL)? 1 : 2);
	goto doIncrVar;

    case INST_INCR_ARRAY_IMM:
	opnd = TclGetUInt4AtPtr(pc+1);
	increment = TclGetInt1AtPtr(pc+5);
	TclNewIntObj(incrPtr, increment);
	Tcl_IncrRefCount(incrPtr);
	pcAdjustment = 6;
	goto doIncrArray;

    case INST_INCR_ARRAY:
	opnd = TclGetUInt4AtPtr(pc+1);
	incrPtr = POP_OBJECT();
	pcAdjustment = 5;
    doIncrArray:
	part1Ptr = NULL;
	part2Ptr = OBJ_AT_TOS;
	LOCALVAR(arrayPtr, opnd);
	cleanup = 1;
	TRACE(("%u \"%.30s\" (by %ld) => ", opnd, O2S(part2Ptr), increment));
	varPtr = TclLookupArrayElement(interp, part1Ptr, part2Ptr,
		TCL_LEAVE_ERR_MSG, "read", 1, 1, arrayPtr, opnd);
	if (!varPtr) {
	    TRACE_APPEND(("ERROR: %.30s\n", O2S(Tcl_GetObjResult(interp))));
	    Tcl_DecrRefCount(incrPtr);
	    goto gotError;
	}
	goto doIncrVar;

	/*
	 * This is the most common type of INST_INCR_* as it is the one that
	 * [incr foo] (of a local variable) is compiled into, where 'foo'
	 * holds a small integer. Thus we take special effort to make sure
	 * that it goes faster than many other instructions.
	 */

    case INST_INCR_SCALAR_IMM:
	opnd = TclGetUInt4AtPtr(pc+1);
	increment = TclGetInt1AtPtr(pc+5);
	LOCALVAR(varPtr, opnd);

	if (TclIsVarDirectModifyable(varPtr)) {
	    ClientData ptr;
	    int type;

	    objPtr = varPtr->value.objPtr;
	    if (GetNumberFromObj(NULL, objPtr, &ptr, &type) == TCL_OK
		    && type == TCL_NUMBER_LONG) {
		long augend = *((const long *)ptr);
		long sum = augend + increment;

		/*
		 * Overflow when (augend and sum have different sign) and
		 * (augend and increment have the same sign). This is
		 * encapsulated in the Overflowing macro.
		 */

		if (!Overflowing(augend, increment, sum)) {
		    TRACE(("%u %ld => ", opnd, increment));
		    if (Tcl_IsShared(objPtr)) {
			objPtr->refCount--;	/* We know it's shared. */
			TclNewLongObj(objResultPtr, sum);
			Tcl_IncrRefCount(objResultPtr);
			varPtr->value.objPtr = objResultPtr;
		    } else {
			objResultPtr = objPtr;
			TclSetLongObj(objPtr, sum);
		    }
		    TRACE_APPEND(("%.30s\n", O2S(objResultPtr)));
#ifndef TCL_COMPILE_DEBUG
		    if (*(pc+6) == INST_POP) {
			NEXT_INST_F(7, 0, 0);
		    }
#endif /*!TCL_COMPILE_DEBUG*/
		    NEXT_INST_F(6, 0, 1);
		}

		/*
		 * If adding a byte to a long won't fit but we've got a
		 * functional wide integer type defined, we *know* that we'll
		 * be able to fit in that. (That is, long is 32 bits and wide
		 * is 64 bits, and our increment is only 8 bits.)
		 */

#ifndef NO_WIDE_TYPE
		w = (Tcl_WideInt)augend;

		TRACE(("%u %ld => ", opnd, increment));
		if (Tcl_IsShared(objPtr)) {
		    objPtr->refCount--;		/* We know it's shared. */
		    TclNewWideIntObj(objResultPtr, w+increment);
		    Tcl_IncrRefCount(objResultPtr);
		    varPtr->value.objPtr = objResultPtr;
		} else {
		    objResultPtr = objPtr;

		    /*
		     * We know the sum value is outside the long range; use
		     * macro form that doesn't range test again.
		     */

		    TclSetWideIntObj(objPtr, w+increment);
		}
		TRACE_APPEND(("%.30s\n", O2S(objResultPtr)));
#ifndef TCL_COMPILE_DEBUG
		if (*(pc+6) == INST_POP) {
		    NEXT_INST_F(7, 0, 0);
		}
#endif /*!TCL_COMPILE_DEBUG*/
		NEXT_INST_F(6, 0, 1);
#endif /*!NO_WIDE_TYPE*/
	    }
	}

	/*
	 * All other cases, flow through to generic handling. Note that we've
	 * already followed the linked-var chain so we can skip that.
	 */

	TclNewLongObj(incrPtr, increment);
	Tcl_IncrRefCount(incrPtr);
	pcAdjustment = 6;
	cleanup = 0;
	goto doIncrScalar;

    case INST_INCR_SCALAR:
	opnd = TclGetUInt4AtPtr(pc+1);
	incrPtr = POP_OBJECT();
	pcAdjustment = 5;
	LOCALVAR(varPtr, opnd);
    doIncrScalar:
	arrayPtr = NULL;
	part1Ptr = part2Ptr = NULL;
	cleanup = 0;
	TRACE(("%u %ld => ", opnd, increment));

    doIncrVar:
	if (TclIsVarDirectModifyable2(varPtr, arrayPtr)) {
	    objPtr = varPtr->value.objPtr;
	    if (Tcl_IsShared(objPtr)) {
		objPtr->refCount--;	/* We know it's shared */
		objResultPtr = Tcl_DuplicateObj(objPtr);
		Tcl_IncrRefCount(objResultPtr);
		varPtr->value.objPtr = objResultPtr;
	    } else {
		objResultPtr = objPtr;
	    }
	    if (TclIncrObj(interp, objResultPtr, incrPtr) != TCL_OK) {
		Tcl_DecrRefCount(incrPtr);
		TRACE_APPEND(("ERROR: %.30s\n",
			O2S(Tcl_GetObjResult(interp))));
		goto gotError;
	    }
	    Tcl_DecrRefCount(incrPtr);
	} else {
	    DECACHE_STACK_INFO();
	    objResultPtr = TclPtrIncrObjVar(interp, varPtr, arrayPtr,
		    part1Ptr, part2Ptr, incrPtr, TCL_LEAVE_ERR_MSG, opnd);
	    CACHE_STACK_INFO();
	    Tcl_DecrRefCount(incrPtr);
	    if (objResultPtr == NULL) {
		TRACE_APPEND(("ERROR: %.30s\n",
			O2S(Tcl_GetObjResult(interp))));
		goto gotError;
	    }
	}
	TRACE_APPEND(("%.30s\n", O2S(objResultPtr)));
#ifndef TCL_COMPILE_DEBUG
	if (*(pc+pcAdjustment) == INST_POP) {
	    NEXT_INST_V((pcAdjustment+1), cleanup, 0);
	}
#endif
	NEXT_INST_V(pcAdjustment, cleanup, 1);
    }

    /*
     *	   End of INST_INCR instructions.
     * -----------------------------------------------------------------
     *	   Start of INST_EXIST instructions.
     */

    case INST_EXIST_SCALAR:
	opnd = TclGetUInt4AtPtr(pc+1);
	LOCALVAR(varPtr, opnd);
	TRACE(("%u => ", opnd));
	if (ReadTraced(varPtr)) {
	    DECACHE_STACK_INFO();
	    TclObjCallVarTraces(iPtr, NULL, varPtr, NULL, NULL,
		    TCL_TRACE_READS, 0, opnd);
	    CACHE_STACK_INFO();
	    if (TclIsVarUndefined(varPtr)) {
		TclCleanupVar(varPtr, NULL);
		varPtr = NULL;
	    }
	}

	/*
	 * Tricky! Arrays always exist.
	 */

	objResultPtr = TCONST(!varPtr || TclIsVarUndefined(varPtr) ? 0 : 1);
	TRACE_APPEND(("%.30s\n", O2S(objResultPtr)));
	NEXT_INST_F(5, 0, 1);

    case INST_EXIST_ARRAY:
	opnd = TclGetUInt4AtPtr(pc+1);
	part2Ptr = OBJ_AT_TOS;
	LOCALVAR(arrayPtr, opnd);
	TRACE(("%u \"%.30s\" => ", opnd, O2S(part2Ptr)));
	if (TclIsVarArray(arrayPtr) && !ReadTraced(arrayPtr)) {
	    varPtr = VarHashFindVar(arrayPtr->value.tablePtr, part2Ptr);
	    if (!varPtr || !ReadTraced(varPtr)) {
		goto doneExistArray;
	    }
	}
	varPtr = TclLookupArrayElement(interp, NULL, part2Ptr, 0, "access",
		0, 1, arrayPtr, opnd);
	if (varPtr) {
	    if (ReadTraced(varPtr) || (arrayPtr && ReadTraced(arrayPtr))) {
		DECACHE_STACK_INFO();
		TclObjCallVarTraces(iPtr, arrayPtr, varPtr, NULL, part2Ptr,
			TCL_TRACE_READS, 0, opnd);
		CACHE_STACK_INFO();
	    }
	    if (TclIsVarUndefined(varPtr)) {
		TclCleanupVar(varPtr, arrayPtr);
		varPtr = NULL;
	    }
	}
    doneExistArray:
	objResultPtr = TCONST(!varPtr || TclIsVarUndefined(varPtr) ? 0 : 1);
	TRACE_APPEND(("%.30s\n", O2S(objResultPtr)));
	NEXT_INST_F(5, 1, 1);

    case INST_EXIST_ARRAY_STK:
	cleanup = 2;
	part2Ptr = OBJ_AT_TOS;		/* element name */
	part1Ptr = OBJ_UNDER_TOS;	/* array name */
	TRACE(("\"%.30s(%.30s)\" => ", O2S(part1Ptr), O2S(part2Ptr)));
	goto doExistStk;

    case INST_EXIST_STK:
	cleanup = 1;
	part2Ptr = NULL;
	part1Ptr = OBJ_AT_TOS;		/* variable name */
	TRACE(("\"%.30s\" => ", O2S(part1Ptr)));

    doExistStk:
	varPtr = TclObjLookupVarEx(interp, part1Ptr, part2Ptr, 0, "access",
		/*createPart1*/0, /*createPart2*/1, &arrayPtr);
	if (varPtr) {
	    if (ReadTraced(varPtr) || (arrayPtr && ReadTraced(arrayPtr))) {
		DECACHE_STACK_INFO();
		TclObjCallVarTraces(iPtr, arrayPtr, varPtr, part1Ptr,part2Ptr,
			TCL_TRACE_READS, 0, -1);
		CACHE_STACK_INFO();
	    }
	    if (TclIsVarUndefined(varPtr)) {
		TclCleanupVar(varPtr, arrayPtr);
		varPtr = NULL;
	    }
	}
	objResultPtr = TCONST(!varPtr || TclIsVarUndefined(varPtr) ? 0 : 1);
	TRACE_APPEND(("%.30s\n", O2S(objResultPtr)));
	NEXT_INST_V(1, cleanup, 1);

    /*
     *	   End of INST_EXIST instructions.
     * -----------------------------------------------------------------
     *	   Start of INST_UNSET instructions.
     */

    {
	int flags;

    case INST_UNSET_SCALAR:
	flags = TclGetUInt1AtPtr(pc+1) ? TCL_LEAVE_ERR_MSG : 0;
	opnd = TclGetUInt4AtPtr(pc+2);
	LOCALVAR(varPtr, opnd);
	TRACE(("%s %u\n", (flags?"normal":"noerr"), opnd));
	if (TclIsVarDirectUnsettable(varPtr) && !TclIsVarInHash(varPtr)) {
	    /*
	     * No errors, no traces, no searches: just make the variable cease
	     * to exist.
	     */

	    if (!TclIsVarUndefined(varPtr)) {
		TclDecrRefCount(varPtr->value.objPtr);
	    } else if (flags & TCL_LEAVE_ERR_MSG) {
		goto slowUnsetScalar;
	    }
	    varPtr->value.objPtr = NULL;
	    NEXT_INST_F(6, 0, 0);
	}

    slowUnsetScalar:
	DECACHE_STACK_INFO();
	if (TclPtrUnsetVar(interp, varPtr, NULL, NULL, NULL, flags,
		opnd) != TCL_OK && flags) {
	    goto errorInUnset;
	}
	CACHE_STACK_INFO();
	NEXT_INST_F(6, 0, 0);

    case INST_UNSET_ARRAY:
	flags = TclGetUInt1AtPtr(pc+1) ? TCL_LEAVE_ERR_MSG : 0;
	opnd = TclGetUInt4AtPtr(pc+2);
	part2Ptr = OBJ_AT_TOS;
	LOCALVAR(arrayPtr, opnd);
	TRACE(("%s %u \"%.30s\"\n",
		(flags ? "normal" : "noerr"), opnd, O2S(part2Ptr)));
	if (TclIsVarArray(arrayPtr) && !UnsetTraced(arrayPtr)) {
	    varPtr = VarHashFindVar(arrayPtr->value.tablePtr, part2Ptr);
	    if (varPtr && TclIsVarDirectUnsettable(varPtr)) {
		/*
		 * No nasty traces and element exists, so we can proceed to
		 * unset it. Might still not exist though...
		 */

		if (!TclIsVarUndefined(varPtr)) {
		    TclDecrRefCount(varPtr->value.objPtr);
		} else if (flags & TCL_LEAVE_ERR_MSG) {
		    goto slowUnsetArray;
		}
		varPtr->value.objPtr = NULL;
		NEXT_INST_F(6, 1, 0);
	    } else if (!varPtr && !(flags & TCL_LEAVE_ERR_MSG)) {
		/*
		 * Don't need to do anything here.
		 */

		NEXT_INST_F(6, 1, 0);
	    }
	}
    slowUnsetArray:
	DECACHE_STACK_INFO();
	varPtr = TclLookupArrayElement(interp, NULL, part2Ptr, flags, "unset",
		0, 0, arrayPtr, opnd);
	if (!varPtr) {
	    if (flags & TCL_LEAVE_ERR_MSG) {
		goto errorInUnset;
	    }
	} else if (TclPtrUnsetVar(interp, varPtr, arrayPtr, NULL, part2Ptr,
		flags, opnd) != TCL_OK && (flags & TCL_LEAVE_ERR_MSG)) {
	    goto errorInUnset;
	}
	CACHE_STACK_INFO();
	NEXT_INST_F(6, 1, 0);

    case INST_UNSET_ARRAY_STK:
	flags = TclGetUInt1AtPtr(pc+1) ? TCL_LEAVE_ERR_MSG : 0;
	cleanup = 2;
	part2Ptr = OBJ_AT_TOS;		/* element name */
	part1Ptr = OBJ_UNDER_TOS;	/* array name */
	TRACE(("%s \"%.30s(%.30s)\"\n", (flags?"normal":"noerr"),
		O2S(part1Ptr), O2S(part2Ptr)));
	goto doUnsetStk;

    case INST_UNSET_STK:
	flags = TclGetUInt1AtPtr(pc+1) ? TCL_LEAVE_ERR_MSG : 0;
	cleanup = 1;
	part2Ptr = NULL;
	part1Ptr = OBJ_AT_TOS;		/* variable name */
	TRACE(("%s \"%.30s\"\n", (flags?"normal":"noerr"), O2S(part1Ptr)));

    doUnsetStk:
	DECACHE_STACK_INFO();
	if (TclObjUnsetVar2(interp, part1Ptr, part2Ptr, flags) != TCL_OK
		&& (flags & TCL_LEAVE_ERR_MSG)) {
	    goto errorInUnset;
	}
	CACHE_STACK_INFO();
	NEXT_INST_V(2, cleanup, 0);

    errorInUnset:
	CACHE_STACK_INFO();
	TRACE_APPEND(("ERROR: %.30s\n", O2S(Tcl_GetObjResult(interp))));
	goto gotError;
    }

    /*
     *	   End of INST_UNSET instructions.
     * -----------------------------------------------------------------
     *	   Start of INST_ARRAY instructions.
     */

    case INST_ARRAY_EXISTS_IMM:
	opnd = TclGetUInt4AtPtr(pc+1);
	pcAdjustment = 5;
	cleanup = 0;
	part1Ptr = NULL;
	arrayPtr = NULL;
	TRACE(("%u => ", opnd));
	LOCALVAR(varPtr, opnd);
	goto doArrayExists;
    case INST_ARRAY_EXISTS_STK:
	opnd = -1;
	pcAdjustment = 1;
	cleanup = 1;
	part1Ptr = OBJ_AT_TOS;
	TRACE(("\"%.30s\" => ", O2S(part1Ptr)));
	varPtr = TclObjLookupVarEx(interp, part1Ptr, NULL, 0, NULL,
		/*createPart1*/0, /*createPart2*/0, &arrayPtr);
    doArrayExists:
	if (varPtr && (varPtr->flags & VAR_TRACED_ARRAY)
		&& (TclIsVarArray(varPtr) || TclIsVarUndefined(varPtr))) {
	    DECACHE_STACK_INFO();
	    result = TclObjCallVarTraces(iPtr, arrayPtr, varPtr, part1Ptr,
		    NULL, (TCL_LEAVE_ERR_MSG|TCL_NAMESPACE_ONLY|
		    TCL_GLOBAL_ONLY|TCL_TRACE_ARRAY), 1, opnd);
	    CACHE_STACK_INFO();
	    if (result == TCL_ERROR) {
		TRACE_APPEND(("ERROR: %.30s\n",
			O2S(Tcl_GetObjResult(interp))));
		goto gotError;
	    }
	}
	objResultPtr = TCONST((varPtr && TclIsVarArray(varPtr)
		&& !TclIsVarUndefined(varPtr)) ? 1 : 0);
	TRACE_APPEND(("%.30s\n", O2S(objResultPtr)));
	NEXT_INST_V(pcAdjustment, cleanup, 1);

    case INST_ARRAY_MAKE_IMM:
	opnd = TclGetUInt4AtPtr(pc+1);
	pcAdjustment = 5;
	cleanup = 0;
	part1Ptr = NULL;
	arrayPtr = NULL;
	TRACE(("%u => ", opnd));
	LOCALVAR(varPtr, opnd);
	goto doArrayMake;
    case INST_ARRAY_MAKE_STK:
	opnd = -1;
	pcAdjustment = 1;
	cleanup = 1;
	part1Ptr = OBJ_AT_TOS;
	TRACE(("\"%.30s\" => ", O2S(part1Ptr)));
	varPtr = TclObjLookupVarEx(interp, part1Ptr, NULL, TCL_LEAVE_ERR_MSG,
		"set", /*createPart1*/1, /*createPart2*/0, &arrayPtr);
	if (varPtr == NULL) {
	    TRACE_APPEND(("ERROR: %.30s\n", O2S(Tcl_GetObjResult(interp))));
	    goto gotError;
	}
    doArrayMake:
	if (varPtr && !TclIsVarArray(varPtr)) {
	    if (TclIsVarArrayElement(varPtr) || !TclIsVarUndefined(varPtr)) {
		/*
		 * Either an array element, or a scalar: lose!
		 */

		TclObjVarErrMsg(interp, part1Ptr, NULL, "array set",
			"variable isn't array", opnd);
		Tcl_SetErrorCode(interp, "TCL", "WRITE", "ARRAY", NULL);
		TRACE_APPEND(("ERROR: bad array ref: %.30s\n",
			O2S(Tcl_GetObjResult(interp))));
		goto gotError;
	    }
	    TclSetVarArray(varPtr);
	    varPtr->value.tablePtr = ckalloc(sizeof(TclVarHashTable));
	    TclInitVarHashTable(varPtr->value.tablePtr,
		    TclGetVarNsPtr(varPtr));
#ifdef TCL_COMPILE_DEBUG
	    TRACE_APPEND(("done\n"));
	} else {
	    TRACE_APPEND(("nothing to do\n"));
#endif
	}
	NEXT_INST_V(pcAdjustment, cleanup, 0);

    /*
     *	   End of INST_ARRAY instructions.
     * -----------------------------------------------------------------
     *	   Start of variable linking instructions.
     */

    {
	Var *otherPtr;
	CallFrame *framePtr, *savedFramePtr;
	Tcl_Namespace *nsPtr;
	Namespace *savedNsPtr;

    case INST_UPVAR:
	TRACE_WITH_OBJ(("upvar "), OBJ_UNDER_TOS);

	if (TclObjGetFrame(interp, OBJ_UNDER_TOS, &framePtr) == -1) {
	    goto gotError;
	}

	/*
	 * Locate the other variable.
	 */

	savedFramePtr = iPtr->varFramePtr;
	iPtr->varFramePtr = framePtr;
	otherPtr = TclObjLookupVarEx(interp, OBJ_AT_TOS, NULL,
		TCL_LEAVE_ERR_MSG, "access", /*createPart1*/ 1,
		/*createPart2*/ 1, &varPtr);
	iPtr->varFramePtr = savedFramePtr;
	if (!otherPtr) {
	    goto gotError;
	}
	goto doLinkVars;

    case INST_NSUPVAR:
	TRACE_WITH_OBJ(("nsupvar "), OBJ_UNDER_TOS);
	if (TclGetNamespaceFromObj(interp, OBJ_UNDER_TOS, &nsPtr) != TCL_OK) {
	    goto gotError;
	}

	/*
	 * Locate the other variable.
	 */

	savedNsPtr = iPtr->varFramePtr->nsPtr;
	iPtr->varFramePtr->nsPtr = (Namespace *) nsPtr;
	otherPtr = TclObjLookupVarEx(interp, OBJ_AT_TOS, NULL,
		(TCL_NAMESPACE_ONLY | TCL_LEAVE_ERR_MSG), "access",
		/*createPart1*/ 1, /*createPart2*/ 1, &varPtr);
	iPtr->varFramePtr->nsPtr = savedNsPtr;
	if (!otherPtr) {
	    goto gotError;
	}
	goto doLinkVars;

    case INST_VARIABLE:
	TRACE(("variable "));
	otherPtr = TclObjLookupVarEx(interp, OBJ_AT_TOS, NULL,
		(TCL_NAMESPACE_ONLY | TCL_LEAVE_ERR_MSG), "access",
		/*createPart1*/ 1, /*createPart2*/ 1, &varPtr);
	if (!otherPtr) {
	    goto gotError;
	}

	/*
	 * Do the [variable] magic.
	 */

	TclSetVarNamespaceVar(otherPtr);

    doLinkVars:

	/*
	 * If we are here, the local variable has already been created: do the
	 * little work of TclPtrMakeUpvar that remains to be done right here
	 * if there are no errors; otherwise, let it handle the case.
	 */

	opnd = TclGetInt4AtPtr(pc+1);;
	varPtr = LOCAL(opnd);		/* Not LOCALVAR()! */
	if ((varPtr != otherPtr) && !TclIsVarTraced(varPtr)
		&& (TclIsVarUndefined(varPtr) || TclIsVarLink(varPtr))) {
	    if (!TclIsVarUndefined(varPtr)) {
		/*
		 * Then it is a defined link.
		 */

		Var *linkPtr = varPtr->value.linkPtr;

		if (linkPtr == otherPtr) {
		    NEXT_INST_F(5, 1, 0);
		}
		if (TclIsVarInHash(linkPtr)) {
		    VarHashRefCount(linkPtr)--;
		    if (TclIsVarUndefined(linkPtr)) {
			TclCleanupVar(linkPtr, NULL);
		    }
		}
	    }
	    TclSetVarLink(varPtr);
	    varPtr->value.linkPtr = otherPtr;
	    if (TclIsVarInHash(otherPtr)) {
		VarHashRefCount(otherPtr)++;
	    }
	} else if (TclPtrObjMakeUpvar(interp, otherPtr, NULL, 0,
		opnd) != TCL_OK) {
	    goto gotError;
	}

	/*
	 * Do not pop the namespace or frame index, it may be needed for other
	 * variables - and [variable] did not push it at all.
	 */

	NEXT_INST_F(5, 1, 0);
    }

    /*
     *	   End of variable linking instructions.
     * -----------------------------------------------------------------
     */

    case INST_JUMP:
	opnd = TclGetInt4AtPtr(pc+1);
	TRACE(("%d => new pc %u\n", opnd,
		(unsigned)(pc + opnd - codePtr->codeStart)));
	NEXT_INST_F(opnd, 0, 0);

    {
	int jmpOffset[2], b;

	/* TODO: consider rewrite so we don't compute the offset we're not
	 * going to take. */
    case INST_JUMP_FALSE:
	jmpOffset[0] = TclGetInt4AtPtr(pc+1);	/* FALSE offset */
	jmpOffset[1] = 5;			/* TRUE offset */
	goto doCondJump;

    case INST_JUMP_TRUE:
	jmpOffset[0] = 5;
	jmpOffset[1] = TclGetInt4AtPtr(pc+1);

    doCondJump:
	valuePtr = OBJ_AT_TOS;

	/* TODO - check claim that taking address of b harms performance */
	/* TODO - consider optimization search for constants */
	if (TclGetBooleanFromObj(interp, valuePtr, &b) != TCL_OK) {
	    TRACE_WITH_OBJ(("%d => ERROR: ",
		    jmpOffset[(*pc == INST_JUMP_FALSE) ? 0 : 1]),
		    Tcl_GetObjResult(interp));
	    goto gotError;
	}

#ifdef TCL_COMPILE_DEBUG
	if (b) {
	    if (*pc == INST_JUMP_TRUE) {
		TRACE(("%d => %.20s true, new pc %u\n", jmpOffset[1],
			O2S(valuePtr),
			(unsigned)(pc + jmpOffset[1] - codePtr->codeStart)));
	    } else {
		TRACE(("%d => %.20s true\n", jmpOffset[0], O2S(valuePtr)));
	    }
	} else {
	    if (*pc == INST_JUMP_TRUE) {
		TRACE(("%d => %.20s false\n", jmpOffset[0], O2S(valuePtr)));
	    } else {
		TRACE(("%d => %.20s false, new pc %u\n", jmpOffset[0],
			O2S(valuePtr),
			(unsigned)(pc + jmpOffset[1] - codePtr->codeStart)));
	    }
	}
#endif
	NEXT_INST_F(jmpOffset[b], 1, 0);
    }

    case INST_JUMP_TABLE: {
	Tcl_HashEntry *hPtr;
	JumptableInfo *jtPtr;

	/*
	 * Jump to location looked up in a hashtable; fall through to next
	 * instr if lookup fails.
	 */

	opnd = TclGetInt4AtPtr(pc+1);
	jtPtr = (JumptableInfo *) codePtr->auxDataArrayPtr[opnd].clientData;
	TRACE(("%d => %.20s ", opnd, O2S(OBJ_AT_TOS)));
	hPtr = Tcl_FindHashEntry(&jtPtr->hashTable, TclGetString(OBJ_AT_TOS));
	if (hPtr != NULL) {
	    int jumpOffset = PTR2INT(Tcl_GetHashValue(hPtr));

	    TRACE_APPEND(("found in table, new pc %u\n",
		    (unsigned)(pc - codePtr->codeStart + jumpOffset)));
	    NEXT_INST_F(jumpOffset, 1, 0);
	} else {
	    TRACE_APPEND(("not found in table\n"));
	    NEXT_INST_F(5, 1, 0);
	}
    }

    /*
     * These two instructions are now redundant: the complete logic of the LOR
     * and LAND is now handled by the expression compiler.
     */

    case INST_LOR:
    case INST_LAND: {
	/*
	 * Operands must be boolean or numeric. No int->double conversions are
	 * performed.
	 */

	int i1, i2, iResult;

	value2Ptr = OBJ_AT_TOS;
	valuePtr = OBJ_UNDER_TOS;
	if (TclGetBooleanFromObj(NULL, valuePtr, &i1) != TCL_OK) {
	    TRACE(("\"%.20s\" => ILLEGAL TYPE %s \n", O2S(valuePtr),
		    (valuePtr->typePtr? valuePtr->typePtr->name : "null")));
	    DECACHE_STACK_INFO();
	    IllegalExprOperandType(interp, pc, valuePtr);
	    CACHE_STACK_INFO();
	    goto gotError;
	}

	if (TclGetBooleanFromObj(NULL, value2Ptr, &i2) != TCL_OK) {
	    TRACE(("\"%.20s\" => ILLEGAL TYPE %s \n", O2S(value2Ptr),
		    (value2Ptr->typePtr? value2Ptr->typePtr->name : "null")));
	    DECACHE_STACK_INFO();
	    IllegalExprOperandType(interp, pc, value2Ptr);
	    CACHE_STACK_INFO();
	    goto gotError;
	}

	if (*pc == INST_LOR) {
	    iResult = (i1 || i2);
	} else {
	    iResult = (i1 && i2);
	}
	objResultPtr = TCONST(iResult);
	TRACE(("%.20s %.20s => %d\n", O2S(valuePtr),O2S(value2Ptr),iResult));
	NEXT_INST_F(1, 2, 1);
    }

    /*
     * -----------------------------------------------------------------
     *	   Start of general introspector instructions.
     */

    case INST_NS_CURRENT: {
	Namespace *currNsPtr = (Namespace *) TclGetCurrentNamespace(interp);

	if (currNsPtr == (Namespace *) TclGetGlobalNamespace(interp)) {
	    TclNewLiteralStringObj(objResultPtr, "::");
	} else {
	    TclNewStringObj(objResultPtr, currNsPtr->fullName,
		    strlen(currNsPtr->fullName));
	}
	TRACE_WITH_OBJ(("=> "), objResultPtr);
	NEXT_INST_F(1, 0, 1);
    }
    case INST_COROUTINE_NAME: {
	CoroutineData *corPtr = iPtr->execEnvPtr->corPtr;

	TclNewObj(objResultPtr);
	if (corPtr && !(corPtr->cmdPtr->flags & CMD_IS_DELETED)) {
	    Tcl_GetCommandFullName(interp, (Tcl_Command) corPtr->cmdPtr,
		    objResultPtr);
	}
	TRACE_WITH_OBJ(("=> "), objResultPtr);
	NEXT_INST_F(1, 0, 1);
    }
    case INST_INFO_LEVEL_NUM:
	TclNewIntObj(objResultPtr, iPtr->varFramePtr->level);
	TRACE_WITH_OBJ(("=> "), objResultPtr);
	NEXT_INST_F(1, 0, 1);
    case INST_INFO_LEVEL_ARGS: {
	int level;
	register CallFrame *framePtr = iPtr->varFramePtr;
	register CallFrame *rootFramePtr = iPtr->rootFramePtr;

	valuePtr = OBJ_AT_TOS;
	if (TclGetIntFromObj(interp, valuePtr, &level) != TCL_OK) {
	    TRACE_WITH_OBJ(("%.30s => ERROR: ", O2S(valuePtr)),
		    Tcl_GetObjResult(interp));
	    goto gotError;
	}
	TRACE(("%d => ", level));
	if (level <= 0) {
	    level += framePtr->level;
	}
	for (; (framePtr->level!=level) && (framePtr!=rootFramePtr) ;
		framePtr = framePtr->callerVarPtr) {
	    /* Empty loop body */
	}
	if (framePtr == rootFramePtr) {
	    Tcl_AppendResult(interp, "bad level \"", TclGetString(valuePtr),
		    "\"", NULL);
	    TRACE_APPEND(("ERROR: bad level\n"));
	    Tcl_SetErrorCode(interp, "TCL", "LOOKUP", "STACK_LEVEL",
		    TclGetString(valuePtr), NULL);
	    goto gotError;
	}
	objResultPtr = Tcl_NewListObj(framePtr->objc, framePtr->objv);
	TRACE_APPEND(("%.30s\n", O2S(objResultPtr)));
	NEXT_INST_F(1, 1, 1);
    }
    case INST_RESOLVE_COMMAND: {
	Tcl_Command cmd = Tcl_GetCommandFromObj(interp, OBJ_AT_TOS);

	TclNewObj(objResultPtr);
	if (cmd != NULL) {
	    Tcl_GetCommandFullName(interp, cmd, objResultPtr);
	}
	TRACE_WITH_OBJ(("\"%.20s\" => ", O2S(OBJ_AT_TOS)), objResultPtr);
	NEXT_INST_F(1, 1, 1);
    }
    case INST_TCLOO_SELF: {
	CallFrame *framePtr = iPtr->varFramePtr;
	CallContext *contextPtr;

	if (framePtr == NULL ||
		!(framePtr->isProcCallFrame & FRAME_IS_METHOD)) {
	    TRACE(("=> ERROR: no TclOO call context\n"));
	    Tcl_SetObjResult(interp, Tcl_NewStringObj(
		    "self may only be called from inside a method",
		    -1));
	    Tcl_SetErrorCode(interp, "TCL", "OO", "CONTEXT_REQUIRED", NULL);
	    goto gotError;
	}
	contextPtr = framePtr->clientData;

	/*
	 * Call out to get the name; it's expensive to compute but cached.
	 */

	objResultPtr = TclOOObjectName(interp, contextPtr->oPtr);
	TRACE_WITH_OBJ(("=> "), objResultPtr);
	NEXT_INST_F(1, 0, 1);
    }
    {
	Object *oPtr;

    case INST_TCLOO_IS_OBJECT:
	oPtr = (Object *) Tcl_GetObjectFromObj(interp, OBJ_AT_TOS);
	objResultPtr = TCONST(oPtr != NULL ? 1 : 0);
	TRACE_WITH_OBJ(("%.30s => ", O2S(OBJ_AT_TOS)), objResultPtr);
	NEXT_INST_F(1, 1, 1);
    case INST_TCLOO_CLASS:
	oPtr = (Object *) Tcl_GetObjectFromObj(interp, OBJ_AT_TOS);
	if (oPtr == NULL) {
	    TRACE(("%.30s => ERROR: not object\n", O2S(OBJ_AT_TOS)));
	    goto gotError;
	}
	objResultPtr = TclOOObjectName(interp, oPtr->selfCls->thisPtr);
	TRACE_WITH_OBJ(("%.30s => ", O2S(OBJ_AT_TOS)), objResultPtr);
	NEXT_INST_F(1, 1, 1);
    case INST_TCLOO_NS:
	oPtr = (Object *) Tcl_GetObjectFromObj(interp, OBJ_AT_TOS);
	if (oPtr == NULL) {
	    TRACE(("%.30s => ERROR: not object\n", O2S(OBJ_AT_TOS)));
	    goto gotError;
	}

	/*
	 * TclOO objects *never* have the global namespace as their NS.
	 */

	TclNewStringObj(objResultPtr, oPtr->namespacePtr->fullName,
		strlen(oPtr->namespacePtr->fullName));
	TRACE_WITH_OBJ(("%.30s => ", O2S(OBJ_AT_TOS)), objResultPtr);
	NEXT_INST_F(1, 1, 1);
    }

    /*
     * -----------------------------------------------------------------
     *	   Start of INST_LIST and related instructions.
     */

    {
	int index, fromIdx, toIdx, numIndices, match, s1len, s2len;
	const char *s1, *s2;

    case INST_LIST:
	/*
	 * Pop the opnd (objc) top stack elements into a new list obj and then
	 * decrement their ref counts.
	 */

	opnd = TclGetUInt4AtPtr(pc+1);
	objResultPtr = Tcl_NewListObj(opnd, &OBJ_AT_DEPTH(opnd-1));
	TRACE_WITH_OBJ(("%u => ", opnd), objResultPtr);
	NEXT_INST_V(5, opnd, 1);

    case INST_LIST_LENGTH:
	valuePtr = OBJ_AT_TOS;
	if (TclListObjLength(interp, valuePtr, &length) != TCL_OK) {
	    TRACE_WITH_OBJ(("%.30s => ERROR: ", O2S(valuePtr)),
		    Tcl_GetObjResult(interp));
	    goto gotError;
	}
	TclNewIntObj(objResultPtr, length);
	TRACE(("%.20s => %d\n", O2S(valuePtr), length));
	NEXT_INST_F(1, 1, 1);

    case INST_LIST_INDEX:	/* lindex with objc == 3 */
	value2Ptr = OBJ_AT_TOS;
	valuePtr = OBJ_UNDER_TOS;

	/*
	 * Extract the desired list element.
	 */

	if ((TclListObjGetElements(interp, valuePtr, &objc, &objv) == TCL_OK)
		&& (value2Ptr->typePtr != &tclListType)
		&& (TclGetIntForIndexM(NULL , value2Ptr, objc-1,
			&index) == TCL_OK)) {
	    TclDecrRefCount(value2Ptr);
	    tosPtr--;
	    pcAdjustment = 1;
	    goto lindexFastPath;
	}

	objResultPtr = TclLindexList(interp, valuePtr, value2Ptr);
	if (!objResultPtr) {
	    TRACE_WITH_OBJ(("%.30s %.30s => ERROR: ", O2S(valuePtr),
		    O2S(value2Ptr)), Tcl_GetObjResult(interp));
	    goto gotError;
	}

	/*
	 * Stash the list element on the stack.
	 */

	TRACE(("%.20s %.20s => %s\n",
		O2S(valuePtr), O2S(value2Ptr), O2S(objResultPtr)));
	NEXT_INST_F(1, 2, -1);	/* Already has the correct refCount */

    case INST_LIST_INDEX_IMM:	/* lindex with objc==3 and index in bytecode
				 * stream */

	/*
	 * Pop the list and get the index.
	 */

	valuePtr = OBJ_AT_TOS;
	opnd = TclGetInt4AtPtr(pc+1);

	/*
	 * Get the contents of the list, making sure that it really is a list
	 * in the process.
	 */

	if (TclListObjGetElements(interp, valuePtr, &objc, &objv) != TCL_OK) {
	    TRACE_WITH_OBJ(("\"%.30s\" %d => ERROR: ", O2S(valuePtr), opnd),
		    Tcl_GetObjResult(interp));
	    goto gotError;
	}

	/*
	 * Select the list item based on the index. Negative operand means
	 * end-based indexing.
	 */

	if (opnd < -1) {
	    index = opnd+1 + objc;
	} else {
	    index = opnd;
	}
	pcAdjustment = 5;

    lindexFastPath:
	if (index >= 0 && index < objc) {
	    objResultPtr = objv[index];
	} else {
	    TclNewObj(objResultPtr);
	}

	TRACE_WITH_OBJ(("\"%.30s\" %d => ", O2S(valuePtr), opnd),
		objResultPtr);
	NEXT_INST_F(pcAdjustment, 1, 1);

    case INST_LIST_INDEX_MULTI:	/* 'lindex' with multiple index args */
	/*
	 * Determine the count of index args.
	 */

	opnd = TclGetUInt4AtPtr(pc+1);
	numIndices = opnd-1;

	/*
	 * Do the 'lindex' operation.
	 */

	objResultPtr = TclLindexFlat(interp, OBJ_AT_DEPTH(numIndices),
		numIndices, &OBJ_AT_DEPTH(numIndices - 1));
	if (!objResultPtr) {
	    TRACE_WITH_OBJ(("%d => ERROR: ", opnd), Tcl_GetObjResult(interp));
	    goto gotError;
	}

	/*
	 * Set result.
	 */

	TRACE(("%d => %s\n", opnd, O2S(objResultPtr)));
	NEXT_INST_V(5, opnd, -1);

    case INST_LSET_FLAT:
	/*
	 * Lset with 3, 5, or more args. Get the number of index args.
	 */

	opnd = TclGetUInt4AtPtr(pc + 1);
	numIndices = opnd - 2;

	/*
	 * Get the old value of variable, and remove the stack ref. This is
	 * safe because the variable still references the object; the ref
	 * count will never go zero here - we can use the smaller macro
	 * Tcl_DecrRefCount.
	 */

	valuePtr = POP_OBJECT();
	Tcl_DecrRefCount(valuePtr); /* This one should be done here */

	/*
	 * Compute the new variable value.
	 */

	objResultPtr = TclLsetFlat(interp, valuePtr, numIndices,
		&OBJ_AT_DEPTH(numIndices), OBJ_AT_TOS);
	if (!objResultPtr) {
	    TRACE_WITH_OBJ(("%d => ERROR: ", opnd), Tcl_GetObjResult(interp));
	    goto gotError;
	}

	/*
	 * Set result.
	 */

	TRACE(("%d => %s\n", opnd, O2S(objResultPtr)));
	NEXT_INST_V(5, numIndices+1, -1);

    case INST_LSET_LIST:	/* 'lset' with 4 args */
	/*
	 * Get the old value of variable, and remove the stack ref. This is
	 * safe because the variable still references the object; the ref
	 * count will never go zero here - we can use the smaller macro
	 * Tcl_DecrRefCount.
	 */

	objPtr = POP_OBJECT();
	Tcl_DecrRefCount(objPtr);	/* This one should be done here. */

	/*
	 * Get the new element value, and the index list.
	 */

	valuePtr = OBJ_AT_TOS;
	value2Ptr = OBJ_UNDER_TOS;

	/*
	 * Compute the new variable value.
	 */

	objResultPtr = TclLsetList(interp, objPtr, value2Ptr, valuePtr);
	if (!objResultPtr) {
	    TRACE_WITH_OBJ(("\"%.30s\" => ERROR: ", O2S(value2Ptr)),
		    Tcl_GetObjResult(interp));
	    goto gotError;
	}

	/*
	 * Set result.
	 */

	TRACE(("=> %s\n", O2S(objResultPtr)));
	NEXT_INST_F(1, 2, -1);

    case INST_LIST_RANGE_IMM:	/* lrange with objc==4 and both indices in
				 * bytecode stream */

	/*
	 * Pop the list and get the indices.
	 */

	valuePtr = OBJ_AT_TOS;
	fromIdx = TclGetInt4AtPtr(pc+1);
	toIdx = TclGetInt4AtPtr(pc+5);

	/*
	 * Get the contents of the list, making sure that it really is a list
	 * in the process.
	 */

	if (TclListObjGetElements(interp, valuePtr, &objc, &objv) != TCL_OK) {
	    TRACE_WITH_OBJ(("\"%.30s\" %d %d => ERROR: ", O2S(valuePtr),
		    fromIdx, toIdx), Tcl_GetObjResult(interp));
	    goto gotError;
	}

	/*
	 * Skip a lot of work if we're about to throw the result away (common
	 * with uses of [lassign]).
	 */

#ifndef TCL_COMPILE_DEBUG
	if (*(pc+9) == INST_POP) {
	    NEXT_INST_F(10, 1, 0);
	}
#endif

	/*
	 * Adjust the indices for end-based handling.
	 */

	if (fromIdx < -1) {
	    fromIdx += 1+objc;
	    if (fromIdx < -1) {
		fromIdx = -1;
	    }
	} else if (fromIdx > objc) {
	    fromIdx = objc;
	}
	if (toIdx < -1) {
	    toIdx += 1 + objc;
	    if (toIdx < -1) {
		toIdx = -1;
	    }
	} else if (toIdx > objc) {
	    toIdx = objc;
	}

	/*
	 * Check if we are referring to a valid, non-empty list range, and if
	 * so, build the list of elements in that range.
	 */

	if (fromIdx<=toIdx && fromIdx<objc && toIdx>=0) {
	    if (fromIdx < 0) {
		fromIdx = 0;
	    }
	    if (toIdx >= objc) {
		toIdx = objc-1;
	    }
	    if (fromIdx == 0 && toIdx != objc-1 && !Tcl_IsShared(valuePtr)) {
		/*
		 * BEWARE! This is looking inside the implementation of the
		 * list type.
		 */

		List *listPtr = ListRepPtr(valuePtr);

		if (listPtr->refCount == 1) {
		    TRACE(("\"%.30s\" %d %d => ", O2S(valuePtr),
			    TclGetInt4AtPtr(pc+1), TclGetInt4AtPtr(pc+5)));
		    for (index=toIdx+1 ; index<objc-1 ; index++) {
			TclDecrRefCount(objv[index]);
		    }
		    listPtr->elemCount = toIdx+1;
		    listPtr->canonicalFlag = 1;
		    TclInvalidateStringRep(valuePtr);
		    TRACE_APPEND(("%.30s\n", O2S(valuePtr)));
		    NEXT_INST_F(9, 0, 0);
		}
	    }
	    objResultPtr = Tcl_NewListObj(toIdx-fromIdx+1, objv+fromIdx);
	} else {
	    TclNewObj(objResultPtr);
	}

	TRACE_WITH_OBJ(("\"%.30s\" %d %d => ", O2S(valuePtr),
		TclGetInt4AtPtr(pc+1), TclGetInt4AtPtr(pc+5)), objResultPtr);
	NEXT_INST_F(9, 1, 1);

    case INST_LIST_IN:
    case INST_LIST_NOT_IN:	/* Basic list containment operators. */
	value2Ptr = OBJ_AT_TOS;
	valuePtr = OBJ_UNDER_TOS;

	s1 = TclGetStringFromObj(valuePtr, &s1len);
	if (TclListObjLength(interp, value2Ptr, &length) != TCL_OK) {
	    TRACE_WITH_OBJ(("\"%.30s\" \"%.30s\" => ERROR: ", O2S(valuePtr),
		    O2S(value2Ptr)), Tcl_GetObjResult(interp));
	    goto gotError;
	}
	match = 0;
	if (length > 0) {
	    int i = 0;
	    Tcl_Obj *o;

	    /*
	     * An empty list doesn't match anything.
	     */

	    do {
		Tcl_ListObjIndex(NULL, value2Ptr, i, &o);
		if (o != NULL) {
		    s2 = TclGetStringFromObj(o, &s2len);
		} else {
		    s2 = "";
		    s2len = 0;
		}
		if (s1len == s2len) {
		    match = (memcmp(s1, s2, s1len) == 0);
		}
		i++;
	    } while (i < length && match == 0);
	}

	if (*pc == INST_LIST_NOT_IN) {
	    match = !match;
	}

	TRACE(("%.20s %.20s => %d\n", O2S(valuePtr), O2S(value2Ptr), match));

	/*
	 * Peep-hole optimisation: if you're about to jump, do jump from here.
	 * We're saving the effort of pushing a boolean value only to pop it
	 * for branching.
	 */

	pc++;
#ifndef TCL_COMPILE_DEBUG
	switch (*pc) {
	case INST_JUMP_FALSE:
	    NEXT_INST_F((match ? 5 : TclGetInt4AtPtr(pc+1)), 2, 0);
	case INST_JUMP_TRUE:
	    NEXT_INST_F((match ? TclGetInt4AtPtr(pc+1) : 5), 2, 0);
	}
#endif
	objResultPtr = TCONST(match);
	NEXT_INST_F(0, 2, 1);
    }

    /*
     *	   End of INST_LIST and related instructions.
     * -----------------------------------------------------------------
     *	   Start of string-related instructions.
     */

    {
	int index, fromIdx, toIdx, nocase, match;
	int length2, cflags, s1len, s2len;
	const char *s1, *s2;

    case INST_STR_EQ:
    case INST_STR_NEQ:		/* String (in)equality check */
    case INST_STR_CMP:		/* String compare. */
    stringCompare:
	value2Ptr = OBJ_AT_TOS;
	valuePtr = OBJ_UNDER_TOS;

	if (valuePtr == value2Ptr) {
	    match = 0;
	} else {
	    /*
	     * We only need to check (in)equality when we have equal length
	     * strings.  We can use memcmp in all (n)eq cases because we
	     * don't need to worry about lexical LE/BE variance.
	     */

	    typedef int (*memCmpFn_t)(const void*, const void*, size_t);
	    memCmpFn_t memCmpFn;
	    int checkEq = ((*pc == INST_EQ) || (*pc == INST_NEQ)
		    || (*pc == INST_STR_EQ) || (*pc == INST_STR_NEQ));

	    if (TclIsPureByteArray(valuePtr)
		    && TclIsPureByteArray(value2Ptr)) {
		s1 = (char *) Tcl_GetByteArrayFromObj(valuePtr, &s1len);
		s2 = (char *) Tcl_GetByteArrayFromObj(value2Ptr, &s2len);
		memCmpFn = memcmp;
	    } else if (((valuePtr->typePtr == &tclStringType)
		    && (value2Ptr->typePtr == &tclStringType))) {
		/*
		 * Do a unicode-specific comparison if both of the args are of
		 * String type. If the char length == byte length, we can do a
		 * memcmp. In benchmark testing this proved the most efficient
		 * check between the unicode and string comparison operations.
		 */

		s1len = Tcl_GetCharLength(valuePtr);
		s2len = Tcl_GetCharLength(value2Ptr);
		if ((s1len == valuePtr->length)
			&& (s2len == value2Ptr->length)) {
		    s1 = valuePtr->bytes;
		    s2 = value2Ptr->bytes;
		    memCmpFn = memcmp;
		} else {
		    s1 = (char *) Tcl_GetUnicode(valuePtr);
		    s2 = (char *) Tcl_GetUnicode(value2Ptr);
		    if (
#ifdef WORDS_BIGENDIAN
			1
#else
			checkEq
#endif
			) {
			memCmpFn = memcmp;
			s1len *= sizeof(Tcl_UniChar);
			s2len *= sizeof(Tcl_UniChar);
		    } else {
			memCmpFn = (memCmpFn_t) Tcl_UniCharNcmp;
		    }
		}
	    } else {
		/*
		 * strcmp can't do a simple memcmp in order to handle the
		 * special Tcl \xC0\x80 null encoding for utf-8.
		 */

		s1 = TclGetStringFromObj(valuePtr, &s1len);
		s2 = TclGetStringFromObj(value2Ptr, &s2len);
		if (checkEq) {
		    memCmpFn = memcmp;
		} else {
		    memCmpFn = (memCmpFn_t) TclpUtfNcmp2;
		}
	    }

	    if (checkEq && (s1len != s2len)) {
		match = 1;
	    } else {
		/*
		 * The comparison function should compare up to the minimum
		 * byte length only.
		 */
		match = memCmpFn(s1, s2,
			(size_t) ((s1len < s2len) ? s1len : s2len));
		if (match == 0) {
		    match = s1len - s2len;
		}
	    }
	}

	/*
	 * Make sure only -1,0,1 is returned.
	 */

	switch (*pc) {
	case INST_STR_CMP:
	    if (match < 0) {
		TclNewIntObj(objResultPtr, -1);
	    } else {
		objResultPtr = TCONST(match > 0);
	    }
	    break;
	case INST_STR_EQ:
	case INST_EQ:
	    objResultPtr = TCONST(match == 0);
	    break;
	case INST_STR_NEQ:
	case INST_NEQ:
	    objResultPtr = TCONST(match != 0);
	    break;
	case INST_LT:
	    objResultPtr = TCONST(match < 0);
	    break;
	case INST_GT:
	    objResultPtr = TCONST(match > 0);
	    break;
	case INST_LE:
	    objResultPtr = TCONST(match <= 0);
	    break;
	case INST_GE:
	    objResultPtr = TCONST(match >= 0);
	    break;
	}

	TRACE(("%.20s %.20s => %s\n", O2S(valuePtr), O2S(value2Ptr),
		O2S(objResultPtr)));
	NEXT_INST_F(1, 2, 1);

    case INST_STR_LEN:
	valuePtr = OBJ_AT_TOS;
	length = Tcl_GetCharLength(valuePtr);
	TclNewIntObj(objResultPtr, length);
	TRACE(("%.20s => %d\n", O2S(valuePtr), length));
	NEXT_INST_F(1, 1, 1);

    case INST_STR_INDEX:
	value2Ptr = OBJ_AT_TOS;
	valuePtr = OBJ_UNDER_TOS;

	/*
	 * Get char length to calulate what 'end' means.
	 */

	length = Tcl_GetCharLength(valuePtr);
	if (TclGetIntForIndexM(interp, value2Ptr, length-1, &index)!=TCL_OK) {
	    goto gotError;
	}

	if ((index < 0) || (index >= length)) {
	    TclNewObj(objResultPtr);
	} else if (TclIsPureByteArray(valuePtr)) {
	    objResultPtr = Tcl_NewByteArrayObj(
		    Tcl_GetByteArrayFromObj(valuePtr, &length)+index, 1);
	} else if (valuePtr->bytes && length == valuePtr->length) {
	    objResultPtr = Tcl_NewStringObj((const char *)
		    valuePtr->bytes+index, 1);
	} else {
	    char buf[TCL_UTF_MAX];
	    Tcl_UniChar ch = Tcl_GetUniChar(valuePtr, index);

	    /*
	     * This could be: Tcl_NewUnicodeObj((const Tcl_UniChar *)&ch, 1)
	     * but creating the object as a string seems to be faster in
	     * practical use.
	     */

	    length = Tcl_UniCharToUtf(ch, buf);
	    objResultPtr = Tcl_NewStringObj(buf, length);
	}

	TRACE(("%.20s %.20s => %s\n", O2S(valuePtr), O2S(value2Ptr),
		O2S(objResultPtr)));
	NEXT_INST_F(1, 2, 1);

    case INST_STR_RANGE:
	TRACE(("\"%.20s\" %s %s =>",
		O2S(OBJ_AT_DEPTH(2)), O2S(OBJ_UNDER_TOS), O2S(OBJ_AT_TOS)));
	length = Tcl_GetCharLength(OBJ_AT_DEPTH(2)) - 1;
	if (TclGetIntForIndexM(interp, OBJ_UNDER_TOS, length,
		    &fromIdx) != TCL_OK
	    || TclGetIntForIndexM(interp, OBJ_AT_TOS, length,
		    &toIdx) != TCL_OK) {
	    goto gotError;
	}

	if (fromIdx < 0) {
	    fromIdx = 0;
	}
	if (toIdx >= length) {
	    toIdx = length;
	}
	if (toIdx >= fromIdx) {
	    objResultPtr = Tcl_GetRange(OBJ_AT_DEPTH(2), fromIdx, toIdx);
	} else {
	    TclNewObj(objResultPtr);
	}
	TRACE_APPEND(("\"%.30s\"\n", O2S(objResultPtr)));
	POP_DROP_OBJECT();
	NEXT_INST_F(1, 2, 1);

    case INST_STR_RANGE_IMM:
	valuePtr = OBJ_AT_TOS;
	fromIdx = TclGetInt4AtPtr(pc+1);
	toIdx = TclGetInt4AtPtr(pc+5);
	length = Tcl_GetCharLength(valuePtr);
	TRACE(("\"%.20s\" %d %d => ", O2S(valuePtr), fromIdx, toIdx));

	/*
	 * Adjust indices for end-based indexing.
	 */

	if (fromIdx < -1) {
	    fromIdx += 1 + length;
	    if (fromIdx < 0) {
		fromIdx = 0;
	    }
	} else if (fromIdx >= length) {
	    fromIdx = length;
	}
	if (toIdx < -1) {
	    toIdx += 1 + length;
	} else if (toIdx >= length) {
	    toIdx = length - 1;
	}

	/*
	 * Check if we can do a sane substring.
	 */

	if (fromIdx <= toIdx) {
	    objResultPtr = Tcl_GetRange(valuePtr, fromIdx, toIdx);
	} else {
	    TclNewObj(objResultPtr);
	}
	TRACE_APPEND(("%.30s\n", O2S(objResultPtr)));
	NEXT_INST_F(9, 1, 1);

    {
	Tcl_UniChar *ustring1, *ustring2, *ustring3, *end, *p;
	int length3;
	Tcl_Obj *value3Ptr;

    case INST_STR_MAP:
	valuePtr = POP_OBJECT();		/* "Main" string. */
	value3Ptr = OBJ_AT_TOS;			/* "Target" string. */
	value2Ptr = OBJ_UNDER_TOS;		/* "Source" string. */
	if (value3Ptr == value2Ptr) {
	    objResultPtr = valuePtr;
	    goto doneStringMap;
	} else if (valuePtr == value2Ptr) {
	    objResultPtr = value3Ptr;
	    goto doneStringMap;
	}
	ustring1 = Tcl_GetUnicodeFromObj(valuePtr, &length);
	if (length == 0) {
	    objResultPtr = valuePtr;
	    goto doneStringMap;
	}
	ustring2 = Tcl_GetUnicodeFromObj(value2Ptr, &length2);
	if (length2 > length || length2 == 0) {
	    objResultPtr = valuePtr;
	    goto doneStringMap;
	} else if (length2 == length) {
	    if (memcmp(ustring1, ustring2, sizeof(Tcl_UniChar) * length)) {
		objResultPtr = valuePtr;
	    } else {
		objResultPtr = value3Ptr;
	    }
	    goto doneStringMap;
	}
	ustring3 = Tcl_GetUnicodeFromObj(value3Ptr, &length3);
	objResultPtr = Tcl_NewUnicodeObj(ustring1, 0);
	p = ustring1;
	end = ustring1 + length;
	for (; ustring1 < end; ustring1++) {
	    if ((*ustring1 == *ustring2) && (length2==1 ||
		    memcmp(ustring1, ustring2, sizeof(Tcl_UniChar) * length2)
			    == 0)) {
		if (p != ustring1) {
		    Tcl_AppendUnicodeToObj(objResultPtr, p, ustring1-p);
		    p = ustring1 + length2;
		} else {
		    p += length2;
		}
		ustring1 = p - 1;

		Tcl_AppendUnicodeToObj(objResultPtr, ustring3, length3);
	    }
	}
	if (p != ustring1) {
	    /*
	     * Put the rest of the unmapped chars onto result.
	     */

	    Tcl_AppendUnicodeToObj(objResultPtr, p, ustring1 - p);
	}
    doneStringMap:
	TRACE_WITH_OBJ(("%.20s %.20s %.20s => ",
		O2S(value2Ptr), O2S(value3Ptr), O2S(valuePtr)), objResultPtr);
	TclDecrRefCount(valuePtr);
	NEXT_INST_F(1, 2, 1);

    case INST_STR_FIND:
	ustring1 = Tcl_GetUnicodeFromObj(OBJ_AT_TOS, &length);	/* Haystack */
	ustring2 = Tcl_GetUnicodeFromObj(OBJ_UNDER_TOS, &length2);/* Needle */
	match = -1;
	if (length2 > 0 && length2 <= length) {
	    end = ustring1 + length - length2 + 1;
	    for (p=ustring1 ; p<end ; p++) {
		if ((*p == *ustring2) &&
			memcmp(ustring2,p,sizeof(Tcl_UniChar)*length2) == 0) {
		    match = p - ustring1;
		    break;
		}
	    }
	}
	TRACE(("%.20s %.20s => %d\n",
		O2S(OBJ_UNDER_TOS), O2S(OBJ_AT_TOS), match));
	TclNewIntObj(objResultPtr, match);
	NEXT_INST_F(1, 2, 1);

    case INST_STR_FIND_LAST:
	ustring1 = Tcl_GetUnicodeFromObj(OBJ_AT_TOS, &length);	/* Haystack */
	ustring2 = Tcl_GetUnicodeFromObj(OBJ_UNDER_TOS, &length2);/* Needle */
	match = -1;
	if (length2 > 0 && length2 <= length) {
	    for (p=ustring1+length-length2 ; p>=ustring1 ; p--) {
		if ((*p == *ustring2) &&
			memcmp(ustring2,p,sizeof(Tcl_UniChar)*length2) == 0) {
		    match = p - ustring1;
		    break;
		}
	    }
	}
	TRACE(("%.20s %.20s => %d\n",
		O2S(OBJ_UNDER_TOS), O2S(OBJ_AT_TOS), match));
	TclNewIntObj(objResultPtr, match);
	NEXT_INST_F(1, 2, 1);
    }

    case INST_STR_MATCH:
	nocase = TclGetInt1AtPtr(pc+1);
	valuePtr = OBJ_AT_TOS;		/* String */
	value2Ptr = OBJ_UNDER_TOS;	/* Pattern */

	/*
	 * Check that at least one of the objects is Unicode before promoting
	 * both.
	 */

	if ((valuePtr->typePtr == &tclStringType)
		|| (value2Ptr->typePtr == &tclStringType)) {
	    Tcl_UniChar *ustring1, *ustring2;

	    ustring1 = Tcl_GetUnicodeFromObj(valuePtr, &length);
	    ustring2 = Tcl_GetUnicodeFromObj(value2Ptr, &length2);
	    match = TclUniCharMatch(ustring1, length, ustring2, length2,
		    nocase);
	} else if (TclIsPureByteArray(valuePtr) && !nocase) {
	    unsigned char *bytes1, *bytes2;

	    bytes1 = Tcl_GetByteArrayFromObj(valuePtr, &length);
	    bytes2 = Tcl_GetByteArrayFromObj(value2Ptr, &length2);
	    match = TclByteArrayMatch(bytes1, length, bytes2, length2, 0);
	} else {
	    match = Tcl_StringCaseMatch(TclGetString(valuePtr),
		    TclGetString(value2Ptr), nocase);
	}

	/*
	 * Reuse value2Ptr object already on stack if possible. Adjustment is
	 * 2 due to the nocase byte
	 */

	TRACE(("%.20s %.20s => %d\n", O2S(valuePtr), O2S(value2Ptr), match));

	/*
	 * Peep-hole optimisation: if you're about to jump, do jump from here.
	 */

	pc += 2;
#ifndef TCL_COMPILE_DEBUG
	switch (*pc) {
	case INST_JUMP_FALSE:
	    NEXT_INST_F((match? 5 : TclGetInt4AtPtr(pc+1)), 2, 0);
	case INST_JUMP_TRUE:
	    NEXT_INST_F((match? TclGetInt4AtPtr(pc+1) : 5), 2, 0);
	}
#endif
	objResultPtr = TCONST(match);
	NEXT_INST_F(0, 2, 1);

    case INST_REGEXP:
	cflags = TclGetInt1AtPtr(pc+1); /* RE compile flages like NOCASE */
	valuePtr = OBJ_AT_TOS;		/* String */
	value2Ptr = OBJ_UNDER_TOS;	/* Pattern */

	/*
	 * Compile and match the regular expression.
	 */

	{
	    Tcl_RegExp regExpr =
		    Tcl_GetRegExpFromObj(interp, value2Ptr, cflags);

	    if (regExpr == NULL) {
		goto regexpFailure;
	    }
	    match = Tcl_RegExpExecObj(interp, regExpr, valuePtr, 0, 0, 0);
	    if (match < 0) {
	    regexpFailure:
#ifdef TCL_COMPILE_DEBUG
		objResultPtr = Tcl_GetObjResult(interp);
		TRACE_WITH_OBJ(("%.20s %.20s => ERROR: ",
			O2S(valuePtr), O2S(value2Ptr)), objResultPtr);
#endif
		goto gotError;
	    }
	}

	TRACE(("%.20s %.20s => %d\n", O2S(valuePtr), O2S(value2Ptr), match));

	/*
	 * Peep-hole optimisation: if you're about to jump, do jump from here.
	 * Adjustment is 2 due to the nocase byte.
	 */

	pc += 2;
#ifndef TCL_COMPILE_DEBUG
	switch (*pc) {
	case INST_JUMP_FALSE:
	    NEXT_INST_F((match? 5 : TclGetInt4AtPtr(pc+1)), 2, 0);
	case INST_JUMP_TRUE:
	    NEXT_INST_F((match? TclGetInt4AtPtr(pc+1) : 5), 2, 0);
	}
#endif
	objResultPtr = TCONST(match);
	NEXT_INST_F(0, 2, 1);
    }

    /*
     *	   End of string-related instructions.
     * -----------------------------------------------------------------
     *	   Start of numeric operator instructions.
     */

    {
	ClientData ptr1, ptr2;
	int type1, type2;
	long l1, l2, lResult;

    case INST_EQ:
    case INST_NEQ:
    case INST_LT:
    case INST_GT:
    case INST_LE:
    case INST_GE: {
	int iResult = 0, compare = 0;

	value2Ptr = OBJ_AT_TOS;
	valuePtr = OBJ_UNDER_TOS;

	if (GetNumberFromObj(NULL, valuePtr, &ptr1, &type1) != TCL_OK) {
	    /*
	     * At least one non-numeric argument - compare as strings.
	     */

	    goto stringCompare;
	}
	if (type1 == TCL_NUMBER_NAN) {
	    /*
	     * NaN first arg: NaN != to everything, other compares are false.
	     */

	    iResult = (*pc == INST_NEQ);
	    goto foundResult;
	}
	if (valuePtr == value2Ptr) {
	    compare = MP_EQ;
	    goto convertComparison;
	}
	if (GetNumberFromObj(NULL, value2Ptr, &ptr2, &type2) != TCL_OK) {
	    /*
	     * At least one non-numeric argument - compare as strings.
	     */

	    goto stringCompare;
	}
	if (type2 == TCL_NUMBER_NAN) {
	    /*
	     * NaN 2nd arg: NaN != to everything, other compares are false.
	     */

	    iResult = (*pc == INST_NEQ);
	    goto foundResult;
	}
	if ((type1 == TCL_NUMBER_LONG) && (type2 == TCL_NUMBER_LONG)) {
	    l1 = *((const long *)ptr1);
	    l2 = *((const long *)ptr2);
	    compare = (l1 < l2) ? MP_LT : ((l1 > l2) ? MP_GT : MP_EQ);
	} else {
	    compare = TclCompareTwoNumbers(valuePtr, value2Ptr);
	}

	/*
	 * Turn comparison outcome into appropriate result for opcode.
	 */

    convertComparison:
	switch (*pc) {
	case INST_EQ:
	    iResult = (compare == MP_EQ);
	    break;
	case INST_NEQ:
	    iResult = (compare != MP_EQ);
	    break;
	case INST_LT:
	    iResult = (compare == MP_LT);
	    break;
	case INST_GT:
	    iResult = (compare == MP_GT);
	    break;
	case INST_LE:
	    iResult = (compare != MP_GT);
	    break;
	case INST_GE:
	    iResult = (compare != MP_LT);
	    break;
	}

	/*
	 * Peep-hole optimisation: if you're about to jump, do jump from here.
	 */

    foundResult:
	pc++;
#ifndef TCL_COMPILE_DEBUG
	switch (*pc) {
	case INST_JUMP_FALSE:
	    NEXT_INST_F((iResult? 5 : TclGetInt4AtPtr(pc+1)), 2, 0);
	case INST_JUMP_TRUE:
	    NEXT_INST_F((iResult? TclGetInt4AtPtr(pc+1) : 5), 2, 0);
	}
#endif
	objResultPtr = TCONST(iResult);
	NEXT_INST_F(0, 2, 1);
    }

    case INST_MOD:
    case INST_LSHIFT:
    case INST_RSHIFT:
    case INST_BITOR:
    case INST_BITXOR:
    case INST_BITAND:
	value2Ptr = OBJ_AT_TOS;
	valuePtr = OBJ_UNDER_TOS;

	if ((GetNumberFromObj(NULL, valuePtr, &ptr1, &type1) != TCL_OK)
		|| (type1==TCL_NUMBER_DOUBLE) || (type1==TCL_NUMBER_NAN)) {
	    TRACE(("%.20s %.20s => ILLEGAL 1st TYPE %s\n", O2S(valuePtr),
		    O2S(value2Ptr), (valuePtr->typePtr?
		    valuePtr->typePtr->name : "null")));
	    DECACHE_STACK_INFO();
	    IllegalExprOperandType(interp, pc, valuePtr);
	    CACHE_STACK_INFO();
	    goto gotError;
	}

	if ((GetNumberFromObj(NULL, value2Ptr, &ptr2, &type2) != TCL_OK)
		|| (type2==TCL_NUMBER_DOUBLE) || (type2==TCL_NUMBER_NAN)) {
	    TRACE(("%.20s %.20s => ILLEGAL 2nd TYPE %s\n", O2S(valuePtr),
		    O2S(value2Ptr), (value2Ptr->typePtr?
		    value2Ptr->typePtr->name : "null")));
	    DECACHE_STACK_INFO();
	    IllegalExprOperandType(interp, pc, value2Ptr);
	    CACHE_STACK_INFO();
	    goto gotError;
	}

	/*
	 * Check for common, simple case.
	 */

	if ((type1 == TCL_NUMBER_LONG) && (type2 == TCL_NUMBER_LONG)) {
	    l1 = *((const long *)ptr1);
	    l2 = *((const long *)ptr2);

	    switch (*pc) {
	    case INST_MOD:
		if (l2 == 0) {
		    TRACE(("%s %s => DIVIDE BY ZERO\n", O2S(valuePtr),
			    O2S(value2Ptr)));
		    goto divideByZero;
		} else if ((l2 == 1) || (l2 == -1)) {
		    /*
		     * Div. by |1| always yields remainder of 0.
		     */

		    TRACE(("%s %s => ", O2S(valuePtr), O2S(value2Ptr)));
		    objResultPtr = TCONST(0);
		    TRACE(("%s\n", O2S(objResultPtr)));
		    NEXT_INST_F(1, 2, 1);
		} else if (l1 == 0) {
		    /*
		     * 0 % (non-zero) always yields remainder of 0.
		     */

		    TRACE(("%s %s => ", O2S(valuePtr), O2S(value2Ptr)));
		    objResultPtr = TCONST(0);
		    TRACE(("%s\n", O2S(objResultPtr)));
		    NEXT_INST_F(1, 2, 1);
		} else {
		    lResult = l1 / l2;

		    /*
		     * Force Tcl's integer division rules.
		     * TODO: examine for logic simplification
		     */

		    if ((lResult < 0 || (lResult == 0 &&
			    ((l1 < 0 && l2 > 0) || (l1 > 0 && l2 < 0)))) &&
			    (lResult * l2 != l1)) {
			lResult -= 1;
		    }
		    lResult = l1 - l2*lResult;
		    goto longResultOfArithmetic;
		}

	    case INST_RSHIFT:
		if (l2 < 0) {
		    Tcl_SetObjResult(interp, Tcl_NewStringObj(
			    "negative shift argument", -1));
#if 0
		    DECACHE_STACK_INFO();
		    Tcl_SetErrorCode(interp, "ARITH", "DOMAIN",
			    "domain error: argument not in valid range",
			    NULL);
		    CACHE_STACK_INFO();
#endif
		    goto gotError;
		} else if (l1 == 0) {
		    TRACE(("%s %s => ", O2S(valuePtr), O2S(value2Ptr)));
		    objResultPtr = TCONST(0);
		    TRACE(("%s\n", O2S(objResultPtr)));
		    NEXT_INST_F(1, 2, 1);
		} else {
		    /*
		     * Quickly force large right shifts to 0 or -1.
		     */

		    if (l2 >= (long)(CHAR_BIT*sizeof(long))) {
			/*
			 * We assume that INT_MAX is much larger than the
			 * number of bits in a long. This is a pretty safe
			 * assumption, given that the former is usually around
			 * 4e9 and the latter 32 or 64...
			 */

			TRACE(("%s %s => ", O2S(valuePtr), O2S(value2Ptr)));
			if (l1 > 0L) {
			    objResultPtr = TCONST(0);
			} else {
			    TclNewIntObj(objResultPtr, -1);
			}
			TRACE(("%s\n", O2S(objResultPtr)));
			NEXT_INST_F(1, 2, 1);
		    }

		    /*
		     * Handle shifts within the native long range.
		     */

		    lResult = l1 >> ((int) l2);
		    goto longResultOfArithmetic;
		}

	    case INST_LSHIFT:
		if (l2 < 0) {
		    Tcl_SetObjResult(interp, Tcl_NewStringObj(
			    "negative shift argument", -1));
#if 0
		    DECACHE_STACK_INFO();
		    Tcl_SetErrorCode(interp, "ARITH", "DOMAIN",
			    "domain error: argument not in valid range",
			    NULL);
		    CACHE_STACK_INFO();
#endif
		    goto gotError;
		} else if (l1 == 0) {
		    TRACE(("%s %s => ", O2S(valuePtr), O2S(value2Ptr)));
		    objResultPtr = TCONST(0);
		    TRACE(("%s\n", O2S(objResultPtr)));
		    NEXT_INST_F(1, 2, 1);
		} else if (l2 > (long) INT_MAX) {
		    /*
		     * Technically, we could hold the value (1 << (INT_MAX+1))
		     * in an mp_int, but since we're using mp_mul_2d() to do
		     * the work, and it takes only an int argument, that's a
		     * good place to draw the line.
		     */

		    Tcl_SetObjResult(interp, Tcl_NewStringObj(
			    "integer value too large to represent", -1));
#if 0
		    DECACHE_STACK_INFO();
		    Tcl_SetErrorCode(interp, "ARITH", "IOVERFLOW",
			    "integer value too large to represent", NULL);
		    CACHE_STACK_INFO();
#endif
		    goto gotError;
		} else {
		    int shift = (int) l2;

		    /*
		     * Handle shifts within the native long range.
		     */

		    if ((size_t) shift < CHAR_BIT*sizeof(long) && (l1 != 0)
			    && !((l1>0 ? l1 : ~l1) &
				-(1L<<(CHAR_BIT*sizeof(long) - 1 - shift)))) {
			lResult = l1 << shift;
			goto longResultOfArithmetic;
		    }
		}

		/*
		 * Too large; need to use the broken-out function.
		 */

		TRACE(("%s %s => ", O2S(valuePtr), O2S(value2Ptr)));
		break;

	    case INST_BITAND:
		lResult = l1 & l2;
		goto longResultOfArithmetic;
	    case INST_BITOR:
		lResult = l1 | l2;
		goto longResultOfArithmetic;
	    case INST_BITXOR:
		lResult = l1 ^ l2;
	    longResultOfArithmetic:
		TRACE(("%s %s => ", O2S(valuePtr), O2S(value2Ptr)));
		if (Tcl_IsShared(valuePtr)) {
		    TclNewLongObj(objResultPtr, lResult);
		    TRACE(("%s\n", O2S(objResultPtr)));
		    NEXT_INST_F(1, 2, 1);
		}
		TclSetLongObj(valuePtr, lResult);
		TRACE(("%s\n", O2S(valuePtr)));
		NEXT_INST_F(1, 1, 0);
	    }
	}

	/*
	 * DO NOT MERGE THIS WITH THE EQUIVALENT SECTION LATER! That would
	 * encourage the compiler to inline ExecuteExtendedBinaryMathOp, which
	 * is highly undesirable due to the overall impact on size.
	 */

	TRACE(("%s %s => ", O2S(valuePtr), O2S(value2Ptr)));
	objResultPtr = ExecuteExtendedBinaryMathOp(interp, *pc, &TCONST(0),
		valuePtr, value2Ptr);
	if (objResultPtr == DIVIDED_BY_ZERO) {
	    TRACE_APPEND(("DIVIDE BY ZERO\n"));
	    goto divideByZero;
	} else if (objResultPtr == GENERAL_ARITHMETIC_ERROR) {
	    TRACE_APPEND(("ERROR: %s\n",
		    TclGetString(Tcl_GetObjResult(interp))));
	    goto gotError;
	} else if (objResultPtr == NULL) {
	    TRACE_APPEND(("%s\n", O2S(valuePtr)));
	    NEXT_INST_F(1, 1, 0);
	} else {
	    TRACE_APPEND(("%s\n", O2S(objResultPtr)));
	    NEXT_INST_F(1, 2, 1);
	}

    case INST_EXPON:
    case INST_ADD:
    case INST_SUB:
    case INST_DIV:
    case INST_MULT:
	value2Ptr = OBJ_AT_TOS;
	valuePtr = OBJ_UNDER_TOS;

	if ((GetNumberFromObj(NULL, valuePtr, &ptr1, &type1) != TCL_OK)
		|| IsErroringNaNType(type1)) {
	    TRACE(("%.20s %.20s => ILLEGAL 1st TYPE %s\n",
		    O2S(value2Ptr), O2S(valuePtr),
		    (valuePtr->typePtr? valuePtr->typePtr->name: "null")));
	    DECACHE_STACK_INFO();
	    IllegalExprOperandType(interp, pc, valuePtr);
	    CACHE_STACK_INFO();
	    goto gotError;
	}

#ifdef ACCEPT_NAN
	if (type1 == TCL_NUMBER_NAN) {
	    /*
	     * NaN first argument -> result is also NaN.
	     */

	    NEXT_INST_F(1, 1, 0);
	}
#endif

	if ((GetNumberFromObj(NULL, value2Ptr, &ptr2, &type2) != TCL_OK)
		|| IsErroringNaNType(type2)) {
	    TRACE(("%.20s %.20s => ILLEGAL 2nd TYPE %s\n",
		    O2S(value2Ptr), O2S(valuePtr),
		    (value2Ptr->typePtr? value2Ptr->typePtr->name: "null")));
	    DECACHE_STACK_INFO();
	    IllegalExprOperandType(interp, pc, value2Ptr);
	    CACHE_STACK_INFO();
	    goto gotError;
	}

#ifdef ACCEPT_NAN
	if (type2 == TCL_NUMBER_NAN) {
	    /*
	     * NaN second argument -> result is also NaN.
	     */

	    objResultPtr = value2Ptr;
	    NEXT_INST_F(1, 2, 1);
	}
#endif

	/*
	 * Handle (long,long) arithmetic as best we can without going out to
	 * an external function.
	 */

	if ((type1 == TCL_NUMBER_LONG) && (type2 == TCL_NUMBER_LONG)) {
	    Tcl_WideInt w1, w2, wResult;

	    l1 = *((const long *)ptr1);
	    l2 = *((const long *)ptr2);

	    switch (*pc) {
	    case INST_ADD:
		w1 = (Tcl_WideInt) l1;
		w2 = (Tcl_WideInt) l2;
		wResult = w1 + w2;
#ifdef NO_WIDE_TYPE
		/*
		 * Check for overflow.
		 */

		if (Overflowing(w1, w2, wResult)) {
		    goto overflow;
		}
#endif
		goto wideResultOfArithmetic;

	    case INST_SUB:
		w1 = (Tcl_WideInt) l1;
		w2 = (Tcl_WideInt) l2;
		wResult = w1 - w2;
#ifdef NO_WIDE_TYPE
		/*
		 * Must check for overflow. The macro tests for overflows in
		 * sums by looking at the sign bits. As we have a subtraction
		 * here, we are adding -w2. As -w2 could in turn overflow, we
		 * test with ~w2 instead: it has the opposite sign bit to w2
		 * so it does the job. Note that the only "bad" case (w2==0)
		 * is irrelevant for this macro, as in that case w1 and
		 * wResult have the same sign and there is no overflow anyway.
		 */

		if (Overflowing(w1, ~w2, wResult)) {
		    goto overflow;
		}
#endif
	    wideResultOfArithmetic:
		TRACE(("%s %s => ", O2S(valuePtr), O2S(value2Ptr)));
		if (Tcl_IsShared(valuePtr)) {
		    objResultPtr = Tcl_NewWideIntObj(wResult);
		    TRACE(("%s\n", O2S(objResultPtr)));
		    NEXT_INST_F(1, 2, 1);
		}
		Tcl_SetWideIntObj(valuePtr, wResult);
		TRACE(("%s\n", O2S(valuePtr)));
		NEXT_INST_F(1, 1, 0);

	    case INST_DIV:
		if (l2 == 0) {
		    TRACE(("%s %s => DIVIDE BY ZERO\n",
			    O2S(valuePtr), O2S(value2Ptr)));
		    goto divideByZero;
		} else if ((l1 == LONG_MIN) && (l2 == -1)) {
		    /*
		     * Can't represent (-LONG_MIN) as a long.
		     */

		    goto overflow;
		}
		lResult = l1 / l2;

		/*
		 * Force Tcl's integer division rules.
		 * TODO: examine for logic simplification
		 */

		if (((lResult < 0) || ((lResult == 0) &&
			((l1 < 0 && l2 > 0) || (l1 > 0 && l2 < 0)))) &&
			((lResult * l2) != l1)) {
		    lResult -= 1;
		}
		goto longResultOfArithmetic;

	    case INST_MULT:
		if (((sizeof(long) >= 2*sizeof(int))
			&& (l1 <= INT_MAX) && (l1 >= INT_MIN)
			&& (l2 <= INT_MAX) && (l2 >= INT_MIN))
			|| ((sizeof(long) >= 2*sizeof(short))
			&& (l1 <= SHRT_MAX) && (l1 >= SHRT_MIN)
			&& (l2 <= SHRT_MAX) && (l2 >= SHRT_MIN))) {
		    lResult = l1 * l2;
		    goto longResultOfArithmetic;
		}
	    }

	    /*
	     * Fall through with INST_EXPON, INST_DIV and large multiplies.
	     */
	}

    overflow:
	TRACE(("%s %s => ", O2S(valuePtr), O2S(value2Ptr)));
	objResultPtr = ExecuteExtendedBinaryMathOp(interp, *pc, &TCONST(0),
		valuePtr, value2Ptr);
	if (objResultPtr == DIVIDED_BY_ZERO) {
	    TRACE_APPEND(("DIVIDE BY ZERO\n"));
	    goto divideByZero;
	} else if (objResultPtr == EXPONENT_OF_ZERO) {
	    TRACE_APPEND(("EXPONENT OF ZERO\n"));
	    goto exponOfZero;
	} else if (objResultPtr == GENERAL_ARITHMETIC_ERROR) {
	    TRACE_APPEND(("ERROR: %s\n",
		    TclGetString(Tcl_GetObjResult(interp))));
	    goto gotError;
	} else if (objResultPtr == NULL) {
	    TRACE_APPEND(("%s\n", O2S(valuePtr)));
	    NEXT_INST_F(1, 1, 0);
	} else {
	    TRACE_APPEND(("%s\n", O2S(objResultPtr)));
	    NEXT_INST_F(1, 2, 1);
	}

    case INST_LNOT: {
	int b;

	valuePtr = OBJ_AT_TOS;

	/* TODO - check claim that taking address of b harms performance */
	/* TODO - consider optimization search for constants */
	if (TclGetBooleanFromObj(NULL, valuePtr, &b) != TCL_OK) {
	    TRACE(("\"%.20s\" => ILLEGAL TYPE %s\n", O2S(valuePtr),
		    (valuePtr->typePtr? valuePtr->typePtr->name : "null")));
	    DECACHE_STACK_INFO();
	    IllegalExprOperandType(interp, pc, valuePtr);
	    CACHE_STACK_INFO();
	    goto gotError;
	}
	/* TODO: Consider peephole opt. */
	objResultPtr = TCONST(!b);
	NEXT_INST_F(1, 1, 1);
    }

    case INST_BITNOT:
	valuePtr = OBJ_AT_TOS;
	if ((GetNumberFromObj(NULL, valuePtr, &ptr1, &type1) != TCL_OK)
		|| (type1==TCL_NUMBER_NAN) || (type1==TCL_NUMBER_DOUBLE)) {
	    /*
	     * ... ~$NonInteger => raise an error.
	     */

	    TRACE(("\"%.20s\" => ILLEGAL TYPE %s \n", O2S(valuePtr),
		    (valuePtr->typePtr? valuePtr->typePtr->name : "null")));
	    DECACHE_STACK_INFO();
	    IllegalExprOperandType(interp, pc, valuePtr);
	    CACHE_STACK_INFO();
	    goto gotError;
	}
	if (type1 == TCL_NUMBER_LONG) {
	    l1 = *((const long *) ptr1);
	    if (Tcl_IsShared(valuePtr)) {
		TclNewLongObj(objResultPtr, ~l1);
		NEXT_INST_F(1, 1, 1);
	    }
	    TclSetLongObj(valuePtr, ~l1);
	    NEXT_INST_F(1, 0, 0);
	}
	objResultPtr = ExecuteExtendedUnaryMathOp(*pc, valuePtr);
	if (objResultPtr != NULL) {
	    NEXT_INST_F(1, 1, 1);
	} else {
	    NEXT_INST_F(1, 0, 0);
	}

    case INST_UMINUS:
	valuePtr = OBJ_AT_TOS;
	if ((GetNumberFromObj(NULL, valuePtr, &ptr1, &type1) != TCL_OK)
		|| IsErroringNaNType(type1)) {
	    TRACE(("\"%.20s\" => ILLEGAL TYPE %s \n", O2S(valuePtr),
		    (valuePtr->typePtr? valuePtr->typePtr->name : "null")));
	    DECACHE_STACK_INFO();
	    IllegalExprOperandType(interp, pc, valuePtr);
	    CACHE_STACK_INFO();
	    goto gotError;
	}
	switch (type1) {
	case TCL_NUMBER_NAN:
	    /* -NaN => NaN */
	    NEXT_INST_F(1, 0, 0);
	case TCL_NUMBER_LONG:
	    l1 = *((const long *) ptr1);
	    if (l1 != LONG_MIN) {
		if (Tcl_IsShared(valuePtr)) {
		    TclNewLongObj(objResultPtr, -l1);
		    NEXT_INST_F(1, 1, 1);
		}
		TclSetLongObj(valuePtr, -l1);
		NEXT_INST_F(1, 0, 0);
	    }
	    /* FALLTHROUGH */
	}
	objResultPtr = ExecuteExtendedUnaryMathOp(*pc, valuePtr);
	if (objResultPtr != NULL) {
	    NEXT_INST_F(1, 1, 1);
	} else {
	    NEXT_INST_F(1, 0, 0);
	}

    case INST_UPLUS:
    case INST_TRY_CVT_TO_NUMERIC:
	/*
	 * Try to convert the topmost stack object to numeric object. This is
	 * done in order to support [expr]'s policy of interpreting operands
	 * if at all possible as numbers first, then strings.
	 */

	valuePtr = OBJ_AT_TOS;

	if (GetNumberFromObj(NULL, valuePtr, &ptr1, &type1) != TCL_OK) {
	    if (*pc == INST_UPLUS) {
		/*
		 * ... +$NonNumeric => raise an error.
		 */

		TRACE(("\"%.20s\" => ILLEGAL TYPE %s \n", O2S(valuePtr),
			(valuePtr->typePtr? valuePtr->typePtr->name:"null")));
		DECACHE_STACK_INFO();
		IllegalExprOperandType(interp, pc, valuePtr);
		CACHE_STACK_INFO();
		goto gotError;
	    }

	    /* ... TryConvertToNumeric($NonNumeric) is acceptable */
	    TRACE(("\"%.20s\" => not numeric\n", O2S(valuePtr)));
	    NEXT_INST_F(1, 0, 0);
	}
	if (IsErroringNaNType(type1)) {
	    if (*pc == INST_UPLUS) {
		/*
		 * ... +$NonNumeric => raise an error.
		 */

		TRACE(("\"%.20s\" => ILLEGAL TYPE %s \n", O2S(valuePtr),
			(valuePtr->typePtr? valuePtr->typePtr->name:"null")));
		DECACHE_STACK_INFO();
		IllegalExprOperandType(interp, pc, valuePtr);
		CACHE_STACK_INFO();
	    } else {
		/*
		 * Numeric conversion of NaN -> error.
		 */

		TRACE(("\"%.20s\" => IEEE FLOATING PT ERROR\n",
			O2S(objResultPtr)));
		DECACHE_STACK_INFO();
		TclExprFloatError(interp, *((const double *) ptr1));
		CACHE_STACK_INFO();
	    }
	    goto gotError;
	}

	/*
	 * Ensure that the numeric value has a string rep the same as the
	 * formatted version of its internal rep. This is used, e.g., to make
	 * sure that "expr {0001}" yields "1", not "0001". We implement this
	 * by _discarding_ the string rep since we know it will be
	 * regenerated, if needed later, by formatting the internal rep's
	 * value.
	 */

	if (valuePtr->bytes == NULL) {
	    TRACE(("\"%.20s\" => numeric, same Tcl_Obj\n", O2S(valuePtr)));
	    NEXT_INST_F(1, 0, 0);
	}
	if (Tcl_IsShared(valuePtr)) {
	    /*
	     * Here we do some surgery within the Tcl_Obj internals. We want
	     * to copy the intrep, but not the string, so we temporarily hide
	     * the string so we do not copy it.
	     */

	    char *savedString = valuePtr->bytes;

	    valuePtr->bytes = NULL;
	    objResultPtr = Tcl_DuplicateObj(valuePtr);
	    valuePtr->bytes = savedString;
	    TRACE(("\"%.20s\" => numeric, new Tcl_Obj\n", O2S(valuePtr)));
	    NEXT_INST_F(1, 1, 1);
	}
	TclInvalidateStringRep(valuePtr);
	TRACE(("\"%.20s\" => numeric, same Tcl_Obj\n", O2S(valuePtr)));
	NEXT_INST_F(1, 0, 0);
    }

    /*
     *	   End of numeric operator instructions.
     * -----------------------------------------------------------------
     */

    case INST_BREAK:
	/*
	DECACHE_STACK_INFO();
	Tcl_ResetResult(interp);
	CACHE_STACK_INFO();
	*/
	result = TCL_BREAK;
	cleanup = 0;
	goto processExceptionReturn;

    case INST_CONTINUE:
	/*
	DECACHE_STACK_INFO();
	Tcl_ResetResult(interp);
	CACHE_STACK_INFO();
	*/
	result = TCL_CONTINUE;
	cleanup = 0;
	goto processExceptionReturn;

    {
	ForeachInfo *infoPtr;
	Var *iterVarPtr, *listVarPtr;
	Tcl_Obj *oldValuePtr, *listPtr, **elements;
	ForeachVarList *varListPtr;
	int numLists, iterNum, listTmpIndex, listLen, numVars;
	int varIndex, valIndex, continueLoop, j, iterTmpIndex;
	long i;

    case INST_FOREACH_START:
	/*
	 * Initialize the temporary local var that holds the count of the
	 * number of iterations of the loop body to -1.
	 */

	opnd = TclGetUInt4AtPtr(pc+1);
	infoPtr = codePtr->auxDataArrayPtr[opnd].clientData;
	iterTmpIndex = infoPtr->loopCtTemp;
	LOCALVAR(iterVarPtr, iterTmpIndex);
	oldValuePtr = iterVarPtr->value.objPtr;

	if (oldValuePtr == NULL) {
	    TclNewLongObj(iterVarPtr->value.objPtr, -1);
	    Tcl_IncrRefCount(iterVarPtr->value.objPtr);
	} else {
	    TclSetLongObj(oldValuePtr, -1);
	}
	TRACE(("%u => loop iter count temp %d\n", opnd, iterTmpIndex));

#ifndef TCL_COMPILE_DEBUG
	/*
	 * Remark that the compiler ALWAYS sets INST_FOREACH_STEP4 immediately
	 * after INST_FOREACH_START4 - let us just fall through instead of
	 * jumping back to the top.
	 */

	pc += 5;
	TCL_DTRACE_INST_NEXT();
#else
	NEXT_INST_F(5, 0, 0);
#endif

    case INST_FOREACH_STEP:
	/*
	 * "Step" a foreach loop (i.e., begin its next iteration) by assigning
	 * the next value list element to each loop var.
	 */

	opnd = TclGetUInt4AtPtr(pc+1);
	infoPtr = codePtr->auxDataArrayPtr[opnd].clientData;
	numLists = infoPtr->numLists;

	/*
	 * Increment the temp holding the loop iteration number.
	 */

	LOCALVAR(iterVarPtr, infoPtr->loopCtTemp);
	valuePtr = iterVarPtr->value.objPtr;
	iterNum = valuePtr->internalRep.longValue + 1;
	TclSetLongObj(valuePtr, iterNum);

	/*
	 * Check whether all value lists are exhausted and we should stop the
	 * loop.
	 */

	continueLoop = 0;
	listTmpIndex = infoPtr->firstValueTemp;
	for (i = 0;  i < numLists;  i++) {
	    varListPtr = infoPtr->varLists[i];
	    numVars = varListPtr->numVars;

	    LOCALVAR(listVarPtr, listTmpIndex);
	    listPtr = listVarPtr->value.objPtr;
	    if (TclListObjLength(interp, listPtr, &listLen) != TCL_OK) {
		TRACE_WITH_OBJ(("%u => ERROR converting list %ld, \"%s\": ",
			opnd, i, O2S(listPtr)), Tcl_GetObjResult(interp));
		goto gotError;
	    }
	    if (listLen > iterNum * numVars) {
		continueLoop = 1;
	    }
	    listTmpIndex++;
	}

	/*
	 * If some var in some var list still has a remaining list element
	 * iterate one more time. Assign to var the next element from its
	 * value list. We already checked above that each list temp holds a
	 * valid list object (by calling Tcl_ListObjLength), but cannot rely
	 * on that check remaining valid: one list could have been shimmered
	 * as a side effect of setting a traced variable.
	 */

	if (continueLoop) {
	    listTmpIndex = infoPtr->firstValueTemp;
	    for (i = 0;  i < numLists;  i++) {
		varListPtr = infoPtr->varLists[i];
		numVars = varListPtr->numVars;

		LOCALVAR(listVarPtr, listTmpIndex);
		listPtr = TclListObjCopy(NULL, listVarPtr->value.objPtr);
		TclListObjGetElements(interp, listPtr, &listLen, &elements);

		valIndex = (iterNum * numVars);
		for (j = 0;  j < numVars;  j++) {
		    if (valIndex >= listLen) {
			TclNewObj(valuePtr);
		    } else {
			valuePtr = elements[valIndex];
		    }

		    varIndex = varListPtr->varIndexes[j];
		    LOCALVAR(varPtr, varIndex);
		    if (TclIsVarDirectWritable(varPtr)) {
			value2Ptr = varPtr->value.objPtr;
			if (valuePtr != value2Ptr) {
			    if (value2Ptr != NULL) {
				TclDecrRefCount(value2Ptr);
			    }
			    varPtr->value.objPtr = valuePtr;
			    Tcl_IncrRefCount(valuePtr);
			}
		    } else {
			DECACHE_STACK_INFO();
			if (TclPtrSetVar(interp, varPtr, NULL, NULL, NULL,
				valuePtr, TCL_LEAVE_ERR_MSG, varIndex)==NULL){
			    CACHE_STACK_INFO();
			    TRACE_WITH_OBJ((
				    "%u => ERROR init. index temp %d: ",
				    opnd,varIndex), Tcl_GetObjResult(interp));
			    TclDecrRefCount(listPtr);
			    goto gotError;
			}
			CACHE_STACK_INFO();
		    }
		    valIndex++;
		}
		TclDecrRefCount(listPtr);
		listTmpIndex++;
	    }
	}
	TRACE(("%u => %d lists, iter %d, %s loop\n", opnd, numLists,
		iterNum, (continueLoop? "continue" : "exit")));

	/*
	 * Run-time peep-hole optimisation: the compiler ALWAYS follows
	 * INST_FOREACH_STEP4 with an INST_JUMP_FALSE. We just skip that
	 * instruction and jump direct from here.
	 */

	pc += 5;
	NEXT_INST_F((continueLoop? 5 : TclGetInt4AtPtr(pc+1)), 0, 0);
    }

    case INST_BEGIN_CATCH:
	/*
	 * Record start of the catch command with exception range index equal
	 * to the operand. Push the current stack depth onto the special catch
	 * stack.
	 */

	*(++catchTop) = CURR_DEPTH;
	TRACE(("%u => catchTop=%d, stackTop=%d\n",
		TclGetUInt4AtPtr(pc+1), (int) (catchTop - initCatchTop - 1),
		(int) CURR_DEPTH));
	NEXT_INST_F(5, 0, 0);

    case INST_END_CATCH:
	catchTop--;
	DECACHE_STACK_INFO();
	Tcl_ResetResult(interp);
	CACHE_STACK_INFO();
	result = TCL_OK;
	TRACE(("=> catchTop=%d\n", (int) (catchTop - initCatchTop - 1)));
	NEXT_INST_F(1, 0, 0);

    case INST_PUSH_RESULT:
	objResultPtr = Tcl_GetObjResult(interp);
	TRACE_WITH_OBJ(("=> "), objResultPtr);

	/*
	 * See the comments at INST_INVOKE_STK
	 */

	TclNewObj(objPtr);
	Tcl_IncrRefCount(objPtr);
	iPtr->objResultPtr = objPtr;
	NEXT_INST_F(1, 0, -1);

    case INST_PUSH_RETURN_CODE:
	TclNewIntObj(objResultPtr, result);
	TRACE(("=> %u\n", result));
	NEXT_INST_F(1, 0, 1);

    case INST_PUSH_RETURN_OPTIONS:
	DECACHE_STACK_INFO();
	objResultPtr = Tcl_GetReturnOptions(interp, result);
	CACHE_STACK_INFO();
	TRACE_WITH_OBJ(("=> "), objResultPtr);
	NEXT_INST_F(1, 0, 1);

    case INST_RETURN_CODE_BRANCH: {
	int code;

	if (TclGetIntFromObj(NULL, OBJ_AT_TOS, &code) != TCL_OK) {
	    Tcl_Panic("INST_RETURN_CODE_BRANCH: TOS not a return code!");
	}
	if (code == TCL_OK) {
	    Tcl_Panic("INST_RETURN_CODE_BRANCH: TOS is TCL_OK!");
	}
	if (code < TCL_ERROR || code > TCL_CONTINUE) {
	    NEXT_INST_F(21, 1, 0);
	}
	NEXT_INST_F(5*code -4, 1, 0);
    }

    /*
     * -----------------------------------------------------------------
     *	   Start of dictionary-related instructions.
     */

    {
	int opnd2, allocateDict, done, i, allocdict;
	Tcl_Obj *dictPtr, *statePtr, *keyPtr, *listPtr, *varNamePtr, *keysPtr;
	Tcl_Obj *emptyPtr, **keyPtrPtr;
	Tcl_DictSearch *searchPtr;
	DictUpdateInfo *duiPtr;

    case INST_DICT_VERIFY:
	dictPtr = OBJ_AT_TOS;
	TRACE(("=> "));
	if (Tcl_DictObjSize(interp, dictPtr, &done) != TCL_OK) {
	    TRACE_APPEND(("ERROR verifying dictionary nature of \"%s\": %s\n",
		    O2S(OBJ_AT_DEPTH(opnd)), O2S(Tcl_GetObjResult(interp))));
	    goto gotError;
	}
	TRACE_APPEND(("OK\n"));
	NEXT_INST_F(1, 1, 0);

    case INST_DICT_GET:
    case INST_DICT_EXISTS: {
	register Tcl_Interp *interp2 = interp;

	opnd = TclGetUInt4AtPtr(pc+1);
	TRACE(("%u => ", opnd));
	dictPtr = OBJ_AT_DEPTH(opnd);
	if (*pc == INST_DICT_EXISTS) {
	    interp2 = NULL;
	}
	if (opnd > 1) {
	    dictPtr = TclTraceDictPath(interp2, dictPtr, opnd-1,
		    &OBJ_AT_DEPTH(opnd-1), DICT_PATH_READ);
	    if (dictPtr == NULL) {
		if (*pc == INST_DICT_EXISTS) {
		    goto dictNotExists;
		}
		TRACE_WITH_OBJ((
			"ERROR tracing dictionary path into \"%s\": ",
			O2S(OBJ_AT_DEPTH(opnd))),
			Tcl_GetObjResult(interp));
		goto gotError;
	    }
	}
	if (Tcl_DictObjGet(interp2, dictPtr, OBJ_AT_TOS,
		&objResultPtr) == TCL_OK) {
	    if (*pc == INST_DICT_EXISTS) {
		objResultPtr = TCONST(objResultPtr ? 1 : 0);
	    }
	    if (objResultPtr) {
		TRACE_APPEND(("%.30s\n", O2S(objResultPtr)));
		if (opnd == 1) {
		    NEXT_INST_F(5, 2, 1);
		}
		NEXT_INST_V(5, opnd+1, 1);
	    }
	    DECACHE_STACK_INFO();
	    Tcl_SetObjResult(interp, Tcl_ObjPrintf(
		    "key \"%s\" not known in dictionary",
		    TclGetString(OBJ_AT_TOS)));
	    Tcl_SetErrorCode(interp, "TCL", "LOOKUP", "DICT",
		    TclGetString(OBJ_AT_TOS), NULL);
	    CACHE_STACK_INFO();
	    TRACE_WITH_OBJ(("%u => ERROR ", opnd), Tcl_GetObjResult(interp));
	} else {
	    if (*pc == INST_DICT_EXISTS) {
	    dictNotExists:
		objResultPtr = TCONST(0);
		TRACE_APPEND(("%.30s\n", O2S(objResultPtr)));
		if (opnd == 1) {
		    NEXT_INST_F(5, 2, 1);
		}
		NEXT_INST_V(5, opnd+1, 1);
	    }
	    TRACE_WITH_OBJ((
		    "%u => ERROR reading leaf dictionary key \"%s\": ",
		    opnd, O2S(dictPtr)), Tcl_GetObjResult(interp));
	}
	goto gotError;
    }

    case INST_DICT_SET:
    case INST_DICT_UNSET:
    case INST_DICT_INCR_IMM:
	opnd = TclGetUInt4AtPtr(pc+1);
	opnd2 = TclGetUInt4AtPtr(pc+5);

	LOCALVAR(varPtr, opnd2);
	TRACE(("%u %u => ", opnd, opnd2));
	if (TclIsVarDirectReadable(varPtr)) {
	    dictPtr = varPtr->value.objPtr;
	} else {
	    DECACHE_STACK_INFO();
	    dictPtr = TclPtrGetVar(interp, varPtr, NULL,NULL,NULL, 0, opnd2);
	    CACHE_STACK_INFO();
	}
	if (dictPtr == NULL) {
	    TclNewObj(dictPtr);
	    allocateDict = 1;
	} else {
	    allocateDict = Tcl_IsShared(dictPtr);
	    if (allocateDict) {
		dictPtr = Tcl_DuplicateObj(dictPtr);
	    }
	}

	switch (*pc) {
	case INST_DICT_SET:
	    cleanup = opnd + 1;
	    result = Tcl_DictObjPutKeyList(interp, dictPtr, opnd,
		    &OBJ_AT_DEPTH(opnd), OBJ_AT_TOS);
	    break;
	case INST_DICT_INCR_IMM:
	    cleanup = 1;
	    opnd = TclGetInt4AtPtr(pc+1);
	    result = Tcl_DictObjGet(interp, dictPtr, OBJ_AT_TOS, &valuePtr);
	    if (result != TCL_OK) {
		break;
	    }
	    TclNewIntObj(value2Ptr, opnd);
	    if (valuePtr == NULL) {
		Tcl_DictObjPut(NULL, dictPtr, OBJ_AT_TOS, value2Ptr);
	    } else {
		Tcl_IncrRefCount(value2Ptr);
		if (Tcl_IsShared(valuePtr)) {
		    valuePtr = Tcl_DuplicateObj(valuePtr);
		    Tcl_DictObjPut(NULL, dictPtr, OBJ_AT_TOS, valuePtr);
		}
		result = TclIncrObj(interp, valuePtr, value2Ptr);
		if (result == TCL_OK) {
		    TclInvalidateStringRep(dictPtr);
		}
		TclDecrRefCount(value2Ptr);
	    }
	    break;
	case INST_DICT_UNSET:
	    cleanup = opnd;
	    result = Tcl_DictObjRemoveKeyList(interp, dictPtr, opnd,
		    &OBJ_AT_DEPTH(opnd-1));
	    break;
	default:
	    cleanup = 0; /* stop compiler warning */
	    Tcl_Panic("Should not happen!");
	}

	if (result != TCL_OK) {
	    if (allocateDict) {
		TclDecrRefCount(dictPtr);
	    }
	    TRACE_WITH_OBJ(("%u %u => ERROR updating dictionary: ",
		    opnd, opnd2), Tcl_GetObjResult(interp));
	    goto checkForCatch;
	}

	if (TclIsVarDirectWritable(varPtr)) {
	    if (allocateDict) {
		value2Ptr = varPtr->value.objPtr;
		Tcl_IncrRefCount(dictPtr);
		if (value2Ptr != NULL) {
		    TclDecrRefCount(value2Ptr);
		}
		varPtr->value.objPtr = dictPtr;
	    }
	    objResultPtr = dictPtr;
	} else {
	    Tcl_IncrRefCount(dictPtr);
	    DECACHE_STACK_INFO();
	    objResultPtr = TclPtrSetVar(interp, varPtr, NULL, NULL, NULL,
		    dictPtr, TCL_LEAVE_ERR_MSG, opnd2);
	    CACHE_STACK_INFO();
	    TclDecrRefCount(dictPtr);
	    if (objResultPtr == NULL) {
		TRACE_APPEND(("ERROR: %.30s\n",
			O2S(Tcl_GetObjResult(interp))));
		goto gotError;
	    }
	}
	TRACE_APPEND(("%.30s\n", O2S(objResultPtr)));
#ifndef TCL_COMPILE_DEBUG
	if (*(pc+9) == INST_POP) {
	    if (cleanup == 2) {
		NEXT_INST_F(10, 2, 0);
	    }
	    NEXT_INST_V(10, cleanup, 0);
	}
#endif
	if (cleanup == 2) {
	    NEXT_INST_F(9, 2, 1);
	}
	NEXT_INST_V(9, cleanup, 1);

    case INST_DICT_APPEND:
    case INST_DICT_LAPPEND:
	opnd = TclGetUInt4AtPtr(pc+1);
	LOCALVAR(varPtr, opnd);
	TRACE(("%u => ", opnd));
	if (TclIsVarDirectReadable(varPtr)) {
	    dictPtr = varPtr->value.objPtr;
	} else {
	    DECACHE_STACK_INFO();
	    dictPtr = TclPtrGetVar(interp, varPtr, NULL, NULL, NULL, 0, opnd);
	    CACHE_STACK_INFO();
	}
	if (dictPtr == NULL) {
	    TclNewObj(dictPtr);
	    allocateDict = 1;
	} else {
	    allocateDict = Tcl_IsShared(dictPtr);
	    if (allocateDict) {
		dictPtr = Tcl_DuplicateObj(dictPtr);
	    }
	}

	if (Tcl_DictObjGet(interp, dictPtr, OBJ_UNDER_TOS,
		&valuePtr) != TCL_OK) {
	    if (allocateDict) {
		TclDecrRefCount(dictPtr);
	    }
	    goto gotError;
	}

	/*
	 * Note that a non-existent key results in a NULL valuePtr, which is a
	 * case handled separately below. What we *can* say at this point is
	 * that the write-back will always succeed.
	 */

	switch (*pc) {
	case INST_DICT_APPEND:
	    if (valuePtr == NULL) {
		Tcl_DictObjPut(NULL, dictPtr, OBJ_UNDER_TOS, OBJ_AT_TOS);
	    } else if (Tcl_IsShared(valuePtr)) {
		valuePtr = Tcl_DuplicateObj(valuePtr);
		Tcl_AppendObjToObj(valuePtr, OBJ_AT_TOS);
		Tcl_DictObjPut(NULL, dictPtr, OBJ_UNDER_TOS, valuePtr);
	    } else {
		Tcl_AppendObjToObj(valuePtr, OBJ_AT_TOS);

		/*
		 * Must invalidate the string representation of dictionary
		 * here because we have directly updated the internal
		 * representation; if we don't, callers could see the wrong
		 * string rep despite the internal version of the dictionary
		 * having the correct value. [Bug 3079830]
		 */

		TclInvalidateStringRep(dictPtr);
	    }
	    break;
	case INST_DICT_LAPPEND:
	    /*
	     * More complex because list-append can fail.
	     */

	    if (valuePtr == NULL) {
		Tcl_DictObjPut(NULL, dictPtr, OBJ_UNDER_TOS,
			Tcl_NewListObj(1, &OBJ_AT_TOS));
		break;
	    } else if (Tcl_IsShared(valuePtr)) {
		valuePtr = Tcl_DuplicateObj(valuePtr);
		if (Tcl_ListObjAppendElement(interp, valuePtr,
			OBJ_AT_TOS) != TCL_OK) {
		    TclDecrRefCount(valuePtr);
		    if (allocateDict) {
			TclDecrRefCount(dictPtr);
		    }
		    goto gotError;
		}
		Tcl_DictObjPut(NULL, dictPtr, OBJ_UNDER_TOS, valuePtr);
	    } else {
		if (Tcl_ListObjAppendElement(interp, valuePtr,
			OBJ_AT_TOS) != TCL_OK) {
		    if (allocateDict) {
			TclDecrRefCount(dictPtr);
		    }
		    goto gotError;
		}

		/*
		 * Must invalidate the string representation of dictionary
		 * here because we have directly updated the internal
		 * representation; if we don't, callers could see the wrong
		 * string rep despite the internal version of the dictionary
		 * having the correct value. [Bug 3079830]
		 */

		TclInvalidateStringRep(dictPtr);
	    }
	    break;
	default:
	    Tcl_Panic("Should not happen!");
	}

	if (TclIsVarDirectWritable(varPtr)) {
	    if (allocateDict) {
		value2Ptr = varPtr->value.objPtr;
		Tcl_IncrRefCount(dictPtr);
		if (value2Ptr != NULL) {
		    TclDecrRefCount(value2Ptr);
		}
		varPtr->value.objPtr = dictPtr;
	    }
	    objResultPtr = dictPtr;
	} else {
	    Tcl_IncrRefCount(dictPtr);
	    DECACHE_STACK_INFO();
	    objResultPtr = TclPtrSetVar(interp, varPtr, NULL, NULL, NULL,
		    dictPtr, TCL_LEAVE_ERR_MSG, opnd);
	    CACHE_STACK_INFO();
	    TclDecrRefCount(dictPtr);
	    if (objResultPtr == NULL) {
		TRACE_APPEND(("ERROR: %.30s\n",
			O2S(Tcl_GetObjResult(interp))));
		goto gotError;
	    }
	}
#ifndef TCL_COMPILE_DEBUG
	if (*(pc+5) == INST_POP) {
	    NEXT_INST_F(6, 2, 0);
	}
#endif
	TRACE_APPEND(("%.30s\n", O2S(objResultPtr)));
	NEXT_INST_F(5, 2, 1);

    case INST_DICT_FIRST:
	opnd = TclGetUInt4AtPtr(pc+1);
	TRACE(("%u => ", opnd));
	dictPtr = POP_OBJECT();
	searchPtr = ckalloc(sizeof(Tcl_DictSearch));
	if (Tcl_DictObjFirst(interp, dictPtr, searchPtr, &keyPtr,
		&valuePtr, &done) != TCL_OK) {
	    ckfree(searchPtr);
	    goto gotError;
	}
	TclNewObj(statePtr);
	statePtr->typePtr = &dictIteratorType;
	statePtr->internalRep.twoPtrValue.ptr1 = searchPtr;
	statePtr->internalRep.twoPtrValue.ptr2 = dictPtr;
	LOCALVAR(varPtr, opnd);
	if (varPtr->value.objPtr) {
	    if (varPtr->value.objPtr->typePtr == &dictIteratorType) {
		Tcl_Panic("mis-issued dictFirst!");
	    }
	    TclDecrRefCount(varPtr->value.objPtr);
	}
	varPtr->value.objPtr = statePtr;
	Tcl_IncrRefCount(statePtr);
	goto pushDictIteratorResult;

    case INST_DICT_NEXT:
	opnd = TclGetUInt4AtPtr(pc+1);
	TRACE(("%u => ", opnd));
	LOCALVAR(varPtr, opnd);
	statePtr = varPtr->value.objPtr;
	if (statePtr == NULL || statePtr->typePtr != &dictIteratorType) {
	    Tcl_Panic("mis-issued dictNext!");
	}
	searchPtr = statePtr->internalRep.twoPtrValue.ptr1;
	Tcl_DictObjNext(searchPtr, &keyPtr, &valuePtr, &done);
    pushDictIteratorResult:
	if (done) {
	    TclNewObj(emptyPtr);
	    PUSH_OBJECT(emptyPtr);
	    PUSH_OBJECT(emptyPtr);
	} else {
	    PUSH_OBJECT(valuePtr);
	    PUSH_OBJECT(keyPtr);
	}

#ifndef TCL_COMPILE_DEBUG
	/*
	 * The INST_DICT_FIRST and INST_DICT_NEXT instructsions are always
	 * followed by a conditional jump, so we can take advantage of this to
	 * do some peephole optimization (note that we're careful to not close
	 * out someone doing something else).
	 */

	pc += 5;
	switch (*pc) {
	case INST_JUMP_FALSE:
	    NEXT_INST_F((done ? 5 : TclGetInt4AtPtr(pc+1)), 0, 0);
	case INST_JUMP_TRUE:
	    NEXT_INST_F((done ? TclGetInt4AtPtr(pc+1) : 5), 0, 0);
	default:
	    pc -= 5;
	    /* fall through to non-debug handling */
	}
#endif

	TRACE_APPEND(("\"%.30s\" \"%.30s\" %d",
		O2S(OBJ_UNDER_TOS), O2S(OBJ_AT_TOS), done));
	objResultPtr = TCONST(done);
	NEXT_INST_F(5, 0, 1);

    case INST_DICT_UPDATE_START:
	opnd = TclGetUInt4AtPtr(pc+1);
	opnd2 = TclGetUInt4AtPtr(pc+5);
	LOCALVAR(varPtr, opnd);
	duiPtr = codePtr->auxDataArrayPtr[opnd2].clientData;
	TRACE(("%u => ", opnd));
	if (TclIsVarDirectReadable(varPtr)) {
	    dictPtr = varPtr->value.objPtr;
	} else {
	    DECACHE_STACK_INFO();
	    dictPtr = TclPtrGetVar(interp, varPtr, NULL, NULL, NULL,
		    TCL_LEAVE_ERR_MSG, opnd);
	    CACHE_STACK_INFO();
	    if (dictPtr == NULL) {
		goto gotError;
	    }
	}
	if (TclListObjGetElements(interp, OBJ_AT_TOS, &length,
		&keyPtrPtr) != TCL_OK) {
	    goto gotError;
	}
	if (length != duiPtr->length) {
	    Tcl_Panic("dictUpdateStart argument length mismatch");
	}
	for (i=0 ; i<length ; i++) {
	    if (Tcl_DictObjGet(interp, dictPtr, keyPtrPtr[i],
		    &valuePtr) != TCL_OK) {
		goto gotError;
	    }
	    LOCALVAR(varPtr, duiPtr->varIndices[i]);
	    DECACHE_STACK_INFO();
	    if (valuePtr == NULL) {
		TclObjUnsetVar2(interp,
			localName(iPtr->varFramePtr, duiPtr->varIndices[i]),
			NULL, 0);
	    } else if (TclPtrSetVar(interp, varPtr, NULL, NULL, NULL,
		    valuePtr, TCL_LEAVE_ERR_MSG,
		    duiPtr->varIndices[i]) == NULL) {
		CACHE_STACK_INFO();
		goto gotError;
	    }
	    CACHE_STACK_INFO();
	}
	NEXT_INST_F(9, 0, 0);

    case INST_DICT_UPDATE_END:
	opnd = TclGetUInt4AtPtr(pc+1);
	opnd2 = TclGetUInt4AtPtr(pc+5);
	LOCALVAR(varPtr, opnd);
	duiPtr = codePtr->auxDataArrayPtr[opnd2].clientData;
	TRACE(("%u => ", opnd));
	if (TclIsVarDirectReadable(varPtr)) {
	    dictPtr = varPtr->value.objPtr;
	} else {
	    DECACHE_STACK_INFO();
	    dictPtr = TclPtrGetVar(interp, varPtr, NULL, NULL, NULL, 0, opnd);
	    CACHE_STACK_INFO();
	}
	if (dictPtr == NULL) {
	    NEXT_INST_F(9, 1, 0);
	}
	if (Tcl_DictObjSize(interp, dictPtr, &length) != TCL_OK
		|| TclListObjGetElements(interp, OBJ_AT_TOS, &length,
			&keyPtrPtr) != TCL_OK) {
	    goto gotError;
	}
	allocdict = Tcl_IsShared(dictPtr);
	if (allocdict) {
	    dictPtr = Tcl_DuplicateObj(dictPtr);
	}
	if (length > 0) {
	    TclInvalidateStringRep(dictPtr);
	}
	for (i=0 ; i<length ; i++) {
	    Var *var2Ptr;

	    LOCALVAR(var2Ptr, duiPtr->varIndices[i]);
	    if (TclIsVarDirectReadable(var2Ptr)) {
		valuePtr = var2Ptr->value.objPtr;
	    } else {
		DECACHE_STACK_INFO();
		valuePtr = TclPtrGetVar(interp, var2Ptr, NULL, NULL, NULL, 0,
			duiPtr->varIndices[i]);
		CACHE_STACK_INFO();
	    }
	    if (valuePtr == NULL) {
		Tcl_DictObjRemove(interp, dictPtr, keyPtrPtr[i]);
	    } else if (dictPtr == valuePtr) {
		Tcl_DictObjPut(interp, dictPtr, keyPtrPtr[i],
			Tcl_DuplicateObj(valuePtr));
	    } else {
		Tcl_DictObjPut(interp, dictPtr, keyPtrPtr[i], valuePtr);
	    }
	}
	if (TclIsVarDirectWritable(varPtr)) {
	    Tcl_IncrRefCount(dictPtr);
	    TclDecrRefCount(varPtr->value.objPtr);
	    varPtr->value.objPtr = dictPtr;
	} else {
	    DECACHE_STACK_INFO();
	    objResultPtr = TclPtrSetVar(interp, varPtr, NULL, NULL, NULL,
		    dictPtr, TCL_LEAVE_ERR_MSG, opnd);
	    CACHE_STACK_INFO();
	    if (objResultPtr == NULL) {
		if (allocdict) {
		    TclDecrRefCount(dictPtr);
		}
		goto gotError;
	    }
	}
	NEXT_INST_F(9, 1, 0);

    case INST_DICT_EXPAND:
	dictPtr = OBJ_UNDER_TOS;
	listPtr = OBJ_AT_TOS;
	if (TclListObjGetElements(interp, listPtr, &objc, &objv) != TCL_OK) {
	    TRACE_WITH_OBJ(("%.30s %.30s => ERROR: ",
		    O2S(dictPtr), O2S(listPtr)), Tcl_GetObjResult(interp));
	    goto gotError;
	}
	objResultPtr = TclDictWithInit(interp, dictPtr, objc, objv);
	if (objResultPtr == NULL) {
	    TRACE_WITH_OBJ(("%.30s %.30s => ERROR: ",
		    O2S(dictPtr), O2S(listPtr)), Tcl_GetObjResult(interp));
	    goto gotError;
	}
	TRACE_APPEND(("%.30s\n", O2S(objResultPtr)));
	NEXT_INST_F(1, 2, 1);

    case INST_DICT_RECOMBINE_STK:
	keysPtr = POP_OBJECT();
	varNamePtr = OBJ_UNDER_TOS;
	listPtr = OBJ_AT_TOS;
	TRACE(("\"%.30s\" \"%.30s\" \"%.30s\" => ",
		O2S(varNamePtr), O2S(valuePtr), O2S(keysPtr)));
	if (TclListObjGetElements(interp, listPtr, &objc, &objv) != TCL_OK) {
	    TRACE_APPEND(("ERROR: %.30s\n", O2S(Tcl_GetObjResult(interp))));
	    TclDecrRefCount(keysPtr);
	    goto gotError;
	}
	varPtr = TclObjLookupVarEx(interp, varNamePtr, NULL,
		TCL_LEAVE_ERR_MSG, "set", 1, 1, &arrayPtr);
	if (varPtr == NULL) {
	    TRACE_APPEND(("ERROR: %.30s\n", O2S(Tcl_GetObjResult(interp))));
	    TclDecrRefCount(keysPtr);
	    goto gotError;
	}
	DECACHE_STACK_INFO();
	result = TclDictWithFinish(interp, varPtr,arrayPtr,varNamePtr,NULL,-1,
		objc, objv, keysPtr);
	CACHE_STACK_INFO();
	TclDecrRefCount(keysPtr);
	if (result != TCL_OK) {
	    TRACE_APPEND(("ERROR: %.30s\n", O2S(Tcl_GetObjResult(interp))));
	    goto gotError;
	}
	TRACE_APPEND(("OK\n"));
	NEXT_INST_F(1, 2, 0);

    case INST_DICT_RECOMBINE_IMM:
	opnd = TclGetUInt4AtPtr(pc+1);
	listPtr = OBJ_UNDER_TOS;
	keysPtr = OBJ_AT_TOS;
	LOCALVAR(varPtr, opnd);
	TRACE(("%u <- \"%.30s\" \"%.30s\" => ", opnd, O2S(valuePtr),
		O2S(keysPtr)));
	if (TclListObjGetElements(interp, listPtr, &objc, &objv) != TCL_OK) {
	    TRACE_APPEND(("ERROR: %.30s\n", O2S(Tcl_GetObjResult(interp))));
	    goto gotError;
	}
	DECACHE_STACK_INFO();
	result = TclDictWithFinish(interp, varPtr, NULL, NULL, NULL, opnd,
		objc, objv, keysPtr);
	CACHE_STACK_INFO();
	if (result != TCL_OK) {
	    TRACE_APPEND(("ERROR: %.30s\n", O2S(Tcl_GetObjResult(interp))));
	    goto gotError;
	}
	TRACE_APPEND(("OK\n"));
	NEXT_INST_F(5, 2, 0);
    }

    /*
     *	   End of dictionary-related instructions.
     * -----------------------------------------------------------------
     */

    default:
	Tcl_Panic("TclNRExecuteByteCode: unrecognized opCode %u", *pc);
    } /* end of switch on opCode */

    /*
     * Block for variables needed to process exception returns.
     */

    {
	ExceptionRange *rangePtr;
				/* Points to closest loop or catch exception
				 * range enclosing the pc. Used by various
				 * instructions and processCatch to process
				 * break, continue, and errors. */
	const char *bytes;

	/*
	 * An external evaluation (INST_INVOKE or INST_EVAL) returned
	 * something different from TCL_OK, or else INST_BREAK or
	 * INST_CONTINUE were called.
	 */

    processExceptionReturn:
#if TCL_COMPILE_DEBUG
	switch (*pc) {
	case INST_INVOKE_STK:
	    opnd = TclGetUInt4AtPtr(pc+1);
	    TRACE(("%u => ... after \"%.20s\": ", opnd, cmdNameBuf));
	    break;
	case INST_EVAL_STK:
	    /*
	     * Note that the object at stacktop has to be used before doing
	     * the cleanup.
	     */

	    TRACE(("\"%.30s\" => ", O2S(OBJ_AT_TOS)));
	    break;
	default:
	    TRACE(("=> "));
	}
#endif
	if ((result == TCL_CONTINUE) || (result == TCL_BREAK)) {
	    rangePtr = GetExceptRangeForPc(pc, /*catchOnly*/ 0, codePtr);
	    if (rangePtr == NULL) {
		TRACE_APPEND(("no encl. loop or catch, returning %s\n",
			StringForResultCode(result)));
		goto abnormalReturn;
	    }
	    if (rangePtr->type == CATCH_EXCEPTION_RANGE) {
		TRACE_APPEND(("%s ...\n", StringForResultCode(result)));
		goto processCatch;
	    }
	    while (cleanup--) {
		POP_DROP_OBJECT();
	    }
	    if (result == TCL_BREAK) {
		result = TCL_OK;
		pc = (codePtr->codeStart + rangePtr->breakOffset);
		TRACE_APPEND(("%s, range at %d, new pc %d\n",
			StringForResultCode(result),
			rangePtr->codeOffset, rangePtr->breakOffset));
		NEXT_INST_F(0, 0, 0);
	    }
	    if (rangePtr->continueOffset == -1) {
		TRACE_APPEND(("%s, loop w/o continue, checking for catch\n",
			StringForResultCode(result)));
		goto checkForCatch;
	    }
	    result = TCL_OK;
	    pc = (codePtr->codeStart + rangePtr->continueOffset);
	    TRACE_APPEND(("%s, range at %d, new pc %d\n",
		    StringForResultCode(result),
		    rangePtr->codeOffset, rangePtr->continueOffset));
	    NEXT_INST_F(0, 0, 0);
	}
#if TCL_COMPILE_DEBUG
	if (traceInstructions) {
	    objPtr = Tcl_GetObjResult(interp);
	    if ((result != TCL_ERROR) && (result != TCL_RETURN)) {
		TRACE_APPEND(("OTHER RETURN CODE %d, result= \"%s\"\n ",
			result, O2S(objPtr)));
	    } else {
		TRACE_APPEND(("%s, result= \"%s\"\n",
			StringForResultCode(result), O2S(objPtr)));
	    }
	}
#endif
	goto checkForCatch;

	/*
	 * Division by zero in an expression. Control only reaches this point
	 * by "goto divideByZero".
	 */

    divideByZero:
	DECACHE_STACK_INFO();
	Tcl_SetObjResult(interp, Tcl_NewStringObj("divide by zero", -1));
	Tcl_SetErrorCode(interp, "ARITH", "DIVZERO", "divide by zero", NULL);
	CACHE_STACK_INFO();
	goto gotError;

	/*
	 * Exponentiation of zero by negative number in an expression. Control
	 * only reaches this point by "goto exponOfZero".
	 */

    exponOfZero:
	DECACHE_STACK_INFO();
	Tcl_SetObjResult(interp, Tcl_NewStringObj(
		"exponentiation of zero by negative power", -1));
	Tcl_SetErrorCode(interp, "ARITH", "DOMAIN",
		"exponentiation of zero by negative power", NULL);
	CACHE_STACK_INFO();

	/*
	 * Almost all error paths feed through here rather than assigning to
	 * result themselves (for a small but consistent saving).
	 */

    gotError:
	result = TCL_ERROR;

	/*
	 * Execution has generated an "exception" such as TCL_ERROR. If the
	 * exception is an error, record information about what was being
	 * executed when the error occurred. Find the closest enclosing catch
	 * range, if any. If no enclosing catch range is found, stop execution
	 * and return the "exception" code.
	 */

    checkForCatch:
	if (iPtr->execEnvPtr->rewind) {
	    goto abnormalReturn;
	}
	if ((result == TCL_ERROR) && !(iPtr->flags & ERR_ALREADY_LOGGED)) {
	    const unsigned char *pcBeg;

	    bytes = GetSrcInfoForPc(pc, codePtr, &length, &pcBeg);
	    DECACHE_STACK_INFO();
	    TclLogCommandInfo(interp, codePtr->source, bytes,
		    bytes ? length : 0, pcBeg, tosPtr);
	    CACHE_STACK_INFO();
	}
	iPtr->flags &= ~ERR_ALREADY_LOGGED;

	/*
	 * Clear all expansions that may have started after the last
	 * INST_BEGIN_CATCH.
	 */

	while (auxObjList) {
	    if ((catchTop != initCatchTop)
		    && (*catchTop > (ptrdiff_t)
			auxObjList->internalRep.ptrAndLongRep.value)) {
		break;
	    }
	    POP_TAUX_OBJ();
	}

	/*
	 * We must not catch if the script in progress has been canceled with
	 * the TCL_CANCEL_UNWIND flag. Instead, it blows outwards until we
	 * either hit another interpreter (presumably where the script in
	 * progress has not been canceled) or we get to the top-level. We do
	 * NOT modify the interpreter result here because we know it will
	 * already be set prior to vectoring down to this point in the code.
	 */

	if (TclCanceled(iPtr) && (Tcl_Canceled(interp, 0) == TCL_ERROR)) {
#ifdef TCL_COMPILE_DEBUG
	    if (traceInstructions) {
		fprintf(stdout, "   ... cancel with unwind, returning %s\n",
			StringForResultCode(result));
	    }
#endif
	    goto abnormalReturn;
	}

	/*
	 * We must not catch an exceeded limit. Instead, it blows outwards
	 * until we either hit another interpreter (presumably where the limit
	 * is not exceeded) or we get to the top-level.
	 */

	if (TclLimitExceeded(iPtr->limit)) {
#ifdef TCL_COMPILE_DEBUG
	    if (traceInstructions) {
		fprintf(stdout, "   ... limit exceeded, returning %s\n",
			StringForResultCode(result));
	    }
#endif
	    goto abnormalReturn;
	}
	if (catchTop == initCatchTop) {
#ifdef TCL_COMPILE_DEBUG
	    if (traceInstructions) {
		fprintf(stdout, "   ... no enclosing catch, returning %s\n",
			StringForResultCode(result));
	    }
#endif
	    goto abnormalReturn;
	}
	rangePtr = GetExceptRangeForPc(pc, /*catchOnly*/ 1, codePtr);
	if (rangePtr == NULL) {
	    /*
	     * This is only possible when compiling a [catch] that sends its
	     * script to INST_EVAL. Cannot correct the compiler without
	     * breaking compat with previous .tbc compiled scripts.
	     */

#ifdef TCL_COMPILE_DEBUG
	    if (traceInstructions) {
		fprintf(stdout, "   ... no enclosing catch, returning %s\n",
			StringForResultCode(result));
	    }
#endif
	    goto abnormalReturn;
	}

	/*
	 * A catch exception range (rangePtr) was found to handle an
	 * "exception". It was found either by checkForCatch just above or by
	 * an instruction during break, continue, or error processing. Jump to
	 * its catchOffset after unwinding the operand stack to the depth it
	 * had when starting to execute the range's catch command.
	 */

    processCatch:
	while (CURR_DEPTH > *catchTop) {
	    POP_DROP_OBJECT();
	}
#ifdef TCL_COMPILE_DEBUG
	if (traceInstructions) {
	    fprintf(stdout, "  ... found catch at %d, catchTop=%d, "
		    "unwound to %ld, new pc %u\n",
		    rangePtr->codeOffset, (int) (catchTop - initCatchTop - 1),
		    (long) *catchTop, (unsigned) rangePtr->catchOffset);
	}
#endif
	pc = (codePtr->codeStart + rangePtr->catchOffset);
	NEXT_INST_F(0, 0, 0);	/* Restart the execution loop at pc. */

	/*
	 * end of infinite loop dispatching on instructions.
	 */

	/*
	 * Abnormal return code. Restore the stack to state it had when
	 * starting to execute the ByteCode. Panic if the stack is below the
	 * initial level.
	 */

    abnormalReturn:
	TCL_DTRACE_INST_LAST();

	/*
	 * Clear all expansions and same-level NR calls.
	 *
	 * Note that expansion markers have a NULL type; avoid removing other
	 * markers.
	 */

	while (auxObjList) {
	    POP_TAUX_OBJ();
	}
	while (tosPtr > initTosPtr) {
	    POP_DROP_OBJECT();
	}

	if (tosPtr < initTosPtr) {
	    fprintf(stderr,
		    "\nTclNRExecuteByteCode: abnormal return at pc %u: "
		    "stack top %d < entry stack top %d\n",
		    (unsigned)(pc - codePtr->codeStart),
		    (unsigned) CURR_DEPTH, (unsigned) 0);
	    Tcl_Panic("TclNRExecuteByteCode execution failure: end stack top < start stack top");
	}
	CLANG_ASSERT(bcFramePtr);
    }

    iPtr->cmdFramePtr = bcFramePtr->nextPtr;
    if (--codePtr->refCount <= 0) {
	TclCleanupByteCode(codePtr);
    }
    TclStackFree(interp, TD);	/* free my stack */

    return result;

    /*
     * INST_START_CMD failure case removed where it doesn't bother that much
     *
     * Remark that if the interpreter is marked for deletion its
     * compileEpoch is modified, so that the epoch check also verifies
     * that the interp is not deleted. If no outside call has been made
     * since the last check, it is safe to omit the check.

     * case INST_START_CMD:
     */

	instStartCmdFailed:
	{
	    const char *bytes;

	    checkInterp = 1;
	    length = 0;

	    /*
	     * We used to switch to direct eval; for NRE-awareness we now
	     * compile and eval the command so that this evaluation does not
	     * add a new TEBC instance. [Bug 2910748]
	     */

	    if (TclInterpReady(interp) == TCL_ERROR) {
		goto gotError;
	    }

	    codePtr->flags |= TCL_BYTECODE_RECOMPILE;
	    bytes = GetSrcInfoForPc(pc, codePtr, &length, NULL);
	    opnd = TclGetUInt4AtPtr(pc+1);
	    pc += (opnd-1);
	    PUSH_OBJECT(Tcl_NewStringObj(bytes, length));
	    goto instEvalStk;
	}
}

#undef codePtr
#undef iPtr
#undef bcFramePtr
#undef initCatchTop
#undef initTosPtr
#undef auxObjList
#undef catchTop
#undef TCONST

/*
 *----------------------------------------------------------------------
 *
 * ExecuteExtendedBinaryMathOp, ExecuteExtendedUnaryMathOp --
 *
 *	These functions do advanced math for binary and unary operators
 *	respectively, so that the main TEBC code does not bear the cost of
 *	them.
 *
 * Results:
 *	A Tcl_Obj* result, or a NULL (in which case valuePtr is updated to
 *	hold the result value), or one of the special flag values
 *	GENERAL_ARITHMETIC_ERROR, EXPONENT_OF_ZERO or DIVIDED_BY_ZERO. The
 *	latter two signify a zero value raised to a negative power or a value
 *	divided by zero, respectively. With GENERAL_ARITHMETIC_ERROR, all
 *	error information will have already been reported in the interpreter
 *	result.
 *
 * Side effects:
 *	May update the Tcl_Obj indicated valuePtr if it is unshared. Will
 *	return a NULL when that happens.
 *
 *----------------------------------------------------------------------
 */

static Tcl_Obj *
ExecuteExtendedBinaryMathOp(
    Tcl_Interp *interp,		/* Where to report errors. */
    int opcode,			/* What operation to perform. */
    Tcl_Obj **constants,	/* The execution environment's constants. */
    Tcl_Obj *valuePtr,		/* The first operand on the stack. */
    Tcl_Obj *value2Ptr)		/* The second operand on the stack. */
{
#define LONG_RESULT(l) \
    if (Tcl_IsShared(valuePtr)) {		\
	TclNewLongObj(objResultPtr, l);		\
	return objResultPtr;			\
    } else {					\
	Tcl_SetLongObj(valuePtr, l);		\
	return NULL;				\
    }
#define WIDE_RESULT(w) \
    if (Tcl_IsShared(valuePtr)) {		\
	return Tcl_NewWideIntObj(w);		\
    } else {					\
	Tcl_SetWideIntObj(valuePtr, w);		\
	return NULL;				\
    }
#define BIG_RESULT(b) \
    if (Tcl_IsShared(valuePtr)) {		\
	return Tcl_NewBignumObj(b);		\
    } else {					\
	Tcl_SetBignumObj(valuePtr, b);		\
	return NULL;				\
    }
#define DOUBLE_RESULT(d) \
    if (Tcl_IsShared(valuePtr)) {		\
	TclNewDoubleObj(objResultPtr, (d));	\
	return objResultPtr;			\
    } else {					\
	Tcl_SetDoubleObj(valuePtr, (d));	\
	return NULL;				\
    }

    int type1, type2;
    ClientData ptr1, ptr2;
    double d1, d2, dResult;
    long l1, l2, lResult;
    Tcl_WideInt w1, w2, wResult;
    mp_int big1, big2, bigResult, bigRemainder;
    Tcl_Obj *objResultPtr;
    int invalid, numPos, zero;
    long shift;

    (void) GetNumberFromObj(NULL, valuePtr, &ptr1, &type1);
    (void) GetNumberFromObj(NULL, value2Ptr, &ptr2, &type2);

    switch (opcode) {
    case INST_MOD:
	/* TODO: Attempts to re-use unshared operands on stack */

	l2 = 0;			/* silence gcc warning */
	if (type2 == TCL_NUMBER_LONG) {
	    l2 = *((const long *)ptr2);
	    if (l2 == 0) {
		return DIVIDED_BY_ZERO;
	    }
	    if ((l2 == 1) || (l2 == -1)) {
		/*
		 * Div. by |1| always yields remainder of 0.
		 */

		return constants[0];
	    }
	}
#ifndef NO_WIDE_TYPE
	if (type1 == TCL_NUMBER_WIDE) {
	    w1 = *((const Tcl_WideInt *)ptr1);
	    if (type2 != TCL_NUMBER_BIG) {
		Tcl_WideInt wQuotient, wRemainder;
		Tcl_GetWideIntFromObj(NULL, value2Ptr, &w2);
		wQuotient = w1 / w2;

		/*
		 * Force Tcl's integer division rules.
		 * TODO: examine for logic simplification
		 */

		if (((wQuotient < (Tcl_WideInt) 0)
			|| ((wQuotient == (Tcl_WideInt) 0)
			&& ((w1 < (Tcl_WideInt)0 && w2 > (Tcl_WideInt)0)
			|| (w1 > (Tcl_WideInt)0 && w2 < (Tcl_WideInt)0))))
			&& (wQuotient * w2 != w1)) {
		    wQuotient -= (Tcl_WideInt) 1;
		}
		wRemainder = w1 - w2*wQuotient;
		WIDE_RESULT(wRemainder);
	    }

	    Tcl_TakeBignumFromObj(NULL, value2Ptr, &big2);

	    /* TODO: internals intrusion */
	    if ((w1 > ((Tcl_WideInt) 0)) ^ (big2.sign == MP_ZPOS)) {
		/*
		 * Arguments are opposite sign; remainder is sum.
		 */

		TclBNInitBignumFromWideInt(&big1, w1);
		mp_add(&big2, &big1, &big2);
		mp_clear(&big1);
		BIG_RESULT(&big2);
	    }

	    /*
	     * Arguments are same sign; remainder is first operand.
	     */

	    mp_clear(&big2);
	    return NULL;
	}
#endif
	Tcl_GetBignumFromObj(NULL, valuePtr, &big1);
	Tcl_GetBignumFromObj(NULL, value2Ptr, &big2);
	mp_init(&bigResult);
	mp_init(&bigRemainder);
	mp_div(&big1, &big2, &bigResult, &bigRemainder);
	if (!mp_iszero(&bigRemainder) && (bigRemainder.sign != big2.sign)) {
	    /*
	     * Convert to Tcl's integer division rules.
	     */

	    mp_sub_d(&bigResult, 1, &bigResult);
	    mp_add(&bigRemainder, &big2, &bigRemainder);
	}
	mp_copy(&bigRemainder, &bigResult);
	mp_clear(&bigRemainder);
	mp_clear(&big1);
	mp_clear(&big2);
	BIG_RESULT(&bigResult);

    case INST_LSHIFT:
    case INST_RSHIFT: {
	/*
	 * Reject negative shift argument.
	 */

	switch (type2) {
	case TCL_NUMBER_LONG:
	    invalid = (*((const long *)ptr2) < 0L);
	    break;
#ifndef NO_WIDE_TYPE
	case TCL_NUMBER_WIDE:
	    invalid = (*((const Tcl_WideInt *)ptr2) < (Tcl_WideInt)0);
	    break;
#endif
	case TCL_NUMBER_BIG:
	    Tcl_TakeBignumFromObj(NULL, value2Ptr, &big2);
	    invalid = (mp_cmp_d(&big2, 0) == MP_LT);
	    mp_clear(&big2);
	    break;
	default:
	    /* Unused, here to silence compiler warning */
	    invalid = 0;
	}
	if (invalid) {
	    Tcl_SetObjResult(interp, Tcl_NewStringObj(
		    "negative shift argument", -1));
	    return GENERAL_ARITHMETIC_ERROR;
	}

	/*
	 * Zero shifted any number of bits is still zero.
	 */

	if ((type1==TCL_NUMBER_LONG) && (*((const long *)ptr1) == (long)0)) {
	    return constants[0];
	}

	if (opcode == INST_LSHIFT) {
	    /*
	     * Large left shifts create integer overflow.
	     *
	     * BEWARE! Can't use Tcl_GetIntFromObj() here because that
	     * converts values in the (unsigned) range to their signed int
	     * counterparts, leading to incorrect results.
	     */

	    if ((type2 != TCL_NUMBER_LONG)
		    || (*((const long *)ptr2) > (long) INT_MAX)) {
		/*
		 * Technically, we could hold the value (1 << (INT_MAX+1)) in
		 * an mp_int, but since we're using mp_mul_2d() to do the
		 * work, and it takes only an int argument, that's a good
		 * place to draw the line.
		 */

		Tcl_SetObjResult(interp, Tcl_NewStringObj(
			"integer value too large to represent", -1));
		return GENERAL_ARITHMETIC_ERROR;
	    }
	    shift = (int)(*((const long *)ptr2));

	    /*
	     * Handle shifts within the native wide range.
	     */

	    if ((type1 != TCL_NUMBER_BIG)
		    && ((size_t)shift < CHAR_BIT*sizeof(Tcl_WideInt))) {
		TclGetWideIntFromObj(NULL, valuePtr, &w1);
		if (!((w1>0 ? w1 : ~w1)
			& -(((Tcl_WideInt)1)
			<< (CHAR_BIT*sizeof(Tcl_WideInt) - 1 - shift)))) {
		    WIDE_RESULT(w1 << shift);
		}
	    }
	} else {
	    /*
	     * Quickly force large right shifts to 0 or -1.
	     */

	    if ((type2 != TCL_NUMBER_LONG)
		    || (*(const long *)ptr2 > INT_MAX)) {
		/*
		 * Again, technically, the value to be shifted could be an
		 * mp_int so huge that a right shift by (INT_MAX+1) bits could
		 * not take us to the result of 0 or -1, but since we're using
		 * mp_div_2d to do the work, and it takes only an int
		 * argument, we draw the line there.
		 */

		switch (type1) {
		case TCL_NUMBER_LONG:
		    zero = (*(const long *)ptr1 > 0L);
		    break;
#ifndef NO_WIDE_TYPE
		case TCL_NUMBER_WIDE:
		    zero = (*(const Tcl_WideInt *)ptr1 > (Tcl_WideInt)0);
		    break;
#endif
		case TCL_NUMBER_BIG:
		    Tcl_TakeBignumFromObj(NULL, valuePtr, &big1);
		    zero = (mp_cmp_d(&big1, 0) == MP_GT);
		    mp_clear(&big1);
		    break;
		default:
		    /* Unused, here to silence compiler warning. */
		    zero = 0;
		}
		if (zero) {
		    return constants[0];
		}
		LONG_RESULT(-1);
	    }
	    shift = (int)(*(const long *)ptr2);

#ifndef NO_WIDE_TYPE
	    /*
	     * Handle shifts within the native wide range.
	     */

	    if (type1 == TCL_NUMBER_WIDE) {
		w1 = *(const Tcl_WideInt *)ptr1;
		if ((size_t)shift >= CHAR_BIT*sizeof(Tcl_WideInt)) {
		    if (w1 >= (Tcl_WideInt)0) {
			return constants[0];
		    }
		    LONG_RESULT(-1);
		}
		WIDE_RESULT(w1 >> shift);
	    }
#endif
	}

	Tcl_TakeBignumFromObj(NULL, valuePtr, &big1);

	mp_init(&bigResult);
	if (opcode == INST_LSHIFT) {
	    mp_mul_2d(&big1, shift, &bigResult);
	} else {
	    mp_init(&bigRemainder);
	    mp_div_2d(&big1, shift, &bigResult, &bigRemainder);
	    if (mp_cmp_d(&bigRemainder, 0) == MP_LT) {
		/*
		 * Convert to Tcl's integer division rules.
		 */

		mp_sub_d(&bigResult, 1, &bigResult);
	    }
	    mp_clear(&bigRemainder);
	}
	mp_clear(&big1);
	BIG_RESULT(&bigResult);
    }

    case INST_BITOR:
    case INST_BITXOR:
    case INST_BITAND:
	if ((type1 == TCL_NUMBER_BIG) || (type2 == TCL_NUMBER_BIG)) {
	    mp_int *First, *Second;

	    Tcl_TakeBignumFromObj(NULL, valuePtr, &big1);
	    Tcl_TakeBignumFromObj(NULL, value2Ptr, &big2);

	    /*
	     * Count how many positive arguments we have. If only one of the
	     * arguments is negative, store it in 'Second'.
	     */

	    if (mp_cmp_d(&big1, 0) != MP_LT) {
		numPos = 1 + (mp_cmp_d(&big2, 0) != MP_LT);
		First = &big1;
		Second = &big2;
	    } else {
		First = &big2;
		Second = &big1;
		numPos = (mp_cmp_d(First, 0) != MP_LT);
	    }
	    mp_init(&bigResult);

	    switch (opcode) {
	    case INST_BITAND:
		switch (numPos) {
		case 2:
		    /*
		     * Both arguments positive, base case.
		     */

		    mp_and(First, Second, &bigResult);
		    break;
		case 1:
		    /*
		     * First is positive; second negative:
		     * P & N = P & ~~N = P&~(-N-1) = P & (P ^ (-N-1))
		     */

		    mp_neg(Second, Second);
		    mp_sub_d(Second, 1, Second);
		    mp_xor(First, Second, &bigResult);
		    mp_and(First, &bigResult, &bigResult);
		    break;
		case 0:
		    /*
		     * Both arguments negative:
		     * a & b = ~ (~a | ~b) = -(-a-1|-b-1)-1
		     */

		    mp_neg(First, First);
		    mp_sub_d(First, 1, First);
		    mp_neg(Second, Second);
		    mp_sub_d(Second, 1, Second);
		    mp_or(First, Second, &bigResult);
		    mp_neg(&bigResult, &bigResult);
		    mp_sub_d(&bigResult, 1, &bigResult);
		    break;
		}
		break;

	    case INST_BITOR:
		switch (numPos) {
		case 2:
		    /*
		     * Both arguments positive, base case.
		     */

		    mp_or(First, Second, &bigResult);
		    break;
		case 1:
		    /*
		     * First is positive; second negative:
		     * N|P = ~(~N&~P) = ~((-N-1)&~P) = -((-N-1)&((-N-1)^P))-1
		     */

		    mp_neg(Second, Second);
		    mp_sub_d(Second, 1, Second);
		    mp_xor(First, Second, &bigResult);
		    mp_and(Second, &bigResult, &bigResult);
		    mp_neg(&bigResult, &bigResult);
		    mp_sub_d(&bigResult, 1, &bigResult);
		    break;
		case 0:
		    /*
		     * Both arguments negative:
		     * a | b = ~ (~a & ~b) = -(-a-1&-b-1)-1
		     */

		    mp_neg(First, First);
		    mp_sub_d(First, 1, First);
		    mp_neg(Second, Second);
		    mp_sub_d(Second, 1, Second);
		    mp_and(First, Second, &bigResult);
		    mp_neg(&bigResult, &bigResult);
		    mp_sub_d(&bigResult, 1, &bigResult);
		    break;
		}
		break;

	    case INST_BITXOR:
		switch (numPos) {
		case 2:
		    /*
		     * Both arguments positive, base case.
		     */

		    mp_xor(First, Second, &bigResult);
		    break;
		case 1:
		    /*
		     * First is positive; second negative:
		     * P^N = ~(P^~N) = -(P^(-N-1))-1
		     */

		    mp_neg(Second, Second);
		    mp_sub_d(Second, 1, Second);
		    mp_xor(First, Second, &bigResult);
		    mp_neg(&bigResult, &bigResult);
		    mp_sub_d(&bigResult, 1, &bigResult);
		    break;
		case 0:
		    /*
		     * Both arguments negative:
		     * a ^ b = (~a ^ ~b) = (-a-1^-b-1)
		     */

		    mp_neg(First, First);
		    mp_sub_d(First, 1, First);
		    mp_neg(Second, Second);
		    mp_sub_d(Second, 1, Second);
		    mp_xor(First, Second, &bigResult);
		    break;
		}
		break;
	    }

	    mp_clear(&big1);
	    mp_clear(&big2);
	    BIG_RESULT(&bigResult);
	}

#ifndef NO_WIDE_TYPE
	if ((type1 == TCL_NUMBER_WIDE) || (type2 == TCL_NUMBER_WIDE)) {
	    TclGetWideIntFromObj(NULL, valuePtr, &w1);
	    TclGetWideIntFromObj(NULL, value2Ptr, &w2);

	    switch (opcode) {
	    case INST_BITAND:
		wResult = w1 & w2;
		break;
	    case INST_BITOR:
		wResult = w1 | w2;
		break;
	    case INST_BITXOR:
		wResult = w1 ^ w2;
		break;
	    default:
		/* Unused, here to silence compiler warning. */
		wResult = 0;
	    }
	    WIDE_RESULT(wResult);
	}
#endif
	l1 = *((const long *)ptr1);
	l2 = *((const long *)ptr2);

	switch (opcode) {
	case INST_BITAND:
	    lResult = l1 & l2;
	    break;
	case INST_BITOR:
	    lResult = l1 | l2;
	    break;
	case INST_BITXOR:
	    lResult = l1 ^ l2;
	    break;
	default:
	    /* Unused, here to silence compiler warning. */
	    lResult = 0;
	}
	LONG_RESULT(lResult);

    case INST_EXPON: {
	int oddExponent = 0, negativeExponent = 0;
	unsigned short base;

	if ((type1 == TCL_NUMBER_DOUBLE) || (type2 == TCL_NUMBER_DOUBLE)) {
	    Tcl_GetDoubleFromObj(NULL, valuePtr, &d1);
	    Tcl_GetDoubleFromObj(NULL, value2Ptr, &d2);

	    if (d1==0.0 && d2<0.0) {
		return EXPONENT_OF_ZERO;
	    }
	    dResult = pow(d1, d2);
	    goto doubleResult;
	}
	l1 = l2 = 0;
	if (type2 == TCL_NUMBER_LONG) {
	    l2 = *((const long *) ptr2);
	    if (l2 == 0) {
		/*
		 * Anything to the zero power is 1.
		 */

		return constants[1];
	    } else if (l2 == 1) {
		/*
		 * Anything to the first power is itself
		 */

		return NULL;
	    }
	}

	switch (type2) {
	case TCL_NUMBER_LONG:
	    negativeExponent = (l2 < 0);
	    oddExponent = (int) (l2 & 1);
	    break;
#ifndef NO_WIDE_TYPE
	case TCL_NUMBER_WIDE:
	    w2 = *((const Tcl_WideInt *)ptr2);
	    negativeExponent = (w2 < 0);
	    oddExponent = (int) (w2 & (Tcl_WideInt)1);
	    break;
#endif
	case TCL_NUMBER_BIG:
	    Tcl_TakeBignumFromObj(NULL, value2Ptr, &big2);
	    negativeExponent = (mp_cmp_d(&big2, 0) == MP_LT);
	    mp_mod_2d(&big2, 1, &big2);
	    oddExponent = !mp_iszero(&big2);
	    mp_clear(&big2);
	    break;
	}

	if (type1 == TCL_NUMBER_LONG) {
	    l1 = *((const long *)ptr1);
	}
	if (negativeExponent) {
	    if (type1 == TCL_NUMBER_LONG) {
		switch (l1) {
		case 0:
		    /*
		     * Zero to a negative power is div by zero error.
		     */

		    return EXPONENT_OF_ZERO;
		case -1:
		    if (oddExponent) {
			LONG_RESULT(-1);
		    }
		    /* fallthrough */
		case 1:
		    /*
		     * 1 to any power is 1.
		     */

		    return constants[1];
		}
	    }

	    /*
	     * Integers with magnitude greater than 1 raise to a negative
	     * power yield the answer zero (see TIP 123).
	     */

	    return constants[0];
	}

	if (type1 == TCL_NUMBER_LONG) {
	    switch (l1) {
	    case 0:
		/*
		 * Zero to a positive power is zero.
		 */

		return constants[0];
	    case 1:
		/*
		 * 1 to any power is 1.
		 */

		return constants[1];
	    case -1:
		if (!oddExponent) {
		    return constants[1];
		}
		LONG_RESULT(-1);
	    }
	}

	/*
	 * We refuse to accept exponent arguments that exceed one mp_digit
	 * which means the max exponent value is 2**28-1 = 0x0fffffff =
	 * 268435455, which fits into a signed 32 bit int which is within the
	 * range of the long int type. This means any numeric Tcl_Obj value
	 * not using TCL_NUMBER_LONG type must hold a value larger than we
	 * accept.
	 */

	if (type2 != TCL_NUMBER_LONG) {
	    Tcl_SetObjResult(interp, Tcl_NewStringObj(
		    "exponent too large", -1));
	    return GENERAL_ARITHMETIC_ERROR;
	}

	if (type1 == TCL_NUMBER_LONG) {
	    if (l1 == 2) {
		/*
		 * Reduce small powers of 2 to shifts.
		 */

		if ((unsigned long) l2 < CHAR_BIT * sizeof(long) - 1) {
		    LONG_RESULT(1L << l2);
		}
#if !defined(TCL_WIDE_INT_IS_LONG)
		if ((unsigned long)l2 < CHAR_BIT*sizeof(Tcl_WideInt) - 1) {
		    WIDE_RESULT(((Tcl_WideInt) 1) << l2);
		}
#endif
		goto overflowExpon;
	    }
	    if (l1 == -2) {
		int signum = oddExponent ? -1 : 1;

		/*
		 * Reduce small powers of 2 to shifts.
		 */

		if ((unsigned long) l2 < CHAR_BIT * sizeof(long) - 1) {
		    LONG_RESULT(signum * (1L << l2));
		}
#if !defined(TCL_WIDE_INT_IS_LONG)
		if ((unsigned long)l2 < CHAR_BIT*sizeof(Tcl_WideInt) - 1){
		    WIDE_RESULT(signum * (((Tcl_WideInt) 1) << l2));
		}
#endif
		goto overflowExpon;
	    }
#if (LONG_MAX == 0x7fffffff)
	    if (l2 - 2 < (long)MaxBase32Size
		    && l1 <= MaxBase32[l2 - 2]
		    && l1 >= -MaxBase32[l2 - 2]) {
		/*
		 * Small powers of 32-bit integers.
		 */

		lResult = l1 * l1;		/* b**2 */
		switch (l2) {
		case 2:
		    break;
		case 3:
		    lResult *= l1;		/* b**3 */
		    break;
		case 4:
		    lResult *= lResult;		/* b**4 */
		    break;
		case 5:
		    lResult *= lResult;		/* b**4 */
		    lResult *= l1;		/* b**5 */
		    break;
		case 6:
		    lResult *= l1;		/* b**3 */
		    lResult *= lResult;		/* b**6 */
		    break;
		case 7:
		    lResult *= l1;		/* b**3 */
		    lResult *= lResult;		/* b**6 */
		    lResult *= l1;		/* b**7 */
		    break;
		case 8:
		    lResult *= lResult;		/* b**4 */
		    lResult *= lResult;		/* b**8 */
		    break;
		}
		LONG_RESULT(lResult);
	    }

	    if (l1 - 3 >= 0 && l1 -2 < (long)Exp32IndexSize
		    && l2 - 2 < (long)(Exp32ValueSize + MaxBase32Size)) {
		base = Exp32Index[l1 - 3]
			+ (unsigned short) (l2 - 2 - MaxBase32Size);
		if (base < Exp32Index[l1 - 2]) {
		    /*
		     * 32-bit number raised to intermediate power, done by
		     * table lookup.
		     */

		    LONG_RESULT(Exp32Value[base]);
		}
	    }
	    if (-l1 - 3 >= 0 && -l1 - 2 < (long)Exp32IndexSize
		    && l2 - 2 < (long)(Exp32ValueSize + MaxBase32Size)) {
		base = Exp32Index[-l1 - 3]
			+ (unsigned short) (l2 - 2 - MaxBase32Size);
		if (base < Exp32Index[-l1 - 2]) {
		    /*
		     * 32-bit number raised to intermediate power, done by
		     * table lookup.
		     */

		    lResult = (oddExponent) ?
			    -Exp32Value[base] : Exp32Value[base];
		    LONG_RESULT(lResult);
		}
	    }
#endif
	}
#if (LONG_MAX > 0x7fffffff) || !defined(TCL_WIDE_INT_IS_LONG)
	if (type1 == TCL_NUMBER_LONG) {
	    w1 = l1;
#ifndef NO_WIDE_TYPE
	} else if (type1 == TCL_NUMBER_WIDE) {
	    w1 = *((const Tcl_WideInt *) ptr1);
#endif
	} else {
	    goto overflowExpon;
	}
	if (l2 - 2 < (long)MaxBase64Size
		&& w1 <=  MaxBase64[l2 - 2]
		&& w1 >= -MaxBase64[l2 - 2]) {
	    /*
	     * Small powers of integers whose result is wide.
	     */

	    wResult = w1 * w1;		/* b**2 */
	    switch (l2) {
	    case 2:
		break;
	    case 3:
		wResult *= l1;		/* b**3 */
		break;
	    case 4:
		wResult *= wResult;	/* b**4 */
		break;
	    case 5:
		wResult *= wResult;	/* b**4 */
		wResult *= w1;		/* b**5 */
		break;
	    case 6:
		wResult *= w1;		/* b**3 */
		wResult *= wResult;	/* b**6 */
		break;
	    case 7:
		wResult *= w1;		/* b**3 */
		wResult *= wResult;	/* b**6 */
		wResult *= w1;		/* b**7 */
		break;
	    case 8:
		wResult *= wResult;	/* b**4 */
		wResult *= wResult;	/* b**8 */
		break;
	    case 9:
		wResult *= wResult;	/* b**4 */
		wResult *= wResult;	/* b**8 */
		wResult *= w1;		/* b**9 */
		break;
	    case 10:
		wResult *= wResult;	/* b**4 */
		wResult *= w1;		/* b**5 */
		wResult *= wResult;	/* b**10 */
		break;
	    case 11:
		wResult *= wResult;	/* b**4 */
		wResult *= w1;		/* b**5 */
		wResult *= wResult;	/* b**10 */
		wResult *= w1;		/* b**11 */
		break;
	    case 12:
		wResult *= w1;		/* b**3 */
		wResult *= wResult;	/* b**6 */
		wResult *= wResult;	/* b**12 */
		break;
	    case 13:
		wResult *= w1;		/* b**3 */
		wResult *= wResult;	/* b**6 */
		wResult *= wResult;	/* b**12 */
		wResult *= w1;		/* b**13 */
		break;
	    case 14:
		wResult *= w1;		/* b**3 */
		wResult *= wResult;	/* b**6 */
		wResult *= w1;		/* b**7 */
		wResult *= wResult;	/* b**14 */
		break;
	    case 15:
		wResult *= w1;		/* b**3 */
		wResult *= wResult;	/* b**6 */
		wResult *= w1;		/* b**7 */
		wResult *= wResult;	/* b**14 */
		wResult *= w1;		/* b**15 */
		break;
	    case 16:
		wResult *= wResult;	/* b**4 */
		wResult *= wResult;	/* b**8 */
		wResult *= wResult;	/* b**16 */
		break;
	    }
	    WIDE_RESULT(wResult);
	}

	/*
	 * Handle cases of powers > 16 that still fit in a 64-bit word by
	 * doing table lookup.
	 */

	if (w1 - 3 >= 0 && w1 - 2 < (long)Exp64IndexSize
		&& l2 - 2 < (long)(Exp64ValueSize + MaxBase64Size)) {
	    base = Exp64Index[w1 - 3]
		    + (unsigned short) (l2 - 2 - MaxBase64Size);
	    if (base < Exp64Index[w1 - 2]) {
		/*
		 * 64-bit number raised to intermediate power, done by
		 * table lookup.
		 */

		WIDE_RESULT(Exp64Value[base]);
	    }
	}

	if (-w1 - 3 >= 0 && -w1 - 2 < (long)Exp64IndexSize
		&& l2 - 2 < (long)(Exp64ValueSize + MaxBase64Size)) {
	    base = Exp64Index[-w1 - 3]
		    + (unsigned short) (l2 - 2 - MaxBase64Size);
	    if (base < Exp64Index[-w1 - 2]) {
		/*
		 * 64-bit number raised to intermediate power, done by
		 * table lookup.
		 */

		wResult = oddExponent ? -Exp64Value[base] : Exp64Value[base];
		WIDE_RESULT(wResult);
	    }
	}
#endif

    overflowExpon:
	Tcl_TakeBignumFromObj(NULL, value2Ptr, &big2);
	if (big2.used > 1) {
	    mp_clear(&big2);
	    Tcl_SetObjResult(interp, Tcl_NewStringObj(
		    "exponent too large", -1));
	    return GENERAL_ARITHMETIC_ERROR;
	}
	Tcl_TakeBignumFromObj(NULL, valuePtr, &big1);
	mp_init(&bigResult);
	mp_expt_d(&big1, big2.dp[0], &bigResult);
	mp_clear(&big1);
	mp_clear(&big2);
	BIG_RESULT(&bigResult);
    }

    case INST_ADD:
    case INST_SUB:
    case INST_MULT:
    case INST_DIV:
	if ((type1 == TCL_NUMBER_DOUBLE) || (type2 == TCL_NUMBER_DOUBLE)) {
	    /*
	     * At least one of the values is floating-point, so perform
	     * floating point calculations.
	     */

	    Tcl_GetDoubleFromObj(NULL, valuePtr, &d1);
	    Tcl_GetDoubleFromObj(NULL, value2Ptr, &d2);

	    switch (opcode) {
	    case INST_ADD:
		dResult = d1 + d2;
		break;
	    case INST_SUB:
		dResult = d1 - d2;
		break;
	    case INST_MULT:
		dResult = d1 * d2;
		break;
	    case INST_DIV:
#ifndef IEEE_FLOATING_POINT
		if (d2 == 0.0) {
		    return DIVIDED_BY_ZERO;
		}
#endif
		/*
		 * We presume that we are running with zero-divide unmasked if
		 * we're on an IEEE box. Otherwise, this statement might cause
		 * demons to fly out our noses.
		 */

		dResult = d1 / d2;
		break;
	    default:
		/* Unused, here to silence compiler warning. */
		dResult = 0;
	    }

	doubleResult:
#ifndef ACCEPT_NAN
	    /*
	     * Check now for IEEE floating-point error.
	     */

	    if (TclIsNaN(dResult)) {
		TclExprFloatError(interp, dResult);
		return GENERAL_ARITHMETIC_ERROR;
	    }
#endif
	    DOUBLE_RESULT(dResult);
	}
	if ((type1 != TCL_NUMBER_BIG) && (type2 != TCL_NUMBER_BIG)) {
	    TclGetWideIntFromObj(NULL, valuePtr, &w1);
	    TclGetWideIntFromObj(NULL, value2Ptr, &w2);

	    switch (opcode) {
	    case INST_ADD:
		wResult = w1 + w2;
#ifndef NO_WIDE_TYPE
		if ((type1 == TCL_NUMBER_WIDE) || (type2 == TCL_NUMBER_WIDE))
#endif
		{
		    /*
		     * Check for overflow.
		     */

		    if (Overflowing(w1, w2, wResult)) {
			goto overflowBasic;
		    }
		}
		break;

	    case INST_SUB:
		wResult = w1 - w2;
#ifndef NO_WIDE_TYPE
		if ((type1 == TCL_NUMBER_WIDE) || (type2 == TCL_NUMBER_WIDE))
#endif
		{
		    /*
		     * Must check for overflow. The macro tests for overflows
		     * in sums by looking at the sign bits. As we have a
		     * subtraction here, we are adding -w2. As -w2 could in
		     * turn overflow, we test with ~w2 instead: it has the
		     * opposite sign bit to w2 so it does the job. Note that
		     * the only "bad" case (w2==0) is irrelevant for this
		     * macro, as in that case w1 and wResult have the same
		     * sign and there is no overflow anyway.
		     */

		    if (Overflowing(w1, ~w2, wResult)) {
			goto overflowBasic;
		    }
		}
		break;

	    case INST_MULT:
		if ((type1 != TCL_NUMBER_LONG) || (type2 != TCL_NUMBER_LONG)
			|| (sizeof(Tcl_WideInt) < 2*sizeof(long))) {
		    goto overflowBasic;
		}
		wResult = w1 * w2;
		break;

	    case INST_DIV:
		if (w2 == 0) {
		    return DIVIDED_BY_ZERO;
		}

		/*
		 * Need a bignum to represent (LLONG_MIN / -1)
		 */

		if ((w1 == LLONG_MIN) && (w2 == -1)) {
		    goto overflowBasic;
		}
		wResult = w1 / w2;

		/*
		 * Force Tcl's integer division rules.
		 * TODO: examine for logic simplification
		 */

		if (((wResult < 0) || ((wResult == 0) &&
			((w1 < 0 && w2 > 0) || (w1 > 0 && w2 < 0)))) &&
			(wResult*w2 != w1)) {
		    wResult -= 1;
		}
		break;

	    default:
		/*
		 * Unused, here to silence compiler warning.
		 */

		wResult = 0;
	    }

	    WIDE_RESULT(wResult);
	}

    overflowBasic:
	Tcl_TakeBignumFromObj(NULL, valuePtr, &big1);
	Tcl_TakeBignumFromObj(NULL, value2Ptr, &big2);
	mp_init(&bigResult);
	switch (opcode) {
	case INST_ADD:
	    mp_add(&big1, &big2, &bigResult);
	    break;
	case INST_SUB:
	    mp_sub(&big1, &big2, &bigResult);
	    break;
	case INST_MULT:
	    mp_mul(&big1, &big2, &bigResult);
	    break;
	case INST_DIV:
	    if (mp_iszero(&big2)) {
		mp_clear(&big1);
		mp_clear(&big2);
		mp_clear(&bigResult);
		return DIVIDED_BY_ZERO;
	    }
	    mp_init(&bigRemainder);
	    mp_div(&big1, &big2, &bigResult, &bigRemainder);
	    /* TODO: internals intrusion */
	    if (!mp_iszero(&bigRemainder)
		    && (bigRemainder.sign != big2.sign)) {
		/*
		 * Convert to Tcl's integer division rules.
		 */

		mp_sub_d(&bigResult, 1, &bigResult);
		mp_add(&bigRemainder, &big2, &bigRemainder);
	    }
	    mp_clear(&bigRemainder);
	    break;
	}
	mp_clear(&big1);
	mp_clear(&big2);
	BIG_RESULT(&bigResult);
    }

    Tcl_Panic("unexpected opcode");
    return NULL;
}

static Tcl_Obj *
ExecuteExtendedUnaryMathOp(
    int opcode,			/* What operation to perform. */
    Tcl_Obj *valuePtr)		/* The operand on the stack. */
{
    ClientData ptr;
    int type;
    Tcl_WideInt w;
    mp_int big;
    Tcl_Obj *objResultPtr;

    (void) GetNumberFromObj(NULL, valuePtr, &ptr, &type);

    switch (opcode) {
    case INST_BITNOT:
#ifndef NO_WIDE_TYPE
	if (type == TCL_NUMBER_WIDE) {
	    w = *((const Tcl_WideInt *) ptr);
	    WIDE_RESULT(~w);
	}
#endif
	Tcl_TakeBignumFromObj(NULL, valuePtr, &big);
	/* ~a = - a - 1 */
	mp_neg(&big, &big);
	mp_sub_d(&big, 1, &big);
	BIG_RESULT(&big);
    case INST_UMINUS:
	switch (type) {
	case TCL_NUMBER_DOUBLE:
	    DOUBLE_RESULT(-(*((const double *) ptr)));
	case TCL_NUMBER_LONG:
	    w = (Tcl_WideInt) (*((const long *) ptr));
	    if (w != LLONG_MIN) {
		WIDE_RESULT(-w);
	    }
	    TclBNInitBignumFromLong(&big, *(const long *) ptr);
	    break;
#ifndef NO_WIDE_TYPE
	case TCL_NUMBER_WIDE:
	    w = *((const Tcl_WideInt *) ptr);
	    if (w != LLONG_MIN) {
		WIDE_RESULT(-w);
	    }
	    TclBNInitBignumFromWideInt(&big, w);
	    break;
#endif
	default:
	    Tcl_TakeBignumFromObj(NULL, valuePtr, &big);
	}
	mp_neg(&big, &big);
	BIG_RESULT(&big);
    }

    Tcl_Panic("unexpected opcode");
    return NULL;
}
#undef LONG_RESULT
#undef WIDE_RESULT
#undef BIG_RESULT
#undef DOUBLE_RESULT

/*
 *----------------------------------------------------------------------
 *
 * CompareTwoNumbers --
 *
 *	This function compares a pair of numbers in Tcl_Objs. Each argument
 *	must already be known to be numeric and not NaN.
 *
 * Results:
 *	One of MP_LT, MP_EQ or MP_GT, depending on whether valuePtr is less
 *	than, equal to, or greater than value2Ptr (respectively).
 *
 * Side effects:
 *	None, provided both values are numeric.
 *
 *----------------------------------------------------------------------
 */

int
TclCompareTwoNumbers(
    Tcl_Obj *valuePtr,
    Tcl_Obj *value2Ptr)
{
    int type1, type2, compare;
    ClientData ptr1, ptr2;
    mp_int big1, big2;
    double d1, d2, tmp;
    long l1, l2;
#ifndef NO_WIDE_TYPE
    Tcl_WideInt w1, w2;
#endif

    (void) GetNumberFromObj(NULL, valuePtr, &ptr1, &type1);
    (void) GetNumberFromObj(NULL, value2Ptr, &ptr2, &type2);

    switch (type1) {
    case TCL_NUMBER_LONG:
	l1 = *((const long *)ptr1);
	switch (type2) {
	case TCL_NUMBER_LONG:
	    l2 = *((const long *)ptr2);
	longCompare:
	    return (l1 < l2) ? MP_LT : ((l1 > l2) ? MP_GT : MP_EQ);
#ifndef NO_WIDE_TYPE
	case TCL_NUMBER_WIDE:
	    w2 = *((const Tcl_WideInt *)ptr2);
	    w1 = (Tcl_WideInt)l1;
	    goto wideCompare;
#endif
	case TCL_NUMBER_DOUBLE:
	    d2 = *((const double *)ptr2);
	    d1 = (double) l1;

	    /*
	     * If the double has a fractional part, or if the long can be
	     * converted to double without loss of precision, then compare as
	     * doubles.
	     */

	    if (DBL_MANT_DIG > CHAR_BIT*sizeof(long) || l1 == (long) d1
		    || modf(d2, &tmp) != 0.0) {
		goto doubleCompare;
	    }

	    /*
	     * Otherwise, to make comparision based on full precision, need to
	     * convert the double to a suitably sized integer.
	     *
	     * Need this to get comparsions like
	     *	  expr 20000000000000003 < 20000000000000004.0
	     * right. Converting the first argument to double will yield two
	     * double values that are equivalent within double precision.
	     * Converting the double to an integer gets done exactly, then
	     * integer comparison can tell the difference.
	     */

	    if (d2 < (double)LONG_MIN) {
		return MP_GT;
	    }
	    if (d2 > (double)LONG_MAX) {
		return MP_LT;
	    }
	    l2 = (long) d2;
	    goto longCompare;
	case TCL_NUMBER_BIG:
	    Tcl_TakeBignumFromObj(NULL, value2Ptr, &big2);
	    if (mp_cmp_d(&big2, 0) == MP_LT) {
		compare = MP_GT;
	    } else {
		compare = MP_LT;
	    }
	    mp_clear(&big2);
	    return compare;
	}

#ifndef NO_WIDE_TYPE
    case TCL_NUMBER_WIDE:
	w1 = *((const Tcl_WideInt *)ptr1);
	switch (type2) {
	case TCL_NUMBER_WIDE:
	    w2 = *((const Tcl_WideInt *)ptr2);
	wideCompare:
	    return (w1 < w2) ? MP_LT : ((w1 > w2) ? MP_GT : MP_EQ);
	case TCL_NUMBER_LONG:
	    l2 = *((const long *)ptr2);
	    w2 = (Tcl_WideInt)l2;
	    goto wideCompare;
	case TCL_NUMBER_DOUBLE:
	    d2 = *((const double *)ptr2);
	    d1 = (double) w1;
	    if (DBL_MANT_DIG > CHAR_BIT*sizeof(Tcl_WideInt)
		    || w1 == (Tcl_WideInt) d1 || modf(d2, &tmp) != 0.0) {
		goto doubleCompare;
	    }
	    if (d2 < (double)LLONG_MIN) {
		return MP_GT;
	    }
	    if (d2 > (double)LLONG_MAX) {
		return MP_LT;
	    }
	    w2 = (Tcl_WideInt) d2;
	    goto wideCompare;
	case TCL_NUMBER_BIG:
	    Tcl_TakeBignumFromObj(NULL, value2Ptr, &big2);
	    if (mp_cmp_d(&big2, 0) == MP_LT) {
		compare = MP_GT;
	    } else {
		compare = MP_LT;
	    }
	    mp_clear(&big2);
	    return compare;
	}
#endif

    case TCL_NUMBER_DOUBLE:
	d1 = *((const double *)ptr1);
	switch (type2) {
	case TCL_NUMBER_DOUBLE:
	    d2 = *((const double *)ptr2);
	doubleCompare:
	    return (d1 < d2) ? MP_LT : ((d1 > d2) ? MP_GT : MP_EQ);
	case TCL_NUMBER_LONG:
	    l2 = *((const long *)ptr2);
	    d2 = (double) l2;
	    if (DBL_MANT_DIG > CHAR_BIT*sizeof(long) || l2 == (long) d2
		    || modf(d1, &tmp) != 0.0) {
		goto doubleCompare;
	    }
	    if (d1 < (double)LONG_MIN) {
		return MP_LT;
	    }
	    if (d1 > (double)LONG_MAX) {
		return MP_GT;
	    }
	    l1 = (long) d1;
	    goto longCompare;
#ifndef NO_WIDE_TYPE
	case TCL_NUMBER_WIDE:
	    w2 = *((const Tcl_WideInt *)ptr2);
	    d2 = (double) w2;
	    if (DBL_MANT_DIG > CHAR_BIT*sizeof(Tcl_WideInt)
		    || w2 == (Tcl_WideInt) d2 || modf(d1, &tmp) != 0.0) {
		goto doubleCompare;
	    }
	    if (d1 < (double)LLONG_MIN) {
		return MP_LT;
	    }
	    if (d1 > (double)LLONG_MAX) {
		return MP_GT;
	    }
	    w1 = (Tcl_WideInt) d1;
	    goto wideCompare;
#endif
	case TCL_NUMBER_BIG:
	    if (TclIsInfinite(d1)) {
		return (d1 > 0.0) ? MP_GT : MP_LT;
	    }
	    Tcl_TakeBignumFromObj(NULL, value2Ptr, &big2);
	    if ((d1 < (double)LONG_MAX) && (d1 > (double)LONG_MIN)) {
		if (mp_cmp_d(&big2, 0) == MP_LT) {
		    compare = MP_GT;
		} else {
		    compare = MP_LT;
		}
		mp_clear(&big2);
		return compare;
	    }
	    if (DBL_MANT_DIG > CHAR_BIT*sizeof(long)
		    && modf(d1, &tmp) != 0.0) {
		d2 = TclBignumToDouble(&big2);
		mp_clear(&big2);
		goto doubleCompare;
	    }
	    Tcl_InitBignumFromDouble(NULL, d1, &big1);
	    goto bigCompare;
	}

    case TCL_NUMBER_BIG:
	Tcl_TakeBignumFromObj(NULL, valuePtr, &big1);
	switch (type2) {
#ifndef NO_WIDE_TYPE
	case TCL_NUMBER_WIDE:
#endif
	case TCL_NUMBER_LONG:
	    compare = mp_cmp_d(&big1, 0);
	    mp_clear(&big1);
	    return compare;
	case TCL_NUMBER_DOUBLE:
	    d2 = *((const double *)ptr2);
	    if (TclIsInfinite(d2)) {
		compare = (d2 > 0.0) ? MP_LT : MP_GT;
		mp_clear(&big1);
		return compare;
	    }
	    if ((d2 < (double)LONG_MAX) && (d2 > (double)LONG_MIN)) {
		compare = mp_cmp_d(&big1, 0);
		mp_clear(&big1);
		return compare;
	    }
	    if (DBL_MANT_DIG > CHAR_BIT*sizeof(long)
		    && modf(d2, &tmp) != 0.0) {
		d1 = TclBignumToDouble(&big1);
		mp_clear(&big1);
		goto doubleCompare;
	    }
	    Tcl_InitBignumFromDouble(NULL, d2, &big2);
	    goto bigCompare;
	case TCL_NUMBER_BIG:
	    Tcl_TakeBignumFromObj(NULL, value2Ptr, &big2);
	bigCompare:
	    compare = mp_cmp(&big1, &big2);
	    mp_clear(&big1);
	    mp_clear(&big2);
	    return compare;
	}
    default:
	Tcl_Panic("unexpected number type");
	return TCL_ERROR;
    }
}

/*
 *----------------------------------------------------------------------
 *
 * PrintByteCodeInfo --
 *
 *	This procedure prints a summary about a bytecode object to stdout. It
 *	is called by TclNRExecuteByteCode when starting to execute the bytecode
 *	object if tclTraceExec has the value 2 or more.
 *
 * Results:
 *	None.
 *
 * Side effects:
 *	None.
 *
 *----------------------------------------------------------------------
 */

#ifdef TCL_COMPILE_DEBUG
static void
PrintByteCodeInfo(
    register ByteCode *codePtr)	/* The bytecode whose summary is printed to
				 * stdout. */
{
    Proc *procPtr = codePtr->procPtr;
    Interp *iPtr = (Interp *) *codePtr->interpHandle;

    fprintf(stdout, "\nExecuting ByteCode 0x%p, refCt %u, epoch %u, interp 0x%p (epoch %u)\n",
	    codePtr, codePtr->refCount, codePtr->compileEpoch, iPtr,
	    iPtr->compileEpoch);

    fprintf(stdout, "  Source: ");
    TclPrintSource(stdout, codePtr->source, 60);

    fprintf(stdout, "\n  Cmds %d, src %d, inst %u, litObjs %u, aux %d, stkDepth %u, code/src %.2f\n",
	    codePtr->numCommands, codePtr->numSrcBytes,
	    codePtr->numCodeBytes, codePtr->numLitObjects,
	    codePtr->numAuxDataItems, codePtr->maxStackDepth,
#ifdef TCL_COMPILE_STATS
	    codePtr->numSrcBytes?
		    ((float)codePtr->structureSize)/codePtr->numSrcBytes :
#endif
	    0.0);

#ifdef TCL_COMPILE_STATS
    fprintf(stdout, "  Code %lu = header %lu+inst %d+litObj %lu+exc %lu+aux %lu+cmdMap %d\n",
	    (unsigned long) codePtr->structureSize,
	    (unsigned long) (sizeof(ByteCode)-sizeof(size_t)-sizeof(Tcl_Time)),
	    codePtr->numCodeBytes,
	    (unsigned long) (codePtr->numLitObjects * sizeof(Tcl_Obj *)),
	    (unsigned long) (codePtr->numExceptRanges*sizeof(ExceptionRange)),
	    (unsigned long) (codePtr->numAuxDataItems * sizeof(AuxData)),
	    codePtr->numCmdLocBytes);
#endif /* TCL_COMPILE_STATS */
    if (procPtr != NULL) {
	fprintf(stdout,
		"  Proc 0x%p, refCt %d, args %d, compiled locals %d\n",
		procPtr, procPtr->refCount, procPtr->numArgs,
		procPtr->numCompiledLocals);
    }
}
#endif /* TCL_COMPILE_DEBUG */

/*
 *----------------------------------------------------------------------
 *
 * ValidatePcAndStackTop --
 *
 *	This procedure is called by TclNRExecuteByteCode when debugging to
 *	verify that the program counter and stack top are valid during
 *	execution.
 *
 * Results:
 *	None.
 *
 * Side effects:
 *	Prints a message to stderr and panics if either the pc or stack top
 *	are invalid.
 *
 *----------------------------------------------------------------------
 */

#ifdef TCL_COMPILE_DEBUG
static void
ValidatePcAndStackTop(
    register ByteCode *codePtr,	/* The bytecode whose summary is printed to
				 * stdout. */
    const unsigned char *pc,	/* Points to first byte of a bytecode
				 * instruction. The program counter. */
    int stackTop,		/* Current stack top. Must be between
				 * stackLowerBound and stackUpperBound
				 * (inclusive). */
    int checkStack)		/* 0 if the stack depth check should be
				 * skipped. */
{
    int stackUpperBound = codePtr->maxStackDepth;
				/* Greatest legal value for stackTop. */
    unsigned relativePc = (unsigned) (pc - codePtr->codeStart);
    unsigned long codeStart = (unsigned long) codePtr->codeStart;
    unsigned long codeEnd = (unsigned long)
	    (codePtr->codeStart + codePtr->numCodeBytes);
    unsigned char opCode = *pc;

    if (((unsigned long) pc < codeStart) || ((unsigned long) pc > codeEnd)) {
	fprintf(stderr, "\nBad instruction pc 0x%p in TclNRExecuteByteCode\n",
		pc);
	Tcl_Panic("TclNRExecuteByteCode execution failure: bad pc");
    }
    if ((unsigned) opCode > LAST_INST_OPCODE) {
	fprintf(stderr, "\nBad opcode %d at pc %u in TclNRExecuteByteCode\n",
		(unsigned) opCode, relativePc);
	Tcl_Panic("TclNRExecuteByteCode execution failure: bad opcode");
    }
    if (checkStack && 
	    ((stackTop < 0) || (stackTop > stackUpperBound))) {
	int numChars;
	const char *cmd = GetSrcInfoForPc(pc, codePtr, &numChars, NULL);

	fprintf(stderr, "\nBad stack top %d at pc %u in TclNRExecuteByteCode (min 0, max %i)",
		stackTop, relativePc, stackUpperBound);
	if (cmd != NULL) {
	    Tcl_Obj *message;

	    TclNewLiteralStringObj(message, "\n executing ");
	    Tcl_IncrRefCount(message);
	    Tcl_AppendLimitedToObj(message, cmd, numChars, 100, NULL);
	    fprintf(stderr,"%s\n", Tcl_GetString(message));
	    Tcl_DecrRefCount(message);
	} else {
	    fprintf(stderr, "\n");
	}
	Tcl_Panic("TclNRExecuteByteCode execution failure: bad stack top");
    }
}
#endif /* TCL_COMPILE_DEBUG */

/*
 *----------------------------------------------------------------------
 *
 * IllegalExprOperandType --
 *
 *	Used by TclNRExecuteByteCode to append an error message to the interp
 *	result when an illegal operand type is detected by an expression
 *	instruction. The argument opndPtr holds the operand object in error.
 *
 * Results:
 *	None.
 *
 * Side effects:
 *	An error message is appended to the interp result.
 *
 *----------------------------------------------------------------------
 */

static void
IllegalExprOperandType(
    Tcl_Interp *interp,		/* Interpreter to which error information
				 * pertains. */
    const unsigned char *pc, /* Points to the instruction being executed
				 * when the illegal type was found. */
    Tcl_Obj *opndPtr)		/* Points to the operand holding the value
				 * with the illegal type. */
{
    ClientData ptr;
    int type;
    const unsigned char opcode = *pc;
    const char *description, *operator = operatorStrings[opcode - INST_LOR];

    if (opcode == INST_EXPON) {
	operator = "**";
    }

    if (GetNumberFromObj(NULL, opndPtr, &ptr, &type) != TCL_OK) {
	description = "non-numeric string";
    } else if (type == TCL_NUMBER_NAN) {
	description = "non-numeric floating-point value";
    } else if (type == TCL_NUMBER_DOUBLE) {
	description = "floating-point value";
    } else {
	/* TODO: No caller needs this. Eliminate? */
	description = "(big) integer";
    }

    Tcl_SetObjResult(interp, Tcl_ObjPrintf(
	    "can't use %s \"%s\" as operand of \"%s\"", description,
	    Tcl_GetString(opndPtr), operator));
    Tcl_SetErrorCode(interp, "ARITH", "DOMAIN", description, NULL);
}

/*
 *----------------------------------------------------------------------
 *
 * TclGetSrcInfoForPc, GetSrcInfoForPc, TclGetSrcInfoForCmd --
 *
 *	Given a program counter value, finds the closest command in the
 *	bytecode code unit's CmdLocation array and returns information about
 *	that command's source: a pointer to its first byte and the number of
 *	characters.
 *
 * Results:
 *	If a command is found that encloses the program counter value, a
 *	pointer to the command's source is returned and the length of the
 *	source is stored at *lengthPtr. If multiple commands resulted in code
 *	at pc, information about the closest enclosing command is returned. If
 *	no matching command is found, NULL is returned and *lengthPtr is
 *	unchanged.
 *
 * Side effects:
 *	The CmdFrame at *cfPtr is updated.
 *
 *----------------------------------------------------------------------
 */

const char *
TclGetSrcInfoForCmd(
    Interp *iPtr,
    int *lenPtr)
{
    CmdFrame *cfPtr = iPtr->cmdFramePtr;
    ByteCode *codePtr = (ByteCode *) cfPtr->data.tebc.codePtr;

    return GetSrcInfoForPc((unsigned char *) cfPtr->data.tebc.pc,
	    codePtr, lenPtr, NULL);
}

void
TclGetSrcInfoForPc(
    CmdFrame *cfPtr)
{
    ByteCode *codePtr = (ByteCode *) cfPtr->data.tebc.codePtr;

    if (cfPtr->cmd.str.cmd == NULL) {
	cfPtr->cmd.str.cmd = GetSrcInfoForPc(
		(unsigned char *) cfPtr->data.tebc.pc, codePtr,
		&cfPtr->cmd.str.len, NULL);
    }

    if (cfPtr->cmd.str.cmd != NULL) {
	/*
	 * We now have the command. We can get the srcOffset back and from
	 * there find the list of word locations for this command.
	 */

	ExtCmdLoc *eclPtr;
	ECL *locPtr = NULL;
	int srcOffset, i;
	Interp *iPtr = (Interp *) *codePtr->interpHandle;
	Tcl_HashEntry *hePtr =
		Tcl_FindHashEntry(iPtr->lineBCPtr, codePtr);

	if (!hePtr) {
	    return;
	}

	srcOffset = cfPtr->cmd.str.cmd - codePtr->source;
	eclPtr = Tcl_GetHashValue(hePtr);

	for (i=0; i < eclPtr->nuloc; i++) {
	    if (eclPtr->loc[i].srcOffset == srcOffset) {
		locPtr = eclPtr->loc+i;
		break;
	    }
	}
	if (locPtr == NULL) {
	    Tcl_Panic("LocSearch failure");
	}

	cfPtr->line = locPtr->line;
	cfPtr->nline = locPtr->nline;
	cfPtr->type = eclPtr->type;

	if (eclPtr->type == TCL_LOCATION_SOURCE) {
	    cfPtr->data.eval.path = eclPtr->path;
	    Tcl_IncrRefCount(cfPtr->data.eval.path);
	}

	/*
	 * Do not set cfPtr->data.eval.path NULL for non-SOURCE. Needed for
	 * cfPtr->data.tebc.codePtr.
	 */
    }
}

static const char *
GetSrcInfoForPc(
    const unsigned char *pc,	/* The program counter value for which to
				 * return the closest command's source info.
				 * This points within a bytecode instruction
				 * in codePtr's code. */
    ByteCode *codePtr,		/* The bytecode sequence in which to look up
				 * the command source for the pc. */
    int *lengthPtr,		/* If non-NULL, the location where the length
				 * of the command's source should be stored.
				 * If NULL, no length is stored. */
    const unsigned char **pcBeg)/* If non-NULL, the bytecode location
				 * where the current instruction starts.
				 * If NULL; no pointer is stored. */
{
    register int pcOffset = (pc - codePtr->codeStart);
    int numCmds = codePtr->numCommands;
    unsigned char *codeDeltaNext, *codeLengthNext;
    unsigned char *srcDeltaNext, *srcLengthNext;
    int codeOffset, codeLen, codeEnd, srcOffset, srcLen, delta, i;
    int bestDist = INT_MAX;	/* Distance of pc to best cmd's start pc. */
    int bestSrcOffset = -1;	/* Initialized to avoid compiler warning. */
    int bestSrcLength = -1;	/* Initialized to avoid compiler warning. */

    if ((pcOffset < 0) || (pcOffset >= codePtr->numCodeBytes)) {
	if (pcBeg != NULL) *pcBeg = NULL;
	return NULL;
    }

    /*
     * Decode the code and source offset and length for each command. The
     * closest enclosing command is the last one whose code started before
     * pcOffset.
     */

    codeDeltaNext = codePtr->codeDeltaStart;
    codeLengthNext = codePtr->codeLengthStart;
    srcDeltaNext = codePtr->srcDeltaStart;
    srcLengthNext = codePtr->srcLengthStart;
    codeOffset = srcOffset = 0;
    for (i = 0;  i < numCmds;  i++) {
	if ((unsigned) *codeDeltaNext == (unsigned) 0xFF) {
	    codeDeltaNext++;
	    delta = TclGetInt4AtPtr(codeDeltaNext);
	    codeDeltaNext += 4;
	} else {
	    delta = TclGetInt1AtPtr(codeDeltaNext);
	    codeDeltaNext++;
	}
	codeOffset += delta;

	if ((unsigned) *codeLengthNext == (unsigned) 0xFF) {
	    codeLengthNext++;
	    codeLen = TclGetInt4AtPtr(codeLengthNext);
	    codeLengthNext += 4;
	} else {
	    codeLen = TclGetInt1AtPtr(codeLengthNext);
	    codeLengthNext++;
	}
	codeEnd = (codeOffset + codeLen - 1);

	if ((unsigned) *srcDeltaNext == (unsigned) 0xFF) {
	    srcDeltaNext++;
	    delta = TclGetInt4AtPtr(srcDeltaNext);
	    srcDeltaNext += 4;
	} else {
	    delta = TclGetInt1AtPtr(srcDeltaNext);
	    srcDeltaNext++;
	}
	srcOffset += delta;

	if ((unsigned) *srcLengthNext == (unsigned) 0xFF) {
	    srcLengthNext++;
	    srcLen = TclGetInt4AtPtr(srcLengthNext);
	    srcLengthNext += 4;
	} else {
	    srcLen = TclGetInt1AtPtr(srcLengthNext);
	    srcLengthNext++;
	}

	if (codeOffset > pcOffset) {	/* Best cmd already found */
	    break;
	}
	if (pcOffset <= codeEnd) {	/* This cmd's code encloses pc */
	    int dist = (pcOffset - codeOffset);

	    if (dist <= bestDist) {
		bestDist = dist;
		bestSrcOffset = srcOffset;
		bestSrcLength = srcLen;
	    }
	}
    }

    if (pcBeg != NULL) {
	const unsigned char *curr, *prev;

	/*
	 * Walk from beginning of command or BC to pc, by complete
	 * instructions. Stop when crossing pc; keep previous.
	 */

	curr = ((bestDist == INT_MAX) ? codePtr->codeStart : pc - bestDist);
	prev = curr;
	while (curr <= pc) {
	    prev = curr;
	    curr += tclInstructionTable[*curr].numBytes;
	}
	*pcBeg = prev;
    }

    if (bestDist == INT_MAX) {
	return NULL;
    }

    if (lengthPtr != NULL) {
	*lengthPtr = bestSrcLength;
    }

    return (codePtr->source + bestSrcOffset);
}

/*
 *----------------------------------------------------------------------
 *
 * GetExceptRangeForPc --
 *
 *	Given a program counter value, return the closest enclosing
 *	ExceptionRange.
 *
 * Results:
 *	In the normal case, catchOnly is 0 (false) and this procedure returns
 *	a pointer to the most closely enclosing ExceptionRange structure
 *	regardless of whether it is a loop or catch exception range. This is
 *	appropriate when processing a TCL_BREAK or TCL_CONTINUE, which will be
 *	"handled" either by a loop exception range or a closer catch range. If
 *	catchOnly is nonzero, this procedure ignores loop exception ranges and
 *	returns a pointer to the closest catch range. If no matching
 *	ExceptionRange is found that encloses pc, a NULL is returned.
 *
 * Side effects:
 *	None.
 *
 *----------------------------------------------------------------------
 */

static ExceptionRange *
GetExceptRangeForPc(
    const unsigned char *pc, /* The program counter value for which to
				 * search for a closest enclosing exception
				 * range. This points to a bytecode
				 * instruction in codePtr's code. */
    int catchOnly,		/* If 0, consider either loop or catch
				 * ExceptionRanges in search. If nonzero
				 * consider only catch ranges (and ignore any
				 * closer loop ranges). */
    ByteCode *codePtr)		/* Points to the ByteCode in which to search
				 * for the enclosing ExceptionRange. */
{
    ExceptionRange *rangeArrayPtr;
    int numRanges = codePtr->numExceptRanges;
    register ExceptionRange *rangePtr;
    int pcOffset = pc - codePtr->codeStart;
    register int start;

    if (numRanges == 0) {
	return NULL;
    }

    /*
     * This exploits peculiarities of our compiler: nested ranges are always
     * *after* their containing ranges, so that by scanning backwards we are
     * sure that the first matching range is indeed the deepest.
     */

    rangeArrayPtr = codePtr->exceptArrayPtr;
    rangePtr = rangeArrayPtr + numRanges;
    while (--rangePtr >= rangeArrayPtr) {
	start = rangePtr->codeOffset;
	if ((start <= pcOffset) &&
		(pcOffset < (start + rangePtr->numCodeBytes))) {
	    if ((!catchOnly)
		    || (rangePtr->type == CATCH_EXCEPTION_RANGE)) {
		return rangePtr;
	    }
	}
    }
    return NULL;
}

/*
 *----------------------------------------------------------------------
 *
 * GetOpcodeName --
 *
 *	This procedure is called by the TRACE and TRACE_WITH_OBJ macros used
 *	in TclNRExecuteByteCode when debugging. It returns the name of the
 *	bytecode instruction at a specified instruction pc.
 *
 * Results:
 *	A character string for the instruction.
 *
 * Side effects:
 *	None.
 *
 *----------------------------------------------------------------------
 */

#ifdef TCL_COMPILE_DEBUG
static const char *
GetOpcodeName(
    const unsigned char *pc)	/* Points to the instruction whose name should
				 * be returned. */
{
    unsigned char opCode = *pc;

    return tclInstructionTable[opCode].name;
}
#endif /* TCL_COMPILE_DEBUG */

/*
 *----------------------------------------------------------------------
 *
 * TclExprFloatError --
 *
 *	This procedure is called when an error occurs during a floating-point
 *	operation. It reads errno and sets interp->objResultPtr accordingly.
 *
 * Results:
 *	interp->objResultPtr is set to hold an error message.
 *
 * Side effects:
 *	None.
 *
 *----------------------------------------------------------------------
 */

void
TclExprFloatError(
    Tcl_Interp *interp,		/* Where to store error message. */
    double value)		/* Value returned after error; used to
				 * distinguish underflows from overflows. */
{
    const char *s;

    if ((errno == EDOM) || TclIsNaN(value)) {
	s = "domain error: argument not in valid range";
	Tcl_SetObjResult(interp, Tcl_NewStringObj(s, -1));
	Tcl_SetErrorCode(interp, "ARITH", "DOMAIN", s, NULL);
    } else if ((errno == ERANGE) || TclIsInfinite(value)) {
	if (value == 0.0) {
	    s = "floating-point value too small to represent";
	    Tcl_SetObjResult(interp, Tcl_NewStringObj(s, -1));
	    Tcl_SetErrorCode(interp, "ARITH", "UNDERFLOW", s, NULL);
	} else {
	    s = "floating-point value too large to represent";
	    Tcl_SetObjResult(interp, Tcl_NewStringObj(s, -1));
	    Tcl_SetErrorCode(interp, "ARITH", "OVERFLOW", s, NULL);
	}
    } else {
	Tcl_Obj *objPtr = Tcl_ObjPrintf(
		"unknown floating-point error, errno = %d", errno);

	Tcl_SetErrorCode(interp, "ARITH", "UNKNOWN",
		Tcl_GetString(objPtr), NULL);
	Tcl_SetObjResult(interp, objPtr);
    }
}

/*
 *----------------------------------------------------------------------
 *
 * TclLog2 --
 *
 *	Procedure used while collecting compilation statistics to determine
 *	the log base 2 of an integer.
 *
 * Results:
 *	Returns the log base 2 of the operand. If the argument is less than or
 *	equal to zero, a zero is returned.
 *
 * Side effects:
 *	None.
 *
 *----------------------------------------------------------------------
 */

#ifdef TCL_COMPILE_STATS
int
TclLog2(
    register int value)		/* The integer for which to compute the log
				 * base 2. */
{
    register int n = value;
    register int result = 0;

    while (n > 1) {
	n = n >> 1;
	result++;
    }
    return result;
}
#endif /* TCL_COMPILE_STATS */

/*
 *----------------------------------------------------------------------
 *
 * EvalStatsCmd --
 *
 *	Implements the "evalstats" command that prints instruction execution
 *	counts to stdout.
 *
 * Results:
 *	Standard Tcl results.
 *
 * Side effects:
 *	None.
 *
 *----------------------------------------------------------------------
 */

#ifdef TCL_COMPILE_STATS
static int
EvalStatsCmd(
    ClientData unused,		/* Unused. */
    Tcl_Interp *interp,		/* The current interpreter. */
    int objc,			/* The number of arguments. */
    Tcl_Obj *const objv[])	/* The argument strings. */
{
    Interp *iPtr = (Interp *) interp;
    LiteralTable *globalTablePtr = &iPtr->literalTable;
    ByteCodeStats *statsPtr = &iPtr->stats;
    double totalCodeBytes, currentCodeBytes;
    double totalLiteralBytes, currentLiteralBytes;
    double objBytesIfUnshared, strBytesIfUnshared, sharingBytesSaved;
    double strBytesSharedMultX, strBytesSharedOnce;
    double numInstructions, currentHeaderBytes;
    long numCurrentByteCodes, numByteCodeLits;
    long refCountSum, literalMgmtBytes, sum;
    int numSharedMultX, numSharedOnce;
    int decadeHigh, minSizeDecade, maxSizeDecade, length, i;
    char *litTableStats;
    LiteralEntry *entryPtr;
    Tcl_Obj *objPtr;

#define Percent(a,b) ((a) * 100.0 / (b))

    objPtr = Tcl_NewObj();
    Tcl_IncrRefCount(objPtr);

    numInstructions = 0.0;
    for (i = 0;  i < 256;  i++) {
	if (statsPtr->instructionCount[i] != 0) {
	    numInstructions += statsPtr->instructionCount[i];
	}
    }

    totalLiteralBytes = sizeof(LiteralTable)
	    + iPtr->literalTable.numBuckets * sizeof(LiteralEntry *)
	    + (statsPtr->numLiteralsCreated * sizeof(LiteralEntry))
	    + (statsPtr->numLiteralsCreated * sizeof(Tcl_Obj))
	    + statsPtr->totalLitStringBytes;
    totalCodeBytes = statsPtr->totalByteCodeBytes + totalLiteralBytes;

    numCurrentByteCodes =
	    statsPtr->numCompilations - statsPtr->numByteCodesFreed;
    currentHeaderBytes = numCurrentByteCodes
	    * (sizeof(ByteCode) - sizeof(size_t) - sizeof(Tcl_Time));
    literalMgmtBytes = sizeof(LiteralTable)
	    + (iPtr->literalTable.numBuckets * sizeof(LiteralEntry *))
	    + (iPtr->literalTable.numEntries * sizeof(LiteralEntry));
    currentLiteralBytes = literalMgmtBytes
	    + iPtr->literalTable.numEntries * sizeof(Tcl_Obj)
	    + statsPtr->currentLitStringBytes;
    currentCodeBytes = statsPtr->currentByteCodeBytes + currentLiteralBytes;

    /*
     * Summary statistics, total and current source and ByteCode sizes.
     */

    Tcl_AppendPrintfToObj(objPtr, "\n----------------------------------------------------------------\n");
    Tcl_AppendPrintfToObj(objPtr,
	    "Compilation and execution statistics for interpreter %#lx\n",
	    (long int)iPtr);

    Tcl_AppendPrintfToObj(objPtr, "\nNumber ByteCodes executed\t%ld\n",
	    statsPtr->numExecutions);
    Tcl_AppendPrintfToObj(objPtr, "Number ByteCodes compiled\t%ld\n",
	    statsPtr->numCompilations);
    Tcl_AppendPrintfToObj(objPtr, "  Mean executions/compile\t%.1f\n",
	    statsPtr->numExecutions / (float)statsPtr->numCompilations);

    Tcl_AppendPrintfToObj(objPtr, "\nInstructions executed\t\t%.0f\n",
	    numInstructions);
    Tcl_AppendPrintfToObj(objPtr, "  Mean inst/compile\t\t%.0f\n",
	    numInstructions / statsPtr->numCompilations);
    Tcl_AppendPrintfToObj(objPtr, "  Mean inst/execution\t\t%.0f\n",
	    numInstructions / statsPtr->numExecutions);

    Tcl_AppendPrintfToObj(objPtr, "\nTotal ByteCodes\t\t\t%ld\n",
	    statsPtr->numCompilations);
    Tcl_AppendPrintfToObj(objPtr, "  Source bytes\t\t\t%.6g\n",
	    statsPtr->totalSrcBytes);
    Tcl_AppendPrintfToObj(objPtr, "  Code bytes\t\t\t%.6g\n",
	    totalCodeBytes);
    Tcl_AppendPrintfToObj(objPtr, "    ByteCode bytes\t\t%.6g\n",
	    statsPtr->totalByteCodeBytes);
    Tcl_AppendPrintfToObj(objPtr, "    Literal bytes\t\t%.6g\n",
	    totalLiteralBytes);
    Tcl_AppendPrintfToObj(objPtr, "      table %lu + bkts %lu + entries %lu + objects %lu + strings %.6g\n",
	    (unsigned long) sizeof(LiteralTable),
	    (unsigned long) (iPtr->literalTable.numBuckets * sizeof(LiteralEntry *)),
	    (unsigned long) (statsPtr->numLiteralsCreated * sizeof(LiteralEntry)),
	    (unsigned long) (statsPtr->numLiteralsCreated * sizeof(Tcl_Obj)),
	    statsPtr->totalLitStringBytes);
    Tcl_AppendPrintfToObj(objPtr, "  Mean code/compile\t\t%.1f\n",
	    totalCodeBytes / statsPtr->numCompilations);
    Tcl_AppendPrintfToObj(objPtr, "  Mean code/source\t\t%.1f\n",
	    totalCodeBytes / statsPtr->totalSrcBytes);

    Tcl_AppendPrintfToObj(objPtr, "\nCurrent (active) ByteCodes\t%ld\n",
	    numCurrentByteCodes);
    Tcl_AppendPrintfToObj(objPtr, "  Source bytes\t\t\t%.6g\n",
	    statsPtr->currentSrcBytes);
    Tcl_AppendPrintfToObj(objPtr, "  Code bytes\t\t\t%.6g\n",
	    currentCodeBytes);
    Tcl_AppendPrintfToObj(objPtr, "    ByteCode bytes\t\t%.6g\n",
	    statsPtr->currentByteCodeBytes);
    Tcl_AppendPrintfToObj(objPtr, "    Literal bytes\t\t%.6g\n",
	    currentLiteralBytes);
    Tcl_AppendPrintfToObj(objPtr, "      table %lu + bkts %lu + entries %lu + objects %lu + strings %.6g\n",
	    (unsigned long) sizeof(LiteralTable),
	    (unsigned long) (iPtr->literalTable.numBuckets * sizeof(LiteralEntry *)),
	    (unsigned long) (iPtr->literalTable.numEntries * sizeof(LiteralEntry)),
	    (unsigned long) (iPtr->literalTable.numEntries * sizeof(Tcl_Obj)),
	    statsPtr->currentLitStringBytes);
    Tcl_AppendPrintfToObj(objPtr, "  Mean code/source\t\t%.1f\n",
	    currentCodeBytes / statsPtr->currentSrcBytes);
    Tcl_AppendPrintfToObj(objPtr, "  Code + source bytes\t\t%.6g (%0.1f mean code/src)\n",
	    (currentCodeBytes + statsPtr->currentSrcBytes),
	    (currentCodeBytes / statsPtr->currentSrcBytes) + 1.0);

    /*
     * Tcl_IsShared statistics check
     *
     * This gives the refcount of each obj as Tcl_IsShared was called for it.
     * Shared objects must be duplicated before they can be modified.
     */

    numSharedMultX = 0;
    Tcl_AppendPrintfToObj(objPtr, "\nTcl_IsShared object check (all objects):\n");
    Tcl_AppendPrintfToObj(objPtr, "  Object had refcount <=1 (not shared)\t%ld\n",
	    tclObjsShared[1]);
    for (i = 2;  i < TCL_MAX_SHARED_OBJ_STATS;  i++) {
	Tcl_AppendPrintfToObj(objPtr, "  refcount ==%d\t\t%ld\n",
		i, tclObjsShared[i]);
	numSharedMultX += tclObjsShared[i];
    }
    Tcl_AppendPrintfToObj(objPtr, "  refcount >=%d\t\t%ld\n",
	    i, tclObjsShared[0]);
    numSharedMultX += tclObjsShared[0];
    Tcl_AppendPrintfToObj(objPtr, "  Total shared objects\t\t\t%d\n",
	    numSharedMultX);

    /*
     * Literal table statistics.
     */

    numByteCodeLits = 0;
    refCountSum = 0;
    numSharedMultX = 0;
    numSharedOnce = 0;
    objBytesIfUnshared = 0.0;
    strBytesIfUnshared = 0.0;
    strBytesSharedMultX = 0.0;
    strBytesSharedOnce = 0.0;
    for (i = 0;  i < globalTablePtr->numBuckets;  i++) {
	for (entryPtr = globalTablePtr->buckets[i];  entryPtr != NULL;
		entryPtr = entryPtr->nextPtr) {
	    if (entryPtr->objPtr->typePtr == &tclByteCodeType) {
		numByteCodeLits++;
	    }
	    (void) Tcl_GetStringFromObj(entryPtr->objPtr, &length);
	    refCountSum += entryPtr->refCount;
	    objBytesIfUnshared += (entryPtr->refCount * sizeof(Tcl_Obj));
	    strBytesIfUnshared += (entryPtr->refCount * (length+1));
	    if (entryPtr->refCount > 1) {
		numSharedMultX++;
		strBytesSharedMultX += (length+1);
	    } else {
		numSharedOnce++;
		strBytesSharedOnce += (length+1);
	    }
	}
    }
    sharingBytesSaved = (objBytesIfUnshared + strBytesIfUnshared)
	    - currentLiteralBytes;

    Tcl_AppendPrintfToObj(objPtr, "\nTotal objects (all interps)\t%ld\n",
	    tclObjsAlloced);
    Tcl_AppendPrintfToObj(objPtr, "Current objects\t\t\t%ld\n",
	    (tclObjsAlloced - tclObjsFreed));
    Tcl_AppendPrintfToObj(objPtr, "Total literal objects\t\t%ld\n",
	    statsPtr->numLiteralsCreated);

    Tcl_AppendPrintfToObj(objPtr, "\nCurrent literal objects\t\t%d (%0.1f%% of current objects)\n",
	    globalTablePtr->numEntries,
	    Percent(globalTablePtr->numEntries, tclObjsAlloced-tclObjsFreed));
    Tcl_AppendPrintfToObj(objPtr, "  ByteCode literals\t\t%ld (%0.1f%% of current literals)\n",
	    numByteCodeLits,
	    Percent(numByteCodeLits, globalTablePtr->numEntries));
    Tcl_AppendPrintfToObj(objPtr, "  Literals reused > 1x\t\t%d\n",
	    numSharedMultX);
    Tcl_AppendPrintfToObj(objPtr, "  Mean reference count\t\t%.2f\n",
	    ((double) refCountSum) / globalTablePtr->numEntries);
    Tcl_AppendPrintfToObj(objPtr, "  Mean len, str reused >1x \t%.2f\n",
	    (numSharedMultX ? strBytesSharedMultX/numSharedMultX : 0.0));
    Tcl_AppendPrintfToObj(objPtr, "  Mean len, str used 1x\t\t%.2f\n",
	    (numSharedOnce ? strBytesSharedOnce/numSharedOnce : 0.0));
    Tcl_AppendPrintfToObj(objPtr, "  Total sharing savings\t\t%.6g (%0.1f%% of bytes if no sharing)\n",
	    sharingBytesSaved,
	    Percent(sharingBytesSaved, objBytesIfUnshared+strBytesIfUnshared));
    Tcl_AppendPrintfToObj(objPtr, "    Bytes with sharing\t\t%.6g\n",
	    currentLiteralBytes);
    Tcl_AppendPrintfToObj(objPtr, "      table %lu + bkts %lu + entries %lu + objects %lu + strings %.6g\n",
	    (unsigned long) sizeof(LiteralTable),
	    (unsigned long) (iPtr->literalTable.numBuckets * sizeof(LiteralEntry *)),
	    (unsigned long) (iPtr->literalTable.numEntries * sizeof(LiteralEntry)),
	    (unsigned long) (iPtr->literalTable.numEntries * sizeof(Tcl_Obj)),
	    statsPtr->currentLitStringBytes);
    Tcl_AppendPrintfToObj(objPtr, "    Bytes if no sharing\t\t%.6g = objects %.6g + strings %.6g\n",
	    (objBytesIfUnshared + strBytesIfUnshared),
	    objBytesIfUnshared, strBytesIfUnshared);
    Tcl_AppendPrintfToObj(objPtr, "  String sharing savings \t%.6g = unshared %.6g - shared %.6g\n",
	    (strBytesIfUnshared - statsPtr->currentLitStringBytes),
	    strBytesIfUnshared, statsPtr->currentLitStringBytes);
    Tcl_AppendPrintfToObj(objPtr, "  Literal mgmt overhead\t\t%ld (%0.1f%% of bytes with sharing)\n",
	    literalMgmtBytes,
	    Percent(literalMgmtBytes, currentLiteralBytes));
    Tcl_AppendPrintfToObj(objPtr, "    table %lu + buckets %lu + entries %lu\n",
	    (unsigned long) sizeof(LiteralTable),
	    (unsigned long) (iPtr->literalTable.numBuckets * sizeof(LiteralEntry *)),
	    (unsigned long) (iPtr->literalTable.numEntries * sizeof(LiteralEntry)));

    /*
     * Breakdown of current ByteCode space requirements.
     */

    Tcl_AppendPrintfToObj(objPtr, "\nBreakdown of current ByteCode requirements:\n");
    Tcl_AppendPrintfToObj(objPtr, "                         Bytes      Pct of    Avg per\n");
    Tcl_AppendPrintfToObj(objPtr, "                                     total    ByteCode\n");
    Tcl_AppendPrintfToObj(objPtr, "Total             %12.6g     100.00%%   %8.1f\n",
	    statsPtr->currentByteCodeBytes,
	    statsPtr->currentByteCodeBytes / numCurrentByteCodes);
    Tcl_AppendPrintfToObj(objPtr, "Header            %12.6g   %8.1f%%   %8.1f\n",
	    currentHeaderBytes,
	    Percent(currentHeaderBytes, statsPtr->currentByteCodeBytes),
	    currentHeaderBytes / numCurrentByteCodes);
    Tcl_AppendPrintfToObj(objPtr, "Instructions      %12.6g   %8.1f%%   %8.1f\n",
	    statsPtr->currentInstBytes,
	    Percent(statsPtr->currentInstBytes,statsPtr->currentByteCodeBytes),
	    statsPtr->currentInstBytes / numCurrentByteCodes);
    Tcl_AppendPrintfToObj(objPtr, "Literal ptr array %12.6g   %8.1f%%   %8.1f\n",
	    statsPtr->currentLitBytes,
	    Percent(statsPtr->currentLitBytes,statsPtr->currentByteCodeBytes),
	    statsPtr->currentLitBytes / numCurrentByteCodes);
    Tcl_AppendPrintfToObj(objPtr, "Exception table   %12.6g   %8.1f%%   %8.1f\n",
	    statsPtr->currentExceptBytes,
	    Percent(statsPtr->currentExceptBytes,statsPtr->currentByteCodeBytes),
	    statsPtr->currentExceptBytes / numCurrentByteCodes);
    Tcl_AppendPrintfToObj(objPtr, "Auxiliary data    %12.6g   %8.1f%%   %8.1f\n",
	    statsPtr->currentAuxBytes,
	    Percent(statsPtr->currentAuxBytes,statsPtr->currentByteCodeBytes),
	    statsPtr->currentAuxBytes / numCurrentByteCodes);
    Tcl_AppendPrintfToObj(objPtr, "Command map       %12.6g   %8.1f%%   %8.1f\n",
	    statsPtr->currentCmdMapBytes,
	    Percent(statsPtr->currentCmdMapBytes,statsPtr->currentByteCodeBytes),
	    statsPtr->currentCmdMapBytes / numCurrentByteCodes);

    /*
     * Detailed literal statistics.
     */

    Tcl_AppendPrintfToObj(objPtr, "\nLiteral string sizes:\n");
    Tcl_AppendPrintfToObj(objPtr, "\t Up to length\t\tPercentage\n");
    maxSizeDecade = 0;
    for (i = 31;  i >= 0;  i--) {
	if (statsPtr->literalCount[i] > 0) {
	    maxSizeDecade = i;
	    break;
	}
    }
    sum = 0;
    for (i = 0;  i <= maxSizeDecade;  i++) {
	decadeHigh = (1 << (i+1)) - 1;
	sum += statsPtr->literalCount[i];
	Tcl_AppendPrintfToObj(objPtr, "\t%10d\t\t%8.0f%%\n",
		decadeHigh, Percent(sum, statsPtr->numLiteralsCreated));
    }

    litTableStats = TclLiteralStats(globalTablePtr);
    Tcl_AppendPrintfToObj(objPtr, "\nCurrent literal table statistics:\n%s\n",
	    litTableStats);
    ckfree(litTableStats);

    /*
     * Source and ByteCode size distributions.
     */

    Tcl_AppendPrintfToObj(objPtr, "\nSource sizes:\n");
    Tcl_AppendPrintfToObj(objPtr, "\t Up to size\t\tPercentage\n");
    minSizeDecade = maxSizeDecade = 0;
    for (i = 0;  i < 31;  i++) {
	if (statsPtr->srcCount[i] > 0) {
	    minSizeDecade = i;
	    break;
	}
    }
    for (i = 31;  i >= 0;  i--) {
	if (statsPtr->srcCount[i] > 0) {
	    maxSizeDecade = i;
	    break;
	}
    }
    sum = 0;
    for (i = minSizeDecade;  i <= maxSizeDecade;  i++) {
	decadeHigh = (1 << (i+1)) - 1;
	sum += statsPtr->srcCount[i];
	Tcl_AppendPrintfToObj(objPtr, "\t%10d\t\t%8.0f%%\n",
		decadeHigh, Percent(sum, statsPtr->numCompilations));
    }

    Tcl_AppendPrintfToObj(objPtr, "\nByteCode sizes:\n");
    Tcl_AppendPrintfToObj(objPtr, "\t Up to size\t\tPercentage\n");
    minSizeDecade = maxSizeDecade = 0;
    for (i = 0;  i < 31;  i++) {
	if (statsPtr->byteCodeCount[i] > 0) {
	    minSizeDecade = i;
	    break;
	}
    }
    for (i = 31;  i >= 0;  i--) {
	if (statsPtr->byteCodeCount[i] > 0) {
	    maxSizeDecade = i;
	    break;
	}
    }
    sum = 0;
    for (i = minSizeDecade;  i <= maxSizeDecade;  i++) {
	decadeHigh = (1 << (i+1)) - 1;
	sum += statsPtr->byteCodeCount[i];
	Tcl_AppendPrintfToObj(objPtr, "\t%10d\t\t%8.0f%%\n",
		decadeHigh, Percent(sum, statsPtr->numCompilations));
    }

    Tcl_AppendPrintfToObj(objPtr, "\nByteCode longevity (excludes Current ByteCodes):\n");
    Tcl_AppendPrintfToObj(objPtr, "\t       Up to ms\t\tPercentage\n");
    minSizeDecade = maxSizeDecade = 0;
    for (i = 0;  i < 31;  i++) {
	if (statsPtr->lifetimeCount[i] > 0) {
	    minSizeDecade = i;
	    break;
	}
    }
    for (i = 31;  i >= 0;  i--) {
	if (statsPtr->lifetimeCount[i] > 0) {
	    maxSizeDecade = i;
	    break;
	}
    }
    sum = 0;
    for (i = minSizeDecade;  i <= maxSizeDecade;  i++) {
	decadeHigh = (1 << (i+1)) - 1;
	sum += statsPtr->lifetimeCount[i];
	Tcl_AppendPrintfToObj(objPtr, "\t%12.3f\t\t%8.0f%%\n",
		decadeHigh/1000.0, Percent(sum, statsPtr->numByteCodesFreed));
    }

    /*
     * Instruction counts.
     */

    Tcl_AppendPrintfToObj(objPtr, "\nInstruction counts:\n");
    for (i = 0;  i <= LAST_INST_OPCODE;  i++) {
	Tcl_AppendPrintfToObj(objPtr, "%20s %8ld ",
		tclInstructionTable[i].name, statsPtr->instructionCount[i]);
	if (statsPtr->instructionCount[i]) {
	    Tcl_AppendPrintfToObj(objPtr, "%6.1f%%\n",
		    Percent(statsPtr->instructionCount[i], numInstructions));
	} else {
	    Tcl_AppendPrintfToObj(objPtr, "0\n");
	}
    }

#ifdef TCL_MEM_DEBUG
    Tcl_AppendPrintfToObj(objPtr, "\nHeap Statistics:\n");
    TclDumpMemoryInfo((ClientData) objPtr, 1);
#endif
    Tcl_AppendPrintfToObj(objPtr, "\n----------------------------------------------------------------\n");

    if (objc == 1) {
	Tcl_SetObjResult(interp, objPtr);
    } else {
	Tcl_Channel outChan;
	char *str = Tcl_GetStringFromObj(objv[1], &length);

	if (length) {
	    if (strcmp(str, "stdout") == 0) {
		outChan = Tcl_GetStdChannel(TCL_STDOUT);
	    } else if (strcmp(str, "stderr") == 0) {
		outChan = Tcl_GetStdChannel(TCL_STDERR);
	    } else {
		outChan = Tcl_OpenFileChannel(NULL, str, "w", 0664);
	    }
	} else {
	    outChan = Tcl_GetStdChannel(TCL_STDOUT);
	}
	if (outChan != NULL) {
	    Tcl_WriteObj(outChan, objPtr);
	}
    }
    Tcl_DecrRefCount(objPtr);
    return TCL_OK;
}
#endif /* TCL_COMPILE_STATS */

/*
 *----------------------------------------------------------------------
 *
 * StringForResultCode --
 *
 *	Procedure that returns a human-readable string representing a Tcl
 *	result code such as TCL_ERROR.
 *
 * Results:
 *	If the result code is one of the standard Tcl return codes, the result
 *	is a string representing that code such as "TCL_ERROR". Otherwise, the
 *	result string is that code formatted as a sequence of decimal digit
 *	characters. Note that the resulting string must not be modified by the
 *	caller.
 *
 * Side effects:
 *	None.
 *
 *----------------------------------------------------------------------
 */

#ifdef TCL_COMPILE_DEBUG
static const char *
StringForResultCode(
    int result)			/* The Tcl result code for which to generate a
				 * string. */
{
    static char buf[TCL_INTEGER_SPACE];

    if ((result >= TCL_OK) && (result <= TCL_CONTINUE)) {
	return resultStrings[result];
    }
    TclFormatInt(buf, result);
    return buf;
}
#endif /* TCL_COMPILE_DEBUG */

/*
 * Local Variables:
 * mode: c
 * c-basic-offset: 4
 * fill-column: 78
 * End:
 */<|MERGE_RESOLUTION|>--- conflicted
+++ resolved
@@ -2266,12 +2266,6 @@
      * reduces total obj size.
      */
 
-<<<<<<< HEAD
-    if (*pc == INST_LOAD_SCALAR) {
-	goto instLoadScalar;
-    } else if (*pc == INST_PUSH) {
-	goto instPushPeephole;
-=======
     inst = *pc;
     
     peepholeStart:
@@ -2289,18 +2283,17 @@
 	fprintf(stdout, "%2d: %2d ", iPtr->numLevels, (int) CURR_DEPTH);
 	TclPrintInstruction(codePtr, pc);
 	fflush(stdout);
->>>>>>> ca39a6d9
     }
 #endif /* TCL_COMPILE_DEBUG */
 
     TCL_DTRACE_INST_NEXT();
     
-    if (inst == INST_LOAD_SCALAR1) {
-	goto instLoadScalar1;
-    } else if (inst == INST_PUSH1) {
-	PUSH_OBJECT(codePtr->objArrayPtr[TclGetUInt1AtPtr(pc+1)]);
-	TRACE_WITH_OBJ(("%u => ", TclGetInt1AtPtr(pc+1)), OBJ_AT_TOS);
-	inst = *(pc += 2);
+    if (inst == INST_LOAD_SCALAR) {
+	goto instLoadScalar;
+    } else if (inst == INST_PUSH) {
+	PUSH_OBJECT(codePtr->objArrayPtr[TclGetUInt4AtPtr(pc+1)]);
+	TRACE_WITH_OBJ(("%u => ", TclGetInt4AtPtr(pc+1)), OBJ_AT_TOS);
+	inst = *(pc += 5);
 	goto peepholeStart;
     } else if (inst == INST_START_CMD) {
 	/*
@@ -2470,97 +2463,10 @@
 	(void) POP_OBJECT();
 	goto abnormalReturn;
 
-<<<<<<< HEAD
-    case INST_PUSH:
-    instPushPeephole:
-	PUSH_OBJECT(codePtr->objArrayPtr[TclGetUInt4AtPtr(pc+1)]);
-	TRACE_WITH_OBJ(("%u => ", TclGetInt4AtPtr(pc+1)), OBJ_AT_TOS);
-	pc += 5;
-#if !TCL_COMPILE_DEBUG
-	/*
-	 * Runtime peephole optimisation: check if we are pushing again.
-	 */
-
-	if (*pc == INST_PUSH) {
-	    TCL_DTRACE_INST_NEXT();
-	    goto instPushPeephole;
-	}
-#endif
-	NEXT_INST_F(0, 0, 0);
-
     case INST_POP:
 	TRACE_WITH_OBJ(("=> discarding "), OBJ_AT_TOS);
 	POP_DROP_OBJECT();
-
-	/*
-	 * Runtime peephole optimisation: an INST_POP is scheduled at the end
-	 * of most commands. If the next instruction is an INST_START_CMD,
-	 * fall through to it.
-	 */
-
-	pc++;
-#if !TCL_COMPILE_DEBUG
-	if (*pc == INST_START_CMD) {
-	    TCL_DTRACE_INST_NEXT();
-	    goto instStartCmdPeephole;
-	}
-#endif
-	NEXT_INST_F(0, 0, 0);
-
-    case INST_START_CMD:
-#if !TCL_COMPILE_DEBUG
-    instStartCmdPeephole:
-#endif
-	/*
-	 * Remark that if the interpreter is marked for deletion its
-	 * compileEpoch is modified, so that the epoch check also verifies
-	 * that the interp is not deleted. If no outside call has been made
-	 * since the last check, it is safe to omit the check.
-	 */
-
-	iPtr->cmdCount += TclGetUInt4AtPtr(pc+5);
-	if (!checkInterp) {
-	    goto instStartCmdOK;
-	} else if (((codePtr->compileEpoch == iPtr->compileEpoch)
-		&& (codePtr->nsEpoch == iPtr->varFramePtr->nsPtr->resolverEpoch))
-		|| (codePtr->flags & TCL_BYTECODE_PRECOMPILED)) {
-	    checkInterp = 0;
-	instStartCmdOK:
-	    NEXT_INST_F(9, 0, 0);
-	} else {
-	    const char *bytes;
-
-	    length = 0;
-
-	    /*
-	     * We used to switch to direct eval; for NRE-awareness we now
-	     * compile and eval the command so that this evaluation does not
-	     * add a new TEBC instance. [Bug 2910748]
-	     */
-
-	    if (TclInterpReady(interp) == TCL_ERROR) {
-		goto gotError;
-	    }
-
-	    codePtr->flags |= TCL_BYTECODE_RECOMPILE;
-	    bytes = GetSrcInfoForPc(pc, codePtr, &length, NULL);
-	    opnd = TclGetUInt4AtPtr(pc+1);
-	    pc += (opnd-1);
-	    PUSH_OBJECT(Tcl_NewStringObj(bytes, length));
-	    goto instEvalStk;
-	}
-=======
-    case INST_PUSH4:
-	objResultPtr = codePtr->objArrayPtr[TclGetUInt4AtPtr(pc+1)];
-	TRACE_WITH_OBJ(("%u => ", TclGetUInt4AtPtr(pc+1)), objResultPtr);
-	NEXT_INST_F(5, 0, 1);
-
-    case INST_POP:
-	TRACE_WITH_OBJ(("=> discarding "), OBJ_AT_TOS);
-	objPtr = POP_OBJECT();
-	TclDecrRefCount(objPtr);
 	NEXT_INST_F(1, 0, 0);
->>>>>>> ca39a6d9
 
     case INST_NOP:
 	NEXT_INST_F(1, 0, 0);
@@ -2923,93 +2829,6 @@
 	return TclNREvalObjv(interp, objc, objv,
 		TCL_EVAL_NOERR, NULL);
 
-<<<<<<< HEAD
-=======
-#if TCL_SUPPORT_84_BYTECODE
-    case INST_CALL_BUILTIN_FUNC1:
-	/*
-	 * Call one of the built-in pre-8.5 Tcl math functions. This
-	 * translates to INST_INVOKE_STK1 with the first argument of
-	 * ::tcl::mathfunc::$objv[0]. We need to insert the named math
-	 * function into the stack.
-	 */
-
-	opnd = TclGetUInt1AtPtr(pc+1);
-	if ((opnd < 0) || (opnd > LAST_BUILTIN_FUNC)) {
-	    TRACE(("UNRECOGNIZED BUILTIN FUNC CODE %d\n", opnd));
-	    Tcl_Panic("TclNRExecuteByteCode: unrecognized builtin function code %d", opnd);
-	}
-
-	TclNewLiteralStringObj(objPtr, "::tcl::mathfunc::");
-	Tcl_AppendToObj(objPtr, tclBuiltinFuncTable[opnd].name, -1);
-
-	/*
-	 * Only 0, 1 or 2 args.
-	 */
-
-	{
-	    int numArgs = tclBuiltinFuncTable[opnd].numArgs;
-	    Tcl_Obj *tmpPtr1, *tmpPtr2;
-
-	    if (numArgs == 0) {
-		PUSH_OBJECT(objPtr);
-	    } else if (numArgs == 1) {
-		tmpPtr1 = POP_OBJECT();
-		PUSH_OBJECT(objPtr);
-		PUSH_OBJECT(tmpPtr1);
-		Tcl_DecrRefCount(tmpPtr1);
-	    } else {
-		tmpPtr2 = POP_OBJECT();
-		tmpPtr1 = POP_OBJECT();
-		PUSH_OBJECT(objPtr);
-		PUSH_OBJECT(tmpPtr1);
-		PUSH_OBJECT(tmpPtr2);
-		Tcl_DecrRefCount(tmpPtr1);
-		Tcl_DecrRefCount(tmpPtr2);
-	    }
-	    objc = numArgs + 1;
-	}
-	pcAdjustment = 2;
-	goto doInvocation;
-
-    case INST_CALL_FUNC1:
-	/*
-	 * Call a non-builtin Tcl math function previously registered by a
-	 * call to Tcl_CreateMathFunc pre-8.5. This is essentially
-	 * INST_INVOKE_STK1 converting the first arg to
-	 * ::tcl::mathfunc::$objv[0].
-	 */
-
-	objc = TclGetUInt1AtPtr(pc+1);	/* Number of arguments. The function
-					 * name is the 0-th argument. */
-
-	objPtr = OBJ_AT_DEPTH(objc-1);
-	TclNewLiteralStringObj(tmpPtr, "::tcl::mathfunc::");
-	Tcl_AppendObjToObj(tmpPtr, objPtr);
-	Tcl_DecrRefCount(objPtr);
-
-	/*
-	 * Variation of PUSH_OBJECT.
-	 */
-
-	OBJ_AT_DEPTH(objc-1) = tmpPtr;
-	Tcl_IncrRefCount(tmpPtr);
-
-	pcAdjustment = 2;
-	goto doInvocation;
-#else
-    /*
-     * INST_CALL_BUILTIN_FUNC1 and INST_CALL_FUNC1 were made obsolete by the
-     * changes to add a ::tcl::mathfunc namespace in 8.5. Optional support
-     * remains for existing bytecode precompiled files.
-     */
-
-    case INST_CALL_BUILTIN_FUNC1:
-	Tcl_Panic("TclNRExecuteByteCode: obsolete INST_CALL_BUILTIN_FUNC1 found");
-    case INST_CALL_FUNC1:
-	Tcl_Panic("TclNRExecuteByteCode: obsolete INST_CALL_FUNC1 found");
-#endif
-
     case INST_INVOKE_REPLACE:
 	objc = TclGetUInt4AtPtr(pc+1);
 	opnd = TclGetUInt1AtPtr(pc+5);
@@ -3074,7 +2893,6 @@
 	TclSkipTailcall(interp);
 	return TclNREvalObjEx(interp, objPtr, TCL_EVAL_INVOKE, NULL, INT_MIN);
 
->>>>>>> ca39a6d9
     /*
      * -----------------------------------------------------------------
      *	   Start of INST_LOAD instructions.
@@ -6905,30 +6723,30 @@
      * case INST_START_CMD:
      */
 
-	instStartCmdFailed:
-	{
-	    const char *bytes;
-
-	    checkInterp = 1;
-	    length = 0;
-
-	    /*
-	     * We used to switch to direct eval; for NRE-awareness we now
-	     * compile and eval the command so that this evaluation does not
-	     * add a new TEBC instance. [Bug 2910748]
-	     */
-
-	    if (TclInterpReady(interp) == TCL_ERROR) {
-		goto gotError;
-	    }
-
-	    codePtr->flags |= TCL_BYTECODE_RECOMPILE;
-	    bytes = GetSrcInfoForPc(pc, codePtr, &length, NULL);
-	    opnd = TclGetUInt4AtPtr(pc+1);
-	    pc += (opnd-1);
-	    PUSH_OBJECT(Tcl_NewStringObj(bytes, length));
-	    goto instEvalStk;
-	}
+  instStartCmdFailed:
+    {
+	const char *bytes;
+
+	checkInterp = 1;
+	length = 0;
+
+	/*
+	 * We used to switch to direct eval; for NRE-awareness we now compile
+	 * and eval the command so that this evaluation does not add a new
+	 * TEBC instance. [Bug 2910748]
+	 */
+
+	if (TclInterpReady(interp) == TCL_ERROR) {
+	    goto gotError;
+	}
+
+	codePtr->flags |= TCL_BYTECODE_RECOMPILE;
+	bytes = GetSrcInfoForPc(pc, codePtr, &length, NULL);
+	opnd = TclGetUInt4AtPtr(pc+1);
+	pc += (opnd-1);
+	PUSH_OBJECT(Tcl_NewStringObj(bytes, length));
+	goto instEvalStk;
+    }
 }
 
 #undef codePtr
