/*
 * tclExecute.c --
 *
 *	This file contains procedures that execute byte-compiled Tcl commands.
 *
 * Copyright (c) 1996-1997 Sun Microsystems, Inc.
 * Copyright (c) 1998-2000 by Scriptics Corporation.
 * Copyright (c) 2001 by Kevin B. Kenny. All rights reserved.
 * Copyright (c) 2002-2010 by Miguel Sofer.
 * Copyright (c) 2005-2007 by Donal K. Fellows.
 * Copyright (c) 2007 Daniel A. Steffen <das@users.sourceforge.net>
 * Copyright (c) 2006-2008 by Joe Mistachkin.  All rights reserved.
 *
 * See the file "license.terms" for information on usage and redistribution of
 * this file, and for a DISCLAIMER OF ALL WARRANTIES.
 */

#include "tclInt.h"
#include "tclCompile.h"
#include "tclOOInt.h"
#include "tommath.h"
#include <math.h>
#include <assert.h>

/*
 * Hack to determine whether we may expect IEEE floating point. The hack is
 * formally incorrect in that non-IEEE platforms might have the same precision
 * and range, but VAX, IBM, and Cray do not; are there any other floating
 * point units that we might care about?
 */

#if (FLT_RADIX == 2) && (DBL_MANT_DIG == 53) && (DBL_MAX_EXP == 1024)
#define IEEE_FLOATING_POINT
#endif

/*
 * A mask (should be 2**n-1) that is used to work out when the bytecode engine
 * should call Tcl_AsyncReady() to see whether there is a signal that needs
 * handling.
 */

#ifndef ASYNC_CHECK_COUNT_MASK
#   define ASYNC_CHECK_COUNT_MASK	63
#endif /* !ASYNC_CHECK_COUNT_MASK */

/*
 * Boolean flag indicating whether the Tcl bytecode interpreter has been
 * initialized.
 */

static int execInitialized = 0;
TCL_DECLARE_MUTEX(execMutex)

static int cachedInExit = 0;

#ifdef TCL_COMPILE_DEBUG
/*
 * Variable that controls whether execution tracing is enabled and, if so,
 * what level of tracing is desired:
 *    0: no execution tracing
 *    1: trace invocations of Tcl procs only
 *    2: trace invocations of all (not compiled away) commands
 *    3: display each instruction executed
 * This variable is linked to the Tcl variable "tcl_traceExec".
 */

int tclTraceExec = 0;
#endif

/*
 * Mapping from expression instruction opcodes to strings; used for error
 * messages. Note that these entries must match the order and number of the
 * expression opcodes (e.g., INST_LOR) in tclCompile.h.
 *
 * Does not include the string for INST_EXPON (and beyond), as that is
 * disjoint for backward-compatability reasons.
 */

static const char *const operatorStrings[] = {
    "||", "&&", "|", "^", "&", "==", "!=", "<", ">", "<=", ">=", "<<", ">>",
    "+", "-", "*", "/", "%", "+", "-", "~", "!"
};

/*
 * Mapping from Tcl result codes to strings; used for error and debugging
 * messages.
 */

#ifdef TCL_COMPILE_DEBUG
static const char *const resultStrings[] = {
    "TCL_OK", "TCL_ERROR", "TCL_RETURN", "TCL_BREAK", "TCL_CONTINUE"
};
#endif

/*
 * These are used by evalstats to monitor object usage in Tcl.
 */

#ifdef TCL_COMPILE_STATS
long		tclObjsAlloced = 0;
long		tclObjsFreed = 0;
long		tclObjsShared[TCL_MAX_SHARED_OBJ_STATS] = { 0, 0, 0, 0, 0 };
#endif /* TCL_COMPILE_STATS */

/*
 * Support pre-8.5 bytecodes unless specifically requested otherwise.
 */

#ifndef TCL_SUPPORT_84_BYTECODE
#define TCL_SUPPORT_84_BYTECODE 1
#endif

#if TCL_SUPPORT_84_BYTECODE
/*
 * We need to know the tclBuiltinFuncTable to support translation of pre-8.5
 * math functions to the namespace-based ::tcl::mathfunc::op in 8.5+.
 */

typedef struct {
    const char *name;		/* Name of function. */
    int numArgs;		/* Number of arguments for function. */
} BuiltinFunc;

/*
 * Table describing the built-in math functions. Entries in this table are
 * indexed by the values of the INST_CALL_BUILTIN_FUNC instruction's
 * operand byte.
 */

static BuiltinFunc const tclBuiltinFuncTable[] = {
    {"acos", 1},
    {"asin", 1},
    {"atan", 1},
    {"atan2", 2},
    {"ceil", 1},
    {"cos", 1},
    {"cosh", 1},
    {"exp", 1},
    {"floor", 1},
    {"fmod", 2},
    {"hypot", 2},
    {"log", 1},
    {"log10", 1},
    {"pow", 2},
    {"sin", 1},
    {"sinh", 1},
    {"sqrt", 1},
    {"tan", 1},
    {"tanh", 1},
    {"abs", 1},
    {"double", 1},
    {"int", 1},
    {"rand", 0},
    {"round", 1},
    {"srand", 1},
    {"wide", 1},
    {NULL, 0},
};

#define LAST_BUILTIN_FUNC	25
#endif

/*
 * NR_TEBC
 * Helpers for NR - non-recursive calls to TEBC
 * Minimal data required to fully reconstruct the execution state.
 */

typedef struct TEBCdata {
    ByteCode *codePtr;		/* Constant until the BC returns */
				/* -----------------------------------------*/
    ptrdiff_t *catchTop;	/* These fields are used on return TO this */
    Tcl_Obj *auxObjList;	/* this level: they record the state when a */
    CmdFrame cmdFrame;		/* new codePtr was received for NR */
                                /* execution. */
    void *stack[1];		/* Start of the actual combined catch and obj
				 * stacks; the struct will be expanded as
				 * necessary */
} TEBCdata;

#define TEBC_YIELD() \
    do {						\
	esPtr->tosPtr = tosPtr;				\
	TclNRAddCallback(interp, TEBCresume,		\
		TD, pc, INT2PTR(cleanup), NULL);	\
    } while (0)

#define TEBC_DATA_DIG() \
    do {					\
	tosPtr = esPtr->tosPtr;			\
    } while (0)

#define PUSH_TAUX_OBJ(objPtr) \
    do {							\
	if (auxObjList) {					\
	    objPtr->length += auxObjList->length;		\
	}							\
	objPtr->internalRep.twoPtrValue.ptr1 = auxObjList;	\
	auxObjList = objPtr;					\
    } while (0)

#define POP_TAUX_OBJ() \
    do {							\
	tmpPtr = auxObjList;					\
	auxObjList = tmpPtr->internalRep.twoPtrValue.ptr1;	\
	Tcl_DecrRefCount(tmpPtr);				\
    } while (0)

/*
 * These variable-access macros have to coincide with those in tclVar.c
 */

#define VarHashGetValue(hPtr) \
    ((Var *) ((char *)hPtr - TclOffset(VarInHash, entry)))

static inline Var *
VarHashCreateVar(
    TclVarHashTable *tablePtr,
    Tcl_Obj *key,
    int *newPtr)
{
    Tcl_HashEntry *hPtr = Tcl_CreateHashEntry(&tablePtr->table,
	    key, newPtr);

    if (!hPtr) {
	return NULL;
    }
    return VarHashGetValue(hPtr);
}

#define VarHashFindVar(tablePtr, key) \
    VarHashCreateVar((tablePtr), (key), NULL)

/*
 * The new macro for ending an instruction; note that a reasonable C-optimiser
 * will resolve all branches at compile time. (result) is always a constant;
 * the macro NEXT_INST_F handles constant (nCleanup), NEXT_INST_V is resolved
 * at runtime for variable (nCleanup).
 *
 * ARGUMENTS:
 *    pcAdjustment: how much to increment pc
 *    nCleanup: how many objects to remove from the stack
 *    resultHandling: 0 indicates no object should be pushed on the stack;
 *	otherwise, push objResultPtr. If (result < 0), objResultPtr already
 *	has the correct reference count.
 *
 * We use the new compile-time assertions to check that nCleanup is constant
 * and within range.
 */

/* Verify the stack depth, only when no expansion is in progress */

#ifdef TCL_COMPILE_DEBUG
#define CHECK_STACK()							\
    do {								\
	ValidatePcAndStackTop(codePtr, pc, CURR_DEPTH,			\
		/*checkStack*/ !(starting || auxObjList));		\
	starting = 0;							\
    } while (0)
#else
#define CHECK_STACK()
#endif

#define NEXT_INST_F(pcAdjustment, nCleanup, resultHandling)	\
    do {							\
	TCL_CT_ASSERT((nCleanup >= 0) && (nCleanup <= 2));	\
	CHECK_STACK();						\
	if (nCleanup == 0) {					\
	    if (resultHandling != 0) {				\
		if ((resultHandling) > 0) {			\
		    PUSH_OBJECT(objResultPtr);			\
		} else {					\
		    *(++tosPtr) = objResultPtr;			\
		}						\
	    }							\
	    pc += (pcAdjustment);				\
	    goto cleanup0;					\
	} else if (resultHandling != 0) {			\
	    if ((resultHandling) > 0) {				\
		Tcl_IncrRefCount(objResultPtr);			\
	    }							\
	    pc += (pcAdjustment);				\
	    switch (nCleanup) {					\
	    case 1: goto cleanup1_pushObjResultPtr;		\
	    case 2: goto cleanup2_pushObjResultPtr;		\
	    case 0: break;					\
	    }							\
	} else {						\
	    pc += (pcAdjustment);				\
	    switch (nCleanup) {					\
	    case 1: goto cleanup1;				\
	    case 2: goto cleanup2;				\
	    case 0: break;					\
	    }							\
	}							\
    } while (0)

#define NEXT_INST_V(pcAdjustment, nCleanup, resultHandling)	\
    CHECK_STACK();						\
    do {							\
	pc += (pcAdjustment);					\
	cleanup = (nCleanup);					\
	if (resultHandling) {					\
	    if ((resultHandling) > 0) {				\
		Tcl_IncrRefCount(objResultPtr);			\
	    }							\
	    goto cleanupV_pushObjResultPtr;			\
	} else {						\
	    goto cleanupV;					\
	}							\
    } while (0)

#ifndef TCL_COMPILE_DEBUG
#define JUMP_PEEPHOLE_F(condition, pcAdjustment, cleanup) \
    do {								\
	pc += (pcAdjustment);						\
	switch (*pc) {							\
	case INST_JUMP_FALSE1:						\
	    NEXT_INST_F(((condition)? 2 : TclGetInt1AtPtr(pc+1)), (cleanup), 0); \
	case INST_JUMP_TRUE1:						\
	    NEXT_INST_F(((condition)? TclGetInt1AtPtr(pc+1) : 2), (cleanup), 0); \
	case INST_JUMP_FALSE4:						\
	    NEXT_INST_F(((condition)? 5 : TclGetInt4AtPtr(pc+1)), (cleanup), 0); \
	case INST_JUMP_TRUE4:						\
	    NEXT_INST_F(((condition)? TclGetInt4AtPtr(pc+1) : 5), (cleanup), 0); \
	default:							\
	    if ((condition) < 0) {					\
		TclNewIntObj(objResultPtr, -1);				\
	    } else {							\
		objResultPtr = TCONST((condition) > 0);			\
	    }								\
	    NEXT_INST_F(0, (cleanup), 1);				\
	}								\
    } while (0)
#define JUMP_PEEPHOLE_V(condition, pcAdjustment, cleanup) \
    do {								\
	pc += (pcAdjustment);						\
	switch (*pc) {							\
	case INST_JUMP_FALSE1:						\
	    NEXT_INST_V(((condition)? 2 : TclGetInt1AtPtr(pc+1)), (cleanup), 0); \
	case INST_JUMP_TRUE1:						\
	    NEXT_INST_V(((condition)? TclGetInt1AtPtr(pc+1) : 2), (cleanup), 0); \
	case INST_JUMP_FALSE4:						\
	    NEXT_INST_V(((condition)? 5 : TclGetInt4AtPtr(pc+1)), (cleanup), 0); \
	case INST_JUMP_TRUE4:						\
	    NEXT_INST_V(((condition)? TclGetInt4AtPtr(pc+1) : 5), (cleanup), 0); \
	default:							\
	    if ((condition) < 0) {					\
		TclNewIntObj(objResultPtr, -1);				\
	    } else {							\
		objResultPtr = TCONST((condition) > 0);			\
	    }								\
	    NEXT_INST_V(0, (cleanup), 1);				\
	}								\
    } while (0)
#else /* TCL_COMPILE_DEBUG */
#define JUMP_PEEPHOLE_F(condition, pcAdjustment, cleanup) \
    do{									\
	if ((condition) < 0) {						\
	    TclNewIntObj(objResultPtr, -1);				\
	} else {							\
	    objResultPtr = TCONST((condition) > 0);			\
	}								\
	NEXT_INST_F((pcAdjustment), (cleanup), 1);			\
    } while (0)
#define JUMP_PEEPHOLE_V(condition, pcAdjustment, cleanup) \
    do{									\
	if ((condition) < 0) {						\
	    TclNewIntObj(objResultPtr, -1);				\
	} else {							\
	    objResultPtr = TCONST((condition) > 0);			\
	}								\
	NEXT_INST_V((pcAdjustment), (cleanup), 1);			\
    } while (0)
#endif

/*
 * Macros used to cache often-referenced Tcl evaluation stack information
 * in local variables. Note that a DECACHE_STACK_INFO()-CACHE_STACK_INFO()
 * pair must surround any call inside TclNRExecuteByteCode (and a few other
 * procedures that use this scheme) that could result in a recursive call
 * to TclNRExecuteByteCode.
 */

#define CACHE_STACK_INFO() \
    checkInterp = 1

#define DECACHE_STACK_INFO() \
    esPtr->tosPtr = tosPtr

/*
 * Macros used to access items on the Tcl evaluation stack. PUSH_OBJECT
 * increments the object's ref count since it makes the stack have another
 * reference pointing to the object. However, POP_OBJECT does not decrement
 * the ref count. This is because the stack may hold the only reference to the
 * object, so the object would be destroyed if its ref count were decremented
 * before the caller had a chance to, e.g., store it in a variable. It is the
 * caller's responsibility to decrement the ref count when it is finished with
 * an object.
 *
 * WARNING! It is essential that objPtr only appear once in the PUSH_OBJECT
 * macro. The actual parameter might be an expression with side effects, and
 * this ensures that it will be executed only once.
 */

#define PUSH_OBJECT(objPtr) \
    Tcl_IncrRefCount(*(++tosPtr) = (objPtr))

#define POP_OBJECT()	*(tosPtr--)

#define OBJ_AT_TOS	*tosPtr

#define OBJ_UNDER_TOS	*(tosPtr-1)

#define OBJ_AT_DEPTH(n)	*(tosPtr-(n))

#define CURR_DEPTH	((ptrdiff_t) (tosPtr - initTosPtr))

#define STACK_BASE(esPtr) ((esPtr)->stackWords - 1)

/*
 * Macros used to trace instruction execution. The macros TRACE,
 * TRACE_WITH_OBJ, and O2S are only used inside TclNRExecuteByteCode. O2S is
 * only used in TRACE* calls to get a string from an object.
 */

#ifdef TCL_COMPILE_DEBUG
#   define TRACE(a) \
    while (traceInstructions) {					\
	fprintf(stdout, "%2d: %2d (%u) %s ", iPtr->numLevels,	\
		(int) CURR_DEPTH,				\
		(unsigned) (pc - codePtr->codeStart),		\
		GetOpcodeName(pc));				\
	printf a;						\
	break;							\
    }
#   define TRACE_APPEND(a) \
    while (traceInstructions) {		\
	printf a;			\
	break;				\
    }
#   define TRACE_ERROR(interp) \
    TRACE_APPEND(("ERROR: %.30s\n", O2S(Tcl_GetObjResult(interp))));
#   define TRACE_WITH_OBJ(a, objPtr) \
    while (traceInstructions) {					\
	fprintf(stdout, "%2d: %2d (%u) %s ", iPtr->numLevels,	\
		(int) CURR_DEPTH,				\
		(unsigned) (pc - codePtr->codeStart),		\
		GetOpcodeName(pc));				\
	printf a;						\
	TclPrintObject(stdout, objPtr, 30);			\
	fprintf(stdout, "\n");					\
	break;							\
    }
#   define O2S(objPtr) \
    (objPtr ? TclGetString(objPtr) : "")
#else /* !TCL_COMPILE_DEBUG */
#   define TRACE(a)
#   define TRACE_APPEND(a)
#   define TRACE_ERROR(interp)
#   define TRACE_WITH_OBJ(a, objPtr)
#   define O2S(objPtr)
#endif /* TCL_COMPILE_DEBUG */

/*
 * DTrace instruction probe macros.
 */

#define TCL_DTRACE_INST_NEXT() \
    do {								\
	if (TCL_DTRACE_INST_DONE_ENABLED()) {				\
	    if (curInstName) {						\
		TCL_DTRACE_INST_DONE(curInstName, (int) CURR_DEPTH,	\
			tosPtr);					\
	    }								\
	    curInstName = tclInstructionTable[*pc].name;		\
	    if (TCL_DTRACE_INST_START_ENABLED()) {			\
		TCL_DTRACE_INST_START(curInstName, (int) CURR_DEPTH,	\
			tosPtr);					\
	    }								\
	} else if (TCL_DTRACE_INST_START_ENABLED()) {			\
	    TCL_DTRACE_INST_START(tclInstructionTable[*pc].name,	\
			(int) CURR_DEPTH, tosPtr);			\
	}								\
    } while (0)
#define TCL_DTRACE_INST_LAST() \
    do {								\
	if (TCL_DTRACE_INST_DONE_ENABLED() && curInstName) {		\
	    TCL_DTRACE_INST_DONE(curInstName, (int) CURR_DEPTH, tosPtr);\
	}								\
    } while (0)

/*
 * Macro used in this file to save a function call for common uses of
 * TclGetNumberFromObj(). The ANSI C "prototype" is:
 *
 * MODULE_SCOPE int GetNumberFromObj(Tcl_Interp *interp, Tcl_Obj *objPtr,
 *			ClientData *ptrPtr, int *tPtr);
 */

#ifdef TCL_WIDE_INT_IS_LONG
#define GetNumberFromObj(interp, objPtr, ptrPtr, tPtr) \
    (((objPtr)->typePtr == &tclIntType)					\
	?	(*(tPtr) = TCL_NUMBER_LONG,				\
		*(ptrPtr) = (ClientData)				\
		    (&((objPtr)->internalRep.longValue)), TCL_OK) :	\
    ((objPtr)->typePtr == &tclDoubleType)				\
	?	(((TclIsNaN((objPtr)->internalRep.doubleValue))		\
		    ?	(*(tPtr) = TCL_NUMBER_NAN)			\
		    :	(*(tPtr) = TCL_NUMBER_DOUBLE)),			\
		*(ptrPtr) = (ClientData)				\
		    (&((objPtr)->internalRep.doubleValue)), TCL_OK) :	\
    (((objPtr)->bytes != NULL) && ((objPtr)->length == 0))		\
	? (*(tPtr) = TCL_NUMBER_LONG),TCL_ERROR :			\
    TclGetNumberFromObj((interp), (objPtr), (ptrPtr), (tPtr)))
#else /* !TCL_WIDE_INT_IS_LONG */
#define GetNumberFromObj(interp, objPtr, ptrPtr, tPtr) \
    (((objPtr)->typePtr == &tclIntType)					\
	?	(*(tPtr) = TCL_NUMBER_LONG,				\
		*(ptrPtr) = (ClientData)				\
		    (&((objPtr)->internalRep.longValue)), TCL_OK) :	\
    ((objPtr)->typePtr == &tclWideIntType)				\
	?	(*(tPtr) = TCL_NUMBER_WIDE,				\
		*(ptrPtr) = (ClientData)				\
		    (&((objPtr)->internalRep.wideValue)), TCL_OK) :	\
    ((objPtr)->typePtr == &tclDoubleType)				\
	?	(((TclIsNaN((objPtr)->internalRep.doubleValue))		\
		    ?	(*(tPtr) = TCL_NUMBER_NAN)			\
		    :	(*(tPtr) = TCL_NUMBER_DOUBLE)),			\
		*(ptrPtr) = (ClientData)				\
		    (&((objPtr)->internalRep.doubleValue)), TCL_OK) :	\
    (((objPtr)->bytes != NULL) && ((objPtr)->length == 0))		\
	? (*(tPtr) = TCL_NUMBER_LONG),TCL_ERROR :			\
    TclGetNumberFromObj((interp), (objPtr), (ptrPtr), (tPtr)))
#endif /* TCL_WIDE_INT_IS_LONG */

/*
 * Macro used in this file to save a function call for common uses of
 * Tcl_GetBooleanFromObj(). The ANSI C "prototype" is:
 *
 * MODULE_SCOPE int TclGetBooleanFromObj(Tcl_Interp *interp, Tcl_Obj *objPtr,
 *			int *boolPtr);
 */

#define TclGetBooleanFromObj(interp, objPtr, boolPtr) \
    ((((objPtr)->typePtr == &tclIntType)				\
	|| ((objPtr)->typePtr == &tclBooleanType))			\
	? (*(boolPtr) = ((objPtr)->internalRep.longValue!=0), TCL_OK)	\
	: Tcl_GetBooleanFromObj((interp), (objPtr), (boolPtr)))

/*
 * Macro used to make the check for type overflow more mnemonic. This works by
 * comparing sign bits; the rest of the word is irrelevant. The ANSI C
 * "prototype" (where inttype_t is any integer type) is:
 *
 * MODULE_SCOPE int Overflowing(inttype_t a, inttype_t b, inttype_t sum);
 *
 * Check first the condition most likely to fail in usual code (at least for
 * usage in [incr]: do the first summand and the sum have != signs?
 */

#define Overflowing(a,b,sum) ((((a)^(sum)) < 0) && (((a)^(b)) >= 0))

/*
 * Macro for checking whether the type is NaN, used when we're thinking about
 * throwing an error for supplying a non-number number.
 */

#ifndef ACCEPT_NAN
#define IsErroringNaNType(type)		((type) == TCL_NUMBER_NAN)
#else
#define IsErroringNaNType(type)		0
#endif

/*
 * Auxiliary tables used to compute powers of small integers.
 */

#if (LONG_MAX == 0x7fffffff)

/*
 * Maximum base that, when raised to powers 2, 3, ... 8, fits in a 32-bit
 * signed integer.
 */

static const long MaxBase32[] = {46340, 1290, 215, 73, 35, 21, 14};
static const size_t MaxBase32Size = sizeof(MaxBase32)/sizeof(long);

/*
 * Table giving 3, 4, ..., 11, raised to the powers 9, 10, ..., as far as they
 * fit in a 32-bit signed integer. Exp32Index[i] gives the starting index of
 * powers of i+3; Exp32Value[i] gives the corresponding powers.
 */

static const unsigned short Exp32Index[] = {
    0, 11, 18, 23, 26, 29, 31, 32, 33
};
static const size_t Exp32IndexSize =
    sizeof(Exp32Index) / sizeof(unsigned short);
static const long Exp32Value[] = {
    19683, 59049, 177147, 531441, 1594323, 4782969, 14348907, 43046721,
    129140163, 387420489, 1162261467, 262144, 1048576, 4194304,
    16777216, 67108864, 268435456, 1073741824, 1953125, 9765625,
    48828125, 244140625, 1220703125, 10077696, 60466176, 362797056,
    40353607, 282475249, 1977326743, 134217728, 1073741824, 387420489,
    1000000000
};
static const size_t Exp32ValueSize = sizeof(Exp32Value)/sizeof(long);
#endif /* LONG_MAX == 0x7fffffff -- 32 bit machine */

#if (LONG_MAX > 0x7fffffff) || !defined(TCL_WIDE_INT_IS_LONG)

/*
 * Maximum base that, when raised to powers 2, 3, ..., 16, fits in a
 * Tcl_WideInt.
 */

static const Tcl_WideInt MaxBase64[] = {
    (Tcl_WideInt)46340*65536+62259,	/* 3037000499 == isqrt(2**63-1) */
    (Tcl_WideInt)2097151, (Tcl_WideInt)55108, (Tcl_WideInt)6208,
    (Tcl_WideInt)1448, (Tcl_WideInt)511, (Tcl_WideInt)234, (Tcl_WideInt)127,
    (Tcl_WideInt)78, (Tcl_WideInt)52, (Tcl_WideInt)38, (Tcl_WideInt)28,
    (Tcl_WideInt)22, (Tcl_WideInt)18, (Tcl_WideInt)15
};
static const size_t MaxBase64Size = sizeof(MaxBase64)/sizeof(Tcl_WideInt);

/*
 * Table giving 3, 4, ..., 13 raised to powers greater than 16 when the
 * results fit in a 64-bit signed integer.
 */

static const unsigned short Exp64Index[] = {
    0, 23, 38, 49, 57, 63, 67, 70, 72, 74, 75, 76
};
static const size_t Exp64IndexSize =
    sizeof(Exp64Index) / sizeof(unsigned short);
static const Tcl_WideInt Exp64Value[] = {
    (Tcl_WideInt)243*243*243*3*3,
    (Tcl_WideInt)243*243*243*3*3*3,
    (Tcl_WideInt)243*243*243*3*3*3*3,
    (Tcl_WideInt)243*243*243*243,
    (Tcl_WideInt)243*243*243*243*3,
    (Tcl_WideInt)243*243*243*243*3*3,
    (Tcl_WideInt)243*243*243*243*3*3*3,
    (Tcl_WideInt)243*243*243*243*3*3*3*3,
    (Tcl_WideInt)243*243*243*243*243,
    (Tcl_WideInt)243*243*243*243*243*3,
    (Tcl_WideInt)243*243*243*243*243*3*3,
    (Tcl_WideInt)243*243*243*243*243*3*3*3,
    (Tcl_WideInt)243*243*243*243*243*3*3*3*3,
    (Tcl_WideInt)243*243*243*243*243*243,
    (Tcl_WideInt)243*243*243*243*243*243*3,
    (Tcl_WideInt)243*243*243*243*243*243*3*3,
    (Tcl_WideInt)243*243*243*243*243*243*3*3*3,
    (Tcl_WideInt)243*243*243*243*243*243*3*3*3*3,
    (Tcl_WideInt)243*243*243*243*243*243*243,
    (Tcl_WideInt)243*243*243*243*243*243*243*3,
    (Tcl_WideInt)243*243*243*243*243*243*243*3*3,
    (Tcl_WideInt)243*243*243*243*243*243*243*3*3*3,
    (Tcl_WideInt)243*243*243*243*243*243*243*3*3*3*3,
    (Tcl_WideInt)1024*1024*1024*4*4,
    (Tcl_WideInt)1024*1024*1024*4*4*4,
    (Tcl_WideInt)1024*1024*1024*4*4*4*4,
    (Tcl_WideInt)1024*1024*1024*1024,
    (Tcl_WideInt)1024*1024*1024*1024*4,
    (Tcl_WideInt)1024*1024*1024*1024*4*4,
    (Tcl_WideInt)1024*1024*1024*1024*4*4*4,
    (Tcl_WideInt)1024*1024*1024*1024*4*4*4*4,
    (Tcl_WideInt)1024*1024*1024*1024*1024,
    (Tcl_WideInt)1024*1024*1024*1024*1024*4,
    (Tcl_WideInt)1024*1024*1024*1024*1024*4*4,
    (Tcl_WideInt)1024*1024*1024*1024*1024*4*4*4,
    (Tcl_WideInt)1024*1024*1024*1024*1024*4*4*4*4,
    (Tcl_WideInt)1024*1024*1024*1024*1024*1024,
    (Tcl_WideInt)1024*1024*1024*1024*1024*1024*4,
    (Tcl_WideInt)3125*3125*3125*5*5,
    (Tcl_WideInt)3125*3125*3125*5*5*5,
    (Tcl_WideInt)3125*3125*3125*5*5*5*5,
    (Tcl_WideInt)3125*3125*3125*3125,
    (Tcl_WideInt)3125*3125*3125*3125*5,
    (Tcl_WideInt)3125*3125*3125*3125*5*5,
    (Tcl_WideInt)3125*3125*3125*3125*5*5*5,
    (Tcl_WideInt)3125*3125*3125*3125*5*5*5*5,
    (Tcl_WideInt)3125*3125*3125*3125*3125,
    (Tcl_WideInt)3125*3125*3125*3125*3125*5,
    (Tcl_WideInt)3125*3125*3125*3125*3125*5*5,
    (Tcl_WideInt)7776*7776*7776*6*6,
    (Tcl_WideInt)7776*7776*7776*6*6*6,
    (Tcl_WideInt)7776*7776*7776*6*6*6*6,
    (Tcl_WideInt)7776*7776*7776*7776,
    (Tcl_WideInt)7776*7776*7776*7776*6,
    (Tcl_WideInt)7776*7776*7776*7776*6*6,
    (Tcl_WideInt)7776*7776*7776*7776*6*6*6,
    (Tcl_WideInt)7776*7776*7776*7776*6*6*6*6,
    (Tcl_WideInt)16807*16807*16807*7*7,
    (Tcl_WideInt)16807*16807*16807*7*7*7,
    (Tcl_WideInt)16807*16807*16807*7*7*7*7,
    (Tcl_WideInt)16807*16807*16807*16807,
    (Tcl_WideInt)16807*16807*16807*16807*7,
    (Tcl_WideInt)16807*16807*16807*16807*7*7,
    (Tcl_WideInt)32768*32768*32768*8*8,
    (Tcl_WideInt)32768*32768*32768*8*8*8,
    (Tcl_WideInt)32768*32768*32768*8*8*8*8,
    (Tcl_WideInt)32768*32768*32768*32768,
    (Tcl_WideInt)59049*59049*59049*9*9,
    (Tcl_WideInt)59049*59049*59049*9*9*9,
    (Tcl_WideInt)59049*59049*59049*9*9*9*9,
    (Tcl_WideInt)100000*100000*100000*10*10,
    (Tcl_WideInt)100000*100000*100000*10*10*10,
    (Tcl_WideInt)161051*161051*161051*11*11,
    (Tcl_WideInt)161051*161051*161051*11*11*11,
    (Tcl_WideInt)248832*248832*248832*12*12,
    (Tcl_WideInt)371293*371293*371293*13*13
};
static const size_t Exp64ValueSize = sizeof(Exp64Value) / sizeof(Tcl_WideInt);
#endif /* (LONG_MAX > 0x7fffffff) || !defined(TCL_WIDE_INT_IS_LONG) */

/*
 * Markers for ExecuteExtendedBinaryMathOp.
 */

#define DIVIDED_BY_ZERO		((Tcl_Obj *) -1)
#define EXPONENT_OF_ZERO	((Tcl_Obj *) -2)
#define GENERAL_ARITHMETIC_ERROR ((Tcl_Obj *) -3)

/*
 * Declarations for local procedures to this file:
 */

#ifdef TCL_COMPILE_STATS
static int		EvalStatsCmd(ClientData clientData,
			    Tcl_Interp *interp, int objc,
			    Tcl_Obj *const objv[]);
#endif /* TCL_COMPILE_STATS */
#ifdef TCL_COMPILE_DEBUG
static const char *	GetOpcodeName(const unsigned char *pc);
static void		PrintByteCodeInfo(ByteCode *codePtr);
static const char *	StringForResultCode(int result);
static void		ValidatePcAndStackTop(ByteCode *codePtr,
			    const unsigned char *pc, int stackTop,
			    int checkStack);
#endif /* TCL_COMPILE_DEBUG */
static ByteCode *	CompileExprObj(Tcl_Interp *interp, Tcl_Obj *objPtr);
static void		DeleteExecStack(ExecStack *esPtr);
static void		DupExprCodeInternalRep(Tcl_Obj *srcPtr,
			    Tcl_Obj *copyPtr);
MODULE_SCOPE int	TclCompareTwoNumbers(Tcl_Obj *valuePtr,
			    Tcl_Obj *value2Ptr);
static Tcl_Obj *	ExecuteExtendedBinaryMathOp(Tcl_Interp *interp,
			    int opcode, Tcl_Obj **constants,
			    Tcl_Obj *valuePtr, Tcl_Obj *value2Ptr);
static Tcl_Obj *	ExecuteExtendedUnaryMathOp(int opcode,
			    Tcl_Obj *valuePtr);
static void		FreeExprCodeInternalRep(Tcl_Obj *objPtr);
static ExceptionRange *	GetExceptRangeForPc(const unsigned char *pc,
			    int searchMode, ByteCode *codePtr);
static const char *	GetSrcInfoForPc(const unsigned char *pc,
			    ByteCode *codePtr, int *lengthPtr,
			    const unsigned char **pcBeg, int *cmdIdxPtr);
static Tcl_Obj **	GrowEvaluationStack(ExecEnv *eePtr, int growth,
			    int move);
static void		IllegalExprOperandType(Tcl_Interp *interp,
			    const unsigned char *pc, Tcl_Obj *opndPtr);
static void		InitByteCodeExecution(Tcl_Interp *interp);
static inline int	wordSkip(void *ptr);
static void		ReleaseDictIterator(Tcl_Obj *objPtr);
/* Useful elsewhere, make available in tclInt.h or stubs? */
static Tcl_Obj **	StackAllocWords(Tcl_Interp *interp, int numWords);
static Tcl_Obj **	StackReallocWords(Tcl_Interp *interp, int numWords);
static Tcl_NRPostProc	CopyCallback;
static Tcl_NRPostProc	ExprObjCallback;
static Tcl_NRPostProc	FinalizeOONext;
static Tcl_NRPostProc	FinalizeOONextFilter;
static Tcl_NRPostProc   TEBCresume;

/*
 * The structure below defines a bytecode Tcl object type to hold the
 * compiled bytecode for Tcl expressions.
 */

static const Tcl_ObjType exprCodeType = {
    "exprcode",
    FreeExprCodeInternalRep,	/* freeIntRepProc */
    DupExprCodeInternalRep,	/* dupIntRepProc */
    NULL,			/* updateStringProc */
    NULL			/* setFromAnyProc */
};

/*
 * Custom object type only used in this file; values of its type should never
 * be seen by user scripts.
 */

static const Tcl_ObjType dictIteratorType = {
    "dictIterator",
    ReleaseDictIterator,
    NULL, NULL, NULL
};

/*
 *----------------------------------------------------------------------
 *
 * ReleaseDictIterator --
 *
 *	This takes apart a dictionary iterator that is stored in the given Tcl
 *	object.
 *
 * Results:
 *	None.
 *
 * Side effects:
 *	Deallocates memory, marks the object as being untyped.
 *
 *----------------------------------------------------------------------
 */

static void
ReleaseDictIterator(
    Tcl_Obj *objPtr)
{
    Tcl_DictSearch *searchPtr;
    Tcl_Obj *dictPtr;

    /*
     * First kill the search, and then release the reference to the dictionary
     * that we were holding.
     */

    searchPtr = objPtr->internalRep.twoPtrValue.ptr1;
    Tcl_DictObjDone(searchPtr);
    ckfree(searchPtr);

    dictPtr = objPtr->internalRep.twoPtrValue.ptr2;
    TclDecrRefCount(dictPtr);

    objPtr->typePtr = NULL;
}

/*
 *----------------------------------------------------------------------
 *
 * InitByteCodeExecution --
 *
 *	This procedure is called once to initialize the Tcl bytecode
 *	interpreter.
 *
 * Results:
 *	None.
 *
 * Side effects:
 *	This procedure initializes the array of instruction names. If
 *	compiling with the TCL_COMPILE_STATS flag, it initializes the array
 *	that counts the executions of each instruction and it creates the
 *	"evalstats" command. It also establishes the link between the Tcl
 *	"tcl_traceExec" and C "tclTraceExec" variables.
 *
 *----------------------------------------------------------------------
 */

static void
InitByteCodeExecution(
    Tcl_Interp *interp)		/* Interpreter for which the Tcl variable
				 * "tcl_traceExec" is linked to control
				 * instruction tracing. */
{
#ifdef TCL_COMPILE_DEBUG
    if (Tcl_LinkVar(interp, "tcl_traceExec", (char *) &tclTraceExec,
	    TCL_LINK_INT) != TCL_OK) {
	Tcl_Panic("InitByteCodeExecution: can't create link for tcl_traceExec variable");
    }
#endif
#ifdef TCL_COMPILE_STATS
    Tcl_CreateObjCommand(interp, "evalstats", EvalStatsCmd, NULL, NULL);
#endif /* TCL_COMPILE_STATS */
}

/*
 *----------------------------------------------------------------------
 *
 * TclCreateExecEnv --
 *
 *	This procedure creates a new execution environment for Tcl bytecode
 *	execution. An ExecEnv points to a Tcl evaluation stack. An ExecEnv is
 *	typically created once for each Tcl interpreter (Interp structure) and
 *	recursively passed to TclNRExecuteByteCode to execute ByteCode sequences
 *	for nested commands.
 *
 * Results:
 *	A newly allocated ExecEnv is returned. This points to an empty
 *	evaluation stack of the standard initial size.
 *
 * Side effects:
 *	The bytecode interpreter is also initialized here, as this procedure
 *	will be called before any call to TclNRExecuteByteCode.
 *
 *----------------------------------------------------------------------
 */

ExecEnv *
TclCreateExecEnv(
    Tcl_Interp *interp,		/* Interpreter for which the execution
				 * environment is being created. */
    int size)			/* The initial stack size, in number of words
				 * [sizeof(Tcl_Obj*)] */
{
    ExecEnv *eePtr = ckalloc(sizeof(ExecEnv));
    ExecStack *esPtr = ckalloc(sizeof(ExecStack)
	    + (size_t) (size-1) * sizeof(Tcl_Obj *));

    eePtr->execStackPtr = esPtr;
    TclNewBooleanObj(eePtr->constants[0], 0);
    Tcl_IncrRefCount(eePtr->constants[0]);
    TclNewBooleanObj(eePtr->constants[1], 1);
    Tcl_IncrRefCount(eePtr->constants[1]);
    eePtr->interp = interp;
    eePtr->callbackPtr = NULL;
    eePtr->corPtr = NULL;
    eePtr->rewind = 0;

    esPtr->prevPtr = NULL;
    esPtr->nextPtr = NULL;
    esPtr->markerPtr = NULL;
    esPtr->endPtr = &esPtr->stackWords[size-1];
    esPtr->tosPtr = STACK_BASE(esPtr);

    Tcl_MutexLock(&execMutex);
    if (!execInitialized) {
	InitByteCodeExecution(interp);
	execInitialized = 1;
    }
    Tcl_MutexUnlock(&execMutex);

    return eePtr;
}

/*
 *----------------------------------------------------------------------
 *
 * TclDeleteExecEnv --
 *
 *	Frees the storage for an ExecEnv.
 *
 * Results:
 *	None.
 *
 * Side effects:
 *	Storage for an ExecEnv and its contained storage (e.g. the evaluation
 *	stack) is freed.
 *
 *----------------------------------------------------------------------
 */

static void
DeleteExecStack(
    ExecStack *esPtr)
{
    if (esPtr->markerPtr && !cachedInExit) {
	Tcl_Panic("freeing an execStack which is still in use");
    }

    if (esPtr->prevPtr) {
	esPtr->prevPtr->nextPtr = esPtr->nextPtr;
    }
    if (esPtr->nextPtr) {
	esPtr->nextPtr->prevPtr = esPtr->prevPtr;
    }
    ckfree(esPtr);
}

void
TclDeleteExecEnv(
    ExecEnv *eePtr)		/* Execution environment to free. */
{
    ExecStack *esPtr = eePtr->execStackPtr, *tmpPtr;

	cachedInExit = TclInExit();

    /*
     * Delete all stacks in this exec env.
     */

    while (esPtr->nextPtr) {
	esPtr = esPtr->nextPtr;
    }
    while (esPtr) {
	tmpPtr = esPtr;
	esPtr = tmpPtr->prevPtr;
	DeleteExecStack(tmpPtr);
    }

    TclDecrRefCount(eePtr->constants[0]);
    TclDecrRefCount(eePtr->constants[1]);
    if (eePtr->callbackPtr && !cachedInExit) {
	Tcl_Panic("Deleting execEnv with pending TEOV callbacks!");
    }
    if (eePtr->corPtr && !cachedInExit) {
	Tcl_Panic("Deleting execEnv with existing coroutine");
    }
    ckfree(eePtr);
}

/*
 *----------------------------------------------------------------------
 *
 * TclFinalizeExecution --
 *
 *	Finalizes the execution environment setup so that it can be later
 *	reinitialized.
 *
 * Results:
 *	None.
 *
 * Side effects:
 *	After this call, the next time TclCreateExecEnv will be called it will
 *	call InitByteCodeExecution.
 *
 *----------------------------------------------------------------------
 */

void
TclFinalizeExecution(void)
{
    Tcl_MutexLock(&execMutex);
    execInitialized = 0;
    Tcl_MutexUnlock(&execMutex);
}

/*
 * Auxiliary code to insure that GrowEvaluationStack always returns correctly
 * aligned memory.
 *
 * WALLOCALIGN represents the alignment reqs in words, just as TCL_ALLOCALIGN
 * represents the reqs in bytes. This assumes that TCL_ALLOCALIGN is a
 * multiple of the wordsize 'sizeof(Tcl_Obj *)'.
 */

#define WALLOCALIGN \
    (TCL_ALLOCALIGN/sizeof(Tcl_Obj *))

/*
 * wordSkip computes how many words have to be skipped until the next aligned
 * word. Note that we are only interested in the low order bits of ptr, so
 * that any possible information loss in PTR2INT is of no consequence.
 */

static inline int
wordSkip(
    void *ptr)
{
    int mask = TCL_ALLOCALIGN-1;
    int base = PTR2INT(ptr) & mask;
    return (TCL_ALLOCALIGN - base)/sizeof(Tcl_Obj *);
}

/*
 * Given a marker, compute where the following aligned memory starts.
 */

#define MEMSTART(markerPtr) \
    ((markerPtr) + wordSkip(markerPtr))

/*
 *----------------------------------------------------------------------
 *
 * GrowEvaluationStack --
 *
 *	This procedure grows a Tcl evaluation stack stored in an ExecEnv,
 *	copying over the words since the last mark if so requested. A mark is
 *	set at the beginning of the new area when no copying is requested.
 *
 * Results:
 *	Returns a pointer to the first usable word in the (possibly) grown
 *	stack.
 *
 * Side effects:
 *	The size of the evaluation stack may be grown, a marker is set
 *
 *----------------------------------------------------------------------
 */

static Tcl_Obj **
GrowEvaluationStack(
    ExecEnv *eePtr,		/* Points to the ExecEnv with an evaluation
				 * stack to enlarge. */
    int growth,			/* How much larger than the current used
				 * size. */
    int move)			/* 1 if move words since last marker. */
{
    ExecStack *esPtr = eePtr->execStackPtr, *oldPtr = NULL;
    int newBytes, newElems, currElems;
    int needed = growth - (esPtr->endPtr - esPtr->tosPtr);
    Tcl_Obj **markerPtr = esPtr->markerPtr, **memStart;
    int moveWords = 0;

    if (move) {
	if (!markerPtr) {
	    Tcl_Panic("STACK: Reallocating with no previous alloc");
	}
	if (needed <= 0) {
	    return MEMSTART(markerPtr);
	}
    } else {
#ifndef PURIFY
	Tcl_Obj **tmpMarkerPtr = esPtr->tosPtr + 1;
	int offset = wordSkip(tmpMarkerPtr);

	if (needed + offset < 0) {
	    /*
	     * Put a marker pointing to the previous marker in this stack, and
	     * store it in esPtr as the current marker. Return a pointer to
	     * the start of aligned memory.
	     */

	    esPtr->markerPtr = tmpMarkerPtr;
	    memStart = tmpMarkerPtr + offset;
	    esPtr->tosPtr = memStart - 1;
	    *esPtr->markerPtr = (Tcl_Obj *) markerPtr;
	    return memStart;
	}
#endif
    }

    /*
     * Reset move to hold the number of words to be moved to new stack (if
     * any) and growth to hold the complete stack requirements: add one for
     * the marker, (WALLOCALIGN-1) for the maximal possible offset.
     */

    if (move) {
	moveWords = esPtr->tosPtr - MEMSTART(markerPtr) + 1;
    }
    needed = growth + moveWords + WALLOCALIGN;


    /*
     * Check if there is enough room in the next stack (if there is one, it
     * should be both empty and the last one!)
     */

    if (esPtr->nextPtr) {
	oldPtr = esPtr;
	esPtr = oldPtr->nextPtr;
	currElems = esPtr->endPtr - STACK_BASE(esPtr);
	if (esPtr->markerPtr || (esPtr->tosPtr != STACK_BASE(esPtr))) {
	    Tcl_Panic("STACK: Stack after current is in use");
	}
	if (esPtr->nextPtr) {
	    Tcl_Panic("STACK: Stack after current is not last");
	}
	if (needed <= currElems) {
	    goto newStackReady;
	}
	DeleteExecStack(esPtr);
	esPtr = oldPtr;
    } else {
	currElems = esPtr->endPtr - STACK_BASE(esPtr);
    }

    /*
     * We need to allocate a new stack! It needs to store 'growth' words,
     * including the elements to be copied over and the new marker.
     */

#ifndef PURIFY
    newElems = 2*currElems;
    while (needed > newElems) {
	newElems *= 2;
    }
#else
    newElems = needed;
#endif

    newBytes = sizeof(ExecStack) + (newElems-1) * sizeof(Tcl_Obj *);

    oldPtr = esPtr;
    esPtr = ckalloc(newBytes);

    oldPtr->nextPtr = esPtr;
    esPtr->prevPtr = oldPtr;
    esPtr->nextPtr = NULL;
    esPtr->endPtr = &esPtr->stackWords[newElems-1];

  newStackReady:
    eePtr->execStackPtr = esPtr;

    /*
     * Store a NULL marker at the beginning of the stack, to indicate that
     * this is the first marker in this stack and that rewinding to here
     * should actually be a return to the previous stack.
     */

    esPtr->stackWords[0] = NULL;
    esPtr->markerPtr = &esPtr->stackWords[0];
    memStart = MEMSTART(esPtr->markerPtr);
    esPtr->tosPtr = memStart - 1;

    if (move) {
	memcpy(memStart, MEMSTART(markerPtr), moveWords*sizeof(Tcl_Obj *));
	esPtr->tosPtr += moveWords;
	oldPtr->markerPtr = (Tcl_Obj **) *markerPtr;
	oldPtr->tosPtr = markerPtr-1;
    }

    /*
     * Free the old stack if it is now unused.
     */

    if (!oldPtr->markerPtr) {
	DeleteExecStack(oldPtr);
    }

    return memStart;
}

/*
 *--------------------------------------------------------------
 *
 * TclStackAlloc, TclStackRealloc, TclStackFree --
 *
 *	Allocate memory from the execution stack; it has to be returned later
 *	with a call to TclStackFree.
 *
 * Results:
 *	A pointer to the first byte allocated, or panics if the allocation did
 *	not succeed.
 *
 * Side effects:
 *	The execution stack may be grown.
 *
 *--------------------------------------------------------------
 */

static Tcl_Obj **
StackAllocWords(
    Tcl_Interp *interp,
    int numWords)
{
    /*
     * Note that GrowEvaluationStack sets a marker in the stack. This marker
     * is read when rewinding, e.g., by TclStackFree.
     */

    Interp *iPtr = (Interp *) interp;
    ExecEnv *eePtr = iPtr->execEnvPtr;
    Tcl_Obj **resPtr = GrowEvaluationStack(eePtr, numWords, 0);

    eePtr->execStackPtr->tosPtr += numWords;
    return resPtr;
}

static Tcl_Obj **
StackReallocWords(
    Tcl_Interp *interp,
    int numWords)
{
    Interp *iPtr = (Interp *) interp;
    ExecEnv *eePtr = iPtr->execEnvPtr;
    Tcl_Obj **resPtr = GrowEvaluationStack(eePtr, numWords, 1);

    eePtr->execStackPtr->tosPtr += numWords;
    return resPtr;
}

void
TclStackFree(
    Tcl_Interp *interp,
    void *freePtr)
{
    Interp *iPtr = (Interp *) interp;
    ExecEnv *eePtr;
    ExecStack *esPtr;
    Tcl_Obj **markerPtr, *marker;

    if (iPtr == NULL || iPtr->execEnvPtr == NULL) {
	ckfree((char *) freePtr);
	return;
    }

    /*
     * Rewind the stack to the previous marker position. The current marker,
     * as set in the last call to GrowEvaluationStack, contains a pointer to
     * the previous marker.
     */

    eePtr = iPtr->execEnvPtr;
    esPtr = eePtr->execStackPtr;
    markerPtr = esPtr->markerPtr;
    marker = *markerPtr;

    if ((freePtr != NULL) && (MEMSTART(markerPtr) != (Tcl_Obj **)freePtr)) {
	Tcl_Panic("TclStackFree: incorrect freePtr (%p != %p). Call out of sequence?",
		freePtr, MEMSTART(markerPtr));
    }

    esPtr->tosPtr = markerPtr - 1;
    esPtr->markerPtr = (Tcl_Obj **) marker;
    if (marker) {
	return;
    }

    /*
     * Return to previous active stack. Note that repeated expansions or
     * reallocs could have generated several unused intervening stacks: free
     * them too.
     */

    while (esPtr->nextPtr) {
	esPtr = esPtr->nextPtr;
    }
    esPtr->tosPtr = STACK_BASE(esPtr);
    while (esPtr->prevPtr) {
	ExecStack *tmpPtr = esPtr->prevPtr;
	if (tmpPtr->tosPtr == STACK_BASE(tmpPtr)) {
	    DeleteExecStack(tmpPtr);
	} else {
	    break;
	}
    }
    if (esPtr->prevPtr) {
	eePtr->execStackPtr = esPtr->prevPtr;
#ifdef PURIFY
	eePtr->execStackPtr->nextPtr = NULL;
	DeleteExecStack(esPtr);
#endif
    } else {
	eePtr->execStackPtr = esPtr;
    }
}

void *
TclStackAlloc(
    Tcl_Interp *interp,
    int numBytes)
{
    Interp *iPtr = (Interp *) interp;
    int numWords;

    if (iPtr == NULL || iPtr->execEnvPtr == NULL) {
	return (void *) ckalloc(numBytes);
    }
    numWords = (numBytes + (sizeof(Tcl_Obj *) - 1))/sizeof(Tcl_Obj *);
    return (void *) StackAllocWords(interp, numWords);
}

void *
TclStackRealloc(
    Tcl_Interp *interp,
    void *ptr,
    int numBytes)
{
    Interp *iPtr = (Interp *) interp;
    ExecEnv *eePtr;
    ExecStack *esPtr;
    Tcl_Obj **markerPtr;
    int numWords;

    if (iPtr == NULL || iPtr->execEnvPtr == NULL) {
	return (void *) ckrealloc((char *) ptr, numBytes);
    }

    eePtr = iPtr->execEnvPtr;
    esPtr = eePtr->execStackPtr;
    markerPtr = esPtr->markerPtr;

    if (MEMSTART(markerPtr) != (Tcl_Obj **)ptr) {
	Tcl_Panic("TclStackRealloc: incorrect ptr. Call out of sequence?");
    }

    numWords = (numBytes + (sizeof(Tcl_Obj *) - 1))/sizeof(Tcl_Obj *);
    return (void *) StackReallocWords(interp, numWords);
}

/*
 *--------------------------------------------------------------
 *
 * Tcl_ExprObj --
 *
 *	Evaluate an expression in a Tcl_Obj.
 *
 * Results:
 *	A standard Tcl object result. If the result is other than TCL_OK, then
 *	the interpreter's result contains an error message. If the result is
 *	TCL_OK, then a pointer to the expression's result value object is
 *	stored in resultPtrPtr. In that case, the object's ref count is
 *	incremented to reflect the reference returned to the caller; the
 *	caller is then responsible for the resulting object and must, for
 *	example, decrement the ref count when it is finished with the object.
 *
 * Side effects:
 *	Any side effects caused by subcommands in the expression, if any. The
 *	interpreter result is not modified unless there is an error.
 *
 *--------------------------------------------------------------
 */

int
Tcl_ExprObj(
    Tcl_Interp *interp,		/* Context in which to evaluate the
				 * expression. */
    register Tcl_Obj *objPtr,	/* Points to Tcl object containing expression
				 * to evaluate. */
    Tcl_Obj **resultPtrPtr)	/* Where the Tcl_Obj* that is the expression
				 * result is stored if no errors occur. */
{
    NRE_callback *rootPtr = TOP_CB(interp);
    Tcl_Obj *resultPtr;

    TclNewObj(resultPtr);
    TclNRAddCallback(interp, CopyCallback, resultPtrPtr, resultPtr,
	    NULL, NULL);
    Tcl_NRExprObj(interp, objPtr, resultPtr);
    return TclNRRunCallbacks(interp, TCL_OK, rootPtr);
}

static int
CopyCallback(
    ClientData data[],
    Tcl_Interp *interp,
    int result)
{
    Tcl_Obj **resultPtrPtr = data[0];
    Tcl_Obj *resultPtr = data[1];

    if (result == TCL_OK) {
	*resultPtrPtr = resultPtr;
	Tcl_IncrRefCount(resultPtr);
    } else {
	Tcl_DecrRefCount(resultPtr);
    }
    return result;
}

/*
 *--------------------------------------------------------------
 *
 * Tcl_NRExprObj --
 *
 *	Request evaluation of the expression in a Tcl_Obj by the NR stack.
 *
 * Results:
 *	Returns TCL_OK.
 *
 * Side effects:
 *	Compiles objPtr as a Tcl expression and places callbacks on the
 *	NR stack to execute the bytecode and store the result in resultPtr.
 *	If bytecode execution raises an exception, nothing is written
 *	to resultPtr, and the exceptional return code flows up the NR
 *	stack.  If the exception is TCL_ERROR, an error message is left
 *	in the interp result and the interp's return options dictionary
 *	holds additional error information too.  Execution of the bytecode
 *	may have other side effects, depending on the expression.
 *
 *--------------------------------------------------------------
 */

int
Tcl_NRExprObj(
    Tcl_Interp *interp,
    Tcl_Obj *objPtr,
    Tcl_Obj *resultPtr)
{
    ByteCode *codePtr;
    Tcl_InterpState state = Tcl_SaveInterpState(interp, TCL_OK);

    Tcl_ResetResult(interp);
    codePtr = CompileExprObj(interp, objPtr);

    Tcl_NRAddCallback(interp, ExprObjCallback, state, resultPtr,
	    NULL, NULL);
    return TclNRExecuteByteCode(interp, codePtr);
}

static int
ExprObjCallback(
    ClientData data[],
    Tcl_Interp *interp,
    int result)
{
    Tcl_InterpState state = data[0];
    Tcl_Obj *resultPtr = data[1];

    if (result == TCL_OK) {
	TclSetDuplicateObj(resultPtr, Tcl_GetObjResult(interp));
	(void) Tcl_RestoreInterpState(interp, state);
    } else {
	Tcl_DiscardInterpState(state);
    }
    return result;
}

/*
 *----------------------------------------------------------------------
 *
 * CompileExprObj --
 *	Compile a Tcl expression value into ByteCode.
 *
 * Results:
 *	A (ByteCode *) is returned pointing to the resulting ByteCode.
 *	The caller must manage its refCount and arrange for a call to
 *	TclCleanupByteCode() when the last reference disappears.
 *
 * Side effects:
 *	The Tcl_ObjType of objPtr is changed to the "bytecode" type,
 *	and the ByteCode is kept in the internal rep (along with context
 *	data for checking validity) for faster operations the next time
 *	CompileExprObj is called on the same value.
 *
 *----------------------------------------------------------------------
 */

static ByteCode *
CompileExprObj(
    Tcl_Interp *interp,
    Tcl_Obj *objPtr)
{
    Interp *iPtr = (Interp *) interp;
    CompileEnv compEnv;		/* Compilation environment structure allocated
				 * in frame. */
    register ByteCode *codePtr = NULL;
				/* Tcl Internal type of bytecode. Initialized
				 * to avoid compiler warning. */

    /*
     * Get the expression ByteCode from the object. If it exists, make sure it
     * is valid in the current context.
     */
    if (objPtr->typePtr == &exprCodeType) {
	Namespace *namespacePtr = iPtr->varFramePtr->nsPtr;

	codePtr = objPtr->internalRep.twoPtrValue.ptr1;
	if (((Interp *) *codePtr->interpHandle != iPtr)
		|| (codePtr->compileEpoch != iPtr->compileEpoch)
		|| (codePtr->nsPtr != namespacePtr)
		|| (codePtr->nsEpoch != namespacePtr->resolverEpoch)
		|| (codePtr->localCachePtr != iPtr->varFramePtr->localCachePtr)) {
	    FreeExprCodeInternalRep(objPtr);
	}
    }
    if (objPtr->typePtr != &exprCodeType) {
	/*
	 * TIP #280: No invoker (yet) - Expression compilation.
	 */

	int length;
	const char *string = TclGetStringFromObj(objPtr, &length);

	TclInitCompileEnv(interp, &compEnv, string, length, NULL, 0);
	TclCompileExpr(interp, string, length, &compEnv, 0);

	/*
	 * Successful compilation. If the expression yielded no instructions,
	 * push an zero object as the expression's result.
	 */

	if (compEnv.codeNext == compEnv.codeStart) {
	    TclEmitPush(TclRegisterNewLiteral(&compEnv, "0", 1),
		    &compEnv);
	}

	/*
	 * Add a "done" instruction as the last instruction and change the
	 * object into a ByteCode object. Ownership of the literal objects and
	 * aux data items is given to the ByteCode object.
	 */

	TclEmitOpcode(INST_DONE, &compEnv);
	TclInitByteCodeObj(objPtr, &compEnv);
	objPtr->typePtr = &exprCodeType;
	TclFreeCompileEnv(&compEnv);
	codePtr = objPtr->internalRep.twoPtrValue.ptr1;
	if (iPtr->varFramePtr->localCachePtr) {
	    codePtr->localCachePtr = iPtr->varFramePtr->localCachePtr;
	    codePtr->localCachePtr->refCount++;
	}
#ifdef TCL_COMPILE_DEBUG
	if (tclTraceCompile == 2) {
	    TclPrintByteCodeObj(interp, objPtr);
	    fflush(stdout);
	}
#endif /* TCL_COMPILE_DEBUG */
    }
    return codePtr;
}

/*
 *----------------------------------------------------------------------
 *
 * DupExprCodeInternalRep --
 *
 *	Part of the Tcl object type implementation for Tcl expression
 *	bytecode. We do not copy the bytecode intrep. Instead, we return
 *	without setting copyPtr->typePtr, so the copy is a plain string copy
 *	of the expression value, and if it is to be used as a compiled
 *	expression, it will just need a recompile.
 *
 *	This makes sense, because with Tcl's copy-on-write practices, the
 *	usual (only?) time Tcl_DuplicateObj() will be called is when the copy
 *	is about to be modified, which would invalidate any copied bytecode
 *	anyway. The only reason it might make sense to copy the bytecode is if
 *	we had some modifying routines that operated directly on the intrep,
 *	like we do for lists and dicts.
 *
 * Results:
 *	None.
 *
 * Side effects:
 *	None.
 *
 *----------------------------------------------------------------------
 */

static void
DupExprCodeInternalRep(
    Tcl_Obj *srcPtr,
    Tcl_Obj *copyPtr)
{
    return;
}

/*
 *----------------------------------------------------------------------
 *
 * FreeExprCodeInternalRep --
 *
 *	Part of the Tcl object type implementation for Tcl expression
 *	bytecode. Frees the storage allocated to hold the internal rep, unless
 *	ref counts indicate bytecode execution is still in progress.
 *
 * Results:
 *	None.
 *
 * Side effects:
 *	May free allocated memory. Leaves objPtr untyped.
 *
 *----------------------------------------------------------------------
 */

static void
FreeExprCodeInternalRep(
    Tcl_Obj *objPtr)
{
    ByteCode *codePtr = objPtr->internalRep.twoPtrValue.ptr1;

    objPtr->typePtr = NULL;
    if (codePtr->refCount-- <= 1) {
	TclCleanupByteCode(codePtr);
    }
}

/*
 *----------------------------------------------------------------------
 *
 * TclCompileObj --
 *
 *	This procedure compiles the script contained in a Tcl_Obj.
 *
 * Results:
 *	A pointer to the corresponding ByteCode, never NULL.
 *
 * Side effects:
 *	The object is shimmered to bytecode type.
 *
 *----------------------------------------------------------------------
 */

ByteCode *
TclCompileObj(
    Tcl_Interp *interp,
    Tcl_Obj *objPtr,
    const CmdFrame *invoker,
    int word)
{
    register Interp *iPtr = (Interp *) interp;
    register ByteCode *codePtr;	/* Tcl Internal type of bytecode. */
    Namespace *namespacePtr = iPtr->varFramePtr->nsPtr;

    /*
     * If the object is not already of tclByteCodeType, compile it (and reset
     * the compilation flags in the interpreter; this should be done after any
     * compilation). Otherwise, check that it is "fresh" enough.
     */

    if (objPtr->typePtr == &tclByteCodeType) {
	/*
	 * Make sure the Bytecode hasn't been invalidated by, e.g., someone
	 * redefining a command with a compile procedure (this might make the
	 * compiled code wrong). The object needs to be recompiled if it was
	 * compiled in/for a different interpreter, or for a different
	 * namespace, or for the same namespace but with different name
	 * resolution rules. Precompiled objects, however, are immutable and
	 * therefore they are not recompiled, even if the epoch has changed.
	 *
	 * To be pedantically correct, we should also check that the
	 * originating procPtr is the same as the current context procPtr
	 * (assuming one exists at all - none for global level). This code is
	 * #def'ed out because [info body] was changed to never return a
	 * bytecode type object, which should obviate us from the extra checks
	 * here.
	 */

	codePtr = objPtr->internalRep.twoPtrValue.ptr1;
	if (((Interp *) *codePtr->interpHandle != iPtr)
		|| (codePtr->compileEpoch != iPtr->compileEpoch)
		|| (codePtr->nsPtr != namespacePtr)
		|| (codePtr->nsEpoch != namespacePtr->resolverEpoch)) {
	    if (!(codePtr->flags & TCL_BYTECODE_PRECOMPILED)) {
		goto recompileObj;
	    }
	    if ((Interp *) *codePtr->interpHandle != iPtr) {
		Tcl_Panic("Tcl_EvalObj: compiled script jumped interps");
	    }
	    codePtr->compileEpoch = iPtr->compileEpoch;
	}

	/*
	 * Check that any compiled locals do refer to the current proc
	 * environment! If not, recompile.
	 */

	if (!(codePtr->flags & TCL_BYTECODE_PRECOMPILED) &&
		(codePtr->procPtr == NULL) &&
		(codePtr->localCachePtr != iPtr->varFramePtr->localCachePtr)){
	    goto recompileObj;
	}

	/*
	 * #280.
	 * Literal sharing fix. This part of the fix is not required by 8.4
	 * nor 8.5, because they eval-direct any literals, so just saving the
	 * argument locations per command in bytecode is enough, embedded
	 * 'eval' commands, etc. get the correct information.
	 *
	 * But in 8.6 all the embedded script are compiled, and the resulting
	 * bytecode stored in the literal. Now the shared literal has bytecode
	 * with location data for _one_ particular location this literal is
	 * found at. If we get executed from a different location the bytecode
	 * has to be recompiled to get the correct locations. Not doing this
	 * will execute the saved bytecode with data for a different location,
	 * causing 'info frame' to point to the wrong place in the sources.
	 *
	 * Future optimizations ...
	 * (1) Save the location data (ExtCmdLoc) keyed by start line. In that
	 *     case we recompile once per location of the literal, but not
	 *     continously, because the moment we have all locations we do not
	 *     need to recompile any longer.
	 *
	 * (2) Alternative: Do not recompile, tell the execution engine the
	 *     offset between saved starting line and actual one. Then modify
	 *     the users to adjust the locations they have by this offset.
	 *
	 * (3) Alternative 2: Do not fully recompile, adjust just the location
	 *     information.
	 */

	if (invoker == NULL) {
	    return codePtr;
	} else {
	    Tcl_HashEntry *hePtr =
		    Tcl_FindHashEntry(iPtr->lineBCPtr, codePtr);
	    ExtCmdLoc *eclPtr;
	    CmdFrame *ctxCopyPtr;
	    int redo;

	    if (!hePtr) {
		return codePtr;
	    }

	    eclPtr = Tcl_GetHashValue(hePtr);
	    redo = 0;
	    ctxCopyPtr = TclStackAlloc(interp, sizeof(CmdFrame));
	    *ctxCopyPtr = *invoker;

	    if (invoker->type == TCL_LOCATION_BC) {
		/*
		 * Note: Type BC => ctx.data.eval.path    is not used.
		 *		    ctx.data.tebc.codePtr used instead
		 */

		TclGetSrcInfoForPc(ctxCopyPtr);
		if (ctxCopyPtr->type == TCL_LOCATION_SOURCE) {
		    /*
		     * The reference made by 'TclGetSrcInfoForPc' is dead.
		     */

		    Tcl_DecrRefCount(ctxCopyPtr->data.eval.path);
		    ctxCopyPtr->data.eval.path = NULL;
		}
	    }

	    if (word < ctxCopyPtr->nline) {
		/*
		 * Note: We do not care if the line[word] is -1. This is a
		 * difference and requires a recompile (location changed from
		 * absolute to relative, literal is used fixed and through
		 * variable)
		 *
		 * Example:
		 * test info-32.0 using literal of info-24.8
		 *     (dict with ... vs           set body ...).
		 */

		redo = ((eclPtr->type == TCL_LOCATION_SOURCE)
			    && (eclPtr->start != ctxCopyPtr->line[word]))
			|| ((eclPtr->type == TCL_LOCATION_BC)
			    && (ctxCopyPtr->type == TCL_LOCATION_SOURCE));
	    }

	    TclStackFree(interp, ctxCopyPtr);
	    if (!redo) {
		return codePtr;
	    }
	}
    }

  recompileObj:
    iPtr->errorLine = 1;

    /*
     * TIP #280. Remember the invoker for a moment in the interpreter
     * structures so that the byte code compiler can pick it up when
     * initializing the compilation environment, i.e. the extended location
     * information.
     */

    iPtr->invokeCmdFramePtr = invoker;
    iPtr->invokeWord = word;
    TclSetByteCodeFromAny(interp, objPtr, NULL, NULL);
    iPtr->invokeCmdFramePtr = NULL;
    codePtr = objPtr->internalRep.twoPtrValue.ptr1;
    if (iPtr->varFramePtr->localCachePtr) {
	codePtr->localCachePtr = iPtr->varFramePtr->localCachePtr;
	codePtr->localCachePtr->refCount++;
    }
    return codePtr;
}

/*
 *----------------------------------------------------------------------
 *
 * TclIncrObj --
 *
 *	Increment an integeral value in a Tcl_Obj by an integeral value held
 *	in another Tcl_Obj. Caller is responsible for making sure we can
 *	update the first object.
 *
 * Results:
 *	TCL_ERROR if either object is non-integer, and TCL_OK otherwise. On
 *	error, an error message is left in the interpreter (if it is not NULL,
 *	of course).
 *
 * Side effects:
 *	valuePtr gets the new incrmented value.
 *
 *----------------------------------------------------------------------
 */

int
TclIncrObj(
    Tcl_Interp *interp,
    Tcl_Obj *valuePtr,
    Tcl_Obj *incrPtr)
{
    ClientData ptr1, ptr2;
    int type1, type2;
    mp_int value, incr;

    if (Tcl_IsShared(valuePtr)) {
	Tcl_Panic("%s called with shared object", "TclIncrObj");
    }

    if (GetNumberFromObj(NULL, valuePtr, &ptr1, &type1) != TCL_OK) {
	/*
	 * Produce error message (reparse?!)
	 */

	return TclGetIntFromObj(interp, valuePtr, &type1);
    }
    if (GetNumberFromObj(NULL, incrPtr, &ptr2, &type2) != TCL_OK) {
	/*
	 * Produce error message (reparse?!)
	 */

	TclGetIntFromObj(interp, incrPtr, &type1);
	Tcl_AddErrorInfo(interp, "\n    (reading increment)");
	return TCL_ERROR;
    }

    if ((type1 == TCL_NUMBER_LONG) && (type2 == TCL_NUMBER_LONG)) {
	long augend = *((const long *) ptr1);
	long addend = *((const long *) ptr2);
	long sum = augend + addend;

	/*
	 * Overflow when (augend and sum have different sign) and (augend and
	 * addend have the same sign). This is encapsulated in the Overflowing
	 * macro.
	 */

	if (!Overflowing(augend, addend, sum)) {
	    TclSetLongObj(valuePtr, sum);
	    return TCL_OK;
	}
#ifndef TCL_WIDE_INT_IS_LONG
	{
	    Tcl_WideInt w1 = (Tcl_WideInt) augend;
	    Tcl_WideInt w2 = (Tcl_WideInt) addend;

	    /*
	     * We know the sum value is outside the long range, so we use the
	     * macro form that doesn't range test again.
	     */

	    TclSetWideIntObj(valuePtr, w1 + w2);
	    return TCL_OK;
	}
#endif
    }

    if ((type1 == TCL_NUMBER_DOUBLE) || (type1 == TCL_NUMBER_NAN)) {
	/*
	 * Produce error message (reparse?!)
	 */

	return TclGetIntFromObj(interp, valuePtr, &type1);
    }
    if ((type2 == TCL_NUMBER_DOUBLE) || (type2 == TCL_NUMBER_NAN)) {
	/*
	 * Produce error message (reparse?!)
	 */

	TclGetIntFromObj(interp, incrPtr, &type1);
	Tcl_AddErrorInfo(interp, "\n    (reading increment)");
	return TCL_ERROR;
    }

#ifndef TCL_WIDE_INT_IS_LONG
    if ((type1 != TCL_NUMBER_BIG) && (type2 != TCL_NUMBER_BIG)) {
	Tcl_WideInt w1, w2, sum;

	TclGetWideIntFromObj(NULL, valuePtr, &w1);
	TclGetWideIntFromObj(NULL, incrPtr, &w2);
	sum = w1 + w2;

	/*
	 * Check for overflow.
	 */

	if (!Overflowing(w1, w2, sum)) {
	    Tcl_SetWideIntObj(valuePtr, sum);
	    return TCL_OK;
	}
    }
#endif

    Tcl_TakeBignumFromObj(interp, valuePtr, &value);
    Tcl_GetBignumFromObj(interp, incrPtr, &incr);
    mp_add(&value, &incr, &value);
    mp_clear(&incr);
    Tcl_SetBignumObj(valuePtr, &value);
    return TCL_OK;
}

/*
 *----------------------------------------------------------------------
 *
 * ArgumentBCEnter --
 *
 *	This is a helper for TclNRExecuteByteCode/TEBCresume that encapsulates
 *	a code sequence that is fairly common in the code but *not* commonly
 *	called.
 *
 * Results:
 *	None
 *
 * Side effects:
 *	May register information about the bytecode in the command frame.
 *
 *----------------------------------------------------------------------
 */

static void
ArgumentBCEnter(
    Tcl_Interp *interp,
    ByteCode *codePtr,
    TEBCdata *tdPtr,
    const unsigned char *pc,
    int objc,
    Tcl_Obj **objv)
{
    int cmd;

    if (GetSrcInfoForPc(pc, codePtr, NULL, NULL, &cmd)) {
	TclArgumentBCEnter(interp, objv, objc, codePtr, &tdPtr->cmdFrame, cmd,
		pc - codePtr->codeStart);
    }
}

/*
 *----------------------------------------------------------------------
 *
 * TclNRExecuteByteCode --
 *
 *	This procedure executes the instructions of a ByteCode structure. It
 *	returns when a "done" instruction is executed or an error occurs.
 *
 * Results:
 *	The return value is one of the return codes defined in tcl.h (such as
 *	TCL_OK), and interp->objResultPtr refers to a Tcl object that either
 *	contains the result of executing the code or an error message.
 *
 * Side effects:
 *	Almost certainly, depending on the ByteCode's instructions.
 *
 *----------------------------------------------------------------------
 */
#define	bcFramePtr	(&TD->cmdFrame)
#define	initCatchTop	((ptrdiff_t *) (TD->stack-1))
#define	initTosPtr	((Tcl_Obj **) (initCatchTop+codePtr->maxExceptDepth))
#define esPtr		(iPtr->execEnvPtr->execStackPtr)

int
TclNRExecuteByteCode(
    Tcl_Interp *interp,		/* Token for command interpreter. */
    ByteCode *codePtr)		/* The bytecode sequence to interpret. */
{
    Interp *iPtr = (Interp *) interp;
    TEBCdata *TD;
    int size = sizeof(TEBCdata) - 1
	    + (codePtr->maxStackDepth + codePtr->maxExceptDepth)
		* sizeof(void *);
    int numWords = (size + sizeof(Tcl_Obj *) - 1) / sizeof(Tcl_Obj *);

    codePtr->refCount++;

    /*
     * Reserve the stack, setup the TEBCdataPtr (TD) and CallFrame
     *
     * The execution uses a unified stack: first a TEBCdata, immediately
     * above it a CmdFrame, then the catch stack, then the execution stack.
     *
     * Make sure the catch stack is large enough to hold the maximum number of
     * catch commands that could ever be executing at the same time (this will
     * be no more than the exception range array's depth). Make sure the
     * execution stack is large enough to execute this ByteCode.
     */

    TD = (TEBCdata *) GrowEvaluationStack(iPtr->execEnvPtr, numWords, 0);
    esPtr->tosPtr = initTosPtr;

    TD->codePtr     = codePtr;
    TD->catchTop    = initCatchTop;
    TD->auxObjList  = NULL;

    /*
     * TIP #280: Initialize the frame. Do not push it yet: it will be pushed
     * every time that we call out from this TD, popped when we return to it.
     */

    bcFramePtr->type = ((codePtr->flags & TCL_BYTECODE_PRECOMPILED)
	    ? TCL_LOCATION_PREBC : TCL_LOCATION_BC);
    bcFramePtr->level = (iPtr->cmdFramePtr ? iPtr->cmdFramePtr->level+1 : 1);
    bcFramePtr->framePtr = iPtr->framePtr;
    bcFramePtr->nextPtr = iPtr->cmdFramePtr;
    bcFramePtr->nline = 0;
    bcFramePtr->line = NULL;
    bcFramePtr->litarg = NULL;
    bcFramePtr->data.tebc.codePtr = codePtr;
    bcFramePtr->data.tebc.pc = NULL;
    bcFramePtr->cmdObj = NULL;
    bcFramePtr->cmd = NULL;
    bcFramePtr->len = 0;

#ifdef TCL_COMPILE_STATS
    iPtr->stats.numExecutions++;
#endif

    /*
     * Test namespace-50.9 demonstrates the need for this call.
     * Use a --enable-symbols=mem bug to see.
     */

    TclResetRewriteEnsemble(interp, 1);

    /*
     * Push the callback for bytecode execution
     */

    TclNRAddCallback(interp, TEBCresume, TD, /* pc */ NULL,
	    /* cleanup */ INT2PTR(0), INT2PTR(iPtr->evalFlags));

    /* 
     * Reset discard result flag - because it is applicable for this call only,
     * and should not affect all the nested invocations may return result.
     */
    iPtr->evalFlags &= ~TCL_EVAL_DISCARD_RESULT;

    return TCL_OK;
}

static int
TEBCresume(
    ClientData data[],
    Tcl_Interp *interp,
    int result)
{
    /*
     * Compiler cast directive - not a real variable.
     *	   Interp *iPtr = (Interp *) interp;
     */
#define iPtr ((Interp *) interp)

    /*
     * Check just the read-traced/write-traced bit of a variable.
     */

#define ReadTraced(varPtr) ((varPtr)->flags & VAR_TRACED_READ)
#define WriteTraced(varPtr) ((varPtr)->flags & VAR_TRACED_WRITE)
#define UnsetTraced(varPtr) ((varPtr)->flags & VAR_TRACED_UNSET)

    /*
     * Bottom of allocated stack holds the NR data
     */

    /*
     * Constants: variables that do not change during the execution, used
     * sporadically: no special need for speed.
     */

    int instructionCount = 0;	/* Counter that is used to work out when to
				 * call Tcl_AsyncReady() */
    const char *curInstName;
#ifdef TCL_COMPILE_DEBUG
    int traceInstructions;	/* Whether we are doing instruction-level
				 * tracing or not. */
#endif

    Var *compiledLocals = iPtr->varFramePtr->compiledLocals;
    Tcl_Obj **constants = &iPtr->execEnvPtr->constants[0];

#define LOCAL(i)	(&compiledLocals[(i)])
#define TCONST(i)	(constants[(i)])

    /*
     * These macros are just meant to save some global variables that are not
     * used too frequently
     */

    TEBCdata *TD = data[0];
#define auxObjList	(TD->auxObjList)
#define catchTop	(TD->catchTop)
#define codePtr		(TD->codePtr)
#define curEvalFlags	PTR2INT(data[3])  /* calling iPtr->evalFlags */

    /*
     * Globals: variables that store state, must remain valid at all times.
     */

    Tcl_Obj **tosPtr;		/* Cached pointer to top of evaluation
				 * stack. */
<<<<<<< HEAD
    const unsigned char *pc = data[1];
                                /* The current program counter. */
    unsigned char inst;         /* The currently running instruction */
=======
    register unsigned char *pc = codePtr->codeStart;
				/* The current program counter. */
    int instructionCount = 0;	/* Counter that is used to work out when to
				 * call Tcl_AsyncReady() */
    Tcl_Obj *expandNestList = NULL;
    int checkInterp = 0;	/* Indicates when a check of interp readyness
				 * is necessary. Set by CACHE_STACK_INFO() */
    int curEvalFlags = iPtr->evalFlags;
>>>>>>> abfdc685

    /*
     * Transfer variables - needed only between opcodes, but not while
     * executing an instruction.
     */

    int cleanup = PTR2INT(data[2]);
    Tcl_Obj *objResultPtr;
    int checkInterp;            /* Indicates when a check of interp readyness
				 * is necessary. Set by CACHE_STACK_INFO() */

    /*
     * Locals - variables that are used within opcodes or bounded sections of
     * the file (jumps between opcodes within a family).
     * NOTE: These are now mostly defined locally where needed.
     */

    Tcl_Obj *objPtr, *valuePtr, *value2Ptr, *part1Ptr, *part2Ptr, *tmpPtr;
    Tcl_Obj **objv;
    int objc = 0;
    int opnd, length, pcAdjustment;
    Var *varPtr, *arrayPtr;
#ifdef TCL_COMPILE_DEBUG
    char cmdNameBuf[21];
#endif
<<<<<<< HEAD
=======
    const char *curInstName = NULL;

    /*
     * Reset discard result flag - because it is applicable for this call only,
     * and should not affect all the nested invocations may return result.
     */
     iPtr->evalFlags &= ~TCL_EVAL_DISCARD_RESULT;

    /*
     * The execution uses a unified stack: first the catch stack, immediately
     * above it a CmdFrame, then the execution stack.
     *
     * Make sure the catch stack is large enough to hold the maximum number of
     * catch commands that could ever be executing at the same time (this will
     * be no more than the exception range array's depth). Make sure the
     * execution stack is large enough to execute this ByteCode.
     */

    catchTop = initCatchTop = (ptrdiff_t *) (
	GrowEvaluationStack(iPtr->execEnvPtr,
		(sizeof(CmdFrame) + sizeof(Tcl_Obj *) - 1)/sizeof(Tcl_Obj *) +
		codePtr->maxExceptDepth + codePtr->maxStackDepth, 0) - 1);
    bcFramePtr = (CmdFrame *) (initCatchTop + codePtr->maxExceptDepth + 1);
    tosPtr = initTosPtr = ((Tcl_Obj **) (bcFramePtr + 1)) - 1;
    esPtr = iPtr->execEnvPtr->execStackPtr;
>>>>>>> abfdc685

#ifdef TCL_COMPILE_DEBUG
    int starting = 1;
    traceInstructions = (tclTraceExec == 3);
#endif

    TEBC_DATA_DIG();

#ifdef TCL_COMPILE_DEBUG
    if (!pc && (tclTraceExec >= 2)) {
	PrintByteCodeInfo(codePtr);
	fprintf(stdout, "  Starting stack top=%d\n", (int) CURR_DEPTH);
	fflush(stdout);
    }
#endif

    if (!pc) {
	/* bytecode is starting from scratch */
	checkInterp = 0;
	pc = codePtr->codeStart;
	goto cleanup0;
    } else {
        /* resume from invocation */
	CACHE_STACK_INFO();

	NRE_ASSERT(iPtr->cmdFramePtr == bcFramePtr);
	if (bcFramePtr->cmdObj) {
	    Tcl_DecrRefCount(bcFramePtr->cmdObj);
	    bcFramePtr->cmdObj = NULL;
	    bcFramePtr->cmd = NULL;
	}
	iPtr->cmdFramePtr = bcFramePtr->nextPtr;
	if (iPtr->flags & INTERP_DEBUG_FRAME) {
	    TclArgumentBCRelease(interp, bcFramePtr);
	}
	if (iPtr->execEnvPtr->rewind) {
	    result = TCL_ERROR;
	    goto abnormalReturn;
	}
	if (codePtr->flags & TCL_BYTECODE_RECOMPILE) {
	    iPtr->flags |= ERR_ALREADY_LOGGED;
	    codePtr->flags &= ~TCL_BYTECODE_RECOMPILE;
	}

	if (result != TCL_OK) {
	    pc--;
	    goto processExceptionReturn;
	}

	/*
	 * Push the call's object result and continue execution with the next
	 * instruction.
	 */

	TRACE_WITH_OBJ(("%u => ... after \"%.20s\": TCL_OK, result=",
		objc, cmdNameBuf), Tcl_GetObjResult(interp));

	/*
	 * Reset the interp's result to avoid possible duplications of large
	 * objects [Bug 781585]. We do not call Tcl_ResetResult to avoid any
	 * side effects caused by the resetting of errorInfo and errorCode
	 * [Bug 804681], which are not needed here. We chose instead to
	 * manipulate the interp's object result directly.
	 *
	 * Note that the result object is now in objResultPtr, it keeps the
	 * refCount it had in its role of iPtr->objResultPtr.
	 */

	objResultPtr = Tcl_GetObjResult(interp);
	TclNewObj(objPtr);
	Tcl_IncrRefCount(objPtr);
	iPtr->objResultPtr = objPtr;
#ifndef TCL_COMPILE_DEBUG
	if (*pc == INST_POP) {
	    TclDecrRefCount(objResultPtr);
	    NEXT_INST_V(1, cleanup, 0);
	}
#endif
	NEXT_INST_V(0, cleanup, -1);
    }

    /*
     * Targets for standard instruction endings; unrolled for speed in the
     * most frequent cases (instructions that consume up to two stack
     * elements).
     *
     * This used to be a "for(;;)" loop, with each instruction doing its own
     * cleanup.
     */

  cleanupV_pushObjResultPtr:
    switch (cleanup) {
    case 0:
	*(++tosPtr) = (objResultPtr);
	goto cleanup0;
    default:
	cleanup -= 2;
	while (cleanup--) {
	    objPtr = POP_OBJECT();
	    TclDecrRefCount(objPtr);
	}
    case 2:
    cleanup2_pushObjResultPtr:
	objPtr = POP_OBJECT();
	TclDecrRefCount(objPtr);
    case 1:
    cleanup1_pushObjResultPtr:
	objPtr = OBJ_AT_TOS;
	TclDecrRefCount(objPtr);
    }
    OBJ_AT_TOS = objResultPtr;
    goto cleanup0;

  cleanupV:
    switch (cleanup) {
    default:
	cleanup -= 2;
	while (cleanup--) {
	    objPtr = POP_OBJECT();
	    TclDecrRefCount(objPtr);
	}
    case 2:
    cleanup2:
	objPtr = POP_OBJECT();
	TclDecrRefCount(objPtr);
    case 1:
    cleanup1:
	objPtr = POP_OBJECT();
	TclDecrRefCount(objPtr);
    case 0:
	/*
	 * We really want to do nothing now, but this is needed for some
	 * compilers (SunPro CC).
	 */

	break;
    }
  cleanup0:

    /*
     * Check for asynchronous handlers [Bug 746722]; we do the check every
     * ASYNC_CHECK_COUNT_MASK instruction, of the form (2**n-1).
     */

    if ((instructionCount++ & ASYNC_CHECK_COUNT_MASK) == 0) {
	DECACHE_STACK_INFO();
	if (TclAsyncReady(iPtr)) {
	    result = Tcl_AsyncInvoke(interp, result);
	    if (result == TCL_ERROR) {
		CACHE_STACK_INFO();
		goto gotError;
	    }
	}

	if (TclCanceled(iPtr)) {
	    if (Tcl_Canceled(interp, TCL_LEAVE_ERR_MSG) == TCL_ERROR) {
		CACHE_STACK_INFO();
		goto gotError;
	    }
	}

	if (TclLimitReady(iPtr->limit)) {
	    if (Tcl_LimitCheck(interp) == TCL_ERROR) {
		CACHE_STACK_INFO();
		goto gotError;
	    }
	}
	CACHE_STACK_INFO();
    }

    /*
     * These two instructions account for 26% of all instructions (according
     * to measurements on tclbench by Ben Vitale
     * [http://www.cs.toronto.edu/syslab/pubs/tcl2005-vitale-zaleski.pdf]
     * Resolving them before the switch reduces the cost of branch
     * mispredictions, seems to improve runtime by 5% to 15%, and (amazingly!)
     * reduces total obj size.
     */

    inst = *pc;

    peepholeStart:
#ifdef TCL_COMPILE_STATS
    iPtr->stats.instructionCount[*pc]++;
#endif

#ifdef TCL_COMPILE_DEBUG
    /*
     * Skip the stack depth check if an expansion is in progress.
     */

    CHECK_STACK();
    if (traceInstructions) {
	fprintf(stdout, "%2d: %2d ", iPtr->numLevels, (int) CURR_DEPTH);
	TclPrintInstruction(codePtr, pc);
	fflush(stdout);
    }
#endif /* TCL_COMPILE_DEBUG */

    TCL_DTRACE_INST_NEXT();

    if (inst == INST_LOAD_SCALAR1) {
	goto instLoadScalar1;
    } else if (inst == INST_PUSH1) {
	PUSH_OBJECT(codePtr->objArrayPtr[TclGetUInt1AtPtr(pc+1)]);
	TRACE_WITH_OBJ(("%u => ", TclGetUInt1AtPtr(pc+1)), OBJ_AT_TOS);
	inst = *(pc += 2);
	goto peepholeStart;
    } else if (inst == INST_START_CMD) {
	/*
	 * Peephole: do not run INST_START_CMD, just skip it
	 */

	iPtr->cmdCount += TclGetUInt4AtPtr(pc+5);
	if (checkInterp) {
	    checkInterp = 0;
	    if (((codePtr->compileEpoch != iPtr->compileEpoch) ||
		 (codePtr->nsEpoch != iPtr->varFramePtr->nsPtr->resolverEpoch)) &&
		!(codePtr->flags & TCL_BYTECODE_PRECOMPILED)) {
		goto instStartCmdFailed;
	    }
	}
	inst = *(pc += 9);
	goto peepholeStart;
    } else if (inst == INST_NOP) {
#ifndef TCL_COMPILE_DEBUG
	while (inst == INST_NOP)
#endif
	{
	    inst = *++pc;
	}
	goto peepholeStart;
    }

    switch (inst) {
    case INST_SYNTAX:
    case INST_RETURN_IMM: {
	int code = TclGetInt4AtPtr(pc+1);
	int level = TclGetUInt4AtPtr(pc+5);

	/*
	 * OBJ_AT_TOS is returnOpts, OBJ_UNDER_TOS is resultObjPtr.
	 */

	TRACE(("%u %u => ", code, level));
	result = TclProcessReturn(interp, code, level, OBJ_AT_TOS);
	if (result == TCL_OK) {
	    TRACE_APPEND(("continuing to next instruction (result=\"%.30s\")\n",
		    O2S(objResultPtr)));
	    NEXT_INST_F(9, 1, 0);
	}
	Tcl_SetObjResult(interp, OBJ_UNDER_TOS);
	if (*pc == INST_SYNTAX) {
	    iPtr->flags &= ~ERR_ALREADY_LOGGED;
	}
	cleanup = 2;
	TRACE_APPEND(("\n"));
	goto processExceptionReturn;
    }

    case INST_RETURN_STK:
	TRACE(("=> "));
	objResultPtr = POP_OBJECT();
	result = Tcl_SetReturnOptions(interp, OBJ_AT_TOS);
	if (result == TCL_OK) {
	    Tcl_DecrRefCount(OBJ_AT_TOS);
	    OBJ_AT_TOS = objResultPtr;
	    TRACE_APPEND(("continuing to next instruction (result=\"%.30s\")\n",
		    O2S(objResultPtr)));
	    NEXT_INST_F(1, 0, 0);
	} else if (result == TCL_ERROR) {
	    /*
	     * BEWARE! Must do this in this order, because an error in the
	     * option dictionary overrides the result (and can be verified by
	     * test).
	     */

	    Tcl_SetObjResult(interp, objResultPtr);
	    Tcl_SetReturnOptions(interp, OBJ_AT_TOS);
	    Tcl_DecrRefCount(OBJ_AT_TOS);
	    OBJ_AT_TOS = objResultPtr;
	} else {
	    Tcl_DecrRefCount(OBJ_AT_TOS);
	    OBJ_AT_TOS = objResultPtr;
	    Tcl_SetObjResult(interp, objResultPtr);
	}
	cleanup = 1;
	TRACE_APPEND(("\n"));
	goto processExceptionReturn;

    {
	CoroutineData *corPtr;
	int yieldParameter;

    case INST_YIELD:
	corPtr = iPtr->execEnvPtr->corPtr;
	TRACE(("%.30s => ", O2S(OBJ_AT_TOS)));
	if (!corPtr) {
	    TRACE_APPEND(("ERROR: yield outside coroutine\n"));
	    Tcl_SetObjResult(interp, Tcl_NewStringObj(
		    "yield can only be called in a coroutine", -1));
	    DECACHE_STACK_INFO();
	    Tcl_SetErrorCode(interp, "TCL", "COROUTINE", "ILLEGAL_YIELD",
		    NULL);
	    CACHE_STACK_INFO();
	    goto gotError;
	}

#ifdef TCL_COMPILE_DEBUG
	if (tclTraceExec >= 2) {
	    if (traceInstructions) {
		TRACE_APPEND(("YIELD...\n"));
	    } else {
		fprintf(stdout, "%d: (%u) yielding value \"%.30s\"\n",
			iPtr->numLevels, (unsigned)(pc - codePtr->codeStart),
			Tcl_GetString(OBJ_AT_TOS));
	    }
	    fflush(stdout);
	}
#endif
	yieldParameter = 0;
	Tcl_SetObjResult(interp, OBJ_AT_TOS);
	goto doYield;

    case INST_YIELD_TO_INVOKE:
	corPtr = iPtr->execEnvPtr->corPtr;
	valuePtr = OBJ_AT_TOS;
	if (!corPtr) {
	    TRACE(("[%.30s] => ERROR: yield outside coroutine\n",
		    O2S(valuePtr)));
	    Tcl_SetObjResult(interp, Tcl_NewStringObj(
		    "yieldto can only be called in a coroutine", -1));
	    DECACHE_STACK_INFO();
	    Tcl_SetErrorCode(interp, "TCL", "COROUTINE", "ILLEGAL_YIELD",
		    NULL);
	    CACHE_STACK_INFO();
	    goto gotError;
	}
	if (((Namespace *)TclGetCurrentNamespace(interp))->flags & NS_DYING) {
	    TRACE(("[%.30s] => ERROR: yield in deleted\n",
		    O2S(valuePtr)));
	    Tcl_SetObjResult(interp, Tcl_NewStringObj(
		    "yieldto called in deleted namespace", -1));
	    DECACHE_STACK_INFO();
	    Tcl_SetErrorCode(interp, "TCL", "COROUTINE", "YIELDTO_IN_DELETED",
		    NULL);
	    CACHE_STACK_INFO();
	    goto gotError;
	}

#ifdef TCL_COMPILE_DEBUG
	if (tclTraceExec >= 2) {
	    if (traceInstructions) {
		TRACE(("[%.30s] => YIELD...\n", O2S(valuePtr)));
	    } else {
		/* FIXME: What is the right thing to trace? */
		fprintf(stdout, "%d: (%u) yielding to [%.30s]\n",
			iPtr->numLevels, (unsigned)(pc - codePtr->codeStart),
			Tcl_GetString(valuePtr));
	    }
	    fflush(stdout);
	}
#endif

	/*
	 * Install a tailcall record in the caller and continue with the
	 * yield. The yield is switched into multi-return mode (via the
	 * 'yieldParameter').
	 */

	Tcl_IncrRefCount(valuePtr);
	iPtr->execEnvPtr = corPtr->callerEEPtr;
	TclSetTailcall(interp, valuePtr);
	iPtr->execEnvPtr = corPtr->eePtr;
	yieldParameter = (PTR2INT(NULL)+1);	/*==CORO_ACTIVATE_YIELDM*/

    doYield:
	/* TIP #280: Record the last piece of info needed by
	 * 'TclGetSrcInfoForPc', and push the frame.
	 */

	bcFramePtr->data.tebc.pc = (char *) pc;
	iPtr->cmdFramePtr = bcFramePtr;

	if (iPtr->flags & INTERP_DEBUG_FRAME) {
	    ArgumentBCEnter(interp, codePtr, TD, pc, objc, objv);
	}

	pc++;
	cleanup = 1;
	TEBC_YIELD();
	TclNRAddCallback(interp, TclNRCoroutineActivateCallback, corPtr,
		INT2PTR(yieldParameter), NULL, NULL);
	return TCL_OK;
    }

    case INST_TAILCALL: {
	Tcl_Obj *listPtr, *nsObjPtr;

	opnd = TclGetUInt1AtPtr(pc+1);

	if (!(iPtr->varFramePtr->isProcCallFrame & 1)) {
	    TRACE(("%d => ERROR: tailcall in non-proc context\n", opnd));
	    Tcl_SetObjResult(interp, Tcl_NewStringObj(
		    "tailcall can only be called from a proc or lambda", -1));
	    DECACHE_STACK_INFO();
	    Tcl_SetErrorCode(interp, "TCL", "TAILCALL", "ILLEGAL", NULL);
	    CACHE_STACK_INFO();
	    goto gotError;
	}

#ifdef TCL_COMPILE_DEBUG
	/* FIXME: What is the right thing to trace? */
	{
	    register int i;

	    TRACE(("%d [", opnd));
	    for (i=opnd-1 ; i>=0 ; i--) {
		TRACE_APPEND(("\"%.30s\"", O2S(OBJ_AT_DEPTH(i))));
		if (i > 0) {
		    TRACE_APPEND((" "));
		}
	    }
	    TRACE_APPEND(("] => RETURN..."));
	}
#endif

	/*
	 * Push the evaluation of the called command into the NR callback
	 * stack.
	 */

	listPtr = Tcl_NewListObj(opnd, &OBJ_AT_DEPTH(opnd-1));
	nsObjPtr = Tcl_NewStringObj(iPtr->varFramePtr->nsPtr->fullName, -1);
	TclListObjSetElement(interp, listPtr, 0, nsObjPtr);
	if (iPtr->varFramePtr->tailcallPtr) {
	    Tcl_DecrRefCount(iPtr->varFramePtr->tailcallPtr);
	}
	iPtr->varFramePtr->tailcallPtr = listPtr;

	result = TCL_RETURN;
	cleanup = opnd;
	goto processExceptionReturn;
    }

    case INST_DONE:
	if (tosPtr > initTosPtr) {

	    if ((curEvalFlags & TCL_EVAL_DISCARD_RESULT) && (result == TCL_OK)) {
		/* simulate pop & fast done (like it does continue in loop) */
<<<<<<< HEAD
=======
		Tcl_Obj *objPtr;
>>>>>>> abfdc685
		TRACE_WITH_OBJ(("=> discarding "), OBJ_AT_TOS);
		objPtr = POP_OBJECT();
		TclDecrRefCount(objPtr);
		goto abnormalReturn;
	    }
	    /*
	     * Set the interpreter's object result to point to the topmost
	     * object from the stack, and check for a possible [catch]. The
	     * stackTop's level and refCount will be handled by "processCatch"
	     * or "abnormalReturn".
	     */

	    Tcl_SetObjResult(interp, OBJ_AT_TOS);
#ifdef TCL_COMPILE_DEBUG
	    TRACE_WITH_OBJ(("=> return code=%d, result=", result),
		    iPtr->objResultPtr);
	    if (traceInstructions) {
		fprintf(stdout, "\n");
	    }
#endif
	    goto checkForCatch;
	}
	(void) POP_OBJECT();
	goto abnormalReturn;

    case INST_PUSH4:
	objResultPtr = codePtr->objArrayPtr[TclGetUInt4AtPtr(pc+1)];
	TRACE_WITH_OBJ(("%u => ", TclGetUInt4AtPtr(pc+1)), objResultPtr);
	NEXT_INST_F(5, 0, 1);

    case INST_POP:
	TRACE_WITH_OBJ(("=> discarding "), OBJ_AT_TOS);
	objPtr = POP_OBJECT();
	TclDecrRefCount(objPtr);
	NEXT_INST_F(1, 0, 0);

    case INST_DUP:
	objResultPtr = OBJ_AT_TOS;
	TRACE_WITH_OBJ(("=> "), objResultPtr);
	NEXT_INST_F(1, 0, 1);

    case INST_OVER:
	opnd = TclGetUInt4AtPtr(pc+1);
	objResultPtr = OBJ_AT_DEPTH(opnd);
	TRACE_WITH_OBJ(("%u => ", opnd), objResultPtr);
	NEXT_INST_F(5, 0, 1);

    case INST_REVERSE: {
	Tcl_Obj **a, **b;

	opnd = TclGetUInt4AtPtr(pc+1);
	a = tosPtr-(opnd-1);
	b = tosPtr;
	while (a<b) {
	    tmpPtr = *a;
	    *a = *b;
	    *b = tmpPtr;
	    a++; b--;
	}
	TRACE(("%u => OK\n", opnd));
	NEXT_INST_F(5, 0, 0);
    }

    case INST_STR_CONCAT1: {
	int appendLen = 0;
	char *bytes, *p;
	Tcl_Obj **currPtr;
	int onlyb = 1;

	opnd = TclGetUInt1AtPtr(pc+1);

	/*
	 * Detect only-bytearray-or-null case.
	 */

	for (currPtr=&OBJ_AT_DEPTH(opnd-1); currPtr<=&OBJ_AT_TOS; currPtr++) {
	    if (((*currPtr)->typePtr != &tclByteArrayType)
		    && ((*currPtr)->bytes != tclEmptyStringRep)) {
		onlyb = 0;
		break;
	    } else if (((*currPtr)->typePtr == &tclByteArrayType) &&
		    ((*currPtr)->bytes != NULL)) {
		onlyb = 0;
		break;
	    }
	}

	/*
	 * Compute the length to be appended.
	 */

	if (onlyb) {
	    for (currPtr = &OBJ_AT_DEPTH(opnd-2);
		    appendLen >= 0 && currPtr <= &OBJ_AT_TOS; currPtr++) {
		if ((*currPtr)->bytes != tclEmptyStringRep) {
		    Tcl_GetByteArrayFromObj(*currPtr, &length);
		    appendLen += length;
		}
	    }
	} else {
	    for (currPtr = &OBJ_AT_DEPTH(opnd-2);
		    appendLen >= 0 && currPtr <= &OBJ_AT_TOS; currPtr++) {
		bytes = TclGetStringFromObj(*currPtr, &length);
		if (bytes != NULL) {
		    appendLen += length;
		}
	    }
	}

	if (appendLen < 0) {
	    /* TODO: convert panic to error ? */
	    Tcl_Panic("max size for a Tcl value (%d bytes) exceeded", INT_MAX);
	}

	/*
	 * If nothing is to be appended, just return the first object by
	 * dropping all the others from the stack; this saves both the
	 * computation and copy of the string rep of the first object,
	 * enabling the fast '$x[set x {}]' idiom for 'K $x [set x {}]'.
	 */

	if (appendLen == 0) {
	    TRACE_WITH_OBJ(("%u => ", opnd), objResultPtr);
	    NEXT_INST_V(2, (opnd-1), 0);
	}

	/*
	 * If the first object is shared, we need a new obj for the result;
	 * otherwise, we can reuse the first object. In any case, make sure it
	 * has enough room to accomodate all the concatenated bytes. Note that
	 * if it is unshared its bytes are copied by ckrealloc, so that we set
	 * the loop parameters to avoid copying them again: p points to the
	 * end of the already copied bytes, currPtr to the second object.
	 */

	objResultPtr = OBJ_AT_DEPTH(opnd-1);
	if (!onlyb) {
	    bytes = TclGetStringFromObj(objResultPtr, &length);
	    if (length + appendLen < 0) {
		/* TODO: convert panic to error ? */
		Tcl_Panic("max size for a Tcl value (%d bytes) exceeded",
			INT_MAX);
	    }
#ifndef TCL_COMPILE_DEBUG
	    if (bytes != tclEmptyStringRep && !Tcl_IsShared(objResultPtr)) {
		TclFreeIntRep(objResultPtr);
		objResultPtr->bytes = ckrealloc(bytes, length+appendLen+1);
		objResultPtr->length = length + appendLen;
		p = TclGetString(objResultPtr) + length;
		currPtr = &OBJ_AT_DEPTH(opnd - 2);
	    } else
#endif
	    {
		p = ckalloc(length + appendLen + 1);
		TclNewObj(objResultPtr);
		objResultPtr->bytes = p;
		objResultPtr->length = length + appendLen;
		currPtr = &OBJ_AT_DEPTH(opnd - 1);
	    }

	    /*
	     * Append the remaining characters.
	     */

	    for (; currPtr <= &OBJ_AT_TOS; currPtr++) {
		bytes = TclGetStringFromObj(*currPtr, &length);
		if (bytes != NULL) {
		    memcpy(p, bytes, (size_t) length);
		    p += length;
		}
	    }
	    *p = '\0';
	} else {
	    bytes = (char *) Tcl_GetByteArrayFromObj(objResultPtr, &length);
	    if (length + appendLen < 0) {
		/* TODO: convert panic to error ? */
		Tcl_Panic("max size for a Tcl value (%d bytes) exceeded",
			INT_MAX);
	    }
#ifndef TCL_COMPILE_DEBUG
	    if (!Tcl_IsShared(objResultPtr)) {
		bytes = (char *) Tcl_SetByteArrayLength(objResultPtr,
			length + appendLen);
		p = bytes + length;
		currPtr = &OBJ_AT_DEPTH(opnd - 2);
	    } else
#endif
	    {
		TclNewObj(objResultPtr);
		bytes = (char *) Tcl_SetByteArrayLength(objResultPtr,
			length + appendLen);
		p = bytes;
		currPtr = &OBJ_AT_DEPTH(opnd - 1);
	    }

	    /*
	     * Append the remaining characters.
	     */

	    for (; currPtr <= &OBJ_AT_TOS; currPtr++) {
		if ((*currPtr)->bytes != tclEmptyStringRep) {
		    bytes = (char *) Tcl_GetByteArrayFromObj(*currPtr,&length);
		    memcpy(p, bytes, (size_t) length);
		    p += length;
		}
	    }
	}

	TRACE_WITH_OBJ(("%u => ", opnd), objResultPtr);
	NEXT_INST_V(2, opnd, 1);
    }

    case INST_CONCAT_STK:
	/*
	 * Pop the opnd (objc) top stack elements, run through Tcl_ConcatObj,
	 * and then decrement their ref counts.
	 */

	opnd = TclGetUInt4AtPtr(pc+1);
	objResultPtr = Tcl_ConcatObj(opnd, &OBJ_AT_DEPTH(opnd-1));
	TRACE_WITH_OBJ(("%u => ", opnd), objResultPtr);
	NEXT_INST_V(5, opnd, 1);

    case INST_EXPAND_START:
	/*
	 * Push an element to the auxObjList. This records the current
	 * stack depth - i.e., the point in the stack where the expanded
	 * command starts.
	 *
	 * Use a Tcl_Obj as linked list element; slight mem waste, but faster
	 * allocation than ckalloc. This also abuses the Tcl_Obj structure, as
	 * we do not define a special tclObjType for it. It is not dangerous
	 * as the obj is never passed anywhere, so that all manipulations are
	 * performed here and in INST_INVOKE_EXPANDED (in case of an expansion
	 * error, also in INST_EXPAND_STKTOP).
	 */

	TclNewObj(objPtr);
	objPtr->internalRep.twoPtrValue.ptr2 = INT2PTR(CURR_DEPTH);
	objPtr->length = 0;
	PUSH_TAUX_OBJ(objPtr);
	TRACE(("=> mark depth as %d\n", (int) CURR_DEPTH));
	NEXT_INST_F(1, 0, 0);

    case INST_EXPAND_DROP:
	/*
	 * Drops an element of the auxObjList, popping stack elements to
	 * restore the stack to the state before the point where the aux
	 * element was created.
	 */

	CLANG_ASSERT(auxObjList);
	objc = CURR_DEPTH - PTR2INT(auxObjList->internalRep.twoPtrValue.ptr2);
	POP_TAUX_OBJ();
#ifdef TCL_COMPILE_DEBUG
	/* Ugly abuse! */
	starting = 1;
#endif
	TRACE(("=> drop %d items\n", objc));
	NEXT_INST_V(1, objc, 0);

    case INST_EXPAND_STKTOP: {
	int i;
	ptrdiff_t moved;

	/*
	 * Make sure that the element at stackTop is a list; if not, just
	 * leave with an error. Note that the element from the expand list
	 * will be removed at checkForCatch.
	 */

	objPtr = OBJ_AT_TOS;
	TRACE(("\"%.30s\" => ", O2S(objPtr)));
	if (TclListObjGetElements(interp, objPtr, &objc, &objv) != TCL_OK) {
	    TRACE_ERROR(interp);
	    goto gotError;
	}
	(void) POP_OBJECT();

	/*
	 * Make sure there is enough room in the stack to expand this list
	 * *and* process the rest of the command (at least up to the next
	 * argument expansion or command end). The operand is the current
	 * stack depth, as seen by the compiler.
	 */

	auxObjList->length += objc - 1;
	if ((objc > 1) && (auxObjList->length > 0)) {
	    length = auxObjList->length /* Total expansion room we need */
		    + codePtr->maxStackDepth /* Beyond the original max */
		    - CURR_DEPTH;	/* Relative to where we are */
	    DECACHE_STACK_INFO();
	    moved = GrowEvaluationStack(iPtr->execEnvPtr, length, 1)
		    - (Tcl_Obj **) TD;
	    if (moved) {
		/*
		 * Change the global data to point to the new stack: move the
		 * TEBCdataPtr TD, recompute the position of every other
		 * stack-allocated parameter, update the stack pointers.
		 */

		TD = (TEBCdata *) (((Tcl_Obj **)TD) + moved);

		catchTop += moved;
		tosPtr += moved;
	    }
	}

	/*
	 * Expand the list at stacktop onto the stack; free the list. Knowing
	 * that it has a freeIntRepProc we use Tcl_DecrRefCount().
	 */

	for (i = 0; i < objc; i++) {
	    PUSH_OBJECT(objv[i]);
	}

	TRACE_APPEND(("OK\n"));
	Tcl_DecrRefCount(objPtr);
	NEXT_INST_F(5, 0, 0);
    }

    case INST_EXPR_STK: {
	ByteCode *newCodePtr;

	bcFramePtr->data.tebc.pc = (char *) pc;
	iPtr->cmdFramePtr = bcFramePtr;
	DECACHE_STACK_INFO();
	newCodePtr = CompileExprObj(interp, OBJ_AT_TOS);
	CACHE_STACK_INFO();
	cleanup = 1;
	pc++;
	TEBC_YIELD();
	return TclNRExecuteByteCode(interp, newCodePtr);
    }

	/*
	 * INVOCATION BLOCK
	 */

    instEvalStk:
    case INST_EVAL_STK:
	bcFramePtr->data.tebc.pc = (char *) pc;
	iPtr->cmdFramePtr = bcFramePtr;

	cleanup = 1;
	pc += 1;
	TEBC_YIELD();
	return TclNREvalObjEx(interp, OBJ_AT_TOS, 0, NULL, 0);

    case INST_INVOKE_EXPANDED:
	CLANG_ASSERT(auxObjList);
	objc = CURR_DEPTH - PTR2INT(auxObjList->internalRep.twoPtrValue.ptr2);
	POP_TAUX_OBJ();
	if (objc) {
	    pcAdjustment = 1;
	    goto doInvocation;
	}

	/*
	 * Nothing was expanded, return {}.
	 */

	TclNewObj(objResultPtr);
	NEXT_INST_F(1, 0, 1);

    case INST_INVOKE_STK4:
	objc = TclGetUInt4AtPtr(pc+1);
	pcAdjustment = 5;
	goto doInvocation;

    case INST_INVOKE_STK1:
	objc = TclGetUInt1AtPtr(pc+1);
	pcAdjustment = 2;

    doInvocation:
	objv = &OBJ_AT_DEPTH(objc-1);
	cleanup = objc;

#ifdef TCL_COMPILE_DEBUG
	if (tclTraceExec >= 2) {
	    int i;

	    if (traceInstructions) {
		strncpy(cmdNameBuf, TclGetString(objv[0]), 20);
		TRACE(("%u => call ", objc));
	    } else {
		fprintf(stdout, "%d: (%u) invoking ", iPtr->numLevels,
			(unsigned)(pc - codePtr->codeStart));
	    }
	    for (i = 0;  i < objc;  i++) {
		TclPrintObject(stdout, objv[i], 15);
		fprintf(stdout, " ");
	    }
	    fprintf(stdout, "\n");
	    fflush(stdout);
	}
#endif /*TCL_COMPILE_DEBUG*/

	/*
	 * Finally, let TclEvalObjv handle the command.
	 *
	 * TIP #280: Record the last piece of info needed by
	 * 'TclGetSrcInfoForPc', and push the frame.
	 */

	bcFramePtr->data.tebc.pc = (char *) pc;
	iPtr->cmdFramePtr = bcFramePtr;

	if (iPtr->flags & INTERP_DEBUG_FRAME) {
	    ArgumentBCEnter(interp, codePtr, TD, pc, objc, objv);
	}

	DECACHE_STACK_INFO();

	pc += pcAdjustment;
	TEBC_YIELD();
	return TclNREvalObjv(interp, objc, objv,
		TCL_EVAL_NOERR | TCL_EVAL_SOURCE_IN_FRAME, NULL);

#if TCL_SUPPORT_84_BYTECODE
    case INST_CALL_BUILTIN_FUNC1:
	/*
	 * Call one of the built-in pre-8.5 Tcl math functions. This
	 * translates to INST_INVOKE_STK1 with the first argument of
	 * ::tcl::mathfunc::$objv[0]. We need to insert the named math
	 * function into the stack.
	 */

	opnd = TclGetUInt1AtPtr(pc+1);
	if ((opnd < 0) || (opnd > LAST_BUILTIN_FUNC)) {
	    TRACE(("UNRECOGNIZED BUILTIN FUNC CODE %d\n", opnd));
	    Tcl_Panic("TclNRExecuteByteCode: unrecognized builtin function code %d", opnd);
	}

	TclNewLiteralStringObj(objPtr, "::tcl::mathfunc::");
	Tcl_AppendToObj(objPtr, tclBuiltinFuncTable[opnd].name, -1);

	/*
	 * Only 0, 1 or 2 args.
	 */

	{
	    int numArgs = tclBuiltinFuncTable[opnd].numArgs;
	    Tcl_Obj *tmpPtr1, *tmpPtr2;

	    if (numArgs == 0) {
		PUSH_OBJECT(objPtr);
	    } else if (numArgs == 1) {
		tmpPtr1 = POP_OBJECT();
		PUSH_OBJECT(objPtr);
		PUSH_OBJECT(tmpPtr1);
		Tcl_DecrRefCount(tmpPtr1);
	    } else {
		tmpPtr2 = POP_OBJECT();
		tmpPtr1 = POP_OBJECT();
		PUSH_OBJECT(objPtr);
		PUSH_OBJECT(tmpPtr1);
		PUSH_OBJECT(tmpPtr2);
		Tcl_DecrRefCount(tmpPtr1);
		Tcl_DecrRefCount(tmpPtr2);
	    }
	    objc = numArgs + 1;
	}
	pcAdjustment = 2;
	goto doInvocation;

    case INST_CALL_FUNC1:
	/*
	 * Call a non-builtin Tcl math function previously registered by a
	 * call to Tcl_CreateMathFunc pre-8.5. This is essentially
	 * INST_INVOKE_STK1 converting the first arg to
	 * ::tcl::mathfunc::$objv[0].
	 */

	objc = TclGetUInt1AtPtr(pc+1);	/* Number of arguments. The function
					 * name is the 0-th argument. */

	objPtr = OBJ_AT_DEPTH(objc-1);
	TclNewLiteralStringObj(tmpPtr, "::tcl::mathfunc::");
	Tcl_AppendObjToObj(tmpPtr, objPtr);
	Tcl_DecrRefCount(objPtr);

	/*
	 * Variation of PUSH_OBJECT.
	 */

	OBJ_AT_DEPTH(objc-1) = tmpPtr;
	Tcl_IncrRefCount(tmpPtr);

	pcAdjustment = 2;
	goto doInvocation;
#else
    /*
     * INST_CALL_BUILTIN_FUNC1 and INST_CALL_FUNC1 were made obsolete by the
     * changes to add a ::tcl::mathfunc namespace in 8.5. Optional support
     * remains for existing bytecode precompiled files.
     */

    case INST_CALL_BUILTIN_FUNC1:
	Tcl_Panic("TclNRExecuteByteCode: obsolete INST_CALL_BUILTIN_FUNC1 found");
    case INST_CALL_FUNC1:
	Tcl_Panic("TclNRExecuteByteCode: obsolete INST_CALL_FUNC1 found");
#endif

    case INST_INVOKE_REPLACE:
	objc = TclGetUInt4AtPtr(pc+1);
	opnd = TclGetUInt1AtPtr(pc+5);
	objPtr = POP_OBJECT();
	objv = &OBJ_AT_DEPTH(objc-1);
	cleanup = objc;
#ifdef TCL_COMPILE_DEBUG
	if (tclTraceExec >= 2) {
	    int i;

	    if (traceInstructions) {
		strncpy(cmdNameBuf, TclGetString(objv[0]), 20);
		TRACE(("%u => call (implementation %s) ", objc, O2S(objPtr)));
	    } else {
		fprintf(stdout,
			"%d: (%u) invoking (using implementation %s) ",
			iPtr->numLevels, (unsigned)(pc - codePtr->codeStart),
			O2S(objPtr));
	    }
	    for (i = 0;  i < objc;  i++) {
		if (i < opnd) {
		    fprintf(stdout, "<");
		    TclPrintObject(stdout, objv[i], 15);
		    fprintf(stdout, ">");
		} else {
		    TclPrintObject(stdout, objv[i], 15);
		}
		fprintf(stdout, " ");
	    }
	    fprintf(stdout, "\n");
	    fflush(stdout);
	}
#endif /*TCL_COMPILE_DEBUG*/

	bcFramePtr->data.tebc.pc = (char *) pc;
	iPtr->cmdFramePtr = bcFramePtr;
	if (iPtr->flags & INTERP_DEBUG_FRAME) {
	    ArgumentBCEnter(interp, codePtr, TD, pc, objc, objv);
	}

	TclInitRewriteEnsemble(interp, opnd, 1, objv);

	{
	    Tcl_Obj *copyPtr = Tcl_NewListObj(objc - opnd + 1, NULL);

	    Tcl_ListObjAppendElement(NULL, copyPtr, objPtr);
	    Tcl_ListObjReplace(NULL, copyPtr, LIST_MAX, 0,
		    objc - opnd, objv + opnd);
	    Tcl_DecrRefCount(objPtr);
	    objPtr = copyPtr;
	}

	DECACHE_STACK_INFO();
	pc += 6;
	TEBC_YIELD();

	TclMarkTailcall(interp);
	TclNRAddCallback(interp, TclClearRootEnsemble, NULL, NULL, NULL, NULL);
	Tcl_ListObjGetElements(NULL, objPtr, &objc, &objv);
	TclNRAddCallback(interp, TclNRReleaseValues, objPtr, NULL, NULL, NULL);
	return TclNREvalObjv(interp, objc, objv, TCL_EVAL_INVOKE, NULL);

    /*
     * -----------------------------------------------------------------
     *	   Start of INST_LOAD instructions.
     *
     * WARNING: more 'goto' here than your doctor recommended! The different
     * instructions set the value of some variables and then jump to some
     * common execution code.
     */

    case INST_LOAD_SCALAR1:
    instLoadScalar1:
	opnd = TclGetUInt1AtPtr(pc+1);
	varPtr = LOCAL(opnd);
	while (TclIsVarLink(varPtr)) {
	    varPtr = varPtr->value.linkPtr;
	}
	TRACE(("%u => ", opnd));
	if (TclIsVarDirectReadable(varPtr)) {
	    /*
	     * No errors, no traces: just get the value.
	     */

	    objResultPtr = varPtr->value.objPtr;
	    TRACE_APPEND(("%.30s\n", O2S(objResultPtr)));
	    NEXT_INST_F(2, 0, 1);
	}
	pcAdjustment = 2;
	cleanup = 0;
	arrayPtr = NULL;
	part1Ptr = part2Ptr = NULL;
	goto doCallPtrGetVar;

    case INST_LOAD_SCALAR4:
	opnd = TclGetUInt4AtPtr(pc+1);
	varPtr = LOCAL(opnd);
	while (TclIsVarLink(varPtr)) {
	    varPtr = varPtr->value.linkPtr;
	}
	TRACE(("%u => ", opnd));
	if (TclIsVarDirectReadable(varPtr)) {
	    /*
	     * No errors, no traces: just get the value.
	     */

	    objResultPtr = varPtr->value.objPtr;
	    TRACE_APPEND(("%.30s\n", O2S(objResultPtr)));
	    NEXT_INST_F(5, 0, 1);
	}
	pcAdjustment = 5;
	cleanup = 0;
	arrayPtr = NULL;
	part1Ptr = part2Ptr = NULL;
	goto doCallPtrGetVar;

    case INST_LOAD_ARRAY4:
	opnd = TclGetUInt4AtPtr(pc+1);
	pcAdjustment = 5;
	goto doLoadArray;

    case INST_LOAD_ARRAY1:
	opnd = TclGetUInt1AtPtr(pc+1);
	pcAdjustment = 2;

    doLoadArray:
	part1Ptr = NULL;
	part2Ptr = OBJ_AT_TOS;
	arrayPtr = LOCAL(opnd);
	while (TclIsVarLink(arrayPtr)) {
	    arrayPtr = arrayPtr->value.linkPtr;
	}
	TRACE(("%u \"%.30s\" => ", opnd, O2S(part2Ptr)));
	if (TclIsVarArray(arrayPtr) && !ReadTraced(arrayPtr)) {
	    varPtr = VarHashFindVar(arrayPtr->value.tablePtr, part2Ptr);
	    if (varPtr && TclIsVarDirectReadable(varPtr)) {
		/*
		 * No errors, no traces: just get the value.
		 */

		objResultPtr = varPtr->value.objPtr;
		TRACE_APPEND(("%.30s\n", O2S(objResultPtr)));
		NEXT_INST_F(pcAdjustment, 1, 1);
	    }
	}
	varPtr = TclLookupArrayElement(interp, part1Ptr, part2Ptr,
		TCL_LEAVE_ERR_MSG, "read", 0, 1, arrayPtr, opnd);
	if (varPtr == NULL) {
	    TRACE_ERROR(interp);
	    goto gotError;
	}
	cleanup = 1;
	goto doCallPtrGetVar;

    case INST_LOAD_ARRAY_STK:
	cleanup = 2;
	part2Ptr = OBJ_AT_TOS;		/* element name */
	objPtr = OBJ_UNDER_TOS;		/* array name */
	TRACE(("\"%.30s(%.30s)\" => ", O2S(objPtr), O2S(part2Ptr)));
	goto doLoadStk;

    case INST_LOAD_STK:
    case INST_LOAD_SCALAR_STK:
	cleanup = 1;
	part2Ptr = NULL;
	objPtr = OBJ_AT_TOS;		/* variable name */
	TRACE(("\"%.30s\" => ", O2S(objPtr)));

    doLoadStk:
	part1Ptr = objPtr;
	varPtr = TclObjLookupVarEx(interp, part1Ptr, part2Ptr,
		TCL_LEAVE_ERR_MSG, "read", /*createPart1*/0, /*createPart2*/1,
		&arrayPtr);
	if (!varPtr) {
	    TRACE_ERROR(interp);
	    goto gotError;
	}

	if (TclIsVarDirectReadable2(varPtr, arrayPtr)) {
	    /*
	     * No errors, no traces: just get the value.
	     */

	    objResultPtr = varPtr->value.objPtr;
	    TRACE_APPEND(("%.30s\n", O2S(objResultPtr)));
	    NEXT_INST_V(1, cleanup, 1);
	}
	pcAdjustment = 1;
	opnd = -1;

    doCallPtrGetVar:
	/*
	 * There are either errors or the variable is traced: call
	 * TclPtrGetVar to process fully.
	 */

	DECACHE_STACK_INFO();
	objResultPtr = TclPtrGetVarIdx(interp, varPtr, arrayPtr,
		part1Ptr, part2Ptr, TCL_LEAVE_ERR_MSG, opnd);
	CACHE_STACK_INFO();
	if (!objResultPtr) {
	    TRACE_ERROR(interp);
	    goto gotError;
	}
	TRACE_APPEND(("%.30s\n", O2S(objResultPtr)));
	NEXT_INST_V(pcAdjustment, cleanup, 1);

    /*
     *	   End of INST_LOAD instructions.
     * -----------------------------------------------------------------
     *	   Start of INST_STORE and related instructions.
     *
     * WARNING: more 'goto' here than your doctor recommended! The different
     * instructions set the value of some variables and then jump to somme
     * common execution code.
     */

    {
	int storeFlags, len;

    case INST_STORE_ARRAY4:
	opnd = TclGetUInt4AtPtr(pc+1);
	pcAdjustment = 5;
	goto doStoreArrayDirect;

    case INST_STORE_ARRAY1:
	opnd = TclGetUInt1AtPtr(pc+1);
	pcAdjustment = 2;

    doStoreArrayDirect:
	valuePtr = OBJ_AT_TOS;
	part2Ptr = OBJ_UNDER_TOS;
	arrayPtr = LOCAL(opnd);
	TRACE(("%u \"%.30s\" <- \"%.30s\" => ", opnd, O2S(part2Ptr),
		O2S(valuePtr)));
	while (TclIsVarLink(arrayPtr)) {
	    arrayPtr = arrayPtr->value.linkPtr;
	}
	if (TclIsVarArray(arrayPtr) && !WriteTraced(arrayPtr)) {
	    varPtr = VarHashFindVar(arrayPtr->value.tablePtr, part2Ptr);
	    if (varPtr && TclIsVarDirectWritable(varPtr)) {
		tosPtr--;
		Tcl_DecrRefCount(OBJ_AT_TOS);
		OBJ_AT_TOS = valuePtr;
		goto doStoreVarDirect;
	    }
	}
	cleanup = 2;
	storeFlags = TCL_LEAVE_ERR_MSG;
	part1Ptr = NULL;
	goto doStoreArrayDirectFailed;

    case INST_STORE_SCALAR4:
	opnd = TclGetUInt4AtPtr(pc+1);
	pcAdjustment = 5;
	goto doStoreScalarDirect;

    case INST_STORE_SCALAR1:
	opnd = TclGetUInt1AtPtr(pc+1);
	pcAdjustment = 2;

    doStoreScalarDirect:
	valuePtr = OBJ_AT_TOS;
	varPtr = LOCAL(opnd);
	TRACE(("%u <- \"%.30s\" => ", opnd, O2S(valuePtr)));
	while (TclIsVarLink(varPtr)) {
	    varPtr = varPtr->value.linkPtr;
	}
	if (!TclIsVarDirectWritable(varPtr)) {
	    storeFlags = TCL_LEAVE_ERR_MSG;
	    part1Ptr = NULL;
	    goto doStoreScalar;
	}

	/*
	 * No traces, no errors, plain 'set': we can safely inline. The value
	 * *will* be set to what's requested, so that the stack top remains
	 * pointing to the same Tcl_Obj.
	 */

    doStoreVarDirect:
	valuePtr = varPtr->value.objPtr;
	if (valuePtr != NULL) {
	    TclDecrRefCount(valuePtr);
	}
	objResultPtr = OBJ_AT_TOS;
	varPtr->value.objPtr = objResultPtr;
#ifndef TCL_COMPILE_DEBUG
	if (*(pc+pcAdjustment) == INST_POP) {
	    tosPtr--;
	    NEXT_INST_F((pcAdjustment+1), 0, 0);
	}
#else
	TRACE_APPEND(("%.30s\n", O2S(objResultPtr)));
#endif
	Tcl_IncrRefCount(objResultPtr);
	NEXT_INST_F(pcAdjustment, 0, 0);

    case INST_LAPPEND_STK:
	valuePtr = OBJ_AT_TOS; /* value to append */
	part2Ptr = NULL;
	storeFlags = (TCL_LEAVE_ERR_MSG | TCL_APPEND_VALUE
		| TCL_LIST_ELEMENT);
	goto doStoreStk;

    case INST_LAPPEND_ARRAY_STK:
	valuePtr = OBJ_AT_TOS; /* value to append */
	part2Ptr = OBJ_UNDER_TOS;
	storeFlags = (TCL_LEAVE_ERR_MSG | TCL_APPEND_VALUE
		| TCL_LIST_ELEMENT);
	goto doStoreStk;

    case INST_APPEND_STK:
	valuePtr = OBJ_AT_TOS; /* value to append */
	part2Ptr = NULL;
	storeFlags = (TCL_LEAVE_ERR_MSG | TCL_APPEND_VALUE);
	goto doStoreStk;

    case INST_APPEND_ARRAY_STK:
	valuePtr = OBJ_AT_TOS; /* value to append */
	part2Ptr = OBJ_UNDER_TOS;
	storeFlags = (TCL_LEAVE_ERR_MSG | TCL_APPEND_VALUE);
	goto doStoreStk;

    case INST_STORE_ARRAY_STK:
	valuePtr = OBJ_AT_TOS;
	part2Ptr = OBJ_UNDER_TOS;
	storeFlags = TCL_LEAVE_ERR_MSG;
	goto doStoreStk;

    case INST_STORE_STK:
    case INST_STORE_SCALAR_STK:
	valuePtr = OBJ_AT_TOS;
	part2Ptr = NULL;
	storeFlags = TCL_LEAVE_ERR_MSG;

    doStoreStk:
	objPtr = OBJ_AT_DEPTH(1 + (part2Ptr != NULL)); /* variable name */
	part1Ptr = objPtr;
#ifdef TCL_COMPILE_DEBUG
	if (part2Ptr == NULL) {
	    TRACE(("\"%.30s\" <- \"%.30s\" =>", O2S(part1Ptr),O2S(valuePtr)));
	} else {
	    TRACE(("\"%.30s(%.30s)\" <- \"%.30s\" => ",
		    O2S(part1Ptr), O2S(part2Ptr), O2S(valuePtr)));
	}
#endif
	varPtr = TclObjLookupVarEx(interp, objPtr,part2Ptr, TCL_LEAVE_ERR_MSG,
		"set", /*createPart1*/ 1, /*createPart2*/ 1, &arrayPtr);
	if (!varPtr) {
	    TRACE_ERROR(interp);
	    goto gotError;
	}
	cleanup = ((part2Ptr == NULL)? 2 : 3);
	pcAdjustment = 1;
	opnd = -1;
	goto doCallPtrSetVar;

    case INST_LAPPEND_ARRAY4:
	opnd = TclGetUInt4AtPtr(pc+1);
	pcAdjustment = 5;
	storeFlags = (TCL_LEAVE_ERR_MSG | TCL_APPEND_VALUE
		| TCL_LIST_ELEMENT);
	goto doStoreArray;

    case INST_LAPPEND_ARRAY1:
	opnd = TclGetUInt1AtPtr(pc+1);
	pcAdjustment = 2;
	storeFlags = (TCL_LEAVE_ERR_MSG | TCL_APPEND_VALUE
		| TCL_LIST_ELEMENT);
	goto doStoreArray;

    case INST_APPEND_ARRAY4:
	opnd = TclGetUInt4AtPtr(pc+1);
	pcAdjustment = 5;
	storeFlags = (TCL_LEAVE_ERR_MSG | TCL_APPEND_VALUE);
	goto doStoreArray;

    case INST_APPEND_ARRAY1:
	opnd = TclGetUInt1AtPtr(pc+1);
	pcAdjustment = 2;
	storeFlags = (TCL_LEAVE_ERR_MSG | TCL_APPEND_VALUE);
	goto doStoreArray;

    doStoreArray:
	valuePtr = OBJ_AT_TOS;
	part2Ptr = OBJ_UNDER_TOS;
	arrayPtr = LOCAL(opnd);
	TRACE(("%u \"%.30s\" <- \"%.30s\" => ", opnd, O2S(part2Ptr),
		O2S(valuePtr)));
	while (TclIsVarLink(arrayPtr)) {
	    arrayPtr = arrayPtr->value.linkPtr;
	}
	cleanup = 2;
	part1Ptr = NULL;

    doStoreArrayDirectFailed:
	varPtr = TclLookupArrayElement(interp, part1Ptr, part2Ptr,
		TCL_LEAVE_ERR_MSG, "set", 1, 1, arrayPtr, opnd);
	if (!varPtr) {
	    TRACE_ERROR(interp);
	    goto gotError;
	}
	goto doCallPtrSetVar;

    case INST_LAPPEND_SCALAR4:
	opnd = TclGetUInt4AtPtr(pc+1);
	pcAdjustment = 5;
	storeFlags = (TCL_LEAVE_ERR_MSG | TCL_APPEND_VALUE
		| TCL_LIST_ELEMENT);
	goto doStoreScalar;

    case INST_LAPPEND_SCALAR1:
	opnd = TclGetUInt1AtPtr(pc+1);
	pcAdjustment = 2;
	storeFlags = (TCL_LEAVE_ERR_MSG | TCL_APPEND_VALUE
		| TCL_LIST_ELEMENT);
	goto doStoreScalar;

    case INST_APPEND_SCALAR4:
	opnd = TclGetUInt4AtPtr(pc+1);
	pcAdjustment = 5;
	storeFlags = (TCL_LEAVE_ERR_MSG | TCL_APPEND_VALUE);
	goto doStoreScalar;

    case INST_APPEND_SCALAR1:
	opnd = TclGetUInt1AtPtr(pc+1);
	pcAdjustment = 2;
	storeFlags = (TCL_LEAVE_ERR_MSG | TCL_APPEND_VALUE);
	goto doStoreScalar;

    doStoreScalar:
	valuePtr = OBJ_AT_TOS;
	varPtr = LOCAL(opnd);
	TRACE(("%u <- \"%.30s\" => ", opnd, O2S(valuePtr)));
	while (TclIsVarLink(varPtr)) {
	    varPtr = varPtr->value.linkPtr;
	}
	cleanup = 1;
	arrayPtr = NULL;
	part1Ptr = part2Ptr = NULL;

    doCallPtrSetVar:
	DECACHE_STACK_INFO();
	objResultPtr = TclPtrSetVarIdx(interp, varPtr, arrayPtr,
		part1Ptr, part2Ptr, valuePtr, storeFlags, opnd);
	CACHE_STACK_INFO();
	if (!objResultPtr) {
	    TRACE_ERROR(interp);
	    goto gotError;
	}
#ifndef TCL_COMPILE_DEBUG
	if (*(pc+pcAdjustment) == INST_POP) {
	    NEXT_INST_V((pcAdjustment+1), cleanup, 0);
	}
#endif
	TRACE_APPEND(("%.30s\n", O2S(objResultPtr)));
	NEXT_INST_V(pcAdjustment, cleanup, 1);

    case INST_LAPPEND_LIST:
	opnd = TclGetUInt4AtPtr(pc+1);
	valuePtr = OBJ_AT_TOS;
	varPtr = LOCAL(opnd);
	cleanup = 1;
	pcAdjustment = 5;
	while (TclIsVarLink(varPtr)) {
	    varPtr = varPtr->value.linkPtr;
	}
	TRACE(("%u <- \"%.30s\" => ", opnd, O2S(valuePtr)));
	if (TclListObjGetElements(interp, valuePtr, &objc, &objv)
		!= TCL_OK) {
	    TRACE_ERROR(interp);
	    goto gotError;
	}
	if (TclIsVarDirectReadable(varPtr)
		&& TclIsVarDirectWritable(varPtr)) {
	    goto lappendListDirect;
	}
	arrayPtr = NULL;
	part1Ptr = part2Ptr = NULL;
	goto lappendListPtr;

    case INST_LAPPEND_LIST_ARRAY:
	opnd = TclGetUInt4AtPtr(pc+1);
	valuePtr = OBJ_AT_TOS;
	part1Ptr = NULL;
	part2Ptr = OBJ_UNDER_TOS;
	arrayPtr = LOCAL(opnd);
	cleanup = 2;
	pcAdjustment = 5;
	while (TclIsVarLink(arrayPtr)) {
	    arrayPtr = arrayPtr->value.linkPtr;
	}
	TRACE(("%u \"%.30s\" \"%.30s\" => ",
		opnd, O2S(part2Ptr), O2S(valuePtr)));
	if (TclListObjGetElements(interp, valuePtr, &objc, &objv)
		!= TCL_OK) {
	    TRACE_ERROR(interp);
	    goto gotError;
	}
	if (TclIsVarArray(arrayPtr) && !ReadTraced(arrayPtr)
		&& !WriteTraced(arrayPtr)) {
	    varPtr = VarHashFindVar(arrayPtr->value.tablePtr, part2Ptr);
	    if (varPtr && TclIsVarDirectReadable(varPtr)
		    && TclIsVarDirectWritable(varPtr)) {
		goto lappendListDirect;
	    }
	}
	varPtr = TclLookupArrayElement(interp, part1Ptr, part2Ptr,
		TCL_LEAVE_ERR_MSG, "set", 1, 1, arrayPtr, opnd);
	if (varPtr == NULL) {
	    TRACE_ERROR(interp);
	    goto gotError;
	}
	goto lappendListPtr;

    case INST_LAPPEND_LIST_ARRAY_STK:
	pcAdjustment = 1;
	cleanup = 3;
	valuePtr = OBJ_AT_TOS;
	part2Ptr = OBJ_UNDER_TOS;	/* element name */
	part1Ptr = OBJ_AT_DEPTH(2);	/* array name */
	TRACE(("\"%.30s(%.30s)\" \"%.30s\" => ",
		O2S(part1Ptr), O2S(part2Ptr), O2S(valuePtr)));
	goto lappendList;

    case INST_LAPPEND_LIST_STK:
	pcAdjustment = 1;
	cleanup = 2;
	valuePtr = OBJ_AT_TOS;
	part2Ptr = NULL;
	part1Ptr = OBJ_UNDER_TOS;	/* variable name */
	TRACE(("\"%.30s\" \"%.30s\" => ", O2S(part1Ptr), O2S(valuePtr)));
	goto lappendList;

    lappendListDirect:
	objResultPtr = varPtr->value.objPtr;
	if (TclListObjLength(interp, objResultPtr, &len) != TCL_OK) {
	    TRACE_ERROR(interp);
	    goto gotError;
	}
	if (Tcl_IsShared(objResultPtr)) {
	    Tcl_Obj *newValue = Tcl_DuplicateObj(objResultPtr);

	    TclDecrRefCount(objResultPtr);
	    varPtr->value.objPtr = objResultPtr = newValue;
	    Tcl_IncrRefCount(newValue);
	}
	if (Tcl_ListObjReplace(interp, objResultPtr, len, 0, objc, objv)
		!= TCL_OK) {
	    TRACE_ERROR(interp);
	    goto gotError;
	}
	TRACE_APPEND(("%.30s\n", O2S(objResultPtr)));
	NEXT_INST_V(pcAdjustment, cleanup, 1);

    lappendList:
	opnd = -1;
	if (TclListObjGetElements(interp, valuePtr, &objc, &objv)
		!= TCL_OK) {
	    TRACE_ERROR(interp);
	    goto gotError;
	}
	DECACHE_STACK_INFO();
	varPtr = TclObjLookupVarEx(interp, part1Ptr, part2Ptr,
		TCL_LEAVE_ERR_MSG, "set", 1, 1, &arrayPtr);
	CACHE_STACK_INFO();
	if (!varPtr) {
	    TRACE_ERROR(interp);
	    goto gotError;
	}

    lappendListPtr:
	if (TclIsVarInHash(varPtr)) {
	    VarHashRefCount(varPtr)++;
	}
	if (arrayPtr && TclIsVarInHash(arrayPtr)) {
	    VarHashRefCount(arrayPtr)++;
	}
	DECACHE_STACK_INFO();
	objResultPtr = TclPtrGetVarIdx(interp, varPtr, arrayPtr,
		part1Ptr, part2Ptr, TCL_LEAVE_ERR_MSG, opnd);
	CACHE_STACK_INFO();
	if (TclIsVarInHash(varPtr)) {
	    VarHashRefCount(varPtr)--;
	}
	if (arrayPtr && TclIsVarInHash(arrayPtr)) {
	    VarHashRefCount(arrayPtr)--;
	}

	{
	    int createdNewObj = 0;
	    Tcl_Obj *valueToAssign;

	    if (!objResultPtr) {
		valueToAssign = valuePtr;
	    } else if (TclListObjLength(interp, objResultPtr, &len)!=TCL_OK) {
		TRACE_ERROR(interp);
		goto gotError;
	    } else {
		if (Tcl_IsShared(objResultPtr)) {
		    valueToAssign = Tcl_DuplicateObj(objResultPtr);
		    createdNewObj = 1;
		} else {
		    valueToAssign = objResultPtr;
		}
		if (Tcl_ListObjReplace(interp, valueToAssign, len, 0,
			objc, objv) != TCL_OK) {
		    if (createdNewObj) {
			TclDecrRefCount(valueToAssign);
		    }
		    goto errorInLappendListPtr;
		}
	    }
	    DECACHE_STACK_INFO();
	    Tcl_IncrRefCount(valueToAssign);
	    objResultPtr = TclPtrSetVarIdx(interp, varPtr, arrayPtr, part1Ptr,
		    part2Ptr, valueToAssign, TCL_LEAVE_ERR_MSG, opnd);
	    TclDecrRefCount(valueToAssign);
	    CACHE_STACK_INFO();
	    if (!objResultPtr) {
	    errorInLappendListPtr:
		TRACE_ERROR(interp);
		goto gotError;
	    }
	}
	TRACE_APPEND(("%.30s\n", O2S(objResultPtr)));
	NEXT_INST_V(pcAdjustment, cleanup, 1);
    }

    /*
     *	   End of INST_STORE and related instructions.
     * -----------------------------------------------------------------
     *	   Start of INST_INCR instructions.
     *
     * WARNING: more 'goto' here than your doctor recommended! The different
     * instructions set the value of some variables and then jump to somme
     * common execution code.
     */

/*TODO: Consider more untangling here; merge with LOAD and STORE ? */

    {
	Tcl_Obj *incrPtr;
#ifndef TCL_WIDE_INT_IS_LONG
	Tcl_WideInt w;
#endif
	long increment;

    case INST_INCR_SCALAR1:
    case INST_INCR_ARRAY1:
    case INST_INCR_ARRAY_STK:
    case INST_INCR_SCALAR_STK:
    case INST_INCR_STK:
	opnd = TclGetUInt1AtPtr(pc+1);
	incrPtr = POP_OBJECT();
	switch (*pc) {
	case INST_INCR_SCALAR1:
	    pcAdjustment = 2;
	    goto doIncrScalar;
	case INST_INCR_ARRAY1:
	    pcAdjustment = 2;
	    goto doIncrArray;
	default:
	    pcAdjustment = 1;
	    goto doIncrStk;
	}

    case INST_INCR_ARRAY_STK_IMM:
    case INST_INCR_SCALAR_STK_IMM:
    case INST_INCR_STK_IMM:
	increment = TclGetInt1AtPtr(pc+1);
	incrPtr = Tcl_NewIntObj(increment);
	Tcl_IncrRefCount(incrPtr);
	pcAdjustment = 2;

    doIncrStk:
	if ((*pc == INST_INCR_ARRAY_STK_IMM)
		|| (*pc == INST_INCR_ARRAY_STK)) {
	    part2Ptr = OBJ_AT_TOS;
	    objPtr = OBJ_UNDER_TOS;
	    TRACE(("\"%.30s(%.30s)\" (by %ld) => ",
		    O2S(objPtr), O2S(part2Ptr), increment));
	} else {
	    part2Ptr = NULL;
	    objPtr = OBJ_AT_TOS;
	    TRACE(("\"%.30s\" (by %ld) => ", O2S(objPtr), increment));
	}
	part1Ptr = objPtr;
	opnd = -1;
	varPtr = TclObjLookupVarEx(interp, objPtr, part2Ptr,
		TCL_LEAVE_ERR_MSG, "read", 1, 1, &arrayPtr);
	if (!varPtr) {
	    DECACHE_STACK_INFO();
	    Tcl_AddErrorInfo(interp,
		    "\n    (reading value of variable to increment)");
	    CACHE_STACK_INFO();
	    TRACE_ERROR(interp);
	    Tcl_DecrRefCount(incrPtr);
	    goto gotError;
	}
	cleanup = ((part2Ptr == NULL)? 1 : 2);
	goto doIncrVar;

    case INST_INCR_ARRAY1_IMM:
	opnd = TclGetUInt1AtPtr(pc+1);
	increment = TclGetInt1AtPtr(pc+2);
	incrPtr = Tcl_NewIntObj(increment);
	Tcl_IncrRefCount(incrPtr);
	pcAdjustment = 3;

    doIncrArray:
	part1Ptr = NULL;
	part2Ptr = OBJ_AT_TOS;
	arrayPtr = LOCAL(opnd);
	cleanup = 1;
	while (TclIsVarLink(arrayPtr)) {
	    arrayPtr = arrayPtr->value.linkPtr;
	}
	TRACE(("%u \"%.30s\" (by %ld) => ", opnd, O2S(part2Ptr), increment));
	varPtr = TclLookupArrayElement(interp, part1Ptr, part2Ptr,
		TCL_LEAVE_ERR_MSG, "read", 1, 1, arrayPtr, opnd);
	if (!varPtr) {
	    TRACE_ERROR(interp);
	    Tcl_DecrRefCount(incrPtr);
	    goto gotError;
	}
	goto doIncrVar;

    case INST_INCR_SCALAR1_IMM:
	opnd = TclGetUInt1AtPtr(pc+1);
	increment = TclGetInt1AtPtr(pc+2);
	pcAdjustment = 3;
	cleanup = 0;
	varPtr = LOCAL(opnd);
	while (TclIsVarLink(varPtr)) {
	    varPtr = varPtr->value.linkPtr;
	}

	if (TclIsVarDirectModifyable(varPtr)) {
	    ClientData ptr;
	    int type;

	    objPtr = varPtr->value.objPtr;
	    if (GetNumberFromObj(NULL, objPtr, &ptr, &type) == TCL_OK) {
		if (type == TCL_NUMBER_LONG) {
		    long augend = *((const long *)ptr);
		    long sum = augend + increment;

		    /*
		     * Overflow when (augend and sum have different sign) and
		     * (augend and increment have the same sign). This is
		     * encapsulated in the Overflowing macro.
		     */

		    if (!Overflowing(augend, increment, sum)) {
			TRACE(("%u %ld => ", opnd, increment));
			if (Tcl_IsShared(objPtr)) {
			    objPtr->refCount--;	/* We know it's shared. */
			    TclNewLongObj(objResultPtr, sum);
			    Tcl_IncrRefCount(objResultPtr);
			    varPtr->value.objPtr = objResultPtr;
			} else {
			    objResultPtr = objPtr;
			    TclSetLongObj(objPtr, sum);
			}
			goto doneIncr;
		    }
#ifndef TCL_WIDE_INT_IS_LONG
		    w = (Tcl_WideInt)augend;

		    TRACE(("%u %ld => ", opnd, increment));
		    if (Tcl_IsShared(objPtr)) {
			objPtr->refCount--;	/* We know it's shared. */
			objResultPtr = Tcl_NewWideIntObj(w+increment);
			Tcl_IncrRefCount(objResultPtr);
			varPtr->value.objPtr = objResultPtr;
		    } else {
			objResultPtr = objPtr;

			/*
			 * We know the sum value is outside the long range;
			 * use macro form that doesn't range test again.
			 */

			TclSetWideIntObj(objPtr, w+increment);
		    }
		    goto doneIncr;
#endif
		}	/* end if (type == TCL_NUMBER_LONG) */
#ifndef TCL_WIDE_INT_IS_LONG
		if (type == TCL_NUMBER_WIDE) {
		    Tcl_WideInt sum;

		    w = *((const Tcl_WideInt *) ptr);
		    sum = w + increment;

		    /*
		     * Check for overflow.
		     */

		    if (!Overflowing(w, increment, sum)) {
			TRACE(("%u %ld => ", opnd, increment));
			if (Tcl_IsShared(objPtr)) {
			    objPtr->refCount--;	/* We know it's shared. */
			    objResultPtr = Tcl_NewWideIntObj(sum);
			    Tcl_IncrRefCount(objResultPtr);
			    varPtr->value.objPtr = objResultPtr;
			} else {
			    objResultPtr = objPtr;

			    /*
			     * We *do not* know the sum value is outside the
			     * long range (wide + long can yield long); use
			     * the function call that checks range.
			     */

			    Tcl_SetWideIntObj(objPtr, sum);
			}
			goto doneIncr;
		    }
		}
#endif
	    }
	    if (Tcl_IsShared(objPtr)) {
		objPtr->refCount--;	/* We know it's shared */
		objResultPtr = Tcl_DuplicateObj(objPtr);
		Tcl_IncrRefCount(objResultPtr);
		varPtr->value.objPtr = objResultPtr;
	    } else {
		objResultPtr = objPtr;
	    }
	    TclNewLongObj(incrPtr, increment);
	    if (TclIncrObj(interp, objResultPtr, incrPtr) != TCL_OK) {
		Tcl_DecrRefCount(incrPtr);
		TRACE_ERROR(interp);
		goto gotError;
	    }
	    Tcl_DecrRefCount(incrPtr);
	    goto doneIncr;
	}

	/*
	 * All other cases, flow through to generic handling.
	 */

	TclNewLongObj(incrPtr, increment);
	Tcl_IncrRefCount(incrPtr);

    doIncrScalar:
	varPtr = LOCAL(opnd);
	while (TclIsVarLink(varPtr)) {
	    varPtr = varPtr->value.linkPtr;
	}
	arrayPtr = NULL;
	part1Ptr = part2Ptr = NULL;
	cleanup = 0;
	TRACE(("%u %s => ", opnd, Tcl_GetString(incrPtr)));

    doIncrVar:
	if (TclIsVarDirectModifyable2(varPtr, arrayPtr)) {
	    objPtr = varPtr->value.objPtr;
	    if (Tcl_IsShared(objPtr)) {
		objPtr->refCount--;	/* We know it's shared */
		objResultPtr = Tcl_DuplicateObj(objPtr);
		Tcl_IncrRefCount(objResultPtr);
		varPtr->value.objPtr = objResultPtr;
	    } else {
		objResultPtr = objPtr;
	    }
	    if (TclIncrObj(interp, objResultPtr, incrPtr) != TCL_OK) {
		Tcl_DecrRefCount(incrPtr);
		TRACE_ERROR(interp);
		goto gotError;
	    }
	    Tcl_DecrRefCount(incrPtr);
	} else {
	    DECACHE_STACK_INFO();
	    objResultPtr = TclPtrIncrObjVarIdx(interp, varPtr, arrayPtr,
		    part1Ptr, part2Ptr, incrPtr, TCL_LEAVE_ERR_MSG, opnd);
	    CACHE_STACK_INFO();
	    Tcl_DecrRefCount(incrPtr);
	    if (objResultPtr == NULL) {
		TRACE_ERROR(interp);
		goto gotError;
	    }
	}
    doneIncr:
	TRACE_APPEND(("%.30s\n", O2S(objResultPtr)));
#ifndef TCL_COMPILE_DEBUG
	if (*(pc+pcAdjustment) == INST_POP) {
	    NEXT_INST_V((pcAdjustment+1), cleanup, 0);
	}
#endif
	NEXT_INST_V(pcAdjustment, cleanup, 1);
    }

    /*
     *	   End of INST_INCR instructions.
     * -----------------------------------------------------------------
     *	   Start of INST_EXIST instructions.
     */

    case INST_EXIST_SCALAR:
	cleanup = 0;
	pcAdjustment = 5;
	opnd = TclGetUInt4AtPtr(pc+1);
	varPtr = LOCAL(opnd);
	while (TclIsVarLink(varPtr)) {
	    varPtr = varPtr->value.linkPtr;
	}
	TRACE(("%u => ", opnd));
	if (ReadTraced(varPtr)) {
	    DECACHE_STACK_INFO();
	    TclObjCallVarTraces(iPtr, NULL, varPtr, NULL, NULL,
		    TCL_TRACE_READS, 0, opnd);
	    CACHE_STACK_INFO();
	    if (TclIsVarUndefined(varPtr)) {
		TclCleanupVar(varPtr, NULL);
		varPtr = NULL;
	    }
	}
	goto afterExistsPeephole;

    case INST_EXIST_ARRAY:
	cleanup = 1;
	pcAdjustment = 5;
	opnd = TclGetUInt4AtPtr(pc+1);
	part2Ptr = OBJ_AT_TOS;
	arrayPtr = LOCAL(opnd);
	while (TclIsVarLink(arrayPtr)) {
	    arrayPtr = arrayPtr->value.linkPtr;
	}
	TRACE(("%u \"%.30s\" => ", opnd, O2S(part2Ptr)));
	if (TclIsVarArray(arrayPtr) && !ReadTraced(arrayPtr)) {
	    varPtr = VarHashFindVar(arrayPtr->value.tablePtr, part2Ptr);
	    if (!varPtr || !ReadTraced(varPtr)) {
		goto afterExistsPeephole;
	    }
	}
	varPtr = TclLookupArrayElement(interp, NULL, part2Ptr, 0, "access",
		0, 1, arrayPtr, opnd);
	if (varPtr) {
	    if (ReadTraced(varPtr) || (arrayPtr && ReadTraced(arrayPtr))) {
		DECACHE_STACK_INFO();
		TclObjCallVarTraces(iPtr, arrayPtr, varPtr, NULL, part2Ptr,
			TCL_TRACE_READS, 0, opnd);
		CACHE_STACK_INFO();
	    }
	    if (TclIsVarUndefined(varPtr)) {
		TclCleanupVar(varPtr, arrayPtr);
		varPtr = NULL;
	    }
	}
	goto afterExistsPeephole;

    case INST_EXIST_ARRAY_STK:
	cleanup = 2;
	pcAdjustment = 1;
	part2Ptr = OBJ_AT_TOS;		/* element name */
	part1Ptr = OBJ_UNDER_TOS;	/* array name */
	TRACE(("\"%.30s(%.30s)\" => ", O2S(part1Ptr), O2S(part2Ptr)));
	goto doExistStk;

    case INST_EXIST_STK:
	cleanup = 1;
	pcAdjustment = 1;
	part2Ptr = NULL;
	part1Ptr = OBJ_AT_TOS;		/* variable name */
	TRACE(("\"%.30s\" => ", O2S(part1Ptr)));

    doExistStk:
	varPtr = TclObjLookupVarEx(interp, part1Ptr, part2Ptr, 0, "access",
		/*createPart1*/0, /*createPart2*/1, &arrayPtr);
	if (varPtr) {
	    if (ReadTraced(varPtr) || (arrayPtr && ReadTraced(arrayPtr))) {
		DECACHE_STACK_INFO();
		TclObjCallVarTraces(iPtr, arrayPtr, varPtr, part1Ptr,part2Ptr,
			TCL_TRACE_READS, 0, -1);
		CACHE_STACK_INFO();
	    }
	    if (TclIsVarUndefined(varPtr)) {
		TclCleanupVar(varPtr, arrayPtr);
		varPtr = NULL;
	    }
	}

	/*
	 * Peep-hole optimisation: if you're about to jump, do jump from here.
	 */

    afterExistsPeephole: {
	int found = (varPtr && !TclIsVarUndefined(varPtr));

	TRACE_APPEND(("%d\n", found ? 1 : 0));
	JUMP_PEEPHOLE_V(found, pcAdjustment, cleanup);
    }

    /*
     *	   End of INST_EXIST instructions.
     * -----------------------------------------------------------------
     *	   Start of INST_UNSET instructions.
     */

    {
	int flags;

    case INST_UNSET_SCALAR:
	flags = TclGetUInt1AtPtr(pc+1) ? TCL_LEAVE_ERR_MSG : 0;
	opnd = TclGetUInt4AtPtr(pc+2);
	varPtr = LOCAL(opnd);
	while (TclIsVarLink(varPtr)) {
	    varPtr = varPtr->value.linkPtr;
	}
	TRACE(("%s %u => ", (flags ? "normal" : "noerr"), opnd));
	if (TclIsVarDirectUnsettable(varPtr) && !TclIsVarInHash(varPtr)) {
	    /*
	     * No errors, no traces, no searches: just make the variable cease
	     * to exist.
	     */

	    if (!TclIsVarUndefined(varPtr)) {
		TclDecrRefCount(varPtr->value.objPtr);
	    } else if (flags & TCL_LEAVE_ERR_MSG) {
		goto slowUnsetScalar;
	    }
	    varPtr->value.objPtr = NULL;
	    TRACE_APPEND(("OK\n"));
	    NEXT_INST_F(6, 0, 0);
	}

    slowUnsetScalar:
	DECACHE_STACK_INFO();
	if (TclPtrUnsetVarIdx(interp, varPtr, NULL, NULL, NULL, flags,
		opnd) != TCL_OK && flags) {
	    goto errorInUnset;
	}
	CACHE_STACK_INFO();
	NEXT_INST_F(6, 0, 0);

    case INST_UNSET_ARRAY:
	flags = TclGetUInt1AtPtr(pc+1) ? TCL_LEAVE_ERR_MSG : 0;
	opnd = TclGetUInt4AtPtr(pc+2);
	part2Ptr = OBJ_AT_TOS;
	arrayPtr = LOCAL(opnd);
	while (TclIsVarLink(arrayPtr)) {
	    arrayPtr = arrayPtr->value.linkPtr;
	}
	TRACE(("%s %u \"%.30s\" => ",
		(flags ? "normal" : "noerr"), opnd, O2S(part2Ptr)));
	if (TclIsVarArray(arrayPtr) && !UnsetTraced(arrayPtr)
		&& !(arrayPtr->flags & VAR_SEARCH_ACTIVE)) {
	    varPtr = VarHashFindVar(arrayPtr->value.tablePtr, part2Ptr);
	    if (varPtr && TclIsVarDirectUnsettable(varPtr)) {
		/*
		 * No nasty traces and element exists, so we can proceed to
		 * unset it. Might still not exist though...
		 */

		if (!TclIsVarUndefined(varPtr)) {
		    TclDecrRefCount(varPtr->value.objPtr);
		    TclSetVarUndefined(varPtr);
		    TclClearVarNamespaceVar(varPtr);
		    TclCleanupVar(varPtr, arrayPtr);
		} else if (flags & TCL_LEAVE_ERR_MSG) {
		    goto slowUnsetArray;
		}
		TRACE_APPEND(("OK\n"));
		NEXT_INST_F(6, 1, 0);
	    } else if (!varPtr && !(flags & TCL_LEAVE_ERR_MSG)) {
		/*
		 * Don't need to do anything here.
		 */

		TRACE_APPEND(("OK\n"));
		NEXT_INST_F(6, 1, 0);
	    }
	}
    slowUnsetArray:
	DECACHE_STACK_INFO();
	varPtr = TclLookupArrayElement(interp, NULL, part2Ptr, flags, "unset",
		0, 0, arrayPtr, opnd);
	if (!varPtr) {
	    if (flags & TCL_LEAVE_ERR_MSG) {
		goto errorInUnset;
	    }
	} else if (TclPtrUnsetVarIdx(interp, varPtr, arrayPtr, NULL, part2Ptr,
		flags, opnd) != TCL_OK && (flags & TCL_LEAVE_ERR_MSG)) {
	    goto errorInUnset;
	}
	CACHE_STACK_INFO();
	NEXT_INST_F(6, 1, 0);

    case INST_UNSET_ARRAY_STK:
	flags = TclGetUInt1AtPtr(pc+1) ? TCL_LEAVE_ERR_MSG : 0;
	cleanup = 2;
	part2Ptr = OBJ_AT_TOS;		/* element name */
	part1Ptr = OBJ_UNDER_TOS;	/* array name */
	TRACE(("%s \"%.30s(%.30s)\" => ", (flags ? "normal" : "noerr"),
		O2S(part1Ptr), O2S(part2Ptr)));
	goto doUnsetStk;

    case INST_UNSET_STK:
	flags = TclGetUInt1AtPtr(pc+1) ? TCL_LEAVE_ERR_MSG : 0;
	cleanup = 1;
	part2Ptr = NULL;
	part1Ptr = OBJ_AT_TOS;		/* variable name */
	TRACE(("%s \"%.30s\" => ", (flags ? "normal" : "noerr"),
		O2S(part1Ptr)));

    doUnsetStk:
	DECACHE_STACK_INFO();
	if (TclObjUnsetVar2(interp, part1Ptr, part2Ptr, flags) != TCL_OK
		&& (flags & TCL_LEAVE_ERR_MSG)) {
	    goto errorInUnset;
	}
	CACHE_STACK_INFO();
	TRACE_APPEND(("OK\n"));
	NEXT_INST_V(2, cleanup, 0);

    errorInUnset:
	CACHE_STACK_INFO();
	TRACE_ERROR(interp);
	goto gotError;

	/*
	 * This is really an unset operation these days. Do not issue.
	 */

    case INST_DICT_DONE:
	opnd = TclGetUInt4AtPtr(pc+1);
	TRACE(("%u => OK\n", opnd));
	varPtr = LOCAL(opnd);
	while (TclIsVarLink(varPtr)) {
	    varPtr = varPtr->value.linkPtr;
	}
	if (TclIsVarDirectUnsettable(varPtr) && !TclIsVarInHash(varPtr)) {
	    if (!TclIsVarUndefined(varPtr)) {
		TclDecrRefCount(varPtr->value.objPtr);
	    }
	    varPtr->value.objPtr = NULL;
	} else {
	    DECACHE_STACK_INFO();
	    TclPtrUnsetVarIdx(interp, varPtr, NULL, NULL, NULL, 0, opnd);
	    CACHE_STACK_INFO();
	}
	NEXT_INST_F(5, 0, 0);
    }

    /*
     *	   End of INST_UNSET instructions.
     * -----------------------------------------------------------------
     *	   Start of INST_ARRAY instructions.
     */

    case INST_ARRAY_EXISTS_IMM:
	opnd = TclGetUInt4AtPtr(pc+1);
	pcAdjustment = 5;
	cleanup = 0;
	part1Ptr = NULL;
	arrayPtr = NULL;
	TRACE(("%u => ", opnd));
	varPtr = LOCAL(opnd);
	while (TclIsVarLink(varPtr)) {
	    varPtr = varPtr->value.linkPtr;
	}
	goto doArrayExists;
    case INST_ARRAY_EXISTS_STK:
	opnd = -1;
	pcAdjustment = 1;
	cleanup = 1;
	part1Ptr = OBJ_AT_TOS;
	TRACE(("\"%.30s\" => ", O2S(part1Ptr)));
	varPtr = TclObjLookupVarEx(interp, part1Ptr, NULL, 0, NULL,
		/*createPart1*/0, /*createPart2*/0, &arrayPtr);
    doArrayExists:
	DECACHE_STACK_INFO();
	result = TclCheckArrayTraces(interp, varPtr, arrayPtr, part1Ptr, opnd);
	CACHE_STACK_INFO();
	if (result == TCL_ERROR) {
	    TRACE_ERROR(interp);
	    goto gotError;
	}
	if (varPtr && TclIsVarArray(varPtr) && !TclIsVarUndefined(varPtr)) {
	    objResultPtr = TCONST(1);
	} else {
	    objResultPtr = TCONST(0);
	}
	TRACE_APPEND(("%.30s\n", O2S(objResultPtr)));
	NEXT_INST_V(pcAdjustment, cleanup, 1);

    case INST_ARRAY_MAKE_IMM:
	opnd = TclGetUInt4AtPtr(pc+1);
	pcAdjustment = 5;
	cleanup = 0;
	part1Ptr = NULL;
	arrayPtr = NULL;
	TRACE(("%u => ", opnd));
	varPtr = LOCAL(opnd);
	while (TclIsVarLink(varPtr)) {
	    varPtr = varPtr->value.linkPtr;
	}
	goto doArrayMake;
    case INST_ARRAY_MAKE_STK:
	opnd = -1;
	pcAdjustment = 1;
	cleanup = 1;
	part1Ptr = OBJ_AT_TOS;
	TRACE(("\"%.30s\" => ", O2S(part1Ptr)));
	varPtr = TclObjLookupVarEx(interp, part1Ptr, NULL, TCL_LEAVE_ERR_MSG,
		"set", /*createPart1*/1, /*createPart2*/0, &arrayPtr);
	if (varPtr == NULL) {
	    TRACE_ERROR(interp);
	    goto gotError;
	}
    doArrayMake:
	if (varPtr && !TclIsVarArray(varPtr)) {
	    if (TclIsVarArrayElement(varPtr) || !TclIsVarUndefined(varPtr)) {
		/*
		 * Either an array element, or a scalar: lose!
		 */

		TclObjVarErrMsg(interp, part1Ptr, NULL, "array set",
			"variable isn't array", opnd);
		DECACHE_STACK_INFO();
		Tcl_SetErrorCode(interp, "TCL", "WRITE", "ARRAY", NULL);
		CACHE_STACK_INFO();
		TRACE_ERROR(interp);
		goto gotError;
	    }
	    TclSetVarArray(varPtr);
	    varPtr->value.tablePtr = ckalloc(sizeof(TclVarHashTable));
	    TclInitVarHashTable(varPtr->value.tablePtr,
		    TclGetVarNsPtr(varPtr));
#ifdef TCL_COMPILE_DEBUG
	    TRACE_APPEND(("done\n"));
	} else {
	    TRACE_APPEND(("nothing to do\n"));
#endif
	}
	NEXT_INST_V(pcAdjustment, cleanup, 0);

    /*
     *	   End of INST_ARRAY instructions.
     * -----------------------------------------------------------------
     *	   Start of variable linking instructions.
     */

    {
	Var *otherPtr;
	CallFrame *framePtr, *savedFramePtr;
	Tcl_Namespace *nsPtr;
	Namespace *savedNsPtr;

    case INST_UPVAR:
	TRACE(("%d %.30s %.30s => ", TclGetInt4AtPtr(pc+1),
		O2S(OBJ_UNDER_TOS), O2S(OBJ_AT_TOS)));

	if (TclObjGetFrame(interp, OBJ_UNDER_TOS, &framePtr) == -1) {
	    TRACE_ERROR(interp);
	    goto gotError;
	}

	/*
	 * Locate the other variable.
	 */

	savedFramePtr = iPtr->varFramePtr;
	iPtr->varFramePtr = framePtr;
	otherPtr = TclObjLookupVarEx(interp, OBJ_AT_TOS, NULL,
		TCL_LEAVE_ERR_MSG, "access", /*createPart1*/ 1,
		/*createPart2*/ 1, &varPtr);
	iPtr->varFramePtr = savedFramePtr;
	if (!otherPtr) {
	    TRACE_ERROR(interp);
	    goto gotError;
	}
	goto doLinkVars;

    case INST_NSUPVAR:
	TRACE(("%d %.30s %.30s => ", TclGetInt4AtPtr(pc+1),
		O2S(OBJ_UNDER_TOS), O2S(OBJ_AT_TOS)));
	if (TclGetNamespaceFromObj(interp, OBJ_UNDER_TOS, &nsPtr) != TCL_OK) {
	    TRACE_ERROR(interp);
	    goto gotError;
	}

	/*
	 * Locate the other variable.
	 */

	savedNsPtr = iPtr->varFramePtr->nsPtr;
	iPtr->varFramePtr->nsPtr = (Namespace *) nsPtr;
	otherPtr = TclObjLookupVarEx(interp, OBJ_AT_TOS, NULL,
		(TCL_NAMESPACE_ONLY|TCL_LEAVE_ERR_MSG|TCL_AVOID_RESOLVERS),
		"access", /*createPart1*/ 1, /*createPart2*/ 1, &varPtr);
	iPtr->varFramePtr->nsPtr = savedNsPtr;
	if (!otherPtr) {
	    TRACE_ERROR(interp);
	    goto gotError;
	}
	goto doLinkVars;

    case INST_VARIABLE:
	TRACE(("%d, %.30s => ", TclGetInt4AtPtr(pc+1), O2S(OBJ_AT_TOS)));
	otherPtr = TclObjLookupVarEx(interp, OBJ_AT_TOS, NULL,
		(TCL_NAMESPACE_ONLY | TCL_LEAVE_ERR_MSG), "access",
		/*createPart1*/ 1, /*createPart2*/ 1, &varPtr);
	if (!otherPtr) {
	    TRACE_ERROR(interp);
	    goto gotError;
	}

	/*
	 * Do the [variable] magic.
	 */

	TclSetVarNamespaceVar(otherPtr);

    doLinkVars:

	/*
	 * If we are here, the local variable has already been created: do the
	 * little work of TclPtrMakeUpvar that remains to be done right here
	 * if there are no errors; otherwise, let it handle the case.
	 */

	opnd = TclGetInt4AtPtr(pc+1);
	varPtr = LOCAL(opnd);
	if ((varPtr != otherPtr) && !TclIsVarTraced(varPtr)
		&& (TclIsVarUndefined(varPtr) || TclIsVarLink(varPtr))) {
	    if (!TclIsVarUndefined(varPtr)) {
		/*
		 * Then it is a defined link.
		 */

		Var *linkPtr = varPtr->value.linkPtr;

		if (linkPtr == otherPtr) {
		    TRACE_APPEND(("already linked\n"));
		    NEXT_INST_F(5, 1, 0);
		}
		if (TclIsVarInHash(linkPtr)) {
		    VarHashRefCount(linkPtr)--;
		    if (TclIsVarUndefined(linkPtr)) {
			TclCleanupVar(linkPtr, NULL);
		    }
		}
	    }
	    TclSetVarLink(varPtr);
	    varPtr->value.linkPtr = otherPtr;
	    if (TclIsVarInHash(otherPtr)) {
		VarHashRefCount(otherPtr)++;
	    }
	} else if (TclPtrObjMakeUpvarIdx(interp, otherPtr, NULL, 0,
		opnd) != TCL_OK) {
	    TRACE_ERROR(interp);
	    goto gotError;
	}

	/*
	 * Do not pop the namespace or frame index, it may be needed for other
	 * variables - and [variable] did not push it at all.
	 */

	TRACE_APPEND(("link made\n"));
	NEXT_INST_F(5, 1, 0);
    }

    /*
     *	   End of variable linking instructions.
     * -----------------------------------------------------------------
     */

    case INST_JUMP1:
	opnd = TclGetInt1AtPtr(pc+1);
	TRACE(("%d => new pc %u\n", opnd,
		(unsigned)(pc + opnd - codePtr->codeStart)));
	NEXT_INST_F(opnd, 0, 0);

    case INST_JUMP4:
	opnd = TclGetInt4AtPtr(pc+1);
	TRACE(("%d => new pc %u\n", opnd,
		(unsigned)(pc + opnd - codePtr->codeStart)));
	NEXT_INST_F(opnd, 0, 0);

    {
	int jmpOffset[2], b;

	/* TODO: consider rewrite so we don't compute the offset we're not
	 * going to take. */
    case INST_JUMP_FALSE4:
	jmpOffset[0] = TclGetInt4AtPtr(pc+1);	/* FALSE offset */
	jmpOffset[1] = 5;			/* TRUE offset */
	goto doCondJump;

    case INST_JUMP_TRUE4:
	jmpOffset[0] = 5;
	jmpOffset[1] = TclGetInt4AtPtr(pc+1);
	goto doCondJump;

    case INST_JUMP_FALSE1:
	jmpOffset[0] = TclGetInt1AtPtr(pc+1);
	jmpOffset[1] = 2;
	goto doCondJump;

    case INST_JUMP_TRUE1:
	jmpOffset[0] = 2;
	jmpOffset[1] = TclGetInt1AtPtr(pc+1);

    doCondJump:
	valuePtr = OBJ_AT_TOS;
	TRACE(("%d => ", jmpOffset[
		(*pc==INST_JUMP_FALSE1 || *pc==INST_JUMP_FALSE4) ? 0 : 1]));

	/* TODO - check claim that taking address of b harms performance */
	/* TODO - consider optimization search for constants */
	if (TclGetBooleanFromObj(interp, valuePtr, &b) != TCL_OK) {
	    TRACE_ERROR(interp);
	    goto gotError;
	}

#ifdef TCL_COMPILE_DEBUG
	if (b) {
	    if ((*pc == INST_JUMP_TRUE1) || (*pc == INST_JUMP_TRUE4)) {
		TRACE_APPEND(("%.20s true, new pc %u\n", O2S(valuePtr),
			(unsigned)(pc + jmpOffset[1] - codePtr->codeStart)));
	    } else {
		TRACE_APPEND(("%.20s true\n", O2S(valuePtr)));
	    }
	} else {
	    if ((*pc == INST_JUMP_TRUE1) || (*pc == INST_JUMP_TRUE4)) {
		TRACE_APPEND(("%.20s false\n", O2S(valuePtr)));
	    } else {
		TRACE_APPEND(("%.20s false, new pc %u\n", O2S(valuePtr),
			(unsigned)(pc + jmpOffset[0] - codePtr->codeStart)));
	    }
	}
#endif
	NEXT_INST_F(jmpOffset[b], 1, 0);
    }

    case INST_JUMP_TABLE: {
	Tcl_HashEntry *hPtr;
	JumptableInfo *jtPtr;

	/*
	 * Jump to location looked up in a hashtable; fall through to next
	 * instr if lookup fails.
	 */

	opnd = TclGetInt4AtPtr(pc+1);
	jtPtr = (JumptableInfo *) codePtr->auxDataArrayPtr[opnd].clientData;
	TRACE(("%d \"%.20s\" => ", opnd, O2S(OBJ_AT_TOS)));
	hPtr = Tcl_FindHashEntry(&jtPtr->hashTable, TclGetString(OBJ_AT_TOS));
	if (hPtr != NULL) {
	    int jumpOffset = PTR2INT(Tcl_GetHashValue(hPtr));

	    TRACE_APPEND(("found in table, new pc %u\n",
		    (unsigned)(pc - codePtr->codeStart + jumpOffset)));
	    NEXT_INST_F(jumpOffset, 1, 0);
	} else {
	    TRACE_APPEND(("not found in table\n"));
	    NEXT_INST_F(5, 1, 0);
	}
    }

    /*
     * These two instructions are now redundant: the complete logic of the LOR
     * and LAND is now handled by the expression compiler.
     */

    case INST_LOR:
    case INST_LAND: {
	/*
	 * Operands must be boolean or numeric. No int->double conversions are
	 * performed.
	 */

	int i1, i2, iResult;

	value2Ptr = OBJ_AT_TOS;
	valuePtr = OBJ_UNDER_TOS;
	if (TclGetBooleanFromObj(NULL, valuePtr, &i1) != TCL_OK) {
	    TRACE(("\"%.20s\" => ILLEGAL TYPE %s \n", O2S(valuePtr),
		    (valuePtr->typePtr? valuePtr->typePtr->name : "null")));
	    DECACHE_STACK_INFO();
	    IllegalExprOperandType(interp, pc, valuePtr);
	    CACHE_STACK_INFO();
	    goto gotError;
	}

	if (TclGetBooleanFromObj(NULL, value2Ptr, &i2) != TCL_OK) {
	    TRACE(("\"%.20s\" => ILLEGAL TYPE %s \n", O2S(value2Ptr),
		    (value2Ptr->typePtr? value2Ptr->typePtr->name : "null")));
	    DECACHE_STACK_INFO();
	    IllegalExprOperandType(interp, pc, value2Ptr);
	    CACHE_STACK_INFO();
	    goto gotError;
	}

	if (*pc == INST_LOR) {
	    iResult = (i1 || i2);
	} else {
	    iResult = (i1 && i2);
	}
	objResultPtr = TCONST(iResult);
	TRACE(("%.20s %.20s => %d\n", O2S(valuePtr),O2S(value2Ptr),iResult));
	NEXT_INST_F(1, 2, 1);
    }

    /*
     * -----------------------------------------------------------------
     *	   Start of general introspector instructions.
     */

    case INST_NS_CURRENT: {
	Namespace *currNsPtr = (Namespace *) TclGetCurrentNamespace(interp);

	if (currNsPtr == (Namespace *) TclGetGlobalNamespace(interp)) {
	    TclNewLiteralStringObj(objResultPtr, "::");
	} else {
	    TclNewStringObj(objResultPtr, currNsPtr->fullName,
		    strlen(currNsPtr->fullName));
	}
	TRACE_WITH_OBJ(("=> "), objResultPtr);
	NEXT_INST_F(1, 0, 1);
    }
    case INST_COROUTINE_NAME: {
	CoroutineData *corPtr = iPtr->execEnvPtr->corPtr;

	TclNewObj(objResultPtr);
	if (corPtr && !(corPtr->cmdPtr->flags & CMD_IS_DELETED)) {
	    Tcl_GetCommandFullName(interp, (Tcl_Command) corPtr->cmdPtr,
		    objResultPtr);
	}
	TRACE_WITH_OBJ(("=> "), objResultPtr);
	NEXT_INST_F(1, 0, 1);
    }
    case INST_INFO_LEVEL_NUM:
	TclNewIntObj(objResultPtr, iPtr->varFramePtr->level);
	TRACE_WITH_OBJ(("=> "), objResultPtr);
	NEXT_INST_F(1, 0, 1);
    case INST_INFO_LEVEL_ARGS: {
	int level;
	register CallFrame *framePtr = iPtr->varFramePtr;
	register CallFrame *rootFramePtr = iPtr->rootFramePtr;

	TRACE(("\"%.30s\" => ", O2S(OBJ_AT_TOS)));
	if (TclGetIntFromObj(interp, OBJ_AT_TOS, &level) != TCL_OK) {
	    TRACE_ERROR(interp);
	    goto gotError;
	}
	if (level <= 0) {
	    level += framePtr->level;
	}
	for (; (framePtr->level!=level) && (framePtr!=rootFramePtr) ;
		framePtr = framePtr->callerVarPtr) {
	    /* Empty loop body */
	}
	if (framePtr == rootFramePtr) {
	    Tcl_SetObjResult(interp, Tcl_ObjPrintf(
		    "bad level \"%s\"", TclGetString(OBJ_AT_TOS)));
	    TRACE_ERROR(interp);
	    DECACHE_STACK_INFO();
	    Tcl_SetErrorCode(interp, "TCL", "LOOKUP", "STACK_LEVEL",
		    TclGetString(OBJ_AT_TOS), NULL);
	    CACHE_STACK_INFO();
	    goto gotError;
	}
	objResultPtr = Tcl_NewListObj(framePtr->objc, framePtr->objv);
	TRACE_APPEND(("%.30s\n", O2S(objResultPtr)));
	NEXT_INST_F(1, 1, 1);
    }
    {
	Tcl_Command cmd, origCmd;

    case INST_RESOLVE_COMMAND:
	cmd = Tcl_GetCommandFromObj(interp, OBJ_AT_TOS);
	TclNewObj(objResultPtr);
	if (cmd != NULL) {
	    Tcl_GetCommandFullName(interp, cmd, objResultPtr);
	}
	TRACE_WITH_OBJ(("\"%.20s\" => ", O2S(OBJ_AT_TOS)), objResultPtr);
	NEXT_INST_F(1, 1, 1);

    case INST_ORIGIN_COMMAND:
	TRACE(("\"%.30s\" => ", O2S(OBJ_AT_TOS)));
	cmd = Tcl_GetCommandFromObj(interp, OBJ_AT_TOS);
	if (cmd == NULL) {
	    Tcl_SetObjResult(interp, Tcl_ObjPrintf(
		    "invalid command name \"%s\"", TclGetString(OBJ_AT_TOS)));
	    DECACHE_STACK_INFO();
	    Tcl_SetErrorCode(interp, "TCL", "LOOKUP", "COMMAND",
		    TclGetString(OBJ_AT_TOS), NULL);
	    CACHE_STACK_INFO();
	    TRACE_APPEND(("ERROR: not command\n"));
	    goto gotError;
	}
	origCmd = TclGetOriginalCommand(cmd);
	if (origCmd == NULL) {
	    origCmd = cmd;
	}
	TclNewObj(objResultPtr);
	Tcl_GetCommandFullName(interp, origCmd, objResultPtr);
	TRACE_APPEND(("\"%.30s\"", O2S(OBJ_AT_TOS)));
	NEXT_INST_F(1, 1, 1);
    }

    /*
     * -----------------------------------------------------------------
     *	   Start of TclOO support instructions.
     */

    {
	Object *oPtr;
	CallFrame *framePtr;
	CallContext *contextPtr;
	int skip, newDepth;

    case INST_TCLOO_SELF:
	framePtr = iPtr->varFramePtr;
	if (framePtr == NULL ||
		!(framePtr->isProcCallFrame & FRAME_IS_METHOD)) {
	    TRACE(("=> ERROR: no TclOO call context\n"));
	    Tcl_SetObjResult(interp, Tcl_NewStringObj(
		    "self may only be called from inside a method",
		    -1));
	    DECACHE_STACK_INFO();
	    Tcl_SetErrorCode(interp, "TCL", "OO", "CONTEXT_REQUIRED", NULL);
	    CACHE_STACK_INFO();
	    goto gotError;
	}
	contextPtr = framePtr->clientData;

	/*
	 * Call out to get the name; it's expensive to compute but cached.
	 */

	objResultPtr = TclOOObjectName(interp, contextPtr->oPtr);
	TRACE_WITH_OBJ(("=> "), objResultPtr);
	NEXT_INST_F(1, 0, 1);

    case INST_TCLOO_NEXT_CLASS:
	opnd = TclGetUInt1AtPtr(pc+1);
	framePtr = iPtr->varFramePtr;
	valuePtr = OBJ_AT_DEPTH(opnd - 2);
	objv = &OBJ_AT_DEPTH(opnd - 1);
	skip = 2;
	TRACE(("%d => ", opnd));
	if (framePtr == NULL ||
		!(framePtr->isProcCallFrame & FRAME_IS_METHOD)) {
	    TRACE_APPEND(("ERROR: no TclOO call context\n"));
	    Tcl_SetObjResult(interp, Tcl_NewStringObj(
		    "nextto may only be called from inside a method",
		    -1));
	    DECACHE_STACK_INFO();
	    Tcl_SetErrorCode(interp, "TCL", "OO", "CONTEXT_REQUIRED", NULL);
	    CACHE_STACK_INFO();
	    goto gotError;
	}
	contextPtr = framePtr->clientData;

	oPtr = (Object *) Tcl_GetObjectFromObj(interp, valuePtr);
	if (oPtr == NULL) {
	    TRACE_APPEND(("ERROR: \"%.30s\" not object\n", O2S(valuePtr)));
	    goto gotError;
	} else {
	    Class *classPtr = oPtr->classPtr;
	    struct MInvoke *miPtr;
	    int i;
	    const char *methodType;

	    if (classPtr == NULL) {
		TRACE_APPEND(("ERROR: \"%.30s\" not class\n", O2S(valuePtr)));
		Tcl_SetObjResult(interp, Tcl_ObjPrintf(
			"\"%s\" is not a class", TclGetString(valuePtr)));
		DECACHE_STACK_INFO();
		Tcl_SetErrorCode(interp, "TCL", "OO", "CLASS_REQUIRED", NULL);
		CACHE_STACK_INFO();
		goto gotError;
	    }

	    for (i=contextPtr->index+1 ; i<contextPtr->callPtr->numChain ; i++) {
		miPtr = contextPtr->callPtr->chain + i;
		if (!miPtr->isFilter &&
			miPtr->mPtr->declaringClassPtr == classPtr) {
		    newDepth = i;
#ifdef TCL_COMPILE_DEBUG
		    if (tclTraceExec >= 2) {
			if (traceInstructions) {
			    strncpy(cmdNameBuf, TclGetString(objv[0]), 20);
			} else {
			    fprintf(stdout, "%d: (%u) invoking ",
				    iPtr->numLevels,
				    (unsigned)(pc - codePtr->codeStart));
			}
			for (i = 0;  i < opnd;  i++) {
			    TclPrintObject(stdout, objv[i], 15);
			    fprintf(stdout, " ");
			}
			fprintf(stdout, "\n");
			fflush(stdout);
		    }
#endif /*TCL_COMPILE_DEBUG*/
		    goto doInvokeNext;
		}
	    }

	    if (contextPtr->callPtr->flags & CONSTRUCTOR) {
		methodType = "constructor";
	    } else if (contextPtr->callPtr->flags & DESTRUCTOR) {
		methodType = "destructor";
	    } else {
		methodType = "method";
	    }

	    TRACE_APPEND(("ERROR: \"%.30s\" not on reachable chain\n",
		    O2S(valuePtr)));
	    for (i=contextPtr->index ; i>=0 ; i--) {
		miPtr = contextPtr->callPtr->chain + i;
		if (miPtr->isFilter
			|| miPtr->mPtr->declaringClassPtr != classPtr) {
		    continue;
		}
		Tcl_SetObjResult(interp, Tcl_ObjPrintf(
			"%s implementation by \"%s\" not reachable from here",
			methodType, TclGetString(valuePtr)));
		DECACHE_STACK_INFO();
		Tcl_SetErrorCode(interp, "TCL", "OO", "CLASS_NOT_REACHABLE",
			NULL);
		CACHE_STACK_INFO();
		goto gotError;
	    }
	    Tcl_SetObjResult(interp, Tcl_ObjPrintf(
		    "%s has no non-filter implementation by \"%s\"",
		    methodType, TclGetString(valuePtr)));
	    DECACHE_STACK_INFO();
	    Tcl_SetErrorCode(interp, "TCL", "OO", "CLASS_NOT_THERE", NULL);
	    CACHE_STACK_INFO();
	    goto gotError;
	}

    case INST_TCLOO_NEXT:
	opnd = TclGetUInt1AtPtr(pc+1);
	objv = &OBJ_AT_DEPTH(opnd - 1);
	framePtr = iPtr->varFramePtr;
	skip = 1;
	TRACE(("%d => ", opnd));
	if (framePtr == NULL ||
		!(framePtr->isProcCallFrame & FRAME_IS_METHOD)) {
	    TRACE_APPEND(("ERROR: no TclOO call context\n"));
	    Tcl_SetObjResult(interp, Tcl_NewStringObj(
		    "next may only be called from inside a method",
		    -1));
	    DECACHE_STACK_INFO();
	    Tcl_SetErrorCode(interp, "TCL", "OO", "CONTEXT_REQUIRED", NULL);
	    CACHE_STACK_INFO();
	    goto gotError;
	}
	contextPtr = framePtr->clientData;

	newDepth = contextPtr->index + 1;
	if (newDepth >= contextPtr->callPtr->numChain) {
	    /*
	     * We're at the end of the chain; generate an error message unless
	     * the interpreter is being torn down, in which case we might be
	     * getting here because of methods/destructors doing a [next] (or
	     * equivalent) unexpectedly.
	     */

	    const char *methodType;

	    if (contextPtr->callPtr->flags & CONSTRUCTOR) {
		methodType = "constructor";
	    } else if (contextPtr->callPtr->flags & DESTRUCTOR) {
		methodType = "destructor";
	    } else {
		methodType = "method";
	    }

	    TRACE_APPEND(("ERROR: no TclOO next impl\n"));
	    Tcl_SetObjResult(interp, Tcl_ObjPrintf(
		    "no next %s implementation", methodType));
	    DECACHE_STACK_INFO();
	    Tcl_SetErrorCode(interp, "TCL", "OO", "NOTHING_NEXT", NULL);
	    CACHE_STACK_INFO();
	    goto gotError;
#ifdef TCL_COMPILE_DEBUG
	} else if (tclTraceExec >= 2) {
	    int i;

	    if (traceInstructions) {
		strncpy(cmdNameBuf, TclGetString(objv[0]), 20);
	    } else {
		fprintf(stdout, "%d: (%u) invoking ",
			iPtr->numLevels, (unsigned)(pc - codePtr->codeStart));
	    }
	    for (i = 0;  i < opnd;  i++) {
		TclPrintObject(stdout, objv[i], 15);
		fprintf(stdout, " ");
	    }
	    fprintf(stdout, "\n");
	    fflush(stdout);
#endif /*TCL_COMPILE_DEBUG*/
	}

    doInvokeNext:
	bcFramePtr->data.tebc.pc = (char *) pc;
	iPtr->cmdFramePtr = bcFramePtr;

	if (iPtr->flags & INTERP_DEBUG_FRAME) {
	    ArgumentBCEnter(interp, codePtr, TD, pc, opnd, objv);
	}

	pcAdjustment = 2;
	cleanup = opnd;
	DECACHE_STACK_INFO();
	iPtr->varFramePtr = framePtr->callerVarPtr;
	pc += pcAdjustment;
	TEBC_YIELD();

	TclPushTailcallPoint(interp);
	oPtr = contextPtr->oPtr;
	if (oPtr->flags & FILTER_HANDLING) {
	    TclNRAddCallback(interp, FinalizeOONextFilter,
		    framePtr, contextPtr, INT2PTR(contextPtr->index),
		    INT2PTR(contextPtr->skip));
	} else {
	    TclNRAddCallback(interp, FinalizeOONext,
		    framePtr, contextPtr, INT2PTR(contextPtr->index),
		    INT2PTR(contextPtr->skip));
	}
	contextPtr->skip = skip;
	contextPtr->index = newDepth;
	if (contextPtr->callPtr->chain[newDepth].isFilter
		|| contextPtr->callPtr->flags & FILTER_HANDLING) {
	    oPtr->flags |= FILTER_HANDLING;
	} else {
	    oPtr->flags &= ~FILTER_HANDLING;
	}

	{
	    register Method *const mPtr =
		    contextPtr->callPtr->chain[newDepth].mPtr;

	    return mPtr->typePtr->callProc(mPtr->clientData, interp,
		    (Tcl_ObjectContext) contextPtr, opnd, objv);
	}

    case INST_TCLOO_IS_OBJECT:
	oPtr = (Object *) Tcl_GetObjectFromObj(interp, OBJ_AT_TOS);
	objResultPtr = TCONST(oPtr != NULL ? 1 : 0);
	TRACE_WITH_OBJ(("%.30s => ", O2S(OBJ_AT_TOS)), objResultPtr);
	NEXT_INST_F(1, 1, 1);
    case INST_TCLOO_CLASS:
	oPtr = (Object *) Tcl_GetObjectFromObj(interp, OBJ_AT_TOS);
	if (oPtr == NULL) {
	    TRACE(("%.30s => ERROR: not object\n", O2S(OBJ_AT_TOS)));
	    goto gotError;
	}
	objResultPtr = TclOOObjectName(interp, oPtr->selfCls->thisPtr);
	TRACE_WITH_OBJ(("%.30s => ", O2S(OBJ_AT_TOS)), objResultPtr);
	NEXT_INST_F(1, 1, 1);
    case INST_TCLOO_NS:
	oPtr = (Object *) Tcl_GetObjectFromObj(interp, OBJ_AT_TOS);
	if (oPtr == NULL) {
	    TRACE(("%.30s => ERROR: not object\n", O2S(OBJ_AT_TOS)));
	    goto gotError;
	}

	/*
	 * TclOO objects *never* have the global namespace as their NS.
	 */

	TclNewStringObj(objResultPtr, oPtr->namespacePtr->fullName,
		strlen(oPtr->namespacePtr->fullName));
	TRACE_WITH_OBJ(("%.30s => ", O2S(OBJ_AT_TOS)), objResultPtr);
	NEXT_INST_F(1, 1, 1);
    }

    /*
     *     End of TclOO support instructions.
     * -----------------------------------------------------------------
     *	   Start of INST_LIST and related instructions.
     */

    {
	int index, numIndices, fromIdx, toIdx;
	int nocase, match, length2, cflags, s1len, s2len;
	const char *s1, *s2;

    case INST_LIST:
	/*
	 * Pop the opnd (objc) top stack elements into a new list obj and then
	 * decrement their ref counts.
	 */

	opnd = TclGetUInt4AtPtr(pc+1);
	objResultPtr = Tcl_NewListObj(opnd, &OBJ_AT_DEPTH(opnd-1));
	TRACE_WITH_OBJ(("%u => ", opnd), objResultPtr);
	NEXT_INST_V(5, opnd, 1);

    case INST_LIST_LENGTH:
	TRACE(("\"%.30s\" => ", O2S(OBJ_AT_TOS)));
	if (TclListObjLength(interp, OBJ_AT_TOS, &length) != TCL_OK) {
	    TRACE_ERROR(interp);
	    goto gotError;
	}
	TclNewIntObj(objResultPtr, length);
	TRACE_APPEND(("%d\n", length));
	NEXT_INST_F(1, 1, 1);

    case INST_LIST_INDEX:	/* lindex with objc == 3 */
	value2Ptr = OBJ_AT_TOS;
	valuePtr = OBJ_UNDER_TOS;
	TRACE(("\"%.30s\" \"%.30s\" => ", O2S(valuePtr), O2S(value2Ptr)));

	/*
	 * Extract the desired list element.
	 */

	if ((TclListObjGetElements(interp, valuePtr, &objc, &objv) == TCL_OK)
		&& (value2Ptr->typePtr != &tclListType)
		&& (TclGetIntForIndexM(NULL , value2Ptr, objc-1,
			&index) == TCL_OK)) {
	    TclDecrRefCount(value2Ptr);
	    tosPtr--;
	    pcAdjustment = 1;
	    goto lindexFastPath;
	}

	objResultPtr = TclLindexList(interp, valuePtr, value2Ptr);
	if (!objResultPtr) {
	    TRACE_ERROR(interp);
	    goto gotError;
	}

	/*
	 * Stash the list element on the stack.
	 */

	TRACE_APPEND(("\"%.30s\"\n", O2S(objResultPtr)));
	NEXT_INST_F(1, 2, -1);	/* Already has the correct refCount */

    case INST_LIST_INDEX_IMM:	/* lindex with objc==3 and index in bytecode
				 * stream */

	/*
	 * Pop the list and get the index.
	 */

	valuePtr = OBJ_AT_TOS;
	opnd = TclGetInt4AtPtr(pc+1);
	TRACE(("\"%.30s\" %d => ", O2S(valuePtr), opnd));

	/*
	 * Get the contents of the list, making sure that it really is a list
	 * in the process.
	 */

	if (TclListObjGetElements(interp, valuePtr, &objc, &objv) != TCL_OK) {
	    TRACE_ERROR(interp);
	    goto gotError;
	}

	/* Decode end-offset index values. */

	index = TclIndexDecode(opnd, objc - 1);
	pcAdjustment = 5;

    lindexFastPath:
	if (index >= 0 && index < objc) {
	    objResultPtr = objv[index];
	} else {
	    TclNewObj(objResultPtr);
	}

	TRACE_APPEND(("\"%.30s\"\n", O2S(objResultPtr)));
	NEXT_INST_F(pcAdjustment, 1, 1);

    case INST_LIST_INDEX_MULTI:	/* 'lindex' with multiple index args */
	/*
	 * Determine the count of index args.
	 */

	opnd = TclGetUInt4AtPtr(pc+1);
	numIndices = opnd-1;

	/*
	 * Do the 'lindex' operation.
	 */

	TRACE(("%d => ", opnd));
	objResultPtr = TclLindexFlat(interp, OBJ_AT_DEPTH(numIndices),
		numIndices, &OBJ_AT_DEPTH(numIndices - 1));
	if (!objResultPtr) {
	    TRACE_ERROR(interp);
	    goto gotError;
	}

	/*
	 * Set result.
	 */

	TRACE_APPEND(("\"%.30s\"\n", O2S(objResultPtr)));
	NEXT_INST_V(5, opnd, -1);

    case INST_LSET_FLAT:
	/*
	 * Lset with 3, 5, or more args. Get the number of index args.
	 */

	opnd = TclGetUInt4AtPtr(pc + 1);
	numIndices = opnd - 2;
	TRACE(("%d => ", opnd));

	/*
	 * Get the old value of variable, and remove the stack ref. This is
	 * safe because the variable still references the object; the ref
	 * count will never go zero here - we can use the smaller macro
	 * Tcl_DecrRefCount.
	 */

	valuePtr = POP_OBJECT();
	Tcl_DecrRefCount(valuePtr); /* This one should be done here */

	/*
	 * Compute the new variable value.
	 */

	objResultPtr = TclLsetFlat(interp, valuePtr, numIndices,
		&OBJ_AT_DEPTH(numIndices), OBJ_AT_TOS);
	if (!objResultPtr) {
	    TRACE_ERROR(interp);
	    goto gotError;
	}

	/*
	 * Set result.
	 */

	TRACE_APPEND(("\"%.30s\"\n", O2S(objResultPtr)));
	NEXT_INST_V(5, numIndices+1, -1);

    case INST_LSET_LIST:	/* 'lset' with 4 args */
	/*
	 * Get the old value of variable, and remove the stack ref. This is
	 * safe because the variable still references the object; the ref
	 * count will never go zero here - we can use the smaller macro
	 * Tcl_DecrRefCount.
	 */

	objPtr = POP_OBJECT();
	Tcl_DecrRefCount(objPtr);	/* This one should be done here. */

	/*
	 * Get the new element value, and the index list.
	 */

	valuePtr = OBJ_AT_TOS;
	value2Ptr = OBJ_UNDER_TOS;
	TRACE(("\"%.30s\" \"%.30s\" \"%.30s\" => ",
		O2S(value2Ptr), O2S(valuePtr), O2S(objPtr)));

	/*
	 * Compute the new variable value.
	 */

	objResultPtr = TclLsetList(interp, objPtr, value2Ptr, valuePtr);
	if (!objResultPtr) {
	    TRACE_ERROR(interp);
	    goto gotError;
	}

	/*
	 * Set result.
	 */

	TRACE_APPEND(("\"%.30s\"\n", O2S(objResultPtr)));
	NEXT_INST_F(1, 2, -1);

    case INST_LIST_RANGE_IMM:	/* lrange with objc==4 and both indices in
				 * bytecode stream */

	/*
	 * Pop the list and get the indices.
	 */

	valuePtr = OBJ_AT_TOS;
	fromIdx = TclGetInt4AtPtr(pc+1);
	toIdx = TclGetInt4AtPtr(pc+5);
	TRACE(("\"%.30s\" %d %d => ", O2S(valuePtr), TclGetInt4AtPtr(pc+1),
		TclGetInt4AtPtr(pc+5)));

	/*
	 * Get the contents of the list, making sure that it really is a list
	 * in the process.
	 */

	if (TclListObjGetElements(interp, valuePtr, &objc, &objv) != TCL_OK) {
	    TRACE_ERROR(interp);
	    goto gotError;
	}

	/*
	 * Skip a lot of work if we're about to throw the result away (common
	 * with uses of [lassign]).
	 */

#ifndef TCL_COMPILE_DEBUG
	if (*(pc+9) == INST_POP) {
	    NEXT_INST_F(10, 1, 0);
	}
#endif

	/* Every range of an empty list is an empty list */
	if (objc == 0) {
	    /* avoid return of not canonical list (e. g. spaces in string repr.) */
	    if (!valuePtr->bytes || !valuePtr->length) {
		TRACE_APPEND(("\n"));
		NEXT_INST_F(9, 0, 0);
	    }
	    goto emptyList;
	}

	/* Decode index value operands. */

	/*
	assert ( toIdx != TCL_INDEX_AFTER);
	 *
	 * Extra safety for legacy bytecodes:
	 */
	if (toIdx == TCL_INDEX_AFTER) {
	    toIdx = TCL_INDEX_END;
	}

	if ((toIdx == TCL_INDEX_BEFORE) || (fromIdx == TCL_INDEX_AFTER)) {
	    goto emptyList;
	}
	toIdx = TclIndexDecode(toIdx, objc - 1);
	if (toIdx < 0) {
	    goto emptyList;
	} else if (toIdx >= objc) {
	    toIdx = objc - 1;
	}

	assert ( toIdx >= 0 && toIdx < objc);
	/*
	assert ( fromIdx != TCL_INDEX_BEFORE );
	 *
	 * Extra safety for legacy bytecodes:
	 */
	if (fromIdx == TCL_INDEX_BEFORE) {
	    fromIdx = TCL_INDEX_START;
	}

	fromIdx = TclIndexDecode(fromIdx, objc - 1);
	if (fromIdx < 0) {
	    fromIdx = 0;
	}

	if (fromIdx <= toIdx) {
	    /* Construct the subsquence list */
	    /* unshared optimization */
	    if (Tcl_IsShared(valuePtr)) {
		objResultPtr = Tcl_NewListObj(toIdx-fromIdx+1, objv+fromIdx);
	    } else {
		if (toIdx != objc - 1) {
		    Tcl_ListObjReplace(NULL, valuePtr, toIdx + 1, LIST_MAX,
			    0, NULL);
		}
		Tcl_ListObjReplace(NULL, valuePtr, 0, fromIdx, 0, NULL);
		TRACE_APPEND(("%.30s\n", O2S(valuePtr)));
		NEXT_INST_F(9, 0, 0);
	    }
	} else {
	emptyList:
	    TclNewObj(objResultPtr);
	}

	TRACE_APPEND(("\"%.30s\"", O2S(objResultPtr)));
	NEXT_INST_F(9, 1, 1);

    case INST_LIST_IN:
    case INST_LIST_NOT_IN:	/* Basic list containment operators. */
	value2Ptr = OBJ_AT_TOS;
	valuePtr = OBJ_UNDER_TOS;

	s1 = TclGetStringFromObj(valuePtr, &s1len);
	TRACE(("\"%.30s\" \"%.30s\" => ", O2S(valuePtr), O2S(value2Ptr)));
	if (TclListObjLength(interp, value2Ptr, &length) != TCL_OK) {
	    TRACE_ERROR(interp);
	    goto gotError;
	}
	match = 0;
	if (length > 0) {
	    int i = 0;
	    Tcl_Obj *o;

	    /*
	     * An empty list doesn't match anything.
	     */

	    do {
		Tcl_ListObjIndex(NULL, value2Ptr, i, &o);
		if (o != NULL) {
		    s2 = TclGetStringFromObj(o, &s2len);
		} else {
		    s2 = "";
		    s2len = 0;
		}
		if (s1len == s2len) {
		    match = (memcmp(s1, s2, s1len) == 0);
		}
		i++;
	    } while (i < length && match == 0);
	}

	if (*pc == INST_LIST_NOT_IN) {
	    match = !match;
	}

	TRACE_APPEND(("%d\n", match));

	/*
	 * Peep-hole optimisation: if you're about to jump, do jump from here.
	 * We're saving the effort of pushing a boolean value only to pop it
	 * for branching.
	 */

	JUMP_PEEPHOLE_F(match, 1, 2);

    case INST_LIST_CONCAT:
	value2Ptr = OBJ_AT_TOS;
	valuePtr = OBJ_UNDER_TOS;
	TRACE(("\"%.30s\" \"%.30s\" => ", O2S(valuePtr), O2S(value2Ptr)));
	if (Tcl_IsShared(valuePtr)) {
	    objResultPtr = Tcl_DuplicateObj(valuePtr);
	    if (Tcl_ListObjAppendList(interp, objResultPtr,
		    value2Ptr) != TCL_OK) {
		TRACE_ERROR(interp);
		TclDecrRefCount(objResultPtr);
		goto gotError;
	    }
	    TRACE_APPEND(("\"%.30s\"\n", O2S(objResultPtr)));
	    NEXT_INST_F(1, 2, 1);
	} else {
	    if (Tcl_ListObjAppendList(interp, valuePtr, value2Ptr) != TCL_OK){
		TRACE_ERROR(interp);
		goto gotError;
	    }
	    TRACE_APPEND(("\"%.30s\"\n", O2S(valuePtr)));
	    NEXT_INST_F(1, 1, 0);
	}

    /*
     *	   End of INST_LIST and related instructions.
     * -----------------------------------------------------------------
     *	   Start of string-related instructions.
     */

    case INST_STR_EQ:
    case INST_STR_NEQ:		/* String (in)equality check */
    case INST_STR_CMP:		/* String compare. */
    stringCompare:
	value2Ptr = OBJ_AT_TOS;
	valuePtr = OBJ_UNDER_TOS;

	{
	    int checkEq = ((*pc == INST_EQ) || (*pc == INST_NEQ)
		    || (*pc == INST_STR_EQ) || (*pc == INST_STR_NEQ));
	    match = TclStringCmp(valuePtr, value2Ptr, checkEq, 0, -1);
	}

	/*
	 * Make sure only -1,0,1 is returned
	 * TODO: consider peephole opt.
	 */

	if (*pc != INST_STR_CMP) {
	    /*
	     * Take care of the opcodes that goto'ed into here.
	     */

	    switch (*pc) {
	    case INST_STR_EQ:
	    case INST_EQ:
		match = (match == 0);
		break;
	    case INST_STR_NEQ:
	    case INST_NEQ:
		match = (match != 0);
		break;
	    case INST_LT:
		match = (match < 0);
		break;
	    case INST_GT:
		match = (match > 0);
		break;
	    case INST_LE:
		match = (match <= 0);
		break;
	    case INST_GE:
		match = (match >= 0);
		break;
	    }
	}

	TRACE(("\"%.20s\" \"%.20s\" => %d\n", O2S(valuePtr), O2S(value2Ptr),
		(match < 0 ? -1 : match > 0 ? 1 : 0)));
	JUMP_PEEPHOLE_F(match, 1, 2);

    case INST_STR_LEN:
	valuePtr = OBJ_AT_TOS;
	length = Tcl_GetCharLength(valuePtr);
	TclNewIntObj(objResultPtr, length);
	TRACE(("\"%.20s\" => %d\n", O2S(valuePtr), length));
	NEXT_INST_F(1, 1, 1);

    case INST_STR_UPPER:
	valuePtr = OBJ_AT_TOS;
	TRACE(("\"%.20s\" => ", O2S(valuePtr)));
	if (Tcl_IsShared(valuePtr)) {
	    s1 = TclGetStringFromObj(valuePtr, &length);
	    TclNewStringObj(objResultPtr, s1, length);
	    length = Tcl_UtfToUpper(TclGetString(objResultPtr));
	    Tcl_SetObjLength(objResultPtr, length);
	    TRACE_APPEND(("\"%.20s\"\n", O2S(objResultPtr)));
	    NEXT_INST_F(1, 1, 1);
	} else {
	    length = Tcl_UtfToUpper(TclGetString(valuePtr));
	    Tcl_SetObjLength(valuePtr, length);
	    TclFreeIntRep(valuePtr);
	    TRACE_APPEND(("\"%.20s\"\n", O2S(valuePtr)));
	    NEXT_INST_F(1, 0, 0);
	}
    case INST_STR_LOWER:
	valuePtr = OBJ_AT_TOS;
	TRACE(("\"%.20s\" => ", O2S(valuePtr)));
	if (Tcl_IsShared(valuePtr)) {
	    s1 = TclGetStringFromObj(valuePtr, &length);
	    TclNewStringObj(objResultPtr, s1, length);
	    length = Tcl_UtfToLower(TclGetString(objResultPtr));
	    Tcl_SetObjLength(objResultPtr, length);
	    TRACE_APPEND(("\"%.20s\"\n", O2S(objResultPtr)));
	    NEXT_INST_F(1, 1, 1);
	} else {
	    length = Tcl_UtfToLower(TclGetString(valuePtr));
	    Tcl_SetObjLength(valuePtr, length);
	    TclFreeIntRep(valuePtr);
	    TRACE_APPEND(("\"%.20s\"\n", O2S(valuePtr)));
	    NEXT_INST_F(1, 0, 0);
	}
    case INST_STR_TITLE:
	valuePtr = OBJ_AT_TOS;
	TRACE(("\"%.20s\" => ", O2S(valuePtr)));
	if (Tcl_IsShared(valuePtr)) {
	    s1 = TclGetStringFromObj(valuePtr, &length);
	    TclNewStringObj(objResultPtr, s1, length);
	    length = Tcl_UtfToTitle(TclGetString(objResultPtr));
	    Tcl_SetObjLength(objResultPtr, length);
	    TRACE_APPEND(("\"%.20s\"\n", O2S(objResultPtr)));
	    NEXT_INST_F(1, 1, 1);
	} else {
	    length = Tcl_UtfToTitle(TclGetString(valuePtr));
	    Tcl_SetObjLength(valuePtr, length);
	    TclFreeIntRep(valuePtr);
	    TRACE_APPEND(("\"%.20s\"\n", O2S(valuePtr)));
	    NEXT_INST_F(1, 0, 0);
	}

    case INST_STR_INDEX:
	value2Ptr = OBJ_AT_TOS;
	valuePtr = OBJ_UNDER_TOS;
	TRACE(("\"%.20s\" %.20s => ", O2S(valuePtr), O2S(value2Ptr)));

	/*
	 * Get char length to calulate what 'end' means.
	 */

	length = Tcl_GetCharLength(valuePtr);
	if (TclGetIntForIndexM(interp, value2Ptr, length-1, &index)!=TCL_OK) {
	    TRACE_ERROR(interp);
	    goto gotError;
	}

	if ((index < 0) || (index >= length)) {
	    TclNewObj(objResultPtr);
	} else if (TclIsPureByteArray(valuePtr)) {
	    objResultPtr = Tcl_NewByteArrayObj(
		    Tcl_GetByteArrayFromObj(valuePtr, NULL)+index, 1);
	} else if (valuePtr->bytes && length == valuePtr->length) {
	    objResultPtr = Tcl_NewStringObj((const char *)
		    valuePtr->bytes+index, 1);
	} else {
	    char buf[TCL_UTF_MAX] = "";
	    Tcl_UniChar ch = Tcl_GetUniChar(valuePtr, index);

	    /*
	     * This could be: Tcl_NewUnicodeObj((const Tcl_UniChar *)&ch, 1)
	     * but creating the object as a string seems to be faster in
	     * practical use.
	     */

	    length = Tcl_UniCharToUtf(ch, buf);
	    objResultPtr = Tcl_NewStringObj(buf, length);
	}

	TRACE_APPEND(("\"%s\"\n", O2S(objResultPtr)));
	NEXT_INST_F(1, 2, 1);

    case INST_STR_RANGE:
	TRACE(("\"%.20s\" %.20s %.20s =>",
		O2S(OBJ_AT_DEPTH(2)), O2S(OBJ_UNDER_TOS), O2S(OBJ_AT_TOS)));
	length = Tcl_GetCharLength(OBJ_AT_DEPTH(2)) - 1;
	if (TclGetIntForIndexM(interp, OBJ_UNDER_TOS, length,
		    &fromIdx) != TCL_OK
	    || TclGetIntForIndexM(interp, OBJ_AT_TOS, length,
		    &toIdx) != TCL_OK) {
	    TRACE_ERROR(interp);
	    goto gotError;
	}

	if (fromIdx < 0) {
	    fromIdx = 0;
	}
	if (toIdx >= length) {
	    toIdx = length;
	}
	if (toIdx >= fromIdx) {
	    objResultPtr = Tcl_GetRange(OBJ_AT_DEPTH(2), fromIdx, toIdx);
	} else {
	    TclNewObj(objResultPtr);
	}
	TRACE_APPEND(("\"%.30s\"\n", O2S(objResultPtr)));
	NEXT_INST_V(1, 3, 1);

    case INST_STR_RANGE_IMM:
	valuePtr = OBJ_AT_TOS;
	fromIdx = TclGetInt4AtPtr(pc+1);
	toIdx = TclGetInt4AtPtr(pc+5);
	length = Tcl_GetCharLength(valuePtr);
	TRACE(("\"%.20s\" %d %d => ", O2S(valuePtr), fromIdx, toIdx));

	/* Every range of an empty value is an empty value */
	if (length == 0) {
	    TRACE_APPEND(("\n"));
	    NEXT_INST_F(9, 0, 0);
	}

	/* Decode index operands. */

	/*
	assert ( toIdx != TCL_INDEX_BEFORE );
	assert ( toIdx != TCL_INDEX_AFTER);
	 *
	 * Extra safety for legacy bytecodes:
	 */
	if (toIdx == TCL_INDEX_BEFORE) {
	    goto emptyRange;
	}
	if (toIdx == TCL_INDEX_AFTER) {
	    toIdx = TCL_INDEX_END;
	}

	toIdx = TclIndexDecode(toIdx, length - 1);
	if (toIdx < 0) {
	    goto emptyRange;
	} else if (toIdx >= length) {
	    toIdx = length - 1;
	}

	assert ( toIdx >= 0 && toIdx < length );

	/*
	assert ( fromIdx != TCL_INDEX_BEFORE );
	assert ( fromIdx != TCL_INDEX_AFTER);
	 *
	 * Extra safety for legacy bytecodes:
	 */
	if (fromIdx == TCL_INDEX_BEFORE) {
	    fromIdx = TCL_INDEX_START;
	}
	if (fromIdx == TCL_INDEX_AFTER) {
	    goto emptyRange;
	}

	fromIdx = TclIndexDecode(fromIdx, length - 1);
	if (fromIdx < 0) {
	    fromIdx = 0;
	}

	if (fromIdx <= toIdx) {
	    objResultPtr = Tcl_GetRange(valuePtr, fromIdx, toIdx);
	} else {
	emptyRange:
	    TclNewObj(objResultPtr);
	}
	TRACE_APPEND(("%.30s\n", O2S(objResultPtr)));
	NEXT_INST_F(9, 1, 1);

    {
	Tcl_UniChar *ustring1, *ustring2, *ustring3, *end, *p;
	int length3, endIdx;
	Tcl_Obj *value3Ptr;

    case INST_STR_REPLACE:
	value3Ptr = POP_OBJECT();
	valuePtr = OBJ_AT_DEPTH(2);
	endIdx = Tcl_GetCharLength(valuePtr) - 1;
	TRACE(("\"%.20s\" %s %s \"%.20s\" => ", O2S(valuePtr),
		O2S(OBJ_UNDER_TOS), O2S(OBJ_AT_TOS), O2S(value3Ptr)));
	if (TclGetIntForIndexM(interp, OBJ_UNDER_TOS, endIdx,
		    &fromIdx) != TCL_OK
	    || TclGetIntForIndexM(interp, OBJ_AT_TOS, endIdx,
		    &toIdx) != TCL_OK) {
	    TclDecrRefCount(value3Ptr);
	    TRACE_ERROR(interp);
	    goto gotError;
	}
	TclDecrRefCount(OBJ_AT_TOS);
	(void) POP_OBJECT();
	TclDecrRefCount(OBJ_AT_TOS);
	(void) POP_OBJECT();

	if ((toIdx < 0) ||
		(fromIdx > endIdx) ||
		(toIdx < fromIdx)) {
	    TRACE_APPEND(("\"%.30s\"\n", O2S(valuePtr)));
	    TclDecrRefCount(value3Ptr);
	    NEXT_INST_F(1, 0, 0);
	}

	if (fromIdx < 0) {
	    fromIdx = 0;
	}

	if (toIdx > endIdx) {
	    toIdx = endIdx;
	}

	if (fromIdx == 0 && toIdx == endIdx) {
	    TclDecrRefCount(OBJ_AT_TOS);
	    OBJ_AT_TOS = value3Ptr;
	    TRACE_APPEND(("\"%.30s\"\n", O2S(value3Ptr)));
	    NEXT_INST_F(1, 0, 0);
	}

	length3 = Tcl_GetCharLength(value3Ptr);

	/*
	 * See if we can splice in place. This happens when the number of
	 * characters being replaced is the same as the number of characters
	 * in the string to be inserted.
	 */

	if (length3 - 1 == toIdx - fromIdx) {
	    unsigned char *bytes1, *bytes2;

	    if (Tcl_IsShared(valuePtr)) {
		objResultPtr = Tcl_DuplicateObj(valuePtr);
	    } else {
		objResultPtr = valuePtr;
	    }
	    if (TclIsPureByteArray(objResultPtr)
		    && TclIsPureByteArray(value3Ptr)) {
		bytes1 = Tcl_GetByteArrayFromObj(objResultPtr, NULL);
		bytes2 = Tcl_GetByteArrayFromObj(value3Ptr, NULL);
		memcpy(bytes1 + fromIdx, bytes2, length3);
	    } else {
		ustring1 = Tcl_GetUnicodeFromObj(objResultPtr, NULL);
		ustring2 = Tcl_GetUnicodeFromObj(value3Ptr, NULL);
		memcpy(ustring1 + fromIdx, ustring2,
			length3 * sizeof(Tcl_UniChar));
	    }
	    Tcl_InvalidateStringRep(objResultPtr);
	    TclDecrRefCount(value3Ptr);
	    TRACE_APPEND(("\"%.30s\"\n", O2S(objResultPtr)));
	    if (objResultPtr == valuePtr) {
		NEXT_INST_F(1, 0, 0);
	    } else {
		NEXT_INST_F(1, 1, 1);
	    }
	}

	/*
	 * Get the unicode representation; this is where we guarantee to lose
	 * bytearrays.
	 */

	ustring1 = Tcl_GetUnicodeFromObj(valuePtr, &length);
	length--;

	/*
	 * Remove substring using copying.
	 */

	objResultPtr = NULL;
	if (fromIdx > 0) {
	    objResultPtr = Tcl_NewUnicodeObj(ustring1, fromIdx);
	}
	if (length3 > 0) {
	    if (objResultPtr) {
		Tcl_AppendObjToObj(objResultPtr, value3Ptr);
	    } else if (Tcl_IsShared(value3Ptr)) {
		objResultPtr = Tcl_DuplicateObj(value3Ptr);
	    } else {
		objResultPtr = value3Ptr;
	    }
	}
	if (toIdx < length) {
	    if (objResultPtr) {
		Tcl_AppendUnicodeToObj(objResultPtr, ustring1 + toIdx + 1,
			length - toIdx);
	    } else {
		objResultPtr = Tcl_NewUnicodeObj(ustring1 + toIdx + 1,
			length - toIdx);
	    }
	}
	if (objResultPtr == NULL) {
	    /* This has to be the case [string replace $s 0 end {}] */
	    /* which has result {} which is same as value3Ptr. */
	    objResultPtr = value3Ptr;
	}
	if (objResultPtr == value3Ptr) {
	    /* See [Bug 82e7f67325] */
	    TclDecrRefCount(OBJ_AT_TOS);
	    OBJ_AT_TOS = value3Ptr;
	    TRACE_APPEND(("\"%.30s\"\n", O2S(value3Ptr)));
	    NEXT_INST_F(1, 0, 0);
	}
	TclDecrRefCount(value3Ptr);
	TRACE_APPEND(("\"%.30s\"\n", O2S(objResultPtr)));
	NEXT_INST_F(1, 1, 1);

    case INST_STR_MAP:
	valuePtr = OBJ_AT_TOS;		/* "Main" string. */
	value3Ptr = OBJ_UNDER_TOS;	/* "Target" string. */
	value2Ptr = OBJ_AT_DEPTH(2);	/* "Source" string. */
	if (value3Ptr == value2Ptr) {
	    objResultPtr = valuePtr;
	    goto doneStringMap;
	} else if (valuePtr == value2Ptr) {
	    objResultPtr = value3Ptr;
	    goto doneStringMap;
	}
	ustring1 = Tcl_GetUnicodeFromObj(valuePtr, &length);
	if (length == 0) {
	    objResultPtr = valuePtr;
	    goto doneStringMap;
	}
	ustring2 = Tcl_GetUnicodeFromObj(value2Ptr, &length2);
	if (length2 > length || length2 == 0) {
	    objResultPtr = valuePtr;
	    goto doneStringMap;
	} else if (length2 == length) {
	    if (memcmp(ustring1, ustring2, sizeof(Tcl_UniChar) * length)) {
		objResultPtr = valuePtr;
	    } else {
		objResultPtr = value3Ptr;
	    }
	    goto doneStringMap;
	}
	ustring3 = Tcl_GetUnicodeFromObj(value3Ptr, &length3);

	objResultPtr = Tcl_NewUnicodeObj(ustring1, 0);
	p = ustring1;
	end = ustring1 + length;
	for (; ustring1 < end; ustring1++) {
	    if ((*ustring1 == *ustring2) && (length2==1 ||
		    memcmp(ustring1, ustring2, sizeof(Tcl_UniChar) * length2)
			    == 0)) {
		if (p != ustring1) {
		    Tcl_AppendUnicodeToObj(objResultPtr, p, ustring1-p);
		    p = ustring1 + length2;
		} else {
		    p += length2;
		}
		ustring1 = p - 1;

		Tcl_AppendUnicodeToObj(objResultPtr, ustring3, length3);
	    }
	}
	if (p != ustring1) {
	    /*
	     * Put the rest of the unmapped chars onto result.
	     */

	    Tcl_AppendUnicodeToObj(objResultPtr, p, ustring1 - p);
	}
    doneStringMap:
	TRACE_WITH_OBJ(("%.20s %.20s %.20s => ",
		O2S(value2Ptr), O2S(value3Ptr), O2S(valuePtr)), objResultPtr);
	NEXT_INST_V(1, 3, 1);

    case INST_STR_FIND:
	ustring1 = Tcl_GetUnicodeFromObj(OBJ_AT_TOS, &length);	/* Haystack */
	ustring2 = Tcl_GetUnicodeFromObj(OBJ_UNDER_TOS, &length2);/* Needle */

	match = -1;
	if (length2 > 0 && length2 <= length) {
	    end = ustring1 + length - length2 + 1;
	    for (p=ustring1 ; p<end ; p++) {
		if ((*p == *ustring2) &&
			memcmp(ustring2,p,sizeof(Tcl_UniChar)*length2) == 0) {
		    match = p - ustring1;
		    break;
		}
	    }
	}

	TRACE(("%.20s %.20s => %d\n",
		O2S(OBJ_UNDER_TOS), O2S(OBJ_AT_TOS), match));
	TclNewIntObj(objResultPtr, match);
	NEXT_INST_F(1, 2, 1);

    case INST_STR_FIND_LAST:
	ustring1 = Tcl_GetUnicodeFromObj(OBJ_AT_TOS, &length);	/* Haystack */
	ustring2 = Tcl_GetUnicodeFromObj(OBJ_UNDER_TOS, &length2);/* Needle */

	match = -1;
	if (length2 > 0 && length2 <= length) {
	    for (p=ustring1+length-length2 ; p>=ustring1 ; p--) {
		if ((*p == *ustring2) &&
			memcmp(ustring2,p,sizeof(Tcl_UniChar)*length2) == 0) {
		    match = p - ustring1;
		    break;
		}
	    }
	}

	TRACE(("%.20s %.20s => %d\n",
		O2S(OBJ_UNDER_TOS), O2S(OBJ_AT_TOS), match));

	TclNewIntObj(objResultPtr, match);
	NEXT_INST_F(1, 2, 1);

    case INST_STR_CLASS:
	opnd = TclGetInt1AtPtr(pc+1);
	valuePtr = OBJ_AT_TOS;
	TRACE(("%s \"%.30s\" => ", tclStringClassTable[opnd].name,
		O2S(valuePtr)));
	ustring1 = Tcl_GetUnicodeFromObj(valuePtr, &length);
	match = 1;
	if (length > 0) {
	    end = ustring1 + length;
	    for (p=ustring1 ; p<end ; p++) {
		if (!tclStringClassTable[opnd].comparator(*p)) {
		    match = 0;
		    break;
		}
	    }
	}
	TRACE_APPEND(("%d\n", match));
	JUMP_PEEPHOLE_F(match, 2, 1);
    }

    case INST_STR_MATCH:
	nocase = TclGetInt1AtPtr(pc+1);
	valuePtr = OBJ_AT_TOS;		/* String */
	value2Ptr = OBJ_UNDER_TOS;	/* Pattern */

	/*
	 * Check that at least one of the objects is Unicode before promoting
	 * both.
	 */

	if ((valuePtr->typePtr == &tclStringType)
		|| (value2Ptr->typePtr == &tclStringType)) {
	    Tcl_UniChar *ustring1, *ustring2;

	    ustring1 = Tcl_GetUnicodeFromObj(valuePtr, &length);
	    ustring2 = Tcl_GetUnicodeFromObj(value2Ptr, &length2);
	    match = TclUniCharMatch(ustring1, length, ustring2, length2,
		    nocase);
	} else if (TclIsPureByteArray(valuePtr) && !nocase) {
	    unsigned char *bytes1, *bytes2;

	    bytes1 = Tcl_GetByteArrayFromObj(valuePtr, &length);
	    bytes2 = Tcl_GetByteArrayFromObj(value2Ptr, &length2);
	    match = TclByteArrayMatch(bytes1, length, bytes2, length2, 0);
	} else {
	    match = Tcl_StringCaseMatch(TclGetString(valuePtr),
		    TclGetString(value2Ptr), nocase);
	}

	/*
	 * Reuse value2Ptr object already on stack if possible. Adjustment is
	 * 2 due to the nocase byte
	 */

	TRACE(("%.20s %.20s => %d\n", O2S(valuePtr), O2S(value2Ptr), match));

	/*
	 * Peep-hole optimisation: if you're about to jump, do jump from here.
	 */

	JUMP_PEEPHOLE_F(match, 2, 2);

    {
	const char *string1, *string2;
	int trim1, trim2;

    case INST_STR_TRIM_LEFT:
	valuePtr = OBJ_UNDER_TOS;	/* String */
	value2Ptr = OBJ_AT_TOS;		/* TrimSet */
	string2 = TclGetStringFromObj(value2Ptr, &length2);
	string1 = TclGetStringFromObj(valuePtr, &length);
	trim1 = TclTrimLeft(string1, length, string2, length2);
	trim2 = 0;
	goto createTrimmedString;
    case INST_STR_TRIM_RIGHT:
	valuePtr = OBJ_UNDER_TOS;	/* String */
	value2Ptr = OBJ_AT_TOS;		/* TrimSet */
	string2 = TclGetStringFromObj(value2Ptr, &length2);
	string1 = TclGetStringFromObj(valuePtr, &length);
	trim2 = TclTrimRight(string1, length, string2, length2);
	trim1 = 0;
	goto createTrimmedString;
    case INST_STR_TRIM:
	valuePtr = OBJ_UNDER_TOS;	/* String */
	value2Ptr = OBJ_AT_TOS;		/* TrimSet */
	string2 = TclGetStringFromObj(value2Ptr, &length2);
	string1 = TclGetStringFromObj(valuePtr, &length);
	trim1 = TclTrim(string1, length, string2, length2, &trim2);
    createTrimmedString:
	/*
	 * Careful here; trim set often contains non-ASCII characters so we
	 * take care when printing. [Bug 971cb4f1db]
	 */

#ifdef TCL_COMPILE_DEBUG
	if (traceInstructions) {
	    TRACE(("\"%.30s\" ", O2S(valuePtr)));
	    TclPrintObject(stdout, value2Ptr, 30);
	    printf(" => ");
	}
#endif
	if (trim1 == 0 && trim2 == 0) {
#ifdef TCL_COMPILE_DEBUG
	    if (traceInstructions) {
		TclPrintObject(stdout, valuePtr, 30);
		printf("\n");
	    }
#endif
	    NEXT_INST_F(1, 1, 0);
	} else {
	    objResultPtr = Tcl_NewStringObj(string1+trim1, length-trim1-trim2);
#ifdef TCL_COMPILE_DEBUG
	    if (traceInstructions) {
		TclPrintObject(stdout, objResultPtr, 30);
		printf("\n");
	    }
#endif
	    NEXT_INST_F(1, 2, 1);
	}
    }

    case INST_REGEXP:
	cflags = TclGetInt1AtPtr(pc+1); /* RE compile flages like NOCASE */
	valuePtr = OBJ_AT_TOS;		/* String */
	value2Ptr = OBJ_UNDER_TOS;	/* Pattern */
	TRACE(("\"%.30s\" \"%.30s\" => ", O2S(valuePtr), O2S(value2Ptr)));

	/*
	 * Compile and match the regular expression.
	 */

	{
	    Tcl_RegExp regExpr =
		    Tcl_GetRegExpFromObj(interp, value2Ptr, cflags);

	    if (regExpr == NULL) {
		TRACE_ERROR(interp);
		goto gotError;
	    }
	    match = Tcl_RegExpExecObj(interp, regExpr, valuePtr, 0, 0, 0);
	    if (match < 0) {
		TRACE_ERROR(interp);
		goto gotError;
	    }
	}

	TRACE_APPEND(("%d\n", match));

	/*
	 * Peep-hole optimisation: if you're about to jump, do jump from here.
	 * Adjustment is 2 due to the nocase byte.
	 */

	JUMP_PEEPHOLE_F(match, 2, 2);
    }

    /*
     *	   End of string-related instructions.
     * -----------------------------------------------------------------
     *	   Start of numeric operator instructions.
     */

    {
	ClientData ptr1, ptr2;
	int type1, type2;
	long l1, l2, lResult;

    case INST_NUM_TYPE:
	if (GetNumberFromObj(NULL, OBJ_AT_TOS, &ptr1, &type1) != TCL_OK) {
	    type1 = 0;
	} else if (type1 == TCL_NUMBER_LONG) {
	    /* value is between LONG_MIN and LONG_MAX */
	    /* [string is integer] is -UINT_MAX to UINT_MAX range */
	    int i;

	    if (TclGetIntFromObj(NULL, OBJ_AT_TOS, &i) != TCL_OK) {
		type1 = TCL_NUMBER_WIDE;
	    }
#ifndef TCL_WIDE_INT_IS_LONG
	} else if (type1 == TCL_NUMBER_WIDE) {
	    /* value is between WIDE_MIN and WIDE_MAX */
	    /* [string is wideinteger] is -UWIDE_MAX to UWIDE_MAX range */
	    int i;
	    if (TclGetIntFromObj(NULL, OBJ_AT_TOS, &i) == TCL_OK) {
		type1 = TCL_NUMBER_LONG;
	    }
#endif
	} else if (type1 == TCL_NUMBER_BIG) {
	    /* value is an integer outside the WIDE_MIN to WIDE_MAX range */
	    /* [string is wideinteger] is -UWIDE_MAX to UWIDE_MAX range */
	    Tcl_WideInt w;

	    if (TclGetWideIntFromObj(NULL, OBJ_AT_TOS, &w) == TCL_OK) {
		type1 = TCL_NUMBER_WIDE;
	    }
	}
	TclNewIntObj(objResultPtr, type1);
	TRACE(("\"%.20s\" => %d\n", O2S(OBJ_AT_TOS), type1));
	NEXT_INST_F(1, 1, 1);

    case INST_EQ:
    case INST_NEQ:
    case INST_LT:
    case INST_GT:
    case INST_LE:
    case INST_GE: {
	int iResult = 0, compare = 0;

	value2Ptr = OBJ_AT_TOS;
	valuePtr = OBJ_UNDER_TOS;

	/*
	    Try to determine, without triggering generation of a string
	    representation, whether one value is not a number.
	*/
	if (TclCheckEmptyString(valuePtr) > 0 || TclCheckEmptyString(value2Ptr) > 0) {
	    goto stringCompare;
	}

	if (GetNumberFromObj(NULL, valuePtr, &ptr1, &type1) != TCL_OK
		|| GetNumberFromObj(NULL, value2Ptr, &ptr2, &type2) != TCL_OK) {
	    /*
	     * At least one non-numeric argument - compare as strings.
	     */

	    goto stringCompare;
	}
	if (type1 == TCL_NUMBER_NAN || type2 == TCL_NUMBER_NAN) {
	    /*
	     * NaN arg: NaN != to everything, other compares are false.
	     */

	    iResult = (*pc == INST_NEQ);
	    goto foundResult;
	}
	if (valuePtr == value2Ptr) {
	    compare = MP_EQ;
	    goto convertComparison;
	}
	if ((type1 == TCL_NUMBER_LONG) && (type2 == TCL_NUMBER_LONG)) {
	    l1 = *((const long *)ptr1);
	    l2 = *((const long *)ptr2);
	    compare = (l1 < l2) ? MP_LT : ((l1 > l2) ? MP_GT : MP_EQ);
	} else {
	    compare = TclCompareTwoNumbers(valuePtr, value2Ptr);
	}

	/*
	 * Turn comparison outcome into appropriate result for opcode.
	 */

    convertComparison:
	switch (*pc) {
	case INST_EQ:
	    iResult = (compare == MP_EQ);
	    break;
	case INST_NEQ:
	    iResult = (compare != MP_EQ);
	    break;
	case INST_LT:
	    iResult = (compare == MP_LT);
	    break;
	case INST_GT:
	    iResult = (compare == MP_GT);
	    break;
	case INST_LE:
	    iResult = (compare != MP_GT);
	    break;
	case INST_GE:
	    iResult = (compare != MP_LT);
	    break;
	}

	/*
	 * Peep-hole optimisation: if you're about to jump, do jump from here.
	 */

    foundResult:
	TRACE(("\"%.20s\" \"%.20s\" => %d\n", O2S(valuePtr), O2S(value2Ptr),
		iResult));
	JUMP_PEEPHOLE_F(iResult, 1, 2);
    }

    case INST_MOD:
    case INST_LSHIFT:
    case INST_RSHIFT:
    case INST_BITOR:
    case INST_BITXOR:
    case INST_BITAND:
	value2Ptr = OBJ_AT_TOS;
	valuePtr = OBJ_UNDER_TOS;

	if ((GetNumberFromObj(NULL, valuePtr, &ptr1, &type1) != TCL_OK)
		|| (type1==TCL_NUMBER_DOUBLE) || (type1==TCL_NUMBER_NAN)) {
	    TRACE(("%.20s %.20s => ILLEGAL 1st TYPE %s\n", O2S(valuePtr),
		    O2S(value2Ptr), (valuePtr->typePtr?
		    valuePtr->typePtr->name : "null")));
	    DECACHE_STACK_INFO();
	    IllegalExprOperandType(interp, pc, valuePtr);
	    CACHE_STACK_INFO();
	    goto gotError;
	}

	if ((GetNumberFromObj(NULL, value2Ptr, &ptr2, &type2) != TCL_OK)
		|| (type2==TCL_NUMBER_DOUBLE) || (type2==TCL_NUMBER_NAN)) {
	    TRACE(("%.20s %.20s => ILLEGAL 2nd TYPE %s\n", O2S(valuePtr),
		    O2S(value2Ptr), (value2Ptr->typePtr?
		    value2Ptr->typePtr->name : "null")));
	    DECACHE_STACK_INFO();
	    IllegalExprOperandType(interp, pc, value2Ptr);
	    CACHE_STACK_INFO();
	    goto gotError;
	}

	/*
	 * Check for common, simple case.
	 */

	if ((type1 == TCL_NUMBER_LONG) && (type2 == TCL_NUMBER_LONG)) {
	    l1 = *((const long *)ptr1);
	    l2 = *((const long *)ptr2);

	    switch (*pc) {
	    case INST_MOD:
		if (l2 == 0) {
		    TRACE(("%s %s => DIVIDE BY ZERO\n", O2S(valuePtr),
			    O2S(value2Ptr)));
		    goto divideByZero;
		} else if ((l2 == 1) || (l2 == -1)) {
		    /*
		     * Div. by |1| always yields remainder of 0.
		     */

		    TRACE(("%s %s => ", O2S(valuePtr), O2S(value2Ptr)));
		    objResultPtr = TCONST(0);
		    TRACE(("%s\n", O2S(objResultPtr)));
		    NEXT_INST_F(1, 2, 1);
		} else if (l1 == 0) {
		    /*
		     * 0 % (non-zero) always yields remainder of 0.
		     */

		    TRACE(("%s %s => ", O2S(valuePtr), O2S(value2Ptr)));
		    objResultPtr = TCONST(0);
		    TRACE(("%s\n", O2S(objResultPtr)));
		    NEXT_INST_F(1, 2, 1);
		} else {
		    lResult = l1 / l2;

		    /*
		     * Force Tcl's integer division rules.
		     * TODO: examine for logic simplification
		     */

		    if ((lResult < 0 || (lResult == 0 &&
			    ((l1 < 0 && l2 > 0) || (l1 > 0 && l2 < 0)))) &&
			    (lResult * l2 != l1)) {
			lResult -= 1;
		    }
		    lResult = l1 - l2*lResult;
		    goto longResultOfArithmetic;
		}

	    case INST_RSHIFT:
		if (l2 < 0) {
		    Tcl_SetObjResult(interp, Tcl_NewStringObj(
			    "negative shift argument", -1));
#ifdef ERROR_CODE_FOR_EARLY_DETECTED_ARITH_ERROR
		    DECACHE_STACK_INFO();
		    Tcl_SetErrorCode(interp, "ARITH", "DOMAIN",
			    "domain error: argument not in valid range",
			    NULL);
		    CACHE_STACK_INFO();
#endif /* ERROR_CODE_FOR_EARLY_DETECTED_ARITH_ERROR */
		    goto gotError;
		} else if (l1 == 0) {
		    TRACE(("%s %s => ", O2S(valuePtr), O2S(value2Ptr)));
		    objResultPtr = TCONST(0);
		    TRACE(("%s\n", O2S(objResultPtr)));
		    NEXT_INST_F(1, 2, 1);
		} else {
		    /*
		     * Quickly force large right shifts to 0 or -1.
		     */

		    if (l2 >= (long)(CHAR_BIT*sizeof(long))) {
			/*
			 * We assume that INT_MAX is much larger than the
			 * number of bits in a long. This is a pretty safe
			 * assumption, given that the former is usually around
			 * 4e9 and the latter 32 or 64...
			 */

			TRACE(("%s %s => ", O2S(valuePtr), O2S(value2Ptr)));
			if (l1 > 0L) {
			    objResultPtr = TCONST(0);
			} else {
			    TclNewIntObj(objResultPtr, -1);
			}
			TRACE(("%s\n", O2S(objResultPtr)));
			NEXT_INST_F(1, 2, 1);
		    }

		    /*
		     * Handle shifts within the native long range.
		     */

		    lResult = l1 >> ((int) l2);
		    goto longResultOfArithmetic;
		}

	    case INST_LSHIFT:
		if (l2 < 0) {
		    Tcl_SetObjResult(interp, Tcl_NewStringObj(
			    "negative shift argument", -1));
#ifdef ERROR_CODE_FOR_EARLY_DETECTED_ARITH_ERROR
		    DECACHE_STACK_INFO();
		    Tcl_SetErrorCode(interp, "ARITH", "DOMAIN",
			    "domain error: argument not in valid range",
			    NULL);
		    CACHE_STACK_INFO();
#endif /* ERROR_CODE_FOR_EARLY_DETECTED_ARITH_ERROR */
		    goto gotError;
		} else if (l1 == 0) {
		    TRACE(("%s %s => ", O2S(valuePtr), O2S(value2Ptr)));
		    objResultPtr = TCONST(0);
		    TRACE(("%s\n", O2S(objResultPtr)));
		    NEXT_INST_F(1, 2, 1);
		} else if (l2 > (long) INT_MAX) {
		    /*
		     * Technically, we could hold the value (1 << (INT_MAX+1))
		     * in an mp_int, but since we're using mp_mul_2d() to do
		     * the work, and it takes only an int argument, that's a
		     * good place to draw the line.
		     */

		    Tcl_SetObjResult(interp, Tcl_NewStringObj(
			    "integer value too large to represent", -1));
#ifdef ERROR_CODE_FOR_EARLY_DETECTED_ARITH_ERROR
		    DECACHE_STACK_INFO();
		    Tcl_SetErrorCode(interp, "ARITH", "IOVERFLOW",
			    "integer value too large to represent", NULL);
		    CACHE_STACK_INFO();
#endif /* ERROR_CODE_FOR_EARLY_DETECTED_ARITH_ERROR */
		    goto gotError;
		} else {
		    int shift = (int) l2;

		    /*
		     * Handle shifts within the native long range.
		     */

		    if ((size_t) shift < CHAR_BIT*sizeof(long) && (l1 != 0)
			    && !((l1>0 ? l1 : ~l1) &
				-(1L<<(CHAR_BIT*sizeof(long) - 1 - shift)))) {
			lResult = l1 << shift;
			goto longResultOfArithmetic;
		    }
		}

		/*
		 * Too large; need to use the broken-out function.
		 */

		TRACE(("%s %s => ", O2S(valuePtr), O2S(value2Ptr)));
		break;

	    case INST_BITAND:
		lResult = l1 & l2;
		goto longResultOfArithmetic;
	    case INST_BITOR:
		lResult = l1 | l2;
		goto longResultOfArithmetic;
	    case INST_BITXOR:
		lResult = l1 ^ l2;
	    longResultOfArithmetic:
		TRACE(("%s %s => ", O2S(valuePtr), O2S(value2Ptr)));
		if (Tcl_IsShared(valuePtr)) {
		    TclNewLongObj(objResultPtr, lResult);
		    TRACE(("%s\n", O2S(objResultPtr)));
		    NEXT_INST_F(1, 2, 1);
		}
		TclSetLongObj(valuePtr, lResult);
		TRACE(("%s\n", O2S(valuePtr)));
		NEXT_INST_F(1, 1, 0);
	    }
	}

	/*
	 * DO NOT MERGE THIS WITH THE EQUIVALENT SECTION LATER! That would
	 * encourage the compiler to inline ExecuteExtendedBinaryMathOp, which
	 * is highly undesirable due to the overall impact on size.
	 */

	TRACE(("%s %s => ", O2S(valuePtr), O2S(value2Ptr)));
	objResultPtr = ExecuteExtendedBinaryMathOp(interp, *pc, &TCONST(0),
		valuePtr, value2Ptr);
	if (objResultPtr == DIVIDED_BY_ZERO) {
	    TRACE_APPEND(("DIVIDE BY ZERO\n"));
	    goto divideByZero;
	} else if (objResultPtr == GENERAL_ARITHMETIC_ERROR) {
	    TRACE_ERROR(interp);
	    goto gotError;
	} else if (objResultPtr == NULL) {
	    TRACE_APPEND(("%s\n", O2S(valuePtr)));
	    NEXT_INST_F(1, 1, 0);
	} else {
	    TRACE_APPEND(("%s\n", O2S(objResultPtr)));
	    NEXT_INST_F(1, 2, 1);
	}

    case INST_EXPON:
    case INST_ADD:
    case INST_SUB:
    case INST_DIV:
    case INST_MULT:
	value2Ptr = OBJ_AT_TOS;
	valuePtr = OBJ_UNDER_TOS;

	if ((GetNumberFromObj(NULL, valuePtr, &ptr1, &type1) != TCL_OK)
		|| IsErroringNaNType(type1)) {
	    TRACE(("%.20s %.20s => ILLEGAL 1st TYPE %s\n",
		    O2S(value2Ptr), O2S(valuePtr),
		    (valuePtr->typePtr? valuePtr->typePtr->name: "null")));
	    DECACHE_STACK_INFO();
	    IllegalExprOperandType(interp, pc, valuePtr);
	    CACHE_STACK_INFO();
	    goto gotError;
	}

#ifdef ACCEPT_NAN
	if (type1 == TCL_NUMBER_NAN) {
	    /*
	     * NaN first argument -> result is also NaN.
	     */

	    NEXT_INST_F(1, 1, 0);
	}
#endif

	if ((GetNumberFromObj(NULL, value2Ptr, &ptr2, &type2) != TCL_OK)
		|| IsErroringNaNType(type2)) {
	    TRACE(("%.20s %.20s => ILLEGAL 2nd TYPE %s\n",
		    O2S(value2Ptr), O2S(valuePtr),
		    (value2Ptr->typePtr? value2Ptr->typePtr->name: "null")));
	    DECACHE_STACK_INFO();
	    IllegalExprOperandType(interp, pc, value2Ptr);
	    CACHE_STACK_INFO();
	    goto gotError;
	}

#ifdef ACCEPT_NAN
	if (type2 == TCL_NUMBER_NAN) {
	    /*
	     * NaN second argument -> result is also NaN.
	     */

	    objResultPtr = value2Ptr;
	    NEXT_INST_F(1, 2, 1);
	}
#endif

	/*
	 * Handle (long,long) arithmetic as best we can without going out to
	 * an external function.
	 */

	if ((type1 == TCL_NUMBER_LONG) && (type2 == TCL_NUMBER_LONG)) {
	    Tcl_WideInt w1, w2, wResult;

	    l1 = *((const long *)ptr1);
	    l2 = *((const long *)ptr2);

	    switch (*pc) {
	    case INST_ADD:
		w1 = (Tcl_WideInt) l1;
		w2 = (Tcl_WideInt) l2;
		wResult = w1 + w2;
#ifdef TCL_WIDE_INT_IS_LONG
		/*
		 * Check for overflow.
		 */

		if (Overflowing(w1, w2, wResult)) {
		    goto overflow;
		}
#endif
		goto wideResultOfArithmetic;

	    case INST_SUB:
		w1 = (Tcl_WideInt) l1;
		w2 = (Tcl_WideInt) l2;
		wResult = w1 - w2;
#ifdef TCL_WIDE_INT_IS_LONG
		/*
		 * Must check for overflow. The macro tests for overflows in
		 * sums by looking at the sign bits. As we have a subtraction
		 * here, we are adding -w2. As -w2 could in turn overflow, we
		 * test with ~w2 instead: it has the opposite sign bit to w2
		 * so it does the job. Note that the only "bad" case (w2==0)
		 * is irrelevant for this macro, as in that case w1 and
		 * wResult have the same sign and there is no overflow anyway.
		 */

		if (Overflowing(w1, ~w2, wResult)) {
		    goto overflow;
		}
#endif
	    wideResultOfArithmetic:
		TRACE(("%s %s => ", O2S(valuePtr), O2S(value2Ptr)));
		if (Tcl_IsShared(valuePtr)) {
		    objResultPtr = Tcl_NewWideIntObj(wResult);
		    TRACE(("%s\n", O2S(objResultPtr)));
		    NEXT_INST_F(1, 2, 1);
		}
		Tcl_SetWideIntObj(valuePtr, wResult);
		TRACE(("%s\n", O2S(valuePtr)));
		NEXT_INST_F(1, 1, 0);

	    case INST_DIV:
		if (l2 == 0) {
		    TRACE(("%s %s => DIVIDE BY ZERO\n",
			    O2S(valuePtr), O2S(value2Ptr)));
		    goto divideByZero;
		} else if ((l1 == LONG_MIN) && (l2 == -1)) {
		    /*
		     * Can't represent (-LONG_MIN) as a long.
		     */

		    goto overflow;
		}
		lResult = l1 / l2;

		/*
		 * Force Tcl's integer division rules.
		 * TODO: examine for logic simplification
		 */

		if (((lResult < 0) || ((lResult == 0) &&
			((l1 < 0 && l2 > 0) || (l1 > 0 && l2 < 0)))) &&
			((lResult * l2) != l1)) {
		    lResult -= 1;
		}
		goto longResultOfArithmetic;

	    case INST_MULT:
		if (((sizeof(long) >= 2*sizeof(int))
			&& (l1 <= INT_MAX) && (l1 >= INT_MIN)
			&& (l2 <= INT_MAX) && (l2 >= INT_MIN))
			|| ((sizeof(long) >= 2*sizeof(short))
			&& (l1 <= SHRT_MAX) && (l1 >= SHRT_MIN)
			&& (l2 <= SHRT_MAX) && (l2 >= SHRT_MIN))) {
		    lResult = l1 * l2;
		    goto longResultOfArithmetic;
		}
	    }

	    /*
	     * Fall through with INST_EXPON, INST_DIV and large multiplies.
	     */
	}

    overflow:
	TRACE(("%s %s => ", O2S(valuePtr), O2S(value2Ptr)));
	objResultPtr = ExecuteExtendedBinaryMathOp(interp, *pc, &TCONST(0),
		valuePtr, value2Ptr);
	if (objResultPtr == DIVIDED_BY_ZERO) {
	    TRACE_APPEND(("DIVIDE BY ZERO\n"));
	    goto divideByZero;
	} else if (objResultPtr == EXPONENT_OF_ZERO) {
	    TRACE_APPEND(("EXPONENT OF ZERO\n"));
	    goto exponOfZero;
	} else if (objResultPtr == GENERAL_ARITHMETIC_ERROR) {
	    TRACE_ERROR(interp);
	    goto gotError;
	} else if (objResultPtr == NULL) {
	    TRACE_APPEND(("%s\n", O2S(valuePtr)));
	    NEXT_INST_F(1, 1, 0);
	} else {
	    TRACE_APPEND(("%s\n", O2S(objResultPtr)));
	    NEXT_INST_F(1, 2, 1);
	}

    case INST_LNOT: {
	int b;

	valuePtr = OBJ_AT_TOS;

	/* TODO - check claim that taking address of b harms performance */
	/* TODO - consider optimization search for constants */
	if (TclGetBooleanFromObj(NULL, valuePtr, &b) != TCL_OK) {
	    TRACE(("\"%.20s\" => ERROR: illegal type %s\n", O2S(valuePtr),
		    (valuePtr->typePtr? valuePtr->typePtr->name : "null")));
	    DECACHE_STACK_INFO();
	    IllegalExprOperandType(interp, pc, valuePtr);
	    CACHE_STACK_INFO();
	    goto gotError;
	}
	/* TODO: Consider peephole opt. */
	objResultPtr = TCONST(!b);
	TRACE_WITH_OBJ(("%s => ", O2S(valuePtr)), objResultPtr);
	NEXT_INST_F(1, 1, 1);
    }

    case INST_BITNOT:
	valuePtr = OBJ_AT_TOS;
	TRACE(("\"%.20s\" => ", O2S(valuePtr)));
	if ((GetNumberFromObj(NULL, valuePtr, &ptr1, &type1) != TCL_OK)
		|| (type1==TCL_NUMBER_NAN) || (type1==TCL_NUMBER_DOUBLE)) {
	    /*
	     * ... ~$NonInteger => raise an error.
	     */

	    TRACE_APPEND(("ERROR: illegal type %s\n",
		    (valuePtr->typePtr? valuePtr->typePtr->name : "null")));
	    DECACHE_STACK_INFO();
	    IllegalExprOperandType(interp, pc, valuePtr);
	    CACHE_STACK_INFO();
	    goto gotError;
	}
	if (type1 == TCL_NUMBER_LONG) {
	    l1 = *((const long *) ptr1);
	    if (Tcl_IsShared(valuePtr)) {
		TclNewLongObj(objResultPtr, ~l1);
		TRACE_APPEND(("%s\n", O2S(objResultPtr)));
		NEXT_INST_F(1, 1, 1);
	    }
	    TclSetLongObj(valuePtr, ~l1);
	    TRACE_APPEND(("%s\n", O2S(valuePtr)));
	    NEXT_INST_F(1, 0, 0);
	}
	objResultPtr = ExecuteExtendedUnaryMathOp(*pc, valuePtr);
	if (objResultPtr != NULL) {
	    TRACE_APPEND(("%s\n", O2S(objResultPtr)));
	    NEXT_INST_F(1, 1, 1);
	} else {
	    TRACE_APPEND(("%s\n", O2S(valuePtr)));
	    NEXT_INST_F(1, 0, 0);
	}

    case INST_UMINUS:
	valuePtr = OBJ_AT_TOS;
	TRACE(("\"%.20s\" => ", O2S(valuePtr)));
	if ((GetNumberFromObj(NULL, valuePtr, &ptr1, &type1) != TCL_OK)
		|| IsErroringNaNType(type1)) {
	    TRACE_APPEND(("ERROR: illegal type %s \n",
		    (valuePtr->typePtr? valuePtr->typePtr->name : "null")));
	    DECACHE_STACK_INFO();
	    IllegalExprOperandType(interp, pc, valuePtr);
	    CACHE_STACK_INFO();
	    goto gotError;
	}
	switch (type1) {
	case TCL_NUMBER_NAN:
	    /* -NaN => NaN */
	    TRACE_APPEND(("%s\n", O2S(valuePtr)));
	    NEXT_INST_F(1, 0, 0);
	case TCL_NUMBER_LONG:
	    l1 = *((const long *) ptr1);
	    if (l1 != LONG_MIN) {
		if (Tcl_IsShared(valuePtr)) {
		    TclNewLongObj(objResultPtr, -l1);
		    TRACE_APPEND(("%s\n", O2S(objResultPtr)));
		    NEXT_INST_F(1, 1, 1);
		}
		TclSetLongObj(valuePtr, -l1);
		TRACE_APPEND(("%s\n", O2S(valuePtr)));
		NEXT_INST_F(1, 0, 0);
	    }
	    /* FALLTHROUGH */
	}
	objResultPtr = ExecuteExtendedUnaryMathOp(*pc, valuePtr);
	if (objResultPtr != NULL) {
	    TRACE_APPEND(("%s\n", O2S(objResultPtr)));
	    NEXT_INST_F(1, 1, 1);
	} else {
	    TRACE_APPEND(("%s\n", O2S(valuePtr)));
	    NEXT_INST_F(1, 0, 0);
	}

    case INST_UPLUS:
    case INST_TRY_CVT_TO_NUMERIC:
	/*
	 * Try to convert the topmost stack object to numeric object. This is
	 * done in order to support [expr]'s policy of interpreting operands
	 * if at all possible as numbers first, then strings.
	 */

	valuePtr = OBJ_AT_TOS;
	TRACE(("\"%.20s\" => ", O2S(valuePtr)));

	if (GetNumberFromObj(NULL, valuePtr, &ptr1, &type1) != TCL_OK) {
	    if (*pc == INST_UPLUS) {
		/*
		 * ... +$NonNumeric => raise an error.
		 */

		TRACE_APPEND(("ERROR: illegal type %s\n",
			(valuePtr->typePtr? valuePtr->typePtr->name:"null")));
		DECACHE_STACK_INFO();
		IllegalExprOperandType(interp, pc, valuePtr);
		CACHE_STACK_INFO();
		goto gotError;
	    }

	    /* ... TryConvertToNumeric($NonNumeric) is acceptable */
	    TRACE_APPEND(("not numeric\n"));
	    NEXT_INST_F(1, 0, 0);
	}
	if (IsErroringNaNType(type1)) {
	    if (*pc == INST_UPLUS) {
		/*
		 * ... +$NonNumeric => raise an error.
		 */

		TRACE_APPEND(("ERROR: illegal type %s\n",
			(valuePtr->typePtr? valuePtr->typePtr->name:"null")));
		DECACHE_STACK_INFO();
		IllegalExprOperandType(interp, pc, valuePtr);
		CACHE_STACK_INFO();
	    } else {
		/*
		 * Numeric conversion of NaN -> error.
		 */

		TRACE_APPEND(("ERROR: IEEE floating pt error\n"));
		DECACHE_STACK_INFO();
		TclExprFloatError(interp, *((const double *) ptr1));
		CACHE_STACK_INFO();
	    }
	    goto gotError;
	}

	/*
	 * Ensure that the numeric value has a string rep the same as the
	 * formatted version of its internal rep. This is used, e.g., to make
	 * sure that "expr {0001}" yields "1", not "0001". We implement this
	 * by _discarding_ the string rep since we know it will be
	 * regenerated, if needed later, by formatting the internal rep's
	 * value.
	 */

	if (valuePtr->bytes == NULL) {
	    TRACE_APPEND(("numeric, same Tcl_Obj\n"));
	    NEXT_INST_F(1, 0, 0);
	}
	if (Tcl_IsShared(valuePtr)) {
	    /*
	     * Here we do some surgery within the Tcl_Obj internals. We want
	     * to copy the intrep, but not the string, so we temporarily hide
	     * the string so we do not copy it.
	     */

	    char *savedString = valuePtr->bytes;

	    valuePtr->bytes = NULL;
	    objResultPtr = Tcl_DuplicateObj(valuePtr);
	    valuePtr->bytes = savedString;
	    TRACE_APPEND(("numeric, new Tcl_Obj\n"));
	    NEXT_INST_F(1, 1, 1);
	}
	TclInvalidateStringRep(valuePtr);
	TRACE_APPEND(("numeric, same Tcl_Obj\n"));
	NEXT_INST_F(1, 0, 0);
    }

    /*
     *	   End of numeric operator instructions.
     * -----------------------------------------------------------------
     */

    case INST_TRY_CVT_TO_BOOLEAN:
	valuePtr = OBJ_AT_TOS;
	if (valuePtr->typePtr == &tclBooleanType) {
	    objResultPtr = TCONST(1);
	} else {
	    int result = (TclSetBooleanFromAny(NULL, valuePtr) == TCL_OK);
	    objResultPtr = TCONST(result);
	}
	TRACE_WITH_OBJ(("\"%.30s\" => ", O2S(valuePtr)), objResultPtr);
	NEXT_INST_F(1, 0, 1);

    case INST_BREAK:
	/*
	DECACHE_STACK_INFO();
	Tcl_ResetResult(interp);
	CACHE_STACK_INFO();
	*/
	result = TCL_BREAK;
	cleanup = 0;
	TRACE(("=> BREAK!\n"));
	goto processExceptionReturn;

    case INST_CONTINUE:
	/*
	DECACHE_STACK_INFO();
	Tcl_ResetResult(interp);
	CACHE_STACK_INFO();
	*/
	result = TCL_CONTINUE;
	cleanup = 0;
	TRACE(("=> CONTINUE!\n"));
	goto processExceptionReturn;

    {
	ForeachInfo *infoPtr;
	Var *iterVarPtr, *listVarPtr;
	Tcl_Obj *oldValuePtr, *listPtr, **elements;
	ForeachVarList *varListPtr;
	int numLists, iterNum, listTmpIndex, listLen, numVars;
	int varIndex, valIndex, continueLoop, j, iterTmpIndex;
	long i;

    case INST_FOREACH_START4: /* DEPRECATED */
	/*
	 * Initialize the temporary local var that holds the count of the
	 * number of iterations of the loop body to -1.
	 */

	opnd = TclGetUInt4AtPtr(pc+1);
	infoPtr = codePtr->auxDataArrayPtr[opnd].clientData;
	iterTmpIndex = infoPtr->loopCtTemp;
	iterVarPtr = LOCAL(iterTmpIndex);
	oldValuePtr = iterVarPtr->value.objPtr;

	if (oldValuePtr == NULL) {
	    TclNewLongObj(iterVarPtr->value.objPtr, -1);
	    Tcl_IncrRefCount(iterVarPtr->value.objPtr);
	} else {
	    TclSetLongObj(oldValuePtr, -1);
	}
	TRACE(("%u => loop iter count temp %d\n", opnd, iterTmpIndex));

#ifndef TCL_COMPILE_DEBUG
	/*
	 * Remark that the compiler ALWAYS sets INST_FOREACH_STEP4 immediately
	 * after INST_FOREACH_START4 - let us just fall through instead of
	 * jumping back to the top.
	 */

	pc += 5;
	TCL_DTRACE_INST_NEXT();
#else
	NEXT_INST_F(5, 0, 0);
#endif

    case INST_FOREACH_STEP4: /* DEPRECATED */
	/*
	 * "Step" a foreach loop (i.e., begin its next iteration) by assigning
	 * the next value list element to each loop var.
	 */

	opnd = TclGetUInt4AtPtr(pc+1);
	TRACE(("%u => ", opnd));
	infoPtr = codePtr->auxDataArrayPtr[opnd].clientData;
	numLists = infoPtr->numLists;

	/*
	 * Increment the temp holding the loop iteration number.
	 */

	iterVarPtr = LOCAL(infoPtr->loopCtTemp);
	valuePtr = iterVarPtr->value.objPtr;
	iterNum = valuePtr->internalRep.longValue + 1;
	TclSetLongObj(valuePtr, iterNum);

	/*
	 * Check whether all value lists are exhausted and we should stop the
	 * loop.
	 */

	continueLoop = 0;
	listTmpIndex = infoPtr->firstValueTemp;
	for (i = 0;  i < numLists;  i++) {
	    varListPtr = infoPtr->varLists[i];
	    numVars = varListPtr->numVars;

	    listVarPtr = LOCAL(listTmpIndex);
	    listPtr = listVarPtr->value.objPtr;
	    if (TclListObjLength(interp, listPtr, &listLen) != TCL_OK) {
		TRACE_APPEND(("ERROR converting list %ld, \"%.30s\": %s\n",
			i, O2S(listPtr), O2S(Tcl_GetObjResult(interp))));
		goto gotError;
	    }
	    if (listLen > iterNum * numVars) {
		continueLoop = 1;
	    }
	    listTmpIndex++;
	}

	/*
	 * If some var in some var list still has a remaining list element
	 * iterate one more time. Assign to var the next element from its
	 * value list. We already checked above that each list temp holds a
	 * valid list object (by calling Tcl_ListObjLength), but cannot rely
	 * on that check remaining valid: one list could have been shimmered
	 * as a side effect of setting a traced variable.
	 */

	if (continueLoop) {
	    listTmpIndex = infoPtr->firstValueTemp;
	    for (i = 0;  i < numLists;  i++) {
		varListPtr = infoPtr->varLists[i];
		numVars = varListPtr->numVars;

		listVarPtr = LOCAL(listTmpIndex);
		listPtr = TclListObjCopy(NULL, listVarPtr->value.objPtr);
		TclListObjGetElements(interp, listPtr, &listLen, &elements);

		valIndex = (iterNum * numVars);
		for (j = 0;  j < numVars;  j++) {
		    if (valIndex >= listLen) {
			TclNewObj(valuePtr);
		    } else {
			valuePtr = elements[valIndex];
		    }

		    varIndex = varListPtr->varIndexes[j];
		    varPtr = LOCAL(varIndex);
		    while (TclIsVarLink(varPtr)) {
			varPtr = varPtr->value.linkPtr;
		    }
		    if (TclIsVarDirectWritable(varPtr)) {
			value2Ptr = varPtr->value.objPtr;
			if (valuePtr != value2Ptr) {
			    if (value2Ptr != NULL) {
				TclDecrRefCount(value2Ptr);
			    }
			    varPtr->value.objPtr = valuePtr;
			    Tcl_IncrRefCount(valuePtr);
			}
		    } else {
			DECACHE_STACK_INFO();
			if (TclPtrSetVarIdx(interp, varPtr, NULL, NULL, NULL,
				valuePtr, TCL_LEAVE_ERR_MSG, varIndex)==NULL){
			    CACHE_STACK_INFO();
			    TRACE_APPEND((
				    "ERROR init. index temp %d: %s\n",
				    varIndex, O2S(Tcl_GetObjResult(interp))));
			    TclDecrRefCount(listPtr);
			    goto gotError;
			}
			CACHE_STACK_INFO();
		    }
		    valIndex++;
		}
		TclDecrRefCount(listPtr);
		listTmpIndex++;
	    }
	}
	TRACE_APPEND(("%d lists, iter %d, %s loop\n",
		numLists, iterNum, (continueLoop? "continue" : "exit")));

	/*
	 * Run-time peep-hole optimisation: the compiler ALWAYS follows
	 * INST_FOREACH_STEP4 with an INST_JUMP_FALSE. We just skip that
	 * instruction and jump direct from here.
	 */

	pc += 5;
	if (*pc == INST_JUMP_FALSE1) {
	    NEXT_INST_F((continueLoop? 2 : TclGetInt1AtPtr(pc+1)), 0, 0);
	} else {
	    NEXT_INST_F((continueLoop? 5 : TclGetInt4AtPtr(pc+1)), 0, 0);
	}

    }
    {
	ForeachInfo *infoPtr;
	Tcl_Obj *listPtr, **elements, *tmpPtr;
	ForeachVarList *varListPtr;
	int numLists, iterMax, listLen, numVars;
	int iterTmp, iterNum, listTmpDepth;
	int varIndex, valIndex, j;
	long i;

    case INST_FOREACH_START:
	/*
	 * Initialize the data for the looping construct, pushing the
	 * corresponding Tcl_Objs to the stack.
	 */

	opnd = TclGetUInt4AtPtr(pc+1);
	infoPtr = codePtr->auxDataArrayPtr[opnd].clientData;
	numLists = infoPtr->numLists;
	TRACE(("%u => ", opnd));

	/*
	 * Compute the number of iterations that will be run: iterMax
	 */

	iterMax = 0;
	listTmpDepth = numLists-1;
	for (i = 0;  i < numLists;  i++) {
	    varListPtr = infoPtr->varLists[i];
	    numVars = varListPtr->numVars;
	    listPtr = OBJ_AT_DEPTH(listTmpDepth);
	    if (TclListObjLength(interp, listPtr, &listLen) != TCL_OK) {
		TRACE_APPEND(("ERROR converting list %ld, \"%s\": %s",
			i, O2S(listPtr), O2S(Tcl_GetObjResult(interp))));
		goto gotError;
	    }
	    if (Tcl_IsShared(listPtr)) {
		objPtr = TclListObjCopy(NULL, listPtr);
		Tcl_IncrRefCount(objPtr);
		Tcl_DecrRefCount(listPtr);
		OBJ_AT_DEPTH(listTmpDepth) = objPtr;
	    }
	    iterTmp = (listLen + (numVars - 1))/numVars;
	    if (iterTmp > iterMax) {
		iterMax = iterTmp;
	    }
	    listTmpDepth--;
	}

	/*
	 * Store the iterNum and iterMax in a single Tcl_Obj; we keep a
	 * nul-string obj with the pointer stored in the ptrValue so that the
	 * thing is properly garbage collected. THIS OBJ MAKES NO SENSE, but
	 * it will never leave this scope and is read-only.
	 */

	TclNewObj(tmpPtr);
	tmpPtr->internalRep.twoPtrValue.ptr1 = INT2PTR(0);
	tmpPtr->internalRep.twoPtrValue.ptr2 = INT2PTR(iterMax);
	PUSH_OBJECT(tmpPtr); /* iterCounts object */

	/*
	 * Store a pointer to the ForeachInfo struct; same dirty trick
	 * as above
	 */

	TclNewObj(tmpPtr);
	tmpPtr->internalRep.twoPtrValue.ptr1 = infoPtr;
	PUSH_OBJECT(tmpPtr); /* infoPtr object */
	TRACE_APPEND(("jump to loop step\n"));

	/*
	 * Jump directly to the INST_FOREACH_STEP instruction; the C code just
	 * falls through.
	 */

	pc += 5 - infoPtr->loopCtTemp;

    case INST_FOREACH_STEP:
	/*
	 * "Step" a foreach loop (i.e., begin its next iteration) by assigning
	 * the next value list element to each loop var.
	 */

	tmpPtr = OBJ_AT_TOS;
	infoPtr = tmpPtr->internalRep.twoPtrValue.ptr1;
	numLists = infoPtr->numLists;
	TRACE(("=> "));

	tmpPtr = OBJ_AT_DEPTH(1);
	iterNum = PTR2INT(tmpPtr->internalRep.twoPtrValue.ptr1);
	iterMax = PTR2INT(tmpPtr->internalRep.twoPtrValue.ptr2);

	/*
	 * If some list still has a remaining list element iterate one more
	 * time. Assign to var the next element from its value list.
	 */

	if (iterNum < iterMax) {
	    /*
	     * Set the variables and jump back to run the body
	     */

	    tmpPtr->internalRep.twoPtrValue.ptr1 = INT2PTR(iterNum + 1);

	    listTmpDepth = numLists + 1;

	    for (i = 0;  i < numLists;  i++) {
		varListPtr = infoPtr->varLists[i];
		numVars = varListPtr->numVars;

		listPtr = OBJ_AT_DEPTH(listTmpDepth);
		TclListObjGetElements(interp, listPtr, &listLen, &elements);

		valIndex = (iterNum * numVars);
		for (j = 0;  j < numVars;  j++) {
		    if (valIndex >= listLen) {
			TclNewObj(valuePtr);
		    } else {
			valuePtr = elements[valIndex];
		    }

		    varIndex = varListPtr->varIndexes[j];
		    varPtr = LOCAL(varIndex);
		    while (TclIsVarLink(varPtr)) {
			varPtr = varPtr->value.linkPtr;
		    }
		    if (TclIsVarDirectWritable(varPtr)) {
			value2Ptr = varPtr->value.objPtr;
			if (valuePtr != value2Ptr) {
			    if (value2Ptr != NULL) {
				TclDecrRefCount(value2Ptr);
			    }
			    varPtr->value.objPtr = valuePtr;
			    Tcl_IncrRefCount(valuePtr);
			}
		    } else {
			DECACHE_STACK_INFO();
			if (TclPtrSetVarIdx(interp, varPtr, NULL, NULL, NULL,
				valuePtr, TCL_LEAVE_ERR_MSG, varIndex)==NULL){
			    CACHE_STACK_INFO();
			    TRACE_APPEND(("ERROR init. index temp %d: %.30s",
				    varIndex, O2S(Tcl_GetObjResult(interp))));
			    goto gotError;
			}
			CACHE_STACK_INFO();
		    }
		    valIndex++;
		}
		listTmpDepth--;
	    }
	    TRACE_APPEND(("jump to loop start\n"));
	    /* loopCtTemp being 'misused' for storing the jump size */
	    NEXT_INST_F(infoPtr->loopCtTemp, 0, 0);
	}

	TRACE_APPEND(("loop has no more iterations\n"));
#ifdef TCL_COMPILE_DEBUG
	NEXT_INST_F(1, 0, 0);
#else
	/*
	 * FALL THROUGH
	 */
	pc++;
#endif

    case INST_FOREACH_END:
	/* THIS INSTRUCTION IS ONLY CALLED AS A BREAK TARGET */
	tmpPtr = OBJ_AT_TOS;
	infoPtr = tmpPtr->internalRep.twoPtrValue.ptr1;
	numLists = infoPtr->numLists;
	TRACE(("=> loop terminated\n"));
	NEXT_INST_V(1, numLists+2, 0);

    case INST_LMAP_COLLECT:
	/*
	 * This instruction is only issued by lmap. The stack is:
	 *   - result
	 *   - infoPtr
	 *   - loop counters
	 *   - valLists
	 *   - collecting obj (unshared)
	 * The instruction lappends the result to the collecting obj.
	 */

	tmpPtr = OBJ_AT_DEPTH(1);
	infoPtr = tmpPtr->internalRep.twoPtrValue.ptr1;
	numLists = infoPtr->numLists;
	TRACE_APPEND(("=> appending to list at depth %d\n", 3 + numLists));

	objPtr = OBJ_AT_DEPTH(3 + numLists);
	Tcl_ListObjAppendElement(NULL, objPtr, OBJ_AT_TOS);
	NEXT_INST_F(1, 1, 0);
    }

    case INST_BEGIN_CATCH4:
	/*
	 * Record start of the catch command with exception range index equal
	 * to the operand. Push the current stack depth onto the special catch
	 * stack.
	 */

	*(++catchTop) = CURR_DEPTH;
	TRACE(("%u => catchTop=%d, stackTop=%d\n",
		TclGetUInt4AtPtr(pc+1), (int) (catchTop - initCatchTop - 1),
		(int) CURR_DEPTH));
	NEXT_INST_F(5, 0, 0);

    case INST_END_CATCH:
	catchTop--;
	DECACHE_STACK_INFO();
	Tcl_ResetResult(interp);
	CACHE_STACK_INFO();
	result = TCL_OK;
	TRACE(("=> catchTop=%d\n", (int) (catchTop - initCatchTop - 1)));
	NEXT_INST_F(1, 0, 0);

    case INST_PUSH_RESULT:
	objResultPtr = Tcl_GetObjResult(interp);
	TRACE_WITH_OBJ(("=> "), objResultPtr);

	/*
	 * See the comments at INST_INVOKE_STK
	 */

	TclNewObj(objPtr);
	Tcl_IncrRefCount(objPtr);
	iPtr->objResultPtr = objPtr;
	NEXT_INST_F(1, 0, -1);

    case INST_PUSH_RETURN_CODE:
	TclNewIntObj(objResultPtr, result);
	TRACE(("=> %u\n", result));
	NEXT_INST_F(1, 0, 1);

    case INST_PUSH_RETURN_OPTIONS:
	DECACHE_STACK_INFO();
	objResultPtr = Tcl_GetReturnOptions(interp, result);
	CACHE_STACK_INFO();
	TRACE_WITH_OBJ(("=> "), objResultPtr);
	NEXT_INST_F(1, 0, 1);

    case INST_RETURN_CODE_BRANCH: {
	int code;

	if (TclGetIntFromObj(NULL, OBJ_AT_TOS, &code) != TCL_OK) {
	    Tcl_Panic("INST_RETURN_CODE_BRANCH: TOS not a return code!");
	}
	if (code == TCL_OK) {
	    Tcl_Panic("INST_RETURN_CODE_BRANCH: TOS is TCL_OK!");
	}
	if (code < TCL_ERROR || code > TCL_CONTINUE) {
	    code = TCL_CONTINUE + 1;
	}
	TRACE(("\"%s\" => jump offset %d\n", O2S(OBJ_AT_TOS), 2*code-1));
	NEXT_INST_F(2*code-1, 1, 0);
    }

    /*
     * -----------------------------------------------------------------
     *	   Start of dictionary-related instructions.
     */

    {
	int opnd2, allocateDict, done, i, allocdict;
	Tcl_Obj *dictPtr, *statePtr, *keyPtr, *listPtr, *varNamePtr, *keysPtr;
	Tcl_Obj *emptyPtr, **keyPtrPtr;
	Tcl_DictSearch *searchPtr;
	DictUpdateInfo *duiPtr;

    case INST_DICT_VERIFY:
	dictPtr = OBJ_AT_TOS;
	TRACE(("\"%.30s\" => ", O2S(dictPtr)));
	if (Tcl_DictObjSize(interp, dictPtr, &done) != TCL_OK) {
	    TRACE_APPEND(("ERROR verifying dictionary nature of \"%.30s\": %s\n",
		    O2S(dictPtr), O2S(Tcl_GetObjResult(interp))));
	    goto gotError;
	}
	TRACE_APPEND(("OK\n"));
	NEXT_INST_F(1, 1, 0);

    case INST_DICT_GET:
    case INST_DICT_EXISTS: {
	register Tcl_Interp *interp2 = interp;
	register int found;

	opnd = TclGetUInt4AtPtr(pc+1);
	TRACE(("%u => ", opnd));
	dictPtr = OBJ_AT_DEPTH(opnd);
	if (*pc == INST_DICT_EXISTS) {
	    interp2 = NULL;
	}
	if (opnd > 1) {
	    dictPtr = TclTraceDictPath(interp2, dictPtr, opnd-1,
		    &OBJ_AT_DEPTH(opnd-1), DICT_PATH_READ);
	    if (dictPtr == NULL) {
		if (*pc == INST_DICT_EXISTS) {
		    found = 0;
		    goto afterDictExists;
		}
		TRACE_WITH_OBJ((
			"ERROR tracing dictionary path into \"%.30s\": ",
			O2S(OBJ_AT_DEPTH(opnd))),
			Tcl_GetObjResult(interp));
		goto gotError;
	    }
	}
	if (Tcl_DictObjGet(interp2, dictPtr, OBJ_AT_TOS,
		&objResultPtr) == TCL_OK) {
	    if (*pc == INST_DICT_EXISTS) {
		found = (objResultPtr ? 1 : 0);
		goto afterDictExists;
	    }
	    if (!objResultPtr) {
		Tcl_SetObjResult(interp, Tcl_ObjPrintf(
			"key \"%s\" not known in dictionary",
			TclGetString(OBJ_AT_TOS)));
		DECACHE_STACK_INFO();
		Tcl_SetErrorCode(interp, "TCL", "LOOKUP", "DICT",
			TclGetString(OBJ_AT_TOS), NULL);
		CACHE_STACK_INFO();
		TRACE_ERROR(interp);
		goto gotError;
	    }
	    TRACE_APPEND(("%.30s\n", O2S(objResultPtr)));
	    NEXT_INST_V(5, opnd+1, 1);
	} else if (*pc != INST_DICT_EXISTS) {
	    TRACE_APPEND(("ERROR reading leaf dictionary key \"%.30s\": %s",
		    O2S(dictPtr), O2S(Tcl_GetObjResult(interp))));
	    goto gotError;
	} else {
	    found = 0;
	}
    afterDictExists:
	TRACE_APPEND(("%d\n", found));

	/*
	 * The INST_DICT_EXISTS instruction is usually followed by a
	 * conditional jump, so we can take advantage of this to do some
	 * peephole optimization (note that we're careful to not close out
	 * someone doing something else).
	 */

	JUMP_PEEPHOLE_V(found, 5, opnd+1);
    }

    case INST_DICT_SET:
    case INST_DICT_UNSET:
    case INST_DICT_INCR_IMM:
	opnd = TclGetUInt4AtPtr(pc+1);
	opnd2 = TclGetUInt4AtPtr(pc+5);

	varPtr = LOCAL(opnd2);
	while (TclIsVarLink(varPtr)) {
	    varPtr = varPtr->value.linkPtr;
	}
	TRACE(("%u %u => ", opnd, opnd2));
	if (TclIsVarDirectReadable(varPtr)) {
	    dictPtr = varPtr->value.objPtr;
	} else {
	    DECACHE_STACK_INFO();
	    dictPtr = TclPtrGetVarIdx(interp, varPtr, NULL, NULL, NULL, 0,
		    opnd2);
	    CACHE_STACK_INFO();
	}
	if (dictPtr == NULL) {
	    TclNewObj(dictPtr);
	    allocateDict = 1;
	} else {
	    allocateDict = Tcl_IsShared(dictPtr);
	    if (allocateDict) {
		dictPtr = Tcl_DuplicateObj(dictPtr);
	    }
	}

	switch (*pc) {
	case INST_DICT_SET:
	    cleanup = opnd + 1;
	    result = Tcl_DictObjPutKeyList(interp, dictPtr, opnd,
		    &OBJ_AT_DEPTH(opnd), OBJ_AT_TOS);
	    break;
	case INST_DICT_INCR_IMM:
	    cleanup = 1;
	    opnd = TclGetInt4AtPtr(pc+1);
	    result = Tcl_DictObjGet(interp, dictPtr, OBJ_AT_TOS, &valuePtr);
	    if (result != TCL_OK) {
		break;
	    }
	    if (valuePtr == NULL) {
		Tcl_DictObjPut(NULL, dictPtr, OBJ_AT_TOS,Tcl_NewIntObj(opnd));
	    } else {
		value2Ptr = Tcl_NewIntObj(opnd);
		Tcl_IncrRefCount(value2Ptr);
		if (Tcl_IsShared(valuePtr)) {
		    valuePtr = Tcl_DuplicateObj(valuePtr);
		    Tcl_DictObjPut(NULL, dictPtr, OBJ_AT_TOS, valuePtr);
		}
		result = TclIncrObj(interp, valuePtr, value2Ptr);
		if (result == TCL_OK) {
		    TclInvalidateStringRep(dictPtr);
		}
		TclDecrRefCount(value2Ptr);
	    }
	    break;
	case INST_DICT_UNSET:
	    cleanup = opnd;
	    result = Tcl_DictObjRemoveKeyList(interp, dictPtr, opnd,
		    &OBJ_AT_DEPTH(opnd-1));
	    break;
	default:
	    cleanup = 0; /* stop compiler warning */
	    Tcl_Panic("Should not happen!");
	}

	if (result != TCL_OK) {
	    if (allocateDict) {
		TclDecrRefCount(dictPtr);
	    }
	    TRACE_APPEND(("ERROR updating dictionary: %s\n",
		    O2S(Tcl_GetObjResult(interp))));
	    goto checkForCatch;
	}

	if (TclIsVarDirectWritable(varPtr)) {
	    if (allocateDict) {
		value2Ptr = varPtr->value.objPtr;
		Tcl_IncrRefCount(dictPtr);
		if (value2Ptr != NULL) {
		    TclDecrRefCount(value2Ptr);
		}
		varPtr->value.objPtr = dictPtr;
	    }
	    objResultPtr = dictPtr;
	} else {
	    Tcl_IncrRefCount(dictPtr);
	    DECACHE_STACK_INFO();
	    objResultPtr = TclPtrSetVarIdx(interp, varPtr, NULL, NULL, NULL,
		    dictPtr, TCL_LEAVE_ERR_MSG, opnd2);
	    CACHE_STACK_INFO();
	    TclDecrRefCount(dictPtr);
	    if (objResultPtr == NULL) {
		TRACE_ERROR(interp);
		goto gotError;
	    }
	}
#ifndef TCL_COMPILE_DEBUG
	if (*(pc+9) == INST_POP) {
	    NEXT_INST_V(10, cleanup, 0);
	}
#endif
	TRACE_APPEND(("\"%.30s\"\n", O2S(objResultPtr)));
	NEXT_INST_V(9, cleanup, 1);

    case INST_DICT_APPEND:
    case INST_DICT_LAPPEND:
	opnd = TclGetUInt4AtPtr(pc+1);
	varPtr = LOCAL(opnd);
	while (TclIsVarLink(varPtr)) {
	    varPtr = varPtr->value.linkPtr;
	}
	TRACE(("%u => ", opnd));
	if (TclIsVarDirectReadable(varPtr)) {
	    dictPtr = varPtr->value.objPtr;
	} else {
	    DECACHE_STACK_INFO();
	    dictPtr = TclPtrGetVarIdx(interp, varPtr, NULL, NULL, NULL, 0,
		    opnd);
	    CACHE_STACK_INFO();
	}
	if (dictPtr == NULL) {
	    TclNewObj(dictPtr);
	    allocateDict = 1;
	} else {
	    allocateDict = Tcl_IsShared(dictPtr);
	    if (allocateDict) {
		dictPtr = Tcl_DuplicateObj(dictPtr);
	    }
	}

	if (Tcl_DictObjGet(interp, dictPtr, OBJ_UNDER_TOS,
		&valuePtr) != TCL_OK) {
	    if (allocateDict) {
		TclDecrRefCount(dictPtr);
	    }
	    TRACE_ERROR(interp);
	    goto gotError;
	}

	/*
	 * Note that a non-existent key results in a NULL valuePtr, which is a
	 * case handled separately below. What we *can* say at this point is
	 * that the write-back will always succeed.
	 */

	switch (*pc) {
	case INST_DICT_APPEND:
	    if (valuePtr == NULL) {
		Tcl_DictObjPut(NULL, dictPtr, OBJ_UNDER_TOS, OBJ_AT_TOS);
	    } else if (Tcl_IsShared(valuePtr)) {
		valuePtr = Tcl_DuplicateObj(valuePtr);
		Tcl_AppendObjToObj(valuePtr, OBJ_AT_TOS);
		Tcl_DictObjPut(NULL, dictPtr, OBJ_UNDER_TOS, valuePtr);
	    } else {
		Tcl_AppendObjToObj(valuePtr, OBJ_AT_TOS);

		/*
		 * Must invalidate the string representation of dictionary
		 * here because we have directly updated the internal
		 * representation; if we don't, callers could see the wrong
		 * string rep despite the internal version of the dictionary
		 * having the correct value. [Bug 3079830]
		 */

		TclInvalidateStringRep(dictPtr);
	    }
	    break;
	case INST_DICT_LAPPEND:
	    /*
	     * More complex because list-append can fail.
	     */

	    if (valuePtr == NULL) {
		Tcl_DictObjPut(NULL, dictPtr, OBJ_UNDER_TOS,
			Tcl_NewListObj(1, &OBJ_AT_TOS));
		break;
	    } else if (Tcl_IsShared(valuePtr)) {
		valuePtr = Tcl_DuplicateObj(valuePtr);
		if (Tcl_ListObjAppendElement(interp, valuePtr,
			OBJ_AT_TOS) != TCL_OK) {
		    TclDecrRefCount(valuePtr);
		    if (allocateDict) {
			TclDecrRefCount(dictPtr);
		    }
		    TRACE_ERROR(interp);
		    goto gotError;
		}
		Tcl_DictObjPut(NULL, dictPtr, OBJ_UNDER_TOS, valuePtr);
	    } else {
		if (Tcl_ListObjAppendElement(interp, valuePtr,
			OBJ_AT_TOS) != TCL_OK) {
		    if (allocateDict) {
			TclDecrRefCount(dictPtr);
		    }
		    TRACE_ERROR(interp);
		    goto gotError;
		}

		/*
		 * Must invalidate the string representation of dictionary
		 * here because we have directly updated the internal
		 * representation; if we don't, callers could see the wrong
		 * string rep despite the internal version of the dictionary
		 * having the correct value. [Bug 3079830]
		 */

		TclInvalidateStringRep(dictPtr);
	    }
	    break;
	default:
	    Tcl_Panic("Should not happen!");
	}

	if (TclIsVarDirectWritable(varPtr)) {
	    if (allocateDict) {
		value2Ptr = varPtr->value.objPtr;
		Tcl_IncrRefCount(dictPtr);
		if (value2Ptr != NULL) {
		    TclDecrRefCount(value2Ptr);
		}
		varPtr->value.objPtr = dictPtr;
	    }
	    objResultPtr = dictPtr;
	} else {
	    Tcl_IncrRefCount(dictPtr);
	    DECACHE_STACK_INFO();
	    objResultPtr = TclPtrSetVarIdx(interp, varPtr, NULL, NULL, NULL,
		    dictPtr, TCL_LEAVE_ERR_MSG, opnd);
	    CACHE_STACK_INFO();
	    TclDecrRefCount(dictPtr);
	    if (objResultPtr == NULL) {
		TRACE_ERROR(interp);
		goto gotError;
	    }
	}
#ifndef TCL_COMPILE_DEBUG
	if (*(pc+5) == INST_POP) {
	    NEXT_INST_F(6, 2, 0);
	}
#endif
	TRACE_APPEND(("%.30s\n", O2S(objResultPtr)));
	NEXT_INST_F(5, 2, 1);

    case INST_DICT_FIRST:
	opnd = TclGetUInt4AtPtr(pc+1);
	TRACE(("%u => ", opnd));
	dictPtr = POP_OBJECT();
	searchPtr = ckalloc(sizeof(Tcl_DictSearch));
	if (Tcl_DictObjFirst(interp, dictPtr, searchPtr, &keyPtr,
		&valuePtr, &done) != TCL_OK) {

	    /*
	     * dictPtr is no longer on the stack, and we're not
	     * moving it into the intrep of an iterator.  We need
	     * to drop the refcount [Tcl Bug 9b352768e6].
	     */

	    Tcl_DecrRefCount(dictPtr);
	    ckfree(searchPtr);
	    TRACE_ERROR(interp);
	    goto gotError;
	}
	TclNewObj(statePtr);
	statePtr->typePtr = &dictIteratorType;
	statePtr->internalRep.twoPtrValue.ptr1 = searchPtr;
	statePtr->internalRep.twoPtrValue.ptr2 = dictPtr;
	varPtr = LOCAL(opnd);
	if (varPtr->value.objPtr) {
	    if (varPtr->value.objPtr->typePtr == &dictIteratorType) {
		Tcl_Panic("mis-issued dictFirst!");
	    }
	    TclDecrRefCount(varPtr->value.objPtr);
	}
	varPtr->value.objPtr = statePtr;
	Tcl_IncrRefCount(statePtr);
	goto pushDictIteratorResult;

    case INST_DICT_NEXT:
	opnd = TclGetUInt4AtPtr(pc+1);
	TRACE(("%u => ", opnd));
	statePtr = (*LOCAL(opnd)).value.objPtr;
	if (statePtr == NULL || statePtr->typePtr != &dictIteratorType) {
	    Tcl_Panic("mis-issued dictNext!");
	}
	searchPtr = statePtr->internalRep.twoPtrValue.ptr1;
	Tcl_DictObjNext(searchPtr, &keyPtr, &valuePtr, &done);
    pushDictIteratorResult:
	if (done) {
	    TclNewObj(emptyPtr);
	    PUSH_OBJECT(emptyPtr);
	    PUSH_OBJECT(emptyPtr);
	} else {
	    PUSH_OBJECT(valuePtr);
	    PUSH_OBJECT(keyPtr);
	}
	TRACE_APPEND(("\"%.30s\" \"%.30s\" %d\n",
		O2S(OBJ_UNDER_TOS), O2S(OBJ_AT_TOS), done));

	/*
	 * The INST_DICT_FIRST and INST_DICT_NEXT instructsions are always
	 * followed by a conditional jump, so we can take advantage of this to
	 * do some peephole optimization (note that we're careful to not close
	 * out someone doing something else).
	 */

	JUMP_PEEPHOLE_F(done, 5, 0);

    case INST_DICT_UPDATE_START:
	opnd = TclGetUInt4AtPtr(pc+1);
	opnd2 = TclGetUInt4AtPtr(pc+5);
	TRACE(("%u => ", opnd));
	varPtr = LOCAL(opnd);
	duiPtr = codePtr->auxDataArrayPtr[opnd2].clientData;
	while (TclIsVarLink(varPtr)) {
	    varPtr = varPtr->value.linkPtr;
	}
	if (TclIsVarDirectReadable(varPtr)) {
	    dictPtr = varPtr->value.objPtr;
	} else {
	    DECACHE_STACK_INFO();
	    dictPtr = TclPtrGetVarIdx(interp, varPtr, NULL, NULL, NULL,
		    TCL_LEAVE_ERR_MSG, opnd);
	    CACHE_STACK_INFO();
	    if (dictPtr == NULL) {
		TRACE_ERROR(interp);
		goto gotError;
	    }
	}
	Tcl_IncrRefCount(dictPtr);
	if (TclListObjGetElements(interp, OBJ_AT_TOS, &length,
		&keyPtrPtr) != TCL_OK) {
	    TRACE_ERROR(interp);
	    goto gotError;
	}
	if (length != duiPtr->length) {
	    Tcl_Panic("dictUpdateStart argument length mismatch");
	}
	for (i=0 ; i<length ; i++) {
	    if (Tcl_DictObjGet(interp, dictPtr, keyPtrPtr[i],
		    &valuePtr) != TCL_OK) {
		TRACE_ERROR(interp);
		Tcl_DecrRefCount(dictPtr);
		goto gotError;
	    }
	    varPtr = LOCAL(duiPtr->varIndices[i]);
	    while (TclIsVarLink(varPtr)) {
		varPtr = varPtr->value.linkPtr;
	    }
	    DECACHE_STACK_INFO();
	    if (valuePtr == NULL) {
		TclObjUnsetVar2(interp,
			localName(iPtr->varFramePtr, duiPtr->varIndices[i]),
			NULL, 0);
	    } else if (TclPtrSetVarIdx(interp, varPtr, NULL, NULL, NULL,
		    valuePtr, TCL_LEAVE_ERR_MSG,
		    duiPtr->varIndices[i]) == NULL) {
		CACHE_STACK_INFO();
		TRACE_ERROR(interp);
		Tcl_DecrRefCount(dictPtr);
		goto gotError;
	    }
	    CACHE_STACK_INFO();
	}
	TclDecrRefCount(dictPtr);
	TRACE_APPEND(("OK\n"));
	NEXT_INST_F(9, 0, 0);

    case INST_DICT_UPDATE_END:
	opnd = TclGetUInt4AtPtr(pc+1);
	opnd2 = TclGetUInt4AtPtr(pc+5);
	TRACE(("%u => ", opnd));
	varPtr = LOCAL(opnd);
	duiPtr = codePtr->auxDataArrayPtr[opnd2].clientData;
	while (TclIsVarLink(varPtr)) {
	    varPtr = varPtr->value.linkPtr;
	}
	if (TclIsVarDirectReadable(varPtr)) {
	    dictPtr = varPtr->value.objPtr;
	} else {
	    DECACHE_STACK_INFO();
	    dictPtr = TclPtrGetVarIdx(interp, varPtr, NULL, NULL, NULL, 0,
		    opnd);
	    CACHE_STACK_INFO();
	}
	if (dictPtr == NULL) {
	    TRACE_APPEND(("storage was unset\n"));
	    NEXT_INST_F(9, 1, 0);
	}
	if (Tcl_DictObjSize(interp, dictPtr, &length) != TCL_OK
		|| TclListObjGetElements(interp, OBJ_AT_TOS, &length,
			&keyPtrPtr) != TCL_OK) {
	    TRACE_ERROR(interp);
	    goto gotError;
	}
	allocdict = Tcl_IsShared(dictPtr);
	if (allocdict) {
	    dictPtr = Tcl_DuplicateObj(dictPtr);
	}
	if (length > 0) {
	    TclInvalidateStringRep(dictPtr);
	}
	for (i=0 ; i<length ; i++) {
	    Var *var2Ptr = LOCAL(duiPtr->varIndices[i]);

	    while (TclIsVarLink(var2Ptr)) {
		var2Ptr = var2Ptr->value.linkPtr;
	    }
	    if (TclIsVarDirectReadable(var2Ptr)) {
		valuePtr = var2Ptr->value.objPtr;
	    } else {
		DECACHE_STACK_INFO();
		valuePtr = TclPtrGetVarIdx(interp, var2Ptr, NULL, NULL, NULL,
			0, duiPtr->varIndices[i]);
		CACHE_STACK_INFO();
	    }
	    if (valuePtr == NULL) {
		Tcl_DictObjRemove(interp, dictPtr, keyPtrPtr[i]);
	    } else if (dictPtr == valuePtr) {
		Tcl_DictObjPut(interp, dictPtr, keyPtrPtr[i],
			Tcl_DuplicateObj(valuePtr));
	    } else {
		Tcl_DictObjPut(interp, dictPtr, keyPtrPtr[i], valuePtr);
	    }
	}
	if (TclIsVarDirectWritable(varPtr)) {
	    Tcl_IncrRefCount(dictPtr);
	    TclDecrRefCount(varPtr->value.objPtr);
	    varPtr->value.objPtr = dictPtr;
	} else {
	    DECACHE_STACK_INFO();
	    objResultPtr = TclPtrSetVarIdx(interp, varPtr, NULL, NULL, NULL,
		    dictPtr, TCL_LEAVE_ERR_MSG, opnd);
	    CACHE_STACK_INFO();
	    if (objResultPtr == NULL) {
		if (allocdict) {
		    TclDecrRefCount(dictPtr);
		}
		TRACE_ERROR(interp);
		goto gotError;
	    }
	}
	TRACE_APPEND(("written back\n"));
	NEXT_INST_F(9, 1, 0);

    case INST_DICT_EXPAND:
	dictPtr = OBJ_UNDER_TOS;
	listPtr = OBJ_AT_TOS;
	TRACE(("\"%.30s\" \"%.30s\" =>", O2S(dictPtr), O2S(listPtr)));
	if (TclListObjGetElements(interp, listPtr, &objc, &objv) != TCL_OK) {
	    TRACE_ERROR(interp);
	    goto gotError;
	}
	objResultPtr = TclDictWithInit(interp, dictPtr, objc, objv);
	if (objResultPtr == NULL) {
	    TRACE_ERROR(interp);
	    goto gotError;
	}
	TRACE_APPEND(("\"%.30s\"\n", O2S(objResultPtr)));
	NEXT_INST_F(1, 2, 1);

    case INST_DICT_RECOMBINE_STK:
	keysPtr = POP_OBJECT();
	varNamePtr = OBJ_UNDER_TOS;
	listPtr = OBJ_AT_TOS;
	TRACE(("\"%.30s\" \"%.30s\" \"%.30s\" => ",
		O2S(varNamePtr), O2S(valuePtr), O2S(keysPtr)));
	if (TclListObjGetElements(interp, listPtr, &objc, &objv) != TCL_OK) {
	    TRACE_ERROR(interp);
	    TclDecrRefCount(keysPtr);
	    goto gotError;
	}
	varPtr = TclObjLookupVarEx(interp, varNamePtr, NULL,
		TCL_LEAVE_ERR_MSG, "set", 1, 1, &arrayPtr);
	if (varPtr == NULL) {
	    TRACE_ERROR(interp);
	    TclDecrRefCount(keysPtr);
	    goto gotError;
	}
	DECACHE_STACK_INFO();
	result = TclDictWithFinish(interp, varPtr,arrayPtr,varNamePtr,NULL,-1,
		objc, objv, keysPtr);
	CACHE_STACK_INFO();
	TclDecrRefCount(keysPtr);
	if (result != TCL_OK) {
	    TRACE_ERROR(interp);
	    goto gotError;
	}
	TRACE_APPEND(("OK\n"));
	NEXT_INST_F(1, 2, 0);

    case INST_DICT_RECOMBINE_IMM:
	opnd = TclGetUInt4AtPtr(pc+1);
	listPtr = OBJ_UNDER_TOS;
	keysPtr = OBJ_AT_TOS;
	varPtr = LOCAL(opnd);
	TRACE(("%u <- \"%.30s\" \"%.30s\" => ", opnd, O2S(valuePtr),
		O2S(keysPtr)));
	if (TclListObjGetElements(interp, listPtr, &objc, &objv) != TCL_OK) {
	    TRACE_ERROR(interp);
	    goto gotError;
	}
	while (TclIsVarLink(varPtr)) {
	    varPtr = varPtr->value.linkPtr;
	}
	DECACHE_STACK_INFO();
	result = TclDictWithFinish(interp, varPtr, NULL, NULL, NULL, opnd,
		objc, objv, keysPtr);
	CACHE_STACK_INFO();
	if (result != TCL_OK) {
	    TRACE_ERROR(interp);
	    goto gotError;
	}
	TRACE_APPEND(("OK\n"));
	NEXT_INST_F(5, 2, 0);
    }

    /*
     *	   End of dictionary-related instructions.
     * -----------------------------------------------------------------
     */

    case INST_CLOCK_READ:
	{			/* Read the wall clock */
	    Tcl_WideInt wval;
	    Tcl_Time now;
	    switch(TclGetUInt1AtPtr(pc+1)) {
	    case 0:		/* clicks */
#ifdef TCL_WIDE_CLICKS
		wval = TclpGetWideClicks();
#else
		wval = (Tcl_WideInt) TclpGetClicks();
#endif
		break;
	    case 1:		/* microseconds */
		Tcl_GetTime(&now);
		wval = (Tcl_WideInt) now.sec * 1000000 + now.usec;
		break;
	    case 2:		/* milliseconds */
		Tcl_GetTime(&now);
		wval = (Tcl_WideInt) now.sec * 1000 + now.usec / 1000;
		break;
	    case 3:		/* seconds */
		Tcl_GetTime(&now);
		wval = (Tcl_WideInt) now.sec;
		break;
	    default:
		Tcl_Panic("clockRead instruction with unknown clock#");
	    }
	    /* TclNewWideObj(objResultPtr, wval); doesn't exist */
	    objResultPtr = Tcl_NewWideIntObj(wval);
	    TRACE_WITH_OBJ(("=> "), objResultPtr);
	    NEXT_INST_F(2, 0, 1);
	}

    default:
	Tcl_Panic("TclNRExecuteByteCode: unrecognized opCode %u", *pc);
    } /* end of switch on opCode */

    /*
     * Block for variables needed to process exception returns.
     */

    {
	ExceptionRange *rangePtr;
				/* Points to closest loop or catch exception
				 * range enclosing the pc. Used by various
				 * instructions and processCatch to process
				 * break, continue, and errors. */
	const char *bytes;

	/*
	 * An external evaluation (INST_INVOKE or INST_EVAL) returned
	 * something different from TCL_OK, or else INST_BREAK or
	 * INST_CONTINUE were called.
	 */

    processExceptionReturn:
#ifdef TCL_COMPILE_DEBUG
	switch (*pc) {
	case INST_INVOKE_STK1:
	    opnd = TclGetUInt1AtPtr(pc+1);
	    TRACE(("%u => ... after \"%.20s\": ", opnd, cmdNameBuf));
	    break;
	case INST_INVOKE_STK4:
	    opnd = TclGetUInt4AtPtr(pc+1);
	    TRACE(("%u => ... after \"%.20s\": ", opnd, cmdNameBuf));
	    break;
	case INST_EVAL_STK:
	    /*
	     * Note that the object at stacktop has to be used before doing
	     * the cleanup.
	     */

	    TRACE(("\"%.30s\" => ", O2S(OBJ_AT_TOS)));
	    break;
	default:
	    TRACE(("=> "));
	}
#endif
	if ((result == TCL_CONTINUE) || (result == TCL_BREAK)) {
	    rangePtr = GetExceptRangeForPc(pc, result, codePtr);
	    if (rangePtr == NULL) {
		TRACE_APPEND(("no encl. loop or catch, returning %s\n",
			StringForResultCode(result)));
		goto abnormalReturn;
	    }
	    if (rangePtr->type == CATCH_EXCEPTION_RANGE) {
		TRACE_APPEND(("%s ...\n", StringForResultCode(result)));
		goto processCatch;
	    }
	    while (cleanup--) {
		valuePtr = POP_OBJECT();
		TclDecrRefCount(valuePtr);
	    }
	    if (result == TCL_BREAK) {
		result = TCL_OK;
		pc = (codePtr->codeStart + rangePtr->breakOffset);
		TRACE_APPEND(("%s, range at %d, new pc %d\n",
			StringForResultCode(result),
			rangePtr->codeOffset, rangePtr->breakOffset));
		NEXT_INST_F(0, 0, 0);
	    }
	    if (rangePtr->continueOffset == -1) {
		TRACE_APPEND(("%s, loop w/o continue, checking for catch\n",
			StringForResultCode(result)));
		goto checkForCatch;
	    }
	    result = TCL_OK;
	    pc = (codePtr->codeStart + rangePtr->continueOffset);
	    TRACE_APPEND(("%s, range at %d, new pc %d\n",
		    StringForResultCode(result),
		    rangePtr->codeOffset, rangePtr->continueOffset));
	    NEXT_INST_F(0, 0, 0);
	}
#ifdef TCL_COMPILE_DEBUG
	if (traceInstructions) {
	    objPtr = Tcl_GetObjResult(interp);
	    if ((result != TCL_ERROR) && (result != TCL_RETURN)) {
		TRACE_APPEND(("OTHER RETURN CODE %d, result=\"%.30s\"\n ",
			result, O2S(objPtr)));
	    } else {
		TRACE_APPEND(("%s, result=\"%.30s\"\n",
			StringForResultCode(result), O2S(objPtr)));
	    }
	}
#endif
	goto checkForCatch;

	/*
	 * Division by zero in an expression. Control only reaches this point
	 * by "goto divideByZero".
	 */

    divideByZero:
	Tcl_SetObjResult(interp, Tcl_NewStringObj("divide by zero", -1));
	DECACHE_STACK_INFO();
	Tcl_SetErrorCode(interp, "ARITH", "DIVZERO", "divide by zero", NULL);
	CACHE_STACK_INFO();
	goto gotError;

	/*
	 * Exponentiation of zero by negative number in an expression. Control
	 * only reaches this point by "goto exponOfZero".
	 */

    exponOfZero:
	Tcl_SetObjResult(interp, Tcl_NewStringObj(
		"exponentiation of zero by negative power", -1));
	DECACHE_STACK_INFO();
	Tcl_SetErrorCode(interp, "ARITH", "DOMAIN",
		"exponentiation of zero by negative power", NULL);
	CACHE_STACK_INFO();

	/*
	 * Almost all error paths feed through here rather than assigning to
	 * result themselves (for a small but consistent saving).
	 */

    gotError:
	result = TCL_ERROR;

	/*
	 * Execution has generated an "exception" such as TCL_ERROR. If the
	 * exception is an error, record information about what was being
	 * executed when the error occurred. Find the closest enclosing catch
	 * range, if any. If no enclosing catch range is found, stop execution
	 * and return the "exception" code.
	 */

    checkForCatch:
	if (iPtr->execEnvPtr->rewind) {
	    goto abnormalReturn;
	}
	if ((result == TCL_ERROR) && !(iPtr->flags & ERR_ALREADY_LOGGED)) {
	    const unsigned char *pcBeg;

	    bytes = GetSrcInfoForPc(pc, codePtr, &length, &pcBeg, NULL);
	    DECACHE_STACK_INFO();
	    TclLogCommandInfo(interp, codePtr->source, bytes,
		    bytes ? length : 0, pcBeg, tosPtr);
	    CACHE_STACK_INFO();
	}
	iPtr->flags &= ~ERR_ALREADY_LOGGED;

	/*
	 * Clear all expansions that may have started after the last
	 * INST_BEGIN_CATCH.
	 */

	while (auxObjList) {
	    if ((catchTop != initCatchTop)
		    && (*catchTop > (ptrdiff_t)
			auxObjList->internalRep.twoPtrValue.ptr2)) {
		break;
	    }
	    POP_TAUX_OBJ();
	}

	/*
	 * We must not catch if the script in progress has been canceled with
	 * the TCL_CANCEL_UNWIND flag. Instead, it blows outwards until we
	 * either hit another interpreter (presumably where the script in
	 * progress has not been canceled) or we get to the top-level. We do
	 * NOT modify the interpreter result here because we know it will
	 * already be set prior to vectoring down to this point in the code.
	 */

	if (TclCanceled(iPtr) && (Tcl_Canceled(interp, 0) == TCL_ERROR)) {
#ifdef TCL_COMPILE_DEBUG
	    if (traceInstructions) {
		fprintf(stdout, "   ... cancel with unwind, returning %s\n",
			StringForResultCode(result));
	    }
#endif
	    goto abnormalReturn;
	}

	/*
	 * We must not catch an exceeded limit. Instead, it blows outwards
	 * until we either hit another interpreter (presumably where the limit
	 * is not exceeded) or we get to the top-level.
	 */

	if (TclLimitExceeded(iPtr->limit)) {
#ifdef TCL_COMPILE_DEBUG
	    if (traceInstructions) {
		fprintf(stdout, "   ... limit exceeded, returning %s\n",
			StringForResultCode(result));
	    }
#endif
	    goto abnormalReturn;
	}
	if (catchTop == initCatchTop) {
#ifdef TCL_COMPILE_DEBUG
	    if (traceInstructions) {
		fprintf(stdout, "   ... no enclosing catch, returning %s\n",
			StringForResultCode(result));
	    }
#endif
	    goto abnormalReturn;
	}
	rangePtr = GetExceptRangeForPc(pc, TCL_ERROR, codePtr);
	if (rangePtr == NULL) {
	    /*
	     * This is only possible when compiling a [catch] that sends its
	     * script to INST_EVAL. Cannot correct the compiler without
	     * breaking compat with previous .tbc compiled scripts.
	     */

#ifdef TCL_COMPILE_DEBUG
	    if (traceInstructions) {
		fprintf(stdout, "   ... no enclosing catch, returning %s\n",
			StringForResultCode(result));
	    }
#endif
	    goto abnormalReturn;
	}

	/*
	 * A catch exception range (rangePtr) was found to handle an
	 * "exception". It was found either by checkForCatch just above or by
	 * an instruction during break, continue, or error processing. Jump to
	 * its catchOffset after unwinding the operand stack to the depth it
	 * had when starting to execute the range's catch command.
	 */

    processCatch:
	while (CURR_DEPTH > *catchTop) {
	    valuePtr = POP_OBJECT();
	    TclDecrRefCount(valuePtr);
	}
#ifdef TCL_COMPILE_DEBUG
	if (traceInstructions) {
	    fprintf(stdout, "  ... found catch at %d, catchTop=%d, "
		    "unwound to %ld, new pc %u\n",
		    rangePtr->codeOffset, (int) (catchTop - initCatchTop - 1),
		    (long) *catchTop, (unsigned) rangePtr->catchOffset);
	}
#endif
	pc = (codePtr->codeStart + rangePtr->catchOffset);
	NEXT_INST_F(0, 0, 0);	/* Restart the execution loop at pc. */

	/*
	 * end of infinite loop dispatching on instructions.
	 */

	/*
	 * Done or abnormal return code. Restore the stack to state it had when
	 * starting to execute the ByteCode. Panic if the stack is below the
	 * initial level.
	 */

    abnormalReturn:
	TCL_DTRACE_INST_LAST();

	/*
	 * Clear all expansions and same-level NR calls.
	 *
	 * Note that expansion markers have a NULL type; avoid removing other
	 * markers.
	 */

	while (auxObjList) {
	    POP_TAUX_OBJ();
	}
	while (tosPtr > initTosPtr) {
	    objPtr = POP_OBJECT();
	    Tcl_DecrRefCount(objPtr);
	}

	if (tosPtr < initTosPtr) {
	    fprintf(stderr,
		    "\nTclNRExecuteByteCode: abnormal return at pc %u: "
		    "stack top %d < entry stack top %d\n",
		    (unsigned)(pc - codePtr->codeStart),
		    (unsigned) CURR_DEPTH, (unsigned) 0);
	    Tcl_Panic("TclNRExecuteByteCode execution failure: end stack top < start stack top");
	}
	CLANG_ASSERT(bcFramePtr);
    }

    iPtr->cmdFramePtr = bcFramePtr->nextPtr;
    if (codePtr->refCount-- <= 1) {
	TclCleanupByteCode(codePtr);
    }
    TclStackFree(interp, TD);	/* free my stack */

    return result;

    /*
     * INST_START_CMD failure case removed where it doesn't bother that much
     *
     * Remark that if the interpreter is marked for deletion its
     * compileEpoch is modified, so that the epoch check also verifies
     * that the interp is not deleted. If no outside call has been made
     * since the last check, it is safe to omit the check.

     * case INST_START_CMD:
     */

	instStartCmdFailed:
	{
	    const char *bytes;

	    checkInterp = 1;
	    length = 0;

	    /*
	     * We used to switch to direct eval; for NRE-awareness we now
	     * compile and eval the command so that this evaluation does not
	     * add a new TEBC instance. [Bug 2910748]
	     */

	    if (TclInterpReady(interp) == TCL_ERROR) {
		goto gotError;
	    }

	    codePtr->flags |= TCL_BYTECODE_RECOMPILE;
	    bytes = GetSrcInfoForPc(pc, codePtr, &length, NULL, NULL);
	    opnd = TclGetUInt4AtPtr(pc+1);
	    pc += (opnd-1);
	    assert(bytes);
	    PUSH_OBJECT(Tcl_NewStringObj(bytes, length));
	    goto instEvalStk;
	}
}

#undef codePtr
#undef iPtr
#undef bcFramePtr
#undef initCatchTop
#undef initTosPtr
#undef auxObjList
#undef catchTop
#undef TCONST
#undef esPtr

static int
FinalizeOONext(
    ClientData data[],
    Tcl_Interp *interp,
    int result)
{
    Interp *iPtr = (Interp *) interp;
    CallContext *contextPtr = data[1];

    /*
     * Reset the variable lookup frame.
     */

    iPtr->varFramePtr = data[0];

    /*
     * Restore the call chain context index as we've finished the inner invoke
     * and want to operate in the outer context again.
     */

    contextPtr->index = PTR2INT(data[2]);
    contextPtr->skip = PTR2INT(data[3]);
    contextPtr->oPtr->flags &= ~FILTER_HANDLING;
    return result;
}

static int
FinalizeOONextFilter(
    ClientData data[],
    Tcl_Interp *interp,
    int result)
{
    Interp *iPtr = (Interp *) interp;
    CallContext *contextPtr = data[1];

    /*
     * Reset the variable lookup frame.
     */

    iPtr->varFramePtr = data[0];

    /*
     * Restore the call chain context index as we've finished the inner invoke
     * and want to operate in the outer context again.
     */

    contextPtr->index = PTR2INT(data[2]);
    contextPtr->skip = PTR2INT(data[3]);
    contextPtr->oPtr->flags |= FILTER_HANDLING;
    return result;
}

/*
 * LongPwrSmallExpon -- , WidePwrSmallExpon --
 *
 * Helpers to calculate small powers of integers whose result is long or wide.
 */
#if (LONG_MAX == 0x7fffffff)
static inline long
LongPwrSmallExpon(long l1, long exponent) {

    long lResult;

    lResult = l1 * l1;		/* b**2 */
    switch (exponent) {
    case 2:
	break;
    case 3:
	lResult *= l1;		/* b**3 */
	break;
    case 4:
	lResult *= lResult;	/* b**4 */
	break;
    case 5:
	lResult *= lResult;	/* b**4 */
	lResult *= l1;		/* b**5 */
	break;
    case 6:
	lResult *= l1;		/* b**3 */
	lResult *= lResult;	/* b**6 */
	break;
    case 7:
	lResult *= l1;		/* b**3 */
	lResult *= lResult;	/* b**6 */
	lResult *= l1;		/* b**7 */
	break;
    case 8:
	lResult *= lResult;	/* b**4 */
	lResult *= lResult;	/* b**8 */
	break;
    }
    return lResult;
}
#endif
static inline Tcl_WideInt
WidePwrSmallExpon(Tcl_WideInt w1, long exponent) {

    Tcl_WideInt wResult;

    wResult = w1 * w1;		/* b**2 */
    switch (exponent) {
    case 2:
	break;
    case 3:
	wResult *= w1;		/* b**3 */
	break;
    case 4:
	wResult *= wResult;	/* b**4 */
	break;
    case 5:
	wResult *= wResult;	/* b**4 */
	wResult *= w1;		/* b**5 */
	break;
    case 6:
	wResult *= w1;		/* b**3 */
	wResult *= wResult;	/* b**6 */
	break;
    case 7:
	wResult *= w1;		/* b**3 */
	wResult *= wResult;	/* b**6 */
	wResult *= w1;		/* b**7 */
	break;
    case 8:
	wResult *= wResult;	/* b**4 */
	wResult *= wResult;	/* b**8 */
	break;
    case 9:
	wResult *= wResult;	/* b**4 */
	wResult *= wResult;	/* b**8 */
	wResult *= w1;		/* b**9 */
	break;
    case 10:
	wResult *= wResult;	/* b**4 */
	wResult *= w1;		/* b**5 */
	wResult *= wResult;	/* b**10 */
	break;
    case 11:
	wResult *= wResult;	/* b**4 */
	wResult *= w1;		/* b**5 */
	wResult *= wResult;	/* b**10 */
	wResult *= w1;		/* b**11 */
	break;
    case 12:
	wResult *= w1;		/* b**3 */
	wResult *= wResult;	/* b**6 */
	wResult *= wResult;	/* b**12 */
	break;
    case 13:
	wResult *= w1;		/* b**3 */
	wResult *= wResult;	/* b**6 */
	wResult *= wResult;	/* b**12 */
	wResult *= w1;		/* b**13 */
	break;
    case 14:
	wResult *= w1;		/* b**3 */
	wResult *= wResult;	/* b**6 */
	wResult *= w1;		/* b**7 */
	wResult *= wResult;	/* b**14 */
	break;
    case 15:
	wResult *= w1;		/* b**3 */
	wResult *= wResult;	/* b**6 */
	wResult *= w1;		/* b**7 */
	wResult *= wResult;	/* b**14 */
	wResult *= w1;		/* b**15 */
	break;
    case 16:
	wResult *= wResult;	/* b**4 */
	wResult *= wResult;	/* b**8 */
	wResult *= wResult;	/* b**16 */
	break;
    }
    return wResult;
}
/*
 *----------------------------------------------------------------------
 *
 * ExecuteExtendedBinaryMathOp, ExecuteExtendedUnaryMathOp --
 *
 *	These functions do advanced math for binary and unary operators
 *	respectively, so that the main TEBC code does not bear the cost of
 *	them.
 *
 * Results:
 *	A Tcl_Obj* result, or a NULL (in which case valuePtr is updated to
 *	hold the result value), or one of the special flag values
 *	GENERAL_ARITHMETIC_ERROR, EXPONENT_OF_ZERO or DIVIDED_BY_ZERO. The
 *	latter two signify a zero value raised to a negative power or a value
 *	divided by zero, respectively. With GENERAL_ARITHMETIC_ERROR, all
 *	error information will have already been reported in the interpreter
 *	result.
 *
 * Side effects:
 *	May update the Tcl_Obj indicated valuePtr if it is unshared. Will
 *	return a NULL when that happens.
 *
 *----------------------------------------------------------------------
 */

static Tcl_Obj *
ExecuteExtendedBinaryMathOp(
    Tcl_Interp *interp,		/* Where to report errors. */
    int opcode,			/* What operation to perform. */
    Tcl_Obj **constants,	/* The execution environment's constants. */
    Tcl_Obj *valuePtr,		/* The first operand on the stack. */
    Tcl_Obj *value2Ptr)		/* The second operand on the stack. */
{
#define LONG_RESULT(l) \
    if (Tcl_IsShared(valuePtr)) {		\
	TclNewLongObj(objResultPtr, l);		\
	return objResultPtr;			\
    } else {					\
	Tcl_SetLongObj(valuePtr, l);		\
	return NULL;				\
    }
#define WIDE_RESULT(w) \
    if (Tcl_IsShared(valuePtr)) {		\
	return Tcl_NewWideIntObj(w);		\
    } else {					\
	Tcl_SetWideIntObj(valuePtr, w);		\
	return NULL;				\
    }
#define BIG_RESULT(b) \
    if (Tcl_IsShared(valuePtr)) {		\
	return Tcl_NewBignumObj(b);		\
    } else {					\
	Tcl_SetBignumObj(valuePtr, b);		\
	return NULL;				\
    }
#define DOUBLE_RESULT(d) \
    if (Tcl_IsShared(valuePtr)) {		\
	TclNewDoubleObj(objResultPtr, (d));	\
	return objResultPtr;			\
    } else {					\
	Tcl_SetDoubleObj(valuePtr, (d));	\
	return NULL;				\
    }

    int type1, type2;
    ClientData ptr1, ptr2;
    double d1, d2, dResult;
    long l1, l2, lResult;
    Tcl_WideInt w1, w2, wResult;
    mp_int big1, big2, bigResult, bigRemainder;
    Tcl_Obj *objResultPtr;
    int invalid, zero;
    long shift;

    (void) GetNumberFromObj(NULL, valuePtr, &ptr1, &type1);
    (void) GetNumberFromObj(NULL, value2Ptr, &ptr2, &type2);

    switch (opcode) {
    case INST_MOD:
	/* TODO: Attempts to re-use unshared operands on stack */

	l2 = 0;			/* silence gcc warning */
	if (type2 == TCL_NUMBER_LONG) {
	    l2 = *((const long *)ptr2);
	    if (l2 == 0) {
		return DIVIDED_BY_ZERO;
	    }
	    if ((l2 == 1) || (l2 == -1)) {
		/*
		 * Div. by |1| always yields remainder of 0.
		 */

		return constants[0];
	    }
	}
#ifndef TCL_WIDE_INT_IS_LONG
	if (type1 == TCL_NUMBER_WIDE) {
	    w1 = *((const Tcl_WideInt *)ptr1);
	    if (type2 != TCL_NUMBER_BIG) {
		Tcl_WideInt wQuotient, wRemainder;
		TclGetWideIntFromObj(NULL, value2Ptr, &w2);
		wQuotient = w1 / w2;

		/*
		 * Force Tcl's integer division rules.
		 * TODO: examine for logic simplification
		 */

		if (((wQuotient < (Tcl_WideInt) 0)
			|| ((wQuotient == (Tcl_WideInt) 0)
			&& ((w1 < (Tcl_WideInt)0 && w2 > (Tcl_WideInt)0)
			|| (w1 > (Tcl_WideInt)0 && w2 < (Tcl_WideInt)0))))
			&& (wQuotient * w2 != w1)) {
		    wQuotient -= (Tcl_WideInt) 1;
		}
		wRemainder = w1 - w2*wQuotient;
		WIDE_RESULT(wRemainder);
	    }

	    Tcl_TakeBignumFromObj(NULL, value2Ptr, &big2);

	    /* TODO: internals intrusion */
	    if ((w1 > ((Tcl_WideInt) 0)) ^ (big2.sign == MP_ZPOS)) {
		/*
		 * Arguments are opposite sign; remainder is sum.
		 */

		TclBNInitBignumFromWideInt(&big1, w1);
		mp_add(&big2, &big1, &big2);
		mp_clear(&big1);
		BIG_RESULT(&big2);
	    }

	    /*
	     * Arguments are same sign; remainder is first operand.
	     */

	    mp_clear(&big2);
	    return NULL;
	}
#endif
	Tcl_GetBignumFromObj(NULL, valuePtr, &big1);
	Tcl_GetBignumFromObj(NULL, value2Ptr, &big2);
	mp_init(&bigResult);
	mp_init(&bigRemainder);
	mp_div(&big1, &big2, &bigResult, &bigRemainder);
	if ((bigRemainder.used) != 0 && (bigRemainder.sign != big2.sign)) {
	    /*
	     * Convert to Tcl's integer division rules.
	     */

	    mp_sub_d(&bigResult, 1, &bigResult);
	    mp_add(&bigRemainder, &big2, &bigRemainder);
	}
	mp_copy(&bigRemainder, &bigResult);
	mp_clear(&bigRemainder);
	mp_clear(&big1);
	mp_clear(&big2);
	BIG_RESULT(&bigResult);

    case INST_LSHIFT:
    case INST_RSHIFT: {
	/*
	 * Reject negative shift argument.
	 */

	switch (type2) {
	case TCL_NUMBER_LONG:
	    invalid = (*((const long *)ptr2) < 0L);
	    break;
#ifndef TCL_WIDE_INT_IS_LONG
	case TCL_NUMBER_WIDE:
	    invalid = (*((const Tcl_WideInt *)ptr2) < (Tcl_WideInt)0);
	    break;
#endif
	case TCL_NUMBER_BIG:
	    Tcl_TakeBignumFromObj(NULL, value2Ptr, &big2);
	    invalid = (mp_cmp_d(&big2, 0) == MP_LT);
	    mp_clear(&big2);
	    break;
	default:
	    /* Unused, here to silence compiler warning */
	    invalid = 0;
	}
	if (invalid) {
	    Tcl_SetObjResult(interp, Tcl_NewStringObj(
		    "negative shift argument", -1));
	    return GENERAL_ARITHMETIC_ERROR;
	}

	/*
	 * Zero shifted any number of bits is still zero.
	 */

	if ((type1==TCL_NUMBER_LONG) && (*((const long *)ptr1) == (long)0)) {
	    return constants[0];
	}

	if (opcode == INST_LSHIFT) {
	    /*
	     * Large left shifts create integer overflow.
	     *
	     * BEWARE! Can't use Tcl_GetIntFromObj() here because that
	     * converts values in the (unsigned) range to their signed int
	     * counterparts, leading to incorrect results.
	     */

	    if ((type2 != TCL_NUMBER_LONG)
		    || (*((const long *)ptr2) > (long) INT_MAX)) {
		/*
		 * Technically, we could hold the value (1 << (INT_MAX+1)) in
		 * an mp_int, but since we're using mp_mul_2d() to do the
		 * work, and it takes only an int argument, that's a good
		 * place to draw the line.
		 */

		Tcl_SetObjResult(interp, Tcl_NewStringObj(
			"integer value too large to represent", -1));
		return GENERAL_ARITHMETIC_ERROR;
	    }
	    shift = (int)(*((const long *)ptr2));

	    /*
	     * Handle shifts within the native wide range.
	     */

	    if ((type1 != TCL_NUMBER_BIG)
		    && ((size_t)shift < CHAR_BIT*sizeof(Tcl_WideInt))) {
		TclGetWideIntFromObj(NULL, valuePtr, &w1);
		if (!((w1>0 ? w1 : ~w1)
			& -(((Tcl_WideInt)1)
			<< (CHAR_BIT*sizeof(Tcl_WideInt) - 1 - shift)))) {
		    WIDE_RESULT(w1 << shift);
		}
	    }
	} else {
	    /*
	     * Quickly force large right shifts to 0 or -1.
	     */

	    if ((type2 != TCL_NUMBER_LONG)
		    || (*(const long *)ptr2 > INT_MAX)) {
		/*
		 * Again, technically, the value to be shifted could be an
		 * mp_int so huge that a right shift by (INT_MAX+1) bits could
		 * not take us to the result of 0 or -1, but since we're using
		 * mp_div_2d to do the work, and it takes only an int
		 * argument, we draw the line there.
		 */

		switch (type1) {
		case TCL_NUMBER_LONG:
		    zero = (*(const long *)ptr1 > 0L);
		    break;
#ifndef TCL_WIDE_INT_IS_LONG
		case TCL_NUMBER_WIDE:
		    zero = (*(const Tcl_WideInt *)ptr1 > (Tcl_WideInt)0);
		    break;
#endif
		case TCL_NUMBER_BIG:
		    Tcl_TakeBignumFromObj(NULL, valuePtr, &big1);
		    zero = (mp_cmp_d(&big1, 0) == MP_GT);
		    mp_clear(&big1);
		    break;
		default:
		    /* Unused, here to silence compiler warning. */
		    zero = 0;
		}
		if (zero) {
		    return constants[0];
		}
		LONG_RESULT(-1);
	    }
	    shift = (int)(*(const long *)ptr2);

#ifndef TCL_WIDE_INT_IS_LONG
	    /*
	     * Handle shifts within the native wide range.
	     */

	    if (type1 == TCL_NUMBER_WIDE) {
		w1 = *(const Tcl_WideInt *)ptr1;
		if ((size_t)shift >= CHAR_BIT*sizeof(Tcl_WideInt)) {
		    if (w1 >= (Tcl_WideInt)0) {
			return constants[0];
		    }
		    LONG_RESULT(-1);
		}
		WIDE_RESULT(w1 >> shift);
	    }
#endif
	}

	Tcl_TakeBignumFromObj(NULL, valuePtr, &big1);

	mp_init(&bigResult);
	if (opcode == INST_LSHIFT) {
	    mp_mul_2d(&big1, shift, &bigResult);
	} else {
	    mp_signed_rsh(&big1, shift, &bigResult);
	}
	mp_clear(&big1);
	BIG_RESULT(&bigResult);
    }

    case INST_BITOR:
    case INST_BITXOR:
    case INST_BITAND:
	if ((type1 == TCL_NUMBER_BIG) || (type2 == TCL_NUMBER_BIG)) {
	    Tcl_TakeBignumFromObj(NULL, valuePtr, &big1);
	    Tcl_TakeBignumFromObj(NULL, value2Ptr, &big2);

	    mp_init(&bigResult);

	    switch (opcode) {
	    case INST_BITAND:
		mp_and(&big1, &big2, &bigResult);
		break;

	    case INST_BITOR:
		mp_or(&big1, &big2, &bigResult);
		break;

	    case INST_BITXOR:
		mp_xor(&big1, &big2, &bigResult);
		break;
	    }

	    mp_clear(&big1);
	    mp_clear(&big2);
	    BIG_RESULT(&bigResult);
	}

#ifndef TCL_WIDE_INT_IS_LONG
	if ((type1 == TCL_NUMBER_WIDE) || (type2 == TCL_NUMBER_WIDE)) {
	    TclGetWideIntFromObj(NULL, valuePtr, &w1);
	    TclGetWideIntFromObj(NULL, value2Ptr, &w2);

	    switch (opcode) {
	    case INST_BITAND:
		wResult = w1 & w2;
		break;
	    case INST_BITOR:
		wResult = w1 | w2;
		break;
	    case INST_BITXOR:
		wResult = w1 ^ w2;
		break;
	    default:
		/* Unused, here to silence compiler warning. */
		wResult = 0;
	    }
	    WIDE_RESULT(wResult);
	}
#endif
	l1 = *((const long *)ptr1);
	l2 = *((const long *)ptr2);

	switch (opcode) {
	case INST_BITAND:
	    lResult = l1 & l2;
	    break;
	case INST_BITOR:
	    lResult = l1 | l2;
	    break;
	case INST_BITXOR:
	    lResult = l1 ^ l2;
	    break;
	default:
	    /* Unused, here to silence compiler warning. */
	    lResult = 0;
	}
	LONG_RESULT(lResult);

    case INST_EXPON: {
	int oddExponent = 0, negativeExponent = 0;
	unsigned short base;

	if ((type1 == TCL_NUMBER_DOUBLE) || (type2 == TCL_NUMBER_DOUBLE)) {
	    Tcl_GetDoubleFromObj(NULL, valuePtr, &d1);
	    Tcl_GetDoubleFromObj(NULL, value2Ptr, &d2);

	    if (d1==0.0 && d2<0.0) {
		return EXPONENT_OF_ZERO;
	    }
	    dResult = pow(d1, d2);
	    goto doubleResult;
	}
	l1 = l2 = 0;
	w1 = w2 = 0; /* to silence compiler warning (maybe-uninitialized) */
	switch (type2) {
	case TCL_NUMBER_LONG:
	    l2 = *((const long *) ptr2);
#ifndef TCL_WIDE_INT_IS_LONG
    pwrLongExpon:
#endif
	    if (l2 == 0) {
		/*
		 * Anything to the zero power is 1.
		 */

		return constants[1];
	    } else if (l2 == 1) {
		/*
		 * Anything to the first power is itself
		 */

		return NULL;
	    }
	    negativeExponent = (l2 < 0);
	    oddExponent = (int) (l2 & 1);
	    break;
#ifndef TCL_WIDE_INT_IS_LONG
	case TCL_NUMBER_WIDE:
	    w2 = *((const Tcl_WideInt *)ptr2);
	    /* check it fits in long */
	    l2 = (long)w2;
	    if (w2 == l2) {
		type2 = TCL_NUMBER_LONG;
		goto pwrLongExpon;
	    }
	    negativeExponent = (w2 < 0);
	    oddExponent = (int) (w2 & (Tcl_WideInt)1);
	    break;
#endif
	case TCL_NUMBER_BIG:
	    Tcl_TakeBignumFromObj(NULL, value2Ptr, &big2);
	    negativeExponent = (mp_cmp_d(&big2, 0) == MP_LT);
	    mp_mod_2d(&big2, 1, &big2);
	    oddExponent = big2.used != 0;
	    mp_clear(&big2);
	    break;
	}

	switch (type1) {
	case TCL_NUMBER_LONG:
	    l1 = *((const long *)ptr1);
#ifndef TCL_WIDE_INT_IS_LONG
    pwrLongBase:
#endif
	    switch (l1) {
	    case 0:
		/*
		 * Zero to a positive power is zero.
		 * Zero to a negative power is div by zero error.
		 */

		return (!negativeExponent) ? constants[0] : EXPONENT_OF_ZERO;
	    case 1:
		/*
		 * 1 to any power is 1.
		 */

		return constants[1];
	    case -1:
		if (!negativeExponent) {
		    if (!oddExponent) {
			return constants[1];
		    }
		    LONG_RESULT(-1);
		}
		/* negativeExponent */
		if (oddExponent) {
		    LONG_RESULT(-1);
		}
		return constants[1];
	    }
	break;
#ifndef TCL_WIDE_INT_IS_LONG
	case TCL_NUMBER_WIDE:
	    w1 = *((const Tcl_WideInt *) ptr1);
	    /* check it fits in long */
	    l1 = (long)w1;
	    if (w1 == l1) {
		type1 = TCL_NUMBER_LONG;
		goto pwrLongBase;
	    }
	break;
#endif
	}
	if (negativeExponent) {

	    /*
	     * Integers with magnitude greater than 1 raise to a negative
	     * power yield the answer zero (see TIP 123).
	     */

	    return constants[0];
	}


	if (type1 == TCL_NUMBER_BIG) {
	    goto overflowExpon;
	}

	/*
	 * We refuse to accept exponent arguments that exceed one mp_digit
	 * which means the max exponent value is 2**28-1 = 0x0fffffff =
	 * 268435455, which fits into a signed 32 bit int which is within the
	 * range of the long int type. This means any numeric Tcl_Obj value
	 * not using TCL_NUMBER_LONG type must hold a value larger than we
	 * accept.
	 */

	if (type2 != TCL_NUMBER_LONG) {
	    Tcl_SetObjResult(interp, Tcl_NewStringObj(
		    "exponent too large", -1));
	    return GENERAL_ARITHMETIC_ERROR;
	}

	/* From here (up to overflowExpon) exponent is long (l2). */

	if (type1 == TCL_NUMBER_LONG) {
	    if (l1 == 2) {
		/*
		 * Reduce small powers of 2 to shifts.
		 */

		if ((unsigned long) l2 < CHAR_BIT * sizeof(long) - 1) {
		    LONG_RESULT(1L << l2);
		}
#if !defined(TCL_WIDE_INT_IS_LONG)
		if ((unsigned long)l2 < CHAR_BIT*sizeof(Tcl_WideInt) - 1) {
		    WIDE_RESULT(((Tcl_WideInt) 1) << l2);
		}
#endif
		goto overflowExpon;
	    }
	    if (l1 == -2) {
		int signum = oddExponent ? -1 : 1;

		/*
		 * Reduce small powers of 2 to shifts.
		 */

		if ((unsigned long) l2 < CHAR_BIT * sizeof(long) - 1) {
		    LONG_RESULT(signum * (1L << l2));
		}
#if !defined(TCL_WIDE_INT_IS_LONG)
		if ((unsigned long)l2 < CHAR_BIT*sizeof(Tcl_WideInt) - 1){
		    WIDE_RESULT(signum * (((Tcl_WideInt) 1) << l2));
		}
#endif
		goto overflowExpon;
	    }
#if (LONG_MAX == 0x7fffffff)
	    if (l2 - 2 < (long)MaxBase32Size
		    && l1 <= MaxBase32[l2 - 2]
		    && l1 >= -MaxBase32[l2 - 2]) {
		/*
		 * Small powers of 32-bit integers.
		 */
		lResult = LongPwrSmallExpon(l1, l2);

		LONG_RESULT(lResult);
	    }

	    if (l1 - 3 >= 0 && l1 -2 < (long)Exp32IndexSize
		    && l2 - 2 < (long)(Exp32ValueSize + MaxBase32Size)) {
		base = Exp32Index[l1 - 3]
			+ (unsigned short) (l2 - 2 - MaxBase32Size);
		if (base < Exp32Index[l1 - 2]) {
		    /*
		     * 32-bit number raised to intermediate power, done by
		     * table lookup.
		     */

		    LONG_RESULT(Exp32Value[base]);
		}
	    }
	    if (-l1 - 3 >= 0 && -l1 - 2 < (long)Exp32IndexSize
		    && l2 - 2 < (long)(Exp32ValueSize + MaxBase32Size)) {
		base = Exp32Index[-l1 - 3]
			+ (unsigned short) (l2 - 2 - MaxBase32Size);
		if (base < Exp32Index[-l1 - 2]) {
		    /*
		     * 32-bit number raised to intermediate power, done by
		     * table lookup.
		     */

		    lResult = (oddExponent) ?
			    -Exp32Value[base] : Exp32Value[base];
		    LONG_RESULT(lResult);
		}
	    }
#endif
#if (LONG_MAX > 0x7fffffff) || !defined(TCL_WIDE_INT_IS_LONG)
	    /* Code below (up to overflowExpon) works with wide-int base */
	    w1 = l1;
#endif
	}

#if (LONG_MAX > 0x7fffffff) || !defined(TCL_WIDE_INT_IS_LONG)

	/* From here (up to overflowExpon) base is wide-int (w1). */

	if (l2 - 2 < (long)MaxBase64Size
		&& w1 <=  MaxBase64[l2 - 2]
		&& w1 >= -MaxBase64[l2 - 2]) {
	    /*
	     * Small powers of integers whose result is wide.
	     */
	    wResult = WidePwrSmallExpon(w1, l2);

	    WIDE_RESULT(wResult);
	}

	/*
	 * Handle cases of powers > 16 that still fit in a 64-bit word by
	 * doing table lookup.
	 */

	if (w1 - 3 >= 0 && w1 - 2 < (long)Exp64IndexSize
		&& l2 - 2 < (long)(Exp64ValueSize + MaxBase64Size)) {
	    base = Exp64Index[w1 - 3]
		    + (unsigned short) (l2 - 2 - MaxBase64Size);
	    if (base < Exp64Index[w1 - 2]) {
		/*
		 * 64-bit number raised to intermediate power, done by
		 * table lookup.
		 */

		WIDE_RESULT(Exp64Value[base]);
	    }
	}

	if (-w1 - 3 >= 0 && -w1 - 2 < (long)Exp64IndexSize
		&& l2 - 2 < (long)(Exp64ValueSize + MaxBase64Size)) {
	    base = Exp64Index[-w1 - 3]
		    + (unsigned short) (l2 - 2 - MaxBase64Size);
	    if (base < Exp64Index[-w1 - 2]) {
		/*
		 * 64-bit number raised to intermediate power, done by
		 * table lookup.
		 */

		wResult = oddExponent ? -Exp64Value[base] : Exp64Value[base];
		WIDE_RESULT(wResult);
	    }
	}
#endif

    overflowExpon:

	if ((TclGetWideIntFromObj(NULL, value2Ptr, &w2) != TCL_OK)
		|| (value2Ptr->typePtr != &tclIntType)
		|| (Tcl_WideUInt)w2 >= (1<<28)) {
	    Tcl_SetObjResult(interp, Tcl_NewStringObj(
		    "exponent too large", -1));
	    return GENERAL_ARITHMETIC_ERROR;
	}
	Tcl_TakeBignumFromObj(NULL, valuePtr, &big1);
	mp_init(&bigResult);
	mp_expt_d(&big1, (mp_digit)w2, &bigResult);
	mp_clear(&big1);
	BIG_RESULT(&bigResult);
    }

    case INST_ADD:
    case INST_SUB:
    case INST_MULT:
    case INST_DIV:
	if ((type1 == TCL_NUMBER_DOUBLE) || (type2 == TCL_NUMBER_DOUBLE)) {
	    /*
	     * At least one of the values is floating-point, so perform
	     * floating point calculations.
	     */

	    Tcl_GetDoubleFromObj(NULL, valuePtr, &d1);
	    Tcl_GetDoubleFromObj(NULL, value2Ptr, &d2);

	    switch (opcode) {
	    case INST_ADD:
		dResult = d1 + d2;
		break;
	    case INST_SUB:
		dResult = d1 - d2;
		break;
	    case INST_MULT:
		dResult = d1 * d2;
		break;
	    case INST_DIV:
#ifndef IEEE_FLOATING_POINT
		if (d2 == 0.0) {
		    return DIVIDED_BY_ZERO;
		}
#endif
		/*
		 * We presume that we are running with zero-divide unmasked if
		 * we're on an IEEE box. Otherwise, this statement might cause
		 * demons to fly out our noses.
		 */

		dResult = d1 / d2;
		break;
	    default:
		/* Unused, here to silence compiler warning. */
		dResult = 0;
	    }

	doubleResult:
#ifndef ACCEPT_NAN
	    /*
	     * Check now for IEEE floating-point error.
	     */

	    if (TclIsNaN(dResult)) {
		TclExprFloatError(interp, dResult);
		return GENERAL_ARITHMETIC_ERROR;
	    }
#endif
	    DOUBLE_RESULT(dResult);
	}
	if ((type1 != TCL_NUMBER_BIG) && (type2 != TCL_NUMBER_BIG)) {
	    TclGetWideIntFromObj(NULL, valuePtr, &w1);
	    TclGetWideIntFromObj(NULL, value2Ptr, &w2);

	    switch (opcode) {
	    case INST_ADD:
		wResult = w1 + w2;
#ifndef TCL_WIDE_INT_IS_LONG
		if ((type1 == TCL_NUMBER_WIDE) || (type2 == TCL_NUMBER_WIDE))
#endif
		{
		    /*
		     * Check for overflow.
		     */

		    if (Overflowing(w1, w2, wResult)) {
			goto overflowBasic;
		    }
		}
		break;

	    case INST_SUB:
		wResult = w1 - w2;
#ifndef TCL_WIDE_INT_IS_LONG
		if ((type1 == TCL_NUMBER_WIDE) || (type2 == TCL_NUMBER_WIDE))
#endif
		{
		    /*
		     * Must check for overflow. The macro tests for overflows
		     * in sums by looking at the sign bits. As we have a
		     * subtraction here, we are adding -w2. As -w2 could in
		     * turn overflow, we test with ~w2 instead: it has the
		     * opposite sign bit to w2 so it does the job. Note that
		     * the only "bad" case (w2==0) is irrelevant for this
		     * macro, as in that case w1 and wResult have the same
		     * sign and there is no overflow anyway.
		     */

		    if (Overflowing(w1, ~w2, wResult)) {
			goto overflowBasic;
		    }
		}
		break;

	    case INST_MULT:
		if ((type1 != TCL_NUMBER_LONG) || (type2 != TCL_NUMBER_LONG)
			|| (sizeof(Tcl_WideInt) < 2*sizeof(long))) {
		    goto overflowBasic;
		}
		wResult = w1 * w2;
		break;

	    case INST_DIV:
		if (w2 == 0) {
		    return DIVIDED_BY_ZERO;
		}

		/*
		 * Need a bignum to represent (LLONG_MIN / -1)
		 */

		if ((w1 == LLONG_MIN) && (w2 == -1)) {
		    goto overflowBasic;
		}
		wResult = w1 / w2;

		/*
		 * Force Tcl's integer division rules.
		 * TODO: examine for logic simplification
		 */

		if (((wResult < 0) || ((wResult == 0) &&
			((w1 < 0 && w2 > 0) || (w1 > 0 && w2 < 0)))) &&
			(wResult*w2 != w1)) {
		    wResult -= 1;
		}
		break;

	    default:
		/*
		 * Unused, here to silence compiler warning.
		 */

		wResult = 0;
	    }

	    WIDE_RESULT(wResult);
	}

    overflowBasic:
	Tcl_TakeBignumFromObj(NULL, valuePtr, &big1);
	Tcl_TakeBignumFromObj(NULL, value2Ptr, &big2);
	mp_init(&bigResult);
	switch (opcode) {
	case INST_ADD:
	    mp_add(&big1, &big2, &bigResult);
	    break;
	case INST_SUB:
	    mp_sub(&big1, &big2, &bigResult);
	    break;
	case INST_MULT:
	    mp_mul(&big1, &big2, &bigResult);
	    break;
	case INST_DIV:
	    if (big2.used == 0) {
		mp_clear(&big1);
		mp_clear(&big2);
		mp_clear(&bigResult);
		return DIVIDED_BY_ZERO;
	    }
	    mp_init(&bigRemainder);
	    mp_div(&big1, &big2, &bigResult, &bigRemainder);
	    /* TODO: internals intrusion */
	    if (bigRemainder.used != 0
		    && (bigRemainder.sign != big2.sign)) {
		/*
		 * Convert to Tcl's integer division rules.
		 */

		mp_sub_d(&bigResult, 1, &bigResult);
		mp_add(&bigRemainder, &big2, &bigRemainder);
	    }
	    mp_clear(&bigRemainder);
	    break;
	}
	mp_clear(&big1);
	mp_clear(&big2);
	BIG_RESULT(&bigResult);
    }

    Tcl_Panic("unexpected opcode");
    return NULL;
}

static Tcl_Obj *
ExecuteExtendedUnaryMathOp(
    int opcode,			/* What operation to perform. */
    Tcl_Obj *valuePtr)		/* The operand on the stack. */
{
    ClientData ptr;
    int type;
    Tcl_WideInt w;
    mp_int big;
    Tcl_Obj *objResultPtr;

    (void) GetNumberFromObj(NULL, valuePtr, &ptr, &type);

    switch (opcode) {
    case INST_BITNOT:
#ifndef TCL_WIDE_INT_IS_LONG
	if (type == TCL_NUMBER_WIDE) {
	    w = *((const Tcl_WideInt *) ptr);
	    WIDE_RESULT(~w);
	}
#endif
	Tcl_TakeBignumFromObj(NULL, valuePtr, &big);
	/* ~a = - a - 1 */
	mp_neg(&big, &big);
	mp_sub_d(&big, 1, &big);
	BIG_RESULT(&big);
    case INST_UMINUS:
	switch (type) {
	case TCL_NUMBER_DOUBLE:
	    DOUBLE_RESULT(-(*((const double *) ptr)));
	case TCL_NUMBER_LONG:
	    w = (Tcl_WideInt) (*((const long *) ptr));
	    if (w != LLONG_MIN) {
		WIDE_RESULT(-w);
	    }
	    TclBNInitBignumFromLong(&big, *(const long *) ptr);
	    break;
#ifndef TCL_WIDE_INT_IS_LONG
	case TCL_NUMBER_WIDE:
	    w = *((const Tcl_WideInt *) ptr);
	    if (w != LLONG_MIN) {
		WIDE_RESULT(-w);
	    }
	    TclBNInitBignumFromWideInt(&big, w);
	    break;
#endif
	default:
	    Tcl_TakeBignumFromObj(NULL, valuePtr, &big);
	}
	mp_neg(&big, &big);
	BIG_RESULT(&big);
    }

    Tcl_Panic("unexpected opcode");
    return NULL;
}
#undef LONG_RESULT
#undef WIDE_RESULT
#undef BIG_RESULT
#undef DOUBLE_RESULT

/*
 *----------------------------------------------------------------------
 *
 * CompareTwoNumbers --
 *
 *	This function compares a pair of numbers in Tcl_Objs. Each argument
 *	must already be known to be numeric and not NaN.
 *
 * Results:
 *	One of MP_LT, MP_EQ or MP_GT, depending on whether valuePtr is less
 *	than, equal to, or greater than value2Ptr (respectively).
 *
 * Side effects:
 *	None, provided both values are numeric.
 *
 *----------------------------------------------------------------------
 */

int
TclCompareTwoNumbers(
    Tcl_Obj *valuePtr,
    Tcl_Obj *value2Ptr)
{
    int type1 = TCL_NUMBER_NAN, type2 = TCL_NUMBER_NAN, compare;
    ClientData ptr1, ptr2;
    mp_int big1, big2;
    double d1, d2, tmp;
    long l1, l2;
#ifndef TCL_WIDE_INT_IS_LONG
    Tcl_WideInt w1, w2;
#endif

    (void) GetNumberFromObj(NULL, valuePtr, &ptr1, &type1);
    (void) GetNumberFromObj(NULL, value2Ptr, &ptr2, &type2);

    switch (type1) {
    case TCL_NUMBER_LONG:
	l1 = *((const long *)ptr1);
	switch (type2) {
	case TCL_NUMBER_LONG:
	    l2 = *((const long *)ptr2);
	longCompare:
	    return (l1 < l2) ? MP_LT : ((l1 > l2) ? MP_GT : MP_EQ);
#ifndef TCL_WIDE_INT_IS_LONG
	case TCL_NUMBER_WIDE:
	    w2 = *((const Tcl_WideInt *)ptr2);
	    w1 = (Tcl_WideInt)l1;
	    goto wideCompare;
#endif
	case TCL_NUMBER_DOUBLE:
	    d2 = *((const double *)ptr2);
	    d1 = (double) l1;

	    /*
	     * If the double has a fractional part, or if the long can be
	     * converted to double without loss of precision, then compare as
	     * doubles.
	     */

<<<<<<< HEAD
	    if (DBL_MANT_DIG > CHAR_BIT*sizeof(long) || l1 == (long) d1
		    || modf(d2, &tmp) != 0.0) {
		goto doubleCompare;
	    }
=======
	/*
	 * Done or abnormal return code. Restore the stack to state it had when
	 * starting to execute the ByteCode. Panic if the stack is below the
	 * initial level.
	 */
>>>>>>> abfdc685

	    /*
	     * Otherwise, to make comparision based on full precision, need to
	     * convert the double to a suitably sized integer.
	     *
	     * Need this to get comparsions like
	     *	  expr 20000000000000003 < 20000000000000004.0
	     * right. Converting the first argument to double will yield two
	     * double values that are equivalent within double precision.
	     * Converting the double to an integer gets done exactly, then
	     * integer comparison can tell the difference.
	     */

	    if (d2 < (double)LONG_MIN) {
		return MP_GT;
	    }
	    if (d2 > (double)LONG_MAX) {
		return MP_LT;
	    }
	    l2 = (long) d2;
	    goto longCompare;
	case TCL_NUMBER_BIG:
	    Tcl_TakeBignumFromObj(NULL, value2Ptr, &big2);
	    if (mp_cmp_d(&big2, 0) == MP_LT) {
		compare = MP_GT;
	    } else {
		compare = MP_LT;
	    }
	    mp_clear(&big2);
	    return compare;
	}

#ifndef TCL_WIDE_INT_IS_LONG
    case TCL_NUMBER_WIDE:
	w1 = *((const Tcl_WideInt *)ptr1);
	switch (type2) {
	case TCL_NUMBER_WIDE:
	    w2 = *((const Tcl_WideInt *)ptr2);
	wideCompare:
	    return (w1 < w2) ? MP_LT : ((w1 > w2) ? MP_GT : MP_EQ);
	case TCL_NUMBER_LONG:
	    l2 = *((const long *)ptr2);
	    w2 = (Tcl_WideInt)l2;
	    goto wideCompare;
	case TCL_NUMBER_DOUBLE:
	    d2 = *((const double *)ptr2);
	    d1 = (double) w1;
	    if (DBL_MANT_DIG > CHAR_BIT*sizeof(Tcl_WideInt)
		    || w1 == (Tcl_WideInt) d1 || modf(d2, &tmp) != 0.0) {
		goto doubleCompare;
	    }
	    if (d2 < (double)LLONG_MIN) {
		return MP_GT;
	    }
	    if (d2 > (double)LLONG_MAX) {
		return MP_LT;
	    }
	    w2 = (Tcl_WideInt) d2;
	    goto wideCompare;
	case TCL_NUMBER_BIG:
	    Tcl_TakeBignumFromObj(NULL, value2Ptr, &big2);
	    if (mp_cmp_d(&big2, 0) == MP_LT) {
		compare = MP_GT;
	    } else {
		compare = MP_LT;
	    }
	    mp_clear(&big2);
	    return compare;
	}
#endif

    case TCL_NUMBER_DOUBLE:
	d1 = *((const double *)ptr1);
	switch (type2) {
	case TCL_NUMBER_DOUBLE:
	    d2 = *((const double *)ptr2);
	doubleCompare:
	    return (d1 < d2) ? MP_LT : ((d1 > d2) ? MP_GT : MP_EQ);
	case TCL_NUMBER_LONG:
	    l2 = *((const long *)ptr2);
	    d2 = (double) l2;
	    if (DBL_MANT_DIG > CHAR_BIT*sizeof(long) || l2 == (long) d2
		    || modf(d1, &tmp) != 0.0) {
		goto doubleCompare;
	    }
	    if (d1 < (double)LONG_MIN) {
		return MP_LT;
	    }
	    if (d1 > (double)LONG_MAX) {
		return MP_GT;
	    }
	    l1 = (long) d1;
	    goto longCompare;
#ifndef TCL_WIDE_INT_IS_LONG
	case TCL_NUMBER_WIDE:
	    w2 = *((const Tcl_WideInt *)ptr2);
	    d2 = (double) w2;
	    if (DBL_MANT_DIG > CHAR_BIT*sizeof(Tcl_WideInt)
		    || w2 == (Tcl_WideInt) d2 || modf(d1, &tmp) != 0.0) {
		goto doubleCompare;
	    }
	    if (d1 < (double)LLONG_MIN) {
		return MP_LT;
	    }
	    if (d1 > (double)LLONG_MAX) {
		return MP_GT;
	    }
	    w1 = (Tcl_WideInt) d1;
	    goto wideCompare;
#endif
	case TCL_NUMBER_BIG:
	    if (TclIsInfinite(d1)) {
		return (d1 > 0.0) ? MP_GT : MP_LT;
	    }
	    Tcl_TakeBignumFromObj(NULL, value2Ptr, &big2);
	    if ((d1 < (double)LONG_MAX) && (d1 > (double)LONG_MIN)) {
		if (mp_cmp_d(&big2, 0) == MP_LT) {
		    compare = MP_GT;
		} else {
		    compare = MP_LT;
		}
		mp_clear(&big2);
		return compare;
	    }
	    if (DBL_MANT_DIG > CHAR_BIT*sizeof(long)
		    && modf(d1, &tmp) != 0.0) {
		d2 = TclBignumToDouble(&big2);
		mp_clear(&big2);
		goto doubleCompare;
	    }
	    Tcl_InitBignumFromDouble(NULL, d1, &big1);
	    goto bigCompare;
	}

    case TCL_NUMBER_BIG:
	Tcl_TakeBignumFromObj(NULL, valuePtr, &big1);
	switch (type2) {
#ifndef TCL_WIDE_INT_IS_LONG
	case TCL_NUMBER_WIDE:
#endif
	case TCL_NUMBER_LONG:
	    compare = mp_cmp_d(&big1, 0);
	    mp_clear(&big1);
	    return compare;
	case TCL_NUMBER_DOUBLE:
	    d2 = *((const double *)ptr2);
	    if (TclIsInfinite(d2)) {
		compare = (d2 > 0.0) ? MP_LT : MP_GT;
		mp_clear(&big1);
		return compare;
	    }
	    if ((d2 < (double)LONG_MAX) && (d2 > (double)LONG_MIN)) {
		compare = mp_cmp_d(&big1, 0);
		mp_clear(&big1);
		return compare;
	    }
	    if (DBL_MANT_DIG > CHAR_BIT*sizeof(long)
		    && modf(d2, &tmp) != 0.0) {
		d1 = TclBignumToDouble(&big1);
		mp_clear(&big1);
		goto doubleCompare;
	    }
	    Tcl_InitBignumFromDouble(NULL, d2, &big2);
	    goto bigCompare;
	case TCL_NUMBER_BIG:
	    Tcl_TakeBignumFromObj(NULL, value2Ptr, &big2);
	bigCompare:
	    compare = mp_cmp(&big1, &big2);
	    mp_clear(&big1);
	    mp_clear(&big2);
	    return compare;
	}
    default:
	Tcl_Panic("unexpected number type");
	return TCL_ERROR;
    }
}

#ifdef TCL_COMPILE_DEBUG
/*
 *----------------------------------------------------------------------
 *
 * PrintByteCodeInfo --
 *
 *	This procedure prints a summary about a bytecode object to stdout. It
 *	is called by TclNRExecuteByteCode when starting to execute the bytecode
 *	object if tclTraceExec has the value 2 or more.
 *
 * Results:
 *	None.
 *
 * Side effects:
 *	None.
 *
 *----------------------------------------------------------------------
 */

static void
PrintByteCodeInfo(
    register ByteCode *codePtr)	/* The bytecode whose summary is printed to
				 * stdout. */
{
    Proc *procPtr = codePtr->procPtr;
    Interp *iPtr = (Interp *) *codePtr->interpHandle;

    fprintf(stdout, "\nExecuting ByteCode 0x%p, refCt %u, epoch %u, interp 0x%p (epoch %u)\n",
	    codePtr, codePtr->refCount, codePtr->compileEpoch, iPtr,
	    iPtr->compileEpoch);

    fprintf(stdout, "  Source: ");
    TclPrintSource(stdout, codePtr->source, 60);

    fprintf(stdout, "\n  Cmds %d, src %d, inst %u, litObjs %u, aux %d, stkDepth %u, code/src %.2f\n",
	    codePtr->numCommands, codePtr->numSrcBytes,
	    codePtr->numCodeBytes, codePtr->numLitObjects,
	    codePtr->numAuxDataItems, codePtr->maxStackDepth,
#ifdef TCL_COMPILE_STATS
	    codePtr->numSrcBytes?
		    ((float)codePtr->structureSize)/codePtr->numSrcBytes :
#endif
	    0.0);

#ifdef TCL_COMPILE_STATS
    fprintf(stdout, "  Code %lu = header %lu+inst %d+litObj %lu+exc %lu+aux %lu+cmdMap %d\n",
	    (unsigned long) codePtr->structureSize,
	    (unsigned long) (sizeof(ByteCode)-sizeof(size_t)-sizeof(Tcl_Time)),
	    codePtr->numCodeBytes,
	    (unsigned long) (codePtr->numLitObjects * sizeof(Tcl_Obj *)),
	    (unsigned long) (codePtr->numExceptRanges*sizeof(ExceptionRange)),
	    (unsigned long) (codePtr->numAuxDataItems * sizeof(AuxData)),
	    codePtr->numCmdLocBytes);
#endif /* TCL_COMPILE_STATS */
    if (procPtr != NULL) {
	fprintf(stdout,
		"  Proc 0x%p, refCt %d, args %d, compiled locals %d\n",
		procPtr, procPtr->refCount, procPtr->numArgs,
		procPtr->numCompiledLocals);
    }
}
#endif /* TCL_COMPILE_DEBUG */

/*
 *----------------------------------------------------------------------
 *
 * ValidatePcAndStackTop --
 *
 *	This procedure is called by TclNRExecuteByteCode when debugging to
 *	verify that the program counter and stack top are valid during
 *	execution.
 *
 * Results:
 *	None.
 *
 * Side effects:
 *	Prints a message to stderr and panics if either the pc or stack top
 *	are invalid.
 *
 *----------------------------------------------------------------------
 */

#ifdef TCL_COMPILE_DEBUG
static void
ValidatePcAndStackTop(
    register ByteCode *codePtr,	/* The bytecode whose summary is printed to
				 * stdout. */
    const unsigned char *pc,	/* Points to first byte of a bytecode
				 * instruction. The program counter. */
    int stackTop,		/* Current stack top. Must be between
				 * stackLowerBound and stackUpperBound
				 * (inclusive). */
    int checkStack)		/* 0 if the stack depth check should be
				 * skipped. */
{
    int stackUpperBound = codePtr->maxStackDepth;
				/* Greatest legal value for stackTop. */
    unsigned relativePc = (unsigned) (pc - codePtr->codeStart);
    unsigned long codeStart = (unsigned long) codePtr->codeStart;
    unsigned long codeEnd = (unsigned long)
	    (codePtr->codeStart + codePtr->numCodeBytes);
    unsigned char opCode = *pc;

    if (((unsigned long) pc < codeStart) || ((unsigned long) pc > codeEnd)) {
	fprintf(stderr, "\nBad instruction pc 0x%p in TclNRExecuteByteCode\n",
		pc);
	Tcl_Panic("TclNRExecuteByteCode execution failure: bad pc");
    }
    if ((unsigned) opCode > LAST_INST_OPCODE) {
	fprintf(stderr, "\nBad opcode %d at pc %u in TclNRExecuteByteCode\n",
		(unsigned) opCode, relativePc);
	Tcl_Panic("TclNRExecuteByteCode execution failure: bad opcode");
    }
    if (checkStack &&
	    ((stackTop < 0) || (stackTop > stackUpperBound))) {
	int numChars;
	const char *cmd = GetSrcInfoForPc(pc, codePtr, &numChars, NULL, NULL);

	fprintf(stderr, "\nBad stack top %d at pc %u in TclNRExecuteByteCode (min 0, max %i)",
		stackTop, relativePc, stackUpperBound);
	if (cmd != NULL) {
	    Tcl_Obj *message;

	    TclNewLiteralStringObj(message, "\n executing ");
	    Tcl_IncrRefCount(message);
	    Tcl_AppendLimitedToObj(message, cmd, numChars, 100, NULL);
	    fprintf(stderr,"%s\n", Tcl_GetString(message));
	    Tcl_DecrRefCount(message);
	} else {
	    fprintf(stderr, "\n");
	}
	Tcl_Panic("TclNRExecuteByteCode execution failure: bad stack top");
    }
}
#endif /* TCL_COMPILE_DEBUG */

/*
 *----------------------------------------------------------------------
 *
 * IllegalExprOperandType --
 *
 *	Used by TclNRExecuteByteCode to append an error message to the interp
 *	result when an illegal operand type is detected by an expression
 *	instruction. The argument opndPtr holds the operand object in error.
 *
 * Results:
 *	None.
 *
 * Side effects:
 *	An error message is appended to the interp result.
 *
 *----------------------------------------------------------------------
 */

static void
IllegalExprOperandType(
    Tcl_Interp *interp,		/* Interpreter to which error information
				 * pertains. */
    const unsigned char *pc, /* Points to the instruction being executed
				 * when the illegal type was found. */
    Tcl_Obj *opndPtr)		/* Points to the operand holding the value
				 * with the illegal type. */
{
    ClientData ptr;
    int type;
    const unsigned char opcode = *pc;
    const char *description, *operator = "unknown";

    if (opcode == INST_EXPON) {
	operator = "**";
    } else if (opcode <= INST_LNOT) {
	operator = operatorStrings[opcode - INST_LOR];
    }

    if (GetNumberFromObj(NULL, opndPtr, &ptr, &type) != TCL_OK) {
	int numBytes;
	const char *bytes = Tcl_GetStringFromObj(opndPtr, &numBytes);

	if (numBytes == 0) {
	    description = "empty string";
	} else if (TclCheckBadOctal(NULL, bytes)) {
	    description = "invalid octal number";
	} else {
	    description = "non-numeric string";
	}
    } else if (type == TCL_NUMBER_NAN) {
	description = "non-numeric floating-point value";
    } else if (type == TCL_NUMBER_DOUBLE) {
	description = "floating-point value";
    } else {
	/* TODO: No caller needs this. Eliminate? */
	description = "(big) integer";
    }

    Tcl_SetObjResult(interp, Tcl_ObjPrintf(
	    "can't use %s as operand of \"%s\"", description, operator));
    Tcl_SetErrorCode(interp, "ARITH", "DOMAIN", description, NULL);
}

/*
 *----------------------------------------------------------------------
 *
 * TclGetSrcInfoForPc, GetSrcInfoForPc, TclGetSourceFromFrame --
 *
 *	Given a program counter value, finds the closest command in the
 *	bytecode code unit's CmdLocation array and returns information about
 *	that command's source: a pointer to its first byte and the number of
 *	characters.
 *
 * Results:
 *	If a command is found that encloses the program counter value, a
 *	pointer to the command's source is returned and the length of the
 *	source is stored at *lengthPtr. If multiple commands resulted in code
 *	at pc, information about the closest enclosing command is returned. If
 *	no matching command is found, NULL is returned and *lengthPtr is
 *	unchanged.
 *
 * Side effects:
 *	The CmdFrame at *cfPtr is updated.
 *
 *----------------------------------------------------------------------
 */

Tcl_Obj *
TclGetSourceFromFrame(
    CmdFrame *cfPtr,
    int objc,
    Tcl_Obj *const objv[])
{
    if (cfPtr == NULL) {
        return Tcl_NewListObj(objc, objv);
    }
    if (cfPtr->cmdObj == NULL) {
        if (cfPtr->cmd == NULL) {
	    ByteCode *codePtr = (ByteCode *) cfPtr->data.tebc.codePtr;

            cfPtr->cmd = GetSrcInfoForPc((unsigned char *)
		    cfPtr->data.tebc.pc, codePtr, &cfPtr->len, NULL, NULL);
        }
	if (cfPtr->cmd) {
	    cfPtr->cmdObj = Tcl_NewStringObj(cfPtr->cmd, cfPtr->len);
	} else {
	    cfPtr->cmdObj = Tcl_NewListObj(objc, objv);
	}
        Tcl_IncrRefCount(cfPtr->cmdObj);
    }
    return cfPtr->cmdObj;
}

void
TclGetSrcInfoForPc(
    CmdFrame *cfPtr)
{
    ByteCode *codePtr = (ByteCode *) cfPtr->data.tebc.codePtr;

    assert(cfPtr->type == TCL_LOCATION_BC);

    if (cfPtr->cmd == NULL) {

	cfPtr->cmd = GetSrcInfoForPc(
		(unsigned char *) cfPtr->data.tebc.pc, codePtr,
		&cfPtr->len, NULL, NULL);
    }

    if (cfPtr->cmd != NULL) {
	/*
	 * We now have the command. We can get the srcOffset back and from
	 * there find the list of word locations for this command.
	 */

	ExtCmdLoc *eclPtr;
	ECL *locPtr = NULL;
	int srcOffset, i;
	Interp *iPtr = (Interp *) *codePtr->interpHandle;
	Tcl_HashEntry *hePtr =
		Tcl_FindHashEntry(iPtr->lineBCPtr, codePtr);

	if (!hePtr) {
	    return;
	}

	srcOffset = cfPtr->cmd - codePtr->source;
	eclPtr = Tcl_GetHashValue(hePtr);

	for (i=0; i < eclPtr->nuloc; i++) {
	    if (eclPtr->loc[i].srcOffset == srcOffset) {
		locPtr = eclPtr->loc+i;
		break;
	    }
	}
	if (locPtr == NULL) {
	    Tcl_Panic("LocSearch failure");
	}

	cfPtr->line = locPtr->line;
	cfPtr->nline = locPtr->nline;
	cfPtr->type = eclPtr->type;

	if (eclPtr->type == TCL_LOCATION_SOURCE) {
	    cfPtr->data.eval.path = eclPtr->path;
	    Tcl_IncrRefCount(cfPtr->data.eval.path);
	}

	/*
	 * Do not set cfPtr->data.eval.path NULL for non-SOURCE. Needed for
	 * cfPtr->data.tebc.codePtr.
	 */
    }
}

static const char *
GetSrcInfoForPc(
    const unsigned char *pc,	/* The program counter value for which to
				 * return the closest command's source info.
				 * This points within a bytecode instruction
				 * in codePtr's code. */
    ByteCode *codePtr,		/* The bytecode sequence in which to look up
				 * the command source for the pc. */
    int *lengthPtr,		/* If non-NULL, the location where the length
				 * of the command's source should be stored.
				 * If NULL, no length is stored. */
    const unsigned char **pcBeg,/* If non-NULL, the bytecode location
				 * where the current instruction starts.
				 * If NULL; no pointer is stored. */
    int *cmdIdxPtr)		/* If non-NULL, the location where the index
				 * of the command containing the pc should
				 * be stored. */
{
    register int pcOffset = (pc - codePtr->codeStart);
    int numCmds = codePtr->numCommands;
    unsigned char *codeDeltaNext, *codeLengthNext;
    unsigned char *srcDeltaNext, *srcLengthNext;
    int codeOffset, codeLen, codeEnd, srcOffset, srcLen, delta, i;
    int bestDist = INT_MAX;	/* Distance of pc to best cmd's start pc. */
    int bestSrcOffset = -1;	/* Initialized to avoid compiler warning. */
    int bestSrcLength = -1;	/* Initialized to avoid compiler warning. */
    int bestCmdIdx = -1;

    /* The pc must point within the bytecode */
    assert ((pcOffset >= 0) && (pcOffset < codePtr->numCodeBytes));

    /*
     * Decode the code and source offset and length for each command. The
     * closest enclosing command is the last one whose code started before
     * pcOffset.
     */

    codeDeltaNext = codePtr->codeDeltaStart;
    codeLengthNext = codePtr->codeLengthStart;
    srcDeltaNext = codePtr->srcDeltaStart;
    srcLengthNext = codePtr->srcLengthStart;
    codeOffset = srcOffset = 0;
    for (i = 0;  i < numCmds;  i++) {
	if ((unsigned) *codeDeltaNext == (unsigned) 0xFF) {
	    codeDeltaNext++;
	    delta = TclGetInt4AtPtr(codeDeltaNext);
	    codeDeltaNext += 4;
	} else {
	    delta = TclGetInt1AtPtr(codeDeltaNext);
	    codeDeltaNext++;
	}
	codeOffset += delta;

	if ((unsigned) *codeLengthNext == (unsigned) 0xFF) {
	    codeLengthNext++;
	    codeLen = TclGetInt4AtPtr(codeLengthNext);
	    codeLengthNext += 4;
	} else {
	    codeLen = TclGetInt1AtPtr(codeLengthNext);
	    codeLengthNext++;
	}
	codeEnd = (codeOffset + codeLen - 1);

	if ((unsigned) *srcDeltaNext == (unsigned) 0xFF) {
	    srcDeltaNext++;
	    delta = TclGetInt4AtPtr(srcDeltaNext);
	    srcDeltaNext += 4;
	} else {
	    delta = TclGetInt1AtPtr(srcDeltaNext);
	    srcDeltaNext++;
	}
	srcOffset += delta;

	if ((unsigned) *srcLengthNext == (unsigned) 0xFF) {
	    srcLengthNext++;
	    srcLen = TclGetInt4AtPtr(srcLengthNext);
	    srcLengthNext += 4;
	} else {
	    srcLen = TclGetInt1AtPtr(srcLengthNext);
	    srcLengthNext++;
	}

	if (codeOffset > pcOffset) {	/* Best cmd already found */
	    break;
	}
	if (pcOffset <= codeEnd) {	/* This cmd's code encloses pc */
	    int dist = (pcOffset - codeOffset);

	    if (dist <= bestDist) {
		bestDist = dist;
		bestSrcOffset = srcOffset;
		bestSrcLength = srcLen;
		bestCmdIdx = i;
	    }
	}
    }

    if (pcBeg != NULL) {
	const unsigned char *curr, *prev;

	/*
	 * Walk from beginning of command or BC to pc, by complete
	 * instructions. Stop when crossing pc; keep previous.
	 */

	curr = ((bestDist == INT_MAX) ? codePtr->codeStart : pc - bestDist);
	prev = curr;
	while (curr <= pc) {
	    prev = curr;
	    curr += tclInstructionTable[*curr].numBytes;
	}
	*pcBeg = prev;
    }

    if (bestDist == INT_MAX) {
	return NULL;
    }

    if (lengthPtr != NULL) {
	*lengthPtr = bestSrcLength;
    }

    if (cmdIdxPtr != NULL) {
	*cmdIdxPtr = bestCmdIdx;
    }

    return (codePtr->source + bestSrcOffset);
}

/*
 *----------------------------------------------------------------------
 *
 * GetExceptRangeForPc --
 *
 *	Given a program counter value, return the closest enclosing
 *	ExceptionRange.
 *
 * Results:
 *	If the searchMode is TCL_ERROR, this procedure ignores loop exception
 *	ranges and returns a pointer to the closest catch range. If the
 *	searchMode is TCL_BREAK, this procedure returns a pointer to the most
 *	closely enclosing ExceptionRange regardless of whether it is a loop or
 *	catch exception range. If the searchMode is TCL_CONTINUE, this
 *	procedure returns a pointer to the most closely enclosing
 *	ExceptionRange (of any type) skipping only loop exception ranges if
 *	they don't have a sensible continueOffset defined. If no matching
 *	ExceptionRange is found that encloses pc, a NULL is returned.
 *
 * Side effects:
 *	None.
 *
 *----------------------------------------------------------------------
 */

static ExceptionRange *
GetExceptRangeForPc(
    const unsigned char *pc,	/* The program counter value for which to
				 * search for a closest enclosing exception
				 * range. This points to a bytecode
				 * instruction in codePtr's code. */
    int searchMode,		/* If TCL_BREAK, consider either loop or catch
				 * ExceptionRanges in search. If TCL_ERROR
				 * consider only catch ranges (and ignore any
				 * closer loop ranges). If TCL_CONTINUE, look
				 * for loop ranges that define a continue
				 * point or a catch range. */
    ByteCode *codePtr)		/* Points to the ByteCode in which to search
				 * for the enclosing ExceptionRange. */
{
    ExceptionRange *rangeArrayPtr;
    int numRanges = codePtr->numExceptRanges;
    register ExceptionRange *rangePtr;
    int pcOffset = pc - codePtr->codeStart;
    register int start;

    if (numRanges == 0) {
	return NULL;
    }

    /*
     * This exploits peculiarities of our compiler: nested ranges are always
     * *after* their containing ranges, so that by scanning backwards we are
     * sure that the first matching range is indeed the deepest.
     */

    rangeArrayPtr = codePtr->exceptArrayPtr;
    rangePtr = rangeArrayPtr + numRanges;
    while (--rangePtr >= rangeArrayPtr) {
	start = rangePtr->codeOffset;
	if ((start <= pcOffset) &&
		(pcOffset < (start + rangePtr->numCodeBytes))) {
	    if (rangePtr->type == CATCH_EXCEPTION_RANGE) {
		return rangePtr;
	    }
	    if (searchMode == TCL_BREAK) {
		return rangePtr;
	    }
	    if (searchMode == TCL_CONTINUE && rangePtr->continueOffset != -1){
		return rangePtr;
	    }
	}
    }
    return NULL;
}

/*
 *----------------------------------------------------------------------
 *
 * GetOpcodeName --
 *
 *	This procedure is called by the TRACE and TRACE_WITH_OBJ macros used
 *	in TclNRExecuteByteCode when debugging. It returns the name of the
 *	bytecode instruction at a specified instruction pc.
 *
 * Results:
 *	A character string for the instruction.
 *
 * Side effects:
 *	None.
 *
 *----------------------------------------------------------------------
 */

#ifdef TCL_COMPILE_DEBUG
static const char *
GetOpcodeName(
    const unsigned char *pc)	/* Points to the instruction whose name should
				 * be returned. */
{
    unsigned char opCode = *pc;

    return tclInstructionTable[opCode].name;
}
#endif /* TCL_COMPILE_DEBUG */

/*
 *----------------------------------------------------------------------
 *
 * TclExprFloatError --
 *
 *	This procedure is called when an error occurs during a floating-point
 *	operation. It reads errno and sets interp->objResultPtr accordingly.
 *
 * Results:
 *	interp->objResultPtr is set to hold an error message.
 *
 * Side effects:
 *	None.
 *
 *----------------------------------------------------------------------
 */

void
TclExprFloatError(
    Tcl_Interp *interp,		/* Where to store error message. */
    double value)		/* Value returned after error; used to
				 * distinguish underflows from overflows. */
{
    const char *s;

    if ((errno == EDOM) || TclIsNaN(value)) {
	s = "domain error: argument not in valid range";
	Tcl_SetObjResult(interp, Tcl_NewStringObj(s, -1));
	Tcl_SetErrorCode(interp, "ARITH", "DOMAIN", s, NULL);
    } else if ((errno == ERANGE) || TclIsInfinite(value)) {
	if (value == 0.0) {
	    s = "floating-point value too small to represent";
	    Tcl_SetObjResult(interp, Tcl_NewStringObj(s, -1));
	    Tcl_SetErrorCode(interp, "ARITH", "UNDERFLOW", s, NULL);
	} else {
	    s = "floating-point value too large to represent";
	    Tcl_SetObjResult(interp, Tcl_NewStringObj(s, -1));
	    Tcl_SetErrorCode(interp, "ARITH", "OVERFLOW", s, NULL);
	}
    } else {
	Tcl_Obj *objPtr = Tcl_ObjPrintf(
		"unknown floating-point error, errno = %d", errno);

	Tcl_SetErrorCode(interp, "ARITH", "UNKNOWN",
		Tcl_GetString(objPtr), NULL);
	Tcl_SetObjResult(interp, objPtr);
    }
}

#ifdef TCL_COMPILE_STATS
/*
 *----------------------------------------------------------------------
 *
 * TclLog2 --
 *
 *	Procedure used while collecting compilation statistics to determine
 *	the log base 2 of an integer.
 *
 * Results:
 *	Returns the log base 2 of the operand. If the argument is less than or
 *	equal to zero, a zero is returned.
 *
 * Side effects:
 *	None.
 *
 *----------------------------------------------------------------------
 */

int
TclLog2(
    register int value)		/* The integer for which to compute the log
				 * base 2. */
{
    register int n = value;
    register int result = 0;

    while (n > 1) {
	n = n >> 1;
	result++;
    }
    return result;
}

/*
 *----------------------------------------------------------------------
 *
 * EvalStatsCmd --
 *
 *	Implements the "evalstats" command that prints instruction execution
 *	counts to stdout.
 *
 * Results:
 *	Standard Tcl results.
 *
 * Side effects:
 *	None.
 *
 *----------------------------------------------------------------------
 */

static int
EvalStatsCmd(
    ClientData unused,		/* Unused. */
    Tcl_Interp *interp,		/* The current interpreter. */
    int objc,			/* The number of arguments. */
    Tcl_Obj *const objv[])	/* The argument strings. */
{
    Interp *iPtr = (Interp *) interp;
    LiteralTable *globalTablePtr = &iPtr->literalTable;
    ByteCodeStats *statsPtr = &iPtr->stats;
    double totalCodeBytes, currentCodeBytes;
    double totalLiteralBytes, currentLiteralBytes;
    double objBytesIfUnshared, strBytesIfUnshared, sharingBytesSaved;
    double strBytesSharedMultX, strBytesSharedOnce;
    double numInstructions, currentHeaderBytes;
    long numCurrentByteCodes, numByteCodeLits;
    long refCountSum, literalMgmtBytes, sum;
    int numSharedMultX, numSharedOnce;
    int decadeHigh, minSizeDecade, maxSizeDecade, length, i;
    char *litTableStats;
    LiteralEntry *entryPtr;
    Tcl_Obj *objPtr;

#define Percent(a,b) ((a) * 100.0 / (b))

    objPtr = Tcl_NewObj();
    Tcl_IncrRefCount(objPtr);

    numInstructions = 0.0;
    for (i = 0;  i < 256;  i++) {
	if (statsPtr->instructionCount[i] != 0) {
	    numInstructions += statsPtr->instructionCount[i];
	}
    }

    totalLiteralBytes = sizeof(LiteralTable)
	    + iPtr->literalTable.numBuckets * sizeof(LiteralEntry *)
	    + (statsPtr->numLiteralsCreated * sizeof(LiteralEntry))
	    + (statsPtr->numLiteralsCreated * sizeof(Tcl_Obj))
	    + statsPtr->totalLitStringBytes;
    totalCodeBytes = statsPtr->totalByteCodeBytes + totalLiteralBytes;

    numCurrentByteCodes =
	    statsPtr->numCompilations - statsPtr->numByteCodesFreed;
    currentHeaderBytes = numCurrentByteCodes
	    * (sizeof(ByteCode) - sizeof(size_t) - sizeof(Tcl_Time));
    literalMgmtBytes = sizeof(LiteralTable)
	    + (iPtr->literalTable.numBuckets * sizeof(LiteralEntry *))
	    + (iPtr->literalTable.numEntries * sizeof(LiteralEntry));
    currentLiteralBytes = literalMgmtBytes
	    + iPtr->literalTable.numEntries * sizeof(Tcl_Obj)
	    + statsPtr->currentLitStringBytes;
    currentCodeBytes = statsPtr->currentByteCodeBytes + currentLiteralBytes;

    /*
     * Summary statistics, total and current source and ByteCode sizes.
     */

    Tcl_AppendPrintfToObj(objPtr, "\n----------------------------------------------------------------\n");
    Tcl_AppendPrintfToObj(objPtr,
	    "Compilation and execution statistics for interpreter %#lx\n",
	    (long int)iPtr);

    Tcl_AppendPrintfToObj(objPtr, "\nNumber ByteCodes executed\t%ld\n",
	    statsPtr->numExecutions);
    Tcl_AppendPrintfToObj(objPtr, "Number ByteCodes compiled\t%ld\n",
	    statsPtr->numCompilations);
    Tcl_AppendPrintfToObj(objPtr, "  Mean executions/compile\t%.1f\n",
	    statsPtr->numExecutions / (float)statsPtr->numCompilations);

    Tcl_AppendPrintfToObj(objPtr, "\nInstructions executed\t\t%.0f\n",
	    numInstructions);
    Tcl_AppendPrintfToObj(objPtr, "  Mean inst/compile\t\t%.0f\n",
	    numInstructions / statsPtr->numCompilations);
    Tcl_AppendPrintfToObj(objPtr, "  Mean inst/execution\t\t%.0f\n",
	    numInstructions / statsPtr->numExecutions);

    Tcl_AppendPrintfToObj(objPtr, "\nTotal ByteCodes\t\t\t%ld\n",
	    statsPtr->numCompilations);
    Tcl_AppendPrintfToObj(objPtr, "  Source bytes\t\t\t%.6g\n",
	    statsPtr->totalSrcBytes);
    Tcl_AppendPrintfToObj(objPtr, "  Code bytes\t\t\t%.6g\n",
	    totalCodeBytes);
    Tcl_AppendPrintfToObj(objPtr, "    ByteCode bytes\t\t%.6g\n",
	    statsPtr->totalByteCodeBytes);
    Tcl_AppendPrintfToObj(objPtr, "    Literal bytes\t\t%.6g\n",
	    totalLiteralBytes);
    Tcl_AppendPrintfToObj(objPtr, "      table %lu + bkts %lu + entries %lu + objects %lu + strings %.6g\n",
	    (unsigned long) sizeof(LiteralTable),
	    (unsigned long) (iPtr->literalTable.numBuckets * sizeof(LiteralEntry *)),
	    (unsigned long) (statsPtr->numLiteralsCreated * sizeof(LiteralEntry)),
	    (unsigned long) (statsPtr->numLiteralsCreated * sizeof(Tcl_Obj)),
	    statsPtr->totalLitStringBytes);
    Tcl_AppendPrintfToObj(objPtr, "  Mean code/compile\t\t%.1f\n",
	    totalCodeBytes / statsPtr->numCompilations);
    Tcl_AppendPrintfToObj(objPtr, "  Mean code/source\t\t%.1f\n",
	    totalCodeBytes / statsPtr->totalSrcBytes);

    Tcl_AppendPrintfToObj(objPtr, "\nCurrent (active) ByteCodes\t%ld\n",
	    numCurrentByteCodes);
    Tcl_AppendPrintfToObj(objPtr, "  Source bytes\t\t\t%.6g\n",
	    statsPtr->currentSrcBytes);
    Tcl_AppendPrintfToObj(objPtr, "  Code bytes\t\t\t%.6g\n",
	    currentCodeBytes);
    Tcl_AppendPrintfToObj(objPtr, "    ByteCode bytes\t\t%.6g\n",
	    statsPtr->currentByteCodeBytes);
    Tcl_AppendPrintfToObj(objPtr, "    Literal bytes\t\t%.6g\n",
	    currentLiteralBytes);
    Tcl_AppendPrintfToObj(objPtr, "      table %lu + bkts %lu + entries %lu + objects %lu + strings %.6g\n",
	    (unsigned long) sizeof(LiteralTable),
	    (unsigned long) (iPtr->literalTable.numBuckets * sizeof(LiteralEntry *)),
	    (unsigned long) (iPtr->literalTable.numEntries * sizeof(LiteralEntry)),
	    (unsigned long) (iPtr->literalTable.numEntries * sizeof(Tcl_Obj)),
	    statsPtr->currentLitStringBytes);
    Tcl_AppendPrintfToObj(objPtr, "  Mean code/source\t\t%.1f\n",
	    currentCodeBytes / statsPtr->currentSrcBytes);
    Tcl_AppendPrintfToObj(objPtr, "  Code + source bytes\t\t%.6g (%0.1f mean code/src)\n",
	    (currentCodeBytes + statsPtr->currentSrcBytes),
	    (currentCodeBytes / statsPtr->currentSrcBytes) + 1.0);

    /*
     * Tcl_IsShared statistics check
     *
     * This gives the refcount of each obj as Tcl_IsShared was called for it.
     * Shared objects must be duplicated before they can be modified.
     */

    numSharedMultX = 0;
    Tcl_AppendPrintfToObj(objPtr, "\nTcl_IsShared object check (all objects):\n");
    Tcl_AppendPrintfToObj(objPtr, "  Object had refcount <=1 (not shared)\t%ld\n",
	    tclObjsShared[1]);
    for (i = 2;  i < TCL_MAX_SHARED_OBJ_STATS;  i++) {
	Tcl_AppendPrintfToObj(objPtr, "  refcount ==%d\t\t%ld\n",
		i, tclObjsShared[i]);
	numSharedMultX += tclObjsShared[i];
    }
    Tcl_AppendPrintfToObj(objPtr, "  refcount >=%d\t\t%ld\n",
	    i, tclObjsShared[0]);
    numSharedMultX += tclObjsShared[0];
    Tcl_AppendPrintfToObj(objPtr, "  Total shared objects\t\t\t%d\n",
	    numSharedMultX);

    /*
     * Literal table statistics.
     */

    numByteCodeLits = 0;
    refCountSum = 0;
    numSharedMultX = 0;
    numSharedOnce = 0;
    objBytesIfUnshared = 0.0;
    strBytesIfUnshared = 0.0;
    strBytesSharedMultX = 0.0;
    strBytesSharedOnce = 0.0;
    for (i = 0;  i < globalTablePtr->numBuckets;  i++) {
	for (entryPtr = globalTablePtr->buckets[i];  entryPtr != NULL;
		entryPtr = entryPtr->nextPtr) {
	    if (entryPtr->objPtr->typePtr == &tclByteCodeType) {
		numByteCodeLits++;
	    }
	    (void) Tcl_GetStringFromObj(entryPtr->objPtr, &length);
	    refCountSum += entryPtr->refCount;
	    objBytesIfUnshared += (entryPtr->refCount * sizeof(Tcl_Obj));
	    strBytesIfUnshared += (entryPtr->refCount * (length+1));
	    if (entryPtr->refCount > 1) {
		numSharedMultX++;
		strBytesSharedMultX += (length+1);
	    } else {
		numSharedOnce++;
		strBytesSharedOnce += (length+1);
	    }
	}
    }
    sharingBytesSaved = (objBytesIfUnshared + strBytesIfUnshared)
	    - currentLiteralBytes;

    Tcl_AppendPrintfToObj(objPtr, "\nTotal objects (all interps)\t%ld\n",
	    tclObjsAlloced);
    Tcl_AppendPrintfToObj(objPtr, "Current objects\t\t\t%ld\n",
	    (tclObjsAlloced - tclObjsFreed));
    Tcl_AppendPrintfToObj(objPtr, "Total literal objects\t\t%ld\n",
	    statsPtr->numLiteralsCreated);

    Tcl_AppendPrintfToObj(objPtr, "\nCurrent literal objects\t\t%d (%0.1f%% of current objects)\n",
	    globalTablePtr->numEntries,
	    Percent(globalTablePtr->numEntries, tclObjsAlloced-tclObjsFreed));
    Tcl_AppendPrintfToObj(objPtr, "  ByteCode literals\t\t%ld (%0.1f%% of current literals)\n",
	    numByteCodeLits,
	    Percent(numByteCodeLits, globalTablePtr->numEntries));
    Tcl_AppendPrintfToObj(objPtr, "  Literals reused > 1x\t\t%d\n",
	    numSharedMultX);
    Tcl_AppendPrintfToObj(objPtr, "  Mean reference count\t\t%.2f\n",
	    ((double) refCountSum) / globalTablePtr->numEntries);
    Tcl_AppendPrintfToObj(objPtr, "  Mean len, str reused >1x \t%.2f\n",
	    (numSharedMultX ? strBytesSharedMultX/numSharedMultX : 0.0));
    Tcl_AppendPrintfToObj(objPtr, "  Mean len, str used 1x\t\t%.2f\n",
	    (numSharedOnce ? strBytesSharedOnce/numSharedOnce : 0.0));
    Tcl_AppendPrintfToObj(objPtr, "  Total sharing savings\t\t%.6g (%0.1f%% of bytes if no sharing)\n",
	    sharingBytesSaved,
	    Percent(sharingBytesSaved, objBytesIfUnshared+strBytesIfUnshared));
    Tcl_AppendPrintfToObj(objPtr, "    Bytes with sharing\t\t%.6g\n",
	    currentLiteralBytes);
    Tcl_AppendPrintfToObj(objPtr, "      table %lu + bkts %lu + entries %lu + objects %lu + strings %.6g\n",
	    (unsigned long) sizeof(LiteralTable),
	    (unsigned long) (iPtr->literalTable.numBuckets * sizeof(LiteralEntry *)),
	    (unsigned long) (iPtr->literalTable.numEntries * sizeof(LiteralEntry)),
	    (unsigned long) (iPtr->literalTable.numEntries * sizeof(Tcl_Obj)),
	    statsPtr->currentLitStringBytes);
    Tcl_AppendPrintfToObj(objPtr, "    Bytes if no sharing\t\t%.6g = objects %.6g + strings %.6g\n",
	    (objBytesIfUnshared + strBytesIfUnshared),
	    objBytesIfUnshared, strBytesIfUnshared);
    Tcl_AppendPrintfToObj(objPtr, "  String sharing savings \t%.6g = unshared %.6g - shared %.6g\n",
	    (strBytesIfUnshared - statsPtr->currentLitStringBytes),
	    strBytesIfUnshared, statsPtr->currentLitStringBytes);
    Tcl_AppendPrintfToObj(objPtr, "  Literal mgmt overhead\t\t%ld (%0.1f%% of bytes with sharing)\n",
	    literalMgmtBytes,
	    Percent(literalMgmtBytes, currentLiteralBytes));
    Tcl_AppendPrintfToObj(objPtr, "    table %lu + buckets %lu + entries %lu\n",
	    (unsigned long) sizeof(LiteralTable),
	    (unsigned long) (iPtr->literalTable.numBuckets * sizeof(LiteralEntry *)),
	    (unsigned long) (iPtr->literalTable.numEntries * sizeof(LiteralEntry)));

    /*
     * Breakdown of current ByteCode space requirements.
     */

    Tcl_AppendPrintfToObj(objPtr, "\nBreakdown of current ByteCode requirements:\n");
    Tcl_AppendPrintfToObj(objPtr, "                         Bytes      Pct of    Avg per\n");
    Tcl_AppendPrintfToObj(objPtr, "                                     total    ByteCode\n");
    Tcl_AppendPrintfToObj(objPtr, "Total             %12.6g     100.00%%   %8.1f\n",
	    statsPtr->currentByteCodeBytes,
	    statsPtr->currentByteCodeBytes / numCurrentByteCodes);
    Tcl_AppendPrintfToObj(objPtr, "Header            %12.6g   %8.1f%%   %8.1f\n",
	    currentHeaderBytes,
	    Percent(currentHeaderBytes, statsPtr->currentByteCodeBytes),
	    currentHeaderBytes / numCurrentByteCodes);
    Tcl_AppendPrintfToObj(objPtr, "Instructions      %12.6g   %8.1f%%   %8.1f\n",
	    statsPtr->currentInstBytes,
	    Percent(statsPtr->currentInstBytes,statsPtr->currentByteCodeBytes),
	    statsPtr->currentInstBytes / numCurrentByteCodes);
    Tcl_AppendPrintfToObj(objPtr, "Literal ptr array %12.6g   %8.1f%%   %8.1f\n",
	    statsPtr->currentLitBytes,
	    Percent(statsPtr->currentLitBytes,statsPtr->currentByteCodeBytes),
	    statsPtr->currentLitBytes / numCurrentByteCodes);
    Tcl_AppendPrintfToObj(objPtr, "Exception table   %12.6g   %8.1f%%   %8.1f\n",
	    statsPtr->currentExceptBytes,
	    Percent(statsPtr->currentExceptBytes,statsPtr->currentByteCodeBytes),
	    statsPtr->currentExceptBytes / numCurrentByteCodes);
    Tcl_AppendPrintfToObj(objPtr, "Auxiliary data    %12.6g   %8.1f%%   %8.1f\n",
	    statsPtr->currentAuxBytes,
	    Percent(statsPtr->currentAuxBytes,statsPtr->currentByteCodeBytes),
	    statsPtr->currentAuxBytes / numCurrentByteCodes);
    Tcl_AppendPrintfToObj(objPtr, "Command map       %12.6g   %8.1f%%   %8.1f\n",
	    statsPtr->currentCmdMapBytes,
	    Percent(statsPtr->currentCmdMapBytes,statsPtr->currentByteCodeBytes),
	    statsPtr->currentCmdMapBytes / numCurrentByteCodes);

    /*
     * Detailed literal statistics.
     */

    Tcl_AppendPrintfToObj(objPtr, "\nLiteral string sizes:\n");
    Tcl_AppendPrintfToObj(objPtr, "\t Up to length\t\tPercentage\n");
    maxSizeDecade = 0;
    for (i = 31;  i >= 0;  i--) {
	if (statsPtr->literalCount[i] > 0) {
	    maxSizeDecade = i;
	    break;
	}
    }
    sum = 0;
    for (i = 0;  i <= maxSizeDecade;  i++) {
	decadeHigh = (1 << (i+1)) - 1;
	sum += statsPtr->literalCount[i];
	Tcl_AppendPrintfToObj(objPtr, "\t%10d\t\t%8.0f%%\n",
		decadeHigh, Percent(sum, statsPtr->numLiteralsCreated));
    }

    litTableStats = TclLiteralStats(globalTablePtr);
    Tcl_AppendPrintfToObj(objPtr, "\nCurrent literal table statistics:\n%s\n",
	    litTableStats);
    ckfree(litTableStats);

    /*
     * Source and ByteCode size distributions.
     */

    Tcl_AppendPrintfToObj(objPtr, "\nSource sizes:\n");
    Tcl_AppendPrintfToObj(objPtr, "\t Up to size\t\tPercentage\n");
    minSizeDecade = maxSizeDecade = 0;
    for (i = 0;  i < 31;  i++) {
	if (statsPtr->srcCount[i] > 0) {
	    minSizeDecade = i;
	    break;
	}
    }
    for (i = 31;  i >= 0;  i--) {
	if (statsPtr->srcCount[i] > 0) {
	    maxSizeDecade = i;
	    break;
	}
    }
    sum = 0;
    for (i = minSizeDecade;  i <= maxSizeDecade;  i++) {
	decadeHigh = (1 << (i+1)) - 1;
	sum += statsPtr->srcCount[i];
	Tcl_AppendPrintfToObj(objPtr, "\t%10d\t\t%8.0f%%\n",
		decadeHigh, Percent(sum, statsPtr->numCompilations));
    }

    Tcl_AppendPrintfToObj(objPtr, "\nByteCode sizes:\n");
    Tcl_AppendPrintfToObj(objPtr, "\t Up to size\t\tPercentage\n");
    minSizeDecade = maxSizeDecade = 0;
    for (i = 0;  i < 31;  i++) {
	if (statsPtr->byteCodeCount[i] > 0) {
	    minSizeDecade = i;
	    break;
	}
    }
    for (i = 31;  i >= 0;  i--) {
	if (statsPtr->byteCodeCount[i] > 0) {
	    maxSizeDecade = i;
	    break;
	}
    }
    sum = 0;
    for (i = minSizeDecade;  i <= maxSizeDecade;  i++) {
	decadeHigh = (1 << (i+1)) - 1;
	sum += statsPtr->byteCodeCount[i];
	Tcl_AppendPrintfToObj(objPtr, "\t%10d\t\t%8.0f%%\n",
		decadeHigh, Percent(sum, statsPtr->numCompilations));
    }

    Tcl_AppendPrintfToObj(objPtr, "\nByteCode longevity (excludes Current ByteCodes):\n");
    Tcl_AppendPrintfToObj(objPtr, "\t       Up to ms\t\tPercentage\n");
    minSizeDecade = maxSizeDecade = 0;
    for (i = 0;  i < 31;  i++) {
	if (statsPtr->lifetimeCount[i] > 0) {
	    minSizeDecade = i;
	    break;
	}
    }
    for (i = 31;  i >= 0;  i--) {
	if (statsPtr->lifetimeCount[i] > 0) {
	    maxSizeDecade = i;
	    break;
	}
    }
    sum = 0;
    for (i = minSizeDecade;  i <= maxSizeDecade;  i++) {
	decadeHigh = (1 << (i+1)) - 1;
	sum += statsPtr->lifetimeCount[i];
	Tcl_AppendPrintfToObj(objPtr, "\t%12.3f\t\t%8.0f%%\n",
		decadeHigh/1000.0, Percent(sum, statsPtr->numByteCodesFreed));
    }

    /*
     * Instruction counts.
     */

    Tcl_AppendPrintfToObj(objPtr, "\nInstruction counts:\n");
    for (i = 0;  i <= LAST_INST_OPCODE;  i++) {
	Tcl_AppendPrintfToObj(objPtr, "%20s %8ld ",
		tclInstructionTable[i].name, statsPtr->instructionCount[i]);
	if (statsPtr->instructionCount[i]) {
	    Tcl_AppendPrintfToObj(objPtr, "%6.1f%%\n",
		    Percent(statsPtr->instructionCount[i], numInstructions));
	} else {
	    Tcl_AppendPrintfToObj(objPtr, "0\n");
	}
    }

#ifdef TCL_MEM_DEBUG
    Tcl_AppendPrintfToObj(objPtr, "\nHeap Statistics:\n");
    TclDumpMemoryInfo((ClientData) objPtr, 1);
#endif
    Tcl_AppendPrintfToObj(objPtr, "\n----------------------------------------------------------------\n");

    if (objc == 1) {
	Tcl_SetObjResult(interp, objPtr);
    } else {
	Tcl_Channel outChan;
	char *str = Tcl_GetStringFromObj(objv[1], &length);

	if (length) {
	    if (strcmp(str, "stdout") == 0) {
		outChan = Tcl_GetStdChannel(TCL_STDOUT);
	    } else if (strcmp(str, "stderr") == 0) {
		outChan = Tcl_GetStdChannel(TCL_STDERR);
	    } else {
		outChan = Tcl_OpenFileChannel(NULL, str, "w", 0664);
	    }
	} else {
	    outChan = Tcl_GetStdChannel(TCL_STDOUT);
	}
	if (outChan != NULL) {
	    Tcl_WriteObj(outChan, objPtr);
	}
    }
    Tcl_DecrRefCount(objPtr);
    return TCL_OK;
}
#endif /* TCL_COMPILE_STATS */

#ifdef TCL_COMPILE_DEBUG
/*
 *----------------------------------------------------------------------
 *
 * StringForResultCode --
 *
 *	Procedure that returns a human-readable string representing a Tcl
 *	result code such as TCL_ERROR.
 *
 * Results:
 *	If the result code is one of the standard Tcl return codes, the result
 *	is a string representing that code such as "TCL_ERROR". Otherwise, the
 *	result string is that code formatted as a sequence of decimal digit
 *	characters. Note that the resulting string must not be modified by the
 *	caller.
 *
 * Side effects:
 *	None.
 *
 *----------------------------------------------------------------------
 */

static const char *
StringForResultCode(
    int result)			/* The Tcl result code for which to generate a
				 * string. */
{
    static char buf[TCL_INTEGER_SPACE];

    if ((result >= TCL_OK) && (result <= TCL_CONTINUE)) {
	return resultStrings[result];
    }
    TclFormatInt(buf, result);
    return buf;
}
#endif /* TCL_COMPILE_DEBUG */

/*
 * Local Variables:
 * mode: c
 * c-basic-offset: 4
 * fill-column: 78
 * End:
 */<|MERGE_RESOLUTION|>--- conflicted
+++ resolved
@@ -2110,7 +2110,7 @@
     TclNRAddCallback(interp, TEBCresume, TD, /* pc */ NULL,
 	    /* cleanup */ INT2PTR(0), INT2PTR(iPtr->evalFlags));
 
-    /* 
+    /*
      * Reset discard result flag - because it is applicable for this call only,
      * and should not affect all the nested invocations may return result.
      */
@@ -2179,20 +2179,9 @@
 
     Tcl_Obj **tosPtr;		/* Cached pointer to top of evaluation
 				 * stack. */
-<<<<<<< HEAD
     const unsigned char *pc = data[1];
                                 /* The current program counter. */
     unsigned char inst;         /* The currently running instruction */
-=======
-    register unsigned char *pc = codePtr->codeStart;
-				/* The current program counter. */
-    int instructionCount = 0;	/* Counter that is used to work out when to
-				 * call Tcl_AsyncReady() */
-    Tcl_Obj *expandNestList = NULL;
-    int checkInterp = 0;	/* Indicates when a check of interp readyness
-				 * is necessary. Set by CACHE_STACK_INFO() */
-    int curEvalFlags = iPtr->evalFlags;
->>>>>>> abfdc685
 
     /*
      * Transfer variables - needed only between opcodes, but not while
@@ -2218,34 +2207,6 @@
 #ifdef TCL_COMPILE_DEBUG
     char cmdNameBuf[21];
 #endif
-<<<<<<< HEAD
-=======
-    const char *curInstName = NULL;
-
-    /*
-     * Reset discard result flag - because it is applicable for this call only,
-     * and should not affect all the nested invocations may return result.
-     */
-     iPtr->evalFlags &= ~TCL_EVAL_DISCARD_RESULT;
-
-    /*
-     * The execution uses a unified stack: first the catch stack, immediately
-     * above it a CmdFrame, then the execution stack.
-     *
-     * Make sure the catch stack is large enough to hold the maximum number of
-     * catch commands that could ever be executing at the same time (this will
-     * be no more than the exception range array's depth). Make sure the
-     * execution stack is large enough to execute this ByteCode.
-     */
-
-    catchTop = initCatchTop = (ptrdiff_t *) (
-	GrowEvaluationStack(iPtr->execEnvPtr,
-		(sizeof(CmdFrame) + sizeof(Tcl_Obj *) - 1)/sizeof(Tcl_Obj *) +
-		codePtr->maxExceptDepth + codePtr->maxStackDepth, 0) - 1);
-    bcFramePtr = (CmdFrame *) (initCatchTop + codePtr->maxExceptDepth + 1);
-    tosPtr = initTosPtr = ((Tcl_Obj **) (bcFramePtr + 1)) - 1;
-    esPtr = iPtr->execEnvPtr->execStackPtr;
->>>>>>> abfdc685
 
 #ifdef TCL_COMPILE_DEBUG
     int starting = 1;
@@ -2696,10 +2657,6 @@
 
 	    if ((curEvalFlags & TCL_EVAL_DISCARD_RESULT) && (result == TCL_OK)) {
 		/* simulate pop & fast done (like it does continue in loop) */
-<<<<<<< HEAD
-=======
-		Tcl_Obj *objPtr;
->>>>>>> abfdc685
 		TRACE_WITH_OBJ(("=> discarding "), OBJ_AT_TOS);
 		objPtr = POP_OBJECT();
 		TclDecrRefCount(objPtr);
@@ -9398,18 +9355,10 @@
 	     * doubles.
 	     */
 
-<<<<<<< HEAD
 	    if (DBL_MANT_DIG > CHAR_BIT*sizeof(long) || l1 == (long) d1
 		    || modf(d2, &tmp) != 0.0) {
 		goto doubleCompare;
 	    }
-=======
-	/*
-	 * Done or abnormal return code. Restore the stack to state it had when
-	 * starting to execute the ByteCode. Panic if the stack is below the
-	 * initial level.
-	 */
->>>>>>> abfdc685
 
 	    /*
 	     * Otherwise, to make comparision based on full precision, need to
