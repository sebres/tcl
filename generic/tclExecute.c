--- conflicted
+++ resolved
@@ -4546,14 +4546,8 @@
      */
 
     {
-<<<<<<< HEAD
 	int numIndices, nocase, match, cflags;
 	size_t slength, length2, fromIdx, toIdx, index, s1len, s2len;
-=======
-	int index, numIndices, fromIdx, toIdx;
-	int nocase, match, cflags;
-	size_t slength, length2, s1len, s2len;
->>>>>>> 6f2b20c2
 	const char *s1, *s2;
 
     case INST_LIST:
