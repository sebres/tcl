/*
 * tclExecute.c --
 *
 *	This file contains procedures that execute byte-compiled Tcl commands.
 *
 * Copyright © 1996-1997 Sun Microsystems, Inc.
 * Copyright © 1998-2000 Scriptics Corporation.
 * Copyright © 2001 Kevin B. Kenny. All rights reserved.
 * Copyright © 2002-2010 Miguel Sofer.
 * Copyright © 2005-2007 Donal K. Fellows.
 * Copyright © 2007 Daniel A. Steffen <das@users.sourceforge.net>
 * Copyright © 2006-2008 Joe Mistachkin.  All rights reserved.
 *
 * See the file "license.terms" for information on usage and redistribution of
 * this file, and for a DISCLAIMER OF ALL WARRANTIES.
 */

#include "tclInt.h"
#include "tclCompile.h"
#include "tclOOInt.h"
#include "tclTomMath.h"
#include <math.h>
#include <assert.h>

/*
 * Hack to determine whether we may expect IEEE floating point. The hack is
 * formally incorrect in that non-IEEE platforms might have the same precision
 * and range, but VAX, IBM, and Cray do not; are there any other floating
 * point units that we might care about?
 */

#if (FLT_RADIX == 2) && (DBL_MANT_DIG == 53) && (DBL_MAX_EXP == 1024)
#define IEEE_FLOATING_POINT
#endif

/*
 * A counter that is used to work out when the bytecode engine should call
 * Tcl_AsyncReady() to see whether there is a signal that needs handling, and
 * other expensive periodic operations.
 */

#ifndef ASYNC_CHECK_COUNT
#   define ASYNC_CHECK_COUNT	64
#endif /* !ASYNC_CHECK_COUNT */

/*
 * Boolean flag indicating whether the Tcl bytecode interpreter has been
 * initialized.
 */

static int execInitialized = 0;
TCL_DECLARE_MUTEX(execMutex)

static int cachedInExit = 0;

#ifdef TCL_COMPILE_DEBUG
/*
 * Variable that controls whether execution tracing is enabled and, if so,
 * what level of tracing is desired:
 *    0: no execution tracing
 *    1: trace invocations of Tcl procs only
 *    2: trace invocations of all (not compiled away) commands
 *    3: display each instruction executed
 * This variable is linked to the Tcl variable "tcl_traceExec".
 */

int tclTraceExec = 0;
#endif

/*
 * Mapping from expression instruction opcodes to strings; used for error
 * messages. Note that these entries must match the order and number of the
 * expression opcodes (e.g., INST_LOR) in tclCompile.h.
 *
 * Does not include the string for INST_EXPON (and beyond), as that is
 * disjoint for backward-compatibility reasons.
 */

static const char *const operatorStrings[] = {
    "|", "^", "&", "==", "!=", "<", ">", "<=", ">=", "<<", ">>",
    "+", "-", "*", "/", "%", "+", "-", "~", "!"
};

/*
 * Mapping from Tcl result codes to strings; used for error and debugging
 * messages.
 */

#ifdef TCL_COMPILE_DEBUG
static const char *const resultStrings[] = {
    "TCL_OK", "TCL_ERROR", "TCL_RETURN", "TCL_BREAK", "TCL_CONTINUE"
};
#endif

/*
 * These are used by evalstats to monitor object usage in Tcl.
 */

#ifdef TCL_COMPILE_STATS
size_t		tclObjsAlloced = 0;
size_t		tclObjsFreed = 0;
size_t		tclObjsShared[TCL_MAX_SHARED_OBJ_STATS] = { 0, 0, 0, 0, 0 };
#endif /* TCL_COMPILE_STATS */

/*
 * NR_TEBC
 * Helpers for NR - non-recursive calls to TEBC
 * Minimal data required to fully reconstruct the execution state.
 */

typedef struct {
    ByteCode *codePtr;		/* Constant until the BC returns */
				/* -----------------------------------------*/
    ptrdiff_t *catchTop;	/* These fields are used on return TO this */
    Tcl_Obj *auxObjList;	/* this level: they record the state when a */
    CmdFrame cmdFrame;		/* new codePtr was received for NR */
                                /* execution. */
    void *stack[1];		/* Start of the actual combined catch and obj
				 * stacks; the struct will be expanded as
				 * necessary */
} TEBCdata;

#define TEBC_YIELD() \
    do {						\
	esPtr->tosPtr = tosPtr;				\
	TclNRAddCallback(interp, TEBCresume,		\
		TD, pc, INT2PTR(cleanup), NULL);	\
    } while (0)

#define TEBC_DATA_DIG() \
    do {					\
	tosPtr = esPtr->tosPtr;			\
    } while (0)

#define PUSH_TAUX_OBJ(objPtr) \
    do {							\
	if (auxObjList) {					\
	    (objPtr)->length += auxObjList->length;		\
	}							\
	(objPtr)->internalRep.twoPtrValue.ptr1 = auxObjList;	\
	auxObjList = (objPtr);					\
    } while (0)

#define POP_TAUX_OBJ() \
    do {							\
	tmpPtr = auxObjList;					\
	auxObjList = (Tcl_Obj *)tmpPtr->internalRep.twoPtrValue.ptr1;	\
	Tcl_DecrRefCount(tmpPtr);				\
    } while (0)

/*
 * These variable-access macros have to coincide with those in tclVar.c
 */

#define VarHashGetValue(hPtr) \
    ((Var *) ((char *)hPtr - offsetof(VarInHash, entry)))

static inline Var *
VarHashCreateVar(
    TclVarHashTable *tablePtr,
    Tcl_Obj *key,
    int *newPtr)
{
    Tcl_HashEntry *hPtr = Tcl_CreateHashEntry(&tablePtr->table,
	    key, newPtr);

    if (!hPtr) {
	return NULL;
    }
    return VarHashGetValue(hPtr);
}

#define VarHashFindVar(tablePtr, key) \
    VarHashCreateVar((tablePtr), (key), NULL)

/*
 * The new macro for ending an instruction; note that a reasonable C-optimiser
 * will resolve all branches at compile time. (result) is always a constant;
 * the macro NEXT_INST_F handles constant (nCleanup), NEXT_INST_V is resolved
 * at runtime for variable (nCleanup).
 *
 * ARGUMENTS:
 *    pcAdjustment: how much to increment pc
 *    nCleanup: how many objects to remove from the stack
 *    resultHandling: 0 indicates no object should be pushed on the stack;
 *	otherwise, push objResultPtr. If (result < 0), objResultPtr already
 *	has the correct reference count.
 *
 * We use the new compile-time assertions to check that nCleanup is constant
 * and within range.
 */

/* Verify the stack depth, only when no expansion is in progress */

#ifdef TCL_COMPILE_DEBUG
#define CHECK_STACK()							\
    do {								\
	ValidatePcAndStackTop(codePtr, pc, CURR_DEPTH,			\
		/*checkStack*/ !(starting || auxObjList));		\
	starting = 0;							\
    } while (0)
#else
#define CHECK_STACK()
#endif

#define NEXT_INST_F(pcAdjustment, nCleanup, resultHandling)	\
    do {							\
	TCL_CT_ASSERT((nCleanup >= 0) && (nCleanup <= 2));	\
	CHECK_STACK();						\
	if (nCleanup == 0) {					\
	    if (resultHandling != 0) {				\
		if ((resultHandling) > 0) {			\
		    PUSH_OBJECT(objResultPtr);			\
		} else {					\
		    *(++tosPtr) = objResultPtr;			\
		}						\
	    }							\
	    pc += (pcAdjustment);				\
	    goto cleanup0;					\
	} else if (resultHandling != 0) {			\
	    if ((resultHandling) > 0) {				\
		Tcl_IncrRefCount(objResultPtr);			\
	    }							\
	    pc += (pcAdjustment);				\
	    switch (nCleanup) {					\
	    case 1: goto cleanup1_pushObjResultPtr;		\
	    case 2: goto cleanup2_pushObjResultPtr;		\
	    case 0: break;					\
	    }							\
	} else {						\
	    pc += (pcAdjustment);				\
	    switch (nCleanup) {					\
	    case 1: goto cleanup1;				\
	    case 2: goto cleanup2;				\
	    case 0: break;					\
	    }							\
	}							\
    } while (0)

#define NEXT_INST_V(pcAdjustment, nCleanup, resultHandling)	\
    CHECK_STACK();						\
    do {							\
	pc += (pcAdjustment);					\
	cleanup = (nCleanup);					\
	if (resultHandling) {					\
	    if ((resultHandling) > 0) {				\
		Tcl_IncrRefCount(objResultPtr);			\
	    }							\
	    goto cleanupV_pushObjResultPtr;			\
	} else {						\
	    goto cleanupV;					\
	}							\
    } while (0)

#ifndef TCL_COMPILE_DEBUG
#define JUMP_PEEPHOLE_F(condition, pcAdjustment, cleanup) \
    do {								\
	pc += (pcAdjustment);						\
	switch (*pc) {							\
	case INST_JUMP_FALSE1:						\
	    NEXT_INST_F(((condition)? 2 : TclGetInt1AtPtr(pc+1)), (cleanup), 0); \
	break; \
	case INST_JUMP_TRUE1:						\
	    NEXT_INST_F(((condition)? TclGetInt1AtPtr(pc+1) : 2), (cleanup), 0); \
	break; \
	case INST_JUMP_FALSE4:						\
	    NEXT_INST_F(((condition)? 5 : TclGetInt4AtPtr(pc+1)), (cleanup), 0); \
	break; \
	case INST_JUMP_TRUE4:						\
	    NEXT_INST_F(((condition)? TclGetInt4AtPtr(pc+1) : 5), (cleanup), 0); \
	break; \
	default:							\
	    if ((condition) < 0) {					\
		TclNewIntObj(objResultPtr, -1);				\
	    } else {							\
		objResultPtr = TCONST((condition) > 0);			\
	    }								\
	    NEXT_INST_F(0, (cleanup), 1);				\
	break; \
	}								\
    } while (0)
#define JUMP_PEEPHOLE_V(condition, pcAdjustment, cleanup) \
    do {								\
	pc += (pcAdjustment);						\
	switch (*pc) {							\
	case INST_JUMP_FALSE1:						\
	    NEXT_INST_V(((condition)? 2 : TclGetInt1AtPtr(pc+1)), (cleanup), 0); \
	break; \
	case INST_JUMP_TRUE1:						\
	    NEXT_INST_V(((condition)? TclGetInt1AtPtr(pc+1) : 2), (cleanup), 0); \
	break; \
	case INST_JUMP_FALSE4:						\
	    NEXT_INST_V(((condition)? 5 : TclGetInt4AtPtr(pc+1)), (cleanup), 0); \
	break; \
	case INST_JUMP_TRUE4:						\
	    NEXT_INST_V(((condition)? TclGetInt4AtPtr(pc+1) : 5), (cleanup), 0); \
	break; \
	default:							\
	    if ((condition) < 0) {					\
		TclNewIntObj(objResultPtr, -1);				\
	    } else {							\
		objResultPtr = TCONST((condition) > 0);			\
	    }								\
	    NEXT_INST_V(0, (cleanup), 1);				\
	break; \
	}								\
    } while (0)
#else /* TCL_COMPILE_DEBUG */
#define JUMP_PEEPHOLE_F(condition, pcAdjustment, cleanup) \
    do{									\
	if ((condition) < 0) {						\
	    TclNewIntObj(objResultPtr, -1);				\
	} else {							\
	    objResultPtr = TCONST((condition) > 0);			\
	}								\
	NEXT_INST_F((pcAdjustment), (cleanup), 1);			\
    } while (0)
#define JUMP_PEEPHOLE_V(condition, pcAdjustment, cleanup) \
    do{									\
	if ((condition) < 0) {						\
	    TclNewIntObj(objResultPtr, -1);				\
	} else {							\
	    objResultPtr = TCONST((condition) > 0);			\
	}								\
	NEXT_INST_V((pcAdjustment), (cleanup), 1);			\
    } while (0)
#endif

/*
 * Macros used to cache often-referenced Tcl evaluation stack information
 * in local variables. Note that a DECACHE_STACK_INFO()-CACHE_STACK_INFO()
 * pair must surround any call inside TclNRExecuteByteCode (and a few other
 * procedures that use this scheme) that could result in a recursive call
 * to TclNRExecuteByteCode.
 */

#define CACHE_STACK_INFO() \
    checkInterp = 1

#define DECACHE_STACK_INFO() \
    esPtr->tosPtr = tosPtr

/*
 * Macros used to access items on the Tcl evaluation stack. PUSH_OBJECT
 * increments the object's ref count since it makes the stack have another
 * reference pointing to the object. However, POP_OBJECT does not decrement
 * the ref count. This is because the stack may hold the only reference to the
 * object, so the object would be destroyed if its ref count were decremented
 * before the caller had a chance to, e.g., store it in a variable. It is the
 * caller's responsibility to decrement the ref count when it is finished with
 * an object.
 *
 * WARNING! It is essential that objPtr only appear once in the PUSH_OBJECT
 * macro. The actual parameter might be an expression with side effects, and
 * this ensures that it will be executed only once.
 */

#define PUSH_OBJECT(objPtr) \
    Tcl_IncrRefCount(*(++tosPtr) = (objPtr))

#define POP_OBJECT()	*(tosPtr--)

#define OBJ_AT_TOS	*tosPtr

#define OBJ_UNDER_TOS	*(tosPtr-1)

#define OBJ_AT_DEPTH(n)	*(tosPtr-(n))

#define CURR_DEPTH	((ptrdiff_t) (tosPtr - initTosPtr))

#define STACK_BASE(esPtr) ((esPtr)->stackWords - 1)

/*
 * Macros used to trace instruction execution. The macros TRACE,
 * TRACE_WITH_OBJ, and O2S are only used inside TclNRExecuteByteCode. O2S is
 * only used in TRACE* calls to get a string from an object.
 */

#ifdef TCL_COMPILE_DEBUG
#   define TRACE(a) \
    while (traceInstructions) {					\
	fprintf(stdout, "%2d: %2d (%u) %s ", iPtr->numLevels,	\
		(int) CURR_DEPTH,				\
		(unsigned) (pc - codePtr->codeStart),		\
		GetOpcodeName(pc));				\
	printf a;						\
	break;							\
    }
#   define TRACE_APPEND(a) \
    while (traceInstructions) {		\
	printf a;			\
	break;				\
    }
#   define TRACE_ERROR(interp) \
    TRACE_APPEND(("ERROR: %.30s\n", O2S(Tcl_GetObjResult(interp))));
#   define TRACE_WITH_OBJ(a, objPtr) \
    while (traceInstructions) {					\
	fprintf(stdout, "%2d: %2d (%u) %s ", iPtr->numLevels,	\
		(int) CURR_DEPTH,				\
		(unsigned) (pc - codePtr->codeStart),		\
		GetOpcodeName(pc));				\
	printf a;						\
	TclPrintObject(stdout, objPtr, 30);			\
	fprintf(stdout, "\n");					\
	break;							\
    }
#   define O2S(objPtr) \
    (objPtr ? TclGetString(objPtr) : "")
#else /* !TCL_COMPILE_DEBUG */
#   define TRACE(a)
#   define TRACE_APPEND(a)
#   define TRACE_ERROR(interp)
#   define TRACE_WITH_OBJ(a, objPtr)
#   define O2S(objPtr)
#endif /* TCL_COMPILE_DEBUG */

/*
 * DTrace instruction probe macros.
 */

#define TCL_DTRACE_INST_NEXT() \
    do {								\
	if (TCL_DTRACE_INST_DONE_ENABLED()) {				\
	    if (curInstName) {						\
		TCL_DTRACE_INST_DONE(curInstName, (int) CURR_DEPTH,	\
			tosPtr);					\
	    }								\
	    curInstName = tclInstructionTable[*pc].name;		\
	    if (TCL_DTRACE_INST_START_ENABLED()) {			\
		TCL_DTRACE_INST_START(curInstName, (int) CURR_DEPTH,	\
			tosPtr);					\
	    }								\
	} else if (TCL_DTRACE_INST_START_ENABLED()) {			\
	    TCL_DTRACE_INST_START(tclInstructionTable[*pc].name,	\
			(int) CURR_DEPTH, tosPtr);			\
	}								\
    } while (0)
#define TCL_DTRACE_INST_LAST() \
    do {								\
	if (TCL_DTRACE_INST_DONE_ENABLED() && curInstName) {		\
	    TCL_DTRACE_INST_DONE(curInstName, (int) CURR_DEPTH, tosPtr);\
	}								\
    } while (0)

/*
 * Macro used in this file to save a function call for common uses of
 * TclGetNumberFromObj(). The ANSI C "prototype" is:
 *
 * MODULE_SCOPE int GetNumberFromObj(Tcl_Interp *interp, Tcl_Obj *objPtr,
 *			void **ptrPtr, int *tPtr);
 */

#define GetNumberFromObj(interp, objPtr, ptrPtr, tPtr) \
    ((TclHasInternalRep((objPtr), &tclIntType))					\
	?	(*(tPtr) = TCL_NUMBER_INT,				\
		*(ptrPtr) = (void *)				\
		    (&((objPtr)->internalRep.wideValue)), TCL_OK) :	\
    TclHasInternalRep((objPtr), &tclDoubleType)				\
	?	(((isnan((objPtr)->internalRep.doubleValue))		\
		    ?	(*(tPtr) = TCL_NUMBER_NAN)			\
		    :	(*(tPtr) = TCL_NUMBER_DOUBLE)),			\
		*(ptrPtr) = (void *)				\
		    (&((objPtr)->internalRep.doubleValue)), TCL_OK) :	\
    (((objPtr)->bytes != NULL) && ((objPtr)->length == 0))		\
	? TCL_ERROR :			\
    TclGetNumberFromObj((interp), (objPtr), (ptrPtr), (tPtr)))

/*
 * Macro used to make the check for type overflow more mnemonic. This works by
 * comparing sign bits; the rest of the word is irrelevant. The ANSI C
 * "prototype" (where inttype_t is any integer type) is:
 *
 * MODULE_SCOPE int Overflowing(inttype_t a, inttype_t b, inttype_t sum);
 *
 * Check first the condition most likely to fail in usual code (at least for
 * usage in [incr]: do the first summand and the sum have != signs?
 */

#define Overflowing(a,b,sum) ((((a)^(sum)) < 0) && (((a)^(b)) >= 0))

/*
 * Macro for checking whether the type is NaN, used when we're thinking about
 * throwing an error for supplying a non-number number.
 */

#ifndef ACCEPT_NAN
#define IsErroringNaNType(type)		((type) == TCL_NUMBER_NAN)
#else
#define IsErroringNaNType(type)		0
#endif

/*
 * Auxiliary tables used to compute powers of small integers.
 */

/*
 * Maximum base that, when raised to powers 2, 3, ..., 16, fits in a
 * Tcl_WideInt.
 */

static const Tcl_WideInt MaxBase64[] = {
    (Tcl_WideInt)46340*65536+62259,	/* 3037000499 == isqrt(2**63-1) */
    (Tcl_WideInt)2097151, (Tcl_WideInt)55108, (Tcl_WideInt)6208,
    (Tcl_WideInt)1448, (Tcl_WideInt)511, (Tcl_WideInt)234, (Tcl_WideInt)127,
    (Tcl_WideInt)78, (Tcl_WideInt)52, (Tcl_WideInt)38, (Tcl_WideInt)28,
    (Tcl_WideInt)22, (Tcl_WideInt)18, (Tcl_WideInt)15
};
static const size_t MaxBase64Size = sizeof(MaxBase64)/sizeof(Tcl_WideInt);

/*
 * Table giving 3, 4, ..., 13 raised to powers greater than 16 when the
 * results fit in a 64-bit signed integer.
 */

static const unsigned short Exp64Index[] = {
    0, 23, 38, 49, 57, 63, 67, 70, 72, 74, 75, 76
};
static const size_t Exp64IndexSize =
    sizeof(Exp64Index) / sizeof(unsigned short);
static const Tcl_WideInt Exp64Value[] = {
    (Tcl_WideInt)243*243*243*3*3,
    (Tcl_WideInt)243*243*243*3*3*3,
    (Tcl_WideInt)243*243*243*3*3*3*3,
    (Tcl_WideInt)243*243*243*243,
    (Tcl_WideInt)243*243*243*243*3,
    (Tcl_WideInt)243*243*243*243*3*3,
    (Tcl_WideInt)243*243*243*243*3*3*3,
    (Tcl_WideInt)243*243*243*243*3*3*3*3,
    (Tcl_WideInt)243*243*243*243*243,
    (Tcl_WideInt)243*243*243*243*243*3,
    (Tcl_WideInt)243*243*243*243*243*3*3,
    (Tcl_WideInt)243*243*243*243*243*3*3*3,
    (Tcl_WideInt)243*243*243*243*243*3*3*3*3,
    (Tcl_WideInt)243*243*243*243*243*243,
    (Tcl_WideInt)243*243*243*243*243*243*3,
    (Tcl_WideInt)243*243*243*243*243*243*3*3,
    (Tcl_WideInt)243*243*243*243*243*243*3*3*3,
    (Tcl_WideInt)243*243*243*243*243*243*3*3*3*3,
    (Tcl_WideInt)243*243*243*243*243*243*243,
    (Tcl_WideInt)243*243*243*243*243*243*243*3,
    (Tcl_WideInt)243*243*243*243*243*243*243*3*3,
    (Tcl_WideInt)243*243*243*243*243*243*243*3*3*3,
    (Tcl_WideInt)243*243*243*243*243*243*243*3*3*3*3,
    (Tcl_WideInt)1024*1024*1024*4*4,
    (Tcl_WideInt)1024*1024*1024*4*4*4,
    (Tcl_WideInt)1024*1024*1024*4*4*4*4,
    (Tcl_WideInt)1024*1024*1024*1024,
    (Tcl_WideInt)1024*1024*1024*1024*4,
    (Tcl_WideInt)1024*1024*1024*1024*4*4,
    (Tcl_WideInt)1024*1024*1024*1024*4*4*4,
    (Tcl_WideInt)1024*1024*1024*1024*4*4*4*4,
    (Tcl_WideInt)1024*1024*1024*1024*1024,
    (Tcl_WideInt)1024*1024*1024*1024*1024*4,
    (Tcl_WideInt)1024*1024*1024*1024*1024*4*4,
    (Tcl_WideInt)1024*1024*1024*1024*1024*4*4*4,
    (Tcl_WideInt)1024*1024*1024*1024*1024*4*4*4*4,
    (Tcl_WideInt)1024*1024*1024*1024*1024*1024,
    (Tcl_WideInt)1024*1024*1024*1024*1024*1024*4,
    (Tcl_WideInt)3125*3125*3125*5*5,
    (Tcl_WideInt)3125*3125*3125*5*5*5,
    (Tcl_WideInt)3125*3125*3125*5*5*5*5,
    (Tcl_WideInt)3125*3125*3125*3125,
    (Tcl_WideInt)3125*3125*3125*3125*5,
    (Tcl_WideInt)3125*3125*3125*3125*5*5,
    (Tcl_WideInt)3125*3125*3125*3125*5*5*5,
    (Tcl_WideInt)3125*3125*3125*3125*5*5*5*5,
    (Tcl_WideInt)3125*3125*3125*3125*3125,
    (Tcl_WideInt)3125*3125*3125*3125*3125*5,
    (Tcl_WideInt)3125*3125*3125*3125*3125*5*5,
    (Tcl_WideInt)7776*7776*7776*6*6,
    (Tcl_WideInt)7776*7776*7776*6*6*6,
    (Tcl_WideInt)7776*7776*7776*6*6*6*6,
    (Tcl_WideInt)7776*7776*7776*7776,
    (Tcl_WideInt)7776*7776*7776*7776*6,
    (Tcl_WideInt)7776*7776*7776*7776*6*6,
    (Tcl_WideInt)7776*7776*7776*7776*6*6*6,
    (Tcl_WideInt)7776*7776*7776*7776*6*6*6*6,
    (Tcl_WideInt)16807*16807*16807*7*7,
    (Tcl_WideInt)16807*16807*16807*7*7*7,
    (Tcl_WideInt)16807*16807*16807*7*7*7*7,
    (Tcl_WideInt)16807*16807*16807*16807,
    (Tcl_WideInt)16807*16807*16807*16807*7,
    (Tcl_WideInt)16807*16807*16807*16807*7*7,
    (Tcl_WideInt)32768*32768*32768*8*8,
    (Tcl_WideInt)32768*32768*32768*8*8*8,
    (Tcl_WideInt)32768*32768*32768*8*8*8*8,
    (Tcl_WideInt)32768*32768*32768*32768,
    (Tcl_WideInt)59049*59049*59049*9*9,
    (Tcl_WideInt)59049*59049*59049*9*9*9,
    (Tcl_WideInt)59049*59049*59049*9*9*9*9,
    (Tcl_WideInt)100000*100000*100000*10*10,
    (Tcl_WideInt)100000*100000*100000*10*10*10,
    (Tcl_WideInt)161051*161051*161051*11*11,
    (Tcl_WideInt)161051*161051*161051*11*11*11,
    (Tcl_WideInt)248832*248832*248832*12*12,
    (Tcl_WideInt)371293*371293*371293*13*13
};
static const size_t Exp64ValueSize = sizeof(Exp64Value) / sizeof(Tcl_WideInt);

/*
 * Markers for ExecuteExtendedBinaryMathOp.
 */

#define DIVIDED_BY_ZERO		((Tcl_Obj *) -1)
#define EXPONENT_OF_ZERO	((Tcl_Obj *) -2)
#define GENERAL_ARITHMETIC_ERROR ((Tcl_Obj *) -3)
#define OUT_OF_MEMORY ((Tcl_Obj *) -4)

/*
 * Declarations for local procedures to this file:
 */

#ifdef TCL_COMPILE_STATS
static int		EvalStatsCmd(void *clientData,
			    Tcl_Interp *interp, int objc,
			    Tcl_Obj *const objv[]);
#endif /* TCL_COMPILE_STATS */
#ifdef TCL_COMPILE_DEBUG
static const char *	GetOpcodeName(const unsigned char *pc);
static void		PrintByteCodeInfo(ByteCode *codePtr);
static const char *	StringForResultCode(int result);
static void		ValidatePcAndStackTop(ByteCode *codePtr,
			    const unsigned char *pc, int stackTop,
			    int checkStack);
#endif /* TCL_COMPILE_DEBUG */
static ByteCode *	CompileExprObj(Tcl_Interp *interp, Tcl_Obj *objPtr);
static void		DeleteExecStack(ExecStack *esPtr);
static void		DupExprCodeInternalRep(Tcl_Obj *srcPtr,
			    Tcl_Obj *copyPtr);
static Tcl_Obj *	ExecuteExtendedBinaryMathOp(Tcl_Interp *interp,
			    int opcode, Tcl_Obj **constants,
			    Tcl_Obj *valuePtr, Tcl_Obj *value2Ptr);
static Tcl_Obj *	ExecuteExtendedUnaryMathOp(int opcode,
			    Tcl_Obj *valuePtr);
static void		FreeExprCodeInternalRep(Tcl_Obj *objPtr);
static ExceptionRange *	GetExceptRangeForPc(const unsigned char *pc,
			    int searchMode, ByteCode *codePtr);
static const char *	GetSrcInfoForPc(const unsigned char *pc,
			    ByteCode *codePtr, size_t *lengthPtr,
			    const unsigned char **pcBeg, int *cmdIdxPtr);
static Tcl_Obj **	GrowEvaluationStack(ExecEnv *eePtr, int growth,
			    int move);
static void		IllegalExprOperandType(Tcl_Interp *interp,
			    const unsigned char *pc, Tcl_Obj *opndPtr);
static void		InitByteCodeExecution(Tcl_Interp *interp);
static inline int	wordSkip(void *ptr);
static void		ReleaseDictIterator(Tcl_Obj *objPtr);
/* Useful elsewhere, make available in tclInt.h or stubs? */
static Tcl_Obj **	StackAllocWords(Tcl_Interp *interp, size_t numWords);
static Tcl_Obj **	StackReallocWords(Tcl_Interp *interp, size_t numWords);
static Tcl_NRPostProc	CopyCallback;
static Tcl_NRPostProc	ExprObjCallback;
static Tcl_NRPostProc	FinalizeOONext;
static Tcl_NRPostProc	FinalizeOONextFilter;
static Tcl_NRPostProc   TEBCresume;

/*
 * The structure below defines a bytecode Tcl object type to hold the
 * compiled bytecode for Tcl expressions.
 */

static const Tcl_ObjType exprCodeType = {
    "exprcode",
    FreeExprCodeInternalRep,	/* freeIntRepProc */
    DupExprCodeInternalRep,	/* dupIntRepProc */
    NULL,			/* updateStringProc */
    NULL			/* setFromAnyProc */
};

/*
 * Custom object type only used in this file; values of its type should never
 * be seen by user scripts.
 */

static const Tcl_ObjType dictIteratorType = {
    "dictIterator",
    ReleaseDictIterator,
    NULL, NULL, NULL
};

/*
 *----------------------------------------------------------------------
 *
 * ReleaseDictIterator --
 *
 *	This takes apart a dictionary iterator that is stored in the given Tcl
 *	object.
 *
 * Results:
 *	None.
 *
 * Side effects:
 *	Deallocates memory, marks the object as being untyped.
 *
 *----------------------------------------------------------------------
 */

static void
ReleaseDictIterator(
    Tcl_Obj *objPtr)
{
    Tcl_DictSearch *searchPtr;
    Tcl_Obj *dictPtr;
    const Tcl_ObjInternalRep *irPtr;

    irPtr = TclFetchInternalRep(objPtr, &dictIteratorType);
    assert(irPtr != NULL);

    /*
     * First kill the search, and then release the reference to the dictionary
     * that we were holding.
     */

    searchPtr = (Tcl_DictSearch *)irPtr->twoPtrValue.ptr1;
    Tcl_DictObjDone(searchPtr);
    Tcl_Free(searchPtr);

    dictPtr = (Tcl_Obj *)irPtr->twoPtrValue.ptr2;
    TclDecrRefCount(dictPtr);
}

/*
 *----------------------------------------------------------------------
 *
 * InitByteCodeExecution --
 *
 *	This procedure is called once to initialize the Tcl bytecode
 *	interpreter.
 *
 * Results:
 *	None.
 *
 * Side effects:
 *	This procedure initializes the array of instruction names. If
 *	compiling with the TCL_COMPILE_STATS flag, it initializes the array
 *	that counts the executions of each instruction and it creates the
 *	"evalstats" command. It also establishes the link between the Tcl
 *	"tcl_traceExec" and C "tclTraceExec" variables.
 *
 *----------------------------------------------------------------------
 */

#if defined(TCL_COMPILE_STATS) || defined(TCL_COMPILE_DEBUG)
static void
InitByteCodeExecution(
    Tcl_Interp *interp)		/* Interpreter for which the Tcl variable
				 * "tcl_traceExec" is linked to control
				 * instruction tracing. */
{
#ifdef TCL_COMPILE_DEBUG
    if (Tcl_LinkVar(interp, "tcl_traceExec", &tclTraceExec,
	    TCL_LINK_INT) != TCL_OK) {
	Tcl_Panic("InitByteCodeExecution: can't create link for tcl_traceExec variable");
    }
#endif
#ifdef TCL_COMPILE_STATS
    Tcl_CreateObjCommand(interp, "evalstats", EvalStatsCmd, NULL, NULL);
#endif /* TCL_COMPILE_STATS */
}

#else

static void
InitByteCodeExecution(
    TCL_UNUSED(Tcl_Interp *))
{
}
#endif

/*
 *----------------------------------------------------------------------
 *
 * TclCreateExecEnv --
 *
 *	This procedure creates a new execution environment for Tcl bytecode
 *	execution. An ExecEnv points to a Tcl evaluation stack. An ExecEnv is
 *	typically created once for each Tcl interpreter (Interp structure) and
 *	recursively passed to TclNRExecuteByteCode to execute ByteCode sequences
 *	for nested commands.
 *
 * Results:
 *	A newly allocated ExecEnv is returned. This points to an empty
 *	evaluation stack of the standard initial size.
 *
 * Side effects:
 *	The bytecode interpreter is also initialized here, as this procedure
 *	will be called before any call to TclNRExecuteByteCode.
 *
 *----------------------------------------------------------------------
 */

ExecEnv *
TclCreateExecEnv(
    Tcl_Interp *interp,		/* Interpreter for which the execution
				 * environment is being created. */
    size_t size)			/* The initial stack size, in number of words
				 * [sizeof(Tcl_Obj*)] */
{
    ExecEnv *eePtr = (ExecEnv *)Tcl_Alloc(sizeof(ExecEnv));
    ExecStack *esPtr = (ExecStack *)Tcl_Alloc(offsetof(ExecStack, stackWords)
	    + size * sizeof(Tcl_Obj *));

    eePtr->execStackPtr = esPtr;
    TclNewIntObj(eePtr->constants[0], 0);
    Tcl_IncrRefCount(eePtr->constants[0]);
    TclNewIntObj(eePtr->constants[1], 1);
    Tcl_IncrRefCount(eePtr->constants[1]);
    eePtr->interp = interp;
    eePtr->callbackPtr = NULL;
    eePtr->corPtr = NULL;
    eePtr->rewind = 0;

    esPtr->prevPtr = NULL;
    esPtr->nextPtr = NULL;
    esPtr->markerPtr = NULL;
    esPtr->endPtr = &esPtr->stackWords[size-1];
    esPtr->tosPtr = STACK_BASE(esPtr);

    Tcl_MutexLock(&execMutex);
    if (!execInitialized) {
	InitByteCodeExecution(interp);
	execInitialized = 1;
    }
    Tcl_MutexUnlock(&execMutex);

    return eePtr;
}

/*
 *----------------------------------------------------------------------
 *
 * TclDeleteExecEnv --
 *
 *	Frees the storage for an ExecEnv.
 *
 * Results:
 *	None.
 *
 * Side effects:
 *	Storage for an ExecEnv and its contained storage (e.g. the evaluation
 *	stack) is freed.
 *
 *----------------------------------------------------------------------
 */

static void
DeleteExecStack(
    ExecStack *esPtr)
{
    if (esPtr->markerPtr && !cachedInExit) {
	Tcl_Panic("freeing an execStack which is still in use");
    }

    if (esPtr->prevPtr) {
	esPtr->prevPtr->nextPtr = esPtr->nextPtr;
    }
    if (esPtr->nextPtr) {
	esPtr->nextPtr->prevPtr = esPtr->prevPtr;
    }
    Tcl_Free(esPtr);
}

void
TclDeleteExecEnv(
    ExecEnv *eePtr)		/* Execution environment to free. */
{
    ExecStack *esPtr = eePtr->execStackPtr, *tmpPtr;

	cachedInExit = TclInExit();

    /*
     * Delete all stacks in this exec env.
     */

    while (esPtr->nextPtr) {
	esPtr = esPtr->nextPtr;
    }
    while (esPtr) {
	tmpPtr = esPtr;
	esPtr = tmpPtr->prevPtr;
	DeleteExecStack(tmpPtr);
    }

    TclDecrRefCount(eePtr->constants[0]);
    TclDecrRefCount(eePtr->constants[1]);
    if (eePtr->callbackPtr && !cachedInExit) {
	Tcl_Panic("Deleting execEnv with pending TEOV callbacks!");
    }
    if (eePtr->corPtr && !cachedInExit) {
	Tcl_Panic("Deleting execEnv with existing coroutine");
    }
    Tcl_Free(eePtr);
}

/*
 *----------------------------------------------------------------------
 *
 * TclFinalizeExecution --
 *
 *	Finalizes the execution environment setup so that it can be later
 *	reinitialized.
 *
 * Results:
 *	None.
 *
 * Side effects:
 *	After this call, the next time TclCreateExecEnv will be called it will
 *	call InitByteCodeExecution.
 *
 *----------------------------------------------------------------------
 */

void
TclFinalizeExecution(void)
{
    Tcl_MutexLock(&execMutex);
    execInitialized = 0;
    Tcl_MutexUnlock(&execMutex);
}

/*
 * Auxiliary code to insure that GrowEvaluationStack always returns correctly
 * aligned memory.
 *
 * WALLOCALIGN represents the alignment reqs in words, just as TCL_ALLOCALIGN
 * represents the reqs in bytes. This assumes that TCL_ALLOCALIGN is a
 * multiple of the wordsize 'sizeof(Tcl_Obj *)'.
 */

#define WALLOCALIGN \
    (TCL_ALLOCALIGN/sizeof(Tcl_Obj *))

/*
 * wordSkip computes how many words have to be skipped until the next aligned
 * word. Note that we are only interested in the low order bits of ptr, so
 * that any possible information loss in PTR2INT is of no consequence.
 */

static inline int
wordSkip(
    void *ptr)
{
    int mask = TCL_ALLOCALIGN-1;
    int base = PTR2INT(ptr) & mask;
    return (TCL_ALLOCALIGN - base)/sizeof(Tcl_Obj *);
}

/*
 * Given a marker, compute where the following aligned memory starts.
 */

#define MEMSTART(markerPtr) \
    ((markerPtr) + wordSkip(markerPtr))

/*
 *----------------------------------------------------------------------
 *
 * GrowEvaluationStack --
 *
 *	This procedure grows a Tcl evaluation stack stored in an ExecEnv,
 *	copying over the words since the last mark if so requested. A mark is
 *	set at the beginning of the new area when no copying is requested.
 *
 * Results:
 *	Returns a pointer to the first usable word in the (possibly) grown
 *	stack.
 *
 * Side effects:
 *	The size of the evaluation stack may be grown, a marker is set
 *
 *----------------------------------------------------------------------
 */

static Tcl_Obj **
GrowEvaluationStack(
    ExecEnv *eePtr,		/* Points to the ExecEnv with an evaluation
				 * stack to enlarge. */
    int growth,			/* How much larger than the current used
				 * size. */
    int move)			/* 1 if move words since last marker. */
{
    ExecStack *esPtr = eePtr->execStackPtr, *oldPtr = NULL;
    size_t newBytes;
    int newElems, currElems, needed = growth - (esPtr->endPtr - esPtr->tosPtr);
    Tcl_Obj **markerPtr = esPtr->markerPtr, **memStart;
    int moveWords = 0;

    if (move) {
	if (!markerPtr) {
	    Tcl_Panic("STACK: Reallocating with no previous alloc");
	}
	if (needed <= 0) {
	    return MEMSTART(markerPtr);
	}
    } else {
#ifndef PURIFY
	Tcl_Obj **tmpMarkerPtr = esPtr->tosPtr + 1;
	int offset = wordSkip(tmpMarkerPtr);

	if (needed + offset < 0) {
	    /*
	     * Put a marker pointing to the previous marker in this stack, and
	     * store it in esPtr as the current marker. Return a pointer to
	     * the start of aligned memory.
	     */

	    esPtr->markerPtr = tmpMarkerPtr;
	    memStart = tmpMarkerPtr + offset;
	    esPtr->tosPtr = memStart - 1;
	    *esPtr->markerPtr = (Tcl_Obj *) markerPtr;
	    return memStart;
	}
#endif
    }

    /*
     * Reset move to hold the number of words to be moved to new stack (if
     * any) and growth to hold the complete stack requirements: add one for
     * the marker, (WALLOCALIGN-1) for the maximal possible offset.
     */

    if (move) {
	moveWords = esPtr->tosPtr - MEMSTART(markerPtr) + 1;
    }
    needed = growth + moveWords + WALLOCALIGN;


    /*
     * Check if there is enough room in the next stack (if there is one, it
     * should be both empty and the last one!)
     */

    if (esPtr->nextPtr) {
	oldPtr = esPtr;
	esPtr = oldPtr->nextPtr;
	currElems = esPtr->endPtr - STACK_BASE(esPtr);
	if (esPtr->markerPtr || (esPtr->tosPtr != STACK_BASE(esPtr))) {
	    Tcl_Panic("STACK: Stack after current is in use");
	}
	if (esPtr->nextPtr) {
	    Tcl_Panic("STACK: Stack after current is not last");
	}
	if (needed <= currElems) {
	    goto newStackReady;
	}
	DeleteExecStack(esPtr);
	esPtr = oldPtr;
    } else {
	currElems = esPtr->endPtr - STACK_BASE(esPtr);
    }

    /*
     * We need to allocate a new stack! It needs to store 'growth' words,
     * including the elements to be copied over and the new marker.
     */

#ifndef PURIFY
    newElems = 2*currElems;
    while (needed > newElems) {
	newElems *= 2;
    }
#else
    newElems = needed;
#endif

    newBytes = offsetof(ExecStack, stackWords) + newElems * sizeof(Tcl_Obj *);

    oldPtr = esPtr;
    esPtr = (ExecStack *)Tcl_Alloc(newBytes);

    oldPtr->nextPtr = esPtr;
    esPtr->prevPtr = oldPtr;
    esPtr->nextPtr = NULL;
    esPtr->endPtr = &esPtr->stackWords[newElems-1];

  newStackReady:
    eePtr->execStackPtr = esPtr;

    /*
     * Store a NULL marker at the beginning of the stack, to indicate that
     * this is the first marker in this stack and that rewinding to here
     * should actually be a return to the previous stack.
     */

    esPtr->stackWords[0] = NULL;
    esPtr->markerPtr = &esPtr->stackWords[0];
    memStart = MEMSTART(esPtr->markerPtr);
    esPtr->tosPtr = memStart - 1;

    if (move) {
	memcpy(memStart, MEMSTART(markerPtr), moveWords*sizeof(Tcl_Obj *));
	esPtr->tosPtr += moveWords;
	oldPtr->markerPtr = (Tcl_Obj **) *markerPtr;
	oldPtr->tosPtr = markerPtr-1;
    }

    /*
     * Free the old stack if it is now unused.
     */

    if (!oldPtr->markerPtr) {
	DeleteExecStack(oldPtr);
    }

    return memStart;
}

/*
 *--------------------------------------------------------------
 *
 * TclStackAlloc, TclStackRealloc, TclStackFree --
 *
 *	Allocate memory from the execution stack; it has to be returned later
 *	with a call to TclStackFree.
 *
 * Results:
 *	A pointer to the first byte allocated, or panics if the allocation did
 *	not succeed.
 *
 * Side effects:
 *	The execution stack may be grown.
 *
 *--------------------------------------------------------------
 */

static Tcl_Obj **
StackAllocWords(
    Tcl_Interp *interp,
    size_t numWords)
{
    /*
     * Note that GrowEvaluationStack sets a marker in the stack. This marker
     * is read when rewinding, e.g., by TclStackFree.
     */

    Interp *iPtr = (Interp *) interp;
    ExecEnv *eePtr = iPtr->execEnvPtr;
    Tcl_Obj **resPtr = GrowEvaluationStack(eePtr, numWords, 0);

    eePtr->execStackPtr->tosPtr += numWords;
    return resPtr;
}

static Tcl_Obj **
StackReallocWords(
    Tcl_Interp *interp,
    size_t numWords)
{
    Interp *iPtr = (Interp *) interp;
    ExecEnv *eePtr = iPtr->execEnvPtr;
    Tcl_Obj **resPtr = GrowEvaluationStack(eePtr, numWords, 1);

    eePtr->execStackPtr->tosPtr += numWords;
    return resPtr;
}

void
TclStackFree(
    Tcl_Interp *interp,
    void *freePtr)
{
    Interp *iPtr = (Interp *) interp;
    ExecEnv *eePtr;
    ExecStack *esPtr;
    Tcl_Obj **markerPtr, *marker;

    if (iPtr == NULL || iPtr->execEnvPtr == NULL) {
	Tcl_Free(freePtr);
	return;
    }

    /*
     * Rewind the stack to the previous marker position. The current marker,
     * as set in the last call to GrowEvaluationStack, contains a pointer to
     * the previous marker.
     */

    eePtr = iPtr->execEnvPtr;
    esPtr = eePtr->execStackPtr;
    markerPtr = esPtr->markerPtr;
    marker = *markerPtr;

    if ((freePtr != NULL) && (MEMSTART(markerPtr) != (Tcl_Obj **)freePtr)) {
	Tcl_Panic("TclStackFree: incorrect freePtr (%p != %p). Call out of sequence?",
		freePtr, MEMSTART(markerPtr));
    }

    esPtr->tosPtr = markerPtr - 1;
    esPtr->markerPtr = (Tcl_Obj **) marker;
    if (marker) {
	return;
    }

    /*
     * Return to previous active stack. Note that repeated expansions or
     * reallocs could have generated several unused intervening stacks: free
     * them too.
     */

    while (esPtr->nextPtr) {
	esPtr = esPtr->nextPtr;
    }
    esPtr->tosPtr = STACK_BASE(esPtr);
    while (esPtr->prevPtr) {
	ExecStack *tmpPtr = esPtr->prevPtr;
	if (tmpPtr->tosPtr == STACK_BASE(tmpPtr)) {
	    DeleteExecStack(tmpPtr);
	} else {
	    break;
	}
    }
    if (esPtr->prevPtr) {
	eePtr->execStackPtr = esPtr->prevPtr;
#ifdef PURIFY
	eePtr->execStackPtr->nextPtr = NULL;
	DeleteExecStack(esPtr);
#endif
    } else {
	eePtr->execStackPtr = esPtr;
    }
}

void *
TclStackAlloc(
    Tcl_Interp *interp,
    size_t numBytes)
{
    Interp *iPtr = (Interp *) interp;
    size_t numWords;

    if (iPtr == NULL || iPtr->execEnvPtr == NULL) {
	return (void *) Tcl_Alloc(numBytes);
    }
    numWords = (numBytes + (sizeof(Tcl_Obj *) - 1))/sizeof(Tcl_Obj *);
    return StackAllocWords(interp, numWords);
}

void *
TclStackRealloc(
    Tcl_Interp *interp,
    void *ptr,
    size_t numBytes)
{
    Interp *iPtr = (Interp *) interp;
    ExecEnv *eePtr;
    ExecStack *esPtr;
    Tcl_Obj **markerPtr;
    size_t numWords;

    if (iPtr == NULL || iPtr->execEnvPtr == NULL) {
	return Tcl_Realloc(ptr, numBytes);
    }

    eePtr = iPtr->execEnvPtr;
    esPtr = eePtr->execStackPtr;
    markerPtr = esPtr->markerPtr;

    if (MEMSTART(markerPtr) != (Tcl_Obj **)ptr) {
	Tcl_Panic("TclStackRealloc: incorrect ptr. Call out of sequence?");
    }

    numWords = (numBytes + (sizeof(Tcl_Obj *) - 1))/sizeof(Tcl_Obj *);
    return (void *) StackReallocWords(interp, numWords);
}

/*
 *--------------------------------------------------------------
 *
 * Tcl_ExprObj --
 *
 *	Evaluate an expression in a Tcl_Obj.
 *
 * Results:
 *	A standard Tcl object result. If the result is other than TCL_OK, then
 *	the interpreter's result contains an error message. If the result is
 *	TCL_OK, then a pointer to the expression's result value object is
 *	stored in resultPtrPtr. In that case, the object's ref count is
 *	incremented to reflect the reference returned to the caller; the
 *	caller is then responsible for the resulting object and must, for
 *	example, decrement the ref count when it is finished with the object.
 *
 * Side effects:
 *	Any side effects caused by subcommands in the expression, if any. The
 *	interpreter result is not modified unless there is an error.
 *
 *--------------------------------------------------------------
 */

int
Tcl_ExprObj(
    Tcl_Interp *interp,		/* Context in which to evaluate the
				 * expression. */
    Tcl_Obj *objPtr,		/* Points to Tcl object containing expression
				 * to evaluate. */
    Tcl_Obj **resultPtrPtr)	/* Where the Tcl_Obj* that is the expression
				 * result is stored if no errors occur. */
{
    NRE_callback *rootPtr = TOP_CB(interp);
    Tcl_Obj *resultPtr;

    TclNewObj(resultPtr);
    TclNRAddCallback(interp, CopyCallback, resultPtrPtr, resultPtr,
	    NULL, NULL);
    Tcl_NRExprObj(interp, objPtr, resultPtr);
    return TclNRRunCallbacks(interp, TCL_OK, rootPtr);
}

static int
CopyCallback(
    void *data[],
    TCL_UNUSED(Tcl_Interp *),
    int result)
{
    Tcl_Obj **resultPtrPtr = (Tcl_Obj **)data[0];
    Tcl_Obj *resultPtr = (Tcl_Obj *)data[1];

    if (result == TCL_OK) {
	*resultPtrPtr = resultPtr;
	Tcl_IncrRefCount(resultPtr);
    } else {
	Tcl_DecrRefCount(resultPtr);
    }
    return result;
}

/*
 *--------------------------------------------------------------
 *
 * Tcl_NRExprObj --
 *
 *	Request evaluation of the expression in a Tcl_Obj by the NR stack.
 *
 * Results:
 *	Returns TCL_OK.
 *
 * Side effects:
 *	Compiles objPtr as a Tcl expression and places callbacks on the
 *	NR stack to execute the bytecode and store the result in resultPtr.
 *	If bytecode execution raises an exception, nothing is written
 *	to resultPtr, and the exceptional return code flows up the NR
 *	stack.  If the exception is TCL_ERROR, an error message is left
 *	in the interp result and the interp's return options dictionary
 *	holds additional error information too.  Execution of the bytecode
 *	may have other side effects, depending on the expression.
 *
 *--------------------------------------------------------------
 */

int
Tcl_NRExprObj(
    Tcl_Interp *interp,
    Tcl_Obj *objPtr,
    Tcl_Obj *resultPtr)
{
    ByteCode *codePtr;
    Tcl_InterpState state = Tcl_SaveInterpState(interp, TCL_OK);

    Tcl_ResetResult(interp);
    codePtr = CompileExprObj(interp, objPtr);

    Tcl_NRAddCallback(interp, ExprObjCallback, state, resultPtr,
	    NULL, NULL);
    return TclNRExecuteByteCode(interp, codePtr);
}

static int
ExprObjCallback(
    void *data[],
    Tcl_Interp *interp,
    int result)
{
    Tcl_InterpState state = (Tcl_InterpState)data[0];
    Tcl_Obj *resultPtr = (Tcl_Obj *)data[1];

    if (result == TCL_OK) {
	TclSetDuplicateObj(resultPtr, Tcl_GetObjResult(interp));
	(void) Tcl_RestoreInterpState(interp, state);
    } else {
	Tcl_DiscardInterpState(state);
    }
    return result;
}

/*
 *----------------------------------------------------------------------
 *
 * CompileExprObj --
 *	Compile a Tcl expression value into ByteCode.
 *
 * Results:
 *	A (ByteCode *) is returned pointing to the resulting ByteCode.
 *
 * Side effects:
 *	The Tcl_ObjType of objPtr is changed to the "exprcode" type,
 *	and the ByteCode is kept in the internal rep (along with context
 *	data for checking validity) for faster operations the next time
 *	CompileExprObj is called on the same value.
 *
 *----------------------------------------------------------------------
 */

static ByteCode *
CompileExprObj(
    Tcl_Interp *interp,
    Tcl_Obj *objPtr)
{
    Interp *iPtr = (Interp *) interp;
    CompileEnv compEnv;		/* Compilation environment structure allocated
				 * in frame. */
    ByteCode *codePtr = NULL;
				/* Tcl Internal type of bytecode. Initialized
				 * to avoid compiler warning. */

    /*
     * Get the expression ByteCode from the object. If it exists, make sure it
     * is valid in the current context.
     */

    ByteCodeGetInternalRep(objPtr, &exprCodeType, codePtr);

    if (codePtr != NULL) {
	Namespace *namespacePtr = iPtr->varFramePtr->nsPtr;

	if (((Interp *) *codePtr->interpHandle != iPtr)
		|| (codePtr->compileEpoch != iPtr->compileEpoch)
		|| (codePtr->nsPtr != namespacePtr)
		|| (codePtr->nsEpoch != namespacePtr->resolverEpoch)
		|| (codePtr->localCachePtr != iPtr->varFramePtr->localCachePtr)) {
	    Tcl_StoreInternalRep(objPtr, &exprCodeType, NULL);
	    codePtr = NULL;
	}
    }

    if (codePtr == NULL) {
	/*
	 * TIP #280: No invoker (yet) - Expression compilation.
	 */

	size_t length;
	const char *string = Tcl_GetStringFromObj(objPtr, &length);

	TclInitCompileEnv(interp, &compEnv, string, length, NULL, 0);
	TclCompileExpr(interp, string, length, &compEnv, 0);

	/*
	 * Successful compilation. If the expression yielded no instructions,
	 * push an zero object as the expression's result.
	 */

	if (compEnv.codeNext == compEnv.codeStart) {
	    TclEmitPush(TclRegisterLiteral(&compEnv, "0", 1, 0),
		    &compEnv);
	}

	/*
	 * Add a "done" instruction as the last instruction and change the
	 * object into a ByteCode object. Ownership of the literal objects and
	 * aux data items is given to the ByteCode object.
	 */

	TclEmitOpcode(INST_DONE, &compEnv);
	codePtr = TclInitByteCodeObj(objPtr, &exprCodeType, &compEnv);
	TclFreeCompileEnv(&compEnv);
	if (iPtr->varFramePtr->localCachePtr) {
	    codePtr->localCachePtr = iPtr->varFramePtr->localCachePtr;
	    codePtr->localCachePtr->refCount++;
	}
#ifdef TCL_COMPILE_DEBUG
	if (tclTraceCompile == 2) {
	    TclPrintByteCodeObj(interp, objPtr);
	    fflush(stdout);
	}
#endif /* TCL_COMPILE_DEBUG */
    }
    return codePtr;
}

/*
 *----------------------------------------------------------------------
 *
 * DupExprCodeInternalRep --
 *
 *	Part of the Tcl object type implementation for Tcl expression
 *	bytecode. We do not copy the bytecode internalrep. Instead, we return
 *	without setting copyPtr->typePtr, so the copy is a plain string copy
 *	of the expression value, and if it is to be used as a compiled
 *	expression, it will just need a recompile.
 *
 *	This makes sense, because with Tcl's copy-on-write practices, the
 *	usual (only?) time Tcl_DuplicateObj() will be called is when the copy
 *	is about to be modified, which would invalidate any copied bytecode
 *	anyway. The only reason it might make sense to copy the bytecode is if
 *	we had some modifying routines that operated directly on the internalrep,
 *	like we do for lists and dicts.
 *
 * Results:
 *	None.
 *
 * Side effects:
 *	None.
 *
 *----------------------------------------------------------------------
 */

static void
DupExprCodeInternalRep(
    TCL_UNUSED(Tcl_Obj *),
    TCL_UNUSED(Tcl_Obj *))
{
    return;
}

/*
 *----------------------------------------------------------------------
 *
 * FreeExprCodeInternalRep --
 *
 *	Part of the Tcl object type implementation for Tcl expression
 *	bytecode. Frees the storage allocated to hold the internal rep, unless
 *	ref counts indicate bytecode execution is still in progress.
 *
 * Results:
 *	None.
 *
 * Side effects:
 *	May free allocated memory. Leaves objPtr untyped.
 *
 *----------------------------------------------------------------------
 */

static void
FreeExprCodeInternalRep(
    Tcl_Obj *objPtr)
{
    ByteCode *codePtr;
    ByteCodeGetInternalRep(objPtr, &exprCodeType, codePtr);
    assert(codePtr != NULL);

    TclReleaseByteCode(codePtr);
}

/*
 *----------------------------------------------------------------------
 *
 * TclCompileObj --
 *
 *	This procedure compiles the script contained in a Tcl_Obj.
 *
 * Results:
 *	A pointer to the corresponding ByteCode, never NULL.
 *
 * Side effects:
 *	The object is shimmered to bytecode type.
 *
 *----------------------------------------------------------------------
 */

ByteCode *
TclCompileObj(
    Tcl_Interp *interp,
    Tcl_Obj *objPtr,
    const CmdFrame *invoker,
    int word)
{
    Interp *iPtr = (Interp *) interp;
    ByteCode *codePtr;	/* Tcl Internal type of bytecode. */
    Namespace *namespacePtr = iPtr->varFramePtr->nsPtr;

    /*
     * If the object is not already of tclByteCodeType, compile it (and reset
     * the compilation flags in the interpreter; this should be done after any
     * compilation). Otherwise, check that it is "fresh" enough.
     */

    ByteCodeGetInternalRep(objPtr, &tclByteCodeType, codePtr);
    if (codePtr != NULL) {
	/*
	 * Make sure the Bytecode hasn't been invalidated by, e.g., someone
	 * redefining a command with a compile procedure (this might make the
	 * compiled code wrong). The object needs to be recompiled if it was
	 * compiled in/for a different interpreter, or for a different
	 * namespace, or for the same namespace but with different name
	 * resolution rules. Precompiled objects, however, are immutable and
	 * therefore they are not recompiled, even if the epoch has changed.
	 *
	 * To be pedantically correct, we should also check that the
	 * originating procPtr is the same as the current context procPtr
	 * (assuming one exists at all - none for global level). This code is
	 * #def'ed out because [info body] was changed to never return a
	 * bytecode type object, which should obviate us from the extra checks
	 * here.
	 */

	if (((Interp *) *codePtr->interpHandle != iPtr)
		|| (codePtr->compileEpoch != iPtr->compileEpoch)
		|| (codePtr->nsPtr != namespacePtr)
		|| (codePtr->nsEpoch != namespacePtr->resolverEpoch)) {
	    if (!(codePtr->flags & TCL_BYTECODE_PRECOMPILED)) {
		goto recompileObj;
	    }
	    if ((Interp *) *codePtr->interpHandle != iPtr) {
		Tcl_Panic("Tcl_EvalObj: compiled script jumped interps");
	    }
	    codePtr->compileEpoch = iPtr->compileEpoch;
	}

	/*
	 * Check that any compiled locals do refer to the current proc
	 * environment! If not, recompile.
	 */

	if (!(codePtr->flags & TCL_BYTECODE_PRECOMPILED) &&
		(codePtr->procPtr == NULL) &&
		(codePtr->localCachePtr != iPtr->varFramePtr->localCachePtr)){
	    goto recompileObj;
	}

	/*
	 * #280.
	 * Literal sharing fix. This part of the fix is not required by 8.4
	 * nor 8.5, because they eval-direct any literals, so just saving the
	 * argument locations per command in bytecode is enough, embedded
	 * 'eval' commands, etc. get the correct information.
	 *
	 * But in 8.6 all the embedded script are compiled, and the resulting
	 * bytecode stored in the literal. Now the shared literal has bytecode
	 * with location data for _one_ particular location this literal is
	 * found at. If we get executed from a different location the bytecode
	 * has to be recompiled to get the correct locations. Not doing this
	 * will execute the saved bytecode with data for a different location,
	 * causing 'info frame' to point to the wrong place in the sources.
	 *
	 * Future optimizations ...
	 * (1) Save the location data (ExtCmdLoc) keyed by start line. In that
	 *     case we recompile once per location of the literal, but not
	 *     continously, because the moment we have all locations we do not
	 *     need to recompile any longer.
	 *
	 * (2) Alternative: Do not recompile, tell the execution engine the
	 *     offset between saved starting line and actual one. Then modify
	 *     the users to adjust the locations they have by this offset.
	 *
	 * (3) Alternative 2: Do not fully recompile, adjust just the location
	 *     information.
	 */

	if (invoker == NULL) {
	    return codePtr;
	} else {
	    Tcl_HashEntry *hePtr =
		    Tcl_FindHashEntry(iPtr->lineBCPtr, codePtr);
	    ExtCmdLoc *eclPtr;
	    CmdFrame *ctxCopyPtr;
	    int redo;

	    if (!hePtr) {
		return codePtr;
	    }

	    eclPtr = (ExtCmdLoc *)Tcl_GetHashValue(hePtr);
	    redo = 0;
	    ctxCopyPtr = (CmdFrame *)TclStackAlloc(interp, sizeof(CmdFrame));
	    *ctxCopyPtr = *invoker;

	    if (invoker->type == TCL_LOCATION_BC) {
		/*
		 * Note: Type BC => ctx.data.eval.path    is not used.
		 *		    ctx.data.tebc.codePtr used instead
		 */

		TclGetSrcInfoForPc(ctxCopyPtr);
		if (ctxCopyPtr->type == TCL_LOCATION_SOURCE) {
		    /*
		     * The reference made by 'TclGetSrcInfoForPc' is dead.
		     */

		    Tcl_DecrRefCount(ctxCopyPtr->data.eval.path);
		    ctxCopyPtr->data.eval.path = NULL;
		}
	    }

	    if (word < ctxCopyPtr->nline) {
		/*
		 * Note: We do not care if the line[word] is -1. This is a
		 * difference and requires a recompile (location changed from
		 * absolute to relative, literal is used fixed and through
		 * variable)
		 *
		 * Example:
		 * test info-32.0 using literal of info-24.8
		 *     (dict with ... vs           set body ...).
		 */

		redo = ((eclPtr->type == TCL_LOCATION_SOURCE)
			    && (eclPtr->start != ctxCopyPtr->line[word]))
			|| ((eclPtr->type == TCL_LOCATION_BC)
			    && (ctxCopyPtr->type == TCL_LOCATION_SOURCE));
	    }

	    TclStackFree(interp, ctxCopyPtr);
	    if (!redo) {
		return codePtr;
	    }
	}
    }

  recompileObj:
    iPtr->errorLine = 1;

    /*
     * TIP #280. Remember the invoker for a moment in the interpreter
     * structures so that the byte code compiler can pick it up when
     * initializing the compilation environment, i.e. the extended location
     * information.
     */

    iPtr->invokeCmdFramePtr = invoker;
    iPtr->invokeWord = word;
    TclSetByteCodeFromAny(interp, objPtr, NULL, NULL);
    iPtr->invokeCmdFramePtr = NULL;
    ByteCodeGetInternalRep(objPtr, &tclByteCodeType, codePtr);
    if (iPtr->varFramePtr->localCachePtr) {
	codePtr->localCachePtr = iPtr->varFramePtr->localCachePtr;
	codePtr->localCachePtr->refCount++;
    }
    return codePtr;
}

/*
 *----------------------------------------------------------------------
 *
 * TclIncrObj --
 *
 *	Increment an integeral value in a Tcl_Obj by an integeral value held
 *	in another Tcl_Obj. Caller is responsible for making sure we can
 *	update the first object.
 *
 * Results:
 *	TCL_ERROR if either object is non-integer, and TCL_OK otherwise. On
 *	error, an error message is left in the interpreter (if it is not NULL,
 *	of course).
 *
 * Side effects:
 *	valuePtr gets the new incrmented value.
 *
 *----------------------------------------------------------------------
 */

int
TclIncrObj(
    Tcl_Interp *interp,
    Tcl_Obj *valuePtr,
    Tcl_Obj *incrPtr)
{
    void *ptr1, *ptr2;
    int type1, type2;
    mp_int value, incr;
    mp_err err;

    if (Tcl_IsShared(valuePtr)) {
	Tcl_Panic("%s called with shared object", "TclIncrObj");
    }

    if (GetNumberFromObj(NULL, valuePtr, &ptr1, &type1) != TCL_OK) {
	/*
	 * Produce error message (reparse?!)
	 */

	return TclGetIntFromObj(interp, valuePtr, &type1);
    }
    if (GetNumberFromObj(NULL, incrPtr, &ptr2, &type2) != TCL_OK) {
	/*
	 * Produce error message (reparse?!)
	 */

	TclGetIntFromObj(interp, incrPtr, &type1);
	Tcl_AddErrorInfo(interp, "\n    (reading increment)");
	return TCL_ERROR;
    }

    if ((type1 == TCL_NUMBER_DOUBLE) || (type1 == TCL_NUMBER_NAN)) {
	/*
	 * Produce error message (reparse?!)
	 */

	return TclGetIntFromObj(interp, valuePtr, &type1);
    }
    if ((type2 == TCL_NUMBER_DOUBLE) || (type2 == TCL_NUMBER_NAN)) {
	/*
	 * Produce error message (reparse?!)
	 */

	TclGetIntFromObj(interp, incrPtr, &type1);
	Tcl_AddErrorInfo(interp, "\n    (reading increment)");
	return TCL_ERROR;
    }

    if ((type1 == TCL_NUMBER_INT) && (type2 == TCL_NUMBER_INT)) {
	Tcl_WideInt w1, w2, sum;

	w1 = *((const Tcl_WideInt *)ptr1);
	w2 = *((const Tcl_WideInt *)ptr2);
	sum = (Tcl_WideInt)((Tcl_WideUInt)w1 + (Tcl_WideUInt)w2);

	/*
	 * Check for overflow.
	 */

	if (!Overflowing(w1, w2, sum)) {
	    TclSetIntObj(valuePtr, sum);
	    return TCL_OK;
	}
    }

    Tcl_TakeBignumFromObj(interp, valuePtr, &value);
    Tcl_GetBignumFromObj(interp, incrPtr, &incr);
    err = mp_add(&value, &incr, &value);
    mp_clear(&incr);
    if (err != MP_OKAY) {
	return TCL_ERROR;
    }
    Tcl_SetBignumObj(valuePtr, &value);
    return TCL_OK;
}

/*
 *----------------------------------------------------------------------
 *
 * ArgumentBCEnter --
 *
 *	This is a helper for TclNRExecuteByteCode/TEBCresume that encapsulates
 *	a code sequence that is fairly common in the code but *not* commonly
 *	called.
 *
 * Results:
 *	None
 *
 * Side effects:
 *	May register information about the bytecode in the command frame.
 *
 *----------------------------------------------------------------------
 */

static void
ArgumentBCEnter(
    Tcl_Interp *interp,
    ByteCode *codePtr,
    TEBCdata *tdPtr,
    const unsigned char *pc,
    int objc,
    Tcl_Obj **objv)
{
    int cmd;

    if (GetSrcInfoForPc(pc, codePtr, NULL, NULL, &cmd)) {
	TclArgumentBCEnter(interp, objv, objc, codePtr, &tdPtr->cmdFrame, cmd,
		pc - codePtr->codeStart);
    }
}

/*
 *----------------------------------------------------------------------
 *
 * TclNRExecuteByteCode --
 *
 *	This procedure executes the instructions of a ByteCode structure. It
 *	returns when a "done" instruction is executed or an error occurs.
 *
 * Results:
 *	The return value is one of the return codes defined in tcl.h (such as
 *	TCL_OK), and interp->objResultPtr refers to a Tcl object that either
 *	contains the result of executing the code or an error message.
 *
 * Side effects:
 *	Almost certainly, depending on the ByteCode's instructions.
 *
 *----------------------------------------------------------------------
 */
#define	bcFramePtr	(&TD->cmdFrame)
#define	initCatchTop	((ptrdiff_t *) (TD->stack-1))
#define	initTosPtr	((Tcl_Obj **) (initCatchTop+codePtr->maxExceptDepth))
#define esPtr		(iPtr->execEnvPtr->execStackPtr)

int
TclNRExecuteByteCode(
    Tcl_Interp *interp,		/* Token for command interpreter. */
    ByteCode *codePtr)		/* The bytecode sequence to interpret. */
{
    Interp *iPtr = (Interp *) interp;
    TEBCdata *TD;
    int size = sizeof(TEBCdata) - 1
	    + (codePtr->maxStackDepth + codePtr->maxExceptDepth)
		* sizeof(void *);
    int numWords = (size + sizeof(Tcl_Obj *) - 1) / sizeof(Tcl_Obj *);

    TclPreserveByteCode(codePtr);

    /*
     * Reserve the stack, setup the TEBCdataPtr (TD) and CallFrame
     *
     * The execution uses a unified stack: first a TEBCdata, immediately
     * above it a CmdFrame, then the catch stack, then the execution stack.
     *
     * Make sure the catch stack is large enough to hold the maximum number of
     * catch commands that could ever be executing at the same time (this will
     * be no more than the exception range array's depth). Make sure the
     * execution stack is large enough to execute this ByteCode.
     */

    TD = (TEBCdata *) GrowEvaluationStack(iPtr->execEnvPtr, numWords, 0);
    esPtr->tosPtr = initTosPtr;

    TD->codePtr     = codePtr;
    TD->catchTop    = initCatchTop;
    TD->auxObjList  = NULL;

    /*
     * TIP #280: Initialize the frame. Do not push it yet: it will be pushed
     * every time that we call out from this TD, popped when we return to it.
     */

    bcFramePtr->type = ((codePtr->flags & TCL_BYTECODE_PRECOMPILED)
	    ? TCL_LOCATION_PREBC : TCL_LOCATION_BC);
    bcFramePtr->level = (iPtr->cmdFramePtr ? iPtr->cmdFramePtr->level+1 : 1);
    bcFramePtr->framePtr = iPtr->framePtr;
    bcFramePtr->nextPtr = iPtr->cmdFramePtr;
    bcFramePtr->nline = 0;
    bcFramePtr->line = NULL;
    bcFramePtr->litarg = NULL;
    bcFramePtr->data.tebc.codePtr = codePtr;
    bcFramePtr->data.tebc.pc = NULL;
    bcFramePtr->cmdObj = NULL;
    bcFramePtr->cmd = NULL;
    bcFramePtr->len = 0;

#ifdef TCL_COMPILE_STATS
    iPtr->stats.numExecutions++;
#endif

    /*
     * Test namespace-50.9 demonstrates the need for this call.
     * Use a --enable-symbols=mem bug to see.
     */

    TclResetRewriteEnsemble(interp, 1);

    /*
     * Push the callback for bytecode execution
     */

    TclNRAddCallback(interp, TEBCresume, TD, /* pc */ NULL,
	    /* cleanup */ INT2PTR(0), INT2PTR(iPtr->evalFlags));

    /*
     * Reset discard result flag - because it is applicable for this call only,
     * and should not affect all the nested invocations may return result.
     */
    iPtr->evalFlags &= ~TCL_EVAL_DISCARD_RESULT;

    return TCL_OK;
}

static int
TEBCresume(
    void *data[],
    Tcl_Interp *interp,
    int result)
{
    /*
     * Compiler cast directive - not a real variable.
     *	   Interp *iPtr = (Interp *) interp;
     */
#define iPtr ((Interp *) interp)

    /*
     * Check just the read-traced/write-traced bit of a variable.
     */

#define ReadTraced(varPtr) ((varPtr)->flags & VAR_TRACED_READ)
#define WriteTraced(varPtr) ((varPtr)->flags & VAR_TRACED_WRITE)
#define UnsetTraced(varPtr) ((varPtr)->flags & VAR_TRACED_UNSET)

    /*
     * Bottom of allocated stack holds the NR data
     */

    /*
     * Constants: variables that do not change during the execution, used
     * sporadically: no special need for speed.
     */

    unsigned interruptCounter = 1;
				/* Counter that is used to work out when to
				 * call Tcl_AsyncReady(). This must be 1
				 * initially so that we call the async-check
				 * stanza early, otherwise there are command
				 * sequences that can make the interpreter
				 * busy-loop without an opportunity to
				 * recognise an interrupt. */
    const char *curInstName;
#ifdef TCL_COMPILE_DEBUG
    int traceInstructions;	/* Whether we are doing instruction-level
				 * tracing or not. */
#endif

    Var *compiledLocals = iPtr->varFramePtr->compiledLocals;
    Tcl_Obj **constants = &iPtr->execEnvPtr->constants[0];

#define LOCAL(i)	(&compiledLocals[(i)])
#define TCONST(i)	(constants[(i)])

    /*
     * These macros are just meant to save some global variables that are not
     * used too frequently
     */

    TEBCdata *TD = (TEBCdata *)data[0];
#define auxObjList	(TD->auxObjList)
#define catchTop	(TD->catchTop)
#define codePtr		(TD->codePtr)
#define curEvalFlags	PTR2INT(data[3])  /* calling iPtr->evalFlags */

    /*
     * Globals: variables that store state, must remain valid at all times.
     */

    Tcl_Obj **tosPtr;		/* Cached pointer to top of evaluation
				 * stack. */
    const unsigned char *pc = (const unsigned char *)data[1];
                                /* The current program counter. */
    unsigned char inst;         /* The currently running instruction */

    /*
     * Transfer variables - needed only between opcodes, but not while
     * executing an instruction.
     */

    int cleanup = PTR2INT(data[2]);
    Tcl_Obj *objResultPtr;
    int checkInterp = 0;        /* Indicates when a check of interp readyness
				 * is necessary. Set by CACHE_STACK_INFO() */

    /*
     * Locals - variables that are used within opcodes or bounded sections of
     * the file (jumps between opcodes within a family).
     * NOTE: These are now mostly defined locally where needed.
     */

    Tcl_Obj *objPtr, *valuePtr, *value2Ptr, *part1Ptr, *part2Ptr, *tmpPtr;
    Tcl_Obj **objv = NULL;
    size_t objc = 0;
    int opnd, pcAdjustment;
    size_t length;
    Var *varPtr, *arrayPtr;
#ifdef TCL_COMPILE_DEBUG
    char cmdNameBuf[21];
#endif

#ifdef TCL_COMPILE_DEBUG
    int starting = 1;
    traceInstructions = (tclTraceExec == 3);
#endif

    TEBC_DATA_DIG();

#ifdef TCL_COMPILE_DEBUG
    if (!pc && (tclTraceExec >= 2)) {
	PrintByteCodeInfo(codePtr);
	fprintf(stdout, "  Starting stack top=%d\n", (int) CURR_DEPTH);
	fflush(stdout);
    }
#endif

    if (!pc) {
	/* bytecode is starting from scratch */
	pc = codePtr->codeStart;

	/*
	 * Reset the interp's result to avoid possible duplications of large
	 * objects [3c6e47363e], [781585], [804681], This can happen by start
	 * also in nested compiled blocks (enclosed in parent cycle).
	 * See else branch below for opposite handling by continuation/resume.
	 */

	objPtr = iPtr->objResultPtr;
	if (objPtr->refCount > 1) {
	    TclDecrRefCount(objPtr);
	    TclNewObj(objPtr);
	    Tcl_IncrRefCount(objPtr);
	    iPtr->objResultPtr = objPtr;
	}

	goto cleanup0;
    } else {
        /* resume from invocation */
	CACHE_STACK_INFO();

	NRE_ASSERT(iPtr->cmdFramePtr == bcFramePtr);
	if (bcFramePtr->cmdObj) {
	    Tcl_DecrRefCount(bcFramePtr->cmdObj);
	    bcFramePtr->cmdObj = NULL;
	    bcFramePtr->cmd = NULL;
	}
	iPtr->cmdFramePtr = bcFramePtr->nextPtr;
	if (iPtr->flags & INTERP_DEBUG_FRAME) {
	    TclArgumentBCRelease(interp, bcFramePtr);
	}
	if (iPtr->execEnvPtr->rewind) {
	    result = TCL_ERROR;
	    goto abnormalReturn;
	}
	if (codePtr->flags & TCL_BYTECODE_RECOMPILE) {
	    codePtr->flags &= ~TCL_BYTECODE_RECOMPILE;
	    checkInterp = 1;
	    iPtr->flags |= ERR_ALREADY_LOGGED;
	}

	if (result != TCL_OK) {
	    pc--;
	    goto processExceptionReturn;
	}

	/*
	 * Push the call's object result and continue execution with the next
	 * instruction.
	 */

	TRACE_WITH_OBJ(("%u => ... after \"%.20s\": TCL_OK, result=",
		objc, cmdNameBuf), Tcl_GetObjResult(interp));

	/*
	 * Obtain and reset interp's result to avoid possible duplications of
	 * objects [Bug 781585]. We do not call Tcl_ResetResult to avoid any
	 * side effects caused by the resetting of errorInfo and errorCode
	 * [Bug 804681], which are not needed here. We chose instead to
	 * manipulate the interp's object result directly.
	 *
	 * Note that the result object is now in objResultPtr, it keeps the
	 * refCount it had in its role of iPtr->objResultPtr.
	 */

	objResultPtr = Tcl_GetObjResult(interp);
	TclNewObj(objPtr);
	Tcl_IncrRefCount(objPtr);
	iPtr->objResultPtr = objPtr;
#ifndef TCL_COMPILE_DEBUG
	if (*pc == INST_POP) {
	    TclDecrRefCount(objResultPtr);
	    NEXT_INST_V(1, cleanup, 0);
	}
#endif
	NEXT_INST_V(0, cleanup, -1);
    }

    /*
     * Targets for standard instruction endings; unrolled for speed in the
     * most frequent cases (instructions that consume up to two stack
     * elements).
     *
     * This used to be a "for(;;)" loop, with each instruction doing its own
     * cleanup.
     */

  cleanupV_pushObjResultPtr:
    switch (cleanup) {
    case 0:
	*(++tosPtr) = (objResultPtr);
	goto cleanup0;
    default:
	cleanup -= 2;
	while (cleanup--) {
	    objPtr = POP_OBJECT();
	    TclDecrRefCount(objPtr);
	}
	/* FALLTHRU */
    case 2:
    cleanup2_pushObjResultPtr:
	objPtr = POP_OBJECT();
	TclDecrRefCount(objPtr);
	/* FALLTHRU */
    case 1:
    cleanup1_pushObjResultPtr:
	objPtr = OBJ_AT_TOS;
	TclDecrRefCount(objPtr);
    }
    OBJ_AT_TOS = objResultPtr;
    goto cleanup0;

  cleanupV:
    switch (cleanup) {
    default:
	cleanup -= 2;
	while (cleanup--) {
	    objPtr = POP_OBJECT();
	    TclDecrRefCount(objPtr);
	}
	/* FALLTHRU */
    case 2:
    cleanup2:
	objPtr = POP_OBJECT();
	TclDecrRefCount(objPtr);
	/* FALLTHRU */
    case 1:
    cleanup1:
	objPtr = POP_OBJECT();
	TclDecrRefCount(objPtr);
	/* FALLTHRU */
    case 0:
	/*
	 * We really want to do nothing now, but this is needed for some
	 * compilers (SunPro CC).
	 */

	break;
    }
  cleanup0:

    /*
     * Check for asynchronous handlers [Bug 746722]; we do the check every
     * ASYNC_CHECK_COUNT instructions.
     */

    if ((--interruptCounter) == 0) {
	interruptCounter = ASYNC_CHECK_COUNT;
	DECACHE_STACK_INFO();
	if (TclAsyncReady(iPtr)) {
	    result = Tcl_AsyncInvoke(interp, result);
	    if (result == TCL_ERROR) {
		CACHE_STACK_INFO();
		goto gotError;
	    }
	}

	if (TclCanceled(iPtr)) {
	    if (Tcl_Canceled(interp, TCL_LEAVE_ERR_MSG) == TCL_ERROR) {
		CACHE_STACK_INFO();
		goto gotError;
	    }
	}

	if (TclLimitReady(iPtr->limit)) {
	    if (Tcl_LimitCheck(interp) == TCL_ERROR) {
		CACHE_STACK_INFO();
		goto gotError;
	    }
	}
	CACHE_STACK_INFO();
    }

    /*
     * These two instructions account for 26% of all instructions (according
     * to measurements on tclbench by Ben Vitale
     * [http://www.cs.toronto.edu/syslab/pubs/tcl2005-vitale-zaleski.pdf]
     * Resolving them before the switch reduces the cost of branch
     * mispredictions, seems to improve runtime by 5% to 15%, and (amazingly!)
     * reduces total obj size.
     */

    inst = *pc;

    peepholeStart:
#ifdef TCL_COMPILE_STATS
    iPtr->stats.instructionCount[*pc]++;
#endif

#ifdef TCL_COMPILE_DEBUG
    /*
     * Skip the stack depth check if an expansion is in progress.
     */

    CHECK_STACK();
    if (traceInstructions) {
	fprintf(stdout, "%2d: %2d ", iPtr->numLevels, (int) CURR_DEPTH);
	TclPrintInstruction(codePtr, pc);
	fflush(stdout);
    }
#endif /* TCL_COMPILE_DEBUG */

    TCL_DTRACE_INST_NEXT();

    if (inst == INST_LOAD_SCALAR1) {
	goto instLoadScalar1;
    } else if (inst == INST_PUSH1) {
	PUSH_OBJECT(codePtr->objArrayPtr[TclGetUInt1AtPtr(pc+1)]);
	TRACE_WITH_OBJ(("%u => ", TclGetUInt1AtPtr(pc+1)), OBJ_AT_TOS);
	inst = *(pc += 2);
	goto peepholeStart;
    } else if (inst == INST_START_CMD) {
	/*
	 * Peephole: do not run INST_START_CMD, just skip it
	 */

	iPtr->cmdCount += TclGetUInt4AtPtr(pc+5);
	if (checkInterp) {
	    if (((codePtr->compileEpoch != iPtr->compileEpoch) ||
		 (codePtr->nsEpoch != iPtr->varFramePtr->nsPtr->resolverEpoch)) &&
		!(codePtr->flags & TCL_BYTECODE_PRECOMPILED)) {
		goto instStartCmdFailed;
	    }
	    checkInterp = 0;
	}
	inst = *(pc += 9);
	goto peepholeStart;
    } else if (inst == INST_NOP) {
#ifndef TCL_COMPILE_DEBUG
	while (inst == INST_NOP)
#endif
	{
	    inst = *++pc;
	}
	goto peepholeStart;
    }

    switch (inst) {
    case INST_SYNTAX:
    case INST_RETURN_IMM: {
	int code = TclGetInt4AtPtr(pc+1);
	int level = TclGetUInt4AtPtr(pc+5);

	/*
	 * OBJ_AT_TOS is returnOpts, OBJ_UNDER_TOS is resultObjPtr.
	 */

	TRACE(("%u %u => ", code, level));
	result = TclProcessReturn(interp, code, level, OBJ_AT_TOS);
	if (result == TCL_OK) {
	    TRACE_APPEND(("continuing to next instruction (result=\"%.30s\")\n",
		    O2S(objResultPtr)));
	    NEXT_INST_F(9, 1, 0);
	}
	Tcl_SetObjResult(interp, OBJ_UNDER_TOS);
	if (*pc == INST_SYNTAX) {
	    iPtr->flags &= ~ERR_ALREADY_LOGGED;
	}
	cleanup = 2;
	TRACE_APPEND(("\n"));
	goto processExceptionReturn;
    }

    case INST_RETURN_STK:
	TRACE(("=> "));
	objResultPtr = POP_OBJECT();
	result = Tcl_SetReturnOptions(interp, OBJ_AT_TOS);
	if (result == TCL_OK) {
	    Tcl_DecrRefCount(OBJ_AT_TOS);
	    OBJ_AT_TOS = objResultPtr;
	    TRACE_APPEND(("continuing to next instruction (result=\"%.30s\")\n",
		    O2S(objResultPtr)));
	    NEXT_INST_F(1, 0, 0);
	} else if (result == TCL_ERROR) {
	    /*
	     * BEWARE! Must do this in this order, because an error in the
	     * option dictionary overrides the result (and can be verified by
	     * test).
	     */

	    Tcl_SetObjResult(interp, objResultPtr);
	    Tcl_SetReturnOptions(interp, OBJ_AT_TOS);
	    Tcl_DecrRefCount(OBJ_AT_TOS);
	    OBJ_AT_TOS = objResultPtr;
	} else {
	    Tcl_DecrRefCount(OBJ_AT_TOS);
	    OBJ_AT_TOS = objResultPtr;
	    Tcl_SetObjResult(interp, objResultPtr);
	}
	cleanup = 1;
	TRACE_APPEND(("\n"));
	goto processExceptionReturn;

    {
	CoroutineData *corPtr;
	int yieldParameter;

    case INST_YIELD:
	corPtr = iPtr->execEnvPtr->corPtr;
	TRACE(("%.30s => ", O2S(OBJ_AT_TOS)));
	if (!corPtr) {
	    TRACE_APPEND(("ERROR: yield outside coroutine\n"));
	    Tcl_SetObjResult(interp, Tcl_NewStringObj(
		    "yield can only be called in a coroutine", -1));
	    DECACHE_STACK_INFO();
	    Tcl_SetErrorCode(interp, "TCL", "COROUTINE", "ILLEGAL_YIELD",
		    NULL);
	    CACHE_STACK_INFO();
	    goto gotError;
	}

#ifdef TCL_COMPILE_DEBUG
	if (tclTraceExec >= 2) {
	    if (traceInstructions) {
		TRACE_APPEND(("YIELD...\n"));
	    } else {
		fprintf(stdout, "%d: (%u) yielding value \"%.30s\"\n",
			iPtr->numLevels, (unsigned)(pc - codePtr->codeStart),
			Tcl_GetString(OBJ_AT_TOS));
	    }
	    fflush(stdout);
	}
#endif
	yieldParameter = 0;
	Tcl_SetObjResult(interp, OBJ_AT_TOS);
	goto doYield;

    case INST_YIELD_TO_INVOKE:
	corPtr = iPtr->execEnvPtr->corPtr;
	valuePtr = OBJ_AT_TOS;
	if (!corPtr) {
	    TRACE(("[%.30s] => ERROR: yield outside coroutine\n",
		    O2S(valuePtr)));
	    Tcl_SetObjResult(interp, Tcl_NewStringObj(
		    "yieldto can only be called in a coroutine", -1));
	    DECACHE_STACK_INFO();
	    Tcl_SetErrorCode(interp, "TCL", "COROUTINE", "ILLEGAL_YIELD",
		    NULL);
	    CACHE_STACK_INFO();
	    goto gotError;
	}
	if (((Namespace *)TclGetCurrentNamespace(interp))->flags & NS_DYING) {
	    TRACE(("[%.30s] => ERROR: yield in deleted\n",
		    O2S(valuePtr)));
	    Tcl_SetObjResult(interp, Tcl_NewStringObj(
		    "yieldto called in deleted namespace", -1));
	    DECACHE_STACK_INFO();
	    Tcl_SetErrorCode(interp, "TCL", "COROUTINE", "YIELDTO_IN_DELETED",
		    NULL);
	    CACHE_STACK_INFO();
	    goto gotError;
	}

#ifdef TCL_COMPILE_DEBUG
	if (tclTraceExec >= 2) {
	    if (traceInstructions) {
		TRACE(("[%.30s] => YIELD...\n", O2S(valuePtr)));
	    } else {
		/* FIXME: What is the right thing to trace? */
		fprintf(stdout, "%d: (%u) yielding to [%.30s]\n",
			iPtr->numLevels, (unsigned)(pc - codePtr->codeStart),
			TclGetString(valuePtr));
	    }
	    fflush(stdout);
	}
#endif

	/*
	 * Install a tailcall record in the caller and continue with the
	 * yield. The yield is switched into multi-return mode (via the
	 * 'yieldParameter').
	 */

	Tcl_IncrRefCount(valuePtr);
	iPtr->execEnvPtr = corPtr->callerEEPtr;
	TclSetTailcall(interp, valuePtr);
	corPtr->yieldPtr = valuePtr;
	iPtr->execEnvPtr = corPtr->eePtr;
	yieldParameter = (PTR2INT(NULL)+1);	/*==CORO_ACTIVATE_YIELDM*/

    doYield:
	/* TIP #280: Record the last piece of info needed by
	 * 'TclGetSrcInfoForPc', and push the frame.
	 */

	bcFramePtr->data.tebc.pc = (char *) pc;
	iPtr->cmdFramePtr = bcFramePtr;

	if (iPtr->flags & INTERP_DEBUG_FRAME) {
	    ArgumentBCEnter(interp, codePtr, TD, pc, objc, objv);
	}

	pc++;
	cleanup = 1;
	TEBC_YIELD();
	TclNRAddCallback(interp, TclNRCoroutineActivateCallback, corPtr,
		INT2PTR(yieldParameter), NULL, NULL);
	return TCL_OK;
    }

    case INST_TAILCALL: {
	Tcl_Obj *listPtr, *nsObjPtr;

	opnd = TclGetUInt1AtPtr(pc+1);

	if (!(iPtr->varFramePtr->isProcCallFrame & 1)) {
	    TRACE(("%d => ERROR: tailcall in non-proc context\n", opnd));
	    Tcl_SetObjResult(interp, Tcl_NewStringObj(
		    "tailcall can only be called from a proc or lambda", -1));
	    DECACHE_STACK_INFO();
	    Tcl_SetErrorCode(interp, "TCL", "TAILCALL", "ILLEGAL", NULL);
	    CACHE_STACK_INFO();
	    goto gotError;
	}

#ifdef TCL_COMPILE_DEBUG
	/* FIXME: What is the right thing to trace? */
	{
	    int i;

	    TRACE(("%d [", opnd));
	    for (i=opnd-1 ; i>=0 ; i--) {
		TRACE_APPEND(("\"%.30s\"", O2S(OBJ_AT_DEPTH(i))));
		if (i > 0) {
		    TRACE_APPEND((" "));
		}
	    }
	    TRACE_APPEND(("] => RETURN..."));
	}
#endif

	/*
	 * Push the evaluation of the called command into the NR callback
	 * stack.
	 */

	listPtr = Tcl_NewListObj(opnd, &OBJ_AT_DEPTH(opnd-1));
	nsObjPtr = Tcl_NewStringObj(iPtr->varFramePtr->nsPtr->fullName, -1);
	TclListObjSetElement(interp, listPtr, 0, nsObjPtr);
	if (iPtr->varFramePtr->tailcallPtr) {
	    Tcl_DecrRefCount(iPtr->varFramePtr->tailcallPtr);
	}
	iPtr->varFramePtr->tailcallPtr = listPtr;

	result = TCL_RETURN;
	cleanup = opnd;
	goto processExceptionReturn;
    }

    case INST_DONE:
	if (tosPtr > initTosPtr) {

	    if ((curEvalFlags & TCL_EVAL_DISCARD_RESULT) && (result == TCL_OK)) {
		/* simulate pop & fast done (like it does continue in loop) */
		TRACE_WITH_OBJ(("=> discarding "), OBJ_AT_TOS);
		objPtr = POP_OBJECT();
		TclDecrRefCount(objPtr);
		goto abnormalReturn;
	    }
	    /*
	     * Set the interpreter's object result to point to the topmost
	     * object from the stack, and check for a possible [catch]. The
	     * stackTop's level and refCount will be handled by "processCatch"
	     * or "abnormalReturn".
	     */

	    Tcl_SetObjResult(interp, OBJ_AT_TOS);
#ifdef TCL_COMPILE_DEBUG
	    TRACE_WITH_OBJ(("=> return code=%d, result=", result),
		    iPtr->objResultPtr);
	    if (traceInstructions) {
		fprintf(stdout, "\n");
	    }
#endif
	    goto checkForCatch;
	}
	(void) POP_OBJECT();
	goto abnormalReturn;

    case INST_PUSH4:
	objResultPtr = codePtr->objArrayPtr[TclGetUInt4AtPtr(pc+1)];
	TRACE_WITH_OBJ(("%u => ", TclGetUInt4AtPtr(pc+1)), objResultPtr);
	NEXT_INST_F(5, 0, 1);
    break;

    case INST_POP:
	TRACE_WITH_OBJ(("=> discarding "), OBJ_AT_TOS);
	objPtr = POP_OBJECT();
	TclDecrRefCount(objPtr);
	NEXT_INST_F(1, 0, 0);
    break;

    case INST_DUP:
	objResultPtr = OBJ_AT_TOS;
	TRACE_WITH_OBJ(("=> "), objResultPtr);
	NEXT_INST_F(1, 0, 1);
    break;

    case INST_OVER:
	opnd = TclGetUInt4AtPtr(pc+1);
	objResultPtr = OBJ_AT_DEPTH(opnd);
	TRACE_WITH_OBJ(("%u => ", opnd), objResultPtr);
	NEXT_INST_F(5, 0, 1);
    break;

    case INST_REVERSE: {
	Tcl_Obj **a, **b;

	opnd = TclGetUInt4AtPtr(pc+1);
	a = tosPtr-(opnd-1);
	b = tosPtr;
	while (a<b) {
	    tmpPtr = *a;
	    *a = *b;
	    *b = tmpPtr;
	    a++; b--;
	}
	TRACE(("%u => OK\n", opnd));
	NEXT_INST_F(5, 0, 0);
    }
    break;

    case INST_STR_CONCAT1:

	opnd = TclGetUInt1AtPtr(pc+1);
	objResultPtr = TclStringCat(interp, opnd, &OBJ_AT_DEPTH(opnd-1),
		TCL_STRING_IN_PLACE);
	if (objResultPtr == NULL) {
	    TRACE_ERROR(interp);
	    goto gotError;
	}

	TRACE_WITH_OBJ(("%u => ", opnd), objResultPtr);
	NEXT_INST_V(2, opnd, 1);
    break;

    case INST_CONCAT_STK:
	/*
	 * Pop the opnd (objc) top stack elements, run through Tcl_ConcatObj,
	 * and then decrement their ref counts.
	 */

	opnd = TclGetUInt4AtPtr(pc+1);
	objResultPtr = Tcl_ConcatObj(opnd, &OBJ_AT_DEPTH(opnd-1));
	TRACE_WITH_OBJ(("%u => ", opnd), objResultPtr);
	NEXT_INST_V(5, opnd, 1);
    break;

    case INST_EXPAND_START:
	/*
	 * Push an element to the auxObjList. This records the current
	 * stack depth - i.e., the point in the stack where the expanded
	 * command starts.
	 *
	 * Use a Tcl_Obj as linked list element; slight mem waste, but faster
	 * allocation than Tcl_Alloc. This also abuses the Tcl_Obj structure, as
	 * we do not define a special tclObjType for it. It is not dangerous
	 * as the obj is never passed anywhere, so that all manipulations are
	 * performed here and in INST_INVOKE_EXPANDED (in case of an expansion
	 * error, also in INST_EXPAND_STKTOP).
	 */

	TclNewObj(objPtr);
	objPtr->internalRep.twoPtrValue.ptr2 = INT2PTR(CURR_DEPTH);
	objPtr->length = 0;
	PUSH_TAUX_OBJ(objPtr);
	TRACE(("=> mark depth as %d\n", (int) CURR_DEPTH));
	NEXT_INST_F(1, 0, 0);
    break;

    case INST_EXPAND_DROP:
	/*
	 * Drops an element of the auxObjList, popping stack elements to
	 * restore the stack to the state before the point where the aux
	 * element was created.
	 */

	CLANG_ASSERT(auxObjList);
	objc = CURR_DEPTH - PTR2INT(auxObjList->internalRep.twoPtrValue.ptr2);
	POP_TAUX_OBJ();
#ifdef TCL_COMPILE_DEBUG
	/* Ugly abuse! */
	starting = 1;
#endif
	TRACE(("=> drop %" TCL_Z_MODIFIER "d items\n", objc));
	NEXT_INST_V(1, objc, 0);

    case INST_EXPAND_STKTOP: {
	size_t i;
	ptrdiff_t moved;

	/*
	 * Make sure that the element at stackTop is a list; if not, just
	 * leave with an error. Note that the element from the expand list
	 * will be removed at checkForCatch.
	 */

	objPtr = OBJ_AT_TOS;
	TRACE(("\"%.30s\" => ", O2S(objPtr)));
	if (TclListObjGetElements(interp, objPtr, &objc, &objv) != TCL_OK) {
	    TRACE_ERROR(interp);
	    goto gotError;
	}
	(void) POP_OBJECT();

	/*
	 * Make sure there is enough room in the stack to expand this list
	 * *and* process the rest of the command (at least up to the next
	 * argument expansion or command end). The operand is the current
	 * stack depth, as seen by the compiler.
	 */

	auxObjList->length += objc - 1;
	if ((objc > 1) && (auxObjList->length > 0)) {
	    length = auxObjList->length /* Total expansion room we need */
		    + codePtr->maxStackDepth /* Beyond the original max */
		    - CURR_DEPTH;	/* Relative to where we are */
	    DECACHE_STACK_INFO();
	    moved = GrowEvaluationStack(iPtr->execEnvPtr, length, 1)
		    - (Tcl_Obj **) TD;
	    if (moved) {
		/*
		 * Change the global data to point to the new stack: move the
		 * TEBCdataPtr TD, recompute the position of every other
		 * stack-allocated parameter, update the stack pointers.
		 */

		TD = (TEBCdata *) (((Tcl_Obj **)TD) + moved);

		catchTop += moved;
		tosPtr += moved;
	    }
	}

	/*
	 * Expand the list at stacktop onto the stack; free the list. Knowing
	 * that it has a freeIntRepProc we use Tcl_DecrRefCount().
	 */

	for (i = 0; i < objc; i++) {
	    PUSH_OBJECT(objv[i]);
	}

	TRACE_APPEND(("OK\n"));
	Tcl_DecrRefCount(objPtr);
	NEXT_INST_F(5, 0, 0);
    }
    break;

    case INST_EXPR_STK: {
	ByteCode *newCodePtr;

	bcFramePtr->data.tebc.pc = (char *) pc;
	iPtr->cmdFramePtr = bcFramePtr;
	DECACHE_STACK_INFO();
	newCodePtr = CompileExprObj(interp, OBJ_AT_TOS);
	CACHE_STACK_INFO();
	cleanup = 1;
	pc++;
	TEBC_YIELD();
	return TclNRExecuteByteCode(interp, newCodePtr);
    }

	/*
	 * INVOCATION BLOCK
	 */

    case INST_EVAL_STK:
    instEvalStk:
	bcFramePtr->data.tebc.pc = (char *) pc;
	iPtr->cmdFramePtr = bcFramePtr;

	cleanup = 1;
	pc += 1;
	/* yield next instruction */
	TEBC_YIELD();
	/* add TEBCresume for object at top of stack */
	return TclNRExecuteByteCode(interp,
		    TclCompileObj(interp, OBJ_AT_TOS, NULL, 0));

    case INST_INVOKE_EXPANDED:
	CLANG_ASSERT(auxObjList);
	objc = CURR_DEPTH - PTR2INT(auxObjList->internalRep.twoPtrValue.ptr2);
	POP_TAUX_OBJ();
	if (objc) {
	    pcAdjustment = 1;
	    goto doInvocation;
	}

	/*
	 * Nothing was expanded, return {}.
	 */

	TclNewObj(objResultPtr);
	NEXT_INST_F(1, 0, 1);
    break;

    case INST_INVOKE_STK4:
	objc = TclGetUInt4AtPtr(pc+1);
	pcAdjustment = 5;
	goto doInvocation;

    case INST_INVOKE_STK1:
	objc = TclGetUInt1AtPtr(pc+1);
	pcAdjustment = 2;

    doInvocation:
	objv = &OBJ_AT_DEPTH(objc-1);
	cleanup = objc;

#ifdef TCL_COMPILE_DEBUG
	if (tclTraceExec >= 2) {
	    size_t i;

	    if (traceInstructions) {
		strncpy(cmdNameBuf, TclGetString(objv[0]), 20);
		TRACE(("%" TCL_Z_MODIFIER "u => call ", objc));
	    } else {
		fprintf(stdout, "%d: (%u) invoking ", iPtr->numLevels,
			(unsigned)(pc - codePtr->codeStart));
	    }
	    for (i = 0;  i < objc;  i++) {
		TclPrintObject(stdout, objv[i], 15);
		fprintf(stdout, " ");
	    }
	    fprintf(stdout, "\n");
	    fflush(stdout);
	}
#endif /*TCL_COMPILE_DEBUG*/

	/*
	 * Finally, let TclEvalObjv handle the command.
	 *
	 * TIP #280: Record the last piece of info needed by
	 * 'TclGetSrcInfoForPc', and push the frame.
	 */

	bcFramePtr->data.tebc.pc = (char *) pc;
	iPtr->cmdFramePtr = bcFramePtr;

	if (iPtr->flags & INTERP_DEBUG_FRAME) {
	    ArgumentBCEnter(interp, codePtr, TD, pc, objc, objv);
	}

	DECACHE_STACK_INFO();

	pc += pcAdjustment;
	TEBC_YIELD();
	return TclNREvalObjv(interp, objc, objv,
		TCL_EVAL_NOERR | TCL_EVAL_SOURCE_IN_FRAME, NULL);

    case INST_INVOKE_REPLACE:
	objc = TclGetUInt4AtPtr(pc+1);
	opnd = TclGetUInt1AtPtr(pc+5);
	objPtr = POP_OBJECT();
	objv = &OBJ_AT_DEPTH(objc-1);
	cleanup = objc;
#ifdef TCL_COMPILE_DEBUG
	if (tclTraceExec >= 2) {
	    size_t i;

	    if (traceInstructions) {
		strncpy(cmdNameBuf, TclGetString(objv[0]), 20);
		TRACE(("%" TCL_Z_MODIFIER "u => call (implementation %s) ", objc, O2S(objPtr)));
	    } else {
		fprintf(stdout,
			"%d: (%u) invoking (using implementation %s) ",
			iPtr->numLevels, (unsigned)(pc - codePtr->codeStart),
			O2S(objPtr));
	    }
	    for (i = 0;  i < objc;  i++) {
		if (i < opnd) {
		    fprintf(stdout, "<");
		    TclPrintObject(stdout, objv[i], 15);
		    fprintf(stdout, ">");
		} else {
		    TclPrintObject(stdout, objv[i], 15);
		}
		fprintf(stdout, " ");
	    }
	    fprintf(stdout, "\n");
	    fflush(stdout);
	}
#endif /*TCL_COMPILE_DEBUG*/

	bcFramePtr->data.tebc.pc = (char *) pc;
	iPtr->cmdFramePtr = bcFramePtr;
	if (iPtr->flags & INTERP_DEBUG_FRAME) {
	    ArgumentBCEnter(interp, codePtr, TD, pc, objc, objv);
	}

	TclInitRewriteEnsemble(interp, opnd, 1, objv);

	{
	    Tcl_Obj *copyPtr = Tcl_NewListObj(objc - opnd + 1, NULL);

	    Tcl_ListObjAppendElement(NULL, copyPtr, objPtr);
	    Tcl_ListObjReplace(NULL, copyPtr, LIST_MAX, 0,
		    objc - opnd, objv + opnd);
	    Tcl_DecrRefCount(objPtr);
	    objPtr = copyPtr;
	}

	DECACHE_STACK_INFO();
	pc += 6;
	TEBC_YIELD();

	TclMarkTailcall(interp);
	TclNRAddCallback(interp, TclClearRootEnsemble, NULL, NULL, NULL, NULL);
	TclListObjGetElements(NULL, objPtr, &objc, &objv);
	TclNRAddCallback(interp, TclNRReleaseValues, objPtr, NULL, NULL, NULL);
	return TclNREvalObjv(interp, objc, objv, TCL_EVAL_INVOKE, NULL);

    /*
     * -----------------------------------------------------------------
     *	   Start of INST_LOAD instructions.
     *
     * WARNING: more 'goto' here than your doctor recommended! The different
     * instructions set the value of some variables and then jump to some
     * common execution code.
     */

    case INST_LOAD_SCALAR1:
    instLoadScalar1:
	opnd = TclGetUInt1AtPtr(pc+1);
	varPtr = LOCAL(opnd);
	while (TclIsVarLink(varPtr)) {
	    varPtr = varPtr->value.linkPtr;
	}
	TRACE(("%u => ", opnd));
	if (TclIsVarDirectReadable(varPtr)) {
	    /*
	     * No errors, no traces: just get the value.
	     */

	    objResultPtr = varPtr->value.objPtr;
	    TRACE_APPEND(("%.30s\n", O2S(objResultPtr)));
	    NEXT_INST_F(2, 0, 1);
	}
	pcAdjustment = 2;
	cleanup = 0;
	arrayPtr = NULL;
	part1Ptr = part2Ptr = NULL;
	goto doCallPtrGetVar;

    case INST_LOAD_SCALAR4:
	opnd = TclGetUInt4AtPtr(pc+1);
	varPtr = LOCAL(opnd);
	while (TclIsVarLink(varPtr)) {
	    varPtr = varPtr->value.linkPtr;
	}
	TRACE(("%u => ", opnd));
	if (TclIsVarDirectReadable(varPtr)) {
	    /*
	     * No errors, no traces: just get the value.
	     */

	    objResultPtr = varPtr->value.objPtr;
	    TRACE_APPEND(("%.30s\n", O2S(objResultPtr)));
	    NEXT_INST_F(5, 0, 1);
	}
	pcAdjustment = 5;
	cleanup = 0;
	arrayPtr = NULL;
	part1Ptr = part2Ptr = NULL;
	goto doCallPtrGetVar;

    case INST_LOAD_ARRAY4:
	opnd = TclGetUInt4AtPtr(pc+1);
	pcAdjustment = 5;
	goto doLoadArray;

    case INST_LOAD_ARRAY1:
	opnd = TclGetUInt1AtPtr(pc+1);
	pcAdjustment = 2;

    doLoadArray:
	part1Ptr = NULL;
	part2Ptr = OBJ_AT_TOS;
	arrayPtr = LOCAL(opnd);
	while (TclIsVarLink(arrayPtr)) {
	    arrayPtr = arrayPtr->value.linkPtr;
	}
	TRACE(("%u \"%.30s\" => ", opnd, O2S(part2Ptr)));
	if (TclIsVarArray(arrayPtr) && !ReadTraced(arrayPtr)) {
	    varPtr = VarHashFindVar(arrayPtr->value.tablePtr, part2Ptr);
	    if (varPtr && TclIsVarDirectReadable(varPtr)) {
		/*
		 * No errors, no traces: just get the value.
		 */

		objResultPtr = varPtr->value.objPtr;
		TRACE_APPEND(("%.30s\n", O2S(objResultPtr)));
		NEXT_INST_F(pcAdjustment, 1, 1);
	    }
	}
	varPtr = TclLookupArrayElement(interp, part1Ptr, part2Ptr,
		TCL_LEAVE_ERR_MSG, "read", 0, 1, arrayPtr, opnd);
	if (varPtr == NULL) {
	    TRACE_ERROR(interp);
	    goto gotError;
	}
	cleanup = 1;
	goto doCallPtrGetVar;

    case INST_LOAD_ARRAY_STK:
	cleanup = 2;
	part2Ptr = OBJ_AT_TOS;		/* element name */
	objPtr = OBJ_UNDER_TOS;		/* array name */
	TRACE(("\"%.30s(%.30s)\" => ", O2S(objPtr), O2S(part2Ptr)));
	goto doLoadStk;

    case INST_LOAD_STK:
    case INST_LOAD_SCALAR_STK:
	cleanup = 1;
	part2Ptr = NULL;
	objPtr = OBJ_AT_TOS;		/* variable name */
	TRACE(("\"%.30s\" => ", O2S(objPtr)));

    doLoadStk:
	part1Ptr = objPtr;
	varPtr = TclObjLookupVarEx(interp, part1Ptr, part2Ptr,
		TCL_LEAVE_ERR_MSG, "read", /*createPart1*/0, /*createPart2*/1,
		&arrayPtr);
	if (!varPtr) {
	    TRACE_ERROR(interp);
	    goto gotError;
	}

	if (TclIsVarDirectReadable2(varPtr, arrayPtr)) {
	    /*
	     * No errors, no traces: just get the value.
	     */

	    objResultPtr = varPtr->value.objPtr;
	    TRACE_APPEND(("%.30s\n", O2S(objResultPtr)));
	    NEXT_INST_V(1, cleanup, 1);
	}
	pcAdjustment = 1;
	opnd = -1;

    doCallPtrGetVar:
	/*
	 * There are either errors or the variable is traced: call
	 * TclPtrGetVar to process fully.
	 */

	DECACHE_STACK_INFO();
	objResultPtr = TclPtrGetVarIdx(interp, varPtr, arrayPtr,
		part1Ptr, part2Ptr, TCL_LEAVE_ERR_MSG, opnd);
	CACHE_STACK_INFO();
	if (!objResultPtr) {
	    TRACE_ERROR(interp);
	    goto gotError;
	}
	TRACE_APPEND(("%.30s\n", O2S(objResultPtr)));
	NEXT_INST_V(pcAdjustment, cleanup, 1);

    /*
     *	   End of INST_LOAD instructions.
     * -----------------------------------------------------------------
     *	   Start of INST_STORE and related instructions.
     *
     * WARNING: more 'goto' here than your doctor recommended! The different
     * instructions set the value of some variables and then jump to somme
     * common execution code.
     */

    {
	int storeFlags;
	size_t len;

    case INST_STORE_ARRAY4:
	opnd = TclGetUInt4AtPtr(pc+1);
	pcAdjustment = 5;
	goto doStoreArrayDirect;

    case INST_STORE_ARRAY1:
	opnd = TclGetUInt1AtPtr(pc+1);
	pcAdjustment = 2;

    doStoreArrayDirect:
	valuePtr = OBJ_AT_TOS;
	part2Ptr = OBJ_UNDER_TOS;
	arrayPtr = LOCAL(opnd);
	TRACE(("%u \"%.30s\" <- \"%.30s\" => ", opnd, O2S(part2Ptr),
		O2S(valuePtr)));
	while (TclIsVarLink(arrayPtr)) {
	    arrayPtr = arrayPtr->value.linkPtr;
	}
	if (TclIsVarArray(arrayPtr) && !WriteTraced(arrayPtr)) {
	    varPtr = VarHashFindVar(arrayPtr->value.tablePtr, part2Ptr);
	    if (varPtr && TclIsVarDirectWritable(varPtr)) {
		tosPtr--;
		Tcl_DecrRefCount(OBJ_AT_TOS);
		OBJ_AT_TOS = valuePtr;
		goto doStoreVarDirect;
	    }
	}
	cleanup = 2;
	storeFlags = TCL_LEAVE_ERR_MSG;
	part1Ptr = NULL;
	goto doStoreArrayDirectFailed;

    case INST_STORE_SCALAR4:
	opnd = TclGetUInt4AtPtr(pc+1);
	pcAdjustment = 5;
	goto doStoreScalarDirect;

    case INST_STORE_SCALAR1:
	opnd = TclGetUInt1AtPtr(pc+1);
	pcAdjustment = 2;

    doStoreScalarDirect:
	valuePtr = OBJ_AT_TOS;
	varPtr = LOCAL(opnd);
	TRACE(("%u <- \"%.30s\" => ", opnd, O2S(valuePtr)));
	while (TclIsVarLink(varPtr)) {
	    varPtr = varPtr->value.linkPtr;
	}
	if (!TclIsVarDirectWritable(varPtr)) {
	    storeFlags = TCL_LEAVE_ERR_MSG;
	    part1Ptr = NULL;
	    goto doStoreScalar;
	}

	/*
	 * No traces, no errors, plain 'set': we can safely inline. The value
	 * *will* be set to what's requested, so that the stack top remains
	 * pointing to the same Tcl_Obj.
	 */

    doStoreVarDirect:
	valuePtr = varPtr->value.objPtr;
	if (valuePtr != NULL) {
	    TclDecrRefCount(valuePtr);
	}
	objResultPtr = OBJ_AT_TOS;
	varPtr->value.objPtr = objResultPtr;
#ifndef TCL_COMPILE_DEBUG
	if (*(pc+pcAdjustment) == INST_POP) {
	    tosPtr--;
	    NEXT_INST_F((pcAdjustment+1), 0, 0);
	}
#else
	TRACE_APPEND(("%.30s\n", O2S(objResultPtr)));
#endif
	Tcl_IncrRefCount(objResultPtr);
	NEXT_INST_F(pcAdjustment, 0, 0);

    case INST_LAPPEND_STK:
	valuePtr = OBJ_AT_TOS; /* value to append */
	part2Ptr = NULL;
	storeFlags = (TCL_LEAVE_ERR_MSG | TCL_APPEND_VALUE
		| TCL_LIST_ELEMENT);
	goto doStoreStk;

    case INST_LAPPEND_ARRAY_STK:
	valuePtr = OBJ_AT_TOS; /* value to append */
	part2Ptr = OBJ_UNDER_TOS;
	storeFlags = (TCL_LEAVE_ERR_MSG | TCL_APPEND_VALUE
		| TCL_LIST_ELEMENT);
	goto doStoreStk;

    case INST_APPEND_STK:
	valuePtr = OBJ_AT_TOS; /* value to append */
	part2Ptr = NULL;
	storeFlags = (TCL_LEAVE_ERR_MSG | TCL_APPEND_VALUE);
	goto doStoreStk;

    case INST_APPEND_ARRAY_STK:
	valuePtr = OBJ_AT_TOS; /* value to append */
	part2Ptr = OBJ_UNDER_TOS;
	storeFlags = (TCL_LEAVE_ERR_MSG | TCL_APPEND_VALUE);
	goto doStoreStk;

    case INST_STORE_ARRAY_STK:
	valuePtr = OBJ_AT_TOS;
	part2Ptr = OBJ_UNDER_TOS;
	storeFlags = TCL_LEAVE_ERR_MSG;
	goto doStoreStk;

    case INST_STORE_STK:
    case INST_STORE_SCALAR_STK:
	valuePtr = OBJ_AT_TOS;
	part2Ptr = NULL;
	storeFlags = TCL_LEAVE_ERR_MSG;

    doStoreStk:
	objPtr = OBJ_AT_DEPTH(1 + (part2Ptr != NULL)); /* variable name */
	part1Ptr = objPtr;
#ifdef TCL_COMPILE_DEBUG
	if (part2Ptr == NULL) {
	    TRACE(("\"%.30s\" <- \"%.30s\" =>", O2S(part1Ptr),O2S(valuePtr)));
	} else {
	    TRACE(("\"%.30s(%.30s)\" <- \"%.30s\" => ",
		    O2S(part1Ptr), O2S(part2Ptr), O2S(valuePtr)));
	}
#endif
	varPtr = TclObjLookupVarEx(interp, objPtr,part2Ptr, TCL_LEAVE_ERR_MSG,
		"set", /*createPart1*/ 1, /*createPart2*/ 1, &arrayPtr);
	if (!varPtr) {
	    TRACE_ERROR(interp);
	    goto gotError;
	}
	cleanup = ((part2Ptr == NULL)? 2 : 3);
	pcAdjustment = 1;
	opnd = -1;
	goto doCallPtrSetVar;

    case INST_LAPPEND_ARRAY4:
	opnd = TclGetUInt4AtPtr(pc+1);
	pcAdjustment = 5;
	storeFlags = (TCL_LEAVE_ERR_MSG | TCL_APPEND_VALUE
		| TCL_LIST_ELEMENT);
	goto doStoreArray;

    case INST_LAPPEND_ARRAY1:
	opnd = TclGetUInt1AtPtr(pc+1);
	pcAdjustment = 2;
	storeFlags = (TCL_LEAVE_ERR_MSG | TCL_APPEND_VALUE
		| TCL_LIST_ELEMENT);
	goto doStoreArray;

    case INST_APPEND_ARRAY4:
	opnd = TclGetUInt4AtPtr(pc+1);
	pcAdjustment = 5;
	storeFlags = (TCL_LEAVE_ERR_MSG | TCL_APPEND_VALUE);
	goto doStoreArray;

    case INST_APPEND_ARRAY1:
	opnd = TclGetUInt1AtPtr(pc+1);
	pcAdjustment = 2;
	storeFlags = (TCL_LEAVE_ERR_MSG | TCL_APPEND_VALUE);
	goto doStoreArray;

    doStoreArray:
	valuePtr = OBJ_AT_TOS;
	part2Ptr = OBJ_UNDER_TOS;
	arrayPtr = LOCAL(opnd);
	TRACE(("%u \"%.30s\" <- \"%.30s\" => ", opnd, O2S(part2Ptr),
		O2S(valuePtr)));
	while (TclIsVarLink(arrayPtr)) {
	    arrayPtr = arrayPtr->value.linkPtr;
	}
	cleanup = 2;
	part1Ptr = NULL;

    doStoreArrayDirectFailed:
	varPtr = TclLookupArrayElement(interp, part1Ptr, part2Ptr,
		TCL_LEAVE_ERR_MSG, "set", 1, 1, arrayPtr, opnd);
	if (!varPtr) {
	    TRACE_ERROR(interp);
	    goto gotError;
	}
	goto doCallPtrSetVar;

    case INST_LAPPEND_SCALAR4:
	opnd = TclGetUInt4AtPtr(pc+1);
	pcAdjustment = 5;
	storeFlags = (TCL_LEAVE_ERR_MSG | TCL_APPEND_VALUE
		| TCL_LIST_ELEMENT);
	goto doStoreScalar;

    case INST_LAPPEND_SCALAR1:
	opnd = TclGetUInt1AtPtr(pc+1);
	pcAdjustment = 2;
	storeFlags = (TCL_LEAVE_ERR_MSG | TCL_APPEND_VALUE
		| TCL_LIST_ELEMENT);
	goto doStoreScalar;

    case INST_APPEND_SCALAR4:
	opnd = TclGetUInt4AtPtr(pc+1);
	pcAdjustment = 5;
	storeFlags = (TCL_LEAVE_ERR_MSG | TCL_APPEND_VALUE);
	goto doStoreScalar;

    case INST_APPEND_SCALAR1:
	opnd = TclGetUInt1AtPtr(pc+1);
	pcAdjustment = 2;
	storeFlags = (TCL_LEAVE_ERR_MSG | TCL_APPEND_VALUE);
	goto doStoreScalar;

    doStoreScalar:
	valuePtr = OBJ_AT_TOS;
	varPtr = LOCAL(opnd);
	TRACE(("%u <- \"%.30s\" => ", opnd, O2S(valuePtr)));
	while (TclIsVarLink(varPtr)) {
	    varPtr = varPtr->value.linkPtr;
	}
	cleanup = 1;
	arrayPtr = NULL;
	part1Ptr = part2Ptr = NULL;

    doCallPtrSetVar:
	DECACHE_STACK_INFO();
	objResultPtr = TclPtrSetVarIdx(interp, varPtr, arrayPtr,
		part1Ptr, part2Ptr, valuePtr, storeFlags, opnd);
	CACHE_STACK_INFO();
	if (!objResultPtr) {
	    TRACE_ERROR(interp);
	    goto gotError;
	}
#ifndef TCL_COMPILE_DEBUG
	if (*(pc+pcAdjustment) == INST_POP) {
	    NEXT_INST_V((pcAdjustment+1), cleanup, 0);
	}
#endif
	TRACE_APPEND(("%.30s\n", O2S(objResultPtr)));
	NEXT_INST_V(pcAdjustment, cleanup, 1);

    case INST_LAPPEND_LIST:
	opnd = TclGetUInt4AtPtr(pc+1);
	valuePtr = OBJ_AT_TOS;
	varPtr = LOCAL(opnd);
	cleanup = 1;
	pcAdjustment = 5;
	while (TclIsVarLink(varPtr)) {
	    varPtr = varPtr->value.linkPtr;
	}
	TRACE(("%u <- \"%.30s\" => ", opnd, O2S(valuePtr)));
	if (TclListObjGetElements(interp, valuePtr, &objc, &objv)
		!= TCL_OK) {
	    TRACE_ERROR(interp);
	    goto gotError;
	}
	if (TclIsVarDirectReadable(varPtr)
		&& TclIsVarDirectWritable(varPtr)) {
	    goto lappendListDirect;
	}
	arrayPtr = NULL;
	part1Ptr = part2Ptr = NULL;
	goto lappendListPtr;

    case INST_LAPPEND_LIST_ARRAY:
	opnd = TclGetUInt4AtPtr(pc+1);
	valuePtr = OBJ_AT_TOS;
	part1Ptr = NULL;
	part2Ptr = OBJ_UNDER_TOS;
	arrayPtr = LOCAL(opnd);
	cleanup = 2;
	pcAdjustment = 5;
	while (TclIsVarLink(arrayPtr)) {
	    arrayPtr = arrayPtr->value.linkPtr;
	}
	TRACE(("%u \"%.30s\" \"%.30s\" => ",
		opnd, O2S(part2Ptr), O2S(valuePtr)));
	if (TclListObjGetElements(interp, valuePtr, &objc, &objv)
		!= TCL_OK) {
	    TRACE_ERROR(interp);
	    goto gotError;
	}
	if (TclIsVarArray(arrayPtr) && !ReadTraced(arrayPtr)
		&& !WriteTraced(arrayPtr)) {
	    varPtr = VarHashFindVar(arrayPtr->value.tablePtr, part2Ptr);
	    if (varPtr && TclIsVarDirectReadable(varPtr)
		    && TclIsVarDirectWritable(varPtr)) {
		goto lappendListDirect;
	    }
	}
	varPtr = TclLookupArrayElement(interp, part1Ptr, part2Ptr,
		TCL_LEAVE_ERR_MSG, "set", 1, 1, arrayPtr, opnd);
	if (varPtr == NULL) {
	    TRACE_ERROR(interp);
	    goto gotError;
	}
	goto lappendListPtr;

    case INST_LAPPEND_LIST_ARRAY_STK:
	pcAdjustment = 1;
	cleanup = 3;
	valuePtr = OBJ_AT_TOS;
	part2Ptr = OBJ_UNDER_TOS;	/* element name */
	part1Ptr = OBJ_AT_DEPTH(2);	/* array name */
	TRACE(("\"%.30s(%.30s)\" \"%.30s\" => ",
		O2S(part1Ptr), O2S(part2Ptr), O2S(valuePtr)));
	goto lappendList;

    case INST_LAPPEND_LIST_STK:
	pcAdjustment = 1;
	cleanup = 2;
	valuePtr = OBJ_AT_TOS;
	part2Ptr = NULL;
	part1Ptr = OBJ_UNDER_TOS;	/* variable name */
	TRACE(("\"%.30s\" \"%.30s\" => ", O2S(part1Ptr), O2S(valuePtr)));
	goto lappendList;

    lappendListDirect:
	objResultPtr = varPtr->value.objPtr;
	if (TclListObjLength(interp, objResultPtr, &len) != TCL_OK) {
	    TRACE_ERROR(interp);
	    goto gotError;
	}
	if (Tcl_IsShared(objResultPtr)) {
	    Tcl_Obj *newValue = Tcl_DuplicateObj(objResultPtr);

	    TclDecrRefCount(objResultPtr);
	    varPtr->value.objPtr = objResultPtr = newValue;
	    Tcl_IncrRefCount(newValue);
	}
	if (Tcl_ListObjReplace(interp, objResultPtr, len, 0, objc, objv)
		!= TCL_OK) {
	    TRACE_ERROR(interp);
	    goto gotError;
	}
	TRACE_APPEND(("%.30s\n", O2S(objResultPtr)));
	NEXT_INST_V(pcAdjustment, cleanup, 1);

    lappendList:
	opnd = -1;
	if (TclListObjGetElements(interp, valuePtr, &objc, &objv)
		!= TCL_OK) {
	    TRACE_ERROR(interp);
	    goto gotError;
	}
	DECACHE_STACK_INFO();
	varPtr = TclObjLookupVarEx(interp, part1Ptr, part2Ptr,
		TCL_LEAVE_ERR_MSG, "set", 1, 1, &arrayPtr);
	CACHE_STACK_INFO();
	if (!varPtr) {
	    TRACE_ERROR(interp);
	    goto gotError;
	}

    lappendListPtr:
	if (TclIsVarInHash(varPtr)) {
	    VarHashRefCount(varPtr)++;
	}
	if (arrayPtr && TclIsVarInHash(arrayPtr)) {
	    VarHashRefCount(arrayPtr)++;
	}
	DECACHE_STACK_INFO();
	objResultPtr = TclPtrGetVarIdx(interp, varPtr, arrayPtr,
		part1Ptr, part2Ptr, TCL_LEAVE_ERR_MSG, opnd);
	CACHE_STACK_INFO();
	if (TclIsVarInHash(varPtr)) {
	    VarHashRefCount(varPtr)--;
	}
	if (arrayPtr && TclIsVarInHash(arrayPtr)) {
	    VarHashRefCount(arrayPtr)--;
	}

	{
	    int createdNewObj = 0;
	    Tcl_Obj *valueToAssign;

	    if (!objResultPtr) {
		valueToAssign = valuePtr;
	    } else if (TclListObjLength(interp, objResultPtr, &len)!=TCL_OK) {
		TRACE_ERROR(interp);
		goto gotError;
	    } else {
		if (Tcl_IsShared(objResultPtr)) {
		    valueToAssign = Tcl_DuplicateObj(objResultPtr);
		    createdNewObj = 1;
		} else {
		    valueToAssign = objResultPtr;
		}
		if (Tcl_ListObjReplace(interp, valueToAssign, len, 0,
			objc, objv) != TCL_OK) {
		    if (createdNewObj) {
			TclDecrRefCount(valueToAssign);
		    }
		    goto errorInLappendListPtr;
		}
	    }
	    DECACHE_STACK_INFO();
	    Tcl_IncrRefCount(valueToAssign);
	    objResultPtr = TclPtrSetVarIdx(interp, varPtr, arrayPtr, part1Ptr,
		    part2Ptr, valueToAssign, TCL_LEAVE_ERR_MSG, opnd);
	    TclDecrRefCount(valueToAssign);
	    CACHE_STACK_INFO();
	    if (!objResultPtr) {
	    errorInLappendListPtr:
		TRACE_ERROR(interp);
		goto gotError;
	    }
	}
	TRACE_APPEND(("%.30s\n", O2S(objResultPtr)));
	NEXT_INST_V(pcAdjustment, cleanup, 1);
    }

    /*
     *	   End of INST_STORE and related instructions.
     * -----------------------------------------------------------------
     *	   Start of INST_INCR instructions.
     *
     * WARNING: more 'goto' here than your doctor recommended! The different
     * instructions set the value of some variables and then jump to somme
     * common execution code.
     */

/*TODO: Consider more untangling here; merge with LOAD and STORE ? */

    {
	Tcl_Obj *incrPtr;
	Tcl_WideInt w;
	long increment;

    case INST_INCR_SCALAR1:
    case INST_INCR_ARRAY1:
    case INST_INCR_ARRAY_STK:
    case INST_INCR_SCALAR_STK:
    case INST_INCR_STK:
	opnd = TclGetUInt1AtPtr(pc+1);
	incrPtr = POP_OBJECT();
	switch (*pc) {
	case INST_INCR_SCALAR1:
	    pcAdjustment = 2;
	    goto doIncrScalar;
	case INST_INCR_ARRAY1:
	    pcAdjustment = 2;
	    goto doIncrArray;
	default:
	    pcAdjustment = 1;
	    goto doIncrStk;
	}

    case INST_INCR_ARRAY_STK_IMM:
    case INST_INCR_SCALAR_STK_IMM:
    case INST_INCR_STK_IMM:
	increment = TclGetInt1AtPtr(pc+1);
	TclNewIntObj(incrPtr, increment);
	Tcl_IncrRefCount(incrPtr);
	pcAdjustment = 2;

    doIncrStk:
	if ((*pc == INST_INCR_ARRAY_STK_IMM)
		|| (*pc == INST_INCR_ARRAY_STK)) {
	    part2Ptr = OBJ_AT_TOS;
	    objPtr = OBJ_UNDER_TOS;
	    TRACE(("\"%.30s(%.30s)\" (by %ld) => ",
		    O2S(objPtr), O2S(part2Ptr), increment));
	} else {
	    part2Ptr = NULL;
	    objPtr = OBJ_AT_TOS;
	    TRACE(("\"%.30s\" (by %ld) => ", O2S(objPtr), increment));
	}
	part1Ptr = objPtr;
	opnd = -1;
	varPtr = TclObjLookupVarEx(interp, objPtr, part2Ptr,
		TCL_LEAVE_ERR_MSG, "read", 1, 1, &arrayPtr);
	if (!varPtr) {
	    DECACHE_STACK_INFO();
	    Tcl_AddErrorInfo(interp,
		    "\n    (reading value of variable to increment)");
	    CACHE_STACK_INFO();
	    TRACE_ERROR(interp);
	    Tcl_DecrRefCount(incrPtr);
	    goto gotError;
	}
	cleanup = ((part2Ptr == NULL)? 1 : 2);
	goto doIncrVar;

    case INST_INCR_ARRAY1_IMM:
	opnd = TclGetUInt1AtPtr(pc+1);
	increment = TclGetInt1AtPtr(pc+2);
	TclNewIntObj(incrPtr, increment);
	Tcl_IncrRefCount(incrPtr);
	pcAdjustment = 3;

    doIncrArray:
	part1Ptr = NULL;
	part2Ptr = OBJ_AT_TOS;
	arrayPtr = LOCAL(opnd);
	cleanup = 1;
	while (TclIsVarLink(arrayPtr)) {
	    arrayPtr = arrayPtr->value.linkPtr;
	}
	TRACE(("%u \"%.30s\" (by %ld) => ", opnd, O2S(part2Ptr), increment));
	varPtr = TclLookupArrayElement(interp, part1Ptr, part2Ptr,
		TCL_LEAVE_ERR_MSG, "read", 1, 1, arrayPtr, opnd);
	if (!varPtr) {
	    TRACE_ERROR(interp);
	    Tcl_DecrRefCount(incrPtr);
	    goto gotError;
	}
	goto doIncrVar;

    case INST_INCR_SCALAR1_IMM:
	opnd = TclGetUInt1AtPtr(pc+1);
	increment = TclGetInt1AtPtr(pc+2);
	pcAdjustment = 3;
	cleanup = 0;
	varPtr = LOCAL(opnd);
	while (TclIsVarLink(varPtr)) {
	    varPtr = varPtr->value.linkPtr;
	}

	if (TclIsVarDirectModifyable(varPtr)) {
	    void *ptr;
	    int type;

	    objPtr = varPtr->value.objPtr;
	    if (GetNumberFromObj(NULL, objPtr, &ptr, &type) == TCL_OK) {
		if (type == TCL_NUMBER_INT) {
		    Tcl_WideInt augend = *((const Tcl_WideInt *)ptr);
		    Tcl_WideInt sum = (Tcl_WideInt)((Tcl_WideUInt)augend + (Tcl_WideUInt)increment);

		    /*
		     * Overflow when (augend and sum have different sign) and
		     * (augend and increment have the same sign). This is
		     * encapsulated in the Overflowing macro.
		     */

		    if (!Overflowing(augend, increment, sum)) {
			TRACE(("%u %ld => ", opnd, increment));
			if (Tcl_IsShared(objPtr)) {
			    objPtr->refCount--;	/* We know it's shared. */
			    TclNewIntObj(objResultPtr, sum);
			    Tcl_IncrRefCount(objResultPtr);
			    varPtr->value.objPtr = objResultPtr;
			} else {
			    objResultPtr = objPtr;
			    TclSetIntObj(objPtr, sum);
			}
			goto doneIncr;
		    }
		    w = (Tcl_WideInt)augend;

		    TRACE(("%u %ld => ", opnd, increment));
		    if (Tcl_IsShared(objPtr)) {
			objPtr->refCount--;	/* We know it's shared. */
			TclNewIntObj(objResultPtr, w + increment);
			Tcl_IncrRefCount(objResultPtr);
			varPtr->value.objPtr = objResultPtr;
		    } else {
			objResultPtr = objPtr;

			/*
			 * We know the sum value is outside the long range;
			 * use macro form that doesn't range test again.
			 */

			TclSetIntObj(objPtr, w+increment);
		    }
		    goto doneIncr;
		}	/* end if (type == TCL_NUMBER_INT) */
	    }
	    if (Tcl_IsShared(objPtr)) {
		objPtr->refCount--;	/* We know it's shared */
		objResultPtr = Tcl_DuplicateObj(objPtr);
		Tcl_IncrRefCount(objResultPtr);
		varPtr->value.objPtr = objResultPtr;
	    } else {
		objResultPtr = objPtr;
	    }
	    TclNewIntObj(incrPtr, increment);
	    if (TclIncrObj(interp, objResultPtr, incrPtr) != TCL_OK) {
		Tcl_DecrRefCount(incrPtr);
		TRACE_ERROR(interp);
		goto gotError;
	    }
	    Tcl_DecrRefCount(incrPtr);
	    goto doneIncr;
	}

	/*
	 * All other cases, flow through to generic handling.
	 */

	TclNewIntObj(incrPtr, increment);
	Tcl_IncrRefCount(incrPtr);

    doIncrScalar:
	varPtr = LOCAL(opnd);
	while (TclIsVarLink(varPtr)) {
	    varPtr = varPtr->value.linkPtr;
	}
	arrayPtr = NULL;
	part1Ptr = part2Ptr = NULL;
	cleanup = 0;
	TRACE(("%u %s => ", opnd, TclGetString(incrPtr)));

    doIncrVar:
	if (TclIsVarDirectModifyable2(varPtr, arrayPtr)) {
	    objPtr = varPtr->value.objPtr;
	    if (Tcl_IsShared(objPtr)) {
		objPtr->refCount--;	/* We know it's shared */
		objResultPtr = Tcl_DuplicateObj(objPtr);
		Tcl_IncrRefCount(objResultPtr);
		varPtr->value.objPtr = objResultPtr;
	    } else {
		objResultPtr = objPtr;
	    }
	    if (TclIncrObj(interp, objResultPtr, incrPtr) != TCL_OK) {
		Tcl_DecrRefCount(incrPtr);
		TRACE_ERROR(interp);
		goto gotError;
	    }
	    Tcl_DecrRefCount(incrPtr);
	} else {
	    DECACHE_STACK_INFO();
	    objResultPtr = TclPtrIncrObjVarIdx(interp, varPtr, arrayPtr,
		    part1Ptr, part2Ptr, incrPtr, TCL_LEAVE_ERR_MSG, opnd);
	    CACHE_STACK_INFO();
	    Tcl_DecrRefCount(incrPtr);
	    if (objResultPtr == NULL) {
		TRACE_ERROR(interp);
		goto gotError;
	    }
	}
    doneIncr:
	TRACE_APPEND(("%.30s\n", O2S(objResultPtr)));
#ifndef TCL_COMPILE_DEBUG
	if (*(pc+pcAdjustment) == INST_POP) {
	    NEXT_INST_V((pcAdjustment+1), cleanup, 0);
	}
#endif
	NEXT_INST_V(pcAdjustment, cleanup, 1);
    }

    /*
     *	   End of INST_INCR instructions.
     * -----------------------------------------------------------------
     *	   Start of INST_EXIST instructions.
     */

    case INST_EXIST_SCALAR:
	cleanup = 0;
	pcAdjustment = 5;
	opnd = TclGetUInt4AtPtr(pc+1);
	varPtr = LOCAL(opnd);
	while (TclIsVarLink(varPtr)) {
	    varPtr = varPtr->value.linkPtr;
	}
	TRACE(("%u => ", opnd));
	if (ReadTraced(varPtr)) {
	    DECACHE_STACK_INFO();
	    TclObjCallVarTraces(iPtr, NULL, varPtr, NULL, NULL,
		    TCL_TRACE_READS, 0, opnd);
	    CACHE_STACK_INFO();
	    if (TclIsVarUndefined(varPtr)) {
		TclCleanupVar(varPtr, NULL);
		varPtr = NULL;
	    }
	}
	goto afterExistsPeephole;

    case INST_EXIST_ARRAY:
	cleanup = 1;
	pcAdjustment = 5;
	opnd = TclGetUInt4AtPtr(pc+1);
	part2Ptr = OBJ_AT_TOS;
	arrayPtr = LOCAL(opnd);
	while (TclIsVarLink(arrayPtr)) {
	    arrayPtr = arrayPtr->value.linkPtr;
	}
	TRACE(("%u \"%.30s\" => ", opnd, O2S(part2Ptr)));
	if (TclIsVarArray(arrayPtr) && !ReadTraced(arrayPtr)) {
	    varPtr = VarHashFindVar(arrayPtr->value.tablePtr, part2Ptr);
	    if (!varPtr || !ReadTraced(varPtr)) {
		goto afterExistsPeephole;
	    }
	}
	varPtr = TclLookupArrayElement(interp, NULL, part2Ptr, 0, "access",
		0, 1, arrayPtr, opnd);
	if (varPtr) {
	    if (ReadTraced(varPtr) || (arrayPtr && ReadTraced(arrayPtr))) {
		DECACHE_STACK_INFO();
		TclObjCallVarTraces(iPtr, arrayPtr, varPtr, NULL, part2Ptr,
			TCL_TRACE_READS, 0, opnd);
		CACHE_STACK_INFO();
	    }
	    if (TclIsVarUndefined(varPtr)) {
		TclCleanupVar(varPtr, arrayPtr);
		varPtr = NULL;
	    }
	}
	goto afterExistsPeephole;

    case INST_EXIST_ARRAY_STK:
	cleanup = 2;
	pcAdjustment = 1;
	part2Ptr = OBJ_AT_TOS;		/* element name */
	part1Ptr = OBJ_UNDER_TOS;	/* array name */
	TRACE(("\"%.30s(%.30s)\" => ", O2S(part1Ptr), O2S(part2Ptr)));
	goto doExistStk;

    case INST_EXIST_STK:
	cleanup = 1;
	pcAdjustment = 1;
	part2Ptr = NULL;
	part1Ptr = OBJ_AT_TOS;		/* variable name */
	TRACE(("\"%.30s\" => ", O2S(part1Ptr)));

    doExistStk:
	varPtr = TclObjLookupVarEx(interp, part1Ptr, part2Ptr, 0, "access",
		/*createPart1*/0, /*createPart2*/1, &arrayPtr);
	if (varPtr) {
	    if (ReadTraced(varPtr) || (arrayPtr && ReadTraced(arrayPtr))) {
		DECACHE_STACK_INFO();
		TclObjCallVarTraces(iPtr, arrayPtr, varPtr, part1Ptr,part2Ptr,
			TCL_TRACE_READS, 0, -1);
		CACHE_STACK_INFO();
	    }
	    if (TclIsVarUndefined(varPtr)) {
		TclCleanupVar(varPtr, arrayPtr);
		varPtr = NULL;
	    }
	}

	/*
	 * Peep-hole optimisation: if you're about to jump, do jump from here.
	 */

    afterExistsPeephole: {
	int found = (varPtr && !TclIsVarUndefined(varPtr));

	TRACE_APPEND(("%d\n", found ? 1 : 0));
	JUMP_PEEPHOLE_V(found, pcAdjustment, cleanup);
    }

    /*
     *	   End of INST_EXIST instructions.
     * -----------------------------------------------------------------
     *	   Start of INST_UNSET instructions.
     */

    {
	int flags;

    case INST_UNSET_SCALAR:
	flags = TclGetUInt1AtPtr(pc+1) ? TCL_LEAVE_ERR_MSG : 0;
	opnd = TclGetUInt4AtPtr(pc+2);
	varPtr = LOCAL(opnd);
	while (TclIsVarLink(varPtr)) {
	    varPtr = varPtr->value.linkPtr;
	}
	TRACE(("%s %u => ", (flags ? "normal" : "noerr"), opnd));
	if (TclIsVarDirectUnsettable(varPtr) && !TclIsVarInHash(varPtr)) {
	    /*
	     * No errors, no traces, no searches: just make the variable cease
	     * to exist.
	     */

	    if (!TclIsVarUndefined(varPtr)) {
		TclDecrRefCount(varPtr->value.objPtr);
	    } else if (flags & TCL_LEAVE_ERR_MSG) {
		goto slowUnsetScalar;
	    }
	    varPtr->value.objPtr = NULL;
	    TRACE_APPEND(("OK\n"));
	    NEXT_INST_F(6, 0, 0);
	}

    slowUnsetScalar:
	DECACHE_STACK_INFO();
	if (TclPtrUnsetVarIdx(interp, varPtr, NULL, NULL, NULL, flags,
		opnd) != TCL_OK && flags) {
	    goto errorInUnset;
	}
	CACHE_STACK_INFO();
	NEXT_INST_F(6, 0, 0);

    case INST_UNSET_ARRAY:
	flags = TclGetUInt1AtPtr(pc+1) ? TCL_LEAVE_ERR_MSG : 0;
	opnd = TclGetUInt4AtPtr(pc+2);
	part2Ptr = OBJ_AT_TOS;
	arrayPtr = LOCAL(opnd);
	while (TclIsVarLink(arrayPtr)) {
	    arrayPtr = arrayPtr->value.linkPtr;
	}
	TRACE(("%s %u \"%.30s\" => ",
		(flags ? "normal" : "noerr"), opnd, O2S(part2Ptr)));
	if (TclIsVarArray(arrayPtr) && !UnsetTraced(arrayPtr)
		&& !(arrayPtr->flags & VAR_SEARCH_ACTIVE)) {
	    varPtr = VarHashFindVar(arrayPtr->value.tablePtr, part2Ptr);
	    if (varPtr && TclIsVarDirectUnsettable(varPtr)) {
		/*
		 * No nasty traces and element exists, so we can proceed to
		 * unset it. Might still not exist though...
		 */

		if (!TclIsVarUndefined(varPtr)) {
		    TclDecrRefCount(varPtr->value.objPtr);
		    TclSetVarUndefined(varPtr);
		    TclClearVarNamespaceVar(varPtr);
		    TclCleanupVar(varPtr, arrayPtr);
		} else if (flags & TCL_LEAVE_ERR_MSG) {
		    goto slowUnsetArray;
		}
		TRACE_APPEND(("OK\n"));
		NEXT_INST_F(6, 1, 0);
	    } else if (!varPtr && !(flags & TCL_LEAVE_ERR_MSG)) {
		/*
		 * Don't need to do anything here.
		 */

		TRACE_APPEND(("OK\n"));
		NEXT_INST_F(6, 1, 0);
	    }
	}
    slowUnsetArray:
	DECACHE_STACK_INFO();
	varPtr = TclLookupArrayElement(interp, NULL, part2Ptr, flags, "unset",
		0, 0, arrayPtr, opnd);
	if (!varPtr) {
	    if (flags & TCL_LEAVE_ERR_MSG) {
		goto errorInUnset;
	    }
	} else if (TclPtrUnsetVarIdx(interp, varPtr, arrayPtr, NULL, part2Ptr,
		flags, opnd) != TCL_OK && (flags & TCL_LEAVE_ERR_MSG)) {
	    goto errorInUnset;
	}
	CACHE_STACK_INFO();
	NEXT_INST_F(6, 1, 0);

    case INST_UNSET_ARRAY_STK:
	flags = TclGetUInt1AtPtr(pc+1) ? TCL_LEAVE_ERR_MSG : 0;
	cleanup = 2;
	part2Ptr = OBJ_AT_TOS;		/* element name */
	part1Ptr = OBJ_UNDER_TOS;	/* array name */
	TRACE(("%s \"%.30s(%.30s)\" => ", (flags ? "normal" : "noerr"),
		O2S(part1Ptr), O2S(part2Ptr)));
	goto doUnsetStk;

    case INST_UNSET_STK:
	flags = TclGetUInt1AtPtr(pc+1) ? TCL_LEAVE_ERR_MSG : 0;
	cleanup = 1;
	part2Ptr = NULL;
	part1Ptr = OBJ_AT_TOS;		/* variable name */
	TRACE(("%s \"%.30s\" => ", (flags ? "normal" : "noerr"),
		O2S(part1Ptr)));

    doUnsetStk:
	DECACHE_STACK_INFO();
	if (TclObjUnsetVar2(interp, part1Ptr, part2Ptr, flags) != TCL_OK
		&& (flags & TCL_LEAVE_ERR_MSG)) {
	    goto errorInUnset;
	}
	CACHE_STACK_INFO();
	TRACE_APPEND(("OK\n"));
	NEXT_INST_V(2, cleanup, 0);

    errorInUnset:
	CACHE_STACK_INFO();
	TRACE_ERROR(interp);
	goto gotError;
    }
    break;

    /*
     *	   End of INST_UNSET instructions.
     * -----------------------------------------------------------------
     *	   Start of INST_ARRAY instructions.
     */

    case INST_ARRAY_EXISTS_IMM:
	opnd = TclGetUInt4AtPtr(pc+1);
	pcAdjustment = 5;
	cleanup = 0;
	part1Ptr = NULL;
	arrayPtr = NULL;
	TRACE(("%u => ", opnd));
	varPtr = LOCAL(opnd);
	while (TclIsVarLink(varPtr)) {
	    varPtr = varPtr->value.linkPtr;
	}
	goto doArrayExists;
    case INST_ARRAY_EXISTS_STK:
	opnd = -1;
	pcAdjustment = 1;
	cleanup = 1;
	part1Ptr = OBJ_AT_TOS;
	TRACE(("\"%.30s\" => ", O2S(part1Ptr)));
	varPtr = TclObjLookupVarEx(interp, part1Ptr, NULL, 0, NULL,
		/*createPart1*/0, /*createPart2*/0, &arrayPtr);
    doArrayExists:
	DECACHE_STACK_INFO();
	result = TclCheckArrayTraces(interp, varPtr, arrayPtr, part1Ptr, opnd);
	CACHE_STACK_INFO();
	if (result == TCL_ERROR) {
	    TRACE_ERROR(interp);
	    goto gotError;
	}
	if (varPtr && TclIsVarArray(varPtr) && !TclIsVarUndefined(varPtr)) {
	    objResultPtr = TCONST(1);
	} else {
	    objResultPtr = TCONST(0);
	}
	TRACE_APPEND(("%.30s\n", O2S(objResultPtr)));
	NEXT_INST_V(pcAdjustment, cleanup, 1);

    case INST_ARRAY_MAKE_IMM:
	opnd = TclGetUInt4AtPtr(pc+1);
	pcAdjustment = 5;
	cleanup = 0;
	part1Ptr = NULL;
	arrayPtr = NULL;
	TRACE(("%u => ", opnd));
	varPtr = LOCAL(opnd);
	while (TclIsVarLink(varPtr)) {
	    varPtr = varPtr->value.linkPtr;
	}
	goto doArrayMake;
    case INST_ARRAY_MAKE_STK:
	opnd = -1;
	pcAdjustment = 1;
	cleanup = 1;
	part1Ptr = OBJ_AT_TOS;
	TRACE(("\"%.30s\" => ", O2S(part1Ptr)));
	varPtr = TclObjLookupVarEx(interp, part1Ptr, NULL, TCL_LEAVE_ERR_MSG,
		"set", /*createPart1*/1, /*createPart2*/0, &arrayPtr);
	if (varPtr == NULL) {
	    TRACE_ERROR(interp);
	    goto gotError;
	}
    doArrayMake:
	if (varPtr && !TclIsVarArray(varPtr)) {
	    if (TclIsVarArrayElement(varPtr) || !TclIsVarUndefined(varPtr)) {
		/*
		 * Either an array element, or a scalar: lose!
		 */

		TclObjVarErrMsg(interp, part1Ptr, NULL, "array set",
			"variable isn't array", opnd);
		DECACHE_STACK_INFO();
		Tcl_SetErrorCode(interp, "TCL", "WRITE", "ARRAY", NULL);
		CACHE_STACK_INFO();
		TRACE_ERROR(interp);
		goto gotError;
	    }
	    TclInitArrayVar(varPtr);
#ifdef TCL_COMPILE_DEBUG
	    TRACE_APPEND(("done\n"));
	} else {
	    TRACE_APPEND(("nothing to do\n"));
#endif
	}
	NEXT_INST_V(pcAdjustment, cleanup, 0);

    /*
     *	   End of INST_ARRAY instructions.
     * -----------------------------------------------------------------
     *	   Start of variable linking instructions.
     */

    {
	Var *otherPtr;
	CallFrame *framePtr, *savedFramePtr;
	Tcl_Namespace *nsPtr;
	Namespace *savedNsPtr;

    case INST_UPVAR:
	TRACE(("%d %.30s %.30s => ", TclGetInt4AtPtr(pc+1),
		O2S(OBJ_UNDER_TOS), O2S(OBJ_AT_TOS)));

	if (TclObjGetFrame(interp, OBJ_UNDER_TOS, &framePtr) == -1) {
	    TRACE_ERROR(interp);
	    goto gotError;
	}

	/*
	 * Locate the other variable.
	 */

	savedFramePtr = iPtr->varFramePtr;
	iPtr->varFramePtr = framePtr;
	otherPtr = TclObjLookupVarEx(interp, OBJ_AT_TOS, NULL,
		TCL_LEAVE_ERR_MSG, "access", /*createPart1*/ 1,
		/*createPart2*/ 1, &varPtr);
	iPtr->varFramePtr = savedFramePtr;
	if (!otherPtr) {
	    TRACE_ERROR(interp);
	    goto gotError;
	}
	goto doLinkVars;

    case INST_NSUPVAR:
	TRACE(("%d %.30s %.30s => ", TclGetInt4AtPtr(pc+1),
		O2S(OBJ_UNDER_TOS), O2S(OBJ_AT_TOS)));
	if (TclGetNamespaceFromObj(interp, OBJ_UNDER_TOS, &nsPtr) != TCL_OK) {
	    TRACE_ERROR(interp);
	    goto gotError;
	}

	/*
	 * Locate the other variable.
	 */

	savedNsPtr = iPtr->varFramePtr->nsPtr;
	iPtr->varFramePtr->nsPtr = (Namespace *) nsPtr;
	otherPtr = TclObjLookupVarEx(interp, OBJ_AT_TOS, NULL,
		(TCL_NAMESPACE_ONLY|TCL_LEAVE_ERR_MSG|TCL_AVOID_RESOLVERS),
		"access", /*createPart1*/ 1, /*createPart2*/ 1, &varPtr);
	iPtr->varFramePtr->nsPtr = savedNsPtr;
	if (!otherPtr) {
	    TRACE_ERROR(interp);
	    goto gotError;
	}
	goto doLinkVars;

    case INST_VARIABLE:
	TRACE(("%d, %.30s => ", TclGetInt4AtPtr(pc+1), O2S(OBJ_AT_TOS)));
	otherPtr = TclObjLookupVarEx(interp, OBJ_AT_TOS, NULL,
		(TCL_NAMESPACE_ONLY | TCL_LEAVE_ERR_MSG), "access",
		/*createPart1*/ 1, /*createPart2*/ 1, &varPtr);
	if (!otherPtr) {
	    TRACE_ERROR(interp);
	    goto gotError;
	}

	/*
	 * Do the [variable] magic.
	 */

	TclSetVarNamespaceVar(otherPtr);

    doLinkVars:

	/*
	 * If we are here, the local variable has already been created: do the
	 * little work of TclPtrMakeUpvar that remains to be done right here
	 * if there are no errors; otherwise, let it handle the case.
	 */

	opnd = TclGetInt4AtPtr(pc+1);
	varPtr = LOCAL(opnd);
	if ((varPtr != otherPtr) && !TclIsVarTraced(varPtr)
		&& (TclIsVarUndefined(varPtr) || TclIsVarLink(varPtr))) {
	    if (!TclIsVarUndefined(varPtr)) {
		/*
		 * Then it is a defined link.
		 */

		Var *linkPtr = varPtr->value.linkPtr;

		if (linkPtr == otherPtr) {
		    TRACE_APPEND(("already linked\n"));
		    NEXT_INST_F(5, 1, 0);
		}
		if (TclIsVarInHash(linkPtr)) {
		    VarHashRefCount(linkPtr)--;
		    if (TclIsVarUndefined(linkPtr)) {
			TclCleanupVar(linkPtr, NULL);
		    }
		}
	    }
	    TclSetVarLink(varPtr);
	    varPtr->value.linkPtr = otherPtr;
	    if (TclIsVarInHash(otherPtr)) {
		VarHashRefCount(otherPtr)++;
	    }
	} else if (TclPtrObjMakeUpvarIdx(interp, otherPtr, NULL, 0,
		opnd) != TCL_OK) {
	    TRACE_ERROR(interp);
	    goto gotError;
	}

	/*
	 * Do not pop the namespace or frame index, it may be needed for other
	 * variables - and [variable] did not push it at all.
	 */

	TRACE_APPEND(("link made\n"));
	NEXT_INST_F(5, 1, 0);
    }
    break;

    /*
     *	   End of variable linking instructions.
     * -----------------------------------------------------------------
     */

    case INST_JUMP1:
	opnd = TclGetInt1AtPtr(pc+1);
	TRACE(("%d => new pc %u\n", opnd,
		(unsigned)(pc + opnd - codePtr->codeStart)));
	NEXT_INST_F(opnd, 0, 0);
    break;

    case INST_JUMP4:
	opnd = TclGetInt4AtPtr(pc+1);
	TRACE(("%d => new pc %u\n", opnd,
		(unsigned)(pc + opnd - codePtr->codeStart)));
	NEXT_INST_F(opnd, 0, 0);

    {
	int jmpOffset[2], b;

	/* TODO: consider rewrite so we don't compute the offset we're not
	 * going to take. */
    case INST_JUMP_FALSE4:
	jmpOffset[0] = TclGetInt4AtPtr(pc+1);	/* FALSE offset */
	jmpOffset[1] = 5;			/* TRUE offset */
	goto doCondJump;

    case INST_JUMP_TRUE4:
	jmpOffset[0] = 5;
	jmpOffset[1] = TclGetInt4AtPtr(pc+1);
	goto doCondJump;

    case INST_JUMP_FALSE1:
	jmpOffset[0] = TclGetInt1AtPtr(pc+1);
	jmpOffset[1] = 2;
	goto doCondJump;

    case INST_JUMP_TRUE1:
	jmpOffset[0] = 2;
	jmpOffset[1] = TclGetInt1AtPtr(pc+1);

    doCondJump:
	valuePtr = OBJ_AT_TOS;
	TRACE(("%d => ", jmpOffset[
		(*pc==INST_JUMP_FALSE1 || *pc==INST_JUMP_FALSE4) ? 0 : 1]));

	/* TODO - check claim that taking address of b harms performance */
	/* TODO - consider optimization search for constants */
	if (TclGetBooleanFromObj(interp, valuePtr, &b) != TCL_OK) {
	    TRACE_ERROR(interp);
	    goto gotError;
	}

#ifdef TCL_COMPILE_DEBUG
	if (b) {
	    if ((*pc == INST_JUMP_TRUE1) || (*pc == INST_JUMP_TRUE4)) {
		TRACE_APPEND(("%.20s true, new pc %u\n", O2S(valuePtr),
			(unsigned)(pc + jmpOffset[1] - codePtr->codeStart)));
	    } else {
		TRACE_APPEND(("%.20s true\n", O2S(valuePtr)));
	    }
	} else {
	    if ((*pc == INST_JUMP_TRUE1) || (*pc == INST_JUMP_TRUE4)) {
		TRACE_APPEND(("%.20s false\n", O2S(valuePtr)));
	    } else {
		TRACE_APPEND(("%.20s false, new pc %u\n", O2S(valuePtr),
			(unsigned)(pc + jmpOffset[0] - codePtr->codeStart)));
	    }
	}
#endif
	NEXT_INST_F(jmpOffset[b], 1, 0);
    }
    break;

    case INST_JUMP_TABLE: {
	Tcl_HashEntry *hPtr;
	JumptableInfo *jtPtr;

	/*
	 * Jump to location looked up in a hashtable; fall through to next
	 * instr if lookup fails.
	 */

	opnd = TclGetInt4AtPtr(pc+1);
	jtPtr = (JumptableInfo *) codePtr->auxDataArrayPtr[opnd].clientData;
	TRACE(("%d \"%.20s\" => ", opnd, O2S(OBJ_AT_TOS)));
	hPtr = Tcl_FindHashEntry(&jtPtr->hashTable, TclGetString(OBJ_AT_TOS));
	if (hPtr != NULL) {
	    int jumpOffset = PTR2INT(Tcl_GetHashValue(hPtr));

	    TRACE_APPEND(("found in table, new pc %u\n",
		    (unsigned)(pc - codePtr->codeStart + jumpOffset)));
	    NEXT_INST_F(jumpOffset, 1, 0);
	} else {
	    TRACE_APPEND(("not found in table\n"));
	    NEXT_INST_F(5, 1, 0);
	}
    }
    break;

    /*
     * -----------------------------------------------------------------
     *	   Start of general introspector instructions.
     */

    case INST_NS_CURRENT: {
	Namespace *currNsPtr = (Namespace *) TclGetCurrentNamespace(interp);

	if (currNsPtr == (Namespace *) TclGetGlobalNamespace(interp)) {
	    TclNewLiteralStringObj(objResultPtr, "::");
	} else {
	    TclNewStringObj(objResultPtr, currNsPtr->fullName,
		    strlen(currNsPtr->fullName));
	}
	TRACE_WITH_OBJ(("=> "), objResultPtr);
	NEXT_INST_F(1, 0, 1);
    }
    break;
    case INST_COROUTINE_NAME: {
	CoroutineData *corPtr = iPtr->execEnvPtr->corPtr;

	TclNewObj(objResultPtr);
	if (corPtr && !(corPtr->cmdPtr->flags & CMD_DYING)) {
	    Tcl_GetCommandFullName(interp, (Tcl_Command) corPtr->cmdPtr,
		    objResultPtr);
	}
	TRACE_WITH_OBJ(("=> "), objResultPtr);
	NEXT_INST_F(1, 0, 1);
    }
    break;
    case INST_INFO_LEVEL_NUM:
	TclNewIntObj(objResultPtr, iPtr->varFramePtr->level);
	TRACE_WITH_OBJ(("=> "), objResultPtr);
	NEXT_INST_F(1, 0, 1);
    break;
    case INST_INFO_LEVEL_ARGS: {
	int level;
	CallFrame *framePtr = iPtr->varFramePtr;
	CallFrame *rootFramePtr = iPtr->rootFramePtr;

	TRACE(("\"%.30s\" => ", O2S(OBJ_AT_TOS)));
	if (TclGetIntFromObj(interp, OBJ_AT_TOS, &level) != TCL_OK) {
	    TRACE_ERROR(interp);
	    goto gotError;
	}
	if (level <= 0) {
	    level += framePtr->level;
	}
	for (; (framePtr->level!=level) && (framePtr!=rootFramePtr) ;
		framePtr = framePtr->callerVarPtr) {
	    /* Empty loop body */
	}
	if (framePtr == rootFramePtr) {
	    Tcl_SetObjResult(interp, Tcl_ObjPrintf(
		    "bad level \"%s\"", TclGetString(OBJ_AT_TOS)));
	    TRACE_ERROR(interp);
	    DECACHE_STACK_INFO();
	    Tcl_SetErrorCode(interp, "TCL", "LOOKUP", "STACK_LEVEL",
		    TclGetString(OBJ_AT_TOS), NULL);
	    CACHE_STACK_INFO();
	    goto gotError;
	}
	objResultPtr = Tcl_NewListObj(framePtr->objc, framePtr->objv);
	TRACE_APPEND(("%.30s\n", O2S(objResultPtr)));
	NEXT_INST_F(1, 1, 1);
    }
    {
	Tcl_Command cmd, origCmd;

    case INST_RESOLVE_COMMAND:
	cmd = Tcl_GetCommandFromObj(interp, OBJ_AT_TOS);
	TclNewObj(objResultPtr);
	if (cmd != NULL) {
	    Tcl_GetCommandFullName(interp, cmd, objResultPtr);
	}
	TRACE_WITH_OBJ(("\"%.20s\" => ", O2S(OBJ_AT_TOS)), objResultPtr);
	NEXT_INST_F(1, 1, 1);

    case INST_ORIGIN_COMMAND:
	TRACE(("\"%.30s\" => ", O2S(OBJ_AT_TOS)));
	cmd = Tcl_GetCommandFromObj(interp, OBJ_AT_TOS);
	if (cmd == NULL) {
	    goto instOriginError;
	}
	origCmd = TclGetOriginalCommand(cmd);
	if (origCmd == NULL) {
	    origCmd = cmd;
	}

	TclNewObj(objResultPtr);
	Tcl_GetCommandFullName(interp, origCmd, objResultPtr);
	if (TclCheckEmptyString(objResultPtr) == TCL_EMPTYSTRING_YES ) {
	    Tcl_DecrRefCount(objResultPtr);
	    instOriginError:
	    Tcl_SetObjResult(interp, Tcl_ObjPrintf(
		    "invalid command name \"%s\"", TclGetString(OBJ_AT_TOS)));
	    DECACHE_STACK_INFO();
	    Tcl_SetErrorCode(interp, "TCL", "LOOKUP", "COMMAND",
		    TclGetString(OBJ_AT_TOS), NULL);
	    CACHE_STACK_INFO();
	    TRACE_APPEND(("ERROR: not command\n"));
	    goto gotError;
	}
	TRACE_APPEND(("\"%.30s\"", O2S(OBJ_AT_TOS)));
	NEXT_INST_F(1, 1, 1);
    }

    /*
     * -----------------------------------------------------------------
     *	   Start of TclOO support instructions.
     */

    {
	Object *oPtr;
	CallFrame *framePtr;
	CallContext *contextPtr;
	size_t skip, newDepth;

    case INST_TCLOO_SELF:
	framePtr = iPtr->varFramePtr;
	if (framePtr == NULL ||
		!(framePtr->isProcCallFrame & FRAME_IS_METHOD)) {
	    TRACE(("=> ERROR: no TclOO call context\n"));
	    Tcl_SetObjResult(interp, Tcl_NewStringObj(
		    "self may only be called from inside a method",
		    -1));
	    DECACHE_STACK_INFO();
	    Tcl_SetErrorCode(interp, "TCL", "OO", "CONTEXT_REQUIRED", NULL);
	    CACHE_STACK_INFO();
	    goto gotError;
	}
	contextPtr = (CallContext *)framePtr->clientData;

	/*
	 * Call out to get the name; it's expensive to compute but cached.
	 */

	objResultPtr = TclOOObjectName(interp, contextPtr->oPtr);
	TRACE_WITH_OBJ(("=> "), objResultPtr);
	NEXT_INST_F(1, 0, 1);

    case INST_TCLOO_NEXT_CLASS:
	opnd = TclGetUInt1AtPtr(pc+1);
	framePtr = iPtr->varFramePtr;
	valuePtr = OBJ_AT_DEPTH(opnd - 2);
	objv = &OBJ_AT_DEPTH(opnd - 1);
	skip = 2;
	TRACE(("%d => ", opnd));
	if (framePtr == NULL ||
		!(framePtr->isProcCallFrame & FRAME_IS_METHOD)) {
	    TRACE_APPEND(("ERROR: no TclOO call context\n"));
	    Tcl_SetObjResult(interp, Tcl_NewStringObj(
		    "nextto may only be called from inside a method",
		    -1));
	    DECACHE_STACK_INFO();
	    Tcl_SetErrorCode(interp, "TCL", "OO", "CONTEXT_REQUIRED", NULL);
	    CACHE_STACK_INFO();
	    goto gotError;
	}
	contextPtr = (CallContext *)framePtr->clientData;

	oPtr = (Object *) Tcl_GetObjectFromObj(interp, valuePtr);
	if (oPtr == NULL) {
	    TRACE_APPEND(("ERROR: \"%.30s\" not object\n", O2S(valuePtr)));
	    goto gotError;
	} else {
	    Class *classPtr = oPtr->classPtr;
	    struct MInvoke *miPtr;
	    size_t i;
	    const char *methodType;

	    if (classPtr == NULL) {
		TRACE_APPEND(("ERROR: \"%.30s\" not class\n", O2S(valuePtr)));
		Tcl_SetObjResult(interp, Tcl_ObjPrintf(
			"\"%s\" is not a class", TclGetString(valuePtr)));
		DECACHE_STACK_INFO();
		Tcl_SetErrorCode(interp, "TCL", "OO", "CLASS_REQUIRED", NULL);
		CACHE_STACK_INFO();
		goto gotError;
	    }

	    for (i=contextPtr->index+1 ; i<contextPtr->callPtr->numChain ; i++) {
		miPtr = contextPtr->callPtr->chain + i;
		if (!miPtr->isFilter &&
			miPtr->mPtr->declaringClassPtr == classPtr) {
		    newDepth = i;
#ifdef TCL_COMPILE_DEBUG
		    if (tclTraceExec >= 2) {
			if (traceInstructions) {
			    strncpy(cmdNameBuf, TclGetString(objv[0]), 20);
			} else {
			    fprintf(stdout, "%d: (%u) invoking ",
				    iPtr->numLevels,
				    (unsigned)(pc - codePtr->codeStart));
			}
			for (i = 0;  i < (size_t)opnd;  i++) {
			    TclPrintObject(stdout, objv[i], 15);
			    fprintf(stdout, " ");
			}
			fprintf(stdout, "\n");
			fflush(stdout);
		    }
#endif /*TCL_COMPILE_DEBUG*/
		    goto doInvokeNext;
		}
	    }

	    if (contextPtr->callPtr->flags & CONSTRUCTOR) {
		methodType = "constructor";
	    } else if (contextPtr->callPtr->flags & DESTRUCTOR) {
		methodType = "destructor";
	    } else {
		methodType = "method";
	    }

	    TRACE_APPEND(("ERROR: \"%.30s\" not on reachable chain\n",
		    O2S(valuePtr)));
	    for (i=contextPtr->index ; i != TCL_INDEX_NONE ; i--) {
		miPtr = contextPtr->callPtr->chain + i;
		if (miPtr->isFilter
			|| miPtr->mPtr->declaringClassPtr != classPtr) {
		    continue;
		}
		Tcl_SetObjResult(interp, Tcl_ObjPrintf(
			"%s implementation by \"%s\" not reachable from here",
			methodType, TclGetString(valuePtr)));
		DECACHE_STACK_INFO();
		Tcl_SetErrorCode(interp, "TCL", "OO", "CLASS_NOT_REACHABLE",
			NULL);
		CACHE_STACK_INFO();
		goto gotError;
	    }
	    Tcl_SetObjResult(interp, Tcl_ObjPrintf(
		    "%s has no non-filter implementation by \"%s\"",
		    methodType, TclGetString(valuePtr)));
	    DECACHE_STACK_INFO();
	    Tcl_SetErrorCode(interp, "TCL", "OO", "CLASS_NOT_THERE", NULL);
	    CACHE_STACK_INFO();
	    goto gotError;
	}

    case INST_TCLOO_NEXT:
	opnd = TclGetUInt1AtPtr(pc+1);
	objv = &OBJ_AT_DEPTH(opnd - 1);
	framePtr = iPtr->varFramePtr;
	skip = 1;
	TRACE(("%d => ", opnd));
	if (framePtr == NULL ||
		!(framePtr->isProcCallFrame & FRAME_IS_METHOD)) {
	    TRACE_APPEND(("ERROR: no TclOO call context\n"));
	    Tcl_SetObjResult(interp, Tcl_NewStringObj(
		    "next may only be called from inside a method",
		    -1));
	    DECACHE_STACK_INFO();
	    Tcl_SetErrorCode(interp, "TCL", "OO", "CONTEXT_REQUIRED", NULL);
	    CACHE_STACK_INFO();
	    goto gotError;
	}
	contextPtr = (CallContext *)framePtr->clientData;

	newDepth = contextPtr->index + 1;
	if (newDepth >= contextPtr->callPtr->numChain) {
	    /*
	     * We're at the end of the chain; generate an error message unless
	     * the interpreter is being torn down, in which case we might be
	     * getting here because of methods/destructors doing a [next] (or
	     * equivalent) unexpectedly.
	     */

	    const char *methodType;

	    if (contextPtr->callPtr->flags & CONSTRUCTOR) {
		methodType = "constructor";
	    } else if (contextPtr->callPtr->flags & DESTRUCTOR) {
		methodType = "destructor";
	    } else {
		methodType = "method";
	    }

	    TRACE_APPEND(("ERROR: no TclOO next impl\n"));
	    Tcl_SetObjResult(interp, Tcl_ObjPrintf(
		    "no next %s implementation", methodType));
	    DECACHE_STACK_INFO();
	    Tcl_SetErrorCode(interp, "TCL", "OO", "NOTHING_NEXT", NULL);
	    CACHE_STACK_INFO();
	    goto gotError;
#ifdef TCL_COMPILE_DEBUG
	} else if (tclTraceExec >= 2) {
	    int i;

	    if (traceInstructions) {
		strncpy(cmdNameBuf, TclGetString(objv[0]), 20);
	    } else {
		fprintf(stdout, "%d: (%u) invoking ",
			iPtr->numLevels, (unsigned)(pc - codePtr->codeStart));
	    }
	    for (i = 0;  i < opnd;  i++) {
		TclPrintObject(stdout, objv[i], 15);
		fprintf(stdout, " ");
	    }
	    fprintf(stdout, "\n");
	    fflush(stdout);
#endif /*TCL_COMPILE_DEBUG*/
	}

    doInvokeNext:
	bcFramePtr->data.tebc.pc = (char *) pc;
	iPtr->cmdFramePtr = bcFramePtr;

	if (iPtr->flags & INTERP_DEBUG_FRAME) {
	    ArgumentBCEnter(interp, codePtr, TD, pc, opnd, objv);
	}

	pcAdjustment = 2;
	cleanup = opnd;
	DECACHE_STACK_INFO();
	iPtr->varFramePtr = framePtr->callerVarPtr;
	pc += pcAdjustment;
	TEBC_YIELD();

	TclPushTailcallPoint(interp);
	oPtr = contextPtr->oPtr;
	if (oPtr->flags & FILTER_HANDLING) {
	    TclNRAddCallback(interp, FinalizeOONextFilter,
		    framePtr, contextPtr, INT2PTR(contextPtr->index),
		    INT2PTR(contextPtr->skip));
	} else {
	    TclNRAddCallback(interp, FinalizeOONext,
		    framePtr, contextPtr, INT2PTR(contextPtr->index),
		    INT2PTR(contextPtr->skip));
	}
	contextPtr->skip = skip;
	contextPtr->index = newDepth;
	if (contextPtr->callPtr->chain[newDepth].isFilter
		|| contextPtr->callPtr->flags & FILTER_HANDLING) {
	    oPtr->flags |= FILTER_HANDLING;
	} else {
	    oPtr->flags &= ~FILTER_HANDLING;
	}

	{
	    Method *const mPtr =
		    contextPtr->callPtr->chain[newDepth].mPtr;

	    return mPtr->typePtr->callProc(mPtr->clientData, interp,
		    (Tcl_ObjectContext) contextPtr, opnd, objv);
	}

    case INST_TCLOO_IS_OBJECT:
	oPtr = (Object *) Tcl_GetObjectFromObj(interp, OBJ_AT_TOS);
	objResultPtr = TCONST(oPtr != NULL ? 1 : 0);
	TRACE_WITH_OBJ(("%.30s => ", O2S(OBJ_AT_TOS)), objResultPtr);
	NEXT_INST_F(1, 1, 1);
    case INST_TCLOO_CLASS:
	oPtr = (Object *) Tcl_GetObjectFromObj(interp, OBJ_AT_TOS);
	if (oPtr == NULL) {
	    TRACE(("%.30s => ERROR: not object\n", O2S(OBJ_AT_TOS)));
	    goto gotError;
	}
	objResultPtr = TclOOObjectName(interp, oPtr->selfCls->thisPtr);
	TRACE_WITH_OBJ(("%.30s => ", O2S(OBJ_AT_TOS)), objResultPtr);
	NEXT_INST_F(1, 1, 1);
    case INST_TCLOO_NS:
	oPtr = (Object *) Tcl_GetObjectFromObj(interp, OBJ_AT_TOS);
	if (oPtr == NULL) {
	    TRACE(("%.30s => ERROR: not object\n", O2S(OBJ_AT_TOS)));
	    goto gotError;
	}

	/*
	 * TclOO objects *never* have the global namespace as their NS.
	 */

	TclNewStringObj(objResultPtr, oPtr->namespacePtr->fullName,
		strlen(oPtr->namespacePtr->fullName));
	TRACE_WITH_OBJ(("%.30s => ", O2S(OBJ_AT_TOS)), objResultPtr);
	NEXT_INST_F(1, 1, 1);
    }

    /*
     *     End of TclOO support instructions.
     * -----------------------------------------------------------------
     *	   Start of INST_LIST and related instructions.
     */

    {
	int numIndices, nocase, match, cflags;
	size_t slength, length2, fromIdx, toIdx, index, s1len, s2len;
	const char *s1, *s2;

    case INST_LIST:
	/*
	 * Pop the opnd (objc) top stack elements into a new list obj and then
	 * decrement their ref counts.
	 */

	opnd = TclGetUInt4AtPtr(pc+1);
	objResultPtr = Tcl_NewListObj(opnd, &OBJ_AT_DEPTH(opnd-1));
	TRACE_WITH_OBJ(("%u => ", opnd), objResultPtr);
	NEXT_INST_V(5, opnd, 1);

    case INST_LIST_LENGTH:
	TRACE(("\"%.30s\" => ", O2S(OBJ_AT_TOS)));
	if (TclListObjLength(interp, OBJ_AT_TOS, &length) != TCL_OK) {
	    TRACE_ERROR(interp);
	    goto gotError;
	}
	TclNewIntObj(objResultPtr, length);
	TRACE_APPEND(("%d\n", length));
	NEXT_INST_F(1, 1, 1);

    case INST_LIST_INDEX:	/* lindex with objc == 3 */
	value2Ptr = OBJ_AT_TOS;
	valuePtr = OBJ_UNDER_TOS;
	TRACE(("\"%.30s\" \"%.30s\" => ", O2S(valuePtr), O2S(value2Ptr)));

	/*
	 * Extract the desired list element.
	 */

	if ((TclListObjGetElements(interp, valuePtr, &objc, &objv) == TCL_OK)
		&& !TclHasInternalRep(value2Ptr, &tclListType)) {
	    int code;

	    DECACHE_STACK_INFO();
	    code = TclGetIntForIndexM(interp, value2Ptr, objc-1, &index);
	    CACHE_STACK_INFO();
	    if (code == TCL_OK) {
		TclDecrRefCount(value2Ptr);
		tosPtr--;
		pcAdjustment = 1;
		goto lindexFastPath;
	    }
	    Tcl_ResetResult(interp);
	}

	objResultPtr = TclLindexList(interp, valuePtr, value2Ptr);
	if (!objResultPtr) {
	    TRACE_ERROR(interp);
	    goto gotError;
	}

	/*
	 * Stash the list element on the stack.
	 */

	TRACE_APPEND(("\"%.30s\"\n", O2S(objResultPtr)));
	NEXT_INST_F(1, 2, -1);	/* Already has the correct refCount */

    case INST_LIST_INDEX_IMM:	/* lindex with objc==3 and index in bytecode
				 * stream */

	/*
	 * Pop the list and get the index.
	 */

	valuePtr = OBJ_AT_TOS;
	opnd = TclGetInt4AtPtr(pc+1);
	TRACE(("\"%.30s\" %d => ", O2S(valuePtr), opnd));

	/*
	 * Get the contents of the list, making sure that it really is a list
	 * in the process.
	 */

	if (TclListObjGetElements(interp, valuePtr, &objc, &objv) != TCL_OK) {
	    TRACE_ERROR(interp);
	    goto gotError;
	}

	/* Decode end-offset index values. */

	index = TclIndexDecode(opnd, objc - 1);
	pcAdjustment = 5;

    lindexFastPath:
	if (index < (size_t)objc) {
	    objResultPtr = objv[index];
	} else {
	    TclNewObj(objResultPtr);
	}

	TRACE_APPEND(("\"%.30s\"\n", O2S(objResultPtr)));
	NEXT_INST_F(pcAdjustment, 1, 1);

    case INST_LIST_INDEX_MULTI:	/* 'lindex' with multiple index args */
	/*
	 * Determine the count of index args.
	 */

	opnd = TclGetUInt4AtPtr(pc+1);
	numIndices = opnd-1;

	/*
	 * Do the 'lindex' operation.
	 */

	TRACE(("%d => ", opnd));
	objResultPtr = TclLindexFlat(interp, OBJ_AT_DEPTH(numIndices),
		numIndices, &OBJ_AT_DEPTH(numIndices - 1));
	if (!objResultPtr) {
	    TRACE_ERROR(interp);
	    goto gotError;
	}

	/*
	 * Set result.
	 */

	TRACE_APPEND(("\"%.30s\"\n", O2S(objResultPtr)));
	NEXT_INST_V(5, opnd, -1);

    case INST_LSET_FLAT:
	/*
	 * Lset with 3, 5, or more args. Get the number of index args.
	 */

	opnd = TclGetUInt4AtPtr(pc + 1);
	numIndices = opnd - 2;
	TRACE(("%d => ", opnd));

	/*
	 * Get the old value of variable, and remove the stack ref. This is
	 * safe because the variable still references the object; the ref
	 * count will never go zero here - we can use the smaller macro
	 * Tcl_DecrRefCount.
	 */

	valuePtr = POP_OBJECT();
	Tcl_DecrRefCount(valuePtr); /* This one should be done here */

	/*
	 * Compute the new variable value.
	 */

	objResultPtr = TclLsetFlat(interp, valuePtr, numIndices,
		&OBJ_AT_DEPTH(numIndices), OBJ_AT_TOS);
	if (!objResultPtr) {
	    TRACE_ERROR(interp);
	    goto gotError;
	}

	/*
	 * Set result.
	 */

	TRACE_APPEND(("\"%.30s\"\n", O2S(objResultPtr)));
	NEXT_INST_V(5, numIndices+1, -1);

    case INST_LSET_LIST:	/* 'lset' with 4 args */
	/*
	 * Get the old value of variable, and remove the stack ref. This is
	 * safe because the variable still references the object; the ref
	 * count will never go zero here - we can use the smaller macro
	 * Tcl_DecrRefCount.
	 */

	objPtr = POP_OBJECT();
	Tcl_DecrRefCount(objPtr);	/* This one should be done here. */

	/*
	 * Get the new element value, and the index list.
	 */

	valuePtr = OBJ_AT_TOS;
	value2Ptr = OBJ_UNDER_TOS;
	TRACE(("\"%.30s\" \"%.30s\" \"%.30s\" => ",
		O2S(value2Ptr), O2S(valuePtr), O2S(objPtr)));

	/*
	 * Compute the new variable value.
	 */

	objResultPtr = TclLsetList(interp, objPtr, value2Ptr, valuePtr);
	if (!objResultPtr) {
	    TRACE_ERROR(interp);
	    goto gotError;
	}

	/*
	 * Set result.
	 */

	TRACE_APPEND(("\"%.30s\"\n", O2S(objResultPtr)));
	NEXT_INST_F(1, 2, -1);

    case INST_LIST_RANGE_IMM:	/* lrange with objc==4 and both indices in
				 * bytecode stream */

	/*
	 * Pop the list and get the indices.
	 */

	valuePtr = OBJ_AT_TOS;
	fromIdx = TclGetInt4AtPtr(pc+1);
	toIdx = TclGetInt4AtPtr(pc+5);
	TRACE(("\"%.30s\" %d %d => ", O2S(valuePtr), TclGetInt4AtPtr(pc+1),
		TclGetInt4AtPtr(pc+5)));

	/*
	 * Get the length of the list, making sure that it really is a list
	 * in the process.
	 */

	if (TclListObjLength(interp, valuePtr, &objc) != TCL_OK) {
	    TRACE_ERROR(interp);
	    goto gotError;
	}

	/*
	 * Skip a lot of work if we're about to throw the result away (common
	 * with uses of [lassign]).
	 */

#ifndef TCL_COMPILE_DEBUG
	if (*(pc+9) == INST_POP) {
	    NEXT_INST_F(10, 1, 0);
	}
#endif

	/* Every range of an empty list is an empty list */
	if (objc == 0) {
	    /* avoid return of not canonical list (e. g. spaces in string repr.) */
	    if (!valuePtr->bytes || !valuePtr->length) {
		TRACE_APPEND(("\n"));
		NEXT_INST_F(9, 0, 0);
	    }
	    goto emptyList;
	}

	/* Decode index value operands. */

	if (toIdx == TCL_INDEX_NONE) {
	emptyList:
	    TclNewObj(objResultPtr);
	    TRACE_APPEND(("\"%.30s\"", O2S(objResultPtr)));
	    NEXT_INST_F(9, 1, 1);
	}
	toIdx = TclIndexDecode(toIdx, objc - 1);
	if (toIdx == TCL_INDEX_NONE) {
	    goto emptyList;
	} else if (toIdx + 1 >= (size_t)objc + 1) {
	    toIdx = objc - 1;
	}

	assert (toIdx < (size_t)objc);
	/*
	assert ( fromIdx != TCL_INDEX_NONE );
	 *
	 * Extra safety for legacy bytecodes:
	 */
	if (fromIdx == TCL_INDEX_NONE) {
	    fromIdx = TCL_INDEX_START;
	}

	fromIdx = TclIndexDecode(fromIdx, objc - 1);

	objResultPtr = TclListObjRange(valuePtr, fromIdx, toIdx);

	TRACE_APPEND(("\"%.30s\"", O2S(objResultPtr)));
	NEXT_INST_F(9, 1, 1);

    case INST_LIST_IN:
    case INST_LIST_NOT_IN:	/* Basic list containment operators. */
	value2Ptr = OBJ_AT_TOS;
	valuePtr = OBJ_UNDER_TOS;

	s1 = Tcl_GetStringFromObj(valuePtr, &s1len);
	TRACE(("\"%.30s\" \"%.30s\" => ", O2S(valuePtr), O2S(value2Ptr)));
	if (TclListObjLength(interp, value2Ptr, &length) != TCL_OK) {
	    TRACE_ERROR(interp);
	    goto gotError;
	}
	match = 0;
	if (length > 0) {
	    size_t i = 0;
	    Tcl_Obj *o;

	    /*
	     * An empty list doesn't match anything.
	     */

	    do {
		Tcl_ListObjIndex(NULL, value2Ptr, i, &o);
		if (o != NULL) {
		    s2 = Tcl_GetStringFromObj(o, &s2len);
		} else {
		    s2 = "";
		    s2len = 0;
		}
		if (s1len == s2len) {
		    match = (memcmp(s1, s2, s1len) == 0);
		}
		i++;
	    } while (i < length && match == 0);
	}

	if (*pc == INST_LIST_NOT_IN) {
	    match = !match;
	}

	TRACE_APPEND(("%d\n", match));

	/*
	 * Peep-hole optimisation: if you're about to jump, do jump from here.
	 * We're saving the effort of pushing a boolean value only to pop it
	 * for branching.
	 */

	JUMP_PEEPHOLE_F(match, 1, 2);

    case INST_LIST_CONCAT:
	value2Ptr = OBJ_AT_TOS;
	valuePtr = OBJ_UNDER_TOS;
	TRACE(("\"%.30s\" \"%.30s\" => ", O2S(valuePtr), O2S(value2Ptr)));
	if (Tcl_IsShared(valuePtr)) {
	    objResultPtr = Tcl_DuplicateObj(valuePtr);
	    if (Tcl_ListObjAppendList(interp, objResultPtr,
		    value2Ptr) != TCL_OK) {
		TRACE_ERROR(interp);
		TclDecrRefCount(objResultPtr);
		goto gotError;
	    }
	    TRACE_APPEND(("\"%.30s\"\n", O2S(objResultPtr)));
	    NEXT_INST_F(1, 2, 1);
	} else {
	    if (Tcl_ListObjAppendList(interp, valuePtr, value2Ptr) != TCL_OK){
		TRACE_ERROR(interp);
		goto gotError;
	    }
	    TRACE_APPEND(("\"%.30s\"\n", O2S(valuePtr)));
	    NEXT_INST_F(1, 1, 0);
	}

    /*
     *	   End of INST_LIST and related instructions.
     * -----------------------------------------------------------------
     *	   Start of string-related instructions.
     */

    case INST_STR_EQ:
    case INST_STR_NEQ:		/* String (in)equality check */
    case INST_STR_CMP:		/* String compare. */
    case INST_STR_LT:
    case INST_STR_GT:
    case INST_STR_LE:
    case INST_STR_GE:
    stringCompare:
	value2Ptr = OBJ_AT_TOS;
	valuePtr = OBJ_UNDER_TOS;

	{
	    int checkEq = ((*pc == INST_EQ) || (*pc == INST_NEQ)
		    || (*pc == INST_STR_EQ) || (*pc == INST_STR_NEQ));
	    match = TclStringCmp(valuePtr, value2Ptr, checkEq, 0, -1);
	}

	/*
	 * Make sure only -1,0,1 is returned
	 * TODO: consider peephole opt.
	 */

	if (*pc != INST_STR_CMP) {
	    /*
	     * Take care of the opcodes that goto'ed into here.
	     */

	    switch (*pc) {
	    case INST_STR_EQ:
	    case INST_EQ:
		match = (match == 0);
		break;
	    case INST_STR_NEQ:
	    case INST_NEQ:
		match = (match != 0);
		break;
	    case INST_LT:
	    case INST_STR_LT:
		match = (match < 0);
		break;
	    case INST_GT:
	    case INST_STR_GT:
		match = (match > 0);
		break;
	    case INST_LE:
	    case INST_STR_LE:
		match = (match <= 0);
		break;
	    case INST_GE:
	    case INST_STR_GE:
		match = (match >= 0);
		break;
	    }
	}

	TRACE(("\"%.20s\" \"%.20s\" => %d\n", O2S(valuePtr), O2S(value2Ptr),
		(match < 0 ? -1 : match > 0 ? 1 : 0)));
	JUMP_PEEPHOLE_F(match, 1, 2);

    case INST_STR_LEN:
	valuePtr = OBJ_AT_TOS;
	slength = Tcl_GetCharLength(valuePtr);
	TclNewIntObj(objResultPtr, slength);
	TRACE(("\"%.20s\" => %" TCL_Z_MODIFIER "u\n", O2S(valuePtr), slength));
	NEXT_INST_F(1, 1, 1);

    case INST_STR_UPPER:
	valuePtr = OBJ_AT_TOS;
	TRACE(("\"%.20s\" => ", O2S(valuePtr)));
	if (Tcl_IsShared(valuePtr)) {
	    s1 = Tcl_GetStringFromObj(valuePtr, &slength);
	    TclNewStringObj(objResultPtr, s1, slength);
	    slength = Tcl_UtfToUpper(TclGetString(objResultPtr));
	    Tcl_SetObjLength(objResultPtr, slength);
	    TRACE_APPEND(("\"%.20s\"\n", O2S(objResultPtr)));
	    NEXT_INST_F(1, 1, 1);
	} else {
	    slength = Tcl_UtfToUpper(TclGetString(valuePtr));
	    Tcl_SetObjLength(valuePtr, slength);
	    TclFreeInternalRep(valuePtr);
	    TRACE_APPEND(("\"%.20s\"\n", O2S(valuePtr)));
	    NEXT_INST_F(1, 0, 0);
	}
    case INST_STR_LOWER:
	valuePtr = OBJ_AT_TOS;
	TRACE(("\"%.20s\" => ", O2S(valuePtr)));
	if (Tcl_IsShared(valuePtr)) {
	    s1 = Tcl_GetStringFromObj(valuePtr, &slength);
	    TclNewStringObj(objResultPtr, s1, slength);
	    slength = Tcl_UtfToLower(TclGetString(objResultPtr));
	    Tcl_SetObjLength(objResultPtr, slength);
	    TRACE_APPEND(("\"%.20s\"\n", O2S(objResultPtr)));
	    NEXT_INST_F(1, 1, 1);
	} else {
	    slength = Tcl_UtfToLower(TclGetString(valuePtr));
	    Tcl_SetObjLength(valuePtr, slength);
	    TclFreeInternalRep(valuePtr);
	    TRACE_APPEND(("\"%.20s\"\n", O2S(valuePtr)));
	    NEXT_INST_F(1, 0, 0);
	}
    case INST_STR_TITLE:
	valuePtr = OBJ_AT_TOS;
	TRACE(("\"%.20s\" => ", O2S(valuePtr)));
	if (Tcl_IsShared(valuePtr)) {
	    s1 = Tcl_GetStringFromObj(valuePtr, &slength);
	    TclNewStringObj(objResultPtr, s1, slength);
	    slength = Tcl_UtfToTitle(TclGetString(objResultPtr));
	    Tcl_SetObjLength(objResultPtr, slength);
	    TRACE_APPEND(("\"%.20s\"\n", O2S(objResultPtr)));
	    NEXT_INST_F(1, 1, 1);
	} else {
	    slength = Tcl_UtfToTitle(TclGetString(valuePtr));
	    Tcl_SetObjLength(valuePtr, slength);
	    TclFreeInternalRep(valuePtr);
	    TRACE_APPEND(("\"%.20s\"\n", O2S(valuePtr)));
	    NEXT_INST_F(1, 0, 0);
	}

    case INST_STR_INDEX:
	value2Ptr = OBJ_AT_TOS;
	valuePtr = OBJ_UNDER_TOS;
	TRACE(("\"%.20s\" %.20s => ", O2S(valuePtr), O2S(value2Ptr)));

	/*
	 * Get char length to calulate what 'end' means.
	 */

	slength = Tcl_GetCharLength(valuePtr);
	DECACHE_STACK_INFO();
	if (TclGetIntForIndexM(interp, value2Ptr, slength-1, &index)!=TCL_OK) {
	    CACHE_STACK_INFO();
	    TRACE_ERROR(interp);
	    goto gotError;
	}
	CACHE_STACK_INFO();

	if (index >= slength) {
	    TclNewObj(objResultPtr);
	} else if (TclIsPureByteArray(valuePtr)) {
	    objResultPtr = Tcl_NewByteArrayObj(
		    (Tcl_GetBytesFromObj)(NULL, valuePtr, NULL)+index, 1);
	} else if (valuePtr->bytes && slength == valuePtr->length) {
	    objResultPtr = Tcl_NewStringObj((const char *)
		    valuePtr->bytes+index, 1);
	} else {
	    char buf[4] = "";
	    int ch = Tcl_GetUniChar(valuePtr, index);

	    /*
	     * This could be: Tcl_NewUnicodeObj((const Tcl_UniChar *)&ch, 1)
	     * but creating the object as a string seems to be faster in
	     * practical use.
	     */
	    if (ch == -1) {
		TclNewObj(objResultPtr);
	    } else {
		slength = Tcl_UniCharToUtf(ch, buf);
		if ((ch >= 0xD800) && (slength < 3)) {
		    slength += Tcl_UniCharToUtf(-1, buf + slength);
		}
		objResultPtr = Tcl_NewStringObj(buf, slength);
	    }
	}

	TRACE_APPEND(("\"%s\"\n", O2S(objResultPtr)));
	NEXT_INST_F(1, 2, 1);

    case INST_STR_RANGE:
	TRACE(("\"%.20s\" %.20s %.20s =>",
		O2S(OBJ_AT_DEPTH(2)), O2S(OBJ_UNDER_TOS), O2S(OBJ_AT_TOS)));
	slength = Tcl_GetCharLength(OBJ_AT_DEPTH(2)) - 1;

	DECACHE_STACK_INFO();
	if (TclGetIntForIndexM(interp, OBJ_UNDER_TOS, slength,
		    &fromIdx) != TCL_OK) {
	    CACHE_STACK_INFO();
	    TRACE_ERROR(interp);
	    goto gotError;
	}
	if (TclGetIntForIndexM(interp, OBJ_AT_TOS, slength,
		    &toIdx) != TCL_OK) {
	    CACHE_STACK_INFO();
	    TRACE_ERROR(interp);
	    goto gotError;
	}
	CACHE_STACK_INFO();

	if (toIdx == TCL_INDEX_NONE) {
	    TclNewObj(objResultPtr);
	} else {
	    objResultPtr = Tcl_GetRange(OBJ_AT_DEPTH(2), fromIdx, toIdx);
	}
	TRACE_APPEND(("\"%.30s\"\n", O2S(objResultPtr)));
	NEXT_INST_V(1, 3, 1);

    case INST_STR_RANGE_IMM:
	valuePtr = OBJ_AT_TOS;
	fromIdx = TclGetInt4AtPtr(pc+1);
	toIdx = TclGetInt4AtPtr(pc+5);
	slength = Tcl_GetCharLength(valuePtr);
	TRACE(("\"%.20s\" %d %d => ", O2S(valuePtr), (int)(fromIdx), (int)(toIdx)));

	/* Every range of an empty value is an empty value */
	if (slength == 0) {
	    TRACE_APPEND(("\n"));
	    NEXT_INST_F(9, 0, 0);
	}

	/* Decode index operands. */

	toIdx = TclIndexDecode(toIdx, slength - 1);
	fromIdx = TclIndexDecode(fromIdx, slength - 1);
	if (toIdx == TCL_INDEX_NONE) {
	    TclNewObj(objResultPtr);
	} else {
	    objResultPtr = Tcl_GetRange(valuePtr, fromIdx, toIdx);
	}
	TRACE_APPEND(("%.30s\n", O2S(objResultPtr)));
	NEXT_INST_F(9, 1, 1);

    {
	Tcl_UniChar *ustring1, *ustring2, *ustring3, *end, *p;
	size_t length3;
	Tcl_Obj *value3Ptr;

    case INST_STR_REPLACE:
	value3Ptr = POP_OBJECT();
	valuePtr = OBJ_AT_DEPTH(2);
	slength = Tcl_GetCharLength(valuePtr) - 1;
	TRACE(("\"%.20s\" %s %s \"%.20s\" => ", O2S(valuePtr),
		O2S(OBJ_UNDER_TOS), O2S(OBJ_AT_TOS), O2S(value3Ptr)));
	DECACHE_STACK_INFO();
	if (TclGetIntForIndexM(interp, OBJ_UNDER_TOS, slength,
		    &fromIdx) != TCL_OK
	    || TclGetIntForIndexM(interp, OBJ_AT_TOS, slength,
		    &toIdx) != TCL_OK) {
	    CACHE_STACK_INFO();
	    TclDecrRefCount(value3Ptr);
	    TRACE_ERROR(interp);
	    goto gotError;
	}
	CACHE_STACK_INFO();
	TclDecrRefCount(OBJ_AT_TOS);
	(void) POP_OBJECT();
	TclDecrRefCount(OBJ_AT_TOS);
	(void) POP_OBJECT();

	if ((toIdx == TCL_INDEX_NONE) ||
		(fromIdx + 1 > slength + 1) ||
		(toIdx + 1 < fromIdx + 1)) {
	    TRACE_APPEND(("\"%.30s\"\n", O2S(valuePtr)));
	    TclDecrRefCount(value3Ptr);
	    NEXT_INST_F(1, 0, 0);
	}

	if (fromIdx == TCL_INDEX_NONE) {
	    fromIdx = TCL_INDEX_START;
	}

	if (toIdx + 1 > slength + 1) {
	    toIdx = slength;
	}

	if ((fromIdx == TCL_INDEX_START) && (toIdx == slength)) {
	    TclDecrRefCount(OBJ_AT_TOS);
	    OBJ_AT_TOS = value3Ptr;
	    TRACE_APPEND(("\"%.30s\"\n", O2S(value3Ptr)));
	    NEXT_INST_F(1, 0, 0);
	}

	objResultPtr = TclStringReplace(interp, valuePtr, fromIdx,
		toIdx - fromIdx + 1, value3Ptr, TCL_STRING_IN_PLACE);

	if (objResultPtr == value3Ptr) {
	    /* See [Bug 82e7f67325] */
	    TclDecrRefCount(OBJ_AT_TOS);
	    OBJ_AT_TOS = value3Ptr;
	    TRACE_APPEND(("\"%.30s\"\n", O2S(value3Ptr)));
	    NEXT_INST_F(1, 0, 0);
	}
	TclDecrRefCount(value3Ptr);
	TRACE_APPEND(("\"%.30s\"\n", O2S(objResultPtr)));
	NEXT_INST_F(1, 1, 1);

    case INST_STR_MAP:
	valuePtr = OBJ_AT_TOS;		/* "Main" string. */
	value3Ptr = OBJ_UNDER_TOS;	/* "Target" string. */
	value2Ptr = OBJ_AT_DEPTH(2);	/* "Source" string. */
	if (value3Ptr == value2Ptr) {
	    objResultPtr = valuePtr;
	    goto doneStringMap;
	} else if (valuePtr == value2Ptr) {
	    objResultPtr = value3Ptr;
	    goto doneStringMap;
	}
	ustring1 = Tcl_GetUnicodeFromObj(valuePtr, &slength);
	if (slength == 0) {
	    objResultPtr = valuePtr;
	    goto doneStringMap;
	}
	ustring2 = Tcl_GetUnicodeFromObj(value2Ptr, &length2);
	if (length2 > slength || length2 == 0) {
	    objResultPtr = valuePtr;
	    goto doneStringMap;
	} else if (length2 == slength) {
	    if (memcmp(ustring1, ustring2, sizeof(Tcl_UniChar) * slength)) {
		objResultPtr = valuePtr;
	    } else {
		objResultPtr = value3Ptr;
	    }
	    goto doneStringMap;
	}
	ustring3 = Tcl_GetUnicodeFromObj(value3Ptr, &length3);

	objResultPtr = Tcl_NewUnicodeObj(ustring1, 0);
	p = ustring1;
	end = ustring1 + slength;
	for (; ustring1 < end; ustring1++) {
	    if ((*ustring1 == *ustring2) &&
		/* Fix bug [69218ab7b]: restrict max compare length. */
		((size_t)(end-ustring1) >= length2) && (length2==1 ||
		    memcmp(ustring1, ustring2, sizeof(Tcl_UniChar) * length2)
			    == 0)) {
		if (p != ustring1) {
		    TclAppendUnicodeToObj(objResultPtr, p, ustring1-p);
		    p = ustring1 + length2;
		} else {
		    p += length2;
		}
		ustring1 = p - 1;

		TclAppendUnicodeToObj(objResultPtr, ustring3, length3);
	    }
	}
	if (p != ustring1) {
	    /*
	     * Put the rest of the unmapped chars onto result.
	     */

	    TclAppendUnicodeToObj(objResultPtr, p, ustring1 - p);
	}
    doneStringMap:
	TRACE_WITH_OBJ(("%.20s %.20s %.20s => ",
		O2S(value2Ptr), O2S(value3Ptr), O2S(valuePtr)), objResultPtr);
	NEXT_INST_V(1, 3, 1);

    case INST_STR_FIND:
	objResultPtr = TclStringFirst(OBJ_UNDER_TOS, OBJ_AT_TOS, 0);

	TRACE(("%.20s %.20s => %s\n",
		O2S(OBJ_UNDER_TOS), O2S(OBJ_AT_TOS), O2S(objResultPtr)));
	NEXT_INST_F(1, 2, 1);

    case INST_STR_FIND_LAST:
	objResultPtr = TclStringLast(OBJ_UNDER_TOS, OBJ_AT_TOS, INT_MAX - 1);

	TRACE(("%.20s %.20s => %s\n",
		O2S(OBJ_UNDER_TOS), O2S(OBJ_AT_TOS), O2S(objResultPtr)));
	NEXT_INST_F(1, 2, 1);

    case INST_STR_CLASS:
	opnd = TclGetInt1AtPtr(pc+1);
	valuePtr = OBJ_AT_TOS;
	TRACE(("%s \"%.30s\" => ", tclStringClassTable[opnd].name,
		O2S(valuePtr)));
	ustring1 = Tcl_GetUnicodeFromObj(valuePtr, &slength);
	match = 1;
	if (slength > 0) {
	    int ch;
	    end = ustring1 + slength;
	    for (p=ustring1 ; p<end ; ) {
		p += TclUniCharToUCS4(p, &ch);
		if (!tclStringClassTable[opnd].comparator(ch)) {
		    match = 0;
		    break;
		}
	    }
	}
	TRACE_APPEND(("%d\n", match));
	JUMP_PEEPHOLE_F(match, 2, 1);
    }

    case INST_STR_MATCH:
	nocase = TclGetInt1AtPtr(pc+1);
	valuePtr = OBJ_AT_TOS;		/* String */
	value2Ptr = OBJ_UNDER_TOS;	/* Pattern */

	/*
	 * Check that at least one of the objects is Unicode before promoting
	 * both.
	 */

	if (TclHasInternalRep(valuePtr, &tclStringType)
		|| TclHasInternalRep(value2Ptr, &tclStringType)) {
	    Tcl_UniChar *ustring1, *ustring2;

	    ustring1 = Tcl_GetUnicodeFromObj(valuePtr, &slength);
	    ustring2 = Tcl_GetUnicodeFromObj(value2Ptr, &length2);
	    match = TclUniCharMatch(ustring1, slength, ustring2, length2,
		    nocase);
	} else if (TclIsPureByteArray(valuePtr) && !nocase) {
	    unsigned char *bytes1, *bytes2;
	    size_t wlen1 = 0, wlen2 = 0;

	    bytes1 = Tcl_GetByteArrayFromObj(valuePtr, &wlen1);
	    bytes2 = Tcl_GetByteArrayFromObj(value2Ptr, &wlen2);
	    match = TclByteArrayMatch(bytes1, wlen1, bytes2, wlen2, 0);
	} else {
	    match = Tcl_StringCaseMatch(TclGetString(valuePtr),
		    TclGetString(value2Ptr), nocase);
	}

	/*
	 * Reuse value2Ptr object already on stack if possible. Adjustment is
	 * 2 due to the nocase byte
	 */

	TRACE(("%.20s %.20s => %d\n", O2S(valuePtr), O2S(value2Ptr), match));

	/*
	 * Peep-hole optimisation: if you're about to jump, do jump from here.
	 */

	JUMP_PEEPHOLE_F(match, 2, 2);

    {
	const char *string1, *string2;
	size_t trim1, trim2;

    case INST_STR_TRIM_LEFT:
	valuePtr = OBJ_UNDER_TOS;	/* String */
	value2Ptr = OBJ_AT_TOS;		/* TrimSet */
	string2 = Tcl_GetStringFromObj(value2Ptr, &length2);
	string1 = Tcl_GetStringFromObj(valuePtr, &slength);
	trim1 = TclTrimLeft(string1, slength, string2, length2);
	trim2 = 0;
	goto createTrimmedString;
    case INST_STR_TRIM_RIGHT:
	valuePtr = OBJ_UNDER_TOS;	/* String */
	value2Ptr = OBJ_AT_TOS;		/* TrimSet */
	string2 = Tcl_GetStringFromObj(value2Ptr, &length2);
	string1 = Tcl_GetStringFromObj(valuePtr, &slength);
	trim2 = TclTrimRight(string1, slength, string2, length2);
	trim1 = 0;
	goto createTrimmedString;
    case INST_STR_TRIM:
	valuePtr = OBJ_UNDER_TOS;	/* String */
	value2Ptr = OBJ_AT_TOS;		/* TrimSet */
	string2 = Tcl_GetStringFromObj(value2Ptr, &length2);
	string1 = Tcl_GetStringFromObj(valuePtr, &slength);
	trim1 = TclTrim(string1, slength, string2, length2, &trim2);
    createTrimmedString:
	/*
	 * Careful here; trim set often contains non-ASCII characters so we
	 * take care when printing. [Bug 971cb4f1db]
	 */

#ifdef TCL_COMPILE_DEBUG
	if (traceInstructions) {
	    TRACE(("\"%.30s\" ", O2S(valuePtr)));
	    TclPrintObject(stdout, value2Ptr, 30);
	    printf(" => ");
	}
#endif
	if (trim1 == 0 && trim2 == 0) {
#ifdef TCL_COMPILE_DEBUG
	    if (traceInstructions) {
		TclPrintObject(stdout, valuePtr, 30);
		printf("\n");
	    }
#endif
	    NEXT_INST_F(1, 1, 0);
	} else {
	    objResultPtr = Tcl_NewStringObj(string1+trim1, slength-trim1-trim2);
#ifdef TCL_COMPILE_DEBUG
	    if (traceInstructions) {
		TclPrintObject(stdout, objResultPtr, 30);
		printf("\n");
	    }
#endif
	    NEXT_INST_F(1, 2, 1);
	}
    }

    case INST_REGEXP:
	cflags = TclGetInt1AtPtr(pc+1); /* RE compile flages like NOCASE */
	valuePtr = OBJ_AT_TOS;		/* String */
	value2Ptr = OBJ_UNDER_TOS;	/* Pattern */
	TRACE(("\"%.30s\" \"%.30s\" => ", O2S(valuePtr), O2S(value2Ptr)));

	/*
	 * Compile and match the regular expression.
	 */

	{
	    Tcl_RegExp regExpr =
		    Tcl_GetRegExpFromObj(interp, value2Ptr, cflags);

	    if (regExpr == NULL) {
		TRACE_ERROR(interp);
		goto gotError;
	    }
	    match = Tcl_RegExpExecObj(interp, regExpr, valuePtr, 0, 0, 0);
	    if (match < 0) {
		TRACE_ERROR(interp);
		goto gotError;
	    }
	}

	TRACE_APPEND(("%d\n", match));

	/*
	 * Peep-hole optimisation: if you're about to jump, do jump from here.
	 * Adjustment is 2 due to the nocase byte.
	 */

	JUMP_PEEPHOLE_F(match, 2, 2);
    }

    /*
     *	   End of string-related instructions.
     * -----------------------------------------------------------------
     *	   Start of numeric operator instructions.
     */

    {
	void *ptr1, *ptr2;
	int type1, type2;
	Tcl_WideInt w1, w2, wResult;

    case INST_NUM_TYPE:
	if (GetNumberFromObj(NULL, OBJ_AT_TOS, &ptr1, &type1) != TCL_OK) {
	    type1 = 0;
	} else if (type1 == TCL_NUMBER_BIG) {
	    /* value is an integer outside the WIDE_MIN to WIDE_MAX range */
	    /* [string is wideinteger] is WIDE_MIN to WIDE_MAX range */
	    Tcl_WideInt w;

	    if (TclGetWideIntFromObj(NULL, OBJ_AT_TOS, &w) == TCL_OK) {
		type1 = TCL_NUMBER_INT;
	    }
	}
	TclNewIntObj(objResultPtr, type1);
	TRACE(("\"%.20s\" => %d\n", O2S(OBJ_AT_TOS), type1));
	NEXT_INST_F(1, 1, 1);

    case INST_EQ:
    case INST_NEQ:
    case INST_LT:
    case INST_GT:
    case INST_LE:
    case INST_GE: {
	int iResult = 0, compare = 0;

	value2Ptr = OBJ_AT_TOS;
	valuePtr = OBJ_UNDER_TOS;

	/*
	    Try to determine, without triggering generation of a string
	    representation, whether one value is not a number.
	*/
	if (TclCheckEmptyString(valuePtr) > 0 || TclCheckEmptyString(value2Ptr) > 0) {
	    goto stringCompare;
	}

	if (GetNumberFromObj(NULL, valuePtr, &ptr1, &type1) != TCL_OK
		|| GetNumberFromObj(NULL, value2Ptr, &ptr2, &type2) != TCL_OK) {
	    /*
	     * At least one non-numeric argument - compare as strings.
	     */

	    goto stringCompare;
	}
	if (type1 == TCL_NUMBER_NAN || type2 == TCL_NUMBER_NAN) {
	    /*
	     * NaN arg: NaN != to everything, other compares are false.
	     */

	    iResult = (*pc == INST_NEQ);
	    goto foundResult;
	}
	if (valuePtr == value2Ptr) {
	    compare = MP_EQ;
	    goto convertComparison;
	}
	if ((type1 == TCL_NUMBER_INT) && (type2 == TCL_NUMBER_INT)) {
	    w1 = *((const Tcl_WideInt *)ptr1);
	    w2 = *((const Tcl_WideInt *)ptr2);
	    compare = (w1 < w2) ? MP_LT : ((w1 > w2) ? MP_GT : MP_EQ);
	} else {
	    compare = TclCompareTwoNumbers(valuePtr, value2Ptr);
	}

	/*
	 * Turn comparison outcome into appropriate result for opcode.
	 */

    convertComparison:
	switch (*pc) {
	case INST_EQ:
	    iResult = (compare == MP_EQ);
	    break;
	case INST_NEQ:
	    iResult = (compare != MP_EQ);
	    break;
	case INST_LT:
	    iResult = (compare == MP_LT);
	    break;
	case INST_GT:
	    iResult = (compare == MP_GT);
	    break;
	case INST_LE:
	    iResult = (compare != MP_GT);
	    break;
	case INST_GE:
	    iResult = (compare != MP_LT);
	    break;
	}

	/*
	 * Peep-hole optimisation: if you're about to jump, do jump from here.
	 */

    foundResult:
	TRACE(("\"%.20s\" \"%.20s\" => %d\n", O2S(valuePtr), O2S(value2Ptr),
		iResult));
	JUMP_PEEPHOLE_F(iResult, 1, 2);
    }

    case INST_MOD:
    case INST_LSHIFT:
    case INST_RSHIFT:
    case INST_BITOR:
    case INST_BITXOR:
    case INST_BITAND:
	value2Ptr = OBJ_AT_TOS;
	valuePtr = OBJ_UNDER_TOS;

	if ((GetNumberFromObj(NULL, valuePtr, &ptr1, &type1) != TCL_OK)
		|| (type1==TCL_NUMBER_DOUBLE) || (type1==TCL_NUMBER_NAN)) {
	    TRACE(("%.20s %.20s => ILLEGAL 1st TYPE %s\n", O2S(valuePtr),
		    O2S(value2Ptr), (valuePtr->typePtr?
		    valuePtr->typePtr->name : "null")));
	    DECACHE_STACK_INFO();
	    IllegalExprOperandType(interp, pc, valuePtr);
	    CACHE_STACK_INFO();
	    goto gotError;
	}

	if ((GetNumberFromObj(NULL, value2Ptr, &ptr2, &type2) != TCL_OK)
		|| (type2==TCL_NUMBER_DOUBLE) || (type2==TCL_NUMBER_NAN)) {
	    TRACE(("%.20s %.20s => ILLEGAL 2nd TYPE %s\n", O2S(valuePtr),
		    O2S(value2Ptr), (value2Ptr->typePtr?
		    value2Ptr->typePtr->name : "null")));
	    DECACHE_STACK_INFO();
	    IllegalExprOperandType(interp, pc, value2Ptr);
	    CACHE_STACK_INFO();
	    goto gotError;
	}

	/*
	 * Check for common, simple case.
	 */

	if ((type1 == TCL_NUMBER_INT) && (type2 == TCL_NUMBER_INT)) {
	    w1 = *((const Tcl_WideInt *)ptr1);
	    w2 = *((const Tcl_WideInt *)ptr2);

	    switch (*pc) {
	    case INST_MOD:
		if (w2 == 0) {
		    TRACE(("%s %s => DIVIDE BY ZERO\n", O2S(valuePtr),
			    O2S(value2Ptr)));
		    goto divideByZero;
		} else if ((w2 == 1) || (w2 == -1)) {
		    /*
		     * Div. by |1| always yields remainder of 0.
		     */

		    TRACE(("%s %s => ", O2S(valuePtr), O2S(value2Ptr)));
		    objResultPtr = TCONST(0);
		    TRACE(("%s\n", O2S(objResultPtr)));
		    NEXT_INST_F(1, 2, 1);
		} else if (w1 == 0) {
		    /*
		     * 0 % (non-zero) always yields remainder of 0.
		     */

		    TRACE(("%s %s => ", O2S(valuePtr), O2S(value2Ptr)));
		    objResultPtr = TCONST(0);
		    TRACE(("%s\n", O2S(objResultPtr)));
		    NEXT_INST_F(1, 2, 1);
		} else {
		    wResult = w1 / w2;

		    /*
		     * Force Tcl's integer division rules.
		     * TODO: examine for logic simplification
		     */

		    if ((wResult < 0 || (wResult == 0 &&
			    ((w1 < 0 && w2 > 0) || (w1 > 0 && w2 < 0)))) &&
			    (wResult * w2 != w1)) {
			wResult -= 1;
		    }
		    wResult = (Tcl_WideInt)((Tcl_WideUInt)w1 -
			    (Tcl_WideUInt)w2*(Tcl_WideUInt)wResult);
		    goto wideResultOfArithmetic;
		}
		break;

	    case INST_RSHIFT:
		if (w2 < 0) {
		    Tcl_SetObjResult(interp, Tcl_NewStringObj(
			    "negative shift argument", -1));
#ifdef ERROR_CODE_FOR_EARLY_DETECTED_ARITH_ERROR
		    DECACHE_STACK_INFO();
		    Tcl_SetErrorCode(interp, "ARITH", "DOMAIN",
			    "domain error: argument not in valid range",
			    NULL);
		    CACHE_STACK_INFO();
#endif /* ERROR_CODE_FOR_EARLY_DETECTED_ARITH_ERROR */
		    goto gotError;
		} else if (w1 == 0) {
		    TRACE(("%s %s => ", O2S(valuePtr), O2S(value2Ptr)));
		    objResultPtr = TCONST(0);
		    TRACE(("%s\n", O2S(objResultPtr)));
		    NEXT_INST_F(1, 2, 1);
		} else {
		    /*
		     * Quickly force large right shifts to 0 or -1.
		     */

		    if (w2 >= (Tcl_WideInt)(CHAR_BIT*sizeof(long))) {
			/*
			 * We assume that INT_MAX is much larger than the
			 * number of bits in a long. This is a pretty safe
			 * assumption, given that the former is usually around
			 * 4e9 and the latter 32 or 64...
			 */

			TRACE(("%s %s => ", O2S(valuePtr), O2S(value2Ptr)));
			if (w1 > 0L) {
			    objResultPtr = TCONST(0);
			} else {
			    TclNewIntObj(objResultPtr, -1);
			}
			TRACE(("%s\n", O2S(objResultPtr)));
			NEXT_INST_F(1, 2, 1);
		    }

		    /*
		     * Handle shifts within the native long range.
		     */

		    wResult = w1 >> ((int) w2);
		    goto wideResultOfArithmetic;
		}
		break;

	    case INST_LSHIFT:
		if (w2 < 0) {
		    Tcl_SetObjResult(interp, Tcl_NewStringObj(
			    "negative shift argument", -1));
#ifdef ERROR_CODE_FOR_EARLY_DETECTED_ARITH_ERROR
		    DECACHE_STACK_INFO();
		    Tcl_SetErrorCode(interp, "ARITH", "DOMAIN",
			    "domain error: argument not in valid range",
			    NULL);
		    CACHE_STACK_INFO();
#endif /* ERROR_CODE_FOR_EARLY_DETECTED_ARITH_ERROR */
		    goto gotError;
		} else if (w1 == 0) {
		    TRACE(("%s %s => ", O2S(valuePtr), O2S(value2Ptr)));
		    objResultPtr = TCONST(0);
		    TRACE(("%s\n", O2S(objResultPtr)));
		    NEXT_INST_F(1, 2, 1);
		} else if (w2 > INT_MAX) {
		    /*
		     * Technically, we could hold the value (1 << (INT_MAX+1))
		     * in an mp_int, but since we're using mp_mul_2d() to do
		     * the work, and it takes only an int argument, that's a
		     * good place to draw the line.
		     */

		    Tcl_SetObjResult(interp, Tcl_NewStringObj(
			    "integer value too large to represent", -1));
#ifdef ERROR_CODE_FOR_EARLY_DETECTED_ARITH_ERROR
		    DECACHE_STACK_INFO();
		    Tcl_SetErrorCode(interp, "ARITH", "IOVERFLOW",
			    "integer value too large to represent", NULL);
		    CACHE_STACK_INFO();
#endif /* ERROR_CODE_FOR_EARLY_DETECTED_ARITH_ERROR */
		    goto gotError;
		} else {
		    int shift = (int) w2;

		    /*
		     * Handle shifts within the native long range.
		     */

		    if (((size_t) shift < CHAR_BIT*sizeof(long))
			    && !((w1>0 ? w1 : ~w1) &
				-(1UL<<(CHAR_BIT*sizeof(long) - 1 - shift)))) {
			wResult = (Tcl_WideUInt)w1 << shift;
			goto wideResultOfArithmetic;
		    }
		}

		/*
		 * Too large; need to use the broken-out function.
		 */

		TRACE(("%s %s => ", O2S(valuePtr), O2S(value2Ptr)));
		break;

	    case INST_BITAND:
		wResult = w1 & w2;
		goto wideResultOfArithmetic;
	    case INST_BITOR:
		wResult = w1 | w2;
		goto wideResultOfArithmetic;
	    case INST_BITXOR:
		wResult = w1 ^ w2;
		goto wideResultOfArithmetic;
	    }
	}

	/*
	 * DO NOT MERGE THIS WITH THE EQUIVALENT SECTION LATER! That would
	 * encourage the compiler to inline ExecuteExtendedBinaryMathOp, which
	 * is highly undesirable due to the overall impact on size.
	 */

	TRACE(("%s %s => ", O2S(valuePtr), O2S(value2Ptr)));
	objResultPtr = ExecuteExtendedBinaryMathOp(interp, *pc, &TCONST(0),
		valuePtr, value2Ptr);
	if (objResultPtr == DIVIDED_BY_ZERO) {
	    TRACE_APPEND(("DIVIDE BY ZERO\n"));
	    goto divideByZero;
	} else if (objResultPtr == GENERAL_ARITHMETIC_ERROR) {
	    TRACE_ERROR(interp);
	    goto gotError;
	} else if (objResultPtr == NULL) {
	    TRACE_APPEND(("%s\n", O2S(valuePtr)));
	    NEXT_INST_F(1, 1, 0);
	} else {
	    TRACE_APPEND(("%s\n", O2S(objResultPtr)));
	    NEXT_INST_F(1, 2, 1);
	}

    case INST_EXPON:
    case INST_ADD:
    case INST_SUB:
    case INST_DIV:
    case INST_MULT:
	value2Ptr = OBJ_AT_TOS;
	valuePtr = OBJ_UNDER_TOS;

	if ((GetNumberFromObj(NULL, valuePtr, &ptr1, &type1) != TCL_OK)
		|| IsErroringNaNType(type1)) {
	    TRACE(("%.20s %.20s => ILLEGAL 1st TYPE %s\n",
		    O2S(value2Ptr), O2S(valuePtr),
		    (valuePtr->typePtr? valuePtr->typePtr->name: "null")));
	    DECACHE_STACK_INFO();
	    IllegalExprOperandType(interp, pc, valuePtr);
	    CACHE_STACK_INFO();
	    goto gotError;
	}

#ifdef ACCEPT_NAN
	if (type1 == TCL_NUMBER_NAN) {
	    /*
	     * NaN first argument -> result is also NaN.
	     */

	    NEXT_INST_F(1, 1, 0);
	}
#endif

	if ((GetNumberFromObj(NULL, value2Ptr, &ptr2, &type2) != TCL_OK)
		|| IsErroringNaNType(type2)) {
	    TRACE(("%.20s %.20s => ILLEGAL 2nd TYPE %s\n",
		    O2S(value2Ptr), O2S(valuePtr),
		    (value2Ptr->typePtr? value2Ptr->typePtr->name: "null")));
	    DECACHE_STACK_INFO();
	    IllegalExprOperandType(interp, pc, value2Ptr);
	    CACHE_STACK_INFO();
	    goto gotError;
	}

#ifdef ACCEPT_NAN
	if (type2 == TCL_NUMBER_NAN) {
	    /*
	     * NaN second argument -> result is also NaN.
	     */

	    objResultPtr = value2Ptr;
	    NEXT_INST_F(1, 2, 1);
	}
#endif

	/*
	 * Handle (long,long) arithmetic as best we can without going out to
	 * an external function.
	 */

	if ((type1 == TCL_NUMBER_INT) && (type2 == TCL_NUMBER_INT)) {
	    w1 = *((const Tcl_WideInt *)ptr1);
	    w2 = *((const Tcl_WideInt *)ptr2);

	    switch (*pc) {
	    case INST_ADD:
		wResult = (Tcl_WideInt)((Tcl_WideUInt)w1 + (Tcl_WideUInt)w2);
		/*
		 * Check for overflow.
		 */

		if (Overflowing(w1, w2, wResult)) {
		    goto overflow;
		}
		goto wideResultOfArithmetic;

	    case INST_SUB:
		wResult = (Tcl_WideInt)((Tcl_WideUInt)w1 - (Tcl_WideUInt)w2);
		/*
		 * Must check for overflow. The macro tests for overflows in
		 * sums by looking at the sign bits. As we have a subtraction
		 * here, we are adding -w2. As -w2 could in turn overflow, we
		 * test with ~w2 instead: it has the opposite sign bit to w2
		 * so it does the job. Note that the only "bad" case (w2==0)
		 * is irrelevant for this macro, as in that case w1 and
		 * wResult have the same sign and there is no overflow anyway.
		 */

		if (Overflowing(w1, ~w2, wResult)) {
		    goto overflow;
		}
	    wideResultOfArithmetic:
		TRACE(("%s %s => ", O2S(valuePtr), O2S(value2Ptr)));
		if (Tcl_IsShared(valuePtr)) {
		    TclNewIntObj(objResultPtr, wResult);
		    TRACE(("%s\n", O2S(objResultPtr)));
		    NEXT_INST_F(1, 2, 1);
		}
		TclSetIntObj(valuePtr, wResult);
		TRACE(("%s\n", O2S(valuePtr)));
		NEXT_INST_F(1, 1, 0);
	    break;

	    case INST_DIV:
		if (w2 == 0) {
		    TRACE(("%s %s => DIVIDE BY ZERO\n",
			    O2S(valuePtr), O2S(value2Ptr)));
		    goto divideByZero;
		} else if ((w1 == WIDE_MIN) && (w2 == -1)) {
		    /*
		     * Can't represent (-WIDE_MIN) as a Tcl_WideInt.
		     */

		    goto overflow;
		}
		wResult = w1 / w2;

		/*
		 * Force Tcl's integer division rules.
		 * TODO: examine for logic simplification
		 */

		if (((wResult < 0) || ((wResult == 0) &&
			((w1 < 0 && w2 > 0) || (w1 > 0 && w2 < 0)))) &&
			((wResult * w2) != w1)) {
		    wResult -= 1;
		}
		goto wideResultOfArithmetic;

	    case INST_MULT:
		if (((sizeof(Tcl_WideInt) >= 2*sizeof(int))
			&& (w1 <= INT_MAX) && (w1 >= INT_MIN)
			&& (w2 <= INT_MAX) && (w2 >= INT_MIN))
			|| ((sizeof(Tcl_WideInt) >= 2*sizeof(short))
			&& (w1 <= SHRT_MAX) && (w1 >= SHRT_MIN)
			&& (w2 <= SHRT_MAX) && (w2 >= SHRT_MIN))) {
		    wResult = w1 * w2;
		    goto wideResultOfArithmetic;
		}
	    }

	    /*
	     * Fall through with INST_EXPON, INST_DIV and large multiplies.
	     */
	}

    overflow:
	TRACE(("%s %s => ", O2S(valuePtr), O2S(value2Ptr)));
	objResultPtr = ExecuteExtendedBinaryMathOp(interp, *pc, &TCONST(0),
		valuePtr, value2Ptr);
	if (objResultPtr == DIVIDED_BY_ZERO) {
	    TRACE_APPEND(("DIVIDE BY ZERO\n"));
	    goto divideByZero;
	} else if (objResultPtr == EXPONENT_OF_ZERO) {
	    TRACE_APPEND(("EXPONENT OF ZERO\n"));
	    goto exponOfZero;
	} else if (objResultPtr == GENERAL_ARITHMETIC_ERROR) {
	    TRACE_ERROR(interp);
	    goto gotError;
	} else if (objResultPtr == OUT_OF_MEMORY) {
	    TRACE_APPEND(("OUT OF MEMORY\n"));
	    goto outOfMemory;
	} else if (objResultPtr == NULL) {
	    TRACE_APPEND(("%s\n", O2S(valuePtr)));
	    NEXT_INST_F(1, 1, 0);
	} else {
	    TRACE_APPEND(("%s\n", O2S(objResultPtr)));
	    NEXT_INST_F(1, 2, 1);
	}

    case INST_LNOT: {
	int b;

	valuePtr = OBJ_AT_TOS;

	/* TODO - check claim that taking address of b harms performance */
	/* TODO - consider optimization search for constants */
	if (TclGetBooleanFromObj(NULL, valuePtr, &b) != TCL_OK) {
	    TRACE(("\"%.20s\" => ERROR: illegal type %s\n", O2S(valuePtr),
		    (valuePtr->typePtr? valuePtr->typePtr->name : "null")));
	    DECACHE_STACK_INFO();
	    IllegalExprOperandType(interp, pc, valuePtr);
	    CACHE_STACK_INFO();
	    goto gotError;
	}
	/* TODO: Consider peephole opt. */
	objResultPtr = TCONST(!b);
	TRACE_WITH_OBJ(("%s => ", O2S(valuePtr)), objResultPtr);
	NEXT_INST_F(1, 1, 1);
    }

    case INST_BITNOT:
	valuePtr = OBJ_AT_TOS;
	TRACE(("\"%.20s\" => ", O2S(valuePtr)));
	if ((GetNumberFromObj(NULL, valuePtr, &ptr1, &type1) != TCL_OK)
		|| (type1==TCL_NUMBER_NAN) || (type1==TCL_NUMBER_DOUBLE)) {
	    /*
	     * ... ~$NonInteger => raise an error.
	     */

	    TRACE_APPEND(("ERROR: illegal type %s\n",
		    (valuePtr->typePtr? valuePtr->typePtr->name : "null")));
	    DECACHE_STACK_INFO();
	    IllegalExprOperandType(interp, pc, valuePtr);
	    CACHE_STACK_INFO();
	    goto gotError;
	}
	if (type1 == TCL_NUMBER_INT) {
	    w1 = *((const Tcl_WideInt *) ptr1);
	    if (Tcl_IsShared(valuePtr)) {
		TclNewIntObj(objResultPtr, ~w1);
		TRACE_APPEND(("%s\n", O2S(objResultPtr)));
		NEXT_INST_F(1, 1, 1);
	    }
	    TclSetIntObj(valuePtr, ~w1);
	    TRACE_APPEND(("%s\n", O2S(valuePtr)));
	    NEXT_INST_F(1, 0, 0);
	}
	objResultPtr = ExecuteExtendedUnaryMathOp(*pc, valuePtr);
	if (objResultPtr != NULL) {
	    TRACE_APPEND(("%s\n", O2S(objResultPtr)));
	    NEXT_INST_F(1, 1, 1);
	} else {
	    TRACE_APPEND(("%s\n", O2S(valuePtr)));
	    NEXT_INST_F(1, 0, 0);
	}

    case INST_UMINUS:
	valuePtr = OBJ_AT_TOS;
	TRACE(("\"%.20s\" => ", O2S(valuePtr)));
	if ((GetNumberFromObj(NULL, valuePtr, &ptr1, &type1) != TCL_OK)
		|| IsErroringNaNType(type1)) {
	    TRACE_APPEND(("ERROR: illegal type %s \n",
		    (valuePtr->typePtr? valuePtr->typePtr->name : "null")));
	    DECACHE_STACK_INFO();
	    IllegalExprOperandType(interp, pc, valuePtr);
	    CACHE_STACK_INFO();
	    goto gotError;
	}
	switch (type1) {
	case TCL_NUMBER_NAN:
	    /* -NaN => NaN */
	    TRACE_APPEND(("%s\n", O2S(valuePtr)));
	    NEXT_INST_F(1, 0, 0);
	break;
	case TCL_NUMBER_INT:
	    w1 = *((const Tcl_WideInt *) ptr1);
	    if (w1 != WIDE_MIN) {
		if (Tcl_IsShared(valuePtr)) {
		    TclNewIntObj(objResultPtr, -w1);
		    TRACE_APPEND(("%s\n", O2S(objResultPtr)));
		    NEXT_INST_F(1, 1, 1);
		}
		TclSetIntObj(valuePtr, -w1);
		TRACE_APPEND(("%s\n", O2S(valuePtr)));
		NEXT_INST_F(1, 0, 0);
	    }
	    /* FALLTHROUGH */
	}
	objResultPtr = ExecuteExtendedUnaryMathOp(*pc, valuePtr);
	if (objResultPtr != NULL) {
	    TRACE_APPEND(("%s\n", O2S(objResultPtr)));
	    NEXT_INST_F(1, 1, 1);
	} else {
	    TRACE_APPEND(("%s\n", O2S(valuePtr)));
	    NEXT_INST_F(1, 0, 0);
	}

    case INST_UPLUS:
    case INST_TRY_CVT_TO_NUMERIC:
	/*
	 * Try to convert the topmost stack object to numeric object. This is
	 * done in order to support [expr]'s policy of interpreting operands
	 * if at all possible as numbers first, then strings.
	 */

	valuePtr = OBJ_AT_TOS;
	TRACE(("\"%.20s\" => ", O2S(valuePtr)));

	if (GetNumberFromObj(NULL, valuePtr, &ptr1, &type1) != TCL_OK) {
	    if (*pc == INST_UPLUS) {
		/*
		 * ... +$NonNumeric => raise an error.
		 */

		TRACE_APPEND(("ERROR: illegal type %s\n",
			(valuePtr->typePtr? valuePtr->typePtr->name:"null")));
		DECACHE_STACK_INFO();
		IllegalExprOperandType(interp, pc, valuePtr);
		CACHE_STACK_INFO();
		goto gotError;
	    }

	    /* ... TryConvertToNumeric($NonNumeric) is acceptable */
	    TRACE_APPEND(("not numeric\n"));
	    NEXT_INST_F(1, 0, 0);
	}
	if (IsErroringNaNType(type1)) {
	    if (*pc == INST_UPLUS) {
		/*
		 * ... +$NonNumeric => raise an error.
		 */

		TRACE_APPEND(("ERROR: illegal type %s\n",
			(valuePtr->typePtr? valuePtr->typePtr->name:"null")));
		DECACHE_STACK_INFO();
		IllegalExprOperandType(interp, pc, valuePtr);
		CACHE_STACK_INFO();
	    } else {
		/*
		 * Numeric conversion of NaN -> error.
		 */

		TRACE_APPEND(("ERROR: IEEE floating pt error\n"));
		DECACHE_STACK_INFO();
		TclExprFloatError(interp, *((const double *) ptr1));
		CACHE_STACK_INFO();
	    }
	    goto gotError;
	}

	/*
	 * Ensure that the numeric value has a string rep the same as the
	 * formatted version of its internal rep. This is used, e.g., to make
	 * sure that "expr {0001}" yields "1", not "0001". We implement this
	 * by _discarding_ the string rep since we know it will be
	 * regenerated, if needed later, by formatting the internal rep's
	 * value.
	 */

	if (valuePtr->bytes == NULL) {
	    TRACE_APPEND(("numeric, same Tcl_Obj\n"));
	    NEXT_INST_F(1, 0, 0);
	}
	if (Tcl_IsShared(valuePtr)) {
	    /*
	     * Here we do some surgery within the Tcl_Obj internals. We want
	     * to copy the internalrep, but not the string, so we temporarily hide
	     * the string so we do not copy it.
	     */

	    char *savedString = valuePtr->bytes;

	    valuePtr->bytes = NULL;
	    objResultPtr = Tcl_DuplicateObj(valuePtr);
	    valuePtr->bytes = savedString;
	    TRACE_APPEND(("numeric, new Tcl_Obj\n"));
	    NEXT_INST_F(1, 1, 1);
	}
	TclInvalidateStringRep(valuePtr);
	TRACE_APPEND(("numeric, same Tcl_Obj\n"));
	NEXT_INST_F(1, 0, 0);
    }
    break;

    /*
     *	   End of numeric operator instructions.
     * -----------------------------------------------------------------
     */

    case INST_TRY_CVT_TO_BOOLEAN:
	valuePtr = OBJ_AT_TOS;
	if (TclHasInternalRep(valuePtr,  &tclBooleanType)) {
	    objResultPtr = TCONST(1);
	} else {
	    int res = (TclSetBooleanFromAny(NULL, valuePtr) == TCL_OK);
	    objResultPtr = TCONST(res);
	}
	TRACE_WITH_OBJ(("\"%.30s\" => ", O2S(valuePtr)), objResultPtr);
	NEXT_INST_F(1, 0, 1);
    break;

    case INST_BREAK:
	/*
	DECACHE_STACK_INFO();
	Tcl_ResetResult(interp);
	CACHE_STACK_INFO();
	*/
	result = TCL_BREAK;
	cleanup = 0;
	TRACE(("=> BREAK!\n"));
	goto processExceptionReturn;

    case INST_CONTINUE:
	/*
	DECACHE_STACK_INFO();
	Tcl_ResetResult(interp);
	CACHE_STACK_INFO();
	*/
	result = TCL_CONTINUE;
	cleanup = 0;
	TRACE(("=> CONTINUE!\n"));
	goto processExceptionReturn;

    {
	ForeachInfo *infoPtr;
	Tcl_Obj *listPtr, **elements;
	ForeachVarList *varListPtr;
<<<<<<< HEAD
	size_t numLists, listLen, numVars, listTmpDepth;
	size_t iterNum, iterMax, iterTmp;
	size_t varIndex, valIndex, i, j;
=======
	int numLists, listLen, numVars;
	int listTmpDepth;
	size_t iterNum, iterMax, iterTmp;
	int varIndex, valIndex, j;
	long i;
>>>>>>> a485db14

    case INST_FOREACH_START:
	/*
	 * Initialize the data for the looping construct, pushing the
	 * corresponding Tcl_Objs to the stack.
	 */

	opnd = TclGetUInt4AtPtr(pc+1);
	infoPtr = (ForeachInfo *)codePtr->auxDataArrayPtr[opnd].clientData;
	numLists = infoPtr->numLists;
	TRACE(("%u => ", opnd));

	/*
	 * Compute the number of iterations that will be run: iterMax
	 */

	iterMax = 0;
	listTmpDepth = numLists-1;
	for (i = 0;  i < numLists;  i++) {
	    varListPtr = infoPtr->varLists[i];
	    numVars = varListPtr->numVars;
	    listPtr = OBJ_AT_DEPTH(listTmpDepth);
	    if (TclListObjLength(interp, listPtr, &listLen) != TCL_OK) {
		TRACE_APPEND(("ERROR converting list %ld, \"%s\": %s",
			i, O2S(listPtr), O2S(Tcl_GetObjResult(interp))));
		goto gotError;
	    }
	    if (Tcl_IsShared(listPtr)) {
		objPtr = TclListObjCopy(NULL, listPtr);
		Tcl_IncrRefCount(objPtr);
		Tcl_DecrRefCount(listPtr);
		OBJ_AT_DEPTH(listTmpDepth) = objPtr;
	    }
	    iterTmp = (listLen + (numVars - 1))/numVars;
	    if (iterTmp > iterMax) {
		iterMax = iterTmp;
	    }
	    listTmpDepth--;
	}

	/*
	 * Store the iterNum and iterMax in a single Tcl_Obj; we keep a
	 * nul-string obj with the pointer stored in the ptrValue so that the
	 * thing is properly garbage collected. THIS OBJ MAKES NO SENSE, but
	 * it will never leave this scope and is read-only.
	 */

	TclNewObj(tmpPtr);
	tmpPtr->internalRep.twoPtrValue.ptr1 = NULL;
	tmpPtr->internalRep.twoPtrValue.ptr2 = (void *)iterMax;
	PUSH_OBJECT(tmpPtr); /* iterCounts object */

	/*
	 * Store a pointer to the ForeachInfo struct; same dirty trick
	 * as above
	 */

	TclNewObj(tmpPtr);
	tmpPtr->internalRep.twoPtrValue.ptr1 = infoPtr;
	PUSH_OBJECT(tmpPtr); /* infoPtr object */
	TRACE_APPEND(("jump to loop step\n"));

	/*
	 * Jump directly to the INST_FOREACH_STEP instruction; the C code just
	 * falls through.
	 */

	pc += 5 - infoPtr->loopCtTemp;

    case INST_FOREACH_STEP:
	/*
	 * "Step" a foreach loop (i.e., begin its next iteration) by assigning
	 * the next value list element to each loop var.
	 */

	tmpPtr = OBJ_AT_TOS;
	infoPtr = (ForeachInfo *)tmpPtr->internalRep.twoPtrValue.ptr1;
	numLists = infoPtr->numLists;
	TRACE(("=> "));

	tmpPtr = OBJ_AT_DEPTH(1);
	iterNum = (size_t)tmpPtr->internalRep.twoPtrValue.ptr1;
	iterMax = (size_t)tmpPtr->internalRep.twoPtrValue.ptr2;

	/*
	 * If some list still has a remaining list element iterate one more
	 * time. Assign to var the next element from its value list.
	 */

	if (iterNum < iterMax) {
	    /*
	     * Set the variables and jump back to run the body
	     */

	    tmpPtr->internalRep.twoPtrValue.ptr1 =(void *)(iterNum + 1);

	    listTmpDepth = numLists + 1;

	    for (i = 0;  i < numLists;  i++) {
		varListPtr = infoPtr->varLists[i];
		numVars = varListPtr->numVars;

		listPtr = OBJ_AT_DEPTH(listTmpDepth);
		TclListObjGetElements(interp, listPtr, &listLen, &elements);

		valIndex = (iterNum * numVars);
		for (j = 0;  j < numVars;  j++) {
		    if (valIndex >= listLen) {
			TclNewObj(valuePtr);
		    } else {
			valuePtr = elements[valIndex];
		    }

		    varIndex = varListPtr->varIndexes[j];
		    varPtr = LOCAL(varIndex);
		    while (TclIsVarLink(varPtr)) {
			varPtr = varPtr->value.linkPtr;
		    }
		    if (TclIsVarDirectWritable(varPtr)) {
			value2Ptr = varPtr->value.objPtr;
			if (valuePtr != value2Ptr) {
			    if (value2Ptr != NULL) {
				TclDecrRefCount(value2Ptr);
			    }
			    varPtr->value.objPtr = valuePtr;
			    Tcl_IncrRefCount(valuePtr);
			}
		    } else {
			DECACHE_STACK_INFO();
			if (TclPtrSetVarIdx(interp, varPtr, NULL, NULL, NULL,
				valuePtr, TCL_LEAVE_ERR_MSG, varIndex)==NULL){
			    CACHE_STACK_INFO();
			    TRACE_APPEND(("ERROR init. index temp %d: %.30s",
				    varIndex, O2S(Tcl_GetObjResult(interp))));
			    goto gotError;
			}
			CACHE_STACK_INFO();
		    }
		    valIndex++;
		}
		listTmpDepth--;
	    }
	    TRACE_APPEND(("jump to loop start\n"));
	    /* loopCtTemp being 'misused' for storing the jump size */
	    NEXT_INST_F(infoPtr->loopCtTemp, 0, 0);
	}

	TRACE_APPEND(("loop has no more iterations\n"));
#ifdef TCL_COMPILE_DEBUG
	NEXT_INST_F(1, 0, 0);
#else
	/*
	 * FALL THROUGH
	 */
	pc++;
#endif

    case INST_FOREACH_END:
	/* THIS INSTRUCTION IS ONLY CALLED AS A BREAK TARGET */
	tmpPtr = OBJ_AT_TOS;
	infoPtr = (ForeachInfo *)tmpPtr->internalRep.twoPtrValue.ptr1;
	numLists = infoPtr->numLists;
	TRACE(("=> loop terminated\n"));
	NEXT_INST_V(1, numLists+2, 0);

    case INST_LMAP_COLLECT:
	/*
	 * This instruction is only issued by lmap. The stack is:
	 *   - result
	 *   - infoPtr
	 *   - loop counters
	 *   - valLists
	 *   - collecting obj (unshared)
	 * The instruction lappends the result to the collecting obj.
	 */

	tmpPtr = OBJ_AT_DEPTH(1);
	infoPtr = (ForeachInfo *)tmpPtr->internalRep.twoPtrValue.ptr1;
	numLists = infoPtr->numLists;
	TRACE_APPEND(("=> appending to list at depth %d\n", 3 + numLists));

	objPtr = OBJ_AT_DEPTH(3 + numLists);
	Tcl_ListObjAppendElement(NULL, objPtr, OBJ_AT_TOS);
	NEXT_INST_F(1, 1, 0);
    }
    break;

    case INST_BEGIN_CATCH4:
	/*
	 * Record start of the catch command with exception range index equal
	 * to the operand. Push the current stack depth onto the special catch
	 * stack.
	 */

	*(++catchTop) = CURR_DEPTH;
	TRACE(("%u => catchTop=%d, stackTop=%d\n",
		TclGetUInt4AtPtr(pc+1), (int) (catchTop - initCatchTop - 1),
		(int) CURR_DEPTH));
	NEXT_INST_F(5, 0, 0);
    break;

    case INST_END_CATCH:
	catchTop--;
	DECACHE_STACK_INFO();
	Tcl_ResetResult(interp);
	CACHE_STACK_INFO();
	result = TCL_OK;
	TRACE(("=> catchTop=%d\n", (int) (catchTop - initCatchTop - 1)));
	NEXT_INST_F(1, 0, 0);
    break;

    case INST_PUSH_RESULT:
	objResultPtr = Tcl_GetObjResult(interp);
	TRACE_WITH_OBJ(("=> "), objResultPtr);

	/*
	 * See the comments at INST_INVOKE_STK
	 */

	TclNewObj(objPtr);
	Tcl_IncrRefCount(objPtr);
	iPtr->objResultPtr = objPtr;
	NEXT_INST_F(1, 0, -1);
    break;

    case INST_PUSH_RETURN_CODE:
	TclNewIntObj(objResultPtr, result);
	TRACE(("=> %u\n", result));
	NEXT_INST_F(1, 0, 1);
    break;

    case INST_PUSH_RETURN_OPTIONS:
	DECACHE_STACK_INFO();
	objResultPtr = Tcl_GetReturnOptions(interp, result);
	CACHE_STACK_INFO();
	TRACE_WITH_OBJ(("=> "), objResultPtr);
	NEXT_INST_F(1, 0, 1);
    break;

    case INST_RETURN_CODE_BRANCH: {
	int code;

	if (TclGetIntFromObj(NULL, OBJ_AT_TOS, &code) != TCL_OK) {
	    Tcl_Panic("INST_RETURN_CODE_BRANCH: TOS not a return code!");
	}
	if (code == TCL_OK) {
	    Tcl_Panic("INST_RETURN_CODE_BRANCH: TOS is TCL_OK!");
	}
	if (code < TCL_ERROR || code > TCL_CONTINUE) {
	    code = TCL_CONTINUE + 1;
	}
	TRACE(("\"%s\" => jump offset %d\n", O2S(OBJ_AT_TOS), 2*code-1));
	NEXT_INST_F(2*code-1, 1, 0);
    }

    /*
     * -----------------------------------------------------------------
     *	   Start of dictionary-related instructions.
     */

    {
	int opnd2, allocateDict, done, allocdict;
	size_t i;
	Tcl_Obj *dictPtr, *statePtr, *keyPtr, *listPtr, *varNamePtr, *keysPtr;
	Tcl_Obj *emptyPtr, **keyPtrPtr;
	Tcl_DictSearch *searchPtr;
	DictUpdateInfo *duiPtr;

    case INST_DICT_VERIFY: {
	size_t size;
	dictPtr = OBJ_AT_TOS;
	TRACE(("\"%.30s\" => ", O2S(dictPtr)));
	if (Tcl_DictObjSize(interp, dictPtr, &size) != TCL_OK) {
	    TRACE_APPEND(("ERROR verifying dictionary nature of \"%.30s\": %s\n",
		    O2S(dictPtr), O2S(Tcl_GetObjResult(interp))));
	    goto gotError;
	}
	TRACE_APPEND(("OK\n"));
	NEXT_INST_F(1, 1, 0);
    }
    break;

    case INST_DICT_EXISTS: {
	int found;

	opnd = TclGetUInt4AtPtr(pc+1);
	TRACE(("%u => ", opnd));
	dictPtr = OBJ_AT_DEPTH(opnd);
	if (opnd > 1) {
	    dictPtr = TclTraceDictPath(NULL, dictPtr, opnd-1,
		    &OBJ_AT_DEPTH(opnd-1), DICT_PATH_EXISTS);
	    if (dictPtr == NULL || dictPtr == DICT_PATH_NON_EXISTENT) {
		found = 0;
		goto afterDictExists;
	    }
	}
	if (Tcl_DictObjGet(NULL, dictPtr, OBJ_AT_TOS,
		&objResultPtr) == TCL_OK) {
	    found = (objResultPtr ? 1 : 0);
	} else {
	    found = 0;
	}
    afterDictExists:
	TRACE_APPEND(("%d\n", found));

	/*
	 * The INST_DICT_EXISTS instruction is usually followed by a
	 * conditional jump, so we can take advantage of this to do some
	 * peephole optimization (note that we're careful to not close out
	 * someone doing something else).
	 */

	JUMP_PEEPHOLE_V(found, 5, opnd+1);
    }
    case INST_DICT_GET:
	opnd = TclGetUInt4AtPtr(pc+1);
	TRACE(("%u => ", opnd));
	dictPtr = OBJ_AT_DEPTH(opnd);
	if (opnd > 1) {
	    dictPtr = TclTraceDictPath(interp, dictPtr, opnd-1,
		    &OBJ_AT_DEPTH(opnd-1), DICT_PATH_READ);
	    if (dictPtr == NULL) {
		TRACE_WITH_OBJ((
			"ERROR tracing dictionary path into \"%.30s\": ",
			O2S(OBJ_AT_DEPTH(opnd))),
			Tcl_GetObjResult(interp));
		goto gotError;
	    }
	}
	if (Tcl_DictObjGet(interp, dictPtr, OBJ_AT_TOS,
		&objResultPtr) != TCL_OK) {
	    TRACE_APPEND(("ERROR reading leaf dictionary key \"%.30s\": %s",
		    O2S(dictPtr), O2S(Tcl_GetObjResult(interp))));
	    goto gotError;
	}
	if (!objResultPtr) {
	    Tcl_SetObjResult(interp, Tcl_ObjPrintf(
		    "key \"%s\" not known in dictionary",
		    TclGetString(OBJ_AT_TOS)));
	    DECACHE_STACK_INFO();
	    Tcl_SetErrorCode(interp, "TCL", "LOOKUP", "DICT",
		    TclGetString(OBJ_AT_TOS), NULL);
	    CACHE_STACK_INFO();
	    TRACE_ERROR(interp);
	    goto gotError;
	}
	TRACE_APPEND(("%.30s\n", O2S(objResultPtr)));
	NEXT_INST_V(5, opnd+1, 1);
    case INST_DICT_GET_DEF:
	opnd = TclGetUInt4AtPtr(pc+1);
	TRACE(("%u => ", opnd));
	dictPtr = OBJ_AT_DEPTH(opnd+1);
	if (opnd > 1) {
	    dictPtr = TclTraceDictPath(interp, dictPtr, opnd-1,
		    &OBJ_AT_DEPTH(opnd), DICT_PATH_EXISTS);
	    if (dictPtr == NULL) {
		TRACE_WITH_OBJ((
			"ERROR tracing dictionary path into \"%.30s\": ",
			O2S(OBJ_AT_DEPTH(opnd+1))),
			Tcl_GetObjResult(interp));
		goto gotError;
	    } else if (dictPtr == DICT_PATH_NON_EXISTENT) {
		goto dictGetDefUseDefault;
	    }
	}
	if (Tcl_DictObjGet(interp, dictPtr, OBJ_UNDER_TOS,
		&objResultPtr) != TCL_OK) {
	    TRACE_APPEND(("ERROR reading leaf dictionary key \"%.30s\": %s",
		    O2S(dictPtr), O2S(Tcl_GetObjResult(interp))));
	    goto gotError;
	} else if (!objResultPtr) {
	dictGetDefUseDefault:
	    objResultPtr = OBJ_AT_TOS;
	}
	TRACE_APPEND(("%.30s\n", O2S(objResultPtr)));
	NEXT_INST_V(5, opnd+2, 1);

    case INST_DICT_SET:
    case INST_DICT_UNSET:
    case INST_DICT_INCR_IMM:
	opnd = TclGetUInt4AtPtr(pc+1);
	opnd2 = TclGetUInt4AtPtr(pc+5);

	varPtr = LOCAL(opnd2);
	while (TclIsVarLink(varPtr)) {
	    varPtr = varPtr->value.linkPtr;
	}
	TRACE(("%u %u => ", opnd, opnd2));
	if (TclIsVarDirectReadable(varPtr)) {
	    dictPtr = varPtr->value.objPtr;
	} else {
	    DECACHE_STACK_INFO();
	    dictPtr = TclPtrGetVarIdx(interp, varPtr, NULL, NULL, NULL, 0,
		    opnd2);
	    CACHE_STACK_INFO();
	}
	if (dictPtr == NULL) {
	    TclNewObj(dictPtr);
	    allocateDict = 1;
	} else {
	    allocateDict = Tcl_IsShared(dictPtr);
	    if (allocateDict) {
		dictPtr = Tcl_DuplicateObj(dictPtr);
	    }
	}

	switch (*pc) {
	case INST_DICT_SET:
	    cleanup = opnd + 1;
	    result = Tcl_DictObjPutKeyList(interp, dictPtr, opnd,
		    &OBJ_AT_DEPTH(opnd), OBJ_AT_TOS);
	    break;
	case INST_DICT_INCR_IMM:
	    cleanup = 1;
	    opnd = TclGetInt4AtPtr(pc+1);
	    result = Tcl_DictObjGet(interp, dictPtr, OBJ_AT_TOS, &valuePtr);
	    if (result != TCL_OK) {
		break;
	    }
	    if (valuePtr == NULL) {
		Tcl_DictObjPut(NULL, dictPtr, OBJ_AT_TOS, Tcl_NewWideIntObj(opnd));
	    } else {
		TclNewIntObj(value2Ptr, opnd);
		Tcl_IncrRefCount(value2Ptr);
		if (Tcl_IsShared(valuePtr)) {
		    valuePtr = Tcl_DuplicateObj(valuePtr);
		    Tcl_DictObjPut(NULL, dictPtr, OBJ_AT_TOS, valuePtr);
		}
		result = TclIncrObj(interp, valuePtr, value2Ptr);
		if (result == TCL_OK) {
		    TclInvalidateStringRep(dictPtr);
		}
		TclDecrRefCount(value2Ptr);
	    }
	    break;
	case INST_DICT_UNSET:
	    cleanup = opnd;
	    result = Tcl_DictObjRemoveKeyList(interp, dictPtr, opnd,
		    &OBJ_AT_DEPTH(opnd-1));
	    break;
	default:
	    cleanup = 0; /* stop compiler warning */
	    Tcl_Panic("Should not happen!");
	}

	if (result != TCL_OK) {
	    if (allocateDict) {
		TclDecrRefCount(dictPtr);
	    }
	    TRACE_APPEND(("ERROR updating dictionary: %s\n",
		    O2S(Tcl_GetObjResult(interp))));
	    goto checkForCatch;
	}

	if (TclIsVarDirectWritable(varPtr)) {
	    if (allocateDict) {
		value2Ptr = varPtr->value.objPtr;
		Tcl_IncrRefCount(dictPtr);
		if (value2Ptr != NULL) {
		    TclDecrRefCount(value2Ptr);
		}
		varPtr->value.objPtr = dictPtr;
	    }
	    objResultPtr = dictPtr;
	} else {
	    Tcl_IncrRefCount(dictPtr);
	    DECACHE_STACK_INFO();
	    objResultPtr = TclPtrSetVarIdx(interp, varPtr, NULL, NULL, NULL,
		    dictPtr, TCL_LEAVE_ERR_MSG, opnd2);
	    CACHE_STACK_INFO();
	    TclDecrRefCount(dictPtr);
	    if (objResultPtr == NULL) {
		TRACE_ERROR(interp);
		goto gotError;
	    }
	}
#ifndef TCL_COMPILE_DEBUG
	if (*(pc+9) == INST_POP) {
	    NEXT_INST_V(10, cleanup, 0);
	}
#endif
	TRACE_APPEND(("\"%.30s\"\n", O2S(objResultPtr)));
	NEXT_INST_V(9, cleanup, 1);

    case INST_DICT_APPEND:
    case INST_DICT_LAPPEND:
	opnd = TclGetUInt4AtPtr(pc+1);
	varPtr = LOCAL(opnd);
	while (TclIsVarLink(varPtr)) {
	    varPtr = varPtr->value.linkPtr;
	}
	TRACE(("%u => ", opnd));
	if (TclIsVarDirectReadable(varPtr)) {
	    dictPtr = varPtr->value.objPtr;
	} else {
	    DECACHE_STACK_INFO();
	    dictPtr = TclPtrGetVarIdx(interp, varPtr, NULL, NULL, NULL, 0,
		    opnd);
	    CACHE_STACK_INFO();
	}
	if (dictPtr == NULL) {
	    TclNewObj(dictPtr);
	    allocateDict = 1;
	} else {
	    allocateDict = Tcl_IsShared(dictPtr);
	    if (allocateDict) {
		dictPtr = Tcl_DuplicateObj(dictPtr);
	    }
	}

	if (Tcl_DictObjGet(interp, dictPtr, OBJ_UNDER_TOS,
		&valuePtr) != TCL_OK) {
	    if (allocateDict) {
		TclDecrRefCount(dictPtr);
	    }
	    TRACE_ERROR(interp);
	    goto gotError;
	}

	/*
	 * Note that a non-existent key results in a NULL valuePtr, which is a
	 * case handled separately below. What we *can* say at this point is
	 * that the write-back will always succeed.
	 */

	switch (*pc) {
	case INST_DICT_APPEND:
	    if (valuePtr == NULL) {
		Tcl_DictObjPut(NULL, dictPtr, OBJ_UNDER_TOS, OBJ_AT_TOS);
	    } else if (Tcl_IsShared(valuePtr)) {
		valuePtr = Tcl_DuplicateObj(valuePtr);
		Tcl_AppendObjToObj(valuePtr, OBJ_AT_TOS);
		Tcl_DictObjPut(NULL, dictPtr, OBJ_UNDER_TOS, valuePtr);
	    } else {
		Tcl_AppendObjToObj(valuePtr, OBJ_AT_TOS);

		/*
		 * Must invalidate the string representation of dictionary
		 * here because we have directly updated the internal
		 * representation; if we don't, callers could see the wrong
		 * string rep despite the internal version of the dictionary
		 * having the correct value. [Bug 3079830]
		 */

		TclInvalidateStringRep(dictPtr);
	    }
	    break;
	case INST_DICT_LAPPEND:
	    /*
	     * More complex because list-append can fail.
	     */

	    if (valuePtr == NULL) {
		Tcl_DictObjPut(NULL, dictPtr, OBJ_UNDER_TOS,
			Tcl_NewListObj(1, &OBJ_AT_TOS));
		break;
	    } else if (Tcl_IsShared(valuePtr)) {
		valuePtr = Tcl_DuplicateObj(valuePtr);
		if (Tcl_ListObjAppendElement(interp, valuePtr,
			OBJ_AT_TOS) != TCL_OK) {
		    TclDecrRefCount(valuePtr);
		    if (allocateDict) {
			TclDecrRefCount(dictPtr);
		    }
		    TRACE_ERROR(interp);
		    goto gotError;
		}
		Tcl_DictObjPut(NULL, dictPtr, OBJ_UNDER_TOS, valuePtr);
	    } else {
		if (Tcl_ListObjAppendElement(interp, valuePtr,
			OBJ_AT_TOS) != TCL_OK) {
		    if (allocateDict) {
			TclDecrRefCount(dictPtr);
		    }
		    TRACE_ERROR(interp);
		    goto gotError;
		}

		/*
		 * Must invalidate the string representation of dictionary
		 * here because we have directly updated the internal
		 * representation; if we don't, callers could see the wrong
		 * string rep despite the internal version of the dictionary
		 * having the correct value. [Bug 3079830]
		 */

		TclInvalidateStringRep(dictPtr);
	    }
	    break;
	default:
	    Tcl_Panic("Should not happen!");
	}

	if (TclIsVarDirectWritable(varPtr)) {
	    if (allocateDict) {
		value2Ptr = varPtr->value.objPtr;
		Tcl_IncrRefCount(dictPtr);
		if (value2Ptr != NULL) {
		    TclDecrRefCount(value2Ptr);
		}
		varPtr->value.objPtr = dictPtr;
	    }
	    objResultPtr = dictPtr;
	} else {
	    Tcl_IncrRefCount(dictPtr);
	    DECACHE_STACK_INFO();
	    objResultPtr = TclPtrSetVarIdx(interp, varPtr, NULL, NULL, NULL,
		    dictPtr, TCL_LEAVE_ERR_MSG, opnd);
	    CACHE_STACK_INFO();
	    TclDecrRefCount(dictPtr);
	    if (objResultPtr == NULL) {
		TRACE_ERROR(interp);
		goto gotError;
	    }
	}
#ifndef TCL_COMPILE_DEBUG
	if (*(pc+5) == INST_POP) {
	    NEXT_INST_F(6, 2, 0);
	}
#endif
	TRACE_APPEND(("%.30s\n", O2S(objResultPtr)));
	NEXT_INST_F(5, 2, 1);

    case INST_DICT_FIRST:
	opnd = TclGetUInt4AtPtr(pc+1);
	TRACE(("%u => ", opnd));
	dictPtr = POP_OBJECT();
	searchPtr = (Tcl_DictSearch *)Tcl_Alloc(sizeof(Tcl_DictSearch));
	if (Tcl_DictObjFirst(interp, dictPtr, searchPtr, &keyPtr,
		&valuePtr, &done) != TCL_OK) {

	    /*
	     * dictPtr is no longer on the stack, and we're not
	     * moving it into the internalrep of an iterator.  We need
	     * to drop the refcount [Tcl Bug 9b352768e6].
	     */

	    Tcl_DecrRefCount(dictPtr);
	    Tcl_Free(searchPtr);
	    TRACE_ERROR(interp);
	    goto gotError;
	}
	{
	    Tcl_ObjInternalRep ir;
	    TclNewObj(statePtr);
	    ir.twoPtrValue.ptr1 = searchPtr;
	    ir.twoPtrValue.ptr2 = dictPtr;
	    Tcl_StoreInternalRep(statePtr, &dictIteratorType, &ir);
	}
	varPtr = LOCAL(opnd);
	if (varPtr->value.objPtr) {
	    if (TclHasInternalRep(varPtr->value.objPtr, &dictIteratorType)) {
		Tcl_Panic("mis-issued dictFirst!");
	    }
	    TclDecrRefCount(varPtr->value.objPtr);
	}
	varPtr->value.objPtr = statePtr;
	Tcl_IncrRefCount(statePtr);
	goto pushDictIteratorResult;

    case INST_DICT_NEXT:
	opnd = TclGetUInt4AtPtr(pc+1);
	TRACE(("%u => ", opnd));
	statePtr = (*LOCAL(opnd)).value.objPtr;
	{
	    const Tcl_ObjInternalRep *irPtr;

	    if (statePtr &&
		    (irPtr = TclFetchInternalRep(statePtr, &dictIteratorType))) {
		searchPtr = (Tcl_DictSearch *)irPtr->twoPtrValue.ptr1;
		Tcl_DictObjNext(searchPtr, &keyPtr, &valuePtr, &done);
	    } else {
		Tcl_Panic("mis-issued dictNext!");
	    }
	}
    pushDictIteratorResult:
	if (done) {
	    TclNewObj(emptyPtr);
	    PUSH_OBJECT(emptyPtr);
	    PUSH_OBJECT(emptyPtr);
	} else {
	    PUSH_OBJECT(valuePtr);
	    PUSH_OBJECT(keyPtr);
	}
	TRACE_APPEND(("\"%.30s\" \"%.30s\" %d\n",
		O2S(OBJ_UNDER_TOS), O2S(OBJ_AT_TOS), done));

	/*
	 * The INST_DICT_FIRST and INST_DICT_NEXT instructsions are always
	 * followed by a conditional jump, so we can take advantage of this to
	 * do some peephole optimization (note that we're careful to not close
	 * out someone doing something else).
	 */

	JUMP_PEEPHOLE_F(done, 5, 0);

    case INST_DICT_UPDATE_START:
	opnd = TclGetUInt4AtPtr(pc+1);
	opnd2 = TclGetUInt4AtPtr(pc+5);
	TRACE(("%u => ", opnd));
	varPtr = LOCAL(opnd);
	duiPtr = (DictUpdateInfo *)codePtr->auxDataArrayPtr[opnd2].clientData;
	while (TclIsVarLink(varPtr)) {
	    varPtr = varPtr->value.linkPtr;
	}
	if (TclIsVarDirectReadable(varPtr)) {
	    dictPtr = varPtr->value.objPtr;
	} else {
	    DECACHE_STACK_INFO();
	    dictPtr = TclPtrGetVarIdx(interp, varPtr, NULL, NULL, NULL,
		    TCL_LEAVE_ERR_MSG, opnd);
	    CACHE_STACK_INFO();
	    if (dictPtr == NULL) {
		TRACE_ERROR(interp);
		goto gotError;
	    }
	}
	Tcl_IncrRefCount(dictPtr);
	if (TclListObjGetElements(interp, OBJ_AT_TOS, &length,
		&keyPtrPtr) != TCL_OK) {
	    TRACE_ERROR(interp);
	    goto gotError;
	}
	if (length != duiPtr->length) {
	    Tcl_Panic("dictUpdateStart argument length mismatch");
	}
	for (i=0 ; i<length ; i++) {
	    if (Tcl_DictObjGet(interp, dictPtr, keyPtrPtr[i],
		    &valuePtr) != TCL_OK) {
		TRACE_ERROR(interp);
		Tcl_DecrRefCount(dictPtr);
		goto gotError;
	    }
	    varPtr = LOCAL(duiPtr->varIndices[i]);
	    while (TclIsVarLink(varPtr)) {
		varPtr = varPtr->value.linkPtr;
	    }
	    DECACHE_STACK_INFO();
	    if (valuePtr == NULL) {
		TclObjUnsetVar2(interp,
			localName(iPtr->varFramePtr, duiPtr->varIndices[i]),
			NULL, 0);
	    } else if (TclPtrSetVarIdx(interp, varPtr, NULL, NULL, NULL,
		    valuePtr, TCL_LEAVE_ERR_MSG,
		    duiPtr->varIndices[i]) == NULL) {
		CACHE_STACK_INFO();
		TRACE_ERROR(interp);
		Tcl_DecrRefCount(dictPtr);
		goto gotError;
	    }
	    CACHE_STACK_INFO();
	}
	TclDecrRefCount(dictPtr);
	TRACE_APPEND(("OK\n"));
	NEXT_INST_F(9, 0, 0);

    case INST_DICT_UPDATE_END:
	opnd = TclGetUInt4AtPtr(pc+1);
	opnd2 = TclGetUInt4AtPtr(pc+5);
	TRACE(("%u => ", opnd));
	varPtr = LOCAL(opnd);
	duiPtr = (DictUpdateInfo *)codePtr->auxDataArrayPtr[opnd2].clientData;
	while (TclIsVarLink(varPtr)) {
	    varPtr = varPtr->value.linkPtr;
	}
	if (TclIsVarDirectReadable(varPtr)) {
	    dictPtr = varPtr->value.objPtr;
	} else {
	    DECACHE_STACK_INFO();
	    dictPtr = TclPtrGetVarIdx(interp, varPtr, NULL, NULL, NULL, 0,
		    opnd);
	    CACHE_STACK_INFO();
	}
	if (dictPtr == NULL) {
	    TRACE_APPEND(("storage was unset\n"));
	    NEXT_INST_F(9, 1, 0);
	}
	if (Tcl_DictObjSize(interp, dictPtr, &length) != TCL_OK
		|| TclListObjGetElements(interp, OBJ_AT_TOS, &length,
			&keyPtrPtr) != TCL_OK) {
	    TRACE_ERROR(interp);
	    goto gotError;
	}
	allocdict = Tcl_IsShared(dictPtr);
	if (allocdict) {
	    dictPtr = Tcl_DuplicateObj(dictPtr);
	}
	if (length > 0) {
	    TclInvalidateStringRep(dictPtr);
	}
	for (i=0 ; i<length ; i++) {
	    Var *var2Ptr = LOCAL(duiPtr->varIndices[i]);

	    while (TclIsVarLink(var2Ptr)) {
		var2Ptr = var2Ptr->value.linkPtr;
	    }
	    if (TclIsVarDirectReadable(var2Ptr)) {
		valuePtr = var2Ptr->value.objPtr;
	    } else {
		DECACHE_STACK_INFO();
		valuePtr = TclPtrGetVarIdx(interp, var2Ptr, NULL, NULL, NULL,
			0, duiPtr->varIndices[i]);
		CACHE_STACK_INFO();
	    }
	    if (valuePtr == NULL) {
		Tcl_DictObjRemove(interp, dictPtr, keyPtrPtr[i]);
	    } else if (dictPtr == valuePtr) {
		Tcl_DictObjPut(interp, dictPtr, keyPtrPtr[i],
			Tcl_DuplicateObj(valuePtr));
	    } else {
		Tcl_DictObjPut(interp, dictPtr, keyPtrPtr[i], valuePtr);
	    }
	}
	if (TclIsVarDirectWritable(varPtr)) {
	    Tcl_IncrRefCount(dictPtr);
	    TclDecrRefCount(varPtr->value.objPtr);
	    varPtr->value.objPtr = dictPtr;
	} else {
	    DECACHE_STACK_INFO();
	    objResultPtr = TclPtrSetVarIdx(interp, varPtr, NULL, NULL, NULL,
		    dictPtr, TCL_LEAVE_ERR_MSG, opnd);
	    CACHE_STACK_INFO();
	    if (objResultPtr == NULL) {
		if (allocdict) {
		    TclDecrRefCount(dictPtr);
		}
		TRACE_ERROR(interp);
		goto gotError;
	    }
	}
	TRACE_APPEND(("written back\n"));
	NEXT_INST_F(9, 1, 0);

    case INST_DICT_EXPAND:
	dictPtr = OBJ_UNDER_TOS;
	listPtr = OBJ_AT_TOS;
	TRACE(("\"%.30s\" \"%.30s\" =>", O2S(dictPtr), O2S(listPtr)));
	if (TclListObjGetElements(interp, listPtr, &objc, &objv) != TCL_OK) {
	    TRACE_ERROR(interp);
	    goto gotError;
	}
	objResultPtr = TclDictWithInit(interp, dictPtr, objc, objv);
	if (objResultPtr == NULL) {
	    TRACE_ERROR(interp);
	    goto gotError;
	}
	TRACE_APPEND(("\"%.30s\"\n", O2S(objResultPtr)));
	NEXT_INST_F(1, 2, 1);

    case INST_DICT_RECOMBINE_STK:
	keysPtr = POP_OBJECT();
	varNamePtr = OBJ_UNDER_TOS;
	listPtr = OBJ_AT_TOS;
	TRACE(("\"%.30s\" \"%.30s\" \"%.30s\" => ",
		O2S(varNamePtr), O2S(valuePtr), O2S(keysPtr)));
	if (TclListObjGetElements(interp, listPtr, &objc, &objv) != TCL_OK) {
	    TRACE_ERROR(interp);
	    TclDecrRefCount(keysPtr);
	    goto gotError;
	}
	varPtr = TclObjLookupVarEx(interp, varNamePtr, NULL,
		TCL_LEAVE_ERR_MSG, "set", 1, 1, &arrayPtr);
	if (varPtr == NULL) {
	    TRACE_ERROR(interp);
	    TclDecrRefCount(keysPtr);
	    goto gotError;
	}
	DECACHE_STACK_INFO();
	result = TclDictWithFinish(interp, varPtr,arrayPtr,varNamePtr,NULL,-1,
		objc, objv, keysPtr);
	CACHE_STACK_INFO();
	TclDecrRefCount(keysPtr);
	if (result != TCL_OK) {
	    TRACE_ERROR(interp);
	    goto gotError;
	}
	TRACE_APPEND(("OK\n"));
	NEXT_INST_F(1, 2, 0);

    case INST_DICT_RECOMBINE_IMM:
	opnd = TclGetUInt4AtPtr(pc+1);
	listPtr = OBJ_UNDER_TOS;
	keysPtr = OBJ_AT_TOS;
	varPtr = LOCAL(opnd);
	TRACE(("%u <- \"%.30s\" \"%.30s\" => ", opnd, O2S(valuePtr),
		O2S(keysPtr)));
	if (TclListObjGetElements(interp, listPtr, &objc, &objv) != TCL_OK) {
	    TRACE_ERROR(interp);
	    goto gotError;
	}
	while (TclIsVarLink(varPtr)) {
	    varPtr = varPtr->value.linkPtr;
	}
	DECACHE_STACK_INFO();
	result = TclDictWithFinish(interp, varPtr, NULL, NULL, NULL, opnd,
		objc, objv, keysPtr);
	CACHE_STACK_INFO();
	if (result != TCL_OK) {
	    TRACE_ERROR(interp);
	    goto gotError;
	}
	TRACE_APPEND(("OK\n"));
	NEXT_INST_F(5, 2, 0);
    }
    break;

    /*
     *	   End of dictionary-related instructions.
     * -----------------------------------------------------------------
     */

    case INST_CLOCK_READ:
	{			/* Read the wall clock */
	    Tcl_WideInt wval;
	    Tcl_Time now;
	    switch(TclGetUInt1AtPtr(pc+1)) {
	    case 0:		/* clicks */
#ifdef TCL_WIDE_CLICKS
		wval = TclpGetWideClicks();
#else
		wval = (Tcl_WideInt)TclpGetClicks();
#endif
		break;
	    case 1:		/* microseconds */
		Tcl_GetTime(&now);
		wval = (Tcl_WideInt)now.sec * 1000000 + now.usec;
		break;
	    case 2:		/* milliseconds */
		Tcl_GetTime(&now);
		wval = (Tcl_WideInt)now.sec * 1000 + now.usec / 1000;
		break;
	    case 3:		/* seconds */
		Tcl_GetTime(&now);
		wval = (Tcl_WideInt)now.sec;
		break;
	    default:
		Tcl_Panic("clockRead instruction with unknown clock#");
	    }
	    TclNewIntObj(objResultPtr, wval);
	    TRACE_WITH_OBJ(("=> "), objResultPtr);
	    NEXT_INST_F(2, 0, 1);
	}
	break;

    default:
	Tcl_Panic("TclNRExecuteByteCode: unrecognized opCode %u", *pc);
    } /* end of switch on opCode */

    /*
     * Block for variables needed to process exception returns.
     */

    {
	ExceptionRange *rangePtr;
				/* Points to closest loop or catch exception
				 * range enclosing the pc. Used by various
				 * instructions and processCatch to process
				 * break, continue, and errors. */
	const char *bytes;

	/*
	 * An external evaluation (INST_INVOKE or INST_EVAL) returned
	 * something different from TCL_OK, or else INST_BREAK or
	 * INST_CONTINUE were called.
	 */

    processExceptionReturn:
#ifdef TCL_COMPILE_DEBUG
	switch (*pc) {
	case INST_INVOKE_STK1:
	    opnd = TclGetUInt1AtPtr(pc+1);
	    TRACE(("%u => ... after \"%.20s\": ", opnd, cmdNameBuf));
	    break;
	case INST_INVOKE_STK4:
	    opnd = TclGetUInt4AtPtr(pc+1);
	    TRACE(("%u => ... after \"%.20s\": ", opnd, cmdNameBuf));
	    break;
	case INST_EVAL_STK:
	    /*
	     * Note that the object at stacktop has to be used before doing
	     * the cleanup.
	     */

	    TRACE(("\"%.30s\" => ", O2S(OBJ_AT_TOS)));
	    break;
	default:
	    TRACE(("=> "));
	}
#endif
	if ((result == TCL_CONTINUE) || (result == TCL_BREAK)) {
	    rangePtr = GetExceptRangeForPc(pc, result, codePtr);
	    if (rangePtr == NULL) {
		TRACE_APPEND(("no encl. loop or catch, returning %s\n",
			StringForResultCode(result)));
		goto abnormalReturn;
	    }
	    if (rangePtr->type == CATCH_EXCEPTION_RANGE) {
		TRACE_APPEND(("%s ...\n", StringForResultCode(result)));
		goto processCatch;
	    }
	    while (cleanup--) {
		valuePtr = POP_OBJECT();
		TclDecrRefCount(valuePtr);
	    }
	    if (result == TCL_BREAK) {
		result = TCL_OK;
		pc = (codePtr->codeStart + rangePtr->breakOffset);
		TRACE_APPEND(("%s, range at %d, new pc %d\n",
			StringForResultCode(result),
			rangePtr->codeOffset, rangePtr->breakOffset));
		NEXT_INST_F(0, 0, 0);
	    }
	    if (rangePtr->continueOffset == -1) {
		TRACE_APPEND(("%s, loop w/o continue, checking for catch\n",
			StringForResultCode(result)));
		goto checkForCatch;
	    }
	    result = TCL_OK;
	    pc = (codePtr->codeStart + rangePtr->continueOffset);
	    TRACE_APPEND(("%s, range at %d, new pc %d\n",
		    StringForResultCode(result),
		    rangePtr->codeOffset, rangePtr->continueOffset));
	    NEXT_INST_F(0, 0, 0);
	}
#ifdef TCL_COMPILE_DEBUG
	if (traceInstructions) {
	    objPtr = Tcl_GetObjResult(interp);
	    if ((result != TCL_ERROR) && (result != TCL_RETURN)) {
		TRACE_APPEND(("OTHER RETURN CODE %d, result=\"%.30s\"\n ",
			result, O2S(objPtr)));
	    } else {
		TRACE_APPEND(("%s, result=\"%.30s\"\n",
			StringForResultCode(result), O2S(objPtr)));
	    }
	}
#endif
	goto checkForCatch;

	/*
	 * Division by zero in an expression. Control only reaches this point
	 * by "goto divideByZero".
	 */

    divideByZero:
	Tcl_SetObjResult(interp, Tcl_NewStringObj("divide by zero", -1));
	DECACHE_STACK_INFO();
	Tcl_SetErrorCode(interp, "ARITH", "DIVZERO", "divide by zero", NULL);
	CACHE_STACK_INFO();
	goto gotError;

    outOfMemory:
	Tcl_SetObjResult(interp, Tcl_NewStringObj("out of memory", -1));
	DECACHE_STACK_INFO();
	Tcl_SetErrorCode(interp, "ARITH", "OUTOFMEMORY", "out of memory", NULL);
	CACHE_STACK_INFO();
	goto gotError;

	/*
	 * Exponentiation of zero by negative number in an expression. Control
	 * only reaches this point by "goto exponOfZero".
	 */

    exponOfZero:
	Tcl_SetObjResult(interp, Tcl_NewStringObj(
		"exponentiation of zero by negative power", -1));
	DECACHE_STACK_INFO();
	Tcl_SetErrorCode(interp, "ARITH", "DOMAIN",
		"exponentiation of zero by negative power", NULL);
	CACHE_STACK_INFO();

	/*
	 * Almost all error paths feed through here rather than assigning to
	 * result themselves (for a small but consistent saving).
	 */

    gotError:
	result = TCL_ERROR;

	/*
	 * Execution has generated an "exception" such as TCL_ERROR. If the
	 * exception is an error, record information about what was being
	 * executed when the error occurred. Find the closest enclosing catch
	 * range, if any. If no enclosing catch range is found, stop execution
	 * and return the "exception" code.
	 */

    checkForCatch:
	if (iPtr->execEnvPtr->rewind) {
	    goto abnormalReturn;
	}
	if ((result == TCL_ERROR) && !(iPtr->flags & ERR_ALREADY_LOGGED)) {
	    const unsigned char *pcBeg;
	    size_t xxx1length;

	    bytes = GetSrcInfoForPc(pc, codePtr, &xxx1length, &pcBeg, NULL);
	    DECACHE_STACK_INFO();
	    TclLogCommandInfo(interp, codePtr->source, bytes,
		    bytes ? xxx1length : 0, pcBeg, tosPtr);
	    CACHE_STACK_INFO();
	}
	iPtr->flags &= ~ERR_ALREADY_LOGGED;

	/*
	 * Clear all expansions that may have started after the last
	 * INST_BEGIN_CATCH.
	 */

	while (auxObjList) {
	    if ((catchTop != initCatchTop)
		    && (*catchTop > (ptrdiff_t)
			auxObjList->internalRep.twoPtrValue.ptr2)) {
		break;
	    }
	    POP_TAUX_OBJ();
	}

	/*
	 * We must not catch if the script in progress has been canceled with
	 * the TCL_CANCEL_UNWIND flag. Instead, it blows outwards until we
	 * either hit another interpreter (presumably where the script in
	 * progress has not been canceled) or we get to the top-level. We do
	 * NOT modify the interpreter result here because we know it will
	 * already be set prior to vectoring down to this point in the code.
	 */

	if (TclCanceled(iPtr) && (Tcl_Canceled(interp, 0) == TCL_ERROR)) {
#ifdef TCL_COMPILE_DEBUG
	    if (traceInstructions) {
		fprintf(stdout, "   ... cancel with unwind, returning %s\n",
			StringForResultCode(result));
	    }
#endif
	    goto abnormalReturn;
	}

	/*
	 * We must not catch an exceeded limit. Instead, it blows outwards
	 * until we either hit another interpreter (presumably where the limit
	 * is not exceeded) or we get to the top-level.
	 */

	if (TclLimitExceeded(iPtr->limit)) {
#ifdef TCL_COMPILE_DEBUG
	    if (traceInstructions) {
		fprintf(stdout, "   ... limit exceeded, returning %s\n",
			StringForResultCode(result));
	    }
#endif
	    goto abnormalReturn;
	}
	if (catchTop == initCatchTop) {
#ifdef TCL_COMPILE_DEBUG
	    if (traceInstructions) {
		fprintf(stdout, "   ... no enclosing catch, returning %s\n",
			StringForResultCode(result));
	    }
#endif
	    goto abnormalReturn;
	}
	rangePtr = GetExceptRangeForPc(pc, TCL_ERROR, codePtr);
	if (rangePtr == NULL) {
	    /*
	     * This is only possible when compiling a [catch] that sends its
	     * script to INST_EVAL. Cannot correct the compiler without
	     * breaking compat with previous .tbc compiled scripts.
	     */

#ifdef TCL_COMPILE_DEBUG
	    if (traceInstructions) {
		fprintf(stdout, "   ... no enclosing catch, returning %s\n",
			StringForResultCode(result));
	    }
#endif
	    goto abnormalReturn;
	}

	/*
	 * A catch exception range (rangePtr) was found to handle an
	 * "exception". It was found either by checkForCatch just above or by
	 * an instruction during break, continue, or error processing. Jump to
	 * its catchOffset after unwinding the operand stack to the depth it
	 * had when starting to execute the range's catch command.
	 */

    processCatch:
	while (CURR_DEPTH > *catchTop) {
	    valuePtr = POP_OBJECT();
	    TclDecrRefCount(valuePtr);
	}
#ifdef TCL_COMPILE_DEBUG
	if (traceInstructions) {
	    fprintf(stdout, "  ... found catch at %d, catchTop=%d, "
		    "unwound to %ld, new pc %u\n",
		    rangePtr->codeOffset, (int) (catchTop - initCatchTop - 1),
		    (long)*catchTop, (unsigned) rangePtr->catchOffset);
	}
#endif
	pc = (codePtr->codeStart + rangePtr->catchOffset);
	NEXT_INST_F(0, 0, 0);	/* Restart the execution loop at pc. */

	/*
	 * end of infinite loop dispatching on instructions.
	 */

	/*
	 * Done or abnormal return code. Restore the stack to state it had when
	 * starting to execute the ByteCode. Panic if the stack is below the
	 * initial level.
	 */

    abnormalReturn:
	TCL_DTRACE_INST_LAST();

	/*
	 * Clear all expansions and same-level NR calls.
	 *
	 * Note that expansion markers have a NULL type; avoid removing other
	 * markers.
	 */

	while (auxObjList) {
	    POP_TAUX_OBJ();
	}
	while (tosPtr > initTosPtr) {
	    objPtr = POP_OBJECT();
	    Tcl_DecrRefCount(objPtr);
	}

	if (tosPtr < initTosPtr) {
	    fprintf(stderr,
		    "\nTclNRExecuteByteCode: abnormal return at pc %u: "
		    "stack top %d < entry stack top %d\n",
		    (unsigned)(pc - codePtr->codeStart),
		    (unsigned) CURR_DEPTH, (unsigned) 0);
	    Tcl_Panic("TclNRExecuteByteCode execution failure: end stack top < start stack top");
	}
	CLANG_ASSERT(bcFramePtr);
    }

    iPtr->cmdFramePtr = bcFramePtr->nextPtr;
    TclReleaseByteCode(codePtr);
    TclStackFree(interp, TD);	/* free my stack */

    return result;

    /*
     * INST_START_CMD failure case removed where it doesn't bother that much
     *
     * Remark that if the interpreter is marked for deletion its
     * compileEpoch is modified, so that the epoch check also verifies
     * that the interp is not deleted. If no outside call has been made
     * since the last check, it is safe to omit the check.

     * case INST_START_CMD:
     */

	instStartCmdFailed:
	{
	    const char *bytes;
	    size_t xxx1length;

	    xxx1length = 0;

	    if (TclInterpReady(interp) == TCL_ERROR) {
		goto gotError;
	    }

	    /*
	     * We used to switch to direct eval; for NRE-awareness we now
	     * compile and eval the command so that this evaluation does not
	     * add a new TEBC instance. Bug [2910748], bug [fa6bf38d07]
	     *
	     * TODO: recompile, search this command and eval a code starting from,
	     * so that this evaluation does not add a new TEBC instance without
	     * NRE-trampoline.
	     */

	    codePtr->flags |= TCL_BYTECODE_RECOMPILE;
	    bytes = GetSrcInfoForPc(pc, codePtr, &xxx1length, NULL, NULL);
	    opnd = TclGetUInt4AtPtr(pc+1);
	    pc += (opnd-1);
	    assert(bytes);
	    PUSH_OBJECT(Tcl_NewStringObj(bytes, xxx1length));
	    goto instEvalStk;
	}
}

#undef codePtr
#undef iPtr
#undef bcFramePtr
#undef initCatchTop
#undef initTosPtr
#undef auxObjList
#undef catchTop
#undef TCONST
#undef esPtr

static int
FinalizeOONext(
    void *data[],
    Tcl_Interp *interp,
    int result)
{
    Interp *iPtr = (Interp *) interp;
    CallContext *contextPtr = (CallContext *)data[1];

    /*
     * Reset the variable lookup frame.
     */

    iPtr->varFramePtr = (CallFrame *)data[0];

    /*
     * Restore the call chain context index as we've finished the inner invoke
     * and want to operate in the outer context again.
     */

    contextPtr->index = PTR2INT(data[2]);
    contextPtr->skip = PTR2INT(data[3]);
    contextPtr->oPtr->flags &= ~FILTER_HANDLING;
    return result;
}

static int
FinalizeOONextFilter(
    void *data[],
    Tcl_Interp *interp,
    int result)
{
    Interp *iPtr = (Interp *) interp;
    CallContext *contextPtr = (CallContext *)data[1];

    /*
     * Reset the variable lookup frame.
     */

    iPtr->varFramePtr = (CallFrame *)data[0];

    /*
     * Restore the call chain context index as we've finished the inner invoke
     * and want to operate in the outer context again.
     */

    contextPtr->index = PTR2INT(data[2]);
    contextPtr->skip = PTR2INT(data[3]);
    contextPtr->oPtr->flags |= FILTER_HANDLING;
    return result;
}

/*
 * WidePwrSmallExpon --
 *
 * Helper to calculate small powers of integers whose result is wide.
 */
static inline Tcl_WideInt
WidePwrSmallExpon(Tcl_WideInt w1, long exponent) {

    Tcl_WideInt wResult;

    wResult = w1 * w1;		/* b**2 */
    switch (exponent) {
    case 2:
	break;
    case 3:
	wResult *= w1;		/* b**3 */
	break;
    case 4:
	wResult *= wResult;	/* b**4 */
	break;
    case 5:
	wResult *= wResult;	/* b**4 */
	wResult *= w1;		/* b**5 */
	break;
    case 6:
	wResult *= w1;		/* b**3 */
	wResult *= wResult;	/* b**6 */
	break;
    case 7:
	wResult *= w1;		/* b**3 */
	wResult *= wResult;	/* b**6 */
	wResult *= w1;		/* b**7 */
	break;
    case 8:
	wResult *= wResult;	/* b**4 */
	wResult *= wResult;	/* b**8 */
	break;
    case 9:
	wResult *= wResult;	/* b**4 */
	wResult *= wResult;	/* b**8 */
	wResult *= w1;		/* b**9 */
	break;
    case 10:
	wResult *= wResult;	/* b**4 */
	wResult *= w1;		/* b**5 */
	wResult *= wResult;	/* b**10 */
	break;
    case 11:
	wResult *= wResult;	/* b**4 */
	wResult *= w1;		/* b**5 */
	wResult *= wResult;	/* b**10 */
	wResult *= w1;		/* b**11 */
	break;
    case 12:
	wResult *= w1;		/* b**3 */
	wResult *= wResult;	/* b**6 */
	wResult *= wResult;	/* b**12 */
	break;
    case 13:
	wResult *= w1;		/* b**3 */
	wResult *= wResult;	/* b**6 */
	wResult *= wResult;	/* b**12 */
	wResult *= w1;		/* b**13 */
	break;
    case 14:
	wResult *= w1;		/* b**3 */
	wResult *= wResult;	/* b**6 */
	wResult *= w1;		/* b**7 */
	wResult *= wResult;	/* b**14 */
	break;
    case 15:
	wResult *= w1;		/* b**3 */
	wResult *= wResult;	/* b**6 */
	wResult *= w1;		/* b**7 */
	wResult *= wResult;	/* b**14 */
	wResult *= w1;		/* b**15 */
	break;
    case 16:
	wResult *= wResult;	/* b**4 */
	wResult *= wResult;	/* b**8 */
	wResult *= wResult;	/* b**16 */
	break;
    }
    return wResult;
}
/*
 *----------------------------------------------------------------------
 *
 * ExecuteExtendedBinaryMathOp, ExecuteExtendedUnaryMathOp --
 *
 *	These functions do advanced math for binary and unary operators
 *	respectively, so that the main TEBC code does not bear the cost of
 *	them.
 *
 * Results:
 *	A Tcl_Obj* result, or a NULL (in which case valuePtr is updated to
 *	hold the result value), or one of the special flag values
 *	GENERAL_ARITHMETIC_ERROR, EXPONENT_OF_ZERO or DIVIDED_BY_ZERO. The
 *	latter two signify a zero value raised to a negative power or a value
 *	divided by zero, respectively. With GENERAL_ARITHMETIC_ERROR, all
 *	error information will have already been reported in the interpreter
 *	result.
 *
 * Side effects:
 *	May update the Tcl_Obj indicated valuePtr if it is unshared. Will
 *	return a NULL when that happens.
 *
 *----------------------------------------------------------------------
 */

static Tcl_Obj *
ExecuteExtendedBinaryMathOp(
    Tcl_Interp *interp,		/* Where to report errors. */
    int opcode,			/* What operation to perform. */
    Tcl_Obj **constants,	/* The execution environment's constants. */
    Tcl_Obj *valuePtr,		/* The first operand on the stack. */
    Tcl_Obj *value2Ptr)		/* The second operand on the stack. */
{
#define WIDE_RESULT(w) \
    if (Tcl_IsShared(valuePtr)) {		\
	return Tcl_NewWideIntObj(w);		\
    } else {					\
	TclSetIntObj(valuePtr, (w));		\
	return NULL;				\
    }
#define BIG_RESULT(b) \
    if (Tcl_IsShared(valuePtr)) {		\
	return Tcl_NewBignumObj(b);		\
    } else {					\
	Tcl_SetBignumObj(valuePtr, (b));		\
	return NULL;				\
    }
#define DOUBLE_RESULT(d) \
    if (Tcl_IsShared(valuePtr)) {		\
	TclNewDoubleObj(objResultPtr, (d));	\
	return objResultPtr;			\
    } else {					\
	Tcl_SetDoubleObj(valuePtr, (d));	\
	return NULL;				\
    }

    int type1, type2;
    void *ptr1, *ptr2;
    double d1, d2, dResult;
    Tcl_WideInt w1, w2, wResult;
    mp_int big1, big2, bigResult, bigRemainder;
    Tcl_Obj *objResultPtr;
    int invalid, zero;
    long shift;
	mp_err err;

    (void) GetNumberFromObj(NULL, valuePtr, &ptr1, &type1);
    (void) GetNumberFromObj(NULL, value2Ptr, &ptr2, &type2);

    switch (opcode) {
    case INST_MOD:
	/* TODO: Attempts to re-use unshared operands on stack */

	w2 = 0;			/* silence gcc warning */
	if (type2 == TCL_NUMBER_INT) {
	    w2 = *((const Tcl_WideInt *)ptr2);
	    if (w2 == 0) {
		return DIVIDED_BY_ZERO;
	    }
	    if ((w2 == 1) || (w2 == -1)) {
		/*
		 * Div. by |1| always yields remainder of 0.
		 */

		return constants[0];
	    }
	}
	if (type1 == TCL_NUMBER_INT) {
	    w1 = *((const Tcl_WideInt *)ptr1);

	    if (w1 == 0) {
		/*
		 * 0 % (non-zero) always yields remainder of 0.
		 */

		return constants[0];
	    }
	    if (type2 == TCL_NUMBER_INT) {
		Tcl_WideInt wQuotient, wRemainder;
		w2 = *((const Tcl_WideInt *)ptr2);
		wQuotient = w1 / w2;

		/*
		 * Force Tcl's integer division rules.
		 * TODO: examine for logic simplification
		 */

		if (((wQuotient < 0)
			|| ((wQuotient == 0)
			&& ((w1 < 0 && w2 > 0)
			|| (w1 > 0 && w2 < 0))))
			&& (wQuotient * w2 != w1)) {
		    wQuotient -= 1;
		}
		wRemainder = (Tcl_WideInt)((Tcl_WideUInt)w1 -
			(Tcl_WideUInt)w2*(Tcl_WideUInt)wQuotient);
		WIDE_RESULT(wRemainder);
	    }

	    Tcl_TakeBignumFromObj(NULL, value2Ptr, &big2);

	    /* TODO: internals intrusion */
	    if ((w1 > ((Tcl_WideInt)0)) ^ !mp_isneg(&big2)) {
		/*
		 * Arguments are opposite sign; remainder is sum.
		 */

		err = mp_init_i64(&big1, w1);
		if (err == MP_OKAY) {
		    err = mp_add(&big2, &big1, &big2);
		    mp_clear(&big1);
		}
		if (err != MP_OKAY) {
		    return OUT_OF_MEMORY;
		}
		BIG_RESULT(&big2);
	    }

	    /*
	     * Arguments are same sign; remainder is first operand.
	     */

	    mp_clear(&big2);
	    return NULL;
	}
	Tcl_GetBignumFromObj(NULL, valuePtr, &big1);
	Tcl_GetBignumFromObj(NULL, value2Ptr, &big2);
	err = mp_init_multi(&bigResult, &bigRemainder, NULL);
	if (err == MP_OKAY) {
	    err = mp_div(&big1, &big2, &bigResult, &bigRemainder);
	}
	if ((err == MP_OKAY) && !mp_iszero(&bigRemainder) && (bigRemainder.sign != big2.sign)) {
	    /*
	     * Convert to Tcl's integer division rules.
	     */

	    if ((mp_sub_d(&bigResult, 1, &bigResult) != MP_OKAY)
		    || (mp_add(&bigRemainder, &big2, &bigRemainder) != MP_OKAY)) {
		return OUT_OF_MEMORY;
	    }
	}
	err = mp_copy(&bigRemainder, &bigResult);
	mp_clear(&bigRemainder);
	mp_clear(&big1);
	mp_clear(&big2);
	if (err != MP_OKAY) {
	    return OUT_OF_MEMORY;
	}
	BIG_RESULT(&bigResult);

    case INST_LSHIFT:
    case INST_RSHIFT: {
	/*
	 * Reject negative shift argument.
	 */

	switch (type2) {
	case TCL_NUMBER_INT:
	    invalid = (*((const Tcl_WideInt *)ptr2) < 0);
	    break;
	case TCL_NUMBER_BIG:
	    Tcl_TakeBignumFromObj(NULL, value2Ptr, &big2);
	    invalid = mp_isneg(&big2);
	    mp_clear(&big2);
	    break;
	default:
	    /* Unused, here to silence compiler warning */
	    invalid = 0;
	}
	if (invalid) {
	    Tcl_SetObjResult(interp, Tcl_NewStringObj(
		    "negative shift argument", -1));
	    return GENERAL_ARITHMETIC_ERROR;
	}

	/*
	 * Zero shifted any number of bits is still zero.
	 */

	if ((type1==TCL_NUMBER_INT) && (*((const Tcl_WideInt *)ptr1) == 0)) {
	    return constants[0];
	}

	if (opcode == INST_LSHIFT) {
	    /*
	     * Large left shifts create integer overflow.
	     *
	     * BEWARE! Can't use Tcl_GetIntFromObj() here because that
	     * converts values in the (unsigned) range to their signed int
	     * counterparts, leading to incorrect results.
	     */

	    if ((type2 != TCL_NUMBER_INT)
		    || (*((const Tcl_WideInt *)ptr2) > INT_MAX)) {
		/*
		 * Technically, we could hold the value (1 << (INT_MAX+1)) in
		 * an mp_int, but since we're using mp_mul_2d() to do the
		 * work, and it takes only an int argument, that's a good
		 * place to draw the line.
		 */

		Tcl_SetObjResult(interp, Tcl_NewStringObj(
			"integer value too large to represent", -1));
		return GENERAL_ARITHMETIC_ERROR;
	    }
	    shift = (int)(*((const Tcl_WideInt *)ptr2));

	    /*
	     * Handle shifts within the native wide range.
	     */

	    if ((type1 == TCL_NUMBER_INT)
		    && ((size_t)shift < CHAR_BIT*sizeof(Tcl_WideInt))) {
		w1 = *((const Tcl_WideInt *)ptr1);
		if (!((w1>0 ? w1 : ~w1)
			& -(((Tcl_WideInt)1)
			<< (CHAR_BIT*sizeof(Tcl_WideInt) - 1 - shift)))) {
		    WIDE_RESULT(w1 << shift);
		}
	    }
	} else {
	    /*
	     * Quickly force large right shifts to 0 or -1.
	     */

	    if ((type2 != TCL_NUMBER_INT)
		    || (*(const Tcl_WideInt *)ptr2 > INT_MAX)) {
		/*
		 * Again, technically, the value to be shifted could be an
		 * mp_int so huge that a right shift by (INT_MAX+1) bits could
		 * not take us to the result of 0 or -1, but since we're using
		 * mp_div_2d to do the work, and it takes only an int
		 * argument, we draw the line there.
		 */

		switch (type1) {
		case TCL_NUMBER_INT:
		    zero = (*(const Tcl_WideInt *)ptr1 > 0);
		    break;
		case TCL_NUMBER_BIG:
		    Tcl_TakeBignumFromObj(NULL, valuePtr, &big1);
		    zero = !mp_isneg(&big1);
		    mp_clear(&big1);
		    break;
		default:
		    /* Unused, here to silence compiler warning. */
		    zero = 0;
		}
		if (zero) {
		    return constants[0];
		}
		WIDE_RESULT(-1);
	    }
	    shift = (int)(*(const Tcl_WideInt *)ptr2);

	    /*
	     * Handle shifts within the native wide range.
	     */

	    if (type1 == TCL_NUMBER_INT) {
		w1 = *(const Tcl_WideInt *)ptr1;
		if ((size_t)shift >= CHAR_BIT*sizeof(Tcl_WideInt)) {
		    if (w1 >= 0) {
			return constants[0];
		    }
		    WIDE_RESULT(-1);
		}
		WIDE_RESULT(w1 >> shift);
	    }
	}

	Tcl_TakeBignumFromObj(NULL, valuePtr, &big1);

	err = mp_init(&bigResult);
	if (err == MP_OKAY) {
	    if (opcode == INST_LSHIFT) {
		err = mp_mul_2d(&big1, shift, &bigResult);
	    } else {
		err = mp_signed_rsh(&big1, shift, &bigResult);
	    }
	}
	if (err != MP_OKAY) {
	    return OUT_OF_MEMORY;
	}
	mp_clear(&big1);
	BIG_RESULT(&bigResult);
    }

    case INST_BITOR:
    case INST_BITXOR:
    case INST_BITAND:
	if ((type1 != TCL_NUMBER_INT) || (type2 != TCL_NUMBER_INT)) {
	    Tcl_TakeBignumFromObj(NULL, valuePtr, &big1);
	    Tcl_TakeBignumFromObj(NULL, value2Ptr, &big2);

	    err = mp_init(&bigResult);

	    if (err == MP_OKAY) {
		switch (opcode) {
		case INST_BITAND:
		    err = mp_and(&big1, &big2, &bigResult);
		    break;

		case INST_BITOR:
		    err = mp_or(&big1, &big2, &bigResult);
		    break;

		case INST_BITXOR:
		    err = mp_xor(&big1, &big2, &bigResult);
		    break;
		}
	    }
	    if (err != MP_OKAY) {
		return OUT_OF_MEMORY;
	    }

	    mp_clear(&big1);
	    mp_clear(&big2);
	    BIG_RESULT(&bigResult);
	}

	w1 = *((const Tcl_WideInt *)ptr1);
	w2 = *((const Tcl_WideInt *)ptr2);

	switch (opcode) {
	case INST_BITAND:
	    wResult = w1 & w2;
	    break;
	case INST_BITOR:
	    wResult = w1 | w2;
	    break;
	case INST_BITXOR:
	    wResult = w1 ^ w2;
	    break;
	default:
	    /* Unused, here to silence compiler warning. */
	    wResult = 0;
	}
	WIDE_RESULT(wResult);

    case INST_EXPON: {
	int oddExponent = 0, negativeExponent = 0;
	unsigned short base;

	if ((type1 == TCL_NUMBER_DOUBLE) || (type2 == TCL_NUMBER_DOUBLE)) {
	    Tcl_GetDoubleFromObj(NULL, valuePtr, &d1);
	    Tcl_GetDoubleFromObj(NULL, value2Ptr, &d2);

	    if (d1==0.0 && d2<0.0) {
		return EXPONENT_OF_ZERO;
	    }
	    dResult = pow(d1, d2);
	    goto doubleResult;
	}
	w1 = w2 = 0; /* to silence compiler warning (maybe-uninitialized) */
	if (type2 == TCL_NUMBER_INT) {
	    w2 = *((const Tcl_WideInt *) ptr2);
	    if (w2 == 0) {
		/*
		 * Anything to the zero power is 1.
		 */

		return constants[1];
	    } else if (w2 == 1) {
		/*
		 * Anything to the first power is itself
		 */

		return NULL;
	    }

	    negativeExponent = (w2 < 0);
	    oddExponent = (int)w2 & 1;
	} else {
	    Tcl_TakeBignumFromObj(NULL, value2Ptr, &big2);
	    negativeExponent = mp_isneg(&big2);
	    err = mp_mod_2d(&big2, 1, &big2);
	    oddExponent = (err == MP_OKAY) && !mp_iszero(&big2);
	    mp_clear(&big2);
	}

	if (type1 == TCL_NUMBER_INT) {
	    w1 = *((const Tcl_WideInt *)ptr1);

	    if (negativeExponent) {
		switch (w1) {
		case 0:
		    /*
		     * Zero to a negative power is div by zero error.
		     */

		    return EXPONENT_OF_ZERO;
		case -1:
		    if (oddExponent) {
			WIDE_RESULT(-1);
		    }
		    /* fallthrough */
		case 1:
		    /*
		     * 1 to any power is 1.
		     */

		    return constants[1];
		}
	    }
	}
	if (negativeExponent) {

	    /*
	     * Integers with magnitude greater than 1 raise to a negative
	     * power yield the answer zero (see TIP 123).
	     */
	    return constants[0];
	}

	if (type1 != TCL_NUMBER_INT) {
	    goto overflowExpon;
	}

	switch (w1) {
	    case 0:
		/*
		 * Zero to a positive power is zero.
		 */

		return constants[0];
	    case 1:
		/*
		 * 1 to any power is 1.
		 */

		return constants[1];
	    case -1:
		if (!oddExponent) {
		    return constants[1];
		}
		WIDE_RESULT(-1);
	}

	/*
	 * We refuse to accept exponent arguments that exceed one mp_digit
	 * which means the max exponent value is 2**28-1 = 0x0FFFFFFF =
	 * 268435455, which fits into a signed 32 bit int which is within the
	 * range of the long int type. This means any numeric Tcl_Obj value
	 * not using TCL_NUMBER_INT type must hold a value larger than we
	 * accept.
	 */

	if (type2 != TCL_NUMBER_INT) {
	    Tcl_SetObjResult(interp, Tcl_NewStringObj(
		    "exponent too large", -1));
	    return GENERAL_ARITHMETIC_ERROR;
	}

	/* From here (up to overflowExpon) w1 and exponent w2 are wide-int's. */
	assert(type1 == TCL_NUMBER_INT && type2 == TCL_NUMBER_INT);

	if (w1 == 2) {
	    /*
	     * Reduce small powers of 2 to shifts.
	     */

	    if ((Tcl_WideUInt)w2 < (Tcl_WideUInt)CHAR_BIT*sizeof(Tcl_WideInt) - 1) {
		WIDE_RESULT(((Tcl_WideInt)1) << (int)w2);
	    }
	    goto overflowExpon;
	}
	if (w1 == -2) {
	    int signum = oddExponent ? -1 : 1;

	    /*
	     * Reduce small powers of 2 to shifts.
	     */

	    if ((Tcl_WideUInt)w2 < CHAR_BIT * sizeof(Tcl_WideInt) - 1) {
		WIDE_RESULT(signum * (((Tcl_WideInt)1) << (int) w2));
	    }
	    goto overflowExpon;
	}
	if (w2 - 2 < (long)MaxBase64Size
		&& w1 <=  MaxBase64[w2 - 2]
		&& w1 >= -MaxBase64[w2 - 2]) {
	    /*
	     * Small powers of integers whose result is wide.
	     */
	    wResult = WidePwrSmallExpon(w1, (long)w2);

	    WIDE_RESULT(wResult);
	}

	/*
	 * Handle cases of powers > 16 that still fit in a 64-bit word by
	 * doing table lookup.
	 */

	if (w1 - 3 >= 0 && w1 - 2 < (long)Exp64IndexSize
		&& w2 - 2 < (long)(Exp64ValueSize + MaxBase64Size)) {
	    base = Exp64Index[w1 - 3]
		    + (unsigned short) (w2 - 2 - MaxBase64Size);
	    if (base < Exp64Index[w1 - 2]) {
		/*
		 * 64-bit number raised to intermediate power, done by
		 * table lookup.
		 */

		WIDE_RESULT(Exp64Value[base]);
	    }
	}

	if (-w1 - 3 >= 0 && -w1 - 2 < (long)Exp64IndexSize
		&& w2 - 2 < (long)(Exp64ValueSize + MaxBase64Size)) {
	    base = Exp64Index[-w1 - 3]
		    + (unsigned short) (w2 - 2 - MaxBase64Size);
	    if (base < Exp64Index[-w1 - 2]) {
		/*
		 * 64-bit number raised to intermediate power, done by
		 * table lookup.
		 */

		wResult = oddExponent ? -Exp64Value[base] : Exp64Value[base];
		WIDE_RESULT(wResult);
	    }
	}

    overflowExpon:

	if ((TclGetWideIntFromObj(NULL, value2Ptr, &w2) != TCL_OK)
		|| (value2Ptr->typePtr != &tclIntType)
		|| (Tcl_WideUInt)w2 >= (1<<28)) {
	    Tcl_SetObjResult(interp, Tcl_NewStringObj(
		    "exponent too large", -1));
	    return GENERAL_ARITHMETIC_ERROR;
	}
	Tcl_TakeBignumFromObj(NULL, valuePtr, &big1);
	err = mp_init(&bigResult);
	if (err == MP_OKAY) {
	    err = mp_expt_u32(&big1, (unsigned int)w2, &bigResult);
	}
	if (err != MP_OKAY) {
	    return OUT_OF_MEMORY;
	}
	mp_clear(&big1);
	BIG_RESULT(&bigResult);
    }

    case INST_ADD:
    case INST_SUB:
    case INST_MULT:
    case INST_DIV:
	if ((type1 == TCL_NUMBER_DOUBLE) || (type2 == TCL_NUMBER_DOUBLE)) {
	    /*
	     * At least one of the values is floating-point, so perform
	     * floating point calculations.
	     */

	    Tcl_GetDoubleFromObj(NULL, valuePtr, &d1);
	    Tcl_GetDoubleFromObj(NULL, value2Ptr, &d2);

	    switch (opcode) {
	    case INST_ADD:
		dResult = d1 + d2;
		break;
	    case INST_SUB:
		dResult = d1 - d2;
		break;
	    case INST_MULT:
		dResult = d1 * d2;
		break;
	    case INST_DIV:
#ifndef IEEE_FLOATING_POINT
		if (d2 == 0.0) {
		    return DIVIDED_BY_ZERO;
		}
#endif
		/*
		 * We presume that we are running with zero-divide unmasked if
		 * we're on an IEEE box. Otherwise, this statement might cause
		 * demons to fly out our noses.
		 */

		dResult = d1 / d2;
		break;
	    default:
		/* Unused, here to silence compiler warning. */
		dResult = 0;
	    }

	doubleResult:
#ifndef ACCEPT_NAN
	    /*
	     * Check now for IEEE floating-point error.
	     */

	    if (isnan(dResult)) {
		TclExprFloatError(interp, dResult);
		return GENERAL_ARITHMETIC_ERROR;
	    }
#endif
	    DOUBLE_RESULT(dResult);
	}
	if ((type1 == TCL_NUMBER_INT) && (type2 == TCL_NUMBER_INT)) {
	    w1 = *((const Tcl_WideInt *)ptr1);
	    w2 = *((const Tcl_WideInt *)ptr2);

	    switch (opcode) {
	    case INST_ADD:
		wResult = (Tcl_WideInt)((Tcl_WideUInt)w1 + (Tcl_WideUInt)w2);
		if ((type1 == TCL_NUMBER_INT) || (type2 == TCL_NUMBER_INT))
		{
		    /*
		     * Check for overflow.
		     */

		    if (Overflowing(w1, w2, wResult)) {
			goto overflowBasic;
		    }
		}
		break;

	    case INST_SUB:
		wResult = (Tcl_WideInt)((Tcl_WideUInt)w1 - (Tcl_WideUInt)w2);
		if ((type1 == TCL_NUMBER_INT) || (type2 == TCL_NUMBER_INT))
		{
		    /*
		     * Must check for overflow. The macro tests for overflows
		     * in sums by looking at the sign bits. As we have a
		     * subtraction here, we are adding -w2. As -w2 could in
		     * turn overflow, we test with ~w2 instead: it has the
		     * opposite sign bit to w2 so it does the job. Note that
		     * the only "bad" case (w2==0) is irrelevant for this
		     * macro, as in that case w1 and wResult have the same
		     * sign and there is no overflow anyway.
		     */

		    if (Overflowing(w1, ~w2, wResult)) {
			goto overflowBasic;
		    }
		}
		break;

	    case INST_MULT:
		if ((w1 < INT_MIN) || (w1 > INT_MAX) || (w2 < INT_MIN) || (w2 > INT_MAX)) {
		    goto overflowBasic;
		}
		wResult = w1 * w2;
		break;

	    case INST_DIV:
		if (w2 == 0) {
		    return DIVIDED_BY_ZERO;
		}

		/*
		 * Need a bignum to represent (WIDE_MIN / -1)
		 */

		if ((w1 == WIDE_MIN) && (w2 == -1)) {
		    goto overflowBasic;
		}
		wResult = w1 / w2;

		/*
		 * Force Tcl's integer division rules.
		 * TODO: examine for logic simplification
		 */

		if (((wResult < 0) || ((wResult == 0) &&
			((w1 < 0 && w2 > 0) || (w1 > 0 && w2 < 0)))) &&
			(wResult*w2 != w1)) {
		    wResult -= 1;
		}
		break;

	    default:
		/*
		 * Unused, here to silence compiler warning.
		 */

		wResult = 0;
	    }

	    WIDE_RESULT(wResult);
	}

    overflowBasic:
	Tcl_TakeBignumFromObj(NULL, valuePtr, &big1);
	Tcl_TakeBignumFromObj(NULL, value2Ptr, &big2);
	err = mp_init(&bigResult);
	if (err == MP_OKAY) {
	switch (opcode) {
	case INST_ADD:
		err = mp_add(&big1, &big2, &bigResult);
		break;
	case INST_SUB:
		err = mp_sub(&big1, &big2, &bigResult);
		break;
	case INST_MULT:
		err = mp_mul(&big1, &big2, &bigResult);
		break;
	case INST_DIV:
		if (mp_iszero(&big2)) {
		    mp_clear(&big1);
		    mp_clear(&big2);
		    mp_clear(&bigResult);
		    return DIVIDED_BY_ZERO;
		}
		err = mp_init(&bigRemainder);
		if (err == MP_OKAY) {
		    err = mp_div(&big1, &big2, &bigResult, &bigRemainder);
		}
		/* TODO: internals intrusion */
		if (!mp_iszero(&bigRemainder)
			&& (bigRemainder.sign != big2.sign)) {
		    /*
		     * Convert to Tcl's integer division rules.
		     */

		    err = mp_sub_d(&bigResult, 1, &bigResult);
		    if (err == MP_OKAY) {
			err = mp_add(&bigRemainder, &big2, &bigRemainder);
		    }
		}
		mp_clear(&bigRemainder);
		break;
	    }
	}
	mp_clear(&big1);
	mp_clear(&big2);
	BIG_RESULT(&bigResult);
    }

    Tcl_Panic("unexpected opcode");
    return NULL;
}

static Tcl_Obj *
ExecuteExtendedUnaryMathOp(
    int opcode,			/* What operation to perform. */
    Tcl_Obj *valuePtr)		/* The operand on the stack. */
{
    void *ptr = NULL;
    int type;
    Tcl_WideInt w;
    mp_int big;
    Tcl_Obj *objResultPtr;
    mp_err err = MP_OKAY;

    (void) GetNumberFromObj(NULL, valuePtr, &ptr, &type);

    switch (opcode) {
    case INST_BITNOT:
	if (type == TCL_NUMBER_INT) {
	    w = *((const Tcl_WideInt *) ptr);
	    WIDE_RESULT(~w);
	}
	Tcl_TakeBignumFromObj(NULL, valuePtr, &big);
	/* ~a = - a - 1 */
	err = mp_neg(&big, &big);
	if (err == MP_OKAY) {
	    err = mp_sub_d(&big, 1, &big);
	}
	if (err != MP_OKAY) {
	    return OUT_OF_MEMORY;
	}
	BIG_RESULT(&big);
    case INST_UMINUS:
	switch (type) {
	case TCL_NUMBER_DOUBLE:
	    DOUBLE_RESULT(-(*((const double *) ptr)));
	case TCL_NUMBER_INT:
	    w = *((const Tcl_WideInt *) ptr);
	    if (w != WIDE_MIN) {
		WIDE_RESULT(-w);
	    }
	    err = mp_init_i64(&big, w);
	    if (err != MP_OKAY) {
		return OUT_OF_MEMORY;
	    }
	    break;
	default:
	    Tcl_TakeBignumFromObj(NULL, valuePtr, &big);
	}
	err = mp_neg(&big, &big);
	if (err != MP_OKAY) {
	    return OUT_OF_MEMORY;
	}
	BIG_RESULT(&big);
    }

    Tcl_Panic("unexpected opcode");
    return NULL;
}
#undef WIDE_RESULT
#undef BIG_RESULT
#undef DOUBLE_RESULT

/*
 *----------------------------------------------------------------------
 *
 * CompareTwoNumbers --
 *
 *	This function compares a pair of numbers in Tcl_Objs. Each argument
 *	must already be known to be numeric and not NaN.
 *
 * Results:
 *	One of MP_LT, MP_EQ or MP_GT, depending on whether valuePtr is less
 *	than, equal to, or greater than value2Ptr (respectively).
 *
 * Side effects:
 *	None, provided both values are numeric.
 *
 *----------------------------------------------------------------------
 */

int
TclCompareTwoNumbers(
    Tcl_Obj *valuePtr,
    Tcl_Obj *value2Ptr)
{
    int type1 = TCL_NUMBER_NAN, type2 = TCL_NUMBER_NAN, compare;
    void *ptr1, *ptr2;
    mp_int big1, big2;
    double d1, d2, tmp;
    Tcl_WideInt w1, w2;

    (void) GetNumberFromObj(NULL, valuePtr, &ptr1, &type1);
    (void) GetNumberFromObj(NULL, value2Ptr, &ptr2, &type2);

    switch (type1) {
    case TCL_NUMBER_INT:
	w1 = *((const Tcl_WideInt *)ptr1);
	switch (type2) {
	case TCL_NUMBER_INT:
	    w2 = *((const Tcl_WideInt *)ptr2);
	wideCompare:
	    return (w1 < w2) ? MP_LT : ((w1 > w2) ? MP_GT : MP_EQ);
	case TCL_NUMBER_DOUBLE:
	    d2 = *((const double *)ptr2);
	    d1 = (double) w1;

	    /*
	     * If the double has a fractional part, or if the long can be
	     * converted to double without loss of precision, then compare as
	     * doubles.
	     */

	    if (DBL_MANT_DIG > CHAR_BIT*sizeof(Tcl_WideInt) || w1 == (Tcl_WideInt)d1
		    || modf(d2, &tmp) != 0.0) {
		goto doubleCompare;
	    }

	    /*
	     * Otherwise, to make comparision based on full precision, need to
	     * convert the double to a suitably sized integer.
	     *
	     * Need this to get comparsions like
	     *	  expr 20000000000000003 < 20000000000000004.0
	     * right. Converting the first argument to double will yield two
	     * double values that are equivalent within double precision.
	     * Converting the double to an integer gets done exactly, then
	     * integer comparison can tell the difference.
	     */

	    if (d2 < (double)WIDE_MIN) {
		return MP_GT;
	    }
	    if (d2 > (double)WIDE_MAX) {
		return MP_LT;
	    }
	    w2 = (Tcl_WideInt)d2;
	    goto wideCompare;
	case TCL_NUMBER_BIG:
	    Tcl_TakeBignumFromObj(NULL, value2Ptr, &big2);
	    if (mp_isneg(&big2)) {
		compare = MP_GT;
	    } else {
		compare = MP_LT;
	    }
	    mp_clear(&big2);
	    return compare;
	}
    break;

    case TCL_NUMBER_DOUBLE:
	d1 = *((const double *)ptr1);
	switch (type2) {
	case TCL_NUMBER_DOUBLE:
	    d2 = *((const double *)ptr2);
	doubleCompare:
	    return (d1 < d2) ? MP_LT : ((d1 > d2) ? MP_GT : MP_EQ);
	case TCL_NUMBER_INT:
	    w2 = *((const Tcl_WideInt *)ptr2);
	    d2 = (double) w2;
	    if (DBL_MANT_DIG > CHAR_BIT*sizeof(Tcl_WideInt)
		    || w2 == (Tcl_WideInt)d2 || modf(d1, &tmp) != 0.0) {
		goto doubleCompare;
	    }
	    if (d1 < (double)WIDE_MIN) {
		return MP_LT;
	    }
	    if (d1 > (double)WIDE_MAX) {
		return MP_GT;
	    }
	    w1 = (Tcl_WideInt)d1;
	    goto wideCompare;
	case TCL_NUMBER_BIG:
	    if (isinf(d1)) {
		return (d1 > 0.0) ? MP_GT : MP_LT;
	    }
	    Tcl_TakeBignumFromObj(NULL, value2Ptr, &big2);
	    if ((d1 < (double)WIDE_MAX) && (d1 > (double)WIDE_MIN)) {
		if (mp_isneg(&big2)) {
		    compare = MP_GT;
		} else {
		    compare = MP_LT;
		}
		mp_clear(&big2);
		return compare;
	    }
	    if (DBL_MANT_DIG > CHAR_BIT*sizeof(long)
		    && modf(d1, &tmp) != 0.0) {
		d2 = TclBignumToDouble(&big2);
		mp_clear(&big2);
		goto doubleCompare;
	    }
	    Tcl_InitBignumFromDouble(NULL, d1, &big1);
	    goto bigCompare;
	}
    break;

    case TCL_NUMBER_BIG:
	Tcl_TakeBignumFromObj(NULL, valuePtr, &big1);
	switch (type2) {
	case TCL_NUMBER_INT:
	    compare = mp_cmp_d(&big1, 0);
	    mp_clear(&big1);
	    return compare;
	case TCL_NUMBER_DOUBLE:
	    d2 = *((const double *)ptr2);
	    if (isinf(d2)) {
		compare = (d2 > 0.0) ? MP_LT : MP_GT;
		mp_clear(&big1);
		return compare;
	    }
	    if ((d2 < (double)WIDE_MAX) && (d2 > (double)WIDE_MIN)) {
		compare = mp_cmp_d(&big1, 0);
		mp_clear(&big1);
		return compare;
	    }
	    if (DBL_MANT_DIG > CHAR_BIT*sizeof(long)
		    && modf(d2, &tmp) != 0.0) {
		d1 = TclBignumToDouble(&big1);
		mp_clear(&big1);
		goto doubleCompare;
	    }
	    Tcl_InitBignumFromDouble(NULL, d2, &big2);
	    goto bigCompare;
	case TCL_NUMBER_BIG:
	    Tcl_TakeBignumFromObj(NULL, value2Ptr, &big2);
	bigCompare:
	    compare = mp_cmp(&big1, &big2);
	    mp_clear(&big1);
	    mp_clear(&big2);
	    return compare;
	}
    break;
    default:
	Tcl_Panic("unexpected number type");
    }
    return TCL_ERROR;
}

#ifdef TCL_COMPILE_DEBUG
/*
 *----------------------------------------------------------------------
 *
 * PrintByteCodeInfo --
 *
 *	This procedure prints a summary about a bytecode object to stdout. It
 *	is called by TclNRExecuteByteCode when starting to execute the bytecode
 *	object if tclTraceExec has the value 2 or more.
 *
 * Results:
 *	None.
 *
 * Side effects:
 *	None.
 *
 *----------------------------------------------------------------------
 */

static void
PrintByteCodeInfo(
    ByteCode *codePtr)	/* The bytecode whose summary is printed to
				 * stdout. */
{
    Proc *procPtr = codePtr->procPtr;
    Interp *iPtr = (Interp *) *codePtr->interpHandle;

    fprintf(stdout, "\nExecuting ByteCode 0x%p, refCt %" TCL_Z_MODIFIER "u, epoch %" TCL_Z_MODIFIER "u, interp 0x%p (epoch %" TCL_Z_MODIFIER "u)\n",
	    codePtr, codePtr->refCount, codePtr->compileEpoch, iPtr,
	    iPtr->compileEpoch);
    fprintf(stdout, "  Source: ");
    TclPrintSource(stdout, codePtr->source, 60);

    fprintf(stdout, "\n  Cmds %d, src %d, inst %u, litObjs %u, aux %d, stkDepth %u, code/src %.2f\n",
	    codePtr->numCommands, codePtr->numSrcBytes,
	    codePtr->numCodeBytes, codePtr->numLitObjects,
	    codePtr->numAuxDataItems, codePtr->maxStackDepth,
#ifdef TCL_COMPILE_STATS
	    codePtr->numSrcBytes?
		    ((float)codePtr->structureSize)/codePtr->numSrcBytes :
#endif
	    0.0);

#ifdef TCL_COMPILE_STATS
    fprintf(stdout, "  Code %lu = header %lu+inst %d+litObj %lu+exc %lu+aux %lu+cmdMap %d\n",
	    (unsigned long) codePtr->structureSize,
	    (unsigned long) (sizeof(ByteCode)-sizeof(size_t)-sizeof(Tcl_Time)),
	    codePtr->numCodeBytes,
	    (unsigned long) (codePtr->numLitObjects * sizeof(Tcl_Obj *)),
	    (unsigned long) (codePtr->numExceptRanges*sizeof(ExceptionRange)),
	    (unsigned long) (codePtr->numAuxDataItems * sizeof(AuxData)),
	    codePtr->numCmdLocBytes);
#endif /* TCL_COMPILE_STATS */
    if (procPtr != NULL) {
	fprintf(stdout,
		"  Proc 0x%p, refCt %" TCL_Z_MODIFIER "u, args %d, compiled locals %d\n",
		procPtr, procPtr->refCount, procPtr->numArgs,
		procPtr->numCompiledLocals);
    }
}
#endif /* TCL_COMPILE_DEBUG */

/*
 *----------------------------------------------------------------------
 *
 * ValidatePcAndStackTop --
 *
 *	This procedure is called by TclNRExecuteByteCode when debugging to
 *	verify that the program counter and stack top are valid during
 *	execution.
 *
 * Results:
 *	None.
 *
 * Side effects:
 *	Prints a message to stderr and panics if either the pc or stack top
 *	are invalid.
 *
 *----------------------------------------------------------------------
 */

#ifdef TCL_COMPILE_DEBUG
static void
ValidatePcAndStackTop(
    ByteCode *codePtr,	/* The bytecode whose summary is printed to
				 * stdout. */
    const unsigned char *pc,	/* Points to first byte of a bytecode
				 * instruction. The program counter. */
    int stackTop,		/* Current stack top. Must be between
				 * stackLowerBound and stackUpperBound
				 * (inclusive). */
    int checkStack)		/* 0 if the stack depth check should be
				 * skipped. */
{
    int stackUpperBound = codePtr->maxStackDepth;
				/* Greatest legal value for stackTop. */
    size_t relativePc = (size_t) (pc - codePtr->codeStart);
    size_t codeStart = (size_t) codePtr->codeStart;
    size_t codeEnd = (size_t)
	    (codePtr->codeStart + codePtr->numCodeBytes);
    unsigned char opCode = *pc;

    if (((size_t) pc < codeStart) || ((size_t) pc > codeEnd)) {
	fprintf(stderr, "\nBad instruction pc 0x%p in TclNRExecuteByteCode\n",
		pc);
	Tcl_Panic("TclNRExecuteByteCode execution failure: bad pc");
    }
    if ((unsigned) opCode >= LAST_INST_OPCODE) {
	fprintf(stderr, "\nBad opcode %d at pc %" TCL_Z_MODIFIER "u in TclNRExecuteByteCode\n",
		(unsigned) opCode, relativePc);
	Tcl_Panic("TclNRExecuteByteCode execution failure: bad opcode");
    }
    if (checkStack &&
	    ((stackTop < 0) || (stackTop > stackUpperBound))) {
	size_t numChars;
	const char *cmd = GetSrcInfoForPc(pc, codePtr, &numChars, NULL, NULL);

	fprintf(stderr, "\nBad stack top %d at pc %" TCL_Z_MODIFIER "u in TclNRExecuteByteCode (min 0, max %i)",
		stackTop, relativePc, stackUpperBound);
	if (cmd != NULL) {
	    Tcl_Obj *message;

	    TclNewLiteralStringObj(message, "\n executing ");
	    Tcl_IncrRefCount(message);
	    Tcl_AppendLimitedToObj(message, cmd, numChars, 100, NULL);
	    fprintf(stderr,"%s\n", TclGetString(message));
	    Tcl_DecrRefCount(message);
	} else {
	    fprintf(stderr, "\n");
	}
	Tcl_Panic("TclNRExecuteByteCode execution failure: bad stack top");
    }
}
#endif /* TCL_COMPILE_DEBUG */

/*
 *----------------------------------------------------------------------
 *
 * IllegalExprOperandType --
 *
 *	Used by TclNRExecuteByteCode to append an error message to the interp
 *	result when an illegal operand type is detected by an expression
 *	instruction. The argument opndPtr holds the operand object in error.
 *
 * Results:
 *	None.
 *
 * Side effects:
 *	An error message is appended to the interp result.
 *
 *----------------------------------------------------------------------
 */

static void
IllegalExprOperandType(
    Tcl_Interp *interp,		/* Interpreter to which error information
				 * pertains. */
    const unsigned char *pc, /* Points to the instruction being executed
				 * when the illegal type was found. */
    Tcl_Obj *opndPtr)		/* Points to the operand holding the value
				 * with the illegal type. */
{
    void *ptr;
    int type;
    const unsigned char opcode = *pc;
    const char *description, *op = "unknown";

    if (opcode == INST_EXPON) {
	op = "**";
    } else if (opcode <= INST_LNOT) {
	op = operatorStrings[opcode - INST_BITOR];
    }

    if (GetNumberFromObj(NULL, opndPtr, &ptr, &type) != TCL_OK) {
	description = "non-numeric string";
    } else if (type == TCL_NUMBER_NAN) {
	description = "non-numeric floating-point value";
    } else if (type == TCL_NUMBER_DOUBLE) {
	description = "floating-point value";
    } else {
	/* TODO: No caller needs this. Eliminate? */
	description = "(big) integer";
    }

    Tcl_SetObjResult(interp, Tcl_ObjPrintf(
	    "can't use %s \"%s\" as operand of \"%s\"", description,
	    TclGetString(opndPtr), op));
    Tcl_SetErrorCode(interp, "ARITH", "DOMAIN", description, NULL);
}

/*
 *----------------------------------------------------------------------
 *
 * TclGetSrcInfoForPc, GetSrcInfoForPc, TclGetSourceFromFrame --
 *
 *	Given a program counter value, finds the closest command in the
 *	bytecode code unit's CmdLocation array and returns information about
 *	that command's source: a pointer to its first byte and the number of
 *	characters.
 *
 * Results:
 *	If a command is found that encloses the program counter value, a
 *	pointer to the command's source is returned and the length of the
 *	source is stored at *lengthPtr. If multiple commands resulted in code
 *	at pc, information about the closest enclosing command is returned. If
 *	no matching command is found, NULL is returned and *lengthPtr is
 *	unchanged.
 *
 * Side effects:
 *	The CmdFrame at *cfPtr is updated.
 *
 *----------------------------------------------------------------------
 */

Tcl_Obj *
TclGetSourceFromFrame(
    CmdFrame *cfPtr,
    int objc,
    Tcl_Obj *const objv[])
{
    if (cfPtr == NULL) {
        return Tcl_NewListObj(objc, objv);
    }
    if (cfPtr->cmdObj == NULL) {
        if (cfPtr->cmd == NULL) {
	    ByteCode *codePtr = (ByteCode *) cfPtr->data.tebc.codePtr;

            cfPtr->cmd = GetSrcInfoForPc((unsigned char *)
		    cfPtr->data.tebc.pc, codePtr, &cfPtr->len, NULL, NULL);
        }
	if (cfPtr->cmd) {
	    cfPtr->cmdObj = Tcl_NewStringObj(cfPtr->cmd, cfPtr->len);
	} else {
	    cfPtr->cmdObj = Tcl_NewListObj(objc, objv);
	}
        Tcl_IncrRefCount(cfPtr->cmdObj);
    }
    return cfPtr->cmdObj;
}

void
TclGetSrcInfoForPc(
    CmdFrame *cfPtr)
{
    ByteCode *codePtr = (ByteCode *) cfPtr->data.tebc.codePtr;

    assert(cfPtr->type == TCL_LOCATION_BC);

    if (cfPtr->cmd == NULL) {

	cfPtr->cmd = GetSrcInfoForPc(
		(unsigned char *) cfPtr->data.tebc.pc, codePtr,
		&cfPtr->len, NULL, NULL);
    }

    if (cfPtr->cmd != NULL) {
	/*
	 * We now have the command. We can get the srcOffset back and from
	 * there find the list of word locations for this command.
	 */

	ExtCmdLoc *eclPtr;
	ECL *locPtr = NULL;
	size_t srcOffset;
	int i;
	Interp *iPtr = (Interp *) *codePtr->interpHandle;
	Tcl_HashEntry *hePtr =
		Tcl_FindHashEntry(iPtr->lineBCPtr, codePtr);

	if (!hePtr) {
	    return;
	}

	srcOffset = cfPtr->cmd - codePtr->source;
	eclPtr = (ExtCmdLoc *)Tcl_GetHashValue(hePtr);

	for (i=0; i < eclPtr->nuloc; i++) {
	    if (eclPtr->loc[i].srcOffset == srcOffset) {
		locPtr = eclPtr->loc+i;
		break;
	    }
	}
	if (locPtr == NULL) {
	    Tcl_Panic("LocSearch failure");
	}

	cfPtr->line = locPtr->line;
	cfPtr->nline = locPtr->nline;
	cfPtr->type = eclPtr->type;

	if (eclPtr->type == TCL_LOCATION_SOURCE) {
	    cfPtr->data.eval.path = eclPtr->path;
	    Tcl_IncrRefCount(cfPtr->data.eval.path);
	}

	/*
	 * Do not set cfPtr->data.eval.path NULL for non-SOURCE. Needed for
	 * cfPtr->data.tebc.codePtr.
	 */
    }
}

static const char *
GetSrcInfoForPc(
    const unsigned char *pc,	/* The program counter value for which to
				 * return the closest command's source info.
				 * This points within a bytecode instruction
				 * in codePtr's code. */
    ByteCode *codePtr,		/* The bytecode sequence in which to look up
				 * the command source for the pc. */
    size_t *lengthPtr,		/* If non-NULL, the location where the length
				 * of the command's source should be stored.
				 * If NULL, no length is stored. */
    const unsigned char **pcBeg,/* If non-NULL, the bytecode location
				 * where the current instruction starts.
				 * If NULL; no pointer is stored. */
    int *cmdIdxPtr)		/* If non-NULL, the location where the index
				 * of the command containing the pc should
				 * be stored. */
{
    size_t pcOffset = (size_t)(pc - codePtr->codeStart);
    size_t numCmds = codePtr->numCommands;
    unsigned char *codeDeltaNext, *codeLengthNext;
    unsigned char *srcDeltaNext, *srcLengthNext;
    size_t codeOffset, codeLen, codeEnd, srcOffset, srcLen, delta, i;
    int bestDist = INT_MAX;	/* Distance of pc to best cmd's start pc. */
    int bestSrcOffset = -1;	/* Initialized to avoid compiler warning. */
    int bestSrcLength = -1;	/* Initialized to avoid compiler warning. */
    int bestCmdIdx = -1;

    /* The pc must point within the bytecode */
    assert (pcOffset < (size_t)codePtr->numCodeBytes);

    /*
     * Decode the code and source offset and length for each command. The
     * closest enclosing command is the last one whose code started before
     * pcOffset.
     */

    codeDeltaNext = codePtr->codeDeltaStart;
    codeLengthNext = codePtr->codeLengthStart;
    srcDeltaNext = codePtr->srcDeltaStart;
    srcLengthNext = codePtr->srcLengthStart;
    codeOffset = srcOffset = 0;
    for (i = 0;  i < numCmds;  i++) {
	if ((unsigned) *codeDeltaNext == (unsigned) 0xFF) {
	    codeDeltaNext++;
	    delta = TclGetInt4AtPtr(codeDeltaNext);
	    codeDeltaNext += 4;
	} else {
	    delta = TclGetInt1AtPtr(codeDeltaNext);
	    codeDeltaNext++;
	}
	codeOffset += delta;

	if ((unsigned) *codeLengthNext == (unsigned) 0xFF) {
	    codeLengthNext++;
	    codeLen = TclGetInt4AtPtr(codeLengthNext);
	    codeLengthNext += 4;
	} else {
	    codeLen = TclGetInt1AtPtr(codeLengthNext);
	    codeLengthNext++;
	}
	codeEnd = (codeOffset + codeLen - 1);

	if ((unsigned) *srcDeltaNext == (unsigned) 0xFF) {
	    srcDeltaNext++;
	    delta = TclGetInt4AtPtr(srcDeltaNext);
	    srcDeltaNext += 4;
	} else {
	    delta = TclGetInt1AtPtr(srcDeltaNext);
	    srcDeltaNext++;
	}
	srcOffset += delta;

	if ((unsigned) *srcLengthNext == (unsigned) 0xFF) {
	    srcLengthNext++;
	    srcLen = TclGetInt4AtPtr(srcLengthNext);
	    srcLengthNext += 4;
	} else {
	    srcLen = TclGetInt1AtPtr(srcLengthNext);
	    srcLengthNext++;
	}

	if (codeOffset > pcOffset) {	/* Best cmd already found */
	    break;
	}
	if (pcOffset <= codeEnd) {	/* This cmd's code encloses pc */
	    int dist = (pcOffset - codeOffset);

	    if (dist <= bestDist) {
		bestDist = dist;
		bestSrcOffset = srcOffset;
		bestSrcLength = srcLen;
		bestCmdIdx = i;
	    }
	}
    }

    if (pcBeg != NULL) {
	const unsigned char *curr, *prev;

	/*
	 * Walk from beginning of command or BC to pc, by complete
	 * instructions. Stop when crossing pc; keep previous.
	 */

	curr = ((bestDist == INT_MAX) ? codePtr->codeStart : pc - bestDist);
	prev = curr;
	while (curr <= pc) {
	    prev = curr;
	    curr += tclInstructionTable[*curr].numBytes;
	}
	*pcBeg = prev;
    }

    if (bestDist == INT_MAX) {
	return NULL;
    }

    if (lengthPtr != NULL) {
	*lengthPtr = bestSrcLength;
    }

    if (cmdIdxPtr != NULL) {
	*cmdIdxPtr = bestCmdIdx;
    }

    return (codePtr->source + bestSrcOffset);
}

/*
 *----------------------------------------------------------------------
 *
 * GetExceptRangeForPc --
 *
 *	Given a program counter value, return the closest enclosing
 *	ExceptionRange.
 *
 * Results:
 *	If the searchMode is TCL_ERROR, this procedure ignores loop exception
 *	ranges and returns a pointer to the closest catch range. If the
 *	searchMode is TCL_BREAK, this procedure returns a pointer to the most
 *	closely enclosing ExceptionRange regardless of whether it is a loop or
 *	catch exception range. If the searchMode is TCL_CONTINUE, this
 *	procedure returns a pointer to the most closely enclosing
 *	ExceptionRange (of any type) skipping only loop exception ranges if
 *	they don't have a sensible continueOffset defined. If no matching
 *	ExceptionRange is found that encloses pc, a NULL is returned.
 *
 * Side effects:
 *	None.
 *
 *----------------------------------------------------------------------
 */

static ExceptionRange *
GetExceptRangeForPc(
    const unsigned char *pc,	/* The program counter value for which to
				 * search for a closest enclosing exception
				 * range. This points to a bytecode
				 * instruction in codePtr's code. */
    int searchMode,		/* If TCL_BREAK, consider either loop or catch
				 * ExceptionRanges in search. If TCL_ERROR
				 * consider only catch ranges (and ignore any
				 * closer loop ranges). If TCL_CONTINUE, look
				 * for loop ranges that define a continue
				 * point or a catch range. */
    ByteCode *codePtr)		/* Points to the ByteCode in which to search
				 * for the enclosing ExceptionRange. */
{
    ExceptionRange *rangeArrayPtr;
    int numRanges = codePtr->numExceptRanges;
    ExceptionRange *rangePtr;
    size_t pcOffset = pc - codePtr->codeStart;
    size_t start;

    if (numRanges == 0) {
	return NULL;
    }

    /*
     * This exploits peculiarities of our compiler: nested ranges are always
     * *after* their containing ranges, so that by scanning backwards we are
     * sure that the first matching range is indeed the deepest.
     */

    rangeArrayPtr = codePtr->exceptArrayPtr;
    rangePtr = rangeArrayPtr + numRanges;
    while (--rangePtr >= rangeArrayPtr) {
	start = rangePtr->codeOffset;
	if ((start <= pcOffset) &&
		(pcOffset < (start + rangePtr->numCodeBytes))) {
	    if (rangePtr->type == CATCH_EXCEPTION_RANGE) {
		return rangePtr;
	    }
	    if (searchMode == TCL_BREAK) {
		return rangePtr;
	    }
	    if (searchMode == TCL_CONTINUE && rangePtr->continueOffset != -1){
		return rangePtr;
	    }
	}
    }
    return NULL;
}

/*
 *----------------------------------------------------------------------
 *
 * GetOpcodeName --
 *
 *	This procedure is called by the TRACE and TRACE_WITH_OBJ macros used
 *	in TclNRExecuteByteCode when debugging. It returns the name of the
 *	bytecode instruction at a specified instruction pc.
 *
 * Results:
 *	A character string for the instruction.
 *
 * Side effects:
 *	None.
 *
 *----------------------------------------------------------------------
 */

#ifdef TCL_COMPILE_DEBUG
static const char *
GetOpcodeName(
    const unsigned char *pc)	/* Points to the instruction whose name should
				 * be returned. */
{
    unsigned char opCode = *pc;

    return tclInstructionTable[opCode].name;
}
#endif /* TCL_COMPILE_DEBUG */

/*
 *----------------------------------------------------------------------
 *
 * TclExprFloatError --
 *
 *	This procedure is called when an error occurs during a floating-point
 *	operation. It reads errno and sets interp->objResultPtr accordingly.
 *
 * Results:
 *	interp->objResultPtr is set to hold an error message.
 *
 * Side effects:
 *	None.
 *
 *----------------------------------------------------------------------
 */

void
TclExprFloatError(
    Tcl_Interp *interp,		/* Where to store error message. */
    double value)		/* Value returned after error; used to
				 * distinguish underflows from overflows. */
{
    const char *s;

    if ((errno == EDOM) || isnan(value)) {
	s = "domain error: argument not in valid range";
	Tcl_SetObjResult(interp, Tcl_NewStringObj(s, -1));
	Tcl_SetErrorCode(interp, "ARITH", "DOMAIN", s, NULL);
    } else if ((errno == ERANGE) || isinf(value)) {
	if (value == 0.0) {
	    s = "floating-point value too small to represent";
	    Tcl_SetObjResult(interp, Tcl_NewStringObj(s, -1));
	    Tcl_SetErrorCode(interp, "ARITH", "UNDERFLOW", s, NULL);
	} else {
	    s = "floating-point value too large to represent";
	    Tcl_SetObjResult(interp, Tcl_NewStringObj(s, -1));
	    Tcl_SetErrorCode(interp, "ARITH", "OVERFLOW", s, NULL);
	}
    } else {
	Tcl_Obj *objPtr = Tcl_ObjPrintf(
		"unknown floating-point error, errno = %d", errno);

	Tcl_SetErrorCode(interp, "ARITH", "UNKNOWN",
		TclGetString(objPtr), NULL);
	Tcl_SetObjResult(interp, objPtr);
    }
}

#ifdef TCL_COMPILE_STATS
/*
 *----------------------------------------------------------------------
 *
 * TclLog2 --
 *
 *	Procedure used while collecting compilation statistics to determine
 *	the log base 2 of an integer.
 *
 * Results:
 *	Returns the log base 2 of the operand. If the argument is less than or
 *	equal to zero, a zero is returned.
 *
 * Side effects:
 *	None.
 *
 *----------------------------------------------------------------------
 */

int
TclLog2(
    int value)		/* The integer for which to compute the log
				 * base 2. */
{
    int n = value;
    int result = 0;

    while (n > 1) {
	n = n >> 1;
	result++;
    }
    return result;
}

/*
 *----------------------------------------------------------------------
 *
 * EvalStatsCmd --
 *
 *	Implements the "evalstats" command that prints instruction execution
 *	counts to stdout.
 *
 * Results:
 *	Standard Tcl results.
 *
 * Side effects:
 *	None.
 *
 *----------------------------------------------------------------------
 */

static int
EvalStatsCmd(
    TCL_UNUSED(void *),		/* Unused. */
    Tcl_Interp *interp,		/* The current interpreter. */
    int objc,			/* The number of arguments. */
    Tcl_Obj *const objv[])	/* The argument strings. */
{
    Interp *iPtr = (Interp *) interp;
    LiteralTable *globalTablePtr = &iPtr->literalTable;
    ByteCodeStats *statsPtr = &iPtr->stats;
    double totalCodeBytes, currentCodeBytes;
    double totalLiteralBytes, currentLiteralBytes;
    double objBytesIfUnshared, strBytesIfUnshared, sharingBytesSaved;
    double strBytesSharedMultX, strBytesSharedOnce;
    double numInstructions, currentHeaderBytes;
    size_t numCurrentByteCodes, numByteCodeLits;
    size_t refCountSum, literalMgmtBytes, sum, decadeHigh, length;
    size_t numSharedMultX, numSharedOnce, minSizeDecade, maxSizeDecade, i;
    char *litTableStats;
    LiteralEntry *entryPtr;
    Tcl_Obj *objPtr;

#define Percent(a,b) ((a) * 100.0 / (b))

    TclNewObj(objPtr);
    Tcl_IncrRefCount(objPtr);

    numInstructions = 0.0;
    for (i = 0;  i < 256;  i++) {
	if (statsPtr->instructionCount[i] != 0) {
	    numInstructions += statsPtr->instructionCount[i];
	}
    }

    totalLiteralBytes = sizeof(LiteralTable)
	    + iPtr->literalTable.numBuckets * sizeof(LiteralEntry *)
	    + (statsPtr->numLiteralsCreated * sizeof(LiteralEntry))
	    + (statsPtr->numLiteralsCreated * sizeof(Tcl_Obj))
	    + statsPtr->totalLitStringBytes;
    totalCodeBytes = statsPtr->totalByteCodeBytes + totalLiteralBytes;

    numCurrentByteCodes =
	    statsPtr->numCompilations - statsPtr->numByteCodesFreed;
    currentHeaderBytes = numCurrentByteCodes
	    * (sizeof(ByteCode) - sizeof(size_t) - sizeof(Tcl_Time));
    literalMgmtBytes = sizeof(LiteralTable)
	    + (iPtr->literalTable.numBuckets * sizeof(LiteralEntry *))
	    + (iPtr->literalTable.numEntries * sizeof(LiteralEntry));
    currentLiteralBytes = literalMgmtBytes
	    + iPtr->literalTable.numEntries * sizeof(Tcl_Obj)
	    + statsPtr->currentLitStringBytes;
    currentCodeBytes = statsPtr->currentByteCodeBytes + currentLiteralBytes;

    /*
     * Summary statistics, total and current source and ByteCode sizes.
     */

    Tcl_AppendPrintfToObj(objPtr, "\n----------------------------------------------------------------\n");
    Tcl_AppendPrintfToObj(objPtr,
	    "Compilation and execution statistics for interpreter %p\n",
	    iPtr);

    Tcl_AppendPrintfToObj(objPtr, "\nNumber ByteCodes executed\t%" TCL_Z_MODIFIER "u\n",
	    statsPtr->numExecutions);
    Tcl_AppendPrintfToObj(objPtr, "Number ByteCodes compiled\t%" TCL_Z_MODIFIER "u\n",
	    statsPtr->numCompilations);
    Tcl_AppendPrintfToObj(objPtr, "  Mean executions/compile\t%.1f\n",
	    statsPtr->numExecutions / (float)statsPtr->numCompilations);

    Tcl_AppendPrintfToObj(objPtr, "\nInstructions executed\t\t%.0f\n",
	    numInstructions);
    Tcl_AppendPrintfToObj(objPtr, "  Mean inst/compile\t\t%.0f\n",
	    numInstructions / statsPtr->numCompilations);
    Tcl_AppendPrintfToObj(objPtr, "  Mean inst/execution\t\t%.0f\n",
	    numInstructions / statsPtr->numExecutions);

    Tcl_AppendPrintfToObj(objPtr, "\nTotal ByteCodes\t\t\t%" TCL_Z_MODIFIER "u\n",
	    statsPtr->numCompilations);
    Tcl_AppendPrintfToObj(objPtr, "  Source bytes\t\t\t%.6g\n",
	    statsPtr->totalSrcBytes);
    Tcl_AppendPrintfToObj(objPtr, "  Code bytes\t\t\t%.6g\n",
	    totalCodeBytes);
    Tcl_AppendPrintfToObj(objPtr, "    ByteCode bytes\t\t%.6g\n",
	    statsPtr->totalByteCodeBytes);
    Tcl_AppendPrintfToObj(objPtr, "    Literal bytes\t\t%.6g\n",
	    totalLiteralBytes);
    Tcl_AppendPrintfToObj(objPtr, "      table %" TCL_Z_MODIFIER "u + bkts %" TCL_Z_MODIFIER "u + entries %" TCL_Z_MODIFIER "u + objects %" TCL_Z_MODIFIER "u + strings %.6g\n",
	    sizeof(LiteralTable),
	    iPtr->literalTable.numBuckets * sizeof(LiteralEntry *),
	    statsPtr->numLiteralsCreated * sizeof(LiteralEntry),
	    statsPtr->numLiteralsCreated * sizeof(Tcl_Obj),
	    statsPtr->totalLitStringBytes);
    Tcl_AppendPrintfToObj(objPtr, "  Mean code/compile\t\t%.1f\n",
	    totalCodeBytes / statsPtr->numCompilations);
    Tcl_AppendPrintfToObj(objPtr, "  Mean code/source\t\t%.1f\n",
	    totalCodeBytes / statsPtr->totalSrcBytes);

    Tcl_AppendPrintfToObj(objPtr, "\nCurrent (active) ByteCodes\t%" TCL_Z_MODIFIER "u\n",
	    numCurrentByteCodes);
    Tcl_AppendPrintfToObj(objPtr, "  Source bytes\t\t\t%.6g\n",
	    statsPtr->currentSrcBytes);
    Tcl_AppendPrintfToObj(objPtr, "  Code bytes\t\t\t%.6g\n",
	    currentCodeBytes);
    Tcl_AppendPrintfToObj(objPtr, "    ByteCode bytes\t\t%.6g\n",
	    statsPtr->currentByteCodeBytes);
    Tcl_AppendPrintfToObj(objPtr, "    Literal bytes\t\t%.6g\n",
	    currentLiteralBytes);
    Tcl_AppendPrintfToObj(objPtr, "      table %" TCL_Z_MODIFIER "u + bkts %" TCL_Z_MODIFIER "u + entries %" TCL_Z_MODIFIER "u + objects %" TCL_Z_MODIFIER "u + strings %.6g\n",
	    sizeof(LiteralTable),
	    iPtr->literalTable.numBuckets * sizeof(LiteralEntry *),
	    iPtr->literalTable.numEntries * sizeof(LiteralEntry),
	    iPtr->literalTable.numEntries * sizeof(Tcl_Obj),
	    statsPtr->currentLitStringBytes);
    Tcl_AppendPrintfToObj(objPtr, "  Mean code/source\t\t%.1f\n",
	    currentCodeBytes / statsPtr->currentSrcBytes);
    Tcl_AppendPrintfToObj(objPtr, "  Code + source bytes\t\t%.6g (%0.1f mean code/src)\n",
	    (currentCodeBytes + statsPtr->currentSrcBytes),
	    (currentCodeBytes / statsPtr->currentSrcBytes) + 1.0);

    /*
     * Tcl_IsShared statistics check
     *
     * This gives the refcount of each obj as Tcl_IsShared was called for it.
     * Shared objects must be duplicated before they can be modified.
     */

    numSharedMultX = 0;
    Tcl_AppendPrintfToObj(objPtr, "\nTcl_IsShared object check (all objects):\n");
    Tcl_AppendPrintfToObj(objPtr, "  Object had refcount <=1 (not shared)\t%" TCL_Z_MODIFIER "u\n",
	    tclObjsShared[1]);
    for (i = 2;  i < TCL_MAX_SHARED_OBJ_STATS;  i++) {
	Tcl_AppendPrintfToObj(objPtr, "  refcount ==%" TCL_Z_MODIFIER "u\t\t%" TCL_Z_MODIFIER "u\n",
		i, tclObjsShared[i]);
	numSharedMultX += tclObjsShared[i];
    }
    Tcl_AppendPrintfToObj(objPtr, "  refcount >=%" TCL_Z_MODIFIER "u\t\t%" TCL_Z_MODIFIER "u\n",
	    i, tclObjsShared[0]);
    numSharedMultX += tclObjsShared[0];
    Tcl_AppendPrintfToObj(objPtr, "  Total shared objects\t\t\t%" TCL_Z_MODIFIER "u\n",
	    numSharedMultX);

    /*
     * Literal table statistics.
     */

    numByteCodeLits = 0;
    refCountSum = 0;
    numSharedMultX = 0;
    numSharedOnce = 0;
    objBytesIfUnshared = 0.0;
    strBytesIfUnshared = 0.0;
    strBytesSharedMultX = 0.0;
    strBytesSharedOnce = 0.0;
    for (i = 0;  i < globalTablePtr->numBuckets;  i++) {
	for (entryPtr = globalTablePtr->buckets[i];  entryPtr != NULL;
		entryPtr = entryPtr->nextPtr) {
	    if (TclHasInternalRep(entryPtr->objPtr, &tclByteCodeType)) {
		numByteCodeLits++;
	    }
	    (void) Tcl_GetStringFromObj(entryPtr->objPtr, &length);
	    refCountSum += entryPtr->refCount;
	    objBytesIfUnshared += (entryPtr->refCount * sizeof(Tcl_Obj));
	    strBytesIfUnshared += (entryPtr->refCount * (length+1));
	    if (entryPtr->refCount > 1) {
		numSharedMultX++;
		strBytesSharedMultX += (length+1);
	    } else {
		numSharedOnce++;
		strBytesSharedOnce += (length+1);
	    }
	}
    }
    sharingBytesSaved = (objBytesIfUnshared + strBytesIfUnshared)
	    - currentLiteralBytes;

    Tcl_AppendPrintfToObj(objPtr, "\nTotal objects (all interps)\t%" TCL_Z_MODIFIER "u\n",
	    tclObjsAlloced);
    Tcl_AppendPrintfToObj(objPtr, "Current objects\t\t\t%" TCL_Z_MODIFIER "u\n",
	    (tclObjsAlloced - tclObjsFreed));
    Tcl_AppendPrintfToObj(objPtr, "Total literal objects\t\t%" TCL_Z_MODIFIER "u\n",
	    statsPtr->numLiteralsCreated);

    Tcl_AppendPrintfToObj(objPtr, "\nCurrent literal objects\t\t%" TCL_Z_MODIFIER "u (%0.1f%% of current objects)\n",
	    globalTablePtr->numEntries,
	    Percent(globalTablePtr->numEntries, tclObjsAlloced-tclObjsFreed));
    Tcl_AppendPrintfToObj(objPtr, "  ByteCode literals\t\t%" TCL_Z_MODIFIER "u (%0.1f%% of current literals)\n",
	    numByteCodeLits,
	    Percent(numByteCodeLits, globalTablePtr->numEntries));
    Tcl_AppendPrintfToObj(objPtr, "  Literals reused > 1x\t\t%" TCL_Z_MODIFIER "u\n",
	    numSharedMultX);
    Tcl_AppendPrintfToObj(objPtr, "  Mean reference count\t\t%.2f\n",
	    ((double) refCountSum) / globalTablePtr->numEntries);
    Tcl_AppendPrintfToObj(objPtr, "  Mean len, str reused >1x \t%.2f\n",
	    (numSharedMultX ? strBytesSharedMultX/numSharedMultX : 0.0));
    Tcl_AppendPrintfToObj(objPtr, "  Mean len, str used 1x\t\t%.2f\n",
	    (numSharedOnce ? strBytesSharedOnce/numSharedOnce : 0.0));
    Tcl_AppendPrintfToObj(objPtr, "  Total sharing savings\t\t%.6g (%0.1f%% of bytes if no sharing)\n",
	    sharingBytesSaved,
	    Percent(sharingBytesSaved, objBytesIfUnshared+strBytesIfUnshared));
    Tcl_AppendPrintfToObj(objPtr, "    Bytes with sharing\t\t%.6g\n",
	    currentLiteralBytes);
    Tcl_AppendPrintfToObj(objPtr, "      table %lu + bkts %lu + entries %lu + objects %lu + strings %.6g\n",
	    (unsigned long) sizeof(LiteralTable),
	    (unsigned long) (iPtr->literalTable.numBuckets * sizeof(LiteralEntry *)),
	    (unsigned long) (iPtr->literalTable.numEntries * sizeof(LiteralEntry)),
	    (unsigned long) (iPtr->literalTable.numEntries * sizeof(Tcl_Obj)),
	    statsPtr->currentLitStringBytes);
    Tcl_AppendPrintfToObj(objPtr, "    Bytes if no sharing\t\t%.6g = objects %.6g + strings %.6g\n",
	    (objBytesIfUnshared + strBytesIfUnshared),
	    objBytesIfUnshared, strBytesIfUnshared);
    Tcl_AppendPrintfToObj(objPtr, "  String sharing savings \t%.6g = unshared %.6g - shared %.6g\n",
	    (strBytesIfUnshared - statsPtr->currentLitStringBytes),
	    strBytesIfUnshared, statsPtr->currentLitStringBytes);
    Tcl_AppendPrintfToObj(objPtr, "  Literal mgmt overhead\t\t%" TCL_Z_MODIFIER "u (%0.1f%% of bytes with sharing)\n",
	    literalMgmtBytes,
	    Percent(literalMgmtBytes, currentLiteralBytes));
    Tcl_AppendPrintfToObj(objPtr, "    table %lu + buckets %lu + entries %lu\n",
	    (unsigned long) sizeof(LiteralTable),
	    (unsigned long) (iPtr->literalTable.numBuckets * sizeof(LiteralEntry *)),
	    (unsigned long) (iPtr->literalTable.numEntries * sizeof(LiteralEntry)));

    /*
     * Breakdown of current ByteCode space requirements.
     */

    Tcl_AppendPrintfToObj(objPtr, "\nBreakdown of current ByteCode requirements:\n");
    Tcl_AppendPrintfToObj(objPtr, "                         Bytes      Pct of    Avg per\n");
    Tcl_AppendPrintfToObj(objPtr, "                                     total    ByteCode\n");
    Tcl_AppendPrintfToObj(objPtr, "Total             %12.6g     100.00%%   %8.1f\n",
	    statsPtr->currentByteCodeBytes,
	    statsPtr->currentByteCodeBytes / numCurrentByteCodes);
    Tcl_AppendPrintfToObj(objPtr, "Header            %12.6g   %8.1f%%   %8.1f\n",
	    currentHeaderBytes,
	    Percent(currentHeaderBytes, statsPtr->currentByteCodeBytes),
	    currentHeaderBytes / numCurrentByteCodes);
    Tcl_AppendPrintfToObj(objPtr, "Instructions      %12.6g   %8.1f%%   %8.1f\n",
	    statsPtr->currentInstBytes,
	    Percent(statsPtr->currentInstBytes,statsPtr->currentByteCodeBytes),
	    statsPtr->currentInstBytes / numCurrentByteCodes);
    Tcl_AppendPrintfToObj(objPtr, "Literal ptr array %12.6g   %8.1f%%   %8.1f\n",
	    statsPtr->currentLitBytes,
	    Percent(statsPtr->currentLitBytes,statsPtr->currentByteCodeBytes),
	    statsPtr->currentLitBytes / numCurrentByteCodes);
    Tcl_AppendPrintfToObj(objPtr, "Exception table   %12.6g   %8.1f%%   %8.1f\n",
	    statsPtr->currentExceptBytes,
	    Percent(statsPtr->currentExceptBytes,statsPtr->currentByteCodeBytes),
	    statsPtr->currentExceptBytes / numCurrentByteCodes);
    Tcl_AppendPrintfToObj(objPtr, "Auxiliary data    %12.6g   %8.1f%%   %8.1f\n",
	    statsPtr->currentAuxBytes,
	    Percent(statsPtr->currentAuxBytes,statsPtr->currentByteCodeBytes),
	    statsPtr->currentAuxBytes / numCurrentByteCodes);
    Tcl_AppendPrintfToObj(objPtr, "Command map       %12.6g   %8.1f%%   %8.1f\n",
	    statsPtr->currentCmdMapBytes,
	    Percent(statsPtr->currentCmdMapBytes,statsPtr->currentByteCodeBytes),
	    statsPtr->currentCmdMapBytes / numCurrentByteCodes);

    /*
     * Detailed literal statistics.
     */

    Tcl_AppendPrintfToObj(objPtr, "\nLiteral string sizes:\n");
    Tcl_AppendPrintfToObj(objPtr, "\t Up to length\t\tPercentage\n");
    maxSizeDecade = 0;
    i = 32;
    while (i-- > 0) {
	if (statsPtr->literalCount[i] > 0) {
	    maxSizeDecade = i;
	    break;
	}
    }
    sum = 0;
    for (i = 0;  i <= maxSizeDecade;  i++) {
	decadeHigh = (1 << (i+1)) - 1;
	sum += statsPtr->literalCount[i];
	Tcl_AppendPrintfToObj(objPtr, "\t%10" TCL_Z_MODIFIER "u\t\t%8.0f%%\n",
		decadeHigh, Percent(sum, statsPtr->numLiteralsCreated));
    }

    litTableStats = TclLiteralStats(globalTablePtr);
    Tcl_AppendPrintfToObj(objPtr, "\nCurrent literal table statistics:\n%s\n",
	    litTableStats);
    Tcl_Free(litTableStats);

    /*
     * Source and ByteCode size distributions.
     */

    Tcl_AppendPrintfToObj(objPtr, "\nSource sizes:\n");
    Tcl_AppendPrintfToObj(objPtr, "\t Up to size\t\tPercentage\n");
    minSizeDecade = maxSizeDecade = 0;
    for (i = 0;  i < 31;  i++) {
	if (statsPtr->srcCount[i] > 0) {
	    minSizeDecade = i;
	    break;
	}
    }
    for (i = 31;  i != (size_t)-1;  i--) {
	if (statsPtr->srcCount[i] > 0) {
	    break;		/* maxSizeDecade to consume 'i' value
				 * below... */
	}
    }
    maxSizeDecade = i;
    sum = 0;
    for (i = minSizeDecade;  i <= maxSizeDecade;  i++) {
	decadeHigh = (1 << (i+1)) - 1;
	sum += statsPtr->srcCount[i];
	Tcl_AppendPrintfToObj(objPtr, "\t%10" TCL_Z_MODIFIER "u\t\t%8.0f%%\n",
		decadeHigh, Percent(sum, statsPtr->numCompilations));
    }

    Tcl_AppendPrintfToObj(objPtr, "\nByteCode sizes:\n");
    Tcl_AppendPrintfToObj(objPtr, "\t Up to size\t\tPercentage\n");
    minSizeDecade = maxSizeDecade = 0;
    for (i = 0;  i < 31;  i++) {
	if (statsPtr->byteCodeCount[i] > 0) {
	    minSizeDecade = i;
	    break;
	}
    }
    for (i = 31;  i != (size_t)-1;  i--) {
	if (statsPtr->byteCodeCount[i] > 0) {
	    break;		/* maxSizeDecade to consume 'i' value
				 * below... */
	}
    }
    maxSizeDecade = i;
    sum = 0;
    for (i = minSizeDecade;  i <= maxSizeDecade;  i++) {
	decadeHigh = (1 << (i+1)) - 1;
	sum += statsPtr->byteCodeCount[i];
	Tcl_AppendPrintfToObj(objPtr, "\t%10" TCL_Z_MODIFIER "u\t\t%8.0f%%\n",
		decadeHigh, Percent(sum, statsPtr->numCompilations));
    }

    Tcl_AppendPrintfToObj(objPtr, "\nByteCode longevity (excludes Current ByteCodes):\n");
    Tcl_AppendPrintfToObj(objPtr, "\t       Up to ms\t\tPercentage\n");
    minSizeDecade = maxSizeDecade = 0;
    for (i = 0;  i < 31;  i++) {
	if (statsPtr->lifetimeCount[i] > 0) {
	    minSizeDecade = i;
	    break;
	}
    }
    for (i = 31;  i != (size_t)-1;  i--) {
	if (statsPtr->lifetimeCount[i] > 0) {
	    break;		/* maxSizeDecade to consume 'i' value
				 * below... */
	}
    }
    maxSizeDecade = i;
    sum = 0;
    for (i = minSizeDecade;  i <= maxSizeDecade;  i++) {
	decadeHigh = (1 << (i+1)) - 1;
	sum += statsPtr->lifetimeCount[i];
	Tcl_AppendPrintfToObj(objPtr, "\t%12.3f\t\t%8.0f%%\n",
		decadeHigh/1000.0, Percent(sum, statsPtr->numByteCodesFreed));
    }

    /*
     * Instruction counts.
     */

    Tcl_AppendPrintfToObj(objPtr, "\nInstruction counts:\n");
    for (i = 0;  i < LAST_INST_OPCODE;  i++) {
	Tcl_AppendPrintfToObj(objPtr, "%20s %8" TCL_Z_MODIFIER "u ",
		tclInstructionTable[i].name, statsPtr->instructionCount[i]);
	if (statsPtr->instructionCount[i]) {
	    Tcl_AppendPrintfToObj(objPtr, "%6.1f%%\n",
		    Percent(statsPtr->instructionCount[i], numInstructions));
	} else {
	    Tcl_AppendPrintfToObj(objPtr, "0\n");
	}
    }

#ifdef TCL_MEM_DEBUG
    Tcl_AppendPrintfToObj(objPtr, "\nHeap Statistics:\n");
    TclDumpMemoryInfo(objPtr, 1);
#endif
    Tcl_AppendPrintfToObj(objPtr, "\n----------------------------------------------------------------\n");

    if (objc == 1) {
	Tcl_SetObjResult(interp, objPtr);
    } else {
	Tcl_Channel outChan;
	char *str = Tcl_GetStringFromObj(objv[1], &length);

	if (length) {
	    if (strcmp(str, "stdout") == 0) {
		outChan = Tcl_GetStdChannel(TCL_STDOUT);
	    } else if (strcmp(str, "stderr") == 0) {
		outChan = Tcl_GetStdChannel(TCL_STDERR);
	    } else {
		outChan = Tcl_OpenFileChannel(NULL, str, "w", 0664);
	    }
	} else {
	    outChan = Tcl_GetStdChannel(TCL_STDOUT);
	}
	if (outChan != NULL) {
	    Tcl_WriteObj(outChan, objPtr);
	}
    }
    Tcl_DecrRefCount(objPtr);
    return TCL_OK;
}
#endif /* TCL_COMPILE_STATS */

#ifdef TCL_COMPILE_DEBUG
/*
 *----------------------------------------------------------------------
 *
 * StringForResultCode --
 *
 *	Procedure that returns a human-readable string representing a Tcl
 *	result code such as TCL_ERROR.
 *
 * Results:
 *	If the result code is one of the standard Tcl return codes, the result
 *	is a string representing that code such as "TCL_ERROR". Otherwise, the
 *	result string is that code formatted as a sequence of decimal digit
 *	characters. Note that the resulting string must not be modified by the
 *	caller.
 *
 * Side effects:
 *	None.
 *
 *----------------------------------------------------------------------
 */

static const char *
StringForResultCode(
    int result)			/* The Tcl result code for which to generate a
				 * string. */
{
    static char buf[TCL_INTEGER_SPACE];

    if ((result >= TCL_OK) && (result <= TCL_CONTINUE)) {
	return resultStrings[result];
    }
    TclFormatInt(buf, result);
    return buf;
}
#endif /* TCL_COMPILE_DEBUG */

/*
 * Local Variables:
 * mode: c
 * c-basic-offset: 4
 * fill-column: 78
 * End:
 */<|MERGE_RESOLUTION|>--- conflicted
+++ resolved
@@ -382,9 +382,9 @@
 #ifdef TCL_COMPILE_DEBUG
 #   define TRACE(a) \
     while (traceInstructions) {					\
-	fprintf(stdout, "%2d: %2d (%u) %s ", iPtr->numLevels,	\
+	fprintf(stdout, "%2d: %2d (%" TCL_Z_MODIFIER "u) %s ", iPtr->numLevels,	\
 		(int) CURR_DEPTH,				\
-		(unsigned) (pc - codePtr->codeStart),		\
+		(size_t) (pc - codePtr->codeStart),		\
 		GetOpcodeName(pc));				\
 	printf a;						\
 	break;							\
@@ -398,9 +398,9 @@
     TRACE_APPEND(("ERROR: %.30s\n", O2S(Tcl_GetObjResult(interp))));
 #   define TRACE_WITH_OBJ(a, objPtr) \
     while (traceInstructions) {					\
-	fprintf(stdout, "%2d: %2d (%u) %s ", iPtr->numLevels,	\
+	fprintf(stdout, "%2d: %2d (%" TCL_Z_MODIFIER "u) %s ", iPtr->numLevels,	\
 		(int) CURR_DEPTH,				\
-		(unsigned) (pc - codePtr->codeStart),		\
+		(size_t) (pc - codePtr->codeStart),		\
 		GetOpcodeName(pc));				\
 	printf a;						\
 	TclPrintObject(stdout, objPtr, 30);			\
@@ -2147,7 +2147,7 @@
 	 * instruction.
 	 */
 
-	TRACE_WITH_OBJ(("%u => ... after \"%.20s\": TCL_OK, result=",
+	TRACE_WITH_OBJ(("%" TCL_Z_MODIFIER "u => ... after \"%.20s\": TCL_OK, result=",
 		objc, cmdNameBuf), Tcl_GetObjResult(interp));
 
 	/*
@@ -2412,8 +2412,8 @@
 	    if (traceInstructions) {
 		TRACE_APPEND(("YIELD...\n"));
 	    } else {
-		fprintf(stdout, "%d: (%u) yielding value \"%.30s\"\n",
-			iPtr->numLevels, (unsigned)(pc - codePtr->codeStart),
+		fprintf(stdout, "%d: (%" TCL_Z_MODIFIER "u) yielding value \"%.30s\"\n",
+			iPtr->numLevels, (size_t)(pc - codePtr->codeStart),
 			Tcl_GetString(OBJ_AT_TOS));
 	    }
 	    fflush(stdout);
@@ -2455,8 +2455,8 @@
 		TRACE(("[%.30s] => YIELD...\n", O2S(valuePtr)));
 	    } else {
 		/* FIXME: What is the right thing to trace? */
-		fprintf(stdout, "%d: (%u) yielding to [%.30s]\n",
-			iPtr->numLevels, (unsigned)(pc - codePtr->codeStart),
+		fprintf(stdout, "%d: (%" TCL_Z_MODIFIER "u) yielding to [%.30s]\n",
+			iPtr->numLevels, (size_t)(pc - codePtr->codeStart),
 			TclGetString(valuePtr));
 	    }
 	    fflush(stdout);
@@ -2814,8 +2814,8 @@
 		strncpy(cmdNameBuf, TclGetString(objv[0]), 20);
 		TRACE(("%" TCL_Z_MODIFIER "u => call ", objc));
 	    } else {
-		fprintf(stdout, "%d: (%u) invoking ", iPtr->numLevels,
-			(unsigned)(pc - codePtr->codeStart));
+		fprintf(stdout, "%d: (%" TCL_Z_MODIFIER "u) invoking ", iPtr->numLevels,
+			(size_t)(pc - codePtr->codeStart));
 	    }
 	    for (i = 0;  i < objc;  i++) {
 		TclPrintObject(stdout, objv[i], 15);
@@ -2862,12 +2862,12 @@
 		TRACE(("%" TCL_Z_MODIFIER "u => call (implementation %s) ", objc, O2S(objPtr)));
 	    } else {
 		fprintf(stdout,
-			"%d: (%u) invoking (using implementation %s) ",
-			iPtr->numLevels, (unsigned)(pc - codePtr->codeStart),
+			"%d: (%" TCL_Z_MODIFIER "u) invoking (using implementation %s) ",
+			iPtr->numLevels, (size_t)(pc - codePtr->codeStart),
 			O2S(objPtr));
 	    }
 	    for (i = 0;  i < objc;  i++) {
-		if (i < opnd) {
+		if (i < (size_t)opnd) {
 		    fprintf(stdout, "<");
 		    TclPrintObject(stdout, objv[i], 15);
 		    fprintf(stdout, ">");
@@ -4163,15 +4163,15 @@
 
     case INST_JUMP1:
 	opnd = TclGetInt1AtPtr(pc+1);
-	TRACE(("%d => new pc %u\n", opnd,
-		(unsigned)(pc + opnd - codePtr->codeStart)));
+	TRACE(("%d => new pc %" TCL_Z_MODIFIER "u\n", opnd,
+		(size_t)(pc + opnd - codePtr->codeStart)));
 	NEXT_INST_F(opnd, 0, 0);
     break;
 
     case INST_JUMP4:
 	opnd = TclGetInt4AtPtr(pc+1);
-	TRACE(("%d => new pc %u\n", opnd,
-		(unsigned)(pc + opnd - codePtr->codeStart)));
+	TRACE(("%d => new pc %" TCL_Z_MODIFIER "u\n", opnd,
+		(size_t)(pc + opnd - codePtr->codeStart)));
 	NEXT_INST_F(opnd, 0, 0);
 
     {
@@ -4213,8 +4213,8 @@
 #ifdef TCL_COMPILE_DEBUG
 	if (b) {
 	    if ((*pc == INST_JUMP_TRUE1) || (*pc == INST_JUMP_TRUE4)) {
-		TRACE_APPEND(("%.20s true, new pc %u\n", O2S(valuePtr),
-			(unsigned)(pc + jmpOffset[1] - codePtr->codeStart)));
+		TRACE_APPEND(("%.20s true, new pc %" TCL_Z_MODIFIER "u\n", O2S(valuePtr),
+			(size_t)(pc + jmpOffset[1] - codePtr->codeStart)));
 	    } else {
 		TRACE_APPEND(("%.20s true\n", O2S(valuePtr)));
 	    }
@@ -4222,8 +4222,8 @@
 	    if ((*pc == INST_JUMP_TRUE1) || (*pc == INST_JUMP_TRUE4)) {
 		TRACE_APPEND(("%.20s false\n", O2S(valuePtr)));
 	    } else {
-		TRACE_APPEND(("%.20s false, new pc %u\n", O2S(valuePtr),
-			(unsigned)(pc + jmpOffset[0] - codePtr->codeStart)));
+		TRACE_APPEND(("%.20s false, new pc %" TCL_Z_MODIFIER "u\n", O2S(valuePtr),
+			(size_t)(pc + jmpOffset[0] - codePtr->codeStart)));
 	    }
 	}
 #endif
@@ -4247,8 +4247,8 @@
 	if (hPtr != NULL) {
 	    int jumpOffset = PTR2INT(Tcl_GetHashValue(hPtr));
 
-	    TRACE_APPEND(("found in table, new pc %u\n",
-		    (unsigned)(pc - codePtr->codeStart + jumpOffset)));
+	    TRACE_APPEND(("found in table, new pc %" TCL_Z_MODIFIER "u\n",
+		    (size_t)(pc - codePtr->codeStart + jumpOffset)));
 	    NEXT_INST_F(jumpOffset, 1, 0);
 	} else {
 	    TRACE_APPEND(("not found in table\n"));
@@ -4448,9 +4448,9 @@
 			if (traceInstructions) {
 			    strncpy(cmdNameBuf, TclGetString(objv[0]), 20);
 			} else {
-			    fprintf(stdout, "%d: (%u) invoking ",
+			    fprintf(stdout, "%d: (%" TCL_Z_MODIFIER "u) invoking ",
 				    iPtr->numLevels,
-				    (unsigned)(pc - codePtr->codeStart));
+				    (size_t)(pc - codePtr->codeStart));
 			}
 			for (i = 0;  i < (size_t)opnd;  i++) {
 			    TclPrintObject(stdout, objv[i], 15);
@@ -4550,8 +4550,8 @@
 	    if (traceInstructions) {
 		strncpy(cmdNameBuf, TclGetString(objv[0]), 20);
 	    } else {
-		fprintf(stdout, "%d: (%u) invoking ",
-			iPtr->numLevels, (unsigned)(pc - codePtr->codeStart));
+		fprintf(stdout, "%d: (%" TCL_Z_MODIFIER "u) invoking ",
+			iPtr->numLevels, (size_t)(pc - codePtr->codeStart));
 	    }
 	    for (i = 0;  i < opnd;  i++) {
 		TclPrintObject(stdout, objv[i], 15);
@@ -4665,7 +4665,7 @@
 	    goto gotError;
 	}
 	TclNewIntObj(objResultPtr, length);
-	TRACE_APPEND(("%d\n", length));
+	TRACE_APPEND(("%" TCL_Z_MODIFIER "d\n", length));
 	NEXT_INST_F(1, 1, 1);
 
     case INST_LIST_INDEX:	/* lindex with objc == 3 */
@@ -6242,17 +6242,9 @@
 	ForeachInfo *infoPtr;
 	Tcl_Obj *listPtr, **elements;
 	ForeachVarList *varListPtr;
-<<<<<<< HEAD
 	size_t numLists, listLen, numVars, listTmpDepth;
 	size_t iterNum, iterMax, iterTmp;
 	size_t varIndex, valIndex, i, j;
-=======
-	int numLists, listLen, numVars;
-	int listTmpDepth;
-	size_t iterNum, iterMax, iterTmp;
-	int varIndex, valIndex, j;
-	long i;
->>>>>>> a485db14
 
     case INST_FOREACH_START:
 	/*
@@ -6385,7 +6377,7 @@
 			if (TclPtrSetVarIdx(interp, varPtr, NULL, NULL, NULL,
 				valuePtr, TCL_LEAVE_ERR_MSG, varIndex)==NULL){
 			    CACHE_STACK_INFO();
-			    TRACE_APPEND(("ERROR init. index temp %d: %.30s",
+			    TRACE_APPEND(("ERROR init. index temp %" TCL_Z_MODIFIER "d: %.30s",
 				    varIndex, O2S(Tcl_GetObjResult(interp))));
 			    goto gotError;
 			}
@@ -6432,7 +6424,7 @@
 	tmpPtr = OBJ_AT_DEPTH(1);
 	infoPtr = (ForeachInfo *)tmpPtr->internalRep.twoPtrValue.ptr1;
 	numLists = infoPtr->numLists;
-	TRACE_APPEND(("=> appending to list at depth %d\n", 3 + numLists));
+	TRACE_APPEND(("=> appending to list at depth %" TCL_Z_MODIFIER "d\n", 3 + numLists));
 
 	objPtr = OBJ_AT_DEPTH(3 + numLists);
 	Tcl_ListObjAppendElement(NULL, objPtr, OBJ_AT_TOS);
@@ -7445,9 +7437,9 @@
 #ifdef TCL_COMPILE_DEBUG
 	if (traceInstructions) {
 	    fprintf(stdout, "  ... found catch at %d, catchTop=%d, "
-		    "unwound to %ld, new pc %u\n",
+		    "unwound to %ld, new pc %" TCL_Z_MODIFIER "u\n",
 		    rangePtr->codeOffset, (int) (catchTop - initCatchTop - 1),
-		    (long)*catchTop, (unsigned) rangePtr->catchOffset);
+		    (long)*catchTop, (size_t) rangePtr->catchOffset);
 	}
 #endif
 	pc = (codePtr->codeStart + rangePtr->catchOffset);
@@ -7483,10 +7475,10 @@
 
 	if (tosPtr < initTosPtr) {
 	    fprintf(stderr,
-		    "\nTclNRExecuteByteCode: abnormal return at pc %u: "
+		    "\nTclNRExecuteByteCode: abnormal return at pc %" TCL_Z_MODIFIER "u: "
 		    "stack top %d < entry stack top %d\n",
-		    (unsigned)(pc - codePtr->codeStart),
-		    (unsigned) CURR_DEPTH, (unsigned) 0);
+		    (size_t)(pc - codePtr->codeStart),
+		    (int) CURR_DEPTH, 0);
 	    Tcl_Panic("TclNRExecuteByteCode execution failure: end stack top < start stack top");
 	}
 	CLANG_ASSERT(bcFramePtr);
