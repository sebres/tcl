--- conflicted
+++ resolved
@@ -4754,14 +4754,9 @@
 	    index = TclIndexDecode(opnd, length-1);
 
 	    /* Compute value @ index */
-<<<<<<< HEAD
 	    if (index < length) {
-		if (TclArithSeriesObjIndex(valuePtr, index, &objResultPtr) != TCL_OK) {
-=======
-	    if (index >= 0 && index < length) {
 		objResultPtr = TclArithSeriesObjIndex(interp, valuePtr, index);
 		if (objResultPtr == NULL) {
->>>>>>> 80cc9f86
 		    CACHE_STACK_INFO();
 		    TRACE_ERROR(interp);
 		    goto gotError;
