/*
 * tclExecute.c --
 *
 *	This file contains procedures that execute byte-compiled Tcl commands.
 *
 * Copyright © 1996-1997 Sun Microsystems, Inc.
 * Copyright © 1998-2000 Scriptics Corporation.
 * Copyright © 2001 Kevin B. Kenny. All rights reserved.
 * Copyright © 2002-2010 Miguel Sofer.
 * Copyright © 2005-2007 Donal K. Fellows.
 * Copyright © 2007 Daniel A. Steffen <das@users.sourceforge.net>
 * Copyright © 2006-2008 Joe Mistachkin.  All rights reserved.
 *
 * See the file "license.terms" for information on usage and redistribution of
 * this file, and for a DISCLAIMER OF ALL WARRANTIES.
 */

#include "tclInt.h"
#include "tclCompile.h"
#include "tclOOInt.h"
#include "tclTomMath.h"
#include "tclArithSeries.h"
#include <math.h>
#include <assert.h>

/*
 * Hack to determine whether we may expect IEEE floating point. The hack is
 * formally incorrect in that non-IEEE platforms might have the same precision
 * and range, but VAX, IBM, and Cray do not; are there any other floating
 * point units that we might care about?
 */

#if (FLT_RADIX == 2) && (DBL_MANT_DIG == 53) && (DBL_MAX_EXP == 1024)
#define IEEE_FLOATING_POINT
#endif

/*
 * A counter that is used to work out when the bytecode engine should call
 * Tcl_AsyncReady() to see whether there is a signal that needs handling, and
 * other expensive periodic operations.
 */

#ifndef ASYNC_CHECK_COUNT
#   define ASYNC_CHECK_COUNT	64
#endif /* !ASYNC_CHECK_COUNT */

/*
 * Boolean flag indicating whether the Tcl bytecode interpreter has been
 * initialized.
 */

static int execInitialized = 0;
TCL_DECLARE_MUTEX(execMutex)

static int cachedInExit = 0;

#ifdef TCL_COMPILE_DEBUG
/*
 * Variable that controls whether execution tracing is enabled and, if so,
 * what level of tracing is desired:
 *    0: no execution tracing
 *    1: trace invocations of Tcl procs only
 *    2: trace invocations of all (not compiled away) commands
 *    3: display each instruction executed
 * This variable is linked to the Tcl variable "tcl_traceExec".
 */

int tclTraceExec = 0;
#endif

/*
 * Mapping from expression instruction opcodes to strings; used for error
 * messages. Note that these entries must match the order and number of the
 * expression opcodes (e.g., INST_LOR) in tclCompile.h.
 *
 * Does not include the string for INST_EXPON (and beyond), as that is
 * disjoint for backward-compatibility reasons.
 */

static const char *const operatorStrings[] = {
    "||", "&&", "|", "^", "&", "==", "!=", "<", ">", "<=", ">=", "<<", ">>",
    "+", "-", "*", "/", "%", "+", "-", "~", "!"
};

/*
 * Mapping from Tcl result codes to strings; used for error and debugging
 * messages.
 */

#ifdef TCL_COMPILE_DEBUG
static const char *const resultStrings[] = {
    "TCL_OK", "TCL_ERROR", "TCL_RETURN", "TCL_BREAK", "TCL_CONTINUE"
};
#endif

/*
 * These are used by evalstats to monitor object usage in Tcl.
 */

#ifdef TCL_COMPILE_STATS
size_t		tclObjsAlloced = 0;
size_t		tclObjsFreed = 0;
size_t		tclObjsShared[TCL_MAX_SHARED_OBJ_STATS] = { 0, 0, 0, 0, 0 };
#endif /* TCL_COMPILE_STATS */

/*
 * Support pre-8.5 bytecodes unless specifically requested otherwise.
 */

#ifndef TCL_SUPPORT_84_BYTECODE
#define TCL_SUPPORT_84_BYTECODE 1
#endif

#if TCL_SUPPORT_84_BYTECODE
/*
 * We need to know the tclBuiltinFuncTable to support translation of pre-8.5
 * math functions to the namespace-based ::tcl::mathfunc::op in 8.5+.
 */

typedef struct {
    const char *name;		/* Name of function. */
    int numArgs;		/* Number of arguments for function. */
} BuiltinFunc;

/*
 * Table describing the built-in math functions. Entries in this table are
 * indexed by the values of the INST_CALL_BUILTIN_FUNC instruction's
 * operand byte.
 */

static BuiltinFunc const tclBuiltinFuncTable[] = {
    {"acos", 1},
    {"asin", 1},
    {"atan", 1},
    {"atan2", 2},
    {"ceil", 1},
    {"cos", 1},
    {"cosh", 1},
    {"exp", 1},
    {"floor", 1},
    {"fmod", 2},
    {"hypot", 2},
    {"log", 1},
    {"log10", 1},
    {"pow", 2},
    {"sin", 1},
    {"sinh", 1},
    {"sqrt", 1},
    {"tan", 1},
    {"tanh", 1},
    {"abs", 1},
    {"double", 1},
    {"int", 1},
    {"rand", 0},
    {"round", 1},
    {"srand", 1},
    {"wide", 1},
    {NULL, 0},
};

#define LAST_BUILTIN_FUNC	25
#endif

/*
 * NR_TEBC
 * Helpers for NR - non-recursive calls to TEBC
 * Minimal data required to fully reconstruct the execution state.
 */

typedef struct {
    ByteCode *codePtr;		/* Constant until the BC returns */
				/* -----------------------------------------*/
    Tcl_Obj **catchTop;		/* These fields are used on return TO this */
    Tcl_Obj *auxObjList;	/* this level: they record the state when a */
    CmdFrame cmdFrame;		/* new codePtr was received for NR */
                                /* execution. */
    Tcl_Obj *stack[1];		/* Start of the actual combined catch and obj
				 * stacks; the struct will be expanded as
				 * necessary */
} TEBCdata;

#define TEBC_YIELD() \
    do {						\
	esPtr->tosPtr = tosPtr;				\
	TclNRAddCallback(interp, TEBCresume,		\
		TD, pc, INT2PTR(cleanup), NULL);	\
    } while (0)

#define TEBC_DATA_DIG() \
    do {					\
	tosPtr = esPtr->tosPtr;			\
    } while (0)

#define PUSH_TAUX_OBJ(objPtr) \
    do {							\
	if (auxObjList) {					\
	    (objPtr)->length += auxObjList->length;		\
	}							\
	(objPtr)->internalRep.twoPtrValue.ptr1 = auxObjList;	\
	auxObjList = (objPtr);					\
    } while (0)

#define POP_TAUX_OBJ() \
    do {							\
	tmpPtr = auxObjList;					\
	auxObjList = (Tcl_Obj *)tmpPtr->internalRep.twoPtrValue.ptr1;	\
	Tcl_DecrRefCount(tmpPtr);				\
    } while (0)

/*
 * These variable-access macros have to coincide with those in tclVar.c
 */

#define VarHashGetValue(hPtr) \
    ((Var *) ((char *)hPtr - offsetof(VarInHash, entry)))

static inline Var *
VarHashCreateVar(
    TclVarHashTable *tablePtr,
    Tcl_Obj *key,
    int *newPtr)
{
    Tcl_HashEntry *hPtr = Tcl_CreateHashEntry(&tablePtr->table,
	    key, newPtr);

    if (!hPtr) {
	return NULL;
    }
    return VarHashGetValue(hPtr);
}

#define VarHashFindVar(tablePtr, key) \
    VarHashCreateVar((tablePtr), (key), NULL)

/*
 * The new macro for ending an instruction; note that a reasonable C-optimiser
 * will resolve all branches at compile time. (result) is always a constant;
 * the macro NEXT_INST_F handles constant (nCleanup), NEXT_INST_V is resolved
 * at runtime for variable (nCleanup).
 *
 * ARGUMENTS:
 *    pcAdjustment: how much to increment pc
 *    nCleanup: how many objects to remove from the stack
 *    resultHandling: 0 indicates no object should be pushed on the stack;
 *	otherwise, push objResultPtr. If (result < 0), objResultPtr already
 *	has the correct reference count.
 *
 * We use the new compile-time assertions to check that nCleanup is constant
 * and within range.
 */

/* Verify the stack depth, only when no expansion is in progress */

#ifdef TCL_COMPILE_DEBUG
#define CHECK_STACK()							\
    do {								\
	ValidatePcAndStackTop(codePtr, pc, CURR_DEPTH,			\
		/*checkStack*/ !(starting || auxObjList));		\
	starting = 0;							\
    } while (0)
#else
#define CHECK_STACK()
#endif

#define NEXT_INST_F(pcAdjustment, nCleanup, resultHandling)	\
    do {							\
	TCL_CT_ASSERT((nCleanup >= 0) && (nCleanup <= 2));	\
	CHECK_STACK();						\
	if (nCleanup == 0) {					\
	    if (resultHandling != 0) {				\
		if ((resultHandling) > 0) {			\
		    PUSH_OBJECT(objResultPtr);			\
		} else {					\
		    *(++tosPtr) = objResultPtr;			\
		}						\
	    }							\
	    pc += (pcAdjustment);				\
	    goto cleanup0;					\
	} else if (resultHandling != 0) {			\
	    if ((resultHandling) > 0) {				\
		Tcl_IncrRefCount(objResultPtr);			\
	    }							\
	    pc += (pcAdjustment);				\
	    switch (nCleanup) {					\
	    case 1: goto cleanup1_pushObjResultPtr;		\
	    case 2: goto cleanup2_pushObjResultPtr;		\
	    case 0: break;					\
	    }							\
	} else {						\
	    pc += (pcAdjustment);				\
	    switch (nCleanup) {					\
	    case 1: goto cleanup1;				\
	    case 2: goto cleanup2;				\
	    case 0: break;					\
	    }							\
	}							\
    } while (0)

#define NEXT_INST_V(pcAdjustment, nCleanup, resultHandling)	\
    CHECK_STACK();						\
    do {							\
	pc += (pcAdjustment);					\
	cleanup = (nCleanup);					\
	if (resultHandling) {					\
	    if ((resultHandling) > 0) {				\
		Tcl_IncrRefCount(objResultPtr);			\
	    }							\
	    goto cleanupV_pushObjResultPtr;			\
	} else {						\
	    goto cleanupV;					\
	}							\
    } while (0)

#ifndef TCL_COMPILE_DEBUG
#define JUMP_PEEPHOLE_F(condition, pcAdjustment, cleanup) \
    do {								\
	pc += (pcAdjustment);						\
	switch (*pc) {							\
	case INST_JUMP_FALSE1:						\
	    NEXT_INST_F(((condition)? 2 : TclGetInt1AtPtr(pc+1)), (cleanup), 0); \
	break; \
	case INST_JUMP_TRUE1:						\
	    NEXT_INST_F(((condition)? TclGetInt1AtPtr(pc+1) : 2), (cleanup), 0); \
	break; \
	case INST_JUMP_FALSE4:						\
	    NEXT_INST_F(((condition)? 5 : TclGetInt4AtPtr(pc+1)), (cleanup), 0); \
	break; \
	case INST_JUMP_TRUE4:						\
	    NEXT_INST_F(((condition)? TclGetInt4AtPtr(pc+1) : 5), (cleanup), 0); \
	break; \
	default:							\
	    if ((condition) < 0) {					\
		TclNewIntObj(objResultPtr, -1);				\
	    } else {							\
		objResultPtr = TCONST((condition) > 0);			\
	    }								\
	    NEXT_INST_F(0, (cleanup), 1);				\
	break; \
	}								\
    } while (0)
#define JUMP_PEEPHOLE_V(condition, pcAdjustment, cleanup) \
    do {								\
	pc += (pcAdjustment);						\
	switch (*pc) {							\
	case INST_JUMP_FALSE1:						\
	    NEXT_INST_V(((condition)? 2 : TclGetInt1AtPtr(pc+1)), (cleanup), 0); \
	break; \
	case INST_JUMP_TRUE1:						\
	    NEXT_INST_V(((condition)? TclGetInt1AtPtr(pc+1) : 2), (cleanup), 0); \
	break; \
	case INST_JUMP_FALSE4:						\
	    NEXT_INST_V(((condition)? 5 : TclGetInt4AtPtr(pc+1)), (cleanup), 0); \
	break; \
	case INST_JUMP_TRUE4:						\
	    NEXT_INST_V(((condition)? TclGetInt4AtPtr(pc+1) : 5), (cleanup), 0); \
	break; \
	default:							\
	    if ((condition) < 0) {					\
		TclNewIntObj(objResultPtr, -1);				\
	    } else {							\
		objResultPtr = TCONST((condition) > 0);			\
	    }								\
	    NEXT_INST_V(0, (cleanup), 1);				\
	break; \
	}								\
    } while (0)
#else /* TCL_COMPILE_DEBUG */
#define JUMP_PEEPHOLE_F(condition, pcAdjustment, cleanup) \
    do{									\
	if ((condition) < 0) {						\
	    TclNewIntObj(objResultPtr, -1);				\
	} else {							\
	    objResultPtr = TCONST((condition) > 0);			\
	}								\
	NEXT_INST_F((pcAdjustment), (cleanup), 1);			\
    } while (0)
#define JUMP_PEEPHOLE_V(condition, pcAdjustment, cleanup) \
    do{									\
	if ((condition) < 0) {						\
	    TclNewIntObj(objResultPtr, -1);				\
	} else {							\
	    objResultPtr = TCONST((condition) > 0);			\
	}								\
	NEXT_INST_V((pcAdjustment), (cleanup), 1);			\
    } while (0)
#endif

/*
 * Macros used to cache often-referenced Tcl evaluation stack information
 * in local variables. Note that a DECACHE_STACK_INFO()-CACHE_STACK_INFO()
 * pair must surround any call inside TclNRExecuteByteCode (and a few other
 * procedures that use this scheme) that could result in a recursive call
 * to TclNRExecuteByteCode.
 */

#define CACHE_STACK_INFO() \
    checkInterp = 1

#define DECACHE_STACK_INFO() \
    esPtr->tosPtr = tosPtr

/*
 * Macros used to access items on the Tcl evaluation stack. PUSH_OBJECT
 * increments the object's ref count since it makes the stack have another
 * reference pointing to the object. However, POP_OBJECT does not decrement
 * the ref count. This is because the stack may hold the only reference to the
 * object, so the object would be destroyed if its ref count were decremented
 * before the caller had a chance to, e.g., store it in a variable. It is the
 * caller's responsibility to decrement the ref count when it is finished with
 * an object.
 *
 * WARNING! It is essential that objPtr only appear once in the PUSH_OBJECT
 * macro. The actual parameter might be an expression with side effects, and
 * this ensures that it will be executed only once.
 */

#define PUSH_OBJECT(objPtr) \
    Tcl_IncrRefCount(*(++tosPtr) = (objPtr))

#define POP_OBJECT()	*(tosPtr--)

#define OBJ_AT_TOS	*tosPtr

#define OBJ_UNDER_TOS	*(tosPtr-1)

#define OBJ_AT_DEPTH(n)	*(tosPtr-(n))

#define CURR_DEPTH	((size_t)(tosPtr - initTosPtr))

#define STACK_BASE(esPtr) ((esPtr)->stackWords - 1)

/*
 * Macros used to trace instruction execution. The macros TRACE,
 * TRACE_WITH_OBJ, and O2S are only used inside TclNRExecuteByteCode. O2S is
 * only used in TRACE* calls to get a string from an object.
 */

#ifdef TCL_COMPILE_DEBUG
#   define TRACE(a) \
    while (traceInstructions) {					\
	fprintf(stdout, "%2d: %2" TCL_Z_MODIFIER "u (%" TCL_Z_MODIFIER "u) %s ", iPtr->numLevels,	\
		CURR_DEPTH,				\
		(size_t)(pc - codePtr->codeStart),		\
		GetOpcodeName(pc));				\
	printf a;						\
	break;							\
    }
#   define TRACE_APPEND(a) \
    while (traceInstructions) {		\
	printf a;			\
	break;				\
    }
#   define TRACE_ERROR(interp) \
    TRACE_APPEND(("ERROR: %.30s\n", O2S(Tcl_GetObjResult(interp))));
#   define TRACE_WITH_OBJ(a, objPtr) \
    while (traceInstructions) {					\
	fprintf(stdout, "%2d: %2" TCL_Z_MODIFIER "u (%" TCL_Z_MODIFIER "u) %s ", iPtr->numLevels,	\
		CURR_DEPTH,				\
		(size_t)(pc - codePtr->codeStart),		\
		GetOpcodeName(pc));				\
	printf a;						\
	TclPrintObject(stdout, objPtr, 30);			\
	fprintf(stdout, "\n");					\
	break;							\
    }
#   define O2S(objPtr) \
    (objPtr ? TclGetString(objPtr) : "")
#else /* !TCL_COMPILE_DEBUG */
#   define TRACE(a)
#   define TRACE_APPEND(a)
#   define TRACE_ERROR(interp)
#   define TRACE_WITH_OBJ(a, objPtr)
#   define O2S(objPtr)
#endif /* TCL_COMPILE_DEBUG */

/*
 * DTrace instruction probe macros.
 */

#define TCL_DTRACE_INST_NEXT() \
    do {								\
	if (TCL_DTRACE_INST_DONE_ENABLED()) {				\
	    if (curInstName) {						\
		TCL_DTRACE_INST_DONE(curInstName, (int) CURR_DEPTH,	\
			tosPtr);					\
	    }								\
	    curInstName = tclInstructionTable[*pc].name;		\
	    if (TCL_DTRACE_INST_START_ENABLED()) {			\
		TCL_DTRACE_INST_START(curInstName, (int) CURR_DEPTH,	\
			tosPtr);					\
	    }								\
	} else if (TCL_DTRACE_INST_START_ENABLED()) {			\
	    TCL_DTRACE_INST_START(tclInstructionTable[*pc].name,	\
			(int) CURR_DEPTH, tosPtr);			\
	}								\
    } while (0)
#define TCL_DTRACE_INST_LAST() \
    do {								\
	if (TCL_DTRACE_INST_DONE_ENABLED() && curInstName) {		\
	    TCL_DTRACE_INST_DONE(curInstName, (int) CURR_DEPTH, tosPtr);\
	}								\
    } while (0)

/*
 * Macro used in this file to save a function call for common uses of
 * Tcl_GetNumberFromObj(). The ANSI C "prototype" is:
 *
 * MODULE_SCOPE int GetNumberFromObj(Tcl_Interp *interp, Tcl_Obj *objPtr,
 *			void **ptrPtr, int *tPtr);
 */

#define GetNumberFromObj(interp, objPtr, ptrPtr, tPtr) \
    ((TclHasInternalRep((objPtr), &tclIntType))					\
	?	(*(tPtr) = TCL_NUMBER_INT,				\
		*(ptrPtr) = (void *)				\
		    (&((objPtr)->internalRep.wideValue)), TCL_OK) :	\
    TclHasInternalRep((objPtr), &tclDoubleType)				\
	?	(((isnan((objPtr)->internalRep.doubleValue))		\
		    ?	(*(tPtr) = TCL_NUMBER_NAN)			\
		    :	(*(tPtr) = TCL_NUMBER_DOUBLE)),			\
		*(ptrPtr) = (void *)				\
		    (&((objPtr)->internalRep.doubleValue)), TCL_OK) :	\
    (((objPtr)->bytes != NULL) && ((objPtr)->length == 0))		\
	? TCL_ERROR :			\
    Tcl_GetNumberFromObj((interp), (objPtr), (ptrPtr), (tPtr)))

/*
 * Macro used to make the check for type overflow more mnemonic. This works by
 * comparing sign bits; the rest of the word is irrelevant. The ANSI C
 * "prototype" (where inttype_t is any integer type) is:
 *
 * MODULE_SCOPE int Overflowing(inttype_t a, inttype_t b, inttype_t sum);
 *
 * Check first the condition most likely to fail in usual code (at least for
 * usage in [incr]: do the first summand and the sum have != signs?
 */

#define Overflowing(a,b,sum) ((((a)^(sum)) < 0) && (((a)^(b)) >= 0))

/*
 * Macro for checking whether the type is NaN, used when we're thinking about
 * throwing an error for supplying a non-number number.
 */

#ifndef ACCEPT_NAN
#define IsErroringNaNType(type)		((type) == TCL_NUMBER_NAN)
#else
#define IsErroringNaNType(type)		0
#endif

/*
 * Auxiliary tables used to compute powers of small integers.
 */

/*
 * Maximum base that, when raised to powers 2, 3, ..., 16, fits in a
 * Tcl_WideInt.
 */

static const Tcl_WideInt MaxBase64[] = {
    (Tcl_WideInt)46340*65536+62259,	/* 3037000499 == isqrt(2**63-1) */
    (Tcl_WideInt)2097151, (Tcl_WideInt)55108, (Tcl_WideInt)6208,
    (Tcl_WideInt)1448, (Tcl_WideInt)511, (Tcl_WideInt)234, (Tcl_WideInt)127,
    (Tcl_WideInt)78, (Tcl_WideInt)52, (Tcl_WideInt)38, (Tcl_WideInt)28,
    (Tcl_WideInt)22, (Tcl_WideInt)18, (Tcl_WideInt)15
};
static const size_t MaxBase64Size = sizeof(MaxBase64)/sizeof(Tcl_WideInt);

/*
 * Table giving 3, 4, ..., 13 raised to powers greater than 16 when the
 * results fit in a 64-bit signed integer.
 */

static const unsigned short Exp64Index[] = {
    0, 23, 38, 49, 57, 63, 67, 70, 72, 74, 75, 76
};
static const size_t Exp64IndexSize =
    sizeof(Exp64Index) / sizeof(unsigned short);
static const Tcl_WideInt Exp64Value[] = {
    (Tcl_WideInt)243*243*243*3*3,
    (Tcl_WideInt)243*243*243*3*3*3,
    (Tcl_WideInt)243*243*243*3*3*3*3,
    (Tcl_WideInt)243*243*243*243,
    (Tcl_WideInt)243*243*243*243*3,
    (Tcl_WideInt)243*243*243*243*3*3,
    (Tcl_WideInt)243*243*243*243*3*3*3,
    (Tcl_WideInt)243*243*243*243*3*3*3*3,
    (Tcl_WideInt)243*243*243*243*243,
    (Tcl_WideInt)243*243*243*243*243*3,
    (Tcl_WideInt)243*243*243*243*243*3*3,
    (Tcl_WideInt)243*243*243*243*243*3*3*3,
    (Tcl_WideInt)243*243*243*243*243*3*3*3*3,
    (Tcl_WideInt)243*243*243*243*243*243,
    (Tcl_WideInt)243*243*243*243*243*243*3,
    (Tcl_WideInt)243*243*243*243*243*243*3*3,
    (Tcl_WideInt)243*243*243*243*243*243*3*3*3,
    (Tcl_WideInt)243*243*243*243*243*243*3*3*3*3,
    (Tcl_WideInt)243*243*243*243*243*243*243,
    (Tcl_WideInt)243*243*243*243*243*243*243*3,
    (Tcl_WideInt)243*243*243*243*243*243*243*3*3,
    (Tcl_WideInt)243*243*243*243*243*243*243*3*3*3,
    (Tcl_WideInt)243*243*243*243*243*243*243*3*3*3*3,
    (Tcl_WideInt)1024*1024*1024*4*4,
    (Tcl_WideInt)1024*1024*1024*4*4*4,
    (Tcl_WideInt)1024*1024*1024*4*4*4*4,
    (Tcl_WideInt)1024*1024*1024*1024,
    (Tcl_WideInt)1024*1024*1024*1024*4,
    (Tcl_WideInt)1024*1024*1024*1024*4*4,
    (Tcl_WideInt)1024*1024*1024*1024*4*4*4,
    (Tcl_WideInt)1024*1024*1024*1024*4*4*4*4,
    (Tcl_WideInt)1024*1024*1024*1024*1024,
    (Tcl_WideInt)1024*1024*1024*1024*1024*4,
    (Tcl_WideInt)1024*1024*1024*1024*1024*4*4,
    (Tcl_WideInt)1024*1024*1024*1024*1024*4*4*4,
    (Tcl_WideInt)1024*1024*1024*1024*1024*4*4*4*4,
    (Tcl_WideInt)1024*1024*1024*1024*1024*1024,
    (Tcl_WideInt)1024*1024*1024*1024*1024*1024*4,
    (Tcl_WideInt)3125*3125*3125*5*5,
    (Tcl_WideInt)3125*3125*3125*5*5*5,
    (Tcl_WideInt)3125*3125*3125*5*5*5*5,
    (Tcl_WideInt)3125*3125*3125*3125,
    (Tcl_WideInt)3125*3125*3125*3125*5,
    (Tcl_WideInt)3125*3125*3125*3125*5*5,
    (Tcl_WideInt)3125*3125*3125*3125*5*5*5,
    (Tcl_WideInt)3125*3125*3125*3125*5*5*5*5,
    (Tcl_WideInt)3125*3125*3125*3125*3125,
    (Tcl_WideInt)3125*3125*3125*3125*3125*5,
    (Tcl_WideInt)3125*3125*3125*3125*3125*5*5,
    (Tcl_WideInt)7776*7776*7776*6*6,
    (Tcl_WideInt)7776*7776*7776*6*6*6,
    (Tcl_WideInt)7776*7776*7776*6*6*6*6,
    (Tcl_WideInt)7776*7776*7776*7776,
    (Tcl_WideInt)7776*7776*7776*7776*6,
    (Tcl_WideInt)7776*7776*7776*7776*6*6,
    (Tcl_WideInt)7776*7776*7776*7776*6*6*6,
    (Tcl_WideInt)7776*7776*7776*7776*6*6*6*6,
    (Tcl_WideInt)16807*16807*16807*7*7,
    (Tcl_WideInt)16807*16807*16807*7*7*7,
    (Tcl_WideInt)16807*16807*16807*7*7*7*7,
    (Tcl_WideInt)16807*16807*16807*16807,
    (Tcl_WideInt)16807*16807*16807*16807*7,
    (Tcl_WideInt)16807*16807*16807*16807*7*7,
    (Tcl_WideInt)32768*32768*32768*8*8,
    (Tcl_WideInt)32768*32768*32768*8*8*8,
    (Tcl_WideInt)32768*32768*32768*8*8*8*8,
    (Tcl_WideInt)32768*32768*32768*32768,
    (Tcl_WideInt)59049*59049*59049*9*9,
    (Tcl_WideInt)59049*59049*59049*9*9*9,
    (Tcl_WideInt)59049*59049*59049*9*9*9*9,
    (Tcl_WideInt)100000*100000*100000*10*10,
    (Tcl_WideInt)100000*100000*100000*10*10*10,
    (Tcl_WideInt)161051*161051*161051*11*11,
    (Tcl_WideInt)161051*161051*161051*11*11*11,
    (Tcl_WideInt)248832*248832*248832*12*12,
    (Tcl_WideInt)371293*371293*371293*13*13
};
static const size_t Exp64ValueSize = sizeof(Exp64Value) / sizeof(Tcl_WideInt);

/*
 * Markers for ExecuteExtendedBinaryMathOp.
 */

#define DIVIDED_BY_ZERO		((Tcl_Obj *) -1)
#define EXPONENT_OF_ZERO	((Tcl_Obj *) -2)
#define GENERAL_ARITHMETIC_ERROR ((Tcl_Obj *) -3)
#define OUT_OF_MEMORY ((Tcl_Obj *) -4)

/*
 * Declarations for local procedures to this file:
 */

#ifdef TCL_COMPILE_STATS
static Tcl_ObjCmdProc EvalStatsCmd;
#endif /* TCL_COMPILE_STATS */
#ifdef TCL_COMPILE_DEBUG
static const char *	GetOpcodeName(const unsigned char *pc);
static void		PrintByteCodeInfo(ByteCode *codePtr);
static const char *	StringForResultCode(int result);
static void		ValidatePcAndStackTop(ByteCode *codePtr,
			    const unsigned char *pc, size_t stackTop,
			    int checkStack);
#endif /* TCL_COMPILE_DEBUG */
static ByteCode *	CompileExprObj(Tcl_Interp *interp, Tcl_Obj *objPtr);
static void		DeleteExecStack(ExecStack *esPtr);
static void		DupExprCodeInternalRep(Tcl_Obj *srcPtr,
			    Tcl_Obj *copyPtr);
static Tcl_Obj *	ExecuteExtendedBinaryMathOp(Tcl_Interp *interp,
			    int opcode, Tcl_Obj **constants,
			    Tcl_Obj *valuePtr, Tcl_Obj *value2Ptr);
static Tcl_Obj *	ExecuteExtendedUnaryMathOp(int opcode,
			    Tcl_Obj *valuePtr);
static void		FreeExprCodeInternalRep(Tcl_Obj *objPtr);
static ExceptionRange *	GetExceptRangeForPc(const unsigned char *pc,
			    int searchMode, ByteCode *codePtr);
static const char *	GetSrcInfoForPc(const unsigned char *pc,
			    ByteCode *codePtr, int *lengthPtr,
			    const unsigned char **pcBeg, int *cmdIdxPtr);
static Tcl_Obj **	GrowEvaluationStack(ExecEnv *eePtr, int growth,
			    int move);
static void		IllegalExprOperandType(Tcl_Interp *interp,
			    const unsigned char *pc, Tcl_Obj *opndPtr);
static void		InitByteCodeExecution(Tcl_Interp *interp);
static inline int	wordSkip(void *ptr);
static void		ReleaseDictIterator(Tcl_Obj *objPtr);
/* Useful elsewhere, make available in tclInt.h or stubs? */
static Tcl_Obj **	StackAllocWords(Tcl_Interp *interp, int numWords);
static Tcl_Obj **	StackReallocWords(Tcl_Interp *interp, int numWords);
static Tcl_NRPostProc	CopyCallback;
static Tcl_NRPostProc	ExprObjCallback;
static Tcl_NRPostProc	FinalizeOONext;
static Tcl_NRPostProc	FinalizeOONextFilter;
static Tcl_NRPostProc   TEBCresume;

/*
 * The structure below defines a bytecode Tcl object type to hold the
 * compiled bytecode for Tcl expressions.
 */

static const Tcl_ObjType exprCodeType = {
    "exprcode",
    FreeExprCodeInternalRep,	/* freeIntRepProc */
    DupExprCodeInternalRep,	/* dupIntRepProc */
    NULL,			/* updateStringProc */
    NULL			/* setFromAnyProc */
};

/*
 * Custom object type only used in this file; values of its type should never
 * be seen by user scripts.
 */

static const Tcl_ObjType dictIteratorType = {
    "dictIterator",
    ReleaseDictIterator,
    NULL, NULL, NULL
};

/*
 *----------------------------------------------------------------------
 *
 * ReleaseDictIterator --
 *
 *	This takes apart a dictionary iterator that is stored in the given Tcl
 *	object.
 *
 * Results:
 *	None.
 *
 * Side effects:
 *	Deallocates memory, marks the object as being untyped.
 *
 *----------------------------------------------------------------------
 */

static void
ReleaseDictIterator(
    Tcl_Obj *objPtr)
{
    Tcl_DictSearch *searchPtr;
    Tcl_Obj *dictPtr;
    const Tcl_ObjInternalRep *irPtr;

    irPtr = TclFetchInternalRep(objPtr, &dictIteratorType);
    assert(irPtr != NULL);

    /*
     * First kill the search, and then release the reference to the dictionary
     * that we were holding.
     */

    searchPtr = (Tcl_DictSearch *)irPtr->twoPtrValue.ptr1;
    Tcl_DictObjDone(searchPtr);
    ckfree(searchPtr);

    dictPtr = (Tcl_Obj *)irPtr->twoPtrValue.ptr2;
    TclDecrRefCount(dictPtr);
}

/*
 *----------------------------------------------------------------------
 *
 * InitByteCodeExecution --
 *
 *	This procedure is called once to initialize the Tcl bytecode
 *	interpreter.
 *
 * Results:
 *	None.
 *
 * Side effects:
 *	This procedure initializes the array of instruction names. If
 *	compiling with the TCL_COMPILE_STATS flag, it initializes the array
 *	that counts the executions of each instruction and it creates the
 *	"evalstats" command. It also establishes the link between the Tcl
 *	"tcl_traceExec" and C "tclTraceExec" variables.
 *
 *----------------------------------------------------------------------
 */

#if defined(TCL_COMPILE_STATS) || defined(TCL_COMPILE_DEBUG)
static void
InitByteCodeExecution(
    Tcl_Interp *interp)		/* Interpreter for which the Tcl variable
				 * "tcl_traceExec" is linked to control
				 * instruction tracing. */
{
#ifdef TCL_COMPILE_DEBUG
    if (Tcl_LinkVar(interp, "tcl_traceExec", &tclTraceExec,
	    TCL_LINK_INT) != TCL_OK) {
	Tcl_Panic("InitByteCodeExecution: can't create link for tcl_traceExec variable");
    }
#endif
#ifdef TCL_COMPILE_STATS
    Tcl_CreateObjCommand(interp, "evalstats", EvalStatsCmd, NULL, NULL);
#endif /* TCL_COMPILE_STATS */
}

#else

static void
InitByteCodeExecution(
    TCL_UNUSED(Tcl_Interp *))
{
}
#endif

/*
 *----------------------------------------------------------------------
 *
 * TclCreateExecEnv --
 *
 *	This procedure creates a new execution environment for Tcl bytecode
 *	execution. An ExecEnv points to a Tcl evaluation stack. An ExecEnv is
 *	typically created once for each Tcl interpreter (Interp structure) and
 *	recursively passed to TclNRExecuteByteCode to execute ByteCode sequences
 *	for nested commands.
 *
 * Results:
 *	A newly allocated ExecEnv is returned. This points to an empty
 *	evaluation stack of the standard initial size.
 *
 * Side effects:
 *	The bytecode interpreter is also initialized here, as this procedure
 *	will be called before any call to TclNRExecuteByteCode.
 *
 *----------------------------------------------------------------------
 */

ExecEnv *
TclCreateExecEnv(
    Tcl_Interp *interp,		/* Interpreter for which the execution
				 * environment is being created. */
    int size)			/* The initial stack size, in number of words
				 * [sizeof(Tcl_Obj*)] */
{
    ExecEnv *eePtr = (ExecEnv *)ckalloc(sizeof(ExecEnv));
    ExecStack *esPtr = (ExecStack *)ckalloc(offsetof(ExecStack, stackWords)
	    + size * sizeof(Tcl_Obj *));

    eePtr->execStackPtr = esPtr;
    TclNewIntObj(eePtr->constants[0], 0);
    Tcl_IncrRefCount(eePtr->constants[0]);
    TclNewIntObj(eePtr->constants[1], 1);
    Tcl_IncrRefCount(eePtr->constants[1]);
    eePtr->interp = interp;
    eePtr->callbackPtr = NULL;
    eePtr->corPtr = NULL;
    eePtr->rewind = 0;

    esPtr->prevPtr = NULL;
    esPtr->nextPtr = NULL;
    esPtr->markerPtr = NULL;
    esPtr->endPtr = &esPtr->stackWords[size-1];
    esPtr->tosPtr = STACK_BASE(esPtr);

    Tcl_MutexLock(&execMutex);
    if (!execInitialized) {
	InitByteCodeExecution(interp);
	execInitialized = 1;
    }
    Tcl_MutexUnlock(&execMutex);

    return eePtr;
}

/*
 *----------------------------------------------------------------------
 *
 * TclDeleteExecEnv --
 *
 *	Frees the storage for an ExecEnv.
 *
 * Results:
 *	None.
 *
 * Side effects:
 *	Storage for an ExecEnv and its contained storage (e.g. the evaluation
 *	stack) is freed.
 *
 *----------------------------------------------------------------------
 */

static void
DeleteExecStack(
    ExecStack *esPtr)
{
    if (esPtr->markerPtr && !cachedInExit) {
	Tcl_Panic("freeing an execStack which is still in use");
    }

    if (esPtr->prevPtr) {
	esPtr->prevPtr->nextPtr = esPtr->nextPtr;
    }
    if (esPtr->nextPtr) {
	esPtr->nextPtr->prevPtr = esPtr->prevPtr;
    }
    ckfree(esPtr);
}

void
TclDeleteExecEnv(
    ExecEnv *eePtr)		/* Execution environment to free. */
{
    ExecStack *esPtr = eePtr->execStackPtr, *tmpPtr;

	cachedInExit = TclInExit();

    /*
     * Delete all stacks in this exec env.
     */

    while (esPtr->nextPtr) {
	esPtr = esPtr->nextPtr;
    }
    while (esPtr) {
	tmpPtr = esPtr;
	esPtr = tmpPtr->prevPtr;
	DeleteExecStack(tmpPtr);
    }

    TclDecrRefCount(eePtr->constants[0]);
    TclDecrRefCount(eePtr->constants[1]);
    if (eePtr->callbackPtr && !cachedInExit) {
	Tcl_Panic("Deleting execEnv with pending TEOV callbacks!");
    }
    if (eePtr->corPtr && !cachedInExit) {
	Tcl_Panic("Deleting execEnv with existing coroutine");
    }
    ckfree(eePtr);
}

/*
 *----------------------------------------------------------------------
 *
 * TclFinalizeExecution --
 *
 *	Finalizes the execution environment setup so that it can be later
 *	reinitialized.
 *
 * Results:
 *	None.
 *
 * Side effects:
 *	After this call, the next time TclCreateExecEnv will be called it will
 *	call InitByteCodeExecution.
 *
 *----------------------------------------------------------------------
 */

void
TclFinalizeExecution(void)
{
    Tcl_MutexLock(&execMutex);
    execInitialized = 0;
    Tcl_MutexUnlock(&execMutex);
}

/*
 * Auxiliary code to insure that GrowEvaluationStack always returns correctly
 * aligned memory.
 *
 * WALLOCALIGN represents the alignment reqs in words, just as TCL_ALLOCALIGN
 * represents the reqs in bytes. This assumes that TCL_ALLOCALIGN is a
 * multiple of the wordsize 'sizeof(Tcl_Obj *)'.
 */

#define WALLOCALIGN \
    (TCL_ALLOCALIGN/sizeof(Tcl_Obj *))

/*
 * wordSkip computes how many words have to be skipped until the next aligned
 * word. Note that we are only interested in the low order bits of ptr, so
 * that any possible information loss in PTR2INT is of no consequence.
 */

static inline int
wordSkip(
    void *ptr)
{
    int mask = TCL_ALLOCALIGN-1;
    int base = PTR2INT(ptr) & mask;
    return (TCL_ALLOCALIGN - base)/sizeof(Tcl_Obj *);
}

/*
 * Given a marker, compute where the following aligned memory starts.
 */

#define MEMSTART(markerPtr) \
    ((markerPtr) + wordSkip(markerPtr))

/*
 *----------------------------------------------------------------------
 *
 * GrowEvaluationStack --
 *
 *	This procedure grows a Tcl evaluation stack stored in an ExecEnv,
 *	copying over the words since the last mark if so requested. A mark is
 *	set at the beginning of the new area when no copying is requested.
 *
 * Results:
 *	Returns a pointer to the first usable word in the (possibly) grown
 *	stack.
 *
 * Side effects:
 *	The size of the evaluation stack may be grown, a marker is set
 *
 *----------------------------------------------------------------------
 */

static Tcl_Obj **
GrowEvaluationStack(
    ExecEnv *eePtr,		/* Points to the ExecEnv with an evaluation
				 * stack to enlarge. */
    int growth,			/* How much larger than the current used
				 * size. */
    int move)			/* 1 if move words since last marker. */
{
    ExecStack *esPtr = eePtr->execStackPtr, *oldPtr = NULL;
    int newBytes, newElems, currElems;
    int needed = growth - (esPtr->endPtr - esPtr->tosPtr);
    Tcl_Obj **markerPtr = esPtr->markerPtr, **memStart;
    int moveWords = 0;

    if (move) {
	if (!markerPtr) {
	    Tcl_Panic("STACK: Reallocating with no previous alloc");
	}
	if (needed <= 0) {
	    return MEMSTART(markerPtr);
	}
    } else {
#ifndef PURIFY
	Tcl_Obj **tmpMarkerPtr = esPtr->tosPtr + 1;
	int offset = wordSkip(tmpMarkerPtr);

	if (needed + offset < 0) {
	    /*
	     * Put a marker pointing to the previous marker in this stack, and
	     * store it in esPtr as the current marker. Return a pointer to
	     * the start of aligned memory.
	     */

	    esPtr->markerPtr = tmpMarkerPtr;
	    memStart = tmpMarkerPtr + offset;
	    esPtr->tosPtr = memStart - 1;
	    *esPtr->markerPtr = (Tcl_Obj *) markerPtr;
	    return memStart;
	}
#endif
    }

    /*
     * Reset move to hold the number of words to be moved to new stack (if
     * any) and growth to hold the complete stack requirements: add one for
     * the marker, (WALLOCALIGN-1) for the maximal possible offset.
     */

    if (move) {
	moveWords = esPtr->tosPtr - MEMSTART(markerPtr) + 1;
    }
    needed = growth + moveWords + WALLOCALIGN;


    /*
     * Check if there is enough room in the next stack (if there is one, it
     * should be both empty and the last one!)
     */

    if (esPtr->nextPtr) {
	oldPtr = esPtr;
	esPtr = oldPtr->nextPtr;
	currElems = esPtr->endPtr - STACK_BASE(esPtr);
	if (esPtr->markerPtr || (esPtr->tosPtr != STACK_BASE(esPtr))) {
	    Tcl_Panic("STACK: Stack after current is in use");
	}
	if (esPtr->nextPtr) {
	    Tcl_Panic("STACK: Stack after current is not last");
	}
	if (needed <= currElems) {
	    goto newStackReady;
	}
	DeleteExecStack(esPtr);
	esPtr = oldPtr;
    } else {
	currElems = esPtr->endPtr - STACK_BASE(esPtr);
    }

    /*
     * We need to allocate a new stack! It needs to store 'growth' words,
     * including the elements to be copied over and the new marker.
     */

#ifndef PURIFY
    newElems = 2*currElems;
    while (needed > newElems) {
	newElems *= 2;
    }
#else
    newElems = needed;
#endif

    newBytes = offsetof(ExecStack, stackWords) + newElems * sizeof(Tcl_Obj *);

    oldPtr = esPtr;
    esPtr = (ExecStack *)ckalloc(newBytes);

    oldPtr->nextPtr = esPtr;
    esPtr->prevPtr = oldPtr;
    esPtr->nextPtr = NULL;
    esPtr->endPtr = &esPtr->stackWords[newElems-1];

  newStackReady:
    eePtr->execStackPtr = esPtr;

    /*
     * Store a NULL marker at the beginning of the stack, to indicate that
     * this is the first marker in this stack and that rewinding to here
     * should actually be a return to the previous stack.
     */

    esPtr->stackWords[0] = NULL;
    esPtr->markerPtr = &esPtr->stackWords[0];
    memStart = MEMSTART(esPtr->markerPtr);
    esPtr->tosPtr = memStart - 1;

    if (move) {
	memcpy(memStart, MEMSTART(markerPtr), moveWords*sizeof(Tcl_Obj *));
	esPtr->tosPtr += moveWords;
	oldPtr->markerPtr = (Tcl_Obj **) *markerPtr;
	oldPtr->tosPtr = markerPtr-1;
    }

    /*
     * Free the old stack if it is now unused.
     */

    if (!oldPtr->markerPtr) {
	DeleteExecStack(oldPtr);
    }

    return memStart;
}

/*
 *--------------------------------------------------------------
 *
 * TclStackAlloc, TclStackRealloc, TclStackFree --
 *
 *	Allocate memory from the execution stack; it has to be returned later
 *	with a call to TclStackFree.
 *
 * Results:
 *	A pointer to the first byte allocated, or panics if the allocation did
 *	not succeed.
 *
 * Side effects:
 *	The execution stack may be grown.
 *
 *--------------------------------------------------------------
 */

static Tcl_Obj **
StackAllocWords(
    Tcl_Interp *interp,
    int numWords)
{
    /*
     * Note that GrowEvaluationStack sets a marker in the stack. This marker
     * is read when rewinding, e.g., by TclStackFree.
     */

    Interp *iPtr = (Interp *) interp;
    ExecEnv *eePtr = iPtr->execEnvPtr;
    Tcl_Obj **resPtr = GrowEvaluationStack(eePtr, numWords, 0);

    eePtr->execStackPtr->tosPtr += numWords;
    return resPtr;
}

static Tcl_Obj **
StackReallocWords(
    Tcl_Interp *interp,
    int numWords)
{
    Interp *iPtr = (Interp *) interp;
    ExecEnv *eePtr = iPtr->execEnvPtr;
    Tcl_Obj **resPtr = GrowEvaluationStack(eePtr, numWords, 1);

    eePtr->execStackPtr->tosPtr += numWords;
    return resPtr;
}

void
TclStackFree(
    Tcl_Interp *interp,
    void *freePtr)
{
    Interp *iPtr = (Interp *) interp;
    ExecEnv *eePtr;
    ExecStack *esPtr;
    Tcl_Obj **markerPtr, *marker;

    if (iPtr == NULL || iPtr->execEnvPtr == NULL) {
	ckfree(freePtr);
	return;
    }

    /*
     * Rewind the stack to the previous marker position. The current marker,
     * as set in the last call to GrowEvaluationStack, contains a pointer to
     * the previous marker.
     */

    eePtr = iPtr->execEnvPtr;
    esPtr = eePtr->execStackPtr;
    markerPtr = esPtr->markerPtr;
    marker = *markerPtr;

    if ((freePtr != NULL) && (MEMSTART(markerPtr) != (Tcl_Obj **)freePtr)) {
	Tcl_Panic("TclStackFree: incorrect freePtr (%p != %p). Call out of sequence?",
		freePtr, MEMSTART(markerPtr));
    }

    esPtr->tosPtr = markerPtr - 1;
    esPtr->markerPtr = (Tcl_Obj **) marker;
    if (marker) {
	return;
    }

    /*
     * Return to previous active stack. Note that repeated expansions or
     * reallocs could have generated several unused intervening stacks: free
     * them too.
     */

    while (esPtr->nextPtr) {
	esPtr = esPtr->nextPtr;
    }
    esPtr->tosPtr = STACK_BASE(esPtr);
    while (esPtr->prevPtr) {
	ExecStack *tmpPtr = esPtr->prevPtr;
	if (tmpPtr->tosPtr == STACK_BASE(tmpPtr)) {
	    DeleteExecStack(tmpPtr);
	} else {
	    break;
	}
    }
    if (esPtr->prevPtr) {
	eePtr->execStackPtr = esPtr->prevPtr;
#ifdef PURIFY
	eePtr->execStackPtr->nextPtr = NULL;
	DeleteExecStack(esPtr);
#endif
    } else {
	eePtr->execStackPtr = esPtr;
    }
}

void *
TclStackAlloc(
    Tcl_Interp *interp,
    int numBytes)
{
    Interp *iPtr = (Interp *) interp;
    int numWords;

    if (iPtr == NULL || iPtr->execEnvPtr == NULL) {
	return (void *) ckalloc(numBytes);
    }
    numWords = (numBytes + (sizeof(Tcl_Obj *) - 1))/sizeof(Tcl_Obj *);
    return (void *) StackAllocWords(interp, numWords);
}

void *
TclStackRealloc(
    Tcl_Interp *interp,
    void *ptr,
    int numBytes)
{
    Interp *iPtr = (Interp *) interp;
    ExecEnv *eePtr;
    ExecStack *esPtr;
    Tcl_Obj **markerPtr;
    int numWords;

    if (iPtr == NULL || iPtr->execEnvPtr == NULL) {
	return (void *) ckrealloc((char *) ptr, numBytes);
    }

    eePtr = iPtr->execEnvPtr;
    esPtr = eePtr->execStackPtr;
    markerPtr = esPtr->markerPtr;

    if (MEMSTART(markerPtr) != (Tcl_Obj **)ptr) {
	Tcl_Panic("TclStackRealloc: incorrect ptr. Call out of sequence?");
    }

    numWords = (numBytes + (sizeof(Tcl_Obj *) - 1))/sizeof(Tcl_Obj *);
    return (void *) StackReallocWords(interp, numWords);
}

/*
 *--------------------------------------------------------------
 *
 * Tcl_ExprObj --
 *
 *	Evaluate an expression in a Tcl_Obj.
 *
 * Results:
 *	A standard Tcl object result. If the result is other than TCL_OK, then
 *	the interpreter's result contains an error message. If the result is
 *	TCL_OK, then a pointer to the expression's result value object is
 *	stored in resultPtrPtr. In that case, the object's ref count is
 *	incremented to reflect the reference returned to the caller; the
 *	caller is then responsible for the resulting object and must, for
 *	example, decrement the ref count when it is finished with the object.
 *
 * Side effects:
 *	Any side effects caused by subcommands in the expression, if any. The
 *	interpreter result is not modified unless there is an error.
 *
 *--------------------------------------------------------------
 */

int
Tcl_ExprObj(
    Tcl_Interp *interp,		/* Context in which to evaluate the
				 * expression. */
    Tcl_Obj *objPtr,		/* Points to Tcl object containing expression
				 * to evaluate. */
    Tcl_Obj **resultPtrPtr)	/* Where the Tcl_Obj* that is the expression
				 * result is stored if no errors occur. */
{
    NRE_callback *rootPtr = TOP_CB(interp);
    Tcl_Obj *resultPtr;

    TclNewObj(resultPtr);
    TclNRAddCallback(interp, CopyCallback, resultPtrPtr, resultPtr,
	    NULL, NULL);
    Tcl_NRExprObj(interp, objPtr, resultPtr);
    return TclNRRunCallbacks(interp, TCL_OK, rootPtr);
}

static int
CopyCallback(
    void *data[],
    TCL_UNUSED(Tcl_Interp *),
    int result)
{
    Tcl_Obj **resultPtrPtr = (Tcl_Obj **)data[0];
    Tcl_Obj *resultPtr = (Tcl_Obj *)data[1];

    if (result == TCL_OK) {
	*resultPtrPtr = resultPtr;
	Tcl_IncrRefCount(resultPtr);
    } else {
	Tcl_DecrRefCount(resultPtr);
    }
    return result;
}

/*
 *--------------------------------------------------------------
 *
 * Tcl_NRExprObj --
 *
 *	Request evaluation of the expression in a Tcl_Obj by the NR stack.
 *
 * Results:
 *	Returns TCL_OK.
 *
 * Side effects:
 *	Compiles objPtr as a Tcl expression and places callbacks on the
 *	NR stack to execute the bytecode and store the result in resultPtr.
 *	If bytecode execution raises an exception, nothing is written
 *	to resultPtr, and the exceptional return code flows up the NR
 *	stack.  If the exception is TCL_ERROR, an error message is left
 *	in the interp result and the interp's return options dictionary
 *	holds additional error information too.  Execution of the bytecode
 *	may have other side effects, depending on the expression.
 *
 *--------------------------------------------------------------
 */

int
Tcl_NRExprObj(
    Tcl_Interp *interp,
    Tcl_Obj *objPtr,
    Tcl_Obj *resultPtr)
{
    ByteCode *codePtr;
    Tcl_InterpState state = Tcl_SaveInterpState(interp, TCL_OK);

    Tcl_ResetResult(interp);
    codePtr = CompileExprObj(interp, objPtr);

    Tcl_NRAddCallback(interp, ExprObjCallback, state, resultPtr,
	    NULL, NULL);
    return TclNRExecuteByteCode(interp, codePtr);
}

static int
ExprObjCallback(
    void *data[],
    Tcl_Interp *interp,
    int result)
{
    Tcl_InterpState state = (Tcl_InterpState)data[0];
    Tcl_Obj *resultPtr = (Tcl_Obj *)data[1];

    if (result == TCL_OK) {
	TclSetDuplicateObj(resultPtr, Tcl_GetObjResult(interp));
	(void) Tcl_RestoreInterpState(interp, state);
    } else {
	Tcl_DiscardInterpState(state);
    }
    return result;
}

/*
 *----------------------------------------------------------------------
 *
 * CompileExprObj --
 *	Compile a Tcl expression value into ByteCode.
 *
 * Results:
 *	A (ByteCode *) is returned pointing to the resulting ByteCode.
 *
 * Side effects:
 *	The Tcl_ObjType of objPtr is changed to the "exprcode" type,
 *	and the ByteCode is kept in the internal rep (along with context
 *	data for checking validity) for faster operations the next time
 *	CompileExprObj is called on the same value.
 *
 *----------------------------------------------------------------------
 */

static ByteCode *
CompileExprObj(
    Tcl_Interp *interp,
    Tcl_Obj *objPtr)
{
    Interp *iPtr = (Interp *) interp;
    CompileEnv compEnv;		/* Compilation environment structure allocated
				 * in frame. */
    ByteCode *codePtr = NULL;
				/* Tcl Internal type of bytecode. Initialized
				 * to avoid compiler warning. */

    /*
     * Get the expression ByteCode from the object. If it exists, make sure it
     * is valid in the current context.
     */

    ByteCodeGetInternalRep(objPtr, &exprCodeType, codePtr);

    if (codePtr != NULL) {
	Namespace *namespacePtr = iPtr->varFramePtr->nsPtr;

	if (((Interp *) *codePtr->interpHandle != iPtr)
		|| (codePtr->compileEpoch != iPtr->compileEpoch)
		|| (codePtr->nsPtr != namespacePtr)
		|| (codePtr->nsEpoch != namespacePtr->resolverEpoch)
		|| (codePtr->localCachePtr != iPtr->varFramePtr->localCachePtr)) {
	    Tcl_StoreInternalRep(objPtr, &exprCodeType, NULL);
	    codePtr = NULL;
	}
    }

    if (codePtr == NULL) {
	/*
	 * TIP #280: No invoker (yet) - Expression compilation.
	 */

	int length;
	const char *string = TclGetStringFromObj(objPtr, &length);

	TclInitCompileEnv(interp, &compEnv, string, length, NULL, 0);
	TclCompileExpr(interp, string, length, &compEnv, 0);

	/*
	 * Successful compilation. If the expression yielded no instructions,
	 * push an zero object as the expression's result.
	 */

	if (compEnv.codeNext == compEnv.codeStart) {
	    TclEmitPush(TclRegisterLiteral(&compEnv, "0", 1, 0),
		    &compEnv);
	}

	/*
	 * Add a "done" instruction as the last instruction and change the
	 * object into a ByteCode object. Ownership of the literal objects and
	 * aux data items is given to the ByteCode object.
	 */

	TclEmitOpcode(INST_DONE, &compEnv);
	codePtr = TclInitByteCodeObj(objPtr, &exprCodeType, &compEnv);
	TclFreeCompileEnv(&compEnv);
	if (iPtr->varFramePtr->localCachePtr) {
	    codePtr->localCachePtr = iPtr->varFramePtr->localCachePtr;
	    codePtr->localCachePtr->refCount++;
	}
#ifdef TCL_COMPILE_DEBUG
	if (tclTraceCompile == 2) {
	    TclPrintByteCodeObj(interp, objPtr);
	    fflush(stdout);
	}
#endif /* TCL_COMPILE_DEBUG */
    }
    return codePtr;
}

/*
 *----------------------------------------------------------------------
 *
 * DupExprCodeInternalRep --
 *
 *	Part of the Tcl object type implementation for Tcl expression
 *	bytecode. We do not copy the bytecode internalrep. Instead, we return
 *	without setting copyPtr->typePtr, so the copy is a plain string copy
 *	of the expression value, and if it is to be used as a compiled
 *	expression, it will just need a recompile.
 *
 *	This makes sense, because with Tcl's copy-on-write practices, the
 *	usual (only?) time Tcl_DuplicateObj() will be called is when the copy
 *	is about to be modified, which would invalidate any copied bytecode
 *	anyway. The only reason it might make sense to copy the bytecode is if
 *	we had some modifying routines that operated directly on the internalrep,
 *	like we do for lists and dicts.
 *
 * Results:
 *	None.
 *
 * Side effects:
 *	None.
 *
 *----------------------------------------------------------------------
 */

static void
DupExprCodeInternalRep(
    TCL_UNUSED(Tcl_Obj *),
    TCL_UNUSED(Tcl_Obj *))
{
    return;
}

/*
 *----------------------------------------------------------------------
 *
 * FreeExprCodeInternalRep --
 *
 *	Part of the Tcl object type implementation for Tcl expression
 *	bytecode. Frees the storage allocated to hold the internal rep, unless
 *	ref counts indicate bytecode execution is still in progress.
 *
 * Results:
 *	None.
 *
 * Side effects:
 *	May free allocated memory. Leaves objPtr untyped.
 *
 *----------------------------------------------------------------------
 */

static void
FreeExprCodeInternalRep(
    Tcl_Obj *objPtr)
{
    ByteCode *codePtr;
    ByteCodeGetInternalRep(objPtr, &exprCodeType, codePtr);
    assert(codePtr != NULL);

    TclReleaseByteCode(codePtr);
}

/*
 *----------------------------------------------------------------------
 *
 * TclCompileObj --
 *
 *	This procedure compiles the script contained in a Tcl_Obj.
 *
 * Results:
 *	A pointer to the corresponding ByteCode, never NULL.
 *
 * Side effects:
 *	The object is shimmered to bytecode type.
 *
 *----------------------------------------------------------------------
 */

ByteCode *
TclCompileObj(
    Tcl_Interp *interp,
    Tcl_Obj *objPtr,
    const CmdFrame *invoker,
    int word)
{
    Interp *iPtr = (Interp *) interp;
    ByteCode *codePtr;	/* Tcl Internal type of bytecode. */
    Namespace *namespacePtr = iPtr->varFramePtr->nsPtr;

    /*
     * If the object is not already of tclByteCodeType, compile it (and reset
     * the compilation flags in the interpreter; this should be done after any
     * compilation). Otherwise, check that it is "fresh" enough.
     */

    ByteCodeGetInternalRep(objPtr, &tclByteCodeType, codePtr);
    if (codePtr != NULL) {
	/*
	 * Make sure the Bytecode hasn't been invalidated by, e.g., someone
	 * redefining a command with a compile procedure (this might make the
	 * compiled code wrong). The object needs to be recompiled if it was
	 * compiled in/for a different interpreter, or for a different
	 * namespace, or for the same namespace but with different name
	 * resolution rules. Precompiled objects, however, are immutable and
	 * therefore they are not recompiled, even if the epoch has changed.
	 *
	 * To be pedantically correct, we should also check that the
	 * originating procPtr is the same as the current context procPtr
	 * (assuming one exists at all - none for global level). This code is
	 * #def'ed out because [info body] was changed to never return a
	 * bytecode type object, which should obviate us from the extra checks
	 * here.
	 */

	if (((Interp *) *codePtr->interpHandle != iPtr)
		|| (codePtr->compileEpoch != iPtr->compileEpoch)
		|| (codePtr->nsPtr != namespacePtr)
		|| (codePtr->nsEpoch != namespacePtr->resolverEpoch)) {
	    if (!(codePtr->flags & TCL_BYTECODE_PRECOMPILED)) {
		goto recompileObj;
	    }
	    if ((Interp *) *codePtr->interpHandle != iPtr) {
		Tcl_Panic("Tcl_EvalObj: compiled script jumped interps");
	    }
	    codePtr->compileEpoch = iPtr->compileEpoch;
	}

	/*
	 * Check that any compiled locals do refer to the current proc
	 * environment! If not, recompile.
	 */

	if (!(codePtr->flags & TCL_BYTECODE_PRECOMPILED) &&
		(codePtr->procPtr == NULL) &&
		(codePtr->localCachePtr != iPtr->varFramePtr->localCachePtr)){
	    goto recompileObj;
	}

	/*
	 * #280.
	 * Literal sharing fix. This part of the fix is not required by 8.4
	 * nor 8.5, because they eval-direct any literals, so just saving the
	 * argument locations per command in bytecode is enough, embedded
	 * 'eval' commands, etc. get the correct information.
	 *
	 * But in 8.6 all the embedded script are compiled, and the resulting
	 * bytecode stored in the literal. Now the shared literal has bytecode
	 * with location data for _one_ particular location this literal is
	 * found at. If we get executed from a different location the bytecode
	 * has to be recompiled to get the correct locations. Not doing this
	 * will execute the saved bytecode with data for a different location,
	 * causing 'info frame' to point to the wrong place in the sources.
	 *
	 * Future optimizations ...
	 * (1) Save the location data (ExtCmdLoc) keyed by start line. In that
	 *     case we recompile once per location of the literal, but not
	 *     continously, because the moment we have all locations we do not
	 *     need to recompile any longer.
	 *
	 * (2) Alternative: Do not recompile, tell the execution engine the
	 *     offset between saved starting line and actual one. Then modify
	 *     the users to adjust the locations they have by this offset.
	 *
	 * (3) Alternative 2: Do not fully recompile, adjust just the location
	 *     information.
	 */

	if (invoker == NULL) {
	    return codePtr;
	} else {
	    Tcl_HashEntry *hePtr =
		    Tcl_FindHashEntry(iPtr->lineBCPtr, codePtr);
	    ExtCmdLoc *eclPtr;
	    CmdFrame *ctxCopyPtr;
	    int redo;

	    if (!hePtr) {
		return codePtr;
	    }

	    eclPtr = (ExtCmdLoc *)Tcl_GetHashValue(hePtr);
	    redo = 0;
	    ctxCopyPtr = (CmdFrame *)TclStackAlloc(interp, sizeof(CmdFrame));
	    *ctxCopyPtr = *invoker;

	    if (invoker->type == TCL_LOCATION_BC) {
		/*
		 * Note: Type BC => ctx.data.eval.path    is not used.
		 *		    ctx.data.tebc.codePtr used instead
		 */

		TclGetSrcInfoForPc(ctxCopyPtr);
		if (ctxCopyPtr->type == TCL_LOCATION_SOURCE) {
		    /*
		     * The reference made by 'TclGetSrcInfoForPc' is dead.
		     */

		    Tcl_DecrRefCount(ctxCopyPtr->data.eval.path);
		    ctxCopyPtr->data.eval.path = NULL;
		}
	    }

	    if (word < ctxCopyPtr->nline) {
		/*
		 * Note: We do not care if the line[word] is -1. This is a
		 * difference and requires a recompile (location changed from
		 * absolute to relative, literal is used fixed and through
		 * variable)
		 *
		 * Example:
		 * test info-32.0 using literal of info-24.8
		 *     (dict with ... vs           set body ...).
		 */

		redo = ((eclPtr->type == TCL_LOCATION_SOURCE)
			    && (eclPtr->start != ctxCopyPtr->line[word]))
			|| ((eclPtr->type == TCL_LOCATION_BC)
			    && (ctxCopyPtr->type == TCL_LOCATION_SOURCE));
	    }

	    TclStackFree(interp, ctxCopyPtr);
	    if (!redo) {
		return codePtr;
	    }
	}
    }

  recompileObj:
    iPtr->errorLine = 1;

    /*
     * TIP #280. Remember the invoker for a moment in the interpreter
     * structures so that the byte code compiler can pick it up when
     * initializing the compilation environment, i.e. the extended location
     * information.
     */

    iPtr->invokeCmdFramePtr = invoker;
    iPtr->invokeWord = word;
    TclSetByteCodeFromAny(interp, objPtr, NULL, NULL);
    iPtr->invokeCmdFramePtr = NULL;
    ByteCodeGetInternalRep(objPtr, &tclByteCodeType, codePtr);
    if (iPtr->varFramePtr->localCachePtr) {
	codePtr->localCachePtr = iPtr->varFramePtr->localCachePtr;
	codePtr->localCachePtr->refCount++;
    }
    return codePtr;
}

/*
 *----------------------------------------------------------------------
 *
 * TclIncrObj --
 *
 *	Increment an integeral value in a Tcl_Obj by an integeral value held
 *	in another Tcl_Obj. Caller is responsible for making sure we can
 *	update the first object.
 *
 * Results:
 *	TCL_ERROR if either object is non-integer, and TCL_OK otherwise. On
 *	error, an error message is left in the interpreter (if it is not NULL,
 *	of course).
 *
 * Side effects:
 *	valuePtr gets the new incremented value.
 *
 *----------------------------------------------------------------------
 */

int
TclIncrObj(
    Tcl_Interp *interp,
    Tcl_Obj *valuePtr,
    Tcl_Obj *incrPtr)
{
    void *ptr1, *ptr2;
    int type1, type2;
    mp_int value, incr;
    mp_err err;

    if (Tcl_IsShared(valuePtr)) {
	Tcl_Panic("%s called with shared object", "TclIncrObj");
    }

    if (GetNumberFromObj(NULL, valuePtr, &ptr1, &type1) != TCL_OK) {
	/*
	 * Produce error message (reparse?!)
	 */

	return TclGetIntFromObj(interp, valuePtr, &type1);
    }
    if (GetNumberFromObj(NULL, incrPtr, &ptr2, &type2) != TCL_OK) {
	/*
	 * Produce error message (reparse?!)
	 */

	TclGetIntFromObj(interp, incrPtr, &type1);
	Tcl_AddErrorInfo(interp, "\n    (reading increment)");
	return TCL_ERROR;
    }

    if ((type1 == TCL_NUMBER_DOUBLE) || (type1 == TCL_NUMBER_NAN)) {
	/*
	 * Produce error message (reparse?!)
	 */

	return TclGetIntFromObj(interp, valuePtr, &type1);
    }
    if ((type2 == TCL_NUMBER_DOUBLE) || (type2 == TCL_NUMBER_NAN)) {
	/*
	 * Produce error message (reparse?!)
	 */

	TclGetIntFromObj(interp, incrPtr, &type1);
	Tcl_AddErrorInfo(interp, "\n    (reading increment)");
	return TCL_ERROR;
    }

    if ((type1 == TCL_NUMBER_INT) && (type2 == TCL_NUMBER_INT)) {
	Tcl_WideInt w1, w2, sum;

	w1 = *((const Tcl_WideInt *)ptr1);
	w2 = *((const Tcl_WideInt *)ptr2);
	sum = (Tcl_WideInt)((Tcl_WideUInt)w1 + (Tcl_WideUInt)w2);

	/*
	 * Check for overflow.
	 */

	if (!Overflowing(w1, w2, sum)) {
	    TclSetIntObj(valuePtr, sum);
	    return TCL_OK;
	}
    }

    Tcl_TakeBignumFromObj(interp, valuePtr, &value);
    Tcl_GetBignumFromObj(interp, incrPtr, &incr);
    err = mp_add(&value, &incr, &value);
    mp_clear(&incr);
    if (err != MP_OKAY) {
	return TCL_ERROR;
    }
    Tcl_SetBignumObj(valuePtr, &value);
    return TCL_OK;
}

/*
 *----------------------------------------------------------------------
 *
 * ArgumentBCEnter --
 *
 *	This is a helper for TclNRExecuteByteCode/TEBCresume that encapsulates
 *	a code sequence that is fairly common in the code but *not* commonly
 *	called.
 *
 * Results:
 *	None
 *
 * Side effects:
 *	May register information about the bytecode in the command frame.
 *
 *----------------------------------------------------------------------
 */

static void
ArgumentBCEnter(
    Tcl_Interp *interp,
    ByteCode *codePtr,
    TEBCdata *tdPtr,
    const unsigned char *pc,
    int objc,
    Tcl_Obj **objv)
{
    int cmd;

    if (GetSrcInfoForPc(pc, codePtr, NULL, NULL, &cmd)) {
	TclArgumentBCEnter(interp, objv, objc, codePtr, &tdPtr->cmdFrame, cmd,
		pc - codePtr->codeStart);
    }
}

/*
 *----------------------------------------------------------------------
 *
 * TclNRExecuteByteCode --
 *
 *	This procedure executes the instructions of a ByteCode structure. It
 *	returns when a "done" instruction is executed or an error occurs.
 *
 * Results:
 *	The return value is one of the return codes defined in tcl.h (such as
 *	TCL_OK), and interp->objResultPtr refers to a Tcl object that either
 *	contains the result of executing the code or an error message.
 *
 * Side effects:
 *	Almost certainly, depending on the ByteCode's instructions.
 *
 *----------------------------------------------------------------------
 */
#define	bcFramePtr	(&TD->cmdFrame)
#define	initCatchTop	(TD->stack-1)
#define	initTosPtr	(initCatchTop+codePtr->maxExceptDepth)
#define esPtr		(iPtr->execEnvPtr->execStackPtr)

int
TclNRExecuteByteCode(
    Tcl_Interp *interp,		/* Token for command interpreter. */
    ByteCode *codePtr)		/* The bytecode sequence to interpret. */
{
    Interp *iPtr = (Interp *) interp;
    TEBCdata *TD;
    int size = sizeof(TEBCdata) - 1
	    + (codePtr->maxStackDepth + codePtr->maxExceptDepth)
		* sizeof(void *);
    int numWords = (size + sizeof(Tcl_Obj *) - 1) / sizeof(Tcl_Obj *);

    TclPreserveByteCode(codePtr);

    /*
     * Reserve the stack, setup the TEBCdataPtr (TD) and CallFrame
     *
     * The execution uses a unified stack: first a TEBCdata, immediately
     * above it a CmdFrame, then the catch stack, then the execution stack.
     *
     * Make sure the catch stack is large enough to hold the maximum number of
     * catch commands that could ever be executing at the same time (this will
     * be no more than the exception range array's depth). Make sure the
     * execution stack is large enough to execute this ByteCode.
     */

    TD = (TEBCdata *) GrowEvaluationStack(iPtr->execEnvPtr, numWords, 0);
    esPtr->tosPtr = initTosPtr;

    TD->codePtr     = codePtr;
    TD->catchTop    = initCatchTop;
    TD->auxObjList  = NULL;

    /*
     * TIP #280: Initialize the frame. Do not push it yet: it will be pushed
     * every time that we call out from this TD, popped when we return to it.
     */

    bcFramePtr->type = ((codePtr->flags & TCL_BYTECODE_PRECOMPILED)
	    ? TCL_LOCATION_PREBC : TCL_LOCATION_BC);
    bcFramePtr->level = (iPtr->cmdFramePtr ? iPtr->cmdFramePtr->level+1 : 1);
    bcFramePtr->framePtr = iPtr->framePtr;
    bcFramePtr->nextPtr = iPtr->cmdFramePtr;
    bcFramePtr->nline = 0;
    bcFramePtr->line = NULL;
    bcFramePtr->litarg = NULL;
    bcFramePtr->data.tebc.codePtr = codePtr;
    bcFramePtr->data.tebc.pc = NULL;
    bcFramePtr->cmdObj = NULL;
    bcFramePtr->cmd = NULL;
    bcFramePtr->len = 0;

#ifdef TCL_COMPILE_STATS
    iPtr->stats.numExecutions++;
#endif

    /*
     * Test namespace-50.9 demonstrates the need for this call.
     * Use a --enable-symbols=mem bug to see.
     */

    TclResetRewriteEnsemble(interp, 1);

    /*
     * Push the callback for bytecode execution
     */

    TclNRAddCallback(interp, TEBCresume, TD, /* pc */ NULL,
	    /* cleanup */ NULL, INT2PTR(iPtr->evalFlags));

    /*
     * Reset discard result flag - because it is applicable for this call only,
     * and should not affect all the nested invocations may return result.
     */
    iPtr->evalFlags &= ~TCL_EVAL_DISCARD_RESULT;

    return TCL_OK;
}

static int
TEBCresume(
    void *data[],
    Tcl_Interp *interp,
    int result)
{
    /*
     * Compiler cast directive - not a real variable.
     *	   Interp *iPtr = (Interp *) interp;
     */
#define iPtr ((Interp *) interp)

    /*
     * Check just the read-traced/write-traced bit of a variable.
     */

#define ReadTraced(varPtr) ((varPtr)->flags & VAR_TRACED_READ)
#define WriteTraced(varPtr) ((varPtr)->flags & VAR_TRACED_WRITE)
#define UnsetTraced(varPtr) ((varPtr)->flags & VAR_TRACED_UNSET)

    /*
     * Bottom of allocated stack holds the NR data
     */

    /*
     * Constants: variables that do not change during the execution, used
     * sporadically: no special need for speed.
     */

    unsigned interruptCounter = 1;
				/* Counter that is used to work out when to
				 * call Tcl_AsyncReady(). This must be 1
				 * initially so that we call the async-check
				 * stanza early, otherwise there are command
				 * sequences that can make the interpreter
				 * busy-loop without an opportunity to
				 * recognise an interrupt. */
    const char *curInstName;
#ifdef TCL_COMPILE_DEBUG
    int traceInstructions;	/* Whether we are doing instruction-level
				 * tracing or not. */
#endif

    Var *compiledLocals = iPtr->varFramePtr->compiledLocals;
    Tcl_Obj **constants = &iPtr->execEnvPtr->constants[0];

#define LOCAL(i)	(&compiledLocals[(i)])
#define TCONST(i)	(constants[(i)])

    /*
     * These macros are just meant to save some global variables that are not
     * used too frequently
     */

    TEBCdata *TD = (TEBCdata *)data[0];
#define auxObjList	(TD->auxObjList)
#define catchTop	(TD->catchTop)
#define codePtr		(TD->codePtr)
#define curEvalFlags	PTR2INT(data[3])  /* calling iPtr->evalFlags */

    /*
     * Globals: variables that store state, must remain valid at all times.
     */

    Tcl_Obj **tosPtr;		/* Cached pointer to top of evaluation
				 * stack. */
    const unsigned char *pc = (const unsigned char *)data[1];
                                /* The current program counter. */
    unsigned char inst;         /* The currently running instruction */

    /*
     * Transfer variables - needed only between opcodes, but not while
     * executing an instruction.
     */

    int cleanup = PTR2INT(data[2]);
    Tcl_Obj *objResultPtr;
    int checkInterp = 0;        /* Indicates when a check of interp readyness
				 * is necessary. Set by CACHE_STACK_INFO() */

    /*
     * Locals - variables that are used within opcodes or bounded sections of
     * the file (jumps between opcodes within a family).
     * NOTE: These are now mostly defined locally where needed.
     */

    Tcl_Obj *objPtr, *valuePtr, *value2Ptr, *part1Ptr, *part2Ptr, *tmpPtr;
    Tcl_Obj **objv = NULL;
    int length, objc = 0;
    int opnd, pcAdjustment;
    Var *varPtr, *arrayPtr;
#ifdef TCL_COMPILE_DEBUG
    char cmdNameBuf[21];
#endif

#ifdef TCL_COMPILE_DEBUG
    int starting = 1;
    traceInstructions = (tclTraceExec == 3);
#endif

    TEBC_DATA_DIG();

#ifdef TCL_COMPILE_DEBUG
    if (!pc && (tclTraceExec >= 2)) {
	PrintByteCodeInfo(codePtr);
	fprintf(stdout, "  Starting stack top=%" TCL_Z_MODIFIER "u\n", CURR_DEPTH);
	fflush(stdout);
    }
#endif

    if (!pc) {
	/* bytecode is starting from scratch */
	pc = codePtr->codeStart;

	/*
	 * Reset the interp's result to avoid possible duplications of large
	 * objects [3c6e47363e], [781585], [804681], This can happen by start
	 * also in nested compiled blocks (enclosed in parent cycle).
	 * See else branch below for opposite handling by continuation/resume.
	 */

	objPtr = iPtr->objResultPtr;
	if (objPtr->refCount > 1) {
	    TclDecrRefCount(objPtr);
	    TclNewObj(objPtr);
	    Tcl_IncrRefCount(objPtr);
	    iPtr->objResultPtr = objPtr;
	}

	goto cleanup0;
    } else {
        /* resume from invocation */
	CACHE_STACK_INFO();

	NRE_ASSERT(iPtr->cmdFramePtr == bcFramePtr);
	if (bcFramePtr->cmdObj) {
	    Tcl_DecrRefCount(bcFramePtr->cmdObj);
	    bcFramePtr->cmdObj = NULL;
	    bcFramePtr->cmd = NULL;
	}
	iPtr->cmdFramePtr = bcFramePtr->nextPtr;
	if (iPtr->flags & INTERP_DEBUG_FRAME) {
	    TclArgumentBCRelease(interp, bcFramePtr);
	}
	if (iPtr->execEnvPtr->rewind) {
	    result = TCL_ERROR;
	    goto abnormalReturn;
	}
	if (codePtr->flags & TCL_BYTECODE_RECOMPILE) {
	    codePtr->flags &= ~TCL_BYTECODE_RECOMPILE;
	    checkInterp = 1;
	    iPtr->flags |= ERR_ALREADY_LOGGED;
	}

	if (result != TCL_OK) {
	    pc--;
	    goto processExceptionReturn;
	}

	/*
	 * Push the call's object result and continue execution with the next
	 * instruction.
	 */

	TRACE_WITH_OBJ(("%u => ... after \"%.20s\": TCL_OK, result=",
		objc, cmdNameBuf), Tcl_GetObjResult(interp));

	/*
	 * Obtain and reset interp's result to avoid possible duplications of
	 * objects [Bug 781585]. We do not call Tcl_ResetResult to avoid any
	 * side effects caused by the resetting of errorInfo and errorCode
	 * [Bug 804681], which are not needed here. We chose instead to
	 * manipulate the interp's object result directly.
	 *
	 * Note that the result object is now in objResultPtr, it keeps the
	 * refCount it had in its role of iPtr->objResultPtr.
	 */

	objResultPtr = Tcl_GetObjResult(interp);
	TclNewObj(objPtr);
	Tcl_IncrRefCount(objPtr);
	iPtr->objResultPtr = objPtr;
#ifndef TCL_COMPILE_DEBUG
	if (*pc == INST_POP) {
	    TclDecrRefCount(objResultPtr);
	    NEXT_INST_V(1, cleanup, 0);
	}
#endif
	NEXT_INST_V(0, cleanup, -1);
    }

    /*
     * Targets for standard instruction endings; unrolled for speed in the
     * most frequent cases (instructions that consume up to two stack
     * elements).
     *
     * This used to be a "for(;;)" loop, with each instruction doing its own
     * cleanup.
     */

  cleanupV_pushObjResultPtr:
    switch (cleanup) {
    case 0:
	*(++tosPtr) = (objResultPtr);
	goto cleanup0;
    default:
	cleanup -= 2;
	while (cleanup--) {
	    objPtr = POP_OBJECT();
	    TclDecrRefCount(objPtr);
	}
	/* FALLTHRU */
    case 2:
    cleanup2_pushObjResultPtr:
	objPtr = POP_OBJECT();
	TclDecrRefCount(objPtr);
	/* FALLTHRU */
    case 1:
    cleanup1_pushObjResultPtr:
	objPtr = OBJ_AT_TOS;
	TclDecrRefCount(objPtr);
    }
    OBJ_AT_TOS = objResultPtr;
    goto cleanup0;

  cleanupV:
    switch (cleanup) {
    default:
	cleanup -= 2;
	while (cleanup--) {
	    objPtr = POP_OBJECT();
	    TclDecrRefCount(objPtr);
	}
	/* FALLTHRU */
    case 2:
    cleanup2:
	objPtr = POP_OBJECT();
	TclDecrRefCount(objPtr);
	/* FALLTHRU */
    case 1:
    cleanup1:
	objPtr = POP_OBJECT();
	TclDecrRefCount(objPtr);
	/* FALLTHRU */
    case 0:
	/*
	 * We really want to do nothing now, but this is needed for some
	 * compilers (SunPro CC).
	 */

	break;
    }
  cleanup0:

    /*
     * Check for asynchronous handlers [Bug 746722]; we do the check every
     * ASYNC_CHECK_COUNT instructions.
     */

    if ((--interruptCounter) == 0) {
	interruptCounter = ASYNC_CHECK_COUNT;
	DECACHE_STACK_INFO();
	if (TclAsyncReady(iPtr)) {
	    result = Tcl_AsyncInvoke(interp, result);
	    if (result == TCL_ERROR) {
		CACHE_STACK_INFO();
		goto gotError;
	    }
	}

	if (TclCanceled(iPtr)) {
	    if (Tcl_Canceled(interp, TCL_LEAVE_ERR_MSG) == TCL_ERROR) {
		CACHE_STACK_INFO();
		goto gotError;
	    }
	}

	if (TclLimitReady(iPtr->limit)) {
	    if (Tcl_LimitCheck(interp) == TCL_ERROR) {
		CACHE_STACK_INFO();
		goto gotError;
	    }
	}
	CACHE_STACK_INFO();
    }

    /*
     * These two instructions account for 26% of all instructions (according
     * to measurements on tclbench by Ben Vitale
     * [http://www.cs.toronto.edu/syslab/pubs/tcl2005-vitale-zaleski.pdf]
     * Resolving them before the switch reduces the cost of branch
     * mispredictions, seems to improve runtime by 5% to 15%, and (amazingly!)
     * reduces total obj size.
     */

    inst = *pc;

    peepholeStart:
#ifdef TCL_COMPILE_STATS
    iPtr->stats.instructionCount[*pc]++;
#endif

#ifdef TCL_COMPILE_DEBUG
    /*
     * Skip the stack depth check if an expansion is in progress.
     */

    CHECK_STACK();
    if (traceInstructions) {
	fprintf(stdout, "%2d: %2" TCL_Z_MODIFIER "u ", iPtr->numLevels, CURR_DEPTH);
	TclPrintInstruction(codePtr, pc);
	fflush(stdout);
    }
#endif /* TCL_COMPILE_DEBUG */

    TCL_DTRACE_INST_NEXT();

    if (inst == INST_LOAD_SCALAR1) {
	goto instLoadScalar1;
    } else if (inst == INST_PUSH1) {
	PUSH_OBJECT(codePtr->objArrayPtr[TclGetUInt1AtPtr(pc+1)]);
	TRACE_WITH_OBJ(("%u => ", TclGetUInt1AtPtr(pc+1)), OBJ_AT_TOS);
	inst = *(pc += 2);
	goto peepholeStart;
    } else if (inst == INST_START_CMD) {
	/*
	 * Peephole: do not run INST_START_CMD, just skip it
	 */

	iPtr->cmdCount += TclGetUInt4AtPtr(pc+5);
	if (checkInterp) {
	    if (((codePtr->compileEpoch != iPtr->compileEpoch) ||
		 (codePtr->nsEpoch != iPtr->varFramePtr->nsPtr->resolverEpoch)) &&
		!(codePtr->flags & TCL_BYTECODE_PRECOMPILED)) {
		goto instStartCmdFailed;
	    }
	    checkInterp = 0;
	}
	inst = *(pc += 9);
	goto peepholeStart;
    } else if (inst == INST_NOP) {
#ifndef TCL_COMPILE_DEBUG
	while (inst == INST_NOP)
#endif
	{
	    inst = *++pc;
	}
	goto peepholeStart;
    }

    switch (inst) {
    case INST_SYNTAX:
    case INST_RETURN_IMM: {
	int code = TclGetInt4AtPtr(pc+1);
	int level = TclGetUInt4AtPtr(pc+5);

	/*
	 * OBJ_AT_TOS is returnOpts, OBJ_UNDER_TOS is resultObjPtr.
	 */

	TRACE(("%u %u => ", code, level));
	result = TclProcessReturn(interp, code, level, OBJ_AT_TOS);
	if (result == TCL_OK) {
	    TRACE_APPEND(("continuing to next instruction (result=\"%.30s\")\n",
		    O2S(objResultPtr)));
	    NEXT_INST_F(9, 1, 0);
	}
	Tcl_SetObjResult(interp, OBJ_UNDER_TOS);
	if (*pc == INST_SYNTAX) {
	    iPtr->flags &= ~ERR_ALREADY_LOGGED;
	}
	cleanup = 2;
	TRACE_APPEND(("\n"));
	goto processExceptionReturn;
    }

    case INST_RETURN_STK:
	TRACE(("=> "));
	objResultPtr = POP_OBJECT();
	result = Tcl_SetReturnOptions(interp, OBJ_AT_TOS);
	if (result == TCL_OK) {
	    Tcl_DecrRefCount(OBJ_AT_TOS);
	    OBJ_AT_TOS = objResultPtr;
	    TRACE_APPEND(("continuing to next instruction (result=\"%.30s\")\n",
		    O2S(objResultPtr)));
	    NEXT_INST_F(1, 0, 0);
	} else if (result == TCL_ERROR) {
	    /*
	     * BEWARE! Must do this in this order, because an error in the
	     * option dictionary overrides the result (and can be verified by
	     * test).
	     */

	    Tcl_SetObjResult(interp, objResultPtr);
	    Tcl_SetReturnOptions(interp, OBJ_AT_TOS);
	    Tcl_DecrRefCount(OBJ_AT_TOS);
	    OBJ_AT_TOS = objResultPtr;
	} else {
	    Tcl_DecrRefCount(OBJ_AT_TOS);
	    OBJ_AT_TOS = objResultPtr;
	    Tcl_SetObjResult(interp, objResultPtr);
	}
	cleanup = 1;
	TRACE_APPEND(("\n"));
	goto processExceptionReturn;

    {
	CoroutineData *corPtr;
	void *yieldParameter;

    case INST_YIELD:
	corPtr = iPtr->execEnvPtr->corPtr;
	TRACE(("%.30s => ", O2S(OBJ_AT_TOS)));
	if (!corPtr) {
	    TRACE_APPEND(("ERROR: yield outside coroutine\n"));
	    Tcl_SetObjResult(interp, Tcl_NewStringObj(
		    "yield can only be called in a coroutine", -1));
	    DECACHE_STACK_INFO();
	    Tcl_SetErrorCode(interp, "TCL", "COROUTINE", "ILLEGAL_YIELD",
		    NULL);
	    CACHE_STACK_INFO();
	    goto gotError;
	}

#ifdef TCL_COMPILE_DEBUG
	if (tclTraceExec >= 2) {
	    if (traceInstructions) {
		TRACE_APPEND(("YIELD...\n"));
	    } else {
		fprintf(stdout, "%d: (%" TCL_Z_MODIFIER "u) yielding value \"%.30s\"\n",
			iPtr->numLevels, (size_t)(pc - codePtr->codeStart),
			Tcl_GetString(OBJ_AT_TOS));
	    }
	    fflush(stdout);
	}
#endif
	yieldParameter = NULL;	/*==CORO_ACTIVATE_YIELD*/
	Tcl_SetObjResult(interp, OBJ_AT_TOS);
	goto doYield;

    case INST_YIELD_TO_INVOKE:
	corPtr = iPtr->execEnvPtr->corPtr;
	valuePtr = OBJ_AT_TOS;
	if (!corPtr) {
	    TRACE(("[%.30s] => ERROR: yield outside coroutine\n",
		    O2S(valuePtr)));
	    Tcl_SetObjResult(interp, Tcl_NewStringObj(
		    "yieldto can only be called in a coroutine", -1));
	    DECACHE_STACK_INFO();
	    Tcl_SetErrorCode(interp, "TCL", "COROUTINE", "ILLEGAL_YIELD",
		    NULL);
	    CACHE_STACK_INFO();
	    goto gotError;
	}
	if (((Namespace *)TclGetCurrentNamespace(interp))->flags & NS_DYING) {
	    TRACE(("[%.30s] => ERROR: yield in deleted\n",
		    O2S(valuePtr)));
	    Tcl_SetObjResult(interp, Tcl_NewStringObj(
		    "yieldto called in deleted namespace", -1));
	    DECACHE_STACK_INFO();
	    Tcl_SetErrorCode(interp, "TCL", "COROUTINE", "YIELDTO_IN_DELETED",
		    NULL);
	    CACHE_STACK_INFO();
	    goto gotError;
	}

#ifdef TCL_COMPILE_DEBUG
	if (tclTraceExec >= 2) {
	    if (traceInstructions) {
		TRACE(("[%.30s] => YIELD...\n", O2S(valuePtr)));
	    } else {
		/* FIXME: What is the right thing to trace? */
		fprintf(stdout, "%d: (%" TCL_Z_MODIFIER "u) yielding to [%.30s]\n",
			iPtr->numLevels, (size_t)(pc - codePtr->codeStart),
			TclGetString(valuePtr));
	    }
	    fflush(stdout);
	}
#endif

	/*
	 * Install a tailcall record in the caller and continue with the
	 * yield. The yield is switched into multi-return mode (via the
	 * 'yieldParameter').
	 */

	iPtr->execEnvPtr = corPtr->callerEEPtr;
	Tcl_IncrRefCount(valuePtr);
	TclSetTailcall(interp, valuePtr);
	corPtr->yieldPtr = valuePtr;
	iPtr->execEnvPtr = corPtr->eePtr;
	yieldParameter = INT2PTR(1);	/*==CORO_ACTIVATE_YIELDM*/

    doYield:
	/* TIP #280: Record the last piece of info needed by
	 * 'TclGetSrcInfoForPc', and push the frame.
	 */

	bcFramePtr->data.tebc.pc = (char *) pc;
	iPtr->cmdFramePtr = bcFramePtr;

	if (iPtr->flags & INTERP_DEBUG_FRAME) {
	    ArgumentBCEnter(interp, codePtr, TD, pc, objc, objv);
	}

	pc++;
	cleanup = 1;
	TEBC_YIELD();
	TclNRAddCallback(interp, TclNRCoroutineActivateCallback, corPtr,
		yieldParameter, NULL, NULL);
	return TCL_OK;
    }

    case INST_TAILCALL: {
	Tcl_Obj *listPtr, *nsObjPtr;

	opnd = TclGetUInt1AtPtr(pc+1);

	if (!(iPtr->varFramePtr->isProcCallFrame & 1)) {
	    TRACE(("%d => ERROR: tailcall in non-proc context\n", opnd));
	    Tcl_SetObjResult(interp, Tcl_NewStringObj(
		    "tailcall can only be called from a proc or lambda", -1));
	    DECACHE_STACK_INFO();
	    Tcl_SetErrorCode(interp, "TCL", "TAILCALL", "ILLEGAL", NULL);
	    CACHE_STACK_INFO();
	    goto gotError;
	}

#ifdef TCL_COMPILE_DEBUG
	/* FIXME: What is the right thing to trace? */
	{
	    int i;

	    TRACE(("%d [", opnd));
	    for (i=opnd-1 ; i>=0 ; i--) {
		TRACE_APPEND(("\"%.30s\"", O2S(OBJ_AT_DEPTH(i))));
		if (i > 0) {
		    TRACE_APPEND((" "));
		}
	    }
	    TRACE_APPEND(("] => RETURN..."));
	}
#endif

	/*
	 * Push the evaluation of the called command into the NR callback
	 * stack.
	 */

	listPtr = Tcl_NewListObj(opnd, &OBJ_AT_DEPTH(opnd-1));
	nsObjPtr = Tcl_NewStringObj(iPtr->varFramePtr->nsPtr->fullName, -1);
	TclListObjSetElement(interp, listPtr, 0, nsObjPtr);
	if (iPtr->varFramePtr->tailcallPtr) {
	    Tcl_DecrRefCount(iPtr->varFramePtr->tailcallPtr);
	}
	iPtr->varFramePtr->tailcallPtr = listPtr;

	result = TCL_RETURN;
	cleanup = opnd;
	goto processExceptionReturn;
    }

    case INST_DONE:
	if (tosPtr > initTosPtr) {

	    if ((curEvalFlags & TCL_EVAL_DISCARD_RESULT) && (result == TCL_OK)) {
		/* simulate pop & fast done (like it does continue in loop) */
		TRACE_WITH_OBJ(("=> discarding "), OBJ_AT_TOS);
		objPtr = POP_OBJECT();
		TclDecrRefCount(objPtr);
		goto abnormalReturn;
	    }
	    /*
	     * Set the interpreter's object result to point to the topmost
	     * object from the stack, and check for a possible [catch]. The
	     * stackTop's level and refCount will be handled by "processCatch"
	     * or "abnormalReturn".
	     */

	    Tcl_SetObjResult(interp, OBJ_AT_TOS);
#ifdef TCL_COMPILE_DEBUG
	    TRACE_WITH_OBJ(("=> return code=%d, result=", result),
		    iPtr->objResultPtr);
	    if (traceInstructions) {
		fprintf(stdout, "\n");
	    }
#endif
	    goto checkForCatch;
	}
	(void) POP_OBJECT();
	goto abnormalReturn;

    case INST_PUSH4:
	objResultPtr = codePtr->objArrayPtr[TclGetUInt4AtPtr(pc+1)];
	TRACE_WITH_OBJ(("%u => ", TclGetUInt4AtPtr(pc+1)), objResultPtr);
	NEXT_INST_F(5, 0, 1);
    break;

    case INST_POP:
	TRACE_WITH_OBJ(("=> discarding "), OBJ_AT_TOS);
	objPtr = POP_OBJECT();
	TclDecrRefCount(objPtr);
	NEXT_INST_F(1, 0, 0);
    break;

    case INST_DUP:
	objResultPtr = OBJ_AT_TOS;
	TRACE_WITH_OBJ(("=> "), objResultPtr);
	NEXT_INST_F(1, 0, 1);
    break;

    case INST_OVER:
	opnd = TclGetUInt4AtPtr(pc+1);
	objResultPtr = OBJ_AT_DEPTH(opnd);
	TRACE_WITH_OBJ(("%u => ", opnd), objResultPtr);
	NEXT_INST_F(5, 0, 1);
    break;

    case INST_REVERSE: {
	Tcl_Obj **a, **b;

	opnd = TclGetUInt4AtPtr(pc+1);
	a = tosPtr-(opnd-1);
	b = tosPtr;
	while (a<b) {
	    tmpPtr = *a;
	    *a = *b;
	    *b = tmpPtr;
	    a++; b--;
	}
	TRACE(("%u => OK\n", opnd));
	NEXT_INST_F(5, 0, 0);
    }
    break;

    case INST_STR_CONCAT1:

	opnd = TclGetUInt1AtPtr(pc+1);
<<<<<<< HEAD
	objResultPtr = TclStringCat(interp, opnd, &OBJ_AT_DEPTH(opnd-1),
		TCL_STRING_IN_PLACE);
	if (objResultPtr == NULL) {
	    TRACE_ERROR(interp);
	    goto gotError;
=======

	/*
	 * Detect only-bytearray-or-null case.
	 */

	for (currPtr=&OBJ_AT_DEPTH(opnd-1); currPtr<=&OBJ_AT_TOS; currPtr++) {
	    if (((*currPtr)->typePtr != &tclByteArrayType)
		    && ((*currPtr)->bytes != tclEmptyStringRep)) {
		onlyb = 0;
		break;
	    } else if (((*currPtr)->typePtr == &tclByteArrayType) &&
		    ((*currPtr)->bytes != NULL)) {
		onlyb = 0;
		break;
	    }
	}

	/*
	 * Compute the length to be appended.
	 */

	if (onlyb) {
	    for (currPtr = &OBJ_AT_DEPTH(opnd-2);
		    appendLen >= 0 && currPtr <= &OBJ_AT_TOS; currPtr++) {
		if ((*currPtr)->bytes != tclEmptyStringRep) {
		    Tcl_GetByteArrayFromObj(*currPtr, &length);
		    appendLen += length;
		}
	    }
	} else {
	    for (currPtr = &OBJ_AT_DEPTH(opnd-2);
		    appendLen >= 0 && currPtr <= &OBJ_AT_TOS; currPtr++) {
		bytes = TclGetStringFromObj(*currPtr, &length);
		if (bytes != NULL) {
		    appendLen += length;
		}
	    }
	}

	if (appendLen < 0) {
	    /* TODO: convert panic to error ? */
	    Tcl_Panic("max size for a Tcl value (%d bytes) exceeded", INT_MAX);
	}

	/*
	 * If nothing is to be appended, just return the first object by
	 * dropping all the others from the stack; this saves both the
	 * computation and copy of the string rep of the first object,
	 * enabling the fast '$x[set x {}]' idiom for 'K $x [set x {}]'.
	 */

	if (appendLen == 0) {
	    TRACE_WITH_OBJ(("%u => ", opnd), objResultPtr);
	    NEXT_INST_V(2, (opnd-1), 0);
	}

	/*
	 * If the first object is shared, we need a new obj for the result;
	 * otherwise, we can reuse the first object. In any case, make sure it
	 * has enough room to accommodate all the concatenated bytes. Note that
	 * if it is unshared its bytes are copied by ckrealloc, so that we set
	 * the loop parameters to avoid copying them again: p points to the
	 * end of the already copied bytes, currPtr to the second object.
	 */

	objResultPtr = OBJ_AT_DEPTH(opnd-1);
	if (!onlyb) {
	    bytes = TclGetStringFromObj(objResultPtr, &length);
	    if (length + appendLen < 0) {
		/* TODO: convert panic to error ? */
		Tcl_Panic("max size for a Tcl value (%d bytes) exceeded",
			INT_MAX);
	    }
#ifndef TCL_COMPILE_DEBUG
	    if (bytes != tclEmptyStringRep && !Tcl_IsShared(objResultPtr)) {
		TclFreeIntRep(objResultPtr);
		objResultPtr->bytes = ckrealloc(bytes, length+appendLen+1);
		objResultPtr->length = length + appendLen;
		p = TclGetString(objResultPtr) + length;
		currPtr = &OBJ_AT_DEPTH(opnd - 2);
	    } else
#endif
	    {
		p = ckalloc(length + appendLen + 1);
		TclNewObj(objResultPtr);
		objResultPtr->bytes = p;
		objResultPtr->length = length + appendLen;
		currPtr = &OBJ_AT_DEPTH(opnd - 1);
	    }

	    /*
	     * Append the remaining characters.
	     */

	    for (; currPtr <= &OBJ_AT_TOS; currPtr++) {
		bytes = TclGetStringFromObj(*currPtr, &length);
		if (bytes != NULL) {
		    memcpy(p, bytes, length);
		    p += length;
		}
	    }
	    *p = '\0';
	} else {
	    bytes = (char *) Tcl_GetByteArrayFromObj(objResultPtr, &length);
	    if (length + appendLen < 0) {
		/* TODO: convert panic to error ? */
		Tcl_Panic("max size for a Tcl value (%d bytes) exceeded",
			INT_MAX);
	    }
#ifndef TCL_COMPILE_DEBUG
	    if (!Tcl_IsShared(objResultPtr)) {
		bytes = (char *) Tcl_SetByteArrayLength(objResultPtr,
			length + appendLen);
		p = bytes + length;
		currPtr = &OBJ_AT_DEPTH(opnd - 2);
	    } else
#endif
	    {
		TclNewObj(objResultPtr);
		bytes = (char *) Tcl_SetByteArrayLength(objResultPtr,
			length + appendLen);
		p = bytes;
		currPtr = &OBJ_AT_DEPTH(opnd - 1);
	    }

	    /*
	     * Append the remaining characters.
	     */

	    for (; currPtr <= &OBJ_AT_TOS; currPtr++) {
		if ((*currPtr)->bytes != tclEmptyStringRep) {
		    bytes = (char *) Tcl_GetByteArrayFromObj(*currPtr,&length);
		    memcpy(p, bytes, length);
		    p += length;
		}
	    }
>>>>>>> 6a819f08
	}

	TRACE_WITH_OBJ(("%u => ", opnd), objResultPtr);
	NEXT_INST_V(2, opnd, 1);
    break;

    case INST_CONCAT_STK:
	/*
	 * Pop the opnd (objc) top stack elements, run through Tcl_ConcatObj,
	 * and then decrement their ref counts.
	 */

	opnd = TclGetUInt4AtPtr(pc+1);
	objResultPtr = Tcl_ConcatObj(opnd, &OBJ_AT_DEPTH(opnd-1));
	TRACE_WITH_OBJ(("%u => ", opnd), objResultPtr);
	NEXT_INST_V(5, opnd, 1);
    break;

    case INST_EXPAND_START:
	/*
	 * Push an element to the auxObjList. This records the current
	 * stack depth - i.e., the point in the stack where the expanded
	 * command starts.
	 *
	 * Use a Tcl_Obj as linked list element; slight mem waste, but faster
	 * allocation than ckalloc. This also abuses the Tcl_Obj structure, as
	 * we do not define a special tclObjType for it. It is not dangerous
	 * as the obj is never passed anywhere, so that all manipulations are
	 * performed here and in INST_INVOKE_EXPANDED (in case of an expansion
	 * error, also in INST_EXPAND_STKTOP).
	 */

	TclNewObj(objPtr);
	objPtr->internalRep.twoPtrValue.ptr2 = UINT2PTR(CURR_DEPTH);
	objPtr->length = 0;
	PUSH_TAUX_OBJ(objPtr);
	TRACE(("=> mark depth as %" TCL_Z_MODIFIER "u\n", CURR_DEPTH));
	NEXT_INST_F(1, 0, 0);
    break;

    case INST_EXPAND_DROP:
	/*
	 * Drops an element of the auxObjList, popping stack elements to
	 * restore the stack to the state before the point where the aux
	 * element was created.
	 */

	CLANG_ASSERT(auxObjList);
	objc = CURR_DEPTH - PTR2UINT(auxObjList->internalRep.twoPtrValue.ptr2);
	POP_TAUX_OBJ();
#ifdef TCL_COMPILE_DEBUG
	/* Ugly abuse! */
	starting = 1;
#endif
	TRACE(("=> drop %d items\n", objc));
	NEXT_INST_V(1, objc, 0);

    case INST_EXPAND_STKTOP: {
	int i;
	TEBCdata *newTD;
	ptrdiff_t oldCatchTopOff, oldTosPtrOff;

	/*
	 * Make sure that the element at stackTop is a list; if not, just
	 * leave with an error. Note that the element from the expand list
	 * will be removed at checkForCatch.
	 */

	objPtr = OBJ_AT_TOS;
	TRACE(("\"%.30s\" => ", O2S(objPtr)));
	if (TclListObjGetElementsM(interp, objPtr, &objc, &objv) != TCL_OK) {
	    TRACE_ERROR(interp);
	    goto gotError;
	}
	(void) POP_OBJECT();

	/*
	 * Make sure there is enough room in the stack to expand this list
	 * *and* process the rest of the command (at least up to the next
	 * argument expansion or command end). The operand is the current
	 * stack depth, as seen by the compiler.
	 */

	auxObjList->length += objc - 1;
	if ((objc > 1) && (auxObjList->length > 0)) {
	    length = auxObjList->length /* Total expansion room we need */
		    + codePtr->maxStackDepth /* Beyond the original max */
		    - CURR_DEPTH;	/* Relative to where we are */
	    DECACHE_STACK_INFO();
	    oldCatchTopOff = catchTop - initCatchTop;
	    oldTosPtrOff = tosPtr - initTosPtr;
	    newTD = (TEBCdata *)
		    GrowEvaluationStack(iPtr->execEnvPtr, length, 1);
	    if (newTD != TD) {
		/*
		 * Change the global data to point to the new stack: move the
		 * TEBCdataPtr TD, recompute the position of every other
		 * stack-allocated parameter, update the stack pointers.
		 */

		TD = newTD;

		catchTop = initCatchTop + oldCatchTopOff;
		tosPtr = initTosPtr + oldTosPtrOff;
	    }
	}

	/*
	 * Expand the list at stacktop onto the stack; free the list. Knowing
	 * that it has a freeIntRepProc we use Tcl_DecrRefCount().
	 */

	for (i = 0; i < objc; i++) {
	    PUSH_OBJECT(objv[i]);
	}

	TRACE_APPEND(("OK\n"));
	Tcl_DecrRefCount(objPtr);
	NEXT_INST_F(5, 0, 0);
    }
    break;

    case INST_EXPR_STK: {
	ByteCode *newCodePtr;

	bcFramePtr->data.tebc.pc = (char *) pc;
	iPtr->cmdFramePtr = bcFramePtr;
	DECACHE_STACK_INFO();
	newCodePtr = CompileExprObj(interp, OBJ_AT_TOS);
	CACHE_STACK_INFO();
	cleanup = 1;
	pc++;
	TEBC_YIELD();
	return TclNRExecuteByteCode(interp, newCodePtr);
    }

	/*
	 * INVOCATION BLOCK
	 */

    case INST_EVAL_STK:
    instEvalStk:
	bcFramePtr->data.tebc.pc = (char *) pc;
	iPtr->cmdFramePtr = bcFramePtr;

	cleanup = 1;
	pc += 1;
	/* yield next instruction */
	TEBC_YIELD();
	/* add TEBCResume for object at top of stack */
	return TclNRExecuteByteCode(interp,
		    TclCompileObj(interp, OBJ_AT_TOS, NULL, 0));

    case INST_INVOKE_EXPANDED:
	CLANG_ASSERT(auxObjList);
	objc = CURR_DEPTH - PTR2UINT(auxObjList->internalRep.twoPtrValue.ptr2);
	POP_TAUX_OBJ();
	if (objc) {
	    pcAdjustment = 1;
	    goto doInvocation;
	}

	/*
	 * Nothing was expanded, return {}.
	 */

	TclNewObj(objResultPtr);
	NEXT_INST_F(1, 0, 1);
    break;

    case INST_INVOKE_STK4:
	objc = TclGetUInt4AtPtr(pc+1);
	pcAdjustment = 5;
	goto doInvocation;

    case INST_INVOKE_STK1:
	objc = TclGetUInt1AtPtr(pc+1);
	pcAdjustment = 2;

    doInvocation:
	objv = &OBJ_AT_DEPTH(objc-1);
	cleanup = objc;

#ifdef TCL_COMPILE_DEBUG
	if (tclTraceExec >= 2) {
	    int i;

	    if (traceInstructions) {
		strncpy(cmdNameBuf, TclGetString(objv[0]), 20);
		TRACE(("%u => call ", objc));
	    } else {
		fprintf(stdout, "%d: (%" TCL_Z_MODIFIER "u) invoking ", iPtr->numLevels,
			(size_t)(pc - codePtr->codeStart));
	    }
	    for (i = 0;  i < objc;  i++) {
		TclPrintObject(stdout, objv[i], 15);
		fprintf(stdout, " ");
	    }
	    fprintf(stdout, "\n");
	    fflush(stdout);
	}
#endif /*TCL_COMPILE_DEBUG*/

	/*
	 * Finally, let TclEvalObjv handle the command.
	 *
	 * TIP #280: Record the last piece of info needed by
	 * 'TclGetSrcInfoForPc', and push the frame.
	 */

	bcFramePtr->data.tebc.pc = (char *) pc;
	iPtr->cmdFramePtr = bcFramePtr;

	if (iPtr->flags & INTERP_DEBUG_FRAME) {
	    ArgumentBCEnter(interp, codePtr, TD, pc, objc, objv);
	}

	DECACHE_STACK_INFO();

	pc += pcAdjustment;
	TEBC_YIELD();
	return TclNREvalObjv(interp, objc, objv,
		TCL_EVAL_NOERR | TCL_EVAL_SOURCE_IN_FRAME, NULL);

#if TCL_SUPPORT_84_BYTECODE
    case INST_CALL_BUILTIN_FUNC1:
	/*
	 * Call one of the built-in pre-8.5 Tcl math functions. This
	 * translates to INST_INVOKE_STK1 with the first argument of
	 * ::tcl::mathfunc::$objv[0]. We need to insert the named math
	 * function into the stack.
	 */

	opnd = TclGetUInt1AtPtr(pc+1);
	if ((opnd < 0) || (opnd > LAST_BUILTIN_FUNC)) {
	    TRACE(("UNRECOGNIZED BUILTIN FUNC CODE %d\n", opnd));
	    Tcl_Panic("TclNRExecuteByteCode: unrecognized builtin function code %d", opnd);
	}

	TclNewLiteralStringObj(objPtr, "::tcl::mathfunc::");
	Tcl_AppendToObj(objPtr, tclBuiltinFuncTable[opnd].name, -1);

	/*
	 * Only 0, 1 or 2 args.
	 */

	{
	    int numArgs = tclBuiltinFuncTable[opnd].numArgs;
	    Tcl_Obj *tmpPtr1, *tmpPtr2;

	    if (numArgs == 0) {
		PUSH_OBJECT(objPtr);
	    } else if (numArgs == 1) {
		tmpPtr1 = POP_OBJECT();
		PUSH_OBJECT(objPtr);
		PUSH_OBJECT(tmpPtr1);
		Tcl_DecrRefCount(tmpPtr1);
	    } else {
		tmpPtr2 = POP_OBJECT();
		tmpPtr1 = POP_OBJECT();
		PUSH_OBJECT(objPtr);
		PUSH_OBJECT(tmpPtr1);
		PUSH_OBJECT(tmpPtr2);
		Tcl_DecrRefCount(tmpPtr1);
		Tcl_DecrRefCount(tmpPtr2);
	    }
	    objc = numArgs + 1;
	}
	pcAdjustment = 2;
	goto doInvocation;

    case INST_CALL_FUNC1:
	/*
	 * Call a non-builtin Tcl math function previously registered by a
	 * call to Tcl_CreateMathFunc pre-8.5. This is essentially
	 * INST_INVOKE_STK1 converting the first arg to
	 * ::tcl::mathfunc::$objv[0].
	 */

	objc = TclGetUInt1AtPtr(pc+1);	/* Number of arguments. The function
					 * name is the 0-th argument. */

	objPtr = OBJ_AT_DEPTH(objc-1);
	TclNewLiteralStringObj(tmpPtr, "::tcl::mathfunc::");
	Tcl_AppendObjToObj(tmpPtr, objPtr);
	Tcl_DecrRefCount(objPtr);

	/*
	 * Variation of PUSH_OBJECT.
	 */

	OBJ_AT_DEPTH(objc-1) = tmpPtr;
	Tcl_IncrRefCount(tmpPtr);

	pcAdjustment = 2;
	goto doInvocation;
#else
    /*
     * INST_CALL_BUILTIN_FUNC1 and INST_CALL_FUNC1 were made obsolete by the
     * changes to add a ::tcl::mathfunc namespace in 8.5. Optional support
     * remains for existing bytecode precompiled files.
     */

    case INST_CALL_BUILTIN_FUNC1:
	Tcl_Panic("TclNRExecuteByteCode: obsolete INST_CALL_BUILTIN_FUNC1 found");
    case INST_CALL_FUNC1:
	Tcl_Panic("TclNRExecuteByteCode: obsolete INST_CALL_FUNC1 found");
#endif

    case INST_INVOKE_REPLACE:
	objc = TclGetUInt4AtPtr(pc+1);
	opnd = TclGetUInt1AtPtr(pc+5);
	objPtr = POP_OBJECT();
	objv = &OBJ_AT_DEPTH(objc-1);
	cleanup = objc;
#ifdef TCL_COMPILE_DEBUG
	if (tclTraceExec >= 2) {
	    int i;

	    if (traceInstructions) {
		strncpy(cmdNameBuf, TclGetString(objv[0]), 20);
		TRACE(("%u => call (implementation %s) ", objc, O2S(objPtr)));
	    } else {
		fprintf(stdout,
			"%d: (%" TCL_Z_MODIFIER "u) invoking (using implementation %s) ",
			iPtr->numLevels, (size_t)(pc - codePtr->codeStart),
			O2S(objPtr));
	    }
	    for (i = 0;  i < objc;  i++) {
		if (i < opnd) {
		    fprintf(stdout, "<");
		    TclPrintObject(stdout, objv[i], 15);
		    fprintf(stdout, ">");
		} else {
		    TclPrintObject(stdout, objv[i], 15);
		}
		fprintf(stdout, " ");
	    }
	    fprintf(stdout, "\n");
	    fflush(stdout);
	}
#endif /*TCL_COMPILE_DEBUG*/

	bcFramePtr->data.tebc.pc = (char *) pc;
	iPtr->cmdFramePtr = bcFramePtr;
	if (iPtr->flags & INTERP_DEBUG_FRAME) {
	    ArgumentBCEnter(interp, codePtr, TD, pc, objc, objv);
	}

	TclInitRewriteEnsemble(interp, opnd, 1, objv);

	{
	    Tcl_Obj *copyPtr = Tcl_NewListObj(objc - opnd + 1, NULL);

	    Tcl_ListObjAppendElement(NULL, copyPtr, objPtr);
	    Tcl_ListObjReplace(NULL, copyPtr, LIST_MAX, 0,
		    objc - opnd, objv + opnd);
	    Tcl_DecrRefCount(objPtr);
	    objPtr = copyPtr;
	}

	DECACHE_STACK_INFO();
	pc += 6;
	TEBC_YIELD();

	TclMarkTailcall(interp);
	TclNRAddCallback(interp, TclClearRootEnsemble, NULL, NULL, NULL, NULL);
	TclListObjGetElementsM(NULL, objPtr, &objc, &objv);
	TclNRAddCallback(interp, TclNRReleaseValues, objPtr, NULL, NULL, NULL);
	return TclNREvalObjv(interp, objc, objv, TCL_EVAL_INVOKE, NULL);

    /*
     * -----------------------------------------------------------------
     *	   Start of INST_LOAD instructions.
     *
     * WARNING: more 'goto' here than your doctor recommended! The different
     * instructions set the value of some variables and then jump to some
     * common execution code.
     */

    case INST_LOAD_SCALAR1:
    instLoadScalar1:
	opnd = TclGetUInt1AtPtr(pc+1);
	varPtr = LOCAL(opnd);
	while (TclIsVarLink(varPtr)) {
	    varPtr = varPtr->value.linkPtr;
	}
	TRACE(("%u => ", opnd));
	if (TclIsVarDirectReadable(varPtr)) {
	    /*
	     * No errors, no traces: just get the value.
	     */

	    objResultPtr = varPtr->value.objPtr;
	    TRACE_APPEND(("%.30s\n", O2S(objResultPtr)));
	    NEXT_INST_F(2, 0, 1);
	}
	pcAdjustment = 2;
	cleanup = 0;
	arrayPtr = NULL;
	part1Ptr = part2Ptr = NULL;
	goto doCallPtrGetVar;

    case INST_LOAD_SCALAR4:
	opnd = TclGetUInt4AtPtr(pc+1);
	varPtr = LOCAL(opnd);
	while (TclIsVarLink(varPtr)) {
	    varPtr = varPtr->value.linkPtr;
	}
	TRACE(("%u => ", opnd));
	if (TclIsVarDirectReadable(varPtr)) {
	    /*
	     * No errors, no traces: just get the value.
	     */

	    objResultPtr = varPtr->value.objPtr;
	    TRACE_APPEND(("%.30s\n", O2S(objResultPtr)));
	    NEXT_INST_F(5, 0, 1);
	}
	pcAdjustment = 5;
	cleanup = 0;
	arrayPtr = NULL;
	part1Ptr = part2Ptr = NULL;
	goto doCallPtrGetVar;

    case INST_LOAD_ARRAY4:
	opnd = TclGetUInt4AtPtr(pc+1);
	pcAdjustment = 5;
	goto doLoadArray;

    case INST_LOAD_ARRAY1:
	opnd = TclGetUInt1AtPtr(pc+1);
	pcAdjustment = 2;

    doLoadArray:
	part1Ptr = NULL;
	part2Ptr = OBJ_AT_TOS;
	arrayPtr = LOCAL(opnd);
	while (TclIsVarLink(arrayPtr)) {
	    arrayPtr = arrayPtr->value.linkPtr;
	}
	TRACE(("%u \"%.30s\" => ", opnd, O2S(part2Ptr)));
	if (TclIsVarArray(arrayPtr) && !ReadTraced(arrayPtr)) {
	    varPtr = VarHashFindVar(arrayPtr->value.tablePtr, part2Ptr);
	    if (varPtr && TclIsVarDirectReadable(varPtr)) {
		/*
		 * No errors, no traces: just get the value.
		 */

		objResultPtr = varPtr->value.objPtr;
		TRACE_APPEND(("%.30s\n", O2S(objResultPtr)));
		NEXT_INST_F(pcAdjustment, 1, 1);
	    }
	}
	varPtr = TclLookupArrayElement(interp, part1Ptr, part2Ptr,
		TCL_LEAVE_ERR_MSG, "read", 0, 1, arrayPtr, opnd);
	if (varPtr == NULL) {
	    TRACE_ERROR(interp);
	    goto gotError;
	}
	cleanup = 1;
	goto doCallPtrGetVar;

    case INST_LOAD_ARRAY_STK:
	cleanup = 2;
	part2Ptr = OBJ_AT_TOS;		/* element name */
	objPtr = OBJ_UNDER_TOS;		/* array name */
	TRACE(("\"%.30s(%.30s)\" => ", O2S(objPtr), O2S(part2Ptr)));
	goto doLoadStk;

    case INST_LOAD_STK:
    case INST_LOAD_SCALAR_STK:
	cleanup = 1;
	part2Ptr = NULL;
	objPtr = OBJ_AT_TOS;		/* variable name */
	TRACE(("\"%.30s\" => ", O2S(objPtr)));

    doLoadStk:
	part1Ptr = objPtr;
	varPtr = TclObjLookupVarEx(interp, part1Ptr, part2Ptr,
		TCL_LEAVE_ERR_MSG, "read", /*createPart1*/0, /*createPart2*/1,
		&arrayPtr);
	if (!varPtr) {
	    TRACE_ERROR(interp);
	    goto gotError;
	}

	if (TclIsVarDirectReadable2(varPtr, arrayPtr)) {
	    /*
	     * No errors, no traces: just get the value.
	     */

	    objResultPtr = varPtr->value.objPtr;
	    TRACE_APPEND(("%.30s\n", O2S(objResultPtr)));
	    NEXT_INST_V(1, cleanup, 1);
	}
	pcAdjustment = 1;
	opnd = -1;

    doCallPtrGetVar:
	/*
	 * There are either errors or the variable is traced: call
	 * TclPtrGetVar to process fully.
	 */

	DECACHE_STACK_INFO();
	objResultPtr = TclPtrGetVarIdx(interp, varPtr, arrayPtr,
		part1Ptr, part2Ptr, TCL_LEAVE_ERR_MSG, opnd);
	CACHE_STACK_INFO();
	if (!objResultPtr) {
	    TRACE_ERROR(interp);
	    goto gotError;
	}
	TRACE_APPEND(("%.30s\n", O2S(objResultPtr)));
	NEXT_INST_V(pcAdjustment, cleanup, 1);

    /*
     *	   End of INST_LOAD instructions.
     * -----------------------------------------------------------------
     *	   Start of INST_STORE and related instructions.
     *
     * WARNING: more 'goto' here than your doctor recommended! The different
     * instructions set the value of some variables and then jump to somme
     * common execution code.
     */

    {
	int storeFlags;
	int len;

    case INST_STORE_ARRAY4:
	opnd = TclGetUInt4AtPtr(pc+1);
	pcAdjustment = 5;
	goto doStoreArrayDirect;

    case INST_STORE_ARRAY1:
	opnd = TclGetUInt1AtPtr(pc+1);
	pcAdjustment = 2;

    doStoreArrayDirect:
	valuePtr = OBJ_AT_TOS;
	part2Ptr = OBJ_UNDER_TOS;
	arrayPtr = LOCAL(opnd);
	TRACE(("%u \"%.30s\" <- \"%.30s\" => ", opnd, O2S(part2Ptr),
		O2S(valuePtr)));
	while (TclIsVarLink(arrayPtr)) {
	    arrayPtr = arrayPtr->value.linkPtr;
	}
	if (TclIsVarArray(arrayPtr) && !WriteTraced(arrayPtr)) {
	    varPtr = VarHashFindVar(arrayPtr->value.tablePtr, part2Ptr);
	    if (varPtr && TclIsVarDirectWritable(varPtr)) {
		tosPtr--;
		Tcl_DecrRefCount(OBJ_AT_TOS);
		OBJ_AT_TOS = valuePtr;
		goto doStoreVarDirect;
	    }
	}
	cleanup = 2;
	storeFlags = TCL_LEAVE_ERR_MSG;
	part1Ptr = NULL;
	goto doStoreArrayDirectFailed;

    case INST_STORE_SCALAR4:
	opnd = TclGetUInt4AtPtr(pc+1);
	pcAdjustment = 5;
	goto doStoreScalarDirect;

    case INST_STORE_SCALAR1:
	opnd = TclGetUInt1AtPtr(pc+1);
	pcAdjustment = 2;

    doStoreScalarDirect:
	valuePtr = OBJ_AT_TOS;
	varPtr = LOCAL(opnd);
	TRACE(("%u <- \"%.30s\" => ", opnd, O2S(valuePtr)));
	while (TclIsVarLink(varPtr)) {
	    varPtr = varPtr->value.linkPtr;
	}
	if (!TclIsVarDirectWritable(varPtr)) {
	    storeFlags = TCL_LEAVE_ERR_MSG;
	    part1Ptr = NULL;
	    goto doStoreScalar;
	}

	/*
	 * No traces, no errors, plain 'set': we can safely inline. The value
	 * *will* be set to what's requested, so that the stack top remains
	 * pointing to the same Tcl_Obj.
	 */

    doStoreVarDirect:
	valuePtr = varPtr->value.objPtr;
	if (valuePtr != NULL) {
	    TclDecrRefCount(valuePtr);
	}
	objResultPtr = OBJ_AT_TOS;
	varPtr->value.objPtr = objResultPtr;
#ifndef TCL_COMPILE_DEBUG
	if (*(pc+pcAdjustment) == INST_POP) {
	    tosPtr--;
	    NEXT_INST_F((pcAdjustment+1), 0, 0);
	}
#else
	TRACE_APPEND(("%.30s\n", O2S(objResultPtr)));
#endif
	Tcl_IncrRefCount(objResultPtr);
	NEXT_INST_F(pcAdjustment, 0, 0);

    case INST_LAPPEND_STK:
	valuePtr = OBJ_AT_TOS; /* value to append */
	part2Ptr = NULL;
	storeFlags = (TCL_LEAVE_ERR_MSG | TCL_APPEND_VALUE
		| TCL_LIST_ELEMENT);
	goto doStoreStk;

    case INST_LAPPEND_ARRAY_STK:
	valuePtr = OBJ_AT_TOS; /* value to append */
	part2Ptr = OBJ_UNDER_TOS;
	storeFlags = (TCL_LEAVE_ERR_MSG | TCL_APPEND_VALUE
		| TCL_LIST_ELEMENT);
	goto doStoreStk;

    case INST_APPEND_STK:
	valuePtr = OBJ_AT_TOS; /* value to append */
	part2Ptr = NULL;
	storeFlags = (TCL_LEAVE_ERR_MSG | TCL_APPEND_VALUE);
	goto doStoreStk;

    case INST_APPEND_ARRAY_STK:
	valuePtr = OBJ_AT_TOS; /* value to append */
	part2Ptr = OBJ_UNDER_TOS;
	storeFlags = (TCL_LEAVE_ERR_MSG | TCL_APPEND_VALUE);
	goto doStoreStk;

    case INST_STORE_ARRAY_STK:
	valuePtr = OBJ_AT_TOS;
	part2Ptr = OBJ_UNDER_TOS;
	storeFlags = TCL_LEAVE_ERR_MSG;
	goto doStoreStk;

    case INST_STORE_STK:
    case INST_STORE_SCALAR_STK:
	valuePtr = OBJ_AT_TOS;
	part2Ptr = NULL;
	storeFlags = TCL_LEAVE_ERR_MSG;

    doStoreStk:
	objPtr = OBJ_AT_DEPTH(1 + (part2Ptr != NULL)); /* variable name */
	part1Ptr = objPtr;
#ifdef TCL_COMPILE_DEBUG
	if (part2Ptr == NULL) {
	    TRACE(("\"%.30s\" <- \"%.30s\" =>", O2S(part1Ptr),O2S(valuePtr)));
	} else {
	    TRACE(("\"%.30s(%.30s)\" <- \"%.30s\" => ",
		    O2S(part1Ptr), O2S(part2Ptr), O2S(valuePtr)));
	}
#endif
	varPtr = TclObjLookupVarEx(interp, objPtr,part2Ptr, TCL_LEAVE_ERR_MSG,
		"set", /*createPart1*/ 1, /*createPart2*/ 1, &arrayPtr);
	if (!varPtr) {
	    TRACE_ERROR(interp);
	    goto gotError;
	}
	cleanup = ((part2Ptr == NULL)? 2 : 3);
	pcAdjustment = 1;
	opnd = -1;
	goto doCallPtrSetVar;

    case INST_LAPPEND_ARRAY4:
	opnd = TclGetUInt4AtPtr(pc+1);
	pcAdjustment = 5;
	storeFlags = (TCL_LEAVE_ERR_MSG | TCL_APPEND_VALUE
		| TCL_LIST_ELEMENT);
	goto doStoreArray;

    case INST_LAPPEND_ARRAY1:
	opnd = TclGetUInt1AtPtr(pc+1);
	pcAdjustment = 2;
	storeFlags = (TCL_LEAVE_ERR_MSG | TCL_APPEND_VALUE
		| TCL_LIST_ELEMENT);
	goto doStoreArray;

    case INST_APPEND_ARRAY4:
	opnd = TclGetUInt4AtPtr(pc+1);
	pcAdjustment = 5;
	storeFlags = (TCL_LEAVE_ERR_MSG | TCL_APPEND_VALUE);
	goto doStoreArray;

    case INST_APPEND_ARRAY1:
	opnd = TclGetUInt1AtPtr(pc+1);
	pcAdjustment = 2;
	storeFlags = (TCL_LEAVE_ERR_MSG | TCL_APPEND_VALUE);
	goto doStoreArray;

    doStoreArray:
	valuePtr = OBJ_AT_TOS;
	part2Ptr = OBJ_UNDER_TOS;
	arrayPtr = LOCAL(opnd);
	TRACE(("%u \"%.30s\" <- \"%.30s\" => ", opnd, O2S(part2Ptr),
		O2S(valuePtr)));
	while (TclIsVarLink(arrayPtr)) {
	    arrayPtr = arrayPtr->value.linkPtr;
	}
	cleanup = 2;
	part1Ptr = NULL;

    doStoreArrayDirectFailed:
	varPtr = TclLookupArrayElement(interp, part1Ptr, part2Ptr,
		TCL_LEAVE_ERR_MSG, "set", 1, 1, arrayPtr, opnd);
	if (!varPtr) {
	    TRACE_ERROR(interp);
	    goto gotError;
	}
	goto doCallPtrSetVar;

    case INST_LAPPEND_SCALAR4:
	opnd = TclGetUInt4AtPtr(pc+1);
	pcAdjustment = 5;
	storeFlags = (TCL_LEAVE_ERR_MSG | TCL_APPEND_VALUE
		| TCL_LIST_ELEMENT);
	goto doStoreScalar;

    case INST_LAPPEND_SCALAR1:
	opnd = TclGetUInt1AtPtr(pc+1);
	pcAdjustment = 2;
	storeFlags = (TCL_LEAVE_ERR_MSG | TCL_APPEND_VALUE
		| TCL_LIST_ELEMENT);
	goto doStoreScalar;

    case INST_APPEND_SCALAR4:
	opnd = TclGetUInt4AtPtr(pc+1);
	pcAdjustment = 5;
	storeFlags = (TCL_LEAVE_ERR_MSG | TCL_APPEND_VALUE);
	goto doStoreScalar;

    case INST_APPEND_SCALAR1:
	opnd = TclGetUInt1AtPtr(pc+1);
	pcAdjustment = 2;
	storeFlags = (TCL_LEAVE_ERR_MSG | TCL_APPEND_VALUE);
	goto doStoreScalar;

    doStoreScalar:
	valuePtr = OBJ_AT_TOS;
	varPtr = LOCAL(opnd);
	TRACE(("%u <- \"%.30s\" => ", opnd, O2S(valuePtr)));
	while (TclIsVarLink(varPtr)) {
	    varPtr = varPtr->value.linkPtr;
	}
	cleanup = 1;
	arrayPtr = NULL;
	part1Ptr = part2Ptr = NULL;

    doCallPtrSetVar:
	DECACHE_STACK_INFO();
	objResultPtr = TclPtrSetVarIdx(interp, varPtr, arrayPtr,
		part1Ptr, part2Ptr, valuePtr, storeFlags, opnd);
	CACHE_STACK_INFO();
	if (!objResultPtr) {
	    TRACE_ERROR(interp);
	    goto gotError;
	}
#ifndef TCL_COMPILE_DEBUG
	if (*(pc+pcAdjustment) == INST_POP) {
	    NEXT_INST_V((pcAdjustment+1), cleanup, 0);
	}
#endif
	TRACE_APPEND(("%.30s\n", O2S(objResultPtr)));
	NEXT_INST_V(pcAdjustment, cleanup, 1);

    case INST_LAPPEND_LIST:
	opnd = TclGetUInt4AtPtr(pc+1);
	valuePtr = OBJ_AT_TOS;
	varPtr = LOCAL(opnd);
	cleanup = 1;
	pcAdjustment = 5;
	while (TclIsVarLink(varPtr)) {
	    varPtr = varPtr->value.linkPtr;
	}
	TRACE(("%u <- \"%.30s\" => ", opnd, O2S(valuePtr)));
	if (TclListObjGetElementsM(interp, valuePtr, &objc, &objv)
		!= TCL_OK) {
	    TRACE_ERROR(interp);
	    goto gotError;
	}
	if (TclIsVarDirectReadable(varPtr)
		&& TclIsVarDirectWritable(varPtr)) {
	    goto lappendListDirect;
	}
	arrayPtr = NULL;
	part1Ptr = part2Ptr = NULL;
	goto lappendListPtr;

    case INST_LAPPEND_LIST_ARRAY:
	opnd = TclGetUInt4AtPtr(pc+1);
	valuePtr = OBJ_AT_TOS;
	part1Ptr = NULL;
	part2Ptr = OBJ_UNDER_TOS;
	arrayPtr = LOCAL(opnd);
	cleanup = 2;
	pcAdjustment = 5;
	while (TclIsVarLink(arrayPtr)) {
	    arrayPtr = arrayPtr->value.linkPtr;
	}
	TRACE(("%u \"%.30s\" \"%.30s\" => ",
		opnd, O2S(part2Ptr), O2S(valuePtr)));
	if (TclListObjGetElementsM(interp, valuePtr, &objc, &objv)
		!= TCL_OK) {
	    TRACE_ERROR(interp);
	    goto gotError;
	}
	if (TclIsVarArray(arrayPtr) && !ReadTraced(arrayPtr)
		&& !WriteTraced(arrayPtr)) {
	    varPtr = VarHashFindVar(arrayPtr->value.tablePtr, part2Ptr);
	    if (varPtr && TclIsVarDirectReadable(varPtr)
		    && TclIsVarDirectWritable(varPtr)) {
		goto lappendListDirect;
	    }
	}
	varPtr = TclLookupArrayElement(interp, part1Ptr, part2Ptr,
		TCL_LEAVE_ERR_MSG, "set", 1, 1, arrayPtr, opnd);
	if (varPtr == NULL) {
	    TRACE_ERROR(interp);
	    goto gotError;
	}
	goto lappendListPtr;

    case INST_LAPPEND_LIST_ARRAY_STK:
	pcAdjustment = 1;
	cleanup = 3;
	valuePtr = OBJ_AT_TOS;
	part2Ptr = OBJ_UNDER_TOS;	/* element name */
	part1Ptr = OBJ_AT_DEPTH(2);	/* array name */
	TRACE(("\"%.30s(%.30s)\" \"%.30s\" => ",
		O2S(part1Ptr), O2S(part2Ptr), O2S(valuePtr)));
	goto lappendList;

    case INST_LAPPEND_LIST_STK:
	pcAdjustment = 1;
	cleanup = 2;
	valuePtr = OBJ_AT_TOS;
	part2Ptr = NULL;
	part1Ptr = OBJ_UNDER_TOS;	/* variable name */
	TRACE(("\"%.30s\" \"%.30s\" => ", O2S(part1Ptr), O2S(valuePtr)));
	goto lappendList;

    lappendListDirect:
	objResultPtr = varPtr->value.objPtr;
	if (TclListObjLengthM(interp, objResultPtr, &len) != TCL_OK) {
	    TRACE_ERROR(interp);
	    goto gotError;
	}
	if (Tcl_IsShared(objResultPtr)) {
	    Tcl_Obj *newValue = Tcl_DuplicateObj(objResultPtr);

	    TclDecrRefCount(objResultPtr);
	    varPtr->value.objPtr = objResultPtr = newValue;
	    Tcl_IncrRefCount(newValue);
	}
	if (TclListObjAppendElements(interp, objResultPtr, objc, objv)
		!= TCL_OK) {
	    TRACE_ERROR(interp);
	    goto gotError;
	}
	TRACE_APPEND(("%.30s\n", O2S(objResultPtr)));
	NEXT_INST_V(pcAdjustment, cleanup, 1);

    lappendList:
	opnd = -1;
	if (TclListObjGetElementsM(interp, valuePtr, &objc, &objv)
		!= TCL_OK) {
	    TRACE_ERROR(interp);
	    goto gotError;
	}
	DECACHE_STACK_INFO();
	varPtr = TclObjLookupVarEx(interp, part1Ptr, part2Ptr,
		TCL_LEAVE_ERR_MSG, "set", 1, 1, &arrayPtr);
	CACHE_STACK_INFO();
	if (!varPtr) {
	    TRACE_ERROR(interp);
	    goto gotError;
	}

    lappendListPtr:
	if (TclIsVarInHash(varPtr)) {
	    VarHashRefCount(varPtr)++;
	}
	if (arrayPtr && TclIsVarInHash(arrayPtr)) {
	    VarHashRefCount(arrayPtr)++;
	}
	DECACHE_STACK_INFO();
	objResultPtr = TclPtrGetVarIdx(interp, varPtr, arrayPtr,
		part1Ptr, part2Ptr, TCL_LEAVE_ERR_MSG, opnd);
	CACHE_STACK_INFO();
	if (TclIsVarInHash(varPtr)) {
	    VarHashRefCount(varPtr)--;
	}
	if (arrayPtr && TclIsVarInHash(arrayPtr)) {
	    VarHashRefCount(arrayPtr)--;
	}

	{
	    int createdNewObj = 0;
	    Tcl_Obj *valueToAssign;

	    if (!objResultPtr) {
		valueToAssign = valuePtr;
	    } else if (TclListObjLengthM(interp, objResultPtr, &len)!=TCL_OK) {
		TRACE_ERROR(interp);
		goto gotError;
	    } else {
		if (Tcl_IsShared(objResultPtr)) {
		    valueToAssign = Tcl_DuplicateObj(objResultPtr);
		    createdNewObj = 1;
		} else {
		    valueToAssign = objResultPtr;
		}
		if (TclListObjAppendElements(interp, valueToAssign,
			objc, objv) != TCL_OK) {
		    if (createdNewObj) {
			TclDecrRefCount(valueToAssign);
		    }
		    goto errorInLappendListPtr;
		}
	    }
	    DECACHE_STACK_INFO();
	    objResultPtr = TclPtrSetVarIdx(interp, varPtr, arrayPtr, part1Ptr,
		    part2Ptr, valueToAssign, TCL_LEAVE_ERR_MSG, opnd);
	    CACHE_STACK_INFO();
	    if (!objResultPtr) {
	    errorInLappendListPtr:
		TRACE_ERROR(interp);
		goto gotError;
	    }
	}
	TRACE_APPEND(("%.30s\n", O2S(objResultPtr)));
	NEXT_INST_V(pcAdjustment, cleanup, 1);
    }

    /*
     *	   End of INST_STORE and related instructions.
     * -----------------------------------------------------------------
     *	   Start of INST_INCR instructions.
     *
     * WARNING: more 'goto' here than your doctor recommended! The different
     * instructions set the value of some variables and then jump to somme
     * common execution code.
     */

/*TODO: Consider more untangling here; merge with LOAD and STORE ? */

    {
	Tcl_Obj *incrPtr;
	Tcl_WideInt w;
	long increment;

    case INST_INCR_SCALAR1:
    case INST_INCR_ARRAY1:
    case INST_INCR_ARRAY_STK:
    case INST_INCR_SCALAR_STK:
    case INST_INCR_STK:
	opnd = TclGetUInt1AtPtr(pc+1);
	incrPtr = POP_OBJECT();
	switch (*pc) {
	case INST_INCR_SCALAR1:
	    pcAdjustment = 2;
	    goto doIncrScalar;
	case INST_INCR_ARRAY1:
	    pcAdjustment = 2;
	    goto doIncrArray;
	default:
	    pcAdjustment = 1;
	    goto doIncrStk;
	}

    case INST_INCR_ARRAY_STK_IMM:
    case INST_INCR_SCALAR_STK_IMM:
    case INST_INCR_STK_IMM:
	increment = TclGetInt1AtPtr(pc+1);
	TclNewIntObj(incrPtr, increment);
	Tcl_IncrRefCount(incrPtr);
	pcAdjustment = 2;

    doIncrStk:
	if ((*pc == INST_INCR_ARRAY_STK_IMM)
		|| (*pc == INST_INCR_ARRAY_STK)) {
	    part2Ptr = OBJ_AT_TOS;
	    objPtr = OBJ_UNDER_TOS;
	    TRACE(("\"%.30s(%.30s)\" (by %ld) => ",
		    O2S(objPtr), O2S(part2Ptr), increment));
	} else {
	    part2Ptr = NULL;
	    objPtr = OBJ_AT_TOS;
	    TRACE(("\"%.30s\" (by %ld) => ", O2S(objPtr), increment));
	}
	part1Ptr = objPtr;
	opnd = -1;
	varPtr = TclObjLookupVarEx(interp, objPtr, part2Ptr,
		TCL_LEAVE_ERR_MSG, "read", 1, 1, &arrayPtr);
	if (!varPtr) {
	    DECACHE_STACK_INFO();
	    Tcl_AddErrorInfo(interp,
		    "\n    (reading value of variable to increment)");
	    CACHE_STACK_INFO();
	    TRACE_ERROR(interp);
	    Tcl_DecrRefCount(incrPtr);
	    goto gotError;
	}
	cleanup = ((part2Ptr == NULL)? 1 : 2);
	goto doIncrVar;

    case INST_INCR_ARRAY1_IMM:
	opnd = TclGetUInt1AtPtr(pc+1);
	increment = TclGetInt1AtPtr(pc+2);
	TclNewIntObj(incrPtr, increment);
	Tcl_IncrRefCount(incrPtr);
	pcAdjustment = 3;

    doIncrArray:
	part1Ptr = NULL;
	part2Ptr = OBJ_AT_TOS;
	arrayPtr = LOCAL(opnd);
	cleanup = 1;
	while (TclIsVarLink(arrayPtr)) {
	    arrayPtr = arrayPtr->value.linkPtr;
	}
	TRACE(("%u \"%.30s\" (by %ld) => ", opnd, O2S(part2Ptr), increment));
	varPtr = TclLookupArrayElement(interp, part1Ptr, part2Ptr,
		TCL_LEAVE_ERR_MSG, "read", 1, 1, arrayPtr, opnd);
	if (!varPtr) {
	    TRACE_ERROR(interp);
	    Tcl_DecrRefCount(incrPtr);
	    goto gotError;
	}
	goto doIncrVar;

    case INST_INCR_SCALAR1_IMM:
	opnd = TclGetUInt1AtPtr(pc+1);
	increment = TclGetInt1AtPtr(pc+2);
	pcAdjustment = 3;
	cleanup = 0;
	varPtr = LOCAL(opnd);
	while (TclIsVarLink(varPtr)) {
	    varPtr = varPtr->value.linkPtr;
	}

	if (TclIsVarDirectModifyable(varPtr)) {
	    void *ptr;
	    int type;

	    objPtr = varPtr->value.objPtr;
	    if (GetNumberFromObj(NULL, objPtr, &ptr, &type) == TCL_OK) {
		if (type == TCL_NUMBER_INT) {
		    Tcl_WideInt augend = *((const Tcl_WideInt *)ptr);
		    Tcl_WideInt sum = (Tcl_WideInt)((Tcl_WideUInt)augend + (Tcl_WideUInt)increment);

		    /*
		     * Overflow when (augend and sum have different sign) and
		     * (augend and increment have the same sign). This is
		     * encapsulated in the Overflowing macro.
		     */

		    if (!Overflowing(augend, increment, sum)) {
			TRACE(("%u %ld => ", opnd, increment));
			if (Tcl_IsShared(objPtr)) {
			    objPtr->refCount--;	/* We know it's shared. */
			    TclNewIntObj(objResultPtr, sum);
			    Tcl_IncrRefCount(objResultPtr);
			    varPtr->value.objPtr = objResultPtr;
			} else {
			    objResultPtr = objPtr;
			    TclSetIntObj(objPtr, sum);
			}
			goto doneIncr;
		    }
		    w = (Tcl_WideInt)augend;

		    TRACE(("%u %ld => ", opnd, increment));
		    if (Tcl_IsShared(objPtr)) {
			objPtr->refCount--;	/* We know it's shared. */
			TclNewIntObj(objResultPtr, w + increment);
			Tcl_IncrRefCount(objResultPtr);
			varPtr->value.objPtr = objResultPtr;
		    } else {
			objResultPtr = objPtr;

			/*
			 * We know the sum value is outside the long range;
			 * use macro form that doesn't range test again.
			 */

			TclSetIntObj(objPtr, w+increment);
		    }
		    goto doneIncr;
		}	/* end if (type == TCL_NUMBER_INT) */
	    }
	    if (Tcl_IsShared(objPtr)) {
		objPtr->refCount--;	/* We know it's shared */
		objResultPtr = Tcl_DuplicateObj(objPtr);
		Tcl_IncrRefCount(objResultPtr);
		varPtr->value.objPtr = objResultPtr;
	    } else {
		objResultPtr = objPtr;
	    }
	    TclNewIntObj(incrPtr, increment);
	    if (TclIncrObj(interp, objResultPtr, incrPtr) != TCL_OK) {
		Tcl_DecrRefCount(incrPtr);
		TRACE_ERROR(interp);
		goto gotError;
	    }
	    Tcl_DecrRefCount(incrPtr);
	    goto doneIncr;
	}

	/*
	 * All other cases, flow through to generic handling.
	 */

	TclNewIntObj(incrPtr, increment);
	Tcl_IncrRefCount(incrPtr);

    doIncrScalar:
	varPtr = LOCAL(opnd);
	while (TclIsVarLink(varPtr)) {
	    varPtr = varPtr->value.linkPtr;
	}
	arrayPtr = NULL;
	part1Ptr = part2Ptr = NULL;
	cleanup = 0;
	TRACE(("%u %s => ", opnd, Tcl_GetString(incrPtr)));

    doIncrVar:
	if (TclIsVarDirectModifyable2(varPtr, arrayPtr)) {
	    objPtr = varPtr->value.objPtr;
	    if (Tcl_IsShared(objPtr)) {
		objPtr->refCount--;	/* We know it's shared */
		objResultPtr = Tcl_DuplicateObj(objPtr);
		Tcl_IncrRefCount(objResultPtr);
		varPtr->value.objPtr = objResultPtr;
	    } else {
		objResultPtr = objPtr;
	    }
	    if (TclIncrObj(interp, objResultPtr, incrPtr) != TCL_OK) {
		Tcl_DecrRefCount(incrPtr);
		TRACE_ERROR(interp);
		goto gotError;
	    }
	    Tcl_DecrRefCount(incrPtr);
	} else {
	    DECACHE_STACK_INFO();
	    objResultPtr = TclPtrIncrObjVarIdx(interp, varPtr, arrayPtr,
		    part1Ptr, part2Ptr, incrPtr, TCL_LEAVE_ERR_MSG, opnd);
	    CACHE_STACK_INFO();
	    Tcl_DecrRefCount(incrPtr);
	    if (objResultPtr == NULL) {
		TRACE_ERROR(interp);
		goto gotError;
	    }
	}
    doneIncr:
	TRACE_APPEND(("%.30s\n", O2S(objResultPtr)));
#ifndef TCL_COMPILE_DEBUG
	if (*(pc+pcAdjustment) == INST_POP) {
	    NEXT_INST_V((pcAdjustment+1), cleanup, 0);
	}
#endif
	NEXT_INST_V(pcAdjustment, cleanup, 1);
    }

    /*
     *	   End of INST_INCR instructions.
     * -----------------------------------------------------------------
     *	   Start of INST_EXIST instructions.
     */

    case INST_EXIST_SCALAR:
	cleanup = 0;
	pcAdjustment = 5;
	opnd = TclGetUInt4AtPtr(pc+1);
	varPtr = LOCAL(opnd);
	while (TclIsVarLink(varPtr)) {
	    varPtr = varPtr->value.linkPtr;
	}
	TRACE(("%u => ", opnd));
	if (ReadTraced(varPtr)) {
	    DECACHE_STACK_INFO();
	    TclObjCallVarTraces(iPtr, NULL, varPtr, NULL, NULL,
		    TCL_TRACE_READS, 0, opnd);
	    CACHE_STACK_INFO();
	    if (TclIsVarUndefined(varPtr)) {
		TclCleanupVar(varPtr, NULL);
		varPtr = NULL;
	    }
	}
	goto afterExistsPeephole;

    case INST_EXIST_ARRAY:
	cleanup = 1;
	pcAdjustment = 5;
	opnd = TclGetUInt4AtPtr(pc+1);
	part2Ptr = OBJ_AT_TOS;
	arrayPtr = LOCAL(opnd);
	while (TclIsVarLink(arrayPtr)) {
	    arrayPtr = arrayPtr->value.linkPtr;
	}
	TRACE(("%u \"%.30s\" => ", opnd, O2S(part2Ptr)));
	if (TclIsVarArray(arrayPtr) && !ReadTraced(arrayPtr)) {
	    varPtr = VarHashFindVar(arrayPtr->value.tablePtr, part2Ptr);
	    if (!varPtr || !ReadTraced(varPtr)) {
		goto afterExistsPeephole;
	    }
	}
	varPtr = TclLookupArrayElement(interp, NULL, part2Ptr, 0, "access",
		0, 1, arrayPtr, opnd);
	if (varPtr) {
	    if (ReadTraced(varPtr) || (arrayPtr && ReadTraced(arrayPtr))) {
		DECACHE_STACK_INFO();
		TclObjCallVarTraces(iPtr, arrayPtr, varPtr, NULL, part2Ptr,
			TCL_TRACE_READS, 0, opnd);
		CACHE_STACK_INFO();
	    }
	    if (TclIsVarUndefined(varPtr)) {
		TclCleanupVar(varPtr, arrayPtr);
		varPtr = NULL;
	    }
	}
	goto afterExistsPeephole;

    case INST_EXIST_ARRAY_STK:
	cleanup = 2;
	pcAdjustment = 1;
	part2Ptr = OBJ_AT_TOS;		/* element name */
	part1Ptr = OBJ_UNDER_TOS;	/* array name */
	TRACE(("\"%.30s(%.30s)\" => ", O2S(part1Ptr), O2S(part2Ptr)));
	goto doExistStk;

    case INST_EXIST_STK:
	cleanup = 1;
	pcAdjustment = 1;
	part2Ptr = NULL;
	part1Ptr = OBJ_AT_TOS;		/* variable name */
	TRACE(("\"%.30s\" => ", O2S(part1Ptr)));

    doExistStk:
	varPtr = TclObjLookupVarEx(interp, part1Ptr, part2Ptr, 0, "access",
		/*createPart1*/0, /*createPart2*/1, &arrayPtr);
	if (varPtr) {
	    if (ReadTraced(varPtr) || (arrayPtr && ReadTraced(arrayPtr))) {
		DECACHE_STACK_INFO();
		TclObjCallVarTraces(iPtr, arrayPtr, varPtr, part1Ptr,part2Ptr,
			TCL_TRACE_READS, 0, -1);
		CACHE_STACK_INFO();
	    }
	    if (TclIsVarUndefined(varPtr)) {
		TclCleanupVar(varPtr, arrayPtr);
		varPtr = NULL;
	    }
	}

	/*
	 * Peep-hole optimisation: if you're about to jump, do jump from here.
	 */

    afterExistsPeephole: {
	int found = (varPtr && !TclIsVarUndefined(varPtr));

	TRACE_APPEND(("%d\n", found ? 1 : 0));
	JUMP_PEEPHOLE_V(found, pcAdjustment, cleanup);
    }

    /*
     *	   End of INST_EXIST instructions.
     * -----------------------------------------------------------------
     *	   Start of INST_UNSET instructions.
     */

    {
	int flags;

    case INST_UNSET_SCALAR:
	flags = TclGetUInt1AtPtr(pc+1) ? TCL_LEAVE_ERR_MSG : 0;
	opnd = TclGetUInt4AtPtr(pc+2);
	varPtr = LOCAL(opnd);
	while (TclIsVarLink(varPtr)) {
	    varPtr = varPtr->value.linkPtr;
	}
	TRACE(("%s %u => ", (flags ? "normal" : "noerr"), opnd));
	if (TclIsVarDirectUnsettable(varPtr) && !TclIsVarInHash(varPtr)) {
	    /*
	     * No errors, no traces, no searches: just make the variable cease
	     * to exist.
	     */

	    if (!TclIsVarUndefined(varPtr)) {
		TclDecrRefCount(varPtr->value.objPtr);
	    } else if (flags & TCL_LEAVE_ERR_MSG) {
		goto slowUnsetScalar;
	    }
	    varPtr->value.objPtr = NULL;
	    TRACE_APPEND(("OK\n"));
	    NEXT_INST_F(6, 0, 0);
	}

    slowUnsetScalar:
	DECACHE_STACK_INFO();
	if (TclPtrUnsetVarIdx(interp, varPtr, NULL, NULL, NULL, flags,
		opnd) != TCL_OK && flags) {
	    goto errorInUnset;
	}
	CACHE_STACK_INFO();
	NEXT_INST_F(6, 0, 0);

    case INST_UNSET_ARRAY:
	flags = TclGetUInt1AtPtr(pc+1) ? TCL_LEAVE_ERR_MSG : 0;
	opnd = TclGetUInt4AtPtr(pc+2);
	part2Ptr = OBJ_AT_TOS;
	arrayPtr = LOCAL(opnd);
	while (TclIsVarLink(arrayPtr)) {
	    arrayPtr = arrayPtr->value.linkPtr;
	}
	TRACE(("%s %u \"%.30s\" => ",
		(flags ? "normal" : "noerr"), opnd, O2S(part2Ptr)));
	if (TclIsVarArray(arrayPtr) && !UnsetTraced(arrayPtr)
		&& !(arrayPtr->flags & VAR_SEARCH_ACTIVE)) {
	    varPtr = VarHashFindVar(arrayPtr->value.tablePtr, part2Ptr);
	    if (varPtr && TclIsVarDirectUnsettable(varPtr)) {
		/*
		 * No nasty traces and element exists, so we can proceed to
		 * unset it. Might still not exist though...
		 */

		if (!TclIsVarUndefined(varPtr)) {
		    TclDecrRefCount(varPtr->value.objPtr);
		    TclSetVarUndefined(varPtr);
		    TclClearVarNamespaceVar(varPtr);
		    TclCleanupVar(varPtr, arrayPtr);
		} else if (flags & TCL_LEAVE_ERR_MSG) {
		    goto slowUnsetArray;
		}
		TRACE_APPEND(("OK\n"));
		NEXT_INST_F(6, 1, 0);
	    } else if (!varPtr && !(flags & TCL_LEAVE_ERR_MSG)) {
		/*
		 * Don't need to do anything here.
		 */

		TRACE_APPEND(("OK\n"));
		NEXT_INST_F(6, 1, 0);
	    }
	}
    slowUnsetArray:
	DECACHE_STACK_INFO();
	varPtr = TclLookupArrayElement(interp, NULL, part2Ptr, flags, "unset",
		0, 0, arrayPtr, opnd);
	if (!varPtr) {
	    if (flags & TCL_LEAVE_ERR_MSG) {
		goto errorInUnset;
	    }
	} else if (TclPtrUnsetVarIdx(interp, varPtr, arrayPtr, NULL, part2Ptr,
		flags, opnd) != TCL_OK && (flags & TCL_LEAVE_ERR_MSG)) {
	    goto errorInUnset;
	}
	CACHE_STACK_INFO();
	NEXT_INST_F(6, 1, 0);

    case INST_UNSET_ARRAY_STK:
	flags = TclGetUInt1AtPtr(pc+1) ? TCL_LEAVE_ERR_MSG : 0;
	cleanup = 2;
	part2Ptr = OBJ_AT_TOS;		/* element name */
	part1Ptr = OBJ_UNDER_TOS;	/* array name */
	TRACE(("%s \"%.30s(%.30s)\" => ", (flags ? "normal" : "noerr"),
		O2S(part1Ptr), O2S(part2Ptr)));
	goto doUnsetStk;

    case INST_UNSET_STK:
	flags = TclGetUInt1AtPtr(pc+1) ? TCL_LEAVE_ERR_MSG : 0;
	cleanup = 1;
	part2Ptr = NULL;
	part1Ptr = OBJ_AT_TOS;		/* variable name */
	TRACE(("%s \"%.30s\" => ", (flags ? "normal" : "noerr"),
		O2S(part1Ptr)));

    doUnsetStk:
	DECACHE_STACK_INFO();
	if (TclObjUnsetVar2(interp, part1Ptr, part2Ptr, flags) != TCL_OK
		&& (flags & TCL_LEAVE_ERR_MSG)) {
	    goto errorInUnset;
	}
	CACHE_STACK_INFO();
	TRACE_APPEND(("OK\n"));
	NEXT_INST_V(2, cleanup, 0);

    errorInUnset:
	CACHE_STACK_INFO();
	TRACE_ERROR(interp);
	goto gotError;

	/*
	 * This is really an unset operation these days. Do not issue.
	 */

    case INST_DICT_DONE:
	opnd = TclGetUInt4AtPtr(pc+1);
	TRACE(("%u => OK\n", opnd));
	varPtr = LOCAL(opnd);
	while (TclIsVarLink(varPtr)) {
	    varPtr = varPtr->value.linkPtr;
	}
	if (TclIsVarDirectUnsettable(varPtr) && !TclIsVarInHash(varPtr)) {
	    if (!TclIsVarUndefined(varPtr)) {
		TclDecrRefCount(varPtr->value.objPtr);
	    }
	    varPtr->value.objPtr = NULL;
	} else {
	    DECACHE_STACK_INFO();
	    TclPtrUnsetVarIdx(interp, varPtr, NULL, NULL, NULL, 0, opnd);
	    CACHE_STACK_INFO();
	}
	NEXT_INST_F(5, 0, 0);
    }
    break;

    /*
     *	   End of INST_UNSET instructions.
     * -----------------------------------------------------------------
     *	   Start of INST_ARRAY instructions.
     */

    case INST_ARRAY_EXISTS_IMM:
	opnd = TclGetUInt4AtPtr(pc+1);
	pcAdjustment = 5;
	cleanup = 0;
	part1Ptr = NULL;
	arrayPtr = NULL;
	TRACE(("%u => ", opnd));
	varPtr = LOCAL(opnd);
	while (TclIsVarLink(varPtr)) {
	    varPtr = varPtr->value.linkPtr;
	}
	goto doArrayExists;
    case INST_ARRAY_EXISTS_STK:
	opnd = -1;
	pcAdjustment = 1;
	cleanup = 1;
	part1Ptr = OBJ_AT_TOS;
	TRACE(("\"%.30s\" => ", O2S(part1Ptr)));
	varPtr = TclObjLookupVarEx(interp, part1Ptr, NULL, 0, NULL,
		/*createPart1*/0, /*createPart2*/0, &arrayPtr);
    doArrayExists:
	DECACHE_STACK_INFO();
	result = TclCheckArrayTraces(interp, varPtr, arrayPtr, part1Ptr, opnd);
	CACHE_STACK_INFO();
	if (result == TCL_ERROR) {
	    TRACE_ERROR(interp);
	    goto gotError;
	}
	if (varPtr && TclIsVarArray(varPtr) && !TclIsVarUndefined(varPtr)) {
	    objResultPtr = TCONST(1);
	} else {
	    objResultPtr = TCONST(0);
	}
	TRACE_APPEND(("%.30s\n", O2S(objResultPtr)));
	NEXT_INST_V(pcAdjustment, cleanup, 1);

    case INST_ARRAY_MAKE_IMM:
	opnd = TclGetUInt4AtPtr(pc+1);
	pcAdjustment = 5;
	cleanup = 0;
	part1Ptr = NULL;
	arrayPtr = NULL;
	TRACE(("%u => ", opnd));
	varPtr = LOCAL(opnd);
	while (TclIsVarLink(varPtr)) {
	    varPtr = varPtr->value.linkPtr;
	}
	goto doArrayMake;
    case INST_ARRAY_MAKE_STK:
	opnd = -1;
	pcAdjustment = 1;
	cleanup = 1;
	part1Ptr = OBJ_AT_TOS;
	TRACE(("\"%.30s\" => ", O2S(part1Ptr)));
	varPtr = TclObjLookupVarEx(interp, part1Ptr, NULL, TCL_LEAVE_ERR_MSG,
		"set", /*createPart1*/1, /*createPart2*/0, &arrayPtr);
	if (varPtr == NULL) {
	    TRACE_ERROR(interp);
	    goto gotError;
	}
    doArrayMake:
	if (varPtr && !TclIsVarArray(varPtr)) {
	    if (TclIsVarArrayElement(varPtr) || !TclIsVarUndefined(varPtr)) {
		/*
		 * Either an array element, or a scalar: lose!
		 */

		TclObjVarErrMsg(interp, part1Ptr, NULL, "array set",
			"variable isn't array", opnd);
		DECACHE_STACK_INFO();
		Tcl_SetErrorCode(interp, "TCL", "WRITE", "ARRAY", NULL);
		CACHE_STACK_INFO();
		TRACE_ERROR(interp);
		goto gotError;
	    }
	    TclInitArrayVar(varPtr);
#ifdef TCL_COMPILE_DEBUG
	    TRACE_APPEND(("done\n"));
	} else {
	    TRACE_APPEND(("nothing to do\n"));
#endif
	}
	NEXT_INST_V(pcAdjustment, cleanup, 0);

    /*
     *	   End of INST_ARRAY instructions.
     * -----------------------------------------------------------------
     *	   Start of variable linking instructions.
     */

    {
	Var *otherPtr;
	CallFrame *framePtr, *savedFramePtr;
	Tcl_Namespace *nsPtr;
	Namespace *savedNsPtr;

    case INST_UPVAR:
	TRACE(("%d %.30s %.30s => ", TclGetInt4AtPtr(pc+1),
		O2S(OBJ_UNDER_TOS), O2S(OBJ_AT_TOS)));

	if (TclObjGetFrame(interp, OBJ_UNDER_TOS, &framePtr) == -1) {
	    TRACE_ERROR(interp);
	    goto gotError;
	}

	/*
	 * Locate the other variable.
	 */

	savedFramePtr = iPtr->varFramePtr;
	iPtr->varFramePtr = framePtr;
	otherPtr = TclObjLookupVarEx(interp, OBJ_AT_TOS, NULL,
		TCL_LEAVE_ERR_MSG, "access", /*createPart1*/ 1,
		/*createPart2*/ 1, &varPtr);
	iPtr->varFramePtr = savedFramePtr;
	if (!otherPtr) {
	    TRACE_ERROR(interp);
	    goto gotError;
	}
	goto doLinkVars;

    case INST_NSUPVAR:
	TRACE(("%d %.30s %.30s => ", TclGetInt4AtPtr(pc+1),
		O2S(OBJ_UNDER_TOS), O2S(OBJ_AT_TOS)));
	if (TclGetNamespaceFromObj(interp, OBJ_UNDER_TOS, &nsPtr) != TCL_OK) {
	    TRACE_ERROR(interp);
	    goto gotError;
	}

	/*
	 * Locate the other variable.
	 */

	savedNsPtr = iPtr->varFramePtr->nsPtr;
	iPtr->varFramePtr->nsPtr = (Namespace *) nsPtr;
	otherPtr = TclObjLookupVarEx(interp, OBJ_AT_TOS, NULL,
		(TCL_NAMESPACE_ONLY|TCL_LEAVE_ERR_MSG|TCL_AVOID_RESOLVERS),
		"access", /*createPart1*/ 1, /*createPart2*/ 1, &varPtr);
	iPtr->varFramePtr->nsPtr = savedNsPtr;
	if (!otherPtr) {
	    TRACE_ERROR(interp);
	    goto gotError;
	}
	goto doLinkVars;

    case INST_VARIABLE:
	TRACE(("%d, %.30s => ", TclGetInt4AtPtr(pc+1), O2S(OBJ_AT_TOS)));
	otherPtr = TclObjLookupVarEx(interp, OBJ_AT_TOS, NULL,
		(TCL_NAMESPACE_ONLY | TCL_LEAVE_ERR_MSG), "access",
		/*createPart1*/ 1, /*createPart2*/ 1, &varPtr);
	if (!otherPtr) {
	    TRACE_ERROR(interp);
	    goto gotError;
	}

	/*
	 * Do the [variable] magic.
	 */

	TclSetVarNamespaceVar(otherPtr);

    doLinkVars:

	/*
	 * If we are here, the local variable has already been created: do the
	 * little work of TclPtrMakeUpvar that remains to be done right here
	 * if there are no errors; otherwise, let it handle the case.
	 */

	opnd = TclGetInt4AtPtr(pc+1);
	varPtr = LOCAL(opnd);
	if ((varPtr != otherPtr) && !TclIsVarTraced(varPtr)
		&& (TclIsVarUndefined(varPtr) || TclIsVarLink(varPtr))) {
	    if (!TclIsVarUndefined(varPtr)) {
		/*
		 * Then it is a defined link.
		 */

		Var *linkPtr = varPtr->value.linkPtr;

		if (linkPtr == otherPtr) {
		    TRACE_APPEND(("already linked\n"));
		    NEXT_INST_F(5, 1, 0);
		}
		if (TclIsVarInHash(linkPtr)) {
		    VarHashRefCount(linkPtr)--;
		    if (TclIsVarUndefined(linkPtr)) {
			TclCleanupVar(linkPtr, NULL);
		    }
		}
	    }
	    TclSetVarLink(varPtr);
	    varPtr->value.linkPtr = otherPtr;
	    if (TclIsVarInHash(otherPtr)) {
		VarHashRefCount(otherPtr)++;
	    }
	} else if (TclPtrObjMakeUpvarIdx(interp, otherPtr, NULL, 0,
		opnd) != TCL_OK) {
	    TRACE_ERROR(interp);
	    goto gotError;
	}

	/*
	 * Do not pop the namespace or frame index, it may be needed for other
	 * variables - and [variable] did not push it at all.
	 */

	TRACE_APPEND(("link made\n"));
	NEXT_INST_F(5, 1, 0);
    }
    break;

    /*
     *	   End of variable linking instructions.
     * -----------------------------------------------------------------
     */

    case INST_JUMP1:
	opnd = TclGetInt1AtPtr(pc+1);
	TRACE(("%d => new pc %" TCL_Z_MODIFIER "u\n", opnd,
		(size_t)(pc + opnd - codePtr->codeStart)));
	NEXT_INST_F(opnd, 0, 0);
    break;

    case INST_JUMP4:
	opnd = TclGetInt4AtPtr(pc+1);
	TRACE(("%d => new pc %" TCL_Z_MODIFIER "u\n", opnd,
		(size_t)(pc + opnd - codePtr->codeStart)));
	NEXT_INST_F(opnd, 0, 0);

    {
	int jmpOffset[2], b;

	/* TODO: consider rewrite so we don't compute the offset we're not
	 * going to take. */
    case INST_JUMP_FALSE4:
	jmpOffset[0] = TclGetInt4AtPtr(pc+1);	/* FALSE offset */
	jmpOffset[1] = 5;			/* TRUE offset */
	goto doCondJump;

    case INST_JUMP_TRUE4:
	jmpOffset[0] = 5;
	jmpOffset[1] = TclGetInt4AtPtr(pc+1);
	goto doCondJump;

    case INST_JUMP_FALSE1:
	jmpOffset[0] = TclGetInt1AtPtr(pc+1);
	jmpOffset[1] = 2;
	goto doCondJump;

    case INST_JUMP_TRUE1:
	jmpOffset[0] = 2;
	jmpOffset[1] = TclGetInt1AtPtr(pc+1);

    doCondJump:
	valuePtr = OBJ_AT_TOS;
	TRACE(("%d => ", jmpOffset[
		(*pc==INST_JUMP_FALSE1 || *pc==INST_JUMP_FALSE4) ? 0 : 1]));

	/* TODO - check claim that taking address of b harms performance */
	/* TODO - consider optimization search for constants */
	if (TclGetBooleanFromObj(interp, valuePtr, &b) != TCL_OK) {
	    TRACE_ERROR(interp);
	    goto gotError;
	}

#ifdef TCL_COMPILE_DEBUG
	if (b) {
	    if ((*pc == INST_JUMP_TRUE1) || (*pc == INST_JUMP_TRUE4)) {
		TRACE_APPEND(("%.20s true, new pc %" TCL_Z_MODIFIER "u\n", O2S(valuePtr),
			(size_t)(pc + jmpOffset[1] - codePtr->codeStart)));
	    } else {
		TRACE_APPEND(("%.20s true\n", O2S(valuePtr)));
	    }
	} else {
	    if ((*pc == INST_JUMP_TRUE1) || (*pc == INST_JUMP_TRUE4)) {
		TRACE_APPEND(("%.20s false\n", O2S(valuePtr)));
	    } else {
		TRACE_APPEND(("%.20s false, new pc %" TCL_Z_MODIFIER "u\n", O2S(valuePtr),
			(size_t)(pc + jmpOffset[0] - codePtr->codeStart)));
	    }
	}
#endif
	NEXT_INST_F(jmpOffset[b], 1, 0);
    }
    break;

    case INST_JUMP_TABLE: {
	Tcl_HashEntry *hPtr;
	JumptableInfo *jtPtr;

	/*
	 * Jump to location looked up in a hashtable; fall through to next
	 * instr if lookup fails.
	 */

	opnd = TclGetInt4AtPtr(pc+1);
	jtPtr = (JumptableInfo *) codePtr->auxDataArrayPtr[opnd].clientData;
	TRACE(("%d \"%.20s\" => ", opnd, O2S(OBJ_AT_TOS)));
	hPtr = Tcl_FindHashEntry(&jtPtr->hashTable, TclGetString(OBJ_AT_TOS));
	if (hPtr != NULL) {
	    int jumpOffset = PTR2INT(Tcl_GetHashValue(hPtr));

	    TRACE_APPEND(("found in table, new pc %" TCL_Z_MODIFIER "u\n",
		    (size_t)(pc - codePtr->codeStart + jumpOffset)));
	    NEXT_INST_F(jumpOffset, 1, 0);
	} else {
	    TRACE_APPEND(("not found in table\n"));
	    NEXT_INST_F(5, 1, 0);
	}
    }
    break;

    /*
     * These two instructions are now redundant: the complete logic of the LOR
     * and LAND is now handled by the expression compiler.
     */

    case INST_LOR:
    case INST_LAND: {
	/*
	 * Operands must be boolean or numeric. No int->double conversions are
	 * performed.
	 */

	int i1, i2, iResult;

	value2Ptr = OBJ_AT_TOS;
	valuePtr = OBJ_UNDER_TOS;
	if (TclGetBooleanFromObj(NULL, valuePtr, &i1) != TCL_OK) {
	    TRACE(("\"%.20s\" => ILLEGAL TYPE %s \n", O2S(valuePtr),
		    (valuePtr->typePtr? valuePtr->typePtr->name : "null")));
	    DECACHE_STACK_INFO();
	    IllegalExprOperandType(interp, pc, valuePtr);
	    CACHE_STACK_INFO();
	    goto gotError;
	}

	if (TclGetBooleanFromObj(NULL, value2Ptr, &i2) != TCL_OK) {
	    TRACE(("\"%.20s\" => ILLEGAL TYPE %s \n", O2S(value2Ptr),
		    (value2Ptr->typePtr? value2Ptr->typePtr->name : "null")));
	    DECACHE_STACK_INFO();
	    IllegalExprOperandType(interp, pc, value2Ptr);
	    CACHE_STACK_INFO();
	    goto gotError;
	}

	if (*pc == INST_LOR) {
	    iResult = (i1 || i2);
	} else {
	    iResult = (i1 && i2);
	}
	objResultPtr = TCONST(iResult);
	TRACE(("%.20s %.20s => %d\n", O2S(valuePtr),O2S(value2Ptr),iResult));
	NEXT_INST_F(1, 2, 1);
    }
    break;

    /*
     * -----------------------------------------------------------------
     *	   Start of general introspector instructions.
     */

    case INST_NS_CURRENT: {
	Namespace *currNsPtr = (Namespace *) TclGetCurrentNamespace(interp);

	if (currNsPtr == (Namespace *) TclGetGlobalNamespace(interp)) {
	    TclNewLiteralStringObj(objResultPtr, "::");
	} else {
	    TclNewStringObj(objResultPtr, currNsPtr->fullName,
		    strlen(currNsPtr->fullName));
	}
	TRACE_WITH_OBJ(("=> "), objResultPtr);
	NEXT_INST_F(1, 0, 1);
    }
    break;
    case INST_COROUTINE_NAME: {
	CoroutineData *corPtr = iPtr->execEnvPtr->corPtr;

	TclNewObj(objResultPtr);
	if (corPtr && !(corPtr->cmdPtr->flags & CMD_DYING)) {
	    Tcl_GetCommandFullName(interp, (Tcl_Command) corPtr->cmdPtr,
		    objResultPtr);
	}
	TRACE_WITH_OBJ(("=> "), objResultPtr);
	NEXT_INST_F(1, 0, 1);
    }
    break;
    case INST_INFO_LEVEL_NUM:
	TclNewIntObj(objResultPtr, iPtr->varFramePtr->level);
	TRACE_WITH_OBJ(("=> "), objResultPtr);
	NEXT_INST_F(1, 0, 1);
    break;
    case INST_INFO_LEVEL_ARGS: {
	int level;
	CallFrame *framePtr = iPtr->varFramePtr;
	CallFrame *rootFramePtr = iPtr->rootFramePtr;

	TRACE(("\"%.30s\" => ", O2S(OBJ_AT_TOS)));
	if (TclGetIntFromObj(interp, OBJ_AT_TOS, &level) != TCL_OK) {
	    TRACE_ERROR(interp);
	    goto gotError;
	}
	if (level <= 0) {
	    level += framePtr->level;
	}
	for (; (framePtr->level!=level) && (framePtr!=rootFramePtr) ;
		framePtr = framePtr->callerVarPtr) {
	    /* Empty loop body */
	}
	if (framePtr == rootFramePtr) {
	    Tcl_SetObjResult(interp, Tcl_ObjPrintf(
		    "bad level \"%s\"", TclGetString(OBJ_AT_TOS)));
	    TRACE_ERROR(interp);
	    DECACHE_STACK_INFO();
	    Tcl_SetErrorCode(interp, "TCL", "LOOKUP", "STACK_LEVEL",
		    TclGetString(OBJ_AT_TOS), NULL);
	    CACHE_STACK_INFO();
	    goto gotError;
	}
	objResultPtr = Tcl_NewListObj(framePtr->objc, framePtr->objv);
	TRACE_APPEND(("%.30s\n", O2S(objResultPtr)));
	NEXT_INST_F(1, 1, 1);
    }
    {
	Tcl_Command cmd, origCmd;

    case INST_RESOLVE_COMMAND:
	cmd = Tcl_GetCommandFromObj(interp, OBJ_AT_TOS);
	TclNewObj(objResultPtr);
	if (cmd != NULL) {
	    Tcl_GetCommandFullName(interp, cmd, objResultPtr);
	}
	TRACE_WITH_OBJ(("\"%.20s\" => ", O2S(OBJ_AT_TOS)), objResultPtr);
	NEXT_INST_F(1, 1, 1);

    case INST_ORIGIN_COMMAND:
	TRACE(("\"%.30s\" => ", O2S(OBJ_AT_TOS)));
	cmd = Tcl_GetCommandFromObj(interp, OBJ_AT_TOS);
	if (cmd == NULL) {
	    goto instOriginError;
	}
	origCmd = TclGetOriginalCommand(cmd);
	if (origCmd == NULL) {
	    origCmd = cmd;
	}

	TclNewObj(objResultPtr);
	Tcl_GetCommandFullName(interp, origCmd, objResultPtr);
	if (TclCheckEmptyString(objResultPtr) == TCL_EMPTYSTRING_YES ) {
	    Tcl_DecrRefCount(objResultPtr);
	    instOriginError:
	    Tcl_SetObjResult(interp, Tcl_ObjPrintf(
		    "invalid command name \"%s\"", TclGetString(OBJ_AT_TOS)));
	    DECACHE_STACK_INFO();
	    Tcl_SetErrorCode(interp, "TCL", "LOOKUP", "COMMAND",
		    TclGetString(OBJ_AT_TOS), NULL);
	    CACHE_STACK_INFO();
	    TRACE_APPEND(("ERROR: not command\n"));
	    goto gotError;
	}
	TRACE_APPEND(("\"%.30s\"", O2S(OBJ_AT_TOS)));
	NEXT_INST_F(1, 1, 1);
    }

    /*
     * -----------------------------------------------------------------
     *	   Start of TclOO support instructions.
     */

    {
	Object *oPtr;
	CallFrame *framePtr;
	CallContext *contextPtr;
	int skip, newDepth;

    case INST_TCLOO_SELF:
	framePtr = iPtr->varFramePtr;
	if (framePtr == NULL ||
		!(framePtr->isProcCallFrame & FRAME_IS_METHOD)) {
	    TRACE(("=> ERROR: no TclOO call context\n"));
	    Tcl_SetObjResult(interp, Tcl_NewStringObj(
		    "self may only be called from inside a method",
		    -1));
	    DECACHE_STACK_INFO();
	    Tcl_SetErrorCode(interp, "TCL", "OO", "CONTEXT_REQUIRED", NULL);
	    CACHE_STACK_INFO();
	    goto gotError;
	}
	contextPtr = (CallContext *)framePtr->clientData;

	/*
	 * Call out to get the name; it's expensive to compute but cached.
	 */

	objResultPtr = TclOOObjectName(interp, contextPtr->oPtr);
	TRACE_WITH_OBJ(("=> "), objResultPtr);
	NEXT_INST_F(1, 0, 1);

    case INST_TCLOO_NEXT_CLASS:
	opnd = TclGetUInt1AtPtr(pc+1);
	framePtr = iPtr->varFramePtr;
	valuePtr = OBJ_AT_DEPTH(opnd - 2);
	objv = &OBJ_AT_DEPTH(opnd - 1);
	skip = 2;
	TRACE(("%d => ", opnd));
	if (framePtr == NULL ||
		!(framePtr->isProcCallFrame & FRAME_IS_METHOD)) {
	    TRACE_APPEND(("ERROR: no TclOO call context\n"));
	    Tcl_SetObjResult(interp, Tcl_NewStringObj(
		    "nextto may only be called from inside a method",
		    -1));
	    DECACHE_STACK_INFO();
	    Tcl_SetErrorCode(interp, "TCL", "OO", "CONTEXT_REQUIRED", NULL);
	    CACHE_STACK_INFO();
	    goto gotError;
	}
	contextPtr = (CallContext *)framePtr->clientData;

	oPtr = (Object *) Tcl_GetObjectFromObj(interp, valuePtr);
	if (oPtr == NULL) {
	    TRACE_APPEND(("ERROR: \"%.30s\" not object\n", O2S(valuePtr)));
	    goto gotError;
	} else {
	    Class *classPtr = oPtr->classPtr;
	    struct MInvoke *miPtr;
	    int i;
	    const char *methodType;

	    if (classPtr == NULL) {
		TRACE_APPEND(("ERROR: \"%.30s\" not class\n", O2S(valuePtr)));
		Tcl_SetObjResult(interp, Tcl_ObjPrintf(
			"\"%s\" is not a class", TclGetString(valuePtr)));
		DECACHE_STACK_INFO();
		Tcl_SetErrorCode(interp, "TCL", "OO", "CLASS_REQUIRED", NULL);
		CACHE_STACK_INFO();
		goto gotError;
	    }

	    for (i=contextPtr->index+1 ; i<contextPtr->callPtr->numChain ; i++) {
		miPtr = contextPtr->callPtr->chain + i;
		if (!miPtr->isFilter &&
			miPtr->mPtr->declaringClassPtr == classPtr) {
		    newDepth = i;
#ifdef TCL_COMPILE_DEBUG
		    if (tclTraceExec >= 2) {
			if (traceInstructions) {
			    strncpy(cmdNameBuf, TclGetString(objv[0]), 20);
			} else {
			    fprintf(stdout, "%d: (%" TCL_Z_MODIFIER "u) invoking ",
				    iPtr->numLevels,
				    (size_t)(pc - codePtr->codeStart));
			}
			for (i = 0;  i < opnd;  i++) {
			    TclPrintObject(stdout, objv[i], 15);
			    fprintf(stdout, " ");
			}
			fprintf(stdout, "\n");
			fflush(stdout);
		    }
#endif /*TCL_COMPILE_DEBUG*/
		    goto doInvokeNext;
		}
	    }

	    if (contextPtr->callPtr->flags & CONSTRUCTOR) {
		methodType = "constructor";
	    } else if (contextPtr->callPtr->flags & DESTRUCTOR) {
		methodType = "destructor";
	    } else {
		methodType = "method";
	    }

	    TRACE_APPEND(("ERROR: \"%.30s\" not on reachable chain\n",
		    O2S(valuePtr)));
	    for (i = contextPtr->index ; i != TCL_INDEX_NONE ; i--) {
		miPtr = contextPtr->callPtr->chain + i;
		if (miPtr->isFilter
			|| miPtr->mPtr->declaringClassPtr != classPtr) {
		    continue;
		}
		Tcl_SetObjResult(interp, Tcl_ObjPrintf(
			"%s implementation by \"%s\" not reachable from here",
			methodType, TclGetString(valuePtr)));
		DECACHE_STACK_INFO();
		Tcl_SetErrorCode(interp, "TCL", "OO", "CLASS_NOT_REACHABLE",
			NULL);
		CACHE_STACK_INFO();
		goto gotError;
	    }
	    Tcl_SetObjResult(interp, Tcl_ObjPrintf(
		    "%s has no non-filter implementation by \"%s\"",
		    methodType, TclGetString(valuePtr)));
	    DECACHE_STACK_INFO();
	    Tcl_SetErrorCode(interp, "TCL", "OO", "CLASS_NOT_THERE", NULL);
	    CACHE_STACK_INFO();
	    goto gotError;
	}

    case INST_TCLOO_NEXT:
	opnd = TclGetUInt1AtPtr(pc+1);
	objv = &OBJ_AT_DEPTH(opnd - 1);
	framePtr = iPtr->varFramePtr;
	skip = 1;
	TRACE(("%d => ", opnd));
	if (framePtr == NULL ||
		!(framePtr->isProcCallFrame & FRAME_IS_METHOD)) {
	    TRACE_APPEND(("ERROR: no TclOO call context\n"));
	    Tcl_SetObjResult(interp, Tcl_NewStringObj(
		    "next may only be called from inside a method",
		    -1));
	    DECACHE_STACK_INFO();
	    Tcl_SetErrorCode(interp, "TCL", "OO", "CONTEXT_REQUIRED", NULL);
	    CACHE_STACK_INFO();
	    goto gotError;
	}
	contextPtr = (CallContext *)framePtr->clientData;

	newDepth = contextPtr->index + 1;
	if (newDepth >= contextPtr->callPtr->numChain) {
	    /*
	     * We're at the end of the chain; generate an error message unless
	     * the interpreter is being torn down, in which case we might be
	     * getting here because of methods/destructors doing a [next] (or
	     * equivalent) unexpectedly.
	     */

	    const char *methodType;

	    if (contextPtr->callPtr->flags & CONSTRUCTOR) {
		methodType = "constructor";
	    } else if (contextPtr->callPtr->flags & DESTRUCTOR) {
		methodType = "destructor";
	    } else {
		methodType = "method";
	    }

	    TRACE_APPEND(("ERROR: no TclOO next impl\n"));
	    Tcl_SetObjResult(interp, Tcl_ObjPrintf(
		    "no next %s implementation", methodType));
	    DECACHE_STACK_INFO();
	    Tcl_SetErrorCode(interp, "TCL", "OO", "NOTHING_NEXT", NULL);
	    CACHE_STACK_INFO();
	    goto gotError;
#ifdef TCL_COMPILE_DEBUG
	} else if (tclTraceExec >= 2) {
	    int i;

	    if (traceInstructions) {
		strncpy(cmdNameBuf, TclGetString(objv[0]), 20);
	    } else {
		fprintf(stdout, "%d: (%" TCL_Z_MODIFIER "u) invoking ",
			iPtr->numLevels, (size_t)(pc - codePtr->codeStart));
	    }
	    for (i = 0;  i < opnd;  i++) {
		TclPrintObject(stdout, objv[i], 15);
		fprintf(stdout, " ");
	    }
	    fprintf(stdout, "\n");
	    fflush(stdout);
#endif /*TCL_COMPILE_DEBUG*/
	}

    doInvokeNext:
	bcFramePtr->data.tebc.pc = (char *) pc;
	iPtr->cmdFramePtr = bcFramePtr;

	if (iPtr->flags & INTERP_DEBUG_FRAME) {
	    ArgumentBCEnter(interp, codePtr, TD, pc, opnd, objv);
	}

	pcAdjustment = 2;
	cleanup = opnd;
	DECACHE_STACK_INFO();
	iPtr->varFramePtr = framePtr->callerVarPtr;
	pc += pcAdjustment;
	TEBC_YIELD();

	TclPushTailcallPoint(interp);
	oPtr = contextPtr->oPtr;
	if (oPtr->flags & FILTER_HANDLING) {
	    TclNRAddCallback(interp, FinalizeOONextFilter,
		    framePtr, contextPtr, INT2PTR(contextPtr->index),
		    INT2PTR(contextPtr->skip));
	} else {
	    TclNRAddCallback(interp, FinalizeOONext,
		    framePtr, contextPtr, INT2PTR(contextPtr->index),
		    INT2PTR(contextPtr->skip));
	}
	contextPtr->skip = skip;
	contextPtr->index = newDepth;
	if (contextPtr->callPtr->chain[newDepth].isFilter
		|| contextPtr->callPtr->flags & FILTER_HANDLING) {
	    oPtr->flags |= FILTER_HANDLING;
	} else {
	    oPtr->flags &= ~FILTER_HANDLING;
	}

	{
	    Method *const mPtr =
		    contextPtr->callPtr->chain[newDepth].mPtr;

	    if (mPtr->typePtr->version < TCL_OO_METHOD_VERSION_2) {
		return mPtr->typePtr->callProc(mPtr->clientData, interp,
			(Tcl_ObjectContext) contextPtr, opnd, objv);
	    }
	    return ((Tcl_MethodCallProc2 *)(void *)(mPtr->typePtr->callProc))(mPtr->clientData, interp,
		    (Tcl_ObjectContext) contextPtr, opnd, objv);
	}

    case INST_TCLOO_IS_OBJECT:
	oPtr = (Object *) Tcl_GetObjectFromObj(interp, OBJ_AT_TOS);
	objResultPtr = TCONST(oPtr != NULL ? 1 : 0);
	TRACE_WITH_OBJ(("%.30s => ", O2S(OBJ_AT_TOS)), objResultPtr);
	NEXT_INST_F(1, 1, 1);
    case INST_TCLOO_CLASS:
	oPtr = (Object *) Tcl_GetObjectFromObj(interp, OBJ_AT_TOS);
	if (oPtr == NULL) {
	    TRACE(("%.30s => ERROR: not object\n", O2S(OBJ_AT_TOS)));
	    goto gotError;
	}
	objResultPtr = TclOOObjectName(interp, oPtr->selfCls->thisPtr);
	TRACE_WITH_OBJ(("%.30s => ", O2S(OBJ_AT_TOS)), objResultPtr);
	NEXT_INST_F(1, 1, 1);
    case INST_TCLOO_NS:
	oPtr = (Object *) Tcl_GetObjectFromObj(interp, OBJ_AT_TOS);
	if (oPtr == NULL) {
	    TRACE(("%.30s => ERROR: not object\n", O2S(OBJ_AT_TOS)));
	    goto gotError;
	}

	/*
	 * TclOO objects *never* have the global namespace as their NS.
	 */

	TclNewStringObj(objResultPtr, oPtr->namespacePtr->fullName,
		strlen(oPtr->namespacePtr->fullName));
	TRACE_WITH_OBJ(("%.30s => ", O2S(OBJ_AT_TOS)), objResultPtr);
	NEXT_INST_F(1, 1, 1);
    }

    /*
     *     End of TclOO support instructions.
     * -----------------------------------------------------------------
     *	   Start of INST_LIST and related instructions.
     */

    {
	int numIndices, nocase, match, cflags;
	int length2, fromIdx, toIdx, index, s1len, s2len;
	const char *s1, *s2;

    case INST_LIST:
	/*
	 * Pop the opnd (objc) top stack elements into a new list obj and then
	 * decrement their ref counts.
	 */

	opnd = TclGetUInt4AtPtr(pc+1);
	objResultPtr = Tcl_NewListObj(opnd, &OBJ_AT_DEPTH(opnd-1));
	TRACE_WITH_OBJ(("%u => ", opnd), objResultPtr);
	NEXT_INST_V(5, opnd, 1);

    case INST_LIST_LENGTH:
	TRACE(("\"%.30s\" => ", O2S(OBJ_AT_TOS)));
	if (TclListObjLengthM(interp, OBJ_AT_TOS, &length) != TCL_OK) {
	    TRACE_ERROR(interp);
	    goto gotError;
	}
	TclNewIntObj(objResultPtr, length);
	TRACE_APPEND(("%d\n", length));
	NEXT_INST_F(1, 1, 1);

    case INST_LIST_INDEX:	/* lindex with objc == 3 */
	value2Ptr = OBJ_AT_TOS;
	valuePtr = OBJ_UNDER_TOS;
	TRACE(("\"%.30s\" \"%.30s\" => ", O2S(valuePtr), O2S(value2Ptr)));


	/* special case for ArithSeries */
	if (TclHasInternalRep(valuePtr,&tclArithSeriesType)) {
	    length = TclArithSeriesObjLength(valuePtr);
	    if (TclGetIntForIndexM(interp, value2Ptr, length-1, &index)!=TCL_OK) {
		CACHE_STACK_INFO();
		TRACE_ERROR(interp);
		goto gotError;
	    }
	    objResultPtr = TclArithSeriesObjIndex(interp, valuePtr, index);
	    if (objResultPtr == NULL) {
		CACHE_STACK_INFO();
		TRACE_ERROR(interp);
		goto gotError;
	    }
	    Tcl_IncrRefCount(objResultPtr); // reference held here
	    goto lindexDone;
	}

	/*
	 * Extract the desired list element.
	 */

	if ((TclListObjGetElementsM(interp, valuePtr, &objc, &objv) == TCL_OK)
		&& !TclHasInternalRep(value2Ptr, &tclListType)) {
	    int code;

	    DECACHE_STACK_INFO();
	    code = TclGetIntForIndexM(interp, value2Ptr, objc-1, &index);
	    CACHE_STACK_INFO();
	    if (code == TCL_OK) {
		TclDecrRefCount(value2Ptr);
		tosPtr--;
		pcAdjustment = 1;
		goto lindexFastPath;
	    }
	    Tcl_ResetResult(interp);
	}

	objResultPtr = TclLindexList(interp, valuePtr, value2Ptr);

    lindexDone:
	if (!objResultPtr) {
	    TRACE_ERROR(interp);
	    goto gotError;
	}

	/*
	 * Stash the list element on the stack.
	 */

	TRACE_APPEND(("\"%.30s\"\n", O2S(objResultPtr)));
	NEXT_INST_F(1, 2, -1);	/* Already has the correct refCount */

    case INST_LIST_INDEX_IMM:	/* lindex with objc==3 and index in bytecode
				 * stream */

	/*
	 * Pop the list and get the index.
	 */

	valuePtr = OBJ_AT_TOS;
	opnd = TclGetInt4AtPtr(pc+1);
	TRACE(("\"%.30s\" %d => ", O2S(valuePtr), opnd));

	/* special case for ArithSeries */
	if (TclHasInternalRep(valuePtr,&tclArithSeriesType)) {
	    length = TclArithSeriesObjLength(valuePtr);

	    /* Decode end-offset index values. */

	    index = TclIndexDecode(opnd, length-1);

	    /* Compute value @ index */
	    if (index >= 0 && index < length) {
		objResultPtr = TclArithSeriesObjIndex(interp, valuePtr, index);
		if (objResultPtr == NULL) {
		    CACHE_STACK_INFO();
		    TRACE_ERROR(interp);
		    goto gotError;
		}
	    } else {
		TclNewObj(objResultPtr);
	    }
	    pcAdjustment = 5;
	    goto lindexFastPath2;
	}

	/*
	 * Get the contents of the list, making sure that it really is a list
	 * in the process.
	 */

	if (TclListObjGetElementsM(interp, valuePtr, &objc, &objv) != TCL_OK) {
	    TRACE_ERROR(interp);
	    goto gotError;
	}

	/* Decode end-offset index values. */

	index = TclIndexDecode(opnd, objc - 1);
	pcAdjustment = 5;

    lindexFastPath:
	if (index >= 0 && index < objc) {
	    objResultPtr = objv[index];
	} else {
	    TclNewObj(objResultPtr);
	}

    lindexFastPath2:

	TRACE_APPEND(("\"%.30s\"\n", O2S(objResultPtr)));
	NEXT_INST_F(pcAdjustment, 1, 1);

    case INST_LIST_INDEX_MULTI:	/* 'lindex' with multiple index args */
	/*
	 * Determine the count of index args.
	 */

	opnd = TclGetUInt4AtPtr(pc+1);
	numIndices = opnd-1;

	/*
	 * Do the 'lindex' operation.
	 */

	TRACE(("%d => ", opnd));
	objResultPtr = TclLindexFlat(interp, OBJ_AT_DEPTH(numIndices),
		numIndices, &OBJ_AT_DEPTH(numIndices - 1));
	if (!objResultPtr) {
	    TRACE_ERROR(interp);
	    goto gotError;
	}

	/*
	 * Set result.
	 */

	TRACE_APPEND(("\"%.30s\"\n", O2S(objResultPtr)));
	NEXT_INST_V(5, opnd, -1);

    case INST_LSET_FLAT:
	/*
	 * Lset with 3, 5, or more args. Get the number of index args.
	 */

	opnd = TclGetUInt4AtPtr(pc + 1);
	numIndices = opnd - 2;
	TRACE(("%d => ", opnd));

	/*
	 * Get the old value of variable, and remove the stack ref. This is
	 * safe because the variable still references the object; the ref
	 * count will never go zero here - we can use the smaller macro
	 * Tcl_DecrRefCount.
	 */

	valuePtr = POP_OBJECT();
	Tcl_DecrRefCount(valuePtr); /* This one should be done here */

	/*
	 * Compute the new variable value.
	 */

	objResultPtr = TclLsetFlat(interp, valuePtr, numIndices,
		&OBJ_AT_DEPTH(numIndices), OBJ_AT_TOS);
	if (!objResultPtr) {
	    TRACE_ERROR(interp);
	    goto gotError;
	}

	/*
	 * Set result.
	 */

	TRACE_APPEND(("\"%.30s\"\n", O2S(objResultPtr)));
	NEXT_INST_V(5, numIndices+1, -1);

    case INST_LSET_LIST:	/* 'lset' with 4 args */
	/*
	 * Get the old value of variable, and remove the stack ref. This is
	 * safe because the variable still references the object; the ref
	 * count will never go zero here - we can use the smaller macro
	 * Tcl_DecrRefCount.
	 */

	objPtr = POP_OBJECT();
	Tcl_DecrRefCount(objPtr);	/* This one should be done here. */

	/*
	 * Get the new element value, and the index list.
	 */

	valuePtr = OBJ_AT_TOS;
	value2Ptr = OBJ_UNDER_TOS;
	TRACE(("\"%.30s\" \"%.30s\" \"%.30s\" => ",
		O2S(value2Ptr), O2S(valuePtr), O2S(objPtr)));

	/*
	 * Compute the new variable value.
	 */

	objResultPtr = TclLsetList(interp, objPtr, value2Ptr, valuePtr);
	if (!objResultPtr) {
	    TRACE_ERROR(interp);
	    goto gotError;
	}

	/*
	 * Set result.
	 */

	TRACE_APPEND(("\"%.30s\"\n", O2S(objResultPtr)));
	NEXT_INST_F(1, 2, -1);

    case INST_LIST_RANGE_IMM:	/* lrange with objc==4 and both indices in
				 * bytecode stream */

	/*
	 * Pop the list and get the indices.
	 */

	valuePtr = OBJ_AT_TOS;
	fromIdx = TclGetInt4AtPtr(pc+1);
	toIdx = TclGetInt4AtPtr(pc+5);
	TRACE(("\"%.30s\" %d %d => ", O2S(valuePtr), TclGetInt4AtPtr(pc+1),
		TclGetInt4AtPtr(pc+5)));

	/*
	 * Get the length of the list, making sure that it really is a list
	 * in the process.
	 */

	if (TclListObjLengthM(interp, valuePtr, &objc) != TCL_OK) {
	    TRACE_ERROR(interp);
	    goto gotError;
	}

	/*
	 * Skip a lot of work if we're about to throw the result away (common
	 * with uses of [lassign]).
	 */

#ifndef TCL_COMPILE_DEBUG
	if (*(pc+9) == INST_POP) {
	    NEXT_INST_F(10, 1, 0);
	}
#endif

	/* Every range of an empty list is an empty list */
	if (objc == 0) {
	    /* avoid return of not canonical list (e. g. spaces in string repr.) */
	    if (!valuePtr->bytes || !valuePtr->length) {
		TRACE_APPEND(("\n"));
		NEXT_INST_F(9, 0, 0);
	    }
	    goto emptyList;
	}

	/* Decode index value operands. */

	if (toIdx == TCL_INDEX_NONE) {
	emptyList:
	    TclNewObj(objResultPtr);
	    TRACE_APPEND(("\"%.30s\"", O2S(objResultPtr)));
	    NEXT_INST_F(9, 1, 1);
	}
	toIdx = TclIndexDecode(toIdx, objc - 1);
	if (toIdx < 0) {
	    goto emptyList;
	} else if (toIdx >= objc) {
	    toIdx = objc - 1;
	}

	assert ( toIdx >= 0 && toIdx < objc);
	/*
	assert ( fromIdx != TCL_INDEX_NONE );
	 *
	 * Extra safety for legacy bytecodes:
	 */
	if (fromIdx == TCL_INDEX_NONE) {
	    fromIdx = TCL_INDEX_START;
	}

	fromIdx = TclIndexDecode(fromIdx, objc - 1);

	if (TclHasInternalRep(valuePtr,&tclArithSeriesType)) {
	    objResultPtr = TclArithSeriesObjRange(interp, valuePtr, fromIdx, toIdx);
	    if (objResultPtr == NULL) {
		TRACE_ERROR(interp);
		goto gotError;
	    }
	} else {
	    objResultPtr = TclListObjRange(valuePtr, fromIdx, toIdx);
	}

	TRACE_APPEND(("\"%.30s\"", O2S(objResultPtr)));
	NEXT_INST_F(9, 1, 1);

    case INST_LIST_IN:
    case INST_LIST_NOT_IN:	/* Basic list containment operators. */
	value2Ptr = OBJ_AT_TOS;
	valuePtr = OBJ_UNDER_TOS;

	s1 = TclGetStringFromObj(valuePtr, &s1len);
	TRACE(("\"%.30s\" \"%.30s\" => ", O2S(valuePtr), O2S(value2Ptr)));
	if (TclListObjLengthM(interp, value2Ptr, &length) != TCL_OK) {
	    TRACE_ERROR(interp);
	    goto gotError;
	}
	match = 0;
	if (length > 0) {
	    int i = 0;
	    Tcl_Obj *o;
	    int isArithSeries = TclHasInternalRep(value2Ptr,&tclArithSeriesType);
	    /*
	     * An empty list doesn't match anything.
	     */

	    do {
		if (isArithSeries) {
		    o = TclArithSeriesObjIndex(NULL, value2Ptr, i);
		} else {
		    Tcl_ListObjIndex(NULL, value2Ptr, i, &o);
		}
		if (o != NULL) {
		    s2 = TclGetStringFromObj(o, &s2len);
		} else {
		    s2 = "";
		    s2len = 0;
		}
		if (s1len == s2len) {
		    match = (memcmp(s1, s2, s1len) == 0);
		}
		if (isArithSeries) {
		    TclDecrRefCount(o);
		}
		i++;
	    } while (i < length && match == 0);
	}

	if (*pc == INST_LIST_NOT_IN) {
	    match = !match;
	}

	TRACE_APPEND(("%d\n", match));

	/*
	 * Peep-hole optimisation: if you're about to jump, do jump from here.
	 * We're saving the effort of pushing a boolean value only to pop it
	 * for branching.
	 */

	JUMP_PEEPHOLE_F(match, 1, 2);

    case INST_LIST_CONCAT:
	value2Ptr = OBJ_AT_TOS;
	valuePtr = OBJ_UNDER_TOS;
	TRACE(("\"%.30s\" \"%.30s\" => ", O2S(valuePtr), O2S(value2Ptr)));
	if (Tcl_IsShared(valuePtr)) {
	    objResultPtr = Tcl_DuplicateObj(valuePtr);
	    if (Tcl_ListObjAppendList(interp, objResultPtr,
		    value2Ptr) != TCL_OK) {
		TRACE_ERROR(interp);
		TclDecrRefCount(objResultPtr);
		goto gotError;
	    }
	    TRACE_APPEND(("\"%.30s\"\n", O2S(objResultPtr)));
	    NEXT_INST_F(1, 2, 1);
	} else {
	    if (Tcl_ListObjAppendList(interp, valuePtr, value2Ptr) != TCL_OK){
		TRACE_ERROR(interp);
		goto gotError;
	    }
	    TRACE_APPEND(("\"%.30s\"\n", O2S(valuePtr)));
	    NEXT_INST_F(1, 1, 0);
	}

    case INST_LREPLACE4:
	{
	int numToDelete, numNewElems, end_indicator;
	int haveSecondIndex, flags;
	Tcl_Obj *fromIdxObj, *toIdxObj;
	opnd = TclGetInt4AtPtr(pc + 1);
	flags = TclGetInt1AtPtr(pc + 5);

	/* Stack: ... listobj index1 ?index2? new1 ... newN */
	valuePtr = OBJ_AT_DEPTH(opnd-1);

	/* haveSecondIndex==0 => pure insert */
	haveSecondIndex = (flags & TCL_LREPLACE4_SINGLE_INDEX) == 0;
	numNewElems = opnd - 2 - haveSecondIndex;

	/* end_indicator==1 => "end" is last element's index, 0=>index beyond */
	end_indicator = (flags & TCL_LREPLACE4_END_IS_LAST) != 0;
	fromIdxObj = OBJ_AT_DEPTH(opnd - 2);
	toIdxObj = haveSecondIndex ? OBJ_AT_DEPTH(opnd - 3) : NULL;
	if (Tcl_ListObjLength(interp, valuePtr, &length) != TCL_OK) {
	    TRACE_ERROR(interp);
	    goto gotError;
	}

	DECACHE_STACK_INFO();

	if (TclGetIntForIndexM(
		interp, fromIdxObj, length - end_indicator, &fromIdx)
	    != TCL_OK) {
	    CACHE_STACK_INFO();
	    TRACE_ERROR(interp);
	    goto gotError;
	}
	if (fromIdx == TCL_INDEX_NONE) {
	    fromIdx = 0;
	} else if (fromIdx > length) {
	    fromIdx = length;
	}
	numToDelete = 0;
	if (toIdxObj) {
	    if (TclGetIntForIndexM(
		    interp, toIdxObj, length - end_indicator, &toIdx)
		!= TCL_OK) {
		CACHE_STACK_INFO();
		TRACE_ERROR(interp);
		goto gotError;
	    }
	    if (toIdx > length) {
		toIdx = length;
	    }
	    if (toIdx >= fromIdx) {
		numToDelete = toIdx - fromIdx + 1;
	    }
	}

	CACHE_STACK_INFO();

	if (Tcl_IsShared(valuePtr)) {
	    objResultPtr = Tcl_DuplicateObj(valuePtr);
	    if (Tcl_ListObjReplace(interp,
				   objResultPtr,
				   fromIdx,
				   numToDelete,
				   numNewElems,
				   &OBJ_AT_DEPTH(numNewElems - 1))
		!= TCL_OK) {
		TRACE_ERROR(interp);
		Tcl_DecrRefCount(objResultPtr);
		goto gotError;
	    }
	    TRACE_APPEND(("\"%.30s\"\n", O2S(objResultPtr)));
	    NEXT_INST_V(6, opnd, 1);
	} else {
	    if (Tcl_ListObjReplace(interp,
				   valuePtr,
				   fromIdx,
				   numToDelete,
				   numNewElems,
				   &OBJ_AT_DEPTH(numNewElems - 1))
		!= TCL_OK) {
		TRACE_ERROR(interp);
		goto gotError;
	    }
	    TRACE_APPEND(("\"%.30s\"\n", O2S(valuePtr)));
	    NEXT_INST_V(6, opnd - 1, 0);
	}
	}

	/*
	 *	   End of INST_LIST and related instructions.
	 * -----------------------------------------------------------------
	 *	   Start of string-related instructions.
	 */

    case INST_STR_EQ:
    case INST_STR_NEQ:		/* String (in)equality check */
    case INST_STR_CMP:		/* String compare. */
    case INST_STR_LT:
    case INST_STR_GT:
    case INST_STR_LE:
    case INST_STR_GE:
    stringCompare:
	value2Ptr = OBJ_AT_TOS;
	valuePtr = OBJ_UNDER_TOS;

	{
	    int checkEq = ((*pc == INST_EQ) || (*pc == INST_NEQ)
		    || (*pc == INST_STR_EQ) || (*pc == INST_STR_NEQ));
	    match = TclStringCmp(valuePtr, value2Ptr, checkEq, 0, -1);
	}

	/*
	 * Make sure only -1,0,1 is returned
	 * TODO: consider peephole opt.
	 */

	if (*pc != INST_STR_CMP) {
	    /*
	     * Take care of the opcodes that goto'ed into here.
	     */

	    switch (*pc) {
	    case INST_STR_EQ:
	    case INST_EQ:
		match = (match == 0);
		break;
	    case INST_STR_NEQ:
	    case INST_NEQ:
		match = (match != 0);
		break;
	    case INST_LT:
	    case INST_STR_LT:
		match = (match < 0);
		break;
	    case INST_GT:
	    case INST_STR_GT:
		match = (match > 0);
		break;
	    case INST_LE:
	    case INST_STR_LE:
		match = (match <= 0);
		break;
	    case INST_GE:
	    case INST_STR_GE:
		match = (match >= 0);
		break;
	    }
	}

	TRACE(("\"%.20s\" \"%.20s\" => %d\n", O2S(valuePtr), O2S(value2Ptr),
		(match < 0 ? -1 : match > 0 ? 1 : 0)));
	JUMP_PEEPHOLE_F(match, 1, 2);

    case INST_STR_LEN:
	valuePtr = OBJ_AT_TOS;
	length = TclGetCharLength(valuePtr);
	TclNewIntObj(objResultPtr, length);
	TRACE(("\"%.20s\" => %d\n", O2S(valuePtr), length));
	NEXT_INST_F(1, 1, 1);

    case INST_STR_UPPER:
	valuePtr = OBJ_AT_TOS;
	TRACE(("\"%.20s\" => ", O2S(valuePtr)));
	if (Tcl_IsShared(valuePtr)) {
	    s1 = TclGetStringFromObj(valuePtr, &length);
	    TclNewStringObj(objResultPtr, s1, length);
	    length = Tcl_UtfToUpper(TclGetString(objResultPtr));
	    Tcl_SetObjLength(objResultPtr, length);
	    TRACE_APPEND(("\"%.20s\"\n", O2S(objResultPtr)));
	    NEXT_INST_F(1, 1, 1);
	} else {
	    length = Tcl_UtfToUpper(TclGetString(valuePtr));
	    Tcl_SetObjLength(valuePtr, length);
	    TclFreeInternalRep(valuePtr);
	    TRACE_APPEND(("\"%.20s\"\n", O2S(valuePtr)));
	    NEXT_INST_F(1, 0, 0);
	}
    case INST_STR_LOWER:
	valuePtr = OBJ_AT_TOS;
	TRACE(("\"%.20s\" => ", O2S(valuePtr)));
	if (Tcl_IsShared(valuePtr)) {
	    s1 = TclGetStringFromObj(valuePtr, &length);
	    TclNewStringObj(objResultPtr, s1, length);
	    length = Tcl_UtfToLower(TclGetString(objResultPtr));
	    Tcl_SetObjLength(objResultPtr, length);
	    TRACE_APPEND(("\"%.20s\"\n", O2S(objResultPtr)));
	    NEXT_INST_F(1, 1, 1);
	} else {
	    length = Tcl_UtfToLower(TclGetString(valuePtr));
	    Tcl_SetObjLength(valuePtr, length);
	    TclFreeInternalRep(valuePtr);
	    TRACE_APPEND(("\"%.20s\"\n", O2S(valuePtr)));
	    NEXT_INST_F(1, 0, 0);
	}
    case INST_STR_TITLE:
	valuePtr = OBJ_AT_TOS;
	TRACE(("\"%.20s\" => ", O2S(valuePtr)));
	if (Tcl_IsShared(valuePtr)) {
	    s1 = TclGetStringFromObj(valuePtr, &length);
	    TclNewStringObj(objResultPtr, s1, length);
	    length = Tcl_UtfToTitle(TclGetString(objResultPtr));
	    Tcl_SetObjLength(objResultPtr, length);
	    TRACE_APPEND(("\"%.20s\"\n", O2S(objResultPtr)));
	    NEXT_INST_F(1, 1, 1);
	} else {
	    length = Tcl_UtfToTitle(TclGetString(valuePtr));
	    Tcl_SetObjLength(valuePtr, length);
	    TclFreeInternalRep(valuePtr);
	    TRACE_APPEND(("\"%.20s\"\n", O2S(valuePtr)));
	    NEXT_INST_F(1, 0, 0);
	}

    case INST_STR_INDEX:
	value2Ptr = OBJ_AT_TOS;
	valuePtr = OBJ_UNDER_TOS;
	TRACE(("\"%.20s\" %.20s => ", O2S(valuePtr), O2S(value2Ptr)));

	/*
	 * Get char length to calulate what 'end' means.
	 */

	length = TclGetCharLength(valuePtr);
	DECACHE_STACK_INFO();
	if (TclGetIntForIndexM(interp, value2Ptr, length-1, &index)!=TCL_OK) {
	    CACHE_STACK_INFO();
	    TRACE_ERROR(interp);
	    goto gotError;
	}
	CACHE_STACK_INFO();

	if ((index < 0) || (index >= length)) {
	    TclNewObj(objResultPtr);
	} else if (TclIsPureByteArray(valuePtr)) {
	    objResultPtr = Tcl_NewByteArrayObj(
		    TclGetByteArrayFromObj(valuePtr, NULL)+index, 1);
	} else if (valuePtr->bytes && length == valuePtr->length) {
	    objResultPtr = Tcl_NewStringObj((const char *)
		    valuePtr->bytes+index, 1);
	} else {
	    char buf[4] = "";
	    int ch = TclGetUniChar(valuePtr, index);

	    /*
	     * This could be: Tcl_NewUnicodeObj((const Tcl_UniChar *)&ch, 1)
	     * but creating the object as a string seems to be faster in
	     * practical use.
	     */
	    if (ch == -1) {
		TclNewObj(objResultPtr);
	    } else {
		length = Tcl_UniCharToUtf(ch, buf);
		if ((ch >= 0xD800) && (length < 3)) {
		    length += Tcl_UniCharToUtf(-1, buf + length);
		}
		objResultPtr = Tcl_NewStringObj(buf, length);
	    }
	}

	TRACE_APPEND(("\"%s\"\n", O2S(objResultPtr)));
	NEXT_INST_F(1, 2, 1);

    case INST_STR_RANGE:
	TRACE(("\"%.20s\" %.20s %.20s =>",
		O2S(OBJ_AT_DEPTH(2)), O2S(OBJ_UNDER_TOS), O2S(OBJ_AT_TOS)));
	length = TclGetCharLength(OBJ_AT_DEPTH(2)) - 1;

	DECACHE_STACK_INFO();
	if (TclGetIntForIndexM(interp, OBJ_UNDER_TOS, length,
		    &fromIdx) != TCL_OK) {
	    CACHE_STACK_INFO();
	    TRACE_ERROR(interp);
	    goto gotError;
	}
	if (TclGetIntForIndexM(interp, OBJ_AT_TOS, length,
		    &toIdx) != TCL_OK) {
	    CACHE_STACK_INFO();
	    TRACE_ERROR(interp);
	    goto gotError;
	}
	CACHE_STACK_INFO();

	if (toIdx < 0) {
	    TclNewObj(objResultPtr);
	} else {
	    objResultPtr = TclGetRange(OBJ_AT_DEPTH(2), fromIdx, toIdx);
	}
	TRACE_APPEND(("\"%.30s\"\n", O2S(objResultPtr)));
	NEXT_INST_V(1, 3, 1);

    case INST_STR_RANGE_IMM:
	valuePtr = OBJ_AT_TOS;
	fromIdx = TclGetInt4AtPtr(pc+1);
	toIdx = TclGetInt4AtPtr(pc+5);
	length = TclGetCharLength(valuePtr);
	TRACE(("\"%.20s\" %d %d => ", O2S(valuePtr), fromIdx, toIdx));

	/* Every range of an empty value is an empty value */
	if (length == 0) {
	    TRACE_APPEND(("\n"));
	    NEXT_INST_F(9, 0, 0);
	}

	/* Decode index operands. */

	/*
	assert ( toIdx != TCL_INDEX_NONE );
	 *
	 * Extra safety for legacy bytecodes:
	 */
	if (toIdx == TCL_INDEX_NONE) {
	    TclNewObj(objResultPtr);
	} else {
	    toIdx = TclIndexDecode(toIdx, length - 1);
	    /*
	    assert ( fromIdx != TCL_INDEX_NONE );
	     *
	     * Extra safety for legacy bytecodes:
	     */
	    if (fromIdx == TCL_INDEX_NONE) {
		fromIdx = TCL_INDEX_START;
	    }
	    fromIdx = TclIndexDecode(fromIdx, length - 1);
	    if (toIdx < 0) {
		TclNewObj(objResultPtr);
	    } else {
		objResultPtr = TclGetRange(valuePtr, fromIdx, toIdx);
	    }
	}
	TRACE_APPEND(("%.30s\n", O2S(objResultPtr)));
	NEXT_INST_F(9, 1, 1);

    {
	Tcl_UniChar *ustring1, *ustring2, *ustring3, *end, *p;
	int length3, endIdx;
	Tcl_Obj *value3Ptr;

    case INST_STR_REPLACE:
	value3Ptr = POP_OBJECT();
	valuePtr = OBJ_AT_DEPTH(2);
	endIdx = TclGetCharLength(valuePtr) - 1;
	TRACE(("\"%.20s\" %s %s \"%.20s\" => ", O2S(valuePtr),
		O2S(OBJ_UNDER_TOS), O2S(OBJ_AT_TOS), O2S(value3Ptr)));
	DECACHE_STACK_INFO();
	if (TclGetIntForIndexM(interp, OBJ_UNDER_TOS, endIdx,
		    &fromIdx) != TCL_OK
	    || TclGetIntForIndexM(interp, OBJ_AT_TOS, endIdx,
		    &toIdx) != TCL_OK) {
	    CACHE_STACK_INFO();
	    TclDecrRefCount(value3Ptr);
	    TRACE_ERROR(interp);
	    goto gotError;
	}
	CACHE_STACK_INFO();
	TclDecrRefCount(OBJ_AT_TOS);
	(void) POP_OBJECT();
	TclDecrRefCount(OBJ_AT_TOS);
	(void) POP_OBJECT();

	if ((toIdx < 0) ||
		(fromIdx > endIdx) ||
		(toIdx < fromIdx)) {
	    TRACE_APPEND(("\"%.30s\"\n", O2S(valuePtr)));
	    TclDecrRefCount(value3Ptr);
	    NEXT_INST_F(1, 0, 0);
	}

	if (fromIdx < 0) {
	    fromIdx = 0;
	}

	if (toIdx > endIdx) {
	    toIdx = endIdx;
	}

	if (fromIdx == 0 && toIdx == endIdx) {
	    TclDecrRefCount(OBJ_AT_TOS);
	    OBJ_AT_TOS = value3Ptr;
	    TRACE_APPEND(("\"%.30s\"\n", O2S(value3Ptr)));
	    NEXT_INST_F(1, 0, 0);
	}

	objResultPtr = TclStringReplace(interp, valuePtr, fromIdx,
		toIdx - fromIdx + 1, value3Ptr, TCL_STRING_IN_PLACE);

	if (objResultPtr == value3Ptr) {
	    /* See [Bug 82e7f67325] */
	    TclDecrRefCount(OBJ_AT_TOS);
	    OBJ_AT_TOS = value3Ptr;
	    TRACE_APPEND(("\"%.30s\"\n", O2S(value3Ptr)));
	    NEXT_INST_F(1, 0, 0);
	}
	TclDecrRefCount(value3Ptr);
	TRACE_APPEND(("\"%.30s\"\n", O2S(objResultPtr)));
	NEXT_INST_F(1, 1, 1);

    case INST_STR_MAP:
	valuePtr = OBJ_AT_TOS;		/* "Main" string. */
	value3Ptr = OBJ_UNDER_TOS;	/* "Target" string. */
	value2Ptr = OBJ_AT_DEPTH(2);	/* "Source" string. */
	if (value3Ptr == value2Ptr) {
	    objResultPtr = valuePtr;
	    goto doneStringMap;
	} else if (valuePtr == value2Ptr) {
	    objResultPtr = value3Ptr;
	    goto doneStringMap;
	}
	ustring1 = TclGetUnicodeFromObj_(valuePtr, &length);
	if (length == 0) {
	    objResultPtr = valuePtr;
	    goto doneStringMap;
	}
	ustring2 = TclGetUnicodeFromObj_(value2Ptr, &length2);
	if (length2 > length || length2 == 0) {
	    objResultPtr = valuePtr;
	    goto doneStringMap;
	} else if (length2 == length) {
	    if (memcmp(ustring1, ustring2, sizeof(Tcl_UniChar) * length)) {
		objResultPtr = valuePtr;
	    } else {
		objResultPtr = value3Ptr;
	    }
	    goto doneStringMap;
	}
	ustring3 = TclGetUnicodeFromObj_(value3Ptr, &length3);

	objResultPtr = TclNewUnicodeObj(ustring1, 0);
	p = ustring1;
	end = ustring1 + length;
	for (; ustring1 < end; ustring1++) {
	    if ((*ustring1 == *ustring2) &&
		/* Fix bug [69218ab7b]: restrict max compare length. */
		(end-ustring1 >= length2) && (length2==1 ||
		    memcmp(ustring1, ustring2, sizeof(Tcl_UniChar) * length2)
			    == 0)) {
		if (p != ustring1) {
		    TclAppendUnicodeToObj(objResultPtr, p, ustring1-p);
		    p = ustring1 + length2;
		} else {
		    p += length2;
		}
		ustring1 = p - 1;

		TclAppendUnicodeToObj(objResultPtr, ustring3, length3);
	    }
	}
	if (p != ustring1) {
	    /*
	     * Put the rest of the unmapped chars onto result.
	     */

	    TclAppendUnicodeToObj(objResultPtr, p, ustring1 - p);
	}
    doneStringMap:
	TRACE_WITH_OBJ(("%.20s %.20s %.20s => ",
		O2S(value2Ptr), O2S(value3Ptr), O2S(valuePtr)), objResultPtr);
	NEXT_INST_V(1, 3, 1);

    case INST_STR_FIND:
	objResultPtr = TclStringFirst(OBJ_UNDER_TOS, OBJ_AT_TOS, 0);

	TRACE(("%.20s %.20s => %s\n",
		O2S(OBJ_UNDER_TOS), O2S(OBJ_AT_TOS), O2S(objResultPtr)));
	NEXT_INST_F(1, 2, 1);

    case INST_STR_FIND_LAST:
	objResultPtr = TclStringLast(OBJ_UNDER_TOS, OBJ_AT_TOS, INT_MAX - 1);

	TRACE(("%.20s %.20s => %s\n",
		O2S(OBJ_UNDER_TOS), O2S(OBJ_AT_TOS), O2S(objResultPtr)));
	NEXT_INST_F(1, 2, 1);

    case INST_STR_CLASS:
	opnd = TclGetInt1AtPtr(pc+1);
	valuePtr = OBJ_AT_TOS;
	TRACE(("%s \"%.30s\" => ", tclStringClassTable[opnd].name,
		O2S(valuePtr)));
	ustring1 = TclGetUnicodeFromObj_(valuePtr, &length);
	match = 1;
	if (length > 0) {
	    int ch;
	    end = ustring1 + length;
	    for (p=ustring1 ; p<end ; ) {
		p += TclUniCharToUCS4(p, &ch);
		if (!tclStringClassTable[opnd].comparator(ch)) {
		    match = 0;
		    break;
		}
	    }
	}
	TRACE_APPEND(("%d\n", match));
	JUMP_PEEPHOLE_F(match, 2, 1);
    }

    case INST_STR_MATCH:
	nocase = TclGetInt1AtPtr(pc+1);
	valuePtr = OBJ_AT_TOS;		/* String */
	value2Ptr = OBJ_UNDER_TOS;	/* Pattern */

	/*
	 * Check that at least one of the objects is Unicode before promoting
	 * both.
	 */

	if (TclHasInternalRep(valuePtr, &tclUniCharStringType)
		|| TclHasInternalRep(value2Ptr, &tclUniCharStringType)) {
	    Tcl_UniChar *ustring1, *ustring2;

	    ustring1 = TclGetUnicodeFromObj_(valuePtr, &length);
	    ustring2 = TclGetUnicodeFromObj_(value2Ptr, &length2);
	    match = TclUniCharMatch(ustring1, length, ustring2, length2,
		    nocase);
	} else if (TclIsPureByteArray(valuePtr) && !nocase) {
	    unsigned char *bytes1, *bytes2;

	    bytes1 = Tcl_GetByteArrayFromObj(valuePtr, &length);
	    bytes2 = Tcl_GetByteArrayFromObj(value2Ptr, &length2);
	    match = TclByteArrayMatch(bytes1, length, bytes2, length2, 0);
	} else {
	    match = Tcl_StringCaseMatch(TclGetString(valuePtr),
		    TclGetString(value2Ptr), nocase);
	}

	/*
	 * Reuse value2Ptr object already on stack if possible. Adjustment is
	 * 2 due to the nocase byte
	 */

	TRACE(("%.20s %.20s => %d\n", O2S(valuePtr), O2S(value2Ptr), match));

	/*
	 * Peep-hole optimisation: if you're about to jump, do jump from here.
	 */

	JUMP_PEEPHOLE_F(match, 2, 2);

    {
	const char *string1, *string2;
	int trim1, trim2;

    case INST_STR_TRIM_LEFT:
	valuePtr = OBJ_UNDER_TOS;	/* String */
	value2Ptr = OBJ_AT_TOS;		/* TrimSet */
	string2 = TclGetStringFromObj(value2Ptr, &length2);
	string1 = TclGetStringFromObj(valuePtr, &length);
	trim1 = TclTrimLeft(string1, length, string2, length2);
	trim2 = 0;
	goto createTrimmedString;
    case INST_STR_TRIM_RIGHT:
	valuePtr = OBJ_UNDER_TOS;	/* String */
	value2Ptr = OBJ_AT_TOS;		/* TrimSet */
	string2 = TclGetStringFromObj(value2Ptr, &length2);
	string1 = TclGetStringFromObj(valuePtr, &length);
	trim2 = TclTrimRight(string1, length, string2, length2);
	trim1 = 0;
	goto createTrimmedString;
    case INST_STR_TRIM:
	valuePtr = OBJ_UNDER_TOS;	/* String */
	value2Ptr = OBJ_AT_TOS;		/* TrimSet */
	string2 = TclGetStringFromObj(value2Ptr, &length2);
	string1 = TclGetStringFromObj(valuePtr, &length);
	trim1 = TclTrim(string1, length, string2, length2, &trim2);
    createTrimmedString:
	/*
	 * Careful here; trim set often contains non-ASCII characters so we
	 * take care when printing. [Bug 971cb4f1db]
	 */

#ifdef TCL_COMPILE_DEBUG
	if (traceInstructions) {
	    TRACE(("\"%.30s\" ", O2S(valuePtr)));
	    TclPrintObject(stdout, value2Ptr, 30);
	    printf(" => ");
	}
#endif
	if (trim1 == 0 && trim2 == 0) {
#ifdef TCL_COMPILE_DEBUG
	    if (traceInstructions) {
		TclPrintObject(stdout, valuePtr, 30);
		printf("\n");
	    }
#endif
	    NEXT_INST_F(1, 1, 0);
	} else {
	    objResultPtr = Tcl_NewStringObj(string1+trim1, length-trim1-trim2);
#ifdef TCL_COMPILE_DEBUG
	    if (traceInstructions) {
		TclPrintObject(stdout, objResultPtr, 30);
		printf("\n");
	    }
#endif
	    NEXT_INST_F(1, 2, 1);
	}
    }

    case INST_REGEXP:
	cflags = TclGetInt1AtPtr(pc+1); /* RE compile flages like NOCASE */
	valuePtr = OBJ_AT_TOS;		/* String */
	value2Ptr = OBJ_UNDER_TOS;	/* Pattern */
	TRACE(("\"%.30s\" \"%.30s\" => ", O2S(valuePtr), O2S(value2Ptr)));

	/*
	 * Compile and match the regular expression.
	 */

	{
	    Tcl_RegExp regExpr =
		    Tcl_GetRegExpFromObj(interp, value2Ptr, cflags);

	    if (regExpr == NULL) {
		TRACE_ERROR(interp);
		goto gotError;
	    }
	    match = Tcl_RegExpExecObj(interp, regExpr, valuePtr, 0, 0, 0);
	    if (match < 0) {
		TRACE_ERROR(interp);
		goto gotError;
	    }
	}

	TRACE_APPEND(("%d\n", match));

	/*
	 * Peep-hole optimisation: if you're about to jump, do jump from here.
	 * Adjustment is 2 due to the nocase byte.
	 */

	JUMP_PEEPHOLE_F(match, 2, 2);
    }

    /*
     *	   End of string-related instructions.
     * -----------------------------------------------------------------
     *	   Start of numeric operator instructions.
     */

    {
	void *ptr1, *ptr2;
	int type1, type2;
	Tcl_WideInt w1, w2, wResult;

    case INST_NUM_TYPE:
	if (GetNumberFromObj(NULL, OBJ_AT_TOS, &ptr1, &type1) != TCL_OK) {
	    type1 = 0;
	}
	TclNewIntObj(objResultPtr, type1);
	TRACE(("\"%.20s\" => %d\n", O2S(OBJ_AT_TOS), type1));
	NEXT_INST_F(1, 1, 1);

    case INST_EQ:
    case INST_NEQ:
    case INST_LT:
    case INST_GT:
    case INST_LE:
    case INST_GE: {
	int iResult = 0, compare = 0;

	value2Ptr = OBJ_AT_TOS;
	valuePtr = OBJ_UNDER_TOS;

	/*
	    Try to determine, without triggering generation of a string
	    representation, whether one value is not a number.
	*/
	if (TclCheckEmptyString(valuePtr) > 0 || TclCheckEmptyString(value2Ptr) > 0) {
	    goto stringCompare;
	}

	if (GetNumberFromObj(NULL, valuePtr, &ptr1, &type1) != TCL_OK
		|| GetNumberFromObj(NULL, value2Ptr, &ptr2, &type2) != TCL_OK) {
	    /*
	     * At least one non-numeric argument - compare as strings.
	     */

	    goto stringCompare;
	}
	if (type1 == TCL_NUMBER_NAN || type2 == TCL_NUMBER_NAN) {
	    /*
	     * NaN arg: NaN != to everything, other compares are false.
	     */

	    iResult = (*pc == INST_NEQ);
	    goto foundResult;
	}
	if (valuePtr == value2Ptr) {
	    compare = MP_EQ;
	    goto convertComparison;
	}
	if ((type1 == TCL_NUMBER_INT) && (type2 == TCL_NUMBER_INT)) {
	    w1 = *((const Tcl_WideInt *)ptr1);
	    w2 = *((const Tcl_WideInt *)ptr2);
	    compare = (w1 < w2) ? MP_LT : ((w1 > w2) ? MP_GT : MP_EQ);
	} else {
	    compare = TclCompareTwoNumbers(valuePtr, value2Ptr);
	}

	/*
	 * Turn comparison outcome into appropriate result for opcode.
	 */

    convertComparison:
	switch (*pc) {
	case INST_EQ:
	    iResult = (compare == MP_EQ);
	    break;
	case INST_NEQ:
	    iResult = (compare != MP_EQ);
	    break;
	case INST_LT:
	    iResult = (compare == MP_LT);
	    break;
	case INST_GT:
	    iResult = (compare == MP_GT);
	    break;
	case INST_LE:
	    iResult = (compare != MP_GT);
	    break;
	case INST_GE:
	    iResult = (compare != MP_LT);
	    break;
	}

	/*
	 * Peep-hole optimisation: if you're about to jump, do jump from here.
	 */

    foundResult:
	TRACE(("\"%.20s\" \"%.20s\" => %d\n", O2S(valuePtr), O2S(value2Ptr),
		iResult));
	JUMP_PEEPHOLE_F(iResult, 1, 2);
    }

    case INST_MOD:
    case INST_LSHIFT:
    case INST_RSHIFT:
    case INST_BITOR:
    case INST_BITXOR:
    case INST_BITAND:
	value2Ptr = OBJ_AT_TOS;
	valuePtr = OBJ_UNDER_TOS;

	if ((GetNumberFromObj(NULL, valuePtr, &ptr1, &type1) != TCL_OK)
		|| (type1==TCL_NUMBER_DOUBLE) || (type1==TCL_NUMBER_NAN)) {
	    TRACE(("%.20s %.20s => ILLEGAL 1st TYPE %s\n", O2S(valuePtr),
		    O2S(value2Ptr), (valuePtr->typePtr?
		    valuePtr->typePtr->name : "null")));
	    DECACHE_STACK_INFO();
	    IllegalExprOperandType(interp, pc, valuePtr);
	    CACHE_STACK_INFO();
	    goto gotError;
	}

	if ((GetNumberFromObj(NULL, value2Ptr, &ptr2, &type2) != TCL_OK)
		|| (type2==TCL_NUMBER_DOUBLE) || (type2==TCL_NUMBER_NAN)) {
	    TRACE(("%.20s %.20s => ILLEGAL 2nd TYPE %s\n", O2S(valuePtr),
		    O2S(value2Ptr), (value2Ptr->typePtr?
		    value2Ptr->typePtr->name : "null")));
	    DECACHE_STACK_INFO();
	    IllegalExprOperandType(interp, pc, value2Ptr);
	    CACHE_STACK_INFO();
	    goto gotError;
	}

	/*
	 * Check for common, simple case.
	 */

	if ((type1 == TCL_NUMBER_INT) && (type2 == TCL_NUMBER_INT)) {
	    w1 = *((const Tcl_WideInt *)ptr1);
	    w2 = *((const Tcl_WideInt *)ptr2);

	    switch (*pc) {
	    case INST_MOD:
		if (w2 == 0) {
		    TRACE(("%s %s => DIVIDE BY ZERO\n", O2S(valuePtr),
			    O2S(value2Ptr)));
		    goto divideByZero;
		} else if ((w2 == 1) || (w2 == -1)) {
		    /*
		     * Div. by |1| always yields remainder of 0.
		     */

		    TRACE(("%s %s => ", O2S(valuePtr), O2S(value2Ptr)));
		    objResultPtr = TCONST(0);
		    TRACE(("%s\n", O2S(objResultPtr)));
		    NEXT_INST_F(1, 2, 1);
		} else if (w1 == 0) {
		    /*
		     * 0 % (non-zero) always yields remainder of 0.
		     */

		    TRACE(("%s %s => ", O2S(valuePtr), O2S(value2Ptr)));
		    objResultPtr = TCONST(0);
		    TRACE(("%s\n", O2S(objResultPtr)));
		    NEXT_INST_F(1, 2, 1);
		} else {
		    wResult = w1 / w2;

		    /*
		     * Force Tcl's integer division rules.
		     * TODO: examine for logic simplification
		     */

		    if ((wResult < 0 || (wResult == 0 &&
			    ((w1 < 0 && w2 > 0) || (w1 > 0 && w2 < 0)))) &&
			    (wResult * w2 != w1)) {
			wResult -= 1;
		    }
		    wResult = (Tcl_WideInt)((Tcl_WideUInt)w1 -
			    (Tcl_WideUInt)w2*(Tcl_WideUInt)wResult);
		    goto wideResultOfArithmetic;
		}
		break;

	    case INST_RSHIFT:
		if (w2 < 0) {
		    Tcl_SetObjResult(interp, Tcl_NewStringObj(
			    "negative shift argument", -1));
#ifdef ERROR_CODE_FOR_EARLY_DETECTED_ARITH_ERROR
		    DECACHE_STACK_INFO();
		    Tcl_SetErrorCode(interp, "ARITH", "DOMAIN",
			    "domain error: argument not in valid range",
			    NULL);
		    CACHE_STACK_INFO();
#endif /* ERROR_CODE_FOR_EARLY_DETECTED_ARITH_ERROR */
		    goto gotError;
		} else if (w1 == 0) {
		    TRACE(("%s %s => ", O2S(valuePtr), O2S(value2Ptr)));
		    objResultPtr = TCONST(0);
		    TRACE(("%s\n", O2S(objResultPtr)));
		    NEXT_INST_F(1, 2, 1);
		} else {
		    /*
		     * Quickly force large right shifts to 0 or -1.
		     */

		    if (w2 >= (Tcl_WideInt)(CHAR_BIT*sizeof(long))) {
			/*
			 * We assume that INT_MAX is much larger than the
			 * number of bits in a long. This is a pretty safe
			 * assumption, given that the former is usually around
			 * 4e9 and the latter 32 or 64...
			 */

			TRACE(("%s %s => ", O2S(valuePtr), O2S(value2Ptr)));
			if (w1 > 0L) {
			    objResultPtr = TCONST(0);
			} else {
			    TclNewIntObj(objResultPtr, -1);
			}
			TRACE(("%s\n", O2S(objResultPtr)));
			NEXT_INST_F(1, 2, 1);
		    }

		    /*
		     * Handle shifts within the native long range.
		     */

		    wResult = w1 >> ((int) w2);
		    goto wideResultOfArithmetic;
		}
		break;

	    case INST_LSHIFT:
		if (w2 < 0) {
		    Tcl_SetObjResult(interp, Tcl_NewStringObj(
			    "negative shift argument", -1));
#ifdef ERROR_CODE_FOR_EARLY_DETECTED_ARITH_ERROR
		    DECACHE_STACK_INFO();
		    Tcl_SetErrorCode(interp, "ARITH", "DOMAIN",
			    "domain error: argument not in valid range",
			    NULL);
		    CACHE_STACK_INFO();
#endif /* ERROR_CODE_FOR_EARLY_DETECTED_ARITH_ERROR */
		    goto gotError;
		} else if (w1 == 0) {
		    TRACE(("%s %s => ", O2S(valuePtr), O2S(value2Ptr)));
		    objResultPtr = TCONST(0);
		    TRACE(("%s\n", O2S(objResultPtr)));
		    NEXT_INST_F(1, 2, 1);
		} else if (w2 > INT_MAX) {
		    /*
		     * Technically, we could hold the value (1 << (INT_MAX+1))
		     * in an mp_int, but since we're using mp_mul_2d() to do
		     * the work, and it takes only an int argument, that's a
		     * good place to draw the line.
		     */

		    Tcl_SetObjResult(interp, Tcl_NewStringObj(
			    "integer value too large to represent", -1));
#ifdef ERROR_CODE_FOR_EARLY_DETECTED_ARITH_ERROR
		    DECACHE_STACK_INFO();
		    Tcl_SetErrorCode(interp, "ARITH", "IOVERFLOW",
			    "integer value too large to represent", NULL);
		    CACHE_STACK_INFO();
#endif /* ERROR_CODE_FOR_EARLY_DETECTED_ARITH_ERROR */
		    goto gotError;
		} else {
		    int shift = (int) w2;

		    /*
		     * Handle shifts within the native long range.
		     */

		    if (((size_t)shift < CHAR_BIT*sizeof(long))
			    && !((w1>0 ? w1 : ~w1) &
				-(1UL<<(CHAR_BIT*sizeof(long) - 1 - shift)))) {
			wResult = (Tcl_WideUInt)w1 << shift;
			goto wideResultOfArithmetic;
		    }
		}

		/*
		 * Too large; need to use the broken-out function.
		 */

		TRACE(("%s %s => ", O2S(valuePtr), O2S(value2Ptr)));
		break;

	    case INST_BITAND:
		wResult = w1 & w2;
		goto wideResultOfArithmetic;
	    case INST_BITOR:
		wResult = w1 | w2;
		goto wideResultOfArithmetic;
	    case INST_BITXOR:
		wResult = w1 ^ w2;
		goto wideResultOfArithmetic;
	    }
	}

	/*
	 * DO NOT MERGE THIS WITH THE EQUIVALENT SECTION LATER! That would
	 * encourage the compiler to inline ExecuteExtendedBinaryMathOp, which
	 * is highly undesirable due to the overall impact on size.
	 */

	TRACE(("%s %s => ", O2S(valuePtr), O2S(value2Ptr)));
	objResultPtr = ExecuteExtendedBinaryMathOp(interp, *pc, &TCONST(0),
		valuePtr, value2Ptr);
	if (objResultPtr == DIVIDED_BY_ZERO) {
	    TRACE_APPEND(("DIVIDE BY ZERO\n"));
	    goto divideByZero;
	} else if (objResultPtr == GENERAL_ARITHMETIC_ERROR) {
	    TRACE_ERROR(interp);
	    goto gotError;
	} else if (objResultPtr == NULL) {
	    TRACE_APPEND(("%s\n", O2S(valuePtr)));
	    NEXT_INST_F(1, 1, 0);
	} else {
	    TRACE_APPEND(("%s\n", O2S(objResultPtr)));
	    NEXT_INST_F(1, 2, 1);
	}

    case INST_EXPON:
    case INST_ADD:
    case INST_SUB:
    case INST_DIV:
    case INST_MULT:
	value2Ptr = OBJ_AT_TOS;
	valuePtr = OBJ_UNDER_TOS;

	if ((GetNumberFromObj(NULL, valuePtr, &ptr1, &type1) != TCL_OK)
		|| IsErroringNaNType(type1)) {
	    TRACE(("%.20s %.20s => ILLEGAL 1st TYPE %s\n",
		    O2S(value2Ptr), O2S(valuePtr),
		    (valuePtr->typePtr? valuePtr->typePtr->name: "null")));
	    DECACHE_STACK_INFO();
	    IllegalExprOperandType(interp, pc, valuePtr);
	    CACHE_STACK_INFO();
	    goto gotError;
	}

#ifdef ACCEPT_NAN
	if (type1 == TCL_NUMBER_NAN) {
	    /*
	     * NaN first argument -> result is also NaN.
	     */

	    NEXT_INST_F(1, 1, 0);
	}
#endif

	if ((GetNumberFromObj(NULL, value2Ptr, &ptr2, &type2) != TCL_OK)
		|| IsErroringNaNType(type2)) {
	    TRACE(("%.20s %.20s => ILLEGAL 2nd TYPE %s\n",
		    O2S(value2Ptr), O2S(valuePtr),
		    (value2Ptr->typePtr? value2Ptr->typePtr->name: "null")));
	    DECACHE_STACK_INFO();
	    IllegalExprOperandType(interp, pc, value2Ptr);
	    CACHE_STACK_INFO();
	    goto gotError;
	}

#ifdef ACCEPT_NAN
	if (type2 == TCL_NUMBER_NAN) {
	    /*
	     * NaN second argument -> result is also NaN.
	     */

	    objResultPtr = value2Ptr;
	    NEXT_INST_F(1, 2, 1);
	}
#endif

	/*
	 * Handle (long,long) arithmetic as best we can without going out to
	 * an external function.
	 */

	if ((type1 == TCL_NUMBER_INT) && (type2 == TCL_NUMBER_INT)) {
	    w1 = *((const Tcl_WideInt *)ptr1);
	    w2 = *((const Tcl_WideInt *)ptr2);

	    switch (*pc) {
	    case INST_ADD:
		wResult = (Tcl_WideInt)((Tcl_WideUInt)w1 + (Tcl_WideUInt)w2);
		/*
		 * Check for overflow.
		 */

		if (Overflowing(w1, w2, wResult)) {
		    goto overflow;
		}
		goto wideResultOfArithmetic;

	    case INST_SUB:
		wResult = (Tcl_WideInt)((Tcl_WideUInt)w1 - (Tcl_WideUInt)w2);
		/*
		 * Must check for overflow. The macro tests for overflows in
		 * sums by looking at the sign bits. As we have a subtraction
		 * here, we are adding -w2. As -w2 could in turn overflow, we
		 * test with ~w2 instead: it has the opposite sign bit to w2
		 * so it does the job. Note that the only "bad" case (w2==0)
		 * is irrelevant for this macro, as in that case w1 and
		 * wResult have the same sign and there is no overflow anyway.
		 */

		if (Overflowing(w1, ~w2, wResult)) {
		    goto overflow;
		}
	    wideResultOfArithmetic:
		TRACE(("%s %s => ", O2S(valuePtr), O2S(value2Ptr)));
		if (Tcl_IsShared(valuePtr)) {
		    TclNewIntObj(objResultPtr, wResult);
		    TRACE(("%s\n", O2S(objResultPtr)));
		    NEXT_INST_F(1, 2, 1);
		}
		TclSetIntObj(valuePtr, wResult);
		TRACE(("%s\n", O2S(valuePtr)));
		NEXT_INST_F(1, 1, 0);
	    break;

	    case INST_DIV:
		if (w2 == 0) {
		    TRACE(("%s %s => DIVIDE BY ZERO\n",
			    O2S(valuePtr), O2S(value2Ptr)));
		    goto divideByZero;
		} else if ((w1 == WIDE_MIN) && (w2 == -1)) {
		    /*
		     * Can't represent (-WIDE_MIN) as a Tcl_WideInt.
		     */

		    goto overflow;
		}
		wResult = w1 / w2;

		/*
		 * Force Tcl's integer division rules.
		 * TODO: examine for logic simplification
		 */

		if (((wResult < 0) || ((wResult == 0) &&
			((w1 < 0 && w2 > 0) || (w1 > 0 && w2 < 0)))) &&
			((wResult * w2) != w1)) {
		    wResult -= 1;
		}
		goto wideResultOfArithmetic;

	    case INST_MULT:
		if (((sizeof(Tcl_WideInt) >= 2*sizeof(int))
			&& (w1 <= INT_MAX) && (w1 >= INT_MIN)
			&& (w2 <= INT_MAX) && (w2 >= INT_MIN))
			|| ((sizeof(Tcl_WideInt) >= 2*sizeof(short))
			&& (w1 <= SHRT_MAX) && (w1 >= SHRT_MIN)
			&& (w2 <= SHRT_MAX) && (w2 >= SHRT_MIN))) {
		    wResult = w1 * w2;
		    goto wideResultOfArithmetic;
		}
	    }

	    /*
	     * Fall through with INST_EXPON, INST_DIV and large multiplies.
	     */
	}

    overflow:
	TRACE(("%s %s => ", O2S(valuePtr), O2S(value2Ptr)));
	objResultPtr = ExecuteExtendedBinaryMathOp(interp, *pc, &TCONST(0),
		valuePtr, value2Ptr);
	if (objResultPtr == DIVIDED_BY_ZERO) {
	    TRACE_APPEND(("DIVIDE BY ZERO\n"));
	    goto divideByZero;
	} else if (objResultPtr == EXPONENT_OF_ZERO) {
	    TRACE_APPEND(("EXPONENT OF ZERO\n"));
	    goto exponOfZero;
	} else if (objResultPtr == GENERAL_ARITHMETIC_ERROR) {
	    TRACE_ERROR(interp);
	    goto gotError;
	} else if (objResultPtr == OUT_OF_MEMORY) {
	    TRACE_APPEND(("OUT OF MEMORY\n"));
	    goto outOfMemory;
	} else if (objResultPtr == NULL) {
	    TRACE_APPEND(("%s\n", O2S(valuePtr)));
	    NEXT_INST_F(1, 1, 0);
	} else {
	    TRACE_APPEND(("%s\n", O2S(objResultPtr)));
	    NEXT_INST_F(1, 2, 1);
	}

    case INST_LNOT: {
	int b;

	valuePtr = OBJ_AT_TOS;

	/* TODO - check claim that taking address of b harms performance */
	/* TODO - consider optimization search for constants */
	if (TclGetBooleanFromObj(NULL, valuePtr, &b) != TCL_OK) {
	    TRACE(("\"%.20s\" => ERROR: illegal type %s\n", O2S(valuePtr),
		    (valuePtr->typePtr? valuePtr->typePtr->name : "null")));
	    DECACHE_STACK_INFO();
	    IllegalExprOperandType(interp, pc, valuePtr);
	    CACHE_STACK_INFO();
	    goto gotError;
	}
	/* TODO: Consider peephole opt. */
	objResultPtr = TCONST(!b);
	TRACE_WITH_OBJ(("%s => ", O2S(valuePtr)), objResultPtr);
	NEXT_INST_F(1, 1, 1);
    }

    case INST_BITNOT:
	valuePtr = OBJ_AT_TOS;
	TRACE(("\"%.20s\" => ", O2S(valuePtr)));
	if ((GetNumberFromObj(NULL, valuePtr, &ptr1, &type1) != TCL_OK)
		|| (type1==TCL_NUMBER_NAN) || (type1==TCL_NUMBER_DOUBLE)) {
	    /*
	     * ... ~$NonInteger => raise an error.
	     */

	    TRACE_APPEND(("ERROR: illegal type %s\n",
		    (valuePtr->typePtr? valuePtr->typePtr->name : "null")));
	    DECACHE_STACK_INFO();
	    IllegalExprOperandType(interp, pc, valuePtr);
	    CACHE_STACK_INFO();
	    goto gotError;
	}
	if (type1 == TCL_NUMBER_INT) {
	    w1 = *((const Tcl_WideInt *) ptr1);
	    if (Tcl_IsShared(valuePtr)) {
		TclNewIntObj(objResultPtr, ~w1);
		TRACE_APPEND(("%s\n", O2S(objResultPtr)));
		NEXT_INST_F(1, 1, 1);
	    }
	    TclSetIntObj(valuePtr, ~w1);
	    TRACE_APPEND(("%s\n", O2S(valuePtr)));
	    NEXT_INST_F(1, 0, 0);
	}
	objResultPtr = ExecuteExtendedUnaryMathOp(*pc, valuePtr);
	if (objResultPtr != NULL) {
	    TRACE_APPEND(("%s\n", O2S(objResultPtr)));
	    NEXT_INST_F(1, 1, 1);
	} else {
	    TRACE_APPEND(("%s\n", O2S(valuePtr)));
	    NEXT_INST_F(1, 0, 0);
	}

    case INST_UMINUS:
	valuePtr = OBJ_AT_TOS;
	TRACE(("\"%.20s\" => ", O2S(valuePtr)));
	if ((GetNumberFromObj(NULL, valuePtr, &ptr1, &type1) != TCL_OK)
		|| IsErroringNaNType(type1)) {
	    TRACE_APPEND(("ERROR: illegal type %s \n",
		    (valuePtr->typePtr? valuePtr->typePtr->name : "null")));
	    DECACHE_STACK_INFO();
	    IllegalExprOperandType(interp, pc, valuePtr);
	    CACHE_STACK_INFO();
	    goto gotError;
	}
	switch (type1) {
	case TCL_NUMBER_NAN:
	    /* -NaN => NaN */
	    TRACE_APPEND(("%s\n", O2S(valuePtr)));
	    NEXT_INST_F(1, 0, 0);
	break;
	case TCL_NUMBER_INT:
	    w1 = *((const Tcl_WideInt *) ptr1);
	    if (w1 != WIDE_MIN) {
		if (Tcl_IsShared(valuePtr)) {
		    TclNewIntObj(objResultPtr, -w1);
		    TRACE_APPEND(("%s\n", O2S(objResultPtr)));
		    NEXT_INST_F(1, 1, 1);
		}
		TclSetIntObj(valuePtr, -w1);
		TRACE_APPEND(("%s\n", O2S(valuePtr)));
		NEXT_INST_F(1, 0, 0);
	    }
	    /* FALLTHROUGH */
	}
	objResultPtr = ExecuteExtendedUnaryMathOp(*pc, valuePtr);
	if (objResultPtr != NULL) {
	    TRACE_APPEND(("%s\n", O2S(objResultPtr)));
	    NEXT_INST_F(1, 1, 1);
	} else {
	    TRACE_APPEND(("%s\n", O2S(valuePtr)));
	    NEXT_INST_F(1, 0, 0);
	}

    case INST_UPLUS:
    case INST_TRY_CVT_TO_NUMERIC:
	/*
	 * Try to convert the topmost stack object to numeric object. This is
	 * done in order to support [expr]'s policy of interpreting operands
	 * if at all possible as numbers first, then strings.
	 */

	valuePtr = OBJ_AT_TOS;
	TRACE(("\"%.20s\" => ", O2S(valuePtr)));

	if (GetNumberFromObj(NULL, valuePtr, &ptr1, &type1) != TCL_OK) {
	    if (*pc == INST_UPLUS) {
		/*
		 * ... +$NonNumeric => raise an error.
		 */

		TRACE_APPEND(("ERROR: illegal type %s\n",
			(valuePtr->typePtr? valuePtr->typePtr->name:"null")));
		DECACHE_STACK_INFO();
		IllegalExprOperandType(interp, pc, valuePtr);
		CACHE_STACK_INFO();
		goto gotError;
	    }

	    /* ... TryConvertToNumeric($NonNumeric) is acceptable */
	    TRACE_APPEND(("not numeric\n"));
	    NEXT_INST_F(1, 0, 0);
	}
	if (IsErroringNaNType(type1)) {
	    if (*pc == INST_UPLUS) {
		/*
		 * ... +$NonNumeric => raise an error.
		 */

		TRACE_APPEND(("ERROR: illegal type %s\n",
			(valuePtr->typePtr? valuePtr->typePtr->name:"null")));
		DECACHE_STACK_INFO();
		IllegalExprOperandType(interp, pc, valuePtr);
		CACHE_STACK_INFO();
	    } else {
		/*
		 * Numeric conversion of NaN -> error.
		 */

		TRACE_APPEND(("ERROR: IEEE floating pt error\n"));
		DECACHE_STACK_INFO();
		TclExprFloatError(interp, *((const double *) ptr1));
		CACHE_STACK_INFO();
	    }
	    goto gotError;
	}

	/*
	 * Ensure that the numeric value has a string rep the same as the
	 * formatted version of its internal rep. This is used, e.g., to make
	 * sure that "expr {0001}" yields "1", not "0001". We implement this
	 * by _discarding_ the string rep since we know it will be
	 * regenerated, if needed later, by formatting the internal rep's
	 * value.
	 */

	if (valuePtr->bytes == NULL) {
	    TRACE_APPEND(("numeric, same Tcl_Obj\n"));
	    NEXT_INST_F(1, 0, 0);
	}
	if (Tcl_IsShared(valuePtr)) {
	    /*
	     * Here we do some surgery within the Tcl_Obj internals. We want
	     * to copy the internalrep, but not the string, so we temporarily hide
	     * the string so we do not copy it.
	     */

	    char *savedString = valuePtr->bytes;

	    valuePtr->bytes = NULL;
	    objResultPtr = Tcl_DuplicateObj(valuePtr);
	    valuePtr->bytes = savedString;
	    TRACE_APPEND(("numeric, new Tcl_Obj\n"));
	    NEXT_INST_F(1, 1, 1);
	}
	TclInvalidateStringRep(valuePtr);
	TRACE_APPEND(("numeric, same Tcl_Obj\n"));
	NEXT_INST_F(1, 0, 0);
    }
    break;

    /*
     *	   End of numeric operator instructions.
     * -----------------------------------------------------------------
     */

    case INST_TRY_CVT_TO_BOOLEAN:
	valuePtr = OBJ_AT_TOS;
	if (TclHasInternalRep(valuePtr,  &tclBooleanType)) {
	    objResultPtr = TCONST(1);
	} else {
	    int res = (TclSetBooleanFromAny(NULL, valuePtr) == TCL_OK);
	    objResultPtr = TCONST(res);
	}
	TRACE_WITH_OBJ(("\"%.30s\" => ", O2S(valuePtr)), objResultPtr);
	NEXT_INST_F(1, 0, 1);
    break;

    case INST_BREAK:
	/*
	DECACHE_STACK_INFO();
	Tcl_ResetResult(interp);
	CACHE_STACK_INFO();
	*/
	result = TCL_BREAK;
	cleanup = 0;
	TRACE(("=> BREAK!\n"));
	goto processExceptionReturn;

    case INST_CONTINUE:
	/*
	DECACHE_STACK_INFO();
	Tcl_ResetResult(interp);
	CACHE_STACK_INFO();
	*/
	result = TCL_CONTINUE;
	cleanup = 0;
	TRACE(("=> CONTINUE!\n"));
	goto processExceptionReturn;

    {
	ForeachInfo *infoPtr;
	Var *iterVarPtr, *listVarPtr;
	Tcl_Obj *oldValuePtr, *listPtr, **elements;
	ForeachVarList *varListPtr;
	int numLists, listTmpIndex, listLen, numVars;
	size_t iterNum;
	int varIndex, valIndex, continueLoop, j, iterTmpIndex;
	long i;

    case INST_FOREACH_START4: /* DEPRECATED */
	/*
	 * Initialize the temporary local var that holds the count of the
	 * number of iterations of the loop body to -1.
	 */

	opnd = TclGetUInt4AtPtr(pc+1);
	infoPtr = (ForeachInfo *)codePtr->auxDataArrayPtr[opnd].clientData;
	iterTmpIndex = infoPtr->loopCtTemp;
	iterVarPtr = LOCAL(iterTmpIndex);
	oldValuePtr = iterVarPtr->value.objPtr;

	if (oldValuePtr == NULL) {
	    TclNewIntObj(iterVarPtr->value.objPtr, -1);
	    Tcl_IncrRefCount(iterVarPtr->value.objPtr);
	} else {
	    TclSetIntObj(oldValuePtr, -1);
	}
	TRACE(("%u => loop iter count temp %d\n", opnd, iterTmpIndex));

#ifndef TCL_COMPILE_DEBUG
	/*
	 * Remark that the compiler ALWAYS sets INST_FOREACH_STEP4 immediately
	 * after INST_FOREACH_START4 - let us just fall through instead of
	 * jumping back to the top.
	 */

	pc += 5;
	TCL_DTRACE_INST_NEXT();
#else
	NEXT_INST_F(5, 0, 0);
#endif

    case INST_FOREACH_STEP4: /* DEPRECATED */
	/*
	 * "Step" a foreach loop (i.e., begin its next iteration) by assigning
	 * the next value list element to each loop var.
	 */

	opnd = TclGetUInt4AtPtr(pc+1);
	TRACE(("%u => ", opnd));
	infoPtr = (ForeachInfo *)codePtr->auxDataArrayPtr[opnd].clientData;
	numLists = infoPtr->numLists;

	/*
	 * Increment the temp holding the loop iteration number.
	 */

	iterVarPtr = LOCAL(infoPtr->loopCtTemp);
	valuePtr = iterVarPtr->value.objPtr;
	iterNum = (size_t)valuePtr->internalRep.wideValue + 1;
	TclSetIntObj(valuePtr, iterNum);

	/*
	 * Check whether all value lists are exhausted and we should stop the
	 * loop.
	 */

	continueLoop = 0;
	listTmpIndex = infoPtr->firstValueTemp;
	for (i = 0;  i < numLists;  i++) {
	    varListPtr = infoPtr->varLists[i];
	    numVars = varListPtr->numVars;

	    listVarPtr = LOCAL(listTmpIndex);
	    listPtr = listVarPtr->value.objPtr;
	    if (TclListObjLengthM(interp, listPtr, &listLen) != TCL_OK) {
		TRACE_APPEND(("ERROR converting list %ld, \"%.30s\": %s\n",
			i, O2S(listPtr), O2S(Tcl_GetObjResult(interp))));
		goto gotError;
	    }
	    if ((size_t)listLen > iterNum * numVars) {
		continueLoop = 1;
	    }
	    listTmpIndex++;
	}

	/*
	 * If some var in some var list still has a remaining list element
	 * iterate one more time. Assign to var the next element from its
	 * value list. We already checked above that each list temp holds a
	 * valid list object (by calling Tcl_ListObjLength), but cannot rely
	 * on that check remaining valid: one list could have been shimmered
	 * as a side effect of setting a traced variable.
	 */

	if (continueLoop) {
	    listTmpIndex = infoPtr->firstValueTemp;
	    for (i = 0;  i < numLists;  i++) {
		varListPtr = infoPtr->varLists[i];
		numVars = varListPtr->numVars;

		listVarPtr = LOCAL(listTmpIndex);
		listPtr = TclListObjCopy(NULL, listVarPtr->value.objPtr);
		TclListObjGetElementsM(interp, listPtr, &listLen, &elements);

		valIndex = (iterNum * numVars);
		for (j = 0;  j < numVars;  j++) {
		    if (valIndex >= listLen) {
			TclNewObj(valuePtr);
		    } else {
			valuePtr = elements[valIndex];
		    }

		    varIndex = varListPtr->varIndexes[j];
		    varPtr = LOCAL(varIndex);
		    while (TclIsVarLink(varPtr)) {
			varPtr = varPtr->value.linkPtr;
		    }
		    if (TclIsVarDirectWritable(varPtr)) {
			value2Ptr = varPtr->value.objPtr;
			if (valuePtr != value2Ptr) {
			    if (value2Ptr != NULL) {
				TclDecrRefCount(value2Ptr);
			    }
			    varPtr->value.objPtr = valuePtr;
			    Tcl_IncrRefCount(valuePtr);
			}
		    } else {
			DECACHE_STACK_INFO();
			if (TclPtrSetVarIdx(interp, varPtr, NULL, NULL, NULL,
				valuePtr, TCL_LEAVE_ERR_MSG, varIndex)==NULL){
			    CACHE_STACK_INFO();
			    TRACE_APPEND((
				    "ERROR init. index temp %d: %s\n",
				    varIndex, O2S(Tcl_GetObjResult(interp))));
			    TclDecrRefCount(listPtr);
			    goto gotError;
			}
			CACHE_STACK_INFO();
		    }
		    valIndex++;
		}
		TclDecrRefCount(listPtr);
		listTmpIndex++;
	    }
	}
	TRACE_APPEND(("%d lists, iter %" TCL_Z_MODIFIER "u, %s loop\n",
		numLists, iterNum, (continueLoop? "continue" : "exit")));

	/*
	 * Run-time peep-hole optimisation: the compiler ALWAYS follows
	 * INST_FOREACH_STEP4 with an INST_JUMP_FALSE. We just skip that
	 * instruction and jump direct from here.
	 */

	pc += 5;
	if (*pc == INST_JUMP_FALSE1) {
	    NEXT_INST_F((continueLoop? 2 : TclGetInt1AtPtr(pc+1)), 0, 0);
	} else {
	    NEXT_INST_F((continueLoop? 5 : TclGetInt4AtPtr(pc+1)), 0, 0);
	}

    }
    {
	ForeachInfo *infoPtr;
	Tcl_Obj *listPtr, **elements;
	ForeachVarList *varListPtr;
	int numLists, listLen, numVars;
	int listTmpDepth;
	size_t iterNum, iterMax, iterTmp;
	int varIndex, valIndex, j;
	long i;

    case INST_FOREACH_START:
	/*
	 * Initialize the data for the looping construct, pushing the
	 * corresponding Tcl_Objs to the stack.
	 */

	opnd = TclGetUInt4AtPtr(pc+1);
	infoPtr = (ForeachInfo *)codePtr->auxDataArrayPtr[opnd].clientData;
	numLists = infoPtr->numLists;
	TRACE(("%u => ", opnd));

	/*
	 * Compute the number of iterations that will be run: iterMax
	 */

	iterMax = 0;
	listTmpDepth = numLists-1;
	for (i = 0;  i < numLists;  i++) {
	    varListPtr = infoPtr->varLists[i];
	    numVars = varListPtr->numVars;
	    listPtr = OBJ_AT_DEPTH(listTmpDepth);
	    if (TclListObjLengthM(interp, listPtr, &listLen) != TCL_OK) {
		TRACE_APPEND(("ERROR converting list %ld, \"%s\": %s",
			i, O2S(listPtr), O2S(Tcl_GetObjResult(interp))));
		goto gotError;
	    }
	    if (Tcl_IsShared(listPtr)) {
		objPtr = TclListObjCopy(NULL, listPtr);
		Tcl_IncrRefCount(objPtr);
		Tcl_DecrRefCount(listPtr);
		OBJ_AT_DEPTH(listTmpDepth) = objPtr;
	    }
	    iterTmp = (listLen + (numVars - 1))/numVars;
	    if (iterTmp > iterMax) {
		iterMax = iterTmp;
	    }
	    listTmpDepth--;
	}

	/*
	 * Store the iterNum and iterMax in a single Tcl_Obj; we keep a
	 * nul-string obj with the pointer stored in the ptrValue so that the
	 * thing is properly garbage collected. THIS OBJ MAKES NO SENSE, but
	 * it will never leave this scope and is read-only.
	 */

	TclNewObj(tmpPtr);
	tmpPtr->internalRep.twoPtrValue.ptr1 = NULL;
	tmpPtr->internalRep.twoPtrValue.ptr2 = (void *)iterMax;
	PUSH_OBJECT(tmpPtr); /* iterCounts object */

	/*
	 * Store a pointer to the ForeachInfo struct; same dirty trick
	 * as above
	 */

	TclNewObj(tmpPtr);
	tmpPtr->internalRep.twoPtrValue.ptr1 = infoPtr;
	PUSH_OBJECT(tmpPtr); /* infoPtr object */
	TRACE_APPEND(("jump to loop step\n"));

	/*
	 * Jump directly to the INST_FOREACH_STEP instruction; the C code just
	 * falls through.
	 */

	pc += 5 - infoPtr->loopCtTemp;

    case INST_FOREACH_STEP:
	/*
	 * "Step" a foreach loop (i.e., begin its next iteration) by assigning
	 * the next value list element to each loop var.
	 */

	tmpPtr = OBJ_AT_TOS;
	infoPtr = (ForeachInfo *)tmpPtr->internalRep.twoPtrValue.ptr1;
	numLists = infoPtr->numLists;
	TRACE(("=> "));

	tmpPtr = OBJ_AT_DEPTH(1);
	iterNum = (size_t)tmpPtr->internalRep.twoPtrValue.ptr1;
	iterMax = (size_t)tmpPtr->internalRep.twoPtrValue.ptr2;

	/*
	 * If some list still has a remaining list element iterate one more
	 * time. Assign to var the next element from its value list.
	 */

	if (iterNum < iterMax) {
	    /*
	     * Set the variables and jump back to run the body
	     */

	    tmpPtr->internalRep.twoPtrValue.ptr1 =(void *)(iterNum + 1);

	    listTmpDepth = numLists + 1;

	    for (i = 0;  i < numLists;  i++) {
		varListPtr = infoPtr->varLists[i];
		numVars = varListPtr->numVars;

		listPtr = OBJ_AT_DEPTH(listTmpDepth);
		TclListObjGetElementsM(interp, listPtr, &listLen, &elements);

		valIndex = (iterNum * numVars);
		for (j = 0;  j < numVars;  j++) {
		    if (valIndex >= listLen) {
			TclNewObj(valuePtr);
		    } else {
			valuePtr = elements[valIndex];
		    }

		    varIndex = varListPtr->varIndexes[j];
		    varPtr = LOCAL(varIndex);
		    while (TclIsVarLink(varPtr)) {
			varPtr = varPtr->value.linkPtr;
		    }
		    if (TclIsVarDirectWritable(varPtr)) {
			value2Ptr = varPtr->value.objPtr;
			if (valuePtr != value2Ptr) {
			    if (value2Ptr != NULL) {
				TclDecrRefCount(value2Ptr);
			    }
			    varPtr->value.objPtr = valuePtr;
			    Tcl_IncrRefCount(valuePtr);
			}
		    } else {
			DECACHE_STACK_INFO();
			if (TclPtrSetVarIdx(interp, varPtr, NULL, NULL, NULL,
				valuePtr, TCL_LEAVE_ERR_MSG, varIndex)==NULL){
			    CACHE_STACK_INFO();
			    TRACE_APPEND(("ERROR init. index temp %d: %.30s",
				    varIndex, O2S(Tcl_GetObjResult(interp))));
			    goto gotError;
			}
			CACHE_STACK_INFO();
		    }
		    valIndex++;
		}
		listTmpDepth--;
	    }
	    TRACE_APPEND(("jump to loop start\n"));
	    /* loopCtTemp being 'misused' for storing the jump size */
	    NEXT_INST_F(infoPtr->loopCtTemp, 0, 0);
	}

	TRACE_APPEND(("loop has no more iterations\n"));
#ifdef TCL_COMPILE_DEBUG
	NEXT_INST_F(1, 0, 0);
#else
	/*
	 * FALL THROUGH
	 */
	pc++;
#endif

    case INST_FOREACH_END:
	/* THIS INSTRUCTION IS ONLY CALLED AS A BREAK TARGET */
	tmpPtr = OBJ_AT_TOS;
	infoPtr = (ForeachInfo *)tmpPtr->internalRep.twoPtrValue.ptr1;
	numLists = infoPtr->numLists;
	TRACE(("=> loop terminated\n"));
	NEXT_INST_V(1, numLists+2, 0);

    case INST_LMAP_COLLECT:
	/*
	 * This instruction is only issued by lmap. The stack is:
	 *   - result
	 *   - infoPtr
	 *   - loop counters
	 *   - valLists
	 *   - collecting obj (unshared)
	 * The instruction lappends the result to the collecting obj.
	 */

	tmpPtr = OBJ_AT_DEPTH(1);
	infoPtr = (ForeachInfo *)tmpPtr->internalRep.twoPtrValue.ptr1;
	numLists = infoPtr->numLists;
	TRACE_APPEND(("=> appending to list at depth %d\n", 3 + numLists));

	objPtr = OBJ_AT_DEPTH(3 + numLists);
	Tcl_ListObjAppendElement(NULL, objPtr, OBJ_AT_TOS);
	NEXT_INST_F(1, 1, 0);
    }
    break;

    case INST_BEGIN_CATCH4:
	/*
	 * Record start of the catch command with exception range index equal
	 * to the operand. Push the current stack depth onto the special catch
	 * stack.
	 */

	*(++catchTop) = (Tcl_Obj *)UINT2PTR(CURR_DEPTH);
	TRACE(("%u => catchTop=%" TCL_Z_MODIFIER "u, stackTop=%" TCL_Z_MODIFIER "u\n",
		TclGetUInt4AtPtr(pc+1), (size_t)(catchTop - initCatchTop - 1),
		CURR_DEPTH));
	NEXT_INST_F(5, 0, 0);
    break;

    case INST_END_CATCH:
	catchTop--;
	DECACHE_STACK_INFO();
	Tcl_ResetResult(interp);
	CACHE_STACK_INFO();
	result = TCL_OK;
	TRACE(("=> catchTop=%" TCL_Z_MODIFIER "u\n", (size_t)(catchTop - initCatchTop - 1)));
	NEXT_INST_F(1, 0, 0);
    break;

    case INST_PUSH_RESULT:
	objResultPtr = Tcl_GetObjResult(interp);
	TRACE_WITH_OBJ(("=> "), objResultPtr);

	/*
	 * See the comments at INST_INVOKE_STK
	 */

	TclNewObj(objPtr);
	Tcl_IncrRefCount(objPtr);
	iPtr->objResultPtr = objPtr;
	NEXT_INST_F(1, 0, -1);
    break;

    case INST_PUSH_RETURN_CODE:
	TclNewIntObj(objResultPtr, result);
	TRACE(("=> %u\n", result));
	NEXT_INST_F(1, 0, 1);
    break;

    case INST_PUSH_RETURN_OPTIONS:
	DECACHE_STACK_INFO();
	objResultPtr = Tcl_GetReturnOptions(interp, result);
	CACHE_STACK_INFO();
	TRACE_WITH_OBJ(("=> "), objResultPtr);
	NEXT_INST_F(1, 0, 1);
    break;

    case INST_RETURN_CODE_BRANCH: {
	int code;

	if (TclGetIntFromObj(NULL, OBJ_AT_TOS, &code) != TCL_OK) {
	    Tcl_Panic("INST_RETURN_CODE_BRANCH: TOS not a return code!");
	}
	if (code == TCL_OK) {
	    Tcl_Panic("INST_RETURN_CODE_BRANCH: TOS is TCL_OK!");
	}
	if (code < TCL_ERROR || code > TCL_CONTINUE) {
	    code = TCL_CONTINUE + 1;
	}
	TRACE(("\"%s\" => jump offset %d\n", O2S(OBJ_AT_TOS), 2*code-1));
	NEXT_INST_F(2*code-1, 1, 0);
    }

    /*
     * -----------------------------------------------------------------
     *	   Start of dictionary-related instructions.
     */

    {
	int opnd2, allocateDict, done, allocdict;
	int i;
	Tcl_Obj *dictPtr, *statePtr, *keyPtr, *listPtr, *varNamePtr, *keysPtr;
	Tcl_Obj *emptyPtr, **keyPtrPtr;
	Tcl_DictSearch *searchPtr;
	DictUpdateInfo *duiPtr;

    case INST_DICT_VERIFY:
	dictPtr = OBJ_AT_TOS;
	TRACE(("\"%.30s\" => ", O2S(dictPtr)));
	if (Tcl_DictObjSize(interp, dictPtr, &done) != TCL_OK) {
	    TRACE_APPEND(("ERROR verifying dictionary nature of \"%.30s\": %s\n",
		    O2S(dictPtr), O2S(Tcl_GetObjResult(interp))));
	    goto gotError;
	}
	TRACE_APPEND(("OK\n"));
	NEXT_INST_F(1, 1, 0);
    break;

    case INST_DICT_EXISTS: {
	int found;

	opnd = TclGetUInt4AtPtr(pc+1);
	TRACE(("%u => ", opnd));
	dictPtr = OBJ_AT_DEPTH(opnd);
	if (opnd > 1) {
	    dictPtr = TclTraceDictPath(NULL, dictPtr, opnd-1,
		    &OBJ_AT_DEPTH(opnd-1), DICT_PATH_EXISTS);
	    if (dictPtr == NULL || dictPtr == DICT_PATH_NON_EXISTENT) {
		found = 0;
		goto afterDictExists;
	    }
	}
	if (Tcl_DictObjGet(NULL, dictPtr, OBJ_AT_TOS,
		&objResultPtr) == TCL_OK) {
	    found = (objResultPtr ? 1 : 0);
	} else {
	    found = 0;
	}
    afterDictExists:
	TRACE_APPEND(("%d\n", found));

	/*
	 * The INST_DICT_EXISTS instruction is usually followed by a
	 * conditional jump, so we can take advantage of this to do some
	 * peephole optimization (note that we're careful to not close out
	 * someone doing something else).
	 */

	JUMP_PEEPHOLE_V(found, 5, opnd+1);
    }
    case INST_DICT_GET:
	opnd = TclGetUInt4AtPtr(pc+1);
	TRACE(("%u => ", opnd));
	dictPtr = OBJ_AT_DEPTH(opnd);
	if (opnd > 1) {
	    dictPtr = TclTraceDictPath(interp, dictPtr, opnd-1,
		    &OBJ_AT_DEPTH(opnd-1), DICT_PATH_READ);
	    if (dictPtr == NULL) {
		TRACE_WITH_OBJ((
			"ERROR tracing dictionary path into \"%.30s\": ",
			O2S(OBJ_AT_DEPTH(opnd))),
			Tcl_GetObjResult(interp));
		goto gotError;
	    }
	}
	if (Tcl_DictObjGet(interp, dictPtr, OBJ_AT_TOS,
		&objResultPtr) != TCL_OK) {
	    TRACE_APPEND(("ERROR reading leaf dictionary key \"%.30s\": %s",
		    O2S(dictPtr), O2S(Tcl_GetObjResult(interp))));
	    goto gotError;
	}
	if (!objResultPtr) {
	    Tcl_SetObjResult(interp, Tcl_ObjPrintf(
		    "key \"%s\" not known in dictionary",
		    TclGetString(OBJ_AT_TOS)));
	    DECACHE_STACK_INFO();
	    Tcl_SetErrorCode(interp, "TCL", "LOOKUP", "DICT",
		    TclGetString(OBJ_AT_TOS), NULL);
	    CACHE_STACK_INFO();
	    TRACE_ERROR(interp);
	    goto gotError;
	}
	TRACE_APPEND(("%.30s\n", O2S(objResultPtr)));
	NEXT_INST_V(5, opnd+1, 1);
    case INST_DICT_GET_DEF:
	opnd = TclGetUInt4AtPtr(pc+1);
	TRACE(("%u => ", opnd));
	dictPtr = OBJ_AT_DEPTH(opnd+1);
	if (opnd > 1) {
	    dictPtr = TclTraceDictPath(interp, dictPtr, opnd-1,
		    &OBJ_AT_DEPTH(opnd), DICT_PATH_EXISTS);
	    if (dictPtr == NULL) {
		TRACE_WITH_OBJ((
			"ERROR tracing dictionary path into \"%.30s\": ",
			O2S(OBJ_AT_DEPTH(opnd+1))),
			Tcl_GetObjResult(interp));
		goto gotError;
	    } else if (dictPtr == DICT_PATH_NON_EXISTENT) {
		goto dictGetDefUseDefault;
	    }
	}
	if (Tcl_DictObjGet(interp, dictPtr, OBJ_UNDER_TOS,
		&objResultPtr) != TCL_OK) {
	    TRACE_APPEND(("ERROR reading leaf dictionary key \"%.30s\": %s",
		    O2S(dictPtr), O2S(Tcl_GetObjResult(interp))));
	    goto gotError;
	} else if (!objResultPtr) {
	dictGetDefUseDefault:
	    objResultPtr = OBJ_AT_TOS;
	}
	TRACE_APPEND(("%.30s\n", O2S(objResultPtr)));
	NEXT_INST_V(5, opnd+2, 1);

    case INST_DICT_SET:
    case INST_DICT_UNSET:
    case INST_DICT_INCR_IMM:
	opnd = TclGetUInt4AtPtr(pc+1);
	opnd2 = TclGetUInt4AtPtr(pc+5);

	varPtr = LOCAL(opnd2);
	while (TclIsVarLink(varPtr)) {
	    varPtr = varPtr->value.linkPtr;
	}
	TRACE(("%u %u => ", opnd, opnd2));
	if (TclIsVarDirectReadable(varPtr)) {
	    dictPtr = varPtr->value.objPtr;
	} else {
	    DECACHE_STACK_INFO();
	    dictPtr = TclPtrGetVarIdx(interp, varPtr, NULL, NULL, NULL, 0,
		    opnd2);
	    CACHE_STACK_INFO();
	}
	if (dictPtr == NULL) {
	    TclNewObj(dictPtr);
	    allocateDict = 1;
	} else {
	    allocateDict = Tcl_IsShared(dictPtr);
	    if (allocateDict) {
		dictPtr = Tcl_DuplicateObj(dictPtr);
	    }
	}

	switch (*pc) {
	case INST_DICT_SET:
	    cleanup = opnd + 1;
	    result = Tcl_DictObjPutKeyList(interp, dictPtr, opnd,
		    &OBJ_AT_DEPTH(opnd), OBJ_AT_TOS);
	    break;
	case INST_DICT_INCR_IMM:
	    cleanup = 1;
	    opnd = TclGetInt4AtPtr(pc+1);
	    result = Tcl_DictObjGet(interp, dictPtr, OBJ_AT_TOS, &valuePtr);
	    if (result != TCL_OK) {
		break;
	    }
	    if (valuePtr == NULL) {
		Tcl_DictObjPut(NULL, dictPtr, OBJ_AT_TOS, Tcl_NewWideIntObj(opnd));
	    } else {
		TclNewIntObj(value2Ptr, opnd);
		Tcl_IncrRefCount(value2Ptr);
		if (Tcl_IsShared(valuePtr)) {
		    valuePtr = Tcl_DuplicateObj(valuePtr);
		    Tcl_DictObjPut(NULL, dictPtr, OBJ_AT_TOS, valuePtr);
		}
		result = TclIncrObj(interp, valuePtr, value2Ptr);
		if (result == TCL_OK) {
		    TclInvalidateStringRep(dictPtr);
		}
		TclDecrRefCount(value2Ptr);
	    }
	    break;
	case INST_DICT_UNSET:
	    cleanup = opnd;
	    result = Tcl_DictObjRemoveKeyList(interp, dictPtr, opnd,
		    &OBJ_AT_DEPTH(opnd-1));
	    break;
	default:
	    cleanup = 0; /* stop compiler warning */
	    Tcl_Panic("Should not happen!");
	}

	if (result != TCL_OK) {
	    if (allocateDict) {
		TclDecrRefCount(dictPtr);
	    }
	    TRACE_APPEND(("ERROR updating dictionary: %s\n",
		    O2S(Tcl_GetObjResult(interp))));
	    goto checkForCatch;
	}

	if (TclIsVarDirectWritable(varPtr)) {
	    if (allocateDict) {
		value2Ptr = varPtr->value.objPtr;
		Tcl_IncrRefCount(dictPtr);
		if (value2Ptr != NULL) {
		    TclDecrRefCount(value2Ptr);
		}
		varPtr->value.objPtr = dictPtr;
	    }
	    objResultPtr = dictPtr;
	} else {
	    Tcl_IncrRefCount(dictPtr);
	    DECACHE_STACK_INFO();
	    objResultPtr = TclPtrSetVarIdx(interp, varPtr, NULL, NULL, NULL,
		    dictPtr, TCL_LEAVE_ERR_MSG, opnd2);
	    CACHE_STACK_INFO();
	    TclDecrRefCount(dictPtr);
	    if (objResultPtr == NULL) {
		TRACE_ERROR(interp);
		goto gotError;
	    }
	}
#ifndef TCL_COMPILE_DEBUG
	if (*(pc+9) == INST_POP) {
	    NEXT_INST_V(10, cleanup, 0);
	}
#endif
	TRACE_APPEND(("\"%.30s\"\n", O2S(objResultPtr)));
	NEXT_INST_V(9, cleanup, 1);

    case INST_DICT_APPEND:
    case INST_DICT_LAPPEND:
	opnd = TclGetUInt4AtPtr(pc+1);
	varPtr = LOCAL(opnd);
	while (TclIsVarLink(varPtr)) {
	    varPtr = varPtr->value.linkPtr;
	}
	TRACE(("%u => ", opnd));
	if (TclIsVarDirectReadable(varPtr)) {
	    dictPtr = varPtr->value.objPtr;
	} else {
	    DECACHE_STACK_INFO();
	    dictPtr = TclPtrGetVarIdx(interp, varPtr, NULL, NULL, NULL, 0,
		    opnd);
	    CACHE_STACK_INFO();
	}
	if (dictPtr == NULL) {
	    TclNewObj(dictPtr);
	    allocateDict = 1;
	} else {
	    allocateDict = Tcl_IsShared(dictPtr);
	    if (allocateDict) {
		dictPtr = Tcl_DuplicateObj(dictPtr);
	    }
	}

	if (Tcl_DictObjGet(interp, dictPtr, OBJ_UNDER_TOS,
		&valuePtr) != TCL_OK) {
	    if (allocateDict) {
		TclDecrRefCount(dictPtr);
	    }
	    TRACE_ERROR(interp);
	    goto gotError;
	}

	/*
	 * Note that a non-existent key results in a NULL valuePtr, which is a
	 * case handled separately below. What we *can* say at this point is
	 * that the write-back will always succeed.
	 */

	switch (*pc) {
	case INST_DICT_APPEND:
	    if (valuePtr == NULL) {
		Tcl_DictObjPut(NULL, dictPtr, OBJ_UNDER_TOS, OBJ_AT_TOS);
	    } else if (Tcl_IsShared(valuePtr)) {
		valuePtr = Tcl_DuplicateObj(valuePtr);
		Tcl_AppendObjToObj(valuePtr, OBJ_AT_TOS);
		Tcl_DictObjPut(NULL, dictPtr, OBJ_UNDER_TOS, valuePtr);
	    } else {
		Tcl_AppendObjToObj(valuePtr, OBJ_AT_TOS);

		/*
		 * Must invalidate the string representation of dictionary
		 * here because we have directly updated the internal
		 * representation; if we don't, callers could see the wrong
		 * string rep despite the internal version of the dictionary
		 * having the correct value. [Bug 3079830]
		 */

		TclInvalidateStringRep(dictPtr);
	    }
	    break;
	case INST_DICT_LAPPEND:
	    /*
	     * More complex because list-append can fail.
	     */

	    if (valuePtr == NULL) {
		Tcl_DictObjPut(NULL, dictPtr, OBJ_UNDER_TOS,
			Tcl_NewListObj(1, &OBJ_AT_TOS));
		break;
	    } else if (Tcl_IsShared(valuePtr)) {
		valuePtr = Tcl_DuplicateObj(valuePtr);
		if (Tcl_ListObjAppendElement(interp, valuePtr,
			OBJ_AT_TOS) != TCL_OK) {
		    TclDecrRefCount(valuePtr);
		    if (allocateDict) {
			TclDecrRefCount(dictPtr);
		    }
		    TRACE_ERROR(interp);
		    goto gotError;
		}
		Tcl_DictObjPut(NULL, dictPtr, OBJ_UNDER_TOS, valuePtr);
	    } else {
		if (Tcl_ListObjAppendElement(interp, valuePtr,
			OBJ_AT_TOS) != TCL_OK) {
		    if (allocateDict) {
			TclDecrRefCount(dictPtr);
		    }
		    TRACE_ERROR(interp);
		    goto gotError;
		}

		/*
		 * Must invalidate the string representation of dictionary
		 * here because we have directly updated the internal
		 * representation; if we don't, callers could see the wrong
		 * string rep despite the internal version of the dictionary
		 * having the correct value. [Bug 3079830]
		 */

		TclInvalidateStringRep(dictPtr);
	    }
	    break;
	default:
	    Tcl_Panic("Should not happen!");
	}

	if (TclIsVarDirectWritable(varPtr)) {
	    if (allocateDict) {
		value2Ptr = varPtr->value.objPtr;
		Tcl_IncrRefCount(dictPtr);
		if (value2Ptr != NULL) {
		    TclDecrRefCount(value2Ptr);
		}
		varPtr->value.objPtr = dictPtr;
	    }
	    objResultPtr = dictPtr;
	} else {
	    Tcl_IncrRefCount(dictPtr);
	    DECACHE_STACK_INFO();
	    objResultPtr = TclPtrSetVarIdx(interp, varPtr, NULL, NULL, NULL,
		    dictPtr, TCL_LEAVE_ERR_MSG, opnd);
	    CACHE_STACK_INFO();
	    TclDecrRefCount(dictPtr);
	    if (objResultPtr == NULL) {
		TRACE_ERROR(interp);
		goto gotError;
	    }
	}
#ifndef TCL_COMPILE_DEBUG
	if (*(pc+5) == INST_POP) {
	    NEXT_INST_F(6, 2, 0);
	}
#endif
	TRACE_APPEND(("%.30s\n", O2S(objResultPtr)));
	NEXT_INST_F(5, 2, 1);

    case INST_DICT_FIRST:
	opnd = TclGetUInt4AtPtr(pc+1);
	TRACE(("%u => ", opnd));
	dictPtr = POP_OBJECT();
	searchPtr = (Tcl_DictSearch *)ckalloc(sizeof(Tcl_DictSearch));
	if (Tcl_DictObjFirst(interp, dictPtr, searchPtr, &keyPtr,
		&valuePtr, &done) != TCL_OK) {

	    /*
	     * dictPtr is no longer on the stack, and we're not
	     * moving it into the internalrep of an iterator.  We need
	     * to drop the refcount [Tcl Bug 9b352768e6].
	     */

	    Tcl_DecrRefCount(dictPtr);
	    ckfree(searchPtr);
	    TRACE_ERROR(interp);
	    goto gotError;
	}
	{
	    Tcl_ObjInternalRep ir;
	    TclNewObj(statePtr);
	    ir.twoPtrValue.ptr1 = searchPtr;
	    ir.twoPtrValue.ptr2 = dictPtr;
	    Tcl_StoreInternalRep(statePtr, &dictIteratorType, &ir);
	}
	varPtr = LOCAL(opnd);
	if (varPtr->value.objPtr) {
	    if (TclHasInternalRep(varPtr->value.objPtr, &dictIteratorType)) {
		Tcl_Panic("mis-issued dictFirst!");
	    }
	    TclDecrRefCount(varPtr->value.objPtr);
	}
	varPtr->value.objPtr = statePtr;
	Tcl_IncrRefCount(statePtr);
	goto pushDictIteratorResult;

    case INST_DICT_NEXT:
	opnd = TclGetUInt4AtPtr(pc+1);
	TRACE(("%u => ", opnd));
	statePtr = (*LOCAL(opnd)).value.objPtr;
	{
	    const Tcl_ObjInternalRep *irPtr;

	    if (statePtr &&
		    (irPtr = TclFetchInternalRep(statePtr, &dictIteratorType))) {
		searchPtr = (Tcl_DictSearch *)irPtr->twoPtrValue.ptr1;
		Tcl_DictObjNext(searchPtr, &keyPtr, &valuePtr, &done);
	    } else {
		Tcl_Panic("mis-issued dictNext!");
	    }
	}
    pushDictIteratorResult:
	if (done) {
	    TclNewObj(emptyPtr);
	    PUSH_OBJECT(emptyPtr);
	    PUSH_OBJECT(emptyPtr);
	} else {
	    PUSH_OBJECT(valuePtr);
	    PUSH_OBJECT(keyPtr);
	}
	TRACE_APPEND(("\"%.30s\" \"%.30s\" %d\n",
		O2S(OBJ_UNDER_TOS), O2S(OBJ_AT_TOS), done));

	/*
	 * The INST_DICT_FIRST and INST_DICT_NEXT instructsions are always
	 * followed by a conditional jump, so we can take advantage of this to
	 * do some peephole optimization (note that we're careful to not close
	 * out someone doing something else).
	 */

	JUMP_PEEPHOLE_F(done, 5, 0);

    case INST_DICT_UPDATE_START:
	opnd = TclGetUInt4AtPtr(pc+1);
	opnd2 = TclGetUInt4AtPtr(pc+5);
	TRACE(("%u => ", opnd));
	varPtr = LOCAL(opnd);
	duiPtr = (DictUpdateInfo *)codePtr->auxDataArrayPtr[opnd2].clientData;
	while (TclIsVarLink(varPtr)) {
	    varPtr = varPtr->value.linkPtr;
	}
	if (TclIsVarDirectReadable(varPtr)) {
	    dictPtr = varPtr->value.objPtr;
	} else {
	    DECACHE_STACK_INFO();
	    dictPtr = TclPtrGetVarIdx(interp, varPtr, NULL, NULL, NULL,
		    TCL_LEAVE_ERR_MSG, opnd);
	    CACHE_STACK_INFO();
	    if (dictPtr == NULL) {
		TRACE_ERROR(interp);
		goto gotError;
	    }
	}
	Tcl_IncrRefCount(dictPtr);
	if (TclListObjGetElementsM(interp, OBJ_AT_TOS, &length,
		&keyPtrPtr) != TCL_OK) {
	    TRACE_ERROR(interp);
	    goto gotError;
	}
	if (length != duiPtr->length) {
	    Tcl_Panic("dictUpdateStart argument length mismatch");
	}
	for (i=0 ; i<length ; i++) {
	    if (Tcl_DictObjGet(interp, dictPtr, keyPtrPtr[i],
		    &valuePtr) != TCL_OK) {
		TRACE_ERROR(interp);
		Tcl_DecrRefCount(dictPtr);
		goto gotError;
	    }
	    varPtr = LOCAL(duiPtr->varIndices[i]);
	    while (TclIsVarLink(varPtr)) {
		varPtr = varPtr->value.linkPtr;
	    }
	    DECACHE_STACK_INFO();
	    if (valuePtr == NULL) {
		TclObjUnsetVar2(interp,
			localName(iPtr->varFramePtr, duiPtr->varIndices[i]),
			NULL, 0);
	    } else if (TclPtrSetVarIdx(interp, varPtr, NULL, NULL, NULL,
		    valuePtr, TCL_LEAVE_ERR_MSG,
		    duiPtr->varIndices[i]) == NULL) {
		CACHE_STACK_INFO();
		TRACE_ERROR(interp);
		Tcl_DecrRefCount(dictPtr);
		goto gotError;
	    }
	    CACHE_STACK_INFO();
	}
	TclDecrRefCount(dictPtr);
	TRACE_APPEND(("OK\n"));
	NEXT_INST_F(9, 0, 0);

    case INST_DICT_UPDATE_END:
	opnd = TclGetUInt4AtPtr(pc+1);
	opnd2 = TclGetUInt4AtPtr(pc+5);
	TRACE(("%u => ", opnd));
	varPtr = LOCAL(opnd);
	duiPtr = (DictUpdateInfo *)codePtr->auxDataArrayPtr[opnd2].clientData;
	while (TclIsVarLink(varPtr)) {
	    varPtr = varPtr->value.linkPtr;
	}
	if (TclIsVarDirectReadable(varPtr)) {
	    dictPtr = varPtr->value.objPtr;
	} else {
	    DECACHE_STACK_INFO();
	    dictPtr = TclPtrGetVarIdx(interp, varPtr, NULL, NULL, NULL, 0,
		    opnd);
	    CACHE_STACK_INFO();
	}
	if (dictPtr == NULL) {
	    TRACE_APPEND(("storage was unset\n"));
	    NEXT_INST_F(9, 1, 0);
	}
	if (Tcl_DictObjSize(interp, dictPtr, &length) != TCL_OK
		|| TclListObjGetElementsM(interp, OBJ_AT_TOS, &length,
			&keyPtrPtr) != TCL_OK) {
	    TRACE_ERROR(interp);
	    goto gotError;
	}
	allocdict = Tcl_IsShared(dictPtr);
	if (allocdict) {
	    dictPtr = Tcl_DuplicateObj(dictPtr);
	}
	if (length > 0) {
	    TclInvalidateStringRep(dictPtr);
	}
	for (i=0 ; i<length ; i++) {
	    Var *var2Ptr = LOCAL(duiPtr->varIndices[i]);

	    while (TclIsVarLink(var2Ptr)) {
		var2Ptr = var2Ptr->value.linkPtr;
	    }
	    if (TclIsVarDirectReadable(var2Ptr)) {
		valuePtr = var2Ptr->value.objPtr;
	    } else {
		DECACHE_STACK_INFO();
		valuePtr = TclPtrGetVarIdx(interp, var2Ptr, NULL, NULL, NULL,
			0, duiPtr->varIndices[i]);
		CACHE_STACK_INFO();
	    }
	    if (valuePtr == NULL) {
		Tcl_DictObjRemove(interp, dictPtr, keyPtrPtr[i]);
	    } else if (dictPtr == valuePtr) {
		Tcl_DictObjPut(interp, dictPtr, keyPtrPtr[i],
			Tcl_DuplicateObj(valuePtr));
	    } else {
		Tcl_DictObjPut(interp, dictPtr, keyPtrPtr[i], valuePtr);
	    }
	}
	if (TclIsVarDirectWritable(varPtr)) {
	    Tcl_IncrRefCount(dictPtr);
	    TclDecrRefCount(varPtr->value.objPtr);
	    varPtr->value.objPtr = dictPtr;
	} else {
	    DECACHE_STACK_INFO();
	    objResultPtr = TclPtrSetVarIdx(interp, varPtr, NULL, NULL, NULL,
		    dictPtr, TCL_LEAVE_ERR_MSG, opnd);
	    CACHE_STACK_INFO();
	    if (objResultPtr == NULL) {
		if (allocdict) {
		    TclDecrRefCount(dictPtr);
		}
		TRACE_ERROR(interp);
		goto gotError;
	    }
	}
	TRACE_APPEND(("written back\n"));
	NEXT_INST_F(9, 1, 0);

    case INST_DICT_EXPAND:
	dictPtr = OBJ_UNDER_TOS;
	listPtr = OBJ_AT_TOS;
	TRACE(("\"%.30s\" \"%.30s\" =>", O2S(dictPtr), O2S(listPtr)));
	if (TclListObjGetElementsM(interp, listPtr, &objc, &objv) != TCL_OK) {
	    TRACE_ERROR(interp);
	    goto gotError;
	}
	objResultPtr = TclDictWithInit(interp, dictPtr, objc, objv);
	if (objResultPtr == NULL) {
	    TRACE_ERROR(interp);
	    goto gotError;
	}
	TRACE_APPEND(("\"%.30s\"\n", O2S(objResultPtr)));
	NEXT_INST_F(1, 2, 1);

    case INST_DICT_RECOMBINE_STK:
	keysPtr = POP_OBJECT();
	varNamePtr = OBJ_UNDER_TOS;
	listPtr = OBJ_AT_TOS;
	TRACE(("\"%.30s\" \"%.30s\" \"%.30s\" => ",
		O2S(varNamePtr), O2S(valuePtr), O2S(keysPtr)));
	if (TclListObjGetElementsM(interp, listPtr, &objc, &objv) != TCL_OK) {
	    TRACE_ERROR(interp);
	    TclDecrRefCount(keysPtr);
	    goto gotError;
	}
	varPtr = TclObjLookupVarEx(interp, varNamePtr, NULL,
		TCL_LEAVE_ERR_MSG, "set", 1, 1, &arrayPtr);
	if (varPtr == NULL) {
	    TRACE_ERROR(interp);
	    TclDecrRefCount(keysPtr);
	    goto gotError;
	}
	DECACHE_STACK_INFO();
	result = TclDictWithFinish(interp, varPtr,arrayPtr,varNamePtr,NULL,-1,
		objc, objv, keysPtr);
	CACHE_STACK_INFO();
	TclDecrRefCount(keysPtr);
	if (result != TCL_OK) {
	    TRACE_ERROR(interp);
	    goto gotError;
	}
	TRACE_APPEND(("OK\n"));
	NEXT_INST_F(1, 2, 0);

    case INST_DICT_RECOMBINE_IMM:
	opnd = TclGetUInt4AtPtr(pc+1);
	listPtr = OBJ_UNDER_TOS;
	keysPtr = OBJ_AT_TOS;
	varPtr = LOCAL(opnd);
	TRACE(("%u <- \"%.30s\" \"%.30s\" => ", opnd, O2S(valuePtr),
		O2S(keysPtr)));
	if (TclListObjGetElementsM(interp, listPtr, &objc, &objv) != TCL_OK) {
	    TRACE_ERROR(interp);
	    goto gotError;
	}
	while (TclIsVarLink(varPtr)) {
	    varPtr = varPtr->value.linkPtr;
	}
	DECACHE_STACK_INFO();
	result = TclDictWithFinish(interp, varPtr, NULL, NULL, NULL, opnd,
		objc, objv, keysPtr);
	CACHE_STACK_INFO();
	if (result != TCL_OK) {
	    TRACE_ERROR(interp);
	    goto gotError;
	}
	TRACE_APPEND(("OK\n"));
	NEXT_INST_F(5, 2, 0);
    }
    break;

    /*
     *	   End of dictionary-related instructions.
     * -----------------------------------------------------------------
     */

    case INST_CLOCK_READ:
	{			/* Read the wall clock */
	    Tcl_WideInt wval;
	    Tcl_Time now;
	    switch (TclGetUInt1AtPtr(pc+1)) {
	    case 0:		/* clicks */
#ifdef TCL_WIDE_CLICKS
		wval = TclpGetWideClicks();
#else
		wval = (Tcl_WideInt)TclpGetClicks();
#endif
		break;
	    case 1:		/* microseconds */
		Tcl_GetTime(&now);
		wval = (Tcl_WideInt)now.sec * 1000000 + now.usec;
		break;
	    case 2:		/* milliseconds */
		Tcl_GetTime(&now);
		wval = (Tcl_WideInt)now.sec * 1000 + now.usec / 1000;
		break;
	    case 3:		/* seconds */
		Tcl_GetTime(&now);
		wval = (Tcl_WideInt)now.sec;
		break;
	    default:
		Tcl_Panic("clockRead instruction with unknown clock#");
	    }
	    TclNewIntObj(objResultPtr, wval);
	    TRACE_WITH_OBJ(("=> "), objResultPtr);
	    NEXT_INST_F(2, 0, 1);
	}
	break;

    default:
	Tcl_Panic("TclNRExecuteByteCode: unrecognized opCode %u", *pc);
    } /* end of switch on opCode */

    /*
     * Block for variables needed to process exception returns.
     */

    {
	ExceptionRange *rangePtr;
				/* Points to closest loop or catch exception
				 * range enclosing the pc. Used by various
				 * instructions and processCatch to process
				 * break, continue, and errors. */
	const char *bytes;

	/*
	 * An external evaluation (INST_INVOKE or INST_EVAL) returned
	 * something different from TCL_OK, or else INST_BREAK or
	 * INST_CONTINUE were called.
	 */

    processExceptionReturn:
#ifdef TCL_COMPILE_DEBUG
	switch (*pc) {
	case INST_INVOKE_STK1:
	    opnd = TclGetUInt1AtPtr(pc+1);
	    TRACE(("%u => ... after \"%.20s\": ", opnd, cmdNameBuf));
	    break;
	case INST_INVOKE_STK4:
	    opnd = TclGetUInt4AtPtr(pc+1);
	    TRACE(("%u => ... after \"%.20s\": ", opnd, cmdNameBuf));
	    break;
	case INST_EVAL_STK:
	    /*
	     * Note that the object at stacktop has to be used before doing
	     * the cleanup.
	     */

	    TRACE(("\"%.30s\" => ", O2S(OBJ_AT_TOS)));
	    break;
	default:
	    TRACE(("=> "));
	}
#endif
	if ((result == TCL_CONTINUE) || (result == TCL_BREAK)) {
	    rangePtr = GetExceptRangeForPc(pc, result, codePtr);
	    if (rangePtr == NULL) {
		TRACE_APPEND(("no encl. loop or catch, returning %s\n",
			StringForResultCode(result)));
		goto abnormalReturn;
	    }
	    if (rangePtr->type == CATCH_EXCEPTION_RANGE) {
		TRACE_APPEND(("%s ...\n", StringForResultCode(result)));
		goto processCatch;
	    }
	    while (cleanup--) {
		valuePtr = POP_OBJECT();
		TclDecrRefCount(valuePtr);
	    }
	    if (result == TCL_BREAK) {
		result = TCL_OK;
		pc = (codePtr->codeStart + rangePtr->breakOffset);
		TRACE_APPEND(("%s, range at %d, new pc %d\n",
			StringForResultCode(result),
			rangePtr->codeOffset, rangePtr->breakOffset));
		NEXT_INST_F(0, 0, 0);
	    }
	    if (rangePtr->continueOffset == TCL_INDEX_NONE) {
		TRACE_APPEND(("%s, loop w/o continue, checking for catch\n",
			StringForResultCode(result)));
		goto checkForCatch;
	    }
	    result = TCL_OK;
	    pc = (codePtr->codeStart + rangePtr->continueOffset);
	    TRACE_APPEND(("%s, range at %d, new pc %d\n",
		    StringForResultCode(result),
		    rangePtr->codeOffset, rangePtr->continueOffset));
	    NEXT_INST_F(0, 0, 0);
	}
#ifdef TCL_COMPILE_DEBUG
	if (traceInstructions) {
	    objPtr = Tcl_GetObjResult(interp);
	    if ((result != TCL_ERROR) && (result != TCL_RETURN)) {
		TRACE_APPEND(("OTHER RETURN CODE %d, result=\"%.30s\"\n ",
			result, O2S(objPtr)));
	    } else {
		TRACE_APPEND(("%s, result=\"%.30s\"\n",
			StringForResultCode(result), O2S(objPtr)));
	    }
	}
#endif
	goto checkForCatch;

	/*
	 * Division by zero in an expression. Control only reaches this point
	 * by "goto divideByZero".
	 */

    divideByZero:
	Tcl_SetObjResult(interp, Tcl_NewStringObj("divide by zero", -1));
	DECACHE_STACK_INFO();
	Tcl_SetErrorCode(interp, "ARITH", "DIVZERO", "divide by zero", NULL);
	CACHE_STACK_INFO();
	goto gotError;

    outOfMemory:
	Tcl_SetObjResult(interp, Tcl_NewStringObj("out of memory", -1));
	DECACHE_STACK_INFO();
	Tcl_SetErrorCode(interp, "ARITH", "OUTOFMEMORY", "out of memory", NULL);
	CACHE_STACK_INFO();
	goto gotError;

	/*
	 * Exponentiation of zero by negative number in an expression. Control
	 * only reaches this point by "goto exponOfZero".
	 */

    exponOfZero:
	Tcl_SetObjResult(interp, Tcl_NewStringObj(
		"exponentiation of zero by negative power", -1));
	DECACHE_STACK_INFO();
	Tcl_SetErrorCode(interp, "ARITH", "DOMAIN",
		"exponentiation of zero by negative power", NULL);
	CACHE_STACK_INFO();

	/*
	 * Almost all error paths feed through here rather than assigning to
	 * result themselves (for a small but consistent saving).
	 */

    gotError:
	result = TCL_ERROR;

	/*
	 * Execution has generated an "exception" such as TCL_ERROR. If the
	 * exception is an error, record information about what was being
	 * executed when the error occurred. Find the closest enclosing catch
	 * range, if any. If no enclosing catch range is found, stop execution
	 * and return the "exception" code.
	 */

    checkForCatch:
	if (iPtr->execEnvPtr->rewind) {
	    goto abnormalReturn;
	}
	if ((result == TCL_ERROR) && !(iPtr->flags & ERR_ALREADY_LOGGED)) {
	    const unsigned char *pcBeg;

	    bytes = GetSrcInfoForPc(pc, codePtr, &length, &pcBeg, NULL);
	    DECACHE_STACK_INFO();
	    TclLogCommandInfo(interp, codePtr->source, bytes,
		    bytes ? length : 0, pcBeg, tosPtr);
	    CACHE_STACK_INFO();
	}
	iPtr->flags &= ~ERR_ALREADY_LOGGED;

	/*
	 * Clear all expansions that may have started after the last
	 * INST_BEGIN_CATCH.
	 */

	while (auxObjList) {
	    if ((catchTop != initCatchTop)
		    && (PTR2UINT(*catchTop) >
			PTR2UINT(auxObjList->internalRep.twoPtrValue.ptr2))) {
		break;
	    }
	    POP_TAUX_OBJ();
	}

	/*
	 * We must not catch if the script in progress has been canceled with
	 * the TCL_CANCEL_UNWIND flag. Instead, it blows outwards until we
	 * either hit another interpreter (presumably where the script in
	 * progress has not been canceled) or we get to the top-level. We do
	 * NOT modify the interpreter result here because we know it will
	 * already be set prior to vectoring down to this point in the code.
	 */

	if (TclCanceled(iPtr) && (Tcl_Canceled(interp, 0) == TCL_ERROR)) {
#ifdef TCL_COMPILE_DEBUG
	    if (traceInstructions) {
		fprintf(stdout, "   ... cancel with unwind, returning %s\n",
			StringForResultCode(result));
	    }
#endif
	    goto abnormalReturn;
	}

	/*
	 * We must not catch an exceeded limit. Instead, it blows outwards
	 * until we either hit another interpreter (presumably where the limit
	 * is not exceeded) or we get to the top-level.
	 */

	if (TclLimitExceeded(iPtr->limit)) {
#ifdef TCL_COMPILE_DEBUG
	    if (traceInstructions) {
		fprintf(stdout, "   ... limit exceeded, returning %s\n",
			StringForResultCode(result));
	    }
#endif
	    goto abnormalReturn;
	}
	if (catchTop == initCatchTop) {
#ifdef TCL_COMPILE_DEBUG
	    if (traceInstructions) {
		fprintf(stdout, "   ... no enclosing catch, returning %s\n",
			StringForResultCode(result));
	    }
#endif
	    goto abnormalReturn;
	}
	rangePtr = GetExceptRangeForPc(pc, TCL_ERROR, codePtr);
	if (rangePtr == NULL) {
	    /*
	     * This is only possible when compiling a [catch] that sends its
	     * script to INST_EVAL. Cannot correct the compiler without
	     * breaking compat with previous .tbc compiled scripts.
	     */

#ifdef TCL_COMPILE_DEBUG
	    if (traceInstructions) {
		fprintf(stdout, "   ... no enclosing catch, returning %s\n",
			StringForResultCode(result));
	    }
#endif
	    goto abnormalReturn;
	}

	/*
	 * A catch exception range (rangePtr) was found to handle an
	 * "exception". It was found either by checkForCatch just above or by
	 * an instruction during break, continue, or error processing. Jump to
	 * its catchOffset after unwinding the operand stack to the depth it
	 * had when starting to execute the range's catch command.
	 */

    processCatch:
	while (CURR_DEPTH > PTR2UINT(*catchTop)) {
	    valuePtr = POP_OBJECT();
	    TclDecrRefCount(valuePtr);
	}
#ifdef TCL_COMPILE_DEBUG
	if (traceInstructions) {
	    fprintf(stdout, "  ... found catch at %d, catchTop=%" TCL_Z_MODIFIER "u, "
		    "unwound to %" TCL_Z_MODIFIER "u, new pc %" TCL_Z_MODIFIER "u\n",
		    rangePtr->codeOffset, (size_t)(catchTop - initCatchTop - 1),
		    PTR2UINT(*catchTop), (size_t)rangePtr->catchOffset);
	}
#endif
	pc = (codePtr->codeStart + rangePtr->catchOffset);
	NEXT_INST_F(0, 0, 0);	/* Restart the execution loop at pc. */

	/*
	 * end of infinite loop dispatching on instructions.
	 */

	/*
	 * Done or abnormal return code. Restore the stack to state it had when
	 * starting to execute the ByteCode. Panic if the stack is below the
	 * initial level.
	 */

    abnormalReturn:
	TCL_DTRACE_INST_LAST();

	/*
	 * Clear all expansions and same-level NR calls.
	 *
	 * Note that expansion markers have a NULL type; avoid removing other
	 * markers.
	 */

	while (auxObjList) {
	    POP_TAUX_OBJ();
	}
	while (tosPtr > initTosPtr) {
	    objPtr = POP_OBJECT();
	    Tcl_DecrRefCount(objPtr);
	}

	if (tosPtr < initTosPtr) {
	    fprintf(stderr,
		    "\nTclNRExecuteByteCode: abnormal return at pc %" TCL_Z_MODIFIER "u: "
		    "stack top %" TCL_Z_MODIFIER "u < entry stack top %d\n",
		    (size_t)(pc - codePtr->codeStart),
		    CURR_DEPTH, 0);
	    Tcl_Panic("TclNRExecuteByteCode execution failure: end stack top < start stack top");
	}
	CLANG_ASSERT(bcFramePtr);
    }

    iPtr->cmdFramePtr = bcFramePtr->nextPtr;
    TclReleaseByteCode(codePtr);
    TclStackFree(interp, TD);	/* free my stack */

    return result;

    /*
     * INST_START_CMD failure case removed where it doesn't bother that much
     *
     * Remark that if the interpreter is marked for deletion its
     * compileEpoch is modified, so that the epoch check also verifies
     * that the interp is not deleted. If no outside call has been made
     * since the last check, it is safe to omit the check.

     * case INST_START_CMD:
     */

	instStartCmdFailed:
	{
	    const char *bytes;

	    length = 0;

	    if (TclInterpReady(interp) == TCL_ERROR) {
		goto gotError;
	    }

	    /*
	     * We used to switch to direct eval; for NRE-awareness we now
	     * compile and eval the command so that this evaluation does not
	     * add a new TEBC instance. Bug [2910748], bug [fa6bf38d07]
	     *
	     * TODO: recompile, search this command and eval a code starting from,
	     * so that this evaluation does not add a new TEBC instance without
	     * NRE-trampoline.
	     */

	    codePtr->flags |= TCL_BYTECODE_RECOMPILE;
	    bytes = GetSrcInfoForPc(pc, codePtr, &length, NULL, NULL);
	    opnd = TclGetUInt4AtPtr(pc+1);
	    pc += (opnd-1);
	    assert(bytes);
	    PUSH_OBJECT(Tcl_NewStringObj(bytes, length));
	    goto instEvalStk;
	}
}

#undef codePtr
#undef iPtr
#undef bcFramePtr
#undef initCatchTop
#undef initTosPtr
#undef auxObjList
#undef catchTop
#undef TCONST
#undef esPtr

static int
FinalizeOONext(
    void *data[],
    Tcl_Interp *interp,
    int result)
{
    Interp *iPtr = (Interp *) interp;
    CallContext *contextPtr = (CallContext *)data[1];

    /*
     * Reset the variable lookup frame.
     */

    iPtr->varFramePtr = (CallFrame *)data[0];

    /*
     * Restore the call chain context index as we've finished the inner invoke
     * and want to operate in the outer context again.
     */

    contextPtr->index = PTR2INT(data[2]);
    contextPtr->skip = PTR2INT(data[3]);
    contextPtr->oPtr->flags &= ~FILTER_HANDLING;
    return result;
}

static int
FinalizeOONextFilter(
    void *data[],
    Tcl_Interp *interp,
    int result)
{
    Interp *iPtr = (Interp *) interp;
    CallContext *contextPtr = (CallContext *)data[1];

    /*
     * Reset the variable lookup frame.
     */

    iPtr->varFramePtr = (CallFrame *)data[0];

    /*
     * Restore the call chain context index as we've finished the inner invoke
     * and want to operate in the outer context again.
     */

    contextPtr->index = PTR2INT(data[2]);
    contextPtr->skip = PTR2INT(data[3]);
    contextPtr->oPtr->flags |= FILTER_HANDLING;
    return result;
}

/*
 * WidePwrSmallExpon --
 *
 * Helper to calculate small powers of integers whose result is wide.
 */
static inline Tcl_WideInt
WidePwrSmallExpon(Tcl_WideInt w1, long exponent) {

    Tcl_WideInt wResult;

    wResult = w1 * w1;		/* b**2 */
    switch (exponent) {
    case 2:
	break;
    case 3:
	wResult *= w1;		/* b**3 */
	break;
    case 4:
	wResult *= wResult;	/* b**4 */
	break;
    case 5:
	wResult *= wResult;	/* b**4 */
	wResult *= w1;		/* b**5 */
	break;
    case 6:
	wResult *= w1;		/* b**3 */
	wResult *= wResult;	/* b**6 */
	break;
    case 7:
	wResult *= w1;		/* b**3 */
	wResult *= wResult;	/* b**6 */
	wResult *= w1;		/* b**7 */
	break;
    case 8:
	wResult *= wResult;	/* b**4 */
	wResult *= wResult;	/* b**8 */
	break;
    case 9:
	wResult *= wResult;	/* b**4 */
	wResult *= wResult;	/* b**8 */
	wResult *= w1;		/* b**9 */
	break;
    case 10:
	wResult *= wResult;	/* b**4 */
	wResult *= w1;		/* b**5 */
	wResult *= wResult;	/* b**10 */
	break;
    case 11:
	wResult *= wResult;	/* b**4 */
	wResult *= w1;		/* b**5 */
	wResult *= wResult;	/* b**10 */
	wResult *= w1;		/* b**11 */
	break;
    case 12:
	wResult *= w1;		/* b**3 */
	wResult *= wResult;	/* b**6 */
	wResult *= wResult;	/* b**12 */
	break;
    case 13:
	wResult *= w1;		/* b**3 */
	wResult *= wResult;	/* b**6 */
	wResult *= wResult;	/* b**12 */
	wResult *= w1;		/* b**13 */
	break;
    case 14:
	wResult *= w1;		/* b**3 */
	wResult *= wResult;	/* b**6 */
	wResult *= w1;		/* b**7 */
	wResult *= wResult;	/* b**14 */
	break;
    case 15:
	wResult *= w1;		/* b**3 */
	wResult *= wResult;	/* b**6 */
	wResult *= w1;		/* b**7 */
	wResult *= wResult;	/* b**14 */
	wResult *= w1;		/* b**15 */
	break;
    case 16:
	wResult *= wResult;	/* b**4 */
	wResult *= wResult;	/* b**8 */
	wResult *= wResult;	/* b**16 */
	break;
    }
    return wResult;
}
/*
 *----------------------------------------------------------------------
 *
 * ExecuteExtendedBinaryMathOp, ExecuteExtendedUnaryMathOp --
 *
 *	These functions do advanced math for binary and unary operators
 *	respectively, so that the main TEBC code does not bear the cost of
 *	them.
 *
 * Results:
 *	A Tcl_Obj* result, or a NULL (in which case valuePtr is updated to
 *	hold the result value), or one of the special flag values
 *	GENERAL_ARITHMETIC_ERROR, EXPONENT_OF_ZERO or DIVIDED_BY_ZERO. The
 *	latter two signify a zero value raised to a negative power or a value
 *	divided by zero, respectively. With GENERAL_ARITHMETIC_ERROR, all
 *	error information will have already been reported in the interpreter
 *	result.
 *
 * Side effects:
 *	May update the Tcl_Obj indicated valuePtr if it is unshared. Will
 *	return a NULL when that happens.
 *
 *----------------------------------------------------------------------
 */

static Tcl_Obj *
ExecuteExtendedBinaryMathOp(
    Tcl_Interp *interp,		/* Where to report errors. */
    int opcode,			/* What operation to perform. */
    Tcl_Obj **constants,	/* The execution environment's constants. */
    Tcl_Obj *valuePtr,		/* The first operand on the stack. */
    Tcl_Obj *value2Ptr)		/* The second operand on the stack. */
{
#define WIDE_RESULT(w) \
    if (Tcl_IsShared(valuePtr)) {		\
	return Tcl_NewWideIntObj(w);		\
    } else {					\
	TclSetIntObj(valuePtr, (w));		\
	return NULL;				\
    }
#define BIG_RESULT(b) \
    if (Tcl_IsShared(valuePtr)) {		\
	return Tcl_NewBignumObj(b);		\
    } else {					\
	Tcl_SetBignumObj(valuePtr, (b));		\
	return NULL;				\
    }
#define DOUBLE_RESULT(d) \
    if (Tcl_IsShared(valuePtr)) {		\
	TclNewDoubleObj(objResultPtr, (d));	\
	return objResultPtr;			\
    } else {					\
	Tcl_SetDoubleObj(valuePtr, (d));	\
	return NULL;				\
    }

    int type1, type2;
    void *ptr1, *ptr2;
    double d1, d2, dResult;
    Tcl_WideInt w1, w2, wResult;
    mp_int big1, big2, bigResult, bigRemainder;
    Tcl_Obj *objResultPtr;
    int invalid, zero;
    long shift;
	mp_err err;

    (void) GetNumberFromObj(NULL, valuePtr, &ptr1, &type1);
    (void) GetNumberFromObj(NULL, value2Ptr, &ptr2, &type2);

    switch (opcode) {
    case INST_MOD:
	/* TODO: Attempts to re-use unshared operands on stack */

	w2 = 0;			/* silence gcc warning */
	if (type2 == TCL_NUMBER_INT) {
	    w2 = *((const Tcl_WideInt *)ptr2);
	    if (w2 == 0) {
		return DIVIDED_BY_ZERO;
	    }
	    if ((w2 == 1) || (w2 == -1)) {
		/*
		 * Div. by |1| always yields remainder of 0.
		 */

		return constants[0];
	    }
	}
	if (type1 == TCL_NUMBER_INT) {
	    w1 = *((const Tcl_WideInt *)ptr1);

	    if (w1 == 0) {
		/*
		 * 0 % (non-zero) always yields remainder of 0.
		 */

		return constants[0];
	    }
	    if (type2 == TCL_NUMBER_INT) {
		Tcl_WideInt wQuotient, wRemainder;
		w2 = *((const Tcl_WideInt *)ptr2);
		wQuotient = w1 / w2;

		/*
		 * Force Tcl's integer division rules.
		 * TODO: examine for logic simplification
		 */

		if (((wQuotient < 0)
			|| ((wQuotient == 0)
			&& ((w1 < 0 && w2 > 0)
			|| (w1 > 0 && w2 < 0))))
			&& (wQuotient * w2 != w1)) {
		    wQuotient -= 1;
		}
		wRemainder = (Tcl_WideInt)((Tcl_WideUInt)w1 -
			(Tcl_WideUInt)w2*(Tcl_WideUInt)wQuotient);
		WIDE_RESULT(wRemainder);
	    }

	    Tcl_TakeBignumFromObj(NULL, value2Ptr, &big2);

	    /* TODO: internals intrusion */
	    if ((w1 > ((Tcl_WideInt)0)) ^ !mp_isneg(&big2)) {
		/*
		 * Arguments are opposite sign; remainder is sum.
		 */

		err = mp_init_i64(&big1, w1);
		if (err == MP_OKAY) {
		    err = mp_add(&big2, &big1, &big2);
		    mp_clear(&big1);
		}
		if (err != MP_OKAY) {
		    return OUT_OF_MEMORY;
		}
		BIG_RESULT(&big2);
	    }

	    /*
	     * Arguments are same sign; remainder is first operand.
	     */

	    mp_clear(&big2);
	    return NULL;
	}
	Tcl_GetBignumFromObj(NULL, valuePtr, &big1);
	Tcl_GetBignumFromObj(NULL, value2Ptr, &big2);
	err = mp_init_multi(&bigResult, &bigRemainder, NULL);
	if (err == MP_OKAY) {
	    err = mp_div(&big1, &big2, &bigResult, &bigRemainder);
	}
	if ((err == MP_OKAY) && !mp_iszero(&bigRemainder) && (bigRemainder.sign != big2.sign)) {
	    /*
	     * Convert to Tcl's integer division rules.
	     */

	    if ((mp_sub_d(&bigResult, 1, &bigResult) != MP_OKAY)
		    || (mp_add(&bigRemainder, &big2, &bigRemainder) != MP_OKAY)) {
		return OUT_OF_MEMORY;
	    }
	}
	err = mp_copy(&bigRemainder, &bigResult);
	mp_clear(&bigRemainder);
	mp_clear(&big1);
	mp_clear(&big2);
	if (err != MP_OKAY) {
	    return OUT_OF_MEMORY;
	}
	BIG_RESULT(&bigResult);

    case INST_LSHIFT:
    case INST_RSHIFT: {
	/*
	 * Reject negative shift argument.
	 */

	switch (type2) {
	case TCL_NUMBER_INT:
	    invalid = (*((const Tcl_WideInt *)ptr2) < 0);
	    break;
	case TCL_NUMBER_BIG:
	    Tcl_TakeBignumFromObj(NULL, value2Ptr, &big2);
	    invalid = mp_isneg(&big2);
	    mp_clear(&big2);
	    break;
	default:
	    /* Unused, here to silence compiler warning */
	    invalid = 0;
	}
	if (invalid) {
	    Tcl_SetObjResult(interp, Tcl_NewStringObj(
		    "negative shift argument", -1));
	    return GENERAL_ARITHMETIC_ERROR;
	}

	/*
	 * Zero shifted any number of bits is still zero.
	 */

	if ((type1==TCL_NUMBER_INT) && (*((const Tcl_WideInt *)ptr1) == 0)) {
	    return constants[0];
	}

	if (opcode == INST_LSHIFT) {
	    /*
	     * Large left shifts create integer overflow.
	     *
	     * BEWARE! Can't use Tcl_GetIntFromObj() here because that
	     * converts values in the (unsigned) range to their signed int
	     * counterparts, leading to incorrect results.
	     */

	    if ((type2 != TCL_NUMBER_INT)
		    || (*((const Tcl_WideInt *)ptr2) > INT_MAX)) {
		/*
		 * Technically, we could hold the value (1 << (INT_MAX+1)) in
		 * an mp_int, but since we're using mp_mul_2d() to do the
		 * work, and it takes only an int argument, that's a good
		 * place to draw the line.
		 */

		Tcl_SetObjResult(interp, Tcl_NewStringObj(
			"integer value too large to represent", -1));
		return GENERAL_ARITHMETIC_ERROR;
	    }
	    shift = (int)(*((const Tcl_WideInt *)ptr2));

	    /*
	     * Handle shifts within the native wide range.
	     */

	    if ((type1 == TCL_NUMBER_INT)
		    && ((size_t)shift < CHAR_BIT*sizeof(Tcl_WideInt))) {
		w1 = *((const Tcl_WideInt *)ptr1);
		if (!((w1>0 ? w1 : ~w1)
			& -(((Tcl_WideUInt)1)
			<< (CHAR_BIT*sizeof(Tcl_WideInt) - 1 - shift)))) {
		    WIDE_RESULT((Tcl_WideUInt)w1 << shift);
		}
	    }
	} else {
	    /*
	     * Quickly force large right shifts to 0 or -1.
	     */

	    if ((type2 != TCL_NUMBER_INT)
		    || (*(const Tcl_WideInt *)ptr2 > INT_MAX)) {
		/*
		 * Again, technically, the value to be shifted could be an
		 * mp_int so huge that a right shift by (INT_MAX+1) bits could
		 * not take us to the result of 0 or -1, but since we're using
		 * mp_div_2d to do the work, and it takes only an int
		 * argument, we draw the line there.
		 */

		switch (type1) {
		case TCL_NUMBER_INT:
		    zero = (*(const Tcl_WideInt *)ptr1 > 0);
		    break;
		case TCL_NUMBER_BIG:
		    Tcl_TakeBignumFromObj(NULL, valuePtr, &big1);
		    zero = !mp_isneg(&big1);
		    mp_clear(&big1);
		    break;
		default:
		    /* Unused, here to silence compiler warning. */
		    zero = 0;
		}
		if (zero) {
		    return constants[0];
		}
		WIDE_RESULT(-1);
	    }
	    shift = (int)(*(const Tcl_WideInt *)ptr2);

	    /*
	     * Handle shifts within the native wide range.
	     */

	    if (type1 == TCL_NUMBER_INT) {
		w1 = *(const Tcl_WideInt *)ptr1;
		if ((size_t)shift >= CHAR_BIT*sizeof(Tcl_WideInt)) {
		    if (w1 >= 0) {
			return constants[0];
		    }
		    WIDE_RESULT(-1);
		}
		WIDE_RESULT(w1 >> shift);
	    }
	}

	Tcl_TakeBignumFromObj(NULL, valuePtr, &big1);

	err = mp_init(&bigResult);
	if (err == MP_OKAY) {
	    if (opcode == INST_LSHIFT) {
		err = mp_mul_2d(&big1, shift, &bigResult);
	    } else {
		err = mp_signed_rsh(&big1, shift, &bigResult);
	    }
	}
	if (err != MP_OKAY) {
	    return OUT_OF_MEMORY;
	}
	mp_clear(&big1);
	BIG_RESULT(&bigResult);
    }

    case INST_BITOR:
    case INST_BITXOR:
    case INST_BITAND:
	if ((type1 != TCL_NUMBER_INT) || (type2 != TCL_NUMBER_INT)) {
	    Tcl_TakeBignumFromObj(NULL, valuePtr, &big1);
	    Tcl_TakeBignumFromObj(NULL, value2Ptr, &big2);

	    err = mp_init(&bigResult);

	    if (err == MP_OKAY) {
		switch (opcode) {
		case INST_BITAND:
		    err = mp_and(&big1, &big2, &bigResult);
		    break;

		case INST_BITOR:
		    err = mp_or(&big1, &big2, &bigResult);
		    break;

		case INST_BITXOR:
		    err = mp_xor(&big1, &big2, &bigResult);
		    break;
		}
	    }
	    if (err != MP_OKAY) {
		return OUT_OF_MEMORY;
	    }

	    mp_clear(&big1);
	    mp_clear(&big2);
	    BIG_RESULT(&bigResult);
	}

	w1 = *((const Tcl_WideInt *)ptr1);
	w2 = *((const Tcl_WideInt *)ptr2);

	switch (opcode) {
	case INST_BITAND:
	    wResult = w1 & w2;
	    break;
	case INST_BITOR:
	    wResult = w1 | w2;
	    break;
	case INST_BITXOR:
	    wResult = w1 ^ w2;
	    break;
	default:
	    /* Unused, here to silence compiler warning. */
	    wResult = 0;
	}
	WIDE_RESULT(wResult);

    case INST_EXPON: {
	int oddExponent = 0, negativeExponent = 0;
	unsigned short base;

	if ((type1 == TCL_NUMBER_DOUBLE) || (type2 == TCL_NUMBER_DOUBLE)) {
	    Tcl_GetDoubleFromObj(NULL, valuePtr, &d1);
	    Tcl_GetDoubleFromObj(NULL, value2Ptr, &d2);

	    if (d1==0.0 && d2<0.0) {
		return EXPONENT_OF_ZERO;
	    }
	    dResult = pow(d1, d2);
	    goto doubleResult;
	}
	w1 = w2 = 0; /* to silence compiler warning (maybe-uninitialized) */
	if (type2 == TCL_NUMBER_INT) {
	    w2 = *((const Tcl_WideInt *) ptr2);
	    if (w2 == 0) {
		/*
		 * Anything to the zero power is 1.
		 */

		return constants[1];
	    } else if (w2 == 1) {
		/*
		 * Anything to the first power is itself
		 */

		return NULL;
	    }

	    negativeExponent = (w2 < 0);
	    oddExponent = (int)w2 & 1;
	} else {
	    Tcl_TakeBignumFromObj(NULL, value2Ptr, &big2);
	    negativeExponent = mp_isneg(&big2);
	    err = mp_mod_2d(&big2, 1, &big2);
	    oddExponent = (err == MP_OKAY) && !mp_iszero(&big2);
	    mp_clear(&big2);
	}

	if (type1 == TCL_NUMBER_INT) {
	    w1 = *((const Tcl_WideInt *)ptr1);

	    if (negativeExponent) {
		switch (w1) {
		case 0:
		    /*
		     * Zero to a negative power is div by zero error.
		     */

		    return EXPONENT_OF_ZERO;
		case -1:
		    if (oddExponent) {
			WIDE_RESULT(-1);
		    }
		    /* fallthrough */
		case 1:
		    /*
		     * 1 to any power is 1.
		     */

		    return constants[1];
		}
	    }
	}
	if (negativeExponent) {

	    /*
	     * Integers with magnitude greater than 1 raise to a negative
	     * power yield the answer zero (see TIP 123).
	     */
	    return constants[0];
	}

	if (type1 != TCL_NUMBER_INT) {
	    goto overflowExpon;
	}

	switch (w1) {
	    case 0:
		/*
		 * Zero to a positive power is zero.
		 */

		return constants[0];
	    case 1:
		/*
		 * 1 to any power is 1.
		 */

		return constants[1];
	    case -1:
		if (!oddExponent) {
		    return constants[1];
		}
		WIDE_RESULT(-1);
	}

	/*
	 * We refuse to accept exponent arguments that exceed one mp_digit
	 * which means the max exponent value is 2**28-1 = 0x0FFFFFFF =
	 * 268435455, which fits into a signed 32 bit int which is within the
	 * range of the long int type. This means any numeric Tcl_Obj value
	 * not using TCL_NUMBER_INT type must hold a value larger than we
	 * accept.
	 */

	if (type2 != TCL_NUMBER_INT) {
	    Tcl_SetObjResult(interp, Tcl_NewStringObj(
		    "exponent too large", -1));
	    return GENERAL_ARITHMETIC_ERROR;
	}

	/* From here (up to overflowExpon) w1 and exponent w2 are wide-int's. */
	assert(type1 == TCL_NUMBER_INT && type2 == TCL_NUMBER_INT);

	if (w1 == 2) {
	    /*
	     * Reduce small powers of 2 to shifts.
	     */

	    if ((Tcl_WideUInt)w2 < (Tcl_WideUInt)CHAR_BIT*sizeof(Tcl_WideInt) - 1) {
		WIDE_RESULT(((Tcl_WideInt)1) << (int)w2);
	    }
	    goto overflowExpon;
	}
	if (w1 == -2) {
	    int signum = oddExponent ? -1 : 1;

	    /*
	     * Reduce small powers of 2 to shifts.
	     */

	    if ((Tcl_WideUInt)w2 < CHAR_BIT * sizeof(Tcl_WideInt) - 1) {
		WIDE_RESULT(signum * (((Tcl_WideInt)1) << (int) w2));
	    }
	    goto overflowExpon;
	}
	if (w2 - 2 < (long)MaxBase64Size
		&& w1 <=  MaxBase64[w2 - 2]
		&& w1 >= -MaxBase64[w2 - 2]) {
	    /*
	     * Small powers of integers whose result is wide.
	     */
	    wResult = WidePwrSmallExpon(w1, (long)w2);

	    WIDE_RESULT(wResult);
	}

	/*
	 * Handle cases of powers > 16 that still fit in a 64-bit word by
	 * doing table lookup.
	 */

	if (w1 - 3 >= 0 && w1 - 2 < (long)Exp64IndexSize
		&& w2 - 2 < (long)(Exp64ValueSize + MaxBase64Size)) {
	    base = Exp64Index[w1 - 3]
		    + (unsigned short) (w2 - 2 - MaxBase64Size);
	    if (base < Exp64Index[w1 - 2]) {
		/*
		 * 64-bit number raised to intermediate power, done by
		 * table lookup.
		 */

		WIDE_RESULT(Exp64Value[base]);
	    }
	}

	if (-w1 - 3 >= 0 && -w1 - 2 < (long)Exp64IndexSize
		&& w2 - 2 < (long)(Exp64ValueSize + MaxBase64Size)) {
	    base = Exp64Index[-w1 - 3]
		    + (unsigned short) (w2 - 2 - MaxBase64Size);
	    if (base < Exp64Index[-w1 - 2]) {
		/*
		 * 64-bit number raised to intermediate power, done by
		 * table lookup.
		 */

		wResult = oddExponent ? -Exp64Value[base] : Exp64Value[base];
		WIDE_RESULT(wResult);
	    }
	}

    overflowExpon:

	if ((TclGetWideIntFromObj(NULL, value2Ptr, &w2) != TCL_OK)
		|| (value2Ptr->typePtr != &tclIntType)
		|| (Tcl_WideUInt)w2 >= (1<<28)) {
	    Tcl_SetObjResult(interp, Tcl_NewStringObj(
		    "exponent too large", -1));
	    return GENERAL_ARITHMETIC_ERROR;
	}
	Tcl_TakeBignumFromObj(NULL, valuePtr, &big1);
	err = mp_init(&bigResult);
	if (err == MP_OKAY) {
	    err = mp_expt_u32(&big1, (unsigned int)w2, &bigResult);
	}
	if (err != MP_OKAY) {
	    return OUT_OF_MEMORY;
	}
	mp_clear(&big1);
	BIG_RESULT(&bigResult);
    }

    case INST_ADD:
    case INST_SUB:
    case INST_MULT:
    case INST_DIV:
	if ((type1 == TCL_NUMBER_DOUBLE) || (type2 == TCL_NUMBER_DOUBLE)) {
	    /*
	     * At least one of the values is floating-point, so perform
	     * floating point calculations.
	     */

	    Tcl_GetDoubleFromObj(NULL, valuePtr, &d1);
	    Tcl_GetDoubleFromObj(NULL, value2Ptr, &d2);

	    switch (opcode) {
	    case INST_ADD:
		dResult = d1 + d2;
		break;
	    case INST_SUB:
		dResult = d1 - d2;
		break;
	    case INST_MULT:
		dResult = d1 * d2;
		break;
	    case INST_DIV:
#ifndef IEEE_FLOATING_POINT
		if (d2 == 0.0) {
		    return DIVIDED_BY_ZERO;
		}
#endif
		/*
		 * We presume that we are running with zero-divide unmasked if
		 * we're on an IEEE box. Otherwise, this statement might cause
		 * demons to fly out our noses.
		 */

		dResult = d1 / d2;
		break;
	    default:
		/* Unused, here to silence compiler warning. */
		dResult = 0;
	    }

	doubleResult:
#ifndef ACCEPT_NAN
	    /*
	     * Check now for IEEE floating-point error.
	     */

	    if (isnan(dResult)) {
		TclExprFloatError(interp, dResult);
		return GENERAL_ARITHMETIC_ERROR;
	    }
#endif
	    DOUBLE_RESULT(dResult);
	}
	if ((type1 == TCL_NUMBER_INT) && (type2 == TCL_NUMBER_INT)) {
	    w1 = *((const Tcl_WideInt *)ptr1);
	    w2 = *((const Tcl_WideInt *)ptr2);

	    switch (opcode) {
	    case INST_ADD:
		wResult = (Tcl_WideInt)((Tcl_WideUInt)w1 + (Tcl_WideUInt)w2);
		if ((type1 == TCL_NUMBER_INT) || (type2 == TCL_NUMBER_INT))
		{
		    /*
		     * Check for overflow.
		     */

		    if (Overflowing(w1, w2, wResult)) {
			goto overflowBasic;
		    }
		}
		break;

	    case INST_SUB:
		wResult = (Tcl_WideInt)((Tcl_WideUInt)w1 - (Tcl_WideUInt)w2);
		if ((type1 == TCL_NUMBER_INT) || (type2 == TCL_NUMBER_INT))
		{
		    /*
		     * Must check for overflow. The macro tests for overflows
		     * in sums by looking at the sign bits. As we have a
		     * subtraction here, we are adding -w2. As -w2 could in
		     * turn overflow, we test with ~w2 instead: it has the
		     * opposite sign bit to w2 so it does the job. Note that
		     * the only "bad" case (w2==0) is irrelevant for this
		     * macro, as in that case w1 and wResult have the same
		     * sign and there is no overflow anyway.
		     */

		    if (Overflowing(w1, ~w2, wResult)) {
			goto overflowBasic;
		    }
		}
		break;

	    case INST_MULT:
		if ((w1 < INT_MIN) || (w1 > INT_MAX) || (w2 < INT_MIN) || (w2 > INT_MAX)) {
		    goto overflowBasic;
		}
		wResult = w1 * w2;
		break;

	    case INST_DIV:
		if (w2 == 0) {
		    return DIVIDED_BY_ZERO;
		}

		/*
		 * Need a bignum to represent (WIDE_MIN / -1)
		 */

		if ((w1 == WIDE_MIN) && (w2 == -1)) {
		    goto overflowBasic;
		}
		wResult = w1 / w2;

		/*
		 * Force Tcl's integer division rules.
		 * TODO: examine for logic simplification
		 */

		if (((wResult < 0) || ((wResult == 0) &&
			((w1 < 0 && w2 > 0) || (w1 > 0 && w2 < 0)))) &&
			(wResult*w2 != w1)) {
		    wResult -= 1;
		}
		break;

	    default:
		/*
		 * Unused, here to silence compiler warning.
		 */

		wResult = 0;
	    }

	    WIDE_RESULT(wResult);
	}

    overflowBasic:
	Tcl_TakeBignumFromObj(NULL, valuePtr, &big1);
	Tcl_TakeBignumFromObj(NULL, value2Ptr, &big2);
	err = mp_init(&bigResult);
	if (err == MP_OKAY) {
	switch (opcode) {
	case INST_ADD:
		err = mp_add(&big1, &big2, &bigResult);
		break;
	case INST_SUB:
		err = mp_sub(&big1, &big2, &bigResult);
		break;
	case INST_MULT:
		err = mp_mul(&big1, &big2, &bigResult);
		break;
	case INST_DIV:
		if (mp_iszero(&big2)) {
		    mp_clear(&big1);
		    mp_clear(&big2);
		    mp_clear(&bigResult);
		    return DIVIDED_BY_ZERO;
		}
		err = mp_init(&bigRemainder);
		if (err == MP_OKAY) {
		    err = mp_div(&big1, &big2, &bigResult, &bigRemainder);
		}
		/* TODO: internals intrusion */
		if (!mp_iszero(&bigRemainder)
			&& (bigRemainder.sign != big2.sign)) {
		    /*
		     * Convert to Tcl's integer division rules.
		     */

		    err = mp_sub_d(&bigResult, 1, &bigResult);
		    if (err == MP_OKAY) {
			err = mp_add(&bigRemainder, &big2, &bigRemainder);
		    }
		}
		mp_clear(&bigRemainder);
		break;
	    }
	}
	mp_clear(&big1);
	mp_clear(&big2);
	BIG_RESULT(&bigResult);
    }

    Tcl_Panic("unexpected opcode");
    return NULL;
}

static Tcl_Obj *
ExecuteExtendedUnaryMathOp(
    int opcode,			/* What operation to perform. */
    Tcl_Obj *valuePtr)		/* The operand on the stack. */
{
    void *ptr = NULL;
    int type;
    Tcl_WideInt w;
    mp_int big;
    Tcl_Obj *objResultPtr;
    mp_err err = MP_OKAY;

    (void) GetNumberFromObj(NULL, valuePtr, &ptr, &type);

    switch (opcode) {
    case INST_BITNOT:
	if (type == TCL_NUMBER_INT) {
	    w = *((const Tcl_WideInt *) ptr);
	    WIDE_RESULT(~w);
	}
	Tcl_TakeBignumFromObj(NULL, valuePtr, &big);
	/* ~a = - a - 1 */
	err = mp_neg(&big, &big);
	if (err == MP_OKAY) {
	    err = mp_sub_d(&big, 1, &big);
	}
	if (err != MP_OKAY) {
	    return OUT_OF_MEMORY;
	}
	BIG_RESULT(&big);
    case INST_UMINUS:
	switch (type) {
	case TCL_NUMBER_DOUBLE:
	    DOUBLE_RESULT(-(*((const double *) ptr)));
	case TCL_NUMBER_INT:
	    w = *((const Tcl_WideInt *) ptr);
	    if (w != WIDE_MIN) {
		WIDE_RESULT(-w);
	    }
	    err = mp_init_i64(&big, w);
	    if (err != MP_OKAY) {
		return OUT_OF_MEMORY;
	    }
	    break;
	default:
	    Tcl_TakeBignumFromObj(NULL, valuePtr, &big);
	}
	err = mp_neg(&big, &big);
	if (err != MP_OKAY) {
	    return OUT_OF_MEMORY;
	}
	BIG_RESULT(&big);
    }

    Tcl_Panic("unexpected opcode");
    return NULL;
}
#undef WIDE_RESULT
#undef BIG_RESULT
#undef DOUBLE_RESULT

/*
 *----------------------------------------------------------------------
 *
 * CompareTwoNumbers --
 *
 *	This function compares a pair of numbers in Tcl_Objs. Each argument
 *	must already be known to be numeric and not NaN.
 *
 * Results:
 *	One of MP_LT, MP_EQ or MP_GT, depending on whether valuePtr is less
 *	than, equal to, or greater than value2Ptr (respectively).
 *
 * Side effects:
 *	None, provided both values are numeric.
 *
 *----------------------------------------------------------------------
 */

int
TclCompareTwoNumbers(
    Tcl_Obj *valuePtr,
    Tcl_Obj *value2Ptr)
{
    int type1 = TCL_NUMBER_NAN, type2 = TCL_NUMBER_NAN, compare;
    void *ptr1, *ptr2;
    mp_int big1, big2;
    double d1, d2, tmp;
    Tcl_WideInt w1, w2;

    (void) GetNumberFromObj(NULL, valuePtr, &ptr1, &type1);
    (void) GetNumberFromObj(NULL, value2Ptr, &ptr2, &type2);

    switch (type1) {
    case TCL_NUMBER_INT:
	w1 = *((const Tcl_WideInt *)ptr1);
	switch (type2) {
	case TCL_NUMBER_INT:
	    w2 = *((const Tcl_WideInt *)ptr2);
	wideCompare:
	    return (w1 < w2) ? MP_LT : ((w1 > w2) ? MP_GT : MP_EQ);
	case TCL_NUMBER_DOUBLE:
	    d2 = *((const double *)ptr2);
	    d1 = (double) w1;

	    /*
	     * If the double has a fractional part, or if the long can be
	     * converted to double without loss of precision, then compare as
	     * doubles.
	     */

	    if (DBL_MANT_DIG > CHAR_BIT*sizeof(Tcl_WideInt) || w1 == (Tcl_WideInt)d1
		    || modf(d2, &tmp) != 0.0) {
		goto doubleCompare;
	    }

	    /*
	     * Otherwise, to make comparision based on full precision, need to
	     * convert the double to a suitably sized integer.
	     *
	     * Need this to get comparsions like
	     *	  expr 20000000000000003 < 20000000000000004.0
	     * right. Converting the first argument to double will yield two
	     * double values that are equivalent within double precision.
	     * Converting the double to an integer gets done exactly, then
	     * integer comparison can tell the difference.
	     */

	    if (d2 < (double)WIDE_MIN) {
		return MP_GT;
	    }
	    if (d2 > (double)WIDE_MAX) {
		return MP_LT;
	    }
	    w2 = (Tcl_WideInt)d2;
	    goto wideCompare;
	case TCL_NUMBER_BIG:
	    Tcl_TakeBignumFromObj(NULL, value2Ptr, &big2);
	    if (mp_isneg(&big2)) {
		compare = MP_GT;
	    } else {
		compare = MP_LT;
	    }
	    mp_clear(&big2);
	    return compare;
	}
    break;

    case TCL_NUMBER_DOUBLE:
	d1 = *((const double *)ptr1);
	switch (type2) {
	case TCL_NUMBER_DOUBLE:
	    d2 = *((const double *)ptr2);
	doubleCompare:
	    return (d1 < d2) ? MP_LT : ((d1 > d2) ? MP_GT : MP_EQ);
	case TCL_NUMBER_INT:
	    w2 = *((const Tcl_WideInt *)ptr2);
	    d2 = (double) w2;
	    if (DBL_MANT_DIG > CHAR_BIT*sizeof(Tcl_WideInt)
		    || w2 == (Tcl_WideInt)d2 || modf(d1, &tmp) != 0.0) {
		goto doubleCompare;
	    }
	    if (d1 < (double)WIDE_MIN) {
		return MP_LT;
	    }
	    if (d1 > (double)WIDE_MAX) {
		return MP_GT;
	    }
	    w1 = (Tcl_WideInt)d1;
	    goto wideCompare;
	case TCL_NUMBER_BIG:
	    if (isinf(d1)) {
		return (d1 > 0.0) ? MP_GT : MP_LT;
	    }
	    Tcl_TakeBignumFromObj(NULL, value2Ptr, &big2);
	    if ((d1 < (double)WIDE_MAX) && (d1 > (double)WIDE_MIN)) {
		if (mp_isneg(&big2)) {
		    compare = MP_GT;
		} else {
		    compare = MP_LT;
		}
		mp_clear(&big2);
		return compare;
	    }
	    if (DBL_MANT_DIG > CHAR_BIT*sizeof(long)
		    && modf(d1, &tmp) != 0.0) {
		d2 = TclBignumToDouble(&big2);
		mp_clear(&big2);
		goto doubleCompare;
	    }
	    Tcl_InitBignumFromDouble(NULL, d1, &big1);
	    goto bigCompare;
	}
    break;

    case TCL_NUMBER_BIG:
	Tcl_TakeBignumFromObj(NULL, valuePtr, &big1);
	switch (type2) {
	case TCL_NUMBER_INT:
	    compare = mp_cmp_d(&big1, 0);
	    mp_clear(&big1);
	    return compare;
	case TCL_NUMBER_DOUBLE:
	    d2 = *((const double *)ptr2);
	    if (isinf(d2)) {
		compare = (d2 > 0.0) ? MP_LT : MP_GT;
		mp_clear(&big1);
		return compare;
	    }
	    if ((d2 < (double)WIDE_MAX) && (d2 > (double)WIDE_MIN)) {
		compare = mp_cmp_d(&big1, 0);
		mp_clear(&big1);
		return compare;
	    }
	    if (DBL_MANT_DIG > CHAR_BIT*sizeof(long)
		    && modf(d2, &tmp) != 0.0) {
		d1 = TclBignumToDouble(&big1);
		mp_clear(&big1);
		goto doubleCompare;
	    }
	    Tcl_InitBignumFromDouble(NULL, d2, &big2);
	    goto bigCompare;
	case TCL_NUMBER_BIG:
	    Tcl_TakeBignumFromObj(NULL, value2Ptr, &big2);
	bigCompare:
	    compare = mp_cmp(&big1, &big2);
	    mp_clear(&big1);
	    mp_clear(&big2);
	    return compare;
	}
    break;
    default:
	Tcl_Panic("unexpected number type");
    }
    return TCL_ERROR;
}

#ifdef TCL_COMPILE_DEBUG
/*
 *----------------------------------------------------------------------
 *
 * PrintByteCodeInfo --
 *
 *	This procedure prints a summary about a bytecode object to stdout. It
 *	is called by TclNRExecuteByteCode when starting to execute the bytecode
 *	object if tclTraceExec has the value 2 or more.
 *
 * Results:
 *	None.
 *
 * Side effects:
 *	None.
 *
 *----------------------------------------------------------------------
 */

static void
PrintByteCodeInfo(
    ByteCode *codePtr)	/* The bytecode whose summary is printed to
				 * stdout. */
{
    Proc *procPtr = codePtr->procPtr;
    Interp *iPtr = (Interp *) *codePtr->interpHandle;

    fprintf(stdout, "\nExecuting ByteCode 0x%p, refCt %" TCL_Z_MODIFIER "u, epoch %u, interp 0x%p (epoch %u)\n",
	    codePtr, (size_t)codePtr->refCount, codePtr->compileEpoch, iPtr,
	    iPtr->compileEpoch);
    fprintf(stdout, "  Source: ");
    TclPrintSource(stdout, codePtr->source, 60);

    fprintf(stdout, "\n  Cmds %d, src %d, inst %u, litObjs %u, aux %d, stkDepth %u, code/src %.2f\n",
	    codePtr->numCommands, codePtr->numSrcBytes,
	    codePtr->numCodeBytes, codePtr->numLitObjects,
	    codePtr->numAuxDataItems, codePtr->maxStackDepth,
#ifdef TCL_COMPILE_STATS
	    codePtr->numSrcBytes?
		    ((float)codePtr->structureSize)/codePtr->numSrcBytes :
#endif
	    0.0);

#ifdef TCL_COMPILE_STATS
    fprintf(stdout, "  Code %lu = header %" TCL_Z_MODIFIER "u+inst %d+litObj %" TCL_Z_MODIFIER "u+exc %" TCL_Z_MODIFIER "u+aux %" TCL_Z_MODIFIER "u+cmdMap %d\n",
	    (unsigned long) codePtr->structureSize,
	    offsetof(ByteCode, localCachePtr),
	    codePtr->numCodeBytes,
	    codePtr->numLitObjects * sizeof(Tcl_Obj *),
	    codePtr->numExceptRanges*sizeof(ExceptionRange),
	    codePtr->numAuxDataItems * sizeof(AuxData),
	    codePtr->numCmdLocBytes);
#endif /* TCL_COMPILE_STATS */
    if (procPtr != NULL) {
	fprintf(stdout,
		"  Proc 0x%p, refCt %d, args %d, compiled locals %d\n",
		procPtr, procPtr->refCount, procPtr->numArgs,
		procPtr->numCompiledLocals);
    }
}
#endif /* TCL_COMPILE_DEBUG */

/*
 *----------------------------------------------------------------------
 *
 * ValidatePcAndStackTop --
 *
 *	This procedure is called by TclNRExecuteByteCode when debugging to
 *	verify that the program counter and stack top are valid during
 *	execution.
 *
 * Results:
 *	None.
 *
 * Side effects:
 *	Prints a message to stderr and panics if either the pc or stack top
 *	are invalid.
 *
 *----------------------------------------------------------------------
 */

#ifdef TCL_COMPILE_DEBUG
static void
ValidatePcAndStackTop(
    ByteCode *codePtr,	/* The bytecode whose summary is printed to
				 * stdout. */
    const unsigned char *pc,	/* Points to first byte of a bytecode
				 * instruction. The program counter. */
    size_t stackTop,		/* Current stack top. Must be between
				 * stackLowerBound and stackUpperBound
				 * (inclusive). */
    int checkStack)		/* 0 if the stack depth check should be
				 * skipped. */
{
    size_t stackUpperBound = codePtr->maxStackDepth;
				/* Greatest legal value for stackTop. */
    size_t relativePc = (size_t)(pc - codePtr->codeStart);
    size_t codeStart = (size_t)codePtr->codeStart;
    size_t codeEnd = (size_t)
	    (codePtr->codeStart + codePtr->numCodeBytes);
    unsigned char opCode = *pc;

    if ((PTR2UINT(pc) < codeStart) || (PTR2UINT(pc) > codeEnd)) {
	fprintf(stderr, "\nBad instruction pc 0x%p in TclNRExecuteByteCode\n",
		pc);
	Tcl_Panic("TclNRExecuteByteCode execution failure: bad pc");
    }
    if ((unsigned) opCode > LAST_INST_OPCODE) {
	fprintf(stderr, "\nBad opcode %d at pc %" TCL_Z_MODIFIER "u in TclNRExecuteByteCode\n",
		(unsigned) opCode, relativePc);
	Tcl_Panic("TclNRExecuteByteCode execution failure: bad opcode");
    }
    if (checkStack &&
	    (stackTop > stackUpperBound)) {
	int numChars;
	const char *cmd = GetSrcInfoForPc(pc, codePtr, &numChars, NULL, NULL);

	fprintf(stderr, "\nBad stack top %" TCL_Z_MODIFIER "u at pc %" TCL_Z_MODIFIER "u in TclNRExecuteByteCode (min 0, max %" TCL_Z_MODIFIER "u)",
		stackTop, relativePc, stackUpperBound);
	if (cmd != NULL) {
	    Tcl_Obj *message;

	    TclNewLiteralStringObj(message, "\n executing ");
	    Tcl_IncrRefCount(message);
	    Tcl_AppendLimitedToObj(message, cmd, numChars, 100, NULL);
	    fprintf(stderr,"%s\n", TclGetString(message));
	    Tcl_DecrRefCount(message);
	} else {
	    fprintf(stderr, "\n");
	}
	Tcl_Panic("TclNRExecuteByteCode execution failure: bad stack top");
    }
}
#endif /* TCL_COMPILE_DEBUG */

/*
 *----------------------------------------------------------------------
 *
 * IllegalExprOperandType --
 *
 *	Used by TclNRExecuteByteCode to append an error message to the interp
 *	result when an illegal operand type is detected by an expression
 *	instruction. The argument opndPtr holds the operand object in error.
 *
 * Results:
 *	None.
 *
 * Side effects:
 *	An error message is appended to the interp result.
 *
 *----------------------------------------------------------------------
 */

static void
IllegalExprOperandType(
    Tcl_Interp *interp,		/* Interpreter to which error information
				 * pertains. */
    const unsigned char *pc, /* Points to the instruction being executed
				 * when the illegal type was found. */
    Tcl_Obj *opndPtr)		/* Points to the operand holding the value
				 * with the illegal type. */
{
    void *ptr;
    int type;
    const unsigned char opcode = *pc;
    const char *description, *op = "unknown";

    if (opcode == INST_EXPON) {
	op = "**";
    } else if (opcode <= INST_LNOT) {
	op = operatorStrings[opcode - INST_LOR];
    }

    if (GetNumberFromObj(NULL, opndPtr, &ptr, &type) != TCL_OK) {
	int numBytes;
	const char *bytes = TclGetStringFromObj(opndPtr, &numBytes);

	if (numBytes == 0) {
	    description = "empty string";
	} else if (TclCheckBadOctal(NULL, bytes)) {
	    description = "invalid octal number";
	} else {
	    description = "non-numeric string";
	}
    } else if (type == TCL_NUMBER_NAN) {
	description = "non-numeric floating-point value";
    } else if (type == TCL_NUMBER_DOUBLE) {
	description = "floating-point value";
    } else {
	/* TODO: No caller needs this. Eliminate? */
	description = "(big) integer";
    }

    Tcl_SetObjResult(interp, Tcl_ObjPrintf(
	    "can't use %s \"%s\" as operand of \"%s\"", description,
	    TclGetString(opndPtr), op));
    Tcl_SetErrorCode(interp, "ARITH", "DOMAIN", description, NULL);
}

/*
 *----------------------------------------------------------------------
 *
 * TclGetSrcInfoForPc, GetSrcInfoForPc, TclGetSourceFromFrame --
 *
 *	Given a program counter value, finds the closest command in the
 *	bytecode code unit's CmdLocation array and returns information about
 *	that command's source: a pointer to its first byte and the number of
 *	characters.
 *
 * Results:
 *	If a command is found that encloses the program counter value, a
 *	pointer to the command's source is returned and the length of the
 *	source is stored at *lengthPtr. If multiple commands resulted in code
 *	at pc, information about the closest enclosing command is returned. If
 *	no matching command is found, NULL is returned and *lengthPtr is
 *	unchanged.
 *
 * Side effects:
 *	The CmdFrame at *cfPtr is updated.
 *
 *----------------------------------------------------------------------
 */

Tcl_Obj *
TclGetSourceFromFrame(
    CmdFrame *cfPtr,
    int objc,
    Tcl_Obj *const objv[])
{
    if (cfPtr == NULL) {
        return Tcl_NewListObj(objc, objv);
    }
    if (cfPtr->cmdObj == NULL) {
        if (cfPtr->cmd == NULL) {
	    ByteCode *codePtr = (ByteCode *) cfPtr->data.tebc.codePtr;

            cfPtr->cmd = GetSrcInfoForPc((unsigned char *)
		    cfPtr->data.tebc.pc, codePtr, &cfPtr->len, NULL, NULL);
        }
	if (cfPtr->cmd) {
	    cfPtr->cmdObj = Tcl_NewStringObj(cfPtr->cmd, cfPtr->len);
	} else {
	    cfPtr->cmdObj = Tcl_NewListObj(objc, objv);
	}
        Tcl_IncrRefCount(cfPtr->cmdObj);
    }
    return cfPtr->cmdObj;
}

void
TclGetSrcInfoForPc(
    CmdFrame *cfPtr)
{
    ByteCode *codePtr = (ByteCode *) cfPtr->data.tebc.codePtr;

    assert(cfPtr->type == TCL_LOCATION_BC);

    if (cfPtr->cmd == NULL) {

	cfPtr->cmd = GetSrcInfoForPc(
		(unsigned char *) cfPtr->data.tebc.pc, codePtr,
		&cfPtr->len, NULL, NULL);
    }

    if (cfPtr->cmd != NULL) {
	/*
	 * We now have the command. We can get the srcOffset back and from
	 * there find the list of word locations for this command.
	 */

	ExtCmdLoc *eclPtr;
	ECL *locPtr = NULL;
	int srcOffset;
	int i;
	Interp *iPtr = (Interp *) *codePtr->interpHandle;
	Tcl_HashEntry *hePtr =
		Tcl_FindHashEntry(iPtr->lineBCPtr, codePtr);

	if (!hePtr) {
	    return;
	}

	srcOffset = cfPtr->cmd - codePtr->source;
	eclPtr = (ExtCmdLoc *)Tcl_GetHashValue(hePtr);

	for (i=0; i < eclPtr->nuloc; i++) {
	    if (eclPtr->loc[i].srcOffset == srcOffset) {
		locPtr = eclPtr->loc+i;
		break;
	    }
	}
	if (locPtr == NULL) {
	    Tcl_Panic("LocSearch failure");
	}

	cfPtr->line = locPtr->line;
	cfPtr->nline = locPtr->nline;
	cfPtr->type = eclPtr->type;

	if (eclPtr->type == TCL_LOCATION_SOURCE) {
	    cfPtr->data.eval.path = eclPtr->path;
	    Tcl_IncrRefCount(cfPtr->data.eval.path);
	}

	/*
	 * Do not set cfPtr->data.eval.path NULL for non-SOURCE. Needed for
	 * cfPtr->data.tebc.codePtr.
	 */
    }
}

static const char *
GetSrcInfoForPc(
    const unsigned char *pc,	/* The program counter value for which to
				 * return the closest command's source info.
				 * This points within a bytecode instruction
				 * in codePtr's code. */
    ByteCode *codePtr,		/* The bytecode sequence in which to look up
				 * the command source for the pc. */
    int *lengthPtr,		/* If non-NULL, the location where the length
				 * of the command's source should be stored.
				 * If NULL, no length is stored. */
    const unsigned char **pcBeg,/* If non-NULL, the bytecode location
				 * where the current instruction starts.
				 * If NULL; no pointer is stored. */
    int *cmdIdxPtr)		/* If non-NULL, the location where the index
				 * of the command containing the pc should
				 * be stored. */
{
    int pcOffset = (pc - codePtr->codeStart);
    int numCmds = codePtr->numCommands;
    unsigned char *codeDeltaNext, *codeLengthNext;
    unsigned char *srcDeltaNext, *srcLengthNext;
    int codeOffset, codeLen, codeEnd, srcOffset, srcLen, delta, i;
    int bestDist = INT_MAX;	/* Distance of pc to best cmd's start pc. */
    int bestSrcOffset = -1;	/* Initialized to avoid compiler warning. */
    int bestSrcLength = -1;	/* Initialized to avoid compiler warning. */
    int bestCmdIdx = -1;

    /* The pc must point within the bytecode */
    assert ((pcOffset >= 0) && (pcOffset < codePtr->numCodeBytes));

    /*
     * Decode the code and source offset and length for each command. The
     * closest enclosing command is the last one whose code started before
     * pcOffset.
     */

    codeDeltaNext = codePtr->codeDeltaStart;
    codeLengthNext = codePtr->codeLengthStart;
    srcDeltaNext = codePtr->srcDeltaStart;
    srcLengthNext = codePtr->srcLengthStart;
    codeOffset = srcOffset = 0;
    for (i = 0;  i < numCmds;  i++) {
	if ((unsigned) *codeDeltaNext == (unsigned) 0xFF) {
	    codeDeltaNext++;
	    delta = TclGetInt4AtPtr(codeDeltaNext);
	    codeDeltaNext += 4;
	} else {
	    delta = TclGetInt1AtPtr(codeDeltaNext);
	    codeDeltaNext++;
	}
	codeOffset += delta;

	if ((unsigned) *codeLengthNext == (unsigned) 0xFF) {
	    codeLengthNext++;
	    codeLen = TclGetInt4AtPtr(codeLengthNext);
	    codeLengthNext += 4;
	} else {
	    codeLen = TclGetInt1AtPtr(codeLengthNext);
	    codeLengthNext++;
	}
	codeEnd = (codeOffset + codeLen - 1);

	if ((unsigned) *srcDeltaNext == (unsigned) 0xFF) {
	    srcDeltaNext++;
	    delta = TclGetInt4AtPtr(srcDeltaNext);
	    srcDeltaNext += 4;
	} else {
	    delta = TclGetInt1AtPtr(srcDeltaNext);
	    srcDeltaNext++;
	}
	srcOffset += delta;

	if ((unsigned) *srcLengthNext == (unsigned) 0xFF) {
	    srcLengthNext++;
	    srcLen = TclGetInt4AtPtr(srcLengthNext);
	    srcLengthNext += 4;
	} else {
	    srcLen = TclGetInt1AtPtr(srcLengthNext);
	    srcLengthNext++;
	}

	if (codeOffset > pcOffset) {	/* Best cmd already found */
	    break;
	}
	if (pcOffset <= codeEnd) {	/* This cmd's code encloses pc */
	    int dist = (pcOffset - codeOffset);

	    if (dist <= bestDist) {
		bestDist = dist;
		bestSrcOffset = srcOffset;
		bestSrcLength = srcLen;
		bestCmdIdx = i;
	    }
	}
    }

    if (pcBeg != NULL) {
	const unsigned char *curr, *prev;

	/*
	 * Walk from beginning of command or BC to pc, by complete
	 * instructions. Stop when crossing pc; keep previous.
	 */

	curr = ((bestDist == INT_MAX) ? codePtr->codeStart : pc - bestDist);
	prev = curr;
	while (curr <= pc) {
	    prev = curr;
	    curr += tclInstructionTable[*curr].numBytes;
	}
	*pcBeg = prev;
    }

    if (bestDist == INT_MAX) {
	return NULL;
    }

    if (lengthPtr != NULL) {
	*lengthPtr = bestSrcLength;
    }

    if (cmdIdxPtr != NULL) {
	*cmdIdxPtr = bestCmdIdx;
    }

    return (codePtr->source + bestSrcOffset);
}

/*
 *----------------------------------------------------------------------
 *
 * GetExceptRangeForPc --
 *
 *	Given a program counter value, return the closest enclosing
 *	ExceptionRange.
 *
 * Results:
 *	If the searchMode is TCL_ERROR, this procedure ignores loop exception
 *	ranges and returns a pointer to the closest catch range. If the
 *	searchMode is TCL_BREAK, this procedure returns a pointer to the most
 *	closely enclosing ExceptionRange regardless of whether it is a loop or
 *	catch exception range. If the searchMode is TCL_CONTINUE, this
 *	procedure returns a pointer to the most closely enclosing
 *	ExceptionRange (of any type) skipping only loop exception ranges if
 *	they don't have a sensible continueOffset defined. If no matching
 *	ExceptionRange is found that encloses pc, a NULL is returned.
 *
 * Side effects:
 *	None.
 *
 *----------------------------------------------------------------------
 */

static ExceptionRange *
GetExceptRangeForPc(
    const unsigned char *pc,	/* The program counter value for which to
				 * search for a closest enclosing exception
				 * range. This points to a bytecode
				 * instruction in codePtr's code. */
    int searchMode,		/* If TCL_BREAK, consider either loop or catch
				 * ExceptionRanges in search. If TCL_ERROR
				 * consider only catch ranges (and ignore any
				 * closer loop ranges). If TCL_CONTINUE, look
				 * for loop ranges that define a continue
				 * point or a catch range. */
    ByteCode *codePtr)		/* Points to the ByteCode in which to search
				 * for the enclosing ExceptionRange. */
{
    ExceptionRange *rangeArrayPtr;
    int numRanges = codePtr->numExceptRanges;
    ExceptionRange *rangePtr;
    int pcOffset = pc - codePtr->codeStart;
    int start;

    if (numRanges == 0) {
	return NULL;
    }

    /*
     * This exploits peculiarities of our compiler: nested ranges are always
     * *after* their containing ranges, so that by scanning backwards we are
     * sure that the first matching range is indeed the deepest.
     */

    rangeArrayPtr = codePtr->exceptArrayPtr;
    rangePtr = rangeArrayPtr + numRanges;
    while (--rangePtr >= rangeArrayPtr) {
	start = rangePtr->codeOffset;
	if ((start <= pcOffset) &&
		(pcOffset < (start + rangePtr->numCodeBytes))) {
	    if (rangePtr->type == CATCH_EXCEPTION_RANGE) {
		return rangePtr;
	    }
	    if (searchMode == TCL_BREAK) {
		return rangePtr;
	    }
	    if (searchMode == TCL_CONTINUE && rangePtr->continueOffset != TCL_INDEX_NONE){
		return rangePtr;
	    }
	}
    }
    return NULL;
}

/*
 *----------------------------------------------------------------------
 *
 * GetOpcodeName --
 *
 *	This procedure is called by the TRACE and TRACE_WITH_OBJ macros used
 *	in TclNRExecuteByteCode when debugging. It returns the name of the
 *	bytecode instruction at a specified instruction pc.
 *
 * Results:
 *	A character string for the instruction.
 *
 * Side effects:
 *	None.
 *
 *----------------------------------------------------------------------
 */

#ifdef TCL_COMPILE_DEBUG
static const char *
GetOpcodeName(
    const unsigned char *pc)	/* Points to the instruction whose name should
				 * be returned. */
{
    unsigned char opCode = *pc;

    return tclInstructionTable[opCode].name;
}
#endif /* TCL_COMPILE_DEBUG */

/*
 *----------------------------------------------------------------------
 *
 * TclExprFloatError --
 *
 *	This procedure is called when an error occurs during a floating-point
 *	operation. It reads errno and sets interp->objResultPtr accordingly.
 *
 * Results:
 *	interp->objResultPtr is set to hold an error message.
 *
 * Side effects:
 *	None.
 *
 *----------------------------------------------------------------------
 */

void
TclExprFloatError(
    Tcl_Interp *interp,		/* Where to store error message. */
    double value)		/* Value returned after error; used to
				 * distinguish underflows from overflows. */
{
    const char *s;

    if ((errno == EDOM) || isnan(value)) {
	s = "domain error: argument not in valid range";
	Tcl_SetObjResult(interp, Tcl_NewStringObj(s, -1));
	Tcl_SetErrorCode(interp, "ARITH", "DOMAIN", s, NULL);
    } else if ((errno == ERANGE) || isinf(value)) {
	if (value == 0.0) {
	    s = "floating-point value too small to represent";
	    Tcl_SetObjResult(interp, Tcl_NewStringObj(s, -1));
	    Tcl_SetErrorCode(interp, "ARITH", "UNDERFLOW", s, NULL);
	} else {
	    s = "floating-point value too large to represent";
	    Tcl_SetObjResult(interp, Tcl_NewStringObj(s, -1));
	    Tcl_SetErrorCode(interp, "ARITH", "OVERFLOW", s, NULL);
	}
    } else {
	Tcl_Obj *objPtr = Tcl_ObjPrintf(
		"unknown floating-point error, errno = %d", errno);

	Tcl_SetErrorCode(interp, "ARITH", "UNKNOWN",
		TclGetString(objPtr), NULL);
	Tcl_SetObjResult(interp, objPtr);
    }
}

#ifdef TCL_COMPILE_STATS
/*
 *----------------------------------------------------------------------
 *
 * TclLog2 --
 *
 *	Procedure used while collecting compilation statistics to determine
 *	the log base 2 of an integer.
 *
 * Results:
 *	Returns the log base 2 of the operand. If the argument is less than or
 *	equal to zero, a zero is returned.
 *
 * Side effects:
 *	None.
 *
 *----------------------------------------------------------------------
 */

int
TclLog2(
    int value)		/* The integer for which to compute the log
				 * base 2. */
{
    int n = value;
    int result = 0;

    while (n > 1) {
	n = n >> 1;
	result++;
    }
    return result;
}

/*
 *----------------------------------------------------------------------
 *
 * EvalStatsCmd --
 *
 *	Implements the "evalstats" command that prints instruction execution
 *	counts to stdout.
 *
 * Results:
 *	Standard Tcl results.
 *
 * Side effects:
 *	None.
 *
 *----------------------------------------------------------------------
 */

static int
EvalStatsCmd(
    TCL_UNUSED(void *),		/* Unused. */
    Tcl_Interp *interp,		/* The current interpreter. */
    int objc,			/* The number of arguments. */
    Tcl_Obj *const objv[])	/* The argument strings. */
{
    Interp *iPtr = (Interp *) interp;
    LiteralTable *globalTablePtr = &iPtr->literalTable;
    ByteCodeStats *statsPtr = &iPtr->stats;
    double totalCodeBytes, currentCodeBytes;
    double totalLiteralBytes, currentLiteralBytes;
    double objBytesIfUnshared, strBytesIfUnshared, sharingBytesSaved;
    double strBytesSharedMultX, strBytesSharedOnce;
    double numInstructions, currentHeaderBytes;
    size_t numCurrentByteCodes, numByteCodeLits;
    size_t refCountSum, literalMgmtBytes, sum;
    size_t numSharedMultX, numSharedOnce, minSizeDecade, maxSizeDecade, i;
    int decadeHigh, length;
    char *litTableStats;
    LiteralEntry *entryPtr;
    Tcl_Obj *objPtr;

#define Percent(a,b) ((a) * 100.0 / (b))

    TclNewObj(objPtr);
    Tcl_IncrRefCount(objPtr);

    numInstructions = 0.0;
    for (i = 0;  i < 256;  i++) {
	if (statsPtr->instructionCount[i] != 0) {
	    numInstructions += statsPtr->instructionCount[i];
	}
    }

    totalLiteralBytes = sizeof(LiteralTable)
	    + iPtr->literalTable.numBuckets * sizeof(LiteralEntry *)
	    + (statsPtr->numLiteralsCreated * sizeof(LiteralEntry))
	    + (statsPtr->numLiteralsCreated * sizeof(Tcl_Obj))
	    + statsPtr->totalLitStringBytes;
    totalCodeBytes = statsPtr->totalByteCodeBytes + totalLiteralBytes;

    numCurrentByteCodes =
	    statsPtr->numCompilations - statsPtr->numByteCodesFreed;
    currentHeaderBytes = numCurrentByteCodes
	    * offsetof(ByteCode, localCachePtr);
    literalMgmtBytes = sizeof(LiteralTable)
	    + (iPtr->literalTable.numBuckets * sizeof(LiteralEntry *))
	    + (iPtr->literalTable.numEntries * sizeof(LiteralEntry));
    currentLiteralBytes = literalMgmtBytes
	    + iPtr->literalTable.numEntries * sizeof(Tcl_Obj)
	    + statsPtr->currentLitStringBytes;
    currentCodeBytes = statsPtr->currentByteCodeBytes + currentLiteralBytes;

    /*
     * Summary statistics, total and current source and ByteCode sizes.
     */

    Tcl_AppendPrintfToObj(objPtr, "\n----------------------------------------------------------------\n");
    Tcl_AppendPrintfToObj(objPtr,
	    "Compilation and execution statistics for interpreter %p\n",
	    iPtr);

    Tcl_AppendPrintfToObj(objPtr, "\nNumber ByteCodes executed\t%" TCL_Z_MODIFIER "u\n",
	    statsPtr->numExecutions);
    Tcl_AppendPrintfToObj(objPtr, "Number ByteCodes compiled\t%" TCL_Z_MODIFIER "u\n",
	    statsPtr->numCompilations);
    Tcl_AppendPrintfToObj(objPtr, "  Mean executions/compile\t%.1f\n",
	    statsPtr->numExecutions / (float)statsPtr->numCompilations);

    Tcl_AppendPrintfToObj(objPtr, "\nInstructions executed\t\t%.0f\n",
	    numInstructions);
    Tcl_AppendPrintfToObj(objPtr, "  Mean inst/compile\t\t%.0f\n",
	    numInstructions / statsPtr->numCompilations);
    Tcl_AppendPrintfToObj(objPtr, "  Mean inst/execution\t\t%.0f\n",
	    numInstructions / statsPtr->numExecutions);

    Tcl_AppendPrintfToObj(objPtr, "\nTotal ByteCodes\t\t\t%" TCL_Z_MODIFIER "u\n",
	    statsPtr->numCompilations);
    Tcl_AppendPrintfToObj(objPtr, "  Source bytes\t\t\t%.6g\n",
	    statsPtr->totalSrcBytes);
    Tcl_AppendPrintfToObj(objPtr, "  Code bytes\t\t\t%.6g\n",
	    totalCodeBytes);
    Tcl_AppendPrintfToObj(objPtr, "    ByteCode bytes\t\t%.6g\n",
	    statsPtr->totalByteCodeBytes);
    Tcl_AppendPrintfToObj(objPtr, "    Literal bytes\t\t%.6g\n",
	    totalLiteralBytes);
    Tcl_AppendPrintfToObj(objPtr, "      table %" TCL_Z_MODIFIER "u + bkts %" TCL_Z_MODIFIER "u + entries %" TCL_Z_MODIFIER "u + objects %" TCL_Z_MODIFIER "u + strings %.6g\n",
	    sizeof(LiteralTable),
	    iPtr->literalTable.numBuckets * sizeof(LiteralEntry *),
	    statsPtr->numLiteralsCreated * sizeof(LiteralEntry),
	    statsPtr->numLiteralsCreated * sizeof(Tcl_Obj),
	    statsPtr->totalLitStringBytes);
    Tcl_AppendPrintfToObj(objPtr, "  Mean code/compile\t\t%.1f\n",
	    totalCodeBytes / statsPtr->numCompilations);
    Tcl_AppendPrintfToObj(objPtr, "  Mean code/source\t\t%.1f\n",
	    totalCodeBytes / statsPtr->totalSrcBytes);

    Tcl_AppendPrintfToObj(objPtr, "\nCurrent (active) ByteCodes\t%" TCL_Z_MODIFIER "u\n",
	    numCurrentByteCodes);
    Tcl_AppendPrintfToObj(objPtr, "  Source bytes\t\t\t%.6g\n",
	    statsPtr->currentSrcBytes);
    Tcl_AppendPrintfToObj(objPtr, "  Code bytes\t\t\t%.6g\n",
	    currentCodeBytes);
    Tcl_AppendPrintfToObj(objPtr, "    ByteCode bytes\t\t%.6g\n",
	    statsPtr->currentByteCodeBytes);
    Tcl_AppendPrintfToObj(objPtr, "    Literal bytes\t\t%.6g\n",
	    currentLiteralBytes);
    Tcl_AppendPrintfToObj(objPtr, "      table %" TCL_Z_MODIFIER "u + bkts %" TCL_Z_MODIFIER "u + entries %" TCL_Z_MODIFIER "u + objects %" TCL_Z_MODIFIER "u + strings %.6g\n",
	    sizeof(LiteralTable),
	    iPtr->literalTable.numBuckets * sizeof(LiteralEntry *),
	    iPtr->literalTable.numEntries * sizeof(LiteralEntry),
	    iPtr->literalTable.numEntries * sizeof(Tcl_Obj),
	    statsPtr->currentLitStringBytes);
    Tcl_AppendPrintfToObj(objPtr, "  Mean code/source\t\t%.1f\n",
	    currentCodeBytes / statsPtr->currentSrcBytes);
    Tcl_AppendPrintfToObj(objPtr, "  Code + source bytes\t\t%.6g (%0.1f mean code/src)\n",
	    (currentCodeBytes + statsPtr->currentSrcBytes),
	    (currentCodeBytes / statsPtr->currentSrcBytes) + 1.0);

    /*
     * Tcl_IsShared statistics check
     *
     * This gives the refcount of each obj as Tcl_IsShared was called for it.
     * Shared objects must be duplicated before they can be modified.
     */

    numSharedMultX = 0;
    Tcl_AppendPrintfToObj(objPtr, "\nTcl_IsShared object check (all objects):\n");
    Tcl_AppendPrintfToObj(objPtr, "  Object had refcount <=1 (not shared)\t%" TCL_Z_MODIFIER "u\n",
	    tclObjsShared[1]);
    for (i = 2;  i < TCL_MAX_SHARED_OBJ_STATS;  i++) {
	Tcl_AppendPrintfToObj(objPtr, "  refcount ==%" TCL_Z_MODIFIER "u\t\t%" TCL_Z_MODIFIER "u\n",
		i, tclObjsShared[i]);
	numSharedMultX += tclObjsShared[i];
    }
    Tcl_AppendPrintfToObj(objPtr, "  refcount >=%" TCL_Z_MODIFIER "u\t\t%" TCL_Z_MODIFIER "u\n",
	    i, tclObjsShared[0]);
    numSharedMultX += tclObjsShared[0];
    Tcl_AppendPrintfToObj(objPtr, "  Total shared objects\t\t\t%" TCL_Z_MODIFIER "u\n",
	    numSharedMultX);

    /*
     * Literal table statistics.
     */

    numByteCodeLits = 0;
    refCountSum = 0;
    numSharedMultX = 0;
    numSharedOnce = 0;
    objBytesIfUnshared = 0.0;
    strBytesIfUnshared = 0.0;
    strBytesSharedMultX = 0.0;
    strBytesSharedOnce = 0.0;
    for (i = 0;  i < globalTablePtr->numBuckets;  i++) {
	for (entryPtr = globalTablePtr->buckets[i];  entryPtr != NULL;
		entryPtr = entryPtr->nextPtr) {
	    if (TclHasInternalRep(entryPtr->objPtr, &tclByteCodeType)) {
		numByteCodeLits++;
	    }
	    (void) TclGetStringFromObj(entryPtr->objPtr, &length);
	    refCountSum += entryPtr->refCount;
	    objBytesIfUnshared += (entryPtr->refCount * sizeof(Tcl_Obj));
	    strBytesIfUnshared += (entryPtr->refCount * (length+1));
	    if (entryPtr->refCount > 1) {
		numSharedMultX++;
		strBytesSharedMultX += (length+1);
	    } else {
		numSharedOnce++;
		strBytesSharedOnce += (length+1);
	    }
	}
    }
    sharingBytesSaved = (objBytesIfUnshared + strBytesIfUnshared)
	    - currentLiteralBytes;

    Tcl_AppendPrintfToObj(objPtr, "\nTotal objects (all interps)\t%" TCL_Z_MODIFIER "u\n",
	    tclObjsAlloced);
    Tcl_AppendPrintfToObj(objPtr, "Current objects\t\t\t%" TCL_Z_MODIFIER "u\n",
	    (tclObjsAlloced - tclObjsFreed));
    Tcl_AppendPrintfToObj(objPtr, "Total literal objects\t\t%" TCL_Z_MODIFIER "u\n",
	    statsPtr->numLiteralsCreated);

    Tcl_AppendPrintfToObj(objPtr, "\nCurrent literal objects\t\t%d (%0.1f%% of current objects)\n",
	    globalTablePtr->numEntries,
	    Percent(globalTablePtr->numEntries, tclObjsAlloced-tclObjsFreed));
    Tcl_AppendPrintfToObj(objPtr, "  ByteCode literals\t\t%" TCL_Z_MODIFIER "u (%0.1f%% of current literals)\n",
	    numByteCodeLits,
	    Percent(numByteCodeLits, globalTablePtr->numEntries));
    Tcl_AppendPrintfToObj(objPtr, "  Literals reused > 1x\t\t%" TCL_Z_MODIFIER "u\n",
	    numSharedMultX);
    Tcl_AppendPrintfToObj(objPtr, "  Mean reference count\t\t%.2f\n",
	    ((double) refCountSum) / globalTablePtr->numEntries);
    Tcl_AppendPrintfToObj(objPtr, "  Mean len, str reused >1x \t%.2f\n",
	    (numSharedMultX ? strBytesSharedMultX/numSharedMultX : 0.0));
    Tcl_AppendPrintfToObj(objPtr, "  Mean len, str used 1x\t\t%.2f\n",
	    (numSharedOnce ? strBytesSharedOnce/numSharedOnce : 0.0));
    Tcl_AppendPrintfToObj(objPtr, "  Total sharing savings\t\t%.6g (%0.1f%% of bytes if no sharing)\n",
	    sharingBytesSaved,
	    Percent(sharingBytesSaved, objBytesIfUnshared+strBytesIfUnshared));
    Tcl_AppendPrintfToObj(objPtr, "    Bytes with sharing\t\t%.6g\n",
	    currentLiteralBytes);
    Tcl_AppendPrintfToObj(objPtr, "      table %lu + bkts %lu + entries %lu + objects %lu + strings %.6g\n",
	    (unsigned long) sizeof(LiteralTable),
	    (unsigned long) (iPtr->literalTable.numBuckets * sizeof(LiteralEntry *)),
	    (unsigned long) (iPtr->literalTable.numEntries * sizeof(LiteralEntry)),
	    (unsigned long) (iPtr->literalTable.numEntries * sizeof(Tcl_Obj)),
	    statsPtr->currentLitStringBytes);
    Tcl_AppendPrintfToObj(objPtr, "    Bytes if no sharing\t\t%.6g = objects %.6g + strings %.6g\n",
	    (objBytesIfUnshared + strBytesIfUnshared),
	    objBytesIfUnshared, strBytesIfUnshared);
    Tcl_AppendPrintfToObj(objPtr, "  String sharing savings \t%.6g = unshared %.6g - shared %.6g\n",
	    (strBytesIfUnshared - statsPtr->currentLitStringBytes),
	    strBytesIfUnshared, statsPtr->currentLitStringBytes);
    Tcl_AppendPrintfToObj(objPtr, "  Literal mgmt overhead\t\t%" TCL_Z_MODIFIER "u (%0.1f%% of bytes with sharing)\n",
	    literalMgmtBytes,
	    Percent(literalMgmtBytes, currentLiteralBytes));
    Tcl_AppendPrintfToObj(objPtr, "    table %lu + buckets %lu + entries %lu\n",
	    (unsigned long) sizeof(LiteralTable),
	    (unsigned long) (iPtr->literalTable.numBuckets * sizeof(LiteralEntry *)),
	    (unsigned long) (iPtr->literalTable.numEntries * sizeof(LiteralEntry)));

    /*
     * Breakdown of current ByteCode space requirements.
     */

    Tcl_AppendPrintfToObj(objPtr, "\nBreakdown of current ByteCode requirements:\n");
    Tcl_AppendPrintfToObj(objPtr, "                         Bytes      Pct of    Avg per\n");
    Tcl_AppendPrintfToObj(objPtr, "                                     total    ByteCode\n");
    Tcl_AppendPrintfToObj(objPtr, "Total             %12.6g     100.00%%   %8.1f\n",
	    statsPtr->currentByteCodeBytes,
	    statsPtr->currentByteCodeBytes / numCurrentByteCodes);
    Tcl_AppendPrintfToObj(objPtr, "Header            %12.6g   %8.1f%%   %8.1f\n",
	    currentHeaderBytes,
	    Percent(currentHeaderBytes, statsPtr->currentByteCodeBytes),
	    currentHeaderBytes / numCurrentByteCodes);
    Tcl_AppendPrintfToObj(objPtr, "Instructions      %12.6g   %8.1f%%   %8.1f\n",
	    statsPtr->currentInstBytes,
	    Percent(statsPtr->currentInstBytes,statsPtr->currentByteCodeBytes),
	    statsPtr->currentInstBytes / numCurrentByteCodes);
    Tcl_AppendPrintfToObj(objPtr, "Literal ptr array %12.6g   %8.1f%%   %8.1f\n",
	    statsPtr->currentLitBytes,
	    Percent(statsPtr->currentLitBytes,statsPtr->currentByteCodeBytes),
	    statsPtr->currentLitBytes / numCurrentByteCodes);
    Tcl_AppendPrintfToObj(objPtr, "Exception table   %12.6g   %8.1f%%   %8.1f\n",
	    statsPtr->currentExceptBytes,
	    Percent(statsPtr->currentExceptBytes,statsPtr->currentByteCodeBytes),
	    statsPtr->currentExceptBytes / numCurrentByteCodes);
    Tcl_AppendPrintfToObj(objPtr, "Auxiliary data    %12.6g   %8.1f%%   %8.1f\n",
	    statsPtr->currentAuxBytes,
	    Percent(statsPtr->currentAuxBytes,statsPtr->currentByteCodeBytes),
	    statsPtr->currentAuxBytes / numCurrentByteCodes);
    Tcl_AppendPrintfToObj(objPtr, "Command map       %12.6g   %8.1f%%   %8.1f\n",
	    statsPtr->currentCmdMapBytes,
	    Percent(statsPtr->currentCmdMapBytes,statsPtr->currentByteCodeBytes),
	    statsPtr->currentCmdMapBytes / numCurrentByteCodes);

    /*
     * Detailed literal statistics.
     */

    Tcl_AppendPrintfToObj(objPtr, "\nLiteral string sizes:\n");
    Tcl_AppendPrintfToObj(objPtr, "\t Up to length\t\tPercentage\n");
    maxSizeDecade = 0;
    i = 32;
    while (i-- > 0) {
	if (statsPtr->literalCount[i] > 0) {
	    maxSizeDecade = i;
	    break;
	}
    }
    sum = 0;
    for (i = 0;  i <= maxSizeDecade;  i++) {
	decadeHigh = (1 << (i+1)) - 1;
	sum += statsPtr->literalCount[i];
	Tcl_AppendPrintfToObj(objPtr, "\t%10d\t\t%8.0f%%\n",
		decadeHigh, Percent(sum, statsPtr->numLiteralsCreated));
    }

    litTableStats = TclLiteralStats(globalTablePtr);
    Tcl_AppendPrintfToObj(objPtr, "\nCurrent literal table statistics:\n%s\n",
	    litTableStats);
    ckfree(litTableStats);

    /*
     * Source and ByteCode size distributions.
     */

    Tcl_AppendPrintfToObj(objPtr, "\nSource sizes:\n");
    Tcl_AppendPrintfToObj(objPtr, "\t Up to size\t\tPercentage\n");
    minSizeDecade = maxSizeDecade = 0;
    for (i = 0;  i < 31;  i++) {
	if (statsPtr->srcCount[i] > 0) {
	    minSizeDecade = i;
	    break;
	}
    }
    for (i = 31;  i != (size_t)-1;  i--) {
	if (statsPtr->srcCount[i] > 0) {
	    maxSizeDecade = i;
	    break;
	}
    }
    sum = 0;
    for (i = minSizeDecade;  i <= maxSizeDecade;  i++) {
	decadeHigh = (1 << (i+1)) - 1;
	sum += statsPtr->srcCount[i];
	Tcl_AppendPrintfToObj(objPtr, "\t%10d\t\t%8.0f%%\n",
		decadeHigh, Percent(sum, statsPtr->numCompilations));
    }

    Tcl_AppendPrintfToObj(objPtr, "\nByteCode sizes:\n");
    Tcl_AppendPrintfToObj(objPtr, "\t Up to size\t\tPercentage\n");
    minSizeDecade = maxSizeDecade = 0;
    for (i = 0;  i < 31;  i++) {
	if (statsPtr->byteCodeCount[i] > 0) {
	    minSizeDecade = i;
	    break;
	}
    }
    for (i = 31;  i != (size_t)-1;  i--) {
	if (statsPtr->byteCodeCount[i] > 0) {
	    maxSizeDecade = i;
	    break;
	}
    }
    sum = 0;
    for (i = minSizeDecade;  i <= maxSizeDecade;  i++) {
	decadeHigh = (1 << (i+1)) - 1;
	sum += statsPtr->byteCodeCount[i];
	Tcl_AppendPrintfToObj(objPtr, "\t%10d\t\t%8.0f%%\n",
		decadeHigh, Percent(sum, statsPtr->numCompilations));
    }

    Tcl_AppendPrintfToObj(objPtr, "\nByteCode longevity (excludes Current ByteCodes):\n");
    Tcl_AppendPrintfToObj(objPtr, "\t       Up to ms\t\tPercentage\n");
    minSizeDecade = maxSizeDecade = 0;
    for (i = 0;  i < 31;  i++) {
	if (statsPtr->lifetimeCount[i] > 0) {
	    minSizeDecade = i;
	    break;
	}
    }
    for (i = 31;  i != (size_t)-1;  i--) {
	if (statsPtr->lifetimeCount[i] > 0) {
	    maxSizeDecade = i;
	    break;
	}
    }
    sum = 0;
    for (i = minSizeDecade;  i <= maxSizeDecade;  i++) {
	decadeHigh = (1 << (i+1)) - 1;
	sum += statsPtr->lifetimeCount[i];
	Tcl_AppendPrintfToObj(objPtr, "\t%12.3f\t\t%8.0f%%\n",
		decadeHigh/1000.0, Percent(sum, statsPtr->numByteCodesFreed));
    }

    /*
     * Instruction counts.
     */

    Tcl_AppendPrintfToObj(objPtr, "\nInstruction counts:\n");
    for (i = 0;  i <= LAST_INST_OPCODE;  i++) {
	Tcl_AppendPrintfToObj(objPtr, "%20s %8" TCL_Z_MODIFIER "u ",
		tclInstructionTable[i].name, statsPtr->instructionCount[i]);
	if (statsPtr->instructionCount[i]) {
	    Tcl_AppendPrintfToObj(objPtr, "%6.1f%%\n",
		    Percent(statsPtr->instructionCount[i], numInstructions));
	} else {
	    Tcl_AppendPrintfToObj(objPtr, "0\n");
	}
    }

#ifdef TCL_MEM_DEBUG
    Tcl_AppendPrintfToObj(objPtr, "\nHeap Statistics:\n");
    TclDumpMemoryInfo(objPtr, 1);
#endif
    Tcl_AppendPrintfToObj(objPtr, "\n----------------------------------------------------------------\n");

    if (objc == 1) {
	Tcl_SetObjResult(interp, objPtr);
    } else {
	Tcl_Channel outChan;
	char *str = TclGetStringFromObj(objv[1], &length);

	if (length) {
	    if (strcmp(str, "stdout") == 0) {
		outChan = Tcl_GetStdChannel(TCL_STDOUT);
	    } else if (strcmp(str, "stderr") == 0) {
		outChan = Tcl_GetStdChannel(TCL_STDERR);
	    } else {
		outChan = Tcl_OpenFileChannel(NULL, str, "w", 0664);
	    }
	} else {
	    outChan = Tcl_GetStdChannel(TCL_STDOUT);
	}
	if (outChan != NULL) {
	    Tcl_WriteObj(outChan, objPtr);
	}
    }
    Tcl_DecrRefCount(objPtr);
    return TCL_OK;
}
#endif /* TCL_COMPILE_STATS */

#ifdef TCL_COMPILE_DEBUG
/*
 *----------------------------------------------------------------------
 *
 * StringForResultCode --
 *
 *	Procedure that returns a human-readable string representing a Tcl
 *	result code such as TCL_ERROR.
 *
 * Results:
 *	If the result code is one of the standard Tcl return codes, the result
 *	is a string representing that code such as "TCL_ERROR". Otherwise, the
 *	result string is that code formatted as a sequence of decimal digit
 *	characters. Note that the resulting string must not be modified by the
 *	caller.
 *
 * Side effects:
 *	None.
 *
 *----------------------------------------------------------------------
 */

static const char *
StringForResultCode(
    int result)			/* The Tcl result code for which to generate a
				 * string. */
{
    static char buf[TCL_INTEGER_SPACE];

    if ((result >= TCL_OK) && (result <= TCL_CONTINUE)) {
	return resultStrings[result];
    }
    TclFormatInt(buf, result);
    return buf;
}
#endif /* TCL_COMPILE_DEBUG */

/*
 * Local Variables:
 * mode: c
 * c-basic-offset: 4
 * fill-column: 78
 * End:
 */<|MERGE_RESOLUTION|>--- conflicted
+++ resolved
@@ -2677,150 +2677,11 @@
     case INST_STR_CONCAT1:
 
 	opnd = TclGetUInt1AtPtr(pc+1);
-<<<<<<< HEAD
 	objResultPtr = TclStringCat(interp, opnd, &OBJ_AT_DEPTH(opnd-1),
 		TCL_STRING_IN_PLACE);
 	if (objResultPtr == NULL) {
 	    TRACE_ERROR(interp);
 	    goto gotError;
-=======
-
-	/*
-	 * Detect only-bytearray-or-null case.
-	 */
-
-	for (currPtr=&OBJ_AT_DEPTH(opnd-1); currPtr<=&OBJ_AT_TOS; currPtr++) {
-	    if (((*currPtr)->typePtr != &tclByteArrayType)
-		    && ((*currPtr)->bytes != tclEmptyStringRep)) {
-		onlyb = 0;
-		break;
-	    } else if (((*currPtr)->typePtr == &tclByteArrayType) &&
-		    ((*currPtr)->bytes != NULL)) {
-		onlyb = 0;
-		break;
-	    }
-	}
-
-	/*
-	 * Compute the length to be appended.
-	 */
-
-	if (onlyb) {
-	    for (currPtr = &OBJ_AT_DEPTH(opnd-2);
-		    appendLen >= 0 && currPtr <= &OBJ_AT_TOS; currPtr++) {
-		if ((*currPtr)->bytes != tclEmptyStringRep) {
-		    Tcl_GetByteArrayFromObj(*currPtr, &length);
-		    appendLen += length;
-		}
-	    }
-	} else {
-	    for (currPtr = &OBJ_AT_DEPTH(opnd-2);
-		    appendLen >= 0 && currPtr <= &OBJ_AT_TOS; currPtr++) {
-		bytes = TclGetStringFromObj(*currPtr, &length);
-		if (bytes != NULL) {
-		    appendLen += length;
-		}
-	    }
-	}
-
-	if (appendLen < 0) {
-	    /* TODO: convert panic to error ? */
-	    Tcl_Panic("max size for a Tcl value (%d bytes) exceeded", INT_MAX);
-	}
-
-	/*
-	 * If nothing is to be appended, just return the first object by
-	 * dropping all the others from the stack; this saves both the
-	 * computation and copy of the string rep of the first object,
-	 * enabling the fast '$x[set x {}]' idiom for 'K $x [set x {}]'.
-	 */
-
-	if (appendLen == 0) {
-	    TRACE_WITH_OBJ(("%u => ", opnd), objResultPtr);
-	    NEXT_INST_V(2, (opnd-1), 0);
-	}
-
-	/*
-	 * If the first object is shared, we need a new obj for the result;
-	 * otherwise, we can reuse the first object. In any case, make sure it
-	 * has enough room to accommodate all the concatenated bytes. Note that
-	 * if it is unshared its bytes are copied by ckrealloc, so that we set
-	 * the loop parameters to avoid copying them again: p points to the
-	 * end of the already copied bytes, currPtr to the second object.
-	 */
-
-	objResultPtr = OBJ_AT_DEPTH(opnd-1);
-	if (!onlyb) {
-	    bytes = TclGetStringFromObj(objResultPtr, &length);
-	    if (length + appendLen < 0) {
-		/* TODO: convert panic to error ? */
-		Tcl_Panic("max size for a Tcl value (%d bytes) exceeded",
-			INT_MAX);
-	    }
-#ifndef TCL_COMPILE_DEBUG
-	    if (bytes != tclEmptyStringRep && !Tcl_IsShared(objResultPtr)) {
-		TclFreeIntRep(objResultPtr);
-		objResultPtr->bytes = ckrealloc(bytes, length+appendLen+1);
-		objResultPtr->length = length + appendLen;
-		p = TclGetString(objResultPtr) + length;
-		currPtr = &OBJ_AT_DEPTH(opnd - 2);
-	    } else
-#endif
-	    {
-		p = ckalloc(length + appendLen + 1);
-		TclNewObj(objResultPtr);
-		objResultPtr->bytes = p;
-		objResultPtr->length = length + appendLen;
-		currPtr = &OBJ_AT_DEPTH(opnd - 1);
-	    }
-
-	    /*
-	     * Append the remaining characters.
-	     */
-
-	    for (; currPtr <= &OBJ_AT_TOS; currPtr++) {
-		bytes = TclGetStringFromObj(*currPtr, &length);
-		if (bytes != NULL) {
-		    memcpy(p, bytes, length);
-		    p += length;
-		}
-	    }
-	    *p = '\0';
-	} else {
-	    bytes = (char *) Tcl_GetByteArrayFromObj(objResultPtr, &length);
-	    if (length + appendLen < 0) {
-		/* TODO: convert panic to error ? */
-		Tcl_Panic("max size for a Tcl value (%d bytes) exceeded",
-			INT_MAX);
-	    }
-#ifndef TCL_COMPILE_DEBUG
-	    if (!Tcl_IsShared(objResultPtr)) {
-		bytes = (char *) Tcl_SetByteArrayLength(objResultPtr,
-			length + appendLen);
-		p = bytes + length;
-		currPtr = &OBJ_AT_DEPTH(opnd - 2);
-	    } else
-#endif
-	    {
-		TclNewObj(objResultPtr);
-		bytes = (char *) Tcl_SetByteArrayLength(objResultPtr,
-			length + appendLen);
-		p = bytes;
-		currPtr = &OBJ_AT_DEPTH(opnd - 1);
-	    }
-
-	    /*
-	     * Append the remaining characters.
-	     */
-
-	    for (; currPtr <= &OBJ_AT_TOS; currPtr++) {
-		if ((*currPtr)->bytes != tclEmptyStringRep) {
-		    bytes = (char *) Tcl_GetByteArrayFromObj(*currPtr,&length);
-		    memcpy(p, bytes, length);
-		    p += length;
-		}
-	    }
->>>>>>> 6a819f08
 	}
 
 	TRACE_WITH_OBJ(("%u => ", opnd), objResultPtr);
