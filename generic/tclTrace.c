/*
 * tclTrace.c --
 *
 *	This file contains code to handle most trace management.
 *
 * Copyright (c) 1987-1993 The Regents of the University of California.
 * Copyright (c) 1994-1997 Sun Microsystems, Inc.
 * Copyright (c) 1998-2000 Scriptics Corporation.
 * Copyright (c) 2002 ActiveState Corporation.
 *
 * See the file "license.terms" for information on usage and redistribution of
 * this file, and for a DISCLAIMER OF ALL WARRANTIES.
 */

#include "tclInt.h"

/*
 * Structures used to hold information about variable traces:
 */

typedef struct {
    int flags;			/* Operations for which Tcl command is to be
				 * invoked. */
    size_t length;		/* Number of non-NUL chars. in command. */
    char command[1];		/* Space for Tcl command to invoke. Actual
				 * size will be as large as necessary to hold
				 * command. This field must be the last in the
				 * structure, so that it can be larger than 1
				 * byte. */
} TraceVarInfo;

typedef struct {
    VarTrace traceInfo;
    TraceVarInfo traceCmdInfo;
} CombinedTraceVarInfo;

/*
 * Structure used to hold information about command traces:
 */

typedef struct {
    int flags;			/* Operations for which Tcl command is to be
				 * invoked. */
    size_t length;		/* Number of non-NUL chars. in command. */
    Tcl_Trace stepTrace;	/* Used for execution traces, when tracing
				 * inside the given command */
    int startLevel;		/* Used for bookkeeping with step execution
				 * traces, store the level at which the step
				 * trace was invoked */
    char *startCmd;		/* Used for bookkeeping with step execution
				 * traces, store the command name which
				 * invoked step trace */
    int curFlags;		/* Trace flags for the current command */
    int curCode;		/* Return code for the current command */
    size_t refCount;		/* Used to ensure this structure is not
				 * deleted too early. Keeps track of how many
				 * pieces of code have a pointer to this
				 * structure. */
    char command[1];		/* Space for Tcl command to invoke. Actual
				 * size will be as large as necessary to hold
				 * command. This field must be the last in the
				 * structure, so that it can be larger than 1
				 * byte. */
} TraceCommandInfo;

/*
 * Used by command execution traces. Note that we assume in the code that
 * TCL_TRACE_ENTER_DURING_EXEC == 4 * TCL_TRACE_ENTER_EXEC and that
 * TCL_TRACE_LEAVE_DURING_EXEC == 4 * TCL_TRACE_LEAVE_EXEC.
 *
 * TCL_TRACE_ENTER_DURING_EXEC  - Trace each command inside the command
 *				  currently being traced, before execution.
 * TCL_TRACE_LEAVE_DURING_EXEC  - Trace each command inside the command
 *				  currently being traced, after execution.
 * TCL_TRACE_ANY_EXEC		- OR'd combination of all EXEC flags.
 * TCL_TRACE_EXEC_IN_PROGRESS   - The callback function on this trace is
 *				  currently executing. Therefore we don't let
 *				  further traces execute.
 * TCL_TRACE_EXEC_DIRECT	- This execution trace is triggered directly
 *				  by the command being traced, not because of
 *				  an internal trace.
 * The flag 'TCL_TRACE_DESTROYED' may also be used in command execution traces.
 */

#define TCL_TRACE_ENTER_DURING_EXEC	4
#define TCL_TRACE_LEAVE_DURING_EXEC	8
#define TCL_TRACE_ANY_EXEC		15
#define TCL_TRACE_EXEC_IN_PROGRESS	0x10
#define TCL_TRACE_EXEC_DIRECT		0x20

/*
 * Forward declarations for functions defined in this file:
 */

typedef int (Tcl_TraceTypeObjCmd)(Tcl_Interp *interp, int optionIndex,
	int objc, Tcl_Obj *const objv[]);

static Tcl_TraceTypeObjCmd TraceVariableObjCmd;
static Tcl_TraceTypeObjCmd TraceCommandObjCmd;
static Tcl_TraceTypeObjCmd TraceExecutionObjCmd;

/*
 * Each subcommand has a number of 'types' to which it can apply. Currently
 * 'execution', 'command' and 'variable' are the only types supported. These
 * three arrays MUST be kept in sync! In the future we may provide an API to
 * add to the list of supported trace types.
 */

static const char *const traceTypeOptions[] = {
    "execution", "command", "variable", NULL
};
static Tcl_TraceTypeObjCmd *const traceSubCmds[] = {
    TraceExecutionObjCmd,
    TraceCommandObjCmd,
    TraceVariableObjCmd
};

/*
 * Declarations for local functions to this file:
 */

static int		CallTraceFunction(Tcl_Interp *interp, Trace *tracePtr,
			    Command *cmdPtr, const char *command, size_t numChars,
			    int objc, Tcl_Obj *const objv[]);
static char *		TraceVarProc(ClientData clientData, Tcl_Interp *interp,
			    const char *name1, const char *name2, int flags);
static void		TraceCommandProc(ClientData clientData,
			    Tcl_Interp *interp, const char *oldName,
			    const char *newName, int flags);
static Tcl_CmdObjTraceProc TraceExecutionProc;
static int		StringTraceProc(ClientData clientData,
			    Tcl_Interp *interp, int level,
			    const char *command, Tcl_Command commandInfo,
			    int objc, Tcl_Obj *const objv[]);
static void		StringTraceDeleteProc(ClientData clientData);
static void		DisposeTraceResult(int flags, char *result);
static int		TraceVarEx(Tcl_Interp *interp, const char *part1,
			    const char *part2, VarTrace *tracePtr);

/*
 * The following structure holds the client data for string-based
 * trace procs
 */

typedef struct {
    ClientData clientData;	/* Client data from Tcl_CreateTrace */
    Tcl_CmdTraceProc *proc;	/* Trace function from Tcl_CreateTrace */
} StringTraceData;

/*
 * Convenience macros for iterating over the list of traces. Note that each of
 * these *must* be treated as a command, and *must* have a block following it.
 */

#define FOREACH_VAR_TRACE(interp, name, clientData) \
    (clientData) = NULL; \
    while (((clientData) = Tcl_VarTraceInfo2((interp), (name), NULL, \
	    0, TraceVarProc, (clientData))) != NULL)

#define FOREACH_COMMAND_TRACE(interp, name, clientData) \
    (clientData) = NULL; \
    while ((clientData = Tcl_CommandTraceInfo(interp, name, 0, \
	    TraceCommandProc, clientData)) != NULL)

/*
 *----------------------------------------------------------------------
 *
 * Tcl_TraceObjCmd --
 *
 *	This function is invoked to process the "trace" Tcl command. See the
 *	user documentation for details on what it does.
 *
 *	Standard syntax as of Tcl 8.4 is:
 *	    trace {add|info|remove} {command|variable} name ops cmd
 *
 * Results:
 *	A standard Tcl result.
 *
 * Side effects:
 *	See the user documentation.
 *----------------------------------------------------------------------
 */

int
Tcl_TraceObjCmd(
    TCL_UNUSED(ClientData),
    Tcl_Interp *interp,		/* Current interpreter. */
    int objc,			/* Number of arguments. */
    Tcl_Obj *const objv[])	/* Argument objects. */
{
    int optionIndex;
#ifndef TCL_REMOVE_OBSOLETE_TRACES
    const char *name;
    const char *flagOps, *p;
#endif
    /* Main sub commands to 'trace' */
    static const char *const traceOptions[] = {
	"add", "info", "remove",
#ifndef TCL_REMOVE_OBSOLETE_TRACES
	"variable", "vdelete", "vinfo",
#endif
	NULL
    };
    /* 'OLD' options are pre-Tcl-8.4 style */
    enum traceOptions {
	TRACE_ADD, TRACE_INFO, TRACE_REMOVE,
#ifndef TCL_REMOVE_OBSOLETE_TRACES
	TRACE_OLD_VARIABLE, TRACE_OLD_VDELETE, TRACE_OLD_VINFO
#endif
    };

    if (objc < 2) {
	Tcl_WrongNumArgs(interp, 1, objv, "option ?arg ...?");
	return TCL_ERROR;
    }

    if (Tcl_GetIndexFromObj(interp, objv[1], traceOptions, "option", 0,
	    &optionIndex) != TCL_OK) {
	return TCL_ERROR;
    }
    switch ((enum traceOptions) optionIndex) {
    case TRACE_ADD:
    case TRACE_REMOVE: {
	/*
	 * All sub commands of trace add/remove must take at least one more
	 * argument. Beyond that we let the subcommand itself control the
	 * argument structure.
	 */

	int typeIndex;

	if (objc < 3) {
	    Tcl_WrongNumArgs(interp, 2, objv, "type ?arg ...?");
	    return TCL_ERROR;
	}
	if (Tcl_GetIndexFromObj(interp, objv[2], traceTypeOptions, "option",
		0, &typeIndex) != TCL_OK) {
	    return TCL_ERROR;
	}
	return traceSubCmds[typeIndex](interp, optionIndex, objc, objv);
    }
    case TRACE_INFO: {
	/*
	 * All sub commands of trace info must take exactly two more arguments
	 * which name the type of thing being traced and the name of the thing
	 * being traced.
	 */

	int typeIndex;
	if (objc < 3) {
	    /*
	     * Delegate other complaints to the type-specific code which can
	     * give a better error message.
	     */

	    Tcl_WrongNumArgs(interp, 2, objv, "type name");
	    return TCL_ERROR;
	}
	if (Tcl_GetIndexFromObj(interp, objv[2], traceTypeOptions, "option",
		0, &typeIndex) != TCL_OK) {
	    return TCL_ERROR;
	}
	return traceSubCmds[typeIndex](interp, optionIndex, objc, objv);
	break;
    }

#ifndef TCL_REMOVE_OBSOLETE_TRACES
    case TRACE_OLD_VARIABLE:
    case TRACE_OLD_VDELETE: {
	Tcl_Obj *copyObjv[6];
	Tcl_Obj *opsList;
	int code;
	size_t numFlags;

	if (objc != 5) {
	    Tcl_WrongNumArgs(interp, 2, objv, "name ops command");
	    return TCL_ERROR;
	}

	opsList = Tcl_NewObj();
	Tcl_IncrRefCount(opsList);
	flagOps = TclGetStringFromObj(objv[3], &numFlags);
	if (numFlags == 0) {
	    Tcl_DecrRefCount(opsList);
	    goto badVarOps;
	}
	for (p = flagOps; *p != 0; p++) {
	    Tcl_Obj *opObj;

	    if (*p == 'r') {
		TclNewLiteralStringObj(opObj, "read");
	    } else if (*p == 'w') {
		TclNewLiteralStringObj(opObj, "write");
	    } else if (*p == 'u') {
		TclNewLiteralStringObj(opObj, "unset");
	    } else if (*p == 'a') {
		TclNewLiteralStringObj(opObj, "array");
	    } else {
		Tcl_DecrRefCount(opsList);
		goto badVarOps;
	    }
	    Tcl_ListObjAppendElement(NULL, opsList, opObj);
	}
	copyObjv[0] = NULL;
	memcpy(copyObjv+1, objv, objc*sizeof(Tcl_Obj *));
	copyObjv[4] = opsList;
	if (optionIndex == TRACE_OLD_VARIABLE) {
	    code = traceSubCmds[2](interp, TRACE_ADD, objc+1, copyObjv);
	} else {
	    code = traceSubCmds[2](interp, TRACE_REMOVE, objc+1, copyObjv);
	}
	Tcl_DecrRefCount(opsList);
	return code;
    }
    case TRACE_OLD_VINFO: {
	ClientData clientData;
	char ops[5];
	Tcl_Obj *resultListPtr, *pairObjPtr, *elemObjPtr;

	if (objc != 3) {
	    Tcl_WrongNumArgs(interp, 2, objv, "name");
	    return TCL_ERROR;
	}
	resultListPtr = Tcl_NewObj();
	name = TclGetString(objv[2]);
	FOREACH_VAR_TRACE(interp, name, clientData) {
	    TraceVarInfo *tvarPtr = (TraceVarInfo *)clientData;
	    char *q = ops;

	    pairObjPtr = Tcl_NewListObj(0, NULL);
	    if (tvarPtr->flags & TCL_TRACE_READS) {
		*q = 'r';
		q++;
	    }
	    if (tvarPtr->flags & TCL_TRACE_WRITES) {
		*q = 'w';
		q++;
	    }
	    if (tvarPtr->flags & TCL_TRACE_UNSETS) {
		*q = 'u';
		q++;
	    }
	    if (tvarPtr->flags & TCL_TRACE_ARRAY) {
		*q = 'a';
		q++;
	    }
	    *q = '\0';

	    /*
	     * Build a pair (2-item list) with the ops string as the first obj
	     * element and the tvarPtr->command string as the second obj
	     * element. Append the pair (as an element) to the end of the
	     * result object list.
	     */

	    elemObjPtr = Tcl_NewStringObj(ops, -1);
	    Tcl_ListObjAppendElement(NULL, pairObjPtr, elemObjPtr);
	    elemObjPtr = Tcl_NewStringObj(tvarPtr->command, -1);
	    Tcl_ListObjAppendElement(NULL, pairObjPtr, elemObjPtr);
	    Tcl_ListObjAppendElement(interp, resultListPtr, pairObjPtr);
	}
	Tcl_SetObjResult(interp, resultListPtr);
	break;
    }
#endif /* TCL_REMOVE_OBSOLETE_TRACES */
    }
    return TCL_OK;

#ifndef TCL_REMOVE_OBSOLETE_TRACES
  badVarOps:
    Tcl_SetObjResult(interp, Tcl_ObjPrintf(
	    "bad operations \"%s\": should be one or more of rwua",
	    flagOps));
    Tcl_SetErrorCode(interp, "TCL", "OPERATION", "TRACE", "BADOPS", NULL);
    return TCL_ERROR;
#endif
}

/*
 *----------------------------------------------------------------------
 *
 * TraceExecutionObjCmd --
 *
 *	Helper function for Tcl_TraceObjCmd; implements the [trace
 *	{add|remove|info} execution ...] subcommands. See the user
 *	documentation for details on what these do.
 *
 * Results:
 *	Standard Tcl result.
 *
 * Side effects:
 *	Depends on the operation (add, remove, or info) being performed; may
 *	add or remove command traces on a command.
 *
 *----------------------------------------------------------------------
 */

static int
TraceExecutionObjCmd(
    Tcl_Interp *interp,		/* Current interpreter. */
    int optionIndex,		/* Add, info or remove */
    int objc,			/* Number of arguments. */
    Tcl_Obj *const objv[])	/* Argument objects. */
{
    int index;
    const char *name, *command;
    size_t commandLength, length;
    enum traceOptions {
	TRACE_ADD, TRACE_INFO, TRACE_REMOVE
    };
    static const char *const opStrings[] = {
	"enter", "leave", "enterstep", "leavestep", NULL
    };
    enum operations {
	TRACE_EXEC_ENTER, TRACE_EXEC_LEAVE,
	TRACE_EXEC_ENTER_STEP, TRACE_EXEC_LEAVE_STEP
    };

    switch ((enum traceOptions) optionIndex) {
    case TRACE_ADD:
    case TRACE_REMOVE: {
	int flags = 0;
	int i, listLen, result;
	Tcl_Obj **elemPtrs;

	if (objc != 6) {
	    Tcl_WrongNumArgs(interp, 3, objv, "name opList command");
	    return TCL_ERROR;
	}

	/*
	 * Make sure the ops argument is a list object; get its length and a
	 * pointer to its array of element pointers.
	 */

	result = Tcl_ListObjGetElements(interp, objv[4], &listLen, &elemPtrs);
	if (result != TCL_OK) {
	    return result;
	}
	if (listLen == 0) {
	    Tcl_SetObjResult(interp, Tcl_NewStringObj(
		    "bad operation list \"\": must be one or more of"
		    " enter, leave, enterstep, or leavestep", -1));
	    Tcl_SetErrorCode(interp, "TCL", "OPERATION", "TRACE", "NOOPS",
		    NULL);
	    return TCL_ERROR;
	}
	for (i = 0; i < listLen; i++) {
	    if (Tcl_GetIndexFromObj(interp, elemPtrs[i], opStrings,
		    "operation", TCL_EXACT, &index) != TCL_OK) {
		return TCL_ERROR;
	    }
	    switch ((enum operations) index) {
	    case TRACE_EXEC_ENTER:
		flags |= TCL_TRACE_ENTER_EXEC;
		break;
	    case TRACE_EXEC_LEAVE:
		flags |= TCL_TRACE_LEAVE_EXEC;
		break;
	    case TRACE_EXEC_ENTER_STEP:
		flags |= TCL_TRACE_ENTER_DURING_EXEC;
		break;
	    case TRACE_EXEC_LEAVE_STEP:
		flags |= TCL_TRACE_LEAVE_DURING_EXEC;
		break;
	    }
	}
	command = TclGetStringFromObj(objv[5], &commandLength);
	length = commandLength;
	if ((enum traceOptions) optionIndex == TRACE_ADD) {
	    TraceCommandInfo *tcmdPtr = (TraceCommandInfo *)Tcl_Alloc(
		    offsetof(TraceCommandInfo, command) + 1 + length);

	    tcmdPtr->flags = flags;
	    tcmdPtr->stepTrace = NULL;
	    tcmdPtr->startLevel = 0;
	    tcmdPtr->startCmd = NULL;
	    tcmdPtr->length = length;
	    tcmdPtr->refCount = 1;
	    flags |= TCL_TRACE_DELETE;
	    if (flags & (TCL_TRACE_ENTER_DURING_EXEC |
		    TCL_TRACE_LEAVE_DURING_EXEC)) {
		flags |= (TCL_TRACE_ENTER_EXEC | TCL_TRACE_LEAVE_EXEC);
	    }
	    memcpy(tcmdPtr->command, command, length+1);
	    name = TclGetString(objv[3]);
	    if (Tcl_TraceCommand(interp, name, flags, TraceCommandProc,
		    tcmdPtr) != TCL_OK) {
		Tcl_Free(tcmdPtr);
		return TCL_ERROR;
	    }
	} else {
	    /*
	     * Search through all of our traces on this command to see if
	     * there's one with the given command. If so, then delete the
	     * first one that matches.
	     */

	    ClientData clientData;

	    /*
	     * First ensure the name given is valid.
	     */

	    name = TclGetString(objv[3]);
	    if (Tcl_FindCommand(interp,name,NULL,TCL_LEAVE_ERR_MSG) == NULL) {
		return TCL_ERROR;
	    }

	    FOREACH_COMMAND_TRACE(interp, name, clientData) {
		TraceCommandInfo *tcmdPtr = (TraceCommandInfo *)clientData;

		/*
		 * In checking the 'flags' field we must remove any extraneous
		 * flags which may have been temporarily added by various
		 * pieces of the trace mechanism.
		 */

		if ((tcmdPtr->length == length)
			&& ((tcmdPtr->flags & (TCL_TRACE_ANY_EXEC |
				TCL_TRACE_RENAME | TCL_TRACE_DELETE)) == flags)
			&& (strncmp(command, tcmdPtr->command,
				length) == 0)) {
		    flags |= TCL_TRACE_DELETE;
		    if (flags & (TCL_TRACE_ENTER_DURING_EXEC |
			    TCL_TRACE_LEAVE_DURING_EXEC)) {
			flags |= (TCL_TRACE_ENTER_EXEC | TCL_TRACE_LEAVE_EXEC);
		    }
		    Tcl_UntraceCommand(interp, name, flags,
			    TraceCommandProc, clientData);
		    if (tcmdPtr->stepTrace != NULL) {
			/*
			 * We need to remove the interpreter-wide trace which
			 * we created to allow 'step' traces.
			 */

			Tcl_DeleteTrace(interp, tcmdPtr->stepTrace);
			tcmdPtr->stepTrace = NULL;
			Tcl_Free(tcmdPtr->startCmd);
		    }
		    if (tcmdPtr->flags & TCL_TRACE_EXEC_IN_PROGRESS) {
			/*
			 * Postpone deletion.
			 */

			tcmdPtr->flags = 0;
		    }
		    if (tcmdPtr->refCount-- <= 1) {
			Tcl_Free(tcmdPtr);
		    }
		    break;
		}
	    }
	}
	break;
    }
    case TRACE_INFO: {
	ClientData clientData;
	Tcl_Obj *resultListPtr;

	if (objc != 4) {
	    Tcl_WrongNumArgs(interp, 3, objv, "name");
	    return TCL_ERROR;
	}

	name = TclGetString(objv[3]);

	/*
	 * First ensure the name given is valid.
	 */

	if (Tcl_FindCommand(interp, name, NULL, TCL_LEAVE_ERR_MSG) == NULL) {
	    return TCL_ERROR;
	}

	resultListPtr = Tcl_NewListObj(0, NULL);
	FOREACH_COMMAND_TRACE(interp, name, clientData) {
	    int numOps = 0;
	    Tcl_Obj *opObj, *eachTraceObjPtr, *elemObjPtr;
	    TraceCommandInfo *tcmdPtr = (TraceCommandInfo *)clientData;

	    /*
	     * Build a list with the ops list as the first obj element and the
	     * tcmdPtr->command string as the second obj element. Append this
	     * list (as an element) to the end of the result object list.
	     */

	    elemObjPtr = Tcl_NewListObj(0, NULL);
	    Tcl_IncrRefCount(elemObjPtr);
	    if (tcmdPtr->flags & TCL_TRACE_ENTER_EXEC) {
		TclNewLiteralStringObj(opObj, "enter");
		Tcl_ListObjAppendElement(NULL, elemObjPtr, opObj);
	    }
	    if (tcmdPtr->flags & TCL_TRACE_LEAVE_EXEC) {
		TclNewLiteralStringObj(opObj, "leave");
		Tcl_ListObjAppendElement(NULL, elemObjPtr, opObj);
	    }
	    if (tcmdPtr->flags & TCL_TRACE_ENTER_DURING_EXEC) {
		TclNewLiteralStringObj(opObj, "enterstep");
		Tcl_ListObjAppendElement(NULL, elemObjPtr, opObj);
	    }
	    if (tcmdPtr->flags & TCL_TRACE_LEAVE_DURING_EXEC) {
		TclNewLiteralStringObj(opObj, "leavestep");
		Tcl_ListObjAppendElement(NULL, elemObjPtr, opObj);
	    }
	    Tcl_ListObjLength(NULL, elemObjPtr, &numOps);
	    if (0 == numOps) {
		Tcl_DecrRefCount(elemObjPtr);
		continue;
	    }
	    eachTraceObjPtr = Tcl_NewListObj(0, NULL);
	    Tcl_ListObjAppendElement(NULL, eachTraceObjPtr, elemObjPtr);
	    Tcl_DecrRefCount(elemObjPtr);
	    elemObjPtr = NULL;

	    Tcl_ListObjAppendElement(NULL, eachTraceObjPtr,
		    Tcl_NewStringObj(tcmdPtr->command, -1));
	    Tcl_ListObjAppendElement(interp, resultListPtr, eachTraceObjPtr);
	}
	Tcl_SetObjResult(interp, resultListPtr);
	break;
    }
    }
    return TCL_OK;
}

/*
 *----------------------------------------------------------------------
 *
 * TraceCommandObjCmd --
 *
 *	Helper function for Tcl_TraceObjCmd; implements the [trace
 *	{add|info|remove} command ...] subcommands. See the user documentation
 *	for details on what these do.
 *
 * Results:
 *	Standard Tcl result.
 *
 * Side effects:
 *	Depends on the operation (add, remove, or info) being performed; may
 *	add or remove command traces on a command.
 *
 *----------------------------------------------------------------------
 */

static int
TraceCommandObjCmd(
    Tcl_Interp *interp,		/* Current interpreter. */
    int optionIndex,		/* Add, info or remove */
    int objc,			/* Number of arguments. */
    Tcl_Obj *const objv[])	/* Argument objects. */
{
    int index;
    const char *name, *command;
    size_t commandLength, length;
    enum traceOptions { TRACE_ADD, TRACE_INFO, TRACE_REMOVE };
    static const char *const opStrings[] = { "delete", "rename", NULL };
    enum operations { TRACE_CMD_DELETE, TRACE_CMD_RENAME };

    switch ((enum traceOptions) optionIndex) {
    case TRACE_ADD:
    case TRACE_REMOVE: {
	int flags = 0;
	int i, listLen, result;
	Tcl_Obj **elemPtrs;

	if (objc != 6) {
	    Tcl_WrongNumArgs(interp, 3, objv, "name opList command");
	    return TCL_ERROR;
	}

	/*
	 * Make sure the ops argument is a list object; get its length and a
	 * pointer to its array of element pointers.
	 */

	result = Tcl_ListObjGetElements(interp, objv[4], &listLen, &elemPtrs);
	if (result != TCL_OK) {
	    return result;
	}
	if (listLen == 0) {
	    Tcl_SetObjResult(interp, Tcl_NewStringObj(
		    "bad operation list \"\": must be one or more of"
		    " delete or rename", -1));
	    Tcl_SetErrorCode(interp, "TCL", "OPERATION", "TRACE", "NOOPS",
		    NULL);
	    return TCL_ERROR;
	}

	for (i = 0; i < listLen; i++) {
	    if (Tcl_GetIndexFromObj(interp, elemPtrs[i], opStrings,
		    "operation", TCL_EXACT, &index) != TCL_OK) {
		return TCL_ERROR;
	    }
	    switch ((enum operations) index) {
	    case TRACE_CMD_RENAME:
		flags |= TCL_TRACE_RENAME;
		break;
	    case TRACE_CMD_DELETE:
		flags |= TCL_TRACE_DELETE;
		break;
	    }
	}

	command = TclGetStringFromObj(objv[5], &commandLength);
	length = commandLength;
	if ((enum traceOptions) optionIndex == TRACE_ADD) {
	    TraceCommandInfo *tcmdPtr = (TraceCommandInfo *)Tcl_Alloc(
		    offsetof(TraceCommandInfo, command) + 1 + length);

	    tcmdPtr->flags = flags;
	    tcmdPtr->stepTrace = NULL;
	    tcmdPtr->startLevel = 0;
	    tcmdPtr->startCmd = NULL;
	    tcmdPtr->length = length;
	    tcmdPtr->refCount = 1;
	    flags |= TCL_TRACE_DELETE;
	    memcpy(tcmdPtr->command, command, length+1);
	    name = TclGetString(objv[3]);
	    if (Tcl_TraceCommand(interp, name, flags, TraceCommandProc,
		    tcmdPtr) != TCL_OK) {
		Tcl_Free(tcmdPtr);
		return TCL_ERROR;
	    }
	} else {
	    /*
	     * Search through all of our traces on this command to see if
	     * there's one with the given command. If so, then delete the
	     * first one that matches.
	     */

	    ClientData clientData;

	    /*
	     * First ensure the name given is valid.
	     */

	    name = TclGetString(objv[3]);
	    if (Tcl_FindCommand(interp,name,NULL,TCL_LEAVE_ERR_MSG) == NULL) {
		return TCL_ERROR;
	    }

	    FOREACH_COMMAND_TRACE(interp, name, clientData) {
		TraceCommandInfo *tcmdPtr = (TraceCommandInfo *)clientData;

		if ((tcmdPtr->length == length) && (tcmdPtr->flags == flags)
			&& (strncmp(command, tcmdPtr->command,
				length) == 0)) {
		    Tcl_UntraceCommand(interp, name, flags | TCL_TRACE_DELETE,
			    TraceCommandProc, clientData);
		    tcmdPtr->flags |= TCL_TRACE_DESTROYED;
		    if (tcmdPtr->refCount-- <= 1) {
			Tcl_Free(tcmdPtr);
		    }
		    break;
		}
	    }
	}
	break;
    }
    case TRACE_INFO: {
	ClientData clientData;
	Tcl_Obj *resultListPtr;

	if (objc != 4) {
	    Tcl_WrongNumArgs(interp, 3, objv, "name");
	    return TCL_ERROR;
	}

	/*
	 * First ensure the name given is valid.
	 */

	name = TclGetString(objv[3]);
	if (Tcl_FindCommand(interp, name, NULL, TCL_LEAVE_ERR_MSG) == NULL) {
	    return TCL_ERROR;
	}

	resultListPtr = Tcl_NewListObj(0, NULL);
	FOREACH_COMMAND_TRACE(interp, name, clientData) {
	    int numOps = 0;
	    Tcl_Obj *opObj, *eachTraceObjPtr, *elemObjPtr;
	    TraceCommandInfo *tcmdPtr = (TraceCommandInfo *)clientData;

	    /*
	     * Build a list with the ops list as the first obj element and the
	     * tcmdPtr->command string as the second obj element. Append this
	     * list (as an element) to the end of the result object list.
	     */

	    elemObjPtr = Tcl_NewListObj(0, NULL);
	    Tcl_IncrRefCount(elemObjPtr);
	    if (tcmdPtr->flags & TCL_TRACE_RENAME) {
		TclNewLiteralStringObj(opObj, "rename");
		Tcl_ListObjAppendElement(NULL, elemObjPtr, opObj);
	    }
	    if (tcmdPtr->flags & TCL_TRACE_DELETE) {
		TclNewLiteralStringObj(opObj, "delete");
		Tcl_ListObjAppendElement(NULL, elemObjPtr, opObj);
	    }
	    Tcl_ListObjLength(NULL, elemObjPtr, &numOps);
	    if (0 == numOps) {
		Tcl_DecrRefCount(elemObjPtr);
		continue;
	    }
	    eachTraceObjPtr = Tcl_NewListObj(0, NULL);
	    Tcl_ListObjAppendElement(NULL, eachTraceObjPtr, elemObjPtr);
	    Tcl_DecrRefCount(elemObjPtr);

	    elemObjPtr = Tcl_NewStringObj(tcmdPtr->command, -1);
	    Tcl_ListObjAppendElement(NULL, eachTraceObjPtr, elemObjPtr);
	    Tcl_ListObjAppendElement(interp, resultListPtr, eachTraceObjPtr);
	}
	Tcl_SetObjResult(interp, resultListPtr);
	break;
    }
    }
    return TCL_OK;
}

/*
 *----------------------------------------------------------------------
 *
 * TraceVariableObjCmd --
 *
 *	Helper function for Tcl_TraceObjCmd; implements the [trace
 *	{add|info|remove} variable ...] subcommands. See the user
 *	documentation for details on what these do.
 *
 * Results:
 *	Standard Tcl result.
 *
 * Side effects:
 *	Depends on the operation (add, remove, or info) being performed; may
 *	add or remove variable traces on a variable.
 *
 *----------------------------------------------------------------------
 */

static int
TraceVariableObjCmd(
    Tcl_Interp *interp,		/* Current interpreter. */
    int optionIndex,		/* Add, info or remove */
    int objc,			/* Number of arguments. */
    Tcl_Obj *const objv[])	/* Argument objects. */
{
    int index;
    const char *name, *command;
    size_t commandLength, length;
    ClientData clientData;
    enum traceOptions { TRACE_ADD, TRACE_INFO, TRACE_REMOVE };
    static const char *const opStrings[] = {
	"array", "read", "unset", "write", NULL
    };
    enum operations {
	TRACE_VAR_ARRAY, TRACE_VAR_READ, TRACE_VAR_UNSET, TRACE_VAR_WRITE
    };

    switch ((enum traceOptions) optionIndex) {
    case TRACE_ADD:
    case TRACE_REMOVE: {
	int flags = 0;
	int i, listLen, result;
	Tcl_Obj **elemPtrs;

	if (objc != 6) {
	    Tcl_WrongNumArgs(interp, 3, objv, "name opList command");
	    return TCL_ERROR;
	}

	/*
	 * Make sure the ops argument is a list object; get its length and a
	 * pointer to its array of element pointers.
	 */

	result = Tcl_ListObjGetElements(interp, objv[4], &listLen, &elemPtrs);
	if (result != TCL_OK) {
	    return result;
	}
	if (listLen == 0) {
	    Tcl_SetObjResult(interp, Tcl_NewStringObj(
		    "bad operation list \"\": must be one or more of"
		    " array, read, unset, or write", -1));
	    Tcl_SetErrorCode(interp, "TCL", "OPERATION", "TRACE", "NOOPS",
		    NULL);
	    return TCL_ERROR;
	}
	for (i = 0; i < listLen ; i++) {
	    if (Tcl_GetIndexFromObj(interp, elemPtrs[i], opStrings,
		    "operation", TCL_EXACT, &index) != TCL_OK) {
		return TCL_ERROR;
	    }
	    switch ((enum operations) index) {
	    case TRACE_VAR_ARRAY:
		flags |= TCL_TRACE_ARRAY;
		break;
	    case TRACE_VAR_READ:
		flags |= TCL_TRACE_READS;
		break;
	    case TRACE_VAR_UNSET:
		flags |= TCL_TRACE_UNSETS;
		break;
	    case TRACE_VAR_WRITE:
		flags |= TCL_TRACE_WRITES;
		break;
	    }
	}
	command = TclGetStringFromObj(objv[5], &commandLength);
	length = commandLength;
	if ((enum traceOptions) optionIndex == TRACE_ADD) {
	    CombinedTraceVarInfo *ctvarPtr = (CombinedTraceVarInfo *)Tcl_Alloc(
		    offsetof(CombinedTraceVarInfo, traceCmdInfo.command)
		    + 1 + length);

	    ctvarPtr->traceCmdInfo.flags = flags;
#ifndef TCL_REMOVE_OBSOLETE_TRACES
	    if (objv[0] == NULL) {
		ctvarPtr->traceCmdInfo.flags |= TCL_TRACE_OLD_STYLE;
	    }
#endif
	    ctvarPtr->traceCmdInfo.length = length;
	    flags |= TCL_TRACE_UNSETS | TCL_TRACE_RESULT_OBJECT;
	    memcpy(ctvarPtr->traceCmdInfo.command, command, length+1);
	    ctvarPtr->traceInfo.traceProc = TraceVarProc;
	    ctvarPtr->traceInfo.clientData = &ctvarPtr->traceCmdInfo;
	    ctvarPtr->traceInfo.flags = flags;
	    name = TclGetString(objv[3]);
	    if (TraceVarEx(interp, name, NULL, (VarTrace *) ctvarPtr)
		    != TCL_OK) {
		Tcl_Free(ctvarPtr);
		return TCL_ERROR;
	    }
	} else {
	    /*
	     * Search through all of our traces on this variable to see if
	     * there's one with the given command. If so, then delete the
	     * first one that matches.
	     */

	    name = TclGetString(objv[3]);
	    FOREACH_VAR_TRACE(interp, name, clientData) {
		TraceVarInfo *tvarPtr = (TraceVarInfo *)clientData;

		if ((tvarPtr->length == length)
			&& ((tvarPtr->flags
#ifndef TCL_REMOVE_OBSOLETE_TRACES
& ~TCL_TRACE_OLD_STYLE
#endif
						)==flags)
			&& (strncmp(command, tvarPtr->command,
				length) == 0)) {
		    Tcl_UntraceVar2(interp, name, NULL,
			    flags | TCL_TRACE_UNSETS | TCL_TRACE_RESULT_OBJECT,
			    TraceVarProc, clientData);
		    break;
		}
	    }
	}
	break;
    }
    case TRACE_INFO: {
	Tcl_Obj *resultListPtr;

	if (objc != 4) {
	    Tcl_WrongNumArgs(interp, 3, objv, "name");
	    return TCL_ERROR;
	}

	resultListPtr = Tcl_NewObj();
	name = TclGetString(objv[3]);
	FOREACH_VAR_TRACE(interp, name, clientData) {
	    Tcl_Obj *opObjPtr, *eachTraceObjPtr, *elemObjPtr;
	    TraceVarInfo *tvarPtr = (TraceVarInfo *)clientData;

	    /*
	     * Build a list with the ops list as the first obj element and the
	     * tcmdPtr->command string as the second obj element. Append this
	     * list (as an element) to the end of the result object list.
	     */

	    elemObjPtr = Tcl_NewListObj(0, NULL);
	    if (tvarPtr->flags & TCL_TRACE_ARRAY) {
		TclNewLiteralStringObj(opObjPtr, "array");
		Tcl_ListObjAppendElement(NULL, elemObjPtr, opObjPtr);
	    }
	    if (tvarPtr->flags & TCL_TRACE_READS) {
		TclNewLiteralStringObj(opObjPtr, "read");
		Tcl_ListObjAppendElement(NULL, elemObjPtr, opObjPtr);
	    }
	    if (tvarPtr->flags & TCL_TRACE_WRITES) {
		TclNewLiteralStringObj(opObjPtr, "write");
		Tcl_ListObjAppendElement(NULL, elemObjPtr, opObjPtr);
	    }
	    if (tvarPtr->flags & TCL_TRACE_UNSETS) {
		TclNewLiteralStringObj(opObjPtr, "unset");
		Tcl_ListObjAppendElement(NULL, elemObjPtr, opObjPtr);
	    }
	    eachTraceObjPtr = Tcl_NewListObj(0, NULL);
	    Tcl_ListObjAppendElement(NULL, eachTraceObjPtr, elemObjPtr);

	    elemObjPtr = Tcl_NewStringObj(tvarPtr->command, -1);
	    Tcl_ListObjAppendElement(NULL, eachTraceObjPtr, elemObjPtr);
	    Tcl_ListObjAppendElement(interp, resultListPtr,
		    eachTraceObjPtr);
	}
	Tcl_SetObjResult(interp, resultListPtr);
	break;
    }
    }
    return TCL_OK;
}

/*
 *----------------------------------------------------------------------
 *
 * Tcl_CommandTraceInfo --
 *
 *	Return the clientData value associated with a trace on a command.
 *	This function can also be used to step through all of the traces on a
 *	particular command that have the same trace function.
 *
 * Results:
 *	The return value is the clientData value associated with a trace on
 *	the given command. Information will only be returned for a trace with
 *	proc as trace function. If the clientData argument is NULL then the
 *	first such trace is returned; otherwise, the next relevant one after
 *	the one given by clientData will be returned. If the command doesn't
 *	exist then an error message is left in the interpreter and NULL is
 *	returned. Also, if there are no (more) traces for the given command,
 *	NULL is returned.
 *
 * Side effects:
 *	None.
 *
 *----------------------------------------------------------------------
 */

ClientData
Tcl_CommandTraceInfo(
    Tcl_Interp *interp,		/* Interpreter containing command. */
    const char *cmdName,	/* Name of command. */
    TCL_UNUSED(int) /*flags*/,
    Tcl_CommandTraceProc *proc,	/* Function assocated with trace. */
    ClientData prevClientData)	/* If non-NULL, gives last value returned by
				 * this function, so this call will return the
				 * next trace after that one. If NULL, this
				 * call will return the first trace. */
{
    Command *cmdPtr;
    CommandTrace *tracePtr;

    cmdPtr = (Command *) Tcl_FindCommand(interp, cmdName, NULL,
	    TCL_LEAVE_ERR_MSG);
    if (cmdPtr == NULL) {
	return NULL;
    }

    /*
     * Find the relevant trace, if any, and return its clientData.
     */

    tracePtr = cmdPtr->tracePtr;
    if (prevClientData != NULL) {
	for (; tracePtr!=NULL ; tracePtr=tracePtr->nextPtr) {
	    if ((tracePtr->clientData == prevClientData)
		    && (tracePtr->traceProc == proc)) {
		tracePtr = tracePtr->nextPtr;
		break;
	    }
	}
    }
    for (; tracePtr!=NULL ; tracePtr=tracePtr->nextPtr) {
	if (tracePtr->traceProc == proc) {
	    return tracePtr->clientData;
	}
    }
    return NULL;
}

/*
 *----------------------------------------------------------------------
 *
 * Tcl_TraceCommand --
 *
 *	Arrange for rename/deletes to a command to cause a function to be
 *	invoked, which can monitor the operations.
 *
 *	Also optionally arrange for execution of that command to cause a
 *	function to be invoked.
 *
 * Results:
 *	A standard Tcl return value.
 *
 * Side effects:
 *	A trace is set up on the command given by cmdName, such that future
 *	changes to the command will be intermediated by proc. See the manual
 *	entry for complete details on the calling sequence for proc.
 *
 *----------------------------------------------------------------------
 */

int
Tcl_TraceCommand(
    Tcl_Interp *interp,		/* Interpreter in which command is to be
				 * traced. */
    const char *cmdName,	/* Name of command. */
    int flags,			/* OR-ed collection of bits, including any of
				 * TCL_TRACE_RENAME, TCL_TRACE_DELETE, and any
				 * of the TRACE_*_EXEC flags */
    Tcl_CommandTraceProc *proc,	/* Function to call when specified ops are
				 * invoked upon cmdName. */
    ClientData clientData)	/* Arbitrary argument to pass to proc. */
{
    Command *cmdPtr;
    CommandTrace *tracePtr;

    cmdPtr = (Command *) Tcl_FindCommand(interp, cmdName, NULL,
	    TCL_LEAVE_ERR_MSG);
    if (cmdPtr == NULL) {
	return TCL_ERROR;
    }

    /*
     * Set up trace information.
     */

    tracePtr = (CommandTrace *)Tcl_Alloc(sizeof(CommandTrace));
    tracePtr->traceProc = proc;
    tracePtr->clientData = clientData;
    tracePtr->flags = flags &
	    (TCL_TRACE_RENAME | TCL_TRACE_DELETE | TCL_TRACE_ANY_EXEC);
    tracePtr->nextPtr = cmdPtr->tracePtr;
    tracePtr->refCount = 1;
    cmdPtr->tracePtr = tracePtr;
    if (tracePtr->flags & TCL_TRACE_ANY_EXEC) {
	/*
	 * Bug 3484621: up the interp's epoch if this is a BC'ed command
	 */

	if ((cmdPtr->compileProc != NULL) && !(cmdPtr->flags & CMD_HAS_EXEC_TRACES)){
	    Interp *iPtr = (Interp *) interp;
	    iPtr->compileEpoch++;
	}
	cmdPtr->flags |= CMD_HAS_EXEC_TRACES;
    }


    return TCL_OK;
}

/*
 *----------------------------------------------------------------------
 *
 * Tcl_UntraceCommand --
 *
 *	Remove a previously-created trace for a command.
 *
 * Results:
 *	None.
 *
 * Side effects:
 *	If there exists a trace for the command given by cmdName with the
 *	given flags, proc, and clientData, then that trace is removed.
 *
 *----------------------------------------------------------------------
 */

void
Tcl_UntraceCommand(
    Tcl_Interp *interp,		/* Interpreter containing command. */
    const char *cmdName,	/* Name of command. */
    int flags,			/* OR-ed collection of bits, including any of
				 * TCL_TRACE_RENAME, TCL_TRACE_DELETE, and any
				 * of the TRACE_*_EXEC flags */
    Tcl_CommandTraceProc *proc,	/* Function assocated with trace. */
    ClientData clientData)	/* Arbitrary argument to pass to proc. */
{
    CommandTrace *tracePtr;
    CommandTrace *prevPtr;
    Command *cmdPtr;
    Interp *iPtr = (Interp *) interp;
    ActiveCommandTrace *activePtr;
    int hasExecTraces = 0;

    cmdPtr = (Command *) Tcl_FindCommand(interp, cmdName, NULL,
	    TCL_LEAVE_ERR_MSG);
    if (cmdPtr == NULL) {
	return;
    }

    flags &= (TCL_TRACE_RENAME | TCL_TRACE_DELETE | TCL_TRACE_ANY_EXEC);

    for (tracePtr = cmdPtr->tracePtr, prevPtr = NULL; ;
	    prevPtr = tracePtr, tracePtr = tracePtr->nextPtr) {
	if (tracePtr == NULL) {
	    return;
	}
	if ((tracePtr->traceProc == proc)
		&& ((tracePtr->flags & (TCL_TRACE_RENAME | TCL_TRACE_DELETE |
			TCL_TRACE_ANY_EXEC)) == flags)
		&& (tracePtr->clientData == clientData)) {
	    if (tracePtr->flags & TCL_TRACE_ANY_EXEC) {
		hasExecTraces = 1;
	    }
	    break;
	}
    }

    /*
     * The code below makes it possible to delete traces while traces are
     * active: it makes sure that the deleted trace won't be processed by
     * CallCommandTraces.
     */

    for (activePtr = iPtr->activeCmdTracePtr;  activePtr != NULL;
	    activePtr = activePtr->nextPtr) {
	if (activePtr->nextTracePtr == tracePtr) {
	    if (activePtr->reverseScan) {
		activePtr->nextTracePtr = prevPtr;
	    } else {
		activePtr->nextTracePtr = tracePtr->nextPtr;
	    }
	}
    }
    if (prevPtr == NULL) {
	cmdPtr->tracePtr = tracePtr->nextPtr;
    } else {
	prevPtr->nextPtr = tracePtr->nextPtr;
    }
    tracePtr->flags = 0;

    if (tracePtr->refCount-- <= 1) {
	Tcl_Free(tracePtr);
    }

    if (hasExecTraces) {
	for (tracePtr = cmdPtr->tracePtr, prevPtr = NULL; tracePtr != NULL ;
		prevPtr = tracePtr, tracePtr = tracePtr->nextPtr) {
	    if (tracePtr->flags & TCL_TRACE_ANY_EXEC) {
		return;
	    }
	}

	/*
	 * None of the remaining traces on this command are execution traces.
	 * We therefore remove this flag:
	 */

	cmdPtr->flags &= ~CMD_HAS_EXEC_TRACES;

        /*
	 * Bug 3484621: up the interp's epoch if this is a BC'ed command
	 */

	if (cmdPtr->compileProc != NULL) {
	    Interp *iPtr = (Interp *) interp;
	    iPtr->compileEpoch++;
	}
    }
}

/*
 *----------------------------------------------------------------------
 *
 * TraceCommandProc --
 *
 *	This function is called to handle command changes that have been
 *	traced using the "trace" command, when using the 'rename' or 'delete'
 *	options.
 *
 * Results:
 *	None.
 *
 * Side effects:
 *	Depends on the command associated with the trace.
 *
 *----------------------------------------------------------------------
 */

static void
TraceCommandProc(
    ClientData clientData,	/* Information about the command trace. */
    Tcl_Interp *interp,		/* Interpreter containing command. */
    const char *oldName,	/* Name of command being changed. */
    const char *newName,	/* New name of command. Empty string or NULL
				 * means command is being deleted (renamed to
				 * ""). */
    int flags)			/* OR-ed bits giving operation and other
				 * information. */
{
    TraceCommandInfo *tcmdPtr = (TraceCommandInfo *)clientData;
    int code;
    Tcl_DString cmd;

    tcmdPtr->refCount++;

    if ((tcmdPtr->flags & flags) && !Tcl_InterpDeleted(interp)
	    && !Tcl_LimitExceeded(interp)) {
	/*
	 * Generate a command to execute by appending list elements for the
	 * old and new command name and the operation.
	 */

	Tcl_DStringInit(&cmd);
	Tcl_DStringAppend(&cmd, tcmdPtr->command, tcmdPtr->length);
	Tcl_DStringAppendElement(&cmd, oldName);
	Tcl_DStringAppendElement(&cmd, (newName ? newName : ""));
	if (flags & TCL_TRACE_RENAME) {
	    TclDStringAppendLiteral(&cmd, " rename");
	} else if (flags & TCL_TRACE_DELETE) {
	    TclDStringAppendLiteral(&cmd, " delete");
	}

	/*
	 * Execute the command. We discard any object result the command
	 * returns.
	 *
	 * Add the TCL_TRACE_DESTROYED flag to tcmdPtr to indicate to other
	 * areas that this will be destroyed by us, otherwise a double-free
	 * might occur depending on what the eval does.
	 */

	if (flags & TCL_TRACE_DESTROYED) {
	    tcmdPtr->flags |= TCL_TRACE_DESTROYED;
	}
	code = Tcl_EvalEx(interp, Tcl_DStringValue(&cmd),
		Tcl_DStringLength(&cmd), 0);
	if (code != TCL_OK) {
	    /* We ignore errors in these traced commands */
	    /*** QUESTION: Use Tcl_BackgroundException(interp, code); instead? ***/
	}
	Tcl_DStringFree(&cmd);
    }

    /*
     * We delete when the trace was destroyed or if this is a delete trace,
     * because command deletes are unconditional, so the trace must go away.
     */

    if (flags & (TCL_TRACE_DESTROYED | TCL_TRACE_DELETE)) {
	int untraceFlags = tcmdPtr->flags;
	Tcl_InterpState state;

	if (tcmdPtr->stepTrace != NULL) {
	    Tcl_DeleteTrace(interp, tcmdPtr->stepTrace);
	    tcmdPtr->stepTrace = NULL;
	    Tcl_Free(tcmdPtr->startCmd);
	}
	if (tcmdPtr->flags & TCL_TRACE_EXEC_IN_PROGRESS) {
	    /*
	     * Postpone deletion, until exec trace returns.
	     */

	    tcmdPtr->flags = 0;
	}

	/*
	 * We need to construct the same flags for Tcl_UntraceCommand as were
	 * passed to Tcl_TraceCommand. Reproduce the processing of [trace add
	 * execution/command]. Be careful to keep this code in sync with that.
	 */

	if (untraceFlags & TCL_TRACE_ANY_EXEC) {
	    untraceFlags |= TCL_TRACE_DELETE;
	    if (untraceFlags & (TCL_TRACE_ENTER_DURING_EXEC
		    | TCL_TRACE_LEAVE_DURING_EXEC)) {
		untraceFlags |= (TCL_TRACE_ENTER_EXEC | TCL_TRACE_LEAVE_EXEC);
	    }
	} else if (untraceFlags & TCL_TRACE_RENAME) {
	    untraceFlags |= TCL_TRACE_DELETE;
	}

	/*
	 * Remove the trace since TCL_TRACE_DESTROYED tells us to, or the
	 * command we're tracing has just gone away. Then decrement the
	 * clientData refCount that was set up by trace creation.
	 *
	 * Note that we save the (return) state of the interpreter to prevent
	 * bizarre error messages.
	 */

	state = Tcl_SaveInterpState(interp, TCL_OK);
	Tcl_UntraceCommand(interp, oldName, untraceFlags,
		TraceCommandProc, clientData);
	Tcl_RestoreInterpState(interp, state);
	tcmdPtr->refCount--;
    }
    if (tcmdPtr->refCount-- <= 1) {
	Tcl_Free(tcmdPtr);
    }
}

/*
 *----------------------------------------------------------------------
 *
 * TclCheckExecutionTraces --
 *
 *	Checks on all current command execution traces, and invokes functions
 *	which have been registered. This function can be used by other code
 *	which performs execution to unify the tracing system, so that
 *	execution traces will function for that other code.
 *
 *	For instance extensions like [incr Tcl] which use their own execution
 *	technique can make use of Tcl's tracing.
 *
 *	This function is called by 'TclEvalObjvInternal'
 *
 * Results:
 *	The return value is a standard Tcl completion code such as TCL_OK or
 *	TCL_ERROR, etc.
 *
 * Side effects:
 *	Those side effects made by any trace functions called.
 *
 *----------------------------------------------------------------------
 */

int
TclCheckExecutionTraces(
    Tcl_Interp *interp,		/* The current interpreter. */
    const char *command,	/* Pointer to beginning of the current command
				 * string. */
    TCL_UNUSED(size_t) /*numChars*/,
    Command *cmdPtr,		/* Points to command's Command struct. */
    int code,			/* The current result code. */
    int traceFlags,		/* Current tracing situation. */
    int objc,			/* Number of arguments for the command. */
    Tcl_Obj *const objv[])	/* Pointers to Tcl_Obj of each argument. */
{
    Interp *iPtr = (Interp *) interp;
    CommandTrace *tracePtr, *lastTracePtr;
    ActiveCommandTrace active;
    int curLevel;
    int traceCode = TCL_OK;
    Tcl_InterpState state = NULL;

    if (cmdPtr->tracePtr == NULL) {
	return traceCode;
    }

    curLevel = iPtr->varFramePtr->level;

    active.nextPtr = iPtr->activeCmdTracePtr;
    iPtr->activeCmdTracePtr = &active;

    active.cmdPtr = cmdPtr;
    lastTracePtr = NULL;
    for (tracePtr = cmdPtr->tracePtr;
	    (traceCode == TCL_OK) && (tracePtr != NULL);
	    tracePtr = active.nextTracePtr) {
	if (traceFlags & TCL_TRACE_LEAVE_EXEC) {
	    /*
	     * Execute the trace command in order of creation for "leave".
	     */

	    active.reverseScan = 1;
	    active.nextTracePtr = NULL;
	    tracePtr = cmdPtr->tracePtr;
	    while (tracePtr->nextPtr != lastTracePtr) {
		active.nextTracePtr = tracePtr;
		tracePtr = tracePtr->nextPtr;
	    }
	} else {
	    active.reverseScan = 0;
	    active.nextTracePtr = tracePtr->nextPtr;
	}
	if (tracePtr->traceProc == TraceCommandProc) {
	    TraceCommandInfo *tcmdPtr = (TraceCommandInfo *)tracePtr->clientData;

	    if (tcmdPtr->flags != 0) {
		tcmdPtr->curFlags = traceFlags | TCL_TRACE_EXEC_DIRECT;
		tcmdPtr->curCode  = code;
		tcmdPtr->refCount++;
		if (state == NULL) {
		    state = Tcl_SaveInterpState(interp, code);
		}
		traceCode = TraceExecutionProc(tcmdPtr, interp, curLevel,
			command, (Tcl_Command) cmdPtr, objc, objv);
		if (tcmdPtr->refCount-- <= 1) {
		    Tcl_Free(tcmdPtr);
		}
	    }
	}
	if (active.nextTracePtr) {
	    lastTracePtr = active.nextTracePtr->nextPtr;
	}
    }
    iPtr->activeCmdTracePtr = active.nextPtr;
    if (state) {
	if (traceCode == TCL_OK) {
	    (void) Tcl_RestoreInterpState(interp, state);
	} else {
	    Tcl_DiscardInterpState(state);
	}
    }

    return traceCode;
}

/*
 *----------------------------------------------------------------------
 *
 * TclCheckInterpTraces --
 *
 *	Checks on all current traces, and invokes functions which have been
 *	registered. This function can be used by other code which performs
 *	execution to unify the tracing system. For instance extensions like
 *	[incr Tcl] which use their own execution technique can make use of
 *	Tcl's tracing.
 *
 *	This function is called by 'TclEvalObjvInternal'
 *
 * Results:
 *	The return value is a standard Tcl completion code such as TCL_OK or
 *	TCL_ERROR, etc.
 *
 * Side effects:
 *	Those side effects made by any trace functions called.
 *
 *----------------------------------------------------------------------
 */

int
TclCheckInterpTraces(
    Tcl_Interp *interp,		/* The current interpreter. */
    const char *command,	/* Pointer to beginning of the current command
				 * string. */
    size_t numChars,		/* The number of characters in 'command' which
				 * are part of the command string. */
    Command *cmdPtr,		/* Points to command's Command struct. */
    int code,			/* The current result code. */
    int traceFlags,		/* Current tracing situation. */
    int objc,			/* Number of arguments for the command. */
    Tcl_Obj *const objv[])	/* Pointers to Tcl_Obj of each argument. */
{
    Interp *iPtr = (Interp *) interp;
    Trace *tracePtr, *lastTracePtr;
    ActiveInterpTrace active;
    int curLevel;
    int traceCode = TCL_OK;
    Tcl_InterpState state = NULL;

    if ((iPtr->tracePtr == NULL)
	    || (iPtr->flags & INTERP_TRACE_IN_PROGRESS)) {
	return(traceCode);
    }

    curLevel = iPtr->numLevels;

    active.nextPtr = iPtr->activeInterpTracePtr;
    iPtr->activeInterpTracePtr = &active;

    lastTracePtr = NULL;
    for (tracePtr = iPtr->tracePtr;
	    (traceCode == TCL_OK) && (tracePtr != NULL);
	    tracePtr = active.nextTracePtr) {
	if (traceFlags & TCL_TRACE_ENTER_EXEC) {
	    /*
	     * Execute the trace command in reverse order of creation for
	     * "enterstep" operation. The order is changed for "enterstep"
	     * instead of for "leavestep" as was done in
	     * TclCheckExecutionTraces because for step traces,
	     * Tcl_CreateObjTrace creates one more linked list of traces which
	     * results in one more reversal of trace invocation.
	     */

	    active.reverseScan = 1;
	    active.nextTracePtr = NULL;
	    tracePtr = iPtr->tracePtr;
	    while (tracePtr->nextPtr != lastTracePtr) {
		active.nextTracePtr = tracePtr;
		tracePtr = tracePtr->nextPtr;
	    }
	    if (active.nextTracePtr) {
		lastTracePtr = active.nextTracePtr->nextPtr;
	    }
	} else {
	    active.reverseScan = 0;
	    active.nextTracePtr = tracePtr->nextPtr;
	}

	if (tracePtr->level > 0 && curLevel > tracePtr->level) {
	    continue;
	}

	if (!(tracePtr->flags & TCL_TRACE_EXEC_IN_PROGRESS)) {
	    /*
	     * The proc invoked might delete the traced command which which
	     * might try to free tracePtr. We want to use tracePtr until the
	     * end of this if section, so we use Tcl_Preserve() and
	     * Tcl_Release() to be sure it is not freed while we still need
	     * it.
	     */

	    Tcl_Preserve(tracePtr);
	    tracePtr->flags |= TCL_TRACE_EXEC_IN_PROGRESS;
	    if (state == NULL) {
		state = Tcl_SaveInterpState(interp, code);
	    }

	    if (tracePtr->flags &
		    (TCL_TRACE_ENTER_EXEC | TCL_TRACE_LEAVE_EXEC)) {
		/*
		 * New style trace.
		 */

		if (tracePtr->flags & traceFlags) {
		    if (tracePtr->proc == TraceExecutionProc) {
			TraceCommandInfo *tcmdPtr = (TraceCommandInfo *)tracePtr->clientData;

			tcmdPtr->curFlags = traceFlags;
			tcmdPtr->curCode = code;
		    }
		    traceCode = tracePtr->proc(tracePtr->clientData, interp,
			    curLevel, command, (Tcl_Command) cmdPtr, objc,
			    objv);
		}
	    } else {
		/*
		 * Old-style trace.
		 */

		if (traceFlags & TCL_TRACE_ENTER_EXEC) {
		    /*
		     * Old-style interpreter-wide traces only trigger before
		     * the command is executed.
		     */

		    traceCode = CallTraceFunction(interp, tracePtr, cmdPtr,
			    command, numChars, objc, objv);
		}
	    }
	    tracePtr->flags &= ~TCL_TRACE_EXEC_IN_PROGRESS;
	    Tcl_Release(tracePtr);
	}
    }
    iPtr->activeInterpTracePtr = active.nextPtr;
    if (state) {
	if (traceCode == TCL_OK) {
	    Tcl_RestoreInterpState(interp, state);
	} else {
	    Tcl_DiscardInterpState(state);
	}
    }

    return traceCode;
}

/*
 *----------------------------------------------------------------------
 *
 * CallTraceFunction --
 *
 *	Invokes a trace function registered with an interpreter. These
 *	functions trace command execution. Currently this trace function is
 *	called with the address of the string-based Tcl_CmdProc for the
 *	command, not the Tcl_ObjCmdProc.
 *
 * Results:
 *	None.
 *
 * Side effects:
 *	Those side effects made by the trace function.
 *
 *----------------------------------------------------------------------
 */

static int
CallTraceFunction(
    Tcl_Interp *interp,		/* The current interpreter. */
    Trace *tracePtr,	/* Describes the trace function to call. */
    Command *cmdPtr,		/* Points to command's Command struct. */
    const char *command,	/* Points to the first character of the
				 * command's source before substitutions. */
    size_t numChars,		/* The number of characters in the command's
				 * source. */
    int objc,		/* Number of arguments for the command. */
    Tcl_Obj *const objv[])	/* Pointers to Tcl_Obj of each argument. */
{
    Interp *iPtr = (Interp *) interp;
    char *commandCopy;
    int traceCode;

    /*
     * Copy the command characters into a new string.
     */

    commandCopy = (char *)TclStackAlloc(interp, numChars + 1);
    memcpy(commandCopy, command, numChars);
    commandCopy[numChars] = '\0';

    /*
     * Call the trace function then free allocated storage.
     */

    traceCode = tracePtr->proc(tracePtr->clientData, (Tcl_Interp *) iPtr,
	    iPtr->numLevels, commandCopy, (Tcl_Command) cmdPtr, objc, objv);

    TclStackFree(interp, commandCopy);
    return traceCode;
}

/*
 *----------------------------------------------------------------------
 *
 * CommandObjTraceDeleted --
 *
 *	Ensure the trace is correctly deleted by decrementing its refCount and
 *	only deleting if no other references exist.
 *
 * Results:
 *	None.
 *
 * Side effects:
 *	May release memory.
 *
 *----------------------------------------------------------------------
 */

static void
CommandObjTraceDeleted(
    ClientData clientData)
{
    TraceCommandInfo *tcmdPtr = (TraceCommandInfo *)clientData;

    if (tcmdPtr->refCount-- <= 1) {
	Tcl_Free(tcmdPtr);
    }
}

/*
 *----------------------------------------------------------------------
 *
 * TraceExecutionProc --
 *
 *	This function is invoked whenever code relevant to a 'trace execution'
 *	command is executed. It is called in one of two ways in Tcl's core:
 *
 *	(i) by the TclCheckExecutionTraces, when an execution trace has been
 *	triggered.
 *	(ii) by TclCheckInterpTraces, when a prior execution trace has created
 *	a trace of the internals of a procedure, passing in this function as
 *	the one to be called.
 *
 * Results:
 *	The return value is a standard Tcl completion code such as TCL_OK or
 *	TCL_ERROR, etc.
 *
 * Side effects:
 *	May invoke an arbitrary Tcl procedure, and may create or delete an
 *	interpreter-wide trace.
 *
 *----------------------------------------------------------------------
 */

static int
TraceExecutionProc(
    ClientData clientData,
    Tcl_Interp *interp,
    int level,
    const char *command,
    TCL_UNUSED(Tcl_Command),
    int objc,
    struct Tcl_Obj *const objv[])
{
    int call = 0;
    Interp *iPtr = (Interp *) interp;
    TraceCommandInfo *tcmdPtr = (TraceCommandInfo *)clientData;
    int flags = tcmdPtr->curFlags;
    int code = tcmdPtr->curCode;
    int traceCode = TCL_OK;

    if (tcmdPtr->flags & TCL_TRACE_EXEC_IN_PROGRESS) {
	/*
	 * Inside any kind of execution trace callback, we do not allow any
	 * further execution trace callbacks to be called for the same trace.
	 */

	return traceCode;
    }

    if (!Tcl_InterpDeleted(interp) && !Tcl_LimitExceeded(interp)) {
	/*
	 * Check whether the current call is going to eval arbitrary Tcl code
	 * with a generated trace, or whether we are only going to setup
	 * interpreter-wide traces to implement the 'step' traces. This latter
	 * situation can happen if we create a command trace without either
	 * before or after operations, but with either of the step operations.
	 */

	if (flags & TCL_TRACE_EXEC_DIRECT) {
	    call = flags & tcmdPtr->flags &
		    (TCL_TRACE_ENTER_EXEC | TCL_TRACE_LEAVE_EXEC);
	} else {
	    call = 1;
	}

	/*
	 * First, if we have returned back to the level at which we created an
	 * interpreter trace for enterstep and/or leavestep execution traces,
	 * we remove it here.
	 */

	if ((flags & TCL_TRACE_LEAVE_EXEC) && (tcmdPtr->stepTrace != NULL)
		&& (level == tcmdPtr->startLevel)
		&& (strcmp(command, tcmdPtr->startCmd) == 0)) {
	    Tcl_DeleteTrace(interp, tcmdPtr->stepTrace);
	    tcmdPtr->stepTrace = NULL;
	    Tcl_Free(tcmdPtr->startCmd);
	}

	/*
	 * Second, create the tcl callback, if required.
	 */

	if (call) {
	    Tcl_DString cmd, sub;
	    int i, saveInterpFlags;

	    Tcl_DStringInit(&cmd);
	    Tcl_DStringAppend(&cmd, tcmdPtr->command, tcmdPtr->length);

	    /*
	     * Append command with arguments.
	     */

	    Tcl_DStringInit(&sub);
	    for (i = 0; i < objc; i++) {
		Tcl_DStringAppendElement(&sub, TclGetString(objv[i]));
	    }
	    Tcl_DStringAppendElement(&cmd, Tcl_DStringValue(&sub));
	    Tcl_DStringFree(&sub);

	    if (flags & TCL_TRACE_ENTER_EXEC) {
		/*
		 * Append trace operation.
		 */

		if (flags & TCL_TRACE_EXEC_DIRECT) {
		    Tcl_DStringAppendElement(&cmd, "enter");
		} else {
		    Tcl_DStringAppendElement(&cmd, "enterstep");
		}
	    } else if (flags & TCL_TRACE_LEAVE_EXEC) {
		Tcl_Obj *resultCode;
		const char *resultCodeStr;

		/*
		 * Append result code.
		 */

<<<<<<< HEAD
		resultCode = Tcl_NewIntObj(code);
		resultCodeStr = TclGetString(resultCode);
=======
		TclNewIntObj(resultCode, code);
		resultCodeStr = Tcl_GetString(resultCode);
>>>>>>> f598fa56
		Tcl_DStringAppendElement(&cmd, resultCodeStr);
		Tcl_DecrRefCount(resultCode);

		/*
		 * Append result string.
		 */

		Tcl_DStringAppendElement(&cmd, Tcl_GetStringResult(interp));

		/*
		 * Append trace operation.
		 */

		if (flags & TCL_TRACE_EXEC_DIRECT) {
		    Tcl_DStringAppendElement(&cmd, "leave");
		} else {
		    Tcl_DStringAppendElement(&cmd, "leavestep");
		}
	    } else {
		Tcl_Panic("TraceExecutionProc: bad flag combination");
	    }

	    /*
	     * Execute the command. We discard any object result the command
	     * returns.
	     */

	    saveInterpFlags = iPtr->flags;
	    iPtr->flags    |= INTERP_TRACE_IN_PROGRESS;
	    tcmdPtr->flags |= TCL_TRACE_EXEC_IN_PROGRESS;
	    tcmdPtr->refCount++;

	    /*
	     * This line can have quite arbitrary side-effects, including
	     * deleting the trace, the command being traced, or even the
	     * interpreter.
	     */

	    traceCode = Tcl_EvalEx(interp, Tcl_DStringValue(&cmd),
		    Tcl_DStringLength(&cmd), 0);
	    tcmdPtr->flags &= ~TCL_TRACE_EXEC_IN_PROGRESS;

	    /*
	     * Restore the interp tracing flag to prevent cmd traces from
	     * affecting interp traces.
	     */

	    iPtr->flags = saveInterpFlags;
	    if (tcmdPtr->flags == 0) {
		flags |= TCL_TRACE_DESTROYED;
	    }
	    Tcl_DStringFree(&cmd);
	}

	/*
	 * Third, if there are any step execution traces for this proc, we
	 * register an interpreter trace to invoke enterstep and/or leavestep
	 * traces. We also need to save the current stack level and the proc
	 * string in startLevel and startCmd so that we can delete this
	 * interpreter trace when it reaches the end of this proc.
	 */

	if ((flags & TCL_TRACE_ENTER_EXEC) && (tcmdPtr->stepTrace == NULL)
		&& (tcmdPtr->flags & (TCL_TRACE_ENTER_DURING_EXEC |
			TCL_TRACE_LEAVE_DURING_EXEC))) {
	    unsigned len = strlen(command) + 1;

	    tcmdPtr->startLevel = level;
	    tcmdPtr->startCmd = (char *)Tcl_Alloc(len);
	    memcpy(tcmdPtr->startCmd, command, len);
	    tcmdPtr->refCount++;
	    tcmdPtr->stepTrace = Tcl_CreateObjTrace(interp, 0,
		   (tcmdPtr->flags & TCL_TRACE_ANY_EXEC) >> 2,
		   TraceExecutionProc, tcmdPtr, CommandObjTraceDeleted);
	}
    }
    if (flags & TCL_TRACE_DESTROYED) {
	if (tcmdPtr->stepTrace != NULL) {
	    Tcl_DeleteTrace(interp, tcmdPtr->stepTrace);
	    tcmdPtr->stepTrace = NULL;
	    Tcl_Free(tcmdPtr->startCmd);
	}
    }
    if (call) {
	if (tcmdPtr->refCount-- <= 1) {
	    Tcl_Free(tcmdPtr);
	}
    }
    return traceCode;
}

/*
 *----------------------------------------------------------------------
 *
 * TraceVarProc --
 *
 *	This function is called to handle variable accesses that have been
 *	traced using the "trace" command.
 *
 * Results:
 *	Normally returns NULL. If the trace command returns an error, then
 *	this function returns an error string.
 *
 * Side effects:
 *	Depends on the command associated with the trace.
 *
 *----------------------------------------------------------------------
 */

static char *
TraceVarProc(
    ClientData clientData,	/* Information about the variable trace. */
    Tcl_Interp *interp,		/* Interpreter containing variable. */
    const char *name1,		/* Name of variable or array. */
    const char *name2,		/* Name of element within array; NULL means
				 * scalar variable is being referenced. */
    int flags)			/* OR-ed bits giving operation and other
				 * information. */
{
    TraceVarInfo *tvarPtr = (TraceVarInfo *)clientData;
    char *result;
    int code, destroy = 0;
    Tcl_DString cmd;
    int rewind = ((Interp *)interp)->execEnvPtr->rewind;

    /*
     * We might call Tcl_EvalEx() below, and that might evaluate [trace vdelete]
     * which might try to free tvarPtr. We want to use tvarPtr until the end
     * of this function, so we use Tcl_Preserve() and Tcl_Release() to be sure
     * it is not freed while we still need it.
     */

    result = NULL;
    if ((tvarPtr->flags & flags) && !Tcl_InterpDeleted(interp)
	    && !Tcl_LimitExceeded(interp)) {
	if (tvarPtr->length) {
	    /*
	     * Generate a command to execute by appending list elements for
	     * the two variable names and the operation.
	     */

	    Tcl_DStringInit(&cmd);
	    Tcl_DStringAppend(&cmd, tvarPtr->command, tvarPtr->length);
	    Tcl_DStringAppendElement(&cmd, name1);
	    Tcl_DStringAppendElement(&cmd, (name2 ? name2 : ""));
#ifndef TCL_REMOVE_OBSOLETE_TRACES
	    if (tvarPtr->flags & TCL_TRACE_OLD_STYLE) {
		if (flags & TCL_TRACE_ARRAY) {
		    TclDStringAppendLiteral(&cmd, " a");
		} else if (flags & TCL_TRACE_READS) {
		    TclDStringAppendLiteral(&cmd, " r");
		} else if (flags & TCL_TRACE_WRITES) {
		    TclDStringAppendLiteral(&cmd, " w");
		} else if (flags & TCL_TRACE_UNSETS) {
		    TclDStringAppendLiteral(&cmd, " u");
		}
	    } else {
#endif
		if (flags & TCL_TRACE_ARRAY) {
		    TclDStringAppendLiteral(&cmd, " array");
		} else if (flags & TCL_TRACE_READS) {
		    TclDStringAppendLiteral(&cmd, " read");
		} else if (flags & TCL_TRACE_WRITES) {
		    TclDStringAppendLiteral(&cmd, " write");
		} else if (flags & TCL_TRACE_UNSETS) {
		    TclDStringAppendLiteral(&cmd, " unset");
		}
#ifndef TCL_REMOVE_OBSOLETE_TRACES
	    }
#endif

	    /*
	     * Execute the command. We discard any object result the command
	     * returns.
	     *
	     * Add the TCL_TRACE_DESTROYED flag to tvarPtr to indicate to
	     * other areas that this will be destroyed by us, otherwise a
	     * double-free might occur depending on what the eval does.
	     */

	    if ((flags & TCL_TRACE_DESTROYED)
		    && !(tvarPtr->flags & TCL_TRACE_DESTROYED)) {
		destroy = 1;
		tvarPtr->flags |= TCL_TRACE_DESTROYED;
	    }

	    /*
	     * Make sure that unset traces are rune even if the execEnv is
	     * rewinding (coroutine deletion, [Bug 2093947]
	     */

	    if (rewind && (flags & TCL_TRACE_UNSETS)) {
		((Interp *)interp)->execEnvPtr->rewind = 0;
	    }
	    code = Tcl_EvalEx(interp, Tcl_DStringValue(&cmd),
		    Tcl_DStringLength(&cmd), 0);
	    if (rewind) {
		((Interp *)interp)->execEnvPtr->rewind = rewind;
	    }
	    if (code != TCL_OK) {		/* copy error msg to result */
		Tcl_Obj *errMsgObj = Tcl_GetObjResult(interp);

		Tcl_IncrRefCount(errMsgObj);
		result = (char *) errMsgObj;
	    }
	    Tcl_DStringFree(&cmd);
	}
    }
    if (destroy && result != NULL) {
	Tcl_Obj *errMsgObj = (Tcl_Obj *) result;

	Tcl_DecrRefCount(errMsgObj);
	result = NULL;
    }
    return result;
}

/*
 *----------------------------------------------------------------------
 *
 * Tcl_CreateObjTrace --
 *
 *	Arrange for a function to be called to trace command execution.
 *
 * Results:
 *	The return value is a token for the trace, which may be passed to
 *	Tcl_DeleteTrace to eliminate the trace.
 *
 * Side effects:
 *	From now on, proc will be called just before a command function is
 *	called to execute a Tcl command. Calls to proc will have the following
 *	form:
 *
 *	void proc(ClientData	 clientData,
 *		  Tcl_Interp *	 interp,
 *		  int		 level,
 *		  const char *	 command,
 *		  Tcl_Command	 commandInfo,
 *		  int		 objc,
 *		  Tcl_Obj *const objv[]);
 *
 *	The 'clientData' and 'interp' arguments to 'proc' will be the same as
 *	the arguments to Tcl_CreateObjTrace. The 'level' argument gives the
 *	nesting depth of command interpretation within the interpreter. The
 *	'command' argument is the ASCII text of the command being evaluated -
 *	before any substitutions are performed. The 'commandInfo' argument
 *	gives a handle to the command procedure that will be evaluated. The
 *	'objc' and 'objv' parameters give the parameter vector that will be
 *	passed to the command procedure. Proc does not return a value.
 *
 *	It is permissible for 'proc' to call Tcl_SetCommandTokenInfo to change
 *	the command procedure or client data for the command being evaluated,
 *	and these changes will take effect with the current evaluation.
 *
 *	The 'level' argument specifies the maximum nesting level of calls to
 *	be traced. If the execution depth of the interpreter exceeds 'level',
 *	the trace callback is not executed.
 *
 *	The 'flags' argument is either zero or the value,
 *	TCL_ALLOW_INLINE_COMPILATION. If the TCL_ALLOW_INLINE_COMPILATION flag
 *	is not present, the bytecode compiler will not generate inline code
 *	for Tcl's built-in commands. This behavior will have a significant
 *	impact on performance, but will ensure that all command evaluations
 *	are traced. If the TCL_ALLOW_INLINE_COMPILATION flag is present, the
 *	bytecode compiler will have its normal behavior of compiling in-line
 *	code for some of Tcl's built-in commands. In this case, the tracing
 *	will be imprecise - in-line code will not be traced - but run-time
 *	performance will be improved. The latter behavior is desired for many
 *	applications such as profiling of run time.
 *
 *	When the trace is deleted, the 'delProc' function will be invoked,
 *	passing it the original client data.
 *
 *----------------------------------------------------------------------
 */

Tcl_Trace
Tcl_CreateObjTrace(
    Tcl_Interp *interp,		/* Tcl interpreter */
    int level,			/* Maximum nesting level */
    int flags,			/* Flags, see above */
    Tcl_CmdObjTraceProc *proc,	/* Trace callback */
    ClientData clientData,	/* Client data for the callback */
    Tcl_CmdObjTraceDeleteProc *delProc)
				/* Function to call when trace is deleted */
{
    Trace *tracePtr;
    Interp *iPtr = (Interp *) interp;

    /*
     * Test if this trace allows inline compilation of commands.
     */

    if (!(flags & TCL_ALLOW_INLINE_COMPILATION)) {
	if (iPtr->tracesForbiddingInline == 0) {
	    /*
	     * When the first trace forbidding inline compilation is created,
	     * invalidate existing compiled code for this interpreter and
	     * arrange (by setting the DONT_COMPILE_CMDS_INLINE flag) that
	     * when compiling new code, no commands will be compiled inline
	     * (i.e., into an inline sequence of instructions). We do this
	     * because commands that were compiled inline will never result in
	     * a command trace being called.
	     */

	    iPtr->compileEpoch++;
	    iPtr->flags |= DONT_COMPILE_CMDS_INLINE;
	}
	iPtr->tracesForbiddingInline++;
    }

    tracePtr = (Trace *)Tcl_Alloc(sizeof(Trace));
    tracePtr->level = level;
    tracePtr->proc = proc;
    tracePtr->clientData = clientData;
    tracePtr->delProc = delProc;
    tracePtr->nextPtr = iPtr->tracePtr;
    tracePtr->flags = flags;
    iPtr->tracePtr = tracePtr;

    return (Tcl_Trace) tracePtr;
}

/*
 *----------------------------------------------------------------------
 *
 * Tcl_CreateTrace --
 *
 *	Arrange for a function to be called to trace command execution.
 *
 * Results:
 *	The return value is a token for the trace, which may be passed to
 *	Tcl_DeleteTrace to eliminate the trace.
 *
 * Side effects:
 *	From now on, proc will be called just before a command procedure is
 *	called to execute a Tcl command. Calls to proc will have the following
 *	form:
 *
 *	void
 *	proc(clientData, interp, level, command, cmdProc, cmdClientData,
 *		argc, argv)
 *	    ClientData clientData;
 *	    Tcl_Interp *interp;
 *	    int level;
 *	    char *command;
 *	    int (*cmdProc)();
 *	    ClientData cmdClientData;
 *	    int argc;
 *	    char **argv;
 *	{
 *	}
 *
 *	The clientData and interp arguments to proc will be the same as the
 *	corresponding arguments to this function. Level gives the nesting
 *	level of command interpretation for this interpreter (0 corresponds to
 *	top level). Command gives the ASCII text of the raw command, cmdProc
 *	and cmdClientData give the function that will be called to process the
 *	command and the ClientData value it will receive, and argc and argv
 *	give the arguments to the command, after any argument parsing and
 *	substitution. Proc does not return a value.
 *
 *----------------------------------------------------------------------
 */

Tcl_Trace
Tcl_CreateTrace(
    Tcl_Interp *interp,		/* Interpreter in which to create trace. */
    int level,			/* Only call proc for commands at nesting
				 * level<=argument level (1=>top level). */
    Tcl_CmdTraceProc *proc,	/* Function to call before executing each
				 * command. */
    ClientData clientData)	/* Arbitrary value word to pass to proc. */
{
    StringTraceData *data = (StringTraceData *)Tcl_Alloc(sizeof(StringTraceData));

    data->clientData = clientData;
    data->proc = proc;
    return Tcl_CreateObjTrace(interp, level, 0, StringTraceProc,
	    data, StringTraceDeleteProc);
}

/*
 *----------------------------------------------------------------------
 *
 * StringTraceProc --
 *
 *	Invoke a string-based trace function from an object-based callback.
 *
 * Results:
 *	None.
 *
 * Side effects:
 *	Whatever the string-based trace function does.
 *
 *----------------------------------------------------------------------
 */

static int
StringTraceProc(
    ClientData clientData,
    Tcl_Interp *interp,
    int level,
    const char *command,
    Tcl_Command commandInfo,
    int objc,
    Tcl_Obj *const *objv)
{
    StringTraceData *data = (StringTraceData *)clientData;
    Command *cmdPtr = (Command *) commandInfo;
    const char **argv;		/* Args to pass to string trace proc */
    int i;

    /*
     * This is a bit messy because we have to emulate the old trace interface,
     * which uses strings for everything.
     */

    argv = (const char **) TclStackAlloc(interp,
	    (objc + 1) * sizeof(const char *));
    for (i = 0; i < objc; i++) {
	argv[i] = TclGetString(objv[i]);
    }
    argv[objc] = 0;

    /*
     * Invoke the command function. Note that we cast away const-ness on two
     * parameters for compatibility with legacy code; the code MUST NOT modify
     * either command or argv.
     */

    data->proc(data->clientData, interp, level, (char *) command,
	    cmdPtr->proc, cmdPtr->clientData, objc, argv);
    TclStackFree(interp, (void *) argv);

    return TCL_OK;
}

/*
 *----------------------------------------------------------------------
 *
 * StringTraceDeleteProc --
 *
 *	Clean up memory when a string-based trace is deleted.
 *
 * Results:
 *	None.
 *
 * Side effects:
 *	Allocated memory is returned to the system.
 *
 *----------------------------------------------------------------------
 */

static void
StringTraceDeleteProc(
    ClientData clientData)
{
    Tcl_Free(clientData);
}

/*
 *----------------------------------------------------------------------
 *
 * Tcl_DeleteTrace --
 *
 *	Remove a trace.
 *
 * Results:
 *	None.
 *
 * Side effects:
 *	From now on there will be no more calls to the function given in
 *	trace.
 *
 *----------------------------------------------------------------------
 */

void
Tcl_DeleteTrace(
    Tcl_Interp *interp,		/* Interpreter that contains trace. */
    Tcl_Trace trace)		/* Token for trace (returned previously by
				 * Tcl_CreateTrace). */
{
    Interp *iPtr = (Interp *) interp;
    Trace *prevPtr, *tracePtr = (Trace *) trace;
    Trace **tracePtr2 = &iPtr->tracePtr;
    ActiveInterpTrace *activePtr;

    /*
     * Locate the trace entry in the interpreter's trace list, and remove it
     * from the list.
     */

    prevPtr = NULL;
    while (*tracePtr2 != NULL && *tracePtr2 != tracePtr) {
	prevPtr = *tracePtr2;
	tracePtr2 = &prevPtr->nextPtr;
    }
    if (*tracePtr2 == NULL) {
	return;
    }
    *tracePtr2 = (*tracePtr2)->nextPtr;

    /*
     * The code below makes it possible to delete traces while traces are
     * active: it makes sure that the deleted trace won't be processed by
     * TclCheckInterpTraces.
     */

    for (activePtr = iPtr->activeInterpTracePtr;  activePtr != NULL;
	    activePtr = activePtr->nextPtr) {
	if (activePtr->nextTracePtr == tracePtr) {
	    if (activePtr->reverseScan) {
		activePtr->nextTracePtr = prevPtr;
	    } else {
		activePtr->nextTracePtr = tracePtr->nextPtr;
	    }
	}
    }

    /*
     * If the trace forbids bytecode compilation, change the interpreter's
     * state. If bytecode compilation is now permitted, flag the fact and
     * advance the compilation epoch so that procs will be recompiled to take
     * advantage of it.
     */

    if (!(tracePtr->flags & TCL_ALLOW_INLINE_COMPILATION)) {
	iPtr->tracesForbiddingInline--;
	if (iPtr->tracesForbiddingInline == 0) {
	    iPtr->flags &= ~DONT_COMPILE_CMDS_INLINE;
	    iPtr->compileEpoch++;
	}
    }

    /*
     * Execute any delete callback.
     */

    if (tracePtr->delProc != NULL) {
	tracePtr->delProc(tracePtr->clientData);
    }

    /*
     * Delete the trace object.
     */

    Tcl_EventuallyFree((char *) tracePtr, TCL_DYNAMIC);
}

/*
 *----------------------------------------------------------------------
 *
 * TclTraceVarExists --
 *
 *	This is called from info exists. We need to trigger read and/or array
 *	traces because they may end up creating a variable that doesn't
 *	currently exist.
 *
 * Results:
 *	A pointer to the Var structure, or NULL.
 *
 * Side effects:
 *	May fill in error messages in the interp.
 *
 *----------------------------------------------------------------------
 */

Var *
TclVarTraceExists(
    Tcl_Interp *interp,		/* The interpreter */
    const char *varName)	/* The variable name */
{
    Var *varPtr, *arrayPtr;

    /*
     * The choice of "create" flag values is delicate here, and matches the
     * semantics of GetVar. Things are still not perfect, however, because if
     * you do "info exists x" you get a varPtr and therefore trigger traces.
     * However, if you do "info exists x(i)", then you only get a varPtr if x
     * is already known to be an array. Otherwise you get NULL, and no trace
     * is triggered. This matches Tcl 7.6 semantics.
     */

    varPtr = TclLookupVar(interp, varName, NULL, 0, "access",
	    /*createPart1*/ 0, /*createPart2*/ 1, &arrayPtr);

    if (varPtr == NULL) {
	return NULL;
    }

    if ((varPtr->flags & VAR_TRACED_READ)
	    || (arrayPtr && (arrayPtr->flags & VAR_TRACED_READ))) {
	TclCallVarTraces((Interp *) interp, arrayPtr, varPtr, varName, NULL,
		TCL_TRACE_READS, /* leaveErrMsg */ 0);
    }

    /*
     * If the variable doesn't exist anymore and no-one's using it, then free
     * up the relevant structures and hash table entries.
     */

    if (TclIsVarUndefined(varPtr)) {
	TclCleanupVar(varPtr, arrayPtr);
	return NULL;
    }

    return varPtr;
}

/*
 *----------------------------------------------------------------------
 *
 * TclCheckArrayTraces --
 *
 *	This function is invoked to when we operate on an array variable,
 *	to allow any array traces to fire.
 *
 * Results:
 *	Returns TCL_OK to indicate normal operation. Returns TCL_ERROR if
 *	invocation of a trace function indicated an error. When TCL_ERROR is
 *	returned, then error information is left in interp.
 *
 * Side effects:
 *	Almost anything can happen, depending on trace; this function itself
 *	doesn't have any side effects.
 *
 *----------------------------------------------------------------------
 */

int
TclCheckArrayTraces(
    Tcl_Interp *interp,
    Var *varPtr,
    Var *arrayPtr,
    Tcl_Obj *name,
    int index)
{
    int code = TCL_OK;

    if (varPtr && (varPtr->flags & VAR_TRACED_ARRAY)
	&& (TclIsVarArray(varPtr) || TclIsVarUndefined(varPtr))) {
	Interp *iPtr = (Interp *)interp;

	code = TclObjCallVarTraces(iPtr, arrayPtr, varPtr, name, NULL,
		(TCL_NAMESPACE_ONLY|TCL_GLOBAL_ONLY| TCL_TRACE_ARRAY),
		/* leaveErrMsg */ 1, index);
    }
    return code;
}

/*
 *----------------------------------------------------------------------
 *
 * TclCallVarTraces --
 *
 *	This function is invoked to find and invoke relevant trace functions
 *	associated with a particular operation on a variable. This function
 *	invokes traces both on the variable and on its containing array (where
 *	relevant).
 *
 * Results:
 *	Returns TCL_OK to indicate normal operation. Returns TCL_ERROR if
 *	invocation of a trace function indicated an error. When TCL_ERROR is
 *	returned and leaveErrMsg is true, then the errorInfo field of iPtr has
 *	information about the error placed in it.
 *
 * Side effects:
 *	Almost anything can happen, depending on trace; this function itself
 *	doesn't have any side effects.
 *
 *----------------------------------------------------------------------
 */

int
TclObjCallVarTraces(
    Interp *iPtr,		/* Interpreter containing variable. */
    Var *arrayPtr,	/* Pointer to array variable that contains the
				 * variable, or NULL if the variable isn't an
				 * element of an array. */
    Var *varPtr,		/* Variable whose traces are to be invoked. */
    Tcl_Obj *part1Ptr,
    Tcl_Obj *part2Ptr,		/* Variable's two-part name. */
    int flags,			/* Flags passed to trace functions: indicates
				 * what's happening to variable, plus maybe
				 * TCL_GLOBAL_ONLY or TCL_NAMESPACE_ONLY */
    int leaveErrMsg,		/* If true, and one of the traces indicates an
				 * error, then leave an error message and
				 * stack trace information in *iPTr. */
    int index)			/* Index into the local variable table of the
				 * variable, or -1. Only used when part1Ptr is
				 * NULL. */
{
    const char *part1, *part2;

    if (!part1Ptr) {
	part1Ptr = localName(iPtr->varFramePtr, index);
    }
    if (!part1Ptr) {
	Tcl_Panic("Cannot trace a variable with no name");
    }
    part1 = TclGetString(part1Ptr);
    part2 = part2Ptr? TclGetString(part2Ptr) : NULL;

    return TclCallVarTraces(iPtr, arrayPtr, varPtr, part1, part2, flags,
	    leaveErrMsg);
}

int
TclCallVarTraces(
    Interp *iPtr,		/* Interpreter containing variable. */
    Var *arrayPtr,	/* Pointer to array variable that contains the
				 * variable, or NULL if the variable isn't an
				 * element of an array. */
    Var *varPtr,		/* Variable whose traces are to be invoked. */
    const char *part1,
    const char *part2,		/* Variable's two-part name. */
    int flags,			/* Flags passed to trace functions: indicates
				 * what's happening to variable, plus maybe
				 * TCL_GLOBAL_ONLY or TCL_NAMESPACE_ONLY */
    int leaveErrMsg)		/* If true, and one of the traces indicates an
				 * error, then leave an error message and
				 * stack trace information in *iPTr. */
{
    VarTrace *tracePtr;
    ActiveVarTrace active;
    char *result;
    const char *openParen, *p;
    Tcl_DString nameCopy;
    int copiedName;
    int code = TCL_OK;
    int disposeFlags = 0;
    Tcl_InterpState state = NULL;
    Tcl_HashEntry *hPtr;
    int traceflags = flags & VAR_ALL_TRACES;

    /*
     * If there are already similar trace functions active for the variable,
     * don't call them again.
     */

    if (TclIsVarTraceActive(varPtr)) {
	return code;
    }
    TclSetVarTraceActive(varPtr);
    if (TclIsVarInHash(varPtr)) {
	VarHashRefCount(varPtr)++;
    }
    if (arrayPtr && TclIsVarInHash(arrayPtr)) {
	VarHashRefCount(arrayPtr)++;
    }

    /*
     * If the variable name hasn't been parsed into array name and element, do
     * it here. If there really is an array element, make a copy of the
     * original name so that NULLs can be inserted into it to separate the
     * names (can't modify the name string in place, because the string might
     * get used by the callbacks we invoke).
     */

    copiedName = 0;
    if (part2 == NULL) {
	for (p = part1; *p ; p++) {
	    if (*p == '(') {
		openParen = p;
		do {
		    p++;
		} while (*p != '\0');
		p--;
		if (*p == ')') {
		    int offset = (openParen - part1);
		    char *newPart1;

		    Tcl_DStringInit(&nameCopy);
		    Tcl_DStringAppend(&nameCopy, part1, p-part1);
		    newPart1 = Tcl_DStringValue(&nameCopy);
		    newPart1[offset] = 0;
		    part1 = newPart1;
		    part2 = newPart1 + offset + 1;
		    copiedName = 1;
		}
		break;
	    }
	}
    }

    /*
     * Invoke traces on the array containing the variable, if relevant.
     */

    result = NULL;
    active.nextPtr = iPtr->activeVarTracePtr;
    iPtr->activeVarTracePtr = &active;
    Tcl_Preserve(iPtr);
    if (arrayPtr && !TclIsVarTraceActive(arrayPtr)
	    && (arrayPtr->flags & traceflags)) {
	hPtr = Tcl_FindHashEntry(&iPtr->varTraces, (char *) arrayPtr);
	active.varPtr = arrayPtr;
	for (tracePtr = (VarTrace *)Tcl_GetHashValue(hPtr);
		tracePtr != NULL; tracePtr = active.nextTracePtr) {
	    active.nextTracePtr = tracePtr->nextPtr;
	    if (!(tracePtr->flags & flags)) {
		continue;
	    }
	    Tcl_Preserve(tracePtr);
	    if (state == NULL) {
		state = Tcl_SaveInterpState((Tcl_Interp *) iPtr, code);
	    }
	    result = tracePtr->traceProc(tracePtr->clientData,
		    (Tcl_Interp *) iPtr, part1, part2, flags);
	    if (result != NULL) {
		if (flags & TCL_TRACE_UNSETS) {
		    /*
		     * Ignore errors in unset traces.
		     */

		    DisposeTraceResult(tracePtr->flags, result);
		} else {
		    disposeFlags = tracePtr->flags;
		    code = TCL_ERROR;
		}
	    }
	    Tcl_Release(tracePtr);
	    if (code == TCL_ERROR) {
		goto done;
	    }
	}
    }

    /*
     * Invoke traces on the variable itself.
     */

    if (flags & TCL_TRACE_UNSETS) {
	flags |= TCL_TRACE_DESTROYED;
    }
    active.varPtr = varPtr;
    if (varPtr->flags & traceflags) {
	hPtr = Tcl_FindHashEntry(&iPtr->varTraces, (char *) varPtr);
	for (tracePtr = (VarTrace *)Tcl_GetHashValue(hPtr);
		tracePtr != NULL; tracePtr = active.nextTracePtr) {
	    active.nextTracePtr = tracePtr->nextPtr;
	    if (!(tracePtr->flags & flags)) {
		continue;
	    }
	    Tcl_Preserve(tracePtr);
	    if (state == NULL) {
		state = Tcl_SaveInterpState((Tcl_Interp *) iPtr, code);
	    }
	    result = tracePtr->traceProc(tracePtr->clientData,
		    (Tcl_Interp *) iPtr, part1, part2, flags);
	    if (result != NULL) {
		if (flags & TCL_TRACE_UNSETS) {
		    /*
		     * Ignore errors in unset traces.
		     */

		    DisposeTraceResult(tracePtr->flags, result);
		} else {
		    disposeFlags = tracePtr->flags;
		    code = TCL_ERROR;
		}
	    }
	    Tcl_Release(tracePtr);
	    if (code == TCL_ERROR) {
		goto done;
	    }
	}
    }

    /*
     * Restore the variable's flags, remove the record of our active traces,
     * and then return.
     */

  done:
    if (code == TCL_ERROR) {
	if (leaveErrMsg) {
	    const char *verb = "";
	    const char *type = "";

	    switch (flags&(TCL_TRACE_READS|TCL_TRACE_WRITES|TCL_TRACE_ARRAY)) {
	    case TCL_TRACE_READS:
		verb = "read";
		type = verb;
		break;
	    case TCL_TRACE_WRITES:
		verb = "set";
		type = "write";
		break;
	    case TCL_TRACE_ARRAY:
		verb = "trace array";
		type = "array";
		break;
	    }

	    if (disposeFlags & TCL_TRACE_RESULT_OBJECT) {
		Tcl_SetObjResult((Tcl_Interp *)iPtr, (Tcl_Obj *) result);
	    } else {
		Tcl_SetObjResult((Tcl_Interp *)iPtr,
			Tcl_NewStringObj(result, -1));
	    }
	    Tcl_AddErrorInfo((Tcl_Interp *)iPtr, "");

	    Tcl_AppendObjToErrorInfo((Tcl_Interp *)iPtr, Tcl_ObjPrintf(
		    "\n    (%s trace on \"%s%s%s%s\")", type, part1,
		    (part2 ? "(" : ""), (part2 ? part2 : ""),
		    (part2 ? ")" : "") ));
	    if (disposeFlags & TCL_TRACE_RESULT_OBJECT) {
		TclVarErrMsg((Tcl_Interp *) iPtr, part1, part2, verb,
			TclGetString((Tcl_Obj *) result));
	    } else {
		TclVarErrMsg((Tcl_Interp *) iPtr, part1, part2, verb, result);
	    }
	    iPtr->flags &= ~(ERR_ALREADY_LOGGED);
	    Tcl_DiscardInterpState(state);
	} else {
	    Tcl_RestoreInterpState((Tcl_Interp *) iPtr, state);
	}
	DisposeTraceResult(disposeFlags,result);
    } else if (state) {
	if (code == TCL_OK) {
	    code = Tcl_RestoreInterpState((Tcl_Interp *) iPtr, state);
	} else {
	    Tcl_DiscardInterpState(state);
	}
    }

    if (arrayPtr && TclIsVarInHash(arrayPtr)) {
	VarHashRefCount(arrayPtr)--;
    }
    if (copiedName) {
	Tcl_DStringFree(&nameCopy);
    }
    TclClearVarTraceActive(varPtr);
    if (TclIsVarInHash(varPtr)) {
	VarHashRefCount(varPtr)--;
    }
    iPtr->activeVarTracePtr = active.nextPtr;
    Tcl_Release(iPtr);
    return code;
}

/*
 *----------------------------------------------------------------------
 *
 * DisposeTraceResult--
 *
 *	This function is called to dispose of the result returned from a trace
 *	function. The disposal method appropriate to the type of result is
 *	determined by flags.
 *
 * Results:
 *	None.
 *
 * Side effects:
 *	The memory allocated for the trace result may be freed.
 *
 *----------------------------------------------------------------------
 */

static void
DisposeTraceResult(
    int flags,			/* Indicates type of result to determine
				 * proper disposal method. */
    char *result)		/* The result returned from a trace function
				 * to be disposed. */
{
    if (flags & TCL_TRACE_RESULT_DYNAMIC) {
	Tcl_Free(result);
    } else if (flags & TCL_TRACE_RESULT_OBJECT) {
	Tcl_DecrRefCount((Tcl_Obj *) result);
    }
}

/*
 *----------------------------------------------------------------------
 *
 * Tcl_UntraceVar2 --
 *
 *	Remove a previously-created trace for a variable.
 *
 * Results:
 *	None.
 *
 * Side effects:
 *	If there exists a trace for the variable given by part1 and part2 with
 *	the given flags, proc, and clientData, then that trace is removed.
 *
 *----------------------------------------------------------------------
 */

void
Tcl_UntraceVar2(
    Tcl_Interp *interp,		/* Interpreter containing variable. */
    const char *part1,		/* Name of variable or array. */
    const char *part2,		/* Name of element within array; NULL means
				 * trace applies to scalar variable or array
				 * as-a-whole. */
    int flags,			/* OR-ed collection of bits describing current
				 * trace, including any of TCL_TRACE_READS,
				 * TCL_TRACE_WRITES, TCL_TRACE_UNSETS,
				 * TCL_GLOBAL_ONLY, and TCL_NAMESPACE_ONLY. */
    Tcl_VarTraceProc *proc,	/* Function assocated with trace. */
    ClientData clientData)	/* Arbitrary argument to pass to proc. */
{
    VarTrace *tracePtr;
    VarTrace *prevPtr, *nextPtr;
    Var *varPtr, *arrayPtr;
    Interp *iPtr = (Interp *) interp;
    ActiveVarTrace *activePtr;
    int flagMask, allFlags = 0;
    Tcl_HashEntry *hPtr;

    /*
     * Set up a mask to mask out the parts of the flags that we are not
     * interested in now.
     */

    flagMask = TCL_GLOBAL_ONLY | TCL_NAMESPACE_ONLY;
    varPtr = TclLookupVar(interp, part1, part2, flags & flagMask, /*msg*/ NULL,
	    /*createPart1*/ 0, /*createPart2*/ 0, &arrayPtr);
    if (varPtr == NULL || !(varPtr->flags & VAR_ALL_TRACES & flags)) {
	return;
    }

    /*
     * Set up a mask to mask out the parts of the flags that we are not
     * interested in now.
     */

    flagMask = TCL_TRACE_READS | TCL_TRACE_WRITES | TCL_TRACE_UNSETS |
	  TCL_TRACE_ARRAY | TCL_TRACE_RESULT_DYNAMIC | TCL_TRACE_RESULT_OBJECT;
#ifndef TCL_REMOVE_OBSOLETE_TRACES
    flagMask |= TCL_TRACE_OLD_STYLE;
#endif
    flags &= flagMask;

    hPtr = Tcl_FindHashEntry(&iPtr->varTraces, (char *) varPtr);
    for (tracePtr = (VarTrace *)Tcl_GetHashValue(hPtr), prevPtr = NULL; ;
	    prevPtr = tracePtr, tracePtr = tracePtr->nextPtr) {
	if (tracePtr == NULL) {
	    goto updateFlags;
	}
	if ((tracePtr->traceProc == proc) && (tracePtr->flags == flags)
		&& (tracePtr->clientData == clientData)) {
	    break;
	}
	allFlags |= tracePtr->flags;
    }

    /*
     * The code below makes it possible to delete traces while traces are
     * active: it makes sure that the deleted trace won't be processed by
     * TclCallVarTraces.
     *
     * Caveat (Bug 3062331): When an unset trace handler on a variable
     * tries to delete a different unset trace handler on the same variable,
     * the results may be surprising.  When variable unset traces fire, the
     * traced variable is already gone.  So the TclLookupVar() call above
     * will not find that variable, and not finding it will never reach here
     * to perform the deletion.  This means callers of Tcl_UntraceVar*()
     * attempting to delete unset traces from within the handler of another
     * unset trace have to account for the possibility that their call to
     * Tcl_UntraceVar*() is a no-op.
     */

    for (activePtr = iPtr->activeVarTracePtr;  activePtr != NULL;
	    activePtr = activePtr->nextPtr) {
	if (activePtr->nextTracePtr == tracePtr) {
	    activePtr->nextTracePtr = tracePtr->nextPtr;
	}
    }
    nextPtr = tracePtr->nextPtr;
    if (prevPtr == NULL) {
	if (nextPtr) {
	    Tcl_SetHashValue(hPtr, nextPtr);
	} else {
	    Tcl_DeleteHashEntry(hPtr);
	}
    } else {
	prevPtr->nextPtr = nextPtr;
    }
    tracePtr->nextPtr = NULL;
    Tcl_EventuallyFree(tracePtr, TCL_DYNAMIC);

    for (tracePtr = nextPtr; tracePtr != NULL;
	    tracePtr = tracePtr->nextPtr) {
	allFlags |= tracePtr->flags;
    }

  updateFlags:
    varPtr->flags &= ~VAR_ALL_TRACES;
    if (allFlags & VAR_ALL_TRACES) {
	varPtr->flags |= (allFlags & VAR_ALL_TRACES);
    } else if (TclIsVarUndefined(varPtr)) {
	/*
	 * If this is the last trace on the variable, and the variable is
	 * unset and unused, then free up the variable.
	 */

	TclCleanupVar(varPtr, NULL);
    }
}

/*
 *----------------------------------------------------------------------
 *
 * Tcl_VarTraceInfo2 --
 *
 *	Same as Tcl_VarTraceInfo, except takes name in two pieces instead of
 *	one.
 *
 * Results:
 *	Same as Tcl_VarTraceInfo.
 *
 * Side effects:
 *	None.
 *
 *----------------------------------------------------------------------
 */

ClientData
Tcl_VarTraceInfo2(
    Tcl_Interp *interp,		/* Interpreter containing variable. */
    const char *part1,		/* Name of variable or array. */
    const char *part2,		/* Name of element within array; NULL means
				 * trace applies to scalar variable or array
				 * as-a-whole. */
    int flags,			/* OR-ed combination of TCL_GLOBAL_ONLY,
				 * TCL_NAMESPACE_ONLY. */
    Tcl_VarTraceProc *proc,	/* Function assocated with trace. */
    ClientData prevClientData)	/* If non-NULL, gives last value returned by
				 * this function, so this call will return the
				 * next trace after that one. If NULL, this
				 * call will return the first trace. */
{
    Interp *iPtr = (Interp *) interp;
    Var *varPtr, *arrayPtr;
    Tcl_HashEntry *hPtr;

    varPtr = TclLookupVar(interp, part1, part2,
	    flags & (TCL_GLOBAL_ONLY|TCL_NAMESPACE_ONLY), /*msg*/ NULL,
	    /*createPart1*/ 0, /*createPart2*/ 0, &arrayPtr);
    if (varPtr == NULL) {
	return NULL;
    }

    /*
     * Find the relevant trace, if any, and return its clientData.
     */

    hPtr = Tcl_FindHashEntry(&iPtr->varTraces, (char *) varPtr);

    if (hPtr) {
	VarTrace *tracePtr = (VarTrace *)Tcl_GetHashValue(hPtr);

	if (prevClientData != NULL) {
	    for (; tracePtr != NULL; tracePtr = tracePtr->nextPtr) {
		if ((tracePtr->clientData == prevClientData)
			&& (tracePtr->traceProc == proc)) {
		    tracePtr = tracePtr->nextPtr;
		    break;
		}
	    }
	}
	for (; tracePtr != NULL ; tracePtr = tracePtr->nextPtr) {
	    if (tracePtr->traceProc == proc) {
		return tracePtr->clientData;
	    }
	}
    }
    return NULL;
}

/*
 *----------------------------------------------------------------------
 *
 * Tcl_TraceVar2 --
 *
 *	Arrange for reads and/or writes to a variable to cause a function to
 *	be invoked, which can monitor the operations and/or change their
 *	actions.
 *
 * Results:
 *	A standard Tcl return value.
 *
 * Side effects:
 *	A trace is set up on the variable given by part1 and part2, such that
 *	future references to the variable will be intermediated by proc. See
 *	the manual entry for complete details on the calling sequence for
 *	proc. The variable's flags are updated.
 *
 *----------------------------------------------------------------------
 */

int
Tcl_TraceVar2(
    Tcl_Interp *interp,		/* Interpreter in which variable is to be
				 * traced. */
    const char *part1,		/* Name of scalar variable or array. */
    const char *part2,		/* Name of element within array; NULL means
				 * trace applies to scalar variable or array
				 * as-a-whole. */
    int flags,			/* OR-ed collection of bits, including any of
				 * TCL_TRACE_READS, TCL_TRACE_WRITES,
				 * TCL_TRACE_UNSETS, TCL_GLOBAL_ONLY, and
				 * TCL_NAMESPACE_ONLY. */
    Tcl_VarTraceProc *proc,	/* Function to call when specified ops are
				 * invoked upon varName. */
    ClientData clientData)	/* Arbitrary argument to pass to proc. */
{
    VarTrace *tracePtr;
    int result;

    tracePtr = (VarTrace *)Tcl_Alloc(sizeof(VarTrace));
    tracePtr->traceProc = proc;
    tracePtr->clientData = clientData;
    tracePtr->flags = flags;

    result = TraceVarEx(interp, part1, part2, tracePtr);

    if (result != TCL_OK) {
	Tcl_Free(tracePtr);
    }
    return result;
}

/*
 *----------------------------------------------------------------------
 *
 * TraceVarEx --
 *
 *	Arrange for reads and/or writes to a variable to cause a function to
 *	be invoked, which can monitor the operations and/or change their
 *	actions.
 *
 * Results:
 *	A standard Tcl return value.
 *
 * Side effects:
 *	A trace is set up on the variable given by part1 and part2, such that
 *	future references to the variable will be intermediated by the
 *	traceProc listed in tracePtr. See the manual entry for complete
 *	details on the calling sequence for proc.
 *
 *----------------------------------------------------------------------
 */

static int
TraceVarEx(
    Tcl_Interp *interp,		/* Interpreter in which variable is to be
				 * traced. */
    const char *part1,		/* Name of scalar variable or array. */
    const char *part2,		/* Name of element within array; NULL means
				 * trace applies to scalar variable or array
				 * as-a-whole. */
    VarTrace *tracePtr)/* Structure containing flags, traceProc and
				 * clientData fields. Others should be left
				 * blank. Will be Tcl_Free()d (eventually) if
				 * this function returns TCL_OK, and up to
				 * caller to free if this function returns
				 * TCL_ERROR. */
{
    Interp *iPtr = (Interp *) interp;
    Var *varPtr, *arrayPtr;
    int flagMask, isNew;
    Tcl_HashEntry *hPtr;

    /*
     * We strip 'flags' down to just the parts which are relevant to
     * TclLookupVar, to avoid conflicts between trace flags and internal
     * namespace flags such as 'TCL_FIND_ONLY_NS'. This can now occur since we
     * have trace flags with values 0x1000 and higher.
     */

    flagMask = TCL_GLOBAL_ONLY | TCL_NAMESPACE_ONLY;
    varPtr = TclLookupVar(interp, part1, part2,
	    (tracePtr->flags & flagMask) | TCL_LEAVE_ERR_MSG,
	    "trace", /*createPart1*/ 1, /*createPart2*/ 1, &arrayPtr);
    if (varPtr == NULL) {
	return TCL_ERROR;
    }

    /*
     * Check for a nonsense flag combination. Note that this is a Tcl_Panic()
     * because there should be no code path that ever sets both flags.
     */

    if ((tracePtr->flags & TCL_TRACE_RESULT_DYNAMIC)
	    && (tracePtr->flags & TCL_TRACE_RESULT_OBJECT)) {
	Tcl_Panic("bad result flag combination");
    }

    /*
     * Set up trace information.
     */

    flagMask = TCL_TRACE_READS | TCL_TRACE_WRITES | TCL_TRACE_UNSETS |
	  TCL_TRACE_ARRAY | TCL_TRACE_RESULT_DYNAMIC | TCL_TRACE_RESULT_OBJECT;
#ifndef TCL_REMOVE_OBSOLETE_TRACES
    flagMask |= TCL_TRACE_OLD_STYLE;
#endif
    tracePtr->flags = tracePtr->flags & flagMask;

    hPtr = Tcl_CreateHashEntry(&iPtr->varTraces, varPtr, &isNew);
    if (isNew) {
	tracePtr->nextPtr = NULL;
    } else {
	tracePtr->nextPtr = (VarTrace *)Tcl_GetHashValue(hPtr);
    }
    Tcl_SetHashValue(hPtr, tracePtr);

    /*
     * Mark the variable as traced so we know to call them.
     */

    varPtr->flags |= (tracePtr->flags & VAR_ALL_TRACES);

    return TCL_OK;
}

/*
 * Local Variables:
 * mode: c
 * c-basic-offset: 4
 * fill-column: 78
 * End:
 */<|MERGE_RESOLUTION|>--- conflicted
+++ resolved
@@ -1862,13 +1862,8 @@
 		 * Append result code.
 		 */
 
-<<<<<<< HEAD
-		resultCode = Tcl_NewIntObj(code);
+		TclNewIntObj(resultCode, code);
 		resultCodeStr = TclGetString(resultCode);
-=======
-		TclNewIntObj(resultCode, code);
-		resultCodeStr = Tcl_GetString(resultCode);
->>>>>>> f598fa56
 		Tcl_DStringAppendElement(&cmd, resultCodeStr);
 		Tcl_DecrRefCount(resultCode);
 
