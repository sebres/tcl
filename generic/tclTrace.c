/*
 * tclTrace.c --
 *
 *	This file contains code to handle most trace management.
 *
 * Copyright © 1987-1993 The Regents of the University of California.
 * Copyright © 1994-1997 Sun Microsystems, Inc.
 * Copyright © 1998-2000 Scriptics Corporation.
 * Copyright © 2002 ActiveState Corporation.
 *
 * See the file "license.terms" for information on usage and redistribution of
 * this file, and for a DISCLAIMER OF ALL WARRANTIES.
 */

#include "tclInt.h"

/*
 * Structures used to hold information about variable traces:
 */

typedef struct {
    int flags;			/* Operations for which Tcl command is to be
				 * invoked. */
    Tcl_Size length;		/* Number of non-NUL chars. in command. */
    char command[TCLFLEXARRAY];		/* Space for Tcl command to invoke. Actual
				 * size will be as large as necessary to hold
				 * command. This field must be the last in the
				 * structure, so that it can be larger than 1
				 * byte. */
} TraceVarInfo;

typedef struct {
    VarTrace traceInfo;
    TraceVarInfo traceCmdInfo;
} CombinedTraceVarInfo;

/*
 * Structure used to hold information about command traces:
 */

typedef struct {
    int flags;			/* Operations for which Tcl command is to be
				 * invoked. */
    Tcl_Size length;		/* Number of non-NUL chars. in command. */
    Tcl_Trace stepTrace;	/* Used for execution traces, when tracing
				 * inside the given command */
    Tcl_Size startLevel;		/* Used for bookkeeping with step execution
				 * traces, store the level at which the step
				 * trace was invoked */
    char *startCmd;		/* Used for bookkeeping with step execution
				 * traces, store the command name which
				 * invoked step trace */
    int curFlags;		/* Trace flags for the current command */
    int curCode;		/* Return code for the current command */
    size_t refCount;		/* Used to ensure this structure is not
				 * deleted too early. Keeps track of how many
				 * pieces of code have a pointer to this
				 * structure. */
    char command[TCLFLEXARRAY];		/* Space for Tcl command to invoke. Actual
				 * size will be as large as necessary to hold
				 * command. This field must be the last in the
				 * structure, so that it can be larger than 1
				 * byte. */
} TraceCommandInfo;

/*
 * Used by command execution traces. Note that we assume in the code that
 * TCL_TRACE_ENTER_DURING_EXEC == 4 * TCL_TRACE_ENTER_EXEC and that
 * TCL_TRACE_LEAVE_DURING_EXEC == 4 * TCL_TRACE_LEAVE_EXEC.
 *
 * TCL_TRACE_ENTER_DURING_EXEC  - Trace each command inside the command
 *				  currently being traced, before execution.
 * TCL_TRACE_LEAVE_DURING_EXEC  - Trace each command inside the command
 *				  currently being traced, after execution.
 * TCL_TRACE_ANY_EXEC		- OR'd combination of all EXEC flags.
 * TCL_TRACE_EXEC_IN_PROGRESS   - The callback function on this trace is
 *				  currently executing. Therefore we don't let
 *				  further traces execute.
 * TCL_TRACE_EXEC_DIRECT	- This execution trace is triggered directly
 *				  by the command being traced, not because of
 *				  an internal trace.
 * The flag 'TCL_TRACE_DESTROYED' may also be used in command execution traces.
 */

#define TCL_TRACE_ENTER_DURING_EXEC	4
#define TCL_TRACE_LEAVE_DURING_EXEC	8
#define TCL_TRACE_ANY_EXEC		15
#define TCL_TRACE_EXEC_IN_PROGRESS	0x10
#define TCL_TRACE_EXEC_DIRECT		0x20

/*
 * Forward declarations for functions defined in this file:
 */

enum traceOptionsEnum {
    TRACE_ADD, TRACE_INFO, TRACE_REMOVE
};
typedef int (Tcl_TraceTypeObjCmd)(Tcl_Interp *interp, enum traceOptionsEnum optionIndex,
	Tcl_Size objc, Tcl_Obj *const objv[]);

static Tcl_TraceTypeObjCmd TraceVariableObjCmd;
static Tcl_TraceTypeObjCmd TraceCommandObjCmd;
static Tcl_TraceTypeObjCmd TraceExecutionObjCmd;

/*
 * Each subcommand has a number of 'types' to which it can apply. Currently
 * 'execution', 'command' and 'variable' are the only types supported. These
 * three arrays MUST be kept in sync! In the future we may provide an API to
 * add to the list of supported trace types.
 */

static const char *const traceTypeOptions[] = {
    "execution", "command", "variable", NULL
};
static Tcl_TraceTypeObjCmd *const traceSubCmds[] = {
    TraceExecutionObjCmd,
    TraceCommandObjCmd,
    TraceVariableObjCmd
};

/*
 * Declarations for local functions to this file:
 */

static int		CallTraceFunction(Tcl_Interp *interp, Trace *tracePtr,
			    Command *cmdPtr, const char *command, Tcl_Size numChars,
			    Tcl_Size objc, Tcl_Obj *const objv[]);
static char *		TraceVarProc(void *clientData, Tcl_Interp *interp,
			    const char *name1, const char *name2, int flags);
static void		TraceCommandProc(void *clientData,
			    Tcl_Interp *interp, const char *oldName,
			    const char *newName, int flags);
static Tcl_CmdObjTraceProc2 TraceExecutionProc;
static int		StringTraceProc(void *clientData,
			    Tcl_Interp *interp, Tcl_Size level,
			    const char *command, Tcl_Command commandInfo,
			    Tcl_Size objc, Tcl_Obj *const objv[]);
static void		StringTraceDeleteProc(void *clientData);
static void		DisposeTraceResult(int flags, char *result);
static int		TraceVarEx(Tcl_Interp *interp, const char *part1,
			    const char *part2, VarTrace *tracePtr);

/*
 * The following structure holds the client data for string-based
 * trace procs
 */

typedef struct {
    void *clientData;	/* Client data from Tcl_CreateTrace */
    Tcl_CmdTraceProc *proc;	/* Trace function from Tcl_CreateTrace */
} StringTraceData;

/*
 * Convenience macros for iterating over the list of traces. Note that each of
 * these *must* be treated as a command, and *must* have a block following it.
 */

#define FOREACH_VAR_TRACE(interp, name, clientData) \
    (clientData) = NULL; \
    while (((clientData) = Tcl_VarTraceInfo2((interp), (name), NULL, \
	    0, TraceVarProc, (clientData))) != NULL)

#define FOREACH_COMMAND_TRACE(interp, name, clientData) \
    (clientData) = NULL; \
    while (((clientData) = Tcl_CommandTraceInfo((interp), (name), 0, \
	    TraceCommandProc, (clientData))) != NULL)

/*
 *----------------------------------------------------------------------
 *
 * Tcl_TraceObjCmd --
 *
 *	This function is invoked to process the "trace" Tcl command. See the
 *	user documentation for details on what it does.
 *
 *	Standard syntax as of Tcl 8.4 is:
 *	    trace {add|info|remove} {command|variable} name ops cmd
 *
 * Results:
 *	A standard Tcl result.
 *
 * Side effects:
 *	See the user documentation.
 *----------------------------------------------------------------------
 */

int
Tcl_TraceObjCmd(
    TCL_UNUSED(void *),
    Tcl_Interp *interp,		/* Current interpreter. */
    int objc,			/* Number of arguments. */
    Tcl_Obj *const objv[])	/* Argument objects. */
{
    /* Main sub commands to 'trace' */
    static const char *const traceOptions[] = {
	"add", "info", "remove",
	NULL
    };
    enum traceOptionsEnum optionIndex;

    if (objc < 2) {
	Tcl_WrongNumArgs(interp, 1, objv, "option ?arg ...?");
	return TCL_ERROR;
    }

    if (Tcl_GetIndexFromObj(interp, objv[1], traceOptions, "option", 0,
	    &optionIndex) != TCL_OK) {
	return TCL_ERROR;
    }
    switch (optionIndex) {
    case TRACE_ADD:
    case TRACE_REMOVE: {
	/*
	 * All sub commands of trace add/remove must take at least one more
	 * argument. Beyond that we let the subcommand itself control the
	 * argument structure.
	 */

	int typeIndex;

	if (objc < 3) {
	    Tcl_WrongNumArgs(interp, 2, objv, "type ?arg ...?");
	    return TCL_ERROR;
	}
	if (Tcl_GetIndexFromObj(interp, objv[2], traceTypeOptions, "option",
		0, &typeIndex) != TCL_OK) {
	    return TCL_ERROR;
	}
	return traceSubCmds[typeIndex](interp, optionIndex, objc, objv);
    }
    case TRACE_INFO: {
	/*
	 * All sub commands of trace info must take exactly two more arguments
	 * which name the type of thing being traced and the name of the thing
	 * being traced.
	 */

	int typeIndex;
	if (objc < 3) {
	    /*
	     * Delegate other complaints to the type-specific code which can
	     * give a better error message.
	     */

	    Tcl_WrongNumArgs(interp, 2, objv, "type name");
	    return TCL_ERROR;
	}
	if (Tcl_GetIndexFromObj(interp, objv[2], traceTypeOptions, "option",
		0, &typeIndex) != TCL_OK) {
	    return TCL_ERROR;
	}
	return traceSubCmds[typeIndex](interp, optionIndex, objc, objv);
	break;
    }

    }
    return TCL_OK;
<<<<<<< HEAD
=======

#ifndef TCL_NO_DEPRECATED
  badVarOps:
    Tcl_SetObjResult(interp, Tcl_ObjPrintf(
	    "bad operations \"%s\": should be one or more of rwua",
	    flagOps));
    Tcl_SetErrorCode(interp, "TCL", "OPERATION", "TRACE", "BADOPS", (void *)NULL);
    return TCL_ERROR;
#endif
>>>>>>> c53b2c68
}

/*
 *----------------------------------------------------------------------
 *
 * TraceExecutionObjCmd --
 *
 *	Helper function for Tcl_TraceObjCmd; implements the [trace
 *	{add|remove|info} execution ...] subcommands. See the user
 *	documentation for details on what these do.
 *
 * Results:
 *	Standard Tcl result.
 *
 * Side effects:
 *	Depends on the operation (add, remove, or info) being performed; may
 *	add or remove command traces on a command.
 *
 *----------------------------------------------------------------------
 */

static int
TraceExecutionObjCmd(
    Tcl_Interp *interp,		/* Current interpreter. */
    enum traceOptionsEnum optionIndex,		/* Add, info or remove */
    Tcl_Size objc,			/* Number of arguments. */
    Tcl_Obj *const objv[])	/* Argument objects. */
{
    const char *name, *command;
    Tcl_Size length;
    static const char *const opStrings[] = {
	"enter", "leave", "enterstep", "leavestep", NULL
    };
    enum operations {
	TRACE_EXEC_ENTER, TRACE_EXEC_LEAVE,
	TRACE_EXEC_ENTER_STEP, TRACE_EXEC_LEAVE_STEP
    } index;

    switch (optionIndex) {
    case TRACE_ADD:
    case TRACE_REMOVE: {
	int flags = 0, result;
	Tcl_Size i, listLen;
	Tcl_Obj **elemPtrs;

	if (objc != 6) {
	    Tcl_WrongNumArgs(interp, 3, objv, "name opList command");
	    return TCL_ERROR;
	}

	/*
	 * Make sure the ops argument is a list object; get its length and a
	 * pointer to its array of element pointers.
	 */

	result = TclListObjLengthM(interp, objv[4], &listLen);
	if (result != TCL_OK) {
	    return result;
	}
	if (listLen == 0) {
	    Tcl_SetObjResult(interp, Tcl_NewStringObj(
		    "bad operation list \"\": must be one or more of"
		    " enter, leave, enterstep, or leavestep", -1));
	    Tcl_SetErrorCode(interp, "TCL", "OPERATION", "TRACE", "NOOPS",
		    (void *)NULL);
	    return TCL_ERROR;
	}
	result = TclListObjGetElementsM(interp, objv[4], &listLen, &elemPtrs);
	if (result != TCL_OK) {
	    return result;
	}
	for (i = 0; i < listLen; i++) {
	    if (Tcl_GetIndexFromObj(interp, elemPtrs[i], opStrings,
		    "operation", TCL_EXACT, &index) != TCL_OK) {
		return TCL_ERROR;
	    }
	    switch (index) {
	    case TRACE_EXEC_ENTER:
		flags |= TCL_TRACE_ENTER_EXEC;
		break;
	    case TRACE_EXEC_LEAVE:
		flags |= TCL_TRACE_LEAVE_EXEC;
		break;
	    case TRACE_EXEC_ENTER_STEP:
		flags |= TCL_TRACE_ENTER_DURING_EXEC;
		break;
	    case TRACE_EXEC_LEAVE_STEP:
		flags |= TCL_TRACE_LEAVE_DURING_EXEC;
		break;
	    }
	}
	command = Tcl_GetStringFromObj(objv[5], &length);
	if (optionIndex == TRACE_ADD) {
	    TraceCommandInfo *tcmdPtr = (TraceCommandInfo *)Tcl_Alloc(
		    offsetof(TraceCommandInfo, command) + 1 + length);

	    tcmdPtr->flags = flags;
	    tcmdPtr->stepTrace = NULL;
	    tcmdPtr->startLevel = 0;
	    tcmdPtr->startCmd = NULL;
	    tcmdPtr->length = length;
	    tcmdPtr->refCount = 1;
	    flags |= TCL_TRACE_DELETE;
	    if (flags & (TCL_TRACE_ENTER_DURING_EXEC |
		    TCL_TRACE_LEAVE_DURING_EXEC)) {
		flags |= (TCL_TRACE_ENTER_EXEC | TCL_TRACE_LEAVE_EXEC);
	    }
	    memcpy(tcmdPtr->command, command, length+1);
	    name = TclGetString(objv[3]);
	    if (Tcl_TraceCommand(interp, name, flags, TraceCommandProc,
		    tcmdPtr) != TCL_OK) {
		Tcl_Free(tcmdPtr);
		return TCL_ERROR;
	    }
	} else {
	    /*
	     * Search through all of our traces on this command to see if
	     * there's one with the given command. If so, then delete the
	     * first one that matches.
	     */

	    void *clientData;

	    /*
	     * First ensure the name given is valid.
	     */

	    name = TclGetString(objv[3]);
	    if (Tcl_FindCommand(interp,name,NULL,TCL_LEAVE_ERR_MSG) == NULL) {
		return TCL_ERROR;
	    }

	    FOREACH_COMMAND_TRACE(interp, name, clientData) {
		TraceCommandInfo *tcmdPtr = (TraceCommandInfo *)clientData;

		/*
		 * In checking the 'flags' field we must remove any extraneous
		 * flags which may have been temporarily added by various
		 * pieces of the trace mechanism.
		 */

		if ((tcmdPtr->length == length)
			&& ((tcmdPtr->flags & (TCL_TRACE_ANY_EXEC |
				TCL_TRACE_RENAME | TCL_TRACE_DELETE)) == flags)
			&& (strncmp(command, tcmdPtr->command,
				length) == 0)) {
		    flags |= TCL_TRACE_DELETE;
		    if (flags & (TCL_TRACE_ENTER_DURING_EXEC |
			    TCL_TRACE_LEAVE_DURING_EXEC)) {
			flags |= (TCL_TRACE_ENTER_EXEC | TCL_TRACE_LEAVE_EXEC);
		    }
		    Tcl_UntraceCommand(interp, name, flags,
			    TraceCommandProc, clientData);
		    if (tcmdPtr->stepTrace != NULL) {
			/*
			 * We need to remove the interpreter-wide trace which
			 * we created to allow 'step' traces.
			 */

			Tcl_DeleteTrace(interp, tcmdPtr->stepTrace);
			tcmdPtr->stepTrace = NULL;
			Tcl_Free(tcmdPtr->startCmd);
		    }
		    if (tcmdPtr->flags & TCL_TRACE_EXEC_IN_PROGRESS) {
			/*
			 * Postpone deletion.
			 */

			tcmdPtr->flags = 0;
		    }
		    if (tcmdPtr->refCount-- <= 1) {
			Tcl_Free(tcmdPtr);
		    }
		    break;
		}
	    }
	}
	break;
    }
    case TRACE_INFO: {
	void *clientData;
	Tcl_Obj *resultListPtr;

	if (objc != 4) {
	    Tcl_WrongNumArgs(interp, 3, objv, "name");
	    return TCL_ERROR;
	}

	name = TclGetString(objv[3]);

	/*
	 * First ensure the name given is valid.
	 */

	if (Tcl_FindCommand(interp, name, NULL, TCL_LEAVE_ERR_MSG) == NULL) {
	    return TCL_ERROR;
	}

	resultListPtr = Tcl_NewListObj(0, NULL);
	FOREACH_COMMAND_TRACE(interp, name, clientData) {
	    Tcl_Size numOps = 0;
	    Tcl_Obj *opObj, *eachTraceObjPtr, *elemObjPtr;
	    TraceCommandInfo *tcmdPtr = (TraceCommandInfo *)clientData;

	    /*
	     * Build a list with the ops list as the first obj element and the
	     * tcmdPtr->command string as the second obj element. Append this
	     * list (as an element) to the end of the result object list.
	     */

	    elemObjPtr = Tcl_NewListObj(0, NULL);
	    Tcl_IncrRefCount(elemObjPtr);
	    if (tcmdPtr->flags & TCL_TRACE_ENTER_EXEC) {
		TclNewLiteralStringObj(opObj, "enter");
		Tcl_ListObjAppendElement(NULL, elemObjPtr, opObj);
	    }
	    if (tcmdPtr->flags & TCL_TRACE_LEAVE_EXEC) {
		TclNewLiteralStringObj(opObj, "leave");
		Tcl_ListObjAppendElement(NULL, elemObjPtr, opObj);
	    }
	    if (tcmdPtr->flags & TCL_TRACE_ENTER_DURING_EXEC) {
		TclNewLiteralStringObj(opObj, "enterstep");
		Tcl_ListObjAppendElement(NULL, elemObjPtr, opObj);
	    }
	    if (tcmdPtr->flags & TCL_TRACE_LEAVE_DURING_EXEC) {
		TclNewLiteralStringObj(opObj, "leavestep");
		Tcl_ListObjAppendElement(NULL, elemObjPtr, opObj);
	    }
	    TclListObjLengthM(NULL, elemObjPtr, &numOps);
	    if (0 == numOps) {
		Tcl_DecrRefCount(elemObjPtr);
		continue;
	    }
	    eachTraceObjPtr = Tcl_NewListObj(0, NULL);
	    Tcl_ListObjAppendElement(NULL, eachTraceObjPtr, elemObjPtr);
	    Tcl_DecrRefCount(elemObjPtr);
	    elemObjPtr = NULL;

	    Tcl_ListObjAppendElement(NULL, eachTraceObjPtr,
		    Tcl_NewStringObj(tcmdPtr->command, -1));
	    Tcl_ListObjAppendElement(interp, resultListPtr, eachTraceObjPtr);
	}
	Tcl_SetObjResult(interp, resultListPtr);
	break;
    }
    }
    return TCL_OK;
}

/*
 *----------------------------------------------------------------------
 *
 * TraceCommandObjCmd --
 *
 *	Helper function for Tcl_TraceObjCmd; implements the [trace
 *	{add|info|remove} command ...] subcommands. See the user documentation
 *	for details on what these do.
 *
 * Results:
 *	Standard Tcl result.
 *
 * Side effects:
 *	Depends on the operation (add, remove, or info) being performed; may
 *	add or remove command traces on a command.
 *
 *----------------------------------------------------------------------
 */

static int
TraceCommandObjCmd(
    Tcl_Interp *interp,		/* Current interpreter. */
    enum traceOptionsEnum optionIndex,		/* Add, info or remove */
    Tcl_Size objc,			/* Number of arguments. */
    Tcl_Obj *const objv[])	/* Argument objects. */
{
    const char *name, *command;
    Tcl_Size length;
    static const char *const opStrings[] = { "delete", "rename", NULL };
    enum operations { TRACE_CMD_DELETE, TRACE_CMD_RENAME } index;

    switch (optionIndex) {
    case TRACE_ADD:
    case TRACE_REMOVE: {
	int flags = 0, result;
	Tcl_Size i, listLen;
	Tcl_Obj **elemPtrs;

	if (objc != 6) {
	    Tcl_WrongNumArgs(interp, 3, objv, "name opList command");
	    return TCL_ERROR;
	}

	/*
	 * Make sure the ops argument is a list object; get its length and a
	 * pointer to its array of element pointers.
	 */

	result = TclListObjLengthM(interp, objv[4], &listLen);
	if (result != TCL_OK) {
	    return result;
	}
	if (listLen == 0) {
	    Tcl_SetObjResult(interp, Tcl_NewStringObj(
		    "bad operation list \"\": must be one or more of"
		    " delete or rename", -1));
	    Tcl_SetErrorCode(interp, "TCL", "OPERATION", "TRACE", "NOOPS",
		    (void *)NULL);
	    return TCL_ERROR;
	}
	result = TclListObjGetElementsM(interp, objv[4], &listLen, &elemPtrs);
	if (result != TCL_OK) {
	    return result;
	}
	for (i = 0; i < listLen; i++) {
	    if (Tcl_GetIndexFromObj(interp, elemPtrs[i], opStrings,
		    "operation", TCL_EXACT, &index) != TCL_OK) {
		return TCL_ERROR;
	    }
	    switch (index) {
	    case TRACE_CMD_RENAME:
		flags |= TCL_TRACE_RENAME;
		break;
	    case TRACE_CMD_DELETE:
		flags |= TCL_TRACE_DELETE;
		break;
	    }
	}

	command = Tcl_GetStringFromObj(objv[5], &length);
	if (optionIndex == TRACE_ADD) {
	    TraceCommandInfo *tcmdPtr = (TraceCommandInfo *)Tcl_Alloc(
		    offsetof(TraceCommandInfo, command) + 1 + length);

	    tcmdPtr->flags = flags;
	    tcmdPtr->stepTrace = NULL;
	    tcmdPtr->startLevel = 0;
	    tcmdPtr->startCmd = NULL;
	    tcmdPtr->length = length;
	    tcmdPtr->refCount = 1;
	    flags |= TCL_TRACE_DELETE;
	    memcpy(tcmdPtr->command, command, length+1);
	    name = TclGetString(objv[3]);
	    if (Tcl_TraceCommand(interp, name, flags, TraceCommandProc,
		    tcmdPtr) != TCL_OK) {
		Tcl_Free(tcmdPtr);
		return TCL_ERROR;
	    }
	} else {
	    /*
	     * Search through all of our traces on this command to see if
	     * there's one with the given command. If so, then delete the
	     * first one that matches.
	     */

	    void *clientData;

	    /*
	     * First ensure the name given is valid.
	     */

	    name = TclGetString(objv[3]);
	    if (Tcl_FindCommand(interp,name,NULL,TCL_LEAVE_ERR_MSG) == NULL) {
		return TCL_ERROR;
	    }

	    FOREACH_COMMAND_TRACE(interp, name, clientData) {
		TraceCommandInfo *tcmdPtr = (TraceCommandInfo *)clientData;

		if ((tcmdPtr->length == length) && (tcmdPtr->flags == flags)
			&& (strncmp(command, tcmdPtr->command,
				length) == 0)) {
		    Tcl_UntraceCommand(interp, name, flags | TCL_TRACE_DELETE,
			    TraceCommandProc, clientData);
		    tcmdPtr->flags |= TCL_TRACE_DESTROYED;
		    if (tcmdPtr->refCount-- <= 1) {
			Tcl_Free(tcmdPtr);
		    }
		    break;
		}
	    }
	}
	break;
    }
    case TRACE_INFO: {
	void *clientData;
	Tcl_Obj *resultListPtr;

	if (objc != 4) {
	    Tcl_WrongNumArgs(interp, 3, objv, "name");
	    return TCL_ERROR;
	}

	/*
	 * First ensure the name given is valid.
	 */

	name = TclGetString(objv[3]);
	if (Tcl_FindCommand(interp, name, NULL, TCL_LEAVE_ERR_MSG) == NULL) {
	    return TCL_ERROR;
	}

	resultListPtr = Tcl_NewListObj(0, NULL);
	FOREACH_COMMAND_TRACE(interp, name, clientData) {
	    Tcl_Size numOps = 0;
	    Tcl_Obj *opObj, *eachTraceObjPtr, *elemObjPtr;
	    TraceCommandInfo *tcmdPtr = (TraceCommandInfo *)clientData;

	    /*
	     * Build a list with the ops list as the first obj element and the
	     * tcmdPtr->command string as the second obj element. Append this
	     * list (as an element) to the end of the result object list.
	     */

	    elemObjPtr = Tcl_NewListObj(0, NULL);
	    Tcl_IncrRefCount(elemObjPtr);
	    if (tcmdPtr->flags & TCL_TRACE_RENAME) {
		TclNewLiteralStringObj(opObj, "rename");
		Tcl_ListObjAppendElement(NULL, elemObjPtr, opObj);
	    }
	    if (tcmdPtr->flags & TCL_TRACE_DELETE) {
		TclNewLiteralStringObj(opObj, "delete");
		Tcl_ListObjAppendElement(NULL, elemObjPtr, opObj);
	    }
	    TclListObjLengthM(NULL, elemObjPtr, &numOps);
	    if (0 == numOps) {
		Tcl_DecrRefCount(elemObjPtr);
		continue;
	    }
	    eachTraceObjPtr = Tcl_NewListObj(0, NULL);
	    Tcl_ListObjAppendElement(NULL, eachTraceObjPtr, elemObjPtr);
	    Tcl_DecrRefCount(elemObjPtr);

	    elemObjPtr = Tcl_NewStringObj(tcmdPtr->command, -1);
	    Tcl_ListObjAppendElement(NULL, eachTraceObjPtr, elemObjPtr);
	    Tcl_ListObjAppendElement(interp, resultListPtr, eachTraceObjPtr);
	}
	Tcl_SetObjResult(interp, resultListPtr);
	break;
    }
    }
    return TCL_OK;
}

/*
 *----------------------------------------------------------------------
 *
 * TraceVariableObjCmd --
 *
 *	Helper function for Tcl_TraceObjCmd; implements the [trace
 *	{add|info|remove} variable ...] subcommands. See the user
 *	documentation for details on what these do.
 *
 * Results:
 *	Standard Tcl result.
 *
 * Side effects:
 *	Depends on the operation (add, remove, or info) being performed; may
 *	add or remove variable traces on a variable.
 *
 *----------------------------------------------------------------------
 */

static int
TraceVariableObjCmd(
    Tcl_Interp *interp,		/* Current interpreter. */
    enum traceOptionsEnum optionIndex,		/* Add, info or remove */
    Tcl_Size objc,			/* Number of arguments. */
    Tcl_Obj *const objv[])	/* Argument objects. */
{
    const char *name, *command;
    Tcl_Size length;
    void *clientData;
    static const char *const opStrings[] = {
	"array", "read", "unset", "write", NULL
    };
    enum operations {
	TRACE_VAR_ARRAY, TRACE_VAR_READ, TRACE_VAR_UNSET, TRACE_VAR_WRITE
    } index;

    switch (optionIndex) {
    case TRACE_ADD:
    case TRACE_REMOVE: {
	int flags = 0, result;
	Tcl_Size i, listLen;
	Tcl_Obj **elemPtrs;

	if (objc != 6) {
	    Tcl_WrongNumArgs(interp, 3, objv, "name opList command");
	    return TCL_ERROR;
	}

	/*
	 * Make sure the ops argument is a list object; get its length and a
	 * pointer to its array of element pointers.
	 */

	result = TclListObjLengthM(interp, objv[4], &listLen);
	if (result != TCL_OK) {
	    return result;
	}
	if (listLen == 0) {
	    Tcl_SetObjResult(interp, Tcl_NewStringObj(
		    "bad operation list \"\": must be one or more of"
		    " array, read, unset, or write", -1));
	    Tcl_SetErrorCode(interp, "TCL", "OPERATION", "TRACE", "NOOPS",
		    (void *)NULL);
	    return TCL_ERROR;
	}
	result = TclListObjGetElementsM(interp, objv[4], &listLen, &elemPtrs);
	if (result != TCL_OK) {
	    return result;
	}
	for (i = 0; i < listLen ; i++) {
	    if (Tcl_GetIndexFromObj(interp, elemPtrs[i], opStrings,
		    "operation", TCL_EXACT, &index) != TCL_OK) {
		return TCL_ERROR;
	    }
	    switch (index) {
	    case TRACE_VAR_ARRAY:
		flags |= TCL_TRACE_ARRAY;
		break;
	    case TRACE_VAR_READ:
		flags |= TCL_TRACE_READS;
		break;
	    case TRACE_VAR_UNSET:
		flags |= TCL_TRACE_UNSETS;
		break;
	    case TRACE_VAR_WRITE:
		flags |= TCL_TRACE_WRITES;
		break;
	    }
	}
	command = Tcl_GetStringFromObj(objv[5], &length);
	if (optionIndex == TRACE_ADD) {
	    CombinedTraceVarInfo *ctvarPtr = (CombinedTraceVarInfo *)Tcl_Alloc(
		    offsetof(CombinedTraceVarInfo, traceCmdInfo.command)
		    + 1 + length);

	    ctvarPtr->traceCmdInfo.flags = flags;
	    ctvarPtr->traceCmdInfo.length = length;
	    flags |= TCL_TRACE_UNSETS | TCL_TRACE_RESULT_OBJECT;
	    memcpy(ctvarPtr->traceCmdInfo.command, command, length+1);
	    ctvarPtr->traceInfo.traceProc = TraceVarProc;
	    ctvarPtr->traceInfo.clientData = &ctvarPtr->traceCmdInfo;
	    ctvarPtr->traceInfo.flags = flags;
	    name = TclGetString(objv[3]);
	    if (TraceVarEx(interp, name, NULL, (VarTrace *) ctvarPtr)
		    != TCL_OK) {
		Tcl_Free(ctvarPtr);
		return TCL_ERROR;
	    }
	} else {
	    /*
	     * Search through all of our traces on this variable to see if
	     * there's one with the given command. If so, then delete the
	     * first one that matches.
	     */

	    name = TclGetString(objv[3]);
	    FOREACH_VAR_TRACE(interp, name, clientData) {
		TraceVarInfo *tvarPtr = (TraceVarInfo *)clientData;

		if ((tvarPtr->length == length)
			&& ((tvarPtr->flags)==flags)
			&& (strncmp(command, tvarPtr->command,
				length) == 0)) {
		    Tcl_UntraceVar2(interp, name, NULL,
			    flags | TCL_TRACE_UNSETS | TCL_TRACE_RESULT_OBJECT,
			    TraceVarProc, clientData);
		    break;
		}
	    }
	}
	break;
    }
    case TRACE_INFO: {
	Tcl_Obj *resultListPtr;

	if (objc != 4) {
	    Tcl_WrongNumArgs(interp, 3, objv, "name");
	    return TCL_ERROR;
	}

	TclNewObj(resultListPtr);
	name = TclGetString(objv[3]);
	FOREACH_VAR_TRACE(interp, name, clientData) {
	    Tcl_Obj *opObjPtr, *eachTraceObjPtr, *elemObjPtr;
	    TraceVarInfo *tvarPtr = (TraceVarInfo *)clientData;

	    /*
	     * Build a list with the ops list as the first obj element and the
	     * tcmdPtr->command string as the second obj element. Append this
	     * list (as an element) to the end of the result object list.
	     */

	    elemObjPtr = Tcl_NewListObj(0, NULL);
	    if (tvarPtr->flags & TCL_TRACE_ARRAY) {
		TclNewLiteralStringObj(opObjPtr, "array");
		Tcl_ListObjAppendElement(NULL, elemObjPtr, opObjPtr);
	    }
	    if (tvarPtr->flags & TCL_TRACE_READS) {
		TclNewLiteralStringObj(opObjPtr, "read");
		Tcl_ListObjAppendElement(NULL, elemObjPtr, opObjPtr);
	    }
	    if (tvarPtr->flags & TCL_TRACE_WRITES) {
		TclNewLiteralStringObj(opObjPtr, "write");
		Tcl_ListObjAppendElement(NULL, elemObjPtr, opObjPtr);
	    }
	    if (tvarPtr->flags & TCL_TRACE_UNSETS) {
		TclNewLiteralStringObj(opObjPtr, "unset");
		Tcl_ListObjAppendElement(NULL, elemObjPtr, opObjPtr);
	    }
	    eachTraceObjPtr = Tcl_NewListObj(0, NULL);
	    Tcl_ListObjAppendElement(NULL, eachTraceObjPtr, elemObjPtr);

	    elemObjPtr = Tcl_NewStringObj(tvarPtr->command, -1);
	    Tcl_ListObjAppendElement(NULL, eachTraceObjPtr, elemObjPtr);
	    Tcl_ListObjAppendElement(interp, resultListPtr,
		    eachTraceObjPtr);
	}
	Tcl_SetObjResult(interp, resultListPtr);
	break;
    }
    }
    return TCL_OK;
}

/*
 *----------------------------------------------------------------------
 *
 * Tcl_CommandTraceInfo --
 *
 *	Return the clientData value associated with a trace on a command.
 *	This function can also be used to step through all of the traces on a
 *	particular command that have the same trace function.
 *
 * Results:
 *	The return value is the clientData value associated with a trace on
 *	the given command. Information will only be returned for a trace with
 *	proc as trace function. If the clientData argument is NULL then the
 *	first such trace is returned; otherwise, the next relevant one after
 *	the one given by clientData will be returned. If the command doesn't
 *	exist then an error message is left in the interpreter and NULL is
 *	returned. Also, if there are no (more) traces for the given command,
 *	NULL is returned.
 *
 * Side effects:
 *	None.
 *
 *----------------------------------------------------------------------
 */

void *
Tcl_CommandTraceInfo(
    Tcl_Interp *interp,		/* Interpreter containing command. */
    const char *cmdName,	/* Name of command. */
    TCL_UNUSED(int) /*flags*/,
    Tcl_CommandTraceProc *proc,	/* Function assocated with trace. */
    void *prevClientData)	/* If non-NULL, gives last value returned by
				 * this function, so this call will return the
				 * next trace after that one. If NULL, this
				 * call will return the first trace. */
{
    Command *cmdPtr;
    CommandTrace *tracePtr;

    cmdPtr = (Command *) Tcl_FindCommand(interp, cmdName, NULL,
	    TCL_LEAVE_ERR_MSG);
    if (cmdPtr == NULL) {
	return NULL;
    }

    /*
     * Find the relevant trace, if any, and return its clientData.
     */

    tracePtr = cmdPtr->tracePtr;
    if (prevClientData != NULL) {
	for (; tracePtr!=NULL ; tracePtr=tracePtr->nextPtr) {
	    if ((tracePtr->clientData == prevClientData)
		    && (tracePtr->traceProc == proc)) {
		tracePtr = tracePtr->nextPtr;
		break;
	    }
	}
    }
    for (; tracePtr!=NULL ; tracePtr=tracePtr->nextPtr) {
	if (tracePtr->traceProc == proc) {
	    return tracePtr->clientData;
	}
    }
    return NULL;
}

/*
 *----------------------------------------------------------------------
 *
 * Tcl_TraceCommand --
 *
 *	Arrange for rename/deletes to a command to cause a function to be
 *	invoked, which can monitor the operations.
 *
 *	Also optionally arrange for execution of that command to cause a
 *	function to be invoked.
 *
 * Results:
 *	A standard Tcl return value.
 *
 * Side effects:
 *	A trace is set up on the command given by cmdName, such that future
 *	changes to the command will be mediated by proc. See the manual
 *	entry for complete details on the calling sequence for proc.
 *
 *----------------------------------------------------------------------
 */

int
Tcl_TraceCommand(
    Tcl_Interp *interp,		/* Interpreter in which command is to be
				 * traced. */
    const char *cmdName,	/* Name of command. */
    int flags,			/* OR-ed collection of bits, including any of
				 * TCL_TRACE_RENAME, TCL_TRACE_DELETE, and any
				 * of the TRACE_*_EXEC flags */
    Tcl_CommandTraceProc *proc,	/* Function to call when specified ops are
				 * invoked upon cmdName. */
    void *clientData)	/* Arbitrary argument to pass to proc. */
{
    Command *cmdPtr;
    CommandTrace *tracePtr;

    cmdPtr = (Command *) Tcl_FindCommand(interp, cmdName, NULL,
	    TCL_LEAVE_ERR_MSG);
    if (cmdPtr == NULL) {
	return TCL_ERROR;
    }

    /*
     * Set up trace information.
     */

    tracePtr = (CommandTrace *)Tcl_Alloc(sizeof(CommandTrace));
    tracePtr->traceProc = proc;
    tracePtr->clientData = clientData;
    tracePtr->flags = flags &
	    (TCL_TRACE_RENAME | TCL_TRACE_DELETE | TCL_TRACE_ANY_EXEC);
    tracePtr->nextPtr = cmdPtr->tracePtr;
    tracePtr->refCount = 1;
    cmdPtr->tracePtr = tracePtr;
    if (tracePtr->flags & TCL_TRACE_ANY_EXEC) {
	/*
	 * Bug 3484621: up the interp's epoch if this is a BC'ed command
	 */

	if ((cmdPtr->compileProc != NULL) && !(cmdPtr->flags & CMD_HAS_EXEC_TRACES)){
	    Interp *iPtr = (Interp *) interp;
	    iPtr->compileEpoch++;
	}
	cmdPtr->flags |= CMD_HAS_EXEC_TRACES;
    }


    return TCL_OK;
}

/*
 *----------------------------------------------------------------------
 *
 * Tcl_UntraceCommand --
 *
 *	Remove a previously-created trace for a command.
 *
 * Results:
 *	None.
 *
 * Side effects:
 *	If there exists a trace for the command given by cmdName with the
 *	given flags, proc, and clientData, then that trace is removed.
 *
 *----------------------------------------------------------------------
 */

void
Tcl_UntraceCommand(
    Tcl_Interp *interp,		/* Interpreter containing command. */
    const char *cmdName,	/* Name of command. */
    int flags,			/* OR-ed collection of bits, including any of
				 * TCL_TRACE_RENAME, TCL_TRACE_DELETE, and any
				 * of the TRACE_*_EXEC flags */
    Tcl_CommandTraceProc *proc,	/* Function assocated with trace. */
    void *clientData)	/* Arbitrary argument to pass to proc. */
{
    CommandTrace *tracePtr;
    CommandTrace *prevPtr;
    Command *cmdPtr;
    Interp *iPtr = (Interp *)interp;
    ActiveCommandTrace *activePtr;
    int hasExecTraces = 0;

    cmdPtr = (Command *) Tcl_FindCommand(interp, cmdName, NULL,
	    TCL_LEAVE_ERR_MSG);
    if (cmdPtr == NULL) {
	return;
    }

    flags &= (TCL_TRACE_RENAME | TCL_TRACE_DELETE | TCL_TRACE_ANY_EXEC);

    for (tracePtr = cmdPtr->tracePtr, prevPtr = NULL; ;
	    prevPtr = tracePtr, tracePtr = tracePtr->nextPtr) {
	if (tracePtr == NULL) {
	    return;
	}
	if ((tracePtr->traceProc == proc)
		&& ((tracePtr->flags & (TCL_TRACE_RENAME | TCL_TRACE_DELETE |
			TCL_TRACE_ANY_EXEC)) == flags)
		&& (tracePtr->clientData == clientData)) {
	    if (tracePtr->flags & TCL_TRACE_ANY_EXEC) {
		hasExecTraces = 1;
	    }
	    break;
	}
    }

    /*
     * The code below makes it possible to delete traces while traces are
     * active: it makes sure that the deleted trace won't be processed by
     * CallCommandTraces.
     */

    for (activePtr = iPtr->activeCmdTracePtr;  activePtr != NULL;
	    activePtr = activePtr->nextPtr) {
	if (activePtr->nextTracePtr == tracePtr) {
	    if (activePtr->reverseScan) {
		activePtr->nextTracePtr = prevPtr;
	    } else {
		activePtr->nextTracePtr = tracePtr->nextPtr;
	    }
	}
    }
    if (prevPtr == NULL) {
	cmdPtr->tracePtr = tracePtr->nextPtr;
    } else {
	prevPtr->nextPtr = tracePtr->nextPtr;
    }
    tracePtr->flags = 0;

    if (tracePtr->refCount-- <= 1) {
	Tcl_Free(tracePtr);
    }

    if (hasExecTraces) {
	for (tracePtr = cmdPtr->tracePtr, prevPtr = NULL; tracePtr != NULL ;
		prevPtr = tracePtr, tracePtr = tracePtr->nextPtr) {
	    if (tracePtr->flags & TCL_TRACE_ANY_EXEC) {
		return;
	    }
	}

	/*
	 * None of the remaining traces on this command are execution traces.
	 * We therefore remove this flag:
	 */

	cmdPtr->flags &= ~CMD_HAS_EXEC_TRACES;

        /*
	 * Bug 3484621: up the interp's epoch if this is a BC'ed command
	 */

	if (cmdPtr->compileProc != NULL) {
	    iPtr->compileEpoch++;
	}
    }
}

/*
 *----------------------------------------------------------------------
 *
 * TraceCommandProc --
 *
 *	This function is called to handle command changes that have been
 *	traced using the "trace" command, when using the 'rename' or 'delete'
 *	options.
 *
 * Results:
 *	None.
 *
 * Side effects:
 *	Depends on the command associated with the trace.
 *
 *----------------------------------------------------------------------
 */

static void
TraceCommandProc(
    void *clientData,	/* Information about the command trace. */
    Tcl_Interp *interp,		/* Interpreter containing command. */
    const char *oldName,	/* Name of command being changed. */
    const char *newName,	/* New name of command. Empty string or NULL
				 * means command is being deleted (renamed to
				 * ""). */
    int flags)			/* OR-ed bits giving operation and other
				 * information. */
{
    TraceCommandInfo *tcmdPtr = (TraceCommandInfo *)clientData;
    int code;
    Tcl_DString cmd;

    tcmdPtr->refCount++;

    if ((tcmdPtr->flags & flags) && !Tcl_InterpDeleted(interp)
	    && !Tcl_LimitExceeded(interp)) {
	/*
	 * Generate a command to execute by appending list elements for the
	 * old and new command name and the operation.
	 */

	Tcl_DStringInit(&cmd);
	Tcl_DStringAppend(&cmd, tcmdPtr->command, tcmdPtr->length);
	Tcl_DStringAppendElement(&cmd, oldName);
	Tcl_DStringAppendElement(&cmd, (newName ? newName : ""));
	if (flags & TCL_TRACE_RENAME) {
	    TclDStringAppendLiteral(&cmd, " rename");
	} else if (flags & TCL_TRACE_DELETE) {
	    TclDStringAppendLiteral(&cmd, " delete");
	}

	/*
	 * Execute the command. We discard any object result the command
	 * returns.
	 *
	 * Add the TCL_TRACE_DESTROYED flag to tcmdPtr to indicate to other
	 * areas that this will be destroyed by us, otherwise a double-free
	 * might occur depending on what the eval does.
	 */

	if (flags & TCL_TRACE_DESTROYED) {
	    tcmdPtr->flags |= TCL_TRACE_DESTROYED;
	}
	code = Tcl_EvalEx(interp, Tcl_DStringValue(&cmd),
		Tcl_DStringLength(&cmd), 0);
	if (code != TCL_OK) {
	    /* We ignore errors in these traced commands */
	    /*** QUESTION: Use Tcl_BackgroundException(interp, code); instead? ***/
	}
	Tcl_DStringFree(&cmd);
    }

    /*
     * We delete when the trace was destroyed or if this is a delete trace,
     * because command deletes are unconditional, so the trace must go away.
     */

    if (flags & (TCL_TRACE_DESTROYED | TCL_TRACE_DELETE)) {
	int untraceFlags = tcmdPtr->flags;
	Tcl_InterpState state;

	if (tcmdPtr->stepTrace != NULL) {
	    Tcl_DeleteTrace(interp, tcmdPtr->stepTrace);
	    tcmdPtr->stepTrace = NULL;
	    Tcl_Free(tcmdPtr->startCmd);
	}
	if (tcmdPtr->flags & TCL_TRACE_EXEC_IN_PROGRESS) {
	    /*
	     * Postpone deletion, until exec trace returns.
	     */

	    tcmdPtr->flags = 0;
	}

	/*
	 * We need to construct the same flags for Tcl_UntraceCommand as were
	 * passed to Tcl_TraceCommand. Reproduce the processing of [trace add
	 * execution/command]. Be careful to keep this code in sync with that.
	 */

	if (untraceFlags & TCL_TRACE_ANY_EXEC) {
	    untraceFlags |= TCL_TRACE_DELETE;
	    if (untraceFlags & (TCL_TRACE_ENTER_DURING_EXEC
		    | TCL_TRACE_LEAVE_DURING_EXEC)) {
		untraceFlags |= (TCL_TRACE_ENTER_EXEC | TCL_TRACE_LEAVE_EXEC);
	    }
	} else if (untraceFlags & TCL_TRACE_RENAME) {
	    untraceFlags |= TCL_TRACE_DELETE;
	}

	/*
	 * Remove the trace since TCL_TRACE_DESTROYED tells us to, or the
	 * command we're tracing has just gone away. Then decrement the
	 * clientData refCount that was set up by trace creation.
	 *
	 * Note that we save the (return) state of the interpreter to prevent
	 * bizarre error messages.
	 */

	state = Tcl_SaveInterpState(interp, TCL_OK);
	Tcl_UntraceCommand(interp, oldName, untraceFlags,
		TraceCommandProc, clientData);
	Tcl_RestoreInterpState(interp, state);
	tcmdPtr->refCount--;
    }
    if (tcmdPtr->refCount-- <= 1) {
	Tcl_Free(tcmdPtr);
    }
}

/*
 *----------------------------------------------------------------------
 *
 * TclCheckExecutionTraces --
 *
 *	Checks on all current command execution traces, and invokes functions
 *	which have been registered. This function can be used by other code
 *	which performs execution to unify the tracing system, so that
 *	execution traces will function for that other code.
 *
 *	For instance extensions like [incr Tcl] which use their own execution
 *	technique can make use of Tcl's tracing.
 *
 *	This function is called by 'TclEvalObjvInternal'
 *
 * Results:
 *	The return value is a standard Tcl completion code such as TCL_OK or
 *	TCL_ERROR, etc.
 *
 * Side effects:
 *	Those side effects made by any trace functions called.
 *
 *----------------------------------------------------------------------
 */

int
TclCheckExecutionTraces(
    Tcl_Interp *interp,		/* The current interpreter. */
    const char *command,	/* Pointer to beginning of the current command
				 * string. */
    TCL_UNUSED(Tcl_Size) /*numChars*/,
    Command *cmdPtr,		/* Points to command's Command struct. */
    int code,			/* The current result code. */
    int traceFlags,		/* Current tracing situation. */
    Tcl_Size objc,			/* Number of arguments for the command. */
    Tcl_Obj *const objv[])	/* Pointers to Tcl_Obj of each argument. */
{
    Interp *iPtr = (Interp *) interp;
    CommandTrace *tracePtr, *lastTracePtr;
    ActiveCommandTrace active;
    Tcl_Size curLevel;
    int traceCode = TCL_OK;
    Tcl_InterpState state = NULL;

    if (cmdPtr->tracePtr == NULL) {
	return traceCode;
    }

    curLevel = iPtr->varFramePtr->level;

    active.nextPtr = iPtr->activeCmdTracePtr;
    iPtr->activeCmdTracePtr = &active;

    active.cmdPtr = cmdPtr;
    lastTracePtr = NULL;
    for (tracePtr = cmdPtr->tracePtr;
	    (traceCode == TCL_OK) && (tracePtr != NULL);
	    tracePtr = active.nextTracePtr) {
	if (traceFlags & TCL_TRACE_LEAVE_EXEC) {
	    /*
	     * Execute the trace command in order of creation for "leave".
	     */

	    active.reverseScan = 1;
	    active.nextTracePtr = NULL;
	    tracePtr = cmdPtr->tracePtr;
	    while (tracePtr->nextPtr != lastTracePtr) {
		active.nextTracePtr = tracePtr;
		tracePtr = tracePtr->nextPtr;
	    }
	} else {
	    active.reverseScan = 0;
	    active.nextTracePtr = tracePtr->nextPtr;
	}
	if (tracePtr->traceProc == TraceCommandProc) {
	    TraceCommandInfo *tcmdPtr = (TraceCommandInfo *)tracePtr->clientData;

	    if (tcmdPtr->flags != 0) {
		tcmdPtr->curFlags = traceFlags | TCL_TRACE_EXEC_DIRECT;
		tcmdPtr->curCode  = code;
		tcmdPtr->refCount++;
		if (state == NULL) {
		    state = Tcl_SaveInterpState(interp, code);
		}
		traceCode = TraceExecutionProc(tcmdPtr, interp, curLevel,
			command, (Tcl_Command) cmdPtr, objc, objv);
		if (tcmdPtr->refCount-- <= 1) {
		    Tcl_Free(tcmdPtr);
		}
	    }
	}
	if (active.nextTracePtr) {
	    lastTracePtr = active.nextTracePtr->nextPtr;
	}
    }
    iPtr->activeCmdTracePtr = active.nextPtr;
    if (state) {
	if (traceCode == TCL_OK) {
	    (void) Tcl_RestoreInterpState(interp, state);
	} else {
	    Tcl_DiscardInterpState(state);
	}
    }

    return traceCode;
}

/*
 *----------------------------------------------------------------------
 *
 * TclCheckInterpTraces --
 *
 *	Checks on all current traces, and invokes functions which have been
 *	registered. This function can be used by other code which performs
 *	execution to unify the tracing system. For instance extensions like
 *	[incr Tcl] which use their own execution technique can make use of
 *	Tcl's tracing.
 *
 *	This function is called by 'TclEvalObjvInternal'
 *
 * Results:
 *	The return value is a standard Tcl completion code such as TCL_OK or
 *	TCL_ERROR, etc.
 *
 * Side effects:
 *	Those side effects made by any trace functions called.
 *
 *----------------------------------------------------------------------
 */

int
TclCheckInterpTraces(
    Tcl_Interp *interp,		/* The current interpreter. */
    const char *command,	/* Pointer to beginning of the current command
				 * string. */
    Tcl_Size numChars,		/* The number of characters in 'command' which
				 * are part of the command string. */
    Command *cmdPtr,		/* Points to command's Command struct. */
    int code,			/* The current result code. */
    int traceFlags,		/* Current tracing situation. */
    Tcl_Size objc,			/* Number of arguments for the command. */
    Tcl_Obj *const objv[])	/* Pointers to Tcl_Obj of each argument. */
{
    Interp *iPtr = (Interp *) interp;
    Trace *tracePtr, *lastTracePtr;
    ActiveInterpTrace active;
    Tcl_Size curLevel;
    int traceCode = TCL_OK;
    Tcl_InterpState state = NULL;

    if ((iPtr->tracePtr == NULL)
	    || (iPtr->flags & INTERP_TRACE_IN_PROGRESS)) {
	return(traceCode);
    }

    curLevel = iPtr->numLevels;

    active.nextPtr = iPtr->activeInterpTracePtr;
    iPtr->activeInterpTracePtr = &active;

    lastTracePtr = NULL;
    for (tracePtr = iPtr->tracePtr;
	    (traceCode == TCL_OK) && (tracePtr != NULL);
	    tracePtr = active.nextTracePtr) {
	if (traceFlags & TCL_TRACE_ENTER_EXEC) {
	    /*
	     * Execute the trace command in reverse order of creation for
	     * "enterstep" operation. The order is changed for "enterstep"
	     * instead of for "leavestep" as was done in
	     * TclCheckExecutionTraces because for step traces,
	     * Tcl_CreateObjTrace creates one more linked list of traces which
	     * results in one more reversal of trace invocation.
	     */

	    active.reverseScan = 1;
	    active.nextTracePtr = NULL;
	    tracePtr = iPtr->tracePtr;
	    while (tracePtr->nextPtr != lastTracePtr) {
		active.nextTracePtr = tracePtr;
		tracePtr = tracePtr->nextPtr;
	    }
	    if (active.nextTracePtr) {
		lastTracePtr = active.nextTracePtr->nextPtr;
	    }
	} else {
	    active.reverseScan = 0;
	    active.nextTracePtr = tracePtr->nextPtr;
	}

	if (tracePtr->level > 0 && curLevel > tracePtr->level) {
	    continue;
	}

	if (!(tracePtr->flags & TCL_TRACE_EXEC_IN_PROGRESS)) {
	    /*
	     * The proc invoked might delete the traced command which which
	     * might try to free tracePtr. We want to use tracePtr until the
	     * end of this if section, so we use Tcl_Preserve() and
	     * Tcl_Release() to be sure it is not freed while we still need
	     * it.
	     */

	    Tcl_Preserve(tracePtr);
	    tracePtr->flags |= TCL_TRACE_EXEC_IN_PROGRESS;
	    if (state == NULL) {
		state = Tcl_SaveInterpState(interp, code);
	    }

	    if (tracePtr->flags &
		    (TCL_TRACE_ENTER_EXEC | TCL_TRACE_LEAVE_EXEC)) {
		/*
		 * New style trace.
		 */

		if (tracePtr->flags & traceFlags) {
		    if (tracePtr->proc == TraceExecutionProc) {
			TraceCommandInfo *tcmdPtr = (TraceCommandInfo *)tracePtr->clientData;

			tcmdPtr->curFlags = traceFlags;
			tcmdPtr->curCode = code;
		    }
		    traceCode = tracePtr->proc(tracePtr->clientData, interp,
			    curLevel, command, (Tcl_Command) cmdPtr, objc,
			    objv);
		}
	    } else {
		/*
		 * Old-style trace.
		 */

		if (traceFlags & TCL_TRACE_ENTER_EXEC) {
		    /*
		     * Old-style interpreter-wide traces only trigger before
		     * the command is executed.
		     */

		    traceCode = CallTraceFunction(interp, tracePtr, cmdPtr,
			    command, numChars, objc, objv);
		}
	    }
	    tracePtr->flags &= ~TCL_TRACE_EXEC_IN_PROGRESS;
	    Tcl_Release(tracePtr);
	}
    }
    iPtr->activeInterpTracePtr = active.nextPtr;
    if (state) {
	if (traceCode == TCL_OK) {
	    Tcl_RestoreInterpState(interp, state);
	} else {
	    Tcl_DiscardInterpState(state);
	}
    }

    return traceCode;
}

/*
 *----------------------------------------------------------------------
 *
 * CallTraceFunction --
 *
 *	Invokes a trace function registered with an interpreter. These
 *	functions trace command execution. Currently this trace function is
 *	called with the address of the string-based Tcl_CmdProc for the
 *	command, not the Tcl_ObjCmdProc.
 *
 * Results:
 *	None.
 *
 * Side effects:
 *	Those side effects made by the trace function.
 *
 *----------------------------------------------------------------------
 */

static int
CallTraceFunction(
    Tcl_Interp *interp,		/* The current interpreter. */
    Trace *tracePtr,	/* Describes the trace function to call. */
    Command *cmdPtr,		/* Points to command's Command struct. */
    const char *command,	/* Points to the first character of the
				 * command's source before substitutions. */
    Tcl_Size numChars,		/* The number of characters in the command's
				 * source. */
    Tcl_Size objc,		/* Number of arguments for the command. */
    Tcl_Obj *const objv[])	/* Pointers to Tcl_Obj of each argument. */
{
    Interp *iPtr = (Interp *) interp;
    char *commandCopy;
    int traceCode;

    /*
     * Copy the command characters into a new string.
     */

    commandCopy = (char *)TclStackAlloc(interp, numChars + 1);
    memcpy(commandCopy, command, numChars);
    commandCopy[numChars] = '\0';

    /*
     * Call the trace function then free allocated storage.
     */

    traceCode = tracePtr->proc(tracePtr->clientData, (Tcl_Interp *) iPtr,
	    iPtr->numLevels, commandCopy, (Tcl_Command) cmdPtr, objc, objv);

    TclStackFree(interp, commandCopy);
    return traceCode;
}

/*
 *----------------------------------------------------------------------
 *
 * CommandObjTraceDeleted --
 *
 *	Ensure the trace is correctly deleted by decrementing its refCount and
 *	only deleting if no other references exist.
 *
 * Results:
 *	None.
 *
 * Side effects:
 *	May release memory.
 *
 *----------------------------------------------------------------------
 */

static void
CommandObjTraceDeleted(
    void *clientData)
{
    TraceCommandInfo *tcmdPtr = (TraceCommandInfo *)clientData;

    if (tcmdPtr->refCount-- <= 1) {
	Tcl_Free(tcmdPtr);
    }
}

/*
 *----------------------------------------------------------------------
 *
 * TraceExecutionProc --
 *
 *	This function is invoked whenever code relevant to a 'trace execution'
 *	command is executed. It is called in one of two ways in Tcl's core:
 *
 *	(i) by the TclCheckExecutionTraces, when an execution trace has been
 *	triggered.
 *	(ii) by TclCheckInterpTraces, when a prior execution trace has created
 *	a trace of the internals of a procedure, passing in this function as
 *	the one to be called.
 *
 * Results:
 *	The return value is a standard Tcl completion code such as TCL_OK or
 *	TCL_ERROR, etc.
 *
 * Side effects:
 *	May invoke an arbitrary Tcl procedure, and may create or delete an
 *	interpreter-wide trace.
 *
 *----------------------------------------------------------------------
 */

static int
TraceExecutionProc(
    void *clientData,
    Tcl_Interp *interp,
    Tcl_Size level,
    const char *command,
    TCL_UNUSED(Tcl_Command),
    Tcl_Size objc,
    Tcl_Obj *const objv[])
{
    int call = 0;
    Interp *iPtr = (Interp *) interp;
    TraceCommandInfo *tcmdPtr = (TraceCommandInfo *)clientData;
    int flags = tcmdPtr->curFlags;
    int code = tcmdPtr->curCode;
    int traceCode = TCL_OK;

    if (tcmdPtr->flags & TCL_TRACE_EXEC_IN_PROGRESS) {
	/*
	 * Inside any kind of execution trace callback, we do not allow any
	 * further execution trace callbacks to be called for the same trace.
	 */

	return traceCode;
    }

    if (!Tcl_InterpDeleted(interp) && !Tcl_LimitExceeded(interp)) {
	/*
	 * Check whether the current call is going to eval arbitrary Tcl code
	 * with a generated trace, or whether we are only going to setup
	 * interpreter-wide traces to implement the 'step' traces. This latter
	 * situation can happen if we create a command trace without either
	 * before or after operations, but with either of the step operations.
	 */

	if (flags & TCL_TRACE_EXEC_DIRECT) {
	    call = flags & tcmdPtr->flags &
		    (TCL_TRACE_ENTER_EXEC | TCL_TRACE_LEAVE_EXEC);
	} else {
	    call = 1;
	}

	/*
	 * First, if we have returned back to the level at which we created an
	 * interpreter trace for enterstep and/or leavestep execution traces,
	 * we remove it here.
	 */

	if ((flags & TCL_TRACE_LEAVE_EXEC) && (tcmdPtr->stepTrace != NULL)
		&& (level == tcmdPtr->startLevel)
		&& (strcmp(command, tcmdPtr->startCmd) == 0)) {
	    Tcl_DeleteTrace(interp, tcmdPtr->stepTrace);
	    tcmdPtr->stepTrace = NULL;
	    Tcl_Free(tcmdPtr->startCmd);
	}

	/*
	 * Second, create the tcl callback, if required.
	 */

	if (call) {
	    Tcl_DString cmd, sub;
	    Tcl_Size i;
	    int saveInterpFlags;

	    Tcl_DStringInit(&cmd);
	    Tcl_DStringAppend(&cmd, tcmdPtr->command, tcmdPtr->length);

	    /*
	     * Append command with arguments.
	     */

	    Tcl_DStringInit(&sub);
	    for (i = 0; i < objc; i++) {
		Tcl_DStringAppendElement(&sub, TclGetString(objv[i]));
	    }
	    Tcl_DStringAppendElement(&cmd, Tcl_DStringValue(&sub));
	    Tcl_DStringFree(&sub);

	    if (flags & TCL_TRACE_ENTER_EXEC) {
		/*
		 * Append trace operation.
		 */

		if (flags & TCL_TRACE_EXEC_DIRECT) {
		    Tcl_DStringAppendElement(&cmd, "enter");
		} else {
		    Tcl_DStringAppendElement(&cmd, "enterstep");
		}
	    } else if (flags & TCL_TRACE_LEAVE_EXEC) {
		Tcl_Obj *resultCode;
		const char *resultCodeStr;

		/*
		 * Append result code.
		 */

		TclNewIntObj(resultCode, code);
		resultCodeStr = TclGetString(resultCode);
		Tcl_DStringAppendElement(&cmd, resultCodeStr);
		Tcl_DecrRefCount(resultCode);

		/*
		 * Append result string.
		 */

		Tcl_DStringAppendElement(&cmd, Tcl_GetStringResult(interp));

		/*
		 * Append trace operation.
		 */

		if (flags & TCL_TRACE_EXEC_DIRECT) {
		    Tcl_DStringAppendElement(&cmd, "leave");
		} else {
		    Tcl_DStringAppendElement(&cmd, "leavestep");
		}
	    } else {
		Tcl_Panic("TraceExecutionProc: bad flag combination");
	    }

	    /*
	     * Execute the command. We discard any object result the command
	     * returns.
	     */

	    saveInterpFlags = iPtr->flags;
	    iPtr->flags    |= INTERP_TRACE_IN_PROGRESS;
	    tcmdPtr->flags |= TCL_TRACE_EXEC_IN_PROGRESS;
	    tcmdPtr->refCount++;

	    /*
	     * This line can have quite arbitrary side-effects, including
	     * deleting the trace, the command being traced, or even the
	     * interpreter.
	     */

	    traceCode = Tcl_EvalEx(interp, Tcl_DStringValue(&cmd),
		    Tcl_DStringLength(&cmd), 0);
	    tcmdPtr->flags &= ~TCL_TRACE_EXEC_IN_PROGRESS;

	    /*
	     * Restore the interp tracing flag to prevent cmd traces from
	     * affecting interp traces.
	     */

	    iPtr->flags = saveInterpFlags;
	    if (tcmdPtr->flags == 0) {
		flags |= TCL_TRACE_DESTROYED;
	    }
	    Tcl_DStringFree(&cmd);
	}

	/*
	 * Third, if there are any step execution traces for this proc, we
	 * register an interpreter trace to invoke enterstep and/or leavestep
	 * traces. We also need to save the current stack level and the proc
	 * string in startLevel and startCmd so that we can delete this
	 * interpreter trace when it reaches the end of this proc.
	 */

	if ((flags & TCL_TRACE_ENTER_EXEC) && (tcmdPtr->stepTrace == NULL)
		&& (tcmdPtr->flags & (TCL_TRACE_ENTER_DURING_EXEC |
			TCL_TRACE_LEAVE_DURING_EXEC))) {
	    unsigned len = strlen(command) + 1;

	    tcmdPtr->startLevel = level;
	    tcmdPtr->startCmd = (char *)Tcl_Alloc(len);
	    memcpy(tcmdPtr->startCmd, command, len);
	    tcmdPtr->refCount++;
	    tcmdPtr->stepTrace = Tcl_CreateObjTrace2(interp, 0,
		   (tcmdPtr->flags & TCL_TRACE_ANY_EXEC) >> 2,
		   TraceExecutionProc, tcmdPtr, CommandObjTraceDeleted);
	}
    }
    if (flags & TCL_TRACE_DESTROYED) {
	if (tcmdPtr->stepTrace != NULL) {
	    Tcl_DeleteTrace(interp, tcmdPtr->stepTrace);
	    tcmdPtr->stepTrace = NULL;
	    Tcl_Free(tcmdPtr->startCmd);
	}
    }
    if (call) {
	if (tcmdPtr->refCount-- <= 1) {
	    Tcl_Free(tcmdPtr);
	}
    }
    return traceCode;
}

/*
 *----------------------------------------------------------------------
 *
 * TraceVarProc --
 *
 *	This function is called to handle variable accesses that have been
 *	traced using the "trace" command.
 *
 * Results:
 *	Normally returns NULL. If the trace command returns an error, then
 *	this function returns an error string.
 *
 * Side effects:
 *	Depends on the command associated with the trace.
 *
 *----------------------------------------------------------------------
 */

static char *
TraceVarProc(
    void *clientData,	/* Information about the variable trace. */
    Tcl_Interp *interp,		/* Interpreter containing variable. */
    const char *name1,		/* Name of variable or array. */
    const char *name2,		/* Name of element within array; NULL means
				 * scalar variable is being referenced. */
    int flags)			/* OR-ed bits giving operation and other
				 * information. */
{
    TraceVarInfo *tvarPtr = (TraceVarInfo *)clientData;
    char *result;
    int code, destroy = 0;
    Tcl_DString cmd;
    int rewind = ((Interp *)interp)->execEnvPtr->rewind;

    /*
     * We might call Tcl_EvalEx() below, and that might evaluate
     * [trace remove variable] which might try to free tvarPtr. We want to
     * use tvarPtr until the end of this function, so we use Tcl_Preserve()
     * and Tcl_Release() to be sure it is not freed while we still need it.
     */

    result = NULL;
    if ((tvarPtr->flags & flags) && !Tcl_InterpDeleted(interp)
	    && !Tcl_LimitExceeded(interp)) {
	if (tvarPtr->length) {
	    /*
	     * Generate a command to execute by appending list elements for
	     * the two variable names and the operation.
	     */

	    Tcl_DStringInit(&cmd);
	    Tcl_DStringAppend(&cmd, tvarPtr->command, tvarPtr->length);
	    Tcl_DStringAppendElement(&cmd, name1);
	    Tcl_DStringAppendElement(&cmd, (name2 ? name2 : ""));
		if (flags & TCL_TRACE_ARRAY) {
		    TclDStringAppendLiteral(&cmd, " array");
		} else if (flags & TCL_TRACE_READS) {
		    TclDStringAppendLiteral(&cmd, " read");
		} else if (flags & TCL_TRACE_WRITES) {
		    TclDStringAppendLiteral(&cmd, " write");
		} else if (flags & TCL_TRACE_UNSETS) {
		    TclDStringAppendLiteral(&cmd, " unset");
		}

	    /*
	     * Execute the command. We discard any object result the command
	     * returns.
	     *
	     * Add the TCL_TRACE_DESTROYED flag to tvarPtr to indicate to
	     * other areas that this will be destroyed by us, otherwise a
	     * double-free might occur depending on what the eval does.
	     */

	    if ((flags & TCL_TRACE_DESTROYED)
		    && !(tvarPtr->flags & TCL_TRACE_DESTROYED)) {
		destroy = 1;
		tvarPtr->flags |= TCL_TRACE_DESTROYED;
	    }

	    /*
	     * Make sure that unset traces are rune even if the execEnv is
	     * rewinding (coroutine deletion, [Bug 2093947]
	     */

	    if (rewind && (flags & TCL_TRACE_UNSETS)) {
		((Interp *)interp)->execEnvPtr->rewind = 0;
	    }
	    code = Tcl_EvalEx(interp, Tcl_DStringValue(&cmd),
		    Tcl_DStringLength(&cmd), 0);
	    if (rewind) {
		((Interp *)interp)->execEnvPtr->rewind = rewind;
	    }
	    if (code != TCL_OK) {		/* copy error msg to result */
		Tcl_Obj *errMsgObj = Tcl_GetObjResult(interp);

		Tcl_IncrRefCount(errMsgObj);
		result = (char *) errMsgObj;
	    }
	    Tcl_DStringFree(&cmd);
	}
    }
    if (destroy && result != NULL) {
	Tcl_Obj *errMsgObj = (Tcl_Obj *) result;

	Tcl_DecrRefCount(errMsgObj);
	result = NULL;
    }
    return result;
}

/*
 *----------------------------------------------------------------------
 *
 * Tcl_CreateObjTrace/Tcl_CreateObjTrace2 --
 *
 *	Arrange for a function to be called to trace command execution.
 *
 * Results:
 *	The return value is a token for the trace, which may be passed to
 *	Tcl_DeleteTrace to eliminate the trace.
 *
 * Side effects:
 *	From now on, proc will be called just before a command function is
 *	called to execute a Tcl command. Calls to proc will have the following
 *	form:
 *
 *	void proc(void   *	 clientData,
 *		  Tcl_Interp *	 interp,
 *		  int		 level,
 *		  const char *	 command,
 *		  Tcl_Command	 commandInfo,
 *		  int		 objc,
 *		  Tcl_Obj *const objv[]);
 *
 *	The 'clientData' and 'interp' arguments to 'proc' will be the same as
 *	the arguments to Tcl_CreateObjTrace. The 'level' argument gives the
 *	nesting depth of command interpretation within the interpreter. The
 *	'command' argument is the ASCII text of the command being evaluated -
 *	before any substitutions are performed. The 'commandInfo' argument
 *	gives a handle to the command procedure that will be evaluated. The
 *	'objc' and 'objv' parameters give the parameter vector that will be
 *	passed to the command procedure. Proc does not return a value.
 *
 *	The 'level' argument specifies the maximum nesting level of calls to
 *	be traced. If the execution depth of the interpreter exceeds 'level',
 *	the trace callback is not executed.
 *
 *	The 'flags' argument is either zero or the value,
 *	TCL_ALLOW_INLINE_COMPILATION. If the TCL_ALLOW_INLINE_COMPILATION flag
 *	is not present, the bytecode compiler will not generate inline code
 *	for Tcl's built-in commands. This behavior will have a significant
 *	impact on performance, but will ensure that all command evaluations
 *	are traced. If the TCL_ALLOW_INLINE_COMPILATION flag is present, the
 *	bytecode compiler will have its normal behavior of compiling in-line
 *	code for some of Tcl's built-in commands. In this case, the tracing
 *	will be imprecise - in-line code will not be traced - but run-time
 *	performance will be improved. The latter behavior is desired for many
 *	applications such as profiling of run time.
 *
 *	When the trace is deleted, the 'delProc' function will be invoked,
 *	passing it the original client data.
 *
 *----------------------------------------------------------------------
 */

typedef struct {
    Tcl_CmdObjTraceProc *proc;
    Tcl_CmdObjTraceDeleteProc *delProc;
    void *clientData;
} TraceWrapperInfo;

static int traceWrapperProc(
    void *clientData,
    Tcl_Interp *interp,
    Tcl_Size level,
    const char *command,
    Tcl_Command commandInfo,
    Tcl_Size objc,
    Tcl_Obj *const objv[])
{
    TraceWrapperInfo *info = (TraceWrapperInfo *)clientData;
    if (objc > INT_MAX) {
	objc = -1; /* Signal Tcl_CmdObjTraceProc that objc is out of range */
    }
    return info->proc(info->clientData, interp, (int)level, command, commandInfo, objc, objv);
}

static void traceWrapperDelProc(void *clientData)
{
    TraceWrapperInfo *info = (TraceWrapperInfo *)clientData;
    clientData = info->clientData;
    if (info->delProc) {
	info->delProc(clientData);
    }
    Tcl_Free(info);
}

Tcl_Trace
Tcl_CreateObjTrace(
    Tcl_Interp *interp,		/* Tcl interpreter */
    Tcl_Size level,			/* Maximum nesting level */
    int flags,			/* Flags, see above */
    Tcl_CmdObjTraceProc *proc,	/* Trace callback */
    void *clientData,	/* Client data for the callback */
    Tcl_CmdObjTraceDeleteProc *delProc)
				/* Function to call when trace is deleted */
{
    TraceWrapperInfo *info = (TraceWrapperInfo *)Tcl_Alloc(sizeof(TraceWrapperInfo));
    info->proc = proc;
    info->delProc = delProc;
    info->clientData = clientData;
    return Tcl_CreateObjTrace2(interp, level, flags,
	    (proc ? traceWrapperProc : NULL),
	    info, traceWrapperDelProc);
}

Tcl_Trace
Tcl_CreateObjTrace2(
    Tcl_Interp *interp,		/* Tcl interpreter */
    Tcl_Size level,			/* Maximum nesting level */
    int flags,			/* Flags, see above */
    Tcl_CmdObjTraceProc2 *proc,	/* Trace callback */
    void *clientData,	/* Client data for the callback */
    Tcl_CmdObjTraceDeleteProc *delProc)
				/* Function to call when trace is deleted */
{
    Trace *tracePtr;
    Interp *iPtr = (Interp *) interp;

    /*
     * Test if this trace allows inline compilation of commands.
     */

    if (!(flags & TCL_ALLOW_INLINE_COMPILATION)) {
	if (iPtr->tracesForbiddingInline == 0) {
	    /*
	     * When the first trace forbidding inline compilation is created,
	     * invalidate existing compiled code for this interpreter and
	     * arrange (by setting the DONT_COMPILE_CMDS_INLINE flag) that
	     * when compiling new code, no commands will be compiled inline
	     * (i.e., into an inline sequence of instructions). We do this
	     * because commands that were compiled inline will never result in
	     * a command trace being called.
	     */

	    iPtr->compileEpoch++;
	    iPtr->flags |= DONT_COMPILE_CMDS_INLINE;
	}
	iPtr->tracesForbiddingInline++;
    }

    tracePtr = (Trace *)Tcl_Alloc(sizeof(Trace));
    tracePtr->level = level;
    tracePtr->proc = proc;
    tracePtr->clientData = clientData;
    tracePtr->delProc = delProc;
    tracePtr->nextPtr = iPtr->tracePtr;
    tracePtr->flags = flags;
    iPtr->tracePtr = tracePtr;

    return (Tcl_Trace) tracePtr;
}

/*
 *----------------------------------------------------------------------
 *
 * Tcl_CreateTrace --
 *
 *	Arrange for a function to be called to trace command execution.
 *
 * Results:
 *	The return value is a token for the trace, which may be passed to
 *	Tcl_DeleteTrace to eliminate the trace.
 *
 * Side effects:
 *	From now on, proc will be called just before a command procedure is
 *	called to execute a Tcl command. Calls to proc will have the following
 *	form:
 *
 *	void
 *	proc(clientData, interp, level, command, cmdProc, cmdClientData,
 *		argc, argv)
 *	    void *clientData;
 *	    Tcl_Interp *interp;
 *	    int level;
 *	    char *command;
 *	    int (*cmdProc)();
 *	    void *cmdClientData;
 *	    int argc;
 *	    char **argv;
 *	{
 *	}
 *
 *	The clientData and interp arguments to proc will be the same as the
 *	corresponding arguments to this function. Level gives the nesting
 *	level of command interpretation for this interpreter (0 corresponds to
 *	top level). Command gives the ASCII text of the raw command, cmdProc
 *	and cmdClientData give the function that will be called to process the
 *	command and the ClientData value it will receive, and argc and argv
 *	give the arguments to the command, after any argument parsing and
 *	substitution. Proc does not return a value.
 *
 *----------------------------------------------------------------------
 */

Tcl_Trace
Tcl_CreateTrace(
    Tcl_Interp *interp,		/* Interpreter in which to create trace. */
    Tcl_Size level,			/* Only call proc for commands at nesting
				 * level<=argument level (1=>top level). */
    Tcl_CmdTraceProc *proc,	/* Function to call before executing each
				 * command. */
    void *clientData)	/* Arbitrary value word to pass to proc. */
{
    StringTraceData *data = (StringTraceData *)Tcl_Alloc(sizeof(StringTraceData));

    data->clientData = clientData;
    data->proc = proc;
    return Tcl_CreateObjTrace2(interp, level, 0, StringTraceProc,
	    data, StringTraceDeleteProc);
}

/*
 *----------------------------------------------------------------------
 *
 * StringTraceProc --
 *
 *	Invoke a string-based trace function from an object-based callback.
 *
 * Results:
 *	None.
 *
 * Side effects:
 *	Whatever the string-based trace function does.
 *
 *----------------------------------------------------------------------
 */

static int
StringTraceProc(
    void *clientData,
    Tcl_Interp *interp,
    Tcl_Size level,
    const char *command,
    Tcl_Command commandInfo,
    Tcl_Size objc,
    Tcl_Obj *const *objv)
{
    StringTraceData *data = (StringTraceData *)clientData;
    Command *cmdPtr = (Command *) commandInfo;
    const char **argv;		/* Args to pass to string trace proc */
    Tcl_Size i;

    /*
     * This is a bit messy because we have to emulate the old trace interface,
     * which uses strings for everything.
     */

    argv = (const char **) TclStackAlloc(interp,
	    (objc + 1) * sizeof(const char *));
    for (i = 0; i < objc; i++) {
	argv[i] = TclGetString(objv[i]);
    }
    argv[objc] = 0;

    /*
     * Invoke the command function. Note that we cast away const-ness on two
     * parameters for compatibility with legacy code; the code MUST NOT modify
     * either command or argv.
     */

    data->proc(data->clientData, interp, level, (char *) command,
	    cmdPtr->proc, cmdPtr->clientData, objc, argv);
    TclStackFree(interp, (void *) argv);

    return TCL_OK;
}

/*
 *----------------------------------------------------------------------
 *
 * StringTraceDeleteProc --
 *
 *	Clean up memory when a string-based trace is deleted.
 *
 * Results:
 *	None.
 *
 * Side effects:
 *	Allocated memory is returned to the system.
 *
 *----------------------------------------------------------------------
 */

static void
StringTraceDeleteProc(
    void *clientData)
{
    Tcl_Free(clientData);
}

/*
 *----------------------------------------------------------------------
 *
 * Tcl_DeleteTrace --
 *
 *	Remove a trace.
 *
 * Results:
 *	None.
 *
 * Side effects:
 *	From now on there will be no more calls to the function given in
 *	trace.
 *
 *----------------------------------------------------------------------
 */

void
Tcl_DeleteTrace(
    Tcl_Interp *interp,		/* Interpreter that contains trace. */
    Tcl_Trace trace)		/* Token for trace (returned previously by
				 * Tcl_CreateTrace). */
{
    Interp *iPtr = (Interp *) interp;
    Trace *prevPtr, *tracePtr = (Trace *) trace;
    Trace **tracePtr2 = &iPtr->tracePtr;
    ActiveInterpTrace *activePtr;

    /*
     * Locate the trace entry in the interpreter's trace list, and remove it
     * from the list.
     */

    prevPtr = NULL;
    while (*tracePtr2 != NULL && *tracePtr2 != tracePtr) {
	prevPtr = *tracePtr2;
	tracePtr2 = &prevPtr->nextPtr;
    }
    if (*tracePtr2 == NULL) {
	return;
    }
    *tracePtr2 = (*tracePtr2)->nextPtr;

    /*
     * The code below makes it possible to delete traces while traces are
     * active: it makes sure that the deleted trace won't be processed by
     * TclCheckInterpTraces.
     */

    for (activePtr = iPtr->activeInterpTracePtr;  activePtr != NULL;
	    activePtr = activePtr->nextPtr) {
	if (activePtr->nextTracePtr == tracePtr) {
	    if (activePtr->reverseScan) {
		activePtr->nextTracePtr = prevPtr;
	    } else {
		activePtr->nextTracePtr = tracePtr->nextPtr;
	    }
	}
    }

    /*
     * If the trace forbids bytecode compilation, change the interpreter's
     * state. If bytecode compilation is now permitted, flag the fact and
     * advance the compilation epoch so that procs will be recompiled to take
     * advantage of it.
     */

    if (!(tracePtr->flags & TCL_ALLOW_INLINE_COMPILATION)) {
	iPtr->tracesForbiddingInline--;
	if (iPtr->tracesForbiddingInline == 0) {
	    iPtr->flags &= ~DONT_COMPILE_CMDS_INLINE;
	    iPtr->compileEpoch++;
	}
    }

    /*
     * Execute any delete callback.
     */

    if (tracePtr->delProc != NULL) {
	tracePtr->delProc(tracePtr->clientData);
    }

    /*
     * Delete the trace object.
     */

    Tcl_EventuallyFree((char *) tracePtr, TCL_DYNAMIC);
}

/*
 *----------------------------------------------------------------------
 *
 * TclTraceVarExists --
 *
 *	This is called from info exists. We need to trigger read and/or array
 *	traces because they may end up creating a variable that doesn't
 *	currently exist.
 *
 * Results:
 *	A pointer to the Var structure, or NULL.
 *
 * Side effects:
 *	May fill in error messages in the interp.
 *
 *----------------------------------------------------------------------
 */

Var *
TclVarTraceExists(
    Tcl_Interp *interp,		/* The interpreter */
    const char *varName)	/* The variable name */
{
    Var *varPtr, *arrayPtr;

    /*
     * The choice of "create" flag values is delicate here, and matches the
     * semantics of GetVar. Things are still not perfect, however, because if
     * you do "info exists x" you get a varPtr and therefore trigger traces.
     * However, if you do "info exists x(i)", then you only get a varPtr if x
     * is already known to be an array. Otherwise you get NULL, and no trace
     * is triggered. This matches Tcl 7.6 semantics.
     */

    varPtr = TclLookupVar(interp, varName, NULL, 0, "access",
	    /*createPart1*/ 0, /*createPart2*/ 1, &arrayPtr);

    if (varPtr == NULL) {
	return NULL;
    }

    if ((varPtr->flags & VAR_TRACED_READ)
	    || (arrayPtr && (arrayPtr->flags & VAR_TRACED_READ))) {
	TclCallVarTraces((Interp *) interp, arrayPtr, varPtr, varName, NULL,
		TCL_TRACE_READS, /* leaveErrMsg */ 0);
    }

    /*
     * If the variable doesn't exist anymore and no-one's using it, then free
     * up the relevant structures and hash table entries.
     */

    if (TclIsVarUndefined(varPtr)) {
	TclCleanupVar(varPtr, arrayPtr);
	return NULL;
    }

    return varPtr;
}

/*
 *----------------------------------------------------------------------
 *
 * TclCheckArrayTraces --
 *
 *	This function is invoked to when we operate on an array variable,
 *	to allow any array traces to fire.
 *
 * Results:
 *	Returns TCL_OK to indicate normal operation. Returns TCL_ERROR if
 *	invocation of a trace function indicated an error. When TCL_ERROR is
 *	returned, then error information is left in interp.
 *
 * Side effects:
 *	Almost anything can happen, depending on trace; this function itself
 *	doesn't have any side effects.
 *
 *----------------------------------------------------------------------
 */

int
TclCheckArrayTraces(
    Tcl_Interp *interp,
    Var *varPtr,
    Var *arrayPtr,
    Tcl_Obj *name,
    int index)
{
    int code = TCL_OK;

    if (varPtr && (varPtr->flags & VAR_TRACED_ARRAY)
	&& (TclIsVarArray(varPtr) || TclIsVarUndefined(varPtr))) {
	Interp *iPtr = (Interp *)interp;

	code = TclObjCallVarTraces(iPtr, arrayPtr, varPtr, name, NULL,
		(TCL_NAMESPACE_ONLY|TCL_GLOBAL_ONLY| TCL_TRACE_ARRAY),
		/* leaveErrMsg */ 1, index);
    }
    return code;
}

/*
 *----------------------------------------------------------------------
 *
 * TclCallVarTraces --
 *
 *	This function is invoked to find and invoke relevant trace functions
 *	associated with a particular operation on a variable. This function
 *	invokes traces both on the variable and on its containing array (where
 *	relevant).
 *
 * Results:
 *	Returns TCL_OK to indicate normal operation. Returns TCL_ERROR if
 *	invocation of a trace function indicated an error. When TCL_ERROR is
 *	returned and leaveErrMsg is true, then the errorInfo field of iPtr has
 *	information about the error placed in it.
 *
 * Side effects:
 *	Almost anything can happen, depending on trace; this function itself
 *	doesn't have any side effects.
 *
 *----------------------------------------------------------------------
 */

int
TclObjCallVarTraces(
    Interp *iPtr,		/* Interpreter containing variable. */
    Var *arrayPtr,	/* Pointer to array variable that contains the
				 * variable, or NULL if the variable isn't an
				 * element of an array. */
    Var *varPtr,		/* Variable whose traces are to be invoked. */
    Tcl_Obj *part1Ptr,
    Tcl_Obj *part2Ptr,		/* Variable's two-part name. */
    int flags,			/* Flags passed to trace functions: indicates
				 * what's happening to variable, plus maybe
				 * TCL_GLOBAL_ONLY or TCL_NAMESPACE_ONLY */
    int leaveErrMsg,		/* If true, and one of the traces indicates an
				 * error, then leave an error message and
				 * stack trace information in *iPTr. */
    int index)			/* Index into the local variable table of the
				 * variable, or -1. Only used when part1Ptr is
				 * NULL. */
{
    const char *part1, *part2;

    if (!part1Ptr) {
	part1Ptr = localName(iPtr->varFramePtr, index);
    }
    if (!part1Ptr) {
	Tcl_Panic("Cannot trace a variable with no name");
    }
    part1 = TclGetString(part1Ptr);
    part2 = part2Ptr? TclGetString(part2Ptr) : NULL;

    return TclCallVarTraces(iPtr, arrayPtr, varPtr, part1, part2, flags,
	    leaveErrMsg);
}

int
TclCallVarTraces(
    Interp *iPtr,		/* Interpreter containing variable. */
    Var *arrayPtr,	/* Pointer to array variable that contains the
				 * variable, or NULL if the variable isn't an
				 * element of an array. */
    Var *varPtr,		/* Variable whose traces are to be invoked. */
    const char *part1,
    const char *part2,		/* Variable's two-part name. */
    int flags,			/* Flags passed to trace functions: indicates
				 * what's happening to variable, plus maybe
				 * TCL_GLOBAL_ONLY or TCL_NAMESPACE_ONLY */
    int leaveErrMsg)		/* If true, and one of the traces indicates an
				 * error, then leave an error message and
				 * stack trace information in *iPTr. */
{
    VarTrace *tracePtr;
    ActiveVarTrace active;
    char *result;
    const char *openParen, *p;
    Tcl_DString nameCopy;
    int copiedName;
    int code = TCL_OK;
    int disposeFlags = 0;
    Tcl_InterpState state = NULL;
    Tcl_HashEntry *hPtr;
    int traceflags = flags & VAR_ALL_TRACES;
    const char *element;

    /*
     * If there are already similar trace functions active for the variable,
     * don't call them again.
     */

    if (TclIsVarTraceActive(varPtr)) {
	return code;
    }
    TclSetVarTraceActive(varPtr);
    if (TclIsVarInHash(varPtr)) {
	VarHashRefCount(varPtr)++;
    }
    if (arrayPtr && TclIsVarInHash(arrayPtr)) {
	VarHashRefCount(arrayPtr)++;
    }

    /*
     * If the variable name hasn't been parsed into array name and element, do
     * it here. If there really is an array element, make a copy of the
     * original name so that NULLs can be inserted into it to separate the
     * names (can't modify the name string in place, because the string might
     * get used by the callbacks we invoke).
     */

    copiedName = 0;
    if (part2 == NULL) {
	for (p = part1; *p ; p++) {
	    if (*p == '(') {
		openParen = p;
		do {
		    p++;
		} while (*p != '\0');
		p--;
		if (*p == ')') {
		    int offset = (openParen - part1);
		    char *newPart1;

		    Tcl_DStringInit(&nameCopy);
		    Tcl_DStringAppend(&nameCopy, part1, p-part1);
		    newPart1 = Tcl_DStringValue(&nameCopy);
		    newPart1[offset] = 0;
		    part1 = newPart1;
		    part2 = newPart1 + offset + 1;
		    copiedName = 1;
		}
		break;
	    }
	}
    }

    /* Keep the original pointer for possible use in an error message */
    element = part2;
    if (part2 == NULL) {
        if (TclIsVarArrayElement(varPtr)) {
            Tcl_Obj *keyObj = VarHashGetKey(varPtr);
            part2 = Tcl_GetString(keyObj);
        }
    } else if ((flags & VAR_TRACED_UNSET) && !(flags & VAR_ARRAY_ELEMENT)) {
        /* On unset traces, part2 has already been set by the caller, and
         * the VAR_ARRAY_ELEMENT flag indicates whether the accessed
         * variable actually has a second part, or is a scalar */
        element = NULL;
    }

    /*
     * Invoke traces on the array containing the variable, if relevant.
     */

    result = NULL;
    active.nextPtr = iPtr->activeVarTracePtr;
    iPtr->activeVarTracePtr = &active;
    Tcl_Preserve(iPtr);
    if (arrayPtr && !TclIsVarTraceActive(arrayPtr)
	    && (arrayPtr->flags & traceflags)) {
	hPtr = Tcl_FindHashEntry(&iPtr->varTraces, (char *) arrayPtr);
	active.varPtr = arrayPtr;
	for (tracePtr = (VarTrace *)Tcl_GetHashValue(hPtr);
		tracePtr != NULL; tracePtr = active.nextTracePtr) {
	    active.nextTracePtr = tracePtr->nextPtr;
	    if (!(tracePtr->flags & flags)) {
		continue;
	    }
	    Tcl_Preserve(tracePtr);
	    if (state == NULL) {
		state = Tcl_SaveInterpState((Tcl_Interp *) iPtr, code);
	    }
	    result = tracePtr->traceProc(tracePtr->clientData,
		    (Tcl_Interp *) iPtr, part1, part2, flags);
	    if (result != NULL) {
		if (flags & TCL_TRACE_UNSETS) {
		    /*
		     * Ignore errors in unset traces.
		     */

		    DisposeTraceResult(tracePtr->flags, result);
		} else {
		    disposeFlags = tracePtr->flags;
		    code = TCL_ERROR;
		}
	    }
	    Tcl_Release(tracePtr);
	    if (code == TCL_ERROR) {
		goto done;
	    }
	}
    }

    /*
     * Invoke traces on the variable itself.
     */

    if (flags & TCL_TRACE_UNSETS) {
	flags |= TCL_TRACE_DESTROYED;
    }
    active.varPtr = varPtr;
    if (varPtr->flags & traceflags) {
	hPtr = Tcl_FindHashEntry(&iPtr->varTraces, (char *) varPtr);
	for (tracePtr = (VarTrace *)Tcl_GetHashValue(hPtr);
		tracePtr != NULL; tracePtr = active.nextTracePtr) {
	    active.nextTracePtr = tracePtr->nextPtr;
	    if (!(tracePtr->flags & flags)) {
		continue;
	    }
	    Tcl_Preserve(tracePtr);
	    if (state == NULL) {
		state = Tcl_SaveInterpState((Tcl_Interp *) iPtr, code);
	    }
	    result = tracePtr->traceProc(tracePtr->clientData,
		    (Tcl_Interp *) iPtr, part1, part2, flags);
	    if (result != NULL) {
		if (flags & TCL_TRACE_UNSETS) {
		    /*
		     * Ignore errors in unset traces.
		     */

		    DisposeTraceResult(tracePtr->flags, result);
		} else {
		    disposeFlags = tracePtr->flags;
		    code = TCL_ERROR;
		}
	    }
	    Tcl_Release(tracePtr);
	    if (code == TCL_ERROR) {
		goto done;
	    }
	}
    }

    /*
     * Restore the variable's flags, remove the record of our active traces,
     * and then return.
     */

  done:
    if (code == TCL_ERROR) {
	if (leaveErrMsg) {
	    const char *verb = "";
	    const char *type = "";

	    switch (flags&(TCL_TRACE_READS|TCL_TRACE_WRITES|TCL_TRACE_ARRAY)) {
	    case TCL_TRACE_READS:
		verb = "read";
		type = verb;
		break;
	    case TCL_TRACE_WRITES:
		verb = "set";
		type = "write";
		break;
	    case TCL_TRACE_ARRAY:
		verb = "trace array";
		type = "array";
		break;
	    }

	    if (disposeFlags & TCL_TRACE_RESULT_OBJECT) {
		Tcl_SetObjResult((Tcl_Interp *)iPtr, (Tcl_Obj *) result);
	    } else {
		Tcl_SetObjResult((Tcl_Interp *)iPtr,
			Tcl_NewStringObj(result, -1));
	    }
	    Tcl_AddErrorInfo((Tcl_Interp *)iPtr, "");

	    Tcl_AppendObjToErrorInfo((Tcl_Interp *)iPtr, Tcl_ObjPrintf(
		    "\n    (%s trace on \"%s%s%s%s\")", type, part1,
		    (element ? "(" : ""), (element ? element : ""),
		    (element ? ")" : "") ));
	    if (disposeFlags & TCL_TRACE_RESULT_OBJECT) {
		TclVarErrMsg((Tcl_Interp *) iPtr, part1, element, verb,
			TclGetString((Tcl_Obj *) result));
	    } else {
		TclVarErrMsg((Tcl_Interp *) iPtr, part1, element, verb, result);
	    }
	    iPtr->flags &= ~(ERR_ALREADY_LOGGED);
	    Tcl_DiscardInterpState(state);
	} else {
	    Tcl_RestoreInterpState((Tcl_Interp *) iPtr, state);
	}
	DisposeTraceResult(disposeFlags,result);
    } else if (state) {
	if (code == TCL_OK) {
	    code = Tcl_RestoreInterpState((Tcl_Interp *) iPtr, state);
	} else {
	    Tcl_DiscardInterpState(state);
	}
    }

    if (arrayPtr && TclIsVarInHash(arrayPtr)) {
	VarHashRefCount(arrayPtr)--;
    }
    if (copiedName) {
	Tcl_DStringFree(&nameCopy);
    }
    TclClearVarTraceActive(varPtr);
    if (TclIsVarInHash(varPtr)) {
	VarHashRefCount(varPtr)--;
    }
    iPtr->activeVarTracePtr = active.nextPtr;
    Tcl_Release(iPtr);
    return code;
}

/*
 *----------------------------------------------------------------------
 *
 * DisposeTraceResult--
 *
 *	This function is called to dispose of the result returned from a trace
 *	function. The disposal method appropriate to the type of result is
 *	determined by flags.
 *
 * Results:
 *	None.
 *
 * Side effects:
 *	The memory allocated for the trace result may be freed.
 *
 *----------------------------------------------------------------------
 */

static void
DisposeTraceResult(
    int flags,			/* Indicates type of result to determine
				 * proper disposal method. */
    char *result)		/* The result returned from a trace function
				 * to be disposed. */
{
    if (flags & TCL_TRACE_RESULT_DYNAMIC) {
	Tcl_Free(result);
    } else if (flags & TCL_TRACE_RESULT_OBJECT) {
	Tcl_DecrRefCount((Tcl_Obj *) result);
    }
}

/*
 *----------------------------------------------------------------------
 *
 * Tcl_UntraceVar2 --
 *
 *	Remove a previously-created trace for a variable.
 *
 * Results:
 *	None.
 *
 * Side effects:
 *	If there exists a trace for the variable given by part1 and part2 with
 *	the given flags, proc, and clientData, then that trace is removed.
 *
 *----------------------------------------------------------------------
 */

void
Tcl_UntraceVar2(
    Tcl_Interp *interp,		/* Interpreter containing variable. */
    const char *part1,		/* Name of variable or array. */
    const char *part2,		/* Name of element within array; NULL means
				 * trace applies to scalar variable or array
				 * as-a-whole. */
    int flags,			/* OR-ed collection of bits describing current
				 * trace, including any of TCL_TRACE_READS,
				 * TCL_TRACE_WRITES, TCL_TRACE_UNSETS,
				 * TCL_GLOBAL_ONLY, and TCL_NAMESPACE_ONLY. */
    Tcl_VarTraceProc *proc,	/* Function associated with trace. */
    void *clientData)	/* Arbitrary argument to pass to proc. */
{
    VarTrace *tracePtr;
    VarTrace *prevPtr, *nextPtr;
    Var *varPtr, *arrayPtr;
    Interp *iPtr = (Interp *) interp;
    ActiveVarTrace *activePtr;
    int flagMask, allFlags = 0;
    Tcl_HashEntry *hPtr;

    /*
     * Set up a mask to mask out the parts of the flags that we are not
     * interested in now.
     */

    flagMask = TCL_GLOBAL_ONLY | TCL_NAMESPACE_ONLY;
    varPtr = TclLookupVar(interp, part1, part2, flags & flagMask, /*msg*/ NULL,
	    /*createPart1*/ 0, /*createPart2*/ 0, &arrayPtr);
    if (varPtr == NULL || !(varPtr->flags & VAR_ALL_TRACES & flags)) {
	return;
    }

    /*
     * Set up a mask to mask out the parts of the flags that we are not
     * interested in now.
     */

    flagMask = TCL_TRACE_READS | TCL_TRACE_WRITES | TCL_TRACE_UNSETS |
	  TCL_TRACE_ARRAY | TCL_TRACE_RESULT_DYNAMIC | TCL_TRACE_RESULT_OBJECT;
    flags &= flagMask;

    hPtr = Tcl_FindHashEntry(&iPtr->varTraces, (char *) varPtr);
    for (tracePtr = (VarTrace *)Tcl_GetHashValue(hPtr), prevPtr = NULL; ;
	    prevPtr = tracePtr, tracePtr = tracePtr->nextPtr) {
	if (tracePtr == NULL) {
	    goto updateFlags;
	}
	if ((tracePtr->traceProc == proc) && (tracePtr->flags == flags)
		&& (tracePtr->clientData == clientData)) {
	    break;
	}
	allFlags |= tracePtr->flags;
    }

    /*
     * The code below makes it possible to delete traces while traces are
     * active: it makes sure that the deleted trace won't be processed by
     * TclCallVarTraces.
     *
     * Caveat (Bug 3062331): When an unset trace handler on a variable
     * tries to delete a different unset trace handler on the same variable,
     * the results may be surprising.  When variable unset traces fire, the
     * traced variable is already gone.  So the TclLookupVar() call above
     * will not find that variable, and not finding it will never reach here
     * to perform the deletion.  This means callers of Tcl_UntraceVar*()
     * attempting to delete unset traces from within the handler of another
     * unset trace have to account for the possibility that their call to
     * Tcl_UntraceVar*() is a no-op.
     */

    for (activePtr = iPtr->activeVarTracePtr;  activePtr != NULL;
	    activePtr = activePtr->nextPtr) {
	if (activePtr->nextTracePtr == tracePtr) {
	    activePtr->nextTracePtr = tracePtr->nextPtr;
	}
    }
    nextPtr = tracePtr->nextPtr;
    if (prevPtr == NULL) {
	if (nextPtr) {
	    Tcl_SetHashValue(hPtr, nextPtr);
	} else {
	    Tcl_DeleteHashEntry(hPtr);
	}
    } else {
	prevPtr->nextPtr = nextPtr;
    }
    tracePtr->nextPtr = NULL;
    Tcl_EventuallyFree(tracePtr, TCL_DYNAMIC);

    for (tracePtr = nextPtr; tracePtr != NULL;
	    tracePtr = tracePtr->nextPtr) {
	allFlags |= tracePtr->flags;
    }

  updateFlags:
    varPtr->flags &= ~VAR_ALL_TRACES;
    if (allFlags & VAR_ALL_TRACES) {
	varPtr->flags |= (allFlags & VAR_ALL_TRACES);
    } else if (TclIsVarUndefined(varPtr)) {
	/*
	 * If this is the last trace on the variable, and the variable is
	 * unset and unused, then free up the variable.
	 */

	TclCleanupVar(varPtr, NULL);
    }
}

/*
 *----------------------------------------------------------------------
 *
 * Tcl_VarTraceInfo2 --
 *
 *	Same as Tcl_VarTraceInfo, except takes name in two pieces instead of
 *	one.
 *
 * Results:
 *	Same as Tcl_VarTraceInfo.
 *
 * Side effects:
 *	None.
 *
 *----------------------------------------------------------------------
 */

void *
Tcl_VarTraceInfo2(
    Tcl_Interp *interp,		/* Interpreter containing variable. */
    const char *part1,		/* Name of variable or array. */
    const char *part2,		/* Name of element within array; NULL means
				 * trace applies to scalar variable or array
				 * as-a-whole. */
    int flags,			/* OR-ed combination of TCL_GLOBAL_ONLY,
				 * TCL_NAMESPACE_ONLY. */
    Tcl_VarTraceProc *proc,	/* Function associated with trace. */
    void *prevClientData)	/* If non-NULL, gives last value returned by
				 * this function, so this call will return the
				 * next trace after that one. If NULL, this
				 * call will return the first trace. */
{
    Interp *iPtr = (Interp *) interp;
    Var *varPtr, *arrayPtr;
    Tcl_HashEntry *hPtr;

    varPtr = TclLookupVar(interp, part1, part2,
	    flags & (TCL_GLOBAL_ONLY|TCL_NAMESPACE_ONLY), /*msg*/ NULL,
	    /*createPart1*/ 0, /*createPart2*/ 0, &arrayPtr);
    if (varPtr == NULL) {
	return NULL;
    }

    /*
     * Find the relevant trace, if any, and return its clientData.
     */

    hPtr = Tcl_FindHashEntry(&iPtr->varTraces, (char *) varPtr);

    if (hPtr) {
	VarTrace *tracePtr = (VarTrace *)Tcl_GetHashValue(hPtr);

	if (prevClientData != NULL) {
	    for (; tracePtr != NULL; tracePtr = tracePtr->nextPtr) {
		if ((tracePtr->clientData == prevClientData)
			&& (tracePtr->traceProc == proc)) {
		    tracePtr = tracePtr->nextPtr;
		    break;
		}
	    }
	}
	for (; tracePtr != NULL ; tracePtr = tracePtr->nextPtr) {
	    if (tracePtr->traceProc == proc) {
		return tracePtr->clientData;
	    }
	}
    }
    return NULL;
}

/*
 *----------------------------------------------------------------------
 *
 * Tcl_TraceVar2 --
 *
 *	Arrange for reads and/or writes to a variable to cause a function to
 *	be invoked, which can monitor the operations and/or change their
 *	actions.
 *
 * Results:
 *	A standard Tcl return value.
 *
 * Side effects:
 *	A trace is set up on the variable given by part1 and part2, such that
 *	future references to the variable will be mediated by proc. See
 *	the manual entry for complete details on the calling sequence for
 *	proc. The variable's flags are updated.
 *
 *----------------------------------------------------------------------
 */

int
Tcl_TraceVar2(
    Tcl_Interp *interp,		/* Interpreter in which variable is to be
				 * traced. */
    const char *part1,		/* Name of scalar variable or array. */
    const char *part2,		/* Name of element within array; NULL means
				 * trace applies to scalar variable or array
				 * as-a-whole. */
    int flags,			/* OR-ed collection of bits, including any of
				 * TCL_TRACE_READS, TCL_TRACE_WRITES,
				 * TCL_TRACE_UNSETS, TCL_GLOBAL_ONLY, and
				 * TCL_NAMESPACE_ONLY. */
    Tcl_VarTraceProc *proc,	/* Function to call when specified ops are
				 * invoked upon varName. */
    void *clientData)	/* Arbitrary argument to pass to proc. */
{
    VarTrace *tracePtr;
    int result;

    tracePtr = (VarTrace *)Tcl_Alloc(sizeof(VarTrace));
    tracePtr->traceProc = proc;
    tracePtr->clientData = clientData;
    tracePtr->flags = flags;

    result = TraceVarEx(interp, part1, part2, tracePtr);

    if (result != TCL_OK) {
	Tcl_Free(tracePtr);
    }
    return result;
}

/*
 *----------------------------------------------------------------------
 *
 * TraceVarEx --
 *
 *	Arrange for reads and/or writes to a variable to cause a function to
 *	be invoked, which can monitor the operations and/or change their
 *	actions.
 *
 * Results:
 *	A standard Tcl return value.
 *
 * Side effects:
 *	A trace is set up on the variable given by part1 and part2, such that
 *	future references to the variable will be mediated by the
 *	traceProc listed in tracePtr. See the manual entry for complete
 *	details on the calling sequence for proc.
 *
 *----------------------------------------------------------------------
 */

static int
TraceVarEx(
    Tcl_Interp *interp,		/* Interpreter in which variable is to be
				 * traced. */
    const char *part1,		/* Name of scalar variable or array. */
    const char *part2,		/* Name of element within array; NULL means
				 * trace applies to scalar variable or array
				 * as-a-whole. */
    VarTrace *tracePtr)/* Structure containing flags, traceProc and
				 * clientData fields. Others should be left
				 * blank. Will be Tcl_Free()d (eventually) if
				 * this function returns TCL_OK, and up to
				 * caller to free if this function returns
				 * TCL_ERROR. */
{
    Interp *iPtr = (Interp *) interp;
    Var *varPtr, *arrayPtr;
    int flagMask, isNew;
    Tcl_HashEntry *hPtr;

    /*
     * We strip 'flags' down to just the parts which are relevant to
     * TclLookupVar, to avoid conflicts between trace flags and internal
     * namespace flags such as 'TCL_FIND_ONLY_NS'. This can now occur since we
     * have trace flags with values 0x1000 and higher.
     */

    flagMask = TCL_GLOBAL_ONLY | TCL_NAMESPACE_ONLY;
    varPtr = TclLookupVar(interp, part1, part2,
	    (tracePtr->flags & flagMask) | TCL_LEAVE_ERR_MSG,
	    "trace", /*createPart1*/ 1, /*createPart2*/ 1, &arrayPtr);
    if (varPtr == NULL) {
	return TCL_ERROR;
    }

    /*
     * Check for a nonsense flag combination. Note that this is a Tcl_Panic()
     * because there should be no code path that ever sets both flags.
     */

    if ((tracePtr->flags & TCL_TRACE_RESULT_DYNAMIC)
	    && (tracePtr->flags & TCL_TRACE_RESULT_OBJECT)) {
	Tcl_Panic("bad result flag combination");
    }

    /*
     * Set up trace information.
     */

    flagMask = TCL_TRACE_READS | TCL_TRACE_WRITES | TCL_TRACE_UNSETS |
	  TCL_TRACE_ARRAY | TCL_TRACE_RESULT_DYNAMIC | TCL_TRACE_RESULT_OBJECT;
    tracePtr->flags = tracePtr->flags & flagMask;

    hPtr = Tcl_CreateHashEntry(&iPtr->varTraces, varPtr, &isNew);
    if (isNew) {
	tracePtr->nextPtr = NULL;
    } else {
	tracePtr->nextPtr = (VarTrace *)Tcl_GetHashValue(hPtr);
    }
    Tcl_SetHashValue(hPtr, tracePtr);

    /*
     * Mark the variable as traced so we know to call them.
     */

    varPtr->flags |= (tracePtr->flags & VAR_ALL_TRACES);

    return TCL_OK;
}

/*
 * Local Variables:
 * mode: c
 * c-basic-offset: 4
 * fill-column: 78
 * End:
 */<|MERGE_RESOLUTION|>--- conflicted
+++ resolved
@@ -256,18 +256,6 @@
 
     }
     return TCL_OK;
-<<<<<<< HEAD
-=======
-
-#ifndef TCL_NO_DEPRECATED
-  badVarOps:
-    Tcl_SetObjResult(interp, Tcl_ObjPrintf(
-	    "bad operations \"%s\": should be one or more of rwua",
-	    flagOps));
-    Tcl_SetErrorCode(interp, "TCL", "OPERATION", "TRACE", "BADOPS", (void *)NULL);
-    return TCL_ERROR;
-#endif
->>>>>>> c53b2c68
 }
  
