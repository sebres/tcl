--- conflicted
+++ resolved
@@ -540,13 +540,7 @@
 
 			Tcl_DeleteTrace(interp, tcmdPtr->stepTrace);
 			tcmdPtr->stepTrace = NULL;
-<<<<<<< HEAD
-			if (tcmdPtr->startCmd != NULL) {
-			    Tcl_Free(tcmdPtr->startCmd);
-			}
-=======
-			ckfree(tcmdPtr->startCmd);
->>>>>>> d2a01c80
+			Tcl_Free(tcmdPtr->startCmd);
 		    }
 		    if (tcmdPtr->flags & TCL_TRACE_EXEC_IN_PROGRESS) {
 			/*
@@ -1362,13 +1356,7 @@
 	if (tcmdPtr->stepTrace != NULL) {
 	    Tcl_DeleteTrace(interp, tcmdPtr->stepTrace);
 	    tcmdPtr->stepTrace = NULL;
-<<<<<<< HEAD
-	    if (tcmdPtr->startCmd != NULL) {
-		Tcl_Free(tcmdPtr->startCmd);
-	    }
-=======
-	    ckfree(tcmdPtr->startCmd);
->>>>>>> d2a01c80
+	    Tcl_Free(tcmdPtr->startCmd);
 	}
 	if (tcmdPtr->flags & TCL_TRACE_EXEC_IN_PROGRESS) {
 	    /*
@@ -1836,13 +1824,7 @@
 		&& (strcmp(command, tcmdPtr->startCmd) == 0)) {
 	    Tcl_DeleteTrace(interp, tcmdPtr->stepTrace);
 	    tcmdPtr->stepTrace = NULL;
-<<<<<<< HEAD
-	    if (tcmdPtr->startCmd != NULL) {
-		Tcl_Free(tcmdPtr->startCmd);
-	    }
-=======
-	    ckfree(tcmdPtr->startCmd);
->>>>>>> d2a01c80
+	    Tcl_Free(tcmdPtr->startCmd);
 	}
 
 	/*
@@ -1967,13 +1949,7 @@
 	if (tcmdPtr->stepTrace != NULL) {
 	    Tcl_DeleteTrace(interp, tcmdPtr->stepTrace);
 	    tcmdPtr->stepTrace = NULL;
-<<<<<<< HEAD
-	    if (tcmdPtr->startCmd != NULL) {
-		Tcl_Free(tcmdPtr->startCmd);
-	    }
-=======
-	    ckfree(tcmdPtr->startCmd);
->>>>>>> d2a01c80
+	    Tcl_Free(tcmdPtr->startCmd);
 	}
     }
     if (call) {
